/* Perform the semantic phase of parsing, i.e., the process of
   building tree structure, checking semantic consistency, and
   building RTL.  These routines are used both during actual parsing
   and during the instantiation of template functions.

   Copyright (C) 1998-2013 Free Software Foundation, Inc.
   Written by Mark Mitchell (mmitchell@usa.net) based on code found
   formerly in parse.y and pt.c.

   This file is part of GCC.

   GCC is free software; you can redistribute it and/or modify it
   under the terms of the GNU General Public License as published by
   the Free Software Foundation; either version 3, or (at your option)
   any later version.

   GCC is distributed in the hope that it will be useful, but
   WITHOUT ANY WARRANTY; without even the implied warranty of
   MERCHANTABILITY or FITNESS FOR A PARTICULAR PURPOSE.  See the GNU
   General Public License for more details.

You should have received a copy of the GNU General Public License
along with GCC; see the file COPYING3.  If not see
<http://www.gnu.org/licenses/>.  */

#include "config.h"
#include "system.h"
#include "coretypes.h"
#include "tm.h"
#include "tree.h"
#include "cp-tree.h"
#include "c-family/c-common.h"
#include "c-family/c-objc.h"
#include "tree-inline.h"
#include "intl.h"
#include "toplev.h"
#include "flags.h"
#include "timevar.h"
#include "diagnostic.h"
#include "cgraph.h"
#include "tree-iterator.h"
#include "vec.h"
#include "target.h"
#include "gimple.h"
#include "bitmap.h"
#include "hash-table.h"

static bool verify_constant (tree, bool, bool *, bool *);
#define VERIFY_CONSTANT(X)						\
do {									\
  if (verify_constant ((X), allow_non_constant, non_constant_p, overflow_p)) \
    return t;								\
 } while (0)

/* There routines provide a modular interface to perform many parsing
   operations.  They may therefore be used during actual parsing, or
   during template instantiation, which may be regarded as a
   degenerate form of parsing.  */

static tree maybe_convert_cond (tree);
static tree finalize_nrv_r (tree *, int *, void *);
static tree capture_decltype (tree);


/* Deferred Access Checking Overview
   ---------------------------------

   Most C++ expressions and declarations require access checking
   to be performed during parsing.  However, in several cases,
   this has to be treated differently.

   For member declarations, access checking has to be deferred
   until more information about the declaration is known.  For
   example:

     class A {
	 typedef int X;
       public:
	 X f();
     };

     A::X A::f();
     A::X g();

   When we are parsing the function return type `A::X', we don't
   really know if this is allowed until we parse the function name.

   Furthermore, some contexts require that access checking is
   never performed at all.  These include class heads, and template
   instantiations.

   Typical use of access checking functions is described here:

   1. When we enter a context that requires certain access checking
      mode, the function `push_deferring_access_checks' is called with
      DEFERRING argument specifying the desired mode.  Access checking
      may be performed immediately (dk_no_deferred), deferred
      (dk_deferred), or not performed (dk_no_check).

   2. When a declaration such as a type, or a variable, is encountered,
      the function `perform_or_defer_access_check' is called.  It
      maintains a vector of all deferred checks.

   3. The global `current_class_type' or `current_function_decl' is then
      setup by the parser.  `enforce_access' relies on these information
      to check access.

   4. Upon exiting the context mentioned in step 1,
      `perform_deferred_access_checks' is called to check all declaration
      stored in the vector. `pop_deferring_access_checks' is then
      called to restore the previous access checking mode.

      In case of parsing error, we simply call `pop_deferring_access_checks'
      without `perform_deferred_access_checks'.  */

typedef struct GTY(()) deferred_access {
  /* A vector representing name-lookups for which we have deferred
     checking access controls.  We cannot check the accessibility of
     names used in a decl-specifier-seq until we know what is being
     declared because code like:

       class A {
	 class B {};
	 B* f();
       }

       A::B* A::f() { return 0; }

     is valid, even though `A::B' is not generally accessible.  */
  vec<deferred_access_check, va_gc> * GTY(()) deferred_access_checks;

  /* The current mode of access checks.  */
  enum deferring_kind deferring_access_checks_kind;

} deferred_access;

/* Data for deferred access checking.  */
static GTY(()) vec<deferred_access, va_gc> *deferred_access_stack;
static GTY(()) unsigned deferred_access_no_check;

/* Save the current deferred access states and start deferred
   access checking iff DEFER_P is true.  */

void
push_deferring_access_checks (deferring_kind deferring)
{
  /* For context like template instantiation, access checking
     disabling applies to all nested context.  */
  if (deferred_access_no_check || deferring == dk_no_check)
    deferred_access_no_check++;
  else
    {
      deferred_access e = {NULL, deferring};
      vec_safe_push (deferred_access_stack, e);
    }
}

/* Save the current deferred access states and start deferred access
   checking, continuing the set of deferred checks in CHECKS.  */

void
reopen_deferring_access_checks (vec<deferred_access_check, va_gc> * checks)
{
  push_deferring_access_checks (dk_deferred);
  if (!deferred_access_no_check)
    deferred_access_stack->last().deferred_access_checks = checks;
}

/* Resume deferring access checks again after we stopped doing
   this previously.  */

void
resume_deferring_access_checks (void)
{
  if (!deferred_access_no_check)
    deferred_access_stack->last().deferring_access_checks_kind = dk_deferred;
}

/* Stop deferring access checks.  */

void
stop_deferring_access_checks (void)
{
  if (!deferred_access_no_check)
    deferred_access_stack->last().deferring_access_checks_kind = dk_no_deferred;
}

/* Discard the current deferred access checks and restore the
   previous states.  */

void
pop_deferring_access_checks (void)
{
  if (deferred_access_no_check)
    deferred_access_no_check--;
  else
    deferred_access_stack->pop ();
}

/* Returns a TREE_LIST representing the deferred checks.
   The TREE_PURPOSE of each node is the type through which the
   access occurred; the TREE_VALUE is the declaration named.
   */

vec<deferred_access_check, va_gc> *
get_deferred_access_checks (void)
{
  if (deferred_access_no_check)
    return NULL;
  else
    return (deferred_access_stack->last().deferred_access_checks);
}

/* Take current deferred checks and combine with the
   previous states if we also defer checks previously.
   Otherwise perform checks now.  */

void
pop_to_parent_deferring_access_checks (void)
{
  if (deferred_access_no_check)
    deferred_access_no_check--;
  else
    {
      vec<deferred_access_check, va_gc> *checks;
      deferred_access *ptr;

      checks = (deferred_access_stack->last ().deferred_access_checks);

      deferred_access_stack->pop ();
      ptr = &deferred_access_stack->last ();
      if (ptr->deferring_access_checks_kind == dk_no_deferred)
	{
	  /* Check access.  */
	  perform_access_checks (checks, tf_warning_or_error);
	}
      else
	{
	  /* Merge with parent.  */
	  int i, j;
	  deferred_access_check *chk, *probe;

	  FOR_EACH_VEC_SAFE_ELT (checks, i, chk)
	    {
	      FOR_EACH_VEC_SAFE_ELT (ptr->deferred_access_checks, j, probe)
		{
		  if (probe->binfo == chk->binfo &&
		      probe->decl == chk->decl &&
		      probe->diag_decl == chk->diag_decl)
		    goto found;
		}
	      /* Insert into parent's checks.  */
	      vec_safe_push (ptr->deferred_access_checks, *chk);
	    found:;
	    }
	}
    }
}

/* Perform the access checks in CHECKS.  The TREE_PURPOSE of each node
   is the BINFO indicating the qualifying scope used to access the
   DECL node stored in the TREE_VALUE of the node.  If CHECKS is empty
   or we aren't in SFINAE context or all the checks succeed return TRUE,
   otherwise FALSE.  */

bool
perform_access_checks (vec<deferred_access_check, va_gc> *checks,
		       tsubst_flags_t complain)
{
  int i;
  deferred_access_check *chk;
  location_t loc = input_location;
  bool ok = true;

  if (!checks)
    return true;

  FOR_EACH_VEC_SAFE_ELT (checks, i, chk)
    {
      input_location = chk->loc;
      ok &= enforce_access (chk->binfo, chk->decl, chk->diag_decl, complain);
    }

  input_location = loc;
  return (complain & tf_error) ? true : ok;
}

/* Perform the deferred access checks.

   After performing the checks, we still have to keep the list
   `deferred_access_stack->deferred_access_checks' since we may want
   to check access for them again later in a different context.
   For example:

     class A {
       typedef int X;
       static X a;
     };
     A::X A::a, x;	// No error for `A::a', error for `x'

   We have to perform deferred access of `A::X', first with `A::a',
   next with `x'.  Return value like perform_access_checks above.  */

bool
perform_deferred_access_checks (tsubst_flags_t complain)
{
  return perform_access_checks (get_deferred_access_checks (), complain);
}

/* Defer checking the accessibility of DECL, when looked up in
   BINFO. DIAG_DECL is the declaration to use to print diagnostics.
   Return value like perform_access_checks above.  */

bool
perform_or_defer_access_check (tree binfo, tree decl, tree diag_decl,
			       tsubst_flags_t complain)
{
  int i;
  deferred_access *ptr;
  deferred_access_check *chk;


  /* Exit if we are in a context that no access checking is performed.
     */
  if (deferred_access_no_check)
    return true;

  gcc_assert (TREE_CODE (binfo) == TREE_BINFO);

  ptr = &deferred_access_stack->last ();

  /* If we are not supposed to defer access checks, just check now.  */
  if (ptr->deferring_access_checks_kind == dk_no_deferred)
    {
      bool ok = enforce_access (binfo, decl, diag_decl, complain);
      return (complain & tf_error) ? true : ok;
    }

  /* See if we are already going to perform this check.  */
  FOR_EACH_VEC_SAFE_ELT (ptr->deferred_access_checks, i, chk)
    {
      if (chk->decl == decl && chk->binfo == binfo &&
	  chk->diag_decl == diag_decl)
	{
	  return true;
	}
    }
  /* If not, record the check.  */
  deferred_access_check new_access = {binfo, decl, diag_decl, input_location};
  vec_safe_push (ptr->deferred_access_checks, new_access);

  return true;
}

/* Returns nonzero if the current statement is a full expression,
   i.e. temporaries created during that statement should be destroyed
   at the end of the statement.  */

int
stmts_are_full_exprs_p (void)
{
  return current_stmt_tree ()->stmts_are_full_exprs_p;
}

/* T is a statement.  Add it to the statement-tree.  This is the C++
   version.  The C/ObjC frontends have a slightly different version of
   this function.  */

tree
add_stmt (tree t)
{
  enum tree_code code = TREE_CODE (t);

  if (EXPR_P (t) && code != LABEL_EXPR)
    {
      if (!EXPR_HAS_LOCATION (t))
	SET_EXPR_LOCATION (t, input_location);

      /* When we expand a statement-tree, we must know whether or not the
	 statements are full-expressions.  We record that fact here.  */
      STMT_IS_FULL_EXPR_P (t) = stmts_are_full_exprs_p ();
    }

  /* Add T to the statement-tree.  Non-side-effect statements need to be
     recorded during statement expressions.  */
  gcc_checking_assert (!stmt_list_stack->is_empty ());
  append_to_statement_list_force (t, &cur_stmt_list);

  return t;
}

/* Returns the stmt_tree to which statements are currently being added.  */

stmt_tree
current_stmt_tree (void)
{
  return (cfun
	  ? &cfun->language->base.x_stmt_tree
	  : &scope_chain->x_stmt_tree);
}

/* If statements are full expressions, wrap STMT in a CLEANUP_POINT_EXPR.  */

static tree
maybe_cleanup_point_expr (tree expr)
{
  if (!processing_template_decl && stmts_are_full_exprs_p ())
    expr = fold_build_cleanup_point_expr (TREE_TYPE (expr), expr);
  return expr;
}

/* Like maybe_cleanup_point_expr except have the type of the new expression be
   void so we don't need to create a temporary variable to hold the inner
   expression.  The reason why we do this is because the original type might be
   an aggregate and we cannot create a temporary variable for that type.  */

tree
maybe_cleanup_point_expr_void (tree expr)
{
  if (!processing_template_decl && stmts_are_full_exprs_p ())
    expr = fold_build_cleanup_point_expr (void_type_node, expr);
  return expr;
}



/* Create a declaration statement for the declaration given by the DECL.  */

void
add_decl_expr (tree decl)
{
  tree r = build_stmt (input_location, DECL_EXPR, decl);
  if (DECL_INITIAL (decl)
      || (DECL_SIZE (decl) && TREE_SIDE_EFFECTS (DECL_SIZE (decl))))
    r = maybe_cleanup_point_expr_void (r);
  add_stmt (r);
}

/* Finish a scope.  */

tree
do_poplevel (tree stmt_list)
{
  tree block = NULL;

  if (stmts_are_full_exprs_p ())
    block = poplevel (kept_level_p (), 1, 0);

  stmt_list = pop_stmt_list (stmt_list);

  if (!processing_template_decl)
    {
      stmt_list = c_build_bind_expr (input_location, block, stmt_list);
      /* ??? See c_end_compound_stmt re statement expressions.  */
    }

  return stmt_list;
}

/* Begin a new scope.  */

static tree
do_pushlevel (scope_kind sk)
{
  tree ret = push_stmt_list ();
  if (stmts_are_full_exprs_p ())
    begin_scope (sk, NULL);
  return ret;
}

/* Queue a cleanup.  CLEANUP is an expression/statement to be executed
   when the current scope is exited.  EH_ONLY is true when this is not
   meant to apply to normal control flow transfer.  */

void
push_cleanup (tree decl, tree cleanup, bool eh_only)
{
  tree stmt = build_stmt (input_location, CLEANUP_STMT, NULL, cleanup, decl);
  CLEANUP_EH_ONLY (stmt) = eh_only;
  add_stmt (stmt);
  CLEANUP_BODY (stmt) = push_stmt_list ();
}

/* Begin a conditional that might contain a declaration.  When generating
   normal code, we want the declaration to appear before the statement
   containing the conditional.  When generating template code, we want the
   conditional to be rendered as the raw DECL_EXPR.  */

static void
begin_cond (tree *cond_p)
{
  if (processing_template_decl)
    *cond_p = push_stmt_list ();
}

/* Finish such a conditional.  */

static void
finish_cond (tree *cond_p, tree expr)
{
  if (processing_template_decl)
    {
      tree cond = pop_stmt_list (*cond_p);

      if (expr == NULL_TREE)
	/* Empty condition in 'for'.  */
	gcc_assert (empty_expr_stmt_p (cond));
      else if (check_for_bare_parameter_packs (expr))
        expr = error_mark_node;
      else if (!empty_expr_stmt_p (cond))
	expr = build2 (COMPOUND_EXPR, TREE_TYPE (expr), cond, expr);
    }
  *cond_p = expr;
}

/* If *COND_P specifies a conditional with a declaration, transform the
   loop such that
	    while (A x = 42) { }
	    for (; A x = 42;) { }
   becomes
	    while (true) { A x = 42; if (!x) break; }
	    for (;;) { A x = 42; if (!x) break; }
   The statement list for BODY will be empty if the conditional did
   not declare anything.  */

static void
simplify_loop_decl_cond (tree *cond_p, tree body)
{
  tree cond, if_stmt;

  if (!TREE_SIDE_EFFECTS (body))
    return;

  cond = *cond_p;
  *cond_p = boolean_true_node;

  if_stmt = begin_if_stmt ();
  cond = cp_build_unary_op (TRUTH_NOT_EXPR, cond, 0, tf_warning_or_error);
  finish_if_stmt_cond (cond, if_stmt);
  finish_break_stmt ();
  finish_then_clause (if_stmt);
  finish_if_stmt (if_stmt);
}

/* Finish a goto-statement.  */

tree
finish_goto_stmt (tree destination)
{
  if (identifier_p (destination))
    destination = lookup_label (destination);

  /* We warn about unused labels with -Wunused.  That means we have to
     mark the used labels as used.  */
  if (TREE_CODE (destination) == LABEL_DECL)
    TREE_USED (destination) = 1;
  else
    {
      destination = mark_rvalue_use (destination);
      if (!processing_template_decl)
	{
	  destination = cp_convert (ptr_type_node, destination,
				    tf_warning_or_error);
	  if (error_operand_p (destination))
	    return NULL_TREE;
	  destination
	    = fold_build_cleanup_point_expr (TREE_TYPE (destination),
					     destination);
	}
    }

  check_goto (destination);

  return add_stmt (build_stmt (input_location, GOTO_EXPR, destination));
}

/* COND is the condition-expression for an if, while, etc.,
   statement.  Convert it to a boolean value, if appropriate.
   In addition, verify sequence points if -Wsequence-point is enabled.  */

static tree
maybe_convert_cond (tree cond)
{
  /* Empty conditions remain empty.  */
  if (!cond)
    return NULL_TREE;

  /* Wait until we instantiate templates before doing conversion.  */
  if (processing_template_decl)
    return cond;

  if (warn_sequence_point)
    verify_sequence_points (cond);

  /* Do the conversion.  */
  cond = convert_from_reference (cond);

  if (TREE_CODE (cond) == MODIFY_EXPR
      && !TREE_NO_WARNING (cond)
      && warn_parentheses)
    {
      warning (OPT_Wparentheses,
	       "suggest parentheses around assignment used as truth value");
      TREE_NO_WARNING (cond) = 1;
    }

  return condition_conversion (cond);
}

/* Finish an expression-statement, whose EXPRESSION is as indicated.  */

tree
finish_expr_stmt (tree expr)
{
  tree r = NULL_TREE;

  if (expr != NULL_TREE)
    {
      if (!processing_template_decl)
	{
	  if (warn_sequence_point)
	    verify_sequence_points (expr);
	  expr = convert_to_void (expr, ICV_STATEMENT, tf_warning_or_error);
	}
      else if (!type_dependent_expression_p (expr))
	convert_to_void (build_non_dependent_expr (expr), ICV_STATEMENT, 
                         tf_warning_or_error);

      if (check_for_bare_parameter_packs (expr))
        expr = error_mark_node;

      /* Simplification of inner statement expressions, compound exprs,
	 etc can result in us already having an EXPR_STMT.  */
      if (TREE_CODE (expr) != CLEANUP_POINT_EXPR)
	{
	  if (TREE_CODE (expr) != EXPR_STMT)
	    expr = build_stmt (input_location, EXPR_STMT, expr);
	  expr = maybe_cleanup_point_expr_void (expr);
	}

      r = add_stmt (expr);
    }

  finish_stmt ();

  return r;
}


/* Begin an if-statement.  Returns a newly created IF_STMT if
   appropriate.  */

tree
begin_if_stmt (void)
{
  tree r, scope;
  scope = do_pushlevel (sk_cond);
  r = build_stmt (input_location, IF_STMT, NULL_TREE,
		  NULL_TREE, NULL_TREE, scope);
  begin_cond (&IF_COND (r));
  return r;
}

/* Process the COND of an if-statement, which may be given by
   IF_STMT.  */

void
finish_if_stmt_cond (tree cond, tree if_stmt)
{
  finish_cond (&IF_COND (if_stmt), maybe_convert_cond (cond));
  add_stmt (if_stmt);
  THEN_CLAUSE (if_stmt) = push_stmt_list ();
}

/* Finish the then-clause of an if-statement, which may be given by
   IF_STMT.  */

tree
finish_then_clause (tree if_stmt)
{
  THEN_CLAUSE (if_stmt) = pop_stmt_list (THEN_CLAUSE (if_stmt));
  return if_stmt;
}

/* Begin the else-clause of an if-statement.  */

void
begin_else_clause (tree if_stmt)
{
  ELSE_CLAUSE (if_stmt) = push_stmt_list ();
}

/* Finish the else-clause of an if-statement, which may be given by
   IF_STMT.  */

void
finish_else_clause (tree if_stmt)
{
  ELSE_CLAUSE (if_stmt) = pop_stmt_list (ELSE_CLAUSE (if_stmt));
}

/* Finish an if-statement.  */

void
finish_if_stmt (tree if_stmt)
{
  tree scope = IF_SCOPE (if_stmt);
  IF_SCOPE (if_stmt) = NULL;
  add_stmt (do_poplevel (scope));
  finish_stmt ();
}

/* Begin a while-statement.  Returns a newly created WHILE_STMT if
   appropriate.  */

tree
begin_while_stmt (void)
{
  tree r;
  r = build_stmt (input_location, WHILE_STMT, NULL_TREE, NULL_TREE);
  add_stmt (r);
  WHILE_BODY (r) = do_pushlevel (sk_block);
  begin_cond (&WHILE_COND (r));
  return r;
}

/* Process the COND of a while-statement, which may be given by
   WHILE_STMT.  */

void
finish_while_stmt_cond (tree cond, tree while_stmt)
{
  finish_cond (&WHILE_COND (while_stmt), maybe_convert_cond (cond));
  simplify_loop_decl_cond (&WHILE_COND (while_stmt), WHILE_BODY (while_stmt));
}

/* Finish a while-statement, which may be given by WHILE_STMT.  */

void
finish_while_stmt (tree while_stmt)
{
  WHILE_BODY (while_stmt) = do_poplevel (WHILE_BODY (while_stmt));
  finish_stmt ();
}

/* Begin a do-statement.  Returns a newly created DO_STMT if
   appropriate.  */

tree
begin_do_stmt (void)
{
  tree r = build_stmt (input_location, DO_STMT, NULL_TREE, NULL_TREE);
  add_stmt (r);
  DO_BODY (r) = push_stmt_list ();
  return r;
}

/* Finish the body of a do-statement, which may be given by DO_STMT.  */

void
finish_do_body (tree do_stmt)
{
  tree body = DO_BODY (do_stmt) = pop_stmt_list (DO_BODY (do_stmt));

  if (TREE_CODE (body) == STATEMENT_LIST && STATEMENT_LIST_TAIL (body))
    body = STATEMENT_LIST_TAIL (body)->stmt;

  if (IS_EMPTY_STMT (body))
    warning (OPT_Wempty_body,
            "suggest explicit braces around empty body in %<do%> statement");
}

/* Finish a do-statement, which may be given by DO_STMT, and whose
   COND is as indicated.  */

void
finish_do_stmt (tree cond, tree do_stmt)
{
  cond = maybe_convert_cond (cond);
  DO_COND (do_stmt) = cond;
  finish_stmt ();
}

/* Finish a return-statement.  The EXPRESSION returned, if any, is as
   indicated.  */

tree
finish_return_stmt (tree expr)
{
  tree r;
  bool no_warning;

  if (flag_enable_cilkplus && contains_array_notation_expr (expr))
    {
      size_t rank = 0;
      
      if (!find_rank (input_location, expr, expr, false, &rank))
	return error_mark_node;

      /* If the return expression contains array notations, then flag it as
	 error.  */
      if (rank >= 1)
	{
	  error_at (input_location, "array notation expression cannot be "
		    "used as a return value");
	  return error_mark_node;
	}
    }
  expr = check_return_expr (expr, &no_warning);

  if (flag_openmp && !check_omp_return ())
    return error_mark_node;
  if (!processing_template_decl)
    {
      if (warn_sequence_point)
	verify_sequence_points (expr);
      
      if (DECL_DESTRUCTOR_P (current_function_decl)
	  || (DECL_CONSTRUCTOR_P (current_function_decl)
	      && targetm.cxx.cdtor_returns_this ()))
	{
	  /* Similarly, all destructors must run destructors for
	     base-classes before returning.  So, all returns in a
	     destructor get sent to the DTOR_LABEL; finish_function emits
	     code to return a value there.  */
	  return finish_goto_stmt (cdtor_label);
	}
    }

  r = build_stmt (input_location, RETURN_EXPR, expr);
  TREE_NO_WARNING (r) |= no_warning;
  r = maybe_cleanup_point_expr_void (r);
  r = add_stmt (r);
  finish_stmt ();

  return r;
}

/* Begin the scope of a for-statement or a range-for-statement.
   Both the returned trees are to be used in a call to
   begin_for_stmt or begin_range_for_stmt.  */

tree
begin_for_scope (tree *init)
{
  tree scope = NULL_TREE;
  if (flag_new_for_scope > 0)
    scope = do_pushlevel (sk_for);

  if (processing_template_decl)
    *init = push_stmt_list ();
  else
    *init = NULL_TREE;

  return scope;
}

/* Begin a for-statement.  Returns a new FOR_STMT.
   SCOPE and INIT should be the return of begin_for_scope,
   or both NULL_TREE  */

tree
begin_for_stmt (tree scope, tree init)
{
  tree r;

  r = build_stmt (input_location, FOR_STMT, NULL_TREE, NULL_TREE,
		  NULL_TREE, NULL_TREE, NULL_TREE);

  if (scope == NULL_TREE)
    {
      gcc_assert (!init || !(flag_new_for_scope > 0));
      if (!init)
	scope = begin_for_scope (&init);
    }
  FOR_INIT_STMT (r) = init;
  FOR_SCOPE (r) = scope;

  return r;
}

/* Finish the for-init-statement of a for-statement, which may be
   given by FOR_STMT.  */

void
finish_for_init_stmt (tree for_stmt)
{
  if (processing_template_decl)
    FOR_INIT_STMT (for_stmt) = pop_stmt_list (FOR_INIT_STMT (for_stmt));
  add_stmt (for_stmt);
  FOR_BODY (for_stmt) = do_pushlevel (sk_block);
  begin_cond (&FOR_COND (for_stmt));
}

/* Finish the COND of a for-statement, which may be given by
   FOR_STMT.  */

void
finish_for_cond (tree cond, tree for_stmt)
{
  finish_cond (&FOR_COND (for_stmt), maybe_convert_cond (cond));
  simplify_loop_decl_cond (&FOR_COND (for_stmt), FOR_BODY (for_stmt));
}

/* Finish the increment-EXPRESSION in a for-statement, which may be
   given by FOR_STMT.  */

void
finish_for_expr (tree expr, tree for_stmt)
{
  if (!expr)
    return;
  /* If EXPR is an overloaded function, issue an error; there is no
     context available to use to perform overload resolution.  */
  if (type_unknown_p (expr))
    {
      cxx_incomplete_type_error (expr, TREE_TYPE (expr));
      expr = error_mark_node;
    }
  if (!processing_template_decl)
    {
      if (warn_sequence_point)
	verify_sequence_points (expr);
      expr = convert_to_void (expr, ICV_THIRD_IN_FOR,
                              tf_warning_or_error);
    }
  else if (!type_dependent_expression_p (expr))
    convert_to_void (build_non_dependent_expr (expr), ICV_THIRD_IN_FOR,
                     tf_warning_or_error);
  expr = maybe_cleanup_point_expr_void (expr);
  if (check_for_bare_parameter_packs (expr))
    expr = error_mark_node;
  FOR_EXPR (for_stmt) = expr;
}

/* Finish the body of a for-statement, which may be given by
   FOR_STMT.  The increment-EXPR for the loop must be
   provided.
   It can also finish RANGE_FOR_STMT. */

void
finish_for_stmt (tree for_stmt)
{
  if (TREE_CODE (for_stmt) == RANGE_FOR_STMT)
    RANGE_FOR_BODY (for_stmt) = do_poplevel (RANGE_FOR_BODY (for_stmt));
  else
    FOR_BODY (for_stmt) = do_poplevel (FOR_BODY (for_stmt));

  /* Pop the scope for the body of the loop.  */
  if (flag_new_for_scope > 0)
    {
      tree scope;
      tree *scope_ptr = (TREE_CODE (for_stmt) == RANGE_FOR_STMT
			 ? &RANGE_FOR_SCOPE (for_stmt)
			 : &FOR_SCOPE (for_stmt));
      scope = *scope_ptr;
      *scope_ptr = NULL;
      add_stmt (do_poplevel (scope));
    }

  finish_stmt ();
}

/* Begin a range-for-statement.  Returns a new RANGE_FOR_STMT.
   SCOPE and INIT should be the return of begin_for_scope,
   or both NULL_TREE  .
   To finish it call finish_for_stmt(). */

tree
begin_range_for_stmt (tree scope, tree init)
{
  tree r;

  r = build_stmt (input_location, RANGE_FOR_STMT,
		  NULL_TREE, NULL_TREE, NULL_TREE, NULL_TREE);

  if (scope == NULL_TREE)
    {
      gcc_assert (!init || !(flag_new_for_scope > 0));
      if (!init)
	scope = begin_for_scope (&init);
    }

  /* RANGE_FOR_STMTs do not use nor save the init tree, so we
     pop it now.  */
  if (init)
    pop_stmt_list (init);
  RANGE_FOR_SCOPE (r) = scope;

  return r;
}

/* Finish the head of a range-based for statement, which may
   be given by RANGE_FOR_STMT. DECL must be the declaration
   and EXPR must be the loop expression. */

void
finish_range_for_decl (tree range_for_stmt, tree decl, tree expr)
{
  RANGE_FOR_DECL (range_for_stmt) = decl;
  RANGE_FOR_EXPR (range_for_stmt) = expr;
  add_stmt (range_for_stmt);
  RANGE_FOR_BODY (range_for_stmt) = do_pushlevel (sk_block);
}

/* Finish a break-statement.  */

tree
finish_break_stmt (void)
{
  /* In switch statements break is sometimes stylistically used after
     a return statement.  This can lead to spurious warnings about
     control reaching the end of a non-void function when it is
     inlined.  Note that we are calling block_may_fallthru with
     language specific tree nodes; this works because
     block_may_fallthru returns true when given something it does not
     understand.  */
  if (!block_may_fallthru (cur_stmt_list))
    return void_zero_node;
  return add_stmt (build_stmt (input_location, BREAK_STMT));
}

/* Finish a continue-statement.  */

tree
finish_continue_stmt (void)
{
  return add_stmt (build_stmt (input_location, CONTINUE_STMT));
}

/* Begin a switch-statement.  Returns a new SWITCH_STMT if
   appropriate.  */

tree
begin_switch_stmt (void)
{
  tree r, scope;

  scope = do_pushlevel (sk_cond);
  r = build_stmt (input_location, SWITCH_STMT, NULL_TREE, NULL_TREE, NULL_TREE, scope);

  begin_cond (&SWITCH_STMT_COND (r));

  return r;
}

/* Finish the cond of a switch-statement.  */

void
finish_switch_cond (tree cond, tree switch_stmt)
{
  tree orig_type = NULL;
  if (!processing_template_decl)
    {
      /* Convert the condition to an integer or enumeration type.  */
      cond = build_expr_type_conversion (WANT_INT | WANT_ENUM, cond, true);
      if (cond == NULL_TREE)
	{
	  error ("switch quantity not an integer");
	  cond = error_mark_node;
	}
      orig_type = TREE_TYPE (cond);
      if (cond != error_mark_node)
	{
	  /* [stmt.switch]

	     Integral promotions are performed.  */
	  cond = perform_integral_promotions (cond);
	  cond = maybe_cleanup_point_expr (cond);
	}
    }
  if (check_for_bare_parameter_packs (cond))
    cond = error_mark_node;
  else if (!processing_template_decl && warn_sequence_point)
    verify_sequence_points (cond);

  finish_cond (&SWITCH_STMT_COND (switch_stmt), cond);
  SWITCH_STMT_TYPE (switch_stmt) = orig_type;
  add_stmt (switch_stmt);
  push_switch (switch_stmt);
  SWITCH_STMT_BODY (switch_stmt) = push_stmt_list ();
}

/* Finish the body of a switch-statement, which may be given by
   SWITCH_STMT.  The COND to switch on is indicated.  */

void
finish_switch_stmt (tree switch_stmt)
{
  tree scope;

  SWITCH_STMT_BODY (switch_stmt) =
    pop_stmt_list (SWITCH_STMT_BODY (switch_stmt));
  pop_switch ();
  finish_stmt ();

  scope = SWITCH_STMT_SCOPE (switch_stmt);
  SWITCH_STMT_SCOPE (switch_stmt) = NULL;
  add_stmt (do_poplevel (scope));
}

/* Begin a try-block.  Returns a newly-created TRY_BLOCK if
   appropriate.  */

tree
begin_try_block (void)
{
  tree r = build_stmt (input_location, TRY_BLOCK, NULL_TREE, NULL_TREE);
  add_stmt (r);
  TRY_STMTS (r) = push_stmt_list ();
  return r;
}

/* Likewise, for a function-try-block.  The block returned in
   *COMPOUND_STMT is an artificial outer scope, containing the
   function-try-block.  */

tree
begin_function_try_block (tree *compound_stmt)
{
  tree r;
  /* This outer scope does not exist in the C++ standard, but we need
     a place to put __FUNCTION__ and similar variables.  */
  *compound_stmt = begin_compound_stmt (0);
  r = begin_try_block ();
  FN_TRY_BLOCK_P (r) = 1;
  return r;
}

/* Finish a try-block, which may be given by TRY_BLOCK.  */

void
finish_try_block (tree try_block)
{
  TRY_STMTS (try_block) = pop_stmt_list (TRY_STMTS (try_block));
  TRY_HANDLERS (try_block) = push_stmt_list ();
}

/* Finish the body of a cleanup try-block, which may be given by
   TRY_BLOCK.  */

void
finish_cleanup_try_block (tree try_block)
{
  TRY_STMTS (try_block) = pop_stmt_list (TRY_STMTS (try_block));
}

/* Finish an implicitly generated try-block, with a cleanup is given
   by CLEANUP.  */

void
finish_cleanup (tree cleanup, tree try_block)
{
  TRY_HANDLERS (try_block) = cleanup;
  CLEANUP_P (try_block) = 1;
}

/* Likewise, for a function-try-block.  */

void
finish_function_try_block (tree try_block)
{
  finish_try_block (try_block);
  /* FIXME : something queer about CTOR_INITIALIZER somehow following
     the try block, but moving it inside.  */
  in_function_try_handler = 1;
}

/* Finish a handler-sequence for a try-block, which may be given by
   TRY_BLOCK.  */

void
finish_handler_sequence (tree try_block)
{
  TRY_HANDLERS (try_block) = pop_stmt_list (TRY_HANDLERS (try_block));
  check_handlers (TRY_HANDLERS (try_block));
}

/* Finish the handler-seq for a function-try-block, given by
   TRY_BLOCK.  COMPOUND_STMT is the outer block created by
   begin_function_try_block.  */

void
finish_function_handler_sequence (tree try_block, tree compound_stmt)
{
  in_function_try_handler = 0;
  finish_handler_sequence (try_block);
  finish_compound_stmt (compound_stmt);
}

/* Begin a handler.  Returns a HANDLER if appropriate.  */

tree
begin_handler (void)
{
  tree r;

  r = build_stmt (input_location, HANDLER, NULL_TREE, NULL_TREE);
  add_stmt (r);

  /* Create a binding level for the eh_info and the exception object
     cleanup.  */
  HANDLER_BODY (r) = do_pushlevel (sk_catch);

  return r;
}

/* Finish the handler-parameters for a handler, which may be given by
   HANDLER.  DECL is the declaration for the catch parameter, or NULL
   if this is a `catch (...)' clause.  */

void
finish_handler_parms (tree decl, tree handler)
{
  tree type = NULL_TREE;
  if (processing_template_decl)
    {
      if (decl)
	{
	  decl = pushdecl (decl);
	  decl = push_template_decl (decl);
	  HANDLER_PARMS (handler) = decl;
	  type = TREE_TYPE (decl);
	}
    }
  else
    type = expand_start_catch_block (decl);
  HANDLER_TYPE (handler) = type;
}

/* Finish a handler, which may be given by HANDLER.  The BLOCKs are
   the return value from the matching call to finish_handler_parms.  */

void
finish_handler (tree handler)
{
  if (!processing_template_decl)
    expand_end_catch_block ();
  HANDLER_BODY (handler) = do_poplevel (HANDLER_BODY (handler));
}

/* Begin a compound statement.  FLAGS contains some bits that control the
   behavior and context.  If BCS_NO_SCOPE is set, the compound statement
   does not define a scope.  If BCS_FN_BODY is set, this is the outermost
   block of a function.  If BCS_TRY_BLOCK is set, this is the block
   created on behalf of a TRY statement.  Returns a token to be passed to
   finish_compound_stmt.  */

tree
begin_compound_stmt (unsigned int flags)
{
  tree r;

  if (flags & BCS_NO_SCOPE)
    {
      r = push_stmt_list ();
      STATEMENT_LIST_NO_SCOPE (r) = 1;

      /* Normally, we try hard to keep the BLOCK for a statement-expression.
	 But, if it's a statement-expression with a scopeless block, there's
	 nothing to keep, and we don't want to accidentally keep a block
	 *inside* the scopeless block.  */
      keep_next_level (false);
    }
  else
    r = do_pushlevel (flags & BCS_TRY_BLOCK ? sk_try : sk_block);

  /* When processing a template, we need to remember where the braces were,
     so that we can set up identical scopes when instantiating the template
     later.  BIND_EXPR is a handy candidate for this.
     Note that do_poplevel won't create a BIND_EXPR itself here (and thus
     result in nested BIND_EXPRs), since we don't build BLOCK nodes when
     processing templates.  */
  if (processing_template_decl)
    {
      r = build3 (BIND_EXPR, NULL, NULL, r, NULL);
      BIND_EXPR_TRY_BLOCK (r) = (flags & BCS_TRY_BLOCK) != 0;
      BIND_EXPR_BODY_BLOCK (r) = (flags & BCS_FN_BODY) != 0;
      TREE_SIDE_EFFECTS (r) = 1;
    }

  return r;
}

/* Finish a compound-statement, which is given by STMT.  */

void
finish_compound_stmt (tree stmt)
{
  if (TREE_CODE (stmt) == BIND_EXPR)
    {
      tree body = do_poplevel (BIND_EXPR_BODY (stmt));
      /* If the STATEMENT_LIST is empty and this BIND_EXPR isn't special,
	 discard the BIND_EXPR so it can be merged with the containing
	 STATEMENT_LIST.  */
      if (TREE_CODE (body) == STATEMENT_LIST
	  && STATEMENT_LIST_HEAD (body) == NULL
	  && !BIND_EXPR_BODY_BLOCK (stmt)
	  && !BIND_EXPR_TRY_BLOCK (stmt))
	stmt = body;
      else
	BIND_EXPR_BODY (stmt) = body;
    }
  else if (STATEMENT_LIST_NO_SCOPE (stmt))
    stmt = pop_stmt_list (stmt);
  else
    {
      /* Destroy any ObjC "super" receivers that may have been
	 created.  */
      objc_clear_super_receiver ();

      stmt = do_poplevel (stmt);
    }

  /* ??? See c_end_compound_stmt wrt statement expressions.  */
  add_stmt (stmt);
  finish_stmt ();
}

/* Finish an asm-statement, whose components are a STRING, some
   OUTPUT_OPERANDS, some INPUT_OPERANDS, some CLOBBERS and some
   LABELS.  Also note whether the asm-statement should be
   considered volatile.  */

tree
finish_asm_stmt (int volatile_p, tree string, tree output_operands,
		 tree input_operands, tree clobbers, tree labels)
{
  tree r;
  tree t;
  int ninputs = list_length (input_operands);
  int noutputs = list_length (output_operands);

  if (!processing_template_decl)
    {
      const char *constraint;
      const char **oconstraints;
      bool allows_mem, allows_reg, is_inout;
      tree operand;
      int i;

      oconstraints = XALLOCAVEC (const char *, noutputs);

      string = resolve_asm_operand_names (string, output_operands,
					  input_operands, labels);

      for (i = 0, t = output_operands; t; t = TREE_CHAIN (t), ++i)
	{
	  operand = TREE_VALUE (t);

	  /* ??? Really, this should not be here.  Users should be using a
	     proper lvalue, dammit.  But there's a long history of using
	     casts in the output operands.  In cases like longlong.h, this
	     becomes a primitive form of typechecking -- if the cast can be
	     removed, then the output operand had a type of the proper width;
	     otherwise we'll get an error.  Gross, but ...  */
	  STRIP_NOPS (operand);

	  operand = mark_lvalue_use (operand);

	  if (!lvalue_or_else (operand, lv_asm, tf_warning_or_error))
	    operand = error_mark_node;

	  if (operand != error_mark_node
	      && (TREE_READONLY (operand)
		  || CP_TYPE_CONST_P (TREE_TYPE (operand))
		  /* Functions are not modifiable, even though they are
		     lvalues.  */
		  || TREE_CODE (TREE_TYPE (operand)) == FUNCTION_TYPE
		  || TREE_CODE (TREE_TYPE (operand)) == METHOD_TYPE
		  /* If it's an aggregate and any field is const, then it is
		     effectively const.  */
		  || (CLASS_TYPE_P (TREE_TYPE (operand))
		      && C_TYPE_FIELDS_READONLY (TREE_TYPE (operand)))))
	    cxx_readonly_error (operand, lv_asm);

	  constraint = TREE_STRING_POINTER (TREE_VALUE (TREE_PURPOSE (t)));
	  oconstraints[i] = constraint;

	  if (parse_output_constraint (&constraint, i, ninputs, noutputs,
				       &allows_mem, &allows_reg, &is_inout))
	    {
	      /* If the operand is going to end up in memory,
		 mark it addressable.  */
	      if (!allows_reg && !cxx_mark_addressable (operand))
		operand = error_mark_node;
	    }
	  else
	    operand = error_mark_node;

	  TREE_VALUE (t) = operand;
	}

      for (i = 0, t = input_operands; t; ++i, t = TREE_CHAIN (t))
	{
	  constraint = TREE_STRING_POINTER (TREE_VALUE (TREE_PURPOSE (t)));
	  bool constraint_parsed
	    = parse_input_constraint (&constraint, i, ninputs, noutputs, 0,   
				      oconstraints, &allows_mem, &allows_reg);
	  /* If the operand is going to end up in memory, don't call
	     decay_conversion.  */
	  if (constraint_parsed && !allows_reg && allows_mem)
	    operand = mark_lvalue_use (TREE_VALUE (t));
	  else
	    operand = decay_conversion (TREE_VALUE (t), tf_warning_or_error);

	  /* If the type of the operand hasn't been determined (e.g.,
	     because it involves an overloaded function), then issue
	     an error message.  There's no context available to
	     resolve the overloading.  */
	  if (TREE_TYPE (operand) == unknown_type_node)
	    {
	      error ("type of asm operand %qE could not be determined",
		     TREE_VALUE (t));
	      operand = error_mark_node;
	    }

	  if (constraint_parsed)
	    {
	      /* If the operand is going to end up in memory,
		 mark it addressable.  */
	      if (!allows_reg && allows_mem)
		{
		  /* Strip the nops as we allow this case.  FIXME, this really
		     should be rejected or made deprecated.  */
		  STRIP_NOPS (operand);
		  if (!cxx_mark_addressable (operand))
		    operand = error_mark_node;
		}
	      else if (!allows_reg && !allows_mem)
		{
		  /* If constraint allows neither register nor memory,
		     try harder to get a constant.  */
		  tree constop = maybe_constant_value (operand);
		  if (TREE_CONSTANT (constop))
		    operand = constop;
		}
	    }
	  else
	    operand = error_mark_node;

	  TREE_VALUE (t) = operand;
	}
    }

  r = build_stmt (input_location, ASM_EXPR, string,
		  output_operands, input_operands,
		  clobbers, labels);
  ASM_VOLATILE_P (r) = volatile_p || noutputs == 0;
  r = maybe_cleanup_point_expr_void (r);
  return add_stmt (r);
}

/* Finish a label with the indicated NAME.  Returns the new label.  */

tree
finish_label_stmt (tree name)
{
  tree decl = define_label (input_location, name);

  if (decl == error_mark_node)
    return error_mark_node;

  add_stmt (build_stmt (input_location, LABEL_EXPR, decl));

  return decl;
}

/* Finish a series of declarations for local labels.  G++ allows users
   to declare "local" labels, i.e., labels with scope.  This extension
   is useful when writing code involving statement-expressions.  */

void
finish_label_decl (tree name)
{
  if (!at_function_scope_p ())
    {
      error ("__label__ declarations are only allowed in function scopes");
      return;
    }

  add_decl_expr (declare_local_label (name));
}

/* When DECL goes out of scope, make sure that CLEANUP is executed.  */

void
finish_decl_cleanup (tree decl, tree cleanup)
{
  push_cleanup (decl, cleanup, false);
}

/* If the current scope exits with an exception, run CLEANUP.  */

void
finish_eh_cleanup (tree cleanup)
{
  push_cleanup (NULL, cleanup, true);
}

/* The MEM_INITS is a list of mem-initializers, in reverse of the
   order they were written by the user.  Each node is as for
   emit_mem_initializers.  */

void
finish_mem_initializers (tree mem_inits)
{
  /* Reorder the MEM_INITS so that they are in the order they appeared
     in the source program.  */
  mem_inits = nreverse (mem_inits);

  if (processing_template_decl)
    {
      tree mem;

      for (mem = mem_inits; mem; mem = TREE_CHAIN (mem))
        {
          /* If the TREE_PURPOSE is a TYPE_PACK_EXPANSION, skip the
             check for bare parameter packs in the TREE_VALUE, because
             any parameter packs in the TREE_VALUE have already been
             bound as part of the TREE_PURPOSE.  See
             make_pack_expansion for more information.  */
          if (TREE_CODE (TREE_PURPOSE (mem)) != TYPE_PACK_EXPANSION
              && check_for_bare_parameter_packs (TREE_VALUE (mem)))
            TREE_VALUE (mem) = error_mark_node;
        }

      add_stmt (build_min_nt_loc (UNKNOWN_LOCATION,
				  CTOR_INITIALIZER, mem_inits));
    }
  else
    emit_mem_initializers (mem_inits);
}

/* Obfuscate EXPR if it looks like an id-expression or member access so
   that the call to finish_decltype in do_auto_deduction will give the
   right result.  */

tree
force_paren_expr (tree expr)
{
  /* This is only needed for decltype(auto) in C++14.  */
  if (cxx_dialect < cxx1y)
    return expr;

  if (!DECL_P (expr) && TREE_CODE (expr) != COMPONENT_REF
      && TREE_CODE (expr) != SCOPE_REF)
    return expr;

  if (processing_template_decl)
    expr = build1 (PAREN_EXPR, TREE_TYPE (expr), expr);
  else
    {
      cp_lvalue_kind kind = lvalue_kind (expr);
      if ((kind & ~clk_class) != clk_none)
	{
	  tree type = unlowered_expr_type (expr);
	  bool rval = !!(kind & clk_rvalueref);
	  type = cp_build_reference_type (type, rval);
	  expr = build_static_cast (type, expr, tf_warning_or_error);
	}
    }

  return expr;
}

/* Finish a parenthesized expression EXPR.  */

tree
finish_parenthesized_expr (tree expr)
{
  if (EXPR_P (expr))
    /* This inhibits warnings in c_common_truthvalue_conversion.  */
    TREE_NO_WARNING (expr) = 1;

  if (TREE_CODE (expr) == OFFSET_REF
      || TREE_CODE (expr) == SCOPE_REF)
    /* [expr.unary.op]/3 The qualified id of a pointer-to-member must not be
       enclosed in parentheses.  */
    PTRMEM_OK_P (expr) = 0;

  if (TREE_CODE (expr) == STRING_CST)
    PAREN_STRING_LITERAL_P (expr) = 1;

  expr = force_paren_expr (expr);

  return expr;
}

/* Finish a reference to a non-static data member (DECL) that is not
   preceded by `.' or `->'.  */

tree
finish_non_static_data_member (tree decl, tree object, tree qualifying_scope)
{
  gcc_assert (TREE_CODE (decl) == FIELD_DECL);

  if (!object)
    {
      tree scope = qualifying_scope;
      if (scope == NULL_TREE)
	scope = context_for_name_lookup (decl);
      object = maybe_dummy_object (scope, NULL);
    }

  object = maybe_resolve_dummy (object);
  if (object == error_mark_node)
    return error_mark_node;

  /* DR 613: Can use non-static data members without an associated
     object in sizeof/decltype/alignof.  */
  if (is_dummy_object (object) && cp_unevaluated_operand == 0
      && (!processing_template_decl || !current_class_ref))
    {
      if (current_function_decl
	  && DECL_STATIC_FUNCTION_P (current_function_decl))
	error ("invalid use of member %q+D in static member function", decl);
      else
	error ("invalid use of non-static data member %q+D", decl);
      error ("from this location");

      return error_mark_node;
    }

  if (current_class_ptr)
    TREE_USED (current_class_ptr) = 1;
  if (processing_template_decl && !qualifying_scope)
    {
      tree type = TREE_TYPE (decl);

      if (TREE_CODE (type) == REFERENCE_TYPE)
	/* Quals on the object don't matter.  */;
      else
	{
	  /* Set the cv qualifiers.  */
	  int quals = cp_type_quals (TREE_TYPE (object));

	  if (DECL_MUTABLE_P (decl))
	    quals &= ~TYPE_QUAL_CONST;

	  quals |= cp_type_quals (TREE_TYPE (decl));
	  type = cp_build_qualified_type (type, quals);
	}

      return (convert_from_reference
	      (build_min (COMPONENT_REF, type, object, decl, NULL_TREE)));
    }
  /* If PROCESSING_TEMPLATE_DECL is nonzero here, then
     QUALIFYING_SCOPE is also non-null.  Wrap this in a SCOPE_REF
     for now.  */
  else if (processing_template_decl)
    return build_qualified_name (TREE_TYPE (decl),
				 qualifying_scope,
				 decl,
				 /*template_p=*/false);
  else
    {
      tree access_type = TREE_TYPE (object);

      perform_or_defer_access_check (TYPE_BINFO (access_type), decl,
				     decl, tf_warning_or_error);

      /* If the data member was named `C::M', convert `*this' to `C'
	 first.  */
      if (qualifying_scope)
	{
	  tree binfo = NULL_TREE;
	  object = build_scoped_ref (object, qualifying_scope,
				     &binfo);
	}

      return build_class_member_access_expr (object, decl,
					     /*access_path=*/NULL_TREE,
					     /*preserve_reference=*/false,
					     tf_warning_or_error);
    }
}

/* If we are currently parsing a template and we encountered a typedef
   TYPEDEF_DECL that is being accessed though CONTEXT, this function
   adds the typedef to a list tied to the current template.
   At template instantiation time, that list is walked and access check
   performed for each typedef.
   LOCATION is the location of the usage point of TYPEDEF_DECL.  */

void
add_typedef_to_current_template_for_access_check (tree typedef_decl,
                                                  tree context,
						  location_t location)
{
    tree template_info = NULL;
    tree cs = current_scope ();

    if (!is_typedef_decl (typedef_decl)
	|| !context
	|| !CLASS_TYPE_P (context)
	|| !cs)
      return;

    if (CLASS_TYPE_P (cs) || TREE_CODE (cs) == FUNCTION_DECL)
      template_info = get_template_info (cs);

    if (template_info
	&& TI_TEMPLATE (template_info)
	&& !currently_open_class (context))
      append_type_to_template_for_access_check (cs, typedef_decl,
						context, location);
}

/* DECL was the declaration to which a qualified-id resolved.  Issue
   an error message if it is not accessible.  If OBJECT_TYPE is
   non-NULL, we have just seen `x->' or `x.' and OBJECT_TYPE is the
   type of `*x', or `x', respectively.  If the DECL was named as
   `A::B' then NESTED_NAME_SPECIFIER is `A'.  */

void
check_accessibility_of_qualified_id (tree decl,
				     tree object_type,
				     tree nested_name_specifier)
{
  tree scope;
  tree qualifying_type = NULL_TREE;

  /* If we are parsing a template declaration and if decl is a typedef,
     add it to a list tied to the template.
     At template instantiation time, that list will be walked and
     access check performed.  */
  add_typedef_to_current_template_for_access_check (decl,
						    nested_name_specifier
						    ? nested_name_specifier
						    : DECL_CONTEXT (decl),
						    input_location);

  /* If we're not checking, return immediately.  */
  if (deferred_access_no_check)
    return;

  /* Determine the SCOPE of DECL.  */
  scope = context_for_name_lookup (decl);
  /* If the SCOPE is not a type, then DECL is not a member.  */
  if (!TYPE_P (scope))
    return;
  /* Compute the scope through which DECL is being accessed.  */
  if (object_type
      /* OBJECT_TYPE might not be a class type; consider:

	   class A { typedef int I; };
	   I *p;
	   p->A::I::~I();

	 In this case, we will have "A::I" as the DECL, but "I" as the
	 OBJECT_TYPE.  */
      && CLASS_TYPE_P (object_type)
      && DERIVED_FROM_P (scope, object_type))
    /* If we are processing a `->' or `.' expression, use the type of the
       left-hand side.  */
    qualifying_type = object_type;
  else if (nested_name_specifier)
    {
      /* If the reference is to a non-static member of the
	 current class, treat it as if it were referenced through
	 `this'.  */
      if (DECL_NONSTATIC_MEMBER_P (decl)
	  && current_class_ptr
	  && DERIVED_FROM_P (scope, current_class_type))
	qualifying_type = current_class_type;
      /* Otherwise, use the type indicated by the
	 nested-name-specifier.  */
      else
	qualifying_type = nested_name_specifier;
    }
  else
    /* Otherwise, the name must be from the current class or one of
       its bases.  */
    qualifying_type = currently_open_derived_class (scope);

  if (qualifying_type 
      /* It is possible for qualifying type to be a TEMPLATE_TYPE_PARM
	 or similar in a default argument value.  */
      && CLASS_TYPE_P (qualifying_type)
      && !dependent_type_p (qualifying_type))
    perform_or_defer_access_check (TYPE_BINFO (qualifying_type), decl,
				   decl, tf_warning_or_error);
}

/* EXPR is the result of a qualified-id.  The QUALIFYING_CLASS was the
   class named to the left of the "::" operator.  DONE is true if this
   expression is a complete postfix-expression; it is false if this
   expression is followed by '->', '[', '(', etc.  ADDRESS_P is true
   iff this expression is the operand of '&'.  TEMPLATE_P is true iff
   the qualified-id was of the form "A::template B".  TEMPLATE_ARG_P
   is true iff this qualified name appears as a template argument.  */

tree
finish_qualified_id_expr (tree qualifying_class,
			  tree expr,
			  bool done,
			  bool address_p,
			  bool template_p,
			  bool template_arg_p,
			  tsubst_flags_t complain)
{
  gcc_assert (TYPE_P (qualifying_class));

  if (error_operand_p (expr))
    return error_mark_node;

  if ((DECL_P (expr) || BASELINK_P (expr))
      && !mark_used (expr, complain))
    return error_mark_node;

  if (template_p)
    check_template_keyword (expr);

  /* If EXPR occurs as the operand of '&', use special handling that
     permits a pointer-to-member.  */
  if (address_p && done)
    {
      if (TREE_CODE (expr) == SCOPE_REF)
	expr = TREE_OPERAND (expr, 1);
      expr = build_offset_ref (qualifying_class, expr,
			       /*address_p=*/true, complain);
      return expr;
    }

  /* No need to check access within an enum.  */
  if (TREE_CODE (qualifying_class) == ENUMERAL_TYPE)
    return expr;

  /* Within the scope of a class, turn references to non-static
     members into expression of the form "this->...".  */
  if (template_arg_p)
    /* But, within a template argument, we do not want make the
       transformation, as there is no "this" pointer.  */
    ;
  else if (TREE_CODE (expr) == FIELD_DECL)
    {
      push_deferring_access_checks (dk_no_check);
      expr = finish_non_static_data_member (expr, NULL_TREE,
					    qualifying_class);
      pop_deferring_access_checks ();
    }
  else if (BASELINK_P (expr) && !processing_template_decl)
    {
      /* See if any of the functions are non-static members.  */
      /* If so, the expression may be relative to 'this'.  */
      if (!shared_member_p (expr)
	  && current_class_ptr
	  && DERIVED_FROM_P (qualifying_class,
			     current_nonlambda_class_type ()))
	expr = (build_class_member_access_expr
		(maybe_dummy_object (qualifying_class, NULL),
		 expr,
		 BASELINK_ACCESS_BINFO (expr),
		 /*preserve_reference=*/false,
		 complain));
      else if (done)
	/* The expression is a qualified name whose address is not
	   being taken.  */
	expr = build_offset_ref (qualifying_class, expr, /*address_p=*/false,
				 complain);
    }
  else if (BASELINK_P (expr))
    ;
  else
    {
      /* In a template, return a SCOPE_REF for most qualified-ids
	 so that we can check access at instantiation time.  But if
	 we're looking at a member of the current instantiation, we
	 know we have access and building up the SCOPE_REF confuses
	 non-type template argument handling.  */
      if (processing_template_decl
	  && !currently_open_class (qualifying_class))
	expr = build_qualified_name (TREE_TYPE (expr),
				     qualifying_class, expr,
				     template_p);

      expr = convert_from_reference (expr);
    }

  return expr;
}

/* Begin a statement-expression.  The value returned must be passed to
   finish_stmt_expr.  */

tree
begin_stmt_expr (void)
{
  return push_stmt_list ();
}

/* Process the final expression of a statement expression. EXPR can be
   NULL, if the final expression is empty.  Return a STATEMENT_LIST
   containing all the statements in the statement-expression, or
   ERROR_MARK_NODE if there was an error.  */

tree
finish_stmt_expr_expr (tree expr, tree stmt_expr)
{
  if (error_operand_p (expr))
    {
      /* The type of the statement-expression is the type of the last
         expression.  */
      TREE_TYPE (stmt_expr) = error_mark_node;
      return error_mark_node;
    }

  /* If the last statement does not have "void" type, then the value
     of the last statement is the value of the entire expression.  */
  if (expr)
    {
      tree type = TREE_TYPE (expr);

      if (processing_template_decl)
	{
	  expr = build_stmt (input_location, EXPR_STMT, expr);
	  expr = add_stmt (expr);
	  /* Mark the last statement so that we can recognize it as such at
	     template-instantiation time.  */
	  EXPR_STMT_STMT_EXPR_RESULT (expr) = 1;
	}
      else if (VOID_TYPE_P (type))
	{
	  /* Just treat this like an ordinary statement.  */
	  expr = finish_expr_stmt (expr);
	}
      else
	{
	  /* It actually has a value we need to deal with.  First, force it
	     to be an rvalue so that we won't need to build up a copy
	     constructor call later when we try to assign it to something.  */
	  expr = force_rvalue (expr, tf_warning_or_error);
	  if (error_operand_p (expr))
	    return error_mark_node;

	  /* Update for array-to-pointer decay.  */
	  type = TREE_TYPE (expr);

	  /* Wrap it in a CLEANUP_POINT_EXPR and add it to the list like a
	     normal statement, but don't convert to void or actually add
	     the EXPR_STMT.  */
	  if (TREE_CODE (expr) != CLEANUP_POINT_EXPR)
	    expr = maybe_cleanup_point_expr (expr);
	  add_stmt (expr);
	}

      /* The type of the statement-expression is the type of the last
	 expression.  */
      TREE_TYPE (stmt_expr) = type;
    }

  return stmt_expr;
}

/* Finish a statement-expression.  EXPR should be the value returned
   by the previous begin_stmt_expr.  Returns an expression
   representing the statement-expression.  */

tree
finish_stmt_expr (tree stmt_expr, bool has_no_scope)
{
  tree type;
  tree result;

  if (error_operand_p (stmt_expr))
    {
      pop_stmt_list (stmt_expr);
      return error_mark_node;
    }

  gcc_assert (TREE_CODE (stmt_expr) == STATEMENT_LIST);

  type = TREE_TYPE (stmt_expr);
  result = pop_stmt_list (stmt_expr);
  TREE_TYPE (result) = type;

  if (processing_template_decl)
    {
      result = build_min (STMT_EXPR, type, result);
      TREE_SIDE_EFFECTS (result) = 1;
      STMT_EXPR_NO_SCOPE (result) = has_no_scope;
    }
  else if (CLASS_TYPE_P (type))
    {
      /* Wrap the statement-expression in a TARGET_EXPR so that the
	 temporary object created by the final expression is destroyed at
	 the end of the full-expression containing the
	 statement-expression.  */
      result = force_target_expr (type, result, tf_warning_or_error);
    }

  return result;
}

/* Returns the expression which provides the value of STMT_EXPR.  */

tree
stmt_expr_value_expr (tree stmt_expr)
{
  tree t = STMT_EXPR_STMT (stmt_expr);

  if (TREE_CODE (t) == BIND_EXPR)
    t = BIND_EXPR_BODY (t);

  if (TREE_CODE (t) == STATEMENT_LIST && STATEMENT_LIST_TAIL (t))
    t = STATEMENT_LIST_TAIL (t)->stmt;

  if (TREE_CODE (t) == EXPR_STMT)
    t = EXPR_STMT_EXPR (t);

  return t;
}

/* Return TRUE iff EXPR_STMT is an empty list of
   expression statements.  */

bool
empty_expr_stmt_p (tree expr_stmt)
{
  tree body = NULL_TREE;

  if (expr_stmt == void_zero_node)
    return true;

  if (expr_stmt)
    {
      if (TREE_CODE (expr_stmt) == EXPR_STMT)
	body = EXPR_STMT_EXPR (expr_stmt);
      else if (TREE_CODE (expr_stmt) == STATEMENT_LIST)
	body = expr_stmt;
    }

  if (body)
    {
      if (TREE_CODE (body) == STATEMENT_LIST)
	return tsi_end_p (tsi_start (body));
      else
	return empty_expr_stmt_p (body);
    }
  return false;
}

/* Perform Koenig lookup.  FN is the postfix-expression representing
   the function (or functions) to call; ARGS are the arguments to the
   call; if INCLUDE_STD then the `std' namespace is automatically
   considered an associated namespace (used in range-based for loops).
   Returns the functions to be considered by overload resolution.  */

tree
perform_koenig_lookup (tree fn, vec<tree, va_gc> *args, bool include_std,
		       tsubst_flags_t complain)
{
  tree identifier = NULL_TREE;
  tree functions = NULL_TREE;
  tree tmpl_args = NULL_TREE;
  bool template_id = false;

  if (TREE_CODE (fn) == TEMPLATE_ID_EXPR)
    {
      /* Use a separate flag to handle null args.  */
      template_id = true;
      tmpl_args = TREE_OPERAND (fn, 1);
      fn = TREE_OPERAND (fn, 0);
    }

  /* Find the name of the overloaded function.  */
  if (identifier_p (fn))
    identifier = fn;
  else if (is_overloaded_fn (fn))
    {
      functions = fn;
      identifier = DECL_NAME (get_first_fn (functions));
    }
  else if (DECL_P (fn))
    {
      functions = fn;
      identifier = DECL_NAME (fn);
    }

  /* A call to a namespace-scope function using an unqualified name.

     Do Koenig lookup -- unless any of the arguments are
     type-dependent.  */
  if (!any_type_dependent_arguments_p (args)
      && !any_dependent_template_arguments_p (tmpl_args))
    {
      fn = lookup_arg_dependent (identifier, functions, args, include_std);
      if (!fn)
	{
	  /* The unqualified name could not be resolved.  */
	  if (complain)
	    fn = unqualified_fn_lookup_error (identifier);
	  else
	    fn = identifier;
	}
    }

  if (fn && template_id)
    fn = build2 (TEMPLATE_ID_EXPR, unknown_type_node, fn, tmpl_args);
  
  return fn;
}

/* Generate an expression for `FN (ARGS)'.  This may change the
   contents of ARGS.

   If DISALLOW_VIRTUAL is true, the call to FN will be not generated
   as a virtual call, even if FN is virtual.  (This flag is set when
   encountering an expression where the function name is explicitly
   qualified.  For example a call to `X::f' never generates a virtual
   call.)

   Returns code for the call.  */

tree
finish_call_expr (tree fn, vec<tree, va_gc> **args, bool disallow_virtual,
		  bool koenig_p, tsubst_flags_t complain)
{
  tree result;
  tree orig_fn;
  vec<tree, va_gc> *orig_args = NULL;

  if (fn == error_mark_node)
    return error_mark_node;

  gcc_assert (!TYPE_P (fn));

  orig_fn = fn;

  if (processing_template_decl)
    {
      /* If the call expression is dependent, build a CALL_EXPR node
	 with no type; type_dependent_expression_p recognizes
	 expressions with no type as being dependent.  */
      if (type_dependent_expression_p (fn)
	  || any_type_dependent_arguments_p (*args)
	  /* For a non-static member function that doesn't have an
	     explicit object argument, we need to specifically
	     test the type dependency of the "this" pointer because it
	     is not included in *ARGS even though it is considered to
	     be part of the list of arguments.  Note that this is
	     related to CWG issues 515 and 1005.  */
	  || (TREE_CODE (fn) != COMPONENT_REF
	      && non_static_member_function_p (fn)
	      && current_class_ref
	      && type_dependent_expression_p (current_class_ref)))
	{
	  result = build_nt_call_vec (fn, *args);
	  SET_EXPR_LOCATION (result, EXPR_LOC_OR_HERE (fn));
	  KOENIG_LOOKUP_P (result) = koenig_p;
	  if (cfun)
	    {
	      do
		{
		  tree fndecl = OVL_CURRENT (fn);
		  if (TREE_CODE (fndecl) != FUNCTION_DECL
		      || !TREE_THIS_VOLATILE (fndecl))
		    break;
		  fn = OVL_NEXT (fn);
		}
	      while (fn);
	      if (!fn)
		current_function_returns_abnormally = 1;
	    }
	  return result;
	}
      orig_args = make_tree_vector_copy (*args);
      if (!BASELINK_P (fn)
	  && TREE_CODE (fn) != PSEUDO_DTOR_EXPR
	  && TREE_TYPE (fn) != unknown_type_node)
	fn = build_non_dependent_expr (fn);
      make_args_non_dependent (*args);
    }

  if (TREE_CODE (fn) == COMPONENT_REF)
    {
      tree member = TREE_OPERAND (fn, 1);
      if (BASELINK_P (member))
	{
	  tree object = TREE_OPERAND (fn, 0);
	  return build_new_method_call (object, member,
					args, NULL_TREE,
                                        (disallow_virtual
                                         ? LOOKUP_NORMAL | LOOKUP_NONVIRTUAL
					 : LOOKUP_NORMAL),
					/*fn_p=*/NULL,
					complain);
	}
    }

  if (is_overloaded_fn (fn))
    fn = baselink_for_fns (fn);

  result = NULL_TREE;
  if (BASELINK_P (fn))
    {
      tree object;

      /* A call to a member function.  From [over.call.func]:

	   If the keyword this is in scope and refers to the class of
	   that member function, or a derived class thereof, then the
	   function call is transformed into a qualified function call
	   using (*this) as the postfix-expression to the left of the
	   . operator.... [Otherwise] a contrived object of type T
	   becomes the implied object argument.

	In this situation:

	  struct A { void f(); };
	  struct B : public A {};
	  struct C : public A { void g() { B::f(); }};

	"the class of that member function" refers to `A'.  But 11.2
	[class.access.base] says that we need to convert 'this' to B* as
	part of the access, so we pass 'B' to maybe_dummy_object.  */

      object = maybe_dummy_object (BINFO_TYPE (BASELINK_ACCESS_BINFO (fn)),
				   NULL);

      if (processing_template_decl)
	{
	  if (type_dependent_expression_p (object))
	    {
	      tree ret = build_nt_call_vec (orig_fn, orig_args);
	      release_tree_vector (orig_args);
	      return ret;
	    }
	  object = build_non_dependent_expr (object);
	}

      result = build_new_method_call (object, fn, args, NULL_TREE,
				      (disallow_virtual
				       ? LOOKUP_NORMAL|LOOKUP_NONVIRTUAL
				       : LOOKUP_NORMAL),
				      /*fn_p=*/NULL,
				      complain);
    }
  else if (is_overloaded_fn (fn))
    {
      /* If the function is an overloaded builtin, resolve it.  */
      if (TREE_CODE (fn) == FUNCTION_DECL
	  && (DECL_BUILT_IN_CLASS (fn) == BUILT_IN_NORMAL
	      || DECL_BUILT_IN_CLASS (fn) == BUILT_IN_MD))
	result = resolve_overloaded_builtin (input_location, fn, *args);

      if (!result)
	{
	  if (warn_sizeof_pointer_memaccess
	      && !vec_safe_is_empty (*args)
	      && !processing_template_decl)
	    {
	      location_t sizeof_arg_loc[3];
	      tree sizeof_arg[3];
	      unsigned int i;
	      for (i = 0; i < 3; i++)
		{
		  tree t;

		  sizeof_arg_loc[i] = UNKNOWN_LOCATION;
		  sizeof_arg[i] = NULL_TREE;
		  if (i >= (*args)->length ())
		    continue;
		  t = (**args)[i];
		  if (TREE_CODE (t) != SIZEOF_EXPR)
		    continue;
		  if (SIZEOF_EXPR_TYPE_P (t))
		    sizeof_arg[i] = TREE_TYPE (TREE_OPERAND (t, 0));
		  else
		    sizeof_arg[i] = TREE_OPERAND (t, 0);
		  sizeof_arg_loc[i] = EXPR_LOCATION (t);
		}
	      sizeof_pointer_memaccess_warning
		(sizeof_arg_loc, fn, *args,
		 sizeof_arg, same_type_ignoring_top_level_qualifiers_p);
	    }

	  /* A call to a namespace-scope function.  */
	  result = build_new_function_call (fn, args, koenig_p, complain);
	}
    }
  else if (TREE_CODE (fn) == PSEUDO_DTOR_EXPR)
    {
      if (!vec_safe_is_empty (*args))
	error ("arguments to destructor are not allowed");
      /* Mark the pseudo-destructor call as having side-effects so
	 that we do not issue warnings about its use.  */
      result = build1 (NOP_EXPR,
		       void_type_node,
		       TREE_OPERAND (fn, 0));
      TREE_SIDE_EFFECTS (result) = 1;
    }
  else if (CLASS_TYPE_P (TREE_TYPE (fn)))
    /* If the "function" is really an object of class type, it might
       have an overloaded `operator ()'.  */
    result = build_op_call (fn, args, complain);

  if (!result)
    /* A call where the function is unknown.  */
    result = cp_build_function_call_vec (fn, args, complain);

  if (processing_template_decl && result != error_mark_node)
    {
      if (INDIRECT_REF_P (result))
	result = TREE_OPERAND (result, 0);
      result = build_call_vec (TREE_TYPE (result), orig_fn, orig_args);
      SET_EXPR_LOCATION (result, input_location);
      KOENIG_LOOKUP_P (result) = koenig_p;
      release_tree_vector (orig_args);
      result = convert_from_reference (result);
    }

  if (koenig_p)
    {
      /* Free garbage OVERLOADs from arg-dependent lookup.  */
      tree next = NULL_TREE;
      for (fn = orig_fn;
	   fn && TREE_CODE (fn) == OVERLOAD && OVL_ARG_DEPENDENT (fn);
	   fn = next)
	{
	  if (processing_template_decl)
	    /* In a template, we'll re-use them at instantiation time.  */
	    OVL_ARG_DEPENDENT (fn) = false;
	  else
	    {
	      next = OVL_CHAIN (fn);
	      ggc_free (fn);
	    }
	}
    }

  return result;
}

/* Finish a call to a postfix increment or decrement or EXPR.  (Which
   is indicated by CODE, which should be POSTINCREMENT_EXPR or
   POSTDECREMENT_EXPR.)  */

tree
finish_increment_expr (tree expr, enum tree_code code)
{
  return build_x_unary_op (input_location, code, expr, tf_warning_or_error);
}

/* Finish a use of `this'.  Returns an expression for `this'.  */

tree
finish_this_expr (void)
{
  tree result;

  if (current_class_ptr)
    {
      tree type = TREE_TYPE (current_class_ref);

      /* In a lambda expression, 'this' refers to the captured 'this'.  */
      if (LAMBDA_TYPE_P (type))
        result = lambda_expr_this_capture (CLASSTYPE_LAMBDA_EXPR (type));
      else
        result = current_class_ptr;
    }
  else if (current_function_decl
	   && DECL_STATIC_FUNCTION_P (current_function_decl))
    {
      error ("%<this%> is unavailable for static member functions");
      result = error_mark_node;
    }
  else
    {
      if (current_function_decl)
	error ("invalid use of %<this%> in non-member function");
      else
	error ("invalid use of %<this%> at top level");
      result = error_mark_node;
    }

  /* The keyword 'this' is a prvalue expression.  */
  result = rvalue (result);

  return result;
}

/* Finish a pseudo-destructor expression.  If SCOPE is NULL, the
   expression was of the form `OBJECT.~DESTRUCTOR' where DESTRUCTOR is
   the TYPE for the type given.  If SCOPE is non-NULL, the expression
   was of the form `OBJECT.SCOPE::~DESTRUCTOR'.  */

tree
finish_pseudo_destructor_expr (tree object, tree scope, tree destructor)
{
  if (object == error_mark_node || destructor == error_mark_node)
    return error_mark_node;

  gcc_assert (TYPE_P (destructor));

  if (!processing_template_decl)
    {
      if (scope == error_mark_node)
	{
	  error ("invalid qualifying scope in pseudo-destructor name");
	  return error_mark_node;
	}
      if (is_auto (destructor))
	destructor = TREE_TYPE (object);
      if (scope && TYPE_P (scope) && !check_dtor_name (scope, destructor))
	{
	  error ("qualified type %qT does not match destructor name ~%qT",
		 scope, destructor);
	  return error_mark_node;
	}


      /* [expr.pseudo] says both:

	   The type designated by the pseudo-destructor-name shall be
	   the same as the object type.

	 and:

	   The cv-unqualified versions of the object type and of the
	   type designated by the pseudo-destructor-name shall be the
	   same type.

	 We implement the more generous second sentence, since that is
	 what most other compilers do.  */
      if (!same_type_ignoring_top_level_qualifiers_p (TREE_TYPE (object),
						      destructor))
	{
	  error ("%qE is not of type %qT", object, destructor);
	  return error_mark_node;
	}
    }

  return build3 (PSEUDO_DTOR_EXPR, void_type_node, object, scope, destructor);
}

/* Finish an expression of the form CODE EXPR.  */

tree
finish_unary_op_expr (location_t loc, enum tree_code code, tree expr,
		      tsubst_flags_t complain)
{
  tree result = build_x_unary_op (loc, code, expr, complain);
  if ((complain & tf_warning)
      && TREE_OVERFLOW_P (result) && !TREE_OVERFLOW_P (expr))
    overflow_warning (input_location, result);

  return result;
}

/* Finish a compound-literal expression.  TYPE is the type to which
   the CONSTRUCTOR in COMPOUND_LITERAL is being cast.  */

tree
finish_compound_literal (tree type, tree compound_literal,
			 tsubst_flags_t complain)
{
  if (type == error_mark_node)
    return error_mark_node;

  if (TREE_CODE (type) == REFERENCE_TYPE)
    {
      compound_literal
	= finish_compound_literal (TREE_TYPE (type), compound_literal,
				   complain);
      return cp_build_c_cast (type, compound_literal, complain);
    }

  if (!TYPE_OBJ_P (type))
    {
      if (complain & tf_error)
	error ("compound literal of non-object type %qT", type);
      return error_mark_node;
    }

  if (processing_template_decl)
    {
      TREE_TYPE (compound_literal) = type;
      /* Mark the expression as a compound literal.  */
      TREE_HAS_CONSTRUCTOR (compound_literal) = 1;
      return compound_literal;
    }

  type = complete_type (type);

  if (TYPE_NON_AGGREGATE_CLASS (type))
    {
      /* Trying to deal with a CONSTRUCTOR instead of a TREE_LIST
	 everywhere that deals with function arguments would be a pain, so
	 just wrap it in a TREE_LIST.  The parser set a flag so we know
	 that it came from T{} rather than T({}).  */
      CONSTRUCTOR_IS_DIRECT_INIT (compound_literal) = 1;
      compound_literal = build_tree_list (NULL_TREE, compound_literal);
      return build_functional_cast (type, compound_literal, complain);
    }

  if (TREE_CODE (type) == ARRAY_TYPE
      && check_array_initializer (NULL_TREE, type, compound_literal))
    return error_mark_node;
  compound_literal = reshape_init (type, compound_literal, complain);
  if (SCALAR_TYPE_P (type)
      && !BRACE_ENCLOSED_INITIALIZER_P (compound_literal)
      && (complain & tf_warning_or_error))
    check_narrowing (type, compound_literal);
  if (TREE_CODE (type) == ARRAY_TYPE
      && TYPE_DOMAIN (type) == NULL_TREE)
    {
      cp_complete_array_type_or_error (&type, compound_literal,
				       false, complain);
      if (type == error_mark_node)
	return error_mark_node;
    }
  compound_literal = digest_init (type, compound_literal, complain);
  if (TREE_CODE (compound_literal) == CONSTRUCTOR)
    TREE_HAS_CONSTRUCTOR (compound_literal) = true;
  /* Put static/constant array temporaries in static variables, but always
     represent class temporaries with TARGET_EXPR so we elide copies.  */
  if ((!at_function_scope_p () || CP_TYPE_CONST_P (type))
      && TREE_CODE (type) == ARRAY_TYPE
      && !TYPE_HAS_NONTRIVIAL_DESTRUCTOR (type)
      && initializer_constant_valid_p (compound_literal, type))
    {
      tree decl = create_temporary_var (type);
      DECL_INITIAL (decl) = compound_literal;
      TREE_STATIC (decl) = 1;
      if (literal_type_p (type) && CP_TYPE_CONST_NON_VOLATILE_P (type))
	{
	  /* 5.19 says that a constant expression can include an
	     lvalue-rvalue conversion applied to "a glvalue of literal type
	     that refers to a non-volatile temporary object initialized
	     with a constant expression".  Rather than try to communicate
	     that this VAR_DECL is a temporary, just mark it constexpr.  */
	  DECL_DECLARED_CONSTEXPR_P (decl) = true;
	  DECL_INITIALIZED_BY_CONSTANT_EXPRESSION_P (decl) = true;
	  TREE_CONSTANT (decl) = true;
	}
      cp_apply_type_quals_to_decl (cp_type_quals (type), decl);
      decl = pushdecl_top_level (decl);
      DECL_NAME (decl) = make_anon_name ();
      SET_DECL_ASSEMBLER_NAME (decl, DECL_NAME (decl));
      return decl;
    }
  else
    return get_target_expr_sfinae (compound_literal, complain);
}

/* Return the declaration for the function-name variable indicated by
   ID.  */

tree
finish_fname (tree id)
{
  tree decl;

  decl = fname_decl (input_location, C_RID_CODE (id), id);
  if (processing_template_decl && current_function_decl)
    decl = DECL_NAME (decl);
  return decl;
}

/* Finish a translation unit.  */

void
finish_translation_unit (void)
{
  /* In case there were missing closebraces,
     get us back to the global binding level.  */
  pop_everything ();
  while (current_namespace != global_namespace)
    pop_namespace ();

  /* Do file scope __FUNCTION__ et al.  */
  finish_fname_decls ();
}

/* Finish a template type parameter, specified as AGGR IDENTIFIER.
   Returns the parameter.  */

tree
finish_template_type_parm (tree aggr, tree identifier)
{
  if (aggr != class_type_node)
    {
      permerror (input_location, "template type parameters must use the keyword %<class%> or %<typename%>");
      aggr = class_type_node;
    }

  return build_tree_list (aggr, identifier);
}

/* Finish a template template parameter, specified as AGGR IDENTIFIER.
   Returns the parameter.  */

tree
finish_template_template_parm (tree aggr, tree identifier)
{
  tree decl = build_decl (input_location,
			  TYPE_DECL, identifier, NULL_TREE);
  tree tmpl = build_lang_decl (TEMPLATE_DECL, identifier, NULL_TREE);
  DECL_TEMPLATE_PARMS (tmpl) = current_template_parms;
  DECL_TEMPLATE_RESULT (tmpl) = decl;
  DECL_ARTIFICIAL (decl) = 1;
  end_template_decl ();

  gcc_assert (DECL_TEMPLATE_PARMS (tmpl));

  check_default_tmpl_args (decl, DECL_TEMPLATE_PARMS (tmpl), 
			   /*is_primary=*/true, /*is_partial=*/false,
			   /*is_friend=*/0);

  return finish_template_type_parm (aggr, tmpl);
}

/* ARGUMENT is the default-argument value for a template template
   parameter.  If ARGUMENT is invalid, issue error messages and return
   the ERROR_MARK_NODE.  Otherwise, ARGUMENT itself is returned.  */

tree
check_template_template_default_arg (tree argument)
{
  if (TREE_CODE (argument) != TEMPLATE_DECL
      && TREE_CODE (argument) != TEMPLATE_TEMPLATE_PARM
      && TREE_CODE (argument) != UNBOUND_CLASS_TEMPLATE)
    {
      if (TREE_CODE (argument) == TYPE_DECL)
	error ("invalid use of type %qT as a default value for a template "
	       "template-parameter", TREE_TYPE (argument));
      else
	error ("invalid default argument for a template template parameter");
      return error_mark_node;
    }

  return argument;
}

/* Begin a class definition, as indicated by T.  */

tree
begin_class_definition (tree t)
{
  if (error_operand_p (t) || error_operand_p (TYPE_MAIN_DECL (t)))
    return error_mark_node;

  if (processing_template_parmlist)
    {
      error ("definition of %q#T inside template parameter list", t);
      return error_mark_node;
    }

  /* According to the C++ ABI, decimal classes defined in ISO/IEC TR 24733
     are passed the same as decimal scalar types.  */
  if (TREE_CODE (t) == RECORD_TYPE
      && !processing_template_decl)
    {
      tree ns = TYPE_CONTEXT (t);
      if (ns && TREE_CODE (ns) == NAMESPACE_DECL
	  && DECL_CONTEXT (ns) == std_node
	  && DECL_NAME (ns)
	  && !strcmp (IDENTIFIER_POINTER (DECL_NAME (ns)), "decimal"))
	{
	  const char *n = TYPE_NAME_STRING (t);
	  if ((strcmp (n, "decimal32") == 0)
	      || (strcmp (n, "decimal64") == 0)
	      || (strcmp (n, "decimal128") == 0))
	    TYPE_TRANSPARENT_AGGR (t) = 1;
	}
    }

  /* A non-implicit typename comes from code like:

       template <typename T> struct A {
	 template <typename U> struct A<T>::B ...

     This is erroneous.  */
  else if (TREE_CODE (t) == TYPENAME_TYPE)
    {
      error ("invalid definition of qualified type %qT", t);
      t = error_mark_node;
    }

  if (t == error_mark_node || ! MAYBE_CLASS_TYPE_P (t))
    {
      t = make_class_type (RECORD_TYPE);
      pushtag (make_anon_name (), t, /*tag_scope=*/ts_current);
    }

  if (TYPE_BEING_DEFINED (t))
    {
      t = make_class_type (TREE_CODE (t));
      pushtag (TYPE_IDENTIFIER (t), t, /*tag_scope=*/ts_current);
    }
  maybe_process_partial_specialization (t);
  pushclass (t);
  TYPE_BEING_DEFINED (t) = 1;

  if (flag_pack_struct)
    {
      tree v;
      TYPE_PACKED (t) = 1;
      /* Even though the type is being defined for the first time
	 here, there might have been a forward declaration, so there
	 might be cv-qualified variants of T.  */
      for (v = TYPE_NEXT_VARIANT (t); v; v = TYPE_NEXT_VARIANT (v))
	TYPE_PACKED (v) = 1;
    }
  /* Reset the interface data, at the earliest possible
     moment, as it might have been set via a class foo;
     before.  */
  if (! TYPE_ANONYMOUS_P (t))
    {
      struct c_fileinfo *finfo = get_fileinfo (input_filename);
      CLASSTYPE_INTERFACE_ONLY (t) = finfo->interface_only;
      SET_CLASSTYPE_INTERFACE_UNKNOWN_X
	(t, finfo->interface_unknown);
    }
  reset_specialization();

  /* Make a declaration for this class in its own scope.  */
  build_self_reference ();

  return t;
}

/* Finish the member declaration given by DECL.  */

void
finish_member_declaration (tree decl)
{
  if (decl == error_mark_node || decl == NULL_TREE)
    return;

  if (decl == void_type_node)
    /* The COMPONENT was a friend, not a member, and so there's
       nothing for us to do.  */
    return;

  /* We should see only one DECL at a time.  */
  gcc_assert (DECL_CHAIN (decl) == NULL_TREE);

  /* Set up access control for DECL.  */
  TREE_PRIVATE (decl)
    = (current_access_specifier == access_private_node);
  TREE_PROTECTED (decl)
    = (current_access_specifier == access_protected_node);
  if (TREE_CODE (decl) == TEMPLATE_DECL)
    {
      TREE_PRIVATE (DECL_TEMPLATE_RESULT (decl)) = TREE_PRIVATE (decl);
      TREE_PROTECTED (DECL_TEMPLATE_RESULT (decl)) = TREE_PROTECTED (decl);
    }

  /* Mark the DECL as a member of the current class, unless it's
     a member of an enumeration.  */
  if (TREE_CODE (decl) != CONST_DECL)
    DECL_CONTEXT (decl) = current_class_type;

  /* Check for bare parameter packs in the member variable declaration.  */
  if (TREE_CODE (decl) == FIELD_DECL)
    {
      if (check_for_bare_parameter_packs (TREE_TYPE (decl)))
        TREE_TYPE (decl) = error_mark_node;
      if (check_for_bare_parameter_packs (DECL_ATTRIBUTES (decl)))
        DECL_ATTRIBUTES (decl) = NULL_TREE;
    }

  /* [dcl.link]

     A C language linkage is ignored for the names of class members
     and the member function type of class member functions.  */
  if (DECL_LANG_SPECIFIC (decl) && DECL_LANGUAGE (decl) == lang_c)
    SET_DECL_LANGUAGE (decl, lang_cplusplus);

  /* Put functions on the TYPE_METHODS list and everything else on the
     TYPE_FIELDS list.  Note that these are built up in reverse order.
     We reverse them (to obtain declaration order) in finish_struct.  */
  if (DECL_DECLARES_FUNCTION_P (decl))
    {
      /* We also need to add this function to the
	 CLASSTYPE_METHOD_VEC.  */
      if (add_method (current_class_type, decl, NULL_TREE))
	{
	  DECL_CHAIN (decl) = TYPE_METHODS (current_class_type);
	  TYPE_METHODS (current_class_type) = decl;

	  maybe_add_class_template_decl_list (current_class_type, decl,
					      /*friend_p=*/0);
	}
    }
  /* Enter the DECL into the scope of the class, if the class
     isn't a closure (whose fields are supposed to be unnamed).  */
  else if (CLASSTYPE_LAMBDA_EXPR (current_class_type)
	   || pushdecl_class_level (decl))
    {
      if (TREE_CODE (decl) == USING_DECL)
	{
	  /* For now, ignore class-scope USING_DECLS, so that
	     debugging backends do not see them. */
	  DECL_IGNORED_P (decl) = 1;
	}

      /* All TYPE_DECLs go at the end of TYPE_FIELDS.  Ordinary fields
	 go at the beginning.  The reason is that lookup_field_1
	 searches the list in order, and we want a field name to
	 override a type name so that the "struct stat hack" will
	 work.  In particular:

	   struct S { enum E { }; int E } s;
	   s.E = 3;

	 is valid.  In addition, the FIELD_DECLs must be maintained in
	 declaration order so that class layout works as expected.
	 However, we don't need that order until class layout, so we
	 save a little time by putting FIELD_DECLs on in reverse order
	 here, and then reversing them in finish_struct_1.  (We could
	 also keep a pointer to the correct insertion points in the
	 list.)  */

      if (TREE_CODE (decl) == TYPE_DECL)
	TYPE_FIELDS (current_class_type)
	  = chainon (TYPE_FIELDS (current_class_type), decl);
      else
	{
	  DECL_CHAIN (decl) = TYPE_FIELDS (current_class_type);
	  TYPE_FIELDS (current_class_type) = decl;
	}

      maybe_add_class_template_decl_list (current_class_type, decl,
					  /*friend_p=*/0);
    }

  if (pch_file)
    note_decl_for_pch (decl);
}

/* DECL has been declared while we are building a PCH file.  Perform
   actions that we might normally undertake lazily, but which can be
   performed now so that they do not have to be performed in
   translation units which include the PCH file.  */

void
note_decl_for_pch (tree decl)
{
  gcc_assert (pch_file);

  /* There's a good chance that we'll have to mangle names at some
     point, even if only for emission in debugging information.  */
  if (VAR_OR_FUNCTION_DECL_P (decl)
      && !processing_template_decl)
    mangle_decl (decl);
}

/* Finish processing a complete template declaration.  The PARMS are
   the template parameters.  */

void
finish_template_decl (tree parms)
{
  if (parms)
    end_template_decl ();
  else
    end_specialization ();
}

/* Finish processing a template-id (which names a type) of the form
   NAME < ARGS >.  Return the TYPE_DECL for the type named by the
   template-id.  If ENTERING_SCOPE is nonzero we are about to enter
   the scope of template-id indicated.  */

tree
finish_template_type (tree name, tree args, int entering_scope)
{
  tree type;

  type = lookup_template_class (name, args,
				NULL_TREE, NULL_TREE, entering_scope,
				tf_warning_or_error | tf_user);
  if (type == error_mark_node)
    return type;
  else if (CLASS_TYPE_P (type) && !alias_type_or_template_p (type))
    return TYPE_STUB_DECL (type);
  else
    return TYPE_NAME (type);
}

/* Finish processing a BASE_CLASS with the indicated ACCESS_SPECIFIER.
   Return a TREE_LIST containing the ACCESS_SPECIFIER and the
   BASE_CLASS, or NULL_TREE if an error occurred.  The
   ACCESS_SPECIFIER is one of
   access_{default,public,protected_private}_node.  For a virtual base
   we set TREE_TYPE.  */

tree
finish_base_specifier (tree base, tree access, bool virtual_p)
{
  tree result;

  if (base == error_mark_node)
    {
      error ("invalid base-class specification");
      result = NULL_TREE;
    }
  else if (! MAYBE_CLASS_TYPE_P (base))
    {
      error ("%qT is not a class type", base);
      result = NULL_TREE;
    }
  else
    {
      if (cp_type_quals (base) != 0)
	{
	  /* DR 484: Can a base-specifier name a cv-qualified
	     class type?  */
	  base = TYPE_MAIN_VARIANT (base);
	}
      result = build_tree_list (access, base);
      if (virtual_p)
	TREE_TYPE (result) = integer_type_node;
    }

  return result;
}

/* If FNS is a member function, a set of member functions, or a
   template-id referring to one or more member functions, return a
   BASELINK for FNS, incorporating the current access context.
   Otherwise, return FNS unchanged.  */

tree
baselink_for_fns (tree fns)
{
  tree scope;
  tree cl;

  if (BASELINK_P (fns) 
      || error_operand_p (fns))
    return fns;

  scope = ovl_scope (fns);
  if (!CLASS_TYPE_P (scope))
    return fns;

  cl = currently_open_derived_class (scope);
  if (!cl)
    cl = scope;
  cl = TYPE_BINFO (cl);
  return build_baselink (cl, cl, fns, /*optype=*/NULL_TREE);
}

/* Returns true iff DECL is a variable from a function outside
   the current one.  */

static bool
outer_var_p (tree decl)
{
  return ((VAR_P (decl) || TREE_CODE (decl) == PARM_DECL)
	  && DECL_FUNCTION_SCOPE_P (decl)
	  && (DECL_CONTEXT (decl) != current_function_decl
	      || parsing_nsdmi ()));
}

/* As above, but also checks that DECL is automatic.  */

static bool
outer_automatic_var_p (tree decl)
{
  return (outer_var_p (decl)
	  && !TREE_STATIC (decl));
}

/* ID_EXPRESSION is a representation of parsed, but unprocessed,
   id-expression.  (See cp_parser_id_expression for details.)  SCOPE,
   if non-NULL, is the type or namespace used to explicitly qualify
   ID_EXPRESSION.  DECL is the entity to which that name has been
   resolved.

   *CONSTANT_EXPRESSION_P is true if we are presently parsing a
   constant-expression.  In that case, *NON_CONSTANT_EXPRESSION_P will
   be set to true if this expression isn't permitted in a
   constant-expression, but it is otherwise not set by this function.
   *ALLOW_NON_CONSTANT_EXPRESSION_P is true if we are parsing a
   constant-expression, but a non-constant expression is also
   permissible.

   DONE is true if this expression is a complete postfix-expression;
   it is false if this expression is followed by '->', '[', '(', etc.
   ADDRESS_P is true iff this expression is the operand of '&'.
   TEMPLATE_P is true iff the qualified-id was of the form
   "A::template B".  TEMPLATE_ARG_P is true iff this qualified name
   appears as a template argument.

   If an error occurs, and it is the kind of error that might cause
   the parser to abort a tentative parse, *ERROR_MSG is filled in.  It
   is the caller's responsibility to issue the message.  *ERROR_MSG
   will be a string with static storage duration, so the caller need
   not "free" it.

   Return an expression for the entity, after issuing appropriate
   diagnostics.  This function is also responsible for transforming a
   reference to a non-static member into a COMPONENT_REF that makes
   the use of "this" explicit.

   Upon return, *IDK will be filled in appropriately.  */
tree
finish_id_expression (tree id_expression,
		      tree decl,
		      tree scope,
		      cp_id_kind *idk,
		      bool integral_constant_expression_p,
		      bool allow_non_integral_constant_expression_p,
		      bool *non_integral_constant_expression_p,
		      bool template_p,
		      bool done,
		      bool address_p,
		      bool template_arg_p,
		      const char **error_msg,
		      location_t location)
{
  decl = strip_using_decl (decl);

  /* Initialize the output parameters.  */
  *idk = CP_ID_KIND_NONE;
  *error_msg = NULL;

  if (id_expression == error_mark_node)
    return error_mark_node;
  /* If we have a template-id, then no further lookup is
     required.  If the template-id was for a template-class, we
     will sometimes have a TYPE_DECL at this point.  */
  else if (TREE_CODE (decl) == TEMPLATE_ID_EXPR
	   || TREE_CODE (decl) == TYPE_DECL)
    ;
  /* Look up the name.  */
  else
    {
      if (decl == error_mark_node)
	{
	  /* Name lookup failed.  */
	  if (scope
	      && (!TYPE_P (scope)
		  || (!dependent_type_p (scope)
		      && !(identifier_p (id_expression)
			   && IDENTIFIER_TYPENAME_P (id_expression)
			   && dependent_type_p (TREE_TYPE (id_expression))))))
	    {
	      /* If the qualifying type is non-dependent (and the name
		 does not name a conversion operator to a dependent
		 type), issue an error.  */
	      qualified_name_lookup_error (scope, id_expression, decl, location);
	      return error_mark_node;
	    }
	  else if (!scope)
	    {
	      /* It may be resolved via Koenig lookup.  */
	      *idk = CP_ID_KIND_UNQUALIFIED;
	      return id_expression;
	    }
	  else
	    decl = id_expression;
	}
      /* If DECL is a variable that would be out of scope under
	 ANSI/ISO rules, but in scope in the ARM, name lookup
	 will succeed.  Issue a diagnostic here.  */
      else
	decl = check_for_out_of_scope_variable (decl);

      /* Remember that the name was used in the definition of
	 the current class so that we can check later to see if
	 the meaning would have been different after the class
	 was entirely defined.  */
      if (!scope && decl != error_mark_node && identifier_p (id_expression))
	maybe_note_name_used_in_class (id_expression, decl);

      /* Disallow uses of local variables from containing functions, except
	 within lambda-expressions.  */
      if (!outer_var_p (decl))
	/* OK */;
      else if (TREE_STATIC (decl)
	       /* It's not a use (3.2) if we're in an unevaluated context.  */
	       || cp_unevaluated_operand)
	{
	  if (processing_template_decl)
	    /* For a use of an outer static/unevaluated var, return the id
	       so that we'll look it up again in the instantiation.  */
	    return id_expression;
	}
      else
	{
	  tree context = DECL_CONTEXT (decl);
	  tree containing_function = current_function_decl;
	  tree lambda_stack = NULL_TREE;
	  tree lambda_expr = NULL_TREE;
	  tree initializer = convert_from_reference (decl);

	  /* Mark it as used now even if the use is ill-formed.  */
	  mark_used (decl);

	  /* Core issue 696: "[At the July 2009 meeting] the CWG expressed
	     support for an approach in which a reference to a local
	     [constant] automatic variable in a nested class or lambda body
	     would enter the expression as an rvalue, which would reduce
	     the complexity of the problem"

	     FIXME update for final resolution of core issue 696.  */
	  if (decl_constant_var_p (decl))
	    {
	      if (processing_template_decl)
		/* In a template, the constant value may not be in a usable
		   form, so look it up again at instantiation time.  */
		return id_expression;
	      else
		return integral_constant_value (decl);
	    }

	  if (parsing_nsdmi ())
	    containing_function = NULL_TREE;
	  /* If we are in a lambda function, we can move out until we hit
	     1. the context,
	     2. a non-lambda function, or
	     3. a non-default capturing lambda function.  */
	  else while (context != containing_function
		      && LAMBDA_FUNCTION_P (containing_function))
	    {
	      lambda_expr = CLASSTYPE_LAMBDA_EXPR
		(DECL_CONTEXT (containing_function));

	      if (LAMBDA_EXPR_DEFAULT_CAPTURE_MODE (lambda_expr)
		  == CPLD_NONE)
		break;

	      lambda_stack = tree_cons (NULL_TREE,
					lambda_expr,
					lambda_stack);

	      containing_function
		= decl_function_context (containing_function);
	    }

	  if (lambda_expr && TREE_CODE (decl) == VAR_DECL
	      && DECL_ANON_UNION_VAR_P (decl))
	    {
	      error ("cannot capture member %qD of anonymous union", decl);
	      return error_mark_node;
	    }
	  if (context == containing_function)
	    {
	      decl = add_default_capture (lambda_stack,
					  /*id=*/DECL_NAME (decl),
					  initializer);
	    }
	  else if (lambda_expr)
	    {
	      error ("%qD is not captured", decl);
	      return error_mark_node;
	    }
	  else
	    {
	      error (VAR_P (decl)
		     ? G_("use of local variable with automatic storage from containing function")
		     : G_("use of parameter from containing function"));
	      error ("  %q+#D declared here", decl);
	      return error_mark_node;
	    }
	}

      /* Also disallow uses of function parameters outside the function
	 body, except inside an unevaluated context (i.e. decltype).  */
      if (TREE_CODE (decl) == PARM_DECL
	  && DECL_CONTEXT (decl) == NULL_TREE
	  && !cp_unevaluated_operand)
	{
	  error ("use of parameter %qD outside function body", decl);
	  return error_mark_node;
	}
    }

  /* If we didn't find anything, or what we found was a type,
     then this wasn't really an id-expression.  */
  if (TREE_CODE (decl) == TEMPLATE_DECL
      && !DECL_FUNCTION_TEMPLATE_P (decl))
    {
      *error_msg = "missing template arguments";
      return error_mark_node;
    }
  else if (TREE_CODE (decl) == TYPE_DECL
	   || TREE_CODE (decl) == NAMESPACE_DECL)
    {
      *error_msg = "expected primary-expression";
      return error_mark_node;
    }

  /* If the name resolved to a template parameter, there is no
     need to look it up again later.  */
  if ((TREE_CODE (decl) == CONST_DECL && DECL_TEMPLATE_PARM_P (decl))
      || TREE_CODE (decl) == TEMPLATE_PARM_INDEX)
    {
      tree r;

      *idk = CP_ID_KIND_NONE;
      if (TREE_CODE (decl) == TEMPLATE_PARM_INDEX)
	decl = TEMPLATE_PARM_DECL (decl);
      r = convert_from_reference (DECL_INITIAL (decl));

      if (integral_constant_expression_p
	  && !dependent_type_p (TREE_TYPE (decl))
	  && !(INTEGRAL_OR_ENUMERATION_TYPE_P (TREE_TYPE (r))))
	{
	  if (!allow_non_integral_constant_expression_p)
	    error ("template parameter %qD of type %qT is not allowed in "
		   "an integral constant expression because it is not of "
		   "integral or enumeration type", decl, TREE_TYPE (decl));
	  *non_integral_constant_expression_p = true;
	}
      return r;
    }
  else
    {
      bool dependent_p;

      /* If the declaration was explicitly qualified indicate
	 that.  The semantics of `A::f(3)' are different than
	 `f(3)' if `f' is virtual.  */
      *idk = (scope
	      ? CP_ID_KIND_QUALIFIED
	      : (TREE_CODE (decl) == TEMPLATE_ID_EXPR
		 ? CP_ID_KIND_TEMPLATE_ID
		 : CP_ID_KIND_UNQUALIFIED));


      /* [temp.dep.expr]

	 An id-expression is type-dependent if it contains an
	 identifier that was declared with a dependent type.

	 The standard is not very specific about an id-expression that
	 names a set of overloaded functions.  What if some of them
	 have dependent types and some of them do not?  Presumably,
	 such a name should be treated as a dependent name.  */
      /* Assume the name is not dependent.  */
      dependent_p = false;
      if (!processing_template_decl)
	/* No names are dependent outside a template.  */
	;
      else if (TREE_CODE (decl) == CONST_DECL)
	/* We don't want to treat enumerators as dependent.  */
	;
      /* A template-id where the name of the template was not resolved
	 is definitely dependent.  */
      else if (TREE_CODE (decl) == TEMPLATE_ID_EXPR
	       && (identifier_p (TREE_OPERAND (decl, 0))))
	dependent_p = true;
      /* For anything except an overloaded function, just check its
	 type.  */
      else if (!is_overloaded_fn (decl))
	dependent_p
	  = dependent_type_p (TREE_TYPE (decl));
      /* For a set of overloaded functions, check each of the
	 functions.  */
      else
	{
	  tree fns = decl;

	  if (BASELINK_P (fns))
	    fns = BASELINK_FUNCTIONS (fns);

	  /* For a template-id, check to see if the template
	     arguments are dependent.  */
	  if (TREE_CODE (fns) == TEMPLATE_ID_EXPR)
	    {
	      tree args = TREE_OPERAND (fns, 1);
	      dependent_p = any_dependent_template_arguments_p (args);
	      /* The functions are those referred to by the
		 template-id.  */
	      fns = TREE_OPERAND (fns, 0);
	    }

	  /* If there are no dependent template arguments, go through
	     the overloaded functions.  */
	  while (fns && !dependent_p)
	    {
	      tree fn = OVL_CURRENT (fns);

	      /* Member functions of dependent classes are
		 dependent.  */
	      if (TREE_CODE (fn) == FUNCTION_DECL
		  && type_dependent_expression_p (fn))
		dependent_p = true;
	      else if (TREE_CODE (fn) == TEMPLATE_DECL
		       && dependent_template_p (fn))
		dependent_p = true;

	      fns = OVL_NEXT (fns);
	    }
	}

      /* If the name was dependent on a template parameter, we will
	 resolve the name at instantiation time.  */
      if (dependent_p)
	{
	  /* Create a SCOPE_REF for qualified names, if the scope is
	     dependent.  */
	  if (scope)
	    {
	      if (TYPE_P (scope))
		{
		  if (address_p && done)
		    decl = finish_qualified_id_expr (scope, decl,
						     done, address_p,
						     template_p,
						     template_arg_p,
						     tf_warning_or_error);
		  else
		    {
		      tree type = NULL_TREE;
		      if (DECL_P (decl) && !dependent_scope_p (scope))
			type = TREE_TYPE (decl);
		      decl = build_qualified_name (type,
						   scope,
						   id_expression,
						   template_p);
		    }
		}
	      if (TREE_TYPE (decl))
		decl = convert_from_reference (decl);
	      return decl;
	    }
	  /* A TEMPLATE_ID already contains all the information we
	     need.  */
	  if (TREE_CODE (id_expression) == TEMPLATE_ID_EXPR)
	    return id_expression;
	  *idk = CP_ID_KIND_UNQUALIFIED_DEPENDENT;
	  /* If we found a variable, then name lookup during the
	     instantiation will always resolve to the same VAR_DECL
	     (or an instantiation thereof).  */
	  if (VAR_P (decl)
	      || TREE_CODE (decl) == PARM_DECL)
	    {
	      mark_used (decl);
	      return convert_from_reference (decl);
	    }
	  /* The same is true for FIELD_DECL, but we also need to
	     make sure that the syntax is correct.  */
	  else if (TREE_CODE (decl) == FIELD_DECL)
	    {
	      /* Since SCOPE is NULL here, this is an unqualified name.
		 Access checking has been performed during name lookup
		 already.  Turn off checking to avoid duplicate errors.  */
	      push_deferring_access_checks (dk_no_check);
	      decl = finish_non_static_data_member
		       (decl, NULL_TREE,
			/*qualifying_scope=*/NULL_TREE);
	      pop_deferring_access_checks ();
	      return decl;
	    }
	  return id_expression;
	}

      if (TREE_CODE (decl) == NAMESPACE_DECL)
	{
	  error ("use of namespace %qD as expression", decl);
	  return error_mark_node;
	}
      else if (DECL_CLASS_TEMPLATE_P (decl))
	{
	  error ("use of class template %qT as expression", decl);
	  return error_mark_node;
	}
      else if (TREE_CODE (decl) == TREE_LIST)
	{
	  /* Ambiguous reference to base members.  */
	  error ("request for member %qD is ambiguous in "
		 "multiple inheritance lattice", id_expression);
	  print_candidates (decl);
	  return error_mark_node;
	}

      /* Mark variable-like entities as used.  Functions are similarly
	 marked either below or after overload resolution.  */
      if ((VAR_P (decl)
	   || TREE_CODE (decl) == PARM_DECL
	   || TREE_CODE (decl) == CONST_DECL
	   || TREE_CODE (decl) == RESULT_DECL)
	  && !mark_used (decl))
	return error_mark_node;

      /* Only certain kinds of names are allowed in constant
	 expression.  Template parameters have already
	 been handled above.  */
      if (! error_operand_p (decl)
	  && integral_constant_expression_p
	  && ! decl_constant_var_p (decl)
	  && TREE_CODE (decl) != CONST_DECL
	  && ! builtin_valid_in_constant_expr_p (decl))
	{
	  if (!allow_non_integral_constant_expression_p)
	    {
	      error ("%qD cannot appear in a constant-expression", decl);
	      return error_mark_node;
	    }
	  *non_integral_constant_expression_p = true;
	}

      tree wrap;
      if (VAR_P (decl)
	  && !cp_unevaluated_operand
	  && DECL_THREAD_LOCAL_P (decl)
	  && (wrap = get_tls_wrapper_fn (decl)))
	{
	  /* Replace an evaluated use of the thread_local variable with
	     a call to its wrapper.  */
	  decl = build_cxx_call (wrap, 0, NULL, tf_warning_or_error);
	}
      else if (scope)
	{
	  decl = (adjust_result_of_qualified_name_lookup
		  (decl, scope, current_nonlambda_class_type()));

	  if (TREE_CODE (decl) == FUNCTION_DECL)
	    mark_used (decl);

	  if (TYPE_P (scope))
	    decl = finish_qualified_id_expr (scope,
					     decl,
					     done,
					     address_p,
					     template_p,
					     template_arg_p,
					     tf_warning_or_error);
	  else
	    decl = convert_from_reference (decl);
	}
      else if (TREE_CODE (decl) == FIELD_DECL)
	{
	  /* Since SCOPE is NULL here, this is an unqualified name.
	     Access checking has been performed during name lookup
	     already.  Turn off checking to avoid duplicate errors.  */
	  push_deferring_access_checks (dk_no_check);
	  decl = finish_non_static_data_member (decl, NULL_TREE,
						/*qualifying_scope=*/NULL_TREE);
	  pop_deferring_access_checks ();
	}
      else if (is_overloaded_fn (decl))
	{
	  tree first_fn;

	  first_fn = get_first_fn (decl);
	  if (TREE_CODE (first_fn) == TEMPLATE_DECL)
	    first_fn = DECL_TEMPLATE_RESULT (first_fn);

	  if (!really_overloaded_fn (decl)
	      && !mark_used (first_fn))
	    return error_mark_node;

	  if (!template_arg_p
	      && TREE_CODE (first_fn) == FUNCTION_DECL
	      && DECL_FUNCTION_MEMBER_P (first_fn)
	      && !shared_member_p (decl))
	    {
	      /* A set of member functions.  */
	      decl = maybe_dummy_object (DECL_CONTEXT (first_fn), 0);
	      return finish_class_member_access_expr (decl, id_expression,
						      /*template_p=*/false,
						      tf_warning_or_error);
	    }

	  decl = baselink_for_fns (decl);
	}
      else
	{
	  if (DECL_P (decl) && DECL_NONLOCAL (decl)
	      && DECL_CLASS_SCOPE_P (decl))
	    {
	      tree context = context_for_name_lookup (decl); 
	      if (context != current_class_type)
		{
		  tree path = currently_open_derived_class (context);
		  perform_or_defer_access_check (TYPE_BINFO (path),
						 decl, decl,
						 tf_warning_or_error);
		}
	    }

	  decl = convert_from_reference (decl);
	}
    }

  if (TREE_DEPRECATED (decl))
    warn_deprecated_use (decl, NULL_TREE);

  return decl;
}

/* Implement the __typeof keyword: Return the type of EXPR, suitable for
   use as a type-specifier.  */

tree
finish_typeof (tree expr)
{
  tree type;

  if (type_dependent_expression_p (expr))
    {
      type = cxx_make_type (TYPEOF_TYPE);
      TYPEOF_TYPE_EXPR (type) = expr;
      SET_TYPE_STRUCTURAL_EQUALITY (type);

      return type;
    }

  expr = mark_type_use (expr);

  type = unlowered_expr_type (expr);

  if (!type || type == unknown_type_node)
    {
      error ("type of %qE is unknown", expr);
      return error_mark_node;
    }

  return type;
}

/* Implement the __underlying_type keyword: Return the underlying
   type of TYPE, suitable for use as a type-specifier.  */

tree
finish_underlying_type (tree type)
{
  tree underlying_type;

  if (processing_template_decl)
    {
      underlying_type = cxx_make_type (UNDERLYING_TYPE);
      UNDERLYING_TYPE_TYPE (underlying_type) = type;
      SET_TYPE_STRUCTURAL_EQUALITY (underlying_type);

      return underlying_type;
    }

  complete_type (type);

  if (TREE_CODE (type) != ENUMERAL_TYPE)
    {
      error ("%qT is not an enumeration type", type);
      return error_mark_node;
    }

  underlying_type = ENUM_UNDERLYING_TYPE (type);

  /* Fixup necessary in this case because ENUM_UNDERLYING_TYPE
     includes TYPE_MIN_VALUE and TYPE_MAX_VALUE information.
     See finish_enum_value_list for details.  */
  if (!ENUM_FIXED_UNDERLYING_TYPE_P (type))
    underlying_type
      = c_common_type_for_mode (TYPE_MODE (underlying_type),
				TYPE_UNSIGNED (underlying_type));

  return underlying_type;
}

/* Implement the __direct_bases keyword: Return the direct base classes
   of type */

tree
calculate_direct_bases (tree type)
{
  vec<tree, va_gc> *vector = make_tree_vector();
  tree bases_vec = NULL_TREE;
  vec<tree, va_gc> *base_binfos;
  tree binfo;
  unsigned i;

  complete_type (type);

  if (!NON_UNION_CLASS_TYPE_P (type))
    return make_tree_vec (0);

  base_binfos = BINFO_BASE_BINFOS (TYPE_BINFO (type));

  /* Virtual bases are initialized first */
  for (i = 0; base_binfos->iterate (i, &binfo); i++)
    {
      if (BINFO_VIRTUAL_P (binfo))
       {
         vec_safe_push (vector, binfo);
       }
    }

  /* Now non-virtuals */
  for (i = 0; base_binfos->iterate (i, &binfo); i++)
    {
      if (!BINFO_VIRTUAL_P (binfo))
       {
         vec_safe_push (vector, binfo);
       }
    }


  bases_vec = make_tree_vec (vector->length ());

  for (i = 0; i < vector->length (); ++i)
    {
      TREE_VEC_ELT (bases_vec, i) = BINFO_TYPE ((*vector)[i]);
    }
  return bases_vec;
}

/* Implement the __bases keyword: Return the base classes
   of type */

/* Find morally non-virtual base classes by walking binfo hierarchy */
/* Virtual base classes are handled separately in finish_bases */

static tree
dfs_calculate_bases_pre (tree binfo, void * /*data_*/)
{
  /* Don't walk bases of virtual bases */
  return BINFO_VIRTUAL_P (binfo) ? dfs_skip_bases : NULL_TREE;
}

static tree
dfs_calculate_bases_post (tree binfo, void *data_)
{
  vec<tree, va_gc> **data = ((vec<tree, va_gc> **) data_);
  if (!BINFO_VIRTUAL_P (binfo))
    {
      vec_safe_push (*data, BINFO_TYPE (binfo));
    }
  return NULL_TREE;
}

/* Calculates the morally non-virtual base classes of a class */
static vec<tree, va_gc> *
calculate_bases_helper (tree type)
{
  vec<tree, va_gc> *vector = make_tree_vector();

  /* Now add non-virtual base classes in order of construction */
  dfs_walk_all (TYPE_BINFO (type),
                dfs_calculate_bases_pre, dfs_calculate_bases_post, &vector);
  return vector;
}

tree
calculate_bases (tree type)
{
  vec<tree, va_gc> *vector = make_tree_vector();
  tree bases_vec = NULL_TREE;
  unsigned i;
  vec<tree, va_gc> *vbases;
  vec<tree, va_gc> *nonvbases;
  tree binfo;

  complete_type (type);

  if (!NON_UNION_CLASS_TYPE_P (type))
    return make_tree_vec (0);

  /* First go through virtual base classes */
  for (vbases = CLASSTYPE_VBASECLASSES (type), i = 0;
       vec_safe_iterate (vbases, i, &binfo); i++)
    {
      vec<tree, va_gc> *vbase_bases;
      vbase_bases = calculate_bases_helper (BINFO_TYPE (binfo));
      vec_safe_splice (vector, vbase_bases);
      release_tree_vector (vbase_bases);
    }

  /* Now for the non-virtual bases */
  nonvbases = calculate_bases_helper (type);
  vec_safe_splice (vector, nonvbases);
  release_tree_vector (nonvbases);

  /* Last element is entire class, so don't copy */
  bases_vec = make_tree_vec (vector->length () - 1);

  for (i = 0; i < vector->length () - 1; ++i)
    {
      TREE_VEC_ELT (bases_vec, i) = (*vector)[i];
    }
  release_tree_vector (vector);
  return bases_vec;
}

tree
finish_bases (tree type, bool direct)
{
  tree bases = NULL_TREE;

  if (!processing_template_decl)
    {
      /* Parameter packs can only be used in templates */
      error ("Parameter pack __bases only valid in template declaration");
      return error_mark_node;
    }

  bases = cxx_make_type (BASES);
  BASES_TYPE (bases) = type;
  BASES_DIRECT (bases) = direct;
  SET_TYPE_STRUCTURAL_EQUALITY (bases);

  return bases;
}

/* Perform C++-specific checks for __builtin_offsetof before calling
   fold_offsetof.  */

tree
finish_offsetof (tree expr)
{
  if (TREE_CODE (expr) == PSEUDO_DTOR_EXPR)
    {
      error ("cannot apply %<offsetof%> to destructor %<~%T%>",
	      TREE_OPERAND (expr, 2));
      return error_mark_node;
    }
  if (TREE_CODE (TREE_TYPE (expr)) == FUNCTION_TYPE
      || TREE_CODE (TREE_TYPE (expr)) == METHOD_TYPE
      || TREE_TYPE (expr) == unknown_type_node)
    {
      if (TREE_CODE (expr) == INDIRECT_REF)
	error ("second operand of %<offsetof%> is neither a single "
	       "identifier nor a sequence of member accesses and "
	       "array references");
      else
	{
	  if (TREE_CODE (expr) == COMPONENT_REF
	      || TREE_CODE (expr) == COMPOUND_EXPR)
	    expr = TREE_OPERAND (expr, 1);
	  error ("cannot apply %<offsetof%> to member function %qD", expr);
	}
      return error_mark_node;
    }
  if (REFERENCE_REF_P (expr))
    expr = TREE_OPERAND (expr, 0);
  if (TREE_CODE (expr) == COMPONENT_REF)
    {
      tree object = TREE_OPERAND (expr, 0);
      if (!complete_type_or_else (TREE_TYPE (object), object))
	return error_mark_node;
    }
  return fold_offsetof (expr);
}

/* Replace the AGGR_INIT_EXPR at *TP with an equivalent CALL_EXPR.  This
   function is broken out from the above for the benefit of the tree-ssa
   project.  */

void
simplify_aggr_init_expr (tree *tp)
{
  tree aggr_init_expr = *tp;

  /* Form an appropriate CALL_EXPR.  */
  tree fn = AGGR_INIT_EXPR_FN (aggr_init_expr);
  tree slot = AGGR_INIT_EXPR_SLOT (aggr_init_expr);
  tree type = TREE_TYPE (slot);

  tree call_expr;
  enum style_t { ctor, arg, pcc } style;

  if (AGGR_INIT_VIA_CTOR_P (aggr_init_expr))
    style = ctor;
#ifdef PCC_STATIC_STRUCT_RETURN
  else if (1)
    style = pcc;
#endif
  else
    {
      gcc_assert (TREE_ADDRESSABLE (type));
      style = arg;
    }

  call_expr = build_call_array_loc (input_location,
				    TREE_TYPE (TREE_TYPE (TREE_TYPE (fn))),
				    fn,
				    aggr_init_expr_nargs (aggr_init_expr),
				    AGGR_INIT_EXPR_ARGP (aggr_init_expr));
  TREE_NOTHROW (call_expr) = TREE_NOTHROW (aggr_init_expr);

  if (style == ctor)
    {
      /* Replace the first argument to the ctor with the address of the
	 slot.  */
      cxx_mark_addressable (slot);
      CALL_EXPR_ARG (call_expr, 0) =
	build1 (ADDR_EXPR, build_pointer_type (type), slot);
    }
  else if (style == arg)
    {
      /* Just mark it addressable here, and leave the rest to
	 expand_call{,_inline}.  */
      cxx_mark_addressable (slot);
      CALL_EXPR_RETURN_SLOT_OPT (call_expr) = true;
      call_expr = build2 (INIT_EXPR, TREE_TYPE (call_expr), slot, call_expr);
    }
  else if (style == pcc)
    {
      /* If we're using the non-reentrant PCC calling convention, then we
	 need to copy the returned value out of the static buffer into the
	 SLOT.  */
      push_deferring_access_checks (dk_no_check);
      call_expr = build_aggr_init (slot, call_expr,
				   DIRECT_BIND | LOOKUP_ONLYCONVERTING,
                                   tf_warning_or_error);
      pop_deferring_access_checks ();
      call_expr = build2 (COMPOUND_EXPR, TREE_TYPE (slot), call_expr, slot);
    }

  if (AGGR_INIT_ZERO_FIRST (aggr_init_expr))
    {
      tree init = build_zero_init (type, NULL_TREE,
				   /*static_storage_p=*/false);
      init = build2 (INIT_EXPR, void_type_node, slot, init);
      call_expr = build2 (COMPOUND_EXPR, TREE_TYPE (call_expr),
			  init, call_expr);
    }

  *tp = call_expr;
}

/* Emit all thunks to FN that should be emitted when FN is emitted.  */

void
emit_associated_thunks (tree fn)
{
  /* When we use vcall offsets, we emit thunks with the virtual
     functions to which they thunk. The whole point of vcall offsets
     is so that you can know statically the entire set of thunks that
     will ever be needed for a given virtual function, thereby
     enabling you to output all the thunks with the function itself.  */
  if (DECL_VIRTUAL_P (fn)
      /* Do not emit thunks for extern template instantiations.  */
      && ! DECL_REALLY_EXTERN (fn))
    {
      tree thunk;

      for (thunk = DECL_THUNKS (fn); thunk; thunk = DECL_CHAIN (thunk))
	{
	  if (!THUNK_ALIAS (thunk))
	    {
	      use_thunk (thunk, /*emit_p=*/1);
	      if (DECL_RESULT_THUNK_P (thunk))
		{
		  tree probe;

		  for (probe = DECL_THUNKS (thunk);
		       probe; probe = DECL_CHAIN (probe))
		    use_thunk (probe, /*emit_p=*/1);
		}
	    }
	  else
	    gcc_assert (!DECL_THUNKS (thunk));
	}
    }
}

/* Returns true iff FUN is an instantiation of a constexpr function
   template.  */

static inline bool
is_instantiation_of_constexpr (tree fun)
{
  return (DECL_TEMPLOID_INSTANTIATION (fun)
	  && DECL_DECLARED_CONSTEXPR_P (DECL_TEMPLATE_RESULT
					(DECL_TI_TEMPLATE (fun))));
}

/* Generate RTL for FN.  */

bool
expand_or_defer_fn_1 (tree fn)
{
  /* When the parser calls us after finishing the body of a template
     function, we don't really want to expand the body.  */
  if (processing_template_decl)
    {
      /* Normally, collection only occurs in rest_of_compilation.  So,
	 if we don't collect here, we never collect junk generated
	 during the processing of templates until we hit a
	 non-template function.  It's not safe to do this inside a
	 nested class, though, as the parser may have local state that
	 is not a GC root.  */
      if (!function_depth)
	ggc_collect ();
      return false;
    }

  gcc_assert (DECL_SAVED_TREE (fn));

  /* If this is a constructor or destructor body, we have to clone
     it.  */
  if (maybe_clone_body (fn))
    {
      /* We don't want to process FN again, so pretend we've written
	 it out, even though we haven't.  */
      TREE_ASM_WRITTEN (fn) = 1;
      /* If this is an instantiation of a constexpr function, keep
	 DECL_SAVED_TREE for explain_invalid_constexpr_fn.  */
      if (!is_instantiation_of_constexpr (fn))
	DECL_SAVED_TREE (fn) = NULL_TREE;
      return false;
    }

  /* We make a decision about linkage for these functions at the end
     of the compilation.  Until that point, we do not want the back
     end to output them -- but we do want it to see the bodies of
     these functions so that it can inline them as appropriate.  */
  if (DECL_DECLARED_INLINE_P (fn) || DECL_IMPLICIT_INSTANTIATION (fn))
    {
      if (DECL_INTERFACE_KNOWN (fn))
	/* We've already made a decision as to how this function will
	   be handled.  */;
      else if (!at_eof)
	{
	  DECL_EXTERNAL (fn) = 1;
	  DECL_NOT_REALLY_EXTERN (fn) = 1;
	  note_vague_linkage_fn (fn);
	  /* A non-template inline function with external linkage will
	     always be COMDAT.  As we must eventually determine the
	     linkage of all functions, and as that causes writes to
	     the data mapped in from the PCH file, it's advantageous
	     to mark the functions at this point.  */
	  if (!DECL_IMPLICIT_INSTANTIATION (fn))
	    {
	      /* This function must have external linkage, as
		 otherwise DECL_INTERFACE_KNOWN would have been
		 set.  */
	      gcc_assert (TREE_PUBLIC (fn));
	      comdat_linkage (fn);
	      DECL_INTERFACE_KNOWN (fn) = 1;
	    }
	}
      else
	import_export_decl (fn);

      /* If the user wants us to keep all inline functions, then mark
	 this function as needed so that finish_file will make sure to
	 output it later.  Similarly, all dllexport'd functions must
	 be emitted; there may be callers in other DLLs.  */
      if ((flag_keep_inline_functions
	   && DECL_DECLARED_INLINE_P (fn)
	   && !DECL_REALLY_EXTERN (fn))
	  || (flag_keep_inline_dllexport
	      && lookup_attribute ("dllexport", DECL_ATTRIBUTES (fn))))
	{
	  mark_needed (fn);
	  DECL_EXTERNAL (fn) = 0;
	}
    }

  /* There's no reason to do any of the work here if we're only doing
     semantic analysis; this code just generates RTL.  */
  if (flag_syntax_only)
    return false;

  return true;
}

void
expand_or_defer_fn (tree fn)
{
  if (expand_or_defer_fn_1 (fn))
    {
      function_depth++;

      /* Expand or defer, at the whim of the compilation unit manager.  */
      cgraph_finalize_function (fn, function_depth > 1);
      emit_associated_thunks (fn);

      function_depth--;
    }
}

struct nrv_data
{
  tree var;
  tree result;
  hash_table <pointer_hash <tree_node> > visited;
};

/* Helper function for walk_tree, used by finalize_nrv below.  */

static tree
finalize_nrv_r (tree* tp, int* walk_subtrees, void* data)
{
  struct nrv_data *dp = (struct nrv_data *)data;
  tree_node **slot;

  /* No need to walk into types.  There wouldn't be any need to walk into
     non-statements, except that we have to consider STMT_EXPRs.  */
  if (TYPE_P (*tp))
    *walk_subtrees = 0;
  /* Change all returns to just refer to the RESULT_DECL; this is a nop,
     but differs from using NULL_TREE in that it indicates that we care
     about the value of the RESULT_DECL.  */
  else if (TREE_CODE (*tp) == RETURN_EXPR)
    TREE_OPERAND (*tp, 0) = dp->result;
  /* Change all cleanups for the NRV to only run when an exception is
     thrown.  */
  else if (TREE_CODE (*tp) == CLEANUP_STMT
	   && CLEANUP_DECL (*tp) == dp->var)
    CLEANUP_EH_ONLY (*tp) = 1;
  /* Replace the DECL_EXPR for the NRV with an initialization of the
     RESULT_DECL, if needed.  */
  else if (TREE_CODE (*tp) == DECL_EXPR
	   && DECL_EXPR_DECL (*tp) == dp->var)
    {
      tree init;
      if (DECL_INITIAL (dp->var)
	  && DECL_INITIAL (dp->var) != error_mark_node)
	init = build2 (INIT_EXPR, void_type_node, dp->result,
		       DECL_INITIAL (dp->var));
      else
	init = build_empty_stmt (EXPR_LOCATION (*tp));
      DECL_INITIAL (dp->var) = NULL_TREE;
      SET_EXPR_LOCATION (init, EXPR_LOCATION (*tp));
      *tp = init;
    }
  /* And replace all uses of the NRV with the RESULT_DECL.  */
  else if (*tp == dp->var)
    *tp = dp->result;

  /* Avoid walking into the same tree more than once.  Unfortunately, we
     can't just use walk_tree_without duplicates because it would only call
     us for the first occurrence of dp->var in the function body.  */
  slot = dp->visited.find_slot (*tp, INSERT);
  if (*slot)
    *walk_subtrees = 0;
  else
    *slot = *tp;

  /* Keep iterating.  */
  return NULL_TREE;
}

/* Called from finish_function to implement the named return value
   optimization by overriding all the RETURN_EXPRs and pertinent
   CLEANUP_STMTs and replacing all occurrences of VAR with RESULT, the
   RESULT_DECL for the function.  */

void
finalize_nrv (tree *tp, tree var, tree result)
{
  struct nrv_data data;

  /* Copy name from VAR to RESULT.  */
  DECL_NAME (result) = DECL_NAME (var);
  /* Don't forget that we take its address.  */
  TREE_ADDRESSABLE (result) = TREE_ADDRESSABLE (var);
  /* Finally set DECL_VALUE_EXPR to avoid assigning
     a stack slot at -O0 for the original var and debug info
     uses RESULT location for VAR.  */
  SET_DECL_VALUE_EXPR (var, result);
  DECL_HAS_VALUE_EXPR_P (var) = 1;

  data.var = var;
  data.result = result;
  data.visited.create (37);
  cp_walk_tree (tp, finalize_nrv_r, &data, 0);
  data.visited.dispose ();
}

/* Create CP_OMP_CLAUSE_INFO for clause C.  Returns true if it is invalid.  */

bool
cxx_omp_create_clause_info (tree c, tree type, bool need_default_ctor,
			    bool need_copy_ctor, bool need_copy_assignment)
{
  int save_errorcount = errorcount;
  tree info, t;

  /* Always allocate 3 elements for simplicity.  These are the
     function decls for the ctor, dtor, and assignment op.
     This layout is known to the three lang hooks,
     cxx_omp_clause_default_init, cxx_omp_clause_copy_init,
     and cxx_omp_clause_assign_op.  */
  info = make_tree_vec (3);
  CP_OMP_CLAUSE_INFO (c) = info;

  if (need_default_ctor || need_copy_ctor)
    {
      if (need_default_ctor)
	t = get_default_ctor (type);
      else
	t = get_copy_ctor (type, tf_warning_or_error);

      if (t && !trivial_fn_p (t))
	TREE_VEC_ELT (info, 0) = t;
    }

  if ((need_default_ctor || need_copy_ctor)
      && TYPE_HAS_NONTRIVIAL_DESTRUCTOR (type))
    TREE_VEC_ELT (info, 1) = get_dtor (type, tf_warning_or_error);

  if (need_copy_assignment)
    {
      t = get_copy_assign (type);

      if (t && !trivial_fn_p (t))
	TREE_VEC_ELT (info, 2) = t;
    }

  return errorcount != save_errorcount;
}

/* For all elements of CLAUSES, validate them vs OpenMP constraints.
   Remove any elements from the list that are invalid.  */

tree
finish_omp_clauses (tree clauses)
{
  bitmap_head generic_head, firstprivate_head, lastprivate_head;
  tree c, t, *pc = &clauses;
  const char *name;

  bitmap_obstack_initialize (NULL);
  bitmap_initialize (&generic_head, &bitmap_default_obstack);
  bitmap_initialize (&firstprivate_head, &bitmap_default_obstack);
  bitmap_initialize (&lastprivate_head, &bitmap_default_obstack);

  for (pc = &clauses, c = clauses; c ; c = *pc)
    {
      bool remove = false;

      switch (OMP_CLAUSE_CODE (c))
	{
	case OMP_CLAUSE_SHARED:
	  name = "shared";
	  goto check_dup_generic;
	case OMP_CLAUSE_PRIVATE:
	  name = "private";
	  goto check_dup_generic;
	case OMP_CLAUSE_REDUCTION:
	  name = "reduction";
	  goto check_dup_generic;
	case OMP_CLAUSE_COPYPRIVATE:
	  name = "copyprivate";
	  goto check_dup_generic;
	case OMP_CLAUSE_COPYIN:
	  name = "copyin";
	  goto check_dup_generic;
	check_dup_generic:
	  t = OMP_CLAUSE_DECL (c);
	  if (!VAR_P (t) && TREE_CODE (t) != PARM_DECL)
	    {
	      if (processing_template_decl)
		break;
	      if (DECL_P (t))
		error ("%qD is not a variable in clause %qs", t, name);
	      else
		error ("%qE is not a variable in clause %qs", t, name);
	      remove = true;
	    }
	  else if (bitmap_bit_p (&generic_head, DECL_UID (t))
		   || bitmap_bit_p (&firstprivate_head, DECL_UID (t))
		   || bitmap_bit_p (&lastprivate_head, DECL_UID (t)))
	    {
	      error ("%qD appears more than once in data clauses", t);
	      remove = true;
	    }
	  else
	    bitmap_set_bit (&generic_head, DECL_UID (t));
	  break;

	case OMP_CLAUSE_FIRSTPRIVATE:
	  t = OMP_CLAUSE_DECL (c);
	  if (!VAR_P (t) && TREE_CODE (t) != PARM_DECL)
	    {
	      if (processing_template_decl)
		break;
	      if (DECL_P (t))
		error ("%qD is not a variable in clause %<firstprivate%>", t);
	      else
		error ("%qE is not a variable in clause %<firstprivate%>", t);
	      remove = true;
	    }
	  else if (bitmap_bit_p (&generic_head, DECL_UID (t))
		   || bitmap_bit_p (&firstprivate_head, DECL_UID (t)))
	    {
	      error ("%qD appears more than once in data clauses", t);
	      remove = true;
	    }
	  else
	    bitmap_set_bit (&firstprivate_head, DECL_UID (t));
	  break;

	case OMP_CLAUSE_LASTPRIVATE:
	  t = OMP_CLAUSE_DECL (c);
	  if (!VAR_P (t) && TREE_CODE (t) != PARM_DECL)
	    {
	      if (processing_template_decl)
		break;
	      if (DECL_P (t))
		error ("%qD is not a variable in clause %<lastprivate%>", t);
	      else
		error ("%qE is not a variable in clause %<lastprivate%>", t);
	      remove = true;
	    }
	  else if (bitmap_bit_p (&generic_head, DECL_UID (t))
		   || bitmap_bit_p (&lastprivate_head, DECL_UID (t)))
	    {
	      error ("%qD appears more than once in data clauses", t);
	      remove = true;
	    }
	  else
	    bitmap_set_bit (&lastprivate_head, DECL_UID (t));
	  break;

	case OMP_CLAUSE_IF:
	  t = OMP_CLAUSE_IF_EXPR (c);
	  t = maybe_convert_cond (t);
	  if (t == error_mark_node)
	    remove = true;
	  else if (!processing_template_decl)
	    t = fold_build_cleanup_point_expr (TREE_TYPE (t), t);
	  OMP_CLAUSE_IF_EXPR (c) = t;
	  break;

	case OMP_CLAUSE_FINAL:
	  t = OMP_CLAUSE_FINAL_EXPR (c);
	  t = maybe_convert_cond (t);
	  if (t == error_mark_node)
	    remove = true;
	  else if (!processing_template_decl)
	    t = fold_build_cleanup_point_expr (TREE_TYPE (t), t);
	  OMP_CLAUSE_FINAL_EXPR (c) = t;
	  break;

	case OMP_CLAUSE_NUM_THREADS:
	  t = OMP_CLAUSE_NUM_THREADS_EXPR (c);
	  if (t == error_mark_node)
	    remove = true;
	  else if (!type_dependent_expression_p (t)
		   && !INTEGRAL_TYPE_P (TREE_TYPE (t)))
	    {
	      error ("num_threads expression must be integral");
	      remove = true;
	    }
	  else
	    {
	      t = mark_rvalue_use (t);
	      if (!processing_template_decl)
		t = fold_build_cleanup_point_expr (TREE_TYPE (t), t);
	      OMP_CLAUSE_NUM_THREADS_EXPR (c) = t;
	    }
	  break;

	case OMP_CLAUSE_SCHEDULE:
	  t = OMP_CLAUSE_SCHEDULE_CHUNK_EXPR (c);
	  if (t == NULL)
	    ;
	  else if (t == error_mark_node)
	    remove = true;
	  else if (!type_dependent_expression_p (t)
		   && !INTEGRAL_TYPE_P (TREE_TYPE (t)))
	    {
	      error ("schedule chunk size expression must be integral");
	      remove = true;
	    }
	  else
	    {
	      t = mark_rvalue_use (t);
	      if (!processing_template_decl)
		t = fold_build_cleanup_point_expr (TREE_TYPE (t), t);
	      OMP_CLAUSE_SCHEDULE_CHUNK_EXPR (c) = t;
	    }
	  break;

	case OMP_CLAUSE_NOWAIT:
	case OMP_CLAUSE_ORDERED:
	case OMP_CLAUSE_DEFAULT:
	case OMP_CLAUSE_UNTIED:
	case OMP_CLAUSE_COLLAPSE:
	case OMP_CLAUSE_MERGEABLE:
	  break;

	default:
	  gcc_unreachable ();
	}

      if (remove)
	*pc = OMP_CLAUSE_CHAIN (c);
      else
	pc = &OMP_CLAUSE_CHAIN (c);
    }

  for (pc = &clauses, c = clauses; c ; c = *pc)
    {
      enum omp_clause_code c_kind = OMP_CLAUSE_CODE (c);
      bool remove = false;
      bool need_complete_non_reference = false;
      bool need_default_ctor = false;
      bool need_copy_ctor = false;
      bool need_copy_assignment = false;
      bool need_implicitly_determined = false;
      tree type, inner_type;

      switch (c_kind)
	{
	case OMP_CLAUSE_SHARED:
	  name = "shared";
	  need_implicitly_determined = true;
	  break;
	case OMP_CLAUSE_PRIVATE:
	  name = "private";
	  need_complete_non_reference = true;
	  need_default_ctor = true;
	  need_implicitly_determined = true;
	  break;
	case OMP_CLAUSE_FIRSTPRIVATE:
	  name = "firstprivate";
	  need_complete_non_reference = true;
	  need_copy_ctor = true;
	  need_implicitly_determined = true;
	  break;
	case OMP_CLAUSE_LASTPRIVATE:
	  name = "lastprivate";
	  need_complete_non_reference = true;
	  need_copy_assignment = true;
	  need_implicitly_determined = true;
	  break;
	case OMP_CLAUSE_REDUCTION:
	  name = "reduction";
	  need_implicitly_determined = true;
	  break;
	case OMP_CLAUSE_COPYPRIVATE:
	  name = "copyprivate";
	  need_copy_assignment = true;
	  break;
	case OMP_CLAUSE_COPYIN:
	  name = "copyin";
	  need_copy_assignment = true;
	  break;
	default:
	  pc = &OMP_CLAUSE_CHAIN (c);
	  continue;
	}

      t = OMP_CLAUSE_DECL (c);
      if (processing_template_decl
	  && !VAR_P (t) && TREE_CODE (t) != PARM_DECL)
	{
	  pc = &OMP_CLAUSE_CHAIN (c);
	  continue;
	}

      switch (c_kind)
	{
	case OMP_CLAUSE_LASTPRIVATE:
	  if (!bitmap_bit_p (&firstprivate_head, DECL_UID (t)))
	    need_default_ctor = true;
	  break;

	case OMP_CLAUSE_REDUCTION:
	  if (AGGREGATE_TYPE_P (TREE_TYPE (t))
	      || POINTER_TYPE_P (TREE_TYPE (t)))
	    {
	      error ("%qE has invalid type for %<reduction%>", t);
	      remove = true;
	    }
	  else if (FLOAT_TYPE_P (TREE_TYPE (t)))
	    {
	      enum tree_code r_code = OMP_CLAUSE_REDUCTION_CODE (c);
	      switch (r_code)
		{
		case PLUS_EXPR:
		case MULT_EXPR:
		case MINUS_EXPR:
		case MIN_EXPR:
		case MAX_EXPR:
		  break;
		default:
		  error ("%qE has invalid type for %<reduction(%s)%>",
			 t, operator_name_info[r_code].name);
		  remove = true;
		}
	    }
	  break;

	case OMP_CLAUSE_COPYIN:
	  if (!VAR_P (t) || !DECL_THREAD_LOCAL_P (t))
	    {
	      error ("%qE must be %<threadprivate%> for %<copyin%>", t);
	      remove = true;
	    }
	  break;

	default:
	  break;
	}

      if (need_complete_non_reference || need_copy_assignment)
	{
	  t = require_complete_type (t);
	  if (t == error_mark_node)
	    remove = true;
	  else if (TREE_CODE (TREE_TYPE (t)) == REFERENCE_TYPE
		   && need_complete_non_reference)
	    {
	      error ("%qE has reference type for %qs", t, name);
	      remove = true;
	    }
	}
      if (need_implicitly_determined)
	{
	  const char *share_name = NULL;

	  if (VAR_P (t) && DECL_THREAD_LOCAL_P (t))
	    share_name = "threadprivate";
	  else switch (cxx_omp_predetermined_sharing (t))
	    {
	    case OMP_CLAUSE_DEFAULT_UNSPECIFIED:
	      break;
	    case OMP_CLAUSE_DEFAULT_SHARED:
	      /* const vars may be specified in firstprivate clause.  */
	      if (OMP_CLAUSE_CODE (c) == OMP_CLAUSE_FIRSTPRIVATE
		  && cxx_omp_const_qual_no_mutable (t))
		break;
	      share_name = "shared";
	      break;
	    case OMP_CLAUSE_DEFAULT_PRIVATE:
	      share_name = "private";
	      break;
	    default:
	      gcc_unreachable ();
	    }
	  if (share_name)
	    {
	      error ("%qE is predetermined %qs for %qs",
		     t, share_name, name);
	      remove = true;
	    }
	}

      /* We're interested in the base element, not arrays.  */
      inner_type = type = TREE_TYPE (t);
      while (TREE_CODE (inner_type) == ARRAY_TYPE)
	inner_type = TREE_TYPE (inner_type);

      /* Check for special function availability by building a call to one.
	 Save the results, because later we won't be in the right context
	 for making these queries.  */
      if (CLASS_TYPE_P (inner_type)
	  && COMPLETE_TYPE_P (inner_type)
	  && (need_default_ctor || need_copy_ctor || need_copy_assignment)
	  && !type_dependent_expression_p (t)
	  && cxx_omp_create_clause_info (c, inner_type, need_default_ctor,
					 need_copy_ctor, need_copy_assignment))
	remove = true;

      if (remove)
	*pc = OMP_CLAUSE_CHAIN (c);
      else
	pc = &OMP_CLAUSE_CHAIN (c);
    }

  bitmap_obstack_release (NULL);
  return clauses;
}

/* For all variables in the tree_list VARS, mark them as thread local.  */

void
finish_omp_threadprivate (tree vars)
{
  tree t;

  /* Mark every variable in VARS to be assigned thread local storage.  */
  for (t = vars; t; t = TREE_CHAIN (t))
    {
      tree v = TREE_PURPOSE (t);

      if (error_operand_p (v))
	;
      else if (!VAR_P (v))
	error ("%<threadprivate%> %qD is not file, namespace "
	       "or block scope variable", v);
      /* If V had already been marked threadprivate, it doesn't matter
	 whether it had been used prior to this point.  */
      else if (TREE_USED (v)
	  && (DECL_LANG_SPECIFIC (v) == NULL
	      || !CP_DECL_THREADPRIVATE_P (v)))
	error ("%qE declared %<threadprivate%> after first use", v);
      else if (! TREE_STATIC (v) && ! DECL_EXTERNAL (v))
	error ("automatic variable %qE cannot be %<threadprivate%>", v);
      else if (! COMPLETE_TYPE_P (complete_type (TREE_TYPE (v))))
	error ("%<threadprivate%> %qE has incomplete type", v);
      else if (TREE_STATIC (v) && TYPE_P (CP_DECL_CONTEXT (v))
	       && CP_DECL_CONTEXT (v) != current_class_type)
	error ("%<threadprivate%> %qE directive not "
	       "in %qT definition", v, CP_DECL_CONTEXT (v));
      else
	{
	  /* Allocate a LANG_SPECIFIC structure for V, if needed.  */
	  if (DECL_LANG_SPECIFIC (v) == NULL)
	    {
	      retrofit_lang_decl (v);

	      /* Make sure that DECL_DISCRIMINATOR_P continues to be true
		 after the allocation of the lang_decl structure.  */
	      if (DECL_DISCRIMINATOR_P (v))
		DECL_LANG_SPECIFIC (v)->u.base.u2sel = 1;
	    }

	  if (! DECL_THREAD_LOCAL_P (v))
	    {
	      DECL_TLS_MODEL (v) = decl_default_tls_model (v);
	      /* If rtl has been already set for this var, call
		 make_decl_rtl once again, so that encode_section_info
		 has a chance to look at the new decl flags.  */
	      if (DECL_RTL_SET_P (v))
		make_decl_rtl (v);
	    }
	  CP_DECL_THREADPRIVATE_P (v) = 1;
	}
    }
}

/* Build an OpenMP structured block.  */

tree
begin_omp_structured_block (void)
{
  return do_pushlevel (sk_omp);
}

tree
finish_omp_structured_block (tree block)
{
  return do_poplevel (block);
}

/* Similarly, except force the retention of the BLOCK.  */

tree
begin_omp_parallel (void)
{
  keep_next_level (true);
  return begin_omp_structured_block ();
}

tree
finish_omp_parallel (tree clauses, tree body)
{
  tree stmt;

  body = finish_omp_structured_block (body);

  stmt = make_node (OMP_PARALLEL);
  TREE_TYPE (stmt) = void_type_node;
  OMP_PARALLEL_CLAUSES (stmt) = clauses;
  OMP_PARALLEL_BODY (stmt) = body;

  return add_stmt (stmt);
}

tree
begin_omp_task (void)
{
  keep_next_level (true);
  return begin_omp_structured_block ();
}

tree
finish_omp_task (tree clauses, tree body)
{
  tree stmt;

  body = finish_omp_structured_block (body);

  stmt = make_node (OMP_TASK);
  TREE_TYPE (stmt) = void_type_node;
  OMP_TASK_CLAUSES (stmt) = clauses;
  OMP_TASK_BODY (stmt) = body;

  return add_stmt (stmt);
}

/* Helper function for finish_omp_for.  Convert Ith random access iterator
   into integral iterator.  Return FALSE if successful.  */

static bool
handle_omp_for_class_iterator (int i, location_t locus, tree declv, tree initv,
			       tree condv, tree incrv, tree *body,
			       tree *pre_body, tree clauses)
{
  tree diff, iter_init, iter_incr = NULL, last;
  tree incr_var = NULL, orig_pre_body, orig_body, c;
  tree decl = TREE_VEC_ELT (declv, i);
  tree init = TREE_VEC_ELT (initv, i);
  tree cond = TREE_VEC_ELT (condv, i);
  tree incr = TREE_VEC_ELT (incrv, i);
  tree iter = decl;
  location_t elocus = locus;

  if (init && EXPR_HAS_LOCATION (init))
    elocus = EXPR_LOCATION (init);

  switch (TREE_CODE (cond))
    {
    case GT_EXPR:
    case GE_EXPR:
    case LT_EXPR:
    case LE_EXPR:
      if (TREE_OPERAND (cond, 1) == iter)
	cond = build2 (swap_tree_comparison (TREE_CODE (cond)),
		       TREE_TYPE (cond), iter, TREE_OPERAND (cond, 0));
      if (TREE_OPERAND (cond, 0) != iter)
	cond = error_mark_node;
      else
	{
	  tree tem = build_x_binary_op (EXPR_LOCATION (cond),
					TREE_CODE (cond),
					iter, ERROR_MARK,
					TREE_OPERAND (cond, 1), ERROR_MARK,
					NULL, tf_warning_or_error);
	  if (error_operand_p (tem))
	    return true;
	}
      break;
    default:
      cond = error_mark_node;
      break;
    }
  if (cond == error_mark_node)
    {
      error_at (elocus, "invalid controlling predicate");
      return true;
    }
  diff = build_x_binary_op (elocus, MINUS_EXPR, TREE_OPERAND (cond, 1),
			    ERROR_MARK, iter, ERROR_MARK, NULL,
			    tf_warning_or_error);
  if (error_operand_p (diff))
    return true;
  if (TREE_CODE (TREE_TYPE (diff)) != INTEGER_TYPE)
    {
      error_at (elocus, "difference between %qE and %qD does not have integer type",
		TREE_OPERAND (cond, 1), iter);
      return true;
    }

  switch (TREE_CODE (incr))
    {
    case PREINCREMENT_EXPR:
    case PREDECREMENT_EXPR:
    case POSTINCREMENT_EXPR:
    case POSTDECREMENT_EXPR:
      if (TREE_OPERAND (incr, 0) != iter)
	{
	  incr = error_mark_node;
	  break;
	}
      iter_incr = build_x_unary_op (EXPR_LOCATION (incr),
				    TREE_CODE (incr), iter,
				    tf_warning_or_error);
      if (error_operand_p (iter_incr))
	return true;
      else if (TREE_CODE (incr) == PREINCREMENT_EXPR
	       || TREE_CODE (incr) == POSTINCREMENT_EXPR)
	incr = integer_one_node;
      else
	incr = integer_minus_one_node;
      break;
    case MODIFY_EXPR:
      if (TREE_OPERAND (incr, 0) != iter)
	incr = error_mark_node;
      else if (TREE_CODE (TREE_OPERAND (incr, 1)) == PLUS_EXPR
	       || TREE_CODE (TREE_OPERAND (incr, 1)) == MINUS_EXPR)
	{
	  tree rhs = TREE_OPERAND (incr, 1);
	  if (TREE_OPERAND (rhs, 0) == iter)
	    {
	      if (TREE_CODE (TREE_TYPE (TREE_OPERAND (rhs, 1)))
		  != INTEGER_TYPE)
		incr = error_mark_node;
	      else
		{
		  iter_incr = build_x_modify_expr (EXPR_LOCATION (rhs),
						   iter, TREE_CODE (rhs),
						   TREE_OPERAND (rhs, 1),
						   tf_warning_or_error);
		  if (error_operand_p (iter_incr))
		    return true;
		  incr = TREE_OPERAND (rhs, 1);
		  incr = cp_convert (TREE_TYPE (diff), incr,
				     tf_warning_or_error);
		  if (TREE_CODE (rhs) == MINUS_EXPR)
		    {
		      incr = build1 (NEGATE_EXPR, TREE_TYPE (diff), incr);
		      incr = fold_if_not_in_template (incr);
		    }
		  if (TREE_CODE (incr) != INTEGER_CST
		      && (TREE_CODE (incr) != NOP_EXPR
			  || (TREE_CODE (TREE_OPERAND (incr, 0))
			      != INTEGER_CST)))
		    iter_incr = NULL;
		}
	    }
	  else if (TREE_OPERAND (rhs, 1) == iter)
	    {
	      if (TREE_CODE (TREE_TYPE (TREE_OPERAND (rhs, 0))) != INTEGER_TYPE
		  || TREE_CODE (rhs) != PLUS_EXPR)
		incr = error_mark_node;
	      else
		{
		  iter_incr = build_x_binary_op (EXPR_LOCATION (rhs),
						 PLUS_EXPR,
						 TREE_OPERAND (rhs, 0),
						 ERROR_MARK, iter,
						 ERROR_MARK, NULL,
						 tf_warning_or_error);
		  if (error_operand_p (iter_incr))
		    return true;
		  iter_incr = build_x_modify_expr (EXPR_LOCATION (rhs),
						   iter, NOP_EXPR,
						   iter_incr,
						   tf_warning_or_error);
		  if (error_operand_p (iter_incr))
		    return true;
		  incr = TREE_OPERAND (rhs, 0);
		  iter_incr = NULL;
		}
	    }
	  else
	    incr = error_mark_node;
	}
      else
	incr = error_mark_node;
      break;
    default:
      incr = error_mark_node;
      break;
    }

  if (incr == error_mark_node)
    {
      error_at (elocus, "invalid increment expression");
      return true;
    }

  incr = cp_convert (TREE_TYPE (diff), incr, tf_warning_or_error);
  for (c = clauses; c ; c = OMP_CLAUSE_CHAIN (c))
    if (OMP_CLAUSE_CODE (c) == OMP_CLAUSE_LASTPRIVATE
	&& OMP_CLAUSE_DECL (c) == iter)
      break;

  decl = create_temporary_var (TREE_TYPE (diff));
  pushdecl (decl);
  add_decl_expr (decl);
  last = create_temporary_var (TREE_TYPE (diff));
  pushdecl (last);
  add_decl_expr (last);
  if (c && iter_incr == NULL)
    {
      incr_var = create_temporary_var (TREE_TYPE (diff));
      pushdecl (incr_var);
      add_decl_expr (incr_var);
    }
  gcc_assert (stmts_are_full_exprs_p ());

  orig_pre_body = *pre_body;
  *pre_body = push_stmt_list ();
  if (orig_pre_body)
    add_stmt (orig_pre_body);
  if (init != NULL)
    finish_expr_stmt (build_x_modify_expr (elocus,
					   iter, NOP_EXPR, init,
					   tf_warning_or_error));
  init = build_int_cst (TREE_TYPE (diff), 0);
  if (c && iter_incr == NULL)
    {
      finish_expr_stmt (build_x_modify_expr (elocus,
					     incr_var, NOP_EXPR,
					     incr, tf_warning_or_error));
      incr = incr_var;
      iter_incr = build_x_modify_expr (elocus,
				       iter, PLUS_EXPR, incr,
				       tf_warning_or_error);
    }
  finish_expr_stmt (build_x_modify_expr (elocus,
					 last, NOP_EXPR, init,
					 tf_warning_or_error));
  *pre_body = pop_stmt_list (*pre_body);

  cond = cp_build_binary_op (elocus,
			     TREE_CODE (cond), decl, diff,
			     tf_warning_or_error);
  incr = build_modify_expr (elocus, decl, NULL_TREE, PLUS_EXPR,
			    elocus, incr, NULL_TREE);

  orig_body = *body;
  *body = push_stmt_list ();
  iter_init = build2 (MINUS_EXPR, TREE_TYPE (diff), decl, last);
  iter_init = build_x_modify_expr (elocus,
				   iter, PLUS_EXPR, iter_init,
				   tf_warning_or_error);
  iter_init = build1 (NOP_EXPR, void_type_node, iter_init);
  finish_expr_stmt (iter_init);
  finish_expr_stmt (build_x_modify_expr (elocus,
					 last, NOP_EXPR, decl,
					 tf_warning_or_error));
  add_stmt (orig_body);
  *body = pop_stmt_list (*body);

  if (c)
    {
      OMP_CLAUSE_LASTPRIVATE_STMT (c) = push_stmt_list ();
      finish_expr_stmt (iter_incr);
      OMP_CLAUSE_LASTPRIVATE_STMT (c)
	= pop_stmt_list (OMP_CLAUSE_LASTPRIVATE_STMT (c));
    }

  TREE_VEC_ELT (declv, i) = decl;
  TREE_VEC_ELT (initv, i) = init;
  TREE_VEC_ELT (condv, i) = cond;
  TREE_VEC_ELT (incrv, i) = incr;

  return false;
}

/* Build and validate an OMP_FOR statement.  CLAUSES, BODY, COND, INCR
   are directly for their associated operands in the statement.  DECL
   and INIT are a combo; if DECL is NULL then INIT ought to be a
   MODIFY_EXPR, and the DECL should be extracted.  PRE_BODY are
   optional statements that need to go before the loop into its
   sk_omp scope.  */

tree
finish_omp_for (location_t locus, tree declv, tree initv, tree condv,
		tree incrv, tree body, tree pre_body, tree clauses)
{
  tree omp_for = NULL, orig_incr = NULL;
  tree decl, init, cond, incr;
  location_t elocus;
  int i;

  gcc_assert (TREE_VEC_LENGTH (declv) == TREE_VEC_LENGTH (initv));
  gcc_assert (TREE_VEC_LENGTH (declv) == TREE_VEC_LENGTH (condv));
  gcc_assert (TREE_VEC_LENGTH (declv) == TREE_VEC_LENGTH (incrv));
  for (i = 0; i < TREE_VEC_LENGTH (declv); i++)
    {
      decl = TREE_VEC_ELT (declv, i);
      init = TREE_VEC_ELT (initv, i);
      cond = TREE_VEC_ELT (condv, i);
      incr = TREE_VEC_ELT (incrv, i);
      elocus = locus;

      if (decl == NULL)
	{
	  if (init != NULL)
	    switch (TREE_CODE (init))
	      {
	      case MODIFY_EXPR:
		decl = TREE_OPERAND (init, 0);
		init = TREE_OPERAND (init, 1);
		break;
	      case MODOP_EXPR:
		if (TREE_CODE (TREE_OPERAND (init, 1)) == NOP_EXPR)
		  {
		    decl = TREE_OPERAND (init, 0);
		    init = TREE_OPERAND (init, 2);
		  }
		break;
	      default:
		break;
	      }

	  if (decl == NULL)
	    {
	      error_at (locus,
			"expected iteration declaration or initialization");
	      return NULL;
	    }
	}

      if (init && EXPR_HAS_LOCATION (init))
	elocus = EXPR_LOCATION (init);

      if (cond == NULL)
	{
	  error_at (elocus, "missing controlling predicate");
	  return NULL;
	}

      if (incr == NULL)
	{
	  error_at (elocus, "missing increment expression");
	  return NULL;
	}

      TREE_VEC_ELT (declv, i) = decl;
      TREE_VEC_ELT (initv, i) = init;
    }

  if (dependent_omp_for_p (declv, initv, condv, incrv))
    {
      tree stmt;

      stmt = make_node (OMP_FOR);

      for (i = 0; i < TREE_VEC_LENGTH (declv); i++)
	{
	  /* This is really just a place-holder.  We'll be decomposing this
	     again and going through the cp_build_modify_expr path below when
	     we instantiate the thing.  */
	  TREE_VEC_ELT (initv, i)
	    = build2 (MODIFY_EXPR, void_type_node, TREE_VEC_ELT (declv, i),
		      TREE_VEC_ELT (initv, i));
	}

      TREE_TYPE (stmt) = void_type_node;
      OMP_FOR_INIT (stmt) = initv;
      OMP_FOR_COND (stmt) = condv;
      OMP_FOR_INCR (stmt) = incrv;
      OMP_FOR_BODY (stmt) = body;
      OMP_FOR_PRE_BODY (stmt) = pre_body;
      OMP_FOR_CLAUSES (stmt) = clauses;

      SET_EXPR_LOCATION (stmt, locus);
      return add_stmt (stmt);
    }

  if (processing_template_decl)
    orig_incr = make_tree_vec (TREE_VEC_LENGTH (incrv));

  for (i = 0; i < TREE_VEC_LENGTH (declv); )
    {
      decl = TREE_VEC_ELT (declv, i);
      init = TREE_VEC_ELT (initv, i);
      cond = TREE_VEC_ELT (condv, i);
      incr = TREE_VEC_ELT (incrv, i);
      if (orig_incr)
	TREE_VEC_ELT (orig_incr, i) = incr;
      elocus = locus;

      if (init && EXPR_HAS_LOCATION (init))
	elocus = EXPR_LOCATION (init);

      if (!DECL_P (decl))
	{
	  error_at (elocus, "expected iteration declaration or initialization");
	  return NULL;
	}

      if (incr && TREE_CODE (incr) == MODOP_EXPR)
	{
	  if (orig_incr)
	    TREE_VEC_ELT (orig_incr, i) = incr;
	  incr = cp_build_modify_expr (TREE_OPERAND (incr, 0),
				       TREE_CODE (TREE_OPERAND (incr, 1)),
				       TREE_OPERAND (incr, 2),
				       tf_warning_or_error);
	}

      if (CLASS_TYPE_P (TREE_TYPE (decl)))
	{
	  if (handle_omp_for_class_iterator (i, locus, declv, initv, condv,
					     incrv, &body, &pre_body, clauses))
	    return NULL;
	  continue;
	}

      if (!INTEGRAL_TYPE_P (TREE_TYPE (decl))
	  && !TYPE_PTR_P (TREE_TYPE (decl)))
	{
	  error_at (elocus, "invalid type for iteration variable %qE", decl);
	  return NULL;
	}

      if (!processing_template_decl)
	{
	  init = fold_build_cleanup_point_expr (TREE_TYPE (init), init);
	  init = cp_build_modify_expr (decl, NOP_EXPR, init, tf_warning_or_error);
	}
      else
	init = build2 (MODIFY_EXPR, void_type_node, decl, init);
      if (cond
	  && TREE_SIDE_EFFECTS (cond)
	  && COMPARISON_CLASS_P (cond)
	  && !processing_template_decl)
	{
	  tree t = TREE_OPERAND (cond, 0);
	  if (TREE_SIDE_EFFECTS (t)
	      && t != decl
	      && (TREE_CODE (t) != NOP_EXPR
		  || TREE_OPERAND (t, 0) != decl))
	    TREE_OPERAND (cond, 0)
	      = fold_build_cleanup_point_expr (TREE_TYPE (t), t);

	  t = TREE_OPERAND (cond, 1);
	  if (TREE_SIDE_EFFECTS (t)
	      && t != decl
	      && (TREE_CODE (t) != NOP_EXPR
		  || TREE_OPERAND (t, 0) != decl))
	    TREE_OPERAND (cond, 1)
	      = fold_build_cleanup_point_expr (TREE_TYPE (t), t);
	}
      if (decl == error_mark_node || init == error_mark_node)
	return NULL;

      TREE_VEC_ELT (declv, i) = decl;
      TREE_VEC_ELT (initv, i) = init;
      TREE_VEC_ELT (condv, i) = cond;
      TREE_VEC_ELT (incrv, i) = incr;
      i++;
    }

  if (IS_EMPTY_STMT (pre_body))
    pre_body = NULL;

  omp_for = c_finish_omp_for (locus, declv, initv, condv, incrv,
			      body, pre_body);

  if (omp_for == NULL)
    return NULL;

  for (i = 0; i < TREE_VEC_LENGTH (OMP_FOR_INCR (omp_for)); i++)
    {
      decl = TREE_OPERAND (TREE_VEC_ELT (OMP_FOR_INIT (omp_for), i), 0);
      incr = TREE_VEC_ELT (OMP_FOR_INCR (omp_for), i);

      if (TREE_CODE (incr) != MODIFY_EXPR)
	continue;

      if (TREE_SIDE_EFFECTS (TREE_OPERAND (incr, 1))
	  && BINARY_CLASS_P (TREE_OPERAND (incr, 1))
	  && !processing_template_decl)
	{
	  tree t = TREE_OPERAND (TREE_OPERAND (incr, 1), 0);
	  if (TREE_SIDE_EFFECTS (t)
	      && t != decl
	      && (TREE_CODE (t) != NOP_EXPR
		  || TREE_OPERAND (t, 0) != decl))
	    TREE_OPERAND (TREE_OPERAND (incr, 1), 0)
	      = fold_build_cleanup_point_expr (TREE_TYPE (t), t);

	  t = TREE_OPERAND (TREE_OPERAND (incr, 1), 1);
	  if (TREE_SIDE_EFFECTS (t)
	      && t != decl
	      && (TREE_CODE (t) != NOP_EXPR
		  || TREE_OPERAND (t, 0) != decl))
	    TREE_OPERAND (TREE_OPERAND (incr, 1), 1)
	      = fold_build_cleanup_point_expr (TREE_TYPE (t), t);
	}

      if (orig_incr)
	TREE_VEC_ELT (OMP_FOR_INCR (omp_for), i) = TREE_VEC_ELT (orig_incr, i);
    }
  if (omp_for != NULL)
    OMP_FOR_CLAUSES (omp_for) = clauses;
  return omp_for;
}

void
finish_omp_atomic (enum tree_code code, enum tree_code opcode, tree lhs,
		   tree rhs, tree v, tree lhs1, tree rhs1)
{
  tree orig_lhs;
  tree orig_rhs;
  tree orig_v;
  tree orig_lhs1;
  tree orig_rhs1;
  bool dependent_p;
  tree stmt;

  orig_lhs = lhs;
  orig_rhs = rhs;
  orig_v = v;
  orig_lhs1 = lhs1;
  orig_rhs1 = rhs1;
  dependent_p = false;
  stmt = NULL_TREE;

  /* Even in a template, we can detect invalid uses of the atomic
     pragma if neither LHS nor RHS is type-dependent.  */
  if (processing_template_decl)
    {
      dependent_p = (type_dependent_expression_p (lhs)
		     || (rhs && type_dependent_expression_p (rhs))
		     || (v && type_dependent_expression_p (v))
		     || (lhs1 && type_dependent_expression_p (lhs1))
		     || (rhs1 && type_dependent_expression_p (rhs1)));
      if (!dependent_p)
	{
	  lhs = build_non_dependent_expr (lhs);
	  if (rhs)
	    rhs = build_non_dependent_expr (rhs);
	  if (v)
	    v = build_non_dependent_expr (v);
	  if (lhs1)
	    lhs1 = build_non_dependent_expr (lhs1);
	  if (rhs1)
	    rhs1 = build_non_dependent_expr (rhs1);
	}
    }
  if (!dependent_p)
    {
      stmt = c_finish_omp_atomic (input_location, code, opcode, lhs, rhs,
				  v, lhs1, rhs1);
      if (stmt == error_mark_node)
	return;
    }
  if (processing_template_decl)
    {
      if (code == OMP_ATOMIC_READ)
	{
	  stmt = build_min_nt_loc (EXPR_LOCATION (orig_lhs),
				   OMP_ATOMIC_READ, orig_lhs);
	  stmt = build2 (MODIFY_EXPR, void_type_node, orig_v, stmt);
	}
      else
	{
	  if (opcode == NOP_EXPR)
	    stmt = build2 (MODIFY_EXPR, void_type_node, orig_lhs, orig_rhs);
	  else 
	    stmt = build2 (opcode, void_type_node, orig_lhs, orig_rhs);
	  if (orig_rhs1)
	    stmt = build_min_nt_loc (EXPR_LOCATION (orig_rhs1),
				     COMPOUND_EXPR, orig_rhs1, stmt);
	  if (code != OMP_ATOMIC)
	    {
	      stmt = build_min_nt_loc (EXPR_LOCATION (orig_lhs1),
				       code, orig_lhs1, stmt);
	      stmt = build2 (MODIFY_EXPR, void_type_node, orig_v, stmt);
	    }
	}
      stmt = build2 (OMP_ATOMIC, void_type_node, integer_zero_node, stmt);
    }
  add_stmt (stmt);
}

void
finish_omp_barrier (void)
{
  tree fn = builtin_decl_explicit (BUILT_IN_GOMP_BARRIER);
  vec<tree, va_gc> *vec = make_tree_vector ();
  tree stmt = finish_call_expr (fn, &vec, false, false, tf_warning_or_error);
  release_tree_vector (vec);
  finish_expr_stmt (stmt);
}

void
finish_omp_flush (void)
{
  tree fn = builtin_decl_explicit (BUILT_IN_SYNC_SYNCHRONIZE);
  vec<tree, va_gc> *vec = make_tree_vector ();
  tree stmt = finish_call_expr (fn, &vec, false, false, tf_warning_or_error);
  release_tree_vector (vec);
  finish_expr_stmt (stmt);
}

void
finish_omp_taskwait (void)
{
  tree fn = builtin_decl_explicit (BUILT_IN_GOMP_TASKWAIT);
  vec<tree, va_gc> *vec = make_tree_vector ();
  tree stmt = finish_call_expr (fn, &vec, false, false, tf_warning_or_error);
  release_tree_vector (vec);
  finish_expr_stmt (stmt);
}

void
finish_omp_taskyield (void)
{
  tree fn = builtin_decl_explicit (BUILT_IN_GOMP_TASKYIELD);
  vec<tree, va_gc> *vec = make_tree_vector ();
  tree stmt = finish_call_expr (fn, &vec, false, false, tf_warning_or_error);
  release_tree_vector (vec);
  finish_expr_stmt (stmt);
}

/* Begin a __transaction_atomic or __transaction_relaxed statement.
   If PCOMPOUND is non-null, this is for a function-transaction-block, and we
   should create an extra compound stmt.  */

tree
begin_transaction_stmt (location_t loc, tree *pcompound, int flags)
{
  tree r;

  if (pcompound)
    *pcompound = begin_compound_stmt (0);

  r = build_stmt (loc, TRANSACTION_EXPR, NULL_TREE);

  /* Only add the statement to the function if support enabled.  */
  if (flag_tm)
    add_stmt (r);
  else
    error_at (loc, ((flags & TM_STMT_ATTR_RELAXED) != 0
		    ? G_("%<__transaction_relaxed%> without "
			 "transactional memory support enabled")
		    : G_("%<__transaction_atomic%> without "
			 "transactional memory support enabled")));

  TRANSACTION_EXPR_BODY (r) = push_stmt_list ();
  TREE_SIDE_EFFECTS (r) = 1;
  return r;
}

/* End a __transaction_atomic or __transaction_relaxed statement.
   If COMPOUND_STMT is non-null, this is for a function-transaction-block,
   and we should end the compound.  If NOEX is non-NULL, we wrap the body in
   a MUST_NOT_THROW_EXPR with NOEX as condition.  */

void
finish_transaction_stmt (tree stmt, tree compound_stmt, int flags, tree noex)
{
  TRANSACTION_EXPR_BODY (stmt) = pop_stmt_list (TRANSACTION_EXPR_BODY (stmt));
  TRANSACTION_EXPR_OUTER (stmt) = (flags & TM_STMT_ATTR_OUTER) != 0;
  TRANSACTION_EXPR_RELAXED (stmt) = (flags & TM_STMT_ATTR_RELAXED) != 0;
  TRANSACTION_EXPR_IS_STMT (stmt) = 1;

  /* noexcept specifications are not allowed for function transactions.  */
  gcc_assert (!(noex && compound_stmt));
  if (noex)
    {
      tree body = build_must_not_throw_expr (TRANSACTION_EXPR_BODY (stmt),
					     noex);
      SET_EXPR_LOCATION (body, EXPR_LOCATION (TRANSACTION_EXPR_BODY (stmt)));
      TREE_SIDE_EFFECTS (body) = 1;
      TRANSACTION_EXPR_BODY (stmt) = body;
    }

  if (compound_stmt)
    finish_compound_stmt (compound_stmt);
  finish_stmt ();
}

/* Build a __transaction_atomic or __transaction_relaxed expression.  If
   NOEX is non-NULL, we wrap the body in a MUST_NOT_THROW_EXPR with NOEX as
   condition.  */

tree
build_transaction_expr (location_t loc, tree expr, int flags, tree noex)
{
  tree ret;
  if (noex)
    {
      expr = build_must_not_throw_expr (expr, noex);
      SET_EXPR_LOCATION (expr, loc);
      TREE_SIDE_EFFECTS (expr) = 1;
    }
  ret = build1 (TRANSACTION_EXPR, TREE_TYPE (expr), expr);
  if (flags & TM_STMT_ATTR_RELAXED)
	TRANSACTION_EXPR_RELAXED (ret) = 1;
  TREE_SIDE_EFFECTS (ret) = 1;
  SET_EXPR_LOCATION (ret, loc);
  return ret;
}

void
init_cp_semantics (void)
{
}

/* Build a STATIC_ASSERT for a static assertion with the condition
   CONDITION and the message text MESSAGE.  LOCATION is the location
   of the static assertion in the source code.  When MEMBER_P, this
   static assertion is a member of a class.  */
void 
finish_static_assert (tree condition, tree message, location_t location, 
                      bool member_p)
{
  if (message == NULL_TREE
      || message == error_mark_node
      || condition == NULL_TREE
      || condition == error_mark_node)
    return;

  if (check_for_bare_parameter_packs (condition))
    condition = error_mark_node;

  if (type_dependent_expression_p (condition) 
      || value_dependent_expression_p (condition))
    {
      /* We're in a template; build a STATIC_ASSERT and put it in
         the right place. */
      tree assertion;

      assertion = make_node (STATIC_ASSERT);
      STATIC_ASSERT_CONDITION (assertion) = condition;
      STATIC_ASSERT_MESSAGE (assertion) = message;
      STATIC_ASSERT_SOURCE_LOCATION (assertion) = location;

      if (member_p)
        maybe_add_class_template_decl_list (current_class_type, 
                                            assertion,
                                            /*friend_p=*/0);
      else
        add_stmt (assertion);

      return;
    }

  /* Fold the expression and convert it to a boolean value. */
  condition = fold_non_dependent_expr (condition);
  condition = cp_convert (boolean_type_node, condition, tf_warning_or_error);
  condition = maybe_constant_value (condition);

  if (TREE_CODE (condition) == INTEGER_CST && !integer_zerop (condition))
    /* Do nothing; the condition is satisfied. */
    ;
  else 
    {
      location_t saved_loc = input_location;

      input_location = location;
      if (TREE_CODE (condition) == INTEGER_CST 
          && integer_zerop (condition))
        /* Report the error. */
        error ("static assertion failed: %s", TREE_STRING_POINTER (message));
      else if (condition && condition != error_mark_node)
	{
	  error ("non-constant condition for static assertion");
	  cxx_constant_value (condition);
	}
      input_location = saved_loc;
    }
}

/* Implements the C++0x decltype keyword. Returns the type of EXPR,
   suitable for use as a type-specifier.

   ID_EXPRESSION_OR_MEMBER_ACCESS_P is true when EXPR was parsed as an
   id-expression or a class member access, FALSE when it was parsed as
   a full expression.  */

tree
finish_decltype_type (tree expr, bool id_expression_or_member_access_p,
		      tsubst_flags_t complain)
{
  tree type = NULL_TREE;

  if (!expr || error_operand_p (expr))
    return error_mark_node;

  if (TYPE_P (expr)
      || TREE_CODE (expr) == TYPE_DECL
      || (TREE_CODE (expr) == BIT_NOT_EXPR
	  && TYPE_P (TREE_OPERAND (expr, 0))))
    {
      if (complain & tf_error)
	error ("argument to decltype must be an expression");
      return error_mark_node;
    }

  /* Depending on the resolution of DR 1172, we may later need to distinguish
     instantiation-dependent but not type-dependent expressions so that, say,
     A<decltype(sizeof(T))>::U doesn't require 'typename'.  */
  if (instantiation_dependent_expression_p (expr))
    {
      type = cxx_make_type (DECLTYPE_TYPE);
      DECLTYPE_TYPE_EXPR (type) = expr;
      DECLTYPE_TYPE_ID_EXPR_OR_MEMBER_ACCESS_P (type)
        = id_expression_or_member_access_p;
      SET_TYPE_STRUCTURAL_EQUALITY (type);

      return type;
    }

  /* The type denoted by decltype(e) is defined as follows:  */

  expr = resolve_nondeduced_context (expr);

  if (invalid_nonstatic_memfn_p (expr, complain))
    return error_mark_node;

  if (type_unknown_p (expr))
    {
      if (complain & tf_error)
	error ("decltype cannot resolve address of overloaded function");
      return error_mark_node;
    }

  /* To get the size of a static data member declared as an array of
     unknown bound, we need to instantiate it.  */
  if (VAR_P (expr)
      && VAR_HAD_UNKNOWN_BOUND (expr)
      && DECL_TEMPLATE_INSTANTIATION (expr))
    instantiate_decl (expr, /*defer_ok*/true, /*expl_inst_mem*/false);

  if (id_expression_or_member_access_p)
    {
      /* If e is an id-expression or a class member access (5.2.5
         [expr.ref]), decltype(e) is defined as the type of the entity
         named by e. If there is no such entity, or e names a set of
         overloaded functions, the program is ill-formed.  */
      if (identifier_p (expr))
        expr = lookup_name (expr);

      if (INDIRECT_REF_P (expr))
        /* This can happen when the expression is, e.g., "a.b". Just
           look at the underlying operand.  */
        expr = TREE_OPERAND (expr, 0);

      if (TREE_CODE (expr) == OFFSET_REF
          || TREE_CODE (expr) == MEMBER_REF
	  || TREE_CODE (expr) == SCOPE_REF)
        /* We're only interested in the field itself. If it is a
           BASELINK, we will need to see through it in the next
           step.  */
        expr = TREE_OPERAND (expr, 1);

      if (BASELINK_P (expr))
        /* See through BASELINK nodes to the underlying function.  */
        expr = BASELINK_FUNCTIONS (expr);

      switch (TREE_CODE (expr))
        {
        case FIELD_DECL:
          if (DECL_BIT_FIELD_TYPE (expr))
            {
              type = DECL_BIT_FIELD_TYPE (expr);
              break;
            }
          /* Fall through for fields that aren't bitfields.  */

        case FUNCTION_DECL:
        case VAR_DECL:
        case CONST_DECL:
        case PARM_DECL:
        case RESULT_DECL:
        case TEMPLATE_PARM_INDEX:
	  expr = mark_type_use (expr);
          type = TREE_TYPE (expr);
          break;

        case ERROR_MARK:
          type = error_mark_node;
          break;

        case COMPONENT_REF:
	case COMPOUND_EXPR:
	  mark_type_use (expr);
          type = is_bitfield_expr_with_lowered_type (expr);
          if (!type)
            type = TREE_TYPE (TREE_OPERAND (expr, 1));
          break;

        case BIT_FIELD_REF:
          gcc_unreachable ();

        case INTEGER_CST:
	case PTRMEM_CST:
          /* We can get here when the id-expression refers to an
             enumerator or non-type template parameter.  */
          type = TREE_TYPE (expr);
          break;

        default:
	  /* Handle instantiated template non-type arguments.  */
	  type = TREE_TYPE (expr);
          break;
        }
    }
  else
    {
      /* Within a lambda-expression:

	 Every occurrence of decltype((x)) where x is a possibly
	 parenthesized id-expression that names an entity of
	 automatic storage duration is treated as if x were
	 transformed into an access to a corresponding data member
	 of the closure type that would have been declared if x
	 were a use of the denoted entity.  */
      if (outer_automatic_var_p (expr)
	  && current_function_decl
	  && LAMBDA_FUNCTION_P (current_function_decl))
	type = capture_decltype (expr);
      else if (error_operand_p (expr))
	type = error_mark_node;
      else if (expr == current_class_ptr)
	/* If the expression is just "this", we want the
	   cv-unqualified pointer for the "this" type.  */
	type = TYPE_MAIN_VARIANT (TREE_TYPE (expr));
      else
	{
	  /* Otherwise, where T is the type of e, if e is an lvalue,
	     decltype(e) is defined as T&; if an xvalue, T&&; otherwise, T. */
	  cp_lvalue_kind clk = lvalue_kind (expr);
	  type = unlowered_expr_type (expr);
	  gcc_assert (TREE_CODE (type) != REFERENCE_TYPE);

	  /* For vector types, pick a non-opaque variant.  */
	  if (TREE_CODE (type) == VECTOR_TYPE)
	    type = strip_typedefs (type);

	  if (clk != clk_none && !(clk & clk_class))
	    type = cp_build_reference_type (type, (clk & clk_rvalueref));
	}
    }

  if (cxx_dialect >= cxx1y && array_of_runtime_bound_p (type))
    {
      if (complain & tf_warning_or_error)
	pedwarn (input_location, OPT_Wvla,
		 "taking decltype of array of runtime bound");
      else
	return error_mark_node;
    }

  return type;
}

/* Called from trait_expr_value to evaluate either __has_nothrow_assign or 
   __has_nothrow_copy, depending on assign_p.  */

static bool
classtype_has_nothrow_assign_or_copy_p (tree type, bool assign_p)
{
  tree fns;

  if (assign_p)
    {
      int ix;
      ix = lookup_fnfields_1 (type, ansi_assopname (NOP_EXPR));
      if (ix < 0)
	return false;
      fns = (*CLASSTYPE_METHOD_VEC (type))[ix];
    } 
  else if (TYPE_HAS_COPY_CTOR (type))
    {
      /* If construction of the copy constructor was postponed, create
	 it now.  */
      if (CLASSTYPE_LAZY_COPY_CTOR (type))
	lazily_declare_fn (sfk_copy_constructor, type);
      if (CLASSTYPE_LAZY_MOVE_CTOR (type))
	lazily_declare_fn (sfk_move_constructor, type);
      fns = CLASSTYPE_CONSTRUCTORS (type);
    }
  else
    return false;

  for (; fns; fns = OVL_NEXT (fns))
    {
      tree fn = OVL_CURRENT (fns);
 
      if (assign_p)
	{
	  if (copy_fn_p (fn) == 0)
	    continue;
	}
      else if (copy_fn_p (fn) <= 0)
	continue;

      maybe_instantiate_noexcept (fn);
      if (!TYPE_NOTHROW_P (TREE_TYPE (fn)))
	return false;
    }

  return true;
}

/* Actually evaluates the trait.  */

static bool
trait_expr_value (cp_trait_kind kind, tree type1, tree type2)
{
  enum tree_code type_code1;
  tree t;

  type_code1 = TREE_CODE (type1);

  switch (kind)
    {
    case CPTK_HAS_NOTHROW_ASSIGN:
      type1 = strip_array_types (type1);
      return (!CP_TYPE_CONST_P (type1) && type_code1 != REFERENCE_TYPE
	      && (trait_expr_value (CPTK_HAS_TRIVIAL_ASSIGN, type1, type2)
		  || (CLASS_TYPE_P (type1)
		      && classtype_has_nothrow_assign_or_copy_p (type1,
								 true))));

    case CPTK_HAS_TRIVIAL_ASSIGN:
      /* ??? The standard seems to be missing the "or array of such a class
	 type" wording for this trait.  */
      type1 = strip_array_types (type1);
      return (!CP_TYPE_CONST_P (type1) && type_code1 != REFERENCE_TYPE
	      && (trivial_type_p (type1)
		    || (CLASS_TYPE_P (type1)
			&& TYPE_HAS_TRIVIAL_COPY_ASSIGN (type1))));

    case CPTK_HAS_NOTHROW_CONSTRUCTOR:
      type1 = strip_array_types (type1);
      return (trait_expr_value (CPTK_HAS_TRIVIAL_CONSTRUCTOR, type1, type2) 
	      || (CLASS_TYPE_P (type1)
		  && (t = locate_ctor (type1))
		  && (maybe_instantiate_noexcept (t),
		      TYPE_NOTHROW_P (TREE_TYPE (t)))));

    case CPTK_HAS_TRIVIAL_CONSTRUCTOR:
      type1 = strip_array_types (type1);
      return (trivial_type_p (type1)
	      || (CLASS_TYPE_P (type1) && TYPE_HAS_TRIVIAL_DFLT (type1)));

    case CPTK_HAS_NOTHROW_COPY:
      type1 = strip_array_types (type1);
      return (trait_expr_value (CPTK_HAS_TRIVIAL_COPY, type1, type2)
	      || (CLASS_TYPE_P (type1)
		  && classtype_has_nothrow_assign_or_copy_p (type1, false)));

    case CPTK_HAS_TRIVIAL_COPY:
      /* ??? The standard seems to be missing the "or array of such a class
	 type" wording for this trait.  */
      type1 = strip_array_types (type1);
      return (trivial_type_p (type1) || type_code1 == REFERENCE_TYPE
	      || (CLASS_TYPE_P (type1) && TYPE_HAS_TRIVIAL_COPY_CTOR (type1)));

    case CPTK_HAS_TRIVIAL_DESTRUCTOR:
      type1 = strip_array_types (type1);
      return (trivial_type_p (type1) || type_code1 == REFERENCE_TYPE
	      || (CLASS_TYPE_P (type1)
		  && TYPE_HAS_TRIVIAL_DESTRUCTOR (type1)));

    case CPTK_HAS_VIRTUAL_DESTRUCTOR:
      return type_has_virtual_destructor (type1);

    case CPTK_IS_ABSTRACT:
      return (ABSTRACT_CLASS_TYPE_P (type1));

    case CPTK_IS_BASE_OF:
      return (NON_UNION_CLASS_TYPE_P (type1) && NON_UNION_CLASS_TYPE_P (type2)
	      && DERIVED_FROM_P (type1, type2));

    case CPTK_IS_CLASS:
      return (NON_UNION_CLASS_TYPE_P (type1));

    case CPTK_IS_CONVERTIBLE_TO:
      /* TODO  */
      return false;

    case CPTK_IS_EMPTY:
      return (NON_UNION_CLASS_TYPE_P (type1) && CLASSTYPE_EMPTY_P (type1));

    case CPTK_IS_ENUM:
      return (type_code1 == ENUMERAL_TYPE);

    case CPTK_IS_FINAL:
      return (CLASS_TYPE_P (type1) && CLASSTYPE_FINAL (type1));

    case CPTK_IS_LITERAL_TYPE:
      return (literal_type_p (type1));

    case CPTK_IS_POD:
      return (pod_type_p (type1));

    case CPTK_IS_POLYMORPHIC:
      return (CLASS_TYPE_P (type1) && TYPE_POLYMORPHIC_P (type1));

    case CPTK_IS_STD_LAYOUT:
      return (std_layout_type_p (type1));

    case CPTK_IS_TRIVIAL:
      return (trivial_type_p (type1));

    case CPTK_IS_UNION:
      return (type_code1 == UNION_TYPE);

    default:
      gcc_unreachable ();
      return false;
    }
}

/* If TYPE is an array of unknown bound, or (possibly cv-qualified)
   void, or a complete type, returns it, otherwise NULL_TREE.  */

static tree
check_trait_type (tree type)
{
  if (TREE_CODE (type) == ARRAY_TYPE && !TYPE_DOMAIN (type)
      && COMPLETE_TYPE_P (TREE_TYPE (type)))
    return type;

  if (VOID_TYPE_P (type))
    return type;

  return complete_type_or_else (strip_array_types (type), NULL_TREE);
}

/* Process a trait expression.  */

tree
finish_trait_expr (cp_trait_kind kind, tree type1, tree type2)
{
  gcc_assert (kind == CPTK_HAS_NOTHROW_ASSIGN
	      || kind == CPTK_HAS_NOTHROW_CONSTRUCTOR
	      || kind == CPTK_HAS_NOTHROW_COPY
	      || kind == CPTK_HAS_TRIVIAL_ASSIGN
	      || kind == CPTK_HAS_TRIVIAL_CONSTRUCTOR
	      || kind == CPTK_HAS_TRIVIAL_COPY
	      || kind == CPTK_HAS_TRIVIAL_DESTRUCTOR
	      || kind == CPTK_HAS_VIRTUAL_DESTRUCTOR	      
	      || kind == CPTK_IS_ABSTRACT
	      || kind == CPTK_IS_BASE_OF
	      || kind == CPTK_IS_CLASS
	      || kind == CPTK_IS_CONVERTIBLE_TO
	      || kind == CPTK_IS_EMPTY
	      || kind == CPTK_IS_ENUM
	      || kind == CPTK_IS_FINAL
	      || kind == CPTK_IS_LITERAL_TYPE
	      || kind == CPTK_IS_POD
	      || kind == CPTK_IS_POLYMORPHIC
	      || kind == CPTK_IS_STD_LAYOUT
	      || kind == CPTK_IS_TRIVIAL
	      || kind == CPTK_IS_UNION);

  if (kind == CPTK_IS_CONVERTIBLE_TO)
    {
      sorry ("__is_convertible_to");
      return error_mark_node;
    }

  if (type1 == error_mark_node
      || ((kind == CPTK_IS_BASE_OF || kind == CPTK_IS_CONVERTIBLE_TO)
	  && type2 == error_mark_node))
    return error_mark_node;

  if (processing_template_decl)
    {
      tree trait_expr = make_node (TRAIT_EXPR);
      TREE_TYPE (trait_expr) = boolean_type_node;
      TRAIT_EXPR_TYPE1 (trait_expr) = type1;
      TRAIT_EXPR_TYPE2 (trait_expr) = type2;
      TRAIT_EXPR_KIND (trait_expr) = kind;
      return trait_expr;
    }

  switch (kind)
    {
    case CPTK_HAS_NOTHROW_ASSIGN:
    case CPTK_HAS_TRIVIAL_ASSIGN:
    case CPTK_HAS_NOTHROW_CONSTRUCTOR:
    case CPTK_HAS_TRIVIAL_CONSTRUCTOR:
    case CPTK_HAS_NOTHROW_COPY:
    case CPTK_HAS_TRIVIAL_COPY:
    case CPTK_HAS_TRIVIAL_DESTRUCTOR:
    case CPTK_HAS_VIRTUAL_DESTRUCTOR:
    case CPTK_IS_ABSTRACT:
    case CPTK_IS_EMPTY:
    case CPTK_IS_FINAL:
    case CPTK_IS_LITERAL_TYPE:
    case CPTK_IS_POD:
    case CPTK_IS_POLYMORPHIC:
    case CPTK_IS_STD_LAYOUT:
    case CPTK_IS_TRIVIAL:
      if (!check_trait_type (type1))
	return error_mark_node;
      break;

    case CPTK_IS_BASE_OF:
      if (NON_UNION_CLASS_TYPE_P (type1) && NON_UNION_CLASS_TYPE_P (type2)
	  && !same_type_ignoring_top_level_qualifiers_p (type1, type2)
	  && !complete_type_or_else (type2, NULL_TREE))
	/* We already issued an error.  */
	return error_mark_node;
      break;

    case CPTK_IS_CLASS:
    case CPTK_IS_ENUM:
    case CPTK_IS_UNION:
      break;
    
    case CPTK_IS_CONVERTIBLE_TO:
    default:
      gcc_unreachable ();
    }

  return (trait_expr_value (kind, type1, type2)
	  ? boolean_true_node : boolean_false_node);
}

/* Do-nothing variants of functions to handle pragma FLOAT_CONST_DECIMAL64,
   which is ignored for C++.  */

void
set_float_const_decimal64 (void)
{
}

void
clear_float_const_decimal64 (void)
{
}

bool
float_const_decimal64_p (void)
{
  return 0;
}


/* Return true if T is a literal type.   */

bool
literal_type_p (tree t)
{
  if (SCALAR_TYPE_P (t)
      || TREE_CODE (t) == VECTOR_TYPE
      || TREE_CODE (t) == REFERENCE_TYPE)
    return true;
  if (CLASS_TYPE_P (t))
    {
      t = complete_type (t);
      gcc_assert (COMPLETE_TYPE_P (t) || errorcount);
      return CLASSTYPE_LITERAL_P (t);
    }
  if (TREE_CODE (t) == ARRAY_TYPE)
    return literal_type_p (strip_array_types (t));
  return false;
}

/* If DECL is a variable declared `constexpr', require its type
   be literal.  Return the DECL if OK, otherwise NULL.  */

tree
ensure_literal_type_for_constexpr_object (tree decl)
{
  tree type = TREE_TYPE (decl);
  if (VAR_P (decl) && DECL_DECLARED_CONSTEXPR_P (decl)
      && !processing_template_decl)
    {
      if (CLASS_TYPE_P (type) && !COMPLETE_TYPE_P (complete_type (type)))
	/* Don't complain here, we'll complain about incompleteness
	   when we try to initialize the variable.  */;
      else if (!literal_type_p (type))
	{
	  error ("the type %qT of constexpr variable %qD is not literal",
		 type, decl);
	  explain_non_literal_class (type);
	  return NULL;
	}
    }
  return decl;
}

/* Representation of entries in the constexpr function definition table.  */

typedef struct GTY(()) constexpr_fundef {
  tree decl;
  tree body;
} constexpr_fundef;

/* This table holds all constexpr function definitions seen in
   the current translation unit.  */

static GTY ((param_is (constexpr_fundef))) htab_t constexpr_fundef_table;

/* Utility function used for managing the constexpr function table.
   Return true if the entries pointed to by P and Q are for the
   same constexpr function.  */

static inline int
constexpr_fundef_equal (const void *p, const void *q)
{
  const constexpr_fundef *lhs = (const constexpr_fundef *) p;
  const constexpr_fundef *rhs = (const constexpr_fundef *) q;
  return lhs->decl == rhs->decl;
}

/* Utility function used for managing the constexpr function table.
   Return a hash value for the entry pointed to by Q.  */

static inline hashval_t
constexpr_fundef_hash (const void *p)
{
  const constexpr_fundef *fundef = (const constexpr_fundef *) p;
  return DECL_UID (fundef->decl);
}

/* Return a previously saved definition of function FUN.   */

static constexpr_fundef *
retrieve_constexpr_fundef (tree fun)
{
  constexpr_fundef fundef = { NULL, NULL };
  if (constexpr_fundef_table == NULL)
    return NULL;

  fundef.decl = fun;
  return (constexpr_fundef *) htab_find (constexpr_fundef_table, &fundef);
}

/* Check whether the parameter and return types of FUN are valid for a
   constexpr function, and complain if COMPLAIN.  */

static bool
is_valid_constexpr_fn (tree fun, bool complain)
{
  tree parm = FUNCTION_FIRST_USER_PARM (fun);
  bool ret = true;
  for (; parm != NULL; parm = TREE_CHAIN (parm))
    if (!literal_type_p (TREE_TYPE (parm)))
      {
	ret = false;
	if (complain)
	  {
	    error ("invalid type for parameter %d of constexpr "
		   "function %q+#D", DECL_PARM_INDEX (parm), fun);
	    explain_non_literal_class (TREE_TYPE (parm));
	  }
      }

  if (!DECL_CONSTRUCTOR_P (fun))
    {
      tree rettype = TREE_TYPE (TREE_TYPE (fun));
      if (!literal_type_p (rettype))
	{
	  ret = false;
	  if (complain)
	    {
	      error ("invalid return type %qT of constexpr function %q+D",
		     rettype, fun);
	      explain_non_literal_class (rettype);
	    }
	}

      if (DECL_NONSTATIC_MEMBER_FUNCTION_P (fun)
	  && !CLASSTYPE_LITERAL_P (DECL_CONTEXT (fun)))
	{
	  ret = false;
	  if (complain)
	    {
	      error ("enclosing class of constexpr non-static member "
		     "function %q+#D is not a literal type", fun);
	      explain_non_literal_class (DECL_CONTEXT (fun));
	    }
	}
    }
  else if (CLASSTYPE_VBASECLASSES (DECL_CONTEXT (fun)))
    {
      ret = false;
      if (complain)
	error ("%q#T has virtual base classes", DECL_CONTEXT (fun));
    }

  return ret;
}

/* Subroutine of build_data_member_initialization.  MEMBER is a COMPONENT_REF
   for a member of an anonymous aggregate, INIT is the initializer for that
   member, and VEC_OUTER is the vector of constructor elements for the class
   whose constructor we are processing.  Add the initializer to the vector
   and return true to indicate success.  */

static bool
build_anon_member_initialization (tree member, tree init,
				  vec<constructor_elt, va_gc> **vec_outer)
{
  /* MEMBER presents the relevant fields from the inside out, but we need
     to build up the initializer from the outside in so that we can reuse
     previously built CONSTRUCTORs if this is, say, the second field in an
     anonymous struct.  So we use a vec as a stack.  */
  vec<tree> fields;
  fields.create (2);
  do
    {
      fields.safe_push (TREE_OPERAND (member, 1));
      member = TREE_OPERAND (member, 0);
    }
  while (ANON_AGGR_TYPE_P (TREE_TYPE (member)));

  /* VEC has the constructor elements vector for the context of FIELD.
     If FIELD is an anonymous aggregate, we will push inside it.  */
  vec<constructor_elt, va_gc> **vec = vec_outer;
  tree field;
  while (field = fields.pop(),
	 ANON_AGGR_TYPE_P (TREE_TYPE (field)))
    {
      tree ctor;
      /* If there is already an outer constructor entry for the anonymous
	 aggregate FIELD, use it; otherwise, insert one.  */
      if (vec_safe_is_empty (*vec)
	  || (*vec)->last().index != field)
	{
	  ctor = build_constructor (TREE_TYPE (field), NULL);
	  CONSTRUCTOR_APPEND_ELT (*vec, field, ctor);
	}
      else
	ctor = (*vec)->last().value;
      vec = &CONSTRUCTOR_ELTS (ctor);
    }

  /* Now we're at the innermost field, the one that isn't an anonymous
     aggregate.  Add its initializer to the CONSTRUCTOR and we're done.  */
  gcc_assert (fields.is_empty());
  fields.release ();
  CONSTRUCTOR_APPEND_ELT (*vec, field, init);

  return true;
}

/* Subroutine of  build_constexpr_constructor_member_initializers.
   The expression tree T represents a data member initialization
   in a (constexpr) constructor definition.  Build a pairing of
   the data member with its initializer, and prepend that pair
   to the existing initialization pair INITS.  */

static bool
build_data_member_initialization (tree t, vec<constructor_elt, va_gc> **vec)
{
  tree member, init;
  if (TREE_CODE (t) == CLEANUP_POINT_EXPR)
    t = TREE_OPERAND (t, 0);
  if (TREE_CODE (t) == EXPR_STMT)
    t = TREE_OPERAND (t, 0);
  if (t == error_mark_node)
    return false;
  if (TREE_CODE (t) == STATEMENT_LIST)
    {
      tree_stmt_iterator i;
      for (i = tsi_start (t); !tsi_end_p (i); tsi_next (&i))
	{
	  if (! build_data_member_initialization (tsi_stmt (i), vec))
	    return false;
	}
      return true;
    }
  if (TREE_CODE (t) == CLEANUP_STMT)
    {
      /* We can't see a CLEANUP_STMT in a constructor for a literal class,
	 but we can in a constexpr constructor for a non-literal class.  Just
	 ignore it; either all the initialization will be constant, in which
	 case the cleanup can't run, or it can't be constexpr.
	 Still recurse into CLEANUP_BODY.  */
      return build_data_member_initialization (CLEANUP_BODY (t), vec);
    }
  if (TREE_CODE (t) == CONVERT_EXPR)
    t = TREE_OPERAND (t, 0);
  if (TREE_CODE (t) == INIT_EXPR
      || TREE_CODE (t) == MODIFY_EXPR)
    {
      member = TREE_OPERAND (t, 0);
      init = unshare_expr (TREE_OPERAND (t, 1));
    }
  else if (TREE_CODE (t) == CALL_EXPR)
    {
      member = CALL_EXPR_ARG (t, 0);
      /* We don't use build_cplus_new here because it complains about
	 abstract bases.  Leaving the call unwrapped means that it has the
	 wrong type, but cxx_eval_constant_expression doesn't care.  */
      init = unshare_expr (t);
    }
  else if (TREE_CODE (t) == DECL_EXPR)
    /* Declaring a temporary, don't add it to the CONSTRUCTOR.  */
    return true;
  else
    gcc_unreachable ();
  if (INDIRECT_REF_P (member))
    member = TREE_OPERAND (member, 0);
  if (TREE_CODE (member) == NOP_EXPR)
    {
      tree op = member;
      STRIP_NOPS (op);
      if (TREE_CODE (op) == ADDR_EXPR)
	{
	  gcc_assert (same_type_ignoring_top_level_qualifiers_p
		      (TREE_TYPE (TREE_TYPE (op)),
		       TREE_TYPE (TREE_TYPE (member))));
	  /* Initializing a cv-qualified member; we need to look through
	     the const_cast.  */
	  member = op;
	}
      else if (op == current_class_ptr
	       && (same_type_ignoring_top_level_qualifiers_p
		   (TREE_TYPE (TREE_TYPE (member)),
		    current_class_type)))
	/* Delegating constructor.  */
	member = op;
      else
	{
	  /* This is an initializer for an empty base; keep it for now so
	     we can check it in cxx_eval_bare_aggregate.  */
	  gcc_assert (is_empty_class (TREE_TYPE (TREE_TYPE (member))));
	}
    }
  if (TREE_CODE (member) == ADDR_EXPR)
    member = TREE_OPERAND (member, 0);
  if (TREE_CODE (member) == COMPONENT_REF)
    {
      tree aggr = TREE_OPERAND (member, 0);
      if (TREE_CODE (aggr) != COMPONENT_REF)
	/* Normal member initialization.  */
	member = TREE_OPERAND (member, 1);
      else if (ANON_AGGR_TYPE_P (TREE_TYPE (aggr)))
	/* Initializing a member of an anonymous union.  */
	return build_anon_member_initialization (member, init, vec);
      else
	/* We're initializing a vtable pointer in a base.  Leave it as
	   COMPONENT_REF so we remember the path to get to the vfield.  */
	gcc_assert (TREE_TYPE (member) == vtbl_ptr_type_node);
    }

  CONSTRUCTOR_APPEND_ELT (*vec, member, init);
  return true;
}

/* Make sure that there are no statements after LAST in the constructor
   body represented by LIST.  */

bool
check_constexpr_ctor_body (tree last, tree list)
{
  bool ok = true;
  if (TREE_CODE (list) == STATEMENT_LIST)
    {
      tree_stmt_iterator i = tsi_last (list);
      for (; !tsi_end_p (i); tsi_prev (&i))
	{
	  tree t = tsi_stmt (i);
	  if (t == last)
	    break;
	  if (TREE_CODE (t) == BIND_EXPR)
	    {
	      if (!check_constexpr_ctor_body (last, BIND_EXPR_BODY (t)))
		return false;
	      else
		continue;
	    }
	  /* We currently allow typedefs and static_assert.
	     FIXME allow them in the standard, too.  */
	  if (TREE_CODE (t) != STATIC_ASSERT)
	    {
	      ok = false;
	      break;
	    }
	}
    }
  else if (list != last
	   && TREE_CODE (list) != STATIC_ASSERT)
    ok = false;
  if (!ok)
    {
      error ("constexpr constructor does not have empty body");
      DECL_DECLARED_CONSTEXPR_P (current_function_decl) = false;
    }
  return ok;
}

/* V is a vector of constructor elements built up for the base and member
   initializers of a constructor for TYPE.  They need to be in increasing
   offset order, which they might not be yet if TYPE has a primary base
   which is not first in the base-clause or a vptr and at least one base
   all of which are non-primary.  */

static vec<constructor_elt, va_gc> *
sort_constexpr_mem_initializers (tree type, vec<constructor_elt, va_gc> *v)
{
  tree pri = CLASSTYPE_PRIMARY_BINFO (type);
  tree field_type;
  constructor_elt elt;
  int i;

  if (pri)
    field_type = BINFO_TYPE (pri);
  else if (TYPE_CONTAINS_VPTR_P (type))
    field_type = vtbl_ptr_type_node;
  else
    return v;

  /* Find the element for the primary base or vptr and move it to the
     beginning of the vec.  */
  vec<constructor_elt, va_gc> &vref = *v;
  for (i = 0; ; ++i)
    if (TREE_TYPE (vref[i].index) == field_type)
      break;

  if (i > 0)
    {
      elt = vref[i];
      for (; i > 0; --i)
	vref[i] = vref[i-1];
      vref[0] = elt;
    }

  return v;
}

/* Build compile-time evalable representations of member-initializer list
   for a constexpr constructor.  */

static tree
build_constexpr_constructor_member_initializers (tree type, tree body)
{
  vec<constructor_elt, va_gc> *vec = NULL;
  bool ok = true;
  if (TREE_CODE (body) == MUST_NOT_THROW_EXPR
      || TREE_CODE (body) == EH_SPEC_BLOCK)
    body = TREE_OPERAND (body, 0);
  if (TREE_CODE (body) == STATEMENT_LIST)
    body = STATEMENT_LIST_HEAD (body)->stmt;
  body = BIND_EXPR_BODY (body);
  if (TREE_CODE (body) == CLEANUP_POINT_EXPR)
    {
      body = TREE_OPERAND (body, 0);
      if (TREE_CODE (body) == EXPR_STMT)
	body = TREE_OPERAND (body, 0);
      if (TREE_CODE (body) == INIT_EXPR
	  && (same_type_ignoring_top_level_qualifiers_p
	      (TREE_TYPE (TREE_OPERAND (body, 0)),
	       current_class_type)))
	{
	  /* Trivial copy.  */
	  return TREE_OPERAND (body, 1);
	}
      ok = build_data_member_initialization (body, &vec);
    }
  else if (TREE_CODE (body) == STATEMENT_LIST)
    {
      tree_stmt_iterator i;
      for (i = tsi_start (body); !tsi_end_p (i); tsi_next (&i))
	{
	  ok = build_data_member_initialization (tsi_stmt (i), &vec);
	  if (!ok)
	    break;
	}
    }
  else if (TREE_CODE (body) == TRY_BLOCK)
    {
      error ("body of %<constexpr%> constructor cannot be "
	     "a function-try-block");
      return error_mark_node;
    }
  else if (EXPR_P (body))
    ok = build_data_member_initialization (body, &vec);
  else
    gcc_assert (errorcount > 0);
  if (ok)
    {
      if (vec_safe_length (vec) > 0)
	{
	  /* In a delegating constructor, return the target.  */
	  constructor_elt *ce = &(*vec)[0];
	  if (ce->index == current_class_ptr)
	    {
	      body = ce->value;
	      vec_free (vec);
	      return body;
	    }
	}
      vec = sort_constexpr_mem_initializers (type, vec);
      return build_constructor (type, vec);
    }
  else
    return error_mark_node;
}

/* Subroutine of register_constexpr_fundef.  BODY is the body of a function
   declared to be constexpr, or a sub-statement thereof.  Returns the
   return value if suitable, error_mark_node for a statement not allowed in
   a constexpr function, or NULL_TREE if no return value was found.  */

static tree
constexpr_fn_retval (tree body)
{
  switch (TREE_CODE (body))
    {
    case STATEMENT_LIST:
      {
	tree_stmt_iterator i;
	tree expr = NULL_TREE;
	for (i = tsi_start (body); !tsi_end_p (i); tsi_next (&i))
	  {
	    tree s = constexpr_fn_retval (tsi_stmt (i));
	    if (s == error_mark_node)
	      return error_mark_node;
	    else if (s == NULL_TREE)
	      /* Keep iterating.  */;
	    else if (expr)
	      /* Multiple return statements.  */
	      return error_mark_node;
	    else
	      expr = s;
	  }
	return expr;
      }

    case RETURN_EXPR:
      return unshare_expr (TREE_OPERAND (body, 0));

    case DECL_EXPR:
      if (TREE_CODE (DECL_EXPR_DECL (body)) == USING_DECL)
	return NULL_TREE;
      return error_mark_node;

    case CLEANUP_POINT_EXPR:
      return constexpr_fn_retval (TREE_OPERAND (body, 0));

    case USING_STMT:
      return NULL_TREE;

    default:
      return error_mark_node;
    }
}

/* Subroutine of register_constexpr_fundef.  BODY is the DECL_SAVED_TREE of
   FUN; do the necessary transformations to turn it into a single expression
   that we can store in the hash table.  */

static tree
massage_constexpr_body (tree fun, tree body)
{
  if (DECL_CONSTRUCTOR_P (fun))
    body = build_constexpr_constructor_member_initializers
      (DECL_CONTEXT (fun), body);
  else
    {
      if (TREE_CODE (body) == EH_SPEC_BLOCK)
        body = EH_SPEC_STMTS (body);
      if (TREE_CODE (body) == MUST_NOT_THROW_EXPR)
	body = TREE_OPERAND (body, 0);
      if (TREE_CODE (body) == BIND_EXPR)
	body = BIND_EXPR_BODY (body);
      body = constexpr_fn_retval (body);
    }
  return body;
}

/* FUN is a constexpr constructor with massaged body BODY.  Return true
   if some bases/fields are uninitialized, and complain if COMPLAIN.  */

static bool
cx_check_missing_mem_inits (tree fun, tree body, bool complain)
{
  bool bad;
  tree field;
  unsigned i, nelts;
  tree ctype;

  if (TREE_CODE (body) != CONSTRUCTOR)
    return false;

  nelts = CONSTRUCTOR_NELTS (body);
  ctype = DECL_CONTEXT (fun);
  field = TYPE_FIELDS (ctype);

  if (TREE_CODE (ctype) == UNION_TYPE)
    {
      if (nelts == 0 && next_initializable_field (field))
	{
	  if (complain)
	    error ("%<constexpr%> constructor for union %qT must "
		   "initialize exactly one non-static data member", ctype);
	  return true;
	}
      return false;
    }

  bad = false;
  for (i = 0; i <= nelts; ++i)
    {
      tree index;
      if (i == nelts)
	index = NULL_TREE;
      else
	{
	  index = CONSTRUCTOR_ELT (body, i)->index;
	  /* Skip base and vtable inits.  */
	  if (TREE_CODE (index) != FIELD_DECL
	      || DECL_ARTIFICIAL (index))
	    continue;
	}
      for (; field != index; field = DECL_CHAIN (field))
	{
	  tree ftype;
	  if (TREE_CODE (field) != FIELD_DECL
	      || (DECL_C_BIT_FIELD (field) && !DECL_NAME (field))
	      || DECL_ARTIFICIAL (field))
	    continue;
	  ftype = strip_array_types (TREE_TYPE (field));
	  if (type_has_constexpr_default_constructor (ftype))
	    {
	      /* It's OK to skip a member with a trivial constexpr ctor.
	         A constexpr ctor that isn't trivial should have been
	         added in by now.  */
	      gcc_checking_assert (!TYPE_HAS_COMPLEX_DFLT (ftype)
				   || errorcount != 0);
	      continue;
	    }
	  if (!complain)
	    return true;
	  error ("uninitialized member %qD in %<constexpr%> constructor",
		 field);
	  bad = true;
	}
      if (field == NULL_TREE)
	break;
      field = DECL_CHAIN (field);
    }

  return bad;
}

/* We are processing the definition of the constexpr function FUN.
   Check that its BODY fulfills the propriate requirements and
   enter it in the constexpr function definition table.
   For constructor BODY is actually the TREE_LIST of the
   member-initializer list.  */

tree
register_constexpr_fundef (tree fun, tree body)
{
  constexpr_fundef entry;
  constexpr_fundef **slot;

  if (!is_valid_constexpr_fn (fun, !DECL_GENERATED_P (fun)))
    return NULL;

  body = massage_constexpr_body (fun, body);
  if (body == NULL_TREE || body == error_mark_node)
    {
      if (!DECL_CONSTRUCTOR_P (fun))
	error ("body of constexpr function %qD not a return-statement", fun);
      return NULL;
    }

  if (!potential_rvalue_constant_expression (body))
    {
      if (!DECL_GENERATED_P (fun))
	require_potential_rvalue_constant_expression (body);
      return NULL;
    }

  if (DECL_CONSTRUCTOR_P (fun)
      && cx_check_missing_mem_inits (fun, body, !DECL_GENERATED_P (fun)))
    return NULL;

  /* Create the constexpr function table if necessary.  */
  if (constexpr_fundef_table == NULL)
    constexpr_fundef_table = htab_create_ggc (101,
                                              constexpr_fundef_hash,
                                              constexpr_fundef_equal,
                                              ggc_free);
  entry.decl = fun;
  entry.body = body;
  slot = (constexpr_fundef **)
    htab_find_slot (constexpr_fundef_table, &entry, INSERT);

  gcc_assert (*slot == NULL);
  *slot = ggc_alloc_constexpr_fundef ();
  **slot = entry;

  return fun;
}

/* FUN is a non-constexpr function called in a context that requires a
   constant expression.  If it comes from a constexpr template, explain why
   the instantiation isn't constexpr.  */

void
explain_invalid_constexpr_fn (tree fun)
{
  static struct pointer_set_t *diagnosed;
  tree body;
  location_t save_loc;
  /* Only diagnose defaulted functions or instantiations.  */
  if (!DECL_DEFAULTED_FN (fun)
      && !is_instantiation_of_constexpr (fun))
    return;
  if (diagnosed == NULL)
    diagnosed = pointer_set_create ();
  if (pointer_set_insert (diagnosed, fun) != 0)
    /* Already explained.  */
    return;

  save_loc = input_location;
  input_location = DECL_SOURCE_LOCATION (fun);
  inform (0, "%q+D is not usable as a constexpr function because:", fun);
  /* First check the declaration.  */
  if (is_valid_constexpr_fn (fun, true))
    {
      /* Then if it's OK, the body.  */
      if (DECL_DEFAULTED_FN (fun))
	explain_implicit_non_constexpr (fun);
      else
	{
	  body = massage_constexpr_body (fun, DECL_SAVED_TREE (fun));
	  require_potential_rvalue_constant_expression (body);
	  if (DECL_CONSTRUCTOR_P (fun))
	    cx_check_missing_mem_inits (fun, body, true);
	}
    }
  input_location = save_loc;
}

/* Objects of this type represent calls to constexpr functions
   along with the bindings of parameters to their arguments, for
   the purpose of compile time evaluation.  */

typedef struct GTY(()) constexpr_call {
  /* Description of the constexpr function definition.  */
  constexpr_fundef *fundef;
  /* Parameter bindings environment.  A TREE_LIST where each TREE_PURPOSE
     is a parameter _DECL and the TREE_VALUE is the value of the parameter.
     Note: This arrangement is made to accomodate the use of
     iterative_hash_template_arg (see pt.c).  If you change this
     representation, also change the hash calculation in
     cxx_eval_call_expression.  */
  tree bindings;
  /* Result of the call.
       NULL means the call is being evaluated.
       error_mark_node means that the evaluation was erroneous;
       otherwise, the actuall value of the call.  */
  tree result;
  /* The hash of this call; we remember it here to avoid having to
     recalculate it when expanding the hash table.  */
  hashval_t hash;
} constexpr_call;

/* A table of all constexpr calls that have been evaluated by the
   compiler in this translation unit.  */

static GTY ((param_is (constexpr_call))) htab_t constexpr_call_table;

static tree cxx_eval_constant_expression (const constexpr_call *, tree,
					  bool, bool, bool *, bool *);

/* Compute a hash value for a constexpr call representation.  */

static hashval_t
constexpr_call_hash (const void *p)
{
  const constexpr_call *info = (const constexpr_call *) p;
  return info->hash;
}

/* Return 1 if the objects pointed to by P and Q represent calls
   to the same constexpr function with the same arguments.
   Otherwise, return 0.  */

static int
constexpr_call_equal (const void *p, const void *q)
{
  const constexpr_call *lhs = (const constexpr_call *) p;
  const constexpr_call *rhs = (const constexpr_call *) q;
  tree lhs_bindings;
  tree rhs_bindings;
  if (lhs == rhs)
    return 1;
  if (!constexpr_fundef_equal (lhs->fundef, rhs->fundef))
    return 0;
  lhs_bindings = lhs->bindings;
  rhs_bindings = rhs->bindings;
  while (lhs_bindings != NULL && rhs_bindings != NULL)
    {
      tree lhs_arg = TREE_VALUE (lhs_bindings);
      tree rhs_arg = TREE_VALUE (rhs_bindings);
      gcc_assert (TREE_TYPE (lhs_arg) == TREE_TYPE (rhs_arg));
      if (!cp_tree_equal (lhs_arg, rhs_arg))
        return 0;
      lhs_bindings = TREE_CHAIN (lhs_bindings);
      rhs_bindings = TREE_CHAIN (rhs_bindings);
    }
  return lhs_bindings == rhs_bindings;
}

/* Initialize the constexpr call table, if needed.  */

static void
maybe_initialize_constexpr_call_table (void)
{
  if (constexpr_call_table == NULL)
    constexpr_call_table = htab_create_ggc (101,
                                            constexpr_call_hash,
                                            constexpr_call_equal,
                                            ggc_free);
}

/* Return true if T designates the implied `this' parameter.  */

static inline bool
is_this_parameter (tree t)
{
  return t == current_class_ptr;
}

/* We have an expression tree T that represents a call, either CALL_EXPR
   or AGGR_INIT_EXPR.  If the call is lexically to a named function,
   retrun the _DECL for that function.  */

static tree
get_function_named_in_call (tree t)
{
  tree fun = NULL;
  switch (TREE_CODE (t))
    {
    case CALL_EXPR:
      fun = CALL_EXPR_FN (t);
      break;

    case AGGR_INIT_EXPR:
      fun = AGGR_INIT_EXPR_FN (t);
      break;

    default:
      gcc_unreachable();
      break;
    }
  if (TREE_CODE (fun) == ADDR_EXPR
      && TREE_CODE (TREE_OPERAND (fun, 0)) == FUNCTION_DECL)
    fun = TREE_OPERAND (fun, 0);
  return fun;
}

/* We have an expression tree T that represents a call, either CALL_EXPR
   or AGGR_INIT_EXPR.  Return the Nth argument.  */

static inline tree
get_nth_callarg (tree t, int n)
{
  switch (TREE_CODE (t))
    {
    case CALL_EXPR:
      return CALL_EXPR_ARG (t, n);

    case AGGR_INIT_EXPR:
      return AGGR_INIT_EXPR_ARG (t, n);

    default:
      gcc_unreachable ();
      return NULL;
    }
}

/* Look up the binding of the function parameter T in a constexpr
   function call context CALL.  */

static tree
lookup_parameter_binding (const constexpr_call *call, tree t)
{
  tree b = purpose_member (t, call->bindings);
  return TREE_VALUE (b);
}

/* Attempt to evaluate T which represents a call to a builtin function.
   We assume here that all builtin functions evaluate to scalar types
   represented by _CST nodes.  */

static tree
cxx_eval_builtin_function_call (const constexpr_call *call, tree t,
				bool allow_non_constant, bool addr,
				bool *non_constant_p, bool *overflow_p)
{
  const int nargs = call_expr_nargs (t);
  tree *args = (tree *) alloca (nargs * sizeof (tree));
  tree new_call;
  int i;
  for (i = 0; i < nargs; ++i)
    {
      args[i] = cxx_eval_constant_expression (call, CALL_EXPR_ARG (t, i),
					      allow_non_constant, addr,
					      non_constant_p, overflow_p);
      if (allow_non_constant && *non_constant_p)
	return t;
    }
  if (*non_constant_p)
    return t;
  new_call = build_call_array_loc (EXPR_LOCATION (t), TREE_TYPE (t),
                                   CALL_EXPR_FN (t), nargs, args);
  new_call = fold (new_call);
  VERIFY_CONSTANT (new_call);
  return new_call;
}

/* TEMP is the constant value of a temporary object of type TYPE.  Adjust
   the type of the value to match.  */

static tree
adjust_temp_type (tree type, tree temp)
{
  if (TREE_TYPE (temp) == type)
    return temp;
  /* Avoid wrapping an aggregate value in a NOP_EXPR.  */
  if (TREE_CODE (temp) == CONSTRUCTOR)
    return build_constructor (type, CONSTRUCTOR_ELTS (temp));
  gcc_assert (scalarish_type_p (type));
  return cp_fold_convert (type, temp);
}

/* Subroutine of cxx_eval_call_expression.
   We are processing a call expression (either CALL_EXPR or
   AGGR_INIT_EXPR) in the call context of OLD_CALL.  Evaluate
   all arguments and bind their values to correspondings
   parameters, making up the NEW_CALL context.  */

static void
cxx_bind_parameters_in_call (const constexpr_call *old_call, tree t,
                             constexpr_call *new_call,
			     bool allow_non_constant,
			     bool *non_constant_p, bool *overflow_p)
{
  const int nargs = call_expr_nargs (t);
  tree fun = new_call->fundef->decl;
  tree parms = DECL_ARGUMENTS (fun);
  int i;
  for (i = 0; i < nargs; ++i)
    {
      tree x, arg;
      tree type = parms ? TREE_TYPE (parms) : void_type_node;
      /* For member function, the first argument is a pointer to the implied
         object.  And for an object contruction, don't bind `this' before
         it is fully constructed.  */
      if (i == 0 && DECL_CONSTRUCTOR_P (fun))
        goto next;
      x = get_nth_callarg (t, i);
      if (parms && DECL_BY_REFERENCE (parms))
	{
	  /* cp_genericize made this a reference for argument passing, but
	     we don't want to treat it like one for constexpr evaluation.  */
	  gcc_assert (TREE_CODE (type) == REFERENCE_TYPE);
	  gcc_assert (TREE_CODE (TREE_TYPE (x)) == REFERENCE_TYPE);
	  type = TREE_TYPE (type);
	  x = convert_from_reference (x);
	}
      arg = cxx_eval_constant_expression (old_call, x, allow_non_constant,
					  TREE_CODE (type) == REFERENCE_TYPE,
					  non_constant_p, overflow_p);
      /* Don't VERIFY_CONSTANT here.  */
      if (*non_constant_p && allow_non_constant)
	return;
      /* Just discard ellipsis args after checking their constantitude.  */
      if (!parms)
	continue;
      if (*non_constant_p)
	/* Don't try to adjust the type of non-constant args.  */
	goto next;

      /* Make sure the binding has the same type as the parm.  */
      if (TREE_CODE (type) != REFERENCE_TYPE)
	arg = adjust_temp_type (type, arg);
      new_call->bindings = tree_cons (parms, arg, new_call->bindings);
    next:
      parms = TREE_CHAIN (parms);
    }
}

/* Variables and functions to manage constexpr call expansion context.
   These do not need to be marked for PCH or GC.  */

/* FIXME remember and print actual constant arguments.  */
static vec<tree> call_stack = vNULL;
static int call_stack_tick;
static int last_cx_error_tick;

static bool
push_cx_call_context (tree call)
{
  ++call_stack_tick;
  if (!EXPR_HAS_LOCATION (call))
    SET_EXPR_LOCATION (call, input_location);
  call_stack.safe_push (call);
  if (call_stack.length () > (unsigned) max_constexpr_depth)
    return false;
  return true;
}

static void
pop_cx_call_context (void)
{
  ++call_stack_tick;
  call_stack.pop ();
}

vec<tree> 
cx_error_context (void)
{
  vec<tree> r = vNULL;
  if (call_stack_tick != last_cx_error_tick
      && !call_stack.is_empty ())
    r = call_stack;
  last_cx_error_tick = call_stack_tick;
  return r;
}

/* Subroutine of cxx_eval_constant_expression.
   Evaluate the call expression tree T in the context of OLD_CALL expression
   evaluation.  */

static tree
cxx_eval_call_expression (const constexpr_call *old_call, tree t,
			  bool allow_non_constant, bool addr,
			  bool *non_constant_p, bool *overflow_p)
{
  location_t loc = EXPR_LOC_OR_HERE (t);
  tree fun = get_function_named_in_call (t);
  tree result;
  constexpr_call new_call = { NULL, NULL, NULL, 0 };
  constexpr_call **slot;
  constexpr_call *entry;
  bool depth_ok;

  if (TREE_CODE (fun) != FUNCTION_DECL)
    {
      /* Might be a constexpr function pointer.  */
      fun = cxx_eval_constant_expression (old_call, fun, allow_non_constant,
					  /*addr*/false, non_constant_p, overflow_p);
      if (TREE_CODE (fun) == ADDR_EXPR)
	fun = TREE_OPERAND (fun, 0);
    }
  if (TREE_CODE (fun) != FUNCTION_DECL)
    {
      if (!allow_non_constant && !*non_constant_p)
	error_at (loc, "expression %qE does not designate a constexpr "
		  "function", fun);
      *non_constant_p = true;
      return t;
    }
  if (DECL_CLONED_FUNCTION_P (fun))
    fun = DECL_CLONED_FUNCTION (fun);
  if (is_builtin_fn (fun))
    return cxx_eval_builtin_function_call (old_call, t, allow_non_constant,
					   addr, non_constant_p, overflow_p);
  if (!DECL_DECLARED_CONSTEXPR_P (fun))
    {
      if (!allow_non_constant)
	{
	  error_at (loc, "call to non-constexpr function %qD", fun);
	  explain_invalid_constexpr_fn (fun);
	}
      *non_constant_p = true;
      return t;
    }

  /* Shortcut trivial copy constructor/op=.  */
  if (call_expr_nargs (t) == 2 && trivial_fn_p (fun))
    {
      tree arg = convert_from_reference (get_nth_callarg (t, 1));
      return cxx_eval_constant_expression (old_call, arg, allow_non_constant,
					   addr, non_constant_p, overflow_p);
    }

  /* If in direct recursive call, optimize definition search.  */
  if (old_call != NULL && old_call->fundef->decl == fun)
    new_call.fundef = old_call->fundef;
  else
    {
      new_call.fundef = retrieve_constexpr_fundef (fun);
      if (new_call.fundef == NULL || new_call.fundef->body == NULL)
        {
	  if (!allow_non_constant)
	    {
	      if (DECL_INITIAL (fun))
		{
		  /* The definition of fun was somehow unsuitable.  */
		  error_at (loc, "%qD called in a constant expression", fun);
		  explain_invalid_constexpr_fn (fun);
		}
	      else
		error_at (loc, "%qD used before its definition", fun);
	    }
	  *non_constant_p = true;
          return t;
        }
    }
  cxx_bind_parameters_in_call (old_call, t, &new_call,
			       allow_non_constant, non_constant_p, overflow_p);
  if (*non_constant_p)
    return t;

  depth_ok = push_cx_call_context (t);

  new_call.hash
    = iterative_hash_template_arg (new_call.bindings,
				   constexpr_fundef_hash (new_call.fundef));

  /* If we have seen this call before, we are done.  */
  maybe_initialize_constexpr_call_table ();
  slot = (constexpr_call **)
    htab_find_slot (constexpr_call_table, &new_call, INSERT);
  entry = *slot;
  if (entry == NULL)
    {
      /* We need to keep a pointer to the entry, not just the slot, as the
	 slot can move in the call to cxx_eval_builtin_function_call.  */
      *slot = entry = ggc_alloc_constexpr_call ();
      *entry = new_call;
    }
  /* Calls which are in progress have their result set to NULL
     so that we can detect circular dependencies.  */
  else if (entry->result == NULL)
    {
      if (!allow_non_constant)
	error ("call has circular dependency");
      *non_constant_p = true;
      entry->result = result = error_mark_node;
    }

  if (!depth_ok)
    {
      if (!allow_non_constant)
	error ("constexpr evaluation depth exceeds maximum of %d (use "
	       "-fconstexpr-depth= to increase the maximum)",
	       max_constexpr_depth);
      *non_constant_p = true;
      entry->result = result = error_mark_node;
    }
  else
    {
      result = entry->result;
      if (!result || result == error_mark_node)
	result = (cxx_eval_constant_expression
		  (&new_call, new_call.fundef->body,
		   allow_non_constant, addr,
		   non_constant_p, overflow_p));
      if (result == error_mark_node)
	*non_constant_p = true;
      if (*non_constant_p)
	entry->result = result = error_mark_node;
      else
	{
	  /* If this was a call to initialize an object, set the type of
	     the CONSTRUCTOR to the type of that object.  */
	  if (DECL_CONSTRUCTOR_P (fun))
	    {
	      tree ob_arg = get_nth_callarg (t, 0);
	      STRIP_NOPS (ob_arg);
	      gcc_assert (TYPE_PTR_P (TREE_TYPE (ob_arg))
			  && CLASS_TYPE_P (TREE_TYPE (TREE_TYPE (ob_arg))));
	      result = adjust_temp_type (TREE_TYPE (TREE_TYPE (ob_arg)),
					 result);
	    }
	  entry->result = result;
	}
    }

  pop_cx_call_context ();
  return unshare_expr (result);
}

/* FIXME speed this up, it's taking 16% of compile time on sieve testcase.  */

bool
reduced_constant_expression_p (tree t)
{
  if (TREE_CODE (t) == PTRMEM_CST)
    /* Even if we can't lower this yet, it's constant.  */
    return true;
  /* FIXME are we calling this too much?  */
  return initializer_constant_valid_p (t, TREE_TYPE (t)) != NULL_TREE;
}

/* Some expressions may have constant operands but are not constant
   themselves, such as 1/0.  Call this function (or rather, the macro
   following it) to check for that condition.

   We only call this in places that require an arithmetic constant, not in
   places where we might have a non-constant expression that can be a
   component of a constant expression, such as the address of a constexpr
   variable that might be dereferenced later.  */

static bool
verify_constant (tree t, bool allow_non_constant, bool *non_constant_p,
		 bool *overflow_p)
{
  if (!*non_constant_p && !reduced_constant_expression_p (t))
    {
      if (!allow_non_constant)
	error ("%q+E is not a constant expression", t);
      *non_constant_p = true;
    }
  if (TREE_OVERFLOW_P (t))
    {
      if (!allow_non_constant)
	{
	  permerror (input_location, "overflow in constant expression");
	  /* If we're being permissive (and are in an enforcing
	     context), ignore the overflow.  */
	  if (flag_permissive)
	    return *non_constant_p;
	}
      *overflow_p = true;
    }
  return *non_constant_p;
}

/* Subroutine of cxx_eval_constant_expression.
   Attempt to reduce the unary expression tree T to a compile time value.
   If successful, return the value.  Otherwise issue a diagnostic
   and return error_mark_node.  */

static tree
cxx_eval_unary_expression (const constexpr_call *call, tree t,
			   bool allow_non_constant, bool addr,
			   bool *non_constant_p, bool *overflow_p)
{
  tree r;
  tree orig_arg = TREE_OPERAND (t, 0);
  tree arg = cxx_eval_constant_expression (call, orig_arg, allow_non_constant,
					   addr, non_constant_p, overflow_p);
  VERIFY_CONSTANT (arg);
  if (arg == orig_arg)
    return t;
  r = fold_build1 (TREE_CODE (t), TREE_TYPE (t), arg);
  VERIFY_CONSTANT (r);
  return r;
}

/* Subroutine of cxx_eval_constant_expression.
   Like cxx_eval_unary_expression, except for binary expressions.  */

static tree
cxx_eval_binary_expression (const constexpr_call *call, tree t,
			    bool allow_non_constant, bool addr,
			    bool *non_constant_p, bool *overflow_p)
{
  tree r;
  tree orig_lhs = TREE_OPERAND (t, 0);
  tree orig_rhs = TREE_OPERAND (t, 1);
  tree lhs, rhs;
  lhs = cxx_eval_constant_expression (call, orig_lhs,
				      allow_non_constant, addr,
				      non_constant_p, overflow_p);
  VERIFY_CONSTANT (lhs);
  rhs = cxx_eval_constant_expression (call, orig_rhs,
				      allow_non_constant, addr,
				      non_constant_p, overflow_p);
  VERIFY_CONSTANT (rhs);
  if (lhs == orig_lhs && rhs == orig_rhs)
    return t;
  r = fold_build2 (TREE_CODE (t), TREE_TYPE (t), lhs, rhs);
  VERIFY_CONSTANT (r);
  return r;
}

/* Subroutine of cxx_eval_constant_expression.
   Attempt to evaluate condition expressions.  Dead branches are not
   looked into.  */

static tree
cxx_eval_conditional_expression (const constexpr_call *call, tree t,
				 bool allow_non_constant, bool addr,
				 bool *non_constant_p, bool *overflow_p)
{
  tree val = cxx_eval_constant_expression (call, TREE_OPERAND (t, 0),
					   allow_non_constant, addr,
					   non_constant_p, overflow_p);
  VERIFY_CONSTANT (val);
  /* Don't VERIFY_CONSTANT the other operands.  */
  if (integer_zerop (val))
    return cxx_eval_constant_expression (call, TREE_OPERAND (t, 2),
					 allow_non_constant, addr,
					 non_constant_p, overflow_p);
  return cxx_eval_constant_expression (call, TREE_OPERAND (t, 1),
				       allow_non_constant, addr,
				       non_constant_p, overflow_p);
}

/* Subroutine of cxx_eval_constant_expression.
   Attempt to reduce a reference to an array slot.  */

static tree
cxx_eval_array_reference (const constexpr_call *call, tree t,
			  bool allow_non_constant, bool addr,
			  bool *non_constant_p, bool *overflow_p)
{
  tree oldary = TREE_OPERAND (t, 0);
  tree ary = cxx_eval_constant_expression (call, oldary,
					   allow_non_constant, addr,
					   non_constant_p, overflow_p);
  tree index, oldidx;
  HOST_WIDE_INT i;
  tree elem_type;
  unsigned len, elem_nchars = 1;
  if (*non_constant_p)
    return t;
  oldidx = TREE_OPERAND (t, 1);
  index = cxx_eval_constant_expression (call, oldidx,
					allow_non_constant, false,
					non_constant_p, overflow_p);
  VERIFY_CONSTANT (index);
  if (addr && ary == oldary && index == oldidx)
    return t;
  else if (addr)
    return build4 (ARRAY_REF, TREE_TYPE (t), ary, index, NULL, NULL);
  elem_type = TREE_TYPE (TREE_TYPE (ary));
  if (TREE_CODE (ary) == CONSTRUCTOR)
    len = CONSTRUCTOR_NELTS (ary);
  else if (TREE_CODE (ary) == STRING_CST)
    {
      elem_nchars = (TYPE_PRECISION (elem_type)
		     / TYPE_PRECISION (char_type_node));
      len = (unsigned) TREE_STRING_LENGTH (ary) / elem_nchars;
    }
  else
    {
      /* We can't do anything with other tree codes, so use
	 VERIFY_CONSTANT to complain and fail.  */
      VERIFY_CONSTANT (ary);
      gcc_unreachable ();
    }
  if (compare_tree_int (index, len) >= 0)
    {
      if (tree_int_cst_lt (index, array_type_nelts_top (TREE_TYPE (ary))))
	{
	  /* If it's within the array bounds but doesn't have an explicit
	     initializer, it's value-initialized.  */
	  tree val = build_value_init (elem_type, tf_warning_or_error);
	  return cxx_eval_constant_expression (call, val,
					       allow_non_constant, addr,
					       non_constant_p, overflow_p);
	}

      if (!allow_non_constant)
	error ("array subscript out of bound");
      *non_constant_p = true;
      return t;
    }
  else if (tree_int_cst_lt (index, integer_zero_node))
    {
      if (!allow_non_constant)
	error ("negative array subscript");
      *non_constant_p = true;
      return t;
    }
  i = tree_low_cst (index, 0);
  if (TREE_CODE (ary) == CONSTRUCTOR)
    return (*CONSTRUCTOR_ELTS (ary))[i].value;
  else if (elem_nchars == 1)
    return build_int_cst (cv_unqualified (TREE_TYPE (TREE_TYPE (ary))),
			  TREE_STRING_POINTER (ary)[i]);
  else
    {
      tree type = cv_unqualified (TREE_TYPE (TREE_TYPE (ary)));
      return native_interpret_expr (type, (const unsigned char *)
					  TREE_STRING_POINTER (ary)
					  + i * elem_nchars, elem_nchars);
    }
  /* Don't VERIFY_CONSTANT here.  */
}

/* Subroutine of cxx_eval_constant_expression.
   Attempt to reduce a field access of a value of class type.  */

static tree
cxx_eval_component_reference (const constexpr_call *call, tree t,
			      bool allow_non_constant, bool addr,
			      bool *non_constant_p, bool *overflow_p)
{
  unsigned HOST_WIDE_INT i;
  tree field;
  tree value;
  tree part = TREE_OPERAND (t, 1);
  tree orig_whole = TREE_OPERAND (t, 0);
  tree whole = cxx_eval_constant_expression (call, orig_whole,
					     allow_non_constant, addr,
					     non_constant_p, overflow_p);
  if (whole == orig_whole)
    return t;
  if (addr)
    return fold_build3 (COMPONENT_REF, TREE_TYPE (t),
			whole, part, NULL_TREE);
  /* Don't VERIFY_CONSTANT here; we only want to check that we got a
     CONSTRUCTOR.  */
  if (!*non_constant_p && TREE_CODE (whole) != CONSTRUCTOR)
    {
      if (!allow_non_constant)
	error ("%qE is not a constant expression", orig_whole);
      *non_constant_p = true;
    }
  if (DECL_MUTABLE_P (part))
    {
      if (!allow_non_constant)
	error ("mutable %qD is not usable in a constant expression", part);
      *non_constant_p = true;
    }
  if (*non_constant_p)
    return t;
  FOR_EACH_CONSTRUCTOR_ELT (CONSTRUCTOR_ELTS (whole), i, field, value)
    {
      if (field == part)
        return value;
    }
  if (TREE_CODE (TREE_TYPE (whole)) == UNION_TYPE
      && CONSTRUCTOR_NELTS (whole) > 0)
    {
      /* DR 1188 says we don't have to deal with this.  */
      if (!allow_non_constant)
	error ("accessing %qD member instead of initialized %qD member in "
	       "constant expression", part, CONSTRUCTOR_ELT (whole, 0)->index);
      *non_constant_p = true;
      return t;
    }

  /* If there's no explicit init for this field, it's value-initialized.  */
  value = build_value_init (TREE_TYPE (t), tf_warning_or_error);
  return cxx_eval_constant_expression (call, value,
				       allow_non_constant, addr,
				       non_constant_p, overflow_p);
}

/* Subroutine of cxx_eval_constant_expression.
   Attempt to reduce a field access of a value of class type that is
   expressed as a BIT_FIELD_REF.  */

static tree
cxx_eval_bit_field_ref (const constexpr_call *call, tree t,
			bool allow_non_constant, bool addr,
			bool *non_constant_p, bool *overflow_p)
{
  tree orig_whole = TREE_OPERAND (t, 0);
  tree retval, fldval, utype, mask;
  bool fld_seen = false;
  HOST_WIDE_INT istart, isize;
  tree whole = cxx_eval_constant_expression (call, orig_whole,
					     allow_non_constant, addr,
					     non_constant_p, overflow_p);
  tree start, field, value;
  unsigned HOST_WIDE_INT i;

  if (whole == orig_whole)
    return t;
  /* Don't VERIFY_CONSTANT here; we only want to check that we got a
     CONSTRUCTOR.  */
  if (!*non_constant_p
      && TREE_CODE (whole) != VECTOR_CST
      && TREE_CODE (whole) != CONSTRUCTOR)
    {
      if (!allow_non_constant)
	error ("%qE is not a constant expression", orig_whole);
      *non_constant_p = true;
    }
  if (*non_constant_p)
    return t;

  if (TREE_CODE (whole) == VECTOR_CST)
    return fold_ternary (BIT_FIELD_REF, TREE_TYPE (t), whole,
			 TREE_OPERAND (t, 1), TREE_OPERAND (t, 2));

  start = TREE_OPERAND (t, 2);
  istart = tree_low_cst (start, 0);
  isize = tree_low_cst (TREE_OPERAND (t, 1), 0);
  utype = TREE_TYPE (t);
  if (!TYPE_UNSIGNED (utype))
    utype = build_nonstandard_integer_type (TYPE_PRECISION (utype), 1);
  retval = build_int_cst (utype, 0);
  FOR_EACH_CONSTRUCTOR_ELT (CONSTRUCTOR_ELTS (whole), i, field, value)
    {
      tree bitpos = bit_position (field);
      if (bitpos == start && DECL_SIZE (field) == TREE_OPERAND (t, 1))
	return value;
      if (TREE_CODE (TREE_TYPE (field)) == INTEGER_TYPE
	  && TREE_CODE (value) == INTEGER_CST
	  && host_integerp (bitpos, 0)
	  && host_integerp (DECL_SIZE (field), 0))
	{
	  HOST_WIDE_INT bit = tree_low_cst (bitpos, 0);
	  HOST_WIDE_INT sz = tree_low_cst (DECL_SIZE (field), 0);
	  HOST_WIDE_INT shift;
	  if (bit >= istart && bit + sz <= istart + isize)
	    {
	      fldval = fold_convert (utype, value);
	      mask = build_int_cst_type (utype, -1);
	      mask = fold_build2 (LSHIFT_EXPR, utype, mask,
				  size_int (TYPE_PRECISION (utype) - sz));
	      mask = fold_build2 (RSHIFT_EXPR, utype, mask,
				  size_int (TYPE_PRECISION (utype) - sz));
	      fldval = fold_build2 (BIT_AND_EXPR, utype, fldval, mask);
	      shift = bit - istart;
	      if (BYTES_BIG_ENDIAN)
		shift = TYPE_PRECISION (utype) - shift - sz;
	      fldval = fold_build2 (LSHIFT_EXPR, utype, fldval,
				    size_int (shift));
	      retval = fold_build2 (BIT_IOR_EXPR, utype, retval, fldval);
	      fld_seen = true;
	    }
	}
    }
  if (fld_seen)
    return fold_convert (TREE_TYPE (t), retval);
  gcc_unreachable ();
  return error_mark_node;
}

/* Subroutine of cxx_eval_constant_expression.
   Evaluate a short-circuited logical expression T in the context
   of a given constexpr CALL.  BAILOUT_VALUE is the value for
   early return.  CONTINUE_VALUE is used here purely for
   sanity check purposes.  */

static tree
cxx_eval_logical_expression (const constexpr_call *call, tree t,
                             tree bailout_value, tree continue_value,
			     bool allow_non_constant, bool addr,
			     bool *non_constant_p, bool *overflow_p)
{
  tree r;
  tree lhs = cxx_eval_constant_expression (call, TREE_OPERAND (t, 0),
					   allow_non_constant, addr,
					   non_constant_p, overflow_p);
  VERIFY_CONSTANT (lhs);
  if (tree_int_cst_equal (lhs, bailout_value))
    return lhs;
  gcc_assert (tree_int_cst_equal (lhs, continue_value));
  r = cxx_eval_constant_expression (call, TREE_OPERAND (t, 1),
				    allow_non_constant, addr, non_constant_p, overflow_p);
  VERIFY_CONSTANT (r);
  return r;
}

/* REF is a COMPONENT_REF designating a particular field.  V is a vector of
   CONSTRUCTOR elements to initialize (part of) an object containing that
   field.  Return a pointer to the constructor_elt corresponding to the
   initialization of the field.  */

static constructor_elt *
base_field_constructor_elt (vec<constructor_elt, va_gc> *v, tree ref)
{
  tree aggr = TREE_OPERAND (ref, 0);
  tree field = TREE_OPERAND (ref, 1);
  HOST_WIDE_INT i;
  constructor_elt *ce;

  gcc_assert (TREE_CODE (ref) == COMPONENT_REF);

  if (TREE_CODE (aggr) == COMPONENT_REF)
    {
      constructor_elt *base_ce
	= base_field_constructor_elt (v, aggr);
      v = CONSTRUCTOR_ELTS (base_ce->value);
    }

  for (i = 0; vec_safe_iterate (v, i, &ce); ++i)
    if (ce->index == field)
      return ce;

  gcc_unreachable ();
  return NULL;
}

/* Subroutine of cxx_eval_constant_expression.
   The expression tree T denotes a C-style array or a C-style
   aggregate.  Reduce it to a constant expression.  */

static tree
cxx_eval_bare_aggregate (const constexpr_call *call, tree t,
			 bool allow_non_constant, bool addr,
			 bool *non_constant_p, bool *overflow_p)
{
  vec<constructor_elt, va_gc> *v = CONSTRUCTOR_ELTS (t);
  vec<constructor_elt, va_gc> *n;
  vec_alloc (n, vec_safe_length (v));
  constructor_elt *ce;
  HOST_WIDE_INT i;
  bool changed = false;
  gcc_assert (!BRACE_ENCLOSED_INITIALIZER_P (t));
  for (i = 0; vec_safe_iterate (v, i, &ce); ++i)
    {
      tree elt = cxx_eval_constant_expression (call, ce->value,
					       allow_non_constant, addr,
					       non_constant_p, overflow_p);
      /* Don't VERIFY_CONSTANT here.  */
      if (allow_non_constant && *non_constant_p)
	goto fail;
      if (elt != ce->value)
	changed = true;
      if (ce->index && TREE_CODE (ce->index) == COMPONENT_REF)
	{
	  /* This is an initialization of a vfield inside a base
	     subaggregate that we already initialized; push this
	     initialization into the previous initialization.  */
	  constructor_elt *inner = base_field_constructor_elt (n, ce->index);
	  inner->value = elt;
	}
      else if (ce->index && TREE_CODE (ce->index) == NOP_EXPR)
	{
	  /* This is an initializer for an empty base; now that we've
	     checked that it's constant, we can ignore it.  */
	  gcc_assert (is_empty_class (TREE_TYPE (TREE_TYPE (ce->index))));
	}
      else
	CONSTRUCTOR_APPEND_ELT (n, ce->index, elt);
    }
  if (*non_constant_p || !changed)
    {
    fail:
      vec_free (n);
      return t;
    }
  t = build_constructor (TREE_TYPE (t), n);
  TREE_CONSTANT (t) = true;
  if (TREE_CODE (TREE_TYPE (t)) == VECTOR_TYPE)
    t = fold (t);
  return t;
}

/* Subroutine of cxx_eval_constant_expression.
   The expression tree T is a VEC_INIT_EXPR which denotes the desired
   initialization of a non-static data member of array type.  Reduce it to a
   CONSTRUCTOR.

   Note that apart from value-initialization (when VALUE_INIT is true),
   this is only intended to support value-initialization and the
   initializations done by defaulted constructors for classes with
   non-static data members of array type.  In this case, VEC_INIT_EXPR_INIT
   will either be NULL_TREE for the default constructor, or a COMPONENT_REF
   for the copy/move constructor.  */

static tree
cxx_eval_vec_init_1 (const constexpr_call *call, tree atype, tree init,
		     bool value_init, bool allow_non_constant, bool addr,
		     bool *non_constant_p, bool *overflow_p)
{
  tree elttype = TREE_TYPE (atype);
  int max = tree_low_cst (array_type_nelts (atype), 0);
  vec<constructor_elt, va_gc> *n;
  vec_alloc (n, max + 1);
  bool pre_init = false;
  int i;

  /* For the default constructor, build up a call to the default
     constructor of the element type.  We only need to handle class types
     here, as for a constructor to be constexpr, all members must be
     initialized, which for a defaulted default constructor means they must
     be of a class type with a constexpr default constructor.  */
  if (TREE_CODE (elttype) == ARRAY_TYPE)
    /* We only do this at the lowest level.  */;
  else if (value_init)
    {
      init = build_value_init (elttype, tf_warning_or_error);
      init = cxx_eval_constant_expression
	    (call, init, allow_non_constant, addr, non_constant_p, overflow_p);
      pre_init = true;
    }
  else if (!init)
    {
      vec<tree, va_gc> *argvec = make_tree_vector ();
      init = build_special_member_call (NULL_TREE, complete_ctor_identifier,
					&argvec, elttype, LOOKUP_NORMAL,
					tf_warning_or_error);
      release_tree_vector (argvec);
      init = cxx_eval_constant_expression (call, init, allow_non_constant,
					   addr, non_constant_p, overflow_p);
      pre_init = true;
    }

  if (*non_constant_p && !allow_non_constant)
    goto fail;

  for (i = 0; i <= max; ++i)
    {
      tree idx = build_int_cst (size_type_node, i);
      tree eltinit;
      if (TREE_CODE (elttype) == ARRAY_TYPE)
	{
	  /* A multidimensional array; recurse.  */
	  if (value_init || init == NULL_TREE)
	    eltinit = NULL_TREE;
	  else
	    eltinit = cp_build_array_ref (input_location, init, idx,
					  tf_warning_or_error);
	  eltinit = cxx_eval_vec_init_1 (call, elttype, eltinit, value_init,
					 allow_non_constant, addr,
					 non_constant_p, overflow_p);
	}
      else if (pre_init)
	{
	  /* Initializing an element using value or default initialization
	     we just pre-built above.  */
	  if (i == 0)
	    eltinit = init;
	  else
	    eltinit = unshare_expr (init);
	}
      else
	{
	  /* Copying an element.  */
	  vec<tree, va_gc> *argvec;
	  gcc_assert (same_type_ignoring_top_level_qualifiers_p
		      (atype, TREE_TYPE (init)));
	  eltinit = cp_build_array_ref (input_location, init, idx,
					tf_warning_or_error);
	  if (!real_lvalue_p (init))
	    eltinit = move (eltinit);
	  argvec = make_tree_vector ();
	  argvec->quick_push (eltinit);
	  eltinit = (build_special_member_call
		     (NULL_TREE, complete_ctor_identifier, &argvec,
		      elttype, LOOKUP_NORMAL, tf_warning_or_error));
	  release_tree_vector (argvec);
	  eltinit = cxx_eval_constant_expression
	    (call, eltinit, allow_non_constant, addr, non_constant_p, overflow_p);
	}
      if (*non_constant_p && !allow_non_constant)
	goto fail;
      CONSTRUCTOR_APPEND_ELT (n, idx, eltinit);
    }

  if (!*non_constant_p)
    {
      init = build_constructor (atype, n);
      TREE_CONSTANT (init) = true;
      return init;
    }

 fail:
  vec_free (n);
  return init;
}

static tree
cxx_eval_vec_init (const constexpr_call *call, tree t,
		   bool allow_non_constant, bool addr,
		   bool *non_constant_p, bool *overflow_p)
{
  tree atype = TREE_TYPE (t);
  tree init = VEC_INIT_EXPR_INIT (t);
  tree r = cxx_eval_vec_init_1 (call, atype, init,
				VEC_INIT_EXPR_VALUE_INIT (t),
				allow_non_constant, addr, non_constant_p, overflow_p);
  if (*non_constant_p)
    return t;
  else
    return r;
}

/* A less strict version of fold_indirect_ref_1, which requires cv-quals to
   match.  We want to be less strict for simple *& folding; if we have a
   non-const temporary that we access through a const pointer, that should
   work.  We handle this here rather than change fold_indirect_ref_1
   because we're dealing with things like ADDR_EXPR of INTEGER_CST which
   don't really make sense outside of constant expression evaluation.  Also
   we want to allow folding to COMPONENT_REF, which could cause trouble
   with TBAA in fold_indirect_ref_1.

   Try to keep this function synced with fold_indirect_ref_1.  */

static tree
cxx_fold_indirect_ref (location_t loc, tree type, tree op0, bool *empty_base)
{
  tree sub, subtype;

  sub = op0;
  STRIP_NOPS (sub);
  subtype = TREE_TYPE (sub);
  if (!POINTER_TYPE_P (subtype))
    return NULL_TREE;

  if (TREE_CODE (sub) == ADDR_EXPR)
    {
      tree op = TREE_OPERAND (sub, 0);
      tree optype = TREE_TYPE (op);

      /* *&CONST_DECL -> to the value of the const decl.  */
      if (TREE_CODE (op) == CONST_DECL)
	return DECL_INITIAL (op);
      /* *&p => p;  make sure to handle *&"str"[cst] here.  */
      if (same_type_ignoring_top_level_qualifiers_p (optype, type))
	{
	  tree fop = fold_read_from_constant_string (op);
	  if (fop)
	    return fop;
	  else
	    return op;
	}
      /* *(foo *)&fooarray => fooarray[0] */
      else if (TREE_CODE (optype) == ARRAY_TYPE
	       && (same_type_ignoring_top_level_qualifiers_p
		   (type, TREE_TYPE (optype))))
	{
	  tree type_domain = TYPE_DOMAIN (optype);
	  tree min_val = size_zero_node;
	  if (type_domain && TYPE_MIN_VALUE (type_domain))
	    min_val = TYPE_MIN_VALUE (type_domain);
	  return build4_loc (loc, ARRAY_REF, type, op, min_val,
			     NULL_TREE, NULL_TREE);
	}
      /* *(foo *)&complexfoo => __real__ complexfoo */
      else if (TREE_CODE (optype) == COMPLEX_TYPE
	       && (same_type_ignoring_top_level_qualifiers_p
		   (type, TREE_TYPE (optype))))
	return fold_build1_loc (loc, REALPART_EXPR, type, op);
      /* *(foo *)&vectorfoo => BIT_FIELD_REF<vectorfoo,...> */
      else if (TREE_CODE (optype) == VECTOR_TYPE
	       && (same_type_ignoring_top_level_qualifiers_p
		   (type, TREE_TYPE (optype))))
	{
	  tree part_width = TYPE_SIZE (type);
	  tree index = bitsize_int (0);
	  return fold_build3_loc (loc, BIT_FIELD_REF, type, op, part_width, index);
	}
      /* Also handle conversion to an empty base class, which
	 is represented with a NOP_EXPR.  */
      else if (is_empty_class (type)
	       && CLASS_TYPE_P (optype)
	       && DERIVED_FROM_P (type, optype))
	{
	  *empty_base = true;
	  return op;
	}
      /* *(foo *)&struct_with_foo_field => COMPONENT_REF */
      else if (RECORD_OR_UNION_TYPE_P (optype))
	{
	  tree field = TYPE_FIELDS (optype);
	  for (; field; field = DECL_CHAIN (field))
	    if (TREE_CODE (field) == FIELD_DECL
		&& integer_zerop (byte_position (field))
		&& (same_type_ignoring_top_level_qualifiers_p
		    (TREE_TYPE (field), type)))
	      {
		return fold_build3 (COMPONENT_REF, type, op, field, NULL_TREE);
		break;
	      }
	}
    }
  else if (TREE_CODE (sub) == POINTER_PLUS_EXPR
	   && TREE_CODE (TREE_OPERAND (sub, 1)) == INTEGER_CST)
    {
      tree op00 = TREE_OPERAND (sub, 0);
      tree op01 = TREE_OPERAND (sub, 1);

      STRIP_NOPS (op00);
      if (TREE_CODE (op00) == ADDR_EXPR)
	{
	  tree op00type;
	  op00 = TREE_OPERAND (op00, 0);
	  op00type = TREE_TYPE (op00);

	  /* ((foo*)&vectorfoo)[1] => BIT_FIELD_REF<vectorfoo,...> */
	  if (TREE_CODE (op00type) == VECTOR_TYPE
	      && (same_type_ignoring_top_level_qualifiers_p
		  (type, TREE_TYPE (op00type))))
	    {
	      HOST_WIDE_INT offset = tree_low_cst (op01, 0);
	      tree part_width = TYPE_SIZE (type);
	      unsigned HOST_WIDE_INT part_widthi = tree_low_cst (part_width, 0)/BITS_PER_UNIT;
	      unsigned HOST_WIDE_INT indexi = offset * BITS_PER_UNIT;
	      tree index = bitsize_int (indexi);

	      if (offset/part_widthi <= TYPE_VECTOR_SUBPARTS (op00type))
		return fold_build3_loc (loc,
					BIT_FIELD_REF, type, op00,
					part_width, index);

	    }
	  /* ((foo*)&complexfoo)[1] => __imag__ complexfoo */
	  else if (TREE_CODE (op00type) == COMPLEX_TYPE
		   && (same_type_ignoring_top_level_qualifiers_p
		       (type, TREE_TYPE (op00type))))
	    {
	      tree size = TYPE_SIZE_UNIT (type);
	      if (tree_int_cst_equal (size, op01))
		return fold_build1_loc (loc, IMAGPART_EXPR, type, op00);
	    }
	  /* ((foo *)&fooarray)[1] => fooarray[1] */
	  else if (TREE_CODE (op00type) == ARRAY_TYPE
		   && (same_type_ignoring_top_level_qualifiers_p
		       (type, TREE_TYPE (op00type))))
	    {
	      tree type_domain = TYPE_DOMAIN (op00type);
	      tree min_val = size_zero_node;
	      if (type_domain && TYPE_MIN_VALUE (type_domain))
		min_val = TYPE_MIN_VALUE (type_domain);
	      op01 = size_binop_loc (loc, EXACT_DIV_EXPR, op01,
				     TYPE_SIZE_UNIT (type));
	      op01 = size_binop_loc (loc, PLUS_EXPR, op01, min_val);
	      return build4_loc (loc, ARRAY_REF, type, op00, op01,
				 NULL_TREE, NULL_TREE);
	    }
	  /* Also handle conversion to an empty base class, which
	     is represented with a NOP_EXPR.  */
	  else if (is_empty_class (type)
		   && CLASS_TYPE_P (op00type)
		   && DERIVED_FROM_P (type, op00type))
	    {
	      *empty_base = true;
	      return op00;
	    }
	  /* ((foo *)&struct_with_foo_field)[1] => COMPONENT_REF */
	  else if (RECORD_OR_UNION_TYPE_P (op00type))
	    {
	      tree field = TYPE_FIELDS (op00type);
	      for (; field; field = DECL_CHAIN (field))
		if (TREE_CODE (field) == FIELD_DECL
		    && tree_int_cst_equal (byte_position (field), op01)
		    && (same_type_ignoring_top_level_qualifiers_p
			(TREE_TYPE (field), type)))
		  {
		    return fold_build3 (COMPONENT_REF, type, op00,
				     field, NULL_TREE);
		    break;
		  }
	    }
	}
    }
  /* *(foo *)fooarrptr => (*fooarrptr)[0] */
  else if (TREE_CODE (TREE_TYPE (subtype)) == ARRAY_TYPE
	   && (same_type_ignoring_top_level_qualifiers_p
	       (type, TREE_TYPE (TREE_TYPE (subtype)))))
    {
      tree type_domain;
      tree min_val = size_zero_node;
      tree newsub = cxx_fold_indirect_ref (loc, TREE_TYPE (subtype), sub, NULL);
      if (newsub)
	sub = newsub;
      else
	sub = build1_loc (loc, INDIRECT_REF, TREE_TYPE (subtype), sub);
      type_domain = TYPE_DOMAIN (TREE_TYPE (sub));
      if (type_domain && TYPE_MIN_VALUE (type_domain))
	min_val = TYPE_MIN_VALUE (type_domain);
      return build4_loc (loc, ARRAY_REF, type, sub, min_val, NULL_TREE,
			 NULL_TREE);
    }

  return NULL_TREE;
}

static tree
cxx_eval_indirect_ref (const constexpr_call *call, tree t,
		       bool allow_non_constant, bool addr,
		       bool *non_constant_p, bool *overflow_p)
{
  tree orig_op0 = TREE_OPERAND (t, 0);
  tree op0 = cxx_eval_constant_expression (call, orig_op0, allow_non_constant,
					   /*addr*/false, non_constant_p, overflow_p);
  bool empty_base = false;
  tree r;

  /* Don't VERIFY_CONSTANT here.  */
  if (*non_constant_p)
    return t;

  r = cxx_fold_indirect_ref (EXPR_LOCATION (t), TREE_TYPE (t), op0,
			     &empty_base);

  if (r)
    r = cxx_eval_constant_expression (call, r, allow_non_constant,
				      addr, non_constant_p, overflow_p);
  else
    {
      tree sub = op0;
      STRIP_NOPS (sub);
      if (TREE_CODE (sub) == ADDR_EXPR)
	{
	  /* We couldn't fold to a constant value.  Make sure it's not
	     something we should have been able to fold.  */
	  gcc_assert (!same_type_ignoring_top_level_qualifiers_p
		      (TREE_TYPE (TREE_TYPE (sub)), TREE_TYPE (t)));
	  /* DR 1188 says we don't have to deal with this.  */
	  if (!allow_non_constant)
	    error ("accessing value of %qE through a %qT glvalue in a "
		   "constant expression", build_fold_indirect_ref (sub),
		   TREE_TYPE (t));
	  *non_constant_p = true;
	  return t;
	}
    }

  /* If we're pulling out the value of an empty base, make sure
     that the whole object is constant and then return an empty
     CONSTRUCTOR.  */
  if (empty_base)
    {
      VERIFY_CONSTANT (r);
      r = build_constructor (TREE_TYPE (t), NULL);
      TREE_CONSTANT (r) = true;
    }

  if (r == NULL_TREE)
    {
      if (addr && op0 != orig_op0)
	return build1 (INDIRECT_REF, TREE_TYPE (t), op0);
      if (!addr)
	VERIFY_CONSTANT (t);
      return t;
    }
  return r;
}

/* Complain about R, a VAR_DECL, not being usable in a constant expression.
   Shared between potential_constant_expression and
   cxx_eval_constant_expression.  */

static void
non_const_var_error (tree r)
{
  tree type = TREE_TYPE (r);
  error ("the value of %qD is not usable in a constant "
	 "expression", r);
  /* Avoid error cascade.  */
  if (DECL_INITIAL (r) == error_mark_node)
    return;
  if (DECL_DECLARED_CONSTEXPR_P (r))
    inform (DECL_SOURCE_LOCATION (r),
	    "%qD used in its own initializer", r);
  else if (INTEGRAL_OR_ENUMERATION_TYPE_P (type))
    {
      if (!CP_TYPE_CONST_P (type))
	inform (DECL_SOURCE_LOCATION (r),
		"%q#D is not const", r);
      else if (CP_TYPE_VOLATILE_P (type))
	inform (DECL_SOURCE_LOCATION (r),
		"%q#D is volatile", r);
      else if (!DECL_INITIAL (r)
	       || !TREE_CONSTANT (DECL_INITIAL (r)))
	inform (DECL_SOURCE_LOCATION (r),
		"%qD was not initialized with a constant "
		"expression", r);
      else
	gcc_unreachable ();
    }
  else
    {
      if (cxx_dialect >= cxx11 && !DECL_DECLARED_CONSTEXPR_P (r))
	inform (DECL_SOURCE_LOCATION (r),
		"%qD was not declared %<constexpr%>", r);
      else
	inform (DECL_SOURCE_LOCATION (r),
		"%qD does not have integral or enumeration type",
		r);
    }
}

/* Subroutine of cxx_eval_constant_expression.
   Like cxx_eval_unary_expression, except for trinary expressions.  */

static tree
cxx_eval_trinary_expression (const constexpr_call *call, tree t,
			     bool allow_non_constant, bool addr,
			     bool *non_constant_p, bool *overflow_p)
{
  int i;
  tree args[3];
  tree val;

  for (i = 0; i < 3; i++)
    {
      args[i] = cxx_eval_constant_expression (call, TREE_OPERAND (t, i),
					      allow_non_constant, addr,
					      non_constant_p, overflow_p);
      VERIFY_CONSTANT (args[i]);
    }

  val = fold_ternary_loc (EXPR_LOCATION (t), TREE_CODE (t), TREE_TYPE (t),
			  args[0], args[1], args[2]);
  if (val == NULL_TREE)
    return t;
  VERIFY_CONSTANT (val);
  return val;
}

/* Attempt to reduce the expression T to a constant value.
   On failure, issue diagnostic and return error_mark_node.  */
/* FIXME unify with c_fully_fold */

static tree
cxx_eval_constant_expression (const constexpr_call *call, tree t,
			      bool allow_non_constant, bool addr,
			      bool *non_constant_p, bool *overflow_p)
{
  tree r = t;

  if (t == error_mark_node)
    {
      *non_constant_p = true;
      return t;
    }
  if (CONSTANT_CLASS_P (t))
    {
      if (TREE_CODE (t) == PTRMEM_CST)
	t = cplus_expand_constant (t);
      else if (TREE_OVERFLOW (t) && (!flag_permissive || allow_non_constant))
	*overflow_p = true;
      return t;
    }
  if (TREE_CODE (t) != NOP_EXPR
      && reduced_constant_expression_p (t))
    return fold (t);

  switch (TREE_CODE (t))
    {
    case VAR_DECL:
      if (addr)
	return t;
      /* else fall through. */
    case CONST_DECL:
      r = integral_constant_value (t);
      if (TREE_CODE (r) == TARGET_EXPR
	  && TREE_CODE (TARGET_EXPR_INITIAL (r)) == CONSTRUCTOR)
	r = TARGET_EXPR_INITIAL (r);
      if (DECL_P (r))
	{
	  if (!allow_non_constant)
	    non_const_var_error (r);
	  *non_constant_p = true;
	}
      break;

    case FUNCTION_DECL:
    case TEMPLATE_DECL:
    case LABEL_DECL:
      return t;

    case PARM_DECL:
      if (call && DECL_CONTEXT (t) == call->fundef->decl)
	{
	  if (DECL_ARTIFICIAL (t) && DECL_CONSTRUCTOR_P (DECL_CONTEXT (t)))
	    {
	      if (!allow_non_constant)
		sorry ("use of the value of the object being constructed "
		       "in a constant expression");
	      *non_constant_p = true;
	    }
	  else
	    r = lookup_parameter_binding (call, t);
	}
      else if (addr)
	/* Defer in case this is only used for its type.  */;
      else
	{
	  if (!allow_non_constant)
	    error ("%qE is not a constant expression", t);
	  *non_constant_p = true;
	}
      break;

    case CALL_EXPR:
    case AGGR_INIT_EXPR:
      r = cxx_eval_call_expression (call, t, allow_non_constant, addr,
				    non_constant_p, overflow_p);
      break;

    case TARGET_EXPR:
      if (!literal_type_p (TREE_TYPE (t)))
	{
	  if (!allow_non_constant)
	    {
	      error ("temporary of non-literal type %qT in a "
		     "constant expression", TREE_TYPE (t));
	      explain_non_literal_class (TREE_TYPE (t));
	    }
	  *non_constant_p = true;
	  break;
	}
      /* else fall through.  */
    case INIT_EXPR:
      /* Pass false for 'addr' because these codes indicate
	 initialization of a temporary.  */
      r = cxx_eval_constant_expression (call, TREE_OPERAND (t, 1),
					allow_non_constant, false,
					non_constant_p, overflow_p);
      if (!*non_constant_p)
	/* Adjust the type of the result to the type of the temporary.  */
	r = adjust_temp_type (TREE_TYPE (t), r);
      break;

    case SCOPE_REF:
      r = cxx_eval_constant_expression (call, TREE_OPERAND (t, 1),
					allow_non_constant, addr,
					non_constant_p, overflow_p);
      break;

    case RETURN_EXPR:
    case NON_LVALUE_EXPR:
    case TRY_CATCH_EXPR:
    case CLEANUP_POINT_EXPR:
    case MUST_NOT_THROW_EXPR:
    case SAVE_EXPR:
      r = cxx_eval_constant_expression (call, TREE_OPERAND (t, 0),
					allow_non_constant, addr,
					non_constant_p, overflow_p);
      break;

      /* These differ from cxx_eval_unary_expression in that this doesn't
	 check for a constant operand or result; an address can be
	 constant without its operand being, and vice versa.  */
    case INDIRECT_REF:
      r = cxx_eval_indirect_ref (call, t, allow_non_constant, addr,
				 non_constant_p, overflow_p);
      break;

    case ADDR_EXPR:
      {
	tree oldop = TREE_OPERAND (t, 0);
	tree op = cxx_eval_constant_expression (call, oldop,
						allow_non_constant,
						/*addr*/true,
						non_constant_p, overflow_p);
	/* Don't VERIFY_CONSTANT here.  */
	if (*non_constant_p)
	  return t;
	/* This function does more aggressive folding than fold itself.  */
	r = build_fold_addr_expr_with_type (op, TREE_TYPE (t));
	if (TREE_CODE (r) == ADDR_EXPR && TREE_OPERAND (r, 0) == oldop)
	  return t;
	break;
      }

    case REALPART_EXPR:
    case IMAGPART_EXPR:
    case CONJ_EXPR:
    case FIX_TRUNC_EXPR:
    case FLOAT_EXPR:
    case NEGATE_EXPR:
    case ABS_EXPR:
    case BIT_NOT_EXPR:
    case TRUTH_NOT_EXPR:
    case FIXED_CONVERT_EXPR:
      r = cxx_eval_unary_expression (call, t, allow_non_constant, addr,
				     non_constant_p, overflow_p);
      break;

    case SIZEOF_EXPR:
      if (SIZEOF_EXPR_TYPE_P (t))
	r = cxx_sizeof_or_alignof_type (TREE_TYPE (TREE_OPERAND (t, 0)),
					SIZEOF_EXPR, false);
      else if (TYPE_P (TREE_OPERAND (t, 0)))
	r = cxx_sizeof_or_alignof_type (TREE_OPERAND (t, 0), SIZEOF_EXPR,
					false);
      else
	r = cxx_sizeof_or_alignof_expr (TREE_OPERAND (t, 0), SIZEOF_EXPR,
					false);
      if (r == error_mark_node)
	r = size_one_node;
      VERIFY_CONSTANT (r);
      break;

    case COMPOUND_EXPR:
      {
	/* check_return_expr sometimes wraps a TARGET_EXPR in a
	   COMPOUND_EXPR; don't get confused.  Also handle EMPTY_CLASS_EXPR
	   introduced by build_call_a.  */
	tree op0 = TREE_OPERAND (t, 0);
	tree op1 = TREE_OPERAND (t, 1);
	STRIP_NOPS (op1);
	if ((TREE_CODE (op0) == TARGET_EXPR && op1 == TARGET_EXPR_SLOT (op0))
	    || TREE_CODE (op1) == EMPTY_CLASS_EXPR)
	  r = cxx_eval_constant_expression (call, op0, allow_non_constant,
					    addr, non_constant_p, overflow_p);
	else
	  {
	    /* Check that the LHS is constant and then discard it.  */
	    cxx_eval_constant_expression (call, op0, allow_non_constant,
					  false, non_constant_p, overflow_p);
	    op1 = TREE_OPERAND (t, 1);
	    r = cxx_eval_constant_expression (call, op1, allow_non_constant,
					      addr, non_constant_p, overflow_p);
	  }
      }
      break;

    case POINTER_PLUS_EXPR:
    case PLUS_EXPR:
    case MINUS_EXPR:
    case MULT_EXPR:
    case TRUNC_DIV_EXPR:
    case CEIL_DIV_EXPR:
    case FLOOR_DIV_EXPR:
    case ROUND_DIV_EXPR:
    case TRUNC_MOD_EXPR:
    case CEIL_MOD_EXPR:
    case ROUND_MOD_EXPR:
    case RDIV_EXPR:
    case EXACT_DIV_EXPR:
    case MIN_EXPR:
    case MAX_EXPR:
    case LSHIFT_EXPR:
    case RSHIFT_EXPR:
    case LROTATE_EXPR:
    case RROTATE_EXPR:
    case BIT_IOR_EXPR:
    case BIT_XOR_EXPR:
    case BIT_AND_EXPR:
    case TRUTH_XOR_EXPR:
    case LT_EXPR:
    case LE_EXPR:
    case GT_EXPR:
    case GE_EXPR:
    case EQ_EXPR:
    case NE_EXPR:
    case UNORDERED_EXPR:
    case ORDERED_EXPR:
    case UNLT_EXPR:
    case UNLE_EXPR:
    case UNGT_EXPR:
    case UNGE_EXPR:
    case UNEQ_EXPR:
    case LTGT_EXPR:
    case RANGE_EXPR:
    case COMPLEX_EXPR:
      r = cxx_eval_binary_expression (call, t, allow_non_constant, addr,
				      non_constant_p, overflow_p);
      break;

      /* fold can introduce non-IF versions of these; still treat them as
	 short-circuiting.  */
    case TRUTH_AND_EXPR:
    case TRUTH_ANDIF_EXPR:
      r = cxx_eval_logical_expression (call, t, boolean_false_node,
				       boolean_true_node,
				       allow_non_constant, addr,
				       non_constant_p, overflow_p);
      break;

    case TRUTH_OR_EXPR:
    case TRUTH_ORIF_EXPR:
      r = cxx_eval_logical_expression (call, t, boolean_true_node,
				       boolean_false_node,
				       allow_non_constant, addr,
				       non_constant_p, overflow_p);
      break;

    case ARRAY_NOTATION_REF:
    case ARRAY_REF:
      r = cxx_eval_array_reference (call, t, allow_non_constant, addr,
				    non_constant_p, overflow_p);
      break;

    case COMPONENT_REF:
      r = cxx_eval_component_reference (call, t, allow_non_constant, addr,
					non_constant_p, overflow_p);
      break;

    case BIT_FIELD_REF:
      r = cxx_eval_bit_field_ref (call, t, allow_non_constant, addr,
				  non_constant_p, overflow_p);
      break;

    case COND_EXPR:
    case VEC_COND_EXPR:
      r = cxx_eval_conditional_expression (call, t, allow_non_constant, addr,
					   non_constant_p, overflow_p);
      break;

    case CONSTRUCTOR:
      r = cxx_eval_bare_aggregate (call, t, allow_non_constant, addr,
				   non_constant_p, overflow_p);
      break;

    case VEC_INIT_EXPR:
      /* We can get this in a defaulted constructor for a class with a
	 non-static data member of array type.  Either the initializer will
	 be NULL, meaning default-initialization, or it will be an lvalue
	 or xvalue of the same type, meaning direct-initialization from the
	 corresponding member.  */
      r = cxx_eval_vec_init (call, t, allow_non_constant, addr,
			     non_constant_p, overflow_p);
      break;

    case FMA_EXPR:
    case VEC_PERM_EXPR:
      r = cxx_eval_trinary_expression (call, t, allow_non_constant, addr,
				       non_constant_p, overflow_p);
      break;

    case CONVERT_EXPR:
    case VIEW_CONVERT_EXPR:
    case NOP_EXPR:
      {
	tree oldop = TREE_OPERAND (t, 0);
	tree op = cxx_eval_constant_expression (call, oldop,
						allow_non_constant, addr,
						non_constant_p, overflow_p);
	if (*non_constant_p)
	  return t;
	if (POINTER_TYPE_P (TREE_TYPE (t))
	    && TREE_CODE (op) == INTEGER_CST
	    && !integer_zerop (op))
	  {
	    if (!allow_non_constant)
	      error_at (EXPR_LOC_OR_HERE (t),
			"reinterpret_cast from integer to pointer");
	    *non_constant_p = true;
	    return t;
	  }
	if (op == oldop)
	  /* We didn't fold at the top so we could check for ptr-int
	     conversion.  */
	  return fold (t);
	r = fold_build1 (TREE_CODE (t), TREE_TYPE (t), op);
	/* Conversion of an out-of-range value has implementation-defined
	   behavior; the language considers it different from arithmetic
	   overflow, which is undefined.  */
	if (TREE_OVERFLOW_P (r) && !TREE_OVERFLOW_P (op))
	  TREE_OVERFLOW (r) = false;
      }
      break;

    case EMPTY_CLASS_EXPR:
      /* This is good enough for a function argument that might not get
	 used, and they can't do anything with it, so just return it.  */
      return t;

    case LAMBDA_EXPR:
    case PREINCREMENT_EXPR:
    case POSTINCREMENT_EXPR:
    case PREDECREMENT_EXPR:
    case POSTDECREMENT_EXPR:
    case NEW_EXPR:
    case VEC_NEW_EXPR:
    case DELETE_EXPR:
    case VEC_DELETE_EXPR:
    case THROW_EXPR:
    case MODIFY_EXPR:
    case MODOP_EXPR:
      /* GCC internal stuff.  */
    case VA_ARG_EXPR:
    case OBJ_TYPE_REF:
    case WITH_CLEANUP_EXPR:
    case STATEMENT_LIST:
    case BIND_EXPR:
    case NON_DEPENDENT_EXPR:
    case BASELINK:
    case EXPR_STMT:
    case OFFSET_REF:
      if (!allow_non_constant)
        error_at (EXPR_LOC_OR_HERE (t),
		  "expression %qE is not a constant-expression", t);
      *non_constant_p = true;
      break;

    default:
      internal_error ("unexpected expression %qE of kind %s", t,
		      tree_code_name[TREE_CODE (t)]);
      *non_constant_p = true;
      break;
    }

  if (r == error_mark_node)
    *non_constant_p = true;

  if (*non_constant_p)
    return t;
  else
    return r;
}

static tree
cxx_eval_outermost_constant_expr (tree t, bool allow_non_constant)
{
  bool non_constant_p = false;
  bool overflow_p = false;
  tree r = cxx_eval_constant_expression (NULL, t, allow_non_constant,
					 false, &non_constant_p, &overflow_p);

  verify_constant (r, allow_non_constant, &non_constant_p, &overflow_p);

  if (TREE_CODE (t) != CONSTRUCTOR
      && cp_has_mutable_p (TREE_TYPE (t)))
    {
      /* We allow a mutable type if the original expression was a
	 CONSTRUCTOR so that we can do aggregate initialization of
	 constexpr variables.  */
      if (!allow_non_constant)
	error ("%qT cannot be the type of a complete constant expression "
	       "because it has mutable sub-objects", TREE_TYPE (t));
      non_constant_p = true;
    }

  /* Technically we should check this for all subexpressions, but that
     runs into problems with our internal representation of pointer
     subtraction and the 5.19 rules are still in flux.  */
  if (CONVERT_EXPR_CODE_P (TREE_CODE (r))
      && ARITHMETIC_TYPE_P (TREE_TYPE (r))
      && TREE_CODE (TREE_OPERAND (r, 0)) == ADDR_EXPR)
    {
      if (!allow_non_constant)
	error ("conversion from pointer type %qT "
	       "to arithmetic type %qT in a constant-expression",
	       TREE_TYPE (TREE_OPERAND (r, 0)), TREE_TYPE (r));
      non_constant_p = true;
    }

  if (!non_constant_p && overflow_p)
    non_constant_p = true;

  if (non_constant_p && !allow_non_constant)
    return error_mark_node;
  else if (non_constant_p && TREE_CONSTANT (r))
    {
      /* This isn't actually constant, so unset TREE_CONSTANT.  */
      if (EXPR_P (r))
	r = copy_node (r);
      else if (TREE_CODE (r) == CONSTRUCTOR)
	r = build1 (VIEW_CONVERT_EXPR, TREE_TYPE (r), r);
      else
	r = build_nop (TREE_TYPE (r), r);
      TREE_CONSTANT (r) = false;
    }
  else if (non_constant_p || r == t)
    return t;

  if (TREE_CODE (r) == CONSTRUCTOR && CLASS_TYPE_P (TREE_TYPE (r)))
    {
      if (TREE_CODE (t) == TARGET_EXPR
	  && TARGET_EXPR_INITIAL (t) == r)
	return t;
      else
	{
	  r = get_target_expr (r);
	  TREE_CONSTANT (r) = true;
	  return r;
	}
    }
  else
    return r;
}

/* Returns true if T is a valid subexpression of a constant expression,
   even if it isn't itself a constant expression.  */

bool
is_sub_constant_expr (tree t)
{
  bool non_constant_p = false;
  bool overflow_p = false;
  cxx_eval_constant_expression (NULL, t, true, false, &non_constant_p,
				&overflow_p);
  return !non_constant_p && !overflow_p;
}

/* If T represents a constant expression returns its reduced value.
   Otherwise return error_mark_node.  If T is dependent, then
   return NULL.  */

tree
cxx_constant_value (tree t)
{
  return cxx_eval_outermost_constant_expr (t, false);
}

/* If T is a constant expression, returns its reduced value.
   Otherwise, if T does not have TREE_CONSTANT set, returns T.
   Otherwise, returns a version of T without TREE_CONSTANT.  */

tree
maybe_constant_value (tree t)
{
  tree r;

  if (instantiation_dependent_expression_p (t)
      || type_unknown_p (t)
      || BRACE_ENCLOSED_INITIALIZER_P (t)
      || !potential_constant_expression (t))
    {
      if (TREE_OVERFLOW_P (t))
	{
	  t = build_nop (TREE_TYPE (t), t);
	  TREE_CONSTANT (t) = false;
	}
      return t;
    }

  r = cxx_eval_outermost_constant_expr (t, true);
#ifdef ENABLE_CHECKING
  /* cp_tree_equal looks through NOPs, so allow them.  */
  gcc_assert (r == t
	      || CONVERT_EXPR_P (t)
	      || (TREE_CONSTANT (t) && !TREE_CONSTANT (r))
	      || !cp_tree_equal (r, t));
#endif
  return r;
}

/* Like maybe_constant_value, but returns a CONSTRUCTOR directly, rather
   than wrapped in a TARGET_EXPR.  */

tree
maybe_constant_init (tree t)
{
  t = maybe_constant_value (t);
  if (TREE_CODE (t) == TARGET_EXPR)
    {
      tree init = TARGET_EXPR_INITIAL (t);
      if (TREE_CODE (init) == CONSTRUCTOR)
	t = init;
    }
  return t;
}

#if 0
/* FIXME see ADDR_EXPR section in potential_constant_expression_1.  */
/* Return true if the object referred to by REF has automatic or thread
   local storage.  */

enum { ck_ok, ck_bad, ck_unknown };
static int
check_automatic_or_tls (tree ref)
{
  enum machine_mode mode;
  HOST_WIDE_INT bitsize, bitpos;
  tree offset;
  int volatilep = 0, unsignedp = 0;
  tree decl = get_inner_reference (ref, &bitsize, &bitpos, &offset,
				   &mode, &unsignedp, &volatilep, false);
  duration_kind dk;

  /* If there isn't a decl in the middle, we don't know the linkage here,
     and this isn't a constant expression anyway.  */
  if (!DECL_P (decl))
    return ck_unknown;
  dk = decl_storage_duration (decl);
  return (dk == dk_auto || dk == dk_thread) ? ck_bad : ck_ok;
}
#endif

/* Return true if T denotes a potentially constant expression.  Issue
   diagnostic as appropriate under control of FLAGS.  If WANT_RVAL is true,
   an lvalue-rvalue conversion is implied.

   C++0x [expr.const] used to say

   6 An expression is a potential constant expression if it is
     a constant expression where all occurences of function
     parameters are replaced by arbitrary constant expressions
     of the appropriate type.

   2  A conditional expression is a constant expression unless it
      involves one of the following as a potentially evaluated
      subexpression (3.2), but subexpressions of logical AND (5.14),
      logical OR (5.15), and conditional (5.16) operations that are
      not evaluated are not considered.   */

static bool
potential_constant_expression_1 (tree t, bool want_rval, tsubst_flags_t flags)
{
  enum { any = false, rval = true };
  int i;
  tree tmp;

  if (t == error_mark_node)
    return false;
  if (t == NULL_TREE)
    return true;
  if (TREE_THIS_VOLATILE (t))
    {
      if (flags & tf_error)
        error ("expression %qE has side-effects", t);
      return false;
    }
  if (CONSTANT_CLASS_P (t))
    return true;

  switch (TREE_CODE (t))
    {
    case FUNCTION_DECL:
    case BASELINK:
    case TEMPLATE_DECL:
    case OVERLOAD:
    case TEMPLATE_ID_EXPR:
    case LABEL_DECL:
    case CONST_DECL:
    case SIZEOF_EXPR:
    case ALIGNOF_EXPR:
    case OFFSETOF_EXPR:
    case NOEXCEPT_EXPR:
    case TEMPLATE_PARM_INDEX:
    case TRAIT_EXPR:
    case IDENTIFIER_NODE:
    case USERDEF_LITERAL:
      /* We can see a FIELD_DECL in a pointer-to-member expression.  */
    case FIELD_DECL:
    case PARM_DECL:
    case USING_DECL:
      return true;

    case AGGR_INIT_EXPR:
    case CALL_EXPR:
      /* -- an invocation of a function other than a constexpr function
            or a constexpr constructor.  */
      {
        tree fun = get_function_named_in_call (t);
        const int nargs = call_expr_nargs (t);
	i = 0;

	if (is_overloaded_fn (fun))
	  {
	    if (TREE_CODE (fun) == FUNCTION_DECL)
	      {
		if (builtin_valid_in_constant_expr_p (fun))
		  return true;
		if (!DECL_DECLARED_CONSTEXPR_P (fun)
		    /* Allow any built-in function; if the expansion
		       isn't constant, we'll deal with that then.  */
		    && !is_builtin_fn (fun))
		  {
		    if (flags & tf_error)
		      {
			error_at (EXPR_LOC_OR_HERE (t),
				  "call to non-constexpr function %qD", fun);
			explain_invalid_constexpr_fn (fun);
		      }
		    return false;
		  }
		/* A call to a non-static member function takes the address
		   of the object as the first argument.  But in a constant
		   expression the address will be folded away, so look
		   through it now.  */
		if (DECL_NONSTATIC_MEMBER_FUNCTION_P (fun)
		    && !DECL_CONSTRUCTOR_P (fun))
		  {
		    tree x = get_nth_callarg (t, 0);
		    if (is_this_parameter (x))
		      {
			if (DECL_CONTEXT (x) == NULL_TREE
			    || DECL_CONSTRUCTOR_P (DECL_CONTEXT (x)))
			  {
			    if (flags & tf_error)
			      sorry ("calling a member function of the "
				     "object being constructed in a constant "
				     "expression");
			    return false;
			  }
			/* Otherwise OK.  */;
		      }
		    else if (!potential_constant_expression_1 (x, rval, flags))
		      return false;
		    i = 1;
		  }
	      }
	    else
	      {
		if (!potential_constant_expression_1 (fun, true, flags))
		  return false;
		fun = get_first_fn (fun);
	      }
	    /* Skip initial arguments to base constructors.  */
	    if (DECL_BASE_CONSTRUCTOR_P (fun))
	      i = num_artificial_parms_for (fun);
	    fun = DECL_ORIGIN (fun);
	  }
	else
          {
	    if (potential_constant_expression_1 (fun, rval, flags))
	      /* Might end up being a constant function pointer.  */;
	    else
	      return false;
          }
        for (; i < nargs; ++i)
          {
            tree x = get_nth_callarg (t, i);
	    if (!potential_constant_expression_1 (x, rval, flags))
	      return false;
          }
        return true;
      }

    case NON_LVALUE_EXPR:
      /* -- an lvalue-to-rvalue conversion (4.1) unless it is applied to
            -- an lvalue of integral type that refers to a non-volatile
               const variable or static data member initialized with
               constant expressions, or

            -- an lvalue of literal type that refers to non-volatile
               object defined with constexpr, or that refers to a
               sub-object of such an object;  */
      return potential_constant_expression_1 (TREE_OPERAND (t, 0), rval, flags);

    case VAR_DECL:
      if (want_rval && !decl_constant_var_p (t)
	  && !dependent_type_p (TREE_TYPE (t)))
        {
          if (flags & tf_error)
            non_const_var_error (t);
          return false;
        }
      return true;

    case NOP_EXPR:
    case CONVERT_EXPR:
    case VIEW_CONVERT_EXPR:
      /* -- a reinterpret_cast.  FIXME not implemented, and this rule
	 may change to something more specific to type-punning (DR 1312).  */
      {
        tree from = TREE_OPERAND (t, 0);
	if (POINTER_TYPE_P (TREE_TYPE (t))
	    && TREE_CODE (from) == INTEGER_CST
	    && !integer_zerop (from))
	  {
	    if (flags & tf_error)
	      error_at (EXPR_LOC_OR_HERE (t),
			"reinterpret_cast from integer to pointer");
	    return false;
	  }
        return (potential_constant_expression_1
		(from, TREE_CODE (t) != VIEW_CONVERT_EXPR, flags));
      }

    case ADDR_EXPR:
      /* -- a unary operator & that is applied to an lvalue that
            designates an object with thread or automatic storage
            duration;  */
      t = TREE_OPERAND (t, 0);
#if 0
      /* FIXME adjust when issue 1197 is fully resolved.  For now don't do
         any checking here, as we might dereference the pointer later.  If
         we remove this code, also remove check_automatic_or_tls.  */
      i = check_automatic_or_tls (t);
      if (i == ck_ok)
	return true;
      if (i == ck_bad)
        {
          if (flags & tf_error)
            error ("address-of an object %qE with thread local or "
                   "automatic storage is not a constant expression", t);
          return false;
        }
#endif
      return potential_constant_expression_1 (t, any, flags);

    case COMPONENT_REF:
    case BIT_FIELD_REF:
    case ARROW_EXPR:
    case OFFSET_REF:
      /* -- a class member access unless its postfix-expression is
            of literal type or of pointer to literal type.  */
      /* This test would be redundant, as it follows from the
	 postfix-expression being a potential constant expression.  */
      return potential_constant_expression_1 (TREE_OPERAND (t, 0),
					      want_rval, flags);

    case EXPR_PACK_EXPANSION:
      return potential_constant_expression_1 (PACK_EXPANSION_PATTERN (t),
					      want_rval, flags);

    case INDIRECT_REF:
      {
        tree x = TREE_OPERAND (t, 0);
        STRIP_NOPS (x);
        if (is_this_parameter (x))
	  {
	    if (DECL_CONTEXT (x)
		&& !DECL_DECLARED_CONSTEXPR_P (DECL_CONTEXT (x)))
	      {
		if (flags & tf_error)
		  error ("use of %<this%> in a constant expression");
		return false;
	      }
	    if (want_rval && DECL_CONTEXT (x)
		&& DECL_CONSTRUCTOR_P (DECL_CONTEXT (x)))
	      {
		if (flags & tf_error)
		  sorry ("use of the value of the object being constructed "
			 "in a constant expression");
		return false;
	      }
	    return true;
	  }
	return potential_constant_expression_1 (x, rval, flags);
      }

    case LAMBDA_EXPR:
    case DYNAMIC_CAST_EXPR:
    case PSEUDO_DTOR_EXPR:
    case PREINCREMENT_EXPR:
    case POSTINCREMENT_EXPR:
    case PREDECREMENT_EXPR:
    case POSTDECREMENT_EXPR:
    case NEW_EXPR:
    case VEC_NEW_EXPR:
    case DELETE_EXPR:
    case VEC_DELETE_EXPR:
    case THROW_EXPR:
    case MODIFY_EXPR:
    case MODOP_EXPR:
    case OMP_ATOMIC:
    case OMP_ATOMIC_READ:
    case OMP_ATOMIC_CAPTURE_OLD:
    case OMP_ATOMIC_CAPTURE_NEW:
      /* GCC internal stuff.  */
    case VA_ARG_EXPR:
    case OBJ_TYPE_REF:
    case WITH_CLEANUP_EXPR:
    case CLEANUP_POINT_EXPR:
    case MUST_NOT_THROW_EXPR:
    case TRY_CATCH_EXPR:
    case STATEMENT_LIST:
      /* Don't bother trying to define a subset of statement-expressions to
	 be constant-expressions, at least for now.  */
    case STMT_EXPR:
    case EXPR_STMT:
    case BIND_EXPR:
    case TRANSACTION_EXPR:
    case IF_STMT:
    case DO_STMT:
    case FOR_STMT:
    case WHILE_STMT:
      if (flags & tf_error)
        error ("expression %qE is not a constant-expression", t);
      return false;

    case TYPEID_EXPR:
      /* -- a typeid expression whose operand is of polymorphic
            class type;  */
      {
        tree e = TREE_OPERAND (t, 0);
        if (!TYPE_P (e) && !type_dependent_expression_p (e)
	    && TYPE_POLYMORPHIC_P (TREE_TYPE (e)))
          {
            if (flags & tf_error)
              error ("typeid-expression is not a constant expression "
                     "because %qE is of polymorphic type", e);
            return false;
          }
        return true;
      }

    case MINUS_EXPR:
      /* -- a subtraction where both operands are pointers.   */
      if (TYPE_PTR_P (TREE_OPERAND (t, 0))
          && TYPE_PTR_P (TREE_OPERAND (t, 1)))
        {
          if (flags & tf_error)
            error ("difference of two pointer expressions is not "
                   "a constant expression");
          return false;
        }
      want_rval = true;
      goto binary;

    case LT_EXPR:
    case LE_EXPR:
    case GT_EXPR:
    case GE_EXPR:
    case EQ_EXPR:
    case NE_EXPR:
      /* -- a relational or equality operator where at least
            one of the operands is a pointer.  */
      if (TYPE_PTR_P (TREE_OPERAND (t, 0))
          || TYPE_PTR_P (TREE_OPERAND (t, 1)))
        {
          if (flags & tf_error)
            error ("pointer comparison expression is not a "
                   "constant expression");
          return false;
        }
      want_rval = true;
      goto binary;

    case BIT_NOT_EXPR:
      /* A destructor.  */
      if (TYPE_P (TREE_OPERAND (t, 0)))
	return true;
      /* else fall through.  */

    case REALPART_EXPR:
    case IMAGPART_EXPR:
    case CONJ_EXPR:
    case SAVE_EXPR:
    case FIX_TRUNC_EXPR:
    case FLOAT_EXPR:
    case NEGATE_EXPR:
    case ABS_EXPR:
    case TRUTH_NOT_EXPR:
    case FIXED_CONVERT_EXPR:
    case UNARY_PLUS_EXPR:
      return potential_constant_expression_1 (TREE_OPERAND (t, 0), rval,
					      flags);

    case CAST_EXPR:
    case CONST_CAST_EXPR:
    case STATIC_CAST_EXPR:
    case REINTERPRET_CAST_EXPR:
    case IMPLICIT_CONV_EXPR:
      if (cxx_dialect < cxx11
	  && !dependent_type_p (TREE_TYPE (t))
	  && !INTEGRAL_OR_ENUMERATION_TYPE_P (TREE_TYPE (t)))
	/* In C++98, a conversion to non-integral type can't be part of a
	   constant expression.  */
	{
	  if (flags & tf_error)
	    error ("cast to non-integral type %qT in a constant expression",
		   TREE_TYPE (t));
	  return false;
	}

      return (potential_constant_expression_1
	      (TREE_OPERAND (t, 0),
	       TREE_CODE (TREE_TYPE (t)) != REFERENCE_TYPE, flags));

    case PAREN_EXPR:
    case NON_DEPENDENT_EXPR:
      /* For convenience.  */
    case RETURN_EXPR:
      return potential_constant_expression_1 (TREE_OPERAND (t, 0),
					      want_rval, flags);

    case SCOPE_REF:
      return potential_constant_expression_1 (TREE_OPERAND (t, 1),
					      want_rval, flags);

    case TARGET_EXPR:
      if (!literal_type_p (TREE_TYPE (t)))
	{
	  if (flags & tf_error)
	    {
	      error ("temporary of non-literal type %qT in a "
		     "constant expression", TREE_TYPE (t));
	      explain_non_literal_class (TREE_TYPE (t));
	    }
	  return false;
	}
    case INIT_EXPR:
      return potential_constant_expression_1 (TREE_OPERAND (t, 1),
					      rval, flags);

    case CONSTRUCTOR:
      {
        vec<constructor_elt, va_gc> *v = CONSTRUCTOR_ELTS (t);
        constructor_elt *ce;
        for (i = 0; vec_safe_iterate (v, i, &ce); ++i)
	  if (!potential_constant_expression_1 (ce->value, want_rval, flags))
	    return false;
	return true;
      }

    case TREE_LIST:
      {
	gcc_assert (TREE_PURPOSE (t) == NULL_TREE
		    || DECL_P (TREE_PURPOSE (t)));
	if (!potential_constant_expression_1 (TREE_VALUE (t), want_rval,
					      flags))
	  return false;
	if (TREE_CHAIN (t) == NULL_TREE)
	  return true;
	return potential_constant_expression_1 (TREE_CHAIN (t), want_rval,
						flags);
      }

    case TRUNC_DIV_EXPR:
    case CEIL_DIV_EXPR:
    case FLOOR_DIV_EXPR:
    case ROUND_DIV_EXPR:
    case TRUNC_MOD_EXPR:
    case CEIL_MOD_EXPR:
    case ROUND_MOD_EXPR:
      {
	tree denom = TREE_OPERAND (t, 1);
	if (!potential_constant_expression_1 (denom, rval, flags))
	  return false;
	/* We can't call cxx_eval_outermost_constant_expr on an expression
	   that hasn't been through fold_non_dependent_expr yet.  */
	if (!processing_template_decl)
	  denom = cxx_eval_outermost_constant_expr (denom, true);
	if (integer_zerop (denom))
	  {
	    if (flags & tf_error)
	      error ("division by zero is not a constant-expression");
	    return false;
	  }
	else
	  {
	    want_rval = true;
	    return potential_constant_expression_1 (TREE_OPERAND (t, 0),
						    want_rval, flags);
	  }
      }

    case COMPOUND_EXPR:
      {
	/* check_return_expr sometimes wraps a TARGET_EXPR in a
	   COMPOUND_EXPR; don't get confused.  Also handle EMPTY_CLASS_EXPR
	   introduced by build_call_a.  */
	tree op0 = TREE_OPERAND (t, 0);
	tree op1 = TREE_OPERAND (t, 1);
	STRIP_NOPS (op1);
	if ((TREE_CODE (op0) == TARGET_EXPR && op1 == TARGET_EXPR_SLOT (op0))
	    || TREE_CODE (op1) == EMPTY_CLASS_EXPR)
	  return potential_constant_expression_1 (op0, want_rval, flags);
	else
	  goto binary;
      }

      /* If the first operand is the non-short-circuit constant, look at
	 the second operand; otherwise we only care about the first one for
	 potentiality.  */
    case TRUTH_AND_EXPR:
    case TRUTH_ANDIF_EXPR:
      tmp = boolean_true_node;
      goto truth;
    case TRUTH_OR_EXPR:
    case TRUTH_ORIF_EXPR:
      tmp = boolean_false_node;
    truth:
      {
	tree op = TREE_OPERAND (t, 0);
	if (!potential_constant_expression_1 (op, rval, flags))
	  return false;
	if (!processing_template_decl)
	  op = cxx_eval_outermost_constant_expr (op, true);
	if (tree_int_cst_equal (op, tmp))
	  return potential_constant_expression_1 (TREE_OPERAND (t, 1), rval, flags);
	else
	  return true;
      }

    case PLUS_EXPR:
    case MULT_EXPR:
    case POINTER_PLUS_EXPR:
    case RDIV_EXPR:
    case EXACT_DIV_EXPR:
    case MIN_EXPR:
    case MAX_EXPR:
    case LSHIFT_EXPR:
    case RSHIFT_EXPR:
    case LROTATE_EXPR:
    case RROTATE_EXPR:
    case BIT_IOR_EXPR:
    case BIT_XOR_EXPR:
    case BIT_AND_EXPR:
    case TRUTH_XOR_EXPR:
    case UNORDERED_EXPR:
    case ORDERED_EXPR:
    case UNLT_EXPR:
    case UNLE_EXPR:
    case UNGT_EXPR:
    case UNGE_EXPR:
    case UNEQ_EXPR:
    case LTGT_EXPR:
    case RANGE_EXPR:
    case COMPLEX_EXPR:
      want_rval = true;
      /* Fall through.  */
    case ARRAY_REF:
    case ARRAY_NOTATION_REF:
    case ARRAY_RANGE_REF:
    case MEMBER_REF:
    case DOTSTAR_EXPR:
    binary:
      for (i = 0; i < 2; ++i)
	if (!potential_constant_expression_1 (TREE_OPERAND (t, i),
					      want_rval, flags))
	  return false;
      return true;

    case ARRAY_NOTATION_REF:
      return false;

    case FMA_EXPR:
    case VEC_PERM_EXPR:
     for (i = 0; i < 3; ++i)
      if (!potential_constant_expression_1 (TREE_OPERAND (t, i),
					    true, flags))
	return false;
     return true;

    case COND_EXPR:
    case VEC_COND_EXPR:
      /* If the condition is a known constant, we know which of the legs we
	 care about; otherwise we only require that the condition and
	 either of the legs be potentially constant.  */
      tmp = TREE_OPERAND (t, 0);
      if (!potential_constant_expression_1 (tmp, rval, flags))
	return false;
      if (!processing_template_decl)
	tmp = cxx_eval_outermost_constant_expr (tmp, true);
      if (integer_zerop (tmp))
	return potential_constant_expression_1 (TREE_OPERAND (t, 2),
						want_rval, flags);
      else if (TREE_CODE (tmp) == INTEGER_CST)
	return potential_constant_expression_1 (TREE_OPERAND (t, 1),
						want_rval, flags);
      for (i = 1; i < 3; ++i)
	if (potential_constant_expression_1 (TREE_OPERAND (t, i),
					     want_rval, tf_none))
	  return true;
      if (flags & tf_error)
        error ("expression %qE is not a constant-expression", t);
      return false;

    case VEC_INIT_EXPR:
      if (VEC_INIT_EXPR_IS_CONSTEXPR (t))
	return true;
      if (flags & tf_error)
	{
	  error ("non-constant array initialization");
	  diagnose_non_constexpr_vec_init (t);
	}
      return false;

    default:
      if (objc_is_property_ref (t))
	return false;

      sorry ("unexpected AST of kind %s", tree_code_name[TREE_CODE (t)]);
      gcc_unreachable();
      return false;
    }
}

/* The main entry point to the above.  */

bool
potential_constant_expression (tree t)
{
  return potential_constant_expression_1 (t, false, tf_none);
}

/* As above, but require a constant rvalue.  */

bool
potential_rvalue_constant_expression (tree t)
{
  return potential_constant_expression_1 (t, true, tf_none);
}

/* Like above, but complain about non-constant expressions.  */

bool
require_potential_constant_expression (tree t)
{
  return potential_constant_expression_1 (t, false, tf_warning_or_error);
}

/* Cross product of the above.  */

bool
require_potential_rvalue_constant_expression (tree t)
{
  return potential_constant_expression_1 (t, true, tf_warning_or_error);
}

/* Constructor for a lambda expression.  */

tree
build_lambda_expr (void)
{
  tree lambda = make_node (LAMBDA_EXPR);
  LAMBDA_EXPR_DEFAULT_CAPTURE_MODE (lambda) = CPLD_NONE;
  LAMBDA_EXPR_CAPTURE_LIST         (lambda) = NULL_TREE;
  LAMBDA_EXPR_THIS_CAPTURE         (lambda) = NULL_TREE;
  LAMBDA_EXPR_PENDING_PROXIES      (lambda) = NULL;
  LAMBDA_EXPR_RETURN_TYPE          (lambda) = NULL_TREE;
  LAMBDA_EXPR_MUTABLE_P            (lambda) = false;
  return lambda;
}

/* Create the closure object for a LAMBDA_EXPR.  */

tree
build_lambda_object (tree lambda_expr)
{
  /* Build aggregate constructor call.
     - cp_parser_braced_list
     - cp_parser_functional_cast  */
  vec<constructor_elt, va_gc> *elts = NULL;
  tree node, expr, type;
  location_t saved_loc;

  if (processing_template_decl)
    return lambda_expr;

  /* Make sure any error messages refer to the lambda-introducer.  */
  saved_loc = input_location;
  input_location = LAMBDA_EXPR_LOCATION (lambda_expr);

  for (node = LAMBDA_EXPR_CAPTURE_LIST (lambda_expr);
       node;
       node = TREE_CHAIN (node))
    {
      tree field = TREE_PURPOSE (node);
      tree val = TREE_VALUE (node);

      if (field == error_mark_node)
	{
	  expr = error_mark_node;
	  goto out;
	}

      if (DECL_P (val))
	mark_used (val);

      /* Mere mortals can't copy arrays with aggregate initialization, so
	 do some magic to make it work here.  */
      if (TREE_CODE (TREE_TYPE (field)) == ARRAY_TYPE)
	val = build_array_copy (val);
      else if (DECL_NORMAL_CAPTURE_P (field)
	       && !DECL_VLA_CAPTURE_P (field)
	       && TREE_CODE (TREE_TYPE (field)) != REFERENCE_TYPE)
	{
	  /* "the entities that are captured by copy are used to
	     direct-initialize each corresponding non-static data
	     member of the resulting closure object."

	     There's normally no way to express direct-initialization
	     from an element of a CONSTRUCTOR, so we build up a special
	     TARGET_EXPR to bypass the usual copy-initialization.  */
	  val = force_rvalue (val, tf_warning_or_error);
	  if (TREE_CODE (val) == TARGET_EXPR)
	    TARGET_EXPR_DIRECT_INIT_P (val) = true;
	}

      CONSTRUCTOR_APPEND_ELT (elts, DECL_NAME (field), val);
    }

  expr = build_constructor (init_list_type_node, elts);
  CONSTRUCTOR_IS_DIRECT_INIT (expr) = 1;

  /* N2927: "[The closure] class type is not an aggregate."
     But we briefly treat it as an aggregate to make this simpler.  */
  type = LAMBDA_EXPR_CLOSURE (lambda_expr);
  CLASSTYPE_NON_AGGREGATE (type) = 0;
  expr = finish_compound_literal (type, expr, tf_warning_or_error);
  CLASSTYPE_NON_AGGREGATE (type) = 1;

 out:
  input_location = saved_loc;
  return expr;
}

/* Return an initialized RECORD_TYPE for LAMBDA.
   LAMBDA must have its explicit captures already.  */

tree
begin_lambda_type (tree lambda)
{
  tree type;

  {
    /* Unique name.  This is just like an unnamed class, but we cannot use
       make_anon_name because of certain checks against TYPE_ANONYMOUS_P.  */
    tree name;
    name = make_lambda_name ();

    /* Create the new RECORD_TYPE for this lambda.  */
    type = xref_tag (/*tag_code=*/record_type,
                     name,
                     /*scope=*/ts_lambda,
                     /*template_header_p=*/false);
  }

  /* Designate it as a struct so that we can use aggregate initialization.  */
  CLASSTYPE_DECLARED_CLASS (type) = false;

  /* Cross-reference the expression and the type.  */
  LAMBDA_EXPR_CLOSURE (lambda) = type;
  CLASSTYPE_LAMBDA_EXPR (type) = lambda;

  /* Clear base types.  */
  xref_basetypes (type, /*bases=*/NULL_TREE);

  /* Start the class.  */
  type = begin_class_definition (type);
  if (type == error_mark_node)
    return error_mark_node;

  return type;
}

/* Returns the type to use for the return type of the operator() of a
   closure class.  */

tree
lambda_return_type (tree expr)
{
  if (expr == NULL_TREE)
    return void_type_node;
  if (type_unknown_p (expr)
      || BRACE_ENCLOSED_INITIALIZER_P (expr))
    {
      cxx_incomplete_type_error (expr, TREE_TYPE (expr));
      return void_type_node;
    }
  gcc_checking_assert (!type_dependent_expression_p (expr));
  return cv_unqualified (type_decays_to (unlowered_expr_type (expr)));
}

/* Given a LAMBDA_EXPR or closure type LAMBDA, return the op() of the
   closure type.  */

tree
lambda_function (tree lambda)
{
  tree type;
  if (TREE_CODE (lambda) == LAMBDA_EXPR)
    type = LAMBDA_EXPR_CLOSURE (lambda);
  else
    type = lambda;
  gcc_assert (LAMBDA_TYPE_P (type));
  /* Don't let debug_tree cause instantiation.  */
  if (CLASSTYPE_TEMPLATE_INSTANTIATION (type)
      && !COMPLETE_OR_OPEN_TYPE_P (type))
    return NULL_TREE;
  lambda = lookup_member (type, ansi_opname (CALL_EXPR),
			  /*protect=*/0, /*want_type=*/false,
			  tf_warning_or_error);
  if (lambda)
    lambda = BASELINK_FUNCTIONS (lambda);
  return lambda;
}

/* Returns the type to use for the FIELD_DECL corresponding to the
   capture of EXPR.
   The caller should add REFERENCE_TYPE for capture by reference.  */

tree
lambda_capture_field_type (tree expr, bool explicit_init_p)
{
  tree type;
  if (explicit_init_p)
    {
      type = make_auto ();
      type = do_auto_deduction (type, expr, type);
    }
  else
    type = non_reference (unlowered_expr_type (expr));
  if (!type || WILDCARD_TYPE_P (type) || type_uses_auto (type))
    {
      type = cxx_make_type (DECLTYPE_TYPE);
      DECLTYPE_TYPE_EXPR (type) = expr;
      DECLTYPE_FOR_LAMBDA_CAPTURE (type) = true;
      DECLTYPE_FOR_INIT_CAPTURE (type) = explicit_init_p;
      SET_TYPE_STRUCTURAL_EQUALITY (type);
    }
  return type;
}

/* Insert the deduced return type for an auto function.  */

void
apply_deduced_return_type (tree fco, tree return_type)
{
  tree result;

  if (return_type == error_mark_node)
    return;

  if (LAMBDA_FUNCTION_P (fco))
    {
      tree lambda = CLASSTYPE_LAMBDA_EXPR (current_class_type);
      LAMBDA_EXPR_RETURN_TYPE (lambda) = return_type;
    }

  if (DECL_CONV_FN_P (fco))
    DECL_NAME (fco) = mangle_conv_op_name_for_type (return_type);

  TREE_TYPE (fco) = change_return_type (return_type, TREE_TYPE (fco));

  result = DECL_RESULT (fco);
  if (result == NULL_TREE)
    return;
  if (TREE_TYPE (result) == return_type)
    return;

  /* We already have a DECL_RESULT from start_preparsed_function.
     Now we need to redo the work it and allocate_struct_function
     did to reflect the new type.  */
  gcc_assert (current_function_decl == fco);
  result = build_decl (input_location, RESULT_DECL, NULL_TREE,
		       TYPE_MAIN_VARIANT (return_type));
  DECL_ARTIFICIAL (result) = 1;
  DECL_IGNORED_P (result) = 1;
  cp_apply_type_quals_to_decl (cp_type_quals (return_type),
                               result);

  DECL_RESULT (fco) = result;

  if (!processing_template_decl)
    {
      bool aggr = aggregate_value_p (result, fco);
#ifdef PCC_STATIC_STRUCT_RETURN
      cfun->returns_pcc_struct = aggr;
#endif
      cfun->returns_struct = aggr;
    }

}

/* DECL is a local variable or parameter from the surrounding scope of a
   lambda-expression.  Returns the decltype for a use of the capture field
   for DECL even if it hasn't been captured yet.  */

static tree
capture_decltype (tree decl)
{
  tree lam = CLASSTYPE_LAMBDA_EXPR (DECL_CONTEXT (current_function_decl));
  /* FIXME do lookup instead of list walk? */
  tree cap = value_member (decl, LAMBDA_EXPR_CAPTURE_LIST (lam));
  tree type;

  if (cap)
    type = TREE_TYPE (TREE_PURPOSE (cap));
  else
    switch (LAMBDA_EXPR_DEFAULT_CAPTURE_MODE (lam))
      {
      case CPLD_NONE:
	error ("%qD is not captured", decl);
	return error_mark_node;

      case CPLD_COPY:
	type = TREE_TYPE (decl);
	if (TREE_CODE (type) == REFERENCE_TYPE
	    && TREE_CODE (TREE_TYPE (type)) != FUNCTION_TYPE)
	  type = TREE_TYPE (type);
	break;

      case CPLD_REFERENCE:
	type = TREE_TYPE (decl);
	if (TREE_CODE (type) != REFERENCE_TYPE)
	  type = build_reference_type (TREE_TYPE (decl));
	break;

      default:
	gcc_unreachable ();
      }

  if (TREE_CODE (type) != REFERENCE_TYPE)
    {
      if (!LAMBDA_EXPR_MUTABLE_P (lam))
	type = cp_build_qualified_type (type, (cp_type_quals (type)
					       |TYPE_QUAL_CONST));
      type = build_reference_type (type);
    }
  return type;
}

/* Returns true iff DECL is a lambda capture proxy variable created by
   build_capture_proxy.  */

bool
is_capture_proxy (tree decl)
{
  return (VAR_P (decl)
	  && DECL_HAS_VALUE_EXPR_P (decl)
	  && !DECL_ANON_UNION_VAR_P (decl)
	  && LAMBDA_FUNCTION_P (DECL_CONTEXT (decl)));
}

/* Returns true iff DECL is a capture proxy for a normal capture
   (i.e. without explicit initializer).  */

bool
is_normal_capture_proxy (tree decl)
{
  if (!is_capture_proxy (decl))
    /* It's not a capture proxy.  */
    return false;

  /* It is a capture proxy, is it a normal capture?  */
  tree val = DECL_VALUE_EXPR (decl);
  if (val == error_mark_node)
    return true;

  gcc_assert (TREE_CODE (val) == COMPONENT_REF);
  val = TREE_OPERAND (val, 1);
  return DECL_NORMAL_CAPTURE_P (val);
}

/* VAR is a capture proxy created by build_capture_proxy; add it to the
   current function, which is the operator() for the appropriate lambda.  */

void
insert_capture_proxy (tree var)
{
  cp_binding_level *b;
  tree stmt_list;

  /* Put the capture proxy in the extra body block so that it won't clash
     with a later local variable.  */
  b = current_binding_level;
  for (;;)
    {
      cp_binding_level *n = b->level_chain;
      if (n->kind == sk_function_parms)
	break;
      b = n;
    }
  pushdecl_with_scope (var, b, false);

  /* And put a DECL_EXPR in the STATEMENT_LIST for the same block.  */
  var = build_stmt (DECL_SOURCE_LOCATION (var), DECL_EXPR, var);
  stmt_list = (*stmt_list_stack)[1];
  gcc_assert (stmt_list);
  append_to_statement_list_force (var, &stmt_list);
}

/* We've just finished processing a lambda; if the containing scope is also
   a lambda, insert any capture proxies that were created while processing
   the nested lambda.  */

void
insert_pending_capture_proxies (void)
{
  tree lam;
  vec<tree, va_gc> *proxies;
  unsigned i;

  if (!current_function_decl || !LAMBDA_FUNCTION_P (current_function_decl))
    return;

  lam = CLASSTYPE_LAMBDA_EXPR (DECL_CONTEXT (current_function_decl));
  proxies = LAMBDA_EXPR_PENDING_PROXIES (lam);
  for (i = 0; i < vec_safe_length (proxies); ++i)
    {
      tree var = (*proxies)[i];
      insert_capture_proxy (var);
    }
  release_tree_vector (LAMBDA_EXPR_PENDING_PROXIES (lam));
  LAMBDA_EXPR_PENDING_PROXIES (lam) = NULL;
}

/* Given REF, a COMPONENT_REF designating a field in the lambda closure,
   return the type we want the proxy to have: the type of the field itself,
   with added const-qualification if the lambda isn't mutable and the
   capture is by value.  */

tree
lambda_proxy_type (tree ref)
{
  tree type;
  if (REFERENCE_REF_P (ref))
    ref = TREE_OPERAND (ref, 0);
  type = TREE_TYPE (ref);
  if (type && !WILDCARD_TYPE_P (non_reference (type)))
    return type;
  type = cxx_make_type (DECLTYPE_TYPE);
  DECLTYPE_TYPE_EXPR (type) = ref;
  DECLTYPE_FOR_LAMBDA_PROXY (type) = true;
  SET_TYPE_STRUCTURAL_EQUALITY (type);
  return type;
}

/* MEMBER is a capture field in a lambda closure class.  Now that we're
   inside the operator(), build a placeholder var for future lookups and
   debugging.  */

tree
build_capture_proxy (tree member)
{
  tree var, object, fn, closure, name, lam, type;

  closure = DECL_CONTEXT (member);
  fn = lambda_function (closure);
  lam = CLASSTYPE_LAMBDA_EXPR (closure);

  /* The proxy variable forwards to the capture field.  */
  object = build_fold_indirect_ref (DECL_ARGUMENTS (fn));
  object = finish_non_static_data_member (member, object, NULL_TREE);
  if (REFERENCE_REF_P (object))
    object = TREE_OPERAND (object, 0);

  /* Remove the __ inserted by add_capture.  */
  if (DECL_NORMAL_CAPTURE_P (member))
    name = get_identifier (IDENTIFIER_POINTER (DECL_NAME (member)) + 2);
  else
    name = DECL_NAME (member);

  type = lambda_proxy_type (object);

  if (DECL_VLA_CAPTURE_P (member))
    {
      /* Rebuild the VLA type from the pointer and maxindex.  */
      tree field = next_initializable_field (TYPE_FIELDS (type));
      tree ptr = build_simple_component_ref (object, field);
      field = next_initializable_field (DECL_CHAIN (field));
      tree max = build_simple_component_ref (object, field);
      type = build_array_type (TREE_TYPE (TREE_TYPE (ptr)),
			       build_index_type (max));
      type = build_reference_type (type);
      REFERENCE_VLA_OK (type) = true;
      object = convert (type, ptr);
    }

  var = build_decl (input_location, VAR_DECL, name, type);
  SET_DECL_VALUE_EXPR (var, object);
  DECL_HAS_VALUE_EXPR_P (var) = 1;
  DECL_ARTIFICIAL (var) = 1;
  TREE_USED (var) = 1;
  DECL_CONTEXT (var) = fn;

  if (name == this_identifier)
    {
      gcc_assert (LAMBDA_EXPR_THIS_CAPTURE (lam) == member);
      LAMBDA_EXPR_THIS_CAPTURE (lam) = var;
    }

  if (fn == current_function_decl)
    insert_capture_proxy (var);
  else
    vec_safe_push (LAMBDA_EXPR_PENDING_PROXIES (lam), var);

  return var;
}

/* Return a struct containing a pointer and a length for lambda capture of
   an array of runtime length.  */

static tree
vla_capture_type (tree array_type)
{
  static tree ptr_id, max_id;
  tree type = xref_tag (record_type, make_anon_name (), ts_current, false);
  xref_basetypes (type, NULL_TREE);
  type = begin_class_definition (type);
  if (!ptr_id)
    {
      ptr_id = get_identifier ("ptr");
      max_id = get_identifier ("max");
    }
  tree ptrtype = build_pointer_type (TREE_TYPE (array_type));
  tree field = build_decl (input_location, FIELD_DECL, ptr_id, ptrtype);
  finish_member_declaration (field);
  field = build_decl (input_location, FIELD_DECL, max_id, sizetype);
  finish_member_declaration (field);
  return finish_struct (type, NULL_TREE);
}

/* From an ID and INITIALIZER, create a capture (by reference if
   BY_REFERENCE_P is true), add it to the capture-list for LAMBDA,
   and return it.  */

tree
add_capture (tree lambda, tree id, tree initializer, bool by_reference_p,
	     bool explicit_init_p)
{
  char *buf;
  tree type, member, name;
  bool vla = false;

  if (TREE_CODE (initializer) == TREE_LIST)
    initializer = build_x_compound_expr_from_list (initializer, ELK_INIT,
						   tf_warning_or_error);
  type = lambda_capture_field_type (initializer, explicit_init_p);
  if (array_of_runtime_bound_p (type))
    {
      vla = true;
      if (!by_reference_p)
	error ("array of runtime bound cannot be captured by copy, "
	       "only by reference");

      /* For a VLA, we capture the address of the first element and the
	 maximum index, and then reconstruct the VLA for the proxy.  */
      tree elt = cp_build_array_ref (input_location, initializer,
				     integer_zero_node, tf_warning_or_error);
      initializer = build_constructor_va (init_list_type_node, 2,
					  NULL_TREE, build_address (elt),
					  NULL_TREE, array_type_nelts (type));
      type = vla_capture_type (type);
    }
  else if (variably_modified_type_p (type, NULL_TREE))
    {
      error ("capture of variable-size type %qT that is not a C++1y array "
	     "of runtime bound", type);
      if (TREE_CODE (type) == ARRAY_TYPE
	  && variably_modified_type_p (TREE_TYPE (type), NULL_TREE))
	inform (input_location, "because the array element type %qT has "
		"variable size", TREE_TYPE (type));
<<<<<<< HEAD
=======
      type = error_mark_node;
>>>>>>> 18b0ea8f
    }
  else if (by_reference_p)
    {
      type = build_reference_type (type);
      if (!real_lvalue_p (initializer))
	error ("cannot capture %qE by reference", initializer);
    }
  else
    /* Capture by copy requires a complete type.  */
    type = complete_type (type);

  /* Add __ to the beginning of the field name so that user code
     won't find the field with name lookup.  We can't just leave the name
     unset because template instantiation uses the name to find
     instantiated fields.  */
  if (!explicit_init_p)
    {
      buf = (char *) alloca (IDENTIFIER_LENGTH (id) + 3);
      buf[1] = buf[0] = '_';
      memcpy (buf + 2, IDENTIFIER_POINTER (id),
	      IDENTIFIER_LENGTH (id) + 1);
      name = get_identifier (buf);
    }
  else
    /* But captures with explicit initializers are named.  */
    name = id;

  /* If TREE_TYPE isn't set, we're still in the introducer, so check
     for duplicates.  */
  if (!LAMBDA_EXPR_CLOSURE (lambda))
    {
      if (IDENTIFIER_MARKED (name))
	{
	  pedwarn (input_location, 0,
		   "already captured %qD in lambda expression", id);
	  return NULL_TREE;
	}
      IDENTIFIER_MARKED (name) = true;
    }

  /* Make member variable.  */
  member = build_lang_decl (FIELD_DECL, name, type);
  DECL_VLA_CAPTURE_P (member) = vla;

  if (!explicit_init_p)
    /* Normal captures are invisible to name lookup but uses are replaced
       with references to the capture field; we implement this by only
       really making them invisible in unevaluated context; see
       qualify_lookup.  For now, let's make explicitly initialized captures
       always visible.  */
    DECL_NORMAL_CAPTURE_P (member) = true;

  if (id == this_identifier)
    LAMBDA_EXPR_THIS_CAPTURE (lambda) = member;

  /* Add it to the appropriate closure class if we've started it.  */
  if (current_class_type
      && current_class_type == LAMBDA_EXPR_CLOSURE (lambda))
    finish_member_declaration (member);

  LAMBDA_EXPR_CAPTURE_LIST (lambda)
    = tree_cons (member, initializer, LAMBDA_EXPR_CAPTURE_LIST (lambda));

  if (LAMBDA_EXPR_CLOSURE (lambda))
    return build_capture_proxy (member);
  /* For explicit captures we haven't started the function yet, so we wait
     and build the proxy from cp_parser_lambda_body.  */
  return NULL_TREE;
}

/* Register all the capture members on the list CAPTURES, which is the
   LAMBDA_EXPR_CAPTURE_LIST for the lambda after the introducer.  */

void
register_capture_members (tree captures)
{
  if (captures == NULL_TREE)
    return;

  register_capture_members (TREE_CHAIN (captures));
  /* We set this in add_capture to avoid duplicates.  */
  IDENTIFIER_MARKED (DECL_NAME (TREE_PURPOSE (captures))) = false;
  finish_member_declaration (TREE_PURPOSE (captures));
}

/* Similar to add_capture, except this works on a stack of nested lambdas.
   BY_REFERENCE_P in this case is derived from the default capture mode.
   Returns the capture for the lambda at the bottom of the stack.  */

tree
add_default_capture (tree lambda_stack, tree id, tree initializer)
{
  bool this_capture_p = (id == this_identifier);

  tree var = NULL_TREE;

  tree saved_class_type = current_class_type;

  tree node;

  for (node = lambda_stack;
       node;
       node = TREE_CHAIN (node))
    {
      tree lambda = TREE_VALUE (node);

      current_class_type = LAMBDA_EXPR_CLOSURE (lambda);
      var = add_capture (lambda,
                            id,
                            initializer,
                            /*by_reference_p=*/
			    (!this_capture_p
			     && (LAMBDA_EXPR_DEFAULT_CAPTURE_MODE (lambda)
				 == CPLD_REFERENCE)),
			    /*explicit_init_p=*/false);
      initializer = convert_from_reference (var);
    }

  current_class_type = saved_class_type;

  return var;
}

/* Return the capture pertaining to a use of 'this' in LAMBDA, in the form of an
   INDIRECT_REF, possibly adding it through default capturing.  */

tree
lambda_expr_this_capture (tree lambda)
{
  tree result;

  tree this_capture = LAMBDA_EXPR_THIS_CAPTURE (lambda);

  /* In unevaluated context this isn't an odr-use, so just return the
     nearest 'this'.  */
  if (cp_unevaluated_operand)
    return lookup_name (this_identifier);

  /* Try to default capture 'this' if we can.  */
  if (!this_capture
      && LAMBDA_EXPR_DEFAULT_CAPTURE_MODE (lambda) != CPLD_NONE)
    {
      tree lambda_stack = NULL_TREE;
      tree init = NULL_TREE;

      /* If we are in a lambda function, we can move out until we hit:
           1. a non-lambda function or NSDMI,
           2. a lambda function capturing 'this', or
           3. a non-default capturing lambda function.  */
      for (tree tlambda = lambda; ;)
	{
          lambda_stack = tree_cons (NULL_TREE,
                                    tlambda,
                                    lambda_stack);

	  if (LAMBDA_EXPR_EXTRA_SCOPE (tlambda)
	      && TREE_CODE (LAMBDA_EXPR_EXTRA_SCOPE (tlambda)) == FIELD_DECL)
	    {
	      /* In an NSDMI, we don't have a function to look up the decl in,
		 but the fake 'this' pointer that we're using for parsing is
		 in scope_chain.  */
	      init = scope_chain->x_current_class_ptr;
	      gcc_checking_assert
		(init && (TREE_TYPE (TREE_TYPE (init))
			  == current_nonlambda_class_type ()));
	      break;
	    }

	  tree closure_decl = TYPE_NAME (LAMBDA_EXPR_CLOSURE (tlambda));
	  tree containing_function = decl_function_context (closure_decl);

	  if (containing_function == NULL_TREE)
	    /* We ran out of scopes; there's no 'this' to capture.  */
	    break;

	  if (!LAMBDA_FUNCTION_P (containing_function))
	    {
	      /* We found a non-lambda function.  */
	      if (DECL_NONSTATIC_MEMBER_FUNCTION_P (containing_function))
		/* First parameter is 'this'.  */
		init = DECL_ARGUMENTS (containing_function);
	      break;
	    }

	  tlambda
            = CLASSTYPE_LAMBDA_EXPR (DECL_CONTEXT (containing_function));

          if (LAMBDA_EXPR_THIS_CAPTURE (tlambda))
	    {
	      /* An outer lambda has already captured 'this'.  */
	      init = LAMBDA_EXPR_THIS_CAPTURE (tlambda);
	      break;
	    }

	  if (LAMBDA_EXPR_DEFAULT_CAPTURE_MODE (tlambda) == CPLD_NONE)
	    /* An outer lambda won't let us capture 'this'.  */
	    break;
	}

      if (init)
	this_capture = add_default_capture (lambda_stack,
					    /*id=*/this_identifier,
					    init);
    }

  if (!this_capture)
    {
      error ("%<this%> was not captured for this lambda function");
      result = error_mark_node;
    }
  else
    {
      /* To make sure that current_class_ref is for the lambda.  */
      gcc_assert (TYPE_MAIN_VARIANT (TREE_TYPE (current_class_ref))
		  == LAMBDA_EXPR_CLOSURE (lambda));

      result = this_capture;

      /* If 'this' is captured, each use of 'this' is transformed into an
	 access to the corresponding unnamed data member of the closure
	 type cast (_expr.cast_ 5.4) to the type of 'this'. [ The cast
	 ensures that the transformed expression is an rvalue. ] */
      result = rvalue (result);
    }

  return result;
}

/* We don't want to capture 'this' until we know we need it, i.e. after
   overload resolution has chosen a non-static member function.  At that
   point we call this function to turn a dummy object into a use of the
   'this' capture.  */

tree
maybe_resolve_dummy (tree object)
{
  if (!is_dummy_object (object))
    return object;

  tree type = TYPE_MAIN_VARIANT (TREE_TYPE (object));
  gcc_assert (!TYPE_PTR_P (type));

  if (type != current_class_type
      && current_class_type
      && LAMBDA_TYPE_P (current_class_type)
      && DERIVED_FROM_P (type, current_nonlambda_class_type ()))
    {
      /* In a lambda, need to go through 'this' capture.  */
      tree lam = CLASSTYPE_LAMBDA_EXPR (current_class_type);
      tree cap = lambda_expr_this_capture (lam);
      object = build_x_indirect_ref (EXPR_LOCATION (object), cap,
				     RO_NULL, tf_warning_or_error);
    }

  return object;
}

/* Returns the method basetype of the innermost non-lambda function, or
   NULL_TREE if none.  */

tree
nonlambda_method_basetype (void)
{
  tree fn, type;
  if (!current_class_ref)
    return NULL_TREE;

  type = current_class_type;
  if (!LAMBDA_TYPE_P (type))
    return type;

  /* Find the nearest enclosing non-lambda function.  */
  fn = TYPE_NAME (type);
  do
    fn = decl_function_context (fn);
  while (fn && LAMBDA_FUNCTION_P (fn));

  if (!fn || !DECL_NONSTATIC_MEMBER_FUNCTION_P (fn))
    return NULL_TREE;

  return TYPE_METHOD_BASETYPE (TREE_TYPE (fn));
}

/* If the closure TYPE has a static op(), also add a conversion to function
   pointer.  */

void
maybe_add_lambda_conv_op (tree type)
{
  bool nested = (current_function_decl != NULL_TREE);
  tree callop = lambda_function (type);
  tree rettype, name, fntype, fn, body, compound_stmt;
  tree thistype, stattype, statfn, convfn, call, arg;
  vec<tree, va_gc> *argvec;

  if (LAMBDA_EXPR_CAPTURE_LIST (CLASSTYPE_LAMBDA_EXPR (type)) != NULL_TREE)
    return;

  if (processing_template_decl)
    return;

  if (DECL_INITIAL (callop) == NULL_TREE)
    {
      /* If the op() wasn't instantiated due to errors, give up.  */
      gcc_assert (errorcount || sorrycount);
      return;
    }

  stattype = build_function_type (TREE_TYPE (TREE_TYPE (callop)),
				  FUNCTION_ARG_CHAIN (callop));

  /* First build up the conversion op.  */

  rettype = build_pointer_type (stattype);
  name = mangle_conv_op_name_for_type (rettype);
  thistype = cp_build_qualified_type (type, TYPE_QUAL_CONST);
  fntype = build_method_type_directly (thistype, rettype, void_list_node);
  fn = convfn = build_lang_decl (FUNCTION_DECL, name, fntype);
  DECL_SOURCE_LOCATION (fn) = DECL_SOURCE_LOCATION (callop);

  if (TARGET_PTRMEMFUNC_VBIT_LOCATION == ptrmemfunc_vbit_in_pfn
      && DECL_ALIGN (fn) < 2 * BITS_PER_UNIT)
    DECL_ALIGN (fn) = 2 * BITS_PER_UNIT;

  SET_OVERLOADED_OPERATOR_CODE (fn, TYPE_EXPR);
  grokclassfn (type, fn, NO_SPECIAL);
  set_linkage_according_to_type (type, fn);
  rest_of_decl_compilation (fn, toplevel_bindings_p (), at_eof);
  DECL_IN_AGGR_P (fn) = 1;
  DECL_ARTIFICIAL (fn) = 1;
  DECL_NOT_REALLY_EXTERN (fn) = 1;
  DECL_DECLARED_INLINE_P (fn) = 1;
  DECL_ARGUMENTS (fn) = build_this_parm (fntype, TYPE_QUAL_CONST);
  if (nested)
    DECL_INTERFACE_KNOWN (fn) = 1;

  add_method (type, fn, NULL_TREE);

  /* Generic thunk code fails for varargs; we'll complain in mark_used if
     the conversion op is used.  */
  if (varargs_function_p (callop))
    {
      DECL_DELETED_FN (fn) = 1;
      return;
    }

  /* Now build up the thunk to be returned.  */

  name = get_identifier ("_FUN");
  fn = statfn = build_lang_decl (FUNCTION_DECL, name, stattype);
  DECL_SOURCE_LOCATION (fn) = DECL_SOURCE_LOCATION (callop);
  if (TARGET_PTRMEMFUNC_VBIT_LOCATION == ptrmemfunc_vbit_in_pfn
      && DECL_ALIGN (fn) < 2 * BITS_PER_UNIT)
    DECL_ALIGN (fn) = 2 * BITS_PER_UNIT;
  grokclassfn (type, fn, NO_SPECIAL);
  set_linkage_according_to_type (type, fn);
  rest_of_decl_compilation (fn, toplevel_bindings_p (), at_eof);
  DECL_IN_AGGR_P (fn) = 1;
  DECL_ARTIFICIAL (fn) = 1;
  DECL_NOT_REALLY_EXTERN (fn) = 1;
  DECL_DECLARED_INLINE_P (fn) = 1;
  DECL_STATIC_FUNCTION_P (fn) = 1;
  DECL_ARGUMENTS (fn) = copy_list (DECL_CHAIN (DECL_ARGUMENTS (callop)));
  for (arg = DECL_ARGUMENTS (fn); arg; arg = DECL_CHAIN (arg))
    {
      /* Avoid duplicate -Wshadow warnings.  */
      DECL_NAME (arg) = NULL_TREE;
      DECL_CONTEXT (arg) = fn;
    }
  if (nested)
    DECL_INTERFACE_KNOWN (fn) = 1;

  add_method (type, fn, NULL_TREE);

  if (nested)
    push_function_context ();
  else
    /* Still increment function_depth so that we don't GC in the
       middle of an expression.  */
    ++function_depth;

  /* Generate the body of the thunk.  */

  start_preparsed_function (statfn, NULL_TREE,
			    SF_PRE_PARSED | SF_INCLASS_INLINE);
  if (DECL_ONE_ONLY (statfn))
    {
      /* Put the thunk in the same comdat group as the call op.  */
      symtab_add_to_same_comdat_group
	 ((symtab_node) cgraph_get_create_node (statfn),
          (symtab_node) cgraph_get_create_node (callop));
    }
  body = begin_function_body ();
  compound_stmt = begin_compound_stmt (0);

  arg = build1 (NOP_EXPR, TREE_TYPE (DECL_ARGUMENTS (callop)),
		null_pointer_node);
  argvec = make_tree_vector ();
  argvec->quick_push (arg);
  for (arg = DECL_ARGUMENTS (statfn); arg; arg = DECL_CHAIN (arg))
    {
      mark_exp_read (arg);
      vec_safe_push (argvec, arg);
    }
  call = build_call_a (callop, argvec->length (), argvec->address ());
  CALL_FROM_THUNK_P (call) = 1;
  if (MAYBE_CLASS_TYPE_P (TREE_TYPE (call)))
    call = build_cplus_new (TREE_TYPE (call), call, tf_warning_or_error);
  call = convert_from_reference (call);
  finish_return_stmt (call);

  finish_compound_stmt (compound_stmt);
  finish_function_body (body);

  expand_or_defer_fn (finish_function (2));

  /* Generate the body of the conversion op.  */

  start_preparsed_function (convfn, NULL_TREE,
			    SF_PRE_PARSED | SF_INCLASS_INLINE);
  body = begin_function_body ();
  compound_stmt = begin_compound_stmt (0);

  /* decl_needed_p needs to see that it's used.  */
  TREE_USED (statfn) = 1;
  finish_return_stmt (decay_conversion (statfn, tf_warning_or_error));

  finish_compound_stmt (compound_stmt);
  finish_function_body (body);

  expand_or_defer_fn (finish_function (2));

  if (nested)
    pop_function_context ();
  else
    --function_depth;
}

/* Returns true iff VAL is a lambda-related declaration which should
   be ignored by unqualified lookup.  */

bool
is_lambda_ignored_entity (tree val)
{
  /* In unevaluated context, look past normal capture proxies.  */
  if (cp_unevaluated_operand && is_normal_capture_proxy (val))
    return true;

  /* Always ignore lambda fields, their names are only for debugging.  */
  if (TREE_CODE (val) == FIELD_DECL
      && CLASSTYPE_LAMBDA_EXPR (DECL_CONTEXT (val)))
    return true;

  /* None of the lookups that use qualify_lookup want the op() from the
     lambda; they want the one from the enclosing class.  */
  if (TREE_CODE (val) == FUNCTION_DECL && LAMBDA_FUNCTION_P (val))
    return true;

  return false;
}

#include "gt-cp-semantics.h"<|MERGE_RESOLUTION|>--- conflicted
+++ resolved
@@ -790,22 +790,6 @@
   tree r;
   bool no_warning;
 
-  if (flag_enable_cilkplus && contains_array_notation_expr (expr))
-    {
-      size_t rank = 0;
-      
-      if (!find_rank (input_location, expr, expr, false, &rank))
-	return error_mark_node;
-
-      /* If the return expression contains array notations, then flag it as
-	 error.  */
-      if (rank >= 1)
-	{
-	  error_at (input_location, "array notation expression cannot be "
-		    "used as a return value");
-	  return error_mark_node;
-	}
-    }
   expr = check_return_expr (expr, &no_warning);
 
   if (flag_openmp && !check_omp_return ())
@@ -8107,7 +8091,6 @@
 				       non_constant_p, overflow_p);
       break;
 
-    case ARRAY_NOTATION_REF:
     case ARRAY_REF:
       r = cxx_eval_array_reference (call, t, allow_non_constant, addr,
 				    non_constant_p, overflow_p);
@@ -8919,7 +8902,6 @@
       want_rval = true;
       /* Fall through.  */
     case ARRAY_REF:
-    case ARRAY_NOTATION_REF:
     case ARRAY_RANGE_REF:
     case MEMBER_REF:
     case DOTSTAR_EXPR:
@@ -9543,10 +9525,7 @@
 	  && variably_modified_type_p (TREE_TYPE (type), NULL_TREE))
 	inform (input_location, "because the array element type %qT has "
 		"variable size", TREE_TYPE (type));
-<<<<<<< HEAD
-=======
       type = error_mark_node;
->>>>>>> 18b0ea8f
     }
   else if (by_reference_p)
     {

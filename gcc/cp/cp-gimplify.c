/* C++-specific tree lowering bits; see also c-gimplify.c and tree-gimple.c.

   Copyright (C) 2002-2016 Free Software Foundation, Inc.
   Contributed by Jason Merrill <jason@redhat.com>

This file is part of GCC.

GCC is free software; you can redistribute it and/or modify it under
the terms of the GNU General Public License as published by the Free
Software Foundation; either version 3, or (at your option) any later
version.

GCC is distributed in the hope that it will be useful, but WITHOUT ANY
WARRANTY; without even the implied warranty of MERCHANTABILITY or
FITNESS FOR A PARTICULAR PURPOSE.  See the GNU General Public License
for more details.

You should have received a copy of the GNU General Public License
along with GCC; see the file COPYING3.  If not see
<http://www.gnu.org/licenses/>.  */

#include "config.h"
#include "system.h"
#include "coretypes.h"
#include "target.h"
#include "basic-block.h"
#include "cp-tree.h"
#include "gimple.h"
#include "predict.h"
#include "stor-layout.h"
#include "tree-iterator.h"
#include "gimplify.h"
#include "c-family/c-ubsan.h"
#include "cilk.h"
#include "cp-cilkplus.h"

/* Forward declarations.  */

static tree cp_genericize_r (tree *, int *, void *);
static tree cp_fold_r (tree *, int *, void *);
static void cp_genericize_tree (tree*);
static tree cp_fold (tree);

/* Local declarations.  */

enum bc_t { bc_break = 0, bc_continue = 1 };

/* Stack of labels which are targets for "break" or "continue",
   linked through TREE_CHAIN.  */
static tree bc_label[2];

/* Begin a scope which can be exited by a break or continue statement.  BC
   indicates which.

   Just creates a label with location LOCATION and pushes it into the current
   context.  */

static tree
begin_bc_block (enum bc_t bc, location_t location)
{
  tree label = create_artificial_label (location);
  DECL_CHAIN (label) = bc_label[bc];
  bc_label[bc] = label;
  if (bc == bc_break)
    LABEL_DECL_BREAK (label) = true;
  else
    LABEL_DECL_CONTINUE (label) = true;
  return label;
}

/* Finish a scope which can be exited by a break or continue statement.
   LABEL was returned from the most recent call to begin_bc_block.  BLOCK is
   an expression for the contents of the scope.

   If we saw a break (or continue) in the scope, append a LABEL_EXPR to
   BLOCK.  Otherwise, just forget the label.  */

static void
finish_bc_block (tree *block, enum bc_t bc, tree label)
{
  gcc_assert (label == bc_label[bc]);

  if (TREE_USED (label))
    append_to_statement_list (build1 (LABEL_EXPR, void_type_node, label),
			      block);

  bc_label[bc] = DECL_CHAIN (label);
  DECL_CHAIN (label) = NULL_TREE;
}

/* This function is a wrapper for cilk_gimplify_call_params_in_spawned_fn.
   *EXPR_P can be a CALL_EXPR, INIT_EXPR, MODIFY_EXPR, AGGR_INIT_EXPR or
   TARGET_EXPR.  *PRE_P and *POST_P are gimple sequences from the caller
   of gimplify_cilk_spawn.  */

static void
cilk_cp_gimplify_call_params_in_spawned_fn (tree *expr_p, gimple_seq *pre_p,
					    gimple_seq *post_p)
{
  int ii = 0;

  cilk_gimplify_call_params_in_spawned_fn (expr_p, pre_p);
  if (TREE_CODE (*expr_p) == AGGR_INIT_EXPR)
    for (ii = 0; ii < aggr_init_expr_nargs (*expr_p); ii++)
      gimplify_expr (&AGGR_INIT_EXPR_ARG (*expr_p, ii), pre_p, post_p,
		     is_gimple_reg, fb_rvalue);
}


/* Get the LABEL_EXPR to represent a break or continue statement
   in the current block scope.  BC indicates which.  */

static tree
get_bc_label (enum bc_t bc)
{
  tree label = bc_label[bc];

  /* Mark the label used for finish_bc_block.  */
  TREE_USED (label) = 1;
  return label;
}

/* Genericize a TRY_BLOCK.  */

static void
genericize_try_block (tree *stmt_p)
{
  tree body = TRY_STMTS (*stmt_p);
  tree cleanup = TRY_HANDLERS (*stmt_p);

  *stmt_p = build2 (TRY_CATCH_EXPR, void_type_node, body, cleanup);
}

/* Genericize a HANDLER by converting to a CATCH_EXPR.  */

static void
genericize_catch_block (tree *stmt_p)
{
  tree type = HANDLER_TYPE (*stmt_p);
  tree body = HANDLER_BODY (*stmt_p);

  /* FIXME should the caught type go in TREE_TYPE?  */
  *stmt_p = build2 (CATCH_EXPR, void_type_node, type, body);
}

/* A terser interface for building a representation of an exception
   specification.  */

static tree
build_gimple_eh_filter_tree (tree body, tree allowed, tree failure)
{
  tree t;

  /* FIXME should the allowed types go in TREE_TYPE?  */
  t = build2 (EH_FILTER_EXPR, void_type_node, allowed, NULL_TREE);
  append_to_statement_list (failure, &EH_FILTER_FAILURE (t));

  t = build2 (TRY_CATCH_EXPR, void_type_node, NULL_TREE, t);
  append_to_statement_list (body, &TREE_OPERAND (t, 0));

  return t;
}

/* Genericize an EH_SPEC_BLOCK by converting it to a
   TRY_CATCH_EXPR/EH_FILTER_EXPR pair.  */

static void
genericize_eh_spec_block (tree *stmt_p)
{
  tree body = EH_SPEC_STMTS (*stmt_p);
  tree allowed = EH_SPEC_RAISES (*stmt_p);
  tree failure = build_call_n (call_unexpected_node, 1, build_exc_ptr ());

  *stmt_p = build_gimple_eh_filter_tree (body, allowed, failure);
  TREE_NO_WARNING (*stmt_p) = true;
  TREE_NO_WARNING (TREE_OPERAND (*stmt_p, 1)) = true;
}

/* Genericize an IF_STMT by turning it into a COND_EXPR.  */

static void
genericize_if_stmt (tree *stmt_p)
{
  tree stmt, cond, then_, else_;
  location_t locus = EXPR_LOCATION (*stmt_p);

  stmt = *stmt_p;
  cond = IF_COND (stmt);
  then_ = THEN_CLAUSE (stmt);
  else_ = ELSE_CLAUSE (stmt);

  if (!then_)
    then_ = build_empty_stmt (locus);
  if (!else_)
    else_ = build_empty_stmt (locus);

  if (integer_nonzerop (cond) && !TREE_SIDE_EFFECTS (else_))
    stmt = then_;
  else if (integer_zerop (cond) && !TREE_SIDE_EFFECTS (then_))
    stmt = else_;
  else
    stmt = build3 (COND_EXPR, void_type_node, cond, then_, else_);
  if (!EXPR_HAS_LOCATION (stmt))
    protected_set_expr_location (stmt, locus);
  *stmt_p = stmt;
}

/* Build a generic representation of one of the C loop forms.  COND is the
   loop condition or NULL_TREE.  BODY is the (possibly compound) statement
   controlled by the loop.  INCR is the increment expression of a for-loop,
   or NULL_TREE.  COND_IS_FIRST indicates whether the condition is
   evaluated before the loop body as in while and for loops, or after the
   loop body as in do-while loops.  */

static void
genericize_cp_loop (tree *stmt_p, location_t start_locus, tree cond, tree body,
		    tree incr, bool cond_is_first, int *walk_subtrees,
		    void *data)
{
  tree blab, clab;
  tree exit = NULL;
  tree stmt_list = NULL;

  blab = begin_bc_block (bc_break, start_locus);
  clab = begin_bc_block (bc_continue, start_locus);

  protected_set_expr_location (incr, start_locus);

  cp_walk_tree (&cond, cp_genericize_r, data, NULL);
  cp_walk_tree (&body, cp_genericize_r, data, NULL);
  cp_walk_tree (&incr, cp_genericize_r, data, NULL);
  *walk_subtrees = 0;

  if (cond && TREE_CODE (cond) != INTEGER_CST)
    {
      /* If COND is constant, don't bother building an exit.  If it's false,
	 we won't build a loop.  If it's true, any exits are in the body.  */
      location_t cloc = EXPR_LOC_OR_LOC (cond, start_locus);
      exit = build1_loc (cloc, GOTO_EXPR, void_type_node,
			 get_bc_label (bc_break));
      exit = fold_build3_loc (cloc, COND_EXPR, void_type_node, cond,
			      build_empty_stmt (cloc), exit);
    }

  if (exit && cond_is_first)
    append_to_statement_list (exit, &stmt_list);
  append_to_statement_list (body, &stmt_list);
  finish_bc_block (&stmt_list, bc_continue, clab);
  append_to_statement_list (incr, &stmt_list);
  if (exit && !cond_is_first)
    append_to_statement_list (exit, &stmt_list);

  if (!stmt_list)
    stmt_list = build_empty_stmt (start_locus);

  tree loop;
  if (cond && integer_zerop (cond))
    {
      if (cond_is_first)
	loop = fold_build3_loc (start_locus, COND_EXPR,
				void_type_node, cond, stmt_list,
				build_empty_stmt (start_locus));
      else
	loop = stmt_list;
    }
  else
    {
      location_t loc = start_locus;
      if (!cond || integer_nonzerop (cond))
	loc = EXPR_LOCATION (expr_first (body));
      if (loc == UNKNOWN_LOCATION)
	loc = start_locus;
      loop = build1_loc (loc, LOOP_EXPR, void_type_node, stmt_list);
    }

  stmt_list = NULL;
  append_to_statement_list (loop, &stmt_list);
  finish_bc_block (&stmt_list, bc_break, blab);
  if (!stmt_list)
    stmt_list = build_empty_stmt (start_locus);

  *stmt_p = stmt_list;
}

/* Genericize a FOR_STMT node *STMT_P.  */

static void
genericize_for_stmt (tree *stmt_p, int *walk_subtrees, void *data)
{
  tree stmt = *stmt_p;
  tree expr = NULL;
  tree loop;
  tree init = FOR_INIT_STMT (stmt);

  if (init)
    {
      cp_walk_tree (&init, cp_genericize_r, data, NULL);
      append_to_statement_list (init, &expr);
    }

  genericize_cp_loop (&loop, EXPR_LOCATION (stmt), FOR_COND (stmt),
		      FOR_BODY (stmt), FOR_EXPR (stmt), 1, walk_subtrees, data);
  append_to_statement_list (loop, &expr);
  if (expr == NULL_TREE)
    expr = loop;
  *stmt_p = expr;
}

/* Genericize a WHILE_STMT node *STMT_P.  */

static void
genericize_while_stmt (tree *stmt_p, int *walk_subtrees, void *data)
{
  tree stmt = *stmt_p;
  genericize_cp_loop (stmt_p, EXPR_LOCATION (stmt), WHILE_COND (stmt),
		      WHILE_BODY (stmt), NULL_TREE, 1, walk_subtrees, data);
}

/* Genericize a DO_STMT node *STMT_P.  */

static void
genericize_do_stmt (tree *stmt_p, int *walk_subtrees, void *data)
{
  tree stmt = *stmt_p;
  genericize_cp_loop (stmt_p, EXPR_LOCATION (stmt), DO_COND (stmt),
		      DO_BODY (stmt), NULL_TREE, 0, walk_subtrees, data);
}

/* Genericize a SWITCH_STMT node *STMT_P by turning it into a SWITCH_EXPR.  */

static void
genericize_switch_stmt (tree *stmt_p, int *walk_subtrees, void *data)
{
  tree stmt = *stmt_p;
  tree break_block, body, cond, type;
  location_t stmt_locus = EXPR_LOCATION (stmt);

  break_block = begin_bc_block (bc_break, stmt_locus);

  body = SWITCH_STMT_BODY (stmt);
  if (!body)
    body = build_empty_stmt (stmt_locus);
  cond = SWITCH_STMT_COND (stmt);
  type = SWITCH_STMT_TYPE (stmt);

  cp_walk_tree (&body, cp_genericize_r, data, NULL);
  cp_walk_tree (&cond, cp_genericize_r, data, NULL);
  cp_walk_tree (&type, cp_genericize_r, data, NULL);
  *walk_subtrees = 0;

  *stmt_p = build3_loc (stmt_locus, SWITCH_EXPR, type, cond, body, NULL_TREE);
  finish_bc_block (stmt_p, bc_break, break_block);
}

/* Genericize a CONTINUE_STMT node *STMT_P.  */

static void
genericize_continue_stmt (tree *stmt_p)
{
  tree stmt_list = NULL;
  tree pred = build_predict_expr (PRED_CONTINUE, NOT_TAKEN);
  tree label = get_bc_label (bc_continue);
  location_t location = EXPR_LOCATION (*stmt_p);
  tree jump = build1_loc (location, GOTO_EXPR, void_type_node, label);
  append_to_statement_list_force (pred, &stmt_list);
  append_to_statement_list (jump, &stmt_list);
  *stmt_p = stmt_list;
}

/* Genericize a BREAK_STMT node *STMT_P.  */

static void
genericize_break_stmt (tree *stmt_p)
{
  tree label = get_bc_label (bc_break);
  location_t location = EXPR_LOCATION (*stmt_p);
  *stmt_p = build1_loc (location, GOTO_EXPR, void_type_node, label);
}

/* Genericize a OMP_FOR node *STMT_P.  */

static void
genericize_omp_for_stmt (tree *stmt_p, int *walk_subtrees, void *data)
{
  tree stmt = *stmt_p;
  location_t locus = EXPR_LOCATION (stmt);
  tree clab = begin_bc_block (bc_continue, locus);

  cp_walk_tree (&OMP_FOR_BODY (stmt), cp_genericize_r, data, NULL);
  if (TREE_CODE (stmt) != OMP_TASKLOOP)
    cp_walk_tree (&OMP_FOR_CLAUSES (stmt), cp_genericize_r, data, NULL);
  cp_walk_tree (&OMP_FOR_INIT (stmt), cp_genericize_r, data, NULL);
  cp_walk_tree (&OMP_FOR_COND (stmt), cp_genericize_r, data, NULL);
  cp_walk_tree (&OMP_FOR_INCR (stmt), cp_genericize_r, data, NULL);
  cp_walk_tree (&OMP_FOR_PRE_BODY (stmt), cp_genericize_r, data, NULL);
  *walk_subtrees = 0;

  finish_bc_block (&OMP_FOR_BODY (stmt), bc_continue, clab);
}

/* Hook into the middle of gimplifying an OMP_FOR node.  */

static enum gimplify_status
cp_gimplify_omp_for (tree *expr_p, gimple_seq *pre_p)
{
  tree for_stmt = *expr_p;
  gimple_seq seq = NULL;

  /* Protect ourselves from recursion.  */
  if (OMP_FOR_GIMPLIFYING_P (for_stmt))
    return GS_UNHANDLED;
  OMP_FOR_GIMPLIFYING_P (for_stmt) = 1;

  gimplify_and_add (for_stmt, &seq);
  gimple_seq_add_seq (pre_p, seq);

  OMP_FOR_GIMPLIFYING_P (for_stmt) = 0;

  return GS_ALL_DONE;
}

/*  Gimplify an EXPR_STMT node.  */

static void
gimplify_expr_stmt (tree *stmt_p)
{
  tree stmt = EXPR_STMT_EXPR (*stmt_p);

  if (stmt == error_mark_node)
    stmt = NULL;

  /* Gimplification of a statement expression will nullify the
     statement if all its side effects are moved to *PRE_P and *POST_P.

     In this case we will not want to emit the gimplified statement.
     However, we may still want to emit a warning, so we do that before
     gimplification.  */
  if (stmt && warn_unused_value)
    {
      if (!TREE_SIDE_EFFECTS (stmt))
	{
	  if (!IS_EMPTY_STMT (stmt)
	      && !VOID_TYPE_P (TREE_TYPE (stmt))
	      && !TREE_NO_WARNING (stmt))
	    warning (OPT_Wunused_value, "statement with no effect");
	}
      else
	warn_if_unused_value (stmt, input_location);
    }

  if (stmt == NULL_TREE)
    stmt = alloc_stmt_list ();

  *stmt_p = stmt;
}

/* Gimplify initialization from an AGGR_INIT_EXPR.  */

static void
cp_gimplify_init_expr (tree *expr_p)
{
  tree from = TREE_OPERAND (*expr_p, 1);
  tree to = TREE_OPERAND (*expr_p, 0);
  tree t;

  /* What about code that pulls out the temp and uses it elsewhere?  I
     think that such code never uses the TARGET_EXPR as an initializer.  If
     I'm wrong, we'll abort because the temp won't have any RTL.  In that
     case, I guess we'll need to replace references somehow.  */
  if (TREE_CODE (from) == TARGET_EXPR)
    from = TARGET_EXPR_INITIAL (from);

  /* Look through any COMPOUND_EXPRs, since build_compound_expr pushes them
     inside the TARGET_EXPR.  */
  for (t = from; t; )
    {
      tree sub = TREE_CODE (t) == COMPOUND_EXPR ? TREE_OPERAND (t, 0) : t;

      /* If we are initializing from an AGGR_INIT_EXPR, drop the INIT_EXPR and
	 replace the slot operand with our target.

	 Should we add a target parm to gimplify_expr instead?  No, as in this
	 case we want to replace the INIT_EXPR.  */
      if (TREE_CODE (sub) == AGGR_INIT_EXPR
	  || TREE_CODE (sub) == VEC_INIT_EXPR)
	{
	  if (TREE_CODE (sub) == AGGR_INIT_EXPR)
	    AGGR_INIT_EXPR_SLOT (sub) = to;
	  else
	    VEC_INIT_EXPR_SLOT (sub) = to;
	  *expr_p = from;

	  /* The initialization is now a side-effect, so the container can
	     become void.  */
	  if (from != sub)
	    TREE_TYPE (from) = void_type_node;
	}

      if (cxx_dialect >= cxx14 && TREE_CODE (sub) == CONSTRUCTOR)
	/* Handle aggregate NSDMI.  */
	replace_placeholders (sub, to);

      if (t == sub)
	break;
      else
	t = TREE_OPERAND (t, 1);
    }

}

/* Gimplify a MUST_NOT_THROW_EXPR.  */

static enum gimplify_status
gimplify_must_not_throw_expr (tree *expr_p, gimple_seq *pre_p)
{
  tree stmt = *expr_p;
  tree temp = voidify_wrapper_expr (stmt, NULL);
  tree body = TREE_OPERAND (stmt, 0);
  gimple_seq try_ = NULL;
  gimple_seq catch_ = NULL;
  gimple *mnt;

  gimplify_and_add (body, &try_);
  mnt = gimple_build_eh_must_not_throw (terminate_node);
  gimple_seq_add_stmt_without_update (&catch_, mnt);
  mnt = gimple_build_try (try_, catch_, GIMPLE_TRY_CATCH);

  gimple_seq_add_stmt_without_update (pre_p, mnt);
  if (temp)
    {
      *expr_p = temp;
      return GS_OK;
    }

  *expr_p = NULL;
  return GS_ALL_DONE;
}

/* Return TRUE if an operand (OP) of a given TYPE being copied is
   really just an empty class copy.

   Check that the operand has a simple form so that TARGET_EXPRs and
   non-empty CONSTRUCTORs get reduced properly, and we leave the
   return slot optimization alone because it isn't a copy.  */

static bool
simple_empty_class_p (tree type, tree op)
{
  return
    ((TREE_CODE (op) == COMPOUND_EXPR
      && simple_empty_class_p (type, TREE_OPERAND (op, 1)))
     || is_gimple_lvalue (op)
     || INDIRECT_REF_P (op)
     || (TREE_CODE (op) == CONSTRUCTOR
	 && CONSTRUCTOR_NELTS (op) == 0
	 && !TREE_CLOBBER_P (op))
     || (TREE_CODE (op) == CALL_EXPR
	 && !CALL_EXPR_RETURN_SLOT_OPT (op)))
    && is_really_empty_class (type);
}

/* Returns true if evaluating E as an lvalue has side-effects;
   specifically, a volatile lvalue has TREE_SIDE_EFFECTS, but it doesn't really
   have side-effects until there is a read or write through it.  */

static bool
lvalue_has_side_effects (tree e)
{
  if (!TREE_SIDE_EFFECTS (e))
    return false;
  while (handled_component_p (e))
    {
      if (TREE_CODE (e) == ARRAY_REF
	  && TREE_SIDE_EFFECTS (TREE_OPERAND (e, 1)))
	return true;
      e = TREE_OPERAND (e, 0);
    }
  if (DECL_P (e))
    /* Just naming a variable has no side-effects.  */
    return false;
  else if (INDIRECT_REF_P (e))
    /* Similarly, indirection has no side-effects.  */
    return TREE_SIDE_EFFECTS (TREE_OPERAND (e, 0));
  else
    /* For anything else, trust TREE_SIDE_EFFECTS.  */
    return TREE_SIDE_EFFECTS (e);
}

/* Do C++-specific gimplification.  Args are as for gimplify_expr.  */

int
cp_gimplify_expr (tree *expr_p, gimple_seq *pre_p, gimple_seq *post_p)
{
  int saved_stmts_are_full_exprs_p = 0;
  enum tree_code code = TREE_CODE (*expr_p);
  enum gimplify_status ret;

  if (STATEMENT_CODE_P (code))
    {
      saved_stmts_are_full_exprs_p = stmts_are_full_exprs_p ();
      current_stmt_tree ()->stmts_are_full_exprs_p
	= STMT_IS_FULL_EXPR_P (*expr_p);
    }

  switch (code)
    {
    case AGGR_INIT_EXPR:
      simplify_aggr_init_expr (expr_p);
      ret = GS_OK;
      break;

    case VEC_INIT_EXPR:
      {
	location_t loc = input_location;
	tree init = VEC_INIT_EXPR_INIT (*expr_p);
	int from_array = (init && TREE_CODE (TREE_TYPE (init)) == ARRAY_TYPE);
	gcc_assert (EXPR_HAS_LOCATION (*expr_p));
	input_location = EXPR_LOCATION (*expr_p);
	*expr_p = build_vec_init (VEC_INIT_EXPR_SLOT (*expr_p), NULL_TREE,
				  init, VEC_INIT_EXPR_VALUE_INIT (*expr_p),
				  from_array,
				  tf_warning_or_error);
	cp_genericize_tree (expr_p);
	ret = GS_OK;
	input_location = loc;
      }
      break;

    case THROW_EXPR:
      /* FIXME communicate throw type to back end, probably by moving
	 THROW_EXPR into ../tree.def.  */
      *expr_p = TREE_OPERAND (*expr_p, 0);
      ret = GS_OK;
      break;

    case MUST_NOT_THROW_EXPR:
      ret = gimplify_must_not_throw_expr (expr_p, pre_p);
      break;

      /* We used to do this for MODIFY_EXPR as well, but that's unsafe; the
	 LHS of an assignment might also be involved in the RHS, as in bug
	 25979.  */
    case INIT_EXPR:
      if (fn_contains_cilk_spawn_p (cfun))
	{
	  if (cilk_cp_detect_spawn_and_unwrap (expr_p))
	    {
	      cilk_cp_gimplify_call_params_in_spawned_fn (expr_p,
							  pre_p, post_p);
	      return (enum gimplify_status) gimplify_cilk_spawn (expr_p);
	    }
	  if (seen_error () && contains_cilk_spawn_stmt (*expr_p))
	    return GS_ERROR;
	}

      cp_gimplify_init_expr (expr_p);
      if (TREE_CODE (*expr_p) != INIT_EXPR)
	return GS_OK;
      /* Otherwise fall through.  */
    case MODIFY_EXPR:
    modify_expr_case:
      {
	if (fn_contains_cilk_spawn_p (cfun)
	    && cilk_cp_detect_spawn_and_unwrap (expr_p)
	    && !seen_error ())
	  {
	    cilk_cp_gimplify_call_params_in_spawned_fn (expr_p, pre_p, post_p);
	    return (enum gimplify_status) gimplify_cilk_spawn (expr_p);
	  }
	/* If the back end isn't clever enough to know that the lhs and rhs
	   types are the same, add an explicit conversion.  */
	tree op0 = TREE_OPERAND (*expr_p, 0);
	tree op1 = TREE_OPERAND (*expr_p, 1);

	if (!error_operand_p (op0)
	    && !error_operand_p (op1)
	    && (TYPE_STRUCTURAL_EQUALITY_P (TREE_TYPE (op0))
		|| TYPE_STRUCTURAL_EQUALITY_P (TREE_TYPE (op1)))
	    && !useless_type_conversion_p (TREE_TYPE (op1), TREE_TYPE (op0)))
	  TREE_OPERAND (*expr_p, 1) = build1 (VIEW_CONVERT_EXPR,
					      TREE_TYPE (op0), op1);

	else if (simple_empty_class_p (TREE_TYPE (op0), op1))
	  {
	    /* Remove any copies of empty classes.  Also drop volatile
	       variables on the RHS to avoid infinite recursion from
	       gimplify_expr trying to load the value.  */
	    if (TREE_SIDE_EFFECTS (op1))
	      {
		if (TREE_THIS_VOLATILE (op1)
		    && (REFERENCE_CLASS_P (op1) || DECL_P (op1)))
		  op1 = build_fold_addr_expr (op1);

		gimplify_and_add (op1, pre_p);
	      }
	    gimplify_expr (&TREE_OPERAND (*expr_p, 0), pre_p, post_p,
			   is_gimple_lvalue, fb_lvalue);
	    *expr_p = TREE_OPERAND (*expr_p, 0);
	  }
	/* P0145 says that the RHS is sequenced before the LHS.
	   gimplify_modify_expr gimplifies the RHS before the LHS, but that
	   isn't quite strong enough in two cases:

	   1) gimplify.c wants to leave a CALL_EXPR on the RHS, which would
	   mean it's evaluated after the LHS.

	   2) the value calculation of the RHS is also sequenced before the
	   LHS, so for scalar assignment we need to preevaluate if the
	   RHS could be affected by LHS side-effects even if it has no
	   side-effects of its own.  We don't need this for classes because
	   class assignment takes its RHS by reference.  */
       else if (flag_strong_eval_order > 1
                && TREE_CODE (*expr_p) == MODIFY_EXPR
                && lvalue_has_side_effects (op0)
		&& (TREE_CODE (op1) == CALL_EXPR
		    || (SCALAR_TYPE_P (TREE_TYPE (op1))
			&& !TREE_CONSTANT (op1))))
	 TREE_OPERAND (*expr_p, 1) = get_formal_tmp_var (op1, pre_p);
      }
      ret = GS_OK;
      break;

    case EMPTY_CLASS_EXPR:
      /* We create an empty CONSTRUCTOR with RECORD_TYPE.  */
      *expr_p = build_constructor (TREE_TYPE (*expr_p), NULL);
      ret = GS_OK;
      break;

    case BASELINK:
      *expr_p = BASELINK_FUNCTIONS (*expr_p);
      ret = GS_OK;
      break;

    case TRY_BLOCK:
      genericize_try_block (expr_p);
      ret = GS_OK;
      break;

    case HANDLER:
      genericize_catch_block (expr_p);
      ret = GS_OK;
      break;

    case EH_SPEC_BLOCK:
      genericize_eh_spec_block (expr_p);
      ret = GS_OK;
      break;

    case USING_STMT:
      gcc_unreachable ();

    case FOR_STMT:
    case WHILE_STMT:
    case DO_STMT:
    case SWITCH_STMT:
    case CONTINUE_STMT:
    case BREAK_STMT:
      gcc_unreachable ();

    case OMP_FOR:
    case OMP_SIMD:
    case OMP_DISTRIBUTE:
    case OMP_TASKLOOP:
      ret = cp_gimplify_omp_for (expr_p, pre_p);
      break;

    case EXPR_STMT:
      gimplify_expr_stmt (expr_p);
      ret = GS_OK;
      break;

    case UNARY_PLUS_EXPR:
      {
	tree arg = TREE_OPERAND (*expr_p, 0);
	tree type = TREE_TYPE (*expr_p);
	*expr_p = (TREE_TYPE (arg) != type) ? fold_convert (type, arg)
					    : arg;
	ret = GS_OK;
      }
      break;

    case CILK_SPAWN_STMT:
      gcc_assert(fn_contains_cilk_spawn_p (cfun)
		 && cilk_cp_detect_spawn_and_unwrap (expr_p));

      if (!seen_error ())
	{
	  cilk_cp_gimplify_call_params_in_spawned_fn (expr_p, pre_p, post_p);
	  return (enum gimplify_status) gimplify_cilk_spawn (expr_p);
	}
      return GS_ERROR;

    case CALL_EXPR:
      if (fn_contains_cilk_spawn_p (cfun)
	  && cilk_cp_detect_spawn_and_unwrap (expr_p)
	  && !seen_error ())
	{
	  cilk_cp_gimplify_call_params_in_spawned_fn (expr_p, pre_p, post_p);
	  return (enum gimplify_status) gimplify_cilk_spawn (expr_p);
	}
      /* DR 1030 says that we need to evaluate the elements of an
	 initializer-list in forward order even when it's used as arguments to
	 a constructor.  So if the target wants to evaluate them in reverse
	 order and there's more than one argument other than 'this', gimplify
	 them in order.  */
      ret = GS_OK;
      if (PUSH_ARGS_REVERSED && CALL_EXPR_LIST_INIT_P (*expr_p)
	  && call_expr_nargs (*expr_p) > 2)
	{
	  int nargs = call_expr_nargs (*expr_p);
	  location_t loc = EXPR_LOC_OR_LOC (*expr_p, input_location);
	  for (int i = 1; i < nargs; ++i)
	    {
	      enum gimplify_status t
		= gimplify_arg (&CALL_EXPR_ARG (*expr_p, i), pre_p, loc);
	      if (t == GS_ERROR)
		ret = GS_ERROR;
	    }
	}
<<<<<<< HEAD
=======
      else if (flag_strong_eval_order
	       && !CALL_EXPR_OPERATOR_SYNTAX (*expr_p))
	{
	  /* If flag_strong_eval_order, evaluate the object argument first.  */
	  tree fntype = TREE_TYPE (CALL_EXPR_FN (*expr_p));
	  if (POINTER_TYPE_P (fntype))
	    fntype = TREE_TYPE (fntype);
	  if (TREE_CODE (fntype) == METHOD_TYPE)
	    {
	      enum gimplify_status t
		= gimplify_arg (&CALL_EXPR_ARG (*expr_p, 0), pre_p, loc);
	      if (t == GS_ERROR)
		ret = GS_ERROR;
	    }
	}
>>>>>>> a60a5d31
      break;

    case RETURN_EXPR:
      if (TREE_OPERAND (*expr_p, 0)
	  && (TREE_CODE (TREE_OPERAND (*expr_p, 0)) == INIT_EXPR
	      || TREE_CODE (TREE_OPERAND (*expr_p, 0)) == MODIFY_EXPR))
	{
	  expr_p = &TREE_OPERAND (*expr_p, 0);
	  code = TREE_CODE (*expr_p);
	  /* Avoid going through the INIT_EXPR case, which can
	     degrade INIT_EXPRs into AGGR_INIT_EXPRs.  */
	  goto modify_expr_case;
	}
      /* Fall through.  */

    default:
      ret = (enum gimplify_status) c_gimplify_expr (expr_p, pre_p, post_p);
      break;
    }

  /* Restore saved state.  */
  if (STATEMENT_CODE_P (code))
    current_stmt_tree ()->stmts_are_full_exprs_p
      = saved_stmts_are_full_exprs_p;

  return ret;
}

static inline bool
is_invisiref_parm (const_tree t)
{
  return ((TREE_CODE (t) == PARM_DECL || TREE_CODE (t) == RESULT_DECL)
	  && DECL_BY_REFERENCE (t));
}

/* Return true if the uid in both int tree maps are equal.  */

bool
cxx_int_tree_map_hasher::equal (cxx_int_tree_map *a, cxx_int_tree_map *b)
{
  return (a->uid == b->uid);
}

/* Hash a UID in a cxx_int_tree_map.  */

unsigned int
cxx_int_tree_map_hasher::hash (cxx_int_tree_map *item)
{
  return item->uid;
}

/* A stable comparison routine for use with splay trees and DECLs.  */

static int
splay_tree_compare_decl_uid (splay_tree_key xa, splay_tree_key xb)
{
  tree a = (tree) xa;
  tree b = (tree) xb;

  return DECL_UID (a) - DECL_UID (b);
}

/* OpenMP context during genericization.  */

struct cp_genericize_omp_taskreg
{
  bool is_parallel;
  bool default_shared;
  struct cp_genericize_omp_taskreg *outer;
  splay_tree variables;
};

/* Return true if genericization should try to determine if
   DECL is firstprivate or shared within task regions.  */

static bool
omp_var_to_track (tree decl)
{
  tree type = TREE_TYPE (decl);
  if (is_invisiref_parm (decl))
    type = TREE_TYPE (type);
  while (TREE_CODE (type) == ARRAY_TYPE)
    type = TREE_TYPE (type);
  if (type == error_mark_node || !CLASS_TYPE_P (type))
    return false;
  if (VAR_P (decl) && CP_DECL_THREAD_LOCAL_P (decl))
    return false;
  if (cxx_omp_predetermined_sharing (decl) != OMP_CLAUSE_DEFAULT_UNSPECIFIED)
    return false;
  return true;
}

/* Note DECL use in OpenMP region OMP_CTX during genericization.  */

static void
omp_cxx_notice_variable (struct cp_genericize_omp_taskreg *omp_ctx, tree decl)
{
  splay_tree_node n = splay_tree_lookup (omp_ctx->variables,
					 (splay_tree_key) decl);
  if (n == NULL)
    {
      int flags = OMP_CLAUSE_DEFAULT_SHARED;
      if (omp_ctx->outer)
	omp_cxx_notice_variable (omp_ctx->outer, decl);
      if (!omp_ctx->default_shared)
	{
	  struct cp_genericize_omp_taskreg *octx;

	  for (octx = omp_ctx->outer; octx; octx = octx->outer)
	    {
	      n = splay_tree_lookup (octx->variables, (splay_tree_key) decl);
	      if (n && n->value != OMP_CLAUSE_DEFAULT_SHARED)
		{
		  flags = OMP_CLAUSE_DEFAULT_FIRSTPRIVATE;
		  break;
		}
	      if (octx->is_parallel)
		break;
	    }
	  if (octx == NULL
	      && (TREE_CODE (decl) == PARM_DECL
		  || (!(TREE_STATIC (decl) || DECL_EXTERNAL (decl))
		      && DECL_CONTEXT (decl) == current_function_decl)))
	    flags = OMP_CLAUSE_DEFAULT_FIRSTPRIVATE;
	  if (flags == OMP_CLAUSE_DEFAULT_FIRSTPRIVATE)
	    {
	      /* DECL is implicitly determined firstprivate in
		 the current task construct.  Ensure copy ctor and
		 dtor are instantiated, because during gimplification
		 it will be already too late.  */
	      tree type = TREE_TYPE (decl);
	      if (is_invisiref_parm (decl))
		type = TREE_TYPE (type);
	      while (TREE_CODE (type) == ARRAY_TYPE)
		type = TREE_TYPE (type);
	      get_copy_ctor (type, tf_none);
	      get_dtor (type, tf_none);
	    }
	}
      splay_tree_insert (omp_ctx->variables, (splay_tree_key) decl, flags);
    }
}

/* Genericization context.  */

struct cp_genericize_data
{
  hash_set<tree> *p_set;
  vec<tree> bind_expr_stack;
  struct cp_genericize_omp_taskreg *omp_ctx;
  tree try_block;
  bool no_sanitize_p;
};

/* Perform any pre-gimplification folding of C++ front end trees to
   GENERIC.
   Note:  The folding of none-omp cases is something to move into
     the middle-end.  As for now we have most foldings only on GENERIC
     in fold-const, we need to perform this before transformation to
     GIMPLE-form.  */

static tree
cp_fold_r (tree *stmt_p, int *walk_subtrees, void *data)
{
  tree stmt;
  enum tree_code code;

  *stmt_p = stmt = cp_fold (*stmt_p);

  if (((hash_set<tree> *) data)->add (stmt))
    {
      /* Don't walk subtrees of stmts we've already walked once, otherwise
	 we can have exponential complexity with e.g. lots of nested
	 SAVE_EXPRs or TARGET_EXPRs.  cp_fold uses a cache and will return
	 always the same tree, which the first time cp_fold_r has been
	 called on it had the subtrees walked.  */
      *walk_subtrees = 0;
      return NULL;
    }

  code = TREE_CODE (stmt);
  if (code == OMP_FOR || code == OMP_SIMD || code == OMP_DISTRIBUTE
      || code == OMP_TASKLOOP || code == CILK_FOR || code == CILK_SIMD
      || code == OACC_LOOP)
    {
      tree x;
      int i, n;

      cp_walk_tree (&OMP_FOR_BODY (stmt), cp_fold_r, data, NULL);
      cp_walk_tree (&OMP_FOR_CLAUSES (stmt), cp_fold_r, data, NULL);
      cp_walk_tree (&OMP_FOR_INIT (stmt), cp_fold_r, data, NULL);
      x = OMP_FOR_COND (stmt);
      if (x && TREE_CODE_CLASS (TREE_CODE (x)) == tcc_comparison)
	{
	  cp_walk_tree (&TREE_OPERAND (x, 0), cp_fold_r, data, NULL);
	  cp_walk_tree (&TREE_OPERAND (x, 1), cp_fold_r, data, NULL);
	}
      else if (x && TREE_CODE (x) == TREE_VEC)
	{
	  n = TREE_VEC_LENGTH (x);
	  for (i = 0; i < n; i++)
	    {
	      tree o = TREE_VEC_ELT (x, i);
	      if (o && TREE_CODE_CLASS (TREE_CODE (o)) == tcc_comparison)
		cp_walk_tree (&TREE_OPERAND (o, 1), cp_fold_r, data, NULL);
	    }
	}
      x = OMP_FOR_INCR (stmt);
      if (x && TREE_CODE (x) == TREE_VEC)
	{
	  n = TREE_VEC_LENGTH (x);
	  for (i = 0; i < n; i++)
	    {
	      tree o = TREE_VEC_ELT (x, i);
	      if (o && TREE_CODE (o) == MODIFY_EXPR)
		o = TREE_OPERAND (o, 1);
	      if (o && (TREE_CODE (o) == PLUS_EXPR || TREE_CODE (o) == MINUS_EXPR
			|| TREE_CODE (o) == POINTER_PLUS_EXPR))
		{
		  cp_walk_tree (&TREE_OPERAND (o, 0), cp_fold_r, data, NULL);
		  cp_walk_tree (&TREE_OPERAND (o, 1), cp_fold_r, data, NULL);
		}
	    }
	}
      cp_walk_tree (&OMP_FOR_PRE_BODY (stmt), cp_fold_r, data, NULL);
      *walk_subtrees = 0;
    }

  return NULL;
}

/* Fold ALL the trees!  FIXME we should be able to remove this, but
   apparently that still causes optimization regressions.  */

void
cp_fold_function (tree fndecl)
{
  hash_set<tree> pset;
  cp_walk_tree (&DECL_SAVED_TREE (fndecl), cp_fold_r, &pset, NULL);
}

/* Perform any pre-gimplification lowering of C++ front end trees to
   GENERIC.  */

static tree
cp_genericize_r (tree *stmt_p, int *walk_subtrees, void *data)
{
  tree stmt = *stmt_p;
  struct cp_genericize_data *wtd = (struct cp_genericize_data *) data;
  hash_set<tree> *p_set = wtd->p_set;

  /* If in an OpenMP context, note var uses.  */
  if (__builtin_expect (wtd->omp_ctx != NULL, 0)
      && (VAR_P (stmt)
	  || TREE_CODE (stmt) == PARM_DECL
	  || TREE_CODE (stmt) == RESULT_DECL)
      && omp_var_to_track (stmt))
    omp_cxx_notice_variable (wtd->omp_ctx, stmt);

  /* Don't dereference parms in a thunk, pass the references through. */
  if ((TREE_CODE (stmt) == CALL_EXPR && CALL_FROM_THUNK_P (stmt))
      || (TREE_CODE (stmt) == AGGR_INIT_EXPR && AGGR_INIT_FROM_THUNK_P (stmt)))
    {
      *walk_subtrees = 0;
      return NULL;
    }

  /* Otherwise, do dereference invisible reference parms.  */
  if (is_invisiref_parm (stmt))
    {
      *stmt_p = convert_from_reference (stmt);
      *walk_subtrees = 0;
      return NULL;
    }

  /* Map block scope extern declarations to visible declarations with the
     same name and type in outer scopes if any.  */
  if (cp_function_chain->extern_decl_map
      && VAR_OR_FUNCTION_DECL_P (stmt)
      && DECL_EXTERNAL (stmt))
    {
      struct cxx_int_tree_map *h, in;
      in.uid = DECL_UID (stmt);
      h = cp_function_chain->extern_decl_map->find_with_hash (&in, in.uid);
      if (h)
	{
	  *stmt_p = h->to;
	  *walk_subtrees = 0;
	  return NULL;
	}
    }

  /* Other than invisiref parms, don't walk the same tree twice.  */
  if (p_set->contains (stmt))
    {
      *walk_subtrees = 0;
      return NULL_TREE;
    }

  if (TREE_CODE (stmt) == ADDR_EXPR
      && is_invisiref_parm (TREE_OPERAND (stmt, 0)))
    {
      /* If in an OpenMP context, note var uses.  */
      if (__builtin_expect (wtd->omp_ctx != NULL, 0)
	  && omp_var_to_track (TREE_OPERAND (stmt, 0)))
	omp_cxx_notice_variable (wtd->omp_ctx, TREE_OPERAND (stmt, 0));
      *stmt_p = fold_convert (TREE_TYPE (stmt), TREE_OPERAND (stmt, 0));
      *walk_subtrees = 0;
    }
  else if (TREE_CODE (stmt) == RETURN_EXPR
	   && TREE_OPERAND (stmt, 0)
	   && is_invisiref_parm (TREE_OPERAND (stmt, 0)))
    /* Don't dereference an invisiref RESULT_DECL inside a RETURN_EXPR.  */
    *walk_subtrees = 0;
  else if (TREE_CODE (stmt) == OMP_CLAUSE)
    switch (OMP_CLAUSE_CODE (stmt))
      {
      case OMP_CLAUSE_LASTPRIVATE:
	/* Don't dereference an invisiref in OpenMP clauses.  */
	if (is_invisiref_parm (OMP_CLAUSE_DECL (stmt)))
	  {
	    *walk_subtrees = 0;
	    if (OMP_CLAUSE_LASTPRIVATE_STMT (stmt))
	      cp_walk_tree (&OMP_CLAUSE_LASTPRIVATE_STMT (stmt),
			    cp_genericize_r, data, NULL);
	  }
	break;
      case OMP_CLAUSE_PRIVATE:
	/* Don't dereference an invisiref in OpenMP clauses.  */
	if (is_invisiref_parm (OMP_CLAUSE_DECL (stmt)))
	  *walk_subtrees = 0;
	else if (wtd->omp_ctx != NULL)
	  {
	    /* Private clause doesn't cause any references to the
	       var in outer contexts, avoid calling
	       omp_cxx_notice_variable for it.  */
	    struct cp_genericize_omp_taskreg *old = wtd->omp_ctx;
	    wtd->omp_ctx = NULL;
	    cp_walk_tree (&OMP_CLAUSE_DECL (stmt), cp_genericize_r,
			  data, NULL);
	    wtd->omp_ctx = old;
	    *walk_subtrees = 0;
	  }
	break;
      case OMP_CLAUSE_SHARED:
      case OMP_CLAUSE_FIRSTPRIVATE:
      case OMP_CLAUSE_COPYIN:
      case OMP_CLAUSE_COPYPRIVATE:
	/* Don't dereference an invisiref in OpenMP clauses.  */
	if (is_invisiref_parm (OMP_CLAUSE_DECL (stmt)))
	  *walk_subtrees = 0;
	break;
      case OMP_CLAUSE_REDUCTION:
	/* Don't dereference an invisiref in reduction clause's
	   OMP_CLAUSE_DECL either.  OMP_CLAUSE_REDUCTION_{INIT,MERGE}
	   still needs to be genericized.  */
	if (is_invisiref_parm (OMP_CLAUSE_DECL (stmt)))
	  {
	    *walk_subtrees = 0;
	    if (OMP_CLAUSE_REDUCTION_INIT (stmt))
	      cp_walk_tree (&OMP_CLAUSE_REDUCTION_INIT (stmt),
			    cp_genericize_r, data, NULL);
	    if (OMP_CLAUSE_REDUCTION_MERGE (stmt))
	      cp_walk_tree (&OMP_CLAUSE_REDUCTION_MERGE (stmt),
			    cp_genericize_r, data, NULL);
	  }
	break;
      default:
	break;
      }
  else if (IS_TYPE_OR_DECL_P (stmt))
    *walk_subtrees = 0;

  /* Due to the way voidify_wrapper_expr is written, we don't get a chance
     to lower this construct before scanning it, so we need to lower these
     before doing anything else.  */
  else if (TREE_CODE (stmt) == CLEANUP_STMT)
    *stmt_p = build2_loc (EXPR_LOCATION (stmt),
			  CLEANUP_EH_ONLY (stmt) ? TRY_CATCH_EXPR
						 : TRY_FINALLY_EXPR,
			  void_type_node,
			  CLEANUP_BODY (stmt),
			  CLEANUP_EXPR (stmt));

  else if (TREE_CODE (stmt) == IF_STMT)
    {
      genericize_if_stmt (stmt_p);
      /* *stmt_p has changed, tail recurse to handle it again.  */
      return cp_genericize_r (stmt_p, walk_subtrees, data);
    }

  /* COND_EXPR might have incompatible types in branches if one or both
     arms are bitfields.  Fix it up now.  */
  else if (TREE_CODE (stmt) == COND_EXPR)
    {
      tree type_left
	= (TREE_OPERAND (stmt, 1)
	   ? is_bitfield_expr_with_lowered_type (TREE_OPERAND (stmt, 1))
	   : NULL_TREE);
      tree type_right
	= (TREE_OPERAND (stmt, 2)
	   ? is_bitfield_expr_with_lowered_type (TREE_OPERAND (stmt, 2))
	   : NULL_TREE);
      if (type_left
	  && !useless_type_conversion_p (TREE_TYPE (stmt),
					 TREE_TYPE (TREE_OPERAND (stmt, 1))))
	{
	  TREE_OPERAND (stmt, 1)
	    = fold_convert (type_left, TREE_OPERAND (stmt, 1));
	  gcc_assert (useless_type_conversion_p (TREE_TYPE (stmt),
						 type_left));
	}
      if (type_right
	  && !useless_type_conversion_p (TREE_TYPE (stmt),
					 TREE_TYPE (TREE_OPERAND (stmt, 2))))
	{
	  TREE_OPERAND (stmt, 2)
	    = fold_convert (type_right, TREE_OPERAND (stmt, 2));
	  gcc_assert (useless_type_conversion_p (TREE_TYPE (stmt),
						 type_right));
	}
    }

  else if (TREE_CODE (stmt) == BIND_EXPR)
    {
      if (__builtin_expect (wtd->omp_ctx != NULL, 0))
	{
	  tree decl;
	  for (decl = BIND_EXPR_VARS (stmt); decl; decl = DECL_CHAIN (decl))
	    if (VAR_P (decl)
		&& !DECL_EXTERNAL (decl)
		&& omp_var_to_track (decl))
	      {
		splay_tree_node n
		  = splay_tree_lookup (wtd->omp_ctx->variables,
				       (splay_tree_key) decl);
		if (n == NULL)
		  splay_tree_insert (wtd->omp_ctx->variables,
				     (splay_tree_key) decl,
				     TREE_STATIC (decl)
				     ? OMP_CLAUSE_DEFAULT_SHARED
				     : OMP_CLAUSE_DEFAULT_PRIVATE);
	      }
	}
      if (flag_sanitize
	  & (SANITIZE_NULL | SANITIZE_ALIGNMENT | SANITIZE_VPTR))
	{
	  /* The point here is to not sanitize static initializers.  */
	  bool no_sanitize_p = wtd->no_sanitize_p;
	  wtd->no_sanitize_p = true;
	  for (tree decl = BIND_EXPR_VARS (stmt);
	       decl;
	       decl = DECL_CHAIN (decl))
	    if (VAR_P (decl)
		&& TREE_STATIC (decl)
		&& DECL_INITIAL (decl))
	      cp_walk_tree (&DECL_INITIAL (decl), cp_genericize_r, data, NULL);
	  wtd->no_sanitize_p = no_sanitize_p;
	}
      wtd->bind_expr_stack.safe_push (stmt);
      cp_walk_tree (&BIND_EXPR_BODY (stmt),
		    cp_genericize_r, data, NULL);
      wtd->bind_expr_stack.pop ();
    }

  else if (TREE_CODE (stmt) == USING_STMT)
    {
      tree block = NULL_TREE;

      /* Get the innermost inclosing GIMPLE_BIND that has a non NULL
         BLOCK, and append an IMPORTED_DECL to its
	 BLOCK_VARS chained list.  */
      if (wtd->bind_expr_stack.exists ())
	{
	  int i;
	  for (i = wtd->bind_expr_stack.length () - 1; i >= 0; i--)
	    if ((block = BIND_EXPR_BLOCK (wtd->bind_expr_stack[i])))
	      break;
	}
      if (block)
	{
	  tree using_directive;
	  gcc_assert (TREE_OPERAND (stmt, 0));

	  using_directive = make_node (IMPORTED_DECL);
	  TREE_TYPE (using_directive) = void_type_node;

	  IMPORTED_DECL_ASSOCIATED_DECL (using_directive)
	    = TREE_OPERAND (stmt, 0);
	  DECL_CHAIN (using_directive) = BLOCK_VARS (block);
	  BLOCK_VARS (block) = using_directive;
	}
      /* The USING_STMT won't appear in GENERIC.  */
      *stmt_p = build1 (NOP_EXPR, void_type_node, integer_zero_node);
      *walk_subtrees = 0;
    }

  else if (TREE_CODE (stmt) == DECL_EXPR
	   && TREE_CODE (DECL_EXPR_DECL (stmt)) == USING_DECL)
    {
      /* Using decls inside DECL_EXPRs are just dropped on the floor.  */
      *stmt_p = build1 (NOP_EXPR, void_type_node, integer_zero_node);
      *walk_subtrees = 0;
    }
  else if (TREE_CODE (stmt) == DECL_EXPR)
    {
      tree d = DECL_EXPR_DECL (stmt);
      if (TREE_CODE (d) == VAR_DECL)
	{
	  gcc_assert (CP_DECL_THREAD_LOCAL_P (d) == DECL_THREAD_LOCAL_P (d));
	  /* User var initializers should be genericized during containing
	     BIND_EXPR genericization when walk_tree walks DECL_INITIAL
	     of BIND_EXPR_VARS.  Artificial temporaries might not be
	     mentioned there though, so walk them now.  */
	  if (DECL_ARTIFICIAL (d) && !TREE_STATIC (d) && DECL_INITIAL (d))
	    cp_walk_tree (&DECL_INITIAL (d), cp_genericize_r, data, NULL);
	}
    }
  else if (TREE_CODE (stmt) == OMP_PARALLEL
	   || TREE_CODE (stmt) == OMP_TASK
	   || TREE_CODE (stmt) == OMP_TASKLOOP)
    {
      struct cp_genericize_omp_taskreg omp_ctx;
      tree c, decl;
      splay_tree_node n;

      *walk_subtrees = 0;
      cp_walk_tree (&OMP_CLAUSES (stmt), cp_genericize_r, data, NULL);
      omp_ctx.is_parallel = TREE_CODE (stmt) == OMP_PARALLEL;
      omp_ctx.default_shared = omp_ctx.is_parallel;
      omp_ctx.outer = wtd->omp_ctx;
      omp_ctx.variables = splay_tree_new (splay_tree_compare_decl_uid, 0, 0);
      wtd->omp_ctx = &omp_ctx;
      for (c = OMP_CLAUSES (stmt); c; c = OMP_CLAUSE_CHAIN (c))
	switch (OMP_CLAUSE_CODE (c))
	  {
	  case OMP_CLAUSE_SHARED:
	  case OMP_CLAUSE_PRIVATE:
	  case OMP_CLAUSE_FIRSTPRIVATE:
	  case OMP_CLAUSE_LASTPRIVATE:
	    decl = OMP_CLAUSE_DECL (c);
	    if (decl == error_mark_node || !omp_var_to_track (decl))
	      break;
	    n = splay_tree_lookup (omp_ctx.variables, (splay_tree_key) decl);
	    if (n != NULL)
	      break;
	    splay_tree_insert (omp_ctx.variables, (splay_tree_key) decl,
			       OMP_CLAUSE_CODE (c) == OMP_CLAUSE_SHARED
			       ? OMP_CLAUSE_DEFAULT_SHARED
			       : OMP_CLAUSE_DEFAULT_PRIVATE);
	    if (OMP_CLAUSE_CODE (c) != OMP_CLAUSE_PRIVATE
		&& omp_ctx.outer)
	      omp_cxx_notice_variable (omp_ctx.outer, decl);
	    break;
	  case OMP_CLAUSE_DEFAULT:
	    if (OMP_CLAUSE_DEFAULT_KIND (c) == OMP_CLAUSE_DEFAULT_SHARED)
	      omp_ctx.default_shared = true;
	  default:
	    break;
	  }
      if (TREE_CODE (stmt) == OMP_TASKLOOP)
	genericize_omp_for_stmt (stmt_p, walk_subtrees, data);
      else
	cp_walk_tree (&OMP_BODY (stmt), cp_genericize_r, data, NULL);
      wtd->omp_ctx = omp_ctx.outer;
      splay_tree_delete (omp_ctx.variables);
    }
  else if (TREE_CODE (stmt) == TRY_BLOCK)
    {
      *walk_subtrees = 0;
      tree try_block = wtd->try_block;
      wtd->try_block = stmt;
      cp_walk_tree (&TRY_STMTS (stmt), cp_genericize_r, data, NULL);
      wtd->try_block = try_block;
      cp_walk_tree (&TRY_HANDLERS (stmt), cp_genericize_r, data, NULL);
    }
  else if (TREE_CODE (stmt) == MUST_NOT_THROW_EXPR)
    {
      /* MUST_NOT_THROW_COND might be something else with TM.  */
      if (MUST_NOT_THROW_COND (stmt) == NULL_TREE)
	{
	  *walk_subtrees = 0;
	  tree try_block = wtd->try_block;
	  wtd->try_block = stmt;
	  cp_walk_tree (&TREE_OPERAND (stmt, 0), cp_genericize_r, data, NULL);
	  wtd->try_block = try_block;
	}
    }
  else if (TREE_CODE (stmt) == THROW_EXPR)
    {
      location_t loc = location_of (stmt);
      if (TREE_NO_WARNING (stmt))
	/* Never mind.  */;
      else if (wtd->try_block)
	{
	  if (TREE_CODE (wtd->try_block) == MUST_NOT_THROW_EXPR
	      && warning_at (loc, OPT_Wterminate,
			     "throw will always call terminate()")
	      && cxx_dialect >= cxx11
	      && DECL_DESTRUCTOR_P (current_function_decl))
	    inform (loc, "in C++11 destructors default to noexcept");
	}
      else
	{
	  if (warn_cxx11_compat && cxx_dialect < cxx11
	      && DECL_DESTRUCTOR_P (current_function_decl)
	      && (TYPE_RAISES_EXCEPTIONS (TREE_TYPE (current_function_decl))
		  == NULL_TREE)
	      && (get_defaulted_eh_spec (current_function_decl)
		  == empty_except_spec))
	    warning_at (loc, OPT_Wc__11_compat,
			"in C++11 this throw will terminate because "
			"destructors default to noexcept");
	}
    }
  else if (TREE_CODE (stmt) == CONVERT_EXPR)
    gcc_assert (!CONVERT_EXPR_VBASE_PATH (stmt));
  else if (TREE_CODE (stmt) == FOR_STMT)
    genericize_for_stmt (stmt_p, walk_subtrees, data);
  else if (TREE_CODE (stmt) == WHILE_STMT)
    genericize_while_stmt (stmt_p, walk_subtrees, data);
  else if (TREE_CODE (stmt) == DO_STMT)
    genericize_do_stmt (stmt_p, walk_subtrees, data);
  else if (TREE_CODE (stmt) == SWITCH_STMT)
    genericize_switch_stmt (stmt_p, walk_subtrees, data);
  else if (TREE_CODE (stmt) == CONTINUE_STMT)
    genericize_continue_stmt (stmt_p);
  else if (TREE_CODE (stmt) == BREAK_STMT)
    genericize_break_stmt (stmt_p);
  else if (TREE_CODE (stmt) == OMP_FOR
	   || TREE_CODE (stmt) == OMP_SIMD
	   || TREE_CODE (stmt) == OMP_DISTRIBUTE)
    genericize_omp_for_stmt (stmt_p, walk_subtrees, data);
  else if (TREE_CODE (stmt) == PTRMEM_CST)
    {
      /* By the time we get here we're handing off to the back end, so we don't
	 need or want to preserve PTRMEM_CST anymore.  */
      *stmt_p = cplus_expand_constant (stmt);
      *walk_subtrees = 0;
    }
  else if ((flag_sanitize
	    & (SANITIZE_NULL | SANITIZE_ALIGNMENT | SANITIZE_VPTR))
	   && !wtd->no_sanitize_p)
    {
      if ((flag_sanitize & (SANITIZE_NULL | SANITIZE_ALIGNMENT))
	  && TREE_CODE (stmt) == NOP_EXPR
	  && TREE_CODE (TREE_TYPE (stmt)) == REFERENCE_TYPE)
	ubsan_maybe_instrument_reference (stmt);
      else if (TREE_CODE (stmt) == CALL_EXPR)
	{
	  tree fn = CALL_EXPR_FN (stmt);
	  if (fn != NULL_TREE
	      && !error_operand_p (fn)
	      && POINTER_TYPE_P (TREE_TYPE (fn))
	      && TREE_CODE (TREE_TYPE (TREE_TYPE (fn))) == METHOD_TYPE)
	    {
	      bool is_ctor
		= TREE_CODE (fn) == ADDR_EXPR
		  && TREE_CODE (TREE_OPERAND (fn, 0)) == FUNCTION_DECL
		  && DECL_CONSTRUCTOR_P (TREE_OPERAND (fn, 0));
	      if (flag_sanitize & (SANITIZE_NULL | SANITIZE_ALIGNMENT))
		ubsan_maybe_instrument_member_call (stmt, is_ctor);
	      if ((flag_sanitize & SANITIZE_VPTR) && !is_ctor)
		cp_ubsan_maybe_instrument_member_call (stmt);
	    }
	}
    }

  p_set->add (*stmt_p);

  return NULL;
}

/* Lower C++ front end trees to GENERIC in T_P.  */

static void
cp_genericize_tree (tree* t_p)
{
  struct cp_genericize_data wtd;

  wtd.p_set = new hash_set<tree>;
  wtd.bind_expr_stack.create (0);
  wtd.omp_ctx = NULL;
  wtd.try_block = NULL_TREE;
  wtd.no_sanitize_p = false;
  cp_walk_tree (t_p, cp_genericize_r, &wtd, NULL);
  delete wtd.p_set;
  wtd.bind_expr_stack.release ();
  if (flag_sanitize & SANITIZE_VPTR)
    cp_ubsan_instrument_member_accesses (t_p);
}

/* If a function that should end with a return in non-void
   function doesn't obviously end with return, add ubsan
   instrumentation code to verify it at runtime.  */

static void
cp_ubsan_maybe_instrument_return (tree fndecl)
{
  if (VOID_TYPE_P (TREE_TYPE (TREE_TYPE (fndecl)))
      || DECL_CONSTRUCTOR_P (fndecl)
      || DECL_DESTRUCTOR_P (fndecl)
      || !targetm.warn_func_return (fndecl))
    return;

  tree t = DECL_SAVED_TREE (fndecl);
  while (t)
    {
      switch (TREE_CODE (t))
	{
	case BIND_EXPR:
	  t = BIND_EXPR_BODY (t);
	  continue;
	case TRY_FINALLY_EXPR:
	  t = TREE_OPERAND (t, 0);
	  continue;
	case STATEMENT_LIST:
	  {
	    tree_stmt_iterator i = tsi_last (t);
	    if (!tsi_end_p (i))
	      {
		t = tsi_stmt (i);
		continue;
	      }
	  }
	  break;
	case RETURN_EXPR:
	  return;
	default:
	  break;
	}
      break;
    }
  if (t == NULL_TREE)
    return;
  t = DECL_SAVED_TREE (fndecl);
  if (TREE_CODE (t) == BIND_EXPR
      && TREE_CODE (BIND_EXPR_BODY (t)) == STATEMENT_LIST)
    {
      tree_stmt_iterator i = tsi_last (BIND_EXPR_BODY (t));
      t = ubsan_instrument_return (DECL_SOURCE_LOCATION (fndecl));
      tsi_link_after (&i, t, TSI_NEW_STMT);
    }
}

void
cp_genericize (tree fndecl)
{
  tree t;

  /* Fix up the types of parms passed by invisible reference.  */
  for (t = DECL_ARGUMENTS (fndecl); t; t = DECL_CHAIN (t))
    if (TREE_ADDRESSABLE (TREE_TYPE (t)))
      {
	/* If a function's arguments are copied to create a thunk,
	   then DECL_BY_REFERENCE will be set -- but the type of the
	   argument will be a pointer type, so we will never get
	   here.  */
	gcc_assert (!DECL_BY_REFERENCE (t));
	gcc_assert (DECL_ARG_TYPE (t) != TREE_TYPE (t));
	TREE_TYPE (t) = DECL_ARG_TYPE (t);
	DECL_BY_REFERENCE (t) = 1;
	TREE_ADDRESSABLE (t) = 0;
	relayout_decl (t);
      }

  /* Do the same for the return value.  */
  if (TREE_ADDRESSABLE (TREE_TYPE (DECL_RESULT (fndecl))))
    {
      t = DECL_RESULT (fndecl);
      TREE_TYPE (t) = build_reference_type (TREE_TYPE (t));
      DECL_BY_REFERENCE (t) = 1;
      TREE_ADDRESSABLE (t) = 0;
      relayout_decl (t);
      if (DECL_NAME (t))
	{
	  /* Adjust DECL_VALUE_EXPR of the original var.  */
	  tree outer = outer_curly_brace_block (current_function_decl);
	  tree var;

	  if (outer)
	    for (var = BLOCK_VARS (outer); var; var = DECL_CHAIN (var))
	      if (DECL_NAME (t) == DECL_NAME (var)
		  && DECL_HAS_VALUE_EXPR_P (var)
		  && DECL_VALUE_EXPR (var) == t)
		{
		  tree val = convert_from_reference (t);
		  SET_DECL_VALUE_EXPR (var, val);
		  break;
		}
	}
    }

  /* If we're a clone, the body is already GIMPLE.  */
  if (DECL_CLONED_FUNCTION_P (fndecl))
    return;

  /* Expand all the array notations here.  */
  if (flag_cilkplus 
      && contains_array_notation_expr (DECL_SAVED_TREE (fndecl)))
    DECL_SAVED_TREE (fndecl) = 
      expand_array_notation_exprs (DECL_SAVED_TREE (fndecl));

  /* We do want to see every occurrence of the parms, so we can't just use
     walk_tree's hash functionality.  */
  cp_genericize_tree (&DECL_SAVED_TREE (fndecl));

  if (flag_sanitize & SANITIZE_RETURN
      && do_ubsan_in_current_function ())
    cp_ubsan_maybe_instrument_return (fndecl);

  /* Do everything else.  */
  c_genericize (fndecl);

  gcc_assert (bc_label[bc_break] == NULL);
  gcc_assert (bc_label[bc_continue] == NULL);
}

/* Build code to apply FN to each member of ARG1 and ARG2.  FN may be
   NULL if there is in fact nothing to do.  ARG2 may be null if FN
   actually only takes one argument.  */

static tree
cxx_omp_clause_apply_fn (tree fn, tree arg1, tree arg2)
{
  tree defparm, parm, t;
  int i = 0;
  int nargs;
  tree *argarray;

  if (fn == NULL)
    return NULL;

  nargs = list_length (DECL_ARGUMENTS (fn));
  argarray = XALLOCAVEC (tree, nargs);

  defparm = TREE_CHAIN (TYPE_ARG_TYPES (TREE_TYPE (fn)));
  if (arg2)
    defparm = TREE_CHAIN (defparm);

  if (TREE_CODE (TREE_TYPE (arg1)) == ARRAY_TYPE)
    {
      tree inner_type = TREE_TYPE (arg1);
      tree start1, end1, p1;
      tree start2 = NULL, p2 = NULL;
      tree ret = NULL, lab;

      start1 = arg1;
      start2 = arg2;
      do
	{
	  inner_type = TREE_TYPE (inner_type);
	  start1 = build4 (ARRAY_REF, inner_type, start1,
			   size_zero_node, NULL, NULL);
	  if (arg2)
	    start2 = build4 (ARRAY_REF, inner_type, start2,
			     size_zero_node, NULL, NULL);
	}
      while (TREE_CODE (inner_type) == ARRAY_TYPE);
      start1 = build_fold_addr_expr_loc (input_location, start1);
      if (arg2)
	start2 = build_fold_addr_expr_loc (input_location, start2);

      end1 = TYPE_SIZE_UNIT (TREE_TYPE (arg1));
      end1 = fold_build_pointer_plus (start1, end1);

      p1 = create_tmp_var (TREE_TYPE (start1));
      t = build2 (MODIFY_EXPR, TREE_TYPE (p1), p1, start1);
      append_to_statement_list (t, &ret);

      if (arg2)
	{
	  p2 = create_tmp_var (TREE_TYPE (start2));
	  t = build2 (MODIFY_EXPR, TREE_TYPE (p2), p2, start2);
	  append_to_statement_list (t, &ret);
	}

      lab = create_artificial_label (input_location);
      t = build1 (LABEL_EXPR, void_type_node, lab);
      append_to_statement_list (t, &ret);

      argarray[i++] = p1;
      if (arg2)
	argarray[i++] = p2;
      /* Handle default arguments.  */
      for (parm = defparm; parm && parm != void_list_node;
	   parm = TREE_CHAIN (parm), i++)
	argarray[i] = convert_default_arg (TREE_VALUE (parm),
					   TREE_PURPOSE (parm), fn, i,
					   tf_warning_or_error);
      t = build_call_a (fn, i, argarray);
      t = fold_convert (void_type_node, t);
      t = fold_build_cleanup_point_expr (TREE_TYPE (t), t);
      append_to_statement_list (t, &ret);

      t = fold_build_pointer_plus (p1, TYPE_SIZE_UNIT (inner_type));
      t = build2 (MODIFY_EXPR, TREE_TYPE (p1), p1, t);
      append_to_statement_list (t, &ret);

      if (arg2)
	{
	  t = fold_build_pointer_plus (p2, TYPE_SIZE_UNIT (inner_type));
	  t = build2 (MODIFY_EXPR, TREE_TYPE (p2), p2, t);
	  append_to_statement_list (t, &ret);
	}

      t = build2 (NE_EXPR, boolean_type_node, p1, end1);
      t = build3 (COND_EXPR, void_type_node, t, build_and_jump (&lab), NULL);
      append_to_statement_list (t, &ret);

      return ret;
    }
  else
    {
      argarray[i++] = build_fold_addr_expr_loc (input_location, arg1);
      if (arg2)
	argarray[i++] = build_fold_addr_expr_loc (input_location, arg2);
      /* Handle default arguments.  */
      for (parm = defparm; parm && parm != void_list_node;
	   parm = TREE_CHAIN (parm), i++)
	argarray[i] = convert_default_arg (TREE_VALUE (parm),
					   TREE_PURPOSE (parm),
					   fn, i, tf_warning_or_error);
      t = build_call_a (fn, i, argarray);
      t = fold_convert (void_type_node, t);
      return fold_build_cleanup_point_expr (TREE_TYPE (t), t);
    }
}

/* Return code to initialize DECL with its default constructor, or
   NULL if there's nothing to do.  */

tree
cxx_omp_clause_default_ctor (tree clause, tree decl, tree /*outer*/)
{
  tree info = CP_OMP_CLAUSE_INFO (clause);
  tree ret = NULL;

  if (info)
    ret = cxx_omp_clause_apply_fn (TREE_VEC_ELT (info, 0), decl, NULL);

  return ret;
}

/* Return code to initialize DST with a copy constructor from SRC.  */

tree
cxx_omp_clause_copy_ctor (tree clause, tree dst, tree src)
{
  tree info = CP_OMP_CLAUSE_INFO (clause);
  tree ret = NULL;

  if (info)
    ret = cxx_omp_clause_apply_fn (TREE_VEC_ELT (info, 0), dst, src);
  if (ret == NULL)
    ret = build2 (MODIFY_EXPR, TREE_TYPE (dst), dst, src);

  return ret;
}

/* Similarly, except use an assignment operator instead.  */

tree
cxx_omp_clause_assign_op (tree clause, tree dst, tree src)
{
  tree info = CP_OMP_CLAUSE_INFO (clause);
  tree ret = NULL;

  if (info)
    ret = cxx_omp_clause_apply_fn (TREE_VEC_ELT (info, 2), dst, src);
  if (ret == NULL)
    ret = build2 (MODIFY_EXPR, TREE_TYPE (dst), dst, src);

  return ret;
}

/* Return code to destroy DECL.  */

tree
cxx_omp_clause_dtor (tree clause, tree decl)
{
  tree info = CP_OMP_CLAUSE_INFO (clause);
  tree ret = NULL;

  if (info)
    ret = cxx_omp_clause_apply_fn (TREE_VEC_ELT (info, 1), decl, NULL);

  return ret;
}

/* True if OpenMP should privatize what this DECL points to rather
   than the DECL itself.  */

bool
cxx_omp_privatize_by_reference (const_tree decl)
{
  return (TREE_CODE (TREE_TYPE (decl)) == REFERENCE_TYPE
	  || is_invisiref_parm (decl));
}

/* Return true if DECL is const qualified var having no mutable member.  */
bool
cxx_omp_const_qual_no_mutable (tree decl)
{
  tree type = TREE_TYPE (decl);
  if (TREE_CODE (type) == REFERENCE_TYPE)
    {
      if (!is_invisiref_parm (decl))
	return false;
      type = TREE_TYPE (type);

      if (TREE_CODE (decl) == RESULT_DECL && DECL_NAME (decl))
	{
	  /* NVR doesn't preserve const qualification of the
	     variable's type.  */
	  tree outer = outer_curly_brace_block (current_function_decl);
	  tree var;

	  if (outer)
	    for (var = BLOCK_VARS (outer); var; var = DECL_CHAIN (var))
	      if (DECL_NAME (decl) == DECL_NAME (var)
		  && (TYPE_MAIN_VARIANT (type)
		      == TYPE_MAIN_VARIANT (TREE_TYPE (var))))
		{
		  if (TYPE_READONLY (TREE_TYPE (var)))
		    type = TREE_TYPE (var);
		  break;
		}
	}
    }

  if (type == error_mark_node)
    return false;

  /* Variables with const-qualified type having no mutable member
     are predetermined shared.  */
  if (TYPE_READONLY (type) && !cp_has_mutable_p (type))
    return true;

  return false;
}

/* True if OpenMP sharing attribute of DECL is predetermined.  */

enum omp_clause_default_kind
cxx_omp_predetermined_sharing (tree decl)
{
  /* Static data members are predetermined shared.  */
  if (TREE_STATIC (decl))
    {
      tree ctx = CP_DECL_CONTEXT (decl);
      if (TYPE_P (ctx) && MAYBE_CLASS_TYPE_P (ctx))
	return OMP_CLAUSE_DEFAULT_SHARED;
    }

  /* Const qualified vars having no mutable member are predetermined
     shared.  */
  if (cxx_omp_const_qual_no_mutable (decl))
    return OMP_CLAUSE_DEFAULT_SHARED;

  return OMP_CLAUSE_DEFAULT_UNSPECIFIED;
}

/* Finalize an implicitly determined clause.  */

void
cxx_omp_finish_clause (tree c, gimple_seq *)
{
  tree decl, inner_type;
  bool make_shared = false;

  if (OMP_CLAUSE_CODE (c) != OMP_CLAUSE_FIRSTPRIVATE)
    return;

  decl = OMP_CLAUSE_DECL (c);
  decl = require_complete_type (decl);
  inner_type = TREE_TYPE (decl);
  if (decl == error_mark_node)
    make_shared = true;
  else if (TREE_CODE (TREE_TYPE (decl)) == REFERENCE_TYPE)
    inner_type = TREE_TYPE (inner_type);

  /* We're interested in the base element, not arrays.  */
  while (TREE_CODE (inner_type) == ARRAY_TYPE)
    inner_type = TREE_TYPE (inner_type);

  /* Check for special function availability by building a call to one.
     Save the results, because later we won't be in the right context
     for making these queries.  */
  if (!make_shared
      && CLASS_TYPE_P (inner_type)
      && cxx_omp_create_clause_info (c, inner_type, false, true, false, true))
    make_shared = true;

  if (make_shared)
    OMP_CLAUSE_CODE (c) = OMP_CLAUSE_SHARED;
}

/* Return true if DECL's DECL_VALUE_EXPR (if any) should be
   disregarded in OpenMP construct, because it is going to be
   remapped during OpenMP lowering.  SHARED is true if DECL
   is going to be shared, false if it is going to be privatized.  */

bool
cxx_omp_disregard_value_expr (tree decl, bool shared)
{
  return !shared
	 && VAR_P (decl)
	 && DECL_HAS_VALUE_EXPR_P (decl)
	 && DECL_ARTIFICIAL (decl)
	 && DECL_LANG_SPECIFIC (decl)
	 && DECL_OMP_PRIVATIZED_MEMBER (decl);
}

/* Perform folding on expression X.  */

tree
cp_fully_fold (tree x)
{
  return cp_fold (x);
}

/* Fold expression X which is used as an rvalue if RVAL is true.  */

static tree
cp_fold_maybe_rvalue (tree x, bool rval)
{
  while (true)
    {
      x = cp_fold (x);
      if (rval && DECL_P (x))
	{
	  tree v = decl_constant_value (x);
	  if (v != x && v != error_mark_node)
	    {
	      x = v;
	      continue;
	    }
	}
      break;
    }
  return x;
}

/* Fold expression X which is used as an rvalue.  */

static tree
cp_fold_rvalue (tree x)
{
  return cp_fold_maybe_rvalue (x, true);
}

/* c-common interface to cp_fold.  If IN_INIT, this is in a static initializer
   and certain changes are made to the folding done.  Or should be (FIXME).  We
   never touch maybe_const, as it is only used for the C front-end
   C_MAYBE_CONST_EXPR.  */

tree
c_fully_fold (tree x, bool /*in_init*/, bool */*maybe_const*/)
{
  /* c_fully_fold is only used on rvalues, and we need to fold CONST_DECL to
     INTEGER_CST.  */
  return cp_fold_rvalue (x);
}

static GTY((deletable)) hash_map<tree, tree> *fold_cache;

/* Dispose of the whole FOLD_CACHE.  */

void
clear_fold_cache (void)
{
  if (fold_cache != NULL)
    fold_cache->empty ();
}

/*  This function tries to fold an expression X.
    To avoid combinatorial explosion, folding results are kept in fold_cache.
    If we are processing a template or X is invalid, we don't fold at all.
    For performance reasons we don't cache expressions representing a
    declaration or constant.
    Function returns X or its folded variant.  */

static tree
cp_fold (tree x)
{
  tree op0, op1, op2, op3;
  tree org_x = x, r = NULL_TREE;
  enum tree_code code;
  location_t loc;
  bool rval_ops = true;

  if (!x || x == error_mark_node)
    return x;

  if (processing_template_decl
      || (EXPR_P (x) && (!TREE_TYPE (x) || TREE_TYPE (x) == error_mark_node)))
    return x;

  /* Don't bother to cache DECLs or constants.  */
  if (DECL_P (x) || CONSTANT_CLASS_P (x))
    return x;

  if (fold_cache == NULL)
    fold_cache = hash_map<tree, tree>::create_ggc (101);

  if (tree *cached = fold_cache->get (x))
    return *cached;

  code = TREE_CODE (x);
  switch (code)
    {
    case SIZEOF_EXPR:
      x = fold_sizeof_expr (x);
      break;

    case VIEW_CONVERT_EXPR:
      rval_ops = false;
    case CONVERT_EXPR:
    case NOP_EXPR:
    case NON_LVALUE_EXPR:

      if (VOID_TYPE_P (TREE_TYPE (x)))
	return x;

      loc = EXPR_LOCATION (x);
      op0 = cp_fold_maybe_rvalue (TREE_OPERAND (x, 0), rval_ops);

      if (code == CONVERT_EXPR
	  && SCALAR_TYPE_P (TREE_TYPE (x))
	  && op0 != void_node)
	/* During parsing we used convert_to_*_nofold; re-convert now using the
	   folding variants, since fold() doesn't do those transformations.  */
	x = fold (convert (TREE_TYPE (x), op0));
      else if (op0 != TREE_OPERAND (x, 0))
	{
	  if (op0 == error_mark_node)
	    x = error_mark_node;
	  else
	    x = fold_build1_loc (loc, code, TREE_TYPE (x), op0);
	}
      else
	x = fold (x);

      /* Conversion of an out-of-range value has implementation-defined
	 behavior; the language considers it different from arithmetic
	 overflow, which is undefined.  */
      if (TREE_CODE (op0) == INTEGER_CST
	  && TREE_OVERFLOW_P (x) && !TREE_OVERFLOW_P (op0))
	TREE_OVERFLOW (x) = false;

      break;

    case INDIRECT_REF:
      /* We don't need the decltype(auto) obfuscation anymore.  */
      if (REF_PARENTHESIZED_P (x))
	{
	  tree p = maybe_undo_parenthesized_ref (x);
	  return cp_fold (p);
	}
      goto unary;

    case ADDR_EXPR:
    case REALPART_EXPR:
    case IMAGPART_EXPR:
      rval_ops = false;
    case CONJ_EXPR:
    case FIX_TRUNC_EXPR:
    case FLOAT_EXPR:
    case NEGATE_EXPR:
    case ABS_EXPR:
    case BIT_NOT_EXPR:
    case TRUTH_NOT_EXPR:
    case FIXED_CONVERT_EXPR:
    unary:

      loc = EXPR_LOCATION (x);
      op0 = cp_fold_maybe_rvalue (TREE_OPERAND (x, 0), rval_ops);

      if (op0 != TREE_OPERAND (x, 0))
	{
	  if (op0 == error_mark_node)
	    x = error_mark_node;
	  else
	    {
	      x = fold_build1_loc (loc, code, TREE_TYPE (x), op0);
	      if (code == INDIRECT_REF
		  && (INDIRECT_REF_P (x) || TREE_CODE (x) == MEM_REF))
		{
		  TREE_READONLY (x) = TREE_READONLY (org_x);
		  TREE_SIDE_EFFECTS (x) = TREE_SIDE_EFFECTS (org_x);
		  TREE_THIS_VOLATILE (x) = TREE_THIS_VOLATILE (org_x);
		}
	    }
	}
      else
	x = fold (x);

      gcc_assert (TREE_CODE (x) != COND_EXPR
		  || !VOID_TYPE_P (TREE_TYPE (TREE_OPERAND (x, 0))));
      break;

    case UNARY_PLUS_EXPR:
      op0 = cp_fold_rvalue (TREE_OPERAND (x, 0));
      if (op0 == error_mark_node)
	x = error_mark_node;
      else
	x = fold_convert (TREE_TYPE (x), op0);
      break;

    case POSTDECREMENT_EXPR:
    case POSTINCREMENT_EXPR:
    case INIT_EXPR:
    case PREDECREMENT_EXPR:
    case PREINCREMENT_EXPR:
    case COMPOUND_EXPR:
    case MODIFY_EXPR:
      rval_ops = false;
    case POINTER_PLUS_EXPR:
    case PLUS_EXPR:
    case MINUS_EXPR:
    case MULT_EXPR:
    case TRUNC_DIV_EXPR:
    case CEIL_DIV_EXPR:
    case FLOOR_DIV_EXPR:
    case ROUND_DIV_EXPR:
    case TRUNC_MOD_EXPR:
    case CEIL_MOD_EXPR:
    case ROUND_MOD_EXPR:
    case RDIV_EXPR:
    case EXACT_DIV_EXPR:
    case MIN_EXPR:
    case MAX_EXPR:
    case LSHIFT_EXPR:
    case RSHIFT_EXPR:
    case LROTATE_EXPR:
    case RROTATE_EXPR:
    case BIT_AND_EXPR:
    case BIT_IOR_EXPR:
    case BIT_XOR_EXPR:
    case TRUTH_AND_EXPR:
    case TRUTH_ANDIF_EXPR:
    case TRUTH_OR_EXPR:
    case TRUTH_ORIF_EXPR:
    case TRUTH_XOR_EXPR:
    case LT_EXPR: case LE_EXPR:
    case GT_EXPR: case GE_EXPR:
    case EQ_EXPR: case NE_EXPR:
    case UNORDERED_EXPR: case ORDERED_EXPR:
    case UNLT_EXPR: case UNLE_EXPR:
    case UNGT_EXPR: case UNGE_EXPR:
    case UNEQ_EXPR: case LTGT_EXPR:
    case RANGE_EXPR: case COMPLEX_EXPR:

      loc = EXPR_LOCATION (x);
      op0 = cp_fold_maybe_rvalue (TREE_OPERAND (x, 0), rval_ops);
      op1 = cp_fold_rvalue (TREE_OPERAND (x, 1));

      if (op0 != TREE_OPERAND (x, 0) || op1 != TREE_OPERAND (x, 1))
	{
	  if (op0 == error_mark_node || op1 == error_mark_node)
	    x = error_mark_node;
	  else
	    x = fold_build2_loc (loc, code, TREE_TYPE (x), op0, op1);
	}
      else
	x = fold (x);

      if (TREE_NO_WARNING (org_x)
	  && warn_nonnull_compare
	  && COMPARISON_CLASS_P (org_x))
	{
	  if (x == error_mark_node || TREE_CODE (x) == INTEGER_CST)
	    ;
	  else if (COMPARISON_CLASS_P (x))
	    TREE_NO_WARNING (x) = 1;
	  /* Otherwise give up on optimizing these, let GIMPLE folders
	     optimize those later on.  */
	  else if (op0 != TREE_OPERAND (org_x, 0)
		   || op1 != TREE_OPERAND (org_x, 1))
	    {
	      x = build2_loc (loc, code, TREE_TYPE (org_x), op0, op1);
	      TREE_NO_WARNING (x) = 1;
	    }
	  else
	    x = org_x;
	}
      break;

    case VEC_COND_EXPR:
    case COND_EXPR:

      /* Don't bother folding a void condition, since it can't produce a
	 constant value.  Also, some statement-level uses of COND_EXPR leave
	 one of the branches NULL, so folding would crash.  */
      if (VOID_TYPE_P (TREE_TYPE (x)))
	return x;

      loc = EXPR_LOCATION (x);
      op0 = cp_fold_rvalue (TREE_OPERAND (x, 0));
      op1 = cp_fold (TREE_OPERAND (x, 1));
      op2 = cp_fold (TREE_OPERAND (x, 2));

      if (op0 != TREE_OPERAND (x, 0)
	  || op1 != TREE_OPERAND (x, 1)
	  || op2 != TREE_OPERAND (x, 2))
	{
	  if (op0 == error_mark_node
	      || op1 == error_mark_node
	      || op2 == error_mark_node)
	    x = error_mark_node;
	  else
	    x = fold_build3_loc (loc, code, TREE_TYPE (x), op0, op1, op2);
	}
      else
	x = fold (x);

      /* A COND_EXPR might have incompatible types in branches if one or both
	 arms are bitfields.  If folding exposed such a branch, fix it up.  */
      if (TREE_CODE (x) != code)
	if (tree type = is_bitfield_expr_with_lowered_type (x))
	  x = fold_convert (type, x);

      break;

    case CALL_EXPR:
      {
	int i, m, sv = optimize, nw = sv, changed = 0;
	tree callee = get_callee_fndecl (x);

	/* Some built-in function calls will be evaluated at compile-time in
	   fold ().  Set optimize to 1 when folding __builtin_constant_p inside
	   a constexpr function so that fold_builtin_1 doesn't fold it to 0.  */
	if (callee && DECL_BUILT_IN (callee) && !optimize
	    && DECL_IS_BUILTIN_CONSTANT_P (callee)
	    && current_function_decl
	    && DECL_DECLARED_CONSTEXPR_P (current_function_decl))
	  nw = 1;

	x = copy_node (x);

	m = call_expr_nargs (x);
	for (i = 0; i < m; i++)
	  {
	    r = cp_fold (CALL_EXPR_ARG (x, i));
	    if (r != CALL_EXPR_ARG (x, i))
	      {
		if (r == error_mark_node)
		  {
		    x = error_mark_node;
		    break;
		  }
		changed = 1;
	      }
	    CALL_EXPR_ARG (x, i) = r;
	  }
	if (x == error_mark_node)
	  break;

	optimize = nw;
	r = fold (x);
	optimize = sv;

	if (TREE_CODE (r) != CALL_EXPR)
	  {
	    x = cp_fold (r);
	    break;
	  }

	optimize = nw;

	/* Invoke maybe_constant_value for functions declared
	   constexpr and not called with AGGR_INIT_EXPRs.
	   TODO:
	   Do constexpr expansion of expressions where the call itself is not
	   constant, but the call followed by an INDIRECT_REF is.  */
	if (callee && DECL_DECLARED_CONSTEXPR_P (callee)
	    && !flag_no_inline)
          r = maybe_constant_value (x);
	optimize = sv;

        if (TREE_CODE (r) != CALL_EXPR)
	  {
	    x = r;
	    break;
	  }

	if (!changed)
	  x = org_x;
	break;
      }

    case CONSTRUCTOR:
      {
	unsigned i;
	constructor_elt *p;
	bool changed = false;
	vec<constructor_elt, va_gc> *elts = CONSTRUCTOR_ELTS (x);
	vec<constructor_elt, va_gc> *nelts = NULL;
	vec_safe_reserve (nelts, vec_safe_length (elts));
	FOR_EACH_VEC_SAFE_ELT (elts, i, p)
	  {
	    tree op = cp_fold (p->value);
	    constructor_elt e = { p->index, op };
	    nelts->quick_push (e);
	    if (op != p->value)
	      {
		if (op == error_mark_node)
		  {
		    x = error_mark_node;
		    changed = false;
		    break;
		  }
		changed = true;
	      }
	  }
	if (changed)
	  x = build_constructor (TREE_TYPE (x), nelts);
	else
	  vec_free (nelts);
	break;
      }
    case TREE_VEC:
      {
	bool changed = false;
	vec<tree, va_gc> *vec = make_tree_vector ();
	int i, n = TREE_VEC_LENGTH (x);
	vec_safe_reserve (vec, n);

	for (i = 0; i < n; i++)
	  {
	    tree op = cp_fold (TREE_VEC_ELT (x, i));
	    vec->quick_push (op);
	    if (op != TREE_VEC_ELT (x, i))
	      changed = true;
	  }

	if (changed)
	  {
	    r = copy_node (x);
	    for (i = 0; i < n; i++)
	      TREE_VEC_ELT (r, i) = (*vec)[i];
	    x = r;
	  }

	release_tree_vector (vec);
      }

      break;

    case ARRAY_REF:
    case ARRAY_RANGE_REF:

      loc = EXPR_LOCATION (x);
      op0 = cp_fold (TREE_OPERAND (x, 0));
      op1 = cp_fold (TREE_OPERAND (x, 1));
      op2 = cp_fold (TREE_OPERAND (x, 2));
      op3 = cp_fold (TREE_OPERAND (x, 3));

      if (op0 != TREE_OPERAND (x, 0)
	  || op1 != TREE_OPERAND (x, 1)
	  || op2 != TREE_OPERAND (x, 2)
	  || op3 != TREE_OPERAND (x, 3))
	{
	  if (op0 == error_mark_node
	      || op1 == error_mark_node
	      || op2 == error_mark_node
	      || op3 == error_mark_node)
	    x = error_mark_node;
	  else
	    {
	      x = build4_loc (loc, code, TREE_TYPE (x), op0, op1, op2, op3);
	      TREE_READONLY (x) = TREE_READONLY (org_x);
	      TREE_SIDE_EFFECTS (x) = TREE_SIDE_EFFECTS (org_x);
	      TREE_THIS_VOLATILE (x) = TREE_THIS_VOLATILE (org_x);
	    }
	}

      x = fold (x);
      break;

    default:
      return org_x;
    }

  fold_cache->put (org_x, x);
  /* Prevent that we try to fold an already folded result again.  */
  if (x != org_x)
    fold_cache->put (x, x);

  return x;
}

#include "gt-cp-cp-gimplify.h"<|MERGE_RESOLUTION|>--- conflicted
+++ resolved
@@ -592,6 +592,7 @@
 cp_gimplify_expr (tree *expr_p, gimple_seq *pre_p, gimple_seq *post_p)
 {
   int saved_stmts_are_full_exprs_p = 0;
+  location_t loc = EXPR_LOC_OR_LOC (*expr_p, input_location);
   enum tree_code code = TREE_CODE (*expr_p);
   enum gimplify_status ret;
 
@@ -798,18 +799,26 @@
 	  cilk_cp_gimplify_call_params_in_spawned_fn (expr_p, pre_p, post_p);
 	  return (enum gimplify_status) gimplify_cilk_spawn (expr_p);
 	}
-      /* DR 1030 says that we need to evaluate the elements of an
-	 initializer-list in forward order even when it's used as arguments to
-	 a constructor.  So if the target wants to evaluate them in reverse
-	 order and there's more than one argument other than 'this', gimplify
-	 them in order.  */
       ret = GS_OK;
-      if (PUSH_ARGS_REVERSED && CALL_EXPR_LIST_INIT_P (*expr_p)
-	  && call_expr_nargs (*expr_p) > 2)
-	{
-	  int nargs = call_expr_nargs (*expr_p);
-	  location_t loc = EXPR_LOC_OR_LOC (*expr_p, input_location);
-	  for (int i = 1; i < nargs; ++i)
+      if (!CALL_EXPR_FN (*expr_p))
+	/* Internal function call.  */;
+      else if (CALL_EXPR_REVERSE_ARGS (*expr_p))
+	{
+	  /* This is a call to a (compound) assignment operator that used
+	     the operator syntax; gimplify the RHS first.  */
+	  gcc_assert (call_expr_nargs (*expr_p) == 2);
+	  gcc_assert (!CALL_EXPR_ORDERED_ARGS (*expr_p));
+	  enum gimplify_status t
+	    = gimplify_arg (&CALL_EXPR_ARG (*expr_p, 1), pre_p, loc);
+	  if (t == GS_ERROR)
+	    ret = GS_ERROR;
+	}
+      else if (CALL_EXPR_ORDERED_ARGS (*expr_p))
+	{
+	  /* Leave the last argument for gimplify_call_expr, to avoid problems
+	     with __builtin_va_arg_pack().  */
+	  int nargs = call_expr_nargs (*expr_p) - 1;
+	  for (int i = 0; i < nargs; ++i)
 	    {
 	      enum gimplify_status t
 		= gimplify_arg (&CALL_EXPR_ARG (*expr_p, i), pre_p, loc);
@@ -817,8 +826,6 @@
 		ret = GS_ERROR;
 	    }
 	}
-<<<<<<< HEAD
-=======
       else if (flag_strong_eval_order
 	       && !CALL_EXPR_OPERATOR_SYNTAX (*expr_p))
 	{
@@ -834,7 +841,6 @@
 		ret = GS_ERROR;
 	    }
 	}
->>>>>>> a60a5d31
       break;
 
     case RETURN_EXPR:

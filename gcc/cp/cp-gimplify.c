--- conflicted
+++ resolved
@@ -980,22 +980,6 @@
 
   /* Map block scope extern declarations to visible declarations with the
      same name and type in outer scopes if any.  */
-<<<<<<< HEAD
-  if (cp_function_chain->extern_decl_map
-      && VAR_OR_FUNCTION_DECL_P (stmt)
-      && DECL_EXTERNAL (stmt))
-    {
-      cxx_decl_tree_map in;
-      in.decl = stmt;
-      if (auto *h = cp_function_chain->extern_decl_map->find (&in))
-	{
-	  *stmt_p = h->to;
-	  TREE_USED (h->to) |= TREE_USED (stmt);
-	  *walk_subtrees = 0;
-	  return NULL;
-	}
-    }
-=======
   if (VAR_OR_FUNCTION_DECL_P (stmt) && DECL_LOCAL_DECL_P (stmt))
     if (tree alias = DECL_LOCAL_DECL_ALIAS (stmt))
       {
@@ -1007,7 +991,6 @@
 	*walk_subtrees = 0;
 	return NULL;
       }
->>>>>>> 4e62aca0
 
   if (TREE_CODE (stmt) == INTEGER_CST
       && TYPE_REF_P (TREE_TYPE (stmt))

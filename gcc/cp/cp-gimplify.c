/* C++-specific tree lowering bits; see also c-gimplify.c and tree-gimple.c.

   Copyright (C) 2002-2015 Free Software Foundation, Inc.
   Contributed by Jason Merrill <jason@redhat.com>

This file is part of GCC.

GCC is free software; you can redistribute it and/or modify it under
the terms of the GNU General Public License as published by the Free
Software Foundation; either version 3, or (at your option) any later
version.

GCC is distributed in the hope that it will be useful, but WITHOUT ANY
WARRANTY; without even the implied warranty of MERCHANTABILITY or
FITNESS FOR A PARTICULAR PURPOSE.  See the GNU General Public License
for more details.

You should have received a copy of the GNU General Public License
along with GCC; see the file COPYING3.  If not see
<http://www.gnu.org/licenses/>.  */

#include "config.h"
#include "system.h"
#include "coretypes.h"
#include "tm.h"
<<<<<<< HEAD
#include "hash-set.h"
#include "hash-map.h"
#include "vec.h"
=======
>>>>>>> b266b968
#include "input.h"
#include "alias.h"
#include "symtab.h"
#include "tree.h"
#include "stor-layout.h"
#include "cp-tree.h"
#include "c-family/c-common.h"
#include "tree-iterator.h"
#include "predict.h"
#include "hard-reg-set.h"
#include "input.h"
#include "function.h"
#include "basic-block.h"
#include "tree-ssa-alias.h"
#include "internal-fn.h"
#include "gimple-expr.h"
#include "is-a.h"
#include "gimple.h"
#include "gimplify.h"
#include "flags.h"
#include "splay-tree.h"
#include "target.h"
#include "c-family/c-ubsan.h"
#include "cilk.h"
#include "gimplify.h"
#include "gimple-expr.h"

/* Forward declarations.  */

static tree cp_genericize_r (tree *, int *, void *);
static void cp_genericize_tree (tree*);
static tree cp_fold (tree, hash_map<tree, tree> *);

/* Local declarations.  */

enum bc_t { bc_break = 0, bc_continue = 1 };

/* Stack of labels which are targets for "break" or "continue",
   linked through TREE_CHAIN.  */
static tree bc_label[2];

/* Begin a scope which can be exited by a break or continue statement.  BC
   indicates which.

   Just creates a label with location LOCATION and pushes it into the current
   context.  */

static tree
begin_bc_block (enum bc_t bc, location_t location)
{
  tree label = create_artificial_label (location);
  DECL_CHAIN (label) = bc_label[bc];
  bc_label[bc] = label;
  if (bc == bc_break)
    LABEL_DECL_BREAK (label) = true;
  else
    LABEL_DECL_CONTINUE (label) = true;
  return label;
}

/* Finish a scope which can be exited by a break or continue statement.
   LABEL was returned from the most recent call to begin_bc_block.  BLOCK is
   an expression for the contents of the scope.

   If we saw a break (or continue) in the scope, append a LABEL_EXPR to
   BLOCK.  Otherwise, just forget the label.  */

static void
finish_bc_block (tree *block, enum bc_t bc, tree label)
{
  gcc_assert (label == bc_label[bc]);

  if (TREE_USED (label))
    append_to_statement_list (build1 (LABEL_EXPR, void_type_node, label),
			      block);

  bc_label[bc] = DECL_CHAIN (label);
  DECL_CHAIN (label) = NULL_TREE;
}

/* Get the LABEL_EXPR to represent a break or continue statement
   in the current block scope.  BC indicates which.  */

static tree
get_bc_label (enum bc_t bc)
{
  tree label = bc_label[bc];

  /* Mark the label used for finish_bc_block.  */
  TREE_USED (label) = 1;
  return label;
}

/* Genericize a TRY_BLOCK.  */

static void
genericize_try_block (tree *stmt_p)
{
  tree body = TRY_STMTS (*stmt_p);
  tree cleanup = TRY_HANDLERS (*stmt_p);

  *stmt_p = build2 (TRY_CATCH_EXPR, void_type_node, body, cleanup);
}

/* Genericize a HANDLER by converting to a CATCH_EXPR.  */

static void
genericize_catch_block (tree *stmt_p)
{
  tree type = HANDLER_TYPE (*stmt_p);
  tree body = HANDLER_BODY (*stmt_p);

  /* FIXME should the caught type go in TREE_TYPE?  */
  *stmt_p = build2 (CATCH_EXPR, void_type_node, type, body);
}

/* A terser interface for building a representation of an exception
   specification.  */

static tree
build_gimple_eh_filter_tree (tree body, tree allowed, tree failure)
{
  tree t;

  /* FIXME should the allowed types go in TREE_TYPE?  */
  t = build2 (EH_FILTER_EXPR, void_type_node, allowed, NULL_TREE);
  append_to_statement_list (failure, &EH_FILTER_FAILURE (t));

  t = build2 (TRY_CATCH_EXPR, void_type_node, NULL_TREE, t);
  append_to_statement_list (body, &TREE_OPERAND (t, 0));

  return t;
}

/* Genericize an EH_SPEC_BLOCK by converting it to a
   TRY_CATCH_EXPR/EH_FILTER_EXPR pair.  */

static void
genericize_eh_spec_block (tree *stmt_p)
{
  tree body = EH_SPEC_STMTS (*stmt_p);
  tree allowed = EH_SPEC_RAISES (*stmt_p);
  tree failure = build_call_n (call_unexpected_node, 1, build_exc_ptr ());

  *stmt_p = build_gimple_eh_filter_tree (body, allowed, failure);
  TREE_NO_WARNING (*stmt_p) = true;
  TREE_NO_WARNING (TREE_OPERAND (*stmt_p, 1)) = true;
}

/* Genericize an IF_STMT by turning it into a COND_EXPR.  */

static void
genericize_if_stmt (tree *stmt_p, hash_map<tree, tree> *fold_hash)
{
  tree stmt, cond, then_, else_;
  location_t locus = EXPR_LOCATION (*stmt_p);

  stmt = *stmt_p;
  cond = cp_fold (IF_COND (stmt), fold_hash);
  then_ = THEN_CLAUSE (stmt);
  else_ = ELSE_CLAUSE (stmt);

  if (!then_)
    then_ = build_empty_stmt (locus);
  if (!else_)
    else_ = build_empty_stmt (locus);

  if (integer_nonzerop (cond) && !TREE_SIDE_EFFECTS (else_))
    stmt = then_;
  else if (integer_zerop (cond) && !TREE_SIDE_EFFECTS (then_))
    stmt = else_;
  else
    stmt = build3 (COND_EXPR, void_type_node, cond, then_, else_);
  if (CAN_HAVE_LOCATION_P (stmt) && !EXPR_HAS_LOCATION (stmt))
    SET_EXPR_LOCATION (stmt, locus);

  *stmt_p = cp_fold (stmt, fold_hash);
}

/* Build a generic representation of one of the C loop forms.  COND is the
   loop condition or NULL_TREE.  BODY is the (possibly compound) statement
   controlled by the loop.  INCR is the increment expression of a for-loop,
   or NULL_TREE.  COND_IS_FIRST indicates whether the condition is
   evaluated before the loop body as in while and for loops, or after the
   loop body as in do-while loops.  */

static void
genericize_cp_loop (tree *stmt_p, location_t start_locus, tree cond, tree body,
		    tree incr, bool cond_is_first, int *walk_subtrees,
		    void *data)
{
  tree blab, clab;
  tree exit = NULL;
  tree stmt_list = NULL;

  blab = begin_bc_block (bc_break, start_locus);
  clab = begin_bc_block (bc_continue, start_locus);

  if (incr && EXPR_P (incr))
    SET_EXPR_LOCATION (incr, start_locus);

  cp_walk_tree (&cond, cp_genericize_r, data, NULL);
  cp_walk_tree (&body, cp_genericize_r, data, NULL);
  cp_walk_tree (&incr, cp_genericize_r, data, NULL);
  *walk_subtrees = 0;

  if (cond && TREE_CODE (cond) != INTEGER_CST)
    {
      /* If COND is constant, don't bother building an exit.  If it's false,
	 we won't build a loop.  If it's true, any exits are in the body.  */
      location_t cloc = EXPR_LOC_OR_LOC (cond, start_locus);
      exit = build1_loc (cloc, GOTO_EXPR, void_type_node,
			 get_bc_label (bc_break));
      exit = fold_build3_loc (cloc, COND_EXPR, void_type_node, cond,
			      build_empty_stmt (cloc), exit);
    }

  if (exit && cond_is_first)
    append_to_statement_list (exit, &stmt_list);
  append_to_statement_list (body, &stmt_list);
  finish_bc_block (&stmt_list, bc_continue, clab);
  append_to_statement_list (incr, &stmt_list);
  if (exit && !cond_is_first)
    append_to_statement_list (exit, &stmt_list);

  if (!stmt_list)
    stmt_list = build_empty_stmt (start_locus);

  tree loop;
  if (cond && integer_zerop (cond))
    {
      if (cond_is_first)
	loop = fold_build3_loc (start_locus, COND_EXPR,
				void_type_node, cond, stmt_list,
				build_empty_stmt (start_locus));
      else
	loop = stmt_list;
    }
  else
    loop = build1_loc (start_locus, LOOP_EXPR, void_type_node, stmt_list);

  stmt_list = NULL;
  append_to_statement_list (loop, &stmt_list);
  finish_bc_block (&stmt_list, bc_break, blab);
  if (!stmt_list)
    stmt_list = build_empty_stmt (start_locus);

  *stmt_p = stmt_list;
}

/* Genericize a FOR_STMT node *STMT_P.  */

static void
genericize_for_stmt (tree *stmt_p, int *walk_subtrees, void *data)
{
  tree stmt = *stmt_p;
  tree expr = NULL;
  tree loop;
  tree init = FOR_INIT_STMT (stmt);

  if (init)
    {
      cp_walk_tree (&init, cp_genericize_r, data, NULL);
      append_to_statement_list (init, &expr);
    }

  genericize_cp_loop (&loop, EXPR_LOCATION (stmt), FOR_COND (stmt),
		      FOR_BODY (stmt), FOR_EXPR (stmt), 1, walk_subtrees, data);
  append_to_statement_list (loop, &expr);
  if (expr == NULL_TREE)
    expr = loop;
  *stmt_p = expr;
}

/* Genericize a WHILE_STMT node *STMT_P.  */

static void
genericize_while_stmt (tree *stmt_p, int *walk_subtrees, void *data)
{
  tree stmt = *stmt_p;
  genericize_cp_loop (stmt_p, EXPR_LOCATION (stmt), WHILE_COND (stmt),
		      WHILE_BODY (stmt), NULL_TREE, 1, walk_subtrees, data);
}

/* Genericize a DO_STMT node *STMT_P.  */

static void
genericize_do_stmt (tree *stmt_p, int *walk_subtrees, void *data)
{
  tree stmt = *stmt_p;
  genericize_cp_loop (stmt_p, EXPR_LOCATION (stmt), DO_COND (stmt),
		      DO_BODY (stmt), NULL_TREE, 0, walk_subtrees, data);
}

/* Genericize a SWITCH_STMT node *STMT_P by turning it into a SWITCH_EXPR.  */

static void
genericize_switch_stmt (tree *stmt_p, int *walk_subtrees, void *data)
{
  tree stmt = *stmt_p;
  tree break_block, body, cond, type;
  location_t stmt_locus = EXPR_LOCATION (stmt);

  break_block = begin_bc_block (bc_break, stmt_locus);

  body = SWITCH_STMT_BODY (stmt);
  if (!body)
    body = build_empty_stmt (stmt_locus);
  cond = SWITCH_STMT_COND (stmt);
  type = SWITCH_STMT_TYPE (stmt);

  cp_walk_tree (&body, cp_genericize_r, data, NULL);
  cp_walk_tree (&cond, cp_genericize_r, data, NULL);
  cp_walk_tree (&type, cp_genericize_r, data, NULL);
  *walk_subtrees = 0;

  *stmt_p = build3_loc (stmt_locus, SWITCH_EXPR, type, cond, body, NULL_TREE);
  finish_bc_block (stmt_p, bc_break, break_block);
}

/* Genericize a CONTINUE_STMT node *STMT_P.  */

static void
genericize_continue_stmt (tree *stmt_p)
{
  tree stmt_list = NULL;
  tree pred = build_predict_expr (PRED_CONTINUE, NOT_TAKEN);
  tree label = get_bc_label (bc_continue);
  location_t location = EXPR_LOCATION (*stmt_p);
  tree jump = build1_loc (location, GOTO_EXPR, void_type_node, label);
  append_to_statement_list (pred, &stmt_list);
  append_to_statement_list (jump, &stmt_list);
  *stmt_p = stmt_list;
}

/* Genericize a BREAK_STMT node *STMT_P.  */

static void
genericize_break_stmt (tree *stmt_p)
{
  tree label = get_bc_label (bc_break);
  location_t location = EXPR_LOCATION (*stmt_p);
  *stmt_p = build1_loc (location, GOTO_EXPR, void_type_node, label);
}

/* Genericize a OMP_FOR node *STMT_P.  */

static void
genericize_omp_for_stmt (tree *stmt_p, int *walk_subtrees, void *data)
{
  tree stmt = *stmt_p;
  location_t locus = EXPR_LOCATION (stmt);
  tree clab = begin_bc_block (bc_continue, locus);

  cp_walk_tree (&OMP_FOR_BODY (stmt), cp_genericize_r, data, NULL);
  cp_walk_tree (&OMP_FOR_CLAUSES (stmt), cp_genericize_r, data, NULL);
  cp_walk_tree (&OMP_FOR_INIT (stmt), cp_genericize_r, data, NULL);
  cp_walk_tree (&OMP_FOR_COND (stmt), cp_genericize_r, data, NULL);
  cp_walk_tree (&OMP_FOR_INCR (stmt), cp_genericize_r, data, NULL);
  cp_walk_tree (&OMP_FOR_PRE_BODY (stmt), cp_genericize_r, data, NULL);
  *walk_subtrees = 0;

  finish_bc_block (&OMP_FOR_BODY (stmt), bc_continue, clab);
}

/* Hook into the middle of gimplifying an OMP_FOR node.  */

static enum gimplify_status
cp_gimplify_omp_for (tree *expr_p, gimple_seq *pre_p)
{
  tree for_stmt = *expr_p;
  gimple_seq seq = NULL;

  /* Protect ourselves from recursion.  */
  if (OMP_FOR_GIMPLIFYING_P (for_stmt))
    return GS_UNHANDLED;
  OMP_FOR_GIMPLIFYING_P (for_stmt) = 1;

  gimplify_and_add (for_stmt, &seq);
  gimple_seq_add_seq (pre_p, seq);

  OMP_FOR_GIMPLIFYING_P (for_stmt) = 0;

  return GS_ALL_DONE;
}

/*  Gimplify an EXPR_STMT node.  */

static void
gimplify_expr_stmt (tree *stmt_p)
{
  tree stmt = EXPR_STMT_EXPR (*stmt_p);

  if (stmt == error_mark_node)
    stmt = NULL;

  /* Gimplification of a statement expression will nullify the
     statement if all its side effects are moved to *PRE_P and *POST_P.

     In this case we will not want to emit the gimplified statement.
     However, we may still want to emit a warning, so we do that before
     gimplification.  */
  if (stmt && warn_unused_value)
    {
      if (!TREE_SIDE_EFFECTS (stmt))
	{
	  if (!IS_EMPTY_STMT (stmt)
	      && !VOID_TYPE_P (TREE_TYPE (stmt))
	      && !TREE_NO_WARNING (stmt))
	    warning (OPT_Wunused_value, "statement with no effect");
	}
      else
	warn_if_unused_value (stmt, input_location);
    }

  if (stmt == NULL_TREE)
    stmt = alloc_stmt_list ();

  *stmt_p = stmt;
}

/* Gimplify initialization from an AGGR_INIT_EXPR.  */

static void
cp_gimplify_init_expr (tree *expr_p)
{
  tree from = TREE_OPERAND (*expr_p, 1);
  tree to = TREE_OPERAND (*expr_p, 0);
  tree t;

  /* What about code that pulls out the temp and uses it elsewhere?  I
     think that such code never uses the TARGET_EXPR as an initializer.  If
     I'm wrong, we'll abort because the temp won't have any RTL.  In that
     case, I guess we'll need to replace references somehow.  */
  if (TREE_CODE (from) == TARGET_EXPR)
    from = TARGET_EXPR_INITIAL (from);

  /* Look through any COMPOUND_EXPRs, since build_compound_expr pushes them
     inside the TARGET_EXPR.  */
  for (t = from; t; )
    {
      tree sub = TREE_CODE (t) == COMPOUND_EXPR ? TREE_OPERAND (t, 0) : t;

      /* If we are initializing from an AGGR_INIT_EXPR, drop the INIT_EXPR and
	 replace the slot operand with our target.

	 Should we add a target parm to gimplify_expr instead?  No, as in this
	 case we want to replace the INIT_EXPR.  */
      if (TREE_CODE (sub) == AGGR_INIT_EXPR
	  || TREE_CODE (sub) == VEC_INIT_EXPR)
	{
	  if (TREE_CODE (sub) == AGGR_INIT_EXPR)
	    AGGR_INIT_EXPR_SLOT (sub) = to;
	  else
	    VEC_INIT_EXPR_SLOT (sub) = to;
	  *expr_p = from;

	  /* The initialization is now a side-effect, so the container can
	     become void.  */
	  if (from != sub)
	    TREE_TYPE (from) = void_type_node;
	}

      if (cxx_dialect >= cxx14 && TREE_CODE (sub) == CONSTRUCTOR)
	/* Handle aggregate NSDMI.  */
	replace_placeholders (sub, to);

      if (t == sub)
	break;
      else
	t = TREE_OPERAND (t, 1);
    }

}

/* Gimplify a MUST_NOT_THROW_EXPR.  */

static enum gimplify_status
gimplify_must_not_throw_expr (tree *expr_p, gimple_seq *pre_p)
{
  tree stmt = *expr_p;
  tree temp = voidify_wrapper_expr (stmt, NULL);
  tree body = TREE_OPERAND (stmt, 0);
  gimple_seq try_ = NULL;
  gimple_seq catch_ = NULL;
  gimple mnt;

  gimplify_and_add (body, &try_);
  mnt = gimple_build_eh_must_not_throw (terminate_node);
  gimple_seq_add_stmt_without_update (&catch_, mnt);
  mnt = gimple_build_try (try_, catch_, GIMPLE_TRY_CATCH);

  gimple_seq_add_stmt_without_update (pre_p, mnt);
  if (temp)
    {
      *expr_p = temp;
      return GS_OK;
    }

  *expr_p = NULL;
  return GS_ALL_DONE;
}

/* Return TRUE if an operand (OP) of a given TYPE being copied is
   really just an empty class copy.

   Check that the operand has a simple form so that TARGET_EXPRs and
   non-empty CONSTRUCTORs get reduced properly, and we leave the
   return slot optimization alone because it isn't a copy.  */

static bool
simple_empty_class_p (tree type, tree op)
{
  return
    ((TREE_CODE (op) == COMPOUND_EXPR
      && simple_empty_class_p (type, TREE_OPERAND (op, 1)))
     || is_gimple_lvalue (op)
     || INDIRECT_REF_P (op)
     || (TREE_CODE (op) == CONSTRUCTOR
	 && CONSTRUCTOR_NELTS (op) == 0
	 && !TREE_CLOBBER_P (op))
     || (TREE_CODE (op) == CALL_EXPR
	 && !CALL_EXPR_RETURN_SLOT_OPT (op)))
    && is_really_empty_class (type);
}

/* Do C++-specific gimplification.  Args are as for gimplify_expr.  */

int
cp_gimplify_expr (tree *expr_p, gimple_seq *pre_p, gimple_seq *post_p)
{
  int saved_stmts_are_full_exprs_p = 0;
  enum tree_code code;
  enum gimplify_status ret;

  code = TREE_CODE (*expr_p);
  if (STATEMENT_CODE_P (code))
    {
      saved_stmts_are_full_exprs_p = stmts_are_full_exprs_p ();
      current_stmt_tree ()->stmts_are_full_exprs_p
	= STMT_IS_FULL_EXPR_P (*expr_p);
    }

  switch (code)
    {
    case SIZEOF_EXPR:
      if (SIZEOF_EXPR_TYPE_P (*expr_p))
	*expr_p = cxx_sizeof_or_alignof_type (TREE_TYPE (TREE_OPERAND (*expr_p,
								       0)),
					      SIZEOF_EXPR, false);
      else if (TYPE_P (TREE_OPERAND (*expr_p, 0)))
	*expr_p = cxx_sizeof_or_alignof_type (TREE_OPERAND (*expr_p, 0),
					      SIZEOF_EXPR, false);
      else
	*expr_p = cxx_sizeof_or_alignof_expr (TREE_OPERAND (*expr_p, 0),
					      SIZEOF_EXPR, false);
      if (*expr_p == error_mark_node)
	*expr_p = size_one_node;

      *expr_p = maybe_constant_value (*expr_p);
      ret = GS_OK;
      break;
    case PTRMEM_CST:
      *expr_p = cplus_expand_constant (*expr_p);
      ret = GS_OK;
      break;

    case AGGR_INIT_EXPR:
      simplify_aggr_init_expr (expr_p);
      ret = GS_OK;
      break;

    case VEC_INIT_EXPR:
      {
	location_t loc = input_location;
	tree init = VEC_INIT_EXPR_INIT (*expr_p);
	int from_array = (init && TREE_CODE (TREE_TYPE (init)) == ARRAY_TYPE);
	gcc_assert (EXPR_HAS_LOCATION (*expr_p));
	input_location = EXPR_LOCATION (*expr_p);
	*expr_p = build_vec_init (VEC_INIT_EXPR_SLOT (*expr_p), NULL_TREE,
				  init, VEC_INIT_EXPR_VALUE_INIT (*expr_p),
				  from_array,
				  tf_warning_or_error);
	cp_genericize_tree (expr_p);
	ret = GS_OK;
	input_location = loc;
      }
      break;

    case THROW_EXPR:
      /* FIXME communicate throw type to back end, probably by moving
	 THROW_EXPR into ../tree.def.  */
      *expr_p = TREE_OPERAND (*expr_p, 0);
      ret = GS_OK;
      break;

    case MUST_NOT_THROW_EXPR:
      ret = gimplify_must_not_throw_expr (expr_p, pre_p);
      break;

      /* We used to do this for MODIFY_EXPR as well, but that's unsafe; the
	 LHS of an assignment might also be involved in the RHS, as in bug
	 25979.  */
    case INIT_EXPR:
      if (fn_contains_cilk_spawn_p (cfun)
	  && cilk_detect_spawn_and_unwrap (expr_p)
	  && !seen_error ())
	return (enum gimplify_status) gimplify_cilk_spawn (expr_p);
      cp_gimplify_init_expr (expr_p);
      if (TREE_CODE (*expr_p) != INIT_EXPR)
	return GS_OK;
      /* Otherwise fall through.  */
    case MODIFY_EXPR:
    modify_expr_case:
      {
	if (fn_contains_cilk_spawn_p (cfun)
	    && cilk_detect_spawn_and_unwrap (expr_p)
	    && !seen_error ())
	  return (enum gimplify_status) gimplify_cilk_spawn (expr_p);

	/* If the back end isn't clever enough to know that the lhs and rhs
	   types are the same, add an explicit conversion.  */
	tree op0 = TREE_OPERAND (*expr_p, 0);
	tree op1 = TREE_OPERAND (*expr_p, 1);

	if (!error_operand_p (op0)
	    && !error_operand_p (op1)
	    && (TYPE_STRUCTURAL_EQUALITY_P (TREE_TYPE (op0))
		|| TYPE_STRUCTURAL_EQUALITY_P (TREE_TYPE (op1)))
	    && !useless_type_conversion_p (TREE_TYPE (op1), TREE_TYPE (op0)))
	  TREE_OPERAND (*expr_p, 1) = build1 (VIEW_CONVERT_EXPR,
					      TREE_TYPE (op0), op1);

	else if (simple_empty_class_p (TREE_TYPE (op0), op1))
	  {
	    /* Remove any copies of empty classes.  Also drop volatile
	       variables on the RHS to avoid infinite recursion from
	       gimplify_expr trying to load the value.  */
	    gimplify_expr (&TREE_OPERAND (*expr_p, 0), pre_p, post_p,
			   is_gimple_lvalue, fb_lvalue);
	    if (TREE_SIDE_EFFECTS (op1))
	      {
		if (TREE_THIS_VOLATILE (op1)
		    && (REFERENCE_CLASS_P (op1) || DECL_P (op1)))
		  op1 = build_fold_addr_expr (op1);

		gimplify_and_add (op1, pre_p);
	      }
	    *expr_p = TREE_OPERAND (*expr_p, 0);
	  }
      }
      ret = GS_OK;
      break;

    case EMPTY_CLASS_EXPR:
      /* We create an empty CONSTRUCTOR with RECORD_TYPE.  */
      *expr_p = build_constructor (TREE_TYPE (*expr_p), NULL);
      ret = GS_OK;
      break;

    case BASELINK:
      *expr_p = BASELINK_FUNCTIONS (*expr_p);
      ret = GS_OK;
      break;

    case TRY_BLOCK:
      genericize_try_block (expr_p);
      ret = GS_OK;
      break;

    case HANDLER:
      genericize_catch_block (expr_p);
      ret = GS_OK;
      break;

    case EH_SPEC_BLOCK:
      genericize_eh_spec_block (expr_p);
      ret = GS_OK;
      break;

    case USING_STMT:
      gcc_unreachable ();

    case FOR_STMT:
    case WHILE_STMT:
    case DO_STMT:
    case SWITCH_STMT:
    case CONTINUE_STMT:
    case BREAK_STMT:
      gcc_unreachable ();

    case OMP_FOR:
    case OMP_SIMD:
    case OMP_DISTRIBUTE:
      ret = cp_gimplify_omp_for (expr_p, pre_p);
      break;

    case EXPR_STMT:
      gimplify_expr_stmt (expr_p);
      ret = GS_OK;
      break;

    case UNARY_PLUS_EXPR:
      {
	tree arg = TREE_OPERAND (*expr_p, 0);
	tree type = TREE_TYPE (*expr_p);
	*expr_p = (TREE_TYPE (arg) != type) ? fold_convert (type, arg)
					    : arg;
	ret = GS_OK;
      }
      break;

    case CILK_SPAWN_STMT:
      gcc_assert 
	(fn_contains_cilk_spawn_p (cfun) 
	 && cilk_detect_spawn_and_unwrap (expr_p));

      /* If errors are seen, then just process it as a CALL_EXPR.  */
      if (!seen_error ())
	return (enum gimplify_status) gimplify_cilk_spawn (expr_p);
      
    case CALL_EXPR:
      if (fn_contains_cilk_spawn_p (cfun)
	  && cilk_detect_spawn_and_unwrap (expr_p)
	  && !seen_error ())
	return (enum gimplify_status) gimplify_cilk_spawn (expr_p);

      /* DR 1030 says that we need to evaluate the elements of an
	 initializer-list in forward order even when it's used as arguments to
	 a constructor.  So if the target wants to evaluate them in reverse
	 order and there's more than one argument other than 'this', gimplify
	 them in order.  */
      ret = GS_OK;
      if (PUSH_ARGS_REVERSED && CALL_EXPR_LIST_INIT_P (*expr_p)
	  && call_expr_nargs (*expr_p) > 2)
	{
	  int nargs = call_expr_nargs (*expr_p);
	  location_t loc = EXPR_LOC_OR_LOC (*expr_p, input_location);
	  for (int i = 1; i < nargs; ++i)
	    {
	      enum gimplify_status t
		= gimplify_arg (&CALL_EXPR_ARG (*expr_p, i), pre_p, loc);
	      if (t == GS_ERROR)
		ret = GS_ERROR;
	    }
	}
      break;

    case RETURN_EXPR:
      if (TREE_OPERAND (*expr_p, 0)
	  && (TREE_CODE (TREE_OPERAND (*expr_p, 0)) == INIT_EXPR
	      || TREE_CODE (TREE_OPERAND (*expr_p, 0)) == MODIFY_EXPR))
	{
	  expr_p = &TREE_OPERAND (*expr_p, 0);
	  code = TREE_CODE (*expr_p);
	  /* Avoid going through the INIT_EXPR case, which can
	     degrade INIT_EXPRs into AGGR_INIT_EXPRs.  */
	  goto modify_expr_case;
	}
      /* Fall through.  */

    default:
      ret = (enum gimplify_status) c_gimplify_expr (expr_p, pre_p, post_p);
      break;
    }

  /* Restore saved state.  */
  if (STATEMENT_CODE_P (code))
    current_stmt_tree ()->stmts_are_full_exprs_p
      = saved_stmts_are_full_exprs_p;

  return ret;
}

static inline bool
is_invisiref_parm (const_tree t)
{
  return ((TREE_CODE (t) == PARM_DECL || TREE_CODE (t) == RESULT_DECL)
	  && DECL_BY_REFERENCE (t));
}

/* Return true if the uid in both int tree maps are equal.  */

bool
cxx_int_tree_map_hasher::equal (cxx_int_tree_map *a, cxx_int_tree_map *b)
{
  return (a->uid == b->uid);
}

/* Hash a UID in a cxx_int_tree_map.  */

unsigned int
cxx_int_tree_map_hasher::hash (cxx_int_tree_map *item)
{
  return item->uid;
}

/* A stable comparison routine for use with splay trees and DECLs.  */

static int
splay_tree_compare_decl_uid (splay_tree_key xa, splay_tree_key xb)
{
  tree a = (tree) xa;
  tree b = (tree) xb;

  return DECL_UID (a) - DECL_UID (b);
}

/* OpenMP context during genericization.  */

struct cp_genericize_omp_taskreg
{
  bool is_parallel;
  bool default_shared;
  struct cp_genericize_omp_taskreg *outer;
  splay_tree variables;
};

/* Return true if genericization should try to determine if
   DECL is firstprivate or shared within task regions.  */

static bool
omp_var_to_track (tree decl)
{
  tree type = TREE_TYPE (decl);
  if (is_invisiref_parm (decl))
    type = TREE_TYPE (type);
  while (TREE_CODE (type) == ARRAY_TYPE)
    type = TREE_TYPE (type);
  if (type == error_mark_node || !CLASS_TYPE_P (type))
    return false;
  if (VAR_P (decl) && DECL_THREAD_LOCAL_P (decl))
    return false;
  if (cxx_omp_predetermined_sharing (decl) != OMP_CLAUSE_DEFAULT_UNSPECIFIED)
    return false;
  return true;
}

/* Note DECL use in OpenMP region OMP_CTX during genericization.  */

static void
omp_cxx_notice_variable (struct cp_genericize_omp_taskreg *omp_ctx, tree decl)
{
  splay_tree_node n = splay_tree_lookup (omp_ctx->variables,
					 (splay_tree_key) decl);
  if (n == NULL)
    {
      int flags = OMP_CLAUSE_DEFAULT_SHARED;
      if (omp_ctx->outer)
	omp_cxx_notice_variable (omp_ctx->outer, decl);
      if (!omp_ctx->default_shared)
	{
	  struct cp_genericize_omp_taskreg *octx;

	  for (octx = omp_ctx->outer; octx; octx = octx->outer)
	    {
	      n = splay_tree_lookup (octx->variables, (splay_tree_key) decl);
	      if (n && n->value != OMP_CLAUSE_DEFAULT_SHARED)
		{
		  flags = OMP_CLAUSE_DEFAULT_FIRSTPRIVATE;
		  break;
		}
	      if (octx->is_parallel)
		break;
	    }
	  if (octx == NULL
	      && (TREE_CODE (decl) == PARM_DECL
		  || (!(TREE_STATIC (decl) || DECL_EXTERNAL (decl))
		      && DECL_CONTEXT (decl) == current_function_decl)))
	    flags = OMP_CLAUSE_DEFAULT_FIRSTPRIVATE;
	  if (flags == OMP_CLAUSE_DEFAULT_FIRSTPRIVATE)
	    {
	      /* DECL is implicitly determined firstprivate in
		 the current task construct.  Ensure copy ctor and
		 dtor are instantiated, because during gimplification
		 it will be already too late.  */
	      tree type = TREE_TYPE (decl);
	      if (is_invisiref_parm (decl))
		type = TREE_TYPE (type);
	      while (TREE_CODE (type) == ARRAY_TYPE)
		type = TREE_TYPE (type);
	      get_copy_ctor (type, tf_none);
	      get_dtor (type, tf_none);
	    }
	}
      splay_tree_insert (omp_ctx->variables, (splay_tree_key) decl, flags);
    }
}

/* Genericization context.  */

struct cp_genericize_data
{
  hash_set<tree> *p_set;
  vec<tree> bind_expr_stack;
  struct cp_genericize_omp_taskreg *omp_ctx;
  tree try_block;
  hash_map<tree, tree> *fold_hash;
  bool no_sanitize_p;
};

/* Perform any pre-gimplification lowering of C++ front end trees to
   GENERIC.  */

static tree
cp_genericize_r (tree *stmt_p, int *walk_subtrees, void *data)
{
  tree stmt;
  struct cp_genericize_data *wtd = (struct cp_genericize_data *) data;
  hash_set<tree> *p_set = wtd->p_set;

  *stmt_p = stmt = cp_fold (*stmt_p, wtd->fold_hash);

  /* If in an OpenMP context, note var uses.  */
  if (__builtin_expect (wtd->omp_ctx != NULL, 0)
      && (VAR_P (stmt)
	  || TREE_CODE (stmt) == PARM_DECL
	  || TREE_CODE (stmt) == RESULT_DECL)
      && omp_var_to_track (stmt))
    omp_cxx_notice_variable (wtd->omp_ctx, stmt);

  if (is_invisiref_parm (stmt)
      /* Don't dereference parms in a thunk, pass the references through. */
      && !(DECL_THUNK_P (current_function_decl)
	   && TREE_CODE (stmt) == PARM_DECL))
    {
      *stmt_p = convert_from_reference (stmt);
      *walk_subtrees = 0;
      return NULL;
    }

  /* Map block scope extern declarations to visible declarations with the
     same name and type in outer scopes if any.  */
  if (cp_function_chain->extern_decl_map
      && VAR_OR_FUNCTION_DECL_P (stmt)
      && DECL_EXTERNAL (stmt))
    {
      struct cxx_int_tree_map *h, in;
      in.uid = DECL_UID (stmt);
      h = cp_function_chain->extern_decl_map->find_with_hash (&in, in.uid);
      if (h)
	{
	  *stmt_p = h->to;
	  *walk_subtrees = 0;
	  return NULL;
	}
    }

  /* Other than invisiref parms, don't walk the same tree twice.  */
  if (p_set->contains (stmt))
    {
      *walk_subtrees = 0;
      return NULL_TREE;
    }

  if (TREE_CODE (stmt) == ADDR_EXPR
      && is_invisiref_parm (TREE_OPERAND (stmt, 0)))
    {
      /* If in an OpenMP context, note var uses.  */
      if (__builtin_expect (wtd->omp_ctx != NULL, 0)
	  && omp_var_to_track (TREE_OPERAND (stmt, 0)))
	omp_cxx_notice_variable (wtd->omp_ctx, TREE_OPERAND (stmt, 0));
      *stmt_p = fold_convert (TREE_TYPE (stmt), TREE_OPERAND (stmt, 0));
      *walk_subtrees = 0;
    }
  else if (TREE_CODE (stmt) == RETURN_EXPR
	   && TREE_OPERAND (stmt, 0)
	   && is_invisiref_parm (TREE_OPERAND (stmt, 0)))
    /* Don't dereference an invisiref RESULT_DECL inside a RETURN_EXPR.  */
    *walk_subtrees = 0;
  else if (TREE_CODE (stmt) == OMP_CLAUSE)
    switch (OMP_CLAUSE_CODE (stmt))
      {
      case OMP_CLAUSE_LASTPRIVATE:
	/* Don't dereference an invisiref in OpenMP clauses.  */
	if (is_invisiref_parm (OMP_CLAUSE_DECL (stmt)))
	  {
	    *walk_subtrees = 0;
	    if (OMP_CLAUSE_LASTPRIVATE_STMT (stmt))
	      cp_walk_tree (&OMP_CLAUSE_LASTPRIVATE_STMT (stmt),
			    cp_genericize_r, data, NULL);
	  }
	break;
      case OMP_CLAUSE_PRIVATE:
	/* Don't dereference an invisiref in OpenMP clauses.  */
	if (is_invisiref_parm (OMP_CLAUSE_DECL (stmt)))
	  *walk_subtrees = 0;
	else if (wtd->omp_ctx != NULL)
	  {
	    /* Private clause doesn't cause any references to the
	       var in outer contexts, avoid calling
	       omp_cxx_notice_variable for it.  */
	    struct cp_genericize_omp_taskreg *old = wtd->omp_ctx;
	    wtd->omp_ctx = NULL;
	    cp_walk_tree (&OMP_CLAUSE_DECL (stmt), cp_genericize_r,
			  data, NULL);
	    wtd->omp_ctx = old;
	    *walk_subtrees = 0;
	  }
	break;
      case OMP_CLAUSE_SHARED:
      case OMP_CLAUSE_FIRSTPRIVATE:
      case OMP_CLAUSE_COPYIN:
      case OMP_CLAUSE_COPYPRIVATE:
	/* Don't dereference an invisiref in OpenMP clauses.  */
	if (is_invisiref_parm (OMP_CLAUSE_DECL (stmt)))
	  *walk_subtrees = 0;
	break;
      case OMP_CLAUSE_REDUCTION:
	/* Don't dereference an invisiref in reduction clause's
	   OMP_CLAUSE_DECL either.  OMP_CLAUSE_REDUCTION_{INIT,MERGE}
	   still needs to be genericized.  */
	if (is_invisiref_parm (OMP_CLAUSE_DECL (stmt)))
	  {
	    *walk_subtrees = 0;
	    if (OMP_CLAUSE_REDUCTION_INIT (stmt))
	      cp_walk_tree (&OMP_CLAUSE_REDUCTION_INIT (stmt),
			    cp_genericize_r, data, NULL);
	    if (OMP_CLAUSE_REDUCTION_MERGE (stmt))
	      cp_walk_tree (&OMP_CLAUSE_REDUCTION_MERGE (stmt),
			    cp_genericize_r, data, NULL);
	  }
	break;
      default:
	break;
      }
  else if (IS_TYPE_OR_DECL_P (stmt))
    *walk_subtrees = 0;

  /* Due to the way voidify_wrapper_expr is written, we don't get a chance
     to lower this construct before scanning it, so we need to lower these
     before doing anything else.  */
  else if (TREE_CODE (stmt) == CLEANUP_STMT)
    *stmt_p = build2_loc (EXPR_LOCATION (stmt),
			  CLEANUP_EH_ONLY (stmt) ? TRY_CATCH_EXPR
						 : TRY_FINALLY_EXPR,
			  void_type_node,
			  CLEANUP_BODY (stmt),
			  CLEANUP_EXPR (stmt));

  else if (TREE_CODE (stmt) == IF_STMT)
    {
      genericize_if_stmt (stmt_p, wtd->fold_hash);
      /* *stmt_p has changed, tail recurse to handle it again.  */
      return cp_genericize_r (stmt_p, walk_subtrees, data);
    }

  /* COND_EXPR might have incompatible types in branches if one or both
     arms are bitfields.  Fix it up now.  */
  else if (TREE_CODE (stmt) == COND_EXPR)
    {
      tree type_left
	= (TREE_OPERAND (stmt, 1)
	   ? is_bitfield_expr_with_lowered_type (TREE_OPERAND (stmt, 1))
	   : NULL_TREE);
      tree type_right
	= (TREE_OPERAND (stmt, 2)
	   ? is_bitfield_expr_with_lowered_type (TREE_OPERAND (stmt, 2))
	   : NULL_TREE);
      if (type_left
	  && !useless_type_conversion_p (TREE_TYPE (stmt),
					 TREE_TYPE (TREE_OPERAND (stmt, 1))))
	{
	  TREE_OPERAND (stmt, 1)
	    = fold_convert (type_left, TREE_OPERAND (stmt, 1));
	  gcc_assert (useless_type_conversion_p (TREE_TYPE (stmt),
						 type_left));
	}
      if (type_right
	  && !useless_type_conversion_p (TREE_TYPE (stmt),
					 TREE_TYPE (TREE_OPERAND (stmt, 2))))
	{
	  TREE_OPERAND (stmt, 2)
	    = fold_convert (type_right, TREE_OPERAND (stmt, 2));
	  gcc_assert (useless_type_conversion_p (TREE_TYPE (stmt),
						 type_right));
	}
    }

  else if (TREE_CODE (stmt) == BIND_EXPR)
    {
      if (__builtin_expect (wtd->omp_ctx != NULL, 0))
	{
	  tree decl;
	  for (decl = BIND_EXPR_VARS (stmt); decl; decl = DECL_CHAIN (decl))
	    if (VAR_P (decl)
		&& !DECL_EXTERNAL (decl)
		&& omp_var_to_track (decl))
	      {
		splay_tree_node n
		  = splay_tree_lookup (wtd->omp_ctx->variables,
				       (splay_tree_key) decl);
		if (n == NULL)
		  splay_tree_insert (wtd->omp_ctx->variables,
				     (splay_tree_key) decl,
				     TREE_STATIC (decl)
				     ? OMP_CLAUSE_DEFAULT_SHARED
				     : OMP_CLAUSE_DEFAULT_PRIVATE);
	      }
	}
      if (flag_sanitize
	  & (SANITIZE_NULL | SANITIZE_ALIGNMENT | SANITIZE_VPTR))
	{
	  /* The point here is to not sanitize static initializers.  */
	  bool no_sanitize_p = wtd->no_sanitize_p;
	  wtd->no_sanitize_p = true;
	  for (tree decl = BIND_EXPR_VARS (stmt);
	       decl;
	       decl = DECL_CHAIN (decl))
	    if (VAR_P (decl)
		&& TREE_STATIC (decl)
		&& DECL_INITIAL (decl))
	      cp_walk_tree (&DECL_INITIAL (decl), cp_genericize_r, data, NULL);
	  wtd->no_sanitize_p = no_sanitize_p;
	}
      wtd->bind_expr_stack.safe_push (stmt);
      cp_walk_tree (&BIND_EXPR_BODY (stmt),
		    cp_genericize_r, data, NULL);
      wtd->bind_expr_stack.pop ();
    }

  else if (TREE_CODE (stmt) == USING_STMT)
    {
      tree block = NULL_TREE;

      /* Get the innermost inclosing GIMPLE_BIND that has a non NULL
         BLOCK, and append an IMPORTED_DECL to its
	 BLOCK_VARS chained list.  */
      if (wtd->bind_expr_stack.exists ())
	{
	  int i;
	  for (i = wtd->bind_expr_stack.length () - 1; i >= 0; i--)
	    if ((block = BIND_EXPR_BLOCK (wtd->bind_expr_stack[i])))
	      break;
	}
      if (block)
	{
	  tree using_directive;
	  gcc_assert (TREE_OPERAND (stmt, 0));

	  using_directive = make_node (IMPORTED_DECL);
	  TREE_TYPE (using_directive) = void_type_node;

	  IMPORTED_DECL_ASSOCIATED_DECL (using_directive)
	    = TREE_OPERAND (stmt, 0);
	  DECL_CHAIN (using_directive) = BLOCK_VARS (block);
	  BLOCK_VARS (block) = using_directive;
	}
      /* The USING_STMT won't appear in GENERIC.  */
      *stmt_p = build1 (NOP_EXPR, void_type_node, integer_zero_node);
      *walk_subtrees = 0;
    }

  else if (TREE_CODE (stmt) == DECL_EXPR
	   && TREE_CODE (DECL_EXPR_DECL (stmt)) == USING_DECL)
    {
      /* Using decls inside DECL_EXPRs are just dropped on the floor.  */
      *stmt_p = build1 (NOP_EXPR, void_type_node, integer_zero_node);
      *walk_subtrees = 0;
    }
  else if (TREE_CODE (stmt) == OMP_PARALLEL || TREE_CODE (stmt) == OMP_TASK)
    {
      struct cp_genericize_omp_taskreg omp_ctx;
      tree c, decl;
      splay_tree_node n;

      *walk_subtrees = 0;
      cp_walk_tree (&OMP_CLAUSES (stmt), cp_genericize_r, data, NULL);
      omp_ctx.is_parallel = TREE_CODE (stmt) == OMP_PARALLEL;
      omp_ctx.default_shared = omp_ctx.is_parallel;
      omp_ctx.outer = wtd->omp_ctx;
      omp_ctx.variables = splay_tree_new (splay_tree_compare_decl_uid, 0, 0);
      wtd->omp_ctx = &omp_ctx;
      for (c = OMP_CLAUSES (stmt); c; c = OMP_CLAUSE_CHAIN (c))
	switch (OMP_CLAUSE_CODE (c))
	  {
	  case OMP_CLAUSE_SHARED:
	  case OMP_CLAUSE_PRIVATE:
	  case OMP_CLAUSE_FIRSTPRIVATE:
	  case OMP_CLAUSE_LASTPRIVATE:
	    decl = OMP_CLAUSE_DECL (c);
	    if (decl == error_mark_node || !omp_var_to_track (decl))
	      break;
	    n = splay_tree_lookup (omp_ctx.variables, (splay_tree_key) decl);
	    if (n != NULL)
	      break;
	    splay_tree_insert (omp_ctx.variables, (splay_tree_key) decl,
			       OMP_CLAUSE_CODE (c) == OMP_CLAUSE_SHARED
			       ? OMP_CLAUSE_DEFAULT_SHARED
			       : OMP_CLAUSE_DEFAULT_PRIVATE);
	    if (OMP_CLAUSE_CODE (c) != OMP_CLAUSE_PRIVATE
		&& omp_ctx.outer)
	      omp_cxx_notice_variable (omp_ctx.outer, decl);
	    break;
	  case OMP_CLAUSE_DEFAULT:
	    if (OMP_CLAUSE_DEFAULT_KIND (c) == OMP_CLAUSE_DEFAULT_SHARED)
	      omp_ctx.default_shared = true;
	  default:
	    break;
	  }
      cp_walk_tree (&OMP_BODY (stmt), cp_genericize_r, data, NULL);
      wtd->omp_ctx = omp_ctx.outer;
      splay_tree_delete (omp_ctx.variables);
    }
  else if (TREE_CODE (stmt) == TRY_BLOCK)
    {
      *walk_subtrees = 0;
      tree try_block = wtd->try_block;
      wtd->try_block = stmt;
      cp_walk_tree (&TRY_STMTS (stmt), cp_genericize_r, data, NULL);
      wtd->try_block = try_block;
      cp_walk_tree (&TRY_HANDLERS (stmt), cp_genericize_r, data, NULL);
    }
  else if (TREE_CODE (stmt) == MUST_NOT_THROW_EXPR)
    {
      /* MUST_NOT_THROW_COND might be something else with TM.  */
      if (MUST_NOT_THROW_COND (stmt) == NULL_TREE)
	{
	  *walk_subtrees = 0;
	  tree try_block = wtd->try_block;
	  wtd->try_block = stmt;
	  cp_walk_tree (&TREE_OPERAND (stmt, 0), cp_genericize_r, data, NULL);
	  wtd->try_block = try_block;
	}
    }
  else if (TREE_CODE (stmt) == THROW_EXPR)
    {
      location_t loc = location_of (stmt);
      if (TREE_NO_WARNING (stmt))
	/* Never mind.  */;
      else if (wtd->try_block)
	{
	  if (TREE_CODE (wtd->try_block) == MUST_NOT_THROW_EXPR
	      && warning_at (loc, OPT_Wterminate,
			     "throw will always call terminate()")
	      && cxx_dialect >= cxx11
	      && DECL_DESTRUCTOR_P (current_function_decl))
	    inform (loc, "in C++11 destructors default to noexcept");
	}
      else
	{
	  if (warn_cxx11_compat && cxx_dialect < cxx11
	      && DECL_DESTRUCTOR_P (current_function_decl)
	      && (TYPE_RAISES_EXCEPTIONS (TREE_TYPE (current_function_decl))
		  == NULL_TREE)
	      && (get_defaulted_eh_spec (current_function_decl)
		  == empty_except_spec))
	    warning_at (loc, OPT_Wc__11_compat,
			"in C++11 this throw will terminate because "
			"destructors default to noexcept");
	}
    }
  else if (TREE_CODE (stmt) == CONVERT_EXPR)
    gcc_assert (!CONVERT_EXPR_VBASE_PATH (stmt));
  else if (TREE_CODE (stmt) == FOR_STMT)
    genericize_for_stmt (stmt_p, walk_subtrees, data);
  else if (TREE_CODE (stmt) == WHILE_STMT)
    genericize_while_stmt (stmt_p, walk_subtrees, data);
  else if (TREE_CODE (stmt) == DO_STMT)
    genericize_do_stmt (stmt_p, walk_subtrees, data);
  else if (TREE_CODE (stmt) == SWITCH_STMT)
    genericize_switch_stmt (stmt_p, walk_subtrees, data);
  else if (TREE_CODE (stmt) == CONTINUE_STMT)
    genericize_continue_stmt (stmt_p);
  else if (TREE_CODE (stmt) == BREAK_STMT)
    genericize_break_stmt (stmt_p);
  else if (TREE_CODE (stmt) == OMP_FOR
	   || TREE_CODE (stmt) == OMP_SIMD
	   || TREE_CODE (stmt) == OMP_DISTRIBUTE)
    genericize_omp_for_stmt (stmt_p, walk_subtrees, data);
  else if (TREE_CODE (stmt) == SIZEOF_EXPR)
    {
      if (SIZEOF_EXPR_TYPE_P (stmt))
	*stmt_p
	  = cxx_sizeof_or_alignof_type (TREE_TYPE (TREE_OPERAND (stmt, 0)),
					SIZEOF_EXPR, false);
      else if (TYPE_P (TREE_OPERAND (stmt, 0)))
	*stmt_p = cxx_sizeof_or_alignof_type (TREE_OPERAND (stmt, 0),
					      SIZEOF_EXPR, false);
      else
	*stmt_p = cxx_sizeof_or_alignof_expr (TREE_OPERAND (stmt, 0),
					      SIZEOF_EXPR, false);
      if (*stmt_p == error_mark_node)
	*stmt_p = size_one_node;
      *stmt_p = cp_fold (*stmt_p,  wtd->fold_hash);
      return NULL;
    }
  else if ((flag_sanitize
	    & (SANITIZE_NULL | SANITIZE_ALIGNMENT | SANITIZE_VPTR))
	   && !wtd->no_sanitize_p)
    {
      if ((flag_sanitize & (SANITIZE_NULL | SANITIZE_ALIGNMENT))
	  && TREE_CODE (stmt) == NOP_EXPR
	  && TREE_CODE (TREE_TYPE (stmt)) == REFERENCE_TYPE)
	ubsan_maybe_instrument_reference (stmt);
      else if (TREE_CODE (stmt) == CALL_EXPR)
	{
	  tree fn = CALL_EXPR_FN (stmt);
	  if (fn != NULL_TREE
	      && !error_operand_p (fn)
	      && POINTER_TYPE_P (TREE_TYPE (fn))
	      && TREE_CODE (TREE_TYPE (TREE_TYPE (fn))) == METHOD_TYPE)
	    {
	      bool is_ctor
		= TREE_CODE (fn) == ADDR_EXPR
		  && TREE_CODE (TREE_OPERAND (fn, 0)) == FUNCTION_DECL
		  && DECL_CONSTRUCTOR_P (TREE_OPERAND (fn, 0));
	      if (flag_sanitize & (SANITIZE_NULL | SANITIZE_ALIGNMENT))
		ubsan_maybe_instrument_member_call (stmt, is_ctor);
	      if ((flag_sanitize & SANITIZE_VPTR) && !is_ctor)
		cp_ubsan_maybe_instrument_member_call (stmt);
	    }
	}
    }

  p_set->add (*stmt_p);

  return NULL;
}

/* Lower C++ front end trees to GENERIC in T_P.  */

static void
cp_genericize_tree (tree* t_p)
{
  struct cp_genericize_data wtd;

  wtd.fold_hash = new hash_map<tree, tree>;
  wtd.p_set = new hash_set<tree>;
  wtd.bind_expr_stack.create (0);
  wtd.omp_ctx = NULL;
  wtd.try_block = NULL_TREE;
  wtd.no_sanitize_p = false;
  cp_walk_tree (t_p, cp_genericize_r, &wtd, NULL);
  delete wtd.fold_hash;
  delete wtd.p_set;
  wtd.bind_expr_stack.release ();
  if (flag_sanitize & SANITIZE_VPTR)
    cp_ubsan_instrument_member_accesses (t_p);
}

/* If a function that should end with a return in non-void
   function doesn't obviously end with return, add ubsan
   instrumentation code to verify it at runtime.  */

static void
cp_ubsan_maybe_instrument_return (tree fndecl)
{
  if (VOID_TYPE_P (TREE_TYPE (TREE_TYPE (fndecl)))
      || DECL_CONSTRUCTOR_P (fndecl)
      || DECL_DESTRUCTOR_P (fndecl)
      || !targetm.warn_func_return (fndecl))
    return;

  tree t = DECL_SAVED_TREE (fndecl);
  while (t)
    {
      switch (TREE_CODE (t))
	{
	case BIND_EXPR:
	  t = BIND_EXPR_BODY (t);
	  continue;
	case TRY_FINALLY_EXPR:
	  t = TREE_OPERAND (t, 0);
	  continue;
	case STATEMENT_LIST:
	  {
	    tree_stmt_iterator i = tsi_last (t);
	    if (!tsi_end_p (i))
	      {
		t = tsi_stmt (i);
		continue;
	      }
	  }
	  break;
	case RETURN_EXPR:
	  return;
	default:
	  break;
	}
      break;
    }
  if (t == NULL_TREE)
    return;
  t = DECL_SAVED_TREE (fndecl);
  if (TREE_CODE (t) == BIND_EXPR
      && TREE_CODE (BIND_EXPR_BODY (t)) == STATEMENT_LIST)
    {
      tree_stmt_iterator i = tsi_last (BIND_EXPR_BODY (t));
      t = ubsan_instrument_return (DECL_SOURCE_LOCATION (fndecl));
      tsi_link_after (&i, t, TSI_NEW_STMT);
    }
}

void
cp_genericize (tree fndecl)
{
  tree t;

  /* Fix up the types of parms passed by invisible reference.  */
  for (t = DECL_ARGUMENTS (fndecl); t; t = DECL_CHAIN (t))
    if (TREE_ADDRESSABLE (TREE_TYPE (t)))
      {
	/* If a function's arguments are copied to create a thunk,
	   then DECL_BY_REFERENCE will be set -- but the type of the
	   argument will be a pointer type, so we will never get
	   here.  */
	gcc_assert (!DECL_BY_REFERENCE (t));
	gcc_assert (DECL_ARG_TYPE (t) != TREE_TYPE (t));
	TREE_TYPE (t) = DECL_ARG_TYPE (t);
	DECL_BY_REFERENCE (t) = 1;
	TREE_ADDRESSABLE (t) = 0;
	relayout_decl (t);
      }

  /* Do the same for the return value.  */
  if (TREE_ADDRESSABLE (TREE_TYPE (DECL_RESULT (fndecl))))
    {
      t = DECL_RESULT (fndecl);
      TREE_TYPE (t) = build_reference_type (TREE_TYPE (t));
      DECL_BY_REFERENCE (t) = 1;
      TREE_ADDRESSABLE (t) = 0;
      relayout_decl (t);
      if (DECL_NAME (t))
	{
	  /* Adjust DECL_VALUE_EXPR of the original var.  */
	  tree outer = outer_curly_brace_block (current_function_decl);
	  tree var;

	  if (outer)
	    for (var = BLOCK_VARS (outer); var; var = DECL_CHAIN (var))
	      if (DECL_NAME (t) == DECL_NAME (var)
		  && DECL_HAS_VALUE_EXPR_P (var)
		  && DECL_VALUE_EXPR (var) == t)
		{
		  tree val = convert_from_reference (t);
		  SET_DECL_VALUE_EXPR (var, val);
		  break;
		}
	}
    }

  /* If we're a clone, the body is already GIMPLE.  */
  if (DECL_CLONED_FUNCTION_P (fndecl))
    return;

  /* Expand all the array notations here.  */
  if (flag_cilkplus 
      && contains_array_notation_expr (DECL_SAVED_TREE (fndecl)))
    DECL_SAVED_TREE (fndecl) = 
      expand_array_notation_exprs (DECL_SAVED_TREE (fndecl));

  /* We do want to see every occurrence of the parms, so we can't just use
     walk_tree's hash functionality.  */
  cp_genericize_tree (&DECL_SAVED_TREE (fndecl));

  if (flag_sanitize & SANITIZE_RETURN
      && do_ubsan_in_current_function ())
    cp_ubsan_maybe_instrument_return (fndecl);

  /* Do everything else.  */
  c_genericize (fndecl);

  gcc_assert (bc_label[bc_break] == NULL);
  gcc_assert (bc_label[bc_continue] == NULL);
}

/* Build code to apply FN to each member of ARG1 and ARG2.  FN may be
   NULL if there is in fact nothing to do.  ARG2 may be null if FN
   actually only takes one argument.  */

static tree
cxx_omp_clause_apply_fn (tree fn, tree arg1, tree arg2)
{
  tree defparm, parm, t;
  int i = 0;
  int nargs;
  tree *argarray;

  if (fn == NULL)
    return NULL;

  nargs = list_length (DECL_ARGUMENTS (fn));
  argarray = XALLOCAVEC (tree, nargs);

  defparm = TREE_CHAIN (TYPE_ARG_TYPES (TREE_TYPE (fn)));
  if (arg2)
    defparm = TREE_CHAIN (defparm);

  if (TREE_CODE (TREE_TYPE (arg1)) == ARRAY_TYPE)
    {
      tree inner_type = TREE_TYPE (arg1);
      tree start1, end1, p1;
      tree start2 = NULL, p2 = NULL;
      tree ret = NULL, lab;

      start1 = arg1;
      start2 = arg2;
      do
	{
	  inner_type = TREE_TYPE (inner_type);
	  start1 = build4 (ARRAY_REF, inner_type, start1,
			   size_zero_node, NULL, NULL);
	  if (arg2)
	    start2 = build4 (ARRAY_REF, inner_type, start2,
			     size_zero_node, NULL, NULL);
	}
      while (TREE_CODE (inner_type) == ARRAY_TYPE);
      start1 = build_fold_addr_expr_loc (input_location, start1);
      if (arg2)
	start2 = build_fold_addr_expr_loc (input_location, start2);

      end1 = TYPE_SIZE_UNIT (TREE_TYPE (arg1));
      end1 = fold_build_pointer_plus (start1, end1);

      p1 = create_tmp_var (TREE_TYPE (start1));
      t = build2 (MODIFY_EXPR, TREE_TYPE (p1), p1, start1);
      append_to_statement_list (t, &ret);

      if (arg2)
	{
	  p2 = create_tmp_var (TREE_TYPE (start2));
	  t = build2 (MODIFY_EXPR, TREE_TYPE (p2), p2, start2);
	  append_to_statement_list (t, &ret);
	}

      lab = create_artificial_label (input_location);
      t = build1 (LABEL_EXPR, void_type_node, lab);
      append_to_statement_list (t, &ret);

      argarray[i++] = p1;
      if (arg2)
	argarray[i++] = p2;
      /* Handle default arguments.  */
      for (parm = defparm; parm && parm != void_list_node;
	   parm = TREE_CHAIN (parm), i++)
	argarray[i] = convert_default_arg (TREE_VALUE (parm),
					   TREE_PURPOSE (parm), fn, i,
					   tf_warning_or_error);
      t = build_call_a (fn, i, argarray);
      t = fold_convert (void_type_node, t);
      t = fold_build_cleanup_point_expr (TREE_TYPE (t), t);
      append_to_statement_list (t, &ret);

      t = fold_build_pointer_plus (p1, TYPE_SIZE_UNIT (inner_type));
      t = build2 (MODIFY_EXPR, TREE_TYPE (p1), p1, t);
      append_to_statement_list (t, &ret);

      if (arg2)
	{
	  t = fold_build_pointer_plus (p2, TYPE_SIZE_UNIT (inner_type));
	  t = build2 (MODIFY_EXPR, TREE_TYPE (p2), p2, t);
	  append_to_statement_list (t, &ret);
	}

      t = build2 (NE_EXPR, boolean_type_node, p1, end1);
      t = build3 (COND_EXPR, void_type_node, t, build_and_jump (&lab), NULL);
      append_to_statement_list (t, &ret);

      return ret;
    }
  else
    {
      argarray[i++] = build_fold_addr_expr_loc (input_location, arg1);
      if (arg2)
	argarray[i++] = build_fold_addr_expr_loc (input_location, arg2);
      /* Handle default arguments.  */
      for (parm = defparm; parm && parm != void_list_node;
	   parm = TREE_CHAIN (parm), i++)
	argarray[i] = convert_default_arg (TREE_VALUE (parm),
					   TREE_PURPOSE (parm),
					   fn, i, tf_warning_or_error);
      t = build_call_a (fn, i, argarray);
      t = fold_convert (void_type_node, t);
      return fold_build_cleanup_point_expr (TREE_TYPE (t), t);
    }
}

/* Return code to initialize DECL with its default constructor, or
   NULL if there's nothing to do.  */

tree
cxx_omp_clause_default_ctor (tree clause, tree decl, tree /*outer*/)
{
  tree info = CP_OMP_CLAUSE_INFO (clause);
  tree ret = NULL;

  if (info)
    ret = cxx_omp_clause_apply_fn (TREE_VEC_ELT (info, 0), decl, NULL);

  return ret;
}

/* Return code to initialize DST with a copy constructor from SRC.  */

tree
cxx_omp_clause_copy_ctor (tree clause, tree dst, tree src)
{
  tree info = CP_OMP_CLAUSE_INFO (clause);
  tree ret = NULL;

  if (info)
    ret = cxx_omp_clause_apply_fn (TREE_VEC_ELT (info, 0), dst, src);
  if (ret == NULL)
    ret = build2 (MODIFY_EXPR, TREE_TYPE (dst), dst, src);

  return ret;
}

/* Similarly, except use an assignment operator instead.  */

tree
cxx_omp_clause_assign_op (tree clause, tree dst, tree src)
{
  tree info = CP_OMP_CLAUSE_INFO (clause);
  tree ret = NULL;

  if (info)
    ret = cxx_omp_clause_apply_fn (TREE_VEC_ELT (info, 2), dst, src);
  if (ret == NULL)
    ret = build2 (MODIFY_EXPR, TREE_TYPE (dst), dst, src);

  return ret;
}

/* Return code to destroy DECL.  */

tree
cxx_omp_clause_dtor (tree clause, tree decl)
{
  tree info = CP_OMP_CLAUSE_INFO (clause);
  tree ret = NULL;

  if (info)
    ret = cxx_omp_clause_apply_fn (TREE_VEC_ELT (info, 1), decl, NULL);

  return ret;
}

/* True if OpenMP should privatize what this DECL points to rather
   than the DECL itself.  */

bool
cxx_omp_privatize_by_reference (const_tree decl)
{
  return (TREE_CODE (TREE_TYPE (decl)) == REFERENCE_TYPE
	  || is_invisiref_parm (decl));
}

/* Return true if DECL is const qualified var having no mutable member.  */
bool
cxx_omp_const_qual_no_mutable (tree decl)
{
  tree type = TREE_TYPE (decl);
  if (TREE_CODE (type) == REFERENCE_TYPE)
    {
      if (!is_invisiref_parm (decl))
	return false;
      type = TREE_TYPE (type);

      if (TREE_CODE (decl) == RESULT_DECL && DECL_NAME (decl))
	{
	  /* NVR doesn't preserve const qualification of the
	     variable's type.  */
	  tree outer = outer_curly_brace_block (current_function_decl);
	  tree var;

	  if (outer)
	    for (var = BLOCK_VARS (outer); var; var = DECL_CHAIN (var))
	      if (DECL_NAME (decl) == DECL_NAME (var)
		  && (TYPE_MAIN_VARIANT (type)
		      == TYPE_MAIN_VARIANT (TREE_TYPE (var))))
		{
		  if (TYPE_READONLY (TREE_TYPE (var)))
		    type = TREE_TYPE (var);
		  break;
		}
	}
    }

  if (type == error_mark_node)
    return false;

  /* Variables with const-qualified type having no mutable member
     are predetermined shared.  */
  if (TYPE_READONLY (type) && !cp_has_mutable_p (type))
    return true;

  return false;
}

/* True if OpenMP sharing attribute of DECL is predetermined.  */

enum omp_clause_default_kind
cxx_omp_predetermined_sharing (tree decl)
{
  /* Static data members are predetermined shared.  */
  if (TREE_STATIC (decl))
    {
      tree ctx = CP_DECL_CONTEXT (decl);
      if (TYPE_P (ctx) && MAYBE_CLASS_TYPE_P (ctx))
	return OMP_CLAUSE_DEFAULT_SHARED;
    }

  /* Const qualified vars having no mutable member are predetermined
     shared.  */
  if (cxx_omp_const_qual_no_mutable (decl))
    return OMP_CLAUSE_DEFAULT_SHARED;

  return OMP_CLAUSE_DEFAULT_UNSPECIFIED;
}

/* Finalize an implicitly determined clause.  */

void
cxx_omp_finish_clause (tree c, gimple_seq *)
{
  tree decl, inner_type;
  bool make_shared = false;

  if (OMP_CLAUSE_CODE (c) != OMP_CLAUSE_FIRSTPRIVATE)
    return;

  decl = OMP_CLAUSE_DECL (c);
  decl = require_complete_type (decl);
  inner_type = TREE_TYPE (decl);
  if (decl == error_mark_node)
    make_shared = true;
  else if (TREE_CODE (TREE_TYPE (decl)) == REFERENCE_TYPE)
    {
      if (is_invisiref_parm (decl))
	inner_type = TREE_TYPE (inner_type);
      else
	{
	  error ("%qE implicitly determined as %<firstprivate%> has reference type",
		 decl);
	  make_shared = true;
	}
    }

  /* We're interested in the base element, not arrays.  */
  while (TREE_CODE (inner_type) == ARRAY_TYPE)
    inner_type = TREE_TYPE (inner_type);

  /* Check for special function availability by building a call to one.
     Save the results, because later we won't be in the right context
     for making these queries.  */
  if (!make_shared
      && CLASS_TYPE_P (inner_type)
      && cxx_omp_create_clause_info (c, inner_type, false, true, false, true))
    make_shared = true;

  if (make_shared)
    OMP_CLAUSE_CODE (c) = OMP_CLAUSE_SHARED;
}

tree
cp_fully_fold (tree x)
{
  hash_map<tree, tree> *ctx = (scope_chain ? scope_chain->fold_map : NULL);

  if (!ctx)
    {
      hash_map<tree, tree> fold_hash;
      return cp_fold (x, &fold_hash);
    }

  return cp_fold (x, ctx);
}

static tree
cp_fold (tree x, hash_map<tree, tree> *fold_hash)
{
  tree org_x = x, r = NULL_TREE;
  tree *slot;

  if (x == error_mark_node || !x || CONSTANT_CLASS_P (x))
    return x;

  if (!fold_hash)
    fold_hash = new hash_map<tree, tree>;
  slot = fold_hash->get (org_x);
  if (slot)
    return *slot;
  switch (TREE_CODE (x))
  {
  case CONVERT_EXPR:
  case VIEW_CONVERT_EXPR:
  case NOP_EXPR:
    if (VOID_TYPE_P (TREE_TYPE (x)))
      return x;
    /* Fall through.  */
  case SIZEOF_EXPR:
  case ALIGNOF_EXPR:
  case SAVE_EXPR:
  case ADDR_EXPR:
  case REALPART_EXPR:
  case IMAGPART_EXPR:
  case CONJ_EXPR:
  case FIX_TRUNC_EXPR:
  case FLOAT_EXPR:
  case NEGATE_EXPR:
  case ABS_EXPR:
  case BIT_NOT_EXPR:
  case TRUTH_NOT_EXPR:
  case FIXED_CONVERT_EXPR:
  case UNARY_PLUS_EXPR:
  case CLEANUP_POINT_EXPR:
  case INDIRECT_REF:
  case NON_LVALUE_EXPR:
  case RETURN_EXPR:
  case EXPR_STMT:
  case STMT_EXPR:
  case GOTO_EXPR:
  case EXIT_EXPR:
  case LOOP_EXPR:
    {
      location_t loc = EXPR_LOCATION (x);
      tree op0 = cp_fold (TREE_OPERAND (x, 0), fold_hash);
      if (!op0) op0 = TREE_OPERAND (x, 0);
      if (op0 != TREE_OPERAND (x, 0))
        r = fold_build1_loc (loc, TREE_CODE (x), TREE_TYPE (x), op0);
      if (!r)
	r = fold_unary_loc (loc, TREE_CODE (x), TREE_TYPE (x), op0);
      if (r)
	x = r;
      gcc_assert (TREE_CODE (x) != COND_EXPR || !VOID_TYPE_P (TREE_TYPE (TREE_OPERAND (x, 0))));
      break;
    }
  case PREDECREMENT_EXPR:
  case PREINCREMENT_EXPR:
  case POSTDECREMENT_EXPR:
  case POSTINCREMENT_EXPR:
  case COMPOUND_EXPR:
  case POINTER_PLUS_EXPR:
  case PLUS_EXPR:
  case MINUS_EXPR:
  case MULT_EXPR:
  case TRUNC_DIV_EXPR:
  case CEIL_DIV_EXPR:
  case FLOOR_DIV_EXPR:
  case ROUND_DIV_EXPR:
  case TRUNC_MOD_EXPR:
  case CEIL_MOD_EXPR:
  case ROUND_MOD_EXPR:
  case RDIV_EXPR:
  case EXACT_DIV_EXPR:
  case MIN_EXPR:
  case MAX_EXPR:
  case LSHIFT_EXPR:
  case RSHIFT_EXPR:
  case LROTATE_EXPR:
  case RROTATE_EXPR:
  case BIT_AND_EXPR:
  case BIT_IOR_EXPR:
  case BIT_XOR_EXPR:
  case TRUTH_AND_EXPR:
  case TRUTH_XOR_EXPR:
  case LT_EXPR: case LE_EXPR:
  case GT_EXPR: case GE_EXPR:
  case EQ_EXPR: case NE_EXPR:
  case UNORDERED_EXPR: case ORDERED_EXPR:
  case UNLT_EXPR: case UNLE_EXPR:
  case UNGT_EXPR: case UNGE_EXPR:
  case UNEQ_EXPR: case LTGT_EXPR:
  case RANGE_EXPR: case COMPLEX_EXPR:
  case MODIFY_EXPR:
  case INIT_EXPR:
    {
      location_t loc = EXPR_LOCATION (x);
      tree op0 = cp_fold (TREE_OPERAND (x, 0), fold_hash);
      tree op1 = cp_fold (TREE_OPERAND (x, 1), fold_hash);

      if (!op0) op0 = TREE_OPERAND (x, 0);
      if (!op1) op1 = TREE_OPERAND (x, 1);

      if (TREE_CODE (x) == COMPOUND_EXPR && op0 == NULL_TREE)
	op0 = build_empty_stmt (loc);

      if (op0 != TREE_OPERAND (x, 0) || op1 != TREE_OPERAND (x, 1))
        r = fold_build2_loc (loc, TREE_CODE (x), TREE_TYPE (x), op0, op1);
      if (!r)
	r = fold_binary_loc (loc, TREE_CODE (x), TREE_TYPE (x), op0, op1);
      if (r)
	x = r;
      if (TREE_CODE (x) == COMPOUND_EXPR && TREE_OPERAND (x, 0) == NULL_TREE)
	return TREE_OPERAND (x, 1);
      break;
    }
  case VEC_COND_EXPR:
  case COND_EXPR:
    {
      location_t loc = EXPR_LOCATION (x);
      tree op0 = cp_fold (TREE_OPERAND (x, 0), fold_hash);
      if (CONSTANT_CLASS_P (op0))
	{
	  if (integer_zerop (op0) && !TREE_SIDE_EFFECTS (TREE_OPERAND (x, 1)))
	    x = cp_fold (TREE_OPERAND (x, 2), fold_hash);
	  else if (integer_nonzerop (op0) && !TREE_SIDE_EFFECTS (TREE_OPERAND (x, 2)))
	    x = cp_fold (TREE_OPERAND (x, 1), fold_hash);
	  break;
	}

      if (VOID_TYPE_P (TREE_TYPE (x)))
	break;

      tree op1 = cp_fold (TREE_OPERAND (x, 1), fold_hash);
      tree op2 = cp_fold (TREE_OPERAND (x, 2), fold_hash);

      if (TREE_CODE (x) == COND_EXPR)
	{
	  if (op0 != TREE_OPERAND (x, 0) || op1 != TREE_OPERAND (x, 1) || op2 != TREE_OPERAND (x, 2))
	    x = build3_loc (loc, COND_EXPR, TREE_TYPE (x), op0, op1, op2);
	  break;
	}
      if (op0 != TREE_OPERAND (x, 0) || op1 != TREE_OPERAND (x, 1) || op2 != TREE_OPERAND (x, 2))
        r = fold_build3_loc (loc, TREE_CODE (x), TREE_TYPE (x), op0, op1, op2);
      if (!r)
	r = fold_ternary_loc (loc, TREE_CODE (x), TREE_TYPE (x), op0, op1, op2);
      if (r)
	x = r;
      break;
    }
  case CALL_EXPR:
    r = fold (x);
    if (TREE_CODE (r) != CALL_EXPR)
      {
	x = cp_fold (r, fold_hash);
	break;
      }
    {
      int i, m = call_expr_nargs (x);
      for (i = 0; i < m; i++)
        {
	  CALL_EXPR_ARG (x, i) = cp_fold (CALL_EXPR_ARG (x, i), fold_hash);
	}
    }
    r = fold (x);
    if (TREE_CODE (r) != CALL_EXPR)
      {
	x = cp_fold (r, fold_hash);
	break;
      }
    return org_x;

  case BIND_EXPR:
    if (TREE_OPERAND (x, 0))
      TREE_OPERAND (x, 0) = cp_fold (TREE_OPERAND (x, 0), fold_hash);
    if (TREE_OPERAND (x, 1))
      TREE_OPERAND (x, 1) = cp_fold (TREE_OPERAND (x, 1), fold_hash);
    if (TREE_OPERAND (x, 2))
      TREE_OPERAND (x, 2) = cp_fold (TREE_OPERAND (x, 2), fold_hash);
    break;
  case TREE_VEC:
    {
      bool changed = false;
      vec<tree, va_gc> *vec = make_tree_vector ();
      int i, n = TREE_VEC_LENGTH (x);
      vec_safe_reserve (vec, n);
      for (i = 0; i < n; i++)
        {
          tree op = cp_fold (TREE_VEC_ELT (x, i), fold_hash);
          vec->quick_push (op);
          if (op != TREE_VEC_ELT (x, i))
            changed = true;
        }
      if (changed)
        {
          r = copy_node (x);
          for (i = 0; i < n; i++)
            TREE_VEC_ELT (r, i) = (*vec)[i];
	  x = r;
	}
      release_tree_vector (vec);
    }
    break;
  case ARRAY_REF:
  case ARRAY_RANGE_REF:
    {
      location_t loc = EXPR_LOCATION (x);
      tree nop1 = NULL_TREE, op1 = TREE_OPERAND (x, 0);
      tree nop2 = NULL_TREE, op2 = TREE_OPERAND (x, 1);
      tree nop3 = NULL_TREE, op3 = TREE_OPERAND (x, 2);
      tree nop4 = NULL_TREE, op4 = TREE_OPERAND (x, 3);
      if (op1) nop1 = cp_fold (op1, fold_hash);
      if (op2) nop2 = cp_fold (op2, fold_hash);
      if (op3) nop3 = cp_fold (op3, fold_hash);
      if (op4) nop4 = cp_fold (op4, fold_hash);
      if (op1 != nop1 || op2 != nop2 || op3 != nop3 || op4 != nop4)
	x = build4_loc (loc, TREE_CODE (x), TREE_TYPE (x), nop1, nop2, nop3, nop4);
      r = fold (x);
      if (r != x)
	x = r;
    }
    break;
  case DECL_EXPR:
    if (TREE_OPERAND (x, 0))
      TREE_OPERAND (x, 0) = cp_fold (TREE_OPERAND (x, 0), fold_hash);
    break;
  default:
    return org_x;
  }
  slot = &fold_hash->get_or_insert (org_x);
  *slot = x;
  /* Prevent that we try to fold an already folded result again.  */
  if (x != org_x)
    {
      slot = &fold_hash->get_or_insert (x);
      *slot = x;
    }
  return x;
}<|MERGE_RESOLUTION|>--- conflicted
+++ resolved
@@ -23,12 +23,9 @@
 #include "system.h"
 #include "coretypes.h"
 #include "tm.h"
-<<<<<<< HEAD
 #include "hash-set.h"
 #include "hash-map.h"
 #include "vec.h"
-=======
->>>>>>> b266b968
 #include "input.h"
 #include "alias.h"
 #include "symtab.h"

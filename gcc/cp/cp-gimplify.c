/* C++-specific tree lowering bits; see also c-gimplify.c and tree-gimple.c.

   Copyright (C) 2002, 2003, 2004, 2005, 2006, 2007, 2008, 2009
   Free Software Foundation, Inc.
   Contributed by Jason Merrill <jason@redhat.com>

This file is part of GCC.

GCC is free software; you can redistribute it and/or modify it under
the terms of the GNU General Public License as published by the Free
Software Foundation; either version 3, or (at your option) any later
version.

GCC is distributed in the hope that it will be useful, but WITHOUT ANY
WARRANTY; without even the implied warranty of MERCHANTABILITY or
FITNESS FOR A PARTICULAR PURPOSE.  See the GNU General Public License
for more details.

You should have received a copy of the GNU General Public License
along with GCC; see the file COPYING3.  If not see
<http://www.gnu.org/licenses/>.  */

#include "config.h"
#include "system.h"
#include "coretypes.h"
#include "tm.h"
#include "tree.h"
#include "cp-tree.h"
#include "c-family/c-common.h"
#include "toplev.h"
#include "tree-iterator.h"
#include "gimple.h"
#include "hashtab.h"
#include "pointer-set.h"
#include "flags.h"

/* Local declarations.  */

enum bc_t { bc_break = 0, bc_continue = 1 };

/* Stack of labels which are targets for "break" or "continue",
   linked through TREE_CHAIN.  */
static tree bc_label[2];

/* Begin a scope which can be exited by a break or continue statement.  BC
   indicates which.

   Just creates a label and pushes it into the current context.  */

static tree
begin_bc_block (enum bc_t bc)
{
  tree label = create_artificial_label (input_location);
  DECL_CHAIN (label) = bc_label[bc];
  bc_label[bc] = label;
  return label;
}

/* Finish a scope which can be exited by a break or continue statement.
   LABEL was returned from the most recent call to begin_bc_block.  BODY is
   an expression for the contents of the scope.

   If we saw a break (or continue) in the scope, append a LABEL_EXPR to
   body.  Otherwise, just forget the label.  */

static gimple_seq
finish_bc_block (enum bc_t bc, tree label, gimple_seq body)
{
  gcc_assert (label == bc_label[bc]);

  if (TREE_USED (label))
    {
      gimple_seq_add_stmt (&body, gimple_build_label (label));
    }

  bc_label[bc] = DECL_CHAIN (label);
  DECL_CHAIN (label) = NULL_TREE;
  return body;
}

/* Get the LABEL_EXPR to represent a break or continue statement
   in the current block scope.  BC indicates which.  */

static tree
get_bc_label (enum bc_t bc)
{
  tree label = bc_label[bc];

  if (label == NULL_TREE)
    {
      if (bc == bc_break)
	error ("break statement not within loop or switch");
      else
	error ("continue statement not within loop or switch");

      return NULL_TREE;
    }

  /* Mark the label used for finish_bc_block.  */
  TREE_USED (label) = 1;
  return label;
}

/* Genericize a TRY_BLOCK.  */

static void
genericize_try_block (tree *stmt_p)
{
  tree body = TRY_STMTS (*stmt_p);
  tree cleanup = TRY_HANDLERS (*stmt_p);

  *stmt_p = build2 (TRY_CATCH_EXPR, void_type_node, body, cleanup);
}

/* Genericize a HANDLER by converting to a CATCH_EXPR.  */

static void
genericize_catch_block (tree *stmt_p)
{
  tree type = HANDLER_TYPE (*stmt_p);
  tree body = HANDLER_BODY (*stmt_p);

  /* FIXME should the caught type go in TREE_TYPE?  */
  *stmt_p = build2 (CATCH_EXPR, void_type_node, type, body);
}

/* A terser interface for building a representation of an exception
   specification.  */

static tree
build_gimple_eh_filter_tree (tree body, tree allowed, tree failure)
{
  tree t;

  /* FIXME should the allowed types go in TREE_TYPE?  */
  t = build2 (EH_FILTER_EXPR, void_type_node, allowed, NULL_TREE);
  append_to_statement_list (failure, &EH_FILTER_FAILURE (t));

  t = build2 (TRY_CATCH_EXPR, void_type_node, NULL_TREE, t);
  append_to_statement_list (body, &TREE_OPERAND (t, 0));

  return t;
}

/* Genericize an EH_SPEC_BLOCK by converting it to a
   TRY_CATCH_EXPR/EH_FILTER_EXPR pair.  */

static void
genericize_eh_spec_block (tree *stmt_p)
{
  tree body = EH_SPEC_STMTS (*stmt_p);
  tree allowed = EH_SPEC_RAISES (*stmt_p);
  tree failure = build_call_n (call_unexpected_node, 1, build_exc_ptr ());

  *stmt_p = build_gimple_eh_filter_tree (body, allowed, failure);
  TREE_NO_WARNING (*stmt_p) = true;
  TREE_NO_WARNING (TREE_OPERAND (*stmt_p, 1)) = true;
}

/* Genericize an IF_STMT by turning it into a COND_EXPR.  */

static void
genericize_if_stmt (tree *stmt_p)
{
  tree stmt, cond, then_, else_;
  location_t locus = EXPR_LOCATION (*stmt_p);

  stmt = *stmt_p;
  cond = IF_COND (stmt);
  then_ = THEN_CLAUSE (stmt);
  else_ = ELSE_CLAUSE (stmt);

  if (!then_)
    then_ = build_empty_stmt (locus);
  if (!else_)
    else_ = build_empty_stmt (locus);

  if (integer_nonzerop (cond) && !TREE_SIDE_EFFECTS (else_))
    stmt = then_;
  else if (integer_zerop (cond) && !TREE_SIDE_EFFECTS (then_))
    stmt = else_;
  else
    stmt = build3 (COND_EXPR, void_type_node, cond, then_, else_);
  if (CAN_HAVE_LOCATION_P (stmt) && !EXPR_HAS_LOCATION (stmt))
    SET_EXPR_LOCATION (stmt, locus);
  *stmt_p = stmt;
}

/* Build a generic representation of one of the C loop forms.  COND is the
   loop condition or NULL_TREE.  BODY is the (possibly compound) statement
   controlled by the loop.  INCR is the increment expression of a for-loop,
   or NULL_TREE.  COND_IS_FIRST indicates whether the condition is
   evaluated before the loop body as in while and for loops, or after the
   loop body as in do-while loops.  */

static gimple_seq
gimplify_cp_loop (tree cond, tree body, tree incr, bool cond_is_first)
{
  gimple top, entry, stmt;
  gimple_seq stmt_list, body_seq, incr_seq, exit_seq;
  tree cont_block, break_block;
  location_t stmt_locus;

  stmt_locus = input_location;
  stmt_list = NULL;
  body_seq = NULL;
  incr_seq = NULL;
  exit_seq = NULL;
  entry = NULL;

  break_block = begin_bc_block (bc_break);
  cont_block = begin_bc_block (bc_continue);

  /* If condition is zero don't generate a loop construct.  */
  if (cond && integer_zerop (cond))
    {
      top = NULL;
      if (cond_is_first)
	{
	  stmt = gimple_build_goto (get_bc_label (bc_break));
	  gimple_set_location (stmt, stmt_locus);
	  gimple_seq_add_stmt (&stmt_list, stmt);
	}
    }
  else
    {
      /* If we use a LOOP_EXPR here, we have to feed the whole thing
	 back through the main gimplifier to lower it.  Given that we
	 have to gimplify the loop body NOW so that we can resolve
	 break/continue stmts, seems easier to just expand to gotos.  */
      top = gimple_build_label (create_artificial_label (stmt_locus));

      /* If we have an exit condition, then we build an IF with gotos either
	 out of the loop, or to the top of it.  If there's no exit condition,
	 then we just build a jump back to the top.  */
      if (cond && !integer_nonzerop (cond))
	{
	  if (cond != error_mark_node)
	    { 
	      gimplify_expr (&cond, &exit_seq, NULL, is_gimple_val, fb_rvalue);
	      stmt = gimple_build_cond (NE_EXPR, cond,
					build_int_cst (TREE_TYPE (cond), 0),
					gimple_label_label (top),
					get_bc_label (bc_break));
	      gimple_seq_add_stmt (&exit_seq, stmt);
	    }

	  if (cond_is_first)
	    {
	      if (incr)
		{
		  entry = gimple_build_label 
		    (create_artificial_label (stmt_locus));
		  stmt = gimple_build_goto (gimple_label_label (entry));
		}
	      else
		stmt = gimple_build_goto (get_bc_label (bc_continue));
	      gimple_set_location (stmt, stmt_locus);
	      gimple_seq_add_stmt (&stmt_list, stmt);
	    }
	}
      else
	{
	  stmt = gimple_build_goto (gimple_label_label (top));
	  gimple_seq_add_stmt (&exit_seq, stmt);
	}
    }

  gimplify_stmt (&body, &body_seq);
  gimplify_stmt (&incr, &incr_seq);

  body_seq = finish_bc_block (bc_continue, cont_block, body_seq);

  gimple_seq_add_stmt (&stmt_list, top);
  gimple_seq_add_seq (&stmt_list, body_seq);
  gimple_seq_add_seq (&stmt_list, incr_seq);
  gimple_seq_add_stmt (&stmt_list, entry);
  gimple_seq_add_seq (&stmt_list, exit_seq);

  annotate_all_with_location (stmt_list, stmt_locus);

  return finish_bc_block (bc_break, break_block, stmt_list);
}

/* Gimplify a FOR_STMT node.  Move the stuff in the for-init-stmt into the
   prequeue and hand off to gimplify_cp_loop.  */

static void
gimplify_for_stmt (tree *stmt_p, gimple_seq *pre_p)
{
  tree stmt = *stmt_p;

  if (FOR_INIT_STMT (stmt))
    gimplify_and_add (FOR_INIT_STMT (stmt), pre_p);

  gimple_seq_add_seq (pre_p,
		      gimplify_cp_loop (FOR_COND (stmt), FOR_BODY (stmt),
					FOR_EXPR (stmt), 1));
  *stmt_p = NULL_TREE;
}

/* Gimplify a WHILE_STMT node.  */

static void
gimplify_while_stmt (tree *stmt_p, gimple_seq *pre_p)
{
  tree stmt = *stmt_p;
  gimple_seq_add_seq (pre_p,
		      gimplify_cp_loop (WHILE_COND (stmt), WHILE_BODY (stmt),
					NULL_TREE, 1));
  *stmt_p = NULL_TREE;
}

/* Gimplify a DO_STMT node.  */

static void
gimplify_do_stmt (tree *stmt_p, gimple_seq *pre_p)
{
  tree stmt = *stmt_p;
  gimple_seq_add_seq (pre_p,
		      gimplify_cp_loop (DO_COND (stmt), DO_BODY (stmt),
					NULL_TREE, 0));
  *stmt_p = NULL_TREE;
}

/* Genericize a SWITCH_STMT by turning it into a SWITCH_EXPR.  */

static void
gimplify_switch_stmt (tree *stmt_p, gimple_seq *pre_p)
{
  tree stmt = *stmt_p;
  tree break_block, body, t;
  location_t stmt_locus = input_location;
  gimple_seq seq = NULL;

  break_block = begin_bc_block (bc_break);

  body = SWITCH_STMT_BODY (stmt);
  if (!body)
    body = build_empty_stmt (stmt_locus);

  t = build3 (SWITCH_EXPR, SWITCH_STMT_TYPE (stmt),
	      SWITCH_STMT_COND (stmt), body, NULL_TREE);
  SET_EXPR_LOCATION (t, stmt_locus);
  gimplify_and_add (t, &seq);

  seq = finish_bc_block (bc_break, break_block, seq);
  gimple_seq_add_seq (pre_p, seq);
  *stmt_p = NULL_TREE;
}

/* Hook into the middle of gimplifying an OMP_FOR node.  This is required
   in order to properly gimplify CONTINUE statements.  Here we merely
   manage the continue stack; the rest of the job is performed by the
   regular gimplifier.  */

static enum gimplify_status
cp_gimplify_omp_for (tree *expr_p, gimple_seq *pre_p)
{
  tree for_stmt = *expr_p;
  tree cont_block;
  gimple stmt;
  gimple_seq seq = NULL;

  /* Protect ourselves from recursion.  */
  if (OMP_FOR_GIMPLIFYING_P (for_stmt))
    return GS_UNHANDLED;
  OMP_FOR_GIMPLIFYING_P (for_stmt) = 1;

  /* Note that while technically the continue label is enabled too soon
     here, we should have already diagnosed invalid continues nested within
     statement expressions within the INIT, COND, or INCR expressions.  */
  cont_block = begin_bc_block (bc_continue);

  gimplify_and_add (for_stmt, &seq);
  stmt = gimple_seq_last_stmt (seq);
  if (gimple_code (stmt) == GIMPLE_OMP_FOR)
    gimple_omp_set_body (stmt, finish_bc_block (bc_continue, cont_block,
						gimple_omp_body (stmt)));
  else
    seq = finish_bc_block (bc_continue, cont_block, seq);
  gimple_seq_add_seq (pre_p, seq);

  OMP_FOR_GIMPLIFYING_P (for_stmt) = 0;

  return GS_ALL_DONE;
}

/*  Gimplify an EXPR_STMT node.  */

static void
gimplify_expr_stmt (tree *stmt_p)
{
  tree stmt = EXPR_STMT_EXPR (*stmt_p);

  if (stmt == error_mark_node)
    stmt = NULL;

  /* Gimplification of a statement expression will nullify the
     statement if all its side effects are moved to *PRE_P and *POST_P.

     In this case we will not want to emit the gimplified statement.
     However, we may still want to emit a warning, so we do that before
     gimplification.  */
  if (stmt && warn_unused_value)
    {
      if (!TREE_SIDE_EFFECTS (stmt))
	{
	  if (!IS_EMPTY_STMT (stmt)
	      && !VOID_TYPE_P (TREE_TYPE (stmt))
	      && !TREE_NO_WARNING (stmt))
	    warning (OPT_Wunused_value, "statement with no effect");
	}
      else
	warn_if_unused_value (stmt, input_location);
    }

  if (stmt == NULL_TREE)
    stmt = alloc_stmt_list ();

  *stmt_p = stmt;
}

/* Gimplify initialization from an AGGR_INIT_EXPR.  */

static void
cp_gimplify_init_expr (tree *expr_p, gimple_seq *pre_p, gimple_seq *post_p)
{
  tree from = TREE_OPERAND (*expr_p, 1);
  tree to = TREE_OPERAND (*expr_p, 0);
  tree t;

  /* What about code that pulls out the temp and uses it elsewhere?  I
     think that such code never uses the TARGET_EXPR as an initializer.  If
     I'm wrong, we'll abort because the temp won't have any RTL.  In that
     case, I guess we'll need to replace references somehow.  */
  if (TREE_CODE (from) == TARGET_EXPR)
    from = TARGET_EXPR_INITIAL (from);

  /* Look through any COMPOUND_EXPRs, since build_compound_expr pushes them
     inside the TARGET_EXPR.  */
  for (t = from; t; )
    {
      tree sub = TREE_CODE (t) == COMPOUND_EXPR ? TREE_OPERAND (t, 0) : t;

      /* If we are initializing from an AGGR_INIT_EXPR, drop the INIT_EXPR and
	 replace the slot operand with our target.

	 Should we add a target parm to gimplify_expr instead?  No, as in this
	 case we want to replace the INIT_EXPR.  */
      if (TREE_CODE (sub) == AGGR_INIT_EXPR
	  || TREE_CODE (sub) == VEC_INIT_EXPR)
	{
	  gimplify_expr (&to, pre_p, post_p, is_gimple_lvalue, fb_lvalue);
	  if (TREE_CODE (sub) == AGGR_INIT_EXPR)
	    AGGR_INIT_EXPR_SLOT (sub) = to;
	  else
	    VEC_INIT_EXPR_SLOT (sub) = to;
	  *expr_p = from;

	  /* The initialization is now a side-effect, so the container can
	     become void.  */
	  if (from != sub)
	    TREE_TYPE (from) = void_type_node;
	}

      if (t == sub)
	break;
      else
	t = TREE_OPERAND (t, 1);
    }

}

/* Gimplify a MUST_NOT_THROW_EXPR.  */

static enum gimplify_status
gimplify_must_not_throw_expr (tree *expr_p, gimple_seq *pre_p)
{
  tree stmt = *expr_p;
  tree temp = voidify_wrapper_expr (stmt, NULL);
  tree body = TREE_OPERAND (stmt, 0);
  gimple_seq try_ = NULL;
  gimple_seq catch_ = NULL;
  gimple mnt;

  gimplify_and_add (body, &try_);
  mnt = gimple_build_eh_must_not_throw (terminate_node);
  gimplify_seq_add_stmt (&catch_, mnt);
  mnt = gimple_build_try (try_, catch_, GIMPLE_TRY_CATCH);

  gimplify_seq_add_stmt (pre_p, mnt);
  if (temp)
    {
      *expr_p = temp;
      return GS_OK;
    }

  *expr_p = NULL;
  return GS_ALL_DONE;
}

/* Do C++-specific gimplification.  Args are as for gimplify_expr.  */

int
cp_gimplify_expr (tree *expr_p, gimple_seq *pre_p, gimple_seq *post_p)
{
  int saved_stmts_are_full_exprs_p = 0;
  enum tree_code code = TREE_CODE (*expr_p);
  enum gimplify_status ret;

  if (STATEMENT_CODE_P (code))
    {
      saved_stmts_are_full_exprs_p = stmts_are_full_exprs_p ();
      current_stmt_tree ()->stmts_are_full_exprs_p
	= STMT_IS_FULL_EXPR_P (*expr_p);
    }

  switch (code)
    {
    case PTRMEM_CST:
      *expr_p = cplus_expand_constant (*expr_p);
      ret = GS_OK;
      break;

    case AGGR_INIT_EXPR:
      simplify_aggr_init_expr (expr_p);
      ret = GS_OK;
      break;

    case VEC_INIT_EXPR:
      {
	location_t loc = input_location;
	gcc_assert (EXPR_HAS_LOCATION (*expr_p));
	input_location = EXPR_LOCATION (*expr_p);
	*expr_p = build_vec_init (VEC_INIT_EXPR_SLOT (*expr_p), NULL_TREE,
				  VEC_INIT_EXPR_INIT (*expr_p), false, 1,
				  tf_warning_or_error);
	ret = GS_OK;
	input_location = loc;
      }
      break;

    case THROW_EXPR:
      /* FIXME communicate throw type to back end, probably by moving
	 THROW_EXPR into ../tree.def.  */
      *expr_p = TREE_OPERAND (*expr_p, 0);
      ret = GS_OK;
      break;

    case MUST_NOT_THROW_EXPR:
      ret = gimplify_must_not_throw_expr (expr_p, pre_p);
      break;

      /* We used to do this for MODIFY_EXPR as well, but that's unsafe; the
	 LHS of an assignment might also be involved in the RHS, as in bug
	 25979.  */
    case INIT_EXPR:
      cp_gimplify_init_expr (expr_p, pre_p, post_p);
      if (TREE_CODE (*expr_p) != INIT_EXPR)
	return GS_OK;
      /* Otherwise fall through.  */
    case MODIFY_EXPR:
      {
	/* If the back end isn't clever enough to know that the lhs and rhs
	   types are the same, add an explicit conversion.  */
	tree op0 = TREE_OPERAND (*expr_p, 0);
	tree op1 = TREE_OPERAND (*expr_p, 1);

	if (!error_operand_p (op0)
	    && !error_operand_p (op1)
	    && (TYPE_STRUCTURAL_EQUALITY_P (TREE_TYPE (op0))
		|| TYPE_STRUCTURAL_EQUALITY_P (TREE_TYPE (op1)))
	    && !useless_type_conversion_p (TREE_TYPE (op1), TREE_TYPE (op0)))
	  TREE_OPERAND (*expr_p, 1) = build1 (VIEW_CONVERT_EXPR,
					      TREE_TYPE (op0), op1);
<<<<<<< HEAD
=======

	else if ((is_gimple_lvalue (op1) || INDIRECT_REF_P (op1)
		  || (TREE_CODE (op1) == CONSTRUCTOR
		      && CONSTRUCTOR_NELTS (op1) == 0)
		  || (TREE_CODE (op1) == CALL_EXPR
		      && !CALL_EXPR_RETURN_SLOT_OPT (op1)))
		 && is_really_empty_class (TREE_TYPE (op0)))
	  {
	    /* Remove any copies of empty classes.  We check that the RHS
	       has a simple form so that TARGET_EXPRs and non-empty
	       CONSTRUCTORs get reduced properly, and we leave the return
	       slot optimization alone because it isn't a copy (FIXME so it
	       shouldn't be represented as one).

	       Also drop volatile variables on the RHS to avoid infinite
	       recursion from gimplify_expr trying to load the value.  */
	    if (!TREE_SIDE_EFFECTS (op1)
		|| (DECL_P (op1) && TREE_THIS_VOLATILE (op1)))
	      *expr_p = op0;
	    else
	      *expr_p = build2 (COMPOUND_EXPR, TREE_TYPE (*expr_p),
				op0, op1);
	  }
>>>>>>> 6e7f08ad
      }
      ret = GS_OK;
      break;

    case EMPTY_CLASS_EXPR:
      /* We create an empty CONSTRUCTOR with RECORD_TYPE.  */
      *expr_p = build_constructor (TREE_TYPE (*expr_p), NULL);
      ret = GS_OK;
      break;

    case BASELINK:
      *expr_p = BASELINK_FUNCTIONS (*expr_p);
      ret = GS_OK;
      break;

    case TRY_BLOCK:
      genericize_try_block (expr_p);
      ret = GS_OK;
      break;

    case HANDLER:
      genericize_catch_block (expr_p);
      ret = GS_OK;
      break;

    case EH_SPEC_BLOCK:
      genericize_eh_spec_block (expr_p);
      ret = GS_OK;
      break;

    case USING_STMT:
      gcc_unreachable ();

    case FOR_STMT:
      gimplify_for_stmt (expr_p, pre_p);
      ret = GS_OK;
      break;

    case WHILE_STMT:
      gimplify_while_stmt (expr_p, pre_p);
      ret = GS_OK;
      break;

    case DO_STMT:
      gimplify_do_stmt (expr_p, pre_p);
      ret = GS_OK;
      break;

    case SWITCH_STMT:
      gimplify_switch_stmt (expr_p, pre_p);
      ret = GS_OK;
      break;

    case OMP_FOR:
      ret = cp_gimplify_omp_for (expr_p, pre_p);
      break;

    case CONTINUE_STMT:
      gimple_seq_add_stmt (pre_p, gimple_build_predict (PRED_CONTINUE, NOT_TAKEN));
      gimple_seq_add_stmt (pre_p, gimple_build_goto (get_bc_label (bc_continue)));
      *expr_p = NULL_TREE;
      ret = GS_ALL_DONE;
      break;

    case BREAK_STMT:
      gimple_seq_add_stmt (pre_p, gimple_build_goto (get_bc_label (bc_break)));
      *expr_p = NULL_TREE;
      ret = GS_ALL_DONE;
      break;

    case EXPR_STMT:
      gimplify_expr_stmt (expr_p);
      ret = GS_OK;
      break;

    case UNARY_PLUS_EXPR:
      {
	tree arg = TREE_OPERAND (*expr_p, 0);
	tree type = TREE_TYPE (*expr_p);
	*expr_p = (TREE_TYPE (arg) != type) ? fold_convert (type, arg)
					    : arg;
	ret = GS_OK;
      }
      break;

    default:
      ret = (enum gimplify_status) c_gimplify_expr (expr_p, pre_p, post_p);
      break;
    }

  /* Restore saved state.  */
  if (STATEMENT_CODE_P (code))
    current_stmt_tree ()->stmts_are_full_exprs_p
      = saved_stmts_are_full_exprs_p;

  return ret;
}

static inline bool
is_invisiref_parm (const_tree t)
{
  return ((TREE_CODE (t) == PARM_DECL || TREE_CODE (t) == RESULT_DECL)
	  && DECL_BY_REFERENCE (t));
}

/* Return true if the uid in both int tree maps are equal.  */

int
cxx_int_tree_map_eq (const void *va, const void *vb)
{
  const struct cxx_int_tree_map *a = (const struct cxx_int_tree_map *) va;
  const struct cxx_int_tree_map *b = (const struct cxx_int_tree_map *) vb;
  return (a->uid == b->uid);
}

/* Hash a UID in a cxx_int_tree_map.  */

unsigned int
cxx_int_tree_map_hash (const void *item)
{
  return ((const struct cxx_int_tree_map *)item)->uid;
}

struct cp_genericize_data
{
  struct pointer_set_t *p_set;
  VEC (tree, heap) *bind_expr_stack;
};

/* Perform any pre-gimplification lowering of C++ front end trees to
   GENERIC.  */

static tree
cp_genericize_r (tree *stmt_p, int *walk_subtrees, void *data)
{
  tree stmt = *stmt_p;
  struct cp_genericize_data *wtd = (struct cp_genericize_data *) data;
  struct pointer_set_t *p_set = wtd->p_set;

  if (is_invisiref_parm (stmt)
      /* Don't dereference parms in a thunk, pass the references through. */
      && !(DECL_THUNK_P (current_function_decl)
	   && TREE_CODE (stmt) == PARM_DECL))
    {
      *stmt_p = convert_from_reference (stmt);
      *walk_subtrees = 0;
      return NULL;
    }

  /* Map block scope extern declarations to visible declarations with the
     same name and type in outer scopes if any.  */
  if (cp_function_chain->extern_decl_map
      && (TREE_CODE (stmt) == FUNCTION_DECL || TREE_CODE (stmt) == VAR_DECL)
      && DECL_EXTERNAL (stmt))
    {
      struct cxx_int_tree_map *h, in;
      in.uid = DECL_UID (stmt);
      h = (struct cxx_int_tree_map *)
	  htab_find_with_hash (cp_function_chain->extern_decl_map,
			       &in, in.uid);
      if (h)
	{
	  *stmt_p = h->to;
	  *walk_subtrees = 0;
	  return NULL;
	}
    }

  /* Other than invisiref parms, don't walk the same tree twice.  */
  if (pointer_set_contains (p_set, stmt))
    {
      *walk_subtrees = 0;
      return NULL_TREE;
    }

  if (TREE_CODE (stmt) == ADDR_EXPR
      && is_invisiref_parm (TREE_OPERAND (stmt, 0)))
    {
      *stmt_p = convert (TREE_TYPE (stmt), TREE_OPERAND (stmt, 0));
      *walk_subtrees = 0;
    }
  else if (TREE_CODE (stmt) == RETURN_EXPR
	   && TREE_OPERAND (stmt, 0)
	   && is_invisiref_parm (TREE_OPERAND (stmt, 0)))
    /* Don't dereference an invisiref RESULT_DECL inside a RETURN_EXPR.  */
    *walk_subtrees = 0;
  else if (TREE_CODE (stmt) == OMP_CLAUSE)
    switch (OMP_CLAUSE_CODE (stmt))
      {
      case OMP_CLAUSE_LASTPRIVATE:
	/* Don't dereference an invisiref in OpenMP clauses.  */
	if (is_invisiref_parm (OMP_CLAUSE_DECL (stmt)))
	  {
	    *walk_subtrees = 0;
	    if (OMP_CLAUSE_LASTPRIVATE_STMT (stmt))
	      cp_walk_tree (&OMP_CLAUSE_LASTPRIVATE_STMT (stmt),
			    cp_genericize_r, data, NULL);
	  }
	break;
      case OMP_CLAUSE_PRIVATE:
      case OMP_CLAUSE_SHARED:
      case OMP_CLAUSE_FIRSTPRIVATE:
      case OMP_CLAUSE_COPYIN:
      case OMP_CLAUSE_COPYPRIVATE:
	/* Don't dereference an invisiref in OpenMP clauses.  */
	if (is_invisiref_parm (OMP_CLAUSE_DECL (stmt)))
	  *walk_subtrees = 0;
	break;
      case OMP_CLAUSE_REDUCTION:
	gcc_assert (!is_invisiref_parm (OMP_CLAUSE_DECL (stmt)));
	break;
      default:
	break;
      }
  else if (IS_TYPE_OR_DECL_P (stmt))
    *walk_subtrees = 0;

  /* Due to the way voidify_wrapper_expr is written, we don't get a chance
     to lower this construct before scanning it, so we need to lower these
     before doing anything else.  */
  else if (TREE_CODE (stmt) == CLEANUP_STMT)
    *stmt_p = build2 (CLEANUP_EH_ONLY (stmt) ? TRY_CATCH_EXPR
					     : TRY_FINALLY_EXPR,
		      void_type_node,
		      CLEANUP_BODY (stmt),
		      CLEANUP_EXPR (stmt));

  else if (TREE_CODE (stmt) == IF_STMT)
    {
      genericize_if_stmt (stmt_p);
      /* *stmt_p has changed, tail recurse to handle it again.  */
      return cp_genericize_r (stmt_p, walk_subtrees, data);
    }

  /* COND_EXPR might have incompatible types in branches if one or both
     arms are bitfields.  Fix it up now.  */
  else if (TREE_CODE (stmt) == COND_EXPR)
    {
      tree type_left
	= (TREE_OPERAND (stmt, 1)
	   ? is_bitfield_expr_with_lowered_type (TREE_OPERAND (stmt, 1))
	   : NULL_TREE);
      tree type_right
	= (TREE_OPERAND (stmt, 2)
	   ? is_bitfield_expr_with_lowered_type (TREE_OPERAND (stmt, 2))
	   : NULL_TREE);
      if (type_left
	  && !useless_type_conversion_p (TREE_TYPE (stmt),
					 TREE_TYPE (TREE_OPERAND (stmt, 1))))
	{
	  TREE_OPERAND (stmt, 1)
	    = fold_convert (type_left, TREE_OPERAND (stmt, 1));
	  gcc_assert (useless_type_conversion_p (TREE_TYPE (stmt),
						 type_left));
	}
      if (type_right
	  && !useless_type_conversion_p (TREE_TYPE (stmt),
					 TREE_TYPE (TREE_OPERAND (stmt, 2))))
	{
	  TREE_OPERAND (stmt, 2)
	    = fold_convert (type_right, TREE_OPERAND (stmt, 2));
	  gcc_assert (useless_type_conversion_p (TREE_TYPE (stmt),
						 type_right));
	}
    }

  else if (TREE_CODE (stmt) == BIND_EXPR)
    {
      VEC_safe_push (tree, heap, wtd->bind_expr_stack, stmt);
      cp_walk_tree (&BIND_EXPR_BODY (stmt),
		    cp_genericize_r, data, NULL);
      VEC_pop (tree, wtd->bind_expr_stack);
    }

  else if (TREE_CODE (stmt) == USING_STMT)
    {
      tree block = NULL_TREE;

      /* Get the innermost inclosing GIMPLE_BIND that has a non NULL
         BLOCK, and append an IMPORTED_DECL to its
	 BLOCK_VARS chained list.  */
      if (wtd->bind_expr_stack)
	{
	  int i;
	  for (i = VEC_length (tree, wtd->bind_expr_stack) - 1; i >= 0; i--)
	    if ((block = BIND_EXPR_BLOCK (VEC_index (tree,
						     wtd->bind_expr_stack, i))))
	      break;
	}
      if (block)
	{
	  tree using_directive;
	  gcc_assert (TREE_OPERAND (stmt, 0));

	  using_directive = make_node (IMPORTED_DECL);
	  TREE_TYPE (using_directive) = void_type_node;

	  IMPORTED_DECL_ASSOCIATED_DECL (using_directive)
	    = TREE_OPERAND (stmt, 0);
	  DECL_CHAIN (using_directive) = BLOCK_VARS (block);
	  BLOCK_VARS (block) = using_directive;
	}
      /* The USING_STMT won't appear in GENERIC.  */
      *stmt_p = build1 (NOP_EXPR, void_type_node, integer_zero_node);
      *walk_subtrees = 0;
    }

  else if (TREE_CODE (stmt) == DECL_EXPR
	   && TREE_CODE (DECL_EXPR_DECL (stmt)) == USING_DECL)
    {
      /* Using decls inside DECL_EXPRs are just dropped on the floor.  */
      *stmt_p = build1 (NOP_EXPR, void_type_node, integer_zero_node);
      *walk_subtrees = 0;
    }

  pointer_set_insert (p_set, *stmt_p);

  return NULL;
}

void
cp_genericize (tree fndecl)
{
  tree t;
  struct cp_genericize_data wtd;

  /* Fix up the types of parms passed by invisible reference.  */
  for (t = DECL_ARGUMENTS (fndecl); t; t = DECL_CHAIN (t))
    if (TREE_ADDRESSABLE (TREE_TYPE (t)))
      {
	/* If a function's arguments are copied to create a thunk,
	   then DECL_BY_REFERENCE will be set -- but the type of the
	   argument will be a pointer type, so we will never get
	   here.  */
	gcc_assert (!DECL_BY_REFERENCE (t));
	gcc_assert (DECL_ARG_TYPE (t) != TREE_TYPE (t));
	TREE_TYPE (t) = DECL_ARG_TYPE (t);
	DECL_BY_REFERENCE (t) = 1;
	TREE_ADDRESSABLE (t) = 0;
	relayout_decl (t);
      }

  /* Do the same for the return value.  */
  if (TREE_ADDRESSABLE (TREE_TYPE (DECL_RESULT (fndecl))))
    {
      t = DECL_RESULT (fndecl);
      TREE_TYPE (t) = build_reference_type (TREE_TYPE (t));
      DECL_BY_REFERENCE (t) = 1;
      TREE_ADDRESSABLE (t) = 0;
      relayout_decl (t);
    }

  /* If we're a clone, the body is already GIMPLE.  */
  if (DECL_CLONED_FUNCTION_P (fndecl))
    return;

  /* We do want to see every occurrence of the parms, so we can't just use
     walk_tree's hash functionality.  */
  wtd.p_set = pointer_set_create ();
  wtd.bind_expr_stack = NULL;
  cp_walk_tree (&DECL_SAVED_TREE (fndecl), cp_genericize_r, &wtd, NULL);
  pointer_set_destroy (wtd.p_set);
  VEC_free (tree, heap, wtd.bind_expr_stack);

  /* Do everything else.  */
  c_genericize (fndecl);

  gcc_assert (bc_label[bc_break] == NULL);
  gcc_assert (bc_label[bc_continue] == NULL);
}

/* Build code to apply FN to each member of ARG1 and ARG2.  FN may be
   NULL if there is in fact nothing to do.  ARG2 may be null if FN
   actually only takes one argument.  */

static tree
cxx_omp_clause_apply_fn (tree fn, tree arg1, tree arg2)
{
  tree defparm, parm, t;
  int i = 0;
  int nargs;
  tree *argarray;

  if (fn == NULL)
    return NULL;

  nargs = list_length (DECL_ARGUMENTS (fn));
  argarray = XALLOCAVEC (tree, nargs);

  defparm = TREE_CHAIN (TYPE_ARG_TYPES (TREE_TYPE (fn)));
  if (arg2)
    defparm = TREE_CHAIN (defparm);

  if (TREE_CODE (TREE_TYPE (arg1)) == ARRAY_TYPE)
    {
      tree inner_type = TREE_TYPE (arg1);
      tree start1, end1, p1;
      tree start2 = NULL, p2 = NULL;
      tree ret = NULL, lab;

      start1 = arg1;
      start2 = arg2;
      do
	{
	  inner_type = TREE_TYPE (inner_type);
	  start1 = build4 (ARRAY_REF, inner_type, start1,
			   size_zero_node, NULL, NULL);
	  if (arg2)
	    start2 = build4 (ARRAY_REF, inner_type, start2,
			     size_zero_node, NULL, NULL);
	}
      while (TREE_CODE (inner_type) == ARRAY_TYPE);
      start1 = build_fold_addr_expr_loc (input_location, start1);
      if (arg2)
	start2 = build_fold_addr_expr_loc (input_location, start2);

      end1 = TYPE_SIZE_UNIT (TREE_TYPE (arg1));
      end1 = build2 (POINTER_PLUS_EXPR, TREE_TYPE (start1), start1, end1);

      p1 = create_tmp_var (TREE_TYPE (start1), NULL);
      t = build2 (MODIFY_EXPR, TREE_TYPE (p1), p1, start1);
      append_to_statement_list (t, &ret);

      if (arg2)
	{
	  p2 = create_tmp_var (TREE_TYPE (start2), NULL);
	  t = build2 (MODIFY_EXPR, TREE_TYPE (p2), p2, start2);
	  append_to_statement_list (t, &ret);
	}

      lab = create_artificial_label (input_location);
      t = build1 (LABEL_EXPR, void_type_node, lab);
      append_to_statement_list (t, &ret);

      argarray[i++] = p1;
      if (arg2)
	argarray[i++] = p2;
      /* Handle default arguments.  */
      for (parm = defparm; parm && parm != void_list_node;
	   parm = TREE_CHAIN (parm), i++)
	argarray[i] = convert_default_arg (TREE_VALUE (parm),
					   TREE_PURPOSE (parm), fn, i);
      t = build_call_a (fn, i, argarray);
      t = fold_convert (void_type_node, t);
      t = fold_build_cleanup_point_expr (TREE_TYPE (t), t);
      append_to_statement_list (t, &ret);

      t = TYPE_SIZE_UNIT (inner_type);
      t = build2 (POINTER_PLUS_EXPR, TREE_TYPE (p1), p1, t);
      t = build2 (MODIFY_EXPR, TREE_TYPE (p1), p1, t);
      append_to_statement_list (t, &ret);

      if (arg2)
	{
	  t = TYPE_SIZE_UNIT (inner_type);
	  t = build2 (POINTER_PLUS_EXPR, TREE_TYPE (p2), p2, t);
	  t = build2 (MODIFY_EXPR, TREE_TYPE (p2), p2, t);
	  append_to_statement_list (t, &ret);
	}

      t = build2 (NE_EXPR, boolean_type_node, p1, end1);
      t = build3 (COND_EXPR, void_type_node, t, build_and_jump (&lab), NULL);
      append_to_statement_list (t, &ret);

      return ret;
    }
  else
    {
      argarray[i++] = build_fold_addr_expr_loc (input_location, arg1);
      if (arg2)
	argarray[i++] = build_fold_addr_expr_loc (input_location, arg2);
      /* Handle default arguments.  */
      for (parm = defparm; parm && parm != void_list_node;
	   parm = TREE_CHAIN (parm), i++)
	argarray[i] = convert_default_arg (TREE_VALUE (parm),
					   TREE_PURPOSE (parm),
					   fn, i);
      t = build_call_a (fn, i, argarray);
      t = fold_convert (void_type_node, t);
      return fold_build_cleanup_point_expr (TREE_TYPE (t), t);
    }
}

/* Return code to initialize DECL with its default constructor, or
   NULL if there's nothing to do.  */

tree
cxx_omp_clause_default_ctor (tree clause, tree decl,
			     tree outer ATTRIBUTE_UNUSED)
{
  tree info = CP_OMP_CLAUSE_INFO (clause);
  tree ret = NULL;

  if (info)
    ret = cxx_omp_clause_apply_fn (TREE_VEC_ELT (info, 0), decl, NULL);

  return ret;
}

/* Return code to initialize DST with a copy constructor from SRC.  */

tree
cxx_omp_clause_copy_ctor (tree clause, tree dst, tree src)
{
  tree info = CP_OMP_CLAUSE_INFO (clause);
  tree ret = NULL;

  if (info)
    ret = cxx_omp_clause_apply_fn (TREE_VEC_ELT (info, 0), dst, src);
  if (ret == NULL)
    ret = build2 (MODIFY_EXPR, TREE_TYPE (dst), dst, src);

  return ret;
}

/* Similarly, except use an assignment operator instead.  */

tree
cxx_omp_clause_assign_op (tree clause, tree dst, tree src)
{
  tree info = CP_OMP_CLAUSE_INFO (clause);
  tree ret = NULL;

  if (info)
    ret = cxx_omp_clause_apply_fn (TREE_VEC_ELT (info, 2), dst, src);
  if (ret == NULL)
    ret = build2 (MODIFY_EXPR, TREE_TYPE (dst), dst, src);

  return ret;
}

/* Return code to destroy DECL.  */

tree
cxx_omp_clause_dtor (tree clause, tree decl)
{
  tree info = CP_OMP_CLAUSE_INFO (clause);
  tree ret = NULL;

  if (info)
    ret = cxx_omp_clause_apply_fn (TREE_VEC_ELT (info, 1), decl, NULL);

  return ret;
}

/* True if OpenMP should privatize what this DECL points to rather
   than the DECL itself.  */

bool
cxx_omp_privatize_by_reference (const_tree decl)
{
  return is_invisiref_parm (decl);
}

/* True if OpenMP sharing attribute of DECL is predetermined.  */

enum omp_clause_default_kind
cxx_omp_predetermined_sharing (tree decl)
{
  tree type;

  /* Static data members are predetermined as shared.  */
  if (TREE_STATIC (decl))
    {
      tree ctx = CP_DECL_CONTEXT (decl);
      if (TYPE_P (ctx) && MAYBE_CLASS_TYPE_P (ctx))
	return OMP_CLAUSE_DEFAULT_SHARED;
    }

  type = TREE_TYPE (decl);
  if (TREE_CODE (type) == REFERENCE_TYPE)
    {
      if (!is_invisiref_parm (decl))
	return OMP_CLAUSE_DEFAULT_UNSPECIFIED;
      type = TREE_TYPE (type);

      if (TREE_CODE (decl) == RESULT_DECL && DECL_NAME (decl))
	{
	  /* NVR doesn't preserve const qualification of the
	     variable's type.  */
	  tree outer = outer_curly_brace_block (current_function_decl);
	  tree var;

	  if (outer)
	    for (var = BLOCK_VARS (outer); var; var = DECL_CHAIN (var))
	      if (DECL_NAME (decl) == DECL_NAME (var)
		  && (TYPE_MAIN_VARIANT (type)
		      == TYPE_MAIN_VARIANT (TREE_TYPE (var))))
		{
		  if (TYPE_READONLY (TREE_TYPE (var)))
		    type = TREE_TYPE (var);
		  break;
		}
	}
    }

  if (type == error_mark_node)
    return OMP_CLAUSE_DEFAULT_UNSPECIFIED;

  /* Variables with const-qualified type having no mutable member
     are predetermined shared.  */
  if (TYPE_READONLY (type) && !cp_has_mutable_p (type))
    return OMP_CLAUSE_DEFAULT_SHARED;

  return OMP_CLAUSE_DEFAULT_UNSPECIFIED;
}

/* Finalize an implicitly determined clause.  */

void
cxx_omp_finish_clause (tree c)
{
  tree decl, inner_type;
  bool make_shared = false;

  if (OMP_CLAUSE_CODE (c) != OMP_CLAUSE_FIRSTPRIVATE)
    return;

  decl = OMP_CLAUSE_DECL (c);
  decl = require_complete_type (decl);
  inner_type = TREE_TYPE (decl);
  if (decl == error_mark_node)
    make_shared = true;
  else if (TREE_CODE (TREE_TYPE (decl)) == REFERENCE_TYPE)
    {
      if (is_invisiref_parm (decl))
	inner_type = TREE_TYPE (inner_type);
      else
	{
	  error ("%qE implicitly determined as %<firstprivate%> has reference type",
		 decl);
	  make_shared = true;
	}
    }

  /* We're interested in the base element, not arrays.  */
  while (TREE_CODE (inner_type) == ARRAY_TYPE)
    inner_type = TREE_TYPE (inner_type);

  /* Check for special function availability by building a call to one.
     Save the results, because later we won't be in the right context
     for making these queries.  */
  if (!make_shared
      && CLASS_TYPE_P (inner_type)
      && cxx_omp_create_clause_info (c, inner_type, false, true, false))
    make_shared = true;

  if (make_shared)
    OMP_CLAUSE_CODE (c) = OMP_CLAUSE_SHARED;
}<|MERGE_RESOLUTION|>--- conflicted
+++ resolved
@@ -574,8 +574,6 @@
 	    && !useless_type_conversion_p (TREE_TYPE (op1), TREE_TYPE (op0)))
 	  TREE_OPERAND (*expr_p, 1) = build1 (VIEW_CONVERT_EXPR,
 					      TREE_TYPE (op0), op1);
-<<<<<<< HEAD
-=======
 
 	else if ((is_gimple_lvalue (op1) || INDIRECT_REF_P (op1)
 		  || (TREE_CODE (op1) == CONSTRUCTOR
@@ -599,7 +597,6 @@
 	      *expr_p = build2 (COMPOUND_EXPR, TREE_TYPE (*expr_p),
 				op0, op1);
 	  }
->>>>>>> 6e7f08ad
       }
       ret = GS_OK;
       break;

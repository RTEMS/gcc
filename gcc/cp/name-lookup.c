/* Definitions for C++ name lookup routines.
   Copyright (C) 2003-2017 Free Software Foundation, Inc.
   Contributed by Gabriel Dos Reis <gdr@integrable-solutions.net>

This file is part of GCC.

GCC is free software; you can redistribute it and/or modify
it under the terms of the GNU General Public License as published by
the Free Software Foundation; either version 3, or (at your option)
any later version.

GCC is distributed in the hope that it will be useful,
but WITHOUT ANY WARRANTY; without even the implied warranty of
MERCHANTABILITY or FITNESS FOR A PARTICULAR PURPOSE.  See the
GNU General Public License for more details.

You should have received a copy of the GNU General Public License
along with GCC; see the file COPYING3.  If not see
<http://www.gnu.org/licenses/>.  */

#include "config.h"
#include "system.h"
#include "coretypes.h"
#include "cp-tree.h"
#include "timevar.h"
#include "stringpool.h"
#include "print-tree.h"
#include "attribs.h"
#include "debug.h"
#include "c-family/c-pragma.h"
#include "params.h"
#include "gcc-rich-location.h"
#include "spellcheck-tree.h"
#include "parser.h"

static cxx_binding *cxx_binding_make (tree value, tree type);
static cp_binding_level *innermost_nonclass_level (void);
<<<<<<< HEAD
static void set_identifier_type_value_with_scope (tree id, tree decl,
						  cp_binding_level *b);
=======
static cxx_binding *binding_for_name (cp_binding_level *, tree);
static tree push_overloaded_decl (tree, int, bool);
static bool lookup_using_namespace (tree, struct scope_binding *, tree,
				    tree, int);
static bool qualified_lookup_using_namespace (tree, tree,
					      struct scope_binding *, int);
static void consider_binding_level (tree name,
				    best_match <tree, const char *> &bm,
				    cp_binding_level *lvl,
				    bool look_within_fields,
				    enum lookup_name_fuzzy_kind kind);
static tree lookup_type_current_level (tree);
static tree push_using_directive (tree);
static tree lookup_extern_c_fun_in_all_ns (tree);
static void diagnose_name_conflict (tree, tree);
>>>>>>> f88523e5

/* Create a new binding for NAME in local binding LEVEL.  */

static cxx_binding *
create_local_binding (cp_binding_level *level, tree name)
{
  cxx_binding *binding = cxx_binding_make (NULL, NULL);

  INHERITED_VALUE_BINDING_P (binding) = false;
  LOCAL_BINDING_P (binding) = true;
  binding->scope = level;
  binding->previous = IDENTIFIER_BINDING (name);

  IDENTIFIER_BINDING (name) = binding;
  
  return binding;
}

/* Create an overload suitable for recording an artificial TYPE_DECL
   and another decl.  We use this machanism to implement the struct
   stat hack within a namespace.  It'd be nice to use it everywhere,
   but that's more change than necessary.  */

#define STAT_HACK_P(N) ((N) && TREE_CODE (N) == OVERLOAD && OVL_LOOKUP_P (N))
#define STAT_TYPE(N) TREE_TYPE (N)
#define STAT_DECL(N) OVL_FUNCTION (N)
#define MAYBE_STAT_DECL(N) (STAT_HACK_P (N) ? STAT_DECL (N) : N)
#define MAYBE_STAT_TYPE(N) (STAT_HACK_P (N) ? STAT_TYPE (N) : NULL_TREE)

static tree stat_hack (tree decl = NULL_TREE, tree type = NULL_TREE)
{
  tree result = make_node (OVERLOAD);

  /* Mark this as a lookup, so we can tell this is a stat hack.  */
  OVL_LOOKUP_P (result) = true;
  STAT_DECL (result) = decl;
  STAT_TYPE (result) = type;
  return result;
}

/* Return the binding for NAME in SCOPE, if any.  Otherwise create an
   empty slot.  */

static tree *
find_or_create_namespace_slot (tree ns, tree name)
{
  bool existed;
  tree *slot = &DECL_NAMESPACE_BINDINGS (ns)->get_or_insert (name, &existed);
  if (!existed)
    *slot = NULL_TREE;
  return slot;
}

/* Return the binding for NAME in SCOPE, if any.  Otherwise, return NULL.  */

static tree *
find_namespace_slot (tree ns, tree name)
{
  return DECL_NAMESPACE_BINDINGS (ns)->get (name);
}

static tree
find_namespace_value (tree ns, tree name)
{
  tree *b = find_namespace_slot (ns, name);

  return b ? MAYBE_STAT_DECL (*b) : NULL_TREE;
}

/* Add DECL to the list of things declared in a binding level.  */

static void
add_decl_to_level (cp_binding_level *level, tree decl)
{
  gcc_assert (level->kind != sk_class);

  if (TREE_CODE (decl) == NAMESPACE_DECL && !DECL_NAMESPACE_ALIAS (decl))
    {
      /* Inner namespaces get their own chain, to make walking
	 simpler.  */
      //  FIXME: only because of cp_binding_level::static_decls
      DECL_CHAIN (decl) = level->namespaces;
      level->namespaces = decl;
    }
  else
    {
      TREE_CHAIN (decl) = level->names;
      level->names = decl;
    }

  /* If appropriate, add decl to separate list of statics.  We include
     extern variables because they might turn out to be static later.
     It's OK for this list to contain a few false positives.  */
  if (level->kind != sk_namespace)
    ;
  else if ((VAR_P (decl) && (TREE_STATIC (decl) || DECL_EXTERNAL (decl)))
	   || (TREE_CODE (decl) == FUNCTION_DECL
	       && (!TREE_PUBLIC (decl)
		   || decl_anon_ns_mem_p (decl)
		   || DECL_DECLARED_INLINE_P (decl))))
    vec_safe_push (static_decls, decl);
}

/* Find the binding for NAME in the local binding level B.  */

static cxx_binding *
find_local_binding (cp_binding_level *b, tree name)
{
  if (cxx_binding *binding = IDENTIFIER_BINDING (name))
    for (;; b = b->level_chain)
      {
	if (binding->scope == b
	    && !(VAR_P (binding->value)
		 && DECL_DEAD_FOR_LOCAL (binding->value)))
	  return binding;

	/* Cleanup contours are transparent to the language.  */
	if (b->kind != sk_cleanup)
	  break;
      }
  return NULL;
}

/* Find the value binding for NAME in the local binding level B.  */

static tree
find_local_value (cp_binding_level *b, tree name)
{
  if (cxx_binding *binding = find_local_binding (b, name))
    return binding->value;
  return NULL_TREE;
}

/* Only look in the innermost non-class level.  */

static tree
lookup_name_innermost_nonclass_level (tree name)
{
  cp_binding_level *b = innermost_nonclass_level ();

  if (b->kind == sk_namespace)
    return find_namespace_value (current_namespace, name);
  else
    return find_local_value (b, name);
}

struct name_lookup
{
public:
  typedef std::pair<tree, tree> using_pair;
  typedef vec<using_pair, va_heap, vl_embed> using_queue;

public:
  tree name; /* The identifier being looked for.  */
  tree value; /* A (possibly ambiguous) set of things found.  */
  tree type; /* A type that has been found.  */
  int flags;
  unsigned cookie;

protected:
  /* Marked scopes to unmark.   */
  static vec<tree, va_heap, vl_ptr> scopes;
  /* Stack of preserved marking state.  Name lookup can recurse via
     ADL causing instantiation of an incomplete type.  But this is
     not at all common.  */
  static vec<unsigned, va_heap, vl_ptr> state;

public:
  name_lookup (tree n, int f, tree v = NULL_TREE)
  : name (n), value (v), type (NULL_TREE), flags (f)
  {
    cookie = preserve_state ();
  }
  ~name_lookup ()
  {
    restore_state (cookie);
  }

private: /* Uncopyable, unmovable, unassignable. I am a rock. */
  name_lookup (const name_lookup &);
  name_lookup &operator= (const name_lookup &);

protected:
  static bool seen_p (tree scope)
  {
    return LOOKUP_SEEN_P (scope);
  }
  static bool found_p (tree scope)
  {
    return LOOKUP_FOUND_P (scope);
  }
  
  static void mark_seen (tree scope); /* Mark and add to scope vector. */
  static void mark_found (tree scope)
  {
    gcc_checking_assert (seen_p (scope));
    LOOKUP_FOUND_P (scope) = true;
  }
  static bool see_and_mark (tree scope)
  {
    bool ret = seen_p (scope);
    if (!ret)
      mark_seen (scope);
    return ret;
  }

private:
  static unsigned preserve_state ();
  static void restore_state (unsigned);

private:
  /* Look in only namespace.  */
  bool search_namespace_only (tree scope);
  /* Look in namespace and its (recursive) inlines. Ignore using
     directives.  Return true if something found (inc dups). */
  bool search_namespace (tree scope);
  /* Look in the using directives of namespace + inlines using
     qualified lookup rules.  */
  bool search_usings (tree scope);

private:
  using_queue *queue_namespace (using_queue *queue, int depth, tree scope);
  using_queue *do_queue_usings (using_queue *queue, int depth,
				vec<tree, va_gc> *);
  using_queue *queue_usings (using_queue *queue, int depth,
			     vec<tree, va_gc> *usings)
  {
    if (usings)
      queue = do_queue_usings (queue, depth, usings);
    return queue;
  }

public:
  /* Search namespace + inlines + usings as qualified lookup.  */
  bool search_qualified (tree scope);
  /* Search namespace + inlines + usings as unqualified lookup.  */
  bool search_unqualified (tree scope, cp_binding_level *);
};

/* Scopes to unmark.  */
vec<tree, va_heap, vl_ptr> name_lookup::scopes;
/* Preserved state.  */
vec<unsigned, va_heap, vl_ptr> name_lookup::state;

/* Save marking state of an in-progress lookup that we've
   interrupted.  */

unsigned
name_lookup::preserve_state ()
{
  unsigned cookie = scopes.length ();
  unsigned length = state.length ();
  unsigned prev_cookie = length ? state[length - 1] : 0;
  if (cookie)
    {
      state.reserve (length + cookie - prev_cookie + 1);
      for (unsigned ix = prev_cookie; ix != cookie; ix++)
	{
	  tree decl = scopes[ix];
	  gcc_checking_assert (LOOKUP_SEEN_P (decl));
	  state.quick_push (LOOKUP_FOUND_P (decl));
	  LOOKUP_SEEN_P (decl) = LOOKUP_FOUND_P (decl) = false;
	}
      state.quick_push (cookie);
    }
  return prev_cookie;
}

/* Restore the marking state of a lookup we interrupted.  */

void
name_lookup::restore_state (unsigned prev_cookie)
{
  unsigned cookie = state.is_empty () ? 0 : state.pop ();

  while (scopes.length () != cookie)
    {
      tree decl = scopes.pop ();
      gcc_checking_assert (LOOKUP_SEEN_P (decl));
      LOOKUP_SEEN_P (decl) = LOOKUP_FOUND_P (decl) = false;
    }

  for (unsigned ix = cookie; ix-- != prev_cookie;)
    {
      tree decl = scopes[ix];

      gcc_checking_assert (!LOOKUP_SEEN_P (decl) && !LOOKUP_FOUND_P (decl));
      LOOKUP_SEEN_P (decl) = true;
      if (state.pop ())
	LOOKUP_FOUND_P (decl) = true;
    }
}

void
name_lookup::mark_seen (tree scope)
{
  gcc_checking_assert (!seen_p (scope));
  LOOKUP_SEEN_P (scope) = true;
  scopes.safe_push (scope);
}

static tree
build_ambiguous (tree current, tree addition)
{
  if (TREE_CODE (current) != TREE_LIST)
    {
      current = build_tree_list (NULL_TREE, current);
      TREE_TYPE (current) = error_mark_node;
    }
  current = tree_cons (NULL_TREE, addition, current);
  TREE_TYPE (current) = error_mark_node;

  return current;
}

/* Look in exactly namespace SCOPE.  */

bool
name_lookup::search_namespace_only (tree scope)
{
  bool found = false;

  if (tree *binding = find_namespace_slot (scope, name))
    {
      tree new_val = MAYBE_STAT_DECL (*binding);
      tree new_type = MAYBE_STAT_TYPE (*binding);

      /* Did we really see a type? */
      if (LOOKUP_NAMESPACES_ONLY (flags)
	  || (!(flags & LOOKUP_HIDDEN)
	      && new_type && DECL_HIDDEN_P (new_type)))
	new_type = NULL_TREE;

      if (new_val && !(flags & LOOKUP_HIDDEN))
	new_val = ovl_skip_hidden (new_val);

      /* Do we really see a value? */
      if (new_val)
	switch (TREE_CODE (new_val))
	  {
	  case TEMPLATE_DECL:
	    /* If we expect types or namespaces, and not templates,
	       or this is not a template class.  */
	    if ((LOOKUP_QUALIFIERS_ONLY (flags)
		 && !DECL_TYPE_TEMPLATE_P (new_val)))
	      new_val = NULL_TREE;
	    break;
	  case TYPE_DECL:
	    if (LOOKUP_NAMESPACES_ONLY (flags)
		|| (new_type && (flags & LOOKUP_PREFER_TYPES)))
	      new_val = NULL_TREE;
	    break;
	  case NAMESPACE_DECL:
	    if (LOOKUP_TYPES_ONLY (flags))
	      new_val = NULL_TREE;
	    break;
	  default:
	    if (LOOKUP_QUALIFIERS_ONLY (flags))
	      new_val = NULL_TREE;
	  }

      if (!new_val)
	{
	  new_val = new_type;
	  new_type = NULL_TREE;
	}

      /* Now merge.  */
      if (!value)
	value = new_val;
      else if (!new_val)
	;
      else if (new_val == value)
	;
      else if ((TREE_CODE (value) == TYPE_DECL
		&& TREE_CODE (new_val) == TYPE_DECL
		&& same_type_p (TREE_TYPE (value), TREE_TYPE (new_val))))
	;
      else if (OVL_P (value) && OVL_P (new_val))
	value = lookup_add (value, new_val);
      else
	value = build_ambiguous (value, new_val);

      if (!type)
	type = new_type;
      else if (!new_type)
	;
      else if (new_type == type)
	;
      else if (same_type_p (TREE_TYPE (type), TREE_TYPE (new_type)))
	;
      else
	type = build_ambiguous (type, new_type);

      if (new_val)
	found = true;
    }

  return found;
}

/* Conditionally look in namespace SCOPE and inline children.  */

bool
name_lookup::search_namespace (tree scope)
{
  if (see_and_mark (scope))
    /* We've visited this scope before.  Return what we found then.  */
    return found_p (scope);

  /* Look in exactly namespace. */
  bool found = search_namespace_only (scope);
  
  /* Recursively look in its inline children.  */
  if (vec<tree, va_gc> *inlinees = DECL_NAMESPACE_INLINEES (scope))
    for (unsigned ix = inlinees->length (); ix--;)
      found |= search_namespace ((*inlinees)[ix]);

  if (found)
    mark_found (scope);

  return found;
}

/* Recursively follow using directives of SCOPE & its inline children.
   Such following is essentially a flood-fill algorithm.  */

bool
name_lookup::search_usings (tree scope)
{
  /* We do not check seen_p here, as that was already set during the
     namespace_only walk.  */
  if (found_p (scope))
    return true;

  bool found = false;
  if (vec<tree, va_gc> *usings = DECL_NAMESPACE_USING (scope))
    for (unsigned ix = usings->length (); ix--;)
      found |= search_qualified ((*usings)[ix]);

  /* Look in its inline children.  */
  if (vec<tree, va_gc> *inlinees = DECL_NAMESPACE_INLINEES (scope))
    for (unsigned ix = inlinees->length (); ix--;)
      found |= search_usings ((*inlinees)[ix]);

  if (found)
    mark_found (scope);

  return found;
}

/* Qualified namespace lookup in SCOPE.
   1) Look in SCOPE (+inlines).  If found, we're done.
   2) Otherwise recurse for every using directive of SCOPE (+inlines).

   Trickiness is (a) loops and (b) multiple paths to same namespace.
   In both cases we want to not repeat any lookups, and know whether
   to stop the caller's step #2.  Do this via the FOUND_P marker.  */

bool
name_lookup::search_qualified (tree scope)
{
  bool found = false;

  if (seen_p (scope))
    found = found_p (scope);
  else 
    {
      found = search_namespace (scope);
      if (!found)
	found = search_usings (scope);
    }

  return found;
}

/* Add SCOPE to the unqualified search queue, recursively add its
   inlines and those via using directives.  */

name_lookup::using_queue *
name_lookup::queue_namespace (using_queue *queue, int depth, tree scope)
{
  if (see_and_mark (scope))
    return queue;

  /* Record it.  */
  tree common = scope;
  while (SCOPE_DEPTH (common) > depth)
    common = CP_DECL_CONTEXT (common);
  vec_safe_push (queue, using_pair (common, scope));

  /* Queue its inline children.  */
  if (vec<tree, va_gc> *inlinees = DECL_NAMESPACE_INLINEES (scope))
    for (unsigned ix = inlinees->length (); ix--;)
      queue = queue_namespace (queue, depth, (*inlinees)[ix]);

  /* Queue its using targets.  */
  queue = queue_usings (queue, depth, DECL_NAMESPACE_USING (scope));

  return queue;
}

/* Add the namespaces in USINGS to the unqualified search queue.  */

name_lookup::using_queue *
name_lookup::do_queue_usings (using_queue *queue, int depth,
			      vec<tree, va_gc> *usings)
{
  for (unsigned ix = usings->length (); ix--;)
    queue = queue_namespace (queue, depth, (*usings)[ix]);

  return queue;
}

/* Unqualified namespace lookup in SCOPE.
   1) add scope+inlins to worklist.
   2) recursively add target of every using directive
   3) for each worklist item where SCOPE is common ancestor, search it
   4) if nothing find, scope=parent, goto 1.
   
    */
bool
name_lookup::search_unqualified (tree scope, cp_binding_level *level)
{
  /* Make static to avoid continual reallocation.  We're not
     recursive.  */
  static using_queue *queue = NULL;
  bool found = false;
  int length = vec_safe_length (queue);

  /* Queue local using-directives.  */
  for (; level->kind != sk_namespace; level = level->level_chain)
    queue = queue_usings (queue, SCOPE_DEPTH (scope), level->using_directives);

  for (; !found; scope = CP_DECL_CONTEXT (scope))
    {
      gcc_assert (!DECL_NAMESPACE_ALIAS (scope));
      int depth = SCOPE_DEPTH (scope);

      /* Queue namespace reachable from SCOPE. */
      queue = queue_namespace (queue, depth, scope);

      /* Search every queued namespace where SCOPE is the common
	 ancestor.  Adjust the others.  */
      unsigned ix = length;
      do
	{
	  using_pair &pair = (*queue)[ix];
	  while (pair.first == scope)
	    {
	      found |= search_namespace_only (pair.second);
	      pair = queue->pop ();
	      if (ix == queue->length ())
		goto done;
	    }
	  /* The depth is the same as SCOPE, find the parent scope.  */
	  if (SCOPE_DEPTH (pair.first) == depth)
	    pair.first = CP_DECL_CONTEXT (pair.first);
	  ix++;
	}
      while (ix < queue->length ());
    done:;
      if (scope == global_namespace)
	break;
    }
  
  vec_safe_truncate (queue, length);
  return found;
}

struct adl_lookup : name_lookup
{
  typedef name_lookup parent;

  bool find_and_mark (tree);

  void add_functions (tree);

  void assoc_expr (tree);
  void assoc_type (tree);
  void assoc_template_arg (tree);
  void assoc_class (tree);
  void assoc_bases (tree);
  void assoc_class_only (tree);
  void assoc_namespace (tree);
  void assoc_namespace_only (tree);

  adl_lookup (tree name, tree fns);
};

adl_lookup::adl_lookup (tree name, tree fns)
: parent (name, 0, fns)
{
}

bool
adl_lookup::find_and_mark (tree scope)
{
  bool result = LOOKUP_FOUND_P (scope);
  if (!result)
    {
      LOOKUP_FOUND_P (scope) = true;
      if (!LOOKUP_SEEN_P (scope))
	scopes.safe_push (scope);
    }

  return result;
}

void
adl_lookup::add_functions (tree ovl)
{
  if (!ovl)
    return;
  else if (TREE_CODE (ovl) == OVERLOAD)
    {
      if (TREE_TYPE (ovl) != unknown_type_node)
	ovl = OVL_FUNCTION (ovl);
    }
  else if (!DECL_DECLARES_FUNCTION_P (ovl))
    return;

  value = lookup_maybe_add (value, ovl);
}

/* Add functions of a namespace to the lookup structure.  */

void
adl_lookup::assoc_namespace_only (tree scope)
{
  mark_seen (scope);

  /* Look down into inline namespaces.  */
  if (vec<tree, va_gc> *inlinees = DECL_NAMESPACE_INLINEES (scope))
    for (unsigned ix = inlinees->length (); ix--;)
      assoc_namespace_only ((*inlinees)[ix]);

  add_functions (ovl_skip_hidden (find_namespace_value (scope, name)));
}

/* Find the containing non-inlined namespace, add it and all its
   inlinees.  */

void
adl_lookup::assoc_namespace (tree scope)
{
  if (seen_p (scope))
    return;

  /* Find the containing non-inline namespace.  */
  while (DECL_NAMESPACE_INLINE_P (scope))
    scope = CP_DECL_CONTEXT (scope);

  assoc_namespace_only (scope);
}

/* Adds the class and its friends to the lookup structure.  */

void
adl_lookup::assoc_class_only (tree type)
{
  /* Backend-built structures, such as __builtin_va_list, aren't
     affected by all this.  */
  if (!CLASS_TYPE_P (type))
    return;

  type = TYPE_MAIN_VARIANT (type);

  if (see_and_mark (type))
    return;

  tree context = decl_namespace_context (type);
  assoc_namespace (context);

  complete_type (type);

  /* Add friends.  */
  for (tree list = DECL_FRIENDLIST (TYPE_MAIN_DECL (type)); list;
       list = TREE_CHAIN (list))
    if (name == FRIEND_NAME (list))
      for (tree friends = FRIEND_DECLS (list); friends;
	   friends = TREE_CHAIN (friends))
	{
	  tree fn = TREE_VALUE (friends);

	  /* Only interested in global functions with potentially hidden
	     (i.e. unqualified) declarations.  */
	  if (CP_DECL_CONTEXT (fn) != context)
	    continue;

	  /* Template specializations are never found by name lookup.
	     (Templates themselves can be found, but not template
	     specializations.)  */
	  if (TREE_CODE (fn) == FUNCTION_DECL && DECL_USE_TEMPLATE (fn))
	    continue;

	  add_functions (fn);
	}
}

/* Adds the class and its bases to the lookup structure.
   Returns true on error.  */

void
adl_lookup::assoc_bases (tree type)
{
  assoc_class_only (type);

  /* Process baseclasses.  */
  if (tree binfo = TYPE_BINFO (type))
    {
      tree base_binfo;
      int i;

      for (i = 0; BINFO_BASE_ITERATE (binfo, i, base_binfo); i++)
	assoc_bases (BINFO_TYPE (base_binfo));
    }
}

/* Adds everything associated with a class argument type to the lookup
   structure.  Returns true on error.

   If T is a class type (including unions), its associated classes are: the
   class itself; the class of which it is a member, if any; and its direct
   and indirect base classes. Its associated namespaces are the namespaces
   of which its associated classes are members. Furthermore, if T is a
   class template specialization, its associated namespaces and classes
   also include: the namespaces and classes associated with the types of
   the template arguments provided for template type parameters (excluding
   template template parameters); the namespaces of which any template
   template arguments are members; and the classes of which any member
   templates used as template template arguments are members. [ Note:
   non-type template arguments do not contribute to the set of associated
   namespaces.  --end note] */

void
adl_lookup::assoc_class (tree type)
{
  /* Backend build structures, such as __builtin_va_list, aren't
     affected by all this.  */
  if (!CLASS_TYPE_P (type))
    return;

  type = TYPE_MAIN_VARIANT (type);
  /* We don't set found here because we have to have set seen first,
     which is done in the assoc_bases walk.  */
  if (found_p (type))
    return;

  assoc_bases (type);
  mark_found (type);

  if (TYPE_CLASS_SCOPE_P (type))
    assoc_class_only (TYPE_CONTEXT (type));

  /* Process template arguments.  */
  if (CLASSTYPE_TEMPLATE_INFO (type)
      && PRIMARY_TEMPLATE_P (CLASSTYPE_TI_TEMPLATE (type)))
    {
      tree list = INNERMOST_TEMPLATE_ARGS (CLASSTYPE_TI_ARGS (type));
      for (int i = 0; i < TREE_VEC_LENGTH (list); ++i)
	assoc_template_arg (TREE_VEC_ELT (list, i));
    }
}

void
adl_lookup::assoc_expr (tree expr)
{
  if (!expr)
    return;

  gcc_assert (!TYPE_P (expr));

  if (TREE_TYPE (expr) != unknown_type_node)
    {
      assoc_type (TREE_TYPE (expr));
      return;
    }

  if (TREE_CODE (expr) == ADDR_EXPR)
    expr = TREE_OPERAND (expr, 0);
  if (TREE_CODE (expr) == COMPONENT_REF
      || TREE_CODE (expr) == OFFSET_REF)
    expr = TREE_OPERAND (expr, 1);
  expr = MAYBE_BASELINK_FUNCTIONS (expr);

  if (OVL_P (expr))
    for (ovl2_iterator iter (expr); iter; ++iter)
      assoc_type (TREE_TYPE (*iter));
  else if (TREE_CODE (expr) == TEMPLATE_ID_EXPR)
    {
      /* The working paper doesn't currently say how to handle
	 template-id arguments.  The sensible thing would seem to be
	 to handle the list of template candidates like a normal
	 overload set, and handle the template arguments like we do
	 for class template specializations.  */

      /* First the templates.  */
      assoc_expr (TREE_OPERAND (expr, 0));

      /* Now the arguments.  */
      if (tree args = TREE_OPERAND (expr, 1))
	for (int ix = TREE_VEC_LENGTH (args); ix--;)
	  assoc_template_arg (TREE_VEC_ELT (args, ix));
    }
}

void
adl_lookup::assoc_type (tree type)
{
  if (!type)
    return;

  if (TYPE_PTRDATAMEM_P (type))
    {
      /* Pointer to member: associate class type and value type.  */
      assoc_type (TYPE_PTRMEM_CLASS_TYPE (type));
      assoc_type (TYPE_PTRMEM_POINTED_TO_TYPE (type));
      return;
    }

  switch (TREE_CODE (type))
    {
    case RECORD_TYPE:
      if (TYPE_PTRMEMFUNC_P (type))
	{
	  assoc_type (TYPE_PTRMEMFUNC_FN_TYPE (type));
	  return;
	}
      /* FALLTHRU */
    case UNION_TYPE:
      assoc_class (type);
      return;

    case METHOD_TYPE:
      /* The basetype is referenced in the first arg type, so just
	 fall through.  */
    case FUNCTION_TYPE:
      /* Associate the parameter types.  */
      for (tree args = TYPE_ARG_TYPES (type); args; args = TREE_CHAIN (args))
	assoc_type (TREE_VALUE (args));
      /* FALLTHROUGH */

    case POINTER_TYPE:
    case REFERENCE_TYPE:
    case ARRAY_TYPE:
      assoc_type (TREE_TYPE (type));
      return;

    case ENUMERAL_TYPE:
      if (TYPE_CLASS_SCOPE_P (type))
	assoc_class_only (TYPE_CONTEXT (type));
      assoc_namespace (decl_namespace_context (type));
      return;

    case LANG_TYPE:
      gcc_assert (type == unknown_type_node
		  || type == init_list_type_node);
      return;

    case TYPE_PACK_EXPANSION:
      assoc_type (PACK_EXPANSION_PATTERN (type));
      return;

    default:
      break;
    }
}

/* Adds everything associated with a template argument to the lookup
   structure.  */

void
adl_lookup::assoc_template_arg (tree arg)
{
  /* [basic.lookup.koenig]

     If T is a template-id, its associated namespaces and classes are
     ... the namespaces and classes associated with the types of the
     template arguments provided for template type parameters
     (excluding template template parameters); the namespaces in which
     any template template arguments are defined; and the classes in
     which any member templates used as template template arguments
     are defined.  [Note: non-type template arguments do not
     contribute to the set of associated namespaces.  ]  */

  /* Consider first template template arguments.  */
  if (TREE_CODE (arg) == TEMPLATE_TEMPLATE_PARM
      || TREE_CODE (arg) == UNBOUND_CLASS_TEMPLATE)
    ;
  else if (TREE_CODE (arg) == TEMPLATE_DECL)
    {
      tree ctx = CP_DECL_CONTEXT (arg);

      /* It's not a member template.  */
      if (TREE_CODE (ctx) == NAMESPACE_DECL)
	assoc_namespace (ctx);
      /* Otherwise, it must be member template.  */
      else
	assoc_class_only (ctx);
    }
  /* It's an argument pack; handle it recursively.  */
  else if (ARGUMENT_PACK_P (arg))
    {
      tree args = ARGUMENT_PACK_ARGS (arg);
      int i, len = TREE_VEC_LENGTH (args);
      for (i = 0; i < len; ++i) 
	assoc_template_arg (TREE_VEC_ELT (args, i));
    }
  /* It's not a template template argument, but it is a type template
     argument.  */
  else if (TYPE_P (arg))
    assoc_type (arg);
}

static tree
do_lookup_arg_dependent (tree name, tree fns, vec<tree, va_gc> *args)
{
  adl_lookup lookup (name, fns);

  lookup_mark (fns, true);
  unsigned ix;
  tree arg;

  FOR_EACH_VEC_ELT_REVERSE (*args, ix, arg)
    /* OMP reduction operators put a type as the first arg.  I don't
       suppose we should ADL on that?  */
    if (!TYPE_P (arg))
      lookup.assoc_expr (arg);

  fns = lookup.value;
  lookup_mark (fns, false);

  return fns;
}

static bool qualified_namespace_lookup (tree, name_lookup *);
static void consider_binding_level (tree name, best_match <tree, tree> &bm,
				    cp_binding_level *lvl,
				    bool look_within_fields,
				    enum lookup_name_fuzzy_kind kind);
static void diagnose_name_conflict (tree, tree);

/* Compute the chain index of a binding_entry given the HASH value of its
   name and the total COUNT of chains.  COUNT is assumed to be a power
   of 2.  */

#define ENTRY_INDEX(HASH, COUNT) (((HASH) >> 3) & ((COUNT) - 1))

/* A free list of "binding_entry"s awaiting for re-use.  */

static GTY((deletable)) binding_entry free_binding_entry = NULL;

/* The binding oracle; see cp-tree.h.  */

cp_binding_oracle_function *cp_binding_oracle;

/* If we have a binding oracle, ask it for all namespace-scoped
   definitions of NAME.  */

static inline void
query_oracle (tree name)
{
  if (!cp_binding_oracle)
    return;

  /* LOOKED_UP holds the set of identifiers that we have already
     looked up with the oracle.  */
  static hash_set<tree> looked_up;
  if (looked_up.add (name))
    return;

  cp_binding_oracle (CP_ORACLE_IDENTIFIER, name);
}

/* Create a binding_entry object for (NAME, TYPE).  */

static inline binding_entry
binding_entry_make (tree name, tree type)
{
  binding_entry entry;

  if (free_binding_entry)
    {
      entry = free_binding_entry;
      free_binding_entry = entry->chain;
    }
  else
    entry = ggc_alloc<binding_entry_s> ();

  entry->name = name;
  entry->type = type;
  entry->chain = NULL;

  return entry;
}

/* Put ENTRY back on the free list.  */
#if 0
static inline void
binding_entry_free (binding_entry entry)
{
  entry->name = NULL;
  entry->type = NULL;
  entry->chain = free_binding_entry;
  free_binding_entry = entry;
}
#endif

/* The datatype used to implement the mapping from names to types at
   a given scope.  */
struct GTY(()) binding_table_s {
  /* Array of chains of "binding_entry"s  */
  binding_entry * GTY((length ("%h.chain_count"))) chain;

  /* The number of chains in this table.  This is the length of the
     member "chain" considered as an array.  */
  size_t chain_count;

  /* Number of "binding_entry"s in this table.  */
  size_t entry_count;
};

/* Construct TABLE with an initial CHAIN_COUNT.  */

static inline void
binding_table_construct (binding_table table, size_t chain_count)
{
  table->chain_count = chain_count;
  table->entry_count = 0;
  table->chain = ggc_cleared_vec_alloc<binding_entry> (table->chain_count);
}

/* Make TABLE's entries ready for reuse.  */
#if 0
static void
binding_table_free (binding_table table)
{
  size_t i;
  size_t count;

  if (table == NULL)
    return;

  for (i = 0, count = table->chain_count; i < count; ++i)
    {
      binding_entry temp = table->chain[i];
      while (temp != NULL)
	{
	  binding_entry entry = temp;
	  temp = entry->chain;
	  binding_entry_free (entry);
	}
      table->chain[i] = NULL;
    }
  table->entry_count = 0;
}
#endif

/* Allocate a table with CHAIN_COUNT, assumed to be a power of two.  */

static inline binding_table
binding_table_new (size_t chain_count)
{
  binding_table table = ggc_alloc<binding_table_s> ();
  table->chain = NULL;
  binding_table_construct (table, chain_count);
  return table;
}

/* Expand TABLE to twice its current chain_count.  */

static void
binding_table_expand (binding_table table)
{
  const size_t old_chain_count = table->chain_count;
  const size_t old_entry_count = table->entry_count;
  const size_t new_chain_count = 2 * old_chain_count;
  binding_entry *old_chains = table->chain;
  size_t i;

  binding_table_construct (table, new_chain_count);
  for (i = 0; i < old_chain_count; ++i)
    {
      binding_entry entry = old_chains[i];
      for (; entry != NULL; entry = old_chains[i])
	{
	  const unsigned int hash = IDENTIFIER_HASH_VALUE (entry->name);
	  const size_t j = ENTRY_INDEX (hash, new_chain_count);

	  old_chains[i] = entry->chain;
	  entry->chain = table->chain[j];
	  table->chain[j] = entry;
	}
    }
  table->entry_count = old_entry_count;
}

/* Insert a binding for NAME to TYPE into TABLE.  */

static void
binding_table_insert (binding_table table, tree name, tree type)
{
  const unsigned int hash = IDENTIFIER_HASH_VALUE (name);
  const size_t i = ENTRY_INDEX (hash, table->chain_count);
  binding_entry entry = binding_entry_make (name, type);

  entry->chain = table->chain[i];
  table->chain[i] = entry;
  ++table->entry_count;

  if (3 * table->chain_count < 5 * table->entry_count)
    binding_table_expand (table);
}

/* Return the binding_entry, if any, that maps NAME.  */

binding_entry
binding_table_find (binding_table table, tree name)
{
  const unsigned int hash = IDENTIFIER_HASH_VALUE (name);
  binding_entry entry = table->chain[ENTRY_INDEX (hash, table->chain_count)];

  while (entry != NULL && entry->name != name)
    entry = entry->chain;

  return entry;
}

/* Apply PROC -- with DATA -- to all entries in TABLE.  */

void
binding_table_foreach (binding_table table, bt_foreach_proc proc, void *data)
{
  size_t chain_count;
  size_t i;

  if (!table)
    return;

  chain_count = table->chain_count;
  for (i = 0; i < chain_count; ++i)
    {
      binding_entry entry = table->chain[i];
      for (; entry != NULL; entry = entry->chain)
	proc (entry, data);
    }
}

#ifndef ENABLE_SCOPE_CHECKING
#  define ENABLE_SCOPE_CHECKING 0
#else
#  define ENABLE_SCOPE_CHECKING 1
#endif

/* A free list of "cxx_binding"s, connected by their PREVIOUS.  */

static GTY((deletable)) cxx_binding *free_bindings;

/* Initialize VALUE and TYPE field for BINDING, and set the PREVIOUS
   field to NULL.  */

static inline void
cxx_binding_init (cxx_binding *binding, tree value, tree type)
{
  binding->value = value;
  binding->type = type;
  binding->previous = NULL;
}

/* (GC)-allocate a binding object with VALUE and TYPE member initialized.  */

static cxx_binding *
cxx_binding_make (tree value, tree type)
{
  cxx_binding *binding;
  if (free_bindings)
    {
      binding = free_bindings;
      free_bindings = binding->previous;
    }
  else
    binding = ggc_alloc<cxx_binding> ();

  cxx_binding_init (binding, value, type);

  return binding;
}

/* Put BINDING back on the free list.  */

static inline void
cxx_binding_free (cxx_binding *binding)
{
  binding->scope = NULL;
  binding->previous = free_bindings;
  free_bindings = binding;
}

/* Create a new binding for NAME (with the indicated VALUE and TYPE
   bindings) in the class scope indicated by SCOPE.  */

static cxx_binding *
new_class_binding (tree name, tree value, tree type, cp_binding_level *scope)
{
  cp_class_binding cb = {cxx_binding_make (value, type), name};
  cxx_binding *binding = cb.base;
  vec_safe_push (scope->class_shadowed, cb);
  binding->scope = scope;
  return binding;
}

/* Make DECL the innermost binding for ID.  The LEVEL is the binding
   level at which this declaration is being bound.  */

void
push_binding (tree id, tree decl, cp_binding_level* level)
{
  cxx_binding *binding;

  if (level != class_binding_level)
    {
      binding = cxx_binding_make (decl, NULL_TREE);
      binding->scope = level;
    }
  else
    binding = new_class_binding (id, decl, /*type=*/NULL_TREE, level);

  /* Now, fill in the binding information.  */
  binding->previous = IDENTIFIER_BINDING (id);
  INHERITED_VALUE_BINDING_P (binding) = 0;
  LOCAL_BINDING_P (binding) = (level != class_binding_level);

  /* And put it on the front of the list of bindings for ID.  */
  IDENTIFIER_BINDING (id) = binding;
}

/* Remove the binding for DECL which should be the innermost binding
   for ID.  */

void
pop_local_binding (tree id, tree decl)
{
  cxx_binding *binding;

  if (id == NULL_TREE)
    /* It's easiest to write the loops that call this function without
       checking whether or not the entities involved have names.  We
       get here for such an entity.  */
    return;

  /* Get the innermost binding for ID.  */
  binding = IDENTIFIER_BINDING (id);

  /* The name should be bound.  */
  gcc_assert (binding != NULL);

  /* The DECL will be either the ordinary binding or the type
     binding for this identifier.  Remove that binding.  */
  if (binding->value == decl)
    binding->value = NULL_TREE;
  else
    {
      gcc_assert (binding->type == decl);
      binding->type = NULL_TREE;
    }

  if (!binding->value && !binding->type)
    {
      /* We're completely done with the innermost binding for this
	 identifier.  Unhook it from the list of bindings.  */
      IDENTIFIER_BINDING (id) = binding->previous;

      /* Add it to the free list.  */
      cxx_binding_free (binding);
    }
}

/* Remove the bindings for the decls of the current level and leave
   the current scope.  */

void
pop_bindings_and_leave_scope (void)
{
  for (tree t = get_local_decls (); t; t = DECL_CHAIN (t))
    {
      tree decl = TREE_CODE (t) == TREE_LIST ? TREE_VALUE (t) : t;
      tree name = OVL_NAME (decl);

      pop_local_binding (name, decl);
    }

  leave_scope ();
}

/* Strip non dependent using declarations. If DECL is dependent,
   surreptitiously create a typename_type and return it.  */

tree
strip_using_decl (tree decl)
{
  if (decl == NULL_TREE)
    return NULL_TREE;

  while (TREE_CODE (decl) == USING_DECL && !DECL_DEPENDENT_P (decl))
    decl = USING_DECL_DECLS (decl);

  if (TREE_CODE (decl) == USING_DECL && DECL_DEPENDENT_P (decl)
      && USING_DECL_TYPENAME_P (decl))
    {
      /* We have found a type introduced by a using
	 declaration at class scope that refers to a dependent
	 type.
	     
	 using typename :: [opt] nested-name-specifier unqualified-id ;
      */
      decl = make_typename_type (TREE_TYPE (decl),
				 DECL_NAME (decl),
				 typename_type, tf_error);
      if (decl != error_mark_node)
	decl = TYPE_NAME (decl);
    }

  return decl;
}

/* Return true if OVL is an overload for an anticipated builtin.  */

static bool
anticipated_builtin_p (tree ovl)
{
  if (TREE_CODE (ovl) != OVERLOAD)
    return false;

  if (!OVL_HIDDEN_P (ovl))
    return false;

  tree fn = OVL_FUNCTION (ovl);
  gcc_checking_assert (DECL_ANTICIPATED (fn));

  if (DECL_HIDDEN_FRIEND_P (fn))
    return false;

  return true;
}

/* BINDING records an existing declaration for a name in the current scope.
   But, DECL is another declaration for that same identifier in the
   same scope.  This is the `struct stat' hack whereby a non-typedef
   class name or enum-name can be bound at the same level as some other
   kind of entity.
   3.3.7/1

     A class name (9.1) or enumeration name (7.2) can be hidden by the
     name of an object, function, or enumerator declared in the same scope.
     If a class or enumeration name and an object, function, or enumerator
     are declared in the same scope (in any order) with the same name, the
     class or enumeration name is hidden wherever the object, function, or
     enumerator name is visible.

   It's the responsibility of the caller to check that
   inserting this name is valid here.  Returns nonzero if the new binding
   was successful.  */

static bool
supplement_binding_1 (cxx_binding *binding, tree decl)
{
  tree bval = binding->value;
  bool ok = true;
  tree target_bval = strip_using_decl (bval);
  tree target_decl = strip_using_decl (decl);

  if (TREE_CODE (target_decl) == TYPE_DECL && DECL_ARTIFICIAL (target_decl)
      && target_decl != target_bval
      && (TREE_CODE (target_bval) != TYPE_DECL
	  /* We allow pushing an enum multiple times in a class
	     template in order to handle late matching of underlying
	     type on an opaque-enum-declaration followed by an
	     enum-specifier.  */
	  || (processing_template_decl
	      && TREE_CODE (TREE_TYPE (target_decl)) == ENUMERAL_TYPE
	      && TREE_CODE (TREE_TYPE (target_bval)) == ENUMERAL_TYPE
	      && (dependent_type_p (ENUM_UNDERLYING_TYPE
				    (TREE_TYPE (target_decl)))
		  || dependent_type_p (ENUM_UNDERLYING_TYPE
				       (TREE_TYPE (target_bval)))))))
    /* The new name is the type name.  */
    binding->type = decl;
  else if (/* TARGET_BVAL is null when push_class_level_binding moves
	      an inherited type-binding out of the way to make room
	      for a new value binding.  */
	   !target_bval
	   /* TARGET_BVAL is error_mark_node when TARGET_DECL's name
	      has been used in a non-class scope prior declaration.
	      In that case, we should have already issued a
	      diagnostic; for graceful error recovery purpose, pretend
	      this was the intended declaration for that name.  */
	   || target_bval == error_mark_node
	   /* If TARGET_BVAL is anticipated but has not yet been
	      declared, pretend it is not there at all.  */
	   || anticipated_builtin_p (target_bval))
    binding->value = decl;
  else if (TREE_CODE (target_bval) == TYPE_DECL
	   && DECL_ARTIFICIAL (target_bval)
	   && target_decl != target_bval
	   && (TREE_CODE (target_decl) != TYPE_DECL
	       || same_type_p (TREE_TYPE (target_decl),
			       TREE_TYPE (target_bval))))
    {
      /* The old binding was a type name.  It was placed in
	 VALUE field because it was thought, at the point it was
	 declared, to be the only entity with such a name.  Move the
	 type name into the type slot; it is now hidden by the new
	 binding.  */
      binding->type = bval;
      binding->value = decl;
      binding->value_is_inherited = false;
    }
  else if (TREE_CODE (target_bval) == TYPE_DECL
	   && TREE_CODE (target_decl) == TYPE_DECL
	   && DECL_NAME (target_decl) == DECL_NAME (target_bval)
	   && binding->scope->kind != sk_class
	   && (same_type_p (TREE_TYPE (target_decl), TREE_TYPE (target_bval))
	       /* If either type involves template parameters, we must
		  wait until instantiation.  */
	       || uses_template_parms (TREE_TYPE (target_decl))
	       || uses_template_parms (TREE_TYPE (target_bval))))
    /* We have two typedef-names, both naming the same type to have
       the same name.  In general, this is OK because of:

	 [dcl.typedef]

	 In a given scope, a typedef specifier can be used to redefine
	 the name of any type declared in that scope to refer to the
	 type to which it already refers.

       However, in class scopes, this rule does not apply due to the
       stricter language in [class.mem] prohibiting redeclarations of
       members.  */
    ok = false;
  /* There can be two block-scope declarations of the same variable,
     so long as they are `extern' declarations.  However, there cannot
     be two declarations of the same static data member:

       [class.mem]

       A member shall not be declared twice in the
       member-specification.  */
  else if (VAR_P (target_decl)
	   && VAR_P (target_bval)
	   && DECL_EXTERNAL (target_decl) && DECL_EXTERNAL (target_bval)
	   && !DECL_CLASS_SCOPE_P (target_decl))
    {
      duplicate_decls (decl, binding->value, /*newdecl_is_friend=*/false);
      ok = false;
    }
  else if (TREE_CODE (decl) == NAMESPACE_DECL
	   && TREE_CODE (bval) == NAMESPACE_DECL
	   && DECL_NAMESPACE_ALIAS (decl)
	   && DECL_NAMESPACE_ALIAS (bval)
	   && ORIGINAL_NAMESPACE (bval) == ORIGINAL_NAMESPACE (decl))
    /* [namespace.alias]

      In a declarative region, a namespace-alias-definition can be
      used to redefine a namespace-alias declared in that declarative
      region to refer only to the namespace to which it already
      refers.  */
    ok = false;
  else if (maybe_remove_implicit_alias (bval))
    {
      /* There was a mangling compatibility alias using this mangled name,
	 but now we have a real decl that wants to use it instead.  */
      binding->value = decl;
    }
  else
    {
      if (!error_operand_p (bval))
	diagnose_name_conflict (decl, bval);
      ok = false;
    }

  return ok;
}

/* Diagnose a name conflict between DECL and BVAL.  */

static void
diagnose_name_conflict (tree decl, tree bval)
{
  if (TREE_CODE (decl) == TREE_CODE (bval)
      && (TREE_CODE (decl) != TYPE_DECL
	  || (DECL_ARTIFICIAL (decl) && DECL_ARTIFICIAL (bval))
	  || (!DECL_ARTIFICIAL (decl) && !DECL_ARTIFICIAL (bval)))
      && !DECL_DECLARES_FUNCTION_P (decl)
      && CP_DECL_CONTEXT (decl) == CP_DECL_CONTEXT (bval))
    error ("redeclaration of %q#D", decl);
  else
    error ("%q#D conflicts with a previous declaration", decl);

  inform (location_of (bval), "previous declaration %q#D", bval);
}

/* Wrapper for supplement_binding_1.  */

static bool
supplement_binding (cxx_binding *binding, tree decl)
{
  bool ret;
  bool subtime = timevar_cond_start (TV_NAME_LOOKUP);
  ret = supplement_binding_1 (binding, decl);
  timevar_cond_stop (TV_NAME_LOOKUP, subtime);
  return ret;
}

/* Replace BINDING's current value on its scope's name list with
   NEWVAL.  */

static void
update_local_overload (cxx_binding *binding, tree newval)
{
  tree *d;

  for (d = &binding->scope->names; ; d = &TREE_CHAIN (*d))
    if (*d == binding->value)
      {
	/* Stitch new list node in.  */
	*d = tree_cons (NULL_TREE, NULL_TREE, TREE_CHAIN (*d));
	break;
      }
    else if (TREE_CODE (*d) == TREE_LIST && TREE_VALUE (*d) == binding->value)
      break;

  TREE_VALUE (*d) = newval;
}

/* Compares the parameter-type-lists of ONE and TWO and
   returns false if they are different.  If the DECLs are template
   functions, the return types and the template parameter lists are
   compared too (DR 565).  */

static bool
matching_fn_p (tree one, tree two)
{
  if (!compparms (TYPE_ARG_TYPES (TREE_TYPE (one)),
		  TYPE_ARG_TYPES (TREE_TYPE (two))))
    return false;

  if (TREE_CODE (one) == TEMPLATE_DECL
      && TREE_CODE (two) == TEMPLATE_DECL)
    {
      /* Compare template parms.  */
      if (!comp_template_parms (DECL_TEMPLATE_PARMS (one),
				DECL_TEMPLATE_PARMS (two)))
	return false;

      /* And return type.  */
      if (!same_type_p (TREE_TYPE (TREE_TYPE (one)),
			TREE_TYPE (TREE_TYPE (two))))
	return false;
    }

  return true;
}

/* Push DECL into nonclass LEVEL BINDING or SLOT.  OLD is the current
   binding value (possibly with anticipated builtins stripped).
   Diagnose conflicts and return updated decl.  */

static tree
update_binding (cp_binding_level *level, cxx_binding *binding, tree *slot,
		tree old, tree decl, bool is_friend)
{
  tree to_val = decl;
  tree to_type = NULL_TREE;

  gcc_assert (level->kind == sk_namespace ? !binding
	      : level->kind != sk_class && !slot);
  if (old == error_mark_node)
    old = NULL_TREE;

  if (old && TREE_CODE (old) == TYPE_DECL && DECL_ARTIFICIAL (old))
    {
      /* Slide the tdef out of the way.  We'll undo this below, if
	 we're pushing a matching tdef.  */
      to_type = old;
      old = NULL_TREE;
    }

  if (DECL_DECLARES_FUNCTION_P (decl))
    {
      if (!old)
	;
      else if (OVL_P (old))
	{
	  for (ovl_iterator iter (old); iter; ++iter)
	    {
	      tree fn = *iter;

	      if (iter.via_using_p ()
		  && matching_fn_p (fn, decl))
		{
		  /* If a function declaration in namespace scope or
		     block scope has the same name and the same
		     parameter-type- list (8.3.5) as a function
		     introduced by a using-declaration, and the
		     declarations do not declare the same function,
		     the program is ill-formed.  [namespace.udecl]/14 */
		  if (tree match = duplicate_decls (decl, fn, is_friend))
		    return match;
		  else
		    /* FIXME: To preserve existing error behavior, we
		       still push the decl.  This might change.  */
		    diagnose_name_conflict (decl, fn);
		}
	    }
	}
      else
	goto conflict;

      to_val = ovl_insert (old, decl);
    }
  else if (to_type && TREE_CODE (decl) == TYPE_DECL)
    {
      /* We thought we wanted to slide an artificial typedef out of
	 the way, to make way for another typedef.  That's not always
	 what we want to do.  */
      if (!DECL_ARTIFICIAL (decl))
	; /* Slide.  */
      else if (same_type_p (TREE_TYPE (to_type), TREE_TYPE (decl)))
	/* Two artificial decls to same type.  Do nothing.  */
	return to_type;
      else
	goto conflict;
    }
  else if (!old)
    ;
  else if (TREE_CODE (decl) == TYPE_DECL && DECL_ARTIFICIAL (decl))
    {
      /* Slide DECL into the type slot.  */
      to_type = decl;
      to_val = old;
    }
  else if (TREE_CODE (old) != TREE_CODE (decl))
    /* Different kinds of decls conflict.  */
    goto conflict;
  else if (TREE_CODE (old) == TYPE_DECL)
    {
      if (DECL_ARTIFICIAL (decl))
	{
	  /* Slide DECL into the type slot instead.  */
	  to_type = decl;
	  to_val = old;
	}
      else if (same_type_p (TREE_TYPE (old), TREE_TYPE (decl)))
	/* Two type decls to the same type.  Do nothing.  */
	return old;
      else
	goto conflict;
    }
  else if (TREE_CODE (old) == NAMESPACE_DECL)
    {
      if (DECL_NAMESPACE_ALIAS (old) && DECL_NAMESPACE_ALIAS (decl)
	  && ORIGINAL_NAMESPACE (old) == ORIGINAL_NAMESPACE (decl))
	/* In a declarative region, a namespace-alias-definition can be
	   used to redefine a namespace-alias declared in that declarative
	   region to refer only to the namespace to which it already
	   refers.  [namespace.alias] */
	return old;
      else
	goto conflict;
    }
  else if (TREE_CODE (old) == VAR_DECL)
    {
      /* There can be two block-scope declarations of the same
	 variable, so long as they are `extern' declarations.  */
      if (!DECL_EXTERNAL (old) || !DECL_EXTERNAL (decl))
	goto conflict;
      else if (tree match = duplicate_decls (decl, old, false))
	return match;
      else
	goto conflict;
    }
  else
    {
    conflict:
      diagnose_name_conflict (decl, old);
      to_val = NULL_TREE;
    }

  if (to_val)
    {
      if (level->kind != sk_namespace
	  && !to_type && binding->value && OVL_P (to_val))
	update_local_overload (binding, to_val);
      else
	{
	  tree to_add = to_val;
      
	  if (level->kind == sk_namespace)
	    to_add = decl;
	  else if (to_type == decl)
	    to_add = decl;
	  else if (TREE_CODE (to_add) == OVERLOAD)
	    to_add = build_tree_list (NULL_TREE, to_add);

	  add_decl_to_level (level, to_add);
	}

      if (to_type == (slot ? MAYBE_STAT_TYPE (*slot) : binding->type))
	to_type = NULL_TREE;

      if (to_type)
	{
	  gcc_checking_assert (TREE_CODE (to_type) == TYPE_DECL
			       && DECL_ARTIFICIAL (to_type));

	  tree type = TREE_TYPE (to_type);
	  if (to_type != decl
	      && MAYBE_CLASS_TYPE_P (type) && warn_shadow
	      && (!DECL_IN_SYSTEM_HEADER (decl)
		  || !DECL_IN_SYSTEM_HEADER (to_type)))
	    warning (OPT_Wshadow, "%q#D hides constructor for %q#T",
		     decl, type);
	}

      if (slot)
	{
	  if (STAT_HACK_P (*slot))
	    {
	      if (to_type)
		STAT_TYPE (*slot) = to_type;
	      STAT_DECL (*slot) = to_val;
	    }
	  else if (to_type)
	    *slot = stat_hack (to_val, to_type);
	  else
	    *slot = to_val;
	}
      else
	{
	  if (to_type)
	    binding->type = to_type;
	  binding->value = to_val;
	}
    }

  return decl;
}

/* Map of identifiers to extern C functions (or LISTS thereof).  */

static GTY(()) hash_map<lang_identifier *, tree> *extern_c_fns;

/* DECL is a C linkage function, find the slot for it in the
   extern_c_fn mappings.  If it's a new mapping, insert it.  Otherwise
   return the slot pointer.  */

static tree *
extern_c_slot (tree decl)
{
  /* Ignore artificial or system header decls.  */
  if (DECL_ARTIFICIAL (decl) || DECL_IN_SYSTEM_HEADER (decl))
    return NULL;

  bool existed;
  tree *slot = &extern_c_fns->get_or_insert (DECL_NAME (decl), &existed);
  if (!existed)
    {
      *slot = decl;
      return NULL;
    }
  else
    return slot;
}

/* DECL has C linkage. If we have an existing instance, make sure it
   has the same exception specification [7.5, 7.6].  If there's no
   instance, add DECL to the map.  */

static void
check_extern_c_conflict (tree decl)
{
  if (!extern_c_fns)
    extern_c_fns = hash_map<lang_identifier *,tree>::create_ggc (127);

  if (tree *slot = extern_c_slot (decl))
    {
      tree old = *slot;
      if (TREE_CODE (old) == TREE_LIST)
	old = TREE_VALUE (old);

      int mismatch = 0;
      if (DECL_CONTEXT (old) == DECL_CONTEXT (decl))
	; /* If they're in the same context, we'll have already complained
	     about a (possible) mismatch, when inserting the decl.  */
      else if (!decls_match (decl, old))
	mismatch = 1;
      else if (!comp_except_specs (TYPE_RAISES_EXCEPTIONS (TREE_TYPE (old)),
				   TYPE_RAISES_EXCEPTIONS (TREE_TYPE (decl)),
				   ce_normal))
	mismatch = -1;
      else if (DECL_ASSEMBLER_NAME_SET_P (old))
	SET_DECL_ASSEMBLER_NAME (decl, DECL_ASSEMBLER_NAME (old));

      if (mismatch)
	{
	  pedwarn (input_location, 0,
		   "declaration of %q#D with C language linkage", decl);
	  pedwarn (DECL_SOURCE_LOCATION (old), 0,
		   "conflicts with previous declaration %q#D", old);
	  if (mismatch < 0)
	    pedwarn (input_location, 0,
		     "due to different exception specifications");
	}
      else
	/* Chain it on for c_linkage_binding's use.  */
	*slot = tree_cons (NULL_TREE, decl, *slot);
    }
}

/* DECL was an extern C anticipated builtin, that has become unhidden.  Add it
   to the extern_c mapping.  */

static void
unhidden_extern_c (tree decl)
{
  if (tree *slot = extern_c_slot (decl))
    *slot = tree_cons (NULL_TREE, decl, *slot);
}

/* Returns a list of C-linkage decls with the name NAME.  Used in
   c-family/c-pragma.c to implement redefine_extname pragma.  */

tree
c_linkage_bindings (tree name)
{
  if (extern_c_fns)
    if (tree *slot = extern_c_fns->get (name))
      return *slot;
  return NULL_TREE;
}

/* DECL is being declared at a local scope.  Emit suitable shadow
   warnings.  */

static void
check_local_shadow (tree decl)
{
  /* Don't complain about the parms we push and then pop
     while tentatively parsing a function declarator.  */
  if (TREE_CODE (decl) == PARM_DECL && !DECL_CONTEXT (decl))
    return;

  /* Inline decls shadow nothing.  */
  if (DECL_FROM_INLINE (decl))
    return;

  /* External decls are something else.  */
  if (DECL_EXTERNAL (decl))
    return;

  tree old = NULL_TREE;
  cp_binding_level *old_scope = NULL;
  if (cxx_binding *binding = outer_binding (DECL_NAME (decl), NULL, true))
    {
      old = binding->value;
      old_scope = binding->scope;
    }
  while (old && VAR_P (old) && DECL_DEAD_FOR_LOCAL (old))
    old = DECL_SHADOWED_FOR_VAR (old);

  tree shadowed = NULL_TREE;
  if (old
      && (TREE_CODE (old) == PARM_DECL
	  || VAR_P (old)
	  || (TREE_CODE (old) == TYPE_DECL
	      && (!DECL_ARTIFICIAL (old)
		  || TREE_CODE (decl) == TYPE_DECL)))
      && (!DECL_ARTIFICIAL (decl)
	  || DECL_IMPLICIT_TYPEDEF_P (decl)
	  || (VAR_P (decl) && DECL_ANON_UNION_VAR_P (decl))))
    {
      /* DECL shadows a local thing possibly of interest.  */

      /* Don't complain if it's from an enclosing function.  */
      if (DECL_CONTEXT (old) == current_function_decl
	  && TREE_CODE (decl) != PARM_DECL
	  && TREE_CODE (old) == PARM_DECL)
	{
	  /* Go to where the parms should be and see if we find
	     them there.  */
	  cp_binding_level *b = current_binding_level->level_chain;

	  if (FUNCTION_NEEDS_BODY_BLOCK (current_function_decl))
	    /* Skip the ctor/dtor cleanup level.  */
	    b = b->level_chain;

	  /* ARM $8.3 */
	  if (b->kind == sk_function_parms)
	    {
	      error ("declaration of %q#D shadows a parameter", decl);
	      return;
	    }
	}

      /* The local structure or class can't use parameters of
	 the containing function anyway.  */
      if (DECL_CONTEXT (old) != current_function_decl)
	{
	  for (cp_binding_level *scope = current_binding_level;
	       scope != old_scope; scope = scope->level_chain)
	    if (scope->kind == sk_class
		&& !LAMBDA_TYPE_P (scope->this_entity))
	      return;
	}
      /* Error if redeclaring a local declared in a
	 init-statement or in the condition of an if or
	 switch statement when the new declaration is in the
	 outermost block of the controlled statement.
	 Redeclaring a variable from a for or while condition is
	 detected elsewhere.  */
      else if (VAR_P (old)
	       && old_scope == current_binding_level->level_chain
	       && (old_scope->kind == sk_cond || old_scope->kind == sk_for))
	{
	  error ("redeclaration of %q#D", decl);
	  inform (DECL_SOURCE_LOCATION (old),
		  "%q#D previously declared here", old);
	  return;
	}
      /* C++11:
	 3.3.3/3:  The name declared in an exception-declaration (...)
	 shall not be redeclared in the outermost block of the handler.
	 3.3.3/2:  A parameter name shall not be redeclared (...) in
	 the outermost block of any handler associated with a
	 function-try-block.
	 3.4.1/15: The function parameter names shall not be redeclared
	 in the exception-declaration nor in the outermost block of a
	 handler for the function-try-block.  */
      else if ((TREE_CODE (old) == VAR_DECL
		&& old_scope == current_binding_level->level_chain
		&& old_scope->kind == sk_catch)
	       || (TREE_CODE (old) == PARM_DECL
		   && (current_binding_level->kind == sk_catch
		       || current_binding_level->level_chain->kind == sk_catch)
		   && in_function_try_handler))
	{
	  if (permerror (input_location, "redeclaration of %q#D", decl))
	    inform (DECL_SOURCE_LOCATION (old),
		    "%q#D previously declared here", old);
	  return;
	}

      /* If '-Wshadow=compatible-local' is specified without other
	 -Wshadow= flags, we will warn only when the type of the
	 shadowing variable (DECL) can be converted to that of the
	 shadowed parameter (OLD_LOCAL). The reason why we only check
	 if DECL's type can be converted to OLD_LOCAL's type (but not the
	 other way around) is because when users accidentally shadow a
	 parameter, more than often they would use the variable
	 thinking (mistakenly) it's still the parameter. It would be
	 rare that users would use the variable in the place that
	 expects the parameter but thinking it's a new decl.  */

      enum opt_code warning_code;
      if (warn_shadow)
	warning_code = OPT_Wshadow;
      else if (warn_shadow_local)
	warning_code = OPT_Wshadow_local;
      else if (warn_shadow_compatible_local
	       && can_convert (TREE_TYPE (old), TREE_TYPE (decl), tf_none))
	warning_code = OPT_Wshadow_compatible_local;
      else
	return;

      const char *msg;
      if (TREE_CODE (old) == PARM_DECL)
	msg = "declaration of %q#D shadows a parameter";
      else if (is_capture_proxy (old))
	msg = "declaration of %qD shadows a lambda capture";
      else
	msg = "declaration of %qD shadows a previous local";

      if (warning_at (input_location, warning_code, msg, decl))
	{
	  shadowed = old;
	  goto inform_shadowed;
	}
      return;
    }

  if (!warn_shadow)
    return;

  /* Don't warn for artificial things that are not implicit typedefs.  */
  if (DECL_ARTIFICIAL (decl) && !DECL_IMPLICIT_TYPEDEF_P (decl))
    return;
  
  if (nonlambda_method_basetype ())
    if (tree member = lookup_member (current_nonlambda_class_type (),
				     DECL_NAME (decl), /*protect=*/0,
				     /*want_type=*/false, tf_warning_or_error))
      {
	member = MAYBE_BASELINK_FUNCTIONS (member);

	/* Warn if a variable shadows a non-function, or the variable
	   is a function or a pointer-to-function.  */
	if (!OVL_P (member)
	    || TREE_CODE (decl) == FUNCTION_DECL
	    || TYPE_PTRFN_P (TREE_TYPE (decl))
	    || TYPE_PTRMEMFUNC_P (TREE_TYPE (decl)))
	  {
	    if (warning_at (input_location, OPT_Wshadow,
			    "declaration of %qD shadows a member of %qT",
			    decl, current_nonlambda_class_type ())
		&& DECL_P (member))
	      {
		shadowed = member;
		goto inform_shadowed;
	      }
	  }
	return;
      }

  /* Now look for a namespace shadow.  */
  old = find_namespace_value (current_namespace, DECL_NAME (decl));
  if (old
      && (VAR_P (old)
	  || (TREE_CODE (old) == TYPE_DECL
	      && (!DECL_ARTIFICIAL (old)
		  || TREE_CODE (decl) == TYPE_DECL)))
      && !instantiating_current_function_p ())
    /* XXX shadow warnings in outer-more namespaces */
    {
      if (warning_at (input_location, OPT_Wshadow,
		      "declaration of %qD shadows a global declaration",
		      decl))
	{
	  shadowed = old;
	  goto inform_shadowed;
	}
      return;
    }

  return;

 inform_shadowed:
  inform (DECL_SOURCE_LOCATION (shadowed), "shadowed declaration is here");
}

/* DECL is being pushed inside function CFUN.  Set its context, if
   needed.  */

static void
set_decl_context_in_fn (tree ctx, tree decl)
{
  if (!DECL_CONTEXT (decl)
      /* A local declaration for a function doesn't constitute
	 nesting.  */
      && TREE_CODE (decl) != FUNCTION_DECL
      /* A local declaration for an `extern' variable is in the
	 scope of the current namespace, not the current
	 function.  */
      && !(VAR_P (decl) && DECL_EXTERNAL (decl))
      /* When parsing the parameter list of a function declarator,
	 don't set DECL_CONTEXT to an enclosing function.  When we
	 push the PARM_DECLs in order to process the function body,
	 current_binding_level->this_entity will be set.  */
      && !(TREE_CODE (decl) == PARM_DECL
	   && current_binding_level->kind == sk_function_parms
	   && current_binding_level->this_entity == NULL))
    DECL_CONTEXT (decl) = ctx;

  /* If this is the declaration for a namespace-scope function,
     but the declaration itself is in a local scope, mark the
     declaration.  */
  if (TREE_CODE (decl) == FUNCTION_DECL && DECL_NAMESPACE_SCOPE_P (decl))
    DECL_LOCAL_FUNCTION_P (decl) = 1;
}

/* DECL is a local-scope decl with linkage.  SHADOWED is true if the
   name is already bound at the current level.

   [basic.link] If there is a visible declaration of an entity with
   linkage having the same name and type, ignoring entities declared
   outside the innermost enclosing namespace scope, the block scope
   declaration declares that same entity and receives the linkage of
   the previous declaration.

   Also, make sure that this decl matches any existing external decl
   in the enclosing namespace.  */

static void
set_local_extern_decl_linkage (tree decl, bool shadowed)
{
  tree ns_value = decl; /* Unique marker.  */

  if (!shadowed)
    {
      tree loc_value = innermost_non_namespace_value (DECL_NAME (decl));
      if (!loc_value)
	{
	  ns_value
	    = find_namespace_value (current_namespace, DECL_NAME (decl));
	  loc_value = ns_value;
	}
      if (loc_value == error_mark_node)
	loc_value = NULL_TREE;

      for (ovl_iterator iter (loc_value); iter; ++iter)
	if (iter.hidden_p () && DECL_IS_BUILTIN (*iter))
	  ;
	else if ((TREE_STATIC (*iter) || DECL_EXTERNAL (*iter))
		 && decls_match (*iter, decl))
	  {
	    /* The standard only says that the local extern inherits
	       linkage from the previous decl; in particular, default
	       args are not shared.  Add the decl into a hash table to
	       make sure only the previous decl in this case is seen
	       by the middle end.  */
	    struct cxx_int_tree_map *h;

	    /* We inherit the outer decl's linkage.  But we're a
	       different decl.  */
	    TREE_PUBLIC (decl) = TREE_PUBLIC (*iter);

	    if (cp_function_chain->extern_decl_map == NULL)
	      cp_function_chain->extern_decl_map
		= hash_table<cxx_int_tree_map_hasher>::create_ggc (20);

	    h = ggc_alloc<cxx_int_tree_map> ();
	    h->uid = DECL_UID (decl);
	    h->to = *iter;
	    cxx_int_tree_map **loc = cp_function_chain->extern_decl_map
	      ->find_slot (h, INSERT);
	    *loc = h;
	    break;
	  }
    }

  if (TREE_PUBLIC (decl))
    {
      /* DECL is externally visible.  Make sure it matches a matching
	 decl in the namespace scpe.  We only really need to check
	 this when inserting the decl, not when we find an existing
	 match in the current scope.  However, in practice we're
	 going to be inserting a new decl in the majority of cases --
	 who writes multiple extern decls for the same thing in the
	 same local scope?  Doing it here often avoids a duplicate
	 namespace lookup.  */

      /* Avoid repeating a lookup.  */
      if (ns_value == decl)
	ns_value = find_namespace_value (current_namespace, DECL_NAME (decl));

      if (ns_value == error_mark_node)
	ns_value = NULL_TREE;

      for (ovl_iterator iter (ns_value); iter; ++iter)
	{
	  tree other = *iter;

	  if (!(TREE_PUBLIC (other) || DECL_EXTERNAL (other)))
	    ; /* Not externally visible.   */
	  else if (DECL_EXTERN_C_P (decl) && DECL_EXTERN_C_P (other))
	    ; /* Both are extern "C", we'll check via that mechanism.  */
	  else if (TREE_CODE (other) != TREE_CODE (decl)
		   || ((VAR_P (decl) || matching_fn_p (other, decl))
		       && !comptypes (TREE_TYPE (decl), TREE_TYPE (other),
				      COMPARE_REDECLARATION)))
	    {
	      if (permerror (DECL_SOURCE_LOCATION (decl),
			     "local external declaration %q#D", decl))
		inform (DECL_SOURCE_LOCATION (other),
			"does not match previous declaration %q#D", other);
	      break;
	    }
	}
    }
}

/* Record DECL as belonging to the current lexical scope.  Check for
   errors (such as an incompatible declaration for the same name
   already seen in the same scope).  IS_FRIEND is true if DECL is
   declared as a friend.

   Returns either DECL or an old decl for the same name.  If an old
   decl is returned, it may have been smashed to agree with what DECL
   says.  */

static tree
do_pushdecl (tree decl, bool is_friend)
{
  if (decl == error_mark_node)
    return error_mark_node;

  if (!DECL_TEMPLATE_PARM_P (decl) && current_function_decl)
    set_decl_context_in_fn (current_function_decl, decl);

  /* The binding level we will be pushing into.  During local class
     pushing, we want to push to the containing scope.  */
  cp_binding_level *level = current_binding_level;
  while (level->kind == sk_class)
    level = level->level_chain;

  if (tree name = DECL_NAME (decl))
    {
      cxx_binding *binding = NULL; /* Local scope binding.  */
      tree ns = NULL_TREE; /* Searched namespace.  */
      tree *slot = NULL; /* Binding slot in namespace.  */
      tree old = NULL_TREE;

      if (level->kind == sk_namespace)
	{
	  /* We look in the decl's namespace for an existing
	     declaration, even though we push into the current
	     namespace.  */
	  ns = (DECL_NAMESPACE_SCOPE_P (decl)
		? CP_DECL_CONTEXT (decl) : current_namespace);
	  if (ns == current_namespace)
	    /* Create the binding, if this is current namespace, because
	       that's where we'll be pushing anyway.  */
	    slot = find_or_create_namespace_slot (ns, name);
	  else
	    slot = find_namespace_slot (ns, name);
	  if (slot)
	    old = MAYBE_STAT_DECL (*slot);
	}
      else
	{
	  binding = find_local_binding (level, name);
	  if (binding)
	    old = binding->value;
	}

      if (current_function_decl && VAR_OR_FUNCTION_DECL_P (decl)
	  && DECL_EXTERNAL (decl))
	set_local_extern_decl_linkage (decl, old != NULL_TREE);

      if (old == error_mark_node)
	old = NULL_TREE;

      for (ovl_iterator iter (old); iter; ++iter)
	if (iter.via_using_p ())
	  ; /* Ignore using decls here.  */
	else if (tree match = duplicate_decls (decl, *iter, is_friend))
	  {
	    if (match == error_mark_node)
	      return match;

	    if (iter.hidden_p () && !DECL_HIDDEN_P (match))
	      {
		/* Unhiding a previously hidden friend or builtin.  */
		tree head = iter.unhide (old);
		if (head != old)
		  {
		    if (!ns)
		      {
			update_local_overload (binding, head);
			binding->value = head;
		      }
		    else if (STAT_HACK_P (*slot))
		      STAT_DECL (*slot) = head;
		    else
		      *slot = head;
		  }
		if (TREE_CODE (decl) == FUNCTION_DECL
		    && DECL_EXTERN_C_P (decl))
		  /* We can't tell whether this was a friend or
		     anticipated decl.  A friend will already have
		     been inserted, but extern C friends are very
		     rare, and it is harmless to have duplicates.  */
		  unhidden_extern_c (decl);
	      }

	    return match;
	  }

      /* We are pushing a new decl.  */

      /* Skip a hidden builtin we failed to match already.  */
      if (old && anticipated_builtin_p (old))
	old = OVL_CHAIN (old);

      check_template_shadow (decl);

      if (DECL_DECLARES_FUNCTION_P (decl))
	{
	  check_default_args (decl);

	  if (is_friend)
	    {
	      if (level->kind != sk_namespace)
		/* In a local class, a friend function declaration must
		   find a matching decl in the innermost non-class scope.
		   [class.friend/11] */
		error ("friend declaration %qD in local class without "
		       "prior local declaration", decl);
	      else if (!flag_friend_injection)
		/* Hide it from ordinary lookup.  */
		DECL_ANTICIPATED (decl) = DECL_HIDDEN_FRIEND_P (decl) = true;
	    }
	}

      if (level->kind != sk_namespace)
	{
	  check_local_shadow (decl);

	  if (TREE_CODE (decl) == NAMESPACE_DECL)
	    /* A local namespace alias.  */
	    set_identifier_type_value (name, NULL_TREE);

	  if (!binding)
	    binding = create_local_binding (level, name);
	}
      else if (!slot)
	{
	  ns = current_namespace;
	  slot = find_or_create_namespace_slot (ns, name);
	}

      old = update_binding (level, binding, slot, old, decl, is_friend);

      if (old != decl)
	/* An existing decl matched, use it.  */
	decl = old;
      else if (TREE_CODE (decl) == TYPE_DECL)
	{
	  tree type = TREE_TYPE (decl);

	  if (type != error_mark_node)
	    {
	      if (TYPE_NAME (type) != decl)
		set_underlying_type (decl);

	      if (!ns)
		set_identifier_type_value_with_scope (name, decl, level);
	      else
		SET_IDENTIFIER_TYPE_VALUE (name, global_type_node);
	    }

	  /* If this is a locally defined typedef in a function that
	     is not a template instantation, record it to implement
	     -Wunused-local-typedefs.  */
	  if (!instantiating_current_function_p ())
	    record_locally_defined_typedef (decl);
	}
      else if (VAR_P (decl))
	maybe_register_incomplete_var (decl);
      else if (TREE_CODE (decl) == FUNCTION_DECL && DECL_EXTERN_C_P (decl))
	check_extern_c_conflict (decl);
    }
  else
    add_decl_to_level (level, decl);

  return decl;
}

/* Record a decl-node X as belonging to the current lexical scope (or
   the namespace containing it in the case of being friendly).  */

tree
pushdecl (tree x, bool is_friend)
{
  bool subtime = timevar_cond_start (TV_NAME_LOOKUP);
  x = do_pushdecl (x, is_friend);
  timevar_cond_stop (TV_NAME_LOOKUP, subtime);
  return x;
}

/* Enter DECL into the symbol table, if that's appropriate.  Returns
   DECL, or a modified version thereof.  */

tree
maybe_push_decl (tree decl)
{
  tree type = TREE_TYPE (decl);

  /* Add this decl to the current binding level, but not if it comes
     from another scope, e.g. a static member variable.  TEM may equal
     DECL or it may be a previous decl of the same name.  */
  if (decl == error_mark_node
      || (TREE_CODE (decl) != PARM_DECL
	  && DECL_CONTEXT (decl) != NULL_TREE
	  /* Definitions of namespace members outside their namespace are
	     possible.  */
	  && !DECL_NAMESPACE_SCOPE_P (decl))
      || (TREE_CODE (decl) == TEMPLATE_DECL && !namespace_bindings_p ())
      || type == unknown_type_node
      /* The declaration of a template specialization does not affect
	 the functions available for overload resolution, so we do not
	 call pushdecl.  */
      || (TREE_CODE (decl) == FUNCTION_DECL
	  && DECL_TEMPLATE_SPECIALIZATION (decl)))
    return decl;
  else
    return pushdecl (decl);
}

/* Bind DECL to ID in the current_binding_level, assumed to be a local
   binding level.  If IS_USING is true, DECL got here through a
   using-declaration.  */

static void
push_local_binding (tree id, tree decl, bool is_using)
{
  cp_binding_level *b;

  /* Skip over any local classes.  This makes sense if we call
     push_local_binding with a friend decl of a local class.  */
  b = innermost_nonclass_level ();

  if (lookup_name_innermost_nonclass_level (id))
    {
      /* Supplement the existing binding.  */
      if (!supplement_binding (IDENTIFIER_BINDING (id), decl))
	/* It didn't work.  Something else must be bound at this
	   level.  Do not add DECL to the list of things to pop
	   later.  */
	return;
    }
  else
    /* Create a new binding.  */
    push_binding (id, decl, b);

  if (TREE_CODE (decl) == OVERLOAD || is_using)
    /* We must put the OVERLOAD or using into a TREE_LIST since we
       cannot use the decl's chain itself.  */
    decl = build_tree_list (NULL_TREE, decl);

  /* And put DECL on the list of things declared by the current
     binding level.  */
  add_decl_to_level (b, decl);
}

/* Check to see whether or not DECL is a variable that would have been
   in scope under the ARM, but is not in scope under the ANSI/ISO
   standard.  If so, issue an error message.  If name lookup would
   work in both cases, but return a different result, this function
   returns the result of ANSI/ISO lookup.  Otherwise, it returns
   DECL.  */

tree
check_for_out_of_scope_variable (tree decl)
{
  tree shadowed;

  /* We only care about out of scope variables.  */
  if (!(VAR_P (decl) && DECL_DEAD_FOR_LOCAL (decl)))
    return decl;

  shadowed = DECL_HAS_SHADOWED_FOR_VAR_P (decl)
    ? DECL_SHADOWED_FOR_VAR (decl) : NULL_TREE ;
  while (shadowed != NULL_TREE && VAR_P (shadowed)
	 && DECL_DEAD_FOR_LOCAL (shadowed))
    shadowed = DECL_HAS_SHADOWED_FOR_VAR_P (shadowed)
      ? DECL_SHADOWED_FOR_VAR (shadowed) : NULL_TREE;
  if (!shadowed)
    shadowed = find_namespace_value (current_namespace, DECL_NAME (decl));
  if (shadowed)
    {
      if (!DECL_ERROR_REPORTED (decl))
	{
	  warning (0, "name lookup of %qD changed", DECL_NAME (decl));
	  warning_at (DECL_SOURCE_LOCATION (shadowed), 0,
		      "  matches this %qD under ISO standard rules",
		      shadowed);
	  warning_at (DECL_SOURCE_LOCATION (decl), 0,
		      "  matches this %qD under old rules", decl);
	  DECL_ERROR_REPORTED (decl) = 1;
	}
      return shadowed;
    }

  /* If we have already complained about this declaration, there's no
     need to do it again.  */
  if (DECL_ERROR_REPORTED (decl))
    return decl;

  DECL_ERROR_REPORTED (decl) = 1;

  if (TREE_TYPE (decl) == error_mark_node)
    return decl;

  if (TYPE_HAS_NONTRIVIAL_DESTRUCTOR (TREE_TYPE (decl)))
    {
      error ("name lookup of %qD changed for ISO %<for%> scoping",
	     DECL_NAME (decl));
      error ("  cannot use obsolete binding at %q+D because "
	     "it has a destructor", decl);
      return error_mark_node;
    }
  else
    {
      permerror (input_location, "name lookup of %qD changed for ISO %<for%> scoping",
	         DECL_NAME (decl));
      if (flag_permissive)
        permerror (DECL_SOURCE_LOCATION (decl),
		   "  using obsolete binding at %qD", decl);
      else
	{
	  static bool hint;
	  if (!hint)
	    {
	      inform (input_location, "(if you use %<-fpermissive%> G++ will accept your code)");
	      hint = true;
	    }
	}
    }

  return decl;
}

/* true means unconditionally make a BLOCK for the next level pushed.  */

static bool keep_next_level_flag;

static int binding_depth = 0;

static void
indent (int depth)
{
  int i;

  for (i = 0; i < depth * 2; i++)
    putc (' ', stderr);
}

/* Return a string describing the kind of SCOPE we have.  */
static const char *
cp_binding_level_descriptor (cp_binding_level *scope)
{
  /* The order of this table must match the "scope_kind"
     enumerators.  */
  static const char* scope_kind_names[] = {
    "block-scope",
    "cleanup-scope",
    "try-scope",
    "catch-scope",
    "for-scope",
    "function-parameter-scope",
    "class-scope",
    "namespace-scope",
    "template-parameter-scope",
    "template-explicit-spec-scope"
  };
  const scope_kind kind = scope->explicit_spec_p
    ? sk_template_spec : scope->kind;

  return scope_kind_names[kind];
}

/* Output a debugging information about SCOPE when performing
   ACTION at LINE.  */
static void
cp_binding_level_debug (cp_binding_level *scope, int line, const char *action)
{
  const char *desc = cp_binding_level_descriptor (scope);
  if (scope->this_entity)
    verbatim ("%s %s(%E) %p %d\n", action, desc,
	      scope->this_entity, (void *) scope, line);
  else
    verbatim ("%s %s %p %d\n", action, desc, (void *) scope, line);
}

/* Return the estimated initial size of the hashtable of a NAMESPACE
   scope.  */

static inline size_t
namespace_scope_ht_size (tree ns)
{
  tree name = DECL_NAME (ns);

  return name == std_identifier
    ? NAMESPACE_STD_HT_SIZE
    : (name == global_identifier
       ? GLOBAL_SCOPE_HT_SIZE
       : NAMESPACE_ORDINARY_HT_SIZE);
}

/* A chain of binding_level structures awaiting reuse.  */

static GTY((deletable)) cp_binding_level *free_binding_level;

/* Insert SCOPE as the innermost binding level.  */

void
push_binding_level (cp_binding_level *scope)
{
  /* Add it to the front of currently active scopes stack.  */
  scope->level_chain = current_binding_level;
  current_binding_level = scope;
  keep_next_level_flag = false;

  if (ENABLE_SCOPE_CHECKING)
    {
      scope->binding_depth = binding_depth;
      indent (binding_depth);
      cp_binding_level_debug (scope, LOCATION_LINE (input_location),
			      "push");
      binding_depth++;
    }
}

/* Create a new KIND scope and make it the top of the active scopes stack.
   ENTITY is the scope of the associated C++ entity (namespace, class,
   function, C++0x enumeration); it is NULL otherwise.  */

cp_binding_level *
begin_scope (scope_kind kind, tree entity)
{
  cp_binding_level *scope;

  /* Reuse or create a struct for this binding level.  */
  if (!ENABLE_SCOPE_CHECKING && free_binding_level)
    {
      scope = free_binding_level;
      free_binding_level = scope->level_chain;
      memset (scope, 0, sizeof (cp_binding_level));
    }
  else
    scope = ggc_cleared_alloc<cp_binding_level> ();

  scope->this_entity = entity;
  scope->more_cleanups_ok = true;
  switch (kind)
    {
    case sk_cleanup:
      scope->keep = true;
      break;

    case sk_template_spec:
      scope->explicit_spec_p = true;
      kind = sk_template_parms;
      /* Fall through.  */
    case sk_template_parms:
    case sk_block:
    case sk_try:
    case sk_catch:
    case sk_for:
    case sk_cond:
    case sk_class:
    case sk_scoped_enum:
    case sk_function_parms:
    case sk_transaction:
    case sk_omp:
      scope->keep = keep_next_level_flag;
      break;

    case sk_namespace:
      NAMESPACE_LEVEL (entity) = scope;
      break;

    default:
      /* Should not happen.  */
      gcc_unreachable ();
      break;
    }
  scope->kind = kind;

  push_binding_level (scope);

  return scope;
}

/* We're about to leave current scope.  Pop the top of the stack of
   currently active scopes.  Return the enclosing scope, now active.  */

cp_binding_level *
leave_scope (void)
{
  cp_binding_level *scope = current_binding_level;

  if (scope->kind == sk_namespace && class_binding_level)
    current_binding_level = class_binding_level;

  /* We cannot leave a scope, if there are none left.  */
  if (NAMESPACE_LEVEL (global_namespace))
    gcc_assert (!global_scope_p (scope));

  if (ENABLE_SCOPE_CHECKING)
    {
      indent (--binding_depth);
      cp_binding_level_debug (scope, LOCATION_LINE (input_location),
			      "leave");
    }

  /* Move one nesting level up.  */
  current_binding_level = scope->level_chain;

  /* Namespace-scopes are left most probably temporarily, not
     completely; they can be reopened later, e.g. in namespace-extension
     or any name binding activity that requires us to resume a
     namespace.  For classes, we cache some binding levels.  For other
     scopes, we just make the structure available for reuse.  */
  if (scope->kind != sk_namespace
      && scope->kind != sk_class)
    {
      scope->level_chain = free_binding_level;
      gcc_assert (!ENABLE_SCOPE_CHECKING
		  || scope->binding_depth == binding_depth);
      free_binding_level = scope;
    }

  if (scope->kind == sk_class)
    {
      /* Reset DEFINING_CLASS_P to allow for reuse of a
	 class-defining scope in a non-defining context.  */
      scope->defining_class_p = 0;

      /* Find the innermost enclosing class scope, and reset
	 CLASS_BINDING_LEVEL appropriately.  */
      class_binding_level = NULL;
      for (scope = current_binding_level; scope; scope = scope->level_chain)
	if (scope->kind == sk_class)
	  {
	    class_binding_level = scope;
	    break;
	  }
    }

  return current_binding_level;
}

static void
resume_scope (cp_binding_level* b)
{
  /* Resuming binding levels is meant only for namespaces,
     and those cannot nest into classes.  */
  gcc_assert (!class_binding_level);
  /* Also, resuming a non-directly nested namespace is a no-no.  */
  gcc_assert (b->level_chain == current_binding_level);
  current_binding_level = b;
  if (ENABLE_SCOPE_CHECKING)
    {
      b->binding_depth = binding_depth;
      indent (binding_depth);
      cp_binding_level_debug (b, LOCATION_LINE (input_location), "resume");
      binding_depth++;
    }
}

/* Return the innermost binding level that is not for a class scope.  */

static cp_binding_level *
innermost_nonclass_level (void)
{
  cp_binding_level *b;

  b = current_binding_level;
  while (b->kind == sk_class)
    b = b->level_chain;

  return b;
}

/* We're defining an object of type TYPE.  If it needs a cleanup, but
   we're not allowed to add any more objects with cleanups to the current
   scope, create a new binding level.  */

void
maybe_push_cleanup_level (tree type)
{
  if (type != error_mark_node
      && TYPE_HAS_NONTRIVIAL_DESTRUCTOR (type)
      && current_binding_level->more_cleanups_ok == 0)
    {
      begin_scope (sk_cleanup, NULL);
      current_binding_level->statement_list = push_stmt_list ();
    }
}

/* Return true if we are in the global binding level.  */

bool
global_bindings_p (void)
{
  return global_scope_p (current_binding_level);
}

/* True if we are currently in a toplevel binding level.  This
   means either the global binding level or a namespace in a toplevel
   binding level.  Since there are no non-toplevel namespace levels,
   this really means any namespace or template parameter level.  We
   also include a class whose context is toplevel.  */

bool
toplevel_bindings_p (void)
{
  cp_binding_level *b = innermost_nonclass_level ();

  return b->kind == sk_namespace || b->kind == sk_template_parms;
}

/* True if this is a namespace scope, or if we are defining a class
   which is itself at namespace scope, or whose enclosing class is
   such a class, etc.  */

bool
namespace_bindings_p (void)
{
  cp_binding_level *b = innermost_nonclass_level ();

  return b->kind == sk_namespace;
}

/* True if the innermost non-class scope is a block scope.  */

bool
local_bindings_p (void)
{
  cp_binding_level *b = innermost_nonclass_level ();
  return b->kind < sk_function_parms || b->kind == sk_omp;
}

/* True if the current level needs to have a BLOCK made.  */

bool
kept_level_p (void)
{
  return (current_binding_level->blocks != NULL_TREE
	  || current_binding_level->keep
	  || current_binding_level->kind == sk_cleanup
	  || current_binding_level->names != NULL_TREE
	  || current_binding_level->using_directives);
}

/* Returns the kind of the innermost scope.  */

scope_kind
innermost_scope_kind (void)
{
  return current_binding_level->kind;
}

/* Returns true if this scope was created to store template parameters.  */

bool
template_parm_scope_p (void)
{
  return innermost_scope_kind () == sk_template_parms;
}

/* If KEEP is true, make a BLOCK node for the next binding level,
   unconditionally.  Otherwise, use the normal logic to decide whether
   or not to create a BLOCK.  */

void
keep_next_level (bool keep)
{
  keep_next_level_flag = keep;
}

/* Return the list of declarations of the current local scope.  */

tree
get_local_decls (void)
{
  gcc_assert (current_binding_level->kind != sk_namespace
	      && current_binding_level->kind != sk_class);
  return current_binding_level->names;
}

/* Return how many function prototypes we are currently nested inside.  */

int
function_parm_depth (void)
{
  int level = 0;
  cp_binding_level *b;

  for (b = current_binding_level;
       b->kind == sk_function_parms;
       b = b->level_chain)
    ++level;

  return level;
}

/* For debugging.  */
static int no_print_functions = 0;
static int no_print_builtins = 0;

static void
print_binding_level (cp_binding_level* lvl)
{
  tree t;
  int i = 0, len;
  fprintf (stderr, " blocks=%p", (void *) lvl->blocks);
  if (lvl->more_cleanups_ok)
    fprintf (stderr, " more-cleanups-ok");
  if (lvl->have_cleanups)
    fprintf (stderr, " have-cleanups");
  fprintf (stderr, "\n");
  if (lvl->names)
    {
      fprintf (stderr, " names:\t");
      /* We can probably fit 3 names to a line?  */
      for (t = lvl->names; t; t = TREE_CHAIN (t))
	{
	  if (no_print_functions && (TREE_CODE (t) == FUNCTION_DECL))
	    continue;
	  if (no_print_builtins
	      && (TREE_CODE (t) == TYPE_DECL)
	      && DECL_IS_BUILTIN (t))
	    continue;

	  /* Function decls tend to have longer names.  */
	  if (TREE_CODE (t) == FUNCTION_DECL)
	    len = 3;
	  else
	    len = 2;
	  i += len;
	  if (i > 6)
	    {
	      fprintf (stderr, "\n\t");
	      i = len;
	    }
	  print_node_brief (stderr, "", t, 0);
	  if (t == error_mark_node)
	    break;
	}
      if (i)
	fprintf (stderr, "\n");
    }
  if (vec_safe_length (lvl->class_shadowed))
    {
      size_t i;
      cp_class_binding *b;
      fprintf (stderr, " class-shadowed:");
      FOR_EACH_VEC_ELT (*lvl->class_shadowed, i, b)
	fprintf (stderr, " %s ", IDENTIFIER_POINTER (b->identifier));
      fprintf (stderr, "\n");
    }
  if (lvl->type_shadowed)
    {
      fprintf (stderr, " type-shadowed:");
      for (t = lvl->type_shadowed; t; t = TREE_CHAIN (t))
	{
	  fprintf (stderr, " %s ", IDENTIFIER_POINTER (TREE_PURPOSE (t)));
	}
      fprintf (stderr, "\n");
    }
}

DEBUG_FUNCTION void
debug (cp_binding_level &ref)
{
  print_binding_level (&ref);
}

DEBUG_FUNCTION void
debug (cp_binding_level *ptr)
{
  if (ptr)
    debug (*ptr);
  else
    fprintf (stderr, "<nil>\n");
}


void
print_other_binding_stack (cp_binding_level *stack)
{
  cp_binding_level *level;
  for (level = stack; !global_scope_p (level); level = level->level_chain)
    {
      fprintf (stderr, "binding level %p\n", (void *) level);
      print_binding_level (level);
    }
}

void
print_binding_stack (void)
{
  cp_binding_level *b;
  fprintf (stderr, "current_binding_level=%p\n"
	   "class_binding_level=%p\n"
	   "NAMESPACE_LEVEL (global_namespace)=%p\n",
	   (void *) current_binding_level, (void *) class_binding_level,
	   (void *) NAMESPACE_LEVEL (global_namespace));
  if (class_binding_level)
    {
      for (b = class_binding_level; b; b = b->level_chain)
	if (b == current_binding_level)
	  break;
      if (b)
	b = class_binding_level;
      else
	b = current_binding_level;
    }
  else
    b = current_binding_level;
  print_other_binding_stack (b);
  fprintf (stderr, "global:\n");
  print_binding_level (NAMESPACE_LEVEL (global_namespace));
}

/* Return the type associated with ID.  */

static tree
identifier_type_value_1 (tree id)
{
  /* There is no type with that name, anywhere.  */
  if (REAL_IDENTIFIER_TYPE_VALUE (id) == NULL_TREE)
    return NULL_TREE;
  /* This is not the type marker, but the real thing.  */
  if (REAL_IDENTIFIER_TYPE_VALUE (id) != global_type_node)
    return REAL_IDENTIFIER_TYPE_VALUE (id);
  /* Have to search for it. It must be on the global level, now.
     Ask lookup_name not to return non-types.  */
  id = lookup_name_real (id, 2, 1, /*block_p=*/true, 0, 0);
  if (id)
    return TREE_TYPE (id);
  return NULL_TREE;
}

/* Wrapper for identifier_type_value_1.  */

tree
identifier_type_value (tree id)
{
  tree ret;
  timevar_start (TV_NAME_LOOKUP);
  ret = identifier_type_value_1 (id);
  timevar_stop (TV_NAME_LOOKUP);
  return ret;
}


/* Return the IDENTIFIER_GLOBAL_VALUE of T, for use in common code, since
   the definition of IDENTIFIER_GLOBAL_VALUE is different for C and C++.  */

tree
identifier_global_value	(tree t)
{
  return IDENTIFIER_GLOBAL_VALUE (t);
}

/* Push a definition of struct, union or enum tag named ID.  into
   binding_level B.  DECL is a TYPE_DECL for the type.  We assume that
   the tag ID is not already defined.  */

static void
set_identifier_type_value_with_scope (tree id, tree decl, cp_binding_level *b)
{
  tree type;

  if (b->kind != sk_namespace)
    {
      /* Shadow the marker, not the real thing, so that the marker
	 gets restored later.  */
      tree old_type_value = REAL_IDENTIFIER_TYPE_VALUE (id);
      b->type_shadowed
	= tree_cons (id, old_type_value, b->type_shadowed);
      type = decl ? TREE_TYPE (decl) : NULL_TREE;
      TREE_TYPE (b->type_shadowed) = type;
    }
  else
    {
      tree *slot = find_or_create_namespace_slot (current_namespace, id);
      gcc_assert (decl);
      update_binding (b, NULL, slot, MAYBE_STAT_DECL (*slot), decl, false);

      /* Store marker instead of real type.  */
      type = global_type_node;
    }
  SET_IDENTIFIER_TYPE_VALUE (id, type);
}

/* As set_identifier_type_value_with_scope, but using
   current_binding_level.  */

void
set_identifier_type_value (tree id, tree decl)
{
  set_identifier_type_value_with_scope (id, decl, current_binding_level);
}

/* Return the name for the constructor (or destructor) for the
   specified class TYPE.  When given a template, this routine doesn't
   lose the specialization.  */

static inline tree
constructor_name_full (tree type)
{
  return TYPE_IDENTIFIER (TYPE_MAIN_VARIANT (type));
}

/* Return the name for the constructor (or destructor) for the
   specified class.  When given a template, return the plain
   unspecialized name.  */

tree
constructor_name (tree type)
{
  tree name;
  name = constructor_name_full (type);
  if (IDENTIFIER_TEMPLATE (name))
    name = IDENTIFIER_TEMPLATE (name);
  return name;
}

/* Returns TRUE if NAME is the name for the constructor for TYPE,
   which must be a class type.  */

bool
constructor_name_p (tree name, tree type)
{
  tree ctor_name;

  gcc_assert (MAYBE_CLASS_TYPE_P (type));

  if (!name)
    return false;

  if (!identifier_p (name))
    return false;

  /* These don't have names.  */
  if (TREE_CODE (type) == DECLTYPE_TYPE
      || TREE_CODE (type) == TYPEOF_TYPE)
    return false;

  ctor_name = constructor_name_full (type);
  if (name == ctor_name)
    return true;
  if (IDENTIFIER_TEMPLATE (ctor_name)
      && name == IDENTIFIER_TEMPLATE (ctor_name))
    return true;
  return false;
}

/* Counter used to create anonymous type names.  */

static GTY(()) int anon_cnt;

/* Return an IDENTIFIER which can be used as a name for
   unnamed structs and unions.  */

tree
make_anon_name (void)
{
  char buf[32];

  sprintf (buf, anon_aggrname_format (), anon_cnt++);
  return get_identifier (buf);
}

/* This code is practically identical to that for creating
   anonymous names, but is just used for lambdas instead.  This isn't really
   necessary, but it's convenient to avoid treating lambdas like other
   unnamed types.  */

static GTY(()) int lambda_cnt = 0;

tree
make_lambda_name (void)
{
  char buf[32];

  sprintf (buf, LAMBDANAME_FORMAT, lambda_cnt++);
  return get_identifier (buf);
}

/* Insert another USING_DECL into the current binding level, returning
   this declaration. If this is a redeclaration, do nothing, and
   return NULL_TREE if this not in namespace scope (in namespace
   scope, a using decl might extend any previous bindings).  */

static tree
push_using_decl_1 (tree scope, tree name)
{
  tree decl;

  gcc_assert (TREE_CODE (scope) == NAMESPACE_DECL);
  gcc_assert (identifier_p (name));
  for (decl = current_binding_level->usings; decl; decl = DECL_CHAIN (decl))
    if (USING_DECL_SCOPE (decl) == scope && DECL_NAME (decl) == name)
      break;
  if (decl)
    return namespace_bindings_p () ? decl : NULL_TREE;
  decl = build_lang_decl (USING_DECL, name, NULL_TREE);
  USING_DECL_SCOPE (decl) = scope;
  DECL_CHAIN (decl) = current_binding_level->usings;
  current_binding_level->usings = decl;
  return decl;
}

/* Wrapper for push_using_decl_1.  */

static tree
push_using_decl (tree scope, tree name)
{
  tree ret;
  timevar_start (TV_NAME_LOOKUP);
  ret = push_using_decl_1 (scope, name);
  timevar_stop (TV_NAME_LOOKUP);
  return ret;
}

/* Same as pushdecl, but define X in binding-level LEVEL.  We rely on the
   caller to set DECL_CONTEXT properly.

   Note that this must only be used when X will be the new innermost
   binding for its name, as we tack it onto the front of IDENTIFIER_BINDING
   without checking to see if the current IDENTIFIER_BINDING comes from a
   closer binding level than LEVEL.  */

static tree
do_pushdecl_with_scope (tree x, cp_binding_level *level, bool is_friend)
{
  cp_binding_level *b;
  tree function_decl = current_function_decl;

  current_function_decl = NULL_TREE;
  if (level->kind == sk_class)
    {
      b = class_binding_level;
      class_binding_level = level;
      pushdecl_class_level (x);
      class_binding_level = b;
    }
  else
    {
      b = current_binding_level;
      current_binding_level = level;
      x = pushdecl (x, is_friend);
      current_binding_level = b;
    }
  current_function_decl = function_decl;
  return x;
}
 
/* Inject X into the local scope just before the function parms.  */

tree
pushdecl_outermost_localscope (tree x)
{
  bool subtime = timevar_cond_start (TV_NAME_LOOKUP);
  cp_binding_level *b  = NULL, *n = current_binding_level;

  if (n->kind == sk_function_parms)
    return error_mark_node;
  do
    {
      b = n;
      n = b->level_chain;
    }
  while (n->kind != sk_function_parms);
  tree ret = do_pushdecl_with_scope (x, b, false);
  timevar_cond_stop (TV_NAME_LOOKUP, subtime);
  return ret;
}

/* Check a non-member using-declaration. Return the name and scope
   being used, and the USING_DECL, or NULL_TREE on failure.  */

static tree
validate_nonmember_using_decl (tree decl, tree scope, tree name)
{
  /* [namespace.udecl]
       A using-declaration for a class member shall be a
       member-declaration.  */
  if (TYPE_P (scope))
    {
      error ("%qT is not a namespace or unscoped enum", scope);
      return NULL_TREE;
    }
  else if (scope == error_mark_node)
    return NULL_TREE;

  if (TREE_CODE (decl) == TEMPLATE_ID_EXPR)
    {
      /* 7.3.3/5
	   A using-declaration shall not name a template-id.  */
      error ("a using-declaration cannot specify a template-id.  "
	     "Try %<using %D%>", name);
      return NULL_TREE;
    }

  if (TREE_CODE (decl) == NAMESPACE_DECL)
    {
      error ("namespace %qD not allowed in using-declaration", decl);
      return NULL_TREE;
    }

  if (TREE_CODE (decl) == SCOPE_REF)
    {
      /* It's a nested name with template parameter dependent scope.
	 This can only be using-declaration for class member.  */
      error ("%qT is not a namespace", TREE_OPERAND (decl, 0));
      return NULL_TREE;
    }

  decl = OVL_FIRST (decl);

  /* Make a USING_DECL.  */
  tree using_decl = push_using_decl (scope, name);

  if (using_decl == NULL_TREE
      && at_function_scope_p ()
      && VAR_P (decl))
    /* C++11 7.3.3/10.  */
    error ("%qD is already declared in this scope", name);
  
  return using_decl;
}

/* Process a local-scope or namespace-scope using declaration.  SCOPE
   is the nominated scope to search for NAME.  VALUE_P and TYPE_P
   point to the binding for NAME in the current scoe and are
   updated.  */

static void
do_nonmember_using_decl (tree scope, tree name, tree *value_p, tree *type_p)
{
  name_lookup lookup (name, 0);

  if (!qualified_namespace_lookup (scope, &lookup))
    /* Lookup error */
    return;

  if (!lookup.value)
    {
      error ("%qD not declared", name);
      return;
    }
  else if (TREE_CODE (lookup.value) == TREE_LIST)
    {
      error ("reference to %qD is ambiguous", name);
      print_candidates (lookup.type);
      lookup.value = NULL_TREE;
    }

  if (lookup.type && TREE_CODE (lookup.type) == TREE_LIST)
    {
      error ("reference to %qD is ambiguous", name);
      print_candidates (lookup.type);
      lookup.type = NULL_TREE;
    }

  tree value = *value_p;
  tree type = *type_p;

  /* Shift the old and new bindings around so we're comparing class and
     enumeration names to each other.  */
  if (value && DECL_IMPLICIT_TYPEDEF_P (value))
    {
      type = value;
      value = NULL_TREE;
    }

  if (lookup.value && DECL_IMPLICIT_TYPEDEF_P (lookup.value))
    {
      lookup.type = lookup.value;
      lookup.value = NULL_TREE;
    }

  if (lookup.value && lookup.value != value)
    {
      /* Check for using functions.  */
      if (OVL_P (lookup.value) && (!value || OVL_P (value)))
	{
	  for (ovl2_iterator usings (lookup.value); usings; ++usings)
	    {
	      tree new_fn = *usings;

	      /* [namespace.udecl]

		 If a function declaration in namespace scope or block
		 scope has the same name and the same parameter types as a
		 function introduced by a using declaration the program is
		 ill-formed.  */
	      bool found = false;
	      for (ovl_iterator old (value); !found && old; ++old)
		{
		  tree old_fn = *old;

		  if (new_fn == old_fn)
		    /* The function already exists in the current
		       namespace.  */
		    found = true;
		  else if (old.via_using_p ())
		    continue; /* This is a using decl. */
		  else if (old.hidden_p () && !DECL_HIDDEN_FRIEND_P (old_fn))
		    continue; /* This is an anticipated builtin.  */
		  else if (!matching_fn_p (new_fn, old_fn))
		    continue; /* Parameters do not match.  */
		  else if (decls_match (new_fn, old_fn))
		    found = true;
		  else
		    {
		      diagnose_name_conflict (new_fn, old_fn);
		      found = true;
		    }
		}

	      if (!found)
		/* Unlike the overload case we don't drop anticipated
		   builtins here.  They don't cause a problem, and
		   we'd like to match them with a future
		   declaration.  */
		value = ovl_insert (value, new_fn, true);
	    }
	}
      else if (value
	       /* Ignore anticipated builtins.  */
	       && !anticipated_builtin_p (value)
	       && !decls_match (lookup.value, value))
	diagnose_name_conflict (lookup.value, value);
      else
	value = lookup.value;
    }

  if (lookup.type && lookup.type != type)
    {
      if (type && !decls_match (lookup.type, type))
	diagnose_name_conflict (lookup.type, type);
      else
	type = lookup.type;
    }

  /* If bind->value is empty, shift any class or enumeration name back.  */
  if (!value)
    {
      value = type;
      type = NULL_TREE;
    }

  *value_p = value;
  *type_p = type;
}

/* Process a using-declaration at function scope.  */

void
do_local_using_decl (tree decl, tree scope, tree name)
{
  tree orig_decl = decl;

  decl = validate_nonmember_using_decl (decl, scope, name);
  if (decl == NULL_TREE)
    return;

  if (building_stmt_list_p ()
      && at_function_scope_p ())
    add_decl_expr (decl);

  gcc_checking_assert (current_binding_level->kind != sk_class
		       && current_binding_level->kind != sk_namespace);
  cxx_binding *binding = find_local_binding (current_binding_level, name);
  tree value = binding ? binding->value : NULL_TREE;
  tree type = binding ? binding->type : NULL_TREE;

  do_nonmember_using_decl (scope, name, &value, &type);

  if (!value)
    ;
  else if (binding && value == binding->value)
    ;
  else if (binding && binding->value && TREE_CODE (value) == OVERLOAD)
    {
      update_local_overload (IDENTIFIER_BINDING (name), value);
      IDENTIFIER_BINDING (name)->value = value;
    }
  else
    /* Install the new binding.  */
    push_local_binding (name, value, true);

  if (!type)
    ;
  else if (binding && type == binding->type)
    ;
  else
    {
      push_local_binding (name, type, true);
      set_identifier_type_value (name, type);
    }

  /* Emit debug info.  */
  if (!processing_template_decl)
    cp_emit_debug_info_for_using (orig_decl, current_scope());
}

/* Returns true if ANCESTOR encloses DESCENDANT, including matching.
   Both are namespaces.  */

bool
is_nested_namespace (tree ancestor, tree descendant, bool inline_only)
{
  /* Strip current module's local namespace from root.  */
  if (CURRENT_MODULE_NAMESPACE_P (ancestor))
    ancestor = CP_DECL_CONTEXT (ancestor);

  int depth = SCOPE_DEPTH (ancestor);

  if (!depth && !inline_only)
    /* The global namespace encloses everything.  */
    return true;

  while (SCOPE_DEPTH (descendant) > depth
	 && (!inline_only || DECL_NAMESPACE_INLINE_P (descendant)))
    descendant = CP_DECL_CONTEXT (descendant);

  return ancestor == descendant;
}

/* Returns true if ROOT (a namespace, class, or function) encloses
   CHILD.  CHILD may be either a class type or a namespace.  */

bool
is_ancestor (tree root, tree child)
{
  gcc_assert ((TREE_CODE (root) == NAMESPACE_DECL
	       || TREE_CODE (root) == FUNCTION_DECL
	       || CLASS_TYPE_P (root)));
  gcc_assert ((TREE_CODE (child) == NAMESPACE_DECL
	       || CLASS_TYPE_P (child)));

  /* The global namespace encloses everything.  */
  if (root == global_namespace
      || (TREE_CODE (root) == NAMESPACE_DECL
	  && CURRENT_MODULE_NAMESPACE_P (root)
	  && CP_DECL_CONTEXT (root) == global_namespace))
    return true;

  /* Search until we reach namespace scope.  */
  while (TREE_CODE (child) != NAMESPACE_DECL)
    {
      /* If we've reached the ROOT, it encloses CHILD.  */
      if (root == child)
	return true;
      /* Go out one level.  */
      if (TYPE_P (child))
	child = TYPE_NAME (child);
      child = CP_DECL_CONTEXT (child);
    }

  if (TREE_CODE (root) == NAMESPACE_DECL)
    return is_nested_namespace (root, child);

  return false;
}

/* Enter the class or namespace scope indicated by T suitable for name
   lookup.  T can be arbitrary scope, not necessary nested inside the
   current scope.  Returns a non-null scope to pop iff pop_scope
   should be called later to exit this scope.  */

tree
push_scope (tree t)
{
  if (TREE_CODE (t) == NAMESPACE_DECL)
    push_decl_namespace (t);
  else if (CLASS_TYPE_P (t))
    {
      if (!at_class_scope_p ()
	  || !same_type_p (current_class_type, t))
	push_nested_class (t);
      else
	/* T is the same as the current scope.  There is therefore no
	   need to re-enter the scope.  Since we are not actually
	   pushing a new scope, our caller should not call
	   pop_scope.  */
	t = NULL_TREE;
    }

  return t;
}

/* Leave scope pushed by push_scope.  */

void
pop_scope (tree t)
{
  if (t == NULL_TREE)
    return;
  if (TREE_CODE (t) == NAMESPACE_DECL)
    pop_decl_namespace ();
  else if CLASS_TYPE_P (t)
    pop_nested_class ();
}

/* Subroutine of push_inner_scope.  */

static void
push_inner_scope_r (tree outer, tree inner)
{
  tree prev;

  if (outer == inner
      || (TREE_CODE (inner) != NAMESPACE_DECL && !CLASS_TYPE_P (inner)))
    return;

  prev = CP_DECL_CONTEXT (TREE_CODE (inner) == NAMESPACE_DECL ? inner : TYPE_NAME (inner));
  if (outer != prev)
    push_inner_scope_r (outer, prev);
  if (TREE_CODE (inner) == NAMESPACE_DECL)
    {
      cp_binding_level *save_template_parm = 0;
      /* Temporary take out template parameter scopes.  They are saved
	 in reversed order in save_template_parm.  */
      while (current_binding_level->kind == sk_template_parms)
	{
	  cp_binding_level *b = current_binding_level;
	  current_binding_level = b->level_chain;
	  b->level_chain = save_template_parm;
	  save_template_parm = b;
	}

      resume_scope (NAMESPACE_LEVEL (inner));
      current_namespace = inner;

      /* Restore template parameter scopes.  */
      while (save_template_parm)
	{
	  cp_binding_level *b = save_template_parm;
	  save_template_parm = b->level_chain;
	  b->level_chain = current_binding_level;
	  current_binding_level = b;
	}
    }
  else
    pushclass (inner);
}

/* Enter the scope INNER from current scope.  INNER must be a scope
   nested inside current scope.  This works with both name lookup and
   pushing name into scope.  In case a template parameter scope is present,
   namespace is pushed under the template parameter scope according to
   name lookup rule in 14.6.1/6.

   Return the former current scope suitable for pop_inner_scope.  */

tree
push_inner_scope (tree inner)
{
  tree outer = current_scope ();
  if (!outer)
    outer = current_namespace;

  push_inner_scope_r (outer, inner);
  return outer;
}

/* Exit the current scope INNER back to scope OUTER.  */

void
pop_inner_scope (tree outer, tree inner)
{
  if (outer == inner
      || (TREE_CODE (inner) != NAMESPACE_DECL && !CLASS_TYPE_P (inner)))
    return;

  while (outer != inner)
    {
      if (TREE_CODE (inner) == NAMESPACE_DECL)
	{
	  cp_binding_level *save_template_parm = 0;
	  /* Temporary take out template parameter scopes.  They are saved
	     in reversed order in save_template_parm.  */
	  while (current_binding_level->kind == sk_template_parms)
	    {
	      cp_binding_level *b = current_binding_level;
	      current_binding_level = b->level_chain;
	      b->level_chain = save_template_parm;
	      save_template_parm = b;
	    }

	  pop_namespace ();

	  /* Restore template parameter scopes.  */
	  while (save_template_parm)
	    {
	      cp_binding_level *b = save_template_parm;
	      save_template_parm = b->level_chain;
	      b->level_chain = current_binding_level;
	      current_binding_level = b;
	    }
	}
      else
	popclass ();

      inner = CP_DECL_CONTEXT (TREE_CODE (inner) == NAMESPACE_DECL ? inner : TYPE_NAME (inner));
    }
}

/* Do a pushlevel for class declarations.  */

void
pushlevel_class (void)
{
  class_binding_level = begin_scope (sk_class, current_class_type);
}

/* ...and a poplevel for class declarations.  */

void
poplevel_class (void)
{
  cp_binding_level *level = class_binding_level;
  cp_class_binding *cb;
  size_t i;
  tree shadowed;

  bool subtime = timevar_cond_start (TV_NAME_LOOKUP);
  gcc_assert (level != 0);

  /* If we're leaving a toplevel class, cache its binding level.  */
  if (current_class_depth == 1)
    previous_class_level = level;
  for (shadowed = level->type_shadowed;
       shadowed;
       shadowed = TREE_CHAIN (shadowed))
    SET_IDENTIFIER_TYPE_VALUE (TREE_PURPOSE (shadowed), TREE_VALUE (shadowed));

  /* Remove the bindings for all of the class-level declarations.  */
  if (level->class_shadowed)
    {
      FOR_EACH_VEC_ELT (*level->class_shadowed, i, cb)
	{
	  IDENTIFIER_BINDING (cb->identifier) = cb->base->previous;
	  cxx_binding_free (cb->base);
	}
      ggc_free (level->class_shadowed);
      level->class_shadowed = NULL;
    }

  /* Now, pop out of the binding level which we created up in the
     `pushlevel_class' routine.  */
  gcc_assert (current_binding_level == level);
  leave_scope ();
  timevar_cond_stop (TV_NAME_LOOKUP, subtime);
}

/* Set INHERITED_VALUE_BINDING_P on BINDING to true or false, as
   appropriate.  DECL is the value to which a name has just been
   bound.  CLASS_TYPE is the class in which the lookup occurred.  */

static void
set_inherited_value_binding_p (cxx_binding *binding, tree decl,
			       tree class_type)
{
  if (binding->value == decl && TREE_CODE (decl) != TREE_LIST)
    {
      tree context;

      if (TREE_CODE (decl) == OVERLOAD)
	context = ovl_scope (decl);
      else
	{
	  gcc_assert (DECL_P (decl));
	  context = context_for_name_lookup (decl);
	}

      if (is_properly_derived_from (class_type, context))
	INHERITED_VALUE_BINDING_P (binding) = 1;
      else
	INHERITED_VALUE_BINDING_P (binding) = 0;
    }
  else if (binding->value == decl)
    /* We only encounter a TREE_LIST when there is an ambiguity in the
       base classes.  Such an ambiguity can be overridden by a
       definition in this class.  */
    INHERITED_VALUE_BINDING_P (binding) = 1;
  else
    INHERITED_VALUE_BINDING_P (binding) = 0;
}

/* Make the declaration of X appear in CLASS scope.  */

bool
pushdecl_class_level (tree x)
{
  bool is_valid = true;
  bool subtime;

  /* Do nothing if we're adding to an outer lambda closure type,
     outer_binding will add it later if it's needed.  */
  if (current_class_type != class_binding_level->this_entity)
    return true;

  subtime = timevar_cond_start (TV_NAME_LOOKUP);
  tree name = OVL_NAME (x);

  if (name)
    {
      is_valid = push_class_level_binding (name, x);
      if (TREE_CODE (x) == TYPE_DECL)
	set_identifier_type_value (name, x);
    }
  else if (ANON_AGGR_TYPE_P (TREE_TYPE (x)))
    {
      /* If X is an anonymous aggregate, all of its members are
	 treated as if they were members of the class containing the
	 aggregate, for naming purposes.  */
      tree f;

      for (f = TYPE_FIELDS (TREE_TYPE (x)); f; f = DECL_CHAIN (f))
	{
	  location_t save_location = input_location;
	  input_location = DECL_SOURCE_LOCATION (f);
	  if (!pushdecl_class_level (f))
	    is_valid = false;
	  input_location = save_location;
	}
    }
  timevar_cond_stop (TV_NAME_LOOKUP, subtime);
  return is_valid;
}

/* Return the BINDING (if any) for NAME in SCOPE, which is a class
   scope.  If the value returned is non-NULL, and the PREVIOUS field
   is not set, callers must set the PREVIOUS field explicitly.  */

static cxx_binding *
get_class_binding (tree name, cp_binding_level *scope)
{
  tree class_type;
  tree type_binding;
  tree value_binding;
  cxx_binding *binding;

  class_type = scope->this_entity;

  /* Get the type binding.  */
  type_binding = lookup_member (class_type, name,
				/*protect=*/2, /*want_type=*/true,
				tf_warning_or_error);
  /* Get the value binding.  */
  value_binding = lookup_member (class_type, name,
				 /*protect=*/2, /*want_type=*/false,
				 tf_warning_or_error);

  if (value_binding
      && (TREE_CODE (value_binding) == TYPE_DECL
	  || DECL_CLASS_TEMPLATE_P (value_binding)
	  || (TREE_CODE (value_binding) == TREE_LIST
	      && TREE_TYPE (value_binding) == error_mark_node
	      && (TREE_CODE (TREE_VALUE (value_binding))
		  == TYPE_DECL))))
    /* We found a type binding, even when looking for a non-type
       binding.  This means that we already processed this binding
       above.  */
    ;
  else if (value_binding)
    {
      if (TREE_CODE (value_binding) == TREE_LIST
	  && TREE_TYPE (value_binding) == error_mark_node)
	/* NAME is ambiguous.  */
	;
      else if (BASELINK_P (value_binding))
	/* NAME is some overloaded functions.  */
	value_binding = BASELINK_FUNCTIONS (value_binding);
    }

  /* If we found either a type binding or a value binding, create a
     new binding object.  */
  if (type_binding || value_binding)
    {
      binding = new_class_binding (name,
				   value_binding,
				   type_binding,
				   scope);
      /* This is a class-scope binding, not a block-scope binding.  */
      LOCAL_BINDING_P (binding) = 0;
      set_inherited_value_binding_p (binding, value_binding, class_type);
    }
  else
    binding = NULL;

  return binding;
}

/* Make the declaration(s) of X appear in CLASS scope under the name
   NAME.  Returns true if the binding is valid.  */

static bool
push_class_level_binding_1 (tree name, tree x)
{
  cxx_binding *binding;
  tree decl = x;
  bool ok;

  /* The class_binding_level will be NULL if x is a template
     parameter name in a member template.  */
  if (!class_binding_level)
    return true;

  if (name == error_mark_node)
    return false;

  /* Can happen for an erroneous declaration (c++/60384).  */
  if (!identifier_p (name))
    {
      gcc_assert (errorcount || sorrycount);
      return false;
    }

  /* Check for invalid member names.  But don't worry about a default
     argument-scope lambda being pushed after the class is complete.  */
  gcc_assert (TYPE_BEING_DEFINED (current_class_type)
	      || LAMBDA_TYPE_P (TREE_TYPE (decl)));
  /* Check that we're pushing into the right binding level.  */
  gcc_assert (current_class_type == class_binding_level->this_entity);

  /* We could have been passed a tree list if this is an ambiguous
     declaration. If so, pull the declaration out because
     check_template_shadow will not handle a TREE_LIST.  */
  if (TREE_CODE (decl) == TREE_LIST
      && TREE_TYPE (decl) == error_mark_node)
    decl = TREE_VALUE (decl);

  if (!check_template_shadow (decl))
    return false;

  /* [class.mem]

     If T is the name of a class, then each of the following shall
     have a name different from T:

     -- every static data member of class T;

     -- every member of class T that is itself a type;

     -- every enumerator of every member of class T that is an
	enumerated type;

     -- every member of every anonymous union that is a member of
	class T.

     (Non-static data members were also forbidden to have the same
     name as T until TC1.)  */
  if ((VAR_P (x)
       || TREE_CODE (x) == CONST_DECL
       || (TREE_CODE (x) == TYPE_DECL
	   && !DECL_SELF_REFERENCE_P (x))
       /* A data member of an anonymous union.  */
       || (TREE_CODE (x) == FIELD_DECL
	   && DECL_CONTEXT (x) != current_class_type))
      && DECL_NAME (x) == constructor_name (current_class_type))
    {
      tree scope = context_for_name_lookup (x);
      if (TYPE_P (scope) && same_type_p (scope, current_class_type))
	{
	  error ("%qD has the same name as the class in which it is "
		 "declared",
		 x);
	  return false;
	}
    }

  /* Get the current binding for NAME in this class, if any.  */
  binding = IDENTIFIER_BINDING (name);
  if (!binding || binding->scope != class_binding_level)
    {
      binding = get_class_binding (name, class_binding_level);
      /* If a new binding was created, put it at the front of the
	 IDENTIFIER_BINDING list.  */
      if (binding)
	{
	  binding->previous = IDENTIFIER_BINDING (name);
	  IDENTIFIER_BINDING (name) = binding;
	}
    }

  /* If there is already a binding, then we may need to update the
     current value.  */
  if (binding && binding->value)
    {
      tree bval = binding->value;
      tree old_decl = NULL_TREE;
      tree target_decl = strip_using_decl (decl);
      tree target_bval = strip_using_decl (bval);

      if (INHERITED_VALUE_BINDING_P (binding))
	{
	  /* If the old binding was from a base class, and was for a
	     tag name, slide it over to make room for the new binding.
	     The old binding is still visible if explicitly qualified
	     with a class-key.  */
	  if (TREE_CODE (target_bval) == TYPE_DECL
	      && DECL_ARTIFICIAL (target_bval)
	      && !(TREE_CODE (target_decl) == TYPE_DECL
		   && DECL_ARTIFICIAL (target_decl)))
	    {
	      old_decl = binding->type;
	      binding->type = bval;
	      binding->value = NULL_TREE;
	      INHERITED_VALUE_BINDING_P (binding) = 0;
	    }
	  else
	    {
	      old_decl = bval;
	      /* Any inherited type declaration is hidden by the type
		 declaration in the derived class.  */
	      if (TREE_CODE (target_decl) == TYPE_DECL
		  && DECL_ARTIFICIAL (target_decl))
		binding->type = NULL_TREE;
	    }
	}
      else if (TREE_CODE (target_decl) == OVERLOAD
	       && OVL_P (target_bval))
	old_decl = bval;
      else if (TREE_CODE (decl) == USING_DECL
	       && TREE_CODE (bval) == USING_DECL
	       && same_type_p (USING_DECL_SCOPE (decl),
			       USING_DECL_SCOPE (bval)))
	/* This is a using redeclaration that will be diagnosed later
	   in supplement_binding */
	;
      else if (TREE_CODE (decl) == USING_DECL
	       && TREE_CODE (bval) == USING_DECL
	       && DECL_DEPENDENT_P (decl)
	       && DECL_DEPENDENT_P (bval))
	return true;
      else if (TREE_CODE (decl) == USING_DECL
	       && OVL_P (target_bval))
	old_decl = bval;
      else if (TREE_CODE (bval) == USING_DECL
	       && OVL_P (target_decl))
	return true;

      if (old_decl && binding->scope == class_binding_level)
	{
	  binding->value = x;
	  /* It is always safe to clear INHERITED_VALUE_BINDING_P
	     here.  This function is only used to register bindings
	     from with the class definition itself.  */
	  INHERITED_VALUE_BINDING_P (binding) = 0;
	  return true;
	}
    }

  /* Note that we declared this value so that we can issue an error if
     this is an invalid redeclaration of a name already used for some
     other purpose.  */
  note_name_declared_in_class (name, decl);

  /* If we didn't replace an existing binding, put the binding on the
     stack of bindings for the identifier, and update the shadowed
     list.  */
  if (binding && binding->scope == class_binding_level)
    /* Supplement the existing binding.  */
    ok = supplement_binding (binding, decl);
  else
    {
      /* Create a new binding.  */
      push_binding (name, decl, class_binding_level);
      ok = true;
    }

  return ok;
}

/* Wrapper for push_class_level_binding_1.  */

bool
push_class_level_binding (tree name, tree x)
{
  bool ret;
  bool subtime = timevar_cond_start (TV_NAME_LOOKUP);
  ret = push_class_level_binding_1 (name, x);
  timevar_cond_stop (TV_NAME_LOOKUP, subtime);
  return ret;
}

/* Process "using SCOPE::NAME" in a class scope.  Return the
   USING_DECL created.  */

tree
do_class_using_decl (tree scope, tree name)
{
  /* The USING_DECL returned by this function.  */
  tree value;
  /* The declaration (or declarations) name by this using
     declaration.  NULL if we are in a template and cannot figure out
     what has been named.  */
  tree decl;
  /* True if SCOPE is a dependent type.  */
  bool scope_dependent_p;
  /* True if SCOPE::NAME is dependent.  */
  bool name_dependent_p;
  /* True if any of the bases of CURRENT_CLASS_TYPE are dependent.  */
  bool bases_dependent_p;
  tree binfo;

  if (name == error_mark_node)
    return NULL_TREE;

  if (!scope || !TYPE_P (scope))
    {
      error ("using-declaration for non-member at class scope");
      return NULL_TREE;
    }

  /* Make sure the name is not invalid */
  if (TREE_CODE (name) == BIT_NOT_EXPR)
    {
      error ("%<%T::%D%> names destructor", scope, name);
      return NULL_TREE;
    }
  /* Using T::T declares inheriting ctors, even if T is a typedef.  */
  if (MAYBE_CLASS_TYPE_P (scope)
      && (name == TYPE_IDENTIFIER (scope)
	  || constructor_name_p (name, scope)))
    {
      maybe_warn_cpp0x (CPP0X_INHERITING_CTORS);
      name = ctor_identifier;
      CLASSTYPE_NON_AGGREGATE (current_class_type) = true;
    }
  if (constructor_name_p (name, current_class_type))
    {
      error ("%<%T::%D%> names constructor in %qT",
	     scope, name, current_class_type);
      return NULL_TREE;
    }

  scope_dependent_p = dependent_scope_p (scope);
  name_dependent_p = (scope_dependent_p
		      || (IDENTIFIER_TYPENAME_P (name)
			  && dependent_type_p (TREE_TYPE (name))));

  bases_dependent_p = any_dependent_bases_p ();

  decl = NULL_TREE;

  /* From [namespace.udecl]:

       A using-declaration used as a member-declaration shall refer to a
       member of a base class of the class being defined.

     In general, we cannot check this constraint in a template because
     we do not know the entire set of base classes of the current
     class type. Morover, if SCOPE is dependent, it might match a
     non-dependent base.  */

  if (!scope_dependent_p)
    {
      base_kind b_kind;
      binfo = lookup_base (current_class_type, scope, ba_any, &b_kind,
			   tf_warning_or_error);
      if (b_kind < bk_proper_base)
	{
	  if (!bases_dependent_p || b_kind == bk_same_type)
	    {
	      error_not_base_type (scope, current_class_type);
	      return NULL_TREE;
	    }
	}
      else if (name == ctor_identifier
	       && BINFO_INHERITANCE_CHAIN (BINFO_INHERITANCE_CHAIN (binfo)))
	{
	  error ("cannot inherit constructors from indirect base %qT", scope);
	  return NULL_TREE;
	}
      else if (!name_dependent_p)
	{
	  decl = lookup_member (binfo, name, 0, false, tf_warning_or_error);
	  if (!decl)
	    {
	      error ("no members matching %<%T::%D%> in %q#T", scope, name,
		     scope);
	      return NULL_TREE;
	    }
	  /* The binfo from which the functions came does not matter.  */
	  if (BASELINK_P (decl))
	    decl = BASELINK_FUNCTIONS (decl);
	}
    }

  value = build_lang_decl (USING_DECL, name, NULL_TREE);
  USING_DECL_DECLS (value) = decl;
  USING_DECL_SCOPE (value) = scope;
  DECL_DEPENDENT_P (value) = !decl;

  return value;
}


/* Return the binding for NAME in NS.  If NS is NULL, look in
   global_namespace.  */

tree
get_namespace_value (tree ns, tree name)
{
  bool subtime = timevar_cond_start (TV_NAME_LOOKUP);
  if (!ns)
    ns = global_namespace;
  gcc_checking_assert (!DECL_NAMESPACE_ALIAS (ns));
  tree *slot = find_namespace_slot (ns, name);
  tree ret = slot ? MAYBE_STAT_DECL (*slot) : NULL_TREE;
  timevar_cond_stop (TV_NAME_LOOKUP, subtime);
  return ret;
}

/* Set NAME in the global namespace to VAL.  Does not add it to the
   list of things in the namespace.  */

void
set_global_value (tree name, tree val)
{
  bool subtime = timevar_cond_start (TV_NAME_LOOKUP);

  tree *slot = find_or_create_namespace_slot (global_namespace, name);
  tree old = MAYBE_STAT_DECL (*slot);

  if (!old)
    *slot = val;
  else if (old == val)
    ;
  else if (!STAT_HACK_P (*slot)
	   && TREE_CODE (val) == TYPE_DECL && DECL_ARTIFICIAL (val))
    *slot = stat_hack (old, val);
  else if (!STAT_HACK_P (*slot)
	   && TREE_CODE (old) == TYPE_DECL && DECL_ARTIFICIAL (old))
    *slot = stat_hack (val, old);
  else
    /* The user's placed something in the implementor's
       namespace.  */
    diagnose_name_conflict (val, old);

  timevar_cond_stop (TV_NAME_LOOKUP, subtime);
}

/* Set the context of a declaration to scope. Complain if we are not
   outside scope.  */

void
set_decl_namespace (tree decl, tree scope, bool friendp)
{
  tree old;

  /* Get rid of namespace aliases.  */
  scope = ORIGINAL_NAMESPACE (scope);

  /* It is ok for friends to be qualified in parallel space.  */
  if (!friendp && !is_nested_namespace (current_namespace, scope))
    error ("declaration of %qD not in a namespace surrounding %qD",
	   decl, scope);
  DECL_CONTEXT (decl) = FROB_CONTEXT (scope);

  /* Writing "int N::i" to declare a variable within "N" is invalid.  */
  if (scope == current_namespace)
    {
      if (at_namespace_scope_p ())
	error ("explicit qualification in declaration of %qD",
	       decl);
      return;
    }

  /* See whether this has been declared in the namespace.  */
  old = lookup_qualified_name (scope, DECL_NAME (decl), /*type*/false,
			       /*complain*/true, /*hidden*/true);
  if (old == error_mark_node)
    /* No old declaration at all.  */
    goto complain;
  /* If it's a TREE_LIST, the result of the lookup was ambiguous.  */
  if (TREE_CODE (old) == TREE_LIST)
    {
      error ("reference to %qD is ambiguous", decl);
      print_candidates (old);
      return;
    }
  if (!OVL_P (decl))
    {
      /* We might have found OLD in an inline namespace inside SCOPE.  */
      if (TREE_CODE (decl) == TREE_CODE (old))
	DECL_CONTEXT (decl) = DECL_CONTEXT (old);
      /* Don't compare non-function decls with decls_match here, since
	 it can't check for the correct constness at this
	 point. pushdecl will find those errors later.  */
      return;
    }
  /* Since decl is a function, old should contain a function decl.  */
  if (!OVL_P (old))
    goto complain;
  /* We handle these in check_explicit_instantiation_namespace.  */
  if (processing_explicit_instantiation)
    return;
  if (processing_template_decl || processing_specialization)
    /* We have not yet called push_template_decl to turn a
       FUNCTION_DECL into a TEMPLATE_DECL, so the declarations won't
       match.  But, we'll check later, when we construct the
       template.  */
    return;
  /* Instantiations or specializations of templates may be declared as
     friends in any namespace.  */
  if (friendp && DECL_USE_TEMPLATE (decl))
    return;
  if (OVL_P (old))
    {
      tree found = NULL_TREE;

      for (ovl_iterator iter (old); iter; ++iter)
	{
	  tree ofn = *iter;
	  /* Adjust DECL_CONTEXT first so decls_match will return true
	     if DECL will match a declaration in an inline namespace.  */
	  DECL_CONTEXT (decl) = DECL_CONTEXT (ofn);
	  if (decls_match (decl, ofn))
	    {
	      if (found && !decls_match (found, ofn))
		{
		  DECL_CONTEXT (decl) = FROB_CONTEXT (scope);
		  error ("reference to %qD is ambiguous", decl);
		  print_candidates (old);
		  return;
		}
	      found = ofn;
	    }
	}
      if (found)
	{
	  if (!is_nested_namespace (scope, CP_DECL_CONTEXT (found), true))
	    goto complain;
	  if (DECL_HIDDEN_FRIEND_P (found))
	    {
	      pedwarn (DECL_SOURCE_LOCATION (decl), 0,
		       "%qD has not been declared within %D", decl, scope);
	      inform (DECL_SOURCE_LOCATION (found), "only here as a friend");
	    }
	  DECL_CONTEXT (decl) = DECL_CONTEXT (found);
	  return;
	}
    }
  else
    {
      DECL_CONTEXT (decl) = DECL_CONTEXT (old);
      if (decls_match (decl, old))
	return;
    }

  /* It didn't work, go back to the explicit scope.  */
  DECL_CONTEXT (decl) = FROB_CONTEXT (scope);
 complain:
  error ("%qD should have been declared inside %qD", decl, scope);
}

/* Return the namespace where the current declaration is declared.  */

tree
current_decl_namespace (void)
{
  tree result;
  /* If we have been pushed into a different namespace, use it.  */
  if (!vec_safe_is_empty (decl_namespace_list))
    return decl_namespace_list->last ();

  if (current_class_type)
    result = decl_namespace_context (current_class_type);
  else if (current_function_decl)
    result = decl_namespace_context (current_function_decl);
  else
    result = current_namespace;
  return result;
}

/* Process any ATTRIBUTES on a namespace definition.  Returns true if
   attribute visibility is seen.  */

bool
handle_namespace_attrs (tree ns, tree attributes)
{
  tree d;
  bool saw_vis = false;

  for (d = attributes; d; d = TREE_CHAIN (d))
    {
      tree name = get_attribute_name (d);
      tree args = TREE_VALUE (d);

      if (is_attribute_p ("visibility", name))
	{
	  /* attribute visibility is a property of the syntactic block
	     rather than the namespace as a whole, so we don't touch the
	     NAMESPACE_DECL at all.  */
	  tree x = args ? TREE_VALUE (args) : NULL_TREE;
	  if (x == NULL_TREE || TREE_CODE (x) != STRING_CST || TREE_CHAIN (args))
	    {
	      warning (OPT_Wattributes,
		       "%qD attribute requires a single NTBS argument",
		       name);
	      continue;
	    }

	  if (!TREE_PUBLIC (ns))
	    warning (OPT_Wattributes,
		     "%qD attribute is meaningless since members of the "
		     "anonymous namespace get local symbols", name);

	  push_visibility (TREE_STRING_POINTER (x), 1);
	  saw_vis = true;
	}
      else if (is_attribute_p ("abi_tag", name))
	{
	  if (!DECL_NAMESPACE_INLINE_P (ns))
	    {
	      warning (OPT_Wattributes, "ignoring %qD attribute on non-inline "
		       "namespace", name);
	      continue;
	    }
	  if (!DECL_NAME (ns))
	    {
	      warning (OPT_Wattributes, "ignoring %qD attribute on anonymous "
		       "namespace", name);
	      continue;
	    }
	  if (!args)
	    {
	      tree dn = DECL_NAME (ns);
	      args = build_string (IDENTIFIER_LENGTH (dn) + 1,
				   IDENTIFIER_POINTER (dn));
	      TREE_TYPE (args) = char_array_type_node;
	      args = fix_string_type (args);
	      args = build_tree_list (NULL_TREE, args);
	    }
	  if (check_abi_tag_args (args, name))
	    DECL_ATTRIBUTES (ns) = tree_cons (name, args,
					      DECL_ATTRIBUTES (ns));
	}
<<<<<<< HEAD
      else
=======
      return;
    }

  inform_n (location, candidates.length (),
	    "suggested alternative:",
	    "suggested alternatives:");

  FOR_EACH_VEC_ELT (candidates, ix, t)
    inform (location_of (t), "  %qE", t);

  candidates.release ();
}

/* Subroutine of maybe_suggest_missing_header for handling unrecognized names
   for some of the most common names within "std::".
   Given non-NULL NAME, a name for lookup within "std::", return the header
   name defining it within the C++ Standard Library (without '<' and '>'),
   or NULL.  */

static const char *
get_std_name_hint (const char *name)
{
  struct std_name_hint
  {
    const char *name;
    const char *header;
  };
  static const std_name_hint hints[] = {
    /* <array>.  */
    {"array", "array"}, // C++11
    /* <deque>.  */
    {"deque", "deque"},
    /* <forward_list>.  */
    {"forward_list", "forward_list"},  // C++11
    /* <fstream>.  */
    {"basic_filebuf", "fstream"},
    {"basic_ifstream", "fstream"},
    {"basic_ofstream", "fstream"},
    {"basic_fstream", "fstream"},
    /* <iostream>.  */
    {"cin", "iostream"},
    {"cout", "iostream"},
    {"cerr", "iostream"},
    {"clog", "iostream"},
    {"wcin", "iostream"},
    {"wcout", "iostream"},
    {"wclog", "iostream"},
    /* <list>.  */
    {"list", "list"},
    /* <map>.  */
    {"map", "map"},
    {"multimap", "map"},
    /* <queue>.  */
    {"queue", "queue"},
    {"priority_queue", "queue"},
    /* <ostream>.  */
    {"ostream", "ostream"},
    {"wostream", "ostream"},
    {"ends", "ostream"},
    {"flush", "ostream"},
    {"endl", "ostream"},
    /* <set>.  */
    {"set", "set"},
    {"multiset", "set"},
    /* <sstream>.  */
    {"basic_stringbuf", "sstream"},
    {"basic_istringstream", "sstream"},
    {"basic_ostringstream", "sstream"},
    {"basic_stringstream", "sstream"},
    /* <stack>.  */
    {"stack", "stack"},
    /* <string>.  */
    {"string", "string"},
    {"wstring", "string"},
    {"u16string", "string"},
    {"u32string", "string"},
    /* <unordered_map>.  */
    {"unordered_map", "unordered_map"}, // C++11
    {"unordered_multimap", "unordered_map"}, // C++11
    /* <unordered_set>.  */
    {"unordered_set", "unordered_set"}, // C++11
    {"unordered_multiset", "unordered_set"}, // C++11
    /* <vector>.  */
    {"vector", "vector"},
  };
  const size_t num_hints = sizeof (hints) / sizeof (hints[0]);
  for (size_t i = 0; i < num_hints; i++)
    {
      if (0 == strcmp (name, hints[i].name))
	return hints[i].header;
    }
  return NULL;
}

/* Subroutine of suggest_alternative_in_explicit_scope, for use when we have no
   suggestions to offer.
   If SCOPE is the "std" namespace, then suggest pertinent header
   files for NAME.  */

static void
maybe_suggest_missing_header (location_t location, tree name, tree scope)
{
  if (scope == NULL_TREE)
    return;
  if (TREE_CODE (scope) != NAMESPACE_DECL)
    return;
  /* We only offer suggestions for the "std" namespace.  */
  if (scope != std_node)
    return;
  gcc_assert (TREE_CODE (name) == IDENTIFIER_NODE);

  const char *name_str = IDENTIFIER_POINTER (name);
  const char *header_hint = get_std_name_hint (name_str);
  if (header_hint)
    inform (location,
	    "%<std::%s%> is defined in header %<<%s>%>;"
	    " did you forget to %<#include <%s>%>?",
	    name_str, header_hint, header_hint);
}

/* Look for alternatives for NAME, an IDENTIFIER_NODE for which name
   lookup failed within the explicitly provided SCOPE.  Suggest the
   the best meaningful candidates (if any) as a fix-it hint.
   Return true iff a suggestion was provided.  */

bool
suggest_alternative_in_explicit_scope (location_t location, tree name,
				       tree scope)
{
  /* Resolve any namespace aliases.  */
  scope = ORIGINAL_NAMESPACE (scope);

  cp_binding_level *level = NAMESPACE_LEVEL (scope);

  best_match <tree, const char *> bm (name);
  consider_binding_level (name, bm, level, false, FUZZY_LOOKUP_NAME);

  /* See if we have a good suggesion for the user.  */
  const char *fuzzy_name = bm.get_best_meaningful_candidate ();
  if (fuzzy_name)
    {
      gcc_rich_location richloc (location);
      richloc.add_fixit_replace (fuzzy_name);
      inform_at_rich_loc (&richloc, "suggested alternative: %qs",
			  fuzzy_name);
      return true;
    }
  else
    maybe_suggest_missing_header (location, name, scope);

  return false;
}

/* Unscoped lookup of a global: iterate over current namespaces,
   considering using-directives.  */

static tree
unqualified_namespace_lookup_1 (tree name, int flags)
{
  tree initial = current_decl_namespace ();
  tree scope = initial;
  tree siter;
  cp_binding_level *level;
  tree val = NULL_TREE;

  for (; !val; scope = CP_DECL_CONTEXT (scope))
    {
      struct scope_binding binding = EMPTY_SCOPE_BINDING;
      cxx_binding *b =
	 cp_binding_level_find_binding_for_name (NAMESPACE_LEVEL (scope), name);

      if (b)
	ambiguous_decl (&binding, b, flags);

      /* Add all _DECLs seen through local using-directives.  */
      for (level = current_binding_level;
	   level->kind != sk_namespace;
	   level = level->level_chain)
	if (!lookup_using_namespace (name, &binding, level->using_directives,
				     scope, flags))
	  /* Give up because of error.  */
	  return error_mark_node;

      /* Add all _DECLs seen through global using-directives.  */
      /* XXX local and global using lists should work equally.  */
      siter = initial;
      while (1)
>>>>>>> f88523e5
	{
	  warning (OPT_Wattributes, "%qD attribute directive ignored",
		   name);
	  continue;
	}
    }

<<<<<<< HEAD
  return saw_vis;
}
=======
      val = binding.value;
      if (scope == global_namespace)
	break;
    }
  return val;
}

/* Wrapper for unqualified_namespace_lookup_1.  */

static tree
unqualified_namespace_lookup (tree name, int flags)
{
  tree ret;
  bool subtime = timevar_cond_start (TV_NAME_LOOKUP);
  ret = unqualified_namespace_lookup_1 (name, flags);
  timevar_cond_stop (TV_NAME_LOOKUP, subtime);
  return ret;
}

/* Look up NAME (an IDENTIFIER_NODE) in SCOPE (either a NAMESPACE_DECL
   or a class TYPE).

   If PREFER_TYPE is > 0, we only return TYPE_DECLs or namespaces.
   If PREFER_TYPE is > 1, we only return TYPE_DECLs.

   Returns a DECL (or OVERLOAD, or BASELINK) representing the
   declaration found.  If no suitable declaration can be found,
   ERROR_MARK_NODE is returned.  If COMPLAIN is true and SCOPE is
   neither a class-type nor a namespace a diagnostic is issued.  */

tree
lookup_qualified_name (tree scope, tree name, int prefer_type, bool complain,
		       bool find_hidden)
{
  tree t = NULL_TREE;

  if (TREE_CODE (scope) == NAMESPACE_DECL)
    {
      struct scope_binding binding = EMPTY_SCOPE_BINDING;

      int flags = lookup_flags (prefer_type, /*namespaces_only*/false);
      if (find_hidden)
	flags |= LOOKUP_HIDDEN;
      if (qualified_lookup_using_namespace (name, scope, &binding, flags))
	t = binding.value;
    }
  else if (cxx_dialect != cxx98 && TREE_CODE (scope) == ENUMERAL_TYPE)
    t = lookup_enumerator (scope, name);
  else if (is_class_type (scope, complain))
    t = lookup_member (scope, name, 2, prefer_type, tf_warning_or_error);

  if (!t)
    return error_mark_node;
  return t;
}

/* Subroutine of unqualified_namespace_lookup:
   Add the bindings of NAME in used namespaces to VAL.
   We are currently looking for names in namespace SCOPE, so we
   look through USINGS for using-directives of namespaces
   which have SCOPE as a common ancestor with the current scope.
   Returns false on errors.  */

static bool
lookup_using_namespace (tree name, struct scope_binding *val,
			tree usings, tree scope, int flags)
{
  tree iter;
  bool subtime = timevar_cond_start (TV_NAME_LOOKUP);
  /* Iterate over all used namespaces in current, searching for using
     directives of scope.  */
  for (iter = usings; iter; iter = TREE_CHAIN (iter))
    if (TREE_VALUE (iter) == scope)
      {
	tree used = ORIGINAL_NAMESPACE (TREE_PURPOSE (iter));
	cxx_binding *val1 =
	  cp_binding_level_find_binding_for_name (NAMESPACE_LEVEL (used), name);
	/* Resolve ambiguities.  */
	if (val1)
	  ambiguous_decl (val, val1, flags);
      }
  timevar_cond_stop (TV_NAME_LOOKUP, subtime);
  return val->value != error_mark_node;
}

/* Returns true iff VEC contains TARGET.  */

static bool
tree_vec_contains (vec<tree, va_gc> *vec, tree target)
{
  unsigned int i;
  tree elt;
  FOR_EACH_VEC_SAFE_ELT (vec,i,elt)
    if (elt == target)
      return true;
  return false;
}

/* [namespace.qual]
   Accepts the NAME to lookup and its qualifying SCOPE.
   Returns the name/type pair found into the cxx_binding *RESULT,
   or false on error.  */

static bool
qualified_lookup_using_namespace (tree name, tree scope,
				  struct scope_binding *result, int flags)
{
  /* Maintain a list of namespaces visited...  */
  vec<tree, va_gc> *seen = NULL;
  vec<tree, va_gc> *seen_inline = NULL;
  /* ... and a list of namespace yet to see.  */
  vec<tree, va_gc> *todo = NULL;
  vec<tree, va_gc> *todo_maybe = NULL;
  vec<tree, va_gc> *todo_inline = NULL;
  tree usings;
  timevar_start (TV_NAME_LOOKUP);
  /* Look through namespace aliases.  */
  scope = ORIGINAL_NAMESPACE (scope);

  query_oracle (name);

  /* Algorithm: Starting with SCOPE, walk through the set of used
     namespaces.  For each used namespace, look through its inline
     namespace set for any bindings and usings.  If no bindings are
     found, add any usings seen to the set of used namespaces.  */
  vec_safe_push (todo, scope);

  while (todo->length ())
    {
      bool found_here;
      scope = todo->pop ();
      if (tree_vec_contains (seen, scope))
	continue;
      vec_safe_push (seen, scope);
      vec_safe_push (todo_inline, scope);

      found_here = false;
      while (todo_inline->length ())
	{
	  cxx_binding *binding;

	  scope = todo_inline->pop ();
	  if (tree_vec_contains (seen_inline, scope))
	    continue;
	  vec_safe_push (seen_inline, scope);

	  binding =
	    cp_binding_level_find_binding_for_name (NAMESPACE_LEVEL (scope), name);
	  if (binding)
	    {
	      ambiguous_decl (result, binding, flags);
	      if (result->type || result->value)
		found_here = true;
	    }

	  for (usings = DECL_NAMESPACE_USING (scope); usings;
	       usings = TREE_CHAIN (usings))
	    if (!TREE_INDIRECT_USING (usings))
	      {
		if (is_associated_namespace (scope, TREE_PURPOSE (usings)))
		  vec_safe_push (todo_inline, TREE_PURPOSE (usings));
		else
		  vec_safe_push (todo_maybe, TREE_PURPOSE (usings));
	      }
	}

      if (found_here)
	vec_safe_truncate (todo_maybe, 0);
      else
	while (vec_safe_length (todo_maybe))
	  vec_safe_push (todo, todo_maybe->pop ());
    }
  vec_free (todo);
  vec_free (todo_maybe);
  vec_free (todo_inline);
  vec_free (seen);
  vec_free (seen_inline);
  timevar_stop (TV_NAME_LOOKUP);
  return result->value != error_mark_node;
}

/* Helper function for lookup_name_fuzzy.
   Traverse binding level LVL, looking for good name matches for NAME
   (and BM).  */
static void
consider_binding_level (tree name, best_match <tree, const char *> &bm,
			cp_binding_level *lvl, bool look_within_fields,
			enum lookup_name_fuzzy_kind kind)
{
  if (look_within_fields)
    if (lvl->this_entity && TREE_CODE (lvl->this_entity) == RECORD_TYPE)
      {
	tree type = lvl->this_entity;
	bool want_type_p = (kind == FUZZY_LOOKUP_TYPENAME);
	tree best_matching_field
	  = lookup_member_fuzzy (type, name, want_type_p);
	if (best_matching_field)
	  bm.consider (IDENTIFIER_POINTER (best_matching_field));
      }

  for (tree t = lvl->names; t; t = TREE_CHAIN (t))
    {
      tree d = t;

      /* OVERLOADs or decls from using declaration are wrapped into
	 TREE_LIST.  */
      if (TREE_CODE (d) == TREE_LIST)
	{
	  d = TREE_VALUE (d);
	  d = OVL_CURRENT (d);
	}

      /* Don't use bindings from implicitly declared functions,
	 as they were likely misspellings themselves.  */
      if (TREE_TYPE (d) == error_mark_node)
	continue;

      /* Skip anticipated decls of builtin functions.  */
      if (TREE_CODE (d) == FUNCTION_DECL
	  && DECL_BUILT_IN (d)
	  && DECL_ANTICIPATED (d))
	continue;

      if (tree name = DECL_NAME (d))
	/* Ignore internal names with spaces in them.  */
	if (!strchr (IDENTIFIER_POINTER (name), ' '))
	  bm.consider (IDENTIFIER_POINTER (name));
    }
}

/* Search for near-matches for NAME within the current bindings, and within
   macro names, returning the best match as a const char *, or NULL if
   no reasonable match is found.  */

const char *
lookup_name_fuzzy (tree name, enum lookup_name_fuzzy_kind kind)
{
  gcc_assert (TREE_CODE (name) == IDENTIFIER_NODE);

  best_match <tree, const char *> bm (name);

  cp_binding_level *lvl;
  for (lvl = scope_chain->class_bindings; lvl; lvl = lvl->level_chain)
    consider_binding_level (name, bm, lvl, true, kind);

  for (lvl = current_binding_level; lvl; lvl = lvl->level_chain)
    consider_binding_level (name, bm, lvl, false, kind);

  /* Consider macros: if the user misspelled a macro name e.g. "SOME_MACRO"
     as:
       x = SOME_OTHER_MACRO (y);
     then "SOME_OTHER_MACRO" will survive to the frontend and show up
     as a misspelled identifier.

     Use the best distance so far so that a candidate is only set if
     a macro is better than anything so far.  This allows early rejection
     (without calculating the edit distance) of macro names that must have
     distance >= bm.get_best_distance (), and means that we only get a
     non-NULL result for best_macro_match if it's better than any of
     the identifiers already checked.  */
  best_macro_match bmm (name, bm.get_best_distance (), parse_in);
  cpp_hashnode *best_macro = bmm.get_best_meaningful_candidate ();
  /* If a macro is the closest so far to NAME, consider it.  */
  if (best_macro)
    bm.consider ((const char *)best_macro->ident.str);

  /* Try the "starts_decl_specifier_p" keywords to detect
     "singed" vs "signed" typos.  */
  for (unsigned i = 0; i < num_c_common_reswords; i++)
    {
      const c_common_resword *resword = &c_common_reswords[i];

      if (kind == FUZZY_LOOKUP_TYPENAME)
	if (!cp_keyword_starts_decl_specifier_p (resword->rid))
	  continue;

      tree resword_identifier = ridpointers [resword->rid];
      if (!resword_identifier)
	continue;
      gcc_assert (TREE_CODE (resword_identifier) == IDENTIFIER_NODE);

      /* Only consider reserved words that survived the
	 filtering in init_reswords (e.g. for -std).  */
      if (!C_IS_RESERVED_WORD (resword_identifier))
	continue;

      bm.consider (IDENTIFIER_POINTER (resword_identifier));
    }

  return bm.get_best_meaningful_candidate ();
}

/* Subroutine of outer_binding.

   Returns TRUE if BINDING is a binding to a template parameter of
   SCOPE.  In that case SCOPE is the scope of a primary template
   parameter -- in the sense of G++, i.e, a template that has its own
   template header.

   Returns FALSE otherwise.  */

static bool
binding_to_template_parms_of_scope_p (cxx_binding *binding,
				      cp_binding_level *scope)
{
  tree binding_value, tmpl, tinfo;
  int level;

  if (!binding || !scope || !scope->this_entity)
    return false;

  binding_value = binding->value ?  binding->value : binding->type;
  tinfo = get_template_info (scope->this_entity);

  /* BINDING_VALUE must be a template parm.  */
  if (binding_value == NULL_TREE
      || (!DECL_P (binding_value)
          || !DECL_TEMPLATE_PARM_P (binding_value)))
    return false;

  /*  The level of BINDING_VALUE.  */
  level =
    template_type_parameter_p (binding_value)
    ? TEMPLATE_PARM_LEVEL (TEMPLATE_TYPE_PARM_INDEX
			 (TREE_TYPE (binding_value)))
    : TEMPLATE_PARM_LEVEL (DECL_INITIAL (binding_value));

  /* The template of the current scope, iff said scope is a primary
     template.  */
  tmpl = (tinfo
	  && PRIMARY_TEMPLATE_P (TI_TEMPLATE (tinfo))
	  ? TI_TEMPLATE (tinfo)
	  : NULL_TREE);

  /* If the level of the parm BINDING_VALUE equals the depth of TMPL,
     then BINDING_VALUE is a parameter of TMPL.  */
  return (tmpl && level == TMPL_PARMS_DEPTH (DECL_TEMPLATE_PARMS (tmpl)));
}

/* Return the innermost non-namespace binding for NAME from a scope
   containing BINDING, or, if BINDING is NULL, the current scope.
   Please note that for a given template, the template parameters are
   considered to be in the scope containing the current scope.
   If CLASS_P is false, then class bindings are ignored.  */

cxx_binding *
outer_binding (tree name,
	       cxx_binding *binding,
	       bool class_p)
{
  cxx_binding *outer;
  cp_binding_level *scope;
  cp_binding_level *outer_scope;

  if (binding)
    {
      scope = binding->scope->level_chain;
      outer = binding->previous;
    }
  else
    {
      scope = current_binding_level;
      outer = IDENTIFIER_BINDING (name);
    }
  outer_scope = outer ? outer->scope : NULL;

  /* Because we create class bindings lazily, we might be missing a
     class binding for NAME.  If there are any class binding levels
     between the LAST_BINDING_LEVEL and the scope in which OUTER was
     declared, we must lookup NAME in those class scopes.  */
  if (class_p)
    while (scope && scope != outer_scope && scope->kind != sk_namespace)
      {
	if (scope->kind == sk_class)
	  {
	    cxx_binding *class_binding;

	    class_binding = get_class_binding (name, scope);
	    if (class_binding)
	      {
		/* Thread this new class-scope binding onto the
		   IDENTIFIER_BINDING list so that future lookups
		   find it quickly.  */
		class_binding->previous = outer;
		if (binding)
		  binding->previous = class_binding;
		else
		  IDENTIFIER_BINDING (name) = class_binding;
		return class_binding;
	      }
	  }
	/* If we are in a member template, the template parms of the member
	   template are considered to be inside the scope of the containing
	   class, but within G++ the class bindings are all pushed between the
	   template parms and the function body.  So if the outer binding is
	   a template parm for the current scope, return it now rather than
	   look for a class binding.  */
	if (outer_scope && outer_scope->kind == sk_template_parms
	    && binding_to_template_parms_of_scope_p (outer, scope))
	  return outer;

	scope = scope->level_chain;
      }

  return outer;
}

/* Return the innermost block-scope or class-scope value binding for
   NAME, or NULL_TREE if there is no such binding.  */

tree
innermost_non_namespace_value (tree name)
{
  cxx_binding *binding;
  binding = outer_binding (name, /*binding=*/NULL, /*class_p=*/true);
  return binding ? binding->value : NULL_TREE;
}

/* Look up NAME in the current binding level and its superiors in the
   namespace of variables, functions and typedefs.  Return a ..._DECL
   node of some kind representing its definition if there is only one
   such declaration, or return a TREE_LIST with all the overloaded
   definitions if there are many, or return 0 if it is undefined.
   Hidden name, either friend declaration or built-in function, are
   not ignored.

   If PREFER_TYPE is > 0, we prefer TYPE_DECLs or namespaces.
   If PREFER_TYPE is > 1, we reject non-type decls (e.g. namespaces).
   Otherwise we prefer non-TYPE_DECLs.

   If NONCLASS is nonzero, bindings in class scopes are ignored.  If
   BLOCK_P is false, bindings in block scopes are ignored.  */

static tree
lookup_name_real_1 (tree name, int prefer_type, int nonclass, bool block_p,
		    int namespaces_only, int flags)
{
  cxx_binding *iter;
  tree val = NULL_TREE;

  query_oracle (name);

  /* Conversion operators are handled specially because ordinary
     unqualified name lookup will not find template conversion
     operators.  */
  if (IDENTIFIER_TYPENAME_P (name))
    {
      cp_binding_level *level;

      for (level = current_binding_level;
	   level && level->kind != sk_namespace;
	   level = level->level_chain)
	{
	  tree class_type;
	  tree operators;

	  /* A conversion operator can only be declared in a class
	     scope.  */
	  if (level->kind != sk_class)
	    continue;

	  /* Lookup the conversion operator in the class.  */
	  class_type = level->this_entity;
	  operators = lookup_fnfields (class_type, name, /*protect=*/0);
	  if (operators)
	    return operators;
	}

      return NULL_TREE;
    }

  flags |= lookup_flags (prefer_type, namespaces_only);

  /* First, look in non-namespace scopes.  */

  if (current_class_type == NULL_TREE)
    nonclass = 1;

  if (block_p || !nonclass)
    for (iter = outer_binding (name, NULL, !nonclass);
	 iter;
	 iter = outer_binding (name, iter, !nonclass))
      {
	tree binding;

	/* Skip entities we don't want.  */
	if (LOCAL_BINDING_P (iter) ? !block_p : nonclass)
	  continue;

	/* If this is the kind of thing we're looking for, we're done.  */
	if (qualify_lookup (iter->value, flags))
	  binding = iter->value;
	else if ((flags & LOOKUP_PREFER_TYPES)
		 && qualify_lookup (iter->type, flags))
	  binding = iter->type;
	else
	  binding = NULL_TREE;

	if (binding)
	  {
	    if (hidden_name_p (binding))
	      {
		/* A non namespace-scope binding can only be hidden in the
		   presence of a local class, due to friend declarations.

		   In particular, consider:
>>>>>>> f88523e5

/* Temporarily set the namespace for the current declaration.  */

void
push_decl_namespace (tree decl)
{
  if (TREE_CODE (decl) != NAMESPACE_DECL)
    decl = decl_namespace_context (decl);
  vec_safe_push (decl_namespace_list, ORIGINAL_NAMESPACE (decl));
}

/* [namespace.memdef]/2 */

void
pop_decl_namespace (void)
{
  decl_namespace_list->pop ();
}

/* Process a namespace-alias declaration.  */

void
do_namespace_alias (tree alias, tree name_space)
{
  if (name_space == error_mark_node)
    return;

  gcc_assert (TREE_CODE (name_space) == NAMESPACE_DECL);

  name_space = ORIGINAL_NAMESPACE (name_space);

  /* Build the alias.  */
  alias = build_lang_decl (NAMESPACE_DECL, alias, void_type_node);
  DECL_NAMESPACE_ALIAS (alias) = name_space;
  DECL_EXTERNAL (alias) = 1;
  DECL_CONTEXT (alias) = FROB_CONTEXT (current_scope ());
  pushdecl (alias);

  /* Emit debug info for namespace alias.  */
  if (!building_stmt_list_p ())
    (*debug_hooks->early_global_decl) (alias);
}

/* Like pushdecl, only it places X in the current namespace,
   if appropriate.  */

tree
pushdecl_namespace_level (tree x, bool is_friend)
{
  cp_binding_level *b = current_binding_level;
  tree t;

  bool subtime = timevar_cond_start (TV_NAME_LOOKUP);
  t = do_pushdecl_with_scope
    (x, NAMESPACE_LEVEL (current_namespace), is_friend);

  /* Now, the type_shadowed stack may screw us.  Munge it so it does
     what we want.  */
  if (TREE_CODE (t) == TYPE_DECL)
    {
      tree name = DECL_NAME (t);
      tree newval;
      tree *ptr = (tree *)0;
      for (; !global_scope_p (b); b = b->level_chain)
	{
	  tree shadowed = b->type_shadowed;
	  for (; shadowed; shadowed = TREE_CHAIN (shadowed))
	    if (TREE_PURPOSE (shadowed) == name)
	      {
		ptr = &TREE_VALUE (shadowed);
		/* Can't break out of the loop here because sometimes
		   a binding level will have duplicate bindings for
		   PT names.  It's gross, but I haven't time to fix it.  */
	      }
	}
      newval = TREE_TYPE (t);
      if (ptr == (tree *)0)
	{
	  /* @@ This shouldn't be needed.  My test case "zstring.cc" trips
	     up here if this is changed to an assertion.  --KR  */
	  SET_IDENTIFIER_TYPE_VALUE (name, t);
	}
      else
	{
	  *ptr = newval;
	}
    }
  timevar_cond_stop (TV_NAME_LOOKUP, subtime);
  return t;
}

/* Process a using-declaration not appearing in class or local scope.  */

void
do_toplevel_using_decl (tree decl, tree scope, tree name)
{
  tree orig_decl = decl;

  decl = validate_nonmember_using_decl (decl, scope, name);
  if (decl == NULL_TREE)
    return;

  tree *slot = find_or_create_namespace_slot (current_namespace, name);
  tree val = slot ? MAYBE_STAT_DECL (*slot) : NULL_TREE;
  tree type = slot ? MAYBE_STAT_TYPE (*slot) : NULL_TREE;
  do_nonmember_using_decl (scope, name, &val, &type);
  if (STAT_HACK_P (*slot))
    {
      STAT_DECL (*slot) = val;
      STAT_TYPE (*slot) = type;
    }
  else if (type)
    *slot = stat_hack (val, type);
  else
    *slot = val;

  /* Emit debug info.  */
  if (!processing_template_decl)
    cp_emit_debug_info_for_using (orig_decl, current_namespace);
}

/* Return the declarations that are members of the namespace NS.  */

tree
cp_namespace_decls (tree ns)
{
  return NAMESPACE_LEVEL (ns)->names;
}

/* Combine prefer_type and namespaces_only into flags.  */

static int
lookup_flags (int prefer_type, int namespaces_only)
{
  if (namespaces_only)
    return LOOKUP_PREFER_NAMESPACES;
  if (prefer_type > 1)
    return LOOKUP_PREFER_TYPES;
  if (prefer_type > 0)
    return LOOKUP_PREFER_BOTH;
  return 0;
}

/* Given a lookup that returned VAL, use FLAGS to decide if we want to
   ignore it or not.  Subroutine of lookup_name_real and
   lookup_type_scope.  */

static bool
qualify_lookup (tree val, int flags)
{
  if (val == NULL_TREE)
    return false;
  if ((flags & LOOKUP_PREFER_NAMESPACES) && TREE_CODE (val) == NAMESPACE_DECL)
    return true;
  if (flags & LOOKUP_PREFER_TYPES)
    {
      tree target_val = strip_using_decl (val);
      if (TREE_CODE (target_val) == TYPE_DECL
	  || TREE_CODE (target_val) == TEMPLATE_DECL)
	return true;
    }
  if (flags & (LOOKUP_PREFER_NAMESPACES | LOOKUP_PREFER_TYPES))
    return false;
  /* Look through lambda things that we shouldn't be able to see.  */
  if (is_lambda_ignored_entity (val))
    return false;
  return true;
}

/* Suggest alternatives for NAME, an IDENTIFIER_NODE for which name
   lookup failed.  Search through all available namespaces and print out
   possible candidates.  If no exact matches are found, and
   SUGGEST_MISSPELLINGS is true, then also look for near-matches and
   suggest the best near-match, if there is one.  */

void
suggest_alternatives_for (location_t location, tree name,
			  bool suggest_misspellings)
{
  vec<tree> candidates = vNULL;
  vec<tree> namespaces_to_search = vNULL;
  int max_to_search = PARAM_VALUE (CXX_MAX_NAMESPACES_FOR_DIAGNOSTIC_HELP);
  int n_searched = 0;
  tree t;
  unsigned ix;

  namespaces_to_search.safe_push (global_namespace);

  while (!namespaces_to_search.is_empty ()
	 && n_searched < max_to_search)
    {
      tree scope = namespaces_to_search.pop ();
      name_lookup lookup (name, 0);
      cp_binding_level *level = NAMESPACE_LEVEL (scope);

      /* Look in this namespace.  */
      qualified_namespace_lookup (scope, &lookup);

      n_searched++;

      if (lookup.value)
	candidates.safe_push (lookup.value);

      /* Add child namespaces.  */
      for (t = level->namespaces; t; t = DECL_CHAIN (t))
	namespaces_to_search.safe_push (t);
    }

  /* If we stopped before we could examine all namespaces, inform the
     user.  Do this even if we don't have any candidates, since there
     might be more candidates further down that we weren't able to
     find.  */
  if (n_searched >= max_to_search
      && !namespaces_to_search.is_empty ())
    inform (location,
	    "maximum limit of %d namespaces searched for %qE",
	    max_to_search, name);

  namespaces_to_search.release ();

  /* Nothing useful to report for NAME.  Report on likely misspellings,
     or do nothing.  */
  if (candidates.is_empty ())
    {
      if (suggest_misspellings)
	{
	  const char *fuzzy_name = lookup_name_fuzzy (name, FUZZY_LOOKUP_NAME);
	  if (fuzzy_name)
	    {
	      gcc_rich_location richloc (location);
	      richloc.add_fixit_replace (fuzzy_name);
	      inform_at_rich_loc (&richloc, "suggested alternative: %qs",
				  fuzzy_name);
	    }
	}
      return;
    }

  inform_n (location, candidates.length (),
	    "suggested alternative:",
	    "suggested alternatives:");

  FOR_EACH_VEC_ELT (candidates, ix, t)
    inform (location_of (t), "  %qE", t);

  candidates.release ();
}

/* Look for alternatives for NAME, an IDENTIFIER_NODE for which name
   lookup failed within the explicitly provided SCOPE.  Suggest the
   the best meaningful candidates (if any) as a fix-it hint.
   Return true iff a suggestion was provided.  */

bool
suggest_alternative_in_explicit_scope (location_t location, tree name,
				       tree scope)
{
  /* Resolve any namespace aliases.  */
  scope = ORIGINAL_NAMESPACE (scope);

  cp_binding_level *level = NAMESPACE_LEVEL (scope);

  best_match <tree, tree> bm (name);
  consider_binding_level (name, bm, level, false, FUZZY_LOOKUP_NAME);

  /* See if we have a good suggesion for the user.  */
  tree best_id = bm.get_best_meaningful_candidate ();
  if (best_id)
    {
      const char *fuzzy_name = IDENTIFIER_POINTER (best_id);
      gcc_rich_location richloc (location);
      richloc.add_fixit_replace (fuzzy_name);
      inform_at_rich_loc (&richloc, "suggested alternative: %qs",
			  fuzzy_name);
      return true;
    }

  return false;
}

/* Unscoped lookup of a global: iterate over current namespaces,
   considering using-directives.  */

static tree
unqualified_namespace_lookup (tree name, int flags)
{
  name_lookup lookup (name, flags);
  bool subtime = timevar_cond_start (TV_NAME_LOOKUP);
  lookup.search_unqualified (current_decl_namespace (), current_binding_level);
  timevar_cond_stop (TV_NAME_LOOKUP, subtime);
  return lookup.value;
}

/* Look up NAME (an IDENTIFIER_NODE) in SCOPE (either a NAMESPACE_DECL
   or a class TYPE).

   If PREFER_TYPE is > 0, we only return TYPE_DECLs or namespaces.
   If PREFER_TYPE is > 1, we only return TYPE_DECLs.

   Returns a DECL (or OVERLOAD, or BASELINK) representing the
   declaration found.  If no suitable declaration can be found,
   ERROR_MARK_NODE is returned.  If COMPLAIN is true and SCOPE is
   neither a class-type nor a namespace a diagnostic is issued.  */

tree
lookup_qualified_name (tree scope, tree name, int prefer_type, bool complain,
		       bool find_hidden)
{
  tree t = NULL_TREE;

  if (TREE_CODE (scope) == NAMESPACE_DECL)
    {
      int flags = lookup_flags (prefer_type, /*namespaces_only*/false);
      if (find_hidden)
	flags |= LOOKUP_HIDDEN;
      name_lookup lookup (name, flags);

      if (qualified_namespace_lookup (scope, &lookup))
	t = lookup.value;

      /* If we have a known type overload, pull it out.  This can happen
	 for both using decls and unhidden functions.  */
      if (t && TREE_CODE (t) == OVERLOAD
	  && TREE_TYPE (t) != unknown_type_node)
	t = OVL_FUNCTION (t);
    }
  else if (cxx_dialect != cxx98 && TREE_CODE (scope) == ENUMERAL_TYPE)
    t = lookup_enumerator (scope, name);
  else if (is_class_type (scope, complain))
    t = lookup_member (scope, name, 2, prefer_type, tf_warning_or_error);

  if (!t)
    return error_mark_node;
  return t;
}

/* [namespace.qual]
   Accepts the NAME to lookup and its qualifying SCOPE.
   Returns the name/type pair found into the cxx_binding *RESULT,
   or false on error.  */

static bool
qualified_namespace_lookup (tree scope, name_lookup *lookup)
{
  timevar_start (TV_NAME_LOOKUP);
  query_oracle (lookup->name);
  lookup->search_qualified (ORIGINAL_NAMESPACE (scope));
  timevar_stop (TV_NAME_LOOKUP);
  return lookup->value != error_mark_node;
}

/* Helper function for lookup_name_fuzzy.
   Traverse binding level LVL, looking for good name matches for NAME
   (and BM).  */
static void
consider_binding_level (tree name, best_match <tree, tree> &bm,
			cp_binding_level *lvl, bool look_within_fields,
			enum lookup_name_fuzzy_kind kind)
{
  if (look_within_fields)
    if (lvl->this_entity && TREE_CODE (lvl->this_entity) == RECORD_TYPE)
      {
	tree type = lvl->this_entity;
	bool want_type_p = (kind == FUZZY_LOOKUP_TYPENAME);
	tree best_matching_field
	  = lookup_member_fuzzy (type, name, want_type_p);
	if (best_matching_field)
	  bm.consider (best_matching_field);
      }

  for (tree t = lvl->names; t; t = TREE_CHAIN (t))
    {
      tree d = t;

      /* OVERLOADs or decls from using declaration are wrapped into
	 TREE_LIST.  */
      if (TREE_CODE (d) == TREE_LIST)
	d = OVL_FIRST (TREE_VALUE (d));

      /* Don't use bindings from implicitly declared functions,
	 as they were likely misspellings themselves.  */
      if (TREE_TYPE (d) == error_mark_node)
	continue;

      /* Skip anticipated decls of builtin functions.  */
      if (TREE_CODE (d) == FUNCTION_DECL
	  && DECL_BUILT_IN (d)
	  && DECL_ANTICIPATED (d))
	continue;

      if (tree name = DECL_NAME (d))
	/* Ignore internal names with spaces in them.  */
	if (!strchr (IDENTIFIER_POINTER (name), ' '))
	  bm.consider (DECL_NAME (d));
    }
}

/* Search for near-matches for NAME within the current bindings, and within
   macro names, returning the best match as a const char *, or NULL if
   no reasonable match is found.  */

const char *
lookup_name_fuzzy (tree name, enum lookup_name_fuzzy_kind kind)
{
  gcc_assert (TREE_CODE (name) == IDENTIFIER_NODE);

  best_match <tree, tree> bm (name);

  cp_binding_level *lvl;
  for (lvl = scope_chain->class_bindings; lvl; lvl = lvl->level_chain)
    consider_binding_level (name, bm, lvl, true, kind);

  for (lvl = current_binding_level; lvl; lvl = lvl->level_chain)
    consider_binding_level (name, bm, lvl, false, kind);

  /* Consider macros: if the user misspelled a macro name e.g. "SOME_MACRO"
     as:
       x = SOME_OTHER_MACRO (y);
     then "SOME_OTHER_MACRO" will survive to the frontend and show up
     as a misspelled identifier.

     Use the best distance so far so that a candidate is only set if
     a macro is better than anything so far.  This allows early rejection
     (without calculating the edit distance) of macro names that must have
     distance >= bm.get_best_distance (), and means that we only get a
     non-NULL result for best_macro_match if it's better than any of
     the identifiers already checked.  */
  best_macro_match bmm (name, bm.get_best_distance (), parse_in);
  cpp_hashnode *best_macro = bmm.get_best_meaningful_candidate ();
  /* If a macro is the closest so far to NAME, suggest it.  */
  if (best_macro)
    return (const char *)best_macro->ident.str;

  /* Try the "starts_decl_specifier_p" keywords to detect
     "singed" vs "signed" typos.  */
  for (unsigned i = 0; i < num_c_common_reswords; i++)
    {
      const c_common_resword *resword = &c_common_reswords[i];

      if (!cp_keyword_starts_decl_specifier_p (resword->rid))
	continue;

      tree resword_identifier = ridpointers [resword->rid];
      if (!resword_identifier)
	continue;
      gcc_assert (TREE_CODE (resword_identifier) == IDENTIFIER_NODE);

      /* Only consider reserved words that survived the
	 filtering in init_reswords (e.g. for -std).  */
      if (!C_IS_RESERVED_WORD (resword_identifier))
	continue;

      bm.consider (resword_identifier);
    }

  /* See if we have a good suggesion for the user.  */
  tree best_id = bm.get_best_meaningful_candidate ();
  if (best_id)
    return IDENTIFIER_POINTER (best_id);

  /* No meaningful suggestion available.  */
  return NULL;
}

/* Subroutine of outer_binding.

   Returns TRUE if BINDING is a binding to a template parameter of
   SCOPE.  In that case SCOPE is the scope of a primary template
   parameter -- in the sense of G++, i.e, a template that has its own
   template header.

   Returns FALSE otherwise.  */

static bool
binding_to_template_parms_of_scope_p (cxx_binding *binding,
				      cp_binding_level *scope)
{
  tree binding_value, tmpl, tinfo;
  int level;

  if (!binding || !scope || !scope->this_entity)
    return false;

  binding_value = binding->value ?  binding->value : binding->type;
  tinfo = get_template_info (scope->this_entity);

  /* BINDING_VALUE must be a template parm.  */
  if (binding_value == NULL_TREE
      || (!DECL_P (binding_value)
          || !DECL_TEMPLATE_PARM_P (binding_value)))
    return false;

  /*  The level of BINDING_VALUE.  */
  level =
    template_type_parameter_p (binding_value)
    ? TEMPLATE_PARM_LEVEL (TEMPLATE_TYPE_PARM_INDEX
			 (TREE_TYPE (binding_value)))
    : TEMPLATE_PARM_LEVEL (DECL_INITIAL (binding_value));

  /* The template of the current scope, iff said scope is a primary
     template.  */
  tmpl = (tinfo
	  && PRIMARY_TEMPLATE_P (TI_TEMPLATE (tinfo))
	  ? TI_TEMPLATE (tinfo)
	  : NULL_TREE);

  /* If the level of the parm BINDING_VALUE equals the depth of TMPL,
     then BINDING_VALUE is a parameter of TMPL.  */
  return (tmpl && level == TMPL_PARMS_DEPTH (DECL_TEMPLATE_PARMS (tmpl)));
}

/* Return the innermost non-namespace binding for NAME from a scope
   containing BINDING, or, if BINDING is NULL, the current scope.
   Please note that for a given template, the template parameters are
   considered to be in the scope containing the current scope.
   If CLASS_P is false, then class bindings are ignored.  */

cxx_binding *
outer_binding (tree name,
	       cxx_binding *binding,
	       bool class_p)
{
  cxx_binding *outer;
  cp_binding_level *scope;
  cp_binding_level *outer_scope;

  if (binding)
    {
      scope = binding->scope->level_chain;
      outer = binding->previous;
    }
  else
    {
      scope = current_binding_level;
      outer = IDENTIFIER_BINDING (name);
    }
  outer_scope = outer ? outer->scope : NULL;

  /* Because we create class bindings lazily, we might be missing a
     class binding for NAME.  If there are any class binding levels
     between the LAST_BINDING_LEVEL and the scope in which OUTER was
     declared, we must lookup NAME in those class scopes.  */
  if (class_p)
    while (scope && scope != outer_scope && scope->kind != sk_namespace)
      {
	if (scope->kind == sk_class)
	  {
	    cxx_binding *class_binding;

	    class_binding = get_class_binding (name, scope);
	    if (class_binding)
	      {
		/* Thread this new class-scope binding onto the
		   IDENTIFIER_BINDING list so that future lookups
		   find it quickly.  */
		class_binding->previous = outer;
		if (binding)
		  binding->previous = class_binding;
		else
		  IDENTIFIER_BINDING (name) = class_binding;
		return class_binding;
	      }
	  }
	/* If we are in a member template, the template parms of the member
	   template are considered to be inside the scope of the containing
	   class, but within G++ the class bindings are all pushed between the
	   template parms and the function body.  So if the outer binding is
	   a template parm for the current scope, return it now rather than
	   look for a class binding.  */
	if (outer_scope && outer_scope->kind == sk_template_parms
	    && binding_to_template_parms_of_scope_p (outer, scope))
	  return outer;

	scope = scope->level_chain;
      }

  return outer;
}

/* Return the innermost block-scope or class-scope value binding for
   NAME, or NULL_TREE if there is no such binding.  */

tree
innermost_non_namespace_value (tree name)
{
  cxx_binding *binding;
  binding = outer_binding (name, /*binding=*/NULL, /*class_p=*/true);
  return binding ? binding->value : NULL_TREE;
}

/* Look up NAME in the current binding level and its superiors in the
   namespace of variables, functions and typedefs.  Return a ..._DECL
   node of some kind representing its definition if there is only one
   such declaration, or return a TREE_LIST with all the overloaded
   definitions if there are many, or return 0 if it is undefined.
   Hidden name, either friend declaration or built-in function, are
   not ignored.

   If PREFER_TYPE is > 0, we prefer TYPE_DECLs or namespaces.
   If PREFER_TYPE is > 1, we reject non-type decls (e.g. namespaces).
   Otherwise we prefer non-TYPE_DECLs.

   If NONCLASS is nonzero, bindings in class scopes are ignored.  If
   BLOCK_P is false, bindings in block scopes are ignored.  */

static tree
lookup_name_real_1 (tree name, int prefer_type, int nonclass, bool block_p,
		    int namespaces_only, int flags)
{
  cxx_binding *iter;
  tree val = NULL_TREE;

  query_oracle (name);

  /* Conversion operators are handled specially because ordinary
     unqualified name lookup will not find template conversion
     operators.  */
  if (IDENTIFIER_TYPENAME_P (name))
    {
      cp_binding_level *level;

      for (level = current_binding_level;
	   level && level->kind != sk_namespace;
	   level = level->level_chain)
	{
	  tree class_type;
	  tree operators;

	  /* A conversion operator can only be declared in a class
	     scope.  */
	  if (level->kind != sk_class)
	    continue;

	  /* Lookup the conversion operator in the class.  */
	  class_type = level->this_entity;
	  operators = lookup_fnfields (class_type, name, /*protect=*/0);
	  if (operators)
	    return operators;
	}

      return NULL_TREE;
    }

  flags |= lookup_flags (prefer_type, namespaces_only);

  /* First, look in non-namespace scopes.  */

  if (current_class_type == NULL_TREE)
    nonclass = 1;

  if (block_p || !nonclass)
    for (iter = outer_binding (name, NULL, !nonclass);
	 iter;
	 iter = outer_binding (name, iter, !nonclass))
      {
	tree binding;

	/* Skip entities we don't want.  */
	if (LOCAL_BINDING_P (iter) ? !block_p : nonclass)
	  continue;

	/* If this is the kind of thing we're looking for, we're done.  */
	if (qualify_lookup (iter->value, flags))
	  binding = iter->value;
	else if ((flags & LOOKUP_PREFER_TYPES)
		 && qualify_lookup (iter->type, flags))
	  binding = iter->type;
	else
	  binding = NULL_TREE;

	if (binding)
	  {
	    if (TREE_CODE (binding) == TYPE_DECL && DECL_HIDDEN_P (binding))
	      {
		/* A non namespace-scope binding can only be hidden in the
		   presence of a local class, due to friend declarations.

		   In particular, consider:

		   struct C;
		   void f() {
		     struct A {
		       friend struct B;
		       friend struct C;
		       void g() {
		         B* b; // error: B is hidden
			 C* c; // OK, finds ::C
		       } 
		     };
		     B *b;  // error: B is hidden
		     C *c;  // OK, finds ::C
		     struct B {};
		     B *bb; // OK
		   }

		   The standard says that "B" is a local class in "f"
		   (but not nested within "A") -- but that name lookup
		   for "B" does not find this declaration until it is
		   declared directly with "f".

		   In particular:

		   [class.friend]

		   If a friend declaration appears in a local class and
		   the name specified is an unqualified name, a prior
		   declaration is looked up without considering scopes
		   that are outside the innermost enclosing non-class
		   scope. For a friend function declaration, if there is
		   no prior declaration, the program is ill-formed. For a
		   friend class declaration, if there is no prior
		   declaration, the class that is specified belongs to the
		   innermost enclosing non-class scope, but if it is
		   subsequently referenced, its name is not found by name
		   lookup until a matching declaration is provided in the
		   innermost enclosing nonclass scope.

		   So just keep looking for a non-hidden binding.
		*/
		continue;
	      }
	    val = binding;
	    break;
	  }
      }

  /* Now lookup in namespace scopes.  */
  if (!val)
    val = unqualified_namespace_lookup (name, flags);

  /* If we have a known type overload, pull it out.  This can happen
     for both using decls and unhidden functions.  */
  if (val && TREE_CODE (val) == OVERLOAD
      && TREE_TYPE (val) != unknown_type_node)
    val = OVL_FIRST (val);

  return val;
}

/* Wrapper for lookup_name_real_1.  */

tree
lookup_name_real (tree name, int prefer_type, int nonclass, bool block_p,
		  int namespaces_only, int flags)
{
  tree ret;
  bool subtime = timevar_cond_start (TV_NAME_LOOKUP);
  ret = lookup_name_real_1 (name, prefer_type, nonclass, block_p,
			    namespaces_only, flags);
  timevar_cond_stop (TV_NAME_LOOKUP, subtime);
  return ret;
}

tree
lookup_name_nonclass (tree name)
{
  return lookup_name_real (name, 0, 1, /*block_p=*/true, 0, 0);
}

tree
lookup_function_nonclass (tree name, vec<tree, va_gc> *args, bool block_p)
{
  return
    lookup_arg_dependent (name,
			  lookup_name_real (name, 0, 1, block_p, 0, 0),
			  args);
}

tree
lookup_name (tree name)
{
  return lookup_name_real (name, 0, 0, /*block_p=*/true, 0, 0);
}

tree
lookup_name_prefer_type (tree name, int prefer_type)
{
  return lookup_name_real (name, prefer_type, 0, /*block_p=*/true, 0, 0);
}

/* Look up NAME for type used in elaborated name specifier in
   the scopes given by SCOPE.  SCOPE can be either TS_CURRENT or
   TS_WITHIN_ENCLOSING_NON_CLASS.  Although not implied by the
   name, more scopes are checked if cleanup or template parameter
   scope is encountered.

   Unlike lookup_name_real, we make sure that NAME is actually
   declared in the desired scope, not from inheritance, nor using
   directive.  For using declaration, there is DR138 still waiting
   to be resolved.  Hidden name coming from an earlier friend
   declaration is also returned.

   A TYPE_DECL best matching the NAME is returned.  Catching error
   and issuing diagnostics are caller's responsibility.  */

static tree
lookup_type_scope_1 (tree name, tag_scope scope)
{
  cxx_binding *iter = NULL;
  tree val = NULL_TREE;
  cp_binding_level *level = NULL;

  /* Look in non-namespace scope first.  */
  if (current_binding_level->kind != sk_namespace)
    iter = outer_binding (name, NULL, /*class_p=*/ true);
  for (; iter; iter = outer_binding (name, iter, /*class_p=*/ true))
    {
      /* Check if this is the kind of thing we're looking for.
	 If SCOPE is TS_CURRENT, also make sure it doesn't come from
	 base class.  For ITER->VALUE, we can simply use
	 INHERITED_VALUE_BINDING_P.  For ITER->TYPE, we have to use
	 our own check.

	 We check ITER->TYPE before ITER->VALUE in order to handle
	   typedef struct C {} C;
	 correctly.  */

      if (qualify_lookup (iter->type, LOOKUP_PREFER_TYPES)
	  && (scope != ts_current
	      || LOCAL_BINDING_P (iter)
	      || DECL_CONTEXT (iter->type) == iter->scope->this_entity))
	val = iter->type;
      else if ((scope != ts_current
		|| !INHERITED_VALUE_BINDING_P (iter))
	       && qualify_lookup (iter->value, LOOKUP_PREFER_TYPES))
	val = iter->value;

      if (val)
	break;
    }

  /* Look in namespace scope.  */
  if (val)
    level = iter->scope;
  else
    {
      tree ns = current_decl_namespace ();

      if (tree *slot = find_namespace_slot (ns, name))
	{
	  /* If this is the kind of thing we're looking for, we're done.  */
	  if (tree type = MAYBE_STAT_TYPE (*slot))
	    if (qualify_lookup (type, LOOKUP_PREFER_TYPES))
	      val = type;
	  if (!val)
	    {
	      if (tree decl = MAYBE_STAT_DECL (*slot))
		if (qualify_lookup (decl, LOOKUP_PREFER_TYPES))
		  val = decl;
	    }
	  level = NAMESPACE_LEVEL (ns);
	}
    }

  /* Type found, check if it is in the allowed scopes, ignoring cleanup
     and template parameter scopes.  */
  if (val)
    {
      cp_binding_level *b = current_binding_level;
      while (b)
	{
	  if (level == b)
	    return val;

	  if (b->kind == sk_cleanup || b->kind == sk_template_parms
	      || b->kind == sk_function_parms)
	    b = b->level_chain;
	  else if (b->kind == sk_class
		   && scope == ts_within_enclosing_non_class)
	    b = b->level_chain;
	  else
	    break;
	}
    }

  return NULL_TREE;
}
 
/* Wrapper for lookup_type_scope_1.  */

tree
lookup_type_scope (tree name, tag_scope scope)
{
  tree ret;
  bool subtime = timevar_cond_start (TV_NAME_LOOKUP);
  ret = lookup_type_scope_1 (name, scope);
  timevar_cond_stop (TV_NAME_LOOKUP, subtime);
  return ret;
}


/* Returns true iff DECL is a block-scope extern declaration of a function
   or variable.  */

bool
is_local_extern (tree decl)
{
  cxx_binding *binding;

  /* For functions, this is easy.  */
  if (TREE_CODE (decl) == FUNCTION_DECL)
    return DECL_LOCAL_FUNCTION_P (decl);

  if (!VAR_P (decl))
    return false;
  if (!current_function_decl)
    return false;

  /* For variables, this is not easy.  We need to look at the binding stack
     for the identifier to see whether the decl we have is a local.  */
  for (binding = IDENTIFIER_BINDING (DECL_NAME (decl));
       binding && binding->scope->kind != sk_namespace;
       binding = binding->previous)
    if (binding->value == decl)
      return LOCAL_BINDING_P (binding);

  return false;
}

/* Wrapper for do_lookup_arg_dependent.  */

cp_expr
lookup_arg_dependent (tree name, tree fns, vec<tree, va_gc> *args)
{
  bool subtime = timevar_cond_start (TV_NAME_LOOKUP);
  cp_expr ret = do_lookup_arg_dependent (name, fns, args);
  timevar_cond_stop (TV_NAME_LOOKUP, subtime);
  return ret;
}

/* Add TARGET to USINGS, if it does not already exist there.
   We used to build the complete graph of usings at this point, from
   the POV of the source namespaces.  Now we build that as we perform
   the unqualified search.  */

static void
add_using_directive (vec<tree, va_gc> *&usings, tree target)
{
  if (usings)
    for (unsigned ix = usings->length (); ix--;)
      if ((*usings)[ix] == target)
	return;

  vec_safe_push (usings, target);
}

/* A using directive in namespace USER for namespace TARGET.  */

static void
do_toplevel_using_directive (tree user, tree target)
{
  add_using_directive (DECL_NAMESPACE_USING (user), target);
  gcc_assert (!processing_template_decl);

  /* Emit debugging info.  */
  tree context = user != global_namespace ? user : NULL_TREE;
  debug_hooks->imported_module_or_decl (user, NULL_TREE, context, false);
}

/* The type TYPE is being declared.  If it is a class template, or a
   specialization of a class template, do any processing required and
   perform error-checking.  If IS_FRIEND is nonzero, this TYPE is
   being declared a friend.  B is the binding level at which this TYPE
   should be bound.

   Returns the TYPE_DECL for TYPE, which may have been altered by this
   processing.  */

static tree
maybe_process_template_type_declaration (tree type, int is_friend,
					 cp_binding_level *b)
{
  tree decl = TYPE_NAME (type);

  if (processing_template_parmlist)
    /* You can't declare a new template type in a template parameter
       list.  But, you can declare a non-template type:

	 template <class A*> struct S;

       is a forward-declaration of `A'.  */
    ;
  else if (b->kind == sk_namespace
	   && current_binding_level->kind != sk_namespace)
    /* If this new type is being injected into a containing scope,
       then it's not a template type.  */
    ;
  else
    {
      gcc_assert (MAYBE_CLASS_TYPE_P (type)
		  || TREE_CODE (type) == ENUMERAL_TYPE);

      if (processing_template_decl)
	{
	  /* This may change after the call to
	     push_template_decl_real, but we want the original value.  */
	  tree name = DECL_NAME (decl);

	  decl = push_template_decl_real (decl, is_friend);
	  if (decl == error_mark_node)
	    return error_mark_node;

	  /* If the current binding level is the binding level for the
	     template parameters (see the comment in
	     begin_template_parm_list) and the enclosing level is a class
	     scope, and we're not looking at a friend, push the
	     declaration of the member class into the class scope.  In the
	     friend case, push_template_decl will already have put the
	     friend into global scope, if appropriate.  */
	  if (TREE_CODE (type) != ENUMERAL_TYPE
	      && !is_friend && b->kind == sk_template_parms
	      && b->level_chain->kind == sk_class)
	    {
	      finish_member_declaration (CLASSTYPE_TI_TEMPLATE (type));

	      if (!COMPLETE_TYPE_P (current_class_type))
		{
		  maybe_add_class_template_decl_list (current_class_type,
						      type, /*friend_p=*/0);
		  /* Put this UTD in the table of UTDs for the class.  */
		  if (CLASSTYPE_NESTED_UTDS (current_class_type) == NULL)
		    CLASSTYPE_NESTED_UTDS (current_class_type) =
		      binding_table_new (SCOPE_DEFAULT_HT_SIZE);

		  binding_table_insert
		    (CLASSTYPE_NESTED_UTDS (current_class_type), name, type);
		}
	    }
	}
    }

  return decl;
}

/* Push a tag name NAME for struct/class/union/enum type TYPE.  In case
   that the NAME is a class template, the tag is processed but not pushed.

   The pushed scope depend on the SCOPE parameter:
   - When SCOPE is TS_CURRENT, put it into the inner-most non-sk_cleanup
     scope.
   - When SCOPE is TS_GLOBAL, put it in the inner-most non-class and
     non-template-parameter scope.  This case is needed for forward
     declarations.
   - When SCOPE is TS_WITHIN_ENCLOSING_NON_CLASS, this is similar to
     TS_GLOBAL case except that names within template-parameter scopes
     are not pushed at all.

   Returns TYPE upon success and ERROR_MARK_NODE otherwise.  */

static tree
do_pushtag (tree name, tree type, tag_scope scope)
{
  tree decl;

  cp_binding_level *b = current_binding_level;
  while (/* Cleanup scopes are not scopes from the point of view of
	    the language.  */
	 b->kind == sk_cleanup
	 /* Neither are function parameter scopes.  */
	 || b->kind == sk_function_parms
	 /* Neither are the scopes used to hold template parameters
	    for an explicit specialization.  For an ordinary template
	    declaration, these scopes are not scopes from the point of
	    view of the language.  */
	 || (b->kind == sk_template_parms
	     && (b->explicit_spec_p || scope == ts_global))
	 /* Pushing into a class is ok for lambdas or want current  */
	 || (b->kind == sk_class && scope != ts_lambda && scope != ts_current))
    b = b->level_chain;

  gcc_assert (identifier_p (name));

  /* Do C++ gratuitous typedefing.  */
  if (identifier_type_value_1 (name) != type)
    {
      tree tdef;
      tree context = TYPE_CONTEXT (type);

      if (! context)
	{
	  tree cs = current_scope ();

	  if (scope == ts_current
	      || scope == ts_lambda
	      || (cs && TREE_CODE (cs) == FUNCTION_DECL))
	    context = cs;
	  else if (cs && TYPE_P (cs))
	    /* When declaring a friend class of a local class, we want
	       to inject the newly named class into the scope
	       containing the local class, not the namespace
	       scope.  */
	    context = decl_function_context (get_type_decl (cs));
	}
      if (!context)
	context = current_namespace;

      tdef = create_implicit_typedef (name, type);
      DECL_CONTEXT (tdef) = FROB_CONTEXT (context);
      if (scope == ts_within_enclosing_non_class)
	{
	  /* This is a friend.  Make this TYPE_DECL node hidden from
	     ordinary name lookup.  Its corresponding TEMPLATE_DECL
	     will be marked in push_template_decl_real.  */
	  retrofit_lang_decl (tdef);
	  DECL_ANTICIPATED (tdef) = 1;
	  DECL_FRIEND_P (tdef) = 1;
	}

      decl = maybe_process_template_type_declaration
	(type, scope == ts_within_enclosing_non_class, b);
      if (decl == error_mark_node)
	return decl;

      if (b->kind == sk_class)
	{
	  if (!TYPE_BEING_DEFINED (current_class_type)
	      && scope != ts_lambda)
	    return error_mark_node;

	  if (!PROCESSING_REAL_TEMPLATE_DECL_P ())
	    /* Put this TYPE_DECL on the TYPE_FIELDS list for the
	       class.  But if it's a member template class, we want
	       the TEMPLATE_DECL, not the TYPE_DECL, so this is done
	       later.  */
	    finish_member_declaration (decl);
	  else
	    pushdecl_class_level (decl);
	}
      else if (b->kind != sk_template_parms)
	{
	  decl = do_pushdecl_with_scope (decl, b, /*is_friend=*/false);
	  if (decl == error_mark_node)
	    return decl;

	  if (DECL_CONTEXT (decl) == std_node
	      && init_list_identifier == DECL_NAME (TYPE_NAME (type))
	      && !CLASSTYPE_TEMPLATE_INFO (type))
	    {
	      error ("declaration of std::initializer_list does not match "
		     "#include <initializer_list>, isn't a template");
	      return error_mark_node;
	    }
	}

      TYPE_CONTEXT (type) = DECL_CONTEXT (decl);

      /* If this is a local class, keep track of it.  We need this
	 information for name-mangling, and so that it is possible to
	 find all function definitions in a translation unit in a
	 convenient way.  (It's otherwise tricky to find a member
	 function definition it's only pointed to from within a local
	 class.)  */
      if (TYPE_FUNCTION_SCOPE_P (type))
	{
	  if (processing_template_decl)
	    {
	      /* Push a DECL_EXPR so we call pushtag at the right time in
		 template instantiation rather than in some nested context.  */
	      add_decl_expr (decl);
	    }
	  else
	    vec_safe_push (local_classes, type);
	}
    }

  if (b->kind == sk_class
      && !COMPLETE_TYPE_P (current_class_type))
    {
      maybe_add_class_template_decl_list (current_class_type,
					  type, /*friend_p=*/0);

      if (CLASSTYPE_NESTED_UTDS (current_class_type) == NULL)
	CLASSTYPE_NESTED_UTDS (current_class_type)
	  = binding_table_new (SCOPE_DEFAULT_HT_SIZE);

      binding_table_insert
	(CLASSTYPE_NESTED_UTDS (current_class_type), name, type);
    }

  decl = TYPE_NAME (type);
  gcc_assert (TREE_CODE (decl) == TYPE_DECL);

  /* Set type visibility now if this is a forward declaration.  */
  TREE_PUBLIC (decl) = 1;
  determine_visibility (decl);

  return type;
}

/* Wrapper for do_pushtag.  */

tree
pushtag (tree name, tree type, tag_scope scope)
{
  tree ret;
  bool subtime = timevar_cond_start (TV_NAME_LOOKUP);
  ret = do_pushtag (name, type, scope);
  timevar_cond_stop (TV_NAME_LOOKUP, subtime);
  return ret;
}


/* Subroutines for reverting temporarily to top-level for instantiation
   of templates and such.  We actually need to clear out the class- and
   local-value slots of all identifiers, so that only the global values
   are at all visible.  Simply setting current_binding_level to the global
   scope isn't enough, because more binding levels may be pushed.  */
struct saved_scope *scope_chain;

/* Return true if ID has not already been marked.  */

static inline bool
store_binding_p (tree id)
{
  if (!id || !IDENTIFIER_BINDING (id))
    return false;

  if (IDENTIFIER_MARKED (id))
    return false;

  return true;
}

/* Add an appropriate binding to *OLD_BINDINGS which needs to already
   have enough space reserved.  */

static void
store_binding (tree id, vec<cxx_saved_binding, va_gc> **old_bindings)
{
  cxx_saved_binding saved;

  gcc_checking_assert (store_binding_p (id));

  IDENTIFIER_MARKED (id) = 1;

  saved.identifier = id;
  saved.binding = IDENTIFIER_BINDING (id);
  saved.real_type_value = REAL_IDENTIFIER_TYPE_VALUE (id);
  (*old_bindings)->quick_push (saved);
  IDENTIFIER_BINDING (id) = NULL;
}

static void
store_bindings (tree names, vec<cxx_saved_binding, va_gc> **old_bindings)
{
  static vec<tree> bindings_need_stored;
  tree t, id;
  size_t i;

  bool subtime = timevar_cond_start (TV_NAME_LOOKUP);
  for (t = names; t; t = TREE_CHAIN (t))
    {
      if (TREE_CODE (t) == TREE_LIST)
	id = TREE_PURPOSE (t);
      else
	id = DECL_NAME (t);

      if (store_binding_p (id))
	bindings_need_stored.safe_push (id);
    }
  if (!bindings_need_stored.is_empty ())
    {
      vec_safe_reserve_exact (*old_bindings, bindings_need_stored.length ());
      for (i = 0; bindings_need_stored.iterate (i, &id); ++i)
	{
	  /* We can apparently have duplicates in NAMES.  */
	  if (store_binding_p (id))
	    store_binding (id, old_bindings);
	}
      bindings_need_stored.truncate (0);
    }
  timevar_cond_stop (TV_NAME_LOOKUP, subtime);
}

/* Like store_bindings, but NAMES is a vector of cp_class_binding
   objects, rather than a TREE_LIST.  */

static void
store_class_bindings (vec<cp_class_binding, va_gc> *names,
		      vec<cxx_saved_binding, va_gc> **old_bindings)
{
  static vec<tree> bindings_need_stored;
  size_t i;
  cp_class_binding *cb;

  for (i = 0; vec_safe_iterate (names, i, &cb); ++i)
    if (store_binding_p (cb->identifier))
      bindings_need_stored.safe_push (cb->identifier);
  if (!bindings_need_stored.is_empty ())
    {
      tree id;
      vec_safe_reserve_exact (*old_bindings, bindings_need_stored.length ());
      for (i = 0; bindings_need_stored.iterate (i, &id); ++i)
	store_binding (id, old_bindings);
      bindings_need_stored.truncate (0);
    }
}

/* Process a namespace-scope using directive.  */

void
finish_namespace_using_directive (tree name_space, tree attribs)
{
  gcc_checking_assert (namespace_bindings_p ());
  if (name_space == error_mark_node)
    return;

  do_toplevel_using_directive (current_namespace,
			       ORIGINAL_NAMESPACE (name_space));

  if (attribs == error_mark_node)
    return;

  for (tree a = attribs; a; a = TREE_CHAIN (a))
    {
      tree name = get_attribute_name (a);
      if (!is_attribute_p ("strong", name))
	warning (OPT_Wattributes, "%qD attribute directive ignored", name);
      else if (name_space != error_mark_node)
	{
	  warning (0, "strong using directive no longer supported");
	  if (CP_DECL_CONTEXT (name_space) == current_namespace)
	    inform (DECL_SOURCE_LOCATION (name_space),
		    "you may use an inline namespace instead");
	}
    }
}

/* Process a function-scope using-directive.  */

void
finish_local_using_directive (tree target, tree attribs)
{
  gcc_checking_assert (local_bindings_p ());
  if (target == error_mark_node)
    return;

  if (attribs && attribs != error_mark_node)
    warning (OPT_Wattributes, "attributes ignored on local using directive");
  
  if (building_stmt_list_p ())
    add_stmt (build_stmt (input_location, USING_STMT, target));

  add_using_directive (current_binding_level->using_directives,
		       ORIGINAL_NAMESPACE (target));
}

/* A chain of saved_scope structures awaiting reuse.  */

static GTY((deletable)) struct saved_scope *free_saved_scope;

static void
do_push_to_top_level (void)
{
  struct saved_scope *s;
  cp_binding_level *b;
  cxx_saved_binding *sb;
  size_t i;
  bool need_pop;

  /* Reuse or create a new structure for this saved scope.  */
  if (free_saved_scope != NULL)
    {
      s = free_saved_scope;
      free_saved_scope = s->prev;

      vec<cxx_saved_binding, va_gc> *old_bindings = s->old_bindings;
      memset (s, 0, sizeof (*s));
      /* Also reuse the structure's old_bindings vector.  */
      vec_safe_truncate (old_bindings, 0);
      s->old_bindings = old_bindings;
    }
  else
    s = ggc_cleared_alloc<saved_scope> ();

  b = scope_chain ? current_binding_level : 0;

  /* If we're in the middle of some function, save our state.  */
  if (cfun)
    {
      need_pop = true;
      push_function_context ();
    }
  else
    need_pop = false;

  if (scope_chain && previous_class_level)
    store_class_bindings (previous_class_level->class_shadowed,
			  &s->old_bindings);

  /* Have to include the global scope, because class-scope decls
     aren't listed anywhere useful.  */
  for (; b; b = b->level_chain)
    {
      tree t;

      /* Template IDs are inserted into the global level. If they were
	 inserted into namespace level, finish_file wouldn't find them
	 when doing pending instantiations. Therefore, don't stop at
	 namespace level, but continue until :: .  */
      if (global_scope_p (b))
	break;

      store_bindings (b->names, &s->old_bindings);
      /* We also need to check class_shadowed to save class-level type
	 bindings, since pushclass doesn't fill in b->names.  */
      if (b->kind == sk_class)
	store_class_bindings (b->class_shadowed, &s->old_bindings);

      /* Unwind type-value slots back to top level.  */
      for (t = b->type_shadowed; t; t = TREE_CHAIN (t))
	SET_IDENTIFIER_TYPE_VALUE (TREE_PURPOSE (t), TREE_VALUE (t));
    }

  FOR_EACH_VEC_SAFE_ELT (s->old_bindings, i, sb)
    IDENTIFIER_MARKED (sb->identifier) = 0;

  s->prev = scope_chain;
  s->bindings = b;
  s->need_pop_function_context = need_pop;
  s->function_decl = current_function_decl;
  s->unevaluated_operand = cp_unevaluated_operand;
  s->inhibit_evaluation_warnings = c_inhibit_evaluation_warnings;
  s->x_stmt_tree.stmts_are_full_exprs_p = true;

  scope_chain = s;
  current_function_decl = NULL_TREE;
  vec_alloc (current_lang_base, 10);
  current_lang_name = lang_name_cplusplus;
  current_namespace = global_namespace;
  push_class_stack ();
  cp_unevaluated_operand = 0;
  c_inhibit_evaluation_warnings = 0;
}

static void
do_pop_from_top_level (void)
{
  struct saved_scope *s = scope_chain;
  cxx_saved_binding *saved;
  size_t i;

  /* Clear out class-level bindings cache.  */
  if (previous_class_level)
    invalidate_class_lookup_cache ();
  pop_class_stack ();

  current_lang_base = 0;

  scope_chain = s->prev;
  FOR_EACH_VEC_SAFE_ELT (s->old_bindings, i, saved)
    {
      tree id = saved->identifier;

      IDENTIFIER_BINDING (id) = saved->binding;
      SET_IDENTIFIER_TYPE_VALUE (id, saved->real_type_value);
    }

  /* If we were in the middle of compiling a function, restore our
     state.  */
  if (s->need_pop_function_context)
    pop_function_context ();
  current_function_decl = s->function_decl;
  cp_unevaluated_operand = s->unevaluated_operand;
  c_inhibit_evaluation_warnings = s->inhibit_evaluation_warnings;

  /* Make this saved_scope structure available for reuse by
     push_to_top_level.  */
  s->prev = free_saved_scope;
  free_saved_scope = s;
}

/* Push into the scope of the namespace NS, even if it is deeply
   nested within another namespace.  */

static void
do_push_nested_namespace (tree ns)
{
  if (ns == global_namespace)
    do_push_to_top_level ();
  else
    {
      do_push_nested_namespace (CP_DECL_CONTEXT (ns));
      tree name = DECL_NAME (ns);
      if (!name)
	name = anon_identifier;
      gcc_assert (find_namespace_value (current_namespace, name) == ns);
      resume_scope (NAMESPACE_LEVEL (ns));
      current_namespace = ns;
    }
}

/* Pop back from the scope of the namespace NS, which was previously
   entered with push_nested_namespace.  */

static void
do_pop_nested_namespace (tree ns)
{
  while (ns != global_namespace)
    {
      ns = CP_DECL_CONTEXT (ns);
      current_namespace = ns;
      leave_scope ();
    }

  do_pop_from_top_level ();
}

/* Like pushdecl, only it places X in the global scope if appropriate.
   Calls cp_finish_decl to register the variable, initializing it with
   *INIT, if INIT is non-NULL.  */

tree
pushdecl_top_level (tree x, bool is_friend)
{
  bool subtime = timevar_cond_start (TV_NAME_LOOKUP);
  do_push_to_top_level ();
  x = pushdecl_namespace_level (x, is_friend);
  do_pop_from_top_level ();
  timevar_cond_stop (TV_NAME_LOOKUP, subtime);
  return x;
}

/* Like pushdecl, only it places X in the global scope if
   appropriate.  Calls cp_finish_decl to register the variable,
   initializing it with INIT.  */

tree
pushdecl_top_level_init (tree x, tree init)
{
  push_to_top_level ();
  x = pushdecl_namespace_level (x, false);
  cp_finish_decl (x, init, false, NULL_TREE, 0);
  pop_from_top_level ();
  return x;
}

/* Push into the scope of the NAME namespace.  If NAME is NULL_TREE,
   then we enter an anonymous namespace.  If MAKE_INLINE is true, then
   we create an inline namespace (it is up to the caller to check upon
   redefinition). Return true on successful entry  */

bool
push_namespace (tree name, bool make_inline)
{
  bool subtime = timevar_cond_start (TV_NAME_LOOKUP);

  /* We should not get here if the global_namespace is not yet constructed
     nor if NAME designates the global namespace:  The global scope is
     constructed elsewhere.  */
  gcc_assert (global_namespace != NULL && name != global_identifier);

  if (!name)
    name = anon_identifier;

  tree ns = find_namespace_value (current_namespace, name);
  /* Check whether this is an extended namespace definition.  */
  if (ns && TREE_CODE (ns) == NAMESPACE_DECL)
    {
      if (tree dna = DECL_NAMESPACE_ALIAS (ns))
	{
	  /* We do some error recovery for, eg, the redeclaration of M
	     here:

	     namespace N {}
	     namespace M = N;
	     namespace M {}

	     However, in nasty cases like:

	     namespace N
	     {
	       namespace M = N;
	       namespace M {}
	     }

	     we just error out below, in duplicate_decls.  */
	  if (NAMESPACE_LEVEL (dna)->level_chain == current_binding_level)
	    {
	      error ("namespace alias %qD not allowed here, "
		     "assuming %qD", ns, dna);
	      ns = dna;
	    }
	  else
	    ns = NULL_TREE;
	}
    }
  else
    ns = NULL_TREE;

  if (ns)
    resume_scope (NAMESPACE_LEVEL (ns));
  else
    {
      /* Make a new namespace, binding the name to it.  */
      ns = build_lang_decl (NAMESPACE_DECL, name, void_type_node);
      SCOPE_DEPTH (ns) = SCOPE_DEPTH (current_namespace) + 1;
      if (!SCOPE_DEPTH (ns))
	/* We only allow depth 255. */
	sorry ("cannot nest more than %d namespaces",
	       SCOPE_DEPTH (current_namespace));
      DECL_CONTEXT (ns) = FROB_CONTEXT (current_namespace);

      if (pushdecl (ns) == error_mark_node)
	ns = NULL_TREE;
      else
	{
	  if (name == anon_identifier)
	    {
	      /* Clear DECL_NAME for the benefit of debugging back ends.  */
	      SET_DECL_ASSEMBLER_NAME (ns, name);
	      DECL_NAME (ns) = NULL_TREE;

	      if (!make_inline)
		do_toplevel_using_directive (current_namespace, ns);
	    }
	  else if (TREE_PUBLIC (current_namespace))
	    TREE_PUBLIC (ns) = 1;

	  if (make_inline)
	    {
	      DECL_NAMESPACE_INLINE_P (ns) = true;
	      vec_safe_push (DECL_NAMESPACE_INLINEES (current_namespace), ns);
	    }

	  begin_scope (sk_namespace, ns);
	}
    }

  if (ns)
    current_namespace = ns;

  timevar_cond_stop (TV_NAME_LOOKUP, subtime);
  return ns != NULL_TREE;
}

/* Pop from the scope of the current namespace.  */

void
pop_namespace (void)
{
  bool subtime = timevar_cond_start (TV_NAME_LOOKUP);

  gcc_assert (current_namespace != global_namespace);
  current_namespace = CP_DECL_CONTEXT (current_namespace);
  /* The binding level is not popped, as it might be re-opened later.  */
  leave_scope ();

  timevar_cond_stop (TV_NAME_LOOKUP, subtime);
}

/* External entry points for do_{push_to/pop_from}_top_level.  */

void
push_to_top_level (void)
{
  bool subtime = timevar_cond_start (TV_NAME_LOOKUP);
  do_push_to_top_level ();
  timevar_cond_stop (TV_NAME_LOOKUP, subtime);
}

void
pop_from_top_level (void)
{
  bool subtime = timevar_cond_start (TV_NAME_LOOKUP);
  do_pop_from_top_level ();
  timevar_cond_stop (TV_NAME_LOOKUP, subtime);
}

/* External entry points for do_{push,pop}_nested_namespace.  */

void
push_nested_namespace (tree ns)
{
  bool subtime = timevar_cond_start (TV_NAME_LOOKUP);
  do_push_nested_namespace (ns);
  timevar_cond_stop (TV_NAME_LOOKUP, subtime);
}

void
pop_nested_namespace (tree ns)
{
  bool subtime = timevar_cond_start (TV_NAME_LOOKUP);
  gcc_assert (current_namespace == ns);
  do_pop_nested_namespace (ns);
  timevar_cond_stop (TV_NAME_LOOKUP, subtime);
}

/* Pop off extraneous binding levels left over due to syntax errors.
   We don't pop past namespaces, as they might be valid.  */

void
pop_everything (void)
{
  if (ENABLE_SCOPE_CHECKING)
    verbatim ("XXX entering pop_everything ()\n");
  while (!namespace_bindings_p ())
    {
      if (current_binding_level->kind == sk_class)
	pop_nested_class ();
      else
	poplevel (0, 0, 0);
    }
  if (ENABLE_SCOPE_CHECKING)
    verbatim ("XXX leaving pop_everything ()\n");
}

/* Emit debugging information for using declarations and directives.
   If input tree is overloaded fn then emit debug info for all
   candidates.  */

void
cp_emit_debug_info_for_using (tree t, tree context)
{
  /* Don't try to emit any debug information if we have errors.  */
  if (seen_error ())
    return;

  /* Ignore this FUNCTION_DECL if it refers to a builtin declaration
     of a builtin function.  */
  if (TREE_CODE (t) == FUNCTION_DECL
      && DECL_EXTERNAL (t)
      && DECL_BUILT_IN (t))
    return;

  /* Do not supply context to imported_module_or_decl, if
     it is a global namespace.  */
  if (context == global_namespace)
    context = NULL_TREE;

  t = MAYBE_BASELINK_FUNCTIONS (t);

  /* FIXME: Handle TEMPLATE_DECLs.  */
  for (ovl2_iterator iter (t); iter; ++iter)
    {
      tree fn = *iter;
      if (TREE_CODE (fn) != TEMPLATE_DECL)
	{
	  if (building_stmt_list_p ())
	    add_stmt (build_stmt (input_location, USING_STMT, fn));
	  else
	    debug_hooks->imported_module_or_decl (fn,
						  NULL_TREE, context, false);
	}
    }
}

#include "gt-cp-name-lookup.h"<|MERGE_RESOLUTION|>--- conflicted
+++ resolved
@@ -35,26 +35,8 @@
 
 static cxx_binding *cxx_binding_make (tree value, tree type);
 static cp_binding_level *innermost_nonclass_level (void);
-<<<<<<< HEAD
 static void set_identifier_type_value_with_scope (tree id, tree decl,
 						  cp_binding_level *b);
-=======
-static cxx_binding *binding_for_name (cp_binding_level *, tree);
-static tree push_overloaded_decl (tree, int, bool);
-static bool lookup_using_namespace (tree, struct scope_binding *, tree,
-				    tree, int);
-static bool qualified_lookup_using_namespace (tree, tree,
-					      struct scope_binding *, int);
-static void consider_binding_level (tree name,
-				    best_match <tree, const char *> &bm,
-				    cp_binding_level *lvl,
-				    bool look_within_fields,
-				    enum lookup_name_fuzzy_kind kind);
-static tree lookup_type_current_level (tree);
-static tree push_using_directive (tree);
-static tree lookup_extern_c_fun_in_all_ns (tree);
-static void diagnose_name_conflict (tree, tree);
->>>>>>> f88523e5
 
 /* Create a new binding for NAME in local binding LEVEL.  */
 
@@ -992,7 +974,8 @@
 }
 
 static bool qualified_namespace_lookup (tree, name_lookup *);
-static void consider_binding_level (tree name, best_match <tree, tree> &bm,
+static void consider_binding_level (tree name,
+				    best_match <tree, const char *> &bm,
 				    cp_binding_level *lvl,
 				    bool look_within_fields,
 				    enum lookup_name_fuzzy_kind kind);
@@ -4482,9 +4465,251 @@
 	    DECL_ATTRIBUTES (ns) = tree_cons (name, args,
 					      DECL_ATTRIBUTES (ns));
 	}
-<<<<<<< HEAD
       else
-=======
+	{
+	  warning (OPT_Wattributes, "%qD attribute directive ignored",
+		   name);
+	  continue;
+	}
+    }
+
+  return saw_vis;
+}
+
+/* Temporarily set the namespace for the current declaration.  */
+
+void
+push_decl_namespace (tree decl)
+{
+  if (TREE_CODE (decl) != NAMESPACE_DECL)
+    decl = decl_namespace_context (decl);
+  vec_safe_push (decl_namespace_list, ORIGINAL_NAMESPACE (decl));
+}
+
+/* [namespace.memdef]/2 */
+
+void
+pop_decl_namespace (void)
+{
+  decl_namespace_list->pop ();
+}
+
+/* Process a namespace-alias declaration.  */
+
+void
+do_namespace_alias (tree alias, tree name_space)
+{
+  if (name_space == error_mark_node)
+    return;
+
+  gcc_assert (TREE_CODE (name_space) == NAMESPACE_DECL);
+
+  name_space = ORIGINAL_NAMESPACE (name_space);
+
+  /* Build the alias.  */
+  alias = build_lang_decl (NAMESPACE_DECL, alias, void_type_node);
+  DECL_NAMESPACE_ALIAS (alias) = name_space;
+  DECL_EXTERNAL (alias) = 1;
+  DECL_CONTEXT (alias) = FROB_CONTEXT (current_scope ());
+  pushdecl (alias);
+
+  /* Emit debug info for namespace alias.  */
+  if (!building_stmt_list_p ())
+    (*debug_hooks->early_global_decl) (alias);
+}
+
+/* Like pushdecl, only it places X in the current namespace,
+   if appropriate.  */
+
+tree
+pushdecl_namespace_level (tree x, bool is_friend)
+{
+  cp_binding_level *b = current_binding_level;
+  tree t;
+
+  bool subtime = timevar_cond_start (TV_NAME_LOOKUP);
+  t = do_pushdecl_with_scope
+    (x, NAMESPACE_LEVEL (current_namespace), is_friend);
+
+  /* Now, the type_shadowed stack may screw us.  Munge it so it does
+     what we want.  */
+  if (TREE_CODE (t) == TYPE_DECL)
+    {
+      tree name = DECL_NAME (t);
+      tree newval;
+      tree *ptr = (tree *)0;
+      for (; !global_scope_p (b); b = b->level_chain)
+	{
+	  tree shadowed = b->type_shadowed;
+	  for (; shadowed; shadowed = TREE_CHAIN (shadowed))
+	    if (TREE_PURPOSE (shadowed) == name)
+	      {
+		ptr = &TREE_VALUE (shadowed);
+		/* Can't break out of the loop here because sometimes
+		   a binding level will have duplicate bindings for
+		   PT names.  It's gross, but I haven't time to fix it.  */
+	      }
+	}
+      newval = TREE_TYPE (t);
+      if (ptr == (tree *)0)
+	{
+	  /* @@ This shouldn't be needed.  My test case "zstring.cc" trips
+	     up here if this is changed to an assertion.  --KR  */
+	  SET_IDENTIFIER_TYPE_VALUE (name, t);
+	}
+      else
+	{
+	  *ptr = newval;
+	}
+    }
+  timevar_cond_stop (TV_NAME_LOOKUP, subtime);
+  return t;
+}
+
+/* Process a using-declaration not appearing in class or local scope.  */
+
+void
+do_toplevel_using_decl (tree decl, tree scope, tree name)
+{
+  tree orig_decl = decl;
+
+  decl = validate_nonmember_using_decl (decl, scope, name);
+  if (decl == NULL_TREE)
+    return;
+
+  tree *slot = find_or_create_namespace_slot (current_namespace, name);
+  tree val = slot ? MAYBE_STAT_DECL (*slot) : NULL_TREE;
+  tree type = slot ? MAYBE_STAT_TYPE (*slot) : NULL_TREE;
+  do_nonmember_using_decl (scope, name, &val, &type);
+  if (STAT_HACK_P (*slot))
+    {
+      STAT_DECL (*slot) = val;
+      STAT_TYPE (*slot) = type;
+    }
+  else if (type)
+    *slot = stat_hack (val, type);
+  else
+    *slot = val;
+
+  /* Emit debug info.  */
+  if (!processing_template_decl)
+    cp_emit_debug_info_for_using (orig_decl, current_namespace);
+}
+
+/* Return the declarations that are members of the namespace NS.  */
+
+tree
+cp_namespace_decls (tree ns)
+{
+  return NAMESPACE_LEVEL (ns)->names;
+}
+
+/* Combine prefer_type and namespaces_only into flags.  */
+
+static int
+lookup_flags (int prefer_type, int namespaces_only)
+{
+  if (namespaces_only)
+    return LOOKUP_PREFER_NAMESPACES;
+  if (prefer_type > 1)
+    return LOOKUP_PREFER_TYPES;
+  if (prefer_type > 0)
+    return LOOKUP_PREFER_BOTH;
+  return 0;
+}
+
+/* Given a lookup that returned VAL, use FLAGS to decide if we want to
+   ignore it or not.  Subroutine of lookup_name_real and
+   lookup_type_scope.  */
+
+static bool
+qualify_lookup (tree val, int flags)
+{
+  if (val == NULL_TREE)
+    return false;
+  if ((flags & LOOKUP_PREFER_NAMESPACES) && TREE_CODE (val) == NAMESPACE_DECL)
+    return true;
+  if (flags & LOOKUP_PREFER_TYPES)
+    {
+      tree target_val = strip_using_decl (val);
+      if (TREE_CODE (target_val) == TYPE_DECL
+	  || TREE_CODE (target_val) == TEMPLATE_DECL)
+	return true;
+    }
+  if (flags & (LOOKUP_PREFER_NAMESPACES | LOOKUP_PREFER_TYPES))
+    return false;
+  /* Look through lambda things that we shouldn't be able to see.  */
+  if (is_lambda_ignored_entity (val))
+    return false;
+  return true;
+}
+
+/* Suggest alternatives for NAME, an IDENTIFIER_NODE for which name
+   lookup failed.  Search through all available namespaces and print out
+   possible candidates.  If no exact matches are found, and
+   SUGGEST_MISSPELLINGS is true, then also look for near-matches and
+   suggest the best near-match, if there is one.  */
+
+void
+suggest_alternatives_for (location_t location, tree name,
+			  bool suggest_misspellings)
+{
+  vec<tree> candidates = vNULL;
+  vec<tree> namespaces_to_search = vNULL;
+  int max_to_search = PARAM_VALUE (CXX_MAX_NAMESPACES_FOR_DIAGNOSTIC_HELP);
+  int n_searched = 0;
+  tree t;
+  unsigned ix;
+
+  namespaces_to_search.safe_push (global_namespace);
+
+  while (!namespaces_to_search.is_empty ()
+	 && n_searched < max_to_search)
+    {
+      tree scope = namespaces_to_search.pop ();
+      name_lookup lookup (name, 0);
+      cp_binding_level *level = NAMESPACE_LEVEL (scope);
+
+      /* Look in this namespace.  */
+      qualified_namespace_lookup (scope, &lookup);
+
+      n_searched++;
+
+      if (lookup.value)
+	candidates.safe_push (lookup.value);
+
+      /* Add child namespaces.  */
+      for (t = level->namespaces; t; t = DECL_CHAIN (t))
+	namespaces_to_search.safe_push (t);
+    }
+
+  /* If we stopped before we could examine all namespaces, inform the
+     user.  Do this even if we don't have any candidates, since there
+     might be more candidates further down that we weren't able to
+     find.  */
+  if (n_searched >= max_to_search
+      && !namespaces_to_search.is_empty ())
+    inform (location,
+	    "maximum limit of %d namespaces searched for %qE",
+	    max_to_search, name);
+
+  namespaces_to_search.release ();
+
+  /* Nothing useful to report for NAME.  Report on likely misspellings,
+     or do nothing.  */
+  if (candidates.is_empty ())
+    {
+      if (suggest_misspellings)
+	{
+	  const char *fuzzy_name = lookup_name_fuzzy (name, FUZZY_LOOKUP_NAME);
+	  if (fuzzy_name)
+	    {
+	      gcc_rich_location richloc (location);
+	      richloc.add_fixit_replace (fuzzy_name);
+	      inform_at_rich_loc (&richloc, "suggested alternative: %qs",
+				  fuzzy_name);
+	    }
+	}
       return;
     }
 
@@ -4642,65 +4867,13 @@
    considering using-directives.  */
 
 static tree
-unqualified_namespace_lookup_1 (tree name, int flags)
-{
-  tree initial = current_decl_namespace ();
-  tree scope = initial;
-  tree siter;
-  cp_binding_level *level;
-  tree val = NULL_TREE;
-
-  for (; !val; scope = CP_DECL_CONTEXT (scope))
-    {
-      struct scope_binding binding = EMPTY_SCOPE_BINDING;
-      cxx_binding *b =
-	 cp_binding_level_find_binding_for_name (NAMESPACE_LEVEL (scope), name);
-
-      if (b)
-	ambiguous_decl (&binding, b, flags);
-
-      /* Add all _DECLs seen through local using-directives.  */
-      for (level = current_binding_level;
-	   level->kind != sk_namespace;
-	   level = level->level_chain)
-	if (!lookup_using_namespace (name, &binding, level->using_directives,
-				     scope, flags))
-	  /* Give up because of error.  */
-	  return error_mark_node;
-
-      /* Add all _DECLs seen through global using-directives.  */
-      /* XXX local and global using lists should work equally.  */
-      siter = initial;
-      while (1)
->>>>>>> f88523e5
-	{
-	  warning (OPT_Wattributes, "%qD attribute directive ignored",
-		   name);
-	  continue;
-	}
-    }
-
-<<<<<<< HEAD
-  return saw_vis;
-}
-=======
-      val = binding.value;
-      if (scope == global_namespace)
-	break;
-    }
-  return val;
-}
-
-/* Wrapper for unqualified_namespace_lookup_1.  */
-
-static tree
 unqualified_namespace_lookup (tree name, int flags)
 {
-  tree ret;
+  name_lookup lookup (name, flags);
   bool subtime = timevar_cond_start (TV_NAME_LOOKUP);
-  ret = unqualified_namespace_lookup_1 (name, flags);
+  lookup.search_unqualified (current_decl_namespace (), current_binding_level);
   timevar_cond_stop (TV_NAME_LOOKUP, subtime);
-  return ret;
+  return lookup.value;
 }
 
 /* Look up NAME (an IDENTIFIER_NODE) in SCOPE (either a NAMESPACE_DECL
@@ -4722,13 +4895,19 @@
 
   if (TREE_CODE (scope) == NAMESPACE_DECL)
     {
-      struct scope_binding binding = EMPTY_SCOPE_BINDING;
-
       int flags = lookup_flags (prefer_type, /*namespaces_only*/false);
       if (find_hidden)
 	flags |= LOOKUP_HIDDEN;
-      if (qualified_lookup_using_namespace (name, scope, &binding, flags))
-	t = binding.value;
+      name_lookup lookup (name, flags);
+
+      if (qualified_namespace_lookup (scope, &lookup))
+	t = lookup.value;
+
+      /* If we have a known type overload, pull it out.  This can happen
+	 for both using decls and unhidden functions.  */
+      if (t && TREE_CODE (t) == OVERLOAD
+	  && TREE_TYPE (t) != unknown_type_node)
+	t = OVL_FUNCTION (t);
     }
   else if (cxx_dialect != cxx98 && TREE_CODE (scope) == ENUMERAL_TYPE)
     t = lookup_enumerator (scope, name);
@@ -4740,129 +4919,19 @@
   return t;
 }
 
-/* Subroutine of unqualified_namespace_lookup:
-   Add the bindings of NAME in used namespaces to VAL.
-   We are currently looking for names in namespace SCOPE, so we
-   look through USINGS for using-directives of namespaces
-   which have SCOPE as a common ancestor with the current scope.
-   Returns false on errors.  */
-
-static bool
-lookup_using_namespace (tree name, struct scope_binding *val,
-			tree usings, tree scope, int flags)
-{
-  tree iter;
-  bool subtime = timevar_cond_start (TV_NAME_LOOKUP);
-  /* Iterate over all used namespaces in current, searching for using
-     directives of scope.  */
-  for (iter = usings; iter; iter = TREE_CHAIN (iter))
-    if (TREE_VALUE (iter) == scope)
-      {
-	tree used = ORIGINAL_NAMESPACE (TREE_PURPOSE (iter));
-	cxx_binding *val1 =
-	  cp_binding_level_find_binding_for_name (NAMESPACE_LEVEL (used), name);
-	/* Resolve ambiguities.  */
-	if (val1)
-	  ambiguous_decl (val, val1, flags);
-      }
-  timevar_cond_stop (TV_NAME_LOOKUP, subtime);
-  return val->value != error_mark_node;
-}
-
-/* Returns true iff VEC contains TARGET.  */
-
-static bool
-tree_vec_contains (vec<tree, va_gc> *vec, tree target)
-{
-  unsigned int i;
-  tree elt;
-  FOR_EACH_VEC_SAFE_ELT (vec,i,elt)
-    if (elt == target)
-      return true;
-  return false;
-}
-
 /* [namespace.qual]
    Accepts the NAME to lookup and its qualifying SCOPE.
    Returns the name/type pair found into the cxx_binding *RESULT,
    or false on error.  */
 
 static bool
-qualified_lookup_using_namespace (tree name, tree scope,
-				  struct scope_binding *result, int flags)
-{
-  /* Maintain a list of namespaces visited...  */
-  vec<tree, va_gc> *seen = NULL;
-  vec<tree, va_gc> *seen_inline = NULL;
-  /* ... and a list of namespace yet to see.  */
-  vec<tree, va_gc> *todo = NULL;
-  vec<tree, va_gc> *todo_maybe = NULL;
-  vec<tree, va_gc> *todo_inline = NULL;
-  tree usings;
+qualified_namespace_lookup (tree scope, name_lookup *lookup)
+{
   timevar_start (TV_NAME_LOOKUP);
-  /* Look through namespace aliases.  */
-  scope = ORIGINAL_NAMESPACE (scope);
-
-  query_oracle (name);
-
-  /* Algorithm: Starting with SCOPE, walk through the set of used
-     namespaces.  For each used namespace, look through its inline
-     namespace set for any bindings and usings.  If no bindings are
-     found, add any usings seen to the set of used namespaces.  */
-  vec_safe_push (todo, scope);
-
-  while (todo->length ())
-    {
-      bool found_here;
-      scope = todo->pop ();
-      if (tree_vec_contains (seen, scope))
-	continue;
-      vec_safe_push (seen, scope);
-      vec_safe_push (todo_inline, scope);
-
-      found_here = false;
-      while (todo_inline->length ())
-	{
-	  cxx_binding *binding;
-
-	  scope = todo_inline->pop ();
-	  if (tree_vec_contains (seen_inline, scope))
-	    continue;
-	  vec_safe_push (seen_inline, scope);
-
-	  binding =
-	    cp_binding_level_find_binding_for_name (NAMESPACE_LEVEL (scope), name);
-	  if (binding)
-	    {
-	      ambiguous_decl (result, binding, flags);
-	      if (result->type || result->value)
-		found_here = true;
-	    }
-
-	  for (usings = DECL_NAMESPACE_USING (scope); usings;
-	       usings = TREE_CHAIN (usings))
-	    if (!TREE_INDIRECT_USING (usings))
-	      {
-		if (is_associated_namespace (scope, TREE_PURPOSE (usings)))
-		  vec_safe_push (todo_inline, TREE_PURPOSE (usings));
-		else
-		  vec_safe_push (todo_maybe, TREE_PURPOSE (usings));
-	      }
-	}
-
-      if (found_here)
-	vec_safe_truncate (todo_maybe, 0);
-      else
-	while (vec_safe_length (todo_maybe))
-	  vec_safe_push (todo, todo_maybe->pop ());
-    }
-  vec_free (todo);
-  vec_free (todo_maybe);
-  vec_free (todo_inline);
-  vec_free (seen);
-  vec_free (seen_inline);
+  query_oracle (lookup->name);
+  lookup->search_qualified (ORIGINAL_NAMESPACE (scope));
   timevar_stop (TV_NAME_LOOKUP);
-  return result->value != error_mark_node;
+  return lookup->value != error_mark_node;
 }
 
 /* Helper function for lookup_name_fuzzy.
@@ -4891,10 +4960,7 @@
       /* OVERLOADs or decls from using declaration are wrapped into
 	 TREE_LIST.  */
       if (TREE_CODE (d) == TREE_LIST)
-	{
-	  d = TREE_VALUE (d);
-	  d = OVL_CURRENT (d);
-	}
+	d = OVL_FIRST (TREE_VALUE (d));
 
       /* Don't use bindings from implicitly declared functions,
 	 as they were likely misspellings themselves.  */
@@ -5184,685 +5250,6 @@
 
 	if (binding)
 	  {
-	    if (hidden_name_p (binding))
-	      {
-		/* A non namespace-scope binding can only be hidden in the
-		   presence of a local class, due to friend declarations.
-
-		   In particular, consider:
->>>>>>> f88523e5
-
-/* Temporarily set the namespace for the current declaration.  */
-
-void
-push_decl_namespace (tree decl)
-{
-  if (TREE_CODE (decl) != NAMESPACE_DECL)
-    decl = decl_namespace_context (decl);
-  vec_safe_push (decl_namespace_list, ORIGINAL_NAMESPACE (decl));
-}
-
-/* [namespace.memdef]/2 */
-
-void
-pop_decl_namespace (void)
-{
-  decl_namespace_list->pop ();
-}
-
-/* Process a namespace-alias declaration.  */
-
-void
-do_namespace_alias (tree alias, tree name_space)
-{
-  if (name_space == error_mark_node)
-    return;
-
-  gcc_assert (TREE_CODE (name_space) == NAMESPACE_DECL);
-
-  name_space = ORIGINAL_NAMESPACE (name_space);
-
-  /* Build the alias.  */
-  alias = build_lang_decl (NAMESPACE_DECL, alias, void_type_node);
-  DECL_NAMESPACE_ALIAS (alias) = name_space;
-  DECL_EXTERNAL (alias) = 1;
-  DECL_CONTEXT (alias) = FROB_CONTEXT (current_scope ());
-  pushdecl (alias);
-
-  /* Emit debug info for namespace alias.  */
-  if (!building_stmt_list_p ())
-    (*debug_hooks->early_global_decl) (alias);
-}
-
-/* Like pushdecl, only it places X in the current namespace,
-   if appropriate.  */
-
-tree
-pushdecl_namespace_level (tree x, bool is_friend)
-{
-  cp_binding_level *b = current_binding_level;
-  tree t;
-
-  bool subtime = timevar_cond_start (TV_NAME_LOOKUP);
-  t = do_pushdecl_with_scope
-    (x, NAMESPACE_LEVEL (current_namespace), is_friend);
-
-  /* Now, the type_shadowed stack may screw us.  Munge it so it does
-     what we want.  */
-  if (TREE_CODE (t) == TYPE_DECL)
-    {
-      tree name = DECL_NAME (t);
-      tree newval;
-      tree *ptr = (tree *)0;
-      for (; !global_scope_p (b); b = b->level_chain)
-	{
-	  tree shadowed = b->type_shadowed;
-	  for (; shadowed; shadowed = TREE_CHAIN (shadowed))
-	    if (TREE_PURPOSE (shadowed) == name)
-	      {
-		ptr = &TREE_VALUE (shadowed);
-		/* Can't break out of the loop here because sometimes
-		   a binding level will have duplicate bindings for
-		   PT names.  It's gross, but I haven't time to fix it.  */
-	      }
-	}
-      newval = TREE_TYPE (t);
-      if (ptr == (tree *)0)
-	{
-	  /* @@ This shouldn't be needed.  My test case "zstring.cc" trips
-	     up here if this is changed to an assertion.  --KR  */
-	  SET_IDENTIFIER_TYPE_VALUE (name, t);
-	}
-      else
-	{
-	  *ptr = newval;
-	}
-    }
-  timevar_cond_stop (TV_NAME_LOOKUP, subtime);
-  return t;
-}
-
-/* Process a using-declaration not appearing in class or local scope.  */
-
-void
-do_toplevel_using_decl (tree decl, tree scope, tree name)
-{
-  tree orig_decl = decl;
-
-  decl = validate_nonmember_using_decl (decl, scope, name);
-  if (decl == NULL_TREE)
-    return;
-
-  tree *slot = find_or_create_namespace_slot (current_namespace, name);
-  tree val = slot ? MAYBE_STAT_DECL (*slot) : NULL_TREE;
-  tree type = slot ? MAYBE_STAT_TYPE (*slot) : NULL_TREE;
-  do_nonmember_using_decl (scope, name, &val, &type);
-  if (STAT_HACK_P (*slot))
-    {
-      STAT_DECL (*slot) = val;
-      STAT_TYPE (*slot) = type;
-    }
-  else if (type)
-    *slot = stat_hack (val, type);
-  else
-    *slot = val;
-
-  /* Emit debug info.  */
-  if (!processing_template_decl)
-    cp_emit_debug_info_for_using (orig_decl, current_namespace);
-}
-
-/* Return the declarations that are members of the namespace NS.  */
-
-tree
-cp_namespace_decls (tree ns)
-{
-  return NAMESPACE_LEVEL (ns)->names;
-}
-
-/* Combine prefer_type and namespaces_only into flags.  */
-
-static int
-lookup_flags (int prefer_type, int namespaces_only)
-{
-  if (namespaces_only)
-    return LOOKUP_PREFER_NAMESPACES;
-  if (prefer_type > 1)
-    return LOOKUP_PREFER_TYPES;
-  if (prefer_type > 0)
-    return LOOKUP_PREFER_BOTH;
-  return 0;
-}
-
-/* Given a lookup that returned VAL, use FLAGS to decide if we want to
-   ignore it or not.  Subroutine of lookup_name_real and
-   lookup_type_scope.  */
-
-static bool
-qualify_lookup (tree val, int flags)
-{
-  if (val == NULL_TREE)
-    return false;
-  if ((flags & LOOKUP_PREFER_NAMESPACES) && TREE_CODE (val) == NAMESPACE_DECL)
-    return true;
-  if (flags & LOOKUP_PREFER_TYPES)
-    {
-      tree target_val = strip_using_decl (val);
-      if (TREE_CODE (target_val) == TYPE_DECL
-	  || TREE_CODE (target_val) == TEMPLATE_DECL)
-	return true;
-    }
-  if (flags & (LOOKUP_PREFER_NAMESPACES | LOOKUP_PREFER_TYPES))
-    return false;
-  /* Look through lambda things that we shouldn't be able to see.  */
-  if (is_lambda_ignored_entity (val))
-    return false;
-  return true;
-}
-
-/* Suggest alternatives for NAME, an IDENTIFIER_NODE for which name
-   lookup failed.  Search through all available namespaces and print out
-   possible candidates.  If no exact matches are found, and
-   SUGGEST_MISSPELLINGS is true, then also look for near-matches and
-   suggest the best near-match, if there is one.  */
-
-void
-suggest_alternatives_for (location_t location, tree name,
-			  bool suggest_misspellings)
-{
-  vec<tree> candidates = vNULL;
-  vec<tree> namespaces_to_search = vNULL;
-  int max_to_search = PARAM_VALUE (CXX_MAX_NAMESPACES_FOR_DIAGNOSTIC_HELP);
-  int n_searched = 0;
-  tree t;
-  unsigned ix;
-
-  namespaces_to_search.safe_push (global_namespace);
-
-  while (!namespaces_to_search.is_empty ()
-	 && n_searched < max_to_search)
-    {
-      tree scope = namespaces_to_search.pop ();
-      name_lookup lookup (name, 0);
-      cp_binding_level *level = NAMESPACE_LEVEL (scope);
-
-      /* Look in this namespace.  */
-      qualified_namespace_lookup (scope, &lookup);
-
-      n_searched++;
-
-      if (lookup.value)
-	candidates.safe_push (lookup.value);
-
-      /* Add child namespaces.  */
-      for (t = level->namespaces; t; t = DECL_CHAIN (t))
-	namespaces_to_search.safe_push (t);
-    }
-
-  /* If we stopped before we could examine all namespaces, inform the
-     user.  Do this even if we don't have any candidates, since there
-     might be more candidates further down that we weren't able to
-     find.  */
-  if (n_searched >= max_to_search
-      && !namespaces_to_search.is_empty ())
-    inform (location,
-	    "maximum limit of %d namespaces searched for %qE",
-	    max_to_search, name);
-
-  namespaces_to_search.release ();
-
-  /* Nothing useful to report for NAME.  Report on likely misspellings,
-     or do nothing.  */
-  if (candidates.is_empty ())
-    {
-      if (suggest_misspellings)
-	{
-	  const char *fuzzy_name = lookup_name_fuzzy (name, FUZZY_LOOKUP_NAME);
-	  if (fuzzy_name)
-	    {
-	      gcc_rich_location richloc (location);
-	      richloc.add_fixit_replace (fuzzy_name);
-	      inform_at_rich_loc (&richloc, "suggested alternative: %qs",
-				  fuzzy_name);
-	    }
-	}
-      return;
-    }
-
-  inform_n (location, candidates.length (),
-	    "suggested alternative:",
-	    "suggested alternatives:");
-
-  FOR_EACH_VEC_ELT (candidates, ix, t)
-    inform (location_of (t), "  %qE", t);
-
-  candidates.release ();
-}
-
-/* Look for alternatives for NAME, an IDENTIFIER_NODE for which name
-   lookup failed within the explicitly provided SCOPE.  Suggest the
-   the best meaningful candidates (if any) as a fix-it hint.
-   Return true iff a suggestion was provided.  */
-
-bool
-suggest_alternative_in_explicit_scope (location_t location, tree name,
-				       tree scope)
-{
-  /* Resolve any namespace aliases.  */
-  scope = ORIGINAL_NAMESPACE (scope);
-
-  cp_binding_level *level = NAMESPACE_LEVEL (scope);
-
-  best_match <tree, tree> bm (name);
-  consider_binding_level (name, bm, level, false, FUZZY_LOOKUP_NAME);
-
-  /* See if we have a good suggesion for the user.  */
-  tree best_id = bm.get_best_meaningful_candidate ();
-  if (best_id)
-    {
-      const char *fuzzy_name = IDENTIFIER_POINTER (best_id);
-      gcc_rich_location richloc (location);
-      richloc.add_fixit_replace (fuzzy_name);
-      inform_at_rich_loc (&richloc, "suggested alternative: %qs",
-			  fuzzy_name);
-      return true;
-    }
-
-  return false;
-}
-
-/* Unscoped lookup of a global: iterate over current namespaces,
-   considering using-directives.  */
-
-static tree
-unqualified_namespace_lookup (tree name, int flags)
-{
-  name_lookup lookup (name, flags);
-  bool subtime = timevar_cond_start (TV_NAME_LOOKUP);
-  lookup.search_unqualified (current_decl_namespace (), current_binding_level);
-  timevar_cond_stop (TV_NAME_LOOKUP, subtime);
-  return lookup.value;
-}
-
-/* Look up NAME (an IDENTIFIER_NODE) in SCOPE (either a NAMESPACE_DECL
-   or a class TYPE).
-
-   If PREFER_TYPE is > 0, we only return TYPE_DECLs or namespaces.
-   If PREFER_TYPE is > 1, we only return TYPE_DECLs.
-
-   Returns a DECL (or OVERLOAD, or BASELINK) representing the
-   declaration found.  If no suitable declaration can be found,
-   ERROR_MARK_NODE is returned.  If COMPLAIN is true and SCOPE is
-   neither a class-type nor a namespace a diagnostic is issued.  */
-
-tree
-lookup_qualified_name (tree scope, tree name, int prefer_type, bool complain,
-		       bool find_hidden)
-{
-  tree t = NULL_TREE;
-
-  if (TREE_CODE (scope) == NAMESPACE_DECL)
-    {
-      int flags = lookup_flags (prefer_type, /*namespaces_only*/false);
-      if (find_hidden)
-	flags |= LOOKUP_HIDDEN;
-      name_lookup lookup (name, flags);
-
-      if (qualified_namespace_lookup (scope, &lookup))
-	t = lookup.value;
-
-      /* If we have a known type overload, pull it out.  This can happen
-	 for both using decls and unhidden functions.  */
-      if (t && TREE_CODE (t) == OVERLOAD
-	  && TREE_TYPE (t) != unknown_type_node)
-	t = OVL_FUNCTION (t);
-    }
-  else if (cxx_dialect != cxx98 && TREE_CODE (scope) == ENUMERAL_TYPE)
-    t = lookup_enumerator (scope, name);
-  else if (is_class_type (scope, complain))
-    t = lookup_member (scope, name, 2, prefer_type, tf_warning_or_error);
-
-  if (!t)
-    return error_mark_node;
-  return t;
-}
-
-/* [namespace.qual]
-   Accepts the NAME to lookup and its qualifying SCOPE.
-   Returns the name/type pair found into the cxx_binding *RESULT,
-   or false on error.  */
-
-static bool
-qualified_namespace_lookup (tree scope, name_lookup *lookup)
-{
-  timevar_start (TV_NAME_LOOKUP);
-  query_oracle (lookup->name);
-  lookup->search_qualified (ORIGINAL_NAMESPACE (scope));
-  timevar_stop (TV_NAME_LOOKUP);
-  return lookup->value != error_mark_node;
-}
-
-/* Helper function for lookup_name_fuzzy.
-   Traverse binding level LVL, looking for good name matches for NAME
-   (and BM).  */
-static void
-consider_binding_level (tree name, best_match <tree, tree> &bm,
-			cp_binding_level *lvl, bool look_within_fields,
-			enum lookup_name_fuzzy_kind kind)
-{
-  if (look_within_fields)
-    if (lvl->this_entity && TREE_CODE (lvl->this_entity) == RECORD_TYPE)
-      {
-	tree type = lvl->this_entity;
-	bool want_type_p = (kind == FUZZY_LOOKUP_TYPENAME);
-	tree best_matching_field
-	  = lookup_member_fuzzy (type, name, want_type_p);
-	if (best_matching_field)
-	  bm.consider (best_matching_field);
-      }
-
-  for (tree t = lvl->names; t; t = TREE_CHAIN (t))
-    {
-      tree d = t;
-
-      /* OVERLOADs or decls from using declaration are wrapped into
-	 TREE_LIST.  */
-      if (TREE_CODE (d) == TREE_LIST)
-	d = OVL_FIRST (TREE_VALUE (d));
-
-      /* Don't use bindings from implicitly declared functions,
-	 as they were likely misspellings themselves.  */
-      if (TREE_TYPE (d) == error_mark_node)
-	continue;
-
-      /* Skip anticipated decls of builtin functions.  */
-      if (TREE_CODE (d) == FUNCTION_DECL
-	  && DECL_BUILT_IN (d)
-	  && DECL_ANTICIPATED (d))
-	continue;
-
-      if (tree name = DECL_NAME (d))
-	/* Ignore internal names with spaces in them.  */
-	if (!strchr (IDENTIFIER_POINTER (name), ' '))
-	  bm.consider (DECL_NAME (d));
-    }
-}
-
-/* Search for near-matches for NAME within the current bindings, and within
-   macro names, returning the best match as a const char *, or NULL if
-   no reasonable match is found.  */
-
-const char *
-lookup_name_fuzzy (tree name, enum lookup_name_fuzzy_kind kind)
-{
-  gcc_assert (TREE_CODE (name) == IDENTIFIER_NODE);
-
-  best_match <tree, tree> bm (name);
-
-  cp_binding_level *lvl;
-  for (lvl = scope_chain->class_bindings; lvl; lvl = lvl->level_chain)
-    consider_binding_level (name, bm, lvl, true, kind);
-
-  for (lvl = current_binding_level; lvl; lvl = lvl->level_chain)
-    consider_binding_level (name, bm, lvl, false, kind);
-
-  /* Consider macros: if the user misspelled a macro name e.g. "SOME_MACRO"
-     as:
-       x = SOME_OTHER_MACRO (y);
-     then "SOME_OTHER_MACRO" will survive to the frontend and show up
-     as a misspelled identifier.
-
-     Use the best distance so far so that a candidate is only set if
-     a macro is better than anything so far.  This allows early rejection
-     (without calculating the edit distance) of macro names that must have
-     distance >= bm.get_best_distance (), and means that we only get a
-     non-NULL result for best_macro_match if it's better than any of
-     the identifiers already checked.  */
-  best_macro_match bmm (name, bm.get_best_distance (), parse_in);
-  cpp_hashnode *best_macro = bmm.get_best_meaningful_candidate ();
-  /* If a macro is the closest so far to NAME, suggest it.  */
-  if (best_macro)
-    return (const char *)best_macro->ident.str;
-
-  /* Try the "starts_decl_specifier_p" keywords to detect
-     "singed" vs "signed" typos.  */
-  for (unsigned i = 0; i < num_c_common_reswords; i++)
-    {
-      const c_common_resword *resword = &c_common_reswords[i];
-
-      if (!cp_keyword_starts_decl_specifier_p (resword->rid))
-	continue;
-
-      tree resword_identifier = ridpointers [resword->rid];
-      if (!resword_identifier)
-	continue;
-      gcc_assert (TREE_CODE (resword_identifier) == IDENTIFIER_NODE);
-
-      /* Only consider reserved words that survived the
-	 filtering in init_reswords (e.g. for -std).  */
-      if (!C_IS_RESERVED_WORD (resword_identifier))
-	continue;
-
-      bm.consider (resword_identifier);
-    }
-
-  /* See if we have a good suggesion for the user.  */
-  tree best_id = bm.get_best_meaningful_candidate ();
-  if (best_id)
-    return IDENTIFIER_POINTER (best_id);
-
-  /* No meaningful suggestion available.  */
-  return NULL;
-}
-
-/* Subroutine of outer_binding.
-
-   Returns TRUE if BINDING is a binding to a template parameter of
-   SCOPE.  In that case SCOPE is the scope of a primary template
-   parameter -- in the sense of G++, i.e, a template that has its own
-   template header.
-
-   Returns FALSE otherwise.  */
-
-static bool
-binding_to_template_parms_of_scope_p (cxx_binding *binding,
-				      cp_binding_level *scope)
-{
-  tree binding_value, tmpl, tinfo;
-  int level;
-
-  if (!binding || !scope || !scope->this_entity)
-    return false;
-
-  binding_value = binding->value ?  binding->value : binding->type;
-  tinfo = get_template_info (scope->this_entity);
-
-  /* BINDING_VALUE must be a template parm.  */
-  if (binding_value == NULL_TREE
-      || (!DECL_P (binding_value)
-          || !DECL_TEMPLATE_PARM_P (binding_value)))
-    return false;
-
-  /*  The level of BINDING_VALUE.  */
-  level =
-    template_type_parameter_p (binding_value)
-    ? TEMPLATE_PARM_LEVEL (TEMPLATE_TYPE_PARM_INDEX
-			 (TREE_TYPE (binding_value)))
-    : TEMPLATE_PARM_LEVEL (DECL_INITIAL (binding_value));
-
-  /* The template of the current scope, iff said scope is a primary
-     template.  */
-  tmpl = (tinfo
-	  && PRIMARY_TEMPLATE_P (TI_TEMPLATE (tinfo))
-	  ? TI_TEMPLATE (tinfo)
-	  : NULL_TREE);
-
-  /* If the level of the parm BINDING_VALUE equals the depth of TMPL,
-     then BINDING_VALUE is a parameter of TMPL.  */
-  return (tmpl && level == TMPL_PARMS_DEPTH (DECL_TEMPLATE_PARMS (tmpl)));
-}
-
-/* Return the innermost non-namespace binding for NAME from a scope
-   containing BINDING, or, if BINDING is NULL, the current scope.
-   Please note that for a given template, the template parameters are
-   considered to be in the scope containing the current scope.
-   If CLASS_P is false, then class bindings are ignored.  */
-
-cxx_binding *
-outer_binding (tree name,
-	       cxx_binding *binding,
-	       bool class_p)
-{
-  cxx_binding *outer;
-  cp_binding_level *scope;
-  cp_binding_level *outer_scope;
-
-  if (binding)
-    {
-      scope = binding->scope->level_chain;
-      outer = binding->previous;
-    }
-  else
-    {
-      scope = current_binding_level;
-      outer = IDENTIFIER_BINDING (name);
-    }
-  outer_scope = outer ? outer->scope : NULL;
-
-  /* Because we create class bindings lazily, we might be missing a
-     class binding for NAME.  If there are any class binding levels
-     between the LAST_BINDING_LEVEL and the scope in which OUTER was
-     declared, we must lookup NAME in those class scopes.  */
-  if (class_p)
-    while (scope && scope != outer_scope && scope->kind != sk_namespace)
-      {
-	if (scope->kind == sk_class)
-	  {
-	    cxx_binding *class_binding;
-
-	    class_binding = get_class_binding (name, scope);
-	    if (class_binding)
-	      {
-		/* Thread this new class-scope binding onto the
-		   IDENTIFIER_BINDING list so that future lookups
-		   find it quickly.  */
-		class_binding->previous = outer;
-		if (binding)
-		  binding->previous = class_binding;
-		else
-		  IDENTIFIER_BINDING (name) = class_binding;
-		return class_binding;
-	      }
-	  }
-	/* If we are in a member template, the template parms of the member
-	   template are considered to be inside the scope of the containing
-	   class, but within G++ the class bindings are all pushed between the
-	   template parms and the function body.  So if the outer binding is
-	   a template parm for the current scope, return it now rather than
-	   look for a class binding.  */
-	if (outer_scope && outer_scope->kind == sk_template_parms
-	    && binding_to_template_parms_of_scope_p (outer, scope))
-	  return outer;
-
-	scope = scope->level_chain;
-      }
-
-  return outer;
-}
-
-/* Return the innermost block-scope or class-scope value binding for
-   NAME, or NULL_TREE if there is no such binding.  */
-
-tree
-innermost_non_namespace_value (tree name)
-{
-  cxx_binding *binding;
-  binding = outer_binding (name, /*binding=*/NULL, /*class_p=*/true);
-  return binding ? binding->value : NULL_TREE;
-}
-
-/* Look up NAME in the current binding level and its superiors in the
-   namespace of variables, functions and typedefs.  Return a ..._DECL
-   node of some kind representing its definition if there is only one
-   such declaration, or return a TREE_LIST with all the overloaded
-   definitions if there are many, or return 0 if it is undefined.
-   Hidden name, either friend declaration or built-in function, are
-   not ignored.
-
-   If PREFER_TYPE is > 0, we prefer TYPE_DECLs or namespaces.
-   If PREFER_TYPE is > 1, we reject non-type decls (e.g. namespaces).
-   Otherwise we prefer non-TYPE_DECLs.
-
-   If NONCLASS is nonzero, bindings in class scopes are ignored.  If
-   BLOCK_P is false, bindings in block scopes are ignored.  */
-
-static tree
-lookup_name_real_1 (tree name, int prefer_type, int nonclass, bool block_p,
-		    int namespaces_only, int flags)
-{
-  cxx_binding *iter;
-  tree val = NULL_TREE;
-
-  query_oracle (name);
-
-  /* Conversion operators are handled specially because ordinary
-     unqualified name lookup will not find template conversion
-     operators.  */
-  if (IDENTIFIER_TYPENAME_P (name))
-    {
-      cp_binding_level *level;
-
-      for (level = current_binding_level;
-	   level && level->kind != sk_namespace;
-	   level = level->level_chain)
-	{
-	  tree class_type;
-	  tree operators;
-
-	  /* A conversion operator can only be declared in a class
-	     scope.  */
-	  if (level->kind != sk_class)
-	    continue;
-
-	  /* Lookup the conversion operator in the class.  */
-	  class_type = level->this_entity;
-	  operators = lookup_fnfields (class_type, name, /*protect=*/0);
-	  if (operators)
-	    return operators;
-	}
-
-      return NULL_TREE;
-    }
-
-  flags |= lookup_flags (prefer_type, namespaces_only);
-
-  /* First, look in non-namespace scopes.  */
-
-  if (current_class_type == NULL_TREE)
-    nonclass = 1;
-
-  if (block_p || !nonclass)
-    for (iter = outer_binding (name, NULL, !nonclass);
-	 iter;
-	 iter = outer_binding (name, iter, !nonclass))
-      {
-	tree binding;
-
-	/* Skip entities we don't want.  */
-	if (LOCAL_BINDING_P (iter) ? !block_p : nonclass)
-	  continue;
-
-	/* If this is the kind of thing we're looking for, we're done.  */
-	if (qualify_lookup (iter->value, flags))
-	  binding = iter->value;
-	else if ((flags & LOOKUP_PREFER_TYPES)
-		 && qualify_lookup (iter->type, flags))
-	  binding = iter->type;
-	else
-	  binding = NULL_TREE;
-
-	if (binding)
-	  {
 	    if (TREE_CODE (binding) == TYPE_DECL && DECL_HIDDEN_P (binding))
 	      {
 		/* A non namespace-scope binding can only be hidden in the

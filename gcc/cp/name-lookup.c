/* Definitions for C++ name lookup routines.
   Copyright (C) 2003-2017 Free Software Foundation, Inc.
   Contributed by Gabriel Dos Reis <gdr@integrable-solutions.net>

This file is part of GCC.

GCC is free software; you can redistribute it and/or modify
it under the terms of the GNU General Public License as published by
the Free Software Foundation; either version 3, or (at your option)
any later version.

GCC is distributed in the hope that it will be useful,
but WITHOUT ANY WARRANTY; without even the implied warranty of
MERCHANTABILITY or FITNESS FOR A PARTICULAR PURPOSE.  See the
GNU General Public License for more details.

You should have received a copy of the GNU General Public License
along with GCC; see the file COPYING3.  If not see
<http://www.gnu.org/licenses/>.  */

#include "config.h"
#include "system.h"
#include "coretypes.h"
#include "cp-tree.h"
#include "timevar.h"
#include "stringpool.h"
#include "print-tree.h"
#include "attribs.h"
#include "debug.h"
#include "c-family/c-pragma.h"
#include "params.h"
#include "gcc-rich-location.h"
#include "spellcheck-tree.h"
#include "parser.h"
#include "bitmap.h"

static cxx_binding *cxx_binding_make (tree value, tree type);
static cp_binding_level *innermost_nonclass_level (void);
static void set_identifier_type_value_with_scope (tree id, tree decl,
						  cp_binding_level *b);

/* Create an overload suitable for recording an artificial TYPE_DECL
   and another decl.  We use this machanism to implement the struct
   stat hack within a namespace.  It'd be nice to use it everywhere.  */

#define STAT_HACK_P(N) ((N) && TREE_CODE (N) == OVERLOAD && OVL_LOOKUP_P (N))
#define STAT_TYPE(N) TREE_TYPE (N)
#define STAT_DECL(N) OVL_FUNCTION (N)
#define STAT_EXPORTS(N) OVL_CHAIN (N)
#define MAYBE_STAT_DECL(N) (STAT_HACK_P (N) ? STAT_DECL (N) : N)
#define MAYBE_STAT_TYPE(N) (STAT_HACK_P (N) ? STAT_TYPE (N) : NULL_TREE)

/* Create a STAT_HACK node with DECL as the value binding and TYPE as
   the type binding.  */

static tree
stat_hack (tree decl = NULL_TREE, tree type = NULL_TREE)
{
  tree result = make_node (OVERLOAD);

  /* Mark this as a lookup, so we can tell this is a stat hack.  */
  OVL_LOOKUP_P (result) = true;
  STAT_DECL (result) = decl;
  STAT_TYPE (result) = type;
  return result;
}

/* Create a local binding level for NAME.  */

static cxx_binding *
create_local_binding (cp_binding_level *level, tree name)
{
  cxx_binding *binding = cxx_binding_make (NULL, NULL);

  INHERITED_VALUE_BINDING_P (binding) = false;
  LOCAL_BINDING_P (binding) = true;
  binding->scope = level;
  binding->previous = IDENTIFIER_BINDING (name);

  IDENTIFIER_BINDING (name) = binding;
  
  return binding;
}

/* Split a potentialy stat-hacked value binding into type and value.
   Decapsulate is totally a word now.  */

tree
decapsulate_binding (tree value, tree *type_p)
{
  if (type_p)
    *type_p = MAYBE_STAT_TYPE (value);
  return MAYBE_STAT_DECL (value);
}

/* Find the binding for NAME in namespace NS.  If CREATE_P is true,
   make an empty binding if there wasn't one.  */

static tree *
find_namespace_slot (tree ns, tree name, bool create_p = false)
{
  tree *slot;

  if (create_p)
    {
      bool existed;
      slot = &DECL_NAMESPACE_BINDINGS (ns)->get_or_insert (name, &existed);
      if (!existed)
	*slot = NULL_TREE;
    }
  else
    slot = DECL_NAMESPACE_BINDINGS (ns)->get (name);
  return slot;
}

static tree
find_namespace_value (tree ns, tree name)
{
  tree *b = find_namespace_slot (ns, name);

  return b ? MAYBE_STAT_DECL (*b) : NULL_TREE;
}

/* *SLOT is a namespace binding slot.  Find or create the
   module-specific slot.  If CREATE is 0, we return NULL on
   not-found.  If CREATE < 0, we're creating a slot for a namespace,
   and try and extend an existing trailing binding span.  Otherwise
   we're just creating a regular slot.  By construction, one can only
   create new binding slots at the end of the array.  */

static tree *
module_binding_slot (tree *slot, unsigned ix, int create)
{
  bool not_vec = !*slot || TREE_CODE (*slot) != MODULE_VECTOR;
  unsigned clusters = 0;
  module_cluster *cluster;

  if (not_vec)
    {
      if (ix == GLOBAL_MODULE_INDEX)
	/* The global module can just use slot directly.  */
	return slot;
      if (!create)
	return NULL;
    }
  else
    {
      clusters = MODULE_VECTOR_NUM_CLUSTERS (*slot);
      cluster = MODULE_VECTOR_CLUSTER_BASE (*slot);

      if (ix < IMPORTED_MODULE_BASE)
	{
	  gcc_assert (cluster->spans[ix]);

	  return &cluster->slots[ix];
	}

      /* We do a linear search from the end because we don't expect
	 this to be very populated, and this allows us to quickly
	 determine the append case.  */

      unsigned probe = clusters;
      for (cluster += clusters; --cluster, --probe;)
	{
	  gcc_checking_assert (cluster->spans[0]);
	  if (cluster->spans[1])
	    {
	      if (cluster->bases[1] + cluster->spans[1] <= ix)
		break;
	      if (cluster->bases[1] <= ix)
		return &cluster->slots[1];
	    }
	  if (cluster->bases[0] + cluster->spans[0] < ix)
	    break;
	  if (cluster->bases[0] <= ix)
	    return &cluster->slots[0];
	}
      if (!create)
	return NULL;
      /* If we're to insert, we must be at the end.  */
      gcc_assert (probe + 1 == clusters);
    }

  /* Figure out if we need to extend the module vector itself.  */
  unsigned incr = 0;
  if (ix < IMPORTED_MODULE_BASE)
    incr = not_vec; /* Only if it's not already a vector.  */
  else if (clusters < 2)
    incr = 2 - clusters; /* Make sure we have glob/this slots too.  */
  else
    {
      cluster = MODULE_VECTOR_CLUSTER_LAST (*slot);
      if (create < 0)
	{
	  /* If we're binding a namespace, see if we can extend the span
	     of the final element.  */
	  incr = cluster->spans[1] != 0;
	  if (cluster->bases[incr] + cluster->spans[incr] == ix)
	    {
	      cluster->spans[incr]++;
	      return &cluster->slots[incr];
	    }
	  /* Otherwise we need to extend, if that was the last slot of the
	     cluster.  */
	}
      else if (cluster->spans[1])
	incr = 1; /* No spare slot in the final cluster.  */
    }

  if (incr)
    {
      tree new_vec = make_module_vec (clusters + incr);
      cluster = MODULE_VECTOR_CLUSTER_BASE (new_vec);
      if (clusters)
	memcpy (cluster, MODULE_VECTOR_CLUSTER_BASE (*slot),
		clusters * sizeof (module_cluster));
      else
	{
	  /* Initialize the reserved slots.  */
	  cluster->slots[GLOBAL_MODULE_INDEX] = *slot;
	  cluster->bases[GLOBAL_MODULE_INDEX] = GLOBAL_MODULE_INDEX;
	  cluster->bases[THIS_MODULE_INDEX] = THIS_MODULE_INDEX;
	  cluster->spans[GLOBAL_MODULE_INDEX] = 1;
	  cluster->spans[THIS_MODULE_INDEX] = 1;
	}
      *slot = new_vec;
    }
  else
    cluster = MODULE_VECTOR_CLUSTER_BASE (*slot);

  unsigned off = ix;
  if (ix >= IMPORTED_MODULE_BASE)
    {
      cluster += MODULE_VECTOR_NUM_CLUSTERS (*slot) - 1;
      off = cluster->spans[0] != 0;

      gcc_assert (!off || cluster->bases[0] + cluster->spans[0] <= ix);

      cluster->bases[off] = ix;
      cluster->spans[off] = 1;
    }
  return &cluster->slots[off];
}

/* Add DECL to the list of things declared in binding level B.  */

static void
add_decl_to_level (cp_binding_level *b, tree decl)
{
  gcc_assert (b->kind != sk_class);

<<<<<<< HEAD
  if (TREE_CODE (decl) == NAMESPACE_DECL && !DECL_NAMESPACE_ALIAS (decl))
    {
      /* Inner namespaces get their own chain, to make walking
	 simpler.  */
      //  FIXME: only because of spelling correction.
      DECL_CHAIN (decl) = b->namespaces;
      b->namespaces = decl;
    }
  else
    {
      /* Make sure we don't create a circular list.  xref_tag can end
	 up pushing the same artificial decl more than once.  We
	 should have already detected that in update_binding.  */
      gcc_assert (b->names != decl);

      /* We build up the list in reverse order, and reverse it later if
	 necessary.  */
      TREE_CHAIN (decl) = b->names;
      b->names = decl;
    }

  /* If appropriate, add decl to separate list of statics.  We include
     extern variables because they might turn out to be static later.
     It's OK for this list to contain a few false positives.  */
  if (b->kind != sk_namespace)
    ;
  else if ((VAR_P (decl) && (TREE_STATIC (decl) || DECL_EXTERNAL (decl)))
	   || (TREE_CODE (decl) == FUNCTION_DECL
	       && (!TREE_PUBLIC (decl)
		   || decl_anon_ns_mem_p (decl)
		   || DECL_DECLARED_INLINE_P (decl))))
=======
  /* Make sure we don't create a circular list.  xref_tag can end
     up pushing the same artificial decl more than once.  We
     should have already detected that in update_binding.  */
  gcc_assert (b->names != decl);

  /* We build up the list in reverse order, and reverse it later if
     necessary.  */
  TREE_CHAIN (decl) = b->names;
  b->names = decl;

  /* If appropriate, add decl to separate list of statics.  We
     include extern variables because they might turn out to be
     static later.  It's OK for this list to contain a few false
     positives.  */
  if (b->kind == sk_namespace
      && ((VAR_P (decl)
	   && (TREE_STATIC (decl) || DECL_EXTERNAL (decl)))
	  || (TREE_CODE (decl) == FUNCTION_DECL
	      && (!TREE_PUBLIC (decl)
		  || decl_anon_ns_mem_p (decl)
		  || DECL_DECLARED_INLINE_P (decl)))))
>>>>>>> 5f5862ae
    vec_safe_push (static_decls, decl);
}

/* Find the binding for NAME in the local binding level B.  */

static cxx_binding *
find_local_binding (cp_binding_level *b, tree name)
{
  if (cxx_binding *binding = IDENTIFIER_BINDING (name))
    for (;; b = b->level_chain)
      {
	if (binding->scope == b
	    && !(VAR_P (binding->value)
		 && DECL_DEAD_FOR_LOCAL (binding->value)))
	  return binding;

	/* Cleanup contours are transparent to the language.  */
	if (b->kind != sk_cleanup)
	  break;
      }
  return NULL;
}

struct name_lookup
{
public:
  typedef std::pair<tree, tree> using_pair;
  typedef vec<using_pair, va_heap, vl_embed> using_queue;

public:
  tree name;	/* The identifier being looked for.  */
  tree value;	/* A (possibly ambiguous) set of things found.  */
  tree type;	/* A type that has been found.  */
  int flags;	/* Lookup flags.  */
  bool deduping; /* Full deduping is needed because using declarations
		    are in play.  */
  vec<tree, va_heap, vl_embed> *scopes;
  name_lookup *previous; /* Previously active lookup.  */

protected:
  /* Marked scope stack for outermost name lookup.  */
  static vec<tree, va_heap, vl_embed> *shared_scopes;
  /* Currently active lookup.  */
  static name_lookup *active;

public:
  name_lookup (tree n, int f = 0)
  : name (n), value (NULL_TREE), type (NULL_TREE), flags (f),
    deduping (false), scopes (NULL), previous (NULL)
  {
    preserve_state ();
  }
  ~name_lookup ()
  {
    restore_state ();
  }

private: /* Uncopyable, unmovable, unassignable. I am a rock. */
  name_lookup (const name_lookup &);
  name_lookup &operator= (const name_lookup &);

protected:
  static bool seen_p (tree scope)
  {
    return LOOKUP_SEEN_P (scope);
  }
  static bool found_p (tree scope)
  {
    return LOOKUP_FOUND_P (scope);
  }
  
  void mark_seen (tree scope); /* Mark and add to scope vector. */
  static void mark_found (tree scope)
  {
    gcc_checking_assert (seen_p (scope));
    LOOKUP_FOUND_P (scope) = true;
  }
  bool see_and_mark (tree scope)
  {
    bool ret = seen_p (scope);
    if (!ret)
      mark_seen (scope);
    return ret;
  }
  bool find_and_mark (tree scope);

private:
  void preserve_state ();
  void restore_state ();

private:
  static tree ambiguous (tree thing, tree current);
  void add_overload (tree fns);
  void add_value (tree new_val);
  void add_type (tree new_type);
  bool process_binding (tree val_bind, tree type_bind);
  unsigned process_module_binding (bitmap, unsigned,
				   unsigned, unsigned, tree);
  /* Look in only namespace.  */
  bool search_namespace_only (tree scope);
  /* Look in namespace and its (recursive) inlines. Ignore using
     directives.  Return true if something found (inc dups). */
  bool search_namespace (tree scope);
  /* Look in the using directives of namespace + inlines using
     qualified lookup rules.  */
  bool search_usings (tree scope);

private:
  using_queue *queue_namespace (using_queue *queue, int depth, tree scope);
  using_queue *do_queue_usings (using_queue *queue, int depth,
				vec<tree, va_gc> *usings);
  using_queue *queue_usings (using_queue *queue, int depth,
			     vec<tree, va_gc> *usings)
  {
    if (usings)
      queue = do_queue_usings (queue, depth, usings);
    return queue;
  }

private:
  void add_fns (tree);

  void adl_expr (tree);
  void adl_type (tree);
  void adl_template_arg (tree);
  void adl_class (tree);
  void adl_bases (tree);
  void adl_class_only (tree);
  void adl_namespace (tree);
  void adl_namespace_only (tree);

public:
  /* Search namespace + inlines + maybe usings as qualified lookup.  */
  bool search_qualified (tree scope, bool usings = true);

  /* Search namespace + inlines + usings as unqualified lookup.  */
  bool search_unqualified (tree scope, cp_binding_level *);

  /* ADL lookup of ARGS.  */
  tree search_adl (tree fns, vec<tree, va_gc> *args);
};

/* Scope stack shared by all outermost lookups.  This avoids us
   allocating and freeing on every single lookup.  */
vec<tree, va_heap, vl_embed> *name_lookup::shared_scopes;

/* Currently active lookup.  */
name_lookup *name_lookup::active;

/* Name lookup is recursive, becase ADL can cause template
   instatiation.  This is of course a rare event, so we optimize for
   it not happening.  When we discover an active name-lookup, which
   must be an ADL lookup,  we need to unmark the marked scopes and also
   unmark the lookup we might have been accumulating.  */

void
name_lookup::preserve_state ()
{
  previous = active;
  if (previous)
    {
      unsigned length = vec_safe_length (previous->scopes);
      vec_safe_reserve (previous->scopes, length * 2);
      for (unsigned ix = length; ix--;)
	{
	  tree decl = (*previous->scopes)[ix];

	  gcc_checking_assert (LOOKUP_SEEN_P (decl));
	  LOOKUP_SEEN_P (decl) = false;

	  /* Preserve the FOUND_P state on the interrupted lookup's
	     stack.  */
	  if (LOOKUP_FOUND_P (decl))
	    {
	      LOOKUP_FOUND_P (decl) = false;
	      previous->scopes->quick_push (decl);
	    }
	}

      /* Unmark the outer partial lookup.  */
      if (previous->deduping)
	lookup_mark (previous->value, false);
    }
  else
    scopes = shared_scopes;
  active = this;
}

/* Restore the marking state of a lookup we interrupted.  */

void
name_lookup::restore_state ()
{
  if (deduping)
    lookup_mark (value, false);

  /* Unmark and empty this lookup's scope stack.  */
  for (unsigned ix = vec_safe_length (scopes); ix--;)
    {
      tree decl = scopes->pop ();
      gcc_checking_assert (LOOKUP_SEEN_P (decl));
      LOOKUP_SEEN_P (decl) = false;
      LOOKUP_FOUND_P (decl) = false;
    }

  active = previous;
  if (previous)
    {
      free (scopes);

      unsigned length = vec_safe_length (previous->scopes);
      for (unsigned ix = 0; ix != length; ix++)
	{
	  tree decl = (*previous->scopes)[ix];
	  if (LOOKUP_SEEN_P (decl))
	    {
	      /* The remainder of the scope stack must be recording
		 FOUND_P decls, which we want to pop off.  */
	      do
		{
		  tree decl = previous->scopes->pop ();
		  gcc_checking_assert (LOOKUP_SEEN_P (decl)
				       && !LOOKUP_FOUND_P (decl));
		  LOOKUP_FOUND_P (decl) = true;
		}
	      while (++ix != length);
	      break;
	    }

	  gcc_checking_assert (!LOOKUP_FOUND_P (decl));
	  LOOKUP_SEEN_P (decl) = true;
	}

      /* Remark the outer partial lookup.  */
      if (previous->deduping)
	lookup_mark (previous->value, true);
    }
  else
    shared_scopes = scopes;
}

void
name_lookup::mark_seen (tree scope)
{
  gcc_checking_assert (!seen_p (scope));
  LOOKUP_SEEN_P (scope) = true;
  vec_safe_push (scopes, scope);
}

bool
name_lookup::find_and_mark (tree scope)
{
  bool result = LOOKUP_FOUND_P (scope);
  if (!result)
    {
      LOOKUP_FOUND_P (scope) = true;
      if (!LOOKUP_SEEN_P (scope))
	vec_safe_push (scopes, scope);
    }

  return result;
}

/* THING and CURRENT are ambiguous, concatenate them.  */

tree
name_lookup::ambiguous (tree thing, tree current)
{
  if (TREE_CODE (current) != TREE_LIST)
    {
      current = build_tree_list (NULL_TREE, current);
      TREE_TYPE (current) = error_mark_node;
    }
  current = tree_cons (NULL_TREE, thing, current);
  TREE_TYPE (current) = error_mark_node;

  return current;
}

/* FNS is a new overload set to add to the exising set.  */

void
name_lookup::add_overload (tree fns)
{
  if (!deduping && TREE_CODE (fns) == OVERLOAD)
    {
      tree probe = fns;
      if (flags & LOOKUP_HIDDEN)
	probe = ovl_skip_hidden (probe);
      if (probe && TREE_CODE (probe) == OVERLOAD && OVL_USING_P (probe))
	{
	  /* We're about to add something found by a using
	     declaration, so need to engage deduping mode.  */
	  lookup_mark (value, true);
	  deduping = true;
	}
    }

  value = lookup_maybe_add (fns, value, deduping);
}

/* Add a NEW_VAL, a found value binding into the current value binding.  */

void
name_lookup::add_value (tree new_val)
{
  if (OVL_P (new_val) && (!value || OVL_P (value)))
    add_overload (new_val);
  else if (!value)
    value = new_val;
  else if (value == new_val)
    ;
  else if ((TREE_CODE (value) == TYPE_DECL
	    && TREE_CODE (new_val) == TYPE_DECL
	    && same_type_p (TREE_TYPE (value), TREE_TYPE (new_val))))
    ;
  else
    {
      if (deduping)
	{
	  /* Disengage deduping mode.  */
	  lookup_mark (value, false);
	  deduping = false;
	}
      value = ambiguous (new_val, value);
    }
}

/* Add a NEW_TYPE, a found type binding into the current type binding.  */

void
name_lookup::add_type (tree new_type)
{
  if (!type)
    type = new_type;
  else if (TREE_CODE (type) == TREE_LIST
	   || !same_type_p (TREE_TYPE (type), TREE_TYPE (new_type)))
    type = ambiguous (new_type, type);
}

/* Process a found binding containing NEW_VAL and NEW_TYPE.  Returns
   true if we actually found something noteworthy.  */

bool
name_lookup::process_binding (tree new_val, tree new_type)
{
  /* Did we really see a type? */
  if (new_type
      && (LOOKUP_NAMESPACES_ONLY (flags)
	  || (!(flags & LOOKUP_HIDDEN)
	      && DECL_LANG_SPECIFIC (new_type)
	      && DECL_ANTICIPATED (new_type))))
    new_type = NULL_TREE;

  if (new_val && !(flags & LOOKUP_HIDDEN))
    new_val = ovl_skip_hidden (new_val);

  /* Do we really see a value? */
  if (new_val)
    switch (TREE_CODE (new_val))
      {
      case TEMPLATE_DECL:
	/* If we expect types or namespaces, and not templates,
	   or this is not a template class.  */
	if ((LOOKUP_QUALIFIERS_ONLY (flags)
	     && !DECL_TYPE_TEMPLATE_P (new_val)))
	  new_val = NULL_TREE;
	break;
      case TYPE_DECL:
	if (LOOKUP_NAMESPACES_ONLY (flags)
	    || (new_type && (flags & LOOKUP_PREFER_TYPES)))
	  new_val = NULL_TREE;
	break;
      case NAMESPACE_DECL:
	if (LOOKUP_TYPES_ONLY (flags))
	  new_val = NULL_TREE;
	break;
      default:
	if (LOOKUP_QUALIFIERS_ONLY (flags))
	  new_val = NULL_TREE;
      }

  if (!new_val)
    {
      new_val = new_type;
      new_type = NULL_TREE;
    }

  /* Merge into the lookup  */
  if (new_val)
    add_value (new_val);
  if (new_type)
    add_type (new_type);

  return new_val != NULL_TREE;
}

/* If we're importing a module containing this binding, add it to the
   lookup set.  The trickiness is with namespaces, we only want to
   find it once.  */

unsigned
name_lookup::process_module_binding (bitmap imports, unsigned marker,
				     unsigned ix, unsigned span, tree bind)
{
  if (!bind)
    return marker;

  tree new_type = MAYBE_STAT_TYPE (bind);
  tree new_val = MAYBE_STAT_DECL (bind);

  if (ix != GLOBAL_MODULE_INDEX
      && (ix > current_module || ix + span <= current_module))
    {
      /* Looking at something other than the global or current
	 module.  */

      if (!imports)
	return marker;

      /* Figure out what's being exported.  */
      if (new_type && !DECL_MODULE_EXPORT_P (new_type))
	new_type = NULL_TREE;

      if (TREE_CODE (new_val) == OVERLOAD)
	{
	  if (STAT_HACK_P (bind))
	    new_val = STAT_EXPORTS (bind);
	  else
	    new_val = NULL_TREE;
	}
      else if (!DECL_MODULE_EXPORT_P (new_val))
	new_val = NULL_TREE;

      if (!new_type && !new_val)
	/* You aint seen nuthin', right?  */
	return marker;

      /* Are we importing this module?  */
      bool found = false;
      for (; !found && span--; ix++)
	if (bitmap_bit_p (imports, ix))
	  found = true;

      if (!found)
	return marker;
    }

  /* Optimize for (re-)finding a namespace.  We only need to look
     once.  */
  if (new_val && !new_type
      && TREE_CODE (new_val) == NAMESPACE_DECL
      && !DECL_NAMESPACE_ALIAS (new_val))
    {
      if (marker & 2)
	return marker;
      marker |= 2;
    }

  if (new_type || new_val)
    marker |= process_binding (new_val, new_type);

  return marker;
}

/* Look in exactly namespace SCOPE.  */

bool
name_lookup::search_namespace_only (tree scope)
{
  bool found = false;

  if (tree *binding = find_namespace_slot (scope, name))
    {
      tree val = *binding;
      if (TREE_CODE (val) != MODULE_VECTOR)
	/* Only a global module binding, visible from anywhere.  */
	found |= process_binding (MAYBE_STAT_DECL (val),
				  MAYBE_STAT_TYPE (val));
      else
	{
	  /* I presume the binding list is going to be sparser than
	     the import bitmap.  Hence iterate over the former
	     checking for bits set in the bitmap.  */
	  bitmap imports = module_import_bitmap (current_module);
	  module_cluster *cluster = MODULE_VECTOR_CLUSTER_BASE (val);
	  int marker = 0;
	  for (unsigned ix = MODULE_VECTOR_NUM_CLUSTERS (val); ix--; cluster++)
	    {
	      if (cluster->spans[0])
		marker = process_module_binding (imports, marker,
						 cluster->bases[0],
						 cluster->spans[0],
						 cluster->slots[0]);
	      
	      if (cluster->spans[1])
		marker = process_module_binding (imports, marker,
						 cluster->bases[1],
						 cluster->spans[1],
						 cluster->slots[1]);
	    }
	  found |= marker & 1;
	}
    }

  return found;
}

/* Conditionally look in namespace SCOPE and inline children.  */

bool
name_lookup::search_namespace (tree scope)
{
  if (see_and_mark (scope))
    /* We've visited this scope before.  Return what we found then.  */
    return found_p (scope);

  /* Look in exactly namespace. */
  bool found = search_namespace_only (scope);
  
  /* Recursively look in its inline children.  */
  if (vec<tree, va_gc> *inlinees = DECL_NAMESPACE_INLINEES (scope))
    for (unsigned ix = inlinees->length (); ix--;)
      found |= search_namespace ((*inlinees)[ix]);

  if (found)
    mark_found (scope);

  return found;
}

/* Recursively follow using directives of SCOPE & its inline children.
   Such following is essentially a flood-fill algorithm.  */

bool
name_lookup::search_usings (tree scope)
{
  /* We do not check seen_p here, as that was already set during the
     namespace_only walk.  */
  if (found_p (scope))
    return true;

  bool found = false;
  if (vec<tree, va_gc> *usings = DECL_NAMESPACE_USING (scope))
    for (unsigned ix = usings->length (); ix--;)
      found |= search_qualified ((*usings)[ix], true);

  /* Look in its inline children.  */
  if (vec<tree, va_gc> *inlinees = DECL_NAMESPACE_INLINEES (scope))
    for (unsigned ix = inlinees->length (); ix--;)
      found |= search_usings ((*inlinees)[ix]);

  if (found)
    mark_found (scope);

  return found;
}

/* Qualified namespace lookup in SCOPE.
   1) Look in SCOPE (+inlines).  If found, we're done.
   2) Otherwise, if USINGS is true,
      recurse for every using directive of SCOPE (+inlines).

   Trickiness is (a) loops and (b) multiple paths to same namespace.
   In both cases we want to not repeat any lookups, and know whether
   to stop the caller's step #2.  Do this via the FOUND_P marker.  */

bool
name_lookup::search_qualified (tree scope, bool usings)
{
  bool found = false;

  if (seen_p (scope))
    found = found_p (scope);
  else 
    {
      found = search_namespace (scope);
      if (!found && usings)
	found = search_usings (scope);
    }

  return found;
}

/* Add SCOPE to the unqualified search queue, recursively add its
   inlines and those via using directives.  */

name_lookup::using_queue *
name_lookup::queue_namespace (using_queue *queue, int depth, tree scope)
{
  if (see_and_mark (scope))
    return queue;

  /* Record it.  */
  tree common = scope;
  while (SCOPE_DEPTH (common) > depth)
    common = CP_DECL_CONTEXT (common);
  vec_safe_push (queue, using_pair (common, scope));

  /* Queue its inline children.  */
  if (vec<tree, va_gc> *inlinees = DECL_NAMESPACE_INLINEES (scope))
    for (unsigned ix = inlinees->length (); ix--;)
      queue = queue_namespace (queue, depth, (*inlinees)[ix]);

  /* Queue its using targets.  */
  queue = queue_usings (queue, depth, DECL_NAMESPACE_USING (scope));

  return queue;
}

/* Add the namespaces in USINGS to the unqualified search queue.  */

name_lookup::using_queue *
name_lookup::do_queue_usings (using_queue *queue, int depth,
			      vec<tree, va_gc> *usings)
{
  for (unsigned ix = usings->length (); ix--;)
    queue = queue_namespace (queue, depth, (*usings)[ix]);

  return queue;
}

/* Unqualified namespace lookup in SCOPE.
   1) add scope+inlins to worklist.
   2) recursively add target of every using directive
   3) for each worklist item where SCOPE is common ancestor, search it
   4) if nothing find, scope=parent, goto 1.  */

bool
name_lookup::search_unqualified (tree scope, cp_binding_level *level)
{
  /* Make static to avoid continual reallocation.  We're not
     recursive.  */
  static using_queue *queue = NULL;
  bool found = false;
  int length = vec_safe_length (queue);

  /* Queue local using-directives.  */
  for (; level->kind != sk_namespace; level = level->level_chain)
    queue = queue_usings (queue, SCOPE_DEPTH (scope), level->using_directives);

  for (; !found; scope = CP_DECL_CONTEXT (scope))
    {
      gcc_assert (!DECL_NAMESPACE_ALIAS (scope));
      int depth = SCOPE_DEPTH (scope);

      /* Queue namespaces reachable from SCOPE. */
      queue = queue_namespace (queue, depth, scope);

      /* Search every queued namespace where SCOPE is the common
	 ancestor.  Adjust the others.  */
      unsigned ix = length;
      do
	{
	  using_pair &pair = (*queue)[ix];
	  while (pair.first == scope)
	    {
	      found |= search_namespace_only (pair.second);
	      pair = queue->pop ();
	      if (ix == queue->length ())
		goto done;
	    }
	  /* The depth is the same as SCOPE, find the parent scope.  */
	  if (SCOPE_DEPTH (pair.first) == depth)
	    pair.first = CP_DECL_CONTEXT (pair.first);
	  ix++;
	}
      while (ix < queue->length ());
    done:;
      if (scope == global_namespace)
	break;
    }

  vec_safe_truncate (queue, length);

  return found;
}

/* FNS is a value binding.  If it is a (set of overloaded) functions,
   add them into the current value.  */

void
name_lookup::add_fns (tree fns)
{
  if (!fns)
    return;
  else if (TREE_CODE (fns) == OVERLOAD)
    {
      if (TREE_TYPE (fns) != unknown_type_node)
	fns = OVL_FUNCTION (fns);
    }
  else if (!DECL_DECLARES_FUNCTION_P (fns))
    return;

  add_overload (fns);
}

/* Add functions of a namespace to the lookup structure.  */

void
name_lookup::adl_namespace_only (tree scope)
{
  mark_seen (scope);

  /* Look down into inline namespaces.  */
  if (vec<tree, va_gc> *inlinees = DECL_NAMESPACE_INLINEES (scope))
    for (unsigned ix = inlinees->length (); ix--;)
      adl_namespace_only ((*inlinees)[ix]);

  if (tree fns = find_namespace_value (scope, name))
    add_fns (ovl_skip_hidden (fns));
}

/* Find the containing non-inlined namespace, add it and all its
   inlinees.  */

void
name_lookup::adl_namespace (tree scope)
{
  if (seen_p (scope))
    return;

  /* Find the containing non-inline namespace.  */
  while (DECL_NAMESPACE_INLINE_P (scope))
    scope = CP_DECL_CONTEXT (scope);

  adl_namespace_only (scope);
}

/* Adds the class and its friends to the lookup structure.  */

void
name_lookup::adl_class_only (tree type)
{
  /* Backend-built structures, such as __builtin_va_list, aren't
     affected by all this.  */
  if (!CLASS_TYPE_P (type))
    return;

  type = TYPE_MAIN_VARIANT (type);

  if (see_and_mark (type))
    return;

  tree context = decl_namespace_context (type);
  adl_namespace (context);

  complete_type (type);

  /* Add friends.  */
  for (tree list = DECL_FRIENDLIST (TYPE_MAIN_DECL (type)); list;
       list = TREE_CHAIN (list))
    if (name == FRIEND_NAME (list))
      for (tree friends = FRIEND_DECLS (list); friends;
	   friends = TREE_CHAIN (friends))
	{
	  tree fn = TREE_VALUE (friends);

	  /* Only interested in global functions with potentially hidden
	     (i.e. unqualified) declarations.  */
	  if (CP_DECL_CONTEXT (fn) != context)
	    continue;

	  /* Template specializations are never found by name lookup.
	     (Templates themselves can be found, but not template
	     specializations.)  */
	  if (TREE_CODE (fn) == FUNCTION_DECL && DECL_USE_TEMPLATE (fn))
	    continue;

	  add_fns (fn);
	}
}

/* Adds the class and its bases to the lookup structure.
   Returns true on error.  */

void
name_lookup::adl_bases (tree type)
{
  adl_class_only (type);

  /* Process baseclasses.  */
  if (tree binfo = TYPE_BINFO (type))
    {
      tree base_binfo;
      int i;

      for (i = 0; BINFO_BASE_ITERATE (binfo, i, base_binfo); i++)
	adl_bases (BINFO_TYPE (base_binfo));
    }
}

/* Adds everything associated with a class argument type to the lookup
   structure.  Returns true on error.

   If T is a class type (including unions), its associated classes are: the
   class itself; the class of which it is a member, if any; and its direct
   and indirect base classes. Its associated namespaces are the namespaces
   of which its associated classes are members. Furthermore, if T is a
   class template specialization, its associated namespaces and classes
   also include: the namespaces and classes associated with the types of
   the template arguments provided for template type parameters (excluding
   template template parameters); the namespaces of which any template
   template arguments are members; and the classes of which any member
   templates used as template template arguments are members. [ Note:
   non-type template arguments do not contribute to the set of associated
   namespaces.  --end note] */

void
name_lookup::adl_class (tree type)
{
  /* Backend build structures, such as __builtin_va_list, aren't
     affected by all this.  */
  if (!CLASS_TYPE_P (type))
    return;

  type = TYPE_MAIN_VARIANT (type);
  /* We don't set found here because we have to have set seen first,
     which is done in the adl_bases walk.  */
  if (found_p (type))
    return;

  adl_bases (type);
  mark_found (type);

  if (TYPE_CLASS_SCOPE_P (type))
    adl_class_only (TYPE_CONTEXT (type));

  /* Process template arguments.  */
  if (CLASSTYPE_TEMPLATE_INFO (type)
      && PRIMARY_TEMPLATE_P (CLASSTYPE_TI_TEMPLATE (type)))
    {
      tree list = INNERMOST_TEMPLATE_ARGS (CLASSTYPE_TI_ARGS (type));
      for (int i = 0; i < TREE_VEC_LENGTH (list); ++i)
	adl_template_arg (TREE_VEC_ELT (list, i));
    }
}

void
name_lookup::adl_expr (tree expr)
{
  if (!expr)
    return;

  gcc_assert (!TYPE_P (expr));

  if (TREE_TYPE (expr) != unknown_type_node)
    {
      adl_type (TREE_TYPE (expr));
      return;
    }

  if (TREE_CODE (expr) == ADDR_EXPR)
    expr = TREE_OPERAND (expr, 0);
  if (TREE_CODE (expr) == COMPONENT_REF
      || TREE_CODE (expr) == OFFSET_REF)
    expr = TREE_OPERAND (expr, 1);
  expr = MAYBE_BASELINK_FUNCTIONS (expr);

  if (OVL_P (expr))
    for (lkp_iterator iter (expr); iter; ++iter)
      adl_type (TREE_TYPE (*iter));
  else if (TREE_CODE (expr) == TEMPLATE_ID_EXPR)
    {
      /* The working paper doesn't currently say how to handle
	 template-id arguments.  The sensible thing would seem to be
	 to handle the list of template candidates like a normal
	 overload set, and handle the template arguments like we do
	 for class template specializations.  */

      /* First the templates.  */
      adl_expr (TREE_OPERAND (expr, 0));

      /* Now the arguments.  */
      if (tree args = TREE_OPERAND (expr, 1))
	for (int ix = TREE_VEC_LENGTH (args); ix--;)
	  adl_template_arg (TREE_VEC_ELT (args, ix));
    }
}

void
name_lookup::adl_type (tree type)
{
  if (!type)
    return;

  if (TYPE_PTRDATAMEM_P (type))
    {
      /* Pointer to member: associate class type and value type.  */
      adl_type (TYPE_PTRMEM_CLASS_TYPE (type));
      adl_type (TYPE_PTRMEM_POINTED_TO_TYPE (type));
      return;
    }

  switch (TREE_CODE (type))
    {
    case RECORD_TYPE:
      if (TYPE_PTRMEMFUNC_P (type))
	{
	  adl_type (TYPE_PTRMEMFUNC_FN_TYPE (type));
	  return;
	}
      /* FALLTHRU */
    case UNION_TYPE:
      adl_class (type);
      return;

    case METHOD_TYPE:
      /* The basetype is referenced in the first arg type, so just
	 fall through.  */
    case FUNCTION_TYPE:
      /* Associate the parameter types.  */
      for (tree args = TYPE_ARG_TYPES (type); args; args = TREE_CHAIN (args))
	adl_type (TREE_VALUE (args));
      /* FALLTHROUGH */

    case POINTER_TYPE:
    case REFERENCE_TYPE:
    case ARRAY_TYPE:
      adl_type (TREE_TYPE (type));
      return;

    case ENUMERAL_TYPE:
      if (TYPE_CLASS_SCOPE_P (type))
	adl_class_only (TYPE_CONTEXT (type));
      adl_namespace (decl_namespace_context (type));
      return;

    case LANG_TYPE:
      gcc_assert (type == unknown_type_node
		  || type == init_list_type_node);
      return;

    case TYPE_PACK_EXPANSION:
      adl_type (PACK_EXPANSION_PATTERN (type));
      return;

    default:
      break;
    }
}

/* Adds everything associated with a template argument to the lookup
   structure.  */

void
name_lookup::adl_template_arg (tree arg)
{
  /* [basic.lookup.koenig]

     If T is a template-id, its associated namespaces and classes are
     ... the namespaces and classes associated with the types of the
     template arguments provided for template type parameters
     (excluding template template parameters); the namespaces in which
     any template template arguments are defined; and the classes in
     which any member templates used as template template arguments
     are defined.  [Note: non-type template arguments do not
     contribute to the set of associated namespaces.  ]  */

  /* Consider first template template arguments.  */
  if (TREE_CODE (arg) == TEMPLATE_TEMPLATE_PARM
      || TREE_CODE (arg) == UNBOUND_CLASS_TEMPLATE)
    ;
  else if (TREE_CODE (arg) == TEMPLATE_DECL)
    {
      tree ctx = CP_DECL_CONTEXT (arg);

      /* It's not a member template.  */
      if (TREE_CODE (ctx) == NAMESPACE_DECL)
	adl_namespace (ctx);
      /* Otherwise, it must be member template.  */
      else
	adl_class_only (ctx);
    }
  /* It's an argument pack; handle it recursively.  */
  else if (ARGUMENT_PACK_P (arg))
    {
      tree args = ARGUMENT_PACK_ARGS (arg);
      int i, len = TREE_VEC_LENGTH (args);
      for (i = 0; i < len; ++i) 
	adl_template_arg (TREE_VEC_ELT (args, i));
    }
  /* It's not a template template argument, but it is a type template
     argument.  */
  else if (TYPE_P (arg))
    adl_type (arg);
}

/* Perform ADL lookup.  FNS is the existing lookup result and ARGS are
   the call arguments.  */

tree
name_lookup::search_adl (tree fns, vec<tree, va_gc> *args)
{
  if (fns)
    {
      deduping = true;
      lookup_mark (fns, true);
    }
  value = fns;

  unsigned ix;
  tree arg;

  FOR_EACH_VEC_ELT_REVERSE (*args, ix, arg)
    /* OMP reduction operators put an ADL-significant type as the
       first arg. */
    if (TYPE_P (arg))
      adl_type (arg);
    else
      adl_expr (arg);

  fns = value;

  return fns;
}

static bool qualified_namespace_lookup (tree, name_lookup *);
static void consider_binding_level (tree name,
				    best_match <tree, const char *> &bm,
				    cp_binding_level *lvl,
				    bool look_within_fields,
				    enum lookup_name_fuzzy_kind kind);
static void diagnose_name_conflict (tree, tree);

/* ADL lookup of NAME.  FNS is the result of regular lookup, and we
   don't add duplicates to it.  ARGS is the vector of call
   arguments (which will not be empty).  */

tree
lookup_arg_dependent (tree name, tree fns, vec<tree, va_gc> *args)
{
  bool subtime = timevar_cond_start (TV_NAME_LOOKUP);
  name_lookup lookup (name);
  fns = lookup.search_adl (fns, args);
  timevar_cond_stop (TV_NAME_LOOKUP, subtime);
  return fns;
}

/* Compute the chain index of a binding_entry given the HASH value of its
   name and the total COUNT of chains.  COUNT is assumed to be a power
   of 2.  */

#define ENTRY_INDEX(HASH, COUNT) (((HASH) >> 3) & ((COUNT) - 1))

/* A free list of "binding_entry"s awaiting for re-use.  */

static GTY((deletable)) binding_entry free_binding_entry = NULL;

/* The binding oracle; see cp-tree.h.  */

cp_binding_oracle_function *cp_binding_oracle;

/* If we have a binding oracle, ask it for all namespace-scoped
   definitions of NAME.  */

static inline void
query_oracle (tree name)
{
  if (!cp_binding_oracle)
    return;

  /* LOOKED_UP holds the set of identifiers that we have already
     looked up with the oracle.  */
  static hash_set<tree> looked_up;
  if (looked_up.add (name))
    return;

  cp_binding_oracle (CP_ORACLE_IDENTIFIER, name);
}

/* Create a binding_entry object for (NAME, TYPE).  */

static inline binding_entry
binding_entry_make (tree name, tree type)
{
  binding_entry entry;

  if (free_binding_entry)
    {
      entry = free_binding_entry;
      free_binding_entry = entry->chain;
    }
  else
    entry = ggc_alloc<binding_entry_s> ();

  entry->name = name;
  entry->type = type;
  entry->chain = NULL;

  return entry;
}

/* Put ENTRY back on the free list.  */
#if 0
static inline void
binding_entry_free (binding_entry entry)
{
  entry->name = NULL;
  entry->type = NULL;
  entry->chain = free_binding_entry;
  free_binding_entry = entry;
}
#endif

/* The datatype used to implement the mapping from names to types at
   a given scope.  */
struct GTY(()) binding_table_s {
  /* Array of chains of "binding_entry"s  */
  binding_entry * GTY((length ("%h.chain_count"))) chain;

  /* The number of chains in this table.  This is the length of the
     member "chain" considered as an array.  */
  size_t chain_count;

  /* Number of "binding_entry"s in this table.  */
  size_t entry_count;
};

/* Construct TABLE with an initial CHAIN_COUNT.  */

static inline void
binding_table_construct (binding_table table, size_t chain_count)
{
  table->chain_count = chain_count;
  table->entry_count = 0;
  table->chain = ggc_cleared_vec_alloc<binding_entry> (table->chain_count);
}

/* Make TABLE's entries ready for reuse.  */
#if 0
static void
binding_table_free (binding_table table)
{
  size_t i;
  size_t count;

  if (table == NULL)
    return;

  for (i = 0, count = table->chain_count; i < count; ++i)
    {
      binding_entry temp = table->chain[i];
      while (temp != NULL)
	{
	  binding_entry entry = temp;
	  temp = entry->chain;
	  binding_entry_free (entry);
	}
      table->chain[i] = NULL;
    }
  table->entry_count = 0;
}
#endif

/* Allocate a table with CHAIN_COUNT, assumed to be a power of two.  */

static inline binding_table
binding_table_new (size_t chain_count)
{
  binding_table table = ggc_alloc<binding_table_s> ();
  table->chain = NULL;
  binding_table_construct (table, chain_count);
  return table;
}

/* Expand TABLE to twice its current chain_count.  */

static void
binding_table_expand (binding_table table)
{
  const size_t old_chain_count = table->chain_count;
  const size_t old_entry_count = table->entry_count;
  const size_t new_chain_count = 2 * old_chain_count;
  binding_entry *old_chains = table->chain;
  size_t i;

  binding_table_construct (table, new_chain_count);
  for (i = 0; i < old_chain_count; ++i)
    {
      binding_entry entry = old_chains[i];
      for (; entry != NULL; entry = old_chains[i])
	{
	  const unsigned int hash = IDENTIFIER_HASH_VALUE (entry->name);
	  const size_t j = ENTRY_INDEX (hash, new_chain_count);

	  old_chains[i] = entry->chain;
	  entry->chain = table->chain[j];
	  table->chain[j] = entry;
	}
    }
  table->entry_count = old_entry_count;
}

/* Insert a binding for NAME to TYPE into TABLE.  */

static void
binding_table_insert (binding_table table, tree name, tree type)
{
  const unsigned int hash = IDENTIFIER_HASH_VALUE (name);
  const size_t i = ENTRY_INDEX (hash, table->chain_count);
  binding_entry entry = binding_entry_make (name, type);

  entry->chain = table->chain[i];
  table->chain[i] = entry;
  ++table->entry_count;

  if (3 * table->chain_count < 5 * table->entry_count)
    binding_table_expand (table);
}

/* Return the binding_entry, if any, that maps NAME.  */

binding_entry
binding_table_find (binding_table table, tree name)
{
  const unsigned int hash = IDENTIFIER_HASH_VALUE (name);
  binding_entry entry = table->chain[ENTRY_INDEX (hash, table->chain_count)];

  while (entry != NULL && entry->name != name)
    entry = entry->chain;

  return entry;
}

/* Apply PROC -- with DATA -- to all entries in TABLE.  */

void
binding_table_foreach (binding_table table, bt_foreach_proc proc, void *data)
{
  size_t chain_count;
  size_t i;

  if (!table)
    return;

  chain_count = table->chain_count;
  for (i = 0; i < chain_count; ++i)
    {
      binding_entry entry = table->chain[i];
      for (; entry != NULL; entry = entry->chain)
	proc (entry, data);
    }
}

#ifndef ENABLE_SCOPE_CHECKING
#  define ENABLE_SCOPE_CHECKING 0
#else
#  define ENABLE_SCOPE_CHECKING 1
#endif

/* A free list of "cxx_binding"s, connected by their PREVIOUS.  */

static GTY((deletable)) cxx_binding *free_bindings;

/* Initialize VALUE and TYPE field for BINDING, and set the PREVIOUS
   field to NULL.  */

static inline void
cxx_binding_init (cxx_binding *binding, tree value, tree type)
{
  binding->value = value;
  binding->type = type;
  binding->previous = NULL;
}

/* (GC)-allocate a binding object with VALUE and TYPE member initialized.  */

static cxx_binding *
cxx_binding_make (tree value, tree type)
{
  cxx_binding *binding;
  if (free_bindings)
    {
      binding = free_bindings;
      free_bindings = binding->previous;
    }
  else
    binding = ggc_alloc<cxx_binding> ();

  cxx_binding_init (binding, value, type);

  return binding;
}

/* Put BINDING back on the free list.  */

static inline void
cxx_binding_free (cxx_binding *binding)
{
  binding->scope = NULL;
  binding->previous = free_bindings;
  free_bindings = binding;
}

/* Create a new binding for NAME (with the indicated VALUE and TYPE
   bindings) in the class scope indicated by SCOPE.  */

static cxx_binding *
new_class_binding (tree name, tree value, tree type, cp_binding_level *scope)
{
  cp_class_binding cb = {cxx_binding_make (value, type), name};
  cxx_binding *binding = cb.base;
  vec_safe_push (scope->class_shadowed, cb);
  binding->scope = scope;
  return binding;
}

/* Make DECL the innermost binding for ID.  The LEVEL is the binding
   level at which this declaration is being bound.  */

void
push_binding (tree id, tree decl, cp_binding_level* level)
{
  cxx_binding *binding;

  if (level != class_binding_level)
    {
      binding = cxx_binding_make (decl, NULL_TREE);
      binding->scope = level;
    }
  else
    binding = new_class_binding (id, decl, /*type=*/NULL_TREE, level);

  /* Now, fill in the binding information.  */
  binding->previous = IDENTIFIER_BINDING (id);
  INHERITED_VALUE_BINDING_P (binding) = 0;
  LOCAL_BINDING_P (binding) = (level != class_binding_level);

  /* And put it on the front of the list of bindings for ID.  */
  IDENTIFIER_BINDING (id) = binding;
}

/* Remove the binding for DECL which should be the innermost binding
   for ID.  */

void
pop_local_binding (tree id, tree decl)
{
  cxx_binding *binding;

  if (id == NULL_TREE)
    /* It's easiest to write the loops that call this function without
       checking whether or not the entities involved have names.  We
       get here for such an entity.  */
    return;

  /* Get the innermost binding for ID.  */
  binding = IDENTIFIER_BINDING (id);

  /* The name should be bound.  */
  gcc_assert (binding != NULL);

  /* The DECL will be either the ordinary binding or the type
     binding for this identifier.  Remove that binding.  */
  if (binding->value == decl)
    binding->value = NULL_TREE;
  else
    {
      gcc_assert (binding->type == decl);
      binding->type = NULL_TREE;
    }

  if (!binding->value && !binding->type)
    {
      /* We're completely done with the innermost binding for this
	 identifier.  Unhook it from the list of bindings.  */
      IDENTIFIER_BINDING (id) = binding->previous;

      /* Add it to the free list.  */
      cxx_binding_free (binding);
    }
}

/* Remove the bindings for the decls of the current level and leave
   the current scope.  */

void
pop_bindings_and_leave_scope (void)
{
  for (tree t = get_local_decls (); t; t = DECL_CHAIN (t))
    {
      tree decl = TREE_CODE (t) == TREE_LIST ? TREE_VALUE (t) : t;
      tree name = OVL_NAME (decl);

      pop_local_binding (name, decl);
    }

  leave_scope ();
}

/* Strip non dependent using declarations. If DECL is dependent,
   surreptitiously create a typename_type and return it.  */

tree
strip_using_decl (tree decl)
{
  if (decl == NULL_TREE)
    return NULL_TREE;

  while (TREE_CODE (decl) == USING_DECL && !DECL_DEPENDENT_P (decl))
    decl = USING_DECL_DECLS (decl);

  if (TREE_CODE (decl) == USING_DECL && DECL_DEPENDENT_P (decl)
      && USING_DECL_TYPENAME_P (decl))
    {
      /* We have found a type introduced by a using
	 declaration at class scope that refers to a dependent
	 type.
	     
	 using typename :: [opt] nested-name-specifier unqualified-id ;
      */
      decl = make_typename_type (TREE_TYPE (decl),
				 DECL_NAME (decl),
				 typename_type, tf_error);
      if (decl != error_mark_node)
	decl = TYPE_NAME (decl);
    }

  return decl;
}

/* Return true if OVL is an overload for an anticipated builtin.  */

static bool
anticipated_builtin_p (tree ovl)
{
  if (TREE_CODE (ovl) != OVERLOAD)
    return false;

  if (!OVL_HIDDEN_P (ovl))
    return false;

  tree fn = OVL_FUNCTION (ovl);
  gcc_checking_assert (DECL_ANTICIPATED (fn));

  if (DECL_HIDDEN_FRIEND_P (fn))
    return false;

  return true;
}

/* BINDING records an existing declaration for a name in the current scope.
   But, DECL is another declaration for that same identifier in the
   same scope.  This is the `struct stat' hack whereby a non-typedef
   class name or enum-name can be bound at the same level as some other
   kind of entity.
   3.3.7/1

     A class name (9.1) or enumeration name (7.2) can be hidden by the
     name of an object, function, or enumerator declared in the same scope.
     If a class or enumeration name and an object, function, or enumerator
     are declared in the same scope (in any order) with the same name, the
     class or enumeration name is hidden wherever the object, function, or
     enumerator name is visible.

   It's the responsibility of the caller to check that
   inserting this name is valid here.  Returns nonzero if the new binding
   was successful.  */

static bool
supplement_binding_1 (cxx_binding *binding, tree decl)
{
  tree bval = binding->value;
  bool ok = true;
  tree target_bval = strip_using_decl (bval);
  tree target_decl = strip_using_decl (decl);

  if (TREE_CODE (target_decl) == TYPE_DECL && DECL_ARTIFICIAL (target_decl)
      && target_decl != target_bval
      && (TREE_CODE (target_bval) != TYPE_DECL
	  /* We allow pushing an enum multiple times in a class
	     template in order to handle late matching of underlying
	     type on an opaque-enum-declaration followed by an
	     enum-specifier.  */
	  || (processing_template_decl
	      && TREE_CODE (TREE_TYPE (target_decl)) == ENUMERAL_TYPE
	      && TREE_CODE (TREE_TYPE (target_bval)) == ENUMERAL_TYPE
	      && (dependent_type_p (ENUM_UNDERLYING_TYPE
				    (TREE_TYPE (target_decl)))
		  || dependent_type_p (ENUM_UNDERLYING_TYPE
				       (TREE_TYPE (target_bval)))))))
    /* The new name is the type name.  */
    binding->type = decl;
  else if (/* TARGET_BVAL is null when push_class_level_binding moves
	      an inherited type-binding out of the way to make room
	      for a new value binding.  */
	   !target_bval
	   /* TARGET_BVAL is error_mark_node when TARGET_DECL's name
	      has been used in a non-class scope prior declaration.
	      In that case, we should have already issued a
	      diagnostic; for graceful error recovery purpose, pretend
	      this was the intended declaration for that name.  */
	   || target_bval == error_mark_node
	   /* If TARGET_BVAL is anticipated but has not yet been
	      declared, pretend it is not there at all.  */
	   || anticipated_builtin_p (target_bval))
    binding->value = decl;
  else if (TREE_CODE (target_bval) == TYPE_DECL
	   && DECL_ARTIFICIAL (target_bval)
	   && target_decl != target_bval
	   && (TREE_CODE (target_decl) != TYPE_DECL
	       || same_type_p (TREE_TYPE (target_decl),
			       TREE_TYPE (target_bval))))
    {
      /* The old binding was a type name.  It was placed in
	 VALUE field because it was thought, at the point it was
	 declared, to be the only entity with such a name.  Move the
	 type name into the type slot; it is now hidden by the new
	 binding.  */
      binding->type = bval;
      binding->value = decl;
      binding->value_is_inherited = false;
    }
  else if (TREE_CODE (target_bval) == TYPE_DECL
	   && TREE_CODE (target_decl) == TYPE_DECL
	   && DECL_NAME (target_decl) == DECL_NAME (target_bval)
	   && binding->scope->kind != sk_class
	   && (same_type_p (TREE_TYPE (target_decl), TREE_TYPE (target_bval))
	       /* If either type involves template parameters, we must
		  wait until instantiation.  */
	       || uses_template_parms (TREE_TYPE (target_decl))
	       || uses_template_parms (TREE_TYPE (target_bval))))
    /* We have two typedef-names, both naming the same type to have
       the same name.  In general, this is OK because of:

	 [dcl.typedef]

	 In a given scope, a typedef specifier can be used to redefine
	 the name of any type declared in that scope to refer to the
	 type to which it already refers.

       However, in class scopes, this rule does not apply due to the
       stricter language in [class.mem] prohibiting redeclarations of
       members.  */
    ok = false;
  /* There can be two block-scope declarations of the same variable,
     so long as they are `extern' declarations.  However, there cannot
     be two declarations of the same static data member:

       [class.mem]

       A member shall not be declared twice in the
       member-specification.  */
  else if (VAR_P (target_decl)
	   && VAR_P (target_bval)
	   && DECL_EXTERNAL (target_decl) && DECL_EXTERNAL (target_bval)
	   && !DECL_CLASS_SCOPE_P (target_decl))
    {
      duplicate_decls (decl, binding->value, /*newdecl_is_friend=*/false);
      ok = false;
    }
  else if (TREE_CODE (decl) == NAMESPACE_DECL
	   && TREE_CODE (bval) == NAMESPACE_DECL
	   && DECL_NAMESPACE_ALIAS (decl)
	   && DECL_NAMESPACE_ALIAS (bval)
	   && ORIGINAL_NAMESPACE (bval) == ORIGINAL_NAMESPACE (decl))
    /* [namespace.alias]

      In a declarative region, a namespace-alias-definition can be
      used to redefine a namespace-alias declared in that declarative
      region to refer only to the namespace to which it already
      refers.  */
    ok = false;
  else if (maybe_remove_implicit_alias (bval))
    {
      /* There was a mangling compatibility alias using this mangled name,
	 but now we have a real decl that wants to use it instead.  */
      binding->value = decl;
    }
  else
    {
      if (!error_operand_p (bval))
	diagnose_name_conflict (decl, bval);
      ok = false;
    }

  return ok;
}

/* Diagnose a name conflict between DECL and BVAL.  */

static void
diagnose_name_conflict (tree decl, tree bval)
{
  if (TREE_CODE (decl) == TREE_CODE (bval)
      && (TREE_CODE (decl) != TYPE_DECL
	  || (DECL_ARTIFICIAL (decl) && DECL_ARTIFICIAL (bval))
	  || (!DECL_ARTIFICIAL (decl) && !DECL_ARTIFICIAL (bval)))
      && !DECL_DECLARES_FUNCTION_P (decl)
      && CP_DECL_CONTEXT (decl) == CP_DECL_CONTEXT (bval))
    error ("redeclaration of %q#D", decl);
  else
    error ("%q#D conflicts with a previous declaration", decl);

  inform (location_of (bval), "previous declaration %q#D", bval);
}

/* Wrapper for supplement_binding_1.  */

static bool
supplement_binding (cxx_binding *binding, tree decl)
{
  bool ret;
  bool subtime = timevar_cond_start (TV_NAME_LOOKUP);
  ret = supplement_binding_1 (binding, decl);
  timevar_cond_stop (TV_NAME_LOOKUP, subtime);
  return ret;
}

/* Replace BINDING's current value on its scope's name list with
   NEWVAL.  */

static void
update_local_overload (cxx_binding *binding, tree newval)
{
  tree *d;

  for (d = &binding->scope->names; ; d = &TREE_CHAIN (*d))
    if (*d == binding->value)
      {
	/* Stitch new list node in.  */
	*d = tree_cons (NULL_TREE, NULL_TREE, TREE_CHAIN (*d));
	break;
      }
    else if (TREE_CODE (*d) == TREE_LIST && TREE_VALUE (*d) == binding->value)
      break;

  TREE_VALUE (*d) = newval;
}

/* Compares the parameter-type-lists of ONE and TWO and
   returns false if they are different.  If the DECLs are template
   functions, the return types and the template parameter lists are
   compared too (DR 565).  */

static bool
matching_fn_p (tree one, tree two)
{
  if (!compparms (TYPE_ARG_TYPES (TREE_TYPE (one)),
		  TYPE_ARG_TYPES (TREE_TYPE (two))))
    return false;

  if (TREE_CODE (one) == TEMPLATE_DECL
      && TREE_CODE (two) == TEMPLATE_DECL)
    {
      /* Compare template parms.  */
      if (!comp_template_parms (DECL_TEMPLATE_PARMS (one),
				DECL_TEMPLATE_PARMS (two)))
	return false;

      /* And return type.  */
      if (!same_type_p (TREE_TYPE (TREE_TYPE (one)),
			TREE_TYPE (TREE_TYPE (two))))
	return false;
    }

  return true;
}

/* Push DECL into nonclass LEVEL BINDING or SLOT.  OLD is the current
   binding value (possibly with anticipated builtins stripped).
   Diagnose conflicts and return updated decl.  */

static tree
update_binding (cp_binding_level *level, cxx_binding *binding, tree *slot,
		tree old, tree decl, bool is_friend)
{
  tree to_val = decl;
  tree old_type = slot ? MAYBE_STAT_TYPE (*slot) : binding->type;
  tree to_type = old_type;
  tree export_tail = NULL;

  gcc_assert (level->kind == sk_namespace ? !binding
	      : level->kind != sk_class && !slot);
  if (old == error_mark_node)
    old = NULL_TREE;

  if (TREE_CODE (decl) == TYPE_DECL && DECL_ARTIFICIAL (decl))
    {
      tree other = to_type;

      if (old && TREE_CODE (old) == TYPE_DECL && DECL_ARTIFICIAL (old))
	other = old;

      /* Pushing an artificial typedef.  See if this matches either
	 the type slot or the old value slot.  */
      if (!other)
	;
      else if (same_type_p (TREE_TYPE (other), TREE_TYPE (decl)))
	/* Two artificial decls to same type.  Do nothing.  */
	return other;
      else
	goto conflict;

      if (old)
	{
	  /* Slide decl into the type slot, keep old unaltered  */
	  to_type = decl;
	  to_val = old;
	  goto done;
	}
    }

  if (old && TREE_CODE (old) == TYPE_DECL && DECL_ARTIFICIAL (old))
    {
      /* Slide old into the type slot.  */
      to_type = old;
      old = NULL_TREE;
    }

  if (DECL_DECLARES_FUNCTION_P (decl))
    {
      if (!old)
	;
      else if (OVL_P (old))
	{
	  for (ovl_iterator iter (old); iter; ++iter)
	    {
	      tree fn = *iter;

	      if (iter.using_p () && matching_fn_p (fn, decl))
		{
		  /* If a function declaration in namespace scope or
		     block scope has the same name and the same
		     parameter-type- list (8.3.5) as a function
		     introduced by a using-declaration, and the
		     declarations do not declare the same function,
		     the program is ill-formed.  [namespace.udecl]/14 */
		  if (tree match = duplicate_decls (decl, fn, is_friend))
		    return match;
		  else
		    /* FIXME: To preserve existing error behavior, we
		       still push the decl.  This might change.  */
		    diagnose_name_conflict (decl, fn);
		}
	    }
	}
      else
	goto conflict;

      to_val = ovl_insert (decl, old, false, &export_tail);
    }
  else if (!old)
    ;
  else if (TREE_CODE (old) != TREE_CODE (decl))
    /* Different kinds of decls conflict.  */
    goto conflict;
  else if (TREE_CODE (old) == TYPE_DECL)
    {
      if (same_type_p (TREE_TYPE (old), TREE_TYPE (decl)))
	/* Two type decls to the same type.  Do nothing.  */
	return old;
      else
	goto conflict;
    }
  else if (TREE_CODE (old) == NAMESPACE_DECL)
    {
      if (DECL_NAMESPACE_ALIAS (old) && DECL_NAMESPACE_ALIAS (decl)
	  && ORIGINAL_NAMESPACE (old) == ORIGINAL_NAMESPACE (decl))
	/* In a declarative region, a namespace-alias-definition can be
	   used to redefine a namespace-alias declared in that declarative
	   region to refer only to the namespace to which it already
	   refers.  [namespace.alias] */
	return old;
      else
	goto conflict;
    }
  else if (TREE_CODE (old) == VAR_DECL)
    {
      /* There can be two block-scope declarations of the same
	 variable, so long as they are `extern' declarations.  */
      if (!DECL_EXTERNAL (old) || !DECL_EXTERNAL (decl))
	goto conflict;
      else if (tree match = duplicate_decls (decl, old, false))
	return match;
      else
	goto conflict;
    }
  else
    {
    conflict:
      diagnose_name_conflict (decl, old);
      to_val = NULL_TREE;
    }

 done:
  if (to_val)
    {
      if (level->kind != sk_namespace
	  && !to_type && binding->value && OVL_P (to_val))
	update_local_overload (binding, to_val);
      else
	{
	  tree to_add = to_val;
      
	  if (level->kind == sk_namespace)
	    to_add = decl;
	  else if (to_type == decl)
	    to_add = decl;
	  else if (TREE_CODE (to_add) == OVERLOAD)
	    to_add = build_tree_list (NULL_TREE, to_add);

	  add_decl_to_level (level, to_add);
	}

      if (to_type != old_type)
	{
	  gcc_checking_assert (!old_type
			       && TREE_CODE (to_type) == TYPE_DECL
			       && DECL_ARTIFICIAL (to_type));

	  tree type = TREE_TYPE (to_type);
	  if (to_type != decl
	      && MAYBE_CLASS_TYPE_P (type) && warn_shadow
	      && (!DECL_IN_SYSTEM_HEADER (decl)
		  || !DECL_IN_SYSTEM_HEADER (to_type)))
	    warning (OPT_Wshadow, "%q#D hides constructor for %q#T",
		     decl, type);
	}

      if (slot)
	{
	  if (STAT_HACK_P (*slot))
	    {
	      STAT_TYPE (*slot) = to_type;
	      STAT_DECL (*slot) = to_val;
	    }
	  else if (to_type || export_tail)
	    *slot = stat_hack (to_val, to_type);
	  else
	    *slot = to_val;
	  if (export_tail && STAT_HACK_P (*slot))
	    STAT_EXPORTS (*slot) = export_tail;
	}
      else
	{
	  binding->type = to_type;
	  binding->value = to_val;
	}
    }

  return decl;
}

/* Map of identifiers to extern C functions (or LISTS thereof).  */

static GTY(()) hash_map<lang_identifier *, tree> *extern_c_fns;

/* DECL has C linkage. If we have an existing instance, make sure it
   has the same exception specification [7.5, 7.6].  If there's no
   instance, add DECL to the map.  */

static void
check_extern_c_conflict (tree decl)
{
  /* Ignore artificial or system header decls.  */
  if (DECL_ARTIFICIAL (decl) || DECL_IN_SYSTEM_HEADER (decl))
    return;

  if (!extern_c_fns)
    extern_c_fns = hash_map<lang_identifier *,tree>::create_ggc (127);

  bool existed;
  tree *slot = &extern_c_fns->get_or_insert (DECL_NAME (decl), &existed);
  if (!existed)
    *slot = decl;
  else
    {
      tree old = *slot;
      if (TREE_CODE (old) == TREE_LIST)
	old = TREE_VALUE (old);

      int mismatch = 0;
      if (DECL_CONTEXT (old) == DECL_CONTEXT (decl))
	; /* If they're in the same context, we'll have already complained
	     about a (possible) mismatch, when inserting the decl.  */
      else if (!decls_match (decl, old))
	mismatch = 1;
      else if (!comp_except_specs (TYPE_RAISES_EXCEPTIONS (TREE_TYPE (old)),
				   TYPE_RAISES_EXCEPTIONS (TREE_TYPE (decl)),
				   ce_normal))
	mismatch = -1;
      else if (DECL_ASSEMBLER_NAME_SET_P (old))
	SET_DECL_ASSEMBLER_NAME (decl, DECL_ASSEMBLER_NAME (old));

      if (mismatch)
	{
	  pedwarn (input_location, 0,
		   "declaration of %q#D with C language linkage", decl);
	  pedwarn (DECL_SOURCE_LOCATION (old), 0,
		   "conflicts with previous declaration %q#D", old);
	  if (mismatch < 0)
	    pedwarn (input_location, 0,
		     "due to different exception specifications");
	}
      else
	/* Chain it on for c_linkage_binding's use.  */
	*slot = tree_cons (NULL_TREE, decl, *slot);
    }
}

/* Returns a list of C-linkage decls with the name NAME.  Used in
   c-family/c-pragma.c to implement redefine_extname pragma.  */

tree
c_linkage_bindings (tree name)
{
  if (extern_c_fns)
    if (tree *slot = extern_c_fns->get (name))
      return *slot;
  return NULL_TREE;
}

/* DECL is being declared at a local scope.  Emit suitable shadow
   warnings.  */

static void
check_local_shadow (tree decl)
{
  /* Don't complain about the parms we push and then pop
     while tentatively parsing a function declarator.  */
  if (TREE_CODE (decl) == PARM_DECL && !DECL_CONTEXT (decl))
    return;

  /* Inline decls shadow nothing.  */
  if (DECL_FROM_INLINE (decl))
    return;

  /* External decls are something else.  */
  if (DECL_EXTERNAL (decl))
    return;

  tree old = NULL_TREE;
  cp_binding_level *old_scope = NULL;
  if (cxx_binding *binding = outer_binding (DECL_NAME (decl), NULL, true))
    {
      old = binding->value;
      old_scope = binding->scope;
    }
  while (old && VAR_P (old) && DECL_DEAD_FOR_LOCAL (old))
    old = DECL_SHADOWED_FOR_VAR (old);

  tree shadowed = NULL_TREE;
  if (old
      && (TREE_CODE (old) == PARM_DECL
	  || VAR_P (old)
	  || (TREE_CODE (old) == TYPE_DECL
	      && (!DECL_ARTIFICIAL (old)
		  || TREE_CODE (decl) == TYPE_DECL)))
      && (!DECL_ARTIFICIAL (decl)
	  || DECL_IMPLICIT_TYPEDEF_P (decl)
	  || (VAR_P (decl) && DECL_ANON_UNION_VAR_P (decl))))
    {
      /* DECL shadows a local thing possibly of interest.  */

      /* Don't complain if it's from an enclosing function.  */
      if (DECL_CONTEXT (old) == current_function_decl
	  && TREE_CODE (decl) != PARM_DECL
	  && TREE_CODE (old) == PARM_DECL)
	{
	  /* Go to where the parms should be and see if we find
	     them there.  */
	  cp_binding_level *b = current_binding_level->level_chain;

	  if (FUNCTION_NEEDS_BODY_BLOCK (current_function_decl))
	    /* Skip the ctor/dtor cleanup level.  */
	    b = b->level_chain;

	  /* ARM $8.3 */
	  if (b->kind == sk_function_parms)
	    {
	      error ("declaration of %q#D shadows a parameter", decl);
	      return;
	    }
	}

      /* The local structure or class can't use parameters of
	 the containing function anyway.  */
      if (DECL_CONTEXT (old) != current_function_decl)
	{
	  for (cp_binding_level *scope = current_binding_level;
	       scope != old_scope; scope = scope->level_chain)
	    if (scope->kind == sk_class
		&& !LAMBDA_TYPE_P (scope->this_entity))
	      return;
	}
      /* Error if redeclaring a local declared in a
	 init-statement or in the condition of an if or
	 switch statement when the new declaration is in the
	 outermost block of the controlled statement.
	 Redeclaring a variable from a for or while condition is
	 detected elsewhere.  */
      else if (VAR_P (old)
	       && old_scope == current_binding_level->level_chain
	       && (old_scope->kind == sk_cond || old_scope->kind == sk_for))
	{
	  error ("redeclaration of %q#D", decl);
	  inform (DECL_SOURCE_LOCATION (old),
		  "%q#D previously declared here", old);
	  return;
	}
      /* C++11:
	 3.3.3/3:  The name declared in an exception-declaration (...)
	 shall not be redeclared in the outermost block of the handler.
	 3.3.3/2:  A parameter name shall not be redeclared (...) in
	 the outermost block of any handler associated with a
	 function-try-block.
	 3.4.1/15: The function parameter names shall not be redeclared
	 in the exception-declaration nor in the outermost block of a
	 handler for the function-try-block.  */
      else if ((TREE_CODE (old) == VAR_DECL
		&& old_scope == current_binding_level->level_chain
		&& old_scope->kind == sk_catch)
	       || (TREE_CODE (old) == PARM_DECL
		   && (current_binding_level->kind == sk_catch
		       || current_binding_level->level_chain->kind == sk_catch)
		   && in_function_try_handler))
	{
	  if (permerror (input_location, "redeclaration of %q#D", decl))
	    inform (DECL_SOURCE_LOCATION (old),
		    "%q#D previously declared here", old);
	  return;
	}

      /* If '-Wshadow=compatible-local' is specified without other
	 -Wshadow= flags, we will warn only when the type of the
	 shadowing variable (DECL) can be converted to that of the
	 shadowed parameter (OLD_LOCAL). The reason why we only check
	 if DECL's type can be converted to OLD_LOCAL's type (but not the
	 other way around) is because when users accidentally shadow a
	 parameter, more than often they would use the variable
	 thinking (mistakenly) it's still the parameter. It would be
	 rare that users would use the variable in the place that
	 expects the parameter but thinking it's a new decl.  */

      enum opt_code warning_code;
      if (warn_shadow)
	warning_code = OPT_Wshadow;
      else if (warn_shadow_local)
	warning_code = OPT_Wshadow_local;
      else if (warn_shadow_compatible_local
	       && can_convert (TREE_TYPE (old), TREE_TYPE (decl), tf_none))
	warning_code = OPT_Wshadow_compatible_local;
      else
	return;

      const char *msg;
      if (TREE_CODE (old) == PARM_DECL)
	msg = "declaration of %q#D shadows a parameter";
      else if (is_capture_proxy (old))
	msg = "declaration of %qD shadows a lambda capture";
      else
	msg = "declaration of %qD shadows a previous local";

      if (warning_at (input_location, warning_code, msg, decl))
	{
	  shadowed = old;
	  goto inform_shadowed;
	}
      return;
    }

  if (!warn_shadow)
    return;

  /* Don't warn for artificial things that are not implicit typedefs.  */
  if (DECL_ARTIFICIAL (decl) && !DECL_IMPLICIT_TYPEDEF_P (decl))
    return;
  
  if (nonlambda_method_basetype ())
    if (tree member = lookup_member (current_nonlambda_class_type (),
				     DECL_NAME (decl), /*protect=*/0,
				     /*want_type=*/false, tf_warning_or_error))
      {
	member = MAYBE_BASELINK_FUNCTIONS (member);

	/* Warn if a variable shadows a non-function, or the variable
	   is a function or a pointer-to-function.  */
	if (!OVL_P (member)
	    || TREE_CODE (decl) == FUNCTION_DECL
	    || TYPE_PTRFN_P (TREE_TYPE (decl))
	    || TYPE_PTRMEMFUNC_P (TREE_TYPE (decl)))
	  {
	    if (warning_at (input_location, OPT_Wshadow,
			    "declaration of %qD shadows a member of %qT",
			    decl, current_nonlambda_class_type ())
		&& DECL_P (member))
	      {
		shadowed = member;
		goto inform_shadowed;
	      }
	  }
	return;
      }

  /* Now look for a namespace shadow.  */
  old = find_namespace_value (current_namespace, DECL_NAME (decl));
  if (old
      && (VAR_P (old)
	  || (TREE_CODE (old) == TYPE_DECL
	      && (!DECL_ARTIFICIAL (old)
		  || TREE_CODE (decl) == TYPE_DECL)))
      && !instantiating_current_function_p ())
    /* XXX shadow warnings in outer-more namespaces */
    {
      if (warning_at (input_location, OPT_Wshadow,
		      "declaration of %qD shadows a global declaration",
		      decl))
	{
	  shadowed = old;
	  goto inform_shadowed;
	}
      return;
    }

  return;

 inform_shadowed:
  inform (DECL_SOURCE_LOCATION (shadowed), "shadowed declaration is here");
}

/* DECL is being pushed inside function CTX.  Set its context, if
   needed.  */

static void
set_decl_context_in_fn (tree ctx, tree decl)
{
  if (!DECL_CONTEXT (decl)
      /* A local declaration for a function doesn't constitute
	 nesting.  */
      && TREE_CODE (decl) != FUNCTION_DECL
      /* A local declaration for an `extern' variable is in the
	 scope of the current namespace, not the current
	 function.  */
      && !(VAR_P (decl) && DECL_EXTERNAL (decl))
      /* When parsing the parameter list of a function declarator,
	 don't set DECL_CONTEXT to an enclosing function.  When we
	 push the PARM_DECLs in order to process the function body,
	 current_binding_level->this_entity will be set.  */
      && !(TREE_CODE (decl) == PARM_DECL
	   && current_binding_level->kind == sk_function_parms
	   && current_binding_level->this_entity == NULL))
    DECL_CONTEXT (decl) = ctx;

  /* If this is the declaration for a namespace-scope function,
     but the declaration itself is in a local scope, mark the
     declaration.  */
  if (TREE_CODE (decl) == FUNCTION_DECL && DECL_NAMESPACE_SCOPE_P (decl))
    DECL_LOCAL_FUNCTION_P (decl) = 1;
}

/* DECL is a local-scope decl with linkage.  SHADOWED is true if the
   name is already bound at the current level.

   [basic.link] If there is a visible declaration of an entity with
   linkage having the same name and type, ignoring entities declared
   outside the innermost enclosing namespace scope, the block scope
   declaration declares that same entity and receives the linkage of
   the previous declaration.

   Also, make sure that this decl matches any existing external decl
   in the enclosing namespace.  */

static void
set_local_extern_decl_linkage (tree decl, bool shadowed)
{
  tree ns_value = decl; /* Unique marker.  */

  if (!shadowed)
    {
      tree loc_value = innermost_non_namespace_value (DECL_NAME (decl));
      if (!loc_value)
	{
	  ns_value
	    = find_namespace_value (current_namespace, DECL_NAME (decl));
	  loc_value = ns_value;
	}
      if (loc_value == error_mark_node)
	loc_value = NULL_TREE;

      for (ovl_iterator iter (loc_value); iter; ++iter)
	if (!iter.hidden_p ()
	    && (TREE_STATIC (*iter) || DECL_EXTERNAL (*iter))
	    && decls_match (*iter, decl))
	  {
	    /* The standard only says that the local extern inherits
	       linkage from the previous decl; in particular, default
	       args are not shared.  Add the decl into a hash table to
	       make sure only the previous decl in this case is seen
	       by the middle end.  */
	    struct cxx_int_tree_map *h;

	    /* We inherit the outer decl's linkage.  But we're a
	       different decl.  */
	    TREE_PUBLIC (decl) = TREE_PUBLIC (*iter);

	    if (cp_function_chain->extern_decl_map == NULL)
	      cp_function_chain->extern_decl_map
		= hash_table<cxx_int_tree_map_hasher>::create_ggc (20);

	    h = ggc_alloc<cxx_int_tree_map> ();
	    h->uid = DECL_UID (decl);
	    h->to = *iter;
	    cxx_int_tree_map **loc = cp_function_chain->extern_decl_map
	      ->find_slot (h, INSERT);
	    *loc = h;
	    break;
	  }
    }

  if (TREE_PUBLIC (decl))
    {
      /* DECL is externally visible.  Make sure it matches a matching
	 decl in the namespace scope.  We only really need to check
	 this when inserting the decl, not when we find an existing
	 match in the current scope.  However, in practice we're
	 going to be inserting a new decl in the majority of cases --
	 who writes multiple extern decls for the same thing in the
	 same local scope?  Doing it here often avoids a duplicate
	 namespace lookup.  */

      /* Avoid repeating a lookup.  */
      if (ns_value == decl)
	ns_value = find_namespace_value (current_namespace, DECL_NAME (decl));

      if (ns_value == error_mark_node)
	ns_value = NULL_TREE;

      for (ovl_iterator iter (ns_value); iter; ++iter)
	{
	  tree other = *iter;

	  if (!(TREE_PUBLIC (other) || DECL_EXTERNAL (other)))
	    ; /* Not externally visible.   */
	  else if (DECL_EXTERN_C_P (decl) && DECL_EXTERN_C_P (other))
	    ; /* Both are extern "C", we'll check via that mechanism.  */
	  else if (TREE_CODE (other) != TREE_CODE (decl)
		   || ((VAR_P (decl) || matching_fn_p (other, decl))
		       && !comptypes (TREE_TYPE (decl), TREE_TYPE (other),
				      COMPARE_REDECLARATION)))
	    {
	      if (permerror (DECL_SOURCE_LOCATION (decl),
			     "local external declaration %q#D", decl))
		inform (DECL_SOURCE_LOCATION (other),
			"does not match previous declaration %q#D", other);
	      break;
	    }
	}
    }
}

/* DECL has just been bound at LEVEL.  finish up the bookkeeping.  */

static void
newbinding_bookkeeping (tree name, tree decl, cp_binding_level *level)
{
  if (TREE_CODE (decl) == TYPE_DECL)
    {
      tree type = TREE_TYPE (decl);

      if (type != error_mark_node)
	{
	  if (TYPE_NAME (type) != decl)
	    set_underlying_type (decl);

	  if (level->kind == sk_namespace)
	    SET_IDENTIFIER_TYPE_VALUE (name, global_type_node);
	  else
	    {
	      set_identifier_type_value_with_scope (name, decl, level);

	      /* If this is a locally defined typedef in a function
		 that is not a template instantation, record it to
		 implement -Wunused-local-typedefs.  */
	      if (!instantiating_current_function_p ())
		record_locally_defined_typedef (decl);
	    }
	}
    }
  else if (VAR_P (decl))
    maybe_register_incomplete_var (decl);
  else if (TREE_CODE (decl) == FUNCTION_DECL && DECL_EXTERN_C_P (decl))
    check_extern_c_conflict (decl);
}

/* Record DECL as belonging to the current lexical scope.  Check for
   errors (such as an incompatible declaration for the same name
   already seen in the same scope).  IS_FRIEND is true if DECL is
   declared as a friend.

   Returns either DECL or an old decl for the same name.  If an old
   decl is returned, it may have been smashed to agree with what DECL
   says.  */

static tree
do_pushdecl (tree decl, bool is_friend)
{
  if (decl == error_mark_node)
    return error_mark_node;

  if (!DECL_TEMPLATE_PARM_P (decl) && current_function_decl)
    set_decl_context_in_fn (current_function_decl, decl);

  /* The binding level we will be pushing into.  During local class
     pushing, we want to push to the containing scope.  */
  cp_binding_level *level = current_binding_level;
  while (level->kind == sk_class)
    level = level->level_chain;

  if (tree name = DECL_NAME (decl))
    {
      cxx_binding *binding = NULL; /* Local scope binding.  */
      tree ns = NULL_TREE; /* Searched namespace.  */
      tree *slot = NULL; /* Binding slot in namespace.  */
      tree *mslot = NULL; /* Current module slot in namespace.  */
      tree old = NULL_TREE;

      if (level->kind == sk_namespace)
	{
	  /* We look in the decl's namespace for an existing
	     declaration, even though we push into the current
	     namespace.  */
	  ns = (DECL_NAMESPACE_SCOPE_P (decl)
		? CP_DECL_CONTEXT (decl) : current_namespace);
	  /* Create the binding, if this is current namespace, because
	     that's where we'll be pushing anyway.  */
	  slot = find_namespace_slot (ns, name,ns == current_namespace);
	  if (slot)
	    {
	      gcc_assert (current_module <= IMPORTED_MODULE_BASE);
	      mslot = module_binding_slot (slot, current_module,
					   ns == current_namespace);
	      old = MAYBE_STAT_DECL (*mslot);
	    }
	}
      else
	{
	  binding = find_local_binding (level, name);
	  if (binding)
	    old = binding->value;
	}

      if (current_function_decl && VAR_OR_FUNCTION_DECL_P (decl)
	  && DECL_EXTERNAL (decl))
	set_local_extern_decl_linkage (decl, old != NULL_TREE);

      if (old == error_mark_node)
	old = NULL_TREE;

      for (ovl_iterator iter (old); iter; ++iter)
	if (iter.using_p ())
	  ; /* Ignore using decls here.  */
	else if (tree match = duplicate_decls (decl, *iter, is_friend))
	  {
	    if (iter.hidden_p ()
		&& match != error_mark_node
		&& !DECL_HIDDEN_P (match))
	      {
		/* Unhiding a previously hidden decl.  */
		tree head = iter.reveal_node (old);
		if (head != old)
		  {
		    if (!ns)
		      {
			update_local_overload (binding, head);
			binding->value = head;
		      }
		    else if (STAT_HACK_P (*slot))
		      STAT_DECL (*slot) = head;
		    else
		      *slot = head;
		  }
		if (TREE_CODE (match) == FUNCTION_DECL
		    && DECL_EXTERN_C_P (match))
		  /* We need to check and register the fn now.  */
		  check_extern_c_conflict (match);
	      }
	    return match;
	  }

      /* We are pushing a new decl.  */

      /* Skip a hidden builtin we failed to match already.  There can
	 only be one.  */
      if (old && anticipated_builtin_p (old))
	old = OVL_CHAIN (old);

      check_template_shadow (decl);

      if (DECL_DECLARES_FUNCTION_P (decl))
	{
	  check_default_args (decl);

	  if (is_friend)
	    {
	      if (level->kind != sk_namespace)
		/* In a local class, a friend function declaration must
		   find a matching decl in the innermost non-class scope.
		   [class.friend/11] */
		error ("friend declaration %qD in local class without "
		       "prior local declaration", decl);
	      else if (!flag_friend_injection)
		/* Hide it from ordinary lookup.  */
		DECL_ANTICIPATED (decl) = DECL_HIDDEN_FRIEND_P (decl) = true;
	    }
	}

      if (level->kind != sk_namespace)
	{
	  check_local_shadow (decl);

	  if (TREE_CODE (decl) == NAMESPACE_DECL)
	    /* A local namespace alias.  */
	    set_identifier_type_value (name, NULL_TREE);

	  if (!binding)
	    binding = create_local_binding (level, name);
	}
      else if (!slot)
	{
	  ns = current_namespace;
	  slot = find_namespace_slot (ns, name, true);
	  mslot = module_binding_slot (slot, current_module, true);
	}

      old = update_binding (level, binding, mslot, old, decl, is_friend);

      if (old != decl)
	/* An existing decl matched, use it.  */
	decl = old;
      else
	newbinding_bookkeeping (name, decl, level);
    }
  else
    add_decl_to_level (level, decl);

  return decl;
}

/* Record a decl-node X as belonging to the current lexical scope.
   It's a friend if IS_FRIEND is true -- which affects exactly where
   we push it.  */

tree
pushdecl (tree x, bool is_friend)
{
  bool subtime = timevar_cond_start (TV_NAME_LOOKUP);
  tree ret = do_pushdecl (x, is_friend);
  timevar_cond_stop (TV_NAME_LOOKUP, subtime);
  return ret;
}

/* SLOT_VAL is the value of a binding.  Look in the module partitions
   to see if there's a namespace already.  We don't have to consider
   the STAT_HACK, because a namepace and an elaborated type cannot
   reside in the same binding.  */

static tree
find_namespace_partition (tree slot_val)
{
  if (!slot_val)
    ;
  else if (TREE_CODE (slot_val) == MODULE_VECTOR)
    {
      module_cluster *cluster
	= &MODULE_VECTOR_CLUSTER (slot_val,
				  MODULE_VECTOR_NUM_CLUSTERS (slot_val));
      do
	{
	  cluster--;
	  if (tree second = cluster->slots[1])
	    if (TREE_CODE (second) == NAMESPACE_DECL
		&& !DECL_NAMESPACE_ALIAS (second))
	      return second;

	  if (tree first = cluster->slots[0])
	    if (TREE_CODE (first) == NAMESPACE_DECL
		&& !DECL_NAMESPACE_ALIAS (first))
	      return first;
	}
      while (cluster != MODULE_VECTOR_CLUSTER_BASE (slot_val));
    }
  else if (TREE_CODE (slot_val) == NAMESPACE_DECL
	   && !DECL_NAMESPACE_ALIAS (slot_val))
    return slot_val;

  return NULL_TREE;
}

/* DECL is a newly read in global-module _DECL, residing in CTX.
   Merge it with an already matching declaration.  If DECL is a
   namespace, insert it.Return the matched or new decl, or NULL
   on error.  */

tree
merge_global_decl (tree ctx, tree decl)
{
  bool is_ns = (TREE_CODE (decl) == NAMESPACE_DECL
		&& !DECL_NAMESPACE_ALIAS (decl));
  gcc_assert (DECL_CONTEXT (decl) == ctx);
  /* We know we'll eventually insert the decl, so we can create the
     slot now.  */
  tree *slot = find_namespace_slot (ctx, DECL_NAME (decl), true);
  tree *mslot = module_binding_slot (slot, GLOBAL_MODULE_INDEX, is_ns);
  tree old = NULL_TREE;

  for (ovl_iterator iter (MAYBE_STAT_DECL (*mslot)); !old && iter; ++iter)
    if (!iter.using_p ())
      old = duplicate_decls (decl, *iter, false);

  if (old == error_mark_node)
    old = NULL_TREE;
  else if (old)
    ;
  else if (!is_ns)
    old = decl;
  else
    {
      // FIXME: this comment is not correct.
      /* Namespaces are always exported, and everything's exported
	 from the global module.  Thus this namespace must be
	 consistent with the global module, even if it didn't
	 explicitly mention it.  So push it now.  It can't be hiding
	 in some other module.  */
      gcc_assert (!find_namespace_partition (*slot));

      /* Creating a new namespace.  */
      SCOPE_DEPTH (decl) = SCOPE_DEPTH (ctx) + 1;
      if (ctx == global_namespace)
	DECL_CONTEXT (decl) = DECL_CONTEXT (global_namespace);
      old = update_binding (NAMESPACE_LEVEL (ctx), NULL,
			    mslot, old, decl, false);
      if (old == decl)
	{
	  if (DECL_NAMESPACE_INLINE_P (old))
	    vec_safe_push (DECL_NAMESPACE_INLINEES (ctx), old);
	  /* Create its scope -- but don't push it.  */
	  cp_binding_level *scope = ggc_cleared_alloc<cp_binding_level> ();
	  scope->this_entity = old;
	  scope->more_cleanups_ok = true;
	  scope->kind = sk_namespace;
	  scope->level_chain = NAMESPACE_LEVEL (ctx);
	  NAMESPACE_LEVEL (old) = scope;
	}
      else
	old = NULL_TREE;
    }

  if (is_ns && old
      && DECL_NAMESPACE_INLINE_P (old) != DECL_NAMESPACE_INLINE_P (decl))
    old = NULL_TREE;

  return old;
}

/* NAME is being bound within namespace NS and MODULE.  Unless
   MODULE is GLOBAL_MODULE_INDEX, there should be no existing
   binding.  VALUE and TYPE are the value and type bindings.  */

bool
push_module_binding (tree ns, unsigned mod, tree name, tree value, tree type)
{
  bool is_ns = (TREE_CODE (value) == NAMESPACE_DECL
		&& !DECL_NAMESPACE_ALIAS (value));

  tree *slot = find_namespace_slot (ns, name, true);
  tree *mslot = module_binding_slot (slot, mod, is_ns ? -1 : 1);

  gcc_assert (!*mslot || !MAYBE_STAT_TYPE (*mslot)); // FIXME

  if (*mslot && anticipated_builtin_p (*mslot))
    {
      gcc_assert (mod == GLOBAL_MODULE_INDEX);
      /* Zap out an anticipated builtin.  */
      *mslot = NULL_TREE;
    }

  tree export_tail = NULL_TREE;
  for (ovl_iterator iter (value); iter; ++iter)
    {
      tree decl = *iter;
      bool found = false;

      if (*mslot)
	{
	  tree old = MAYBE_STAT_DECL (*mslot);

	  // FIXME:Hidden names?
	  for (ovl_iterator cur (old); !found && cur; ++cur)
	    /* We'll already have done lookup when reading in the decl
	       itself, so pointer equality is sufficient.  */
	    if (*cur == decl)
	      found = true;

	  if (!found)
	    {
	      old = update_binding (NAMESPACE_LEVEL (ns), NULL, mslot,
				    old, decl, DECL_FRIEND_P (decl));
	      if (old != decl)
		// Should we bail out at this point?
		found = true;
	    }
	}
      else if (!iter.using_p () && !is_ns)
	{
	  export_tail = iter.export_tail (export_tail);
	  add_decl_to_level (NAMESPACE_LEVEL (ns), decl);
	}
      if (!found)
	newbinding_bookkeeping (name, decl, NAMESPACE_LEVEL (ns));
    }

  if (!*mslot)
    {
      /* There was nothing there, just install the whole binding.  */
      if (export_tail == value && TREE_CODE (value) != OVERLOAD)
	/* We only use the export-tail linky when there's an actual
	   overload.  */
	export_tail = NULL_TREE;
      if (export_tail)
	{
	  *mslot = stat_hack (value, NULL_TREE);
	  STAT_EXPORTS (*mslot) = export_tail;
	}
      else
	*mslot = value;
    }

  if (type)
    gcc_unreachable (); // FIXME

  return true;
}

/* CTX contains DECL in a module MOD binding for NAME.  Determine a
   distinguishing KEY so we can find it again upon import.  */

unsigned
key_module_instance (tree ctx, unsigned mod, tree name, tree decl)
{
  gcc_assert (TREE_CODE (decl) != NAMESPACE_DECL
	      || DECL_NAMESPACE_ALIAS (decl));

  /* This will need extending for other kinds of context.  */
  gcc_assert (TREE_CODE (ctx) == NAMESPACE_DECL);

  /* There must be a binding, so no need to check for NULLs.  */
  tree *slot = find_namespace_slot (ctx, name);
  tree *mslot = module_binding_slot (slot, mod, 0);
  tree binding = *mslot;
  unsigned key = 0;

  if (MAYBE_STAT_TYPE (binding) != decl)
    for (ovl_iterator iter (MAYBE_STAT_DECL (binding)); key++, iter; ++iter)
      if (*iter == decl)
	break;

  return key;
}

/* CTX contains a module MOD binding for NAME.  Use KEY to find the
   binding we want.  Return NULL if nothing found (that would be an
   error).  */

tree
find_module_instance (tree ctx, unsigned mod, tree name, unsigned key)
{
  /* This will need extending for other kinds of context.  */
  gcc_assert (TREE_CODE (ctx) == NAMESPACE_DECL);
  tree decl = NULL_TREE;
  
  /* Although there must be a binding, we're dealing with
     untrustworthy data, so check for NULL.  */
  if (tree *slot = find_namespace_slot (ctx, name))
    if (tree *mslot = module_binding_slot (slot, mod, 0))
      if (tree binding = *mslot)
	{
	  if (!key)
	    decl = MAYBE_STAT_TYPE (binding);
	  else
	    for (ovl_iterator iter (MAYBE_STAT_DECL (binding)); iter; ++iter)
	      if (!--key)
		{
		  decl = *iter;
		  break;
		}
	}

  /* We should not have found a namespace.  */
  if (decl && TREE_CODE (decl) == NAMESPACE_DECL
      && !DECL_NAMESPACE_ALIAS (decl))
    decl = NULL_TREE;

  return decl;
}

/* Enter DECL into the symbol table, if that's appropriate.  Returns
   DECL, or a modified version thereof.  */

tree
maybe_push_decl (tree decl)
{
  tree type = TREE_TYPE (decl);

  /* Add this decl to the current binding level, but not if it comes
     from another scope, e.g. a static member variable.  TEM may equal
     DECL or it may be a previous decl of the same name.  */
  if (decl == error_mark_node
      || (TREE_CODE (decl) != PARM_DECL
	  && DECL_CONTEXT (decl) != NULL_TREE
	  /* Definitions of namespace members outside their namespace are
	     possible.  */
	  && !DECL_NAMESPACE_SCOPE_P (decl))
      || (TREE_CODE (decl) == TEMPLATE_DECL && !namespace_bindings_p ())
      || type == unknown_type_node
      /* The declaration of a template specialization does not affect
	 the functions available for overload resolution, so we do not
	 call pushdecl.  */
      || (TREE_CODE (decl) == FUNCTION_DECL
	  && DECL_TEMPLATE_SPECIALIZATION (decl)))
    return decl;
  else
    return pushdecl (decl);
}

/* Bind DECL to ID in the current_binding_level, assumed to be a local
   binding level.  If IS_USING is true, DECL got here through a
   using-declaration.  */

static void
push_local_binding (tree id, tree decl, bool is_using)
{
  /* Skip over any local classes.  This makes sense if we call
     push_local_binding with a friend decl of a local class.  */
  cp_binding_level *b = innermost_nonclass_level ();

  gcc_assert (b->kind != sk_namespace);
  if (find_local_binding (b, id))
    {
      /* Supplement the existing binding.  */
      if (!supplement_binding (IDENTIFIER_BINDING (id), decl))
	/* It didn't work.  Something else must be bound at this
	   level.  Do not add DECL to the list of things to pop
	   later.  */
	return;
    }
  else
    /* Create a new binding.  */
    push_binding (id, decl, b);

  if (TREE_CODE (decl) == OVERLOAD || is_using)
    /* We must put the OVERLOAD or using into a TREE_LIST since we
       cannot use the decl's chain itself.  */
    decl = build_tree_list (NULL_TREE, decl);

  /* And put DECL on the list of things declared by the current
     binding level.  */
  add_decl_to_level (b, decl);
}

/* Check to see whether or not DECL is a variable that would have been
   in scope under the ARM, but is not in scope under the ANSI/ISO
   standard.  If so, issue an error message.  If name lookup would
   work in both cases, but return a different result, this function
   returns the result of ANSI/ISO lookup.  Otherwise, it returns
   DECL.  */

tree
check_for_out_of_scope_variable (tree decl)
{
  tree shadowed;

  /* We only care about out of scope variables.  */
  if (!(VAR_P (decl) && DECL_DEAD_FOR_LOCAL (decl)))
    return decl;

  shadowed = DECL_HAS_SHADOWED_FOR_VAR_P (decl)
    ? DECL_SHADOWED_FOR_VAR (decl) : NULL_TREE ;
  while (shadowed != NULL_TREE && VAR_P (shadowed)
	 && DECL_DEAD_FOR_LOCAL (shadowed))
    shadowed = DECL_HAS_SHADOWED_FOR_VAR_P (shadowed)
      ? DECL_SHADOWED_FOR_VAR (shadowed) : NULL_TREE;
  if (!shadowed)
    shadowed = find_namespace_value (current_namespace, DECL_NAME (decl));
  if (shadowed)
    {
      if (!DECL_ERROR_REPORTED (decl))
	{
	  warning (0, "name lookup of %qD changed", DECL_NAME (decl));
	  warning_at (DECL_SOURCE_LOCATION (shadowed), 0,
		      "  matches this %qD under ISO standard rules",
		      shadowed);
	  warning_at (DECL_SOURCE_LOCATION (decl), 0,
		      "  matches this %qD under old rules", decl);
	  DECL_ERROR_REPORTED (decl) = 1;
	}
      return shadowed;
    }

  /* If we have already complained about this declaration, there's no
     need to do it again.  */
  if (DECL_ERROR_REPORTED (decl))
    return decl;

  DECL_ERROR_REPORTED (decl) = 1;

  if (TREE_TYPE (decl) == error_mark_node)
    return decl;

  if (TYPE_HAS_NONTRIVIAL_DESTRUCTOR (TREE_TYPE (decl)))
    {
      error ("name lookup of %qD changed for ISO %<for%> scoping",
	     DECL_NAME (decl));
      error ("  cannot use obsolete binding at %q+D because "
	     "it has a destructor", decl);
      return error_mark_node;
    }
  else
    {
      permerror (input_location, "name lookup of %qD changed for ISO %<for%> scoping",
	         DECL_NAME (decl));
      if (flag_permissive)
        permerror (DECL_SOURCE_LOCATION (decl),
		   "  using obsolete binding at %qD", decl);
      else
	{
	  static bool hint;
	  if (!hint)
	    {
	      inform (input_location, "(if you use %<-fpermissive%> G++ will accept your code)");
	      hint = true;
	    }
	}
    }

  return decl;
}

/* true means unconditionally make a BLOCK for the next level pushed.  */

static bool keep_next_level_flag;

static int binding_depth = 0;

static void
indent (int depth)
{
  int i;

  for (i = 0; i < depth * 2; i++)
    putc (' ', stderr);
}

/* Return a string describing the kind of SCOPE we have.  */
static const char *
cp_binding_level_descriptor (cp_binding_level *scope)
{
  /* The order of this table must match the "scope_kind"
     enumerators.  */
  static const char* scope_kind_names[] = {
    "block-scope",
    "cleanup-scope",
    "try-scope",
    "catch-scope",
    "for-scope",
    "function-parameter-scope",
    "class-scope",
    "namespace-scope",
    "template-parameter-scope",
    "template-explicit-spec-scope"
  };
  const scope_kind kind = scope->explicit_spec_p
    ? sk_template_spec : scope->kind;

  return scope_kind_names[kind];
}

/* Output a debugging information about SCOPE when performing
   ACTION at LINE.  */
static void
cp_binding_level_debug (cp_binding_level *scope, int line, const char *action)
{
  const char *desc = cp_binding_level_descriptor (scope);
  if (scope->this_entity)
    verbatim ("%s %<%s(%E)%> %p %d\n", action, desc,
	      scope->this_entity, (void *) scope, line);
  else
    verbatim ("%s %s %p %d\n", action, desc, (void *) scope, line);
}

/* Return the estimated initial size of the hashtable of a NAMESPACE
   scope.  */

static inline size_t
namespace_scope_ht_size (tree ns)
{
  tree name = DECL_NAME (ns);

  return name == std_identifier
    ? NAMESPACE_STD_HT_SIZE
    : (name == global_identifier
       ? GLOBAL_SCOPE_HT_SIZE
       : NAMESPACE_ORDINARY_HT_SIZE);
}

/* A chain of binding_level structures awaiting reuse.  */

static GTY((deletable)) cp_binding_level *free_binding_level;

/* Insert SCOPE as the innermost binding level.  */

void
push_binding_level (cp_binding_level *scope)
{
  /* Add it to the front of currently active scopes stack.  */
  scope->level_chain = current_binding_level;
  current_binding_level = scope;
  keep_next_level_flag = false;

  if (ENABLE_SCOPE_CHECKING)
    {
      scope->binding_depth = binding_depth;
      indent (binding_depth);
      cp_binding_level_debug (scope, LOCATION_LINE (input_location),
			      "push");
      binding_depth++;
    }
}

/* Create a new KIND scope and make it the top of the active scopes stack.
   ENTITY is the scope of the associated C++ entity (namespace, class,
   function, C++0x enumeration); it is NULL otherwise.  */

cp_binding_level *
begin_scope (scope_kind kind, tree entity)
{
  cp_binding_level *scope;

  /* Reuse or create a struct for this binding level.  */
  if (!ENABLE_SCOPE_CHECKING && free_binding_level)
    {
      scope = free_binding_level;
      free_binding_level = scope->level_chain;
      memset (scope, 0, sizeof (cp_binding_level));
    }
  else
    scope = ggc_cleared_alloc<cp_binding_level> ();

  scope->this_entity = entity;
  scope->more_cleanups_ok = true;
  switch (kind)
    {
    case sk_cleanup:
      scope->keep = true;
      break;

    case sk_template_spec:
      scope->explicit_spec_p = true;
      kind = sk_template_parms;
      /* Fall through.  */
    case sk_template_parms:
    case sk_block:
    case sk_try:
    case sk_catch:
    case sk_for:
    case sk_cond:
    case sk_class:
    case sk_scoped_enum:
    case sk_function_parms:
    case sk_transaction:
    case sk_omp:
      scope->keep = keep_next_level_flag;
      break;

    case sk_namespace:
      NAMESPACE_LEVEL (entity) = scope;
      break;

    default:
      /* Should not happen.  */
      gcc_unreachable ();
      break;
    }
  scope->kind = kind;

  push_binding_level (scope);

  return scope;
}

/* We're about to leave current scope.  Pop the top of the stack of
   currently active scopes.  Return the enclosing scope, now active.  */

cp_binding_level *
leave_scope (void)
{
  cp_binding_level *scope = current_binding_level;

  if (scope->kind == sk_namespace && class_binding_level)
    current_binding_level = class_binding_level;

  /* We cannot leave a scope, if there are none left.  */
  if (NAMESPACE_LEVEL (global_namespace))
    gcc_assert (!global_scope_p (scope));

  if (ENABLE_SCOPE_CHECKING)
    {
      indent (--binding_depth);
      cp_binding_level_debug (scope, LOCATION_LINE (input_location),
			      "leave");
    }

  /* Move one nesting level up.  */
  current_binding_level = scope->level_chain;

  /* Namespace-scopes are left most probably temporarily, not
     completely; they can be reopened later, e.g. in namespace-extension
     or any name binding activity that requires us to resume a
     namespace.  For classes, we cache some binding levels.  For other
     scopes, we just make the structure available for reuse.  */
  if (scope->kind != sk_namespace
      && scope->kind != sk_class)
    {
      scope->level_chain = free_binding_level;
      gcc_assert (!ENABLE_SCOPE_CHECKING
		  || scope->binding_depth == binding_depth);
      free_binding_level = scope;
    }

  if (scope->kind == sk_class)
    {
      /* Reset DEFINING_CLASS_P to allow for reuse of a
	 class-defining scope in a non-defining context.  */
      scope->defining_class_p = 0;

      /* Find the innermost enclosing class scope, and reset
	 CLASS_BINDING_LEVEL appropriately.  */
      class_binding_level = NULL;
      for (scope = current_binding_level; scope; scope = scope->level_chain)
	if (scope->kind == sk_class)
	  {
	    class_binding_level = scope;
	    break;
	  }
    }

  return current_binding_level;
}

static void
resume_scope (cp_binding_level* b)
{
  /* Resuming binding levels is meant only for namespaces,
     and those cannot nest into classes.  */
  gcc_assert (!class_binding_level);
  /* Also, resuming a non-directly nested namespace is a no-no.  */
  gcc_assert (b->level_chain == current_binding_level);
  current_binding_level = b;
  if (ENABLE_SCOPE_CHECKING)
    {
      b->binding_depth = binding_depth;
      indent (binding_depth);
      cp_binding_level_debug (b, LOCATION_LINE (input_location), "resume");
      binding_depth++;
    }
}

/* Return the innermost binding level that is not for a class scope.  */

static cp_binding_level *
innermost_nonclass_level (void)
{
  cp_binding_level *b;

  b = current_binding_level;
  while (b->kind == sk_class)
    b = b->level_chain;

  return b;
}

/* We're defining an object of type TYPE.  If it needs a cleanup, but
   we're not allowed to add any more objects with cleanups to the current
   scope, create a new binding level.  */

void
maybe_push_cleanup_level (tree type)
{
  if (type != error_mark_node
      && TYPE_HAS_NONTRIVIAL_DESTRUCTOR (type)
      && current_binding_level->more_cleanups_ok == 0)
    {
      begin_scope (sk_cleanup, NULL);
      current_binding_level->statement_list = push_stmt_list ();
    }
}

/* Return true if we are in the global binding level.  */

bool
global_bindings_p (void)
{
  return global_scope_p (current_binding_level);
}

/* True if we are currently in a toplevel binding level.  This
   means either the global binding level or a namespace in a toplevel
   binding level.  Since there are no non-toplevel namespace levels,
   this really means any namespace or template parameter level.  We
   also include a class whose context is toplevel.  */

bool
toplevel_bindings_p (void)
{
  cp_binding_level *b = innermost_nonclass_level ();

  return b->kind == sk_namespace || b->kind == sk_template_parms;
}

/* True if this is a namespace scope, or if we are defining a class
   which is itself at namespace scope, or whose enclosing class is
   such a class, etc.  */

bool
namespace_bindings_p (void)
{
  cp_binding_level *b = innermost_nonclass_level ();

  return b->kind == sk_namespace;
}

/* True if the innermost non-class scope is a block scope.  */

bool
local_bindings_p (void)
{
  cp_binding_level *b = innermost_nonclass_level ();
  return b->kind < sk_function_parms || b->kind == sk_omp;
}

/* True if the current level needs to have a BLOCK made.  */

bool
kept_level_p (void)
{
  return (current_binding_level->blocks != NULL_TREE
	  || current_binding_level->keep
	  || current_binding_level->kind == sk_cleanup
	  || current_binding_level->names != NULL_TREE
	  || current_binding_level->using_directives);
}

/* Returns the kind of the innermost scope.  */

scope_kind
innermost_scope_kind (void)
{
  return current_binding_level->kind;
}

/* Returns true if this scope was created to store template parameters.  */

bool
template_parm_scope_p (void)
{
  return innermost_scope_kind () == sk_template_parms;
}

/* If KEEP is true, make a BLOCK node for the next binding level,
   unconditionally.  Otherwise, use the normal logic to decide whether
   or not to create a BLOCK.  */

void
keep_next_level (bool keep)
{
  keep_next_level_flag = keep;
}

/* Return the list of declarations of the current local scope.  */

tree
get_local_decls (void)
{
  gcc_assert (current_binding_level->kind != sk_namespace
	      && current_binding_level->kind != sk_class);
  return current_binding_level->names;
}

/* Return how many function prototypes we are currently nested inside.  */

int
function_parm_depth (void)
{
  int level = 0;
  cp_binding_level *b;

  for (b = current_binding_level;
       b->kind == sk_function_parms;
       b = b->level_chain)
    ++level;

  return level;
}

/* For debugging.  */
static int no_print_functions = 0;
static int no_print_builtins = 0;

static void
print_binding_level (cp_binding_level* lvl)
{
  tree t;
  int i = 0, len;
  fprintf (stderr, " blocks=%p", (void *) lvl->blocks);
  if (lvl->more_cleanups_ok)
    fprintf (stderr, " more-cleanups-ok");
  if (lvl->have_cleanups)
    fprintf (stderr, " have-cleanups");
  fprintf (stderr, "\n");
  if (lvl->names)
    {
      fprintf (stderr, " names:\t");
      /* We can probably fit 3 names to a line?  */
      for (t = lvl->names; t; t = TREE_CHAIN (t))
	{
	  if (no_print_functions && (TREE_CODE (t) == FUNCTION_DECL))
	    continue;
	  if (no_print_builtins
	      && (TREE_CODE (t) == TYPE_DECL)
	      && DECL_IS_BUILTIN (t))
	    continue;

	  /* Function decls tend to have longer names.  */
	  if (TREE_CODE (t) == FUNCTION_DECL)
	    len = 3;
	  else
	    len = 2;
	  i += len;
	  if (i > 6)
	    {
	      fprintf (stderr, "\n\t");
	      i = len;
	    }
	  print_node_brief (stderr, "", t, 0);
	  if (t == error_mark_node)
	    break;
	}
      if (i)
	fprintf (stderr, "\n");
    }
  if (vec_safe_length (lvl->class_shadowed))
    {
      size_t i;
      cp_class_binding *b;
      fprintf (stderr, " class-shadowed:");
      FOR_EACH_VEC_ELT (*lvl->class_shadowed, i, b)
	fprintf (stderr, " %s ", IDENTIFIER_POINTER (b->identifier));
      fprintf (stderr, "\n");
    }
  if (lvl->type_shadowed)
    {
      fprintf (stderr, " type-shadowed:");
      for (t = lvl->type_shadowed; t; t = TREE_CHAIN (t))
	{
	  fprintf (stderr, " %s ", IDENTIFIER_POINTER (TREE_PURPOSE (t)));
	}
      fprintf (stderr, "\n");
    }
}

DEBUG_FUNCTION void
debug (cp_binding_level &ref)
{
  print_binding_level (&ref);
}

DEBUG_FUNCTION void
debug (cp_binding_level *ptr)
{
  if (ptr)
    debug (*ptr);
  else
    fprintf (stderr, "<nil>\n");
}


void
print_other_binding_stack (cp_binding_level *stack)
{
  cp_binding_level *level;
  for (level = stack; !global_scope_p (level); level = level->level_chain)
    {
      fprintf (stderr, "binding level %p\n", (void *) level);
      print_binding_level (level);
    }
}

void
print_binding_stack (void)
{
  cp_binding_level *b;
  fprintf (stderr, "current_binding_level=%p\n"
	   "class_binding_level=%p\n"
	   "NAMESPACE_LEVEL (global_namespace)=%p\n",
	   (void *) current_binding_level, (void *) class_binding_level,
	   (void *) NAMESPACE_LEVEL (global_namespace));
  if (class_binding_level)
    {
      for (b = class_binding_level; b; b = b->level_chain)
	if (b == current_binding_level)
	  break;
      if (b)
	b = class_binding_level;
      else
	b = current_binding_level;
    }
  else
    b = current_binding_level;
  print_other_binding_stack (b);
  fprintf (stderr, "global:\n");
  print_binding_level (NAMESPACE_LEVEL (global_namespace));
}

/* Return the type associated with ID.  */

static tree
identifier_type_value_1 (tree id)
{
  /* There is no type with that name, anywhere.  */
  if (REAL_IDENTIFIER_TYPE_VALUE (id) == NULL_TREE)
    return NULL_TREE;
  /* This is not the type marker, but the real thing.  */
  if (REAL_IDENTIFIER_TYPE_VALUE (id) != global_type_node)
    return REAL_IDENTIFIER_TYPE_VALUE (id);
  /* Have to search for it. It must be on the global level, now.
     Ask lookup_name not to return non-types.  */
  id = lookup_name_real (id, 2, 1, /*block_p=*/true, 0, 0);
  if (id)
    return TREE_TYPE (id);
  return NULL_TREE;
}

/* Wrapper for identifier_type_value_1.  */

tree
identifier_type_value (tree id)
{
  tree ret;
  timevar_start (TV_NAME_LOOKUP);
  ret = identifier_type_value_1 (id);
  timevar_stop (TV_NAME_LOOKUP);
  return ret;
}


/* Return the IDENTIFIER_GLOBAL_VALUE of T, for use in common code, since
   the definition of IDENTIFIER_GLOBAL_VALUE is different for C and C++.  */

tree
identifier_global_value	(tree t)
{
  return IDENTIFIER_GLOBAL_VALUE (t);
}

/* Push a definition of struct, union or enum tag named ID.  into
   binding_level B.  DECL is a TYPE_DECL for the type.  We assume that
   the tag ID is not already defined.  */

static void
set_identifier_type_value_with_scope (tree id, tree decl, cp_binding_level *b)
{
  tree type;

  if (b->kind != sk_namespace)
    {
      /* Shadow the marker, not the real thing, so that the marker
	 gets restored later.  */
      tree old_type_value = REAL_IDENTIFIER_TYPE_VALUE (id);
      b->type_shadowed
	= tree_cons (id, old_type_value, b->type_shadowed);
      type = decl ? TREE_TYPE (decl) : NULL_TREE;
      TREE_TYPE (b->type_shadowed) = type;
    }
  else
    {
      tree *slot = find_namespace_slot (current_namespace, id, true);
      gcc_assert (decl);
      update_binding (b, NULL, slot, MAYBE_STAT_DECL (*slot), decl, false);

      /* Store marker instead of real type.  */
      type = global_type_node;
    }
  SET_IDENTIFIER_TYPE_VALUE (id, type);
}

/* As set_identifier_type_value_with_scope, but using
   current_binding_level.  */

void
set_identifier_type_value (tree id, tree decl)
{
  set_identifier_type_value_with_scope (id, decl, current_binding_level);
}

/* Return the name for the constructor (or destructor) for the
   specified class TYPE.  When given a template, this routine doesn't
   lose the specialization.  */

static inline tree
constructor_name_full (tree type)
{
  return TYPE_IDENTIFIER (TYPE_MAIN_VARIANT (type));
}

/* Return the name for the constructor (or destructor) for the
   specified class.  When given a template, return the plain
   unspecialized name.  */

tree
constructor_name (tree type)
{
  tree name;
  name = constructor_name_full (type);
  if (IDENTIFIER_TEMPLATE (name))
    name = IDENTIFIER_TEMPLATE (name);
  return name;
}

/* Returns TRUE if NAME is the name for the constructor for TYPE,
   which must be a class type.  */

bool
constructor_name_p (tree name, tree type)
{
  tree ctor_name;

  gcc_assert (MAYBE_CLASS_TYPE_P (type));

  if (!name)
    return false;

  if (!identifier_p (name))
    return false;

  /* These don't have names.  */
  if (TREE_CODE (type) == DECLTYPE_TYPE
      || TREE_CODE (type) == TYPEOF_TYPE)
    return false;

  ctor_name = constructor_name_full (type);
  if (name == ctor_name)
    return true;
  if (IDENTIFIER_TEMPLATE (ctor_name)
      && name == IDENTIFIER_TEMPLATE (ctor_name))
    return true;
  return false;
}

/* Counter used to create anonymous type names.  */

static GTY(()) int anon_cnt;

/* Return an IDENTIFIER which can be used as a name for
   unnamed structs and unions.  */

tree
make_anon_name (void)
{
  char buf[32];

  sprintf (buf, anon_aggrname_format (), anon_cnt++);
  return get_identifier (buf);
}

/* This code is practically identical to that for creating
   anonymous names, but is just used for lambdas instead.  This isn't really
   necessary, but it's convenient to avoid treating lambdas like other
   unnamed types.  */

static GTY(()) int lambda_cnt = 0;

tree
make_lambda_name (void)
{
  char buf[32];

  sprintf (buf, LAMBDANAME_FORMAT, lambda_cnt++);
  return get_identifier (buf);
}

/* Insert another USING_DECL into the current binding level, returning
   this declaration. If this is a redeclaration, do nothing, and
   return NULL_TREE if this not in namespace scope (in namespace
   scope, a using decl might extend any previous bindings).  */

static tree
push_using_decl_1 (tree scope, tree name)
{
  tree decl;

  gcc_assert (TREE_CODE (scope) == NAMESPACE_DECL);
  gcc_assert (identifier_p (name));
  for (decl = current_binding_level->usings; decl; decl = DECL_CHAIN (decl))
    if (USING_DECL_SCOPE (decl) == scope && DECL_NAME (decl) == name)
      break;
  if (decl)
    return namespace_bindings_p () ? decl : NULL_TREE;
  decl = build_lang_decl (USING_DECL, name, NULL_TREE);
  USING_DECL_SCOPE (decl) = scope;
  DECL_CHAIN (decl) = current_binding_level->usings;
  current_binding_level->usings = decl;
  return decl;
}

/* Wrapper for push_using_decl_1.  */

static tree
push_using_decl (tree scope, tree name)
{
  tree ret;
  timevar_start (TV_NAME_LOOKUP);
  ret = push_using_decl_1 (scope, name);
  timevar_stop (TV_NAME_LOOKUP);
  return ret;
}

/* Same as pushdecl, but define X in binding-level LEVEL.  We rely on the
   caller to set DECL_CONTEXT properly.

   Note that this must only be used when X will be the new innermost
   binding for its name, as we tack it onto the front of IDENTIFIER_BINDING
   without checking to see if the current IDENTIFIER_BINDING comes from a
   closer binding level than LEVEL.  */

static tree
do_pushdecl_with_scope (tree x, cp_binding_level *level, bool is_friend)
{
  cp_binding_level *b;
  tree function_decl = current_function_decl;

  current_function_decl = NULL_TREE;
  if (level->kind == sk_class)
    {
      b = class_binding_level;
      class_binding_level = level;
      pushdecl_class_level (x);
      class_binding_level = b;
    }
  else
    {
      b = current_binding_level;
      current_binding_level = level;
      x = pushdecl (x, is_friend);
      current_binding_level = b;
    }
  current_function_decl = function_decl;
  return x;
}
 
/* Inject X into the local scope just before the function parms.  */

tree
pushdecl_outermost_localscope (tree x)
{
  cp_binding_level *b = NULL;
  bool subtime = timevar_cond_start (TV_NAME_LOOKUP);

  /* Find the scope just inside the function parms.  */
  for (cp_binding_level *n = current_binding_level;
       n->kind != sk_function_parms; n = b->level_chain)
    b = n;

  tree ret = b ? do_pushdecl_with_scope (x, b, false) : error_mark_node;
  timevar_cond_stop (TV_NAME_LOOKUP, subtime);

  return ret;
}

/* Check a non-member using-declaration. Return the name and scope
   being used, and the USING_DECL, or NULL_TREE on failure.  */

static tree
validate_nonmember_using_decl (tree decl, tree scope, tree name)
{
  /* [namespace.udecl]
       A using-declaration for a class member shall be a
       member-declaration.  */
  if (TYPE_P (scope))
    {
      error ("%qT is not a namespace or unscoped enum", scope);
      return NULL_TREE;
    }
  else if (scope == error_mark_node)
    return NULL_TREE;

  if (TREE_CODE (decl) == TEMPLATE_ID_EXPR)
    {
      /* 7.3.3/5
	   A using-declaration shall not name a template-id.  */
      error ("a using-declaration cannot specify a template-id.  "
	     "Try %<using %D%>", name);
      return NULL_TREE;
    }

  if (TREE_CODE (decl) == NAMESPACE_DECL)
    {
      error ("namespace %qD not allowed in using-declaration", decl);
      return NULL_TREE;
    }

  if (TREE_CODE (decl) == SCOPE_REF)
    {
      /* It's a nested name with template parameter dependent scope.
	 This can only be using-declaration for class member.  */
      error ("%qT is not a namespace", TREE_OPERAND (decl, 0));
      return NULL_TREE;
    }

  decl = OVL_FIRST (decl);

  /* Make a USING_DECL.  */
  tree using_decl = push_using_decl (scope, name);

  if (using_decl == NULL_TREE
      && at_function_scope_p ()
      && VAR_P (decl))
    /* C++11 7.3.3/10.  */
    error ("%qD is already declared in this scope", name);
  
  return using_decl;
}

/* Process a local-scope or namespace-scope using declaration.  SCOPE
   is the nominated scope to search for NAME.  VALUE_P and TYPE_P
   point to the binding for NAME in the current scope and are
   updated.  */

static void
do_nonmember_using_decl (tree scope, tree name, tree *value_p, tree *type_p)
{
  name_lookup lookup (name, 0);

  if (!qualified_namespace_lookup (scope, &lookup))
    {
      error ("%qD not declared", name);
      return;
    }
  else if (TREE_CODE (lookup.value) == TREE_LIST)
    {
      error ("reference to %qD is ambiguous", name);
      print_candidates (lookup.value);
      lookup.value = NULL_TREE;
    }

  if (lookup.type && TREE_CODE (lookup.type) == TREE_LIST)
    {
      error ("reference to %qD is ambiguous", name);
      print_candidates (lookup.type);
      lookup.type = NULL_TREE;
    }

  tree value = *value_p;
  tree type = *type_p;

  /* Shift the old and new bindings around so we're comparing class and
     enumeration names to each other.  */
  if (value && DECL_IMPLICIT_TYPEDEF_P (value))
    {
      type = value;
      value = NULL_TREE;
    }

  if (lookup.value && DECL_IMPLICIT_TYPEDEF_P (lookup.value))
    {
      lookup.type = lookup.value;
      lookup.value = NULL_TREE;
    }

  if (lookup.value && lookup.value != value)
    {
      /* Check for using functions.  */
      if (OVL_P (lookup.value) && (!value || OVL_P (value)))
	{
	  for (lkp_iterator usings (lookup.value); usings; ++usings)
	    {
	      tree new_fn = *usings;

	      /* [namespace.udecl]

		 If a function declaration in namespace scope or block
		 scope has the same name and the same parameter types as a
		 function introduced by a using declaration the program is
		 ill-formed.  */
	      bool found = false;
	      for (ovl_iterator old (value); !found && old; ++old)
		{
		  tree old_fn = *old;

		  if (new_fn == old_fn)
		    /* The function already exists in the current
		       namespace.  */
		    found = true;
		  else if (old.using_p ())
		    continue; /* This is a using decl. */
		  else if (old.hidden_p () && !DECL_HIDDEN_FRIEND_P (old_fn))
		    continue; /* This is an anticipated builtin.  */
		  else if (!matching_fn_p (new_fn, old_fn))
		    continue; /* Parameters do not match.  */
		  else if (decls_match (new_fn, old_fn))
		    found = true;
		  else
		    {
		      diagnose_name_conflict (new_fn, old_fn);
		      found = true;
		    }
		}

	      if (!found)
		/* Unlike the overload case we don't drop anticipated
		   builtins here.  They don't cause a problem, and
		   we'd like to match them with a future
		   declaration.  */
		value = ovl_insert (new_fn, value, true);
	    }
	}
      else if (value
	       /* Ignore anticipated builtins.  */
	       && !anticipated_builtin_p (value)
	       && !decls_match (lookup.value, value))
	diagnose_name_conflict (lookup.value, value);
      else
	value = lookup.value;
    }

  if (lookup.type && lookup.type != type)
    {
      if (type && !decls_match (lookup.type, type))
	diagnose_name_conflict (lookup.type, type);
      else
	type = lookup.type;
    }

  /* If bind->value is empty, shift any class or enumeration name back.  */
  if (!value)
    {
      value = type;
      type = NULL_TREE;
    }

  *value_p = value;
  *type_p = type;
}

/* Returns true if ANCESTOR encloses DESCENDANT, including matching.
   Both are namespaces.  */

bool
is_nested_namespace (tree ancestor, tree descendant, bool inline_only)
{
  int depth = SCOPE_DEPTH (ancestor);

  if (!depth && !inline_only)
    /* The global namespace encloses everything.  */
    return true;

  while (SCOPE_DEPTH (descendant) > depth
	 && (!inline_only || DECL_NAMESPACE_INLINE_P (descendant)))
    descendant = CP_DECL_CONTEXT (descendant);

  return ancestor == descendant;
}

/* Returns true if ROOT (a namespace, class, or function) encloses
   CHILD.  CHILD may be either a class type or a namespace.  */

bool
is_ancestor (tree root, tree child)
{
  gcc_assert ((TREE_CODE (root) == NAMESPACE_DECL
	       || TREE_CODE (root) == FUNCTION_DECL
	       || CLASS_TYPE_P (root)));
  gcc_assert ((TREE_CODE (child) == NAMESPACE_DECL
	       || CLASS_TYPE_P (child)));

  /* The global namespace encloses everything.  */
  if (root == global_namespace)
    return true;

  /* Search until we reach namespace scope.  */
  while (TREE_CODE (child) != NAMESPACE_DECL)
    {
      /* If we've reached the ROOT, it encloses CHILD.  */
      if (root == child)
	return true;
      /* Go out one level.  */
      if (TYPE_P (child))
	child = TYPE_NAME (child);
      child = CP_DECL_CONTEXT (child);
    }

  if (TREE_CODE (root) == NAMESPACE_DECL)
    return is_nested_namespace (root, child);

  return false;
}

/* Enter the class or namespace scope indicated by T suitable for name
   lookup.  T can be arbitrary scope, not necessary nested inside the
   current scope.  Returns a non-null scope to pop iff pop_scope
   should be called later to exit this scope.  */

tree
push_scope (tree t)
{
  if (TREE_CODE (t) == NAMESPACE_DECL)
    push_decl_namespace (t);
  else if (CLASS_TYPE_P (t))
    {
      if (!at_class_scope_p ()
	  || !same_type_p (current_class_type, t))
	push_nested_class (t);
      else
	/* T is the same as the current scope.  There is therefore no
	   need to re-enter the scope.  Since we are not actually
	   pushing a new scope, our caller should not call
	   pop_scope.  */
	t = NULL_TREE;
    }

  return t;
}

/* Leave scope pushed by push_scope.  */

void
pop_scope (tree t)
{
  if (t == NULL_TREE)
    return;
  if (TREE_CODE (t) == NAMESPACE_DECL)
    pop_decl_namespace ();
  else if CLASS_TYPE_P (t)
    pop_nested_class ();
}

/* Subroutine of push_inner_scope.  */

static void
push_inner_scope_r (tree outer, tree inner)
{
  tree prev;

  if (outer == inner
      || (TREE_CODE (inner) != NAMESPACE_DECL && !CLASS_TYPE_P (inner)))
    return;

  prev = CP_DECL_CONTEXT (TREE_CODE (inner) == NAMESPACE_DECL ? inner : TYPE_NAME (inner));
  if (outer != prev)
    push_inner_scope_r (outer, prev);
  if (TREE_CODE (inner) == NAMESPACE_DECL)
    {
      cp_binding_level *save_template_parm = 0;
      /* Temporary take out template parameter scopes.  They are saved
	 in reversed order in save_template_parm.  */
      while (current_binding_level->kind == sk_template_parms)
	{
	  cp_binding_level *b = current_binding_level;
	  current_binding_level = b->level_chain;
	  b->level_chain = save_template_parm;
	  save_template_parm = b;
	}

      resume_scope (NAMESPACE_LEVEL (inner));
      current_namespace = inner;

      /* Restore template parameter scopes.  */
      while (save_template_parm)
	{
	  cp_binding_level *b = save_template_parm;
	  save_template_parm = b->level_chain;
	  b->level_chain = current_binding_level;
	  current_binding_level = b;
	}
    }
  else
    pushclass (inner);
}

/* Enter the scope INNER from current scope.  INNER must be a scope
   nested inside current scope.  This works with both name lookup and
   pushing name into scope.  In case a template parameter scope is present,
   namespace is pushed under the template parameter scope according to
   name lookup rule in 14.6.1/6.

   Return the former current scope suitable for pop_inner_scope.  */

tree
push_inner_scope (tree inner)
{
  tree outer = current_scope ();
  if (!outer)
    outer = current_namespace;

  push_inner_scope_r (outer, inner);
  return outer;
}

/* Exit the current scope INNER back to scope OUTER.  */

void
pop_inner_scope (tree outer, tree inner)
{
  if (outer == inner
      || (TREE_CODE (inner) != NAMESPACE_DECL && !CLASS_TYPE_P (inner)))
    return;

  while (outer != inner)
    {
      if (TREE_CODE (inner) == NAMESPACE_DECL)
	{
	  cp_binding_level *save_template_parm = 0;
	  /* Temporary take out template parameter scopes.  They are saved
	     in reversed order in save_template_parm.  */
	  while (current_binding_level->kind == sk_template_parms)
	    {
	      cp_binding_level *b = current_binding_level;
	      current_binding_level = b->level_chain;
	      b->level_chain = save_template_parm;
	      save_template_parm = b;
	    }

	  pop_namespace ();

	  /* Restore template parameter scopes.  */
	  while (save_template_parm)
	    {
	      cp_binding_level *b = save_template_parm;
	      save_template_parm = b->level_chain;
	      b->level_chain = current_binding_level;
	      current_binding_level = b;
	    }
	}
      else
	popclass ();

      inner = CP_DECL_CONTEXT (TREE_CODE (inner) == NAMESPACE_DECL ? inner : TYPE_NAME (inner));
    }
}

/* Do a pushlevel for class declarations.  */

void
pushlevel_class (void)
{
  class_binding_level = begin_scope (sk_class, current_class_type);
}

/* ...and a poplevel for class declarations.  */

void
poplevel_class (void)
{
  cp_binding_level *level = class_binding_level;
  cp_class_binding *cb;
  size_t i;
  tree shadowed;

  bool subtime = timevar_cond_start (TV_NAME_LOOKUP);
  gcc_assert (level != 0);

  /* If we're leaving a toplevel class, cache its binding level.  */
  if (current_class_depth == 1)
    previous_class_level = level;
  for (shadowed = level->type_shadowed;
       shadowed;
       shadowed = TREE_CHAIN (shadowed))
    SET_IDENTIFIER_TYPE_VALUE (TREE_PURPOSE (shadowed), TREE_VALUE (shadowed));

  /* Remove the bindings for all of the class-level declarations.  */
  if (level->class_shadowed)
    {
      FOR_EACH_VEC_ELT (*level->class_shadowed, i, cb)
	{
	  IDENTIFIER_BINDING (cb->identifier) = cb->base->previous;
	  cxx_binding_free (cb->base);
	}
      ggc_free (level->class_shadowed);
      level->class_shadowed = NULL;
    }

  /* Now, pop out of the binding level which we created up in the
     `pushlevel_class' routine.  */
  gcc_assert (current_binding_level == level);
  leave_scope ();
  timevar_cond_stop (TV_NAME_LOOKUP, subtime);
}

/* Set INHERITED_VALUE_BINDING_P on BINDING to true or false, as
   appropriate.  DECL is the value to which a name has just been
   bound.  CLASS_TYPE is the class in which the lookup occurred.  */

static void
set_inherited_value_binding_p (cxx_binding *binding, tree decl,
			       tree class_type)
{
  if (binding->value == decl && TREE_CODE (decl) != TREE_LIST)
    {
      tree context;

      if (TREE_CODE (decl) == OVERLOAD)
	context = ovl_scope (decl);
      else
	{
	  gcc_assert (DECL_P (decl));
	  context = context_for_name_lookup (decl);
	}

      if (is_properly_derived_from (class_type, context))
	INHERITED_VALUE_BINDING_P (binding) = 1;
      else
	INHERITED_VALUE_BINDING_P (binding) = 0;
    }
  else if (binding->value == decl)
    /* We only encounter a TREE_LIST when there is an ambiguity in the
       base classes.  Such an ambiguity can be overridden by a
       definition in this class.  */
    INHERITED_VALUE_BINDING_P (binding) = 1;
  else
    INHERITED_VALUE_BINDING_P (binding) = 0;
}

/* Make the declaration of X appear in CLASS scope.  */

bool
pushdecl_class_level (tree x)
{
  bool is_valid = true;
  bool subtime;

  /* Do nothing if we're adding to an outer lambda closure type,
     outer_binding will add it later if it's needed.  */
  if (current_class_type != class_binding_level->this_entity)
    return true;

  subtime = timevar_cond_start (TV_NAME_LOOKUP);
  /* Get the name of X.  */
  tree name = OVL_NAME (x);

  if (name)
    {
      is_valid = push_class_level_binding (name, x);
      if (TREE_CODE (x) == TYPE_DECL)
	set_identifier_type_value (name, x);
    }
  else if (ANON_AGGR_TYPE_P (TREE_TYPE (x)))
    {
      /* If X is an anonymous aggregate, all of its members are
	 treated as if they were members of the class containing the
	 aggregate, for naming purposes.  */
      tree f;

      for (f = TYPE_FIELDS (TREE_TYPE (x)); f; f = DECL_CHAIN (f))
	{
	  location_t save_location = input_location;
	  input_location = DECL_SOURCE_LOCATION (f);
	  if (!pushdecl_class_level (f))
	    is_valid = false;
	  input_location = save_location;
	}
    }
  timevar_cond_stop (TV_NAME_LOOKUP, subtime);
  return is_valid;
}

/* Return the BINDING (if any) for NAME in SCOPE, which is a class
   scope.  If the value returned is non-NULL, and the PREVIOUS field
   is not set, callers must set the PREVIOUS field explicitly.  */

static cxx_binding *
get_class_binding (tree name, cp_binding_level *scope)
{
  tree class_type;
  tree type_binding;
  tree value_binding;
  cxx_binding *binding;

  class_type = scope->this_entity;

  /* Get the type binding.  */
  type_binding = lookup_member (class_type, name,
				/*protect=*/2, /*want_type=*/true,
				tf_warning_or_error);
  /* Get the value binding.  */
  value_binding = lookup_member (class_type, name,
				 /*protect=*/2, /*want_type=*/false,
				 tf_warning_or_error);

  if (value_binding
      && (TREE_CODE (value_binding) == TYPE_DECL
	  || DECL_CLASS_TEMPLATE_P (value_binding)
	  || (TREE_CODE (value_binding) == TREE_LIST
	      && TREE_TYPE (value_binding) == error_mark_node
	      && (TREE_CODE (TREE_VALUE (value_binding))
		  == TYPE_DECL))))
    /* We found a type binding, even when looking for a non-type
       binding.  This means that we already processed this binding
       above.  */
    ;
  else if (value_binding)
    {
      if (TREE_CODE (value_binding) == TREE_LIST
	  && TREE_TYPE (value_binding) == error_mark_node)
	/* NAME is ambiguous.  */
	;
      else if (BASELINK_P (value_binding))
	/* NAME is some overloaded functions.  */
	value_binding = BASELINK_FUNCTIONS (value_binding);
    }

  /* If we found either a type binding or a value binding, create a
     new binding object.  */
  if (type_binding || value_binding)
    {
      binding = new_class_binding (name,
				   value_binding,
				   type_binding,
				   scope);
      /* This is a class-scope binding, not a block-scope binding.  */
      LOCAL_BINDING_P (binding) = 0;
      set_inherited_value_binding_p (binding, value_binding, class_type);
    }
  else
    binding = NULL;

  return binding;
}

/* Make the declaration(s) of X appear in CLASS scope under the name
   NAME.  Returns true if the binding is valid.  */

static bool
push_class_level_binding_1 (tree name, tree x)
{
  cxx_binding *binding;
  tree decl = x;
  bool ok;

  /* The class_binding_level will be NULL if x is a template
     parameter name in a member template.  */
  if (!class_binding_level)
    return true;

  if (name == error_mark_node)
    return false;

  /* Can happen for an erroneous declaration (c++/60384).  */
  if (!identifier_p (name))
    {
      gcc_assert (errorcount || sorrycount);
      return false;
    }

  /* Check for invalid member names.  But don't worry about a default
     argument-scope lambda being pushed after the class is complete.  */
  gcc_assert (TYPE_BEING_DEFINED (current_class_type)
	      || LAMBDA_TYPE_P (TREE_TYPE (decl)));
  /* Check that we're pushing into the right binding level.  */
  gcc_assert (current_class_type == class_binding_level->this_entity);

  /* We could have been passed a tree list if this is an ambiguous
     declaration. If so, pull the declaration out because
     check_template_shadow will not handle a TREE_LIST.  */
  if (TREE_CODE (decl) == TREE_LIST
      && TREE_TYPE (decl) == error_mark_node)
    decl = TREE_VALUE (decl);

  if (!check_template_shadow (decl))
    return false;

  /* [class.mem]

     If T is the name of a class, then each of the following shall
     have a name different from T:

     -- every static data member of class T;

     -- every member of class T that is itself a type;

     -- every enumerator of every member of class T that is an
	enumerated type;

     -- every member of every anonymous union that is a member of
	class T.

     (Non-static data members were also forbidden to have the same
     name as T until TC1.)  */
  if ((VAR_P (x)
       || TREE_CODE (x) == CONST_DECL
       || (TREE_CODE (x) == TYPE_DECL
	   && !DECL_SELF_REFERENCE_P (x))
       /* A data member of an anonymous union.  */
       || (TREE_CODE (x) == FIELD_DECL
	   && DECL_CONTEXT (x) != current_class_type))
      && DECL_NAME (x) == constructor_name (current_class_type))
    {
      tree scope = context_for_name_lookup (x);
      if (TYPE_P (scope) && same_type_p (scope, current_class_type))
	{
	  error ("%qD has the same name as the class in which it is "
		 "declared",
		 x);
	  return false;
	}
    }

  /* Get the current binding for NAME in this class, if any.  */
  binding = IDENTIFIER_BINDING (name);
  if (!binding || binding->scope != class_binding_level)
    {
      binding = get_class_binding (name, class_binding_level);
      /* If a new binding was created, put it at the front of the
	 IDENTIFIER_BINDING list.  */
      if (binding)
	{
	  binding->previous = IDENTIFIER_BINDING (name);
	  IDENTIFIER_BINDING (name) = binding;
	}
    }

  /* If there is already a binding, then we may need to update the
     current value.  */
  if (binding && binding->value)
    {
      tree bval = binding->value;
      tree old_decl = NULL_TREE;
      tree target_decl = strip_using_decl (decl);
      tree target_bval = strip_using_decl (bval);

      if (INHERITED_VALUE_BINDING_P (binding))
	{
	  /* If the old binding was from a base class, and was for a
	     tag name, slide it over to make room for the new binding.
	     The old binding is still visible if explicitly qualified
	     with a class-key.  */
	  if (TREE_CODE (target_bval) == TYPE_DECL
	      && DECL_ARTIFICIAL (target_bval)
	      && !(TREE_CODE (target_decl) == TYPE_DECL
		   && DECL_ARTIFICIAL (target_decl)))
	    {
	      old_decl = binding->type;
	      binding->type = bval;
	      binding->value = NULL_TREE;
	      INHERITED_VALUE_BINDING_P (binding) = 0;
	    }
	  else
	    {
	      old_decl = bval;
	      /* Any inherited type declaration is hidden by the type
		 declaration in the derived class.  */
	      if (TREE_CODE (target_decl) == TYPE_DECL
		  && DECL_ARTIFICIAL (target_decl))
		binding->type = NULL_TREE;
	    }
	}
      else if (TREE_CODE (target_decl) == OVERLOAD
	       && OVL_P (target_bval))
	old_decl = bval;
      else if (TREE_CODE (decl) == USING_DECL
	       && TREE_CODE (bval) == USING_DECL
	       && same_type_p (USING_DECL_SCOPE (decl),
			       USING_DECL_SCOPE (bval)))
	/* This is a using redeclaration that will be diagnosed later
	   in supplement_binding */
	;
      else if (TREE_CODE (decl) == USING_DECL
	       && TREE_CODE (bval) == USING_DECL
	       && DECL_DEPENDENT_P (decl)
	       && DECL_DEPENDENT_P (bval))
	return true;
      else if (TREE_CODE (decl) == USING_DECL
	       && OVL_P (target_bval))
	old_decl = bval;
      else if (TREE_CODE (bval) == USING_DECL
	       && OVL_P (target_decl))
	return true;

      if (old_decl && binding->scope == class_binding_level)
	{
	  binding->value = x;
	  /* It is always safe to clear INHERITED_VALUE_BINDING_P
	     here.  This function is only used to register bindings
	     from with the class definition itself.  */
	  INHERITED_VALUE_BINDING_P (binding) = 0;
	  return true;
	}
    }

  /* Note that we declared this value so that we can issue an error if
     this is an invalid redeclaration of a name already used for some
     other purpose.  */
  note_name_declared_in_class (name, decl);

  /* If we didn't replace an existing binding, put the binding on the
     stack of bindings for the identifier, and update the shadowed
     list.  */
  if (binding && binding->scope == class_binding_level)
    /* Supplement the existing binding.  */
    ok = supplement_binding (binding, decl);
  else
    {
      /* Create a new binding.  */
      push_binding (name, decl, class_binding_level);
      ok = true;
    }

  return ok;
}

/* Wrapper for push_class_level_binding_1.  */

bool
push_class_level_binding (tree name, tree x)
{
  bool ret;
  bool subtime = timevar_cond_start (TV_NAME_LOOKUP);
  ret = push_class_level_binding_1 (name, x);
  timevar_cond_stop (TV_NAME_LOOKUP, subtime);
  return ret;
}

/* Process "using SCOPE::NAME" in a class scope.  Return the
   USING_DECL created.  */

tree
do_class_using_decl (tree scope, tree name)
{
  /* The USING_DECL returned by this function.  */
  tree value;
  /* The declaration (or declarations) name by this using
     declaration.  NULL if we are in a template and cannot figure out
     what has been named.  */
  tree decl;
  /* True if SCOPE is a dependent type.  */
  bool scope_dependent_p;
  /* True if SCOPE::NAME is dependent.  */
  bool name_dependent_p;
  /* True if any of the bases of CURRENT_CLASS_TYPE are dependent.  */
  bool bases_dependent_p;
  tree binfo;

  if (name == error_mark_node)
    return NULL_TREE;

  if (!scope || !TYPE_P (scope))
    {
      error ("using-declaration for non-member at class scope");
      return NULL_TREE;
    }

  /* Make sure the name is not invalid */
  if (TREE_CODE (name) == BIT_NOT_EXPR)
    {
      error ("%<%T::%D%> names destructor", scope, name);
      return NULL_TREE;
    }
  /* Using T::T declares inheriting ctors, even if T is a typedef.  */
  if (MAYBE_CLASS_TYPE_P (scope)
      && (name == TYPE_IDENTIFIER (scope)
	  || constructor_name_p (name, scope)))
    {
      maybe_warn_cpp0x (CPP0X_INHERITING_CTORS);
      name = ctor_identifier;
      CLASSTYPE_NON_AGGREGATE (current_class_type) = true;
    }
  if (constructor_name_p (name, current_class_type))
    {
      error ("%<%T::%D%> names constructor in %qT",
	     scope, name, current_class_type);
      return NULL_TREE;
    }

  scope_dependent_p = dependent_scope_p (scope);
  name_dependent_p = (scope_dependent_p
		      || (IDENTIFIER_TYPENAME_P (name)
			  && dependent_type_p (TREE_TYPE (name))));

  bases_dependent_p = any_dependent_bases_p ();

  decl = NULL_TREE;

  /* From [namespace.udecl]:

       A using-declaration used as a member-declaration shall refer to a
       member of a base class of the class being defined.

     In general, we cannot check this constraint in a template because
     we do not know the entire set of base classes of the current
     class type. Morover, if SCOPE is dependent, it might match a
     non-dependent base.  */

  if (!scope_dependent_p)
    {
      base_kind b_kind;
      binfo = lookup_base (current_class_type, scope, ba_any, &b_kind,
			   tf_warning_or_error);
      if (b_kind < bk_proper_base)
	{
	  if (!bases_dependent_p || b_kind == bk_same_type)
	    {
	      error_not_base_type (scope, current_class_type);
	      return NULL_TREE;
	    }
	}
      else if (name == ctor_identifier
	       && BINFO_INHERITANCE_CHAIN (BINFO_INHERITANCE_CHAIN (binfo)))
	{
	  error ("cannot inherit constructors from indirect base %qT", scope);
	  return NULL_TREE;
	}
      else if (!name_dependent_p)
	{
	  decl = lookup_member (binfo, name, 0, false, tf_warning_or_error);
	  if (!decl)
	    {
	      error ("no members matching %<%T::%D%> in %q#T", scope, name,
		     scope);
	      return NULL_TREE;
	    }
	  /* The binfo from which the functions came does not matter.  */
	  if (BASELINK_P (decl))
	    decl = BASELINK_FUNCTIONS (decl);
	}
    }

  value = build_lang_decl (USING_DECL, name, NULL_TREE);
  USING_DECL_DECLS (value) = decl;
  USING_DECL_SCOPE (value) = scope;
  DECL_DEPENDENT_P (value) = !decl;

  return value;
}


/* Return the binding for NAME in NS.  If NS is NULL, look in
   global_namespace.  */

tree
get_namespace_binding (tree ns, tree name)
{
  bool subtime = timevar_cond_start (TV_NAME_LOOKUP);
  if (!ns)
    ns = global_namespace;
  gcc_checking_assert (!DECL_NAMESPACE_ALIAS (ns));
  tree ret = find_namespace_value (ns, name);
  timevar_cond_stop (TV_NAME_LOOKUP, subtime);
  return ret;
}

/* Set value binding of NAME in the global namespace to VAL.  Does not
   add it to the list of things in the namespace.  */

void
set_global_binding (tree name, tree val)
{
  bool subtime = timevar_cond_start (TV_NAME_LOOKUP);

  tree *slot = find_namespace_slot (global_namespace, name, true);
  tree old = MAYBE_STAT_DECL (*slot);

  if (!old)
    *slot = val;
  else if (old == val)
    ;
  else if (!STAT_HACK_P (*slot)
	   && TREE_CODE (val) == TYPE_DECL && DECL_ARTIFICIAL (val))
    *slot = stat_hack (old, val);
  else if (!STAT_HACK_P (*slot)
	   && TREE_CODE (old) == TYPE_DECL && DECL_ARTIFICIAL (old))
    *slot = stat_hack (val, old);
  else
    /* The user's placed something in the implementor's
       namespace.  */
    diagnose_name_conflict (val, old);

  timevar_cond_stop (TV_NAME_LOOKUP, subtime);
}

/* Set the context of a declaration to scope. Complain if we are not
   outside scope.  */

void
set_decl_namespace (tree decl, tree scope, bool friendp)
{
  tree old;

  /* Get rid of namespace aliases.  */
  scope = ORIGINAL_NAMESPACE (scope);

  /* It is ok for friends to be qualified in parallel space.  */
  if (!friendp && !is_nested_namespace (current_namespace, scope))
    error ("declaration of %qD not in a namespace surrounding %qD",
	   decl, scope);
  DECL_CONTEXT (decl) = FROB_CONTEXT (scope);

  /* Writing "int N::i" to declare a variable within "N" is invalid.  */
  if (scope == current_namespace)
    {
      if (at_namespace_scope_p ())
	error ("explicit qualification in declaration of %qD",
	       decl);
      return;
    }

  /* See whether this has been declared in the namespace.  */
  old = lookup_qualified_name (scope, DECL_NAME (decl), /*type*/false,
			       /*complain*/true, /*hidden*/true);
  if (old == error_mark_node)
    /* No old declaration at all.  */
    goto complain;
  /* If it's a TREE_LIST, the result of the lookup was ambiguous.  */
  if (TREE_CODE (old) == TREE_LIST)
    {
      error ("reference to %qD is ambiguous", decl);
      print_candidates (old);
      return;
    }
  if (!OVL_P (decl))
    {
      /* We might have found OLD in an inline namespace inside SCOPE.  */
      if (TREE_CODE (decl) == TREE_CODE (old))
	DECL_CONTEXT (decl) = DECL_CONTEXT (old);
      /* Don't compare non-function decls with decls_match here, since
	 it can't check for the correct constness at this
	 point. pushdecl will find those errors later.  */
      return;
    }
  /* Since decl is a function, old should contain a function decl.  */
  if (!OVL_P (old))
    goto complain;
  /* We handle these in check_explicit_instantiation_namespace.  */
  if (processing_explicit_instantiation)
    return;
  if (processing_template_decl || processing_specialization)
    /* We have not yet called push_template_decl to turn a
       FUNCTION_DECL into a TEMPLATE_DECL, so the declarations won't
       match.  But, we'll check later, when we construct the
       template.  */
    return;
  /* Instantiations or specializations of templates may be declared as
     friends in any namespace.  */
  if (friendp && DECL_USE_TEMPLATE (decl))
    return;
  if (OVL_P (old))
    {
      tree found = NULL_TREE;

      for (ovl_iterator iter (old); iter; ++iter)
	{
	  tree ofn = *iter;
	  /* Adjust DECL_CONTEXT first so decls_match will return true
	     if DECL will match a declaration in an inline namespace.  */
	  DECL_CONTEXT (decl) = DECL_CONTEXT (ofn);
	  if (decls_match (decl, ofn))
	    {
	      if (found && !decls_match (found, ofn))
		{
		  DECL_CONTEXT (decl) = FROB_CONTEXT (scope);
		  error ("reference to %qD is ambiguous", decl);
		  print_candidates (old);
		  return;
		}
	      found = ofn;
	    }
	}
      if (found)
	{
	  if (!is_nested_namespace (scope, CP_DECL_CONTEXT (found), true))
	    goto complain;
	  if (DECL_HIDDEN_FRIEND_P (found))
	    {
	      pedwarn (DECL_SOURCE_LOCATION (decl), 0,
		       "%qD has not been declared within %qD", decl, scope);
	      inform (DECL_SOURCE_LOCATION (found),
		      "only here as a %<friend%>");
	    }
	  DECL_CONTEXT (decl) = DECL_CONTEXT (found);
	  return;
	}
    }
  else
    {
      DECL_CONTEXT (decl) = DECL_CONTEXT (old);
      if (decls_match (decl, old))
	return;
    }

  /* It didn't work, go back to the explicit scope.  */
  DECL_CONTEXT (decl) = FROB_CONTEXT (scope);
 complain:
  error ("%qD should have been declared inside %qD", decl, scope);
}

/* Return the namespace where the current declaration is declared.  */

tree
current_decl_namespace (void)
{
  tree result;
  /* If we have been pushed into a different namespace, use it.  */
  if (!vec_safe_is_empty (decl_namespace_list))
    return decl_namespace_list->last ();

  if (current_class_type)
    result = decl_namespace_context (current_class_type);
  else if (current_function_decl)
    result = decl_namespace_context (current_function_decl);
  else
    result = current_namespace;
  return result;
}

/* Process any ATTRIBUTES on a namespace definition.  Returns true if
   attribute visibility is seen.  */

bool
handle_namespace_attrs (tree ns, tree attributes)
{
  tree d;
  bool saw_vis = false;

  for (d = attributes; d; d = TREE_CHAIN (d))
    {
      tree name = get_attribute_name (d);
      tree args = TREE_VALUE (d);

      if (is_attribute_p ("visibility", name))
	{
	  /* attribute visibility is a property of the syntactic block
	     rather than the namespace as a whole, so we don't touch the
	     NAMESPACE_DECL at all.  */
	  tree x = args ? TREE_VALUE (args) : NULL_TREE;
	  if (x == NULL_TREE || TREE_CODE (x) != STRING_CST || TREE_CHAIN (args))
	    {
	      warning (OPT_Wattributes,
		       "%qD attribute requires a single NTBS argument",
		       name);
	      continue;
	    }

	  if (!TREE_PUBLIC (ns))
	    warning (OPT_Wattributes,
		     "%qD attribute is meaningless since members of the "
		     "anonymous namespace get local symbols", name);

	  push_visibility (TREE_STRING_POINTER (x), 1);
	  saw_vis = true;
	}
      else if (is_attribute_p ("abi_tag", name))
	{
	  if (!DECL_NAME (ns))
	    {
	      warning (OPT_Wattributes, "ignoring %qD attribute on anonymous "
		       "namespace", name);
	      continue;
	    }
	  if (!DECL_NAMESPACE_INLINE_P (ns))
	    {
	      warning (OPT_Wattributes, "ignoring %qD attribute on non-inline "
		       "namespace", name);
	      continue;
	    }
	  if (!args)
	    {
	      tree dn = DECL_NAME (ns);
	      args = build_string (IDENTIFIER_LENGTH (dn) + 1,
				   IDENTIFIER_POINTER (dn));
	      TREE_TYPE (args) = char_array_type_node;
	      args = fix_string_type (args);
	      args = build_tree_list (NULL_TREE, args);
	    }
	  if (check_abi_tag_args (args, name))
	    DECL_ATTRIBUTES (ns) = tree_cons (name, args,
					      DECL_ATTRIBUTES (ns));
	}
      else
	{
	  warning (OPT_Wattributes, "%qD attribute directive ignored",
		   name);
	  continue;
	}
    }

  return saw_vis;
}

/* Temporarily set the namespace for the current declaration.  */

void
push_decl_namespace (tree decl)
{
  if (TREE_CODE (decl) != NAMESPACE_DECL)
    decl = decl_namespace_context (decl);
  vec_safe_push (decl_namespace_list, ORIGINAL_NAMESPACE (decl));
}

/* [namespace.memdef]/2 */

void
pop_decl_namespace (void)
{
  decl_namespace_list->pop ();
}

/* Process a namespace-alias declaration.  */

void
do_namespace_alias (tree alias, tree name_space)
{
  if (name_space == error_mark_node)
    return;

  gcc_assert (TREE_CODE (name_space) == NAMESPACE_DECL);

  name_space = ORIGINAL_NAMESPACE (name_space);

  /* Build the alias.  */
  alias = build_lang_decl (NAMESPACE_DECL, alias, void_type_node);
  DECL_NAMESPACE_ALIAS (alias) = name_space;
  DECL_EXTERNAL (alias) = 1;
  DECL_CONTEXT (alias) = FROB_CONTEXT (current_scope ());
  pushdecl (alias);

  /* Emit debug info for namespace alias.  */
  if (!building_stmt_list_p ())
    (*debug_hooks->early_global_decl) (alias);
}

/* Like pushdecl, only it places X in the current namespace,
   if appropriate.  */

tree
pushdecl_namespace_level (tree x, bool is_friend)
{
  cp_binding_level *b = current_binding_level;
  tree t;

  bool subtime = timevar_cond_start (TV_NAME_LOOKUP);
  t = do_pushdecl_with_scope
    (x, NAMESPACE_LEVEL (current_namespace), is_friend);

  /* Now, the type_shadowed stack may screw us.  Munge it so it does
     what we want.  */
  if (TREE_CODE (t) == TYPE_DECL)
    {
      tree name = DECL_NAME (t);
      tree newval;
      tree *ptr = (tree *)0;
      for (; !global_scope_p (b); b = b->level_chain)
	{
	  tree shadowed = b->type_shadowed;
	  for (; shadowed; shadowed = TREE_CHAIN (shadowed))
	    if (TREE_PURPOSE (shadowed) == name)
	      {
		ptr = &TREE_VALUE (shadowed);
		/* Can't break out of the loop here because sometimes
		   a binding level will have duplicate bindings for
		   PT names.  It's gross, but I haven't time to fix it.  */
	      }
	}
      newval = TREE_TYPE (t);
      if (ptr == (tree *)0)
	{
	  /* @@ This shouldn't be needed.  My test case "zstring.cc" trips
	     up here if this is changed to an assertion.  --KR  */
	  SET_IDENTIFIER_TYPE_VALUE (name, t);
	}
      else
	{
	  *ptr = newval;
	}
    }
  timevar_cond_stop (TV_NAME_LOOKUP, subtime);
  return t;
}

/* Process a using-declaration appearing in namespace scope.  */

void
finish_namespace_using_decl (tree decl, tree scope, tree name)
{
  tree orig_decl = decl;

  gcc_checking_assert (current_binding_level->kind == sk_namespace
		       && !processing_template_decl);
  decl = validate_nonmember_using_decl (decl, scope, name);
  if (decl == NULL_TREE)
    return;

  tree *slot = find_namespace_slot (current_namespace, name, true);
  tree val = slot ? MAYBE_STAT_DECL (*slot) : NULL_TREE;
  tree type = slot ? MAYBE_STAT_TYPE (*slot) : NULL_TREE;
  do_nonmember_using_decl (scope, name, &val, &type);
  if (STAT_HACK_P (*slot))
    {
      STAT_DECL (*slot) = val;
      STAT_TYPE (*slot) = type;
    }
  else if (type)
    *slot = stat_hack (val, type);
  else
    *slot = val;

  /* Emit debug info.  */
  cp_emit_debug_info_for_using (orig_decl, current_namespace);
}

/* Process a using-declaration at function scope.  */

void
finish_local_using_decl (tree decl, tree scope, tree name)
{
  tree orig_decl = decl;

  gcc_checking_assert (current_binding_level->kind != sk_class
		       && current_binding_level->kind != sk_namespace);
  decl = validate_nonmember_using_decl (decl, scope, name);
  if (decl == NULL_TREE)
    return;

  add_decl_expr (decl);

  cxx_binding *binding = find_local_binding (current_binding_level, name);
  tree value = binding ? binding->value : NULL_TREE;
  tree type = binding ? binding->type : NULL_TREE;

  do_nonmember_using_decl (scope, name, &value, &type);

  if (!value)
    ;
  else if (binding && value == binding->value)
    ;
  else if (binding && binding->value && TREE_CODE (value) == OVERLOAD)
    {
      update_local_overload (IDENTIFIER_BINDING (name), value);
      IDENTIFIER_BINDING (name)->value = value;
    }
  else
    /* Install the new binding.  */
    // FIXME short circute P_L_B
    push_local_binding (name, value, true);

  if (!type)
    ;
  else if (binding && type == binding->type)
    ;
  else
    {
      push_local_binding (name, type, true);
      set_identifier_type_value (name, type);
    }

  /* Emit debug info.  */
  if (!processing_template_decl)
    cp_emit_debug_info_for_using (orig_decl, current_scope ());
}

/* Return the declarations that are members of the namespace NS.  */

tree
cp_namespace_decls (tree ns)
{
  return NAMESPACE_LEVEL (ns)->names;
}

/* Combine prefer_type and namespaces_only into flags.  */

static int
lookup_flags (int prefer_type, int namespaces_only)
{
  if (namespaces_only)
    return LOOKUP_PREFER_NAMESPACES;
  if (prefer_type > 1)
    return LOOKUP_PREFER_TYPES;
  if (prefer_type > 0)
    return LOOKUP_PREFER_BOTH;
  return 0;
}

/* Given a lookup that returned VAL, use FLAGS to decide if we want to
   ignore it or not.  Subroutine of lookup_name_real and
   lookup_type_scope.  */

static bool
qualify_lookup (tree val, int flags)
{
  if (val == NULL_TREE)
    return false;
  if ((flags & LOOKUP_PREFER_NAMESPACES) && TREE_CODE (val) == NAMESPACE_DECL)
    return true;
  if (flags & LOOKUP_PREFER_TYPES)
    {
      tree target_val = strip_using_decl (val);
      if (TREE_CODE (target_val) == TYPE_DECL
	  || TREE_CODE (target_val) == TEMPLATE_DECL)
	return true;
    }
  if (flags & (LOOKUP_PREFER_NAMESPACES | LOOKUP_PREFER_TYPES))
    return false;
  /* Look through lambda things that we shouldn't be able to see.  */
  if (is_lambda_ignored_entity (val))
    return false;
  return true;
}

/* Suggest alternatives for NAME, an IDENTIFIER_NODE for which name
   lookup failed.  Search through all available namespaces and print out
   possible candidates.  If no exact matches are found, and
   SUGGEST_MISSPELLINGS is true, then also look for near-matches and
   suggest the best near-match, if there is one.  */

void
suggest_alternatives_for (location_t location, tree name,
			  bool suggest_misspellings)
{
  vec<tree> candidates = vNULL;
  vec<tree> worklist = vNULL;
  unsigned limit = PARAM_VALUE (CXX_MAX_NAMESPACES_FOR_DIAGNOSTIC_HELP);
  bool limited = false;

  /* Breadth-first search of namespaces.  Up to limit namespaces
     searched (limit zero == unlimited).  */
  worklist.safe_push (global_namespace);
  for (unsigned ix = 0; ix != worklist.length (); ix++)
    {
      tree ns = worklist[ix];

      if (tree value = ovl_skip_hidden (find_namespace_value (ns, name)))
	candidates.safe_push (value);

      if (!limited)
	{
	  /* Look for child namespaces.  We have to do this
	     indirectly because they are chained in reverse order,
	     which is confusing to the user.  */
	  vec<tree> children = vNULL;

	  for (tree decl = NAMESPACE_LEVEL (ns)->names;
	       decl; decl = TREE_CHAIN (decl))
	    if (TREE_CODE (decl) == NAMESPACE_DECL
		&& !DECL_NAMESPACE_ALIAS (decl))
	      children.safe_push (decl);

	  while (!limited && !children.is_empty ())
	    {
	      if (worklist.length () == limit)
		{
		  /* Unconditionally warn that the search was truncated.  */
		  inform (location,
			  "maximum limit of %d namespaces searched for %qE",
			  limit, name);
		  limited = true;
		}
	      else
		worklist.safe_push (children.pop ());
	    }
	  children.release ();
	}
    }
  worklist.release ();

  if (candidates.length ())
    {
      inform_n (location, candidates.length (),
		"suggested alternative:",
		"suggested alternatives:");
      for (unsigned ix = 0; ix != candidates.length (); ix++)
	{
	  tree val = candidates[ix];

	  inform (location_of (val), "  %qE", val);
	}
      candidates.release ();
    }
  else if (!suggest_misspellings)
    ;
  else if (const char *fuzzy = lookup_name_fuzzy (name, FUZZY_LOOKUP_NAME))
    {
      /* Show a spelling correction.  */
      gcc_rich_location richloc (location);

      richloc.add_fixit_replace (fuzzy);
      inform_at_rich_loc (&richloc, "suggested alternative: %qs", fuzzy);
    }
}

/* Subroutine of maybe_suggest_missing_header for handling unrecognized names
   for some of the most common names within "std::".
   Given non-NULL NAME, a name for lookup within "std::", return the header
   name defining it within the C++ Standard Library (without '<' and '>'),
   or NULL.  */

static const char *
get_std_name_hint (const char *name)
{
  struct std_name_hint
  {
    const char *name;
    const char *header;
  };
  static const std_name_hint hints[] = {
    /* <array>.  */
    {"array", "array"}, // C++11
    /* <deque>.  */
    {"deque", "deque"},
    /* <forward_list>.  */
    {"forward_list", "forward_list"},  // C++11
    /* <fstream>.  */
    {"basic_filebuf", "fstream"},
    {"basic_ifstream", "fstream"},
    {"basic_ofstream", "fstream"},
    {"basic_fstream", "fstream"},
    /* <iostream>.  */
    {"cin", "iostream"},
    {"cout", "iostream"},
    {"cerr", "iostream"},
    {"clog", "iostream"},
    {"wcin", "iostream"},
    {"wcout", "iostream"},
    {"wclog", "iostream"},
    /* <list>.  */
    {"list", "list"},
    /* <map>.  */
    {"map", "map"},
    {"multimap", "map"},
    /* <queue>.  */
    {"queue", "queue"},
    {"priority_queue", "queue"},
    /* <ostream>.  */
    {"ostream", "ostream"},
    {"wostream", "ostream"},
    {"ends", "ostream"},
    {"flush", "ostream"},
    {"endl", "ostream"},
    /* <set>.  */
    {"set", "set"},
    {"multiset", "set"},
    /* <sstream>.  */
    {"basic_stringbuf", "sstream"},
    {"basic_istringstream", "sstream"},
    {"basic_ostringstream", "sstream"},
    {"basic_stringstream", "sstream"},
    /* <stack>.  */
    {"stack", "stack"},
    /* <string>.  */
    {"string", "string"},
    {"wstring", "string"},
    {"u16string", "string"},
    {"u32string", "string"},
    /* <unordered_map>.  */
    {"unordered_map", "unordered_map"}, // C++11
    {"unordered_multimap", "unordered_map"}, // C++11
    /* <unordered_set>.  */
    {"unordered_set", "unordered_set"}, // C++11
    {"unordered_multiset", "unordered_set"}, // C++11
    /* <vector>.  */
    {"vector", "vector"},
  };
  const size_t num_hints = sizeof (hints) / sizeof (hints[0]);
  for (size_t i = 0; i < num_hints; i++)
    {
      if (0 == strcmp (name, hints[i].name))
	return hints[i].header;
    }
  return NULL;
}

/* Subroutine of suggest_alternative_in_explicit_scope, for use when we have no
   suggestions to offer.
   If SCOPE is the "std" namespace, then suggest pertinent header
   files for NAME.  */

static void
maybe_suggest_missing_header (location_t location, tree name, tree scope)
{
  if (scope == NULL_TREE)
    return;
  if (TREE_CODE (scope) != NAMESPACE_DECL)
    return;
  /* We only offer suggestions for the "std" namespace.  */
  if (scope != std_node)
    return;
  gcc_assert (TREE_CODE (name) == IDENTIFIER_NODE);

  const char *name_str = IDENTIFIER_POINTER (name);
  const char *header_hint = get_std_name_hint (name_str);
  if (header_hint)
    inform (location,
	    "%<std::%s%> is defined in header %<<%s>%>;"
	    " did you forget to %<#include <%s>%>?",
	    name_str, header_hint, header_hint);
}

/* Look for alternatives for NAME, an IDENTIFIER_NODE for which name
   lookup failed within the explicitly provided SCOPE.  Suggest the
   the best meaningful candidates (if any) as a fix-it hint.
   Return true iff a suggestion was provided.  */

bool
suggest_alternative_in_explicit_scope (location_t location, tree name,
				       tree scope)
{
  /* Resolve any namespace aliases.  */
  scope = ORIGINAL_NAMESPACE (scope);

  cp_binding_level *level = NAMESPACE_LEVEL (scope);

  best_match <tree, const char *> bm (name);
  consider_binding_level (name, bm, level, false, FUZZY_LOOKUP_NAME);

  /* See if we have a good suggesion for the user.  */
  const char *fuzzy_name = bm.get_best_meaningful_candidate ();
  if (fuzzy_name)
    {
      gcc_rich_location richloc (location);
      richloc.add_fixit_replace (fuzzy_name);
      inform_at_rich_loc (&richloc, "suggested alternative: %qs",
			  fuzzy_name);
      return true;
    }
  else
    maybe_suggest_missing_header (location, name, scope);

  return false;
}

/* Look up NAME (an IDENTIFIER_NODE) in SCOPE (either a NAMESPACE_DECL
   or a class TYPE).

   If PREFER_TYPE is > 0, we only return TYPE_DECLs or namespaces.
   If PREFER_TYPE is > 1, we only return TYPE_DECLs.

   Returns a DECL (or OVERLOAD, or BASELINK) representing the
   declaration found.  If no suitable declaration can be found,
   ERROR_MARK_NODE is returned.  If COMPLAIN is true and SCOPE is
   neither a class-type nor a namespace a diagnostic is issued.  */

tree
lookup_qualified_name (tree scope, tree name, int prefer_type, bool complain,
		       bool find_hidden)
{
  tree t = NULL_TREE;

  if (TREE_CODE (scope) == NAMESPACE_DECL)
    {
      int flags = lookup_flags (prefer_type, /*namespaces_only*/false);
      if (find_hidden)
	flags |= LOOKUP_HIDDEN;
      name_lookup lookup (name, flags);

      if (qualified_namespace_lookup (scope, &lookup))
	{
	  t = lookup.value;

	  /* If we have a known type overload, pull it out.  This can happen
	     for using decls.  */
	  if (TREE_CODE (t) == OVERLOAD && TREE_TYPE (t) != unknown_type_node)
	    t = OVL_FUNCTION (t);
	}
    }
  else if (cxx_dialect != cxx98 && TREE_CODE (scope) == ENUMERAL_TYPE)
    t = lookup_enumerator (scope, name);
  else if (is_class_type (scope, complain))
    t = lookup_member (scope, name, 2, prefer_type, tf_warning_or_error);

  if (!t)
    return error_mark_node;
  return t;
}

/* [namespace.qual]
   Accepts the NAME to lookup and its qualifying SCOPE.
   Returns the name/type pair found into the cxx_binding *RESULT,
   or false on error.  */

static bool
qualified_namespace_lookup (tree scope, name_lookup *lookup)
{
  timevar_start (TV_NAME_LOOKUP);
  query_oracle (lookup->name);
  bool found = lookup->search_qualified (ORIGINAL_NAMESPACE (scope));
  timevar_stop (TV_NAME_LOOKUP);
  return found;
}

/* Helper function for lookup_name_fuzzy.
   Traverse binding level LVL, looking for good name matches for NAME
   (and BM).  */
static void
consider_binding_level (tree name, best_match <tree, const char *> &bm,
			cp_binding_level *lvl, bool look_within_fields,
			enum lookup_name_fuzzy_kind kind)
{
  if (look_within_fields)
    if (lvl->this_entity && TREE_CODE (lvl->this_entity) == RECORD_TYPE)
      {
	tree type = lvl->this_entity;
	bool want_type_p = (kind == FUZZY_LOOKUP_TYPENAME);
	tree best_matching_field
	  = lookup_member_fuzzy (type, name, want_type_p);
	if (best_matching_field)
	  bm.consider (IDENTIFIER_POINTER (best_matching_field));
      }

  for (tree t = lvl->names; t; t = TREE_CHAIN (t))
    {
      tree d = t;

      /* OVERLOADs or decls from using declaration are wrapped into
	 TREE_LIST.  */
      if (TREE_CODE (d) == TREE_LIST)
	d = OVL_FIRST (TREE_VALUE (d));

      /* Don't use bindings from implicitly declared functions,
	 as they were likely misspellings themselves.  */
      if (TREE_TYPE (d) == error_mark_node)
	continue;

      /* Skip anticipated decls of builtin functions.  */
      if (TREE_CODE (d) == FUNCTION_DECL
	  && DECL_BUILT_IN (d)
	  && DECL_ANTICIPATED (d))
	continue;

      if (tree name = DECL_NAME (d))
	/* Ignore internal names with spaces in them.  */
	if (!strchr (IDENTIFIER_POINTER (name), ' '))
	  bm.consider (IDENTIFIER_POINTER (name));
    }
}

/* Search for near-matches for NAME within the current bindings, and within
   macro names, returning the best match as a const char *, or NULL if
   no reasonable match is found.  */

const char *
lookup_name_fuzzy (tree name, enum lookup_name_fuzzy_kind kind)
{
  gcc_assert (TREE_CODE (name) == IDENTIFIER_NODE);

  best_match <tree, const char *> bm (name);

  cp_binding_level *lvl;
  for (lvl = scope_chain->class_bindings; lvl; lvl = lvl->level_chain)
    consider_binding_level (name, bm, lvl, true, kind);

  for (lvl = current_binding_level; lvl; lvl = lvl->level_chain)
    consider_binding_level (name, bm, lvl, false, kind);

  /* Consider macros: if the user misspelled a macro name e.g. "SOME_MACRO"
     as:
       x = SOME_OTHER_MACRO (y);
     then "SOME_OTHER_MACRO" will survive to the frontend and show up
     as a misspelled identifier.

     Use the best distance so far so that a candidate is only set if
     a macro is better than anything so far.  This allows early rejection
     (without calculating the edit distance) of macro names that must have
     distance >= bm.get_best_distance (), and means that we only get a
     non-NULL result for best_macro_match if it's better than any of
     the identifiers already checked.  */
  best_macro_match bmm (name, bm.get_best_distance (), parse_in);
  cpp_hashnode *best_macro = bmm.get_best_meaningful_candidate ();
  /* If a macro is the closest so far to NAME, consider it.  */
  if (best_macro)
    bm.consider ((const char *)best_macro->ident.str);

  /* Try the "starts_decl_specifier_p" keywords to detect
     "singed" vs "signed" typos.  */
  for (unsigned i = 0; i < num_c_common_reswords; i++)
    {
      const c_common_resword *resword = &c_common_reswords[i];

      if (kind == FUZZY_LOOKUP_TYPENAME)
	if (!cp_keyword_starts_decl_specifier_p (resword->rid))
	  continue;

      tree resword_identifier = ridpointers [resword->rid];
      if (!resword_identifier)
	continue;
      gcc_assert (TREE_CODE (resword_identifier) == IDENTIFIER_NODE);

      /* Only consider reserved words that survived the
	 filtering in init_reswords (e.g. for -std).  */
      if (!C_IS_RESERVED_WORD (resword_identifier))
	continue;

      bm.consider (IDENTIFIER_POINTER (resword_identifier));
    }

  return bm.get_best_meaningful_candidate ();
}

/* Subroutine of outer_binding.

   Returns TRUE if BINDING is a binding to a template parameter of
   SCOPE.  In that case SCOPE is the scope of a primary template
   parameter -- in the sense of G++, i.e, a template that has its own
   template header.

   Returns FALSE otherwise.  */

static bool
binding_to_template_parms_of_scope_p (cxx_binding *binding,
				      cp_binding_level *scope)
{
  tree binding_value, tmpl, tinfo;
  int level;

  if (!binding || !scope || !scope->this_entity)
    return false;

  binding_value = binding->value ?  binding->value : binding->type;
  tinfo = get_template_info (scope->this_entity);

  /* BINDING_VALUE must be a template parm.  */
  if (binding_value == NULL_TREE
      || (!DECL_P (binding_value)
          || !DECL_TEMPLATE_PARM_P (binding_value)))
    return false;

  /*  The level of BINDING_VALUE.  */
  level =
    template_type_parameter_p (binding_value)
    ? TEMPLATE_PARM_LEVEL (TEMPLATE_TYPE_PARM_INDEX
			 (TREE_TYPE (binding_value)))
    : TEMPLATE_PARM_LEVEL (DECL_INITIAL (binding_value));

  /* The template of the current scope, iff said scope is a primary
     template.  */
  tmpl = (tinfo
	  && PRIMARY_TEMPLATE_P (TI_TEMPLATE (tinfo))
	  ? TI_TEMPLATE (tinfo)
	  : NULL_TREE);

  /* If the level of the parm BINDING_VALUE equals the depth of TMPL,
     then BINDING_VALUE is a parameter of TMPL.  */
  return (tmpl && level == TMPL_PARMS_DEPTH (DECL_TEMPLATE_PARMS (tmpl)));
}

/* Return the innermost non-namespace binding for NAME from a scope
   containing BINDING, or, if BINDING is NULL, the current scope.
   Please note that for a given template, the template parameters are
   considered to be in the scope containing the current scope.
   If CLASS_P is false, then class bindings are ignored.  */

cxx_binding *
outer_binding (tree name,
	       cxx_binding *binding,
	       bool class_p)
{
  cxx_binding *outer;
  cp_binding_level *scope;
  cp_binding_level *outer_scope;

  if (binding)
    {
      scope = binding->scope->level_chain;
      outer = binding->previous;
    }
  else
    {
      scope = current_binding_level;
      outer = IDENTIFIER_BINDING (name);
    }
  outer_scope = outer ? outer->scope : NULL;

  /* Because we create class bindings lazily, we might be missing a
     class binding for NAME.  If there are any class binding levels
     between the LAST_BINDING_LEVEL and the scope in which OUTER was
     declared, we must lookup NAME in those class scopes.  */
  if (class_p)
    while (scope && scope != outer_scope && scope->kind != sk_namespace)
      {
	if (scope->kind == sk_class)
	  {
	    cxx_binding *class_binding;

	    class_binding = get_class_binding (name, scope);
	    if (class_binding)
	      {
		/* Thread this new class-scope binding onto the
		   IDENTIFIER_BINDING list so that future lookups
		   find it quickly.  */
		class_binding->previous = outer;
		if (binding)
		  binding->previous = class_binding;
		else
		  IDENTIFIER_BINDING (name) = class_binding;
		return class_binding;
	      }
	  }
	/* If we are in a member template, the template parms of the member
	   template are considered to be inside the scope of the containing
	   class, but within G++ the class bindings are all pushed between the
	   template parms and the function body.  So if the outer binding is
	   a template parm for the current scope, return it now rather than
	   look for a class binding.  */
	if (outer_scope && outer_scope->kind == sk_template_parms
	    && binding_to_template_parms_of_scope_p (outer, scope))
	  return outer;

	scope = scope->level_chain;
      }

  return outer;
}

/* Return the innermost block-scope or class-scope value binding for
   NAME, or NULL_TREE if there is no such binding.  */

tree
innermost_non_namespace_value (tree name)
{
  cxx_binding *binding;
  binding = outer_binding (name, /*binding=*/NULL, /*class_p=*/true);
  return binding ? binding->value : NULL_TREE;
}

/* Look up NAME in the current binding level and its superiors in the
   namespace of variables, functions and typedefs.  Return a ..._DECL
   node of some kind representing its definition if there is only one
   such declaration, or return a TREE_LIST with all the overloaded
   definitions if there are many, or return 0 if it is undefined.
   Hidden name, either friend declaration or built-in function, are
   not ignored.

   If PREFER_TYPE is > 0, we prefer TYPE_DECLs or namespaces.
   If PREFER_TYPE is > 1, we reject non-type decls (e.g. namespaces).
   Otherwise we prefer non-TYPE_DECLs.

   If NONCLASS is nonzero, bindings in class scopes are ignored.  If
   BLOCK_P is false, bindings in block scopes are ignored.  */

static tree
lookup_name_real_1 (tree name, int prefer_type, int nonclass, bool block_p,
		    int namespaces_only, int flags)
{
  cxx_binding *iter;
  tree val = NULL_TREE;

  query_oracle (name);

  /* Conversion operators are handled specially because ordinary
     unqualified name lookup will not find template conversion
     operators.  */
  if (IDENTIFIER_TYPENAME_P (name))
    {
      cp_binding_level *level;

      for (level = current_binding_level;
	   level && level->kind != sk_namespace;
	   level = level->level_chain)
	{
	  tree class_type;
	  tree operators;

	  /* A conversion operator can only be declared in a class
	     scope.  */
	  if (level->kind != sk_class)
	    continue;

	  /* Lookup the conversion operator in the class.  */
	  class_type = level->this_entity;
	  operators = lookup_fnfields (class_type, name, /*protect=*/0);
	  if (operators)
	    return operators;
	}

      return NULL_TREE;
    }

  flags |= lookup_flags (prefer_type, namespaces_only);

  /* First, look in non-namespace scopes.  */

  if (current_class_type == NULL_TREE)
    nonclass = 1;

  if (block_p || !nonclass)
    for (iter = outer_binding (name, NULL, !nonclass);
	 iter;
	 iter = outer_binding (name, iter, !nonclass))
      {
	tree binding;

	/* Skip entities we don't want.  */
	if (LOCAL_BINDING_P (iter) ? !block_p : nonclass)
	  continue;

	/* If this is the kind of thing we're looking for, we're done.  */
	if (qualify_lookup (iter->value, flags))
	  binding = iter->value;
	else if ((flags & LOOKUP_PREFER_TYPES)
		 && qualify_lookup (iter->type, flags))
	  binding = iter->type;
	else
	  binding = NULL_TREE;

	if (binding)
	  {
	    if (TREE_CODE (binding) == TYPE_DECL && DECL_HIDDEN_P (binding))
	      {
		/* A non namespace-scope binding can only be hidden in the
		   presence of a local class, due to friend declarations.

		   In particular, consider:

		   struct C;
		   void f() {
		     struct A {
		       friend struct B;
		       friend struct C;
		       void g() {
		         B* b; // error: B is hidden
			 C* c; // OK, finds ::C
		       } 
		     };
		     B *b;  // error: B is hidden
		     C *c;  // OK, finds ::C
		     struct B {};
		     B *bb; // OK
		   }

		   The standard says that "B" is a local class in "f"
		   (but not nested within "A") -- but that name lookup
		   for "B" does not find this declaration until it is
		   declared directly with "f".

		   In particular:

		   [class.friend]

		   If a friend declaration appears in a local class and
		   the name specified is an unqualified name, a prior
		   declaration is looked up without considering scopes
		   that are outside the innermost enclosing non-class
		   scope. For a friend function declaration, if there is
		   no prior declaration, the program is ill-formed. For a
		   friend class declaration, if there is no prior
		   declaration, the class that is specified belongs to the
		   innermost enclosing non-class scope, but if it is
		   subsequently referenced, its name is not found by name
		   lookup until a matching declaration is provided in the
		   innermost enclosing nonclass scope.

		   So just keep looking for a non-hidden binding.
		*/
		continue;
	      }
	    val = binding;
	    break;
	  }
      }

  /* Now lookup in namespace scopes.  */
  if (!val)
    {
      name_lookup lookup (name, flags);
      if (lookup.search_unqualified
	  (current_decl_namespace (), current_binding_level))
	val = lookup.value;
    }

  /* If we have a known type overload, pull it out.  This can happen
     for both using decls and unhidden functions.  */
  if (val && TREE_CODE (val) == OVERLOAD
      && TREE_TYPE (val) != unknown_type_node)
    val = OVL_FIRST (val);

  return val;
}

/* Wrapper for lookup_name_real_1.  */

tree
lookup_name_real (tree name, int prefer_type, int nonclass, bool block_p,
		  int namespaces_only, int flags)
{
  tree ret;
  bool subtime = timevar_cond_start (TV_NAME_LOOKUP);
  ret = lookup_name_real_1 (name, prefer_type, nonclass, block_p,
			    namespaces_only, flags);
  timevar_cond_stop (TV_NAME_LOOKUP, subtime);
  return ret;
}

tree
lookup_name_nonclass (tree name)
{
  return lookup_name_real (name, 0, 1, /*block_p=*/true, 0, 0);
}

tree
lookup_name (tree name)
{
  return lookup_name_real (name, 0, 0, /*block_p=*/true, 0, 0);
}

tree
lookup_name_prefer_type (tree name, int prefer_type)
{
  return lookup_name_real (name, prefer_type, 0, /*block_p=*/true, 0, 0);
}

/* Look up NAME for type used in elaborated name specifier in
   the scopes given by SCOPE.  SCOPE can be either TS_CURRENT or
   TS_WITHIN_ENCLOSING_NON_CLASS.  Although not implied by the
   name, more scopes are checked if cleanup or template parameter
   scope is encountered.

   Unlike lookup_name_real, we make sure that NAME is actually
   declared in the desired scope, not from inheritance, nor using
   directive.  For using declaration, there is DR138 still waiting
   to be resolved.  Hidden name coming from an earlier friend
   declaration is also returned.

   A TYPE_DECL best matching the NAME is returned.  Catching error
   and issuing diagnostics are caller's responsibility.  */

static tree
lookup_type_scope_1 (tree name, tag_scope scope)
{
  cxx_binding *iter = NULL;
  tree val = NULL_TREE;
  cp_binding_level *level = NULL;

  /* Look in non-namespace scope first.  */
  if (current_binding_level->kind != sk_namespace)
    iter = outer_binding (name, NULL, /*class_p=*/ true);
  for (; iter; iter = outer_binding (name, iter, /*class_p=*/ true))
    {
      /* Check if this is the kind of thing we're looking for.
	 If SCOPE is TS_CURRENT, also make sure it doesn't come from
	 base class.  For ITER->VALUE, we can simply use
	 INHERITED_VALUE_BINDING_P.  For ITER->TYPE, we have to use
	 our own check.

	 We check ITER->TYPE before ITER->VALUE in order to handle
	   typedef struct C {} C;
	 correctly.  */

      if (qualify_lookup (iter->type, LOOKUP_PREFER_TYPES)
	  && (scope != ts_current
	      || LOCAL_BINDING_P (iter)
	      || DECL_CONTEXT (iter->type) == iter->scope->this_entity))
	val = iter->type;
      else if ((scope != ts_current
		|| !INHERITED_VALUE_BINDING_P (iter))
	       && qualify_lookup (iter->value, LOOKUP_PREFER_TYPES))
	val = iter->value;

      if (val)
	break;
    }

  /* Look in namespace scope.  */
  if (val)
    level = iter->scope;
  else
    {
      tree ns = current_decl_namespace ();

      if (tree *slot = find_namespace_slot (ns, name))
	{
	  /* If this is the kind of thing we're looking for, we're done.  */
	  if (tree type = MAYBE_STAT_TYPE (*slot))
	    if (qualify_lookup (type, LOOKUP_PREFER_TYPES))
	      val = type;
	  if (!val)
	    {
	      if (tree decl = MAYBE_STAT_DECL (*slot))
		if (qualify_lookup (decl, LOOKUP_PREFER_TYPES))
		  val = decl;
	    }
	  level = NAMESPACE_LEVEL (ns);
	}
    }

  /* Type found, check if it is in the allowed scopes, ignoring cleanup
     and template parameter scopes.  */
  if (val)
    {
      cp_binding_level *b = current_binding_level;
      while (b)
	{
	  if (level == b)
	    return val;

	  if (b->kind == sk_cleanup || b->kind == sk_template_parms
	      || b->kind == sk_function_parms)
	    b = b->level_chain;
	  else if (b->kind == sk_class
		   && scope == ts_within_enclosing_non_class)
	    b = b->level_chain;
	  else
	    break;
	}
    }

  return NULL_TREE;
}
 
/* Wrapper for lookup_type_scope_1.  */

tree
lookup_type_scope (tree name, tag_scope scope)
{
  tree ret;
  bool subtime = timevar_cond_start (TV_NAME_LOOKUP);
  ret = lookup_type_scope_1 (name, scope);
  timevar_cond_stop (TV_NAME_LOOKUP, subtime);
  return ret;
}

/* Returns true iff DECL is a block-scope extern declaration of a function
   or variable.  */

bool
is_local_extern (tree decl)
{
  cxx_binding *binding;

  /* For functions, this is easy.  */
  if (TREE_CODE (decl) == FUNCTION_DECL)
    return DECL_LOCAL_FUNCTION_P (decl);

  if (!VAR_P (decl))
    return false;
  if (!current_function_decl)
    return false;

  /* For variables, this is not easy.  We need to look at the binding stack
     for the identifier to see whether the decl we have is a local.  */
  for (binding = IDENTIFIER_BINDING (DECL_NAME (decl));
       binding && binding->scope->kind != sk_namespace;
       binding = binding->previous)
    if (binding->value == decl)
      return LOCAL_BINDING_P (binding);

  return false;
}

/* The type TYPE is being declared.  If it is a class template, or a
   specialization of a class template, do any processing required and
   perform error-checking.  If IS_FRIEND is nonzero, this TYPE is
   being declared a friend.  B is the binding level at which this TYPE
   should be bound.

   Returns the TYPE_DECL for TYPE, which may have been altered by this
   processing.  */

static tree
maybe_process_template_type_declaration (tree type, int is_friend,
					 cp_binding_level *b)
{
  tree decl = TYPE_NAME (type);

  if (processing_template_parmlist)
    /* You can't declare a new template type in a template parameter
       list.  But, you can declare a non-template type:

	 template <class A*> struct S;

       is a forward-declaration of `A'.  */
    ;
  else if (b->kind == sk_namespace
	   && current_binding_level->kind != sk_namespace)
    /* If this new type is being injected into a containing scope,
       then it's not a template type.  */
    ;
  else
    {
      gcc_assert (MAYBE_CLASS_TYPE_P (type)
		  || TREE_CODE (type) == ENUMERAL_TYPE);

      if (processing_template_decl)
	{
	  /* This may change after the call to
	     push_template_decl_real, but we want the original value.  */
	  tree name = DECL_NAME (decl);

	  decl = push_template_decl_real (decl, is_friend);
	  if (decl == error_mark_node)
	    return error_mark_node;

	  /* If the current binding level is the binding level for the
	     template parameters (see the comment in
	     begin_template_parm_list) and the enclosing level is a class
	     scope, and we're not looking at a friend, push the
	     declaration of the member class into the class scope.  In the
	     friend case, push_template_decl will already have put the
	     friend into global scope, if appropriate.  */
	  if (TREE_CODE (type) != ENUMERAL_TYPE
	      && !is_friend && b->kind == sk_template_parms
	      && b->level_chain->kind == sk_class)
	    {
	      finish_member_declaration (CLASSTYPE_TI_TEMPLATE (type));

	      if (!COMPLETE_TYPE_P (current_class_type))
		{
		  maybe_add_class_template_decl_list (current_class_type,
						      type, /*friend_p=*/0);
		  /* Put this UTD in the table of UTDs for the class.  */
		  if (CLASSTYPE_NESTED_UTDS (current_class_type) == NULL)
		    CLASSTYPE_NESTED_UTDS (current_class_type) =
		      binding_table_new (SCOPE_DEFAULT_HT_SIZE);

		  binding_table_insert
		    (CLASSTYPE_NESTED_UTDS (current_class_type), name, type);
		}
	    }
	}
    }

  return decl;
}

/* Push a tag name NAME for struct/class/union/enum type TYPE.  In case
   that the NAME is a class template, the tag is processed but not pushed.

   The pushed scope depend on the SCOPE parameter:
   - When SCOPE is TS_CURRENT, put it into the inner-most non-sk_cleanup
     scope.
   - When SCOPE is TS_GLOBAL, put it in the inner-most non-class and
     non-template-parameter scope.  This case is needed for forward
     declarations.
   - When SCOPE is TS_WITHIN_ENCLOSING_NON_CLASS, this is similar to
     TS_GLOBAL case except that names within template-parameter scopes
     are not pushed at all.

   Returns TYPE upon success and ERROR_MARK_NODE otherwise.  */

static tree
do_pushtag (tree name, tree type, tag_scope scope)
{
  tree decl;

  cp_binding_level *b = current_binding_level;
  while (/* Cleanup scopes are not scopes from the point of view of
	    the language.  */
	 b->kind == sk_cleanup
	 /* Neither are function parameter scopes.  */
	 || b->kind == sk_function_parms
	 /* Neither are the scopes used to hold template parameters
	    for an explicit specialization.  For an ordinary template
	    declaration, these scopes are not scopes from the point of
	    view of the language.  */
	 || (b->kind == sk_template_parms
	     && (b->explicit_spec_p || scope == ts_global))
	 /* Pushing into a class is ok for lambdas or when we want current  */
	 || (b->kind == sk_class
	     && scope != ts_lambda
	     && (scope != ts_current
		 /* We may be defining a new type in the initializer
		    of a static member variable. We allow this when
		    not pedantic, and it is particularly useful for
		    type punning via an anonymous union.  */
		 || COMPLETE_TYPE_P (b->this_entity))))
    b = b->level_chain;

  gcc_assert (identifier_p (name));

  /* Do C++ gratuitous typedefing.  */
  if (identifier_type_value_1 (name) != type)
    {
      tree tdef;
      tree context = TYPE_CONTEXT (type);

      if (! context)
	{
	  tree cs = current_scope ();

	  if (scope == ts_current
	      || scope == ts_lambda
	      || (cs && TREE_CODE (cs) == FUNCTION_DECL))
	    context = cs;
	  else if (cs && TYPE_P (cs))
	    /* When declaring a friend class of a local class, we want
	       to inject the newly named class into the scope
	       containing the local class, not the namespace
	       scope.  */
	    context = decl_function_context (get_type_decl (cs));
	}
      if (!context)
	context = current_namespace;

      tdef = create_implicit_typedef (name, type);
      DECL_CONTEXT (tdef) = FROB_CONTEXT (context);
      if (scope == ts_within_enclosing_non_class)
	{
	  /* This is a friend.  Make this TYPE_DECL node hidden from
	     ordinary name lookup.  Its corresponding TEMPLATE_DECL
	     will be marked in push_template_decl_real.  */
	  retrofit_lang_decl (tdef);
	  DECL_ANTICIPATED (tdef) = 1;
	  DECL_FRIEND_P (tdef) = 1;
	}

      decl = maybe_process_template_type_declaration
	(type, scope == ts_within_enclosing_non_class, b);
      if (decl == error_mark_node)
	return decl;

      if (b->kind == sk_class)
	{
	  if (!TYPE_BEING_DEFINED (current_class_type)
	      && scope != ts_lambda)
	    return error_mark_node;

	  if (!PROCESSING_REAL_TEMPLATE_DECL_P ())
	    /* Put this TYPE_DECL on the TYPE_FIELDS list for the
	       class.  But if it's a member template class, we want
	       the TEMPLATE_DECL, not the TYPE_DECL, so this is done
	       later.  */
	    finish_member_declaration (decl);
	  else
	    pushdecl_class_level (decl);
	}
      else if (b->kind != sk_template_parms)
	{
	  decl = do_pushdecl_with_scope (decl, b, /*is_friend=*/false);
	  if (decl == error_mark_node)
	    return decl;

	  if (DECL_CONTEXT (decl) == std_node
	      && init_list_identifier == DECL_NAME (TYPE_NAME (type))
	      && !CLASSTYPE_TEMPLATE_INFO (type))
	    {
	      error ("declaration of std::initializer_list does not match "
		     "#include <initializer_list>, isn't a template");
	      return error_mark_node;
	    }
	}

      TYPE_CONTEXT (type) = DECL_CONTEXT (decl);

      /* If this is a local class, keep track of it.  We need this
	 information for name-mangling, and so that it is possible to
	 find all function definitions in a translation unit in a
	 convenient way.  (It's otherwise tricky to find a member
	 function definition it's only pointed to from within a local
	 class.)  */
      if (TYPE_FUNCTION_SCOPE_P (type))
	{
	  if (processing_template_decl)
	    {
	      /* Push a DECL_EXPR so we call pushtag at the right time in
		 template instantiation rather than in some nested context.  */
	      add_decl_expr (decl);
	    }
	  else
	    vec_safe_push (local_classes, type);
	}
    }

  if (b->kind == sk_class
      && !COMPLETE_TYPE_P (current_class_type))
    {
      maybe_add_class_template_decl_list (current_class_type,
					  type, /*friend_p=*/0);

      if (CLASSTYPE_NESTED_UTDS (current_class_type) == NULL)
	CLASSTYPE_NESTED_UTDS (current_class_type)
	  = binding_table_new (SCOPE_DEFAULT_HT_SIZE);

      binding_table_insert
	(CLASSTYPE_NESTED_UTDS (current_class_type), name, type);
    }

  decl = TYPE_NAME (type);
  gcc_assert (TREE_CODE (decl) == TYPE_DECL);

  /* Set type visibility now if this is a forward declaration.  */
  TREE_PUBLIC (decl) = 1;
  determine_visibility (decl);

  return type;
}

/* Wrapper for do_pushtag.  */

tree
pushtag (tree name, tree type, tag_scope scope)
{
  tree ret;
  bool subtime = timevar_cond_start (TV_NAME_LOOKUP);
  ret = do_pushtag (name, type, scope);
  timevar_cond_stop (TV_NAME_LOOKUP, subtime);
  return ret;
}


/* Subroutines for reverting temporarily to top-level for instantiation
   of templates and such.  We actually need to clear out the class- and
   local-value slots of all identifiers, so that only the global values
   are at all visible.  Simply setting current_binding_level to the global
   scope isn't enough, because more binding levels may be pushed.  */
struct saved_scope *scope_chain;

/* Return true if ID has not already been marked.  */

static inline bool
store_binding_p (tree id)
{
  if (!id || !IDENTIFIER_BINDING (id))
    return false;

  if (IDENTIFIER_MARKED (id))
    return false;

  return true;
}

/* Add an appropriate binding to *OLD_BINDINGS which needs to already
   have enough space reserved.  */

static void
store_binding (tree id, vec<cxx_saved_binding, va_gc> **old_bindings)
{
  cxx_saved_binding saved;

  gcc_checking_assert (store_binding_p (id));

  IDENTIFIER_MARKED (id) = 1;

  saved.identifier = id;
  saved.binding = IDENTIFIER_BINDING (id);
  saved.real_type_value = REAL_IDENTIFIER_TYPE_VALUE (id);
  (*old_bindings)->quick_push (saved);
  IDENTIFIER_BINDING (id) = NULL;
}

static void
store_bindings (tree names, vec<cxx_saved_binding, va_gc> **old_bindings)
{
  static vec<tree> bindings_need_stored;
  tree t, id;
  size_t i;

  bool subtime = timevar_cond_start (TV_NAME_LOOKUP);
  for (t = names; t; t = TREE_CHAIN (t))
    {
      if (TREE_CODE (t) == TREE_LIST)
	id = TREE_PURPOSE (t);
      else
	id = DECL_NAME (t);

      if (store_binding_p (id))
	bindings_need_stored.safe_push (id);
    }
  if (!bindings_need_stored.is_empty ())
    {
      vec_safe_reserve_exact (*old_bindings, bindings_need_stored.length ());
      for (i = 0; bindings_need_stored.iterate (i, &id); ++i)
	{
	  /* We can apparently have duplicates in NAMES.  */
	  if (store_binding_p (id))
	    store_binding (id, old_bindings);
	}
      bindings_need_stored.truncate (0);
    }
  timevar_cond_stop (TV_NAME_LOOKUP, subtime);
}

/* Like store_bindings, but NAMES is a vector of cp_class_binding
   objects, rather than a TREE_LIST.  */

static void
store_class_bindings (vec<cp_class_binding, va_gc> *names,
		      vec<cxx_saved_binding, va_gc> **old_bindings)
{
  static vec<tree> bindings_need_stored;
  size_t i;
  cp_class_binding *cb;

  for (i = 0; vec_safe_iterate (names, i, &cb); ++i)
    if (store_binding_p (cb->identifier))
      bindings_need_stored.safe_push (cb->identifier);
  if (!bindings_need_stored.is_empty ())
    {
      tree id;
      vec_safe_reserve_exact (*old_bindings, bindings_need_stored.length ());
      for (i = 0; bindings_need_stored.iterate (i, &id); ++i)
	store_binding (id, old_bindings);
      bindings_need_stored.truncate (0);
    }
}

/* A chain of saved_scope structures awaiting reuse.  */

static GTY((deletable)) struct saved_scope *free_saved_scope;

static void
do_push_to_top_level (void)
{
  struct saved_scope *s;
  cp_binding_level *b;
  cxx_saved_binding *sb;
  size_t i;
  bool need_pop;

  /* Reuse or create a new structure for this saved scope.  */
  if (free_saved_scope != NULL)
    {
      s = free_saved_scope;
      free_saved_scope = s->prev;

      vec<cxx_saved_binding, va_gc> *old_bindings = s->old_bindings;
      memset (s, 0, sizeof (*s));
      /* Also reuse the structure's old_bindings vector.  */
      vec_safe_truncate (old_bindings, 0);
      s->old_bindings = old_bindings;
    }
  else
    s = ggc_cleared_alloc<saved_scope> ();

  b = scope_chain ? current_binding_level : 0;

  /* If we're in the middle of some function, save our state.  */
  if (cfun)
    {
      need_pop = true;
      push_function_context ();
    }
  else
    need_pop = false;

  if (scope_chain && previous_class_level)
    store_class_bindings (previous_class_level->class_shadowed,
			  &s->old_bindings);

  /* Have to include the global scope, because class-scope decls
     aren't listed anywhere useful.  */
  for (; b; b = b->level_chain)
    {
      tree t;

      /* Template IDs are inserted into the global level. If they were
	 inserted into namespace level, finish_file wouldn't find them
	 when doing pending instantiations. Therefore, don't stop at
	 namespace level, but continue until :: .  */
      if (global_scope_p (b))
	break;

      store_bindings (b->names, &s->old_bindings);
      /* We also need to check class_shadowed to save class-level type
	 bindings, since pushclass doesn't fill in b->names.  */
      if (b->kind == sk_class)
	store_class_bindings (b->class_shadowed, &s->old_bindings);

      /* Unwind type-value slots back to top level.  */
      for (t = b->type_shadowed; t; t = TREE_CHAIN (t))
	SET_IDENTIFIER_TYPE_VALUE (TREE_PURPOSE (t), TREE_VALUE (t));
    }

  FOR_EACH_VEC_SAFE_ELT (s->old_bindings, i, sb)
    IDENTIFIER_MARKED (sb->identifier) = 0;

  s->this_module = GLOBAL_MODULE_INDEX;

  s->prev = scope_chain;
  s->bindings = b;
  s->need_pop_function_context = need_pop;
  s->function_decl = current_function_decl;
  s->unevaluated_operand = cp_unevaluated_operand;
  s->inhibit_evaluation_warnings = c_inhibit_evaluation_warnings;
  s->x_stmt_tree.stmts_are_full_exprs_p = true;

  scope_chain = s;
  current_function_decl = NULL_TREE;
  vec_alloc (current_lang_base, 10);
  current_lang_name = lang_name_cplusplus;
  current_namespace = global_namespace;
  push_class_stack ();
  cp_unevaluated_operand = 0;
  c_inhibit_evaluation_warnings = 0;
}

static void
do_pop_from_top_level (void)
{
  struct saved_scope *s = scope_chain;
  cxx_saved_binding *saved;
  size_t i;

  /* Clear out class-level bindings cache.  */
  if (previous_class_level)
    invalidate_class_lookup_cache ();
  pop_class_stack ();

  current_lang_base = 0;

  scope_chain = s->prev;
  FOR_EACH_VEC_SAFE_ELT (s->old_bindings, i, saved)
    {
      tree id = saved->identifier;

      IDENTIFIER_BINDING (id) = saved->binding;
      SET_IDENTIFIER_TYPE_VALUE (id, saved->real_type_value);
    }

  /* If we were in the middle of compiling a function, restore our
     state.  */
  if (s->need_pop_function_context)
    pop_function_context ();
  current_function_decl = s->function_decl;
  cp_unevaluated_operand = s->unevaluated_operand;
  c_inhibit_evaluation_warnings = s->inhibit_evaluation_warnings;

  /* Make this saved_scope structure available for reuse by
     push_to_top_level.  */
  s->prev = free_saved_scope;
  free_saved_scope = s;
}

/* Push into the scope of the namespace NS, even if it is deeply
   nested within another namespace.  */

static void
do_push_nested_namespace (tree ns)
{
  if (ns == global_namespace)
    do_push_to_top_level ();
  else
    {
      do_push_nested_namespace (CP_DECL_CONTEXT (ns));
      gcc_checking_assert
	(find_namespace_value (current_namespace,
			       DECL_NAME (ns) ? DECL_NAME (ns)
			       : anon_identifier) == ns);
      resume_scope (NAMESPACE_LEVEL (ns));
      current_namespace = ns;
    }
}

/* Pop back from the scope of the namespace NS, which was previously
   entered with push_nested_namespace.  */

static void
do_pop_nested_namespace (tree ns)
{
  while (ns != global_namespace)
    {
      ns = CP_DECL_CONTEXT (ns);
      current_namespace = ns;
      leave_scope ();
    }

  do_pop_from_top_level ();
}

/* Add TARGET to USINGS, if it does not already exist there.
   We used to build the complete graph of usings at this point, from
   the POV of the source namespaces.  Now we build that as we perform
   the unqualified search.  */

static void
add_using_namespace (vec<tree, va_gc> *&usings, tree target)
{
  if (usings)
    for (unsigned ix = usings->length (); ix--;)
      if ((*usings)[ix] == target)
	return;

  vec_safe_push (usings, target);
}

/* Tell the debug system of a using directive.  */

static void
emit_debug_info_using_namespace (tree from, tree target)
{
  /* Emit debugging info.  */
  tree context = from != global_namespace ? from : NULL_TREE;
  debug_hooks->imported_module_or_decl (target, NULL_TREE, context, false);
}

/* Process a namespace-scope using directive.  */

void
finish_namespace_using_directive (tree target, tree attribs)
{
  gcc_checking_assert (namespace_bindings_p ());
  if (target == error_mark_node)
    return;

  add_using_namespace (DECL_NAMESPACE_USING (current_namespace),
		       ORIGINAL_NAMESPACE (target));
  emit_debug_info_using_namespace (current_namespace,
				   ORIGINAL_NAMESPACE (target));

  if (attribs == error_mark_node)
    return;

  for (tree a = attribs; a; a = TREE_CHAIN (a))
    {
      tree name = get_attribute_name (a);
      if (is_attribute_p ("strong", name))
	{
	  warning (0, "strong using directive no longer supported");
	  if (CP_DECL_CONTEXT (target) == current_namespace)
	    inform (DECL_SOURCE_LOCATION (target),
		    "you may use an inline namespace instead");
	}
      else
	warning (OPT_Wattributes, "%qD attribute directive ignored", name);
    }
}

/* Process a function-scope using-directive.  */

void
finish_local_using_directive (tree target, tree attribs)
{
  gcc_checking_assert (local_bindings_p ());
  if (target == error_mark_node)
    return;

  if (attribs)
    warning (OPT_Wattributes, "attributes ignored on local using directive");

  add_stmt (build_stmt (input_location, USING_STMT, target));

  add_using_namespace (current_binding_level->using_directives,
		       ORIGINAL_NAMESPACE (target));
}

/* Pushes X into the global namespace.  */

tree
pushdecl_top_level (tree x, bool is_friend)
{
  bool subtime = timevar_cond_start (TV_NAME_LOOKUP);
  do_push_to_top_level ();
  x = pushdecl_namespace_level (x, is_friend);
  do_pop_from_top_level ();
  timevar_cond_stop (TV_NAME_LOOKUP, subtime);
  return x;
}

/* Pushes X into the global namespace and calls cp_finish_decl to
   register the variable, initializing it with INIT.  */

tree
pushdecl_top_level_and_finish (tree x, tree init)
{
  bool subtime = timevar_cond_start (TV_NAME_LOOKUP);
  do_push_to_top_level ();
  x = pushdecl_namespace_level (x, false);
  cp_finish_decl (x, init, false, NULL_TREE, 0);
  do_pop_from_top_level ();
  timevar_cond_stop (TV_NAME_LOOKUP, subtime);
  return x;
}

/* Enter the namespaces from current_namerspace to NS.  */

static int
push_inline_namespaces (tree ns)
{
  int count = 0;
  if (ns != current_namespace)
    {
      gcc_assert (ns != global_namespace);
      count += push_inline_namespaces (CP_DECL_CONTEXT (ns));
      resume_scope (NAMESPACE_LEVEL (ns));
      current_namespace = ns;
      count++;
    }
  return count;
}

/* Push into the scope of the NAME namespace.  If NAME is NULL_TREE,
   then we enter an anonymous namespace.  If MAKE_INLINE is true, then
   we create an inline namespace (it is up to the caller to check upon
   redefinition). Return the number of namespaces entered.  */

int
push_namespace (tree name, bool make_inline)
{
  bool subtime = timevar_cond_start (TV_NAME_LOOKUP);
  int count = 0;

  /* We should not get here if the global_namespace is not yet constructed
     nor if NAME designates the global namespace:  The global scope is
     constructed elsewhere.  */
  gcc_assert (global_namespace != NULL && name != global_identifier);

  if (!name)
    name = anon_identifier;

  tree ns = NULL_TREE;
  {
    name_lookup lookup (name, 0);
    if (!lookup.search_qualified (current_namespace, /*usings=*/false))
      ;
    else if (TREE_CODE (lookup.value) != NAMESPACE_DECL)
      ;
    else if (tree dna = DECL_NAMESPACE_ALIAS (lookup.value))
      {
	/* A namespace alias is not allowed here, but if the alias
	   is for a namespace also inside the current scope,
	   accept it with a diagnostic.  That's better than dying
	   horribly.  */
	if (is_nested_namespace (current_namespace, CP_DECL_CONTEXT (dna)))
	  {
	    error ("namespace alias %qD not allowed here, "
		   "assuming %qD", lookup.value, dna);
	    ns = dna;
	  }
      }
    else
      ns = lookup.value;
  }

  bool new_ns = false;
  if (ns)
    /* DR2061.  NS might be a member of an inline namespace.  We
       need to push into those namespaces.  */
    count += push_inline_namespaces (CP_DECL_CONTEXT (ns));
  else
    {
      /* Before making a new namespace, see if we already have one in
	 the existing partitions of the current namespace.  */
      if (tree *slot = find_namespace_slot (current_namespace, name))
	ns = find_namespace_partition (*slot);

      if (!ns)
	{
	  ns = build_lang_decl (NAMESPACE_DECL, name, void_type_node);
	  SCOPE_DEPTH (ns) = SCOPE_DEPTH (current_namespace) + 1;
	  if (!SCOPE_DEPTH (ns))
	    /* We only allow depth 255. */
	    sorry ("cannot nest more than %d namespaces",
		   SCOPE_DEPTH (current_namespace));
	  DECL_CONTEXT (ns) = FROB_CONTEXT (current_namespace);
	  /* Namespaces are always exported. */
	  DECL_MODULE_EXPORT_P (ns) = true;
	  new_ns = true;
	}

      if (pushdecl (ns) == error_mark_node)
	ns = NULL_TREE;
      else if (new_ns)
	{
	  if (name == anon_identifier)
	    {
	      /* Clear DECL_NAME for the benefit of debugging back ends.  */
	      SET_DECL_ASSEMBLER_NAME (ns, name);
	      DECL_NAME (ns) = NULL_TREE;

	      if (!make_inline)
		add_using_namespace (DECL_NAMESPACE_USING (current_namespace),
				     ns);
	    }
	  else if (TREE_PUBLIC (current_namespace))
	    TREE_PUBLIC (ns) = 1;

	  if (name == anon_identifier || make_inline)
	    emit_debug_info_using_namespace (current_namespace, ns);

	  if (make_inline)
	    {
	      DECL_NAMESPACE_INLINE_P (ns) = true;
	      vec_safe_push (DECL_NAMESPACE_INLINEES (current_namespace), ns);
	    }
	}
    }

  if (ns)
    {
      if (make_inline && !DECL_NAMESPACE_INLINE_P (ns))
	{
	  error ("inline namespace must be specified at initial definition");
	  inform (DECL_SOURCE_LOCATION (ns), "%qD defined here", ns);
	}
      if (new_ns)
	begin_scope (sk_namespace, ns);
      else
	resume_scope (NAMESPACE_LEVEL (ns));
      current_namespace = ns;
      count++;
    }

  timevar_cond_stop (TV_NAME_LOOKUP, subtime);
  return count;
}

/* Pop from the scope of the current namespace.  */

void
pop_namespace (void)
{
  bool subtime = timevar_cond_start (TV_NAME_LOOKUP);

  gcc_assert (current_namespace != global_namespace);
  current_namespace = CP_DECL_CONTEXT (current_namespace);
  /* The binding level is not popped, as it might be re-opened later.  */
  leave_scope ();

  timevar_cond_stop (TV_NAME_LOOKUP, subtime);
}

/* External entry points for do_{push_to/pop_from}_top_level.  */

void
push_to_top_level (void)
{
  bool subtime = timevar_cond_start (TV_NAME_LOOKUP);
  do_push_to_top_level ();
  timevar_cond_stop (TV_NAME_LOOKUP, subtime);
}

void
pop_from_top_level (void)
{
  bool subtime = timevar_cond_start (TV_NAME_LOOKUP);
  do_pop_from_top_level ();
  timevar_cond_stop (TV_NAME_LOOKUP, subtime);
}

/* External entry points for do_{push,pop}_nested_namespace.  */

void
push_nested_namespace (tree ns)
{
  bool subtime = timevar_cond_start (TV_NAME_LOOKUP);
  do_push_nested_namespace (ns);
  timevar_cond_stop (TV_NAME_LOOKUP, subtime);
}

void
pop_nested_namespace (tree ns)
{
  bool subtime = timevar_cond_start (TV_NAME_LOOKUP);
  gcc_assert (current_namespace == ns);
  do_pop_nested_namespace (ns);
  timevar_cond_stop (TV_NAME_LOOKUP, subtime);
}

/* Pop off extraneous binding levels left over due to syntax errors.
   We don't pop past namespaces, as they might be valid.  */

void
pop_everything (void)
{
  if (ENABLE_SCOPE_CHECKING)
    verbatim ("XXX entering pop_everything ()\n");
  while (!namespace_bindings_p ())
    {
      if (current_binding_level->kind == sk_class)
	pop_nested_class ();
      else
	poplevel (0, 0, 0);
    }
  if (ENABLE_SCOPE_CHECKING)
    verbatim ("XXX leaving pop_everything ()\n");
}

/* Emit debugging information for using declarations and directives.
   If input tree is overloaded fn then emit debug info for all
   candidates.  */

void
cp_emit_debug_info_for_using (tree t, tree context)
{
  /* Don't try to emit any debug information if we have errors.  */
  if (seen_error ())
    return;

  /* Ignore this FUNCTION_DECL if it refers to a builtin declaration
     of a builtin function.  */
  if (TREE_CODE (t) == FUNCTION_DECL
      && DECL_EXTERNAL (t)
      && DECL_BUILT_IN (t))
    return;

  /* Do not supply context to imported_module_or_decl, if
     it is a global namespace.  */
  if (context == global_namespace)
    context = NULL_TREE;

  t = MAYBE_BASELINK_FUNCTIONS (t);

  /* FIXME: Handle TEMPLATE_DECLs.  */
  for (lkp_iterator iter (t); iter; ++iter)
    {
      tree fn = *iter;
      if (TREE_CODE (fn) != TEMPLATE_DECL)
	{
	  if (building_stmt_list_p ())
	    add_stmt (build_stmt (input_location, USING_STMT, fn));
	  else
	    debug_hooks->imported_module_or_decl (fn,
						  NULL_TREE, context, false);
	}
    }
}

#include "gt-cp-name-lookup.h"<|MERGE_RESOLUTION|>--- conflicted
+++ resolved
@@ -249,39 +249,6 @@
 {
   gcc_assert (b->kind != sk_class);
 
-<<<<<<< HEAD
-  if (TREE_CODE (decl) == NAMESPACE_DECL && !DECL_NAMESPACE_ALIAS (decl))
-    {
-      /* Inner namespaces get their own chain, to make walking
-	 simpler.  */
-      //  FIXME: only because of spelling correction.
-      DECL_CHAIN (decl) = b->namespaces;
-      b->namespaces = decl;
-    }
-  else
-    {
-      /* Make sure we don't create a circular list.  xref_tag can end
-	 up pushing the same artificial decl more than once.  We
-	 should have already detected that in update_binding.  */
-      gcc_assert (b->names != decl);
-
-      /* We build up the list in reverse order, and reverse it later if
-	 necessary.  */
-      TREE_CHAIN (decl) = b->names;
-      b->names = decl;
-    }
-
-  /* If appropriate, add decl to separate list of statics.  We include
-     extern variables because they might turn out to be static later.
-     It's OK for this list to contain a few false positives.  */
-  if (b->kind != sk_namespace)
-    ;
-  else if ((VAR_P (decl) && (TREE_STATIC (decl) || DECL_EXTERNAL (decl)))
-	   || (TREE_CODE (decl) == FUNCTION_DECL
-	       && (!TREE_PUBLIC (decl)
-		   || decl_anon_ns_mem_p (decl)
-		   || DECL_DECLARED_INLINE_P (decl))))
-=======
   /* Make sure we don't create a circular list.  xref_tag can end
      up pushing the same artificial decl more than once.  We
      should have already detected that in update_binding.  */
@@ -292,18 +259,15 @@
   TREE_CHAIN (decl) = b->names;
   b->names = decl;
 
-  /* If appropriate, add decl to separate list of statics.  We
-     include extern variables because they might turn out to be
-     static later.  It's OK for this list to contain a few false
-     positives.  */
+  /* If appropriate, add decl to separate list of statics.  We include
+     extern variables because they might turn out to be static later.
+     It's OK for this list to contain a few false positives.  */
   if (b->kind == sk_namespace
-      && ((VAR_P (decl)
-	   && (TREE_STATIC (decl) || DECL_EXTERNAL (decl)))
+      && ((VAR_P (decl) && (TREE_STATIC (decl) || DECL_EXTERNAL (decl)))
 	  || (TREE_CODE (decl) == FUNCTION_DECL
 	      && (!TREE_PUBLIC (decl)
 		  || decl_anon_ns_mem_p (decl)
 		  || DECL_DECLARED_INLINE_P (decl)))))
->>>>>>> 5f5862ae
     vec_safe_push (static_decls, decl);
 }
 
@@ -5245,9 +5209,10 @@
   for (unsigned ix = 0; ix != worklist.length (); ix++)
     {
       tree ns = worklist[ix];
-
-      if (tree value = ovl_skip_hidden (find_namespace_value (ns, name)))
-	candidates.safe_push (value);
+      name_lookup lookup (name);
+
+      if (lookup.search_qualified (ns, false))
+	candidates.safe_push (lookup.value);
 
       if (!limited)
 	{
@@ -5259,7 +5224,8 @@
 	  for (tree decl = NAMESPACE_LEVEL (ns)->names;
 	       decl; decl = TREE_CHAIN (decl))
 	    if (TREE_CODE (decl) == NAMESPACE_DECL
-		&& !DECL_NAMESPACE_ALIAS (decl))
+		&& !DECL_NAMESPACE_ALIAS (decl)
+		&& !DECL_NAMESPACE_INLINE_P (decl))
 	      children.safe_push (decl);
 
 	  while (!limited && !children.is_empty ())

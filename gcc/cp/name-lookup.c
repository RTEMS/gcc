/* Definitions for C++ name lookup routines.
   Copyright (C) 2003-2019 Free Software Foundation, Inc.
   Contributed by Gabriel Dos Reis <gdr@integrable-solutions.net>

This file is part of GCC.

GCC is free software; you can redistribute it and/or modify
it under the terms of the GNU General Public License as published by
the Free Software Foundation; either version 3, or (at your option)
any later version.

GCC is distributed in the hope that it will be useful,
but WITHOUT ANY WARRANTY; without even the implied warranty of
MERCHANTABILITY or FITNESS FOR A PARTICULAR PURPOSE.  See the
GNU General Public License for more details.

You should have received a copy of the GNU General Public License
along with GCC; see the file COPYING3.  If not see
<http://www.gnu.org/licenses/>.  */

#include "config.h"
#define INCLUDE_UNIQUE_PTR
#include "system.h"
#include "coretypes.h"
#include "cp-tree.h"
#include "timevar.h"
#include "stringpool.h"
#include "print-tree.h"
#include "attribs.h"
#include "debug.h"
#include "c-family/c-pragma.h"
#include "params.h"
#include "gcc-rich-location.h"
#include "spellcheck-tree.h"
#include "parser.h"
#include "c-family/name-hint.h"
#include "c-family/known-headers.h"
#include "c-family/c-spellcheck.h"
#include "bitmap.h"
#include "intl.h"

static cxx_binding *cxx_binding_make (tree value, tree type);
static cp_binding_level *innermost_nonclass_level (void);
static void set_identifier_type_value_with_scope (tree id, tree decl,
						  cp_binding_level *b);
static name_hint maybe_suggest_missing_std_header (location_t location,
						   tree name);
static name_hint suggest_alternatives_for_1 (location_t location, tree name,
					     bool suggest_misspellings);

/* Create an overload suitable for recording an artificial TYPE_DECL
   and another decl.  We use this machanism to implement the struct
   stat hack.  */

#define STAT_HACK_P(N) ((N) && TREE_CODE (N) == OVERLOAD && OVL_LOOKUP_P (N))
#define STAT_TYPE_VISIBLE_P(N) TREE_USED (OVERLOAD_CHECK (N))
#define STAT_TYPE(N) TREE_TYPE (N)
#define STAT_DECL(N) OVL_FUNCTION (N)
#define STAT_VISIBLE(N) OVL_CHAIN (N)
#define MAYBE_STAT_DECL(N) (STAT_HACK_P (N) ? STAT_DECL (N) : N)
#define MAYBE_STAT_TYPE(N) (STAT_HACK_P (N) ? STAT_TYPE (N) : NULL_TREE)
/* When a STAT_HACK_P is true, OVL_USING_P and OVL_EXPORT_P are valid
   and apply to the hacked type.  */

/* Create a STAT_HACK node with DECL as the value binding and TYPE as
   the type binding.  */

static tree
stat_hack (tree decl = NULL_TREE, tree type = NULL_TREE)
{
  tree result = make_node (OVERLOAD);

  /* Mark this as a lookup, so we can tell this is a stat hack.  */
  OVL_LOOKUP_P (result) = true;
  STAT_DECL (result) = decl;
  STAT_TYPE (result) = type;
  return result;
}

/* Create a local binding level for NAME.  */

static cxx_binding *
create_local_binding (cp_binding_level *level, tree name)
{
  cxx_binding *binding = cxx_binding_make (NULL, NULL);

  INHERITED_VALUE_BINDING_P (binding) = false;
  LOCAL_BINDING_P (binding) = true;
  binding->scope = level;
  binding->previous = IDENTIFIER_BINDING (name);

  IDENTIFIER_BINDING (name) = binding;
  
  return binding;
}

/* Find the binding for NAME in namespace NS.  If CREATE_P is true,
   make an empty binding if there wasn't one.  */

static tree *
find_namespace_slot (tree ns, tree name, bool create_p = false)
{
  tree *slot = DECL_NAMESPACE_BINDINGS (ns)
    ->find_slot_with_hash (name, name ? IDENTIFIER_HASH_VALUE (name) : 0,
			   create_p ? INSERT : NO_INSERT);
  return slot;
}

static tree
find_namespace_value (tree ns, tree name)
{
  tree *b = find_namespace_slot (ns, name);

  return b ? MAYBE_STAT_DECL (*b) : NULL_TREE;
}

/* Look in *SLOT for a the binding of NAME in imported module IX.
   Returns pointer to binding's slot, or NULL if not found.  Does a
   binary search, as this is mainly used for random access during
   importing.  Do not use for the fixed slots.  */

static mc_slot *
search_imported_binding_slot (tree *slot, unsigned ix)
{
  gcc_assert (ix >= MODULE_IMPORT_BASE);

  if (!*slot)
    return NULL;

  if (TREE_CODE (*slot) != MODULE_VECTOR)
    return NULL;
  
  unsigned clusters = MODULE_VECTOR_NUM_CLUSTERS (*slot);
  module_cluster *cluster = MODULE_VECTOR_CLUSTER_BASE (*slot);

  if (MODULE_VECTOR_SLOTS_PER_CLUSTER == MODULE_SLOTS_FIXED)
    {
      clusters--;
      cluster++;
    }

  while (clusters > 1)
    {
      unsigned half = clusters / 2;
      gcc_checking_assert (cluster[half].indices[0].span);
      if (cluster[half].indices[0].base > ix)
	clusters = half;
      else
	{
	  clusters -= half;
	  cluster += half;
	}
    }

  if (clusters)
    /* Is it in this cluster?  */
    for (unsigned off = 0; off != MODULE_VECTOR_SLOTS_PER_CLUSTER; off++)
      {
	if (!cluster->indices[off].span)
	  break;
	if (cluster->indices[off].base > ix)
	  break;

	if (cluster->indices[off].base + cluster->indices[off].span > ix)
	  return &cluster->slots[off];
      }

  return NULL;
}

static void
init_global_partition (module_cluster *cluster, tree decl)
{
  mc_slot *mslot;

  if (MAYBE_DECL_MODULE_OWNER (decl) == MODULE_NONE
      || header_module_p ()
      || (TREE_PUBLIC (decl)
	  && TREE_CODE (decl) == NAMESPACE_DECL
	  && !DECL_NAMESPACE_ALIAS (decl)))
    mslot = &cluster[0].slots[MODULE_SLOT_GLOBAL];
  else
    mslot = &cluster[MODULE_SLOT_PARTITION
		     / MODULE_VECTOR_SLOTS_PER_CLUSTER]
      .slots[MODULE_SLOT_PARTITION
	     % MODULE_VECTOR_SLOTS_PER_CLUSTER];

  if (*mslot)
    decl = ovl_make (decl, *mslot);
  *mslot = decl;
}

/* Get the fixed binding slot IX.  Creating the vector if CREATE is
   non-zero.  If CREATE is < 0, make sure there is at least 1 spare
   slot for an import.  (It is an error for CREATE < 0 and the slot to
   already exist.)  */

static tree *
get_fixed_binding_slot (tree *slot, tree name, unsigned ix, int create)
{
  gcc_checking_assert (ix <= MODULE_SLOT_PARTITION);

  /* An assumption is that the fixed slots all reside in one cluster.  */
  gcc_checking_assert (MODULE_VECTOR_SLOTS_PER_CLUSTER >= MODULE_IMPORT_BASE);

  if (!*slot || TREE_CODE (*slot) != MODULE_VECTOR)
    {
      if (ix == MODULE_SLOT_CURRENT)
	/* The current TU can just use slot directly.  */
	return slot;

      if (!create)
	return NULL;

      /* The partition slot is only needed when we know we're a named
	 module.  */
      bool partition_slot = named_module_p ();
      unsigned want = ((MODULE_SLOTS_FIXED + partition_slot + (create < 0)
			+ MODULE_VECTOR_SLOTS_PER_CLUSTER - 1)
		       / MODULE_VECTOR_SLOTS_PER_CLUSTER);
      tree new_vec = make_module_vec (name, want);
      MODULE_VECTOR_NUM_CLUSTERS (new_vec) = want;
      module_cluster *cluster = MODULE_VECTOR_CLUSTER_BASE (new_vec);

      /* Initialize the fixed slots.  */
      for (unsigned jx = MODULE_IMPORT_BASE; jx--;)
	{
	  cluster[0].indices[jx].base = 0;
	  cluster[0].indices[jx].span = 1;
	  cluster[0].slots[jx] = NULL_TREE;
	}

      if (partition_slot)
	{
	  unsigned off = MODULE_SLOT_PARTITION % MODULE_VECTOR_SLOTS_PER_CLUSTER;
	  unsigned ind = MODULE_SLOT_PARTITION / MODULE_VECTOR_SLOTS_PER_CLUSTER;
	  cluster[ind].indices[off].base = 0;
	  cluster[ind].indices[off].span = 1;
	  cluster[ind].slots[off] = NULL_TREE;
	}

      if (tree orig = *slot)
	{
	  /* Propagate existing value to current slot.  */
	  cluster[0].slots[MODULE_SLOT_CURRENT] = orig;

	  /* Propagate a global & module entities to the global and
	     partition slots.  */
	  if (tree type = MAYBE_STAT_TYPE (orig))
	    init_global_partition (cluster, type);

	  for (ovl_iterator iter (MAYBE_STAT_DECL (orig)); iter; ++iter)
	    {
	      tree decl = *iter;
	      if (!iter.hidden_p ()
		  || DECL_HIDDEN_FRIEND_P (decl))
		init_global_partition (cluster, decl);
	    }
	}

      *slot = new_vec;
    }
  else
    gcc_checking_assert (create >= 0);

  unsigned off = ix % MODULE_VECTOR_SLOTS_PER_CLUSTER;
  module_cluster &cluster
    = MODULE_VECTOR_CLUSTER (*slot, ix / MODULE_VECTOR_SLOTS_PER_CLUSTER);

  /* There must always be slots for these indices  */
  gcc_checking_assert (cluster.indices[off].span == 1
		       && !cluster.indices[off].base
		       && !cluster.slots[off].is_lazy ());

  return reinterpret_cast<tree *> (&cluster.slots[off]);
}

/* *SLOT is a namespace binding slot.  Append a slot for imported
   module IX.  */

static mc_slot *
append_imported_binding_slot (tree *slot, tree name, unsigned ix)
{
  gcc_checking_assert (ix >= MODULE_IMPORT_BASE);

  if (!*slot ||  TREE_CODE (*slot) != MODULE_VECTOR)
    /* Make an initial module vector.  */
    get_fixed_binding_slot (slot, name, MODULE_SLOT_GLOBAL, -1);
  else if (!MODULE_VECTOR_CLUSTER_LAST (*slot)
	   ->indices[MODULE_VECTOR_SLOTS_PER_CLUSTER - 1].span)
    /* There is space in the last cluster.  */;
  else if (MODULE_VECTOR_NUM_CLUSTERS (*slot)
	   != MODULE_VECTOR_ALLOC_CLUSTERS (*slot))
    /* There is space in the vector.  */
    MODULE_VECTOR_NUM_CLUSTERS (*slot)++;
  else
    {
      /* Extend the vector.  */
      unsigned have = MODULE_VECTOR_NUM_CLUSTERS (*slot);
      unsigned want = (have * 3 + 1) / 2;

      if (want > (unsigned short)~0)
	want = (unsigned short)~0;

      tree new_vec = make_module_vec (name, want);
      MODULE_VECTOR_NUM_CLUSTERS (new_vec) = have + 1;
      memcpy (MODULE_VECTOR_CLUSTER_BASE (new_vec),
	      MODULE_VECTOR_CLUSTER_BASE (*slot),
	      have * sizeof (module_cluster));
      *slot = new_vec;
    }

  module_cluster *last = MODULE_VECTOR_CLUSTER_LAST (*slot);
  for (unsigned off = 0; off != MODULE_VECTOR_SLOTS_PER_CLUSTER; off++)
    if (!last->indices[off].span)
      {
	/* Fill the free slot of the cluster.  */
	last->indices[off].base = ix;
	last->indices[off].span = 1;
	last->slots[off] = NULL_TREE;
	return &last->slots[off];
      }

  gcc_unreachable ();
}

/* Add DECL to the list of things declared in binding level B.  */

static void
add_decl_to_level (cp_binding_level *b, tree decl)
{
  gcc_assert (b->kind != sk_class);

  /* Make sure we don't create a circular list.  xref_tag can end
     up pushing the same artificial decl more than once.  We
     should have already detected that in update_binding.  */
  gcc_assert (b->names != decl);

  /* We build up the list in reverse order, and reverse it later if
     necessary.  */
  TREE_CHAIN (decl) = b->names;
  b->names = decl;

  /* If appropriate, add decl to separate list of statics.  We include
     extern variables because they might turn out to be static later.
     It's OK for this list to contain a few false positives.  */
  if (b->kind == sk_namespace
      && ((VAR_P (decl) && (TREE_STATIC (decl) || DECL_EXTERNAL (decl)))
	  || (TREE_CODE (decl) == FUNCTION_DECL
	      && (!TREE_PUBLIC (decl)
		  || decl_anon_ns_mem_p (decl)
		  || DECL_DECLARED_INLINE_P (decl)))))
    vec_safe_push (static_decls, decl);
}

/* Find the binding for NAME in the local binding level B.  */

static cxx_binding *
find_local_binding (cp_binding_level *b, tree name)
{
  if (cxx_binding *binding = IDENTIFIER_BINDING (name))
    for (;; b = b->level_chain)
      {
	if (binding->scope == b)
	  return binding;

	/* Cleanup contours are transparent to the language.  */
	if (b->kind != sk_cleanup)
	  break;
      }
  return NULL;
}

struct name_lookup
{
public:
  typedef std::pair<tree, tree> using_pair;
  typedef vec<using_pair, va_heap, vl_embed> using_queue;

public:
  tree name;	/* The identifier being looked for.  */
  tree value;	/* A (possibly ambiguous) set of things found.  */
  tree type;	/* A type that has been found.  */
  int flags;	/* Lookup flags.  */
  bool deduping; /* Full deduping is needed because using declarations
		    are in play.  */
  vec<tree, va_heap, vl_embed> *scopes;
  name_lookup *previous; /* Previously active lookup.  */

protected:
  /* Marked scope stack for outermost name lookup.  */
  static vec<tree, va_heap, vl_embed> *shared_scopes;
  /* Currently active lookup.  */
  static name_lookup *active;

public:
  name_lookup (tree n, int f = 0)
  : name (n), value (NULL_TREE), type (NULL_TREE), flags (f),
    deduping (false), scopes (NULL), previous (NULL)
  {
    preserve_state ();
  }
  ~name_lookup ()
  {
    restore_state ();
  }

private: /* Uncopyable, unmovable, unassignable. I am a rock. */
  name_lookup (const name_lookup &);
  name_lookup &operator= (const name_lookup &);

protected:
  static bool seen_p (tree scope)
  {
    return LOOKUP_SEEN_P (scope);
  }
  static bool found_p (tree scope)
  {
    return LOOKUP_FOUND_P (scope);
  }
  
  void mark_seen (tree scope); /* Mark and add to scope vector. */
  static void mark_found (tree scope)
  {
    gcc_checking_assert (seen_p (scope));
    LOOKUP_FOUND_P (scope) = true;
  }
  bool see_and_mark (tree scope)
  {
    bool ret = seen_p (scope);
    if (!ret)
      mark_seen (scope);
    return ret;
  }
  bool find_and_mark (tree scope);

private:
  void preserve_state ();
  void restore_state ();

private:
  static tree ambiguous (tree thing, tree current);
  void add_overload (tree fns);
  void add_value (tree new_val);
  void add_type (tree new_type);
  bool process_binding (tree val_bind, tree type_bind);
  unsigned process_module_binding (tree val_bind, tree type_bind, unsigned);
  /* Look in only namespace.  */
  bool search_namespace_only (tree scope);
  /* Look in namespace and its (recursive) inlines. Ignore using
     directives.  Return true if something found (inc dups). */
  bool search_namespace (tree scope);
  /* Look in the using directives of namespace + inlines using
     qualified lookup rules.  */
  bool search_usings (tree scope);

private:
  using_queue *queue_namespace (using_queue *queue, int depth, tree scope);
  using_queue *do_queue_usings (using_queue *queue, int depth,
				vec<tree, va_gc> *usings);
  using_queue *queue_usings (using_queue *queue, int depth,
			     vec<tree, va_gc> *usings)
  {
    if (usings)
      queue = do_queue_usings (queue, depth, usings);
    return queue;
  }

private:
  void add_fns (tree);
  void adl_expr (tree);
  void adl_type (tree);
  void adl_template_arg (tree);
  void adl_class (tree);
  void adl_enum (tree);
  void adl_bases (tree);
  void adl_class_only (tree);
  void adl_namespace (tree);
  void adl_class_fns (tree);
  void adl_namespace_fns (tree, bitmap, bitmap);

public:
  /* Search namespace + inlines + maybe usings as qualified lookup.  */
  bool search_qualified (tree scope, bool usings = true);

  /* Search namespace + inlines + usings as unqualified lookup.  */
  bool search_unqualified (tree scope, cp_binding_level *);

  /* ADL lookup of ARGS.  */
  tree search_adl (tree fns, vec<tree, va_gc> *args);
};

/* Scope stack shared by all outermost lookups.  This avoids us
   allocating and freeing on every single lookup.  */
vec<tree, va_heap, vl_embed> *name_lookup::shared_scopes;

/* Currently active lookup.  */
name_lookup *name_lookup::active;

/* Name lookup is recursive, becase ADL can cause template
   instatiation.  This is of course a rare event, so we optimize for
   it not happening.  When we discover an active name-lookup, which
   must be an ADL lookup,  we need to unmark the marked scopes and also
   unmark the lookup we might have been accumulating.  */

void
name_lookup::preserve_state ()
{
  previous = active;
  if (previous)
    {
      unsigned length = vec_safe_length (previous->scopes);
      vec_safe_reserve (previous->scopes, length * 2);
      for (unsigned ix = length; ix--;)
	{
	  tree decl = (*previous->scopes)[ix];

	  gcc_checking_assert (LOOKUP_SEEN_P (decl));
	  LOOKUP_SEEN_P (decl) = false;

	  /* Preserve the FOUND_P state on the interrupted lookup's
	     stack.  */
	  if (LOOKUP_FOUND_P (decl))
	    {
	      LOOKUP_FOUND_P (decl) = false;
	      previous->scopes->quick_push (decl);
	    }
	}

      /* Unmark the outer partial lookup.  */
      if (previous->deduping)
	lookup_mark (previous->value, false);
    }
  else
    scopes = shared_scopes;
  active = this;
}

/* Restore the marking state of a lookup we interrupted.  */

void
name_lookup::restore_state ()
{
  if (deduping)
    lookup_mark (value, false);

  /* Unmark and empty this lookup's scope stack.  */
  for (unsigned ix = vec_safe_length (scopes); ix--;)
    {
      tree decl = scopes->pop ();
      gcc_checking_assert (LOOKUP_SEEN_P (decl));
      LOOKUP_SEEN_P (decl) = false;
      LOOKUP_FOUND_P (decl) = false;
    }

  active = previous;
  if (previous)
    {
      free (scopes);

      unsigned length = vec_safe_length (previous->scopes);
      for (unsigned ix = 0; ix != length; ix++)
	{
	  tree decl = (*previous->scopes)[ix];
	  if (LOOKUP_SEEN_P (decl))
	    {
	      /* The remainder of the scope stack must be recording
		 FOUND_P decls, which we want to pop off.  */
	      do
		{
		  tree decl = previous->scopes->pop ();
		  gcc_checking_assert (LOOKUP_SEEN_P (decl)
				       && !LOOKUP_FOUND_P (decl));
		  LOOKUP_FOUND_P (decl) = true;
		}
	      while (++ix != length);
	      break;
	    }

	  gcc_checking_assert (!LOOKUP_FOUND_P (decl));
	  LOOKUP_SEEN_P (decl) = true;
	}

      /* Remark the outer partial lookup.  */
      if (previous->deduping)
	lookup_mark (previous->value, true);
    }
  else
    shared_scopes = scopes;
}

void
name_lookup::mark_seen (tree scope)
{
  gcc_checking_assert (!seen_p (scope));
  LOOKUP_SEEN_P (scope) = true;
  vec_safe_push (scopes, scope);
}

bool
name_lookup::find_and_mark (tree scope)
{
  bool result = LOOKUP_FOUND_P (scope);
  if (!result)
    {
      LOOKUP_FOUND_P (scope) = true;
      if (!LOOKUP_SEEN_P (scope))
	vec_safe_push (scopes, scope);
    }

  return result;
}

/* THING and CURRENT are ambiguous, concatenate them.  */

tree
name_lookup::ambiguous (tree thing, tree current)
{
  if (TREE_CODE (current) != TREE_LIST)
    {
      current = build_tree_list (NULL_TREE, current);
      TREE_TYPE (current) = error_mark_node;
    }
  current = tree_cons (NULL_TREE, thing, current);
  TREE_TYPE (current) = error_mark_node;

  return current;
}

/* FNS is a new overload set to add to the exising set.  */

void
name_lookup::add_overload (tree fns)
{
  if (!deduping && TREE_CODE (fns) == OVERLOAD)
    {
      tree probe = fns;
      if (flags & LOOKUP_HIDDEN)
	probe = ovl_skip_hidden (probe);
      if (probe && TREE_CODE (probe) == OVERLOAD
	  && OVL_DEDUP_P (probe))
	{
	  /* We're about to add something found by multiple paths, so
	     need to engage deduping mode.  */
	  lookup_mark (value, true);
	  deduping = true;
	}
    }

  value = lookup_maybe_add (fns, value, deduping);
}

/* Add a NEW_VAL, a found value binding into the current value binding.  */

void
name_lookup::add_value (tree new_val)
{
  if (OVL_P (new_val) && (!value || OVL_P (value)))
    add_overload (new_val);
  else if (!value)
    value = new_val;
  else if (value == new_val)
    ;
  else if ((TREE_CODE (value) == TYPE_DECL
	    && TREE_CODE (new_val) == TYPE_DECL
	    && same_type_p (TREE_TYPE (value), TREE_TYPE (new_val))))
    /* Typedefs to the same type. */;
  else if (TREE_CODE (value) == NAMESPACE_DECL
	   && TREE_CODE (new_val) == NAMESPACE_DECL
	   && ORIGINAL_NAMESPACE (value) == ORIGINAL_NAMESPACE (new_val))
    /* Namespace (possibly aliased) to the same namespace.  Locate
       the namespace*/
    value = ORIGINAL_NAMESPACE (value);
  else
    {
      if (deduping)
	{
	  /* Disengage deduping mode.  */
	  lookup_mark (value, false);
	  deduping = false;
	}
      value = ambiguous (new_val, value);
    }
}

/* Add a NEW_TYPE, a found type binding into the current type binding.  */

void
name_lookup::add_type (tree new_type)
{
  if (!type)
    type = new_type;
  else if (TREE_CODE (type) == TREE_LIST
	   || !same_type_p (TREE_TYPE (type), TREE_TYPE (new_type)))
    type = ambiguous (new_type, type);
}

/* Process a found binding containing NEW_VAL and NEW_TYPE.  Returns
   true if we actually found something noteworthy.  */

bool
name_lookup::process_binding (tree new_val, tree new_type)
{
  /* Did we really see a type? */
  if (new_type
      && (LOOKUP_NAMESPACES_ONLY (flags)
	  || (!(flags & LOOKUP_HIDDEN)
	      && DECL_LANG_SPECIFIC (new_type)
	      && DECL_ANTICIPATED (new_type))))
    new_type = NULL_TREE;

  if (new_val && !(flags & LOOKUP_HIDDEN))
    new_val = ovl_skip_hidden (new_val);

  /* Do we really see a value? */
  if (new_val)
    switch (TREE_CODE (new_val))
      {
      case TEMPLATE_DECL:
	/* If we expect types or namespaces, and not templates,
	   or this is not a template class.  */
	if ((LOOKUP_QUALIFIERS_ONLY (flags)
	     && !DECL_TYPE_TEMPLATE_P (new_val)))
	  new_val = NULL_TREE;
	break;
      case TYPE_DECL:
	if (LOOKUP_NAMESPACES_ONLY (flags)
	    || (new_type && (flags & LOOKUP_PREFER_TYPES)))
	  new_val = NULL_TREE;
	break;
      case NAMESPACE_DECL:
	if (LOOKUP_TYPES_ONLY (flags))
	  new_val = NULL_TREE;
	break;
      default:
	if (LOOKUP_QUALIFIERS_ONLY (flags))
	  new_val = NULL_TREE;
      }

  if (!new_val)
    {
      new_val = new_type;
      new_type = NULL_TREE;
    }

  /* Merge into the lookup  */
  if (new_val)
    add_value (new_val);
  if (new_type)
    add_type (new_type);

  return new_val != NULL_TREE;
}

/* If we're importing a module containing this binding, add it to the
   lookup set.  The trickiness is with namespaces, we only want to
   find it once.  */

unsigned
name_lookup::process_module_binding (tree new_val, tree new_type,
				     unsigned marker)
{
  /* Optimize for (re-)finding a public namespace.  We only need to
     look once.  */
  if (new_val && !new_type
      && TREE_CODE (new_val) == NAMESPACE_DECL
      && TREE_PUBLIC (new_val)
      && !DECL_NAMESPACE_ALIAS (new_val))
    {
      if (marker & 2)
	return marker;
      marker |= 2;
    }

  if (new_type || new_val)
    marker |= process_binding (new_val, new_type);

  return marker;
}

/* Look in exactly namespace SCOPE.  */

bool
name_lookup::search_namespace_only (tree scope)
{
  bool found = false;
  if (tree *binding = find_namespace_slot (scope, name))
    {
      tree val = *binding;
      if (TREE_CODE (val) == MODULE_VECTOR)
	{
	  /* I presume the binding list is going to be sparser than
	     the import bitmap.  Hence iterate over the former
	     checking for bits set in the bitmap.  */
	  bitmap imports = get_import_bitmap ();
	  module_cluster *cluster = MODULE_VECTOR_CLUSTER_BASE (val);
	  int marker = 0;

	  if (tree bind = cluster->slots[MODULE_SLOT_CURRENT])
	    marker = process_module_binding (MAYBE_STAT_DECL (bind),
					     MAYBE_STAT_TYPE (bind),
					     marker);

	  /* Scan the imported bindings.  */
	  unsigned ix = MODULE_VECTOR_NUM_CLUSTERS (val);
	  if (MODULE_VECTOR_SLOTS_PER_CLUSTER == MODULE_IMPORT_BASE)
	    {
	      ix--;
	      cluster++;
	    }

	  /* Do this in forward order, so we load modules in an order
	     the user expects.  */
	  for (; ix--; cluster++)
	    for (unsigned jx = 0; jx != MODULE_VECTOR_SLOTS_PER_CLUSTER; jx++)
	      {
		/* Are we importing this module?  */
		if (unsigned base = cluster->indices[jx].base)
		  if (unsigned span = cluster->indices[jx].span)
		    do
		      if (bitmap_bit_p (imports, base))
			goto found;
		    while (++base, --span);
		continue;

	      found:;
		/* Is it loaded?  */
		if (cluster->slots[jx].is_lazy ())
		  {
		    gcc_assert (cluster->indices[jx].span == 1);
		    lazy_load_binding (cluster->indices[jx].base,
				       scope, name, &cluster->slots[jx], true);
		  }
		tree bind = cluster->slots[jx];
		if (!bind)
		  /* Load errors could mean there's nothing here.  */
		  continue;

		/* Extract what we can see from here.  If there's no
		   stat_hack, then everything was exported.  */
		tree type = NULL_TREE;

		// FIXME: Isn't STAT_HACK_P always true?  Or does its
		// lack imply everything is visible?
		if (STAT_HACK_P (bind))
		  {
		    if (STAT_TYPE_VISIBLE_P (bind))
		      type = STAT_TYPE (bind);
		    bind = STAT_VISIBLE (bind);
		  }

		/* And process it.  */
		marker = process_module_binding (bind, type, marker);
	      }
	  found |= marker & 1;
	}
      else
	/* Only a current module binding, visible from the current module.  */
	found |= process_binding (MAYBE_STAT_DECL (val), MAYBE_STAT_TYPE (val));
    }

  return found;
}

/* Conditionally look in namespace SCOPE and inline children.  */

bool
name_lookup::search_namespace (tree scope)
{
  if (see_and_mark (scope))
    /* We've visited this scope before.  Return what we found then.  */
    return found_p (scope);

  /* Look in exactly namespace. */
  bool found = search_namespace_only (scope);

  /* Don't look into inline children, if we're looking for an
     anonymous name -- it must be in the current scope, if anywhere.  */
  if (name)
    /* Recursively look in its inline children.  */
    if (vec<tree, va_gc> *inlinees = DECL_NAMESPACE_INLINEES (scope))
      for (unsigned ix = inlinees->length (); ix--;)
	found |= search_namespace ((*inlinees)[ix]);

  if (found)
    mark_found (scope);

  return found;
}

/* Recursively follow using directives of SCOPE & its inline children.
   Such following is essentially a flood-fill algorithm.  */

bool
name_lookup::search_usings (tree scope)
{
  /* We do not check seen_p here, as that was already set during the
     namespace_only walk.  */
  if (found_p (scope))
    return true;

  bool found = false;
  if (vec<tree, va_gc> *usings = NAMESPACE_LEVEL (scope)->using_directives)
    for (unsigned ix = usings->length (); ix--;)
      found |= search_qualified ((*usings)[ix], true);

  /* Look in its inline children.  */
  if (vec<tree, va_gc> *inlinees = DECL_NAMESPACE_INLINEES (scope))
    for (unsigned ix = inlinees->length (); ix--;)
      found |= search_usings ((*inlinees)[ix]);

  if (found)
    mark_found (scope);

  return found;
}

/* Qualified namespace lookup in SCOPE.
   1) Look in SCOPE (+inlines).  If found, we're done.
   2) Otherwise, if USINGS is true,
      recurse for every using directive of SCOPE (+inlines).

   Trickiness is (a) loops and (b) multiple paths to same namespace.
   In both cases we want to not repeat any lookups, and know whether
   to stop the caller's step #2.  Do this via the FOUND_P marker.  */

bool
name_lookup::search_qualified (tree scope, bool usings)
{
  bool found = false;

  if (seen_p (scope))
    found = found_p (scope);
  else 
    {
      found = search_namespace (scope);
      if (!found && usings)
	found = search_usings (scope);
    }

  return found;
}

/* Add SCOPE to the unqualified search queue, recursively add its
   inlines and those via using directives.  */

name_lookup::using_queue *
name_lookup::queue_namespace (using_queue *queue, int depth, tree scope)
{
  if (see_and_mark (scope))
    return queue;

  /* Record it.  */
  tree common = scope;
  while (SCOPE_DEPTH (common) > depth)
    common = CP_DECL_CONTEXT (common);
  vec_safe_push (queue, using_pair (common, scope));

  /* Queue its inline children.  */
  if (vec<tree, va_gc> *inlinees = DECL_NAMESPACE_INLINEES (scope))
    for (unsigned ix = inlinees->length (); ix--;)
      queue = queue_namespace (queue, depth, (*inlinees)[ix]);

  /* Queue its using targets.  */
  queue = queue_usings (queue, depth, NAMESPACE_LEVEL (scope)->using_directives);

  return queue;
}

/* Add the namespaces in USINGS to the unqualified search queue.  */

name_lookup::using_queue *
name_lookup::do_queue_usings (using_queue *queue, int depth,
			      vec<tree, va_gc> *usings)
{
  for (unsigned ix = usings->length (); ix--;)
    queue = queue_namespace (queue, depth, (*usings)[ix]);

  return queue;
}

/* Unqualified namespace lookup in SCOPE.
   1) add scope+inlins to worklist.
   2) recursively add target of every using directive
   3) for each worklist item where SCOPE is common ancestor, search it
   4) if nothing find, scope=parent, goto 1.  */

bool
name_lookup::search_unqualified (tree scope, cp_binding_level *level)
{
  /* Make static to avoid continual reallocation.  We're not
     recursive.  */
  static using_queue *queue = NULL;
  bool found = false;
  int length = vec_safe_length (queue);

  /* Queue local using-directives.  */
  for (; level->kind != sk_namespace; level = level->level_chain)
    queue = queue_usings (queue, SCOPE_DEPTH (scope), level->using_directives);

  for (; !found; scope = CP_DECL_CONTEXT (scope))
    {
      gcc_assert (!DECL_NAMESPACE_ALIAS (scope));
      int depth = SCOPE_DEPTH (scope);

      /* Queue namespaces reachable from SCOPE. */
      queue = queue_namespace (queue, depth, scope);

      /* Search every queued namespace where SCOPE is the common
	 ancestor.  Adjust the others.  */
      unsigned ix = length;
      do
	{
	  using_pair &pair = (*queue)[ix];
	  while (pair.first == scope)
	    {
	      found |= search_namespace_only (pair.second);
	      pair = queue->pop ();
	      if (ix == queue->length ())
		goto done;
	    }
	  /* The depth is the same as SCOPE, find the parent scope.  */
	  if (SCOPE_DEPTH (pair.first) == depth)
	    pair.first = CP_DECL_CONTEXT (pair.first);
	  ix++;
	}
      while (ix < queue->length ());
    done:;
      if (scope == global_namespace)
	break;

      /* If looking for hidden names, we only look in the innermost
	 namespace scope.  [namespace.memdef]/3 If a friend
	 declaration in a non-local class first declares a class,
	 function, class template or function template the friend is a
	 member of the innermost enclosing namespace.  See also
	 [basic.lookup.unqual]/7 */
      if (flags & LOOKUP_HIDDEN)
	break;
    }

  /* Restore to incoming length.  */
  vec_safe_truncate (queue, length);

  return found;
}

/* FNS is a value binding.  If it is a (set of overloaded) functions,
   add them into the current value.  */

void
name_lookup::add_fns (tree fns)
{
  if (!fns)
    return;
  else if (TREE_CODE (fns) == OVERLOAD)
    {
      if (TREE_TYPE (fns) != unknown_type_node)
	fns = OVL_FUNCTION (fns);
    }
  else if (!DECL_DECLARES_FUNCTION_P (fns))
    return;

  add_overload (fns);
}

/* Add the overloaded fns of SCOPE.  */

void
name_lookup::adl_namespace_fns (tree scope, bitmap imports, bitmap inst_path)
{
  if (tree *binding = find_namespace_slot (scope, name))
    {
      tree val = *binding;
      if (TREE_CODE (val) != MODULE_VECTOR)
	add_fns (ovl_skip_hidden (MAYBE_STAT_DECL (val)));
      else
	{
	  /* I presume the binding list is going to be sparser than
	     the import bitmap.  Hence iterate over the former
	     checking for bits set in the bitmap.  */
	  module_cluster *cluster = MODULE_VECTOR_CLUSTER_BASE (val);

	  if (tree bind = cluster->slots[MODULE_SLOT_CURRENT])
	    /* The current TU's bindings must be visible, we don't
	       need to check the bitmaps.  */
	    add_fns (ovl_skip_hidden (MAYBE_STAT_DECL (bind)));

	  /* Scan the imported bindings.  */
	  unsigned ix = MODULE_VECTOR_NUM_CLUSTERS (val);
	  if (MODULE_VECTOR_SLOTS_PER_CLUSTER == MODULE_IMPORT_BASE)
	    {
	      ix--;
	      cluster++;
	    }

	  /* Do this in forward order, so we load modules in an order
	     the user expects.  */
	  for (; ix--; cluster++)
	    for (unsigned jx = 0; jx != MODULE_VECTOR_SLOTS_PER_CLUSTER; jx++)
	      {
		/* Functions are never on merged slots.  */
		if (!cluster->indices[jx].base
		    || cluster->indices[jx].span != 1)
		  continue;

		/* Is this slot visible?  */
		if (!bitmap_bit_p (imports, cluster->indices[jx].base))
		  continue;

		/* Is it loaded.  */
		if (cluster->slots[jx].is_lazy ())
		  lazy_load_binding (cluster->indices[jx].base,
				     scope, name, &cluster->slots[jx], true);

		tree bind = cluster->slots[jx];
		if (!bind)
		  /* Load errors could mean there's nothing here.  */
		  continue;

		// FIXME: See comment in search_namespace_only
		if (STAT_HACK_P (bind))
		  {
		    /* Modules of the instantiation path are as-if
		       from the module.  */
		    if (inst_path
			&& bitmap_bit_p (inst_path, cluster->indices[jx].base))
		      bind = ovl_skip_hidden (STAT_DECL (bind));
		    else
		      bind = STAT_VISIBLE (bind);
		  }
		else
		  bind = ovl_skip_hidden (bind);

		add_fns (bind);
	      }
	}
    }
}

/* Add the hidden friends of SCOPE.  */

void
name_lookup::adl_class_fns (tree type)
{
  /* Add friends.  */
  for (tree list = DECL_FRIENDLIST (TYPE_MAIN_DECL (type));
       list; list = TREE_CHAIN (list))
    if (name == FRIEND_NAME (list))
      {
	tree context = NULL_TREE; /* Lazily computed.  */
	for (tree friends = FRIEND_DECLS (list); friends;
	     friends = TREE_CHAIN (friends))
	  {
	    tree fn = TREE_VALUE (friends);

	    /* Only interested in anticipated friends.  (Non-anticipated
	       ones will have been inserted during the namespace
	       adl.)  */
	    if (!DECL_ANTICIPATED (fn))
	      continue;

	    /* Only interested in global functions with potentially hidden
	       (i.e. unqualified) declarations.  */
	    if (!context)
	      context = decl_namespace_context (type);
	    if (CP_DECL_CONTEXT (fn) != context)
	      continue;

	    /* Template specializations are never found by name lookup.
	       (Templates themselves can be found, but not template
	       specializations.)  */
	    if (TREE_CODE (fn) == FUNCTION_DECL && DECL_USE_TEMPLATE (fn))
	      continue;

	    add_fns (fn);
	  }
      }
}

/* Find the containing non-inlined namespace, add it and all its
   inlinees.  */

void
name_lookup::adl_namespace (tree scope)
{
  if (see_and_mark (scope))
    return;

  /* Look down into inline namespaces.  */
  if (vec<tree, va_gc> *inlinees = DECL_NAMESPACE_INLINEES (scope))
    for (unsigned ix = inlinees->length (); ix--;)
      adl_namespace ((*inlinees)[ix]);

  if (DECL_NAMESPACE_INLINE_P (scope))
    /* Mark parent.  */
    adl_namespace (CP_DECL_CONTEXT (scope));
}

/* Adds the class and its friends to the lookup structure.  */

void
name_lookup::adl_class_only (tree type)
{
  /* Backend-built structures, such as __builtin_va_list, aren't
     affected by all this.  */
  if (!CLASS_TYPE_P (type))
    return;

  type = TYPE_MAIN_VARIANT (type);

  if (see_and_mark (type))
    return;

  tree context = decl_namespace_context (type);
  adl_namespace (context);
}

/* Adds the class and its bases to the lookup structure.
   Returns true on error.  */

void
name_lookup::adl_bases (tree type)
{
  adl_class_only (type);

  /* Process baseclasses.  */
  if (tree binfo = TYPE_BINFO (type))
    {
      tree base_binfo;
      int i;

      for (i = 0; BINFO_BASE_ITERATE (binfo, i, base_binfo); i++)
	adl_bases (BINFO_TYPE (base_binfo));
    }
}

/* Adds everything associated with a class argument type to the lookup
   structure.

   If T is a class type (including unions), its associated classes are: the
   class itself; the class of which it is a member, if any; and its direct
   and indirect base classes. Its associated namespaces are the namespaces
   of which its associated classes are members. Furthermore, if T is a
   class template specialization, its associated namespaces and classes
   also include: the namespaces and classes associated with the types of
   the template arguments provided for template type parameters (excluding
   template template parameters); the namespaces of which any template
   template arguments are members; and the classes of which any member
   templates used as template template arguments are members. [ Note:
   non-type template arguments do not contribute to the set of associated
   namespaces.  --end note] */

void
name_lookup::adl_class (tree type)
{
  /* Backend build structures, such as __builtin_va_list, aren't
     affected by all this.  */
  if (!CLASS_TYPE_P (type))
    return;

  type = TYPE_MAIN_VARIANT (type);

  /* We don't set found here because we have to have set seen first,
     which is done in the adl_bases walk.  */
  if (found_p (type))
    return;

  complete_type (type);
  adl_bases (type);
  mark_found (type);

  if (TYPE_CLASS_SCOPE_P (type))
    adl_class_only (TYPE_CONTEXT (type));

  /* Process template arguments.  */
  if (CLASSTYPE_TEMPLATE_INFO (type)
      && PRIMARY_TEMPLATE_P (CLASSTYPE_TI_TEMPLATE (type)))
    {
      tree list = INNERMOST_TEMPLATE_ARGS (CLASSTYPE_TI_ARGS (type));
      for (int i = 0; i < TREE_VEC_LENGTH (list); ++i)
	adl_template_arg (TREE_VEC_ELT (list, i));
    }
}

void
name_lookup::adl_enum (tree type)
{
  type = TYPE_MAIN_VARIANT (type);
  if (see_and_mark (type))
    return;

  if (TYPE_CLASS_SCOPE_P (type))
    adl_class_only (TYPE_CONTEXT (type));
  else
    adl_namespace (decl_namespace_context (type));
}

void
name_lookup::adl_expr (tree expr)
{
  if (!expr)
    return;

  gcc_assert (!TYPE_P (expr));

  if (TREE_TYPE (expr) != unknown_type_node)
    {
      adl_type (TREE_TYPE (expr));
      return;
    }

  if (TREE_CODE (expr) == ADDR_EXPR)
    expr = TREE_OPERAND (expr, 0);
  if (TREE_CODE (expr) == COMPONENT_REF
      || TREE_CODE (expr) == OFFSET_REF)
    expr = TREE_OPERAND (expr, 1);
  expr = MAYBE_BASELINK_FUNCTIONS (expr);

  if (OVL_P (expr))
    for (lkp_iterator iter (expr); iter; ++iter)
      adl_type (TREE_TYPE (*iter));
  else if (TREE_CODE (expr) == TEMPLATE_ID_EXPR)
    {
      /* The working paper doesn't currently say how to handle
	 template-id arguments.  The sensible thing would seem to be
	 to handle the list of template candidates like a normal
	 overload set, and handle the template arguments like we do
	 for class template specializations.  */

      /* First the templates.  */
      adl_expr (TREE_OPERAND (expr, 0));

      /* Now the arguments.  */
      if (tree args = TREE_OPERAND (expr, 1))
	for (int ix = TREE_VEC_LENGTH (args); ix--;)
	  adl_template_arg (TREE_VEC_ELT (args, ix));
    }
}

void
name_lookup::adl_type (tree type)
{
  if (!type)
    return;

  if (TYPE_PTRDATAMEM_P (type))
    {
      /* Pointer to member: associate class type and value type.  */
      adl_type (TYPE_PTRMEM_CLASS_TYPE (type));
      adl_type (TYPE_PTRMEM_POINTED_TO_TYPE (type));
      return;
    }

  switch (TREE_CODE (type))
    {
    case RECORD_TYPE:
      if (TYPE_PTRMEMFUNC_P (type))
	{
	  adl_type (TYPE_PTRMEMFUNC_FN_TYPE (type));
	  return;
	}
      /* FALLTHRU */
    case UNION_TYPE:
      adl_class (type);
      return;

    case METHOD_TYPE:
      /* The basetype is referenced in the first arg type, so just
	 fall through.  */
    case FUNCTION_TYPE:
      /* Associate the parameter types.  */
      for (tree args = TYPE_ARG_TYPES (type); args; args = TREE_CHAIN (args))
	adl_type (TREE_VALUE (args));
      /* FALLTHROUGH */

    case POINTER_TYPE:
    case REFERENCE_TYPE:
    case ARRAY_TYPE:
      adl_type (TREE_TYPE (type));
      return;

    case ENUMERAL_TYPE:
      adl_enum (type);
      return;

    case LANG_TYPE:
      gcc_assert (type == unknown_type_node
		  || type == init_list_type_node);
      return;

    case TYPE_PACK_EXPANSION:
      adl_type (PACK_EXPANSION_PATTERN (type));
      return;

    default:
      break;
    }
}

/* Adds everything associated with a template argument to the lookup
   structure.  */

void
name_lookup::adl_template_arg (tree arg)
{
  /* [basic.lookup.koenig]

     If T is a template-id, its associated namespaces and classes are
     ... the namespaces and classes associated with the types of the
     template arguments provided for template type parameters
     (excluding template template parameters); the namespaces in which
     any template template arguments are defined; and the classes in
     which any member templates used as template template arguments
     are defined.  [Note: non-type template arguments do not
     contribute to the set of associated namespaces.  ]  */

  /* Consider first template template arguments.  */
  if (TREE_CODE (arg) == TEMPLATE_TEMPLATE_PARM
      || TREE_CODE (arg) == UNBOUND_CLASS_TEMPLATE)
    ;
  else if (TREE_CODE (arg) == TEMPLATE_DECL)
    {
      tree ctx = CP_DECL_CONTEXT (arg);

      /* It's not a member template.  */
      if (TREE_CODE (ctx) == NAMESPACE_DECL)
	adl_namespace (ctx);
      /* Otherwise, it must be member template.  */
      else
	adl_class_only (ctx);
    }
  /* It's an argument pack; handle it recursively.  */
  else if (ARGUMENT_PACK_P (arg))
    {
      tree args = ARGUMENT_PACK_ARGS (arg);
      int i, len = TREE_VEC_LENGTH (args);
      for (i = 0; i < len; ++i) 
	adl_template_arg (TREE_VEC_ELT (args, i));
    }
  /* It's not a template template argument, but it is a type template
     argument.  */
  else if (TYPE_P (arg))
    adl_type (arg);
}

/* Perform ADL lookup.  FNS is the existing lookup result and ARGS are
   the call arguments.  */

tree
name_lookup::search_adl (tree fns, vec<tree, va_gc> *args)
{
  gcc_checking_assert (!vec_safe_length (scopes));
  /* Gather each associated entity onto the lookup's scope list.  */
  unsigned ix;
  tree arg;

  FOR_EACH_VEC_ELT_REVERSE (*args, ix, arg)
    /* OMP reduction operators put an ADL-significant type as the
       first arg. */
    if (TYPE_P (arg))
      adl_type (arg);
    else
      adl_expr (arg);

  if (vec_safe_length (scopes))
    {
      /* Now do the lookups.  */
      if (fns)
	{
	  deduping = true;
	  lookup_mark (fns, true);
	}
      value = fns;

      bitmap inst_path = NULL;
      bitmap visible = module_visible_instantiation_path (&inst_path);

      for (unsigned ix = scopes->length (); ix--;)
	{
	  tree scope = (*scopes)[ix];
	  if (TREE_CODE (scope) == NAMESPACE_DECL)
	    adl_namespace_fns (scope, visible, inst_path);
	  else
	    {
	      if (RECORD_OR_UNION_TYPE_P (scope))
		adl_class_fns (scope);

	      if (modules_p ())
		{
		  /* Add fns in the innermost namespace partition of the
		     type.  */
		  tree owner = get_module_owner (TYPE_NAME (scope));
		  unsigned mod = MAYBE_DECL_MODULE_OWNER (owner);

		  /* If the module was in the inst path, we'll look at its
		     namespace partition anyway.  */
		  if (mod >= MODULE_IMPORT_BASE
		      && !(inst_path && bitmap_bit_p (inst_path, mod)))
		    {
		      tree ns = CP_DECL_CONTEXT (owner);
		      if (tree *slot = find_namespace_slot (ns, name, false))
			if (mc_slot *mslot
			    = search_imported_binding_slot (slot, mod))
			  {
			    if (mslot->is_lazy ())
			      lazy_load_binding (mod, ns, name, mslot, true);
			    else if (!deduping)
			      {
				deduping = true;
				lookup_mark (value, true);
			      }

			    if (tree bind = *mslot)
			      add_fns (ovl_skip_hidden (MAYBE_STAT_DECL (bind)));
			  }
		    }
		}
	    }
	}

      fns = value;
    }

  return fns;
}

static bool qualified_namespace_lookup (tree, name_lookup *);
static void consider_binding_level (tree name,
				    best_match <tree, const char *> &bm,
				    cp_binding_level *lvl,
				    bool look_within_fields,
				    enum lookup_name_fuzzy_kind kind);
static void diagnose_name_conflict (tree, tree);

/* ADL lookup of NAME.  FNS is the result of regular lookup, and we
   don't add duplicates to it.  ARGS is the vector of call
   arguments (which will not be empty).  */

tree
lookup_arg_dependent (tree name, tree fns, vec<tree, va_gc> *args)
{
  bool subtime = timevar_cond_start (TV_NAME_LOOKUP);
  name_lookup lookup (name);
  fns = lookup.search_adl (fns, args);
  timevar_cond_stop (TV_NAME_LOOKUP, subtime);
  return fns;
}

/* FNS is an overload set of conversion functions.  Return the
   overloads converting to TYPE.  */

static tree
extract_conversion_operator (tree fns, tree type)
{
  tree convs = NULL_TREE;
  tree tpls = NULL_TREE;

  for (ovl_iterator iter (fns); iter; ++iter)
    {
      if (same_type_p (DECL_CONV_FN_TYPE (*iter), type))
	convs = lookup_add (*iter, convs);

      if (TREE_CODE (*iter) == TEMPLATE_DECL)
	tpls = lookup_add (*iter, tpls);
    }

  if (!convs)
    convs = tpls;

  return convs;
}

/* Binary search of (ordered) MEMBER_VEC for NAME.  */

static tree
member_vec_binary_search (vec<tree, va_gc> *member_vec, tree name)
{
  for (unsigned lo = 0, hi = member_vec->length (); lo < hi;)
    {
      unsigned mid = (lo + hi) / 2;
      tree binding = (*member_vec)[mid];
      tree binding_name = OVL_NAME (binding);

      if (binding_name > name)
	hi = mid;
      else if (binding_name < name)
	lo = mid + 1;
      else
	return binding;
    }

  return NULL_TREE;
}

/* Linear search of (unordered) MEMBER_VEC for NAME.  */

static tree
member_vec_linear_search (vec<tree, va_gc> *member_vec, tree name)
{
  for (int ix = member_vec->length (); ix--;)
    if (tree binding = (*member_vec)[ix])
      if (OVL_NAME (binding) == name)
	return binding;

  return NULL_TREE;
}

/* Linear search of (partially ordered) fields of KLASS for NAME.  */

static tree
fields_linear_search (tree klass, tree name, bool want_type)
{
  for (tree fields = TYPE_FIELDS (klass); fields; fields = DECL_CHAIN (fields))
    {
      tree decl = fields;

      if (TREE_CODE (decl) == FIELD_DECL
	  && ANON_AGGR_TYPE_P (TREE_TYPE (decl)))
	{
	  if (tree temp = search_anon_aggr (TREE_TYPE (decl), name, want_type))
	    return temp;
	}

      if (DECL_NAME (decl) != name)
	continue;
      
      if (TREE_CODE (decl) == USING_DECL)
	{
	  decl = strip_using_decl (decl);
	  if (is_overloaded_fn (decl))
	    continue;
	}

      if (DECL_DECLARES_FUNCTION_P (decl))
	/* Functions are found separately.  */
	continue;

      if (!want_type || DECL_DECLARES_TYPE_P (decl))
	return decl;
    }

  return NULL_TREE;
}

/* Look for NAME member inside of anonymous aggregate ANON.  Although
   such things should only contain FIELD_DECLs, we check that too
   late, and would give very confusing errors if we weren't
   permissive here.  */

tree
search_anon_aggr (tree anon, tree name, bool want_type)
{
  gcc_assert (COMPLETE_TYPE_P (anon));
  tree ret = get_class_binding_direct (anon, name, want_type);
  return ret;
}

/* Look for NAME as an immediate member of KLASS (including
   anon-members or unscoped enum member).  TYPE_OR_FNS is zero for
   regular search.  >0 to get a type binding (if there is one) and <0
   if you want (just) the member function binding.

   Use this if you do not want lazy member creation.  */

tree
get_class_binding_direct (tree klass, tree name, bool want_type)
{
  gcc_checking_assert (RECORD_OR_UNION_TYPE_P (klass));

  /* Conversion operators can only be found by the marker conversion
     operator name.  */
  bool conv_op = IDENTIFIER_CONV_OP_P (name);
  tree lookup = conv_op ? conv_op_identifier : name;
  tree val = NULL_TREE;
  vec<tree, va_gc> *member_vec = CLASSTYPE_MEMBER_VEC (klass);

  if (COMPLETE_TYPE_P (klass) && member_vec)
    {
      val = member_vec_binary_search (member_vec, lookup);
      if (!val)
	;
      else if (STAT_HACK_P (val))
	val = want_type ? STAT_TYPE (val) : STAT_DECL (val);
      else if (want_type && !DECL_DECLARES_TYPE_P (val))
	val = NULL_TREE;
    }
  else
    {
      if (member_vec && !want_type)
	val = member_vec_linear_search (member_vec, lookup);

      if (!val || (TREE_CODE (val) == OVERLOAD && OVL_DEDUP_P (val)))
	/* Dependent using declarations are a 'field', make sure we
	   return that even if we saw an overload already.  */
	if (tree field_val = fields_linear_search (klass, lookup, want_type))
	  {
	    if (!val)
	      val = field_val;
	    else if (TREE_CODE (field_val) == USING_DECL)
	      val = ovl_make (field_val, val);
	  }
    }

  /* Extract the conversion operators asked for, unless the general
     conversion operator was requested.   */
  if (val && conv_op)
    {
      gcc_checking_assert (OVL_FUNCTION (val) == conv_op_marker);
      val = OVL_CHAIN (val);
      if (tree type = TREE_TYPE (name))
	val = extract_conversion_operator (val, type);
    }

  return val;
}

/* We're about to lookup NAME in KLASS.  Make sure any lazily declared
   members are now declared.  */

static void
maybe_lazily_declare (tree klass, tree name)
{
  /* Lazily declare functions, if we're going to search these.  */
  if (IDENTIFIER_CTOR_P (name))
    {
      if (CLASSTYPE_LAZY_DEFAULT_CTOR (klass))
	lazily_declare_fn (sfk_constructor, klass);
      if (CLASSTYPE_LAZY_COPY_CTOR (klass))
	lazily_declare_fn (sfk_copy_constructor, klass);
      if (CLASSTYPE_LAZY_MOVE_CTOR (klass))
	lazily_declare_fn (sfk_move_constructor, klass);
    }
  else if (IDENTIFIER_DTOR_P (name))
    {
      if (CLASSTYPE_LAZY_DESTRUCTOR (klass))
	lazily_declare_fn (sfk_destructor, klass);
    }
  else if (name == assign_op_identifier)
    {
      if (CLASSTYPE_LAZY_COPY_ASSIGN (klass))
	lazily_declare_fn (sfk_copy_assignment, klass);
      if (CLASSTYPE_LAZY_MOVE_ASSIGN (klass))
	lazily_declare_fn (sfk_move_assignment, klass);
    }
}

/* Look for NAME's binding in exactly KLASS.  See
   get_class_binding_direct for argument description.  Does lazy
   special function creation as necessary.  */

tree
get_class_binding (tree klass, tree name, bool want_type)
{
  klass = complete_type (klass);

  if (COMPLETE_TYPE_P (klass))
    maybe_lazily_declare (klass, name);

  return get_class_binding_direct (klass, name, want_type);
}

/* Find the slot containing overloads called 'NAME'.  If there is no
   such slot and the class is complete, create an empty one, at the
   correct point in the sorted member vector.  Otherwise return NULL.
   Deals with conv_op marker handling.  */

tree *
find_member_slot (tree klass, tree name)
{
  bool complete_p = COMPLETE_TYPE_P (klass);

  vec<tree, va_gc> *member_vec = CLASSTYPE_MEMBER_VEC (klass);
  if (!member_vec)
    {
      vec_alloc (member_vec, 8);
      CLASSTYPE_MEMBER_VEC (klass) = member_vec;
      if (complete_p)
	{
	  /* If the class is complete but had no member_vec, we need
	     to add the TYPE_FIELDS into it.  We're also most likely
	     to be adding ctors & dtors, so ask for 6 spare slots (the
	     abstract cdtors and their clones).  */
	  set_class_bindings (klass, 6);
	  member_vec = CLASSTYPE_MEMBER_VEC (klass);
	}
    }

  if (IDENTIFIER_CONV_OP_P (name))
    name = conv_op_identifier;

  unsigned ix, length = member_vec->length ();
  for (ix = 0; ix < length; ix++)
    {
      tree *slot = &(*member_vec)[ix];
      tree fn_name = OVL_NAME (*slot);

      if (fn_name == name)
	{
	  /* If we found an existing slot, it must be a function set.
	     Even with insertion after completion, because those only
	     happen with artificial fns that have unspellable names.
	     This means we do not have to deal with the stat hack
	     either.  */
	  gcc_checking_assert (OVL_P (*slot));
	  if (name == conv_op_identifier)
	    {
	      gcc_checking_assert (OVL_FUNCTION (*slot) == conv_op_marker);
	      /* Skip the conv-op marker. */
	      slot = &OVL_CHAIN (*slot);
	    }
	  return slot;
	}

      if (complete_p && fn_name > name)
	break;
    }

  /* No slot found, add one if the class is complete.  */
  if (complete_p)
    {
      /* Do exact allocation, as we don't expect to add many.  */
      gcc_assert (name != conv_op_identifier);
      vec_safe_reserve_exact (member_vec, 1);
      CLASSTYPE_MEMBER_VEC (klass) = member_vec;
      member_vec->quick_insert (ix, NULL_TREE);
      return &(*member_vec)[ix];
    }

  return NULL;
}

/* KLASS is an incomplete class to which we're adding a method NAME.
   Add a slot and deal with conv_op marker handling.  */

tree *
add_member_slot (tree klass, tree name)
{
  gcc_assert (!COMPLETE_TYPE_P (klass));

  vec<tree, va_gc> *member_vec = CLASSTYPE_MEMBER_VEC (klass);
  vec_safe_push (member_vec, NULL_TREE);
  CLASSTYPE_MEMBER_VEC (klass) = member_vec;

  tree *slot = &member_vec->last ();
  if (IDENTIFIER_CONV_OP_P (name))
    {
      /* Install the marker prefix.  */
      *slot = ovl_make (conv_op_marker, NULL_TREE);
      slot = &OVL_CHAIN (*slot);
    }

  return slot;
}

/* Comparison function to compare two MEMBER_VEC entries by name.
   Because we can have duplicates during insertion of TYPE_FIELDS, we
   do extra checking so deduping doesn't have to deal with so many
   cases.  */

static int
member_name_cmp (const void *a_p, const void *b_p)
{
  tree a = *(const tree *)a_p;
  tree b = *(const tree *)b_p;
  tree name_a = DECL_NAME (TREE_CODE (a) == OVERLOAD ? OVL_FUNCTION (a) : a);
  tree name_b = DECL_NAME (TREE_CODE (b) == OVERLOAD ? OVL_FUNCTION (b) : b);

  gcc_checking_assert (name_a && name_b);
  if (name_a != name_b)
    return name_a < name_b ? -1 : +1;

  if (name_a == conv_op_identifier)
    {
      /* Strip the conv-op markers. */
      gcc_checking_assert (OVL_FUNCTION (a) == conv_op_marker
			   && OVL_FUNCTION (b) == conv_op_marker);
      a = OVL_CHAIN (a);
      b = OVL_CHAIN (b);
    }

  if (TREE_CODE (a) == OVERLOAD)
    a = OVL_FUNCTION (a);
  if (TREE_CODE (b) == OVERLOAD)
    b = OVL_FUNCTION (b);

  /* We're in STAT_HACK or USING_DECL territory (or possibly error-land). */
  if (TREE_CODE (a) != TREE_CODE (b))
    {
      /* If one of them is a TYPE_DECL, it loses.  */
      if (TREE_CODE (a) == TYPE_DECL)
	return +1;
      else if (TREE_CODE (b) == TYPE_DECL)
	return -1;

      /* If one of them is a USING_DECL, it loses.  */
      if (TREE_CODE (a) == USING_DECL)
	return +1;
      else if (TREE_CODE (b) == USING_DECL)
	return -1;

      /* There are no other cases with different kinds of decls, as
	 duplicate detection should have kicked in earlier.  However,
	 some erroneous cases get though. */
      gcc_assert (errorcount);
    }
  
  /* Using source location would be the best thing here, but we can
     get identically-located decls in the following circumstances:

     1) duplicate artificial type-decls for the same type.

     2) pack expansions of using-decls.

     We should not be doing #1, but in either case it doesn't matter
     how we order these.  Use UID as a proxy for source ordering, so
     that identically-located decls still have a well-defined stable
     ordering.  */
  if (DECL_UID (a) != DECL_UID (b))
    return DECL_UID (a) < DECL_UID (b) ? -1 : +1;
  gcc_assert (a == b);
  return 0;
}

static struct {
  gt_pointer_operator new_value;
  void *cookie;
} resort_data;

/* This routine compares two fields like member_name_cmp but using the
   pointer operator in resort_field_decl_data.  We don't have to deal
   with duplicates here.  */

static int
resort_member_name_cmp (const void *a_p, const void *b_p)
{
  tree a = *(const tree *)a_p;
  tree b = *(const tree *)b_p;
  tree name_a = OVL_NAME (a);
  tree name_b = OVL_NAME (b);

  resort_data.new_value (&name_a, resort_data.cookie);
  resort_data.new_value (&name_b, resort_data.cookie);

  gcc_checking_assert (name_a != name_b);

  return name_a < name_b ? -1 : +1;
}

/* Resort CLASSTYPE_MEMBER_VEC because pointers have been reordered.  */

void
resort_type_member_vec (void *obj, void */*orig_obj*/,
			gt_pointer_operator new_value, void* cookie)
{
  if (vec<tree, va_gc> *member_vec = (vec<tree, va_gc> *) obj)
    {
      resort_data.new_value = new_value;
      resort_data.cookie = cookie;
      member_vec->qsort (resort_member_name_cmp);
    }
}

/* Recursively count the number of fields in KLASS, including anonymous
   union members.  */

static unsigned
count_class_fields (tree klass)
{
  unsigned n_fields = 0;

  for (tree fields = TYPE_FIELDS (klass); fields; fields = DECL_CHAIN (fields))
    if (DECL_DECLARES_FUNCTION_P (fields))
      /* Functions are dealt with separately.  */;
    else if (TREE_CODE (fields) == FIELD_DECL
	     && ANON_AGGR_TYPE_P (TREE_TYPE (fields)))
      n_fields += count_class_fields (TREE_TYPE (fields));
    else if (DECL_NAME (fields))
      n_fields += 1;

  return n_fields;
}

/* Append all the nonfunction members fields of KLASS to MEMBER_VEC.
   Recurse for anonymous members.  MEMBER_VEC must have space.  */

static void
member_vec_append_class_fields (vec<tree, va_gc> *member_vec, tree klass)
{
  for (tree fields = TYPE_FIELDS (klass); fields; fields = DECL_CHAIN (fields))
    if (DECL_DECLARES_FUNCTION_P (fields))
      /* Functions are handled separately.  */;
    else if (TREE_CODE (fields) == FIELD_DECL
	     && ANON_AGGR_TYPE_P (TREE_TYPE (fields)))
      member_vec_append_class_fields (member_vec, TREE_TYPE (fields));
    else if (DECL_NAME (fields))
      {
	tree field = fields;
	/* Mark a conv-op USING_DECL with the conv-op-marker.  */
	if (TREE_CODE (field) == USING_DECL
	    && IDENTIFIER_CONV_OP_P (DECL_NAME (field)))
	  field = ovl_make (conv_op_marker, field);
	member_vec->quick_push (field);
      }
}

/* Append all of the enum values of ENUMTYPE to MEMBER_VEC.
   MEMBER_VEC must have space.  */

static void
member_vec_append_enum_values (vec<tree, va_gc> *member_vec, tree enumtype)
{
  for (tree values = TYPE_VALUES (enumtype);
       values; values = TREE_CHAIN (values))
    member_vec->quick_push (TREE_VALUE (values));
}

/* MEMBER_VEC has just had new DECLs added to it, but is sorted.
   DeDup adjacent DECLS of the same name.  We already dealt with
   conflict resolution when adding the fields or methods themselves.
   There are three cases (which could all be combined):
   1) a TYPE_DECL and non TYPE_DECL.  Deploy STAT_HACK as appropriate.
   2) a USING_DECL and an overload.  If the USING_DECL is dependent,
   it wins.  Otherwise the OVERLOAD does.
   3) two USING_DECLS. ...

   member_name_cmp will have ordered duplicates as
   <fns><using><type>  */

static void
member_vec_dedup (vec<tree, va_gc> *member_vec)
{
  unsigned len = member_vec->length ();
  unsigned store = 0;

  if (!len)
    return;

  tree name = OVL_NAME ((*member_vec)[0]);
  for (unsigned jx, ix = 0; ix < len; ix = jx)
    {
      tree current = NULL_TREE;
      tree to_type = NULL_TREE;
      tree to_using = NULL_TREE;
      tree marker = NULL_TREE;

      for (jx = ix; jx < len; jx++)
	{
	  tree next = (*member_vec)[jx];
	  if (jx != ix)
	    {
	      tree next_name = OVL_NAME (next);
	      if (next_name != name)
		{
		  name = next_name;
		  break;
		}
	    }

	  if (IDENTIFIER_CONV_OP_P (name))
	    {
	      marker = next;
	      next = OVL_CHAIN (next);
	    }

	  if (TREE_CODE (next) == USING_DECL)
	    {
	      if (IDENTIFIER_CTOR_P (name))
		/* Dependent inherited ctor. */
		continue;

	      next = strip_using_decl (next);
	      if (TREE_CODE (next) == USING_DECL)
		{
		  to_using = next;
		  continue;
		}

	      if (is_overloaded_fn (next))
		continue;
	    }

	  if (DECL_DECLARES_TYPE_P (next))
	    {
	      to_type = next;
	      continue;
	    }

	  if (!current)
	    current = next;
	}

      if (to_using)
	{
	  if (!current)
	    current = to_using;
	  else
	    current = ovl_make (to_using, current);
	}

      if (to_type)
	{
	  if (!current)
	    current = to_type;
	  else
	    current = stat_hack (current, to_type);
	}

      if (current)
	{
	  if (marker)
	    {
	      OVL_CHAIN (marker) = current;
	      current = marker;
	    }
	  (*member_vec)[store++] = current;
	}
    }

  while (store++ < len)
    member_vec->pop ();
}

/* Add the non-function members to CLASSTYPE_MEMBER_VEC.  If there is
   no existing MEMBER_VEC and fewer than 8 fields, do nothing.  We
   know there must be at least 1 field -- the self-reference
   TYPE_DECL, except for anon aggregates, which will have at least
   one field anyway.  */

void 
set_class_bindings (tree klass, unsigned extra)
{
  unsigned n_fields = count_class_fields (klass);
  vec<tree, va_gc> *member_vec = CLASSTYPE_MEMBER_VEC (klass);

  if (member_vec || n_fields >= 8)
    {
      /* Append the new fields.  */
      vec_safe_reserve_exact (member_vec, extra + n_fields);
      member_vec_append_class_fields (member_vec, klass);
    }

  if (member_vec)
    {
      CLASSTYPE_MEMBER_VEC (klass) = member_vec;
      member_vec->qsort (member_name_cmp);
      member_vec_dedup (member_vec);
    }
}

/* Insert lately defined enum ENUMTYPE into KLASS for the sorted case.  */

void
insert_late_enum_def_bindings (tree klass, tree enumtype)
{
  int n_fields;
  vec<tree, va_gc> *member_vec = CLASSTYPE_MEMBER_VEC (klass);

  /* The enum bindings will already be on the TYPE_FIELDS, so don't
     count them twice.  */
  if (!member_vec)
    n_fields = count_class_fields (klass);
  else
    n_fields = list_length (TYPE_VALUES (enumtype));

  if (member_vec || n_fields >= 8)
    {
      vec_safe_reserve_exact (member_vec, n_fields);
      if (CLASSTYPE_MEMBER_VEC (klass))
	member_vec_append_enum_values (member_vec, enumtype);
      else
	member_vec_append_class_fields (member_vec, klass);
      CLASSTYPE_MEMBER_VEC (klass) = member_vec;
      member_vec->qsort (member_name_cmp);
      member_vec_dedup (member_vec);
    }
}

/* Compute the chain index of a binding_entry given the HASH value of its
   name and the total COUNT of chains.  COUNT is assumed to be a power
   of 2.  */

#define ENTRY_INDEX(HASH, COUNT) (((HASH) >> 3) & ((COUNT) - 1))

/* A free list of "binding_entry"s awaiting for re-use.  */

static GTY((deletable)) binding_entry free_binding_entry = NULL;

/* The binding oracle; see cp-tree.h.  */

cp_binding_oracle_function *cp_binding_oracle;

/* If we have a binding oracle, ask it for all namespace-scoped
   definitions of NAME.  */

static inline void
query_oracle (tree name)
{
  if (!cp_binding_oracle)
    return;

  /* LOOKED_UP holds the set of identifiers that we have already
     looked up with the oracle.  */
  static hash_set<tree> looked_up;
  if (looked_up.add (name))
    return;

  cp_binding_oracle (CP_ORACLE_IDENTIFIER, name);
}

/* Create a binding_entry object for (NAME, TYPE).  */

static inline binding_entry
binding_entry_make (tree name, tree type)
{
  binding_entry entry;

  if (free_binding_entry)
    {
      entry = free_binding_entry;
      free_binding_entry = entry->chain;
    }
  else
    entry = ggc_alloc<binding_entry_s> ();

  entry->name = name;
  entry->type = type;
  entry->chain = NULL;

  return entry;
}

/* Put ENTRY back on the free list.  */
#if 0
static inline void
binding_entry_free (binding_entry entry)
{
  entry->name = NULL;
  entry->type = NULL;
  entry->chain = free_binding_entry;
  free_binding_entry = entry;
}
#endif

/* The datatype used to implement the mapping from names to types at
   a given scope.  */
struct GTY(()) binding_table_s {
  /* Array of chains of "binding_entry"s  */
  binding_entry * GTY((length ("%h.chain_count"))) chain;

  /* The number of chains in this table.  This is the length of the
     member "chain" considered as an array.  */
  size_t chain_count;

  /* Number of "binding_entry"s in this table.  */
  size_t entry_count;
};

/* Construct TABLE with an initial CHAIN_COUNT.  */

static inline void
binding_table_construct (binding_table table, size_t chain_count)
{
  table->chain_count = chain_count;
  table->entry_count = 0;
  table->chain = ggc_cleared_vec_alloc<binding_entry> (table->chain_count);
}

/* Make TABLE's entries ready for reuse.  */
#if 0
static void
binding_table_free (binding_table table)
{
  size_t i;
  size_t count;

  if (table == NULL)
    return;

  for (i = 0, count = table->chain_count; i < count; ++i)
    {
      binding_entry temp = table->chain[i];
      while (temp != NULL)
	{
	  binding_entry entry = temp;
	  temp = entry->chain;
	  binding_entry_free (entry);
	}
      table->chain[i] = NULL;
    }
  table->entry_count = 0;
}
#endif

/* Allocate a table with CHAIN_COUNT, assumed to be a power of two.  */

static inline binding_table
binding_table_new (size_t chain_count)
{
  binding_table table = ggc_alloc<binding_table_s> ();
  table->chain = NULL;
  binding_table_construct (table, chain_count);
  return table;
}

/* Expand TABLE to twice its current chain_count.  */

static void
binding_table_expand (binding_table table)
{
  const size_t old_chain_count = table->chain_count;
  const size_t old_entry_count = table->entry_count;
  const size_t new_chain_count = 2 * old_chain_count;
  binding_entry *old_chains = table->chain;
  size_t i;

  binding_table_construct (table, new_chain_count);
  for (i = 0; i < old_chain_count; ++i)
    {
      binding_entry entry = old_chains[i];
      for (; entry != NULL; entry = old_chains[i])
	{
	  const unsigned int hash = IDENTIFIER_HASH_VALUE (entry->name);
	  const size_t j = ENTRY_INDEX (hash, new_chain_count);

	  old_chains[i] = entry->chain;
	  entry->chain = table->chain[j];
	  table->chain[j] = entry;
	}
    }
  table->entry_count = old_entry_count;
}

/* Insert a binding for NAME to TYPE into TABLE.  */

static void
binding_table_insert (binding_table table, tree name, tree type)
{
  const unsigned int hash = IDENTIFIER_HASH_VALUE (name);
  const size_t i = ENTRY_INDEX (hash, table->chain_count);
  binding_entry entry = binding_entry_make (name, type);

  entry->chain = table->chain[i];
  table->chain[i] = entry;
  ++table->entry_count;

  if (3 * table->chain_count < 5 * table->entry_count)
    binding_table_expand (table);
}

/* Return the binding_entry, if any, that maps NAME.  */

binding_entry
binding_table_find (binding_table table, tree name)
{
  const unsigned int hash = IDENTIFIER_HASH_VALUE (name);
  binding_entry entry = table->chain[ENTRY_INDEX (hash, table->chain_count)];

  while (entry != NULL && entry->name != name)
    entry = entry->chain;

  return entry;
}

/* Apply PROC -- with DATA -- to all entries in TABLE.  */

void
binding_table_foreach (binding_table table, bt_foreach_proc proc, void *data)
{
  size_t chain_count;
  size_t i;

  if (!table)
    return;

  chain_count = table->chain_count;
  for (i = 0; i < chain_count; ++i)
    {
      binding_entry entry = table->chain[i];
      for (; entry != NULL; entry = entry->chain)
	proc (entry, data);
    }
}

#ifndef ENABLE_SCOPE_CHECKING
#  define ENABLE_SCOPE_CHECKING 0
#else
#  define ENABLE_SCOPE_CHECKING 1
#endif

/* A free list of "cxx_binding"s, connected by their PREVIOUS.  */

static GTY((deletable)) cxx_binding *free_bindings;

/* Initialize VALUE and TYPE field for BINDING, and set the PREVIOUS
   field to NULL.  */

static inline void
cxx_binding_init (cxx_binding *binding, tree value, tree type)
{
  binding->value = value;
  binding->type = type;
  binding->previous = NULL;
}

/* (GC)-allocate a binding object with VALUE and TYPE member initialized.  */

static cxx_binding *
cxx_binding_make (tree value, tree type)
{
  cxx_binding *binding;
  if (free_bindings)
    {
      binding = free_bindings;
      free_bindings = binding->previous;
    }
  else
    binding = ggc_alloc<cxx_binding> ();

  cxx_binding_init (binding, value, type);

  return binding;
}

/* Put BINDING back on the free list.  */

static inline void
cxx_binding_free (cxx_binding *binding)
{
  binding->scope = NULL;
  binding->previous = free_bindings;
  free_bindings = binding;
}

/* Create a new binding for NAME (with the indicated VALUE and TYPE
   bindings) in the class scope indicated by SCOPE.  */

static cxx_binding *
new_class_binding (tree name, tree value, tree type, cp_binding_level *scope)
{
  cp_class_binding cb = {cxx_binding_make (value, type), name};
  cxx_binding *binding = cb.base;
  vec_safe_push (scope->class_shadowed, cb);
  binding->scope = scope;
  return binding;
}

/* Make DECL the innermost binding for ID.  The LEVEL is the binding
   level at which this declaration is being bound.  */

void
push_binding (tree id, tree decl, cp_binding_level* level)
{
  cxx_binding *binding;

  if (level != class_binding_level)
    {
      binding = cxx_binding_make (decl, NULL_TREE);
      binding->scope = level;
    }
  else
    binding = new_class_binding (id, decl, /*type=*/NULL_TREE, level);

  /* Now, fill in the binding information.  */
  binding->previous = IDENTIFIER_BINDING (id);
  INHERITED_VALUE_BINDING_P (binding) = 0;
  LOCAL_BINDING_P (binding) = (level != class_binding_level);

  /* And put it on the front of the list of bindings for ID.  */
  IDENTIFIER_BINDING (id) = binding;
}

/* Remove the binding for DECL which should be the innermost binding
   for ID.  */

void
pop_local_binding (tree id, tree decl)
{
  cxx_binding *binding;

  if (!id || IDENTIFIER_ANON_P (id))
    /* It's easiest to write the loops that call this function without
       checking whether or not the entities involved have names.  We
       get here for such an entity.  */
    return;

  /* Get the innermost binding for ID.  */
  binding = IDENTIFIER_BINDING (id);

  /* The name should be bound.  */
  gcc_assert (binding != NULL);

  /* The DECL will be either the ordinary binding or the type
     binding for this identifier.  Remove that binding.  */
  if (binding->value == decl)
    binding->value = NULL_TREE;
  else
    {
      gcc_assert (binding->type == decl);
      binding->type = NULL_TREE;
    }

  if (!binding->value && !binding->type)
    {
      /* We're completely done with the innermost binding for this
	 identifier.  Unhook it from the list of bindings.  */
      IDENTIFIER_BINDING (id) = binding->previous;

      /* Add it to the free list.  */
      cxx_binding_free (binding);
    }
}

/* Remove the bindings for the decls of the current level and leave
   the current scope.  */

void
pop_bindings_and_leave_scope (void)
{
  for (tree t = get_local_decls (); t; t = DECL_CHAIN (t))
    {
      tree decl = TREE_CODE (t) == TREE_LIST ? TREE_VALUE (t) : t;
      tree name = OVL_NAME (decl);

      pop_local_binding (name, decl);
    }

  leave_scope ();
}

/* Strip non dependent using declarations. If DECL is dependent,
   surreptitiously create a typename_type and return it.  */

tree
strip_using_decl (tree decl)
{
  if (decl == NULL_TREE)
    return NULL_TREE;

  while (TREE_CODE (decl) == USING_DECL && !DECL_DEPENDENT_P (decl))
    decl = USING_DECL_DECLS (decl);

  if (TREE_CODE (decl) == USING_DECL && DECL_DEPENDENT_P (decl)
      && USING_DECL_TYPENAME_P (decl))
    {
      /* We have found a type introduced by a using
	 declaration at class scope that refers to a dependent
	 type.
	     
	 using typename :: [opt] nested-name-specifier unqualified-id ;
      */
      decl = make_typename_type (USING_DECL_SCOPE (decl),
				 DECL_NAME (decl),
				 typename_type, tf_error);
      if (decl != error_mark_node)
	decl = TYPE_NAME (decl);
    }

  return decl;
}

/* Return true if OVL is an overload for an anticipated builtin.  */

static bool
anticipated_builtin_p (tree ovl)
{
  if (TREE_CODE (ovl) != OVERLOAD)
    return false;

  if (!OVL_HIDDEN_P (ovl))
    return false;

  tree fn = OVL_FUNCTION (ovl);
  gcc_checking_assert (DECL_ANTICIPATED (fn));

  if (DECL_HIDDEN_FRIEND_P (fn))
    return false;

  return true;
}

/* BINDING records an existing declaration for a name in the current scope.
   But, DECL is another declaration for that same identifier in the
   same scope.  This is the `struct stat' hack whereby a non-typedef
   class name or enum-name can be bound at the same level as some other
   kind of entity.
   3.3.7/1

     A class name (9.1) or enumeration name (7.2) can be hidden by the
     name of an object, function, or enumerator declared in the same scope.
     If a class or enumeration name and an object, function, or enumerator
     are declared in the same scope (in any order) with the same name, the
     class or enumeration name is hidden wherever the object, function, or
     enumerator name is visible.

   It's the responsibility of the caller to check that
   inserting this name is valid here.  Returns nonzero if the new binding
   was successful.  */

static bool
supplement_binding_1 (cxx_binding *binding, tree decl)
{
  tree bval = binding->value;
  bool ok = true;
  tree target_bval = strip_using_decl (bval);
  tree target_decl = strip_using_decl (decl);

  if (TREE_CODE (target_decl) == TYPE_DECL && DECL_ARTIFICIAL (target_decl)
      && target_decl != target_bval
      && (TREE_CODE (target_bval) != TYPE_DECL
	  /* We allow pushing an enum multiple times in a class
	     template in order to handle late matching of underlying
	     type on an opaque-enum-declaration followed by an
	     enum-specifier.  */
	  || (processing_template_decl
	      && TREE_CODE (TREE_TYPE (target_decl)) == ENUMERAL_TYPE
	      && TREE_CODE (TREE_TYPE (target_bval)) == ENUMERAL_TYPE
	      && (dependent_type_p (ENUM_UNDERLYING_TYPE
				    (TREE_TYPE (target_decl)))
		  || dependent_type_p (ENUM_UNDERLYING_TYPE
				       (TREE_TYPE (target_bval)))))))
    /* The new name is the type name.  */
    binding->type = decl;
  else if (/* TARGET_BVAL is null when push_class_level_binding moves
	      an inherited type-binding out of the way to make room
	      for a new value binding.  */
	   !target_bval
	   /* TARGET_BVAL is error_mark_node when TARGET_DECL's name
	      has been used in a non-class scope prior declaration.
	      In that case, we should have already issued a
	      diagnostic; for graceful error recovery purpose, pretend
	      this was the intended declaration for that name.  */
	   || target_bval == error_mark_node
	   /* If TARGET_BVAL is anticipated but has not yet been
	      declared, pretend it is not there at all.  */
	   || anticipated_builtin_p (target_bval))
    binding->value = decl;
  else if (TREE_CODE (target_bval) == TYPE_DECL
	   && DECL_ARTIFICIAL (target_bval)
	   && target_decl != target_bval
	   && (TREE_CODE (target_decl) != TYPE_DECL
	       || same_type_p (TREE_TYPE (target_decl),
			       TREE_TYPE (target_bval))))
    {
      /* The old binding was a type name.  It was placed in
	 VALUE field because it was thought, at the point it was
	 declared, to be the only entity with such a name.  Move the
	 type name into the type slot; it is now hidden by the new
	 binding.  */
      binding->type = bval;
      binding->value = decl;
      binding->value_is_inherited = false;
    }
  else if (TREE_CODE (target_bval) == TYPE_DECL
	   && TREE_CODE (target_decl) == TYPE_DECL
	   && DECL_NAME (target_decl) == DECL_NAME (target_bval)
	   && binding->scope->kind != sk_class
	   && (same_type_p (TREE_TYPE (target_decl), TREE_TYPE (target_bval))
	       /* If either type involves template parameters, we must
		  wait until instantiation.  */
	       || uses_template_parms (TREE_TYPE (target_decl))
	       || uses_template_parms (TREE_TYPE (target_bval))))
    /* We have two typedef-names, both naming the same type to have
       the same name.  In general, this is OK because of:

	 [dcl.typedef]

	 In a given scope, a typedef specifier can be used to redefine
	 the name of any type declared in that scope to refer to the
	 type to which it already refers.

       However, in class scopes, this rule does not apply due to the
       stricter language in [class.mem] prohibiting redeclarations of
       members.  */
    ok = false;
  /* There can be two block-scope declarations of the same variable,
     so long as they are `extern' declarations.  However, there cannot
     be two declarations of the same static data member:

       [class.mem]

       A member shall not be declared twice in the
       member-specification.  */
  else if (VAR_P (target_decl)
	   && VAR_P (target_bval)
	   && DECL_EXTERNAL (target_decl) && DECL_EXTERNAL (target_bval)
	   && !DECL_CLASS_SCOPE_P (target_decl))
    {
      duplicate_decls (decl, binding->value, /*newdecl_is_friend=*/false);
      ok = false;
    }
  else if (TREE_CODE (decl) == NAMESPACE_DECL
	   && TREE_CODE (bval) == NAMESPACE_DECL
	   && DECL_NAMESPACE_ALIAS (decl)
	   && DECL_NAMESPACE_ALIAS (bval)
	   && ORIGINAL_NAMESPACE (bval) == ORIGINAL_NAMESPACE (decl))
    /* [namespace.alias]

      In a declarative region, a namespace-alias-definition can be
      used to redefine a namespace-alias declared in that declarative
      region to refer only to the namespace to which it already
      refers.  */
    ok = false;
  else
    {
      if (!error_operand_p (bval))
	diagnose_name_conflict (decl, bval);
      ok = false;
    }

  return ok;
}

/* Diagnose a name conflict between DECL and BVAL.  */

static void
diagnose_name_conflict (tree decl, tree bval)
{
  if (TREE_CODE (decl) == TREE_CODE (bval)
      && TREE_CODE (decl) != NAMESPACE_DECL
      && !DECL_DECLARES_FUNCTION_P (decl)
      && (TREE_CODE (decl) != TYPE_DECL
	  || DECL_ARTIFICIAL (decl) == DECL_ARTIFICIAL (bval))
      && CP_DECL_CONTEXT (decl) == CP_DECL_CONTEXT (bval))
    error ("redeclaration of %q#D", decl);
  else
    error ("%q#D conflicts with a previous declaration", decl);

  inform (location_of (bval), "previous declaration %q#D", bval);
}

/* Wrapper for supplement_binding_1.  */

static bool
supplement_binding (cxx_binding *binding, tree decl)
{
  bool ret;
  bool subtime = timevar_cond_start (TV_NAME_LOOKUP);
  ret = supplement_binding_1 (binding, decl);
  timevar_cond_stop (TV_NAME_LOOKUP, subtime);
  return ret;
}

/* Replace BINDING's current value on its scope's name list with
   NEWVAL.  */

static void
update_local_overload (cxx_binding *binding, tree newval)
{
  tree *d;

  for (d = &binding->scope->names; ; d = &TREE_CHAIN (*d))
    if (*d == binding->value)
      {
	/* Stitch new list node in.  */
	*d = tree_cons (NULL_TREE, NULL_TREE, TREE_CHAIN (*d));
	break;
      }
    else if (TREE_CODE (*d) == TREE_LIST && TREE_VALUE (*d) == binding->value)
      break;

  TREE_VALUE (*d) = newval;
}

/* Compares the parameter-type-lists of ONE and TWO and
   returns false if they are different.  If the DECLs are template
   functions, the return types and the template parameter lists are
   compared too (DR 565).  */

static bool
matching_fn_p (tree one, tree two)
{
  if (!compparms (TYPE_ARG_TYPES (TREE_TYPE (one)),
		  TYPE_ARG_TYPES (TREE_TYPE (two))))
    return false;

  if (TREE_CODE (one) == TEMPLATE_DECL
      && TREE_CODE (two) == TEMPLATE_DECL)
    {
      /* Compare template parms.  */
      if (!comp_template_parms (DECL_TEMPLATE_PARMS (one),
				DECL_TEMPLATE_PARMS (two)))
	return false;

      /* And return type.  */
      if (!same_type_p (TREE_TYPE (TREE_TYPE (one)),
			TREE_TYPE (TREE_TYPE (two))))
	return false;
    }

  return true;
}

/* Push DECL into nonclass LEVEL BINDING or SLOT.  OLD is the current
   binding value (possibly with anticipated builtins stripped).
   Diagnose conflicts and return updated decl.  */

static tree
update_binding (cp_binding_level *level, cxx_binding *binding, tree *slot,
		tree old, tree decl, bool is_friend)
{
  tree to_val = decl;
  tree old_type = slot ? MAYBE_STAT_TYPE (*slot) : binding->type;
  tree to_type = old_type;

  gcc_assert (!level || level->kind == sk_namespace ? !binding
	      : level->kind != sk_class && !slot);

  if (old == error_mark_node)
    old = NULL_TREE;

  if (TREE_CODE (decl) == TYPE_DECL && DECL_ARTIFICIAL (decl))
    {
      tree other = to_type;

      if (old && TREE_CODE (old) == TYPE_DECL && DECL_ARTIFICIAL (old))
	other = old;

      /* Pushing an artificial typedef.  See if this matches either
	 the type slot or the old value slot.  */
      if (!other)
	;
      else if (same_type_p (TREE_TYPE (other), TREE_TYPE (decl)))
	/* Two artificial decls to same type.  Do nothing.  */
	return other;
      else
	goto conflict;

      if (old)
	{
	  /* Slide decl into the type slot, keep old unaltered  */
	  to_type = decl;
	  to_val = old;
	  goto done;
	}
    }

  if (old && TREE_CODE (old) == TYPE_DECL && DECL_ARTIFICIAL (old))
    {
      /* Slide old into the type slot.  */
      to_type = old;
      old = NULL_TREE;
    }

  if (DECL_DECLARES_FUNCTION_P (decl))
    {
      if (!old)
	;
      else if (OVL_P (old))
	{
	  for (ovl_iterator iter (old); iter; ++iter)
	    {
	      tree fn = *iter;

	      if (iter.using_p () && matching_fn_p (fn, decl))
		{
		  /* If a function declaration in namespace scope or
		     block scope has the same name and the same
		     parameter-type- list (8.3.5) as a function
		     introduced by a using-declaration, and the
		     declarations do not declare the same function,
		     the program is ill-formed.  [namespace.udecl]/14 */
		  if (tree match = duplicate_decls (decl, fn, is_friend))
		    return match;
		  else
		    /* FIXME: To preserve existing error behavior, we
		       still push the decl.  This might change.  */
		    diagnose_name_conflict (decl, fn);
		}
	    }
	}
      else
	goto conflict;

      if (to_type != old_type
	  && warn_shadow
	  && MAYBE_CLASS_TYPE_P (TREE_TYPE (to_type))
	  && !(DECL_IN_SYSTEM_HEADER (decl)
	       && DECL_IN_SYSTEM_HEADER (to_type)))
	warning (OPT_Wshadow, "%q#D hides constructor for %q#D",
		 decl, to_type);

      to_val = ovl_insert (decl, old, false);
    }
  else if (!old)
    ;
  else if (TREE_CODE (old) != TREE_CODE (decl))
    /* Different kinds of decls conflict.  */
    goto conflict;
  else if (TREE_CODE (old) == TYPE_DECL)
    {
      if (same_type_p (TREE_TYPE (old), TREE_TYPE (decl)))
	/* Two type decls to the same type.  Do nothing.  */
	return old;
      else
	goto conflict;
    }
  else if (TREE_CODE (old) == NAMESPACE_DECL)
    {
      /* Two maybe-aliased namespaces.  If they're to the same target
	 namespace, that's ok.  */
      if (ORIGINAL_NAMESPACE (old) != ORIGINAL_NAMESPACE (decl))
	goto conflict;

      /* The new one must be an alias at this point.  */
      gcc_assert (DECL_NAMESPACE_ALIAS (decl));
      return old;
    }
  else if (TREE_CODE (old) == VAR_DECL)
    {
      /* There can be two block-scope declarations of the same
	 variable, so long as they are `extern' declarations.  */
      if (!DECL_EXTERNAL (old) || !DECL_EXTERNAL (decl))
	goto conflict;
      else if (tree match = duplicate_decls (decl, old, false))
	return match;
      else
	goto conflict;
    }
  else
    {
    conflict:
      diagnose_name_conflict (decl, old);
      to_val = NULL_TREE;
    }

 done:
  if (to_val)
    {
      if (slot || to_type == decl || to_val == decl)
	{
	  /* Don't add namespaces here.  They're done in
	     push_namespace.  */
	  if (level && (TREE_CODE (decl) != NAMESPACE_DECL
			|| DECL_NAMESPACE_ALIAS (decl)))
	    add_decl_to_level (level, decl);
	}
      else
	{
	  gcc_checking_assert (binding->value && OVL_P (binding->value));
	  update_local_overload (binding, to_val);
	}

      if (slot)
	{
	  if (STAT_HACK_P (*slot))
	    {
	      STAT_TYPE (*slot) = to_type;
	      STAT_DECL (*slot) = to_val;
	    }
	  else if (to_type)
	    *slot = stat_hack (to_val, to_type);
	  else
	    *slot = to_val;
	}
      else
	{
	  binding->type = to_type;
	  binding->value = to_val;
	}
    }

  return decl;
}

/* Table of identifiers to extern C declarations (or LISTS thereof).  */

static GTY(()) hash_table<named_decl_hash> *extern_c_decls;

/* DECL has C linkage. If we have an existing instance, make sure the
   new one is compatible.  Make sure it has the same exception
   specification [7.5, 7.6].  Add DECL to the map.  */

static void
check_extern_c_conflict (tree decl)
{
  /* Ignore artificial or system header decls.  */
  if (DECL_ARTIFICIAL (decl) || DECL_IN_SYSTEM_HEADER (decl))
    return;

  /* This only applies to decls at namespace scope.  */
  if (!DECL_NAMESPACE_SCOPE_P (decl))
    return;

  if (!extern_c_decls)
    extern_c_decls = hash_table<named_decl_hash>::create_ggc (127);

  tree *slot = extern_c_decls
    ->find_slot_with_hash (DECL_NAME (decl),
			   IDENTIFIER_HASH_VALUE (DECL_NAME (decl)), INSERT);
  if (tree old = *slot)
    {
      if (TREE_CODE (old) == OVERLOAD)
	old = OVL_FUNCTION (old);

      int mismatch = 0;
      if (DECL_CONTEXT (old) == DECL_CONTEXT (decl))
	; /* If they're in the same context, we'll have already complained
	     about a (possible) mismatch, when inserting the decl.  */
      else if (!decls_match (decl, old))
	mismatch = 1;
      else if (TREE_CODE (decl) == FUNCTION_DECL
	       && !comp_except_specs (TYPE_RAISES_EXCEPTIONS (TREE_TYPE (old)),
				      TYPE_RAISES_EXCEPTIONS (TREE_TYPE (decl)),
				      ce_normal))
	mismatch = -1;
      else if (DECL_ASSEMBLER_NAME_SET_P (old))
	SET_DECL_ASSEMBLER_NAME (decl, DECL_ASSEMBLER_NAME (old));

      if (mismatch)
	{
	  auto_diagnostic_group d;
	  pedwarn (input_location, 0,
		   "conflicting C language linkage declaration %q#D", decl);
	  inform (DECL_SOURCE_LOCATION (old),
		  "previous declaration %q#D", old);
	  if (mismatch < 0)
	    inform (input_location,
		    "due to different exception specifications");
	}
      else
	{
	  if (old == *slot)
	    /* The hash table expects OVERLOADS, so construct one with
	       OLD as both the function and the chain.  This allocate
	       an excess OVERLOAD node, but it's rare to have multiple
	       extern "C" decls of the same name.  And we save
	       complicating the hash table logic (which is used
	       elsewhere).  */
	    *slot = ovl_make (old, old);

	  slot = &OVL_CHAIN (*slot);

	  /* Chain it on for c_linkage_binding's use.  */
	  *slot = tree_cons (NULL_TREE, decl, *slot);
	}
    }
  else
    *slot = decl;
}

/* Returns a list of C-linkage decls with the name NAME.  Used in
   c-family/c-pragma.c to implement redefine_extname pragma.  */

tree
c_linkage_bindings (tree name)
{
  if (extern_c_decls)
    if (tree *slot = extern_c_decls
	->find_slot_with_hash (name, IDENTIFIER_HASH_VALUE (name), NO_INSERT))
      {
	tree result = *slot;
	if (TREE_CODE (result) == OVERLOAD)
	  result = OVL_CHAIN (result);
	return result;
      }

  return NULL_TREE;
}

/* Subroutine of check_local_shadow.  */

static void
inform_shadowed (tree shadowed)
{
  inform (DECL_SOURCE_LOCATION (shadowed),
	  "shadowed declaration is here");
}

/* DECL is being declared at a local scope.  Emit suitable shadow
   warnings.  */

static void
check_local_shadow (tree decl)
{
  /* Don't complain about the parms we push and then pop
     while tentatively parsing a function declarator.  */
  if (TREE_CODE (decl) == PARM_DECL && !DECL_CONTEXT (decl))
    return;

  /* External decls are something else.  */
  if (DECL_EXTERNAL (decl))
    return;

  tree old = NULL_TREE;
  cp_binding_level *old_scope = NULL;
  if (cxx_binding *binding = outer_binding (DECL_NAME (decl), NULL, true))
    {
      old = binding->value;
      old_scope = binding->scope;
    }

  if (old
      && (TREE_CODE (old) == PARM_DECL
	  || VAR_P (old)
	  || (TREE_CODE (old) == TYPE_DECL
	      && (!DECL_ARTIFICIAL (old)
		  || TREE_CODE (decl) == TYPE_DECL)))
      && DECL_FUNCTION_SCOPE_P (old)
      && (!DECL_ARTIFICIAL (decl)
	  || is_capture_proxy (decl)
	  || DECL_IMPLICIT_TYPEDEF_P (decl)
	  || (VAR_P (decl) && DECL_ANON_UNION_VAR_P (decl))))
    {
      /* DECL shadows a local thing possibly of interest.  */

      /* DR 2211: check that captures and parameters
	 do not have the same name. */
      if (is_capture_proxy (decl))
	{
	  if (current_lambda_expr ()
	      && DECL_CONTEXT (old) == lambda_function (current_lambda_expr ())
	      && TREE_CODE (old) == PARM_DECL
	      && DECL_NAME (decl) != this_identifier)
	    {
	      error_at (DECL_SOURCE_LOCATION (old),
			"lambda parameter %qD "
			"previously declared as a capture", old);
	    }
	  return;
	}
      /* Don't complain if it's from an enclosing function.  */
      else if (DECL_CONTEXT (old) == current_function_decl
	  && TREE_CODE (decl) != PARM_DECL
	  && TREE_CODE (old) == PARM_DECL)
	{
	  /* Go to where the parms should be and see if we find
	     them there.  */
	  cp_binding_level *b = current_binding_level->level_chain;

	  if (FUNCTION_NEEDS_BODY_BLOCK (current_function_decl))
	    /* Skip the ctor/dtor cleanup level.  */
	    b = b->level_chain;

	  /* ARM $8.3 */
	  if (b->kind == sk_function_parms)
	    {
	      error ("declaration of %q#D shadows a parameter", decl);
	      return;
	    }
	}

      /* The local structure or class can't use parameters of
	 the containing function anyway.  */
      if (DECL_CONTEXT (old) != current_function_decl)
	{
	  for (cp_binding_level *scope = current_binding_level;
	       scope != old_scope; scope = scope->level_chain)
	    if (scope->kind == sk_class
		&& !LAMBDA_TYPE_P (scope->this_entity))
	      return;
	}
      /* Error if redeclaring a local declared in a
	 init-statement or in the condition of an if or
	 switch statement when the new declaration is in the
	 outermost block of the controlled statement.
	 Redeclaring a variable from a for or while condition is
	 detected elsewhere.  */
      else if (VAR_P (old)
	       && old_scope == current_binding_level->level_chain
	       && (old_scope->kind == sk_cond || old_scope->kind == sk_for))
	{
	  auto_diagnostic_group d;
	  error ("redeclaration of %q#D", decl);
	  inform (DECL_SOURCE_LOCATION (old),
		  "%q#D previously declared here", old);
	  return;
	}
      /* C++11:
	 3.3.3/3:  The name declared in an exception-declaration (...)
	 shall not be redeclared in the outermost block of the handler.
	 3.3.3/2:  A parameter name shall not be redeclared (...) in
	 the outermost block of any handler associated with a
	 function-try-block.
	 3.4.1/15: The function parameter names shall not be redeclared
	 in the exception-declaration nor in the outermost block of a
	 handler for the function-try-block.  */
      else if ((TREE_CODE (old) == VAR_DECL
		&& old_scope == current_binding_level->level_chain
		&& old_scope->kind == sk_catch)
	       || (TREE_CODE (old) == PARM_DECL
		   && (current_binding_level->kind == sk_catch
		       || current_binding_level->level_chain->kind == sk_catch)
		   && in_function_try_handler))
	{
	  auto_diagnostic_group d;
	  if (permerror (input_location, "redeclaration of %q#D", decl))
	    inform (DECL_SOURCE_LOCATION (old),
		    "%q#D previously declared here", old);
	  return;
	}

      /* If '-Wshadow=compatible-local' is specified without other
	 -Wshadow= flags, we will warn only when the type of the
	 shadowing variable (DECL) can be converted to that of the
	 shadowed parameter (OLD_LOCAL). The reason why we only check
	 if DECL's type can be converted to OLD_LOCAL's type (but not the
	 other way around) is because when users accidentally shadow a
	 parameter, more than often they would use the variable
	 thinking (mistakenly) it's still the parameter. It would be
	 rare that users would use the variable in the place that
	 expects the parameter but thinking it's a new decl.  */

      enum opt_code warning_code;
      if (warn_shadow)
	warning_code = OPT_Wshadow;
      else if (warn_shadow_local)
	warning_code = OPT_Wshadow_local;
      else if (warn_shadow_compatible_local
	       && (same_type_p (TREE_TYPE (old), TREE_TYPE (decl))
		   || (!dependent_type_p (TREE_TYPE (decl))
		       && !dependent_type_p (TREE_TYPE (old))
		       /* If the new decl uses auto, we don't yet know
			  its type (the old type cannot be using auto
			  at this point, without also being
			  dependent).  This is an indication we're
			  (now) doing the shadow checking too
			  early.  */
		       && !type_uses_auto (TREE_TYPE (decl))
		       && can_convert (TREE_TYPE (old), TREE_TYPE (decl),
				       tf_none))))
	warning_code = OPT_Wshadow_compatible_local;
      else
	return;

      const char *msg;
      if (TREE_CODE (old) == PARM_DECL)
	msg = "declaration of %q#D shadows a parameter";
      else if (is_capture_proxy (old))
	msg = "declaration of %qD shadows a lambda capture";
      else
	msg = "declaration of %qD shadows a previous local";

      auto_diagnostic_group d;
      if (warning_at (input_location, warning_code, msg, decl))
	inform_shadowed (old);
      return;
    }

  if (!warn_shadow)
    return;

  /* Don't warn for artificial things that are not implicit typedefs.  */
  if (DECL_ARTIFICIAL (decl) && !DECL_IMPLICIT_TYPEDEF_P (decl))
    return;
  
  if (nonlambda_method_basetype ())
    if (tree member = lookup_member (current_nonlambda_class_type (),
				     DECL_NAME (decl), /*protect=*/0,
				     /*want_type=*/false, tf_warning_or_error))
      {
	member = MAYBE_BASELINK_FUNCTIONS (member);

	/* Warn if a variable shadows a non-function, or the variable
	   is a function or a pointer-to-function.  */
	if (!OVL_P (member)
	    || TREE_CODE (decl) == FUNCTION_DECL
	    || TYPE_PTRFN_P (TREE_TYPE (decl))
	    || TYPE_PTRMEMFUNC_P (TREE_TYPE (decl)))
	  {
	    auto_diagnostic_group d;
	    if (warning_at (input_location, OPT_Wshadow,
			    "declaration of %qD shadows a member of %qT",
			    decl, current_nonlambda_class_type ())
		&& DECL_P (member))
	      inform_shadowed (member);
	  }
	return;
      }

  /* Now look for a namespace shadow.  */
  old = find_namespace_value (current_namespace, DECL_NAME (decl));
  if (old
      && (VAR_P (old)
	  || (TREE_CODE (old) == TYPE_DECL
	      && (!DECL_ARTIFICIAL (old)
		  || TREE_CODE (decl) == TYPE_DECL)))
      && !instantiating_current_function_p ())
    /* XXX shadow warnings in outer-more namespaces */
    {
      auto_diagnostic_group d;
      if (warning_at (input_location, OPT_Wshadow,
		      "declaration of %qD shadows a global declaration",
		      decl))
	inform_shadowed (old);
      return;
    }

  return;
}

/* DECL is being pushed inside function CTX.  Set its context, if
   needed.  */

static void
set_decl_context_in_fn (tree ctx, tree decl)
{
  if (!DECL_CONTEXT (decl)
      /* A local declaration for a function doesn't constitute
	 nesting.  */
      && TREE_CODE (decl) != FUNCTION_DECL
      /* A local declaration for an `extern' variable is in the
	 scope of the current namespace, not the current
	 function.  */
      && !(VAR_P (decl) && DECL_EXTERNAL (decl))
      /* When parsing the parameter list of a function declarator,
	 don't set DECL_CONTEXT to an enclosing function.  When we
	 push the PARM_DECLs in order to process the function body,
	 current_binding_level->this_entity will be set.  */
      && !(TREE_CODE (decl) == PARM_DECL
	   && current_binding_level->kind == sk_function_parms
	   && current_binding_level->this_entity == NULL))
    DECL_CONTEXT (decl) = ctx;

  /* If this is the declaration for a namespace-scope function,
     but the declaration itself is in a local scope, mark the
     declaration.  */
  if (TREE_CODE (decl) == FUNCTION_DECL && DECL_NAMESPACE_SCOPE_P (decl))
    DECL_LOCAL_FUNCTION_P (decl) = 1;
}

/* DECL is a local-scope decl with linkage.  SHADOWED is true if the
   name is already bound at the current level.

   [basic.link] If there is a visible declaration of an entity with
   linkage having the same name and type, ignoring entities declared
   outside the innermost enclosing namespace scope, the block scope
   declaration declares that same entity and receives the linkage of
   the previous declaration.

   Also, make sure that this decl matches any existing external decl
   in the enclosing namespace.  */

static void
set_local_extern_decl_linkage (tree decl, bool shadowed)
{
  tree ns_value = decl; /* Unique marker.  */

  if (!shadowed)
    {
      tree loc_value = innermost_non_namespace_value (DECL_NAME (decl));
      if (!loc_value)
	{
	  ns_value
	    = find_namespace_value (current_namespace, DECL_NAME (decl));
	  loc_value = ns_value;
	}
      if (loc_value == error_mark_node
	  /* An ambiguous lookup.  */
	  || (loc_value && TREE_CODE (loc_value) == TREE_LIST))
	loc_value = NULL_TREE;

      for (ovl_iterator iter (loc_value); iter; ++iter)
	if (!iter.hidden_p ()
	    && (TREE_STATIC (*iter) || DECL_EXTERNAL (*iter))
	    && decls_match (*iter, decl))
	  {
	    /* The standard only says that the local extern inherits
	       linkage from the previous decl; in particular, default
	       args are not shared.  Add the decl into a hash table to
	       make sure only the previous decl in this case is seen
	       by the middle end.  */
	    struct cxx_int_tree_map *h;

	    /* We inherit the outer decl's linkage.  But we're a
	       different decl.  */
	    TREE_PUBLIC (decl) = TREE_PUBLIC (*iter);

	    if (cp_function_chain->extern_decl_map == NULL)
	      cp_function_chain->extern_decl_map
		= hash_table<cxx_int_tree_map_hasher>::create_ggc (20);

	    h = ggc_alloc<cxx_int_tree_map> ();
	    h->uid = DECL_UID (decl);
	    h->to = *iter;
	    cxx_int_tree_map **loc = cp_function_chain->extern_decl_map
	      ->find_slot (h, INSERT);
	    *loc = h;
	    break;
	  }
    }

  if (TREE_PUBLIC (decl))
    {
      /* DECL is externally visible.  Make sure it matches a matching
	 decl in the namespace scope.  We only really need to check
	 this when inserting the decl, not when we find an existing
	 match in the current scope.  However, in practice we're
	 going to be inserting a new decl in the majority of cases --
	 who writes multiple extern decls for the same thing in the
	 same local scope?  Doing it here often avoids a duplicate
	 namespace lookup.  */

      /* Avoid repeating a lookup.  */
      if (ns_value == decl)
	ns_value = find_namespace_value (current_namespace, DECL_NAME (decl));

      if (ns_value == error_mark_node
	  || (ns_value && TREE_CODE (ns_value) == TREE_LIST))
	ns_value = NULL_TREE;

      for (ovl_iterator iter (ns_value); iter; ++iter)
	{
	  tree other = *iter;

	  if (!(TREE_PUBLIC (other) || DECL_EXTERNAL (other)))
	    ; /* Not externally visible.   */
	  else if (DECL_EXTERN_C_P (decl) && DECL_EXTERN_C_P (other))
	    ; /* Both are extern "C", we'll check via that mechanism.  */
	  else if (TREE_CODE (other) != TREE_CODE (decl)
		   || ((VAR_P (decl) || matching_fn_p (other, decl))
		       && !comptypes (TREE_TYPE (decl), TREE_TYPE (other),
				      COMPARE_REDECLARATION)))
	    {
	      auto_diagnostic_group d;
	      if (permerror (DECL_SOURCE_LOCATION (decl),
			     "local external declaration %q#D", decl))
		inform (DECL_SOURCE_LOCATION (other),
			"does not match previous declaration %q#D", other);
	      break;
	    }
	}
    }
}

/* NS needs to be exported, mark it and all its parents as exported.  */

static void
implicitly_export_namespace (tree ns)
{
  while (!DECL_MODULE_EXPORT_P (ns))
    {
      DECL_MODULE_EXPORT_P (ns) = true;
      ns = CP_DECL_CONTEXT (ns);
    }
}

/* DECL has just been bound at LEVEL.  finish up the bookkeeping.  */

static void
newbinding_bookkeeping (tree name, tree decl, cp_binding_level *level)
{
  if (TREE_CODE (decl) == TYPE_DECL)
    {
      tree type = TREE_TYPE (decl);

      if (type != error_mark_node)
	{
	  if (TYPE_NAME (type) != decl)
	    set_underlying_type (decl);

	  if (level->kind == sk_namespace)
	    SET_IDENTIFIER_TYPE_VALUE (name, global_type_node);
	  else
	    {
	      set_identifier_type_value_with_scope (name, decl, level);

	      /* If this is a locally defined typedef in a function
		 that is not a template instantation, record it to
		 implement -Wunused-local-typedefs.  */
	      if (!instantiating_current_function_p ())
		record_locally_defined_typedef (decl);
	    }
	}
    }
  else if (VAR_P (decl))
    maybe_register_incomplete_var (decl);

  if ((VAR_P (decl) || TREE_CODE (decl) == FUNCTION_DECL)
      && DECL_EXTERN_C_P (decl))
    check_extern_c_conflict (decl);
}

static void
add_mergeable_decl (tree *gslot, tree decl)
{
  *gslot = ovl_make (decl, *gslot);
}

/* DECL is a global or module-purview entity.  Record it in the global
   or partition slot.  We have already checked for duplicates.  */

static void
record_mergeable_decl (tree *slot, tree name, tree decl)
{
  bool partition = named_module_p ();
  tree *gslot = get_fixed_binding_slot
    (slot, name, partition ? MODULE_SLOT_PARTITION : MODULE_SLOT_GLOBAL, true);
  add_mergeable_decl (gslot, decl);
}

/* DECL is a new declaration that may be duplicated in OVL.  Use TPL,
   RET & ARGS to find its clone, or NULL.

   We're conservative with matches, so ambiguous decls will be
   registered as different, then lead to a lookup error if the two
   modules are both visible.  Perhaps we want to do something similar
   to duplicate decls to get ODR errors on loading?  We already have
   some special casing for namespaces.  */

static tree
check_mergeable_decl (tree decl, tree ovl, tree tpl, tree ret, tree args)
{
  for (ovl_iterator iter (ovl); iter; ++iter)
    {
      gcc_assert (!iter.using_p ());
      tree match = *iter;

      tree d_inner = decl;
      tree m_inner = match;

    again:
      if (TREE_CODE (d_inner) != TREE_CODE (m_inner))
	{
	  if (TREE_CODE (match) == NAMESPACE_DECL
	      && !DECL_NAMESPACE_ALIAS (match))
	    /* Namespaces are never overloaded.  */
	    return match;
	  continue;
	}

      switch (TREE_CODE (d_inner))
	{
	case TEMPLATE_DECL:
	  if (comp_template_parms (tpl, DECL_TEMPLATE_PARMS (m_inner)))
	    {
	      d_inner = DECL_TEMPLATE_RESULT (d_inner);
	      m_inner = DECL_TEMPLATE_RESULT (m_inner);
	      goto again;
	    }
	  break;

	case FUNCTION_DECL:
	  if (TREE_TYPE (m_inner)
	      && (d_inner == decl
		  || same_type_p (ret, TREE_TYPE (TREE_TYPE (m_inner))))
	      && compparms (args, TYPE_ARG_TYPES (TREE_TYPE (m_inner))))
	    return match;
	  break;

	default:
	  return match;
	}
    }

  return NULL_TREE;
}

/* DECL is being pushed.  Check whether it hides or ambiguates
   something seen as an import.  This include decls seen in our own
   interface, which is OK.  Also, check for merging a
   global/partition decl.  */

static tree
check_module_override (tree decl, tree mvec, bool is_friend,
		       tree scope, tree name)
{
  bitmap imports = get_import_bitmap ();
  module_cluster *cluster = MODULE_VECTOR_CLUSTER_BASE (mvec);
  unsigned ix = MODULE_VECTOR_NUM_CLUSTERS (mvec);

  if (MODULE_VECTOR_SLOTS_PER_CLUSTER == MODULE_IMPORT_BASE)
    {
      cluster++;
      ix--;
    }

  for (; ix--; cluster++)
    for (unsigned jx = 0; jx != MODULE_VECTOR_SLOTS_PER_CLUSTER; jx++)
      {
	/* Are we importing this module?  */
	if (cluster->indices[jx].span != 1)
	  continue;
	if (!cluster->indices[jx].base)
	  continue;
	if (!bitmap_bit_p (imports, cluster->indices[jx].base))
	  continue;
	/* Is it loaded? */
	if (cluster->slots[jx].is_lazy ())
	  {
	    gcc_assert (cluster->indices[jx].span == 1);
	    lazy_load_binding (cluster->indices[jx].base,
			       scope, name, &cluster->slots[jx], true);
	  }
	tree bind = cluster->slots[jx];
	if (!bind)
	  /* Errors could cause there to be nothing.  */
	  continue;

	tree type = NULL_TREE;
	if (STAT_HACK_P (bind))
	  {
	    if (STAT_TYPE_VISIBLE_P (bind))
	      type = STAT_TYPE (bind);
	    bind = STAT_VISIBLE (bind);
	  }

	// FIXME: Deal with shadowed type?
	gcc_checking_assert (!type);

	for (ovl_iterator iter (bind); iter; ++iter)
	  if (iter.using_p ())
	    ;
	  else if (tree match = duplicate_decls (decl, *iter, is_friend))
	    {
	      if (TREE_CODE (match) == TYPE_DECL)
		/* The IDENTIFIER will have the type referring to the
		   now-smashed TYPE_DECL, because ...?  Reset it.  */
		SET_IDENTIFIER_TYPE_VALUE (name, TREE_TYPE (match));
	      return match;
	    }
      }

  if (TREE_PUBLIC (scope) && TREE_PUBLIC (decl) && !not_module_p ()
      /* Namespaces are dealt with specially in
	 make_namespace_finish.  */
      && !(TREE_CODE (decl) == NAMESPACE_DECL && !DECL_NAMESPACE_ALIAS (decl)))
    {
      /* Look in the appropriate mergeable decl slot.  */
      tree mergeable = NULL_TREE;
      if (named_module_p ())
	mergeable = MODULE_VECTOR_CLUSTER (mvec, MODULE_SLOT_PARTITION
					   / MODULE_VECTOR_SLOTS_PER_CLUSTER)
	  .slots[MODULE_SLOT_PARTITION % MODULE_VECTOR_SLOTS_PER_CLUSTER];
      else
	mergeable = MODULE_VECTOR_CLUSTER (mvec, 0).slots[MODULE_SLOT_GLOBAL];

      if (mergeable)
	{
	  tree tpl = NULL_TREE;
	  tree ret = NULL_TREE;
	  tree args = NULL_TREE;
	  tree inner = decl;

	  if (TREE_CODE (decl) == TEMPLATE_DECL)
	    {
	      tpl = DECL_TEMPLATE_PARMS (decl);
	      inner = DECL_TEMPLATE_RESULT (decl);
	    }

	  if (TREE_CODE (inner) == FUNCTION_DECL)
	    {
	      if (inner != decl)
		ret = TREE_TYPE (TREE_TYPE (inner));
	      args = TYPE_ARG_TYPES (TREE_TYPE (inner));
	    }

	  if (tree match
	      = check_mergeable_decl (decl, mergeable, tpl, ret, args))
	    {
	      match = duplicate_decls (decl, match, is_friend);
	      if (TREE_CODE (match) == TYPE_DECL)
		SET_IDENTIFIER_TYPE_VALUE (name, TREE_TYPE (match));
	      return match;
	    }
	}
    }

  return NULL_TREE;
}

/* Record DECL as belonging to the current lexical scope.  Check for
   errors (such as an incompatible declaration for the same name
   already seen in the same scope).  IS_FRIEND is true if DECL is
   declared as a friend.

   Returns either DECL or an old decl for the same name.  If an old
   decl is returned, it may have been smashed to agree with what DECL
   says.  */

static tree
do_pushdecl (tree decl, bool is_friend)
{
  if (decl == error_mark_node)
    return error_mark_node;

  if (!DECL_TEMPLATE_PARM_P (decl) && current_function_decl)
    set_decl_context_in_fn (current_function_decl, decl);

  /* The binding level we will be pushing into.  During local class
     pushing, we want to push to the containing scope.  */
  cp_binding_level *level = current_binding_level;
  while (level->kind == sk_class)
    level = level->level_chain;

  /* An anonymous namespace has a NULL DECL_NAME, but we still want to
     insert it.  Other NULL-named decls, not so much.  */
  tree name = DECL_NAME (decl);
  if (name ? !IDENTIFIER_ANON_P (name) : TREE_CODE (decl) == NAMESPACE_DECL)
    {
      cxx_binding *binding = NULL; /* Local scope binding.  */
      tree ns = NULL_TREE; /* Searched namespace.  */
      tree *slot = NULL; /* Binding slot in namespace.  */
      tree *mslot = NULL; /* Current module slot in namespace.  */
      tree old = NULL_TREE;

      if (level->kind == sk_namespace)
	{
	  /* We look in the decl's namespace for an existing
	     declaration, even though we push into the current
	     namespace.  */
	  ns = (DECL_NAMESPACE_SCOPE_P (decl)
		? CP_DECL_CONTEXT (decl) : current_namespace);
	  /* Create the binding, if this is current namespace, because
	     that's where we'll be pushing anyway.  */
	  slot = find_namespace_slot (ns, name, ns == current_namespace);
	  if (slot)
	    {
	      mslot = get_fixed_binding_slot (slot, name, MODULE_SLOT_CURRENT,
					      ns == current_namespace);
	      old = MAYBE_STAT_DECL (*mslot);
	    }
	}
      else
	{
	  binding = find_local_binding (level, name);
	  if (binding)
	    old = binding->value;
	}

      if (current_function_decl && VAR_OR_FUNCTION_DECL_P (decl)
	  && DECL_EXTERNAL (decl))
	set_local_extern_decl_linkage (decl, old != NULL_TREE);

      if (old == error_mark_node)
	old = NULL_TREE;

      for (ovl_iterator iter (old); iter; ++iter)
	if (iter.using_p ())
	  ; /* Ignore using decls here.  */
	else if (tree match = duplicate_decls (decl, *iter, is_friend))
	  {
	    if (match == error_mark_node)
	      ;
	    else if (TREE_CODE (match) == TYPE_DECL)
	      /* The IDENTIFIER will have the type referring to the
		 now-smashed TYPE_DECL, because ...?  Reset it.  */
	      SET_IDENTIFIER_TYPE_VALUE (name, TREE_TYPE (match));
	    else if (iter.hidden_p () && !DECL_HIDDEN_P (match))
	      {
		/* Unhiding a previously hidden decl.  */
		tree head = iter.reveal_node (old);
		if (head != old)
		  {
		    if (!ns)
		      {
			update_local_overload (binding, head);
			binding->value = head;
		      }
		    else if (STAT_HACK_P (*slot))
		      STAT_DECL (*slot) = head;
		    else
		      *slot = head;
		  }
		if (DECL_EXTERN_C_P (match))
		  /* We need to check and register the decl now.  */
		  check_extern_c_conflict (match);
	      }
	    return match;
	  }

      /* Check for redeclaring an import.  */
      if (slot && *slot && TREE_CODE (*slot) == MODULE_VECTOR)
	if (tree match
	    = check_module_override (decl, *slot, is_friend, ns, name))
	  {
	    if (match == error_mark_node)
	      return match;

	    /* We found a decl in an interface, push it into this
	       binding.  */
	    decl = update_binding (NULL, binding, mslot, old,
				   match, is_friend);

	    if (match == decl && DECL_MODULE_EXPORT_P (decl)
		&& !DECL_MODULE_EXPORT_P (level->this_entity))
	      implicitly_export_namespace (level->this_entity);

	    return decl;
	  }

      /* We are pushing a new decl.  */

      /* Skip a hidden builtin we failed to match already.  There can
	 only be one.  */
      if (old && anticipated_builtin_p (old))
	old = OVL_CHAIN (old);

      check_template_shadow (decl);

      if (DECL_DECLARES_FUNCTION_P (decl))
	{
	  check_default_args (decl);

	  if (is_friend)
	    {
	      if (level->kind != sk_namespace)
		{
		  /* In a local class, a friend function declaration must
		     find a matching decl in the innermost non-class scope.
		     [class.friend/11] */
		  error ("friend declaration %qD in local class without "
			 "prior local declaration", decl);
		  /* Don't attempt to push it.  */
		  return error_mark_node;
		}
	      /* Hide it from ordinary lookup.  */
	      DECL_ANTICIPATED (decl) = DECL_HIDDEN_FRIEND_P (decl) = true;
	    }
	}

      if (level->kind != sk_namespace)
	{
	  check_local_shadow (decl);

	  if (TREE_CODE (decl) == NAMESPACE_DECL)
	    /* A local namespace alias.  */
	    set_identifier_type_value (name, NULL_TREE);

	  if (!binding)
	    binding = create_local_binding (level, name);
	}
      else if (!slot)
	{
	  ns = current_namespace;
	  slot = find_namespace_slot (ns, name, true);
	  mslot = get_fixed_binding_slot (slot, name, MODULE_SLOT_CURRENT, true);
	  /* Update OLD to reflect the namespace we're going to be
	     pushing into.  */
	  old = MAYBE_STAT_DECL (*mslot);
	}

      old = update_binding (level, binding, mslot, old, decl, is_friend);

      if (old != decl)
	/* An existing decl matched, use it.  */
	decl = old;
      else
	{
	  newbinding_bookkeeping (name, decl, level);

	  if (level->kind == sk_namespace
	      && TREE_PUBLIC (level->this_entity))
	    {
	      if (DECL_MODULE_EXPORT_P (decl)
		  && !DECL_MODULE_EXPORT_P (level->this_entity))
		implicitly_export_namespace (level->this_entity);

	      if (DECL_SOURCE_LOCATION (decl) != BUILTINS_LOCATION
		  && TREE_PUBLIC (decl) && !not_module_p ())
		record_mergeable_decl (slot, name, decl);
	    }
	}
    }
  else
    add_decl_to_level (level, decl);

  return decl;
}

/* Record a decl-node X as belonging to the current lexical scope.
   It's a friend if IS_FRIEND is true -- which affects exactly where
   we push it.  */

tree
pushdecl (tree x, bool is_friend)
{
  bool subtime = timevar_cond_start (TV_NAME_LOOKUP);
  tree ret = do_pushdecl (x, is_friend);
  timevar_cond_stop (TV_NAME_LOOKUP, subtime);
  return ret;
}

/* Lookup NAME in ENUMERAL_TYPE ETYPE.  */

static tree
lookup_enum_member (tree etype, tree name)
{
  if (COMPLETE_TYPE_P (etype))
    for (tree values = TYPE_VALUES (etype);
	 values; values = TREE_CHAIN (values))
      {
	tree decl = TREE_VALUE (values);
	if (name == DECL_NAME (decl))
	  return decl;
      }

  return NULL_TREE;
}

/* DECL is a yet-to-be-loaded mergeable entity in namespace CTX slot
   NAME.  PARTITION is true if it is from a module partition
   (otherwise it is a global module entity), TPL, RET and ARGS are its
   distinguishing features (some of which may be NULL).  Look for an
   existing mergeable that matches and return that if found.
   Otherwise add this DECL into the mergeable list.  */

tree
match_mergeable_decl (tree decl, tree ctx, tree name, bool partition,
		      tree tpl, tree ret, tree args)
{
  tree *slot = find_namespace_slot (ctx, name, true);
  tree *gslot = get_fixed_binding_slot
    (slot, name, partition ? MODULE_SLOT_PARTITION : MODULE_SLOT_GLOBAL, true);

  if (tree match = check_mergeable_decl (decl, *gslot, tpl, ret, args))
    return match;

  add_mergeable_decl (gslot, decl);

  return NULL_TREE;
}

/* Given a namespace-level binding BINDING, extract the current
   module's VALUE and TYPE bindings.  If PARTITIONS is non-NULL, it
   is a bitmap of the partitions to merge.  */

tree
extract_module_binding (tree &binding, tree ns, bitmap partitions)
{
  auto_vec<tree> ovls (partitions ? bitmap_count_bits (partitions) : 0);
  tree *slot = NULL;

  if (TREE_CODE (binding) == MODULE_VECTOR)
    {
      module_cluster *cluster = MODULE_VECTOR_CLUSTER_BASE (binding);

      slot = reinterpret_cast <tree *> (&cluster->slots[MODULE_SLOT_CURRENT]);
      if (partitions)
	{
	  /* Lazy loading can cause nested lookups due to template
	     instantiations (this isn't right, but it is what we
	     currently do).  That means deduping needs nesting.  To
	     avoid that, do two passes.  When template instantiations
	     are streamed too, the two-pass nature can go away.  */

	  /* Collect the slots.  */
	  unsigned ix = MODULE_VECTOR_NUM_CLUSTERS (binding);
	  if (MODULE_VECTOR_SLOTS_PER_CLUSTER == MODULE_IMPORT_BASE)
	    {
	      ix--;
	      cluster++;
	    }

	  /* Do this in forward order, so we load modules in an order
	     the user expects.  */
	  for (; ix--; cluster++)
	    for (unsigned jx = 0; jx != MODULE_VECTOR_SLOTS_PER_CLUSTER; jx++)
	      {
		/* Are we importing this module?  */
		if (unsigned base = cluster->indices[jx].base)
		  if (unsigned span = cluster->indices[jx].span)
		    do
		      if (bitmap_bit_p (partitions, base))
			goto found;
		    while (++base, --span);
		continue;

	      found:;
		/* Is it loaded?  */
		if (cluster->slots[jx].is_lazy ())
		  {
		    gcc_assert (cluster->indices[jx].span == 1);
		    lazy_load_binding (cluster->indices[jx].base, ns,
				       MODULE_VECTOR_NAME (binding),
				       &cluster->slots[jx], true);
		  }

		/* Load errors could mean there's nothing here.  */
		if (tree bind = cluster->slots[jx])
		  ovls.quick_push (bind);
	      }
	}
    }
  else
    slot = &binding;

  /* This TU's bindings.  */
  tree type = MAYBE_STAT_TYPE (*slot);
  slot = &MAYBE_STAT_DECL (*slot);
  tree value = *slot;

  /* Keep implicit typedef in type slot.  */
  if (value && DECL_IMPLICIT_TYPEDEF_P (value))
    {
      type = value;
      value = NULL_TREE;
    }

  if (unsigned ix = ovls.length ())
    {
      /* Now dedup it all.  */

      /* Dedup: Engage!  */
      lookup_mark (value, true);
      do
	{
	  tree bind = ovls.pop ();
	  tree btype = MAYBE_STAT_TYPE (bind);
	  tree bval = MAYBE_STAT_DECL (bind);

	  /* We should never see an anonymous namespace.  */
	  gcc_assert (!(TREE_CODE (bval) == NAMESPACE_DECL
			&& !DECL_NAME (bval)));

	  /* As above, keep implicit typedef in btype.  */
	  if (DECL_IMPLICIT_TYPEDEF_P (bval))
	    {
	      btype = bval;
	      bval = NULL;
	    }

	  if (btype)
	    {
	      /* Types must be the same.  */
	      gcc_assert (!type || type == btype);
	      type = btype;
	    }

	  if (bval)
	    value = lookup_maybe_add (bval, value, true);
	}
      while (--ix);

      /* Disengage!  */
      lookup_mark (value, false);
    }

  if (type)
    value = lookup_add (type, value);

  return value;
}

/* Imported module MOD has a binding to NS::NAME, stored in section
   SNUM.  */

bool
import_module_binding  (tree ns, tree name, unsigned mod, unsigned snum)
{
  tree *slot = find_namespace_slot (ns, name, true);
  mc_slot *mslot = append_imported_binding_slot (slot, name, mod);

  if (mslot->is_lazy () || *mslot)
    /* Oops, something was already there.  */
    return false;

  mslot->set_lazy (snum);
  return true;
}

static void
mark_pending_on_decl (tree decl)
{
  if (TREE_CODE (decl) == TEMPLATE_DECL)
    {
      DECL_TEMPLATE_LAZY_SPECIALIZATIONS_P (decl) = true;
      decl = DECL_TEMPLATE_RESULT (decl);
    }

  if (DECL_IMPLICIT_TYPEDEF_P (decl)
      && RECORD_OR_UNION_CODE_P (TREE_CODE (TREE_TYPE (decl))))
    for (tree member = TYPE_FIELDS (TREE_TYPE (decl)); member;
	 member = TREE_CHAIN (member))
      mark_pending_on_decl (member);
}

static void
mark_pending_on_binding (tree binding)
{
  for (ovl_iterator iter (binding); iter; ++iter)
    if (!iter.using_p ())
      mark_pending_on_decl (*iter);
}

/* During an import NAME is being bound within namespace NS and
   MODULE.  There should be no existing binding.  VALUE and TYPE are
   the value and type bindings.  */

bool
set_module_binding (tree ns, tree name, unsigned mod, bool inter_p,
		    tree value, tree type, tree visible)
{
  if (!value)
    /* Bogus BMIs could give rise to nothing to bind.  */
    return false;

  gcc_assert (TREE_CODE (value) != NAMESPACE_DECL
	      || DECL_NAMESPACE_ALIAS (value));
  gcc_checking_assert (mod >= MODULE_IMPORT_BASE);

  tree *slot = find_namespace_slot (ns, name, true);
  mc_slot *mslot = search_imported_binding_slot (slot, mod);

  if (!mslot || !mslot->is_lazy ())
    /* Again, bogus BMI could give find to missing or already loaded slot.  */
    return false;

  if (MODULE_VECTOR_LAZY_SPEC_P (*slot))
    {
      mark_pending_on_binding (value);
      if (type)
	mark_pending_on_decl (type);
    }

  tree bind = value;
  if (type || visible != bind)
    {
      bind = stat_hack (bind, type);
      STAT_VISIBLE (bind) = visible;
      if ((inter_p && TREE_PUBLIC (ns))
	  || (type && DECL_MODULE_EXPORT_P (type)))
	STAT_TYPE_VISIBLE_P (bind) = true;
    }

  *mslot = bind;

  return true;
}

bool
note_pending_specializations (tree ns, tree name, unsigned import_kind)
{
  tree *slot = find_namespace_slot (ns, name, false);
  /* We should have already created a vector on this slot.  */
  // FIXME: What if we specialize a member of an anonymous namespace?
  if (!slot || TREE_CODE (*slot) != MODULE_VECTOR)
    return false;

  tree vec = *slot;
  MODULE_VECTOR_LAZY_SPEC_P (vec) = true;

  if (import_kind < MODULE_IMPORT_BASE)
    {
      /* Mark the global or partition slot.  */
      unsigned ix = (import_kind == MODULE_PURVIEW
		     ? MODULE_SLOT_PARTITION : MODULE_SLOT_GLOBAL);
      module_cluster &cluster
	= MODULE_VECTOR_CLUSTER (vec, ix / MODULE_VECTOR_SLOTS_PER_CLUSTER);
      unsigned off = ix % MODULE_VECTOR_SLOTS_PER_CLUSTER;
      gcc_checking_assert (cluster.indices[off].base == 0
			   && cluster.indices[off].span == 1);
      if (tree binding = cluster.slots[off])
	for (ovl_iterator iter (binding); iter; ++iter)
	  mark_pending_on_decl (*iter);
    }
  else
    {
      /* Mark every slot's loaded entities.  */
      module_cluster *cluster = MODULE_VECTOR_CLUSTER_BASE (vec);
      unsigned ix = MODULE_VECTOR_NUM_CLUSTERS (vec);
      if (MODULE_VECTOR_SLOTS_PER_CLUSTER == MODULE_IMPORT_BASE)
	{
	  ix--;
	  cluster++;
	}

      for (; ix--; cluster++)
	for (unsigned jx = 0; jx != MODULE_VECTOR_SLOTS_PER_CLUSTER; jx++)
	  {
	    if (unsigned base = cluster->indices[jx].base)
	      /* Spans of > 1 are namespaces.  */
	      if (cluster->indices[jx].span == 1
		  && !cluster->slots[jx].is_lazy ()
		  && module_normal_import_p (base))
		{
		  tree binding = cluster->slots[jx];
		  mark_pending_on_binding (MAYBE_STAT_DECL (binding));
		  if (tree type = MAYBE_STAT_TYPE (binding))
		    mark_pending_on_decl (type);
		}
	  }
    }

  return true;
}

void
note_loaded_specializations (tree ns, tree name)
{
  /* NS and NAME are from internal data, so we're not presuming the
     fidelity of a BMI here.  */
  tree *slot = find_namespace_slot (ns, name, false);
  tree vec = *slot;

  MODULE_VECTOR_LAZY_SPEC_P (vec) = false;
}

void
add_module_decl (tree ns, tree name, tree decl)
{
  gcc_assert (!DECL_CHAIN (decl));
  add_decl_to_level (NAMESPACE_LEVEL (ns), decl);
  newbinding_bookkeeping (name, decl, NAMESPACE_LEVEL (ns));
}

static tree
get_binding_or_decl (tree ctx, tree name, unsigned mod)
{
  tree binding = NULL_TREE;

  switch (TREE_CODE (ctx))
    {
    case NAMESPACE_DECL:
      /* Although there must be a binding, we're dealing with
	 untrustworthy data, so check for NULL.  */
      if (tree *slot = find_namespace_slot (ctx, name))
	{
	  /* We reference ourselves via the dependency table.  */
	  gcc_assert (mod >= MODULE_IMPORT_BASE);
	  if (mc_slot *mslot = search_imported_binding_slot (slot, mod))
	    {
	      /* During an import we reference a dependent import.  */
	      if (mslot->is_lazy ())
		lazy_load_binding (mod, ctx, name, mslot, false);
	      binding = *mslot;
	    }
	}
      break;

    case RECORD_TYPE:
    case UNION_TYPE:
      if (COMPLETE_TYPE_P (ctx))
	{
	  if (IDENTIFIER_CONV_OP_P (name))
	    name = conv_op_identifier;

	  /* The originating module might not have lazily declared
	     members, but the referencing module will have done so.
	     We need to repeat that declaration at this point.  */
	  maybe_lazily_declare (ctx, name);
	  if (vec<tree, va_gc> *member_vec = CLASSTYPE_MEMBER_VEC (ctx))
	    binding = member_vec_binary_search (member_vec, name);
	  else
	    // FIXME: Force such classes to have a member vec
	    for (tree decl = TYPE_FIELDS (ctx); decl; decl = DECL_CHAIN (decl))
	      if (name == DECL_NAME (decl))
		return decl;
	}
      break;

    case ENUMERAL_TYPE:
      return lookup_enum_member (ctx, name);

    default:
      break;
    }

  return binding;
}

/* Find a decl by name & type.  */

tree
lookup_by_type (tree ctx, tree name, tree type)
{
  if (tree *slot = find_namespace_slot (ctx, name, false))
    {
      slot = get_fixed_binding_slot (slot, name, MODULE_SLOT_CURRENT, 0);
      if (slot)
	for (ovl_iterator iter (*slot); iter; ++iter)
	  {
	    tree decl = *iter;
	    if (same_type_p (TREE_TYPE (decl), type))
	      return decl;
	  }
    }

  return NULL_TREE;
}

/* CTX contains a module MOD binding for NAME.  Use ident to find the
   binding we want.  Return NULL if nothing found (that would be an
   error).  */

tree
lookup_by_ident (tree ctx, tree name, unsigned mod, int ident)
{
  tree res = NULL_TREE;

  if (ident == -2)
    {
      if (CLASS_TYPE_P (ctx))
	res = TYPE_NAME (CLASSTYPE_AS_BASE (ctx));
    }
  else if (!name)
    {
      if (RECORD_OR_UNION_CODE_P (TREE_CODE (ctx)))
	for (tree member = TYPE_FIELDS (ctx); member;
	     member = DECL_CHAIN (member))
	  if (!DECL_NAME (member) || IDENTIFIER_ANON_P (DECL_NAME (member)))
	    if (!ident--)
	      {
		res = member;
		break;
	      }
    }
  else if (IDENTIFIER_ANON_P (name))
    ;
  else if (tree binding = get_binding_or_decl (ctx, name, mod))
    {
      if (TREE_CODE (binding) != OVERLOAD)
	res = binding;
      else if (ident < 0)
	res = MAYBE_STAT_TYPE (binding);
      else
	{
	  binding = MAYBE_STAT_DECL (binding);
	  for (ovl_iterator iter (binding); iter; ++iter)
	    if (!ident--)
	      {
		res = *iter;
		break;
	      }
	}
    }

  return res;
}

int
get_lookup_ident (tree ctx, tree name, unsigned mod, tree decl)
{
  int res = 0;

  if (name == as_base_identifier)
    res = -2;
  else if (name)
    {
      gcc_checking_assert (!IDENTIFIER_ANON_P (name));

      tree binding = get_binding_or_decl (ctx, name, mod);

      gcc_checking_assert (binding);
  
      if (binding == decl)
	res = 0;
      else
	{
	  gcc_checking_assert (TREE_CODE (binding) == OVERLOAD);
	  if (decl == MAYBE_STAT_TYPE (binding))
	    res = -1;
	  else
	    {
	      bool found = false;
	      binding = MAYBE_STAT_DECL (binding);

	      res = 0;
	      for (ovl_iterator iter (binding); ; ++iter, ++res)
		if (*iter == decl)
		  {
		    found = true;
		    break;
		  }

	      gcc_assert (found);
	    }
	}
    }
  else
    {
      /* An anonymous type, sans proxy typedef.  */
      gcc_checking_assert (RECORD_OR_UNION_CODE_P (TREE_CODE (ctx)));
      bool found = false;
      for (tree member = TYPE_FIELDS (ctx); member; member = DECL_CHAIN (member))
	{
	  if (member == decl)
	    {
	      found = true;
	      break;
	    }
	  if (!DECL_NAME (member) || IDENTIFIER_ANON_P (DECL_NAME (member)))
	    res++;
	}

      gcc_assert (found);
    }

  return res;
}

tree
get_imported_namespace (tree ctx, tree name, unsigned mod)
{
  tree binding = NULL_TREE;

  if (tree *slot = find_namespace_slot (ctx, name))
    {
      if (mod == MODULE_PURVIEW || mod == MODULE_NONE)
	{
	  mod = mod == MODULE_NONE ? MODULE_SLOT_GLOBAL : MODULE_SLOT_CURRENT;
	  tree *mslot = get_fixed_binding_slot (slot, name, mod, false);
	  if (mslot)
	    binding = *mslot;
	}
      else if (mc_slot *mslot = search_imported_binding_slot (slot, mod))
	{
	  if (!mslot->is_lazy ())
	    binding = *mslot;
	}

      if (binding)
	{
	  binding = MAYBE_STAT_DECL (binding);
	  if (TREE_CODE (binding) != NAMESPACE_DECL
	      || DECL_NAMESPACE_ALIAS (binding))
	    binding = NULL_TREE;
	}
    }

  return binding;
}

/* Enter DECL into the symbol table, if that's appropriate.  Returns
   DECL, or a modified version thereof.  */

tree
maybe_push_decl (tree decl)
{
  tree type = TREE_TYPE (decl);

  /* Add this decl to the current binding level, but not if it comes
     from another scope, e.g. a static member variable.  TEM may equal
     DECL or it may be a previous decl of the same name.  */
  if (decl == error_mark_node
      || (TREE_CODE (decl) != PARM_DECL
	  && DECL_CONTEXT (decl) != NULL_TREE
	  /* Definitions of namespace members outside their namespace are
	     possible.  */
	  && !DECL_NAMESPACE_SCOPE_P (decl))
      || (TREE_CODE (decl) == TEMPLATE_DECL && !namespace_bindings_p ())
      || type == unknown_type_node
      /* The declaration of a template specialization does not affect
	 the functions available for overload resolution, so we do not
	 call pushdecl.  */
      || (TREE_CODE (decl) == FUNCTION_DECL
	  && DECL_TEMPLATE_SPECIALIZATION (decl)))
    return decl;
  else
    return pushdecl (decl);
}

/* Bind DECL to ID in the current_binding_level, assumed to be a local
   binding level.  If IS_USING is true, DECL got here through a
   using-declaration.  */

static void
push_local_binding (tree id, tree decl, bool is_using)
{
  /* Skip over any local classes.  This makes sense if we call
     push_local_binding with a friend decl of a local class.  */
  cp_binding_level *b = innermost_nonclass_level ();

  gcc_assert (b->kind != sk_namespace);
  if (find_local_binding (b, id))
    {
      /* Supplement the existing binding.  */
      if (!supplement_binding (IDENTIFIER_BINDING (id), decl))
	/* It didn't work.  Something else must be bound at this
	   level.  Do not add DECL to the list of things to pop
	   later.  */
	return;
    }
  else
    /* Create a new binding.  */
    push_binding (id, decl, b);

  if (TREE_CODE (decl) == OVERLOAD || is_using)
    /* We must put the OVERLOAD or using into a TREE_LIST since we
       cannot use the decl's chain itself.  */
    decl = build_tree_list (NULL_TREE, decl);

  /* And put DECL on the list of things declared by the current
     binding level.  */
  add_decl_to_level (b, decl);
}


/* true means unconditionally make a BLOCK for the next level pushed.  */

static bool keep_next_level_flag;

static int binding_depth = 0;

static void
indent (int depth)
{
  int i;

  for (i = 0; i < depth * 2; i++)
    putc (' ', stderr);
}

/* Return a string describing the kind of SCOPE we have.  */
static const char *
cp_binding_level_descriptor (cp_binding_level *scope)
{
  /* The order of this table must match the "scope_kind"
     enumerators.  */
  static const char* scope_kind_names[] = {
    "block-scope",
    "cleanup-scope",
    "try-scope",
    "catch-scope",
    "for-scope",
    "function-parameter-scope",
    "class-scope",
    "namespace-scope",
    "template-parameter-scope",
    "template-explicit-spec-scope"
  };
  const scope_kind kind = scope->explicit_spec_p
    ? sk_template_spec : scope->kind;

  return scope_kind_names[kind];
}

/* Output a debugging information about SCOPE when performing
   ACTION at LINE.  */
static void
cp_binding_level_debug (cp_binding_level *scope, int line, const char *action)
{
  const char *desc = cp_binding_level_descriptor (scope);
  if (scope->this_entity)
    verbatim ("%s %<%s(%E)%> %p %d", action, desc,
	      scope->this_entity, (void *) scope, line);
  else
    verbatim ("%s %s %p %d", action, desc, (void *) scope, line);
}

/* A chain of binding_level structures awaiting reuse.  */

static GTY((deletable)) cp_binding_level *free_binding_level;

/* Insert SCOPE as the innermost binding level.  */

void
push_binding_level (cp_binding_level *scope)
{
  /* Add it to the front of currently active scopes stack.  */
  scope->level_chain = current_binding_level;
  current_binding_level = scope;
  keep_next_level_flag = false;

  if (ENABLE_SCOPE_CHECKING)
    {
      scope->binding_depth = binding_depth;
      indent (binding_depth);
      cp_binding_level_debug (scope, LOCATION_LINE (input_location),
			      "push");
      binding_depth++;
    }
}

/* Create a new KIND scope and make it the top of the active scopes stack.
   ENTITY is the scope of the associated C++ entity (namespace, class,
   function, C++0x enumeration); it is NULL otherwise.  */

cp_binding_level *
begin_scope (scope_kind kind, tree entity)
{
  cp_binding_level *scope;

  /* Reuse or create a struct for this binding level.  */
  if (!ENABLE_SCOPE_CHECKING && free_binding_level)
    {
      scope = free_binding_level;
      free_binding_level = scope->level_chain;
      memset (scope, 0, sizeof (cp_binding_level));
    }
  else
    scope = ggc_cleared_alloc<cp_binding_level> ();

  scope->this_entity = entity;
  scope->more_cleanups_ok = true;
  switch (kind)
    {
    case sk_cleanup:
      scope->keep = true;
      break;

    case sk_template_spec:
      scope->explicit_spec_p = true;
      kind = sk_template_parms;
      /* Fall through.  */
    case sk_template_parms:
    case sk_block:
    case sk_try:
    case sk_catch:
    case sk_for:
    case sk_cond:
    case sk_class:
    case sk_scoped_enum:
    case sk_function_parms:
    case sk_transaction:
    case sk_omp:
      scope->keep = keep_next_level_flag;
      break;

    case sk_namespace:
      NAMESPACE_LEVEL (entity) = scope;
      break;

    default:
      /* Should not happen.  */
      gcc_unreachable ();
      break;
    }
  scope->kind = kind;

  push_binding_level (scope);

  return scope;
}

/* We're about to leave current scope.  Pop the top of the stack of
   currently active scopes.  Return the enclosing scope, now active.  */

cp_binding_level *
leave_scope (void)
{
  cp_binding_level *scope = current_binding_level;

  if (scope->kind == sk_namespace && class_binding_level)
    current_binding_level = class_binding_level;

  /* We cannot leave a scope, if there are none left.  */
  if (NAMESPACE_LEVEL (global_namespace))
    gcc_assert (!global_scope_p (scope));

  if (ENABLE_SCOPE_CHECKING)
    {
      indent (--binding_depth);
      cp_binding_level_debug (scope, LOCATION_LINE (input_location),
			      "leave");
    }

  /* Move one nesting level up.  */
  current_binding_level = scope->level_chain;

  /* Namespace-scopes are left most probably temporarily, not
     completely; they can be reopened later, e.g. in namespace-extension
     or any name binding activity that requires us to resume a
     namespace.  For classes, we cache some binding levels.  For other
     scopes, we just make the structure available for reuse.  */
  if (scope->kind != sk_namespace
      && scope->kind != sk_class)
    {
      scope->level_chain = free_binding_level;
      gcc_assert (!ENABLE_SCOPE_CHECKING
		  || scope->binding_depth == binding_depth);
      free_binding_level = scope;
    }

  if (scope->kind == sk_class)
    {
      /* Reset DEFINING_CLASS_P to allow for reuse of a
	 class-defining scope in a non-defining context.  */
      scope->defining_class_p = 0;

      /* Find the innermost enclosing class scope, and reset
	 CLASS_BINDING_LEVEL appropriately.  */
      class_binding_level = NULL;
      for (scope = current_binding_level; scope; scope = scope->level_chain)
	if (scope->kind == sk_class)
	  {
	    class_binding_level = scope;
	    break;
	  }
    }

  return current_binding_level;
}

static void
resume_scope (cp_binding_level* b)
{
  /* Resuming binding levels is meant only for namespaces,
     and those cannot nest into classes.  */
  gcc_assert (!class_binding_level);
  /* Also, resuming a non-directly nested namespace is a no-no.  */
  gcc_assert (b->level_chain == current_binding_level);
  current_binding_level = b;
  if (ENABLE_SCOPE_CHECKING)
    {
      b->binding_depth = binding_depth;
      indent (binding_depth);
      cp_binding_level_debug (b, LOCATION_LINE (input_location), "resume");
      binding_depth++;
    }
}

/* Return the innermost binding level that is not for a class scope.  */

static cp_binding_level *
innermost_nonclass_level (void)
{
  cp_binding_level *b;

  b = current_binding_level;
  while (b->kind == sk_class)
    b = b->level_chain;

  return b;
}

/* We're defining an object of type TYPE.  If it needs a cleanup, but
   we're not allowed to add any more objects with cleanups to the current
   scope, create a new binding level.  */

void
maybe_push_cleanup_level (tree type)
{
  if (type != error_mark_node
      && TYPE_HAS_NONTRIVIAL_DESTRUCTOR (type)
      && current_binding_level->more_cleanups_ok == 0)
    {
      begin_scope (sk_cleanup, NULL);
      current_binding_level->statement_list = push_stmt_list ();
    }
}

/* Return true if we are in the global binding level.  */

bool
global_bindings_p (void)
{
  return global_scope_p (current_binding_level);
}

/* True if we are currently in a toplevel binding level.  This
   means either the global binding level or a namespace in a toplevel
   binding level.  Since there are no non-toplevel namespace levels,
   this really means any namespace or template parameter level.  We
   also include a class whose context is toplevel.  */

bool
toplevel_bindings_p (void)
{
  cp_binding_level *b = innermost_nonclass_level ();

  return b->kind == sk_namespace || b->kind == sk_template_parms;
}

/* True if this is a namespace scope, or if we are defining a class
   which is itself at namespace scope, or whose enclosing class is
   such a class, etc.  */

bool
namespace_bindings_p (void)
{
  cp_binding_level *b = innermost_nonclass_level ();

  return b->kind == sk_namespace;
}

/* True if the innermost non-class scope is a block scope.  */

bool
local_bindings_p (void)
{
  cp_binding_level *b = innermost_nonclass_level ();
  return b->kind < sk_function_parms || b->kind == sk_omp;
}

/* True if the current level needs to have a BLOCK made.  */

bool
kept_level_p (void)
{
  return (current_binding_level->blocks != NULL_TREE
	  || current_binding_level->keep
	  || current_binding_level->kind == sk_cleanup
	  || current_binding_level->names != NULL_TREE
	  || current_binding_level->using_directives);
}

/* Returns the kind of the innermost scope.  */

scope_kind
innermost_scope_kind (void)
{
  return current_binding_level->kind;
}

/* Returns true if this scope was created to store template parameters.  */

bool
template_parm_scope_p (void)
{
  return innermost_scope_kind () == sk_template_parms;
}

/* If KEEP is true, make a BLOCK node for the next binding level,
   unconditionally.  Otherwise, use the normal logic to decide whether
   or not to create a BLOCK.  */

void
keep_next_level (bool keep)
{
  keep_next_level_flag = keep;
}

/* Return the list of declarations of the current local scope.  */

tree
get_local_decls (void)
{
  gcc_assert (current_binding_level->kind != sk_namespace
	      && current_binding_level->kind != sk_class);
  return current_binding_level->names;
}

/* Return how many function prototypes we are currently nested inside.  */

int
function_parm_depth (void)
{
  int level = 0;
  cp_binding_level *b;

  for (b = current_binding_level;
       b->kind == sk_function_parms;
       b = b->level_chain)
    ++level;

  return level;
}

/* For debugging.  */
static int no_print_functions = 0;
static int no_print_builtins = 0;

static void
print_binding_level (cp_binding_level* lvl)
{
  tree t;
  int i = 0, len;
  if (lvl->this_entity)
    print_node_brief (stderr, "entity=", lvl->this_entity, 1);
  fprintf (stderr, " blocks=%p", (void *) lvl->blocks);
  if (lvl->more_cleanups_ok)
    fprintf (stderr, " more-cleanups-ok");
  if (lvl->have_cleanups)
    fprintf (stderr, " have-cleanups");
  fprintf (stderr, "\n");
  if (lvl->names)
    {
      fprintf (stderr, " names:\t");
      /* We can probably fit 3 names to a line?  */
      for (t = lvl->names; t; t = TREE_CHAIN (t))
	{
	  if (no_print_functions && (TREE_CODE (t) == FUNCTION_DECL))
	    continue;
	  if (no_print_builtins
	      && (TREE_CODE (t) == TYPE_DECL)
	      && DECL_IS_BUILTIN (t))
	    continue;

	  /* Function decls tend to have longer names.  */
	  if (TREE_CODE (t) == FUNCTION_DECL)
	    len = 3;
	  else
	    len = 2;
	  i += len;
	  if (i > 6)
	    {
	      fprintf (stderr, "\n\t");
	      i = len;
	    }
	  print_node_brief (stderr, "", t, 0);
	  if (t == error_mark_node)
	    break;
	}
      if (i)
	fprintf (stderr, "\n");
    }
  if (vec_safe_length (lvl->class_shadowed))
    {
      size_t i;
      cp_class_binding *b;
      fprintf (stderr, " class-shadowed:");
      FOR_EACH_VEC_ELT (*lvl->class_shadowed, i, b)
	fprintf (stderr, " %s ", IDENTIFIER_POINTER (b->identifier));
      fprintf (stderr, "\n");
    }
  if (lvl->type_shadowed)
    {
      fprintf (stderr, " type-shadowed:");
      for (t = lvl->type_shadowed; t; t = TREE_CHAIN (t))
	{
	  fprintf (stderr, " %s ", IDENTIFIER_POINTER (TREE_PURPOSE (t)));
	}
      fprintf (stderr, "\n");
    }
}

DEBUG_FUNCTION void
debug (cp_binding_level &ref)
{
  print_binding_level (&ref);
}

DEBUG_FUNCTION void
debug (cp_binding_level *ptr)
{
  if (ptr)
    debug (*ptr);
  else
    fprintf (stderr, "<nil>\n");
}

static void
print_other_binding_stack (cp_binding_level *stack)
{
  cp_binding_level *level;
  for (level = stack; !global_scope_p (level); level = level->level_chain)
    {
      fprintf (stderr, "binding level %p\n", (void *) level);
      print_binding_level (level);
    }
}

DEBUG_FUNCTION void
print_binding_stack (void)
{
  cp_binding_level *b;
  fprintf (stderr, "current_binding_level=%p\n"
	   "class_binding_level=%p\n"
	   "NAMESPACE_LEVEL (global_namespace)=%p\n",
	   (void *) current_binding_level, (void *) class_binding_level,
	   (void *) NAMESPACE_LEVEL (global_namespace));
  if (class_binding_level)
    {
      for (b = class_binding_level; b; b = b->level_chain)
	if (b == current_binding_level)
	  break;
      if (b)
	b = class_binding_level;
      else
	b = current_binding_level;
    }
  else
    b = current_binding_level;
  print_other_binding_stack (b);
  fprintf (stderr, "global:\n");
  print_binding_level (NAMESPACE_LEVEL (global_namespace));
}

/* Return the type associated with ID.  */

static tree
identifier_type_value_1 (tree id)
{
  /* There is no type with that name, anywhere.  */
  if (REAL_IDENTIFIER_TYPE_VALUE (id) == NULL_TREE)
    return NULL_TREE;
  /* This is not the type marker, but the real thing.  */
  if (REAL_IDENTIFIER_TYPE_VALUE (id) != global_type_node)
    return REAL_IDENTIFIER_TYPE_VALUE (id);
  /* Have to search for it. It must be on the global level, now.
     Ask lookup_name not to return non-types.  */
  id = lookup_name_real (id, 2, 1, /*block_p=*/true, 0, 0);
  if (id)
    return TREE_TYPE (id);
  return NULL_TREE;
}

/* Wrapper for identifier_type_value_1.  */

tree
identifier_type_value (tree id)
{
  tree ret;
  timevar_start (TV_NAME_LOOKUP);
  ret = identifier_type_value_1 (id);
  timevar_stop (TV_NAME_LOOKUP);
  return ret;
}

/* Push a definition of struct, union or enum tag named ID.  into
   binding_level B.  DECL is a TYPE_DECL for the type.  We assume that
   the tag ID is not already defined.  */

static void
set_identifier_type_value_with_scope (tree id, tree decl, cp_binding_level *b)
{
  tree type;

  if (b->kind != sk_namespace)
    {
      /* Shadow the marker, not the real thing, so that the marker
	 gets restored later.  */
      tree old_type_value = REAL_IDENTIFIER_TYPE_VALUE (id);
      b->type_shadowed
	= tree_cons (id, old_type_value, b->type_shadowed);
      type = decl ? TREE_TYPE (decl) : NULL_TREE;
      TREE_TYPE (b->type_shadowed) = type;
    }
  else
    {
      tree *slot = find_namespace_slot (current_namespace, id, true);
      gcc_assert (decl);
      update_binding (b, NULL, slot, MAYBE_STAT_DECL (*slot), decl, false);

      /* Store marker instead of real type.  */
      type = global_type_node;
    }
  SET_IDENTIFIER_TYPE_VALUE (id, type);
}

/* As set_identifier_type_value_with_scope, but using
   current_binding_level.  */

void
set_identifier_type_value (tree id, tree decl)
{
  set_identifier_type_value_with_scope (id, decl, current_binding_level);
}

/* Return the name for the constructor (or destructor) for the
   specified class.  */

tree
constructor_name (tree type)
{
  tree decl = TYPE_NAME (TYPE_MAIN_VARIANT (type));

  return decl ? DECL_NAME (decl) : NULL_TREE;
}

/* Returns TRUE if NAME is the name for the constructor for TYPE,
   which must be a class type.  */

bool
constructor_name_p (tree name, tree type)
{
  gcc_assert (MAYBE_CLASS_TYPE_P (type));

  /* These don't have names.  */
  if (TREE_CODE (type) == DECLTYPE_TYPE
      || TREE_CODE (type) == TYPEOF_TYPE)
    return false;

  if (name && name == constructor_name (type))
    return true;

  return false;
}

/* Same as pushdecl, but define X in binding-level LEVEL.  We rely on the
   caller to set DECL_CONTEXT properly.

   Note that this must only be used when X will be the new innermost
   binding for its name, as we tack it onto the front of IDENTIFIER_BINDING
   without checking to see if the current IDENTIFIER_BINDING comes from a
   closer binding level than LEVEL.  */

static tree
do_pushdecl_with_scope (tree x, cp_binding_level *level, bool is_friend)
{
  cp_binding_level *b;

  if (level->kind == sk_class)
    {
      b = class_binding_level;
      class_binding_level = level;
      pushdecl_class_level (x);
      class_binding_level = b;
    }
  else
    {
      tree function_decl = current_function_decl;
      if (level->kind == sk_namespace)
	current_function_decl = NULL_TREE;
      b = current_binding_level;
      current_binding_level = level;
      x = pushdecl (x, is_friend);
      current_binding_level = b;
      current_function_decl = function_decl;
    }
  return x;
}

/* Inject X into the local scope just before the function parms.  */

tree
pushdecl_outermost_localscope (tree x)
{
  cp_binding_level *b = NULL;
  bool subtime = timevar_cond_start (TV_NAME_LOOKUP);

  /* Find the scope just inside the function parms.  */
  for (cp_binding_level *n = current_binding_level;
       n->kind != sk_function_parms; n = b->level_chain)
    b = n;

  tree ret = b ? do_pushdecl_with_scope (x, b, false) : error_mark_node;
  timevar_cond_stop (TV_NAME_LOOKUP, subtime);

  return ret;
}

/* Process a local-scope or namespace-scope using declaration.  SCOPE
   is the nominated scope to search for NAME.  VALUE_P and TYPE_P
   point to the binding for NAME in the current scope and are
   updated.  */

static bool
do_nonmember_using_decl (name_lookup &lookup, bool fn_scope_p,
			 bool insert_p, tree *value_p, tree *type_p)
{
  tree value = *value_p;
  tree type = *type_p;
  bool failed = false;

  /* Shift the old and new bindings around so we're comparing class and
     enumeration names to each other.  */
  if (value && DECL_IMPLICIT_TYPEDEF_P (value))
    {
      type = value;
      value = NULL_TREE;
    }

  if (lookup.value && DECL_IMPLICIT_TYPEDEF_P (lookup.value))
    {
      lookup.type = lookup.value;
      lookup.value = NULL_TREE;
    }

  /* Only process exporting if we're going to be inserting.  */
  bool revealing_p = insert_p && !fn_scope_p && module_has_bmi_p ();

  if (!lookup.value)
    /* Nothing.  */;
  else if (OVL_P (lookup.value) && (!value || OVL_P (value)))
    {
      for (lkp_iterator usings (lookup.value); usings; ++usings)
	{
	  tree new_fn = *usings;
	  bool exporting = revealing_p && module_exporting_p ();
	  if (exporting
	      && !DECL_MODULE_EXPORT_P (new_fn)
	      && (MAYBE_DECL_MODULE_OWNER (new_fn)
		  || !TREE_PUBLIC (CP_DECL_CONTEXT (new_fn))
		  || DECL_THIS_STATIC (new_fn)))
	    {
	      error ("%q#D does not have external linkage", new_fn);
	      inform (DECL_SOURCE_LOCATION (new_fn),
		      "%q#D declared here", new_fn);
	      exporting = false;
	    }

	  /* [namespace.udecl]

	     If a function declaration in namespace scope or block
	     scope has the same name and the same parameter types as a
	     function introduced by a using declaration the program is
	     ill-formed.  */
	  bool found = false;
	  for (ovl_iterator old (value); !found && old; ++old)
	    {
	      tree old_fn = *old;

	      if (new_fn == old_fn)
		{
		  /* The function already exists in the current
		     namespace.  We will still want to insert it if
		     it is revealing a not-revealed thing.  */
		  if (!revealing_p)
		    found = true;
		  else if (old.using_p ())
		    {
		      if (exporting)
			/* Update in place.  'tis ok.  */
			OVL_EXPORT_P (old.get_using ()) = true;
		      found = true;
		    }
		  // FIXME: This can cause the same decl to appear
		  // twice on a single overload.  That very likely
		  // breaks a dedup invariant.
		  break;
		}
	      else if (old.using_p ())
		continue; /* This is a using decl. */
	      else if (old.hidden_p () && !DECL_HIDDEN_FRIEND_P (old_fn))
		continue; /* This is an anticipated builtin.  */
	      else if (!matching_fn_p (new_fn, old_fn))
		continue; /* Parameters do not match.  */
	      else if (decls_match (new_fn, old_fn))
		{
		  /* Extern "C" in different namespaces.  */
		  found = true;
		  break;
		}
	      else
		{
		  diagnose_name_conflict (new_fn, old_fn);
		  failed = true;
		  found = true;
		  break;
		}
	    }

	  if (!found && insert_p)
	    /* Unlike the decl-pushing case we don't drop anticipated
	       builtins here.  They don't cause a problem, and we'd
	       like to match them with a future declaration.  */
	    value = ovl_insert (new_fn, value, exporting ? -1 : +1);
	}
    }
  else if (value
	   /* Ignore anticipated builtins.  */
	   && !anticipated_builtin_p (value)
	   && (fn_scope_p || !decls_match (lookup.value, value)))
    {
      diagnose_name_conflict (lookup.value, value);
      failed = true;
    }
  else if (insert_p)
    // FIXME:exporting non fn?
    value = lookup.value;

  if (lookup.type && lookup.type != type)
    {
      // FIXME: Exporting etc?
      if (type && !decls_match (lookup.type, type))
	{
	  diagnose_name_conflict (lookup.type, type);
	  failed = true;
	}
      else if (insert_p)
	type = lookup.type;
    }

  if (insert_p)
    {
      /* If value is empty, shift any class or enumeration name back.  */
      if (!value)
	{
	  value = type;
	  type = NULL_TREE;
	}
      *value_p = value;
      *type_p = type;
    }

  return failed;
}

/* Returns true if ANCESTOR encloses DESCENDANT, including matching.
   Both are namespaces.  */

bool
is_nested_namespace (tree ancestor, tree descendant, bool inline_only)
{
  int depth = SCOPE_DEPTH (ancestor);

  if (!depth && !inline_only)
    /* The global namespace encloses everything.  */
    return true;

  while (SCOPE_DEPTH (descendant) > depth
	 && (!inline_only || DECL_NAMESPACE_INLINE_P (descendant)))
    descendant = CP_DECL_CONTEXT (descendant);

  return ancestor == descendant;
}

/* Returns true if ROOT (a namespace, class, or function) encloses
   CHILD.  CHILD may be either a class type or a namespace.  */

bool
is_ancestor (tree root, tree child)
{
  gcc_assert ((TREE_CODE (root) == NAMESPACE_DECL
	       || TREE_CODE (root) == FUNCTION_DECL
	       || CLASS_TYPE_P (root)));
  gcc_assert ((TREE_CODE (child) == NAMESPACE_DECL
	       || CLASS_TYPE_P (child)));

  /* The global namespace encloses everything.  */
  if (root == global_namespace)
    return true;

  /* Search until we reach namespace scope.  */
  while (TREE_CODE (child) != NAMESPACE_DECL)
    {
      /* If we've reached the ROOT, it encloses CHILD.  */
      if (root == child)
	return true;
      /* Go out one level.  */
      if (TYPE_P (child))
	child = TYPE_NAME (child);
      child = CP_DECL_CONTEXT (child);
    }

  if (TREE_CODE (root) == NAMESPACE_DECL)
    return is_nested_namespace (root, child);

  return false;
}

/* Enter the class or namespace scope indicated by T suitable for name
   lookup.  T can be arbitrary scope, not necessary nested inside the
   current scope.  Returns a non-null scope to pop iff pop_scope
   should be called later to exit this scope.  */

tree
push_scope (tree t)
{
  if (TREE_CODE (t) == NAMESPACE_DECL)
    push_decl_namespace (t);
  else if (CLASS_TYPE_P (t))
    {
      if (!at_class_scope_p ()
	  || !same_type_p (current_class_type, t))
	push_nested_class (t);
      else
	/* T is the same as the current scope.  There is therefore no
	   need to re-enter the scope.  Since we are not actually
	   pushing a new scope, our caller should not call
	   pop_scope.  */
	t = NULL_TREE;
    }

  return t;
}

/* Leave scope pushed by push_scope.  */

void
pop_scope (tree t)
{
  if (t == NULL_TREE)
    return;
  if (TREE_CODE (t) == NAMESPACE_DECL)
    pop_decl_namespace ();
  else if CLASS_TYPE_P (t)
    pop_nested_class ();
}

/* Subroutine of push_inner_scope.  */

static void
push_inner_scope_r (tree outer, tree inner)
{
  tree prev;

  if (outer == inner
      || (TREE_CODE (inner) != NAMESPACE_DECL && !CLASS_TYPE_P (inner)))
    return;

  prev = CP_DECL_CONTEXT (TREE_CODE (inner) == NAMESPACE_DECL ? inner : TYPE_NAME (inner));
  if (outer != prev)
    push_inner_scope_r (outer, prev);
  if (TREE_CODE (inner) == NAMESPACE_DECL)
    {
      cp_binding_level *save_template_parm = 0;
      /* Temporary take out template parameter scopes.  They are saved
	 in reversed order in save_template_parm.  */
      while (current_binding_level->kind == sk_template_parms)
	{
	  cp_binding_level *b = current_binding_level;
	  current_binding_level = b->level_chain;
	  b->level_chain = save_template_parm;
	  save_template_parm = b;
	}

      resume_scope (NAMESPACE_LEVEL (inner));
      current_namespace = inner;

      /* Restore template parameter scopes.  */
      while (save_template_parm)
	{
	  cp_binding_level *b = save_template_parm;
	  save_template_parm = b->level_chain;
	  b->level_chain = current_binding_level;
	  current_binding_level = b;
	}
    }
  else
    pushclass (inner);
}

/* Enter the scope INNER from current scope.  INNER must be a scope
   nested inside current scope.  This works with both name lookup and
   pushing name into scope.  In case a template parameter scope is present,
   namespace is pushed under the template parameter scope according to
   name lookup rule in 14.6.1/6.

   Return the former current scope suitable for pop_inner_scope.  */

tree
push_inner_scope (tree inner)
{
  tree outer = current_scope ();
  if (!outer)
    outer = current_namespace;

  push_inner_scope_r (outer, inner);
  return outer;
}

/* Exit the current scope INNER back to scope OUTER.  */

void
pop_inner_scope (tree outer, tree inner)
{
  if (outer == inner
      || (TREE_CODE (inner) != NAMESPACE_DECL && !CLASS_TYPE_P (inner)))
    return;

  while (outer != inner)
    {
      if (TREE_CODE (inner) == NAMESPACE_DECL)
	{
	  cp_binding_level *save_template_parm = 0;
	  /* Temporary take out template parameter scopes.  They are saved
	     in reversed order in save_template_parm.  */
	  while (current_binding_level->kind == sk_template_parms)
	    {
	      cp_binding_level *b = current_binding_level;
	      current_binding_level = b->level_chain;
	      b->level_chain = save_template_parm;
	      save_template_parm = b;
	    }

	  pop_namespace ();

	  /* Restore template parameter scopes.  */
	  while (save_template_parm)
	    {
	      cp_binding_level *b = save_template_parm;
	      save_template_parm = b->level_chain;
	      b->level_chain = current_binding_level;
	      current_binding_level = b;
	    }
	}
      else
	popclass ();

      inner = CP_DECL_CONTEXT (TREE_CODE (inner) == NAMESPACE_DECL ? inner : TYPE_NAME (inner));
    }
}

/* Do a pushlevel for class declarations.  */

void
pushlevel_class (void)
{
  class_binding_level = begin_scope (sk_class, current_class_type);
}

/* ...and a poplevel for class declarations.  */

void
poplevel_class (void)
{
  cp_binding_level *level = class_binding_level;
  cp_class_binding *cb;
  size_t i;
  tree shadowed;

  bool subtime = timevar_cond_start (TV_NAME_LOOKUP);
  gcc_assert (level != 0);

  /* If we're leaving a toplevel class, cache its binding level.  */
  if (current_class_depth == 1)
    previous_class_level = level;
  for (shadowed = level->type_shadowed;
       shadowed;
       shadowed = TREE_CHAIN (shadowed))
    SET_IDENTIFIER_TYPE_VALUE (TREE_PURPOSE (shadowed), TREE_VALUE (shadowed));

  /* Remove the bindings for all of the class-level declarations.  */
  if (level->class_shadowed)
    {
      FOR_EACH_VEC_ELT (*level->class_shadowed, i, cb)
	{
	  IDENTIFIER_BINDING (cb->identifier) = cb->base->previous;
	  cxx_binding_free (cb->base);
	}
      ggc_free (level->class_shadowed);
      level->class_shadowed = NULL;
    }

  /* Now, pop out of the binding level which we created up in the
     `pushlevel_class' routine.  */
  gcc_assert (current_binding_level == level);
  leave_scope ();
  timevar_cond_stop (TV_NAME_LOOKUP, subtime);
}

/* Set INHERITED_VALUE_BINDING_P on BINDING to true or false, as
   appropriate.  DECL is the value to which a name has just been
   bound.  CLASS_TYPE is the class in which the lookup occurred.  */

static void
set_inherited_value_binding_p (cxx_binding *binding, tree decl,
			       tree class_type)
{
  if (binding->value == decl && TREE_CODE (decl) != TREE_LIST)
    {
      tree context;

      if (TREE_CODE (decl) == OVERLOAD)
	context = ovl_scope (decl);
      else
	{
	  gcc_assert (DECL_P (decl));
	  context = context_for_name_lookup (decl);
	}

      if (is_properly_derived_from (class_type, context))
	INHERITED_VALUE_BINDING_P (binding) = 1;
      else
	INHERITED_VALUE_BINDING_P (binding) = 0;
    }
  else if (binding->value == decl)
    /* We only encounter a TREE_LIST when there is an ambiguity in the
       base classes.  Such an ambiguity can be overridden by a
       definition in this class.  */
    INHERITED_VALUE_BINDING_P (binding) = 1;
  else
    INHERITED_VALUE_BINDING_P (binding) = 0;
}

/* Make the declaration of X appear in CLASS scope.  */

bool
pushdecl_class_level (tree x)
{
  bool is_valid = true;
  bool subtime;

  /* Do nothing if we're adding to an outer lambda closure type,
     outer_binding will add it later if it's needed.  */
  if (current_class_type != class_binding_level->this_entity)
    return true;

  subtime = timevar_cond_start (TV_NAME_LOOKUP);
  /* Get the name of X.  */
  tree name = OVL_NAME (x);

  if (name)
    {
      is_valid = push_class_level_binding (name, x);
      if (TREE_CODE (x) == TYPE_DECL)
	set_identifier_type_value (name, x);
    }
  else if (ANON_AGGR_TYPE_P (TREE_TYPE (x)))
    {
      /* If X is an anonymous aggregate, all of its members are
	 treated as if they were members of the class containing the
	 aggregate, for naming purposes.  */
      location_t save_location = input_location;
      tree anon = TREE_TYPE (x);
      if (vec<tree, va_gc> *member_vec = CLASSTYPE_MEMBER_VEC (anon))
	for (unsigned ix = member_vec->length (); ix--;)
	  {
	    tree binding = (*member_vec)[ix];
	    if (STAT_HACK_P (binding))
	      {
		if (!pushdecl_class_level (STAT_TYPE (binding)))
		  is_valid = false;
		binding = STAT_DECL (binding);
	      }
	    if (!pushdecl_class_level (binding))
	      is_valid = false;
	}
      else
	for (tree f = TYPE_FIELDS (anon); f; f = DECL_CHAIN (f))
	  if (TREE_CODE (f) == FIELD_DECL)
	    {
	      input_location = DECL_SOURCE_LOCATION (f);
	      if (!pushdecl_class_level (f))
		is_valid = false;
	    }
      input_location = save_location;
    }
  timevar_cond_stop (TV_NAME_LOOKUP, subtime);
  return is_valid;
}

/* Return the BINDING (if any) for NAME in SCOPE, which is a class
   scope.  If the value returned is non-NULL, and the PREVIOUS field
   is not set, callers must set the PREVIOUS field explicitly.  */

static cxx_binding *
get_class_binding (tree name, cp_binding_level *scope)
{
  tree class_type;
  tree type_binding;
  tree value_binding;
  cxx_binding *binding;

  class_type = scope->this_entity;

  /* Get the type binding.  */
  type_binding = lookup_member (class_type, name,
				/*protect=*/2, /*want_type=*/true,
				tf_warning_or_error);
  /* Get the value binding.  */
  value_binding = lookup_member (class_type, name,
				 /*protect=*/2, /*want_type=*/false,
				 tf_warning_or_error);

  if (value_binding
      && (TREE_CODE (value_binding) == TYPE_DECL
	  || DECL_CLASS_TEMPLATE_P (value_binding)
	  || (TREE_CODE (value_binding) == TREE_LIST
	      && TREE_TYPE (value_binding) == error_mark_node
	      && (TREE_CODE (TREE_VALUE (value_binding))
		  == TYPE_DECL))))
    /* We found a type binding, even when looking for a non-type
       binding.  This means that we already processed this binding
       above.  */
    ;
  else if (value_binding)
    {
      if (TREE_CODE (value_binding) == TREE_LIST
	  && TREE_TYPE (value_binding) == error_mark_node)
	/* NAME is ambiguous.  */
	;
      else if (BASELINK_P (value_binding))
	/* NAME is some overloaded functions.  */
	value_binding = BASELINK_FUNCTIONS (value_binding);
    }

  /* If we found either a type binding or a value binding, create a
     new binding object.  */
  if (type_binding || value_binding)
    {
      binding = new_class_binding (name,
				   value_binding,
				   type_binding,
				   scope);
      /* This is a class-scope binding, not a block-scope binding.  */
      LOCAL_BINDING_P (binding) = 0;
      set_inherited_value_binding_p (binding, value_binding, class_type);
    }
  else
    binding = NULL;

  return binding;
}

/* Make the declaration(s) of X appear in CLASS scope under the name
   NAME.  Returns true if the binding is valid.  */

static bool
push_class_level_binding_1 (tree name, tree x)
{
  cxx_binding *binding;
  tree decl = x;
  bool ok;

  /* The class_binding_level will be NULL if x is a template
     parameter name in a member template.  */
  if (!class_binding_level)
    return true;

  if (name == error_mark_node)
    return false;

  /* Can happen for an erroneous declaration (c++/60384).  */
  if (!identifier_p (name))
    {
      gcc_assert (errorcount || sorrycount);
      return false;
    }

  /* Check for invalid member names.  But don't worry about a default
     argument-scope lambda being pushed after the class is complete.  */
  gcc_assert (TYPE_BEING_DEFINED (current_class_type)
	      || LAMBDA_TYPE_P (TREE_TYPE (decl)));
  /* Check that we're pushing into the right binding level.  */
  gcc_assert (current_class_type == class_binding_level->this_entity);

  /* We could have been passed a tree list if this is an ambiguous
     declaration. If so, pull the declaration out because
     check_template_shadow will not handle a TREE_LIST.  */
  if (TREE_CODE (decl) == TREE_LIST
      && TREE_TYPE (decl) == error_mark_node)
    decl = TREE_VALUE (decl);

  if (!check_template_shadow (decl))
    return false;

  /* [class.mem]

     If T is the name of a class, then each of the following shall
     have a name different from T:

     -- every static data member of class T;

     -- every member of class T that is itself a type;

     -- every enumerator of every member of class T that is an
	enumerated type;

     -- every member of every anonymous union that is a member of
	class T.

     (Non-static data members were also forbidden to have the same
     name as T until TC1.)  */
  if ((VAR_P (x)
       || TREE_CODE (x) == CONST_DECL
       || (TREE_CODE (x) == TYPE_DECL
	   && !DECL_SELF_REFERENCE_P (x))
       /* A data member of an anonymous union.  */
       || (TREE_CODE (x) == FIELD_DECL
	   && DECL_CONTEXT (x) != current_class_type))
      && DECL_NAME (x) == DECL_NAME (TYPE_NAME (current_class_type)))
    {
      tree scope = context_for_name_lookup (x);
      if (TYPE_P (scope) && same_type_p (scope, current_class_type))
	{
	  error ("%qD has the same name as the class in which it is "
		 "declared",
		 x);
	  return false;
	}
    }

  /* Get the current binding for NAME in this class, if any.  */
  binding = IDENTIFIER_BINDING (name);
  if (!binding || binding->scope != class_binding_level)
    {
      binding = get_class_binding (name, class_binding_level);
      /* If a new binding was created, put it at the front of the
	 IDENTIFIER_BINDING list.  */
      if (binding)
	{
	  binding->previous = IDENTIFIER_BINDING (name);
	  IDENTIFIER_BINDING (name) = binding;
	}
    }

  /* If there is already a binding, then we may need to update the
     current value.  */
  if (binding && binding->value)
    {
      tree bval = binding->value;
      tree old_decl = NULL_TREE;
      tree target_decl = strip_using_decl (decl);
      tree target_bval = strip_using_decl (bval);

      if (INHERITED_VALUE_BINDING_P (binding))
	{
	  /* If the old binding was from a base class, and was for a
	     tag name, slide it over to make room for the new binding.
	     The old binding is still visible if explicitly qualified
	     with a class-key.  */
	  if (TREE_CODE (target_bval) == TYPE_DECL
	      && DECL_ARTIFICIAL (target_bval)
	      && !(TREE_CODE (target_decl) == TYPE_DECL
		   && DECL_ARTIFICIAL (target_decl)))
	    {
	      old_decl = binding->type;
	      binding->type = bval;
	      binding->value = NULL_TREE;
	      INHERITED_VALUE_BINDING_P (binding) = 0;
	    }
	  else
	    {
	      old_decl = bval;
	      /* Any inherited type declaration is hidden by the type
		 declaration in the derived class.  */
	      if (TREE_CODE (target_decl) == TYPE_DECL
		  && DECL_ARTIFICIAL (target_decl))
		binding->type = NULL_TREE;
	    }
	}
      else if (TREE_CODE (target_decl) == OVERLOAD
	       && OVL_P (target_bval))
	old_decl = bval;
      else if (TREE_CODE (decl) == USING_DECL
	       && TREE_CODE (bval) == USING_DECL
	       && same_type_p (USING_DECL_SCOPE (decl),
			       USING_DECL_SCOPE (bval)))
	/* This is a using redeclaration that will be diagnosed later
	   in supplement_binding */
	;
      else if (TREE_CODE (decl) == USING_DECL
	       && TREE_CODE (bval) == USING_DECL
	       && DECL_DEPENDENT_P (decl)
	       && DECL_DEPENDENT_P (bval))
	return true;
      else if (TREE_CODE (decl) == USING_DECL
	       && OVL_P (target_bval))
	old_decl = bval;
      else if (TREE_CODE (bval) == USING_DECL
	       && OVL_P (target_decl))
	return true;

      if (old_decl && binding->scope == class_binding_level)
	{
	  binding->value = x;
	  /* It is always safe to clear INHERITED_VALUE_BINDING_P
	     here.  This function is only used to register bindings
	     from with the class definition itself.  */
	  INHERITED_VALUE_BINDING_P (binding) = 0;
	  return true;
	}
    }

  /* Note that we declared this value so that we can issue an error if
     this is an invalid redeclaration of a name already used for some
     other purpose.  */
  note_name_declared_in_class (name, decl);

  /* If we didn't replace an existing binding, put the binding on the
     stack of bindings for the identifier, and update the shadowed
     list.  */
  if (binding && binding->scope == class_binding_level)
    /* Supplement the existing binding.  */
    ok = supplement_binding (binding, decl);
  else
    {
      /* Create a new binding.  */
      push_binding (name, decl, class_binding_level);
      ok = true;
    }

  return ok;
}

/* Wrapper for push_class_level_binding_1.  */

bool
push_class_level_binding (tree name, tree x)
{
  bool ret;
  bool subtime = timevar_cond_start (TV_NAME_LOOKUP);
  ret = push_class_level_binding_1 (name, x);
  timevar_cond_stop (TV_NAME_LOOKUP, subtime);
  return ret;
}

/* Process "using SCOPE::NAME" in a class scope.  Return the
   USING_DECL created.  */

tree
do_class_using_decl (tree scope, tree name)
{
  if (name == error_mark_node)
    return NULL_TREE;

  if (!scope || !TYPE_P (scope))
    {
      error ("using-declaration for non-member at class scope");
      return NULL_TREE;
    }

  /* Make sure the name is not invalid */
  if (TREE_CODE (name) == BIT_NOT_EXPR)
    {
      error ("%<%T::%D%> names destructor", scope, name);
      return NULL_TREE;
    }

  /* Using T::T declares inheriting ctors, even if T is a typedef.  */
  if (MAYBE_CLASS_TYPE_P (scope)
      && (name == TYPE_IDENTIFIER (scope)
	  || constructor_name_p (name, scope)))
    {
      maybe_warn_cpp0x (CPP0X_INHERITING_CTORS);
      name = ctor_identifier;
      CLASSTYPE_NON_AGGREGATE (current_class_type) = true;
    }

  /* Cannot introduce a constructor name.  */
  if (constructor_name_p (name, current_class_type))
    {
      error ("%<%T::%D%> names constructor in %qT",
	     scope, name, current_class_type);
      return NULL_TREE;
    }

  /* From [namespace.udecl]:

       A using-declaration used as a member-declaration shall refer to a
       member of a base class of the class being defined.

     In general, we cannot check this constraint in a template because
     we do not know the entire set of base classes of the current
     class type. Morover, if SCOPE is dependent, it might match a
     non-dependent base.  */

  tree decl = NULL_TREE;
  if (!dependent_scope_p (scope))
    {
      base_kind b_kind;
      tree binfo = lookup_base (current_class_type, scope, ba_any, &b_kind,
				tf_warning_or_error);
      if (b_kind < bk_proper_base)
	{
	  /* If there are dependent bases, scope might resolve at
	     instantiation time, even if it isn't exactly one of the
	     dependent bases.  */
	  if (b_kind == bk_same_type || !any_dependent_bases_p ())
	    {
	      error_not_base_type (scope, current_class_type);
	      return NULL_TREE;
	    }
	}
      else if (name == ctor_identifier && !binfo_direct_p (binfo))
	{
	  error ("cannot inherit constructors from indirect base %qT", scope);
	  return NULL_TREE;
	}
      else if (!IDENTIFIER_CONV_OP_P (name)
	       || !dependent_type_p (TREE_TYPE (name)))
	{
	  decl = lookup_member (binfo, name, 0, false, tf_warning_or_error);
	  if (!decl)
	    {
	      error ("no members matching %<%T::%D%> in %q#T", scope, name,
		     scope);
	      return NULL_TREE;
	    }

	  /* The binfo from which the functions came does not matter.  */
	  if (BASELINK_P (decl))
	    decl = BASELINK_FUNCTIONS (decl);
	}
    }

  tree value = build_lang_decl (USING_DECL, name, NULL_TREE);
  USING_DECL_DECLS (value) = decl;
  USING_DECL_SCOPE (value) = scope;
  DECL_DEPENDENT_P (value) = !decl;

  return value;
}


/* Return the binding for NAME in NS.  If NS is NULL, look in
   global_namespace.  */

tree
get_namespace_binding (tree ns, tree name)
{
  bool subtime = timevar_cond_start (TV_NAME_LOOKUP);
  if (!ns)
    ns = global_namespace;
  gcc_checking_assert (!DECL_NAMESPACE_ALIAS (ns));
  tree ret = find_namespace_value (ns, name);
  timevar_cond_stop (TV_NAME_LOOKUP, subtime);
  return ret;
}

/* Push internal DECL into the global namespace.  Does not do the
   full overload fn handling and does not add it to the list of things
   in the namespace.  */

void
set_global_binding (tree decl)
{
  bool subtime = timevar_cond_start (TV_NAME_LOOKUP);

  tree *slot = find_namespace_slot (global_namespace, DECL_NAME (decl), true);

  if (*slot)
    /* The user's placed something in the implementor's namespace.  */
    diagnose_name_conflict (decl, MAYBE_STAT_DECL (*slot));

  /* Force the binding, so compiler internals continue to work.  */
  *slot = decl;

  timevar_cond_stop (TV_NAME_LOOKUP, subtime);
}

/* Set the context of a declaration to scope. Complain if we are not
   outside scope.  */

void
set_decl_namespace (tree decl, tree scope, bool friendp)
{
  /* Get rid of namespace aliases.  */
  scope = ORIGINAL_NAMESPACE (scope);

  /* It is ok for friends to be qualified in parallel space.  */
  if (!friendp && !is_nested_namespace (current_namespace, scope))
    error ("declaration of %qD not in a namespace surrounding %qD",
	   decl, scope);
  DECL_CONTEXT (decl) = FROB_CONTEXT (scope);

  /* See whether this has been declared in the namespace or inline
     children.  */
  tree old = NULL_TREE;
  {
    name_lookup lookup (DECL_NAME (decl), LOOKUP_HIDDEN);
    if (!lookup.search_qualified (scope, /*usings=*/false))
      /* No old declaration at all.  */
      goto not_found;
    old = lookup.value;
  }

  /* If it's a TREE_LIST, the result of the lookup was ambiguous.  */
  if (TREE_CODE (old) == TREE_LIST)
    {
    ambiguous:
      DECL_CONTEXT (decl) = FROB_CONTEXT (scope);
      error ("reference to %qD is ambiguous", decl);
      print_candidates (old);
      return;
    }

  if (!DECL_DECLARES_FUNCTION_P (decl))
    {
      /* Don't compare non-function decls with decls_match here, since
	 it can't check for the correct constness at this
	 point.  pushdecl will find those errors later.  */

      /* We might have found it in an inline namespace child of SCOPE.  */
      if (TREE_CODE (decl) == TREE_CODE (old))
	DECL_CONTEXT (decl) = DECL_CONTEXT (old);

    found:
      /* Writing "N::i" to declare something directly in "N" is invalid.  */
      if (CP_DECL_CONTEXT (decl) == current_namespace
	  && at_namespace_scope_p ())
	error ("explicit qualification in declaration of %qD", decl);
      return;
    }

  /* Since decl is a function, old should contain a function decl.  */
  if (!OVL_P (old))
    goto not_found;

  /* We handle these in check_explicit_instantiation_namespace.  */
  if (processing_explicit_instantiation)
    return;
  if (processing_template_decl || processing_specialization)
    /* We have not yet called push_template_decl to turn a
       FUNCTION_DECL into a TEMPLATE_DECL, so the declarations won't
       match.  But, we'll check later, when we construct the
       template.  */
    return;
  /* Instantiations or specializations of templates may be declared as
     friends in any namespace.  */
  if (friendp && DECL_USE_TEMPLATE (decl))
    return;

  tree found;
  found = NULL_TREE;

  for (lkp_iterator iter (old); iter; ++iter)
    {
      if (iter.using_p ())
	continue;

      tree ofn = *iter;

      /* Adjust DECL_CONTEXT first so decls_match will return true
	 if DECL will match a declaration in an inline namespace.  */
      DECL_CONTEXT (decl) = DECL_CONTEXT (ofn);
      if (decls_match (decl, ofn))
	{
	  if (found)
	    {
	      /* We found more than one matching declaration.  */
	      DECL_CONTEXT (decl) = FROB_CONTEXT (scope);
	      goto ambiguous;
	    }
	  found = ofn;
	}
    }

  if (found)
    {
      if (DECL_HIDDEN_FRIEND_P (found))
	{
	  pedwarn (DECL_SOURCE_LOCATION (decl), 0,
		   "%qD has not been declared within %qD", decl, scope);
	  inform (DECL_SOURCE_LOCATION (found),
		  "only here as a %<friend%>");
	}
      DECL_CONTEXT (decl) = DECL_CONTEXT (found);
      goto found;
    }

 not_found:
  /* It didn't work, go back to the explicit scope.  */
  DECL_CONTEXT (decl) = FROB_CONTEXT (scope);
  error ("%qD should have been declared inside %qD", decl, scope);
}

/* Return the namespace where the current declaration is declared.  */

tree
current_decl_namespace (void)
{
  tree result;
  /* If we have been pushed into a different namespace, use it.  */
  if (!vec_safe_is_empty (decl_namespace_list))
    return decl_namespace_list->last ();

  if (current_class_type)
    result = decl_namespace_context (current_class_type);
  else if (current_function_decl)
    result = decl_namespace_context (current_function_decl);
  else
    result = current_namespace;
  return result;
}

/* Process any ATTRIBUTES on a namespace definition.  Returns true if
   attribute visibility is seen.  */

bool
handle_namespace_attrs (tree ns, tree attributes)
{
  tree d;
  bool saw_vis = false;

  if (attributes == error_mark_node)
    return false;

  for (d = attributes; d; d = TREE_CHAIN (d))
    {
      tree name = get_attribute_name (d);
      tree args = TREE_VALUE (d);

      if (is_attribute_p ("visibility", name))
	{
	  /* attribute visibility is a property of the syntactic block
	     rather than the namespace as a whole, so we don't touch the
	     NAMESPACE_DECL at all.  */
	  tree x = args ? TREE_VALUE (args) : NULL_TREE;
	  if (x == NULL_TREE || TREE_CODE (x) != STRING_CST || TREE_CHAIN (args))
	    {
	      warning (OPT_Wattributes,
		       "%qD attribute requires a single NTBS argument",
		       name);
	      continue;
	    }

	  if (!TREE_PUBLIC (ns))
	    warning (OPT_Wattributes,
		     "%qD attribute is meaningless since members of the "
		     "anonymous namespace get local symbols", name);

	  push_visibility (TREE_STRING_POINTER (x), 1);
	  saw_vis = true;
	}
      else if (is_attribute_p ("abi_tag", name))
	{
	  if (!DECL_NAME (ns))
	    {
	      warning (OPT_Wattributes, "ignoring %qD attribute on anonymous "
		       "namespace", name);
	      continue;
	    }
	  if (!DECL_NAMESPACE_INLINE_P (ns))
	    {
	      warning (OPT_Wattributes, "ignoring %qD attribute on non-inline "
		       "namespace", name);
	      continue;
	    }
	  if (!args)
	    {
	      tree dn = DECL_NAME (ns);
	      args = build_string (IDENTIFIER_LENGTH (dn) + 1,
				   IDENTIFIER_POINTER (dn));
	      TREE_TYPE (args) = char_array_type_node;
	      args = fix_string_type (args);
	      args = build_tree_list (NULL_TREE, args);
	    }
	  if (check_abi_tag_args (args, name))
	    DECL_ATTRIBUTES (ns) = tree_cons (name, args,
					      DECL_ATTRIBUTES (ns));
	}
      else
	{
	  warning (OPT_Wattributes, "%qD attribute directive ignored",
		   name);
	  continue;
	}
    }

  return saw_vis;
}

/* Temporarily set the namespace for the current declaration.  */

void
push_decl_namespace (tree decl)
{
  if (TREE_CODE (decl) != NAMESPACE_DECL)
    decl = decl_namespace_context (decl);
  vec_safe_push (decl_namespace_list, ORIGINAL_NAMESPACE (decl));
}

/* [namespace.memdef]/2 */

void
pop_decl_namespace (void)
{
  decl_namespace_list->pop ();
}

/* Process a namespace-alias declaration.  */

void
do_namespace_alias (tree alias, tree name_space)
{
  if (name_space == error_mark_node)
    return;

  gcc_assert (TREE_CODE (name_space) == NAMESPACE_DECL);

  name_space = ORIGINAL_NAMESPACE (name_space);

  /* Build the alias.  */
  alias = build_lang_decl (NAMESPACE_DECL, alias, void_type_node);
  DECL_NAMESPACE_ALIAS (alias) = name_space;
  DECL_EXTERNAL (alias) = 1;
  DECL_CONTEXT (alias) = FROB_CONTEXT (current_scope ());
  pushdecl (alias);

  /* Emit debug info for namespace alias.  */
  if (!building_stmt_list_p ())
    (*debug_hooks->early_global_decl) (alias);
}

/* Like pushdecl, only it places X in the current namespace,
   if appropriate.  */

tree
pushdecl_namespace_level (tree x, bool is_friend)
{
  cp_binding_level *b = current_binding_level;
  tree t;

  bool subtime = timevar_cond_start (TV_NAME_LOOKUP);
  t = do_pushdecl_with_scope
    (x, NAMESPACE_LEVEL (current_namespace), is_friend);

  /* Now, the type_shadowed stack may screw us.  Munge it so it does
     what we want.  */
  if (TREE_CODE (t) == TYPE_DECL)
    {
      tree name = DECL_NAME (t);
      tree newval;
      tree *ptr = (tree *)0;
      for (; !global_scope_p (b); b = b->level_chain)
	{
	  tree shadowed = b->type_shadowed;
	  for (; shadowed; shadowed = TREE_CHAIN (shadowed))
	    if (TREE_PURPOSE (shadowed) == name)
	      {
		ptr = &TREE_VALUE (shadowed);
		/* Can't break out of the loop here because sometimes
		   a binding level will have duplicate bindings for
		   PT names.  It's gross, but I haven't time to fix it.  */
	      }
	}
      newval = TREE_TYPE (t);
      if (ptr == (tree *)0)
	{
	  /* @@ This shouldn't be needed.  My test case "zstring.cc" trips
	     up here if this is changed to an assertion.  --KR  */
	  SET_IDENTIFIER_TYPE_VALUE (name, t);
	}
      else
	{
	  *ptr = newval;
	}
    }
  timevar_cond_stop (TV_NAME_LOOKUP, subtime);
  return t;
}

/* Process a using declaration in non-class scope.  */

void
finish_nonmember_using_decl (tree scope, tree name)
{
  gcc_checking_assert (current_binding_level->kind != sk_class);

  name_lookup lookup (name, 0);
  bool is_enum = UNSCOPED_ENUM_P (scope);

  if (is_enum)
    {
      lookup.value = lookup_enum_member (scope, name);
      scope = CP_DECL_CONTEXT (TYPE_NAME (scope));
    }

  if (TREE_CODE (scope) != NAMESPACE_DECL)
    {
      error ("%qE is not a namespace", scope);
      return;
    }

  gcc_checking_assert (identifier_p (name));

  if (!is_enum)
    qualified_namespace_lookup (scope, &lookup);

  if (!lookup.value)
    {
      error ("%qD not found in %qE", name, scope);
      return;
    }

  if (TREE_CODE (lookup.value) == TREE_LIST)
    {
      error ("reference to %qD is ambiguous", name);
      print_candidates (lookup.value);
      return;
    }

  if (lookup.type && TREE_CODE (lookup.type) == TREE_LIST)
    {
      error ("reference to %qD is ambiguous", name);
      print_candidates (lookup.type);
      return;
    }

  if (TREE_CODE (lookup.value) == NAMESPACE_DECL)
    {
      error ("using-declaration may not name namespace %qD", lookup.value);
      return;
    }

  /* Emit debug info.  */
  if (!processing_template_decl)
    cp_emit_debug_info_for_using (lookup.value,
				  current_binding_level->this_entity);

  if (current_binding_level->kind == sk_namespace)
    {
      tree *slot = find_namespace_slot (current_namespace, name, true);
      tree *mslot = get_fixed_binding_slot (slot, name,
					    MODULE_SLOT_CURRENT, true);
      bool failed = false;

      if (mslot != slot)
	{
	  /* A module vector.  I presume the binding list is going to
	     be sparser than the import bitmap.  Hence iterate over
	     the former checking for bits set in the bitmap.  */
	  bitmap imports = get_import_bitmap ();
	  module_cluster *cluster = MODULE_VECTOR_CLUSTER_BASE (*slot);

	  /* Scan the imported bindings.  */
	  unsigned ix = MODULE_VECTOR_NUM_CLUSTERS (*slot);
	  if (MODULE_VECTOR_SLOTS_PER_CLUSTER == MODULE_IMPORT_BASE)
	    {
	      ix--;
	      cluster++;
	    }

	  /* Do this in forward order, so we load modules in an order
	     the user expects.  */
	  for (; ix--; cluster++)
	    for (unsigned jx = 0; jx != MODULE_VECTOR_SLOTS_PER_CLUSTER; jx++)
	      {
		/* Are we importing this module?  */
		if (unsigned base = cluster->indices[jx].base)
		  if (unsigned span = cluster->indices[jx].span)
		    do
		      if (bitmap_bit_p (imports, base))
			goto found;
		    while (++base, --span);
		continue;

	      found:;
		/* Is it loaded?  */
		if (cluster->slots[jx].is_lazy ())
		  {
		    gcc_assert (cluster->indices[jx].span == 1);
		    lazy_load_binding (cluster->indices[jx].base,
				       scope, name, &cluster->slots[jx], true);
		  }

		tree value = cluster->slots[jx];
		if (!value)
		  /* Load errors could mean there's nothing here.  */
		  continue;

		/* Extract what we can see from here.  If there's no
		   stat_hack, then everything was exported.  */
		tree type = NULL_TREE;

		// FIXME: Isn't STAT_HACK_P always true?  Or does its
		// lack imply everything is visible?
		if (STAT_HACK_P (value))
		  {
		    if (STAT_TYPE_VISIBLE_P (value))
		      type = STAT_TYPE (value);
		    value = STAT_VISIBLE (value);
		  }

		if (do_nonmember_using_decl (lookup, false, false,
					     &value, &type))
		  {
		    failed = true;
		    break;
		  }
	      }
	}

      if (!failed)
	{
	  /* Now do the current slot.  */
	  tree value = MAYBE_STAT_DECL (*mslot);
	  tree type = MAYBE_STAT_TYPE (*mslot);

	  do_nonmember_using_decl (lookup, false, true, &value, &type);

	  // FIXME: Partition mergeableness?
	  if (STAT_HACK_P (*mslot))
	    {
	      STAT_DECL (*mslot) = value;
	      STAT_TYPE (*mslot) = type;
	    }
	  else if (type)
	    *mslot = stat_hack (value, type);
	  else
	    *mslot = value;
	}
    }
  else
    {
      tree using_decl = build_lang_decl (USING_DECL, name, NULL_TREE);
      USING_DECL_SCOPE (using_decl) = scope;
      add_decl_expr (using_decl);

      cxx_binding *binding = find_local_binding (current_binding_level, name);
      tree value = NULL;
      tree type = NULL;
      if (binding)
	{
	  value = binding->value;
	  type = binding->type;
	}

      /* DR 36 questions why using-decls at function scope may not be
	 duplicates.  Disallow it, as C++11 claimed and PR 20420
	 implemented.  */
      do_nonmember_using_decl (lookup, true, true, &value, &type);

      if (!value)
	;
      else if (binding && value == binding->value)
	;
      else if (binding && binding->value && TREE_CODE (value) == OVERLOAD)
	{
	  update_local_overload (IDENTIFIER_BINDING (name), value);
	  IDENTIFIER_BINDING (name)->value = value;
	}
      else
	/* Install the new binding.  */
	// FIXME: Short circuit P_L_B
	push_local_binding (name, value, true);

      if (!type)
	;
      else if (binding && type == binding->type)
	;
      else
	{
	  push_local_binding (name, type, true);
	  set_identifier_type_value (name, type);
	}
    }

}

/* Return the declarations that are members of the namespace NS.  */

tree
cp_namespace_decls (tree ns)
{
  return NAMESPACE_LEVEL (ns)->names;
}

/* Combine prefer_type and namespaces_only into flags.  */

static int
lookup_flags (int prefer_type, int namespaces_only)
{
  if (namespaces_only)
    return LOOKUP_PREFER_NAMESPACES;
  if (prefer_type > 1)
    return LOOKUP_PREFER_TYPES;
  if (prefer_type > 0)
    return LOOKUP_PREFER_BOTH;
  return 0;
}

/* Given a lookup that returned VAL, use FLAGS to decide if we want to
   ignore it or not.  Subroutine of lookup_name_real and
   lookup_type_scope.  */

static bool
qualify_lookup (tree val, int flags)
{
  if (val == NULL_TREE)
    return false;
  if ((flags & LOOKUP_PREFER_NAMESPACES) && TREE_CODE (val) == NAMESPACE_DECL)
    return true;
  if (flags & LOOKUP_PREFER_TYPES)
    {
      tree target_val = strip_using_decl (val);
      if (TREE_CODE (target_val) == TYPE_DECL
	  || TREE_CODE (target_val) == TEMPLATE_DECL)
	return true;
    }
  if (flags & (LOOKUP_PREFER_NAMESPACES | LOOKUP_PREFER_TYPES))
    return false;
  /* Look through lambda things that we shouldn't be able to see.  */
  if (!(flags & LOOKUP_HIDDEN) && is_lambda_ignored_entity (val))
    return false;
  return true;
}

/* Is there a "using namespace std;" directive within USINGS?  */

static bool
using_directives_contain_std_p (vec<tree, va_gc> *usings)
{
  if (!usings)
    return false;

  for (unsigned ix = usings->length (); ix--;)
    if ((*usings)[ix] == std_node)
      return true;

  return false;
}

/* Is there a "using namespace std;" directive within the current
   namespace (or its ancestors)?
   Compare with name_lookup::search_unqualified.  */

static bool
has_using_namespace_std_directive_p ()
{
  for (cp_binding_level *level = current_binding_level;
<<<<<<< HEAD
       level; level = level->level_chain)
=======
       level;
       level = level->level_chain)
>>>>>>> 6db76e48
    if (using_directives_contain_std_p (level->using_directives))
      return true;

  return false;
}

/* Subclass of deferred_diagnostic, for issuing a note when
   --param cxx-max-namespaces-for-diagnostic-help is reached.

   The note should be issued after the error, but before any other
   deferred diagnostics.  This is handled by decorating a wrapped
   deferred_diagnostic, and emitting a note before that wrapped note is
   deleted.  */

class namespace_limit_reached : public deferred_diagnostic
{
 public:
  namespace_limit_reached (location_t loc, unsigned limit, tree name,
			   gnu::unique_ptr<deferred_diagnostic> wrapped)
  : deferred_diagnostic (loc),
    m_limit (limit), m_name (name),
    m_wrapped (move (wrapped))
  {
  }

  ~namespace_limit_reached ()
  {
    /* Unconditionally warn that the search was truncated.  */
    inform (get_location (),
	    "maximum limit of %d namespaces searched for %qE",
	    m_limit, m_name);
    /* m_wrapped will be implicitly deleted after this, emitting any followup
       diagnostic after the above note.  */
  }

 private:
  unsigned m_limit;
  tree m_name;
  gnu::unique_ptr<deferred_diagnostic> m_wrapped;
};

/* Subclass of deferred_diagnostic, for use when issuing a single suggestion.
   Emit a note showing the location of the declaration of the suggestion.  */

class show_candidate_location : public deferred_diagnostic
{
 public:
  show_candidate_location (location_t loc, tree candidate)
  : deferred_diagnostic (loc),
    m_candidate (candidate)
  {
  }

  ~show_candidate_location ()
  {
    inform (location_of (m_candidate), "%qE declared here", m_candidate);
  }

 private:
  tree m_candidate;
};

/* Subclass of deferred_diagnostic, for use when there are multiple candidates
   to be suggested by suggest_alternatives_for.

   Emit a series of notes showing the various suggestions.  */

class suggest_alternatives : public deferred_diagnostic
{
 public:
  suggest_alternatives (location_t loc, vec<tree> candidates)
  : deferred_diagnostic (loc),
    m_candidates (candidates)
  {
  }

  ~suggest_alternatives ()
  {
    if (m_candidates.length ())
      {
	inform_n (get_location (), m_candidates.length (),
		  "suggested alternative:",
		  "suggested alternatives:");
	for (unsigned ix = 0; ix != m_candidates.length (); ix++)
	  {
	    tree val = m_candidates[ix];

	    inform (location_of (val), "  %qE", val);
	  }
      }
    m_candidates.release ();
  }

 private:
  vec<tree> m_candidates;
};

/* A class for encapsulating the result of a search across
   multiple namespaces (and scoped enums within them) for an
   unrecognized name seen at a given source location.  */

class namespace_hints
{
 public:
  namespace_hints (location_t loc, tree name);

  name_hint convert_candidates_to_name_hint ();
  name_hint maybe_decorate_with_limit (name_hint);

 private:
  void maybe_add_candidate_for_scoped_enum (tree scoped_enum, tree name);

  location_t m_loc;
  tree m_name;
  vec<tree> m_candidates;

  /* Value of "--param cxx-max-namespaces-for-diagnostic-help".  */
  unsigned m_limit;

  /* Was the limit reached?  */
  bool m_limited;
};

/* Constructor for namespace_hints.  Search namespaces and scoped enums,
   looking for an exact match for unrecognized NAME seen at LOC.  */

namespace_hints::namespace_hints (location_t loc, tree name)
: m_loc(loc), m_name (name)
{
  auto_vec<tree> worklist;

  m_candidates = vNULL;
  m_limited = false;
  m_limit = PARAM_VALUE (CXX_MAX_NAMESPACES_FOR_DIAGNOSTIC_HELP);

  /* Breadth-first search of namespaces.  Up to limit namespaces
     searched (limit zero == unlimited).  */
  worklist.safe_push (global_namespace);
  for (unsigned ix = 0; ix != worklist.length (); ix++)
    {
      tree ns = worklist[ix];
      name_lookup lookup (name);

      if (lookup.search_qualified (ns, false))
	m_candidates.safe_push (lookup.value);

      if (!m_limited)
	{
	  /* Look for child namespaces.  We have to do this
	     indirectly because they are chained in reverse order,
	     which is confusing to the user.  */
	  auto_vec<tree> children;

	  for (tree decl = NAMESPACE_LEVEL (ns)->names;
	       decl; decl = TREE_CHAIN (decl))
	    {
	      if (TREE_CODE (decl) == NAMESPACE_DECL
		  && !DECL_NAMESPACE_ALIAS (decl)
		  && !DECL_NAMESPACE_INLINE_P (decl))
		children.safe_push (decl);

	      /* Look for exact matches for NAME within scoped enums.
		 These aren't added to the worklist, and so don't count
		 against the search limit.  */
	      if (TREE_CODE (decl) == TYPE_DECL)
		{
		  tree type = TREE_TYPE (decl);
		  if (SCOPED_ENUM_P (type))
		    maybe_add_candidate_for_scoped_enum (type, name);
		}
	    }

	  while (!m_limited && !children.is_empty ())
	    {
	      if (worklist.length () == m_limit)
		m_limited = true;
	      else
		worklist.safe_push (children.pop ());
	    }
	}
    }
}

/* Drop ownership of m_candidates, using it to generate a name_hint at m_loc
   for m_name, an IDENTIFIER_NODE for which name lookup failed.

   If m_candidates is non-empty, use it to generate a suggestion and/or
   a deferred diagnostic that lists the possible candidate(s).
*/

name_hint
namespace_hints::convert_candidates_to_name_hint ()
{
  /* How many candidates do we have?  */

  /* If we have just one candidate, issue a name_hint with it as a suggestion
     (so that consumers are able to suggest it within the error message and emit
     it as a fix-it hint), and with a note showing the candidate's location.  */
  if (m_candidates.length () == 1)
    {
      tree candidate = m_candidates[0];
      /* Clean up CANDIDATES.  */
      m_candidates.release ();
      return name_hint (expr_to_string (candidate),
			new show_candidate_location (m_loc, candidate));
    }
  else if (m_candidates.length () > 1)
    /* If we have more than one candidate, issue a name_hint without a single
       "suggestion", but with a deferred diagnostic that lists the
       various candidates.  This takes ownership of m_candidates.  */
    return name_hint (NULL, new suggest_alternatives (m_loc, m_candidates));

  /* Otherwise, m_candidates ought to be empty, so no cleanup is necessary.  */
  gcc_assert (m_candidates.length () == 0);
  gcc_assert (m_candidates == vNULL);

  return name_hint ();
}

/* If --param cxx-max-namespaces-for-diagnostic-help was reached,
   then we want to emit a note about after the error, but before
   any other deferred diagnostics.

   Handle this by figuring out what hint is needed, then optionally
   decorating HINT with a namespace_limit_reached wrapper.  */

name_hint
namespace_hints::maybe_decorate_with_limit (name_hint hint)
{
  if (m_limited)
    return name_hint (hint.suggestion (),
		      new namespace_limit_reached (m_loc, m_limit,
						   m_name,
						   hint.take_deferred ()));
  else
    return hint;
}

/* Look inside SCOPED_ENUM for exact matches for NAME.
   If one is found, add its CONST_DECL to m_candidates.  */

void
namespace_hints::maybe_add_candidate_for_scoped_enum (tree scoped_enum,
						      tree name)
{
  gcc_assert (SCOPED_ENUM_P (scoped_enum));

  for (tree iter = TYPE_VALUES (scoped_enum); iter; iter = TREE_CHAIN (iter))
    {
      tree id = TREE_PURPOSE (iter);
      if (id == name)
	{
	  m_candidates.safe_push (TREE_VALUE (iter));
	  return;
	}
    }
}

/* Generate a name_hint at LOCATION for NAME, an IDENTIFIER_NODE for which
   name lookup failed.

   Search through all available namespaces and any scoped enums within them
   and generate a suggestion and/or a deferred diagnostic that lists possible
   candidate(s).

   If no exact matches are found, and SUGGEST_MISSPELLINGS is true, then also
   look for near-matches and suggest the best near-match, if there is one.

   If nothing is found, then an empty name_hint is returned.  */

name_hint
suggest_alternatives_for (location_t location, tree name,
			  bool suggest_misspellings)
{
  /* First, search for exact matches in other namespaces.  */
  namespace_hints ns_hints (location, name);
  name_hint result = ns_hints.convert_candidates_to_name_hint ();

  /* Otherwise, try other approaches.  */
  if (!result)
    result = suggest_alternatives_for_1 (location, name, suggest_misspellings);

  return ns_hints.maybe_decorate_with_limit (gnu::move (result));
}

/* The second half of suggest_alternatives_for, for when no exact matches
   were found in other namespaces.  */

static name_hint
suggest_alternatives_for_1 (location_t location, tree name,
			    bool suggest_misspellings)
{
  /* No candidates were found in the available namespaces.  */

  /* If there's a "using namespace std;" active, and this
     is one of the most common "std::" names, then it's probably a
     missing #include.  */
  if (has_using_namespace_std_directive_p ())
    {
      name_hint hint = maybe_suggest_missing_std_header (location, name);
      if (hint)
	return hint;
    }

  /* Otherwise, consider misspellings.  */
  if (!suggest_misspellings)
    return name_hint ();

  return lookup_name_fuzzy (name, FUZZY_LOOKUP_NAME, location);
}

/* Generate a name_hint at LOCATION for NAME, an IDENTIFIER_NODE for which
   name lookup failed.

   Search through all available namespaces and generate a suggestion and/or
   a deferred diagnostic that lists possible candidate(s).

   This is similiar to suggest_alternatives_for, but doesn't fallback to
   the other approaches used by that function.  */

name_hint
suggest_alternatives_in_other_namespaces (location_t location, tree name)
{
  namespace_hints ns_hints (location, name);

  name_hint result = ns_hints.convert_candidates_to_name_hint ();

  return ns_hints.maybe_decorate_with_limit (gnu::move (result));
}

/* A well-known name within the C++ standard library, returned by
   get_std_name_hint.  */

struct std_name_hint
{
  /* A name within "std::".  */
  const char *name;

  /* The header name defining it within the C++ Standard Library
     (with '<' and '>').  */
  const char *header;

  /* The dialect of C++ in which this was added.  */
  enum cxx_dialect min_dialect;
};

/* Subroutine of maybe_suggest_missing_header for handling unrecognized names
   for some of the most common names within "std::".
   Given non-NULL NAME, return the std_name_hint for it, or NULL.  */

static const std_name_hint *
get_std_name_hint (const char *name)
{
  static const std_name_hint hints[] = {
    /* <any>.  */
    {"any", "<any>", cxx17},
    {"any_cast", "<any>", cxx17},
    {"make_any", "<any>", cxx17},
    /* <array>.  */
    {"array", "<array>", cxx11},
    /* <atomic>.  */
    {"atomic", "<atomic>", cxx11},
    {"atomic_flag", "<atomic>", cxx11},
    /* <bitset>.  */
    {"bitset", "<bitset>", cxx11},
    /* <complex>.  */
    {"complex", "<complex>", cxx98},
    {"complex_literals", "<complex>", cxx98},
    /* <condition_variable>. */
    {"condition_variable", "<condition_variable>", cxx11},
    {"condition_variable_any", "<condition_variable>", cxx11},
    /* <deque>.  */
    {"deque", "<deque>", cxx98},
    /* <forward_list>.  */
    {"forward_list", "<forward_list>", cxx11},
    /* <fstream>.  */
    {"basic_filebuf", "<fstream>", cxx98},
    {"basic_ifstream", "<fstream>", cxx98},
    {"basic_ofstream", "<fstream>", cxx98},
    {"basic_fstream", "<fstream>", cxx98},
    {"fstream", "<fstream>", cxx98},
    {"ifstream", "<fstream>", cxx98},
    {"ofstream", "<fstream>", cxx98},
    /* <functional>.  */
    {"bind", "<functional>", cxx11},
    {"function", "<functional>", cxx11},
    {"hash", "<functional>", cxx11},
    {"mem_fn", "<functional>", cxx11},
    /* <future>. */
    {"async", "<future>", cxx11},
    {"future", "<future>", cxx11},
    {"packaged_task", "<future>", cxx11},
    {"promise", "<future>", cxx11},
    /* <iostream>.  */
    {"cin", "<iostream>", cxx98},
    {"cout", "<iostream>", cxx98},
    {"cerr", "<iostream>", cxx98},
    {"clog", "<iostream>", cxx98},
    {"wcin", "<iostream>", cxx98},
    {"wcout", "<iostream>", cxx98},
    {"wclog", "<iostream>", cxx98},
    /* <istream>.  */
    {"istream", "<istream>", cxx98},
    /* <iterator>.  */
    {"advance", "<iterator>", cxx98},
    {"back_inserter", "<iterator>", cxx98},
    {"begin", "<iterator>", cxx11},
    {"distance", "<iterator>", cxx98},
    {"end", "<iterator>", cxx11},
    {"front_inserter", "<iterator>", cxx98},
    {"inserter", "<iterator>", cxx98},
    {"istream_iterator", "<iterator>", cxx98},
    {"istreambuf_iterator", "<iterator>", cxx98},
    {"iterator_traits", "<iterator>", cxx98},
    {"move_iterator", "<iterator>", cxx11},
    {"next", "<iterator>", cxx11},
    {"ostream_iterator", "<iterator>", cxx98},
    {"ostreambuf_iterator", "<iterator>", cxx98},
    {"prev", "<iterator>", cxx11},
    {"reverse_iterator", "<iterator>", cxx98},
    /* <ostream>.  */
    {"ostream", "<ostream>", cxx98},
    /* <list>.  */
    {"list", "<list>", cxx98},
    /* <map>.  */
    {"map", "<map>", cxx98},
    {"multimap", "<map>", cxx98},
    /* <memory>.  */
    {"make_shared", "<memory>", cxx11},
    {"make_unique", "<memory>", cxx11},
    {"shared_ptr", "<memory>", cxx11},
    {"unique_ptr", "<memory>", cxx11},
    {"weak_ptr", "<memory>", cxx11},
    /* <mutex>.  */
    {"mutex", "<mutex>", cxx11},
    {"timed_mutex", "<mutex>", cxx11},
    {"recursive_mutex", "<mutex>", cxx11},
    {"recursive_timed_mutex", "<mutex>", cxx11},
    {"once_flag", "<mutex>", cxx11},
    {"call_once,", "<mutex>", cxx11},
    {"lock", "<mutex>", cxx11},
    {"scoped_lock", "<mutex>", cxx17},
    {"try_lock", "<mutex>", cxx11},
    {"lock_guard", "<mutex>", cxx11},
    {"unique_lock", "<mutex>", cxx11},
    /* <optional>. */
    {"optional", "<optional>", cxx17},
    {"make_optional", "<optional>", cxx17},
    /* <ostream>.  */
    {"ostream", "<ostream>", cxx98},
    {"wostream", "<ostream>", cxx98},
    {"ends", "<ostream>", cxx98},
    {"flush", "<ostream>", cxx98},
    {"endl", "<ostream>", cxx98},
    /* <queue>.  */
    {"queue", "<queue>", cxx98},
    {"priority_queue", "<queue>", cxx98},
    /* <set>.  */
    {"set", "<set>", cxx98},
    {"multiset", "<set>", cxx98},
    /* <shared_mutex>.  */
    {"shared_lock", "<shared_mutex>", cxx14},
    {"shared_mutex", "<shared_mutex>", cxx17},
    {"shared_timed_mutex", "<shared_mutex>", cxx14},
    /* <sstream>.  */
    {"basic_stringbuf", "<sstream>", cxx98},
    {"basic_istringstream", "<sstream>", cxx98},
    {"basic_ostringstream", "<sstream>", cxx98},
    {"basic_stringstream", "<sstream>", cxx98},
    {"istringstream", "<sstream>", cxx98},
    {"ostringstream", "<sstream>", cxx98},
    {"stringstream", "<sstream>", cxx98},
    /* <stack>.  */
    {"stack", "<stack>", cxx98},
    /* <string>.  */
    {"basic_string", "<string>", cxx98},
    {"string", "<string>", cxx98},
    {"wstring", "<string>", cxx98},
    {"u8string", "<string>", cxx2a},
    {"u16string", "<string>", cxx11},
    {"u32string", "<string>", cxx11},
    /* <string_view>.  */
    {"string_view", "<string_view>", cxx17},
    /* <thread>.  */
    {"thread", "<thread>", cxx11},
    /* <tuple>.  */
    {"make_tuple", "<tuple>", cxx11},
    {"tuple", "<tuple>", cxx11},
    {"tuple_element", "<tuple>", cxx11},
    {"tuple_size", "<tuple>", cxx11},
    /* <unordered_map>.  */
    {"unordered_map", "<unordered_map>", cxx11},
    {"unordered_multimap", "<unordered_map>", cxx11},
    /* <unordered_set>.  */
    {"unordered_set", "<unordered_set>", cxx11},
    {"unordered_multiset", "<unordered_set>", cxx11},
    /* <utility>.  */
    {"declval", "<utility>", cxx11},
    {"forward", "<utility>", cxx11},
    {"make_pair", "<utility>", cxx98},
    {"move", "<utility>", cxx11},
    {"pair", "<utility>", cxx98},
    /* <variant>.  */
    {"variant", "<variant>", cxx17},
    {"visit", "<variant>", cxx17},
    /* <vector>.  */
    {"vector", "<vector>", cxx98},
  };
  const size_t num_hints = sizeof (hints) / sizeof (hints[0]);
  for (size_t i = 0; i < num_hints; i++)
    {
      if (strcmp (name, hints[i].name) == 0)
	return &hints[i];
    }
  return NULL;
}

/* Describe DIALECT.  */

static const char *
get_cxx_dialect_name (enum cxx_dialect dialect)
{
  switch (dialect)
    {
    default:
      gcc_unreachable ();
    case cxx98:
      return "C++98";
    case cxx11:
      return "C++11";
    case cxx14:
      return "C++14";
    case cxx17:
      return "C++17";
    case cxx2a:
      return "C++2a";
    }
}

/* Subclass of deferred_diagnostic for use for names in the "std" namespace
   that weren't recognized, but for which we know which header it ought to be
   in.

   Emit a note either suggesting the header to be included, or noting that
   the current dialect is too early for the given name.  */

class missing_std_header : public deferred_diagnostic
{
 public:
  missing_std_header (location_t loc,
		      const char *name_str,
		      const std_name_hint *header_hint)
  : deferred_diagnostic (loc),
    m_name_str (name_str),
    m_header_hint (header_hint)
  {}
  ~missing_std_header ()
  {
    gcc_rich_location richloc (get_location ());
    if (cxx_dialect >= m_header_hint->min_dialect)
      {
	const char *header = m_header_hint->header;
	maybe_add_include_fixit (&richloc, header, true);
	inform (&richloc,
		"%<std::%s%> is defined in header %qs;"
		" did you forget to %<#include %s%>?",
		m_name_str, header, header);
      }
    else
      inform (&richloc,
	      "%<std::%s%> is only available from %s onwards",
	      m_name_str, get_cxx_dialect_name (m_header_hint->min_dialect));
  }

private:
  const char *m_name_str;
  const std_name_hint *m_header_hint;
};

/* Attempt to generate a name_hint that suggests pertinent header files
   for NAME at LOCATION, for common names within the "std" namespace,
   or an empty name_hint if this isn't applicable.  */

static name_hint
maybe_suggest_missing_std_header (location_t location, tree name)
{
  gcc_assert (TREE_CODE (name) == IDENTIFIER_NODE);

  const char *name_str = IDENTIFIER_POINTER (name);
  const std_name_hint *header_hint = get_std_name_hint (name_str);
  if (!header_hint)
    return name_hint ();

  return name_hint (NULL, new missing_std_header (location, name_str,
						  header_hint));
}

/* Attempt to generate a name_hint that suggests a missing header file
   for NAME within SCOPE at LOCATION, or an empty name_hint if this isn't
   applicable.  */

static name_hint
maybe_suggest_missing_header (location_t location, tree name, tree scope)
{
  if (scope == NULL_TREE)
    return name_hint ();
  if (TREE_CODE (scope) != NAMESPACE_DECL)
    return name_hint ();
  /* We only offer suggestions for the "std" namespace.  */
  if (scope != std_node)
    return name_hint ();
  return maybe_suggest_missing_std_header (location, name);
}

/* Generate a name_hint at LOCATION for NAME, an IDENTIFIER_NODE for which name
   lookup failed within the explicitly provided SCOPE.

   Suggest the the best meaningful candidates (if any), otherwise
   an empty name_hint is returned.  */

name_hint
suggest_alternative_in_explicit_scope (location_t location, tree name,
				       tree scope)
{
  /* Something went very wrong; don't suggest anything.  */
  if (name == error_mark_node)
    return name_hint ();

  /* Resolve any namespace aliases.  */
  scope = ORIGINAL_NAMESPACE (scope);

  name_hint hint = maybe_suggest_missing_header (location, name, scope);
  if (hint)
    return hint;

  cp_binding_level *level = NAMESPACE_LEVEL (scope);

  best_match <tree, const char *> bm (name);
  consider_binding_level (name, bm, level, false, FUZZY_LOOKUP_NAME);

  /* See if we have a good suggesion for the user.  */
  const char *fuzzy_name = bm.get_best_meaningful_candidate ();
  if (fuzzy_name)
    return name_hint (fuzzy_name, NULL);

  return name_hint ();
}

/* Given NAME, look within SCOPED_ENUM for possible spell-correction
   candidates.  */

name_hint
suggest_alternative_in_scoped_enum (tree name, tree scoped_enum)
{
  gcc_assert (SCOPED_ENUM_P (scoped_enum));

  best_match <tree, const char *> bm (name);
  for (tree iter = TYPE_VALUES (scoped_enum); iter; iter = TREE_CHAIN (iter))
    {
      tree id = TREE_PURPOSE (iter);
      bm.consider (IDENTIFIER_POINTER (id));
    }
  return name_hint (bm.get_best_meaningful_candidate (), NULL);
}

/* Look up NAME (an IDENTIFIER_NODE) in SCOPE (either a NAMESPACE_DECL
   or a class TYPE).

   If PREFER_TYPE is > 0, we only return TYPE_DECLs or namespaces.
   If PREFER_TYPE is > 1, we only return TYPE_DECLs.

   Returns a DECL (or OVERLOAD, or BASELINK) representing the
   declaration found.  If no suitable declaration can be found,
   ERROR_MARK_NODE is returned.  If COMPLAIN is true and SCOPE is
   neither a class-type nor a namespace a diagnostic is issued.  */

tree
lookup_qualified_name (tree scope, tree name, int prefer_type, bool complain,
		       bool find_hidden)
{
  tree t = NULL_TREE;

  if (TREE_CODE (scope) == NAMESPACE_DECL)
    {
      int flags = lookup_flags (prefer_type, /*namespaces_only*/false);
      if (find_hidden)
	flags |= LOOKUP_HIDDEN;
      name_lookup lookup (name, flags);

      if (qualified_namespace_lookup (scope, &lookup))
	{
	  t = lookup.value;

	  /* If we have a known type overload, pull it out.  This can happen
	     for using decls.  */
	  if (TREE_CODE (t) == OVERLOAD && TREE_TYPE (t) != unknown_type_node)
	    t = OVL_FUNCTION (t);
	}
    }
  else if (cxx_dialect != cxx98 && TREE_CODE (scope) == ENUMERAL_TYPE)
    t = lookup_enumerator (scope, name);
  else if (is_class_type (scope, complain))
    t = lookup_member (scope, name, 2, prefer_type, tf_warning_or_error);

  if (!t)
    return error_mark_node;
  return t;
}

/* [namespace.qual]
   Accepts the NAME to lookup and its qualifying SCOPE.
   Returns the name/type pair found into the cxx_binding *RESULT,
   or false on error.  */

static bool
qualified_namespace_lookup (tree scope, name_lookup *lookup)
{
  timevar_start (TV_NAME_LOOKUP);
  query_oracle (lookup->name);
  bool found = lookup->search_qualified (ORIGINAL_NAMESPACE (scope));
  timevar_stop (TV_NAME_LOOKUP);
  return found;
}

/* Helper function for lookup_name_fuzzy.
   Traverse binding level LVL, looking for good name matches for NAME
   (and BM).  */
static void
consider_binding_level (tree name, best_match <tree, const char *> &bm,
			cp_binding_level *lvl, bool look_within_fields,
			enum lookup_name_fuzzy_kind kind)
{
  if (look_within_fields)
    if (lvl->this_entity && TREE_CODE (lvl->this_entity) == RECORD_TYPE)
      {
	tree type = lvl->this_entity;
	bool want_type_p = (kind == FUZZY_LOOKUP_TYPENAME);
	tree best_matching_field
	  = lookup_member_fuzzy (type, name, want_type_p);
	if (best_matching_field)
	  bm.consider (IDENTIFIER_POINTER (best_matching_field));
      }

  /* Only suggest names reserved for the implementation if NAME begins
     with an underscore.  */
  bool consider_implementation_names = (IDENTIFIER_POINTER (name)[0] == '_');

  for (tree t = lvl->names; t; t = TREE_CHAIN (t))
    {
      tree d = t;

      /* OVERLOADs or decls from using declaration are wrapped into
	 TREE_LIST.  */
      if (TREE_CODE (d) == TREE_LIST)
	d = OVL_FIRST (TREE_VALUE (d));

      /* Don't use bindings from implicitly declared functions,
	 as they were likely misspellings themselves.  */
      if (TREE_TYPE (d) == error_mark_node)
	continue;

      /* Skip anticipated decls of builtin functions.  */
      if (TREE_CODE (d) == FUNCTION_DECL
	  && fndecl_built_in_p (d)
	  && DECL_ANTICIPATED (d))
	continue;

      /* Skip compiler-generated variables (e.g. __for_begin/__for_end
	 within range for).  */
      if (TREE_CODE (d) == VAR_DECL
	  && DECL_ARTIFICIAL (d))
	continue;

      tree suggestion = DECL_NAME (d);
      if (!suggestion)
	continue;

      /* Don't suggest names that are for anonymous aggregate types, as
	 they are an implementation detail generated by the compiler.  */
      if (IDENTIFIER_ANON_P (suggestion))
	continue;

      const char *suggestion_str = IDENTIFIER_POINTER (suggestion);

      /* Ignore internal names with spaces in them.  */
      if (strchr (suggestion_str, ' '))
	continue;

      /* Don't suggest names that are reserved for use by the
	 implementation, unless NAME began with an underscore.  */
      if (name_reserved_for_implementation_p (suggestion_str)
	  && !consider_implementation_names)
	continue;

      bm.consider (suggestion_str);
    }
}

/* Subclass of deferred_diagnostic.  Notify the user that the
   given macro was used before it was defined.
   This can be done in the C++ frontend since tokenization happens
   upfront.  */

class macro_use_before_def : public deferred_diagnostic
{
 public:
  /* Factory function.  Return a new macro_use_before_def instance if
     appropriate, or return NULL. */
  static macro_use_before_def *
  maybe_make (location_t use_loc, cpp_hashnode *macro)
  {
    location_t def_loc = cpp_macro_definition_location (macro);
    if (def_loc == UNKNOWN_LOCATION)
      return NULL;

    /* We only want to issue a note if the macro was used *before* it was
       defined.
       We don't want to issue a note for cases where a macro was incorrectly
       used, leaving it unexpanded (e.g. by using the wrong argument
       count).  */
    if (!linemap_location_before_p (line_table, use_loc, def_loc))
      return NULL;

    return new macro_use_before_def (use_loc, macro);
  }

 private:
  /* Ctor.  LOC is the location of the usage.  MACRO is the
     macro that was used.  */
  macro_use_before_def (location_t loc, cpp_hashnode *macro)
  : deferred_diagnostic (loc), m_macro (macro)
  {
    gcc_assert (macro);
  }

  ~macro_use_before_def ()
  {
    if (is_suppressed_p ())
      return;

    inform (get_location (), "the macro %qs had not yet been defined",
	    (const char *)m_macro->ident.str);
    inform (cpp_macro_definition_location (m_macro),
	    "it was later defined here");
  }

 private:
  cpp_hashnode *m_macro;
};

/* Determine if it can ever make sense to offer RID as a suggestion for
   a misspelling.

   Subroutine of lookup_name_fuzzy.  */

static bool
suggest_rid_p  (enum rid rid)
{
  switch (rid)
    {
    /* Support suggesting function-like keywords.  */
    case RID_STATIC_ASSERT:
      return true;

    default:
      /* Support suggesting the various decl-specifier words, to handle
	 e.g. "singed" vs "signed" typos.  */
      if (cp_keyword_starts_decl_specifier_p (rid))
	return true;

      /* Otherwise, don't offer it.  This avoids suggesting e.g. "if"
	 and "do" for short misspellings, which are likely to lead to
	 nonsensical results.  */
      return false;
    }
}

/* Search for near-matches for NAME within the current bindings, and within
   macro names, returning the best match as a const char *, or NULL if
   no reasonable match is found.

   Use LOC for any deferred diagnostics.  */

name_hint
lookup_name_fuzzy (tree name, enum lookup_name_fuzzy_kind kind, location_t loc)
{
  gcc_assert (TREE_CODE (name) == IDENTIFIER_NODE);

  /* First, try some well-known names in the C++ standard library, in case
     the user forgot a #include.  */
  const char *header_hint
    = get_cp_stdlib_header_for_name (IDENTIFIER_POINTER (name));
  if (header_hint)
    return name_hint (NULL,
		      new suggest_missing_header (loc,
						  IDENTIFIER_POINTER (name),
						  header_hint));

  best_match <tree, const char *> bm (name);

  cp_binding_level *lvl;
  for (lvl = scope_chain->class_bindings; lvl; lvl = lvl->level_chain)
    consider_binding_level (name, bm, lvl, true, kind);

  for (lvl = current_binding_level; lvl; lvl = lvl->level_chain)
    consider_binding_level (name, bm, lvl, false, kind);

  /* Consider macros: if the user misspelled a macro name e.g. "SOME_MACRO"
     as:
       x = SOME_OTHER_MACRO (y);
     then "SOME_OTHER_MACRO" will survive to the frontend and show up
     as a misspelled identifier.

     Use the best distance so far so that a candidate is only set if
     a macro is better than anything so far.  This allows early rejection
     (without calculating the edit distance) of macro names that must have
     distance >= bm.get_best_distance (), and means that we only get a
     non-NULL result for best_macro_match if it's better than any of
     the identifiers already checked.  */
  best_macro_match bmm (name, bm.get_best_distance (), parse_in);
  cpp_hashnode *best_macro = bmm.get_best_meaningful_candidate ();
  /* If a macro is the closest so far to NAME, consider it.  */
  if (best_macro)
    bm.consider ((const char *)best_macro->ident.str);
  else if (bmm.get_best_distance () == 0)
    {
      /* If we have an exact match for a macro name, then either the
	 macro was used with the wrong argument count, or the macro
	 has been used before it was defined.  */
      if (cpp_hashnode *macro = bmm.blithely_get_best_candidate ())
	if (cpp_user_macro_p (macro))
	  return name_hint (NULL,
			    macro_use_before_def::maybe_make (loc, macro));
    }

  /* Try the "starts_decl_specifier_p" keywords to detect
     "singed" vs "signed" typos.  */
  for (unsigned i = 0; i < num_c_common_reswords; i++)
    {
      const c_common_resword *resword = &c_common_reswords[i];

      if (!suggest_rid_p (resword->rid))
	continue;

      tree resword_identifier = ridpointers [resword->rid];
      if (!resword_identifier)
	continue;
      gcc_assert (TREE_CODE (resword_identifier) == IDENTIFIER_NODE);

      /* Only consider reserved words that survived the
	 filtering in init_reswords (e.g. for -std).  */
      if (!IDENTIFIER_KEYWORD_P (resword_identifier))
	continue;

      bm.consider (IDENTIFIER_POINTER (resword_identifier));
    }

  return name_hint (bm.get_best_meaningful_candidate (), NULL);
}

/* Subroutine of outer_binding.

   Returns TRUE if BINDING is a binding to a template parameter of
   SCOPE.  In that case SCOPE is the scope of a primary template
   parameter -- in the sense of G++, i.e, a template that has its own
   template header.

   Returns FALSE otherwise.  */

static bool
binding_to_template_parms_of_scope_p (cxx_binding *binding,
				      cp_binding_level *scope)
{
  tree binding_value, tmpl, tinfo;
  int level;

  if (!binding || !scope || !scope->this_entity)
    return false;

  binding_value = binding->value ?  binding->value : binding->type;
  tinfo = get_template_info (scope->this_entity);

  /* BINDING_VALUE must be a template parm.  */
  if (binding_value == NULL_TREE
      || (!DECL_P (binding_value)
          || !DECL_TEMPLATE_PARM_P (binding_value)))
    return false;

  /*  The level of BINDING_VALUE.  */
  level =
    template_type_parameter_p (binding_value)
    ? TEMPLATE_PARM_LEVEL (TEMPLATE_TYPE_PARM_INDEX
			 (TREE_TYPE (binding_value)))
    : TEMPLATE_PARM_LEVEL (DECL_INITIAL (binding_value));

  /* The template of the current scope, iff said scope is a primary
     template.  */
  tmpl = (tinfo
	  && PRIMARY_TEMPLATE_P (TI_TEMPLATE (tinfo))
	  ? TI_TEMPLATE (tinfo)
	  : NULL_TREE);

  /* If the level of the parm BINDING_VALUE equals the depth of TMPL,
     then BINDING_VALUE is a parameter of TMPL.  */
  return (tmpl && level == TMPL_PARMS_DEPTH (DECL_TEMPLATE_PARMS (tmpl)));
}

/* Return the innermost non-namespace binding for NAME from a scope
   containing BINDING, or, if BINDING is NULL, the current scope.
   Please note that for a given template, the template parameters are
   considered to be in the scope containing the current scope.
   If CLASS_P is false, then class bindings are ignored.  */

cxx_binding *
outer_binding (tree name,
	       cxx_binding *binding,
	       bool class_p)
{
  cxx_binding *outer;
  cp_binding_level *scope;
  cp_binding_level *outer_scope;

  if (binding)
    {
      scope = binding->scope->level_chain;
      outer = binding->previous;
    }
  else
    {
      scope = current_binding_level;
      outer = IDENTIFIER_BINDING (name);
    }
  outer_scope = outer ? outer->scope : NULL;

  /* Because we create class bindings lazily, we might be missing a
     class binding for NAME.  If there are any class binding levels
     between the LAST_BINDING_LEVEL and the scope in which OUTER was
     declared, we must lookup NAME in those class scopes.  */
  if (class_p)
    while (scope && scope != outer_scope && scope->kind != sk_namespace)
      {
	if (scope->kind == sk_class)
	  {
	    cxx_binding *class_binding;

	    class_binding = get_class_binding (name, scope);
	    if (class_binding)
	      {
		/* Thread this new class-scope binding onto the
		   IDENTIFIER_BINDING list so that future lookups
		   find it quickly.  */
		class_binding->previous = outer;
		if (binding)
		  binding->previous = class_binding;
		else
		  IDENTIFIER_BINDING (name) = class_binding;
		return class_binding;
	      }
	  }
	/* If we are in a member template, the template parms of the member
	   template are considered to be inside the scope of the containing
	   class, but within G++ the class bindings are all pushed between the
	   template parms and the function body.  So if the outer binding is
	   a template parm for the current scope, return it now rather than
	   look for a class binding.  */
	if (outer_scope && outer_scope->kind == sk_template_parms
	    && binding_to_template_parms_of_scope_p (outer, scope))
	  return outer;

	scope = scope->level_chain;
      }

  return outer;
}

/* Return the innermost block-scope or class-scope value binding for
   NAME, or NULL_TREE if there is no such binding.  */

tree
innermost_non_namespace_value (tree name)
{
  cxx_binding *binding;
  binding = outer_binding (name, /*binding=*/NULL, /*class_p=*/true);
  return binding ? binding->value : NULL_TREE;
}

/* Look up NAME in the current binding level and its superiors in the
   namespace of variables, functions and typedefs.  Return a ..._DECL
   node of some kind representing its definition if there is only one
   such declaration, or return a TREE_LIST with all the overloaded
   definitions if there are many, or return 0 if it is undefined.
   Hidden name, either friend declaration or built-in function, are
   not ignored.

   If PREFER_TYPE is > 0, we prefer TYPE_DECLs or namespaces.
   If PREFER_TYPE is > 1, we reject non-type decls (e.g. namespaces).
   Otherwise we prefer non-TYPE_DECLs.

   If NONCLASS is nonzero, bindings in class scopes are ignored.  If
   BLOCK_P is false, bindings in block scopes are ignored.  */

static tree
lookup_name_real_1 (tree name, int prefer_type, int nonclass, bool block_p,
		    int namespaces_only, int flags)
{
  cxx_binding *iter;
  tree val = NULL_TREE;

  query_oracle (name);

  /* Conversion operators are handled specially because ordinary
     unqualified name lookup will not find template conversion
     operators.  */
  if (IDENTIFIER_CONV_OP_P (name))
    {
      cp_binding_level *level;

      for (level = current_binding_level;
	   level && level->kind != sk_namespace;
	   level = level->level_chain)
	{
	  tree class_type;
	  tree operators;

	  /* A conversion operator can only be declared in a class
	     scope.  */
	  if (level->kind != sk_class)
	    continue;

	  /* Lookup the conversion operator in the class.  */
	  class_type = level->this_entity;
	  operators = lookup_fnfields (class_type, name, /*protect=*/0);
	  if (operators)
	    return operators;
	}

      return NULL_TREE;
    }

  flags |= lookup_flags (prefer_type, namespaces_only);

  /* First, look in non-namespace scopes.  */

  if (current_class_type == NULL_TREE)
    nonclass = 1;

  if (block_p || !nonclass)
    for (iter = outer_binding (name, NULL, !nonclass);
	 iter;
	 iter = outer_binding (name, iter, !nonclass))
      {
	tree binding;

	/* Skip entities we don't want.  */
	if (LOCAL_BINDING_P (iter) ? !block_p : nonclass)
	  continue;

	/* If this is the kind of thing we're looking for, we're done.  */
	if (qualify_lookup (iter->value, flags))
	  binding = iter->value;
	else if ((flags & LOOKUP_PREFER_TYPES)
		 && qualify_lookup (iter->type, flags))
	  binding = iter->type;
	else
	  binding = NULL_TREE;

	if (binding)
	  {
	    if (TREE_CODE (binding) == TYPE_DECL && DECL_HIDDEN_P (binding))
	      {
		/* A non namespace-scope binding can only be hidden in the
		   presence of a local class, due to friend declarations.

		   In particular, consider:

		   struct C;
		   void f() {
		     struct A {
		       friend struct B;
		       friend struct C;
		       void g() {
		         B* b; // error: B is hidden
			 C* c; // OK, finds ::C
		       } 
		     };
		     B *b;  // error: B is hidden
		     C *c;  // OK, finds ::C
		     struct B {};
		     B *bb; // OK
		   }

		   The standard says that "B" is a local class in "f"
		   (but not nested within "A") -- but that name lookup
		   for "B" does not find this declaration until it is
		   declared directly with "f".

		   In particular:

		   [class.friend]

		   If a friend declaration appears in a local class and
		   the name specified is an unqualified name, a prior
		   declaration is looked up without considering scopes
		   that are outside the innermost enclosing non-class
		   scope. For a friend function declaration, if there is
		   no prior declaration, the program is ill-formed. For a
		   friend class declaration, if there is no prior
		   declaration, the class that is specified belongs to the
		   innermost enclosing non-class scope, but if it is
		   subsequently referenced, its name is not found by name
		   lookup until a matching declaration is provided in the
		   innermost enclosing nonclass scope.

		   So just keep looking for a non-hidden binding.
		*/
		continue;
	      }
	    val = binding;
	    break;
	  }
      }

  /* Now lookup in namespace scopes.  */
  if (!val)
    {
      name_lookup lookup (name, flags);
      if (lookup.search_unqualified
	  (current_decl_namespace (), current_binding_level))
	val = lookup.value;
    }

  /* If we have a known type overload, pull it out.  This can happen
     for both using decls and unhidden functions.  */
  if (val && TREE_CODE (val) == OVERLOAD
      && TREE_TYPE (val) != unknown_type_node)
    val = OVL_FIRST (val);

  return val;
}

/* Wrapper for lookup_name_real_1.  */

tree
lookup_name_real (tree name, int prefer_type, int nonclass, bool block_p,
		  int namespaces_only, int flags)
{
  tree ret;
  bool subtime = timevar_cond_start (TV_NAME_LOOKUP);
  ret = lookup_name_real_1 (name, prefer_type, nonclass, block_p,
			    namespaces_only, flags);
  timevar_cond_stop (TV_NAME_LOOKUP, subtime);
  return ret;
}

tree
lookup_name_nonclass (tree name)
{
  return lookup_name_real (name, 0, 1, /*block_p=*/true, 0, 0);
}

tree
lookup_name (tree name)
{
  return lookup_name_real (name, 0, 0, /*block_p=*/true, 0, 0);
}

tree
lookup_name_prefer_type (tree name, int prefer_type)
{
  return lookup_name_real (name, prefer_type, 0, /*block_p=*/true, 0, 0);
}

/* Look up NAME for type used in elaborated name specifier in
   the scopes given by SCOPE.  SCOPE can be either TS_CURRENT or
   TS_WITHIN_ENCLOSING_NON_CLASS.  Although not implied by the
   name, more scopes are checked if cleanup or template parameter
   scope is encountered.

   Unlike lookup_name_real, we make sure that NAME is actually
   declared in the desired scope, not from inheritance, nor using
   directive.  For using declaration, there is DR138 still waiting
   to be resolved.  Hidden name coming from an earlier friend
   declaration is also returned.

   A TYPE_DECL best matching the NAME is returned.  Catching error
   and issuing diagnostics are caller's responsibility.  */

static tree
lookup_type_scope_1 (tree name, tag_scope scope)
{
  cxx_binding *iter = NULL;
  tree val = NULL_TREE;
  cp_binding_level *level = NULL;

  /* Look in non-namespace scope first.  */
  if (current_binding_level->kind != sk_namespace)
    iter = outer_binding (name, NULL, /*class_p=*/ true);
  for (; iter; iter = outer_binding (name, iter, /*class_p=*/ true))
    {
      /* Check if this is the kind of thing we're looking for.
	 If SCOPE is TS_CURRENT, also make sure it doesn't come from
	 base class.  For ITER->VALUE, we can simply use
	 INHERITED_VALUE_BINDING_P.  For ITER->TYPE, we have to use
	 our own check.

	 We check ITER->TYPE before ITER->VALUE in order to handle
	   typedef struct C {} C;
	 correctly.  */

      if (qualify_lookup (iter->type, LOOKUP_PREFER_TYPES)
	  && (scope != ts_current
	      || LOCAL_BINDING_P (iter)
	      || DECL_CONTEXT (iter->type) == iter->scope->this_entity))
	val = iter->type;
      else if ((scope != ts_current
		|| !INHERITED_VALUE_BINDING_P (iter))
	       && qualify_lookup (iter->value, LOOKUP_PREFER_TYPES))
	val = iter->value;

      if (val)
	break;
    }

  /* Look in namespace scope.  */
  if (val)
    level = iter->scope;
  else
    {
      tree ns = current_decl_namespace ();

      if (tree *slot = find_namespace_slot (ns, name))
	{
	  /* If this is the kind of thing we're looking for, we're done.  */
	  if (tree type = MAYBE_STAT_TYPE (*slot))
	    if (qualify_lookup (type, LOOKUP_PREFER_TYPES))
	      val = type;
	  if (!val)
	    {
	      if (tree decl = MAYBE_STAT_DECL (*slot))
		if (qualify_lookup (decl, LOOKUP_PREFER_TYPES))
		  val = decl;
	    }
	  level = NAMESPACE_LEVEL (ns);
	}
    }

  /* Type found, check if it is in the allowed scopes, ignoring cleanup
     and template parameter scopes.  */
  if (val)
    {
      cp_binding_level *b = current_binding_level;
      while (b)
	{
	  if (level == b)
	    return val;

	  if (b->kind == sk_cleanup || b->kind == sk_template_parms
	      || b->kind == sk_function_parms)
	    b = b->level_chain;
	  else if (b->kind == sk_class
		   && scope == ts_within_enclosing_non_class)
	    b = b->level_chain;
	  else
	    break;
	}
    }

  return NULL_TREE;
}
 
/* Wrapper for lookup_type_scope_1.  */

tree
lookup_type_scope (tree name, tag_scope scope)
{
  tree ret;
  bool subtime = timevar_cond_start (TV_NAME_LOOKUP);
  ret = lookup_type_scope_1 (name, scope);
  timevar_cond_stop (TV_NAME_LOOKUP, subtime);
  return ret;
}

/* Returns true iff DECL is a block-scope extern declaration of a function
   or variable.  */

bool
is_local_extern (tree decl)
{
  cxx_binding *binding;

  /* For functions, this is easy.  */
  if (TREE_CODE (decl) == FUNCTION_DECL)
    return DECL_LOCAL_FUNCTION_P (decl);

  if (!VAR_P (decl))
    return false;
  if (!current_function_decl)
    return false;

  /* For variables, this is not easy.  We need to look at the binding stack
     for the identifier to see whether the decl we have is a local.  */
  for (binding = IDENTIFIER_BINDING (DECL_NAME (decl));
       binding && binding->scope->kind != sk_namespace;
       binding = binding->previous)
    if (binding->value == decl)
      return LOCAL_BINDING_P (binding);

  return false;
}

/* The type TYPE is being declared.  If it is a class template, or a
   specialization of a class template, do any processing required and
   perform error-checking.  If IS_FRIEND is nonzero, this TYPE is
   being declared a friend.  B is the binding level at which this TYPE
   should be bound.

   Returns the TYPE_DECL for TYPE, which may have been altered by this
   processing.  */

static tree
maybe_process_template_type_declaration (tree type, int is_friend,
					 cp_binding_level *b)
{
  tree decl = TYPE_NAME (type);

  if (processing_template_parmlist)
    /* You can't declare a new template type in a template parameter
       list.  But, you can declare a non-template type:

	 template <class A*> struct S;

       is a forward-declaration of `A'.  */
    ;
  else if (b->kind == sk_namespace
	   && current_binding_level->kind != sk_namespace)
    /* If this new type is being injected into a containing scope,
       then it's not a template type.  */
    ;
  else
    {
      gcc_assert (MAYBE_CLASS_TYPE_P (type)
		  || TREE_CODE (type) == ENUMERAL_TYPE);

      if (processing_template_decl)
	{
	  /* This may change after the call to
	     push_template_decl_real, but we want the original value.  */
	  tree name = DECL_NAME (decl);

	  decl = push_template_decl_real (decl, is_friend);
	  if (decl == error_mark_node)
	    return error_mark_node;

	  /* If the current binding level is the binding level for the
	     template parameters (see the comment in
	     begin_template_parm_list) and the enclosing level is a class
	     scope, and we're not looking at a friend, push the
	     declaration of the member class into the class scope.  In the
	     friend case, push_template_decl will already have put the
	     friend into global scope, if appropriate.  */
	  if (TREE_CODE (type) != ENUMERAL_TYPE
	      && !is_friend && b->kind == sk_template_parms
	      && b->level_chain->kind == sk_class)
	    {
	      finish_member_declaration (CLASSTYPE_TI_TEMPLATE (type));

	      if (!COMPLETE_TYPE_P (current_class_type))
		{
		  maybe_add_class_template_decl_list (current_class_type,
						      type, /*friend_p=*/0);
		  /* Put this UTD in the table of UTDs for the class.  */
		  if (CLASSTYPE_NESTED_UTDS (current_class_type) == NULL)
		    CLASSTYPE_NESTED_UTDS (current_class_type) =
		      binding_table_new (SCOPE_DEFAULT_HT_SIZE);

		  binding_table_insert
		    (CLASSTYPE_NESTED_UTDS (current_class_type), name, type);
		}
	    }
	}
    }

  return decl;
}

/* Push a tag name NAME for struct/class/union/enum type TYPE.  In case
   that the NAME is a class template, the tag is processed but not pushed.

   The pushed scope depend on the SCOPE parameter:
   - When SCOPE is TS_CURRENT, put it into the inner-most non-sk_cleanup
     scope.
   - When SCOPE is TS_GLOBAL, put it in the inner-most non-class and
     non-template-parameter scope.  This case is needed for forward
     declarations.
   - When SCOPE is TS_WITHIN_ENCLOSING_NON_CLASS, this is similar to
     TS_GLOBAL case except that names within template-parameter scopes
     are not pushed at all.

   Returns TYPE upon success and ERROR_MARK_NODE otherwise.  */

static tree
do_pushtag (tree name, tree type, tag_scope scope)
{
  tree decl;

  cp_binding_level *b = current_binding_level;
  while (true)
    {
      if (/* Cleanup scopes are not scopes from the point of view of
	     the language.  */
	  b->kind == sk_cleanup
	  /* Neither are function parameter scopes.  */
	  || b->kind == sk_function_parms
	  /* Neither are the scopes used to hold template parameters
	     for an explicit specialization.  For an ordinary template
	     declaration, these scopes are not scopes from the point of
	     view of the language.  */
	  || (b->kind == sk_template_parms
	      && (b->explicit_spec_p || scope == ts_global)))
	b = b->level_chain;
      else if (b->kind == sk_class
	       && scope != ts_current)
	{
	  b = b->level_chain;
	  if (b->kind == sk_template_parms)
	    b = b->level_chain;
	}
      else
	break;
    }

  gcc_assert (identifier_p (name));

  /* Do C++ gratuitous typedefing.  */
  if (identifier_type_value_1 (name) != type)
    {
      tree tdef;
      tree context = TYPE_CONTEXT (type);

      if (! context)
	{
	  cp_binding_level *cb = b;
	  while (cb->kind != sk_namespace
		 && cb->kind != sk_class
		 && (cb->kind != sk_function_parms
		     || !cb->this_entity))
	    cb = cb->level_chain;
	  tree cs = cb->this_entity;

	  gcc_checking_assert (TREE_CODE (cs) == FUNCTION_DECL
			       ? cs == current_function_decl
			       : TYPE_P (cs) ? cs == current_class_type
			       : cs == current_namespace);

	  if (scope == ts_current
	      || (cs && TREE_CODE (cs) == FUNCTION_DECL))
	    context = cs;
	  else if (cs && TYPE_P (cs))
	    /* When declaring a friend class of a local class, we want
	       to inject the newly named class into the scope
	       containing the local class, not the namespace
	       scope.  */
	    context = decl_function_context (get_type_decl (cs));
	}
      if (!context)
	context = current_namespace;

      tdef = create_implicit_typedef (name, type);
      DECL_CONTEXT (tdef) = FROB_CONTEXT (context);
      /* Friends also get the same owner and export status.  */
      set_module_owner (tdef);
      if (scope == ts_within_enclosing_non_class)
	{
	  /* This is a friend.  Make this TYPE_DECL node hidden from
	     ordinary name lookup.  Its corresponding TEMPLATE_DECL
	     will be marked in push_template_decl_real.  */
	  retrofit_lang_decl (tdef);
	  DECL_ANTICIPATED (tdef) = 1;
	  DECL_FRIEND_P (tdef) = 1;
	}

      decl = maybe_process_template_type_declaration
	(type, scope == ts_within_enclosing_non_class, b);
      if (decl == error_mark_node)
	return decl;

      if (b->kind == sk_class)
	{
	  if (!TYPE_BEING_DEFINED (current_class_type))
	    /* Don't push anywhere if the class is complete; a lambda in an
	       NSDMI is not a member of the class.  */
	    ;
	  else if (!PROCESSING_REAL_TEMPLATE_DECL_P ())
	    /* Put this TYPE_DECL on the TYPE_FIELDS list for the
	       class.  But if it's a member template class, we want
	       the TEMPLATE_DECL, not the TYPE_DECL, so this is done
	       later.  */
	    finish_member_declaration (decl);
	  else
	    pushdecl_class_level (decl);
	}
      else if (b->kind != sk_template_parms)
	{
	  decl = do_pushdecl_with_scope (decl, b, /*is_friend=*/false);
	  if (decl == error_mark_node)
	    return decl;

	  if (DECL_CONTEXT (decl) == std_node
	      && init_list_identifier == DECL_NAME (TYPE_NAME (type))
	      && !CLASSTYPE_TEMPLATE_INFO (type))
	    {
	      error ("declaration of %<std::initializer_list%> does not match "
		     "%<#include <initializer_list>%>, isn%'t a template");
	      return error_mark_node;
	    }
	}

      TYPE_CONTEXT (type) = DECL_CONTEXT (decl);

      /* If this is a local class, keep track of it.  We need this
	 information for name-mangling, and so that it is possible to
	 find all function definitions in a translation unit in a
	 convenient way.  (It's otherwise tricky to find a member
	 function definition it's only pointed to from within a local
	 class.)  */
      if (TYPE_FUNCTION_SCOPE_P (type))
	{
	  if (processing_template_decl)
	    {
	      /* Push a DECL_EXPR so we call pushtag at the right time in
		 template instantiation rather than in some nested context.  */
	      add_decl_expr (decl);
	    }
	  /* Lambdas use LAMBDA_EXPR_DISCRIMINATOR instead.  */
	  else if (!LAMBDA_TYPE_P (type))
	    determine_local_discriminator (TYPE_NAME (type));
	}
    }

  if (b->kind == sk_class
      && !COMPLETE_TYPE_P (current_class_type))
    {
      maybe_add_class_template_decl_list (current_class_type,
					  type, /*friend_p=*/0);

      if (CLASSTYPE_NESTED_UTDS (current_class_type) == NULL)
	CLASSTYPE_NESTED_UTDS (current_class_type)
	  = binding_table_new (SCOPE_DEFAULT_HT_SIZE);

      binding_table_insert
	(CLASSTYPE_NESTED_UTDS (current_class_type), name, type);
    }

  decl = TYPE_NAME (type);
  gcc_assert (TREE_CODE (decl) == TYPE_DECL);

  /* Set type visibility now if this is a forward declaration.  */
  TREE_PUBLIC (decl) = 1;
  determine_visibility (decl);

  return type;
}

/* Wrapper for do_pushtag.  */

tree
pushtag (tree name, tree type, tag_scope scope)
{
  tree ret;
  bool subtime = timevar_cond_start (TV_NAME_LOOKUP);
  ret = do_pushtag (name, type, scope);
  timevar_cond_stop (TV_NAME_LOOKUP, subtime);
  return ret;
}


/* Subroutines for reverting temporarily to top-level for instantiation
   of templates and such.  We actually need to clear out the class- and
   local-value slots of all identifiers, so that only the global values
   are at all visible.  Simply setting current_binding_level to the global
   scope isn't enough, because more binding levels may be pushed.  */
struct saved_scope *scope_chain;

/* Return true if ID has not already been marked.  */

static inline bool
store_binding_p (tree id)
{
  if (!id || !IDENTIFIER_BINDING (id))
    return false;

  if (IDENTIFIER_MARKED (id))
    return false;

  return true;
}

/* Add an appropriate binding to *OLD_BINDINGS which needs to already
   have enough space reserved.  */

static void
store_binding (tree id, vec<cxx_saved_binding, va_gc> **old_bindings)
{
  cxx_saved_binding saved;

  gcc_checking_assert (store_binding_p (id));

  IDENTIFIER_MARKED (id) = 1;

  saved.identifier = id;
  saved.binding = IDENTIFIER_BINDING (id);
  saved.real_type_value = REAL_IDENTIFIER_TYPE_VALUE (id);
  (*old_bindings)->quick_push (saved);
  IDENTIFIER_BINDING (id) = NULL;
}

static void
store_bindings (tree names, vec<cxx_saved_binding, va_gc> **old_bindings)
{
  static vec<tree> bindings_need_stored;
  tree t, id;
  size_t i;

  bool subtime = timevar_cond_start (TV_NAME_LOOKUP);
  for (t = names; t; t = TREE_CHAIN (t))
    {
      if (TREE_CODE (t) == TREE_LIST)
	id = TREE_PURPOSE (t);
      else
	id = DECL_NAME (t);

      if (store_binding_p (id))
	bindings_need_stored.safe_push (id);
    }
  if (!bindings_need_stored.is_empty ())
    {
      vec_safe_reserve_exact (*old_bindings, bindings_need_stored.length ());
      for (i = 0; bindings_need_stored.iterate (i, &id); ++i)
	{
	  /* We can apparently have duplicates in NAMES.  */
	  if (store_binding_p (id))
	    store_binding (id, old_bindings);
	}
      bindings_need_stored.truncate (0);
    }
  timevar_cond_stop (TV_NAME_LOOKUP, subtime);
}

/* Like store_bindings, but NAMES is a vector of cp_class_binding
   objects, rather than a TREE_LIST.  */

static void
store_class_bindings (vec<cp_class_binding, va_gc> *names,
		      vec<cxx_saved_binding, va_gc> **old_bindings)
{
  static vec<tree> bindings_need_stored;
  size_t i;
  cp_class_binding *cb;

  for (i = 0; vec_safe_iterate (names, i, &cb); ++i)
    if (store_binding_p (cb->identifier))
      bindings_need_stored.safe_push (cb->identifier);
  if (!bindings_need_stored.is_empty ())
    {
      tree id;
      vec_safe_reserve_exact (*old_bindings, bindings_need_stored.length ());
      for (i = 0; bindings_need_stored.iterate (i, &id); ++i)
	store_binding (id, old_bindings);
      bindings_need_stored.truncate (0);
    }
}

/* A chain of saved_scope structures awaiting reuse.  */

static GTY((deletable)) struct saved_scope *free_saved_scope;

static void
do_push_to_top_level (void)
{
  struct saved_scope *s;
  cp_binding_level *b;
  cxx_saved_binding *sb;
  size_t i;
  bool need_pop;

  /* Reuse or create a new structure for this saved scope.  */
  if (free_saved_scope != NULL)
    {
      s = free_saved_scope;
      free_saved_scope = s->prev;

      vec<cxx_saved_binding, va_gc> *old_bindings = s->old_bindings;
      memset (s, 0, sizeof (*s));
      /* Also reuse the structure's old_bindings vector.  */
      vec_safe_truncate (old_bindings, 0);
      s->old_bindings = old_bindings;
    }
  else
    s = ggc_cleared_alloc<saved_scope> ();

  b = scope_chain ? current_binding_level : 0;

  /* If we're in the middle of some function, save our state.  */
  if (cfun)
    {
      need_pop = true;
      push_function_context ();
    }
  else
    need_pop = false;

  if (scope_chain && previous_class_level)
    store_class_bindings (previous_class_level->class_shadowed,
			  &s->old_bindings);

  /* Have to include the global scope, because class-scope decls
     aren't listed anywhere useful.  */
  for (; b; b = b->level_chain)
    {
      tree t;

      /* Template IDs are inserted into the global level. If they were
	 inserted into namespace level, finish_file wouldn't find them
	 when doing pending instantiations. Therefore, don't stop at
	 namespace level, but continue until :: .  */
      if (global_scope_p (b))
	break;

      store_bindings (b->names, &s->old_bindings);
      /* We also need to check class_shadowed to save class-level type
	 bindings, since pushclass doesn't fill in b->names.  */
      if (b->kind == sk_class)
	store_class_bindings (b->class_shadowed, &s->old_bindings);

      /* Unwind type-value slots back to top level.  */
      for (t = b->type_shadowed; t; t = TREE_CHAIN (t))
	SET_IDENTIFIER_TYPE_VALUE (TREE_PURPOSE (t), TREE_VALUE (t));
    }

  FOR_EACH_VEC_SAFE_ELT (s->old_bindings, i, sb)
    IDENTIFIER_MARKED (sb->identifier) = 0;

  s->prev = scope_chain;
  s->bindings = b;
  s->need_pop_function_context = need_pop;
  s->function_decl = current_function_decl;
  s->unevaluated_operand = cp_unevaluated_operand;
  s->inhibit_evaluation_warnings = c_inhibit_evaluation_warnings;
  s->suppress_location_wrappers = suppress_location_wrappers;
  s->x_stmt_tree.stmts_are_full_exprs_p = true;

  scope_chain = s;
  current_function_decl = NULL_TREE;
  current_lang_base = NULL;
  current_lang_name = lang_name_cplusplus;
  current_namespace = global_namespace;
  push_class_stack ();
  cp_unevaluated_operand = 0;
  c_inhibit_evaluation_warnings = 0;
  suppress_location_wrappers = 0;
}

static void
do_pop_from_top_level (void)
{
  struct saved_scope *s = scope_chain;
  cxx_saved_binding *saved;
  size_t i;

  /* Clear out class-level bindings cache.  */
  if (previous_class_level)
    invalidate_class_lookup_cache ();
  pop_class_stack ();

  release_tree_vector (current_lang_base);

  scope_chain = s->prev;
  FOR_EACH_VEC_SAFE_ELT (s->old_bindings, i, saved)
    {
      tree id = saved->identifier;

      IDENTIFIER_BINDING (id) = saved->binding;
      SET_IDENTIFIER_TYPE_VALUE (id, saved->real_type_value);
    }

  /* If we were in the middle of compiling a function, restore our
     state.  */
  if (s->need_pop_function_context)
    pop_function_context ();
  current_function_decl = s->function_decl;
  cp_unevaluated_operand = s->unevaluated_operand;
  c_inhibit_evaluation_warnings = s->inhibit_evaluation_warnings;
  suppress_location_wrappers = s->suppress_location_wrappers;

  /* Make this saved_scope structure available for reuse by
     push_to_top_level.  */
  s->prev = free_saved_scope;
  free_saved_scope = s;
}

/* Push into the scope of the namespace NS, even if it is deeply
   nested within another namespace.  */

static void
do_push_nested_namespace (tree ns)
{
  if (ns == global_namespace)
    do_push_to_top_level ();
  else
    {
      do_push_nested_namespace (CP_DECL_CONTEXT (ns));
      // FIXME This assert is only true in the correct module context
      // gcc_checking_assert
      //(find_namespace_value (current_namespace, DECL_NAME (ns)) == ns);
      resume_scope (NAMESPACE_LEVEL (ns));
      current_namespace = ns;
    }
}

/* Pop back from the scope of the namespace NS, which was previously
   entered with push_nested_namespace.  */

static void
do_pop_nested_namespace (tree ns)
{
  while (ns != global_namespace)
    {
      ns = CP_DECL_CONTEXT (ns);
      current_namespace = ns;
      leave_scope ();
    }

  do_pop_from_top_level ();
}

/* Add TARGET to USINGS, if it does not already exist there.  We used
   to build the complete graph of usings at this point, from the POV
   of the source namespaces.  Now we build that as we perform the
   unqualified search.  */

static void
add_using_namespace (vec<tree, va_gc> *&usings, tree target)
{
  if (usings)
    for (unsigned ix = usings->length (); ix--;)
      if ((*usings)[ix] == target)
	return;

  vec_safe_push (usings, target);
}

/* Tell the debug system of a using directive.  */

static void
emit_debug_info_using_namespace (tree from, tree target, bool implicit)
{
  /* Emit debugging info.  */
  tree context = from != global_namespace ? from : NULL_TREE;
  debug_hooks->imported_module_or_decl (target, NULL_TREE, context, false,
					implicit);
}

/* Process a using directive.  */

void
finish_using_directive (tree target, tree attribs)
{
  if (target == error_mark_node)
    return;

  if (current_binding_level->kind != sk_namespace)
    add_stmt (build_stmt (input_location, USING_STMT, target));
  else
    emit_debug_info_using_namespace (current_binding_level->this_entity,
				     ORIGINAL_NAMESPACE (target), false);

  add_using_namespace (current_binding_level->using_directives,
		       ORIGINAL_NAMESPACE (target));

  if (attribs != error_mark_node)
    for (tree a = attribs; a; a = TREE_CHAIN (a))
      {
	tree name = get_attribute_name (a);
	if (current_binding_level->kind == sk_namespace
	    && is_attribute_p ("strong", name))
	  {
	    warning (0, "strong using directive no longer supported");
	    if (CP_DECL_CONTEXT (target) == current_namespace)
	      inform (DECL_SOURCE_LOCATION (target),
		      "you may use an inline namespace instead");
	  }
	else
	  warning (OPT_Wattributes, "%qD attribute directive ignored", name);
      }
}

/* Pushes X into the global namespace.  */

tree
pushdecl_top_level (tree x, tree *maybe_init)
{
  bool subtime = timevar_cond_start (TV_NAME_LOOKUP);
  do_push_to_top_level ();
  if (!DECL_CONTEXT (x))
    DECL_CONTEXT (x) = FROB_CONTEXT (global_namespace);
  x = pushdecl_namespace_level (x, false);
  if (maybe_init)
    cp_finish_decl (x, *maybe_init, false, NULL_TREE, 0);
  do_pop_from_top_level ();
  timevar_cond_stop (TV_NAME_LOOKUP, subtime);
  return x;
}

/* Pushes X into the global namespace and calls cp_finish_decl to
   register the variable, initializing it with INIT.  */

tree
pushdecl_top_level_and_finish (tree x, tree init)
{
  return pushdecl_top_level (x, &init);
}

/* Enter the namespaces from current_namerspace to NS.  */

static int
push_inline_namespaces (tree ns)
{
  int count = 0;
  if (ns != current_namespace)
    {
      gcc_assert (ns != global_namespace);
      count += push_inline_namespaces (CP_DECL_CONTEXT (ns));
      resume_scope (NAMESPACE_LEVEL (ns));
      current_namespace = ns;
      count++;
    }
  return count;
}

/* SLOT is the (possibly empty) binding slot for NAME in CTX.
   Reuse or create a namespace NAME.  NAME is null for the anonymous
   namespace.  */

static tree
reuse_namespace (tree *slot, tree ctx, tree name)
{
  if (modules_p () && *slot && TREE_PUBLIC (ctx) && name)
    {
      /* Public namespace.  Shared.  */
      tree *global_slot = slot;
      if (TREE_CODE (*slot) == MODULE_VECTOR)
	global_slot = get_fixed_binding_slot (slot, name,
					      MODULE_SLOT_GLOBAL, false);

      for (ovl_iterator iter (*global_slot); iter; ++iter)
	{
	  tree decl = *iter;

	  if (TREE_CODE (decl) == NAMESPACE_DECL && !DECL_NAMESPACE_ALIAS (decl))
	    return decl;
	}
    }
  return NULL_TREE;
}

/* The anonymous namespace name can be module-dependent.  */
static tree GTY() anon_name;

static tree
make_namespace (tree ctx, tree name, location_t loc,
		bool inline_p, tree asm_name = NULL_TREE)
{
  /* Create the namespace.  */
  tree ns = build_lang_decl (NAMESPACE_DECL, name, void_type_node);
  DECL_SOURCE_LOCATION (ns) = loc;
  SCOPE_DEPTH (ns) = SCOPE_DEPTH (ctx) + 1;
  if (!SCOPE_DEPTH (ns))
    /* We only allow depth 255. */
    sorry ("cannot nest more than %d namespaces", SCOPE_DEPTH (ctx));
  DECL_CONTEXT (ns) = FROB_CONTEXT (ctx);

  if (!name)
    {
      if (!asm_name)
	{
	  /* Figure out the anonymous namespace assembler name.  */
	  asm_name = anon_identifier;
	  if (module_interface_p ())
	    {
	      /* We must use the full partition name.  */
	      const char *names[2];
	      names[1] = module_name (MODULE_PURVIEW, &names[0]);
	      unsigned len = 0;
	      for (unsigned ix = 2; ix--;)
		len += strlen (names[ix]);
	      unsigned pos = IDENTIFIER_LENGTH (asm_name);
	      char *buf = XALLOCAVEC (char, pos + len * 3 + 1);

	      memcpy (buf, IDENTIFIER_POINTER (asm_name), pos);
	      buf[pos++] = '_';
	      for (unsigned ix = 0; ix != 2; ix++)
		for (const char *ptr = names[ix]; *ptr; ptr++)
		  if (ISALNUM (*ptr))
		    buf[pos++] = *ptr;
		  else
		    pos += sprintf (&buf[pos], "_%02x", *ptr);
	      asm_name = get_identifier_with_length (buf, pos);
	    }
	  else if (global_purview_p ())
	    /* We cannot have it here, because there's nothing
	       unique to mangle into the name.  */
	    error ("anonymous namespaces cannot be used in"
		   " global module fragment");
	  anon_name = asm_name;
	}
      SET_DECL_ASSEMBLER_NAME (ns, asm_name);
    }
  else if (TREE_PUBLIC (ctx))
    TREE_PUBLIC (ns) = true;

  if (inline_p)
    DECL_NAMESPACE_INLINE_P (ns) = true;

  return ns;
}

static void
make_namespace_finish (tree ns, tree *slot, bool from_import = false)
{
  if (modules_p () && TREE_PUBLIC (ns) && (from_import || *slot != ns))
    {
      /* Merge into global slot.  */
      tree *gslot = get_fixed_binding_slot (slot, DECL_NAME (ns),
					    MODULE_SLOT_GLOBAL, true);
      if (!check_mergeable_decl (ns, *gslot, NULL, NULL, NULL))
	*gslot = ns;
    }

  /* NS was newly created, finish off making it.  */
  tree ctx = CP_DECL_CONTEXT (ns);
  cp_binding_level *scope = ggc_cleared_alloc<cp_binding_level> ();
  scope->this_entity = ns;
  scope->more_cleanups_ok = true;
  scope->kind = sk_namespace;
  scope->level_chain = NAMESPACE_LEVEL (ctx);
  NAMESPACE_LEVEL (ns) = scope;

  if (DECL_NAMESPACE_INLINE_P (ns))
    vec_safe_push (DECL_NAMESPACE_INLINEES (ctx), ns);

  if (DECL_NAMESPACE_INLINE_P (ns) || !DECL_NAME (ns))
    emit_debug_info_using_namespace (ctx, ns, true);
}

/* Push into the scope of the NAME namespace.  If NAME is NULL_TREE,
   then we enter an anonymous namespace.  If MAKE_INLINE is true, then
   we create an inline namespace (it is up to the caller to check upon
   redefinition). Return the number of namespaces entered.  */

int
push_namespace (tree name, bool make_inline)
{
  bool subtime = timevar_cond_start (TV_NAME_LOOKUP);
  int count = 0;

  /* We should not get here if the global_namespace is not yet constructed
     nor if NAME designates the global namespace:  The global scope is
     constructed elsewhere.  */
  gcc_checking_assert (global_namespace != NULL && name != global_identifier);

  tree ns = NULL_TREE;
  {
    name_lookup lookup (name, 0);
    if (!lookup.search_qualified (current_namespace, /*usings=*/false))
      ;
    else if (TREE_CODE (lookup.value) != NAMESPACE_DECL)
      ;
    else if (tree dna = DECL_NAMESPACE_ALIAS (lookup.value))
      {
	/* A namespace alias is not allowed here, but if the alias
	   is for a namespace also inside the current scope,
	   accept it with a diagnostic.  That's better than dying
	   horribly.  */
	if (is_nested_namespace (current_namespace, CP_DECL_CONTEXT (dna)))
	  {
	    error ("namespace alias %qD not allowed here, "
		   "assuming %qD", lookup.value, dna);
	    ns = dna;
	  }
      }
    else
      ns = lookup.value;
  }

  if (ns)
    /* DR2061.  NS might be a member of an inline namespace.  We
       need to push into those namespaces.  */
    count += push_inline_namespaces (CP_DECL_CONTEXT (ns));
  else
    {
      /* Before making a new namespace, see if we already have one in
	 the existing partitions of the current namespace.  */
      tree *slot = find_namespace_slot (current_namespace, name, true);
      ns = reuse_namespace (slot, current_namespace, name);
      if (!ns)
	ns = make_namespace (current_namespace, name,
			     input_location, make_inline);

      if (pushdecl (ns) == error_mark_node)
	ns = NULL_TREE;
      else
	{
<<<<<<< HEAD
	  /* finish up making the namespace.  */
	  add_decl_to_level (NAMESPACE_LEVEL (current_namespace), ns);
	  make_namespace_finish (ns, slot);

	  /* Add the anon using-directive here, we don't do it in
	     make_namespace_finish.  */
	  if (!DECL_NAMESPACE_INLINE_P (ns) && !name)
	    add_using_namespace (current_binding_level->using_directives, ns);
=======
	  if (!name)
	    {
	      SET_DECL_ASSEMBLER_NAME (ns, anon_identifier);

	      if (!make_inline)
		add_using_namespace (current_binding_level->using_directives,
				     ns);
	    }
	  else if (TREE_PUBLIC (current_namespace))
	    TREE_PUBLIC (ns) = 1;

	  if (make_inline)
	    {
	      DECL_NAMESPACE_INLINE_P (ns) = true;
	      vec_safe_push (DECL_NAMESPACE_INLINEES (current_namespace), ns);
	    }

	  if (!name || make_inline)
	    emit_debug_info_using_namespace (current_namespace, ns, true);
>>>>>>> 6db76e48
	}
    }

  if (ns)
    {
      /* A public namespace is exported only if explicitly marked, or
	 it contains exported entities.  */
      if (!DECL_MODULE_EXPORT_P (ns) && TREE_PUBLIC (ns)
	  && module_exporting_p ())
	implicitly_export_namespace (ns);

      if (make_inline && !DECL_NAMESPACE_INLINE_P (ns))
	{
	  error_at (input_location,
		    "inline namespace must be specified at initial definition");
	  inform (DECL_SOURCE_LOCATION (ns), "%qD defined here", ns);
	}
      resume_scope (NAMESPACE_LEVEL (ns));
      current_namespace = ns;
      count++;
    }

  timevar_cond_stop (TV_NAME_LOOKUP, subtime);
  return count;
}

/* Pop from the scope of the current namespace.  */

void
pop_namespace (void)
{
  bool subtime = timevar_cond_start (TV_NAME_LOOKUP);

  gcc_assert (current_namespace != global_namespace);
  current_namespace = CP_DECL_CONTEXT (current_namespace);
  /* The binding level is not popped, as it might be re-opened later.  */
  leave_scope ();

  timevar_cond_stop (TV_NAME_LOOKUP, subtime);
}

tree
add_imported_namespace (tree ctx, tree name, unsigned mod, location_t loc,
			bool visible_p, bool inline_p, tree anon_name)
{
  tree *slot = find_namespace_slot (ctx, name, true);
  tree decl = reuse_namespace (slot, ctx, name);
  if (!decl)
    {
      decl = make_namespace (ctx, name, loc, inline_p, anon_name);
      make_namespace_finish (decl, slot, true);
    }
  else if (DECL_NAMESPACE_INLINE_P (decl) != inline_p)
    {
      error_at (loc, inline_p ? G_("expected %qD to be an inline namespace")
		: G_("expected %qD to be a non-inline namespace"), decl);
      inform (DECL_SOURCE_LOCATION (decl), "namespace introduced here");
    }

  /* Now insert.  */
  tree *mslot = NULL;
  if (mod < MODULE_IMPORT_BASE)
    mslot = get_fixed_binding_slot (slot, name, MODULE_SLOT_CURRENT, true);
  else
    {
      if (TREE_PUBLIC (decl) && TREE_CODE (*slot) == MODULE_VECTOR)
	{
	  /* See if we can extend the final slot.  */
	  module_cluster *last = MODULE_VECTOR_CLUSTER_LAST (*slot);
	  gcc_checking_assert (last->indices[0].span);
	  unsigned jx = MODULE_VECTOR_SLOTS_PER_CLUSTER;

	  while (--jx)
	    if (last->indices[jx].span)
	      break;
	  tree final = last->slots[jx];
	  if (visible_p == !STAT_HACK_P (final)
	      && MAYBE_STAT_DECL (final) == decl
	      && last->indices[jx].base + last->indices[jx].span == mod
	      && (MODULE_VECTOR_NUM_CLUSTERS (*slot) > 1
		  || (MODULE_VECTOR_SLOTS_PER_CLUSTER > MODULE_IMPORT_BASE
		      && jx >= MODULE_IMPORT_BASE)))
	    {
	      last->indices[jx].span++;
	      return decl;
	    }
	}
      mslot = &(tree &)*append_imported_binding_slot (slot, name, mod);
    }

  gcc_assert (!*mslot || (visible_p && *mslot == decl));
  *mslot = visible_p ? decl : stat_hack (decl, NULL_TREE);

  return decl;
}

/* External entry points for do_{push_to/pop_from}_top_level.  */

void
push_to_top_level (void)
{
  bool subtime = timevar_cond_start (TV_NAME_LOOKUP);
  do_push_to_top_level ();
  timevar_cond_stop (TV_NAME_LOOKUP, subtime);
}

void
pop_from_top_level (void)
{
  bool subtime = timevar_cond_start (TV_NAME_LOOKUP);
  do_pop_from_top_level ();
  timevar_cond_stop (TV_NAME_LOOKUP, subtime);
}

/* External entry points for do_{push,pop}_nested_namespace.  */

void
push_nested_namespace (tree ns)
{
  bool subtime = timevar_cond_start (TV_NAME_LOOKUP);
  do_push_nested_namespace (ns);
  timevar_cond_stop (TV_NAME_LOOKUP, subtime);
}

void
pop_nested_namespace (tree ns)
{
  bool subtime = timevar_cond_start (TV_NAME_LOOKUP);
  gcc_assert (current_namespace == ns);
  do_pop_nested_namespace (ns);
  timevar_cond_stop (TV_NAME_LOOKUP, subtime);
}

/* Pop off extraneous binding levels left over due to syntax errors.
   We don't pop past namespaces, as they might be valid.  */

void
pop_everything (void)
{
  if (ENABLE_SCOPE_CHECKING)
    verbatim ("XXX entering %<pop_everything ()%>");
  while (!namespace_bindings_p ())
    {
      if (current_binding_level->kind == sk_class)
	pop_nested_class ();
      else
	poplevel (0, 0, 0);
    }
  if (ENABLE_SCOPE_CHECKING)
    verbatim ("XXX leaving %<pop_everything ()%>");
}

/* Emit debugging information for using declarations and directives.
   If input tree is overloaded fn then emit debug info for all
   candidates.  */

void
cp_emit_debug_info_for_using (tree t, tree context)
{
  /* Don't try to emit any debug information if we have errors.  */
  if (seen_error ())
    return;

  /* Ignore this FUNCTION_DECL if it refers to a builtin declaration
     of a builtin function.  */
  if (TREE_CODE (t) == FUNCTION_DECL
      && DECL_EXTERNAL (t)
      && fndecl_built_in_p (t))
    return;

  /* Do not supply context to imported_module_or_decl, if
     it is a global namespace.  */
  if (context == global_namespace)
    context = NULL_TREE;

  t = MAYBE_BASELINK_FUNCTIONS (t);

  /* FIXME: Handle TEMPLATE_DECLs.  */
  for (lkp_iterator iter (t); iter; ++iter)
    {
      tree fn = *iter;
      if (TREE_CODE (fn) != TEMPLATE_DECL)
	{
	  if (building_stmt_list_p ())
	    add_stmt (build_stmt (input_location, USING_STMT, fn));
	  else
	    debug_hooks->imported_module_or_decl (fn, NULL_TREE, context,
						  false, false);
	}
    }
}

/* Return the result of unqualified lookup for the overloaded operator
   designated by CODE, if we are in a template and the binding we find is
   not.  */

static tree
op_unqualified_lookup (tree fnname)
{
  if (cxx_binding *binding = IDENTIFIER_BINDING (fnname))
    {
      cp_binding_level *l = binding->scope;
      while (l && !l->this_entity)
	l = l->level_chain;
      if (l && uses_template_parms (l->this_entity))
	/* Don't preserve decls from an uninstantiated template,
	   wait until that template is instantiated.  */
	return NULL_TREE;
    }
  tree fns = lookup_name (fnname);
  if (fns && fns == get_global_binding (fnname))
    /* The instantiation can find these.  */
    return NULL_TREE;
  return fns;
}

/* E is an expression representing an operation with dependent type, so we
   don't know yet whether it will use the built-in meaning of the operator or a
   function.  Remember declarations of that operator in scope.  */

const char *const op_bind_attrname = "operator bindings";

void
maybe_save_operator_binding (tree e)
{
  /* This is only useful in a generic lambda.  */
  if (!processing_template_decl)
    return;
  tree cfn = current_function_decl;
  if (!cfn)
    return;

  /* Let's only do this for generic lambdas for now, we could do it for all
     function templates if we wanted to.  */
  if (!current_lambda_expr())
    return;

  tree fnname = ovl_op_identifier (false, TREE_CODE (e));
  if (!fnname)
    return;

  tree attributes = DECL_ATTRIBUTES (cfn);
  tree attr = lookup_attribute (op_bind_attrname, attributes);
  tree bindings = NULL_TREE;
  tree fns = NULL_TREE;
  if (attr)
    {
      bindings = TREE_VALUE (attr);
      if (tree elt = purpose_member (fnname, bindings))
	fns = TREE_VALUE (elt);
    }

  if (!fns && (fns = op_unqualified_lookup (fnname)))
    {
      bindings = tree_cons (fnname, fns, bindings);
      if (attr)
	TREE_VALUE (attr) = bindings;
      else
	DECL_ATTRIBUTES (cfn)
	  = tree_cons (get_identifier (op_bind_attrname),
		       bindings,
		       attributes);
    }
}

/* Called from cp_free_lang_data so we don't put this into LTO.  */

void
discard_operator_bindings (tree decl)
{
  DECL_ATTRIBUTES (decl) = remove_attribute (op_bind_attrname,
					     DECL_ATTRIBUTES (decl));
}

/* Subroutine of start_preparsed_function: push the bindings we saved away in
   maybe_save_op_lookup into the function parameter binding level.  */

void
push_operator_bindings ()
{
  tree decl1 = current_function_decl;
  if (tree attr = lookup_attribute (op_bind_attrname,
				    DECL_ATTRIBUTES (decl1)))
    for (tree binds = TREE_VALUE (attr); binds; binds = TREE_CHAIN (binds))
      {
	tree name = TREE_PURPOSE (binds);
	tree val = TREE_VALUE (binds);
	push_local_binding (name, val, /*using*/true);
      }
}

#include "gt-cp-name-lookup.h"<|MERGE_RESOLUTION|>--- conflicted
+++ resolved
@@ -6549,12 +6549,8 @@
 has_using_namespace_std_directive_p ()
 {
   for (cp_binding_level *level = current_binding_level;
-<<<<<<< HEAD
-       level; level = level->level_chain)
-=======
        level;
        level = level->level_chain)
->>>>>>> 6db76e48
     if (using_directives_contain_std_p (level->using_directives))
       return true;
 
@@ -8768,7 +8764,6 @@
 	ns = NULL_TREE;
       else
 	{
-<<<<<<< HEAD
 	  /* finish up making the namespace.  */
 	  add_decl_to_level (NAMESPACE_LEVEL (current_namespace), ns);
 	  make_namespace_finish (ns, slot);
@@ -8777,27 +8772,6 @@
 	     make_namespace_finish.  */
 	  if (!DECL_NAMESPACE_INLINE_P (ns) && !name)
 	    add_using_namespace (current_binding_level->using_directives, ns);
-=======
-	  if (!name)
-	    {
-	      SET_DECL_ASSEMBLER_NAME (ns, anon_identifier);
-
-	      if (!make_inline)
-		add_using_namespace (current_binding_level->using_directives,
-				     ns);
-	    }
-	  else if (TREE_PUBLIC (current_namespace))
-	    TREE_PUBLIC (ns) = 1;
-
-	  if (make_inline)
-	    {
-	      DECL_NAMESPACE_INLINE_P (ns) = true;
-	      vec_safe_push (DECL_NAMESPACE_INLINEES (current_namespace), ns);
-	    }
-
-	  if (!name || make_inline)
-	    emit_debug_info_using_namespace (current_namespace, ns, true);
->>>>>>> 6db76e48
 	}
     }
 

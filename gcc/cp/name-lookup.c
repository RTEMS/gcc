/* Definitions for C++ name lookup routines.
   Copyright (C) 2003-2017 Free Software Foundation, Inc.
   Contributed by Gabriel Dos Reis <gdr@integrable-solutions.net>

This file is part of GCC.

GCC is free software; you can redistribute it and/or modify
it under the terms of the GNU General Public License as published by
the Free Software Foundation; either version 3, or (at your option)
any later version.

GCC is distributed in the hope that it will be useful,
but WITHOUT ANY WARRANTY; without even the implied warranty of
MERCHANTABILITY or FITNESS FOR A PARTICULAR PURPOSE.  See the
GNU General Public License for more details.

You should have received a copy of the GNU General Public License
along with GCC; see the file COPYING3.  If not see
<http://www.gnu.org/licenses/>.  */

#include "config.h"
#include "system.h"
#include "coretypes.h"
#include "cp-tree.h"
#include "timevar.h"
#include "stringpool.h"
#include "print-tree.h"
#include "attribs.h"
#include "debug.h"
#include "c-family/c-pragma.h"
#include "params.h"
#include "gcc-rich-location.h"
#include "spellcheck-tree.h"
#include "parser.h"
#include "bitmap.h"

static cxx_binding *cxx_binding_make (tree value, tree type);
static cp_binding_level *innermost_nonclass_level (void);
static void set_identifier_type_value_with_scope (tree id, tree decl,
						  cp_binding_level *b);

/* Create an overload suitable for recording an artificial TYPE_DECL
   and another decl.  We use this machanism to implement the struct
   stat hack within a namespace.  It'd be nice to use it everywhere.  */

#define STAT_HACK_P(N) ((N) && TREE_CODE (N) == OVERLOAD && OVL_LOOKUP_P (N))
#define STAT_TYPE(N) TREE_TYPE (N)
#define STAT_DECL(N) OVL_FUNCTION (N)
#define MAYBE_STAT_DECL(N) (STAT_HACK_P (N) ? STAT_DECL (N) : N)
#define MAYBE_STAT_TYPE(N) (STAT_HACK_P (N) ? STAT_TYPE (N) : NULL_TREE)

static tree stat_hack (tree decl = NULL_TREE, tree type = NULL_TREE)
{
  tree result = make_node (OVERLOAD);

  /* Mark this as a lookup, so we can tell this is a stat hack.  */
  OVL_LOOKUP_P (result) = true;
  STAT_DECL (result) = decl;
  STAT_TYPE (result) = type;
  return result;
}

/* Create a local binding level for NAME.  */

static cxx_binding *
create_local_binding (cp_binding_level *level, tree name)
{
  cxx_binding *binding = cxx_binding_make (NULL, NULL);

  INHERITED_VALUE_BINDING_P (binding) = false;
  LOCAL_BINDING_P (binding) = true;
  binding->scope = level;
  binding->previous = IDENTIFIER_BINDING (name);

  IDENTIFIER_BINDING (name) = binding;
  
  return binding;
}

/* *SLOT is a namespace binding slot.  Find or create the
   module-specific slot.  If CREATE is 0, we return NULL on
   not-found.  If CREATE < 0, we're creating a slot for a namespace,
   and try and extend an existing trailing binding span.  Otherwise
   we're just creating a regular slot.  By construction, one can only
   create new binding slots at the end of the array.  */

static tree *
<<<<<<< HEAD
module_binding_slot (tree *slot, unsigned ix, int create)
=======
find_namespace_slot (tree ns, tree name, bool create_p = false)
>>>>>>> 17d66324
{
  bool not_vec = !*slot || TREE_CODE (*slot) != MODULE_VECTOR;
  unsigned clusters = 0;
  module_cluster *cluster;

<<<<<<< HEAD
  if (not_vec)
    {
      if (ix == GLOBAL_MODULE_INDEX)
	/* The global module can just use slot directly.  */
	return slot;
      if (!create)
	return NULL;
    }
  else
    {
      clusters = MODULE_VECTOR_NUM_CLUSTERS (*slot);
      cluster = MODULE_VECTOR_CLUSTER_BASE (*slot);

      if (ix < IMPORTED_MODULE_BASE)
	{
	  gcc_assert (cluster->spans[ix]);

	  return &cluster->slots[ix];
	}
=======
  for (;binding; binding = binding->previous)
    if (binding->scope == level)
      return &binding->value;
>>>>>>> 17d66324

      /* We do a linear search from the end because we don't expect
	 this to be very populated, and this allows us to quickly
	 determine the append case.  */

      unsigned probe = clusters;
      for (cluster += clusters; --cluster, --probe;)
	{
	  gcc_checking_assert (cluster->spans[0]);
	  if (cluster->spans[1])
	    {
	      if (cluster->bases[1] + cluster->spans[1] <= ix)
		break;
	      if (cluster->bases[1] <= ix)
		return &cluster->slots[1];
	    }
	  if (cluster->bases[0] + cluster->spans[0] < ix)
	    break;
	  if (cluster->bases[0] <= ix)
	    return &cluster->slots[0];
	}
      if (!create)
	return NULL;
      /* If we're to insert, we must be at the end.  */
      gcc_assert (probe + 1 == clusters);
    }

  /* Figure out if we need to extend the module vector itself.  */
  unsigned incr = 0;
  if (ix < IMPORTED_MODULE_BASE)
    incr = not_vec; /* Only if it's not already a vector.  */
  else if (clusters < 2)
    incr = 2 - clusters; /* Make sure we have glob/this slots too.  */
  else
    {
<<<<<<< HEAD
      cluster = MODULE_VECTOR_CLUSTER_LAST (*slot);
      if (create < 0)
	{
	  /* If we're binding a namespace, see if we can extend the span
	     of the final element.  */
	  incr = cluster->spans[1] != 0;
	  if (cluster->bases[incr] + cluster->spans[incr] == ix)
	    {
	      cluster->spans[incr]++;
	      return &cluster->slots[incr];
	    }
	  /* Otherwise we need to extend, if that was the last slot of the
	     cluster.  */
	}
      else if (cluster->spans[1])
	incr = 1; /* No spare slot in the final cluster.  */
    }

  if (incr)
    {
      tree new_vec = make_module_vec (clusters + incr);
      cluster = MODULE_VECTOR_CLUSTER_BASE (new_vec);
      if (clusters)
	memcpy (cluster, MODULE_VECTOR_CLUSTER_BASE (*slot),
		clusters * sizeof (module_cluster));
      else
	{
	  /* Initialize the reserved slots.  */
	  cluster->slots[GLOBAL_MODULE_INDEX] = *slot;
	  cluster->bases[GLOBAL_MODULE_INDEX] = GLOBAL_MODULE_INDEX;
	  cluster->bases[THIS_MODULE_INDEX] = THIS_MODULE_INDEX;
	  cluster->spans[GLOBAL_MODULE_INDEX] = 1;
	  cluster->spans[THIS_MODULE_INDEX] = 1;
	}
      *slot = new_vec;
    }
  else
    cluster = MODULE_VECTOR_CLUSTER_BASE (*slot);

  unsigned off = ix;
  if (ix >= IMPORTED_MODULE_BASE)
    {
      cluster += MODULE_VECTOR_NUM_CLUSTERS (*slot) - 1;
      off = cluster->spans[0] != 0;

      gcc_assert (!off || cluster->bases[0] + cluster->spans[0] <= ix);

      cluster->bases[off] = ix;
      cluster->spans[off] = 1;
    }
  return &cluster->slots[off];
=======
      binding = cxx_binding_make (NULL, NULL);
      binding->previous = IDENTIFIER_NAMESPACE_BINDINGS (name);
      binding->scope = level;
      binding->is_local = false;
      binding->value_is_inherited = false;
      IDENTIFIER_NAMESPACE_BINDINGS (name) = binding;
      return &binding->value;
    }

  return NULL;
}

static tree
find_namespace_value (tree ns, tree name)
{
  tree *b = find_namespace_slot (ns, name);

  return b ? MAYBE_STAT_DECL (*b) : NULL_TREE;
>>>>>>> 17d66324
}

/* Create an overload suitable for recording an artificial TYPE_DECL
   and another decl.  We use this machanism to implement the struct
   stat hack within a namespace.  It'd be nice to use it everywhere,
   but that's more change than necessary.  */

#define STAT_HACK_P(N) ((N) && TREE_CODE (N) == OVERLOAD && OVL_LOOKUP_P (N))
#define STAT_TYPE(N) TREE_TYPE (N)
#define STAT_DECL(N) OVL_FUNCTION (N)
#define MAYBE_STAT_DECL(N) (STAT_HACK_P (N) ? STAT_DECL (N) : N)
#define MAYBE_STAT_TYPE(N) (STAT_HACK_P (N) ? STAT_TYPE (N) : NULL_TREE)

static tree stat_hack (tree decl = NULL_TREE, tree type = NULL_TREE)
{
  tree result = make_node (OVERLOAD);

  /* Mark this as a lookup, so we can tell this is a stat hack.  */
  OVL_LOOKUP_P (result) = true;
  STAT_DECL (result) = decl;
  STAT_TYPE (result) = type;
  return result;
}

/* Split a potentialy stat-hacked value binding into type and value.
   Decapsulate is totally a word now.  */

tree
decapsulate_binding (tree value, tree *type_p)
{
  if (type_p)
    *type_p = MAYBE_STAT_TYPE (value);
  return MAYBE_STAT_DECL (value);
}

/* Return the binding for NAME in SCOPE, if any.  Otherwise create an
   empty slot.  */

static tree *
find_or_create_namespace_slot (tree ns, tree name)
{
  bool existed;
  tree *slot = &DECL_NAMESPACE_BINDINGS (ns)->get_or_insert (name, &existed);
  if (!existed)
    *slot = NULL_TREE;
  return slot;
}

/* Return the binding for NAME in SCOPE, if any.  Otherwise, return NULL.  */

static tree *
find_namespace_slot (tree ns, tree name)
{
  return DECL_NAMESPACE_BINDINGS (ns)->get (name);
}

static tree
find_namespace_value (tree ns, tree name)
{
  tree *b = find_namespace_slot (ns, name);

  return b ? MAYBE_STAT_DECL (*b) : NULL_TREE;
}

/* Add DECL to the list of things declared in a binding level.  */

static void
add_decl_to_level (cp_binding_level *level, tree decl)
{
  gcc_assert (level->kind != sk_class);

  if (TREE_CODE (decl) == NAMESPACE_DECL && !DECL_NAMESPACE_ALIAS (decl))
    {
      /* Inner namespaces get their own chain, to make walking
	 simpler.  */
      //  FIXME: only because of spelling correction.
      DECL_CHAIN (decl) = level->namespaces;
      level->namespaces = decl;
    }
  else
    {
      TREE_CHAIN (decl) = level->names;
      level->names = decl;
    }

  /* If appropriate, add decl to separate list of statics.  We include
     extern variables because they might turn out to be static later.
     It's OK for this list to contain a few false positives.  */
  if (level->kind != sk_namespace)
    ;
  else if ((VAR_P (decl) && (TREE_STATIC (decl) || DECL_EXTERNAL (decl)))
	   || (TREE_CODE (decl) == FUNCTION_DECL
	       && (!TREE_PUBLIC (decl)
		   || decl_anon_ns_mem_p (decl)
		   || DECL_DECLARED_INLINE_P (decl))))
    vec_safe_push (static_decls, decl);
}

/* Find the binding for NAME in the local binding level B.  */

static cxx_binding *
find_local_binding (cp_binding_level *b, tree name)
{
  if (cxx_binding *binding = IDENTIFIER_BINDING (name))
    for (;; b = b->level_chain)
      {
	if (binding->scope == b
	    && !(VAR_P (binding->value)
		 && DECL_DEAD_FOR_LOCAL (binding->value)))
	  return binding;

	/* Cleanup contours are transparent to the language.  */
	if (b->kind != sk_cleanup)
	  break;
      }
  return NULL;
}

/* Only look in the innermost non-class level.  */

static tree
lookup_name_innermost_nonclass_level (tree name)
{
  cp_binding_level *b = innermost_nonclass_level ();

  if (b->kind == sk_namespace)
    return find_namespace_value (current_namespace, name);
  else if (cxx_binding *binding = find_local_binding (b, name))
    return binding->value;
  else
   return NULL_TREE;
}

struct name_lookup
{
public:
  typedef std::pair<tree, tree> using_pair;
  typedef vec<using_pair, va_heap, vl_embed> using_queue;

public:
  tree name;	/* The identifier being looked for.  */
  tree value;	/* A (possibly ambiguous) set of things found.  */
  tree type;	/* A type that has been found.  */
  int flags;	/* Lookup flags.  */
  vec<tree, va_heap, vl_embed> *scopes;
  name_lookup *previous; /* Previously active lookup.  */

protected:
  /* Marked scope stack for outermost name lookup.  */
  static vec<tree, va_heap, vl_embed> *shared_scopes;
  /* Currently active lookup.  */
  static name_lookup *active;

public:
  name_lookup (tree n, int f = 0)
  : name (n), value (NULL_TREE), type (NULL_TREE), flags (f),
    scopes (NULL), previous (NULL)
  {
    preserve_state ();
  }
  ~name_lookup ()
  {
    restore_state ();
  }

private: /* Uncopyable, unmovable, unassignable. I am a rock. */
  name_lookup (const name_lookup &);
  name_lookup &operator= (const name_lookup &);

protected:
  static bool seen_p (tree scope)
  {
    return LOOKUP_SEEN_P (scope);
  }
  static bool found_p (tree scope)
  {
    return LOOKUP_FOUND_P (scope);
  }
  
  void mark_seen (tree scope); /* Mark and add to scope vector. */
  static void mark_found (tree scope)
  {
    gcc_checking_assert (seen_p (scope));
    LOOKUP_FOUND_P (scope) = true;
  }
  bool see_and_mark (tree scope)
  {
    bool ret = seen_p (scope);
    if (!ret)
      mark_seen (scope);
    return ret;
  }
  bool find_and_mark (tree scope);

private:
  void preserve_state ();
  void restore_state ();

private:
  static tree ambiguous (tree thing, tree current);
  void add_value (tree new_val);
  void add_type (tree new_type);
  bool process_binding (tree val_bind, tree type_bind);
  unsigned process_module_binding (bitmap, unsigned,
				   unsigned, unsigned, tree);
  /* Look in only namespace.  */
  bool search_namespace_only (tree scope);
  /* Look in namespace and its (recursive) inlines. Ignore using
     directives.  Return true if something found (inc dups). */
  bool search_namespace (tree scope);
  /* Look in the using directives of namespace + inlines using
     qualified lookup rules.  */
  bool search_usings (tree scope);

private:
  using_queue *queue_namespace (using_queue *queue, int depth, tree scope);
  using_queue *do_queue_usings (using_queue *queue, int depth,
				vec<tree, va_gc> *usings);
  using_queue *queue_usings (using_queue *queue, int depth,
			     vec<tree, va_gc> *usings)
  {
    if (usings)
      queue = do_queue_usings (queue, depth, usings);
    return queue;
  }

private:
  void add_fns (tree);

  void adl_expr (tree);
  void adl_type (tree);
  void adl_template_arg (tree);
  void adl_class (tree);
  void adl_bases (tree);
  void adl_class_only (tree);
  void adl_namespace (tree);
  void adl_namespace_only (tree);

public:
  /* Search namespace + inlines + maybe usings as qualified lookup.  */
  bool search_qualified (tree scope, bool usings = true);

  /* Search namespace + inlines + usings as unqualified lookup.  */
  bool search_unqualified (tree scope, cp_binding_level *);

  /* ADL lookup of ARGS.  */
  tree search_adl (tree fns, vec<tree, va_gc> *args);
};

/* Scope stack shared by all outermost lookups.  This avoids us
   allocating and freeing on every single lookup.  */
vec<tree, va_heap, vl_embed> *name_lookup::shared_scopes;

/* Currently active lookup.  */
name_lookup *name_lookup::active;

/* Name lookup is recursive, becase ADL can cause template
   instatiation.  This is of course a rare event, so we optimize for
   it not happening.  When we discover an active name-lookup, which
   must be an ADL lookup,  we need to unmark the marked scopes and also
   unmark the lookup we might have been accumulating.  */

void
name_lookup::preserve_state ()
{
  previous = active;
  if (previous)
    {
      unsigned length = vec_safe_length (previous->scopes);
      vec_safe_reserve (previous->scopes, length * 2);
      for (unsigned ix = length; ix--;)
	{
	  tree decl = (*previous->scopes)[ix];

	  gcc_checking_assert (LOOKUP_SEEN_P (decl));
	  LOOKUP_SEEN_P (decl) = false;

	  /* Preserve the FOUND_P state on the interrupted lookup's
	     stack.  */
	  if (LOOKUP_FOUND_P (decl))
	    {
	      LOOKUP_FOUND_P (decl) = false;
	      previous->scopes->quick_push (decl);
	    }
	}

      /* Unmark the outer partial lookup.  */
      lookup_mark (previous->value, false);
    }
  else
    scopes = shared_scopes;
  active = this;
}

/* Restore the marking state of a lookup we interrupted.  */

void
name_lookup::restore_state ()
{
  /* Unmark and empty this lookup's scope stack.  */
  for (unsigned ix = vec_safe_length (scopes); ix--;)
    {
      tree decl = scopes->pop ();
      gcc_checking_assert (LOOKUP_SEEN_P (decl));
      LOOKUP_SEEN_P (decl) = false;
      LOOKUP_FOUND_P (decl) = false;
    }

  active = previous;
  if (previous)
    {
      free (scopes);

      unsigned length = vec_safe_length (previous->scopes);
      for (unsigned ix = 0; ix != length; ix++)
	{
	  tree decl = (*previous->scopes)[ix];
	  if (LOOKUP_SEEN_P (decl))
	    {
	      /* The remainder of the scope stack must be recording
		 FOUND_P decls, which we want to pop off.  */
	      do
		{
		  tree decl = previous->scopes->pop ();
		  gcc_checking_assert (LOOKUP_SEEN_P (decl)
				       && !LOOKUP_FOUND_P (decl));
		  LOOKUP_FOUND_P (decl) = true;
		}
	      while (++ix != length);
	      break;
	    }

	  gcc_checking_assert (!LOOKUP_FOUND_P (decl));
	  LOOKUP_SEEN_P (decl) = true;
	}

      /* Remark the outer partial lookup.  */
      lookup_mark (previous->value, true);
    }
  else
    shared_scopes = scopes;
}

void
name_lookup::mark_seen (tree scope)
{
  gcc_checking_assert (!seen_p (scope));
  LOOKUP_SEEN_P (scope) = true;
  vec_safe_push (scopes, scope);
}

bool
name_lookup::find_and_mark (tree scope)
{
  bool result = LOOKUP_FOUND_P (scope);
  if (!result)
    {
      LOOKUP_FOUND_P (scope) = true;
      if (!LOOKUP_SEEN_P (scope))
	vec_safe_push (scopes, scope);
    }

  return result;
}

/* THING and CURRENT are ambiguous, concatenate them.  */

tree
name_lookup::ambiguous (tree thing, tree current)
{
  if (TREE_CODE (current) != TREE_LIST)
    {
      current = build_tree_list (NULL_TREE, current);
      TREE_TYPE (current) = error_mark_node;
    }
  current = tree_cons (NULL_TREE, thing, current);
  TREE_TYPE (current) = error_mark_node;

  return current;
}

/* Add a NEW_VAL, a found value binding into the current value binding.  */

void
name_lookup::add_value (tree new_val)
{
  if (!value)
    value = new_val;
  else if (value == new_val)
    ;
  else if ((TREE_CODE (value) == TYPE_DECL
	    && TREE_CODE (new_val) == TYPE_DECL
	    && same_type_p (TREE_TYPE (value), TREE_TYPE (new_val))))
    ;
  else if (OVL_P (value) && OVL_P (new_val))
    value = lookup_add (new_val, value);
  else
    value = ambiguous (new_val, value);
}

/* Add a NEW_TYPE, a found type binding into the current type binding.  */

void
name_lookup::add_type (tree new_type)
{
  if (!type)
    type = new_type;
  else if (TREE_CODE (type) == TREE_LIST
	   || !same_type_p (TREE_TYPE (type), TREE_TYPE (new_type)))
    type = ambiguous (new_type, type);
}

/* Process a found binding containing NEW_VAL and NEW_TYPE.  Returns
   true if we actually found something noteworthy.  */

bool
name_lookup::process_binding (tree new_val, tree new_type)
{
  /* Did we really see a type? */
  if (new_type
      && (LOOKUP_NAMESPACES_ONLY (flags)
	  || (!(flags & LOOKUP_HIDDEN)
	      && DECL_LANG_SPECIFIC (new_type)
	      && DECL_ANTICIPATED (new_type))))
    new_type = NULL_TREE;

  if (new_val && !(flags & LOOKUP_HIDDEN))
    new_val = ovl_skip_hidden (new_val);

  /* Do we really see a value? */
  if (new_val)
    switch (TREE_CODE (new_val))
      {
      case TEMPLATE_DECL:
	/* If we expect types or namespaces, and not templates,
	   or this is not a template class.  */
	if ((LOOKUP_QUALIFIERS_ONLY (flags)
	     && !DECL_TYPE_TEMPLATE_P (new_val)))
	  new_val = NULL_TREE;
	break;
      case TYPE_DECL:
	if (LOOKUP_NAMESPACES_ONLY (flags)
	    || (new_type && (flags & LOOKUP_PREFER_TYPES)))
	  new_val = NULL_TREE;
	break;
      case NAMESPACE_DECL:
	if (LOOKUP_TYPES_ONLY (flags))
	  new_val = NULL_TREE;
	break;
      default:
	if (LOOKUP_QUALIFIERS_ONLY (flags))
	  new_val = NULL_TREE;
      }

  if (!new_val)
    {
      new_val = new_type;
      new_type = NULL_TREE;
    }

  /* Merge into the lookup  */
  if (new_val)
    add_value (new_val);
  if (new_type)
    add_type (new_type);

  return new_val != NULL_TREE;
}

/* If we're importing a module containing this binding, add it to the
   lookup set.  The trickiness is with namespaces, we only want to
   find it once.  */

unsigned
name_lookup::process_module_binding (bitmap imports, unsigned marker,
				     unsigned ix, unsigned span, tree bind)
{
  tree new_type = MAYBE_STAT_TYPE (bind);
  tree new_val = MAYBE_STAT_DECL (bind);

  if (ix != GLOBAL_MODULE_INDEX
      && !(ix <= current_module && ix + span > current_module))
    {
      bool found = false;

      if (imports)
	for (; !found && span--; ix++)
	  if (bitmap_bit_p (imports, ix))
	    found = true;

      if (!found)
	return marker;

      /* Not the current or global module, so we only see exports.  */
      if (new_type && !DECL_MODULE_EXPORT_P (new_type))
	new_type = NULL_TREE;
      // FIXME:have stat_hack point directly to the exported set Right
      // now, the ordering of this with the bitmap check is
      // unfortunate.
      while (new_val && TREE_CODE (new_val) == OVERLOAD
	     && !OVL_EXPORT_P (new_val))
	new_val = OVL_CHAIN (new_val);
      if (new_val && TREE_CODE (new_val) != OVERLOAD
	  && !DECL_MODULE_EXPORT_P (new_val))
	new_val = NULL_TREE;
    }

  /* Optimize for (re-)finding a namespace.  */
  if (new_val && !new_type
      && TREE_CODE (new_val) == NAMESPACE_DECL
      && !DECL_NAMESPACE_ALIAS (new_val))
    {
      if (marker & 2)
	return marker;
      marker |= 2;
    }

  if (new_type || new_val)
    marker |= process_binding (new_val, new_type);

  return marker;
}

/* Look in exactly namespace SCOPE.  */

bool
name_lookup::search_namespace_only (tree scope)
{
  bool found = false;

  if (tree *binding = find_namespace_slot (scope, name))
<<<<<<< HEAD
    {
      tree val = *binding;
      if (TREE_CODE (val) != MODULE_VECTOR)
	/* Only a global module binding, visible from anywhere.  */
	found |= process_binding (MAYBE_STAT_DECL (val),
				  MAYBE_STAT_TYPE (val));
      else
	{
	  /* I presume the binding list is going to be sparser than
	     the import bitmap.  Hence iterate over the former
	     checking for bits set in the bitmap.  */
	  bitmap imports = module_import_bitmap (current_module);
	  module_cluster *cluster = MODULE_VECTOR_CLUSTER_BASE (val);
	  int marker = 0;
	  for (unsigned ix = MODULE_VECTOR_NUM_CLUSTERS (val); ix--; cluster++)
	    {
	      if (cluster->spans[0])
		marker = process_module_binding (imports, marker,
						 cluster->bases[0],
						 cluster->spans[0],
						 cluster->slots[0]);
	      
	      if (cluster->spans[1])
		marker = process_module_binding (imports, marker,
						 cluster->bases[1],
						 cluster->spans[1],
						 cluster->slots[1]);
	    }
	  found |= marker & 1;
	}
    }
=======
    found |= process_binding (MAYBE_STAT_DECL (*binding),
			      MAYBE_STAT_TYPE (*binding));
>>>>>>> 17d66324

  return found;
}

/* Conditionally look in namespace SCOPE and inline children.  */

bool
name_lookup::search_namespace (tree scope)
{
  if (see_and_mark (scope))
    /* We've visited this scope before.  Return what we found then.  */
    return found_p (scope);

  /* Look in exactly namespace. */
  bool found = search_namespace_only (scope);
  
  /* Recursively look in its inline children.  */
  if (vec<tree, va_gc> *inlinees = DECL_NAMESPACE_INLINEES (scope))
    for (unsigned ix = inlinees->length (); ix--;)
      found |= search_namespace ((*inlinees)[ix]);

  if (found)
    mark_found (scope);

  return found;
}

/* Recursively follow using directives of SCOPE & its inline children.
   Such following is essentially a flood-fill algorithm.  */

bool
name_lookup::search_usings (tree scope)
{
  /* We do not check seen_p here, as that was already set during the
     namespace_only walk.  */
  if (found_p (scope))
    return true;

  bool found = false;
  if (vec<tree, va_gc> *usings = DECL_NAMESPACE_USING (scope))
    for (unsigned ix = usings->length (); ix--;)
      found |= search_qualified ((*usings)[ix], true);

  /* Look in its inline children.  */
  if (vec<tree, va_gc> *inlinees = DECL_NAMESPACE_INLINEES (scope))
    for (unsigned ix = inlinees->length (); ix--;)
      found |= search_usings ((*inlinees)[ix]);

  if (found)
    mark_found (scope);

  return found;
}

/* Qualified namespace lookup in SCOPE.
   1) Look in SCOPE (+inlines).  If found, we're done.
   2) Otherwise, if USINGS is true,
      recurse for every using directive of SCOPE (+inlines).

   Trickiness is (a) loops and (b) multiple paths to same namespace.
   In both cases we want to not repeat any lookups, and know whether
   to stop the caller's step #2.  Do this via the FOUND_P marker.  */

bool
name_lookup::search_qualified (tree scope, bool usings)
{
  bool found = false;

  if (seen_p (scope))
    found = found_p (scope);
  else 
    {
      found = search_namespace (scope);
      if (!found && usings)
	found = search_usings (scope);
    }

  return found;
}

/* Add SCOPE to the unqualified search queue, recursively add its
   inlines and those via using directives.  */

name_lookup::using_queue *
name_lookup::queue_namespace (using_queue *queue, int depth, tree scope)
{
  if (see_and_mark (scope))
    return queue;

  /* Record it.  */
  tree common = scope;
  while (SCOPE_DEPTH (common) > depth)
    common = CP_DECL_CONTEXT (common);
  vec_safe_push (queue, using_pair (common, scope));

  /* Queue its inline children.  */
  if (vec<tree, va_gc> *inlinees = DECL_NAMESPACE_INLINEES (scope))
    for (unsigned ix = inlinees->length (); ix--;)
      queue = queue_namespace (queue, depth, (*inlinees)[ix]);

  /* Queue its using targets.  */
  queue = queue_usings (queue, depth, DECL_NAMESPACE_USING (scope));

  return queue;
}

/* Add the namespaces in USINGS to the unqualified search queue.  */

name_lookup::using_queue *
name_lookup::do_queue_usings (using_queue *queue, int depth,
			      vec<tree, va_gc> *usings)
{
  for (unsigned ix = usings->length (); ix--;)
    queue = queue_namespace (queue, depth, (*usings)[ix]);

  return queue;
}

/* Unqualified namespace lookup in SCOPE.
   1) add scope+inlins to worklist.
   2) recursively add target of every using directive
   3) for each worklist item where SCOPE is common ancestor, search it
   4) if nothing find, scope=parent, goto 1.  */

bool
name_lookup::search_unqualified (tree scope, cp_binding_level *level)
{
  /* Make static to avoid continual reallocation.  We're not
     recursive.  */
  static using_queue *queue = NULL;
  bool found = false;
  int length = vec_safe_length (queue);

  /* Queue local using-directives.  */
  for (; level->kind != sk_namespace; level = level->level_chain)
    queue = queue_usings (queue, SCOPE_DEPTH (scope), level->using_directives);

  for (; !found; scope = CP_DECL_CONTEXT (scope))
    {
      gcc_assert (!DECL_NAMESPACE_ALIAS (scope));
      int depth = SCOPE_DEPTH (scope);

      /* Queue namespaces reachable from SCOPE. */
      queue = queue_namespace (queue, depth, scope);

      /* Search every queued namespace where SCOPE is the common
	 ancestor.  Adjust the others.  */
      unsigned ix = length;
      do
	{
	  using_pair &pair = (*queue)[ix];
	  while (pair.first == scope)
	    {
	      found |= search_namespace_only (pair.second);
	      pair = queue->pop ();
	      if (ix == queue->length ())
		goto done;
	    }
	  /* The depth is the same as SCOPE, find the parent scope.  */
	  if (SCOPE_DEPTH (pair.first) == depth)
	    pair.first = CP_DECL_CONTEXT (pair.first);
	  ix++;
	}
      while (ix < queue->length ());
    done:;
      if (scope == global_namespace)
	break;
    }

  vec_safe_truncate (queue, length);

  return found;
}

/* FNS is a value binding.  If it is a (set of overloaded) functions,
   add them into the current value.  */

void
name_lookup::add_fns (tree fns)
{
  if (!fns)
    return;
  else if (TREE_CODE (fns) == OVERLOAD)
    {
      if (TREE_TYPE (fns) != unknown_type_node)
	fns = OVL_FUNCTION (fns);
    }
  else if (!DECL_DECLARES_FUNCTION_P (fns))
    return;

  /* Only add those that aren't already there.  */
  value = lookup_maybe_add (fns, value);
}

/* Add functions of a namespace to the lookup structure.  */

void
name_lookup::adl_namespace_only (tree scope)
{
  mark_seen (scope);

  /* Look down into inline namespaces.  */
  if (vec<tree, va_gc> *inlinees = DECL_NAMESPACE_INLINEES (scope))
    for (unsigned ix = inlinees->length (); ix--;)
      adl_namespace_only ((*inlinees)[ix]);

  if (tree fns = find_namespace_value (scope, name))
    add_fns (ovl_skip_hidden (fns));
}

/* Find the containing non-inlined namespace, add it and all its
   inlinees.  */

void
name_lookup::adl_namespace (tree scope)
{
  if (seen_p (scope))
    return;

  /* Find the containing non-inline namespace.  */
  while (DECL_NAMESPACE_INLINE_P (scope))
    scope = CP_DECL_CONTEXT (scope);

  adl_namespace_only (scope);
}

/* Adds the class and its friends to the lookup structure.  */

void
name_lookup::adl_class_only (tree type)
{
  /* Backend-built structures, such as __builtin_va_list, aren't
     affected by all this.  */
  if (!CLASS_TYPE_P (type))
    return;

  type = TYPE_MAIN_VARIANT (type);

  if (see_and_mark (type))
    return;

  tree context = decl_namespace_context (type);
  adl_namespace (context);

  complete_type (type);

  /* Add friends.  */
  for (tree list = DECL_FRIENDLIST (TYPE_MAIN_DECL (type)); list;
       list = TREE_CHAIN (list))
    if (name == FRIEND_NAME (list))
      for (tree friends = FRIEND_DECLS (list); friends;
	   friends = TREE_CHAIN (friends))
	{
	  tree fn = TREE_VALUE (friends);

	  /* Only interested in global functions with potentially hidden
	     (i.e. unqualified) declarations.  */
	  if (CP_DECL_CONTEXT (fn) != context)
	    continue;

	  /* Template specializations are never found by name lookup.
	     (Templates themselves can be found, but not template
	     specializations.)  */
	  if (TREE_CODE (fn) == FUNCTION_DECL && DECL_USE_TEMPLATE (fn))
	    continue;

	  add_fns (fn);
	}
}

/* Adds the class and its bases to the lookup structure.
   Returns true on error.  */

void
name_lookup::adl_bases (tree type)
{
  adl_class_only (type);

  /* Process baseclasses.  */
  if (tree binfo = TYPE_BINFO (type))
    {
      tree base_binfo;
      int i;

      for (i = 0; BINFO_BASE_ITERATE (binfo, i, base_binfo); i++)
	adl_bases (BINFO_TYPE (base_binfo));
    }
}

/* Adds everything associated with a class argument type to the lookup
   structure.  Returns true on error.

   If T is a class type (including unions), its associated classes are: the
   class itself; the class of which it is a member, if any; and its direct
   and indirect base classes. Its associated namespaces are the namespaces
   of which its associated classes are members. Furthermore, if T is a
   class template specialization, its associated namespaces and classes
   also include: the namespaces and classes associated with the types of
   the template arguments provided for template type parameters (excluding
   template template parameters); the namespaces of which any template
   template arguments are members; and the classes of which any member
   templates used as template template arguments are members. [ Note:
   non-type template arguments do not contribute to the set of associated
   namespaces.  --end note] */

void
name_lookup::adl_class (tree type)
{
  /* Backend build structures, such as __builtin_va_list, aren't
     affected by all this.  */
  if (!CLASS_TYPE_P (type))
    return;

  type = TYPE_MAIN_VARIANT (type);
  /* We don't set found here because we have to have set seen first,
     which is done in the adl_bases walk.  */
  if (found_p (type))
    return;

  adl_bases (type);
  mark_found (type);

  if (TYPE_CLASS_SCOPE_P (type))
    adl_class_only (TYPE_CONTEXT (type));

  /* Process template arguments.  */
  if (CLASSTYPE_TEMPLATE_INFO (type)
      && PRIMARY_TEMPLATE_P (CLASSTYPE_TI_TEMPLATE (type)))
    {
      tree list = INNERMOST_TEMPLATE_ARGS (CLASSTYPE_TI_ARGS (type));
      for (int i = 0; i < TREE_VEC_LENGTH (list); ++i)
	adl_template_arg (TREE_VEC_ELT (list, i));
    }
}

void
name_lookup::adl_expr (tree expr)
{
  if (!expr)
    return;

  gcc_assert (!TYPE_P (expr));

  if (TREE_TYPE (expr) != unknown_type_node)
    {
      adl_type (TREE_TYPE (expr));
      return;
    }

  if (TREE_CODE (expr) == ADDR_EXPR)
    expr = TREE_OPERAND (expr, 0);
  if (TREE_CODE (expr) == COMPONENT_REF
      || TREE_CODE (expr) == OFFSET_REF)
    expr = TREE_OPERAND (expr, 1);
  expr = MAYBE_BASELINK_FUNCTIONS (expr);

  if (OVL_P (expr))
    for (lkp_iterator iter (expr); iter; ++iter)
      adl_type (TREE_TYPE (*iter));
  else if (TREE_CODE (expr) == TEMPLATE_ID_EXPR)
    {
      /* The working paper doesn't currently say how to handle
	 template-id arguments.  The sensible thing would seem to be
	 to handle the list of template candidates like a normal
	 overload set, and handle the template arguments like we do
	 for class template specializations.  */

      /* First the templates.  */
      adl_expr (TREE_OPERAND (expr, 0));

      /* Now the arguments.  */
      if (tree args = TREE_OPERAND (expr, 1))
	for (int ix = TREE_VEC_LENGTH (args); ix--;)
	  adl_template_arg (TREE_VEC_ELT (args, ix));
    }
}

void
name_lookup::adl_type (tree type)
{
  if (!type)
    return;

  if (TYPE_PTRDATAMEM_P (type))
    {
      /* Pointer to member: associate class type and value type.  */
      adl_type (TYPE_PTRMEM_CLASS_TYPE (type));
      adl_type (TYPE_PTRMEM_POINTED_TO_TYPE (type));
      return;
    }

  switch (TREE_CODE (type))
    {
    case RECORD_TYPE:
      if (TYPE_PTRMEMFUNC_P (type))
	{
	  adl_type (TYPE_PTRMEMFUNC_FN_TYPE (type));
	  return;
	}
      /* FALLTHRU */
    case UNION_TYPE:
      adl_class (type);
      return;

    case METHOD_TYPE:
      /* The basetype is referenced in the first arg type, so just
	 fall through.  */
    case FUNCTION_TYPE:
      /* Associate the parameter types.  */
      for (tree args = TYPE_ARG_TYPES (type); args; args = TREE_CHAIN (args))
	adl_type (TREE_VALUE (args));
      /* FALLTHROUGH */

    case POINTER_TYPE:
    case REFERENCE_TYPE:
    case ARRAY_TYPE:
      adl_type (TREE_TYPE (type));
      return;

    case ENUMERAL_TYPE:
      if (TYPE_CLASS_SCOPE_P (type))
	adl_class_only (TYPE_CONTEXT (type));
      adl_namespace (decl_namespace_context (type));
      return;

    case LANG_TYPE:
      gcc_assert (type == unknown_type_node
		  || type == init_list_type_node);
      return;

    case TYPE_PACK_EXPANSION:
      adl_type (PACK_EXPANSION_PATTERN (type));
      return;

    default:
      break;
    }
}

/* Adds everything associated with a template argument to the lookup
   structure.  */

void
name_lookup::adl_template_arg (tree arg)
{
  /* [basic.lookup.koenig]

     If T is a template-id, its associated namespaces and classes are
     ... the namespaces and classes associated with the types of the
     template arguments provided for template type parameters
     (excluding template template parameters); the namespaces in which
     any template template arguments are defined; and the classes in
     which any member templates used as template template arguments
     are defined.  [Note: non-type template arguments do not
     contribute to the set of associated namespaces.  ]  */

  /* Consider first template template arguments.  */
  if (TREE_CODE (arg) == TEMPLATE_TEMPLATE_PARM
      || TREE_CODE (arg) == UNBOUND_CLASS_TEMPLATE)
    ;
  else if (TREE_CODE (arg) == TEMPLATE_DECL)
    {
      tree ctx = CP_DECL_CONTEXT (arg);

      /* It's not a member template.  */
      if (TREE_CODE (ctx) == NAMESPACE_DECL)
	adl_namespace (ctx);
      /* Otherwise, it must be member template.  */
      else
	adl_class_only (ctx);
    }
  /* It's an argument pack; handle it recursively.  */
  else if (ARGUMENT_PACK_P (arg))
    {
      tree args = ARGUMENT_PACK_ARGS (arg);
      int i, len = TREE_VEC_LENGTH (args);
      for (i = 0; i < len; ++i) 
	adl_template_arg (TREE_VEC_ELT (args, i));
    }
  /* It's not a template template argument, but it is a type template
     argument.  */
  else if (TYPE_P (arg))
    adl_type (arg);
}

/* Perform ADL lookup.  FNS is the existing lookup result and ARGS are
   the call arguments.  */

tree
name_lookup::search_adl (tree fns, vec<tree, va_gc> *args)
{
  lookup_mark (fns, true);
  value = fns;

  unsigned ix;
  tree arg;

  FOR_EACH_VEC_ELT_REVERSE (*args, ix, arg)
    /* OMP reduction operators put an ADL-significant type as the
       first arg. */
    if (TYPE_P (arg))
      adl_type (arg);
    else
      adl_expr (arg);

  fns = value;
  lookup_mark (fns, false);

  return fns;
}

static bool qualified_namespace_lookup (tree, name_lookup *);
static void consider_binding_level (tree name,
				    best_match <tree, const char *> &bm,
				    cp_binding_level *lvl,
				    bool look_within_fields,
				    enum lookup_name_fuzzy_kind kind);
static void diagnose_name_conflict (tree, tree);

/* Compute the chain index of a binding_entry given the HASH value of its
   name and the total COUNT of chains.  COUNT is assumed to be a power
   of 2.  */

#define ENTRY_INDEX(HASH, COUNT) (((HASH) >> 3) & ((COUNT) - 1))

/* A free list of "binding_entry"s awaiting for re-use.  */

static GTY((deletable)) binding_entry free_binding_entry = NULL;

/* The binding oracle; see cp-tree.h.  */

cp_binding_oracle_function *cp_binding_oracle;

/* If we have a binding oracle, ask it for all namespace-scoped
   definitions of NAME.  */

static inline void
query_oracle (tree name)
{
  if (!cp_binding_oracle)
    return;

  /* LOOKED_UP holds the set of identifiers that we have already
     looked up with the oracle.  */
  static hash_set<tree> looked_up;
  if (looked_up.add (name))
    return;

  cp_binding_oracle (CP_ORACLE_IDENTIFIER, name);
}

/* Create a binding_entry object for (NAME, TYPE).  */

static inline binding_entry
binding_entry_make (tree name, tree type)
{
  binding_entry entry;

  if (free_binding_entry)
    {
      entry = free_binding_entry;
      free_binding_entry = entry->chain;
    }
  else
    entry = ggc_alloc<binding_entry_s> ();

  entry->name = name;
  entry->type = type;
  entry->chain = NULL;

  return entry;
}

/* Put ENTRY back on the free list.  */
#if 0
static inline void
binding_entry_free (binding_entry entry)
{
  entry->name = NULL;
  entry->type = NULL;
  entry->chain = free_binding_entry;
  free_binding_entry = entry;
}
#endif

/* The datatype used to implement the mapping from names to types at
   a given scope.  */
struct GTY(()) binding_table_s {
  /* Array of chains of "binding_entry"s  */
  binding_entry * GTY((length ("%h.chain_count"))) chain;

  /* The number of chains in this table.  This is the length of the
     member "chain" considered as an array.  */
  size_t chain_count;

  /* Number of "binding_entry"s in this table.  */
  size_t entry_count;
};

/* Construct TABLE with an initial CHAIN_COUNT.  */

static inline void
binding_table_construct (binding_table table, size_t chain_count)
{
  table->chain_count = chain_count;
  table->entry_count = 0;
  table->chain = ggc_cleared_vec_alloc<binding_entry> (table->chain_count);
}

/* Make TABLE's entries ready for reuse.  */
#if 0
static void
binding_table_free (binding_table table)
{
  size_t i;
  size_t count;

  if (table == NULL)
    return;

  for (i = 0, count = table->chain_count; i < count; ++i)
    {
      binding_entry temp = table->chain[i];
      while (temp != NULL)
	{
	  binding_entry entry = temp;
	  temp = entry->chain;
	  binding_entry_free (entry);
	}
      table->chain[i] = NULL;
    }
  table->entry_count = 0;
}
#endif

/* Allocate a table with CHAIN_COUNT, assumed to be a power of two.  */

static inline binding_table
binding_table_new (size_t chain_count)
{
  binding_table table = ggc_alloc<binding_table_s> ();
  table->chain = NULL;
  binding_table_construct (table, chain_count);
  return table;
}

/* Expand TABLE to twice its current chain_count.  */

static void
binding_table_expand (binding_table table)
{
  const size_t old_chain_count = table->chain_count;
  const size_t old_entry_count = table->entry_count;
  const size_t new_chain_count = 2 * old_chain_count;
  binding_entry *old_chains = table->chain;
  size_t i;

  binding_table_construct (table, new_chain_count);
  for (i = 0; i < old_chain_count; ++i)
    {
      binding_entry entry = old_chains[i];
      for (; entry != NULL; entry = old_chains[i])
	{
	  const unsigned int hash = IDENTIFIER_HASH_VALUE (entry->name);
	  const size_t j = ENTRY_INDEX (hash, new_chain_count);

	  old_chains[i] = entry->chain;
	  entry->chain = table->chain[j];
	  table->chain[j] = entry;
	}
    }
  table->entry_count = old_entry_count;
}

/* Insert a binding for NAME to TYPE into TABLE.  */

static void
binding_table_insert (binding_table table, tree name, tree type)
{
  const unsigned int hash = IDENTIFIER_HASH_VALUE (name);
  const size_t i = ENTRY_INDEX (hash, table->chain_count);
  binding_entry entry = binding_entry_make (name, type);

  entry->chain = table->chain[i];
  table->chain[i] = entry;
  ++table->entry_count;

  if (3 * table->chain_count < 5 * table->entry_count)
    binding_table_expand (table);
}

/* Return the binding_entry, if any, that maps NAME.  */

binding_entry
binding_table_find (binding_table table, tree name)
{
  const unsigned int hash = IDENTIFIER_HASH_VALUE (name);
  binding_entry entry = table->chain[ENTRY_INDEX (hash, table->chain_count)];

  while (entry != NULL && entry->name != name)
    entry = entry->chain;

  return entry;
}

/* Apply PROC -- with DATA -- to all entries in TABLE.  */

void
binding_table_foreach (binding_table table, bt_foreach_proc proc, void *data)
{
  size_t chain_count;
  size_t i;

  if (!table)
    return;

  chain_count = table->chain_count;
  for (i = 0; i < chain_count; ++i)
    {
      binding_entry entry = table->chain[i];
      for (; entry != NULL; entry = entry->chain)
	proc (entry, data);
    }
}

#ifndef ENABLE_SCOPE_CHECKING
#  define ENABLE_SCOPE_CHECKING 0
#else
#  define ENABLE_SCOPE_CHECKING 1
#endif

/* A free list of "cxx_binding"s, connected by their PREVIOUS.  */

static GTY((deletable)) cxx_binding *free_bindings;

/* Initialize VALUE and TYPE field for BINDING, and set the PREVIOUS
   field to NULL.  */

static inline void
cxx_binding_init (cxx_binding *binding, tree value, tree type)
{
  binding->value = value;
  binding->type = type;
  binding->previous = NULL;
}

/* (GC)-allocate a binding object with VALUE and TYPE member initialized.  */

static cxx_binding *
cxx_binding_make (tree value, tree type)
{
  cxx_binding *binding;
  if (free_bindings)
    {
      binding = free_bindings;
      free_bindings = binding->previous;
    }
  else
    binding = ggc_alloc<cxx_binding> ();

  cxx_binding_init (binding, value, type);

  return binding;
}

/* Put BINDING back on the free list.  */

static inline void
cxx_binding_free (cxx_binding *binding)
{
  binding->scope = NULL;
  binding->previous = free_bindings;
  free_bindings = binding;
}

/* Create a new binding for NAME (with the indicated VALUE and TYPE
   bindings) in the class scope indicated by SCOPE.  */

static cxx_binding *
new_class_binding (tree name, tree value, tree type, cp_binding_level *scope)
{
  cp_class_binding cb = {cxx_binding_make (value, type), name};
  cxx_binding *binding = cb.base;
  vec_safe_push (scope->class_shadowed, cb);
  binding->scope = scope;
  return binding;
}

/* Make DECL the innermost binding for ID.  The LEVEL is the binding
   level at which this declaration is being bound.  */

void
push_binding (tree id, tree decl, cp_binding_level* level)
{
  cxx_binding *binding;

  if (level != class_binding_level)
    {
      binding = cxx_binding_make (decl, NULL_TREE);
      binding->scope = level;
    }
  else
    binding = new_class_binding (id, decl, /*type=*/NULL_TREE, level);

  /* Now, fill in the binding information.  */
  binding->previous = IDENTIFIER_BINDING (id);
  INHERITED_VALUE_BINDING_P (binding) = 0;
  LOCAL_BINDING_P (binding) = (level != class_binding_level);

  /* And put it on the front of the list of bindings for ID.  */
  IDENTIFIER_BINDING (id) = binding;
}

/* Remove the binding for DECL which should be the innermost binding
   for ID.  */

void
pop_local_binding (tree id, tree decl)
{
  cxx_binding *binding;

  if (id == NULL_TREE)
    /* It's easiest to write the loops that call this function without
       checking whether or not the entities involved have names.  We
       get here for such an entity.  */
    return;

  /* Get the innermost binding for ID.  */
  binding = IDENTIFIER_BINDING (id);

  /* The name should be bound.  */
  gcc_assert (binding != NULL);

  /* The DECL will be either the ordinary binding or the type
     binding for this identifier.  Remove that binding.  */
  if (binding->value == decl)
    binding->value = NULL_TREE;
  else
    {
      gcc_assert (binding->type == decl);
      binding->type = NULL_TREE;
    }

  if (!binding->value && !binding->type)
    {
      /* We're completely done with the innermost binding for this
	 identifier.  Unhook it from the list of bindings.  */
      IDENTIFIER_BINDING (id) = binding->previous;

      /* Add it to the free list.  */
      cxx_binding_free (binding);
    }
}

/* Remove the bindings for the decls of the current level and leave
   the current scope.  */

void
pop_bindings_and_leave_scope (void)
{
  for (tree t = get_local_decls (); t; t = DECL_CHAIN (t))
    {
      tree decl = TREE_CODE (t) == TREE_LIST ? TREE_VALUE (t) : t;
      tree name = OVL_NAME (decl);

      pop_local_binding (name, decl);
    }

  leave_scope ();
}

/* Strip non dependent using declarations. If DECL is dependent,
   surreptitiously create a typename_type and return it.  */

tree
strip_using_decl (tree decl)
{
  if (decl == NULL_TREE)
    return NULL_TREE;

  while (TREE_CODE (decl) == USING_DECL && !DECL_DEPENDENT_P (decl))
    decl = USING_DECL_DECLS (decl);

  if (TREE_CODE (decl) == USING_DECL && DECL_DEPENDENT_P (decl)
      && USING_DECL_TYPENAME_P (decl))
    {
      /* We have found a type introduced by a using
	 declaration at class scope that refers to a dependent
	 type.
	     
	 using typename :: [opt] nested-name-specifier unqualified-id ;
      */
      decl = make_typename_type (TREE_TYPE (decl),
				 DECL_NAME (decl),
				 typename_type, tf_error);
      if (decl != error_mark_node)
	decl = TYPE_NAME (decl);
    }

  return decl;
}

/* Return true if OVL is an overload for an anticipated builtin.  */

static bool
anticipated_builtin_p (tree ovl)
{
  if (TREE_CODE (ovl) != OVERLOAD)
    return false;

  if (!OVL_HIDDEN_P (ovl))
    return false;

  tree fn = OVL_FUNCTION (ovl);
  gcc_checking_assert (DECL_ANTICIPATED (fn));

  if (DECL_HIDDEN_FRIEND_P (fn))
    return false;

  return true;
}

/* BINDING records an existing declaration for a name in the current scope.
   But, DECL is another declaration for that same identifier in the
   same scope.  This is the `struct stat' hack whereby a non-typedef
   class name or enum-name can be bound at the same level as some other
   kind of entity.
   3.3.7/1

     A class name (9.1) or enumeration name (7.2) can be hidden by the
     name of an object, function, or enumerator declared in the same scope.
     If a class or enumeration name and an object, function, or enumerator
     are declared in the same scope (in any order) with the same name, the
     class or enumeration name is hidden wherever the object, function, or
     enumerator name is visible.

   It's the responsibility of the caller to check that
   inserting this name is valid here.  Returns nonzero if the new binding
   was successful.  */

static bool
supplement_binding_1 (cxx_binding *binding, tree decl)
{
  tree bval = binding->value;
  bool ok = true;
  tree target_bval = strip_using_decl (bval);
  tree target_decl = strip_using_decl (decl);

  if (TREE_CODE (target_decl) == TYPE_DECL && DECL_ARTIFICIAL (target_decl)
      && target_decl != target_bval
      && (TREE_CODE (target_bval) != TYPE_DECL
	  /* We allow pushing an enum multiple times in a class
	     template in order to handle late matching of underlying
	     type on an opaque-enum-declaration followed by an
	     enum-specifier.  */
	  || (processing_template_decl
	      && TREE_CODE (TREE_TYPE (target_decl)) == ENUMERAL_TYPE
	      && TREE_CODE (TREE_TYPE (target_bval)) == ENUMERAL_TYPE
	      && (dependent_type_p (ENUM_UNDERLYING_TYPE
				    (TREE_TYPE (target_decl)))
		  || dependent_type_p (ENUM_UNDERLYING_TYPE
				       (TREE_TYPE (target_bval)))))))
    /* The new name is the type name.  */
    binding->type = decl;
  else if (/* TARGET_BVAL is null when push_class_level_binding moves
	      an inherited type-binding out of the way to make room
	      for a new value binding.  */
	   !target_bval
	   /* TARGET_BVAL is error_mark_node when TARGET_DECL's name
	      has been used in a non-class scope prior declaration.
	      In that case, we should have already issued a
	      diagnostic; for graceful error recovery purpose, pretend
	      this was the intended declaration for that name.  */
	   || target_bval == error_mark_node
	   /* If TARGET_BVAL is anticipated but has not yet been
	      declared, pretend it is not there at all.  */
	   || anticipated_builtin_p (target_bval))
    binding->value = decl;
  else if (TREE_CODE (target_bval) == TYPE_DECL
	   && DECL_ARTIFICIAL (target_bval)
	   && target_decl != target_bval
	   && (TREE_CODE (target_decl) != TYPE_DECL
	       || same_type_p (TREE_TYPE (target_decl),
			       TREE_TYPE (target_bval))))
    {
      /* The old binding was a type name.  It was placed in
	 VALUE field because it was thought, at the point it was
	 declared, to be the only entity with such a name.  Move the
	 type name into the type slot; it is now hidden by the new
	 binding.  */
      binding->type = bval;
      binding->value = decl;
      binding->value_is_inherited = false;
    }
  else if (TREE_CODE (target_bval) == TYPE_DECL
	   && TREE_CODE (target_decl) == TYPE_DECL
	   && DECL_NAME (target_decl) == DECL_NAME (target_bval)
	   && binding->scope->kind != sk_class
	   && (same_type_p (TREE_TYPE (target_decl), TREE_TYPE (target_bval))
	       /* If either type involves template parameters, we must
		  wait until instantiation.  */
	       || uses_template_parms (TREE_TYPE (target_decl))
	       || uses_template_parms (TREE_TYPE (target_bval))))
    /* We have two typedef-names, both naming the same type to have
       the same name.  In general, this is OK because of:

	 [dcl.typedef]

	 In a given scope, a typedef specifier can be used to redefine
	 the name of any type declared in that scope to refer to the
	 type to which it already refers.

       However, in class scopes, this rule does not apply due to the
       stricter language in [class.mem] prohibiting redeclarations of
       members.  */
    ok = false;
  /* There can be two block-scope declarations of the same variable,
     so long as they are `extern' declarations.  However, there cannot
     be two declarations of the same static data member:

       [class.mem]

       A member shall not be declared twice in the
       member-specification.  */
  else if (VAR_P (target_decl)
	   && VAR_P (target_bval)
	   && DECL_EXTERNAL (target_decl) && DECL_EXTERNAL (target_bval)
	   && !DECL_CLASS_SCOPE_P (target_decl))
    {
      duplicate_decls (decl, binding->value, /*newdecl_is_friend=*/false);
      ok = false;
    }
  else if (TREE_CODE (decl) == NAMESPACE_DECL
	   && TREE_CODE (bval) == NAMESPACE_DECL
	   && DECL_NAMESPACE_ALIAS (decl)
	   && DECL_NAMESPACE_ALIAS (bval)
	   && ORIGINAL_NAMESPACE (bval) == ORIGINAL_NAMESPACE (decl))
    /* [namespace.alias]

      In a declarative region, a namespace-alias-definition can be
      used to redefine a namespace-alias declared in that declarative
      region to refer only to the namespace to which it already
      refers.  */
    ok = false;
  else if (maybe_remove_implicit_alias (bval))
    {
      /* There was a mangling compatibility alias using this mangled name,
	 but now we have a real decl that wants to use it instead.  */
      binding->value = decl;
    }
  else
    {
      if (!error_operand_p (bval))
	diagnose_name_conflict (decl, bval);
      ok = false;
    }

  return ok;
}

/* Diagnose a name conflict between DECL and BVAL.  */

static void
diagnose_name_conflict (tree decl, tree bval)
{
  if (TREE_CODE (decl) == TREE_CODE (bval)
      && (TREE_CODE (decl) != TYPE_DECL
	  || (DECL_ARTIFICIAL (decl) && DECL_ARTIFICIAL (bval))
	  || (!DECL_ARTIFICIAL (decl) && !DECL_ARTIFICIAL (bval)))
      && !DECL_DECLARES_FUNCTION_P (decl)
      && CP_DECL_CONTEXT (decl) == CP_DECL_CONTEXT (bval))
    error ("redeclaration of %q#D", decl);
  else
    error ("%q#D conflicts with a previous declaration", decl);

  inform (location_of (bval), "previous declaration %q#D", bval);
}

/* Wrapper for supplement_binding_1.  */

static bool
supplement_binding (cxx_binding *binding, tree decl)
{
  bool ret;
  bool subtime = timevar_cond_start (TV_NAME_LOOKUP);
  ret = supplement_binding_1 (binding, decl);
  timevar_cond_stop (TV_NAME_LOOKUP, subtime);
  return ret;
}

/* Replace BINDING's current value on its scope's name list with
   NEWVAL.  */

static void
update_local_overload (cxx_binding *binding, tree newval)
{
  tree *d;

  for (d = &binding->scope->names; ; d = &TREE_CHAIN (*d))
    if (*d == binding->value)
      {
	/* Stitch new list node in.  */
	*d = tree_cons (NULL_TREE, NULL_TREE, TREE_CHAIN (*d));
	break;
      }
    else if (TREE_CODE (*d) == TREE_LIST && TREE_VALUE (*d) == binding->value)
      break;

  TREE_VALUE (*d) = newval;
}

/* Compares the parameter-type-lists of ONE and TWO and
   returns false if they are different.  If the DECLs are template
   functions, the return types and the template parameter lists are
   compared too (DR 565).  */

static bool
matching_fn_p (tree one, tree two)
{
  if (!compparms (TYPE_ARG_TYPES (TREE_TYPE (one)),
		  TYPE_ARG_TYPES (TREE_TYPE (two))))
    return false;

  if (TREE_CODE (one) == TEMPLATE_DECL
      && TREE_CODE (two) == TEMPLATE_DECL)
    {
      /* Compare template parms.  */
      if (!comp_template_parms (DECL_TEMPLATE_PARMS (one),
				DECL_TEMPLATE_PARMS (two)))
	return false;

      /* And return type.  */
      if (!same_type_p (TREE_TYPE (TREE_TYPE (one)),
			TREE_TYPE (TREE_TYPE (two))))
	return false;
    }

  return true;
}

/* Push DECL into nonclass LEVEL BINDING or SLOT.  OLD is the current
   binding value (possibly with anticipated builtins stripped).
   Diagnose conflicts and return updated decl.  */

static tree
update_binding (cp_binding_level *level, cxx_binding *binding, tree *slot,
		tree old, tree decl, bool is_friend)
{
  tree to_val = decl;
  tree to_type = NULL_TREE;

  gcc_assert (level->kind == sk_namespace ? !binding
	      : level->kind != sk_class && !slot);
  if (old == error_mark_node)
    old = NULL_TREE;

  if (old && TREE_CODE (old) == TYPE_DECL && DECL_ARTIFICIAL (old))
    {
      /* Slide the tdef out of the way.  We'll undo this below, if
	 we're pushing a matching tdef.  */
      to_type = old;
      old = NULL_TREE;
    }

  if (DECL_DECLARES_FUNCTION_P (decl))
    {
      if (!old)
	;
      else if (OVL_P (old))
	{
	  for (ovl_iterator iter (old); iter; ++iter)
	    {
	      tree fn = *iter;

	      if (iter.using_p () && matching_fn_p (fn, decl))
		{
		  /* If a function declaration in namespace scope or
		     block scope has the same name and the same
		     parameter-type- list (8.3.5) as a function
		     introduced by a using-declaration, and the
		     declarations do not declare the same function,
		     the program is ill-formed.  [namespace.udecl]/14 */
		  if (tree match = duplicate_decls (decl, fn, is_friend))
		    return match;
		  else
		    /* FIXME: To preserve existing error behavior, we
		       still push the decl.  This might change.  */
		    diagnose_name_conflict (decl, fn);
		}
	    }
	}
      else
	goto conflict;

      to_val = ovl_insert (decl, old);
    }
  else if (to_type && TREE_CODE (decl) == TYPE_DECL)
    {
      /* We thought we wanted to slide an artificial typedef out of
	 the way, to make way for another typedef.  That's not always
	 what we want to do.  */
      if (!DECL_ARTIFICIAL (decl))
	; /* Slide.  */
      else if (same_type_p (TREE_TYPE (to_type), TREE_TYPE (decl)))
	/* Two artificial decls to same type.  Do nothing.  */
	return to_type;
      else
	goto conflict;
    }
  else if (!old)
    ;
  else if (TREE_CODE (decl) == TYPE_DECL && DECL_ARTIFICIAL (decl))
    {
      /* Slide DECL into the type slot.  */
      to_type = decl;
      to_val = old;
    }
  else if (TREE_CODE (old) != TREE_CODE (decl))
    /* Different kinds of decls conflict.  */
    goto conflict;
  else if (TREE_CODE (old) == TYPE_DECL)
    {
      if (DECL_ARTIFICIAL (decl))
	{
	  /* Slide DECL into the type slot instead.  */
	  to_type = decl;
	  to_val = old;
	}
      else if (same_type_p (TREE_TYPE (old), TREE_TYPE (decl)))
	/* Two type decls to the same type.  Do nothing.  */
	return old;
      else
	goto conflict;
    }
  else if (TREE_CODE (old) == NAMESPACE_DECL)
    {
      if (DECL_NAMESPACE_ALIAS (old) && DECL_NAMESPACE_ALIAS (decl)
	  && ORIGINAL_NAMESPACE (old) == ORIGINAL_NAMESPACE (decl))
	/* In a declarative region, a namespace-alias-definition can be
	   used to redefine a namespace-alias declared in that declarative
	   region to refer only to the namespace to which it already
	   refers.  [namespace.alias] */
	return old;
      else
	goto conflict;
    }
  else if (TREE_CODE (old) == VAR_DECL)
    {
      /* There can be two block-scope declarations of the same
	 variable, so long as they are `extern' declarations.  */
      if (!DECL_EXTERNAL (old) || !DECL_EXTERNAL (decl))
	goto conflict;
      else if (tree match = duplicate_decls (decl, old, false))
	return match;
      else
	goto conflict;
    }
  else
    {
    conflict:
      diagnose_name_conflict (decl, old);
      to_val = NULL_TREE;
    }

  if (to_val)
    {
      if (level->kind != sk_namespace
	  && !to_type && binding->value && OVL_P (to_val))
	update_local_overload (binding, to_val);
      else
	{
	  tree to_add = to_val;
      
	  if (level->kind == sk_namespace)
	    to_add = decl;
	  else if (to_type == decl)
	    to_add = decl;
	  else if (TREE_CODE (to_add) == OVERLOAD)
	    to_add = build_tree_list (NULL_TREE, to_add);

	  add_decl_to_level (level, to_add);
	}

      if (to_type == (slot ? MAYBE_STAT_TYPE (*slot) : binding->type))
	to_type = NULL_TREE;

      if (to_type)
	{
	  gcc_checking_assert (TREE_CODE (to_type) == TYPE_DECL
			       && DECL_ARTIFICIAL (to_type));

	  tree type = TREE_TYPE (to_type);
	  if (to_type != decl
	      && MAYBE_CLASS_TYPE_P (type) && warn_shadow
	      && (!DECL_IN_SYSTEM_HEADER (decl)
		  || !DECL_IN_SYSTEM_HEADER (to_type)))
	    warning (OPT_Wshadow, "%q#D hides constructor for %q#T",
		     decl, type);
	}

      if (slot)
	{
	  if (STAT_HACK_P (*slot))
	    {
	      if (to_type)
		STAT_TYPE (*slot) = to_type;
	      STAT_DECL (*slot) = to_val;
	    }
	  else if (to_type)
	    *slot = stat_hack (to_val, to_type);
	  else
	    *slot = to_val;
	}
      else
	{
	  if (to_type)
	    binding->type = to_type;
	  binding->value = to_val;
	}
    }

  return decl;
}

/* Map of identifiers to extern C functions (or LISTS thereof).  */

static GTY(()) hash_map<lang_identifier *, tree> *extern_c_fns;

/* DECL has C linkage. If we have an existing instance, make sure it
   has the same exception specification [7.5, 7.6].  If there's no
   instance, add DECL to the map.  */

static void
check_extern_c_conflict (tree decl)
{
  /* Ignore artificial or system header decls.  */
  if (DECL_ARTIFICIAL (decl) || DECL_IN_SYSTEM_HEADER (decl))
    return;

  if (!extern_c_fns)
    extern_c_fns = hash_map<lang_identifier *,tree>::create_ggc (127);

  bool existed;
  tree *slot = &extern_c_fns->get_or_insert (DECL_NAME (decl), &existed);
  if (!existed)
    *slot = decl;
  else
    {
      tree old = *slot;
      if (TREE_CODE (old) == TREE_LIST)
	old = TREE_VALUE (old);

      int mismatch = 0;
      if (DECL_CONTEXT (old) == DECL_CONTEXT (decl))
	; /* If they're in the same context, we'll have already complained
	     about a (possible) mismatch, when inserting the decl.  */
      else if (!decls_match (decl, old))
	mismatch = 1;
      else if (!comp_except_specs (TYPE_RAISES_EXCEPTIONS (TREE_TYPE (old)),
				   TYPE_RAISES_EXCEPTIONS (TREE_TYPE (decl)),
				   ce_normal))
	mismatch = -1;
      else if (DECL_ASSEMBLER_NAME_SET_P (old))
	SET_DECL_ASSEMBLER_NAME (decl, DECL_ASSEMBLER_NAME (old));

      if (mismatch)
	{
	  pedwarn (input_location, 0,
		   "declaration of %q#D with C language linkage", decl);
	  pedwarn (DECL_SOURCE_LOCATION (old), 0,
		   "conflicts with previous declaration %q#D", old);
	  if (mismatch < 0)
	    pedwarn (input_location, 0,
		     "due to different exception specifications");
	}
      else
	/* Chain it on for c_linkage_binding's use.  */
	*slot = tree_cons (NULL_TREE, decl, *slot);
    }
}

/* Returns a list of C-linkage decls with the name NAME.  Used in
   c-family/c-pragma.c to implement redefine_extname pragma.  */

tree
c_linkage_bindings (tree name)
{
  if (extern_c_fns)
    if (tree *slot = extern_c_fns->get (name))
      return *slot;
  return NULL_TREE;
}

/* DECL is being declared at a local scope.  Emit suitable shadow
   warnings.  */

static void
check_local_shadow (tree decl)
{
  /* Don't complain about the parms we push and then pop
     while tentatively parsing a function declarator.  */
  if (TREE_CODE (decl) == PARM_DECL && !DECL_CONTEXT (decl))
    return;

  /* Inline decls shadow nothing.  */
  if (DECL_FROM_INLINE (decl))
    return;

  /* External decls are something else.  */
  if (DECL_EXTERNAL (decl))
    return;

  tree old = NULL_TREE;
  cp_binding_level *old_scope = NULL;
  if (cxx_binding *binding = outer_binding (DECL_NAME (decl), NULL, true))
    {
      old = binding->value;
      old_scope = binding->scope;
    }
  while (old && VAR_P (old) && DECL_DEAD_FOR_LOCAL (old))
    old = DECL_SHADOWED_FOR_VAR (old);

  tree shadowed = NULL_TREE;
  if (old
      && (TREE_CODE (old) == PARM_DECL
	  || VAR_P (old)
	  || (TREE_CODE (old) == TYPE_DECL
	      && (!DECL_ARTIFICIAL (old)
		  || TREE_CODE (decl) == TYPE_DECL)))
      && (!DECL_ARTIFICIAL (decl)
	  || DECL_IMPLICIT_TYPEDEF_P (decl)
	  || (VAR_P (decl) && DECL_ANON_UNION_VAR_P (decl))))
    {
      /* DECL shadows a local thing possibly of interest.  */

      /* Don't complain if it's from an enclosing function.  */
      if (DECL_CONTEXT (old) == current_function_decl
	  && TREE_CODE (decl) != PARM_DECL
	  && TREE_CODE (old) == PARM_DECL)
	{
	  /* Go to where the parms should be and see if we find
	     them there.  */
	  cp_binding_level *b = current_binding_level->level_chain;

	  if (FUNCTION_NEEDS_BODY_BLOCK (current_function_decl))
	    /* Skip the ctor/dtor cleanup level.  */
	    b = b->level_chain;

	  /* ARM $8.3 */
	  if (b->kind == sk_function_parms)
	    {
	      error ("declaration of %q#D shadows a parameter", decl);
	      return;
	    }
	}

      /* The local structure or class can't use parameters of
	 the containing function anyway.  */
      if (DECL_CONTEXT (old) != current_function_decl)
	{
	  for (cp_binding_level *scope = current_binding_level;
	       scope != old_scope; scope = scope->level_chain)
	    if (scope->kind == sk_class
		&& !LAMBDA_TYPE_P (scope->this_entity))
	      return;
	}
      /* Error if redeclaring a local declared in a
	 init-statement or in the condition of an if or
	 switch statement when the new declaration is in the
	 outermost block of the controlled statement.
	 Redeclaring a variable from a for or while condition is
	 detected elsewhere.  */
      else if (VAR_P (old)
	       && old_scope == current_binding_level->level_chain
	       && (old_scope->kind == sk_cond || old_scope->kind == sk_for))
	{
	  error ("redeclaration of %q#D", decl);
	  inform (DECL_SOURCE_LOCATION (old),
		  "%q#D previously declared here", old);
	  return;
	}
      /* C++11:
	 3.3.3/3:  The name declared in an exception-declaration (...)
	 shall not be redeclared in the outermost block of the handler.
	 3.3.3/2:  A parameter name shall not be redeclared (...) in
	 the outermost block of any handler associated with a
	 function-try-block.
	 3.4.1/15: The function parameter names shall not be redeclared
	 in the exception-declaration nor in the outermost block of a
	 handler for the function-try-block.  */
      else if ((TREE_CODE (old) == VAR_DECL
		&& old_scope == current_binding_level->level_chain
		&& old_scope->kind == sk_catch)
	       || (TREE_CODE (old) == PARM_DECL
		   && (current_binding_level->kind == sk_catch
		       || current_binding_level->level_chain->kind == sk_catch)
		   && in_function_try_handler))
	{
	  if (permerror (input_location, "redeclaration of %q#D", decl))
	    inform (DECL_SOURCE_LOCATION (old),
		    "%q#D previously declared here", old);
	  return;
	}

      /* If '-Wshadow=compatible-local' is specified without other
	 -Wshadow= flags, we will warn only when the type of the
	 shadowing variable (DECL) can be converted to that of the
	 shadowed parameter (OLD_LOCAL). The reason why we only check
	 if DECL's type can be converted to OLD_LOCAL's type (but not the
	 other way around) is because when users accidentally shadow a
	 parameter, more than often they would use the variable
	 thinking (mistakenly) it's still the parameter. It would be
	 rare that users would use the variable in the place that
	 expects the parameter but thinking it's a new decl.  */

      enum opt_code warning_code;
      if (warn_shadow)
	warning_code = OPT_Wshadow;
      else if (warn_shadow_local)
	warning_code = OPT_Wshadow_local;
      else if (warn_shadow_compatible_local
	       && can_convert (TREE_TYPE (old), TREE_TYPE (decl), tf_none))
	warning_code = OPT_Wshadow_compatible_local;
      else
	return;

      const char *msg;
      if (TREE_CODE (old) == PARM_DECL)
	msg = "declaration of %q#D shadows a parameter";
      else if (is_capture_proxy (old))
	msg = "declaration of %qD shadows a lambda capture";
      else
	msg = "declaration of %qD shadows a previous local";

      if (warning_at (input_location, warning_code, msg, decl))
	{
	  shadowed = old;
	  goto inform_shadowed;
	}
      return;
    }

  if (!warn_shadow)
    return;

  /* Don't warn for artificial things that are not implicit typedefs.  */
  if (DECL_ARTIFICIAL (decl) && !DECL_IMPLICIT_TYPEDEF_P (decl))
    return;
  
  if (nonlambda_method_basetype ())
    if (tree member = lookup_member (current_nonlambda_class_type (),
				     DECL_NAME (decl), /*protect=*/0,
				     /*want_type=*/false, tf_warning_or_error))
      {
	member = MAYBE_BASELINK_FUNCTIONS (member);

	/* Warn if a variable shadows a non-function, or the variable
	   is a function or a pointer-to-function.  */
	if (!OVL_P (member)
	    || TREE_CODE (decl) == FUNCTION_DECL
	    || TYPE_PTRFN_P (TREE_TYPE (decl))
	    || TYPE_PTRMEMFUNC_P (TREE_TYPE (decl)))
	  {
	    if (warning_at (input_location, OPT_Wshadow,
			    "declaration of %qD shadows a member of %qT",
			    decl, current_nonlambda_class_type ())
		&& DECL_P (member))
	      {
		shadowed = member;
		goto inform_shadowed;
	      }
	  }
	return;
      }

  /* Now look for a namespace shadow.  */
  old = find_namespace_value (current_namespace, DECL_NAME (decl));
  if (old
      && (VAR_P (old)
	  || (TREE_CODE (old) == TYPE_DECL
	      && (!DECL_ARTIFICIAL (old)
		  || TREE_CODE (decl) == TYPE_DECL)))
      && !instantiating_current_function_p ())
    /* XXX shadow warnings in outer-more namespaces */
    {
      if (warning_at (input_location, OPT_Wshadow,
		      "declaration of %qD shadows a global declaration",
		      decl))
	{
	  shadowed = old;
	  goto inform_shadowed;
	}
      return;
    }

  return;

 inform_shadowed:
  inform (DECL_SOURCE_LOCATION (shadowed), "shadowed declaration is here");
}

/* DECL is being pushed inside function CTX.  Set its context, if
   needed.  */

static void
set_decl_context_in_fn (tree ctx, tree decl)
{
  if (!DECL_CONTEXT (decl)
      /* A local declaration for a function doesn't constitute
	 nesting.  */
      && TREE_CODE (decl) != FUNCTION_DECL
      /* A local declaration for an `extern' variable is in the
	 scope of the current namespace, not the current
	 function.  */
      && !(VAR_P (decl) && DECL_EXTERNAL (decl))
      /* When parsing the parameter list of a function declarator,
	 don't set DECL_CONTEXT to an enclosing function.  When we
	 push the PARM_DECLs in order to process the function body,
	 current_binding_level->this_entity will be set.  */
      && !(TREE_CODE (decl) == PARM_DECL
	   && current_binding_level->kind == sk_function_parms
	   && current_binding_level->this_entity == NULL))
    DECL_CONTEXT (decl) = ctx;

  /* If this is the declaration for a namespace-scope function,
     but the declaration itself is in a local scope, mark the
     declaration.  */
  if (TREE_CODE (decl) == FUNCTION_DECL && DECL_NAMESPACE_SCOPE_P (decl))
    DECL_LOCAL_FUNCTION_P (decl) = 1;
}

/* DECL is a local-scope decl with linkage.  SHADOWED is true if the
   name is already bound at the current level.

   [basic.link] If there is a visible declaration of an entity with
   linkage having the same name and type, ignoring entities declared
   outside the innermost enclosing namespace scope, the block scope
   declaration declares that same entity and receives the linkage of
   the previous declaration.

   Also, make sure that this decl matches any existing external decl
   in the enclosing namespace.  */

static void
set_local_extern_decl_linkage (tree decl, bool shadowed)
{
  tree ns_value = decl; /* Unique marker.  */

  if (!shadowed)
    {
      tree loc_value = innermost_non_namespace_value (DECL_NAME (decl));
      if (!loc_value)
	{
	  ns_value
	    = find_namespace_value (current_namespace, DECL_NAME (decl));
	  loc_value = ns_value;
	}
      if (loc_value == error_mark_node)
	loc_value = NULL_TREE;

      for (ovl_iterator iter (loc_value); iter; ++iter)
	if (!iter.hidden_p ()
	    && (TREE_STATIC (*iter) || DECL_EXTERNAL (*iter))
	    && decls_match (*iter, decl))
	  {
	    /* The standard only says that the local extern inherits
	       linkage from the previous decl; in particular, default
	       args are not shared.  Add the decl into a hash table to
	       make sure only the previous decl in this case is seen
	       by the middle end.  */
	    struct cxx_int_tree_map *h;

	    /* We inherit the outer decl's linkage.  But we're a
	       different decl.  */
	    TREE_PUBLIC (decl) = TREE_PUBLIC (*iter);

	    if (cp_function_chain->extern_decl_map == NULL)
	      cp_function_chain->extern_decl_map
		= hash_table<cxx_int_tree_map_hasher>::create_ggc (20);

	    h = ggc_alloc<cxx_int_tree_map> ();
	    h->uid = DECL_UID (decl);
	    h->to = *iter;
	    cxx_int_tree_map **loc = cp_function_chain->extern_decl_map
	      ->find_slot (h, INSERT);
	    *loc = h;
	    break;
	  }
    }

  if (TREE_PUBLIC (decl))
    {
      /* DECL is externally visible.  Make sure it matches a matching
	 decl in the namespace scope.  We only really need to check
	 this when inserting the decl, not when we find an existing
	 match in the current scope.  However, in practice we're
	 going to be inserting a new decl in the majority of cases --
	 who writes multiple extern decls for the same thing in the
	 same local scope?  Doing it here often avoids a duplicate
	 namespace lookup.  */

      /* Avoid repeating a lookup.  */
      if (ns_value == decl)
	ns_value = find_namespace_value (current_namespace, DECL_NAME (decl));

      if (ns_value == error_mark_node)
	ns_value = NULL_TREE;

      for (ovl_iterator iter (ns_value); iter; ++iter)
	{
	  tree other = *iter;

	  if (!(TREE_PUBLIC (other) || DECL_EXTERNAL (other)))
	    ; /* Not externally visible.   */
	  else if (DECL_EXTERN_C_P (decl) && DECL_EXTERN_C_P (other))
	    ; /* Both are extern "C", we'll check via that mechanism.  */
	  else if (TREE_CODE (other) != TREE_CODE (decl)
		   || ((VAR_P (decl) || matching_fn_p (other, decl))
		       && !comptypes (TREE_TYPE (decl), TREE_TYPE (other),
				      COMPARE_REDECLARATION)))
	    {
	      if (permerror (DECL_SOURCE_LOCATION (decl),
			     "local external declaration %q#D", decl))
		inform (DECL_SOURCE_LOCATION (other),
			"does not match previous declaration %q#D", other);
	      break;
	    }
	}
    }
}

/* Record DECL as belonging to the current lexical scope.  Check for
   errors (such as an incompatible declaration for the same name
   already seen in the same scope).  IS_FRIEND is true if DECL is
   declared as a friend.

   Returns either DECL or an old decl for the same name.  If an old
   decl is returned, it may have been smashed to agree with what DECL
   says.  */

static tree
do_pushdecl (tree decl, bool is_friend)
{
  if (decl == error_mark_node)
    return error_mark_node;

  if (!DECL_TEMPLATE_PARM_P (decl) && current_function_decl)
    set_decl_context_in_fn (current_function_decl, decl);

  /* The binding level we will be pushing into.  During local class
     pushing, we want to push to the containing scope.  */
  cp_binding_level *level = current_binding_level;
  while (level->kind == sk_class)
    level = level->level_chain;

  if (tree name = DECL_NAME (decl))
    {
      cxx_binding *binding = NULL; /* Local scope binding.  */
      tree ns = NULL_TREE; /* Searched namespace.  */
      tree *slot = NULL; /* Binding slot in namespace.  */
<<<<<<< HEAD
      tree *mslot = NULL; /* Current module slot in namespace.  */
=======
>>>>>>> 17d66324
      tree old = NULL_TREE;

      if (level->kind == sk_namespace)
	{
	  /* We look in the decl's namespace for an existing
	     declaration, even though we push into the current
	     namespace.  */
	  ns = (DECL_NAMESPACE_SCOPE_P (decl)
		? CP_DECL_CONTEXT (decl) : current_namespace);
<<<<<<< HEAD
	  if (ns == current_namespace)
	    /* Create the binding, if this is current namespace, because
	       that's where we'll be pushing anyway.  */
	    slot = find_or_create_namespace_slot (ns, name);
	  else
	    slot = find_namespace_slot (ns, name);
	  if (slot)
	    {
	      gcc_assert (current_module <= IMPORTED_MODULE_BASE);
	      mslot = module_binding_slot (slot, current_module,
					   ns == current_namespace);
	      old = MAYBE_STAT_DECL (*mslot);
	    }
=======
	  /* Create the binding, if this is current namespace, because
	     that's where we'll be pushing anyway.  */
	  slot = find_namespace_slot (ns, name, ns == current_namespace);
	  if (slot)
	    old = MAYBE_STAT_DECL (*slot);
>>>>>>> 17d66324
	}
      else
	{
	  binding = find_local_binding (level, name);
	  if (binding)
	    old = binding->value;
	}

      if (current_function_decl && VAR_OR_FUNCTION_DECL_P (decl)
	  && DECL_EXTERNAL (decl))
	set_local_extern_decl_linkage (decl, old != NULL_TREE);

      if (old == error_mark_node)
	old = NULL_TREE;

      for (ovl_iterator iter (old); iter; ++iter)
	if (iter.using_p ())
	  ; /* Ignore using decls here.  */
	else if (tree match = duplicate_decls (decl, *iter, is_friend))
	  {
	    if (iter.hidden_p ()
		&& match != error_mark_node
		&& !DECL_HIDDEN_P (match))
	      {
		/* Unhiding a previously hidden decl.  */
		tree head = iter.reveal_node (old);
		if (head != old)
		  {
		    if (!ns)
		      {
			update_local_overload (binding, head);
			binding->value = head;
		      }
		    else if (STAT_HACK_P (*slot))
		      STAT_DECL (*slot) = head;
		    else
		      *slot = head;
		  }
		if (TREE_CODE (match) == FUNCTION_DECL
		    && DECL_EXTERN_C_P (match))
		  /* We need to check and register the fn now.  */
		  check_extern_c_conflict (match);
	      }
	    return match;
	  }

      /* We are pushing a new decl.  */

      /* Skip a hidden builtin we failed to match already.  There can
	 only be one.  */
      if (old && anticipated_builtin_p (old))
	old = OVL_CHAIN (old);

      check_template_shadow (decl);

      if (DECL_DECLARES_FUNCTION_P (decl))
	{
	  check_default_args (decl);

	  if (is_friend)
	    {
	      if (level->kind != sk_namespace)
		/* In a local class, a friend function declaration must
		   find a matching decl in the innermost non-class scope.
		   [class.friend/11] */
		error ("friend declaration %qD in local class without "
		       "prior local declaration", decl);
	      else if (!flag_friend_injection)
		/* Hide it from ordinary lookup.  */
		DECL_ANTICIPATED (decl) = DECL_HIDDEN_FRIEND_P (decl) = true;
	    }
	}

      if (level->kind != sk_namespace)
	{
	  check_local_shadow (decl);

	  if (TREE_CODE (decl) == NAMESPACE_DECL)
	    /* A local namespace alias.  */
	    set_identifier_type_value (name, NULL_TREE);

	  if (!binding)
	    binding = create_local_binding (level, name);
	}
      else if (!slot)
	{
	  ns = current_namespace;
<<<<<<< HEAD
	  slot = find_or_create_namespace_slot (ns, name);
	  mslot = module_binding_slot (slot, current_module, true);
	}

      old = update_binding (level, binding, mslot, old, decl, is_friend);
=======
	  slot = find_namespace_slot (ns, name, true);
	}

      old = update_binding (level, binding, slot, old, decl, is_friend);
>>>>>>> 17d66324

      if (old != decl)
	/* An existing decl matched, use it.  */
	decl = old;
      else if (TREE_CODE (decl) == TYPE_DECL)
	{
	  tree type = TREE_TYPE (decl);

	  if (type != error_mark_node)
	    {
	      if (TYPE_NAME (type) != decl)
		set_underlying_type (decl);

	      if (!ns)
		set_identifier_type_value_with_scope (name, decl, level);
	      else
		SET_IDENTIFIER_TYPE_VALUE (name, global_type_node);
	    }

	  /* If this is a locally defined typedef in a function that
	     is not a template instantation, record it to implement
	     -Wunused-local-typedefs.  */
	  if (!instantiating_current_function_p ())
	    record_locally_defined_typedef (decl);
	}
      else if (VAR_P (decl))
	maybe_register_incomplete_var (decl);
      else if (TREE_CODE (decl) == FUNCTION_DECL && DECL_EXTERN_C_P (decl))
	check_extern_c_conflict (decl);
    }
  else
    add_decl_to_level (level, decl);

  return decl;
}

/* Record a decl-node X as belonging to the current lexical scope.
   It's a friend if IS_FRIEND is true -- which affects exactly where
   we push it.  */

tree
pushdecl (tree x, bool is_friend)
{
  bool subtime = timevar_cond_start (TV_NAME_LOOKUP);
  tree ret = do_pushdecl (x, is_friend);
  timevar_cond_stop (TV_NAME_LOOKUP, subtime);
  return ret;
}

/* SLOT_VAL is the value of a binding.  Look in the module partitions
   to see if there's a namespace already.  We don't have to consider
   the STAT_HACK, because a namepace and an elaborated type cannot
   reside in the same binding.  */

static tree
find_namespace_partition (tree slot_val)
{
  if (TREE_CODE (slot_val) == MODULE_VECTOR)
    {
      module_cluster *cluster
	= &MODULE_VECTOR_CLUSTER (slot_val,
				  MODULE_VECTOR_NUM_CLUSTERS (slot_val));
      do
	{
	  cluster--;
	  if (tree second = cluster->slots[1])
	    if (TREE_CODE (second) == NAMESPACE_DECL
		&& !DECL_NAMESPACE_ALIAS (second))
	      return second;

	  if (tree first = cluster->slots[0])
	    if (TREE_CODE (first) == NAMESPACE_DECL
		&& !DECL_NAMESPACE_ALIAS (first))
	      return first;
	}
      while (cluster != MODULE_VECTOR_CLUSTER_BASE (slot_val));
    }
  else if (TREE_CODE (slot_val) == NAMESPACE_DECL
	   && !DECL_NAMESPACE_ALIAS (slot_val))
    return slot_val;

  return NULL_TREE;
}

/* DECL is a newly read in global-module _DECL, residing in CTX.
   Merge it with an already matching declaration.  If DECL is a
   namespace, insert it.Return the matched or new decl, or NULL
   on error.  */

tree
merge_global_decl (tree ctx, tree decl)
{
  bool is_ns = (TREE_CODE (decl) == NAMESPACE_DECL
		&& !DECL_NAMESPACE_ALIAS (decl));
  gcc_assert (DECL_CONTEXT (decl) == ctx);
  /* We know we'll eventually insert the decl, so we can create the
     slot now.  */
  tree *slot = find_or_create_namespace_slot (ctx, DECL_NAME (decl));
  tree *mslot = module_binding_slot (slot, GLOBAL_MODULE_INDEX, is_ns);
  tree old = NULL_TREE;

  for (ovl_iterator iter (MAYBE_STAT_DECL (*mslot)); !old && iter; ++iter)
    if (!iter.using_p ())
      old = duplicate_decls (decl, *iter, false);

  if (old == error_mark_node)
    old = NULL_TREE;
  else if (old)
    ;
  else if (!is_ns)
    old = decl;
  else
    {
      // FIXME: this comment is not correct.
      /* Namespaces are always exported, and everything's exported
	 from the global module.  Thus this namespace must be
	 consistent with the global module, even if it didn't
	 explicitly mention it.  So push it now.  It can't be hiding
	 in some other module.  */
      gcc_assert (!find_namespace_partition (*slot));

      /* Creating a new namespace.  */
      SCOPE_DEPTH (decl) = SCOPE_DEPTH (ctx) + 1;
      if (ctx == global_namespace)
	DECL_CONTEXT (decl) = DECL_CONTEXT (global_namespace);
      old = update_binding (NAMESPACE_LEVEL (ctx), NULL,
			    mslot, old, decl, false);
      if (old == decl)
	{
	  if (DECL_NAMESPACE_INLINE_P (old))
	    vec_safe_push (DECL_NAMESPACE_INLINEES (ctx), old);
	  /* Create its scope -- but don't push it.  */
	  cp_binding_level *scope = ggc_cleared_alloc<cp_binding_level> ();
	  scope->this_entity = old;
	  scope->more_cleanups_ok = true;
	  scope->kind = sk_namespace;
	  NAMESPACE_LEVEL (old) = scope;
	}
      else
	old = NULL_TREE;
    }

  if (is_ns && old
      && DECL_NAMESPACE_INLINE_P (old) != DECL_NAMESPACE_INLINE_P (decl))
    old = NULL_TREE;

  return old;
}

/* NAME is being bound within namespace NS and MODULE to OVL.  Unless
   MODULE is GLOBAL_MODULE_INDEX, there should be no existing
   binding.  */

bool
push_module_binding (tree ns, unsigned mod, tree name, tree binding)
{
  bool is_ns = (TREE_CODE (binding) == NAMESPACE_DECL
		&& !DECL_NAMESPACE_ALIAS (binding));

  tree *slot = find_or_create_namespace_slot (ns, name);
  tree *mslot = module_binding_slot (slot, mod, is_ns ? -1 : 1);

  gcc_assert (!MAYBE_STAT_TYPE (binding)); // FIXME
  gcc_assert (!*mslot || !MAYBE_STAT_TYPE (*mslot)); // FIXME

  if (*mslot && anticipated_builtin_p (*mslot))
    {
      gcc_assert (mod == GLOBAL_MODULE_INDEX);
      /* Zap out an anticipated builtin.  */
      *mslot = NULL_TREE;
    }

  for (ovl_iterator iter (MAYBE_STAT_DECL (binding)); iter; ++iter)
    {
      tree decl = *iter;
      bool found = false;

      if (*mslot)
	{
	  // FIXME:Hidden names?
	  for (ovl_iterator old (MAYBE_STAT_DECL (*mslot));
	       !found && old; ++old)
	    /* We'll already have done lookup when reading in the fn
	       itself, so pointer equality is sufficient.  */
	    if (*old == decl)
	      found = true;

	  if (!found)
	    *mslot = ovl_insert (decl, *mslot, iter.using_p ());
	}

      if (!found && !iter.using_p () && !is_ns)
	add_decl_to_level (NAMESPACE_LEVEL (ns), decl);
    }

  if (!*mslot)
    /* There was nothing there, just install the whole binding.  */
    *mslot = binding;

  return true;
}

/* CTX contains DECL in a module MOD binding for NAME.  Determine a
   distinguishing KEY so we can find it again upon import.  */

unsigned
key_module_instance (tree ctx, unsigned mod, tree name, tree decl)
{
  gcc_assert (TREE_CODE (decl) != NAMESPACE_DECL
	      || DECL_NAMESPACE_ALIAS (decl));

  /* This will need extending for other kinds of context.  */
  gcc_assert (TREE_CODE (ctx) == NAMESPACE_DECL);

  /* There must be a binding, so no need to check for NULLs.  */
  tree *slot = find_namespace_slot (ctx, name);
  tree *mslot = module_binding_slot (slot, mod, 0);
  tree binding = *mslot;
  unsigned key = 0;

  if (MAYBE_STAT_TYPE (binding) != decl)
    for (ovl_iterator iter (MAYBE_STAT_DECL (binding)); key++, iter; ++iter)
      if (*iter == decl)
	break;

  return key;
}

/* CTX contains a module MOD binding for NAME.  Use KEY to find the
   binding we want.  Return NULL if nothing found (that would be an
   error).  */

tree
find_module_instance (tree ctx, unsigned mod, tree name, unsigned key)
{
  /* This will need extending for other kinds of context.  */
  gcc_assert (TREE_CODE (ctx) == NAMESPACE_DECL);
  tree decl = NULL_TREE;
  
  /* Although there must be a binding, we're dealing with
     untrustworthy data, so check for NULL.  */
  if (tree *slot = find_namespace_slot (ctx, name))
    if (tree *mslot = module_binding_slot (slot, mod, 0))
      if (tree binding = *mslot)
	{
	  if (!key)
	    decl = MAYBE_STAT_TYPE (binding);
	  else
	    for (ovl_iterator iter (MAYBE_STAT_DECL (binding)); iter; ++iter)
	      if (!--key)
		{
		  decl = *iter;
		  break;
		}
	}

  /* We should not have found a namespace.  */
  if (decl && TREE_CODE (decl) == NAMESPACE_DECL
      && !DECL_NAMESPACE_ALIAS (decl))
    decl = NULL_TREE;

  return decl;
}

/* Enter DECL into the symbol table, if that's appropriate.  Returns
   DECL, or a modified version thereof.  */

tree
maybe_push_decl (tree decl)
{
  tree type = TREE_TYPE (decl);

  /* Add this decl to the current binding level, but not if it comes
     from another scope, e.g. a static member variable.  TEM may equal
     DECL or it may be a previous decl of the same name.  */
  if (decl == error_mark_node
      || (TREE_CODE (decl) != PARM_DECL
	  && DECL_CONTEXT (decl) != NULL_TREE
	  /* Definitions of namespace members outside their namespace are
	     possible.  */
	  && !DECL_NAMESPACE_SCOPE_P (decl))
      || (TREE_CODE (decl) == TEMPLATE_DECL && !namespace_bindings_p ())
      || type == unknown_type_node
      /* The declaration of a template specialization does not affect
	 the functions available for overload resolution, so we do not
	 call pushdecl.  */
      || (TREE_CODE (decl) == FUNCTION_DECL
	  && DECL_TEMPLATE_SPECIALIZATION (decl)))
    return decl;
  else
    return pushdecl (decl);
}

/* Bind DECL to ID in the current_binding_level, assumed to be a local
   binding level.  If IS_USING is true, DECL got here through a
   using-declaration.  */

static void
push_local_binding (tree id, tree decl, bool is_using)
{
  /* Skip over any local classes.  This makes sense if we call
     push_local_binding with a friend decl of a local class.  */
<<<<<<< HEAD
  b = innermost_nonclass_level ();

  if (lookup_name_innermost_nonclass_level (id))
=======
  cp_binding_level *b = innermost_nonclass_level ();

  gcc_assert (b->kind != sk_namespace);
  if (find_local_binding (b, id))
>>>>>>> 17d66324
    {
      /* Supplement the existing binding.  */
      if (!supplement_binding (IDENTIFIER_BINDING (id), decl))
	/* It didn't work.  Something else must be bound at this
	   level.  Do not add DECL to the list of things to pop
	   later.  */
	return;
    }
  else
    /* Create a new binding.  */
    push_binding (id, decl, b);

  if (TREE_CODE (decl) == OVERLOAD || is_using)
    /* We must put the OVERLOAD or using into a TREE_LIST since we
       cannot use the decl's chain itself.  */
    decl = build_tree_list (NULL_TREE, decl);

  /* And put DECL on the list of things declared by the current
     binding level.  */
  add_decl_to_level (b, decl);
}

/* Check to see whether or not DECL is a variable that would have been
   in scope under the ARM, but is not in scope under the ANSI/ISO
   standard.  If so, issue an error message.  If name lookup would
   work in both cases, but return a different result, this function
   returns the result of ANSI/ISO lookup.  Otherwise, it returns
   DECL.  */

tree
check_for_out_of_scope_variable (tree decl)
{
  tree shadowed;

  /* We only care about out of scope variables.  */
  if (!(VAR_P (decl) && DECL_DEAD_FOR_LOCAL (decl)))
    return decl;

  shadowed = DECL_HAS_SHADOWED_FOR_VAR_P (decl)
    ? DECL_SHADOWED_FOR_VAR (decl) : NULL_TREE ;
  while (shadowed != NULL_TREE && VAR_P (shadowed)
	 && DECL_DEAD_FOR_LOCAL (shadowed))
    shadowed = DECL_HAS_SHADOWED_FOR_VAR_P (shadowed)
      ? DECL_SHADOWED_FOR_VAR (shadowed) : NULL_TREE;
  if (!shadowed)
    shadowed = find_namespace_value (current_namespace, DECL_NAME (decl));
  if (shadowed)
    {
      if (!DECL_ERROR_REPORTED (decl))
	{
	  warning (0, "name lookup of %qD changed", DECL_NAME (decl));
	  warning_at (DECL_SOURCE_LOCATION (shadowed), 0,
		      "  matches this %qD under ISO standard rules",
		      shadowed);
	  warning_at (DECL_SOURCE_LOCATION (decl), 0,
		      "  matches this %qD under old rules", decl);
	  DECL_ERROR_REPORTED (decl) = 1;
	}
      return shadowed;
    }

  /* If we have already complained about this declaration, there's no
     need to do it again.  */
  if (DECL_ERROR_REPORTED (decl))
    return decl;

  DECL_ERROR_REPORTED (decl) = 1;

  if (TREE_TYPE (decl) == error_mark_node)
    return decl;

  if (TYPE_HAS_NONTRIVIAL_DESTRUCTOR (TREE_TYPE (decl)))
    {
      error ("name lookup of %qD changed for ISO %<for%> scoping",
	     DECL_NAME (decl));
      error ("  cannot use obsolete binding at %q+D because "
	     "it has a destructor", decl);
      return error_mark_node;
    }
  else
    {
      permerror (input_location, "name lookup of %qD changed for ISO %<for%> scoping",
	         DECL_NAME (decl));
      if (flag_permissive)
        permerror (DECL_SOURCE_LOCATION (decl),
		   "  using obsolete binding at %qD", decl);
      else
	{
	  static bool hint;
	  if (!hint)
	    {
	      inform (input_location, "(if you use %<-fpermissive%> G++ will accept your code)");
	      hint = true;
	    }
	}
    }

  return decl;
}

/* true means unconditionally make a BLOCK for the next level pushed.  */

static bool keep_next_level_flag;

static int binding_depth = 0;

static void
indent (int depth)
{
  int i;

  for (i = 0; i < depth * 2; i++)
    putc (' ', stderr);
}

/* Return a string describing the kind of SCOPE we have.  */
static const char *
cp_binding_level_descriptor (cp_binding_level *scope)
{
  /* The order of this table must match the "scope_kind"
     enumerators.  */
  static const char* scope_kind_names[] = {
    "block-scope",
    "cleanup-scope",
    "try-scope",
    "catch-scope",
    "for-scope",
    "function-parameter-scope",
    "class-scope",
    "namespace-scope",
    "template-parameter-scope",
    "template-explicit-spec-scope"
  };
  const scope_kind kind = scope->explicit_spec_p
    ? sk_template_spec : scope->kind;

  return scope_kind_names[kind];
}

/* Output a debugging information about SCOPE when performing
   ACTION at LINE.  */
static void
cp_binding_level_debug (cp_binding_level *scope, int line, const char *action)
{
  const char *desc = cp_binding_level_descriptor (scope);
  if (scope->this_entity)
    verbatim ("%s %<%s(%E)%> %p %d\n", action, desc,
	      scope->this_entity, (void *) scope, line);
  else
    verbatim ("%s %s %p %d\n", action, desc, (void *) scope, line);
}

/* Return the estimated initial size of the hashtable of a NAMESPACE
   scope.  */

static inline size_t
namespace_scope_ht_size (tree ns)
{
  tree name = DECL_NAME (ns);

  return name == std_identifier
    ? NAMESPACE_STD_HT_SIZE
    : (name == global_identifier
       ? GLOBAL_SCOPE_HT_SIZE
       : NAMESPACE_ORDINARY_HT_SIZE);
}

/* A chain of binding_level structures awaiting reuse.  */

static GTY((deletable)) cp_binding_level *free_binding_level;

/* Insert SCOPE as the innermost binding level.  */

void
push_binding_level (cp_binding_level *scope)
{
  /* Add it to the front of currently active scopes stack.  */
  scope->level_chain = current_binding_level;
  current_binding_level = scope;
  keep_next_level_flag = false;

  if (ENABLE_SCOPE_CHECKING)
    {
      scope->binding_depth = binding_depth;
      indent (binding_depth);
      cp_binding_level_debug (scope, LOCATION_LINE (input_location),
			      "push");
      binding_depth++;
    }
}

/* Create a new KIND scope and make it the top of the active scopes stack.
   ENTITY is the scope of the associated C++ entity (namespace, class,
   function, C++0x enumeration); it is NULL otherwise.  */

cp_binding_level *
begin_scope (scope_kind kind, tree entity)
{
  cp_binding_level *scope;

  /* Reuse or create a struct for this binding level.  */
  if (!ENABLE_SCOPE_CHECKING && free_binding_level)
    {
      scope = free_binding_level;
      free_binding_level = scope->level_chain;
      memset (scope, 0, sizeof (cp_binding_level));
    }
  else
    scope = ggc_cleared_alloc<cp_binding_level> ();

  scope->this_entity = entity;
  scope->more_cleanups_ok = true;
  switch (kind)
    {
    case sk_cleanup:
      scope->keep = true;
      break;

    case sk_template_spec:
      scope->explicit_spec_p = true;
      kind = sk_template_parms;
      /* Fall through.  */
    case sk_template_parms:
    case sk_block:
    case sk_try:
    case sk_catch:
    case sk_for:
    case sk_cond:
    case sk_class:
    case sk_scoped_enum:
    case sk_function_parms:
    case sk_transaction:
    case sk_omp:
      scope->keep = keep_next_level_flag;
      break;

    case sk_namespace:
      NAMESPACE_LEVEL (entity) = scope;
      break;

    default:
      /* Should not happen.  */
      gcc_unreachable ();
      break;
    }
  scope->kind = kind;

  push_binding_level (scope);

  return scope;
}

/* We're about to leave current scope.  Pop the top of the stack of
   currently active scopes.  Return the enclosing scope, now active.  */

cp_binding_level *
leave_scope (void)
{
  cp_binding_level *scope = current_binding_level;

  if (scope->kind == sk_namespace && class_binding_level)
    current_binding_level = class_binding_level;

  /* We cannot leave a scope, if there are none left.  */
  if (NAMESPACE_LEVEL (global_namespace))
    gcc_assert (!global_scope_p (scope));

  if (ENABLE_SCOPE_CHECKING)
    {
      indent (--binding_depth);
      cp_binding_level_debug (scope, LOCATION_LINE (input_location),
			      "leave");
    }

  /* Move one nesting level up.  */
  current_binding_level = scope->level_chain;

  /* Namespace-scopes are left most probably temporarily, not
     completely; they can be reopened later, e.g. in namespace-extension
     or any name binding activity that requires us to resume a
     namespace.  For classes, we cache some binding levels.  For other
     scopes, we just make the structure available for reuse.  */
  if (scope->kind != sk_namespace
      && scope->kind != sk_class)
    {
      scope->level_chain = free_binding_level;
      gcc_assert (!ENABLE_SCOPE_CHECKING
		  || scope->binding_depth == binding_depth);
      free_binding_level = scope;
    }

  if (scope->kind == sk_class)
    {
      /* Reset DEFINING_CLASS_P to allow for reuse of a
	 class-defining scope in a non-defining context.  */
      scope->defining_class_p = 0;

      /* Find the innermost enclosing class scope, and reset
	 CLASS_BINDING_LEVEL appropriately.  */
      class_binding_level = NULL;
      for (scope = current_binding_level; scope; scope = scope->level_chain)
	if (scope->kind == sk_class)
	  {
	    class_binding_level = scope;
	    break;
	  }
    }

  return current_binding_level;
}

static void
resume_scope (cp_binding_level* b)
{
  /* Resuming binding levels is meant only for namespaces,
     and those cannot nest into classes.  */
  gcc_assert (!class_binding_level);
  /* Also, resuming a non-directly nested namespace is a no-no.  */
  gcc_assert (b->level_chain == current_binding_level);
  current_binding_level = b;
  if (ENABLE_SCOPE_CHECKING)
    {
      b->binding_depth = binding_depth;
      indent (binding_depth);
      cp_binding_level_debug (b, LOCATION_LINE (input_location), "resume");
      binding_depth++;
    }
}

/* Return the innermost binding level that is not for a class scope.  */

static cp_binding_level *
innermost_nonclass_level (void)
{
  cp_binding_level *b;

  b = current_binding_level;
  while (b->kind == sk_class)
    b = b->level_chain;

  return b;
}

/* We're defining an object of type TYPE.  If it needs a cleanup, but
   we're not allowed to add any more objects with cleanups to the current
   scope, create a new binding level.  */

void
maybe_push_cleanup_level (tree type)
{
  if (type != error_mark_node
      && TYPE_HAS_NONTRIVIAL_DESTRUCTOR (type)
      && current_binding_level->more_cleanups_ok == 0)
    {
      begin_scope (sk_cleanup, NULL);
      current_binding_level->statement_list = push_stmt_list ();
    }
}

/* Return true if we are in the global binding level.  */

bool
global_bindings_p (void)
{
  return global_scope_p (current_binding_level);
}

/* True if we are currently in a toplevel binding level.  This
   means either the global binding level or a namespace in a toplevel
   binding level.  Since there are no non-toplevel namespace levels,
   this really means any namespace or template parameter level.  We
   also include a class whose context is toplevel.  */

bool
toplevel_bindings_p (void)
{
  cp_binding_level *b = innermost_nonclass_level ();

  return b->kind == sk_namespace || b->kind == sk_template_parms;
}

/* True if this is a namespace scope, or if we are defining a class
   which is itself at namespace scope, or whose enclosing class is
   such a class, etc.  */

bool
namespace_bindings_p (void)
{
  cp_binding_level *b = innermost_nonclass_level ();

  return b->kind == sk_namespace;
}

/* True if the innermost non-class scope is a block scope.  */

bool
local_bindings_p (void)
{
  cp_binding_level *b = innermost_nonclass_level ();
  return b->kind < sk_function_parms || b->kind == sk_omp;
}

/* True if the current level needs to have a BLOCK made.  */

bool
kept_level_p (void)
{
  return (current_binding_level->blocks != NULL_TREE
	  || current_binding_level->keep
	  || current_binding_level->kind == sk_cleanup
	  || current_binding_level->names != NULL_TREE
	  || current_binding_level->using_directives);
}

/* Returns the kind of the innermost scope.  */

scope_kind
innermost_scope_kind (void)
{
  return current_binding_level->kind;
}

/* Returns true if this scope was created to store template parameters.  */

bool
template_parm_scope_p (void)
{
  return innermost_scope_kind () == sk_template_parms;
}

/* If KEEP is true, make a BLOCK node for the next binding level,
   unconditionally.  Otherwise, use the normal logic to decide whether
   or not to create a BLOCK.  */

void
keep_next_level (bool keep)
{
  keep_next_level_flag = keep;
}

/* Return the list of declarations of the current local scope.  */

tree
get_local_decls (void)
{
  gcc_assert (current_binding_level->kind != sk_namespace
	      && current_binding_level->kind != sk_class);
  return current_binding_level->names;
}

/* Return how many function prototypes we are currently nested inside.  */

int
function_parm_depth (void)
{
  int level = 0;
  cp_binding_level *b;

  for (b = current_binding_level;
       b->kind == sk_function_parms;
       b = b->level_chain)
    ++level;

  return level;
}

/* For debugging.  */
static int no_print_functions = 0;
static int no_print_builtins = 0;

static void
print_binding_level (cp_binding_level* lvl)
{
  tree t;
  int i = 0, len;
  fprintf (stderr, " blocks=%p", (void *) lvl->blocks);
  if (lvl->more_cleanups_ok)
    fprintf (stderr, " more-cleanups-ok");
  if (lvl->have_cleanups)
    fprintf (stderr, " have-cleanups");
  fprintf (stderr, "\n");
  if (lvl->names)
    {
      fprintf (stderr, " names:\t");
      /* We can probably fit 3 names to a line?  */
      for (t = lvl->names; t; t = TREE_CHAIN (t))
	{
	  if (no_print_functions && (TREE_CODE (t) == FUNCTION_DECL))
	    continue;
	  if (no_print_builtins
	      && (TREE_CODE (t) == TYPE_DECL)
	      && DECL_IS_BUILTIN (t))
	    continue;

	  /* Function decls tend to have longer names.  */
	  if (TREE_CODE (t) == FUNCTION_DECL)
	    len = 3;
	  else
	    len = 2;
	  i += len;
	  if (i > 6)
	    {
	      fprintf (stderr, "\n\t");
	      i = len;
	    }
	  print_node_brief (stderr, "", t, 0);
	  if (t == error_mark_node)
	    break;
	}
      if (i)
	fprintf (stderr, "\n");
    }
  if (vec_safe_length (lvl->class_shadowed))
    {
      size_t i;
      cp_class_binding *b;
      fprintf (stderr, " class-shadowed:");
      FOR_EACH_VEC_ELT (*lvl->class_shadowed, i, b)
	fprintf (stderr, " %s ", IDENTIFIER_POINTER (b->identifier));
      fprintf (stderr, "\n");
    }
  if (lvl->type_shadowed)
    {
      fprintf (stderr, " type-shadowed:");
      for (t = lvl->type_shadowed; t; t = TREE_CHAIN (t))
	{
	  fprintf (stderr, " %s ", IDENTIFIER_POINTER (TREE_PURPOSE (t)));
	}
      fprintf (stderr, "\n");
    }
}

DEBUG_FUNCTION void
debug (cp_binding_level &ref)
{
  print_binding_level (&ref);
}

DEBUG_FUNCTION void
debug (cp_binding_level *ptr)
{
  if (ptr)
    debug (*ptr);
  else
    fprintf (stderr, "<nil>\n");
}


void
print_other_binding_stack (cp_binding_level *stack)
{
  cp_binding_level *level;
  for (level = stack; !global_scope_p (level); level = level->level_chain)
    {
      fprintf (stderr, "binding level %p\n", (void *) level);
      print_binding_level (level);
    }
}

void
print_binding_stack (void)
{
  cp_binding_level *b;
  fprintf (stderr, "current_binding_level=%p\n"
	   "class_binding_level=%p\n"
	   "NAMESPACE_LEVEL (global_namespace)=%p\n",
	   (void *) current_binding_level, (void *) class_binding_level,
	   (void *) NAMESPACE_LEVEL (global_namespace));
  if (class_binding_level)
    {
      for (b = class_binding_level; b; b = b->level_chain)
	if (b == current_binding_level)
	  break;
      if (b)
	b = class_binding_level;
      else
	b = current_binding_level;
    }
  else
    b = current_binding_level;
  print_other_binding_stack (b);
  fprintf (stderr, "global:\n");
  print_binding_level (NAMESPACE_LEVEL (global_namespace));
}

/* Return the type associated with ID.  */

static tree
identifier_type_value_1 (tree id)
{
  /* There is no type with that name, anywhere.  */
  if (REAL_IDENTIFIER_TYPE_VALUE (id) == NULL_TREE)
    return NULL_TREE;
  /* This is not the type marker, but the real thing.  */
  if (REAL_IDENTIFIER_TYPE_VALUE (id) != global_type_node)
    return REAL_IDENTIFIER_TYPE_VALUE (id);
  /* Have to search for it. It must be on the global level, now.
     Ask lookup_name not to return non-types.  */
  id = lookup_name_real (id, 2, 1, /*block_p=*/true, 0, 0);
  if (id)
    return TREE_TYPE (id);
  return NULL_TREE;
}

/* Wrapper for identifier_type_value_1.  */

tree
identifier_type_value (tree id)
{
  tree ret;
  timevar_start (TV_NAME_LOOKUP);
  ret = identifier_type_value_1 (id);
  timevar_stop (TV_NAME_LOOKUP);
  return ret;
}


/* Return the IDENTIFIER_GLOBAL_VALUE of T, for use in common code, since
   the definition of IDENTIFIER_GLOBAL_VALUE is different for C and C++.  */

tree
identifier_global_value	(tree t)
{
  return IDENTIFIER_GLOBAL_VALUE (t);
}

/* Push a definition of struct, union or enum tag named ID.  into
   binding_level B.  DECL is a TYPE_DECL for the type.  We assume that
   the tag ID is not already defined.  */

static void
set_identifier_type_value_with_scope (tree id, tree decl, cp_binding_level *b)
{
  tree type;

  if (b->kind != sk_namespace)
    {
      /* Shadow the marker, not the real thing, so that the marker
	 gets restored later.  */
      tree old_type_value = REAL_IDENTIFIER_TYPE_VALUE (id);
      b->type_shadowed
	= tree_cons (id, old_type_value, b->type_shadowed);
      type = decl ? TREE_TYPE (decl) : NULL_TREE;
      TREE_TYPE (b->type_shadowed) = type;
    }
  else
    {
<<<<<<< HEAD
      tree *slot = find_or_create_namespace_slot (current_namespace, id);
=======
      tree *slot = find_namespace_slot (current_namespace, id, true);
>>>>>>> 17d66324
      gcc_assert (decl);
      update_binding (b, NULL, slot, MAYBE_STAT_DECL (*slot), decl, false);

      /* Store marker instead of real type.  */
      type = global_type_node;
    }
  SET_IDENTIFIER_TYPE_VALUE (id, type);
}

/* As set_identifier_type_value_with_scope, but using
   current_binding_level.  */

void
set_identifier_type_value (tree id, tree decl)
{
  set_identifier_type_value_with_scope (id, decl, current_binding_level);
}

/* Return the name for the constructor (or destructor) for the
   specified class TYPE.  When given a template, this routine doesn't
   lose the specialization.  */

static inline tree
constructor_name_full (tree type)
{
  return TYPE_IDENTIFIER (TYPE_MAIN_VARIANT (type));
}

/* Return the name for the constructor (or destructor) for the
   specified class.  When given a template, return the plain
   unspecialized name.  */

tree
constructor_name (tree type)
{
  tree name;
  name = constructor_name_full (type);
  if (IDENTIFIER_TEMPLATE (name))
    name = IDENTIFIER_TEMPLATE (name);
  return name;
}

/* Returns TRUE if NAME is the name for the constructor for TYPE,
   which must be a class type.  */

bool
constructor_name_p (tree name, tree type)
{
  tree ctor_name;

  gcc_assert (MAYBE_CLASS_TYPE_P (type));

  if (!name)
    return false;

  if (!identifier_p (name))
    return false;

  /* These don't have names.  */
  if (TREE_CODE (type) == DECLTYPE_TYPE
      || TREE_CODE (type) == TYPEOF_TYPE)
    return false;

  ctor_name = constructor_name_full (type);
  if (name == ctor_name)
    return true;
  if (IDENTIFIER_TEMPLATE (ctor_name)
      && name == IDENTIFIER_TEMPLATE (ctor_name))
    return true;
  return false;
}

/* Counter used to create anonymous type names.  */

static GTY(()) int anon_cnt;

/* Return an IDENTIFIER which can be used as a name for
   unnamed structs and unions.  */

tree
make_anon_name (void)
{
  char buf[32];

  sprintf (buf, anon_aggrname_format (), anon_cnt++);
  return get_identifier (buf);
}

/* This code is practically identical to that for creating
   anonymous names, but is just used for lambdas instead.  This isn't really
   necessary, but it's convenient to avoid treating lambdas like other
   unnamed types.  */

static GTY(()) int lambda_cnt = 0;

tree
make_lambda_name (void)
{
  char buf[32];

  sprintf (buf, LAMBDANAME_FORMAT, lambda_cnt++);
  return get_identifier (buf);
}

/* Insert another USING_DECL into the current binding level, returning
   this declaration. If this is a redeclaration, do nothing, and
   return NULL_TREE if this not in namespace scope (in namespace
   scope, a using decl might extend any previous bindings).  */

static tree
push_using_decl_1 (tree scope, tree name)
{
  tree decl;

  gcc_assert (TREE_CODE (scope) == NAMESPACE_DECL);
  gcc_assert (identifier_p (name));
  for (decl = current_binding_level->usings; decl; decl = DECL_CHAIN (decl))
    if (USING_DECL_SCOPE (decl) == scope && DECL_NAME (decl) == name)
      break;
  if (decl)
    return namespace_bindings_p () ? decl : NULL_TREE;
  decl = build_lang_decl (USING_DECL, name, NULL_TREE);
  USING_DECL_SCOPE (decl) = scope;
  DECL_CHAIN (decl) = current_binding_level->usings;
  current_binding_level->usings = decl;
  return decl;
}

/* Wrapper for push_using_decl_1.  */

static tree
push_using_decl (tree scope, tree name)
{
  tree ret;
  timevar_start (TV_NAME_LOOKUP);
  ret = push_using_decl_1 (scope, name);
  timevar_stop (TV_NAME_LOOKUP);
  return ret;
}

/* Same as pushdecl, but define X in binding-level LEVEL.  We rely on the
   caller to set DECL_CONTEXT properly.

   Note that this must only be used when X will be the new innermost
   binding for its name, as we tack it onto the front of IDENTIFIER_BINDING
   without checking to see if the current IDENTIFIER_BINDING comes from a
   closer binding level than LEVEL.  */

static tree
do_pushdecl_with_scope (tree x, cp_binding_level *level, bool is_friend)
{
  cp_binding_level *b;
  tree function_decl = current_function_decl;

  current_function_decl = NULL_TREE;
  if (level->kind == sk_class)
    {
      b = class_binding_level;
      class_binding_level = level;
      pushdecl_class_level (x);
      class_binding_level = b;
    }
  else
    {
      b = current_binding_level;
      current_binding_level = level;
      x = pushdecl (x, is_friend);
      current_binding_level = b;
    }
  current_function_decl = function_decl;
  return x;
}
 
/* Inject X into the local scope just before the function parms.  */

tree
pushdecl_outermost_localscope (tree x)
{
  cp_binding_level *b = NULL;
  bool subtime = timevar_cond_start (TV_NAME_LOOKUP);

  /* Find the scope just inside the function parms.  */
  for (cp_binding_level *n = current_binding_level;
       n->kind != sk_function_parms; n = b->level_chain)
    b = n;

  tree ret = b ? do_pushdecl_with_scope (x, b, false) : error_mark_node;
  timevar_cond_stop (TV_NAME_LOOKUP, subtime);

  return ret;
}

/* Check a non-member using-declaration. Return the name and scope
   being used, and the USING_DECL, or NULL_TREE on failure.  */

static tree
validate_nonmember_using_decl (tree decl, tree scope, tree name)
{
  /* [namespace.udecl]
       A using-declaration for a class member shall be a
       member-declaration.  */
  if (TYPE_P (scope))
    {
      error ("%qT is not a namespace or unscoped enum", scope);
      return NULL_TREE;
    }
  else if (scope == error_mark_node)
    return NULL_TREE;

  if (TREE_CODE (decl) == TEMPLATE_ID_EXPR)
    {
      /* 7.3.3/5
	   A using-declaration shall not name a template-id.  */
      error ("a using-declaration cannot specify a template-id.  "
	     "Try %<using %D%>", name);
      return NULL_TREE;
    }

  if (TREE_CODE (decl) == NAMESPACE_DECL)
    {
      error ("namespace %qD not allowed in using-declaration", decl);
      return NULL_TREE;
    }

  if (TREE_CODE (decl) == SCOPE_REF)
    {
      /* It's a nested name with template parameter dependent scope.
	 This can only be using-declaration for class member.  */
      error ("%qT is not a namespace", TREE_OPERAND (decl, 0));
      return NULL_TREE;
    }

  decl = OVL_FIRST (decl);

  /* Make a USING_DECL.  */
  tree using_decl = push_using_decl (scope, name);

  if (using_decl == NULL_TREE
      && at_function_scope_p ()
      && VAR_P (decl))
    /* C++11 7.3.3/10.  */
    error ("%qD is already declared in this scope", name);
  
  return using_decl;
}

/* Process a local-scope or namespace-scope using declaration.  SCOPE
   is the nominated scope to search for NAME.  VALUE_P and TYPE_P
   point to the binding for NAME in the current scope and are
   updated.  */

static void
do_nonmember_using_decl (tree scope, tree name, tree *value_p, tree *type_p)
{
  name_lookup lookup (name, 0);

  if (!qualified_namespace_lookup (scope, &lookup))
    {
      error ("%qD not declared", name);
      return;
    }
  else if (TREE_CODE (lookup.value) == TREE_LIST)
    {
      error ("reference to %qD is ambiguous", name);
      print_candidates (lookup.value);
      lookup.value = NULL_TREE;
    }

  if (lookup.type && TREE_CODE (lookup.type) == TREE_LIST)
    {
      error ("reference to %qD is ambiguous", name);
      print_candidates (lookup.type);
      lookup.type = NULL_TREE;
    }

  tree value = *value_p;
  tree type = *type_p;

  /* Shift the old and new bindings around so we're comparing class and
     enumeration names to each other.  */
  if (value && DECL_IMPLICIT_TYPEDEF_P (value))
    {
      type = value;
      value = NULL_TREE;
    }

  if (lookup.value && DECL_IMPLICIT_TYPEDEF_P (lookup.value))
    {
      lookup.type = lookup.value;
      lookup.value = NULL_TREE;
    }

  if (lookup.value && lookup.value != value)
    {
      /* Check for using functions.  */
      if (OVL_P (lookup.value) && (!value || OVL_P (value)))
	{
	  for (lkp_iterator usings (lookup.value); usings; ++usings)
	    {
	      tree new_fn = *usings;

	      /* [namespace.udecl]

		 If a function declaration in namespace scope or block
		 scope has the same name and the same parameter types as a
		 function introduced by a using declaration the program is
		 ill-formed.  */
	      bool found = false;
	      for (ovl_iterator old (value); !found && old; ++old)
		{
		  tree old_fn = *old;

		  if (new_fn == old_fn)
		    /* The function already exists in the current
		       namespace.  */
		    found = true;
		  else if (old.using_p ())
		    continue; /* This is a using decl. */
		  else if (old.hidden_p () && !DECL_HIDDEN_FRIEND_P (old_fn))
		    continue; /* This is an anticipated builtin.  */
		  else if (!matching_fn_p (new_fn, old_fn))
		    continue; /* Parameters do not match.  */
		  else if (decls_match (new_fn, old_fn))
		    found = true;
		  else
		    {
		      diagnose_name_conflict (new_fn, old_fn);
		      found = true;
		    }
		}

	      if (!found)
		/* Unlike the overload case we don't drop anticipated
		   builtins here.  They don't cause a problem, and
		   we'd like to match them with a future
		   declaration.  */
		value = ovl_insert (new_fn, value, true);
	    }
	}
      else if (value
	       /* Ignore anticipated builtins.  */
	       && !anticipated_builtin_p (value)
	       && !decls_match (lookup.value, value))
	diagnose_name_conflict (lookup.value, value);
      else
	value = lookup.value;
    }

  if (lookup.type && lookup.type != type)
    {
      if (type && !decls_match (lookup.type, type))
	diagnose_name_conflict (lookup.type, type);
      else
	type = lookup.type;
    }

  /* If bind->value is empty, shift any class or enumeration name back.  */
  if (!value)
    {
      value = type;
      type = NULL_TREE;
    }

  *value_p = value;
  *type_p = type;
}

/* Returns true if ANCESTOR encloses DESCENDANT, including matching.
   Both are namespaces.  */

bool
is_nested_namespace (tree ancestor, tree descendant, bool inline_only)
{
  int depth = SCOPE_DEPTH (ancestor);

  if (!depth && !inline_only)
    /* The global namespace encloses everything.  */
    return true;

  while (SCOPE_DEPTH (descendant) > depth
	 && (!inline_only || DECL_NAMESPACE_INLINE_P (descendant)))
    descendant = CP_DECL_CONTEXT (descendant);

  return ancestor == descendant;
}

/* Returns true if ROOT (a namespace, class, or function) encloses
   CHILD.  CHILD may be either a class type or a namespace.  */

bool
is_ancestor (tree root, tree child)
{
  gcc_assert ((TREE_CODE (root) == NAMESPACE_DECL
	       || TREE_CODE (root) == FUNCTION_DECL
	       || CLASS_TYPE_P (root)));
  gcc_assert ((TREE_CODE (child) == NAMESPACE_DECL
	       || CLASS_TYPE_P (child)));

  /* The global namespace encloses everything.  */
  if (root == global_namespace)
    return true;

  /* Search until we reach namespace scope.  */
  while (TREE_CODE (child) != NAMESPACE_DECL)
    {
      /* If we've reached the ROOT, it encloses CHILD.  */
      if (root == child)
	return true;
      /* Go out one level.  */
      if (TYPE_P (child))
	child = TYPE_NAME (child);
      child = CP_DECL_CONTEXT (child);
    }

  if (TREE_CODE (root) == NAMESPACE_DECL)
    return is_nested_namespace (root, child);

  return false;
}

/* Enter the class or namespace scope indicated by T suitable for name
   lookup.  T can be arbitrary scope, not necessary nested inside the
   current scope.  Returns a non-null scope to pop iff pop_scope
   should be called later to exit this scope.  */

tree
push_scope (tree t)
{
  if (TREE_CODE (t) == NAMESPACE_DECL)
    push_decl_namespace (t);
  else if (CLASS_TYPE_P (t))
    {
      if (!at_class_scope_p ()
	  || !same_type_p (current_class_type, t))
	push_nested_class (t);
      else
	/* T is the same as the current scope.  There is therefore no
	   need to re-enter the scope.  Since we are not actually
	   pushing a new scope, our caller should not call
	   pop_scope.  */
	t = NULL_TREE;
    }

  return t;
}

/* Leave scope pushed by push_scope.  */

void
pop_scope (tree t)
{
  if (t == NULL_TREE)
    return;
  if (TREE_CODE (t) == NAMESPACE_DECL)
    pop_decl_namespace ();
  else if CLASS_TYPE_P (t)
    pop_nested_class ();
}

/* Subroutine of push_inner_scope.  */

static void
push_inner_scope_r (tree outer, tree inner)
{
  tree prev;

  if (outer == inner
      || (TREE_CODE (inner) != NAMESPACE_DECL && !CLASS_TYPE_P (inner)))
    return;

  prev = CP_DECL_CONTEXT (TREE_CODE (inner) == NAMESPACE_DECL ? inner : TYPE_NAME (inner));
  if (outer != prev)
    push_inner_scope_r (outer, prev);
  if (TREE_CODE (inner) == NAMESPACE_DECL)
    {
      cp_binding_level *save_template_parm = 0;
      /* Temporary take out template parameter scopes.  They are saved
	 in reversed order in save_template_parm.  */
      while (current_binding_level->kind == sk_template_parms)
	{
	  cp_binding_level *b = current_binding_level;
	  current_binding_level = b->level_chain;
	  b->level_chain = save_template_parm;
	  save_template_parm = b;
	}

      resume_scope (NAMESPACE_LEVEL (inner));
      current_namespace = inner;

      /* Restore template parameter scopes.  */
      while (save_template_parm)
	{
	  cp_binding_level *b = save_template_parm;
	  save_template_parm = b->level_chain;
	  b->level_chain = current_binding_level;
	  current_binding_level = b;
	}
    }
  else
    pushclass (inner);
}

/* Enter the scope INNER from current scope.  INNER must be a scope
   nested inside current scope.  This works with both name lookup and
   pushing name into scope.  In case a template parameter scope is present,
   namespace is pushed under the template parameter scope according to
   name lookup rule in 14.6.1/6.

   Return the former current scope suitable for pop_inner_scope.  */

tree
push_inner_scope (tree inner)
{
  tree outer = current_scope ();
  if (!outer)
    outer = current_namespace;

  push_inner_scope_r (outer, inner);
  return outer;
}

/* Exit the current scope INNER back to scope OUTER.  */

void
pop_inner_scope (tree outer, tree inner)
{
  if (outer == inner
      || (TREE_CODE (inner) != NAMESPACE_DECL && !CLASS_TYPE_P (inner)))
    return;

  while (outer != inner)
    {
      if (TREE_CODE (inner) == NAMESPACE_DECL)
	{
	  cp_binding_level *save_template_parm = 0;
	  /* Temporary take out template parameter scopes.  They are saved
	     in reversed order in save_template_parm.  */
	  while (current_binding_level->kind == sk_template_parms)
	    {
	      cp_binding_level *b = current_binding_level;
	      current_binding_level = b->level_chain;
	      b->level_chain = save_template_parm;
	      save_template_parm = b;
	    }

	  pop_namespace ();

	  /* Restore template parameter scopes.  */
	  while (save_template_parm)
	    {
	      cp_binding_level *b = save_template_parm;
	      save_template_parm = b->level_chain;
	      b->level_chain = current_binding_level;
	      current_binding_level = b;
	    }
	}
      else
	popclass ();

      inner = CP_DECL_CONTEXT (TREE_CODE (inner) == NAMESPACE_DECL ? inner : TYPE_NAME (inner));
    }
}

/* Do a pushlevel for class declarations.  */

void
pushlevel_class (void)
{
  class_binding_level = begin_scope (sk_class, current_class_type);
}

/* ...and a poplevel for class declarations.  */

void
poplevel_class (void)
{
  cp_binding_level *level = class_binding_level;
  cp_class_binding *cb;
  size_t i;
  tree shadowed;

  bool subtime = timevar_cond_start (TV_NAME_LOOKUP);
  gcc_assert (level != 0);

  /* If we're leaving a toplevel class, cache its binding level.  */
  if (current_class_depth == 1)
    previous_class_level = level;
  for (shadowed = level->type_shadowed;
       shadowed;
       shadowed = TREE_CHAIN (shadowed))
    SET_IDENTIFIER_TYPE_VALUE (TREE_PURPOSE (shadowed), TREE_VALUE (shadowed));

  /* Remove the bindings for all of the class-level declarations.  */
  if (level->class_shadowed)
    {
      FOR_EACH_VEC_ELT (*level->class_shadowed, i, cb)
	{
	  IDENTIFIER_BINDING (cb->identifier) = cb->base->previous;
	  cxx_binding_free (cb->base);
	}
      ggc_free (level->class_shadowed);
      level->class_shadowed = NULL;
    }

  /* Now, pop out of the binding level which we created up in the
     `pushlevel_class' routine.  */
  gcc_assert (current_binding_level == level);
  leave_scope ();
  timevar_cond_stop (TV_NAME_LOOKUP, subtime);
}

/* Set INHERITED_VALUE_BINDING_P on BINDING to true or false, as
   appropriate.  DECL is the value to which a name has just been
   bound.  CLASS_TYPE is the class in which the lookup occurred.  */

static void
set_inherited_value_binding_p (cxx_binding *binding, tree decl,
			       tree class_type)
{
  if (binding->value == decl && TREE_CODE (decl) != TREE_LIST)
    {
      tree context;

      if (TREE_CODE (decl) == OVERLOAD)
	context = ovl_scope (decl);
      else
	{
	  gcc_assert (DECL_P (decl));
	  context = context_for_name_lookup (decl);
	}

      if (is_properly_derived_from (class_type, context))
	INHERITED_VALUE_BINDING_P (binding) = 1;
      else
	INHERITED_VALUE_BINDING_P (binding) = 0;
    }
  else if (binding->value == decl)
    /* We only encounter a TREE_LIST when there is an ambiguity in the
       base classes.  Such an ambiguity can be overridden by a
       definition in this class.  */
    INHERITED_VALUE_BINDING_P (binding) = 1;
  else
    INHERITED_VALUE_BINDING_P (binding) = 0;
}

/* Make the declaration of X appear in CLASS scope.  */

bool
pushdecl_class_level (tree x)
{
  bool is_valid = true;
  bool subtime;

  /* Do nothing if we're adding to an outer lambda closure type,
     outer_binding will add it later if it's needed.  */
  if (current_class_type != class_binding_level->this_entity)
    return true;

  subtime = timevar_cond_start (TV_NAME_LOOKUP);
  /* Get the name of X.  */
  tree name = OVL_NAME (x);

  if (name)
    {
      is_valid = push_class_level_binding (name, x);
      if (TREE_CODE (x) == TYPE_DECL)
	set_identifier_type_value (name, x);
    }
  else if (ANON_AGGR_TYPE_P (TREE_TYPE (x)))
    {
      /* If X is an anonymous aggregate, all of its members are
	 treated as if they were members of the class containing the
	 aggregate, for naming purposes.  */
      tree f;

      for (f = TYPE_FIELDS (TREE_TYPE (x)); f; f = DECL_CHAIN (f))
	{
	  location_t save_location = input_location;
	  input_location = DECL_SOURCE_LOCATION (f);
	  if (!pushdecl_class_level (f))
	    is_valid = false;
	  input_location = save_location;
	}
    }
  timevar_cond_stop (TV_NAME_LOOKUP, subtime);
  return is_valid;
}

/* Return the BINDING (if any) for NAME in SCOPE, which is a class
   scope.  If the value returned is non-NULL, and the PREVIOUS field
   is not set, callers must set the PREVIOUS field explicitly.  */

static cxx_binding *
get_class_binding (tree name, cp_binding_level *scope)
{
  tree class_type;
  tree type_binding;
  tree value_binding;
  cxx_binding *binding;

  class_type = scope->this_entity;

  /* Get the type binding.  */
  type_binding = lookup_member (class_type, name,
				/*protect=*/2, /*want_type=*/true,
				tf_warning_or_error);
  /* Get the value binding.  */
  value_binding = lookup_member (class_type, name,
				 /*protect=*/2, /*want_type=*/false,
				 tf_warning_or_error);

  if (value_binding
      && (TREE_CODE (value_binding) == TYPE_DECL
	  || DECL_CLASS_TEMPLATE_P (value_binding)
	  || (TREE_CODE (value_binding) == TREE_LIST
	      && TREE_TYPE (value_binding) == error_mark_node
	      && (TREE_CODE (TREE_VALUE (value_binding))
		  == TYPE_DECL))))
    /* We found a type binding, even when looking for a non-type
       binding.  This means that we already processed this binding
       above.  */
    ;
  else if (value_binding)
    {
      if (TREE_CODE (value_binding) == TREE_LIST
	  && TREE_TYPE (value_binding) == error_mark_node)
	/* NAME is ambiguous.  */
	;
      else if (BASELINK_P (value_binding))
	/* NAME is some overloaded functions.  */
	value_binding = BASELINK_FUNCTIONS (value_binding);
    }

  /* If we found either a type binding or a value binding, create a
     new binding object.  */
  if (type_binding || value_binding)
    {
      binding = new_class_binding (name,
				   value_binding,
				   type_binding,
				   scope);
      /* This is a class-scope binding, not a block-scope binding.  */
      LOCAL_BINDING_P (binding) = 0;
      set_inherited_value_binding_p (binding, value_binding, class_type);
    }
  else
    binding = NULL;

  return binding;
}

/* Make the declaration(s) of X appear in CLASS scope under the name
   NAME.  Returns true if the binding is valid.  */

static bool
push_class_level_binding_1 (tree name, tree x)
{
  cxx_binding *binding;
  tree decl = x;
  bool ok;

  /* The class_binding_level will be NULL if x is a template
     parameter name in a member template.  */
  if (!class_binding_level)
    return true;

  if (name == error_mark_node)
    return false;

  /* Can happen for an erroneous declaration (c++/60384).  */
  if (!identifier_p (name))
    {
      gcc_assert (errorcount || sorrycount);
      return false;
    }

  /* Check for invalid member names.  But don't worry about a default
     argument-scope lambda being pushed after the class is complete.  */
  gcc_assert (TYPE_BEING_DEFINED (current_class_type)
	      || LAMBDA_TYPE_P (TREE_TYPE (decl)));
  /* Check that we're pushing into the right binding level.  */
  gcc_assert (current_class_type == class_binding_level->this_entity);

  /* We could have been passed a tree list if this is an ambiguous
     declaration. If so, pull the declaration out because
     check_template_shadow will not handle a TREE_LIST.  */
  if (TREE_CODE (decl) == TREE_LIST
      && TREE_TYPE (decl) == error_mark_node)
    decl = TREE_VALUE (decl);

  if (!check_template_shadow (decl))
    return false;

  /* [class.mem]

     If T is the name of a class, then each of the following shall
     have a name different from T:

     -- every static data member of class T;

     -- every member of class T that is itself a type;

     -- every enumerator of every member of class T that is an
	enumerated type;

     -- every member of every anonymous union that is a member of
	class T.

     (Non-static data members were also forbidden to have the same
     name as T until TC1.)  */
  if ((VAR_P (x)
       || TREE_CODE (x) == CONST_DECL
       || (TREE_CODE (x) == TYPE_DECL
	   && !DECL_SELF_REFERENCE_P (x))
       /* A data member of an anonymous union.  */
       || (TREE_CODE (x) == FIELD_DECL
	   && DECL_CONTEXT (x) != current_class_type))
      && DECL_NAME (x) == constructor_name (current_class_type))
    {
      tree scope = context_for_name_lookup (x);
      if (TYPE_P (scope) && same_type_p (scope, current_class_type))
	{
	  error ("%qD has the same name as the class in which it is "
		 "declared",
		 x);
	  return false;
	}
    }

  /* Get the current binding for NAME in this class, if any.  */
  binding = IDENTIFIER_BINDING (name);
  if (!binding || binding->scope != class_binding_level)
    {
      binding = get_class_binding (name, class_binding_level);
      /* If a new binding was created, put it at the front of the
	 IDENTIFIER_BINDING list.  */
      if (binding)
	{
	  binding->previous = IDENTIFIER_BINDING (name);
	  IDENTIFIER_BINDING (name) = binding;
	}
    }

  /* If there is already a binding, then we may need to update the
     current value.  */
  if (binding && binding->value)
    {
      tree bval = binding->value;
      tree old_decl = NULL_TREE;
      tree target_decl = strip_using_decl (decl);
      tree target_bval = strip_using_decl (bval);

      if (INHERITED_VALUE_BINDING_P (binding))
	{
	  /* If the old binding was from a base class, and was for a
	     tag name, slide it over to make room for the new binding.
	     The old binding is still visible if explicitly qualified
	     with a class-key.  */
	  if (TREE_CODE (target_bval) == TYPE_DECL
	      && DECL_ARTIFICIAL (target_bval)
	      && !(TREE_CODE (target_decl) == TYPE_DECL
		   && DECL_ARTIFICIAL (target_decl)))
	    {
	      old_decl = binding->type;
	      binding->type = bval;
	      binding->value = NULL_TREE;
	      INHERITED_VALUE_BINDING_P (binding) = 0;
	    }
	  else
	    {
	      old_decl = bval;
	      /* Any inherited type declaration is hidden by the type
		 declaration in the derived class.  */
	      if (TREE_CODE (target_decl) == TYPE_DECL
		  && DECL_ARTIFICIAL (target_decl))
		binding->type = NULL_TREE;
	    }
	}
      else if (TREE_CODE (target_decl) == OVERLOAD
	       && OVL_P (target_bval))
	old_decl = bval;
      else if (TREE_CODE (decl) == USING_DECL
	       && TREE_CODE (bval) == USING_DECL
	       && same_type_p (USING_DECL_SCOPE (decl),
			       USING_DECL_SCOPE (bval)))
	/* This is a using redeclaration that will be diagnosed later
	   in supplement_binding */
	;
      else if (TREE_CODE (decl) == USING_DECL
	       && TREE_CODE (bval) == USING_DECL
	       && DECL_DEPENDENT_P (decl)
	       && DECL_DEPENDENT_P (bval))
	return true;
      else if (TREE_CODE (decl) == USING_DECL
	       && OVL_P (target_bval))
	old_decl = bval;
      else if (TREE_CODE (bval) == USING_DECL
	       && OVL_P (target_decl))
	return true;

      if (old_decl && binding->scope == class_binding_level)
	{
	  binding->value = x;
	  /* It is always safe to clear INHERITED_VALUE_BINDING_P
	     here.  This function is only used to register bindings
	     from with the class definition itself.  */
	  INHERITED_VALUE_BINDING_P (binding) = 0;
	  return true;
	}
    }

  /* Note that we declared this value so that we can issue an error if
     this is an invalid redeclaration of a name already used for some
     other purpose.  */
  note_name_declared_in_class (name, decl);

  /* If we didn't replace an existing binding, put the binding on the
     stack of bindings for the identifier, and update the shadowed
     list.  */
  if (binding && binding->scope == class_binding_level)
    /* Supplement the existing binding.  */
    ok = supplement_binding (binding, decl);
  else
    {
      /* Create a new binding.  */
      push_binding (name, decl, class_binding_level);
      ok = true;
    }

  return ok;
}

/* Wrapper for push_class_level_binding_1.  */

bool
push_class_level_binding (tree name, tree x)
{
  bool ret;
  bool subtime = timevar_cond_start (TV_NAME_LOOKUP);
  ret = push_class_level_binding_1 (name, x);
  timevar_cond_stop (TV_NAME_LOOKUP, subtime);
  return ret;
}

/* Process "using SCOPE::NAME" in a class scope.  Return the
   USING_DECL created.  */

tree
do_class_using_decl (tree scope, tree name)
{
  /* The USING_DECL returned by this function.  */
  tree value;
  /* The declaration (or declarations) name by this using
     declaration.  NULL if we are in a template and cannot figure out
     what has been named.  */
  tree decl;
  /* True if SCOPE is a dependent type.  */
  bool scope_dependent_p;
  /* True if SCOPE::NAME is dependent.  */
  bool name_dependent_p;
  /* True if any of the bases of CURRENT_CLASS_TYPE are dependent.  */
  bool bases_dependent_p;
  tree binfo;

  if (name == error_mark_node)
    return NULL_TREE;

  if (!scope || !TYPE_P (scope))
    {
      error ("using-declaration for non-member at class scope");
      return NULL_TREE;
    }

  /* Make sure the name is not invalid */
  if (TREE_CODE (name) == BIT_NOT_EXPR)
    {
      error ("%<%T::%D%> names destructor", scope, name);
      return NULL_TREE;
    }
  /* Using T::T declares inheriting ctors, even if T is a typedef.  */
  if (MAYBE_CLASS_TYPE_P (scope)
      && (name == TYPE_IDENTIFIER (scope)
	  || constructor_name_p (name, scope)))
    {
      maybe_warn_cpp0x (CPP0X_INHERITING_CTORS);
      name = ctor_identifier;
      CLASSTYPE_NON_AGGREGATE (current_class_type) = true;
    }
  if (constructor_name_p (name, current_class_type))
    {
      error ("%<%T::%D%> names constructor in %qT",
	     scope, name, current_class_type);
      return NULL_TREE;
    }

  scope_dependent_p = dependent_scope_p (scope);
  name_dependent_p = (scope_dependent_p
		      || (IDENTIFIER_TYPENAME_P (name)
			  && dependent_type_p (TREE_TYPE (name))));

  bases_dependent_p = any_dependent_bases_p ();

  decl = NULL_TREE;

  /* From [namespace.udecl]:

       A using-declaration used as a member-declaration shall refer to a
       member of a base class of the class being defined.

     In general, we cannot check this constraint in a template because
     we do not know the entire set of base classes of the current
     class type. Morover, if SCOPE is dependent, it might match a
     non-dependent base.  */

  if (!scope_dependent_p)
    {
      base_kind b_kind;
      binfo = lookup_base (current_class_type, scope, ba_any, &b_kind,
			   tf_warning_or_error);
      if (b_kind < bk_proper_base)
	{
	  if (!bases_dependent_p || b_kind == bk_same_type)
	    {
	      error_not_base_type (scope, current_class_type);
	      return NULL_TREE;
	    }
	}
      else if (name == ctor_identifier
	       && BINFO_INHERITANCE_CHAIN (BINFO_INHERITANCE_CHAIN (binfo)))
	{
	  error ("cannot inherit constructors from indirect base %qT", scope);
	  return NULL_TREE;
	}
      else if (!name_dependent_p)
	{
	  decl = lookup_member (binfo, name, 0, false, tf_warning_or_error);
	  if (!decl)
	    {
	      error ("no members matching %<%T::%D%> in %q#T", scope, name,
		     scope);
	      return NULL_TREE;
	    }
	  /* The binfo from which the functions came does not matter.  */
	  if (BASELINK_P (decl))
	    decl = BASELINK_FUNCTIONS (decl);
	}
    }

  value = build_lang_decl (USING_DECL, name, NULL_TREE);
  USING_DECL_DECLS (value) = decl;
  USING_DECL_SCOPE (value) = scope;
  DECL_DEPENDENT_P (value) = !decl;

  return value;
}


/* Return the binding for NAME in NS.  If NS is NULL, look in
   global_namespace.  */

tree
get_namespace_binding (tree ns, tree name)
{
  bool subtime = timevar_cond_start (TV_NAME_LOOKUP);
  if (!ns)
    ns = global_namespace;
  gcc_checking_assert (!DECL_NAMESPACE_ALIAS (ns));
<<<<<<< HEAD
  tree *slot = find_namespace_slot (ns, name);
  tree ret = slot ? MAYBE_STAT_DECL (*slot) : NULL_TREE;
=======
  tree ret = find_namespace_value (ns, name);
>>>>>>> 17d66324
  timevar_cond_stop (TV_NAME_LOOKUP, subtime);
  return ret;
}

/* Set value binding of NAME in the global namespace to VAL.  Does not
   add it to the list of things in the namespace.  */

void
set_global_binding (tree name, tree val)
{
  bool subtime = timevar_cond_start (TV_NAME_LOOKUP);

<<<<<<< HEAD
  tree *slot = find_or_create_namespace_slot (global_namespace, name);
=======
  tree *slot = find_namespace_slot (global_namespace, name, true);
>>>>>>> 17d66324
  tree old = MAYBE_STAT_DECL (*slot);

  if (!old)
    *slot = val;
  else if (old == val)
    ;
  else if (!STAT_HACK_P (*slot)
	   && TREE_CODE (val) == TYPE_DECL && DECL_ARTIFICIAL (val))
    *slot = stat_hack (old, val);
  else if (!STAT_HACK_P (*slot)
	   && TREE_CODE (old) == TYPE_DECL && DECL_ARTIFICIAL (old))
    *slot = stat_hack (val, old);
  else
    /* The user's placed something in the implementor's
       namespace.  */
    diagnose_name_conflict (val, old);

  timevar_cond_stop (TV_NAME_LOOKUP, subtime);
}

/* Set the context of a declaration to scope. Complain if we are not
   outside scope.  */

void
set_decl_namespace (tree decl, tree scope, bool friendp)
{
  tree old;

  /* Get rid of namespace aliases.  */
  scope = ORIGINAL_NAMESPACE (scope);

  /* It is ok for friends to be qualified in parallel space.  */
  if (!friendp && !is_nested_namespace (current_namespace, scope))
    error ("declaration of %qD not in a namespace surrounding %qD",
	   decl, scope);
  DECL_CONTEXT (decl) = FROB_CONTEXT (scope);

  /* Writing "int N::i" to declare a variable within "N" is invalid.  */
  if (scope == current_namespace)
    {
      if (at_namespace_scope_p ())
	error ("explicit qualification in declaration of %qD",
	       decl);
      return;
    }

  /* See whether this has been declared in the namespace.  */
  old = lookup_qualified_name (scope, DECL_NAME (decl), /*type*/false,
			       /*complain*/true, /*hidden*/true);
  if (old == error_mark_node)
    /* No old declaration at all.  */
    goto complain;
  /* If it's a TREE_LIST, the result of the lookup was ambiguous.  */
  if (TREE_CODE (old) == TREE_LIST)
    {
      error ("reference to %qD is ambiguous", decl);
      print_candidates (old);
      return;
    }
  if (!OVL_P (decl))
    {
      /* We might have found OLD in an inline namespace inside SCOPE.  */
      if (TREE_CODE (decl) == TREE_CODE (old))
	DECL_CONTEXT (decl) = DECL_CONTEXT (old);
      /* Don't compare non-function decls with decls_match here, since
	 it can't check for the correct constness at this
	 point. pushdecl will find those errors later.  */
      return;
    }
  /* Since decl is a function, old should contain a function decl.  */
  if (!OVL_P (old))
    goto complain;
  /* We handle these in check_explicit_instantiation_namespace.  */
  if (processing_explicit_instantiation)
    return;
  if (processing_template_decl || processing_specialization)
    /* We have not yet called push_template_decl to turn a
       FUNCTION_DECL into a TEMPLATE_DECL, so the declarations won't
       match.  But, we'll check later, when we construct the
       template.  */
    return;
  /* Instantiations or specializations of templates may be declared as
     friends in any namespace.  */
  if (friendp && DECL_USE_TEMPLATE (decl))
    return;
  if (OVL_P (old))
    {
      tree found = NULL_TREE;

      for (ovl_iterator iter (old); iter; ++iter)
	{
	  tree ofn = *iter;
	  /* Adjust DECL_CONTEXT first so decls_match will return true
	     if DECL will match a declaration in an inline namespace.  */
	  DECL_CONTEXT (decl) = DECL_CONTEXT (ofn);
	  if (decls_match (decl, ofn))
	    {
	      if (found && !decls_match (found, ofn))
		{
		  DECL_CONTEXT (decl) = FROB_CONTEXT (scope);
		  error ("reference to %qD is ambiguous", decl);
		  print_candidates (old);
		  return;
		}
	      found = ofn;
	    }
	}
      if (found)
	{
	  if (!is_nested_namespace (scope, CP_DECL_CONTEXT (found), true))
	    goto complain;
	  if (DECL_HIDDEN_FRIEND_P (found))
	    {
	      pedwarn (DECL_SOURCE_LOCATION (decl), 0,
		       "%qD has not been declared within %qD", decl, scope);
	      inform (DECL_SOURCE_LOCATION (found),
		      "only here as a %<friend%>");
	    }
	  DECL_CONTEXT (decl) = DECL_CONTEXT (found);
	  return;
	}
    }
  else
    {
      DECL_CONTEXT (decl) = DECL_CONTEXT (old);
      if (decls_match (decl, old))
	return;
    }

  /* It didn't work, go back to the explicit scope.  */
  DECL_CONTEXT (decl) = FROB_CONTEXT (scope);
 complain:
  error ("%qD should have been declared inside %qD", decl, scope);
}

/* Return the namespace where the current declaration is declared.  */

tree
current_decl_namespace (void)
{
  tree result;
  /* If we have been pushed into a different namespace, use it.  */
  if (!vec_safe_is_empty (decl_namespace_list))
    return decl_namespace_list->last ();

  if (current_class_type)
    result = decl_namespace_context (current_class_type);
  else if (current_function_decl)
    result = decl_namespace_context (current_function_decl);
  else
    result = current_namespace;
  return result;
}

/* Process any ATTRIBUTES on a namespace definition.  Returns true if
   attribute visibility is seen.  */

bool
handle_namespace_attrs (tree ns, tree attributes)
{
  tree d;
  bool saw_vis = false;

  for (d = attributes; d; d = TREE_CHAIN (d))
    {
      tree name = get_attribute_name (d);
      tree args = TREE_VALUE (d);

      if (is_attribute_p ("visibility", name))
	{
	  /* attribute visibility is a property of the syntactic block
	     rather than the namespace as a whole, so we don't touch the
	     NAMESPACE_DECL at all.  */
	  tree x = args ? TREE_VALUE (args) : NULL_TREE;
	  if (x == NULL_TREE || TREE_CODE (x) != STRING_CST || TREE_CHAIN (args))
	    {
	      warning (OPT_Wattributes,
		       "%qD attribute requires a single NTBS argument",
		       name);
	      continue;
	    }

	  if (!TREE_PUBLIC (ns))
	    warning (OPT_Wattributes,
		     "%qD attribute is meaningless since members of the "
		     "anonymous namespace get local symbols", name);

	  push_visibility (TREE_STRING_POINTER (x), 1);
	  saw_vis = true;
	}
      else if (is_attribute_p ("abi_tag", name))
	{
	  if (!DECL_NAME (ns))
	    {
	      warning (OPT_Wattributes, "ignoring %qD attribute on anonymous "
		       "namespace", name);
	      continue;
	    }
	  if (!DECL_NAMESPACE_INLINE_P (ns))
	    {
	      warning (OPT_Wattributes, "ignoring %qD attribute on non-inline "
		       "namespace", name);
	      continue;
	    }
	  if (!args)
	    {
	      tree dn = DECL_NAME (ns);
	      args = build_string (IDENTIFIER_LENGTH (dn) + 1,
				   IDENTIFIER_POINTER (dn));
	      TREE_TYPE (args) = char_array_type_node;
	      args = fix_string_type (args);
	      args = build_tree_list (NULL_TREE, args);
	    }
	  if (check_abi_tag_args (args, name))
	    DECL_ATTRIBUTES (ns) = tree_cons (name, args,
					      DECL_ATTRIBUTES (ns));
	}
      else
	{
	  warning (OPT_Wattributes, "%qD attribute directive ignored",
		   name);
	  continue;
	}
    }

  return saw_vis;
}

/* Temporarily set the namespace for the current declaration.  */

void
push_decl_namespace (tree decl)
{
  if (TREE_CODE (decl) != NAMESPACE_DECL)
    decl = decl_namespace_context (decl);
  vec_safe_push (decl_namespace_list, ORIGINAL_NAMESPACE (decl));
}

/* [namespace.memdef]/2 */

void
pop_decl_namespace (void)
{
  decl_namespace_list->pop ();
}

/* Process a namespace-alias declaration.  */

void
do_namespace_alias (tree alias, tree name_space)
{
  if (name_space == error_mark_node)
    return;

  gcc_assert (TREE_CODE (name_space) == NAMESPACE_DECL);

  name_space = ORIGINAL_NAMESPACE (name_space);

  /* Build the alias.  */
  alias = build_lang_decl (NAMESPACE_DECL, alias, void_type_node);
  DECL_NAMESPACE_ALIAS (alias) = name_space;
  DECL_EXTERNAL (alias) = 1;
  DECL_CONTEXT (alias) = FROB_CONTEXT (current_scope ());
  pushdecl (alias);

  /* Emit debug info for namespace alias.  */
  if (!building_stmt_list_p ())
    (*debug_hooks->early_global_decl) (alias);
}

/* Like pushdecl, only it places X in the current namespace,
   if appropriate.  */

tree
pushdecl_namespace_level (tree x, bool is_friend)
{
  cp_binding_level *b = current_binding_level;
  tree t;

  bool subtime = timevar_cond_start (TV_NAME_LOOKUP);
  t = do_pushdecl_with_scope
    (x, NAMESPACE_LEVEL (current_namespace), is_friend);

  /* Now, the type_shadowed stack may screw us.  Munge it so it does
     what we want.  */
  if (TREE_CODE (t) == TYPE_DECL)
    {
      tree name = DECL_NAME (t);
      tree newval;
      tree *ptr = (tree *)0;
      for (; !global_scope_p (b); b = b->level_chain)
	{
	  tree shadowed = b->type_shadowed;
	  for (; shadowed; shadowed = TREE_CHAIN (shadowed))
	    if (TREE_PURPOSE (shadowed) == name)
	      {
		ptr = &TREE_VALUE (shadowed);
		/* Can't break out of the loop here because sometimes
		   a binding level will have duplicate bindings for
		   PT names.  It's gross, but I haven't time to fix it.  */
	      }
	}
      newval = TREE_TYPE (t);
      if (ptr == (tree *)0)
	{
	  /* @@ This shouldn't be needed.  My test case "zstring.cc" trips
	     up here if this is changed to an assertion.  --KR  */
	  SET_IDENTIFIER_TYPE_VALUE (name, t);
	}
      else
	{
	  *ptr = newval;
	}
    }
  timevar_cond_stop (TV_NAME_LOOKUP, subtime);
  return t;
}

/* Process a using-declaration appearing in namespace scope.  */

void
finish_namespace_using_decl (tree decl, tree scope, tree name)
{
  tree orig_decl = decl;

  gcc_checking_assert (current_binding_level->kind == sk_namespace
		       && !processing_template_decl);
  decl = validate_nonmember_using_decl (decl, scope, name);
  if (decl == NULL_TREE)
    return;

<<<<<<< HEAD
  tree *slot = find_or_create_namespace_slot (current_namespace, name);
=======
  tree *slot = find_namespace_slot (current_namespace, name, true);
>>>>>>> 17d66324
  tree val = slot ? MAYBE_STAT_DECL (*slot) : NULL_TREE;
  tree type = slot ? MAYBE_STAT_TYPE (*slot) : NULL_TREE;
  do_nonmember_using_decl (scope, name, &val, &type);
  if (STAT_HACK_P (*slot))
    {
      STAT_DECL (*slot) = val;
      STAT_TYPE (*slot) = type;
    }
  else if (type)
    *slot = stat_hack (val, type);
  else
    *slot = val;

  /* Emit debug info.  */
  cp_emit_debug_info_for_using (orig_decl, current_namespace);
}

/* Process a using-declaration at function scope.  */

void
finish_local_using_decl (tree decl, tree scope, tree name)
{
  tree orig_decl = decl;

  gcc_checking_assert (current_binding_level->kind != sk_class
		       && current_binding_level->kind != sk_namespace);
  decl = validate_nonmember_using_decl (decl, scope, name);
  if (decl == NULL_TREE)
    return;

  add_decl_expr (decl);

  cxx_binding *binding = find_local_binding (current_binding_level, name);
  tree value = binding ? binding->value : NULL_TREE;
  tree type = binding ? binding->type : NULL_TREE;

  do_nonmember_using_decl (scope, name, &value, &type);

  if (!value)
    ;
  else if (binding && value == binding->value)
    ;
  else if (binding && binding->value && TREE_CODE (value) == OVERLOAD)
    {
      update_local_overload (IDENTIFIER_BINDING (name), value);
      IDENTIFIER_BINDING (name)->value = value;
    }
  else
    /* Install the new binding.  */
    // FIXME short circute P_L_B
    push_local_binding (name, value, true);

  if (!type)
    ;
  else if (binding && type == binding->type)
    ;
  else
    {
      push_local_binding (name, type, true);
      set_identifier_type_value (name, type);
    }

  /* Emit debug info.  */
  if (!processing_template_decl)
    cp_emit_debug_info_for_using (orig_decl, current_scope ());
}

/* Return the declarations that are members of the namespace NS.  */

tree
cp_namespace_decls (tree ns)
{
  return NAMESPACE_LEVEL (ns)->names;
}

/* Combine prefer_type and namespaces_only into flags.  */

static int
lookup_flags (int prefer_type, int namespaces_only)
{
  if (namespaces_only)
    return LOOKUP_PREFER_NAMESPACES;
  if (prefer_type > 1)
    return LOOKUP_PREFER_TYPES;
  if (prefer_type > 0)
    return LOOKUP_PREFER_BOTH;
  return 0;
}

/* Given a lookup that returned VAL, use FLAGS to decide if we want to
   ignore it or not.  Subroutine of lookup_name_real and
   lookup_type_scope.  */

static bool
qualify_lookup (tree val, int flags)
{
  if (val == NULL_TREE)
    return false;
  if ((flags & LOOKUP_PREFER_NAMESPACES) && TREE_CODE (val) == NAMESPACE_DECL)
    return true;
  if (flags & LOOKUP_PREFER_TYPES)
    {
      tree target_val = strip_using_decl (val);
      if (TREE_CODE (target_val) == TYPE_DECL
	  || TREE_CODE (target_val) == TEMPLATE_DECL)
	return true;
    }
  if (flags & (LOOKUP_PREFER_NAMESPACES | LOOKUP_PREFER_TYPES))
    return false;
  /* Look through lambda things that we shouldn't be able to see.  */
  if (is_lambda_ignored_entity (val))
    return false;
  return true;
}

/* Suggest alternatives for NAME, an IDENTIFIER_NODE for which name
   lookup failed.  Search through all available namespaces and print out
   possible candidates.  If no exact matches are found, and
   SUGGEST_MISSPELLINGS is true, then also look for near-matches and
   suggest the best near-match, if there is one.  */

void
suggest_alternatives_for (location_t location, tree name,
			  bool suggest_misspellings)
{
  vec<tree> candidates = vNULL;
  vec<tree> namespaces_to_search = vNULL;
  int max_to_search = PARAM_VALUE (CXX_MAX_NAMESPACES_FOR_DIAGNOSTIC_HELP);
  int n_searched = 0;
  tree t;
  unsigned ix;

  namespaces_to_search.safe_push (global_namespace);

  while (!namespaces_to_search.is_empty ()
	 && n_searched < max_to_search)
    {
      tree scope = namespaces_to_search.pop ();
      name_lookup lookup (name, 0);
      cp_binding_level *level = NAMESPACE_LEVEL (scope);

      n_searched++;

      /* Look in this namespace.  */
      if (qualified_namespace_lookup (scope, &lookup))
	candidates.safe_push (lookup.value);

      /* Add child namespaces.  */
      for (t = level->namespaces; t; t = DECL_CHAIN (t))
	namespaces_to_search.safe_push (t);
    }

  /* If we stopped before we could examine all namespaces, inform the
     user.  Do this even if we don't have any candidates, since there
     might be more candidates further down that we weren't able to
     find.  */
  if (n_searched >= max_to_search
      && !namespaces_to_search.is_empty ())
    inform (location,
	    "maximum limit of %d namespaces searched for %qE",
	    max_to_search, name);

  namespaces_to_search.release ();

  /* Nothing useful to report for NAME.  Report on likely misspellings,
     or do nothing.  */
  if (candidates.is_empty ())
    {
      if (suggest_misspellings)
	{
	  const char *fuzzy_name = lookup_name_fuzzy (name, FUZZY_LOOKUP_NAME);
	  if (fuzzy_name)
	    {
	      gcc_rich_location richloc (location);
	      richloc.add_fixit_replace (fuzzy_name);
	      inform_at_rich_loc (&richloc, "suggested alternative: %qs",
				  fuzzy_name);
	    }
	}
      return;
    }

  inform_n (location, candidates.length (),
	    "suggested alternative:",
	    "suggested alternatives:");

  FOR_EACH_VEC_ELT (candidates, ix, t)
    inform (location_of (t), "  %qE", t);

  candidates.release ();
}

/* Subroutine of maybe_suggest_missing_header for handling unrecognized names
   for some of the most common names within "std::".
   Given non-NULL NAME, a name for lookup within "std::", return the header
   name defining it within the C++ Standard Library (without '<' and '>'),
   or NULL.  */

static const char *
get_std_name_hint (const char *name)
{
  struct std_name_hint
  {
    const char *name;
    const char *header;
  };
  static const std_name_hint hints[] = {
    /* <array>.  */
    {"array", "array"}, // C++11
    /* <deque>.  */
    {"deque", "deque"},
    /* <forward_list>.  */
    {"forward_list", "forward_list"},  // C++11
    /* <fstream>.  */
    {"basic_filebuf", "fstream"},
    {"basic_ifstream", "fstream"},
    {"basic_ofstream", "fstream"},
    {"basic_fstream", "fstream"},
    /* <iostream>.  */
    {"cin", "iostream"},
    {"cout", "iostream"},
    {"cerr", "iostream"},
    {"clog", "iostream"},
    {"wcin", "iostream"},
    {"wcout", "iostream"},
    {"wclog", "iostream"},
    /* <list>.  */
    {"list", "list"},
    /* <map>.  */
    {"map", "map"},
    {"multimap", "map"},
    /* <queue>.  */
    {"queue", "queue"},
    {"priority_queue", "queue"},
    /* <ostream>.  */
    {"ostream", "ostream"},
    {"wostream", "ostream"},
    {"ends", "ostream"},
    {"flush", "ostream"},
    {"endl", "ostream"},
    /* <set>.  */
    {"set", "set"},
    {"multiset", "set"},
    /* <sstream>.  */
    {"basic_stringbuf", "sstream"},
    {"basic_istringstream", "sstream"},
    {"basic_ostringstream", "sstream"},
    {"basic_stringstream", "sstream"},
    /* <stack>.  */
    {"stack", "stack"},
    /* <string>.  */
    {"string", "string"},
    {"wstring", "string"},
    {"u16string", "string"},
    {"u32string", "string"},
    /* <unordered_map>.  */
    {"unordered_map", "unordered_map"}, // C++11
    {"unordered_multimap", "unordered_map"}, // C++11
    /* <unordered_set>.  */
    {"unordered_set", "unordered_set"}, // C++11
    {"unordered_multiset", "unordered_set"}, // C++11
    /* <vector>.  */
    {"vector", "vector"},
  };
  const size_t num_hints = sizeof (hints) / sizeof (hints[0]);
  for (size_t i = 0; i < num_hints; i++)
    {
      if (0 == strcmp (name, hints[i].name))
	return hints[i].header;
    }
  return NULL;
}

/* Subroutine of suggest_alternative_in_explicit_scope, for use when we have no
   suggestions to offer.
   If SCOPE is the "std" namespace, then suggest pertinent header
   files for NAME.  */

static void
maybe_suggest_missing_header (location_t location, tree name, tree scope)
{
  if (scope == NULL_TREE)
    return;
  if (TREE_CODE (scope) != NAMESPACE_DECL)
    return;
  /* We only offer suggestions for the "std" namespace.  */
  if (scope != std_node)
    return;
  gcc_assert (TREE_CODE (name) == IDENTIFIER_NODE);

  const char *name_str = IDENTIFIER_POINTER (name);
  const char *header_hint = get_std_name_hint (name_str);
  if (header_hint)
    inform (location,
	    "%<std::%s%> is defined in header %<<%s>%>;"
	    " did you forget to %<#include <%s>%>?",
	    name_str, header_hint, header_hint);
}

/* Look for alternatives for NAME, an IDENTIFIER_NODE for which name
   lookup failed within the explicitly provided SCOPE.  Suggest the
   the best meaningful candidates (if any) as a fix-it hint.
   Return true iff a suggestion was provided.  */

bool
suggest_alternative_in_explicit_scope (location_t location, tree name,
				       tree scope)
{
  /* Resolve any namespace aliases.  */
  scope = ORIGINAL_NAMESPACE (scope);

  cp_binding_level *level = NAMESPACE_LEVEL (scope);

  best_match <tree, const char *> bm (name);
  consider_binding_level (name, bm, level, false, FUZZY_LOOKUP_NAME);

  /* See if we have a good suggesion for the user.  */
  const char *fuzzy_name = bm.get_best_meaningful_candidate ();
  if (fuzzy_name)
    {
      gcc_rich_location richloc (location);
      richloc.add_fixit_replace (fuzzy_name);
      inform_at_rich_loc (&richloc, "suggested alternative: %qs",
			  fuzzy_name);
      return true;
    }
  else
    maybe_suggest_missing_header (location, name, scope);

  return false;
}

/* Look up NAME (an IDENTIFIER_NODE) in SCOPE (either a NAMESPACE_DECL
   or a class TYPE).

   If PREFER_TYPE is > 0, we only return TYPE_DECLs or namespaces.
   If PREFER_TYPE is > 1, we only return TYPE_DECLs.

   Returns a DECL (or OVERLOAD, or BASELINK) representing the
   declaration found.  If no suitable declaration can be found,
   ERROR_MARK_NODE is returned.  If COMPLAIN is true and SCOPE is
   neither a class-type nor a namespace a diagnostic is issued.  */

tree
lookup_qualified_name (tree scope, tree name, int prefer_type, bool complain,
		       bool find_hidden)
{
  tree t = NULL_TREE;

  if (TREE_CODE (scope) == NAMESPACE_DECL)
    {
      int flags = lookup_flags (prefer_type, /*namespaces_only*/false);
      if (find_hidden)
	flags |= LOOKUP_HIDDEN;
      name_lookup lookup (name, flags);

      if (qualified_namespace_lookup (scope, &lookup))
	{
	  t = lookup.value;

	  /* If we have a known type overload, pull it out.  This can happen
	     for using decls.  */
	  if (TREE_CODE (t) == OVERLOAD && TREE_TYPE (t) != unknown_type_node)
	    t = OVL_FUNCTION (t);
	}
    }
  else if (cxx_dialect != cxx98 && TREE_CODE (scope) == ENUMERAL_TYPE)
    t = lookup_enumerator (scope, name);
  else if (is_class_type (scope, complain))
    t = lookup_member (scope, name, 2, prefer_type, tf_warning_or_error);

  if (!t)
    return error_mark_node;
  return t;
}

/* [namespace.qual]
   Accepts the NAME to lookup and its qualifying SCOPE.
   Returns the name/type pair found into the cxx_binding *RESULT,
   or false on error.  */

static bool
qualified_namespace_lookup (tree scope, name_lookup *lookup)
{
  timevar_start (TV_NAME_LOOKUP);
  query_oracle (lookup->name);
  bool found = lookup->search_qualified (ORIGINAL_NAMESPACE (scope));
  timevar_stop (TV_NAME_LOOKUP);
  return found;
}

/* Helper function for lookup_name_fuzzy.
   Traverse binding level LVL, looking for good name matches for NAME
   (and BM).  */
static void
consider_binding_level (tree name, best_match <tree, const char *> &bm,
			cp_binding_level *lvl, bool look_within_fields,
			enum lookup_name_fuzzy_kind kind)
{
  if (look_within_fields)
    if (lvl->this_entity && TREE_CODE (lvl->this_entity) == RECORD_TYPE)
      {
	tree type = lvl->this_entity;
	bool want_type_p = (kind == FUZZY_LOOKUP_TYPENAME);
	tree best_matching_field
	  = lookup_member_fuzzy (type, name, want_type_p);
	if (best_matching_field)
	  bm.consider (IDENTIFIER_POINTER (best_matching_field));
      }

  for (tree t = lvl->names; t; t = TREE_CHAIN (t))
    {
      tree d = t;

      /* OVERLOADs or decls from using declaration are wrapped into
	 TREE_LIST.  */
      if (TREE_CODE (d) == TREE_LIST)
	d = OVL_FIRST (TREE_VALUE (d));

      /* Don't use bindings from implicitly declared functions,
	 as they were likely misspellings themselves.  */
      if (TREE_TYPE (d) == error_mark_node)
	continue;

      /* Skip anticipated decls of builtin functions.  */
      if (TREE_CODE (d) == FUNCTION_DECL
	  && DECL_BUILT_IN (d)
	  && DECL_ANTICIPATED (d))
	continue;

      if (tree name = DECL_NAME (d))
	/* Ignore internal names with spaces in them.  */
	if (!strchr (IDENTIFIER_POINTER (name), ' '))
	  bm.consider (IDENTIFIER_POINTER (name));
    }
}

/* Search for near-matches for NAME within the current bindings, and within
   macro names, returning the best match as a const char *, or NULL if
   no reasonable match is found.  */

const char *
lookup_name_fuzzy (tree name, enum lookup_name_fuzzy_kind kind)
{
  gcc_assert (TREE_CODE (name) == IDENTIFIER_NODE);

  best_match <tree, const char *> bm (name);

  cp_binding_level *lvl;
  for (lvl = scope_chain->class_bindings; lvl; lvl = lvl->level_chain)
    consider_binding_level (name, bm, lvl, true, kind);

  for (lvl = current_binding_level; lvl; lvl = lvl->level_chain)
    consider_binding_level (name, bm, lvl, false, kind);

  /* Consider macros: if the user misspelled a macro name e.g. "SOME_MACRO"
     as:
       x = SOME_OTHER_MACRO (y);
     then "SOME_OTHER_MACRO" will survive to the frontend and show up
     as a misspelled identifier.

     Use the best distance so far so that a candidate is only set if
     a macro is better than anything so far.  This allows early rejection
     (without calculating the edit distance) of macro names that must have
     distance >= bm.get_best_distance (), and means that we only get a
     non-NULL result for best_macro_match if it's better than any of
     the identifiers already checked.  */
  best_macro_match bmm (name, bm.get_best_distance (), parse_in);
  cpp_hashnode *best_macro = bmm.get_best_meaningful_candidate ();
  /* If a macro is the closest so far to NAME, consider it.  */
  if (best_macro)
    bm.consider ((const char *)best_macro->ident.str);

  /* Try the "starts_decl_specifier_p" keywords to detect
     "singed" vs "signed" typos.  */
  for (unsigned i = 0; i < num_c_common_reswords; i++)
    {
      const c_common_resword *resword = &c_common_reswords[i];

      if (kind == FUZZY_LOOKUP_TYPENAME)
	if (!cp_keyword_starts_decl_specifier_p (resword->rid))
	  continue;

      tree resword_identifier = ridpointers [resword->rid];
      if (!resword_identifier)
	continue;
      gcc_assert (TREE_CODE (resword_identifier) == IDENTIFIER_NODE);

      /* Only consider reserved words that survived the
	 filtering in init_reswords (e.g. for -std).  */
      if (!C_IS_RESERVED_WORD (resword_identifier))
	continue;

      bm.consider (IDENTIFIER_POINTER (resword_identifier));
    }

  return bm.get_best_meaningful_candidate ();
}

/* Subroutine of outer_binding.

   Returns TRUE if BINDING is a binding to a template parameter of
   SCOPE.  In that case SCOPE is the scope of a primary template
   parameter -- in the sense of G++, i.e, a template that has its own
   template header.

   Returns FALSE otherwise.  */

static bool
binding_to_template_parms_of_scope_p (cxx_binding *binding,
				      cp_binding_level *scope)
{
  tree binding_value, tmpl, tinfo;
  int level;

  if (!binding || !scope || !scope->this_entity)
    return false;

  binding_value = binding->value ?  binding->value : binding->type;
  tinfo = get_template_info (scope->this_entity);

  /* BINDING_VALUE must be a template parm.  */
  if (binding_value == NULL_TREE
      || (!DECL_P (binding_value)
          || !DECL_TEMPLATE_PARM_P (binding_value)))
    return false;

  /*  The level of BINDING_VALUE.  */
  level =
    template_type_parameter_p (binding_value)
    ? TEMPLATE_PARM_LEVEL (TEMPLATE_TYPE_PARM_INDEX
			 (TREE_TYPE (binding_value)))
    : TEMPLATE_PARM_LEVEL (DECL_INITIAL (binding_value));

  /* The template of the current scope, iff said scope is a primary
     template.  */
  tmpl = (tinfo
	  && PRIMARY_TEMPLATE_P (TI_TEMPLATE (tinfo))
	  ? TI_TEMPLATE (tinfo)
	  : NULL_TREE);

  /* If the level of the parm BINDING_VALUE equals the depth of TMPL,
     then BINDING_VALUE is a parameter of TMPL.  */
  return (tmpl && level == TMPL_PARMS_DEPTH (DECL_TEMPLATE_PARMS (tmpl)));
}

/* Return the innermost non-namespace binding for NAME from a scope
   containing BINDING, or, if BINDING is NULL, the current scope.
   Please note that for a given template, the template parameters are
   considered to be in the scope containing the current scope.
   If CLASS_P is false, then class bindings are ignored.  */

cxx_binding *
outer_binding (tree name,
	       cxx_binding *binding,
	       bool class_p)
{
  cxx_binding *outer;
  cp_binding_level *scope;
  cp_binding_level *outer_scope;

  if (binding)
    {
      scope = binding->scope->level_chain;
      outer = binding->previous;
    }
  else
    {
      scope = current_binding_level;
      outer = IDENTIFIER_BINDING (name);
    }
  outer_scope = outer ? outer->scope : NULL;

  /* Because we create class bindings lazily, we might be missing a
     class binding for NAME.  If there are any class binding levels
     between the LAST_BINDING_LEVEL and the scope in which OUTER was
     declared, we must lookup NAME in those class scopes.  */
  if (class_p)
    while (scope && scope != outer_scope && scope->kind != sk_namespace)
      {
	if (scope->kind == sk_class)
	  {
	    cxx_binding *class_binding;

	    class_binding = get_class_binding (name, scope);
	    if (class_binding)
	      {
		/* Thread this new class-scope binding onto the
		   IDENTIFIER_BINDING list so that future lookups
		   find it quickly.  */
		class_binding->previous = outer;
		if (binding)
		  binding->previous = class_binding;
		else
		  IDENTIFIER_BINDING (name) = class_binding;
		return class_binding;
	      }
	  }
	/* If we are in a member template, the template parms of the member
	   template are considered to be inside the scope of the containing
	   class, but within G++ the class bindings are all pushed between the
	   template parms and the function body.  So if the outer binding is
	   a template parm for the current scope, return it now rather than
	   look for a class binding.  */
	if (outer_scope && outer_scope->kind == sk_template_parms
	    && binding_to_template_parms_of_scope_p (outer, scope))
	  return outer;

	scope = scope->level_chain;
      }

  return outer;
}

/* Return the innermost block-scope or class-scope value binding for
   NAME, or NULL_TREE if there is no such binding.  */

tree
innermost_non_namespace_value (tree name)
{
  cxx_binding *binding;
  binding = outer_binding (name, /*binding=*/NULL, /*class_p=*/true);
  return binding ? binding->value : NULL_TREE;
}

/* Look up NAME in the current binding level and its superiors in the
   namespace of variables, functions and typedefs.  Return a ..._DECL
   node of some kind representing its definition if there is only one
   such declaration, or return a TREE_LIST with all the overloaded
   definitions if there are many, or return 0 if it is undefined.
   Hidden name, either friend declaration or built-in function, are
   not ignored.

   If PREFER_TYPE is > 0, we prefer TYPE_DECLs or namespaces.
   If PREFER_TYPE is > 1, we reject non-type decls (e.g. namespaces).
   Otherwise we prefer non-TYPE_DECLs.

   If NONCLASS is nonzero, bindings in class scopes are ignored.  If
   BLOCK_P is false, bindings in block scopes are ignored.  */

static tree
lookup_name_real_1 (tree name, int prefer_type, int nonclass, bool block_p,
		    int namespaces_only, int flags)
{
  cxx_binding *iter;
  tree val = NULL_TREE;

  query_oracle (name);

  /* Conversion operators are handled specially because ordinary
     unqualified name lookup will not find template conversion
     operators.  */
  if (IDENTIFIER_TYPENAME_P (name))
    {
      cp_binding_level *level;

      for (level = current_binding_level;
	   level && level->kind != sk_namespace;
	   level = level->level_chain)
	{
	  tree class_type;
	  tree operators;

	  /* A conversion operator can only be declared in a class
	     scope.  */
	  if (level->kind != sk_class)
	    continue;

	  /* Lookup the conversion operator in the class.  */
	  class_type = level->this_entity;
	  operators = lookup_fnfields (class_type, name, /*protect=*/0);
	  if (operators)
	    return operators;
	}

      return NULL_TREE;
    }

  flags |= lookup_flags (prefer_type, namespaces_only);

  /* First, look in non-namespace scopes.  */

  if (current_class_type == NULL_TREE)
    nonclass = 1;

  if (block_p || !nonclass)
    for (iter = outer_binding (name, NULL, !nonclass);
	 iter;
	 iter = outer_binding (name, iter, !nonclass))
      {
	tree binding;

	/* Skip entities we don't want.  */
	if (LOCAL_BINDING_P (iter) ? !block_p : nonclass)
	  continue;

	/* If this is the kind of thing we're looking for, we're done.  */
	if (qualify_lookup (iter->value, flags))
	  binding = iter->value;
	else if ((flags & LOOKUP_PREFER_TYPES)
		 && qualify_lookup (iter->type, flags))
	  binding = iter->type;
	else
	  binding = NULL_TREE;

	if (binding)
	  {
	    if (TREE_CODE (binding) == TYPE_DECL && DECL_HIDDEN_P (binding))
	      {
		/* A non namespace-scope binding can only be hidden in the
		   presence of a local class, due to friend declarations.

		   In particular, consider:

		   struct C;
		   void f() {
		     struct A {
		       friend struct B;
		       friend struct C;
		       void g() {
		         B* b; // error: B is hidden
			 C* c; // OK, finds ::C
		       } 
		     };
		     B *b;  // error: B is hidden
		     C *c;  // OK, finds ::C
		     struct B {};
		     B *bb; // OK
		   }

		   The standard says that "B" is a local class in "f"
		   (but not nested within "A") -- but that name lookup
		   for "B" does not find this declaration until it is
		   declared directly with "f".

		   In particular:

		   [class.friend]

		   If a friend declaration appears in a local class and
		   the name specified is an unqualified name, a prior
		   declaration is looked up without considering scopes
		   that are outside the innermost enclosing non-class
		   scope. For a friend function declaration, if there is
		   no prior declaration, the program is ill-formed. For a
		   friend class declaration, if there is no prior
		   declaration, the class that is specified belongs to the
		   innermost enclosing non-class scope, but if it is
		   subsequently referenced, its name is not found by name
		   lookup until a matching declaration is provided in the
		   innermost enclosing nonclass scope.

		   So just keep looking for a non-hidden binding.
		*/
		continue;
	      }
	    val = binding;
	    break;
	  }
      }

  /* Now lookup in namespace scopes.  */
  if (!val)
    {
      name_lookup lookup (name, flags);
      if (lookup.search_unqualified
	  (current_decl_namespace (), current_binding_level))
	val = lookup.value;
    }

  /* If we have a known type overload, pull it out.  This can happen
     for both using decls and unhidden functions.  */
  if (val && TREE_CODE (val) == OVERLOAD
      && TREE_TYPE (val) != unknown_type_node)
    val = OVL_FIRST (val);

  return val;
}

/* Wrapper for lookup_name_real_1.  */

tree
lookup_name_real (tree name, int prefer_type, int nonclass, bool block_p,
		  int namespaces_only, int flags)
{
  tree ret;
  bool subtime = timevar_cond_start (TV_NAME_LOOKUP);
  ret = lookup_name_real_1 (name, prefer_type, nonclass, block_p,
			    namespaces_only, flags);
  timevar_cond_stop (TV_NAME_LOOKUP, subtime);
  return ret;
}

tree
lookup_name_nonclass (tree name)
{
  return lookup_name_real (name, 0, 1, /*block_p=*/true, 0, 0);
}

tree
lookup_name (tree name)
{
  return lookup_name_real (name, 0, 0, /*block_p=*/true, 0, 0);
}

tree
lookup_name_prefer_type (tree name, int prefer_type)
{
  return lookup_name_real (name, prefer_type, 0, /*block_p=*/true, 0, 0);
}

/* Look up NAME for type used in elaborated name specifier in
   the scopes given by SCOPE.  SCOPE can be either TS_CURRENT or
   TS_WITHIN_ENCLOSING_NON_CLASS.  Although not implied by the
   name, more scopes are checked if cleanup or template parameter
   scope is encountered.

   Unlike lookup_name_real, we make sure that NAME is actually
   declared in the desired scope, not from inheritance, nor using
   directive.  For using declaration, there is DR138 still waiting
   to be resolved.  Hidden name coming from an earlier friend
   declaration is also returned.

   A TYPE_DECL best matching the NAME is returned.  Catching error
   and issuing diagnostics are caller's responsibility.  */

static tree
lookup_type_scope_1 (tree name, tag_scope scope)
{
  cxx_binding *iter = NULL;
  tree val = NULL_TREE;
  cp_binding_level *level = NULL;

  /* Look in non-namespace scope first.  */
  if (current_binding_level->kind != sk_namespace)
    iter = outer_binding (name, NULL, /*class_p=*/ true);
  for (; iter; iter = outer_binding (name, iter, /*class_p=*/ true))
    {
      /* Check if this is the kind of thing we're looking for.
	 If SCOPE is TS_CURRENT, also make sure it doesn't come from
	 base class.  For ITER->VALUE, we can simply use
	 INHERITED_VALUE_BINDING_P.  For ITER->TYPE, we have to use
	 our own check.

	 We check ITER->TYPE before ITER->VALUE in order to handle
	   typedef struct C {} C;
	 correctly.  */

      if (qualify_lookup (iter->type, LOOKUP_PREFER_TYPES)
	  && (scope != ts_current
	      || LOCAL_BINDING_P (iter)
	      || DECL_CONTEXT (iter->type) == iter->scope->this_entity))
	val = iter->type;
      else if ((scope != ts_current
		|| !INHERITED_VALUE_BINDING_P (iter))
	       && qualify_lookup (iter->value, LOOKUP_PREFER_TYPES))
	val = iter->value;

      if (val)
	break;
    }

  /* Look in namespace scope.  */
  if (val)
    level = iter->scope;
  else
    {
      tree ns = current_decl_namespace ();

      if (tree *slot = find_namespace_slot (ns, name))
	{
	  /* If this is the kind of thing we're looking for, we're done.  */
	  if (tree type = MAYBE_STAT_TYPE (*slot))
	    if (qualify_lookup (type, LOOKUP_PREFER_TYPES))
	      val = type;
	  if (!val)
	    {
	      if (tree decl = MAYBE_STAT_DECL (*slot))
		if (qualify_lookup (decl, LOOKUP_PREFER_TYPES))
		  val = decl;
	    }
	  level = NAMESPACE_LEVEL (ns);
	}
    }

  /* Type found, check if it is in the allowed scopes, ignoring cleanup
     and template parameter scopes.  */
  if (val)
    {
      cp_binding_level *b = current_binding_level;
      while (b)
	{
	  if (level == b)
	    return val;

	  if (b->kind == sk_cleanup || b->kind == sk_template_parms
	      || b->kind == sk_function_parms)
	    b = b->level_chain;
	  else if (b->kind == sk_class
		   && scope == ts_within_enclosing_non_class)
	    b = b->level_chain;
	  else
	    break;
	}
    }

  return NULL_TREE;
}
 
/* Wrapper for lookup_type_scope_1.  */

tree
lookup_type_scope (tree name, tag_scope scope)
{
  tree ret;
  bool subtime = timevar_cond_start (TV_NAME_LOOKUP);
  ret = lookup_type_scope_1 (name, scope);
  timevar_cond_stop (TV_NAME_LOOKUP, subtime);
  return ret;
}

/* Returns true iff DECL is a block-scope extern declaration of a function
   or variable.  */

bool
is_local_extern (tree decl)
{
  cxx_binding *binding;

  /* For functions, this is easy.  */
  if (TREE_CODE (decl) == FUNCTION_DECL)
    return DECL_LOCAL_FUNCTION_P (decl);

  if (!VAR_P (decl))
    return false;
  if (!current_function_decl)
    return false;

  /* For variables, this is not easy.  We need to look at the binding stack
     for the identifier to see whether the decl we have is a local.  */
  for (binding = IDENTIFIER_BINDING (DECL_NAME (decl));
       binding && binding->scope->kind != sk_namespace;
       binding = binding->previous)
    if (binding->value == decl)
      return LOCAL_BINDING_P (binding);

  return false;
}

/* ADL lookup of NAME.  */

tree
lookup_arg_dependent (tree name, tree fns, vec<tree, va_gc> *args)
{
  bool subtime = timevar_cond_start (TV_NAME_LOOKUP);
  name_lookup lookup (name, 0);
  fns = lookup.search_adl (fns, args);
  timevar_cond_stop (TV_NAME_LOOKUP, subtime);
  return fns;
}

/* The type TYPE is being declared.  If it is a class template, or a
   specialization of a class template, do any processing required and
   perform error-checking.  If IS_FRIEND is nonzero, this TYPE is
   being declared a friend.  B is the binding level at which this TYPE
   should be bound.

   Returns the TYPE_DECL for TYPE, which may have been altered by this
   processing.  */

static tree
maybe_process_template_type_declaration (tree type, int is_friend,
					 cp_binding_level *b)
{
  tree decl = TYPE_NAME (type);

  if (processing_template_parmlist)
    /* You can't declare a new template type in a template parameter
       list.  But, you can declare a non-template type:

	 template <class A*> struct S;

       is a forward-declaration of `A'.  */
    ;
  else if (b->kind == sk_namespace
	   && current_binding_level->kind != sk_namespace)
    /* If this new type is being injected into a containing scope,
       then it's not a template type.  */
    ;
  else
    {
      gcc_assert (MAYBE_CLASS_TYPE_P (type)
		  || TREE_CODE (type) == ENUMERAL_TYPE);

      if (processing_template_decl)
	{
	  /* This may change after the call to
	     push_template_decl_real, but we want the original value.  */
	  tree name = DECL_NAME (decl);

	  decl = push_template_decl_real (decl, is_friend);
	  if (decl == error_mark_node)
	    return error_mark_node;

	  /* If the current binding level is the binding level for the
	     template parameters (see the comment in
	     begin_template_parm_list) and the enclosing level is a class
	     scope, and we're not looking at a friend, push the
	     declaration of the member class into the class scope.  In the
	     friend case, push_template_decl will already have put the
	     friend into global scope, if appropriate.  */
	  if (TREE_CODE (type) != ENUMERAL_TYPE
	      && !is_friend && b->kind == sk_template_parms
	      && b->level_chain->kind == sk_class)
	    {
	      finish_member_declaration (CLASSTYPE_TI_TEMPLATE (type));

	      if (!COMPLETE_TYPE_P (current_class_type))
		{
		  maybe_add_class_template_decl_list (current_class_type,
						      type, /*friend_p=*/0);
		  /* Put this UTD in the table of UTDs for the class.  */
		  if (CLASSTYPE_NESTED_UTDS (current_class_type) == NULL)
		    CLASSTYPE_NESTED_UTDS (current_class_type) =
		      binding_table_new (SCOPE_DEFAULT_HT_SIZE);

		  binding_table_insert
		    (CLASSTYPE_NESTED_UTDS (current_class_type), name, type);
		}
	    }
	}
    }

  return decl;
}

/* Push a tag name NAME for struct/class/union/enum type TYPE.  In case
   that the NAME is a class template, the tag is processed but not pushed.

   The pushed scope depend on the SCOPE parameter:
   - When SCOPE is TS_CURRENT, put it into the inner-most non-sk_cleanup
     scope.
   - When SCOPE is TS_GLOBAL, put it in the inner-most non-class and
     non-template-parameter scope.  This case is needed for forward
     declarations.
   - When SCOPE is TS_WITHIN_ENCLOSING_NON_CLASS, this is similar to
     TS_GLOBAL case except that names within template-parameter scopes
     are not pushed at all.

   Returns TYPE upon success and ERROR_MARK_NODE otherwise.  */

static tree
do_pushtag (tree name, tree type, tag_scope scope)
{
  tree decl;

  cp_binding_level *b = current_binding_level;
  while (/* Cleanup scopes are not scopes from the point of view of
	    the language.  */
	 b->kind == sk_cleanup
	 /* Neither are function parameter scopes.  */
	 || b->kind == sk_function_parms
	 /* Neither are the scopes used to hold template parameters
	    for an explicit specialization.  For an ordinary template
	    declaration, these scopes are not scopes from the point of
	    view of the language.  */
	 || (b->kind == sk_template_parms
	     && (b->explicit_spec_p || scope == ts_global))
	 /* Pushing into a class is ok for lambdas or when we want current  */
	 || (b->kind == sk_class
	     && scope != ts_lambda
	     && (scope != ts_current
		 /* We may be defining a new type in the initializer
		    of a static member variable. We allow this when
		    not pedantic, and it is particularly useful for
		    type punning via an anonymous union.  */
		 || COMPLETE_TYPE_P (b->this_entity))))
    b = b->level_chain;

  gcc_assert (identifier_p (name));

  /* Do C++ gratuitous typedefing.  */
  if (identifier_type_value_1 (name) != type)
    {
      tree tdef;
      tree context = TYPE_CONTEXT (type);

      if (! context)
	{
	  tree cs = current_scope ();

	  if (scope == ts_current
	      || scope == ts_lambda
	      || (cs && TREE_CODE (cs) == FUNCTION_DECL))
	    context = cs;
	  else if (cs && TYPE_P (cs))
	    /* When declaring a friend class of a local class, we want
	       to inject the newly named class into the scope
	       containing the local class, not the namespace
	       scope.  */
	    context = decl_function_context (get_type_decl (cs));
	}
      if (!context)
	context = current_namespace;

      tdef = create_implicit_typedef (name, type);
      DECL_CONTEXT (tdef) = FROB_CONTEXT (context);
      if (scope == ts_within_enclosing_non_class)
	{
	  /* This is a friend.  Make this TYPE_DECL node hidden from
	     ordinary name lookup.  Its corresponding TEMPLATE_DECL
	     will be marked in push_template_decl_real.  */
	  retrofit_lang_decl (tdef);
	  DECL_ANTICIPATED (tdef) = 1;
	  DECL_FRIEND_P (tdef) = 1;
	}

      decl = maybe_process_template_type_declaration
	(type, scope == ts_within_enclosing_non_class, b);
      if (decl == error_mark_node)
	return decl;

      if (b->kind == sk_class)
	{
	  if (!TYPE_BEING_DEFINED (current_class_type)
	      && scope != ts_lambda)
	    return error_mark_node;

	  if (!PROCESSING_REAL_TEMPLATE_DECL_P ())
	    /* Put this TYPE_DECL on the TYPE_FIELDS list for the
	       class.  But if it's a member template class, we want
	       the TEMPLATE_DECL, not the TYPE_DECL, so this is done
	       later.  */
	    finish_member_declaration (decl);
	  else
	    pushdecl_class_level (decl);
	}
      else if (b->kind != sk_template_parms)
	{
	  decl = do_pushdecl_with_scope (decl, b, /*is_friend=*/false);
	  if (decl == error_mark_node)
	    return decl;

	  if (DECL_CONTEXT (decl) == std_node
	      && init_list_identifier == DECL_NAME (TYPE_NAME (type))
	      && !CLASSTYPE_TEMPLATE_INFO (type))
	    {
	      error ("declaration of std::initializer_list does not match "
		     "#include <initializer_list>, isn't a template");
	      return error_mark_node;
	    }
	}

      TYPE_CONTEXT (type) = DECL_CONTEXT (decl);

      /* If this is a local class, keep track of it.  We need this
	 information for name-mangling, and so that it is possible to
	 find all function definitions in a translation unit in a
	 convenient way.  (It's otherwise tricky to find a member
	 function definition it's only pointed to from within a local
	 class.)  */
      if (TYPE_FUNCTION_SCOPE_P (type))
	{
	  if (processing_template_decl)
	    {
	      /* Push a DECL_EXPR so we call pushtag at the right time in
		 template instantiation rather than in some nested context.  */
	      add_decl_expr (decl);
	    }
	  else
	    vec_safe_push (local_classes, type);
	}
    }

  if (b->kind == sk_class
      && !COMPLETE_TYPE_P (current_class_type))
    {
      maybe_add_class_template_decl_list (current_class_type,
					  type, /*friend_p=*/0);

      if (CLASSTYPE_NESTED_UTDS (current_class_type) == NULL)
	CLASSTYPE_NESTED_UTDS (current_class_type)
	  = binding_table_new (SCOPE_DEFAULT_HT_SIZE);

      binding_table_insert
	(CLASSTYPE_NESTED_UTDS (current_class_type), name, type);
    }

  decl = TYPE_NAME (type);
  gcc_assert (TREE_CODE (decl) == TYPE_DECL);

  /* Set type visibility now if this is a forward declaration.  */
  TREE_PUBLIC (decl) = 1;
  determine_visibility (decl);

  return type;
}

/* Wrapper for do_pushtag.  */

tree
pushtag (tree name, tree type, tag_scope scope)
{
  tree ret;
  bool subtime = timevar_cond_start (TV_NAME_LOOKUP);
  ret = do_pushtag (name, type, scope);
  timevar_cond_stop (TV_NAME_LOOKUP, subtime);
  return ret;
}


/* Subroutines for reverting temporarily to top-level for instantiation
   of templates and such.  We actually need to clear out the class- and
   local-value slots of all identifiers, so that only the global values
   are at all visible.  Simply setting current_binding_level to the global
   scope isn't enough, because more binding levels may be pushed.  */
struct saved_scope *scope_chain;

/* Return true if ID has not already been marked.  */

static inline bool
store_binding_p (tree id)
{
  if (!id || !IDENTIFIER_BINDING (id))
    return false;

  if (IDENTIFIER_MARKED (id))
    return false;

  return true;
}

/* Add an appropriate binding to *OLD_BINDINGS which needs to already
   have enough space reserved.  */

static void
store_binding (tree id, vec<cxx_saved_binding, va_gc> **old_bindings)
{
  cxx_saved_binding saved;

  gcc_checking_assert (store_binding_p (id));

  IDENTIFIER_MARKED (id) = 1;

  saved.identifier = id;
  saved.binding = IDENTIFIER_BINDING (id);
  saved.real_type_value = REAL_IDENTIFIER_TYPE_VALUE (id);
  (*old_bindings)->quick_push (saved);
  IDENTIFIER_BINDING (id) = NULL;
}

static void
store_bindings (tree names, vec<cxx_saved_binding, va_gc> **old_bindings)
{
  static vec<tree> bindings_need_stored;
  tree t, id;
  size_t i;

  bool subtime = timevar_cond_start (TV_NAME_LOOKUP);
  for (t = names; t; t = TREE_CHAIN (t))
    {
      if (TREE_CODE (t) == TREE_LIST)
	id = TREE_PURPOSE (t);
      else
	id = DECL_NAME (t);

      if (store_binding_p (id))
	bindings_need_stored.safe_push (id);
    }
  if (!bindings_need_stored.is_empty ())
    {
      vec_safe_reserve_exact (*old_bindings, bindings_need_stored.length ());
      for (i = 0; bindings_need_stored.iterate (i, &id); ++i)
	{
	  /* We can apparently have duplicates in NAMES.  */
	  if (store_binding_p (id))
	    store_binding (id, old_bindings);
	}
      bindings_need_stored.truncate (0);
    }
  timevar_cond_stop (TV_NAME_LOOKUP, subtime);
}

/* Like store_bindings, but NAMES is a vector of cp_class_binding
   objects, rather than a TREE_LIST.  */

static void
store_class_bindings (vec<cp_class_binding, va_gc> *names,
		      vec<cxx_saved_binding, va_gc> **old_bindings)
{
  static vec<tree> bindings_need_stored;
  size_t i;
  cp_class_binding *cb;

  for (i = 0; vec_safe_iterate (names, i, &cb); ++i)
    if (store_binding_p (cb->identifier))
      bindings_need_stored.safe_push (cb->identifier);
  if (!bindings_need_stored.is_empty ())
    {
      tree id;
      vec_safe_reserve_exact (*old_bindings, bindings_need_stored.length ());
      for (i = 0; bindings_need_stored.iterate (i, &id); ++i)
	store_binding (id, old_bindings);
      bindings_need_stored.truncate (0);
    }
}

/* A chain of saved_scope structures awaiting reuse.  */

static GTY((deletable)) struct saved_scope *free_saved_scope;

static void
do_push_to_top_level (void)
{
  struct saved_scope *s;
  cp_binding_level *b;
  cxx_saved_binding *sb;
  size_t i;
  bool need_pop;

  /* Reuse or create a new structure for this saved scope.  */
  if (free_saved_scope != NULL)
    {
      s = free_saved_scope;
      free_saved_scope = s->prev;

      vec<cxx_saved_binding, va_gc> *old_bindings = s->old_bindings;
      memset (s, 0, sizeof (*s));
      /* Also reuse the structure's old_bindings vector.  */
      vec_safe_truncate (old_bindings, 0);
      s->old_bindings = old_bindings;
    }
  else
    s = ggc_cleared_alloc<saved_scope> ();

  b = scope_chain ? current_binding_level : 0;

  /* If we're in the middle of some function, save our state.  */
  if (cfun)
    {
      need_pop = true;
      push_function_context ();
    }
  else
    need_pop = false;

  if (scope_chain && previous_class_level)
    store_class_bindings (previous_class_level->class_shadowed,
			  &s->old_bindings);

  /* Have to include the global scope, because class-scope decls
     aren't listed anywhere useful.  */
  for (; b; b = b->level_chain)
    {
      tree t;

      /* Template IDs are inserted into the global level. If they were
	 inserted into namespace level, finish_file wouldn't find them
	 when doing pending instantiations. Therefore, don't stop at
	 namespace level, but continue until :: .  */
      if (global_scope_p (b))
	break;

      store_bindings (b->names, &s->old_bindings);
      /* We also need to check class_shadowed to save class-level type
	 bindings, since pushclass doesn't fill in b->names.  */
      if (b->kind == sk_class)
	store_class_bindings (b->class_shadowed, &s->old_bindings);

      /* Unwind type-value slots back to top level.  */
      for (t = b->type_shadowed; t; t = TREE_CHAIN (t))
	SET_IDENTIFIER_TYPE_VALUE (TREE_PURPOSE (t), TREE_VALUE (t));
    }

  FOR_EACH_VEC_SAFE_ELT (s->old_bindings, i, sb)
    IDENTIFIER_MARKED (sb->identifier) = 0;

  s->this_module = GLOBAL_MODULE_INDEX;

  s->prev = scope_chain;
  s->bindings = b;
  s->need_pop_function_context = need_pop;
  s->function_decl = current_function_decl;
  s->unevaluated_operand = cp_unevaluated_operand;
  s->inhibit_evaluation_warnings = c_inhibit_evaluation_warnings;
  s->x_stmt_tree.stmts_are_full_exprs_p = true;

  scope_chain = s;
  current_function_decl = NULL_TREE;
  vec_alloc (current_lang_base, 10);
  current_lang_name = lang_name_cplusplus;
  current_namespace = global_namespace;
  push_class_stack ();
  cp_unevaluated_operand = 0;
  c_inhibit_evaluation_warnings = 0;
}

static void
do_pop_from_top_level (void)
{
  struct saved_scope *s = scope_chain;
  cxx_saved_binding *saved;
  size_t i;

  /* Clear out class-level bindings cache.  */
  if (previous_class_level)
    invalidate_class_lookup_cache ();
  pop_class_stack ();

  current_lang_base = 0;

  scope_chain = s->prev;
  FOR_EACH_VEC_SAFE_ELT (s->old_bindings, i, saved)
    {
      tree id = saved->identifier;

      IDENTIFIER_BINDING (id) = saved->binding;
      SET_IDENTIFIER_TYPE_VALUE (id, saved->real_type_value);
    }

  /* If we were in the middle of compiling a function, restore our
     state.  */
  if (s->need_pop_function_context)
    pop_function_context ();
  current_function_decl = s->function_decl;
  cp_unevaluated_operand = s->unevaluated_operand;
  c_inhibit_evaluation_warnings = s->inhibit_evaluation_warnings;

  /* Make this saved_scope structure available for reuse by
     push_to_top_level.  */
  s->prev = free_saved_scope;
  free_saved_scope = s;
}

/* Push into the scope of the namespace NS, even if it is deeply
   nested within another namespace.  */

static void
do_push_nested_namespace (tree ns)
{
  if (ns == global_namespace)
    do_push_to_top_level ();
  else
    {
      do_push_nested_namespace (CP_DECL_CONTEXT (ns));
      gcc_checking_assert
	(find_namespace_value (current_namespace,
			       DECL_NAME (ns) ? DECL_NAME (ns)
			       : anon_identifier) == ns);
      resume_scope (NAMESPACE_LEVEL (ns));
      current_namespace = ns;
    }
}

/* Pop back from the scope of the namespace NS, which was previously
   entered with push_nested_namespace.  */

static void
do_pop_nested_namespace (tree ns)
{
  while (ns != global_namespace)
    {
      ns = CP_DECL_CONTEXT (ns);
      current_namespace = ns;
      leave_scope ();
    }

  do_pop_from_top_level ();
}

/* Add TARGET to USINGS, if it does not already exist there.
   We used to build the complete graph of usings at this point, from
   the POV of the source namespaces.  Now we build that as we perform
   the unqualified search.  */

static void
add_using_namespace (vec<tree, va_gc> *&usings, tree target)
{
  if (usings)
    for (unsigned ix = usings->length (); ix--;)
      if ((*usings)[ix] == target)
	return;

  vec_safe_push (usings, target);
}

/* Notify debug system of a using directive.  */

static void
emit_debug_info_using_namespace (tree from, tree target)
{
  /* Emit debugging info.  */
  tree context = from != global_namespace ? from : NULL_TREE;
  debug_hooks->imported_module_or_decl (target, NULL_TREE, context, false);
}

/* Process a namespace-scope using directive.  */

void
finish_namespace_using_directive (tree target, tree attribs)
{
  gcc_checking_assert (namespace_bindings_p ());
  if (target == error_mark_node)
    return;

  add_using_namespace (DECL_NAMESPACE_USING (current_namespace),
		       ORIGINAL_NAMESPACE (target));
  emit_debug_info_using_namespace (current_namespace,
				   ORIGINAL_NAMESPACE (target));

  if (attribs == error_mark_node)
    return;

  for (tree a = attribs; a; a = TREE_CHAIN (a))
    {
      tree name = get_attribute_name (a);
      if (is_attribute_p ("strong", name))
	{
	  warning (0, "strong using directive no longer supported");
	  if (CP_DECL_CONTEXT (target) == current_namespace)
	    inform (DECL_SOURCE_LOCATION (target),
		    "you may use an inline namespace instead");
	}
      else
	warning (OPT_Wattributes, "%qD attribute directive ignored", name);
    }
}

/* Process a function-scope using-directive.  */

void
finish_local_using_directive (tree target, tree attribs)
{
  gcc_checking_assert (local_bindings_p ());
  if (target == error_mark_node)
    return;

  if (attribs)
    warning (OPT_Wattributes, "attributes ignored on local using directive");

  add_stmt (build_stmt (input_location, USING_STMT, target));

  add_using_namespace (current_binding_level->using_directives,
		       ORIGINAL_NAMESPACE (target));
}

/* Pushes X into the global namespace.  */

tree
pushdecl_top_level (tree x, bool is_friend)
{
  bool subtime = timevar_cond_start (TV_NAME_LOOKUP);
  do_push_to_top_level ();
  x = pushdecl_namespace_level (x, is_friend);
  do_pop_from_top_level ();
  timevar_cond_stop (TV_NAME_LOOKUP, subtime);
  return x;
}

/* Pushes X into the global namespace and calls cp_finish_decl to
   register the variable, initializing it with INIT.  */

tree
pushdecl_top_level_and_finish (tree x, tree init)
{
  bool subtime = timevar_cond_start (TV_NAME_LOOKUP);
  do_push_to_top_level ();
  x = pushdecl_namespace_level (x, false);
  cp_finish_decl (x, init, false, NULL_TREE, 0);
  do_pop_from_top_level ();
  timevar_cond_stop (TV_NAME_LOOKUP, subtime);
  return x;
}

/* Enter the namespaces from current_namerspace to NS.  */

static int
push_inline_namespaces (tree ns)
{
  int count = 0;
  if (ns != current_namespace)
    {
      gcc_assert (ns != global_namespace);
      count += push_inline_namespaces (CP_DECL_CONTEXT (ns));
      resume_scope (NAMESPACE_LEVEL (ns));
      current_namespace = ns;
      count++;
    }
  return count;
}

/* Push into the scope of the NAME namespace.  If NAME is NULL_TREE,
   then we enter an anonymous namespace.  If MAKE_INLINE is true, then
   we create an inline namespace (it is up to the caller to check upon
   redefinition). Return the number of namespaces entered.  */

int
push_namespace (tree name, bool make_inline)
{
  bool subtime = timevar_cond_start (TV_NAME_LOOKUP);
  int count = 0;

  /* We should not get here if the global_namespace is not yet constructed
     nor if NAME designates the global namespace:  The global scope is
     constructed elsewhere.  */
  gcc_assert (global_namespace != NULL && name != global_identifier);

  if (!name)
    name = anon_identifier;

  tree ns = NULL_TREE;
  {
    name_lookup lookup (name, 0);
    if (!lookup.search_qualified (current_namespace, /*usings=*/false))
      ;
    else if (TREE_CODE (lookup.value) != NAMESPACE_DECL)
      ;
    else if (tree dna = DECL_NAMESPACE_ALIAS (lookup.value))
      {
	/* A namespace alias is not allowed here, but if the alias
	   is for a namespace also inside the current scope,
	   accept it with a diagnostic.  That's better than dying
	   horribly.  */
	if (is_nested_namespace (current_namespace, CP_DECL_CONTEXT (dna)))
	  {
	    error ("namespace alias %qD not allowed here, "
		   "assuming %qD", lookup.value, dna);
	    ns = dna;
	  }
      }
    else
      ns = lookup.value;
  }

  bool new_ns = false;
  if (ns)
    /* DR2061.  NS might be a member of an inline namespace.  We
       need to push into those namespaces.  */
    count += push_inline_namespaces (CP_DECL_CONTEXT (ns));
  else
    {
      /* Before making a new namespace, see if we already have one in
	 the existing partitions of the current namespace.  */
      if (tree *slot = find_namespace_slot (current_namespace, name))
	ns = find_namespace_partition (*slot);

      if (!ns)
	{
	  ns = build_lang_decl (NAMESPACE_DECL, name, void_type_node);
	  SCOPE_DEPTH (ns) = SCOPE_DEPTH (current_namespace) + 1;
	  if (!SCOPE_DEPTH (ns))
	    /* We only allow depth 255. */
	    sorry ("cannot nest more than %d namespaces",
		   SCOPE_DEPTH (current_namespace));
	  DECL_CONTEXT (ns) = FROB_CONTEXT (current_namespace);
	  /* Namespaces are always exported. */
	  DECL_MODULE_EXPORT_P (ns) = true;
	  new_ns = true;
	}

      if (pushdecl (ns) == error_mark_node)
	ns = NULL_TREE;
      else if (new_ns)
	{
	  if (name == anon_identifier)
	    {
	      /* Clear DECL_NAME for the benefit of debugging back ends.  */
	      SET_DECL_ASSEMBLER_NAME (ns, name);
	      DECL_NAME (ns) = NULL_TREE;

	      if (!make_inline)
		add_using_namespace (DECL_NAMESPACE_USING (current_namespace),
				     ns);
	    }
	  else if (TREE_PUBLIC (current_namespace))
	    TREE_PUBLIC (ns) = 1;

	  if (name == anon_identifier || make_inline)
	    emit_debug_info_using_namespace (current_namespace, ns);

	  if (make_inline)
	    {
	      DECL_NAMESPACE_INLINE_P (ns) = true;
	      vec_safe_push (DECL_NAMESPACE_INLINEES (current_namespace), ns);
	    }
	}
    }

  if (ns)
    {
      if (make_inline && !DECL_NAMESPACE_INLINE_P (ns))
	{
	  error ("inline namespace must be specified at initial definition");
	  inform (DECL_SOURCE_LOCATION (ns), "%qD defined here", ns);
	}
      if (new_ns)
	begin_scope (sk_namespace, ns);
      else
	resume_scope (NAMESPACE_LEVEL (ns));
      current_namespace = ns;
      count++;
    }

  timevar_cond_stop (TV_NAME_LOOKUP, subtime);
  return count;
}

/* Pop from the scope of the current namespace.  */

void
pop_namespace (void)
{
  bool subtime = timevar_cond_start (TV_NAME_LOOKUP);

  gcc_assert (current_namespace != global_namespace);
  current_namespace = CP_DECL_CONTEXT (current_namespace);
  /* The binding level is not popped, as it might be re-opened later.  */
  leave_scope ();

  timevar_cond_stop (TV_NAME_LOOKUP, subtime);
}

/* External entry points for do_{push_to/pop_from}_top_level.  */

void
push_to_top_level (void)
{
  bool subtime = timevar_cond_start (TV_NAME_LOOKUP);
  do_push_to_top_level ();
  timevar_cond_stop (TV_NAME_LOOKUP, subtime);
}

void
pop_from_top_level (void)
{
  bool subtime = timevar_cond_start (TV_NAME_LOOKUP);
  do_pop_from_top_level ();
  timevar_cond_stop (TV_NAME_LOOKUP, subtime);
}

/* External entry points for do_{push,pop}_nested_namespace.  */

void
push_nested_namespace (tree ns)
{
  bool subtime = timevar_cond_start (TV_NAME_LOOKUP);
  do_push_nested_namespace (ns);
  timevar_cond_stop (TV_NAME_LOOKUP, subtime);
}

void
pop_nested_namespace (tree ns)
{
  bool subtime = timevar_cond_start (TV_NAME_LOOKUP);
  gcc_assert (current_namespace == ns);
  do_pop_nested_namespace (ns);
  timevar_cond_stop (TV_NAME_LOOKUP, subtime);
}

/* Pop off extraneous binding levels left over due to syntax errors.
   We don't pop past namespaces, as they might be valid.  */

void
pop_everything (void)
{
  if (ENABLE_SCOPE_CHECKING)
    verbatim ("XXX entering pop_everything ()\n");
  while (!namespace_bindings_p ())
    {
      if (current_binding_level->kind == sk_class)
	pop_nested_class ();
      else
	poplevel (0, 0, 0);
    }
  if (ENABLE_SCOPE_CHECKING)
    verbatim ("XXX leaving pop_everything ()\n");
}

/* Emit debugging information for using declarations and directives.
   If input tree is overloaded fn then emit debug info for all
   candidates.  */

void
cp_emit_debug_info_for_using (tree t, tree context)
{
  /* Don't try to emit any debug information if we have errors.  */
  if (seen_error ())
    return;

  /* Ignore this FUNCTION_DECL if it refers to a builtin declaration
     of a builtin function.  */
  if (TREE_CODE (t) == FUNCTION_DECL
      && DECL_EXTERNAL (t)
      && DECL_BUILT_IN (t))
    return;

  /* Do not supply context to imported_module_or_decl, if
     it is a global namespace.  */
  if (context == global_namespace)
    context = NULL_TREE;

  t = MAYBE_BASELINK_FUNCTIONS (t);

  /* FIXME: Handle TEMPLATE_DECLs.  */
  for (lkp_iterator iter (t); iter; ++iter)
    {
      tree fn = *iter;
      if (TREE_CODE (fn) != TEMPLATE_DECL)
	{
	  if (building_stmt_list_p ())
	    add_stmt (build_stmt (input_location, USING_STMT, fn));
	  else
	    debug_hooks->imported_module_or_decl (fn,
						  NULL_TREE, context, false);
	}
    }
}

#include "gt-cp-name-lookup.h"<|MERGE_RESOLUTION|>--- conflicted
+++ resolved
@@ -49,7 +49,11 @@
 #define MAYBE_STAT_DECL(N) (STAT_HACK_P (N) ? STAT_DECL (N) : N)
 #define MAYBE_STAT_TYPE(N) (STAT_HACK_P (N) ? STAT_TYPE (N) : NULL_TREE)
 
-static tree stat_hack (tree decl = NULL_TREE, tree type = NULL_TREE)
+/* Create a STAT_HACK node with DECL as the value binding and TYPE as
+   the type binding.  */
+
+static tree
+stat_hack (tree decl = NULL_TREE, tree type = NULL_TREE)
 {
   tree result = make_node (OVERLOAD);
 
@@ -75,6 +79,46 @@
   IDENTIFIER_BINDING (name) = binding;
   
   return binding;
+}
+
+/* Split a potentialy stat-hacked value binding into type and value.
+   Decapsulate is totally a word now.  */
+
+tree
+decapsulate_binding (tree value, tree *type_p)
+{
+  if (type_p)
+    *type_p = MAYBE_STAT_TYPE (value);
+  return MAYBE_STAT_DECL (value);
+}
+
+/* Return the binding for NAME in SCOPE, if any.  Otherwise create an
+   empty slot.  */
+
+static tree *
+find_or_create_namespace_slot (tree ns, tree name)
+{
+  bool existed;
+  tree *slot = &DECL_NAMESPACE_BINDINGS (ns)->get_or_insert (name, &existed);
+  if (!existed)
+    *slot = NULL_TREE;
+  return slot;
+}
+
+/* Return the binding for NAME in SCOPE, if any.  Otherwise, return NULL.  */
+
+static tree *
+find_namespace_slot (tree ns, tree name)
+{
+  return DECL_NAMESPACE_BINDINGS (ns)->get (name);
+}
+
+static tree
+find_namespace_value (tree ns, tree name)
+{
+  tree *b = find_namespace_slot (ns, name);
+
+  return b ? MAYBE_STAT_DECL (*b) : NULL_TREE;
 }
 
 /* *SLOT is a namespace binding slot.  Find or create the
@@ -85,17 +129,12 @@
    create new binding slots at the end of the array.  */
 
 static tree *
-<<<<<<< HEAD
 module_binding_slot (tree *slot, unsigned ix, int create)
-=======
-find_namespace_slot (tree ns, tree name, bool create_p = false)
->>>>>>> 17d66324
 {
   bool not_vec = !*slot || TREE_CODE (*slot) != MODULE_VECTOR;
   unsigned clusters = 0;
   module_cluster *cluster;
 
-<<<<<<< HEAD
   if (not_vec)
     {
       if (ix == GLOBAL_MODULE_INDEX)
@@ -115,11 +154,6 @@
 
 	  return &cluster->slots[ix];
 	}
-=======
-  for (;binding; binding = binding->previous)
-    if (binding->scope == level)
-      return &binding->value;
->>>>>>> 17d66324
 
       /* We do a linear search from the end because we don't expect
 	 this to be very populated, and this allows us to quickly
@@ -155,7 +189,6 @@
     incr = 2 - clusters; /* Make sure we have glob/this slots too.  */
   else
     {
-<<<<<<< HEAD
       cluster = MODULE_VECTOR_CLUSTER_LAST (*slot);
       if (create < 0)
 	{
@@ -207,115 +240,33 @@
       cluster->spans[off] = 1;
     }
   return &cluster->slots[off];
-=======
-      binding = cxx_binding_make (NULL, NULL);
-      binding->previous = IDENTIFIER_NAMESPACE_BINDINGS (name);
-      binding->scope = level;
-      binding->is_local = false;
-      binding->value_is_inherited = false;
-      IDENTIFIER_NAMESPACE_BINDINGS (name) = binding;
-      return &binding->value;
-    }
-
-  return NULL;
-}
-
-static tree
-find_namespace_value (tree ns, tree name)
-{
-  tree *b = find_namespace_slot (ns, name);
-
-  return b ? MAYBE_STAT_DECL (*b) : NULL_TREE;
->>>>>>> 17d66324
-}
-
-/* Create an overload suitable for recording an artificial TYPE_DECL
-   and another decl.  We use this machanism to implement the struct
-   stat hack within a namespace.  It'd be nice to use it everywhere,
-   but that's more change than necessary.  */
-
-#define STAT_HACK_P(N) ((N) && TREE_CODE (N) == OVERLOAD && OVL_LOOKUP_P (N))
-#define STAT_TYPE(N) TREE_TYPE (N)
-#define STAT_DECL(N) OVL_FUNCTION (N)
-#define MAYBE_STAT_DECL(N) (STAT_HACK_P (N) ? STAT_DECL (N) : N)
-#define MAYBE_STAT_TYPE(N) (STAT_HACK_P (N) ? STAT_TYPE (N) : NULL_TREE)
-
-static tree stat_hack (tree decl = NULL_TREE, tree type = NULL_TREE)
-{
-  tree result = make_node (OVERLOAD);
-
-  /* Mark this as a lookup, so we can tell this is a stat hack.  */
-  OVL_LOOKUP_P (result) = true;
-  STAT_DECL (result) = decl;
-  STAT_TYPE (result) = type;
-  return result;
-}
-
-/* Split a potentialy stat-hacked value binding into type and value.
-   Decapsulate is totally a word now.  */
-
-tree
-decapsulate_binding (tree value, tree *type_p)
-{
-  if (type_p)
-    *type_p = MAYBE_STAT_TYPE (value);
-  return MAYBE_STAT_DECL (value);
-}
-
-/* Return the binding for NAME in SCOPE, if any.  Otherwise create an
-   empty slot.  */
-
-static tree *
-find_or_create_namespace_slot (tree ns, tree name)
-{
-  bool existed;
-  tree *slot = &DECL_NAMESPACE_BINDINGS (ns)->get_or_insert (name, &existed);
-  if (!existed)
-    *slot = NULL_TREE;
-  return slot;
-}
-
-/* Return the binding for NAME in SCOPE, if any.  Otherwise, return NULL.  */
-
-static tree *
-find_namespace_slot (tree ns, tree name)
-{
-  return DECL_NAMESPACE_BINDINGS (ns)->get (name);
-}
-
-static tree
-find_namespace_value (tree ns, tree name)
-{
-  tree *b = find_namespace_slot (ns, name);
-
-  return b ? MAYBE_STAT_DECL (*b) : NULL_TREE;
-}
-
-/* Add DECL to the list of things declared in a binding level.  */
+}
+
+/* Add DECL to the list of things declared in binding level B.  */
 
 static void
-add_decl_to_level (cp_binding_level *level, tree decl)
-{
-  gcc_assert (level->kind != sk_class);
+add_decl_to_level (cp_binding_level *b, tree decl)
+{
+  gcc_assert (b->kind != sk_class);
 
   if (TREE_CODE (decl) == NAMESPACE_DECL && !DECL_NAMESPACE_ALIAS (decl))
     {
       /* Inner namespaces get their own chain, to make walking
 	 simpler.  */
       //  FIXME: only because of spelling correction.
-      DECL_CHAIN (decl) = level->namespaces;
-      level->namespaces = decl;
+      DECL_CHAIN (decl) = b->namespaces;
+      b->namespaces = decl;
     }
   else
     {
-      TREE_CHAIN (decl) = level->names;
-      level->names = decl;
+      TREE_CHAIN (decl) = b->names;
+      b->names = decl;
     }
 
   /* If appropriate, add decl to separate list of statics.  We include
      extern variables because they might turn out to be static later.
      It's OK for this list to contain a few false positives.  */
-  if (level->kind != sk_namespace)
+  if (b->kind != sk_namespace)
     ;
   else if ((VAR_P (decl) && (TREE_STATIC (decl) || DECL_EXTERNAL (decl)))
 	   || (TREE_CODE (decl) == FUNCTION_DECL
@@ -343,21 +294,6 @@
 	  break;
       }
   return NULL;
-}
-
-/* Only look in the innermost non-class level.  */
-
-static tree
-lookup_name_innermost_nonclass_level (tree name)
-{
-  cp_binding_level *b = innermost_nonclass_level ();
-
-  if (b->kind == sk_namespace)
-    return find_namespace_value (current_namespace, name);
-  else if (cxx_binding *binding = find_local_binding (b, name))
-    return binding->value;
-  else
-   return NULL_TREE;
 }
 
 struct name_lookup
@@ -758,7 +694,6 @@
   bool found = false;
 
   if (tree *binding = find_namespace_slot (scope, name))
-<<<<<<< HEAD
     {
       tree val = *binding;
       if (TREE_CODE (val) != MODULE_VECTOR)
@@ -790,10 +725,6 @@
 	  found |= marker & 1;
 	}
     }
-=======
-    found |= process_binding (MAYBE_STAT_DECL (*binding),
-			      MAYBE_STAT_TYPE (*binding));
->>>>>>> 17d66324
 
   return found;
 }
@@ -2555,10 +2486,7 @@
       cxx_binding *binding = NULL; /* Local scope binding.  */
       tree ns = NULL_TREE; /* Searched namespace.  */
       tree *slot = NULL; /* Binding slot in namespace.  */
-<<<<<<< HEAD
       tree *mslot = NULL; /* Current module slot in namespace.  */
-=======
->>>>>>> 17d66324
       tree old = NULL_TREE;
 
       if (level->kind == sk_namespace)
@@ -2568,7 +2496,6 @@
 	     namespace.  */
 	  ns = (DECL_NAMESPACE_SCOPE_P (decl)
 		? CP_DECL_CONTEXT (decl) : current_namespace);
-<<<<<<< HEAD
 	  if (ns == current_namespace)
 	    /* Create the binding, if this is current namespace, because
 	       that's where we'll be pushing anyway.  */
@@ -2582,13 +2509,6 @@
 					   ns == current_namespace);
 	      old = MAYBE_STAT_DECL (*mslot);
 	    }
-=======
-	  /* Create the binding, if this is current namespace, because
-	     that's where we'll be pushing anyway.  */
-	  slot = find_namespace_slot (ns, name, ns == current_namespace);
-	  if (slot)
-	    old = MAYBE_STAT_DECL (*slot);
->>>>>>> 17d66324
 	}
       else
 	{
@@ -2676,18 +2596,11 @@
       else if (!slot)
 	{
 	  ns = current_namespace;
-<<<<<<< HEAD
 	  slot = find_or_create_namespace_slot (ns, name);
 	  mslot = module_binding_slot (slot, current_module, true);
 	}
 
       old = update_binding (level, binding, mslot, old, decl, is_friend);
-=======
-	  slot = find_namespace_slot (ns, name, true);
-	}
-
-      old = update_binding (level, binding, slot, old, decl, is_friend);
->>>>>>> 17d66324
 
       if (old != decl)
 	/* An existing decl matched, use it.  */
@@ -2990,16 +2903,10 @@
 {
   /* Skip over any local classes.  This makes sense if we call
      push_local_binding with a friend decl of a local class.  */
-<<<<<<< HEAD
-  b = innermost_nonclass_level ();
-
-  if (lookup_name_innermost_nonclass_level (id))
-=======
   cp_binding_level *b = innermost_nonclass_level ();
 
   gcc_assert (b->kind != sk_namespace);
   if (find_local_binding (b, id))
->>>>>>> 17d66324
     {
       /* Supplement the existing binding.  */
       if (!supplement_binding (IDENTIFIER_BINDING (id), decl))
@@ -3649,11 +3556,7 @@
     }
   else
     {
-<<<<<<< HEAD
       tree *slot = find_or_create_namespace_slot (current_namespace, id);
-=======
-      tree *slot = find_namespace_slot (current_namespace, id, true);
->>>>>>> 17d66324
       gcc_assert (decl);
       update_binding (b, NULL, slot, MAYBE_STAT_DECL (*slot), decl, false);
 
@@ -4723,12 +4626,7 @@
   if (!ns)
     ns = global_namespace;
   gcc_checking_assert (!DECL_NAMESPACE_ALIAS (ns));
-<<<<<<< HEAD
-  tree *slot = find_namespace_slot (ns, name);
-  tree ret = slot ? MAYBE_STAT_DECL (*slot) : NULL_TREE;
-=======
   tree ret = find_namespace_value (ns, name);
->>>>>>> 17d66324
   timevar_cond_stop (TV_NAME_LOOKUP, subtime);
   return ret;
 }
@@ -4741,11 +4639,7 @@
 {
   bool subtime = timevar_cond_start (TV_NAME_LOOKUP);
 
-<<<<<<< HEAD
   tree *slot = find_or_create_namespace_slot (global_namespace, name);
-=======
-  tree *slot = find_namespace_slot (global_namespace, name, true);
->>>>>>> 17d66324
   tree old = MAYBE_STAT_DECL (*slot);
 
   if (!old)
@@ -5077,11 +4971,7 @@
   if (decl == NULL_TREE)
     return;
 
-<<<<<<< HEAD
   tree *slot = find_or_create_namespace_slot (current_namespace, name);
-=======
-  tree *slot = find_namespace_slot (current_namespace, name, true);
->>>>>>> 17d66324
   tree val = slot ? MAYBE_STAT_DECL (*slot) : NULL_TREE;
   tree type = slot ? MAYBE_STAT_TYPE (*slot) : NULL_TREE;
   do_nonmember_using_decl (scope, name, &val, &type);

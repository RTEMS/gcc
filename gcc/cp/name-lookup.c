--- conflicted
+++ resolved
@@ -3782,19 +3782,6 @@
   return ret;
 }
 
-<<<<<<< HEAD
-
-/* Return the get_global_binding of T, for use in common code, since
-   the definition of get_global_binding is different for C and C++.  */
-
-tree
-identifier_global_value	(tree t)
-{
-  return get_global_binding (t);
-}
-
-=======
->>>>>>> a94975e5
 /* Push a definition of struct, union or enum tag named ID.  into
    binding_level B.  DECL is a TYPE_DECL for the type.  We assume that
    the tag ID is not already defined.  */
@@ -4860,10 +4847,7 @@
 set_global_binding (tree decl)
 {
   bool subtime = timevar_cond_start (TV_NAME_LOOKUP);
-<<<<<<< HEAD
-=======
-
->>>>>>> a94975e5
+
   tree *slot = find_namespace_slot (global_namespace, DECL_NAME (decl), true);
   tree old = MAYBE_STAT_DECL (*slot);
 

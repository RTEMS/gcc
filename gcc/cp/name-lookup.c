--- conflicted
+++ resolved
@@ -121,7 +121,7 @@
    create new binding slots at the end of the array.  */
 
 static tree *
-module_binding_slot (tree *slot, unsigned ix, int create)
+module_binding_slot (tree *slot, tree name, unsigned ix, int create)
 {
   bool not_vec = !*slot || TREE_CODE (*slot) != MODULE_VECTOR;
   unsigned clusters = 0;
@@ -201,7 +201,7 @@
 
   if (incr)
     {
-      tree new_vec = make_module_vec (clusters + incr);
+      tree new_vec = make_module_vec (name, clusters + incr);
       cluster = MODULE_VECTOR_CLUSTER_BASE (new_vec);
       if (clusters)
 	memcpy (cluster, MODULE_VECTOR_CLUSTER_BASE (*slot),
@@ -2789,13 +2789,13 @@
   return decl;
 }
 
-/* Table of identifiers to extern C functions (or LISTS thereof).  */
-
-static GTY(()) hash_table<named_decl_hash> *extern_c_fns;
-
-/* DECL has C linkage. If we have an existing instance, make sure it
-   has the same exception specification [7.5, 7.6].  If there's no
-   instance, add DECL to the map.  */
+/* Table of identifiers to extern C decls (or LISTS thereof).  */
+
+static GTY(()) hash_table<named_decl_hash> *extern_c_decls;
+
+/* DECL has C linkage. If we have an existing instance, make sure the
+   new one is compatible.  Make sure it has the same exception
+   specification [7.5, 7.6].  Add DECL to the map.  */
 
 static void
 check_extern_c_conflict (tree decl)
@@ -2804,10 +2804,10 @@
   if (DECL_ARTIFICIAL (decl) || DECL_IN_SYSTEM_HEADER (decl))
     return;
 
-  if (!extern_c_fns)
-    extern_c_fns = hash_table<named_decl_hash>::create_ggc (127);
-
-  tree *slot = extern_c_fns
+  if (!extern_c_decls)
+    extern_c_decls = hash_table<named_decl_hash>::create_ggc (127);
+
+  tree *slot = extern_c_decls
     ->find_slot_with_hash (DECL_NAME (decl),
 			   IDENTIFIER_HASH_VALUE (DECL_NAME (decl)), INSERT);
   if (tree old = *slot)
@@ -2821,9 +2821,10 @@
 	     about a (possible) mismatch, when inserting the decl.  */
       else if (!decls_match (decl, old))
 	mismatch = 1;
-      else if (!comp_except_specs (TYPE_RAISES_EXCEPTIONS (TREE_TYPE (old)),
-				   TYPE_RAISES_EXCEPTIONS (TREE_TYPE (decl)),
-				   ce_normal))
+      else if (DECL_DECLARES_FUNCTION_P (decl)
+	       && !comp_except_specs (TYPE_RAISES_EXCEPTIONS (TREE_TYPE (old)),
+				      TYPE_RAISES_EXCEPTIONS (TREE_TYPE (decl)),
+				      ce_normal))
 	mismatch = -1;
       else if (DECL_ASSEMBLER_NAME_SET_P (old))
 	SET_DECL_ASSEMBLER_NAME (decl, DECL_ASSEMBLER_NAME (old));
@@ -2865,8 +2866,8 @@
 tree
 c_linkage_bindings (tree name)
 {
-  if (extern_c_fns)
-    if (tree *slot = extern_c_fns
+  if (extern_c_decls)
+    if (tree *slot = extern_c_decls
 	->find_slot_with_hash (name, IDENTIFIER_HASH_VALUE (name), NO_INSERT))
       {
 	tree result = *slot;
@@ -3250,7 +3251,8 @@
     }
   else if (VAR_P (decl))
     maybe_register_incomplete_var (decl);
-  else if (TREE_CODE (decl) == FUNCTION_DECL && DECL_EXTERN_C_P (decl))
+
+  if (DECL_EXTERN_C_P (decl))
     check_extern_c_conflict (decl);
 }
 
@@ -3302,7 +3304,7 @@
 	  if (slot)
 	    {
 	      gcc_assert (current_module <= IMPORTED_MODULE_BASE);
-	      mslot = module_binding_slot (slot, current_module,
+	      mslot = module_binding_slot (slot, name, current_module,
 					   ns == current_namespace);
 	      old = MAYBE_STAT_DECL (*mslot);
 	    }
@@ -3398,7 +3400,7 @@
 	{
 	  ns = current_namespace;
 	  slot = find_namespace_slot (ns, name, true);
-	  mslot = module_binding_slot (slot, current_module, true);
+	  mslot = module_binding_slot (slot, name, current_module, true);
 	  /* Update OLD to reflect the namespace we're going to be
 	     pushing into.  */
 	  old = MAYBE_STAT_DECL (*mslot);
@@ -3482,7 +3484,8 @@
   /* We know we'll eventually insert the decl, so we can create the
      slot now.  */
   tree *slot = find_namespace_slot (ctx, DECL_NAME (decl), true);
-  tree *mslot = module_binding_slot (slot, GLOBAL_MODULE_INDEX, is_ns);
+  tree *mslot = module_binding_slot (slot, DECL_NAME (decl),
+				     GLOBAL_MODULE_INDEX, is_ns);
   tree old = NULL_TREE;
 
   for (ovl_iterator iter (MAYBE_STAT_DECL (*mslot)); !old && iter; ++iter)
@@ -3539,13 +3542,13 @@
    binding.  VALUE and TYPE are the value and type bindings.  */
 
 bool
-push_module_binding (tree ns, unsigned mod, tree name, tree value, tree type)
+push_module_binding (tree ns, tree name, unsigned mod, tree value, tree type)
 {
   bool is_ns = (TREE_CODE (value) == NAMESPACE_DECL
 		&& !DECL_NAMESPACE_ALIAS (value));
 
   tree *slot = find_namespace_slot (ns, name, true);
-  tree *mslot = module_binding_slot (slot, mod, is_ns ? -1 : 1);
+  tree *mslot = module_binding_slot (slot, name, mod, is_ns ? -1 : 1);
 
   gcc_assert (!*mslot || !MAYBE_STAT_TYPE (*mslot)); // FIXME
 
@@ -3629,7 +3632,7 @@
 
   /* There must be a binding, so no need to check for NULLs.  */
   tree *slot = find_namespace_slot (ctx, name);
-  tree *mslot = module_binding_slot (slot, mod, 0);
+  tree *mslot = module_binding_slot (slot, name, mod, 0);
   tree binding = *mslot;
   unsigned key = 0;
 
@@ -3655,7 +3658,7 @@
   /* Although there must be a binding, we're dealing with
      untrustworthy data, so check for NULL.  */
   if (tree *slot = find_namespace_slot (ctx, name))
-    if (tree *mslot = module_binding_slot (slot, mod, 0))
+    if (tree *mslot = module_binding_slot (slot, name, mod, 0))
       if (tree binding = *mslot)
 	{
 	  if (!key)
@@ -5394,61 +5397,23 @@
   return ret;
 }
 
-<<<<<<< HEAD
-/* As for set_namespace_binding, but the global namespace.  */
-=======
 /* Push internal DECL into the global namespace.  Does not do the
    full overload fn handling and does not add it to the list of things
    in the namespace.  */
->>>>>>> c3f8ce55
 
 void
 set_global_binding (tree decl)
 {
-  set_namespace_binding (global_namespace, name, val);
-}
-
-/* Set value binding of NAME in namespace NS to VAL.  Does not
-   add it to the list of things in the namespace.  If FORCE is true,
-   zap out any existing binding.  */
-
-void
-set_namespace_binding (tree ns, tree name, tree val, bool force)
-{
   bool subtime = timevar_cond_start (TV_NAME_LOOKUP);
 
-<<<<<<< HEAD
-  tree *slot = find_namespace_slot (ns, name, true);
-=======
   tree *slot = find_namespace_slot (global_namespace, DECL_NAME (decl), true);
->>>>>>> c3f8ce55
-  tree old = MAYBE_STAT_DECL (*slot);
-
-  if (!old)
-    *slot = decl;
-  else if (old == decl)
-    ;
-  else if (!STAT_HACK_P (*slot)
-	   && TREE_CODE (decl) == TYPE_DECL && DECL_ARTIFICIAL (decl))
-    *slot = stat_hack (old, decl);
-  else if (!STAT_HACK_P (*slot)
-	   && TREE_CODE (old) == TYPE_DECL && DECL_ARTIFICIAL (old))
-<<<<<<< HEAD
-    *slot = stat_hack (val, old);
-  else if (force)
-    {
-      if (STAT_HACK_P (*slot))
-	STAT_DECL (*slot) = val;
-      else
-	*slot = val;
-    }
-=======
-    *slot = stat_hack (decl, old);
->>>>>>> c3f8ce55
-  else
-    /* The user's placed something in the implementor's
-       namespace.  */
-    diagnose_name_conflict (decl, old);
+
+  if (*slot)
+    /* The user's placed something in the implementor's namespace.  */
+    diagnose_name_conflict (decl, MAYBE_STAT_DECL (*slot));
+
+  /* Force the binding, so compiler internals continue to work.  */
+  *slot = decl;
 
   timevar_cond_stop (TV_NAME_LOOKUP, subtime);
 }

/* Definitions for C++ name lookup routines.
   Copyright (C) 2003-2017 Free Software Foundation, Inc.
   Contributed by Gabriel Dos Reis <gdr@integrable-solutions.net>

This file is part of GCC.

GCC is free software; you can redistribute it and/or modify
it under the terms of the GNU General Public License as published by
the Free Software Foundation; either version 3, or (at your option)
any later version.

GCC is distributed in the hope that it will be useful,
but WITHOUT ANY WARRANTY; without even the implied warranty of
MERCHANTABILITY or FITNESS FOR A PARTICULAR PURPOSE.  See the
GNU General Public License for more details.

You should have received a copy of the GNU General Public License
along with GCC; see the file COPYING3.  If not see
<http://www.gnu.org/licenses/>.  */

#include "config.h"
#include "system.h"
#include "coretypes.h"
#include "cp-tree.h"
#include "timevar.h"
#include "stringpool.h"
#include "print-tree.h"
#include "attribs.h"
#include "debug.h"
#include "c-family/c-pragma.h"
#include "params.h"
#include "gcc-rich-location.h"
#include "spellcheck-tree.h"
#include "parser.h"

static cxx_binding *cxx_binding_make (tree value, tree type);
static cp_binding_level *innermost_nonclass_level (void);
static void set_identifier_type_value_with_scope (tree id, tree decl,
						  cp_binding_level *b);

/* Create an overload suitable for recording an artificial TYPE_DECL
   and another decl.  We use this machanism to implement the struct
   stat hack within a namespace.  It'd be nice to use it everywhere.  */

#define STAT_HACK_P(N) ((N) && TREE_CODE (N) == OVERLOAD && OVL_LOOKUP_P (N))
#define STAT_TYPE(N) TREE_TYPE (N)
#define STAT_DECL(N) OVL_FUNCTION (N)
#define MAYBE_STAT_DECL(N) (STAT_HACK_P (N) ? STAT_DECL (N) : N)
#define MAYBE_STAT_TYPE(N) (STAT_HACK_P (N) ? STAT_TYPE (N) : NULL_TREE)

/* Create a STAT_HACK node with DECL as the value binding and TYPE as
   the type binding.  */

static tree
stat_hack (tree decl = NULL_TREE, tree type = NULL_TREE)
{
  tree result = make_node (OVERLOAD);

  /* Mark this as a lookup, so we can tell this is a stat hack.  */
  OVL_LOOKUP_P (result) = true;
  STAT_DECL (result) = decl;
  STAT_TYPE (result) = type;
  return result;
}

/* Create a local binding level for NAME.  */

static cxx_binding *
create_local_binding (cp_binding_level *level, tree name)
{
  cxx_binding *binding = cxx_binding_make (NULL, NULL);

  INHERITED_VALUE_BINDING_P (binding) = false;
  LOCAL_BINDING_P (binding) = true;
  binding->scope = level;
  binding->previous = IDENTIFIER_BINDING (name);

  IDENTIFIER_BINDING (name) = binding;
  
  return binding;
}

/* Find the binding for NAME in namespace NS.  If CREATE_P is true,
   make an empty binding if there wasn't one.  */

static tree *
find_namespace_slot (tree ns, tree name, bool create_p = false)
{
  tree *slot;

  if (create_p)
    {
      bool existed;
      slot = &DECL_NAMESPACE_BINDINGS (ns)->get_or_insert (name, &existed);
      if (!existed)
	*slot = NULL_TREE;
    }
  else
    slot = DECL_NAMESPACE_BINDINGS (ns)->get (name);
  return slot;
}

static tree
find_namespace_value (tree ns, tree name)
{
  tree *b = find_namespace_slot (ns, name);

  return b ? MAYBE_STAT_DECL (*b) : NULL_TREE;
}

/* Add DECL to the list of things declared in B.  */

static void
add_decl_to_level (cp_binding_level *b, tree decl)
{
  gcc_assert (b->kind != sk_class);

  /* Make sure we don't create a circular list.  xref_tag can end
     up pushing the same artificial decl more than once.  We
     should have already detected that in update_binding.  */
  gcc_assert (b->names != decl);

  /* We build up the list in reverse order, and reverse it later if
     necessary.  */
  TREE_CHAIN (decl) = b->names;
  b->names = decl;

  /* If appropriate, add decl to separate list of statics.  We
     include extern variables because they might turn out to be
     static later.  It's OK for this list to contain a few false
     positives.  */
  if (b->kind == sk_namespace
      && ((VAR_P (decl)
	   && (TREE_STATIC (decl) || DECL_EXTERNAL (decl)))
	  || (TREE_CODE (decl) == FUNCTION_DECL
	      && (!TREE_PUBLIC (decl)
		  || decl_anon_ns_mem_p (decl)
		  || DECL_DECLARED_INLINE_P (decl)))))
    vec_safe_push (static_decls, decl);
}

/* Find the binding for NAME in the local binding level B.  */

static cxx_binding *
find_local_binding (cp_binding_level *b, tree name)
{
  if (cxx_binding *binding = IDENTIFIER_BINDING (name))
    for (;; b = b->level_chain)
      {
	if (binding->scope == b
	    && !(VAR_P (binding->value)
		 && DECL_DEAD_FOR_LOCAL (binding->value)))
	  return binding;

	/* Cleanup contours are transparent to the language.  */
	if (b->kind != sk_cleanup)
	  break;
      }
  return NULL;
}

struct name_lookup
{
public:
  typedef std::pair<tree, tree> using_pair;
  typedef vec<using_pair, va_heap, vl_embed> using_queue;

public:
  tree name;	/* The identifier being looked for.  */
  tree value;	/* A (possibly ambiguous) set of things found.  */
  tree type;	/* A type that has been found.  */
  int flags;	/* Lookup flags.  */
  bool deduping; /* Full deduping is needed because using declarations
		    are in play.  */
  vec<tree, va_heap, vl_embed> *scopes;
  name_lookup *previous; /* Previously active lookup.  */

protected:
  /* Marked scope stack for outermost name lookup.  */
  static vec<tree, va_heap, vl_embed> *shared_scopes;
  /* Currently active lookup.  */
  static name_lookup *active;

public:
  name_lookup (tree n, int f = 0)
  : name (n), value (NULL_TREE), type (NULL_TREE), flags (f),
    deduping (false), scopes (NULL), previous (NULL)
  {
    preserve_state ();
  }
  ~name_lookup ()
  {
    restore_state ();
  }

private: /* Uncopyable, unmovable, unassignable. I am a rock. */
  name_lookup (const name_lookup &);
  name_lookup &operator= (const name_lookup &);

protected:
  static bool seen_p (tree scope)
  {
    return LOOKUP_SEEN_P (scope);
  }
  static bool found_p (tree scope)
  {
    return LOOKUP_FOUND_P (scope);
  }
  
  void mark_seen (tree scope); /* Mark and add to scope vector. */
  static void mark_found (tree scope)
  {
    gcc_checking_assert (seen_p (scope));
    LOOKUP_FOUND_P (scope) = true;
  }
  bool see_and_mark (tree scope)
  {
    bool ret = seen_p (scope);
    if (!ret)
      mark_seen (scope);
    return ret;
  }
  bool find_and_mark (tree scope);

private:
  void preserve_state ();
  void restore_state ();

private:
  static tree ambiguous (tree thing, tree current);
  void add_overload (tree fns);
  void add_value (tree new_val);
  void add_type (tree new_type);
  bool process_binding (tree val_bind, tree type_bind);

  /* Look in only namespace.  */
  bool search_namespace_only (tree scope);
  /* Look in namespace and its (recursive) inlines. Ignore using
     directives.  Return true if something found (inc dups). */
  bool search_namespace (tree scope);
  /* Look in the using directives of namespace + inlines using
     qualified lookup rules.  */
  bool search_usings (tree scope);

private:
  using_queue *queue_namespace (using_queue *queue, int depth, tree scope);
  using_queue *do_queue_usings (using_queue *queue, int depth,
				vec<tree, va_gc> *usings);
  using_queue *queue_usings (using_queue *queue, int depth,
			     vec<tree, va_gc> *usings)
  {
    if (usings)
      queue = do_queue_usings (queue, depth, usings);
    return queue;
  }

private:
  void add_fns (tree);

  void adl_expr (tree);
  void adl_type (tree);
  void adl_template_arg (tree);
  void adl_class (tree);
  void adl_bases (tree);
  void adl_class_only (tree);
  void adl_namespace (tree);
  void adl_namespace_only (tree);

public:
  /* Search namespace + inlines + maybe usings as qualified lookup.  */
  bool search_qualified (tree scope, bool usings = true);

  /* Search namespace + inlines + usings as unqualified lookup.  */
  bool search_unqualified (tree scope, cp_binding_level *);

  /* ADL lookup of ARGS.  */
  tree search_adl (tree fns, vec<tree, va_gc> *args);
};

/* Scope stack shared by all outermost lookups.  This avoids us
   allocating and freeing on every single lookup.  */
vec<tree, va_heap, vl_embed> *name_lookup::shared_scopes;

/* Currently active lookup.  */
name_lookup *name_lookup::active;

/* Name lookup is recursive, becase ADL can cause template
   instatiation.  This is of course a rare event, so we optimize for
   it not happening.  When we discover an active name-lookup, which
   must be an ADL lookup,  we need to unmark the marked scopes and also
   unmark the lookup we might have been accumulating.  */

void
name_lookup::preserve_state ()
{
  previous = active;
  if (previous)
    {
      unsigned length = vec_safe_length (previous->scopes);
      vec_safe_reserve (previous->scopes, length * 2);
      for (unsigned ix = length; ix--;)
	{
	  tree decl = (*previous->scopes)[ix];

	  gcc_checking_assert (LOOKUP_SEEN_P (decl));
	  LOOKUP_SEEN_P (decl) = false;

	  /* Preserve the FOUND_P state on the interrupted lookup's
	     stack.  */
	  if (LOOKUP_FOUND_P (decl))
	    {
	      LOOKUP_FOUND_P (decl) = false;
	      previous->scopes->quick_push (decl);
	    }
	}

      /* Unmark the outer partial lookup.  */
      if (previous->deduping)
	lookup_mark (previous->value, false);
    }
  else
    scopes = shared_scopes;
  active = this;
}

/* Restore the marking state of a lookup we interrupted.  */

void
name_lookup::restore_state ()
{
  if (deduping)
    lookup_mark (value, false);

  /* Unmark and empty this lookup's scope stack.  */
  for (unsigned ix = vec_safe_length (scopes); ix--;)
    {
      tree decl = scopes->pop ();
      gcc_checking_assert (LOOKUP_SEEN_P (decl));
      LOOKUP_SEEN_P (decl) = false;
      LOOKUP_FOUND_P (decl) = false;
    }

  active = previous;
  if (previous)
    {
      free (scopes);

      unsigned length = vec_safe_length (previous->scopes);
      for (unsigned ix = 0; ix != length; ix++)
	{
	  tree decl = (*previous->scopes)[ix];
	  if (LOOKUP_SEEN_P (decl))
	    {
	      /* The remainder of the scope stack must be recording
		 FOUND_P decls, which we want to pop off.  */
	      do
		{
		  tree decl = previous->scopes->pop ();
		  gcc_checking_assert (LOOKUP_SEEN_P (decl)
				       && !LOOKUP_FOUND_P (decl));
		  LOOKUP_FOUND_P (decl) = true;
		}
	      while (++ix != length);
	      break;
	    }

	  gcc_checking_assert (!LOOKUP_FOUND_P (decl));
	  LOOKUP_SEEN_P (decl) = true;
	}

      /* Remark the outer partial lookup.  */
      if (previous->deduping)
	lookup_mark (previous->value, true);
    }
  else
    shared_scopes = scopes;
}

void
name_lookup::mark_seen (tree scope)
{
  gcc_checking_assert (!seen_p (scope));
  LOOKUP_SEEN_P (scope) = true;
  vec_safe_push (scopes, scope);
}

bool
name_lookup::find_and_mark (tree scope)
{
  bool result = LOOKUP_FOUND_P (scope);
  if (!result)
    {
      LOOKUP_FOUND_P (scope) = true;
      if (!LOOKUP_SEEN_P (scope))
	vec_safe_push (scopes, scope);
    }

  return result;
}

/* THING and CURRENT are ambiguous, concatenate them.  */

tree
name_lookup::ambiguous (tree thing, tree current)
{
  if (TREE_CODE (current) != TREE_LIST)
    {
      current = build_tree_list (NULL_TREE, current);
      TREE_TYPE (current) = error_mark_node;
    }
  current = tree_cons (NULL_TREE, thing, current);
  TREE_TYPE (current) = error_mark_node;

  return current;
}

/* FNS is a new overload set to add to the exising set.  */

void
name_lookup::add_overload (tree fns)
{
  if (!deduping && TREE_CODE (fns) == OVERLOAD)
    {
      tree probe = fns;
      if (flags & LOOKUP_HIDDEN)
	probe = ovl_skip_hidden (probe);
      if (probe && TREE_CODE (probe) == OVERLOAD && OVL_USING_P (probe))
	{
	  /* We're about to add something found by a using
	     declaration, so need to engage deduping mode.  */
	  lookup_mark (value, true);
	  deduping = true;
	}
    }

  value = lookup_maybe_add (fns, value, deduping);
}

/* Add a NEW_VAL, a found value binding into the current value binding.  */

void
name_lookup::add_value (tree new_val)
{
  if (OVL_P (new_val) && (!value || OVL_P (value)))
    add_overload (new_val);
  else if (!value)
    value = new_val;
  else if (value == new_val)
    ;
  else if ((TREE_CODE (value) == TYPE_DECL
	    && TREE_CODE (new_val) == TYPE_DECL
	    && same_type_p (TREE_TYPE (value), TREE_TYPE (new_val))))
    /* Typedefs to the same type. */;
  else if (TREE_CODE (value) == NAMESPACE_DECL
	   && TREE_CODE (new_val) == NAMESPACE_DECL
	   && ORIGINAL_NAMESPACE (value) == ORIGINAL_NAMESPACE (new_val))
    /* Namespace (possibly aliased) to the same namespace.  Locate
       the namespace*/
    value = ORIGINAL_NAMESPACE (value);
  else
    {
      if (deduping)
	{
	  /* Disengage deduping mode.  */
	  lookup_mark (value, false);
	  deduping = false;
	}
      value = ambiguous (new_val, value);
    }
}

/* Add a NEW_TYPE, a found type binding into the current type binding.  */

void
name_lookup::add_type (tree new_type)
{
  if (!type)
    type = new_type;
  else if (TREE_CODE (type) == TREE_LIST
	   || !same_type_p (TREE_TYPE (type), TREE_TYPE (new_type)))
    type = ambiguous (new_type, type);
}

/* Process a found binding containing NEW_VAL and NEW_TYPE.  Returns
   true if we actually found something noteworthy.  */

bool
name_lookup::process_binding (tree new_val, tree new_type)
{
  /* Did we really see a type? */
  if (new_type
      && (LOOKUP_NAMESPACES_ONLY (flags)
	  || (!(flags & LOOKUP_HIDDEN)
	      && DECL_LANG_SPECIFIC (new_type)
	      && DECL_ANTICIPATED (new_type))))
    new_type = NULL_TREE;

  if (new_val && !(flags & LOOKUP_HIDDEN))
    new_val = ovl_skip_hidden (new_val);

  /* Do we really see a value? */
  if (new_val)
    switch (TREE_CODE (new_val))
      {
      case TEMPLATE_DECL:
	/* If we expect types or namespaces, and not templates,
	   or this is not a template class.  */
	if ((LOOKUP_QUALIFIERS_ONLY (flags)
	     && !DECL_TYPE_TEMPLATE_P (new_val)))
	  new_val = NULL_TREE;
	break;
      case TYPE_DECL:
	if (LOOKUP_NAMESPACES_ONLY (flags)
	    || (new_type && (flags & LOOKUP_PREFER_TYPES)))
	  new_val = NULL_TREE;
	break;
      case NAMESPACE_DECL:
	if (LOOKUP_TYPES_ONLY (flags))
	  new_val = NULL_TREE;
	break;
      default:
	if (LOOKUP_QUALIFIERS_ONLY (flags))
	  new_val = NULL_TREE;
      }

  if (!new_val)
    {
      new_val = new_type;
      new_type = NULL_TREE;
    }

  /* Merge into the lookup  */
  if (new_val)
    add_value (new_val);
  if (new_type)
    add_type (new_type);

  return new_val != NULL_TREE;
}

/* Look in exactly namespace SCOPE.  */

bool
name_lookup::search_namespace_only (tree scope)
{
  bool found = false;

  if (tree *binding = find_namespace_slot (scope, name))
    found |= process_binding (MAYBE_STAT_DECL (*binding),
			      MAYBE_STAT_TYPE (*binding));

  return found;
}

/* Conditionally look in namespace SCOPE and inline children.  */

bool
name_lookup::search_namespace (tree scope)
{
  if (see_and_mark (scope))
    /* We've visited this scope before.  Return what we found then.  */
    return found_p (scope);

  /* Look in exactly namespace. */
  bool found = search_namespace_only (scope);
  
  /* Recursively look in its inline children.  */
  if (vec<tree, va_gc> *inlinees = DECL_NAMESPACE_INLINEES (scope))
    for (unsigned ix = inlinees->length (); ix--;)
      found |= search_namespace ((*inlinees)[ix]);

  if (found)
    mark_found (scope);

  return found;
}

/* Recursively follow using directives of SCOPE & its inline children.
   Such following is essentially a flood-fill algorithm.  */

bool
name_lookup::search_usings (tree scope)
{
  /* We do not check seen_p here, as that was already set during the
     namespace_only walk.  */
  if (found_p (scope))
    return true;

  bool found = false;
  if (vec<tree, va_gc> *usings = DECL_NAMESPACE_USING (scope))
    for (unsigned ix = usings->length (); ix--;)
      found |= search_qualified ((*usings)[ix], true);

  /* Look in its inline children.  */
  if (vec<tree, va_gc> *inlinees = DECL_NAMESPACE_INLINEES (scope))
    for (unsigned ix = inlinees->length (); ix--;)
      found |= search_usings ((*inlinees)[ix]);

  if (found)
    mark_found (scope);

  return found;
}

/* Qualified namespace lookup in SCOPE.
   1) Look in SCOPE (+inlines).  If found, we're done.
   2) Otherwise, if USINGS is true,
      recurse for every using directive of SCOPE (+inlines).

   Trickiness is (a) loops and (b) multiple paths to same namespace.
   In both cases we want to not repeat any lookups, and know whether
   to stop the caller's step #2.  Do this via the FOUND_P marker.  */

bool
name_lookup::search_qualified (tree scope, bool usings)
{
  bool found = false;

  if (seen_p (scope))
    found = found_p (scope);
  else 
    {
      found = search_namespace (scope);
      if (!found && usings)
	found = search_usings (scope);
    }

  return found;
}

/* Add SCOPE to the unqualified search queue, recursively add its
   inlines and those via using directives.  */

name_lookup::using_queue *
name_lookup::queue_namespace (using_queue *queue, int depth, tree scope)
{
  if (see_and_mark (scope))
    return queue;

  /* Record it.  */
  tree common = scope;
  while (SCOPE_DEPTH (common) > depth)
    common = CP_DECL_CONTEXT (common);
  vec_safe_push (queue, using_pair (common, scope));

  /* Queue its inline children.  */
  if (vec<tree, va_gc> *inlinees = DECL_NAMESPACE_INLINEES (scope))
    for (unsigned ix = inlinees->length (); ix--;)
      queue = queue_namespace (queue, depth, (*inlinees)[ix]);

  /* Queue its using targets.  */
  queue = queue_usings (queue, depth, DECL_NAMESPACE_USING (scope));

  return queue;
}

/* Add the namespaces in USINGS to the unqualified search queue.  */

name_lookup::using_queue *
name_lookup::do_queue_usings (using_queue *queue, int depth,
			      vec<tree, va_gc> *usings)
{
  for (unsigned ix = usings->length (); ix--;)
    queue = queue_namespace (queue, depth, (*usings)[ix]);

  return queue;
}

/* Unqualified namespace lookup in SCOPE.
   1) add scope+inlins to worklist.
   2) recursively add target of every using directive
   3) for each worklist item where SCOPE is common ancestor, search it
   4) if nothing find, scope=parent, goto 1.  */

bool
name_lookup::search_unqualified (tree scope, cp_binding_level *level)
{
  /* Make static to avoid continual reallocation.  We're not
     recursive.  */
  static using_queue *queue = NULL;
  bool found = false;
  int length = vec_safe_length (queue);

  /* Queue local using-directives.  */
  for (; level->kind != sk_namespace; level = level->level_chain)
    queue = queue_usings (queue, SCOPE_DEPTH (scope), level->using_directives);

  for (; !found; scope = CP_DECL_CONTEXT (scope))
    {
      gcc_assert (!DECL_NAMESPACE_ALIAS (scope));
      int depth = SCOPE_DEPTH (scope);

      /* Queue namespaces reachable from SCOPE. */
      queue = queue_namespace (queue, depth, scope);

      /* Search every queued namespace where SCOPE is the common
	 ancestor.  Adjust the others.  */
      unsigned ix = length;
      do
	{
	  using_pair &pair = (*queue)[ix];
	  while (pair.first == scope)
	    {
	      found |= search_namespace_only (pair.second);
	      pair = queue->pop ();
	      if (ix == queue->length ())
		goto done;
	    }
	  /* The depth is the same as SCOPE, find the parent scope.  */
	  if (SCOPE_DEPTH (pair.first) == depth)
	    pair.first = CP_DECL_CONTEXT (pair.first);
	  ix++;
	}
      while (ix < queue->length ());
    done:;
      if (scope == global_namespace)
	break;
    }

  vec_safe_truncate (queue, length);

  return found;
}

/* FNS is a value binding.  If it is a (set of overloaded) functions,
   add them into the current value.  */

void
name_lookup::add_fns (tree fns)
{
  if (!fns)
    return;
  else if (TREE_CODE (fns) == OVERLOAD)
    {
      if (TREE_TYPE (fns) != unknown_type_node)
	fns = OVL_FUNCTION (fns);
    }
  else if (!DECL_DECLARES_FUNCTION_P (fns))
    return;

  add_overload (fns);
}

/* Add functions of a namespace to the lookup structure.  */

void
name_lookup::adl_namespace_only (tree scope)
{
  mark_seen (scope);

  /* Look down into inline namespaces.  */
  if (vec<tree, va_gc> *inlinees = DECL_NAMESPACE_INLINEES (scope))
    for (unsigned ix = inlinees->length (); ix--;)
      adl_namespace_only ((*inlinees)[ix]);

  if (tree fns = find_namespace_value (scope, name))
    add_fns (ovl_skip_hidden (fns));
}

/* Find the containing non-inlined namespace, add it and all its
   inlinees.  */

void
name_lookup::adl_namespace (tree scope)
{
  if (seen_p (scope))
    return;

  /* Find the containing non-inline namespace.  */
  while (DECL_NAMESPACE_INLINE_P (scope))
    scope = CP_DECL_CONTEXT (scope);

  adl_namespace_only (scope);
}

/* Adds the class and its friends to the lookup structure.  */

void
name_lookup::adl_class_only (tree type)
{
  /* Backend-built structures, such as __builtin_va_list, aren't
     affected by all this.  */
  if (!CLASS_TYPE_P (type))
    return;

  type = TYPE_MAIN_VARIANT (type);

  if (see_and_mark (type))
    return;

  tree context = decl_namespace_context (type);
  adl_namespace (context);

  complete_type (type);

  /* Add friends.  */
  for (tree list = DECL_FRIENDLIST (TYPE_MAIN_DECL (type)); list;
       list = TREE_CHAIN (list))
    if (name == FRIEND_NAME (list))
      for (tree friends = FRIEND_DECLS (list); friends;
	   friends = TREE_CHAIN (friends))
	{
	  tree fn = TREE_VALUE (friends);

	  /* Only interested in global functions with potentially hidden
	     (i.e. unqualified) declarations.  */
	  if (CP_DECL_CONTEXT (fn) != context)
	    continue;

	  /* Only interested in anticipated friends.  (Non-anticipated
	     ones will have been inserted during the namespace
	     adl.)  */
	  if (!DECL_ANTICIPATED (fn))
	    continue;

	  /* Template specializations are never found by name lookup.
	     (Templates themselves can be found, but not template
	     specializations.)  */
	  if (TREE_CODE (fn) == FUNCTION_DECL && DECL_USE_TEMPLATE (fn))
	    continue;

	  add_fns (fn);
	}
}

/* Adds the class and its bases to the lookup structure.
   Returns true on error.  */

void
name_lookup::adl_bases (tree type)
{
  adl_class_only (type);

  /* Process baseclasses.  */
  if (tree binfo = TYPE_BINFO (type))
    {
      tree base_binfo;
      int i;

      for (i = 0; BINFO_BASE_ITERATE (binfo, i, base_binfo); i++)
	adl_bases (BINFO_TYPE (base_binfo));
    }
}

/* Adds everything associated with a class argument type to the lookup
   structure.  Returns true on error.

   If T is a class type (including unions), its associated classes are: the
   class itself; the class of which it is a member, if any; and its direct
   and indirect base classes. Its associated namespaces are the namespaces
   of which its associated classes are members. Furthermore, if T is a
   class template specialization, its associated namespaces and classes
   also include: the namespaces and classes associated with the types of
   the template arguments provided for template type parameters (excluding
   template template parameters); the namespaces of which any template
   template arguments are members; and the classes of which any member
   templates used as template template arguments are members. [ Note:
   non-type template arguments do not contribute to the set of associated
   namespaces.  --end note] */

void
name_lookup::adl_class (tree type)
{
  /* Backend build structures, such as __builtin_va_list, aren't
     affected by all this.  */
  if (!CLASS_TYPE_P (type))
    return;

  type = TYPE_MAIN_VARIANT (type);
  /* We don't set found here because we have to have set seen first,
     which is done in the adl_bases walk.  */
  if (found_p (type))
    return;

  adl_bases (type);
  mark_found (type);

  if (TYPE_CLASS_SCOPE_P (type))
    adl_class_only (TYPE_CONTEXT (type));

  /* Process template arguments.  */
  if (CLASSTYPE_TEMPLATE_INFO (type)
      && PRIMARY_TEMPLATE_P (CLASSTYPE_TI_TEMPLATE (type)))
    {
      tree list = INNERMOST_TEMPLATE_ARGS (CLASSTYPE_TI_ARGS (type));
      for (int i = 0; i < TREE_VEC_LENGTH (list); ++i)
	adl_template_arg (TREE_VEC_ELT (list, i));
    }
}

void
name_lookup::adl_expr (tree expr)
{
  if (!expr)
    return;

  gcc_assert (!TYPE_P (expr));

  if (TREE_TYPE (expr) != unknown_type_node)
    {
      adl_type (TREE_TYPE (expr));
      return;
    }

  if (TREE_CODE (expr) == ADDR_EXPR)
    expr = TREE_OPERAND (expr, 0);
  if (TREE_CODE (expr) == COMPONENT_REF
      || TREE_CODE (expr) == OFFSET_REF)
    expr = TREE_OPERAND (expr, 1);
  expr = MAYBE_BASELINK_FUNCTIONS (expr);

  if (OVL_P (expr))
    for (lkp_iterator iter (expr); iter; ++iter)
      adl_type (TREE_TYPE (*iter));
  else if (TREE_CODE (expr) == TEMPLATE_ID_EXPR)
    {
      /* The working paper doesn't currently say how to handle
	 template-id arguments.  The sensible thing would seem to be
	 to handle the list of template candidates like a normal
	 overload set, and handle the template arguments like we do
	 for class template specializations.  */

      /* First the templates.  */
      adl_expr (TREE_OPERAND (expr, 0));

      /* Now the arguments.  */
      if (tree args = TREE_OPERAND (expr, 1))
	for (int ix = TREE_VEC_LENGTH (args); ix--;)
	  adl_template_arg (TREE_VEC_ELT (args, ix));
    }
}

void
name_lookup::adl_type (tree type)
{
  if (!type)
    return;

  if (TYPE_PTRDATAMEM_P (type))
    {
      /* Pointer to member: associate class type and value type.  */
      adl_type (TYPE_PTRMEM_CLASS_TYPE (type));
      adl_type (TYPE_PTRMEM_POINTED_TO_TYPE (type));
      return;
    }

  switch (TREE_CODE (type))
    {
    case RECORD_TYPE:
      if (TYPE_PTRMEMFUNC_P (type))
	{
	  adl_type (TYPE_PTRMEMFUNC_FN_TYPE (type));
	  return;
	}
      /* FALLTHRU */
    case UNION_TYPE:
      adl_class (type);
      return;

    case METHOD_TYPE:
      /* The basetype is referenced in the first arg type, so just
	 fall through.  */
    case FUNCTION_TYPE:
      /* Associate the parameter types.  */
      for (tree args = TYPE_ARG_TYPES (type); args; args = TREE_CHAIN (args))
	adl_type (TREE_VALUE (args));
      /* FALLTHROUGH */

    case POINTER_TYPE:
    case REFERENCE_TYPE:
    case ARRAY_TYPE:
      adl_type (TREE_TYPE (type));
      return;

    case ENUMERAL_TYPE:
      if (TYPE_CLASS_SCOPE_P (type))
	adl_class_only (TYPE_CONTEXT (type));
      adl_namespace (decl_namespace_context (type));
      return;

    case LANG_TYPE:
      gcc_assert (type == unknown_type_node
		  || type == init_list_type_node);
      return;

    case TYPE_PACK_EXPANSION:
      adl_type (PACK_EXPANSION_PATTERN (type));
      return;

    default:
      break;
    }
}

/* Adds everything associated with a template argument to the lookup
   structure.  */

void
name_lookup::adl_template_arg (tree arg)
{
  /* [basic.lookup.koenig]

     If T is a template-id, its associated namespaces and classes are
     ... the namespaces and classes associated with the types of the
     template arguments provided for template type parameters
     (excluding template template parameters); the namespaces in which
     any template template arguments are defined; and the classes in
     which any member templates used as template template arguments
     are defined.  [Note: non-type template arguments do not
     contribute to the set of associated namespaces.  ]  */

  /* Consider first template template arguments.  */
  if (TREE_CODE (arg) == TEMPLATE_TEMPLATE_PARM
      || TREE_CODE (arg) == UNBOUND_CLASS_TEMPLATE)
    ;
  else if (TREE_CODE (arg) == TEMPLATE_DECL)
    {
      tree ctx = CP_DECL_CONTEXT (arg);

      /* It's not a member template.  */
      if (TREE_CODE (ctx) == NAMESPACE_DECL)
	adl_namespace (ctx);
      /* Otherwise, it must be member template.  */
      else
	adl_class_only (ctx);
    }
  /* It's an argument pack; handle it recursively.  */
  else if (ARGUMENT_PACK_P (arg))
    {
      tree args = ARGUMENT_PACK_ARGS (arg);
      int i, len = TREE_VEC_LENGTH (args);
      for (i = 0; i < len; ++i) 
	adl_template_arg (TREE_VEC_ELT (args, i));
    }
  /* It's not a template template argument, but it is a type template
     argument.  */
  else if (TYPE_P (arg))
    adl_type (arg);
}

/* Perform ADL lookup.  FNS is the existing lookup result and ARGS are
   the call arguments.  */

tree
name_lookup::search_adl (tree fns, vec<tree, va_gc> *args)
{
  if (fns)
    {
      deduping = true;
      lookup_mark (fns, true);
    }
  value = fns;

  unsigned ix;
  tree arg;

  FOR_EACH_VEC_ELT_REVERSE (*args, ix, arg)
    /* OMP reduction operators put an ADL-significant type as the
       first arg. */
    if (TYPE_P (arg))
      adl_type (arg);
    else
      adl_expr (arg);

  fns = value;

  return fns;
}

static bool qualified_namespace_lookup (tree, name_lookup *);
static void consider_binding_level (tree name,
				    best_match <tree, const char *> &bm,
				    cp_binding_level *lvl,
				    bool look_within_fields,
				    enum lookup_name_fuzzy_kind kind);
static void diagnose_name_conflict (tree, tree);

/* ADL lookup of NAME.  FNS is the result of regular lookup, and we
   don't add duplicates to it.  ARGS is the vector of call
   arguments (which will not be empty).  */

tree
lookup_arg_dependent (tree name, tree fns, vec<tree, va_gc> *args)
{
  bool subtime = timevar_cond_start (TV_NAME_LOOKUP);
  name_lookup lookup (name);
  fns = lookup.search_adl (fns, args);
  timevar_cond_stop (TV_NAME_LOOKUP, subtime);
  return fns;
}

/* FNS is an overload set of conversion functions.  Return the
   overloads converting to TYPE.  */

static tree
extract_conversion_operator (tree fns, tree type)
{
  tree convs = NULL_TREE;
  tree tpls = NULL_TREE;

  for (ovl_iterator iter (fns); iter; ++iter)
    {
      if (same_type_p (DECL_CONV_FN_TYPE (*iter), type))
	convs = lookup_add (*iter, convs);

      // FIXME: really want some way to say 'no templates'
      // FIXME: Plus ordering the overload to put templates last
      if (TREE_CODE (*iter) == TEMPLATE_DECL)
	tpls = lookup_add (*iter, tpls);
    }

  if (!convs)
    convs = tpls;

  return convs;
}

/* Binary search of (ordered) METHOD_VEC for NAME.  */

<<<<<<< HEAD
static tree
method_vec_binary_search (vec<tree, va_gc> *method_vec, tree name)
=======
tree
get_class_binding_direct (tree type, tree name)
>>>>>>> e12c5305
{
  for (unsigned lo = 0, hi = method_vec->length (); lo < hi;)
    {
      unsigned mid = (lo + hi) / 2;
      tree binding = (*method_vec)[mid];
      tree binding_name = OVL_NAME (binding);

      if (binding_name > name)
	hi = mid;
      else if (binding_name < name)
	lo = mid + 1;
      else
	return binding;
    }

  return NULL_TREE;
}

/* Linear search of (unordered) METHOD_VEC for NAME.  */

static tree
method_vec_linear_search (vec<tree, va_gc> *method_vec, tree name)
{
  for (int ix = method_vec->length (); ix--;)
    /* We can get a NULL binding during insertion of a new method
       name, because the identifier_binding machinery performs a
       lookup.  If we find such a NULL slot, that's the thing we were
       looking for, so we might as well bail out immediately.  */
    if (tree binding = (*method_vec)[ix])
      {
	if (OVL_NAME (binding) == name)
	  return binding;
      }
    else
      break;

  return NULL_TREE;
}

/* Linear search of (partially ordered) fields of KLASS for NAME.  */

static tree
fields_linear_search (tree klass, tree name, bool want_type)
{
  for (tree fields = TYPE_FIELDS (klass); fields; fields = DECL_CHAIN (fields))
    {
      tree decl = fields;

      if (!want_type
	  && TREE_CODE (decl) == FIELD_DECL
	  && ANON_AGGR_TYPE_P (TREE_TYPE (decl)))
	{
	  tree anon = TREE_TYPE (decl);
	  gcc_assert (COMPLETE_TYPE_P (anon));
	  tree temp;
	  
	  if (vec<tree, va_gc> *method_vec = CLASSTYPE_METHOD_VEC (anon))
	    temp = method_vec_linear_search (method_vec, name);
	  else
	    temp = fields_linear_search (anon, name, want_type);

	  if (temp)
	    {
	      /* Anon members can only contain fields.  */
	      gcc_assert (!STAT_HACK_P (temp) && !DECL_DECLARES_TYPE_P (temp));
	      return temp;
	    }
	}
<<<<<<< HEAD
=======
    }
  else
    for (int i = 0; vec_safe_iterate (method_vec, i, &fns); ++i)
      /* We can get a NULL binding during insertion of a new
	 method name, because the identifier_binding machinery
	 performs a lookup.  If we find such a NULL slot, that's
	 the thing we were looking for, so we might as well bail
	 out immediately.  */
      if (!fns)
	break;
      else if (OVL_NAME (fns) == lookup)
	{
	  val = fns;
	  break;
	}
>>>>>>> e12c5305

      if (DECL_NAME (decl) != name)
	continue;
      
      if (TREE_CODE (decl) == USING_DECL)
	{
	  decl = strip_using_decl (decl);
	  if (is_overloaded_fn (decl))
	    continue;
	}

      if (DECL_DECLARES_FUNCTION_P (decl))
	/* Functions are kep separately, at the moment.  */
	continue;

      if (!want_type || DECL_DECLARES_TYPE_P (decl))
	return decl;
    }

  return NULL_TREE;
}

/* Find the slot containing overloads called 'NAME'.  If there is no
   such slot, create an empty one.  KLASS might be complete at this
   point, in which case we need to preserve ordering.  Deals with
   conv_op marker handling.  */

tree *
find_method_slot (tree klass, tree name)
{
  bool complete_p = COMPLETE_TYPE_P (klass);
  
  vec<tree, va_gc> *method_vec = CLASSTYPE_METHOD_VEC (klass);
  if (!method_vec)
    {
      vec_alloc (method_vec, 8);
      CLASSTYPE_METHOD_VEC (klass) = method_vec;
      if (complete_p)
	{
	  /* If the class is complete but had no method_vec, we need
	     to add the TYPE_FIELDS into it.  We're also most likely
	     to be adding ctors & dtors, so ask for 6 spare slots (the
	     abstract cdtors and their clones).  */
	  set_class_bindings (klass, 6);
	  method_vec = CLASSTYPE_METHOD_VEC (klass);
	}
    }

  if (IDENTIFIER_CONV_OP_P (name))
    name = conv_op_identifier;

  unsigned ix, length = method_vec->length ();
  for (ix = 0; ix < length; ix++)
    {
      tree *slot = &(*method_vec)[ix];
      tree fn_name = OVL_NAME (*slot);

      if (fn_name == name)
	{
	  // FIXME: DEAL with STAT_HACK creation?
	  if (name == conv_op_identifier)
	    {
	      gcc_checking_assert (OVL_FUNCTION (*slot) == conv_op_marker);
	      /* Skip the conv-op marker. */
	      slot = &OVL_CHAIN (*slot);
	    }
	  return slot;
	}

      if (complete_p && fn_name > name)
	break;
    }

  /* No slot found.  Create one at IX.  We know in this case that our
     caller will succeed in adding the function.  */
  if (complete_p)
    {
      /* Do exact allocation when complete, as we don't expect to add
	 many.  */
      vec_safe_reserve_exact (method_vec, 1);
      method_vec->quick_insert (ix, NULL_TREE);
    }
  else
    {
      gcc_checking_assert (ix == length);
      vec_safe_push (method_vec, NULL_TREE);
    }
  CLASSTYPE_METHOD_VEC (klass) = method_vec;

  tree *slot = &(*method_vec)[ix];
  if (name == conv_op_identifier)
    {
      /* Install the marker prefix.  */
      *slot = ovl_make (conv_op_marker, NULL_TREE);
      slot = &OVL_CHAIN (*slot);
    }

  return slot;
}

/* Look for NAME as an immediate member of KLASS (including
   anon-members or unscoped enum member).  TYPE_OR_FNS is zero for
   regular search.  >0 to get a type binding (if there is one) and <0
   if you want (just) the member function binding.

   Use this if you do not want lazy member creation.  */

tree
get_class_binding_direct (tree klass, tree name, int type_or_fns)
{
  gcc_checking_assert (RECORD_OR_UNION_TYPE_P (klass));

  /* Conversion operators can only be found by the marker conversion
     operator name.  */
  bool conv_op = IDENTIFIER_CONV_OP_P (name);
  tree lookup = conv_op ? conv_op_identifier : name;
  tree val = NULL_TREE;
  vec<tree, va_gc> *method_vec = CLASSTYPE_METHOD_VEC (klass);

  if (COMPLETE_TYPE_P (klass) && method_vec)
    {
      val = method_vec_binary_search (method_vec, lookup);
      if (!val)
	;
      else if (type_or_fns > 0)
	{
	  if (STAT_HACK_P (val))
	    val = STAT_TYPE (val);
	  else if (!DECL_DECLARES_TYPE_P (val))
	    val = NULL_TREE;
	}
      else if (STAT_HACK_P (val))
	val = STAT_DECL (val);

      if (val && TREE_CODE (val) == OVERLOAD
	  && TREE_CODE (OVL_FUNCTION (val)) == USING_DECL)
	{
	  /* An overload with a dependent USING_DECL.  Does the caller
	     want the USING_DECL or the functions?  */
	  if (type_or_fns < 0)
	    val = OVL_CHAIN (val);
	  else
	    val = OVL_FUNCTION (val);  
	}
    }
  else
    {
      if (method_vec && type_or_fns <= 0)
	val = method_vec_linear_search (method_vec, lookup);

      if (type_or_fns < 0)
	/* Don't bother looking for field.  We don't want it.  */;
      else if (!val || (TREE_CODE (val) == OVERLOAD && OVL_USING_P (val)))
	/* Dependent using declarations are a 'field', make sure we
	   return that even if we saw an overload already.  */
	if (tree field_val = fields_linear_search (klass, lookup,
						   type_or_fns > 0))
	  if (!val || TREE_CODE (field_val) == USING_DECL)
	    val = field_val;
    }

  /* Extract the conversion operators asked for, unless the general
     conversion operator was requested.   */
  if (val && conv_op)
    {
      gcc_checking_assert (OVL_FUNCTION (val) == conv_op_marker);
      val = OVL_CHAIN (val);
      if (tree type = TREE_TYPE (name))
	val = extract_conversion_operator (val, type);
    }

  return val;
}

/* Look for NAME's binding in exactly KLASS.  See
   get_class_binding_direct for argument description.  Does lazy
   special function creation as necessary.  */

tree
<<<<<<< HEAD
get_class_binding (tree klass, tree name, int type_or_fns)
=======
get_class_binding (tree type, tree name)
>>>>>>> e12c5305
{
  klass = complete_type (klass);

  if (COMPLETE_TYPE_P (klass))
    {
      /* Lazily declare functions, if we're going to search these.  */
      if (IDENTIFIER_CTOR_P (name))
	{
	  if (CLASSTYPE_LAZY_DEFAULT_CTOR (klass))
	    lazily_declare_fn (sfk_constructor, klass);
	  if (CLASSTYPE_LAZY_COPY_CTOR (klass))
	    lazily_declare_fn (sfk_copy_constructor, klass);
	  if (CLASSTYPE_LAZY_MOVE_CTOR (klass))
	    lazily_declare_fn (sfk_move_constructor, klass);
	}
      else if (IDENTIFIER_DTOR_P (name))
	{
	  if (CLASSTYPE_LAZY_DESTRUCTOR (klass))
	    lazily_declare_fn (sfk_destructor, klass);
	}
      else if (name == cp_assignment_operator_id (NOP_EXPR))
	{
	  if (CLASSTYPE_LAZY_COPY_ASSIGN (klass))
	    lazily_declare_fn (sfk_copy_assignment, klass);
	  if (CLASSTYPE_LAZY_MOVE_ASSIGN (klass))
	    lazily_declare_fn (sfk_move_assignment, klass);
	}
    }

<<<<<<< HEAD
  return get_class_binding_direct (klass, name, type_or_fns);
=======
  return get_class_binding_direct (type, name);
}

/* Find the slot containing overloads called 'NAME'.  If there is no
   such slot, create an empty one.  KLASS might be complete at this
   point, in which case we need to preserve ordering.  Deals with
   conv_op marker handling.  */

tree *
get_method_slot (tree klass, tree name)
{
  bool complete_p = COMPLETE_TYPE_P (klass);
  
  vec<tree, va_gc> *method_vec = CLASSTYPE_METHOD_VEC (klass);
  if (!method_vec)
    {
      vec_alloc (method_vec, 8);
      CLASSTYPE_METHOD_VEC (klass) = method_vec;
    }

  if (IDENTIFIER_CONV_OP_P (name))
    name = conv_op_identifier;

  unsigned ix, length = method_vec->length ();
  for (ix = 0; ix < length; ix++)
    {
      tree *slot = &(*method_vec)[ix];
      tree fn_name = OVL_NAME (*slot);

      if (fn_name == name)
	{
	  if (name == conv_op_identifier)
	    {
	      gcc_checking_assert (OVL_FUNCTION (*slot) == conv_op_marker);
	      /* Skip the conv-op marker. */
	      slot = &OVL_CHAIN (*slot);
	    }
	  return slot;
	}

      if (complete_p && fn_name > name)
	break;
    }

  /* No slot found.  Create one at IX.  We know in this case that our
     caller will succeed in adding the function.  */
  if (complete_p)
    {
      /* Do exact allocation when complete, as we don't expect to add
	 many.  */
      vec_safe_reserve_exact (method_vec, 1);
      method_vec->quick_insert (ix, NULL_TREE);
    }
  else
    {
      gcc_checking_assert (ix == length);
      vec_safe_push (method_vec, NULL_TREE);
    }
  CLASSTYPE_METHOD_VEC (klass) = method_vec;

  tree *slot = &(*method_vec)[ix];
  if (name == conv_op_identifier)
    {
      /* Install the marker prefix.  */
      *slot = ovl_make (conv_op_marker, NULL_TREE);
      slot = &OVL_CHAIN (*slot);
    }

  return slot;
>>>>>>> e12c5305
}

/* Comparison function to compare two TYPE_METHOD_VEC entries by
   name.  Because we can have duplicates during insertion of
   TYPE_FIELDS, we do extra checking so deduping doesn't have to deal
   with so many cases.  */

static int
method_name_cmp (const void *a_p, const void *b_p)
{
  tree a = *(const tree *)a_p;
  tree b = *(const tree *)b_p;
  tree name_a = DECL_NAME (TREE_CODE (a) == OVERLOAD ? OVL_FUNCTION (a) : a);
  tree name_b = DECL_NAME (TREE_CODE (b) == OVERLOAD ? OVL_FUNCTION (b) : b);

  gcc_checking_assert (name_a && name_b);
  if (name_a != name_b)
    return name_a < name_b ? -1 : +1;

  if (name_a == conv_op_identifier)
    {
      /* Strip the conv-op markers. */
      gcc_checking_assert (OVL_FUNCTION (a) == conv_op_marker
			   && OVL_FUNCTION (b) == conv_op_marker);
      a = OVL_CHAIN (a);
      b = OVL_CHAIN (b);
    }

  if (TREE_CODE (a) == OVERLOAD)
    a = OVL_FUNCTION (a);
  if (TREE_CODE (b) == OVERLOAD)
    b = OVL_FUNCTION (b);

  /* We're in STAT_HACK or USING_DECL territory (or possibly error-land). */
  if (TREE_CODE (a) == TREE_CODE (b))
    /* We can get two TYPE_DECLs or two USING_DECLs.  Place in source
       order.  */
    return DECL_SOURCE_LOCATION (a) < DECL_SOURCE_LOCATION (b) ? -1 : +1;

  /* If one of them is a TYPE_DECL, it loses.  */
  if (TREE_CODE (a) == TYPE_DECL)
    return +1;
  else if (TREE_CODE (b) == TYPE_DECL)
    return -1;

  /* If one of them is a USING_DECL, it loses.  */
  if (TREE_CODE (a) == USING_DECL)
    return +1;
  else if (TREE_CODE (b) == USING_DECL)
    return -1;

  /* There are no other cases, as duplicate detection should have
     kicked in earlier.  However, some erroneous cases get though.
     Order by source location.  We should really prevent this
     happening.  */
  gcc_assert (errorcount);
  return DECL_SOURCE_LOCATION (a) < DECL_SOURCE_LOCATION (b) ? -1 : +1;
}

static struct {
  gt_pointer_operator new_value;
  void *cookie;
} resort_data;

/* This routine compares two fields like method_name_cmp but using the
   pointer operator in resort_field_decl_data.  We don't have to deal
   with duplicates here.  */

static int
resort_method_name_cmp (const void *a_p, const void *b_p)
{
  tree a = *(const tree *)a_p;
  tree b = *(const tree *)b_p;
  tree name_a = OVL_NAME (a);
  tree name_b = OVL_NAME (b);

  resort_data.new_value (&name_a, resort_data.cookie);
  resort_data.new_value (&name_b, resort_data.cookie);

  gcc_checking_assert (name_a != name_b);

  return name_a < name_b ? -1 : +1;
}

/* Resort TYPE_METHOD_VEC because pointers have been reordered.  */

void
resort_type_method_vec (void *obj, void */*orig_obj*/,
			gt_pointer_operator new_value, void* cookie)
{
  if (vec<tree, va_gc> *method_vec = (vec<tree, va_gc> *) obj)
    {
      resort_data.new_value = new_value;
      resort_data.cookie = cookie;
      qsort (method_vec->address (), method_vec->length (),
	     sizeof (tree), resort_method_name_cmp);
    }
}

/* Recursively count the number of fields in KLASS, including anonymous
   union members.  */

static unsigned
count_class_fields (tree klass)
{
  unsigned n_fields = 0;

  for (tree fields = TYPE_FIELDS (klass); fields; fields = DECL_CHAIN (fields))
    if (DECL_DECLARES_FUNCTION_P (fields))
      /* Functions are dealt with separately.  */;
    else if (TREE_CODE (fields) == FIELD_DECL
	     && ANON_AGGR_TYPE_P (TREE_TYPE (fields)))
      n_fields += count_class_fields (TREE_TYPE (fields));
    else if (DECL_NAME (fields))
      n_fields += 1;

  return n_fields;
}

/* Append all the nonfunction members fields of KLASS to METHOD_VEC.
   Recurse for anonymous members.  METHOD_VEC must have space.  */

static void
method_vec_append_class_fields (vec<tree, va_gc> *method_vec, tree klass)
{
  for (tree fields = TYPE_FIELDS (klass); fields; fields = DECL_CHAIN (fields))
    if (DECL_DECLARES_FUNCTION_P (fields))
      /* Functions are handled separately.  */;
    else if (TREE_CODE (fields) == FIELD_DECL
	     && ANON_AGGR_TYPE_P (TREE_TYPE (fields)))
      method_vec_append_class_fields (method_vec, TREE_TYPE (fields));
    else if (DECL_NAME (fields))
      {
	tree field = fields;
	/* Mark a conv-op USING_DECL with the conv-op-marker.  */
	if (TREE_CODE (field) == USING_DECL
	    && IDENTIFIER_CONV_OP_P (DECL_NAME (field)))
	  field = ovl_make (conv_op_marker, field);
	method_vec->quick_push (field);
      }
}

/* Append all of the enum values of ENUMTYPE to METHOD_VEC.
   METHOD_VEC must have space.  */

static void
method_vec_append_enum_values (vec<tree, va_gc> *method_vec, tree enumtype)
{
  for (tree values = TYPE_VALUES (enumtype);
       values; values = TREE_CHAIN (values))
    method_vec->quick_push (TREE_VALUE (values));
}

/* METHOD_VEC has just had new DECLs added to it, but is sorted.
   DeDup adjacent DECLS of the same name.  We already dealt with
   conflict resolution when adding the fields or methods themselves.
   There are three cases (which could all be combined):
   1) a TYPE_DECL and non TYPE_DECL.  Deploy STAT_HACK as appropriate.
   2) a USING_DECL and an overload.  If the USING_DECL is dependent,
   it wins.  Otherwise the OVERLOAD does.
   3) two USING_DECLS. ...

   method_name_cmp will have ordered duplicates as
   <fns><using><type>  */

static void
method_vec_dedup (vec<tree, va_gc> *method_vec)
{
  unsigned len = method_vec->length ();
  unsigned store = 0;

  tree current = (*method_vec)[0], name = OVL_NAME (current);
  tree next = NULL_TREE, next_name = NULL_TREE;
  for (unsigned jx, ix = 0; ix < len;
       ix = jx, current = next, name = next_name)
    {
      tree to_type = NULL_TREE;
      tree to_using = NULL_TREE;
      tree marker = NULL_TREE;
      if (IDENTIFIER_CONV_OP_P (name))
	{
	  marker = current;
	  current = OVL_CHAIN (current);
	  name = DECL_NAME (OVL_FUNCTION (marker));
	  gcc_checking_assert (name == conv_op_identifier);
	}

      if (TREE_CODE (current) == USING_DECL)
	{
	  current = strip_using_decl (current);
	  if (is_overloaded_fn (current))
	    current = NULL_TREE;
	  else if (TREE_CODE (current) == USING_DECL)
	    {
	      to_using = current;
	      current = NULL_TREE;
	    }
	}

      if (current && DECL_DECLARES_TYPE_P (current))
	{
	  to_type = current;
	  current = NULL_TREE;
	}

      for (jx = ix + 1; jx < len; jx++)
	{
	  next = (*method_vec)[jx];
	  next_name = OVL_NAME (next);
	  if (next_name != name)
	    break;

	  if (marker)
	    {
	      gcc_checking_assert (OVL_FUNCTION (marker)
				   == OVL_FUNCTION (next));
	      next = OVL_CHAIN (next);
	    }

	  if (TREE_CODE (next) == USING_DECL)
	    {
	      next = strip_using_decl (next);
	      if (is_overloaded_fn (next))
		next = NULL_TREE;
	      else if (TREE_CODE (next) == USING_DECL)
		{
		  to_using = next;
		  next = NULL_TREE;
		}
	    }

	  if (next && DECL_DECLARES_TYPE_P (next))
	    to_type = next;
	}

      if (to_using)
	{
	  if (!current)
	    current = to_using;
	  else
	    current = ovl_make (to_using, current);
	}

      if (to_type)
	{
	  if (!current)
	    current = to_type;
	  else
	    current = stat_hack (current, to_type);
	}

      gcc_assert (current);
      if (marker)
	{
	  OVL_CHAIN (marker) = current;
	  current = marker;
	}
      (*method_vec)[store++] = current;
    }

  while (store++ < len)
    method_vec->pop ();
}

/* Add the non-function members to CLASSTYPE_METHOD_VEC.  If there is
   no existing METHOD_VEC and fewer than 8 fields, do nothing.  We
   know there must be at least 1 field -- the self-reference
   TYPE_DECL, except for anon aggregates, which will have at least
   one field.  */

void 
set_class_bindings (tree klass, unsigned extra)
{
  unsigned n_fields = count_class_fields (klass);
  vec<tree, va_gc> *method_vec = CLASSTYPE_METHOD_VEC (klass);

  if (method_vec || n_fields >= 8)
    {
      /* Append the new fields.  */
      vec_safe_reserve_exact (method_vec, extra + n_fields);
      method_vec_append_class_fields (method_vec, klass);
    }

  if (method_vec)
    {
      CLASSTYPE_METHOD_VEC (klass) = method_vec;
      qsort (method_vec->address (), method_vec->length (),
	     sizeof (tree), method_name_cmp);
      method_vec_dedup (method_vec);
    }
}

/* Insert lately defined enum ENUMTYPE into KLASS for the sorted case.  */

void
insert_late_enum_def_bindings (tree klass, tree enumtype)
{
  int n_fields;
  vec<tree, va_gc> *method_vec = CLASSTYPE_METHOD_VEC (klass);

  /* The enum bindings will already be on the TYPE_FIELDS, so don't
     count them twice.  */
  if (!method_vec)
    n_fields = count_class_fields (klass);
  else
    n_fields = list_length (TYPE_VALUES (enumtype));

  if (method_vec || n_fields >= 8)
    {
      vec_safe_reserve_exact (method_vec, n_fields);
      if (CLASSTYPE_METHOD_VEC (klass))
	method_vec_append_enum_values (method_vec, enumtype);
      else
	method_vec_append_class_fields (method_vec, klass);
      CLASSTYPE_METHOD_VEC (klass) = method_vec;
      qsort (method_vec->address (), method_vec->length (),
	     sizeof (tree), method_name_cmp);
      method_vec_dedup (method_vec);
    }
}

/* Compute the chain index of a binding_entry given the HASH value of its
   name and the total COUNT of chains.  COUNT is assumed to be a power
   of 2.  */

#define ENTRY_INDEX(HASH, COUNT) (((HASH) >> 3) & ((COUNT) - 1))

/* A free list of "binding_entry"s awaiting for re-use.  */

static GTY((deletable)) binding_entry free_binding_entry = NULL;

/* The binding oracle; see cp-tree.h.  */

cp_binding_oracle_function *cp_binding_oracle;

/* If we have a binding oracle, ask it for all namespace-scoped
   definitions of NAME.  */

static inline void
query_oracle (tree name)
{
  if (!cp_binding_oracle)
    return;

  /* LOOKED_UP holds the set of identifiers that we have already
     looked up with the oracle.  */
  static hash_set<tree> looked_up;
  if (looked_up.add (name))
    return;

  cp_binding_oracle (CP_ORACLE_IDENTIFIER, name);
}

/* Create a binding_entry object for (NAME, TYPE).  */

static inline binding_entry
binding_entry_make (tree name, tree type)
{
  binding_entry entry;

  if (free_binding_entry)
    {
      entry = free_binding_entry;
      free_binding_entry = entry->chain;
    }
  else
    entry = ggc_alloc<binding_entry_s> ();

  entry->name = name;
  entry->type = type;
  entry->chain = NULL;

  return entry;
}

/* Put ENTRY back on the free list.  */
#if 0
static inline void
binding_entry_free (binding_entry entry)
{
  entry->name = NULL;
  entry->type = NULL;
  entry->chain = free_binding_entry;
  free_binding_entry = entry;
}
#endif

/* The datatype used to implement the mapping from names to types at
   a given scope.  */
struct GTY(()) binding_table_s {
  /* Array of chains of "binding_entry"s  */
  binding_entry * GTY((length ("%h.chain_count"))) chain;

  /* The number of chains in this table.  This is the length of the
     member "chain" considered as an array.  */
  size_t chain_count;

  /* Number of "binding_entry"s in this table.  */
  size_t entry_count;
};

/* Construct TABLE with an initial CHAIN_COUNT.  */

static inline void
binding_table_construct (binding_table table, size_t chain_count)
{
  table->chain_count = chain_count;
  table->entry_count = 0;
  table->chain = ggc_cleared_vec_alloc<binding_entry> (table->chain_count);
}

/* Make TABLE's entries ready for reuse.  */
#if 0
static void
binding_table_free (binding_table table)
{
  size_t i;
  size_t count;

  if (table == NULL)
    return;

  for (i = 0, count = table->chain_count; i < count; ++i)
    {
      binding_entry temp = table->chain[i];
      while (temp != NULL)
	{
	  binding_entry entry = temp;
	  temp = entry->chain;
	  binding_entry_free (entry);
	}
      table->chain[i] = NULL;
    }
  table->entry_count = 0;
}
#endif

/* Allocate a table with CHAIN_COUNT, assumed to be a power of two.  */

static inline binding_table
binding_table_new (size_t chain_count)
{
  binding_table table = ggc_alloc<binding_table_s> ();
  table->chain = NULL;
  binding_table_construct (table, chain_count);
  return table;
}

/* Expand TABLE to twice its current chain_count.  */

static void
binding_table_expand (binding_table table)
{
  const size_t old_chain_count = table->chain_count;
  const size_t old_entry_count = table->entry_count;
  const size_t new_chain_count = 2 * old_chain_count;
  binding_entry *old_chains = table->chain;
  size_t i;

  binding_table_construct (table, new_chain_count);
  for (i = 0; i < old_chain_count; ++i)
    {
      binding_entry entry = old_chains[i];
      for (; entry != NULL; entry = old_chains[i])
	{
	  const unsigned int hash = IDENTIFIER_HASH_VALUE (entry->name);
	  const size_t j = ENTRY_INDEX (hash, new_chain_count);

	  old_chains[i] = entry->chain;
	  entry->chain = table->chain[j];
	  table->chain[j] = entry;
	}
    }
  table->entry_count = old_entry_count;
}

/* Insert a binding for NAME to TYPE into TABLE.  */

static void
binding_table_insert (binding_table table, tree name, tree type)
{
  const unsigned int hash = IDENTIFIER_HASH_VALUE (name);
  const size_t i = ENTRY_INDEX (hash, table->chain_count);
  binding_entry entry = binding_entry_make (name, type);

  entry->chain = table->chain[i];
  table->chain[i] = entry;
  ++table->entry_count;

  if (3 * table->chain_count < 5 * table->entry_count)
    binding_table_expand (table);
}

/* Return the binding_entry, if any, that maps NAME.  */

binding_entry
binding_table_find (binding_table table, tree name)
{
  const unsigned int hash = IDENTIFIER_HASH_VALUE (name);
  binding_entry entry = table->chain[ENTRY_INDEX (hash, table->chain_count)];

  while (entry != NULL && entry->name != name)
    entry = entry->chain;

  return entry;
}

/* Apply PROC -- with DATA -- to all entries in TABLE.  */

void
binding_table_foreach (binding_table table, bt_foreach_proc proc, void *data)
{
  size_t chain_count;
  size_t i;

  if (!table)
    return;

  chain_count = table->chain_count;
  for (i = 0; i < chain_count; ++i)
    {
      binding_entry entry = table->chain[i];
      for (; entry != NULL; entry = entry->chain)
	proc (entry, data);
    }
}

#ifndef ENABLE_SCOPE_CHECKING
#  define ENABLE_SCOPE_CHECKING 0
#else
#  define ENABLE_SCOPE_CHECKING 1
#endif

/* A free list of "cxx_binding"s, connected by their PREVIOUS.  */

static GTY((deletable)) cxx_binding *free_bindings;

/* Initialize VALUE and TYPE field for BINDING, and set the PREVIOUS
   field to NULL.  */

static inline void
cxx_binding_init (cxx_binding *binding, tree value, tree type)
{
  binding->value = value;
  binding->type = type;
  binding->previous = NULL;
}

/* (GC)-allocate a binding object with VALUE and TYPE member initialized.  */

static cxx_binding *
cxx_binding_make (tree value, tree type)
{
  cxx_binding *binding;
  if (free_bindings)
    {
      binding = free_bindings;
      free_bindings = binding->previous;
    }
  else
    binding = ggc_alloc<cxx_binding> ();

  cxx_binding_init (binding, value, type);

  return binding;
}

/* Put BINDING back on the free list.  */

static inline void
cxx_binding_free (cxx_binding *binding)
{
  binding->scope = NULL;
  binding->previous = free_bindings;
  free_bindings = binding;
}

/* Create a new binding for NAME (with the indicated VALUE and TYPE
   bindings) in the class scope indicated by SCOPE.  */

static cxx_binding *
new_class_binding (tree name, tree value, tree type, cp_binding_level *scope)
{
  cp_class_binding cb = {cxx_binding_make (value, type), name};
  cxx_binding *binding = cb.base;
  vec_safe_push (scope->class_shadowed, cb);
  binding->scope = scope;
  return binding;
}

/* Make DECL the innermost binding for ID.  The LEVEL is the binding
   level at which this declaration is being bound.  */

void
push_binding (tree id, tree decl, cp_binding_level* level)
{
  cxx_binding *binding;

  if (level != class_binding_level)
    {
      binding = cxx_binding_make (decl, NULL_TREE);
      binding->scope = level;
    }
  else
    binding = new_class_binding (id, decl, /*type=*/NULL_TREE, level);

  /* Now, fill in the binding information.  */
  binding->previous = IDENTIFIER_BINDING (id);
  INHERITED_VALUE_BINDING_P (binding) = 0;
  LOCAL_BINDING_P (binding) = (level != class_binding_level);

  /* And put it on the front of the list of bindings for ID.  */
  IDENTIFIER_BINDING (id) = binding;
}

/* Remove the binding for DECL which should be the innermost binding
   for ID.  */

void
pop_local_binding (tree id, tree decl)
{
  cxx_binding *binding;

  if (id == NULL_TREE)
    /* It's easiest to write the loops that call this function without
       checking whether or not the entities involved have names.  We
       get here for such an entity.  */
    return;

  /* Get the innermost binding for ID.  */
  binding = IDENTIFIER_BINDING (id);

  /* The name should be bound.  */
  gcc_assert (binding != NULL);

  /* The DECL will be either the ordinary binding or the type
     binding for this identifier.  Remove that binding.  */
  if (binding->value == decl)
    binding->value = NULL_TREE;
  else
    {
      gcc_assert (binding->type == decl);
      binding->type = NULL_TREE;
    }

  if (!binding->value && !binding->type)
    {
      /* We're completely done with the innermost binding for this
	 identifier.  Unhook it from the list of bindings.  */
      IDENTIFIER_BINDING (id) = binding->previous;

      /* Add it to the free list.  */
      cxx_binding_free (binding);
    }
}

/* Remove the bindings for the decls of the current level and leave
   the current scope.  */

void
pop_bindings_and_leave_scope (void)
{
  for (tree t = get_local_decls (); t; t = DECL_CHAIN (t))
    {
      tree decl = TREE_CODE (t) == TREE_LIST ? TREE_VALUE (t) : t;
      tree name = OVL_NAME (decl);

      pop_local_binding (name, decl);
    }

  leave_scope ();
}

/* Strip non dependent using declarations. If DECL is dependent,
   surreptitiously create a typename_type and return it.  */

tree
strip_using_decl (tree decl)
{
  if (decl == NULL_TREE)
    return NULL_TREE;

  while (TREE_CODE (decl) == USING_DECL && !DECL_DEPENDENT_P (decl))
    decl = USING_DECL_DECLS (decl);

  if (TREE_CODE (decl) == USING_DECL && DECL_DEPENDENT_P (decl)
      && USING_DECL_TYPENAME_P (decl))
    {
      /* We have found a type introduced by a using
	 declaration at class scope that refers to a dependent
	 type.
	     
	 using typename :: [opt] nested-name-specifier unqualified-id ;
      */
      decl = make_typename_type (TREE_TYPE (decl),
				 DECL_NAME (decl),
				 typename_type, tf_error);
      if (decl != error_mark_node)
	decl = TYPE_NAME (decl);
    }

  return decl;
}

/* Return true if OVL is an overload for an anticipated builtin.  */

static bool
anticipated_builtin_p (tree ovl)
{
  if (TREE_CODE (ovl) != OVERLOAD)
    return false;

  if (!OVL_HIDDEN_P (ovl))
    return false;

  tree fn = OVL_FUNCTION (ovl);
  gcc_checking_assert (DECL_ANTICIPATED (fn));

  if (DECL_HIDDEN_FRIEND_P (fn))
    return false;

  return true;
}

/* BINDING records an existing declaration for a name in the current scope.
   But, DECL is another declaration for that same identifier in the
   same scope.  This is the `struct stat' hack whereby a non-typedef
   class name or enum-name can be bound at the same level as some other
   kind of entity.
   3.3.7/1

     A class name (9.1) or enumeration name (7.2) can be hidden by the
     name of an object, function, or enumerator declared in the same scope.
     If a class or enumeration name and an object, function, or enumerator
     are declared in the same scope (in any order) with the same name, the
     class or enumeration name is hidden wherever the object, function, or
     enumerator name is visible.

   It's the responsibility of the caller to check that
   inserting this name is valid here.  Returns nonzero if the new binding
   was successful.  */

static bool
supplement_binding_1 (cxx_binding *binding, tree decl)
{
  tree bval = binding->value;
  bool ok = true;
  tree target_bval = strip_using_decl (bval);
  tree target_decl = strip_using_decl (decl);

  if (TREE_CODE (target_decl) == TYPE_DECL && DECL_ARTIFICIAL (target_decl)
      && target_decl != target_bval
      && (TREE_CODE (target_bval) != TYPE_DECL
	  /* We allow pushing an enum multiple times in a class
	     template in order to handle late matching of underlying
	     type on an opaque-enum-declaration followed by an
	     enum-specifier.  */
	  || (processing_template_decl
	      && TREE_CODE (TREE_TYPE (target_decl)) == ENUMERAL_TYPE
	      && TREE_CODE (TREE_TYPE (target_bval)) == ENUMERAL_TYPE
	      && (dependent_type_p (ENUM_UNDERLYING_TYPE
				    (TREE_TYPE (target_decl)))
		  || dependent_type_p (ENUM_UNDERLYING_TYPE
				       (TREE_TYPE (target_bval)))))))
    /* The new name is the type name.  */
    binding->type = decl;
  else if (/* TARGET_BVAL is null when push_class_level_binding moves
	      an inherited type-binding out of the way to make room
	      for a new value binding.  */
	   !target_bval
	   /* TARGET_BVAL is error_mark_node when TARGET_DECL's name
	      has been used in a non-class scope prior declaration.
	      In that case, we should have already issued a
	      diagnostic; for graceful error recovery purpose, pretend
	      this was the intended declaration for that name.  */
	   || target_bval == error_mark_node
	   /* If TARGET_BVAL is anticipated but has not yet been
	      declared, pretend it is not there at all.  */
	   || anticipated_builtin_p (target_bval))
    binding->value = decl;
  else if (TREE_CODE (target_bval) == TYPE_DECL
	   && DECL_ARTIFICIAL (target_bval)
	   && target_decl != target_bval
	   && (TREE_CODE (target_decl) != TYPE_DECL
	       || same_type_p (TREE_TYPE (target_decl),
			       TREE_TYPE (target_bval))))
    {
      /* The old binding was a type name.  It was placed in
	 VALUE field because it was thought, at the point it was
	 declared, to be the only entity with such a name.  Move the
	 type name into the type slot; it is now hidden by the new
	 binding.  */
      binding->type = bval;
      binding->value = decl;
      binding->value_is_inherited = false;
    }
  else if (TREE_CODE (target_bval) == TYPE_DECL
	   && TREE_CODE (target_decl) == TYPE_DECL
	   && DECL_NAME (target_decl) == DECL_NAME (target_bval)
	   && binding->scope->kind != sk_class
	   && (same_type_p (TREE_TYPE (target_decl), TREE_TYPE (target_bval))
	       /* If either type involves template parameters, we must
		  wait until instantiation.  */
	       || uses_template_parms (TREE_TYPE (target_decl))
	       || uses_template_parms (TREE_TYPE (target_bval))))
    /* We have two typedef-names, both naming the same type to have
       the same name.  In general, this is OK because of:

	 [dcl.typedef]

	 In a given scope, a typedef specifier can be used to redefine
	 the name of any type declared in that scope to refer to the
	 type to which it already refers.

       However, in class scopes, this rule does not apply due to the
       stricter language in [class.mem] prohibiting redeclarations of
       members.  */
    ok = false;
  /* There can be two block-scope declarations of the same variable,
     so long as they are `extern' declarations.  However, there cannot
     be two declarations of the same static data member:

       [class.mem]

       A member shall not be declared twice in the
       member-specification.  */
  else if (VAR_P (target_decl)
	   && VAR_P (target_bval)
	   && DECL_EXTERNAL (target_decl) && DECL_EXTERNAL (target_bval)
	   && !DECL_CLASS_SCOPE_P (target_decl))
    {
      duplicate_decls (decl, binding->value, /*newdecl_is_friend=*/false);
      ok = false;
    }
  else if (TREE_CODE (decl) == NAMESPACE_DECL
	   && TREE_CODE (bval) == NAMESPACE_DECL
	   && DECL_NAMESPACE_ALIAS (decl)
	   && DECL_NAMESPACE_ALIAS (bval)
	   && ORIGINAL_NAMESPACE (bval) == ORIGINAL_NAMESPACE (decl))
    /* [namespace.alias]

      In a declarative region, a namespace-alias-definition can be
      used to redefine a namespace-alias declared in that declarative
      region to refer only to the namespace to which it already
      refers.  */
    ok = false;
  else if (maybe_remove_implicit_alias (bval))
    {
      /* There was a mangling compatibility alias using this mangled name,
	 but now we have a real decl that wants to use it instead.  */
      binding->value = decl;
    }
  else
    {
      if (!error_operand_p (bval))
	diagnose_name_conflict (decl, bval);
      ok = false;
    }

  return ok;
}

/* Diagnose a name conflict between DECL and BVAL.  */

static void
diagnose_name_conflict (tree decl, tree bval)
{
  if (TREE_CODE (decl) == TREE_CODE (bval)
      && TREE_CODE (decl) != NAMESPACE_DECL
      && !DECL_DECLARES_FUNCTION_P (decl)
      && (TREE_CODE (decl) != TYPE_DECL
	  || DECL_ARTIFICIAL (decl) == DECL_ARTIFICIAL (bval))
      && CP_DECL_CONTEXT (decl) == CP_DECL_CONTEXT (bval))
    error ("redeclaration of %q#D", decl);
  else
    error ("%q#D conflicts with a previous declaration", decl);

  inform (location_of (bval), "previous declaration %q#D", bval);
}

/* Wrapper for supplement_binding_1.  */

static bool
supplement_binding (cxx_binding *binding, tree decl)
{
  bool ret;
  bool subtime = timevar_cond_start (TV_NAME_LOOKUP);
  ret = supplement_binding_1 (binding, decl);
  timevar_cond_stop (TV_NAME_LOOKUP, subtime);
  return ret;
}

/* Replace BINDING's current value on its scope's name list with
   NEWVAL.  */

static void
update_local_overload (cxx_binding *binding, tree newval)
{
  tree *d;

  for (d = &binding->scope->names; ; d = &TREE_CHAIN (*d))
    if (*d == binding->value)
      {
	/* Stitch new list node in.  */
	*d = tree_cons (NULL_TREE, NULL_TREE, TREE_CHAIN (*d));
	break;
      }
    else if (TREE_CODE (*d) == TREE_LIST && TREE_VALUE (*d) == binding->value)
      break;

  TREE_VALUE (*d) = newval;
}

/* Compares the parameter-type-lists of ONE and TWO and
   returns false if they are different.  If the DECLs are template
   functions, the return types and the template parameter lists are
   compared too (DR 565).  */

static bool
matching_fn_p (tree one, tree two)
{
  if (!compparms (TYPE_ARG_TYPES (TREE_TYPE (one)),
		  TYPE_ARG_TYPES (TREE_TYPE (two))))
    return false;

  if (TREE_CODE (one) == TEMPLATE_DECL
      && TREE_CODE (two) == TEMPLATE_DECL)
    {
      /* Compare template parms.  */
      if (!comp_template_parms (DECL_TEMPLATE_PARMS (one),
				DECL_TEMPLATE_PARMS (two)))
	return false;

      /* And return type.  */
      if (!same_type_p (TREE_TYPE (TREE_TYPE (one)),
			TREE_TYPE (TREE_TYPE (two))))
	return false;
    }

  return true;
}

/* Push DECL into nonclass LEVEL BINDING or SLOT.  OLD is the current
   binding value (possibly with anticipated builtins stripped).
   Diagnose conflicts and return updated decl.  */

static tree
update_binding (cp_binding_level *level, cxx_binding *binding, tree *slot,
		tree old, tree decl, bool is_friend)
{
  tree to_val = decl;
  tree old_type = slot ? MAYBE_STAT_TYPE (*slot) : binding->type;
  tree to_type = old_type;

  gcc_assert (level->kind == sk_namespace ? !binding
	      : level->kind != sk_class && !slot);
  if (old == error_mark_node)
    old = NULL_TREE;

  if (TREE_CODE (decl) == TYPE_DECL && DECL_ARTIFICIAL (decl))
    {
      tree other = to_type;

      if (old && TREE_CODE (old) == TYPE_DECL && DECL_ARTIFICIAL (old))
	other = old;

      /* Pushing an artificial typedef.  See if this matches either
	 the type slot or the old value slot.  */
      if (!other)
	;
      else if (same_type_p (TREE_TYPE (other), TREE_TYPE (decl)))
	/* Two artificial decls to same type.  Do nothing.  */
	return other;
      else
	goto conflict;

      if (old)
	{
	  /* Slide decl into the type slot, keep old unaltered  */
	  to_type = decl;
	  to_val = old;
	  goto done;
	}
    }

  if (old && TREE_CODE (old) == TYPE_DECL && DECL_ARTIFICIAL (old))
    {
      /* Slide old into the type slot.  */
      to_type = old;
      old = NULL_TREE;
    }

  if (DECL_DECLARES_FUNCTION_P (decl))
    {
      if (!old)
	;
      else if (OVL_P (old))
	{
	  for (ovl_iterator iter (old); iter; ++iter)
	    {
	      tree fn = *iter;

	      if (iter.using_p () && matching_fn_p (fn, decl))
		{
		  /* If a function declaration in namespace scope or
		     block scope has the same name and the same
		     parameter-type- list (8.3.5) as a function
		     introduced by a using-declaration, and the
		     declarations do not declare the same function,
		     the program is ill-formed.  [namespace.udecl]/14 */
		  if (tree match = duplicate_decls (decl, fn, is_friend))
		    return match;
		  else
		    /* FIXME: To preserve existing error behavior, we
		       still push the decl.  This might change.  */
		    diagnose_name_conflict (decl, fn);
		}
	    }
	}
      else
	goto conflict;

      if (to_type != old_type
	  && warn_shadow
	  && MAYBE_CLASS_TYPE_P (TREE_TYPE (to_type))
	  && !(DECL_IN_SYSTEM_HEADER (decl)
	       && DECL_IN_SYSTEM_HEADER (to_type)))
	warning (OPT_Wshadow, "%q#D hides constructor for %q#D",
		 decl, to_type);

      to_val = ovl_insert (decl, old);
    }
  else if (!old)
    ;
  else if (TREE_CODE (old) != TREE_CODE (decl))
    /* Different kinds of decls conflict.  */
    goto conflict;
  else if (TREE_CODE (old) == TYPE_DECL)
    {
      if (same_type_p (TREE_TYPE (old), TREE_TYPE (decl)))
	/* Two type decls to the same type.  Do nothing.  */
	return old;
      else
	goto conflict;
    }
  else if (TREE_CODE (old) == NAMESPACE_DECL)
    {
      /* Two maybe-aliased namespaces.  If they're to the same target
	 namespace, that's ok.  */
      if (ORIGINAL_NAMESPACE (old) != ORIGINAL_NAMESPACE (decl))
	goto conflict;

      /* The new one must be an alias at this point.  */
      gcc_assert (DECL_NAMESPACE_ALIAS (decl));
      return old;
    }
  else if (TREE_CODE (old) == VAR_DECL)
    {
      /* There can be two block-scope declarations of the same
	 variable, so long as they are `extern' declarations.  */
      if (!DECL_EXTERNAL (old) || !DECL_EXTERNAL (decl))
	goto conflict;
      else if (tree match = duplicate_decls (decl, old, false))
	return match;
      else
	goto conflict;
    }
  else
    {
    conflict:
      diagnose_name_conflict (decl, old);
      to_val = NULL_TREE;
    }

 done:
  if (to_val)
    {
      if (level->kind != sk_namespace
	  && !to_type && binding->value && OVL_P (to_val))
	update_local_overload (binding, to_val);
      else
	{
	  tree to_add = to_val;
      
	  if (level->kind == sk_namespace)
	    to_add = decl;
	  else if (to_type == decl)
	    to_add = decl;
	  else if (TREE_CODE (to_add) == OVERLOAD)
	    to_add = build_tree_list (NULL_TREE, to_add);

	  add_decl_to_level (level, to_add);
	}

      if (slot)
	{
	  if (STAT_HACK_P (*slot))
	    {
	      STAT_TYPE (*slot) = to_type;
	      STAT_DECL (*slot) = to_val;
	    }
	  else if (to_type)
	    *slot = stat_hack (to_val, to_type);
	  else
	    *slot = to_val;
	}
      else
	{
	  binding->type = to_type;
	  binding->value = to_val;
	}
    }

  return decl;
}

/* Map of identifiers to extern C functions (or LISTS thereof).  */

static GTY(()) hash_map<lang_identifier *, tree> *extern_c_fns;

/* DECL has C linkage. If we have an existing instance, make sure it
   has the same exception specification [7.5, 7.6].  If there's no
   instance, add DECL to the map.  */

static void
check_extern_c_conflict (tree decl)
{
  /* Ignore artificial or system header decls.  */
  if (DECL_ARTIFICIAL (decl) || DECL_IN_SYSTEM_HEADER (decl))
    return;

  if (!extern_c_fns)
    extern_c_fns = hash_map<lang_identifier *,tree>::create_ggc (127);

  bool existed;
  tree *slot = &extern_c_fns->get_or_insert (DECL_NAME (decl), &existed);
  if (!existed)
    *slot = decl;
  else
    {
      tree old = *slot;
      if (TREE_CODE (old) == TREE_LIST)
	old = TREE_VALUE (old);

      int mismatch = 0;
      if (DECL_CONTEXT (old) == DECL_CONTEXT (decl))
	; /* If they're in the same context, we'll have already complained
	     about a (possible) mismatch, when inserting the decl.  */
      else if (!decls_match (decl, old))
	mismatch = 1;
      else if (!comp_except_specs (TYPE_RAISES_EXCEPTIONS (TREE_TYPE (old)),
				   TYPE_RAISES_EXCEPTIONS (TREE_TYPE (decl)),
				   ce_normal))
	mismatch = -1;
      else if (DECL_ASSEMBLER_NAME_SET_P (old))
	SET_DECL_ASSEMBLER_NAME (decl, DECL_ASSEMBLER_NAME (old));

      if (mismatch)
	{
	  pedwarn (input_location, 0,
		   "declaration of %q#D with C language linkage", decl);
	  pedwarn (DECL_SOURCE_LOCATION (old), 0,
		   "conflicts with previous declaration %q#D", old);
	  if (mismatch < 0)
	    pedwarn (input_location, 0,
		     "due to different exception specifications");
	}
      else
	/* Chain it on for c_linkage_binding's use.  */
	*slot = tree_cons (NULL_TREE, decl, *slot);
    }
}

/* Returns a list of C-linkage decls with the name NAME.  Used in
   c-family/c-pragma.c to implement redefine_extname pragma.  */

tree
c_linkage_bindings (tree name)
{
  if (extern_c_fns)
    if (tree *slot = extern_c_fns->get (name))
      return *slot;
  return NULL_TREE;
}

/* DECL is being declared at a local scope.  Emit suitable shadow
   warnings.  */

static void
check_local_shadow (tree decl)
{
  /* Don't complain about the parms we push and then pop
     while tentatively parsing a function declarator.  */
  if (TREE_CODE (decl) == PARM_DECL && !DECL_CONTEXT (decl))
    return;

  /* Inline decls shadow nothing.  */
  if (DECL_FROM_INLINE (decl))
    return;

  /* External decls are something else.  */
  if (DECL_EXTERNAL (decl))
    return;

  tree old = NULL_TREE;
  cp_binding_level *old_scope = NULL;
  if (cxx_binding *binding = outer_binding (DECL_NAME (decl), NULL, true))
    {
      old = binding->value;
      old_scope = binding->scope;
    }
  while (old && VAR_P (old) && DECL_DEAD_FOR_LOCAL (old))
    old = DECL_SHADOWED_FOR_VAR (old);

  tree shadowed = NULL_TREE;
  if (old
      && (TREE_CODE (old) == PARM_DECL
	  || VAR_P (old)
	  || (TREE_CODE (old) == TYPE_DECL
	      && (!DECL_ARTIFICIAL (old)
		  || TREE_CODE (decl) == TYPE_DECL)))
      && (!DECL_ARTIFICIAL (decl)
	  || DECL_IMPLICIT_TYPEDEF_P (decl)
	  || (VAR_P (decl) && DECL_ANON_UNION_VAR_P (decl))))
    {
      /* DECL shadows a local thing possibly of interest.  */

      /* Don't complain if it's from an enclosing function.  */
      if (DECL_CONTEXT (old) == current_function_decl
	  && TREE_CODE (decl) != PARM_DECL
	  && TREE_CODE (old) == PARM_DECL)
	{
	  /* Go to where the parms should be and see if we find
	     them there.  */
	  cp_binding_level *b = current_binding_level->level_chain;

	  if (FUNCTION_NEEDS_BODY_BLOCK (current_function_decl))
	    /* Skip the ctor/dtor cleanup level.  */
	    b = b->level_chain;

	  /* ARM $8.3 */
	  if (b->kind == sk_function_parms)
	    {
	      error ("declaration of %q#D shadows a parameter", decl);
	      return;
	    }
	}

      /* The local structure or class can't use parameters of
	 the containing function anyway.  */
      if (DECL_CONTEXT (old) != current_function_decl)
	{
	  for (cp_binding_level *scope = current_binding_level;
	       scope != old_scope; scope = scope->level_chain)
	    if (scope->kind == sk_class
		&& !LAMBDA_TYPE_P (scope->this_entity))
	      return;
	}
      /* Error if redeclaring a local declared in a
	 init-statement or in the condition of an if or
	 switch statement when the new declaration is in the
	 outermost block of the controlled statement.
	 Redeclaring a variable from a for or while condition is
	 detected elsewhere.  */
      else if (VAR_P (old)
	       && old_scope == current_binding_level->level_chain
	       && (old_scope->kind == sk_cond || old_scope->kind == sk_for))
	{
	  error ("redeclaration of %q#D", decl);
	  inform (DECL_SOURCE_LOCATION (old),
		  "%q#D previously declared here", old);
	  return;
	}
      /* C++11:
	 3.3.3/3:  The name declared in an exception-declaration (...)
	 shall not be redeclared in the outermost block of the handler.
	 3.3.3/2:  A parameter name shall not be redeclared (...) in
	 the outermost block of any handler associated with a
	 function-try-block.
	 3.4.1/15: The function parameter names shall not be redeclared
	 in the exception-declaration nor in the outermost block of a
	 handler for the function-try-block.  */
      else if ((TREE_CODE (old) == VAR_DECL
		&& old_scope == current_binding_level->level_chain
		&& old_scope->kind == sk_catch)
	       || (TREE_CODE (old) == PARM_DECL
		   && (current_binding_level->kind == sk_catch
		       || current_binding_level->level_chain->kind == sk_catch)
		   && in_function_try_handler))
	{
	  if (permerror (input_location, "redeclaration of %q#D", decl))
	    inform (DECL_SOURCE_LOCATION (old),
		    "%q#D previously declared here", old);
	  return;
	}

      /* If '-Wshadow=compatible-local' is specified without other
	 -Wshadow= flags, we will warn only when the type of the
	 shadowing variable (DECL) can be converted to that of the
	 shadowed parameter (OLD_LOCAL). The reason why we only check
	 if DECL's type can be converted to OLD_LOCAL's type (but not the
	 other way around) is because when users accidentally shadow a
	 parameter, more than often they would use the variable
	 thinking (mistakenly) it's still the parameter. It would be
	 rare that users would use the variable in the place that
	 expects the parameter but thinking it's a new decl.  */

      enum opt_code warning_code;
      if (warn_shadow)
	warning_code = OPT_Wshadow;
      else if (warn_shadow_local)
	warning_code = OPT_Wshadow_local;
      else if (warn_shadow_compatible_local
	       && can_convert (TREE_TYPE (old), TREE_TYPE (decl), tf_none))
	warning_code = OPT_Wshadow_compatible_local;
      else
	return;

      const char *msg;
      if (TREE_CODE (old) == PARM_DECL)
	msg = "declaration of %q#D shadows a parameter";
      else if (is_capture_proxy (old))
	msg = "declaration of %qD shadows a lambda capture";
      else
	msg = "declaration of %qD shadows a previous local";

      if (warning_at (input_location, warning_code, msg, decl))
	{
	  shadowed = old;
	  goto inform_shadowed;
	}
      return;
    }

  if (!warn_shadow)
    return;

  /* Don't warn for artificial things that are not implicit typedefs.  */
  if (DECL_ARTIFICIAL (decl) && !DECL_IMPLICIT_TYPEDEF_P (decl))
    return;
  
  if (nonlambda_method_basetype ())
    if (tree member = lookup_member (current_nonlambda_class_type (),
				     DECL_NAME (decl), /*protect=*/0,
				     /*want_type=*/false, tf_warning_or_error))
      {
	member = MAYBE_BASELINK_FUNCTIONS (member);

	/* Warn if a variable shadows a non-function, or the variable
	   is a function or a pointer-to-function.  */
	if (!OVL_P (member)
	    || TREE_CODE (decl) == FUNCTION_DECL
	    || TYPE_PTRFN_P (TREE_TYPE (decl))
	    || TYPE_PTRMEMFUNC_P (TREE_TYPE (decl)))
	  {
	    if (warning_at (input_location, OPT_Wshadow,
			    "declaration of %qD shadows a member of %qT",
			    decl, current_nonlambda_class_type ())
		&& DECL_P (member))
	      {
		shadowed = member;
		goto inform_shadowed;
	      }
	  }
	return;
      }

  /* Now look for a namespace shadow.  */
  old = find_namespace_value (current_namespace, DECL_NAME (decl));
  if (old
      && (VAR_P (old)
	  || (TREE_CODE (old) == TYPE_DECL
	      && (!DECL_ARTIFICIAL (old)
		  || TREE_CODE (decl) == TYPE_DECL)))
      && !instantiating_current_function_p ())
    /* XXX shadow warnings in outer-more namespaces */
    {
      if (warning_at (input_location, OPT_Wshadow,
		      "declaration of %qD shadows a global declaration",
		      decl))
	{
	  shadowed = old;
	  goto inform_shadowed;
	}
      return;
    }

  return;

 inform_shadowed:
  inform (DECL_SOURCE_LOCATION (shadowed), "shadowed declaration is here");
}

/* DECL is being pushed inside function CTX.  Set its context, if
   needed.  */

static void
set_decl_context_in_fn (tree ctx, tree decl)
{
  if (!DECL_CONTEXT (decl)
      /* A local declaration for a function doesn't constitute
	 nesting.  */
      && TREE_CODE (decl) != FUNCTION_DECL
      /* A local declaration for an `extern' variable is in the
	 scope of the current namespace, not the current
	 function.  */
      && !(VAR_P (decl) && DECL_EXTERNAL (decl))
      /* When parsing the parameter list of a function declarator,
	 don't set DECL_CONTEXT to an enclosing function.  When we
	 push the PARM_DECLs in order to process the function body,
	 current_binding_level->this_entity will be set.  */
      && !(TREE_CODE (decl) == PARM_DECL
	   && current_binding_level->kind == sk_function_parms
	   && current_binding_level->this_entity == NULL))
    DECL_CONTEXT (decl) = ctx;

  /* If this is the declaration for a namespace-scope function,
     but the declaration itself is in a local scope, mark the
     declaration.  */
  if (TREE_CODE (decl) == FUNCTION_DECL && DECL_NAMESPACE_SCOPE_P (decl))
    DECL_LOCAL_FUNCTION_P (decl) = 1;
}

/* DECL is a local-scope decl with linkage.  SHADOWED is true if the
   name is already bound at the current level.

   [basic.link] If there is a visible declaration of an entity with
   linkage having the same name and type, ignoring entities declared
   outside the innermost enclosing namespace scope, the block scope
   declaration declares that same entity and receives the linkage of
   the previous declaration.

   Also, make sure that this decl matches any existing external decl
   in the enclosing namespace.  */

static void
set_local_extern_decl_linkage (tree decl, bool shadowed)
{
  tree ns_value = decl; /* Unique marker.  */

  if (!shadowed)
    {
      tree loc_value = innermost_non_namespace_value (DECL_NAME (decl));
      if (!loc_value)
	{
	  ns_value
	    = find_namespace_value (current_namespace, DECL_NAME (decl));
	  loc_value = ns_value;
	}
      if (loc_value == error_mark_node)
	loc_value = NULL_TREE;

      for (ovl_iterator iter (loc_value); iter; ++iter)
	if (!iter.hidden_p ()
	    && (TREE_STATIC (*iter) || DECL_EXTERNAL (*iter))
	    && decls_match (*iter, decl))
	  {
	    /* The standard only says that the local extern inherits
	       linkage from the previous decl; in particular, default
	       args are not shared.  Add the decl into a hash table to
	       make sure only the previous decl in this case is seen
	       by the middle end.  */
	    struct cxx_int_tree_map *h;

	    /* We inherit the outer decl's linkage.  But we're a
	       different decl.  */
	    TREE_PUBLIC (decl) = TREE_PUBLIC (*iter);

	    if (cp_function_chain->extern_decl_map == NULL)
	      cp_function_chain->extern_decl_map
		= hash_table<cxx_int_tree_map_hasher>::create_ggc (20);

	    h = ggc_alloc<cxx_int_tree_map> ();
	    h->uid = DECL_UID (decl);
	    h->to = *iter;
	    cxx_int_tree_map **loc = cp_function_chain->extern_decl_map
	      ->find_slot (h, INSERT);
	    *loc = h;
	    break;
	  }
    }

  if (TREE_PUBLIC (decl))
    {
      /* DECL is externally visible.  Make sure it matches a matching
	 decl in the namespace scope.  We only really need to check
	 this when inserting the decl, not when we find an existing
	 match in the current scope.  However, in practice we're
	 going to be inserting a new decl in the majority of cases --
	 who writes multiple extern decls for the same thing in the
	 same local scope?  Doing it here often avoids a duplicate
	 namespace lookup.  */

      /* Avoid repeating a lookup.  */
      if (ns_value == decl)
	ns_value = find_namespace_value (current_namespace, DECL_NAME (decl));

      if (ns_value == error_mark_node)
	ns_value = NULL_TREE;

      for (ovl_iterator iter (ns_value); iter; ++iter)
	{
	  tree other = *iter;

	  if (!(TREE_PUBLIC (other) || DECL_EXTERNAL (other)))
	    ; /* Not externally visible.   */
	  else if (DECL_EXTERN_C_P (decl) && DECL_EXTERN_C_P (other))
	    ; /* Both are extern "C", we'll check via that mechanism.  */
	  else if (TREE_CODE (other) != TREE_CODE (decl)
		   || ((VAR_P (decl) || matching_fn_p (other, decl))
		       && !comptypes (TREE_TYPE (decl), TREE_TYPE (other),
				      COMPARE_REDECLARATION)))
	    {
	      if (permerror (DECL_SOURCE_LOCATION (decl),
			     "local external declaration %q#D", decl))
		inform (DECL_SOURCE_LOCATION (other),
			"does not match previous declaration %q#D", other);
	      break;
	    }
	}
    }
}

/* Record DECL as belonging to the current lexical scope.  Check for
   errors (such as an incompatible declaration for the same name
   already seen in the same scope).  IS_FRIEND is true if DECL is
   declared as a friend.

   Returns either DECL or an old decl for the same name.  If an old
   decl is returned, it may have been smashed to agree with what DECL
   says.  */

static tree
do_pushdecl (tree decl, bool is_friend)
{
  if (decl == error_mark_node)
    return error_mark_node;

  if (!DECL_TEMPLATE_PARM_P (decl) && current_function_decl)
    set_decl_context_in_fn (current_function_decl, decl);

  /* The binding level we will be pushing into.  During local class
     pushing, we want to push to the containing scope.  */
  cp_binding_level *level = current_binding_level;
  while (level->kind == sk_class)
    level = level->level_chain;

  /* An anonymous namespace has a NULL DECL_NAME, but we still want to
     insert it.  Other NULL-named decls, not so much.  */
  tree name = DECL_NAME (decl);
  if (name || TREE_CODE (decl) == NAMESPACE_DECL)
    {
      cxx_binding *binding = NULL; /* Local scope binding.  */
      tree ns = NULL_TREE; /* Searched namespace.  */
      tree *slot = NULL; /* Binding slot in namespace.  */
      tree old = NULL_TREE;

      if (level->kind == sk_namespace)
	{
	  /* We look in the decl's namespace for an existing
	     declaration, even though we push into the current
	     namespace.  */
	  ns = (DECL_NAMESPACE_SCOPE_P (decl)
		? CP_DECL_CONTEXT (decl) : current_namespace);
	  /* Create the binding, if this is current namespace, because
	     that's where we'll be pushing anyway.  */
	  slot = find_namespace_slot (ns, name, ns == current_namespace);
	  if (slot)
	    old = MAYBE_STAT_DECL (*slot);
	}
      else
	{
	  binding = find_local_binding (level, name);
	  if (binding)
	    old = binding->value;
	}

      if (current_function_decl && VAR_OR_FUNCTION_DECL_P (decl)
	  && DECL_EXTERNAL (decl))
	set_local_extern_decl_linkage (decl, old != NULL_TREE);

      if (old == error_mark_node)
	old = NULL_TREE;

      for (ovl_iterator iter (old); iter; ++iter)
	if (iter.using_p ())
	  ; /* Ignore using decls here.  */
	else if (tree match = duplicate_decls (decl, *iter, is_friend))
	  {
	    if (match == error_mark_node)
	      ;
	    else if (TREE_CODE (match) == TYPE_DECL)
	      /* The IDENTIFIER will have the type referring to the
		 now-smashed TYPE_DECL, because ...?  Reset it.  */
	      SET_IDENTIFIER_TYPE_VALUE (name, TREE_TYPE (match));
	    else if (iter.hidden_p () && !DECL_HIDDEN_P (match))
	      {
		/* Unhiding a previously hidden decl.  */
		tree head = iter.reveal_node (old);
		if (head != old)
		  {
		    if (!ns)
		      {
			update_local_overload (binding, head);
			binding->value = head;
		      }
		    else if (STAT_HACK_P (*slot))
		      STAT_DECL (*slot) = head;
		    else
		      *slot = head;
		  }
		if (TREE_CODE (match) == FUNCTION_DECL
		    && DECL_EXTERN_C_P (match))
		  /* We need to check and register the fn now.  */
		  check_extern_c_conflict (match);
	      }
	    return match;
	  }

      /* We are pushing a new decl.  */

      /* Skip a hidden builtin we failed to match already.  There can
	 only be one.  */
      if (old && anticipated_builtin_p (old))
	old = OVL_CHAIN (old);

      check_template_shadow (decl);

      if (DECL_DECLARES_FUNCTION_P (decl))
	{
	  check_default_args (decl);

	  if (is_friend)
	    {
	      if (level->kind != sk_namespace)
		/* In a local class, a friend function declaration must
		   find a matching decl in the innermost non-class scope.
		   [class.friend/11] */
		error ("friend declaration %qD in local class without "
		       "prior local declaration", decl);
	      else if (!flag_friend_injection)
		/* Hide it from ordinary lookup.  */
		DECL_ANTICIPATED (decl) = DECL_HIDDEN_FRIEND_P (decl) = true;
	    }
	}

      if (level->kind != sk_namespace)
	{
	  check_local_shadow (decl);

	  if (TREE_CODE (decl) == NAMESPACE_DECL)
	    /* A local namespace alias.  */
	    set_identifier_type_value (name, NULL_TREE);

	  if (!binding)
	    binding = create_local_binding (level, name);
	}
      else if (!slot)
	{
	  ns = current_namespace;
	  slot = find_namespace_slot (ns, name, true);
	  /* Update OLD to reflect the namespace we're going to be
	     pushing into.  */
	  old = MAYBE_STAT_DECL (*slot);
	}

      old = update_binding (level, binding, slot, old, decl, is_friend);

      if (old != decl)
	/* An existing decl matched, use it.  */
	decl = old;
      else if (TREE_CODE (decl) == TYPE_DECL)
	{
	  tree type = TREE_TYPE (decl);

	  if (type != error_mark_node)
	    {
	      if (TYPE_NAME (type) != decl)
		set_underlying_type (decl);

	      if (!ns)
		set_identifier_type_value_with_scope (name, decl, level);
	      else
		SET_IDENTIFIER_TYPE_VALUE (name, global_type_node);
	    }

	  /* If this is a locally defined typedef in a function that
	     is not a template instantation, record it to implement
	     -Wunused-local-typedefs.  */
	  if (!instantiating_current_function_p ())
	    record_locally_defined_typedef (decl);
	}
      else if (VAR_P (decl))
	maybe_register_incomplete_var (decl);
      else if (TREE_CODE (decl) == FUNCTION_DECL && DECL_EXTERN_C_P (decl))
	check_extern_c_conflict (decl);
    }
  else
    add_decl_to_level (level, decl);

  return decl;
}

/* Record a decl-node X as belonging to the current lexical scope.
   It's a friend if IS_FRIEND is true -- which affects exactly where
   we push it.  */

tree
pushdecl (tree x, bool is_friend)
{
  bool subtime = timevar_cond_start (TV_NAME_LOOKUP);
  tree ret = do_pushdecl (x, is_friend);
  timevar_cond_stop (TV_NAME_LOOKUP, subtime);
  return ret;
}

/* Enter DECL into the symbol table, if that's appropriate.  Returns
   DECL, or a modified version thereof.  */

tree
maybe_push_decl (tree decl)
{
  tree type = TREE_TYPE (decl);

  /* Add this decl to the current binding level, but not if it comes
     from another scope, e.g. a static member variable.  TEM may equal
     DECL or it may be a previous decl of the same name.  */
  if (decl == error_mark_node
      || (TREE_CODE (decl) != PARM_DECL
	  && DECL_CONTEXT (decl) != NULL_TREE
	  /* Definitions of namespace members outside their namespace are
	     possible.  */
	  && !DECL_NAMESPACE_SCOPE_P (decl))
      || (TREE_CODE (decl) == TEMPLATE_DECL && !namespace_bindings_p ())
      || type == unknown_type_node
      /* The declaration of a template specialization does not affect
	 the functions available for overload resolution, so we do not
	 call pushdecl.  */
      || (TREE_CODE (decl) == FUNCTION_DECL
	  && DECL_TEMPLATE_SPECIALIZATION (decl)))
    return decl;
  else
    return pushdecl (decl);
}

/* Bind DECL to ID in the current_binding_level, assumed to be a local
   binding level.  If IS_USING is true, DECL got here through a
   using-declaration.  */

static void
push_local_binding (tree id, tree decl, bool is_using)
{
  /* Skip over any local classes.  This makes sense if we call
     push_local_binding with a friend decl of a local class.  */
  cp_binding_level *b = innermost_nonclass_level ();

  gcc_assert (b->kind != sk_namespace);
  if (find_local_binding (b, id))
    {
      /* Supplement the existing binding.  */
      if (!supplement_binding (IDENTIFIER_BINDING (id), decl))
	/* It didn't work.  Something else must be bound at this
	   level.  Do not add DECL to the list of things to pop
	   later.  */
	return;
    }
  else
    /* Create a new binding.  */
    push_binding (id, decl, b);

  if (TREE_CODE (decl) == OVERLOAD || is_using)
    /* We must put the OVERLOAD or using into a TREE_LIST since we
       cannot use the decl's chain itself.  */
    decl = build_tree_list (NULL_TREE, decl);

  /* And put DECL on the list of things declared by the current
     binding level.  */
  add_decl_to_level (b, decl);
}

/* Check to see whether or not DECL is a variable that would have been
   in scope under the ARM, but is not in scope under the ANSI/ISO
   standard.  If so, issue an error message.  If name lookup would
   work in both cases, but return a different result, this function
   returns the result of ANSI/ISO lookup.  Otherwise, it returns
   DECL.  */

tree
check_for_out_of_scope_variable (tree decl)
{
  tree shadowed;

  /* We only care about out of scope variables.  */
  if (!(VAR_P (decl) && DECL_DEAD_FOR_LOCAL (decl)))
    return decl;

  shadowed = DECL_HAS_SHADOWED_FOR_VAR_P (decl)
    ? DECL_SHADOWED_FOR_VAR (decl) : NULL_TREE ;
  while (shadowed != NULL_TREE && VAR_P (shadowed)
	 && DECL_DEAD_FOR_LOCAL (shadowed))
    shadowed = DECL_HAS_SHADOWED_FOR_VAR_P (shadowed)
      ? DECL_SHADOWED_FOR_VAR (shadowed) : NULL_TREE;
  if (!shadowed)
    shadowed = find_namespace_value (current_namespace, DECL_NAME (decl));
  if (shadowed)
    {
      if (!DECL_ERROR_REPORTED (decl))
	{
	  warning (0, "name lookup of %qD changed", DECL_NAME (decl));
	  warning_at (DECL_SOURCE_LOCATION (shadowed), 0,
		      "  matches this %qD under ISO standard rules",
		      shadowed);
	  warning_at (DECL_SOURCE_LOCATION (decl), 0,
		      "  matches this %qD under old rules", decl);
	  DECL_ERROR_REPORTED (decl) = 1;
	}
      return shadowed;
    }

  /* If we have already complained about this declaration, there's no
     need to do it again.  */
  if (DECL_ERROR_REPORTED (decl))
    return decl;

  DECL_ERROR_REPORTED (decl) = 1;

  if (TREE_TYPE (decl) == error_mark_node)
    return decl;

  if (TYPE_HAS_NONTRIVIAL_DESTRUCTOR (TREE_TYPE (decl)))
    {
      error ("name lookup of %qD changed for ISO %<for%> scoping",
	     DECL_NAME (decl));
      error ("  cannot use obsolete binding at %q+D because "
	     "it has a destructor", decl);
      return error_mark_node;
    }
  else
    {
      permerror (input_location, "name lookup of %qD changed for ISO %<for%> scoping",
	         DECL_NAME (decl));
      if (flag_permissive)
        permerror (DECL_SOURCE_LOCATION (decl),
		   "  using obsolete binding at %qD", decl);
      else
	{
	  static bool hint;
	  if (!hint)
	    {
	      inform (input_location, "(if you use %<-fpermissive%> G++ will accept your code)");
	      hint = true;
	    }
	}
    }

  return decl;
}

/* true means unconditionally make a BLOCK for the next level pushed.  */

static bool keep_next_level_flag;

static int binding_depth = 0;

static void
indent (int depth)
{
  int i;

  for (i = 0; i < depth * 2; i++)
    putc (' ', stderr);
}

/* Return a string describing the kind of SCOPE we have.  */
static const char *
cp_binding_level_descriptor (cp_binding_level *scope)
{
  /* The order of this table must match the "scope_kind"
     enumerators.  */
  static const char* scope_kind_names[] = {
    "block-scope",
    "cleanup-scope",
    "try-scope",
    "catch-scope",
    "for-scope",
    "function-parameter-scope",
    "class-scope",
    "namespace-scope",
    "template-parameter-scope",
    "template-explicit-spec-scope"
  };
  const scope_kind kind = scope->explicit_spec_p
    ? sk_template_spec : scope->kind;

  return scope_kind_names[kind];
}

/* Output a debugging information about SCOPE when performing
   ACTION at LINE.  */
static void
cp_binding_level_debug (cp_binding_level *scope, int line, const char *action)
{
  const char *desc = cp_binding_level_descriptor (scope);
  if (scope->this_entity)
    verbatim ("%s %<%s(%E)%> %p %d\n", action, desc,
	      scope->this_entity, (void *) scope, line);
  else
    verbatim ("%s %s %p %d\n", action, desc, (void *) scope, line);
}

/* Return the estimated initial size of the hashtable of a NAMESPACE
   scope.  */

static inline size_t
namespace_scope_ht_size (tree ns)
{
  tree name = DECL_NAME (ns);

  return name == std_identifier
    ? NAMESPACE_STD_HT_SIZE
    : (name == global_identifier
       ? GLOBAL_SCOPE_HT_SIZE
       : NAMESPACE_ORDINARY_HT_SIZE);
}

/* A chain of binding_level structures awaiting reuse.  */

static GTY((deletable)) cp_binding_level *free_binding_level;

/* Insert SCOPE as the innermost binding level.  */

void
push_binding_level (cp_binding_level *scope)
{
  /* Add it to the front of currently active scopes stack.  */
  scope->level_chain = current_binding_level;
  current_binding_level = scope;
  keep_next_level_flag = false;

  if (ENABLE_SCOPE_CHECKING)
    {
      scope->binding_depth = binding_depth;
      indent (binding_depth);
      cp_binding_level_debug (scope, LOCATION_LINE (input_location),
			      "push");
      binding_depth++;
    }
}

/* Create a new KIND scope and make it the top of the active scopes stack.
   ENTITY is the scope of the associated C++ entity (namespace, class,
   function, C++0x enumeration); it is NULL otherwise.  */

cp_binding_level *
begin_scope (scope_kind kind, tree entity)
{
  cp_binding_level *scope;

  /* Reuse or create a struct for this binding level.  */
  if (!ENABLE_SCOPE_CHECKING && free_binding_level)
    {
      scope = free_binding_level;
      free_binding_level = scope->level_chain;
      memset (scope, 0, sizeof (cp_binding_level));
    }
  else
    scope = ggc_cleared_alloc<cp_binding_level> ();

  scope->this_entity = entity;
  scope->more_cleanups_ok = true;
  switch (kind)
    {
    case sk_cleanup:
      scope->keep = true;
      break;

    case sk_template_spec:
      scope->explicit_spec_p = true;
      kind = sk_template_parms;
      /* Fall through.  */
    case sk_template_parms:
    case sk_block:
    case sk_try:
    case sk_catch:
    case sk_for:
    case sk_cond:
    case sk_class:
    case sk_scoped_enum:
    case sk_function_parms:
    case sk_transaction:
    case sk_omp:
      scope->keep = keep_next_level_flag;
      break;

    case sk_namespace:
      NAMESPACE_LEVEL (entity) = scope;
      break;

    default:
      /* Should not happen.  */
      gcc_unreachable ();
      break;
    }
  scope->kind = kind;

  push_binding_level (scope);

  return scope;
}

/* We're about to leave current scope.  Pop the top of the stack of
   currently active scopes.  Return the enclosing scope, now active.  */

cp_binding_level *
leave_scope (void)
{
  cp_binding_level *scope = current_binding_level;

  if (scope->kind == sk_namespace && class_binding_level)
    current_binding_level = class_binding_level;

  /* We cannot leave a scope, if there are none left.  */
  if (NAMESPACE_LEVEL (global_namespace))
    gcc_assert (!global_scope_p (scope));

  if (ENABLE_SCOPE_CHECKING)
    {
      indent (--binding_depth);
      cp_binding_level_debug (scope, LOCATION_LINE (input_location),
			      "leave");
    }

  /* Move one nesting level up.  */
  current_binding_level = scope->level_chain;

  /* Namespace-scopes are left most probably temporarily, not
     completely; they can be reopened later, e.g. in namespace-extension
     or any name binding activity that requires us to resume a
     namespace.  For classes, we cache some binding levels.  For other
     scopes, we just make the structure available for reuse.  */
  if (scope->kind != sk_namespace
      && scope->kind != sk_class)
    {
      scope->level_chain = free_binding_level;
      gcc_assert (!ENABLE_SCOPE_CHECKING
		  || scope->binding_depth == binding_depth);
      free_binding_level = scope;
    }

  if (scope->kind == sk_class)
    {
      /* Reset DEFINING_CLASS_P to allow for reuse of a
	 class-defining scope in a non-defining context.  */
      scope->defining_class_p = 0;

      /* Find the innermost enclosing class scope, and reset
	 CLASS_BINDING_LEVEL appropriately.  */
      class_binding_level = NULL;
      for (scope = current_binding_level; scope; scope = scope->level_chain)
	if (scope->kind == sk_class)
	  {
	    class_binding_level = scope;
	    break;
	  }
    }

  return current_binding_level;
}

static void
resume_scope (cp_binding_level* b)
{
  /* Resuming binding levels is meant only for namespaces,
     and those cannot nest into classes.  */
  gcc_assert (!class_binding_level);
  /* Also, resuming a non-directly nested namespace is a no-no.  */
  gcc_assert (b->level_chain == current_binding_level);
  current_binding_level = b;
  if (ENABLE_SCOPE_CHECKING)
    {
      b->binding_depth = binding_depth;
      indent (binding_depth);
      cp_binding_level_debug (b, LOCATION_LINE (input_location), "resume");
      binding_depth++;
    }
}

/* Return the innermost binding level that is not for a class scope.  */

static cp_binding_level *
innermost_nonclass_level (void)
{
  cp_binding_level *b;

  b = current_binding_level;
  while (b->kind == sk_class)
    b = b->level_chain;

  return b;
}

/* We're defining an object of type TYPE.  If it needs a cleanup, but
   we're not allowed to add any more objects with cleanups to the current
   scope, create a new binding level.  */

void
maybe_push_cleanup_level (tree type)
{
  if (type != error_mark_node
      && TYPE_HAS_NONTRIVIAL_DESTRUCTOR (type)
      && current_binding_level->more_cleanups_ok == 0)
    {
      begin_scope (sk_cleanup, NULL);
      current_binding_level->statement_list = push_stmt_list ();
    }
}

/* Return true if we are in the global binding level.  */

bool
global_bindings_p (void)
{
  return global_scope_p (current_binding_level);
}

/* True if we are currently in a toplevel binding level.  This
   means either the global binding level or a namespace in a toplevel
   binding level.  Since there are no non-toplevel namespace levels,
   this really means any namespace or template parameter level.  We
   also include a class whose context is toplevel.  */

bool
toplevel_bindings_p (void)
{
  cp_binding_level *b = innermost_nonclass_level ();

  return b->kind == sk_namespace || b->kind == sk_template_parms;
}

/* True if this is a namespace scope, or if we are defining a class
   which is itself at namespace scope, or whose enclosing class is
   such a class, etc.  */

bool
namespace_bindings_p (void)
{
  cp_binding_level *b = innermost_nonclass_level ();

  return b->kind == sk_namespace;
}

/* True if the innermost non-class scope is a block scope.  */

bool
local_bindings_p (void)
{
  cp_binding_level *b = innermost_nonclass_level ();
  return b->kind < sk_function_parms || b->kind == sk_omp;
}

/* True if the current level needs to have a BLOCK made.  */

bool
kept_level_p (void)
{
  return (current_binding_level->blocks != NULL_TREE
	  || current_binding_level->keep
	  || current_binding_level->kind == sk_cleanup
	  || current_binding_level->names != NULL_TREE
	  || current_binding_level->using_directives);
}

/* Returns the kind of the innermost scope.  */

scope_kind
innermost_scope_kind (void)
{
  return current_binding_level->kind;
}

/* Returns true if this scope was created to store template parameters.  */

bool
template_parm_scope_p (void)
{
  return innermost_scope_kind () == sk_template_parms;
}

/* If KEEP is true, make a BLOCK node for the next binding level,
   unconditionally.  Otherwise, use the normal logic to decide whether
   or not to create a BLOCK.  */

void
keep_next_level (bool keep)
{
  keep_next_level_flag = keep;
}

/* Return the list of declarations of the current local scope.  */

tree
get_local_decls (void)
{
  gcc_assert (current_binding_level->kind != sk_namespace
	      && current_binding_level->kind != sk_class);
  return current_binding_level->names;
}

/* Return how many function prototypes we are currently nested inside.  */

int
function_parm_depth (void)
{
  int level = 0;
  cp_binding_level *b;

  for (b = current_binding_level;
       b->kind == sk_function_parms;
       b = b->level_chain)
    ++level;

  return level;
}

/* For debugging.  */
static int no_print_functions = 0;
static int no_print_builtins = 0;

static void
print_binding_level (cp_binding_level* lvl)
{
  tree t;
  int i = 0, len;
  fprintf (stderr, " blocks=%p", (void *) lvl->blocks);
  if (lvl->more_cleanups_ok)
    fprintf (stderr, " more-cleanups-ok");
  if (lvl->have_cleanups)
    fprintf (stderr, " have-cleanups");
  fprintf (stderr, "\n");
  if (lvl->names)
    {
      fprintf (stderr, " names:\t");
      /* We can probably fit 3 names to a line?  */
      for (t = lvl->names; t; t = TREE_CHAIN (t))
	{
	  if (no_print_functions && (TREE_CODE (t) == FUNCTION_DECL))
	    continue;
	  if (no_print_builtins
	      && (TREE_CODE (t) == TYPE_DECL)
	      && DECL_IS_BUILTIN (t))
	    continue;

	  /* Function decls tend to have longer names.  */
	  if (TREE_CODE (t) == FUNCTION_DECL)
	    len = 3;
	  else
	    len = 2;
	  i += len;
	  if (i > 6)
	    {
	      fprintf (stderr, "\n\t");
	      i = len;
	    }
	  print_node_brief (stderr, "", t, 0);
	  if (t == error_mark_node)
	    break;
	}
      if (i)
	fprintf (stderr, "\n");
    }
  if (vec_safe_length (lvl->class_shadowed))
    {
      size_t i;
      cp_class_binding *b;
      fprintf (stderr, " class-shadowed:");
      FOR_EACH_VEC_ELT (*lvl->class_shadowed, i, b)
	fprintf (stderr, " %s ", IDENTIFIER_POINTER (b->identifier));
      fprintf (stderr, "\n");
    }
  if (lvl->type_shadowed)
    {
      fprintf (stderr, " type-shadowed:");
      for (t = lvl->type_shadowed; t; t = TREE_CHAIN (t))
	{
	  fprintf (stderr, " %s ", IDENTIFIER_POINTER (TREE_PURPOSE (t)));
	}
      fprintf (stderr, "\n");
    }
}

DEBUG_FUNCTION void
debug (cp_binding_level &ref)
{
  print_binding_level (&ref);
}

DEBUG_FUNCTION void
debug (cp_binding_level *ptr)
{
  if (ptr)
    debug (*ptr);
  else
    fprintf (stderr, "<nil>\n");
}


void
print_other_binding_stack (cp_binding_level *stack)
{
  cp_binding_level *level;
  for (level = stack; !global_scope_p (level); level = level->level_chain)
    {
      fprintf (stderr, "binding level %p\n", (void *) level);
      print_binding_level (level);
    }
}

void
print_binding_stack (void)
{
  cp_binding_level *b;
  fprintf (stderr, "current_binding_level=%p\n"
	   "class_binding_level=%p\n"
	   "NAMESPACE_LEVEL (global_namespace)=%p\n",
	   (void *) current_binding_level, (void *) class_binding_level,
	   (void *) NAMESPACE_LEVEL (global_namespace));
  if (class_binding_level)
    {
      for (b = class_binding_level; b; b = b->level_chain)
	if (b == current_binding_level)
	  break;
      if (b)
	b = class_binding_level;
      else
	b = current_binding_level;
    }
  else
    b = current_binding_level;
  print_other_binding_stack (b);
  fprintf (stderr, "global:\n");
  print_binding_level (NAMESPACE_LEVEL (global_namespace));
}

/* Return the type associated with ID.  */

static tree
identifier_type_value_1 (tree id)
{
  /* There is no type with that name, anywhere.  */
  if (REAL_IDENTIFIER_TYPE_VALUE (id) == NULL_TREE)
    return NULL_TREE;
  /* This is not the type marker, but the real thing.  */
  if (REAL_IDENTIFIER_TYPE_VALUE (id) != global_type_node)
    return REAL_IDENTIFIER_TYPE_VALUE (id);
  /* Have to search for it. It must be on the global level, now.
     Ask lookup_name not to return non-types.  */
  id = lookup_name_real (id, 2, 1, /*block_p=*/true, 0, 0);
  if (id)
    return TREE_TYPE (id);
  return NULL_TREE;
}

/* Wrapper for identifier_type_value_1.  */

tree
identifier_type_value (tree id)
{
  tree ret;
  timevar_start (TV_NAME_LOOKUP);
  ret = identifier_type_value_1 (id);
  timevar_stop (TV_NAME_LOOKUP);
  return ret;
}


/* Return the IDENTIFIER_GLOBAL_VALUE of T, for use in common code, since
   the definition of IDENTIFIER_GLOBAL_VALUE is different for C and C++.  */

tree
identifier_global_value	(tree t)
{
  return IDENTIFIER_GLOBAL_VALUE (t);
}

/* Push a definition of struct, union or enum tag named ID.  into
   binding_level B.  DECL is a TYPE_DECL for the type.  We assume that
   the tag ID is not already defined.  */

static void
set_identifier_type_value_with_scope (tree id, tree decl, cp_binding_level *b)
{
  tree type;

  if (b->kind != sk_namespace)
    {
      /* Shadow the marker, not the real thing, so that the marker
	 gets restored later.  */
      tree old_type_value = REAL_IDENTIFIER_TYPE_VALUE (id);
      b->type_shadowed
	= tree_cons (id, old_type_value, b->type_shadowed);
      type = decl ? TREE_TYPE (decl) : NULL_TREE;
      TREE_TYPE (b->type_shadowed) = type;
    }
  else
    {
      tree *slot = find_namespace_slot (current_namespace, id, true);
      gcc_assert (decl);
      update_binding (b, NULL, slot, MAYBE_STAT_DECL (*slot), decl, false);

      /* Store marker instead of real type.  */
      type = global_type_node;
    }
  SET_IDENTIFIER_TYPE_VALUE (id, type);
}

/* As set_identifier_type_value_with_scope, but using
   current_binding_level.  */

void
set_identifier_type_value (tree id, tree decl)
{
  set_identifier_type_value_with_scope (id, decl, current_binding_level);
}

/* Return the name for the constructor (or destructor) for the
   specified class.  */

tree
constructor_name (tree type)
{
  tree decl = TYPE_NAME (TYPE_MAIN_VARIANT (type));

  return decl ? DECL_NAME (decl) : NULL_TREE;
}

/* Returns TRUE if NAME is the name for the constructor for TYPE,
   which must be a class type.  */

bool
constructor_name_p (tree name, tree type)
{
  gcc_assert (MAYBE_CLASS_TYPE_P (type));

  /* These don't have names.  */
  if (TREE_CODE (type) == DECLTYPE_TYPE
      || TREE_CODE (type) == TYPEOF_TYPE)
    return false;

  if (name && name == constructor_name (type))
    return true;

  return false;
}

/* Counter used to create anonymous type names.  */

static GTY(()) int anon_cnt;

/* Return an IDENTIFIER which can be used as a name for
   unnamed structs and unions.  */

tree
make_anon_name (void)
{
  char buf[32];

  sprintf (buf, anon_aggrname_format (), anon_cnt++);
  return get_identifier (buf);
}

/* This code is practically identical to that for creating
   anonymous names, but is just used for lambdas instead.  This isn't really
   necessary, but it's convenient to avoid treating lambdas like other
   unnamed types.  */

static GTY(()) int lambda_cnt = 0;

tree
make_lambda_name (void)
{
  char buf[32];

  sprintf (buf, LAMBDANAME_FORMAT, lambda_cnt++);
  return get_identifier (buf);
}

/* Insert another USING_DECL into the current binding level, returning
   this declaration. If this is a redeclaration, do nothing, and
   return NULL_TREE if this not in namespace scope (in namespace
   scope, a using decl might extend any previous bindings).  */

static tree
push_using_decl_1 (tree scope, tree name)
{
  tree decl;

  gcc_assert (TREE_CODE (scope) == NAMESPACE_DECL);
  gcc_assert (identifier_p (name));
  for (decl = current_binding_level->usings; decl; decl = DECL_CHAIN (decl))
    if (USING_DECL_SCOPE (decl) == scope && DECL_NAME (decl) == name)
      break;
  if (decl)
    return namespace_bindings_p () ? decl : NULL_TREE;
  decl = build_lang_decl (USING_DECL, name, NULL_TREE);
  USING_DECL_SCOPE (decl) = scope;
  DECL_CHAIN (decl) = current_binding_level->usings;
  current_binding_level->usings = decl;
  return decl;
}

/* Wrapper for push_using_decl_1.  */

static tree
push_using_decl (tree scope, tree name)
{
  tree ret;
  timevar_start (TV_NAME_LOOKUP);
  ret = push_using_decl_1 (scope, name);
  timevar_stop (TV_NAME_LOOKUP);
  return ret;
}

/* Same as pushdecl, but define X in binding-level LEVEL.  We rely on the
   caller to set DECL_CONTEXT properly.

   Note that this must only be used when X will be the new innermost
   binding for its name, as we tack it onto the front of IDENTIFIER_BINDING
   without checking to see if the current IDENTIFIER_BINDING comes from a
   closer binding level than LEVEL.  */

static tree
do_pushdecl_with_scope (tree x, cp_binding_level *level, bool is_friend)
{
  cp_binding_level *b;
  tree function_decl = current_function_decl;

  current_function_decl = NULL_TREE;
  if (level->kind == sk_class)
    {
      b = class_binding_level;
      class_binding_level = level;
      pushdecl_class_level (x);
      class_binding_level = b;
    }
  else
    {
      b = current_binding_level;
      current_binding_level = level;
      x = pushdecl (x, is_friend);
      current_binding_level = b;
    }
  current_function_decl = function_decl;
  return x;
}

/* Inject X into the local scope just before the function parms.  */

tree
pushdecl_outermost_localscope (tree x)
{
  cp_binding_level *b = NULL;
  bool subtime = timevar_cond_start (TV_NAME_LOOKUP);

  /* Find the scope just inside the function parms.  */
  for (cp_binding_level *n = current_binding_level;
       n->kind != sk_function_parms; n = b->level_chain)
    b = n;

  tree ret = b ? do_pushdecl_with_scope (x, b, false) : error_mark_node;
  timevar_cond_stop (TV_NAME_LOOKUP, subtime);

  return ret;
}

/* Check a non-member using-declaration. Return the name and scope
   being used, and the USING_DECL, or NULL_TREE on failure.  */

static tree
validate_nonmember_using_decl (tree decl, tree scope, tree name)
{
  /* [namespace.udecl]
       A using-declaration for a class member shall be a
       member-declaration.  */
  if (TYPE_P (scope))
    {
      error ("%qT is not a namespace or unscoped enum", scope);
      return NULL_TREE;
    }
  else if (scope == error_mark_node)
    return NULL_TREE;

  if (TREE_CODE (decl) == TEMPLATE_ID_EXPR)
    {
      /* 7.3.3/5
	   A using-declaration shall not name a template-id.  */
      error ("a using-declaration cannot specify a template-id.  "
	     "Try %<using %D%>", name);
      return NULL_TREE;
    }

  if (TREE_CODE (decl) == NAMESPACE_DECL)
    {
      error ("namespace %qD not allowed in using-declaration", decl);
      return NULL_TREE;
    }

  if (TREE_CODE (decl) == SCOPE_REF)
    {
      /* It's a nested name with template parameter dependent scope.
	 This can only be using-declaration for class member.  */
      error ("%qT is not a namespace", TREE_OPERAND (decl, 0));
      return NULL_TREE;
    }

  decl = OVL_FIRST (decl);

  /* Make a USING_DECL.  */
  tree using_decl = push_using_decl (scope, name);

  if (using_decl == NULL_TREE
      && at_function_scope_p ()
      && VAR_P (decl))
    /* C++11 7.3.3/10.  */
    error ("%qD is already declared in this scope", name);
  
  return using_decl;
}

/* Process a local-scope or namespace-scope using declaration.  SCOPE
   is the nominated scope to search for NAME.  VALUE_P and TYPE_P
   point to the binding for NAME in the current scope and are
   updated.  */

static void
do_nonmember_using_decl (tree scope, tree name, tree *value_p, tree *type_p)
{
  name_lookup lookup (name, 0);

  if (!qualified_namespace_lookup (scope, &lookup))
    {
      error ("%qD not declared", name);
      return;
    }
  else if (TREE_CODE (lookup.value) == TREE_LIST)
    {
      error ("reference to %qD is ambiguous", name);
      print_candidates (lookup.value);
      lookup.value = NULL_TREE;
    }

  if (lookup.type && TREE_CODE (lookup.type) == TREE_LIST)
    {
      error ("reference to %qD is ambiguous", name);
      print_candidates (lookup.type);
      lookup.type = NULL_TREE;
    }

  tree value = *value_p;
  tree type = *type_p;

  /* Shift the old and new bindings around so we're comparing class and
     enumeration names to each other.  */
  if (value && DECL_IMPLICIT_TYPEDEF_P (value))
    {
      type = value;
      value = NULL_TREE;
    }

  if (lookup.value && DECL_IMPLICIT_TYPEDEF_P (lookup.value))
    {
      lookup.type = lookup.value;
      lookup.value = NULL_TREE;
    }

  if (lookup.value && lookup.value != value)
    {
      /* Check for using functions.  */
      if (OVL_P (lookup.value) && (!value || OVL_P (value)))
	{
	  for (lkp_iterator usings (lookup.value); usings; ++usings)
	    {
	      tree new_fn = *usings;

	      /* [namespace.udecl]

		 If a function declaration in namespace scope or block
		 scope has the same name and the same parameter types as a
		 function introduced by a using declaration the program is
		 ill-formed.  */
	      bool found = false;
	      for (ovl_iterator old (value); !found && old; ++old)
		{
		  tree old_fn = *old;

		  if (new_fn == old_fn)
		    /* The function already exists in the current
		       namespace.  */
		    found = true;
		  else if (old.using_p ())
		    continue; /* This is a using decl. */
		  else if (old.hidden_p () && !DECL_HIDDEN_FRIEND_P (old_fn))
		    continue; /* This is an anticipated builtin.  */
		  else if (!matching_fn_p (new_fn, old_fn))
		    continue; /* Parameters do not match.  */
		  else if (decls_match (new_fn, old_fn))
		    found = true;
		  else
		    {
		      diagnose_name_conflict (new_fn, old_fn);
		      found = true;
		    }
		}

	      if (!found)
		/* Unlike the overload case we don't drop anticipated
		   builtins here.  They don't cause a problem, and
		   we'd like to match them with a future
		   declaration.  */
		value = ovl_insert (new_fn, value, true);
	    }
	}
      else if (value
	       /* Ignore anticipated builtins.  */
	       && !anticipated_builtin_p (value)
	       && !decls_match (lookup.value, value))
	diagnose_name_conflict (lookup.value, value);
      else
	value = lookup.value;
    }

  if (lookup.type && lookup.type != type)
    {
      if (type && !decls_match (lookup.type, type))
	diagnose_name_conflict (lookup.type, type);
      else
	type = lookup.type;
    }

  /* If bind->value is empty, shift any class or enumeration name back.  */
  if (!value)
    {
      value = type;
      type = NULL_TREE;
    }

  *value_p = value;
  *type_p = type;
}

/* Returns true if ANCESTOR encloses DESCENDANT, including matching.
   Both are namespaces.  */

bool
is_nested_namespace (tree ancestor, tree descendant, bool inline_only)
{
  int depth = SCOPE_DEPTH (ancestor);

  if (!depth && !inline_only)
    /* The global namespace encloses everything.  */
    return true;

  while (SCOPE_DEPTH (descendant) > depth
	 && (!inline_only || DECL_NAMESPACE_INLINE_P (descendant)))
    descendant = CP_DECL_CONTEXT (descendant);

  return ancestor == descendant;
}

/* Returns true if ROOT (a namespace, class, or function) encloses
   CHILD.  CHILD may be either a class type or a namespace.  */

bool
is_ancestor (tree root, tree child)
{
  gcc_assert ((TREE_CODE (root) == NAMESPACE_DECL
	       || TREE_CODE (root) == FUNCTION_DECL
	       || CLASS_TYPE_P (root)));
  gcc_assert ((TREE_CODE (child) == NAMESPACE_DECL
	       || CLASS_TYPE_P (child)));

  /* The global namespace encloses everything.  */
  if (root == global_namespace)
    return true;

  /* Search until we reach namespace scope.  */
  while (TREE_CODE (child) != NAMESPACE_DECL)
    {
      /* If we've reached the ROOT, it encloses CHILD.  */
      if (root == child)
	return true;
      /* Go out one level.  */
      if (TYPE_P (child))
	child = TYPE_NAME (child);
      child = CP_DECL_CONTEXT (child);
    }

  if (TREE_CODE (root) == NAMESPACE_DECL)
    return is_nested_namespace (root, child);

  return false;
}

/* Enter the class or namespace scope indicated by T suitable for name
   lookup.  T can be arbitrary scope, not necessary nested inside the
   current scope.  Returns a non-null scope to pop iff pop_scope
   should be called later to exit this scope.  */

tree
push_scope (tree t)
{
  if (TREE_CODE (t) == NAMESPACE_DECL)
    push_decl_namespace (t);
  else if (CLASS_TYPE_P (t))
    {
      if (!at_class_scope_p ()
	  || !same_type_p (current_class_type, t))
	push_nested_class (t);
      else
	/* T is the same as the current scope.  There is therefore no
	   need to re-enter the scope.  Since we are not actually
	   pushing a new scope, our caller should not call
	   pop_scope.  */
	t = NULL_TREE;
    }

  return t;
}

/* Leave scope pushed by push_scope.  */

void
pop_scope (tree t)
{
  if (t == NULL_TREE)
    return;
  if (TREE_CODE (t) == NAMESPACE_DECL)
    pop_decl_namespace ();
  else if CLASS_TYPE_P (t)
    pop_nested_class ();
}

/* Subroutine of push_inner_scope.  */

static void
push_inner_scope_r (tree outer, tree inner)
{
  tree prev;

  if (outer == inner
      || (TREE_CODE (inner) != NAMESPACE_DECL && !CLASS_TYPE_P (inner)))
    return;

  prev = CP_DECL_CONTEXT (TREE_CODE (inner) == NAMESPACE_DECL ? inner : TYPE_NAME (inner));
  if (outer != prev)
    push_inner_scope_r (outer, prev);
  if (TREE_CODE (inner) == NAMESPACE_DECL)
    {
      cp_binding_level *save_template_parm = 0;
      /* Temporary take out template parameter scopes.  They are saved
	 in reversed order in save_template_parm.  */
      while (current_binding_level->kind == sk_template_parms)
	{
	  cp_binding_level *b = current_binding_level;
	  current_binding_level = b->level_chain;
	  b->level_chain = save_template_parm;
	  save_template_parm = b;
	}

      resume_scope (NAMESPACE_LEVEL (inner));
      current_namespace = inner;

      /* Restore template parameter scopes.  */
      while (save_template_parm)
	{
	  cp_binding_level *b = save_template_parm;
	  save_template_parm = b->level_chain;
	  b->level_chain = current_binding_level;
	  current_binding_level = b;
	}
    }
  else
    pushclass (inner);
}

/* Enter the scope INNER from current scope.  INNER must be a scope
   nested inside current scope.  This works with both name lookup and
   pushing name into scope.  In case a template parameter scope is present,
   namespace is pushed under the template parameter scope according to
   name lookup rule in 14.6.1/6.

   Return the former current scope suitable for pop_inner_scope.  */

tree
push_inner_scope (tree inner)
{
  tree outer = current_scope ();
  if (!outer)
    outer = current_namespace;

  push_inner_scope_r (outer, inner);
  return outer;
}

/* Exit the current scope INNER back to scope OUTER.  */

void
pop_inner_scope (tree outer, tree inner)
{
  if (outer == inner
      || (TREE_CODE (inner) != NAMESPACE_DECL && !CLASS_TYPE_P (inner)))
    return;

  while (outer != inner)
    {
      if (TREE_CODE (inner) == NAMESPACE_DECL)
	{
	  cp_binding_level *save_template_parm = 0;
	  /* Temporary take out template parameter scopes.  They are saved
	     in reversed order in save_template_parm.  */
	  while (current_binding_level->kind == sk_template_parms)
	    {
	      cp_binding_level *b = current_binding_level;
	      current_binding_level = b->level_chain;
	      b->level_chain = save_template_parm;
	      save_template_parm = b;
	    }

	  pop_namespace ();

	  /* Restore template parameter scopes.  */
	  while (save_template_parm)
	    {
	      cp_binding_level *b = save_template_parm;
	      save_template_parm = b->level_chain;
	      b->level_chain = current_binding_level;
	      current_binding_level = b;
	    }
	}
      else
	popclass ();

      inner = CP_DECL_CONTEXT (TREE_CODE (inner) == NAMESPACE_DECL ? inner : TYPE_NAME (inner));
    }
}

/* Do a pushlevel for class declarations.  */

void
pushlevel_class (void)
{
  class_binding_level = begin_scope (sk_class, current_class_type);
}

/* ...and a poplevel for class declarations.  */

void
poplevel_class (void)
{
  cp_binding_level *level = class_binding_level;
  cp_class_binding *cb;
  size_t i;
  tree shadowed;

  bool subtime = timevar_cond_start (TV_NAME_LOOKUP);
  gcc_assert (level != 0);

  /* If we're leaving a toplevel class, cache its binding level.  */
  if (current_class_depth == 1)
    previous_class_level = level;
  for (shadowed = level->type_shadowed;
       shadowed;
       shadowed = TREE_CHAIN (shadowed))
    SET_IDENTIFIER_TYPE_VALUE (TREE_PURPOSE (shadowed), TREE_VALUE (shadowed));

  /* Remove the bindings for all of the class-level declarations.  */
  if (level->class_shadowed)
    {
      FOR_EACH_VEC_ELT (*level->class_shadowed, i, cb)
	{
	  IDENTIFIER_BINDING (cb->identifier) = cb->base->previous;
	  cxx_binding_free (cb->base);
	}
      ggc_free (level->class_shadowed);
      level->class_shadowed = NULL;
    }

  /* Now, pop out of the binding level which we created up in the
     `pushlevel_class' routine.  */
  gcc_assert (current_binding_level == level);
  leave_scope ();
  timevar_cond_stop (TV_NAME_LOOKUP, subtime);
}

/* Set INHERITED_VALUE_BINDING_P on BINDING to true or false, as
   appropriate.  DECL is the value to which a name has just been
   bound.  CLASS_TYPE is the class in which the lookup occurred.  */

static void
set_inherited_value_binding_p (cxx_binding *binding, tree decl,
			       tree class_type)
{
  if (binding->value == decl && TREE_CODE (decl) != TREE_LIST)
    {
      tree context;

      if (TREE_CODE (decl) == OVERLOAD)
	context = ovl_scope (decl);
      else
	{
	  gcc_assert (DECL_P (decl));
	  context = context_for_name_lookup (decl);
	}

      if (is_properly_derived_from (class_type, context))
	INHERITED_VALUE_BINDING_P (binding) = 1;
      else
	INHERITED_VALUE_BINDING_P (binding) = 0;
    }
  else if (binding->value == decl)
    /* We only encounter a TREE_LIST when there is an ambiguity in the
       base classes.  Such an ambiguity can be overridden by a
       definition in this class.  */
    INHERITED_VALUE_BINDING_P (binding) = 1;
  else
    INHERITED_VALUE_BINDING_P (binding) = 0;
}

/* Make the declaration of X appear in CLASS scope.  */

bool
pushdecl_class_level (tree x)
{
  bool is_valid = true;
  bool subtime;

  /* Do nothing if we're adding to an outer lambda closure type,
     outer_binding will add it later if it's needed.  */
  if (current_class_type != class_binding_level->this_entity)
    return true;

  subtime = timevar_cond_start (TV_NAME_LOOKUP);
  /* Get the name of X.  */
  tree name = OVL_NAME (x);

  if (name)
    {
      is_valid = push_class_level_binding (name, x);
      if (TREE_CODE (x) == TYPE_DECL)
	set_identifier_type_value (name, x);
    }
  else if (ANON_AGGR_TYPE_P (TREE_TYPE (x)))
    {
      /* If X is an anonymous aggregate, all of its members are
	 treated as if they were members of the class containing the
	 aggregate, for naming purposes.  */
      tree f;

      for (f = TYPE_FIELDS (TREE_TYPE (x)); f; f = DECL_CHAIN (f))
	{
	  location_t save_location = input_location;
	  input_location = DECL_SOURCE_LOCATION (f);
	  if (!pushdecl_class_level (f))
	    is_valid = false;
	  input_location = save_location;
	}
    }
  timevar_cond_stop (TV_NAME_LOOKUP, subtime);
  return is_valid;
}

/* Return the BINDING (if any) for NAME in SCOPE, which is a class
   scope.  If the value returned is non-NULL, and the PREVIOUS field
   is not set, callers must set the PREVIOUS field explicitly.  */

static cxx_binding *
get_class_binding (tree name, cp_binding_level *scope)
{
  tree class_type;
  tree type_binding;
  tree value_binding;
  cxx_binding *binding;

  class_type = scope->this_entity;

  /* Get the type binding.  */
  type_binding = lookup_member (class_type, name,
				/*protect=*/2, /*want_type=*/true,
				tf_warning_or_error);
  /* Get the value binding.  */
  value_binding = lookup_member (class_type, name,
				 /*protect=*/2, /*want_type=*/false,
				 tf_warning_or_error);

  if (value_binding
      && (TREE_CODE (value_binding) == TYPE_DECL
	  || DECL_CLASS_TEMPLATE_P (value_binding)
	  || (TREE_CODE (value_binding) == TREE_LIST
	      && TREE_TYPE (value_binding) == error_mark_node
	      && (TREE_CODE (TREE_VALUE (value_binding))
		  == TYPE_DECL))))
    /* We found a type binding, even when looking for a non-type
       binding.  This means that we already processed this binding
       above.  */
    ;
  else if (value_binding)
    {
      if (TREE_CODE (value_binding) == TREE_LIST
	  && TREE_TYPE (value_binding) == error_mark_node)
	/* NAME is ambiguous.  */
	;
      else if (BASELINK_P (value_binding))
	/* NAME is some overloaded functions.  */
	value_binding = BASELINK_FUNCTIONS (value_binding);
    }

  /* If we found either a type binding or a value binding, create a
     new binding object.  */
  if (type_binding || value_binding)
    {
      binding = new_class_binding (name,
				   value_binding,
				   type_binding,
				   scope);
      /* This is a class-scope binding, not a block-scope binding.  */
      LOCAL_BINDING_P (binding) = 0;
      set_inherited_value_binding_p (binding, value_binding, class_type);
    }
  else
    binding = NULL;

  return binding;
}

/* Make the declaration(s) of X appear in CLASS scope under the name
   NAME.  Returns true if the binding is valid.  */

static bool
push_class_level_binding_1 (tree name, tree x)
{
  cxx_binding *binding;
  tree decl = x;
  bool ok;

  /* The class_binding_level will be NULL if x is a template
     parameter name in a member template.  */
  if (!class_binding_level)
    return true;

  if (name == error_mark_node)
    return false;

  /* Can happen for an erroneous declaration (c++/60384).  */
  if (!identifier_p (name))
    {
      gcc_assert (errorcount || sorrycount);
      return false;
    }

  /* Check for invalid member names.  But don't worry about a default
     argument-scope lambda being pushed after the class is complete.  */
  gcc_assert (TYPE_BEING_DEFINED (current_class_type)
	      || LAMBDA_TYPE_P (TREE_TYPE (decl)));
  /* Check that we're pushing into the right binding level.  */
  gcc_assert (current_class_type == class_binding_level->this_entity);

  /* We could have been passed a tree list if this is an ambiguous
     declaration. If so, pull the declaration out because
     check_template_shadow will not handle a TREE_LIST.  */
  if (TREE_CODE (decl) == TREE_LIST
      && TREE_TYPE (decl) == error_mark_node)
    decl = TREE_VALUE (decl);

  if (!check_template_shadow (decl))
    return false;

  /* [class.mem]

     If T is the name of a class, then each of the following shall
     have a name different from T:

     -- every static data member of class T;

     -- every member of class T that is itself a type;

     -- every enumerator of every member of class T that is an
	enumerated type;

     -- every member of every anonymous union that is a member of
	class T.

     (Non-static data members were also forbidden to have the same
     name as T until TC1.)  */
  if ((VAR_P (x)
       || TREE_CODE (x) == CONST_DECL
       || (TREE_CODE (x) == TYPE_DECL
	   && !DECL_SELF_REFERENCE_P (x))
       /* A data member of an anonymous union.  */
       || (TREE_CODE (x) == FIELD_DECL
	   && DECL_CONTEXT (x) != current_class_type))
      && DECL_NAME (x) == DECL_NAME (TYPE_NAME (current_class_type)))
    {
      tree scope = context_for_name_lookup (x);
      if (TYPE_P (scope) && same_type_p (scope, current_class_type))
	{
	  error ("%qD has the same name as the class in which it is "
		 "declared",
		 x);
	  return false;
	}
    }

  /* Get the current binding for NAME in this class, if any.  */
  binding = IDENTIFIER_BINDING (name);
  if (!binding || binding->scope != class_binding_level)
    {
      binding = get_class_binding (name, class_binding_level);
      /* If a new binding was created, put it at the front of the
	 IDENTIFIER_BINDING list.  */
      if (binding)
	{
	  binding->previous = IDENTIFIER_BINDING (name);
	  IDENTIFIER_BINDING (name) = binding;
	}
    }

  /* If there is already a binding, then we may need to update the
     current value.  */
  if (binding && binding->value)
    {
      tree bval = binding->value;
      tree old_decl = NULL_TREE;
      tree target_decl = strip_using_decl (decl);
      tree target_bval = strip_using_decl (bval);

      if (INHERITED_VALUE_BINDING_P (binding))
	{
	  /* If the old binding was from a base class, and was for a
	     tag name, slide it over to make room for the new binding.
	     The old binding is still visible if explicitly qualified
	     with a class-key.  */
	  if (TREE_CODE (target_bval) == TYPE_DECL
	      && DECL_ARTIFICIAL (target_bval)
	      && !(TREE_CODE (target_decl) == TYPE_DECL
		   && DECL_ARTIFICIAL (target_decl)))
	    {
	      old_decl = binding->type;
	      binding->type = bval;
	      binding->value = NULL_TREE;
	      INHERITED_VALUE_BINDING_P (binding) = 0;
	    }
	  else
	    {
	      old_decl = bval;
	      /* Any inherited type declaration is hidden by the type
		 declaration in the derived class.  */
	      if (TREE_CODE (target_decl) == TYPE_DECL
		  && DECL_ARTIFICIAL (target_decl))
		binding->type = NULL_TREE;
	    }
	}
      else if (TREE_CODE (target_decl) == OVERLOAD
	       && OVL_P (target_bval))
	old_decl = bval;
      else if (TREE_CODE (decl) == USING_DECL
	       && TREE_CODE (bval) == USING_DECL
	       && same_type_p (USING_DECL_SCOPE (decl),
			       USING_DECL_SCOPE (bval)))
	/* This is a using redeclaration that will be diagnosed later
	   in supplement_binding */
	;
      else if (TREE_CODE (decl) == USING_DECL
	       && TREE_CODE (bval) == USING_DECL
	       && DECL_DEPENDENT_P (decl)
	       && DECL_DEPENDENT_P (bval))
	return true;
      else if (TREE_CODE (decl) == USING_DECL
	       && OVL_P (target_bval))
	old_decl = bval;
      else if (TREE_CODE (bval) == USING_DECL
	       && OVL_P (target_decl))
	return true;

      if (old_decl && binding->scope == class_binding_level)
	{
	  binding->value = x;
	  /* It is always safe to clear INHERITED_VALUE_BINDING_P
	     here.  This function is only used to register bindings
	     from with the class definition itself.  */
	  INHERITED_VALUE_BINDING_P (binding) = 0;
	  return true;
	}
    }

  /* Note that we declared this value so that we can issue an error if
     this is an invalid redeclaration of a name already used for some
     other purpose.  */
  note_name_declared_in_class (name, decl);

  /* If we didn't replace an existing binding, put the binding on the
     stack of bindings for the identifier, and update the shadowed
     list.  */
  if (binding && binding->scope == class_binding_level)
    /* Supplement the existing binding.  */
    ok = supplement_binding (binding, decl);
  else
    {
      /* Create a new binding.  */
      push_binding (name, decl, class_binding_level);
      ok = true;
    }

  return ok;
}

/* Wrapper for push_class_level_binding_1.  */

bool
push_class_level_binding (tree name, tree x)
{
  bool ret;
  bool subtime = timevar_cond_start (TV_NAME_LOOKUP);
  ret = push_class_level_binding_1 (name, x);
  timevar_cond_stop (TV_NAME_LOOKUP, subtime);
  return ret;
}

/* Process "using SCOPE::NAME" in a class scope.  Return the
   USING_DECL created.  */

tree
do_class_using_decl (tree scope, tree name)
{
  if (name == error_mark_node)
    return NULL_TREE;

  if (!scope || !TYPE_P (scope))
    {
      error ("using-declaration for non-member at class scope");
      return NULL_TREE;
    }

  /* Make sure the name is not invalid */
  if (TREE_CODE (name) == BIT_NOT_EXPR)
    {
      error ("%<%T::%D%> names destructor", scope, name);
      return NULL_TREE;
    }

  /* Using T::T declares inheriting ctors, even if T is a typedef.  */
  if (MAYBE_CLASS_TYPE_P (scope)
      && (name == TYPE_IDENTIFIER (scope)
	  || constructor_name_p (name, scope)))
    {
      maybe_warn_cpp0x (CPP0X_INHERITING_CTORS);
      name = ctor_identifier;
      CLASSTYPE_NON_AGGREGATE (current_class_type) = true;
    }

  /* Cannot introduce a constructor name.  */
  if (constructor_name_p (name, current_class_type))
    {
      error ("%<%T::%D%> names constructor in %qT",
	     scope, name, current_class_type);
      return NULL_TREE;
    }

  /* From [namespace.udecl]:

       A using-declaration used as a member-declaration shall refer to a
       member of a base class of the class being defined.

     In general, we cannot check this constraint in a template because
     we do not know the entire set of base classes of the current
     class type. Morover, if SCOPE is dependent, it might match a
     non-dependent base.  */

  tree decl = NULL_TREE;
  if (!dependent_scope_p (scope))
    {
      base_kind b_kind;
      tree binfo = lookup_base (current_class_type, scope, ba_any, &b_kind,
				tf_warning_or_error);
      if (b_kind < bk_proper_base)
	{
	  /* If there are dependent bases, scope might resolve at
	     instantiation time, even if it isn't exactly one of the
	     dependent bases.  */
	  if (b_kind == bk_same_type || !any_dependent_bases_p ())
	    {
	      error_not_base_type (scope, current_class_type);
	      return NULL_TREE;
	    }
	}
      else if (name == ctor_identifier && !binfo_direct_p (binfo))
	{
	  error ("cannot inherit constructors from indirect base %qT", scope);
	  return NULL_TREE;
	}
      else if (!IDENTIFIER_CONV_OP_P (name)
	       || !dependent_type_p (TREE_TYPE (name)))
	{
	  decl = lookup_member (binfo, name, 0, false, tf_warning_or_error);
	  if (!decl)
	    {
	      error ("no members matching %<%T::%D%> in %q#T", scope, name,
		     scope);
	      return NULL_TREE;
	    }

	  /* The binfo from which the functions came does not matter.  */
	  if (BASELINK_P (decl))
	    decl = BASELINK_FUNCTIONS (decl);
	}
    }

  tree value = build_lang_decl (USING_DECL, name, NULL_TREE);
  USING_DECL_DECLS (value) = decl;
  USING_DECL_SCOPE (value) = scope;
  DECL_DEPENDENT_P (value) = !decl;

  return value;
}


/* Return the binding for NAME in NS.  If NS is NULL, look in
   global_namespace.  */

tree
get_namespace_binding (tree ns, tree name)
{
  bool subtime = timevar_cond_start (TV_NAME_LOOKUP);
  if (!ns)
    ns = global_namespace;
  gcc_checking_assert (!DECL_NAMESPACE_ALIAS (ns));
  tree ret = find_namespace_value (ns, name);
  timevar_cond_stop (TV_NAME_LOOKUP, subtime);
  return ret;
}

/* Set value binding of NAME in the global namespace to VAL.  Does not
   add it to the list of things in the namespace.  */

void
set_global_binding (tree name, tree val)
{
  bool subtime = timevar_cond_start (TV_NAME_LOOKUP);

  tree *slot = find_namespace_slot (global_namespace, name, true);
  tree old = MAYBE_STAT_DECL (*slot);

  if (!old)
    *slot = val;
  else if (old == val)
    ;
  else if (!STAT_HACK_P (*slot)
	   && TREE_CODE (val) == TYPE_DECL && DECL_ARTIFICIAL (val))
    *slot = stat_hack (old, val);
  else if (!STAT_HACK_P (*slot)
	   && TREE_CODE (old) == TYPE_DECL && DECL_ARTIFICIAL (old))
    *slot = stat_hack (val, old);
  else
    /* The user's placed something in the implementor's
       namespace.  */
    diagnose_name_conflict (val, old);

  timevar_cond_stop (TV_NAME_LOOKUP, subtime);
}

/* Set the context of a declaration to scope. Complain if we are not
   outside scope.  */

void
set_decl_namespace (tree decl, tree scope, bool friendp)
{
  /* Get rid of namespace aliases.  */
  scope = ORIGINAL_NAMESPACE (scope);

  /* It is ok for friends to be qualified in parallel space.  */
  if (!friendp && !is_nested_namespace (current_namespace, scope))
    error ("declaration of %qD not in a namespace surrounding %qD",
	   decl, scope);
  DECL_CONTEXT (decl) = FROB_CONTEXT (scope);

  /* See whether this has been declared in the namespace or inline
     children.  */
  tree old = NULL_TREE;
  {
    name_lookup lookup (DECL_NAME (decl), LOOKUP_HIDDEN);
    if (!lookup.search_qualified (scope, /*usings=*/false))
      /* No old declaration at all.  */
      goto not_found;
    old = lookup.value;
  }

  /* If it's a TREE_LIST, the result of the lookup was ambiguous.  */
  if (TREE_CODE (old) == TREE_LIST)
    {
    ambiguous:
      DECL_CONTEXT (decl) = FROB_CONTEXT (scope);
      error ("reference to %qD is ambiguous", decl);
      print_candidates (old);
      return;
    }

  if (!DECL_DECLARES_FUNCTION_P (decl))
    {
      /* Don't compare non-function decls with decls_match here, since
	 it can't check for the correct constness at this
	 point.  pushdecl will find those errors later.  */

      /* We might have found it in an inline namespace child of SCOPE.  */
      if (TREE_CODE (decl) == TREE_CODE (old))
	DECL_CONTEXT (decl) = DECL_CONTEXT (old);

    found:
      /* Writing "N::i" to declare something directly in "N" is invalid.  */
      if (CP_DECL_CONTEXT (decl) == current_namespace
	  && at_namespace_scope_p ())
	error ("explicit qualification in declaration of %qD", decl);
      return;
    }

  /* Since decl is a function, old should contain a function decl.  */
  if (!OVL_P (old))
    goto not_found;

  /* We handle these in check_explicit_instantiation_namespace.  */
  if (processing_explicit_instantiation)
    return;
  if (processing_template_decl || processing_specialization)
    /* We have not yet called push_template_decl to turn a
       FUNCTION_DECL into a TEMPLATE_DECL, so the declarations won't
       match.  But, we'll check later, when we construct the
       template.  */
    return;
  /* Instantiations or specializations of templates may be declared as
     friends in any namespace.  */
  if (friendp && DECL_USE_TEMPLATE (decl))
    return;

  tree found;
  found = NULL_TREE;

  for (lkp_iterator iter (old); iter; ++iter)
    {
      if (iter.using_p ())
	continue;

      tree ofn = *iter;

      /* Adjust DECL_CONTEXT first so decls_match will return true
	 if DECL will match a declaration in an inline namespace.  */
      DECL_CONTEXT (decl) = DECL_CONTEXT (ofn);
      if (decls_match (decl, ofn))
	{
	  if (found)
	    {
	      /* We found more than one matching declaration.  */
	      DECL_CONTEXT (decl) = FROB_CONTEXT (scope);
	      goto ambiguous;
	    }
	  found = ofn;
	}
    }

  if (found)
    {
      if (DECL_HIDDEN_FRIEND_P (found))
	{
	  pedwarn (DECL_SOURCE_LOCATION (decl), 0,
		   "%qD has not been declared within %qD", decl, scope);
	  inform (DECL_SOURCE_LOCATION (found),
		  "only here as a %<friend%>");
	}
      DECL_CONTEXT (decl) = DECL_CONTEXT (found);
      goto found;
    }

 not_found:
  /* It didn't work, go back to the explicit scope.  */
  DECL_CONTEXT (decl) = FROB_CONTEXT (scope);
  error ("%qD should have been declared inside %qD", decl, scope);
}

/* Return the namespace where the current declaration is declared.  */

tree
current_decl_namespace (void)
{
  tree result;
  /* If we have been pushed into a different namespace, use it.  */
  if (!vec_safe_is_empty (decl_namespace_list))
    return decl_namespace_list->last ();

  if (current_class_type)
    result = decl_namespace_context (current_class_type);
  else if (current_function_decl)
    result = decl_namespace_context (current_function_decl);
  else
    result = current_namespace;
  return result;
}

/* Process any ATTRIBUTES on a namespace definition.  Returns true if
   attribute visibility is seen.  */

bool
handle_namespace_attrs (tree ns, tree attributes)
{
  tree d;
  bool saw_vis = false;

  for (d = attributes; d; d = TREE_CHAIN (d))
    {
      tree name = get_attribute_name (d);
      tree args = TREE_VALUE (d);

      if (is_attribute_p ("visibility", name))
	{
	  /* attribute visibility is a property of the syntactic block
	     rather than the namespace as a whole, so we don't touch the
	     NAMESPACE_DECL at all.  */
	  tree x = args ? TREE_VALUE (args) : NULL_TREE;
	  if (x == NULL_TREE || TREE_CODE (x) != STRING_CST || TREE_CHAIN (args))
	    {
	      warning (OPT_Wattributes,
		       "%qD attribute requires a single NTBS argument",
		       name);
	      continue;
	    }

	  if (!TREE_PUBLIC (ns))
	    warning (OPT_Wattributes,
		     "%qD attribute is meaningless since members of the "
		     "anonymous namespace get local symbols", name);

	  push_visibility (TREE_STRING_POINTER (x), 1);
	  saw_vis = true;
	}
      else if (is_attribute_p ("abi_tag", name))
	{
	  if (!DECL_NAME (ns))
	    {
	      warning (OPT_Wattributes, "ignoring %qD attribute on anonymous "
		       "namespace", name);
	      continue;
	    }
	  if (!DECL_NAMESPACE_INLINE_P (ns))
	    {
	      warning (OPT_Wattributes, "ignoring %qD attribute on non-inline "
		       "namespace", name);
	      continue;
	    }
	  if (!args)
	    {
	      tree dn = DECL_NAME (ns);
	      args = build_string (IDENTIFIER_LENGTH (dn) + 1,
				   IDENTIFIER_POINTER (dn));
	      TREE_TYPE (args) = char_array_type_node;
	      args = fix_string_type (args);
	      args = build_tree_list (NULL_TREE, args);
	    }
	  if (check_abi_tag_args (args, name))
	    DECL_ATTRIBUTES (ns) = tree_cons (name, args,
					      DECL_ATTRIBUTES (ns));
	}
      else
	{
	  warning (OPT_Wattributes, "%qD attribute directive ignored",
		   name);
	  continue;
	}
    }

  return saw_vis;
}

/* Temporarily set the namespace for the current declaration.  */

void
push_decl_namespace (tree decl)
{
  if (TREE_CODE (decl) != NAMESPACE_DECL)
    decl = decl_namespace_context (decl);
  vec_safe_push (decl_namespace_list, ORIGINAL_NAMESPACE (decl));
}

/* [namespace.memdef]/2 */

void
pop_decl_namespace (void)
{
  decl_namespace_list->pop ();
}

/* Process a namespace-alias declaration.  */

void
do_namespace_alias (tree alias, tree name_space)
{
  if (name_space == error_mark_node)
    return;

  gcc_assert (TREE_CODE (name_space) == NAMESPACE_DECL);

  name_space = ORIGINAL_NAMESPACE (name_space);

  /* Build the alias.  */
  alias = build_lang_decl (NAMESPACE_DECL, alias, void_type_node);
  DECL_NAMESPACE_ALIAS (alias) = name_space;
  DECL_EXTERNAL (alias) = 1;
  DECL_CONTEXT (alias) = FROB_CONTEXT (current_scope ());
  pushdecl (alias);

  /* Emit debug info for namespace alias.  */
  if (!building_stmt_list_p ())
    (*debug_hooks->early_global_decl) (alias);
}

/* Like pushdecl, only it places X in the current namespace,
   if appropriate.  */

tree
pushdecl_namespace_level (tree x, bool is_friend)
{
  cp_binding_level *b = current_binding_level;
  tree t;

  bool subtime = timevar_cond_start (TV_NAME_LOOKUP);
  t = do_pushdecl_with_scope
    (x, NAMESPACE_LEVEL (current_namespace), is_friend);

  /* Now, the type_shadowed stack may screw us.  Munge it so it does
     what we want.  */
  if (TREE_CODE (t) == TYPE_DECL)
    {
      tree name = DECL_NAME (t);
      tree newval;
      tree *ptr = (tree *)0;
      for (; !global_scope_p (b); b = b->level_chain)
	{
	  tree shadowed = b->type_shadowed;
	  for (; shadowed; shadowed = TREE_CHAIN (shadowed))
	    if (TREE_PURPOSE (shadowed) == name)
	      {
		ptr = &TREE_VALUE (shadowed);
		/* Can't break out of the loop here because sometimes
		   a binding level will have duplicate bindings for
		   PT names.  It's gross, but I haven't time to fix it.  */
	      }
	}
      newval = TREE_TYPE (t);
      if (ptr == (tree *)0)
	{
	  /* @@ This shouldn't be needed.  My test case "zstring.cc" trips
	     up here if this is changed to an assertion.  --KR  */
	  SET_IDENTIFIER_TYPE_VALUE (name, t);
	}
      else
	{
	  *ptr = newval;
	}
    }
  timevar_cond_stop (TV_NAME_LOOKUP, subtime);
  return t;
}

/* Process a using-declaration appearing in namespace scope.  */

void
finish_namespace_using_decl (tree decl, tree scope, tree name)
{
  tree orig_decl = decl;

  gcc_checking_assert (current_binding_level->kind == sk_namespace
		       && !processing_template_decl);
  decl = validate_nonmember_using_decl (decl, scope, name);
  if (decl == NULL_TREE)
    return;

  tree *slot = find_namespace_slot (current_namespace, name, true);
  tree val = slot ? MAYBE_STAT_DECL (*slot) : NULL_TREE;
  tree type = slot ? MAYBE_STAT_TYPE (*slot) : NULL_TREE;
  do_nonmember_using_decl (scope, name, &val, &type);
  if (STAT_HACK_P (*slot))
    {
      STAT_DECL (*slot) = val;
      STAT_TYPE (*slot) = type;
    }
  else if (type)
    *slot = stat_hack (val, type);
  else
    *slot = val;

  /* Emit debug info.  */
  cp_emit_debug_info_for_using (orig_decl, current_namespace);
}

/* Process a using-declaration at function scope.  */

void
finish_local_using_decl (tree decl, tree scope, tree name)
{
  tree orig_decl = decl;

  gcc_checking_assert (current_binding_level->kind != sk_class
		       && current_binding_level->kind != sk_namespace);
  decl = validate_nonmember_using_decl (decl, scope, name);
  if (decl == NULL_TREE)
    return;

  add_decl_expr (decl);

  cxx_binding *binding = find_local_binding (current_binding_level, name);
  tree value = binding ? binding->value : NULL_TREE;
  tree type = binding ? binding->type : NULL_TREE;

  do_nonmember_using_decl (scope, name, &value, &type);

  if (!value)
    ;
  else if (binding && value == binding->value)
    ;
  else if (binding && binding->value && TREE_CODE (value) == OVERLOAD)
    {
      update_local_overload (IDENTIFIER_BINDING (name), value);
      IDENTIFIER_BINDING (name)->value = value;
    }
  else
    /* Install the new binding.  */
    push_local_binding (name, value, true);

  if (!type)
    ;
  else if (binding && type == binding->type)
    ;
  else
    {
      push_local_binding (name, type, true);
      set_identifier_type_value (name, type);
    }

  /* Emit debug info.  */
  if (!processing_template_decl)
    cp_emit_debug_info_for_using (orig_decl, current_scope ());
}

/* Return the declarations that are members of the namespace NS.  */

tree
cp_namespace_decls (tree ns)
{
  return NAMESPACE_LEVEL (ns)->names;
}

/* Combine prefer_type and namespaces_only into flags.  */

static int
lookup_flags (int prefer_type, int namespaces_only)
{
  if (namespaces_only)
    return LOOKUP_PREFER_NAMESPACES;
  if (prefer_type > 1)
    return LOOKUP_PREFER_TYPES;
  if (prefer_type > 0)
    return LOOKUP_PREFER_BOTH;
  return 0;
}

/* Given a lookup that returned VAL, use FLAGS to decide if we want to
   ignore it or not.  Subroutine of lookup_name_real and
   lookup_type_scope.  */

static bool
qualify_lookup (tree val, int flags)
{
  if (val == NULL_TREE)
    return false;
  if ((flags & LOOKUP_PREFER_NAMESPACES) && TREE_CODE (val) == NAMESPACE_DECL)
    return true;
  if (flags & LOOKUP_PREFER_TYPES)
    {
      tree target_val = strip_using_decl (val);
      if (TREE_CODE (target_val) == TYPE_DECL
	  || TREE_CODE (target_val) == TEMPLATE_DECL)
	return true;
    }
  if (flags & (LOOKUP_PREFER_NAMESPACES | LOOKUP_PREFER_TYPES))
    return false;
  /* Look through lambda things that we shouldn't be able to see.  */
  if (is_lambda_ignored_entity (val))
    return false;
  return true;
}

/* Suggest alternatives for NAME, an IDENTIFIER_NODE for which name
   lookup failed.  Search through all available namespaces and print out
   possible candidates.  If no exact matches are found, and
   SUGGEST_MISSPELLINGS is true, then also look for near-matches and
   suggest the best near-match, if there is one.  */

void
suggest_alternatives_for (location_t location, tree name,
			  bool suggest_misspellings)
{
  vec<tree> candidates = vNULL;
  vec<tree> worklist = vNULL;
  unsigned limit = PARAM_VALUE (CXX_MAX_NAMESPACES_FOR_DIAGNOSTIC_HELP);
  bool limited = false;

  /* Breadth-first search of namespaces.  Up to limit namespaces
     searched (limit zero == unlimited).  */
  worklist.safe_push (global_namespace);
  for (unsigned ix = 0; ix != worklist.length (); ix++)
    {
      tree ns = worklist[ix];
      name_lookup lookup (name);

      if (lookup.search_qualified (ns, false))
	candidates.safe_push (lookup.value);

      if (!limited)
	{
	  /* Look for child namespaces.  We have to do this
	     indirectly because they are chained in reverse order,
	     which is confusing to the user.  */
	  vec<tree> children = vNULL;

	  for (tree decl = NAMESPACE_LEVEL (ns)->names;
	       decl; decl = TREE_CHAIN (decl))
	    if (TREE_CODE (decl) == NAMESPACE_DECL
		&& !DECL_NAMESPACE_ALIAS (decl)
		&& !DECL_NAMESPACE_INLINE_P (decl))
	      children.safe_push (decl);

	  while (!limited && !children.is_empty ())
	    {
	      if (worklist.length () == limit)
		{
		  /* Unconditionally warn that the search was truncated.  */
		  inform (location,
			  "maximum limit of %d namespaces searched for %qE",
			  limit, name);
		  limited = true;
		}
	      else
		worklist.safe_push (children.pop ());
	    }
	  children.release ();
	}
    }
  worklist.release ();

  if (candidates.length ())
    {
      inform_n (location, candidates.length (),
		"suggested alternative:",
		"suggested alternatives:");
      for (unsigned ix = 0; ix != candidates.length (); ix++)
	{
	  tree val = candidates[ix];

	  inform (location_of (val), "  %qE", val);
	}
      candidates.release ();
    }
  else if (!suggest_misspellings)
    ;
  else if (const char *fuzzy = lookup_name_fuzzy (name, FUZZY_LOOKUP_NAME))
    {
      /* Show a spelling correction.  */
      gcc_rich_location richloc (location);

      richloc.add_fixit_replace (fuzzy);
      inform_at_rich_loc (&richloc, "suggested alternative: %qs", fuzzy);
    }
}

/* Subroutine of maybe_suggest_missing_header for handling unrecognized names
   for some of the most common names within "std::".
   Given non-NULL NAME, a name for lookup within "std::", return the header
   name defining it within the C++ Standard Library (with '<' and '>'),
   or NULL.  */

static const char *
get_std_name_hint (const char *name)
{
  struct std_name_hint
  {
    const char *name;
    const char *header;
  };
  static const std_name_hint hints[] = {
    /* <array>.  */
    {"array", "<array>"}, // C++11
    /* <deque>.  */
    {"deque", "<deque>"},
    /* <forward_list>.  */
    {"forward_list", "<forward_list>"},  // C++11
    /* <fstream>.  */
    {"basic_filebuf", "<fstream>"},
    {"basic_ifstream", "<fstream>"},
    {"basic_ofstream", "<fstream>"},
    {"basic_fstream", "<fstream>"},
    /* <iostream>.  */
    {"cin", "<iostream>"},
    {"cout", "<iostream>"},
    {"cerr", "<iostream>"},
    {"clog", "<iostream>"},
    {"wcin", "<iostream>"},
    {"wcout", "<iostream>"},
    {"wclog", "<iostream>"},
    /* <list>.  */
    {"list", "<list>"},
    /* <map>.  */
    {"map", "<map>"},
    {"multimap", "<map>"},
    /* <queue>.  */
    {"queue", "<queue>"},
    {"priority_queue", "<queue>"},
    /* <ostream>.  */
    {"ostream", "<ostream>"},
    {"wostream", "<ostream>"},
    {"ends", "<ostream>"},
    {"flush", "<ostream>"},
    {"endl", "<ostream>"},
    /* <set>.  */
    {"set", "<set>"},
    {"multiset", "<set>"},
    /* <sstream>.  */
    {"basic_stringbuf", "<sstream>"},
    {"basic_istringstream", "<sstream>"},
    {"basic_ostringstream", "<sstream>"},
    {"basic_stringstream", "<sstream>"},
    /* <stack>.  */
    {"stack", "<stack>"},
    /* <string>.  */
    {"string", "<string>"},
    {"wstring", "<string>"},
    {"u16string", "<string>"},
    {"u32string", "<string>"},
    /* <unordered_map>.  */
    {"unordered_map", "<unordered_map>"}, // C++11
    {"unordered_multimap", "<unordered_map>"}, // C++11
    /* <unordered_set>.  */
    {"unordered_set", "<unordered_set>"}, // C++11
    {"unordered_multiset", "<unordered_set>"}, // C++11
    /* <vector>.  */
    {"vector", "<vector>"},
  };
  const size_t num_hints = sizeof (hints) / sizeof (hints[0]);
  for (size_t i = 0; i < num_hints; i++)
    {
      if (0 == strcmp (name, hints[i].name))
	return hints[i].header;
    }
  return NULL;
}

/* If SCOPE is the "std" namespace, then suggest pertinent header
   files for NAME at LOCATION.
   Return true iff a suggestion was offered.  */

static bool
maybe_suggest_missing_header (location_t location, tree name, tree scope)
{
  if (scope == NULL_TREE)
    return false;
  if (TREE_CODE (scope) != NAMESPACE_DECL)
    return false;
  /* We only offer suggestions for the "std" namespace.  */
  if (scope != std_node)
    return false;
  gcc_assert (TREE_CODE (name) == IDENTIFIER_NODE);

  const char *name_str = IDENTIFIER_POINTER (name);
  const char *header_hint = get_std_name_hint (name_str);
  if (!header_hint)
    return false;

  gcc_rich_location richloc (location);
  maybe_add_include_fixit (&richloc, header_hint);
  inform_at_rich_loc (&richloc,
		      "%<std::%s%> is defined in header %qs;"
		      " did you forget to %<#include %s%>?",
		      name_str, header_hint, header_hint);
  return true;
}

/* Look for alternatives for NAME, an IDENTIFIER_NODE for which name
   lookup failed within the explicitly provided SCOPE.  Suggest the
   the best meaningful candidates (if any) as a fix-it hint.
   Return true iff a suggestion was provided.  */

bool
suggest_alternative_in_explicit_scope (location_t location, tree name,
				       tree scope)
{
  /* Resolve any namespace aliases.  */
  scope = ORIGINAL_NAMESPACE (scope);

  if (maybe_suggest_missing_header (location, name, scope))
    return true;

  cp_binding_level *level = NAMESPACE_LEVEL (scope);

  best_match <tree, const char *> bm (name);
  consider_binding_level (name, bm, level, false, FUZZY_LOOKUP_NAME);

  /* See if we have a good suggesion for the user.  */
  const char *fuzzy_name = bm.get_best_meaningful_candidate ();
  if (fuzzy_name)
    {
      gcc_rich_location richloc (location);
      richloc.add_fixit_replace (fuzzy_name);
      inform_at_rich_loc (&richloc, "suggested alternative: %qs",
			  fuzzy_name);
      return true;
    }

  return false;
}

/* Look up NAME (an IDENTIFIER_NODE) in SCOPE (either a NAMESPACE_DECL
   or a class TYPE).

   If PREFER_TYPE is > 0, we only return TYPE_DECLs or namespaces.
   If PREFER_TYPE is > 1, we only return TYPE_DECLs.

   Returns a DECL (or OVERLOAD, or BASELINK) representing the
   declaration found.  If no suitable declaration can be found,
   ERROR_MARK_NODE is returned.  If COMPLAIN is true and SCOPE is
   neither a class-type nor a namespace a diagnostic is issued.  */

tree
lookup_qualified_name (tree scope, tree name, int prefer_type, bool complain,
		       bool find_hidden)
{
  tree t = NULL_TREE;

  if (TREE_CODE (scope) == NAMESPACE_DECL)
    {
      int flags = lookup_flags (prefer_type, /*namespaces_only*/false);
      if (find_hidden)
	flags |= LOOKUP_HIDDEN;
      name_lookup lookup (name, flags);

      if (qualified_namespace_lookup (scope, &lookup))
	t = lookup.value;
    }
  else if (cxx_dialect != cxx98 && TREE_CODE (scope) == ENUMERAL_TYPE)
    t = lookup_enumerator (scope, name);
  else if (is_class_type (scope, complain))
    t = lookup_member (scope, name, 2, prefer_type, tf_warning_or_error);

  if (!t)
    return error_mark_node;
  return t;
}

/* [namespace.qual]
   Accepts the NAME to lookup and its qualifying SCOPE.
   Returns the name/type pair found into the cxx_binding *RESULT,
   or false on error.  */

static bool
qualified_namespace_lookup (tree scope, name_lookup *lookup)
{
  timevar_start (TV_NAME_LOOKUP);
  query_oracle (lookup->name);
  bool found = lookup->search_qualified (ORIGINAL_NAMESPACE (scope));
  timevar_stop (TV_NAME_LOOKUP);
  return found;
}

/* Helper function for lookup_name_fuzzy.
   Traverse binding level LVL, looking for good name matches for NAME
   (and BM).  */
static void
consider_binding_level (tree name, best_match <tree, const char *> &bm,
			cp_binding_level *lvl, bool look_within_fields,
			enum lookup_name_fuzzy_kind kind)
{
  if (look_within_fields)
    if (lvl->this_entity && TREE_CODE (lvl->this_entity) == RECORD_TYPE)
      {
	tree type = lvl->this_entity;
	bool want_type_p = (kind == FUZZY_LOOKUP_TYPENAME);
	tree best_matching_field
	  = lookup_member_fuzzy (type, name, want_type_p);
	if (best_matching_field)
	  bm.consider (IDENTIFIER_POINTER (best_matching_field));
      }

  for (tree t = lvl->names; t; t = TREE_CHAIN (t))
    {
      tree d = t;

      /* OVERLOADs or decls from using declaration are wrapped into
	 TREE_LIST.  */
      if (TREE_CODE (d) == TREE_LIST)
	d = OVL_FIRST (TREE_VALUE (d));

      /* Don't use bindings from implicitly declared functions,
	 as they were likely misspellings themselves.  */
      if (TREE_TYPE (d) == error_mark_node)
	continue;

      /* Skip anticipated decls of builtin functions.  */
      if (TREE_CODE (d) == FUNCTION_DECL
	  && DECL_BUILT_IN (d)
	  && DECL_ANTICIPATED (d))
	continue;

      if (tree name = DECL_NAME (d))
	/* Ignore internal names with spaces in them.  */
	if (!strchr (IDENTIFIER_POINTER (name), ' '))
	  bm.consider (IDENTIFIER_POINTER (name));
    }
}

/* Search for near-matches for NAME within the current bindings, and within
   macro names, returning the best match as a const char *, or NULL if
   no reasonable match is found.  */

const char *
lookup_name_fuzzy (tree name, enum lookup_name_fuzzy_kind kind)
{
  gcc_assert (TREE_CODE (name) == IDENTIFIER_NODE);

  best_match <tree, const char *> bm (name);

  cp_binding_level *lvl;
  for (lvl = scope_chain->class_bindings; lvl; lvl = lvl->level_chain)
    consider_binding_level (name, bm, lvl, true, kind);

  for (lvl = current_binding_level; lvl; lvl = lvl->level_chain)
    consider_binding_level (name, bm, lvl, false, kind);

  /* Consider macros: if the user misspelled a macro name e.g. "SOME_MACRO"
     as:
       x = SOME_OTHER_MACRO (y);
     then "SOME_OTHER_MACRO" will survive to the frontend and show up
     as a misspelled identifier.

     Use the best distance so far so that a candidate is only set if
     a macro is better than anything so far.  This allows early rejection
     (without calculating the edit distance) of macro names that must have
     distance >= bm.get_best_distance (), and means that we only get a
     non-NULL result for best_macro_match if it's better than any of
     the identifiers already checked.  */
  best_macro_match bmm (name, bm.get_best_distance (), parse_in);
  cpp_hashnode *best_macro = bmm.get_best_meaningful_candidate ();
  /* If a macro is the closest so far to NAME, consider it.  */
  if (best_macro)
    bm.consider ((const char *)best_macro->ident.str);

  /* Try the "starts_decl_specifier_p" keywords to detect
     "singed" vs "signed" typos.  */
  for (unsigned i = 0; i < num_c_common_reswords; i++)
    {
      const c_common_resword *resword = &c_common_reswords[i];

      if (kind == FUZZY_LOOKUP_TYPENAME)
	if (!cp_keyword_starts_decl_specifier_p (resword->rid))
	  continue;

      tree resword_identifier = ridpointers [resword->rid];
      if (!resword_identifier)
	continue;
      gcc_assert (TREE_CODE (resword_identifier) == IDENTIFIER_NODE);

      /* Only consider reserved words that survived the
	 filtering in init_reswords (e.g. for -std).  */
      if (!IDENTIFIER_KEYWORD_P (resword_identifier))
	continue;

      bm.consider (IDENTIFIER_POINTER (resword_identifier));
    }

  return bm.get_best_meaningful_candidate ();
}

/* Subroutine of outer_binding.

   Returns TRUE if BINDING is a binding to a template parameter of
   SCOPE.  In that case SCOPE is the scope of a primary template
   parameter -- in the sense of G++, i.e, a template that has its own
   template header.

   Returns FALSE otherwise.  */

static bool
binding_to_template_parms_of_scope_p (cxx_binding *binding,
				      cp_binding_level *scope)
{
  tree binding_value, tmpl, tinfo;
  int level;

  if (!binding || !scope || !scope->this_entity)
    return false;

  binding_value = binding->value ?  binding->value : binding->type;
  tinfo = get_template_info (scope->this_entity);

  /* BINDING_VALUE must be a template parm.  */
  if (binding_value == NULL_TREE
      || (!DECL_P (binding_value)
          || !DECL_TEMPLATE_PARM_P (binding_value)))
    return false;

  /*  The level of BINDING_VALUE.  */
  level =
    template_type_parameter_p (binding_value)
    ? TEMPLATE_PARM_LEVEL (TEMPLATE_TYPE_PARM_INDEX
			 (TREE_TYPE (binding_value)))
    : TEMPLATE_PARM_LEVEL (DECL_INITIAL (binding_value));

  /* The template of the current scope, iff said scope is a primary
     template.  */
  tmpl = (tinfo
	  && PRIMARY_TEMPLATE_P (TI_TEMPLATE (tinfo))
	  ? TI_TEMPLATE (tinfo)
	  : NULL_TREE);

  /* If the level of the parm BINDING_VALUE equals the depth of TMPL,
     then BINDING_VALUE is a parameter of TMPL.  */
  return (tmpl && level == TMPL_PARMS_DEPTH (DECL_TEMPLATE_PARMS (tmpl)));
}

/* Return the innermost non-namespace binding for NAME from a scope
   containing BINDING, or, if BINDING is NULL, the current scope.
   Please note that for a given template, the template parameters are
   considered to be in the scope containing the current scope.
   If CLASS_P is false, then class bindings are ignored.  */

cxx_binding *
outer_binding (tree name,
	       cxx_binding *binding,
	       bool class_p)
{
  cxx_binding *outer;
  cp_binding_level *scope;
  cp_binding_level *outer_scope;

  if (binding)
    {
      scope = binding->scope->level_chain;
      outer = binding->previous;
    }
  else
    {
      scope = current_binding_level;
      outer = IDENTIFIER_BINDING (name);
    }
  outer_scope = outer ? outer->scope : NULL;

  /* Because we create class bindings lazily, we might be missing a
     class binding for NAME.  If there are any class binding levels
     between the LAST_BINDING_LEVEL and the scope in which OUTER was
     declared, we must lookup NAME in those class scopes.  */
  if (class_p)
    while (scope && scope != outer_scope && scope->kind != sk_namespace)
      {
	if (scope->kind == sk_class)
	  {
	    cxx_binding *class_binding;

	    class_binding = get_class_binding (name, scope);
	    if (class_binding)
	      {
		/* Thread this new class-scope binding onto the
		   IDENTIFIER_BINDING list so that future lookups
		   find it quickly.  */
		class_binding->previous = outer;
		if (binding)
		  binding->previous = class_binding;
		else
		  IDENTIFIER_BINDING (name) = class_binding;
		return class_binding;
	      }
	  }
	/* If we are in a member template, the template parms of the member
	   template are considered to be inside the scope of the containing
	   class, but within G++ the class bindings are all pushed between the
	   template parms and the function body.  So if the outer binding is
	   a template parm for the current scope, return it now rather than
	   look for a class binding.  */
	if (outer_scope && outer_scope->kind == sk_template_parms
	    && binding_to_template_parms_of_scope_p (outer, scope))
	  return outer;

	scope = scope->level_chain;
      }

  return outer;
}

/* Return the innermost block-scope or class-scope value binding for
   NAME, or NULL_TREE if there is no such binding.  */

tree
innermost_non_namespace_value (tree name)
{
  cxx_binding *binding;
  binding = outer_binding (name, /*binding=*/NULL, /*class_p=*/true);
  return binding ? binding->value : NULL_TREE;
}

/* Look up NAME in the current binding level and its superiors in the
   namespace of variables, functions and typedefs.  Return a ..._DECL
   node of some kind representing its definition if there is only one
   such declaration, or return a TREE_LIST with all the overloaded
   definitions if there are many, or return 0 if it is undefined.
   Hidden name, either friend declaration or built-in function, are
   not ignored.

   If PREFER_TYPE is > 0, we prefer TYPE_DECLs or namespaces.
   If PREFER_TYPE is > 1, we reject non-type decls (e.g. namespaces).
   Otherwise we prefer non-TYPE_DECLs.

   If NONCLASS is nonzero, bindings in class scopes are ignored.  If
   BLOCK_P is false, bindings in block scopes are ignored.  */

static tree
lookup_name_real_1 (tree name, int prefer_type, int nonclass, bool block_p,
		    int namespaces_only, int flags)
{
  cxx_binding *iter;
  tree val = NULL_TREE;

  query_oracle (name);

  /* Conversion operators are handled specially because ordinary
     unqualified name lookup will not find template conversion
     operators.  */
  if (IDENTIFIER_CONV_OP_P (name))
    {
      cp_binding_level *level;

      for (level = current_binding_level;
	   level && level->kind != sk_namespace;
	   level = level->level_chain)
	{
	  tree class_type;
	  tree operators;

	  /* A conversion operator can only be declared in a class
	     scope.  */
	  if (level->kind != sk_class)
	    continue;

	  /* Lookup the conversion operator in the class.  */
	  class_type = level->this_entity;
	  operators = lookup_fnfields (class_type, name, /*protect=*/0);
	  if (operators)
	    return operators;
	}

      return NULL_TREE;
    }

  flags |= lookup_flags (prefer_type, namespaces_only);

  /* First, look in non-namespace scopes.  */

  if (current_class_type == NULL_TREE)
    nonclass = 1;

  if (block_p || !nonclass)
    for (iter = outer_binding (name, NULL, !nonclass);
	 iter;
	 iter = outer_binding (name, iter, !nonclass))
      {
	tree binding;

	/* Skip entities we don't want.  */
	if (LOCAL_BINDING_P (iter) ? !block_p : nonclass)
	  continue;

	/* If this is the kind of thing we're looking for, we're done.  */
	if (qualify_lookup (iter->value, flags))
	  binding = iter->value;
	else if ((flags & LOOKUP_PREFER_TYPES)
		 && qualify_lookup (iter->type, flags))
	  binding = iter->type;
	else
	  binding = NULL_TREE;

	if (binding)
	  {
	    if (TREE_CODE (binding) == TYPE_DECL && DECL_HIDDEN_P (binding))
	      {
		/* A non namespace-scope binding can only be hidden in the
		   presence of a local class, due to friend declarations.

		   In particular, consider:

		   struct C;
		   void f() {
		     struct A {
		       friend struct B;
		       friend struct C;
		       void g() {
		         B* b; // error: B is hidden
			 C* c; // OK, finds ::C
		       } 
		     };
		     B *b;  // error: B is hidden
		     C *c;  // OK, finds ::C
		     struct B {};
		     B *bb; // OK
		   }

		   The standard says that "B" is a local class in "f"
		   (but not nested within "A") -- but that name lookup
		   for "B" does not find this declaration until it is
		   declared directly with "f".

		   In particular:

		   [class.friend]

		   If a friend declaration appears in a local class and
		   the name specified is an unqualified name, a prior
		   declaration is looked up without considering scopes
		   that are outside the innermost enclosing non-class
		   scope. For a friend function declaration, if there is
		   no prior declaration, the program is ill-formed. For a
		   friend class declaration, if there is no prior
		   declaration, the class that is specified belongs to the
		   innermost enclosing non-class scope, but if it is
		   subsequently referenced, its name is not found by name
		   lookup until a matching declaration is provided in the
		   innermost enclosing nonclass scope.

		   So just keep looking for a non-hidden binding.
		*/
		gcc_assert (TREE_CODE (binding) == TYPE_DECL);
		continue;
	      }
	    val = binding;
	    break;
	  }
      }

  /* Now lookup in namespace scopes.  */
  if (!val)
    {
      name_lookup lookup (name, flags);
      if (lookup.search_unqualified
	  (current_decl_namespace (), current_binding_level))
	val = lookup.value;
    }

  /* If we have a single function from a using decl, pull it out.  */
  if (val && TREE_CODE (val) == OVERLOAD && !really_overloaded_fn (val))
    val = OVL_FUNCTION (val);

  return val;
}

/* Wrapper for lookup_name_real_1.  */

tree
lookup_name_real (tree name, int prefer_type, int nonclass, bool block_p,
		  int namespaces_only, int flags)
{
  tree ret;
  bool subtime = timevar_cond_start (TV_NAME_LOOKUP);
  ret = lookup_name_real_1 (name, prefer_type, nonclass, block_p,
			    namespaces_only, flags);
  timevar_cond_stop (TV_NAME_LOOKUP, subtime);
  return ret;
}

tree
lookup_name_nonclass (tree name)
{
  return lookup_name_real (name, 0, 1, /*block_p=*/true, 0, 0);
}

tree
lookup_name (tree name)
{
  return lookup_name_real (name, 0, 0, /*block_p=*/true, 0, 0);
}

tree
lookup_name_prefer_type (tree name, int prefer_type)
{
  return lookup_name_real (name, prefer_type, 0, /*block_p=*/true, 0, 0);
}

/* Look up NAME for type used in elaborated name specifier in
   the scopes given by SCOPE.  SCOPE can be either TS_CURRENT or
   TS_WITHIN_ENCLOSING_NON_CLASS.  Although not implied by the
   name, more scopes are checked if cleanup or template parameter
   scope is encountered.

   Unlike lookup_name_real, we make sure that NAME is actually
   declared in the desired scope, not from inheritance, nor using
   directive.  For using declaration, there is DR138 still waiting
   to be resolved.  Hidden name coming from an earlier friend
   declaration is also returned.

   A TYPE_DECL best matching the NAME is returned.  Catching error
   and issuing diagnostics are caller's responsibility.  */

static tree
lookup_type_scope_1 (tree name, tag_scope scope)
{
  cxx_binding *iter = NULL;
  tree val = NULL_TREE;
  cp_binding_level *level = NULL;

  /* Look in non-namespace scope first.  */
  if (current_binding_level->kind != sk_namespace)
    iter = outer_binding (name, NULL, /*class_p=*/ true);
  for (; iter; iter = outer_binding (name, iter, /*class_p=*/ true))
    {
      /* Check if this is the kind of thing we're looking for.
	 If SCOPE is TS_CURRENT, also make sure it doesn't come from
	 base class.  For ITER->VALUE, we can simply use
	 INHERITED_VALUE_BINDING_P.  For ITER->TYPE, we have to use
	 our own check.

	 We check ITER->TYPE before ITER->VALUE in order to handle
	   typedef struct C {} C;
	 correctly.  */

      if (qualify_lookup (iter->type, LOOKUP_PREFER_TYPES)
	  && (scope != ts_current
	      || LOCAL_BINDING_P (iter)
	      || DECL_CONTEXT (iter->type) == iter->scope->this_entity))
	val = iter->type;
      else if ((scope != ts_current
		|| !INHERITED_VALUE_BINDING_P (iter))
	       && qualify_lookup (iter->value, LOOKUP_PREFER_TYPES))
	val = iter->value;

      if (val)
	break;
    }

  /* Look in namespace scope.  */
  if (val)
    level = iter->scope;
  else
    {
      tree ns = current_decl_namespace ();

      if (tree *slot = find_namespace_slot (ns, name))
	{
	  /* If this is the kind of thing we're looking for, we're done.  */
	  if (tree type = MAYBE_STAT_TYPE (*slot))
	    if (qualify_lookup (type, LOOKUP_PREFER_TYPES))
	      val = type;
	  if (!val)
	    {
	      if (tree decl = MAYBE_STAT_DECL (*slot))
		if (qualify_lookup (decl, LOOKUP_PREFER_TYPES))
		  val = decl;
	    }
	  level = NAMESPACE_LEVEL (ns);
	}
    }

  /* Type found, check if it is in the allowed scopes, ignoring cleanup
     and template parameter scopes.  */
  if (val)
    {
      cp_binding_level *b = current_binding_level;
      while (b)
	{
	  if (level == b)
	    return val;

	  if (b->kind == sk_cleanup || b->kind == sk_template_parms
	      || b->kind == sk_function_parms)
	    b = b->level_chain;
	  else if (b->kind == sk_class
		   && scope == ts_within_enclosing_non_class)
	    b = b->level_chain;
	  else
	    break;
	}
    }

  return NULL_TREE;
}
 
/* Wrapper for lookup_type_scope_1.  */

tree
lookup_type_scope (tree name, tag_scope scope)
{
  tree ret;
  bool subtime = timevar_cond_start (TV_NAME_LOOKUP);
  ret = lookup_type_scope_1 (name, scope);
  timevar_cond_stop (TV_NAME_LOOKUP, subtime);
  return ret;
}

/* Returns true iff DECL is a block-scope extern declaration of a function
   or variable.  */

bool
is_local_extern (tree decl)
{
  cxx_binding *binding;

  /* For functions, this is easy.  */
  if (TREE_CODE (decl) == FUNCTION_DECL)
    return DECL_LOCAL_FUNCTION_P (decl);

  if (!VAR_P (decl))
    return false;
  if (!current_function_decl)
    return false;

  /* For variables, this is not easy.  We need to look at the binding stack
     for the identifier to see whether the decl we have is a local.  */
  for (binding = IDENTIFIER_BINDING (DECL_NAME (decl));
       binding && binding->scope->kind != sk_namespace;
       binding = binding->previous)
    if (binding->value == decl)
      return LOCAL_BINDING_P (binding);

  return false;
}

/* The type TYPE is being declared.  If it is a class template, or a
   specialization of a class template, do any processing required and
   perform error-checking.  If IS_FRIEND is nonzero, this TYPE is
   being declared a friend.  B is the binding level at which this TYPE
   should be bound.

   Returns the TYPE_DECL for TYPE, which may have been altered by this
   processing.  */

static tree
maybe_process_template_type_declaration (tree type, int is_friend,
					 cp_binding_level *b)
{
  tree decl = TYPE_NAME (type);

  if (processing_template_parmlist)
    /* You can't declare a new template type in a template parameter
       list.  But, you can declare a non-template type:

	 template <class A*> struct S;

       is a forward-declaration of `A'.  */
    ;
  else if (b->kind == sk_namespace
	   && current_binding_level->kind != sk_namespace)
    /* If this new type is being injected into a containing scope,
       then it's not a template type.  */
    ;
  else
    {
      gcc_assert (MAYBE_CLASS_TYPE_P (type)
		  || TREE_CODE (type) == ENUMERAL_TYPE);

      if (processing_template_decl)
	{
	  /* This may change after the call to
	     push_template_decl_real, but we want the original value.  */
	  tree name = DECL_NAME (decl);

	  decl = push_template_decl_real (decl, is_friend);
	  if (decl == error_mark_node)
	    return error_mark_node;

	  /* If the current binding level is the binding level for the
	     template parameters (see the comment in
	     begin_template_parm_list) and the enclosing level is a class
	     scope, and we're not looking at a friend, push the
	     declaration of the member class into the class scope.  In the
	     friend case, push_template_decl will already have put the
	     friend into global scope, if appropriate.  */
	  if (TREE_CODE (type) != ENUMERAL_TYPE
	      && !is_friend && b->kind == sk_template_parms
	      && b->level_chain->kind == sk_class)
	    {
	      finish_member_declaration (CLASSTYPE_TI_TEMPLATE (type));

	      if (!COMPLETE_TYPE_P (current_class_type))
		{
		  maybe_add_class_template_decl_list (current_class_type,
						      type, /*friend_p=*/0);
		  /* Put this UTD in the table of UTDs for the class.  */
		  if (CLASSTYPE_NESTED_UTDS (current_class_type) == NULL)
		    CLASSTYPE_NESTED_UTDS (current_class_type) =
		      binding_table_new (SCOPE_DEFAULT_HT_SIZE);

		  binding_table_insert
		    (CLASSTYPE_NESTED_UTDS (current_class_type), name, type);
		}
	    }
	}
    }

  return decl;
}

/* Push a tag name NAME for struct/class/union/enum type TYPE.  In case
   that the NAME is a class template, the tag is processed but not pushed.

   The pushed scope depend on the SCOPE parameter:
   - When SCOPE is TS_CURRENT, put it into the inner-most non-sk_cleanup
     scope.
   - When SCOPE is TS_GLOBAL, put it in the inner-most non-class and
     non-template-parameter scope.  This case is needed for forward
     declarations.
   - When SCOPE is TS_WITHIN_ENCLOSING_NON_CLASS, this is similar to
     TS_GLOBAL case except that names within template-parameter scopes
     are not pushed at all.

   Returns TYPE upon success and ERROR_MARK_NODE otherwise.  */

static tree
do_pushtag (tree name, tree type, tag_scope scope)
{
  tree decl;

  cp_binding_level *b = current_binding_level;
  while (/* Cleanup scopes are not scopes from the point of view of
	    the language.  */
	 b->kind == sk_cleanup
	 /* Neither are function parameter scopes.  */
	 || b->kind == sk_function_parms
	 /* Neither are the scopes used to hold template parameters
	    for an explicit specialization.  For an ordinary template
	    declaration, these scopes are not scopes from the point of
	    view of the language.  */
	 || (b->kind == sk_template_parms
	     && (b->explicit_spec_p || scope == ts_global))
	 /* Pushing into a class is ok for lambdas or when we want current  */
	 || (b->kind == sk_class
	     && scope != ts_lambda
	     && (scope != ts_current
		 /* We may be defining a new type in the initializer
		    of a static member variable. We allow this when
		    not pedantic, and it is particularly useful for
		    type punning via an anonymous union.  */
		 || COMPLETE_TYPE_P (b->this_entity))))
    b = b->level_chain;

  gcc_assert (identifier_p (name));

  /* Do C++ gratuitous typedefing.  */
  if (identifier_type_value_1 (name) != type)
    {
      tree tdef;
      int in_class = 0;
      tree context = TYPE_CONTEXT (type);

      if (! context)
	{
	  tree cs = current_scope ();

	  if (scope == ts_current
	      || scope == ts_lambda
	      || (cs && TREE_CODE (cs) == FUNCTION_DECL))
	    context = cs;
	  else if (cs && TYPE_P (cs))
	    /* When declaring a friend class of a local class, we want
	       to inject the newly named class into the scope
	       containing the local class, not the namespace
	       scope.  */
	    context = decl_function_context (get_type_decl (cs));
	}
      if (!context)
	context = current_namespace;

      if (b->kind == sk_class
	  || (b->kind == sk_template_parms
	      && b->level_chain->kind == sk_class))
	in_class = 1;

      tdef = create_implicit_typedef (name, type);
      DECL_CONTEXT (tdef) = FROB_CONTEXT (context);
      if (scope == ts_within_enclosing_non_class)
	{
	  /* This is a friend.  Make this TYPE_DECL node hidden from
	     ordinary name lookup.  Its corresponding TEMPLATE_DECL
	     will be marked in push_template_decl_real.  */
	  retrofit_lang_decl (tdef);
	  DECL_ANTICIPATED (tdef) = 1;
	  DECL_FRIEND_P (tdef) = 1;
	}

      decl = maybe_process_template_type_declaration
	(type, scope == ts_within_enclosing_non_class, b);
      if (decl == error_mark_node)
	return decl;

      if (b->kind == sk_class)
	{
	  if (!TYPE_BEING_DEFINED (current_class_type)
	      && scope != ts_lambda)
	    return error_mark_node;

	  if (!PROCESSING_REAL_TEMPLATE_DECL_P ())
	    /* Put this TYPE_DECL on the TYPE_FIELDS list for the
	       class.  But if it's a member template class, we want
	       the TEMPLATE_DECL, not the TYPE_DECL, so this is done
	       later.  */
	    finish_member_declaration (decl);
	  else
	    pushdecl_class_level (decl);
	}
      else if (b->kind != sk_template_parms)
	{
	  decl = do_pushdecl_with_scope (decl, b, /*is_friend=*/false);
	  if (decl == error_mark_node)
	    return decl;

	  if (DECL_CONTEXT (decl) == std_node
	      && init_list_identifier == DECL_NAME (TYPE_NAME (type))
	      && !CLASSTYPE_TEMPLATE_INFO (type))
	    {
	      error ("declaration of std::initializer_list does not match "
		     "#include <initializer_list>, isn't a template");
	      return error_mark_node;
	    }
	}

      if (! in_class)
	set_identifier_type_value_with_scope (name, tdef, b);

      TYPE_CONTEXT (type) = DECL_CONTEXT (decl);

      /* If this is a local class, keep track of it.  We need this
	 information for name-mangling, and so that it is possible to
	 find all function definitions in a translation unit in a
	 convenient way.  (It's otherwise tricky to find a member
	 function definition it's only pointed to from within a local
	 class.)  */
      if (TYPE_FUNCTION_SCOPE_P (type))
	{
	  if (processing_template_decl)
	    {
	      /* Push a DECL_EXPR so we call pushtag at the right time in
		 template instantiation rather than in some nested context.  */
	      add_decl_expr (decl);
	    }
	  else
	    vec_safe_push (local_classes, type);
	}
    }

  if (b->kind == sk_class
      && !COMPLETE_TYPE_P (current_class_type))
    {
      maybe_add_class_template_decl_list (current_class_type,
					  type, /*friend_p=*/0);

      if (CLASSTYPE_NESTED_UTDS (current_class_type) == NULL)
	CLASSTYPE_NESTED_UTDS (current_class_type)
	  = binding_table_new (SCOPE_DEFAULT_HT_SIZE);

      binding_table_insert
	(CLASSTYPE_NESTED_UTDS (current_class_type), name, type);
    }

  decl = TYPE_NAME (type);
  gcc_assert (TREE_CODE (decl) == TYPE_DECL);

  /* Set type visibility now if this is a forward declaration.  */
  TREE_PUBLIC (decl) = 1;
  determine_visibility (decl);

  return type;
}

/* Wrapper for do_pushtag.  */

tree
pushtag (tree name, tree type, tag_scope scope)
{
  tree ret;
  bool subtime = timevar_cond_start (TV_NAME_LOOKUP);
  ret = do_pushtag (name, type, scope);
  timevar_cond_stop (TV_NAME_LOOKUP, subtime);
  return ret;
}


/* Subroutines for reverting temporarily to top-level for instantiation
   of templates and such.  We actually need to clear out the class- and
   local-value slots of all identifiers, so that only the global values
   are at all visible.  Simply setting current_binding_level to the global
   scope isn't enough, because more binding levels may be pushed.  */
struct saved_scope *scope_chain;

/* Return true if ID has not already been marked.  */

static inline bool
store_binding_p (tree id)
{
  if (!id || !IDENTIFIER_BINDING (id))
    return false;

  if (IDENTIFIER_MARKED (id))
    return false;

  return true;
}

/* Add an appropriate binding to *OLD_BINDINGS which needs to already
   have enough space reserved.  */

static void
store_binding (tree id, vec<cxx_saved_binding, va_gc> **old_bindings)
{
  cxx_saved_binding saved;

  gcc_checking_assert (store_binding_p (id));

  IDENTIFIER_MARKED (id) = 1;

  saved.identifier = id;
  saved.binding = IDENTIFIER_BINDING (id);
  saved.real_type_value = REAL_IDENTIFIER_TYPE_VALUE (id);
  (*old_bindings)->quick_push (saved);
  IDENTIFIER_BINDING (id) = NULL;
}

static void
store_bindings (tree names, vec<cxx_saved_binding, va_gc> **old_bindings)
{
  static vec<tree> bindings_need_stored;
  tree t, id;
  size_t i;

  bool subtime = timevar_cond_start (TV_NAME_LOOKUP);
  for (t = names; t; t = TREE_CHAIN (t))
    {
      if (TREE_CODE (t) == TREE_LIST)
	id = TREE_PURPOSE (t);
      else
	id = DECL_NAME (t);

      if (store_binding_p (id))
	bindings_need_stored.safe_push (id);
    }
  if (!bindings_need_stored.is_empty ())
    {
      vec_safe_reserve_exact (*old_bindings, bindings_need_stored.length ());
      for (i = 0; bindings_need_stored.iterate (i, &id); ++i)
	{
	  /* We can apparently have duplicates in NAMES.  */
	  if (store_binding_p (id))
	    store_binding (id, old_bindings);
	}
      bindings_need_stored.truncate (0);
    }
  timevar_cond_stop (TV_NAME_LOOKUP, subtime);
}

/* Like store_bindings, but NAMES is a vector of cp_class_binding
   objects, rather than a TREE_LIST.  */

static void
store_class_bindings (vec<cp_class_binding, va_gc> *names,
		      vec<cxx_saved_binding, va_gc> **old_bindings)
{
  static vec<tree> bindings_need_stored;
  size_t i;
  cp_class_binding *cb;

  for (i = 0; vec_safe_iterate (names, i, &cb); ++i)
    if (store_binding_p (cb->identifier))
      bindings_need_stored.safe_push (cb->identifier);
  if (!bindings_need_stored.is_empty ())
    {
      tree id;
      vec_safe_reserve_exact (*old_bindings, bindings_need_stored.length ());
      for (i = 0; bindings_need_stored.iterate (i, &id); ++i)
	store_binding (id, old_bindings);
      bindings_need_stored.truncate (0);
    }
}

/* A chain of saved_scope structures awaiting reuse.  */

static GTY((deletable)) struct saved_scope *free_saved_scope;

static void
do_push_to_top_level (void)
{
  struct saved_scope *s;
  cp_binding_level *b;
  cxx_saved_binding *sb;
  size_t i;
  bool need_pop;

  /* Reuse or create a new structure for this saved scope.  */
  if (free_saved_scope != NULL)
    {
      s = free_saved_scope;
      free_saved_scope = s->prev;

      vec<cxx_saved_binding, va_gc> *old_bindings = s->old_bindings;
      memset (s, 0, sizeof (*s));
      /* Also reuse the structure's old_bindings vector.  */
      vec_safe_truncate (old_bindings, 0);
      s->old_bindings = old_bindings;
    }
  else
    s = ggc_cleared_alloc<saved_scope> ();

  b = scope_chain ? current_binding_level : 0;

  /* If we're in the middle of some function, save our state.  */
  if (cfun)
    {
      need_pop = true;
      push_function_context ();
    }
  else
    need_pop = false;

  if (scope_chain && previous_class_level)
    store_class_bindings (previous_class_level->class_shadowed,
			  &s->old_bindings);

  /* Have to include the global scope, because class-scope decls
     aren't listed anywhere useful.  */
  for (; b; b = b->level_chain)
    {
      tree t;

      /* Template IDs are inserted into the global level. If they were
	 inserted into namespace level, finish_file wouldn't find them
	 when doing pending instantiations. Therefore, don't stop at
	 namespace level, but continue until :: .  */
      if (global_scope_p (b))
	break;

      store_bindings (b->names, &s->old_bindings);
      /* We also need to check class_shadowed to save class-level type
	 bindings, since pushclass doesn't fill in b->names.  */
      if (b->kind == sk_class)
	store_class_bindings (b->class_shadowed, &s->old_bindings);

      /* Unwind type-value slots back to top level.  */
      for (t = b->type_shadowed; t; t = TREE_CHAIN (t))
	SET_IDENTIFIER_TYPE_VALUE (TREE_PURPOSE (t), TREE_VALUE (t));
    }

  FOR_EACH_VEC_SAFE_ELT (s->old_bindings, i, sb)
    IDENTIFIER_MARKED (sb->identifier) = 0;

  s->prev = scope_chain;
  s->bindings = b;
  s->need_pop_function_context = need_pop;
  s->function_decl = current_function_decl;
  s->unevaluated_operand = cp_unevaluated_operand;
  s->inhibit_evaluation_warnings = c_inhibit_evaluation_warnings;
  s->x_stmt_tree.stmts_are_full_exprs_p = true;

  scope_chain = s;
  current_function_decl = NULL_TREE;
  vec_alloc (current_lang_base, 10);
  current_lang_name = lang_name_cplusplus;
  current_namespace = global_namespace;
  push_class_stack ();
  cp_unevaluated_operand = 0;
  c_inhibit_evaluation_warnings = 0;
}

static void
do_pop_from_top_level (void)
{
  struct saved_scope *s = scope_chain;
  cxx_saved_binding *saved;
  size_t i;

  /* Clear out class-level bindings cache.  */
  if (previous_class_level)
    invalidate_class_lookup_cache ();
  pop_class_stack ();

  current_lang_base = 0;

  scope_chain = s->prev;
  FOR_EACH_VEC_SAFE_ELT (s->old_bindings, i, saved)
    {
      tree id = saved->identifier;

      IDENTIFIER_BINDING (id) = saved->binding;
      SET_IDENTIFIER_TYPE_VALUE (id, saved->real_type_value);
    }

  /* If we were in the middle of compiling a function, restore our
     state.  */
  if (s->need_pop_function_context)
    pop_function_context ();
  current_function_decl = s->function_decl;
  cp_unevaluated_operand = s->unevaluated_operand;
  c_inhibit_evaluation_warnings = s->inhibit_evaluation_warnings;

  /* Make this saved_scope structure available for reuse by
     push_to_top_level.  */
  s->prev = free_saved_scope;
  free_saved_scope = s;
}

/* Push into the scope of the namespace NS, even if it is deeply
   nested within another namespace.  */

static void
do_push_nested_namespace (tree ns)
{
  if (ns == global_namespace)
    do_push_to_top_level ();
  else
    {
      do_push_nested_namespace (CP_DECL_CONTEXT (ns));
      gcc_checking_assert
	(find_namespace_value (current_namespace, DECL_NAME (ns)) == ns);
      resume_scope (NAMESPACE_LEVEL (ns));
      current_namespace = ns;
    }
}

/* Pop back from the scope of the namespace NS, which was previously
   entered with push_nested_namespace.  */

static void
do_pop_nested_namespace (tree ns)
{
  while (ns != global_namespace)
    {
      ns = CP_DECL_CONTEXT (ns);
      current_namespace = ns;
      leave_scope ();
    }

  do_pop_from_top_level ();
}

/* Add TARGET to USINGS, if it does not already exist there.
   We used to build the complete graph of usings at this point, from
   the POV of the source namespaces.  Now we build that as we perform
   the unqualified search.  */

static void
add_using_namespace (vec<tree, va_gc> *&usings, tree target)
{
  if (usings)
    for (unsigned ix = usings->length (); ix--;)
      if ((*usings)[ix] == target)
	return;

  vec_safe_push (usings, target);
}

/* Tell the debug system of a using directive.  */

static void
emit_debug_info_using_namespace (tree from, tree target, bool implicit)
{
  /* Emit debugging info.  */
  tree context = from != global_namespace ? from : NULL_TREE;
  debug_hooks->imported_module_or_decl (target, NULL_TREE, context, false,
					implicit);
}

/* Process a namespace-scope using directive.  */

void
finish_namespace_using_directive (tree target, tree attribs)
{
  gcc_checking_assert (namespace_bindings_p ());
  if (target == error_mark_node)
    return;

  add_using_namespace (DECL_NAMESPACE_USING (current_namespace),
		       ORIGINAL_NAMESPACE (target));
  emit_debug_info_using_namespace (current_namespace,
				   ORIGINAL_NAMESPACE (target), false);

  if (attribs == error_mark_node)
    return;

  for (tree a = attribs; a; a = TREE_CHAIN (a))
    {
      tree name = get_attribute_name (a);
      if (is_attribute_p ("strong", name))
	{
	  warning (0, "strong using directive no longer supported");
	  if (CP_DECL_CONTEXT (target) == current_namespace)
	    inform (DECL_SOURCE_LOCATION (target),
		    "you may use an inline namespace instead");
	}
      else
	warning (OPT_Wattributes, "%qD attribute directive ignored", name);
    }
}

/* Process a function-scope using-directive.  */

void
finish_local_using_directive (tree target, tree attribs)
{
  gcc_checking_assert (local_bindings_p ());
  if (target == error_mark_node)
    return;

  if (attribs)
    warning (OPT_Wattributes, "attributes ignored on local using directive");

  add_stmt (build_stmt (input_location, USING_STMT, target));

  add_using_namespace (current_binding_level->using_directives,
		       ORIGINAL_NAMESPACE (target));
}

/* Pushes X into the global namespace.  */

tree
pushdecl_top_level (tree x, bool is_friend)
{
  bool subtime = timevar_cond_start (TV_NAME_LOOKUP);
  do_push_to_top_level ();
  x = pushdecl_namespace_level (x, is_friend);
  do_pop_from_top_level ();
  timevar_cond_stop (TV_NAME_LOOKUP, subtime);
  return x;
}

/* Pushes X into the global namespace and calls cp_finish_decl to
   register the variable, initializing it with INIT.  */

tree
pushdecl_top_level_and_finish (tree x, tree init)
{
  bool subtime = timevar_cond_start (TV_NAME_LOOKUP);
  do_push_to_top_level ();
  x = pushdecl_namespace_level (x, false);
  cp_finish_decl (x, init, false, NULL_TREE, 0);
  do_pop_from_top_level ();
  timevar_cond_stop (TV_NAME_LOOKUP, subtime);
  return x;
}

/* Enter the namespaces from current_namerspace to NS.  */

static int
push_inline_namespaces (tree ns)
{
  int count = 0;
  if (ns != current_namespace)
    {
      gcc_assert (ns != global_namespace);
      count += push_inline_namespaces (CP_DECL_CONTEXT (ns));
      resume_scope (NAMESPACE_LEVEL (ns));
      current_namespace = ns;
      count++;
    }
  return count;
}

/* Push into the scope of the NAME namespace.  If NAME is NULL_TREE,
   then we enter an anonymous namespace.  If MAKE_INLINE is true, then
   we create an inline namespace (it is up to the caller to check upon
   redefinition). Return the number of namespaces entered.  */

int
push_namespace (tree name, bool make_inline)
{
  bool subtime = timevar_cond_start (TV_NAME_LOOKUP);
  int count = 0;

  /* We should not get here if the global_namespace is not yet constructed
     nor if NAME designates the global namespace:  The global scope is
     constructed elsewhere.  */
  gcc_checking_assert (global_namespace != NULL && name != global_identifier);

  tree ns = NULL_TREE;
  {
    name_lookup lookup (name, 0);
    if (!lookup.search_qualified (current_namespace, /*usings=*/false))
      ;
    else if (TREE_CODE (lookup.value) != NAMESPACE_DECL)
      ;
    else if (tree dna = DECL_NAMESPACE_ALIAS (lookup.value))
      {
	/* A namespace alias is not allowed here, but if the alias
	   is for a namespace also inside the current scope,
	   accept it with a diagnostic.  That's better than dying
	   horribly.  */
	if (is_nested_namespace (current_namespace, CP_DECL_CONTEXT (dna)))
	  {
	    error ("namespace alias %qD not allowed here, "
		   "assuming %qD", lookup.value, dna);
	    ns = dna;
	  }
      }
    else
      ns = lookup.value;
  }

  bool new_ns = false;
  if (ns)
    /* DR2061.  NS might be a member of an inline namespace.  We
       need to push into those namespaces.  */
    count += push_inline_namespaces (CP_DECL_CONTEXT (ns));
  else
    {
      ns = build_lang_decl (NAMESPACE_DECL, name, void_type_node);
      SCOPE_DEPTH (ns) = SCOPE_DEPTH (current_namespace) + 1;
      if (!SCOPE_DEPTH (ns))
	/* We only allow depth 255. */
	sorry ("cannot nest more than %d namespaces",
	       SCOPE_DEPTH (current_namespace));
      DECL_CONTEXT (ns) = FROB_CONTEXT (current_namespace);
      new_ns = true;

      if (pushdecl (ns) == error_mark_node)
	ns = NULL_TREE;
      else
	{
	  if (!name)
	    {
	      SET_DECL_ASSEMBLER_NAME (ns, anon_identifier);

	      if (!make_inline)
		add_using_namespace (DECL_NAMESPACE_USING (current_namespace),
				     ns);
	    }
	  else if (TREE_PUBLIC (current_namespace))
	    TREE_PUBLIC (ns) = 1;

	  if (make_inline)
	    {
	      DECL_NAMESPACE_INLINE_P (ns) = true;
	      vec_safe_push (DECL_NAMESPACE_INLINEES (current_namespace), ns);
	    }

	  if (!name || make_inline)
	    emit_debug_info_using_namespace (current_namespace, ns, true);
	}
    }

  if (ns)
    {
      if (make_inline && !DECL_NAMESPACE_INLINE_P (ns))
	{
	  error ("inline namespace must be specified at initial definition");
	  inform (DECL_SOURCE_LOCATION (ns), "%qD defined here", ns);
	}
      if (new_ns)
	begin_scope (sk_namespace, ns);
      else
	resume_scope (NAMESPACE_LEVEL (ns));
      current_namespace = ns;
      count++;
    }

  timevar_cond_stop (TV_NAME_LOOKUP, subtime);
  return count;
}

/* Pop from the scope of the current namespace.  */

void
pop_namespace (void)
{
  bool subtime = timevar_cond_start (TV_NAME_LOOKUP);

  gcc_assert (current_namespace != global_namespace);
  current_namespace = CP_DECL_CONTEXT (current_namespace);
  /* The binding level is not popped, as it might be re-opened later.  */
  leave_scope ();

  timevar_cond_stop (TV_NAME_LOOKUP, subtime);
}

/* External entry points for do_{push_to/pop_from}_top_level.  */

void
push_to_top_level (void)
{
  bool subtime = timevar_cond_start (TV_NAME_LOOKUP);
  do_push_to_top_level ();
  timevar_cond_stop (TV_NAME_LOOKUP, subtime);
}

void
pop_from_top_level (void)
{
  bool subtime = timevar_cond_start (TV_NAME_LOOKUP);
  do_pop_from_top_level ();
  timevar_cond_stop (TV_NAME_LOOKUP, subtime);
}

/* External entry points for do_{push,pop}_nested_namespace.  */

void
push_nested_namespace (tree ns)
{
  bool subtime = timevar_cond_start (TV_NAME_LOOKUP);
  do_push_nested_namespace (ns);
  timevar_cond_stop (TV_NAME_LOOKUP, subtime);
}

void
pop_nested_namespace (tree ns)
{
  bool subtime = timevar_cond_start (TV_NAME_LOOKUP);
  gcc_assert (current_namespace == ns);
  do_pop_nested_namespace (ns);
  timevar_cond_stop (TV_NAME_LOOKUP, subtime);
}

/* Pop off extraneous binding levels left over due to syntax errors.
   We don't pop past namespaces, as they might be valid.  */

void
pop_everything (void)
{
  if (ENABLE_SCOPE_CHECKING)
    verbatim ("XXX entering pop_everything ()\n");
  while (!namespace_bindings_p ())
    {
      if (current_binding_level->kind == sk_class)
	pop_nested_class ();
      else
	poplevel (0, 0, 0);
    }
  if (ENABLE_SCOPE_CHECKING)
    verbatim ("XXX leaving pop_everything ()\n");
}

/* Emit debugging information for using declarations and directives.
   If input tree is overloaded fn then emit debug info for all
   candidates.  */

void
cp_emit_debug_info_for_using (tree t, tree context)
{
  /* Don't try to emit any debug information if we have errors.  */
  if (seen_error ())
    return;

  /* Ignore this FUNCTION_DECL if it refers to a builtin declaration
     of a builtin function.  */
  if (TREE_CODE (t) == FUNCTION_DECL
      && DECL_EXTERNAL (t)
      && DECL_BUILT_IN (t))
    return;

  /* Do not supply context to imported_module_or_decl, if
     it is a global namespace.  */
  if (context == global_namespace)
    context = NULL_TREE;

  t = MAYBE_BASELINK_FUNCTIONS (t);

  /* FIXME: Handle TEMPLATE_DECLs.  */
  for (lkp_iterator iter (t); iter; ++iter)
    {
      tree fn = *iter;
      if (TREE_CODE (fn) != TEMPLATE_DECL)
	{
	  if (building_stmt_list_p ())
	    add_stmt (build_stmt (input_location, USING_STMT, fn));
	  else
	    debug_hooks->imported_module_or_decl (fn, NULL_TREE, context,
						  false, false);
	}
    }
}

#include "gt-cp-name-lookup.h"<|MERGE_RESOLUTION|>--- conflicted
+++ resolved
@@ -1117,13 +1117,8 @@
 
 /* Binary search of (ordered) METHOD_VEC for NAME.  */
 
-<<<<<<< HEAD
 static tree
 method_vec_binary_search (vec<tree, va_gc> *method_vec, tree name)
-=======
-tree
-get_class_binding_direct (tree type, tree name)
->>>>>>> e12c5305
 {
   for (unsigned lo = 0, hi = method_vec->length (); lo < hi;)
     {
@@ -1192,24 +1187,6 @@
 	      return temp;
 	    }
 	}
-<<<<<<< HEAD
-=======
-    }
-  else
-    for (int i = 0; vec_safe_iterate (method_vec, i, &fns); ++i)
-      /* We can get a NULL binding during insertion of a new
-	 method name, because the identifier_binding machinery
-	 performs a lookup.  If we find such a NULL slot, that's
-	 the thing we were looking for, so we might as well bail
-	 out immediately.  */
-      if (!fns)
-	break;
-      else if (OVL_NAME (fns) == lookup)
-	{
-	  val = fns;
-	  break;
-	}
->>>>>>> e12c5305
 
       if (DECL_NAME (decl) != name)
 	continue;
@@ -1230,84 +1207,6 @@
     }
 
   return NULL_TREE;
-}
-
-/* Find the slot containing overloads called 'NAME'.  If there is no
-   such slot, create an empty one.  KLASS might be complete at this
-   point, in which case we need to preserve ordering.  Deals with
-   conv_op marker handling.  */
-
-tree *
-find_method_slot (tree klass, tree name)
-{
-  bool complete_p = COMPLETE_TYPE_P (klass);
-  
-  vec<tree, va_gc> *method_vec = CLASSTYPE_METHOD_VEC (klass);
-  if (!method_vec)
-    {
-      vec_alloc (method_vec, 8);
-      CLASSTYPE_METHOD_VEC (klass) = method_vec;
-      if (complete_p)
-	{
-	  /* If the class is complete but had no method_vec, we need
-	     to add the TYPE_FIELDS into it.  We're also most likely
-	     to be adding ctors & dtors, so ask for 6 spare slots (the
-	     abstract cdtors and their clones).  */
-	  set_class_bindings (klass, 6);
-	  method_vec = CLASSTYPE_METHOD_VEC (klass);
-	}
-    }
-
-  if (IDENTIFIER_CONV_OP_P (name))
-    name = conv_op_identifier;
-
-  unsigned ix, length = method_vec->length ();
-  for (ix = 0; ix < length; ix++)
-    {
-      tree *slot = &(*method_vec)[ix];
-      tree fn_name = OVL_NAME (*slot);
-
-      if (fn_name == name)
-	{
-	  // FIXME: DEAL with STAT_HACK creation?
-	  if (name == conv_op_identifier)
-	    {
-	      gcc_checking_assert (OVL_FUNCTION (*slot) == conv_op_marker);
-	      /* Skip the conv-op marker. */
-	      slot = &OVL_CHAIN (*slot);
-	    }
-	  return slot;
-	}
-
-      if (complete_p && fn_name > name)
-	break;
-    }
-
-  /* No slot found.  Create one at IX.  We know in this case that our
-     caller will succeed in adding the function.  */
-  if (complete_p)
-    {
-      /* Do exact allocation when complete, as we don't expect to add
-	 many.  */
-      vec_safe_reserve_exact (method_vec, 1);
-      method_vec->quick_insert (ix, NULL_TREE);
-    }
-  else
-    {
-      gcc_checking_assert (ix == length);
-      vec_safe_push (method_vec, NULL_TREE);
-    }
-  CLASSTYPE_METHOD_VEC (klass) = method_vec;
-
-  tree *slot = &(*method_vec)[ix];
-  if (name == conv_op_identifier)
-    {
-      /* Install the marker prefix.  */
-      *slot = ovl_make (conv_op_marker, NULL_TREE);
-      slot = &OVL_CHAIN (*slot);
-    }
-
-  return slot;
 }
 
 /* Look for NAME as an immediate member of KLASS (including
@@ -1389,11 +1288,7 @@
    special function creation as necessary.  */
 
 tree
-<<<<<<< HEAD
 get_class_binding (tree klass, tree name, int type_or_fns)
-=======
-get_class_binding (tree type, tree name)
->>>>>>> e12c5305
 {
   klass = complete_type (klass);
 
@@ -1423,10 +1318,7 @@
 	}
     }
 
-<<<<<<< HEAD
   return get_class_binding_direct (klass, name, type_or_fns);
-=======
-  return get_class_binding_direct (type, name);
 }
 
 /* Find the slot containing overloads called 'NAME'.  If there is no
@@ -1444,6 +1336,15 @@
     {
       vec_alloc (method_vec, 8);
       CLASSTYPE_METHOD_VEC (klass) = method_vec;
+      if (complete_p)
+	{
+	  /* If the class is complete but had no method_vec, we need
+	     to add the TYPE_FIELDS into it.  We're also most likely
+	     to be adding ctors & dtors, so ask for 6 spare slots (the
+	     abstract cdtors and their clones).  */
+	  set_class_bindings (klass, 6);
+	  method_vec = CLASSTYPE_METHOD_VEC (klass);
+	}
     }
 
   if (IDENTIFIER_CONV_OP_P (name))
@@ -1457,6 +1358,7 @@
 
       if (fn_name == name)
 	{
+	  // FIXME: DEAL with STAT_HACK creation?
 	  if (name == conv_op_identifier)
 	    {
 	      gcc_checking_assert (OVL_FUNCTION (*slot) == conv_op_marker);
@@ -1495,7 +1397,6 @@
     }
 
   return slot;
->>>>>>> e12c5305
 }
 
 /* Comparison function to compare two TYPE_METHOD_VEC entries by

--- conflicted
+++ resolved
@@ -5679,7 +5679,8 @@
 }
 
 /* Process and lookup a using decl SCOPE::lookup.name, filling in
-   lookup.values & lookup.type.  Return true if ok.  */
+   lookup.values & lookup.type.  Return a USING_DECL, or NULL_TREE on
+   failure.  */
 
 static tree
 lookup_using_decl (tree scope, name_lookup &lookup)
@@ -5888,6 +5889,7 @@
   USING_DECL_SCOPE (using_decl) = scope;
   USING_DECL_DECLS (using_decl) = lookup.value;
   DECL_DEPENDENT_P (using_decl) = dependent_p;
+  DECL_CONTEXT (using_decl) = current;
   if (TYPE_P (current) && b_kind == bk_not_base)
     USING_DECL_UNRELATED_P (using_decl) = true;
 
@@ -6406,12 +6408,6 @@
     }
   else
     {
-<<<<<<< HEAD
-      tree using_decl = build_lang_decl (USING_DECL, lookup.name, NULL_TREE);
-      USING_DECL_SCOPE (using_decl) = scope;
-      DECL_CONTEXT (using_decl) = current_function_decl;
-=======
->>>>>>> d5031040
       add_decl_expr (using_decl);
 
       cxx_binding *binding = find_local_binding (current_binding_level, name);

--- conflicted
+++ resolved
@@ -4228,10 +4228,7 @@
     return true;
 
   subtime = timevar_cond_start (TV_NAME_LOOKUP);
-<<<<<<< HEAD
-=======
   /* Get the name of X.  */
->>>>>>> c59b1fb0
   tree name = OVL_NAME (x);
 
   if (name)
@@ -5311,9 +5308,8 @@
 	t = lookup.value;
 
       /* If we have a known type overload, pull it out.  This can happen
-	 for both using decls and unhidden functions.  */
-      if (t && TREE_CODE (t) == OVERLOAD
-	  && TREE_TYPE (t) != unknown_type_node)
+	 for using decls.  */
+      if (t && TREE_CODE (t) == OVERLOAD && TREE_TYPE (t) != unknown_type_node)
 	t = OVL_FUNCTION (t);
     }
   else if (cxx_dialect != cxx98 && TREE_CODE (scope) == ENUMERAL_TYPE)
@@ -6518,7 +6514,6 @@
   return x;
 }
 
-<<<<<<< HEAD
 /* Like pushdecl, only it places X in the global scope if
    appropriate.  Calls cp_finish_decl to register the variable,
    initializing it with INIT.  */
@@ -6558,16 +6553,6 @@
 int
 push_namespace (tree name, bool make_inline)
 {
-=======
-/* Push into the scope of the NAME namespace.  If NAME is NULL_TREE,
-   then we enter an anonymous namespace.  If MAKE_INLINE is true, then
-   we create an inline namespace (it is up to the caller to check upon
-   redefinition). Return the number of namespaces entered.  */
-
-int
-push_namespace (tree name, bool make_inline)
-{
->>>>>>> c59b1fb0
   bool subtime = timevar_cond_start (TV_NAME_LOOKUP);
   int count = 0;
 
@@ -6579,7 +6564,6 @@
   if (!name)
     name = anon_identifier;
 
-<<<<<<< HEAD
   tree ns = NULL_TREE;
   {
     name_lookup lookup (name, 0);
@@ -6653,94 +6637,13 @@
 	      DECL_NAMESPACE_INLINE_P (ns) = true;
 	      vec_safe_push (DECL_NAMESPACE_INLINEES (current_namespace), ns);
 	    }
-=======
-  /* Check whether this is an extended namespace definition.  */
-  tree ns = get_namespace_binding (current_namespace, name);
-  if (ns && TREE_CODE (ns) == NAMESPACE_DECL)
-    {
-      if (tree dna = DECL_NAMESPACE_ALIAS (ns))
-	{
-	  /* We do some error recovery for, eg, the redeclaration of M
-	     here:
-
-	     namespace N {}
-	     namespace M = N;
-	     namespace M {}
-
-	     However, in nasty cases like:
-
-	     namespace N
-	     {
-	       namespace M = N;
-	       namespace M {}
-	     }
-
-	     we just error out below, in duplicate_decls.  */
-	  if (NAMESPACE_LEVEL (dna)->level_chain == current_binding_level)
-	    {
-	      error ("namespace alias %qD not allowed here, "
-		     "assuming %qD", ns, dna);
-	      ns = dna;
-	    }
-	  else
-	    ns = NULL_TREE;
->>>>>>> c59b1fb0
-	}
-    }
-  else
-    ns = NULL_TREE;
-
-<<<<<<< HEAD
+	}
+    }
+
   if (ns)
     {
       if (make_inline && !DECL_NAMESPACE_INLINE_P (ns))
 	{
-=======
-  bool new_ns = false;
-  if (!ns)
-    {
-      ns = build_lang_decl (NAMESPACE_DECL, name, void_type_node);
-      SCOPE_DEPTH (ns) = SCOPE_DEPTH (current_namespace) + 1;
-      if (!SCOPE_DEPTH (ns))
-	/* We only allow depth 255. */
-	sorry ("cannot nest more than %d namespaces",
-	       SCOPE_DEPTH (current_namespace));
-      DECL_CONTEXT (ns) = FROB_CONTEXT (current_namespace);
-      new_ns = true;
-
-      if (pushdecl (ns) == error_mark_node)
-	ns = NULL_TREE;
-      else
-	{
-	  if (name == anon_identifier)
-	    {
-	      /* Clear DECL_NAME for the benefit of debugging back ends.  */
-	      SET_DECL_ASSEMBLER_NAME (ns, name);
-	      DECL_NAME (ns) = NULL_TREE;
-
-	      if (!make_inline)
-		do_using_directive (ns);
-	    }
-	  else if (TREE_PUBLIC (current_namespace))
-	    TREE_PUBLIC (ns) = 1;
-
-	  if (make_inline)
-	    {
-	      DECL_NAMESPACE_INLINE_P (ns) = true;
-	      /* Set up namespace association.  */
-	      DECL_NAMESPACE_ASSOCIATIONS (ns)
-		= tree_cons (current_namespace, NULL_TREE, NULL_TREE);
-	      /* Import the contents of the inline namespace.  */
-	      do_using_directive (ns);
-	    }
-	}
-    }
-
-  if (ns)
-    {
-      if (make_inline && !DECL_NAMESPACE_INLINE_P (ns))
-	{
->>>>>>> c59b1fb0
 	  error ("inline namespace must be specified at initial definition");
 	  inform (DECL_SOURCE_LOCATION (ns), "%qD defined here", ns);
 	}

--- conflicted
+++ resolved
@@ -28,18 +28,11 @@
 #include "cp-tree.h"
 #include "name-lookup.h"
 #include "timevar.h"
-<<<<<<< HEAD
-#include "toplev.h"
-#include "diagnostic-core.h"
-#include "debug.h"
-#include "c-family/c-pragma.h"
-=======
 #include "diagnostic-core.h"
 #include "intl.h"
 #include "debug.h"
 #include "c-family/c-pragma.h"
 #include "params.h"
->>>>>>> 03d20231
 
 /* The bindings for a particular name in a particular scope.  */
 
@@ -881,11 +874,7 @@
 		     inlining.  */
 		  && (!TYPE_NAME (type)
 		      || TYPE_NAME (type) != DECL_ABSTRACT_ORIGIN (x))))
-<<<<<<< HEAD
-	    cp_set_underlying_type (x);
-=======
 	    set_underlying_type (x);
->>>>>>> 03d20231
 
 	  if (type != error_mark_node
 	      && TYPE_NAME (type)
@@ -1028,12 +1017,6 @@
 		   /* Inline decls shadow nothing.  */
 		   && !DECL_FROM_INLINE (x)
 		   && (TREE_CODE (oldlocal) == PARM_DECL
-<<<<<<< HEAD
-		       || TREE_CODE (oldlocal) == VAR_DECL)
-		   /* Don't check the `this' parameter.  */
-		   && !DECL_ARTIFICIAL (oldlocal)
-		   && !DECL_ARTIFICIAL (x))
-=======
 		       || TREE_CODE (oldlocal) == VAR_DECL
                        /* If the old decl is a type decl, only warn if the
                           old decl is an explicit typedef or if both the old
@@ -1050,7 +1033,6 @@
                       it's an implicit typedef (see create_implicit_typedef
                       in decl.c).  */
 		   && (!DECL_ARTIFICIAL (x) || DECL_IMPLICIT_TYPEDEF_P (x)))
->>>>>>> 03d20231
 	    {
 	      bool nowarn = false;
 
@@ -1078,7 +1060,6 @@
 	      /* The local structure or class can't use parameters of
 		 the containing function anyway.  */
 	      if (DECL_CONTEXT (oldlocal) != current_function_decl)
-<<<<<<< HEAD
 		{
 		  cxx_scope *scope = current_binding_level;
 		  tree context = DECL_CONTEXT (oldlocal);
@@ -1098,27 +1079,6 @@
 
 	      if (warn_shadow && !nowarn)
 		{
-=======
-		{
-		  cxx_scope *scope = current_binding_level;
-		  tree context = DECL_CONTEXT (oldlocal);
-		  for (; scope; scope = scope->level_chain)
-		   {
-		     if (scope->kind == sk_function_parms
-			 && scope->this_entity == context)
-		      break;
-		     if (scope->kind == sk_class
-			 && !LAMBDA_TYPE_P (scope->this_entity))
-		       {
-			 nowarn = true;
-			 break;
-		       }
-		   }
-		}
-
-	      if (warn_shadow && !nowarn)
-		{
->>>>>>> 03d20231
 		  if (TREE_CODE (oldlocal) == PARM_DECL)
 		    warning_at (input_location, OPT_Wshadow,
 				"declaration of %q#D shadows a parameter", x);
@@ -4148,11 +4108,7 @@
 {
   unsigned int i;
   tree elt;
-<<<<<<< HEAD
-  for (i = 0; VEC_iterate(tree,vec,i,elt); ++i)
-=======
   FOR_EACH_VEC_ELT (tree,vec,i,elt)
->>>>>>> 03d20231
     if (elt == target)
       return true;
   return false;
@@ -4785,10 +4741,6 @@
 	  VEC_pop (tree, todo);
 	}
       else
-<<<<<<< HEAD
-	return false;
-    }
-=======
 	{
 	  ret = false;
 	  break;
@@ -4799,7 +4751,6 @@
   release_tree_vector (todo);
 
   return ret;
->>>>>>> 03d20231
 }
 
 /* Add functions of a namespace to the lookup structure.
@@ -5047,10 +4998,7 @@
     case BOOLEAN_TYPE:
     case FIXED_POINT_TYPE:
     case DECLTYPE_TYPE:
-<<<<<<< HEAD
-=======
     case NULLPTR_TYPE:
->>>>>>> 03d20231
       return false;
     case RECORD_TYPE:
       if (TYPE_PTRMEMFUNC_P (type))
@@ -5082,7 +5030,6 @@
       return false;
     case LANG_TYPE:
       gcc_assert (type == unknown_type_node
-		  || NULLPTR_TYPE_P (type)
 		  || type == init_list_type_node);
       return false;
     case TYPE_PACK_EXPANSION:
@@ -5114,11 +5061,7 @@
   unsigned int ix;
   tree arg;
 
-<<<<<<< HEAD
-  for (ix = 0; VEC_iterate (tree, args, ix, arg); ++ix)
-=======
   FOR_EACH_VEC_ELT (tree, args, ix, arg)
->>>>>>> 03d20231
     if (arg_assoc (k, arg))
       return true;
   return false;
@@ -5186,12 +5129,8 @@
    are the functions found in normal lookup.  */
 
 tree
-<<<<<<< HEAD
-lookup_arg_dependent (tree name, tree fns, VEC(tree,gc) *args)
-=======
 lookup_arg_dependent (tree name, tree fns, VEC(tree,gc) *args,
 		      bool include_std)
->>>>>>> 03d20231
 {
   struct arg_lookup k;
 
@@ -5214,11 +5153,8 @@
      picking up later definitions) in the second stage. */
   k.namespaces = make_tree_vector ();
 
-<<<<<<< HEAD
-=======
   if (include_std)
     arg_assoc_namespace (&k, std_node);
->>>>>>> 03d20231
   arg_assoc_args_vec (&k, args);
 
   fns = k.functions;

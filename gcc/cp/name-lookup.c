--- conflicted
+++ resolved
@@ -5104,23 +5104,16 @@
   return ret;
 }
 
-<<<<<<< HEAD
-/* Process a local-scope or namespace-scope using declaration.  SCOPE
-   is the nominated scope to search for NAME.  VALUE_P and TYPE_P
-   point to the binding for NAME in the current scope and are
-   updated.  */
-=======
 /* Process a local-scope or namespace-scope using declaration.  LOOKUP
    is the result of qualified lookup (both value & type are
    significant).  FN_SCOPE_P indicates if we're at function-scope (as
    opposed to namespace-scope).  *VALUE_P and *TYPE_P are the current
    bindings, which are altered to reflect the newly brought in
    declarations.  */
->>>>>>> 40dada26
 
 static bool
 do_nonmember_using_decl (name_lookup &lookup, bool fn_scope_p,
-			 tree *value_p, tree *type_p)
+			 bool insert_p, tree *value_p, tree *type_p)
 {
   tree value = *value_p;
   tree type = *type_p;
@@ -5214,7 +5207,7 @@
 		}
 	    }
 
-	  if (!found)
+	  if (!found && insert_p)
 	    /* Unlike the decl-pushing case we don't drop anticipated
 	       builtins here.  They don't cause a problem, and we'd
 	       like to match them with a future declaration.  */
@@ -5229,12 +5222,8 @@
       diagnose_name_conflict (lookup.value, value);
       failed = true;
     }
-<<<<<<< HEAD
   else if (insert_p)
     // FIXME:exporting non fn?
-=======
-  else
->>>>>>> 40dada26
     value = lookup.value;
 
   if (lookup.type && lookup.type != type)
@@ -5245,18 +5234,21 @@
 	  diagnose_name_conflict (lookup.type, type);
 	  failed = true;
 	}
-      else
+      else if (insert_p)
 	type = lookup.type;
     }
 
-  /* If value is empty, shift any class or enumeration name back.  */
-  if (!value)
-    {
-      value = type;
-      type = NULL_TREE;
-    }
-  *value_p = value;
-  *type_p = type;
+  if (insert_p)
+    {
+      /* If value is empty, shift any class or enumeration name back.  */
+      if (!value)
+	{
+	  value = type;
+	  type = NULL_TREE;
+	}
+      *value_p = value;
+      *type_p = type;
+    }
 
   return failed;
 }
@@ -6399,7 +6391,6 @@
 		    value = STAT_VISIBLE (value);
 		  }
 
-<<<<<<< HEAD
 		if (do_nonmember_using_decl (lookup, false, false,
 					     &value, &type))
 		  {
@@ -6408,9 +6399,6 @@
 		  }
 	      }
 	}
-=======
-      do_nonmember_using_decl (lookup, false, &value, &type);
->>>>>>> 40dada26
 
       if (!failed)
 	{
@@ -6450,7 +6438,7 @@
       /* DR 36 questions why using-decls at function scope may not be
 	 duplicates.  Disallow it, as C++11 claimed and PR 20420
 	 implemented.  */
-      do_nonmember_using_decl (lookup, true, &value, &type);
+      do_nonmember_using_decl (lookup, true, true, &value, &type);
 
       if (!value)
 	;

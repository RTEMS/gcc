/* Implementation of subroutines for the GNU C++ pretty-printer.
   Copyright (C) 2003, 2004, 2005, 2007, 2008,
   2009, 2010 Free Software Foundation, Inc.
   Contributed by Gabriel Dos Reis <gdr@integrable-solutions.net>

This file is part of GCC.

GCC is free software; you can redistribute it and/or modify it under
the terms of the GNU General Public License as published by the Free
Software Foundation; either version 3, or (at your option) any later
version.

GCC is distributed in the hope that it will be useful, but WITHOUT ANY
WARRANTY; without even the implied warranty of MERCHANTABILITY or
FITNESS FOR A PARTICULAR PURPOSE.  See the GNU General Public License
for more details.

You should have received a copy of the GNU General Public License
along with GCC; see the file COPYING3.  If not see
<http://www.gnu.org/licenses/>.  */

#include "config.h"
#include "system.h"
#include "coretypes.h"
#include "tm.h"
#include "intl.h"
#include "cp-tree.h"
#include "cxx-pretty-print.h"
#include "tree-pretty-print.h"
<<<<<<< HEAD
#include "toplev.h"
=======
>>>>>>> 155d23aa

/* Translate if being used for diagnostics, but not for dump files or
   __PRETTY_FUNCTION.  */
#define M_(msgid) (pp_translate_identifiers (pp) ? _(msgid) : (msgid))

static void pp_cxx_unqualified_id (cxx_pretty_printer *, tree);
static void pp_cxx_nested_name_specifier (cxx_pretty_printer *, tree);
static void pp_cxx_qualified_id (cxx_pretty_printer *, tree);
static void pp_cxx_assignment_expression (cxx_pretty_printer *, tree);
static void pp_cxx_expression (cxx_pretty_printer *, tree);
static void pp_cxx_template_argument_list (cxx_pretty_printer *, tree);
static void pp_cxx_type_specifier_seq (cxx_pretty_printer *, tree);
static void pp_cxx_ptr_operator (cxx_pretty_printer *, tree);
static void pp_cxx_type_id (cxx_pretty_printer *, tree);
static void pp_cxx_direct_abstract_declarator (cxx_pretty_printer *, tree);
static void pp_cxx_declarator (cxx_pretty_printer *, tree);
static void pp_cxx_parameter_declaration_clause (cxx_pretty_printer *, tree);
static void pp_cxx_abstract_declarator (cxx_pretty_printer *, tree);
static void pp_cxx_statement (cxx_pretty_printer *, tree);
static void pp_cxx_template_parameter (cxx_pretty_printer *, tree);
static void pp_cxx_cast_expression (cxx_pretty_printer *, tree);
static void pp_cxx_typeid_expression (cxx_pretty_printer *, tree);


static inline void
pp_cxx_nonconsecutive_character (cxx_pretty_printer *pp, int c)
{
  const char *p = pp_last_position_in_text (pp);

  if (p != NULL && *p == c)
    pp_cxx_whitespace (pp);
  pp_character (pp, c);
  pp_base (pp)->padding = pp_none;
}

#define pp_cxx_storage_class_specifier(PP, T) \
   pp_c_storage_class_specifier (pp_c_base (PP), T)
#define pp_cxx_expression_list(PP, T)    \
   pp_c_expression_list (pp_c_base (PP), T)
#define pp_cxx_space_for_pointer_operator(PP, T)  \
   pp_c_space_for_pointer_operator (pp_c_base (PP), T)
#define pp_cxx_init_declarator(PP, T)    \
   pp_c_init_declarator (pp_c_base (PP), T)
#define pp_cxx_call_argument_list(PP, T) \
   pp_c_call_argument_list (pp_c_base (PP), T)

void
pp_cxx_colon_colon (cxx_pretty_printer *pp)
{
  pp_colon_colon (pp);
  pp_base (pp)->padding = pp_none;
}

void
pp_cxx_begin_template_argument_list (cxx_pretty_printer *pp)
{
  pp_cxx_nonconsecutive_character (pp, '<');
}

void
pp_cxx_end_template_argument_list (cxx_pretty_printer *pp)
{
  pp_cxx_nonconsecutive_character (pp, '>');
}

void
pp_cxx_separate_with (cxx_pretty_printer *pp, int c)
{
  pp_separate_with (pp, c);
  pp_base (pp)->padding = pp_none;
}

/* Expressions.  */

static inline bool
is_destructor_name (tree name)
{
  return name == complete_dtor_identifier
    || name == base_dtor_identifier
    || name == deleting_dtor_identifier;
}

/* conversion-function-id:
      operator conversion-type-id

   conversion-type-id:
      type-specifier-seq conversion-declarator(opt)

   conversion-declarator:
      ptr-operator conversion-declarator(opt)  */

static inline void
pp_cxx_conversion_function_id (cxx_pretty_printer *pp, tree t)
{
  pp_cxx_ws_string (pp, "operator");
  pp_cxx_type_specifier_seq (pp, TREE_TYPE (t));
}

static inline void
pp_cxx_template_id (cxx_pretty_printer *pp, tree t)
{
  pp_cxx_unqualified_id (pp, TREE_OPERAND (t, 0));
  pp_cxx_begin_template_argument_list (pp);
  pp_cxx_template_argument_list (pp, TREE_OPERAND (t, 1));
  pp_cxx_end_template_argument_list (pp);
}

/* Prints the unqualified part of the id-expression T.

   unqualified-id:
     identifier
     operator-function-id
     conversion-function-id
     ~ class-name
     template-id  */

static void
pp_cxx_unqualified_id (cxx_pretty_printer *pp, tree t)
{
  enum tree_code code = TREE_CODE (t);
  switch (code)
    {
    case RESULT_DECL:
      pp_cxx_ws_string (pp, M_("<return-value>"));
      break;

    case OVERLOAD:
      t = OVL_CURRENT (t);
    case VAR_DECL:
    case PARM_DECL:
    case CONST_DECL:
    case TYPE_DECL:
    case FUNCTION_DECL:
    case NAMESPACE_DECL:
    case FIELD_DECL:
    case LABEL_DECL:
    case USING_DECL:
    case TEMPLATE_DECL:
      t = DECL_NAME (t);

    case IDENTIFIER_NODE:
      if (t == NULL)
	pp_cxx_ws_string (pp, M_("<unnamed>"));
      else if (IDENTIFIER_TYPENAME_P (t))
	pp_cxx_conversion_function_id (pp, t);
      else
	{
	  if (is_destructor_name (t))
	    {
	      pp_complement (pp);
	      /* FIXME: Why is this necessary? */
	      if (TREE_TYPE (t))
		t = constructor_name (TREE_TYPE (t));
	    }
	  pp_cxx_tree_identifier (pp, t);
	}
      break;

    case TEMPLATE_ID_EXPR:
      pp_cxx_template_id (pp, t);
      break;

    case BASELINK:
      pp_cxx_unqualified_id (pp, BASELINK_FUNCTIONS (t));
      break;

    case RECORD_TYPE:
    case UNION_TYPE:
    case ENUMERAL_TYPE:
    case TYPENAME_TYPE:
    case UNBOUND_CLASS_TEMPLATE:
      pp_cxx_unqualified_id (pp, TYPE_NAME (t));
      if (CLASS_TYPE_P (t) && CLASSTYPE_USE_TEMPLATE (t))
	{
	  pp_cxx_begin_template_argument_list (pp);
	  pp_cxx_template_argument_list (pp, INNERMOST_TEMPLATE_ARGS
                                                 (CLASSTYPE_TI_ARGS (t)));
	  pp_cxx_end_template_argument_list (pp);
	}
      break;

    case BIT_NOT_EXPR:
      pp_cxx_complement (pp);
      pp_cxx_unqualified_id (pp, TREE_OPERAND (t, 0));
      break;

    case TEMPLATE_TYPE_PARM:
    case TEMPLATE_TEMPLATE_PARM:
      if (TYPE_IDENTIFIER (t))
	pp_cxx_unqualified_id (pp, TYPE_IDENTIFIER (t));
      else
	pp_cxx_canonical_template_parameter (pp, t);
      break;

    case TEMPLATE_PARM_INDEX:
      pp_cxx_unqualified_id (pp, TEMPLATE_PARM_DECL (t));
      break;

    case BOUND_TEMPLATE_TEMPLATE_PARM:
      pp_cxx_cv_qualifier_seq (pp, t);
      pp_cxx_unqualified_id (pp, TYPE_IDENTIFIER (t));
      pp_cxx_begin_template_argument_list (pp);
      pp_cxx_template_argument_list (pp, TYPE_TI_ARGS (t));
      pp_cxx_end_template_argument_list (pp);
      break;

    default:
      pp_unsupported_tree (pp, t);
      break;
    }
}

/* Pretty-print out the token sequence ":: template" in template codes
   where it is needed to "inline declare" the (following) member as
   a template.  This situation arises when SCOPE of T is dependent
   on template parameters.  */

static inline void
pp_cxx_template_keyword_if_needed (cxx_pretty_printer *pp, tree scope, tree t)
{
  if (TREE_CODE (t) == TEMPLATE_ID_EXPR
      && TYPE_P (scope) && dependent_type_p (scope))
    pp_cxx_ws_string (pp, "template");
}

/* nested-name-specifier:
      class-or-namespace-name :: nested-name-specifier(opt)
      class-or-namespace-name :: template nested-name-specifier   */

static void
pp_cxx_nested_name_specifier (cxx_pretty_printer *pp, tree t)
{
  if (!SCOPE_FILE_SCOPE_P (t) && t != pp->enclosing_scope)
    {
      tree scope = TYPE_P (t) ? TYPE_CONTEXT (t) : DECL_CONTEXT (t);
      pp_cxx_nested_name_specifier (pp, scope);
      pp_cxx_template_keyword_if_needed (pp, scope, t);
      pp_cxx_unqualified_id (pp, t);
      pp_cxx_colon_colon (pp);
    }
}

/* qualified-id:
      nested-name-specifier template(opt) unqualified-id  */

static void
pp_cxx_qualified_id (cxx_pretty_printer *pp, tree t)
{
  switch (TREE_CODE (t))
    {
      /* A pointer-to-member is always qualified.  */
    case PTRMEM_CST:
      pp_cxx_nested_name_specifier (pp, PTRMEM_CST_CLASS (t));
      pp_cxx_unqualified_id (pp, PTRMEM_CST_MEMBER (t));
      break;

      /* In Standard C++, functions cannot possibly be used as
	 nested-name-specifiers.  However, there are situations where
	 is "makes sense" to output the surrounding function name for the
	 purpose of emphasizing on the scope kind.  Just printing the
	 function name might not be sufficient as it may be overloaded; so,
	 we decorate the function with its signature too.
	 FIXME:  This is probably the wrong pretty-printing for conversion
	 functions and some function templates.  */
    case OVERLOAD:
      t = OVL_CURRENT (t);
    case FUNCTION_DECL:
      if (DECL_FUNCTION_MEMBER_P (t))
	pp_cxx_nested_name_specifier (pp, DECL_CONTEXT (t));
      pp_cxx_unqualified_id
	(pp, DECL_CONSTRUCTOR_P (t) ? DECL_CONTEXT (t) : t);
      pp_cxx_parameter_declaration_clause (pp, TREE_TYPE (t));
      break;

    case OFFSET_REF:
    case SCOPE_REF:
      pp_cxx_nested_name_specifier (pp, TREE_OPERAND (t, 0));
      pp_cxx_unqualified_id (pp, TREE_OPERAND (t, 1));
      break;

    default:
      {
	tree scope = TYPE_P (t) ? TYPE_CONTEXT (t) : DECL_CONTEXT (t);
	if (scope != pp->enclosing_scope)
	  {
	    pp_cxx_nested_name_specifier (pp, scope);
	    pp_cxx_template_keyword_if_needed (pp, scope, t);
	  }
	pp_cxx_unqualified_id (pp, t);
      }
      break;
    }
}


static void
pp_cxx_constant (cxx_pretty_printer *pp, tree t)
{
  switch (TREE_CODE (t))
    {
    case STRING_CST:
      {
	const bool in_parens = PAREN_STRING_LITERAL_P (t);
	if (in_parens)
	  pp_cxx_left_paren (pp);
	pp_c_constant (pp_c_base (pp), t);
	if (in_parens)
	  pp_cxx_right_paren (pp);
      }
      break;

    case INTEGER_CST:
      if (NULLPTR_TYPE_P (TREE_TYPE (t)))
	{
	  pp_string (pp, "nullptr");
	  break;
	}
      /* else fall through.  */

    default:
      pp_c_constant (pp_c_base (pp), t);
      break;
    }
}

/* id-expression:
      unqualified-id
      qualified-id   */

static inline void
pp_cxx_id_expression (cxx_pretty_printer *pp, tree t)
{
  if (TREE_CODE (t) == OVERLOAD)
    t = OVL_CURRENT (t);
  if (DECL_P (t) && DECL_CONTEXT (t))
    pp_cxx_qualified_id (pp, t);
  else
    pp_cxx_unqualified_id (pp, t);
}

/* primary-expression:
     literal
     this
     :: identifier
     :: operator-function-id
     :: qualifier-id
     ( expression )
     id-expression   

   GNU Extensions:
     __builtin_va_arg ( assignment-expression , type-id )
     __builtin_offsetof ( type-id, offsetof-expression )

     __has_nothrow_assign ( type-id )   
     __has_nothrow_constructor ( type-id )
     __has_nothrow_copy ( type-id )
     __has_trivial_assign ( type-id )   
     __has_trivial_constructor ( type-id )
     __has_trivial_copy ( type-id )
     __has_trivial_destructor ( type-id )
     __has_virtual_destructor ( type-id )     
     __is_abstract ( type-id )
     __is_base_of ( type-id , type-id )
     __is_class ( type-id )
     __is_convertible_to ( type-id , type-id )     
     __is_empty ( type-id )
     __is_enum ( type-id )
     __is_pod ( type-id )
     __is_polymorphic ( type-id )
     __is_union ( type-id )  */

static void
pp_cxx_primary_expression (cxx_pretty_printer *pp, tree t)
{
  switch (TREE_CODE (t))
    {
    case INTEGER_CST:
    case REAL_CST:
    case COMPLEX_CST:
    case STRING_CST:
      pp_cxx_constant (pp, t);
      break;

    case BASELINK:
      t = BASELINK_FUNCTIONS (t);
    case VAR_DECL:
    case PARM_DECL:
    case FIELD_DECL:
    case FUNCTION_DECL:
    case OVERLOAD:
    case CONST_DECL:
    case TEMPLATE_DECL:
      pp_cxx_id_expression (pp, t);
      break;

    case RESULT_DECL:
    case TEMPLATE_TYPE_PARM:
    case TEMPLATE_TEMPLATE_PARM:
    case TEMPLATE_PARM_INDEX:
      pp_cxx_unqualified_id (pp, t);
      break;

    case STMT_EXPR:
      pp_cxx_left_paren (pp);
      pp_cxx_statement (pp, STMT_EXPR_STMT (t));
      pp_cxx_right_paren (pp);
      break;

    case TRAIT_EXPR:
      pp_cxx_trait_expression (pp, t);
      break;

    case VA_ARG_EXPR:
      pp_cxx_va_arg_expression (pp, t);
      break;

    case OFFSETOF_EXPR:
      pp_cxx_offsetof_expression (pp, t);
      break;

    default:
      pp_c_primary_expression (pp_c_base (pp), t);
      break;
    }
}

/* postfix-expression:
     primary-expression
     postfix-expression [ expression ]
     postfix-expression ( expression-list(opt) )
     simple-type-specifier ( expression-list(opt) )
     typename ::(opt) nested-name-specifier identifier ( expression-list(opt) )
     typename ::(opt) nested-name-specifier template(opt)
				       template-id ( expression-list(opt) )
     postfix-expression . template(opt) ::(opt) id-expression
     postfix-expression -> template(opt) ::(opt) id-expression
     postfix-expression . pseudo-destructor-name
     postfix-expression -> pseudo-destructor-name
     postfix-expression ++
     postfix-expression --
     dynamic_cast < type-id > ( expression )
     static_cast < type-id > ( expression )
     reinterpret_cast < type-id > ( expression )
     const_cast < type-id > ( expression )
     typeid ( expression )
     typeid ( type-id )  */

static void
pp_cxx_postfix_expression (cxx_pretty_printer *pp, tree t)
{
  enum tree_code code = TREE_CODE (t);

  switch (code)
    {
    case AGGR_INIT_EXPR:
    case CALL_EXPR:
      {
	tree fun = (code == AGGR_INIT_EXPR ? AGGR_INIT_EXPR_FN (t)
					   : CALL_EXPR_FN (t));
	tree saved_scope = pp->enclosing_scope;
	bool skipfirst = false;
	tree arg;

	if (TREE_CODE (fun) == ADDR_EXPR)
	  fun = TREE_OPERAND (fun, 0);

	/* In templates, where there is no way to tell whether a given
	   call uses an actual member function.  So the parser builds
	   FUN as a COMPONENT_REF or a plain IDENTIFIER_NODE until
	   instantiation time.  */
	if (TREE_CODE (fun) != FUNCTION_DECL)
	  ;
	else if (DECL_NONSTATIC_MEMBER_FUNCTION_P (fun))
	  {
	    tree object = (code == AGGR_INIT_EXPR
			   ? (AGGR_INIT_VIA_CTOR_P (t)
			      ? AGGR_INIT_EXPR_SLOT (t)
			      : AGGR_INIT_EXPR_ARG (t, 0))
			   : CALL_EXPR_ARG (t, 0));

	    while (TREE_CODE (object) == NOP_EXPR)
	      object = TREE_OPERAND (object, 0);

	    if (TREE_CODE (object) == ADDR_EXPR)
	      object = TREE_OPERAND (object, 0);

	    if (TREE_CODE (TREE_TYPE (object)) != POINTER_TYPE)
	      {
		pp_cxx_postfix_expression (pp, object);
		pp_cxx_dot (pp);
	      }
	    else
	      {
		pp_cxx_postfix_expression (pp, object);
		pp_cxx_arrow (pp);
	      }
	    skipfirst = true;
	    pp->enclosing_scope = strip_pointer_operator (TREE_TYPE (object));
	  }

	pp_cxx_postfix_expression (pp, fun);
	pp->enclosing_scope = saved_scope;
	pp_cxx_left_paren (pp);
	if (code == AGGR_INIT_EXPR)
	  {
	    aggr_init_expr_arg_iterator iter;
	    FOR_EACH_AGGR_INIT_EXPR_ARG (arg, iter, t)
	      {
		if (skipfirst)
		  skipfirst = false;
		else
		  {
		    pp_cxx_expression (pp, arg);
		    if (more_aggr_init_expr_args_p (&iter))
		      pp_cxx_separate_with (pp, ',');
		  }
	      }
	  }
	else
	  {
	    call_expr_arg_iterator iter;
	    FOR_EACH_CALL_EXPR_ARG (arg, iter, t)
	      {
		if (skipfirst)
		  skipfirst = false;
		else
		  {
		    pp_cxx_expression (pp, arg);
		    if (more_call_expr_args_p (&iter))
		      pp_cxx_separate_with (pp, ',');
		  }
	      }
	  }
	pp_cxx_right_paren (pp);
      }
      if (code == AGGR_INIT_EXPR && AGGR_INIT_VIA_CTOR_P (t))
	{
	  pp_cxx_separate_with (pp, ',');
	  pp_cxx_postfix_expression (pp, AGGR_INIT_EXPR_SLOT (t));
	}
      break;

    case BASELINK:
    case VAR_DECL:
    case PARM_DECL:
    case FIELD_DECL:
    case FUNCTION_DECL:
    case OVERLOAD:
    case CONST_DECL:
    case TEMPLATE_DECL:
    case RESULT_DECL:
      pp_cxx_primary_expression (pp, t);
      break;

    case DYNAMIC_CAST_EXPR:
    case STATIC_CAST_EXPR:
    case REINTERPRET_CAST_EXPR:
    case CONST_CAST_EXPR:
      if (code == DYNAMIC_CAST_EXPR)
	pp_cxx_ws_string (pp, "dynamic_cast");
      else if (code == STATIC_CAST_EXPR)
	pp_cxx_ws_string (pp, "static_cast");
      else if (code == REINTERPRET_CAST_EXPR)
	pp_cxx_ws_string (pp, "reinterpret_cast");
      else
	pp_cxx_ws_string (pp, "const_cast");
      pp_cxx_begin_template_argument_list (pp);
      pp_cxx_type_id (pp, TREE_TYPE (t));
      pp_cxx_end_template_argument_list (pp);
      pp_left_paren (pp);
      pp_cxx_expression (pp, TREE_OPERAND (t, 0));
      pp_right_paren (pp);
      break;

    case EMPTY_CLASS_EXPR:
      pp_cxx_type_id (pp, TREE_TYPE (t));
      pp_left_paren (pp);
      pp_right_paren (pp);
      break;

    case TYPEID_EXPR:
      pp_cxx_typeid_expression (pp, t);
      break;

    case PSEUDO_DTOR_EXPR:
      pp_cxx_postfix_expression (pp, TREE_OPERAND (t, 0));
      pp_cxx_dot (pp);
      pp_cxx_qualified_id (pp, TREE_OPERAND (t, 1));
      pp_cxx_colon_colon (pp);
      pp_complement (pp);
      pp_cxx_unqualified_id (pp, TREE_OPERAND (t, 2));
      break;

    case ARROW_EXPR:
      pp_cxx_postfix_expression (pp, TREE_OPERAND (t, 0));
      pp_cxx_arrow (pp);
      break;

    default:
      pp_c_postfix_expression (pp_c_base (pp), t);
      break;
    }
}

/* new-expression:
      ::(opt) new new-placement(opt) new-type-id new-initializer(opt)
      ::(opt) new new-placement(opt) ( type-id ) new-initializer(opt)

   new-placement:
      ( expression-list )

   new-type-id:
      type-specifier-seq new-declarator(opt)

   new-declarator:
      ptr-operator new-declarator(opt)
      direct-new-declarator

   direct-new-declarator
      [ expression ]
      direct-new-declarator [ constant-expression ]

   new-initializer:
      ( expression-list(opt) )  */

static void
pp_cxx_new_expression (cxx_pretty_printer *pp, tree t)
{
  enum tree_code code = TREE_CODE (t);
  tree type = TREE_OPERAND (t, 1);
  tree init = TREE_OPERAND (t, 2);
  switch (code)
    {
    case NEW_EXPR:
    case VEC_NEW_EXPR:
      if (NEW_EXPR_USE_GLOBAL (t))
	pp_cxx_colon_colon (pp);
      pp_cxx_ws_string (pp, "new");
      if (TREE_OPERAND (t, 0))
	{
	  pp_cxx_call_argument_list (pp, TREE_OPERAND (t, 0));
	  pp_space (pp);
	}
      if (TREE_CODE (type) == ARRAY_REF)
	type = build_cplus_array_type
	  (TREE_OPERAND (type, 0),
	   build_index_type (fold_build2_loc (input_location,
					  MINUS_EXPR, integer_type_node,
					  TREE_OPERAND (type, 1),
					  integer_one_node)));
      pp_cxx_type_id (pp, type);
      if (init)
	{
	  pp_left_paren (pp);
	  if (TREE_CODE (init) == TREE_LIST)
	    pp_c_expression_list (pp_c_base (pp), init);
	  else if (init == void_zero_node)
	    ;			/* OK, empty initializer list.  */
	  else
	    pp_cxx_expression (pp, init);
	  pp_right_paren (pp);
	}
      break;

    default:
      pp_unsupported_tree (pp, t);
    }
}

/* delete-expression:
      ::(opt) delete cast-expression
      ::(opt) delete [ ] cast-expression   */

static void
pp_cxx_delete_expression (cxx_pretty_printer *pp, tree t)
{
  enum tree_code code = TREE_CODE (t);
  switch (code)
    {
    case DELETE_EXPR:
    case VEC_DELETE_EXPR:
      if (DELETE_EXPR_USE_GLOBAL (t))
	pp_cxx_colon_colon (pp);
      pp_cxx_ws_string (pp, "delete");
      pp_space (pp);
      if (code == VEC_DELETE_EXPR
	  || DELETE_EXPR_USE_VEC (t))
	{
	  pp_left_bracket (pp);
	  pp_right_bracket (pp);
	  pp_space (pp);
	}
      pp_c_cast_expression (pp_c_base (pp), TREE_OPERAND (t, 0));
      break;

    default:
      pp_unsupported_tree (pp, t);
    }
}

/* unary-expression:
      postfix-expression
      ++ cast-expression
      -- cast-expression
      unary-operator cast-expression
      sizeof unary-expression
      sizeof ( type-id )
      sizeof ... ( identifier )
      new-expression
      delete-expression

   unary-operator: one of
      *   &   +   -  !

   GNU extensions:
      __alignof__ unary-expression
      __alignof__ ( type-id )  */

static void
pp_cxx_unary_expression (cxx_pretty_printer *pp, tree t)
{
  enum tree_code code = TREE_CODE (t);
  switch (code)
    {
    case NEW_EXPR:
    case VEC_NEW_EXPR:
      pp_cxx_new_expression (pp, t);
      break;

    case DELETE_EXPR:
    case VEC_DELETE_EXPR:
      pp_cxx_delete_expression (pp, t);
      break;

    case SIZEOF_EXPR:
      if (PACK_EXPANSION_P (TREE_OPERAND (t, 0)))
	{
	  pp_cxx_ws_string (pp, "sizeof");
	  pp_cxx_ws_string (pp, "...");
	  pp_cxx_whitespace (pp);
	  pp_cxx_left_paren (pp);
	  if (TYPE_P (TREE_OPERAND (t, 0)))
	    pp_cxx_type_id (pp, TREE_OPERAND (t, 0));
	  else
	    pp_unary_expression (pp, TREE_OPERAND (t, 0));
	  pp_cxx_right_paren (pp);
	  break;
	}
      /* Fall through  */

    case ALIGNOF_EXPR:
      pp_cxx_ws_string (pp, code == SIZEOF_EXPR ? "sizeof" : "__alignof__");
      pp_cxx_whitespace (pp);
      if (TYPE_P (TREE_OPERAND (t, 0)))
	{
	  pp_cxx_left_paren (pp);
	  pp_cxx_type_id (pp, TREE_OPERAND (t, 0));
	  pp_cxx_right_paren (pp);
	}
      else
	pp_unary_expression (pp, TREE_OPERAND (t, 0));
      break;

<<<<<<< HEAD
=======
    case AT_ENCODE_EXPR:
      pp_cxx_ws_string (pp, "@encode");
      pp_cxx_whitespace (pp);
      pp_cxx_left_paren (pp);
      pp_cxx_type_id (pp, TREE_OPERAND (t, 0));
      pp_cxx_right_paren (pp);
      break;      

>>>>>>> 155d23aa
    case NOEXCEPT_EXPR:
      pp_cxx_ws_string (pp, "noexcept");
      pp_cxx_whitespace (pp);
      pp_cxx_left_paren (pp);
      pp_cxx_expression (pp, TREE_OPERAND (t, 0));
      pp_cxx_right_paren (pp);
      break;

    case UNARY_PLUS_EXPR:
      pp_plus (pp);
      pp_cxx_cast_expression (pp, TREE_OPERAND (t, 0));
      break;

    default:
      pp_c_unary_expression (pp_c_base (pp), t);
      break;
    }
}

/* cast-expression:
      unary-expression
      ( type-id ) cast-expression  */

static void
pp_cxx_cast_expression (cxx_pretty_printer *pp, tree t)
{
  switch (TREE_CODE (t))
    {
    case CAST_EXPR:
      pp_cxx_type_id (pp, TREE_TYPE (t));
      pp_cxx_call_argument_list (pp, TREE_OPERAND (t, 0));
      break;

    default:
      pp_c_cast_expression (pp_c_base (pp), t);
      break;
    }
}

/* pm-expression:
      cast-expression
      pm-expression .* cast-expression
      pm-expression ->* cast-expression  */

static void
pp_cxx_pm_expression (cxx_pretty_printer *pp, tree t)
{
  switch (TREE_CODE (t))
    {
      /* Handle unfortunate OFFSET_REF overloading here.  */
    case OFFSET_REF:
      if (TYPE_P (TREE_OPERAND (t, 0)))
	{
	  pp_cxx_qualified_id (pp, t);
	  break;
	}
      /* Else fall through.  */
    case MEMBER_REF:
    case DOTSTAR_EXPR:
      pp_cxx_pm_expression (pp, TREE_OPERAND (t, 0));
      if (TREE_CODE (t) == MEMBER_REF)
	pp_cxx_arrow (pp);
      else
	pp_cxx_dot (pp);
      pp_star(pp);
      pp_cxx_cast_expression (pp, TREE_OPERAND (t, 1));
      break;


    default:
      pp_cxx_cast_expression (pp, t);
      break;
    }
}

/* multiplicative-expression:
      pm-expression
      multiplicative-expression * pm-expression
      multiplicative-expression / pm-expression
      multiplicative-expression % pm-expression  */

static void
pp_cxx_multiplicative_expression (cxx_pretty_printer *pp, tree e)
{
  enum tree_code code = TREE_CODE (e);
  switch (code)
    {
    case MULT_EXPR:
    case TRUNC_DIV_EXPR:
    case TRUNC_MOD_EXPR:
      pp_cxx_multiplicative_expression (pp, TREE_OPERAND (e, 0));
      pp_space (pp);
      if (code == MULT_EXPR)
	pp_star (pp);
      else if (code == TRUNC_DIV_EXPR)
	pp_slash (pp);
      else
	pp_modulo (pp);
      pp_space (pp);
      pp_cxx_pm_expression (pp, TREE_OPERAND (e, 1));
      break;

    default:
      pp_cxx_pm_expression (pp, e);
      break;
    }
}

/* conditional-expression:
      logical-or-expression
      logical-or-expression ?  expression  : assignment-expression  */

static void
pp_cxx_conditional_expression (cxx_pretty_printer *pp, tree e)
{
  if (TREE_CODE (e) == COND_EXPR)
    {
      pp_c_logical_or_expression (pp_c_base (pp), TREE_OPERAND (e, 0));
      pp_space (pp);
      pp_question (pp);
      pp_space (pp);
      pp_cxx_expression (pp, TREE_OPERAND (e, 1));
      pp_space (pp);
      pp_cxx_assignment_expression (pp, TREE_OPERAND (e, 2));
    }
  else
    pp_c_logical_or_expression (pp_c_base (pp), e);
}

/* Pretty-print a compound assignment operator token as indicated by T.  */

static void
pp_cxx_assignment_operator (cxx_pretty_printer *pp, tree t)
{
  const char *op;

  switch (TREE_CODE (t))
    {
    case NOP_EXPR:
      op = "=";
      break;

    case PLUS_EXPR:
      op = "+=";
      break;

    case MINUS_EXPR:
      op = "-=";
      break;

    case TRUNC_DIV_EXPR:
      op = "/=";
      break;

    case TRUNC_MOD_EXPR:
      op = "%=";
      break;

    default:
      op = tree_code_name[TREE_CODE (t)];
      break;
    }

  pp_cxx_ws_string (pp, op);
}


/* assignment-expression:
      conditional-expression
      logical-or-expression assignment-operator assignment-expression
      throw-expression

   throw-expression:
       throw assignment-expression(opt)

   assignment-operator: one of
      =    *=    /=    %=    +=    -=    >>=    <<=    &=    ^=    |=  */

static void
pp_cxx_assignment_expression (cxx_pretty_printer *pp, tree e)
{
  switch (TREE_CODE (e))
    {
    case MODIFY_EXPR:
    case INIT_EXPR:
      pp_c_logical_or_expression (pp_c_base (pp), TREE_OPERAND (e, 0));
      pp_space (pp);
      pp_equal (pp);
      pp_space (pp);
      pp_cxx_assignment_expression (pp, TREE_OPERAND (e, 1));
      break;

    case THROW_EXPR:
      pp_cxx_ws_string (pp, "throw");
      if (TREE_OPERAND (e, 0))
	pp_cxx_assignment_expression (pp, TREE_OPERAND (e, 0));
      break;

    case MODOP_EXPR:
      pp_c_logical_or_expression (pp_c_base (pp), TREE_OPERAND (e, 0));
      pp_cxx_assignment_operator (pp, TREE_OPERAND (e, 1));
      pp_cxx_assignment_expression (pp, TREE_OPERAND (e, 2));
      break;

    default:
      pp_cxx_conditional_expression (pp, e);
      break;
    }
}

static void
pp_cxx_expression (cxx_pretty_printer *pp, tree t)
{
  switch (TREE_CODE (t))
    {
    case STRING_CST:
    case INTEGER_CST:
    case REAL_CST:
    case COMPLEX_CST:
      pp_cxx_constant (pp, t);
      break;

    case RESULT_DECL:
      pp_cxx_unqualified_id (pp, t);
      break;

#if 0
    case OFFSET_REF:
#endif
    case SCOPE_REF:
    case PTRMEM_CST:
      pp_cxx_qualified_id (pp, t);
      break;

    case OVERLOAD:
      t = OVL_CURRENT (t);
    case VAR_DECL:
    case PARM_DECL:
    case FIELD_DECL:
    case CONST_DECL:
    case FUNCTION_DECL:
    case BASELINK:
    case TEMPLATE_DECL:
    case TEMPLATE_TYPE_PARM:
    case TEMPLATE_PARM_INDEX:
    case TEMPLATE_TEMPLATE_PARM:
    case STMT_EXPR:
      pp_cxx_primary_expression (pp, t);
      break;

    case CALL_EXPR:
    case DYNAMIC_CAST_EXPR:
    case STATIC_CAST_EXPR:
    case REINTERPRET_CAST_EXPR:
    case CONST_CAST_EXPR:
#if 0
    case MEMBER_REF:
#endif
    case EMPTY_CLASS_EXPR:
    case TYPEID_EXPR:
    case PSEUDO_DTOR_EXPR:
    case AGGR_INIT_EXPR:
    case ARROW_EXPR:
      pp_cxx_postfix_expression (pp, t);
      break;

    case NEW_EXPR:
    case VEC_NEW_EXPR:
      pp_cxx_new_expression (pp, t);
      break;

    case DELETE_EXPR:
    case VEC_DELETE_EXPR:
      pp_cxx_delete_expression (pp, t);
      break;

    case SIZEOF_EXPR:
    case ALIGNOF_EXPR:
    case NOEXCEPT_EXPR:
      pp_cxx_unary_expression (pp, t);
      break;

    case CAST_EXPR:
      pp_cxx_cast_expression (pp, t);
      break;

    case OFFSET_REF:
    case MEMBER_REF:
    case DOTSTAR_EXPR:
      pp_cxx_pm_expression (pp, t);
      break;

    case MULT_EXPR:
    case TRUNC_DIV_EXPR:
    case TRUNC_MOD_EXPR:
      pp_cxx_multiplicative_expression (pp, t);
      break;

    case COND_EXPR:
      pp_cxx_conditional_expression (pp, t);
      break;

    case MODIFY_EXPR:
    case INIT_EXPR:
    case THROW_EXPR:
    case MODOP_EXPR:
      pp_cxx_assignment_expression (pp, t);
      break;

    case NON_DEPENDENT_EXPR:
    case MUST_NOT_THROW_EXPR:
      pp_cxx_expression (pp, TREE_OPERAND (t, 0));
      break;

    case EXPR_PACK_EXPANSION:
      pp_cxx_expression (pp, PACK_EXPANSION_PATTERN (t));
      pp_cxx_ws_string (pp, "...");
      break;

    case TEMPLATE_ID_EXPR:
      pp_cxx_template_id (pp, t);
      break;

    case NONTYPE_ARGUMENT_PACK:
      {
	tree args = ARGUMENT_PACK_ARGS (t);
	int i, len = TREE_VEC_LENGTH (args);
	for (i = 0; i < len; ++i)
	  {
	    if (i > 0)
	      pp_cxx_separate_with (pp, ',');
	    pp_cxx_expression (pp, TREE_VEC_ELT (args, i));
	  }
      }
      break;

    default:
      pp_c_expression (pp_c_base (pp), t);
      break;
    }
}


/* Declarations.  */

/* function-specifier:
      inline
      virtual
      explicit   */

static void
pp_cxx_function_specifier (cxx_pretty_printer *pp, tree t)
{
  switch (TREE_CODE (t))
    {
    case FUNCTION_DECL:
      if (DECL_VIRTUAL_P (t))
	pp_cxx_ws_string (pp, "virtual");
      else if (DECL_CONSTRUCTOR_P (t) && DECL_NONCONVERTING_P (t))
	pp_cxx_ws_string (pp, "explicit");
      else
	pp_c_function_specifier (pp_c_base (pp), t);

    default:
      break;
    }
}

/* decl-specifier-seq:
      decl-specifier-seq(opt) decl-specifier

   decl-specifier:
      storage-class-specifier
      type-specifier
      function-specifier
      friend
      typedef  */

static void
pp_cxx_decl_specifier_seq (cxx_pretty_printer *pp, tree t)
{
  switch (TREE_CODE (t))
    {
    case VAR_DECL:
    case PARM_DECL:
    case CONST_DECL:
    case FIELD_DECL:
      pp_cxx_storage_class_specifier (pp, t);
      pp_cxx_decl_specifier_seq (pp, TREE_TYPE (t));
      break;

    case TYPE_DECL:
      pp_cxx_ws_string (pp, "typedef");
      pp_cxx_decl_specifier_seq (pp, TREE_TYPE (t));
      break;

    case FUNCTION_DECL:
      /* Constructors don't have return types.  And conversion functions
	 do not have a type-specifier in their return types.  */
      if (DECL_CONSTRUCTOR_P (t) || DECL_CONV_FN_P (t))
	pp_cxx_function_specifier (pp, t);
      else if (DECL_NONSTATIC_MEMBER_FUNCTION_P (t))
	pp_cxx_decl_specifier_seq (pp, TREE_TYPE (TREE_TYPE (t)));
      else
	default:
      pp_c_declaration_specifiers (pp_c_base (pp), t);
      break;
    }
}

/* simple-type-specifier:
      ::(opt) nested-name-specifier(opt) type-name
      ::(opt) nested-name-specifier(opt) template(opt) template-id
      char
      wchar_t
      bool
      short
      int
      long
      signed
      unsigned
      float
      double
      void  */

static void
pp_cxx_simple_type_specifier (cxx_pretty_printer *pp, tree t)
{
  switch (TREE_CODE (t))
    {
    case RECORD_TYPE:
    case UNION_TYPE:
    case ENUMERAL_TYPE:
      pp_cxx_qualified_id (pp, t);
      break;

    case TEMPLATE_TYPE_PARM:
    case TEMPLATE_TEMPLATE_PARM:
    case TEMPLATE_PARM_INDEX:
      pp_cxx_unqualified_id (pp, t);
      break;

    case TYPENAME_TYPE:
      pp_cxx_ws_string (pp, "typename");
      pp_cxx_nested_name_specifier (pp, TYPE_CONTEXT (t));
      pp_cxx_unqualified_id (pp, TYPE_NAME (t));
      break;

    default:
      pp_c_type_specifier (pp_c_base (pp), t);
      break;
    }
}

/* type-specifier-seq:
      type-specifier type-specifier-seq(opt)

   type-specifier:
      simple-type-specifier
      class-specifier
      enum-specifier
      elaborated-type-specifier
      cv-qualifier   */

static void
pp_cxx_type_specifier_seq (cxx_pretty_printer *pp, tree t)
{
  switch (TREE_CODE (t))
    {
    case TEMPLATE_DECL:
    case TEMPLATE_TYPE_PARM:
    case TEMPLATE_TEMPLATE_PARM:
    case TYPE_DECL:
    case BOUND_TEMPLATE_TEMPLATE_PARM:
      pp_cxx_cv_qualifier_seq (pp, t);
      pp_cxx_simple_type_specifier (pp, t);
      break;

    case METHOD_TYPE:
      pp_cxx_type_specifier_seq (pp, TREE_TYPE (t));
      pp_cxx_space_for_pointer_operator (pp, TREE_TYPE (t));
      pp_cxx_nested_name_specifier (pp, TYPE_METHOD_BASETYPE (t));
      break;

    case DECLTYPE_TYPE:
      pp_cxx_ws_string (pp, "decltype");
      pp_cxx_left_paren (pp);
      pp_cxx_expression (pp, DECLTYPE_TYPE_EXPR (t));
      pp_cxx_right_paren (pp);
      break;

    case RECORD_TYPE:
      if (TYPE_PTRMEMFUNC_P (t))
	{
	  tree pfm = TYPE_PTRMEMFUNC_FN_TYPE (t);
	  pp_cxx_decl_specifier_seq (pp, TREE_TYPE (TREE_TYPE (pfm)));
	  pp_cxx_whitespace (pp);
	  pp_cxx_ptr_operator (pp, t);
	  break;
	}
      /* else fall through */

    default:
      if (!(TREE_CODE (t) == FUNCTION_DECL && DECL_CONSTRUCTOR_P (t)))
	pp_c_specifier_qualifier_list (pp_c_base (pp), t);
    }
}

/* ptr-operator:
      * cv-qualifier-seq(opt)
      &
      ::(opt) nested-name-specifier * cv-qualifier-seq(opt)  */

static void
pp_cxx_ptr_operator (cxx_pretty_printer *pp, tree t)
{
  if (!TYPE_P (t) && TREE_CODE (t) != TYPE_DECL)
    t = TREE_TYPE (t);
  switch (TREE_CODE (t))
    {
    case REFERENCE_TYPE:
    case POINTER_TYPE:
      if (TREE_CODE (TREE_TYPE (t)) == POINTER_TYPE
	  || TYPE_PTR_TO_MEMBER_P (TREE_TYPE (t)))
	pp_cxx_ptr_operator (pp, TREE_TYPE (t));
      if (TREE_CODE (t) == POINTER_TYPE)
	{
	  pp_star (pp);
	  pp_cxx_cv_qualifier_seq (pp, t);
	}
      else
	pp_ampersand (pp);
      break;

    case RECORD_TYPE:
      if (TYPE_PTRMEMFUNC_P (t))
	{
	  pp_cxx_left_paren (pp);
	  pp_cxx_nested_name_specifier (pp, TYPE_PTRMEMFUNC_OBJECT_TYPE (t));
	  pp_star (pp);
	  break;
	}
    case OFFSET_TYPE:
      if (TYPE_PTR_TO_MEMBER_P (t))
	{
	  if (TREE_CODE (TREE_TYPE (t)) == ARRAY_TYPE)
	    pp_cxx_left_paren (pp);
	  pp_cxx_nested_name_specifier (pp, TYPE_PTRMEM_CLASS_TYPE (t));
	  pp_star (pp);
	  pp_cxx_cv_qualifier_seq (pp, t);
	  break;
	}
      /* else fall through.  */

    default:
      pp_unsupported_tree (pp, t);
      break;
    }
}

static inline tree
pp_cxx_implicit_parameter_type (tree mf)
{
  return TREE_TYPE (TREE_VALUE (TYPE_ARG_TYPES (TREE_TYPE (mf))));
}

/*
   parameter-declaration:
      decl-specifier-seq declarator
      decl-specifier-seq declarator = assignment-expression
      decl-specifier-seq abstract-declarator(opt)
      decl-specifier-seq abstract-declarator(opt) assignment-expression  */

static inline void
pp_cxx_parameter_declaration (cxx_pretty_printer *pp, tree t)
{
  pp_cxx_decl_specifier_seq (pp, t);
  if (TYPE_P (t))
    pp_cxx_abstract_declarator (pp, t);
  else
    pp_cxx_declarator (pp, t);
}

/* parameter-declaration-clause:
      parameter-declaration-list(opt) ...(opt)
      parameter-declaration-list , ...

   parameter-declaration-list:
      parameter-declaration
      parameter-declaration-list , parameter-declaration  */

static void
pp_cxx_parameter_declaration_clause (cxx_pretty_printer *pp, tree t)
{
  tree args = TYPE_P (t) ? NULL : FUNCTION_FIRST_USER_PARM (t);
  tree types =
    TYPE_P (t) ? TYPE_ARG_TYPES (t) : FUNCTION_FIRST_USER_PARMTYPE (t);
  const bool abstract = args == NULL
    || pp_c_base (pp)->flags & pp_c_flag_abstract;
  bool first = true;

  /* Skip artificial parameter for nonstatic member functions.  */
  if (TREE_CODE (t) == METHOD_TYPE)
    types = TREE_CHAIN (types);

  pp_cxx_left_paren (pp);
  for (; args; args = TREE_CHAIN (args), types = TREE_CHAIN (types))
    {
      if (!first)
	pp_cxx_separate_with (pp, ',');
      first = false;
      pp_cxx_parameter_declaration (pp, abstract ? TREE_VALUE (types) : args);
      if (!abstract && pp_c_base (pp)->flags & pp_cxx_flag_default_argument)
	{
	  pp_cxx_whitespace (pp);
	  pp_equal (pp);
	  pp_cxx_whitespace (pp);
	  pp_cxx_assignment_expression (pp, TREE_PURPOSE (types));
	}
    }
  pp_cxx_right_paren (pp);
}

/* exception-specification:
      throw ( type-id-list(opt) )

   type-id-list
      type-id
      type-id-list , type-id   */

static void
pp_cxx_exception_specification (cxx_pretty_printer *pp, tree t)
{
  tree ex_spec = TYPE_RAISES_EXCEPTIONS (t);
  bool need_comma = false;

  if (ex_spec == NULL)
    return;
  if (TREE_PURPOSE (ex_spec))
    {
      pp_cxx_ws_string (pp, "noexcept");
      pp_cxx_whitespace (pp);
      pp_cxx_left_paren (pp);
      pp_cxx_expression (pp, TREE_PURPOSE (ex_spec));
      pp_cxx_right_paren (pp);
      return;
    }
  pp_cxx_ws_string (pp, "throw");
  pp_cxx_left_paren (pp);
  for (; ex_spec && TREE_VALUE (ex_spec); ex_spec = TREE_CHAIN (ex_spec))
    {
      tree type = TREE_VALUE (ex_spec);
      tree argpack = NULL_TREE;
      int i, len = 1;

      if (ARGUMENT_PACK_P (type))
	{
	  argpack = ARGUMENT_PACK_ARGS (type);
	  len = TREE_VEC_LENGTH (argpack);
	}

      for (i = 0; i < len; ++i)
	{
	  if (argpack)
	    type = TREE_VEC_ELT (argpack, i);

	  if (need_comma)
	    pp_cxx_separate_with (pp, ',');
	  else
	    need_comma = true;

	  pp_cxx_type_id (pp, type);
	}
    }
  pp_cxx_right_paren (pp);
}

/* direct-declarator:
      declarator-id
      direct-declarator ( parameter-declaration-clause ) cv-qualifier-seq(opt)
					    exception-specification(opt)
      direct-declaration [ constant-expression(opt) ]
      ( declarator )  */

static void
pp_cxx_direct_declarator (cxx_pretty_printer *pp, tree t)
{
  switch (TREE_CODE (t))
    {
    case VAR_DECL:
    case PARM_DECL:
    case CONST_DECL:
    case FIELD_DECL:
      if (DECL_NAME (t))
	{
	  pp_cxx_space_for_pointer_operator (pp, TREE_TYPE (t));

	  if ((TREE_CODE (t) == PARM_DECL && FUNCTION_PARAMETER_PACK_P (t))
	      || template_parameter_pack_p (t))
	    /* A function parameter pack or non-type template
	       parameter pack.  */
	    pp_cxx_ws_string (pp, "...");
		      
	  pp_cxx_id_expression (pp, DECL_NAME (t));
	}
      pp_cxx_abstract_declarator (pp, TREE_TYPE (t));
      break;

    case FUNCTION_DECL:
      pp_cxx_space_for_pointer_operator (pp, TREE_TYPE (TREE_TYPE (t)));
      pp_cxx_id_expression (pp, t);
      pp_cxx_parameter_declaration_clause (pp, t);

      if (DECL_NONSTATIC_MEMBER_FUNCTION_P (t))
	{
	  pp_base (pp)->padding = pp_before;
	  pp_cxx_cv_qualifier_seq (pp, pp_cxx_implicit_parameter_type (t));
	}

      pp_cxx_exception_specification (pp, TREE_TYPE (t));
      break;

    case TYPENAME_TYPE:
    case TEMPLATE_DECL:
    case TEMPLATE_TYPE_PARM:
    case TEMPLATE_PARM_INDEX:
    case TEMPLATE_TEMPLATE_PARM:
      break;

    default:
      pp_c_direct_declarator (pp_c_base (pp), t);
      break;
    }
}

/* declarator:
   direct-declarator
   ptr-operator declarator  */

static void
pp_cxx_declarator (cxx_pretty_printer *pp, tree t)
{
  pp_cxx_direct_declarator (pp, t);
}

/* ctor-initializer:
      : mem-initializer-list

   mem-initializer-list:
      mem-initializer
      mem-initializer , mem-initializer-list

   mem-initializer:
      mem-initializer-id ( expression-list(opt) )

   mem-initializer-id:
      ::(opt) nested-name-specifier(opt) class-name
      identifier   */

static void
pp_cxx_ctor_initializer (cxx_pretty_printer *pp, tree t)
{
  t = TREE_OPERAND (t, 0);
  pp_cxx_whitespace (pp);
  pp_colon (pp);
  pp_cxx_whitespace (pp);
  for (; t; t = TREE_CHAIN (t))
    {
      tree purpose = TREE_PURPOSE (t);
      bool is_pack = PACK_EXPANSION_P (purpose);

      if (is_pack)
	pp_cxx_primary_expression (pp, PACK_EXPANSION_PATTERN (purpose));
      else
	pp_cxx_primary_expression (pp, purpose);
      pp_cxx_call_argument_list (pp, TREE_VALUE (t));
      if (is_pack)
	pp_cxx_ws_string (pp, "...");
      if (TREE_CHAIN (t))
	pp_cxx_separate_with (pp, ',');
    }
}

/* function-definition:
      decl-specifier-seq(opt) declarator ctor-initializer(opt) function-body
      decl-specifier-seq(opt) declarator function-try-block  */

static void
pp_cxx_function_definition (cxx_pretty_printer *pp, tree t)
{
  tree saved_scope = pp->enclosing_scope;
  pp_cxx_decl_specifier_seq (pp, t);
  pp_cxx_declarator (pp, t);
  pp_needs_newline (pp) = true;
  pp->enclosing_scope = DECL_CONTEXT (t);
  if (DECL_SAVED_TREE (t))
    pp_cxx_statement (pp, DECL_SAVED_TREE (t));
  else
    {
      pp_cxx_semicolon (pp);
      pp_needs_newline (pp) = true;
    }
  pp_flush (pp);
  pp->enclosing_scope = saved_scope;
}

/* abstract-declarator:
      ptr-operator abstract-declarator(opt)
      direct-abstract-declarator  */

static void
pp_cxx_abstract_declarator (cxx_pretty_printer *pp, tree t)
{
  if (TYPE_PTRMEM_P (t) || TYPE_PTRMEMFUNC_P (t))
    pp_cxx_right_paren (pp);
  else if (POINTER_TYPE_P (t))
    {
      if (TREE_CODE (TREE_TYPE (t)) == ARRAY_TYPE
	  || TREE_CODE (TREE_TYPE (t)) == FUNCTION_TYPE)
	pp_cxx_right_paren (pp);
      t = TREE_TYPE (t);
    }
  pp_cxx_direct_abstract_declarator (pp, t);
}

/* direct-abstract-declarator:
      direct-abstract-declarator(opt) ( parameter-declaration-clause )
			   cv-qualifier-seq(opt) exception-specification(opt)
      direct-abstract-declarator(opt) [ constant-expression(opt) ]
      ( abstract-declarator )  */

static void
pp_cxx_direct_abstract_declarator (cxx_pretty_printer *pp, tree t)
{
  switch (TREE_CODE (t))
    {
    case REFERENCE_TYPE:
      pp_cxx_abstract_declarator (pp, t);
      break;

    case RECORD_TYPE:
      if (TYPE_PTRMEMFUNC_P (t))
	pp_cxx_direct_abstract_declarator (pp, TYPE_PTRMEMFUNC_FN_TYPE (t));
      break;

    case METHOD_TYPE:
    case FUNCTION_TYPE:
      pp_cxx_parameter_declaration_clause (pp, t);
      pp_cxx_direct_abstract_declarator (pp, TREE_TYPE (t));
      if (TREE_CODE (t) == METHOD_TYPE)
	{
	  pp_base (pp)->padding = pp_before;
	  pp_cxx_cv_qualifier_seq
	    (pp, TREE_TYPE (TREE_VALUE (TYPE_ARG_TYPES (t))));
	}
      pp_cxx_exception_specification (pp, t);
      break;

    case TYPENAME_TYPE:
    case TEMPLATE_TYPE_PARM:
    case TEMPLATE_TEMPLATE_PARM:
    case BOUND_TEMPLATE_TEMPLATE_PARM:
    case UNBOUND_CLASS_TEMPLATE:
      break;

    default:
      pp_c_direct_abstract_declarator (pp_c_base (pp), t);
      break;
    }
}

/* type-id:
     type-specifier-seq abstract-declarator(opt) */

static void
pp_cxx_type_id (cxx_pretty_printer *pp, tree t)
{
  pp_flags saved_flags = pp_c_base (pp)->flags;
  pp_c_base (pp)->flags |= pp_c_flag_abstract;

  switch (TREE_CODE (t))
    {
    case TYPE_DECL:
    case UNION_TYPE:
    case RECORD_TYPE:
    case ENUMERAL_TYPE:
    case TYPENAME_TYPE:
    case BOUND_TEMPLATE_TEMPLATE_PARM:
    case UNBOUND_CLASS_TEMPLATE:
    case TEMPLATE_TEMPLATE_PARM:
    case TEMPLATE_TYPE_PARM:
    case TEMPLATE_PARM_INDEX:
    case TEMPLATE_DECL:
    case TYPEOF_TYPE:
    case DECLTYPE_TYPE:
    case TEMPLATE_ID_EXPR:
      pp_cxx_type_specifier_seq (pp, t);
      break;

    case TYPE_PACK_EXPANSION:
      pp_cxx_type_id (pp, PACK_EXPANSION_PATTERN (t));
      pp_cxx_ws_string (pp, "...");
      break;

    default:
      pp_c_type_id (pp_c_base (pp), t);
      break;
    }

  pp_c_base (pp)->flags = saved_flags;
}

/* template-argument-list:
      template-argument ...(opt)
      template-argument-list, template-argument ...(opt)

   template-argument:
      assignment-expression
      type-id
      template-name  */

static void
pp_cxx_template_argument_list (cxx_pretty_printer *pp, tree t)
{
  int i;
  bool need_comma = false;

  if (t == NULL)
    return;
  for (i = 0; i < TREE_VEC_LENGTH (t); ++i)
    {
      tree arg = TREE_VEC_ELT (t, i);
      tree argpack = NULL_TREE;
      int idx, len = 1;

      if (ARGUMENT_PACK_P (arg))
	{
	  argpack = ARGUMENT_PACK_ARGS (arg);
	  len = TREE_VEC_LENGTH (argpack);
	}

      for (idx = 0; idx < len; idx++)
	{
	  if (argpack)
	    arg = TREE_VEC_ELT (argpack, idx);
	  
	  if (need_comma)
	    pp_cxx_separate_with (pp, ',');
	  else
	    need_comma = true;

	  if (TYPE_P (arg) || (TREE_CODE (arg) == TEMPLATE_DECL
			       && TYPE_P (DECL_TEMPLATE_RESULT (arg))))
	    pp_cxx_type_id (pp, arg);
	  else
	    pp_cxx_expression (pp, arg);
	}
    }
}


static void
pp_cxx_exception_declaration (cxx_pretty_printer *pp, tree t)
{
  t = DECL_EXPR_DECL (t);
  pp_cxx_type_specifier_seq (pp, t);
  if (TYPE_P (t))
    pp_cxx_abstract_declarator (pp, t);
  else
    pp_cxx_declarator (pp, t);
}

/* Statements.  */

static void
pp_cxx_statement (cxx_pretty_printer *pp, tree t)
{
  switch (TREE_CODE (t))
    {
    case CTOR_INITIALIZER:
      pp_cxx_ctor_initializer (pp, t);
      break;

    case USING_STMT:
      pp_cxx_ws_string (pp, "using");
      pp_cxx_ws_string (pp, "namespace");
      if (DECL_CONTEXT (t))
	pp_cxx_nested_name_specifier (pp, DECL_CONTEXT (t));
      pp_cxx_qualified_id (pp, USING_STMT_NAMESPACE (t));
      break;

    case USING_DECL:
      pp_cxx_ws_string (pp, "using");
      pp_cxx_nested_name_specifier (pp, USING_DECL_SCOPE (t));
      pp_cxx_unqualified_id (pp, DECL_NAME (t));
      break;

    case EH_SPEC_BLOCK:
      break;

      /* try-block:
	    try compound-statement handler-seq  */
    case TRY_BLOCK:
      pp_maybe_newline_and_indent (pp, 0);
      pp_cxx_ws_string (pp, "try");
      pp_newline_and_indent (pp, 3);
      pp_cxx_statement (pp, TRY_STMTS (t));
      pp_newline_and_indent (pp, -3);
      if (CLEANUP_P (t))
	;
      else
	pp_cxx_statement (pp, TRY_HANDLERS (t));
      break;

      /*
	 handler-seq:
	    handler handler-seq(opt)

	 handler:
	 catch ( exception-declaration ) compound-statement

	 exception-declaration:
	    type-specifier-seq declarator
	    type-specifier-seq abstract-declarator
	    ...   */
    case HANDLER:
      pp_cxx_ws_string (pp, "catch");
      pp_cxx_left_paren (pp);
      pp_cxx_exception_declaration (pp, HANDLER_PARMS (t));
      pp_cxx_right_paren (pp);
      pp_indentation (pp) += 3;
      pp_needs_newline (pp) = true;
      pp_cxx_statement (pp, HANDLER_BODY (t));
      pp_indentation (pp) -= 3;
      pp_needs_newline (pp) = true;
      break;

      /* selection-statement:
	    if ( expression ) statement
	    if ( expression ) statement else statement  */
    case IF_STMT:
      pp_cxx_ws_string (pp, "if");
      pp_cxx_whitespace (pp);
      pp_cxx_left_paren (pp);
      pp_cxx_expression (pp, IF_COND (t));
      pp_cxx_right_paren (pp);
      pp_newline_and_indent (pp, 2);
      pp_cxx_statement (pp, THEN_CLAUSE (t));
      pp_newline_and_indent (pp, -2);
      if (ELSE_CLAUSE (t))
	{
	  tree else_clause = ELSE_CLAUSE (t);
	  pp_cxx_ws_string (pp, "else");
	  if (TREE_CODE (else_clause) == IF_STMT)
	    pp_cxx_whitespace (pp);
	  else
	    pp_newline_and_indent (pp, 2);
	  pp_cxx_statement (pp, else_clause);
	  if (TREE_CODE (else_clause) != IF_STMT)
	    pp_newline_and_indent (pp, -2);
	}
      break;

    case SWITCH_STMT:
      pp_cxx_ws_string (pp, "switch");
      pp_space (pp);
      pp_cxx_left_paren (pp);
      pp_cxx_expression (pp, SWITCH_STMT_COND (t));
      pp_cxx_right_paren (pp);
      pp_indentation (pp) += 3;
      pp_needs_newline (pp) = true;
      pp_cxx_statement (pp, SWITCH_STMT_BODY (t));
      pp_newline_and_indent (pp, -3);
      break;

      /* iteration-statement:
	    while ( expression ) statement
	    do statement while ( expression ) ;
	    for ( expression(opt) ; expression(opt) ; expression(opt) ) statement
	    for ( declaration expression(opt) ; expression(opt) ) statement  */
    case WHILE_STMT:
      pp_cxx_ws_string (pp, "while");
      pp_space (pp);
      pp_cxx_left_paren (pp);
      pp_cxx_expression (pp, WHILE_COND (t));
      pp_cxx_right_paren (pp);
      pp_newline_and_indent (pp, 3);
      pp_cxx_statement (pp, WHILE_BODY (t));
      pp_indentation (pp) -= 3;
      pp_needs_newline (pp) = true;
      break;

    case DO_STMT:
      pp_cxx_ws_string (pp, "do");
      pp_newline_and_indent (pp, 3);
      pp_cxx_statement (pp, DO_BODY (t));
      pp_newline_and_indent (pp, -3);
      pp_cxx_ws_string (pp, "while");
      pp_space (pp);
      pp_cxx_left_paren (pp);
      pp_cxx_expression (pp, DO_COND (t));
      pp_cxx_right_paren (pp);
      pp_cxx_semicolon (pp);
      pp_needs_newline (pp) = true;
      break;

    case FOR_STMT:
      pp_cxx_ws_string (pp, "for");
      pp_space (pp);
      pp_cxx_left_paren (pp);
      if (FOR_INIT_STMT (t))
	pp_cxx_statement (pp, FOR_INIT_STMT (t));
      else
	pp_cxx_semicolon (pp);
      pp_needs_newline (pp) = false;
      pp_cxx_whitespace (pp);
      if (FOR_COND (t))
	pp_cxx_expression (pp, FOR_COND (t));
      pp_cxx_semicolon (pp);
      pp_needs_newline (pp) = false;
      pp_cxx_whitespace (pp);
      if (FOR_EXPR (t))
	pp_cxx_expression (pp, FOR_EXPR (t));
      pp_cxx_right_paren (pp);
      pp_newline_and_indent (pp, 3);
      pp_cxx_statement (pp, FOR_BODY (t));
      pp_indentation (pp) -= 3;
      pp_needs_newline (pp) = true;
      break;

    case RANGE_FOR_STMT:
      pp_cxx_ws_string (pp, "for");
      pp_space (pp);
      pp_cxx_left_paren (pp);
      pp_cxx_statement (pp, RANGE_FOR_DECL (t));
      pp_space (pp);
      pp_needs_newline (pp) = false;
      pp_colon (pp);
      pp_space (pp);
      pp_cxx_statement (pp, RANGE_FOR_EXPR (t));
      pp_cxx_right_paren (pp);
      pp_newline_and_indent (pp, 3);
      pp_cxx_statement (pp, FOR_BODY (t));
      pp_indentation (pp) -= 3;
      pp_needs_newline (pp) = true;
      break;

      /* jump-statement:
	    goto identifier;
	    continue ;
	    return expression(opt) ;  */
    case BREAK_STMT:
    case CONTINUE_STMT:
      pp_string (pp, TREE_CODE (t) == BREAK_STMT ? "break" : "continue");
      pp_cxx_semicolon (pp);
      pp_needs_newline (pp) = true;
      break;

      /* expression-statement:
	    expression(opt) ;  */
    case EXPR_STMT:
      pp_cxx_expression (pp, EXPR_STMT_EXPR (t));
      pp_cxx_semicolon (pp);
      pp_needs_newline (pp) = true;
      break;

    case CLEANUP_STMT:
      pp_cxx_ws_string (pp, "try");
      pp_newline_and_indent (pp, 2);
      pp_cxx_statement (pp, CLEANUP_BODY (t));
      pp_newline_and_indent (pp, -2);
      pp_cxx_ws_string (pp, CLEANUP_EH_ONLY (t) ? "catch" : "finally");
      pp_newline_and_indent (pp, 2);
      pp_cxx_statement (pp, CLEANUP_EXPR (t));
      pp_newline_and_indent (pp, -2);
      break;

    case STATIC_ASSERT:
      pp_cxx_declaration (pp, t);
      break;

    default:
      pp_c_statement (pp_c_base (pp), t);
      break;
    }
}

/* original-namespace-definition:
      namespace identifier { namespace-body }

  As an edge case, we also handle unnamed namespace definition here.  */

static void
pp_cxx_original_namespace_definition (cxx_pretty_printer *pp, tree t)
{
  pp_cxx_ws_string (pp, "namespace");
  if (DECL_CONTEXT (t))
    pp_cxx_nested_name_specifier (pp, DECL_CONTEXT (t));
  if (DECL_NAME (t))
    pp_cxx_unqualified_id (pp, t);
  pp_cxx_whitespace (pp);
  pp_cxx_left_brace (pp);
  /* We do not print the namespace-body.  */
  pp_cxx_whitespace (pp);
  pp_cxx_right_brace (pp);
}

/* namespace-alias:
      identifier

   namespace-alias-definition:
      namespace identifier = qualified-namespace-specifier ;

   qualified-namespace-specifier:
      ::(opt) nested-name-specifier(opt) namespace-name   */

static void
pp_cxx_namespace_alias_definition (cxx_pretty_printer *pp, tree t)
{
  pp_cxx_ws_string (pp, "namespace");
  if (DECL_CONTEXT (t))
    pp_cxx_nested_name_specifier (pp, DECL_CONTEXT (t));
  pp_cxx_unqualified_id (pp, t);
  pp_cxx_whitespace (pp);
  pp_equal (pp);
  pp_cxx_whitespace (pp);
  if (DECL_CONTEXT (DECL_NAMESPACE_ALIAS (t)))
    pp_cxx_nested_name_specifier (pp,
				  DECL_CONTEXT (DECL_NAMESPACE_ALIAS (t)));
  pp_cxx_qualified_id (pp, DECL_NAMESPACE_ALIAS (t));
  pp_cxx_semicolon (pp);
}

/* simple-declaration:
      decl-specifier-seq(opt) init-declarator-list(opt)  */

static void
pp_cxx_simple_declaration (cxx_pretty_printer *pp, tree t)
{
  pp_cxx_decl_specifier_seq (pp, t);
  pp_cxx_init_declarator (pp, t);
  pp_cxx_semicolon (pp);
  pp_needs_newline (pp) = true;
}

/*
  template-parameter-list:
     template-parameter
     template-parameter-list , template-parameter  */

static inline void
pp_cxx_template_parameter_list (cxx_pretty_printer *pp, tree t)
{
  const int n = TREE_VEC_LENGTH (t);
  int i;
  for (i = 0; i < n; ++i)
    {
      if (i)
	pp_cxx_separate_with (pp, ',');
      pp_cxx_template_parameter (pp, TREE_VEC_ELT (t, i));
    }
}

/* template-parameter:
      type-parameter
      parameter-declaration

   type-parameter:
     class ...(opt) identifier(opt)
     class identifier(opt) = type-id
     typename identifier(opt)
     typename ...(opt) identifier(opt) = type-id
     template < template-parameter-list > class ...(opt) identifier(opt)
     template < template-parameter-list > class identifier(opt) = template-name  */

static void
pp_cxx_template_parameter (cxx_pretty_printer *pp, tree t)
{
  tree parameter =  TREE_VALUE (t);
  switch (TREE_CODE (parameter))
    {
    case TYPE_DECL:
      pp_cxx_ws_string (pp, "class");
      if (TEMPLATE_TYPE_PARAMETER_PACK (TREE_TYPE (t)))
	pp_cxx_ws_string (pp, "...");
      if (DECL_NAME (parameter))
	pp_cxx_tree_identifier (pp, DECL_NAME (parameter));
      /* FIXME: Check if we should print also default argument.  */
      break;

    case PARM_DECL:
      pp_cxx_parameter_declaration (pp, parameter);
      break;

    case TEMPLATE_DECL:
      break;

    default:
      pp_unsupported_tree (pp, t);
      break;
    }
}

/* Pretty-print a template parameter in the canonical form
   "template-parameter-<level>-<position in parameter list>".  */

void
pp_cxx_canonical_template_parameter (cxx_pretty_printer *pp, tree parm)
{
  const enum tree_code code = TREE_CODE (parm);

  /* Brings type template parameters to the canonical forms.  */
  if (code == TEMPLATE_TYPE_PARM || code == TEMPLATE_TEMPLATE_PARM
      || code == BOUND_TEMPLATE_TEMPLATE_PARM)
    parm = TEMPLATE_TYPE_PARM_INDEX (parm);

  pp_cxx_begin_template_argument_list (pp);
  pp_cxx_ws_string (pp, M_("template-parameter-"));
  pp_wide_integer (pp, TEMPLATE_PARM_LEVEL (parm));
  pp_minus (pp);
  pp_wide_integer (pp, TEMPLATE_PARM_IDX (parm) + 1);
  pp_cxx_end_template_argument_list (pp);
}

/*
  template-declaration:
     export(opt) template < template-parameter-list > declaration   */

static void
pp_cxx_template_declaration (cxx_pretty_printer *pp, tree t)
{
  tree tmpl = most_general_template (t);
  tree level;
  int i = 0;

  pp_maybe_newline_and_indent (pp, 0);
  for (level = DECL_TEMPLATE_PARMS (tmpl); level; level = TREE_CHAIN (level))
    {
      pp_cxx_ws_string (pp, "template");
      pp_cxx_begin_template_argument_list (pp);
      pp_cxx_template_parameter_list (pp, TREE_VALUE (level));
      pp_cxx_end_template_argument_list (pp);
      pp_newline_and_indent (pp, 3);
      i += 3;
    }
  if (TREE_CODE (t) == FUNCTION_DECL && DECL_SAVED_TREE (t))
    pp_cxx_function_definition (pp, t);
  else
    pp_cxx_simple_declaration (pp, t);
}

static void
pp_cxx_explicit_specialization (cxx_pretty_printer *pp, tree t)
{
  pp_unsupported_tree (pp, t);
}

static void
pp_cxx_explicit_instantiation (cxx_pretty_printer *pp, tree t)
{
  pp_unsupported_tree (pp, t);
}

/*
    declaration:
       block-declaration
       function-definition
       template-declaration
       explicit-instantiation
       explicit-specialization
       linkage-specification
       namespace-definition

    block-declaration:
       simple-declaration
       asm-definition
       namespace-alias-definition
       using-declaration
       using-directive
       static_assert-declaration */
void
pp_cxx_declaration (cxx_pretty_printer *pp, tree t)
{
  if (TREE_CODE (t) == STATIC_ASSERT)
    {
      pp_cxx_ws_string (pp, "static_assert");
      pp_cxx_left_paren (pp);
      pp_cxx_expression (pp, STATIC_ASSERT_CONDITION (t));
      pp_cxx_separate_with (pp, ',');
      pp_cxx_expression (pp, STATIC_ASSERT_MESSAGE (t));
      pp_cxx_right_paren (pp);
    }
  else if (!DECL_LANG_SPECIFIC (t))
    pp_cxx_simple_declaration (pp, t);
  else if (DECL_USE_TEMPLATE (t))
    switch (DECL_USE_TEMPLATE (t))
      {
      case 1:
	pp_cxx_template_declaration (pp, t);
	break;

      case 2:
	pp_cxx_explicit_specialization (pp, t);
	break;

      case 3:
	pp_cxx_explicit_instantiation (pp, t);
	break;

      default:
	break;
      }
  else switch (TREE_CODE (t))
    {
    case VAR_DECL:
    case TYPE_DECL:
      pp_cxx_simple_declaration (pp, t);
      break;

    case FUNCTION_DECL:
      if (DECL_SAVED_TREE (t))
	pp_cxx_function_definition (pp, t);
      else
	pp_cxx_simple_declaration (pp, t);
      break;

    case NAMESPACE_DECL:
      if (DECL_NAMESPACE_ALIAS (t))
	pp_cxx_namespace_alias_definition (pp, t);
      else
	pp_cxx_original_namespace_definition (pp, t);
      break;

    default:
      pp_unsupported_tree (pp, t);
      break;
    }
}

static void
pp_cxx_typeid_expression (cxx_pretty_printer *pp, tree t)
{
  t = TREE_OPERAND (t, 0);
  pp_cxx_ws_string (pp, "typeid");
  pp_cxx_left_paren (pp);
  if (TYPE_P (t))
    pp_cxx_type_id (pp, t);
  else
    pp_cxx_expression (pp, t);
  pp_cxx_right_paren (pp);
}

void
pp_cxx_va_arg_expression (cxx_pretty_printer *pp, tree t)
{
  pp_cxx_ws_string (pp, "va_arg");
  pp_cxx_left_paren (pp);
  pp_cxx_assignment_expression (pp, TREE_OPERAND (t, 0));
  pp_cxx_separate_with (pp, ',');
  pp_cxx_type_id (pp, TREE_TYPE (t));
  pp_cxx_right_paren (pp);
}

static bool
pp_cxx_offsetof_expression_1 (cxx_pretty_printer *pp, tree t)
{
  switch (TREE_CODE (t))
    {
    case ARROW_EXPR:
      if (TREE_CODE (TREE_OPERAND (t, 0)) == STATIC_CAST_EXPR
	  && POINTER_TYPE_P (TREE_TYPE (TREE_OPERAND (t, 0))))
	{
	  pp_cxx_type_id (pp, TREE_TYPE (TREE_TYPE (TREE_OPERAND (t, 0))));
	  pp_cxx_separate_with (pp, ',');
	  return true;
	}
      return false;
    case COMPONENT_REF:
      if (!pp_cxx_offsetof_expression_1 (pp, TREE_OPERAND (t, 0)))
	return false;
      if (TREE_CODE (TREE_OPERAND (t, 0)) != ARROW_EXPR)
	pp_cxx_dot (pp);
      pp_cxx_expression (pp, TREE_OPERAND (t, 1));
      return true;
    case ARRAY_REF:
      if (!pp_cxx_offsetof_expression_1 (pp, TREE_OPERAND (t, 0)))
	return false;
      pp_left_bracket (pp);
      pp_cxx_expression (pp, TREE_OPERAND (t, 1));
      pp_right_bracket (pp);
      return true;
    default:
      return false;
    }
}

void
pp_cxx_offsetof_expression (cxx_pretty_printer *pp, tree t)
{
  pp_cxx_ws_string (pp, "offsetof");
  pp_cxx_left_paren (pp);
  if (!pp_cxx_offsetof_expression_1 (pp, TREE_OPERAND (t, 0)))
    pp_cxx_expression (pp, TREE_OPERAND (t, 0));
  pp_cxx_right_paren (pp);
}

void
pp_cxx_trait_expression (cxx_pretty_printer *pp, tree t)
{
  cp_trait_kind kind = TRAIT_EXPR_KIND (t);

  switch (kind)
    {
    case CPTK_HAS_NOTHROW_ASSIGN:
      pp_cxx_ws_string (pp, "__has_nothrow_assign");
      break;
    case CPTK_HAS_TRIVIAL_ASSIGN:
      pp_cxx_ws_string (pp, "__has_trivial_assign");
      break;
    case CPTK_HAS_NOTHROW_CONSTRUCTOR:
      pp_cxx_ws_string (pp, "__has_nothrow_constructor");
      break;
    case CPTK_HAS_TRIVIAL_CONSTRUCTOR:
      pp_cxx_ws_string (pp, "__has_trivial_constructor");
      break;
    case CPTK_HAS_NOTHROW_COPY:
      pp_cxx_ws_string (pp, "__has_nothrow_copy");
      break;
    case CPTK_HAS_TRIVIAL_COPY:
      pp_cxx_ws_string (pp, "__has_trivial_copy");
      break;
    case CPTK_HAS_TRIVIAL_DESTRUCTOR:
      pp_cxx_ws_string (pp, "__has_trivial_destructor");
      break;
    case CPTK_HAS_VIRTUAL_DESTRUCTOR:
      pp_cxx_ws_string (pp, "__has_virtual_destructor");
      break;
    case CPTK_IS_ABSTRACT:
      pp_cxx_ws_string (pp, "__is_abstract");
      break;
    case CPTK_IS_BASE_OF:
      pp_cxx_ws_string (pp, "__is_base_of");
      break;
    case CPTK_IS_CLASS:
      pp_cxx_ws_string (pp, "__is_class");
      break;
    case CPTK_IS_CONVERTIBLE_TO:
      pp_cxx_ws_string (pp, "__is_convertible_to");
      break;
    case CPTK_IS_EMPTY:
      pp_cxx_ws_string (pp, "__is_empty");
      break;
    case CPTK_IS_ENUM:
      pp_cxx_ws_string (pp, "__is_enum");
      break;
    case CPTK_IS_POD:
      pp_cxx_ws_string (pp, "__is_pod");
      break;
    case CPTK_IS_POLYMORPHIC:
      pp_cxx_ws_string (pp, "__is_polymorphic");
      break;
    case CPTK_IS_STD_LAYOUT:
      pp_cxx_ws_string (pp, "__is_std_layout");
      break;
    case CPTK_IS_TRIVIAL:
      pp_cxx_ws_string (pp, "__is_trivial");
      break;
    case CPTK_IS_UNION:
      pp_cxx_ws_string (pp, "__is_union");
      break;
    case CPTK_IS_LITERAL_TYPE:
      pp_cxx_ws_string (pp, "__is_literal_type");
      break;

    default:
      gcc_unreachable ();
    }

  pp_cxx_left_paren (pp);
  pp_cxx_type_id (pp, TRAIT_EXPR_TYPE1 (t));

  if (kind == CPTK_IS_BASE_OF || kind == CPTK_IS_CONVERTIBLE_TO)
    {
      pp_cxx_separate_with (pp, ',');
      pp_cxx_type_id (pp, TRAIT_EXPR_TYPE2 (t));
    }

  pp_cxx_right_paren (pp);
}

typedef c_pretty_print_fn pp_fun;

/* Initialization of a C++ pretty-printer object.  */

void
pp_cxx_pretty_printer_init (cxx_pretty_printer *pp)
{
  pp_c_pretty_printer_init (pp_c_base (pp));
  pp_set_line_maximum_length (pp, 0);

  pp->c_base.declaration = (pp_fun) pp_cxx_declaration;
  pp->c_base.declaration_specifiers = (pp_fun) pp_cxx_decl_specifier_seq;
  pp->c_base.function_specifier = (pp_fun) pp_cxx_function_specifier;
  pp->c_base.type_specifier_seq = (pp_fun) pp_cxx_type_specifier_seq;
  pp->c_base.declarator = (pp_fun) pp_cxx_declarator;
  pp->c_base.direct_declarator = (pp_fun) pp_cxx_direct_declarator;
  pp->c_base.parameter_list = (pp_fun) pp_cxx_parameter_declaration_clause;
  pp->c_base.type_id = (pp_fun) pp_cxx_type_id;
  pp->c_base.abstract_declarator = (pp_fun) pp_cxx_abstract_declarator;
  pp->c_base.direct_abstract_declarator =
    (pp_fun) pp_cxx_direct_abstract_declarator;
  pp->c_base.simple_type_specifier = (pp_fun)pp_cxx_simple_type_specifier;

  /* pp->c_base.statement = (pp_fun) pp_cxx_statement;  */

  pp->c_base.constant = (pp_fun) pp_cxx_constant;
  pp->c_base.id_expression = (pp_fun) pp_cxx_id_expression;
  pp->c_base.primary_expression = (pp_fun) pp_cxx_primary_expression;
  pp->c_base.postfix_expression = (pp_fun) pp_cxx_postfix_expression;
  pp->c_base.unary_expression = (pp_fun) pp_cxx_unary_expression;
  pp->c_base.multiplicative_expression = (pp_fun) pp_cxx_multiplicative_expression;
  pp->c_base.conditional_expression = (pp_fun) pp_cxx_conditional_expression;
  pp->c_base.assignment_expression = (pp_fun) pp_cxx_assignment_expression;
  pp->c_base.expression = (pp_fun) pp_cxx_expression;
  pp->enclosing_scope = global_namespace;
}<|MERGE_RESOLUTION|>--- conflicted
+++ resolved
@@ -27,10 +27,6 @@
 #include "cp-tree.h"
 #include "cxx-pretty-print.h"
 #include "tree-pretty-print.h"
-<<<<<<< HEAD
-#include "toplev.h"
-=======
->>>>>>> 155d23aa
 
 /* Translate if being used for diagnostics, but not for dump files or
    __PRETTY_FUNCTION.  */
@@ -795,8 +791,6 @@
 	pp_unary_expression (pp, TREE_OPERAND (t, 0));
       break;
 
-<<<<<<< HEAD
-=======
     case AT_ENCODE_EXPR:
       pp_cxx_ws_string (pp, "@encode");
       pp_cxx_whitespace (pp);
@@ -805,7 +799,6 @@
       pp_cxx_right_paren (pp);
       break;      
 
->>>>>>> 155d23aa
     case NOEXCEPT_EXPR:
       pp_cxx_ws_string (pp, "noexcept");
       pp_cxx_whitespace (pp);

/* Definitions for C++ parsing and type checking.
   Copyright (C) 1987-2014 Free Software Foundation, Inc.
   Contributed by Michael Tiemann (tiemann@cygnus.com)

This file is part of GCC.

GCC is free software; you can redistribute it and/or modify
it under the terms of the GNU General Public License as published by
the Free Software Foundation; either version 3, or (at your option)
any later version.

GCC is distributed in the hope that it will be useful,
but WITHOUT ANY WARRANTY; without even the implied warranty of
MERCHANTABILITY or FITNESS FOR A PARTICULAR PURPOSE.  See the
GNU General Public License for more details.

You should have received a copy of the GNU General Public License
along with GCC; see the file COPYING3.  If not see
<http://www.gnu.org/licenses/>.  */

#ifndef GCC_CP_TREE_H
#define GCC_CP_TREE_H

#include "ggc.h"
#include "hashtab.h"
#include "hash-set.h"
#include "vec.h"
#include "machmode.h"
#include "tm.h"
#include "hard-reg-set.h"
#include "input.h"
#include "function.h"
#include "hash-map.h"

// Require that pointer P is non-null before returning.
template<typename T>
inline T*
check_nonnull (T* p)
{
  gcc_assert (p);
  return p;
}

/* In order for the format checking to accept the C++ front end
   diagnostic framework extensions, you must include this file before
   diagnostic-core.h, not after.  We override the definition of GCC_DIAG_STYLE
   in c-common.h.  */
#undef GCC_DIAG_STYLE
#define GCC_DIAG_STYLE __gcc_cxxdiag__
#if defined(GCC_DIAGNOSTIC_CORE_H) || defined (GCC_C_COMMON_H)
#error \
In order for the format checking to accept the C++ front end diagnostic \
framework extensions, you must include this file before diagnostic-core.h and \
c-common.h, not after.
#endif
#include "c-family/c-common.h"
#include "diagnostic.h"

#include "name-lookup.h"

/* Usage of TREE_LANG_FLAG_?:
   0: IDENTIFIER_MARKED (IDENTIFIER_NODEs)
      NEW_EXPR_USE_GLOBAL (in NEW_EXPR).
      DELETE_EXPR_USE_GLOBAL (in DELETE_EXPR).
      COMPOUND_EXPR_OVERLOADED (in COMPOUND_EXPR).
      TREE_INDIRECT_USING (in NAMESPACE_DECL).
      CLEANUP_P (in TRY_BLOCK)
      AGGR_INIT_VIA_CTOR_P (in AGGR_INIT_EXPR)
      PTRMEM_OK_P (in ADDR_EXPR, OFFSET_REF, SCOPE_REF)
      PAREN_STRING_LITERAL (in STRING_CST)
      DECL_GNU_TLS_P (in VAR_DECL)
      KOENIG_LOOKUP_P (in CALL_EXPR)
      STATEMENT_LIST_NO_SCOPE (in STATEMENT_LIST).
      EXPR_STMT_STMT_EXPR_RESULT (in EXPR_STMT)
      STMT_EXPR_NO_SCOPE (in STMT_EXPR)
      BIND_EXPR_TRY_BLOCK (in BIND_EXPR)
      TYPENAME_IS_ENUM_P (in TYPENAME_TYPE)
      OMP_FOR_GIMPLIFYING_P (in OMP_FOR, OMP_SIMD and OMP_DISTRIBUTE)
      BASELINK_QUALIFIED_P (in BASELINK)
      TARGET_EXPR_IMPLICIT_P (in TARGET_EXPR)
      TEMPLATE_PARM_PARAMETER_PACK (in TEMPLATE_PARM_INDEX)
      ATTR_IS_DEPENDENT (in the TREE_LIST for an attribute)
      ABI_TAG_IMPLICIT (in the TREE_LIST for the argument of abi_tag)
      CONSTRUCTOR_IS_DIRECT_INIT (in CONSTRUCTOR)
      LAMBDA_EXPR_CAPTURES_THIS_P (in LAMBDA_EXPR)
      DECLTYPE_FOR_LAMBDA_CAPTURE (in DECLTYPE_TYPE)
      VEC_INIT_EXPR_IS_CONSTEXPR (in VEC_INIT_EXPR)
      DECL_OVERRIDE_P (in FUNCTION_DECL)
      IMPLICIT_CONV_EXPR_DIRECT_INIT (in IMPLICIT_CONV_EXPR)
      TRANSACTION_EXPR_IS_STMT (in TRANSACTION_EXPR)
      CONVERT_EXPR_VBASE_PATH (in CONVERT_EXPR)
      OVL_ARG_DEPENDENT (in OVERLOAD)
      PACK_EXPANSION_LOCAL_P (in *_PACK_EXPANSION)
      TINFO_RECHECK_ACCESS_P (in TEMPLATE_INFO)
      SIZEOF_EXPR_TYPE_P (in SIZEOF_EXPR)
      INTRODUCED_PACK_P (in INTRODUCED_PARM_DECL)
   1: IDENTIFIER_VIRTUAL_P (in IDENTIFIER_NODE)
      TI_PENDING_TEMPLATE_FLAG.
      TEMPLATE_PARMS_FOR_INLINE.
      DELETE_EXPR_USE_VEC (in DELETE_EXPR).
      (TREE_CALLS_NEW) (in _EXPR or _REF) (commented-out).
      ICS_ELLIPSIS_FLAG (in _CONV)
      DECL_INITIALIZED_P (in VAR_DECL)
      TYPENAME_IS_CLASS_P (in TYPENAME_TYPE)
      STMT_IS_FULL_EXPR_P (in _STMT)
      TARGET_EXPR_LIST_INIT_P (in TARGET_EXPR)
      LAMBDA_EXPR_MUTABLE_P (in LAMBDA_EXPR)
      DECL_FINAL_P (in FUNCTION_DECL)
      QUALIFIED_NAME_IS_TEMPLATE (in SCOPE_REF)
      DECLTYPE_FOR_INIT_CAPTURE (in DECLTYPE_TYPE)
      CONSTRUCTOR_NO_IMPLICIT_ZERO (in CONSTRUCTOR)
   2: IDENTIFIER_OPNAME_P (in IDENTIFIER_NODE)
      ICS_THIS_FLAG (in _CONV)
      DECL_INITIALIZED_BY_CONSTANT_EXPRESSION_P (in VAR_DECL)
      STATEMENT_LIST_TRY_BLOCK (in STATEMENT_LIST)
      TYPENAME_IS_RESOLVING_P (in TYPE_NAME_TYPE)
      TARGET_EXPR_DIRECT_INIT_P (in TARGET_EXPR)
      FNDECL_USED_AUTO (in FUNCTION_DECL)
      DECLTYPE_FOR_LAMBDA_PROXY (in DECLTYPE_TYPE)
      REF_PARENTHESIZED_P (in COMPONENT_REF, INDIRECT_REF)
      AGGR_INIT_ZERO_FIRST (in AGGR_INIT_EXPR)
   3: (TREE_REFERENCE_EXPR) (in NON_LVALUE_EXPR) (commented-out).
      ICS_BAD_FLAG (in _CONV)
      FN_TRY_BLOCK_P (in TRY_BLOCK)
      IDENTIFIER_CTOR_OR_DTOR_P (in IDENTIFIER_NODE)
      BIND_EXPR_BODY_BLOCK (in BIND_EXPR)
      DECL_NON_TRIVIALLY_INITIALIZED_P (in VAR_DECL)
      CALL_EXPR_LIST_INIT_P (in CALL_EXPR, AGGR_INIT_EXPR)
   4: TREE_HAS_CONSTRUCTOR (in INDIRECT_REF, SAVE_EXPR, CONSTRUCTOR,
	  or FIELD_DECL).
      IDENTIFIER_TYPENAME_P (in IDENTIFIER_NODE)
      DECL_TINFO_P (in VAR_DECL)
      FUNCTION_REF_QUALIFIED (in FUNCTION_TYPE, METHOD_TYPE)
   5: C_IS_RESERVED_WORD (in IDENTIFIER_NODE)
      DECL_VTABLE_OR_VTT_P (in VAR_DECL)
      FUNCTION_RVALUE_QUALIFIED (in FUNCTION_TYPE, METHOD_TYPE)
   6: IDENTIFIER_REPO_CHOSEN (in IDENTIFIER_NODE)
      DECL_CONSTRUCTION_VTABLE_P (in VAR_DECL)
      TYPE_MARKED_P (in _TYPE)
      RANGE_FOR_IVDEP (in RANGE_FOR_STMT)

   Usage of TYPE_LANG_FLAG_?:
   0: TYPE_DEPENDENT_P
   1: TYPE_HAS_USER_CONSTRUCTOR.
   2: TYPE_HAS_LATE_RETURN_TYPE (in FUNCTION_TYPE, METHOD_TYPE)
      TYPE_PTRMEMFUNC_FLAG (in RECORD_TYPE)
   3: TYPE_FOR_JAVA.
   4: TYPE_HAS_NONTRIVIAL_DESTRUCTOR
   5: CLASS_TYPE_P (in RECORD_TYPE and UNION_TYPE)
      ENUM_FIXED_UNDERLYING_TYPE_P (in ENUMERAL_TYPE)
      AUTO_IS_DECLTYPE (in TEMPLATE_TYPE_PARM)
      REFERENCE_VLA_OK (in REFERENCE_TYPE)
   6: TYPE_DEPENDENT_P_VALID

   Usage of DECL_LANG_FLAG_?:
   0: DECL_ERROR_REPORTED (in VAR_DECL).
      DECL_TEMPLATE_PARM_P (in PARM_DECL, CONST_DECL, TYPE_DECL, or TEMPLATE_DECL)
      DECL_LOCAL_FUNCTION_P (in FUNCTION_DECL)
      DECL_MUTABLE_P (in FIELD_DECL)
      DECL_DEPENDENT_P (in USING_DECL)
   1: C_TYPEDEF_EXPLICITLY_SIGNED (in TYPE_DECL).
      DECL_TEMPLATE_INSTANTIATED (in a VAR_DECL or a FUNCTION_DECL)
      DECL_MEMBER_TEMPLATE_P (in TEMPLATE_DECL)
      USING_DECL_TYPENAME_P (in USING_DECL)
      DECL_VLA_CAPTURE_P (in FIELD_DECL)
      DECL_ARRAY_PARAMETER_P (in PARM_DECL)
   2: DECL_THIS_EXTERN (in VAR_DECL or FUNCTION_DECL).
      DECL_IMPLICIT_TYPEDEF_P (in a TYPE_DECL)
   3: DECL_IN_AGGR_P.
   4: DECL_C_BIT_FIELD (in a FIELD_DECL)
      DECL_ANON_UNION_VAR_P (in a VAR_DECL)
      DECL_SELF_REFERENCE_P (in a TYPE_DECL)
      DECL_INVALID_OVERRIDER_P (in a FUNCTION_DECL)
   5: DECL_INTERFACE_KNOWN.
   6: DECL_THIS_STATIC (in VAR_DECL or FUNCTION_DECL).
      DECL_FIELD_IS_BASE (in FIELD_DECL)
      TYPE_DECL_ALIAS_P (in TYPE_DECL)
   7: DECL_DEAD_FOR_LOCAL (in VAR_DECL).
      DECL_THUNK_P (in a member FUNCTION_DECL)
      DECL_NORMAL_CAPTURE_P (in FIELD_DECL)
   8: DECL_DECLARED_CONSTEXPR_P (in VAR_DECL, FUNCTION_DECL)

   Usage of language-independent fields in a language-dependent manner:

   TYPE_ALIAS_SET
     This field is used by TYPENAME_TYPEs, TEMPLATE_TYPE_PARMs, and so
     forth as a substitute for the mark bits provided in `lang_type'.
     At present, only the six low-order bits are used.

   TYPE_LANG_SLOT_1
     For an ENUMERAL_TYPE, this is ENUM_TEMPLATE_INFO.
     For a FUNCTION_TYPE or METHOD_TYPE, this is TYPE_RAISES_EXCEPTIONS

  BINFO_VIRTUALS
     For a binfo, this is a TREE_LIST.  There is an entry for each
     virtual function declared either in BINFO or its direct and
     indirect primary bases.

     The BV_DELTA of each node gives the amount by which to adjust the
     `this' pointer when calling the function.  If the method is an
     overridden version of a base class method, then it is assumed
     that, prior to adjustment, the this pointer points to an object
     of the base class.

     The BV_VCALL_INDEX of each node, if non-NULL, gives the vtable
     index of the vcall offset for this entry.

     The BV_FN is the declaration for the virtual function itself.

     If BV_LOST_PRIMARY is set, it means that this entry is for a lost
     primary virtual base and can be left null in the vtable.

   BINFO_VTABLE
     This is an expression with POINTER_TYPE that gives the value
     to which the vptr should be initialized.  Use get_vtbl_decl_for_binfo
     to extract the VAR_DECL for the complete vtable.

   DECL_VINDEX
     This field is NULL for a non-virtual function.  For a virtual
     function, it is eventually set to an INTEGER_CST indicating the
     index in the vtable at which this function can be found.  When
     a virtual function is declared, but before it is known what
     function is overridden, this field is the error_mark_node.

     Temporarily, it may be set to a TREE_LIST whose TREE_VALUE is
     the virtual function this one overrides, and whose TREE_CHAIN is
     the old DECL_VINDEX.  */

/* Language-specific tree checkers.  */

#define VAR_OR_FUNCTION_DECL_CHECK(NODE) \
  TREE_CHECK2(NODE,VAR_DECL,FUNCTION_DECL)

#define TYPE_FUNCTION_OR_TEMPLATE_DECL_CHECK(NODE) \
  TREE_CHECK3(NODE,TYPE_DECL,TEMPLATE_DECL,FUNCTION_DECL)

#define TYPE_FUNCTION_OR_TEMPLATE_DECL_P(NODE) \
  (TREE_CODE (NODE) == TYPE_DECL || TREE_CODE (NODE) == TEMPLATE_DECL \
   || TREE_CODE (NODE) == FUNCTION_DECL)

#define VAR_FUNCTION_OR_PARM_DECL_CHECK(NODE) \
  TREE_CHECK3(NODE,VAR_DECL,FUNCTION_DECL,PARM_DECL)

#define VAR_TEMPL_TYPE_OR_FUNCTION_DECL_CHECK(NODE) \
  TREE_CHECK4(NODE,VAR_DECL,FUNCTION_DECL,TYPE_DECL,TEMPLATE_DECL)

#define VAR_TEMPL_TYPE_FIELD_OR_FUNCTION_DECL_CHECK(NODE) \
  TREE_CHECK5(NODE,VAR_DECL,FIELD_DECL,FUNCTION_DECL,TYPE_DECL,TEMPLATE_DECL)

#define BOUND_TEMPLATE_TEMPLATE_PARM_TYPE_CHECK(NODE) \
  TREE_CHECK(NODE,BOUND_TEMPLATE_TEMPLATE_PARM)

#if defined ENABLE_TREE_CHECKING && (GCC_VERSION >= 2007)
#define THUNK_FUNCTION_CHECK(NODE) __extension__			\
({  __typeof (NODE) const __t = (NODE);					\
    if (TREE_CODE (__t) != FUNCTION_DECL || !__t->decl_common.lang_specific \
	|| !__t->decl_common.lang_specific->u.fn.thunk_p)		\
      tree_check_failed (__t, __FILE__, __LINE__, __FUNCTION__, 0);	\
     __t; })
#else
#define THUNK_FUNCTION_CHECK(NODE) (NODE)
#endif

/* Language-dependent contents of an identifier.  */

struct GTY(()) lang_identifier {
  struct c_common_identifier c_common;
  cxx_binding *namespace_bindings;
  cxx_binding *bindings;
  tree class_template_info;
  tree label_value;
};

/* Return a typed pointer version of T if it designates a
   C++ front-end identifier.  */
inline lang_identifier*
identifier_p (tree t)
{
  if (TREE_CODE (t) == IDENTIFIER_NODE)
    return (lang_identifier*) t;
  return NULL;
}

/* In an IDENTIFIER_NODE, nonzero if this identifier is actually a
   keyword.  C_RID_CODE (node) is then the RID_* value of the keyword,
   and C_RID_YYCODE is the token number wanted by Yacc.  */

#define C_IS_RESERVED_WORD(ID) TREE_LANG_FLAG_5 (ID)

#define LANG_IDENTIFIER_CAST(NODE) \
	((struct lang_identifier*)IDENTIFIER_NODE_CHECK (NODE))

struct GTY(()) template_parm_index_s {
  struct tree_common common;
  int index;
  int level;
  int orig_level;
  tree decl;
};
typedef struct template_parm_index_s template_parm_index;

struct GTY(()) ptrmem_cst {
  struct tree_common common;
  tree member;
};
typedef struct ptrmem_cst * ptrmem_cst_t;

#define IDENTIFIER_GLOBAL_VALUE(NODE) \
  namespace_binding ((NODE), global_namespace)
#define SET_IDENTIFIER_GLOBAL_VALUE(NODE, VAL) \
  set_namespace_binding ((NODE), global_namespace, (VAL))
#define IDENTIFIER_NAMESPACE_VALUE(NODE) \
  namespace_binding ((NODE), current_namespace)
#define SET_IDENTIFIER_NAMESPACE_VALUE(NODE, VAL) \
  set_namespace_binding ((NODE), current_namespace, (VAL))

#define CLEANUP_P(NODE)		TREE_LANG_FLAG_0 (TRY_BLOCK_CHECK (NODE))

#define BIND_EXPR_TRY_BLOCK(NODE) \
  TREE_LANG_FLAG_0 (BIND_EXPR_CHECK (NODE))

/* Used to mark the block around the member initializers and cleanups.  */
#define BIND_EXPR_BODY_BLOCK(NODE) \
  TREE_LANG_FLAG_3 (BIND_EXPR_CHECK (NODE))
#define FUNCTION_NEEDS_BODY_BLOCK(NODE) \
  (DECL_CONSTRUCTOR_P (NODE) || DECL_DESTRUCTOR_P (NODE) \
   || LAMBDA_FUNCTION_P (NODE))

#define STATEMENT_LIST_NO_SCOPE(NODE) \
  TREE_LANG_FLAG_0 (STATEMENT_LIST_CHECK (NODE))
#define STATEMENT_LIST_TRY_BLOCK(NODE) \
  TREE_LANG_FLAG_2 (STATEMENT_LIST_CHECK (NODE))

/* Nonzero if this statement should be considered a full-expression,
   i.e., if temporaries created during this statement should have
   their destructors run at the end of this statement.  */
#define STMT_IS_FULL_EXPR_P(NODE) TREE_LANG_FLAG_1 ((NODE))

/* Marks the result of a statement expression.  */
#define EXPR_STMT_STMT_EXPR_RESULT(NODE) \
  TREE_LANG_FLAG_0 (EXPR_STMT_CHECK (NODE))

/* Nonzero if this statement-expression does not have an associated scope.  */
#define STMT_EXPR_NO_SCOPE(NODE) \
   TREE_LANG_FLAG_0 (STMT_EXPR_CHECK (NODE))

/* Returns nonzero iff TYPE1 and TYPE2 are the same type, in the usual
   sense of `same'.  */
#define same_type_p(TYPE1, TYPE2) \
  comptypes ((TYPE1), (TYPE2), COMPARE_STRICT)

/* Returns nonzero iff NODE is a declaration for the global function
   `main'.  */
#define DECL_MAIN_P(NODE)				\
   (DECL_EXTERN_C_FUNCTION_P (NODE)			\
    && DECL_NAME (NODE) != NULL_TREE			\
    && MAIN_NAME_P (DECL_NAME (NODE))			\
    && flag_hosted)

/* The overloaded FUNCTION_DECL.  */
#define OVL_FUNCTION(NODE) \
  (((struct tree_overload*)OVERLOAD_CHECK (NODE))->function)
#define OVL_CHAIN(NODE)      TREE_CHAIN (NODE)
/* Polymorphic access to FUNCTION and CHAIN.  */
#define OVL_CURRENT(NODE)	\
  ((TREE_CODE (NODE) == OVERLOAD) ? OVL_FUNCTION (NODE) : (NODE))
#define OVL_NEXT(NODE)		\
  ((TREE_CODE (NODE) == OVERLOAD) ? TREE_CHAIN (NODE) : NULL_TREE)
/* If set, this was imported in a using declaration.
   This is not to confuse with being used somewhere, which
   is not important for this node.  */
#define OVL_USED(NODE)		TREE_USED (OVERLOAD_CHECK (NODE))
/* If set, this OVERLOAD was created for argument-dependent lookup
   and can be freed afterward.  */
#define OVL_ARG_DEPENDENT(NODE) TREE_LANG_FLAG_0 (OVERLOAD_CHECK (NODE))

struct GTY(()) tree_overload {
  struct tree_common common;
  tree function;
};

struct GTY(()) tree_template_decl {
  struct tree_decl_common common;
  tree arguments;
  tree result;
};

/* Returns true iff NODE is a BASELINK.  */
#define BASELINK_P(NODE) \
  (TREE_CODE (NODE) == BASELINK)
/* The BINFO indicating the base in which lookup found the
   BASELINK_FUNCTIONS.  */
#define BASELINK_BINFO(NODE) \
  (((struct tree_baselink*) BASELINK_CHECK (NODE))->binfo)
/* The functions referred to by the BASELINK; either a FUNCTION_DECL,
   a TEMPLATE_DECL, an OVERLOAD, or a TEMPLATE_ID_EXPR.  */
#define BASELINK_FUNCTIONS(NODE) \
  (((struct tree_baselink*) BASELINK_CHECK (NODE))->functions)
/* The BINFO in which the search for the functions indicated by this baselink
   began.  This base is used to determine the accessibility of functions
   selected by overload resolution.  */
#define BASELINK_ACCESS_BINFO(NODE) \
  (((struct tree_baselink*) BASELINK_CHECK (NODE))->access_binfo)
/* For a type-conversion operator, the BASELINK_OPTYPE indicates the type
   to which the conversion should occur.  This value is important if
   the BASELINK_FUNCTIONS include a template conversion operator --
   the BASELINK_OPTYPE can be used to determine what type the user
   requested.  */
#define BASELINK_OPTYPE(NODE) \
  (TREE_CHAIN (BASELINK_CHECK (NODE)))
/* Nonzero if this baselink was from a qualified lookup.  */
#define BASELINK_QUALIFIED_P(NODE) \
  TREE_LANG_FLAG_0 (BASELINK_CHECK (NODE))

struct GTY(()) tree_baselink {
  struct tree_common common;
  tree binfo;
  tree functions;
  tree access_binfo;
};

/* The different kinds of ids that we encounter.  */

typedef enum cp_id_kind
{
  /* Not an id at all.  */
  CP_ID_KIND_NONE,
  /* An unqualified-id that is not a template-id.  */
  CP_ID_KIND_UNQUALIFIED,
  /* An unqualified-id that is a dependent name.  */
  CP_ID_KIND_UNQUALIFIED_DEPENDENT,
  /* An unqualified template-id.  */
  CP_ID_KIND_TEMPLATE_ID,
  /* A qualified-id.  */
  CP_ID_KIND_QUALIFIED
} cp_id_kind;


/* The various kinds of C++0x warnings we encounter. */

typedef enum cpp0x_warn_str
{
  /* extended initializer lists */
  CPP0X_INITIALIZER_LISTS,
  /* explicit conversion operators */
  CPP0X_EXPLICIT_CONVERSION,
  /* variadic templates */
  CPP0X_VARIADIC_TEMPLATES,
  /* lambda expressions */
  CPP0X_LAMBDA_EXPR,
  /* C++0x auto */
  CPP0X_AUTO,
  /* scoped enums */
  CPP0X_SCOPED_ENUMS,
  /* defaulted and deleted functions */
  CPP0X_DEFAULTED_DELETED,
  /* inline namespaces */
  CPP0X_INLINE_NAMESPACES,
  /* override controls, override/final */
  CPP0X_OVERRIDE_CONTROLS,
  /* non-static data member initializers */
  CPP0X_NSDMI,
  /* user defined literals */
  CPP0X_USER_DEFINED_LITERALS,
  /* delegating constructors */
  CPP0X_DELEGATING_CTORS,
  /* inheriting constructors */
  CPP0X_INHERITING_CTORS,
  /* C++11 attributes */
  CPP0X_ATTRIBUTES,
  /* ref-qualified member functions */
  CPP0X_REF_QUALIFIER
} cpp0x_warn_str;

/* The various kinds of operation used by composite_pointer_type. */

typedef enum composite_pointer_operation
{
  /* comparison */
  CPO_COMPARISON,
  /* conversion */
  CPO_CONVERSION,
  /* conditional expression */
  CPO_CONDITIONAL_EXPR
} composite_pointer_operation;

/* Possible cases of expression list used by build_x_compound_expr_from_list. */
typedef enum expr_list_kind {
  ELK_INIT,		/* initializer */
  ELK_MEM_INIT,		/* member initializer */
  ELK_FUNC_CAST		/* functional cast */
} expr_list_kind; 

/* Possible cases of implicit bad rhs conversions. */
typedef enum impl_conv_rhs {
  ICR_DEFAULT_ARGUMENT, /* default argument */
  ICR_CONVERTING,       /* converting */
  ICR_INIT,             /* initialization */
  ICR_ARGPASS,          /* argument passing */
  ICR_RETURN,           /* return */
  ICR_ASSIGN            /* assignment */
} impl_conv_rhs;

/* Possible cases of implicit or explicit bad conversions to void. */
typedef enum impl_conv_void {
  ICV_CAST,            /* (explicit) conversion to void */
  ICV_SECOND_OF_COND,  /* second operand of conditional expression */
  ICV_THIRD_OF_COND,   /* third operand of conditional expression */
  ICV_RIGHT_OF_COMMA,  /* right operand of comma operator */
  ICV_LEFT_OF_COMMA,   /* left operand of comma operator */
  ICV_STATEMENT,       /* statement */
  ICV_THIRD_IN_FOR     /* for increment expression */
} impl_conv_void;

/* Possible invalid uses of an abstract class that might not have a
   specific associated declaration.  */
typedef enum abstract_class_use {
  ACU_UNKNOWN,			/* unknown or decl provided */
  ACU_CAST,			/* cast to abstract class */
  ACU_NEW,			/* new-expression of abstract class */
  ACU_THROW,			/* throw-expression of abstract class */
  ACU_CATCH,			/* catch-parameter of abstract class */
  ACU_ARRAY,			/* array of abstract class */
  ACU_RETURN,			/* return type of abstract class */
  ACU_PARM			/* parameter type of abstract class */
} abstract_class_use;

/* Macros for access to language-specific slots in an identifier.  */

#define IDENTIFIER_NAMESPACE_BINDINGS(NODE)	\
  (LANG_IDENTIFIER_CAST (NODE)->namespace_bindings)
#define IDENTIFIER_TEMPLATE(NODE)	\
  (LANG_IDENTIFIER_CAST (NODE)->class_template_info)

/* The IDENTIFIER_BINDING is the innermost cxx_binding for the
    identifier.  It's PREVIOUS is the next outermost binding.  Each
    VALUE field is a DECL for the associated declaration.  Thus,
    name lookup consists simply of pulling off the node at the front
    of the list (modulo oddities for looking up the names of types,
    and such.)  You can use SCOPE field to determine the scope
    that bound the name.  */
#define IDENTIFIER_BINDING(NODE) \
  (LANG_IDENTIFIER_CAST (NODE)->bindings)

/* TREE_TYPE only indicates on local and class scope the current
   type. For namespace scope, the presence of a type in any namespace
   is indicated with global_type_node, and the real type behind must
   be found through lookup.  */
#define IDENTIFIER_TYPE_VALUE(NODE) identifier_type_value (NODE)
#define REAL_IDENTIFIER_TYPE_VALUE(NODE) TREE_TYPE (NODE)
#define SET_IDENTIFIER_TYPE_VALUE(NODE,TYPE) (TREE_TYPE (NODE) = (TYPE))
#define IDENTIFIER_HAS_TYPE_VALUE(NODE) (IDENTIFIER_TYPE_VALUE (NODE) ? 1 : 0)

#define IDENTIFIER_LABEL_VALUE(NODE) \
  (LANG_IDENTIFIER_CAST (NODE)->label_value)
#define SET_IDENTIFIER_LABEL_VALUE(NODE, VALUE)   \
  IDENTIFIER_LABEL_VALUE (NODE) = (VALUE)

/* Nonzero if this identifier is used as a virtual function name somewhere
   (optimizes searches).  */
#define IDENTIFIER_VIRTUAL_P(NODE) TREE_LANG_FLAG_1 (NODE)

/* Nonzero if this identifier is the prefix for a mangled C++ operator
   name.  */
#define IDENTIFIER_OPNAME_P(NODE) TREE_LANG_FLAG_2 (NODE)

/* Nonzero if this identifier is the name of a type-conversion
   operator.  */
#define IDENTIFIER_TYPENAME_P(NODE) \
  TREE_LANG_FLAG_4 (NODE)

/* Nonzero if this identifier is the name of a constructor or
   destructor.  */
#define IDENTIFIER_CTOR_OR_DTOR_P(NODE) \
  TREE_LANG_FLAG_3 (NODE)

/* True iff NAME is the DECL_ASSEMBLER_NAME for an entity with vague
   linkage which the prelinker has assigned to this translation
   unit.  */
#define IDENTIFIER_REPO_CHOSEN(NAME) \
  (TREE_LANG_FLAG_6 (NAME))

/* In a RECORD_TYPE or UNION_TYPE, nonzero if any component is read-only.  */
#define C_TYPE_FIELDS_READONLY(TYPE) \
  (LANG_TYPE_CLASS_CHECK (TYPE)->fields_readonly)

/* The tokens stored in the default argument.  */

#define DEFARG_TOKENS(NODE) \
  (((struct tree_default_arg *)DEFAULT_ARG_CHECK (NODE))->tokens)
#define DEFARG_INSTANTIATIONS(NODE) \
  (((struct tree_default_arg *)DEFAULT_ARG_CHECK (NODE))->instantiations)

struct GTY (()) tree_default_arg {
  struct tree_common common;
  struct cp_token_cache *tokens;
  vec<tree, va_gc> *instantiations;
};


#define DEFERRED_NOEXCEPT_PATTERN(NODE) \
  (((struct tree_deferred_noexcept *)DEFERRED_NOEXCEPT_CHECK (NODE))->pattern)
#define DEFERRED_NOEXCEPT_ARGS(NODE) \
  (((struct tree_deferred_noexcept *)DEFERRED_NOEXCEPT_CHECK (NODE))->args)
#define DEFERRED_NOEXCEPT_SPEC_P(NODE)				\
  ((NODE) && (TREE_PURPOSE (NODE))				\
   && (TREE_CODE (TREE_PURPOSE (NODE)) == DEFERRED_NOEXCEPT))
#define UNEVALUATED_NOEXCEPT_SPEC_P(NODE)				\
  (DEFERRED_NOEXCEPT_SPEC_P (NODE)					\
   && DEFERRED_NOEXCEPT_PATTERN (TREE_PURPOSE (NODE)) == NULL_TREE)

struct GTY (()) tree_deferred_noexcept {
  struct tree_base base;
  tree pattern;
  tree args;
};


/* The condition associated with the static assertion.  This must be
   an integral constant expression.  */
#define STATIC_ASSERT_CONDITION(NODE) \
  (((struct tree_static_assert *)STATIC_ASSERT_CHECK (NODE))->condition)

/* The message associated with the static assertion.  This must be a
   string constant, which will be emitted as an error message when the
   static assert condition is false.  */
#define STATIC_ASSERT_MESSAGE(NODE) \
  (((struct tree_static_assert *)STATIC_ASSERT_CHECK (NODE))->message)

/* Source location information for a static assertion.  */
#define STATIC_ASSERT_SOURCE_LOCATION(NODE) \
  (((struct tree_static_assert *)STATIC_ASSERT_CHECK (NODE))->location)

struct GTY (()) tree_static_assert {
  struct tree_common common;
  tree condition;
  tree message;
  location_t location;
};

struct GTY (()) tree_argument_pack_select {
  struct tree_common common;
  tree argument_pack;
  int index;
};

/* The different kinds of traits that we encounter.  */

typedef enum cp_trait_kind
{
  CPTK_BASES,
  CPTK_DIRECT_BASES,
  CPTK_HAS_NOTHROW_ASSIGN,
  CPTK_HAS_NOTHROW_CONSTRUCTOR,
  CPTK_HAS_NOTHROW_COPY,
  CPTK_HAS_TRIVIAL_ASSIGN,
  CPTK_HAS_TRIVIAL_CONSTRUCTOR,
  CPTK_HAS_TRIVIAL_COPY,
  CPTK_HAS_TRIVIAL_DESTRUCTOR,
  CPTK_HAS_VIRTUAL_DESTRUCTOR,
  CPTK_IS_ABSTRACT,
  CPTK_IS_BASE_OF,
  CPTK_IS_CLASS,
  CPTK_IS_EMPTY,
  CPTK_IS_ENUM,
  CPTK_IS_FINAL,
  CPTK_IS_LITERAL_TYPE,
  CPTK_IS_POD,
  CPTK_IS_POLYMORPHIC,
  CPTK_IS_SAME_AS,
  CPTK_IS_STD_LAYOUT,
  CPTK_IS_TRIVIAL,
  CPTK_IS_TRIVIALLY_ASSIGNABLE,
  CPTK_IS_TRIVIALLY_CONSTRUCTIBLE,
  CPTK_IS_TRIVIALLY_COPYABLE,
  CPTK_IS_UNION,
  CPTK_UNDERLYING_TYPE
} cp_trait_kind;

/* The types that we are processing.  */
#define TRAIT_EXPR_TYPE1(NODE) \
  (((struct tree_trait_expr *)TRAIT_EXPR_CHECK (NODE))->type1)

#define TRAIT_EXPR_TYPE2(NODE) \
  (((struct tree_trait_expr *)TRAIT_EXPR_CHECK (NODE))->type2)

/* The specific trait that we are processing.  */
#define TRAIT_EXPR_KIND(NODE) \
  (((struct tree_trait_expr *)TRAIT_EXPR_CHECK (NODE))->kind)

struct GTY (()) tree_trait_expr {
  struct tree_common common;
  tree type1;
  tree type2;  
  enum cp_trait_kind kind;
};

/* Based off of TYPE_ANONYMOUS_P.  */
#define LAMBDA_TYPE_P(NODE) \
  (CLASS_TYPE_P (NODE) && CLASSTYPE_LAMBDA_EXPR (NODE))

/* Test if FUNCTION_DECL is a lambda function.  */
#define LAMBDA_FUNCTION_P(FNDECL) \
  (DECL_OVERLOADED_OPERATOR_P (FNDECL) == CALL_EXPR \
   && LAMBDA_TYPE_P (CP_DECL_CONTEXT (FNDECL)))

enum cp_lambda_default_capture_mode_type {
  CPLD_NONE,
  CPLD_COPY,
  CPLD_REFERENCE
};

/* The method of default capture, if any.  */
#define LAMBDA_EXPR_DEFAULT_CAPTURE_MODE(NODE) \
  (((struct tree_lambda_expr *)LAMBDA_EXPR_CHECK (NODE))->default_capture_mode)

/* The capture-list, including `this'.  Each capture is stored as a FIELD_DECL
 * so that the name, type, and field are all together, whether or not it has
 * been added to the lambda's class type.
   TREE_LIST:
     TREE_PURPOSE: The FIELD_DECL for this capture.
     TREE_VALUE: The initializer. This is part of a GNU extension.  */
#define LAMBDA_EXPR_CAPTURE_LIST(NODE) \
  (((struct tree_lambda_expr *)LAMBDA_EXPR_CHECK (NODE))->capture_list)

/* During parsing of the lambda-introducer, the node in the capture-list
   that holds the 'this' capture.  During parsing of the body, the
   capture proxy for that node.  */
#define LAMBDA_EXPR_THIS_CAPTURE(NODE) \
  (((struct tree_lambda_expr *)LAMBDA_EXPR_CHECK (NODE))->this_capture)

/* Predicate tracking whether `this' is in the effective capture set.  */
#define LAMBDA_EXPR_CAPTURES_THIS_P(NODE) \
  LAMBDA_EXPR_THIS_CAPTURE(NODE)

/* Predicate tracking whether the lambda was declared 'mutable'.  */
#define LAMBDA_EXPR_MUTABLE_P(NODE) \
  TREE_LANG_FLAG_1 (LAMBDA_EXPR_CHECK (NODE))

/* The return type in the expression.
 * NULL_TREE indicates that none was specified.  */
#define LAMBDA_EXPR_RETURN_TYPE(NODE) \
  (((struct tree_lambda_expr *)LAMBDA_EXPR_CHECK (NODE))->return_type)

/* The source location of the lambda.  */
#define LAMBDA_EXPR_LOCATION(NODE) \
  (((struct tree_lambda_expr *)LAMBDA_EXPR_CHECK (NODE))->locus)

/* The mangling scope for the lambda: FUNCTION_DECL, PARM_DECL, VAR_DECL,
   FIELD_DECL or NULL_TREE.  If this is NULL_TREE, we have no linkage.  */
#define LAMBDA_EXPR_EXTRA_SCOPE(NODE) \
  (((struct tree_lambda_expr *)LAMBDA_EXPR_CHECK (NODE))->extra_scope)

/* If EXTRA_SCOPE, this is the number of the lambda within that scope.  */
#define LAMBDA_EXPR_DISCRIMINATOR(NODE) \
  (((struct tree_lambda_expr *)LAMBDA_EXPR_CHECK (NODE))->discriminator)

/* During parsing of the lambda, a vector of capture proxies which need
   to be pushed once we're done processing a nested lambda.  */
#define LAMBDA_EXPR_PENDING_PROXIES(NODE) \
  (((struct tree_lambda_expr *)LAMBDA_EXPR_CHECK (NODE))->pending_proxies)

/* The closure type of the lambda.  Note that the TREE_TYPE of a
   LAMBDA_EXPR is always NULL_TREE, because we need to instantiate the
   LAMBDA_EXPR in order to instantiate the type.  */
#define LAMBDA_EXPR_CLOSURE(NODE) \
  (((struct tree_lambda_expr *)LAMBDA_EXPR_CHECK (NODE))->closure)

struct GTY (()) tree_lambda_expr
{
  struct tree_typed typed;
  tree capture_list;
  tree this_capture;
  tree return_type;
  tree extra_scope;
  tree closure;
  vec<tree, va_gc> *pending_proxies;
  location_t locus;
  enum cp_lambda_default_capture_mode_type default_capture_mode;
  int discriminator;
};

/* A (typedef,context,usage location) triplet.
   It represents a typedef used through a
   context at a given source location.
   e.g.
   struct foo {
     typedef int myint;
   };

   struct bar {
    foo::myint v; // #1<-- this location.
   };

   In bar, the triplet will be (myint, foo, #1).
   */
struct GTY(()) qualified_typedef_usage_s {
  tree typedef_decl;
  tree context;
  location_t locus;
};
typedef struct qualified_typedef_usage_s qualified_typedef_usage_t;

/* Non-zero if this template specialization has access violations that
   should be rechecked when the function is instantiated outside argument
   deduction.  */
#define TINFO_HAS_ACCESS_ERRORS(NODE) \
  (TREE_LANG_FLAG_0 (TEMPLATE_INFO_CHECK (NODE)))
#define FNDECL_HAS_ACCESS_ERRORS(NODE) \
  (TINFO_HAS_ACCESS_ERRORS (DECL_TEMPLATE_INFO (NODE)))

struct GTY(()) tree_template_info {
  struct tree_common common;
  vec<qualified_typedef_usage_t, va_gc> *typedefs_needing_access_checking;
};

// Constraint information for a C++ declaration. Constraint information is
// comprised of:
//
// - leading requirements (possibly null), which are introduced by the
//   template header and constrained-type-specifiers in a parameter
//   declaration clause
// - trailing requirements (possibly null), which are introduced by the
//   a requires-clause following a declarator in a function declaration,
//   member declaration, or function definition.
// - associated requirements (should never be null), which is the conjunction
//   of leading and trailing requirements (in that order), and
// - assumptions which is the result of analyzed and decomposed template
//   requirements.
//
// The leading and trailing requirements are kept to support pretty printing
// constrained declarations. The associated requirements are used for
// declaration matching, and the assumptions are computed to support
// partial ordering of constraints.
struct GTY(()) tree_constraint_info {
  struct tree_base base;
  tree leading_reqs;
  tree trailing_reqs;
  tree associated_reqs;
  tree assumptions;
};

// Returns true iff T is non-null and represents constraint info.
inline tree_constraint_info *
check_constraint_info (tree t)
{
  if (t && TREE_CODE (t) == CONSTRAINT_INFO)
    return (tree_constraint_info *)t;
  return NULL;
}

// Access the expression describing the template constraints. This may be
// null if no constraints were introduced in the template parameter list,
// a requirements clause after the template parameter list, or constraints
// through a constrained-type-specifier.
#define CI_LEADING_REQS(NODE) \
  check_constraint_info (check_nonnull(NODE))->leading_reqs

// Access the expression describing the trailing constraints. This is non-null
// for any implicit instantiation of a constrained declaration. For a
// templated declaration it is non-null only when a trailing requires-clause
// was specified.
#define CI_TRAILING_REQS(NODE) \
  check_constraint_info (check_nonnull(NODE))->trailing_reqs

// Access the expression describing the associated constraints of a
// declaration. This is the conjunction of leading and trailing
// requirements.
#define CI_ASSOCIATED_REQS(NODE) \
  check_constraint_info (check_nonnull(NODE))->associated_reqs

// Get the set of assumptions associated with the constraint info node.
#define CI_ASSUMPTIONS(NODE) \
  check_constraint_info (check_nonnull(NODE))->assumptions

// Access the logical constraints on the template parameters introduced
// at a given template parameter list level indicated by NODE.
#define TEMPLATE_PARMS_CONSTRAINTS(NODE) \
  TREE_TYPE (TREE_LIST_CHECK (NODE))

// Access the logical constraints on the template parameter declaration
// indicated by NODE.
#define TEMPLATE_PARM_CONSTRAINTS(NODE) \
  TREE_TYPE (TREE_LIST_CHECK (NODE))

enum cp_tree_node_structure_enum {
  TS_CP_GENERIC,
  TS_CP_IDENTIFIER,
  TS_CP_TPI,
  TS_CP_PTRMEM,
  TS_CP_BINDING,
  TS_CP_OVERLOAD,
  TS_CP_BASELINK,
  TS_CP_TEMPLATE_DECL,
  TS_CP_WRAPPER,
  TS_CP_DEFAULT_ARG,
  TS_CP_DEFERRED_NOEXCEPT,
  TS_CP_STATIC_ASSERT,
  TS_CP_ARGUMENT_PACK_SELECT,
  TS_CP_TRAIT_EXPR,
  TS_CP_LAMBDA_EXPR,
  TS_CP_TEMPLATE_INFO,
  TS_CP_CONSTRAINT_INFO,
  TS_CP_USERDEF_LITERAL,
  LAST_TS_CP_ENUM
};

/* The resulting tree type.  */
union GTY((desc ("cp_tree_node_structure (&%h)"),
       chain_next ("(union lang_tree_node *) c_tree_chain_next (&%h.generic)"))) lang_tree_node {
  union tree_node GTY ((tag ("TS_CP_GENERIC"),
			desc ("tree_node_structure (&%h)"))) generic;
  struct template_parm_index_s GTY ((tag ("TS_CP_TPI"))) tpi;
  struct ptrmem_cst GTY ((tag ("TS_CP_PTRMEM"))) ptrmem;
  struct tree_overload GTY ((tag ("TS_CP_OVERLOAD"))) overload;
  struct tree_baselink GTY ((tag ("TS_CP_BASELINK"))) baselink;
  struct tree_template_decl GTY ((tag ("TS_CP_TEMPLATE_DECL"))) template_decl;
  struct tree_default_arg GTY ((tag ("TS_CP_DEFAULT_ARG"))) default_arg;
  struct tree_deferred_noexcept GTY ((tag ("TS_CP_DEFERRED_NOEXCEPT"))) deferred_noexcept;
  struct lang_identifier GTY ((tag ("TS_CP_IDENTIFIER"))) identifier;
  struct tree_static_assert GTY ((tag ("TS_CP_STATIC_ASSERT"))) 
    static_assertion;
  struct tree_argument_pack_select GTY ((tag ("TS_CP_ARGUMENT_PACK_SELECT")))
    argument_pack_select;
  struct tree_trait_expr GTY ((tag ("TS_CP_TRAIT_EXPR")))
    trait_expression;
  struct tree_lambda_expr GTY ((tag ("TS_CP_LAMBDA_EXPR")))
    lambda_expression;
  struct tree_template_info GTY ((tag ("TS_CP_TEMPLATE_INFO")))
    template_info;
  struct tree_constraint_info GTY ((tag ("TS_CP_CONSTRAINT_INFO")))
    constraint_info;
  struct tree_userdef_literal GTY ((tag ("TS_CP_USERDEF_LITERAL")))
    userdef_literal;
};


enum cp_tree_index
{
    CPTI_JAVA_BYTE_TYPE,
    CPTI_JAVA_SHORT_TYPE,
    CPTI_JAVA_INT_TYPE,
    CPTI_JAVA_LONG_TYPE,
    CPTI_JAVA_FLOAT_TYPE,
    CPTI_JAVA_DOUBLE_TYPE,
    CPTI_JAVA_CHAR_TYPE,
    CPTI_JAVA_BOOLEAN_TYPE,

    CPTI_WCHAR_DECL,
    CPTI_VTABLE_ENTRY_TYPE,
    CPTI_DELTA_TYPE,
    CPTI_VTABLE_INDEX_TYPE,
    CPTI_CLEANUP_TYPE,
    CPTI_VTT_PARM_TYPE,

    CPTI_CLASS_TYPE,
    CPTI_UNKNOWN_TYPE,
    CPTI_INIT_LIST_TYPE,
    CPTI_VTBL_TYPE,
    CPTI_VTBL_PTR_TYPE,
    CPTI_STD,
    CPTI_ABI,
    CPTI_CONST_TYPE_INFO_TYPE,
    CPTI_TYPE_INFO_PTR_TYPE,
    CPTI_ABORT_FNDECL,
    CPTI_GLOBAL_DELETE_FNDECL,
    CPTI_AGGR_TAG,

    CPTI_CTOR_IDENTIFIER,
    CPTI_COMPLETE_CTOR_IDENTIFIER,
    CPTI_BASE_CTOR_IDENTIFIER,
    CPTI_DTOR_IDENTIFIER,
    CPTI_COMPLETE_DTOR_IDENTIFIER,
    CPTI_BASE_DTOR_IDENTIFIER,
    CPTI_DELETING_DTOR_IDENTIFIER,
    CPTI_DELTA_IDENTIFIER,
    CPTI_IN_CHARGE_IDENTIFIER,
    CPTI_VTT_PARM_IDENTIFIER,
    CPTI_NELTS_IDENTIFIER,
    CPTI_THIS_IDENTIFIER,
    CPTI_PFN_IDENTIFIER,
    CPTI_VPTR_IDENTIFIER,
    CPTI_STD_IDENTIFIER,

    CPTI_LANG_NAME_C,
    CPTI_LANG_NAME_CPLUSPLUS,
    CPTI_LANG_NAME_JAVA,

    CPTI_EMPTY_EXCEPT_SPEC,
    CPTI_NOEXCEPT_TRUE_SPEC,
    CPTI_NOEXCEPT_FALSE_SPEC,
    CPTI_JCLASS,
    CPTI_TERMINATE,
    CPTI_CALL_UNEXPECTED,
    CPTI_ATEXIT_FN_PTR_TYPE,
    CPTI_ATEXIT,
    CPTI_DSO_HANDLE,
    CPTI_DCAST,

    CPTI_KEYED_CLASSES,

    CPTI_NULLPTR,
    CPTI_NULLPTR_TYPE,

    CPTI_MAX
};

extern GTY(()) tree cp_global_trees[CPTI_MAX];

#define java_byte_type_node		cp_global_trees[CPTI_JAVA_BYTE_TYPE]
#define java_short_type_node		cp_global_trees[CPTI_JAVA_SHORT_TYPE]
#define java_int_type_node		cp_global_trees[CPTI_JAVA_INT_TYPE]
#define java_long_type_node		cp_global_trees[CPTI_JAVA_LONG_TYPE]
#define java_float_type_node		cp_global_trees[CPTI_JAVA_FLOAT_TYPE]
#define java_double_type_node		cp_global_trees[CPTI_JAVA_DOUBLE_TYPE]
#define java_char_type_node		cp_global_trees[CPTI_JAVA_CHAR_TYPE]
#define java_boolean_type_node		cp_global_trees[CPTI_JAVA_BOOLEAN_TYPE]

#define wchar_decl_node			cp_global_trees[CPTI_WCHAR_DECL]
#define vtable_entry_type		cp_global_trees[CPTI_VTABLE_ENTRY_TYPE]
/* The type used to represent an offset by which to adjust the `this'
   pointer in pointer-to-member types.  */
#define delta_type_node			cp_global_trees[CPTI_DELTA_TYPE]
/* The type used to represent an index into the vtable.  */
#define vtable_index_type		cp_global_trees[CPTI_VTABLE_INDEX_TYPE]

#define class_type_node			cp_global_trees[CPTI_CLASS_TYPE]
#define unknown_type_node		cp_global_trees[CPTI_UNKNOWN_TYPE]
#define init_list_type_node		cp_global_trees[CPTI_INIT_LIST_TYPE]
#define vtbl_type_node			cp_global_trees[CPTI_VTBL_TYPE]
#define vtbl_ptr_type_node		cp_global_trees[CPTI_VTBL_PTR_TYPE]
#define std_node			cp_global_trees[CPTI_STD]
#define abi_node			cp_global_trees[CPTI_ABI]
#define const_type_info_type_node	cp_global_trees[CPTI_CONST_TYPE_INFO_TYPE]
#define type_info_ptr_type		cp_global_trees[CPTI_TYPE_INFO_PTR_TYPE]
#define abort_fndecl			cp_global_trees[CPTI_ABORT_FNDECL]
#define global_delete_fndecl		cp_global_trees[CPTI_GLOBAL_DELETE_FNDECL]
#define current_aggr			cp_global_trees[CPTI_AGGR_TAG]
#define nullptr_node			cp_global_trees[CPTI_NULLPTR]
#define nullptr_type_node		cp_global_trees[CPTI_NULLPTR_TYPE]

/* We cache these tree nodes so as to call get_identifier less
   frequently.  */

/* The name of a constructor that takes an in-charge parameter to
   decide whether or not to construct virtual base classes.  */
#define ctor_identifier			cp_global_trees[CPTI_CTOR_IDENTIFIER]
/* The name of a constructor that constructs virtual base classes.  */
#define complete_ctor_identifier	cp_global_trees[CPTI_COMPLETE_CTOR_IDENTIFIER]
/* The name of a constructor that does not construct virtual base classes.  */
#define base_ctor_identifier		cp_global_trees[CPTI_BASE_CTOR_IDENTIFIER]
/* The name of a destructor that takes an in-charge parameter to
   decide whether or not to destroy virtual base classes and whether
   or not to delete the object.  */
#define dtor_identifier			cp_global_trees[CPTI_DTOR_IDENTIFIER]
/* The name of a destructor that destroys virtual base classes.  */
#define complete_dtor_identifier	cp_global_trees[CPTI_COMPLETE_DTOR_IDENTIFIER]
/* The name of a destructor that does not destroy virtual base
   classes.  */
#define base_dtor_identifier		cp_global_trees[CPTI_BASE_DTOR_IDENTIFIER]
/* The name of a destructor that destroys virtual base classes, and
   then deletes the entire object.  */
#define deleting_dtor_identifier	cp_global_trees[CPTI_DELETING_DTOR_IDENTIFIER]
#define delta_identifier		cp_global_trees[CPTI_DELTA_IDENTIFIER]
#define in_charge_identifier		cp_global_trees[CPTI_IN_CHARGE_IDENTIFIER]
/* The name of the parameter that contains a pointer to the VTT to use
   for this subobject constructor or destructor.  */
#define vtt_parm_identifier		cp_global_trees[CPTI_VTT_PARM_IDENTIFIER]
#define nelts_identifier		cp_global_trees[CPTI_NELTS_IDENTIFIER]
#define this_identifier			cp_global_trees[CPTI_THIS_IDENTIFIER]
#define pfn_identifier			cp_global_trees[CPTI_PFN_IDENTIFIER]
#define vptr_identifier			cp_global_trees[CPTI_VPTR_IDENTIFIER]
/* The name of the std namespace.  */
#define std_identifier			cp_global_trees[CPTI_STD_IDENTIFIER]
#define lang_name_c			cp_global_trees[CPTI_LANG_NAME_C]
#define lang_name_cplusplus		cp_global_trees[CPTI_LANG_NAME_CPLUSPLUS]
#define lang_name_java			cp_global_trees[CPTI_LANG_NAME_JAVA]

/* Exception specifier used for throw().  */
#define empty_except_spec		cp_global_trees[CPTI_EMPTY_EXCEPT_SPEC]
#define noexcept_true_spec		cp_global_trees[CPTI_NOEXCEPT_TRUE_SPEC]
#define noexcept_false_spec		cp_global_trees[CPTI_NOEXCEPT_FALSE_SPEC]

/* If non-NULL, a POINTER_TYPE equivalent to (java::lang::Class*).  */
#define jclass_node			cp_global_trees[CPTI_JCLASS]

/* The declaration for `std::terminate'.  */
#define terminate_node			cp_global_trees[CPTI_TERMINATE]

/* The declaration for "__cxa_call_unexpected".  */
#define call_unexpected_node		cp_global_trees[CPTI_CALL_UNEXPECTED]

/* The type of the function-pointer argument to "__cxa_atexit" (or
   "std::atexit", if "__cxa_atexit" is not being used).  */
#define atexit_fn_ptr_type_node         cp_global_trees[CPTI_ATEXIT_FN_PTR_TYPE]

/* A pointer to `std::atexit'.  */
#define atexit_node			cp_global_trees[CPTI_ATEXIT]

/* A pointer to `__dso_handle'.  */
#define dso_handle_node			cp_global_trees[CPTI_DSO_HANDLE]

/* The declaration of the dynamic_cast runtime.  */
#define dynamic_cast_node		cp_global_trees[CPTI_DCAST]

/* The type of a destructor.  */
#define cleanup_type			cp_global_trees[CPTI_CLEANUP_TYPE]

/* The type of the vtt parameter passed to subobject constructors and
   destructors.  */
#define vtt_parm_type			cp_global_trees[CPTI_VTT_PARM_TYPE]

/* A TREE_LIST of the dynamic classes whose vtables may have to be
   emitted in this translation unit.  */

#define keyed_classes			cp_global_trees[CPTI_KEYED_CLASSES]

/* Node to indicate default access. This must be distinct from the
   access nodes in tree.h.  */

#define access_default_node		null_node

/* Global state.  */

struct GTY(()) saved_scope {
  vec<cxx_saved_binding, va_gc> *old_bindings;
  tree old_namespace;
  vec<tree, va_gc> *decl_ns_list;
  tree class_name;
  tree class_type;
  tree access_specifier;
  tree function_decl;
  vec<tree, va_gc> *lang_base;
  tree lang_name;
  tree template_parms;
  tree template_reqs;
  cp_binding_level *x_previous_class_level;
  tree x_saved_tree;

  /* Only used for uses of this in trailing return type.  */
  tree x_current_class_ptr;
  tree x_current_class_ref;

  int x_processing_template_decl;
  int x_processing_specialization;
  BOOL_BITFIELD x_processing_explicit_instantiation : 1;
  BOOL_BITFIELD need_pop_function_context : 1;

  int unevaluated_operand;
  int inhibit_evaluation_warnings;
  int noexcept_operand;
  /* If non-zero, implicit "omp declare target" attribute is added into the
     attribute lists.  */
  int omp_declare_target_attribute;

  struct stmt_tree_s x_stmt_tree;

  cp_binding_level *class_bindings;
  cp_binding_level *bindings;

  hash_map<tree, tree> *GTY((skip)) x_local_specializations;

  struct saved_scope *prev;
};

/* The current open namespace.  */

#define current_namespace scope_chain->old_namespace

/* The stack for namespaces of current declarations.  */

#define decl_namespace_list scope_chain->decl_ns_list

/* IDENTIFIER_NODE: name of current class */

#define current_class_name scope_chain->class_name

/* _TYPE: the type of the current class */

#define current_class_type scope_chain->class_type

/* When parsing a class definition, the access specifier most recently
   given by the user, or, if no access specifier was given, the
   default value appropriate for the kind of class (i.e., struct,
   class, or union).  */

#define current_access_specifier scope_chain->access_specifier

/* Pointer to the top of the language name stack.  */

#define current_lang_base scope_chain->lang_base
#define current_lang_name scope_chain->lang_name

/* When parsing a template declaration, a TREE_LIST represents the
   active template parameters.  Each node in the list represents one
   level of template parameters.  The innermost level is first in the
   list.  The depth of each level is stored as an INTEGER_CST in the
   TREE_PURPOSE of each node.  The parameters for that level are
   stored in the TREE_VALUE.  */

#define current_template_parms scope_chain->template_parms

// When parsing a template declaration this node represents the
// active template requirements. This includes the lists of
// actual assumptions in the current scope.
#define current_template_reqs scope_chain->template_reqs

#define processing_template_decl scope_chain->x_processing_template_decl
#define processing_specialization scope_chain->x_processing_specialization
#define processing_explicit_instantiation scope_chain->x_processing_explicit_instantiation

/* The cached class binding level, from the most recently exited
   class, or NULL if none.  */

#define previous_class_level scope_chain->x_previous_class_level

/* A map from local variable declarations in the body of the template
   presently being instantiated to the corresponding instantiated
   local variables.  */

#define local_specializations scope_chain->x_local_specializations

/* Nonzero if we are parsing the operand of a noexcept operator.  */

#define cp_noexcept_operand scope_chain->noexcept_operand

/* A list of private types mentioned, for deferred access checking.  */

extern GTY(()) struct saved_scope *scope_chain;

struct GTY((for_user)) cxx_int_tree_map {
  unsigned int uid;
  tree to;
};

struct cxx_int_tree_map_hasher : ggc_hasher<cxx_int_tree_map *>
{
  static hashval_t hash (cxx_int_tree_map *);
  static bool equal (cxx_int_tree_map *, cxx_int_tree_map *);
};

struct named_label_entry;

struct named_label_hasher : ggc_hasher<named_label_entry *>
{
  static hashval_t hash (named_label_entry *);
  static bool equal (named_label_entry *, named_label_entry *);
};

/* Global state pertinent to the current function.  */

struct GTY(()) language_function {
  struct c_language_function base;

  tree x_cdtor_label;
  tree x_current_class_ptr;
  tree x_current_class_ref;
  tree x_eh_spec_block;
  tree x_in_charge_parm;
  tree x_vtt_parm;
  tree x_return_value;
  tree x_auto_return_pattern;

  BOOL_BITFIELD returns_value : 1;
  BOOL_BITFIELD returns_null : 1;
  BOOL_BITFIELD returns_abnormally : 1;
  BOOL_BITFIELD infinite_loop: 1;
  BOOL_BITFIELD x_in_function_try_handler : 1;
  BOOL_BITFIELD x_in_base_initializer : 1;

  /* True if this function can throw an exception.  */
  BOOL_BITFIELD can_throw : 1;

  hash_table<named_label_hasher> *x_named_labels;
  cp_binding_level *bindings;
  vec<tree, va_gc> *x_local_names;
  /* Tracking possibly infinite loops.  This is a vec<tree> only because
     vec<bool> doesn't work with gtype.  */
  vec<tree, va_gc> *infinite_loops;
  hash_table<cxx_int_tree_map_hasher> *extern_decl_map;
};

/* The current C++-specific per-function global variables.  */

#define cp_function_chain (cfun->language)

/* In a constructor destructor, the point at which all derived class
   destroying/construction has been done.  I.e., just before a
   constructor returns, or before any base class destroying will be done
   in a destructor.  */

#define cdtor_label cp_function_chain->x_cdtor_label

/* When we're processing a member function, current_class_ptr is the
   PARM_DECL for the `this' pointer.  The current_class_ref is an
   expression for `*this'.  */

#define current_class_ptr			\
  (*(cfun && cp_function_chain			\
     ? &cp_function_chain->x_current_class_ptr	\
     : &scope_chain->x_current_class_ptr))
#define current_class_ref			\
  (*(cfun && cp_function_chain			\
     ? &cp_function_chain->x_current_class_ref	\
     : &scope_chain->x_current_class_ref))

/* The EH_SPEC_BLOCK for the exception-specifiers for the current
   function, if any.  */

#define current_eh_spec_block cp_function_chain->x_eh_spec_block

/* The `__in_chrg' parameter for the current function.  Only used for
   constructors and destructors.  */

#define current_in_charge_parm cp_function_chain->x_in_charge_parm

/* The `__vtt_parm' parameter for the current function.  Only used for
   constructors and destructors.  */

#define current_vtt_parm cp_function_chain->x_vtt_parm

/* Set to 0 at beginning of a function definition, set to 1 if
   a return statement that specifies a return value is seen.  */

#define current_function_returns_value cp_function_chain->returns_value

/* Set to 0 at beginning of a function definition, set to 1 if
   a return statement with no argument is seen.  */

#define current_function_returns_null cp_function_chain->returns_null

/* Set to 0 at beginning of a function definition, set to 1 if
   a call to a noreturn function is seen.  */

#define current_function_returns_abnormally \
  cp_function_chain->returns_abnormally

/* Set to 0 at beginning of a function definition, set to 1 if we see an
   obvious infinite loop.  This can have false positives and false
   negatives, so it should only be used as a heuristic.  */

#define current_function_infinite_loop cp_function_chain->infinite_loop

/* Nonzero if we are processing a base initializer.  Zero elsewhere.  */
#define in_base_initializer cp_function_chain->x_in_base_initializer

#define in_function_try_handler cp_function_chain->x_in_function_try_handler

/* Expression always returned from function, or error_mark_node
   otherwise, for use by the automatic named return value optimization.  */

#define current_function_return_value \
  (cp_function_chain->x_return_value)

/* A type involving 'auto' to be used for return type deduction.  */

#define current_function_auto_return_pattern \
  (cp_function_chain->x_auto_return_pattern)

/* True if NAME is the IDENTIFIER_NODE for an overloaded "operator
   new" or "operator delete".  */
#define NEW_DELETE_OPNAME_P(NAME)		\
  ((NAME) == ansi_opname (NEW_EXPR)		\
   || (NAME) == ansi_opname (VEC_NEW_EXPR)	\
   || (NAME) == ansi_opname (DELETE_EXPR)	\
   || (NAME) == ansi_opname (VEC_DELETE_EXPR))

#define ansi_opname(CODE) \
  (operator_name_info[(int) (CODE)].identifier)
#define ansi_assopname(CODE) \
  (assignment_operator_name_info[(int) (CODE)].identifier)

/* TRUE if a tree code represents a statement.  */
extern bool statement_code_p[MAX_TREE_CODES];

#define STATEMENT_CODE_P(CODE) statement_code_p[(int) (CODE)]

enum languages { lang_c, lang_cplusplus, lang_java };

/* Macros to make error reporting functions' lives easier.  */
#define TYPE_LINKAGE_IDENTIFIER(NODE) \
  (TYPE_IDENTIFIER (TYPE_MAIN_VARIANT (NODE)))
#define TYPE_NAME_STRING(NODE) (IDENTIFIER_POINTER (TYPE_IDENTIFIER (NODE)))
#define TYPE_NAME_LENGTH(NODE) (IDENTIFIER_LENGTH (TYPE_IDENTIFIER (NODE)))

/* Nonzero if NODE has no name for linkage purposes.  */
#define TYPE_ANONYMOUS_P(NODE) \
  (OVERLOAD_TYPE_P (NODE) && ANON_AGGRNAME_P (TYPE_LINKAGE_IDENTIFIER (NODE)))

/* The _DECL for this _TYPE.  */
#define TYPE_MAIN_DECL(NODE) (TYPE_STUB_DECL (TYPE_MAIN_VARIANT (NODE)))

/* Nonzero if T is a type that could resolve to any kind of concrete type
   at instantiation time.  */
#define WILDCARD_TYPE_P(T)				\
  (TREE_CODE (T) == TEMPLATE_TYPE_PARM			\
   || TREE_CODE (T) == TYPENAME_TYPE			\
   || TREE_CODE (T) == TYPEOF_TYPE			\
   || TREE_CODE (T) == BOUND_TEMPLATE_TEMPLATE_PARM	\
   || TREE_CODE (T) == DECLTYPE_TYPE)

/* Nonzero if T is a class (or struct or union) type.  Also nonzero
   for template type parameters, typename types, and instantiated
   template template parameters.  Keep these checks in ascending code
   order.  */
#define MAYBE_CLASS_TYPE_P(T) (WILDCARD_TYPE_P (T) || CLASS_TYPE_P (T))

/* Set CLASS_TYPE_P for T to VAL.  T must be a class, struct, or
   union type.  */
#define SET_CLASS_TYPE_P(T, VAL) \
  (TYPE_LANG_FLAG_5 (T) = (VAL))

/* Nonzero if T is a class type.  Zero for template type parameters,
   typename types, and so forth.  */
#define CLASS_TYPE_P(T) \
  (RECORD_OR_UNION_CODE_P (TREE_CODE (T)) && TYPE_LANG_FLAG_5 (T))

/* Nonzero if T is a class type but not an union.  */
#define NON_UNION_CLASS_TYPE_P(T) \
  (CLASS_TYPE_P (T) && TREE_CODE (T) != UNION_TYPE)

/* Keep these checks in ascending code order.  */
#define RECORD_OR_UNION_CODE_P(T)	\
  ((T) == RECORD_TYPE || (T) == UNION_TYPE)
#define OVERLOAD_TYPE_P(T) \
  (CLASS_TYPE_P (T) || TREE_CODE (T) == ENUMERAL_TYPE)

/* True if this a "Java" type, defined in 'extern "Java"'.  */
#define TYPE_FOR_JAVA(NODE) TYPE_LANG_FLAG_3 (NODE)

/* True if this type is dependent.  This predicate is only valid if
   TYPE_DEPENDENT_P_VALID is true.  */
#define TYPE_DEPENDENT_P(NODE) TYPE_LANG_FLAG_0 (NODE)

/* True if dependent_type_p has been called for this type, with the
   result that TYPE_DEPENDENT_P is valid.  */
#define TYPE_DEPENDENT_P_VALID(NODE) TYPE_LANG_FLAG_6(NODE)

/* Nonzero if this type is const-qualified.  */
#define CP_TYPE_CONST_P(NODE)				\
  ((cp_type_quals (NODE) & TYPE_QUAL_CONST) != 0)

/* Nonzero if this type is volatile-qualified.  */
#define CP_TYPE_VOLATILE_P(NODE)			\
  ((cp_type_quals (NODE) & TYPE_QUAL_VOLATILE) != 0)

/* Nonzero if this type is restrict-qualified.  */
#define CP_TYPE_RESTRICT_P(NODE)			\
  ((cp_type_quals (NODE) & TYPE_QUAL_RESTRICT) != 0)

/* Nonzero if this type is const-qualified, but not
   volatile-qualified.  Other qualifiers are ignored.  This macro is
   used to test whether or not it is OK to bind an rvalue to a
   reference.  */
#define CP_TYPE_CONST_NON_VOLATILE_P(NODE)				\
  ((cp_type_quals (NODE) & (TYPE_QUAL_CONST | TYPE_QUAL_VOLATILE))	\
   == TYPE_QUAL_CONST)

#define FUNCTION_ARG_CHAIN(NODE) \
  TREE_CHAIN (TYPE_ARG_TYPES (TREE_TYPE (NODE)))

/* Given a FUNCTION_DECL, returns the first TREE_LIST out of TYPE_ARG_TYPES
   which refers to a user-written parameter.  */
#define FUNCTION_FIRST_USER_PARMTYPE(NODE) \
  skip_artificial_parms_for ((NODE), TYPE_ARG_TYPES (TREE_TYPE (NODE)))

/* Similarly, but for DECL_ARGUMENTS.  */
#define FUNCTION_FIRST_USER_PARM(NODE) \
  skip_artificial_parms_for ((NODE), DECL_ARGUMENTS (NODE))

/* Nonzero iff TYPE is derived from PARENT. Ignores accessibility and
   ambiguity issues.  */
#define DERIVED_FROM_P(PARENT, TYPE) \
  (lookup_base ((TYPE), (PARENT), ba_any, NULL, tf_none) != NULL_TREE)

/* Gives the visibility specification for a class type.  */
#define CLASSTYPE_VISIBILITY(TYPE)		\
	DECL_VISIBILITY (TYPE_MAIN_DECL (TYPE))
#define CLASSTYPE_VISIBILITY_SPECIFIED(TYPE)	\
	DECL_VISIBILITY_SPECIFIED (TYPE_MAIN_DECL (TYPE))

typedef struct GTY (()) tree_pair_s {
  tree purpose;
  tree value;
} tree_pair_s;
typedef tree_pair_s *tree_pair_p;

/* This is a few header flags for 'struct lang_type'.  Actually,
   all but the first are used only for lang_type_class; they
   are put in this structure to save space.  */
struct GTY(()) lang_type_header {
  BOOL_BITFIELD is_lang_type_class : 1;

  BOOL_BITFIELD has_type_conversion : 1;
  BOOL_BITFIELD has_copy_ctor : 1;
  BOOL_BITFIELD has_default_ctor : 1;
  BOOL_BITFIELD const_needs_init : 1;
  BOOL_BITFIELD ref_needs_init : 1;
  BOOL_BITFIELD has_const_copy_assign : 1;

  BOOL_BITFIELD spare : 1;
};

/* This structure provides additional information above and beyond
   what is provide in the ordinary tree_type.  In the past, we used it
   for the types of class types, template parameters types, typename
   types, and so forth.  However, there can be many (tens to hundreds
   of thousands) of template parameter types in a compilation, and
   there's no need for this additional information in that case.
   Therefore, we now use this data structure only for class types.

   In the past, it was thought that there would be relatively few
   class types.  However, in the presence of heavy use of templates,
   many (i.e., thousands) of classes can easily be generated.
   Therefore, we should endeavor to keep the size of this structure to
   a minimum.  */
struct GTY(()) lang_type_class {
  struct lang_type_header h;

  unsigned char align;

  unsigned has_mutable : 1;
  unsigned com_interface : 1;
  unsigned non_pod_class : 1;
  unsigned nearly_empty_p : 1;
  unsigned user_align : 1;
  unsigned has_copy_assign : 1;
  unsigned has_new : 1;
  unsigned has_array_new : 1;

  unsigned gets_delete : 2;
  unsigned interface_only : 1;
  unsigned interface_unknown : 1;
  unsigned contains_empty_class_p : 1;
  unsigned anon_aggr : 1;
  unsigned non_zero_init : 1;
  unsigned empty_p : 1;

  unsigned vec_new_uses_cookie : 1;
  unsigned declared_class : 1;
  unsigned diamond_shaped : 1;
  unsigned repeated_base : 1;
  unsigned being_defined : 1;
  unsigned java_interface : 1;
  unsigned debug_requested : 1;
  unsigned fields_readonly : 1;

  unsigned use_template : 2;
  unsigned ptrmemfunc_flag : 1;
  unsigned was_anonymous : 1;
  unsigned lazy_default_ctor : 1;
  unsigned lazy_copy_ctor : 1;
  unsigned lazy_copy_assign : 1;
  unsigned lazy_destructor : 1;

  unsigned has_const_copy_ctor : 1;
  unsigned has_complex_copy_ctor : 1;
  unsigned has_complex_copy_assign : 1;
  unsigned non_aggregate : 1;
  unsigned has_complex_dflt : 1;
  unsigned has_list_ctor : 1;
  unsigned non_std_layout : 1;
  unsigned is_literal : 1;

  unsigned lazy_move_ctor : 1;
  unsigned lazy_move_assign : 1;
  unsigned has_complex_move_ctor : 1;
  unsigned has_complex_move_assign : 1;
  unsigned has_constexpr_ctor : 1;

  /* When adding a flag here, consider whether or not it ought to
     apply to a template instance if it applies to the template.  If
     so, make sure to copy it in instantiate_class_template!  */

  /* There are some bits left to fill out a 32-bit word.  Keep track
     of this by updating the size of this bitfield whenever you add or
     remove a flag.  */
  unsigned dummy : 3;

  tree primary_base;
  vec<tree_pair_s, va_gc> *vcall_indices;
  tree vtables;
  tree typeinfo_var;
  vec<tree, va_gc> *vbases;
  binding_table nested_udts;
  tree as_base;
  vec<tree, va_gc> *pure_virtuals;
  tree friend_classes;
  vec<tree, va_gc> * GTY((reorder ("resort_type_method_vec"))) methods;
  tree key_method;
  tree decl_list;
  tree template_info;
  tree befriending_classes;
  /* In a RECORD_TYPE, information specific to Objective-C++, such
     as a list of adopted protocols or a pointer to a corresponding
     @interface.  See objc/objc-act.h for details.  */
  tree objc_info;
  /* sorted_fields is sorted based on a pointer, so we need to be able
     to resort it if pointers get rearranged.  */
  struct sorted_fields_type * GTY ((reorder ("resort_sorted_fields")))
    sorted_fields;
  /* FIXME reuse another field?  */
  tree lambda_expr;
};

struct GTY(()) lang_type_ptrmem {
  struct lang_type_header h;
  tree record;
};

struct GTY(()) lang_type {
  union lang_type_u
  {
    struct lang_type_header GTY((skip (""))) h;
    struct lang_type_class  GTY((tag ("1"))) c;
    struct lang_type_ptrmem GTY((tag ("0"))) ptrmem;
  } GTY((desc ("%h.h.is_lang_type_class"))) u;
};

#if defined ENABLE_TREE_CHECKING && (GCC_VERSION >= 2007)

#define LANG_TYPE_CLASS_CHECK(NODE) __extension__		\
({  struct lang_type *lt = TYPE_LANG_SPECIFIC (NODE);		\
    if (! lt->u.h.is_lang_type_class)				\
      lang_check_failed (__FILE__, __LINE__, __FUNCTION__);	\
    &lt->u.c; })

#define LANG_TYPE_PTRMEM_CHECK(NODE) __extension__		\
({  struct lang_type *lt = TYPE_LANG_SPECIFIC (NODE);		\
    if (lt->u.h.is_lang_type_class)				\
      lang_check_failed (__FILE__, __LINE__, __FUNCTION__);	\
    &lt->u.ptrmem; })

#else

#define LANG_TYPE_CLASS_CHECK(NODE) (&TYPE_LANG_SPECIFIC (NODE)->u.c)
#define LANG_TYPE_PTRMEM_CHECK(NODE) (&TYPE_LANG_SPECIFIC (NODE)->u.ptrmem)

#endif /* ENABLE_TREE_CHECKING */

/* Nonzero for _CLASSTYPE means that operator delete is defined.  */
#define TYPE_GETS_DELETE(NODE) (LANG_TYPE_CLASS_CHECK (NODE)->gets_delete)
#define TYPE_GETS_REG_DELETE(NODE) (TYPE_GETS_DELETE (NODE) & 1)

/* Nonzero if `new NODE[x]' should cause the allocation of extra
   storage to indicate how many array elements are in use.  */
#define TYPE_VEC_NEW_USES_COOKIE(NODE)			\
  (CLASS_TYPE_P (NODE)					\
   && LANG_TYPE_CLASS_CHECK (NODE)->vec_new_uses_cookie)

/* Nonzero means that this _CLASSTYPE node defines ways of converting
   itself to other types.  */
#define TYPE_HAS_CONVERSION(NODE) \
  (LANG_TYPE_CLASS_CHECK (NODE)->h.has_type_conversion)

/* Nonzero means that NODE (a class type) has a default constructor --
   but that it has not yet been declared.  */
#define CLASSTYPE_LAZY_DEFAULT_CTOR(NODE) \
  (LANG_TYPE_CLASS_CHECK (NODE)->lazy_default_ctor)

/* Nonzero means that NODE (a class type) has a copy constructor --
   but that it has not yet been declared.  */
#define CLASSTYPE_LAZY_COPY_CTOR(NODE) \
  (LANG_TYPE_CLASS_CHECK (NODE)->lazy_copy_ctor)

/* Nonzero means that NODE (a class type) has a move constructor --
   but that it has not yet been declared.  */
#define CLASSTYPE_LAZY_MOVE_CTOR(NODE) \
  (LANG_TYPE_CLASS_CHECK (NODE)->lazy_move_ctor)

/* Nonzero means that NODE (a class type) has an assignment operator
   -- but that it has not yet been declared.  */
#define CLASSTYPE_LAZY_COPY_ASSIGN(NODE) \
  (LANG_TYPE_CLASS_CHECK (NODE)->lazy_copy_assign)

/* Nonzero means that NODE (a class type) has an assignment operator
   -- but that it has not yet been declared.  */
#define CLASSTYPE_LAZY_MOVE_ASSIGN(NODE) \
  (LANG_TYPE_CLASS_CHECK (NODE)->lazy_move_assign)

/* Nonzero means that NODE (a class type) has a destructor -- but that
   it has not yet been declared.  */
#define CLASSTYPE_LAZY_DESTRUCTOR(NODE) \
  (LANG_TYPE_CLASS_CHECK (NODE)->lazy_destructor)

/* Nonzero means that NODE (a class type) is final */
#define CLASSTYPE_FINAL(NODE) \
  TYPE_FINAL_P (NODE)


/* Nonzero means that this _CLASSTYPE node overloads operator=(X&).  */
#define TYPE_HAS_COPY_ASSIGN(NODE) (LANG_TYPE_CLASS_CHECK (NODE)->has_copy_assign)

/* True iff the class type NODE has an "operator =" whose parameter
   has a parameter of type "const X&".  */
#define TYPE_HAS_CONST_COPY_ASSIGN(NODE) \
  (LANG_TYPE_CLASS_CHECK (NODE)->h.has_const_copy_assign)

/* Nonzero means that this _CLASSTYPE node has an X(X&) constructor.  */
#define TYPE_HAS_COPY_CTOR(NODE) (LANG_TYPE_CLASS_CHECK (NODE)->h.has_copy_ctor)
#define TYPE_HAS_CONST_COPY_CTOR(NODE) \
  (LANG_TYPE_CLASS_CHECK (NODE)->has_const_copy_ctor)

/* Nonzero if this class has an X(initializer_list<T>) constructor.  */
#define TYPE_HAS_LIST_CTOR(NODE) \
  (LANG_TYPE_CLASS_CHECK (NODE)->has_list_ctor)

/* Nonzero if this class has a constexpr constructor other than a copy/move
   constructor.  Note that a class can have constexpr constructors for
   static initialization even if it isn't a literal class.  */
#define TYPE_HAS_CONSTEXPR_CTOR(NODE) \
  (LANG_TYPE_CLASS_CHECK (NODE)->has_constexpr_ctor)

/* Nonzero if this class defines an overloaded operator new.  (An
   operator new [] doesn't count.)  */
#define TYPE_HAS_NEW_OPERATOR(NODE) \
  (LANG_TYPE_CLASS_CHECK (NODE)->has_new)

/* Nonzero if this class defines an overloaded operator new[].  */
#define TYPE_HAS_ARRAY_NEW_OPERATOR(NODE) \
  (LANG_TYPE_CLASS_CHECK (NODE)->has_array_new)

/* Nonzero means that this type is being defined.  I.e., the left brace
   starting the definition of this type has been seen.  */
#define TYPE_BEING_DEFINED(NODE) (LANG_TYPE_CLASS_CHECK (NODE)->being_defined)

/* Nonzero means that this type is either complete or being defined, so we
   can do lookup in it.  */
#define COMPLETE_OR_OPEN_TYPE_P(NODE) \
  (COMPLETE_TYPE_P (NODE) || (CLASS_TYPE_P (NODE) && TYPE_BEING_DEFINED (NODE)))

/* Mark bits for repeated base checks.  */
#define TYPE_MARKED_P(NODE) TREE_LANG_FLAG_6 (TYPE_CHECK (NODE))

/* Nonzero if the class NODE has multiple paths to the same (virtual)
   base object.  */
#define CLASSTYPE_DIAMOND_SHAPED_P(NODE) \
  (LANG_TYPE_CLASS_CHECK(NODE)->diamond_shaped)

/* Nonzero if the class NODE has multiple instances of the same base
   type.  */
#define CLASSTYPE_REPEATED_BASE_P(NODE) \
  (LANG_TYPE_CLASS_CHECK(NODE)->repeated_base)

/* The member function with which the vtable will be emitted:
   the first noninline non-pure-virtual member function.  NULL_TREE
   if there is no key function or if this is a class template */
#define CLASSTYPE_KEY_METHOD(NODE) (LANG_TYPE_CLASS_CHECK (NODE)->key_method)

/* Vector member functions defined in this class.  Each element is
   either a FUNCTION_DECL, a TEMPLATE_DECL, or an OVERLOAD.  All
   functions with the same name end up in the same slot.  The first
   two elements are for constructors, and destructors, respectively.
   All template conversion operators to innermost template dependent
   types are overloaded on the next slot, if they exist.  Note, the
   names for these functions will not all be the same.  The
   non-template conversion operators & templated conversions to
   non-innermost template types are next, followed by ordinary member
   functions.  There may be empty entries at the end of the vector.
   The conversion operators are unsorted. The ordinary member
   functions are sorted, once the class is complete.  */
#define CLASSTYPE_METHOD_VEC(NODE) (LANG_TYPE_CLASS_CHECK (NODE)->methods)

/* For class templates, this is a TREE_LIST of all member data,
   functions, types, and friends in the order of declaration.
   The TREE_PURPOSE of each TREE_LIST is NULL_TREE for a friend,
   and the RECORD_TYPE for the class template otherwise.  */
#define CLASSTYPE_DECL_LIST(NODE) (LANG_TYPE_CLASS_CHECK (NODE)->decl_list)

/* The slot in the CLASSTYPE_METHOD_VEC where constructors go.  */
#define CLASSTYPE_CONSTRUCTOR_SLOT 0

/* The slot in the CLASSTYPE_METHOD_VEC where destructors go.  */
#define CLASSTYPE_DESTRUCTOR_SLOT 1

/* The first slot in the CLASSTYPE_METHOD_VEC where conversion
   operators can appear.  */
#define CLASSTYPE_FIRST_CONVERSION_SLOT 2

/* A FUNCTION_DECL or OVERLOAD for the constructors for NODE.  These
   are the constructors that take an in-charge parameter.  */
#define CLASSTYPE_CONSTRUCTORS(NODE) \
  ((*CLASSTYPE_METHOD_VEC (NODE))[CLASSTYPE_CONSTRUCTOR_SLOT])

/* A FUNCTION_DECL for the destructor for NODE.  These are the
   destructors that take an in-charge parameter.  If
   CLASSTYPE_LAZY_DESTRUCTOR is true, then this entry will be NULL
   until the destructor is created with lazily_declare_fn.  */
#define CLASSTYPE_DESTRUCTORS(NODE) \
  (CLASSTYPE_METHOD_VEC (NODE)						      \
   ? (*CLASSTYPE_METHOD_VEC (NODE))[CLASSTYPE_DESTRUCTOR_SLOT]		      \
   : NULL_TREE)

/* A dictionary of the nested user-defined-types (class-types, or enums)
   found within this class.  This table includes nested member class
   templates.  */
#define CLASSTYPE_NESTED_UTDS(NODE) \
   (LANG_TYPE_CLASS_CHECK (NODE)->nested_udts)

/* Nonzero if NODE has a primary base class, i.e., a base class with
   which it shares the virtual function table pointer.  */
#define CLASSTYPE_HAS_PRIMARY_BASE_P(NODE) \
  (CLASSTYPE_PRIMARY_BINFO (NODE) != NULL_TREE)

/* If non-NULL, this is the binfo for the primary base class, i.e.,
   the base class which contains the virtual function table pointer
   for this class.  */
#define CLASSTYPE_PRIMARY_BINFO(NODE) \
  (LANG_TYPE_CLASS_CHECK (NODE)->primary_base)

/* A vector of BINFOs for the direct and indirect virtual base classes
   that this type uses in a post-order depth-first left-to-right
   order.  (In other words, these bases appear in the order that they
   should be initialized.)  */
#define CLASSTYPE_VBASECLASSES(NODE) (LANG_TYPE_CLASS_CHECK (NODE)->vbases)

/* The type corresponding to NODE when NODE is used as a base class,
   i.e., NODE without virtual base classes.  */

#define CLASSTYPE_AS_BASE(NODE) (LANG_TYPE_CLASS_CHECK (NODE)->as_base)

/* True iff NODE is the CLASSTYPE_AS_BASE version of some type.  */

#define IS_FAKE_BASE_TYPE(NODE)					\
  (TREE_CODE (NODE) == RECORD_TYPE				\
   && TYPE_CONTEXT (NODE) && CLASS_TYPE_P (TYPE_CONTEXT (NODE))	\
   && CLASSTYPE_AS_BASE (TYPE_CONTEXT (NODE)) == (NODE))

/* These are the size and alignment of the type without its virtual
   base classes, for when we use this type as a base itself.  */
#define CLASSTYPE_SIZE(NODE) TYPE_SIZE (CLASSTYPE_AS_BASE (NODE))
#define CLASSTYPE_SIZE_UNIT(NODE) TYPE_SIZE_UNIT (CLASSTYPE_AS_BASE (NODE))
#define CLASSTYPE_ALIGN(NODE) TYPE_ALIGN (CLASSTYPE_AS_BASE (NODE))
#define CLASSTYPE_USER_ALIGN(NODE) TYPE_USER_ALIGN (CLASSTYPE_AS_BASE (NODE))

/* The alignment of NODE, without its virtual bases, in bytes.  */
#define CLASSTYPE_ALIGN_UNIT(NODE) \
  (CLASSTYPE_ALIGN (NODE) / BITS_PER_UNIT)

/* True if this a Java interface type, declared with
   '__attribute__ ((java_interface))'.  */
#define TYPE_JAVA_INTERFACE(NODE) \
  (LANG_TYPE_CLASS_CHECK (NODE)->java_interface)

/* A vec<tree> of virtual functions which cannot be inherited by
   derived classes.  When deriving from this type, the derived
   class must provide its own definition for each of these functions.  */
#define CLASSTYPE_PURE_VIRTUALS(NODE) \
  (LANG_TYPE_CLASS_CHECK (NODE)->pure_virtuals)

/* Nonzero means that this type is an abstract class type.  */
#define ABSTRACT_CLASS_TYPE_P(NODE) \
  (CLASS_TYPE_P (NODE) && CLASSTYPE_PURE_VIRTUALS(NODE))

/* Nonzero means that this type has an X() constructor.  */
#define TYPE_HAS_DEFAULT_CONSTRUCTOR(NODE) \
  (LANG_TYPE_CLASS_CHECK (NODE)->h.has_default_ctor)

/* Nonzero means that this type contains a mutable member.  */
#define CLASSTYPE_HAS_MUTABLE(NODE) (LANG_TYPE_CLASS_CHECK (NODE)->has_mutable)
#define TYPE_HAS_MUTABLE_P(NODE) (cp_has_mutable_p (NODE))

/* Nonzero means that this class type is not POD for the purpose of layout
   (as defined in the ABI).  This is different from the language's POD.  */
#define CLASSTYPE_NON_LAYOUT_POD_P(NODE) \
  (LANG_TYPE_CLASS_CHECK (NODE)->non_pod_class)

/* Nonzero means that this class type is a non-standard-layout class.  */
#define CLASSTYPE_NON_STD_LAYOUT(NODE) \
  (LANG_TYPE_CLASS_CHECK (NODE)->non_std_layout)

/* Nonzero means that this class contains pod types whose default
   initialization is not a zero initialization (namely, pointers to
   data members).  */
#define CLASSTYPE_NON_ZERO_INIT_P(NODE) \
  (LANG_TYPE_CLASS_CHECK (NODE)->non_zero_init)

/* Nonzero if this class is "empty" in the sense of the C++ ABI.  */
#define CLASSTYPE_EMPTY_P(NODE) \
  (LANG_TYPE_CLASS_CHECK (NODE)->empty_p)

/* Nonzero if this class is "nearly empty", i.e., contains only a
   virtual function table pointer.  */
#define CLASSTYPE_NEARLY_EMPTY_P(NODE) \
  (LANG_TYPE_CLASS_CHECK (NODE)->nearly_empty_p)

/* Nonzero if this class contains an empty subobject.  */
#define CLASSTYPE_CONTAINS_EMPTY_CLASS_P(NODE) \
  (LANG_TYPE_CLASS_CHECK (NODE)->contains_empty_class_p)

/* A list of class types of which this type is a friend.  The
   TREE_VALUE is normally a TYPE, but will be a TEMPLATE_DECL in the
   case of a template friend.  */
#define CLASSTYPE_FRIEND_CLASSES(NODE) \
  (LANG_TYPE_CLASS_CHECK (NODE)->friend_classes)

/* A list of the classes which grant friendship to this class.  */
#define CLASSTYPE_BEFRIENDING_CLASSES(NODE) \
  (LANG_TYPE_CLASS_CHECK (NODE)->befriending_classes)

/* The associated LAMBDA_EXPR that made this class.  */
#define CLASSTYPE_LAMBDA_EXPR(NODE) \
  (LANG_TYPE_CLASS_CHECK (NODE)->lambda_expr)
/* The extra mangling scope for this closure type.  */
#define LAMBDA_TYPE_EXTRA_SCOPE(NODE) \
  (LAMBDA_EXPR_EXTRA_SCOPE (CLASSTYPE_LAMBDA_EXPR (NODE)))

/* Say whether this node was declared as a "class" or a "struct".  */
#define CLASSTYPE_DECLARED_CLASS(NODE) \
  (LANG_TYPE_CLASS_CHECK (NODE)->declared_class)

/* Nonzero if this class has const members
   which have no specified initialization.  */
#define CLASSTYPE_READONLY_FIELDS_NEED_INIT(NODE)	\
  (TYPE_LANG_SPECIFIC (NODE)				\
   ? LANG_TYPE_CLASS_CHECK (NODE)->h.const_needs_init : 0)
#define SET_CLASSTYPE_READONLY_FIELDS_NEED_INIT(NODE, VALUE) \
  (LANG_TYPE_CLASS_CHECK (NODE)->h.const_needs_init = (VALUE))

/* Nonzero if this class has ref members
   which have no specified initialization.  */
#define CLASSTYPE_REF_FIELDS_NEED_INIT(NODE)		\
  (TYPE_LANG_SPECIFIC (NODE)				\
   ? LANG_TYPE_CLASS_CHECK (NODE)->h.ref_needs_init : 0)
#define SET_CLASSTYPE_REF_FIELDS_NEED_INIT(NODE, VALUE) \
  (LANG_TYPE_CLASS_CHECK (NODE)->h.ref_needs_init = (VALUE))

/* Nonzero if this class is included from a header file which employs
   `#pragma interface', and it is not included in its implementation file.  */
#define CLASSTYPE_INTERFACE_ONLY(NODE) \
  (LANG_TYPE_CLASS_CHECK (NODE)->interface_only)

/* True if we have already determined whether or not vtables, VTTs,
   typeinfo, and other similar per-class data should be emitted in
   this translation unit.  This flag does not indicate whether or not
   these items should be emitted; it only indicates that we know one
   way or the other.  */
#define CLASSTYPE_INTERFACE_KNOWN(NODE) \
  (LANG_TYPE_CLASS_CHECK (NODE)->interface_unknown == 0)
/* The opposite of CLASSTYPE_INTERFACE_KNOWN.  */
#define CLASSTYPE_INTERFACE_UNKNOWN(NODE) \
  (LANG_TYPE_CLASS_CHECK (NODE)->interface_unknown)

#define SET_CLASSTYPE_INTERFACE_UNKNOWN_X(NODE,X) \
  (LANG_TYPE_CLASS_CHECK (NODE)->interface_unknown = !!(X))
#define SET_CLASSTYPE_INTERFACE_UNKNOWN(NODE) \
  (LANG_TYPE_CLASS_CHECK (NODE)->interface_unknown = 1)
#define SET_CLASSTYPE_INTERFACE_KNOWN(NODE) \
  (LANG_TYPE_CLASS_CHECK (NODE)->interface_unknown = 0)

/* Nonzero if a _DECL node requires us to output debug info for this class.  */
#define CLASSTYPE_DEBUG_REQUESTED(NODE) \
  (LANG_TYPE_CLASS_CHECK (NODE)->debug_requested)

/* Additional macros for inheritance information.  */

/* Nonzero means that this class is on a path leading to a new vtable.  */
#define BINFO_VTABLE_PATH_MARKED(NODE) BINFO_FLAG_1 (NODE)

/* Nonzero means B (a BINFO) has its own vtable.  Any copies will not
   have this flag set.  */
#define BINFO_NEW_VTABLE_MARKED(B) (BINFO_FLAG_2 (B))

/* Compare a BINFO_TYPE with another type for equality.  For a binfo,
   this is functionally equivalent to using same_type_p, but
   measurably faster.  At least one of the arguments must be a
   BINFO_TYPE.  The other can be a BINFO_TYPE or a regular type.  If
   BINFO_TYPE(T) ever stops being the main variant of the class the
   binfo is for, this macro must change.  */
#define SAME_BINFO_TYPE_P(A, B) ((A) == (B))

/* Any subobject that needs a new vtable must have a vptr and must not
   be a non-virtual primary base (since it would then use the vtable from a
   derived class and never become non-primary.)  */
#define SET_BINFO_NEW_VTABLE_MARKED(B)					 \
  (BINFO_NEW_VTABLE_MARKED (B) = 1,					 \
   gcc_assert (!BINFO_PRIMARY_P (B) || BINFO_VIRTUAL_P (B)),		 \
   gcc_assert (TYPE_VFIELD (BINFO_TYPE (B))))

/* Nonzero if this binfo is for a dependent base - one that should not
   be searched.  */
#define BINFO_DEPENDENT_BASE_P(NODE) BINFO_FLAG_3 (NODE)

/* Nonzero if this binfo has lost its primary base binfo (because that
   is a nearly-empty virtual base that has been taken by some other
   base in the complete hierarchy.  */
#define BINFO_LOST_PRIMARY_P(NODE) BINFO_FLAG_4 (NODE)

/* Nonzero if this BINFO is a primary base class.  */
#define BINFO_PRIMARY_P(NODE) BINFO_FLAG_5(NODE)

/* Used by various search routines.  */
#define IDENTIFIER_MARKED(NODE) TREE_LANG_FLAG_0 (NODE)

/* A vec<tree_pair_s> of the vcall indices associated with the class
   NODE.  The PURPOSE of each element is a FUNCTION_DECL for a virtual
   function.  The VALUE is the index into the virtual table where the
   vcall offset for that function is stored, when NODE is a virtual
   base.  */
#define CLASSTYPE_VCALL_INDICES(NODE) \
  (LANG_TYPE_CLASS_CHECK (NODE)->vcall_indices)

/* The various vtables for the class NODE.  The primary vtable will be
   first, followed by the construction vtables and VTT, if any.  */
#define CLASSTYPE_VTABLES(NODE) \
  (LANG_TYPE_CLASS_CHECK (NODE)->vtables)

/* The std::type_info variable representing this class, or NULL if no
   such variable has been created.  This field is only set for the
   TYPE_MAIN_VARIANT of the class.  */
#define CLASSTYPE_TYPEINFO_VAR(NODE) \
  (LANG_TYPE_CLASS_CHECK (NODE)->typeinfo_var)

/* Accessor macros for the BINFO_VIRTUALS list.  */

/* The number of bytes by which to adjust the `this' pointer when
   calling this virtual function.  Subtract this value from the this
   pointer. Always non-NULL, might be constant zero though.  */
#define BV_DELTA(NODE) (TREE_PURPOSE (NODE))

/* If non-NULL, the vtable index at which to find the vcall offset
   when calling this virtual function.  Add the value at that vtable
   index to the this pointer.  */
#define BV_VCALL_INDEX(NODE) (TREE_TYPE (NODE))

/* The function to call.  */
#define BV_FN(NODE) (TREE_VALUE (NODE))

/* Whether or not this entry is for a lost primary virtual base.  */
#define BV_LOST_PRIMARY(NODE) (TREE_LANG_FLAG_0 (NODE))

/* For FUNCTION_TYPE or METHOD_TYPE, a list of the exceptions that
   this type can raise.  Each TREE_VALUE is a _TYPE.  The TREE_VALUE
   will be NULL_TREE to indicate a throw specification of `()', or
   no exceptions allowed.  For a noexcept specification, TREE_VALUE
   is NULL_TREE and TREE_PURPOSE is the constant-expression.  For
   a deferred noexcept-specification, TREE_PURPOSE is a DEFERRED_NOEXCEPT
   (for templates) or an OVERLOAD list of functions (for implicitly
   declared functions).  */
#define TYPE_RAISES_EXCEPTIONS(NODE) \
  TYPE_LANG_SLOT_1 (FUNC_OR_METHOD_CHECK (NODE))

/* For FUNCTION_TYPE or METHOD_TYPE, return 1 iff it is declared `throw()'
   or noexcept(true).  */
#define TYPE_NOTHROW_P(NODE) nothrow_spec_p (TYPE_RAISES_EXCEPTIONS (NODE))

/* For FUNCTION_TYPE or METHOD_TYPE, true if NODE is noexcept.  This is the
   case for things declared noexcept(true) and, with -fnothrow-opt, for
   throw() functions.  */
#define TYPE_NOEXCEPT_P(NODE) type_noexcept_p (NODE)

/* The binding level associated with the namespace.  */
#define NAMESPACE_LEVEL(NODE) \
  (LANG_DECL_NS_CHECK (NODE)->level)

/* Flags shared by all forms of DECL_LANG_SPECIFIC.

   Some of the flags live here only to make lang_decl_min/fn smaller.  Do
   not make this struct larger than 32 bits; instead, make sel smaller.  */

struct GTY(()) lang_decl_base {
  unsigned selector : 16;   /* Larger than necessary for faster access.  */
  ENUM_BITFIELD(languages) language : 4;
  unsigned use_template : 2;
  unsigned not_really_extern : 1;	   /* var or fn */
  unsigned initialized_in_class : 1;	   /* var or fn */
  unsigned repo_available_p : 1;	   /* var or fn */
  unsigned threadprivate_or_deleted_p : 1; /* var or fn */
  unsigned anticipated_p : 1;		   /* fn, type or template */
  unsigned friend_attr : 1;		   /* fn, type or template */
  unsigned template_conv_p : 1;		   /* var or template */
  unsigned odr_used : 1;		   /* var or fn */
  unsigned u2sel : 1;
  unsigned concept_p : 1;                  /* applies to vars and functions */
  /* 0 spare bits */
};

/* True for DECL codes which have template info and access.  */
#define LANG_DECL_HAS_MIN(NODE)			\
  (VAR_OR_FUNCTION_DECL_P (NODE)		\
   || TREE_CODE (NODE) == FIELD_DECL		\
   || TREE_CODE (NODE) == CONST_DECL		\
   || TREE_CODE (NODE) == TYPE_DECL		\
   || TREE_CODE (NODE) == TEMPLATE_DECL		\
   || TREE_CODE (NODE) == USING_DECL)

/* DECL_LANG_SPECIFIC for the above codes.  */

struct GTY(()) lang_decl_min {
  struct lang_decl_base base;

  /* In a FUNCTION_DECL for which DECL_THUNK_P holds, this is
     THUNK_ALIAS.
     In a FUNCTION_DECL for which DECL_THUNK_P does not hold,
     VAR_DECL, TYPE_DECL, or TEMPLATE_DECL, this is
     DECL_TEMPLATE_INFO.  */
  tree template_info;

  // The constraint info maintains information about constraints
  // associated with the declaration.
  tree constraint_info;

  union lang_decl_u2 {
    /* In a FUNCTION_DECL for which DECL_THUNK_P holds, this is
       THUNK_VIRTUAL_OFFSET.
       Otherwise this is DECL_ACCESS.  */
    tree GTY ((tag ("0"))) access;

    /* For VAR_DECL in function, this is DECL_DISCRIMINATOR.  */
    int GTY ((tag ("1"))) discriminator;
  } GTY ((desc ("%0.u.base.u2sel"))) u2;
};

/* Additional DECL_LANG_SPECIFIC information for functions.  */

struct GTY(()) lang_decl_fn {
  struct lang_decl_min min;

  /* In an overloaded operator, this is the value of
     DECL_OVERLOADED_OPERATOR_P.  */
  ENUM_BITFIELD (tree_code) operator_code : 16;

  unsigned global_ctor_p : 1;
  unsigned global_dtor_p : 1;
  unsigned constructor_attr : 1;
  unsigned destructor_attr : 1;
  unsigned assignment_operator_p : 1;
  unsigned static_function : 1;
  unsigned pure_virtual : 1;
  unsigned defaulted_p : 1;

  unsigned has_in_charge_parm_p : 1;
  unsigned has_vtt_parm_p : 1;
  unsigned pending_inline_p : 1;
  unsigned nonconverting : 1;
  unsigned thunk_p : 1;
  unsigned this_thunk_p : 1;
  unsigned hidden_friend_p : 1;
  unsigned omp_declare_reduction_p : 1;
  /* No spare bits on 32-bit hosts, 32 on 64-bit hosts.  */

  /* For a non-thunk function decl, this is a tree list of
     friendly classes. For a thunk function decl, it is the
     thunked to function decl.  */
  tree befriending_classes;

  /* For a non-virtual FUNCTION_DECL, this is
     DECL_FRIEND_CONTEXT.  For a virtual FUNCTION_DECL for which
     DECL_THIS_THUNK_P does not hold, this is DECL_THUNKS. Both
     this pointer and result pointer adjusting thunks are
     chained here.  This pointer thunks to return pointer thunks
     will be chained on the return pointer thunk.  */
  tree context;

  union lang_decl_u5
  {
    /* In a non-thunk FUNCTION_DECL or TEMPLATE_DECL, this is
       DECL_CLONED_FUNCTION.  */
    tree GTY ((tag ("0"))) cloned_function;

    /* In a FUNCTION_DECL for which THUNK_P holds this is the
       THUNK_FIXED_OFFSET.  */
    HOST_WIDE_INT GTY ((tag ("1"))) fixed_offset;
  } GTY ((desc ("%1.thunk_p"))) u5;

  union lang_decl_u3
  {
    struct cp_token_cache * GTY ((tag ("1"))) pending_inline_info;
    struct language_function * GTY ((tag ("0")))
      saved_language_function;
  } GTY ((desc ("%1.pending_inline_p"))) u;

};

/* DECL_LANG_SPECIFIC for namespaces.  */

struct GTY(()) lang_decl_ns {
  struct lang_decl_base base;
  cp_binding_level *level;
  tree ns_using;
  tree ns_users;
};

/* DECL_LANG_SPECIFIC for parameters.  */

struct GTY(()) lang_decl_parm {
  struct lang_decl_base base;
  int level;
  int index;
};

/* DECL_LANG_SPECIFIC for all types.  It would be nice to just make this a
   union rather than a struct containing a union as its only field, but
   tree.h declares it as a struct.  */

struct GTY(()) lang_decl {
  union GTY((desc ("%h.base.selector"))) lang_decl_u {
    struct lang_decl_base GTY ((default)) base;
    struct lang_decl_min GTY((tag ("0"))) min;
    struct lang_decl_fn GTY ((tag ("1"))) fn;
    struct lang_decl_ns GTY((tag ("2"))) ns;
    struct lang_decl_parm GTY((tag ("3"))) parm;
  } u;
};

/* Looks through a template (if present) to find what it declares.  */
#define STRIP_TEMPLATE(NODE) \
  (TREE_CODE (NODE) == TEMPLATE_DECL ? DECL_TEMPLATE_RESULT (NODE) : NODE)

#if defined ENABLE_TREE_CHECKING && (GCC_VERSION >= 2007)

#define LANG_DECL_MIN_CHECK(NODE) __extension__			\
({ struct lang_decl *lt = DECL_LANG_SPECIFIC (NODE);		\
   if (!LANG_DECL_HAS_MIN (NODE))				\
     lang_check_failed (__FILE__, __LINE__, __FUNCTION__);	\
   &lt->u.min; })

/* We want to be able to check DECL_CONSTRUCTOR_P and such on a function
   template, not just on a FUNCTION_DECL.  So when looking for things in
   lang_decl_fn, look down through a TEMPLATE_DECL into its result.  */
#define LANG_DECL_FN_CHECK(NODE) __extension__				\
({ struct lang_decl *lt = DECL_LANG_SPECIFIC (STRIP_TEMPLATE (NODE));	\
   if (!DECL_DECLARES_FUNCTION_P (NODE) || lt->u.base.selector != 1)	\
     lang_check_failed (__FILE__, __LINE__, __FUNCTION__);		\
   &lt->u.fn; })

#define LANG_DECL_NS_CHECK(NODE) __extension__				\
({ struct lang_decl *lt = DECL_LANG_SPECIFIC (NODE);			\
   if (TREE_CODE (NODE) != NAMESPACE_DECL || lt->u.base.selector != 2)	\
     lang_check_failed (__FILE__, __LINE__, __FUNCTION__);		\
   &lt->u.ns; })

#define LANG_DECL_PARM_CHECK(NODE) __extension__		\
({ struct lang_decl *lt = DECL_LANG_SPECIFIC (NODE);		\
  if (TREE_CODE (NODE) != PARM_DECL)				\
    lang_check_failed (__FILE__, __LINE__, __FUNCTION__);	\
  &lt->u.parm; })

#define LANG_DECL_U2_CHECK(NODE, TF) __extension__		\
({  struct lang_decl *lt = DECL_LANG_SPECIFIC (NODE);		\
    if (!LANG_DECL_HAS_MIN (NODE) || lt->u.base.u2sel != TF)	\
      lang_check_failed (__FILE__, __LINE__, __FUNCTION__);	\
    &lt->u.min.u2; })

#else

#define LANG_DECL_MIN_CHECK(NODE) \
  (&DECL_LANG_SPECIFIC (NODE)->u.min)

#define LANG_DECL_FN_CHECK(NODE) \
  (&DECL_LANG_SPECIFIC (STRIP_TEMPLATE (NODE))->u.fn)

#define LANG_DECL_NS_CHECK(NODE) \
  (&DECL_LANG_SPECIFIC (NODE)->u.ns)

#define LANG_DECL_PARM_CHECK(NODE) \
  (&DECL_LANG_SPECIFIC (NODE)->u.parm)

#define LANG_DECL_U2_CHECK(NODE, TF) \
  (&DECL_LANG_SPECIFIC (NODE)->u.min.u2)

#endif /* ENABLE_TREE_CHECKING */

/* For a FUNCTION_DECL or a VAR_DECL, the language linkage for the
   declaration.  Some entities (like a member function in a local
   class, or a local variable) do not have linkage at all, and this
   macro should not be used in those cases.

   Implementation note: A FUNCTION_DECL without DECL_LANG_SPECIFIC was
   created by language-independent code, and has C linkage.  Most
   VAR_DECLs have C++ linkage, and do not have DECL_LANG_SPECIFIC, but
   we do create DECL_LANG_SPECIFIC for variables with non-C++ linkage.  */
#define DECL_LANGUAGE(NODE)				\
  (DECL_LANG_SPECIFIC (NODE)				\
   ? DECL_LANG_SPECIFIC (NODE)->u.base.language		\
   : (TREE_CODE (NODE) == FUNCTION_DECL			\
      ? lang_c : lang_cplusplus))

/* Set the language linkage for NODE to LANGUAGE.  */
#define SET_DECL_LANGUAGE(NODE, LANGUAGE) \
  (DECL_LANG_SPECIFIC (NODE)->u.base.language = (LANGUAGE))

/* For FUNCTION_DECLs and TEMPLATE_DECLs: nonzero means that this function
   is a constructor.  */
#define DECL_CONSTRUCTOR_P(NODE) \
  DECL_CXX_CONSTRUCTOR_P (STRIP_TEMPLATE (NODE))

/* Nonzero if NODE (a FUNCTION_DECL) is a constructor for a complete
   object.  */
#define DECL_COMPLETE_CONSTRUCTOR_P(NODE)		\
  (DECL_CONSTRUCTOR_P (NODE)				\
   && DECL_NAME (NODE) == complete_ctor_identifier)

/* Nonzero if NODE (a FUNCTION_DECL) is a constructor for a base
   object.  */
#define DECL_BASE_CONSTRUCTOR_P(NODE)		\
  (DECL_CONSTRUCTOR_P (NODE)			\
   && DECL_NAME (NODE) == base_ctor_identifier)

/* Nonzero if NODE (a FUNCTION_DECL) is a constructor, but not either the
   specialized in-charge constructor or the specialized not-in-charge
   constructor.  */
#define DECL_MAYBE_IN_CHARGE_CONSTRUCTOR_P(NODE)		\
  (DECL_DECLARES_FUNCTION_P (NODE) && DECL_CONSTRUCTOR_P (NODE) \
   && !DECL_CLONED_FUNCTION_P (NODE))

/* Nonzero if NODE (a FUNCTION_DECL) is a copy constructor.  */
#define DECL_COPY_CONSTRUCTOR_P(NODE) \
  (DECL_CONSTRUCTOR_P (NODE) && copy_fn_p (NODE) > 0)

/* Nonzero if NODE (a FUNCTION_DECL) is a move constructor.  */
#define DECL_MOVE_CONSTRUCTOR_P(NODE) \
  (DECL_CONSTRUCTOR_P (NODE) && move_fn_p (NODE))

/* Nonzero if NODE (a FUNCTION_DECL or TEMPLATE_DECL)
   is a destructor.  */
#define DECL_DESTRUCTOR_P(NODE)				\
  DECL_CXX_DESTRUCTOR_P (STRIP_TEMPLATE (NODE))

/* Nonzero if NODE (a FUNCTION_DECL) is a destructor, but not the
   specialized in-charge constructor, in-charge deleting constructor,
   or the base destructor.  */
#define DECL_MAYBE_IN_CHARGE_DESTRUCTOR_P(NODE)			\
  (DECL_DECLARES_FUNCTION_P (NODE) && DECL_DESTRUCTOR_P (NODE)	\
   && !DECL_CLONED_FUNCTION_P (NODE))

/* Nonzero if NODE (a FUNCTION_DECL) is a destructor for a complete
   object.  */
#define DECL_COMPLETE_DESTRUCTOR_P(NODE)		\
  (DECL_DESTRUCTOR_P (NODE)				\
   && DECL_NAME (NODE) == complete_dtor_identifier)

/* Nonzero if NODE (a FUNCTION_DECL) is a destructor for a base
   object.  */
#define DECL_BASE_DESTRUCTOR_P(NODE)		\
  (DECL_DESTRUCTOR_P (NODE)			\
   && DECL_NAME (NODE) == base_dtor_identifier)

/* Nonzero if NODE (a FUNCTION_DECL) is a destructor for a complete
   object that deletes the object after it has been destroyed.  */
#define DECL_DELETING_DESTRUCTOR_P(NODE)		\
  (DECL_DESTRUCTOR_P (NODE)				\
   && DECL_NAME (NODE) == deleting_dtor_identifier)

/* Nonzero if NODE (a FUNCTION_DECL) is a cloned constructor or
   destructor.  */
#define DECL_CLONED_FUNCTION_P(NODE) (!!decl_cloned_function_p (NODE, true))

/* If DECL_CLONED_FUNCTION_P holds, this is the function that was
   cloned.  */
#define DECL_CLONED_FUNCTION(NODE) (*decl_cloned_function_p (NODE, false))

/* Perform an action for each clone of FN, if FN is a function with
   clones.  This macro should be used like:

      FOR_EACH_CLONE (clone, fn)
	{ ... }

  */
#define FOR_EACH_CLONE(CLONE, FN)			\
  if (TREE_CODE (FN) == FUNCTION_DECL			\
      && (DECL_MAYBE_IN_CHARGE_CONSTRUCTOR_P (FN)	\
	  || DECL_MAYBE_IN_CHARGE_DESTRUCTOR_P (FN)))	\
     for (CLONE = DECL_CHAIN (FN);			\
	  CLONE && DECL_CLONED_FUNCTION_P (CLONE);	\
	  CLONE = DECL_CHAIN (CLONE))

/* Nonzero if NODE has DECL_DISCRIMINATOR and not DECL_ACCESS.  */
#define DECL_DISCRIMINATOR_P(NODE)	\
  (VAR_P (NODE) && DECL_FUNCTION_SCOPE_P (NODE))

/* Discriminator for name mangling.  */
#define DECL_DISCRIMINATOR(NODE) (LANG_DECL_U2_CHECK (NODE, 1)->discriminator)

/* True iff DECL_DISCRIMINATOR is set for a DECL_DISCRIMINATOR_P decl.  */
#define DECL_DISCRIMINATOR_SET_P(NODE) \
  (DECL_LANG_SPECIFIC (NODE) && DECL_LANG_SPECIFIC (NODE)->u.base.u2sel == 1)

/* The index of a user-declared parameter in its function, starting at 1.
   All artificial parameters will have index 0.  */
#define DECL_PARM_INDEX(NODE) \
  (LANG_DECL_PARM_CHECK (NODE)->index)

/* The level of a user-declared parameter in its function, starting at 1.
   A parameter of the function will have level 1; a parameter of the first
   nested function declarator (i.e. t in void f (void (*p)(T t))) will have
   level 2.  */
#define DECL_PARM_LEVEL(NODE) \
  (LANG_DECL_PARM_CHECK (NODE)->level)

/* Nonzero if the VTT parm has been added to NODE.  */
#define DECL_HAS_VTT_PARM_P(NODE) \
  (LANG_DECL_FN_CHECK (NODE)->has_vtt_parm_p)

/* Nonzero if NODE is a FUNCTION_DECL for which a VTT parameter is
   required.  */
#define DECL_NEEDS_VTT_PARM_P(NODE)			\
  (CLASSTYPE_VBASECLASSES (DECL_CONTEXT (NODE))		\
   && (DECL_BASE_CONSTRUCTOR_P (NODE)			\
       || DECL_BASE_DESTRUCTOR_P (NODE)))

/* Nonzero if NODE is a user-defined conversion operator.  */
#define DECL_CONV_FN_P(NODE) \
  (DECL_NAME (NODE) && IDENTIFIER_TYPENAME_P (DECL_NAME (NODE)))

/* If FN is a conversion operator, the type to which it converts.
   Otherwise, NULL_TREE.  */
#define DECL_CONV_FN_TYPE(FN) \
  (DECL_CONV_FN_P (FN) ? TREE_TYPE (DECL_NAME (FN)) : NULL_TREE)

/* Nonzero if NODE, which is a TEMPLATE_DECL, is a template
   conversion operator to a type dependent on the innermost template
   args.  */
#define DECL_TEMPLATE_CONV_FN_P(NODE) \
  (DECL_LANG_SPECIFIC (TEMPLATE_DECL_CHECK (NODE))->u.base.template_conv_p)

/* Nonzero if NODE, a static data member, was declared in its class as an
   array of unknown bound.  */
#define VAR_HAD_UNKNOWN_BOUND(NODE)			\
  (DECL_LANG_SPECIFIC (VAR_DECL_CHECK (NODE))		\
   ? DECL_LANG_SPECIFIC (NODE)->u.base.template_conv_p	\
   : false)
#define SET_VAR_HAD_UNKNOWN_BOUND(NODE) \
  (DECL_LANG_SPECIFIC (VAR_DECL_CHECK (NODE))->u.base.template_conv_p = true)

/* Set the overloaded operator code for NODE to CODE.  */
#define SET_OVERLOADED_OPERATOR_CODE(NODE, CODE) \
  (LANG_DECL_FN_CHECK (NODE)->operator_code = (CODE))

/* If NODE is an overloaded operator, then this returns the TREE_CODE
   associated with the overloaded operator.
   DECL_ASSIGNMENT_OPERATOR_P must also be checked to determine
   whether or not NODE is an assignment operator.  If NODE is not an
   overloaded operator, ERROR_MARK is returned.  Since the numerical
   value of ERROR_MARK is zero, this macro can be used as a predicate
   to test whether or not NODE is an overloaded operator.  */
#define DECL_OVERLOADED_OPERATOR_P(NODE)		\
  (IDENTIFIER_OPNAME_P (DECL_NAME (NODE))		\
   ? LANG_DECL_FN_CHECK (NODE)->operator_code : ERROR_MARK)

/* Nonzero if NODE is an assignment operator (including += and such).  */
#define DECL_ASSIGNMENT_OPERATOR_P(NODE) \
  (LANG_DECL_FN_CHECK (NODE)->assignment_operator_p)

/* For FUNCTION_DECLs: nonzero means that this function is a
   constructor or a destructor with an extra in-charge parameter to
   control whether or not virtual bases are constructed.  */
#define DECL_HAS_IN_CHARGE_PARM_P(NODE) \
  (LANG_DECL_FN_CHECK (NODE)->has_in_charge_parm_p)

/* Nonzero if DECL is a declaration of __builtin_constant_p.  */
#define DECL_IS_BUILTIN_CONSTANT_P(NODE)		\
 (TREE_CODE (NODE) == FUNCTION_DECL			\
  && DECL_BUILT_IN_CLASS (NODE) == BUILT_IN_NORMAL	\
  && DECL_FUNCTION_CODE (NODE) == BUILT_IN_CONSTANT_P)

/* Nonzero for _DECL means that this decl appears in (or will appear
   in) as a member in a RECORD_TYPE or UNION_TYPE node.  It is also for
   detecting circularity in case members are multiply defined.  In the
   case of a VAR_DECL, it is also used to determine how program storage
   should be allocated.  */
#define DECL_IN_AGGR_P(NODE) (DECL_LANG_FLAG_3 (NODE))

/* Nonzero for a VAR_DECL means that the variable's initialization (if
   any) has been processed.  (In general, DECL_INITIALIZED_P is
   !DECL_EXTERNAL, but static data members may be initialized even if
   not defined.)  */
#define DECL_INITIALIZED_P(NODE) \
   (TREE_LANG_FLAG_1 (VAR_DECL_CHECK (NODE)))

/* Nonzero for a VAR_DECL iff an explicit initializer was provided
   or a non-trivial constructor is called.  */
#define DECL_NONTRIVIALLY_INITIALIZED_P(NODE)	\
   (TREE_LANG_FLAG_3 (VAR_DECL_CHECK (NODE)))

/* Nonzero for a VAR_DECL that was initialized with a
   constant-expression.  */
#define DECL_INITIALIZED_BY_CONSTANT_EXPRESSION_P(NODE) \
  (TREE_LANG_FLAG_2 (VAR_DECL_CHECK (NODE)))

/* Nonzero if the DECL was initialized in the class definition itself,
   rather than outside the class.  This is used for both static member
   VAR_DECLS, and FUNCTION_DECLS that are defined in the class.  */
#define DECL_INITIALIZED_IN_CLASS_P(DECL) \
  (DECL_LANG_SPECIFIC (VAR_OR_FUNCTION_DECL_CHECK (DECL)) \
   ->u.base.initialized_in_class)

/* Nonzero if the DECL is used in the sense of 3.2 [basic.def.odr].
   Only available for decls with DECL_LANG_SPECIFIC.  */
#define DECL_ODR_USED(DECL) \
  (DECL_LANG_SPECIFIC (VAR_OR_FUNCTION_DECL_CHECK (DECL)) \
   ->u.base.odr_used)

/* Nonzero for DECL means that this decl is just a friend declaration,
   and should not be added to the list of members for this class.  */
#define DECL_FRIEND_P(NODE) \
  (DECL_LANG_SPECIFIC (TYPE_FUNCTION_OR_TEMPLATE_DECL_CHECK (NODE)) \
   ->u.base.friend_attr)

/* A TREE_LIST of the types which have befriended this FUNCTION_DECL.  */
#define DECL_BEFRIENDING_CLASSES(NODE) \
  (LANG_DECL_FN_CHECK (NODE)->befriending_classes)

/* Nonzero for FUNCTION_DECL means that this decl is a static
   member function.  */
#define DECL_STATIC_FUNCTION_P(NODE) \
  (LANG_DECL_FN_CHECK (NODE)->static_function)

/* Nonzero for FUNCTION_DECL means that this decl is a non-static
   member function.  */
#define DECL_NONSTATIC_MEMBER_FUNCTION_P(NODE) \
  (TREE_CODE (TREE_TYPE (NODE)) == METHOD_TYPE)

/* Nonzero for FUNCTION_DECL means that this decl is a member function
   (static or non-static).  */
#define DECL_FUNCTION_MEMBER_P(NODE) \
  (DECL_NONSTATIC_MEMBER_FUNCTION_P (NODE) || DECL_STATIC_FUNCTION_P (NODE))

/* Nonzero for FUNCTION_DECL means that this member function
   has `this' as const X *const.  */
#define DECL_CONST_MEMFUNC_P(NODE)					 \
  (DECL_NONSTATIC_MEMBER_FUNCTION_P (NODE)				 \
   && CP_TYPE_CONST_P (TREE_TYPE (TREE_VALUE				 \
				  (TYPE_ARG_TYPES (TREE_TYPE (NODE))))))

/* Nonzero for FUNCTION_DECL means that this member function
   has `this' as volatile X *const.  */
#define DECL_VOLATILE_MEMFUNC_P(NODE)					 \
  (DECL_NONSTATIC_MEMBER_FUNCTION_P (NODE)				 \
   && CP_TYPE_VOLATILE_P (TREE_TYPE (TREE_VALUE				 \
				  (TYPE_ARG_TYPES (TREE_TYPE (NODE))))))

/* Nonzero for a DECL means that this member is a non-static member.  */
#define DECL_NONSTATIC_MEMBER_P(NODE)		\
  (DECL_NONSTATIC_MEMBER_FUNCTION_P (NODE)	\
   || TREE_CODE (NODE) == FIELD_DECL)

/* Nonzero for _DECL means that this member object type
   is mutable.  */
#define DECL_MUTABLE_P(NODE) (DECL_LANG_FLAG_0 (NODE))

/* Nonzero for _DECL means that this constructor or conversion function is
   non-converting.  */
#define DECL_NONCONVERTING_P(NODE) \
  (LANG_DECL_FN_CHECK (NODE)->nonconverting)

/* Nonzero for FUNCTION_DECL means that this member function is a pure
   virtual function.  */
#define DECL_PURE_VIRTUAL_P(NODE) \
  (LANG_DECL_FN_CHECK (NODE)->pure_virtual)

/* True (in a FUNCTION_DECL) if NODE is a virtual function that is an
   invalid overrider for a function from a base class.  Once we have
   complained about an invalid overrider we avoid complaining about it
   again.  */
#define DECL_INVALID_OVERRIDER_P(NODE) \
  (DECL_LANG_FLAG_4 (NODE))

/* True (in a FUNCTION_DECL) if NODE is a function declared with
   an override virt-specifier */
#define DECL_OVERRIDE_P(NODE) (TREE_LANG_FLAG_0 (NODE))

/* The thunks associated with NODE, a FUNCTION_DECL.  */
#define DECL_THUNKS(NODE) \
  (DECL_VIRTUAL_P (NODE) ? LANG_DECL_FN_CHECK (NODE)->context : NULL_TREE)

/* Set DECL_THUNKS.  */
#define SET_DECL_THUNKS(NODE,THUNKS) \
  (LANG_DECL_FN_CHECK (NODE)->context = (THUNKS))

/* If NODE, a FUNCTION_DECL, is a C++11 inheriting constructor, then this
   is the base it inherits from.  */
#define DECL_INHERITED_CTOR_BASE(NODE) \
  (DECL_CONSTRUCTOR_P (NODE) ? LANG_DECL_FN_CHECK (NODE)->context : NULL_TREE)

/* Set the inherited base.  */
#define SET_DECL_INHERITED_CTOR_BASE(NODE,INH) \
  (LANG_DECL_FN_CHECK (NODE)->context = (INH))

/* Nonzero if NODE is a thunk, rather than an ordinary function.  */
#define DECL_THUNK_P(NODE)			\
  (TREE_CODE (NODE) == FUNCTION_DECL		\
   && DECL_LANG_SPECIFIC (NODE)			\
   && LANG_DECL_FN_CHECK (NODE)->thunk_p)

/* Set DECL_THUNK_P for node.  */
#define SET_DECL_THUNK_P(NODE, THIS_ADJUSTING)			\
  (LANG_DECL_FN_CHECK (NODE)->thunk_p = 1,			\
   LANG_DECL_FN_CHECK (NODE)->this_thunk_p = (THIS_ADJUSTING))

/* Nonzero if NODE is a this pointer adjusting thunk.  */
#define DECL_THIS_THUNK_P(NODE)			\
  (DECL_THUNK_P (NODE) && LANG_DECL_FN_CHECK (NODE)->this_thunk_p)

/* Nonzero if NODE is a result pointer adjusting thunk.  */
#define DECL_RESULT_THUNK_P(NODE)			\
  (DECL_THUNK_P (NODE) && !LANG_DECL_FN_CHECK (NODE)->this_thunk_p)

/* Nonzero if NODE is a FUNCTION_DECL, but not a thunk.  */
#define DECL_NON_THUNK_FUNCTION_P(NODE)				\
  (TREE_CODE (NODE) == FUNCTION_DECL && !DECL_THUNK_P (NODE))

/* Nonzero if NODE is `extern "C"'.  */
#define DECL_EXTERN_C_P(NODE) \
  (DECL_LANGUAGE (NODE) == lang_c)

/* Nonzero if NODE is an `extern "C"' function.  */
#define DECL_EXTERN_C_FUNCTION_P(NODE) \
  (DECL_NON_THUNK_FUNCTION_P (NODE) && DECL_EXTERN_C_P (NODE))

/* True iff DECL is an entity with vague linkage whose definition is
   available in this translation unit.  */
#define DECL_REPO_AVAILABLE_P(NODE) \
  (DECL_LANG_SPECIFIC (NODE)->u.base.repo_available_p)

/* True if DECL is declared 'constexpr'.  */
#define DECL_DECLARED_CONSTEXPR_P(DECL) \
  DECL_LANG_FLAG_8 (VAR_OR_FUNCTION_DECL_CHECK (STRIP_TEMPLATE (DECL)))

// True if NODE was declared as 'concept'.  The flag implies that the
// declaration is constexpr, that the declaration cannot be specialized or
// refined, and that the result type must be convertible to bool.
#define DECL_DECLARED_CONCEPT_P(NODE) \
  (DECL_LANG_SPECIFIC (NODE)->u.base.concept_p)

/* Nonzero if this DECL is the __PRETTY_FUNCTION__ variable in a
   template function.  */
#define DECL_PRETTY_FUNCTION_P(NODE) \
  (DECL_NAME (NODE) \
   && !strcmp (IDENTIFIER_POINTER (DECL_NAME (NODE)), "__PRETTY_FUNCTION__"))

/* Nonzero if the thread-local variable was declared with __thread
   as opposed to thread_local.  */
#define DECL_GNU_TLS_P(NODE) \
  (TREE_LANG_FLAG_0 (VAR_DECL_CHECK (NODE)))

/* The _TYPE context in which this _DECL appears.  This field holds the
   class where a virtual function instance is actually defined.  */
#define DECL_CLASS_CONTEXT(NODE) \
  (DECL_CLASS_SCOPE_P (NODE) ? DECL_CONTEXT (NODE) : NULL_TREE)

/* For a non-member friend function, the class (if any) in which this
   friend was defined.  For example, given:

     struct S { friend void f (); };

   the DECL_FRIEND_CONTEXT for `f' will be `S'.  */
#define DECL_FRIEND_CONTEXT(NODE)				\
  ((DECL_DECLARES_FUNCTION_P (NODE)				\
    && DECL_FRIEND_P (NODE) && !DECL_FUNCTION_MEMBER_P (NODE))	\
   ? LANG_DECL_FN_CHECK (NODE)->context				\
   : NULL_TREE)

/* Set the DECL_FRIEND_CONTEXT for NODE to CONTEXT.  */
#define SET_DECL_FRIEND_CONTEXT(NODE, CONTEXT) \
  (LANG_DECL_FN_CHECK (NODE)->context = (CONTEXT))

#define CP_DECL_CONTEXT(NODE) \
  (!DECL_FILE_SCOPE_P (NODE) ? DECL_CONTEXT (NODE) : global_namespace)
#define CP_TYPE_CONTEXT(NODE) \
  (!TYPE_FILE_SCOPE_P (NODE) ? TYPE_CONTEXT (NODE) : global_namespace)
#define FROB_CONTEXT(NODE) \
  ((NODE) == global_namespace ? DECL_CONTEXT (NODE) : (NODE))

/* 1 iff NODE has namespace scope, including the global namespace.  */
#define DECL_NAMESPACE_SCOPE_P(NODE)				\
  (!DECL_TEMPLATE_PARM_P (NODE)					\
   && TREE_CODE (CP_DECL_CONTEXT (NODE)) == NAMESPACE_DECL)

#define TYPE_NAMESPACE_SCOPE_P(NODE) \
  (TREE_CODE (CP_TYPE_CONTEXT (NODE)) == NAMESPACE_DECL)

#define NAMESPACE_SCOPE_P(NODE) \
  ((DECL_P (NODE) && DECL_NAMESPACE_SCOPE_P (NODE)) \
   || (TYPE_P (NODE) && TYPE_NAMESPACE_SCOPE_P (NODE)))

/* 1 iff NODE is a class member.  */
#define DECL_CLASS_SCOPE_P(NODE) \
  (DECL_CONTEXT (NODE) && TYPE_P (DECL_CONTEXT (NODE)))

#define TYPE_CLASS_SCOPE_P(NODE) \
  (TYPE_CONTEXT (NODE) && TYPE_P (TYPE_CONTEXT (NODE)))

/* 1 iff NODE is function-local.  */
#define DECL_FUNCTION_SCOPE_P(NODE) \
  (DECL_CONTEXT (NODE) \
   && TREE_CODE (DECL_CONTEXT (NODE)) == FUNCTION_DECL)

#define TYPE_FUNCTION_SCOPE_P(NODE) \
  (TYPE_CONTEXT (NODE) && TREE_CODE (TYPE_CONTEXT (NODE)) == FUNCTION_DECL)

/* 1 iff VAR_DECL node NODE is a type-info decl.  This flag is set for
   both the primary typeinfo object and the associated NTBS name.  */
#define DECL_TINFO_P(NODE) TREE_LANG_FLAG_4 (VAR_DECL_CHECK (NODE))

/* 1 iff VAR_DECL node NODE is virtual table or VTT.  */
#define DECL_VTABLE_OR_VTT_P(NODE) TREE_LANG_FLAG_5 (VAR_DECL_CHECK (NODE))

/* 1 iff FUNCTION_TYPE or METHOD_TYPE has a ref-qualifier (either & or &&). */
#define FUNCTION_REF_QUALIFIED(NODE) \
  TREE_LANG_FLAG_4 (FUNC_OR_METHOD_CHECK (NODE))

/* 1 iff FUNCTION_TYPE or METHOD_TYPE has &&-ref-qualifier.  */
#define FUNCTION_RVALUE_QUALIFIED(NODE) \
  TREE_LANG_FLAG_5 (FUNC_OR_METHOD_CHECK (NODE))

/* Returns 1 iff VAR_DECL is a construction virtual table.
   DECL_VTABLE_OR_VTT_P will be true in this case and must be checked
   before using this macro.  */
#define DECL_CONSTRUCTION_VTABLE_P(NODE) \
  TREE_LANG_FLAG_6 (VAR_DECL_CHECK (NODE))

/* 1 iff NODE is function-local, but for types.  */
#define LOCAL_CLASS_P(NODE)				\
  (decl_function_context (TYPE_MAIN_DECL (NODE)) != NULL_TREE)

/* For a NAMESPACE_DECL: the list of using namespace directives
   The PURPOSE is the used namespace, the value is the namespace
   that is the common ancestor.  */
#define DECL_NAMESPACE_USING(NODE) (LANG_DECL_NS_CHECK (NODE)->ns_using)

/* In a NAMESPACE_DECL, the DECL_INITIAL is used to record all users
   of a namespace, to record the transitive closure of using namespace.  */
#define DECL_NAMESPACE_USERS(NODE) (LANG_DECL_NS_CHECK (NODE)->ns_users)

/* In a NAMESPACE_DECL, the list of namespaces which have associated
   themselves with this one.  */
#define DECL_NAMESPACE_ASSOCIATIONS(NODE) \
  DECL_INITIAL (NAMESPACE_DECL_CHECK (NODE))

/* In a NAMESPACE_DECL, points to the original namespace if this is
   a namespace alias.  */
#define DECL_NAMESPACE_ALIAS(NODE) \
	DECL_ABSTRACT_ORIGIN (NAMESPACE_DECL_CHECK (NODE))
#define ORIGINAL_NAMESPACE(NODE)  \
  (DECL_NAMESPACE_ALIAS (NODE) ? DECL_NAMESPACE_ALIAS (NODE) : (NODE))

/* Nonzero if NODE is the std namespace.  */
#define DECL_NAMESPACE_STD_P(NODE)			\
  (TREE_CODE (NODE) == NAMESPACE_DECL			\
   && CP_DECL_CONTEXT (NODE) == global_namespace	\
   && DECL_NAME (NODE) == std_identifier)

/* In a TREE_LIST concatenating using directives, indicate indirect
   directives  */
#define TREE_INDIRECT_USING(NODE) TREE_LANG_FLAG_0 (TREE_LIST_CHECK (NODE))

/* In a TREE_LIST in an attribute list, indicates that the attribute
   must be applied at instantiation time.  */
#define ATTR_IS_DEPENDENT(NODE) TREE_LANG_FLAG_0 (TREE_LIST_CHECK (NODE))

/* In a TREE_LIST in the argument of attribute abi_tag, indicates that the tag
   was inherited from a template parameter, not explicitly indicated.  */
#define ABI_TAG_IMPLICIT(NODE) TREE_LANG_FLAG_0 (TREE_LIST_CHECK (NODE))

extern tree decl_shadowed_for_var_lookup (tree);
extern void decl_shadowed_for_var_insert (tree, tree);

/* Non zero if this is a using decl for a dependent scope. */
#define DECL_DEPENDENT_P(NODE) DECL_LANG_FLAG_0 (USING_DECL_CHECK (NODE))

/* The scope named in a using decl.  */
#define USING_DECL_SCOPE(NODE) TREE_TYPE (USING_DECL_CHECK (NODE))

/* The decls named by a using decl.  */
#define USING_DECL_DECLS(NODE) DECL_INITIAL (USING_DECL_CHECK (NODE))

/* Non zero if the using decl refers to a dependent type.  */
#define USING_DECL_TYPENAME_P(NODE) DECL_LANG_FLAG_1 (USING_DECL_CHECK (NODE))

/* In a VAR_DECL, true if we have a shadowed local variable
   in the shadowed var table for this VAR_DECL.  */
#define DECL_HAS_SHADOWED_FOR_VAR_P(NODE) \
  (VAR_DECL_CHECK (NODE)->decl_with_vis.shadowed_for_var_p)

/* In a VAR_DECL for a variable declared in a for statement,
   this is the shadowed (local) variable.  */
#define DECL_SHADOWED_FOR_VAR(NODE) \
  (DECL_HAS_SHADOWED_FOR_VAR_P(NODE) ? decl_shadowed_for_var_lookup (NODE) : NULL)

#define SET_DECL_SHADOWED_FOR_VAR(NODE, VAL) \
  (decl_shadowed_for_var_insert (NODE, VAL))

/* In a FUNCTION_DECL, this is nonzero if this function was defined in
   the class definition.  We have saved away the text of the function,
   but have not yet processed it.  */
#define DECL_PENDING_INLINE_P(NODE) \
  (LANG_DECL_FN_CHECK (NODE)->pending_inline_p)

/* If DECL_PENDING_INLINE_P holds, this is the saved text of the
   function.  */
#define DECL_PENDING_INLINE_INFO(NODE) \
  (LANG_DECL_FN_CHECK (NODE)->u.pending_inline_info)

/* Nonzero for TYPE_DECL means that it was written 'using name = type'.  */
#define TYPE_DECL_ALIAS_P(NODE) \
  DECL_LANG_FLAG_6 (TYPE_DECL_CHECK (NODE))

/* Nonzero for a type which is an alias for another type; i.e, a type
   which declaration was written 'using name-of-type =
   another-type'.  */
#define TYPE_ALIAS_P(NODE)			\
  (TYPE_P (NODE)				\
   && TYPE_NAME (NODE)				\
   && TREE_CODE (TYPE_NAME (NODE)) == TYPE_DECL	\
   && TYPE_DECL_ALIAS_P (TYPE_NAME (NODE)))

/* For a class type: if this structure has many fields, we'll sort them
   and put them into a TREE_VEC.  */
#define CLASSTYPE_SORTED_FIELDS(NODE) \
  (LANG_TYPE_CLASS_CHECK (NODE)->sorted_fields)

/* If non-NULL for a VAR_DECL, FUNCTION_DECL, TYPE_DECL or
   TEMPLATE_DECL, the entity is either a template specialization (if
   DECL_USE_TEMPLATE is nonzero) or the abstract instance of the
   template itself.

   In either case, DECL_TEMPLATE_INFO is a TREE_LIST, whose
   TREE_PURPOSE is the TEMPLATE_DECL of which this entity is a
   specialization or abstract instance.  The TREE_VALUE is the
   template arguments used to specialize the template.
   
   Consider:

      template <typename T> struct S { friend void f(T) {} };

   In this case, S<int>::f is, from the point of view of the compiler,
   an instantiation of a template -- but, from the point of view of
   the language, each instantiation of S results in a wholly unrelated
   global function f.  In this case, DECL_TEMPLATE_INFO for S<int>::f
   will be non-NULL, but DECL_USE_TEMPLATE will be zero.  */
#define DECL_TEMPLATE_INFO(NODE) \
  (DECL_LANG_SPECIFIC (VAR_TEMPL_TYPE_FIELD_OR_FUNCTION_DECL_CHECK (NODE)) \
   ->u.min.template_info)

/* For a VAR_DECL, indicates that the variable is actually a
   non-static data member of anonymous union that has been promoted to
   variable status.  */
#define DECL_ANON_UNION_VAR_P(NODE) \
  (DECL_LANG_FLAG_4 (VAR_DECL_CHECK (NODE)))

/* Template information for a RECORD_TYPE or UNION_TYPE.  */
#define CLASSTYPE_TEMPLATE_INFO(NODE) \
  (LANG_TYPE_CLASS_CHECK (RECORD_OR_UNION_CHECK (NODE))->template_info)

/* Template information for an ENUMERAL_TYPE.  Although an enumeration may
   not be a primary template, it may be declared within the scope of a
   primary template and the enumeration constants may depend on
   non-type template parameters.  */
#define ENUM_TEMPLATE_INFO(NODE) \
  (TYPE_LANG_SLOT_1 (ENUMERAL_TYPE_CHECK (NODE)))

/* Template information for a template template parameter.  */
#define TEMPLATE_TEMPLATE_PARM_TEMPLATE_INFO(NODE) \
  (LANG_TYPE_CLASS_CHECK (BOUND_TEMPLATE_TEMPLATE_PARM_TYPE_CHECK (NODE)) \
   ->template_info)

/* Template information for an ENUMERAL_, RECORD_, UNION_TYPE, or
   BOUND_TEMPLATE_TEMPLATE_PARM type.  Note that if NODE is a
   specialization of an alias template, this accessor returns the
   template info for the alias template, not the one (if any) for the
   template of the underlying type.  */
#define TYPE_TEMPLATE_INFO(NODE)					\
  ((TYPE_ALIAS_P (NODE) && DECL_LANG_SPECIFIC (TYPE_NAME (NODE)))	\
   ? (DECL_LANG_SPECIFIC (TYPE_NAME (NODE))				\
      ? DECL_TEMPLATE_INFO (TYPE_NAME (NODE))				\
      : NULL_TREE)							\
   : ((TREE_CODE (NODE) == ENUMERAL_TYPE)				\
      ? ENUM_TEMPLATE_INFO (NODE)					\
      : ((TREE_CODE (NODE) == BOUND_TEMPLATE_TEMPLATE_PARM)		\
	 ? TEMPLATE_TEMPLATE_PARM_TEMPLATE_INFO (NODE)			\
	 : (CLASS_TYPE_P (NODE)						\
	    ? CLASSTYPE_TEMPLATE_INFO (NODE)				\
	    : NULL_TREE))))


/* Set the template information for an ENUMERAL_, RECORD_, or
   UNION_TYPE to VAL.  */
#define SET_TYPE_TEMPLATE_INFO(NODE, VAL)				\
  (TREE_CODE (NODE) == ENUMERAL_TYPE					\
   ? (ENUM_TEMPLATE_INFO (NODE) = (VAL))				\
   : ((CLASS_TYPE_P (NODE) && !TYPE_ALIAS_P (NODE))			\
      ? (CLASSTYPE_TEMPLATE_INFO (NODE) = (VAL))			\
      : (DECL_TEMPLATE_INFO (TYPE_NAME (NODE)) = (VAL))))

#define TI_TEMPLATE(NODE) TREE_TYPE (TEMPLATE_INFO_CHECK (NODE))
#define TI_ARGS(NODE) TREE_CHAIN (TEMPLATE_INFO_CHECK (NODE))
#define TI_PENDING_TEMPLATE_FLAG(NODE) TREE_LANG_FLAG_1 (NODE)
/* For a given TREE_VEC containing a template argument list,
   this property contains the number of arguments that are not
   defaulted.  */
#define NON_DEFAULT_TEMPLATE_ARGS_COUNT(NODE) TREE_CHAIN (TREE_VEC_CHECK (NODE))
/* Below are the setter and getter of the NON_DEFAULT_TEMPLATE_ARGS_COUNT
   property.  */
#define SET_NON_DEFAULT_TEMPLATE_ARGS_COUNT(NODE, INT_VALUE) \
  NON_DEFAULT_TEMPLATE_ARGS_COUNT(NODE) = build_int_cst (NULL_TREE, INT_VALUE)
#ifdef ENABLE_CHECKING
#define GET_NON_DEFAULT_TEMPLATE_ARGS_COUNT(NODE) \
    int_cst_value (NON_DEFAULT_TEMPLATE_ARGS_COUNT (NODE))
#else
#define GET_NON_DEFAULT_TEMPLATE_ARGS_COUNT(NODE) \
  NON_DEFAULT_TEMPLATE_ARGS_COUNT (NODE) \
  ? int_cst_value (NON_DEFAULT_TEMPLATE_ARGS_COUNT (NODE)) \
  : TREE_VEC_LENGTH (INNERMOST_TEMPLATE_ARGS (NODE))
#endif
/* The list of typedefs - used in the template - that need
   access checking at template instantiation time.

   FIXME this should be associated with the TEMPLATE_DECL, not the
   TEMPLATE_INFO.  */
#define TI_TYPEDEFS_NEEDING_ACCESS_CHECKING(NODE) \
  ((struct tree_template_info*)TEMPLATE_INFO_CHECK \
     (NODE))->typedefs_needing_access_checking

/* We use TREE_VECs to hold template arguments.  If there is only one
   level of template arguments, then the TREE_VEC contains the
   arguments directly.  If there is more than one level of template
   arguments, then each entry in the TREE_VEC is itself a TREE_VEC,
   containing the template arguments for a single level.  The first
   entry in the outer TREE_VEC is the outermost level of template
   parameters; the last is the innermost.

   It is incorrect to ever form a template argument vector containing
   only one level of arguments, but which is a TREE_VEC containing as
   its only entry the TREE_VEC for that level.

   For each TREE_VEC containing the template arguments for a single
   level, it's possible to get or set the number of non defaulted
   template arguments by using the accessor macros
   GET_NON_DEFAULT_TEMPLATE_ARGS_COUNT or
   SET_NON_DEFAULT_TEMPLATE_ARGS_COUNT.  */

/* Nonzero if the template arguments is actually a vector of vectors,
   rather than just a vector.  */
#define TMPL_ARGS_HAVE_MULTIPLE_LEVELS(NODE)		     \
  (NODE && TREE_VEC_LENGTH (NODE) && TREE_VEC_ELT (NODE, 0)  \
   && TREE_CODE (TREE_VEC_ELT (NODE, 0)) == TREE_VEC)

/* The depth of a template argument vector.  When called directly by
   the parser, we use a TREE_LIST rather than a TREE_VEC to represent
   template arguments.  In fact, we may even see NULL_TREE if there
   are no template arguments.  In both of those cases, there is only
   one level of template arguments.  */
#define TMPL_ARGS_DEPTH(NODE)					\
  (TMPL_ARGS_HAVE_MULTIPLE_LEVELS (NODE) ? TREE_VEC_LENGTH (NODE) : 1)

/* The LEVELth level of the template ARGS.  The outermost level of
   args is level 1, not level 0.  */
#define TMPL_ARGS_LEVEL(ARGS, LEVEL)		\
  (TMPL_ARGS_HAVE_MULTIPLE_LEVELS (ARGS)	\
   ? TREE_VEC_ELT (ARGS, (LEVEL) - 1) : (ARGS))

/* Set the LEVELth level of the template ARGS to VAL.  This macro does
   not work with single-level argument vectors.  */
#define SET_TMPL_ARGS_LEVEL(ARGS, LEVEL, VAL)	\
  (TREE_VEC_ELT (ARGS, (LEVEL) - 1) = (VAL))

/* Accesses the IDXth parameter in the LEVELth level of the ARGS.  */
#define TMPL_ARG(ARGS, LEVEL, IDX)				\
  (TREE_VEC_ELT (TMPL_ARGS_LEVEL (ARGS, LEVEL), IDX))

/* Given a single level of template arguments in NODE, return the
   number of arguments.  */
#define NUM_TMPL_ARGS(NODE)				\
  (TREE_VEC_LENGTH (NODE))

/* Returns the innermost level of template arguments in ARGS.  */
#define INNERMOST_TEMPLATE_ARGS(NODE) \
  (get_innermost_template_args ((NODE), 1))

/* The number of levels of template parameters given by NODE.  */
#define TMPL_PARMS_DEPTH(NODE) \
  ((HOST_WIDE_INT) TREE_INT_CST_LOW (TREE_PURPOSE (NODE)))

/* The TEMPLATE_DECL instantiated or specialized by NODE.  This
   TEMPLATE_DECL will be the immediate parent, not the most general
   template.  For example, in:

      template <class T> struct S { template <class U> void f(U); }

   the FUNCTION_DECL for S<int>::f<double> will have, as its
   DECL_TI_TEMPLATE, `template <class U> S<int>::f<U>'.

   As a special case, for a member friend template of a template
   class, this value will not be a TEMPLATE_DECL, but rather an
   IDENTIFIER_NODE or OVERLOAD indicating the name of the template and
   any explicit template arguments provided.  For example, in:

     template <class T> struct S { friend void f<int>(int, double); }

   the DECL_TI_TEMPLATE will be an IDENTIFIER_NODE for `f' and the
   DECL_TI_ARGS will be {int}.

   For a FIELD_DECL with a non-static data member initializer, this value
   is the FIELD_DECL it was instantiated from.  */
#define DECL_TI_TEMPLATE(NODE)      TI_TEMPLATE (DECL_TEMPLATE_INFO (NODE))

/* The template arguments used to obtain this decl from the most
   general form of DECL_TI_TEMPLATE.  For the example given for
   DECL_TI_TEMPLATE, the DECL_TI_ARGS will be {int, double}.  These
   are always the full set of arguments required to instantiate this
   declaration from the most general template specialized here.  */
#define DECL_TI_ARGS(NODE)	    TI_ARGS (DECL_TEMPLATE_INFO (NODE))

/* The TEMPLATE_DECL associated with NODE, a class type.  Even if NODE
   will be generated from a partial specialization, the TEMPLATE_DECL
   referred to here will be the original template.  For example,
   given:

      template <typename T> struct S {};
      template <typename T> struct S<T*> {};
      
   the CLASSTPYE_TI_TEMPLATE for S<int*> will be S, not the S<T*>.  */
#define CLASSTYPE_TI_TEMPLATE(NODE) TI_TEMPLATE (CLASSTYPE_TEMPLATE_INFO (NODE))
#define CLASSTYPE_TI_ARGS(NODE)     TI_ARGS (CLASSTYPE_TEMPLATE_INFO (NODE))

/* For a template instantiation TYPE, returns the TYPE corresponding
   to the primary template.  Otherwise returns TYPE itself.  */
#define CLASSTYPE_PRIMARY_TEMPLATE_TYPE(TYPE)				\
  ((CLASSTYPE_USE_TEMPLATE ((TYPE))					\
    && !CLASSTYPE_TEMPLATE_SPECIALIZATION ((TYPE)))			\
   ? TREE_TYPE (DECL_TEMPLATE_RESULT (DECL_PRIMARY_TEMPLATE		\
				      (CLASSTYPE_TI_TEMPLATE ((TYPE))))) \
   : (TYPE))

/* Like CLASS_TI_TEMPLATE, but also works for ENUMERAL_TYPEs.  */
#define TYPE_TI_TEMPLATE(NODE)			\
  (TI_TEMPLATE (TYPE_TEMPLATE_INFO (NODE)))

/* Like DECL_TI_ARGS, but for an ENUMERAL_, RECORD_, or UNION_TYPE.  */
#define TYPE_TI_ARGS(NODE)			\
  (TI_ARGS (TYPE_TEMPLATE_INFO (NODE)))

#define INNERMOST_TEMPLATE_PARMS(NODE)  TREE_VALUE (NODE)

/* Nonzero if NODE (a TEMPLATE_DECL) is a member template, in the
   sense of [temp.mem].  */
#define DECL_MEMBER_TEMPLATE_P(NODE) \
  (DECL_LANG_FLAG_1 (TEMPLATE_DECL_CHECK (NODE)))

/* Nonzero if the NODE corresponds to the template parameters for a
   member template, whose inline definition is being processed after
   the class definition is complete.  */
#define TEMPLATE_PARMS_FOR_INLINE(NODE) TREE_LANG_FLAG_1 (NODE)

/* Determine if a declaration (PARM_DECL or FIELD_DECL) is a pack.  */
#define DECL_PACK_P(NODE) \
  (DECL_P (NODE) && PACK_EXPANSION_P (TREE_TYPE (NODE)))

/* Determines if NODE is an expansion of one or more parameter packs,
   e.g., a TYPE_PACK_EXPANSION or EXPR_PACK_EXPANSION.  */
#define PACK_EXPANSION_P(NODE)                 \
  (TREE_CODE (NODE) == TYPE_PACK_EXPANSION     \
   || TREE_CODE (NODE) == EXPR_PACK_EXPANSION)

/* Extracts the type or expression pattern from a TYPE_PACK_EXPANSION or
   EXPR_PACK_EXPANSION.  */
#define PACK_EXPANSION_PATTERN(NODE)                            \
  (TREE_CODE (NODE) == TYPE_PACK_EXPANSION? TREE_TYPE (NODE)    \
   : TREE_OPERAND (NODE, 0))

/* Sets the type or expression pattern for a TYPE_PACK_EXPANSION or
   EXPR_PACK_EXPANSION.  */
#define SET_PACK_EXPANSION_PATTERN(NODE,VALUE)  \
  if (TREE_CODE (NODE) == TYPE_PACK_EXPANSION)  \
    TREE_TYPE (NODE) = VALUE;                   \
  else                                          \
    TREE_OPERAND (NODE, 0) = VALUE

/* The list of parameter packs used in the PACK_EXPANSION_* node. The
   TREE_VALUE of each TREE_LIST contains the parameter packs.  */
#define PACK_EXPANSION_PARAMETER_PACKS(NODE)		\
  *(TREE_CODE (NODE) == EXPR_PACK_EXPANSION		\
    ? &TREE_OPERAND (NODE, 1)				\
    : &TYPE_MINVAL (TYPE_PACK_EXPANSION_CHECK (NODE)))

/* Any additional template args to be applied when substituting into
   the pattern, set by tsubst_pack_expansion for partial instantiations.  */
#define PACK_EXPANSION_EXTRA_ARGS(NODE)		\
  *(TREE_CODE (NODE) == TYPE_PACK_EXPANSION	\
    ? &TYPE_MAXVAL (NODE)			\
    : &TREE_OPERAND ((NODE), 2))

/* True iff this pack expansion is within a function context.  */
#define PACK_EXPANSION_LOCAL_P(NODE) TREE_LANG_FLAG_0 (NODE)

/* True iff the introudced parm matches a template parameter pack.  */
#define INTRODUCED_PACK_P(NODE) TREE_LANG_FLAG_0 (NODE)

/* True iff this is a introduction representing a pack in an introduction
   list.  */
#define IS_INTRODUCED_PACK(NODE)					\
  (TREE_CODE (NODE) == INTRODUCED_PARM_DECL && INTRODUCED_PACK_P (NODE))

/* Determine if this is an argument pack.  */
#define ARGUMENT_PACK_P(NODE)                          \
  (TREE_CODE (NODE) == TYPE_ARGUMENT_PACK              \
   || TREE_CODE (NODE) == NONTYPE_ARGUMENT_PACK)

/* The arguments stored in an argument pack. Arguments are stored in a
   TREE_VEC, which may have length zero.  */
#define ARGUMENT_PACK_ARGS(NODE)                               \
  (TREE_CODE (NODE) == TYPE_ARGUMENT_PACK? TREE_TYPE (NODE)    \
   : TREE_OPERAND (NODE, 0))

/* Set the arguments stored in an argument pack. VALUE must be a
   TREE_VEC.  */
#define SET_ARGUMENT_PACK_ARGS(NODE,VALUE)     \
  if (TREE_CODE (NODE) == TYPE_ARGUMENT_PACK)  \
    TREE_TYPE (NODE) = VALUE;                           \
  else                                                  \
    TREE_OPERAND (NODE, 0) = VALUE

/* Whether the argument pack is "incomplete", meaning that more
   arguments can still be deduced. Incomplete argument packs are only
   used when the user has provided an explicit template argument list
   for a variadic function template. Some of the explicit template
   arguments will be placed into the beginning of the argument pack,
   but additional arguments might still be deduced.  */
#define ARGUMENT_PACK_INCOMPLETE_P(NODE)        \
  TREE_ADDRESSABLE (ARGUMENT_PACK_ARGS (NODE))

/* When ARGUMENT_PACK_INCOMPLETE_P, stores the explicit template
   arguments used to fill this pack.  */
#define ARGUMENT_PACK_EXPLICIT_ARGS(NODE)       \
  TREE_TYPE (ARGUMENT_PACK_ARGS (NODE))

/* In an ARGUMENT_PACK_SELECT, the argument pack from which an
   argument will be selected.  */
#define ARGUMENT_PACK_SELECT_FROM_PACK(NODE)				\
  (((struct tree_argument_pack_select *)ARGUMENT_PACK_SELECT_CHECK (NODE))->argument_pack)

/* In an ARGUMENT_PACK_SELECT, the index of the argument we want to
   select.  */
#define ARGUMENT_PACK_SELECT_INDEX(NODE)				\
  (((struct tree_argument_pack_select *)ARGUMENT_PACK_SELECT_CHECK (NODE))->index)
  
/* In an ARGUMENT_PACK_SELECT, the actual underlying argument that the
   ARGUMENT_PACK_SELECT represents. */
#define ARGUMENT_PACK_SELECT_ARG(NODE)					\
  TREE_VEC_ELT (ARGUMENT_PACK_ARGS (ARGUMENT_PACK_SELECT_FROM_PACK (NODE)), \
	        ARGUMENT_PACK_SELECT_INDEX (NODE));

/* In a FUNCTION_DECL, the saved language-specific per-function data.  */
#define DECL_SAVED_FUNCTION_DATA(NODE)			\
  (LANG_DECL_FN_CHECK (FUNCTION_DECL_CHECK (NODE))	\
   ->u.saved_language_function)

/* True if NODE is an implicit INDIRECT_EXPR from convert_from_reference.  */
#define REFERENCE_REF_P(NODE)				\
  (INDIRECT_REF_P (NODE)				\
   && TREE_TYPE (TREE_OPERAND (NODE, 0))		\
   && (TREE_CODE (TREE_TYPE (TREE_OPERAND ((NODE), 0)))	\
       == REFERENCE_TYPE))

/* True if NODE is a REFERENCE_TYPE which is OK to instantiate to be a
   reference to VLA type, because it's used for VLA capture.  */
#define REFERENCE_VLA_OK(NODE) \
  (TYPE_LANG_FLAG_5 (REFERENCE_TYPE_CHECK (NODE)))

#define NEW_EXPR_USE_GLOBAL(NODE) \
  TREE_LANG_FLAG_0 (NEW_EXPR_CHECK (NODE))
#define DELETE_EXPR_USE_GLOBAL(NODE) \
  TREE_LANG_FLAG_0 (DELETE_EXPR_CHECK (NODE))
#define DELETE_EXPR_USE_VEC(NODE) \
  TREE_LANG_FLAG_1 (DELETE_EXPR_CHECK (NODE))

/* Indicates that this is a non-dependent COMPOUND_EXPR which will
   resolve to a function call.  */
#define COMPOUND_EXPR_OVERLOADED(NODE) \
  TREE_LANG_FLAG_0 (COMPOUND_EXPR_CHECK (NODE))

/* In a CALL_EXPR appearing in a template, true if Koenig lookup
   should be performed at instantiation time.  */
#define KOENIG_LOOKUP_P(NODE) TREE_LANG_FLAG_0 (CALL_EXPR_CHECK (NODE))

/* True if CALL_EXPR expresses list-initialization of an object.  */
#define CALL_EXPR_LIST_INIT_P(NODE) \
  TREE_LANG_FLAG_3 (TREE_CHECK2 ((NODE),CALL_EXPR,AGGR_INIT_EXPR))

/* Indicates whether a string literal has been parenthesized. Such
   usages are disallowed in certain circumstances.  */

#define PAREN_STRING_LITERAL_P(NODE) \
  TREE_LANG_FLAG_0 (STRING_CST_CHECK (NODE))

/* Indicates whether a COMPONENT_REF has been parenthesized, or an
   INDIRECT_REF comes from parenthesizing a VAR_DECL.  Currently only set
   some of the time in C++14 mode.  */

#define REF_PARENTHESIZED_P(NODE) \
  TREE_LANG_FLAG_2 (TREE_CHECK2 ((NODE), COMPONENT_REF, INDIRECT_REF))

/* Nonzero if this AGGR_INIT_EXPR provides for initialization via a
   constructor call, rather than an ordinary function call.  */
#define AGGR_INIT_VIA_CTOR_P(NODE) \
  TREE_LANG_FLAG_0 (AGGR_INIT_EXPR_CHECK (NODE))

/* Nonzero if expanding this AGGR_INIT_EXPR should first zero-initialize
   the object.  */
#define AGGR_INIT_ZERO_FIRST(NODE) \
  TREE_LANG_FLAG_2 (AGGR_INIT_EXPR_CHECK (NODE))

/* AGGR_INIT_EXPR accessors.  These are equivalent to the CALL_EXPR
   accessors, except for AGGR_INIT_EXPR_SLOT (which takes the place of
   CALL_EXPR_STATIC_CHAIN).  */

#define AGGR_INIT_EXPR_FN(NODE) TREE_OPERAND (AGGR_INIT_EXPR_CHECK (NODE), 1)
#define AGGR_INIT_EXPR_SLOT(NODE) \
  TREE_OPERAND (AGGR_INIT_EXPR_CHECK (NODE), 2)
#define AGGR_INIT_EXPR_ARG(NODE, I) \
  TREE_OPERAND (AGGR_INIT_EXPR_CHECK (NODE), (I) + 3)
#define aggr_init_expr_nargs(NODE) (VL_EXP_OPERAND_LENGTH(NODE) - 3)

/* AGGR_INIT_EXPR_ARGP returns a pointer to the argument vector for NODE.
   We can't use &AGGR_INIT_EXPR_ARG (NODE, 0) because that will complain if
   the argument count is zero when checking is enabled.  Instead, do
   the pointer arithmetic to advance past the 3 fixed operands in a
   AGGR_INIT_EXPR.  That produces a valid pointer to just past the end of
   the operand array, even if it's not valid to dereference it.  */
#define AGGR_INIT_EXPR_ARGP(NODE) \
  (&(TREE_OPERAND (AGGR_INIT_EXPR_CHECK (NODE), 0)) + 3)

/* Abstract iterators for AGGR_INIT_EXPRs.  */

/* Structure containing iterator state.  */
typedef struct aggr_init_expr_arg_iterator_d {
  tree t;	/* the aggr_init_expr */
  int n;	/* argument count */
  int i;	/* next argument index */
} aggr_init_expr_arg_iterator;

/* Initialize the abstract argument list iterator object ITER with the
   arguments from AGGR_INIT_EXPR node EXP.  */
inline void
init_aggr_init_expr_arg_iterator (tree exp,
				       aggr_init_expr_arg_iterator *iter)
{
  iter->t = exp;
  iter->n = aggr_init_expr_nargs (exp);
  iter->i = 0;
}

/* Return the next argument from abstract argument list iterator object ITER,
   and advance its state.  Return NULL_TREE if there are no more arguments.  */
inline tree
next_aggr_init_expr_arg (aggr_init_expr_arg_iterator *iter)
{
  tree result;
  if (iter->i >= iter->n)
    return NULL_TREE;
  result = AGGR_INIT_EXPR_ARG (iter->t, iter->i);
  iter->i++;
  return result;
}

/* Initialize the abstract argument list iterator object ITER, then advance
   past and return the first argument.  Useful in for expressions, e.g.
     for (arg = first_aggr_init_expr_arg (exp, &iter); arg;
          arg = next_aggr_init_expr_arg (&iter))   */
inline tree
first_aggr_init_expr_arg (tree exp, aggr_init_expr_arg_iterator *iter)
{
  init_aggr_init_expr_arg_iterator (exp, iter);
  return next_aggr_init_expr_arg (iter);
}

/* Test whether there are more arguments in abstract argument list iterator
   ITER, without changing its state.  */
inline bool
more_aggr_init_expr_args_p (const aggr_init_expr_arg_iterator *iter)
{
  return (iter->i < iter->n);
}

/* Iterate through each argument ARG of AGGR_INIT_EXPR CALL, using variable
   ITER (of type aggr_init_expr_arg_iterator) to hold the iteration state.  */
#define FOR_EACH_AGGR_INIT_EXPR_ARG(arg, iter, call)			\
  for ((arg) = first_aggr_init_expr_arg ((call), &(iter)); (arg);	\
       (arg) = next_aggr_init_expr_arg (&(iter)))

/* VEC_INIT_EXPR accessors.  */
#define VEC_INIT_EXPR_SLOT(NODE) TREE_OPERAND (VEC_INIT_EXPR_CHECK (NODE), 0)
#define VEC_INIT_EXPR_INIT(NODE) TREE_OPERAND (VEC_INIT_EXPR_CHECK (NODE), 1)

/* Indicates that a VEC_INIT_EXPR is a potential constant expression.
   Only set when the current function is constexpr.  */
#define VEC_INIT_EXPR_IS_CONSTEXPR(NODE) \
  TREE_LANG_FLAG_0 (VEC_INIT_EXPR_CHECK (NODE))

/* Indicates that a VEC_INIT_EXPR is expressing value-initialization.  */
#define VEC_INIT_EXPR_VALUE_INIT(NODE) \
  TREE_LANG_FLAG_1 (VEC_INIT_EXPR_CHECK (NODE))

/* The condition under which this MUST_NOT_THROW_EXPR actually blocks
   exceptions.  NULL_TREE means 'true'.  */
#define MUST_NOT_THROW_COND(NODE) \
  TREE_OPERAND (MUST_NOT_THROW_EXPR_CHECK (NODE), 1)

/* The TYPE_MAIN_DECL for a class template type is a TYPE_DECL, not a
   TEMPLATE_DECL.  This macro determines whether or not a given class
   type is really a template type, as opposed to an instantiation or
   specialization of one.  */
#define CLASSTYPE_IS_TEMPLATE(NODE)  \
  (CLASSTYPE_TEMPLATE_INFO (NODE)    \
   && !CLASSTYPE_USE_TEMPLATE (NODE) \
   && PRIMARY_TEMPLATE_P (CLASSTYPE_TI_TEMPLATE (NODE)))

/* The name used by the user to name the typename type.  Typically,
   this is an IDENTIFIER_NODE, and the same as the DECL_NAME on the
   corresponding TYPE_DECL.  However, this may also be a
   TEMPLATE_ID_EXPR if we had something like `typename X::Y<T>'.  */
#define TYPENAME_TYPE_FULLNAME(NODE) \
  (TYPE_VALUES_RAW (TYPENAME_TYPE_CHECK (NODE)))

/* True if a TYPENAME_TYPE was declared as an "enum".  */
#define TYPENAME_IS_ENUM_P(NODE) \
  (TREE_LANG_FLAG_0 (TYPENAME_TYPE_CHECK (NODE)))

/* True if a TYPENAME_TYPE was declared as a "class", "struct", or
   "union".  */
#define TYPENAME_IS_CLASS_P(NODE) \
  (TREE_LANG_FLAG_1 (TYPENAME_TYPE_CHECK (NODE)))

/* True if a TYPENAME_TYPE is in the process of being resolved.  */
#define TYPENAME_IS_RESOLVING_P(NODE) \
  (TREE_LANG_FLAG_2 (TYPENAME_TYPE_CHECK (NODE)))

/* [class.virtual]

   A class that declares or inherits a virtual function is called a
   polymorphic class.  */
#define TYPE_POLYMORPHIC_P(NODE) (TREE_LANG_FLAG_2 (NODE))

/* Nonzero if this class has a virtual function table pointer.  */
#define TYPE_CONTAINS_VPTR_P(NODE)		\
  (TYPE_POLYMORPHIC_P (NODE) || CLASSTYPE_VBASECLASSES (NODE))

/* This flag is true of a local VAR_DECL if it was declared in a for
   statement, but we are no longer in the scope of the for.  */
#define DECL_DEAD_FOR_LOCAL(NODE) DECL_LANG_FLAG_7 (VAR_DECL_CHECK (NODE))

/* This flag is set on a VAR_DECL that is a DECL_DEAD_FOR_LOCAL
   if we already emitted a warning about using it.  */
#define DECL_ERROR_REPORTED(NODE) DECL_LANG_FLAG_0 (VAR_DECL_CHECK (NODE))

/* Nonzero if NODE is a FUNCTION_DECL (for a function with global
   scope) declared in a local scope.  */
#define DECL_LOCAL_FUNCTION_P(NODE) \
  DECL_LANG_FLAG_0 (FUNCTION_DECL_CHECK (NODE))

/* True if NODE was declared with auto in its return type, but it has
   started compilation and so the return type might have been changed by
   return type deduction; its declared return type should be found in
   DECL_STRUCT_FUNCTION(NODE)->language->x_auto_return_pattern.  */
#define FNDECL_USED_AUTO(NODE) \
  TREE_LANG_FLAG_2 (FUNCTION_DECL_CHECK (NODE))

/* Nonzero if NODE is a DECL which we know about but which has not
   been explicitly declared, such as a built-in function or a friend
   declared inside a class.  In the latter case DECL_HIDDEN_FRIEND_P
   will be set.  */
#define DECL_ANTICIPATED(NODE) \
  (DECL_LANG_SPECIFIC (TYPE_FUNCTION_OR_TEMPLATE_DECL_CHECK (NODE)) \
   ->u.base.anticipated_p)

/* Nonzero if NODE is a FUNCTION_DECL which was declared as a friend
   within a class but has not been declared in the surrounding scope.
   The function is invisible except via argument dependent lookup.  */
#define DECL_HIDDEN_FRIEND_P(NODE) \
  (LANG_DECL_FN_CHECK (DECL_COMMON_CHECK (NODE))->hidden_friend_p)

/* Nonzero if NODE is an artificial FUNCTION_DECL for
   #pragma omp declare reduction.  */
#define DECL_OMP_DECLARE_REDUCTION_P(NODE) \
  (LANG_DECL_FN_CHECK (DECL_COMMON_CHECK (NODE))->omp_declare_reduction_p)

/* Nonzero if DECL has been declared threadprivate by
   #pragma omp threadprivate.  */
#define CP_DECL_THREADPRIVATE_P(DECL) \
  (DECL_LANG_SPECIFIC (VAR_DECL_CHECK (DECL))->u.base.threadprivate_or_deleted_p)

/* Nonzero if DECL was declared with '= delete'.  */
#define DECL_DELETED_FN(DECL) \
  (LANG_DECL_FN_CHECK (DECL)->min.base.threadprivate_or_deleted_p)

/* Nonzero if DECL was declared with '= default' (maybe implicitly).  */
#define DECL_DEFAULTED_FN(DECL) \
  (LANG_DECL_FN_CHECK (DECL)->defaulted_p)

/* Nonzero if DECL is explicitly defaulted in the class body.  */
#define DECL_DEFAULTED_IN_CLASS_P(DECL)					\
  (DECL_DEFAULTED_FN (DECL) && DECL_INITIALIZED_IN_CLASS_P (DECL))
/* Nonzero if DECL was defaulted outside the class body.  */
#define DECL_DEFAULTED_OUTSIDE_CLASS_P(DECL)				\
  (DECL_DEFAULTED_FN (DECL)						\
   && !(DECL_ARTIFICIAL (DECL) || DECL_INITIALIZED_IN_CLASS_P (DECL)))

/* Record whether a typedef for type `int' was actually `signed int'.  */
#define C_TYPEDEF_EXPLICITLY_SIGNED(EXP) DECL_LANG_FLAG_1 (EXP)

/* Returns nonzero if DECL has external linkage, as specified by the
   language standard.  (This predicate may hold even when the
   corresponding entity is not actually given external linkage in the
   object file; see decl_linkage for details.)  */
#define DECL_EXTERNAL_LINKAGE_P(DECL) \
  (decl_linkage (DECL) == lk_external)

/* Keep these codes in ascending code order.  */

#define INTEGRAL_CODE_P(CODE)	\
  ((CODE) == ENUMERAL_TYPE	\
   || (CODE) == BOOLEAN_TYPE	\
   || (CODE) == INTEGER_TYPE)

/* [basic.fundamental]

   Types  bool, char, wchar_t, and the signed and unsigned integer types
   are collectively called integral types.

   Note that INTEGRAL_TYPE_P, as defined in tree.h, allows enumeration
   types as well, which is incorrect in C++.  Keep these checks in
   ascending code order.  */
#define CP_INTEGRAL_TYPE_P(TYPE)		\
  (TREE_CODE (TYPE) == BOOLEAN_TYPE		\
   || TREE_CODE (TYPE) == INTEGER_TYPE)

/* Returns true if TYPE is an integral or enumeration name.  Keep
   these checks in ascending code order.  */
#define INTEGRAL_OR_ENUMERATION_TYPE_P(TYPE) \
   (TREE_CODE (TYPE) == ENUMERAL_TYPE || CP_INTEGRAL_TYPE_P (TYPE))

/* Returns true if TYPE is an integral or unscoped enumeration type.  */
#define INTEGRAL_OR_UNSCOPED_ENUMERATION_TYPE_P(TYPE) \
   (UNSCOPED_ENUM_P (TYPE) || CP_INTEGRAL_TYPE_P (TYPE))

/* True if the class type TYPE is a literal type.  */
#define CLASSTYPE_LITERAL_P(TYPE)              \
   (LANG_TYPE_CLASS_CHECK (TYPE)->is_literal)

/* [basic.fundamental]

   Integral and floating types are collectively called arithmetic
   types.  

   As a GNU extension, we also accept complex types.

   Keep these checks in ascending code order.  */
#define ARITHMETIC_TYPE_P(TYPE) \
  (CP_INTEGRAL_TYPE_P (TYPE) \
   || TREE_CODE (TYPE) == REAL_TYPE \
   || TREE_CODE (TYPE) == COMPLEX_TYPE)

/* True iff TYPE is cv decltype(nullptr).  */
#define NULLPTR_TYPE_P(TYPE) (TREE_CODE (TYPE) == NULLPTR_TYPE)

/* [basic.types]

   Arithmetic types, enumeration types, pointer types,
   pointer-to-member types, and std::nullptr_t are collectively called
   scalar types.
   
   Keep these checks in ascending code order.  */
#define SCALAR_TYPE_P(TYPE)			\
  (TYPE_PTRDATAMEM_P (TYPE)			\
   || TREE_CODE (TYPE) == ENUMERAL_TYPE		\
   || ARITHMETIC_TYPE_P (TYPE)			\
   || TYPE_PTR_P (TYPE)				\
   || TYPE_PTRMEMFUNC_P (TYPE)                  \
   || NULLPTR_TYPE_P (TYPE))

/* Determines whether this type is a C++0x scoped enumeration
   type. Scoped enumerations types are introduced via "enum class" or
   "enum struct", e.g.,

     enum class Color {
       Red, Green, Blue
     };

   Scoped enumeration types are different from normal (unscoped)
   enumeration types in several ways:
   
     - The enumerators of a scoped enumeration type are only available
       within the scope of the enumeration type and not in the
       enclosing scope. For example, the Red color can be referred to
       with "Color::Red" but not "Red".

     - Scoped enumerators and enumerations do not implicitly convert
       to integers or 'bool'.

     - The underlying type of the enum is well-defined.  */
#define SCOPED_ENUM_P(TYPE)                                             \
  (TREE_CODE (TYPE) == ENUMERAL_TYPE && ENUM_IS_SCOPED (TYPE))

/* Determine whether this is an unscoped enumeration type.  */
#define UNSCOPED_ENUM_P(TYPE)                                           \
  (TREE_CODE (TYPE) == ENUMERAL_TYPE && !ENUM_IS_SCOPED (TYPE))

/* Set the flag indicating whether an ENUMERAL_TYPE is a C++0x scoped
   enumeration type (1) or a normal (unscoped) enumeration type
   (0).  */
#define SET_SCOPED_ENUM_P(TYPE, VAL)                    \
  (ENUM_IS_SCOPED (TYPE) = (VAL))

#define SET_OPAQUE_ENUM_P(TYPE, VAL)                    \
  (ENUM_IS_OPAQUE (TYPE) = (VAL))

#define OPAQUE_ENUM_P(TYPE)				\
  (TREE_CODE (TYPE) == ENUMERAL_TYPE && ENUM_IS_OPAQUE (TYPE))

/* Determines whether an ENUMERAL_TYPE has an explicit
   underlying type.  */
#define ENUM_FIXED_UNDERLYING_TYPE_P(NODE) (TYPE_LANG_FLAG_5 (NODE))

/* Returns the underlying type of the given enumeration type. The
   underlying type is determined in different ways, depending on the
   properties of the enum:

     - In C++0x, the underlying type can be explicitly specified, e.g.,

         enum E1 : char { ... } // underlying type is char

     - In a C++0x scoped enumeration, the underlying type is int
       unless otherwises specified:

         enum class E2 { ... } // underlying type is int

     - Otherwise, the underlying type is determined based on the
       values of the enumerators. In this case, the
       ENUM_UNDERLYING_TYPE will not be set until after the definition
       of the enumeration is completed by finish_enum.  */
#define ENUM_UNDERLYING_TYPE(TYPE) \
  TREE_TYPE (ENUMERAL_TYPE_CHECK (TYPE))

/* [dcl.init.aggr]

   An aggregate is an array or a class with no user-provided
   constructors, no brace-or-equal-initializers for non-static data
   members, no private or protected non-static data members, no
   base classes, and no virtual functions.

   As an extension, we also treat vectors as aggregates.  Keep these
   checks in ascending code order.  */
#define CP_AGGREGATE_TYPE_P(TYPE)				\
  (TREE_CODE (TYPE) == VECTOR_TYPE				\
   ||TREE_CODE (TYPE) == ARRAY_TYPE				\
   || (CLASS_TYPE_P (TYPE) && !CLASSTYPE_NON_AGGREGATE (TYPE)))

/* Nonzero for a class type means that the class type has a
   user-declared constructor.  */
#define TYPE_HAS_USER_CONSTRUCTOR(NODE) (TYPE_LANG_FLAG_1 (NODE))

/* Nonzero means that the FUNCTION_TYPE or METHOD_TYPE has a
   late-specified return type.  */
#define TYPE_HAS_LATE_RETURN_TYPE(NODE) \
  (TYPE_LANG_FLAG_2 (FUNC_OR_METHOD_CHECK (NODE)))

/* When appearing in an INDIRECT_REF, it means that the tree structure
   underneath is actually a call to a constructor.  This is needed
   when the constructor must initialize local storage (which can
   be automatically destroyed), rather than allowing it to allocate
   space from the heap.

   When appearing in a SAVE_EXPR, it means that underneath
   is a call to a constructor.

   When appearing in a CONSTRUCTOR, the expression is a
   compound literal.

   When appearing in a FIELD_DECL, it means that this field
   has been duly initialized in its constructor.  */
#define TREE_HAS_CONSTRUCTOR(NODE) (TREE_LANG_FLAG_4 (NODE))

/* True if NODE is a brace-enclosed initializer.  */
#define BRACE_ENCLOSED_INITIALIZER_P(NODE) \
  (TREE_CODE (NODE) == CONSTRUCTOR && TREE_TYPE (NODE) == init_list_type_node)

/* True if NODE is a compound-literal, i.e., a brace-enclosed
   initializer cast to a particular type.  */
#define COMPOUND_LITERAL_P(NODE) \
  (TREE_CODE (NODE) == CONSTRUCTOR && TREE_HAS_CONSTRUCTOR (NODE))

#define EMPTY_CONSTRUCTOR_P(NODE) (TREE_CODE (NODE) == CONSTRUCTOR \
				   && vec_safe_is_empty(CONSTRUCTOR_ELTS(NODE))\
				   && !TREE_HAS_CONSTRUCTOR (NODE))

/* True if NODE is a init-list used as a direct-initializer, i.e.
   B b{1,2}, not B b({1,2}) or B b = {1,2}.  */
#define CONSTRUCTOR_IS_DIRECT_INIT(NODE) (TREE_LANG_FLAG_0 (CONSTRUCTOR_CHECK (NODE)))

/* True if an uninitialized element in NODE should not be treated as
   implicitly value-initialized.  Only used in constexpr evaluation.  */
#define CONSTRUCTOR_NO_IMPLICIT_ZERO(NODE) \
  (TREE_LANG_FLAG_1 (CONSTRUCTOR_CHECK (NODE)))

#define DIRECT_LIST_INIT_P(NODE) \
   (BRACE_ENCLOSED_INITIALIZER_P (NODE) && CONSTRUCTOR_IS_DIRECT_INIT (NODE))

/* True if NODE represents a conversion for direct-initialization in a
   template.  Set by perform_implicit_conversion_flags.  */
#define IMPLICIT_CONV_EXPR_DIRECT_INIT(NODE) \
  (TREE_LANG_FLAG_0 (IMPLICIT_CONV_EXPR_CHECK (NODE)))

/* Nonzero means that an object of this type can not be initialized using
   an initializer list.  */
#define CLASSTYPE_NON_AGGREGATE(NODE) \
  (LANG_TYPE_CLASS_CHECK (NODE)->non_aggregate)
#define TYPE_NON_AGGREGATE_CLASS(NODE) \
  (CLASS_TYPE_P (NODE) && CLASSTYPE_NON_AGGREGATE (NODE))

/* Nonzero if there is a non-trivial X::op=(cv X&) for this class.  */
#define TYPE_HAS_COMPLEX_COPY_ASSIGN(NODE) (LANG_TYPE_CLASS_CHECK (NODE)->has_complex_copy_assign)

/* Nonzero if there is a non-trivial X::X(cv X&) for this class.  */
#define TYPE_HAS_COMPLEX_COPY_CTOR(NODE) (LANG_TYPE_CLASS_CHECK (NODE)->has_complex_copy_ctor)

/* Nonzero if there is a non-trivial X::op=(X&&) for this class.  */
#define TYPE_HAS_COMPLEX_MOVE_ASSIGN(NODE) (LANG_TYPE_CLASS_CHECK (NODE)->has_complex_move_assign)

/* Nonzero if there is a non-trivial X::X(X&&) for this class.  */
#define TYPE_HAS_COMPLEX_MOVE_CTOR(NODE) (LANG_TYPE_CLASS_CHECK (NODE)->has_complex_move_ctor)

/* Nonzero if there is no trivial default constructor for this class.  */
#define TYPE_HAS_COMPLEX_DFLT(NODE) (LANG_TYPE_CLASS_CHECK (NODE)->has_complex_dflt)

/* Nonzero if TYPE has a trivial destructor.  From [class.dtor]:

     A destructor is trivial if it is an implicitly declared
     destructor and if:

       - all of the direct base classes of its class have trivial
	 destructors,

       - for all of the non-static data members of its class that are
	 of class type (or array thereof), each such class has a
	 trivial destructor.  */
#define TYPE_HAS_TRIVIAL_DESTRUCTOR(NODE) \
  (!TYPE_HAS_NONTRIVIAL_DESTRUCTOR (NODE))

/* Nonzero for _TYPE node means that this type does not have a trivial
   destructor.  Therefore, destroying an object of this type will
   involve a call to a destructor.  This can apply to objects of
   ARRAY_TYPE is the type of the elements needs a destructor.  */
#define TYPE_HAS_NONTRIVIAL_DESTRUCTOR(NODE) \
  (TYPE_LANG_FLAG_4 (NODE))

/* Nonzero for class type means that the default constructor is trivial.  */
#define TYPE_HAS_TRIVIAL_DFLT(NODE) \
  (TYPE_HAS_DEFAULT_CONSTRUCTOR (NODE) && ! TYPE_HAS_COMPLEX_DFLT (NODE))

/* Nonzero for class type means that copy initialization of this type can use
   a bitwise copy.  */
#define TYPE_HAS_TRIVIAL_COPY_CTOR(NODE) \
  (TYPE_HAS_COPY_CTOR (NODE) && ! TYPE_HAS_COMPLEX_COPY_CTOR (NODE))

/* Nonzero for class type means that assignment of this type can use
   a bitwise copy.  */
#define TYPE_HAS_TRIVIAL_COPY_ASSIGN(NODE) \
  (TYPE_HAS_COPY_ASSIGN (NODE) && ! TYPE_HAS_COMPLEX_COPY_ASSIGN (NODE))

/* Returns true if NODE is a pointer-to-data-member.  */
#define TYPE_PTRDATAMEM_P(NODE)			\
  (TREE_CODE (NODE) == OFFSET_TYPE)
/* Returns true if NODE is a pointer.  */
#define TYPE_PTR_P(NODE)			\
  (TREE_CODE (NODE) == POINTER_TYPE)

/* Returns true if NODE is an object type:

     [basic.types]

     An object type is a (possibly cv-qualified) type that is not a
     function type, not a reference type, and not a void type.

   Keep these checks in ascending order, for speed.  */
#define TYPE_OBJ_P(NODE)			\
  (TREE_CODE (NODE) != REFERENCE_TYPE		\
   && !VOID_TYPE_P (NODE)  		        \
   && TREE_CODE (NODE) != FUNCTION_TYPE		\
   && TREE_CODE (NODE) != METHOD_TYPE)

/* Returns true if NODE is a pointer to an object.  Keep these checks
   in ascending tree code order.  */
#define TYPE_PTROB_P(NODE)					\
  (TYPE_PTR_P (NODE) && TYPE_OBJ_P (TREE_TYPE (NODE)))

/* Returns true if NODE is a reference to an object.  Keep these checks
   in ascending tree code order.  */
#define TYPE_REF_OBJ_P(NODE)					\
  (TREE_CODE (NODE) == REFERENCE_TYPE && TYPE_OBJ_P (TREE_TYPE (NODE)))

/* Returns true if NODE is a pointer to an object, or a pointer to
   void.  Keep these checks in ascending tree code order.  */
#define TYPE_PTROBV_P(NODE)					\
  (TYPE_PTR_P (NODE)						\
   && !(TREE_CODE (TREE_TYPE (NODE)) == FUNCTION_TYPE		\
	|| TREE_CODE (TREE_TYPE (NODE)) == METHOD_TYPE))

/* Returns true if NODE is a pointer to function type.  */
#define TYPE_PTRFN_P(NODE)				\
  (TYPE_PTR_P (NODE)			                \
   && TREE_CODE (TREE_TYPE (NODE)) == FUNCTION_TYPE)

/* Returns true if NODE is a reference to function type.  */
#define TYPE_REFFN_P(NODE)				\
  (TREE_CODE (NODE) == REFERENCE_TYPE			\
   && TREE_CODE (TREE_TYPE (NODE)) == FUNCTION_TYPE)

/* Returns true if NODE is a pointer to member function type.  */
#define TYPE_PTRMEMFUNC_P(NODE)		\
  (TREE_CODE (NODE) == RECORD_TYPE	\
   && TYPE_PTRMEMFUNC_FLAG (NODE))

#define TYPE_PTRMEMFUNC_FLAG(NODE) \
  (TYPE_LANG_FLAG_2 (RECORD_TYPE_CHECK (NODE)))

/* Returns true if NODE is a pointer-to-member.  */
#define TYPE_PTRMEM_P(NODE) \
  (TYPE_PTRDATAMEM_P (NODE) || TYPE_PTRMEMFUNC_P (NODE))

/* Returns true if NODE is a pointer or a pointer-to-member.  */
#define TYPE_PTR_OR_PTRMEM_P(NODE) \
  (TYPE_PTR_P (NODE) || TYPE_PTRMEM_P (NODE))

/* Indicates when overload resolution may resolve to a pointer to
   member function. [expr.unary.op]/3 */
#define PTRMEM_OK_P(NODE) \
  TREE_LANG_FLAG_0 (TREE_CHECK3 ((NODE), ADDR_EXPR, OFFSET_REF, SCOPE_REF))

/* Get the POINTER_TYPE to the METHOD_TYPE associated with this
   pointer to member function.  TYPE_PTRMEMFUNC_P _must_ be true,
   before using this macro.  */
#define TYPE_PTRMEMFUNC_FN_TYPE(NODE) \
  (TREE_TYPE (TYPE_FIELDS (NODE)))

/* Returns `A' for a type like `int (A::*)(double)' */
#define TYPE_PTRMEMFUNC_OBJECT_TYPE(NODE) \
  TYPE_METHOD_BASETYPE (TREE_TYPE (TYPE_PTRMEMFUNC_FN_TYPE (NODE)))

/* These are use to manipulate the canonical RECORD_TYPE from the
   hashed POINTER_TYPE, and can only be used on the POINTER_TYPE.  */
#define TYPE_GET_PTRMEMFUNC_TYPE(NODE) \
  (TYPE_LANG_SPECIFIC (NODE) ? LANG_TYPE_PTRMEM_CHECK (NODE)->record : NULL)
#define TYPE_SET_PTRMEMFUNC_TYPE(NODE, VALUE)				\
  do {									\
    if (TYPE_LANG_SPECIFIC (NODE) == NULL)				\
      {									\
	TYPE_LANG_SPECIFIC (NODE)                                       \
	= (struct lang_type *) ggc_internal_cleared_alloc		\
	 (sizeof (struct lang_type_ptrmem));				\
	TYPE_LANG_SPECIFIC (NODE)->u.ptrmem.h.is_lang_type_class = 0;	\
      }									\
    TYPE_LANG_SPECIFIC (NODE)->u.ptrmem.record = (VALUE);		\
  } while (0)

/* For a pointer-to-member type of the form `T X::*', this is `X'.
   For a type like `void (X::*)() const', this type is `X', not `const
   X'.  To get at the `const X' you have to look at the
   TYPE_PTRMEM_POINTED_TO_TYPE; there, the first parameter will have
   type `const X*'.  */
#define TYPE_PTRMEM_CLASS_TYPE(NODE)			\
  (TYPE_PTRDATAMEM_P (NODE)					\
   ? TYPE_OFFSET_BASETYPE (NODE)		\
   : TYPE_PTRMEMFUNC_OBJECT_TYPE (NODE))

/* For a pointer-to-member type of the form `T X::*', this is `T'.  */
#define TYPE_PTRMEM_POINTED_TO_TYPE(NODE)		\
   (TYPE_PTRDATAMEM_P (NODE)				\
    ? TREE_TYPE (NODE)					\
    : TREE_TYPE (TYPE_PTRMEMFUNC_FN_TYPE (NODE)))

/* For a pointer-to-member constant `X::Y' this is the RECORD_TYPE for
   `X'.  */
#define PTRMEM_CST_CLASS(NODE) \
  TYPE_PTRMEM_CLASS_TYPE (TREE_TYPE (PTRMEM_CST_CHECK (NODE)))

/* For a pointer-to-member constant `X::Y' this is the _DECL for
   `Y'.  */
#define PTRMEM_CST_MEMBER(NODE) (((ptrmem_cst_t)PTRMEM_CST_CHECK (NODE))->member)

/* The expression in question for a TYPEOF_TYPE.  */
#define TYPEOF_TYPE_EXPR(NODE) (TYPE_VALUES_RAW (TYPEOF_TYPE_CHECK (NODE)))

/* The type in question for an UNDERLYING_TYPE.  */
#define UNDERLYING_TYPE_TYPE(NODE) \
  (TYPE_VALUES_RAW (UNDERLYING_TYPE_CHECK (NODE)))

/* The type in question for BASES.  */
#define BASES_TYPE(NODE) \
  (TYPE_VALUES_RAW (BASES_CHECK (NODE)))

#define BASES_DIRECT(NODE) \
  TREE_LANG_FLAG_0 (BASES_CHECK (NODE))

/* The expression in question for a DECLTYPE_TYPE.  */
#define DECLTYPE_TYPE_EXPR(NODE) (TYPE_VALUES_RAW (DECLTYPE_TYPE_CHECK (NODE)))

/* Whether the DECLTYPE_TYPE_EXPR of NODE was originally parsed as an
   id-expression or a member-access expression. When false, it was
   parsed as a full expression.  */
#define DECLTYPE_TYPE_ID_EXPR_OR_MEMBER_ACCESS_P(NODE) \
  (DECLTYPE_TYPE_CHECK (NODE))->type_common.string_flag

/* These flags indicate that we want different semantics from normal
   decltype: lambda capture just drops references, init capture
   uses auto semantics, lambda proxies look through implicit dereference.  */
#define DECLTYPE_FOR_LAMBDA_CAPTURE(NODE) \
  TREE_LANG_FLAG_0 (DECLTYPE_TYPE_CHECK (NODE))
#define DECLTYPE_FOR_INIT_CAPTURE(NODE) \
  TREE_LANG_FLAG_1 (DECLTYPE_TYPE_CHECK (NODE))
#define DECLTYPE_FOR_LAMBDA_PROXY(NODE) \
  TREE_LANG_FLAG_2 (DECLTYPE_TYPE_CHECK (NODE))

/* Nonzero for VAR_DECL and FUNCTION_DECL node means that `extern' was
   specified in its declaration.  This can also be set for an
   erroneously declared PARM_DECL.  */
#define DECL_THIS_EXTERN(NODE) \
  DECL_LANG_FLAG_2 (VAR_FUNCTION_OR_PARM_DECL_CHECK (NODE))

/* Nonzero for VAR_DECL and FUNCTION_DECL node means that `static' was
   specified in its declaration.  This can also be set for an
   erroneously declared PARM_DECL.  */
#define DECL_THIS_STATIC(NODE) \
  DECL_LANG_FLAG_6 (VAR_FUNCTION_OR_PARM_DECL_CHECK (NODE))

/* Nonzero for FIELD_DECL node means that this field is a lambda capture
   field for an array of runtime bound.  */
#define DECL_VLA_CAPTURE_P(NODE) \
  DECL_LANG_FLAG_1 (FIELD_DECL_CHECK (NODE))

/* Nonzero for PARM_DECL node means that this is an array function
   parameter, i.e, a[] rather than *a.  */
#define DECL_ARRAY_PARAMETER_P(NODE) \
  DECL_LANG_FLAG_1 (PARM_DECL_CHECK (NODE))

/* Nonzero for FIELD_DECL node means that this field is a base class
   of the parent object, as opposed to a member field.  */
#define DECL_FIELD_IS_BASE(NODE) \
  DECL_LANG_FLAG_6 (FIELD_DECL_CHECK (NODE))

/* Nonzero for FIELD_DECL node means that this field is a simple (no
   explicit initializer) lambda capture field, making it invisible to
   name lookup in unevaluated contexts.  */
#define DECL_NORMAL_CAPTURE_P(NODE) \
  DECL_LANG_FLAG_7 (FIELD_DECL_CHECK (NODE))

/* Nonzero if TYPE is an anonymous union or struct type.  We have to use a
   flag for this because "A union for which objects or pointers are
   declared is not an anonymous union" [class.union].  */
#define ANON_AGGR_TYPE_P(NODE)				\
  (CLASS_TYPE_P (NODE) && LANG_TYPE_CLASS_CHECK (NODE)->anon_aggr)
#define SET_ANON_AGGR_TYPE_P(NODE)			\
  (LANG_TYPE_CLASS_CHECK (NODE)->anon_aggr = 1)

/* Nonzero if TYPE is an anonymous union type.  */
#define ANON_UNION_TYPE_P(NODE) \
  (TREE_CODE (NODE) == UNION_TYPE && ANON_AGGR_TYPE_P (NODE))

/* Define fields and accessors for nodes representing declared names.  */

#define TYPE_WAS_ANONYMOUS(NODE) (LANG_TYPE_CLASS_CHECK (NODE)->was_anonymous)

/* C++: all of these are overloaded!  These apply only to TYPE_DECLs.  */

/* The format of each node in the DECL_FRIENDLIST is as follows:

   The TREE_PURPOSE will be the name of a function, i.e., an
   IDENTIFIER_NODE.  The TREE_VALUE will be itself a TREE_LIST, whose
   TREE_VALUEs are friends with the given name.  */
#define DECL_FRIENDLIST(NODE)		(DECL_INITIAL (NODE))
#define FRIEND_NAME(LIST) (TREE_PURPOSE (LIST))
#define FRIEND_DECLS(LIST) (TREE_VALUE (LIST))

/* The DECL_ACCESS, if non-NULL, is a TREE_LIST.  The TREE_PURPOSE of
   each node is a type; the TREE_VALUE is the access granted for this
   DECL in that type.  The DECL_ACCESS is set by access declarations.
   For example, if a member that would normally be public in a
   derived class is made protected, then the derived class and the
   protected_access_node will appear in the DECL_ACCESS for the node.  */
#define DECL_ACCESS(NODE) (LANG_DECL_U2_CHECK (NODE, 0)->access)

/* Nonzero if the FUNCTION_DECL is a global constructor.  */
#define DECL_GLOBAL_CTOR_P(NODE) \
  (LANG_DECL_FN_CHECK (NODE)->global_ctor_p)

/* Nonzero if the FUNCTION_DECL is a global destructor.  */
#define DECL_GLOBAL_DTOR_P(NODE) \
  (LANG_DECL_FN_CHECK (NODE)->global_dtor_p)

/* Accessor macros for C++ template decl nodes.  */

/* The DECL_TEMPLATE_PARMS are a list.  The TREE_PURPOSE of each node
   is a INT_CST whose TREE_INT_CST_LOW indicates the level of the
   template parameters, with 1 being the outermost set of template
   parameters.  The TREE_VALUE is a vector, whose elements are the
   template parameters at each level.  Each element in the vector is a
   TREE_LIST, whose TREE_VALUE is a PARM_DECL (if the parameter is a
   non-type parameter), or a TYPE_DECL (if the parameter is a type
   parameter).  The TREE_PURPOSE is the default value, if any.  The
   TEMPLATE_PARM_INDEX for the parameter is available as the
   DECL_INITIAL (for a PARM_DECL) or as the TREE_TYPE (for a
   TYPE_DECL). 

   FIXME: CONST_CAST_TREE is a hack that hopefully will go away after
   tree is converted to C++ class hiearchy.  */
#define DECL_TEMPLATE_PARMS(NODE)       \
   ((struct tree_template_decl *)CONST_CAST_TREE (TEMPLATE_DECL_CHECK (NODE)))->arguments
#define DECL_INNERMOST_TEMPLATE_PARMS(NODE) \
   INNERMOST_TEMPLATE_PARMS (DECL_TEMPLATE_PARMS (NODE))
#define DECL_NTPARMS(NODE) \
   TREE_VEC_LENGTH (DECL_INNERMOST_TEMPLATE_PARMS (NODE))
/* For function, method, class-data templates.

   FIXME: CONST_CAST_TREE is a hack that hopefully will go away after
   tree is converted to C++ class hiearchy.  */
#define DECL_TEMPLATE_RESULT(NODE)      \
   ((struct tree_template_decl *)CONST_CAST_TREE(TEMPLATE_DECL_CHECK (NODE)))->result
/* For a function template at namespace scope, DECL_TEMPLATE_INSTANTIATIONS
   lists all instantiations and specializations of the function so that
   tsubst_friend_function can reassign them to another template if we find
   that the namespace-scope template is really a partial instantiation of a
   friend template.

   For a class template the DECL_TEMPLATE_INSTANTIATIONS lists holds
   all instantiations and specializations of the class type, including
   partial instantiations and partial specializations, so that if we
   explicitly specialize a partial instantiation we can walk the list
   in maybe_process_partial_specialization and reassign them or complain
   as appropriate.

   In both cases, the TREE_PURPOSE of each node contains the arguments
   used; the TREE_VALUE contains the generated variable.  The template
   arguments are always complete.  For example, given:

      template <class T> struct S1 {
	template <class U> struct S2 {};
	template <class U> struct S2<U*> {};
      };

   the record for the partial specialization will contain, as its
   argument list, { {T}, {U*} }, and will be on the
   DECL_TEMPLATE_INSTANTIATIONS list for `template <class T> template
   <class U> struct S1<T>::S2'.

   This list is not used for other templates.  */
#define DECL_TEMPLATE_INSTANTIATIONS(NODE) \
  DECL_SIZE_UNIT (TEMPLATE_DECL_CHECK (NODE))

/* For a class template, this list contains the partial
   specializations of this template.  (Full specializations are not
   recorded on this list.)  The TREE_PURPOSE holds the arguments used
   in the partial specialization (e.g., for `template <class T> struct
   S<T*, int>' this will be `T*, int'.)  The arguments will also include
   any outer template arguments.  The TREE_VALUE holds the TEMPLATE_DECL
   for the partial specialization.  The TREE_TYPE is the _TYPE node for
   the partial specialization.

   This list is not used for other templates.  */
#define DECL_TEMPLATE_SPECIALIZATIONS(NODE)     \
  DECL_SIZE (TEMPLATE_DECL_CHECK (NODE))

/* Nonzero for a DECL which is actually a template parameter.  Keep
   these checks in ascending tree code order.   */
#define DECL_TEMPLATE_PARM_P(NODE)		\
  (DECL_LANG_FLAG_0 (NODE)			\
   && (TREE_CODE (NODE) == CONST_DECL		\
       || TREE_CODE (NODE) == PARM_DECL		\
       || TREE_CODE (NODE) == TYPE_DECL		\
       || TREE_CODE (NODE) == TEMPLATE_DECL))

/* Mark NODE as a template parameter.  */
#define SET_DECL_TEMPLATE_PARM_P(NODE) \
  (DECL_LANG_FLAG_0 (NODE) = 1)

/* Nonzero if NODE is a template template parameter.  */
#define DECL_TEMPLATE_TEMPLATE_PARM_P(NODE) \
  (TREE_CODE (NODE) == TEMPLATE_DECL && DECL_TEMPLATE_PARM_P (NODE))

/* Nonzero for a DECL that represents a function template.  */
#define DECL_FUNCTION_TEMPLATE_P(NODE)                          \
  (TREE_CODE (NODE) == TEMPLATE_DECL                            \
   && DECL_TEMPLATE_RESULT (NODE) != NULL_TREE			\
   && TREE_CODE (DECL_TEMPLATE_RESULT (NODE)) == FUNCTION_DECL)

/* Nonzero for a DECL that represents a class template or alias
   template.  */
#define DECL_TYPE_TEMPLATE_P(NODE)				\
  (TREE_CODE (NODE) == TEMPLATE_DECL				\
   && DECL_TEMPLATE_RESULT (NODE) != NULL_TREE			\
   && TREE_CODE (DECL_TEMPLATE_RESULT (NODE)) == TYPE_DECL)

/* Nonzero for a DECL that represents a class template.  */
#define DECL_CLASS_TEMPLATE_P(NODE)				\
  (DECL_TYPE_TEMPLATE_P (NODE)					\
   && DECL_IMPLICIT_TYPEDEF_P (DECL_TEMPLATE_RESULT (NODE)))

/* Nonzero for a TEMPLATE_DECL that represents an alias template.  */
#define DECL_ALIAS_TEMPLATE_P(NODE)			\
  (DECL_TYPE_TEMPLATE_P (NODE)				\
   && !DECL_ARTIFICIAL (DECL_TEMPLATE_RESULT (NODE)))

/* Nonzero for a NODE which declares a type.  */
#define DECL_DECLARES_TYPE_P(NODE) \
  (TREE_CODE (NODE) == TYPE_DECL || DECL_TYPE_TEMPLATE_P (NODE))

/* Nonzero if NODE declares a function.  */
#define DECL_DECLARES_FUNCTION_P(NODE) \
  (TREE_CODE (NODE) == FUNCTION_DECL || DECL_FUNCTION_TEMPLATE_P (NODE))

/* Nonzero if NODE is the typedef implicitly generated for a type when
   the type is declared.  In C++, `struct S {};' is roughly
   equivalent to `struct S {}; typedef struct S S;' in C.
   DECL_IMPLICIT_TYPEDEF_P will hold for the typedef indicated in this
   example.  In C++, there is a second implicit typedef for each
   class, in the scope of `S' itself, so that you can say `S::S'.
   DECL_SELF_REFERENCE_P will hold for that second typedef.  */
#define DECL_IMPLICIT_TYPEDEF_P(NODE) \
  (TREE_CODE (NODE) == TYPE_DECL && DECL_LANG_FLAG_2 (NODE))
#define SET_DECL_IMPLICIT_TYPEDEF_P(NODE) \
  (DECL_LANG_FLAG_2 (NODE) = 1)
#define DECL_SELF_REFERENCE_P(NODE) \
  (TREE_CODE (NODE) == TYPE_DECL && DECL_LANG_FLAG_4 (NODE))
#define SET_DECL_SELF_REFERENCE_P(NODE) \
  (DECL_LANG_FLAG_4 (NODE) = 1)

/* A `primary' template is one that has its own template header and is not
   a partial specialization.  A member function of a class template is a
   template, but not primary.  A member template is primary.  Friend
   templates are primary, too.  */

/* Returns the primary template corresponding to these parameters.  */
#define DECL_PRIMARY_TEMPLATE(NODE) \
  (TREE_TYPE (DECL_INNERMOST_TEMPLATE_PARMS (NODE)))

/* Returns nonzero if NODE is a primary template.  */
#define PRIMARY_TEMPLATE_P(NODE) (DECL_PRIMARY_TEMPLATE (NODE) == (NODE))

/* Nonzero iff NODE is a specialization of a template.  The value
   indicates the type of specializations:

     1=implicit instantiation

     2=partial or explicit specialization, e.g.:

        template <> int min<int> (int, int),

     3=explicit instantiation, e.g.:
  
        template int min<int> (int, int);

   Note that NODE will be marked as a specialization even if the
   template it is instantiating is not a primary template.  For
   example, given:

     template <typename T> struct O { 
       void f();
       struct I {}; 
     };
    
   both O<int>::f and O<int>::I will be marked as instantiations.

   If DECL_USE_TEMPLATE is nonzero, then DECL_TEMPLATE_INFO will also
   be non-NULL.  */
#define DECL_USE_TEMPLATE(NODE) (DECL_LANG_SPECIFIC (NODE)->u.base.use_template)

/* Like DECL_USE_TEMPLATE, but for class types.  */
#define CLASSTYPE_USE_TEMPLATE(NODE) \
  (LANG_TYPE_CLASS_CHECK (NODE)->use_template)

/* True if NODE is a specialization of a primary template.  */
#define CLASSTYPE_SPECIALIZATION_OF_PRIMARY_TEMPLATE_P(NODE)	\
  (CLASS_TYPE_P (NODE)						\
   && CLASSTYPE_USE_TEMPLATE (NODE)				\
   && PRIMARY_TEMPLATE_P (CLASSTYPE_TI_TEMPLATE (NODE)))

#define DECL_TEMPLATE_INSTANTIATION(NODE) (DECL_USE_TEMPLATE (NODE) & 1)
#define CLASSTYPE_TEMPLATE_INSTANTIATION(NODE) \
  (CLASSTYPE_USE_TEMPLATE (NODE) & 1)

#define DECL_TEMPLATE_SPECIALIZATION(NODE) (DECL_USE_TEMPLATE (NODE) == 2)
#define SET_DECL_TEMPLATE_SPECIALIZATION(NODE) (DECL_USE_TEMPLATE (NODE) = 2)

/* Returns true for an explicit or partial specialization of a class
   template.  */
#define CLASSTYPE_TEMPLATE_SPECIALIZATION(NODE) \
  (CLASSTYPE_USE_TEMPLATE (NODE) == 2)
#define SET_CLASSTYPE_TEMPLATE_SPECIALIZATION(NODE) \
  (CLASSTYPE_USE_TEMPLATE (NODE) = 2)

#define DECL_IMPLICIT_INSTANTIATION(NODE) (DECL_USE_TEMPLATE (NODE) == 1)
#define SET_DECL_IMPLICIT_INSTANTIATION(NODE) (DECL_USE_TEMPLATE (NODE) = 1)
#define CLASSTYPE_IMPLICIT_INSTANTIATION(NODE) \
  (CLASSTYPE_USE_TEMPLATE (NODE) == 1)
#define SET_CLASSTYPE_IMPLICIT_INSTANTIATION(NODE) \
  (CLASSTYPE_USE_TEMPLATE (NODE) = 1)

#define DECL_EXPLICIT_INSTANTIATION(NODE) (DECL_USE_TEMPLATE (NODE) == 3)
#define SET_DECL_EXPLICIT_INSTANTIATION(NODE) (DECL_USE_TEMPLATE (NODE) = 3)
#define CLASSTYPE_EXPLICIT_INSTANTIATION(NODE) \
  (CLASSTYPE_USE_TEMPLATE (NODE) == 3)
#define SET_CLASSTYPE_EXPLICIT_INSTANTIATION(NODE) \
  (CLASSTYPE_USE_TEMPLATE (NODE) = 3)

/* Nonzero if DECL is a friend function which is an instantiation
   from the point of view of the compiler, but not from the point of
   view of the language.  For example given:
      template <class T> struct S { friend void f(T) {}; };
   the declaration of `void f(int)' generated when S<int> is
   instantiated will not be a DECL_TEMPLATE_INSTANTIATION, but will be
   a DECL_FRIEND_PSEUDO_TEMPLATE_INSTANTIATION.  */
#define DECL_FRIEND_PSEUDO_TEMPLATE_INSTANTIATION(DECL) \
  (DECL_TEMPLATE_INFO (DECL) && !DECL_USE_TEMPLATE (DECL))

/* Nonzero if DECL is a function generated from a function 'temploid',
   i.e. template, member of class template, or dependent friend.  */
#define DECL_TEMPLOID_INSTANTIATION(DECL)		\
  (DECL_TEMPLATE_INSTANTIATION (DECL)			\
   || DECL_FRIEND_PSEUDO_TEMPLATE_INSTANTIATION (DECL))

/* Nonzero if DECL is either defined implicitly by the compiler or
   generated from a temploid.  */
#define DECL_GENERATED_P(DECL) \
  (DECL_TEMPLOID_INSTANTIATION (DECL) || DECL_DEFAULTED_FN (DECL))

/* Nonzero iff we are currently processing a declaration for an
   entity with its own template parameter list, and which is not a
   full specialization.  */
#define PROCESSING_REAL_TEMPLATE_DECL_P() \
  (processing_template_decl > template_class_depth (current_scope ()))

/* Nonzero if this VAR_DECL or FUNCTION_DECL has already been
   instantiated, i.e. its definition has been generated from the
   pattern given in the template.  */
#define DECL_TEMPLATE_INSTANTIATED(NODE) \
  DECL_LANG_FLAG_1 (VAR_OR_FUNCTION_DECL_CHECK (NODE))

/* We know what we're doing with this decl now.  */
#define DECL_INTERFACE_KNOWN(NODE) DECL_LANG_FLAG_5 (NODE)

/* DECL_EXTERNAL must be set on a decl until the decl is actually emitted,
   so that assemble_external will work properly.  So we have this flag to
   tell us whether the decl is really not external.

   This flag does not indicate whether or not the decl is defined in the
   current translation unit; it indicates whether or not we should emit the
   decl at the end of compilation if it is defined and needed.  */
#define DECL_NOT_REALLY_EXTERN(NODE) \
  (DECL_LANG_SPECIFIC (NODE)->u.base.not_really_extern)

#define DECL_REALLY_EXTERN(NODE) \
  (DECL_EXTERNAL (NODE) && ! DECL_NOT_REALLY_EXTERN (NODE))

/* A thunk is a stub function.

   A thunk is an alternate entry point for an ordinary FUNCTION_DECL.
   The address of the ordinary FUNCTION_DECL is given by the
   DECL_INITIAL, which is always an ADDR_EXPR whose operand is a
   FUNCTION_DECL.  The job of the thunk is to either adjust the this
   pointer before transferring control to the FUNCTION_DECL, or call
   FUNCTION_DECL and then adjust the result value. Note, the result
   pointer adjusting thunk must perform a call to the thunked
   function, (or be implemented via passing some invisible parameter
   to the thunked function, which is modified to perform the
   adjustment just before returning).

   A thunk may perform either, or both, of the following operations:

   o Adjust the this or result pointer by a constant offset.
   o Adjust the this or result pointer by looking up a vcall or vbase offset
     in the vtable.

   A this pointer adjusting thunk converts from a base to a derived
   class, and hence adds the offsets. A result pointer adjusting thunk
   converts from a derived class to a base, and hence subtracts the
   offsets.  If both operations are performed, then the constant
   adjustment is performed first for this pointer adjustment and last
   for the result pointer adjustment.

   The constant adjustment is given by THUNK_FIXED_OFFSET.  If the
   vcall or vbase offset is required, THUNK_VIRTUAL_OFFSET is
   used. For this pointer adjusting thunks, it is the vcall offset
   into the vtable.  For result pointer adjusting thunks it is the
   binfo of the virtual base to convert to.  Use that binfo's vbase
   offset.

   It is possible to have equivalent covariant thunks.  These are
   distinct virtual covariant thunks whose vbase offsets happen to
   have the same value.  THUNK_ALIAS is used to pick one as the
   canonical thunk, which will get all the this pointer adjusting
   thunks attached to it.  */

/* An integer indicating how many bytes should be subtracted from the
   this or result pointer when this function is called.  */
#define THUNK_FIXED_OFFSET(DECL) \
  (DECL_LANG_SPECIFIC (THUNK_FUNCTION_CHECK (DECL))->u.fn.u5.fixed_offset)

/* A tree indicating how to perform the virtual adjustment. For a this
   adjusting thunk it is the number of bytes to be added to the vtable
   to find the vcall offset. For a result adjusting thunk, it is the
   binfo of the relevant virtual base.  If NULL, then there is no
   virtual adjust.  (The vptr is always located at offset zero from
   the this or result pointer.)  (If the covariant type is within the
   class hierarchy being laid out, the vbase index is not yet known
   at the point we need to create the thunks, hence the need to use
   binfos.)  */

#define THUNK_VIRTUAL_OFFSET(DECL) \
  (LANG_DECL_U2_CHECK (FUNCTION_DECL_CHECK (DECL), 0)->access)

/* A thunk which is equivalent to another thunk.  */
#define THUNK_ALIAS(DECL) \
  (DECL_LANG_SPECIFIC (FUNCTION_DECL_CHECK (DECL))->u.min.template_info)

/* For thunk NODE, this is the FUNCTION_DECL thunked to.  It is
   possible for the target to be a thunk too.  */
#define THUNK_TARGET(NODE)				\
  (LANG_DECL_FN_CHECK (NODE)->befriending_classes)

/* True for a SCOPE_REF iff the "template" keyword was used to
   indicate that the qualified name denotes a template.  */
#define QUALIFIED_NAME_IS_TEMPLATE(NODE) \
  (TREE_LANG_FLAG_1 (SCOPE_REF_CHECK (NODE)))

/* True for an OMP_ATOMIC that has dependent parameters.  These are stored
   as an expr in operand 1, and integer_zero_node in operand 0.  */
#define OMP_ATOMIC_DEPENDENT_P(NODE) \
  (TREE_CODE (TREE_OPERAND (OMP_ATOMIC_CHECK (NODE), 0)) == INTEGER_CST)

/* Used while gimplifying continue statements bound to OMP_FOR nodes.  */
#define OMP_FOR_GIMPLIFYING_P(NODE) \
  (TREE_LANG_FLAG_0 (OMP_LOOP_CHECK (NODE)))

/* A language-specific token attached to the OpenMP data clauses to
   hold code (or code fragments) related to ctors, dtors, and op=.
   See semantics.c for details.  */
#define CP_OMP_CLAUSE_INFO(NODE) \
  TREE_TYPE (OMP_CLAUSE_RANGE_CHECK (NODE, OMP_CLAUSE_PRIVATE, \
				     OMP_CLAUSE_LINEAR))

/* Nonzero if this transaction expression's body contains statements.  */
#define TRANSACTION_EXPR_IS_STMT(NODE) \
   TREE_LANG_FLAG_0 (TRANSACTION_EXPR_CHECK (NODE))

/* These macros provide convenient access to the various _STMT nodes
   created when parsing template declarations.  */
#define TRY_STMTS(NODE)		TREE_OPERAND (TRY_BLOCK_CHECK (NODE), 0)
#define TRY_HANDLERS(NODE)	TREE_OPERAND (TRY_BLOCK_CHECK (NODE), 1)

#define EH_SPEC_STMTS(NODE)	TREE_OPERAND (EH_SPEC_BLOCK_CHECK (NODE), 0)
#define EH_SPEC_RAISES(NODE)	TREE_OPERAND (EH_SPEC_BLOCK_CHECK (NODE), 1)

#define USING_STMT_NAMESPACE(NODE) TREE_OPERAND (USING_STMT_CHECK (NODE), 0)

/* Nonzero if this try block is a function try block.  */
#define FN_TRY_BLOCK_P(NODE)	TREE_LANG_FLAG_3 (TRY_BLOCK_CHECK (NODE))
#define HANDLER_PARMS(NODE)	TREE_OPERAND (HANDLER_CHECK (NODE), 0)
#define HANDLER_BODY(NODE)	TREE_OPERAND (HANDLER_CHECK (NODE), 1)
#define HANDLER_TYPE(NODE)	TREE_TYPE (HANDLER_CHECK (NODE))

/* CLEANUP_STMT accessors.  The statement(s) covered, the cleanup to run
   and the VAR_DECL for which this cleanup exists.  */
#define CLEANUP_BODY(NODE)	TREE_OPERAND (CLEANUP_STMT_CHECK (NODE), 0)
#define CLEANUP_EXPR(NODE)	TREE_OPERAND (CLEANUP_STMT_CHECK (NODE), 1)
#define CLEANUP_DECL(NODE)	TREE_OPERAND (CLEANUP_STMT_CHECK (NODE), 2)

/* IF_STMT accessors. These give access to the condition of the if
   statement, the then block of the if statement, and the else block
   of the if statement if it exists.  */
#define IF_COND(NODE)		TREE_OPERAND (IF_STMT_CHECK (NODE), 0)
#define THEN_CLAUSE(NODE)	TREE_OPERAND (IF_STMT_CHECK (NODE), 1)
#define ELSE_CLAUSE(NODE)	TREE_OPERAND (IF_STMT_CHECK (NODE), 2)
#define IF_SCOPE(NODE)		TREE_OPERAND (IF_STMT_CHECK (NODE), 3)

/* WHILE_STMT accessors. These give access to the condition of the
   while statement and the body of the while statement, respectively.  */
#define WHILE_COND(NODE)	TREE_OPERAND (WHILE_STMT_CHECK (NODE), 0)
#define WHILE_BODY(NODE)	TREE_OPERAND (WHILE_STMT_CHECK (NODE), 1)

/* DO_STMT accessors. These give access to the condition of the do
   statement and the body of the do statement, respectively.  */
#define DO_COND(NODE)		TREE_OPERAND (DO_STMT_CHECK (NODE), 0)
#define DO_BODY(NODE)		TREE_OPERAND (DO_STMT_CHECK (NODE), 1)

/* FOR_STMT accessors. These give access to the init statement,
   condition, update expression, and body of the for statement,
   respectively.  */
#define FOR_INIT_STMT(NODE)	TREE_OPERAND (FOR_STMT_CHECK (NODE), 0)
#define FOR_COND(NODE)		TREE_OPERAND (FOR_STMT_CHECK (NODE), 1)
#define FOR_EXPR(NODE)		TREE_OPERAND (FOR_STMT_CHECK (NODE), 2)
#define FOR_BODY(NODE)		TREE_OPERAND (FOR_STMT_CHECK (NODE), 3)
#define FOR_SCOPE(NODE)		TREE_OPERAND (FOR_STMT_CHECK (NODE), 4)

/* RANGE_FOR_STMT accessors. These give access to the declarator,
   expression, body, and scope of the statement, respectively.  */
#define RANGE_FOR_DECL(NODE)	TREE_OPERAND (RANGE_FOR_STMT_CHECK (NODE), 0)
#define RANGE_FOR_EXPR(NODE)	TREE_OPERAND (RANGE_FOR_STMT_CHECK (NODE), 1)
#define RANGE_FOR_BODY(NODE)	TREE_OPERAND (RANGE_FOR_STMT_CHECK (NODE), 2)
#define RANGE_FOR_SCOPE(NODE)	TREE_OPERAND (RANGE_FOR_STMT_CHECK (NODE), 3)
#define RANGE_FOR_IVDEP(NODE)	TREE_LANG_FLAG_6 (RANGE_FOR_STMT_CHECK (NODE))

#define SWITCH_STMT_COND(NODE)	TREE_OPERAND (SWITCH_STMT_CHECK (NODE), 0)
#define SWITCH_STMT_BODY(NODE)	TREE_OPERAND (SWITCH_STMT_CHECK (NODE), 1)
#define SWITCH_STMT_TYPE(NODE)	TREE_OPERAND (SWITCH_STMT_CHECK (NODE), 2)
#define SWITCH_STMT_SCOPE(NODE)	TREE_OPERAND (SWITCH_STMT_CHECK (NODE), 3)

/* STMT_EXPR accessor.  */
#define STMT_EXPR_STMT(NODE)	TREE_OPERAND (STMT_EXPR_CHECK (NODE), 0)

/* EXPR_STMT accessor. This gives the expression associated with an
   expression statement.  */
#define EXPR_STMT_EXPR(NODE)	TREE_OPERAND (EXPR_STMT_CHECK (NODE), 0)

/* True if this TARGET_EXPR was created by build_cplus_new, and so we can
   discard it if it isn't useful.  */
#define TARGET_EXPR_IMPLICIT_P(NODE) \
  TREE_LANG_FLAG_0 (TARGET_EXPR_CHECK (NODE))

/* True if this TARGET_EXPR is the result of list-initialization of a
   temporary.  */
#define TARGET_EXPR_LIST_INIT_P(NODE) \
  TREE_LANG_FLAG_1 (TARGET_EXPR_CHECK (NODE))

/* True if this TARGET_EXPR expresses direct-initialization of an object
   to be named later.  */
#define TARGET_EXPR_DIRECT_INIT_P(NODE) \
  TREE_LANG_FLAG_2 (TARGET_EXPR_CHECK (NODE))

/* True if EXPR expresses direct-initialization of a TYPE.  */
#define DIRECT_INIT_EXPR_P(TYPE,EXPR)					\
  (TREE_CODE (EXPR) == TARGET_EXPR && TREE_LANG_FLAG_2 (EXPR)		\
   && same_type_ignoring_top_level_qualifiers_p (TYPE, TREE_TYPE (EXPR)))

/* True if this CONVERT_EXPR is for a conversion to virtual base in
   an NSDMI, and should be re-evaluated when used in a constructor.  */
#define CONVERT_EXPR_VBASE_PATH(NODE) \
  TREE_LANG_FLAG_0 (CONVERT_EXPR_CHECK (NODE))

/* True if SIZEOF_EXPR argument is type.  */
#define SIZEOF_EXPR_TYPE_P(NODE) \
  TREE_LANG_FLAG_0 (SIZEOF_EXPR_CHECK (NODE))

/* True if INTEGER_CST is a zero literal seen in function argument list.  */
#define LITERAL_ZERO_P(NODE) \
  (INTEGER_CST_CHECK (NODE)->base.nothrow_flag)

/* An enumeration of the kind of tags that C++ accepts.  */
enum tag_types {
  none_type = 0, /* Not a tag type.  */
  record_type,   /* "struct" types.  */
  class_type,    /* "class" types.  */
  union_type,    /* "union" types.  */
  enum_type,     /* "enum" types.  */
  typename_type  /* "typename" types.  */
};

/* The various kinds of lvalues we distinguish.  */
enum cp_lvalue_kind_flags {
  clk_none = 0,     /* Things that are not an lvalue.  */
  clk_ordinary = 1, /* An ordinary lvalue.  */
  clk_rvalueref = 2,/* An xvalue (rvalue formed using an rvalue reference) */
  clk_class = 4,    /* A prvalue of class-type.  */
  clk_bitfield = 8, /* An lvalue for a bit-field.  */
  clk_packed = 16   /* An lvalue for a packed field.  */
};

/* This type is used for parameters and variables which hold
   combinations of the flags in enum cp_lvalue_kind_flags.  */
typedef int cp_lvalue_kind;

/* Various kinds of template specialization, instantiation, etc.  */
typedef enum tmpl_spec_kind {
  tsk_none,		   /* Not a template at all.  */
  tsk_invalid_member_spec, /* An explicit member template
			      specialization, but the enclosing
			      classes have not all been explicitly
			      specialized.  */
  tsk_invalid_expl_inst,   /* An explicit instantiation containing
			      template parameter lists.  */
  tsk_excessive_parms,	   /* A template declaration with too many
			      template parameter lists.  */
  tsk_insufficient_parms,  /* A template declaration with too few
			      parameter lists.  */
  tsk_template,		   /* A template declaration.  */
  tsk_expl_spec,	   /* An explicit specialization.  */
  tsk_expl_inst		   /* An explicit instantiation.  */
} tmpl_spec_kind;

/* The various kinds of access.  BINFO_ACCESS depends on these being
   two bit quantities.  The numerical values are important; they are
   used to initialize RTTI data structures, so changing them changes
   the ABI.  */
typedef enum access_kind {
  ak_none = 0,		   /* Inaccessible.  */
  ak_public = 1,	   /* Accessible, as a `public' thing.  */
  ak_protected = 2,	   /* Accessible, as a `protected' thing.  */
  ak_private = 3	   /* Accessible, as a `private' thing.  */
} access_kind;

/* The various kinds of special functions.  If you add to this list,
   you should update special_function_p as well.  */
typedef enum special_function_kind {
  sfk_none = 0,		   /* Not a special function.  This enumeral
			      must have value zero; see
			      special_function_p.  */
  sfk_constructor,	   /* A constructor.  */
  sfk_copy_constructor,    /* A copy constructor.  */
  sfk_move_constructor,    /* A move constructor.  */
  sfk_copy_assignment,     /* A copy assignment operator.  */
  sfk_move_assignment,     /* A move assignment operator.  */
  sfk_destructor,	   /* A destructor.  */
  sfk_complete_destructor, /* A destructor for complete objects.  */
  sfk_base_destructor,     /* A destructor for base subobjects.  */
  sfk_deleting_destructor, /* A destructor for complete objects that
			      deletes the object after it has been
			      destroyed.  */
  sfk_conversion,	   /* A conversion operator.  */
  sfk_inheriting_constructor /* An inheriting constructor */
} special_function_kind;

/* The various kinds of linkage.  From [basic.link],

      A name is said to have linkage when it might denote the same
      object, reference, function, type, template, namespace or value
      as a name introduced in another scope:

      -- When a name has external linkage, the entity it denotes can
	 be referred to from scopes of other translation units or from
	 other scopes of the same translation unit.

      -- When a name has internal linkage, the entity it denotes can
	 be referred to by names from other scopes in the same
	 translation unit.

      -- When a name has no linkage, the entity it denotes cannot be
	 referred to by names from other scopes.  */

typedef enum linkage_kind {
  lk_none,			/* No linkage.  */
  lk_internal,			/* Internal linkage.  */
  lk_external			/* External linkage.  */
} linkage_kind;

typedef enum duration_kind {
  dk_static,
  dk_thread,
  dk_auto,
  dk_dynamic
} duration_kind;

/* Bitmask flags to control type substitution.  */
enum tsubst_flags {
  tf_none = 0,			 /* nothing special */
  tf_error = 1 << 0,		 /* give error messages  */
  tf_warning = 1 << 1,	 	 /* give warnings too  */
  tf_ignore_bad_quals = 1 << 2,	 /* ignore bad cvr qualifiers */
  tf_keep_type_decl = 1 << 3,	 /* retain typedef type decls
				    (make_typename_type use) */
  tf_ptrmem_ok = 1 << 4,	 /* pointers to member ok (internal
				    instantiate_type use) */
  tf_user = 1 << 5,		 /* found template must be a user template
				    (lookup_template_class use) */
  tf_conv = 1 << 6,		 /* We are determining what kind of
				    conversion might be permissible,
				    not actually performing the
				    conversion.  */
  tf_decltype = 1 << 7,          /* We are the operand of decltype.
				    Used to implement the special rules
				    for calls in decltype (5.2.2/11).  */
  tf_partial = 1 << 8,		 /* Doing initial explicit argument
				    substitution in fn_type_unification.  */
  /* Convenient substitution flags combinations.  */
  tf_warning_or_error = tf_warning | tf_error
};

/* This type is used for parameters and variables which hold
   combinations of the flags in enum tsubst_flags.  */
typedef int tsubst_flags_t;

/* The kind of checking we can do looking in a class hierarchy.  */
enum base_access_flags {
  ba_any = 0,  /* Do not check access, allow an ambiguous base,
		      prefer a non-virtual base */
  ba_unique = 1 << 0,  /* Must be a unique base.  */
  ba_check_bit = 1 << 1,   /* Check access.  */
  ba_check = ba_unique | ba_check_bit,
  ba_ignore_scope = 1 << 2 /* Ignore access allowed by local scope.  */
};

/* This type is used for parameters and variables which hold
   combinations of the flags in enum base_access_flags.  */
typedef int base_access;

/* The various kinds of access check during parsing.  */
typedef enum deferring_kind {
  dk_no_deferred = 0, /* Check access immediately */
  dk_deferred = 1,    /* Deferred check */
  dk_no_check = 2     /* No access check */
} deferring_kind;

/* The kind of base we can find, looking in a class hierarchy.
   Values <0 indicate we failed.  */
typedef enum base_kind {
  bk_inaccessible = -3,   /* The base is inaccessible */
  bk_ambig = -2,	  /* The base is ambiguous */
  bk_not_base = -1,	  /* It is not a base */
  bk_same_type = 0,	  /* It is the same type */
  bk_proper_base = 1,	  /* It is a proper base */
  bk_via_virtual = 2	  /* It is a proper base, but via a virtual
			     path. This might not be the canonical
			     binfo.  */
} base_kind;

/* Node for "pointer to (virtual) function".
   This may be distinct from ptr_type_node so gdb can distinguish them.  */
#define vfunc_ptr_type_node  vtable_entry_type


/* For building calls to `delete'.  */
extern GTY(()) tree integer_two_node;

/* The number of function bodies which we are currently processing.
   (Zero if we are at namespace scope, one inside the body of a
   function, two inside the body of a function in a local class, etc.)  */
extern int function_depth;

/* Nonzero if we are inside eq_specializations, which affects comparison of
   PARM_DECLs in cp_tree_equal.  */
extern int comparing_specializations;

/* In parser.c.  */

/* Nonzero if we are parsing an unevaluated operand: an operand to
   sizeof, typeof, or alignof.  This is a count since operands to
   sizeof can be nested.  */

extern int cp_unevaluated_operand;

// An RAII class used to inhibit the evaluation of operands during parsing
// and template instantiation. Evaluation warnings are also inhibited.
class cp_unevaluated
{
public:
  cp_unevaluated ();
  ~cp_unevaluated ();
};

/* in pt.c  */

/* These values are used for the `STRICT' parameter to type_unification and
   fn_type_unification.  Their meanings are described with the
   documentation for fn_type_unification.  */

typedef enum unification_kind_t {
  DEDUCE_CALL,
  DEDUCE_CONV,
  DEDUCE_EXACT
} unification_kind_t;

// An RAII class used to create a new pointer map for local
// specializations. When the stack goes out of scope, the
// previous pointer map is restored.
class local_specialization_stack
{
public:
  local_specialization_stack ();
  ~local_specialization_stack ();

  hash_map<tree, tree> *saved;
};

/* in class.c */

extern int current_class_depth;

/* An array of all local classes present in this translation unit, in
   declaration order.  */
extern GTY(()) vec<tree, va_gc> *local_classes;

/* Here's where we control how name mangling takes place.  */

/* Cannot use '$' up front, because this confuses gdb
   (names beginning with '$' are gdb-local identifiers).

   Note that all forms in which the '$' is significant are long enough
   for direct indexing (meaning that if we know there is a '$'
   at a particular location, we can index into the string at
   any other location that provides distinguishing characters).  */

/* Define NO_DOT_IN_LABEL in your favorite tm file if your assembler
   doesn't allow '.' in symbol names.  */
#ifndef NO_DOT_IN_LABEL

#define JOINER '.'

#define AUTO_TEMP_NAME "_.tmp_"
#define VFIELD_BASE ".vf"
#define VFIELD_NAME "_vptr."
#define VFIELD_NAME_FORMAT "_vptr.%s"

#else /* NO_DOT_IN_LABEL */

#ifndef NO_DOLLAR_IN_LABEL

#define JOINER '$'

#define AUTO_TEMP_NAME "_$tmp_"
#define VFIELD_BASE "$vf"
#define VFIELD_NAME "_vptr$"
#define VFIELD_NAME_FORMAT "_vptr$%s"

#else /* NO_DOLLAR_IN_LABEL */

#define AUTO_TEMP_NAME "__tmp_"
#define TEMP_NAME_P(ID_NODE) \
  (!strncmp (IDENTIFIER_POINTER (ID_NODE), AUTO_TEMP_NAME, \
	     sizeof (AUTO_TEMP_NAME) - 1))
#define VTABLE_NAME "__vt_"
#define VTABLE_NAME_P(ID_NODE) \
  (!strncmp (IDENTIFIER_POINTER (ID_NODE), VTABLE_NAME, \
	     sizeof (VTABLE_NAME) - 1))
#define VFIELD_BASE "__vfb"
#define VFIELD_NAME "__vptr_"
#define VFIELD_NAME_P(ID_NODE) \
  (!strncmp (IDENTIFIER_POINTER (ID_NODE), VFIELD_NAME, \
	    sizeof (VFIELD_NAME) - 1))
#define VFIELD_NAME_FORMAT "__vptr_%s"

#endif	/* NO_DOLLAR_IN_LABEL */
#endif	/* NO_DOT_IN_LABEL */

#define THIS_NAME "this"

#define IN_CHARGE_NAME "__in_chrg"

#define VTBL_PTR_TYPE		"__vtbl_ptr_type"
#define VTABLE_DELTA_NAME	"__delta"
#define VTABLE_PFN_NAME		"__pfn"

#define LAMBDANAME_PREFIX "__lambda"
#define LAMBDANAME_FORMAT LAMBDANAME_PREFIX "%d"

#define UDLIT_OP_ANSI_PREFIX "operator\"\""
#define UDLIT_OP_ANSI_FORMAT UDLIT_OP_ANSI_PREFIX "%s"
#define UDLIT_OP_MANGLED_PREFIX "li"
#define UDLIT_OP_MANGLED_FORMAT UDLIT_OP_MANGLED_PREFIX "%s"
#define UDLIT_OPER_P(ID_NODE) \
  (!strncmp (IDENTIFIER_POINTER (ID_NODE), \
             UDLIT_OP_ANSI_PREFIX, \
	     sizeof (UDLIT_OP_ANSI_PREFIX) - 1))
#define UDLIT_OP_SUFFIX(ID_NODE) \
  (IDENTIFIER_POINTER (ID_NODE) + sizeof (UDLIT_OP_ANSI_PREFIX) - 1)

#if !defined(NO_DOLLAR_IN_LABEL) || !defined(NO_DOT_IN_LABEL)

#define VTABLE_NAME_P(ID_NODE) (IDENTIFIER_POINTER (ID_NODE)[1] == 'v' \
  && IDENTIFIER_POINTER (ID_NODE)[2] == 't' \
  && IDENTIFIER_POINTER (ID_NODE)[3] == JOINER)

#define TEMP_NAME_P(ID_NODE) \
  (!strncmp (IDENTIFIER_POINTER (ID_NODE), AUTO_TEMP_NAME, sizeof (AUTO_TEMP_NAME)-1))
#define VFIELD_NAME_P(ID_NODE) \
  (!strncmp (IDENTIFIER_POINTER (ID_NODE), VFIELD_NAME, sizeof(VFIELD_NAME)-1))

#endif /* !defined(NO_DOLLAR_IN_LABEL) || !defined(NO_DOT_IN_LABEL) */


/* Nonzero if we're done parsing and into end-of-file activities.  */

extern int at_eof;

/* A list of namespace-scope objects which have constructors or
   destructors which reside in the global scope.  The decl is stored
   in the TREE_VALUE slot and the initializer is stored in the
   TREE_PURPOSE slot.  */
extern GTY(()) tree static_aggregates;
/* Likewise, for thread local storage.  */
extern GTY(()) tree tls_aggregates;

enum overload_flags { NO_SPECIAL = 0, DTOR_FLAG, TYPENAME_FLAG };

/* These are uses as bits in flags passed to various functions to
   control their behavior.  Despite the LOOKUP_ prefix, many of these
   do not control name lookup.  ??? Functions using these flags should
   probably be modified to accept explicit boolean flags for the
   behaviors relevant to them.  */
/* Check for access violations.  */
#define LOOKUP_PROTECT (1 << 0)
#define LOOKUP_NORMAL (LOOKUP_PROTECT)
/* Even if the function found by lookup is a virtual function, it
   should be called directly.  */
#define LOOKUP_NONVIRTUAL (1 << 1)
/* Non-converting (i.e., "explicit") constructors are not tried.  This flag
   indicates that we are not performing direct-initialization.  */
#define LOOKUP_ONLYCONVERTING (1 << 2)
#define LOOKUP_IMPLICIT (LOOKUP_NORMAL | LOOKUP_ONLYCONVERTING)
/* If a temporary is created, it should be created so that it lives
   as long as the current variable bindings; otherwise it only lives
   until the end of the complete-expression.  It also forces
   direct-initialization in cases where other parts of the compiler
   have already generated a temporary, such as reference
   initialization and the catch parameter.  */
#define DIRECT_BIND (1 << 3)
/* We're performing a user-defined conversion, so more user-defined
   conversions are not permitted (only built-in conversions).  */
#define LOOKUP_NO_CONVERSION (1 << 4)
/* The user has explicitly called a destructor.  (Therefore, we do
   not need to check that the object is non-NULL before calling the
   destructor.)  */
#define LOOKUP_DESTRUCTOR (1 << 5)
/* Do not permit references to bind to temporaries.  */
#define LOOKUP_NO_TEMP_BIND (1 << 6)
/* Do not accept objects, and possibly namespaces.  */
#define LOOKUP_PREFER_TYPES (1 << 7)
/* Do not accept objects, and possibly types.   */
#define LOOKUP_PREFER_NAMESPACES (1 << 8)
/* Accept types or namespaces.  */
#define LOOKUP_PREFER_BOTH (LOOKUP_PREFER_TYPES | LOOKUP_PREFER_NAMESPACES)
/* Return friend declarations and un-declared builtin functions.
   (Normally, these entities are registered in the symbol table, but
   not found by lookup.)  */
#define LOOKUP_HIDDEN (LOOKUP_PREFER_NAMESPACES << 1)
/* Prefer that the lvalue be treated as an rvalue.  */
#define LOOKUP_PREFER_RVALUE (LOOKUP_HIDDEN << 1)
/* We're inside an init-list, so narrowing conversions are ill-formed.  */
#define LOOKUP_NO_NARROWING (LOOKUP_PREFER_RVALUE << 1)
/* We're looking up a constructor for list-initialization.  */
#define LOOKUP_LIST_INIT_CTOR (LOOKUP_NO_NARROWING << 1)
/* This is the first parameter of a copy constructor.  */
#define LOOKUP_COPY_PARM (LOOKUP_LIST_INIT_CTOR << 1)
/* We only want to consider list constructors.  */
#define LOOKUP_LIST_ONLY (LOOKUP_COPY_PARM << 1)
/* Return after determining which function to call and checking access.
   Used by sythesized_method_walk to determine which functions will
   be called to initialize subobjects, in order to determine exception
   specification and possible implicit delete.
   This is kind of a hack, but exiting early avoids problems with trying
   to perform argument conversions when the class isn't complete yet.  */
#define LOOKUP_SPECULATIVE (LOOKUP_LIST_ONLY << 1)
/* Used by calls from defaulted functions to limit the overload set to avoid
   cycles trying to declare them (core issue 1092).  */
#define LOOKUP_DEFAULTED (LOOKUP_SPECULATIVE << 1)
/* Used in calls to store_init_value to suppress its usual call to
   digest_init.  */
#define LOOKUP_ALREADY_DIGESTED (LOOKUP_DEFAULTED << 1)
/* An instantiation with explicit template arguments.  */
#define LOOKUP_EXPLICIT_TMPL_ARGS (LOOKUP_ALREADY_DIGESTED << 1)
/* Like LOOKUP_NO_TEMP_BIND, but also prevent binding to xvalues.  */
#define LOOKUP_NO_RVAL_BIND (LOOKUP_EXPLICIT_TMPL_ARGS << 1)
/* Used by case_conversion to disregard non-integral conversions.  */
#define LOOKUP_NO_NON_INTEGRAL (LOOKUP_NO_RVAL_BIND << 1)
/* Used for delegating constructors in order to diagnose self-delegation.  */
#define LOOKUP_DELEGATING_CONS (LOOKUP_NO_NON_INTEGRAL << 1)

#define LOOKUP_NAMESPACES_ONLY(F)  \
  (((F) & LOOKUP_PREFER_NAMESPACES) && !((F) & LOOKUP_PREFER_TYPES))
#define LOOKUP_TYPES_ONLY(F)  \
  (!((F) & LOOKUP_PREFER_NAMESPACES) && ((F) & LOOKUP_PREFER_TYPES))
#define LOOKUP_QUALIFIERS_ONLY(F)     ((F) & LOOKUP_PREFER_BOTH)


/* These flags are used by the conversion code.
   CONV_IMPLICIT   :  Perform implicit conversions (standard and user-defined).
   CONV_STATIC     :  Perform the explicit conversions for static_cast.
   CONV_CONST      :  Perform the explicit conversions for const_cast.
   CONV_REINTERPRET:  Perform the explicit conversions for reinterpret_cast.
   CONV_PRIVATE    :  Perform upcasts to private bases.
   CONV_FORCE_TEMP :  Require a new temporary when converting to the same
		      aggregate type.  */

#define CONV_IMPLICIT    1
#define CONV_STATIC      2
#define CONV_CONST       4
#define CONV_REINTERPRET 8
#define CONV_PRIVATE	 16
/* #define CONV_NONCONVERTING 32 */
#define CONV_FORCE_TEMP  64
#define CONV_OLD_CONVERT (CONV_IMPLICIT | CONV_STATIC | CONV_CONST \
			  | CONV_REINTERPRET)
#define CONV_C_CAST      (CONV_IMPLICIT | CONV_STATIC | CONV_CONST \
			  | CONV_REINTERPRET | CONV_PRIVATE | CONV_FORCE_TEMP)

/* Used by build_expr_type_conversion to indicate which types are
   acceptable as arguments to the expression under consideration.  */

#define WANT_INT	1 /* integer types, including bool */
#define WANT_FLOAT	2 /* floating point types */
#define WANT_ENUM	4 /* enumerated types */
#define WANT_POINTER	8 /* pointer types */
#define WANT_NULL      16 /* null pointer constant */
#define WANT_VECTOR_OR_COMPLEX 32 /* vector or complex types */
#define WANT_ARITH	(WANT_INT | WANT_FLOAT | WANT_VECTOR_OR_COMPLEX)

/* Used with comptypes, and related functions, to guide type
   comparison.  */

#define COMPARE_STRICT	      0 /* Just check if the types are the
				   same.  */
#define COMPARE_BASE	      1 /* Check to see if the second type is
				   derived from the first.  */
#define COMPARE_DERIVED	      2 /* Like COMPARE_BASE, but in
				   reverse.  */
#define COMPARE_REDECLARATION 4 /* The comparison is being done when
				   another declaration of an existing
				   entity is seen.  */
#define COMPARE_STRUCTURAL    8 /* The comparison is intended to be
				   structural. The actual comparison
				   will be identical to
				   COMPARE_STRICT.  */

/* Used with push_overloaded_decl.  */
#define PUSH_GLOBAL	     0  /* Push the DECL into namespace scope,
				   regardless of the current scope.  */
#define PUSH_LOCAL	     1  /* Push the DECL into the current
				   scope.  */
#define PUSH_USING	     2  /* We are pushing this DECL as the
				   result of a using declaration.  */

/* Used with start function.  */
#define SF_DEFAULT	     0  /* No flags.  */
#define SF_PRE_PARSED	     1  /* The function declaration has
				   already been parsed.  */
#define SF_INCLASS_INLINE    2  /* The function is an inline, defined
				   in the class body.  */

/* Used with start_decl's initialized parameter.  */
#define SD_UNINITIALIZED     0
#define SD_INITIALIZED       1
#define SD_DEFAULTED         2
#define SD_DELETED           3

/* Returns nonzero iff TYPE1 and TYPE2 are the same type, or if TYPE2
   is derived from TYPE1, or if TYPE2 is a pointer (reference) to a
   class derived from the type pointed to (referred to) by TYPE1.  */
#define same_or_base_type_p(TYPE1, TYPE2) \
  comptypes ((TYPE1), (TYPE2), COMPARE_BASE)

/* These macros are used to access a TEMPLATE_PARM_INDEX.  */
#define TEMPLATE_PARM_INDEX_CAST(NODE) \
	((template_parm_index*)TEMPLATE_PARM_INDEX_CHECK (NODE))
#define TEMPLATE_PARM_IDX(NODE) (TEMPLATE_PARM_INDEX_CAST (NODE)->index)
#define TEMPLATE_PARM_LEVEL(NODE) (TEMPLATE_PARM_INDEX_CAST (NODE)->level)
#define TEMPLATE_PARM_DESCENDANTS(NODE) (TREE_CHAIN (NODE))
#define TEMPLATE_PARM_ORIG_LEVEL(NODE) (TEMPLATE_PARM_INDEX_CAST (NODE)->orig_level)
#define TEMPLATE_PARM_DECL(NODE) (TEMPLATE_PARM_INDEX_CAST (NODE)->decl)
#define TEMPLATE_PARM_PARAMETER_PACK(NODE) \
  (TREE_LANG_FLAG_0 (TEMPLATE_PARM_INDEX_CHECK (NODE)))

/* These macros are for accessing the fields of TEMPLATE_TYPE_PARM,
   TEMPLATE_TEMPLATE_PARM and BOUND_TEMPLATE_TEMPLATE_PARM nodes.  */
#define TEMPLATE_TYPE_PARM_INDEX(NODE)					\
  (TYPE_VALUES_RAW (TREE_CHECK3 ((NODE), TEMPLATE_TYPE_PARM,		\
				 TEMPLATE_TEMPLATE_PARM,		\
				 BOUND_TEMPLATE_TEMPLATE_PARM)))
#define TEMPLATE_TYPE_IDX(NODE) \
  (TEMPLATE_PARM_IDX (TEMPLATE_TYPE_PARM_INDEX (NODE)))
#define TEMPLATE_TYPE_LEVEL(NODE) \
  (TEMPLATE_PARM_LEVEL (TEMPLATE_TYPE_PARM_INDEX (NODE)))
#define TEMPLATE_TYPE_ORIG_LEVEL(NODE) \
  (TEMPLATE_PARM_ORIG_LEVEL (TEMPLATE_TYPE_PARM_INDEX (NODE)))
#define TEMPLATE_TYPE_DECL(NODE) \
  (TEMPLATE_PARM_DECL (TEMPLATE_TYPE_PARM_INDEX (NODE)))
#define TEMPLATE_TYPE_PARAMETER_PACK(NODE) \
  (TEMPLATE_PARM_PARAMETER_PACK (TEMPLATE_TYPE_PARM_INDEX (NODE)))

/* True iff this TEMPLATE_TYPE_PARM represents decltype(auto).  */
#define AUTO_IS_DECLTYPE(NODE) \
  (TYPE_LANG_FLAG_5 (TEMPLATE_TYPE_PARM_CHECK (NODE)))

/* These constants can used as bit flags in the process of tree formatting.

   TFF_PLAIN_IDENTIFIER: unqualified part of a name.
   TFF_SCOPE: include the class and namespace scope of the name.
   TFF_CHASE_TYPEDEF: print the original type-id instead of the typedef-name.
   TFF_DECL_SPECIFIERS: print decl-specifiers.
   TFF_CLASS_KEY_OR_ENUM: precede a class-type name (resp. enum name) with
       a class-key (resp. `enum').
   TFF_RETURN_TYPE: include function return type.
   TFF_FUNCTION_DEFAULT_ARGUMENTS: include function default parameter values.
   TFF_EXCEPTION_SPECIFICATION: show function exception specification.
   TFF_TEMPLATE_HEADER: show the template<...> header in a
       template-declaration.
   TFF_TEMPLATE_NAME: show only template-name.
   TFF_EXPR_IN_PARENS: parenthesize expressions.
   TFF_NO_FUNCTION_ARGUMENTS: don't show function arguments.
   TFF_UNQUALIFIED_NAME: do not print the qualifying scope of the
       top-level entity.
   TFF_NO_OMIT_DEFAULT_TEMPLATE_ARGUMENTS: do not omit template arguments
       identical to their defaults.
   TFF_NO_TEMPLATE_BINDINGS: do not print information about the template
       arguments for a function template specialization.
   TFF_POINTER: we are printing a pointer type.  */

#define TFF_PLAIN_IDENTIFIER			(0)
#define TFF_SCOPE				(1)
#define TFF_CHASE_TYPEDEF			(1 << 1)
#define TFF_DECL_SPECIFIERS			(1 << 2)
#define TFF_CLASS_KEY_OR_ENUM			(1 << 3)
#define TFF_RETURN_TYPE				(1 << 4)
#define TFF_FUNCTION_DEFAULT_ARGUMENTS		(1 << 5)
#define TFF_EXCEPTION_SPECIFICATION		(1 << 6)
#define TFF_TEMPLATE_HEADER			(1 << 7)
#define TFF_TEMPLATE_NAME			(1 << 8)
#define TFF_EXPR_IN_PARENS			(1 << 9)
#define TFF_NO_FUNCTION_ARGUMENTS		(1 << 10)
#define TFF_UNQUALIFIED_NAME			(1 << 11)
#define TFF_NO_OMIT_DEFAULT_TEMPLATE_ARGUMENTS	(1 << 12)
#define TFF_NO_TEMPLATE_BINDINGS		(1 << 13)
#define TFF_POINTER		                (1 << 14)

/* Returns the TEMPLATE_DECL associated to a TEMPLATE_TEMPLATE_PARM
   node.  */
#define TEMPLATE_TEMPLATE_PARM_TEMPLATE_DECL(NODE)	\
  ((TREE_CODE (NODE) == BOUND_TEMPLATE_TEMPLATE_PARM)	\
   ? TYPE_TI_TEMPLATE (NODE)				\
   : TYPE_NAME (NODE))

/* in lex.c  */

extern void init_reswords (void);

typedef struct GTY(()) operator_name_info_t {
  /* The IDENTIFIER_NODE for the operator.  */
  tree identifier;
  /* The name of the operator.  */
  const char *name;
  /* The mangled name of the operator.  */
  const char *mangled_name;
  /* The arity of the operator.  */
  int arity;
} operator_name_info_t;

/* A mapping from tree codes to operator name information.  */
extern GTY(()) operator_name_info_t operator_name_info
  [(int) MAX_TREE_CODES];
/* Similar, but for assignment operators.  */
extern GTY(()) operator_name_info_t assignment_operator_name_info
  [(int) MAX_TREE_CODES];

/* A type-qualifier, or bitmask therefore, using the TYPE_QUAL
   constants.  */

typedef int cp_cv_quals;

/* Non-static member functions have an optional virt-specifier-seq.
   There is a VIRT_SPEC value for each virt-specifier.
   They can be combined by bitwise-or to form the complete set of
   virt-specifiers for a member function.  */
enum virt_specifier
  {
    VIRT_SPEC_UNSPECIFIED = 0x0,
    VIRT_SPEC_FINAL       = 0x1,
    VIRT_SPEC_OVERRIDE    = 0x2
  };

/* A type-qualifier, or bitmask therefore, using the VIRT_SPEC
   constants.  */

typedef int cp_virt_specifiers;

/* Wherever there is a function-cv-qual, there could also be a ref-qualifier:

   [dcl.fct]
   The return type, the parameter-type-list, the ref-qualifier, and
   the cv-qualifier-seq, but not the default arguments or the exception
   specification, are part of the function type.

   REF_QUAL_NONE    Ordinary member function with no ref-qualifier
   REF_QUAL_LVALUE  Member function with the &-ref-qualifier
   REF_QUAL_RVALUE  Member function with the &&-ref-qualifier */

enum cp_ref_qualifier {
  REF_QUAL_NONE = 0,
  REF_QUAL_LVALUE = 1,
  REF_QUAL_RVALUE = 2
};

/* A storage class.  */

typedef enum cp_storage_class {
  /* sc_none must be zero so that zeroing a cp_decl_specifier_seq
     sets the storage_class field to sc_none.  */
  sc_none = 0,
  sc_auto,
  sc_register,
  sc_static,
  sc_extern,
  sc_mutable
} cp_storage_class;

/* An individual decl-specifier.  This is used to index the array of
   locations for the declspecs in struct cp_decl_specifier_seq
   below.  */

typedef enum cp_decl_spec {
  ds_first,
  ds_signed = ds_first,
  ds_unsigned,
  ds_short,
  ds_long,
  ds_const,
  ds_volatile,
  ds_restrict,
  ds_inline,
  ds_virtual,
  ds_explicit,
  ds_friend,
  ds_typedef,
  ds_alias,
  ds_constexpr,
  ds_complex,
  ds_thread,
  ds_type_spec,
  ds_redefined_builtin_type_spec,
  ds_attribute,
  ds_std_attribute,
  ds_storage_class,
  ds_long_long,
  ds_concept,
  ds_last /* This enumerator must always be the last one.  */
} cp_decl_spec;

/* A decl-specifier-seq.  */

typedef struct cp_decl_specifier_seq {
  /* An array of locations for the declaration sepecifiers, indexed by
     enum cp_decl_spec_word.  */
  source_location locations[ds_last];
  /* The primary type, if any, given by the decl-specifier-seq.
     Modifiers, like "short", "const", and "unsigned" are not
     reflected here.  This field will be a TYPE, unless a typedef-name
     was used, in which case it will be a TYPE_DECL.  */
  tree type;
  /* The attributes, if any, provided with the specifier sequence.  */
  tree attributes;
  /* The c++11 attributes that follows the type specifier.  */
  tree std_attributes;
  /* If non-NULL, a built-in type that the user attempted to redefine
     to some other type.  */
  tree redefined_builtin_type;
  /* The storage class specified -- or sc_none if no storage class was
     explicitly specified.  */
  cp_storage_class storage_class;
  /* For the __intN declspec, this stores the index into the int_n_* arrays.  */
  int int_n_idx;
  /* True iff TYPE_SPEC defines a class or enum.  */
  BOOL_BITFIELD type_definition_p : 1;
  /* True iff multiple types were (erroneously) specified for this
     decl-specifier-seq.  */
  BOOL_BITFIELD multiple_types_p : 1;
  /* True iff multiple storage classes were (erroneously) specified
     for this decl-specifier-seq or a combination of a storage class
     with a typedef specifier.  */
  BOOL_BITFIELD conflicting_specifiers_p : 1;
  /* True iff at least one decl-specifier was found.  */
  BOOL_BITFIELD any_specifiers_p : 1;
  /* True iff at least one type-specifier was found.  */
  BOOL_BITFIELD any_type_specifiers_p : 1;
  /* True iff "int" was explicitly provided.  */
  BOOL_BITFIELD explicit_int_p : 1;
  /* True iff "__intN" was explicitly provided.  */
  BOOL_BITFIELD explicit_intN_p : 1;
  /* True iff "char" was explicitly provided.  */
  BOOL_BITFIELD explicit_char_p : 1;
  /* True iff ds_thread is set for __thread, not thread_local.  */
  BOOL_BITFIELD gnu_thread_keyword_p : 1;
} cp_decl_specifier_seq;

/* The various kinds of declarators.  */

typedef enum cp_declarator_kind {
  cdk_id,
  cdk_function,
  cdk_array,
  cdk_pointer,
  cdk_reference,
  cdk_ptrmem,
  cdk_error
} cp_declarator_kind;

/* A declarator.  */

typedef struct cp_declarator cp_declarator;

typedef struct cp_parameter_declarator cp_parameter_declarator;

/* A parameter, before it has been semantically analyzed.  */
struct cp_parameter_declarator {
  /* The next parameter, or NULL_TREE if none.  */
  cp_parameter_declarator *next;
  /* The decl-specifiers-seq for the parameter.  */
  cp_decl_specifier_seq decl_specifiers;
  /* The declarator for the parameter.  */
  cp_declarator *declarator;
  /* The default-argument expression, or NULL_TREE, if none.  */
  tree default_argument;
  /* True iff this is the first parameter in the list and the
     parameter sequence ends with an ellipsis.  */
  bool ellipsis_p;
};

/* A declarator.  */
struct cp_declarator {
  /* The kind of declarator.  */
  ENUM_BITFIELD (cp_declarator_kind) kind : 4;
  /* Whether we parsed an ellipsis (`...') just before the declarator,
     to indicate this is a parameter pack.  */
  BOOL_BITFIELD parameter_pack_p : 1;
  location_t id_loc; /* Currently only set for cdk_id and cdk_function. */
  /* GNU Attributes that apply to this declarator.  If the declarator
     is a pointer or a reference, these attribute apply to the type
     pointed to.  */
  tree attributes;
  /* Standard C++11 attributes that apply to this declarator.  If the
     declarator is a pointer or a reference, these attributes apply
     to the pointer, rather than to the type pointed to.  */
  tree std_attributes;
  /* For all but cdk_id and cdk_error, the contained declarator.  For
     cdk_id and cdk_error, guaranteed to be NULL.  */
  cp_declarator *declarator;
  union {
    /* For identifiers.  */
    struct {
      /* If non-NULL, the qualifying scope (a NAMESPACE_DECL or
	 *_TYPE) for this identifier.  */
      tree qualifying_scope;
      /* The unqualified name of the entity -- an IDENTIFIER_NODE,
	 BIT_NOT_EXPR, or TEMPLATE_ID_EXPR.  */
      tree unqualified_name;
      /* If this is the name of a function, what kind of special
	 function (if any).  */
      special_function_kind sfk;
    } id;
    /* For functions.  */
    struct {
      /* The parameters to the function as a TREE_LIST of decl/default.  */
      tree parameters;
      /* The cv-qualifiers for the function.  */
      cp_cv_quals qualifiers;
      /* The virt-specifiers for the function.  */
      cp_virt_specifiers virt_specifiers;
      /* The ref-qualifier for the function.  */
      cp_ref_qualifier ref_qualifier;
      /* The exception-specification for the function.  */
      tree exception_specification;
      /* The late-specified return type, if any.  */
      tree late_return_type;
    } function;
    /* For arrays.  */
    struct {
      /* The bounds to the array.  */
      tree bounds;
    } array;
    /* For cdk_pointer and cdk_ptrmem.  */
    struct {
      /* The cv-qualifiers for the pointer.  */
      cp_cv_quals qualifiers;
      /* For cdk_ptrmem, the class type containing the member.  */
      tree class_type;
    } pointer;
    /* For cdk_reference */
    struct {
      /* The cv-qualifiers for the reference.  These qualifiers are
         only used to diagnose ill-formed code.  */
      cp_cv_quals qualifiers;
      /* Whether this is an rvalue reference */
      bool rvalue_ref;
    } reference;
  } u;
};

/* A level of template instantiation.  */
struct GTY((chain_next ("%h.next"))) tinst_level {
  /* The immediately deeper level in the chain.  */
  struct tinst_level *next;

  /* The original node.  Can be either a DECL (for a function or static
     data member) or a TYPE (for a class), depending on what we were
     asked to instantiate.  */
  tree decl;

  /* The location where the template is instantiated.  */
  location_t locus;

  /* errorcount+sorrycount when we pushed this level.  */
  int errors;

  /* True if the location is in a system header.  */
  bool in_system_header_p;
};

bool decl_spec_seq_has_spec_p (const cp_decl_specifier_seq *, cp_decl_spec);

/* Return the type of the `this' parameter of FNTYPE.  */

inline tree
type_of_this_parm (const_tree fntype)
{
  function_args_iterator iter;
  gcc_assert (TREE_CODE (fntype) == METHOD_TYPE);
  function_args_iter_init (&iter, fntype);
  return function_args_iter_cond (&iter);
}

/* Return the class of the `this' parameter of FNTYPE.  */

inline tree
class_of_this_parm (const_tree fntype)
{
  return TREE_TYPE (type_of_this_parm (fntype));
}

/* True iff T is a variable template declaration. */
inline bool
variable_template_p (tree t)
{
  if (TREE_CODE (t) != TEMPLATE_DECL)
    return false;
  if (!PRIMARY_TEMPLATE_P (t))
    return false;
  if (tree r = DECL_TEMPLATE_RESULT (t))
    return VAR_P (r);
  return false;
}

/* True iff T is a variable concept definition. That is, T is
   a variable template declared with the concept specifier. */
inline bool
variable_concept_p (tree t)
{
  if (TREE_CODE (t) != TEMPLATE_DECL)
    return false;
  if (tree r = DECL_TEMPLATE_RESULT (t))
    return VAR_P (r) && DECL_DECLARED_CONCEPT_P (r);
  return false;
}

/* A parameter list indicating for a function with no parameters,
   e.g  "int f(void)".  */
extern cp_parameter_declarator *no_parameters;

/* True if we saw "#pragma GCC java_exceptions".  */
extern bool pragma_java_exceptions;

/* in call.c */
extern bool check_dtor_name			(tree, tree);
bool magic_varargs_p                            (tree);

extern tree build_conditional_expr		(location_t, tree, tree, tree, 
                                                 tsubst_flags_t);
extern tree build_addr_func			(tree, tsubst_flags_t);
extern void set_flags_from_callee		(tree);
extern tree build_call_a			(tree, int, tree*);
extern tree build_call_n			(tree, int, ...);
extern bool null_ptr_cst_p			(tree);
extern bool null_member_pointer_value_p		(tree);
extern bool sufficient_parms_p			(const_tree);
extern tree type_decays_to			(tree);
extern tree build_user_type_conversion		(tree, tree, int,
						 tsubst_flags_t);
extern tree build_new_function_call		(tree, vec<tree, va_gc> **, bool, 
						 tsubst_flags_t);
extern tree build_operator_new_call		(tree, vec<tree, va_gc> **, tree *,
						 tree *, tree, tree *,
						 tsubst_flags_t);
extern tree build_new_method_call		(tree, tree, vec<tree, va_gc> **,
						 tree, int, tree *,
						 tsubst_flags_t);
extern tree build_special_member_call		(tree, tree, vec<tree, va_gc> **,
						 tree, int, tsubst_flags_t);
extern tree build_new_op			(location_t, enum tree_code,
						 int, tree, tree, tree, tree *,
						 tsubst_flags_t);
extern tree build_op_call			(tree, vec<tree, va_gc> **,
						 tsubst_flags_t);
extern tree build_op_delete_call		(enum tree_code, tree, tree,
						 bool, tree, tree,
						 tsubst_flags_t);
extern bool can_convert				(tree, tree, tsubst_flags_t);
extern bool can_convert_standard		(tree, tree, tsubst_flags_t);
extern bool can_convert_arg			(tree, tree, tree, int,
						 tsubst_flags_t);
extern bool can_convert_arg_bad			(tree, tree, tree, int,
						 tsubst_flags_t);
extern bool enforce_access			(tree, tree, tree,
						 tsubst_flags_t);
extern void push_defarg_context			(tree);
extern void pop_defarg_context			(void);
extern tree convert_default_arg			(tree, tree, tree, int,
						 tsubst_flags_t);
extern tree convert_arg_to_ellipsis		(tree, tsubst_flags_t);
extern tree build_x_va_arg			(source_location, tree, tree);
extern tree cxx_type_promotes_to		(tree);
extern tree type_passed_as			(tree);
extern tree convert_for_arg_passing		(tree, tree, tsubst_flags_t);
extern bool is_properly_derived_from		(tree, tree);
extern tree initialize_reference		(tree, tree, int,
						 tsubst_flags_t);
extern tree extend_ref_init_temps		(tree, tree, vec<tree, va_gc>**);
extern tree make_temporary_var_for_ref_to_temp	(tree, tree);
extern bool type_has_extended_temps		(tree);
extern tree strip_top_quals			(tree);
extern bool reference_related_p			(tree, tree);
extern tree perform_implicit_conversion		(tree, tree, tsubst_flags_t);
extern tree perform_implicit_conversion_flags	(tree, tree, tsubst_flags_t, int);
extern tree build_integral_nontype_arg_conv	(tree, tree, tsubst_flags_t);
extern tree perform_direct_initialization_if_possible (tree, tree, bool,
                                                       tsubst_flags_t);
extern tree in_charge_arg_for_name		(tree);
extern tree build_cxx_call			(tree, int, tree *,
						 tsubst_flags_t);
extern bool is_std_init_list			(tree);
extern bool is_list_ctor			(tree);
#ifdef ENABLE_CHECKING
extern void validate_conversion_obstack		(void);
#endif /* ENABLE_CHECKING */
extern void mark_versions_used			(tree);
extern tree get_function_version_dispatcher	(tree);

/* in class.c */
extern tree build_vfield_ref			(tree, tree);
extern tree build_base_path			(enum tree_code, tree,
						 tree, int, tsubst_flags_t);
extern tree convert_to_base			(tree, tree, bool, bool,
						 tsubst_flags_t);
extern tree convert_to_base_statically		(tree, tree);
extern tree build_vtbl_ref			(tree, tree);
extern tree build_vfn_ref			(tree, tree);
extern tree get_vtable_decl			(tree, int);
extern void resort_type_method_vec		(void *, void *,
						 gt_pointer_operator, void *);
extern bool add_method				(tree, tree, tree);
extern bool currently_open_class		(tree);
extern tree currently_open_derived_class	(tree);
extern tree outermost_open_class		(void);
extern tree current_nonlambda_class_type	(void);
extern tree finish_struct			(tree, tree);
extern void finish_struct_1			(tree);
extern int resolves_to_fixed_type_p		(tree, int *);
extern void init_class_processing		(void);
extern int is_empty_class			(tree);
extern bool is_really_empty_class		(tree);
extern void pushclass				(tree);
extern void popclass				(void);
extern void push_nested_class			(tree);
extern void pop_nested_class			(void);
extern int current_lang_depth			(void);
extern void push_lang_context			(tree);
extern void pop_lang_context			(void);
extern tree instantiate_type			(tree, tree, tsubst_flags_t);
extern void print_class_statistics		(void);
extern void build_self_reference		(void);
extern int same_signature_p			(const_tree, const_tree);
extern void maybe_add_class_template_decl_list	(tree, tree, int);
extern void unreverse_member_declarations	(tree);
extern void invalidate_class_lookup_cache	(void);
extern void maybe_note_name_used_in_class	(tree, tree);
extern void note_name_declared_in_class		(tree, tree);
extern tree get_vtbl_decl_for_binfo		(tree);
extern void debug_class				(tree);
extern void debug_thunks			(tree);
extern void set_linkage_according_to_type	(tree, tree);
extern void determine_key_method		(tree);
extern void check_for_override			(tree, tree);
extern void push_class_stack			(void);
extern void pop_class_stack			(void);
extern bool type_has_user_nondefault_constructor (tree);
extern tree in_class_defaulted_default_constructor (tree);
extern bool user_provided_p			(tree);
extern bool type_has_user_provided_constructor  (tree);
extern bool type_has_non_user_provided_default_constructor (tree);
extern bool vbase_has_user_provided_move_assign (tree);
extern tree default_init_uninitialized_part (tree);
extern bool trivial_default_constructor_is_constexpr (tree);
extern bool type_has_constexpr_default_constructor (tree);
extern bool type_has_virtual_destructor		(tree);
extern bool type_has_move_constructor		(tree);
extern bool type_has_move_assign		(tree);
extern bool type_has_user_declared_move_constructor (tree);
extern bool type_has_user_declared_move_assign(tree);
extern bool type_build_ctor_call		(tree);
extern bool type_build_dtor_call		(tree);
extern void explain_non_literal_class		(tree);
extern void inherit_targ_abi_tags		(tree);
extern void defaulted_late_check		(tree);
extern bool defaultable_fn_check		(tree);
extern void fixup_type_variants			(tree);
extern void fixup_attribute_variants		(tree);
extern tree* decl_cloned_function_p		(const_tree, bool);
extern void clone_function_decl			(tree, int);
extern void adjust_clone_args			(tree);
extern void deduce_noexcept_on_destructor       (tree);
extern void insert_late_enum_def_into_classtype_sorted_fields (tree, tree);
extern bool uniquely_derived_from_p             (tree, tree);
extern bool publicly_uniquely_derived_p         (tree, tree);
extern tree common_enclosing_class		(tree, tree);

/* in cvt.c */
extern tree convert_to_reference		(tree, tree, int, int, tree,
						 tsubst_flags_t);
extern tree convert_from_reference		(tree);
extern tree force_rvalue			(tree, tsubst_flags_t);
extern tree ocp_convert				(tree, tree, int, int,
						 tsubst_flags_t);
extern tree cp_convert				(tree, tree, tsubst_flags_t);
extern tree cp_convert_and_check                (tree, tree, tsubst_flags_t);
extern tree cp_fold_convert			(tree, tree);
extern tree convert_to_void			(tree, impl_conv_void,
                                 		 tsubst_flags_t);
extern tree convert_force			(tree, tree, int,
						 tsubst_flags_t);
extern tree build_expr_type_conversion		(int, tree, bool);
extern tree type_promotes_to			(tree);
extern tree perform_qualification_conversions	(tree, tree);

/* in name-lookup.c */
extern tree pushdecl				(tree);
extern tree pushdecl_maybe_friend		(tree, bool);
extern void maybe_push_cleanup_level		(tree);
extern tree pushtag				(tree, tree, tag_scope);
extern tree make_anon_name			(void);
extern tree pushdecl_top_level_maybe_friend	(tree, bool);
extern tree pushdecl_top_level_and_finish	(tree, tree);
extern tree check_for_out_of_scope_variable	(tree);
extern void dump				(cp_binding_level &ref);
extern void dump				(cp_binding_level *ptr);
extern void print_other_binding_stack		(cp_binding_level *);
extern tree maybe_push_decl			(tree);
extern tree current_decl_namespace		(void);

/* decl.c */
extern tree poplevel				(int, int, int);
extern void cxx_init_decl_processing		(void);
enum cp_tree_node_structure_enum cp_tree_node_structure
						(union lang_tree_node *);
extern void finish_scope			(void);
extern void push_switch				(tree);
extern void pop_switch				(void);
extern tree make_lambda_name			(void);
extern int decls_match				(tree, tree);
extern tree duplicate_decls			(tree, tree, bool);
extern tree declare_local_label			(tree);
extern tree define_label			(location_t, tree);
extern void check_goto				(tree);
extern bool check_omp_return			(void);
extern tree make_typename_type			(tree, tree, enum tag_types, tsubst_flags_t);
extern tree make_unbound_class_template		(tree, tree, tree, tsubst_flags_t);
extern tree build_library_fn_ptr		(const char *, tree, int);
extern tree build_cp_library_fn_ptr		(const char *, tree, int);
extern tree push_library_fn			(tree, tree, tree, int);
extern tree push_void_library_fn		(tree, tree, int);
extern tree push_throw_library_fn		(tree, tree);
extern void warn_misplaced_attr_for_class_type  (source_location location,
						 tree class_type);
extern tree check_tag_decl			(cp_decl_specifier_seq *, bool);
extern tree shadow_tag				(cp_decl_specifier_seq *);
extern tree groktypename			(cp_decl_specifier_seq *, const cp_declarator *, bool);
extern tree start_decl				(const cp_declarator *, cp_decl_specifier_seq *, int, tree, tree, tree *);
extern void start_decl_1			(tree, bool);
extern bool check_array_initializer		(tree, tree, tree);
extern void cp_finish_decl			(tree, tree, bool, tree, int);
extern int cp_complete_array_type		(tree *, tree, bool);
extern int cp_complete_array_type_or_error	(tree *, tree, bool, tsubst_flags_t);
extern tree build_ptrmemfunc_type		(tree);
extern tree build_ptrmem_type			(tree, tree);
/* the grokdeclarator prototype is in decl.h */
extern tree build_this_parm			(tree, cp_cv_quals);
extern int copy_fn_p				(const_tree);
extern bool move_fn_p                           (const_tree);
extern bool move_signature_fn_p                 (const_tree);
extern tree get_scope_of_declarator		(const cp_declarator *);
extern void grok_special_member_properties	(tree);
extern int grok_ctor_properties			(const_tree, const_tree);
extern bool grok_op_properties			(tree, bool);
extern tree xref_tag				(enum tag_types, tree, tag_scope, bool);
extern tree xref_tag_from_type			(tree, tree, tag_scope);
extern bool xref_basetypes			(tree, tree);
extern tree start_enum				(tree, tree, tree, bool, bool *);
extern void finish_enum_value_list		(tree);
extern void finish_enum				(tree);
extern void build_enumerator			(tree, tree, tree, location_t);
extern tree lookup_enumerator			(tree, tree);
extern bool start_preparsed_function		(tree, tree, int);
extern bool start_function			(cp_decl_specifier_seq *,
						 const cp_declarator *, tree);
extern tree begin_function_body			(void);
extern void finish_function_body		(tree);
extern tree outer_curly_brace_block		(tree);
extern tree finish_function			(int);
extern tree grokmethod				(cp_decl_specifier_seq *, const cp_declarator *, tree);
extern void maybe_register_incomplete_var	(tree);
extern void maybe_commonize_var			(tree);
extern void complete_vars			(tree);
extern tree static_fn_type			(tree);
extern void revert_static_member_fn		(tree);
extern void fixup_anonymous_aggr		(tree);
extern tree compute_array_index_type		(tree, tree, tsubst_flags_t);
extern tree check_default_argument		(tree, tree, tsubst_flags_t);
typedef int (*walk_namespaces_fn)		(tree, void *);
extern int walk_namespaces			(walk_namespaces_fn,
						 void *);
extern int wrapup_globals_for_namespace		(tree, void *);
extern tree create_implicit_typedef		(tree, tree);
extern int local_variable_p			(const_tree);
extern tree register_dtor_fn			(tree);
extern tmpl_spec_kind current_tmpl_spec_kind	(int);
extern tree cp_fname_init			(const char *, tree *);
extern tree cxx_builtin_function		(tree decl);
extern tree cxx_builtin_function_ext_scope	(tree decl);
extern tree check_elaborated_type_specifier	(enum tag_types, tree, bool);
extern void warn_extern_redeclared_static	(tree, tree);
extern tree cxx_comdat_group			(tree);
extern bool cp_missing_noreturn_ok_p		(tree);
extern void initialize_artificial_var		(tree, vec<constructor_elt, va_gc> *);
extern tree check_var_type			(tree, tree);
extern tree reshape_init                        (tree, tree, tsubst_flags_t);
extern tree next_initializable_field (tree);
extern tree fndecl_declared_return_type		(tree);
extern bool undeduced_auto_decl			(tree);
extern void require_deduced_type		(tree);

extern bool defer_mark_used_calls;
extern GTY(()) vec<tree, va_gc> *deferred_mark_used_calls;
extern tree finish_case_label			(location_t, tree, tree);
extern tree cxx_maybe_build_cleanup		(tree, tsubst_flags_t);
extern void push_function_parms                (cp_declarator *);

/* in decl2.c */
extern bool check_java_method			(tree);
extern tree build_memfn_type			(tree, tree, cp_cv_quals, cp_ref_qualifier);
extern tree build_pointer_ptrmemfn_type	(tree);
extern tree change_return_type			(tree, tree);
extern void maybe_retrofit_in_chrg		(tree);
extern void maybe_make_one_only			(tree);
extern bool vague_linkage_p			(tree);
extern void grokclassfn				(tree, tree,
						 enum overload_flags);
extern tree grok_array_decl			(location_t, tree, tree, bool);
extern tree delete_sanity			(tree, tree, bool, int, tsubst_flags_t);
extern tree check_classfn			(tree, tree, tree);
extern void check_member_template		(tree);
extern tree grokfield (const cp_declarator *, cp_decl_specifier_seq *,
		       tree, bool, tree, tree);
extern tree grokbitfield (const cp_declarator *, cp_decl_specifier_seq *,
			  tree, tree);
extern tree cp_reconstruct_complex_type		(tree, tree);
extern bool attributes_naming_typedef_ok	(tree);
extern void cplus_decl_attributes		(tree *, tree, int);
extern void finish_anon_union			(tree);
extern void cp_write_global_declarations	(void);
extern tree coerce_new_type			(tree);
extern tree coerce_delete_type			(tree);
extern void comdat_linkage			(tree);
extern void determine_visibility		(tree);
extern void constrain_class_visibility		(tree);
extern void reset_type_linkage			(tree);
extern void tentative_decl_linkage		(tree);
extern void import_export_decl			(tree);
extern tree build_cleanup			(tree);
extern tree build_offset_ref_call_from_tree	(tree, vec<tree, va_gc> **,
						 tsubst_flags_t);
extern bool decl_constant_var_p			(tree);
extern bool decl_maybe_constant_var_p		(tree);
extern void no_linkage_error			(tree);
extern void check_default_args			(tree);
extern bool mark_used				(tree);
extern bool mark_used			        (tree, tsubst_flags_t);
extern void finish_static_data_member_decl	(tree, tree, bool, tree, int);
extern tree cp_build_parm_decl			(tree, tree);
extern tree get_guard				(tree);
extern tree get_guard_cond			(tree);
extern tree set_guard				(tree);
extern tree get_tls_wrapper_fn			(tree);
extern void mark_needed				(tree);
extern bool decl_needed_p			(tree);
extern void note_vague_linkage_fn		(tree);
extern void note_variable_template_instantiation (tree);
extern tree build_artificial_parm		(tree, tree);
extern bool possibly_inlined_p			(tree);
extern int parm_index                           (tree);
extern tree vtv_start_verification_constructor_init_function (void);
extern tree vtv_finish_verification_constructor_init_function (tree);
extern bool cp_omp_mappable_type		(tree);

/* in error.c */
extern void init_error				(void);
extern const char *type_as_string		(tree, int);
extern const char *type_as_string_translate	(tree, int);
extern const char *decl_as_string		(tree, int);
extern const char *decl_as_string_translate	(tree, int);
extern const char *decl_as_dwarf_string		(tree, int);
extern const char *expr_as_string		(tree, int);
extern const char *lang_decl_name		(tree, int, bool);
extern const char *lang_decl_dwarf_name		(tree, int, bool);
extern const char *language_to_string		(enum languages);
extern const char *class_key_or_enum_as_string	(tree);
extern void maybe_warn_variadic_templates       (void);
extern void maybe_warn_cpp0x			(cpp0x_warn_str str);
extern bool pedwarn_cxx98                       (location_t, int, const char *, ...) ATTRIBUTE_GCC_DIAG(3,4);
extern location_t location_of                   (tree);
extern void qualified_name_lookup_error		(tree, tree, tree,
						 location_t);

/* in except.c */
extern void init_exception_processing		(void);
extern tree expand_start_catch_block		(tree);
extern void expand_end_catch_block		(void);
extern tree build_exc_ptr			(void);
extern tree build_throw				(tree);
extern int nothrow_libfn_p			(const_tree);
extern void check_handlers			(tree);
extern tree finish_noexcept_expr		(tree, tsubst_flags_t);
extern bool expr_noexcept_p			(tree, tsubst_flags_t);
extern void perform_deferred_noexcept_checks	(void);
extern bool nothrow_spec_p			(const_tree);
extern bool type_noexcept_p			(const_tree);
extern bool type_throw_all_p			(const_tree);
extern tree build_noexcept_spec			(tree, int);
extern void choose_personality_routine		(enum languages);
extern tree build_must_not_throw_expr		(tree,tree);
extern tree eh_type_info			(tree);
extern tree begin_eh_spec_block			(void);
extern void finish_eh_spec_block		(tree, tree);
extern tree build_eh_type_type			(tree);
extern tree cp_protect_cleanup_actions		(void);
extern tree create_try_catch_expr               (tree, tree);

/* in expr.c */
extern tree cplus_expand_constant		(tree);
extern tree mark_rvalue_use			(tree);
extern tree mark_lvalue_use			(tree);
extern tree mark_type_use			(tree);
extern void mark_exp_read			(tree);

/* friend.c */
extern int is_friend				(tree, tree);
extern void make_friend_class			(tree, tree, bool);
extern void add_friend				(tree, tree, bool);
extern tree do_friend				(tree, tree, tree, tree, enum overload_flags, bool);

/* in init.c */
extern tree expand_member_init			(tree);
extern void emit_mem_initializers		(tree);
extern tree build_aggr_init			(tree, tree, int,
                                                 tsubst_flags_t);
extern int is_class_type			(tree, int);
extern tree get_type_value			(tree);
extern tree build_zero_init			(tree, tree, bool);
extern tree build_value_init			(tree, tsubst_flags_t);
extern tree build_value_init_noctor		(tree, tsubst_flags_t);
extern tree get_nsdmi				(tree, bool);
extern tree build_offset_ref			(tree, tree, bool,
						 tsubst_flags_t);
extern tree throw_bad_array_new_length		(void);
extern tree throw_bad_array_length		(void);
extern tree build_new				(vec<tree, va_gc> **, tree, tree,
						 vec<tree, va_gc> **, int,
                                                 tsubst_flags_t);
extern tree get_temp_regvar			(tree, tree);
extern tree build_vec_init			(tree, tree, tree, bool, int,
                                                 tsubst_flags_t);
extern tree build_delete			(tree, tree,
						 special_function_kind,
						 int, int, tsubst_flags_t);
extern void push_base_cleanups			(void);
extern tree build_vec_delete			(tree, tree,
						 special_function_kind, int,
						 tsubst_flags_t);
extern tree create_temporary_var		(tree);
extern void initialize_vtbl_ptrs		(tree);
extern tree build_java_class_ref		(tree);
extern tree integral_constant_value		(tree);
extern tree decl_constant_value_safe	        (tree);
extern int diagnose_uninitialized_cst_or_ref_member (tree, bool, bool);
extern tree build_vtbl_address                  (tree);

/* in lex.c */
extern void cxx_dup_lang_specific_decl		(tree);
extern void yyungetc				(int, int);

extern tree unqualified_name_lookup_error	(tree);
extern tree unqualified_fn_lookup_error		(tree);
extern tree build_lang_decl			(enum tree_code, tree, tree);
extern tree build_lang_decl_loc			(location_t, enum tree_code, tree, tree);
extern void retrofit_lang_decl			(tree);
extern tree copy_decl				(tree);
extern tree copy_type				(tree);
extern tree cxx_make_type			(enum tree_code);
extern tree make_class_type			(enum tree_code);
extern bool cxx_init				(void);
extern void cxx_finish				(void);
extern bool in_main_input_context		(void);

/* in method.c */
extern void init_method				(void);
extern tree make_thunk				(tree, bool, tree, tree);
extern void finish_thunk			(tree);
extern void use_thunk				(tree, bool);
extern bool trivial_fn_p			(tree);
extern bool is_trivially_xible			(enum tree_code, tree, tree);
extern tree get_defaulted_eh_spec		(tree);
extern tree unevaluated_noexcept_spec		(void);
extern void after_nsdmi_defaulted_late_checks   (tree);
extern bool maybe_explain_implicit_delete	(tree);
extern void explain_implicit_non_constexpr	(tree);
extern void deduce_inheriting_ctor		(tree);
extern void synthesize_method			(tree);
extern tree lazily_declare_fn			(special_function_kind,
						 tree);
extern tree skip_artificial_parms_for		(const_tree, tree);
extern int num_artificial_parms_for		(const_tree);
extern tree make_alias_for			(tree, tree);
extern tree get_copy_ctor			(tree, tsubst_flags_t);
extern tree get_copy_assign			(tree);
extern tree get_default_ctor			(tree);
extern tree get_dtor				(tree, tsubst_flags_t);
extern tree get_inherited_ctor			(tree);
extern tree locate_ctor				(tree);
extern tree implicitly_declare_fn               (special_function_kind, tree,
						 bool, tree, tree);

/* In optimize.c */
extern bool maybe_clone_body			(tree);

/* In parser.c */
extern tree cp_convert_range_for (tree, tree, tree, bool);
extern bool parsing_nsdmi (void);
extern void inject_this_parameter (tree, cp_cv_quals);

/* in pt.c */
extern bool check_template_shadow		(tree);
extern tree get_innermost_template_args		(tree, int);
extern void maybe_begin_member_template_processing (tree);
extern void maybe_end_member_template_processing (void);
extern tree finish_member_template_decl		(tree);
extern void begin_template_parm_list		(void);
extern bool begin_specialization		(void);
extern void reset_specialization		(void);
extern void end_specialization			(void);
extern void begin_explicit_instantiation	(void);
extern void end_explicit_instantiation		(void);
extern tree check_explicit_specialization	(tree, tree, int, int);
extern int num_template_headers_for_class	(tree);
extern void check_template_variable		(tree);
extern tree make_auto				(void);
extern tree make_decltype_auto			(void);
extern tree do_auto_deduction			(tree, tree, tree);
extern tree type_uses_auto			(tree);
extern tree type_uses_auto_or_concept		(tree);
extern void append_type_to_template_for_access_check (tree, tree, tree,
						      location_t);
extern tree convert_generic_types_to_packs	(tree, int, int);
extern tree splice_late_return_type		(tree, tree);
extern bool is_auto				(const_tree);
extern bool is_auto_or_concept			(const_tree);
extern tree process_template_parm		(tree, location_t, tree, 
						 bool, bool);
extern tree end_template_parm_list    (tree);
extern void end_template_parm_list		();
extern void end_template_decl			(void);
extern tree maybe_update_decl_type		(tree, tree);
extern bool check_default_tmpl_args             (tree, tree, bool, bool, int);
extern tree push_template_decl			(tree);
extern tree push_template_decl_real		(tree, bool);
extern tree add_inherited_template_parms	(tree, tree);
extern bool redeclare_class_template		(tree, tree, tree);
extern tree lookup_template_class		(tree, tree, tree, tree,
						 int, tsubst_flags_t);
extern tree lookup_template_function		(tree, tree);
extern tree lookup_template_variable		(tree, tree);
extern int uses_template_parms			(tree);
extern int uses_template_parms_level		(tree, int);
extern bool in_template_function		(void);
extern tree instantiate_class_template		(tree);
extern tree instantiate_template		(tree, tree, tsubst_flags_t);
extern tree fn_type_unification			(tree, tree, tree,
						 const tree *, unsigned int,
						 tree, unification_kind_t, int,
						 bool, bool);
extern void mark_decl_instantiated		(tree, int);
extern int more_specialized_fn			(tree, tree, int);
extern void do_decl_instantiation		(tree, tree);
extern void do_type_instantiation		(tree, tree, tsubst_flags_t);
extern bool always_instantiate_p		(tree);
extern void maybe_instantiate_noexcept		(tree);
extern tree instantiate_decl			(tree, int, bool);
extern int comp_template_parms			(const_tree, const_tree);
extern bool uses_parameter_packs                (tree);
extern bool template_parameter_pack_p           (const_tree);
extern bool function_parameter_pack_p		(const_tree);
extern bool function_parameter_expanded_from_pack_p (tree, tree);
extern tree make_pack_expansion                 (tree);
extern bool check_for_bare_parameter_packs      (tree);
extern tree build_template_info			(tree, tree);
extern tree get_template_info			(const_tree);
extern vec<qualified_typedef_usage_t, va_gc> *get_types_needing_access_check (tree);
extern int template_class_depth			(tree);
extern int is_specialization_of			(tree, tree);
extern bool is_specialization_of_friend		(tree, tree);
extern tree get_pattern_parm			(tree, tree);
extern int comp_template_args			(tree, tree);
extern tree maybe_process_partial_specialization (tree);
extern tree most_specialized_instantiation	(tree);
extern void print_candidates			(tree);
extern void instantiate_pending_templates	(int);
extern tree tsubst_default_argument		(tree, tree, tree,
						 tsubst_flags_t);
extern tree tsubst (tree, tree, tsubst_flags_t, tree);
extern tree tsubst_copy_and_build		(tree, tree, tsubst_flags_t,
						 tree, bool, bool);
extern tree tsubst_expr                         (tree, tree, tsubst_flags_t,
                                                 tree, bool);
extern tree most_general_template		(tree);
extern tree get_mostly_instantiated_function_type (tree);
extern bool problematic_instantiation_changed	(void);
extern void record_last_problematic_instantiation (void);
extern struct tinst_level *current_instantiation(void);
extern tree maybe_get_template_decl_from_type_decl (tree);
extern int processing_template_parmlist;
extern bool dependent_type_p			(tree);
extern bool dependent_scope_p			(tree);
extern bool any_dependent_template_arguments_p  (const_tree);
extern bool dependent_template_p		(tree);
extern bool dependent_template_id_p		(tree, tree);
extern bool type_dependent_expression_p		(tree);
extern bool any_type_dependent_arguments_p      (const vec<tree, va_gc> *);
extern bool any_type_dependent_elements_p       (const_tree);
extern bool type_dependent_expression_p_push	(tree);
extern bool value_dependent_expression_p	(tree);
extern bool instantiation_dependent_expression_p (tree);
extern bool any_value_dependent_elements_p      (const_tree);
extern bool dependent_omp_for_p			(tree, tree, tree, tree);
extern tree resolve_typename_type		(tree, bool);
extern tree template_for_substitution		(tree);
extern tree build_non_dependent_expr		(tree);
extern void make_args_non_dependent		(vec<tree, va_gc> *);
extern bool reregister_specialization		(tree, tree, tree);
extern tree fold_non_dependent_expr		(tree);
extern tree fold_non_dependent_expr_sfinae	(tree, tsubst_flags_t);
extern bool alias_type_or_template_p            (tree);
extern bool alias_template_specialization_p     (const_tree);
extern bool dependent_alias_template_spec_p     (const_tree);
extern bool explicit_class_specialization_p     (tree);
extern bool push_tinst_level                    (tree);
extern bool push_tinst_level_loc                (tree, location_t);
extern void pop_tinst_level                     (void);
extern struct tinst_level *outermost_tinst_level(void);
extern void init_template_processing		(void);
extern void print_template_statistics		(void);
bool template_template_parameter_p		(const_tree);
bool template_type_parameter_p                  (const_tree);
extern bool primary_template_instantiation_p    (const_tree);
extern tree get_primary_template_innermost_parameters	(const_tree);
extern tree get_template_parms_at_level (tree, int);
extern tree get_template_innermost_arguments	(const_tree);
extern tree get_template_argument_pack_elems	(const_tree);
extern tree get_function_template_decl		(const_tree);
extern tree resolve_nondeduced_context		(tree);
extern hashval_t iterative_hash_template_arg (tree arg, hashval_t val);
extern tree coerce_template_parms               (tree, tree, tree);
extern void register_local_specialization       (tree, tree);
extern tree retrieve_local_specialization       (tree);
extern tree extract_fnparm_pack                 (tree, tree *);
extern tree template_parm_to_arg                (tree);

/* in repo.c */
extern void init_repo				(void);
extern int repo_emit_p				(tree);
extern bool repo_export_class_p			(const_tree);
extern void finish_repo				(void);

/* in rtti.c */
/* A vector of all tinfo decls that haven't been emitted yet.  */
extern GTY(()) vec<tree, va_gc> *unemitted_tinfo_decls;

extern void init_rtti_processing		(void);
extern tree build_typeid			(tree, tsubst_flags_t);
extern tree get_tinfo_decl			(tree);
extern tree get_typeid				(tree, tsubst_flags_t);
extern tree build_headof			(tree);
extern tree build_dynamic_cast			(tree, tree, tsubst_flags_t);
extern void emit_support_tinfos			(void);
extern bool emit_tinfo_decl			(tree);

/* in search.c */
extern bool accessible_base_p			(tree, tree, bool);
extern tree lookup_base                         (tree, tree, base_access,
						 base_kind *, tsubst_flags_t);
extern tree dcast_base_hint			(tree, tree);
extern int accessible_p				(tree, tree, bool);
extern int accessible_in_template_p		(tree, tree);
extern tree lookup_field_1			(tree, tree, bool);
extern tree lookup_field			(tree, tree, int, bool);
extern int lookup_fnfields_1			(tree, tree);
extern tree lookup_fnfields_slot		(tree, tree);
extern tree lookup_fnfields_slot_nolazy		(tree, tree);
extern int class_method_index_for_fn		(tree, tree);
extern tree lookup_fnfields			(tree, tree, int);
extern tree lookup_member			(tree, tree, int, bool,
						 tsubst_flags_t);
extern int look_for_overrides			(tree, tree);
extern void get_pure_virtuals			(tree);
extern void maybe_suppress_debug_info		(tree);
extern void note_debug_info_needed		(tree);
extern void print_search_statistics		(void);
extern void reinit_search_statistics		(void);
extern tree current_scope			(void);
extern int at_function_scope_p			(void);
extern bool at_class_scope_p			(void);
extern bool at_namespace_scope_p		(void);
extern tree context_for_name_lookup		(tree);
extern tree lookup_conversions			(tree);
extern tree binfo_from_vbase			(tree);
extern tree binfo_for_vbase			(tree, tree);
extern tree look_for_overrides_here		(tree, tree);
#define dfs_skip_bases ((tree)1)
extern tree dfs_walk_all (tree, tree (*) (tree, void *),
			  tree (*) (tree, void *), void *);
extern tree dfs_walk_once (tree, tree (*) (tree, void *),
			   tree (*) (tree, void *), void *);
extern tree binfo_via_virtual			(tree, tree);
extern tree build_baselink			(tree, tree, tree, tree);
extern tree adjust_result_of_qualified_name_lookup
						(tree, tree, tree);
extern tree copied_binfo			(tree, tree);
extern tree original_binfo			(tree, tree);
extern int shared_member_p			(tree);

/* The representation of a deferred access check.  */

typedef struct GTY(()) deferred_access_check {
  /* The base class in which the declaration is referenced. */
  tree binfo;
  /* The declaration whose access must be checked.  */
  tree decl;
  /* The declaration that should be used in the error message.  */
  tree diag_decl;
  /* The location of this access.  */
  location_t loc;
} deferred_access_check;

/* in semantics.c */
extern void push_deferring_access_checks	(deferring_kind);
extern void resume_deferring_access_checks	(void);
extern void stop_deferring_access_checks	(void);
extern void pop_deferring_access_checks		(void);
extern vec<deferred_access_check, va_gc> *get_deferred_access_checks (void);
extern void reopen_deferring_access_checks (vec<deferred_access_check, va_gc> *);
extern void pop_to_parent_deferring_access_checks (void);
extern bool perform_access_checks (vec<deferred_access_check, va_gc> *,
				   tsubst_flags_t);
extern bool perform_deferred_access_checks	(tsubst_flags_t);
extern bool perform_or_defer_access_check	(tree, tree, tree,
						 tsubst_flags_t);
extern int stmts_are_full_exprs_p		(void);
extern void init_cp_semantics			(void);
extern tree do_poplevel				(tree);
extern void break_maybe_infinite_loop		(void);
extern void add_decl_expr			(tree);
extern tree maybe_cleanup_point_expr_void	(tree);
extern tree finish_expr_stmt			(tree);
extern tree begin_if_stmt			(void);
extern void finish_if_stmt_cond			(tree, tree);
extern tree finish_then_clause			(tree);
extern void begin_else_clause			(tree);
extern void finish_else_clause			(tree);
extern void finish_if_stmt			(tree);
extern tree begin_while_stmt			(void);
extern void finish_while_stmt_cond		(tree, tree, bool);
extern void finish_while_stmt			(tree);
extern tree begin_do_stmt			(void);
extern void finish_do_body			(tree);
extern void finish_do_stmt			(tree, tree, bool);
extern tree finish_return_stmt			(tree);
extern tree begin_for_scope			(tree *);
extern tree begin_for_stmt			(tree, tree);
extern void finish_for_init_stmt		(tree);
extern void finish_for_cond			(tree, tree, bool);
extern void finish_for_expr			(tree, tree);
extern void finish_for_stmt			(tree);
extern tree begin_range_for_stmt		(tree, tree);
extern void finish_range_for_decl		(tree, tree, tree);
extern void finish_range_for_stmt		(tree);
extern tree finish_break_stmt			(void);
extern tree finish_continue_stmt		(void);
extern tree begin_switch_stmt			(void);
extern void finish_switch_cond			(tree, tree);
extern void finish_switch_stmt			(tree);
extern tree finish_goto_stmt			(tree);
extern tree begin_try_block			(void);
extern void finish_try_block			(tree);
extern void finish_handler_sequence		(tree);
extern tree begin_function_try_block		(tree *);
extern void finish_function_try_block		(tree);
extern void finish_function_handler_sequence    (tree, tree);
extern void finish_cleanup_try_block		(tree);
extern tree begin_handler			(void);
extern void finish_handler_parms		(tree, tree);
extern void finish_handler			(tree);
extern void finish_cleanup			(tree, tree);
<<<<<<< HEAD
extern bool literal_type_p (tree);
extern tree register_constexpr_fundef (tree, tree);
extern bool check_constexpr_ctor_body (tree, tree);
extern tree ensure_literal_type_for_constexpr_object (tree);
extern bool potential_constant_expression (tree);
extern bool potential_rvalue_constant_expression (tree);
extern bool require_potential_constant_expression (tree);
extern bool require_potential_rvalue_constant_expression (tree);
extern tree cxx_constant_value (tree);
extern tree maybe_constant_value (tree);
extern tree maybe_constant_init (tree);
extern bool is_sub_constant_expr (tree);
extern bool reduced_constant_expression_p (tree);
extern void explain_invalid_constexpr_fn (tree);
extern vec<tree> cx_error_context (void);
extern bool is_unary_trait                      (cp_trait_kind);
extern bool is_binary_trait                     (cp_trait_kind);
extern bool is_this_parameter (tree);
extern tree xvalue_result_type                  (tree);
=======
extern bool is_this_parameter                   (tree);
>>>>>>> eaeba53a

enum {
  BCS_NO_SCOPE = 1,
  BCS_TRY_BLOCK = 2,
  BCS_FN_BODY = 4
};
extern tree begin_compound_stmt			(unsigned int);

extern void finish_compound_stmt		(tree);
extern tree finish_asm_stmt			(int, tree, tree, tree, tree,
						 tree);
extern tree finish_label_stmt			(tree);
extern void finish_label_decl			(tree);
extern tree finish_parenthesized_expr		(tree);
extern tree force_paren_expr			(tree);
extern tree finish_non_static_data_member       (tree, tree, tree);
extern tree begin_stmt_expr			(void);
extern tree finish_stmt_expr_expr		(tree, tree);
extern tree finish_stmt_expr			(tree, bool);
extern tree stmt_expr_value_expr		(tree);
bool empty_expr_stmt_p				(tree);
extern tree perform_koenig_lookup		(tree, vec<tree, va_gc> *,
						 tsubst_flags_t);
extern tree finish_call_expr			(tree, vec<tree, va_gc> **, bool,
						 bool, tsubst_flags_t);
extern tree finish_template_variable	(tree);
extern tree finish_increment_expr		(tree, enum tree_code);
extern tree finish_this_expr			(void);
extern tree finish_pseudo_destructor_expr       (tree, tree, tree, location_t);
extern tree finish_unary_op_expr		(location_t, enum tree_code, tree,
						 tsubst_flags_t);
extern tree finish_compound_literal		(tree, tree, tsubst_flags_t);
extern tree finish_fname			(tree);
extern void finish_translation_unit		(void);
extern tree finish_template_type_parm		(tree, tree);
extern tree finish_template_template_parm       (tree, tree);
extern tree begin_class_definition		(tree);
extern void finish_template_decl		(tree);
extern tree finish_template_type		(tree, tree, int);
extern tree finish_base_specifier		(tree, tree, bool);
extern void finish_member_declaration		(tree);
extern bool outer_automatic_var_p		(tree);
extern tree process_outer_var_ref		(tree, tsubst_flags_t);
extern tree finish_id_expression		(tree, tree, tree,
						 cp_id_kind *,
						 bool, bool, bool *,
						 bool, bool, bool, bool,
						 const char **,
                                                 location_t);
extern tree finish_typeof			(tree);
extern tree finish_underlying_type	        (tree);
extern tree calculate_bases                     (tree);
extern tree finish_bases                        (tree, bool);
extern tree calculate_direct_bases              (tree);
extern tree finish_offsetof			(tree, location_t);
extern void finish_decl_cleanup			(tree, tree);
extern void finish_eh_cleanup			(tree);
extern void emit_associated_thunks		(tree);
extern void finish_mem_initializers		(tree);
extern tree check_template_template_default_arg (tree);
extern bool expand_or_defer_fn_1		(tree);
extern void expand_or_defer_fn			(tree);
extern void add_typedef_to_current_template_for_access_check (tree, tree,
							      location_t);
extern void check_accessibility_of_qualified_id (tree, tree, tree);
extern tree finish_qualified_id_expr		(tree, tree, bool, bool,
						 bool, bool, tsubst_flags_t);
extern void simplify_aggr_init_expr		(tree *);
extern void finalize_nrv			(tree *, tree, tree);
extern void note_decl_for_pch			(tree);
extern tree omp_reduction_id			(enum tree_code, tree, tree);
extern tree cp_remove_omp_priv_cleanup_stmt	(tree *, int *, void *);
extern void cp_check_omp_declare_reduction	(tree);
extern tree finish_omp_clauses			(tree);
extern void finish_omp_threadprivate		(tree);
extern tree begin_omp_structured_block		(void);
extern tree finish_omp_structured_block		(tree);
extern tree begin_omp_parallel			(void);
extern tree finish_omp_parallel			(tree, tree);
extern tree begin_omp_task			(void);
extern tree finish_omp_task			(tree, tree);
extern tree finish_omp_for			(location_t, enum tree_code,
						 tree, tree, tree, tree, tree,
						 tree, tree);
extern void finish_omp_atomic			(enum tree_code, enum tree_code,
						 tree, tree, tree, tree, tree,
						 bool);
extern void finish_omp_barrier			(void);
extern void finish_omp_flush			(void);
extern void finish_omp_taskwait			(void);
extern void finish_omp_taskyield		(void);
extern void finish_omp_cancel			(tree);
extern void finish_omp_cancellation_point	(tree);
extern tree begin_transaction_stmt		(location_t, tree *, int);
extern void finish_transaction_stmt		(tree, tree, int, tree);
extern tree build_transaction_expr		(location_t, tree, int, tree);
extern bool cxx_omp_create_clause_info		(tree, tree, bool, bool,
						 bool, bool);
extern tree baselink_for_fns                    (tree);
extern void finish_static_assert                (tree, tree, location_t,
                                                 bool);
extern tree finish_decltype_type                (tree, bool, tsubst_flags_t);
extern tree finish_trait_expr			(enum cp_trait_kind, tree, tree);
extern tree build_lambda_expr                   (void);
extern tree build_lambda_object			(tree);
extern tree begin_lambda_type                   (tree);
extern tree lambda_capture_field_type		(tree, bool);
extern tree lambda_return_type			(tree);
extern tree lambda_proxy_type			(tree);
extern tree lambda_function			(tree);
extern void apply_deduced_return_type           (tree, tree);
extern tree add_capture                         (tree, tree, tree, bool, bool);
extern tree add_default_capture                 (tree, tree, tree);
extern tree build_capture_proxy			(tree);
extern void insert_capture_proxy		(tree);
extern void insert_pending_capture_proxies	(void);
extern bool is_capture_proxy			(tree);
extern bool is_normal_capture_proxy             (tree);
extern void register_capture_members		(tree);
extern tree lambda_expr_this_capture            (tree, bool);
extern tree maybe_resolve_dummy			(tree, bool);
extern tree current_nonlambda_function		(void);
extern tree nonlambda_method_basetype		(void);
extern void maybe_add_lambda_conv_op            (tree);
extern bool is_lambda_ignored_entity            (tree);

/* in tree.c */
extern int cp_tree_operand_length		(const_tree);
void cp_free_lang_data 				(tree t);
extern tree force_target_expr			(tree, tree, tsubst_flags_t);
extern tree build_target_expr_with_type		(tree, tree, tsubst_flags_t);
extern void lang_check_failed			(const char *, int,
						 const char *) ATTRIBUTE_NORETURN;
extern tree stabilize_expr			(tree, tree *);
extern void stabilize_call			(tree, tree *);
extern bool stabilize_init			(tree, tree *);
extern tree add_stmt_to_compound		(tree, tree);
extern void init_tree				(void);
extern bool pod_type_p				(const_tree);
extern bool layout_pod_type_p			(const_tree);
extern bool std_layout_type_p			(const_tree);
extern bool trivial_type_p			(const_tree);
extern bool trivially_copyable_p		(const_tree);
extern bool scalarish_type_p			(const_tree);
extern bool type_has_nontrivial_default_init	(const_tree);
extern bool type_has_nontrivial_copy_init	(const_tree);
extern bool class_tmpl_impl_spec_p		(const_tree);
extern int zero_init_p				(const_tree);
extern bool check_abi_tag_redeclaration		(const_tree, const_tree, const_tree);
extern tree strip_typedefs			(tree);
extern tree strip_typedefs_expr			(tree);
extern tree copy_binfo				(tree, tree, tree,
						 tree *, int);
extern int member_p				(const_tree);
extern cp_lvalue_kind real_lvalue_p		(const_tree);
extern cp_lvalue_kind lvalue_kind		(const_tree);
extern bool lvalue_or_rvalue_with_address_p	(const_tree);
extern bool xvalue_p	                        (const_tree);
extern bool builtin_valid_in_constant_expr_p    (const_tree);
extern tree build_min				(enum tree_code, tree, ...);
extern tree build_min_nt_loc			(location_t, enum tree_code,
						 ...);
extern tree build_min_non_dep			(enum tree_code, tree, ...);
extern tree build_min_non_dep_call_vec		(tree, tree, vec<tree, va_gc> *);
extern tree build_cplus_new			(tree, tree, tsubst_flags_t);
extern tree build_aggr_init_expr		(tree, tree);
extern tree get_target_expr			(tree);
extern tree get_target_expr_sfinae		(tree, tsubst_flags_t);
extern tree build_cplus_array_type		(tree, tree);
extern tree build_array_of_n_type		(tree, int);
extern bool array_of_runtime_bound_p		(tree);
extern tree build_array_copy			(tree);
extern tree build_vec_init_expr			(tree, tree, tsubst_flags_t);
extern void diagnose_non_constexpr_vec_init	(tree);
extern tree hash_tree_cons			(tree, tree, tree);
extern tree hash_tree_chain			(tree, tree);
extern tree build_qualified_name		(tree, tree, tree, bool);
extern tree build_ref_qualified_type		(tree, cp_ref_qualifier);
extern int is_overloaded_fn			(tree);
extern tree dependent_name			(tree);
extern tree get_fns				(tree);
extern tree get_first_fn			(tree);
extern tree ovl_cons				(tree, tree);
extern tree build_overload			(tree, tree);
extern tree ovl_scope				(tree);
extern bool non_static_member_function_p        (tree);
extern const char *cxx_printable_name		(tree, int);
extern const char *cxx_printable_name_translate	(tree, int);
extern tree build_exception_variant		(tree, tree);
extern tree bind_template_template_parm		(tree, tree);
extern tree array_type_nelts_total		(tree);
extern tree array_type_nelts_top		(tree);
extern tree break_out_target_exprs		(tree);
extern tree build_ctor_subob_ref		(tree, tree, tree);
extern tree replace_placeholders		(tree, tree);
extern tree get_type_decl			(tree);
extern tree decl_namespace_context		(tree);
extern bool decl_anon_ns_mem_p			(const_tree);
extern tree lvalue_type				(tree);
extern tree error_type				(tree);
extern int varargs_function_p			(const_tree);
extern bool really_overloaded_fn		(tree);
extern bool cp_tree_equal			(tree, tree);
extern tree no_linkage_check			(tree, bool);
extern void debug_binfo				(tree);
extern tree build_dummy_object			(tree);
extern tree maybe_dummy_object			(tree, tree *);
extern int is_dummy_object			(const_tree);
extern const struct attribute_spec cxx_attribute_table[];
extern tree make_ptrmem_cst			(tree, tree);
extern tree cp_build_type_attribute_variant     (tree, tree);
extern tree cp_build_reference_type		(tree, bool);
extern tree move				(tree);
extern tree cp_build_qualified_type_real	(tree, int, tsubst_flags_t);
#define cp_build_qualified_type(TYPE, QUALS) \
  cp_build_qualified_type_real ((TYPE), (QUALS), tf_warning_or_error)
extern bool cv_qualified_p			(const_tree);
extern tree cv_unqualified			(tree);
extern special_function_kind special_function_p (const_tree);
extern int count_trees				(tree);
extern int char_type_p				(tree);
extern void verify_stmt_tree			(tree);
extern linkage_kind decl_linkage		(tree);
extern duration_kind decl_storage_duration	(tree);
extern tree cp_walk_subtrees (tree*, int*, walk_tree_fn,
			      void*, hash_set<tree> *);
#define cp_walk_tree(tp,func,data,pset) \
	walk_tree_1 (tp, func, data, pset, cp_walk_subtrees)
#define cp_walk_tree_without_duplicates(tp,func,data) \
	walk_tree_without_duplicates_1 (tp, func, data, cp_walk_subtrees)
extern tree fold_if_not_in_template		(tree);
extern tree rvalue				(tree);
extern tree convert_bitfield_to_declared_type   (tree);
extern tree cp_save_expr			(tree);
extern bool cast_valid_in_integral_constant_expression_p (tree);
extern bool cxx_type_hash_eq			(const_tree, const_tree);

extern void cxx_print_statistics		(void);
extern bool maybe_warn_zero_as_null_pointer_constant (tree, location_t);

/* in ptree.c */
extern void cxx_print_xnode			(FILE *, tree, int);
extern void cxx_print_decl			(FILE *, tree, int);
extern void cxx_print_type			(FILE *, tree, int);
extern void cxx_print_identifier		(FILE *, tree, int);
extern void cxx_print_error_function		(diagnostic_context *,
						 const char *,
						 struct diagnostic_info *);

/* in typeck.c */
extern bool cxx_mark_addressable		(tree);
extern int string_conv_p			(const_tree, const_tree, int);
extern tree cp_truthvalue_conversion		(tree);
extern tree condition_conversion		(tree);
extern tree require_complete_type		(tree);
extern tree require_complete_type_sfinae	(tree, tsubst_flags_t);
extern tree complete_type			(tree);
extern tree complete_type_or_else		(tree, tree);
extern tree complete_type_or_maybe_complain	(tree, tree, tsubst_flags_t);
extern int type_unknown_p			(const_tree);
enum { ce_derived, ce_normal, ce_exact };
extern bool comp_except_specs			(const_tree, const_tree, int);
extern bool comptypes				(tree, tree, int);
extern bool same_type_ignoring_top_level_qualifiers_p (tree, tree);
extern bool compparms				(const_tree, const_tree);
extern int comp_cv_qualification		(const_tree, const_tree);
extern int comp_cv_qualification		(int, int);
extern int comp_cv_qual_signature		(tree, tree);
extern tree cxx_sizeof_or_alignof_expr		(tree, enum tree_code, bool);
extern tree cxx_sizeof_or_alignof_type		(tree, enum tree_code, bool);
extern tree cxx_alignas_expr                    (tree);
extern tree cxx_sizeof_nowarn                   (tree);
extern tree is_bitfield_expr_with_lowered_type  (const_tree);
extern tree unlowered_expr_type                 (const_tree);
extern tree decay_conversion			(tree, tsubst_flags_t);
extern tree build_class_member_access_expr      (tree, tree, tree, bool,
						 tsubst_flags_t);
extern tree finish_class_member_access_expr     (tree, tree, bool, 
						 tsubst_flags_t);
extern tree build_x_indirect_ref		(location_t, tree,
						 ref_operator, tsubst_flags_t);
extern tree cp_build_indirect_ref		(tree, ref_operator,
                                                 tsubst_flags_t);
extern tree build_array_ref			(location_t, tree, tree);
extern tree cp_build_array_ref			(location_t, tree, tree,
						 tsubst_flags_t);
extern tree get_member_function_from_ptrfunc	(tree *, tree, tsubst_flags_t);
extern tree cp_build_function_call              (tree, tree, tsubst_flags_t);
extern tree cp_build_function_call_nary         (tree, tsubst_flags_t, ...)
						ATTRIBUTE_SENTINEL;
extern tree cp_build_function_call_vec		(tree, vec<tree, va_gc> **,
						 tsubst_flags_t);
extern tree build_x_binary_op			(location_t,
						 enum tree_code, tree,
						 enum tree_code, tree,
						 enum tree_code, tree *,
						 tsubst_flags_t);
extern tree build_x_array_ref			(location_t, tree, tree,
						 tsubst_flags_t);
extern tree build_x_unary_op			(location_t,
						 enum tree_code, tree,
                                                 tsubst_flags_t);
extern tree cp_build_addr_expr			(tree, tsubst_flags_t);
extern tree cp_build_addr_expr_strict		(tree, tsubst_flags_t);
extern tree cp_build_unary_op                   (enum tree_code, tree, int, 
                                                 tsubst_flags_t);
extern tree unary_complex_lvalue		(enum tree_code, tree);
extern tree build_x_conditional_expr		(location_t, tree, tree, tree, 
                                                 tsubst_flags_t);
extern tree build_x_compound_expr_from_list	(tree, expr_list_kind,
						 tsubst_flags_t);
extern tree build_x_compound_expr_from_vec	(vec<tree, va_gc> *,
						 const char *, tsubst_flags_t);
extern tree build_x_compound_expr		(location_t, tree, tree,
						 tsubst_flags_t);
extern tree build_compound_expr                 (location_t, tree, tree);
extern tree cp_build_compound_expr		(tree, tree, tsubst_flags_t);
extern tree build_static_cast			(tree, tree, tsubst_flags_t);
extern tree build_reinterpret_cast		(tree, tree, tsubst_flags_t);
extern tree build_const_cast			(tree, tree, tsubst_flags_t);
extern tree build_c_cast			(location_t, tree, tree);
extern tree cp_build_c_cast			(tree, tree, tsubst_flags_t);
extern tree build_x_modify_expr			(location_t, tree,
						 enum tree_code, tree,
						 tsubst_flags_t);
extern tree cp_build_modify_expr		(tree, enum tree_code, tree,
						 tsubst_flags_t);
extern tree convert_for_initialization		(tree, tree, tree, int,
						 impl_conv_rhs, tree, int,
                                                 tsubst_flags_t);
extern int comp_ptr_ttypes			(tree, tree);
extern bool comp_ptr_ttypes_const		(tree, tree);
extern bool error_type_p			(const_tree);
extern bool ptr_reasonably_similar		(const_tree, const_tree);
extern tree build_ptrmemfunc			(tree, tree, int, bool,
						 tsubst_flags_t);
extern int cp_type_quals			(const_tree);
extern int type_memfn_quals			(const_tree);
extern cp_ref_qualifier type_memfn_rqual	(const_tree);
extern tree apply_memfn_quals			(tree, cp_cv_quals, cp_ref_qualifier);
extern bool cp_has_mutable_p			(const_tree);
extern bool at_least_as_qualified_p		(const_tree, const_tree);
extern void cp_apply_type_quals_to_decl		(int, tree);
extern tree build_ptrmemfunc1			(tree, tree, tree);
extern void expand_ptrmemfunc_cst		(tree, tree *, tree *);
extern tree type_after_usual_arithmetic_conversions (tree, tree);
extern tree common_pointer_type                 (tree, tree);
extern tree composite_pointer_type		(tree, tree, tree, tree,
						 composite_pointer_operation, 
						 tsubst_flags_t);
extern tree merge_types				(tree, tree);
extern tree strip_array_domain			(tree);
extern tree check_return_expr			(tree, bool *);
extern tree cp_build_binary_op                  (location_t,
						 enum tree_code, tree, tree,
						 tsubst_flags_t);
extern tree build_x_vec_perm_expr               (location_t,
						 tree, tree, tree,
						 tsubst_flags_t);
#define cxx_sizeof(T)  cxx_sizeof_or_alignof_type (T, SIZEOF_EXPR, true)
extern tree build_simple_component_ref		(tree, tree);
extern tree build_ptrmemfunc_access_expr	(tree, tree);
extern tree build_address			(tree);
extern tree build_typed_address			(tree, tree);
extern tree build_nop				(tree, tree);
extern tree non_reference			(tree);
extern tree lookup_anon_field			(tree, tree);
extern bool invalid_nonstatic_memfn_p		(tree, tsubst_flags_t);
extern tree convert_member_func_to_ptr		(tree, tree, tsubst_flags_t);
extern tree convert_ptrmem			(tree, tree, bool, bool,
						 tsubst_flags_t);
extern int lvalue_or_else			(tree, enum lvalue_use,
                                                 tsubst_flags_t);
extern void check_template_keyword		(tree);
extern bool check_raw_literal_operator		(const_tree decl);
extern bool check_literal_operator_args		(const_tree, bool *, bool *);
extern void maybe_warn_about_useless_cast       (tree, tree, tsubst_flags_t);
extern tree cp_perform_integral_promotions      (tree, tsubst_flags_t);

/* in typeck2.c */
extern void require_complete_eh_spec_types	(tree, tree);
extern void cxx_incomplete_type_diagnostic	(const_tree, const_tree, diagnostic_t);
#undef cxx_incomplete_type_error
extern void cxx_incomplete_type_error		(const_tree, const_tree);
#define cxx_incomplete_type_error(V,T) \
  (cxx_incomplete_type_diagnostic ((V), (T), DK_ERROR))
extern void cxx_incomplete_type_inform 	        (const_tree);
extern tree error_not_base_type			(tree, tree);
extern tree binfo_or_else			(tree, tree);
extern void cxx_readonly_error			(tree, enum lvalue_use);
extern void complete_type_check_abstract	(tree);
extern int abstract_virtuals_error		(tree, tree);
extern int abstract_virtuals_error		(abstract_class_use, tree);
extern int abstract_virtuals_error_sfinae	(tree, tree, tsubst_flags_t);
extern int abstract_virtuals_error_sfinae	(abstract_class_use, tree, tsubst_flags_t);

extern tree store_init_value			(tree, tree, vec<tree, va_gc>**, int);
extern bool check_narrowing			(tree, tree, tsubst_flags_t);
extern tree digest_init				(tree, tree, tsubst_flags_t);
extern tree digest_init_flags			(tree, tree, int);
extern tree digest_nsdmi_init		        (tree, tree);
extern tree build_scoped_ref			(tree, tree, tree *);
extern tree build_x_arrow			(location_t, tree,
						 tsubst_flags_t);
extern tree build_m_component_ref		(tree, tree, tsubst_flags_t);
extern tree build_functional_cast		(tree, tree, tsubst_flags_t);
extern tree add_exception_specifier		(tree, tree, int);
extern tree merge_exception_specifiers		(tree, tree);

/* in mangle.c */
extern void init_mangle				(void);
extern void mangle_decl				(tree);
extern const char *mangle_type_string		(tree);
extern tree mangle_typeinfo_for_type		(tree);
extern tree mangle_typeinfo_string_for_type	(tree);
extern tree mangle_vtbl_for_type		(tree);
extern tree mangle_vtt_for_type			(tree);
extern tree mangle_ctor_vtbl_for_type		(tree, tree);
extern tree mangle_thunk			(tree, int, tree, tree);
extern tree mangle_conv_op_name_for_type	(tree);
extern tree mangle_guard_variable		(tree);
extern tree mangle_tls_init_fn			(tree);
extern tree mangle_tls_wrapper_fn		(tree);
extern bool decl_tls_wrapper_p			(tree);
extern tree mangle_ref_init_variable		(tree);
extern char * get_mangled_vtable_map_var_name   (tree);

/* in dump.c */
extern bool cp_dump_tree			(void *, tree);

/* In cp/cp-objcp-common.c.  */

extern alias_set_type cxx_get_alias_set		(tree);
extern bool cxx_warn_unused_global_decl		(const_tree);
extern size_t cp_tree_size			(enum tree_code);
extern bool cp_var_mod_type_p			(tree, tree);
extern void cxx_initialize_diagnostics		(diagnostic_context *);
extern int cxx_types_compatible_p		(tree, tree);
extern void init_shadowed_var_for_decl		(void);
extern bool cxx_block_may_fallthru		(const_tree);

/* in cp-gimplify.c */
extern int cp_gimplify_expr			(tree *, gimple_seq *,
						 gimple_seq *);
extern void cp_genericize			(tree);
extern bool cxx_omp_const_qual_no_mutable	(tree);
extern enum omp_clause_default_kind cxx_omp_predetermined_sharing (tree);
extern tree cxx_omp_clause_default_ctor		(tree, tree, tree);
extern tree cxx_omp_clause_copy_ctor		(tree, tree, tree);
extern tree cxx_omp_clause_assign_op		(tree, tree, tree);
extern tree cxx_omp_clause_dtor			(tree, tree);
extern void cxx_omp_finish_clause		(tree, gimple_seq *);
extern bool cxx_omp_privatize_by_reference	(const_tree);

/* in name-lookup.c */
extern void suggest_alternatives_for            (location_t, tree);
extern tree strip_using_decl                    (tree);

/* in constraint.cc */
extern tree conjoin_constraints                 (tree, tree);
extern tree conjoin_constraints                 (tree);
extern tree get_constraints                     (tree);
extern void set_constraints                     (tree, tree);
extern tree get_shorthand_constraints           (tree);

extern tree build_concept_check                 (tree, tree, tree = NULL_TREE);
extern tree build_constrained_parameter         (tree, tree, tree = NULL_TREE);
extern bool deduce_constrained_parameter        (tree, tree&, tree&);
extern tree resolve_constraint_check            (tree);
extern tree check_function_concept              (tree);

extern tree finish_concept_introduction         (tree, tree);
extern tree finish_template_constraints         (tree);
extern tree save_leading_constraints            (tree);
extern tree save_trailing_constraints           (tree);
extern bool valid_requirements_p                (tree);
extern tree finish_concept_name                 (tree);
extern tree finish_shorthand_constraint         (tree, tree);
extern tree finish_requires_expr                (tree, tree);
extern tree finish_expr_requirement             (tree, tree, tree);
extern tree finish_expr_requirement             (tree);
extern tree finish_type_requirement             (tree);
extern tree finish_nested_requirement           (tree);
extern tree finish_constexpr_requirement        (tree);
extern tree finish_noexcept_requirement         (tree);
extern tree finish_validexpr_expr               (tree);
extern tree finish_validtype_expr               (tree);
extern tree finish_constexpr_expr               (tree);

extern void check_constrained_friend            (tree, tree);

extern tree tsubst_requires_expr                (tree, tree, tsubst_flags_t, tree);
extern tree tsubst_validexpr_expr               (tree, tree, tree);
extern tree tsubst_validtype_expr               (tree, tree, tree);
extern tree tsubst_constexpr_expr               (tree, tree, tree);
extern tree tsubst_expr_req                     (tree, tree, tree);
extern tree tsubst_type_req                     (tree, tree, tree);
extern tree tsubst_nested_req                   (tree, tree, tree);

extern tree tsubst_constraint_info              (tree, tree);
extern tree tsubst_constraint_expr              (tree, tree, bool);

extern bool check_constraints                   (tree);
extern bool check_constraints                   (tree, tree);
extern bool check_template_constraints          (tree, tree);
extern tree subst_template_constraints          (tree, tree);
extern bool equivalent_constraints              (tree, tree);
extern bool equivalently_constrained            (tree, tree);
extern bool subsumes_constraints                (tree, tree);
extern int more_constrained                     (tree, tree);

extern void diagnose_constraints                (location_t, tree, tree);

/* in logic.cc */
extern tree decompose_assumptions               (tree);
extern tree decompose_conclusions               (tree);
extern bool subsumes                            (tree, tree);

/* in vtable-class-hierarchy.c */
extern void vtv_compute_class_hierarchy_transitive_closure (void);
extern void vtv_generate_init_routine           (void);
extern void vtv_save_class_info                 (tree);
extern void vtv_recover_class_info              (void);
extern void vtv_build_vtable_verify_fndecl      (void);

/* In cp-cilkplus.c.  */
extern bool cpp_validate_cilk_plus_loop		(tree);

/* In cp/cp-array-notations.c */
extern tree expand_array_notation_exprs         (tree);
bool cilkplus_an_triplet_types_ok_p             (location_t, tree, tree, tree,
						 tree);

/* In constexpr.c */
extern bool literal_type_p                      (tree);
extern tree register_constexpr_fundef           (tree, tree);
extern bool check_constexpr_ctor_body           (tree, tree, bool);
extern tree ensure_literal_type_for_constexpr_object (tree);
extern bool potential_constant_expression       (tree);
extern bool potential_rvalue_constant_expression (tree);
extern bool require_potential_constant_expression (tree);
extern bool require_potential_rvalue_constant_expression (tree);
extern tree cxx_constant_value			(tree, tree = NULL_TREE);
extern tree maybe_constant_value		(tree, tree = NULL_TREE);
extern tree maybe_constant_init			(tree, tree = NULL_TREE);
extern bool is_sub_constant_expr                (tree);
extern bool reduced_constant_expression_p       (tree);
extern bool is_instantiation_of_constexpr       (tree);
extern bool var_in_constexpr_fn                 (tree);
extern void explain_invalid_constexpr_fn        (tree);
extern vec<tree> cx_error_context               (void);

/* In c-family/cilk.c */
extern bool cilk_valid_spawn                    (tree);

/* -- end of C++ */

#endif /* ! GCC_CP_TREE_H */<|MERGE_RESOLUTION|>--- conflicted
+++ resolved
@@ -662,6 +662,7 @@
   CPTK_IS_ABSTRACT,
   CPTK_IS_BASE_OF,
   CPTK_IS_CLASS,
+  CPTK_IS_CONVERTIBLE_TO,
   CPTK_IS_EMPTY,
   CPTK_IS_ENUM,
   CPTK_IS_FINAL,
@@ -6005,29 +6006,11 @@
 extern void finish_handler_parms		(tree, tree);
 extern void finish_handler			(tree);
 extern void finish_cleanup			(tree, tree);
-<<<<<<< HEAD
-extern bool literal_type_p (tree);
-extern tree register_constexpr_fundef (tree, tree);
-extern bool check_constexpr_ctor_body (tree, tree);
-extern tree ensure_literal_type_for_constexpr_object (tree);
-extern bool potential_constant_expression (tree);
-extern bool potential_rvalue_constant_expression (tree);
-extern bool require_potential_constant_expression (tree);
-extern bool require_potential_rvalue_constant_expression (tree);
-extern tree cxx_constant_value (tree);
-extern tree maybe_constant_value (tree);
-extern tree maybe_constant_init (tree);
-extern bool is_sub_constant_expr (tree);
-extern bool reduced_constant_expression_p (tree);
-extern void explain_invalid_constexpr_fn (tree);
-extern vec<tree> cx_error_context (void);
 extern bool is_unary_trait                      (cp_trait_kind);
 extern bool is_binary_trait                     (cp_trait_kind);
 extern bool is_this_parameter (tree);
+extern bool is_this_parameter                   (tree);
 extern tree xvalue_result_type                  (tree);
-=======
-extern bool is_this_parameter                   (tree);
->>>>>>> eaeba53a
 
 enum {
   BCS_NO_SCOPE = 1,

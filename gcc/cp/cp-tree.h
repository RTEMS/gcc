/* Definitions for C++ parsing and type checking.
   Copyright (C) 1987-2019 Free Software Foundation, Inc.
   Contributed by Michael Tiemann (tiemann@cygnus.com)

This file is part of GCC.

GCC is free software; you can redistribute it and/or modify
it under the terms of the GNU General Public License as published by
the Free Software Foundation; either version 3, or (at your option)
any later version.

GCC is distributed in the hope that it will be useful,
but WITHOUT ANY WARRANTY; without even the implied warranty of
MERCHANTABILITY or FITNESS FOR A PARTICULAR PURPOSE.  See the
GNU General Public License for more details.

You should have received a copy of the GNU General Public License
along with GCC; see the file COPYING3.  If not see
<http://www.gnu.org/licenses/>.  */

#ifndef GCC_CP_TREE_H
#define GCC_CP_TREE_H

#include "tm.h"
#include "hard-reg-set.h"
#include "function.h"

/* In order for the format checking to accept the C++ front end
   diagnostic framework extensions, you must include this file before
   diagnostic-core.h, not after.  We override the definition of GCC_DIAG_STYLE
   in c-common.h.  */
#undef GCC_DIAG_STYLE
#define GCC_DIAG_STYLE __gcc_cxxdiag__
#if defined(GCC_DIAGNOSTIC_CORE_H) || defined (GCC_C_COMMON_H)
#error \
In order for the format checking to accept the C++ front end diagnostic \
framework extensions, you must include this file before diagnostic-core.h and \
c-common.h, not after.
#endif
#include "c-family/c-common.h"
#include "diagnostic.h"

/* A tree node, together with a location, so that we can track locations
   (and ranges) during parsing.

   The location is redundant for node kinds that have locations,
   but not all node kinds do (e.g. constants, and references to
   params, locals, etc), so we stash a copy here.  */

extern location_t cp_expr_location		(const_tree);

class cp_expr
{
public:
  cp_expr () :
    m_value (NULL), m_loc (UNKNOWN_LOCATION) {}

  cp_expr (tree value) :
    m_value (value), m_loc (cp_expr_location (m_value)) {}

  cp_expr (tree value, location_t loc):
    m_value (value), m_loc (loc) {}

  /* Implicit conversions to tree.  */
  operator tree () const { return m_value; }
  tree & operator* () { return m_value; }
  tree operator* () const { return m_value; }
  tree & operator-> () { return m_value; }
  tree operator-> () const { return m_value; }

  tree get_value () const { return m_value; }
  location_t get_location () const { return m_loc; }
  location_t get_start () const
  {
    source_range src_range = get_range_from_loc (line_table, m_loc);
    return src_range.m_start;
  }
  location_t get_finish () const
  {
    source_range src_range = get_range_from_loc (line_table, m_loc);
    return src_range.m_finish;
  }

  void set_location (location_t loc)
  {
    protected_set_expr_location (m_value, loc);
    m_loc = loc;
  }

  void set_range (location_t start, location_t finish)
  {
    set_location (make_location (m_loc, start, finish));
  }

  cp_expr& maybe_add_location_wrapper ()
  {
    m_value = maybe_wrap_with_location (m_value, m_loc);
    return *this;
  }

 private:
  tree m_value;
  location_t m_loc;
};

inline bool
operator == (const cp_expr &lhs, tree rhs)
{
  return lhs.get_value () == rhs;
}


enum cp_tree_index
{
    CPTI_WCHAR_DECL,
    CPTI_VTABLE_ENTRY_TYPE,
    CPTI_DELTA_TYPE,
    CPTI_VTABLE_INDEX_TYPE,
    CPTI_CLEANUP_TYPE,
    CPTI_VTT_PARM_TYPE,

    CPTI_CLASS_TYPE,
    CPTI_UNKNOWN_TYPE,
    CPTI_INIT_LIST_TYPE,
    CPTI_VTBL_TYPE,
    CPTI_VTBL_PTR_TYPE,
    CPTI_STD,
    CPTI_ABI,
    CPTI_GLOBAL,
    CPTI_GLOBAL_TYPE,
    CPTI_CONST_TYPE_INFO_TYPE,
    CPTI_TYPE_INFO_PTR_TYPE,
    CPTI_ABORT_FNDECL,
    CPTI_AGGR_TAG,
    CPTI_CONV_OP_MARKER,

    CPTI_CTOR_IDENTIFIER,
    CPTI_COMPLETE_CTOR_IDENTIFIER,
    CPTI_BASE_CTOR_IDENTIFIER,
    CPTI_DTOR_IDENTIFIER,
    CPTI_COMPLETE_DTOR_IDENTIFIER,
    CPTI_BASE_DTOR_IDENTIFIER,
    CPTI_DELETING_DTOR_IDENTIFIER,
    CPTI_CONV_OP_IDENTIFIER,
    CPTI_DELTA_IDENTIFIER,
    CPTI_IN_CHARGE_IDENTIFIER,
    CPTI_VTT_PARM_IDENTIFIER,
    CPTI_THIS_IDENTIFIER,
    CPTI_PFN_IDENTIFIER,
    CPTI_VPTR_IDENTIFIER,
    CPTI_GLOBAL_IDENTIFIER,
    CPTI_ANON_IDENTIFIER,
    CPTI_AUTO_IDENTIFIER,
    CPTI_DECLTYPE_AUTO_IDENTIFIER,
    CPTI_INIT_LIST_IDENTIFIER,
    CPTI_FOR_RANGE__IDENTIFIER,
    CPTI_FOR_BEGIN__IDENTIFIER,
    CPTI_FOR_END__IDENTIFIER,
    CPTI_FOR_RANGE_IDENTIFIER,
    CPTI_FOR_BEGIN_IDENTIFIER,
    CPTI_FOR_END_IDENTIFIER,
    CPTI_ABI_TAG_IDENTIFIER,
    CPTI_ALIGNED_IDENTIFIER,
    CPTI_BEGIN_IDENTIFIER,
    CPTI_END_IDENTIFIER,
    CPTI_GET_IDENTIFIER,
    CPTI_GNU_IDENTIFIER,
    CPTI_TUPLE_ELEMENT_IDENTIFIER,
    CPTI_TUPLE_SIZE_IDENTIFIER,
    CPTI_TYPE_IDENTIFIER,
    CPTI_VALUE_IDENTIFIER,
    CPTI_FUN_IDENTIFIER,
    CPTI_CLOSURE_IDENTIFIER,
    CPTI_HEAP_UNINIT_IDENTIFIER,
    CPTI_HEAP_IDENTIFIER,
    CPTI_HEAP_DELETED_IDENTIFIER,

    CPTI_LANG_NAME_C,
    CPTI_LANG_NAME_CPLUSPLUS,

    CPTI_EMPTY_EXCEPT_SPEC,
    CPTI_NOEXCEPT_TRUE_SPEC,
    CPTI_NOEXCEPT_FALSE_SPEC,
    CPTI_NOEXCEPT_DEFERRED_SPEC,

    CPTI_TERMINATE_FN,
    CPTI_CALL_UNEXPECTED_FN,
    CPTI_GET_EXCEPTION_PTR_FN,
    CPTI_BEGIN_CATCH_FN,
    CPTI_END_CATCH_FN,
    CPTI_ALLOCATE_EXCEPTION_FN,
    CPTI_FREE_EXCEPTION_FN,
    CPTI_THROW_FN,
    CPTI_RETHROW_FN,
    CPTI_ATEXIT_FN_PTR_TYPE,
    CPTI_ATEXIT,
    CPTI_DSO_HANDLE,
    CPTI_DCAST,

    CPTI_NULLPTR,
    CPTI_NULLPTR_TYPE,

    CPTI_ALIGN_TYPE,

    CPTI_ANY_TARG,

    CPTI_MAX
};

extern GTY(()) tree cp_global_trees[CPTI_MAX];

#define wchar_decl_node			cp_global_trees[CPTI_WCHAR_DECL]
#define vtable_entry_type		cp_global_trees[CPTI_VTABLE_ENTRY_TYPE]
/* The type used to represent an offset by which to adjust the `this'
   pointer in pointer-to-member types.  */
#define delta_type_node			cp_global_trees[CPTI_DELTA_TYPE]
/* The type used to represent an index into the vtable.  */
#define vtable_index_type		cp_global_trees[CPTI_VTABLE_INDEX_TYPE]

#define class_type_node			cp_global_trees[CPTI_CLASS_TYPE]
#define unknown_type_node		cp_global_trees[CPTI_UNKNOWN_TYPE]
#define init_list_type_node		cp_global_trees[CPTI_INIT_LIST_TYPE]
#define vtbl_type_node			cp_global_trees[CPTI_VTBL_TYPE]
#define vtbl_ptr_type_node		cp_global_trees[CPTI_VTBL_PTR_TYPE]
#define std_node			cp_global_trees[CPTI_STD]
#define abi_node			cp_global_trees[CPTI_ABI]
#define global_namespace		cp_global_trees[CPTI_GLOBAL]
#define global_type_node		cp_global_trees[CPTI_GLOBAL_TYPE]
#define const_type_info_type_node	cp_global_trees[CPTI_CONST_TYPE_INFO_TYPE]
#define type_info_ptr_type		cp_global_trees[CPTI_TYPE_INFO_PTR_TYPE]
#define conv_op_marker			cp_global_trees[CPTI_CONV_OP_MARKER]
#define abort_fndecl			cp_global_trees[CPTI_ABORT_FNDECL]
#define current_aggr			cp_global_trees[CPTI_AGGR_TAG]
#define nullptr_node			cp_global_trees[CPTI_NULLPTR]
#define nullptr_type_node		cp_global_trees[CPTI_NULLPTR_TYPE]
/* std::align_val_t */
#define align_type_node			cp_global_trees[CPTI_ALIGN_TYPE]

/* We cache these tree nodes so as to call get_identifier less frequently.
   For identifiers for functions, including special member functions such
   as ctors and assignment operators, the nodes can be used (among other
   things) to iterate over their overloads defined by/for a type.  For
   example:

     tree ovlid = assign_op_identifier;
     tree overloads = get_class_binding (type, ovlid);
     for (ovl_iterator it (overloads); it; ++it) { ... }

   iterates over the set of implicitly and explicitly defined overloads
   of the assignment operator for type (including the copy and move
   assignment operators, whether deleted or not).  */

/* The name of a constructor that takes an in-charge parameter to
   decide whether or not to construct virtual base classes.  */
#define ctor_identifier			cp_global_trees[CPTI_CTOR_IDENTIFIER]
/* The name of a constructor that constructs virtual base classes.  */
#define complete_ctor_identifier	cp_global_trees[CPTI_COMPLETE_CTOR_IDENTIFIER]
/* The name of a constructor that does not construct virtual base classes.  */
#define base_ctor_identifier		cp_global_trees[CPTI_BASE_CTOR_IDENTIFIER]
/* The name of a destructor that takes an in-charge parameter to
   decide whether or not to destroy virtual base classes and whether
   or not to delete the object.  */
#define dtor_identifier			cp_global_trees[CPTI_DTOR_IDENTIFIER]
/* The name of a destructor that destroys virtual base classes.  */
#define complete_dtor_identifier	cp_global_trees[CPTI_COMPLETE_DTOR_IDENTIFIER]
/* The name of a destructor that does not destroy virtual base
   classes.  */
#define base_dtor_identifier		cp_global_trees[CPTI_BASE_DTOR_IDENTIFIER]
/* The name of a destructor that destroys virtual base classes, and
   then deletes the entire object.  */
#define deleting_dtor_identifier	cp_global_trees[CPTI_DELETING_DTOR_IDENTIFIER]

/* The name used for conversion operators -- but note that actual
   conversion functions use special identifiers outside the identifier
   table.  */
#define conv_op_identifier		cp_global_trees[CPTI_CONV_OP_IDENTIFIER]

#define delta_identifier		cp_global_trees[CPTI_DELTA_IDENTIFIER]
#define in_charge_identifier		cp_global_trees[CPTI_IN_CHARGE_IDENTIFIER]
/* The name of the parameter that contains a pointer to the VTT to use
   for this subobject constructor or destructor.  */
#define vtt_parm_identifier		cp_global_trees[CPTI_VTT_PARM_IDENTIFIER]
#define this_identifier			cp_global_trees[CPTI_THIS_IDENTIFIER]
#define pfn_identifier			cp_global_trees[CPTI_PFN_IDENTIFIER]
#define vptr_identifier			cp_global_trees[CPTI_VPTR_IDENTIFIER]
/* The name of the ::, std & anon namespaces.  */
#define global_identifier		cp_global_trees[CPTI_GLOBAL_IDENTIFIER]
#define anon_identifier			cp_global_trees[CPTI_ANON_IDENTIFIER]
/* auto and declspec(auto) identifiers.  */
#define auto_identifier			cp_global_trees[CPTI_AUTO_IDENTIFIER]
#define decltype_auto_identifier	cp_global_trees[CPTI_DECLTYPE_AUTO_IDENTIFIER]
#define init_list_identifier		cp_global_trees[CPTI_INIT_LIST_IDENTIFIER]
#define for_range__identifier		cp_global_trees[CPTI_FOR_RANGE__IDENTIFIER]
#define for_begin__identifier		cp_global_trees[CPTI_FOR_BEGIN__IDENTIFIER]
#define for_end__identifier		cp_global_trees[CPTI_FOR_END__IDENTIFIER]
#define for_range_identifier		cp_global_trees[CPTI_FOR_RANGE_IDENTIFIER]
#define for_begin_identifier		cp_global_trees[CPTI_FOR_BEGIN_IDENTIFIER]
#define for_end_identifier		cp_global_trees[CPTI_FOR_END_IDENTIFIER]
#define abi_tag_identifier		cp_global_trees[CPTI_ABI_TAG_IDENTIFIER]
#define aligned_identifier		cp_global_trees[CPTI_ALIGNED_IDENTIFIER]
#define begin_identifier		cp_global_trees[CPTI_BEGIN_IDENTIFIER]
#define end_identifier			cp_global_trees[CPTI_END_IDENTIFIER]
#define get__identifier			cp_global_trees[CPTI_GET_IDENTIFIER]
#define gnu_identifier			cp_global_trees[CPTI_GNU_IDENTIFIER]
#define tuple_element_identifier	cp_global_trees[CPTI_TUPLE_ELEMENT_IDENTIFIER]
#define tuple_size_identifier		cp_global_trees[CPTI_TUPLE_SIZE_IDENTIFIER]
#define type_identifier			cp_global_trees[CPTI_TYPE_IDENTIFIER]
#define value_identifier		cp_global_trees[CPTI_VALUE_IDENTIFIER]
#define fun_identifier			cp_global_trees[CPTI_FUN_IDENTIFIER]
#define closure_identifier		cp_global_trees[CPTI_CLOSURE_IDENTIFIER]
#define heap_uninit_identifier		cp_global_trees[CPTI_HEAP_UNINIT_IDENTIFIER]
#define heap_identifier			cp_global_trees[CPTI_HEAP_IDENTIFIER]
#define heap_deleted_identifier		cp_global_trees[CPTI_HEAP_DELETED_IDENTIFIER]
#define lang_name_c			cp_global_trees[CPTI_LANG_NAME_C]
#define lang_name_cplusplus		cp_global_trees[CPTI_LANG_NAME_CPLUSPLUS]

/* Exception specifiers used for throw(), noexcept(true),
   noexcept(false) and deferred noexcept.  We rely on these being
   uncloned.  */
#define empty_except_spec		cp_global_trees[CPTI_EMPTY_EXCEPT_SPEC]
#define noexcept_true_spec		cp_global_trees[CPTI_NOEXCEPT_TRUE_SPEC]
#define noexcept_false_spec		cp_global_trees[CPTI_NOEXCEPT_FALSE_SPEC]
#define noexcept_deferred_spec		cp_global_trees[CPTI_NOEXCEPT_DEFERRED_SPEC]

/* Exception handling function declarations.  */
#define terminate_fn			cp_global_trees[CPTI_TERMINATE_FN]
#define call_unexpected_fn		cp_global_trees[CPTI_CALL_UNEXPECTED_FN]
#define get_exception_ptr_fn		cp_global_trees[CPTI_GET_EXCEPTION_PTR_FN]
#define begin_catch_fn			cp_global_trees[CPTI_BEGIN_CATCH_FN]
#define end_catch_fn			cp_global_trees[CPTI_END_CATCH_FN]
#define allocate_exception_fn		cp_global_trees[CPTI_ALLOCATE_EXCEPTION_FN]
#define free_exception_fn		cp_global_trees[CPTI_FREE_EXCEPTION_FN]
#define throw_fn			cp_global_trees[CPTI_THROW_FN]
#define rethrow_fn			cp_global_trees[CPTI_RETHROW_FN]

/* The type of the function-pointer argument to "__cxa_atexit" (or
   "std::atexit", if "__cxa_atexit" is not being used).  */
#define atexit_fn_ptr_type_node         cp_global_trees[CPTI_ATEXIT_FN_PTR_TYPE]

/* A pointer to `std::atexit'.  */
#define atexit_node			cp_global_trees[CPTI_ATEXIT]

/* A pointer to `__dso_handle'.  */
#define dso_handle_node			cp_global_trees[CPTI_DSO_HANDLE]

/* The declaration of the dynamic_cast runtime.  */
#define dynamic_cast_node		cp_global_trees[CPTI_DCAST]

/* The type of a destructor.  */
#define cleanup_type			cp_global_trees[CPTI_CLEANUP_TYPE]

/* The type of the vtt parameter passed to subobject constructors and
   destructors.  */
#define vtt_parm_type			cp_global_trees[CPTI_VTT_PARM_TYPE]

/* A node which matches any template argument.  */
#define any_targ_node			cp_global_trees[CPTI_ANY_TARG]

/* Node to indicate default access. This must be distinct from the
   access nodes in tree.h.  */

#define access_default_node		null_node


#include "name-lookup.h"

/* Usage of TREE_LANG_FLAG_?:
   0: IDENTIFIER_KIND_BIT_0 (in IDENTIFIER_NODE)
      NEW_EXPR_USE_GLOBAL (in NEW_EXPR).
      COND_EXPR_IS_VEC_DELETE (in COND_EXPR).
      DELETE_EXPR_USE_GLOBAL (in DELETE_EXPR).
      COMPOUND_EXPR_OVERLOADED (in COMPOUND_EXPR).
      CLEANUP_P (in TRY_BLOCK)
      AGGR_INIT_VIA_CTOR_P (in AGGR_INIT_EXPR)
      PTRMEM_OK_P (in ADDR_EXPR, OFFSET_REF, SCOPE_REF)
      PAREN_STRING_LITERAL (in STRING_CST)
      CP_DECL_THREAD_LOCAL_P (in VAR_DECL)
      KOENIG_LOOKUP_P (in CALL_EXPR)
      STATEMENT_LIST_NO_SCOPE (in STATEMENT_LIST).
      EXPR_STMT_STMT_EXPR_RESULT (in EXPR_STMT)
      STMT_EXPR_NO_SCOPE (in STMT_EXPR)
      BIND_EXPR_TRY_BLOCK (in BIND_EXPR)
      TYPENAME_IS_ENUM_P (in TYPENAME_TYPE)
      OMP_FOR_GIMPLIFYING_P (in OMP_FOR, OMP_SIMD, OMP_DISTRIBUTE,
			     and OMP_TASKLOOP)
      BASELINK_QUALIFIED_P (in BASELINK)
      TARGET_EXPR_IMPLICIT_P (in TARGET_EXPR)
      TEMPLATE_PARM_PARAMETER_PACK (in TEMPLATE_PARM_INDEX)
      ATTR_IS_DEPENDENT (in the TREE_LIST for an attribute)
      ABI_TAG_IMPLICIT (in the TREE_LIST for the argument of abi_tag)
      LAMBDA_CAPTURE_EXPLICIT_P (in a TREE_LIST in LAMBDA_EXPR_CAPTURE_LIST)
      CONSTRUCTOR_IS_DIRECT_INIT (in CONSTRUCTOR)
      LAMBDA_EXPR_CAPTURES_THIS_P (in LAMBDA_EXPR)
      DECLTYPE_FOR_LAMBDA_CAPTURE (in DECLTYPE_TYPE)
      VEC_INIT_EXPR_IS_CONSTEXPR (in VEC_INIT_EXPR)
      DECL_OVERRIDE_P (in FUNCTION_DECL)
      IMPLICIT_CONV_EXPR_DIRECT_INIT (in IMPLICIT_CONV_EXPR)
      TRANSACTION_EXPR_IS_STMT (in TRANSACTION_EXPR)
      CONVERT_EXPR_VBASE_PATH (in CONVERT_EXPR)
      PACK_EXPANSION_LOCAL_P (in *_PACK_EXPANSION)
      TINFO_HAS_ACCESS_ERRORS (in TEMPLATE_INFO)
      SIZEOF_EXPR_TYPE_P (in SIZEOF_EXPR)
      COMPOUND_REQ_NOEXCEPT_P (in COMPOUND_REQ)
      WILDCARD_PACK_P (in WILDCARD_DECL)
      BLOCK_OUTER_CURLY_BRACE_P (in BLOCK)
      FOLD_EXPR_MODOP_P (*_FOLD_EXPR)
      IF_STMT_CONSTEXPR_P (IF_STMT)
      TEMPLATE_TYPE_PARM_FOR_CLASS (TEMPLATE_TYPE_PARM)
      DECL_NAMESPACE_INLINE_P (in NAMESPACE_DECL)
      SWITCH_STMT_ALL_CASES_P (in SWITCH_STMT)
      REINTERPRET_CAST_P (in NOP_EXPR)
      ALIGNOF_EXPR_STD_P (in ALIGNOF_EXPR)
      OVL_DEDUP_P (in OVERLOAD)
   1: IDENTIFIER_KIND_BIT_1 (in IDENTIFIER_NODE)
      TI_PENDING_TEMPLATE_FLAG.
      TEMPLATE_PARMS_FOR_INLINE.
      DELETE_EXPR_USE_VEC (in DELETE_EXPR).
      (TREE_CALLS_NEW) (in _EXPR or _REF) (commented-out).
      ICS_ELLIPSIS_FLAG (in _CONV)
      DECL_INITIALIZED_P (in VAR_DECL)
      TYPENAME_IS_CLASS_P (in TYPENAME_TYPE)
      STMT_IS_FULL_EXPR_P (in _STMT)
      TARGET_EXPR_LIST_INIT_P (in TARGET_EXPR)
      LAMBDA_EXPR_MUTABLE_P (in LAMBDA_EXPR)
      DECL_FINAL_P (in FUNCTION_DECL)
      QUALIFIED_NAME_IS_TEMPLATE (in SCOPE_REF)
      CONSTRUCTOR_IS_DEPENDENT (in CONSTRUCTOR)
      TINFO_USED_TEMPLATE_ID (in TEMPLATE_INFO)
      PACK_EXPANSION_SIZEOF_P (in *_PACK_EXPANSION)
      OVL_USING_P (in OVERLOAD)
      IMPLICIT_CONV_EXPR_NONTYPE_ARG (in IMPLICIT_CONV_EXPR)
   2: IDENTIFIER_KIND_BIT_2 (in IDENTIFIER_NODE)
      ICS_THIS_FLAG (in _CONV)
      DECL_INITIALIZED_BY_CONSTANT_EXPRESSION_P (in VAR_DECL)
      STATEMENT_LIST_TRY_BLOCK (in STATEMENT_LIST)
      TYPENAME_IS_RESOLVING_P (in TYPE_NAME_TYPE)
      TARGET_EXPR_DIRECT_INIT_P (in TARGET_EXPR)
      FNDECL_USED_AUTO (in FUNCTION_DECL)
      DECLTYPE_FOR_LAMBDA_PROXY (in DECLTYPE_TYPE)
      REF_PARENTHESIZED_P (in COMPONENT_REF, INDIRECT_REF, SCOPE_REF, VIEW_CONVERT_EXPR)
      AGGR_INIT_ZERO_FIRST (in AGGR_INIT_EXPR)
      CONSTRUCTOR_MUTABLE_POISON (in CONSTRUCTOR)
      OVL_HIDDEN_P (in OVERLOAD)
      SWITCH_STMT_NO_BREAK_P (in SWITCH_STMT)
      LAMBDA_EXPR_CAPTURE_OPTIMIZED (in LAMBDA_EXPR)
      IMPLICIT_CONV_EXPR_BRACED_INIT (in IMPLICIT_CONV_EXPR)
      TINFO_VAR_DECLARED_CONSTINIT (in TEMPLATE_INFO)
      CALL_FROM_NEW_OR_DELETE_P (in CALL_EXPR)
   3: (TREE_REFERENCE_EXPR) (in NON_LVALUE_EXPR) (commented-out).
      ICS_BAD_FLAG (in _CONV)
      FN_TRY_BLOCK_P (in TRY_BLOCK)
      BIND_EXPR_BODY_BLOCK (in BIND_EXPR)
      CALL_EXPR_ORDERED_ARGS (in CALL_EXPR, AGGR_INIT_EXPR)
      DECLTYPE_FOR_REF_CAPTURE (in DECLTYPE_TYPE)
      CONSTRUCTOR_C99_COMPOUND_LITERAL (in CONSTRUCTOR)
      OVL_NESTED_P (in OVERLOAD)
      LAMBDA_EXPR_INSTANTIATED (in LAMBDA_EXPR)
      Reserved for DECL_MODULE_EXPORT (in DECL_)
   4: IDENTIFIER_MARKED (IDENTIFIER_NODEs)
      TREE_HAS_CONSTRUCTOR (in INDIRECT_REF, SAVE_EXPR, CONSTRUCTOR,
	  CALL_EXPR, or FIELD_DECL).
      DECL_TINFO_P (in VAR_DECL)
      FUNCTION_REF_QUALIFIED (in FUNCTION_TYPE, METHOD_TYPE)
      OVL_LOOKUP_P (in OVERLOAD)
      LOOKUP_FOUND_P (in RECORD_TYPE, UNION_TYPE, NAMESPACE_DECL)
   5: IDENTIFIER_VIRTUAL_P (in IDENTIFIER_NODE)
      FUNCTION_RVALUE_QUALIFIED (in FUNCTION_TYPE, METHOD_TYPE)
      CALL_EXPR_REVERSE_ARGS (in CALL_EXPR, AGGR_INIT_EXPR)
      CONSTRUCTOR_PLACEHOLDER_BOUNDARY (in CONSTRUCTOR)
   6: TYPE_MARKED_P (in _TYPE)
      DECL_NON_TRIVIALLY_INITIALIZED_P (in VAR_DECL)
      RANGE_FOR_IVDEP (in RANGE_FOR_STMT)
      CALL_EXPR_OPERATOR_SYNTAX (in CALL_EXPR, AGGR_INIT_EXPR)
      CONSTRUCTOR_IS_DESIGNATED_INIT (in CONSTRUCTOR)

   Usage of TYPE_LANG_FLAG_?:
   0: TYPE_DEPENDENT_P
   1: TYPE_HAS_USER_CONSTRUCTOR.
   2: TYPE_HAS_LATE_RETURN_TYPE (in FUNCTION_TYPE, METHOD_TYPE)
      TYPE_PTRMEMFUNC_FLAG (in RECORD_TYPE)
   4: TYPE_HAS_NONTRIVIAL_DESTRUCTOR
   5: CLASS_TYPE_P (in RECORD_TYPE and UNION_TYPE)
      ENUM_FIXED_UNDERLYING_TYPE_P (in ENUMERAL_TYPE)
      AUTO_IS_DECLTYPE (in TEMPLATE_TYPE_PARM)
   6: TYPE_DEPENDENT_P_VALID

   Usage of DECL_LANG_FLAG_?:
   0: DECL_TEMPLATE_PARM_P (in PARM_DECL, CONST_DECL, TYPE_DECL, or TEMPLATE_DECL)
      DECL_LOCAL_FUNCTION_P (in FUNCTION_DECL)
      DECL_MUTABLE_P (in FIELD_DECL)
      DECL_DEPENDENT_P (in USING_DECL)
      LABEL_DECL_BREAK (in LABEL_DECL)
   1: C_TYPEDEF_EXPLICITLY_SIGNED (in TYPE_DECL).
      DECL_TEMPLATE_INSTANTIATED (in a VAR_DECL or a FUNCTION_DECL)
      DECL_MEMBER_TEMPLATE_P (in TEMPLATE_DECL)
      USING_DECL_TYPENAME_P (in USING_DECL)
      DECL_VLA_CAPTURE_P (in FIELD_DECL)
      DECL_ARRAY_PARAMETER_P (in PARM_DECL)
      LABEL_DECL_CONTINUE (in LABEL_DECL)
   2: DECL_THIS_EXTERN (in VAR_DECL or FUNCTION_DECL).
      DECL_IMPLICIT_TYPEDEF_P (in a TYPE_DECL)
      DECL_CONSTRAINT_VAR_P (in a PARM_DECL)
      TEMPLATE_DECL_COMPLEX_ALIAS_P (in TEMPLATE_DECL)
      DECL_INSTANTIATING_NSDMI_P (in a FIELD_DECL)
      LABEL_DECL_CDTOR (in LABEL_DECL)
   3: DECL_IN_AGGR_P.
   4: DECL_C_BIT_FIELD (in a FIELD_DECL)
      DECL_ANON_UNION_VAR_P (in a VAR_DECL)
      DECL_SELF_REFERENCE_P (in a TYPE_DECL)
      DECL_INVALID_OVERRIDER_P (in a FUNCTION_DECL)
   5: DECL_INTERFACE_KNOWN.
   6: DECL_THIS_STATIC (in VAR_DECL or FUNCTION_DECL).
      DECL_FIELD_IS_BASE (in FIELD_DECL)
      TYPE_DECL_ALIAS_P (in TYPE_DECL)
   7: DECL_THUNK_P (in a member FUNCTION_DECL)
      DECL_NORMAL_CAPTURE_P (in FIELD_DECL)
   8: DECL_DECLARED_CONSTEXPR_P (in VAR_DECL, FUNCTION_DECL)

   Usage of language-independent fields in a language-dependent manner:

   TYPE_ALIAS_SET
     This field is used by TYPENAME_TYPEs, TEMPLATE_TYPE_PARMs, and so
     forth as a substitute for the mark bits provided in `lang_type'.
     At present, only the six low-order bits are used.

   TYPE_LANG_SLOT_1
     For a FUNCTION_TYPE or METHOD_TYPE, this is TYPE_RAISES_EXCEPTIONS.
     For a POINTER_TYPE (to a METHOD_TYPE), this is TYPE_PTRMEMFUNC_TYPE.
     For an ENUMERAL_TYPE, BOUND_TEMPLATE_TEMPLATE_PARM_TYPE,
     RECORD_TYPE or UNION_TYPE this is TYPE_TEMPLATE_INFO,

  BINFO_VIRTUALS
     For a binfo, this is a TREE_LIST.  There is an entry for each
     virtual function declared either in BINFO or its direct and
     indirect primary bases.

     The BV_DELTA of each node gives the amount by which to adjust the
     `this' pointer when calling the function.  If the method is an
     overridden version of a base class method, then it is assumed
     that, prior to adjustment, the this pointer points to an object
     of the base class.

     The BV_VCALL_INDEX of each node, if non-NULL, gives the vtable
     index of the vcall offset for this entry.

     The BV_FN is the declaration for the virtual function itself.

     If BV_LOST_PRIMARY is set, it means that this entry is for a lost
     primary virtual base and can be left null in the vtable.

   BINFO_VTABLE
     This is an expression with POINTER_TYPE that gives the value
     to which the vptr should be initialized.  Use get_vtbl_decl_for_binfo
     to extract the VAR_DECL for the complete vtable.

   DECL_VINDEX
     This field is NULL for a non-virtual function.  For a virtual
     function, it is eventually set to an INTEGER_CST indicating the
     index in the vtable at which this function can be found.  When
     a virtual function is declared, but before it is known what
     function is overridden, this field is the error_mark_node.

     Temporarily, it may be set to a TREE_LIST whose TREE_VALUE is
     the virtual function this one overrides, and whose TREE_CHAIN is
     the old DECL_VINDEX.  */

/* Language-specific tree checkers.  */

#define VAR_OR_FUNCTION_DECL_CHECK(NODE) \
  TREE_CHECK2(NODE,VAR_DECL,FUNCTION_DECL)

#define TYPE_FUNCTION_OR_TEMPLATE_DECL_CHECK(NODE) \
  TREE_CHECK3(NODE,TYPE_DECL,TEMPLATE_DECL,FUNCTION_DECL)

#define TYPE_FUNCTION_OR_TEMPLATE_DECL_P(NODE) \
  (TREE_CODE (NODE) == TYPE_DECL || TREE_CODE (NODE) == TEMPLATE_DECL \
   || TREE_CODE (NODE) == FUNCTION_DECL)

#define VAR_FUNCTION_OR_PARM_DECL_CHECK(NODE) \
  TREE_CHECK3(NODE,VAR_DECL,FUNCTION_DECL,PARM_DECL)

#define VAR_TEMPL_TYPE_OR_FUNCTION_DECL_CHECK(NODE) \
  TREE_CHECK4(NODE,VAR_DECL,FUNCTION_DECL,TYPE_DECL,TEMPLATE_DECL)

#define VAR_TEMPL_TYPE_FIELD_OR_FUNCTION_DECL_CHECK(NODE) \
  TREE_CHECK5(NODE,VAR_DECL,FIELD_DECL,FUNCTION_DECL,TYPE_DECL,TEMPLATE_DECL)

#define BOUND_TEMPLATE_TEMPLATE_PARM_TYPE_CHECK(NODE) \
  TREE_CHECK(NODE,BOUND_TEMPLATE_TEMPLATE_PARM)

#if defined ENABLE_TREE_CHECKING && (GCC_VERSION >= 2007)

/* Returns t iff the node can have a TEMPLATE_INFO field.  */

inline tree
template_info_decl_check (const_tree t, const char* f, int l, const char* fn)
{
  switch (TREE_CODE (t))
    {
    case VAR_DECL:
    case FUNCTION_DECL:
    case FIELD_DECL:
    case TYPE_DECL:
    case CONCEPT_DECL:
    case TEMPLATE_DECL:
      return const_cast<tree>(t);
    default:
      break;
    }
  tree_check_failed (t, f, l, fn,
		     VAR_DECL, FUNCTION_DECL, FIELD_DECL, TYPE_DECL,
		     CONCEPT_DECL, TEMPLATE_DECL, 0);
  gcc_unreachable ();
}

#define TEMPLATE_INFO_DECL_CHECK(NODE) \
  template_info_decl_check ((NODE), __FILE__, __LINE__, __FUNCTION__)

#define THUNK_FUNCTION_CHECK(NODE) __extension__			\
({  __typeof (NODE) const __t = (NODE);					\
    if (TREE_CODE (__t) != FUNCTION_DECL || !__t->decl_common.lang_specific \
	|| !__t->decl_common.lang_specific->u.fn.thunk_p)		\
      tree_check_failed (__t, __FILE__, __LINE__, __FUNCTION__, 0);	\
     __t; })

#else /* ENABLE_TREE_CHECKING */

#define TEMPLATE_INFO_DECL_CHECK(NODE) (NODE)
#define THUNK_FUNCTION_CHECK(NODE) (NODE)

#endif /* ENABLE_TREE_CHECKING */

/* Language-dependent contents of an identifier.  */

struct GTY(()) lang_identifier {
  struct c_common_identifier c_common;
  cxx_binding *bindings;
};

/* Return a typed pointer version of T if it designates a
   C++ front-end identifier.  */
inline lang_identifier*
identifier_p (tree t)
{
  if (TREE_CODE (t) == IDENTIFIER_NODE)
    return (lang_identifier*) t;
  return NULL;
}

#define LANG_IDENTIFIER_CAST(NODE) \
	((struct lang_identifier*)IDENTIFIER_NODE_CHECK (NODE))

struct GTY(()) template_parm_index {
  struct tree_common common;
  int index;
  int level;
  int orig_level;
  tree decl;
};

struct GTY(()) ptrmem_cst {
  struct tree_common common;
  tree member;
};
typedef struct ptrmem_cst * ptrmem_cst_t;

#define CLEANUP_P(NODE)		TREE_LANG_FLAG_0 (TRY_BLOCK_CHECK (NODE))

#define BIND_EXPR_TRY_BLOCK(NODE) \
  TREE_LANG_FLAG_0 (BIND_EXPR_CHECK (NODE))

/* Used to mark the block around the member initializers and cleanups.  */
#define BIND_EXPR_BODY_BLOCK(NODE) \
  TREE_LANG_FLAG_3 (BIND_EXPR_CHECK (NODE))
#define FUNCTION_NEEDS_BODY_BLOCK(NODE) \
  (DECL_CONSTRUCTOR_P (NODE) || DECL_DESTRUCTOR_P (NODE) \
   || LAMBDA_FUNCTION_P (NODE))

#define STATEMENT_LIST_NO_SCOPE(NODE) \
  TREE_LANG_FLAG_0 (STATEMENT_LIST_CHECK (NODE))
#define STATEMENT_LIST_TRY_BLOCK(NODE) \
  TREE_LANG_FLAG_2 (STATEMENT_LIST_CHECK (NODE))

/* Mark the outer curly brace BLOCK.  */
#define BLOCK_OUTER_CURLY_BRACE_P(NODE)	TREE_LANG_FLAG_0 (BLOCK_CHECK (NODE))

/* Nonzero if this statement should be considered a full-expression,
   i.e., if temporaries created during this statement should have
   their destructors run at the end of this statement.  */
#define STMT_IS_FULL_EXPR_P(NODE) TREE_LANG_FLAG_1 ((NODE))

/* Marks the result of a statement expression.  */
#define EXPR_STMT_STMT_EXPR_RESULT(NODE) \
  TREE_LANG_FLAG_0 (EXPR_STMT_CHECK (NODE))

/* Nonzero if this statement-expression does not have an associated scope.  */
#define STMT_EXPR_NO_SCOPE(NODE) \
   TREE_LANG_FLAG_0 (STMT_EXPR_CHECK (NODE))

#define COND_EXPR_IS_VEC_DELETE(NODE) \
  TREE_LANG_FLAG_0 (COND_EXPR_CHECK (NODE))

/* Nonzero if this NOP_EXPR is a reinterpret_cast.  Such conversions
   are not constexprs.  Other NOP_EXPRs are.  */
#define REINTERPRET_CAST_P(NODE)		\
  TREE_LANG_FLAG_0 (NOP_EXPR_CHECK (NODE))

/* Returns nonzero iff TYPE1 and TYPE2 are the same type, in the usual
   sense of `same'.  */
#define same_type_p(TYPE1, TYPE2) \
  comptypes ((TYPE1), (TYPE2), COMPARE_STRICT)

/* Returns nonzero iff NODE is a declaration for the global function
   `main'.  */
#define DECL_MAIN_P(NODE)				\
   (DECL_EXTERN_C_FUNCTION_P (NODE)			\
    && DECL_NAME (NODE) != NULL_TREE			\
    && MAIN_NAME_P (DECL_NAME (NODE))			\
    && flag_hosted)

/* Lookup walker marking.  */
#define LOOKUP_SEEN_P(NODE) TREE_VISITED(NODE)
#define LOOKUP_FOUND_P(NODE) \
  TREE_LANG_FLAG_4 (TREE_CHECK3(NODE,RECORD_TYPE,UNION_TYPE,NAMESPACE_DECL))

/* These two accessors should only be used by OVL manipulators.
   Other users should use iterators and convenience functions.  */
#define OVL_FUNCTION(NODE) \
  (((struct tree_overload*)OVERLOAD_CHECK (NODE))->function)
#define OVL_CHAIN(NODE) \
  (((struct tree_overload*)OVERLOAD_CHECK (NODE))->common.chain)

/* If set, this or a subsequent overload contains decls that need deduping.  */
#define OVL_DEDUP_P(NODE)	TREE_LANG_FLAG_0 (OVERLOAD_CHECK (NODE))
/* If set, this was imported in a using declaration.   */
#define OVL_USING_P(NODE)	TREE_LANG_FLAG_1 (OVERLOAD_CHECK (NODE))
/* If set, this overload is a hidden decl.  */
#define OVL_HIDDEN_P(NODE)	TREE_LANG_FLAG_2 (OVERLOAD_CHECK (NODE))
/* If set, this overload contains a nested overload.  */
#define OVL_NESTED_P(NODE)	TREE_LANG_FLAG_3 (OVERLOAD_CHECK (NODE))
/* If set, this overload was constructed during lookup.  */
#define OVL_LOOKUP_P(NODE)	TREE_LANG_FLAG_4 (OVERLOAD_CHECK (NODE))

/* The first decl of an overload.  */
#define OVL_FIRST(NODE)	ovl_first (NODE)
/* The name of the overload set.  */
#define OVL_NAME(NODE) DECL_NAME (OVL_FIRST (NODE))

/* Whether this is a set of overloaded functions.  TEMPLATE_DECLS are
   always wrapped in an OVERLOAD, so we don't need to check them
   here.  */
#define OVL_P(NODE) \
  (TREE_CODE (NODE) == FUNCTION_DECL || TREE_CODE (NODE) == OVERLOAD)
/* Whether this is a single member overload.  */
#define OVL_SINGLE_P(NODE) \
  (TREE_CODE (NODE) != OVERLOAD || !OVL_CHAIN (NODE))

/* OVL_HIDDEN_P nodes come before other nodes.  */

struct GTY(()) tree_overload {
  struct tree_common common;
  tree function;
};

/* Iterator for a 1 dimensional overload.  Permits iterating over the
   outer level of a 2-d overload when explicitly enabled.  */

class ovl_iterator
{
  tree ovl;
  const bool allow_inner; /* Only used when checking.  */

 public:
  explicit ovl_iterator (tree o, bool allow = false)
    : ovl (o), allow_inner (allow)
  {
  }

 private:
  /* Do not duplicate.  */
  ovl_iterator &operator= (const ovl_iterator &);
  ovl_iterator (const ovl_iterator &);

 public:
  operator bool () const
  {
    return ovl;
  }
  ovl_iterator &operator++ ()
  {
    ovl = TREE_CODE (ovl) != OVERLOAD ? NULL_TREE : OVL_CHAIN (ovl);
    return *this;
  }
  tree operator* () const
  {
    tree fn = TREE_CODE (ovl) != OVERLOAD ? ovl : OVL_FUNCTION (ovl);

    /* Check this is not an unexpected 2-dimensional overload.  */
    gcc_checking_assert (allow_inner || TREE_CODE (fn) != OVERLOAD);

    return fn;
  }

 public:
  /* Whether this overload was introduced by a using decl.  */
  bool using_p () const
  {
    return (TREE_CODE (ovl) == USING_DECL
	    || (TREE_CODE (ovl) == OVERLOAD && OVL_USING_P (ovl)));
  }
  bool hidden_p () const
  {
    return TREE_CODE (ovl) == OVERLOAD && OVL_HIDDEN_P (ovl);
  }

 public:
  tree remove_node (tree head)
  {
    return remove_node (head, ovl);
  }
  tree reveal_node (tree head)
  {
    return reveal_node (head, ovl);
  }

 protected:
  /* If we have a nested overload, point at the inner overload and
     return the next link on the outer one.  */
  tree maybe_push ()
  {
    tree r = NULL_TREE;

    if (ovl && TREE_CODE (ovl) == OVERLOAD && OVL_NESTED_P (ovl))
      {
	r = OVL_CHAIN (ovl);
	ovl = OVL_FUNCTION (ovl);
      }
    return r;
  }
  /* Restore an outer nested overload.  */
  void pop (tree outer)
  {
    gcc_checking_assert (!ovl);
    ovl = outer;
  }

 private:
  /* We make these static functions to avoid the address of the
     iterator escaping the local context.  */
  static tree remove_node (tree head, tree node);
  static tree reveal_node (tree ovl, tree node);
};

/* Iterator over a (potentially) 2 dimensional overload, which is
   produced by name lookup.  */

class lkp_iterator : public ovl_iterator
{
  typedef ovl_iterator parent;

  tree outer;

 public:
  explicit lkp_iterator (tree o)
    : parent (o, true), outer (maybe_push ())
  {
  }

 public:
  lkp_iterator &operator++ ()
  {
    bool repush = !outer;

    if (!parent::operator++ () && !repush)
      {
	pop (outer);
	repush = true;
      }

    if (repush)
      outer = maybe_push ();

    return *this;
  }
};

/* hash traits for declarations.  Hashes potential overload sets via
   DECL_NAME.  */

struct named_decl_hash : ggc_remove <tree>
{
  typedef tree value_type; /* A DECL or OVERLOAD  */
  typedef tree compare_type; /* An identifier.  */

  inline static hashval_t hash (const value_type decl);
  inline static bool equal (const value_type existing, compare_type candidate);

  static inline void mark_empty (value_type &p) {p = NULL_TREE;}
  static inline bool is_empty (value_type p) {return !p;}

  /* Nothing is deletable.  Everything is insertable.  */
  static bool is_deleted (value_type) { return false; }
  static void mark_deleted (value_type) { gcc_unreachable (); }
};

/* Simplified unique_ptr clone to release a tree vec on exit.  */

class releasing_vec
{
public:
  typedef vec<tree, va_gc> vec_t;

  releasing_vec (vec_t *v): v(v) { }
  releasing_vec (): v(make_tree_vector ()) { }

  /* Copy ops are deliberately declared but not defined,
     copies must always be elided.  */
  releasing_vec (const releasing_vec &);
  releasing_vec &operator= (const releasing_vec &);

  vec_t &operator* () const { return *v; }
  vec_t *operator-> () const { return v; }
  vec_t *get() const { return v; }
  operator vec_t *() const { return v; }
  vec_t ** operator& () { return &v; }

  /* Breaks pointer/value consistency for convenience.  */
  tree& operator[] (unsigned i) const { return (*v)[i]; }

  ~releasing_vec() { release_tree_vector (v); }
private:
  vec_t *v;
};
/* Forwarding functions for vec_safe_* that might reallocate.  */
inline tree* vec_safe_push (releasing_vec& r, const tree &t CXX_MEM_STAT_INFO)
{ return vec_safe_push (*&r, t PASS_MEM_STAT); }
inline bool vec_safe_reserve (releasing_vec& r, unsigned n, bool e = false CXX_MEM_STAT_INFO)
{ return vec_safe_reserve (*&r, n, e PASS_MEM_STAT); }
inline unsigned vec_safe_length (releasing_vec &r)
{ return r->length(); }
inline void vec_safe_splice (releasing_vec &r, vec<tree, va_gc> *p CXX_MEM_STAT_INFO)
{ vec_safe_splice (*&r, p PASS_MEM_STAT); }
void release_tree_vector (releasing_vec &); // cause link error

struct GTY(()) tree_template_decl {
  struct tree_decl_common common;
  tree arguments;
  tree result;
};

/* Returns true iff NODE is a BASELINK.  */
#define BASELINK_P(NODE) \
  (TREE_CODE (NODE) == BASELINK)
/* The BINFO indicating the base in which lookup found the
   BASELINK_FUNCTIONS.  */
#define BASELINK_BINFO(NODE) \
  (((struct tree_baselink*) BASELINK_CHECK (NODE))->binfo)
/* The functions referred to by the BASELINK; either a FUNCTION_DECL,
   a TEMPLATE_DECL, an OVERLOAD, or a TEMPLATE_ID_EXPR.  */
#define BASELINK_FUNCTIONS(NODE) \
  (((struct tree_baselink*) BASELINK_CHECK (NODE))->functions)
/* If T is a BASELINK, grab the functions, otherwise just T, which is
   expected to already be a (list of) functions.  */
#define MAYBE_BASELINK_FUNCTIONS(T) \
  (BASELINK_P (T) ? BASELINK_FUNCTIONS (T) : T)
/* The BINFO in which the search for the functions indicated by this baselink
   began.  This base is used to determine the accessibility of functions
   selected by overload resolution.  */
#define BASELINK_ACCESS_BINFO(NODE) \
  (((struct tree_baselink*) BASELINK_CHECK (NODE))->access_binfo)
/* For a type-conversion operator, the BASELINK_OPTYPE indicates the type
   to which the conversion should occur.  This value is important if
   the BASELINK_FUNCTIONS include a template conversion operator --
   the BASELINK_OPTYPE can be used to determine what type the user
   requested.  */
#define BASELINK_OPTYPE(NODE) \
  (TREE_CHAIN (BASELINK_CHECK (NODE)))
/* Nonzero if this baselink was from a qualified lookup.  */
#define BASELINK_QUALIFIED_P(NODE) \
  TREE_LANG_FLAG_0 (BASELINK_CHECK (NODE))

struct GTY(()) tree_baselink {
  struct tree_common common;
  tree binfo;
  tree functions;
  tree access_binfo;
};

/* The different kinds of ids that we encounter.  */

enum cp_id_kind
{
  /* Not an id at all.  */
  CP_ID_KIND_NONE,
  /* An unqualified-id that is not a template-id.  */
  CP_ID_KIND_UNQUALIFIED,
  /* An unqualified-id that is a dependent name.  */
  CP_ID_KIND_UNQUALIFIED_DEPENDENT,
  /* An unqualified template-id.  */
  CP_ID_KIND_TEMPLATE_ID,
  /* A qualified-id.  */
  CP_ID_KIND_QUALIFIED
};


/* The various kinds of C++0x warnings we encounter. */

enum cpp0x_warn_str
{
  /* extended initializer lists */
  CPP0X_INITIALIZER_LISTS,
  /* explicit conversion operators */
  CPP0X_EXPLICIT_CONVERSION,
  /* variadic templates */
  CPP0X_VARIADIC_TEMPLATES,
  /* lambda expressions */
  CPP0X_LAMBDA_EXPR,
  /* C++0x auto */
  CPP0X_AUTO,
  /* scoped enums */
  CPP0X_SCOPED_ENUMS,
  /* defaulted and deleted functions */
  CPP0X_DEFAULTED_DELETED,
  /* inline namespaces */
  CPP0X_INLINE_NAMESPACES,
  /* override controls, override/final */
  CPP0X_OVERRIDE_CONTROLS,
  /* non-static data member initializers */
  CPP0X_NSDMI,
  /* user defined literals */
  CPP0X_USER_DEFINED_LITERALS,
  /* delegating constructors */
  CPP0X_DELEGATING_CTORS,
  /* inheriting constructors */
  CPP0X_INHERITING_CTORS,
  /* C++11 attributes */
  CPP0X_ATTRIBUTES,
  /* ref-qualified member functions */
  CPP0X_REF_QUALIFIER
};

/* The various kinds of operation used by composite_pointer_type. */

enum composite_pointer_operation
{
  /* comparison */
  CPO_COMPARISON,
  /* conversion */
  CPO_CONVERSION,
  /* conditional expression */
  CPO_CONDITIONAL_EXPR
};

/* Possible cases of expression list used by build_x_compound_expr_from_list. */
enum expr_list_kind {
  ELK_INIT,		/* initializer */
  ELK_MEM_INIT,		/* member initializer */
  ELK_FUNC_CAST		/* functional cast */
};

/* Possible cases of implicit bad rhs conversions. */
enum impl_conv_rhs {
  ICR_DEFAULT_ARGUMENT, /* default argument */
  ICR_CONVERTING,       /* converting */
  ICR_INIT,             /* initialization */
  ICR_ARGPASS,          /* argument passing */
  ICR_RETURN,           /* return */
  ICR_ASSIGN            /* assignment */
};

/* Possible cases of implicit or explicit bad conversions to void. */
enum impl_conv_void {
  ICV_CAST,            /* (explicit) conversion to void */
  ICV_SECOND_OF_COND,  /* second operand of conditional expression */
  ICV_THIRD_OF_COND,   /* third operand of conditional expression */
  ICV_RIGHT_OF_COMMA,  /* right operand of comma operator */
  ICV_LEFT_OF_COMMA,   /* left operand of comma operator */
  ICV_STATEMENT,       /* statement */
  ICV_THIRD_IN_FOR     /* for increment expression */
};

/* Possible invalid uses of an abstract class that might not have a
   specific associated declaration.  */
enum GTY(()) abstract_class_use {
  ACU_UNKNOWN,			/* unknown or decl provided */
  ACU_CAST,			/* cast to abstract class */
  ACU_NEW,			/* new-expression of abstract class */
  ACU_THROW,			/* throw-expression of abstract class */
  ACU_CATCH,			/* catch-parameter of abstract class */
  ACU_ARRAY,			/* array of abstract class */
  ACU_RETURN,			/* return type of abstract class */
  ACU_PARM			/* parameter type of abstract class */
};

/* Macros for access to language-specific slots in an identifier.  */

/* The IDENTIFIER_BINDING is the innermost cxx_binding for the
    identifier.  Its PREVIOUS is the next outermost binding.  Each
    VALUE field is a DECL for the associated declaration.  Thus,
    name lookup consists simply of pulling off the node at the front
    of the list (modulo oddities for looking up the names of types,
    and such.)  You can use SCOPE field to determine the scope
    that bound the name.  */
#define IDENTIFIER_BINDING(NODE) \
  (LANG_IDENTIFIER_CAST (NODE)->bindings)

/* TREE_TYPE only indicates on local and class scope the current
   type. For namespace scope, the presence of a type in any namespace
   is indicated with global_type_node, and the real type behind must
   be found through lookup.  */
#define IDENTIFIER_TYPE_VALUE(NODE) identifier_type_value (NODE)
#define REAL_IDENTIFIER_TYPE_VALUE(NODE) TREE_TYPE (NODE)
#define SET_IDENTIFIER_TYPE_VALUE(NODE,TYPE) (TREE_TYPE (NODE) = (TYPE))
#define IDENTIFIER_HAS_TYPE_VALUE(NODE) (IDENTIFIER_TYPE_VALUE (NODE) ? 1 : 0)

/* Kinds of identifiers.  Values are carefully chosen.  */
enum cp_identifier_kind {
  cik_normal = 0,	/* Not a special identifier.  */
  cik_keyword = 1,	/* A keyword.  */
  cik_ctor = 2,		/* Constructor (in-chg, complete or base).  */
  cik_dtor = 3,		/* Destructor (in-chg, deleting, complete or
			   base).  */
  cik_simple_op = 4,	/* Non-assignment operator name.  */
  cik_assign_op = 5,	/* An assignment operator name.  */
  cik_conv_op = 6,	/* Conversion operator name.  */
  cik_reserved_for_udlit = 7,	/* Not yet in use  */
  cik_max
};

/* Kind bits.  */
#define IDENTIFIER_KIND_BIT_0(NODE) \
  TREE_LANG_FLAG_0 (IDENTIFIER_NODE_CHECK (NODE))
#define IDENTIFIER_KIND_BIT_1(NODE) \
  TREE_LANG_FLAG_1 (IDENTIFIER_NODE_CHECK (NODE))
#define IDENTIFIER_KIND_BIT_2(NODE) \
  TREE_LANG_FLAG_2 (IDENTIFIER_NODE_CHECK (NODE))

/* Used by various search routines.  */
#define IDENTIFIER_MARKED(NODE) \
  TREE_LANG_FLAG_4 (IDENTIFIER_NODE_CHECK (NODE))

/* Nonzero if this identifier is used as a virtual function name somewhere
   (optimizes searches).  */
#define IDENTIFIER_VIRTUAL_P(NODE) \
  TREE_LANG_FLAG_5 (IDENTIFIER_NODE_CHECK (NODE))

/* True if this identifier is a reserved word.  C_RID_CODE (node) is
   then the RID_* value of the keyword.  Value 1.  */
#define IDENTIFIER_KEYWORD_P(NODE)		\
  ((!IDENTIFIER_KIND_BIT_2 (NODE))		\
   & (!IDENTIFIER_KIND_BIT_1 (NODE))		\
   & IDENTIFIER_KIND_BIT_0 (NODE))

/* True if this identifier is the name of a constructor or
   destructor.  Value 2 or 3.  */
#define IDENTIFIER_CDTOR_P(NODE)		\
  ((!IDENTIFIER_KIND_BIT_2 (NODE))		\
   & IDENTIFIER_KIND_BIT_1 (NODE))

/* True if this identifier is the name of a constructor.  Value 2.  */
#define IDENTIFIER_CTOR_P(NODE)			\
  (IDENTIFIER_CDTOR_P(NODE)			\
    & (!IDENTIFIER_KIND_BIT_0 (NODE)))

/* True if this identifier is the name of a destructor.  Value 3.  */
#define IDENTIFIER_DTOR_P(NODE)			\
  (IDENTIFIER_CDTOR_P(NODE)			\
    & IDENTIFIER_KIND_BIT_0 (NODE))

/* True if this identifier is for any operator name (including
   conversions).  Value 4, 5, 6 or 7.  */
#define IDENTIFIER_ANY_OP_P(NODE)		\
  (IDENTIFIER_KIND_BIT_2 (NODE))

/* True if this identifier is for an overloaded operator. Values 4, 5.  */
#define IDENTIFIER_OVL_OP_P(NODE)		\
  (IDENTIFIER_ANY_OP_P (NODE)			\
   & (!IDENTIFIER_KIND_BIT_1 (NODE)))

/* True if this identifier is for any assignment. Values 5.  */
#define IDENTIFIER_ASSIGN_OP_P(NODE)		\
  (IDENTIFIER_OVL_OP_P (NODE)			\
   & IDENTIFIER_KIND_BIT_0 (NODE))

/* True if this identifier is the name of a type-conversion
   operator.  Value 7.  */
#define IDENTIFIER_CONV_OP_P(NODE)		\
  (IDENTIFIER_ANY_OP_P (NODE)			\
   & IDENTIFIER_KIND_BIT_1 (NODE)		\
   & (!IDENTIFIER_KIND_BIT_0 (NODE)))

/* True if this identifier is a new or delete operator.  */
#define IDENTIFIER_NEWDEL_OP_P(NODE)		\
  (IDENTIFIER_OVL_OP_P (NODE)			\
   && IDENTIFIER_OVL_OP_FLAGS (NODE) & OVL_OP_FLAG_ALLOC)

/* True if this identifier is a new operator.  */
#define IDENTIFIER_NEW_OP_P(NODE)					\
  (IDENTIFIER_OVL_OP_P (NODE)						\
   && (IDENTIFIER_OVL_OP_FLAGS (NODE)					\
       & (OVL_OP_FLAG_ALLOC | OVL_OP_FLAG_DELETE)) == OVL_OP_FLAG_ALLOC)

/* Access a C++-specific index for identifier NODE.
   Used to optimize operator mappings etc.  */
#define IDENTIFIER_CP_INDEX(NODE)		\
  (IDENTIFIER_NODE_CHECK(NODE)->base.u.bits.address_space)

/* In a RECORD_TYPE or UNION_TYPE, nonzero if any component is read-only.  */
#define C_TYPE_FIELDS_READONLY(TYPE) \
  (LANG_TYPE_CLASS_CHECK (TYPE)->fields_readonly)

/* The tokens stored in the unparsed operand.  */

#define DEFPARSE_TOKENS(NODE) \
  (((struct tree_deferred_parse *)DEFERRED_PARSE_CHECK (NODE))->tokens)
#define DEFPARSE_INSTANTIATIONS(NODE) \
  (((struct tree_deferred_parse *)DEFERRED_PARSE_CHECK (NODE))->instantiations)

struct GTY (()) tree_deferred_parse {
  struct tree_base base;
  struct cp_token_cache *tokens;
  vec<tree, va_gc> *instantiations;
};


#define DEFERRED_NOEXCEPT_PATTERN(NODE) \
  (((struct tree_deferred_noexcept *)DEFERRED_NOEXCEPT_CHECK (NODE))->pattern)
#define DEFERRED_NOEXCEPT_ARGS(NODE) \
  (((struct tree_deferred_noexcept *)DEFERRED_NOEXCEPT_CHECK (NODE))->args)
#define DEFERRED_NOEXCEPT_SPEC_P(NODE)				\
  ((NODE) && (TREE_PURPOSE (NODE))				\
   && (TREE_CODE (TREE_PURPOSE (NODE)) == DEFERRED_NOEXCEPT))
#define UNEVALUATED_NOEXCEPT_SPEC_P(NODE)				\
  (DEFERRED_NOEXCEPT_SPEC_P (NODE)					\
   && DEFERRED_NOEXCEPT_PATTERN (TREE_PURPOSE (NODE)) == NULL_TREE)
#define UNPARSED_NOEXCEPT_SPEC_P(NODE) \
  ((NODE) && (TREE_PURPOSE (NODE)) \
   && (TREE_CODE (TREE_PURPOSE (NODE)) == DEFERRED_PARSE))

struct GTY (()) tree_deferred_noexcept {
  struct tree_base base;
  tree pattern;
  tree args;
};


/* The condition associated with the static assertion.  This must be
   an integral constant expression.  */
#define STATIC_ASSERT_CONDITION(NODE) \
  (((struct tree_static_assert *)STATIC_ASSERT_CHECK (NODE))->condition)

/* The message associated with the static assertion.  This must be a
   string constant, which will be emitted as an error message when the
   static assert condition is false.  */
#define STATIC_ASSERT_MESSAGE(NODE) \
  (((struct tree_static_assert *)STATIC_ASSERT_CHECK (NODE))->message)

/* Source location information for a static assertion.  */
#define STATIC_ASSERT_SOURCE_LOCATION(NODE) \
  (((struct tree_static_assert *)STATIC_ASSERT_CHECK (NODE))->location)

struct GTY (()) tree_static_assert {
  struct tree_common common;
  tree condition;
  tree message;
  location_t location;
};

struct GTY (()) tree_argument_pack_select {
  struct tree_common common;
  tree argument_pack;
  int index;
};

/* The different kinds of traits that we encounter.  */

enum cp_trait_kind
{
  CPTK_BASES,
  CPTK_DIRECT_BASES,
  CPTK_HAS_NOTHROW_ASSIGN,
  CPTK_HAS_NOTHROW_CONSTRUCTOR,
  CPTK_HAS_NOTHROW_COPY,
  CPTK_HAS_TRIVIAL_ASSIGN,
  CPTK_HAS_TRIVIAL_CONSTRUCTOR,
  CPTK_HAS_TRIVIAL_COPY,
  CPTK_HAS_TRIVIAL_DESTRUCTOR,
  CPTK_HAS_UNIQUE_OBJ_REPRESENTATIONS,
  CPTK_HAS_VIRTUAL_DESTRUCTOR,
  CPTK_IS_ABSTRACT,
  CPTK_IS_AGGREGATE,
  CPTK_IS_BASE_OF,
  CPTK_IS_CLASS,
  CPTK_IS_EMPTY,
  CPTK_IS_ENUM,
  CPTK_IS_FINAL,
  CPTK_IS_LITERAL_TYPE,
  CPTK_IS_POD,
  CPTK_IS_POLYMORPHIC,
  CPTK_IS_SAME_AS,
  CPTK_IS_STD_LAYOUT,
  CPTK_IS_TRIVIAL,
  CPTK_IS_TRIVIALLY_ASSIGNABLE,
  CPTK_IS_TRIVIALLY_CONSTRUCTIBLE,
  CPTK_IS_TRIVIALLY_COPYABLE,
  CPTK_IS_UNION,
  CPTK_UNDERLYING_TYPE,
  CPTK_IS_ASSIGNABLE,
  CPTK_IS_CONSTRUCTIBLE
};

/* The types that we are processing.  */
#define TRAIT_EXPR_TYPE1(NODE) \
  (((struct tree_trait_expr *)TRAIT_EXPR_CHECK (NODE))->type1)

#define TRAIT_EXPR_TYPE2(NODE) \
  (((struct tree_trait_expr *)TRAIT_EXPR_CHECK (NODE))->type2)

/* The specific trait that we are processing.  */
#define TRAIT_EXPR_KIND(NODE) \
  (((struct tree_trait_expr *)TRAIT_EXPR_CHECK (NODE))->kind)

#define TRAIT_EXPR_LOCATION(NODE) \
  (((struct tree_trait_expr *)TRAIT_EXPR_CHECK (NODE))->locus)

struct GTY (()) tree_trait_expr {
  struct tree_common common;
  tree type1;
  tree type2;
  location_t locus;
  enum cp_trait_kind kind;
};

/* Identifiers used for lambda types are almost anonymous.  Use this
   spare flag to distinguish them (they also have the anonymous flag).  */
#define IDENTIFIER_LAMBDA_P(NODE) \
  (IDENTIFIER_NODE_CHECK(NODE)->base.protected_flag)

/* Based off of TYPE_UNNAMED_P.  */
#define LAMBDA_TYPE_P(NODE)			\
  (TREE_CODE (NODE) == RECORD_TYPE		\
   && TYPE_LINKAGE_IDENTIFIER (NODE)				\
   && IDENTIFIER_LAMBDA_P (TYPE_LINKAGE_IDENTIFIER (NODE)))

/* Test if FUNCTION_DECL is a lambda function.  */
#define LAMBDA_FUNCTION_P(FNDECL)				\
  (DECL_DECLARES_FUNCTION_P (FNDECL)				\
   && DECL_OVERLOADED_OPERATOR_P (FNDECL)			\
   && DECL_OVERLOADED_OPERATOR_IS (FNDECL, CALL_EXPR)		\
   && LAMBDA_TYPE_P (CP_DECL_CONTEXT (FNDECL)))

enum cp_lambda_default_capture_mode_type {
  CPLD_NONE,
  CPLD_COPY,
  CPLD_REFERENCE
};

/* The method of default capture, if any.  */
#define LAMBDA_EXPR_DEFAULT_CAPTURE_MODE(NODE) \
  (((struct tree_lambda_expr *)LAMBDA_EXPR_CHECK (NODE))->default_capture_mode)

/* The capture-list, including `this'.  Each capture is stored as a FIELD_DECL
 * so that the name, type, and field are all together, whether or not it has
 * been added to the lambda's class type.
   TREE_LIST:
     TREE_PURPOSE: The FIELD_DECL for this capture.
     TREE_VALUE: The initializer. This is part of a GNU extension.  */
#define LAMBDA_EXPR_CAPTURE_LIST(NODE) \
  (((struct tree_lambda_expr *)LAMBDA_EXPR_CHECK (NODE))->capture_list)

/* During parsing of the lambda-introducer, the node in the capture-list
   that holds the 'this' capture.  During parsing of the body, the
   capture proxy for that node.  */
#define LAMBDA_EXPR_THIS_CAPTURE(NODE) \
  (((struct tree_lambda_expr *)LAMBDA_EXPR_CHECK (NODE))->this_capture)

/* Predicate tracking whether `this' is in the effective capture set.  */
#define LAMBDA_EXPR_CAPTURES_THIS_P(NODE) \
  LAMBDA_EXPR_THIS_CAPTURE(NODE)

/* Predicate tracking whether the lambda was declared 'mutable'.  */
#define LAMBDA_EXPR_MUTABLE_P(NODE) \
  TREE_LANG_FLAG_1 (LAMBDA_EXPR_CHECK (NODE))

/* True iff uses of a const variable capture were optimized away.  */
#define LAMBDA_EXPR_CAPTURE_OPTIMIZED(NODE) \
  TREE_LANG_FLAG_2 (LAMBDA_EXPR_CHECK (NODE))

/* True iff this LAMBDA_EXPR was generated in tsubst_lambda_expr.  */
#define LAMBDA_EXPR_INSTANTIATED(NODE) \
  TREE_LANG_FLAG_3 (LAMBDA_EXPR_CHECK (NODE))

/* True if this TREE_LIST in LAMBDA_EXPR_CAPTURE_LIST is for an explicit
   capture.  */
#define LAMBDA_CAPTURE_EXPLICIT_P(NODE) \
  TREE_LANG_FLAG_0 (TREE_LIST_CHECK (NODE))

/* The source location of the lambda.  */
#define LAMBDA_EXPR_LOCATION(NODE) \
  (((struct tree_lambda_expr *)LAMBDA_EXPR_CHECK (NODE))->locus)

/* The mangling scope for the lambda: FUNCTION_DECL, PARM_DECL, VAR_DECL,
   FIELD_DECL or NULL_TREE.  If this is NULL_TREE, we have no linkage.  */
#define LAMBDA_EXPR_EXTRA_SCOPE(NODE) \
  (((struct tree_lambda_expr *)LAMBDA_EXPR_CHECK (NODE))->extra_scope)

/* If EXTRA_SCOPE, this is the number of the lambda within that scope.  */
#define LAMBDA_EXPR_DISCRIMINATOR(NODE) \
  (((struct tree_lambda_expr *)LAMBDA_EXPR_CHECK (NODE))->discriminator)

/* During parsing of the lambda, a vector of capture proxies which need
   to be pushed once we're done processing a nested lambda.  */
#define LAMBDA_EXPR_PENDING_PROXIES(NODE) \
  (((struct tree_lambda_expr *)LAMBDA_EXPR_CHECK (NODE))->pending_proxies)

/* The closure type of the lambda, which is also the type of the
   LAMBDA_EXPR.  */
#define LAMBDA_EXPR_CLOSURE(NODE) \
  (TREE_TYPE (LAMBDA_EXPR_CHECK (NODE)))

struct GTY (()) tree_lambda_expr
{
  struct tree_typed typed;
  tree capture_list;
  tree this_capture;
  tree extra_scope;
  vec<tree, va_gc> *pending_proxies;
  location_t locus;
  enum cp_lambda_default_capture_mode_type default_capture_mode;
  int discriminator;
};

/* A (typedef,context,usage location) triplet.
   It represents a typedef used through a
   context at a given source location.
   e.g.
   struct foo {
     typedef int myint;
   };

   struct bar {
    foo::myint v; // #1<-- this location.
   };

   In bar, the triplet will be (myint, foo, #1).
   */
struct GTY(()) qualified_typedef_usage_s {
  tree typedef_decl;
  tree context;
  location_t locus;
};
typedef struct qualified_typedef_usage_s qualified_typedef_usage_t;

/* Non-zero if this template specialization has access violations that
   should be rechecked when the function is instantiated outside argument
   deduction.  */
#define TINFO_HAS_ACCESS_ERRORS(NODE) \
  (TREE_LANG_FLAG_0 (TEMPLATE_INFO_CHECK (NODE)))
#define FNDECL_HAS_ACCESS_ERRORS(NODE) \
  (TINFO_HAS_ACCESS_ERRORS (DECL_TEMPLATE_INFO (NODE)))

/* Non-zero if this variable template specialization was specified using a
   template-id, so it's a partial or full specialization and not a definition
   of the member template of a particular class specialization.  */
#define TINFO_USED_TEMPLATE_ID(NODE) \
  (TREE_LANG_FLAG_1 (TEMPLATE_INFO_CHECK (NODE)))

/* Non-zero if this variable template specialization was declared with the
   `constinit' specifier.  */
#define TINFO_VAR_DECLARED_CONSTINIT(NODE) \
  (TREE_LANG_FLAG_2 (TEMPLATE_INFO_CHECK (NODE)))

struct GTY(()) tree_template_info {
  struct tree_base base;
  tree tmpl;
  tree args;
  vec<qualified_typedef_usage_t, va_gc> *typedefs_needing_access_checking;
};

// Constraint information for a C++ declaration. Constraint information is
// comprised of:
//
// - a constraint expression introduced by the template header
// - a constraint expression introduced by a function declarator
// - the associated constraints, which are the conjunction of those,
//   and used for declaration matching
//
// The template and declarator requirements are kept to support pretty
// printing constrained declarations.
struct GTY(()) tree_constraint_info {
  struct tree_base base;
  tree template_reqs;
  tree declarator_reqs;
  tree associated_constr;
};

// Require that pointer P is non-null before returning.
template<typename T>
inline T*
check_nonnull (T* p)
{
  gcc_assert (p);
  return p;
}

/* Returns true iff T is non-null and represents constraint info.  */
inline tree_constraint_info *
check_constraint_info (tree t)
{
  if (t && TREE_CODE (t) == CONSTRAINT_INFO)
    return (tree_constraint_info *)t;
  return NULL;
}

/* Access the expression describing the template constraints. This may be
   null if no constraints were introduced in the template parameter list,
   a requirements clause after the template parameter list, or constraints
   through a constrained-type-specifier.  */
#define CI_TEMPLATE_REQS(NODE) \
  check_constraint_info (check_nonnull (NODE))->template_reqs

/* Access the expression describing the trailing constraints. This is non-null
   for any implicit instantiation of a constrained declaration. For a
   templated declaration it is non-null only when a trailing requires-clause
   was specified.  */
#define CI_DECLARATOR_REQS(NODE) \
  check_constraint_info (check_nonnull (NODE))->declarator_reqs

/* The computed associated constraint expression for a declaration.  */
#define CI_ASSOCIATED_CONSTRAINTS(NODE) \
  check_constraint_info (check_nonnull (NODE))->associated_constr

/* Access the constraint-expression introduced by the requires-clause
   associate the template parameter list NODE.  */
#define TEMPLATE_PARMS_CONSTRAINTS(NODE) \
  TREE_TYPE (TREE_LIST_CHECK (NODE))

/* Access the logical constraints on the template parameter declaration
   indicated by NODE.  */
#define TEMPLATE_PARM_CONSTRAINTS(NODE) \
  TREE_TYPE (TREE_LIST_CHECK (NODE))

/* Non-zero if the noexcept is present in a compound requirement.  */
#define COMPOUND_REQ_NOEXCEPT_P(NODE) \
  TREE_LANG_FLAG_0 (TREE_CHECK (NODE, COMPOUND_REQ))

/* The constraints on an 'auto' placeholder type, used in an argument deduction
   constraint.  */
#define PLACEHOLDER_TYPE_CONSTRAINTS(NODE) \
  DECL_SIZE_UNIT (TYPE_NAME (NODE))

/* True if NODE is a constraint.  */
#define CONSTR_P(NODE)                  \
  (TREE_CODE (NODE) == ATOMIC_CONSTR    \
   || TREE_CODE (NODE) == CONJ_CONSTR   \
   || TREE_CODE (NODE) == DISJ_CONSTR)

/* Valid for any normalized constraint.  */
#define CONSTR_CHECK(NODE) \
  TREE_CHECK3 (NODE, ATOMIC_CONSTR, CONJ_CONSTR, DISJ_CONSTR)

/* The CONSTR_INFO stores normalization data for a constraint. It refers to
   the original expression and the expression or declaration
   from which the constraint was normalized.

   This is TREE_LIST whose TREE_PURPOSE is the original expression and whose
   TREE_VALUE is a list of contexts.  */
#define CONSTR_INFO(NODE) \
  TREE_TYPE (CONSTR_CHECK (NODE))

/* The expression evaluated by the constraint.  */
#define CONSTR_EXPR(NODE) \
  TREE_PURPOSE (CONSTR_INFO (NODE))

/* The expression or declaration from which this constraint was normalized.
   This is a TREE_LIST whose TREE_VALUE is either a template-id expression
   denoting a concept check or the declaration introducing the constraint.
   These are chained to other context objects.  */
#define CONSTR_CONTEXT(NODE) \
  TREE_VALUE (CONSTR_INFO (NODE))

/* The parameter mapping for an atomic constraint. */
#define ATOMIC_CONSTR_MAP(NODE) \
  TREE_OPERAND (TREE_CHECK (NODE, ATOMIC_CONSTR), 0)

/* The expression of an atomic constraint. */
#define ATOMIC_CONSTR_EXPR(NODE) \
  CONSTR_EXPR (ATOMIC_CONSTR_CHECK (NODE))

/* The concept of a concept check. */
#define CHECK_CONSTR_CONCEPT(NODE) \
  TREE_OPERAND (TREE_CHECK (NODE, CHECK_CONSTR), 0)

/* The template arguments of a concept check. */
#define CHECK_CONSTR_ARGS(NODE) \
  TREE_OPERAND (TREE_CHECK (NODE, CHECK_CONSTR), 1)

/* Whether a PARM_DECL represents a local parameter in a
   requires-expression.  */
#define CONSTRAINT_VAR_P(NODE) \
  DECL_LANG_FLAG_2 (TREE_CHECK (NODE, PARM_DECL))

/* The concept constraining this constrained template-parameter.  */
#define CONSTRAINED_PARM_CONCEPT(NODE) \
  DECL_SIZE_UNIT (TYPE_DECL_CHECK (NODE))
/* Any extra template arguments specified for a constrained
   template-parameter.  */
#define CONSTRAINED_PARM_EXTRA_ARGS(NODE) \
  DECL_SIZE (TYPE_DECL_CHECK (NODE))
/* The first template parameter of CONSTRAINED_PARM_CONCEPT to be used as a
   prototype for the constrained parameter in finish_shorthand_constraint,
   attached for convenience.  */
#define CONSTRAINED_PARM_PROTOTYPE(NODE) \
  DECL_INITIAL (TYPE_DECL_CHECK (NODE))

enum cp_tree_node_structure_enum {
  TS_CP_GENERIC,
  TS_CP_IDENTIFIER,
  TS_CP_TPI,
  TS_CP_PTRMEM,
  TS_CP_OVERLOAD,
  TS_CP_BASELINK,
  TS_CP_TEMPLATE_DECL,
  TS_CP_DEFERRED_PARSE,
  TS_CP_DEFERRED_NOEXCEPT,
  TS_CP_STATIC_ASSERT,
  TS_CP_ARGUMENT_PACK_SELECT,
  TS_CP_TRAIT_EXPR,
  TS_CP_LAMBDA_EXPR,
  TS_CP_TEMPLATE_INFO,
  TS_CP_CONSTRAINT_INFO,
  TS_CP_USERDEF_LITERAL
};

/* The resulting tree type.  */
union GTY((desc ("cp_tree_node_structure (&%h)"),
       chain_next ("(union lang_tree_node *) c_tree_chain_next (&%h.generic)"))) lang_tree_node {
  union tree_node GTY ((tag ("TS_CP_GENERIC"),
			desc ("tree_node_structure (&%h)"))) generic;
  struct template_parm_index GTY ((tag ("TS_CP_TPI"))) tpi;
  struct ptrmem_cst GTY ((tag ("TS_CP_PTRMEM"))) ptrmem;
  struct tree_overload GTY ((tag ("TS_CP_OVERLOAD"))) overload;
  struct tree_baselink GTY ((tag ("TS_CP_BASELINK"))) baselink;
  struct tree_template_decl GTY ((tag ("TS_CP_TEMPLATE_DECL"))) template_decl;
  struct tree_deferred_parse GTY ((tag ("TS_CP_DEFERRED_PARSE"))) deferred_parse;
  struct tree_deferred_noexcept GTY ((tag ("TS_CP_DEFERRED_NOEXCEPT"))) deferred_noexcept;
  struct lang_identifier GTY ((tag ("TS_CP_IDENTIFIER"))) identifier;
  struct tree_static_assert GTY ((tag ("TS_CP_STATIC_ASSERT")))
    static_assertion;
  struct tree_argument_pack_select GTY ((tag ("TS_CP_ARGUMENT_PACK_SELECT")))
    argument_pack_select;
  struct tree_trait_expr GTY ((tag ("TS_CP_TRAIT_EXPR")))
    trait_expression;
  struct tree_lambda_expr GTY ((tag ("TS_CP_LAMBDA_EXPR")))
    lambda_expression;
  struct tree_template_info GTY ((tag ("TS_CP_TEMPLATE_INFO")))
    template_info;
  struct tree_constraint_info GTY ((tag ("TS_CP_CONSTRAINT_INFO")))
    constraint_info;
  struct tree_userdef_literal GTY ((tag ("TS_CP_USERDEF_LITERAL")))
    userdef_literal;
};


/* Global state.  */

struct GTY(()) saved_scope {
  vec<cxx_saved_binding, va_gc> *old_bindings;
  tree old_namespace;
  vec<tree, va_gc> *decl_ns_list;
  tree class_name;
  tree class_type;
  tree access_specifier;
  tree function_decl;
  vec<tree, va_gc> *lang_base;
  tree lang_name;
  tree template_parms;
  cp_binding_level *x_previous_class_level;
  tree x_saved_tree;

  /* Only used for uses of this in trailing return type.  */
  tree x_current_class_ptr;
  tree x_current_class_ref;

  int x_processing_template_decl;
  int x_processing_specialization;
  int x_processing_constraint;
  int suppress_location_wrappers;
  BOOL_BITFIELD x_processing_explicit_instantiation : 1;
  BOOL_BITFIELD need_pop_function_context : 1;

/* Nonzero if we are parsing the discarded statement of a constexpr
   if-statement.  */
  BOOL_BITFIELD discarded_stmt : 1;

  int unevaluated_operand;
  int inhibit_evaluation_warnings;
  int noexcept_operand;
  /* If non-zero, implicit "omp declare target" attribute is added into the
     attribute lists.  */
  int omp_declare_target_attribute;
  int ref_temp_count;

  struct stmt_tree_s x_stmt_tree;

  cp_binding_level *class_bindings;
  cp_binding_level *bindings;

  hash_map<tree, tree> *GTY((skip)) x_local_specializations;

  struct saved_scope *prev;
};

extern GTY(()) struct saved_scope *scope_chain;

/* The current open namespace.  */

#define current_namespace scope_chain->old_namespace

/* The stack for namespaces of current declarations.  */

#define decl_namespace_list scope_chain->decl_ns_list

/* IDENTIFIER_NODE: name of current class */

#define current_class_name scope_chain->class_name

/* _TYPE: the type of the current class */

#define current_class_type scope_chain->class_type

/* When parsing a class definition, the access specifier most recently
   given by the user, or, if no access specifier was given, the
   default value appropriate for the kind of class (i.e., struct,
   class, or union).  */

#define current_access_specifier scope_chain->access_specifier

/* Pointer to the top of the language name stack.  */

#define current_lang_base scope_chain->lang_base
#define current_lang_name scope_chain->lang_name

/* When parsing a template declaration, a TREE_LIST represents the
   active template parameters.  Each node in the list represents one
   level of template parameters.  The innermost level is first in the
   list.  The depth of each level is stored as an INTEGER_CST in the
   TREE_PURPOSE of each node.  The parameters for that level are
   stored in the TREE_VALUE.  */

#define current_template_parms scope_chain->template_parms

#define processing_template_decl scope_chain->x_processing_template_decl
#define processing_specialization scope_chain->x_processing_specialization
#define processing_explicit_instantiation scope_chain->x_processing_explicit_instantiation

#define in_discarded_stmt scope_chain->discarded_stmt

#define current_ref_temp_count scope_chain->ref_temp_count

/* RAII sentinel to handle clearing processing_template_decl and restoring
   it when done.  */

class processing_template_decl_sentinel
{
public:
  int saved;
  processing_template_decl_sentinel (bool reset = true)
    : saved (processing_template_decl)
  {
    if (reset)
      processing_template_decl = 0;
  }
  ~processing_template_decl_sentinel()
  {
    processing_template_decl = saved;
  }
};

/* RAII sentinel to disable certain warnings during template substitution
   and elsewhere.  */

class warning_sentinel
{
public:
  int &flag;
  int val;
  warning_sentinel(int& flag, bool suppress=true)
    : flag(flag), val(flag) { if (suppress) flag = 0; }
  ~warning_sentinel() { flag = val; }
};

/* RAII sentinel to temporarily override input_location.  This will not set
   input_location to UNKNOWN_LOCATION or BUILTINS_LOCATION.  */

class iloc_sentinel
{
  location_t saved_loc;
public:
  iloc_sentinel (location_t loc): saved_loc (input_location)
  {
    if (loc >= RESERVED_LOCATION_COUNT)
      input_location = loc;
  }
  ~iloc_sentinel ()
  {
    input_location = saved_loc;
  }
};

/* RAII sentinel that saves the value of a variable, optionally
   overrides it right away, and restores its value when the sentinel
   id destructed.  */

template <typename T>
class temp_override
{
  T& overridden_variable;
  T saved_value;
public:
  temp_override(T& var) : overridden_variable (var), saved_value (var) {}
  temp_override(T& var, T overrider)
    : overridden_variable (var), saved_value (var)
  {
    overridden_variable = overrider;
  }
  ~temp_override() { overridden_variable = saved_value; }
};

/* The cached class binding level, from the most recently exited
   class, or NULL if none.  */

#define previous_class_level scope_chain->x_previous_class_level

/* A map from local variable declarations in the body of the template
   presently being instantiated to the corresponding instantiated
   local variables.  */

#define local_specializations scope_chain->x_local_specializations

/* Nonzero if we are parsing the operand of a noexcept operator.  */

#define cp_noexcept_operand scope_chain->noexcept_operand

/* A list of private types mentioned, for deferred access checking.  */

struct GTY((for_user)) cxx_int_tree_map {
  unsigned int uid;
  tree to;
};

struct cxx_int_tree_map_hasher : ggc_ptr_hash<cxx_int_tree_map>
{
  static hashval_t hash (cxx_int_tree_map *);
  static bool equal (cxx_int_tree_map *, cxx_int_tree_map *);
};

struct named_label_entry; /* Defined in decl.c.  */

struct named_label_hash : ggc_remove <named_label_entry *>
{
  typedef named_label_entry *value_type;
  typedef tree compare_type; /* An identifier.  */

  inline static hashval_t hash (value_type);
  inline static bool equal (const value_type, compare_type);

  inline static void mark_empty (value_type &p) {p = NULL;}
  inline static bool is_empty (value_type p) {return !p;}

  /* Nothing is deletable.  Everything is insertable.  */
  inline static bool is_deleted (value_type) { return false; }
  inline static void mark_deleted (value_type) { gcc_unreachable (); }
};

/* Global state pertinent to the current function.  */

struct GTY(()) language_function {
  struct c_language_function base;

  tree x_cdtor_label;
  tree x_current_class_ptr;
  tree x_current_class_ref;
  tree x_eh_spec_block;
  tree x_in_charge_parm;
  tree x_vtt_parm;
  tree x_return_value;

  BOOL_BITFIELD returns_value : 1;
  BOOL_BITFIELD returns_null : 1;
  BOOL_BITFIELD returns_abnormally : 1;
  BOOL_BITFIELD infinite_loop: 1;
  BOOL_BITFIELD x_in_function_try_handler : 1;
  BOOL_BITFIELD x_in_base_initializer : 1;

  /* True if this function can throw an exception.  */
  BOOL_BITFIELD can_throw : 1;

  BOOL_BITFIELD invalid_constexpr : 1;

  hash_table<named_label_hash> *x_named_labels;

  cp_binding_level *bindings;

  /* Tracking possibly infinite loops.  This is a vec<tree> only because
     vec<bool> doesn't work with gtype.  */
  vec<tree, va_gc> *infinite_loops;
  hash_table<cxx_int_tree_map_hasher> *extern_decl_map;
};

/* The current C++-specific per-function global variables.  */

#define cp_function_chain (cfun->language)

/* In a constructor destructor, the point at which all derived class
   destroying/construction has been done.  I.e., just before a
   constructor returns, or before any base class destroying will be done
   in a destructor.  */

#define cdtor_label cp_function_chain->x_cdtor_label

/* When we're processing a member function, current_class_ptr is the
   PARM_DECL for the `this' pointer.  The current_class_ref is an
   expression for `*this'.  */

#define current_class_ptr			\
  (*(cfun && cp_function_chain			\
     ? &cp_function_chain->x_current_class_ptr	\
     : &scope_chain->x_current_class_ptr))
#define current_class_ref			\
  (*(cfun && cp_function_chain			\
     ? &cp_function_chain->x_current_class_ref	\
     : &scope_chain->x_current_class_ref))

/* The EH_SPEC_BLOCK for the exception-specifiers for the current
   function, if any.  */

#define current_eh_spec_block cp_function_chain->x_eh_spec_block

/* The `__in_chrg' parameter for the current function.  Only used for
   constructors and destructors.  */

#define current_in_charge_parm cp_function_chain->x_in_charge_parm

/* The `__vtt_parm' parameter for the current function.  Only used for
   constructors and destructors.  */

#define current_vtt_parm cp_function_chain->x_vtt_parm

/* Set to 0 at beginning of a function definition, set to 1 if
   a return statement that specifies a return value is seen.  */

#define current_function_returns_value cp_function_chain->returns_value

/* Set to 0 at beginning of a function definition, set to 1 if
   a return statement with no argument is seen.  */

#define current_function_returns_null cp_function_chain->returns_null

/* Set to 0 at beginning of a function definition, set to 1 if
   a call to a noreturn function is seen.  */

#define current_function_returns_abnormally \
  cp_function_chain->returns_abnormally

/* Set to 0 at beginning of a function definition, set to 1 if we see an
   obvious infinite loop.  This can have false positives and false
   negatives, so it should only be used as a heuristic.  */

#define current_function_infinite_loop cp_function_chain->infinite_loop

/* Nonzero if we are processing a base initializer.  Zero elsewhere.  */
#define in_base_initializer cp_function_chain->x_in_base_initializer

#define in_function_try_handler cp_function_chain->x_in_function_try_handler

/* Expression always returned from function, or error_mark_node
   otherwise, for use by the automatic named return value optimization.  */

#define current_function_return_value \
  (cp_function_chain->x_return_value)

/* In parser.c.  */
extern tree cp_literal_operator_id (const char *);

#define NON_ERROR(NODE) ((NODE) == error_mark_node ? NULL_TREE : (NODE))

/* TRUE if a tree code represents a statement.  */
extern bool statement_code_p[MAX_TREE_CODES];

#define STATEMENT_CODE_P(CODE) statement_code_p[(int) (CODE)]

enum languages { lang_c, lang_cplusplus };

/* Macros to make error reporting functions' lives easier.  */
#define TYPE_LINKAGE_IDENTIFIER(NODE) \
  (TYPE_IDENTIFIER (TYPE_MAIN_VARIANT (NODE)))
#define TYPE_NAME_STRING(NODE) (IDENTIFIER_POINTER (TYPE_IDENTIFIER (NODE)))
#define TYPE_NAME_LENGTH(NODE) (IDENTIFIER_LENGTH (TYPE_IDENTIFIER (NODE)))

/* Any kind of anonymous type.  */
#define TYPE_ANON_P(NODE)					\
  (TYPE_LINKAGE_IDENTIFIER (NODE)				\
   && IDENTIFIER_ANON_P (TYPE_LINKAGE_IDENTIFIER (NODE)))

/* Nonzero if NODE, a TYPE, has no name for linkage purposes.  */
#define TYPE_UNNAMED_P(NODE)					\
  (TYPE_ANON_P (NODE)						\
   && !IDENTIFIER_LAMBDA_P (TYPE_LINKAGE_IDENTIFIER (NODE)))

/* The _DECL for this _TYPE.  */
#define TYPE_MAIN_DECL(NODE) (TYPE_STUB_DECL (TYPE_MAIN_VARIANT (NODE)))

/* Nonzero if T is a type that could resolve to any kind of concrete type
   at instantiation time.  */
#define WILDCARD_TYPE_P(T)				\
  (TREE_CODE (T) == TEMPLATE_TYPE_PARM			\
   || TREE_CODE (T) == TYPENAME_TYPE			\
   || TREE_CODE (T) == TYPEOF_TYPE			\
   || TREE_CODE (T) == BOUND_TEMPLATE_TEMPLATE_PARM	\
   || TREE_CODE (T) == DECLTYPE_TYPE)

/* Nonzero if T is a class (or struct or union) type.  Also nonzero
   for template type parameters, typename types, and instantiated
   template template parameters.  Keep these checks in ascending code
   order.  */
#define MAYBE_CLASS_TYPE_P(T) (WILDCARD_TYPE_P (T) || CLASS_TYPE_P (T))

/* Set CLASS_TYPE_P for T to VAL.  T must be a class, struct, or
   union type.  */
#define SET_CLASS_TYPE_P(T, VAL) \
  (TYPE_LANG_FLAG_5 (RECORD_OR_UNION_CHECK (T)) = (VAL))

/* Nonzero if T is a class type.  Zero for template type parameters,
   typename types, and so forth.  */
#define CLASS_TYPE_P(T) \
  (RECORD_OR_UNION_CODE_P (TREE_CODE (T)) && TYPE_LANG_FLAG_5 (T))

/* Nonzero if T is a class type but not an union.  */
#define NON_UNION_CLASS_TYPE_P(T) \
  (TREE_CODE (T) == RECORD_TYPE && TYPE_LANG_FLAG_5 (T))

/* Keep these checks in ascending code order.  */
#define RECORD_OR_UNION_CODE_P(T)	\
  ((T) == RECORD_TYPE || (T) == UNION_TYPE)
#define OVERLOAD_TYPE_P(T) \
  (CLASS_TYPE_P (T) || TREE_CODE (T) == ENUMERAL_TYPE)

/* True if this type is dependent.  This predicate is only valid if
   TYPE_DEPENDENT_P_VALID is true.  */
#define TYPE_DEPENDENT_P(NODE) TYPE_LANG_FLAG_0 (NODE)

/* True if dependent_type_p has been called for this type, with the
   result that TYPE_DEPENDENT_P is valid.  */
#define TYPE_DEPENDENT_P_VALID(NODE) TYPE_LANG_FLAG_6(NODE)

/* Nonzero if this type is const-qualified.  */
#define CP_TYPE_CONST_P(NODE)				\
  ((cp_type_quals (NODE) & TYPE_QUAL_CONST) != 0)

/* Nonzero if this type is volatile-qualified.  */
#define CP_TYPE_VOLATILE_P(NODE)			\
  ((cp_type_quals (NODE) & TYPE_QUAL_VOLATILE) != 0)

/* Nonzero if this type is restrict-qualified.  */
#define CP_TYPE_RESTRICT_P(NODE)			\
  ((cp_type_quals (NODE) & TYPE_QUAL_RESTRICT) != 0)

/* Nonzero if this type is const-qualified, but not
   volatile-qualified.  Other qualifiers are ignored.  This macro is
   used to test whether or not it is OK to bind an rvalue to a
   reference.  */
#define CP_TYPE_CONST_NON_VOLATILE_P(NODE)				\
  ((cp_type_quals (NODE) & (TYPE_QUAL_CONST | TYPE_QUAL_VOLATILE))	\
   == TYPE_QUAL_CONST)

#define FUNCTION_ARG_CHAIN(NODE) \
  TREE_CHAIN (TYPE_ARG_TYPES (TREE_TYPE (NODE)))

/* Given a FUNCTION_DECL, returns the first TREE_LIST out of TYPE_ARG_TYPES
   which refers to a user-written parameter.  */
#define FUNCTION_FIRST_USER_PARMTYPE(NODE) \
  skip_artificial_parms_for ((NODE), TYPE_ARG_TYPES (TREE_TYPE (NODE)))

/* Similarly, but for DECL_ARGUMENTS.  */
#define FUNCTION_FIRST_USER_PARM(NODE) \
  skip_artificial_parms_for ((NODE), DECL_ARGUMENTS (NODE))

/* Nonzero iff TYPE is derived from PARENT. Ignores accessibility and
   ambiguity issues.  */
#define DERIVED_FROM_P(PARENT, TYPE) \
  (lookup_base ((TYPE), (PARENT), ba_any, NULL, tf_none) != NULL_TREE)

/* Gives the visibility specification for a class type.  */
#define CLASSTYPE_VISIBILITY(TYPE)		\
	DECL_VISIBILITY (TYPE_MAIN_DECL (TYPE))
#define CLASSTYPE_VISIBILITY_SPECIFIED(TYPE)	\
	DECL_VISIBILITY_SPECIFIED (TYPE_MAIN_DECL (TYPE))

struct GTY (()) tree_pair_s {
  tree purpose;
  tree value;
};
typedef tree_pair_s *tree_pair_p;

/* This structure provides additional information above and beyond
   what is provide in the ordinary tree_type.  In the past, we used it
   for the types of class types, template parameters types, typename
   types, and so forth.  However, there can be many (tens to hundreds
   of thousands) of template parameter types in a compilation, and
   there's no need for this additional information in that case.
   Therefore, we now use this data structure only for class types.

   In the past, it was thought that there would be relatively few
   class types.  However, in the presence of heavy use of templates,
   many (i.e., thousands) of classes can easily be generated.
   Therefore, we should endeavor to keep the size of this structure to
   a minimum.  */
struct GTY(()) lang_type {
  unsigned char align;

  unsigned has_type_conversion : 1;
  unsigned has_copy_ctor : 1;
  unsigned has_default_ctor : 1;
  unsigned const_needs_init : 1;
  unsigned ref_needs_init : 1;
  unsigned has_const_copy_assign : 1;
  unsigned use_template : 2;

  unsigned has_mutable : 1;
  unsigned com_interface : 1;
  unsigned non_pod_class : 1;
  unsigned nearly_empty_p : 1;
  unsigned user_align : 1;
  unsigned has_copy_assign : 1;
  unsigned has_new : 1;
  unsigned has_array_new : 1;

  unsigned gets_delete : 2;
  unsigned interface_only : 1;
  unsigned interface_unknown : 1;
  unsigned contains_empty_class_p : 1;
  unsigned anon_aggr : 1;
  unsigned non_zero_init : 1;
  unsigned empty_p : 1;
  /* 32 bits allocated.  */

  unsigned vec_new_uses_cookie : 1;
  unsigned declared_class : 1;
  unsigned diamond_shaped : 1;
  unsigned repeated_base : 1;
  unsigned being_defined : 1;
  unsigned debug_requested : 1;
  unsigned fields_readonly : 1;
  unsigned ptrmemfunc_flag : 1;

  unsigned lazy_default_ctor : 1;
  unsigned lazy_copy_ctor : 1;
  unsigned lazy_copy_assign : 1;
  unsigned lazy_destructor : 1;
  unsigned has_const_copy_ctor : 1;
  unsigned has_complex_copy_ctor : 1;
  unsigned has_complex_copy_assign : 1;
  unsigned non_aggregate : 1;

  unsigned has_complex_dflt : 1;
  unsigned has_list_ctor : 1;
  unsigned non_std_layout : 1;
  unsigned is_literal : 1;
  unsigned lazy_move_ctor : 1;
  unsigned lazy_move_assign : 1;
  unsigned has_complex_move_ctor : 1;
  unsigned has_complex_move_assign : 1;

  unsigned has_constexpr_ctor : 1;
  unsigned unique_obj_representations : 1;
  unsigned unique_obj_representations_set : 1;

  /* When adding a flag here, consider whether or not it ought to
     apply to a template instance if it applies to the template.  If
     so, make sure to copy it in instantiate_class_template!  */

  /* There are some bits left to fill out a 32-bit word.  Keep track
     of this by updating the size of this bitfield whenever you add or
     remove a flag.  */
  unsigned dummy : 5;

  tree primary_base;
  vec<tree_pair_s, va_gc> *vcall_indices;
  tree vtables;
  tree typeinfo_var;
  vec<tree, va_gc> *vbases;
  binding_table nested_udts;
  tree as_base;
  vec<tree, va_gc> *pure_virtuals;
  tree friend_classes;
  vec<tree, va_gc> * GTY((reorder ("resort_type_member_vec"))) members;
  tree key_method;
  tree decl_list;
  tree befriending_classes;
  /* In a RECORD_TYPE, information specific to Objective-C++, such
     as a list of adopted protocols or a pointer to a corresponding
     @interface.  See objc/objc-act.h for details.  */
  tree objc_info;
  /* FIXME reuse another field?  */
  tree lambda_expr;
};

/* We used to have a variant type for lang_type.  Keep the name of the
   checking accessor for the sole survivor.  */
#define LANG_TYPE_CLASS_CHECK(NODE) (TYPE_LANG_SPECIFIC (NODE))

/* Nonzero for _CLASSTYPE means that operator delete is defined.  */
#define TYPE_GETS_DELETE(NODE) (LANG_TYPE_CLASS_CHECK (NODE)->gets_delete)
#define TYPE_GETS_REG_DELETE(NODE) (TYPE_GETS_DELETE (NODE) & 1)

/* Nonzero if `new NODE[x]' should cause the allocation of extra
   storage to indicate how many array elements are in use.  */
#define TYPE_VEC_NEW_USES_COOKIE(NODE)			\
  (CLASS_TYPE_P (NODE)					\
   && LANG_TYPE_CLASS_CHECK (NODE)->vec_new_uses_cookie)

/* Nonzero means that this _CLASSTYPE node defines ways of converting
   itself to other types.  */
#define TYPE_HAS_CONVERSION(NODE) \
  (LANG_TYPE_CLASS_CHECK (NODE)->has_type_conversion)

/* Nonzero means that NODE (a class type) has a default constructor --
   but that it has not yet been declared.  */
#define CLASSTYPE_LAZY_DEFAULT_CTOR(NODE) \
  (LANG_TYPE_CLASS_CHECK (NODE)->lazy_default_ctor)

/* Nonzero means that NODE (a class type) has a copy constructor --
   but that it has not yet been declared.  */
#define CLASSTYPE_LAZY_COPY_CTOR(NODE) \
  (LANG_TYPE_CLASS_CHECK (NODE)->lazy_copy_ctor)

/* Nonzero means that NODE (a class type) has a move constructor --
   but that it has not yet been declared.  */
#define CLASSTYPE_LAZY_MOVE_CTOR(NODE) \
  (LANG_TYPE_CLASS_CHECK (NODE)->lazy_move_ctor)

/* Nonzero means that NODE (a class type) has an assignment operator
   -- but that it has not yet been declared.  */
#define CLASSTYPE_LAZY_COPY_ASSIGN(NODE) \
  (LANG_TYPE_CLASS_CHECK (NODE)->lazy_copy_assign)

/* Nonzero means that NODE (a class type) has an assignment operator
   -- but that it has not yet been declared.  */
#define CLASSTYPE_LAZY_MOVE_ASSIGN(NODE) \
  (LANG_TYPE_CLASS_CHECK (NODE)->lazy_move_assign)

/* Nonzero means that NODE (a class type) has a destructor -- but that
   it has not yet been declared.  */
#define CLASSTYPE_LAZY_DESTRUCTOR(NODE) \
  (LANG_TYPE_CLASS_CHECK (NODE)->lazy_destructor)

/* Nonzero means that NODE (a class type) is final */
#define CLASSTYPE_FINAL(NODE) \
  TYPE_FINAL_P (NODE)


/* Nonzero means that this _CLASSTYPE node overloads operator=(X&).  */
#define TYPE_HAS_COPY_ASSIGN(NODE) (LANG_TYPE_CLASS_CHECK (NODE)->has_copy_assign)

/* True iff the class type NODE has an "operator =" whose parameter
   has a parameter of type "const X&".  */
#define TYPE_HAS_CONST_COPY_ASSIGN(NODE) \
  (LANG_TYPE_CLASS_CHECK (NODE)->has_const_copy_assign)

/* Nonzero means that this _CLASSTYPE node has an X(X&) constructor.  */
#define TYPE_HAS_COPY_CTOR(NODE) (LANG_TYPE_CLASS_CHECK (NODE)->has_copy_ctor)
#define TYPE_HAS_CONST_COPY_CTOR(NODE) \
  (LANG_TYPE_CLASS_CHECK (NODE)->has_const_copy_ctor)

/* Nonzero if this class has an X(initializer_list<T>) constructor.  */
#define TYPE_HAS_LIST_CTOR(NODE) \
  (LANG_TYPE_CLASS_CHECK (NODE)->has_list_ctor)

/* Nonzero if this class has a constexpr constructor other than a copy/move
   constructor.  Note that a class can have constexpr constructors for
   static initialization even if it isn't a literal class.  */
#define TYPE_HAS_CONSTEXPR_CTOR(NODE) \
  (LANG_TYPE_CLASS_CHECK (NODE)->has_constexpr_ctor)

/* Nonzero if this class defines an overloaded operator new.  (An
   operator new [] doesn't count.)  */
#define TYPE_HAS_NEW_OPERATOR(NODE) \
  (LANG_TYPE_CLASS_CHECK (NODE)->has_new)

/* Nonzero if this class defines an overloaded operator new[].  */
#define TYPE_HAS_ARRAY_NEW_OPERATOR(NODE) \
  (LANG_TYPE_CLASS_CHECK (NODE)->has_array_new)

/* Nonzero means that this type is being defined.  I.e., the left brace
   starting the definition of this type has been seen.  */
#define TYPE_BEING_DEFINED(NODE) (LANG_TYPE_CLASS_CHECK (NODE)->being_defined)

/* Nonzero means that this type is either complete or being defined, so we
   can do lookup in it.  */
#define COMPLETE_OR_OPEN_TYPE_P(NODE) \
  (COMPLETE_TYPE_P (NODE) || (CLASS_TYPE_P (NODE) && TYPE_BEING_DEFINED (NODE)))

/* Mark bits for repeated base checks.  */
#define TYPE_MARKED_P(NODE) TREE_LANG_FLAG_6 (TYPE_CHECK (NODE))

/* Nonzero if the class NODE has multiple paths to the same (virtual)
   base object.  */
#define CLASSTYPE_DIAMOND_SHAPED_P(NODE) \
  (LANG_TYPE_CLASS_CHECK(NODE)->diamond_shaped)

/* Nonzero if the class NODE has multiple instances of the same base
   type.  */
#define CLASSTYPE_REPEATED_BASE_P(NODE) \
  (LANG_TYPE_CLASS_CHECK(NODE)->repeated_base)

/* The member function with which the vtable will be emitted:
   the first noninline non-pure-virtual member function.  NULL_TREE
   if there is no key function or if this is a class template */
#define CLASSTYPE_KEY_METHOD(NODE) (LANG_TYPE_CLASS_CHECK (NODE)->key_method)

/* Vector of members.  During definition, it is unordered and only
   member functions are present.  After completion it is sorted and
   contains both member functions and non-functions.  STAT_HACK is
   involved to preserve oneslot per name invariant.  */
#define CLASSTYPE_MEMBER_VEC(NODE) (LANG_TYPE_CLASS_CHECK (NODE)->members)

/* For class templates, this is a TREE_LIST of all member data,
   functions, types, and friends in the order of declaration.
   The TREE_PURPOSE of each TREE_LIST is NULL_TREE for a friend,
   and the RECORD_TYPE for the class template otherwise.  */
#define CLASSTYPE_DECL_LIST(NODE) (LANG_TYPE_CLASS_CHECK (NODE)->decl_list)

/* A FUNCTION_DECL or OVERLOAD for the constructors for NODE.  These
   are the constructors that take an in-charge parameter.  */
#define CLASSTYPE_CONSTRUCTORS(NODE) \
  (get_class_binding_direct (NODE, ctor_identifier))

/* A FUNCTION_DECL for the destructor for NODE.  This is the
   destructors that take an in-charge parameter.  If
   CLASSTYPE_LAZY_DESTRUCTOR is true, then this entry will be NULL
   until the destructor is created with lazily_declare_fn.  */
#define CLASSTYPE_DESTRUCTOR(NODE) \
  (get_class_binding_direct (NODE, dtor_identifier))

/* A dictionary of the nested user-defined-types (class-types, or enums)
   found within this class.  This table includes nested member class
   templates.  */
#define CLASSTYPE_NESTED_UTDS(NODE) \
   (LANG_TYPE_CLASS_CHECK (NODE)->nested_udts)

/* Nonzero if NODE has a primary base class, i.e., a base class with
   which it shares the virtual function table pointer.  */
#define CLASSTYPE_HAS_PRIMARY_BASE_P(NODE) \
  (CLASSTYPE_PRIMARY_BINFO (NODE) != NULL_TREE)

/* If non-NULL, this is the binfo for the primary base class, i.e.,
   the base class which contains the virtual function table pointer
   for this class.  */
#define CLASSTYPE_PRIMARY_BINFO(NODE) \
  (LANG_TYPE_CLASS_CHECK (NODE)->primary_base)

/* A vector of BINFOs for the direct and indirect virtual base classes
   that this type uses in a post-order depth-first left-to-right
   order.  (In other words, these bases appear in the order that they
   should be initialized.)  */
#define CLASSTYPE_VBASECLASSES(NODE) (LANG_TYPE_CLASS_CHECK (NODE)->vbases)

/* The type corresponding to NODE when NODE is used as a base class,
   i.e., NODE without virtual base classes or tail padding.  */
#define CLASSTYPE_AS_BASE(NODE) (LANG_TYPE_CLASS_CHECK (NODE)->as_base)

/* True iff NODE is the CLASSTYPE_AS_BASE version of some type.  */
#define IS_FAKE_BASE_TYPE(NODE)					\
  (TREE_CODE (NODE) == RECORD_TYPE				\
   && TYPE_CONTEXT (NODE) && CLASS_TYPE_P (TYPE_CONTEXT (NODE))	\
   && CLASSTYPE_AS_BASE (TYPE_CONTEXT (NODE)) == (NODE))

/* These are the size and alignment of the type without its virtual
   base classes, for when we use this type as a base itself.  */
#define CLASSTYPE_SIZE(NODE) TYPE_SIZE (CLASSTYPE_AS_BASE (NODE))
#define CLASSTYPE_SIZE_UNIT(NODE) TYPE_SIZE_UNIT (CLASSTYPE_AS_BASE (NODE))
#define CLASSTYPE_ALIGN(NODE) TYPE_ALIGN (CLASSTYPE_AS_BASE (NODE))
#define CLASSTYPE_USER_ALIGN(NODE) TYPE_USER_ALIGN (CLASSTYPE_AS_BASE (NODE))

/* The alignment of NODE, without its virtual bases, in bytes.  */
#define CLASSTYPE_ALIGN_UNIT(NODE) \
  (CLASSTYPE_ALIGN (NODE) / BITS_PER_UNIT)

/* A vec<tree> of virtual functions which cannot be inherited by
   derived classes.  When deriving from this type, the derived
   class must provide its own definition for each of these functions.  */
#define CLASSTYPE_PURE_VIRTUALS(NODE) \
  (LANG_TYPE_CLASS_CHECK (NODE)->pure_virtuals)

/* Nonzero means that this type is an abstract class type.  */
#define ABSTRACT_CLASS_TYPE_P(NODE) \
  (CLASS_TYPE_P (NODE) && CLASSTYPE_PURE_VIRTUALS(NODE))

/* Nonzero means that this type has an X() constructor.  */
#define TYPE_HAS_DEFAULT_CONSTRUCTOR(NODE) \
  (LANG_TYPE_CLASS_CHECK (NODE)->has_default_ctor)

/* Nonzero means that this type contains a mutable member.  */
#define CLASSTYPE_HAS_MUTABLE(NODE) (LANG_TYPE_CLASS_CHECK (NODE)->has_mutable)
#define TYPE_HAS_MUTABLE_P(NODE) (cp_has_mutable_p (NODE))

/* Nonzero means that this class type is not POD for the purpose of layout
   (as defined in the ABI).  This is different from the language's POD.  */
#define CLASSTYPE_NON_LAYOUT_POD_P(NODE) \
  (LANG_TYPE_CLASS_CHECK (NODE)->non_pod_class)

/* Nonzero means that this class type is a non-standard-layout class.  */
#define CLASSTYPE_NON_STD_LAYOUT(NODE) \
  (LANG_TYPE_CLASS_CHECK (NODE)->non_std_layout)

/* Nonzero means that this class type does have unique object
   representations.  */
#define CLASSTYPE_UNIQUE_OBJ_REPRESENTATIONS(NODE) \
  (LANG_TYPE_CLASS_CHECK (NODE)->unique_obj_representations)

/* Nonzero means that this class type has
   CLASSTYPE_UNIQUE_OBJ_REPRESENTATIONS computed.  */
#define CLASSTYPE_UNIQUE_OBJ_REPRESENTATIONS_SET(NODE) \
  (LANG_TYPE_CLASS_CHECK (NODE)->unique_obj_representations_set)

/* Nonzero means that this class contains pod types whose default
   initialization is not a zero initialization (namely, pointers to
   data members).  */
#define CLASSTYPE_NON_ZERO_INIT_P(NODE) \
  (LANG_TYPE_CLASS_CHECK (NODE)->non_zero_init)

/* Nonzero if this class is "empty" in the sense of the C++ ABI.  */
#define CLASSTYPE_EMPTY_P(NODE) \
  (LANG_TYPE_CLASS_CHECK (NODE)->empty_p)

/* Nonzero if this class is "nearly empty", i.e., contains only a
   virtual function table pointer.  */
#define CLASSTYPE_NEARLY_EMPTY_P(NODE) \
  (LANG_TYPE_CLASS_CHECK (NODE)->nearly_empty_p)

/* Nonzero if this class contains an empty subobject.  */
#define CLASSTYPE_CONTAINS_EMPTY_CLASS_P(NODE) \
  (LANG_TYPE_CLASS_CHECK (NODE)->contains_empty_class_p)

/* A list of class types of which this type is a friend.  The
   TREE_VALUE is normally a TYPE, but will be a TEMPLATE_DECL in the
   case of a template friend.  */
#define CLASSTYPE_FRIEND_CLASSES(NODE) \
  (LANG_TYPE_CLASS_CHECK (NODE)->friend_classes)

/* A list of the classes which grant friendship to this class.  */
#define CLASSTYPE_BEFRIENDING_CLASSES(NODE) \
  (LANG_TYPE_CLASS_CHECK (NODE)->befriending_classes)

/* The associated LAMBDA_EXPR that made this class.  */
#define CLASSTYPE_LAMBDA_EXPR(NODE) \
  (LANG_TYPE_CLASS_CHECK (NODE)->lambda_expr)
/* The extra mangling scope for this closure type.  */
#define LAMBDA_TYPE_EXTRA_SCOPE(NODE) \
  (LAMBDA_EXPR_EXTRA_SCOPE (CLASSTYPE_LAMBDA_EXPR (NODE)))

/* Say whether this node was declared as a "class" or a "struct".  */
#define CLASSTYPE_DECLARED_CLASS(NODE) \
  (LANG_TYPE_CLASS_CHECK (NODE)->declared_class)

/* Nonzero if this class has const members
   which have no specified initialization.  */
#define CLASSTYPE_READONLY_FIELDS_NEED_INIT(NODE)	\
  (TYPE_LANG_SPECIFIC (NODE)				\
   ? LANG_TYPE_CLASS_CHECK (NODE)->const_needs_init : 0)
#define SET_CLASSTYPE_READONLY_FIELDS_NEED_INIT(NODE, VALUE) \
  (LANG_TYPE_CLASS_CHECK (NODE)->const_needs_init = (VALUE))

/* Nonzero if this class has ref members
   which have no specified initialization.  */
#define CLASSTYPE_REF_FIELDS_NEED_INIT(NODE)		\
  (TYPE_LANG_SPECIFIC (NODE)				\
   ? LANG_TYPE_CLASS_CHECK (NODE)->ref_needs_init : 0)
#define SET_CLASSTYPE_REF_FIELDS_NEED_INIT(NODE, VALUE) \
  (LANG_TYPE_CLASS_CHECK (NODE)->ref_needs_init = (VALUE))

/* Nonzero if this class is included from a header file which employs
   `#pragma interface', and it is not included in its implementation file.  */
#define CLASSTYPE_INTERFACE_ONLY(NODE) \
  (LANG_TYPE_CLASS_CHECK (NODE)->interface_only)

/* True if we have already determined whether or not vtables, VTTs,
   typeinfo, and other similar per-class data should be emitted in
   this translation unit.  This flag does not indicate whether or not
   these items should be emitted; it only indicates that we know one
   way or the other.  */
#define CLASSTYPE_INTERFACE_KNOWN(NODE) \
  (LANG_TYPE_CLASS_CHECK (NODE)->interface_unknown == 0)
/* The opposite of CLASSTYPE_INTERFACE_KNOWN.  */
#define CLASSTYPE_INTERFACE_UNKNOWN(NODE) \
  (LANG_TYPE_CLASS_CHECK (NODE)->interface_unknown)

#define SET_CLASSTYPE_INTERFACE_UNKNOWN_X(NODE,X) \
  (LANG_TYPE_CLASS_CHECK (NODE)->interface_unknown = !!(X))
#define SET_CLASSTYPE_INTERFACE_UNKNOWN(NODE) \
  (LANG_TYPE_CLASS_CHECK (NODE)->interface_unknown = 1)
#define SET_CLASSTYPE_INTERFACE_KNOWN(NODE) \
  (LANG_TYPE_CLASS_CHECK (NODE)->interface_unknown = 0)

/* Nonzero if a _DECL node requires us to output debug info for this class.  */
#define CLASSTYPE_DEBUG_REQUESTED(NODE) \
  (LANG_TYPE_CLASS_CHECK (NODE)->debug_requested)

/* Additional macros for inheritance information.  */

/* Nonzero means that this class is on a path leading to a new vtable.  */
#define BINFO_VTABLE_PATH_MARKED(NODE) BINFO_FLAG_1 (NODE)

/* Nonzero means B (a BINFO) has its own vtable.  Any copies will not
   have this flag set.  */
#define BINFO_NEW_VTABLE_MARKED(B) (BINFO_FLAG_2 (B))

/* Compare a BINFO_TYPE with another type for equality.  For a binfo,
   this is functionally equivalent to using same_type_p, but
   measurably faster.  At least one of the arguments must be a
   BINFO_TYPE.  The other can be a BINFO_TYPE or a regular type.  If
   BINFO_TYPE(T) ever stops being the main variant of the class the
   binfo is for, this macro must change.  */
#define SAME_BINFO_TYPE_P(A, B) ((A) == (B))

/* Any subobject that needs a new vtable must have a vptr and must not
   be a non-virtual primary base (since it would then use the vtable from a
   derived class and never become non-primary.)  */
#define SET_BINFO_NEW_VTABLE_MARKED(B)					 \
  (BINFO_NEW_VTABLE_MARKED (B) = 1,					 \
   gcc_assert (!BINFO_PRIMARY_P (B) || BINFO_VIRTUAL_P (B)),		 \
   gcc_assert (TYPE_VFIELD (BINFO_TYPE (B))))

/* Nonzero if this binfo is for a dependent base - one that should not
   be searched.  */
#define BINFO_DEPENDENT_BASE_P(NODE) BINFO_FLAG_3 (NODE)

/* Nonzero if this binfo has lost its primary base binfo (because that
   is a nearly-empty virtual base that has been taken by some other
   base in the complete hierarchy.  */
#define BINFO_LOST_PRIMARY_P(NODE) BINFO_FLAG_4 (NODE)

/* Nonzero if this BINFO is a primary base class.  */
#define BINFO_PRIMARY_P(NODE) BINFO_FLAG_5(NODE)

/* A vec<tree_pair_s> of the vcall indices associated with the class
   NODE.  The PURPOSE of each element is a FUNCTION_DECL for a virtual
   function.  The VALUE is the index into the virtual table where the
   vcall offset for that function is stored, when NODE is a virtual
   base.  */
#define CLASSTYPE_VCALL_INDICES(NODE) \
  (LANG_TYPE_CLASS_CHECK (NODE)->vcall_indices)

/* The various vtables for the class NODE.  The primary vtable will be
   first, followed by the construction vtables and VTT, if any.  */
#define CLASSTYPE_VTABLES(NODE) \
  (LANG_TYPE_CLASS_CHECK (NODE)->vtables)

/* The std::type_info variable representing this class, or NULL if no
   such variable has been created.  This field is only set for the
   TYPE_MAIN_VARIANT of the class.  */
#define CLASSTYPE_TYPEINFO_VAR(NODE) \
  (LANG_TYPE_CLASS_CHECK (NODE)->typeinfo_var)

/* Accessor macros for the BINFO_VIRTUALS list.  */

/* The number of bytes by which to adjust the `this' pointer when
   calling this virtual function.  Subtract this value from the this
   pointer. Always non-NULL, might be constant zero though.  */
#define BV_DELTA(NODE) (TREE_PURPOSE (NODE))

/* If non-NULL, the vtable index at which to find the vcall offset
   when calling this virtual function.  Add the value at that vtable
   index to the this pointer.  */
#define BV_VCALL_INDEX(NODE) (TREE_TYPE (NODE))

/* The function to call.  */
#define BV_FN(NODE) (TREE_VALUE (NODE))

/* Whether or not this entry is for a lost primary virtual base.  */
#define BV_LOST_PRIMARY(NODE) (TREE_LANG_FLAG_0 (NODE))

/* For FUNCTION_TYPE or METHOD_TYPE, a list of the exceptions that
   this type can raise.  Each TREE_VALUE is a _TYPE.  The TREE_VALUE
   will be NULL_TREE to indicate a throw specification of `()', or
   no exceptions allowed.  For a noexcept specification, TREE_VALUE
   is NULL_TREE and TREE_PURPOSE is the constant-expression.  For
   a deferred noexcept-specification, TREE_PURPOSE is a DEFERRED_NOEXCEPT
   (for templates) or an OVERLOAD list of functions (for implicitly
   declared functions).  */
#define TYPE_RAISES_EXCEPTIONS(NODE) \
  TYPE_LANG_SLOT_1 (FUNC_OR_METHOD_CHECK (NODE))

/* For FUNCTION_TYPE or METHOD_TYPE, return 1 iff it is declared `throw()'
   or noexcept(true).  */
#define TYPE_NOTHROW_P(NODE) nothrow_spec_p (TYPE_RAISES_EXCEPTIONS (NODE))

/* For FUNCTION_TYPE or METHOD_TYPE, true if NODE is noexcept.  This is the
   case for things declared noexcept(true) and, with -fnothrow-opt, for
   throw() functions.  */
#define TYPE_NOEXCEPT_P(NODE) type_noexcept_p (NODE)

/* The binding level associated with the namespace.  */
#define NAMESPACE_LEVEL(NODE) \
  (LANG_DECL_NS_CHECK (NODE)->level)

/* Discriminator values for lang_decl.  */

enum lang_decl_selector
{
  lds_min,
  lds_fn,
  lds_ns,
  lds_parm,
  lds_decomp
};

/* Flags shared by all forms of DECL_LANG_SPECIFIC.

   Some of the flags live here only to make lang_decl_min/fn smaller.  Do
   not make this struct larger than 32 bits; instead, make sel smaller.  */

struct GTY(()) lang_decl_base {
  /* Larger than necessary for faster access.  */
  ENUM_BITFIELD(lang_decl_selector) selector : 16;
  ENUM_BITFIELD(languages) language : 1;
  unsigned use_template : 2;
  unsigned not_really_extern : 1;	   /* var or fn */
  unsigned initialized_in_class : 1;	   /* var or fn */
  unsigned threadprivate_or_deleted_p : 1; /* var or fn */
  unsigned anticipated_p : 1;		   /* fn, type or template */
  /* anticipated_p reused as DECL_OMP_PRIVATIZED_MEMBER in var */
  unsigned friend_or_tls : 1;		   /* var, fn, type or template */
  unsigned unknown_bound_p : 1;		   /* var */
  unsigned odr_used : 1;		   /* var or fn */
  unsigned spare : 1;
  unsigned concept_p : 1;                  /* applies to vars and functions */
  unsigned var_declared_inline_p : 1;	   /* var */
  unsigned dependent_init_p : 1;	   /* var */
  /* 2 spare bits */
};

/* True for DECL codes which have template info and access.  */
#define LANG_DECL_HAS_MIN(NODE)			\
  (VAR_OR_FUNCTION_DECL_P (NODE)		\
   || TREE_CODE (NODE) == FIELD_DECL		\
   || TREE_CODE (NODE) == CONST_DECL		\
   || TREE_CODE (NODE) == TYPE_DECL		\
   || TREE_CODE (NODE) == TEMPLATE_DECL		\
   || TREE_CODE (NODE) == USING_DECL            \
   || TREE_CODE (NODE) == CONCEPT_DECL)

/* DECL_LANG_SPECIFIC for the above codes.  */

struct GTY(()) lang_decl_min {
  struct lang_decl_base base;

  /* In a FUNCTION_DECL for which DECL_THUNK_P holds, this is
     THUNK_ALIAS.
     In a FUNCTION_DECL for which DECL_THUNK_P does not hold,
     VAR_DECL, TYPE_DECL, or TEMPLATE_DECL, this is
     DECL_TEMPLATE_INFO.  */
  tree template_info;

  /* In a DECL_THUNK_P FUNCTION_DECL, this is THUNK_VIRTUAL_OFFSET.
     In a lambda-capture proxy VAR_DECL, this is DECL_CAPTURED_VARIABLE.
     In a function-scope TREE_STATIC VAR_DECL or IMPLICIT_TYPEDEF_P TYPE_DECL,
     this is DECL_DISCRIMINATOR.
     Otherwise, in a class-scope DECL, this is DECL_ACCESS.   */
  tree access;
};

/* Additional DECL_LANG_SPECIFIC information for functions.  */

struct GTY(()) lang_decl_fn {
  struct lang_decl_min min;

  /* In a overloaded operator, this is the compressed operator code.  */
  unsigned ovl_op_code : 6;
  unsigned global_ctor_p : 1;
  unsigned global_dtor_p : 1;

  unsigned static_function : 1;
  unsigned pure_virtual : 1;
  unsigned defaulted_p : 1;
  unsigned has_in_charge_parm_p : 1;
  unsigned has_vtt_parm_p : 1;
  unsigned pending_inline_p : 1;
  unsigned nonconverting : 1;
  unsigned thunk_p : 1;

  unsigned this_thunk_p : 1;
  unsigned hidden_friend_p : 1;
  unsigned omp_declare_reduction_p : 1;
  unsigned has_dependent_explicit_spec_p : 1;
  unsigned immediate_fn_p : 1;
  unsigned maybe_deleted : 1;
  unsigned spare : 10;

  /* 32-bits padding on 64-bit host.  */

  /* For a non-thunk function decl, this is a tree list of
     friendly classes. For a thunk function decl, it is the
     thunked to function decl.  */
  tree befriending_classes;

  /* For a non-virtual FUNCTION_DECL, this is
     DECL_FRIEND_CONTEXT.  For a virtual FUNCTION_DECL for which
     DECL_THIS_THUNK_P does not hold, this is DECL_THUNKS. Both
     this pointer and result pointer adjusting thunks are
     chained here.  This pointer thunks to return pointer thunks
     will be chained on the return pointer thunk.  */
  tree context;

  union lang_decl_u5
  {
    /* In a non-thunk FUNCTION_DECL or TEMPLATE_DECL, this is
       DECL_CLONED_FUNCTION.  */
    tree GTY ((tag ("0"))) cloned_function;

    /* In a FUNCTION_DECL for which THUNK_P holds this is the
       THUNK_FIXED_OFFSET.  */
    HOST_WIDE_INT GTY ((tag ("1"))) fixed_offset;
  } GTY ((desc ("%1.thunk_p"))) u5;

  union lang_decl_u3
  {
    struct cp_token_cache * GTY ((tag ("1"))) pending_inline_info;
    tree GTY ((tag ("0"))) saved_auto_return_type;
  } GTY ((desc ("%1.pending_inline_p"))) u;

};

/* DECL_LANG_SPECIFIC for namespaces.  */

struct GTY(()) lang_decl_ns {
  struct lang_decl_base base;
  cp_binding_level *level;

  /* Inline children.  These need to be va_gc, because of PCH.  */
  vec<tree, va_gc> *inlinees;

  /* Hash table of bound decls. It'd be nice to have this inline, but
     as the hash_map has a dtor, we can't then put this struct into a
     union (until moving to c++11).  */
  hash_table<named_decl_hash> *bindings;
};

/* DECL_LANG_SPECIFIC for parameters.  */

struct GTY(()) lang_decl_parm {
  struct lang_decl_base base;
  int level;
  int index;
};

/* Additional DECL_LANG_SPECIFIC information for structured bindings.  */

struct GTY(()) lang_decl_decomp {
  struct lang_decl_min min;
  /* The artificial underlying "e" variable of the structured binding
     variable.  */
  tree base;
};

/* DECL_LANG_SPECIFIC for all types.  It would be nice to just make this a
   union rather than a struct containing a union as its only field, but
   tree.h declares it as a struct.  */

struct GTY(()) lang_decl {
  union GTY((desc ("%h.base.selector"))) lang_decl_u {
     /* Nothing of only the base type exists.  */
    struct lang_decl_base GTY ((default)) base;
    struct lang_decl_min GTY((tag ("lds_min"))) min;
    struct lang_decl_fn GTY ((tag ("lds_fn"))) fn;
    struct lang_decl_ns GTY((tag ("lds_ns"))) ns;
    struct lang_decl_parm GTY((tag ("lds_parm"))) parm;
    struct lang_decl_decomp GTY((tag ("lds_decomp"))) decomp;
  } u;
};

/* Looks through a template (if present) to find what it declares.  */
#define STRIP_TEMPLATE(NODE) \
  (TREE_CODE (NODE) == TEMPLATE_DECL ? DECL_TEMPLATE_RESULT (NODE) : NODE)

#if defined ENABLE_TREE_CHECKING && (GCC_VERSION >= 2007)

#define LANG_DECL_MIN_CHECK(NODE) __extension__			\
({ struct lang_decl *lt = DECL_LANG_SPECIFIC (NODE);		\
   if (!LANG_DECL_HAS_MIN (NODE))				\
     lang_check_failed (__FILE__, __LINE__, __FUNCTION__);	\
   &lt->u.min; })

/* We want to be able to check DECL_CONSTRUCTOR_P and such on a function
   template, not just on a FUNCTION_DECL.  So when looking for things in
   lang_decl_fn, look down through a TEMPLATE_DECL into its result.  */
#define LANG_DECL_FN_CHECK(NODE) __extension__				\
({ struct lang_decl *lt = DECL_LANG_SPECIFIC (STRIP_TEMPLATE (NODE));	\
   if (!DECL_DECLARES_FUNCTION_P (NODE)					\
       || lt->u.base.selector != lds_fn)				\
     lang_check_failed (__FILE__, __LINE__, __FUNCTION__);		\
   &lt->u.fn; })

#define LANG_DECL_NS_CHECK(NODE) __extension__				\
({ struct lang_decl *lt = DECL_LANG_SPECIFIC (NODE);			\
   if (TREE_CODE (NODE) != NAMESPACE_DECL				\
       || lt->u.base.selector != lds_ns)				\
     lang_check_failed (__FILE__, __LINE__, __FUNCTION__);		\
   &lt->u.ns; })

#define LANG_DECL_PARM_CHECK(NODE) __extension__		\
({ struct lang_decl *lt = DECL_LANG_SPECIFIC (NODE);		\
  if (TREE_CODE (NODE) != PARM_DECL				\
      || lt->u.base.selector != lds_parm)			\
    lang_check_failed (__FILE__, __LINE__, __FUNCTION__);	\
  &lt->u.parm; })

#define LANG_DECL_DECOMP_CHECK(NODE) __extension__		\
({ struct lang_decl *lt = DECL_LANG_SPECIFIC (NODE);		\
  if (!VAR_P (NODE)						\
      || lt->u.base.selector != lds_decomp)			\
    lang_check_failed (__FILE__, __LINE__, __FUNCTION__);	\
  &lt->u.decomp; })

#else

#define LANG_DECL_MIN_CHECK(NODE) \
  (&DECL_LANG_SPECIFIC (NODE)->u.min)

#define LANG_DECL_FN_CHECK(NODE) \
  (&DECL_LANG_SPECIFIC (STRIP_TEMPLATE (NODE))->u.fn)

#define LANG_DECL_NS_CHECK(NODE) \
  (&DECL_LANG_SPECIFIC (NODE)->u.ns)

#define LANG_DECL_PARM_CHECK(NODE) \
  (&DECL_LANG_SPECIFIC (NODE)->u.parm)

#define LANG_DECL_DECOMP_CHECK(NODE) \
  (&DECL_LANG_SPECIFIC (NODE)->u.decomp)

#endif /* ENABLE_TREE_CHECKING */

/* For a FUNCTION_DECL or a VAR_DECL, the language linkage for the
   declaration.  Some entities (like a member function in a local
   class, or a local variable) do not have linkage at all, and this
   macro should not be used in those cases.

   Implementation note: A FUNCTION_DECL without DECL_LANG_SPECIFIC was
   created by language-independent code, and has C linkage.  Most
   VAR_DECLs have C++ linkage, and do not have DECL_LANG_SPECIFIC, but
   we do create DECL_LANG_SPECIFIC for variables with non-C++ linkage.  */
#define DECL_LANGUAGE(NODE)				\
  (DECL_LANG_SPECIFIC (NODE)				\
   ? DECL_LANG_SPECIFIC (NODE)->u.base.language		\
   : (TREE_CODE (NODE) == FUNCTION_DECL			\
      ? lang_c : lang_cplusplus))

/* Set the language linkage for NODE to LANGUAGE.  */
#define SET_DECL_LANGUAGE(NODE, LANGUAGE) \
  (DECL_LANG_SPECIFIC (NODE)->u.base.language = (LANGUAGE))

/* For FUNCTION_DECLs and TEMPLATE_DECLs: nonzero means that this function
   is a constructor.  */
#define DECL_CONSTRUCTOR_P(NODE) \
  DECL_CXX_CONSTRUCTOR_P (STRIP_TEMPLATE (NODE))

/* Nonzero if NODE (a FUNCTION_DECL) is a constructor for a complete
   object.  */
#define DECL_COMPLETE_CONSTRUCTOR_P(NODE)		\
  (DECL_NAME (NODE) == complete_ctor_identifier)

/* Nonzero if NODE (a FUNCTION_DECL) is a constructor for a base
   object.  */
#define DECL_BASE_CONSTRUCTOR_P(NODE)		\
  (DECL_NAME (NODE) == base_ctor_identifier)

/* Nonzero if NODE (a FUNCTION_DECL) is a constructor, but not either the
   specialized in-charge constructor or the specialized not-in-charge
   constructor.  */
#define DECL_MAYBE_IN_CHARGE_CONSTRUCTOR_P(NODE)		\
  (DECL_NAME (NODE) == ctor_identifier)

/* Nonzero if NODE (a FUNCTION_DECL) is a copy constructor.  */
#define DECL_COPY_CONSTRUCTOR_P(NODE) \
  (DECL_CONSTRUCTOR_P (NODE) && copy_fn_p (NODE) > 0)

/* Nonzero if NODE (a FUNCTION_DECL) is a move constructor.  */
#define DECL_MOVE_CONSTRUCTOR_P(NODE) \
  (DECL_CONSTRUCTOR_P (NODE) && move_fn_p (NODE))

/* Nonzero if NODE (a FUNCTION_DECL or TEMPLATE_DECL)
   is a destructor.  */
#define DECL_DESTRUCTOR_P(NODE)				\
  DECL_CXX_DESTRUCTOR_P (STRIP_TEMPLATE (NODE))

/* Nonzero if NODE (a FUNCTION_DECL) is a destructor, but not the
   specialized in-charge constructor, in-charge deleting constructor,
   or the base destructor.  */
#define DECL_MAYBE_IN_CHARGE_DESTRUCTOR_P(NODE)			\
  (DECL_NAME (NODE) == dtor_identifier)

/* Nonzero if NODE (a FUNCTION_DECL) is a destructor for a complete
   object.  */
#define DECL_COMPLETE_DESTRUCTOR_P(NODE)		\
  (DECL_NAME (NODE) == complete_dtor_identifier)

/* Nonzero if NODE (a FUNCTION_DECL) is a destructor for a base
   object.  */
#define DECL_BASE_DESTRUCTOR_P(NODE)		\
  (DECL_NAME (NODE) == base_dtor_identifier)

/* Nonzero if NODE (a FUNCTION_DECL) is a destructor for a complete
   object that deletes the object after it has been destroyed.  */
#define DECL_DELETING_DESTRUCTOR_P(NODE)		\
  (DECL_NAME (NODE) == deleting_dtor_identifier)

/* Nonzero if either DECL_MAYBE_IN_CHARGE_CONSTRUCTOR_P or
   DECL_MAYBE_IN_CHARGE_DESTRUCTOR_P is true of NODE.  */
#define DECL_MAYBE_IN_CHARGE_CDTOR_P(NODE)              \
  (DECL_MAYBE_IN_CHARGE_CONSTRUCTOR_P (NODE)            \
   || DECL_MAYBE_IN_CHARGE_DESTRUCTOR_P (NODE))

/* Nonzero if NODE (a _DECL) is a cloned constructor or
   destructor.  */
#define DECL_CLONED_FUNCTION_P(NODE)		\
  (DECL_NAME (NODE)				\
   && IDENTIFIER_CDTOR_P (DECL_NAME (NODE))	\
   && !DECL_MAYBE_IN_CHARGE_CDTOR_P (NODE))

/* If DECL_CLONED_FUNCTION_P holds, this is the function that was
   cloned.  */
#define DECL_CLONED_FUNCTION(NODE)		\
  (DECL_LANG_SPECIFIC (FUNCTION_DECL_CHECK (NODE))->u.fn.u5.cloned_function)

/* Perform an action for each clone of FN, if FN is a function with
   clones.  This macro should be used like:

      FOR_EACH_CLONE (clone, fn)
	{ ... }

  */
#define FOR_EACH_CLONE(CLONE, FN)			\
  if (!(TREE_CODE (FN) == FUNCTION_DECL			\
	&& DECL_MAYBE_IN_CHARGE_CDTOR_P (FN)))          \
    ;							\
  else							\
    for (CLONE = DECL_CHAIN (FN);			\
	 CLONE && DECL_CLONED_FUNCTION_P (CLONE);	\
	 CLONE = DECL_CHAIN (CLONE))

/* Nonzero if NODE has DECL_DISCRIMINATOR and not DECL_ACCESS.  */
#define DECL_DISCRIMINATOR_P(NODE)				\
  (((TREE_CODE (NODE) == VAR_DECL && TREE_STATIC (NODE))	\
    || DECL_IMPLICIT_TYPEDEF_P (NODE))				\
   && DECL_FUNCTION_SCOPE_P (NODE))

/* Discriminator for name mangling.  */
#define DECL_DISCRIMINATOR(NODE) (LANG_DECL_MIN_CHECK (NODE)->access)

/* The index of a user-declared parameter in its function, starting at 1.
   All artificial parameters will have index 0.  */
#define DECL_PARM_INDEX(NODE) \
  (LANG_DECL_PARM_CHECK (NODE)->index)

/* The level of a user-declared parameter in its function, starting at 1.
   A parameter of the function will have level 1; a parameter of the first
   nested function declarator (i.e. t in void f (void (*p)(T t))) will have
   level 2.  */
#define DECL_PARM_LEVEL(NODE) \
  (LANG_DECL_PARM_CHECK (NODE)->level)

/* Nonzero if the VTT parm has been added to NODE.  */
#define DECL_HAS_VTT_PARM_P(NODE) \
  (LANG_DECL_FN_CHECK (NODE)->has_vtt_parm_p)

/* Nonzero if NODE is a FUNCTION_DECL for which a VTT parameter is
   required.  */
#define DECL_NEEDS_VTT_PARM_P(NODE)			\
  (CLASSTYPE_VBASECLASSES (DECL_CONTEXT (NODE))		\
   && (DECL_BASE_CONSTRUCTOR_P (NODE)			\
       || DECL_BASE_DESTRUCTOR_P (NODE)))

/* Nonzero if NODE is a user-defined conversion operator.  */
#define DECL_CONV_FN_P(NODE) IDENTIFIER_CONV_OP_P (DECL_NAME (NODE))

/* The type to which conversion operator FN converts to.   */
#define DECL_CONV_FN_TYPE(FN) \
  TREE_TYPE ((gcc_checking_assert (DECL_CONV_FN_P (FN)), DECL_NAME (FN)))

/* Nonzero if NODE, a static data member, was declared in its class as an
   array of unknown bound.  */
#define VAR_HAD_UNKNOWN_BOUND(NODE)			\
  (DECL_LANG_SPECIFIC (VAR_DECL_CHECK (NODE))		\
   ? DECL_LANG_SPECIFIC (NODE)->u.base.unknown_bound_p	\
   : false)
#define SET_VAR_HAD_UNKNOWN_BOUND(NODE) \
  (DECL_LANG_SPECIFIC (VAR_DECL_CHECK (NODE))->u.base.unknown_bound_p = true)

/* True iff decl NODE is for an overloaded operator.  */
#define DECL_OVERLOADED_OPERATOR_P(NODE)		\
  IDENTIFIER_ANY_OP_P (DECL_NAME (NODE))

/* Nonzero if NODE is an assignment operator (including += and such).  */
#define DECL_ASSIGNMENT_OPERATOR_P(NODE)		 \
  IDENTIFIER_ASSIGN_OP_P (DECL_NAME (NODE))

/* NODE is a function_decl for an overloaded operator.  Return its
   compressed (raw) operator code.  Note that this is not a TREE_CODE.  */
#define DECL_OVERLOADED_OPERATOR_CODE_RAW(NODE)		\
  (LANG_DECL_FN_CHECK (NODE)->ovl_op_code)

/* DECL is an overloaded operator.  Test whether it is for TREE_CODE
   (a literal constant).  */
#define DECL_OVERLOADED_OPERATOR_IS(DECL, CODE)			\
  (DECL_OVERLOADED_OPERATOR_CODE_RAW (DECL) == OVL_OP_##CODE)

/* For FUNCTION_DECLs: nonzero means that this function is a
   constructor or a destructor with an extra in-charge parameter to
   control whether or not virtual bases are constructed.  */
#define DECL_HAS_IN_CHARGE_PARM_P(NODE) \
  (LANG_DECL_FN_CHECK (NODE)->has_in_charge_parm_p)

/* Nonzero if DECL is a declaration of __builtin_constant_p.  */
#define DECL_IS_BUILTIN_CONSTANT_P(NODE)		\
 (TREE_CODE (NODE) == FUNCTION_DECL			\
  && DECL_BUILT_IN_CLASS (NODE) == BUILT_IN_NORMAL	\
  && DECL_FUNCTION_CODE (NODE) == BUILT_IN_CONSTANT_P)

/* Nonzero for _DECL means that this decl appears in (or will appear
   in) as a member in a RECORD_TYPE or UNION_TYPE node.  It is also for
   detecting circularity in case members are multiply defined.  In the
   case of a VAR_DECL, it means that no definition has been seen, even
   if an initializer has been.  */
#define DECL_IN_AGGR_P(NODE) (DECL_LANG_FLAG_3 (NODE))

/* Nonzero for a VAR_DECL means that the variable's initialization (if
   any) has been processed.  (In general, DECL_INITIALIZED_P is
   !DECL_EXTERNAL, but static data members may be initialized even if
   not defined.)  */
#define DECL_INITIALIZED_P(NODE) \
   (TREE_LANG_FLAG_1 (VAR_DECL_CHECK (NODE)))

/* Nonzero for a VAR_DECL iff an explicit initializer was provided
   or a non-trivial constructor is called.  */
#define DECL_NONTRIVIALLY_INITIALIZED_P(NODE)	\
   (TREE_LANG_FLAG_6 (VAR_DECL_CHECK (NODE)))

/* Nonzero for a VAR_DECL that was initialized with a
   constant-expression.  */
#define DECL_INITIALIZED_BY_CONSTANT_EXPRESSION_P(NODE) \
  (TREE_LANG_FLAG_2 (VAR_DECL_CHECK (NODE)))

/* Nonzero if the DECL was initialized in the class definition itself,
   rather than outside the class.  This is used for both static member
   VAR_DECLS, and FUNCTION_DECLS that are defined in the class.  */
#define DECL_INITIALIZED_IN_CLASS_P(DECL) \
  (DECL_LANG_SPECIFIC (VAR_OR_FUNCTION_DECL_CHECK (DECL)) \
   ->u.base.initialized_in_class)

/* Nonzero if the DECL is used in the sense of 3.2 [basic.def.odr].
   Only available for decls with DECL_LANG_SPECIFIC.  */
#define DECL_ODR_USED(DECL) \
  (DECL_LANG_SPECIFIC (VAR_OR_FUNCTION_DECL_CHECK (DECL)) \
   ->u.base.odr_used)

/* Nonzero for DECL means that this decl is just a friend declaration,
   and should not be added to the list of members for this class.  */
#define DECL_FRIEND_P(NODE) \
  (DECL_LANG_SPECIFIC (TYPE_FUNCTION_OR_TEMPLATE_DECL_CHECK (NODE)) \
   ->u.base.friend_or_tls)

/* Nonzero if the thread-local variable was declared with __thread as
   opposed to thread_local.  */
#define DECL_GNU_TLS_P(NODE)				\
  (DECL_LANG_SPECIFIC (VAR_DECL_CHECK (NODE))		\
   && DECL_LANG_SPECIFIC (NODE)->u.base.friend_or_tls)
#define SET_DECL_GNU_TLS_P(NODE)				\
  (retrofit_lang_decl (VAR_DECL_CHECK (NODE)),			\
   DECL_LANG_SPECIFIC (NODE)->u.base.friend_or_tls = true)

/* A TREE_LIST of the types which have befriended this FUNCTION_DECL.  */
#define DECL_BEFRIENDING_CLASSES(NODE) \
  (LANG_DECL_FN_CHECK (NODE)->befriending_classes)

/* Nonzero for FUNCTION_DECL means that this decl is a static
   member function.  */
#define DECL_STATIC_FUNCTION_P(NODE) \
  (LANG_DECL_FN_CHECK (NODE)->static_function)

/* Nonzero for FUNCTION_DECL means that this decl is a non-static
   member function.  */
#define DECL_NONSTATIC_MEMBER_FUNCTION_P(NODE) \
  (TREE_CODE (TREE_TYPE (NODE)) == METHOD_TYPE)

/* Nonzero for FUNCTION_DECL means that this decl is a member function
   (static or non-static).  */
#define DECL_FUNCTION_MEMBER_P(NODE) \
  (DECL_NONSTATIC_MEMBER_FUNCTION_P (NODE) || DECL_STATIC_FUNCTION_P (NODE))

/* Nonzero for FUNCTION_DECL means that this member function
   has `this' as const X *const.  */
#define DECL_CONST_MEMFUNC_P(NODE)					 \
  (DECL_NONSTATIC_MEMBER_FUNCTION_P (NODE)				 \
   && CP_TYPE_CONST_P (TREE_TYPE (TREE_VALUE				 \
				  (TYPE_ARG_TYPES (TREE_TYPE (NODE))))))

/* Nonzero for FUNCTION_DECL means that this member function
   has `this' as volatile X *const.  */
#define DECL_VOLATILE_MEMFUNC_P(NODE)					 \
  (DECL_NONSTATIC_MEMBER_FUNCTION_P (NODE)				 \
   && CP_TYPE_VOLATILE_P (TREE_TYPE (TREE_VALUE				 \
				  (TYPE_ARG_TYPES (TREE_TYPE (NODE))))))

/* Nonzero for a DECL means that this member is a non-static member.  */
#define DECL_NONSTATIC_MEMBER_P(NODE)		\
  (DECL_NONSTATIC_MEMBER_FUNCTION_P (NODE)	\
   || TREE_CODE (NODE) == FIELD_DECL)

/* Nonzero for a FIELD_DECL means that this member object type
   is mutable.  */
#define DECL_MUTABLE_P(NODE) (DECL_LANG_FLAG_0 (FIELD_DECL_CHECK (NODE)))

/* Nonzero for _DECL means that this constructor or conversion function is
   non-converting.  */
#define DECL_NONCONVERTING_P(NODE) \
  (LANG_DECL_FN_CHECK (NODE)->nonconverting)

/* Nonzero for FUNCTION_DECL means that this member function is a pure
   virtual function.  */
#define DECL_PURE_VIRTUAL_P(NODE) \
  (LANG_DECL_FN_CHECK (NODE)->pure_virtual)

/* Nonzero for FUNCTION_DECL means that this member function (either
   a constructor or a conversion function) has an explicit specifier
   with a value-dependent expression.  */
#define DECL_HAS_DEPENDENT_EXPLICIT_SPEC_P(NODE) \
  (LANG_DECL_FN_CHECK (NODE)->has_dependent_explicit_spec_p)

/* Nonzero for a defaulted FUNCTION_DECL for which we haven't decided yet if
   it's deleted.  */
#define DECL_MAYBE_DELETED(NODE) \
  (LANG_DECL_FN_CHECK (NODE)->maybe_deleted)

/* True (in a FUNCTION_DECL) if NODE is a virtual function that is an
   invalid overrider for a function from a base class.  Once we have
   complained about an invalid overrider we avoid complaining about it
   again.  */
#define DECL_INVALID_OVERRIDER_P(NODE) \
  (DECL_LANG_FLAG_4 (NODE))

/* True (in a FUNCTION_DECL) if NODE is a function declared with
   an override virt-specifier */
#define DECL_OVERRIDE_P(NODE) (TREE_LANG_FLAG_0 (NODE))

/* The thunks associated with NODE, a FUNCTION_DECL.  */
#define DECL_THUNKS(NODE) \
  (DECL_VIRTUAL_P (NODE) ? LANG_DECL_FN_CHECK (NODE)->context : NULL_TREE)

/* Set DECL_THUNKS.  */
#define SET_DECL_THUNKS(NODE,THUNKS) \
  (LANG_DECL_FN_CHECK (NODE)->context = (THUNKS))

/* If NODE, a FUNCTION_DECL, is a C++11 inheriting constructor, then this
   is the constructor it inherits from.  */
#define DECL_INHERITED_CTOR(NODE) \
  (DECL_DECLARES_FUNCTION_P (NODE) && DECL_CONSTRUCTOR_P (NODE) \
   ? LANG_DECL_FN_CHECK (NODE)->context : NULL_TREE)

/* And this is the base that constructor comes from.  */
#define DECL_INHERITED_CTOR_BASE(NODE)			\
  (DECL_INHERITED_CTOR (NODE)				\
   ? DECL_CONTEXT (flag_new_inheriting_ctors		\
		   ? strip_inheriting_ctors (NODE)	\
		   : DECL_INHERITED_CTOR (NODE))	\
   : NULL_TREE)

/* Set the inherited base.  */
#define SET_DECL_INHERITED_CTOR(NODE,INH) \
  (LANG_DECL_FN_CHECK (NODE)->context = (INH))

/* Nonzero if NODE is a thunk, rather than an ordinary function.  */
#define DECL_THUNK_P(NODE)			\
  (TREE_CODE (NODE) == FUNCTION_DECL		\
   && DECL_LANG_SPECIFIC (NODE)			\
   && LANG_DECL_FN_CHECK (NODE)->thunk_p)

/* Set DECL_THUNK_P for node.  */
#define SET_DECL_THUNK_P(NODE, THIS_ADJUSTING)			\
  (LANG_DECL_FN_CHECK (NODE)->thunk_p = 1,			\
   LANG_DECL_FN_CHECK (NODE)->this_thunk_p = (THIS_ADJUSTING))

/* Nonzero if NODE is a this pointer adjusting thunk.  */
#define DECL_THIS_THUNK_P(NODE)			\
  (DECL_THUNK_P (NODE) && LANG_DECL_FN_CHECK (NODE)->this_thunk_p)

/* Nonzero if NODE is a result pointer adjusting thunk.  */
#define DECL_RESULT_THUNK_P(NODE)			\
  (DECL_THUNK_P (NODE) && !LANG_DECL_FN_CHECK (NODE)->this_thunk_p)

/* Nonzero if NODE is a FUNCTION_DECL, but not a thunk.  */
#define DECL_NON_THUNK_FUNCTION_P(NODE)				\
  (TREE_CODE (NODE) == FUNCTION_DECL && !DECL_THUNK_P (NODE))

/* Nonzero if NODE is `extern "C"'.  */
#define DECL_EXTERN_C_P(NODE) \
  (DECL_LANGUAGE (NODE) == lang_c)

/* Nonzero if NODE is an `extern "C"' function.  */
#define DECL_EXTERN_C_FUNCTION_P(NODE) \
  (DECL_NON_THUNK_FUNCTION_P (NODE) && DECL_EXTERN_C_P (NODE))

/* True if DECL is declared 'constexpr'.  */
#define DECL_DECLARED_CONSTEXPR_P(DECL) \
  DECL_LANG_FLAG_8 (VAR_OR_FUNCTION_DECL_CHECK (STRIP_TEMPLATE (DECL)))

/* True if FNDECL is an immediate function.  */
#define DECL_IMMEDIATE_FUNCTION_P(NODE) \
  (DECL_LANG_SPECIFIC (FUNCTION_DECL_CHECK (STRIP_TEMPLATE (NODE)))	\
   ? LANG_DECL_FN_CHECK (NODE)->immediate_fn_p				\
   : false)
#define SET_DECL_IMMEDIATE_FUNCTION_P(NODE) \
  (retrofit_lang_decl (FUNCTION_DECL_CHECK (NODE)),			\
   LANG_DECL_FN_CHECK (NODE)->immediate_fn_p = true)

// True if NODE was declared as 'concept'.  The flag implies that the
// declaration is constexpr, that the declaration cannot be specialized or
// refined, and that the result type must be convertible to bool.
#define DECL_DECLARED_CONCEPT_P(NODE) \
  (DECL_LANG_SPECIFIC (NODE)->u.base.concept_p)

/* Nonzero if this DECL is the __PRETTY_FUNCTION__ variable in a
   template function.  */
#define DECL_PRETTY_FUNCTION_P(NODE) \
  (DECL_NAME (NODE) \
   && id_equal (DECL_NAME (NODE), "__PRETTY_FUNCTION__"))

/* For a DECL, true if it is __func__ or similar.  */
#define DECL_FNAME_P(NODE)					\
  (VAR_P (NODE) && DECL_NAME (NODE) && DECL_ARTIFICIAL (NODE)	\
   && DECL_HAS_VALUE_EXPR_P (NODE)				\
   && (id_equal (DECL_NAME (NODE), "__PRETTY_FUNCTION__")	\
       || id_equal (DECL_NAME (NODE), "__FUNCTION__")		\
       || id_equal (DECL_NAME (NODE), "__func__")))

/* Nonzero if the variable was declared to be thread-local.
   We need a special C++ version of this test because the middle-end
   DECL_THREAD_LOCAL_P uses the symtab, so we can't use it for
   templates.  */
#define CP_DECL_THREAD_LOCAL_P(NODE) \
  (TREE_LANG_FLAG_0 (VAR_DECL_CHECK (NODE)))

/* The _TYPE context in which this _DECL appears.  This field holds the
   class where a virtual function instance is actually defined.  */
#define DECL_CLASS_CONTEXT(NODE) \
  (DECL_CLASS_SCOPE_P (NODE) ? DECL_CONTEXT (NODE) : NULL_TREE)

/* For a non-member friend function, the class (if any) in which this
   friend was defined.  For example, given:

     struct S { friend void f () { ... } };

   the DECL_FRIEND_CONTEXT for `f' will be `S'.  */
#define DECL_FRIEND_CONTEXT(NODE)				\
  ((DECL_DECLARES_FUNCTION_P (NODE)				\
    && DECL_FRIEND_P (NODE) && !DECL_FUNCTION_MEMBER_P (NODE))	\
   ? LANG_DECL_FN_CHECK (NODE)->context				\
   : NULL_TREE)

/* Set the DECL_FRIEND_CONTEXT for NODE to CONTEXT.  */
#define SET_DECL_FRIEND_CONTEXT(NODE, CONTEXT) \
  (LANG_DECL_FN_CHECK (NODE)->context = (CONTEXT))

#define CP_DECL_CONTEXT(NODE) \
  (!DECL_FILE_SCOPE_P (NODE) ? DECL_CONTEXT (NODE) : global_namespace)
#define CP_TYPE_CONTEXT(NODE) \
  (!TYPE_FILE_SCOPE_P (NODE) ? TYPE_CONTEXT (NODE) : global_namespace)
#define FROB_CONTEXT(NODE) \
  ((NODE) == global_namespace ? DECL_CONTEXT (NODE) : (NODE))

/* 1 iff NODE has namespace scope, including the global namespace.  */
#define DECL_NAMESPACE_SCOPE_P(NODE)				\
  (!DECL_TEMPLATE_PARM_P (NODE)					\
   && TREE_CODE (CP_DECL_CONTEXT (NODE)) == NAMESPACE_DECL)

#define TYPE_NAMESPACE_SCOPE_P(NODE) \
  (TREE_CODE (CP_TYPE_CONTEXT (NODE)) == NAMESPACE_DECL)

#define NAMESPACE_SCOPE_P(NODE) \
  ((DECL_P (NODE) && DECL_NAMESPACE_SCOPE_P (NODE)) \
   || (TYPE_P (NODE) && TYPE_NAMESPACE_SCOPE_P (NODE)))

/* 1 iff NODE is a class member.  */
#define DECL_CLASS_SCOPE_P(NODE) \
  (DECL_CONTEXT (NODE) && TYPE_P (DECL_CONTEXT (NODE)))

#define TYPE_CLASS_SCOPE_P(NODE) \
  (TYPE_CONTEXT (NODE) && TYPE_P (TYPE_CONTEXT (NODE)))

/* 1 iff NODE is function-local.  */
#define DECL_FUNCTION_SCOPE_P(NODE) \
  (DECL_CONTEXT (NODE) \
   && TREE_CODE (DECL_CONTEXT (NODE)) == FUNCTION_DECL)

#define TYPE_FUNCTION_SCOPE_P(NODE) \
  (TYPE_CONTEXT (NODE) && TREE_CODE (TYPE_CONTEXT (NODE)) == FUNCTION_DECL)

/* 1 iff VAR_DECL node NODE is a type-info decl.  This flag is set for
   both the primary typeinfo object and the associated NTBS name.  */
#define DECL_TINFO_P(NODE) TREE_LANG_FLAG_4 (VAR_DECL_CHECK (NODE))

/* 1 iff VAR_DECL node NODE is virtual table or VTT.  We forward to
   DECL_VIRTUAL_P from the common code, as that has the semantics we
   need.  But we want a more descriptive name.  */
#define DECL_VTABLE_OR_VTT_P(NODE) DECL_VIRTUAL_P (VAR_DECL_CHECK (NODE))

/* 1 iff FUNCTION_TYPE or METHOD_TYPE has a ref-qualifier (either & or &&). */
#define FUNCTION_REF_QUALIFIED(NODE) \
  TREE_LANG_FLAG_4 (FUNC_OR_METHOD_CHECK (NODE))

/* 1 iff FUNCTION_TYPE or METHOD_TYPE has &&-ref-qualifier.  */
#define FUNCTION_RVALUE_QUALIFIED(NODE) \
  TREE_LANG_FLAG_5 (FUNC_OR_METHOD_CHECK (NODE))

/* 1 iff NODE is function-local, but for types.  */
#define LOCAL_CLASS_P(NODE)				\
  (decl_function_context (TYPE_MAIN_DECL (NODE)) != NULL_TREE)

/* The nesting depth of namespace, class or function.  Makes is_ancestor much
   simpler.  Only 8 bits available.  */
#define SCOPE_DEPTH(NODE) \
  (NAMESPACE_DECL_CHECK (NODE)->base.u.bits.address_space)

/* Whether the namepace is an inline namespace.  */
#define DECL_NAMESPACE_INLINE_P(NODE) \
  TREE_LANG_FLAG_0 (NAMESPACE_DECL_CHECK (NODE))

/* In a NAMESPACE_DECL, a vector of inline namespaces.  */
#define DECL_NAMESPACE_INLINEES(NODE) \
   (LANG_DECL_NS_CHECK (NODE)->inlinees)

/* Pointer to hash_map from IDENTIFIERS to DECLS  */
#define DECL_NAMESPACE_BINDINGS(NODE) \
   (LANG_DECL_NS_CHECK (NODE)->bindings)

/* In a NAMESPACE_DECL, points to the original namespace if this is
   a namespace alias.  */
#define DECL_NAMESPACE_ALIAS(NODE) \
	DECL_ABSTRACT_ORIGIN (NAMESPACE_DECL_CHECK (NODE))
#define ORIGINAL_NAMESPACE(NODE)  \
  (DECL_NAMESPACE_ALIAS (NODE) ? DECL_NAMESPACE_ALIAS (NODE) : (NODE))

/* Nonzero if NODE is the std namespace.  */
#define DECL_NAMESPACE_STD_P(NODE)			\
  ((NODE) == std_node)

/* In a TREE_LIST in an attribute list, indicates that the attribute
   must be applied at instantiation time.  */
#define ATTR_IS_DEPENDENT(NODE) TREE_LANG_FLAG_0 (TREE_LIST_CHECK (NODE))

/* In a TREE_LIST in the argument of attribute abi_tag, indicates that the tag
   was inherited from a template parameter, not explicitly indicated.  */
#define ABI_TAG_IMPLICIT(NODE) TREE_LANG_FLAG_0 (TREE_LIST_CHECK (NODE))

/* Non zero if this is a using decl for a dependent scope. */
#define DECL_DEPENDENT_P(NODE) DECL_LANG_FLAG_0 (USING_DECL_CHECK (NODE))

/* The scope named in a using decl.  */
#define USING_DECL_SCOPE(NODE) DECL_RESULT_FLD (USING_DECL_CHECK (NODE))

/* The decls named by a using decl.  */
#define USING_DECL_DECLS(NODE) DECL_INITIAL (USING_DECL_CHECK (NODE))

/* Non zero if the using decl refers to a dependent type.  */
#define USING_DECL_TYPENAME_P(NODE) DECL_LANG_FLAG_1 (USING_DECL_CHECK (NODE))

/* In a FUNCTION_DECL, this is nonzero if this function was defined in
   the class definition.  We have saved away the text of the function,
   but have not yet processed it.  */
#define DECL_PENDING_INLINE_P(NODE) \
  (LANG_DECL_FN_CHECK (NODE)->pending_inline_p)

/* If DECL_PENDING_INLINE_P holds, this is the saved text of the
   function.  */
#define DECL_PENDING_INLINE_INFO(NODE) \
  (LANG_DECL_FN_CHECK (NODE)->u.pending_inline_info)

/* Nonzero for TYPE_DECL means that it was written 'using name = type'.  */
#define TYPE_DECL_ALIAS_P(NODE) \
  DECL_LANG_FLAG_6 (TYPE_DECL_CHECK (NODE))

/* Nonzero for TEMPLATE_DECL means that it is a 'complex' alias template.  */
#define TEMPLATE_DECL_COMPLEX_ALIAS_P(NODE) \
  DECL_LANG_FLAG_2 (TEMPLATE_DECL_CHECK (NODE))

/* Nonzero for a type which is an alias for another type; i.e, a type
   which declaration was written 'using name-of-type =
   another-type'.  */
#define TYPE_ALIAS_P(NODE)			\
  (TYPE_P (NODE)				\
   && TYPE_NAME (NODE)				\
   && TREE_CODE (TYPE_NAME (NODE)) == TYPE_DECL	\
   && TYPE_DECL_ALIAS_P (TYPE_NAME (NODE)))

/* If non-NULL for a VAR_DECL, FUNCTION_DECL, TYPE_DECL, TEMPLATE_DECL,
   or CONCEPT_DECL, the entity is either a template specialization (if
   DECL_USE_TEMPLATE is nonzero) or the abstract instance of the
   template itself.

   In either case, DECL_TEMPLATE_INFO is a TEMPLATE_INFO, whose
   TI_TEMPLATE is the TEMPLATE_DECL of which this entity is a
   specialization or abstract instance.  The TI_ARGS is the
   template arguments used to specialize the template.

   Consider:

      template <typename T> struct S { friend void f(T) {} };

   In this case, S<int>::f is, from the point of view of the compiler,
   an instantiation of a template -- but, from the point of view of
   the language, each instantiation of S results in a wholly unrelated
   global function f.  In this case, DECL_TEMPLATE_INFO for S<int>::f
   will be non-NULL, but DECL_USE_TEMPLATE will be zero.  */
#define DECL_TEMPLATE_INFO(NODE) \
  (DECL_LANG_SPECIFIC (TEMPLATE_INFO_DECL_CHECK (NODE)) \
   ->u.min.template_info)

/* For a lambda capture proxy, its captured variable.  */
#define DECL_CAPTURED_VARIABLE(NODE) \
  (LANG_DECL_MIN_CHECK (NODE)->access)

/* For a VAR_DECL, indicates that the variable is actually a
   non-static data member of anonymous union that has been promoted to
   variable status.  */
#define DECL_ANON_UNION_VAR_P(NODE) \
  (DECL_LANG_FLAG_4 (VAR_DECL_CHECK (NODE)))

/* Template information for a RECORD_TYPE or UNION_TYPE.  */
#define CLASSTYPE_TEMPLATE_INFO(NODE) \
  (TYPE_LANG_SLOT_1 (RECORD_OR_UNION_CHECK (NODE)))

/* Template information for a template template parameter.  */
#define TEMPLATE_TEMPLATE_PARM_TEMPLATE_INFO(NODE) \
  (TYPE_LANG_SLOT_1 (BOUND_TEMPLATE_TEMPLATE_PARM_TYPE_CHECK (NODE)))

/* Template information for an ENUMERAL_, RECORD_, UNION_TYPE, or
   BOUND_TEMPLATE_TEMPLATE_PARM type.  This ignores any alias
   templateness of NODE.  It'd be nice if this could unconditionally
   access the slot, rather than return NULL if given a
   non-templatable type.  */
#define TYPE_TEMPLATE_INFO(NODE)					\
  (TREE_CODE (NODE) == ENUMERAL_TYPE					\
   || TREE_CODE (NODE) == BOUND_TEMPLATE_TEMPLATE_PARM			\
   || RECORD_OR_UNION_TYPE_P (NODE)					\
   ? TYPE_LANG_SLOT_1 (NODE) : NULL_TREE)

/* Template information (if any) for an alias type.  */
#define TYPE_ALIAS_TEMPLATE_INFO(NODE)					\
  (DECL_LANG_SPECIFIC (TYPE_NAME (NODE))				\
   ? DECL_TEMPLATE_INFO (TYPE_NAME (NODE))				\
   : NULL_TREE)

/* If NODE is a type alias, this accessor returns the template info
   for the alias template (if any).  Otherwise behave as
   TYPE_TEMPLATE_INFO.  */
#define TYPE_TEMPLATE_INFO_MAYBE_ALIAS(NODE)				\
  (TYPE_ALIAS_P (NODE)							\
   ? TYPE_ALIAS_TEMPLATE_INFO (NODE)					\
   : TYPE_TEMPLATE_INFO (NODE))

/* Set the template information for an ENUMERAL_, RECORD_, or
   UNION_TYPE to VAL.  */
#define SET_TYPE_TEMPLATE_INFO(NODE, VAL)				\
  (TREE_CODE (NODE) == ENUMERAL_TYPE					\
   || (CLASS_TYPE_P (NODE) && !TYPE_ALIAS_P (NODE))			\
   ? (TYPE_LANG_SLOT_1 (NODE) = (VAL))				\
   : (DECL_TEMPLATE_INFO (TYPE_NAME (NODE)) = (VAL)))

#define TI_TEMPLATE(NODE) \
  ((struct tree_template_info*)TEMPLATE_INFO_CHECK (NODE))->tmpl
#define TI_ARGS(NODE) \
  ((struct tree_template_info*)TEMPLATE_INFO_CHECK (NODE))->args
#define TI_PENDING_TEMPLATE_FLAG(NODE) \
  TREE_LANG_FLAG_1 (TEMPLATE_INFO_CHECK (NODE))
/* For a given TREE_VEC containing a template argument list,
   this property contains the number of arguments that are not
   defaulted.  */
#define NON_DEFAULT_TEMPLATE_ARGS_COUNT(NODE) \
  TREE_CHAIN (TREE_VEC_CHECK (NODE))

/* Below are the setter and getter of the NON_DEFAULT_TEMPLATE_ARGS_COUNT
   property.  */
#define SET_NON_DEFAULT_TEMPLATE_ARGS_COUNT(NODE, INT_VALUE) \
  NON_DEFAULT_TEMPLATE_ARGS_COUNT(NODE) = build_int_cst (NULL_TREE, INT_VALUE)
#if CHECKING_P
#define GET_NON_DEFAULT_TEMPLATE_ARGS_COUNT(NODE) \
    int_cst_value (NON_DEFAULT_TEMPLATE_ARGS_COUNT (NODE))
#else
#define GET_NON_DEFAULT_TEMPLATE_ARGS_COUNT(NODE) \
  NON_DEFAULT_TEMPLATE_ARGS_COUNT (NODE) \
  ? int_cst_value (NON_DEFAULT_TEMPLATE_ARGS_COUNT (NODE)) \
  : TREE_VEC_LENGTH (INNERMOST_TEMPLATE_ARGS (NODE))
#endif
/* The list of typedefs - used in the template - that need
   access checking at template instantiation time.

   FIXME this should be associated with the TEMPLATE_DECL, not the
   TEMPLATE_INFO.  */
#define TI_TYPEDEFS_NEEDING_ACCESS_CHECKING(NODE) \
  ((struct tree_template_info*)TEMPLATE_INFO_CHECK \
     (NODE))->typedefs_needing_access_checking

/* We use TREE_VECs to hold template arguments.  If there is only one
   level of template arguments, then the TREE_VEC contains the
   arguments directly.  If there is more than one level of template
   arguments, then each entry in the TREE_VEC is itself a TREE_VEC,
   containing the template arguments for a single level.  The first
   entry in the outer TREE_VEC is the outermost level of template
   parameters; the last is the innermost.

   It is incorrect to ever form a template argument vector containing
   only one level of arguments, but which is a TREE_VEC containing as
   its only entry the TREE_VEC for that level.

   For each TREE_VEC containing the template arguments for a single
   level, it's possible to get or set the number of non defaulted
   template arguments by using the accessor macros
   GET_NON_DEFAULT_TEMPLATE_ARGS_COUNT or
   SET_NON_DEFAULT_TEMPLATE_ARGS_COUNT.  */

/* Nonzero if the template arguments is actually a vector of vectors,
   rather than just a vector.  */
#define TMPL_ARGS_HAVE_MULTIPLE_LEVELS(NODE)		     \
  (NODE && TREE_VEC_LENGTH (NODE) && TREE_VEC_ELT (NODE, 0)  \
   && TREE_CODE (TREE_VEC_ELT (NODE, 0)) == TREE_VEC)

/* The depth of a template argument vector.  When called directly by
   the parser, we use a TREE_LIST rather than a TREE_VEC to represent
   template arguments.  In fact, we may even see NULL_TREE if there
   are no template arguments.  In both of those cases, there is only
   one level of template arguments.  */
#define TMPL_ARGS_DEPTH(NODE)					\
  (TMPL_ARGS_HAVE_MULTIPLE_LEVELS (NODE) ? TREE_VEC_LENGTH (NODE) : 1)

/* The LEVELth level of the template ARGS.  The outermost level of
   args is level 1, not level 0.  */
#define TMPL_ARGS_LEVEL(ARGS, LEVEL)		\
  (TMPL_ARGS_HAVE_MULTIPLE_LEVELS (ARGS)	\
   ? TREE_VEC_ELT (ARGS, (LEVEL) - 1) : (ARGS))

/* Set the LEVELth level of the template ARGS to VAL.  This macro does
   not work with single-level argument vectors.  */
#define SET_TMPL_ARGS_LEVEL(ARGS, LEVEL, VAL)	\
  (TREE_VEC_ELT (ARGS, (LEVEL) - 1) = (VAL))

/* Accesses the IDXth parameter in the LEVELth level of the ARGS.  */
#define TMPL_ARG(ARGS, LEVEL, IDX)				\
  (TREE_VEC_ELT (TMPL_ARGS_LEVEL (ARGS, LEVEL), IDX))

/* Given a single level of template arguments in NODE, return the
   number of arguments.  */
#define NUM_TMPL_ARGS(NODE)				\
  (TREE_VEC_LENGTH (NODE))

/* Returns the innermost level of template arguments in ARGS.  */
#define INNERMOST_TEMPLATE_ARGS(NODE) \
  (get_innermost_template_args ((NODE), 1))

/* The number of levels of template parameters given by NODE.  */
#define TMPL_PARMS_DEPTH(NODE) \
  ((HOST_WIDE_INT) TREE_INT_CST_LOW (TREE_PURPOSE (NODE)))

/* The TEMPLATE_DECL instantiated or specialized by NODE.  This
   TEMPLATE_DECL will be the immediate parent, not the most general
   template.  For example, in:

      template <class T> struct S { template <class U> void f(U); }

   the FUNCTION_DECL for S<int>::f<double> will have, as its
   DECL_TI_TEMPLATE, `template <class U> S<int>::f<U>'.

   As a special case, for a member friend template of a template
   class, this value will not be a TEMPLATE_DECL, but rather an
   IDENTIFIER_NODE or OVERLOAD indicating the name of the template and
   any explicit template arguments provided.  For example, in:

     template <class T> struct S { friend void f<int>(int, double); }

   the DECL_TI_TEMPLATE will be an IDENTIFIER_NODE for `f' and the
   DECL_TI_ARGS will be {int}.

   For a FIELD_DECL with a non-static data member initializer, this value
   is the FIELD_DECL it was instantiated from.  */
#define DECL_TI_TEMPLATE(NODE)      TI_TEMPLATE (DECL_TEMPLATE_INFO (NODE))

/* The template arguments used to obtain this decl from the most
   general form of DECL_TI_TEMPLATE.  For the example given for
   DECL_TI_TEMPLATE, the DECL_TI_ARGS will be {int, double}.  These
   are always the full set of arguments required to instantiate this
   declaration from the most general template specialized here.  */
#define DECL_TI_ARGS(NODE)	    TI_ARGS (DECL_TEMPLATE_INFO (NODE))

/* The TEMPLATE_DECL associated with NODE, a class type.  Even if NODE
   will be generated from a partial specialization, the TEMPLATE_DECL
   referred to here will be the original template.  For example,
   given:

      template <typename T> struct S {};
      template <typename T> struct S<T*> {};
      
   the CLASSTPYE_TI_TEMPLATE for S<int*> will be S, not the S<T*>.

   For a member class template, CLASSTYPE_TI_TEMPLATE always refers to the
   partial instantiation rather than the primary template.  CLASSTYPE_TI_ARGS
   are for the primary template if the partial instantiation isn't
   specialized, or for the explicit specialization if it is, e.g.

      template <class T> class C { template <class U> class D; }
      template <> template <class U> class C<int>::D;  */
#define CLASSTYPE_TI_TEMPLATE(NODE) TI_TEMPLATE (CLASSTYPE_TEMPLATE_INFO (NODE))
#define CLASSTYPE_TI_ARGS(NODE)     TI_ARGS (CLASSTYPE_TEMPLATE_INFO (NODE))

/* For a template instantiation TYPE, returns the TYPE corresponding
   to the primary template.  Otherwise returns TYPE itself.  */
#define CLASSTYPE_PRIMARY_TEMPLATE_TYPE(TYPE)				\
  ((CLASSTYPE_USE_TEMPLATE ((TYPE))					\
    && !CLASSTYPE_TEMPLATE_SPECIALIZATION ((TYPE)))			\
   ? TREE_TYPE (DECL_TEMPLATE_RESULT (DECL_PRIMARY_TEMPLATE		\
				      (CLASSTYPE_TI_TEMPLATE ((TYPE))))) \
   : (TYPE))

/* Like CLASS_TI_TEMPLATE, but also works for ENUMERAL_TYPEs.  */
#define TYPE_TI_TEMPLATE(NODE)			\
  (TI_TEMPLATE (TYPE_TEMPLATE_INFO (NODE)))

/* Like DECL_TI_ARGS, but for an ENUMERAL_, RECORD_, or UNION_TYPE.  */
#define TYPE_TI_ARGS(NODE)			\
  (TI_ARGS (TYPE_TEMPLATE_INFO (NODE)))

#define INNERMOST_TEMPLATE_PARMS(NODE)  TREE_VALUE (NODE)

/* Nonzero if NODE (a TEMPLATE_DECL) is a member template, in the
   sense of [temp.mem].  */
#define DECL_MEMBER_TEMPLATE_P(NODE) \
  (DECL_LANG_FLAG_1 (TEMPLATE_DECL_CHECK (NODE)))

/* Nonzero if the NODE corresponds to the template parameters for a
   member template, whose inline definition is being processed after
   the class definition is complete.  */
#define TEMPLATE_PARMS_FOR_INLINE(NODE) TREE_LANG_FLAG_1 (NODE)

/* Determine if a declaration (PARM_DECL or FIELD_DECL) is a pack.  */
#define DECL_PACK_P(NODE) \
  (DECL_P (NODE) && PACK_EXPANSION_P (TREE_TYPE (NODE)))

/* Determines if NODE is an expansion of one or more parameter packs,
   e.g., a TYPE_PACK_EXPANSION or EXPR_PACK_EXPANSION.  */
#define PACK_EXPANSION_P(NODE)                 \
  (TREE_CODE (NODE) == TYPE_PACK_EXPANSION     \
   || TREE_CODE (NODE) == EXPR_PACK_EXPANSION)

/* Extracts the type or expression pattern from a TYPE_PACK_EXPANSION or
   EXPR_PACK_EXPANSION.  */
#define PACK_EXPANSION_PATTERN(NODE)                            \
  (TREE_CODE (NODE) == TYPE_PACK_EXPANSION ? TREE_TYPE (NODE)    \
   : TREE_OPERAND (NODE, 0))

/* Sets the type or expression pattern for a TYPE_PACK_EXPANSION or
   EXPR_PACK_EXPANSION.  */
#define SET_PACK_EXPANSION_PATTERN(NODE,VALUE)  \
  if (TREE_CODE (NODE) == TYPE_PACK_EXPANSION)  \
    TREE_TYPE (NODE) = VALUE;                   \
  else                                          \
    TREE_OPERAND (NODE, 0) = VALUE

/* The list of parameter packs used in the PACK_EXPANSION_* node. The
   TREE_VALUE of each TREE_LIST contains the parameter packs.  */
#define PACK_EXPANSION_PARAMETER_PACKS(NODE)		\
  *(TREE_CODE (NODE) == EXPR_PACK_EXPANSION		\
    ? &TREE_OPERAND (NODE, 1)				\
    : &TYPE_MIN_VALUE_RAW (TYPE_PACK_EXPANSION_CHECK (NODE)))

/* Any additional template args to be applied when substituting into
   the pattern, set by tsubst_pack_expansion for partial instantiations.
   If this is a TREE_LIST, the TREE_VALUE of the first element is the
   usual template argument TREE_VEC, and the TREE_PURPOSE of later elements
   are enclosing functions that provided function parameter packs we'll need
   to map appropriately.  */
#define PACK_EXPANSION_EXTRA_ARGS(NODE)		\
  *(TREE_CODE (NODE) == TYPE_PACK_EXPANSION	\
    ? &TYPE_MAX_VALUE_RAW (NODE)			\
    : &TREE_OPERAND ((NODE), 2))

/* True iff this pack expansion is within a function context.  */
#define PACK_EXPANSION_LOCAL_P(NODE) TREE_LANG_FLAG_0 (NODE)

/* True iff this pack expansion is for sizeof....  */
#define PACK_EXPANSION_SIZEOF_P(NODE) TREE_LANG_FLAG_1 (NODE)

/* True iff the wildcard can match a template parameter pack.  */
#define WILDCARD_PACK_P(NODE) TREE_LANG_FLAG_0 (NODE)

/* Determine if this is an argument pack.  */
#define ARGUMENT_PACK_P(NODE)                          \
  (TREE_CODE (NODE) == TYPE_ARGUMENT_PACK              \
   || TREE_CODE (NODE) == NONTYPE_ARGUMENT_PACK)

/* The arguments stored in an argument pack. Arguments are stored in a
   TREE_VEC, which may have length zero.  */
#define ARGUMENT_PACK_ARGS(NODE)                               \
  (TREE_CODE (NODE) == TYPE_ARGUMENT_PACK? TREE_TYPE (NODE)    \
   : TREE_OPERAND (NODE, 0))

/* Set the arguments stored in an argument pack. VALUE must be a
   TREE_VEC.  */
#define SET_ARGUMENT_PACK_ARGS(NODE,VALUE)     \
  if (TREE_CODE (NODE) == TYPE_ARGUMENT_PACK)  \
    TREE_TYPE (NODE) = VALUE;                           \
  else                                                  \
    TREE_OPERAND (NODE, 0) = VALUE

/* Whether the argument pack is "incomplete", meaning that more
   arguments can still be deduced. Incomplete argument packs are only
   used when the user has provided an explicit template argument list
   for a variadic function template. Some of the explicit template
   arguments will be placed into the beginning of the argument pack,
   but additional arguments might still be deduced.  */
#define ARGUMENT_PACK_INCOMPLETE_P(NODE)        \
  TREE_ADDRESSABLE (ARGUMENT_PACK_ARGS (NODE))

/* When ARGUMENT_PACK_INCOMPLETE_P, stores the explicit template
   arguments used to fill this pack.  */
#define ARGUMENT_PACK_EXPLICIT_ARGS(NODE)       \
  TREE_TYPE (ARGUMENT_PACK_ARGS (NODE))

/* In an ARGUMENT_PACK_SELECT, the argument pack from which an
   argument will be selected.  */
#define ARGUMENT_PACK_SELECT_FROM_PACK(NODE)				\
  (((struct tree_argument_pack_select *)ARGUMENT_PACK_SELECT_CHECK (NODE))->argument_pack)

/* In an ARGUMENT_PACK_SELECT, the index of the argument we want to
   select.  */
#define ARGUMENT_PACK_SELECT_INDEX(NODE)				\
  (((struct tree_argument_pack_select *)ARGUMENT_PACK_SELECT_CHECK (NODE))->index)

#define FOLD_EXPR_CHECK(NODE)						\
  TREE_CHECK4 (NODE, UNARY_LEFT_FOLD_EXPR, UNARY_RIGHT_FOLD_EXPR,	\
	       BINARY_LEFT_FOLD_EXPR, BINARY_RIGHT_FOLD_EXPR)

#define BINARY_FOLD_EXPR_CHECK(NODE) \
  TREE_CHECK2 (NODE, BINARY_LEFT_FOLD_EXPR, BINARY_RIGHT_FOLD_EXPR)

/* True if NODE is UNARY_FOLD_EXPR or a BINARY_FOLD_EXPR */
#define FOLD_EXPR_P(NODE)				\
  (TREE_CODE (NODE) == UNARY_LEFT_FOLD_EXPR		\
   || TREE_CODE (NODE) == UNARY_RIGHT_FOLD_EXPR		\
   || TREE_CODE (NODE) == BINARY_LEFT_FOLD_EXPR		\
   || TREE_CODE (NODE) == BINARY_RIGHT_FOLD_EXPR)

/* True when NODE is a fold over a compound assignment operator. */
#define FOLD_EXPR_MODIFY_P(NODE) \
  TREE_LANG_FLAG_0 (FOLD_EXPR_CHECK (NODE))

/* An INTEGER_CST containing the tree code of the folded operator. */
#define FOLD_EXPR_OP(NODE) \
  TREE_OPERAND (FOLD_EXPR_CHECK (NODE), 0)

/* The expression containing an unexpanded parameter pack. */
#define FOLD_EXPR_PACK(NODE) \
  TREE_OPERAND (FOLD_EXPR_CHECK (NODE), 1)

/* In a binary fold expression, the argument with no unexpanded
   parameter packs. */
#define FOLD_EXPR_INIT(NODE) \
  TREE_OPERAND (BINARY_FOLD_EXPR_CHECK (NODE), 2)

/* In a FUNCTION_DECL, the saved auto-return pattern.  */
#define DECL_SAVED_AUTO_RETURN_TYPE(NODE)		\
  (LANG_DECL_FN_CHECK (FUNCTION_DECL_CHECK (NODE))	\
   ->u.saved_auto_return_type)

/* True if NODE is an implicit INDIRECT_REF from convert_from_reference.  */
#define REFERENCE_REF_P(NODE)				\
  (INDIRECT_REF_P (NODE)				\
   && TREE_TYPE (TREE_OPERAND (NODE, 0))		\
   && TYPE_REF_P (TREE_TYPE (TREE_OPERAND ((NODE), 0))))

#define NEW_EXPR_USE_GLOBAL(NODE) \
  TREE_LANG_FLAG_0 (NEW_EXPR_CHECK (NODE))
#define DELETE_EXPR_USE_GLOBAL(NODE) \
  TREE_LANG_FLAG_0 (DELETE_EXPR_CHECK (NODE))
#define DELETE_EXPR_USE_VEC(NODE) \
  TREE_LANG_FLAG_1 (DELETE_EXPR_CHECK (NODE))

#define CALL_OR_AGGR_INIT_CHECK(NODE) \
  TREE_CHECK2 ((NODE), CALL_EXPR, AGGR_INIT_EXPR)

/* Indicates that this is a non-dependent COMPOUND_EXPR which will
   resolve to a function call.  */
#define COMPOUND_EXPR_OVERLOADED(NODE) \
  TREE_LANG_FLAG_0 (COMPOUND_EXPR_CHECK (NODE))

/* In a CALL_EXPR appearing in a template, true if Koenig lookup
   should be performed at instantiation time.  */
#define KOENIG_LOOKUP_P(NODE) TREE_LANG_FLAG_0 (CALL_EXPR_CHECK (NODE))

/* In a CALL_EXPR, true for allocator calls from new or delete
   expressions.  */
#define CALL_FROM_NEW_OR_DELETE_P(NODE) \
  TREE_LANG_FLAG_2 (CALL_EXPR_CHECK (NODE))

/* True if the arguments to NODE should be evaluated in left-to-right
   order regardless of PUSH_ARGS_REVERSED.  */
#define CALL_EXPR_ORDERED_ARGS(NODE) \
  TREE_LANG_FLAG_3 (CALL_OR_AGGR_INIT_CHECK (NODE))

/* True if the arguments to NODE should be evaluated in right-to-left
   order regardless of PUSH_ARGS_REVERSED.  */
#define CALL_EXPR_REVERSE_ARGS(NODE) \
  TREE_LANG_FLAG_5 (CALL_OR_AGGR_INIT_CHECK (NODE))

/* True if CALL_EXPR was written as an operator expression, not a function
   call.  */
#define CALL_EXPR_OPERATOR_SYNTAX(NODE) \
  TREE_LANG_FLAG_6 (CALL_OR_AGGR_INIT_CHECK (NODE))

/* Indicates whether a string literal has been parenthesized. Such
   usages are disallowed in certain circumstances.  */

#define PAREN_STRING_LITERAL_P(NODE) \
  TREE_LANG_FLAG_0 (STRING_CST_CHECK (NODE))

/* Indicates whether a COMPONENT_REF or a SCOPE_REF has been parenthesized, or
   an INDIRECT_REF comes from parenthesizing a _DECL.  Currently only set some
   of the time in C++14 mode.  */

#define REF_PARENTHESIZED_P(NODE) \
  TREE_LANG_FLAG_2 (TREE_CHECK4 ((NODE), COMPONENT_REF, INDIRECT_REF, SCOPE_REF, VIEW_CONVERT_EXPR))

/* Nonzero if this AGGR_INIT_EXPR provides for initialization via a
   constructor call, rather than an ordinary function call.  */
#define AGGR_INIT_VIA_CTOR_P(NODE) \
  TREE_LANG_FLAG_0 (AGGR_INIT_EXPR_CHECK (NODE))

/* Nonzero if expanding this AGGR_INIT_EXPR should first zero-initialize
   the object.  */
#define AGGR_INIT_ZERO_FIRST(NODE) \
  TREE_LANG_FLAG_2 (AGGR_INIT_EXPR_CHECK (NODE))

/* Nonzero means that the call is the jump from a thunk to the
   thunked-to function.  */
#define AGGR_INIT_FROM_THUNK_P(NODE) \
  (AGGR_INIT_EXPR_CHECK (NODE)->base.protected_flag)

/* AGGR_INIT_EXPR accessors.  These are equivalent to the CALL_EXPR
   accessors, except for AGGR_INIT_EXPR_SLOT (which takes the place of
   CALL_EXPR_STATIC_CHAIN).  */

#define AGGR_INIT_EXPR_FN(NODE) TREE_OPERAND (AGGR_INIT_EXPR_CHECK (NODE), 1)
#define AGGR_INIT_EXPR_SLOT(NODE) \
  TREE_OPERAND (AGGR_INIT_EXPR_CHECK (NODE), 2)
#define AGGR_INIT_EXPR_ARG(NODE, I) \
  TREE_OPERAND (AGGR_INIT_EXPR_CHECK (NODE), (I) + 3)
#define aggr_init_expr_nargs(NODE) (VL_EXP_OPERAND_LENGTH(NODE) - 3)

/* AGGR_INIT_EXPR_ARGP returns a pointer to the argument vector for NODE.
   We can't use &AGGR_INIT_EXPR_ARG (NODE, 0) because that will complain if
   the argument count is zero when checking is enabled.  Instead, do
   the pointer arithmetic to advance past the 3 fixed operands in a
   AGGR_INIT_EXPR.  That produces a valid pointer to just past the end of
   the operand array, even if it's not valid to dereference it.  */
#define AGGR_INIT_EXPR_ARGP(NODE) \
  (&(TREE_OPERAND (AGGR_INIT_EXPR_CHECK (NODE), 0)) + 3)

/* Abstract iterators for AGGR_INIT_EXPRs.  */

/* Structure containing iterator state.  */
struct aggr_init_expr_arg_iterator {
  tree t;	/* the aggr_init_expr */
  int n;	/* argument count */
  int i;	/* next argument index */
};

/* Initialize the abstract argument list iterator object ITER with the
   arguments from AGGR_INIT_EXPR node EXP.  */
inline void
init_aggr_init_expr_arg_iterator (tree exp,
				       aggr_init_expr_arg_iterator *iter)
{
  iter->t = exp;
  iter->n = aggr_init_expr_nargs (exp);
  iter->i = 0;
}

/* Return the next argument from abstract argument list iterator object ITER,
   and advance its state.  Return NULL_TREE if there are no more arguments.  */
inline tree
next_aggr_init_expr_arg (aggr_init_expr_arg_iterator *iter)
{
  tree result;
  if (iter->i >= iter->n)
    return NULL_TREE;
  result = AGGR_INIT_EXPR_ARG (iter->t, iter->i);
  iter->i++;
  return result;
}

/* Initialize the abstract argument list iterator object ITER, then advance
   past and return the first argument.  Useful in for expressions, e.g.
     for (arg = first_aggr_init_expr_arg (exp, &iter); arg;
          arg = next_aggr_init_expr_arg (&iter))   */
inline tree
first_aggr_init_expr_arg (tree exp, aggr_init_expr_arg_iterator *iter)
{
  init_aggr_init_expr_arg_iterator (exp, iter);
  return next_aggr_init_expr_arg (iter);
}

/* Test whether there are more arguments in abstract argument list iterator
   ITER, without changing its state.  */
inline bool
more_aggr_init_expr_args_p (const aggr_init_expr_arg_iterator *iter)
{
  return (iter->i < iter->n);
}

/* Iterate through each argument ARG of AGGR_INIT_EXPR CALL, using variable
   ITER (of type aggr_init_expr_arg_iterator) to hold the iteration state.  */
#define FOR_EACH_AGGR_INIT_EXPR_ARG(arg, iter, call)			\
  for ((arg) = first_aggr_init_expr_arg ((call), &(iter)); (arg);	\
       (arg) = next_aggr_init_expr_arg (&(iter)))

/* VEC_INIT_EXPR accessors.  */
#define VEC_INIT_EXPR_SLOT(NODE) TREE_OPERAND (VEC_INIT_EXPR_CHECK (NODE), 0)
#define VEC_INIT_EXPR_INIT(NODE) TREE_OPERAND (VEC_INIT_EXPR_CHECK (NODE), 1)

/* Indicates that a VEC_INIT_EXPR is a potential constant expression.
   Only set when the current function is constexpr.  */
#define VEC_INIT_EXPR_IS_CONSTEXPR(NODE) \
  TREE_LANG_FLAG_0 (VEC_INIT_EXPR_CHECK (NODE))

/* Indicates that a VEC_INIT_EXPR is expressing value-initialization.  */
#define VEC_INIT_EXPR_VALUE_INIT(NODE) \
  TREE_LANG_FLAG_1 (VEC_INIT_EXPR_CHECK (NODE))

/* The condition under which this MUST_NOT_THROW_EXPR actually blocks
   exceptions.  NULL_TREE means 'true'.  */
#define MUST_NOT_THROW_COND(NODE) \
  TREE_OPERAND (MUST_NOT_THROW_EXPR_CHECK (NODE), 1)

/* The TYPE_MAIN_DECL for a class template type is a TYPE_DECL, not a
   TEMPLATE_DECL.  This macro determines whether or not a given class
   type is really a template type, as opposed to an instantiation or
   specialization of one.  */
#define CLASSTYPE_IS_TEMPLATE(NODE)  \
  (CLASSTYPE_TEMPLATE_INFO (NODE)    \
   && !CLASSTYPE_USE_TEMPLATE (NODE) \
   && PRIMARY_TEMPLATE_P (CLASSTYPE_TI_TEMPLATE (NODE)))

/* The name used by the user to name the typename type.  Typically,
   this is an IDENTIFIER_NODE, and the same as the DECL_NAME on the
   corresponding TYPE_DECL.  However, this may also be a
   TEMPLATE_ID_EXPR if we had something like `typename X::Y<T>'.  */
#define TYPENAME_TYPE_FULLNAME(NODE) \
  (TYPE_VALUES_RAW (TYPENAME_TYPE_CHECK (NODE)))

/* True if a TYPENAME_TYPE was declared as an "enum".  */
#define TYPENAME_IS_ENUM_P(NODE) \
  (TREE_LANG_FLAG_0 (TYPENAME_TYPE_CHECK (NODE)))

/* True if a TYPENAME_TYPE was declared as a "class", "struct", or
   "union".  */
#define TYPENAME_IS_CLASS_P(NODE) \
  (TREE_LANG_FLAG_1 (TYPENAME_TYPE_CHECK (NODE)))

/* True if a TYPENAME_TYPE is in the process of being resolved.  */
#define TYPENAME_IS_RESOLVING_P(NODE) \
  (TREE_LANG_FLAG_2 (TYPENAME_TYPE_CHECK (NODE)))

/* [class.virtual]

   A class that declares or inherits a virtual function is called a
   polymorphic class.  */
#define TYPE_POLYMORPHIC_P(NODE) (TREE_LANG_FLAG_2 (NODE))

/* Nonzero if this class has a virtual function table pointer.  */
#define TYPE_CONTAINS_VPTR_P(NODE)		\
  (TYPE_POLYMORPHIC_P (NODE) || CLASSTYPE_VBASECLASSES (NODE))

/* Nonzero if NODE is a FUNCTION_DECL (for a function with global
   scope) declared in a local scope.  */
#define DECL_LOCAL_FUNCTION_P(NODE) \
  DECL_LANG_FLAG_0 (FUNCTION_DECL_CHECK (NODE))

/* Nonzero if NODE is the target for genericization of 'break' stmts.  */
#define LABEL_DECL_BREAK(NODE) \
  DECL_LANG_FLAG_0 (LABEL_DECL_CHECK (NODE))

/* Nonzero if NODE is the target for genericization of 'continue' stmts.  */
#define LABEL_DECL_CONTINUE(NODE) \
  DECL_LANG_FLAG_1 (LABEL_DECL_CHECK (NODE))

/* Nonzero if NODE is the target for genericization of 'return' stmts
   in constructors/destructors of targetm.cxx.cdtor_returns_this targets.  */
#define LABEL_DECL_CDTOR(NODE) \
  DECL_LANG_FLAG_2 (LABEL_DECL_CHECK (NODE))

/* True if NODE was declared with auto in its return type, but it has
   started compilation and so the return type might have been changed by
   return type deduction; its declared return type should be found in
   DECL_SAVED_AUTO_RETURN_TYPE (NODE).   */
#define FNDECL_USED_AUTO(NODE) \
  TREE_LANG_FLAG_2 (FUNCTION_DECL_CHECK (NODE))

/* Nonzero if NODE is a DECL which we know about but which has not
   been explicitly declared, such as a built-in function or a friend
   declared inside a class.  In the latter case DECL_HIDDEN_FRIEND_P
   will be set.  */
#define DECL_ANTICIPATED(NODE) \
  (DECL_LANG_SPECIFIC (TYPE_FUNCTION_OR_TEMPLATE_DECL_CHECK (NODE)) \
   ->u.base.anticipated_p)

/* Is DECL NODE a hidden name?  */
#define DECL_HIDDEN_P(NODE) \
  (DECL_LANG_SPECIFIC (NODE) && TYPE_FUNCTION_OR_TEMPLATE_DECL_P (NODE) \
   && DECL_ANTICIPATED (NODE))

/* True if this is a hidden class type.    */
#define TYPE_HIDDEN_P(NODE) \
  (DECL_LANG_SPECIFIC (TYPE_NAME (NODE)) \
   && DECL_ANTICIPATED (TYPE_NAME (NODE)))

/* True for artificial decls added for OpenMP privatized non-static
   data members.  */
#define DECL_OMP_PRIVATIZED_MEMBER(NODE) \
  (DECL_LANG_SPECIFIC (VAR_DECL_CHECK (NODE))->u.base.anticipated_p)

/* Nonzero if NODE is a FUNCTION_DECL which was declared as a friend
   within a class but has not been declared in the surrounding scope.
   The function is invisible except via argument dependent lookup.  */
#define DECL_HIDDEN_FRIEND_P(NODE) \
  (LANG_DECL_FN_CHECK (DECL_COMMON_CHECK (NODE))->hidden_friend_p)

/* Nonzero if NODE is an artificial FUNCTION_DECL for
   #pragma omp declare reduction.  */
#define DECL_OMP_DECLARE_REDUCTION_P(NODE) \
  (LANG_DECL_FN_CHECK (DECL_COMMON_CHECK (NODE))->omp_declare_reduction_p)

/* Nonzero if DECL has been declared threadprivate by
   #pragma omp threadprivate.  */
#define CP_DECL_THREADPRIVATE_P(DECL) \
  (DECL_LANG_SPECIFIC (VAR_DECL_CHECK (DECL))->u.base.threadprivate_or_deleted_p)

/* Nonzero if NODE is a VAR_DECL which has been declared inline.  */
#define DECL_VAR_DECLARED_INLINE_P(NODE) \
  (DECL_LANG_SPECIFIC (VAR_DECL_CHECK (NODE))			\
   ? DECL_LANG_SPECIFIC (NODE)->u.base.var_declared_inline_p	\
   : false)
#define SET_DECL_VAR_DECLARED_INLINE_P(NODE) \
  (DECL_LANG_SPECIFIC (VAR_DECL_CHECK (NODE))->u.base.var_declared_inline_p \
   = true)

/* True if NODE is a constant variable with a value-dependent initializer.  */
#define DECL_DEPENDENT_INIT_P(NODE)				\
  (DECL_LANG_SPECIFIC (VAR_DECL_CHECK (NODE))			\
   && DECL_LANG_SPECIFIC (NODE)->u.base.dependent_init_p)
#define SET_DECL_DEPENDENT_INIT_P(NODE, X) \
  (DECL_LANG_SPECIFIC (VAR_DECL_CHECK (NODE))->u.base.dependent_init_p = (X))

/* Nonzero if NODE is an artificial VAR_DECL for a C++17 structured binding
   declaration or one of VAR_DECLs for the user identifiers in it.  */
#define DECL_DECOMPOSITION_P(NODE) \
  (VAR_P (NODE) && DECL_LANG_SPECIFIC (NODE)			\
   ? DECL_LANG_SPECIFIC (NODE)->u.base.selector == lds_decomp		\
   : false)

/* The underlying artificial VAR_DECL for structured binding.  */
#define DECL_DECOMP_BASE(NODE) \
  (LANG_DECL_DECOMP_CHECK (NODE)->base)

/* Nonzero if NODE is an inline VAR_DECL.  In C++17, static data members
   declared with constexpr specifier are implicitly inline variables.  */
#define DECL_INLINE_VAR_P(NODE) \
  (DECL_VAR_DECLARED_INLINE_P (NODE)				\
   || (cxx_dialect >= cxx17					\
       && DECL_DECLARED_CONSTEXPR_P (NODE)			\
       && DECL_CLASS_SCOPE_P (NODE)))

/* Nonzero if DECL was declared with '= delete'.  */
#define DECL_DELETED_FN(DECL) \
  (LANG_DECL_FN_CHECK (DECL)->min.base.threadprivate_or_deleted_p)

/* Nonzero if DECL was declared with '= default' (maybe implicitly).  */
#define DECL_DEFAULTED_FN(DECL) \
  (LANG_DECL_FN_CHECK (DECL)->defaulted_p)

/* Nonzero if DECL is explicitly defaulted in the class body.  */
#define DECL_DEFAULTED_IN_CLASS_P(DECL)					\
  (DECL_DEFAULTED_FN (DECL) && DECL_INITIALIZED_IN_CLASS_P (DECL))
/* Nonzero if DECL was defaulted outside the class body.  */
#define DECL_DEFAULTED_OUTSIDE_CLASS_P(DECL)				\
  (DECL_DEFAULTED_FN (DECL)						\
   && !(DECL_ARTIFICIAL (DECL) || DECL_INITIALIZED_IN_CLASS_P (DECL)))

/* Record whether a typedef for type `int' was actually `signed int'.  */
#define C_TYPEDEF_EXPLICITLY_SIGNED(EXP) DECL_LANG_FLAG_1 (EXP)

/* Returns nonzero if DECL has external linkage, as specified by the
   language standard.  (This predicate may hold even when the
   corresponding entity is not actually given external linkage in the
   object file; see decl_linkage for details.)  */
#define DECL_EXTERNAL_LINKAGE_P(DECL) \
  (decl_linkage (DECL) == lk_external)

/* Keep these codes in ascending code order.  */

#define INTEGRAL_CODE_P(CODE)	\
  ((CODE) == ENUMERAL_TYPE	\
   || (CODE) == BOOLEAN_TYPE	\
   || (CODE) == INTEGER_TYPE)

/* [basic.fundamental]

   Types  bool, char, wchar_t, and the signed and unsigned integer types
   are collectively called integral types.

   Note that INTEGRAL_TYPE_P, as defined in tree.h, allows enumeration
   types as well, which is incorrect in C++.  Keep these checks in
   ascending code order.  */
#define CP_INTEGRAL_TYPE_P(TYPE)		\
  (TREE_CODE (TYPE) == BOOLEAN_TYPE		\
   || TREE_CODE (TYPE) == INTEGER_TYPE)

/* Returns true if TYPE is an integral or enumeration name.  Keep
   these checks in ascending code order.  */
#define INTEGRAL_OR_ENUMERATION_TYPE_P(TYPE) \
   (TREE_CODE (TYPE) == ENUMERAL_TYPE || CP_INTEGRAL_TYPE_P (TYPE))

/* Returns true if TYPE is an integral or unscoped enumeration type.  */
#define INTEGRAL_OR_UNSCOPED_ENUMERATION_TYPE_P(TYPE) \
   (UNSCOPED_ENUM_P (TYPE) || CP_INTEGRAL_TYPE_P (TYPE))

/* True if the class type TYPE is a literal type.  */
#define CLASSTYPE_LITERAL_P(TYPE)              \
   (LANG_TYPE_CLASS_CHECK (TYPE)->is_literal)

/* [basic.fundamental]

   Integral and floating types are collectively called arithmetic
   types.

   As a GNU extension, we also accept complex types.

   Keep these checks in ascending code order.  */
#define ARITHMETIC_TYPE_P(TYPE) \
  (CP_INTEGRAL_TYPE_P (TYPE) \
   || TREE_CODE (TYPE) == REAL_TYPE \
   || TREE_CODE (TYPE) == COMPLEX_TYPE)

/* True iff TYPE is cv decltype(nullptr).  */
#define NULLPTR_TYPE_P(TYPE) (TREE_CODE (TYPE) == NULLPTR_TYPE)

/* [basic.types]

   Arithmetic types, enumeration types, pointer types,
   pointer-to-member types, and std::nullptr_t are collectively called
   scalar types.

   Keep these checks in ascending code order.  */
#define SCALAR_TYPE_P(TYPE)			\
  (TYPE_PTRDATAMEM_P (TYPE)			\
   || TREE_CODE (TYPE) == ENUMERAL_TYPE		\
   || ARITHMETIC_TYPE_P (TYPE)			\
   || TYPE_PTR_P (TYPE)				\
   || TYPE_PTRMEMFUNC_P (TYPE)                  \
   || NULLPTR_TYPE_P (TYPE))

/* Determines whether this type is a C++0x scoped enumeration
   type. Scoped enumerations types are introduced via "enum class" or
   "enum struct", e.g.,

     enum class Color {
       Red, Green, Blue
     };

   Scoped enumeration types are different from normal (unscoped)
   enumeration types in several ways:

     - The enumerators of a scoped enumeration type are only available
       within the scope of the enumeration type and not in the
       enclosing scope. For example, the Red color can be referred to
       with "Color::Red" but not "Red".

     - Scoped enumerators and enumerations do not implicitly convert
       to integers or 'bool'.

     - The underlying type of the enum is well-defined.  */
#define SCOPED_ENUM_P(TYPE)                                             \
  (TREE_CODE (TYPE) == ENUMERAL_TYPE && ENUM_IS_SCOPED (TYPE))

/* Determine whether this is an unscoped enumeration type.  */
#define UNSCOPED_ENUM_P(TYPE)                                           \
  (TREE_CODE (TYPE) == ENUMERAL_TYPE && !ENUM_IS_SCOPED (TYPE))

/* Set the flag indicating whether an ENUMERAL_TYPE is a C++0x scoped
   enumeration type (1) or a normal (unscoped) enumeration type
   (0).  */
#define SET_SCOPED_ENUM_P(TYPE, VAL)                    \
  (ENUM_IS_SCOPED (TYPE) = (VAL))

#define SET_OPAQUE_ENUM_P(TYPE, VAL)                    \
  (ENUM_IS_OPAQUE (TYPE) = (VAL))

#define OPAQUE_ENUM_P(TYPE)				\
  (TREE_CODE (TYPE) == ENUMERAL_TYPE && ENUM_IS_OPAQUE (TYPE))

/* Determines whether an ENUMERAL_TYPE has an explicit
   underlying type.  */
#define ENUM_FIXED_UNDERLYING_TYPE_P(NODE) (TYPE_LANG_FLAG_5 (NODE))

/* Returns the underlying type of the given enumeration type. The
   underlying type is determined in different ways, depending on the
   properties of the enum:

     - In C++0x, the underlying type can be explicitly specified, e.g.,

         enum E1 : char { ... } // underlying type is char

     - In a C++0x scoped enumeration, the underlying type is int
       unless otherwises specified:

         enum class E2 { ... } // underlying type is int

     - Otherwise, the underlying type is determined based on the
       values of the enumerators. In this case, the
       ENUM_UNDERLYING_TYPE will not be set until after the definition
       of the enumeration is completed by finish_enum.  */
#define ENUM_UNDERLYING_TYPE(TYPE) \
  TREE_TYPE (ENUMERAL_TYPE_CHECK (TYPE))

/* [dcl.init.aggr]

   An aggregate is an array or a class with no user-provided
   constructors, no brace-or-equal-initializers for non-static data
   members, no private or protected non-static data members, no
   base classes, and no virtual functions.

   As an extension, we also treat vectors as aggregates.  Keep these
   checks in ascending code order.  */
#define CP_AGGREGATE_TYPE_P(TYPE)				\
  (TREE_CODE (TYPE) == VECTOR_TYPE				\
   || TREE_CODE (TYPE) == ARRAY_TYPE				\
   || (CLASS_TYPE_P (TYPE) && COMPLETE_TYPE_P (TYPE) && !CLASSTYPE_NON_AGGREGATE (TYPE)))

/* Nonzero for a class type means that the class type has a
   user-declared constructor.  */
#define TYPE_HAS_USER_CONSTRUCTOR(NODE) (TYPE_LANG_FLAG_1 (NODE))

/* Nonzero means that the FUNCTION_TYPE or METHOD_TYPE has a
   late-specified return type.  */
#define TYPE_HAS_LATE_RETURN_TYPE(NODE) \
  (TYPE_LANG_FLAG_2 (FUNC_OR_METHOD_CHECK (NODE)))

/* When appearing in an INDIRECT_REF, it means that the tree structure
   underneath is actually a call to a constructor.  This is needed
   when the constructor must initialize local storage (which can
   be automatically destroyed), rather than allowing it to allocate
   space from the heap.

   When appearing in a SAVE_EXPR, it means that underneath
   is a call to a constructor.

   When appearing in a CONSTRUCTOR, the expression is a
   compound literal.

   When appearing in a FIELD_DECL, it means that this field
   has been duly initialized in its constructor.  */
#define TREE_HAS_CONSTRUCTOR(NODE) (TREE_LANG_FLAG_4 (NODE))

/* True if NODE is a brace-enclosed initializer.  */
#define BRACE_ENCLOSED_INITIALIZER_P(NODE) \
  (TREE_CODE (NODE) == CONSTRUCTOR && TREE_TYPE (NODE) == init_list_type_node)

/* True if NODE is a compound-literal, i.e., a brace-enclosed
   initializer cast to a particular type.  */
#define COMPOUND_LITERAL_P(NODE) \
  (TREE_CODE (NODE) == CONSTRUCTOR && TREE_HAS_CONSTRUCTOR (NODE))

#define EMPTY_CONSTRUCTOR_P(NODE) (TREE_CODE (NODE) == CONSTRUCTOR \
				   && vec_safe_is_empty(CONSTRUCTOR_ELTS(NODE))\
				   && !TREE_HAS_CONSTRUCTOR (NODE))

/* True if NODE is a init-list used as a direct-initializer, i.e.
   B b{1,2}, not B b({1,2}) or B b = {1,2}.  */
#define CONSTRUCTOR_IS_DIRECT_INIT(NODE) (TREE_LANG_FLAG_0 (CONSTRUCTOR_CHECK (NODE)))

/* True if this CONSTRUCTOR is instantiation-dependent and needs to be
   substituted.  */
#define CONSTRUCTOR_IS_DEPENDENT(NODE) \
  (TREE_LANG_FLAG_1 (CONSTRUCTOR_CHECK (NODE)))

/* True if this CONSTRUCTOR should not be used as a variable initializer
   because it was loaded from a constexpr variable with mutable fields.  */
#define CONSTRUCTOR_MUTABLE_POISON(NODE) \
  (TREE_LANG_FLAG_2 (CONSTRUCTOR_CHECK (NODE)))

/* True if this typed CONSTRUCTOR represents C99 compound-literal syntax rather
   than C++11 functional cast syntax.  */
#define CONSTRUCTOR_C99_COMPOUND_LITERAL(NODE) \
  (TREE_LANG_FLAG_3 (CONSTRUCTOR_CHECK (NODE)))

/* True if this CONSTRUCTOR contains PLACEHOLDER_EXPRs referencing the
   CONSTRUCTOR's type not nested inside another CONSTRUCTOR marked with
   CONSTRUCTOR_PLACEHOLDER_BOUNDARY.  */
#define CONSTRUCTOR_PLACEHOLDER_BOUNDARY(NODE) \
  (TREE_LANG_FLAG_5 (CONSTRUCTOR_CHECK (NODE)))

#define DIRECT_LIST_INIT_P(NODE) \
   (BRACE_ENCLOSED_INITIALIZER_P (NODE) && CONSTRUCTOR_IS_DIRECT_INIT (NODE))

/* True if this is a designated initializer (when we allow initializer-clauses
   mixed with designated-initializer-clauses set whenever there is at least
   one designated-initializer-clause), or a C99 designator.  */
#define CONSTRUCTOR_IS_DESIGNATED_INIT(NODE) \
  (TREE_LANG_FLAG_6 (CONSTRUCTOR_CHECK (NODE)))

/* True if NODE represents a conversion for direct-initialization in a
   template.  Set by perform_implicit_conversion_flags.  */
#define IMPLICIT_CONV_EXPR_DIRECT_INIT(NODE) \
  (TREE_LANG_FLAG_0 (IMPLICIT_CONV_EXPR_CHECK (NODE)))

/* True if NODE represents a dependent conversion of a non-type template
   argument.  Set by maybe_convert_nontype_argument.  */
#define IMPLICIT_CONV_EXPR_NONTYPE_ARG(NODE) \
  (TREE_LANG_FLAG_1 (IMPLICIT_CONV_EXPR_CHECK (NODE)))

/* True if NODE represents a conversion for braced-init-list in a
   template.  Set by perform_implicit_conversion_flags.  */
#define IMPLICIT_CONV_EXPR_BRACED_INIT(NODE) \
  (TREE_LANG_FLAG_2 (IMPLICIT_CONV_EXPR_CHECK (NODE)))

/* Nonzero means that an object of this type cannot be initialized using
   an initializer list.  */
#define CLASSTYPE_NON_AGGREGATE(NODE) \
  (LANG_TYPE_CLASS_CHECK (NODE)->non_aggregate)
#define TYPE_NON_AGGREGATE_CLASS(NODE) \
  (CLASS_TYPE_P (NODE) && CLASSTYPE_NON_AGGREGATE (NODE))

/* Nonzero if there is a non-trivial X::op=(cv X&) for this class.  */
#define TYPE_HAS_COMPLEX_COPY_ASSIGN(NODE) (LANG_TYPE_CLASS_CHECK (NODE)->has_complex_copy_assign)

/* Nonzero if there is a non-trivial X::X(cv X&) for this class.  */
#define TYPE_HAS_COMPLEX_COPY_CTOR(NODE) (LANG_TYPE_CLASS_CHECK (NODE)->has_complex_copy_ctor)

/* Nonzero if there is a non-trivial X::op=(X&&) for this class.  */
#define TYPE_HAS_COMPLEX_MOVE_ASSIGN(NODE) (LANG_TYPE_CLASS_CHECK (NODE)->has_complex_move_assign)

/* Nonzero if there is a non-trivial X::X(X&&) for this class.  */
#define TYPE_HAS_COMPLEX_MOVE_CTOR(NODE) (LANG_TYPE_CLASS_CHECK (NODE)->has_complex_move_ctor)

/* Nonzero if there is no trivial default constructor for this class.  */
#define TYPE_HAS_COMPLEX_DFLT(NODE) (LANG_TYPE_CLASS_CHECK (NODE)->has_complex_dflt)

/* Nonzero if TYPE has a trivial destructor.  From [class.dtor]:

     A destructor is trivial if it is an implicitly declared
     destructor and if:

       - all of the direct base classes of its class have trivial
	 destructors,

       - for all of the non-static data members of its class that are
	 of class type (or array thereof), each such class has a
	 trivial destructor.  */
#define TYPE_HAS_TRIVIAL_DESTRUCTOR(NODE) \
  (!TYPE_HAS_NONTRIVIAL_DESTRUCTOR (NODE))

/* Nonzero for _TYPE node means that this type does not have a trivial
   destructor.  Therefore, destroying an object of this type will
   involve a call to a destructor.  This can apply to objects of
   ARRAY_TYPE if the type of the elements needs a destructor.  */
#define TYPE_HAS_NONTRIVIAL_DESTRUCTOR(NODE) \
  (TYPE_LANG_FLAG_4 (NODE))

/* Nonzero for class type means that the default constructor is trivial.  */
#define TYPE_HAS_TRIVIAL_DFLT(NODE) \
  (TYPE_HAS_DEFAULT_CONSTRUCTOR (NODE) && ! TYPE_HAS_COMPLEX_DFLT (NODE))

/* Nonzero for class type means that copy initialization of this type can use
   a bitwise copy.  */
#define TYPE_HAS_TRIVIAL_COPY_CTOR(NODE) \
  (TYPE_HAS_COPY_CTOR (NODE) && ! TYPE_HAS_COMPLEX_COPY_CTOR (NODE))

/* Nonzero for class type means that assignment of this type can use
   a bitwise copy.  */
#define TYPE_HAS_TRIVIAL_COPY_ASSIGN(NODE) \
  (TYPE_HAS_COPY_ASSIGN (NODE) && ! TYPE_HAS_COMPLEX_COPY_ASSIGN (NODE))

/* Returns true if NODE is a pointer-to-data-member.  */
#define TYPE_PTRDATAMEM_P(NODE)			\
  (TREE_CODE (NODE) == OFFSET_TYPE)

/* Returns true if NODE is a pointer.  */
#define TYPE_PTR_P(NODE)			\
  (TREE_CODE (NODE) == POINTER_TYPE)

/* Returns true if NODE is a reference.  */
#define TYPE_REF_P(NODE)			\
  (TREE_CODE (NODE) == REFERENCE_TYPE)

/* Returns true if NODE is a pointer or a reference.  */
#define INDIRECT_TYPE_P(NODE)			\
  (TYPE_PTR_P (NODE) || TYPE_REF_P (NODE))

/* Returns true if NODE is an object type:

     [basic.types]

     An object type is a (possibly cv-qualified) type that is not a
     function type, not a reference type, and not a void type.

   Keep these checks in ascending order, for speed.  */
#define TYPE_OBJ_P(NODE)			\
  (!TYPE_REF_P (NODE)				\
   && !VOID_TYPE_P (NODE)  		        \
   && !FUNC_OR_METHOD_TYPE_P (NODE))

/* Returns true if NODE is a pointer to an object.  Keep these checks
   in ascending tree code order.  */
#define TYPE_PTROB_P(NODE)					\
  (TYPE_PTR_P (NODE) && TYPE_OBJ_P (TREE_TYPE (NODE)))

/* Returns true if NODE is a reference to an object.  Keep these checks
   in ascending tree code order.  */
#define TYPE_REF_OBJ_P(NODE)					\
  (TYPE_REF_P (NODE) && TYPE_OBJ_P (TREE_TYPE (NODE)))

/* Returns true if NODE is a pointer to an object, or a pointer to
   void.  Keep these checks in ascending tree code order.  */
#define TYPE_PTROBV_P(NODE)					\
  (TYPE_PTR_P (NODE)						\
   && !FUNC_OR_METHOD_TYPE_P (TREE_TYPE (NODE)))

/* Returns true if NODE is a pointer to function type.  */
#define TYPE_PTRFN_P(NODE)				\
  (TYPE_PTR_P (NODE)			                \
   && TREE_CODE (TREE_TYPE (NODE)) == FUNCTION_TYPE)

/* Returns true if NODE is a reference to function type.  */
#define TYPE_REFFN_P(NODE)				\
  (TYPE_REF_P (NODE)					\
   && TREE_CODE (TREE_TYPE (NODE)) == FUNCTION_TYPE)

/* Returns true if NODE is a pointer to member function type.  */
#define TYPE_PTRMEMFUNC_P(NODE)		\
  (TREE_CODE (NODE) == RECORD_TYPE	\
   && TYPE_PTRMEMFUNC_FLAG (NODE))

#define TYPE_PTRMEMFUNC_FLAG(NODE) \
  (TYPE_LANG_FLAG_2 (RECORD_TYPE_CHECK (NODE)))

/* Returns true if NODE is a pointer-to-member.  */
#define TYPE_PTRMEM_P(NODE) \
  (TYPE_PTRDATAMEM_P (NODE) || TYPE_PTRMEMFUNC_P (NODE))

/* Returns true if NODE is a pointer or a pointer-to-member.  */
#define TYPE_PTR_OR_PTRMEM_P(NODE) \
  (TYPE_PTR_P (NODE) || TYPE_PTRMEM_P (NODE))

/* Indicates when overload resolution may resolve to a pointer to
   member function. [expr.unary.op]/3 */
#define PTRMEM_OK_P(NODE) \
  TREE_LANG_FLAG_0 (TREE_CHECK3 ((NODE), ADDR_EXPR, OFFSET_REF, SCOPE_REF))

/* Get the POINTER_TYPE to the METHOD_TYPE associated with this
   pointer to member function.  TYPE_PTRMEMFUNC_P _must_ be true,
   before using this macro.  */
#define TYPE_PTRMEMFUNC_FN_TYPE(NODE) \
  (cp_build_qualified_type (TREE_TYPE (TYPE_FIELDS (NODE)),\
			    cp_type_quals (NODE)))

/* As above, but can be used in places that want an lvalue at the expense
   of not necessarily having the correct cv-qualifiers.  */
#define TYPE_PTRMEMFUNC_FN_TYPE_RAW(NODE) \
  (TREE_TYPE (TYPE_FIELDS (NODE)))

/* Returns `A' for a type like `int (A::*)(double)' */
#define TYPE_PTRMEMFUNC_OBJECT_TYPE(NODE) \
  TYPE_METHOD_BASETYPE (TREE_TYPE (TYPE_PTRMEMFUNC_FN_TYPE (NODE)))

/* The canonical internal RECORD_TYPE from the POINTER_TYPE to
   METHOD_TYPE.  */
#define TYPE_PTRMEMFUNC_TYPE(NODE) \
  TYPE_LANG_SLOT_1 (NODE)

/* For a pointer-to-member type of the form `T X::*', this is `X'.
   For a type like `void (X::*)() const', this type is `X', not `const
   X'.  To get at the `const X' you have to look at the
   TYPE_PTRMEM_POINTED_TO_TYPE; there, the first parameter will have
   type `const X*'.  */
#define TYPE_PTRMEM_CLASS_TYPE(NODE)			\
  (TYPE_PTRDATAMEM_P (NODE)					\
   ? TYPE_OFFSET_BASETYPE (NODE)		\
   : TYPE_PTRMEMFUNC_OBJECT_TYPE (NODE))

/* For a pointer-to-member type of the form `T X::*', this is `T'.  */
#define TYPE_PTRMEM_POINTED_TO_TYPE(NODE)		\
   (TYPE_PTRDATAMEM_P (NODE)				\
    ? TREE_TYPE (NODE)					\
    : TREE_TYPE (TYPE_PTRMEMFUNC_FN_TYPE (NODE)))

/* For a pointer-to-member constant `X::Y' this is the RECORD_TYPE for
   `X'.  */
#define PTRMEM_CST_CLASS(NODE) \
  TYPE_PTRMEM_CLASS_TYPE (TREE_TYPE (PTRMEM_CST_CHECK (NODE)))

/* For a pointer-to-member constant `X::Y' this is the _DECL for
   `Y'.  */
#define PTRMEM_CST_MEMBER(NODE) \
  (((ptrmem_cst_t)PTRMEM_CST_CHECK (NODE))->member)

/* The expression in question for a TYPEOF_TYPE.  */
#define TYPEOF_TYPE_EXPR(NODE) (TYPE_VALUES_RAW (TYPEOF_TYPE_CHECK (NODE)))

/* The type in question for an UNDERLYING_TYPE.  */
#define UNDERLYING_TYPE_TYPE(NODE) \
  (TYPE_VALUES_RAW (UNDERLYING_TYPE_CHECK (NODE)))

/* The type in question for BASES.  */
#define BASES_TYPE(NODE) \
  (TYPE_VALUES_RAW (BASES_CHECK (NODE)))

#define BASES_DIRECT(NODE) \
  TREE_LANG_FLAG_0 (BASES_CHECK (NODE))

/* The expression in question for a DECLTYPE_TYPE.  */
#define DECLTYPE_TYPE_EXPR(NODE) (TYPE_VALUES_RAW (DECLTYPE_TYPE_CHECK (NODE)))

/* Whether the DECLTYPE_TYPE_EXPR of NODE was originally parsed as an
   id-expression or a member-access expression. When false, it was
   parsed as a full expression.  */
#define DECLTYPE_TYPE_ID_EXPR_OR_MEMBER_ACCESS_P(NODE) \
  (DECLTYPE_TYPE_CHECK (NODE))->type_common.string_flag

/* These flags indicate that we want different semantics from normal
   decltype: lambda capture just drops references,
   lambda proxies look through implicit dereference.  */
#define DECLTYPE_FOR_LAMBDA_CAPTURE(NODE) \
  TREE_LANG_FLAG_0 (DECLTYPE_TYPE_CHECK (NODE))
#define DECLTYPE_FOR_LAMBDA_PROXY(NODE) \
  TREE_LANG_FLAG_2 (DECLTYPE_TYPE_CHECK (NODE))
#define DECLTYPE_FOR_REF_CAPTURE(NODE) \
  TREE_LANG_FLAG_3 (DECLTYPE_TYPE_CHECK (NODE))

/* Nonzero for VAR_DECL and FUNCTION_DECL node means that `extern' was
   specified in its declaration.  This can also be set for an
   erroneously declared PARM_DECL.  */
#define DECL_THIS_EXTERN(NODE) \
  DECL_LANG_FLAG_2 (VAR_FUNCTION_OR_PARM_DECL_CHECK (NODE))

/* Nonzero for VAR_DECL and FUNCTION_DECL node means that `static' was
   specified in its declaration.  This can also be set for an
   erroneously declared PARM_DECL.  */
#define DECL_THIS_STATIC(NODE) \
  DECL_LANG_FLAG_6 (VAR_FUNCTION_OR_PARM_DECL_CHECK (NODE))

/* Nonzero for FIELD_DECL node means that this field is a lambda capture
   field for an array of runtime bound.  */
#define DECL_VLA_CAPTURE_P(NODE) \
  DECL_LANG_FLAG_1 (FIELD_DECL_CHECK (NODE))

/* Nonzero for PARM_DECL node means that this is an array function
   parameter, i.e, a[] rather than *a.  */
#define DECL_ARRAY_PARAMETER_P(NODE) \
  DECL_LANG_FLAG_1 (PARM_DECL_CHECK (NODE))

/* Nonzero for a FIELD_DECL who's NSMDI is currently being
   instantiated.  */
#define DECL_INSTANTIATING_NSDMI_P(NODE) \
  DECL_LANG_FLAG_2 (FIELD_DECL_CHECK (NODE))

/* Nonzero for FIELD_DECL node means that this field is a base class
   of the parent object, as opposed to a member field.  */
#define DECL_FIELD_IS_BASE(NODE) \
  DECL_LANG_FLAG_6 (FIELD_DECL_CHECK (NODE))

/* Nonzero for FIELD_DECL node means that this field is a simple (no
   explicit initializer) lambda capture field, making it invisible to
   name lookup in unevaluated contexts.  */
#define DECL_NORMAL_CAPTURE_P(NODE) \
  DECL_LANG_FLAG_7 (FIELD_DECL_CHECK (NODE))

/* Nonzero if TYPE is an anonymous union or struct type.  We have to use a
   flag for this because "A union for which objects or pointers are
   declared is not an anonymous union" [class.union].  */
#define ANON_AGGR_TYPE_P(NODE)				\
  (CLASS_TYPE_P (NODE) && LANG_TYPE_CLASS_CHECK (NODE)->anon_aggr)
#define SET_ANON_AGGR_TYPE_P(NODE)			\
  (LANG_TYPE_CLASS_CHECK (NODE)->anon_aggr = 1)

/* Nonzero if TYPE is an anonymous union type.  */
#define ANON_UNION_TYPE_P(NODE) \
  (TREE_CODE (NODE) == UNION_TYPE && ANON_AGGR_TYPE_P (NODE))

/* Define fields and accessors for nodes representing declared names.  */

/* True if TYPE is an unnamed structured type with a typedef for
   linkage purposes.  In that case TYPE_NAME and TYPE_STUB_DECL of the
   MAIN-VARIANT are different. */
#define TYPE_WAS_UNNAMED(NODE)				\
  (TYPE_NAME (TYPE_MAIN_VARIANT (NODE))			\
   != TYPE_STUB_DECL (TYPE_MAIN_VARIANT (NODE)))

/* C++: all of these are overloaded!  These apply only to TYPE_DECLs.  */

/* The format of each node in the DECL_FRIENDLIST is as follows:

   The TREE_PURPOSE will be the name of a function, i.e., an
   IDENTIFIER_NODE.  The TREE_VALUE will be itself a TREE_LIST, whose
   TREE_VALUEs are friends with the given name.  */
#define DECL_FRIENDLIST(NODE)		(DECL_INITIAL (NODE))
#define FRIEND_NAME(LIST) (TREE_PURPOSE (LIST))
#define FRIEND_DECLS(LIST) (TREE_VALUE (LIST))

/* The DECL_ACCESS, if non-NULL, is a TREE_LIST.  The TREE_PURPOSE of
   each node is a type; the TREE_VALUE is the access granted for this
   DECL in that type.  The DECL_ACCESS is set by access declarations.
   For example, if a member that would normally be public in a
   derived class is made protected, then the derived class and the
   protected_access_node will appear in the DECL_ACCESS for the node.  */
#define DECL_ACCESS(NODE) (LANG_DECL_MIN_CHECK (NODE)->access)

/* Nonzero if the FUNCTION_DECL is a global constructor.  */
#define DECL_GLOBAL_CTOR_P(NODE) \
  (LANG_DECL_FN_CHECK (NODE)->global_ctor_p)

/* Nonzero if the FUNCTION_DECL is a global destructor.  */
#define DECL_GLOBAL_DTOR_P(NODE) \
  (LANG_DECL_FN_CHECK (NODE)->global_dtor_p)

/* Accessor macros for C++ template decl nodes.  */

/* The DECL_TEMPLATE_PARMS are a list.  The TREE_PURPOSE of each node
   is a INT_CST whose TREE_INT_CST_LOW indicates the level of the
   template parameters, with 1 being the outermost set of template
   parameters.  The TREE_VALUE is a vector, whose elements are the
   template parameters at each level.  Each element in the vector is a
   TREE_LIST, whose TREE_VALUE is a PARM_DECL (if the parameter is a
   non-type parameter), or a TYPE_DECL (if the parameter is a type
   parameter).  The TREE_PURPOSE is the default value, if any.  The
   TEMPLATE_PARM_INDEX for the parameter is available as the
   DECL_INITIAL (for a PARM_DECL) or as the TREE_TYPE (for a
   TYPE_DECL).

   FIXME: CONST_CAST_TREE is a hack that hopefully will go away after
   tree is converted to C++ class hiearchy.  */
#define DECL_TEMPLATE_PARMS(NODE)       \
   ((struct tree_template_decl *)CONST_CAST_TREE (TEMPLATE_DECL_CHECK (NODE)))->arguments
#define DECL_INNERMOST_TEMPLATE_PARMS(NODE) \
   INNERMOST_TEMPLATE_PARMS (DECL_TEMPLATE_PARMS (NODE))
#define DECL_NTPARMS(NODE) \
   TREE_VEC_LENGTH (DECL_INNERMOST_TEMPLATE_PARMS (NODE))
/* For function, method, class-data templates.

   FIXME: CONST_CAST_TREE is a hack that hopefully will go away after
   tree is converted to C++ class hiearchy.  */
#define DECL_TEMPLATE_RESULT(NODE)      \
   ((struct tree_template_decl *)CONST_CAST_TREE(TEMPLATE_DECL_CHECK (NODE)))->result
/* For a function template at namespace scope, DECL_TEMPLATE_INSTANTIATIONS
   lists all instantiations and specializations of the function so that
   tsubst_friend_function can reassign them to another template if we find
   that the namespace-scope template is really a partial instantiation of a
   friend template.

   For a class template the DECL_TEMPLATE_INSTANTIATIONS lists holds
   all instantiations and specializations of the class type, including
   partial instantiations and partial specializations, so that if we
   explicitly specialize a partial instantiation we can walk the list
   in maybe_process_partial_specialization and reassign them or complain
   as appropriate.

   In both cases, the TREE_PURPOSE of each node contains the arguments
   used; the TREE_VALUE contains the generated variable.  The template
   arguments are always complete.  For example, given:

      template <class T> struct S1 {
	template <class U> struct S2 {};
	template <class U> struct S2<U*> {};
      };

   the record for the partial specialization will contain, as its
   argument list, { {T}, {U*} }, and will be on the
   DECL_TEMPLATE_INSTANTIATIONS list for `template <class T> template
   <class U> struct S1<T>::S2'.

   This list is not used for other templates.  */
#define DECL_TEMPLATE_INSTANTIATIONS(NODE) \
  DECL_SIZE_UNIT (TEMPLATE_DECL_CHECK (NODE))

/* For a class template, this list contains the partial
   specializations of this template.  (Full specializations are not
   recorded on this list.)  The TREE_PURPOSE holds the arguments used
   in the partial specialization (e.g., for `template <class T> struct
   S<T*, int>' this will be `T*, int'.)  The arguments will also include
   any outer template arguments.  The TREE_VALUE holds the TEMPLATE_DECL
   for the partial specialization.  The TREE_TYPE is the _TYPE node for
   the partial specialization.

   This list is not used for other templates.  */
#define DECL_TEMPLATE_SPECIALIZATIONS(NODE)     \
  DECL_SIZE (TEMPLATE_DECL_CHECK (NODE))

/* Nonzero for a DECL which is actually a template parameter.  Keep
   these checks in ascending tree code order.   */
#define DECL_TEMPLATE_PARM_P(NODE)		\
  (DECL_LANG_FLAG_0 (NODE)			\
   && (TREE_CODE (NODE) == CONST_DECL		\
       || TREE_CODE (NODE) == PARM_DECL		\
       || TREE_CODE (NODE) == TYPE_DECL		\
       || TREE_CODE (NODE) == TEMPLATE_DECL))

/* Nonzero for a raw template parameter node.  */
#define TEMPLATE_PARM_P(NODE)					\
  (TREE_CODE (NODE) == TEMPLATE_TYPE_PARM			\
   || TREE_CODE (NODE) == TEMPLATE_TEMPLATE_PARM		\
   || TREE_CODE (NODE) == TEMPLATE_PARM_INDEX)

/* Mark NODE as a template parameter.  */
#define SET_DECL_TEMPLATE_PARM_P(NODE) \
  (DECL_LANG_FLAG_0 (NODE) = 1)

/* Nonzero if NODE is a template template parameter.  */
#define DECL_TEMPLATE_TEMPLATE_PARM_P(NODE) \
  (TREE_CODE (NODE) == TEMPLATE_DECL && DECL_TEMPLATE_PARM_P (NODE))

/* Nonzero for a DECL that represents a function template.  */
#define DECL_FUNCTION_TEMPLATE_P(NODE)                          \
  (TREE_CODE (NODE) == TEMPLATE_DECL                            \
   && DECL_TEMPLATE_RESULT (NODE) != NULL_TREE			\
   && TREE_CODE (DECL_TEMPLATE_RESULT (NODE)) == FUNCTION_DECL)

/* Nonzero for a DECL that represents a class template or alias
   template.  */
#define DECL_TYPE_TEMPLATE_P(NODE)				\
  (TREE_CODE (NODE) == TEMPLATE_DECL				\
   && DECL_TEMPLATE_RESULT (NODE) != NULL_TREE			\
   && TREE_CODE (DECL_TEMPLATE_RESULT (NODE)) == TYPE_DECL)

/* Nonzero for a DECL that represents a class template.  */
#define DECL_CLASS_TEMPLATE_P(NODE)				\
  (DECL_TYPE_TEMPLATE_P (NODE)					\
   && DECL_IMPLICIT_TYPEDEF_P (DECL_TEMPLATE_RESULT (NODE)))

/* Nonzero for a TEMPLATE_DECL that represents an alias template.  */
#define DECL_ALIAS_TEMPLATE_P(NODE)			\
  (DECL_TYPE_TEMPLATE_P (NODE)				\
   && !DECL_ARTIFICIAL (DECL_TEMPLATE_RESULT (NODE)))

/* Nonzero for a NODE which declares a type.  */
#define DECL_DECLARES_TYPE_P(NODE) \
  (TREE_CODE (NODE) == TYPE_DECL || DECL_TYPE_TEMPLATE_P (NODE))

/* Nonzero if NODE declares a function.  */
#define DECL_DECLARES_FUNCTION_P(NODE) \
  (TREE_CODE (NODE) == FUNCTION_DECL || DECL_FUNCTION_TEMPLATE_P (NODE))

/* Nonzero if NODE is the typedef implicitly generated for a type when
   the type is declared.  In C++, `struct S {};' is roughly
   equivalent to `struct S {}; typedef struct S S;' in C.
   DECL_IMPLICIT_TYPEDEF_P will hold for the typedef indicated in this
   example.  In C++, there is a second implicit typedef for each
   class, called the injected-class-name, in the scope of `S' itself, so that
   you can say `S::S'.  DECL_SELF_REFERENCE_P will hold for that typedef.  */
#define DECL_IMPLICIT_TYPEDEF_P(NODE) \
  (TREE_CODE (NODE) == TYPE_DECL && DECL_LANG_FLAG_2 (NODE))
#define SET_DECL_IMPLICIT_TYPEDEF_P(NODE) \
  (DECL_LANG_FLAG_2 (NODE) = 1)
#define DECL_SELF_REFERENCE_P(NODE) \
  (TREE_CODE (NODE) == TYPE_DECL && DECL_LANG_FLAG_4 (NODE))
#define SET_DECL_SELF_REFERENCE_P(NODE) \
  (DECL_LANG_FLAG_4 (NODE) = 1)

/* A `primary' template is one that has its own template header and is not
   a partial specialization.  A member function of a class template is a
   template, but not primary.  A member template is primary.  Friend
   templates are primary, too.  */

/* Returns the primary template corresponding to these parameters.  */
#define DECL_PRIMARY_TEMPLATE(NODE) \
  (TREE_TYPE (DECL_INNERMOST_TEMPLATE_PARMS (NODE)))

/* Returns nonzero if NODE is a primary template.  */
#define PRIMARY_TEMPLATE_P(NODE) (DECL_PRIMARY_TEMPLATE (NODE) == (NODE))

/* Nonzero iff NODE is a specialization of a template.  The value
   indicates the type of specializations:

     1=implicit instantiation

     2=partial or explicit specialization, e.g.:

        template <> int min<int> (int, int),

     3=explicit instantiation, e.g.:

        template int min<int> (int, int);

   Note that NODE will be marked as a specialization even if the
   template it is instantiating is not a primary template.  For
   example, given:

     template <typename T> struct O {
       void f();
       struct I {};
     };

   both O<int>::f and O<int>::I will be marked as instantiations.

   If DECL_USE_TEMPLATE is nonzero, then DECL_TEMPLATE_INFO will also
   be non-NULL.  */
#define DECL_USE_TEMPLATE(NODE) (DECL_LANG_SPECIFIC (NODE)->u.base.use_template)

/* Like DECL_USE_TEMPLATE, but for class types.  */
#define CLASSTYPE_USE_TEMPLATE(NODE) \
  (LANG_TYPE_CLASS_CHECK (NODE)->use_template)

/* True if NODE is a specialization of a primary template.  */
#define CLASSTYPE_SPECIALIZATION_OF_PRIMARY_TEMPLATE_P(NODE)	\
  (CLASS_TYPE_P (NODE)						\
   && CLASSTYPE_USE_TEMPLATE (NODE)				\
   && PRIMARY_TEMPLATE_P (CLASSTYPE_TI_TEMPLATE (NODE)))

#define DECL_TEMPLATE_INSTANTIATION(NODE) (DECL_USE_TEMPLATE (NODE) & 1)
#define CLASSTYPE_TEMPLATE_INSTANTIATION(NODE) \
  (CLASSTYPE_USE_TEMPLATE (NODE) & 1)

#define DECL_TEMPLATE_SPECIALIZATION(NODE) (DECL_USE_TEMPLATE (NODE) == 2)
#define SET_DECL_TEMPLATE_SPECIALIZATION(NODE) (DECL_USE_TEMPLATE (NODE) = 2)

/* Returns true for an explicit or partial specialization of a class
   template.  */
#define CLASSTYPE_TEMPLATE_SPECIALIZATION(NODE) \
  (CLASSTYPE_USE_TEMPLATE (NODE) == 2)
#define SET_CLASSTYPE_TEMPLATE_SPECIALIZATION(NODE) \
  (CLASSTYPE_USE_TEMPLATE (NODE) = 2)

#define DECL_IMPLICIT_INSTANTIATION(NODE) (DECL_USE_TEMPLATE (NODE) == 1)
#define SET_DECL_IMPLICIT_INSTANTIATION(NODE) (DECL_USE_TEMPLATE (NODE) = 1)
#define CLASSTYPE_IMPLICIT_INSTANTIATION(NODE) \
  (CLASSTYPE_USE_TEMPLATE (NODE) == 1)
#define SET_CLASSTYPE_IMPLICIT_INSTANTIATION(NODE) \
  (CLASSTYPE_USE_TEMPLATE (NODE) = 1)

#define DECL_EXPLICIT_INSTANTIATION(NODE) (DECL_USE_TEMPLATE (NODE) == 3)
#define SET_DECL_EXPLICIT_INSTANTIATION(NODE) (DECL_USE_TEMPLATE (NODE) = 3)
#define CLASSTYPE_EXPLICIT_INSTANTIATION(NODE) \
  (CLASSTYPE_USE_TEMPLATE (NODE) == 3)
#define SET_CLASSTYPE_EXPLICIT_INSTANTIATION(NODE) \
  (CLASSTYPE_USE_TEMPLATE (NODE) = 3)

/* Nonzero if DECL is a friend function which is an instantiation
   from the point of view of the compiler, but not from the point of
   view of the language.  For example given:
      template <class T> struct S { friend void f(T) {}; };
   the declaration of `void f(int)' generated when S<int> is
   instantiated will not be a DECL_TEMPLATE_INSTANTIATION, but will be
   a DECL_FRIEND_PSEUDO_TEMPLATE_INSTANTIATION.  */
#define DECL_FRIEND_PSEUDO_TEMPLATE_INSTANTIATION(DECL) \
  (DECL_LANG_SPECIFIC (DECL) && DECL_TEMPLATE_INFO (DECL) \
   && !DECL_USE_TEMPLATE (DECL))

/* Nonzero if DECL is a function generated from a function 'temploid',
   i.e. template, member of class template, or dependent friend.  */
#define DECL_TEMPLOID_INSTANTIATION(DECL)		\
  (DECL_TEMPLATE_INSTANTIATION (DECL)			\
   || DECL_FRIEND_PSEUDO_TEMPLATE_INSTANTIATION (DECL))

/* Nonzero if DECL is either defined implicitly by the compiler or
   generated from a temploid.  */
#define DECL_GENERATED_P(DECL) \
  (DECL_TEMPLOID_INSTANTIATION (DECL) || DECL_DEFAULTED_FN (DECL))

/* Nonzero iff we are currently processing a declaration for an
   entity with its own template parameter list, and which is not a
   full specialization.  */
#define PROCESSING_REAL_TEMPLATE_DECL_P() \
  (!processing_template_parmlist \
   && processing_template_decl > template_class_depth (current_scope ()))

/* Nonzero if this VAR_DECL or FUNCTION_DECL has already been
   instantiated, i.e. its definition has been generated from the
   pattern given in the template.  */
#define DECL_TEMPLATE_INSTANTIATED(NODE) \
  DECL_LANG_FLAG_1 (VAR_OR_FUNCTION_DECL_CHECK (NODE))

/* We know what we're doing with this decl now.  */
#define DECL_INTERFACE_KNOWN(NODE) DECL_LANG_FLAG_5 (NODE)

/* DECL_EXTERNAL must be set on a decl until the decl is actually emitted,
   so that assemble_external will work properly.  So we have this flag to
   tell us whether the decl is really not external.

   This flag does not indicate whether or not the decl is defined in the
   current translation unit; it indicates whether or not we should emit the
   decl at the end of compilation if it is defined and needed.  */
#define DECL_NOT_REALLY_EXTERN(NODE) \
  (DECL_LANG_SPECIFIC (NODE)->u.base.not_really_extern)

#define DECL_REALLY_EXTERN(NODE) \
  (DECL_EXTERNAL (NODE)				\
   && (!DECL_LANG_SPECIFIC (NODE) || !DECL_NOT_REALLY_EXTERN (NODE)))

/* A thunk is a stub function.

   A thunk is an alternate entry point for an ordinary FUNCTION_DECL.
   The address of the ordinary FUNCTION_DECL is given by the
   DECL_INITIAL, which is always an ADDR_EXPR whose operand is a
   FUNCTION_DECL.  The job of the thunk is to either adjust the this
   pointer before transferring control to the FUNCTION_DECL, or call
   FUNCTION_DECL and then adjust the result value. Note, the result
   pointer adjusting thunk must perform a call to the thunked
   function, (or be implemented via passing some invisible parameter
   to the thunked function, which is modified to perform the
   adjustment just before returning).

   A thunk may perform either, or both, of the following operations:

   o Adjust the this or result pointer by a constant offset.
   o Adjust the this or result pointer by looking up a vcall or vbase offset
     in the vtable.

   A this pointer adjusting thunk converts from a base to a derived
   class, and hence adds the offsets. A result pointer adjusting thunk
   converts from a derived class to a base, and hence subtracts the
   offsets.  If both operations are performed, then the constant
   adjustment is performed first for this pointer adjustment and last
   for the result pointer adjustment.

   The constant adjustment is given by THUNK_FIXED_OFFSET.  If the
   vcall or vbase offset is required, THUNK_VIRTUAL_OFFSET is
   used. For this pointer adjusting thunks, it is the vcall offset
   into the vtable.  For result pointer adjusting thunks it is the
   binfo of the virtual base to convert to.  Use that binfo's vbase
   offset.

   It is possible to have equivalent covariant thunks.  These are
   distinct virtual covariant thunks whose vbase offsets happen to
   have the same value.  THUNK_ALIAS is used to pick one as the
   canonical thunk, which will get all the this pointer adjusting
   thunks attached to it.  */

/* An integer indicating how many bytes should be subtracted from the
   this or result pointer when this function is called.  */
#define THUNK_FIXED_OFFSET(DECL) \
  (DECL_LANG_SPECIFIC (THUNK_FUNCTION_CHECK (DECL))->u.fn.u5.fixed_offset)

/* A tree indicating how to perform the virtual adjustment. For a this
   adjusting thunk it is the number of bytes to be added to the vtable
   to find the vcall offset. For a result adjusting thunk, it is the
   binfo of the relevant virtual base.  If NULL, then there is no
   virtual adjust.  (The vptr is always located at offset zero from
   the this or result pointer.)  (If the covariant type is within the
   class hierarchy being laid out, the vbase index is not yet known
   at the point we need to create the thunks, hence the need to use
   binfos.)  */

#define THUNK_VIRTUAL_OFFSET(DECL) \
  (LANG_DECL_MIN_CHECK (FUNCTION_DECL_CHECK (DECL))->access)

/* A thunk which is equivalent to another thunk.  */
#define THUNK_ALIAS(DECL) \
  (DECL_LANG_SPECIFIC (FUNCTION_DECL_CHECK (DECL))->u.min.template_info)

/* For thunk NODE, this is the FUNCTION_DECL thunked to.  It is
   possible for the target to be a thunk too.  */
#define THUNK_TARGET(NODE)				\
  (LANG_DECL_FN_CHECK (NODE)->befriending_classes)

/* True for a SCOPE_REF iff the "template" keyword was used to
   indicate that the qualified name denotes a template.  */
#define QUALIFIED_NAME_IS_TEMPLATE(NODE) \
  (TREE_LANG_FLAG_1 (SCOPE_REF_CHECK (NODE)))

/* True for an OMP_ATOMIC that has dependent parameters.  These are stored
   as an expr in operand 1, and integer_zero_node or clauses in operand 0.  */
#define OMP_ATOMIC_DEPENDENT_P(NODE) \
  (TREE_CODE (TREE_OPERAND (OMP_ATOMIC_CHECK (NODE), 0)) == INTEGER_CST \
   || TREE_CODE (TREE_OPERAND (OMP_ATOMIC_CHECK (NODE), 0)) == OMP_CLAUSE)

/* Used while gimplifying continue statements bound to OMP_FOR nodes.  */
#define OMP_FOR_GIMPLIFYING_P(NODE) \
  (TREE_LANG_FLAG_0 (OMP_LOOPING_CHECK (NODE)))

/* A language-specific token attached to the OpenMP data clauses to
   hold code (or code fragments) related to ctors, dtors, and op=.
   See semantics.c for details.  */
#define CP_OMP_CLAUSE_INFO(NODE) \
  TREE_TYPE (OMP_CLAUSE_RANGE_CHECK (NODE, OMP_CLAUSE_PRIVATE, \
				     OMP_CLAUSE__CONDTEMP_))

/* Nonzero if this transaction expression's body contains statements.  */
#define TRANSACTION_EXPR_IS_STMT(NODE) \
   TREE_LANG_FLAG_0 (TRANSACTION_EXPR_CHECK (NODE))

/* These macros provide convenient access to the various _STMT nodes
   created when parsing template declarations.  */
#define TRY_STMTS(NODE)		TREE_OPERAND (TRY_BLOCK_CHECK (NODE), 0)
#define TRY_HANDLERS(NODE)	TREE_OPERAND (TRY_BLOCK_CHECK (NODE), 1)

#define EH_SPEC_STMTS(NODE)	TREE_OPERAND (EH_SPEC_BLOCK_CHECK (NODE), 0)
#define EH_SPEC_RAISES(NODE)	TREE_OPERAND (EH_SPEC_BLOCK_CHECK (NODE), 1)

#define USING_STMT_NAMESPACE(NODE) TREE_OPERAND (USING_STMT_CHECK (NODE), 0)

/* Nonzero if this try block is a function try block.  */
#define FN_TRY_BLOCK_P(NODE)	TREE_LANG_FLAG_3 (TRY_BLOCK_CHECK (NODE))
#define HANDLER_PARMS(NODE)	TREE_OPERAND (HANDLER_CHECK (NODE), 0)
#define HANDLER_BODY(NODE)	TREE_OPERAND (HANDLER_CHECK (NODE), 1)
#define HANDLER_TYPE(NODE)	TREE_TYPE (HANDLER_CHECK (NODE))

/* CLEANUP_STMT accessors.  The statement(s) covered, the cleanup to run
   and the VAR_DECL for which this cleanup exists.  */
#define CLEANUP_BODY(NODE)	TREE_OPERAND (CLEANUP_STMT_CHECK (NODE), 0)
#define CLEANUP_EXPR(NODE)	TREE_OPERAND (CLEANUP_STMT_CHECK (NODE), 1)
#define CLEANUP_DECL(NODE)	TREE_OPERAND (CLEANUP_STMT_CHECK (NODE), 2)

/* IF_STMT accessors. These give access to the condition of the if
   statement, the then block of the if statement, and the else block
   of the if statement if it exists.  */
#define IF_COND(NODE)		TREE_OPERAND (IF_STMT_CHECK (NODE), 0)
#define THEN_CLAUSE(NODE)	TREE_OPERAND (IF_STMT_CHECK (NODE), 1)
#define ELSE_CLAUSE(NODE)	TREE_OPERAND (IF_STMT_CHECK (NODE), 2)
#define IF_SCOPE(NODE)		TREE_OPERAND (IF_STMT_CHECK (NODE), 3)
#define IF_STMT_CONSTEXPR_P(NODE) TREE_LANG_FLAG_0 (IF_STMT_CHECK (NODE))

/* Like PACK_EXPANSION_EXTRA_ARGS, for constexpr if.  IF_SCOPE is used while
   building an IF_STMT; IF_STMT_EXTRA_ARGS is used after it is complete.  */
#define IF_STMT_EXTRA_ARGS(NODE) IF_SCOPE (NODE)

/* WHILE_STMT accessors. These give access to the condition of the
   while statement and the body of the while statement, respectively.  */
#define WHILE_COND(NODE)	TREE_OPERAND (WHILE_STMT_CHECK (NODE), 0)
#define WHILE_BODY(NODE)	TREE_OPERAND (WHILE_STMT_CHECK (NODE), 1)

/* DO_STMT accessors. These give access to the condition of the do
   statement and the body of the do statement, respectively.  */
#define DO_COND(NODE)		TREE_OPERAND (DO_STMT_CHECK (NODE), 0)
#define DO_BODY(NODE)		TREE_OPERAND (DO_STMT_CHECK (NODE), 1)

/* FOR_STMT accessors. These give access to the init statement,
   condition, update expression, and body of the for statement,
   respectively.  */
#define FOR_INIT_STMT(NODE)	TREE_OPERAND (FOR_STMT_CHECK (NODE), 0)
#define FOR_COND(NODE)		TREE_OPERAND (FOR_STMT_CHECK (NODE), 1)
#define FOR_EXPR(NODE)		TREE_OPERAND (FOR_STMT_CHECK (NODE), 2)
#define FOR_BODY(NODE)		TREE_OPERAND (FOR_STMT_CHECK (NODE), 3)
#define FOR_SCOPE(NODE)		TREE_OPERAND (FOR_STMT_CHECK (NODE), 4)

/* RANGE_FOR_STMT accessors. These give access to the declarator,
   expression, body, and scope of the statement, respectively.  */
#define RANGE_FOR_DECL(NODE)	TREE_OPERAND (RANGE_FOR_STMT_CHECK (NODE), 0)
#define RANGE_FOR_EXPR(NODE)	TREE_OPERAND (RANGE_FOR_STMT_CHECK (NODE), 1)
#define RANGE_FOR_BODY(NODE)	TREE_OPERAND (RANGE_FOR_STMT_CHECK (NODE), 2)
#define RANGE_FOR_SCOPE(NODE)	TREE_OPERAND (RANGE_FOR_STMT_CHECK (NODE), 3)
#define RANGE_FOR_UNROLL(NODE)	TREE_OPERAND (RANGE_FOR_STMT_CHECK (NODE), 4)
#define RANGE_FOR_INIT_STMT(NODE) TREE_OPERAND (RANGE_FOR_STMT_CHECK (NODE), 5)
#define RANGE_FOR_IVDEP(NODE)	TREE_LANG_FLAG_6 (RANGE_FOR_STMT_CHECK (NODE))

#define SWITCH_STMT_COND(NODE)	TREE_OPERAND (SWITCH_STMT_CHECK (NODE), 0)
#define SWITCH_STMT_BODY(NODE)	TREE_OPERAND (SWITCH_STMT_CHECK (NODE), 1)
#define SWITCH_STMT_TYPE(NODE)	TREE_OPERAND (SWITCH_STMT_CHECK (NODE), 2)
#define SWITCH_STMT_SCOPE(NODE)	TREE_OPERAND (SWITCH_STMT_CHECK (NODE), 3)
/* True if there are case labels for all possible values of switch cond, either
   because there is a default: case label or because the case label ranges cover
   all values.  */
#define SWITCH_STMT_ALL_CASES_P(NODE) \
  TREE_LANG_FLAG_0 (SWITCH_STMT_CHECK (NODE))
/* True if the body of a switch stmt contains no BREAK_STMTs.  */
#define SWITCH_STMT_NO_BREAK_P(NODE) \
  TREE_LANG_FLAG_2 (SWITCH_STMT_CHECK (NODE))

/* STMT_EXPR accessor.  */
#define STMT_EXPR_STMT(NODE)	TREE_OPERAND (STMT_EXPR_CHECK (NODE), 0)

/* EXPR_STMT accessor. This gives the expression associated with an
   expression statement.  */
#define EXPR_STMT_EXPR(NODE)	TREE_OPERAND (EXPR_STMT_CHECK (NODE), 0)

/* True if this TARGET_EXPR was created by build_cplus_new, and so we can
   discard it if it isn't useful.  */
#define TARGET_EXPR_IMPLICIT_P(NODE) \
  TREE_LANG_FLAG_0 (TARGET_EXPR_CHECK (NODE))

/* True if this TARGET_EXPR is the result of list-initialization of a
   temporary.  */
#define TARGET_EXPR_LIST_INIT_P(NODE) \
  TREE_LANG_FLAG_1 (TARGET_EXPR_CHECK (NODE))

/* True if this TARGET_EXPR expresses direct-initialization of an object
   to be named later.  */
#define TARGET_EXPR_DIRECT_INIT_P(NODE) \
  TREE_LANG_FLAG_2 (TARGET_EXPR_CHECK (NODE))

/* True if NODE is a TARGET_EXPR that just expresses a copy of its INITIAL; if
   the initializer has void type, it's doing something more complicated.  */
#define SIMPLE_TARGET_EXPR_P(NODE)				\
  (TREE_CODE (NODE) == TARGET_EXPR				\
   && !VOID_TYPE_P (TREE_TYPE (TARGET_EXPR_INITIAL (NODE))))

/* True if EXPR expresses direct-initialization of a TYPE.  */
#define DIRECT_INIT_EXPR_P(TYPE,EXPR)					\
  (TREE_CODE (EXPR) == TARGET_EXPR && TREE_LANG_FLAG_2 (EXPR)		\
   && same_type_ignoring_top_level_qualifiers_p (TYPE, TREE_TYPE (EXPR)))

/* True if this CONVERT_EXPR is for a conversion to virtual base in
   an NSDMI, and should be re-evaluated when used in a constructor.  */
#define CONVERT_EXPR_VBASE_PATH(NODE) \
  TREE_LANG_FLAG_0 (CONVERT_EXPR_CHECK (NODE))

/* True if SIZEOF_EXPR argument is type.  */
#define SIZEOF_EXPR_TYPE_P(NODE) \
  TREE_LANG_FLAG_0 (SIZEOF_EXPR_CHECK (NODE))

/* True if the ALIGNOF_EXPR was spelled "alignof".  */
#define ALIGNOF_EXPR_STD_P(NODE) \
  TREE_LANG_FLAG_0 (ALIGNOF_EXPR_CHECK (NODE))

/* OMP_DEPOBJ accessors. These give access to the depobj expression of the
   #pragma omp depobj directive and the clauses, respectively.  If
   OMP_DEPOBJ_CLAUSES is INTEGER_CST, it is instead the update clause kind
   or OMP_CLAUSE_DEPEND_LAST for destroy clause.  */
#define OMP_DEPOBJ_DEPOBJ(NODE)	 TREE_OPERAND (OMP_DEPOBJ_CHECK (NODE), 0)
#define OMP_DEPOBJ_CLAUSES(NODE) TREE_OPERAND (OMP_DEPOBJ_CHECK (NODE), 1)

/* An enumeration of the kind of tags that C++ accepts.  */
enum tag_types {
  none_type = 0, /* Not a tag type.  */
  record_type,   /* "struct" types.  */
  class_type,    /* "class" types.  */
  union_type,    /* "union" types.  */
  enum_type,     /* "enum" types.  */
  typename_type, /* "typename" types.  */
  scope_type	 /* namespace or tagged type name followed by :: */
};

/* The various kinds of lvalues we distinguish.  */
enum cp_lvalue_kind_flags {
  clk_none = 0,     /* Things that are not an lvalue.  */
  clk_ordinary = 1, /* An ordinary lvalue.  */
  clk_rvalueref = 2,/* An xvalue (rvalue formed using an rvalue reference) */
  clk_class = 4,    /* A prvalue of class or array type.  */
  clk_bitfield = 8, /* An lvalue for a bit-field.  */
  clk_packed = 16   /* An lvalue for a packed field.  */
};

/* This type is used for parameters and variables which hold
   combinations of the flags in enum cp_lvalue_kind_flags.  */
typedef int cp_lvalue_kind;

/* Various kinds of template specialization, instantiation, etc.  */
enum tmpl_spec_kind {
  tsk_none,		   /* Not a template at all.  */
  tsk_invalid_member_spec, /* An explicit member template
			      specialization, but the enclosing
			      classes have not all been explicitly
			      specialized.  */
  tsk_invalid_expl_inst,   /* An explicit instantiation containing
			      template parameter lists.  */
  tsk_excessive_parms,	   /* A template declaration with too many
			      template parameter lists.  */
  tsk_insufficient_parms,  /* A template declaration with too few
			      parameter lists.  */
  tsk_template,		   /* A template declaration.  */
  tsk_expl_spec,	   /* An explicit specialization.  */
  tsk_expl_inst		   /* An explicit instantiation.  */
};

/* The various kinds of access.  BINFO_ACCESS depends on these being
   two bit quantities.  The numerical values are important; they are
   used to initialize RTTI data structures, so changing them changes
   the ABI.  */
enum access_kind {
  ak_none = 0,		   /* Inaccessible.  */
  ak_public = 1,	   /* Accessible, as a `public' thing.  */
  ak_protected = 2,	   /* Accessible, as a `protected' thing.  */
  ak_private = 3	   /* Accessible, as a `private' thing.  */
};

/* The various kinds of special functions.  If you add to this list,
   you should update special_function_p as well.  */
enum special_function_kind {
  sfk_none = 0,		   /* Not a special function.  This enumeral
			      must have value zero; see
			      special_function_p.  */
  /* The following are ordered, for use by member synthesis fns.  */
  sfk_destructor,	   /* A destructor.  */
  sfk_constructor,	   /* A constructor.  */
  sfk_inheriting_constructor, /* An inheriting constructor */
  sfk_copy_constructor,    /* A copy constructor.  */
  sfk_move_constructor,    /* A move constructor.  */
  sfk_copy_assignment,     /* A copy assignment operator.  */
  sfk_move_assignment,     /* A move assignment operator.  */
  /* The following are unordered.  */
  sfk_complete_destructor, /* A destructor for complete objects.  */
  sfk_base_destructor,     /* A destructor for base subobjects.  */
  sfk_deleting_destructor, /* A destructor for complete objects that
			      deletes the object after it has been
			      destroyed.  */
  sfk_conversion,	   /* A conversion operator.  */
  sfk_deduction_guide,	   /* A class template deduction guide.  */
  sfk_comparison,	   /* A comparison operator (e.g. ==, <, <=>).  */
  sfk_virtual_destructor   /* Used by member synthesis fns.  */
};

/* The various kinds of linkage.  From [basic.link],

      A name is said to have linkage when it might denote the same
      object, reference, function, type, template, namespace or value
      as a name introduced in another scope:

      -- When a name has external linkage, the entity it denotes can
	 be referred to from scopes of other translation units or from
	 other scopes of the same translation unit.

      -- When a name has internal linkage, the entity it denotes can
	 be referred to by names from other scopes in the same
	 translation unit.

      -- When a name has no linkage, the entity it denotes cannot be
	 referred to by names from other scopes.  */

enum linkage_kind {
  lk_none,			/* No linkage.  */
  lk_internal,			/* Internal linkage.  */
  lk_external			/* External linkage.  */
};

enum duration_kind {
  dk_static,
  dk_thread,
  dk_auto,
  dk_dynamic
};

/* Bitmask flags to control type substitution.  */
enum tsubst_flags {
  tf_none = 0,			 /* nothing special */
  tf_error = 1 << 0,		 /* give error messages  */
  tf_warning = 1 << 1,	 	 /* give warnings too  */
  tf_ignore_bad_quals = 1 << 2,	 /* ignore bad cvr qualifiers */
  tf_keep_type_decl = 1 << 3,	 /* retain typedef type decls
				    (make_typename_type use) */
  tf_ptrmem_ok = 1 << 4,	 /* pointers to member ok (internal
				    instantiate_type use) */
  tf_user = 1 << 5,		 /* found template must be a user template
				    (lookup_template_class use) */
  tf_conv = 1 << 6,		 /* We are determining what kind of
				    conversion might be permissible,
				    not actually performing the
				    conversion.  */
  tf_decltype = 1 << 7,          /* We are the operand of decltype.
				    Used to implement the special rules
				    for calls in decltype (5.2.2/11).  */
  tf_partial = 1 << 8,		 /* Doing initial explicit argument
				    substitution in fn_type_unification.  */
  tf_fndecl_type = 1 << 9,   /* Substituting the type of a function
				declaration.  */
  tf_no_cleanup = 1 << 10,   /* Do not build a cleanup
				(build_target_expr and friends) */
  tf_norm = 1 << 11,		 /* Build diagnostic information during
				    constraint normalization.  */
  /* Convenient substitution flags combinations.  */
  tf_warning_or_error = tf_warning | tf_error
};

/* This type is used for parameters and variables which hold
   combinations of the flags in enum tsubst_flags.  */
typedef int tsubst_flags_t;

/* The kind of checking we can do looking in a class hierarchy.  */
enum base_access_flags {
  ba_any = 0,  /* Do not check access, allow an ambiguous base,
		      prefer a non-virtual base */
  ba_unique = 1 << 0,  /* Must be a unique base.  */
  ba_check_bit = 1 << 1,   /* Check access.  */
  ba_check = ba_unique | ba_check_bit,
  ba_ignore_scope = 1 << 2 /* Ignore access allowed by local scope.  */
};

/* This type is used for parameters and variables which hold
   combinations of the flags in enum base_access_flags.  */
typedef int base_access;

/* The various kinds of access check during parsing.  */
enum deferring_kind {
  dk_no_deferred = 0, /* Check access immediately */
  dk_deferred = 1,    /* Deferred check */
  dk_no_check = 2     /* No access check */
};

/* The kind of base we can find, looking in a class hierarchy.
   Values <0 indicate we failed.  */
enum base_kind {
  bk_inaccessible = -3,   /* The base is inaccessible */
  bk_ambig = -2,	  /* The base is ambiguous */
  bk_not_base = -1,	  /* It is not a base */
  bk_same_type = 0,	  /* It is the same type */
  bk_proper_base = 1,	  /* It is a proper base */
  bk_via_virtual = 2	  /* It is a proper base, but via a virtual
			     path. This might not be the canonical
			     binfo.  */
};

/* Node for "pointer to (virtual) function".
   This may be distinct from ptr_type_node so gdb can distinguish them.  */
#define vfunc_ptr_type_node  vtable_entry_type


/* For building calls to `delete'.  */
extern GTY(()) tree integer_two_node;

/* The number of function bodies which we are currently processing.
   (Zero if we are at namespace scope, one inside the body of a
   function, two inside the body of a function in a local class, etc.)  */
extern int function_depth;

/* Nonzero if we are inside eq_specializations, which affects comparison of
   PARM_DECLs in cp_tree_equal.  */
extern int comparing_specializations;

/* In parser.c.  */

/* Nonzero if we are parsing an unevaluated operand: an operand to
   sizeof, typeof, or alignof.  This is a count since operands to
   sizeof can be nested.  */

extern int cp_unevaluated_operand;

/* RAII class used to inhibit the evaluation of operands during parsing
   and template instantiation. Evaluation warnings are also inhibited. */

class cp_unevaluated
{
public:
  cp_unevaluated ();
  ~cp_unevaluated ();
};

/* The reverse: an RAII class used for nested contexts that are evaluated even
   if the enclosing context is not.  */

class cp_evaluated
{
public:
  int uneval;
  int inhibit;
  cp_evaluated ()
    : uneval(cp_unevaluated_operand), inhibit(c_inhibit_evaluation_warnings)
  { cp_unevaluated_operand = c_inhibit_evaluation_warnings = 0; }
  ~cp_evaluated ()
  { cp_unevaluated_operand = uneval;
    c_inhibit_evaluation_warnings = inhibit; }
};

/* in pt.c  */

/* These values are used for the `STRICT' parameter to type_unification and
   fn_type_unification.  Their meanings are described with the
   documentation for fn_type_unification.  */

enum unification_kind_t {
  DEDUCE_CALL,
  DEDUCE_CONV,
  DEDUCE_EXACT
};

// An RAII class used to create a new pointer map for local
// specializations. When the stack goes out of scope, the
// previous pointer map is restored.
enum lss_policy { lss_blank, lss_copy };
class local_specialization_stack
{
public:
  local_specialization_stack (lss_policy = lss_blank);
  ~local_specialization_stack ();

  hash_map<tree, tree> *saved;
};

/* in class.c */

extern int current_class_depth;

/* in decl.c */

/* An array of static vars & fns.  */
extern GTY(()) vec<tree, va_gc> *static_decls;

/* An array of vtable-needing types that have no key function, or have
   an emitted key function.  */
extern GTY(()) vec<tree, va_gc> *keyed_classes;

/* Here's where we control how name mangling takes place.  */

/* Cannot use '$' up front, because this confuses gdb
   (names beginning with '$' are gdb-local identifiers).

   Note that all forms in which the '$' is significant are long enough
   for direct indexing (meaning that if we know there is a '$'
   at a particular location, we can index into the string at
   any other location that provides distinguishing characters).  */

/* Define NO_DOT_IN_LABEL in your favorite tm file if your assembler
   doesn't allow '.' in symbol names.  */
#ifndef NO_DOT_IN_LABEL

#define JOINER '.'

#define AUTO_TEMP_NAME "_.tmp_"
#define VFIELD_BASE ".vf"
#define VFIELD_NAME "_vptr."
#define VFIELD_NAME_FORMAT "_vptr.%s"

#else /* NO_DOT_IN_LABEL */

#ifndef NO_DOLLAR_IN_LABEL

#define JOINER '$'

#define AUTO_TEMP_NAME "_$tmp_"
#define VFIELD_BASE "$vf"
#define VFIELD_NAME "_vptr$"
#define VFIELD_NAME_FORMAT "_vptr$%s"

#else /* NO_DOLLAR_IN_LABEL */

#define VTABLE_NAME "__vt_"
#define VTABLE_NAME_P(ID_NODE) \
  (!strncmp (IDENTIFIER_POINTER (ID_NODE), VTABLE_NAME, \
	     sizeof (VTABLE_NAME) - 1))
#define VFIELD_BASE "__vfb"
#define VFIELD_NAME "__vptr_"
#define VFIELD_NAME_P(ID_NODE) \
  (!strncmp (IDENTIFIER_POINTER (ID_NODE), VFIELD_NAME, \
	    sizeof (VFIELD_NAME) - 1))
#define VFIELD_NAME_FORMAT "__vptr_%s"

#endif	/* NO_DOLLAR_IN_LABEL */
#endif	/* NO_DOT_IN_LABEL */

#define UDLIT_OP_ANSI_PREFIX "operator\"\""
#define UDLIT_OP_ANSI_FORMAT UDLIT_OP_ANSI_PREFIX "%s"
#define UDLIT_OP_MANGLED_PREFIX "li"
#define UDLIT_OP_MANGLED_FORMAT UDLIT_OP_MANGLED_PREFIX "%s"
#define UDLIT_OPER_P(ID_NODE) \
  (!strncmp (IDENTIFIER_POINTER (ID_NODE), \
             UDLIT_OP_ANSI_PREFIX, \
	     sizeof (UDLIT_OP_ANSI_PREFIX) - 1))
#define UDLIT_OP_SUFFIX(ID_NODE) \
  (IDENTIFIER_POINTER (ID_NODE) + sizeof (UDLIT_OP_ANSI_PREFIX) - 1)

#if !defined(NO_DOLLAR_IN_LABEL) || !defined(NO_DOT_IN_LABEL)

#define VTABLE_NAME_P(ID_NODE) (IDENTIFIER_POINTER (ID_NODE)[1] == 'v' \
  && IDENTIFIER_POINTER (ID_NODE)[2] == 't' \
  && IDENTIFIER_POINTER (ID_NODE)[3] == JOINER)

#define VFIELD_NAME_P(ID_NODE) \
  (!strncmp (IDENTIFIER_POINTER (ID_NODE), VFIELD_NAME, sizeof(VFIELD_NAME)-1))

#endif /* !defined(NO_DOLLAR_IN_LABEL) || !defined(NO_DOT_IN_LABEL) */


/* Nonzero if we're done parsing and into end-of-file activities.
   Two if we're done with front-end processing.  */

extern int at_eof;

/* True if note_mangling_alias should enqueue mangling aliases for
   later generation, rather than emitting them right away.  */

extern bool defer_mangling_aliases;

/* True if noexcept is part of the type (i.e. in C++17).  */

extern bool flag_noexcept_type;

/* A list of namespace-scope objects which have constructors or
   destructors which reside in the global scope.  The decl is stored
   in the TREE_VALUE slot and the initializer is stored in the
   TREE_PURPOSE slot.  */
extern GTY(()) tree static_aggregates;
/* Likewise, for thread local storage.  */
extern GTY(()) tree tls_aggregates;

enum overload_flags { NO_SPECIAL = 0, DTOR_FLAG, TYPENAME_FLAG };

/* These are uses as bits in flags passed to various functions to
   control their behavior.  Despite the LOOKUP_ prefix, many of these
   do not control name lookup.  ??? Functions using these flags should
   probably be modified to accept explicit boolean flags for the
   behaviors relevant to them.  */
/* Check for access violations.  */
#define LOOKUP_PROTECT (1 << 0)
#define LOOKUP_NORMAL (LOOKUP_PROTECT)
/* Even if the function found by lookup is a virtual function, it
   should be called directly.  */
#define LOOKUP_NONVIRTUAL (1 << 1)
/* Non-converting (i.e., "explicit") constructors are not tried.  This flag
   indicates that we are not performing direct-initialization.  */
#define LOOKUP_ONLYCONVERTING (1 << 2)
#define LOOKUP_IMPLICIT (LOOKUP_NORMAL | LOOKUP_ONLYCONVERTING)
/* If a temporary is created, it should be created so that it lives
   as long as the current variable bindings; otherwise it only lives
   until the end of the complete-expression.  It also forces
   direct-initialization in cases where other parts of the compiler
   have already generated a temporary, such as reference
   initialization and the catch parameter.  */
#define DIRECT_BIND (1 << 3)
/* We're performing a user-defined conversion, so more user-defined
   conversions are not permitted (only built-in conversions).  */
#define LOOKUP_NO_CONVERSION (1 << 4)
/* The user has explicitly called a destructor.  (Therefore, we do
   not need to check that the object is non-NULL before calling the
   destructor.)  */
#define LOOKUP_DESTRUCTOR (1 << 5)
/* Do not permit references to bind to temporaries.  */
#define LOOKUP_NO_TEMP_BIND (1 << 6)
/* Do not accept objects, and possibly namespaces.  */
#define LOOKUP_PREFER_TYPES (1 << 7)
/* Do not accept objects, and possibly types.   */
#define LOOKUP_PREFER_NAMESPACES (1 << 8)
/* Accept types or namespaces.  */
#define LOOKUP_PREFER_BOTH (LOOKUP_PREFER_TYPES | LOOKUP_PREFER_NAMESPACES)
/* Return friend declarations and un-declared builtin functions.
   (Normally, these entities are registered in the symbol table, but
   not found by lookup.)  */
#define LOOKUP_HIDDEN (LOOKUP_PREFER_NAMESPACES << 1)
/* We're trying to treat an lvalue as an rvalue.  */
#define LOOKUP_PREFER_RVALUE (LOOKUP_HIDDEN << 1)
/* We're inside an init-list, so narrowing conversions are ill-formed.  */
#define LOOKUP_NO_NARROWING (LOOKUP_PREFER_RVALUE << 1)
/* We're looking up a constructor for list-initialization.  */
#define LOOKUP_LIST_INIT_CTOR (LOOKUP_NO_NARROWING << 1)
/* This is the first parameter of a copy constructor.  */
#define LOOKUP_COPY_PARM (LOOKUP_LIST_INIT_CTOR << 1)
/* We only want to consider list constructors.  */
#define LOOKUP_LIST_ONLY (LOOKUP_COPY_PARM << 1)
/* Return after determining which function to call and checking access.
   Used by sythesized_method_walk to determine which functions will
   be called to initialize subobjects, in order to determine exception
   specification and possible implicit delete.
   This is kind of a hack, but exiting early avoids problems with trying
   to perform argument conversions when the class isn't complete yet.  */
#define LOOKUP_SPECULATIVE (LOOKUP_LIST_ONLY << 1)
/* Used by calls from defaulted functions to limit the overload set to avoid
   cycles trying to declare them (core issue 1092).  */
#define LOOKUP_DEFAULTED (LOOKUP_SPECULATIVE << 1)
/* Used in calls to store_init_value to suppress its usual call to
   digest_init.  */
#define LOOKUP_ALREADY_DIGESTED (LOOKUP_DEFAULTED << 1)
/* An instantiation with explicit template arguments.  */
#define LOOKUP_EXPLICIT_TMPL_ARGS (LOOKUP_ALREADY_DIGESTED << 1)
/* Like LOOKUP_NO_TEMP_BIND, but also prevent binding to xvalues.  */
#define LOOKUP_NO_RVAL_BIND (LOOKUP_EXPLICIT_TMPL_ARGS << 1)
/* Used by case_conversion to disregard non-integral conversions.  */
#define LOOKUP_NO_NON_INTEGRAL (LOOKUP_NO_RVAL_BIND << 1)
/* Used for delegating constructors in order to diagnose self-delegation.  */
#define LOOKUP_DELEGATING_CONS (LOOKUP_NO_NON_INTEGRAL << 1)
/* Allow initialization of a flexible array members.  */
#define LOOKUP_ALLOW_FLEXARRAY_INIT (LOOKUP_DELEGATING_CONS << 1)
/* Require constant initialization of a non-constant variable.  */
#define LOOKUP_CONSTINIT (LOOKUP_ALLOW_FLEXARRAY_INIT << 1)
/* We're looking for either a rewritten comparison operator candidate or the
   operator to use on the former's result.  We distinguish between the two by
   knowing that comparisons other than == and <=> must be the latter, as must
   a <=> expression trying to rewrite to <=> without reversing.  */
#define LOOKUP_REWRITTEN (LOOKUP_CONSTINIT << 1)
/* Reverse the order of the two arguments for comparison rewriting.  First we
   swap the arguments in add_operator_candidates, then we swap the conversions
   in add_candidate (so that they correspond to the original order of the
   args), then we swap the conversions back in build_new_op_1 (so they
   correspond to the order of the args in the candidate).  */
#define LOOKUP_REVERSED (LOOKUP_REWRITTEN << 1)

#define LOOKUP_NAMESPACES_ONLY(F)  \
  (((F) & LOOKUP_PREFER_NAMESPACES) && !((F) & LOOKUP_PREFER_TYPES))
#define LOOKUP_TYPES_ONLY(F)  \
  (!((F) & LOOKUP_PREFER_NAMESPACES) && ((F) & LOOKUP_PREFER_TYPES))
#define LOOKUP_QUALIFIERS_ONLY(F)     ((F) & LOOKUP_PREFER_BOTH)


/* These flags are used by the conversion code.
   CONV_IMPLICIT   :  Perform implicit conversions (standard and user-defined).
   CONV_STATIC     :  Perform the explicit conversions for static_cast.
   CONV_CONST      :  Perform the explicit conversions for const_cast.
   CONV_REINTERPRET:  Perform the explicit conversions for reinterpret_cast.
   CONV_PRIVATE    :  Perform upcasts to private bases.
   CONV_FORCE_TEMP :  Require a new temporary when converting to the same
		      aggregate type.  */

#define CONV_IMPLICIT    1
#define CONV_STATIC      2
#define CONV_CONST       4
#define CONV_REINTERPRET 8
#define CONV_PRIVATE	 16
#define CONV_FORCE_TEMP  32
#define CONV_FOLD	 64
#define CONV_OLD_CONVERT (CONV_IMPLICIT | CONV_STATIC | CONV_CONST \
			  | CONV_REINTERPRET)
#define CONV_C_CAST      (CONV_IMPLICIT | CONV_STATIC | CONV_CONST \
			  | CONV_REINTERPRET | CONV_PRIVATE | CONV_FORCE_TEMP)
#define CONV_BACKEND_CONVERT (CONV_OLD_CONVERT | CONV_FOLD)

/* Used by build_expr_type_conversion to indicate which types are
   acceptable as arguments to the expression under consideration.  */

#define WANT_INT	1 /* integer types, including bool */
#define WANT_FLOAT	2 /* floating point types */
#define WANT_ENUM	4 /* enumerated types */
#define WANT_POINTER	8 /* pointer types */
#define WANT_NULL      16 /* null pointer constant */
#define WANT_VECTOR_OR_COMPLEX 32 /* vector or complex types */
#define WANT_ARITH	(WANT_INT | WANT_FLOAT | WANT_VECTOR_OR_COMPLEX)

/* Used with comptypes, and related functions, to guide type
   comparison.  */

#define COMPARE_STRICT	      0 /* Just check if the types are the
				   same.  */
#define COMPARE_BASE	      1 /* Check to see if the second type is
				   derived from the first.  */
#define COMPARE_DERIVED	      2 /* Like COMPARE_BASE, but in
				   reverse.  */
#define COMPARE_REDECLARATION 4 /* The comparison is being done when
				   another declaration of an existing
				   entity is seen.  */
#define COMPARE_STRUCTURAL    8 /* The comparison is intended to be
				   structural. The actual comparison
				   will be identical to
				   COMPARE_STRICT.  */

/* Used with start function.  */
#define SF_DEFAULT	     0  /* No flags.  */
#define SF_PRE_PARSED	     1  /* The function declaration has
				   already been parsed.  */
#define SF_INCLASS_INLINE    2  /* The function is an inline, defined
				   in the class body.  */

/* Used with start_decl's initialized parameter.  */
#define SD_UNINITIALIZED     0
#define SD_INITIALIZED       1
#define SD_DEFAULTED         2
#define SD_DELETED           3

/* Returns nonzero iff TYPE1 and TYPE2 are the same type, or if TYPE2
   is derived from TYPE1, or if TYPE2 is a pointer (reference) to a
   class derived from the type pointed to (referred to) by TYPE1.  */
#define same_or_base_type_p(TYPE1, TYPE2) \
  comptypes ((TYPE1), (TYPE2), COMPARE_BASE)

/* These macros are used to access a TEMPLATE_PARM_INDEX.  */
#define TEMPLATE_PARM_INDEX_CAST(NODE) \
	((template_parm_index*)TEMPLATE_PARM_INDEX_CHECK (NODE))
#define TEMPLATE_PARM_IDX(NODE) (TEMPLATE_PARM_INDEX_CAST (NODE)->index)
#define TEMPLATE_PARM_LEVEL(NODE) (TEMPLATE_PARM_INDEX_CAST (NODE)->level)
#define TEMPLATE_PARM_DESCENDANTS(NODE) (TREE_CHAIN (NODE))
#define TEMPLATE_PARM_ORIG_LEVEL(NODE) (TEMPLATE_PARM_INDEX_CAST (NODE)->orig_level)
#define TEMPLATE_PARM_DECL(NODE) (TEMPLATE_PARM_INDEX_CAST (NODE)->decl)
#define TEMPLATE_PARM_PARAMETER_PACK(NODE) \
  (TREE_LANG_FLAG_0 (TEMPLATE_PARM_INDEX_CHECK (NODE)))

/* These macros are for accessing the fields of TEMPLATE_TYPE_PARM,
   TEMPLATE_TEMPLATE_PARM and BOUND_TEMPLATE_TEMPLATE_PARM nodes.  */
#define TEMPLATE_TYPE_PARM_INDEX(NODE)					\
  (TYPE_VALUES_RAW (TREE_CHECK3 ((NODE), TEMPLATE_TYPE_PARM,		\
				 TEMPLATE_TEMPLATE_PARM,		\
				 BOUND_TEMPLATE_TEMPLATE_PARM)))
#define TEMPLATE_TYPE_IDX(NODE) \
  (TEMPLATE_PARM_IDX (TEMPLATE_TYPE_PARM_INDEX (NODE)))
#define TEMPLATE_TYPE_LEVEL(NODE) \
  (TEMPLATE_PARM_LEVEL (TEMPLATE_TYPE_PARM_INDEX (NODE)))
#define TEMPLATE_TYPE_ORIG_LEVEL(NODE) \
  (TEMPLATE_PARM_ORIG_LEVEL (TEMPLATE_TYPE_PARM_INDEX (NODE)))
#define TEMPLATE_TYPE_DECL(NODE) \
  (TEMPLATE_PARM_DECL (TEMPLATE_TYPE_PARM_INDEX (NODE)))
#define TEMPLATE_TYPE_PARAMETER_PACK(NODE) \
  (TEMPLATE_PARM_PARAMETER_PACK (TEMPLATE_TYPE_PARM_INDEX (NODE)))

/* For a C++17 class deduction placeholder, the template it represents.  */
#define CLASS_PLACEHOLDER_TEMPLATE(NODE) \
  (DECL_INITIAL (TYPE_NAME (TEMPLATE_TYPE_PARM_CHECK (NODE))))

/* Contexts in which auto deduction occurs. These flags are
   used to control diagnostics in do_auto_deduction.  */

enum auto_deduction_context
{
  adc_unspecified,   /* Not given */
  adc_variable_type, /* Variable initializer deduction */
  adc_return_type,   /* Return type deduction */
  adc_unify,         /* Template argument deduction */
  adc_requirement,   /* Argument deduction constraint */
  adc_decomp_type    /* Decomposition declaration initializer deduction */
};

/* True if this type-parameter belongs to a class template, used by C++17
   class template argument deduction.  */
#define TEMPLATE_TYPE_PARM_FOR_CLASS(NODE) \
  (TREE_LANG_FLAG_0 (TEMPLATE_TYPE_PARM_CHECK (NODE)))

/* True iff this TEMPLATE_TYPE_PARM represents decltype(auto).  */
#define AUTO_IS_DECLTYPE(NODE) \
  (TYPE_LANG_FLAG_5 (TEMPLATE_TYPE_PARM_CHECK (NODE)))

/* These constants can used as bit flags in the process of tree formatting.

   TFF_PLAIN_IDENTIFIER: unqualified part of a name.
   TFF_SCOPE: include the class and namespace scope of the name.
   TFF_CHASE_TYPEDEF: print the original type-id instead of the typedef-name.
   TFF_DECL_SPECIFIERS: print decl-specifiers.
   TFF_CLASS_KEY_OR_ENUM: precede a class-type name (resp. enum name) with
       a class-key (resp. `enum').
   TFF_RETURN_TYPE: include function return type.
   TFF_FUNCTION_DEFAULT_ARGUMENTS: include function default parameter values.
   TFF_EXCEPTION_SPECIFICATION: show function exception specification.
   TFF_TEMPLATE_HEADER: show the template<...> header in a
       template-declaration.
   TFF_TEMPLATE_NAME: show only template-name.
   TFF_EXPR_IN_PARENS: parenthesize expressions.
   TFF_NO_FUNCTION_ARGUMENTS: don't show function arguments.
   TFF_UNQUALIFIED_NAME: do not print the qualifying scope of the
       top-level entity.
   TFF_NO_OMIT_DEFAULT_TEMPLATE_ARGUMENTS: do not omit template arguments
       identical to their defaults.
   TFF_NO_TEMPLATE_BINDINGS: do not print information about the template
       arguments for a function template specialization.
   TFF_POINTER: we are printing a pointer type.  */

#define TFF_PLAIN_IDENTIFIER			(0)
#define TFF_SCOPE				(1)
#define TFF_CHASE_TYPEDEF			(1 << 1)
#define TFF_DECL_SPECIFIERS			(1 << 2)
#define TFF_CLASS_KEY_OR_ENUM			(1 << 3)
#define TFF_RETURN_TYPE				(1 << 4)
#define TFF_FUNCTION_DEFAULT_ARGUMENTS		(1 << 5)
#define TFF_EXCEPTION_SPECIFICATION		(1 << 6)
#define TFF_TEMPLATE_HEADER			(1 << 7)
#define TFF_TEMPLATE_NAME			(1 << 8)
#define TFF_EXPR_IN_PARENS			(1 << 9)
#define TFF_NO_FUNCTION_ARGUMENTS		(1 << 10)
#define TFF_UNQUALIFIED_NAME			(1 << 11)
#define TFF_NO_OMIT_DEFAULT_TEMPLATE_ARGUMENTS	(1 << 12)
#define TFF_NO_TEMPLATE_BINDINGS		(1 << 13)
#define TFF_POINTER		                (1 << 14)

/* These constants can be used as bit flags to control strip_typedefs.

   STF_USER_VISIBLE: use heuristics to try to avoid stripping user-facing
       aliases of internal details.  This is intended for diagnostics,
       where it should (for example) give more useful "aka" types.

   STF_STRIP_DEPENDENT: allow the stripping of aliases with dependent
       template parameters, relying on code elsewhere to report any
       appropriate diagnostics.  */
const unsigned int STF_USER_VISIBLE = 1U;
const unsigned int STF_STRIP_DEPENDENT = 1U << 1;

/* Returns the TEMPLATE_DECL associated to a TEMPLATE_TEMPLATE_PARM
   node.  */
#define TEMPLATE_TEMPLATE_PARM_TEMPLATE_DECL(NODE)	\
  ((TREE_CODE (NODE) == BOUND_TEMPLATE_TEMPLATE_PARM)	\
   ? TYPE_TI_TEMPLATE (NODE)				\
   : TYPE_NAME (NODE))

/* in lex.c  */

extern void init_reswords (void);

/* Various flags for the overloaded operator information.  */
enum ovl_op_flags
  {
    OVL_OP_FLAG_NONE = 0,	/* Don't care.  */
    OVL_OP_FLAG_UNARY = 1,	/* Is unary.  */
    OVL_OP_FLAG_BINARY = 2,	/* Is binary.  */
    OVL_OP_FLAG_AMBIARY = 3,	/* May be unary or binary.  */
    OVL_OP_FLAG_ALLOC = 4,  	/* operator new or delete.  */
    OVL_OP_FLAG_DELETE = 1,	/* operator delete.  */
    OVL_OP_FLAG_VEC = 2		/* vector new or delete.  */
  };

/* Compressed operator codes.  Order is determined by operators.def
   and does not match that of tree_codes.  */
enum ovl_op_code
  {
    OVL_OP_ERROR_MARK,
    OVL_OP_NOP_EXPR,
#define DEF_OPERATOR(NAME, CODE, MANGLING, FLAGS) OVL_OP_##CODE,
#define DEF_ASSN_OPERATOR(NAME, CODE, MANGLING) /* NOTHING */
#include "operators.def"
    OVL_OP_MAX
  };

struct GTY(()) ovl_op_info_t {
  /* The IDENTIFIER_NODE for the operator.  */
  tree identifier;
  /* The name of the operator.  */
  const char *name;
  /* The mangled name of the operator.  */
  const char *mangled_name;
  /* The (regular) tree code.  */
  enum tree_code tree_code : 16;
  /* The (compressed) operator code.  */
  enum ovl_op_code ovl_op_code : 8;
  /* The ovl_op_flags of the operator */
  unsigned flags : 8;
};

/* Overloaded operator info indexed by ass_op_p & ovl_op_code.  */
extern GTY(()) ovl_op_info_t ovl_op_info[2][OVL_OP_MAX];
/* Mapping from tree_codes to ovl_op_codes.  */
extern GTY(()) unsigned char ovl_op_mapping[MAX_TREE_CODES];
/* Mapping for ambi-ary operators from the binary to the unary.  */
extern GTY(()) unsigned char ovl_op_alternate[OVL_OP_MAX];

/* Given an ass_op_p boolean and a tree code, return a pointer to its
   overloaded operator info.  Tree codes for non-overloaded operators
   map to the error-operator.  */
#define OVL_OP_INFO(IS_ASS_P, TREE_CODE)			\
  (&ovl_op_info[(IS_ASS_P) != 0][ovl_op_mapping[(TREE_CODE)]])
/* Overloaded operator info for an identifier for which
   IDENTIFIER_OVL_OP_P is true.  */
#define IDENTIFIER_OVL_OP_INFO(NODE) \
  (&ovl_op_info[IDENTIFIER_KIND_BIT_0 (NODE)][IDENTIFIER_CP_INDEX (NODE)])
#define IDENTIFIER_OVL_OP_FLAGS(NODE) \
  (IDENTIFIER_OVL_OP_INFO (NODE)->flags)

inline tree ovl_op_identifier (bool isass, tree_code code)
{ return OVL_OP_INFO(isass, code)->identifier; }
inline tree ovl_op_identifier (tree_code code) { return ovl_op_identifier (false, code); }
#define assign_op_identifier (ovl_op_info[true][OVL_OP_NOP_EXPR].identifier)
#define call_op_identifier (ovl_op_info[false][OVL_OP_CALL_EXPR].identifier)

/* A type-qualifier, or bitmask therefore, using the TYPE_QUAL
   constants.  */

typedef int cp_cv_quals;

/* Non-static member functions have an optional virt-specifier-seq.
   There is a VIRT_SPEC value for each virt-specifier.
   They can be combined by bitwise-or to form the complete set of
   virt-specifiers for a member function.  */
enum virt_specifier
  {
    VIRT_SPEC_UNSPECIFIED = 0x0,
    VIRT_SPEC_FINAL       = 0x1,
    VIRT_SPEC_OVERRIDE    = 0x2
  };

/* A type-qualifier, or bitmask therefore, using the VIRT_SPEC
   constants.  */

typedef int cp_virt_specifiers;

/* Wherever there is a function-cv-qual, there could also be a ref-qualifier:

   [dcl.fct]
   The return type, the parameter-type-list, the ref-qualifier, and
   the cv-qualifier-seq, but not the default arguments or the exception
   specification, are part of the function type.

   REF_QUAL_NONE    Ordinary member function with no ref-qualifier
   REF_QUAL_LVALUE  Member function with the &-ref-qualifier
   REF_QUAL_RVALUE  Member function with the &&-ref-qualifier */

enum cp_ref_qualifier {
  REF_QUAL_NONE = 0,
  REF_QUAL_LVALUE = 1,
  REF_QUAL_RVALUE = 2
};

/* A storage class.  */

enum cp_storage_class {
  /* sc_none must be zero so that zeroing a cp_decl_specifier_seq
     sets the storage_class field to sc_none.  */
  sc_none = 0,
  sc_auto,
  sc_register,
  sc_static,
  sc_extern,
  sc_mutable
};

/* An individual decl-specifier.  This is used to index the array of
   locations for the declspecs in struct cp_decl_specifier_seq
   below.  */

enum cp_decl_spec {
  ds_first,
  ds_signed = ds_first,
  ds_unsigned,
  ds_short,
  ds_long,
  ds_const,
  ds_volatile,
  ds_restrict,
  ds_inline,
  ds_virtual,
  ds_explicit,
  ds_friend,
  ds_typedef,
  ds_alias,
  ds_constexpr,
  ds_complex,
  ds_constinit,
  ds_consteval,
  ds_thread,
  ds_type_spec,
  ds_redefined_builtin_type_spec,
  ds_attribute,
  ds_std_attribute,
  ds_storage_class,
  ds_long_long,
  ds_concept,
  ds_last /* This enumerator must always be the last one.  */
};

/* A decl-specifier-seq.  */

struct cp_decl_specifier_seq {
  /* An array of locations for the declaration sepecifiers, indexed by
     enum cp_decl_spec_word.  */
  location_t locations[ds_last];
  /* The primary type, if any, given by the decl-specifier-seq.
     Modifiers, like "short", "const", and "unsigned" are not
     reflected here.  This field will be a TYPE, unless a typedef-name
     was used, in which case it will be a TYPE_DECL.  */
  tree type;
  /* The attributes, if any, provided with the specifier sequence.  */
  tree attributes;
  /* The c++11 attributes that follows the type specifier.  */
  tree std_attributes;
  /* If non-NULL, a built-in type that the user attempted to redefine
     to some other type.  */
  tree redefined_builtin_type;
  /* The explicit-specifier, if any.  */
  tree explicit_specifier;
  /* The storage class specified -- or sc_none if no storage class was
     explicitly specified.  */
  cp_storage_class storage_class;
  /* For the __intN declspec, this stores the index into the int_n_* arrays.  */
  int int_n_idx;
  /* True iff TYPE_SPEC defines a class or enum.  */
  BOOL_BITFIELD type_definition_p : 1;
  /* True iff multiple types were (erroneously) specified for this
     decl-specifier-seq.  */
  BOOL_BITFIELD multiple_types_p : 1;
  /* True iff multiple storage classes were (erroneously) specified
     for this decl-specifier-seq or a combination of a storage class
     with a typedef specifier.  */
  BOOL_BITFIELD conflicting_specifiers_p : 1;
  /* True iff at least one decl-specifier was found.  */
  BOOL_BITFIELD any_specifiers_p : 1;
  /* True iff at least one type-specifier was found.  */
  BOOL_BITFIELD any_type_specifiers_p : 1;
  /* True iff "int" was explicitly provided.  */
  BOOL_BITFIELD explicit_int_p : 1;
  /* True iff "__intN" was explicitly provided.  */
  BOOL_BITFIELD explicit_intN_p : 1;
  /* True iff "char" was explicitly provided.  */
  BOOL_BITFIELD explicit_char_p : 1;
  /* True iff ds_thread is set for __thread, not thread_local.  */
  BOOL_BITFIELD gnu_thread_keyword_p : 1;
  /* True iff the type is a decltype.  */
  BOOL_BITFIELD decltype_p : 1;
  /* True iff the alternate "__intN__" form of the __intN type has been
     used.  */
  BOOL_BITFIELD int_n_alt: 1;
};

/* The various kinds of declarators.  */

enum cp_declarator_kind {
  cdk_id,
  cdk_function,
  cdk_array,
  cdk_pointer,
  cdk_reference,
  cdk_ptrmem,
  cdk_decomp,
  cdk_error
};

/* A declarator.  */

typedef struct cp_declarator cp_declarator;

typedef struct cp_parameter_declarator cp_parameter_declarator;

/* A parameter, before it has been semantically analyzed.  */
struct cp_parameter_declarator {
  /* The next parameter, or NULL_TREE if none.  */
  cp_parameter_declarator *next;
  /* The decl-specifiers-seq for the parameter.  */
  cp_decl_specifier_seq decl_specifiers;
  /* The declarator for the parameter.  */
  cp_declarator *declarator;
  /* The default-argument expression, or NULL_TREE, if none.  */
  tree default_argument;
  /* True iff this is a template parameter pack.  */
  bool template_parameter_pack_p;
  /* Location within source.  */
  location_t loc;
};

/* A declarator.  */
struct cp_declarator {
  /* The kind of declarator.  */
  ENUM_BITFIELD (cp_declarator_kind) kind : 4;
  /* Whether we parsed an ellipsis (`...') just before the declarator,
     to indicate this is a parameter pack.  */
  BOOL_BITFIELD parameter_pack_p : 1;
  /* If this declarator is parenthesized, this the open-paren.  It is
     UNKNOWN_LOCATION when not parenthesized.  */
  location_t parenthesized;

  location_t id_loc; /* Currently only set for cdk_id, cdk_decomp and
			cdk_function. */
  /* GNU Attributes that apply to this declarator.  If the declarator
     is a pointer or a reference, these attribute apply to the type
     pointed to.  */
  tree attributes;
  /* Standard C++11 attributes that apply to this declarator.  If the
     declarator is a pointer or a reference, these attributes apply
     to the pointer, rather than to the type pointed to.  */
  tree std_attributes;
  /* For all but cdk_id, cdk_decomp and cdk_error, the contained declarator.
     For cdk_id, cdk_decomp and cdk_error, guaranteed to be NULL.  */
  cp_declarator *declarator;
  union {
    /* For identifiers.  */
    struct {
      /* If non-NULL, the qualifying scope (a NAMESPACE_DECL or
	 *_TYPE) for this identifier.  */
      tree qualifying_scope;
      /* The unqualified name of the entity -- an IDENTIFIER_NODE,
	 BIT_NOT_EXPR, or TEMPLATE_ID_EXPR.  */
      tree unqualified_name;
      /* If this is the name of a function, what kind of special
	 function (if any).  */
      special_function_kind sfk;
    } id;
    /* For functions.  */
    struct {
      /* The parameters to the function as a TREE_LIST of decl/default.  */
      tree parameters;
      /* The cv-qualifiers for the function.  */
      cp_cv_quals qualifiers;
      /* The virt-specifiers for the function.  */
      cp_virt_specifiers virt_specifiers;
      /* The ref-qualifier for the function.  */
      cp_ref_qualifier ref_qualifier;
      /* The transaction-safety qualifier for the function.  */
      tree tx_qualifier;
      /* The exception-specification for the function.  */
      tree exception_specification;
      /* The late-specified return type, if any.  */
      tree late_return_type;
      /* The trailing requires-clause, if any. */
      tree requires_clause;
    } function;
    /* For arrays.  */
    struct {
      /* The bounds to the array.  */
      tree bounds;
    } array;
    /* For cdk_pointer and cdk_ptrmem.  */
    struct {
      /* The cv-qualifiers for the pointer.  */
      cp_cv_quals qualifiers;
      /* For cdk_ptrmem, the class type containing the member.  */
      tree class_type;
    } pointer;
    /* For cdk_reference */
    struct {
      /* The cv-qualifiers for the reference.  These qualifiers are
         only used to diagnose ill-formed code.  */
      cp_cv_quals qualifiers;
      /* Whether this is an rvalue reference */
      bool rvalue_ref;
    } reference;
  } u;
};

/* A level of template instantiation.  */
struct GTY((chain_next ("%h.next"))) tinst_level {
  /* The immediately deeper level in the chain.  */
  struct tinst_level *next;

  /* The original node.  TLDCL can be a DECL (for a function or static
     data member), a TYPE (for a class), depending on what we were
     asked to instantiate, or a TREE_LIST with the template as PURPOSE
     and the template args as VALUE, if we are substituting for
     overload resolution.  In all these cases, TARGS is NULL.
     However, to avoid creating TREE_LIST objects for substitutions if
     we can help, we store PURPOSE and VALUE in TLDCL and TARGS,
     respectively.  So TLDCL stands for TREE_LIST or DECL (the
     template is a DECL too), whereas TARGS stands for the template
     arguments.  */
  tree tldcl, targs;

 private:
  /* Return TRUE iff the original node is a split list.  */
  bool split_list_p () const { return targs; }

  /* Return TRUE iff the original node is a TREE_LIST object.  */
  bool tree_list_p () const
  {
    return !split_list_p () && TREE_CODE (tldcl) == TREE_LIST;
  }

  /* Return TRUE iff the original node is not a list, split or not.  */
  bool not_list_p () const
  {
    return !split_list_p () && !tree_list_p ();
  }

  /* Convert (in place) the original node from a split list to a
     TREE_LIST.  */
  tree to_list ();

 public:
  /* Release storage for OBJ and node, if it's a TREE_LIST.  */
  static void free (tinst_level *obj);

  /* Return TRUE iff the original node is a list, split or not.  */
  bool list_p () const { return !not_list_p (); }

  /* Return the original node; if it's a split list, make it a
     TREE_LIST first, so that it can be returned as a single tree
     object.  */
  tree get_node () {
    if (!split_list_p ()) return tldcl;
    else return to_list ();
  }

  /* Return the original node if it's a DECL or a TREE_LIST, but do
     NOT convert a split list to a TREE_LIST: return NULL instead.  */
  tree maybe_get_node () const {
    if (!split_list_p ()) return tldcl;
    else return NULL_TREE;
  }

  /* The location where the template is instantiated.  */
  location_t locus;

  /* errorcount + sorrycount when we pushed this level.  */
  unsigned short errors;

  /* Count references to this object.  If refcount reaches
     refcount_infinity value, we don't increment or decrement the
     refcount anymore, as the refcount isn't accurate anymore.
     The object can be still garbage collected if unreferenced from
     anywhere, which might keep referenced objects referenced longer than
     otherwise necessary.  Hitting the infinity is rare though.  */
  unsigned short refcount;

  /* Infinity value for the above refcount.  */
  static const unsigned short refcount_infinity = (unsigned short) ~0;
};

/* BUILT_IN_FRONTEND function codes.  */
enum cp_built_in_function {
  CP_BUILT_IN_IS_CONSTANT_EVALUATED,
  CP_BUILT_IN_INTEGER_PACK,
  CP_BUILT_IN_LAST
};

bool decl_spec_seq_has_spec_p (const cp_decl_specifier_seq *, cp_decl_spec);

/* Return the type of the `this' parameter of FNTYPE.  */

inline tree
type_of_this_parm (const_tree fntype)
{
  function_args_iterator iter;
  gcc_assert (TREE_CODE (fntype) == METHOD_TYPE);
  function_args_iter_init (&iter, fntype);
  return function_args_iter_cond (&iter);
}

/* Return the class of the `this' parameter of FNTYPE.  */

inline tree
class_of_this_parm (const_tree fntype)
{
  return TREE_TYPE (type_of_this_parm (fntype));
}

/* A parameter list indicating for a function with no parameters,
   e.g  "int f(void)".  */
extern cp_parameter_declarator *no_parameters;

/* Various dump ids.  */
extern int class_dump_id;
extern int raw_dump_id;

/* in call.c */
extern bool check_dtor_name			(tree, tree);
int magic_varargs_p				(tree);

extern tree build_conditional_expr		(const op_location_t &,
						 tree, tree, tree,
                                                 tsubst_flags_t);
extern tree build_addr_func			(tree, tsubst_flags_t);
extern void set_flags_from_callee		(tree);
extern tree build_call_a			(tree, int, tree*);
extern tree build_call_n			(tree, int, ...);
extern bool null_ptr_cst_p			(tree);
extern bool null_member_pointer_value_p		(tree);
extern bool sufficient_parms_p			(const_tree);
extern tree type_decays_to			(tree);
extern tree extract_call_expr			(tree);
extern tree build_trivial_dtor_call		(tree);
extern tree build_user_type_conversion		(tree, tree, int,
						 tsubst_flags_t);
extern tree build_new_function_call		(tree, vec<tree, va_gc> **,
						 tsubst_flags_t);
extern tree build_operator_new_call		(tree, vec<tree, va_gc> **,
						 tree *, tree *, tree, tree,
						 tree *, tsubst_flags_t);
extern tree build_new_method_call		(tree, tree,
						 vec<tree, va_gc> **, tree,
						 int, tree *, tsubst_flags_t);
extern tree build_special_member_call		(tree, tree,
						 vec<tree, va_gc> **,
						 tree, int, tsubst_flags_t);
extern tree build_new_op			(const op_location_t &,
						 enum tree_code,
						 int, tree, tree, tree, tree *,
						 tsubst_flags_t);
extern tree build_op_call			(tree, vec<tree, va_gc> **,
						 tsubst_flags_t);
extern bool aligned_allocation_fn_p		(tree);
extern tree destroying_delete_p			(tree);
extern bool usual_deallocation_fn_p		(tree);
extern tree build_op_delete_call		(enum tree_code, tree, tree,
						 bool, tree, tree,
						 tsubst_flags_t);
extern bool can_convert				(tree, tree, tsubst_flags_t);
extern bool can_convert_standard		(tree, tree, tsubst_flags_t);
extern bool can_convert_arg			(tree, tree, tree, int,
						 tsubst_flags_t);
extern bool can_convert_arg_bad			(tree, tree, tree, int,
						 tsubst_flags_t);
extern int conv_flags				(int, int, tree, tree, int);
extern struct conversion * good_conversion	(tree, tree, tree, int, tsubst_flags_t);
extern location_t get_fndecl_argument_location  (tree, int);
extern void complain_about_bad_argument	(location_t arg_loc,
						 tree from_type, tree to_type,
						 tree fndecl, int parmnum);
extern void maybe_inform_about_fndecl_for_bogus_argument_init (tree, int);


/* A class for recording information about access failures (e.g. private
   fields), so that we can potentially supply a fix-it hint about
   an accessor (from a context in which the constness of the object
   is known).  */

class access_failure_info
{
 public:
  access_failure_info () : m_was_inaccessible (false),
    m_basetype_path (NULL_TREE),
    m_decl (NULL_TREE), m_diag_decl (NULL_TREE) {}

  void record_access_failure (tree basetype_path, tree decl, tree diag_decl);

  bool was_inaccessible_p () const { return m_was_inaccessible; }
  tree get_decl () const { return m_decl; }
  tree get_diag_decl () const { return m_diag_decl; }
  tree get_any_accessor (bool const_p) const;
  void maybe_suggest_accessor (bool const_p) const;
  static void add_fixit_hint (rich_location *richloc, tree accessor);

 private:
  bool m_was_inaccessible;
  tree m_basetype_path;
  tree m_decl;
  tree m_diag_decl;
};

extern void complain_about_access		(tree, tree, bool);
extern bool enforce_access			(tree, tree, tree,
						 tsubst_flags_t,
						 access_failure_info *afi = NULL);
extern void push_defarg_context			(tree);
extern void pop_defarg_context			(void);
extern tree convert_default_arg			(tree, tree, tree, int,
						 tsubst_flags_t);
extern tree convert_arg_to_ellipsis		(tree, tsubst_flags_t);
extern tree build_x_va_arg			(location_t, tree, tree);
extern tree cxx_type_promotes_to		(tree);
extern tree type_passed_as			(tree);
extern tree convert_for_arg_passing		(tree, tree, tsubst_flags_t);
extern bool is_properly_derived_from		(tree, tree);
extern tree initialize_reference		(tree, tree, int,
						 tsubst_flags_t);
extern tree extend_ref_init_temps		(tree, tree, vec<tree, va_gc>**);
extern tree make_temporary_var_for_ref_to_temp	(tree, tree);
extern bool type_has_extended_temps		(tree);
extern tree strip_top_quals			(tree);
extern bool reference_related_p			(tree, tree);
extern int remaining_arguments			(tree);
extern tree perform_implicit_conversion		(tree, tree, tsubst_flags_t);
extern tree perform_implicit_conversion_flags	(tree, tree, tsubst_flags_t, int);
extern tree build_converted_constant_expr	(tree, tree, tsubst_flags_t);
extern tree build_converted_constant_bool_expr	(tree, tsubst_flags_t);
extern tree perform_direct_initialization_if_possible (tree, tree, bool,
                                                       tsubst_flags_t);
extern vec<tree,va_gc> *resolve_args (vec<tree,va_gc>*, tsubst_flags_t);
extern tree in_charge_arg_for_name		(tree);
extern tree build_cxx_call			(tree, int, tree *,
						 tsubst_flags_t,
						 tree = NULL_TREE);
extern bool is_std_init_list			(tree);
extern bool is_list_ctor			(tree);
extern void validate_conversion_obstack		(void);
extern void mark_versions_used			(tree);
extern bool cp_warn_deprecated_use		(tree, tsubst_flags_t = tf_warning_or_error);
extern void cp_warn_deprecated_use_scopes	(tree);
extern tree get_function_version_dispatcher	(tree);

/* in class.c */
extern tree build_vfield_ref			(tree, tree);
extern tree build_if_in_charge			(tree true_stmt, tree false_stmt = void_node);
extern tree build_base_path			(enum tree_code, tree,
						 tree, int, tsubst_flags_t);
extern tree convert_to_base			(tree, tree, bool, bool,
						 tsubst_flags_t);
extern tree convert_to_base_statically		(tree, tree);
extern tree build_vtbl_ref			(tree, tree);
extern tree build_vfn_ref			(tree, tree);
extern tree get_vtable_decl			(tree, int);
extern bool add_method				(tree, tree, bool);
extern tree declared_access			(tree);
extern tree currently_open_class		(tree);
extern tree currently_open_derived_class	(tree);
extern tree outermost_open_class		(void);
extern tree current_nonlambda_class_type	(void);
extern tree finish_struct			(tree, tree);
extern void finish_struct_1			(tree);
extern int resolves_to_fixed_type_p		(tree, int *);
extern void init_class_processing		(void);
extern int is_empty_class			(tree);
extern bool is_really_empty_class		(tree, bool);
extern void pushclass				(tree);
extern void popclass				(void);
extern void push_nested_class			(tree);
extern void pop_nested_class			(void);
extern int current_lang_depth			(void);
extern void push_lang_context			(tree);
extern void pop_lang_context			(void);
extern tree instantiate_type			(tree, tree, tsubst_flags_t);
extern void build_self_reference		(void);
extern int same_signature_p			(const_tree, const_tree);
extern void maybe_add_class_template_decl_list	(tree, tree, int);
extern void unreverse_member_declarations	(tree);
extern void invalidate_class_lookup_cache	(void);
extern void maybe_note_name_used_in_class	(tree, tree);
extern void note_name_declared_in_class		(tree, tree);
extern tree get_vtbl_decl_for_binfo		(tree);
extern bool vptr_via_virtual_p			(tree);
extern void debug_class				(tree);
extern void debug_thunks			(tree);
extern void set_linkage_according_to_type	(tree, tree);
extern void determine_key_method		(tree);
extern void check_for_override			(tree, tree);
extern void push_class_stack			(void);
extern void pop_class_stack			(void);
extern bool default_ctor_p			(const_tree);
extern bool type_has_user_nondefault_constructor (tree);
extern tree in_class_defaulted_default_constructor (tree);
extern bool user_provided_p			(tree);
extern bool type_has_user_provided_constructor  (tree);
extern bool type_has_non_user_provided_default_constructor (tree);
extern bool vbase_has_user_provided_move_assign (tree);
extern tree default_init_uninitialized_part (tree);
extern bool trivial_default_constructor_is_constexpr (tree);
extern bool type_has_constexpr_default_constructor (tree);
extern bool type_has_constexpr_destructor	(tree);
extern bool type_has_virtual_destructor		(tree);
extern bool classtype_has_move_assign_or_move_ctor_p (tree, bool user_declared);
extern bool classtype_has_non_deleted_move_ctor (tree);
extern tree classtype_has_depr_implicit_copy	(tree);
extern bool classtype_has_op (tree, tree_code);
extern tree classtype_has_defaulted_op (tree, tree_code);
extern bool type_build_ctor_call		(tree);
extern bool type_build_dtor_call		(tree);
extern void explain_non_literal_class		(tree);
extern void inherit_targ_abi_tags		(tree);
extern void defaulted_late_check		(tree);
extern bool defaultable_fn_check		(tree);
extern void check_abi_tags			(tree);
extern tree missing_abi_tags			(tree);
extern void fixup_type_variants			(tree);
extern void fixup_attribute_variants		(tree);
extern void clone_function_decl			(tree, bool);
extern void adjust_clone_args			(tree);
extern void deduce_noexcept_on_destructor       (tree);
extern bool uniquely_derived_from_p             (tree, tree);
extern bool publicly_uniquely_derived_p         (tree, tree);
extern tree common_enclosing_class		(tree, tree);

/* in cvt.c */
extern tree convert_to_reference		(tree, tree, int, int, tree,
						 tsubst_flags_t);
extern tree convert_from_reference		(tree);
extern tree force_rvalue			(tree, tsubst_flags_t);
extern tree ocp_convert				(tree, tree, int, int,
						 tsubst_flags_t);
extern tree cp_convert				(tree, tree, tsubst_flags_t);
extern tree cp_convert_and_check                (tree, tree, tsubst_flags_t);
extern tree cp_fold_convert			(tree, tree);
extern tree cp_get_callee			(tree);
extern tree cp_get_callee_fndecl		(tree);
extern tree cp_get_callee_fndecl_nofold		(tree);
extern tree cp_get_fndecl_from_callee		(tree, bool fold = true);
extern tree convert_to_void			(tree, impl_conv_void,
                                 		 tsubst_flags_t);
extern tree convert_force			(tree, tree, int,
						 tsubst_flags_t);
extern tree build_expr_type_conversion		(int, tree, bool);
extern tree type_promotes_to			(tree);
extern bool can_convert_qual			(tree, tree);
extern tree perform_qualification_conversions	(tree, tree);
extern bool tx_safe_fn_type_p			(tree);
extern tree tx_unsafe_fn_variant		(tree);
extern bool fnptr_conv_p			(tree, tree);
extern tree strip_fnptr_conv			(tree);

/* in name-lookup.c */
extern void maybe_push_cleanup_level		(tree);
extern tree maybe_push_decl			(tree);
extern tree current_decl_namespace		(void);

/* decl.c */
extern tree poplevel				(int, int, int);
extern void cxx_init_decl_processing		(void);
enum cp_tree_node_structure_enum cp_tree_node_structure
						(union lang_tree_node *);
extern void finish_scope			(void);
extern void push_switch				(tree);
extern void pop_switch				(void);
extern void note_break_stmt			(void);
extern bool note_iteration_stmt_body_start	(void);
extern void note_iteration_stmt_body_end	(bool);
extern void determine_local_discriminator	(tree);
extern int decls_match				(tree, tree, bool = true);
extern bool maybe_version_functions		(tree, tree, bool);
extern tree duplicate_decls			(tree, tree, bool);
extern tree declare_local_label			(tree);
extern tree define_label			(location_t, tree);
extern void check_goto				(tree);
extern bool check_omp_return			(void);
extern tree make_typename_type			(tree, tree, enum tag_types, tsubst_flags_t);
extern tree build_typename_type			(tree, tree, tree, tag_types);
extern tree make_unbound_class_template		(tree, tree, tree, tsubst_flags_t);
extern tree build_library_fn_ptr		(const char *, tree, int);
extern tree build_cp_library_fn_ptr		(const char *, tree, int);
extern tree push_library_fn			(tree, tree, tree, int);
extern tree push_void_library_fn		(tree, tree, int);
extern tree push_throw_library_fn		(tree, tree);
extern void warn_misplaced_attr_for_class_type  (location_t location,
						 tree class_type);
extern tree check_tag_decl			(cp_decl_specifier_seq *, bool);
extern tree shadow_tag				(cp_decl_specifier_seq *);
extern tree groktypename			(cp_decl_specifier_seq *, const cp_declarator *, bool);
extern tree start_decl				(const cp_declarator *, cp_decl_specifier_seq *, int, tree, tree, tree *);
extern void start_decl_1			(tree, bool);
extern bool check_array_initializer		(tree, tree, tree);
extern void omp_declare_variant_finalize	(tree, tree);
extern void cp_finish_decl			(tree, tree, bool, tree, int);
extern tree lookup_decomp_type			(tree);
extern void cp_maybe_mangle_decomp		(tree, tree, unsigned int);
extern void cp_finish_decomp			(tree, tree, unsigned int);
extern int cp_complete_array_type		(tree *, tree, bool);
extern int cp_complete_array_type_or_error	(tree *, tree, bool, tsubst_flags_t);
extern tree build_ptrmemfunc_type		(tree);
extern tree build_ptrmem_type			(tree, tree);
/* the grokdeclarator prototype is in decl.h */
extern tree build_this_parm			(tree, tree, cp_cv_quals);
extern tree grokparms				(tree, tree *);
extern int copy_fn_p				(const_tree);
extern bool move_fn_p                           (const_tree);
extern bool move_signature_fn_p                 (const_tree);
extern tree get_scope_of_declarator		(const cp_declarator *);
extern void grok_special_member_properties	(tree);
extern bool grok_ctor_properties		(const_tree, const_tree);
extern bool grok_op_properties			(tree, bool);
extern tree xref_tag				(enum tag_types, tree, tag_scope, bool);
extern tree xref_tag_from_type			(tree, tree, tag_scope);
extern void xref_basetypes			(tree, tree);
extern tree start_enum				(tree, tree, tree, tree, bool, bool *);
extern void finish_enum_value_list		(tree);
extern void finish_enum				(tree);
extern void build_enumerator			(tree, tree, tree, tree, location_t);
extern tree lookup_enumerator			(tree, tree);
extern bool start_preparsed_function		(tree, tree, int);
extern bool start_function			(cp_decl_specifier_seq *,
						 const cp_declarator *, tree);
extern tree begin_function_body			(void);
extern void finish_function_body		(tree);
extern tree outer_curly_brace_block		(tree);
extern tree finish_function			(bool);
extern tree grokmethod				(cp_decl_specifier_seq *, const cp_declarator *, tree);
extern void maybe_register_incomplete_var	(tree);
extern void maybe_commonize_var			(tree);
extern void complete_vars			(tree);
extern tree static_fn_type			(tree);
extern void revert_static_member_fn		(tree);
extern void fixup_anonymous_aggr		(tree);
extern tree compute_array_index_type		(tree, tree, tsubst_flags_t);
extern tree check_default_argument		(tree, tree, tsubst_flags_t);
extern int wrapup_namespace_globals		();
extern tree create_implicit_typedef		(tree, tree);
extern int local_variable_p			(const_tree);
extern tree register_dtor_fn			(tree);
extern tmpl_spec_kind current_tmpl_spec_kind	(int);
extern tree cp_fname_init			(const char *, tree *);
extern tree cxx_builtin_function		(tree decl);
extern tree cxx_builtin_function_ext_scope	(tree decl);
<<<<<<< HEAD
extern tree cxx_builtin_function_global_md	(tree);
=======
extern tree cxx_simulate_builtin_function_decl	(tree);
>>>>>>> 3f7c8055
extern tree check_elaborated_type_specifier	(enum tag_types, tree, bool);
extern void warn_extern_redeclared_static	(tree, tree);
extern tree cxx_comdat_group			(tree);
extern bool cp_missing_noreturn_ok_p		(tree);
extern bool is_direct_enum_init			(tree, tree);
extern void initialize_artificial_var		(tree, vec<constructor_elt, va_gc> *);
extern tree check_var_type			(tree, tree, location_t);
extern tree reshape_init                        (tree, tree, tsubst_flags_t);
extern tree next_initializable_field (tree);
extern tree fndecl_declared_return_type		(tree);
extern bool undeduced_auto_decl			(tree);
extern bool require_deduced_type		(tree, tsubst_flags_t = tf_warning_or_error);

extern tree finish_case_label			(location_t, tree, tree);
extern tree cxx_maybe_build_cleanup		(tree, tsubst_flags_t);
extern bool check_array_designated_initializer  (constructor_elt *,
						 unsigned HOST_WIDE_INT);
extern bool check_for_uninitialized_const_var   (tree, bool, tsubst_flags_t);
extern tree build_explicit_specifier		(tree, tsubst_flags_t);
extern void do_push_parm_decls			(tree, tree, tree *);

/* in decl2.c */
extern void record_mangling			(tree, bool);
extern void overwrite_mangling			(tree, tree);
extern void note_mangling_alias			(tree, tree);
extern void generate_mangling_aliases		(void);
extern tree build_memfn_type			(tree, tree, cp_cv_quals, cp_ref_qualifier);
extern tree build_pointer_ptrmemfn_type	(tree);
extern tree change_return_type			(tree, tree);
extern void maybe_retrofit_in_chrg		(tree);
extern void maybe_make_one_only			(tree);
extern bool vague_linkage_p			(tree);
extern void grokclassfn				(tree, tree,
						 enum overload_flags);
extern tree grok_array_decl			(location_t, tree, tree, bool);
extern tree delete_sanity			(tree, tree, bool, int, tsubst_flags_t);
extern tree check_classfn			(tree, tree, tree);
extern void check_member_template		(tree);
extern tree grokfield (const cp_declarator *, cp_decl_specifier_seq *,
		       tree, bool, tree, tree);
extern tree grokbitfield (const cp_declarator *, cp_decl_specifier_seq *,
			  tree, tree, tree);
extern bool any_dependent_type_attributes_p	(tree);
extern tree cp_reconstruct_complex_type		(tree, tree);
extern bool attributes_naming_typedef_ok	(tree);
extern void cplus_decl_attributes		(tree *, tree, int);
extern void finish_anon_union			(tree);
extern void cxx_post_compilation_parsing_cleanups (void);
extern tree coerce_new_type			(tree, location_t);
extern void coerce_delete_type			(tree, location_t);
extern void comdat_linkage			(tree);
extern void determine_visibility		(tree);
extern void constrain_class_visibility		(tree);
extern void reset_type_linkage			(tree);
extern void tentative_decl_linkage		(tree);
extern void import_export_decl			(tree);
extern tree build_cleanup			(tree);
extern tree build_offset_ref_call_from_tree	(tree, vec<tree, va_gc> **,
						 tsubst_flags_t);
extern bool decl_defined_p			(tree);
extern bool decl_constant_var_p			(tree);
extern bool decl_maybe_constant_var_p		(tree);
extern void no_linkage_error			(tree);
extern void check_default_args			(tree);
extern bool mark_used				(tree);
extern bool mark_used			        (tree, tsubst_flags_t);
extern void finish_static_data_member_decl	(tree, tree, bool, tree, int);
extern tree cp_build_parm_decl			(tree, tree, tree);
extern tree get_guard				(tree);
extern tree get_guard_cond			(tree, bool);
extern tree set_guard				(tree);
extern tree maybe_get_tls_wrapper_call		(tree);
extern void mark_needed				(tree);
extern bool decl_needed_p			(tree);
extern void note_vague_linkage_fn		(tree);
extern void note_variable_template_instantiation (tree);
extern tree build_artificial_parm		(tree, tree, tree);
extern bool possibly_inlined_p			(tree);
extern int parm_index                           (tree);
extern tree vtv_start_verification_constructor_init_function (void);
extern tree vtv_finish_verification_constructor_init_function (tree);
extern bool cp_omp_mappable_type		(tree);
extern bool cp_omp_emit_unmappable_type_notes	(tree);
extern void cp_check_const_attributes (tree);

/* in error.c */
extern const char *type_as_string		(tree, int);
extern const char *type_as_string_translate	(tree, int);
extern const char *decl_as_string		(tree, int);
extern const char *decl_as_string_translate	(tree, int);
extern const char *decl_as_dwarf_string		(tree, int);
extern const char *expr_as_string		(tree, int);
extern const char *expr_to_string		(tree);
extern const char *lang_decl_name		(tree, int, bool);
extern const char *lang_decl_dwarf_name		(tree, int, bool);
extern const char *language_to_string		(enum languages);
extern const char *class_key_or_enum_as_string	(tree);
extern void maybe_warn_variadic_templates       (void);
extern void maybe_warn_cpp0x			(cpp0x_warn_str str);
extern bool pedwarn_cxx98                       (location_t, int, const char *, ...) ATTRIBUTE_GCC_DIAG(3,4);
extern location_t location_of                   (tree);
extern void qualified_name_lookup_error		(tree, tree, tree,
						 location_t);

/* in except.c */
extern void init_exception_processing		(void);
extern tree expand_start_catch_block		(tree);
extern void expand_end_catch_block		(void);
extern tree build_exc_ptr			(void);
extern tree build_throw				(tree);
extern int nothrow_libfn_p			(const_tree);
extern void check_handlers			(tree);
extern tree finish_noexcept_expr		(tree, tsubst_flags_t);
extern bool expr_noexcept_p			(tree, tsubst_flags_t);
extern void perform_deferred_noexcept_checks	(void);
extern bool nothrow_spec_p			(const_tree);
extern bool type_noexcept_p			(const_tree);
extern bool type_throw_all_p			(const_tree);
extern tree build_noexcept_spec			(tree, tsubst_flags_t);
extern void choose_personality_routine		(enum languages);
extern tree build_must_not_throw_expr		(tree,tree);
extern tree eh_type_info			(tree);
extern tree begin_eh_spec_block			(void);
extern void finish_eh_spec_block		(tree, tree);
extern tree build_eh_type_type			(tree);
extern tree cp_protect_cleanup_actions		(void);
extern tree create_try_catch_expr               (tree, tree);
extern tree template_parms_to_args		(tree);
extern tree template_parms_level_to_args	(tree);
extern tree generic_targs_for			(tree);

/* in expr.c */
extern tree cplus_expand_constant		(tree);
extern tree mark_use (tree expr, bool rvalue_p, bool read_p,
		      location_t = UNKNOWN_LOCATION,
		      bool reject_builtin = true);
extern tree mark_rvalue_use			(tree,
                                                 location_t = UNKNOWN_LOCATION,
                                                 bool reject_builtin = true);
extern tree mark_lvalue_use			(tree);
extern tree mark_lvalue_use_nonread		(tree);
extern tree mark_type_use			(tree);
extern tree mark_discarded_use			(tree);
extern void mark_exp_read			(tree);

/* friend.c */
extern int is_friend				(tree, tree);
extern void make_friend_class			(tree, tree, bool);
extern void add_friend				(tree, tree, bool);
extern tree do_friend				(tree, tree, tree, tree,
						 enum overload_flags, bool);

extern void set_global_friend			(tree);
extern bool is_global_friend			(tree);

/* in init.c */
extern tree expand_member_init			(tree);
extern void emit_mem_initializers		(tree);
extern tree build_aggr_init			(tree, tree, int,
                                                 tsubst_flags_t);
extern int is_class_type			(tree, int);
extern tree get_type_value			(tree);
extern tree build_zero_init			(tree, tree, bool);
extern tree build_value_init			(tree, tsubst_flags_t);
extern tree build_value_init_noctor		(tree, tsubst_flags_t);
extern tree get_nsdmi				(tree, bool, tsubst_flags_t);
extern tree build_offset_ref			(tree, tree, bool,
						 tsubst_flags_t);
extern tree throw_bad_array_new_length		(void);
extern bool type_has_new_extended_alignment	(tree);
extern unsigned malloc_alignment		(void);
extern tree build_new_constexpr_heap_type	(tree, tree, tree);
extern tree build_new				(vec<tree, va_gc> **, tree, tree,
						 vec<tree, va_gc> **, int,
                                                 tsubst_flags_t);
extern tree get_temp_regvar			(tree, tree);
extern tree build_vec_init			(tree, tree, tree, bool, int,
                                                 tsubst_flags_t);
extern tree build_delete			(tree, tree,
						 special_function_kind,
						 int, int, tsubst_flags_t);
extern void push_base_cleanups			(void);
extern tree build_vec_delete			(tree, tree,
						 special_function_kind, int,
						 tsubst_flags_t);
extern tree create_temporary_var		(tree);
extern void initialize_vtbl_ptrs		(tree);
extern tree scalar_constant_value		(tree);
extern tree decl_really_constant_value		(tree);
extern int diagnose_uninitialized_cst_or_ref_member (tree, bool, bool);
extern tree build_vtbl_address                  (tree);
extern bool maybe_reject_flexarray_init		(tree, tree);

/* in lex.c */
extern void cxx_dup_lang_specific_decl		(tree);
extern void yyungetc				(int, int);

extern tree unqualified_name_lookup_error	(tree,
						 location_t = UNKNOWN_LOCATION);
extern tree unqualified_fn_lookup_error		(cp_expr);
extern tree make_conv_op_name			(tree);
extern tree build_lang_decl			(enum tree_code, tree, tree);
extern tree build_lang_decl_loc			(location_t, enum tree_code, tree, tree);
extern void retrofit_lang_decl			(tree);
extern void fit_decomposition_lang_decl		(tree, tree);
extern tree copy_decl				(tree CXX_MEM_STAT_INFO);
extern tree copy_type				(tree CXX_MEM_STAT_INFO);
extern tree cxx_make_type			(enum tree_code CXX_MEM_STAT_INFO);
extern tree make_class_type			(enum tree_code CXX_MEM_STAT_INFO);
extern const char *get_identifier_kind_name	(tree);
extern void set_identifier_kind			(tree, cp_identifier_kind);
extern bool cxx_init				(void);
extern void cxx_finish				(void);
extern bool in_main_input_context		(void);

/* in method.c */
extern void init_method				(void);
extern tree make_thunk				(tree, bool, tree, tree);
extern void finish_thunk			(tree);
extern void use_thunk				(tree, bool);
extern bool trivial_fn_p			(tree);
extern tree forward_parm			(tree);
extern bool is_trivially_xible			(enum tree_code, tree, tree);
extern bool is_xible				(enum tree_code, tree, tree);
extern tree get_defaulted_eh_spec		(tree, tsubst_flags_t = tf_warning_or_error);
extern void after_nsdmi_defaulted_late_checks   (tree);
extern bool maybe_explain_implicit_delete	(tree);
extern void explain_implicit_non_constexpr	(tree);
extern void deduce_inheriting_ctor		(tree);
extern void synthesize_method			(tree);
extern tree lazily_declare_fn			(special_function_kind,
						 tree);
extern tree skip_artificial_parms_for		(const_tree, tree);
extern int num_artificial_parms_for		(const_tree);
extern tree make_alias_for			(tree, tree);
extern tree get_copy_ctor			(tree, tsubst_flags_t);
extern tree get_copy_assign			(tree);
extern tree get_default_ctor			(tree);
extern tree get_dtor				(tree, tsubst_flags_t);
extern tree strip_inheriting_ctors		(tree);
extern tree inherited_ctor_binfo		(tree);
extern bool ctor_omit_inherited_parms		(tree);
extern tree locate_ctor				(tree);
extern tree implicitly_declare_fn               (special_function_kind, tree,
						 bool, tree, tree);

/* In optimize.c */
extern bool maybe_clone_body			(tree);

/* In parser.c */
extern tree cp_convert_range_for (tree, tree, tree, tree, unsigned int, bool,
				  unsigned short);
extern void cp_convert_omp_range_for (tree &, vec<tree, va_gc> *, tree &,
				      tree &, tree &, tree &, tree &, tree &);
extern void cp_finish_omp_range_for (tree, tree);
extern bool parsing_nsdmi (void);
extern bool parsing_default_capturing_generic_lambda_in_template (void);
extern void inject_this_parameter (tree, cp_cv_quals);
extern location_t defparse_location (tree);
extern void maybe_show_extern_c_location (void);
extern bool literal_integer_zerop (const_tree);

/* in pt.c */
extern void push_access_scope			(tree);
extern void pop_access_scope			(tree);
extern bool check_template_shadow		(tree);
extern bool check_auto_in_tmpl_args             (tree, tree);
extern tree get_innermost_template_args		(tree, int);
extern void maybe_begin_member_template_processing (tree);
extern void maybe_end_member_template_processing (void);
extern tree finish_member_template_decl		(tree);
extern void begin_template_parm_list		(void);
extern bool begin_specialization		(void);
extern void reset_specialization		(void);
extern void end_specialization			(void);
extern void begin_explicit_instantiation	(void);
extern void end_explicit_instantiation		(void);
extern void check_unqualified_spec_or_inst	(tree, location_t);
extern tree check_explicit_specialization	(tree, tree, int, int,
						 tree = NULL_TREE);
extern int num_template_headers_for_class	(tree);
extern void check_template_variable		(tree);
extern tree make_auto				(void);
extern tree make_decltype_auto			(void);
extern tree make_constrained_auto		(tree, tree);
extern tree make_constrained_decltype_auto	(tree, tree);
extern tree make_template_placeholder		(tree);
extern bool template_placeholder_p		(tree);
extern bool ctad_template_p			(tree);
extern tree do_auto_deduction                   (tree, tree, tree,
                                                 tsubst_flags_t
						 = tf_warning_or_error,
                                                 auto_deduction_context
						 = adc_unspecified,
						 tree = NULL_TREE,
						 int = LOOKUP_NORMAL);
extern tree type_uses_auto			(tree);
extern tree type_uses_auto_or_concept		(tree);
extern void append_type_to_template_for_access_check (tree, tree, tree,
						      location_t);
extern tree convert_generic_types_to_packs	(tree, int, int);
extern tree splice_late_return_type		(tree, tree);
extern bool is_auto				(const_tree);
extern tree process_template_parm		(tree, location_t, tree,
						 bool, bool);
extern tree end_template_parm_list		(tree);
extern void end_template_parm_list		(void);
extern void end_template_decl			(void);
extern tree maybe_update_decl_type		(tree, tree);
extern bool check_default_tmpl_args             (tree, tree, bool, bool, int);
extern tree push_template_decl			(tree);
extern tree push_template_decl_real		(tree, bool);
extern tree add_inherited_template_parms	(tree, tree);
extern void template_parm_level_and_index	(tree, int*, int*);
extern bool redeclare_class_template		(tree, tree, tree);
extern tree lookup_template_class		(tree, tree, tree, tree,
						 int, tsubst_flags_t);
extern tree lookup_template_function		(tree, tree);
extern tree lookup_template_variable		(tree, tree);
extern int uses_template_parms			(tree);
extern bool uses_template_parms_level		(tree, int);
extern bool in_template_function		(void);
extern bool need_generic_capture		(void);
extern tree instantiate_class_template		(tree);
extern tree instantiate_template		(tree, tree, tsubst_flags_t);
extern tree fn_type_unification			(tree, tree, tree,
						 const tree *, unsigned int,
						 tree, unification_kind_t, int,
						 struct conversion **,
						 bool, bool);
extern void mark_decl_instantiated		(tree, int);
extern int more_specialized_fn			(tree, tree, int);
extern void do_decl_instantiation		(tree, tree);
extern void do_type_instantiation		(tree, tree, tsubst_flags_t);
extern bool always_instantiate_p		(tree);
extern bool maybe_instantiate_noexcept		(tree, tsubst_flags_t = tf_warning_or_error);
extern tree instantiate_decl			(tree, bool, bool);
extern int comp_template_parms			(const_tree, const_tree);
extern bool template_heads_equivalent_p		(const_tree, const_tree);
extern bool builtin_pack_fn_p			(tree);
extern tree uses_parameter_packs                (tree);
extern bool template_parameter_pack_p           (const_tree);
extern bool function_parameter_pack_p		(const_tree);
extern bool function_parameter_expanded_from_pack_p (tree, tree);
extern tree make_pack_expansion                 (tree, tsubst_flags_t = tf_warning_or_error);
extern bool check_for_bare_parameter_packs      (tree, location_t = UNKNOWN_LOCATION);
extern tree build_template_info			(tree, tree);
extern tree get_template_info			(const_tree);
extern vec<qualified_typedef_usage_t, va_gc> *get_types_needing_access_check (tree);
extern int template_class_depth			(tree);
extern int is_specialization_of			(tree, tree);
extern bool is_specialization_of_friend		(tree, tree);
extern tree get_pattern_parm			(tree, tree);
extern int comp_template_args			(tree, tree, tree * = NULL,
						 tree * = NULL, bool = false);
extern int template_args_equal                  (tree, tree, bool = false);
extern tree maybe_process_partial_specialization (tree);
extern tree most_specialized_instantiation	(tree);
extern void print_candidates			(tree);
extern void instantiate_pending_templates	(int);
extern tree tsubst_default_argument		(tree, int, tree, tree,
						 tsubst_flags_t);
extern tree tsubst (tree, tree, tsubst_flags_t, tree);
extern tree tsubst_copy_and_build		(tree, tree, tsubst_flags_t,
						 tree, bool, bool);
extern tree tsubst_expr                         (tree, tree, tsubst_flags_t,
                                                 tree, bool);
extern tree tsubst_pack_expansion		(tree, tree, tsubst_flags_t, tree);
extern tree tsubst_argument_pack		(tree, tree, tsubst_flags_t, tree);
extern tree tsubst_template_args		(tree, tree, tsubst_flags_t, tree);
extern tree tsubst_template_arg			(tree, tree, tsubst_flags_t, tree);
extern tree tsubst_function_parms		(tree, tree, tsubst_flags_t, tree);
extern tree most_general_template		(tree);
extern tree get_mostly_instantiated_function_type (tree);
extern bool problematic_instantiation_changed	(void);
extern void record_last_problematic_instantiation (void);
extern struct tinst_level *current_instantiation(void);
extern bool instantiating_current_function_p    (void);
extern tree maybe_get_template_decl_from_type_decl (tree);
extern int processing_template_parmlist;
extern bool dependent_type_p			(tree);
extern bool dependent_scope_p			(tree);
extern bool any_dependent_template_arguments_p  (const_tree);
extern bool any_erroneous_template_args_p       (const_tree);
extern bool dependent_template_p		(tree);
extern bool dependent_template_id_p		(tree, tree);
extern bool type_dependent_expression_p		(tree);
extern bool type_dependent_object_expression_p	(tree);
extern bool any_type_dependent_arguments_p      (const vec<tree, va_gc> *);
extern bool any_type_dependent_elements_p       (const_tree);
extern bool type_dependent_expression_p_push	(tree);
extern bool value_dependent_expression_p	(tree);
extern bool instantiation_dependent_expression_p (tree);
extern bool instantiation_dependent_uneval_expression_p (tree);
extern bool any_value_dependent_elements_p      (const_tree);
extern bool dependent_omp_for_p			(tree, tree, tree, tree);
extern tree resolve_typename_type		(tree, bool);
extern tree template_for_substitution		(tree);
extern tree build_non_dependent_expr		(tree);
extern void make_args_non_dependent		(vec<tree, va_gc> *);
extern bool reregister_specialization		(tree, tree, tree);
extern tree instantiate_non_dependent_expr	(tree);
extern tree instantiate_non_dependent_expr_sfinae (tree, tsubst_flags_t);
extern tree instantiate_non_dependent_expr_internal (tree, tsubst_flags_t);
extern tree instantiate_non_dependent_or_null   (tree);
extern bool variable_template_specialization_p  (tree);
extern bool alias_type_or_template_p            (tree);
enum { nt_opaque = false, nt_transparent = true };
extern tree alias_template_specialization_p     (const_tree, bool);
extern tree dependent_alias_template_spec_p     (const_tree, bool);
extern bool template_parm_object_p		(const_tree);
extern bool explicit_class_specialization_p     (tree);
extern bool push_tinst_level                    (tree);
extern bool push_tinst_level_loc                (tree, location_t);
extern void pop_tinst_level                     (void);
extern struct tinst_level *outermost_tinst_level(void);
extern void init_template_processing		(void);
extern void print_template_statistics		(void);
bool template_template_parameter_p		(const_tree);
bool template_type_parameter_p                  (const_tree);
extern bool primary_template_specialization_p   (const_tree);
extern tree get_primary_template_innermost_parameters	(const_tree);
extern tree get_template_parms_at_level (tree, int);
extern tree get_template_innermost_arguments	(const_tree);
extern tree get_template_argument_pack_elems	(const_tree);
extern tree get_function_template_decl		(const_tree);
extern tree resolve_nondeduced_context		(tree, tsubst_flags_t);
extern tree resolve_nondeduced_context_or_error	(tree, tsubst_flags_t);
extern hashval_t iterative_hash_template_arg (tree arg, hashval_t val);
extern tree coerce_template_parms               (tree, tree, tree);
extern tree coerce_template_parms               (tree, tree, tree, tsubst_flags_t);
extern void register_local_specialization       (tree, tree);
extern tree retrieve_local_specialization       (tree);
extern tree extract_fnparm_pack                 (tree, tree *);
extern tree template_parm_to_arg                (tree);
extern tree dguide_name				(tree);
extern bool dguide_name_p			(tree);
extern bool deduction_guide_p			(const_tree);
extern bool copy_guide_p			(const_tree);
extern bool template_guide_p			(const_tree);
extern void store_explicit_specifier		(tree, tree);
extern tree add_outermost_template_args		(tree, tree);

/* in rtti.c */
/* A vector of all tinfo decls that haven't been emitted yet.  */
extern GTY(()) vec<tree, va_gc> *unemitted_tinfo_decls;

extern void init_rtti_processing		(void);
extern tree build_typeid			(tree, tsubst_flags_t);
extern tree get_tinfo_decl			(tree);
extern tree get_typeid				(tree, tsubst_flags_t);
extern tree build_headof			(tree);
extern tree build_dynamic_cast			(tree, tree, tsubst_flags_t);
extern void emit_support_tinfos			(void);
extern bool emit_tinfo_decl			(tree);

/* in search.c */
extern bool accessible_base_p			(tree, tree, bool);
extern tree lookup_base                         (tree, tree, base_access,
						 base_kind *, tsubst_flags_t);
extern tree dcast_base_hint			(tree, tree);
extern int accessible_p				(tree, tree, bool);
extern int accessible_in_template_p		(tree, tree);
extern tree lookup_field			(tree, tree, int, bool);
extern tree lookup_fnfields			(tree, tree, int);
extern tree lookup_member			(tree, tree, int, bool,
						 tsubst_flags_t,
						 access_failure_info *afi = NULL);
extern tree lookup_member_fuzzy		(tree, tree, bool);
extern tree locate_field_accessor		(tree, tree, bool);
extern int look_for_overrides			(tree, tree);
extern void get_pure_virtuals			(tree);
extern void maybe_suppress_debug_info		(tree);
extern void note_debug_info_needed		(tree);
extern tree current_scope			(void);
extern int at_function_scope_p			(void);
extern bool at_class_scope_p			(void);
extern bool at_namespace_scope_p		(void);
extern tree context_for_name_lookup		(tree);
extern tree lookup_conversions			(tree);
extern tree binfo_from_vbase			(tree);
extern tree binfo_for_vbase			(tree, tree);
extern tree look_for_overrides_here		(tree, tree);
#define dfs_skip_bases ((tree)1)
extern tree dfs_walk_all (tree, tree (*) (tree, void *),
			  tree (*) (tree, void *), void *);
extern tree dfs_walk_once (tree, tree (*) (tree, void *),
			   tree (*) (tree, void *), void *);
extern tree binfo_via_virtual			(tree, tree);
extern bool binfo_direct_p			(tree);
extern tree build_baselink			(tree, tree, tree, tree);
extern tree adjust_result_of_qualified_name_lookup
						(tree, tree, tree);
extern tree copied_binfo			(tree, tree);
extern tree original_binfo			(tree, tree);
extern int shared_member_p			(tree);
extern bool any_dependent_bases_p (tree = current_nonlambda_class_type ());
extern bool maybe_check_overriding_exception_spec (tree, tree);

/* The representation of a deferred access check.  */

struct GTY(()) deferred_access_check {
  /* The base class in which the declaration is referenced. */
  tree binfo;
  /* The declaration whose access must be checked.  */
  tree decl;
  /* The declaration that should be used in the error message.  */
  tree diag_decl;
  /* The location of this access.  */
  location_t loc;
};

/* in semantics.c */
extern void push_deferring_access_checks	(deferring_kind);
extern void resume_deferring_access_checks	(void);
extern void stop_deferring_access_checks	(void);
extern void pop_deferring_access_checks		(void);
extern vec<deferred_access_check, va_gc> *get_deferred_access_checks (void);
extern void reopen_deferring_access_checks (vec<deferred_access_check, va_gc> *);
extern void pop_to_parent_deferring_access_checks (void);
extern bool perform_access_checks (vec<deferred_access_check, va_gc> *,
				   tsubst_flags_t);
extern bool perform_deferred_access_checks	(tsubst_flags_t);
extern bool perform_or_defer_access_check	(tree, tree, tree,
						 tsubst_flags_t,
						 access_failure_info *afi = NULL);

/* RAII sentinel to ensures that deferred access checks are popped before
  a function returns.  */

class deferring_access_check_sentinel
{
public:
  deferring_access_check_sentinel (enum deferring_kind kind = dk_deferred)
  {
    push_deferring_access_checks (kind);
  }
  ~deferring_access_check_sentinel ()
  {
    pop_deferring_access_checks ();
  }
};

extern int stmts_are_full_exprs_p		(void);
extern void init_cp_semantics			(void);
extern tree do_poplevel				(tree);
extern void break_maybe_infinite_loop		(void);
extern void add_decl_expr			(tree);
extern tree maybe_cleanup_point_expr_void	(tree);
extern tree finish_expr_stmt			(tree);
extern tree begin_if_stmt			(void);
extern tree finish_if_stmt_cond			(tree, tree);
extern tree finish_then_clause			(tree);
extern void begin_else_clause			(tree);
extern void finish_else_clause			(tree);
extern void finish_if_stmt			(tree);
extern tree begin_while_stmt			(void);
extern void finish_while_stmt_cond	(tree, tree, bool, unsigned short);
extern void finish_while_stmt			(tree);
extern tree begin_do_stmt			(void);
extern void finish_do_body			(tree);
extern void finish_do_stmt		(tree, tree, bool, unsigned short);
extern tree finish_return_stmt			(tree);
extern tree begin_for_scope			(tree *);
extern tree begin_for_stmt			(tree, tree);
extern void finish_init_stmt			(tree);
extern void finish_for_cond		(tree, tree, bool, unsigned short);
extern void finish_for_expr			(tree, tree);
extern void finish_for_stmt			(tree);
extern tree begin_range_for_stmt		(tree, tree);
extern void finish_range_for_decl		(tree, tree, tree);
extern void finish_range_for_stmt		(tree);
extern tree finish_break_stmt			(void);
extern tree finish_continue_stmt		(void);
extern tree begin_switch_stmt			(void);
extern void finish_switch_cond			(tree, tree);
extern void finish_switch_stmt			(tree);
extern tree finish_goto_stmt			(tree);
extern tree begin_try_block			(void);
extern void finish_try_block			(tree);
extern void finish_handler_sequence		(tree);
extern tree begin_function_try_block		(tree *);
extern void finish_function_try_block		(tree);
extern void finish_function_handler_sequence    (tree, tree);
extern void finish_cleanup_try_block		(tree);
extern tree begin_handler			(void);
extern void finish_handler_parms		(tree, tree);
extern void finish_handler			(tree);
extern void finish_cleanup			(tree, tree);
extern bool is_this_parameter                   (tree);

enum {
  BCS_NORMAL = 0,
  BCS_NO_SCOPE = 1,
  BCS_TRY_BLOCK = 2,
  BCS_FN_BODY = 4,
  BCS_TRANSACTION = 8
};
extern tree begin_compound_stmt			(unsigned int);

extern void finish_compound_stmt		(tree);
extern tree finish_asm_stmt			(location_t, int, tree, tree,
						 tree, tree, tree, bool);
extern tree finish_label_stmt			(tree);
extern void finish_label_decl			(tree);
extern cp_expr finish_parenthesized_expr	(cp_expr);
extern tree force_paren_expr			(tree, bool = false);
inline tree force_paren_expr_uneval 		(tree t)
{ return force_paren_expr (t, true); }
extern tree maybe_undo_parenthesized_ref	(tree);
extern tree maybe_strip_ref_conversion		(tree);
extern tree finish_non_static_data_member       (tree, tree, tree);
extern tree begin_stmt_expr			(void);
extern tree finish_stmt_expr_expr		(tree, tree);
extern tree finish_stmt_expr			(tree, bool);
extern tree stmt_expr_value_expr		(tree);
bool empty_expr_stmt_p				(tree);
extern cp_expr perform_koenig_lookup		(cp_expr, vec<tree, va_gc> *,
						 tsubst_flags_t);
extern tree finish_call_expr			(tree, vec<tree, va_gc> **, bool,
						 bool, tsubst_flags_t);
extern tree lookup_and_finish_template_variable (tree, tree, tsubst_flags_t = tf_warning_or_error);
extern tree finish_template_variable		(tree, tsubst_flags_t = tf_warning_or_error);
extern cp_expr finish_increment_expr		(cp_expr, enum tree_code);
extern tree finish_this_expr			(void);
extern tree finish_pseudo_destructor_expr       (tree, tree, tree, location_t);
extern cp_expr finish_unary_op_expr		(location_t, enum tree_code, cp_expr,
						 tsubst_flags_t);
/* Whether this call to finish_compound_literal represents a C++11 functional
   cast or a C99 compound literal.  */
enum fcl_t { fcl_functional, fcl_c99 };
extern tree finish_compound_literal		(tree, tree, tsubst_flags_t, fcl_t = fcl_functional);
extern tree finish_fname			(tree);
extern void finish_translation_unit		(void);
extern tree finish_template_type_parm		(tree, tree);
extern tree finish_template_template_parm       (tree, tree);
extern tree begin_class_definition		(tree);
extern void finish_template_decl		(tree);
extern tree finish_template_type		(tree, tree, int);
extern tree finish_base_specifier		(tree, tree, bool);
extern void finish_member_declaration		(tree);
extern bool outer_automatic_var_p		(tree);
extern tree process_outer_var_ref		(tree, tsubst_flags_t, bool force_use = false);
extern cp_expr finish_id_expression		(tree, tree, tree,
						 cp_id_kind *,
						 bool, bool, bool *,
						 bool, bool, bool, bool,
						 const char **,
                                                 location_t);
extern tree finish_typeof			(tree);
extern tree finish_underlying_type	        (tree);
extern tree calculate_bases                     (tree, tsubst_flags_t);
extern tree finish_bases                        (tree, bool);
extern tree calculate_direct_bases              (tree, tsubst_flags_t);
extern tree finish_offsetof			(tree, tree, location_t);
extern void finish_decl_cleanup			(tree, tree);
extern void finish_eh_cleanup			(tree);
extern void emit_associated_thunks		(tree);
extern void finish_mem_initializers		(tree);
extern tree check_template_template_default_arg (tree);
extern bool expand_or_defer_fn_1		(tree);
extern void expand_or_defer_fn			(tree);
extern void add_typedef_to_current_template_for_access_check (tree, tree,
							      location_t);
extern void check_accessibility_of_qualified_id (tree, tree, tree);
extern tree finish_qualified_id_expr		(tree, tree, bool, bool,
						 bool, bool, tsubst_flags_t);
extern void simplify_aggr_init_expr		(tree *);
extern void finalize_nrv			(tree *, tree, tree);
extern tree omp_reduction_id			(enum tree_code, tree, tree);
extern tree cp_remove_omp_priv_cleanup_stmt	(tree *, int *, void *);
extern void cp_check_omp_declare_reduction	(tree);
extern void finish_omp_declare_simd_methods	(tree);
extern tree finish_omp_clauses			(tree, enum c_omp_region_type);
extern tree push_omp_privatization_clauses	(bool);
extern void pop_omp_privatization_clauses	(tree);
extern void save_omp_privatization_clauses	(vec<tree> &);
extern void restore_omp_privatization_clauses	(vec<tree> &);
extern void finish_omp_threadprivate		(tree);
extern tree begin_omp_structured_block		(void);
extern tree finish_omp_structured_block		(tree);
extern tree finish_oacc_data			(tree, tree);
extern tree finish_oacc_host_data		(tree, tree);
extern tree finish_omp_construct		(enum tree_code, tree, tree);
extern tree begin_omp_parallel			(void);
extern tree finish_omp_parallel			(tree, tree);
extern tree begin_omp_task			(void);
extern tree finish_omp_task			(tree, tree);
extern tree finish_omp_for			(location_t, enum tree_code,
						 tree, tree, tree, tree, tree,
						 tree, tree, vec<tree> *, tree);
extern tree finish_omp_for_block		(tree, tree);
extern void finish_omp_atomic			(location_t, enum tree_code,
						 enum tree_code, tree, tree,
						 tree, tree, tree, tree,
						 enum omp_memory_order);
extern void finish_omp_barrier			(void);
extern void finish_omp_depobj			(location_t, tree,
						 enum omp_clause_depend_kind,
						 tree);
extern void finish_omp_flush			(int);
extern void finish_omp_taskwait			(void);
extern void finish_omp_taskyield		(void);
extern void finish_omp_cancel			(tree);
extern void finish_omp_cancellation_point	(tree);
extern tree omp_privatize_field			(tree, bool);
extern tree begin_transaction_stmt		(location_t, tree *, int);
extern void finish_transaction_stmt		(tree, tree, int, tree);
extern tree build_transaction_expr		(location_t, tree, int, tree);
extern bool cxx_omp_create_clause_info		(tree, tree, bool, bool,
						 bool, bool);
extern tree baselink_for_fns                    (tree);
extern void finish_static_assert                (tree, tree, location_t,
                                                 bool);
extern tree finish_decltype_type                (tree, bool, tsubst_flags_t);
extern tree finish_trait_expr			(location_t, enum cp_trait_kind, tree, tree);
extern tree build_lambda_expr                   (void);
extern tree build_lambda_object			(tree);
extern tree begin_lambda_type                   (tree);
extern tree lambda_capture_field_type		(tree, bool, bool);
extern tree lambda_return_type			(tree);
extern tree lambda_proxy_type			(tree);
extern tree lambda_function			(tree);
extern void apply_deduced_return_type           (tree, tree);
extern tree add_capture                         (tree, tree, tree, bool, bool);
extern tree add_default_capture                 (tree, tree, tree);
extern void insert_capture_proxy		(tree);
extern void insert_pending_capture_proxies	(void);
extern bool is_capture_proxy			(tree);
extern bool is_normal_capture_proxy             (tree);
extern bool is_constant_capture_proxy           (tree);
extern void register_capture_members		(tree);
extern tree lambda_expr_this_capture            (tree, int);
extern void maybe_generic_this_capture		(tree, tree);
extern tree maybe_resolve_dummy			(tree, bool);
extern tree current_nonlambda_function		(void);
extern tree nonlambda_method_basetype		(void);
extern tree current_nonlambda_scope		(void);
extern tree current_lambda_expr			(void);
extern bool generic_lambda_fn_p			(tree);
extern tree do_dependent_capture		(tree, bool = false);
extern bool lambda_fn_in_template_p		(tree);
extern void maybe_add_lambda_conv_op            (tree);
extern bool is_lambda_ignored_entity            (tree);
extern bool lambda_static_thunk_p		(tree);
extern tree finish_builtin_launder		(location_t, tree,
						 tsubst_flags_t);
extern tree cp_build_vec_convert		(tree, location_t, tree,
						 tsubst_flags_t);
extern void start_lambda_scope			(tree);
extern void record_lambda_scope			(tree);
extern void record_null_lambda_scope		(tree);
extern void finish_lambda_scope			(void);
extern tree start_lambda_function		(tree fn, tree lambda_expr);
extern void finish_lambda_function		(tree body);

/* in tree.c */
extern int cp_tree_operand_length		(const_tree);
extern int cp_tree_code_length			(enum tree_code);
extern void cp_free_lang_data 			(tree t);
extern tree force_target_expr			(tree, tree, tsubst_flags_t);
extern tree build_target_expr_with_type		(tree, tree, tsubst_flags_t);
extern void lang_check_failed			(const char *, int,
						 const char *) ATTRIBUTE_NORETURN
						 ATTRIBUTE_COLD;
extern tree stabilize_expr			(tree, tree *);
extern void stabilize_call			(tree, tree *);
extern bool stabilize_init			(tree, tree *);
extern tree add_stmt_to_compound		(tree, tree);
extern void init_tree				(void);
extern bool pod_type_p				(const_tree);
extern bool layout_pod_type_p			(const_tree);
extern bool std_layout_type_p			(const_tree);
extern bool trivial_type_p			(const_tree);
extern bool trivially_copyable_p		(const_tree);
extern bool type_has_unique_obj_representations (const_tree);
extern bool scalarish_type_p			(const_tree);
extern bool structural_type_p			(tree, bool = false);
extern bool type_has_nontrivial_default_init	(const_tree);
extern bool type_has_nontrivial_copy_init	(const_tree);
extern void maybe_warn_parm_abi			(tree, location_t);
extern bool class_tmpl_impl_spec_p		(const_tree);
extern int zero_init_p				(const_tree);
extern bool check_abi_tag_redeclaration		(const_tree, const_tree,
						 const_tree);
extern bool check_abi_tag_args			(tree, tree);
extern tree strip_typedefs			(tree, bool * = NULL,
						 unsigned int = 0);
extern tree strip_typedefs_expr			(tree, bool * = NULL,
						 unsigned int = 0);
extern tree copy_binfo				(tree, tree, tree,
						 tree *, int);
extern int member_p				(const_tree);
extern cp_lvalue_kind real_lvalue_p		(const_tree);
extern cp_lvalue_kind lvalue_kind		(const_tree);
extern bool glvalue_p				(const_tree);
extern bool obvalue_p				(const_tree);
extern bool xvalue_p	                        (const_tree);
extern bool bitfield_p				(const_tree);
extern tree cp_stabilize_reference		(tree);
extern bool builtin_valid_in_constant_expr_p    (const_tree);
extern tree build_min				(enum tree_code, tree, ...);
extern tree build_min_nt_loc			(location_t, enum tree_code,
						 ...);
extern tree build_min_non_dep			(enum tree_code, tree, ...);
extern tree build_min_non_dep_op_overload	(enum tree_code, tree, tree, ...);
extern tree build_min_nt_call_vec (tree, vec<tree, va_gc> *);
extern tree build_min_non_dep_call_vec		(tree, tree, vec<tree, va_gc> *);
extern vec<tree, va_gc>* vec_copy_and_insert    (vec<tree, va_gc>*, tree, unsigned);
extern tree build_cplus_new			(tree, tree, tsubst_flags_t);
extern tree build_local_temp			(tree);
extern tree build_aggr_init_expr		(tree, tree);
extern tree get_target_expr			(tree);
extern tree get_target_expr_sfinae		(tree, tsubst_flags_t);
extern tree build_cplus_array_type		(tree, tree);
extern tree build_array_of_n_type		(tree, int);
extern bool array_of_runtime_bound_p		(tree);
extern bool vla_type_p				(tree);
extern tree build_array_copy			(tree);
extern tree build_vec_init_expr			(tree, tree, tsubst_flags_t);
extern void diagnose_non_constexpr_vec_init	(tree);
extern tree hash_tree_cons			(tree, tree, tree);
extern tree hash_tree_chain			(tree, tree);
extern tree build_qualified_name		(tree, tree, tree, bool);
extern tree build_ref_qualified_type		(tree, cp_ref_qualifier);
inline tree ovl_first				(tree) ATTRIBUTE_PURE;
extern tree ovl_make				(tree fn,
						 tree next = NULL_TREE);
extern tree ovl_insert				(tree fn, tree maybe_ovl,
						 bool using_p = false);
extern tree ovl_skip_hidden			(tree) ATTRIBUTE_PURE;
extern void lookup_mark				(tree lookup, bool val);
extern tree lookup_add				(tree fns, tree lookup);
extern tree lookup_maybe_add			(tree fns, tree lookup,
						 bool deduping);
extern int is_overloaded_fn			(tree) ATTRIBUTE_PURE;
extern bool really_overloaded_fn		(tree) ATTRIBUTE_PURE;
extern tree dependent_name			(tree);
extern tree maybe_get_fns			(tree) ATTRIBUTE_PURE;
extern tree get_fns				(tree) ATTRIBUTE_PURE;
extern tree get_first_fn			(tree) ATTRIBUTE_PURE;
extern tree ovl_scope				(tree);
extern const char *cxx_printable_name		(tree, int);
extern const char *cxx_printable_name_translate	(tree, int);
extern tree canonical_eh_spec			(tree);
extern tree build_cp_fntype_variant		(tree, cp_ref_qualifier, tree, bool);
extern tree build_exception_variant		(tree, tree);
extern tree bind_template_template_parm		(tree, tree);
extern tree array_type_nelts_total		(tree);
extern tree array_type_nelts_top		(tree);
extern tree break_out_target_exprs		(tree, bool = false);
extern tree build_ctor_subob_ref		(tree, tree, tree);
extern tree replace_placeholders		(tree, tree, bool * = NULL);
extern bool find_placeholders			(tree);
extern tree get_type_decl			(tree);
extern tree decl_namespace_context		(tree);
extern bool decl_anon_ns_mem_p			(const_tree);
extern tree lvalue_type				(tree);
extern tree error_type				(tree);
extern int varargs_function_p			(const_tree);
extern bool cp_tree_equal			(tree, tree);
extern tree no_linkage_check			(tree, bool);
extern void debug_binfo				(tree);
extern tree build_dummy_object			(tree);
extern tree maybe_dummy_object			(tree, tree *);
extern int is_dummy_object			(const_tree);
extern const struct attribute_spec cxx_attribute_table[];
extern tree make_ptrmem_cst			(tree, tree);
extern tree cp_build_type_attribute_variant     (tree, tree);
extern tree cp_build_reference_type		(tree, bool);
extern tree move				(tree);
extern tree cp_build_qualified_type_real	(tree, int, tsubst_flags_t);
#define cp_build_qualified_type(TYPE, QUALS) \
  cp_build_qualified_type_real ((TYPE), (QUALS), tf_warning_or_error)
extern bool cv_qualified_p			(const_tree);
extern tree cv_unqualified			(tree);
extern special_function_kind special_function_p (const_tree);
extern special_function_kind special_memfn_p	(const_tree);
extern int count_trees				(tree);
extern int char_type_p				(tree);
extern void verify_stmt_tree			(tree);
extern linkage_kind decl_linkage		(tree);
extern duration_kind decl_storage_duration	(tree);
extern tree cp_walk_subtrees (tree*, int*, walk_tree_fn,
			      void*, hash_set<tree> *);
#define cp_walk_tree(tp,func,data,pset) \
	walk_tree_1 (tp, func, data, pset, cp_walk_subtrees)
#define cp_walk_tree_without_duplicates(tp,func,data) \
	walk_tree_without_duplicates_1 (tp, func, data, cp_walk_subtrees)
extern tree rvalue				(tree);
extern tree convert_bitfield_to_declared_type   (tree);
extern tree cp_save_expr			(tree);
extern bool cast_valid_in_integral_constant_expression_p (tree);
extern bool cxx_type_hash_eq			(const_tree, const_tree);
extern tree cxx_copy_lang_qualifiers		(const_tree, const_tree);

extern void cxx_print_statistics		(void);
extern bool maybe_warn_zero_as_null_pointer_constant (tree, location_t);
/* Analogous to initializer_zerop but also examines the type for
   which the initializer is being used.  Unlike initializer_zerop,
   considers empty strings to be zero initializers for arrays and
   non-zero for pointers.  */
extern bool type_initializer_zero_p		(tree, tree);

/* in ptree.c */
extern void cxx_print_xnode			(FILE *, tree, int);
extern void cxx_print_decl			(FILE *, tree, int);
extern void cxx_print_type			(FILE *, tree, int);
extern void cxx_print_identifier		(FILE *, tree, int);
extern void cxx_print_error_function		(diagnostic_context *,
						 const char *,
						 struct diagnostic_info *);

/* in typeck.c */
/* Says how we should behave when comparing two arrays one of which
   has unknown bounds.  */
enum compare_bounds_t { bounds_none, bounds_either, bounds_first };

extern bool cxx_mark_addressable		(tree, bool = false);
extern int string_conv_p			(const_tree, const_tree, int);
extern tree cp_truthvalue_conversion		(tree, tsubst_flags_t);
extern tree contextual_conv_bool		(tree, tsubst_flags_t);
extern tree condition_conversion		(tree);
extern tree require_complete_type		(tree, int = -1);
extern tree require_complete_type_sfinae	(tree, tsubst_flags_t,
						 int = -1);
extern tree complete_type			(tree);
extern tree complete_type_or_else		(tree, tree, int = -1);
extern tree complete_type_or_maybe_complain	(tree, tree, tsubst_flags_t,
						 int = -1);
inline bool type_unknown_p			(const_tree);
enum { ce_derived, ce_type, ce_normal, ce_exact };
extern bool comp_except_specs			(const_tree, const_tree, int);
extern bool comptypes				(tree, tree, int);
extern bool same_type_ignoring_top_level_qualifiers_p (tree, tree);
extern bool similar_type_p			(tree, tree);
extern bool compparms				(const_tree, const_tree);
extern int comp_cv_qualification		(const_tree, const_tree);
extern int comp_cv_qualification		(int, int);
extern int comp_cv_qual_signature		(tree, tree);
extern tree cxx_sizeof_or_alignof_expr		(tree, enum tree_code, bool);
extern tree cxx_sizeof_or_alignof_type		(tree, enum tree_code, bool, bool);
extern tree cxx_alignas_expr                    (tree);
extern tree cxx_sizeof_nowarn                   (tree);
extern tree is_bitfield_expr_with_lowered_type  (const_tree);
extern tree unlowered_expr_type                 (const_tree);
extern tree decay_conversion			(tree,
                                                 tsubst_flags_t,
                                                 bool = true);
extern tree build_class_member_access_expr      (cp_expr, tree, tree, bool,
						 tsubst_flags_t);
extern tree finish_class_member_access_expr     (cp_expr, tree, bool,
						 tsubst_flags_t);
extern tree build_x_indirect_ref		(location_t, tree,
						 ref_operator,
						 tsubst_flags_t);
extern tree cp_build_indirect_ref		(location_t, tree,
						 ref_operator,
						 tsubst_flags_t);
extern tree cp_build_fold_indirect_ref		(tree);
extern tree build_array_ref			(location_t, tree, tree);
extern tree cp_build_array_ref			(location_t, tree, tree,
						 tsubst_flags_t);
extern tree get_member_function_from_ptrfunc	(tree *, tree, tsubst_flags_t);
extern tree cp_build_function_call_nary         (tree, tsubst_flags_t, ...)
						ATTRIBUTE_SENTINEL;
extern tree cp_build_function_call_vec		(tree, vec<tree, va_gc> **,
						 tsubst_flags_t,
						 tree = NULL_TREE);
extern tree build_x_binary_op			(const op_location_t &,
						 enum tree_code, tree,
						 enum tree_code, tree,
						 enum tree_code, tree *,
						 tsubst_flags_t);
inline tree build_x_binary_op (const op_location_t &loc,
			       enum tree_code code, tree arg1, tree arg2,
			       tsubst_flags_t complain)
{
  return build_x_binary_op (loc, code, arg1, TREE_CODE (arg1), arg2,
			    TREE_CODE (arg2), NULL, complain);
}
extern tree build_x_array_ref			(location_t, tree, tree,
						 tsubst_flags_t);
extern tree build_x_unary_op			(location_t,
						 enum tree_code, cp_expr,
                                                 tsubst_flags_t);
extern tree cp_build_addressof			(location_t, tree,
						 tsubst_flags_t);
extern tree cp_build_addr_expr			(tree, tsubst_flags_t);
extern tree cp_build_unary_op                   (enum tree_code, tree, bool,
                                                 tsubst_flags_t);
extern tree genericize_compound_lvalue		(tree);
extern tree unary_complex_lvalue		(enum tree_code, tree);
extern tree build_x_conditional_expr		(location_t, tree, tree, tree,
                                                 tsubst_flags_t);
extern tree build_x_compound_expr_from_list	(tree, expr_list_kind,
						 tsubst_flags_t);
extern tree build_x_compound_expr_from_vec	(vec<tree, va_gc> *,
						 const char *, tsubst_flags_t);
extern tree build_x_compound_expr		(location_t, tree, tree,
						 tsubst_flags_t);
extern tree build_compound_expr                 (location_t, tree, tree);
extern tree cp_build_compound_expr		(tree, tree, tsubst_flags_t);
extern tree build_static_cast			(tree, tree, tsubst_flags_t);
extern tree build_reinterpret_cast		(tree, tree, tsubst_flags_t);
extern tree build_const_cast			(tree, tree, tsubst_flags_t);
extern tree build_c_cast			(location_t, tree, tree);
extern cp_expr build_c_cast			(location_t loc, tree type,
						 cp_expr expr);
extern tree cp_build_c_cast			(tree, tree, tsubst_flags_t);
extern cp_expr build_x_modify_expr		(location_t, tree,
						 enum tree_code, tree,
						 tsubst_flags_t);
extern tree cp_build_modify_expr		(location_t, tree,
						 enum tree_code, tree,
						 tsubst_flags_t);
extern tree convert_for_initialization		(tree, tree, tree, int,
						 impl_conv_rhs, tree, int,
                                                 tsubst_flags_t);
extern int comp_ptr_ttypes			(tree, tree);
extern bool comp_ptr_ttypes_const		(tree, tree, compare_bounds_t);
extern bool error_type_p			(const_tree);
extern bool ptr_reasonably_similar		(const_tree, const_tree);
extern tree build_ptrmemfunc			(tree, tree, int, bool,
						 tsubst_flags_t);
extern int cp_type_quals			(const_tree);
extern int type_memfn_quals			(const_tree);
extern cp_ref_qualifier type_memfn_rqual	(const_tree);
extern tree apply_memfn_quals			(tree, cp_cv_quals,
						 cp_ref_qualifier = REF_QUAL_NONE);
extern bool cp_has_mutable_p			(const_tree);
extern bool at_least_as_qualified_p		(const_tree, const_tree);
extern void cp_apply_type_quals_to_decl		(int, tree);
extern tree build_ptrmemfunc1			(tree, tree, tree);
extern void expand_ptrmemfunc_cst		(tree, tree *, tree *);
extern tree type_after_usual_arithmetic_conversions (tree, tree);
extern tree common_pointer_type                 (tree, tree);
extern tree composite_pointer_type		(const op_location_t &,
						 tree, tree, tree, tree,
						 composite_pointer_operation,
						 tsubst_flags_t);
extern tree merge_types				(tree, tree);
extern tree strip_array_domain			(tree);
extern tree check_return_expr			(tree, bool *);
extern tree spaceship_type			(tree, tsubst_flags_t = tf_warning_or_error);
extern tree genericize_spaceship		(tree, tree, tree);
extern tree cp_build_binary_op                  (const op_location_t &,
						 enum tree_code, tree, tree,
						 tsubst_flags_t);
extern tree build_x_vec_perm_expr               (location_t,
						 tree, tree, tree,
						 tsubst_flags_t);
#define cxx_sizeof(T)  cxx_sizeof_or_alignof_type (T, SIZEOF_EXPR, false, true)
extern tree build_simple_component_ref		(tree, tree);
extern tree build_ptrmemfunc_access_expr	(tree, tree);
extern tree build_address			(tree);
extern tree build_nop				(tree, tree);
extern tree non_reference			(tree);
extern tree lookup_anon_field			(tree, tree);
extern bool invalid_nonstatic_memfn_p		(location_t, tree,
						 tsubst_flags_t);
extern tree convert_member_func_to_ptr		(tree, tree, tsubst_flags_t);
extern tree convert_ptrmem			(tree, tree, bool, bool,
						 tsubst_flags_t);
extern int lvalue_or_else			(tree, enum lvalue_use,
                                                 tsubst_flags_t);
extern void check_template_keyword		(tree);
extern bool check_raw_literal_operator		(const_tree decl);
extern bool check_literal_operator_args		(const_tree, bool *, bool *);
extern void maybe_warn_about_useless_cast       (tree, tree, tsubst_flags_t);
extern tree cp_perform_integral_promotions      (tree, tsubst_flags_t);

extern tree finish_left_unary_fold_expr      (tree, int);
extern tree finish_right_unary_fold_expr     (tree, int);
extern tree finish_binary_fold_expr          (tree, tree, int);
extern bool treat_lvalue_as_rvalue_p	     (tree, bool);
extern bool decl_in_std_namespace_p	     (tree);

/* in typeck2.c */
extern void require_complete_eh_spec_types	(tree, tree);
extern void cxx_incomplete_type_diagnostic	(location_t, const_tree,
						 const_tree, diagnostic_t);

inline location_t
cp_expr_loc_or_loc (const_tree t, location_t or_loc)
{
  location_t loc = cp_expr_location (t);
  if (loc == UNKNOWN_LOCATION)
    loc = or_loc;
  return loc;
}

inline location_t
cp_expr_loc_or_input_loc (const_tree t)
{
  return cp_expr_loc_or_loc (t, input_location);
}

inline void
cxx_incomplete_type_diagnostic (const_tree value, const_tree type,
				diagnostic_t diag_kind)
{
  cxx_incomplete_type_diagnostic (cp_expr_loc_or_input_loc (value),
				  value, type, diag_kind);
}

extern void cxx_incomplete_type_error		(location_t, const_tree,
						 const_tree);
inline void
cxx_incomplete_type_error (const_tree value, const_tree type)
{
  cxx_incomplete_type_diagnostic (value, type, DK_ERROR);
}

extern void cxx_incomplete_type_inform 	        (const_tree);
extern tree error_not_base_type			(tree, tree);
extern tree binfo_or_else			(tree, tree);
extern void cxx_readonly_error			(location_t, tree,
						 enum lvalue_use);
extern void complete_type_check_abstract	(tree);
extern int abstract_virtuals_error		(tree, tree);
extern int abstract_virtuals_error		(abstract_class_use, tree);
extern int abstract_virtuals_error_sfinae	(tree, tree, tsubst_flags_t);
extern int abstract_virtuals_error_sfinae	(abstract_class_use, tree, tsubst_flags_t);

extern tree store_init_value			(tree, tree, vec<tree, va_gc>**, int);
extern tree split_nonconstant_init		(tree, tree);
extern bool check_narrowing			(tree, tree, tsubst_flags_t,
						 bool = false);
extern bool ordinary_char_type_p		(tree);
extern tree digest_init				(tree, tree, tsubst_flags_t);
extern tree digest_init_flags			(tree, tree, int, tsubst_flags_t);
extern tree digest_nsdmi_init		        (tree, tree, tsubst_flags_t);
extern tree build_scoped_ref			(tree, tree, tree *);
extern tree build_x_arrow			(location_t, tree,
						 tsubst_flags_t);
extern tree build_m_component_ref		(tree, tree, tsubst_flags_t);
extern tree build_functional_cast		(tree, tree, tsubst_flags_t);
extern tree add_exception_specifier		(tree, tree, tsubst_flags_t);
extern tree merge_exception_specifiers		(tree, tree);

/* in mangle.c */
extern void init_mangle				(void);
extern void mangle_decl				(tree);
extern const char *mangle_type_string		(tree);
extern tree mangle_typeinfo_for_type		(tree);
extern tree mangle_typeinfo_string_for_type	(tree);
extern tree mangle_vtbl_for_type		(tree);
extern tree mangle_vtt_for_type			(tree);
extern tree mangle_ctor_vtbl_for_type		(tree, tree);
extern tree mangle_thunk			(tree, int, tree, tree, tree);
extern tree mangle_guard_variable		(tree);
extern tree mangle_tls_init_fn			(tree);
extern tree mangle_tls_wrapper_fn		(tree);
extern bool decl_tls_wrapper_p			(tree);
extern tree mangle_ref_init_variable		(tree);
extern tree mangle_template_parm_object		(tree);
extern char * get_mangled_vtable_map_var_name   (tree);
extern bool mangle_return_type_p		(tree);
extern tree mangle_decomp			(tree, vec<tree> &);

/* in dump.c */
extern bool cp_dump_tree			(void *, tree);

/* In cp/cp-objcp-common.c.  */

extern alias_set_type cxx_get_alias_set		(tree);
extern bool cxx_warn_unused_global_decl		(const_tree);
extern size_t cp_tree_size			(enum tree_code);
extern bool cp_var_mod_type_p			(tree, tree);
extern void cxx_initialize_diagnostics		(diagnostic_context *);
extern int cxx_types_compatible_p		(tree, tree);
extern bool cxx_block_may_fallthru		(const_tree);

/* in cp-gimplify.c */
extern int cp_gimplify_expr			(tree *, gimple_seq *,
						 gimple_seq *);
extern void cp_genericize			(tree);
extern bool cxx_omp_const_qual_no_mutable	(tree);
extern enum omp_clause_default_kind cxx_omp_predetermined_sharing_1 (tree);
extern enum omp_clause_default_kind cxx_omp_predetermined_sharing (tree);
extern tree cxx_omp_clause_default_ctor		(tree, tree, tree);
extern tree cxx_omp_clause_copy_ctor		(tree, tree, tree);
extern tree cxx_omp_clause_assign_op		(tree, tree, tree);
extern tree cxx_omp_clause_dtor			(tree, tree);
extern void cxx_omp_finish_clause		(tree, gimple_seq *);
extern bool cxx_omp_privatize_by_reference	(const_tree);
extern bool cxx_omp_disregard_value_expr	(tree, bool);
extern void cp_fold_function			(tree);
extern tree cp_fold_maybe_rvalue		(tree, bool);
extern tree cp_fold_rvalue			(tree);
extern tree cp_fully_fold			(tree);
extern tree cp_fully_fold_init			(tree);
extern void clear_fold_cache			(void);
extern tree lookup_hotness_attribute		(tree);
extern tree process_stmt_hotness_attribute	(tree, location_t);
extern bool simple_empty_class_p		(tree, tree, tree_code);

/* in name-lookup.c */
extern tree strip_using_decl                    (tree);

/* Tell the binding oracle what kind of binding we are looking for.  */

enum cp_oracle_request
{
  CP_ORACLE_IDENTIFIER
};

/* If this is non-NULL, then it is a "binding oracle" which can lazily
   create bindings when needed by the C compiler.  The oracle is told
   the name and type of the binding to create.  It can call pushdecl
   or the like to ensure the binding is visible; or do nothing,
   leaving the binding untouched.  c-decl.c takes note of when the
   oracle has been called and will not call it again if it fails to
   create a given binding.  */

typedef void cp_binding_oracle_function (enum cp_oracle_request, tree identifier);

extern cp_binding_oracle_function *cp_binding_oracle;

/* Set during diagnostics to record the failed constraint. This is a
   TREE_LIST whose VALUE is the constraint and whose PURPOSE are the
   instantiation arguments Defined in pt.c.  */

extern tree current_failed_constraint;

/* An RAII class to manage the failed constraint.  */

struct diagnosing_failed_constraint
{
  diagnosing_failed_constraint (tree, tree, bool);
  ~diagnosing_failed_constraint ();

  bool diagnosing_error;
};

/* in constraint.cc */

extern cp_expr finish_constraint_or_expr	(location_t, cp_expr, cp_expr);
extern cp_expr finish_constraint_and_expr	(location_t, cp_expr, cp_expr);
extern cp_expr finish_constraint_primary_expr	(cp_expr);
extern tree finish_concept_definition		(cp_expr, tree);
extern tree combine_constraint_expressions      (tree, tree);
extern tree append_constraint			(tree, tree);
extern tree get_constraints                     (const_tree);
extern void set_constraints                     (tree, tree);
extern void remove_constraints                  (tree);
extern tree current_template_constraints	(void);
extern tree associate_classtype_constraints     (tree);
extern tree build_constraints                   (tree, tree);
extern tree get_template_head_requirements	(tree);
extern tree get_trailing_function_requirements	(tree);
extern tree get_shorthand_constraints           (tree);

extern tree build_concept_id			(tree);
extern tree build_type_constraint		(tree, tree, tsubst_flags_t);
extern tree build_concept_check                 (tree, tree, tsubst_flags_t);
extern tree build_concept_check                 (tree, tree, tree, tsubst_flags_t);

extern tree_pair finish_type_constraints	(tree, tree, tsubst_flags_t);
extern tree build_constrained_parameter         (tree, tree, tree = NULL_TREE);
extern void placeholder_extract_concept_and_args (tree, tree&, tree&);
extern bool equivalent_placeholder_constraints  (tree, tree);
extern hashval_t hash_placeholder_constraint	(tree);
extern bool deduce_constrained_parameter        (tree, tree&, tree&);
extern tree resolve_constraint_check            (tree);
extern tree check_function_concept              (tree);
extern tree finish_template_introduction        (tree, tree, location_t loc);
extern bool valid_requirements_p                (tree);
extern tree finish_concept_name                 (tree);
extern tree finish_shorthand_constraint         (tree, tree);
extern tree finish_requires_expr                (location_t, tree, tree);
extern tree finish_simple_requirement           (location_t, tree);
extern tree finish_type_requirement             (location_t, tree);
extern tree finish_compound_requirement         (location_t, tree, tree, bool);
extern tree finish_nested_requirement           (location_t, tree);
extern void check_constrained_friend            (tree, tree);
extern tree tsubst_requires_expr                (tree, tree, tsubst_flags_t, tree);
extern tree tsubst_constraint                   (tree, tree, tsubst_flags_t, tree);
extern tree tsubst_constraint_info              (tree, tree, tsubst_flags_t, tree);
extern tree tsubst_parameter_mapping		(tree, tree, tsubst_flags_t, tree);
extern tree get_mapped_args			(tree);

struct processing_constraint_expression_sentinel
{
  processing_constraint_expression_sentinel ();
  ~processing_constraint_expression_sentinel ();
};

extern bool processing_constraint_expression_p	();

extern tree unpack_concept_check		(tree);
extern tree evaluate_concept_check              (tree, tsubst_flags_t);
extern tree satisfy_constraint_expression	(tree);
extern bool constraints_satisfied_p		(tree);
extern bool constraints_satisfied_p		(tree, tree);
extern void clear_satisfaction_cache		();
extern bool* lookup_subsumption_result          (tree, tree);
extern bool save_subsumption_result             (tree, tree, bool);
extern tree find_template_parameters		(tree, int);
extern bool equivalent_constraints              (tree, tree);
extern bool equivalently_constrained            (tree, tree);
extern bool subsumes_constraints                (tree, tree);
extern bool strictly_subsumes			(tree, tree, tree);
extern bool weakly_subsumes			(tree, tree, tree);
extern int more_constrained                     (tree, tree);
extern bool at_least_as_constrained             (tree, tree);
extern bool constraints_equivalent_p            (tree, tree);
extern bool atomic_constraints_identical_p	(tree, tree);
extern hashval_t iterative_hash_constraint      (tree, hashval_t);
extern hashval_t hash_atomic_constraint         (tree);
extern void diagnose_constraints                (location_t, tree, tree);

/* in logic.cc */
extern bool subsumes                            (tree, tree);

/* In class.c */
extern void cp_finish_injected_record_type (tree);

/* in vtable-class-hierarchy.c */
extern void vtv_compute_class_hierarchy_transitive_closure (void);
extern void vtv_generate_init_routine           (void);
extern void vtv_save_class_info                 (tree);
extern void vtv_recover_class_info              (void);
extern void vtv_build_vtable_verify_fndecl      (void);

/* In constexpr.c */
extern void fini_constexpr			(void);
extern bool literal_type_p                      (tree);
extern tree register_constexpr_fundef           (tree, tree);
extern bool is_valid_constexpr_fn		(tree, bool);
extern bool check_constexpr_ctor_body           (tree, tree, bool);
extern tree constexpr_fn_retval		(tree);
extern tree ensure_literal_type_for_constexpr_object (tree);
extern bool potential_constant_expression       (tree);
extern bool is_constant_expression (tree);
extern bool is_nondependent_constant_expression (tree);
extern bool is_nondependent_static_init_expression (tree);
extern bool is_static_init_expression    (tree);
extern bool potential_rvalue_constant_expression (tree);
extern bool require_potential_constant_expression (tree);
extern bool require_constant_expression (tree);
extern bool require_rvalue_constant_expression (tree);
extern bool require_potential_rvalue_constant_expression (tree);
extern tree cxx_constant_value			(tree, tree = NULL_TREE);
extern void cxx_constant_dtor			(tree, tree);
extern tree cxx_constant_init			(tree, tree = NULL_TREE);
extern tree maybe_constant_value		(tree, tree = NULL_TREE, bool = false);
extern tree maybe_constant_init			(tree, tree = NULL_TREE, bool = false);
extern tree fold_non_dependent_expr		(tree,
						 tsubst_flags_t = tf_warning_or_error,
						 bool = false, tree = NULL_TREE);
extern tree fold_non_dependent_init		(tree,
						 tsubst_flags_t = tf_warning_or_error,
						 bool = false);
extern tree fold_simple				(tree);
extern bool reduced_constant_expression_p       (tree);
extern bool is_instantiation_of_constexpr       (tree);
extern bool var_in_constexpr_fn                 (tree);
extern bool var_in_maybe_constexpr_fn           (tree);
extern void explain_invalid_constexpr_fn        (tree);
extern vec<tree> cx_error_context               (void);
extern tree fold_sizeof_expr			(tree);
extern void clear_cv_and_fold_caches		(bool = true);
extern tree unshare_constructor			(tree CXX_MEM_STAT_INFO);

/* In cp-ubsan.c */
extern void cp_ubsan_maybe_instrument_member_call (tree);
extern void cp_ubsan_instrument_member_accesses (tree *);
extern tree cp_ubsan_maybe_instrument_downcast	(location_t, tree, tree, tree);
extern tree cp_ubsan_maybe_instrument_cast_to_vbase (location_t, tree, tree);
extern void cp_ubsan_maybe_initialize_vtbl_ptrs (tree);

/* Inline bodies.  */

inline tree
ovl_first (tree node)
{
  while (TREE_CODE (node) == OVERLOAD)
    node = OVL_FUNCTION (node);
  return node;
}

inline bool
type_unknown_p (const_tree expr)
{
  return TREE_TYPE (expr) == unknown_type_node;
}

inline hashval_t
named_decl_hash::hash (const value_type decl)
{
  tree name = OVL_NAME (decl);
  return name ? IDENTIFIER_HASH_VALUE (name) : 0;
}

inline bool
named_decl_hash::equal (const value_type existing, compare_type candidate)
{
  tree name = OVL_NAME (existing);
  return candidate == name;
}

inline bool
null_node_p (const_tree expr)
{
  STRIP_ANY_LOCATION_WRAPPER (expr);
  return expr == null_node;
}

<<<<<<< HEAD
/* Return true if the argument is a complete type or an array
   of unknown bound (whose type is incomplete but) whose elements
   have complete type.  */
static inline bool
complete_or_array_type_p (const_tree type)
{
  return COMPLETE_TYPE_P (type) || array_of_complete_type_p (type);
}

/* Like complete_type, but report an error and return NULL_TREE if the
   result isn't a defined type (in the sense of DEFINED_TYPE_P).
   This should be used if defined sizeless types and normal complete
   types are both OK.  */
inline tree
defined_type_or_else (tree type, tree value)
{
  return complete_type_or_else (type, value, true);
}

/* Like complete_type_or_else, but explicitly reject sizeless types.
   This should be used in cases that specifically want the language's
   normal completeness rules to apply to sizeless types (which are
   always incomplete).  */
inline tree
sized_complete_type_or_else (tree type, tree value)
{
  return complete_type_or_else (type, value, false);
}

/* Like complete_type_or_maybe_complain, but accept any defined type (in
   the sense of DEFINED_TYPE_P).  This should be used if defined sizeless
   types and normal complete types are both OK.  */
inline tree
defined_type_or_maybe_complain (tree type, tree value,
				tsubst_flags_t complain)
{
  return complete_type_or_maybe_complain (type, value, complain, true);
}

/* Like complete_type_or_maybe_complain, but explicitly reject sizeless types.
   This should be used in cases that specifically want the language's normal
   completeness rules to apply to sizeless types (which are always
   incomplete).  */
inline tree
sized_complete_type_or_maybe_complain (tree type, tree value,
				       tsubst_flags_t complain)
{
  return complete_type_or_maybe_complain (type, value, complain, false);
}

/* Like require_complete_type, but explicitly reject sizeless types.
   This should be used in cases that specifically want the language's normal
   completeness rules to apply to sizeless types (which are always
   incomplete).  */
inline tree
require_sized_complete_type (tree type)
{
  return require_complete_type (type, false);
}

/* Like require_complete_type_sfinae, but accept any defined type (in
   the sense of DEFINED_TYPE_P).  This should be used if defined sizeless
   types and normal complete types are both OK.  */
inline tree
require_defined_type_sfinae (tree value, tsubst_flags_t complain)
{
  return require_complete_type_sfinae (value, complain, true);
=======
/* True iff T is a variable template declaration. */
inline bool
variable_template_p (tree t)
{
  if (TREE_CODE (t) != TEMPLATE_DECL)
    return false;
  if (!PRIMARY_TEMPLATE_P (t))
    return false;
  if (tree r = DECL_TEMPLATE_RESULT (t))
    return VAR_P (r);
  return false;
}

/* True iff T is a standard concept definition. This will return
   true for both the template and underlying declaration.  */

inline bool
standard_concept_p (tree t)
{
  if (TREE_CODE (t) == TEMPLATE_DECL)
    t = DECL_TEMPLATE_RESULT (t);
  return TREE_CODE (t) == CONCEPT_DECL;
}

/* True iff T is a variable concept definition. This will return
   true for both the template and the underlying declaration.  */

inline bool
variable_concept_p (tree t)
{
  if (TREE_CODE (t) == TEMPLATE_DECL)
    t = DECL_TEMPLATE_RESULT (t);
  return VAR_P (t) && DECL_DECLARED_CONCEPT_P (t);
}

/* True iff T is a function concept definition or an overload set
   containing multiple function concepts. This will return true for
   both the template and the underlying declaration.  */

inline bool
function_concept_p (tree t)
{
  if (TREE_CODE (t) == OVERLOAD)
    t = OVL_FIRST (t);
  if (TREE_CODE (t) == TEMPLATE_DECL)
    t = DECL_TEMPLATE_RESULT (t);
  return TREE_CODE (t) == FUNCTION_DECL && DECL_DECLARED_CONCEPT_P (t);
}

/* True iff T is a standard, variable, or function concept.  */

inline bool
concept_definition_p (tree t)
{
  if (t == error_mark_node)
    return false;

  /* Adjust for function concept overloads.  */
  if (TREE_CODE (t) == OVERLOAD)
    t = OVL_FIRST (t);

  /* See through templates. */
  if (TREE_CODE (t) == TEMPLATE_DECL)
    t = DECL_TEMPLATE_RESULT (t);

  /* The obvious and easy case.  */
  if (TREE_CODE (t) == CONCEPT_DECL)
    return true;

  /* Definitely not a concept.  */
  if (!VAR_OR_FUNCTION_DECL_P (t))
    return false;
  if (!DECL_LANG_SPECIFIC (t))
    return false;

  return DECL_DECLARED_CONCEPT_P (t);
}

/* Same as above, but for const trees.  */

inline bool
concept_definition_p (const_tree t)
{
  return concept_definition_p (const_cast<tree> (t));
}

/* True if t is an expression that checks a concept.  */

inline bool
concept_check_p (const_tree t)
{
  if (TREE_CODE (t) == CALL_EXPR)
    t = CALL_EXPR_FN (t);
  if (t && TREE_CODE (t) == TEMPLATE_ID_EXPR)
    return concept_definition_p (TREE_OPERAND (t, 0));
  return false;
>>>>>>> 3f7c8055
}

#if CHECKING_P
namespace selftest {
  extern void run_cp_tests (void);

  /* Declarations for specific families of tests within cp,
     by source file, in alphabetical order.  */
  extern void cp_pt_c_tests ();
  extern void cp_tree_c_tests (void);
} // namespace selftest
#endif /* #if CHECKING_P */

/* -- end of C++ */

#endif /* ! GCC_CP_TREE_H */<|MERGE_RESOLUTION|>--- conflicted
+++ resolved
@@ -6542,11 +6542,7 @@
 extern tree cp_fname_init			(const char *, tree *);
 extern tree cxx_builtin_function		(tree decl);
 extern tree cxx_builtin_function_ext_scope	(tree decl);
-<<<<<<< HEAD
-extern tree cxx_builtin_function_global_md	(tree);
-=======
 extern tree cxx_simulate_builtin_function_decl	(tree);
->>>>>>> 3f7c8055
 extern tree check_elaborated_type_specifier	(enum tag_types, tree, bool);
 extern void warn_extern_redeclared_static	(tree, tree);
 extern tree cxx_comdat_group			(tree);
@@ -7470,13 +7466,11 @@
 extern tree cp_truthvalue_conversion		(tree, tsubst_flags_t);
 extern tree contextual_conv_bool		(tree, tsubst_flags_t);
 extern tree condition_conversion		(tree);
-extern tree require_complete_type		(tree, int = -1);
-extern tree require_complete_type_sfinae	(tree, tsubst_flags_t,
-						 int = -1);
+extern tree require_complete_type		(tree);
+extern tree require_complete_type_sfinae	(tree, tsubst_flags_t);
 extern tree complete_type			(tree);
-extern tree complete_type_or_else		(tree, tree, int = -1);
-extern tree complete_type_or_maybe_complain	(tree, tree, tsubst_flags_t,
-						 int = -1);
+extern tree complete_type_or_else		(tree, tree);
+extern tree complete_type_or_maybe_complain	(tree, tree, tsubst_flags_t);
 inline bool type_unknown_p			(const_tree);
 enum { ce_derived, ce_type, ce_normal, ce_exact };
 extern bool comp_except_specs			(const_tree, const_tree, int);
@@ -7957,75 +7951,6 @@
   return expr == null_node;
 }
 
-<<<<<<< HEAD
-/* Return true if the argument is a complete type or an array
-   of unknown bound (whose type is incomplete but) whose elements
-   have complete type.  */
-static inline bool
-complete_or_array_type_p (const_tree type)
-{
-  return COMPLETE_TYPE_P (type) || array_of_complete_type_p (type);
-}
-
-/* Like complete_type, but report an error and return NULL_TREE if the
-   result isn't a defined type (in the sense of DEFINED_TYPE_P).
-   This should be used if defined sizeless types and normal complete
-   types are both OK.  */
-inline tree
-defined_type_or_else (tree type, tree value)
-{
-  return complete_type_or_else (type, value, true);
-}
-
-/* Like complete_type_or_else, but explicitly reject sizeless types.
-   This should be used in cases that specifically want the language's
-   normal completeness rules to apply to sizeless types (which are
-   always incomplete).  */
-inline tree
-sized_complete_type_or_else (tree type, tree value)
-{
-  return complete_type_or_else (type, value, false);
-}
-
-/* Like complete_type_or_maybe_complain, but accept any defined type (in
-   the sense of DEFINED_TYPE_P).  This should be used if defined sizeless
-   types and normal complete types are both OK.  */
-inline tree
-defined_type_or_maybe_complain (tree type, tree value,
-				tsubst_flags_t complain)
-{
-  return complete_type_or_maybe_complain (type, value, complain, true);
-}
-
-/* Like complete_type_or_maybe_complain, but explicitly reject sizeless types.
-   This should be used in cases that specifically want the language's normal
-   completeness rules to apply to sizeless types (which are always
-   incomplete).  */
-inline tree
-sized_complete_type_or_maybe_complain (tree type, tree value,
-				       tsubst_flags_t complain)
-{
-  return complete_type_or_maybe_complain (type, value, complain, false);
-}
-
-/* Like require_complete_type, but explicitly reject sizeless types.
-   This should be used in cases that specifically want the language's normal
-   completeness rules to apply to sizeless types (which are always
-   incomplete).  */
-inline tree
-require_sized_complete_type (tree type)
-{
-  return require_complete_type (type, false);
-}
-
-/* Like require_complete_type_sfinae, but accept any defined type (in
-   the sense of DEFINED_TYPE_P).  This should be used if defined sizeless
-   types and normal complete types are both OK.  */
-inline tree
-require_defined_type_sfinae (tree value, tsubst_flags_t complain)
-{
-  return require_complete_type_sfinae (value, complain, true);
-=======
 /* True iff T is a variable template declaration. */
 inline bool
 variable_template_p (tree t)
@@ -8122,7 +8047,6 @@
   if (t && TREE_CODE (t) == TEMPLATE_ID_EXPR)
     return concept_definition_p (TREE_OPERAND (t, 0));
   return false;
->>>>>>> 3f7c8055
 }
 
 #if CHECKING_P

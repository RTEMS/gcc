/* Definitions for C++ parsing and type checking.
   Copyright (C) 1987-2015 Free Software Foundation, Inc.
   Contributed by Michael Tiemann (tiemann@cygnus.com)

This file is part of GCC.

GCC is free software; you can redistribute it and/or modify
it under the terms of the GNU General Public License as published by
the Free Software Foundation; either version 3, or (at your option)
any later version.

GCC is distributed in the hope that it will be useful,
but WITHOUT ANY WARRANTY; without even the implied warranty of
MERCHANTABILITY or FITNESS FOR A PARTICULAR PURPOSE.  See the
GNU General Public License for more details.

You should have received a copy of the GNU General Public License
along with GCC; see the file COPYING3.  If not see
<http://www.gnu.org/licenses/>.  */

#ifndef GCC_CP_TREE_H
#define GCC_CP_TREE_H

#include "tm.h"
#include "hard-reg-set.h"
#include "function.h"

/* In order for the format checking to accept the C++ front end
   diagnostic framework extensions, you must include this file before
   diagnostic-core.h, not after.  We override the definition of GCC_DIAG_STYLE
   in c-common.h.  */
#undef GCC_DIAG_STYLE
#define GCC_DIAG_STYLE __gcc_cxxdiag__
#if defined(GCC_DIAGNOSTIC_CORE_H) || defined (GCC_C_COMMON_H)
#error \
In order for the format checking to accept the C++ front end diagnostic \
framework extensions, you must include this file before diagnostic-core.h and \
c-common.h, not after.
#endif
#include "c-family/c-common.h"
#include "diagnostic.h"

#include "name-lookup.h"

/* Usage of TREE_LANG_FLAG_?:
   0: IDENTIFIER_MARKED (IDENTIFIER_NODEs)
      NEW_EXPR_USE_GLOBAL (in NEW_EXPR).
      DELETE_EXPR_USE_GLOBAL (in DELETE_EXPR).
      COMPOUND_EXPR_OVERLOADED (in COMPOUND_EXPR).
      CLEANUP_P (in TRY_BLOCK)
      AGGR_INIT_VIA_CTOR_P (in AGGR_INIT_EXPR)
      PTRMEM_OK_P (in ADDR_EXPR, OFFSET_REF, SCOPE_REF)
      PAREN_STRING_LITERAL (in STRING_CST)
      CP_DECL_THREAD_LOCAL_P (in VAR_DECL)
      KOENIG_LOOKUP_P (in CALL_EXPR)
      STATEMENT_LIST_NO_SCOPE (in STATEMENT_LIST).
      EXPR_STMT_STMT_EXPR_RESULT (in EXPR_STMT)
      STMT_EXPR_NO_SCOPE (in STMT_EXPR)
      BIND_EXPR_TRY_BLOCK (in BIND_EXPR)
      TYPENAME_IS_ENUM_P (in TYPENAME_TYPE)
      OMP_FOR_GIMPLIFYING_P (in OMP_FOR, OMP_SIMD, OMP_DISTRIBUTE,
			     and OMP_TASKLOOP)
      BASELINK_QUALIFIED_P (in BASELINK)
      TARGET_EXPR_IMPLICIT_P (in TARGET_EXPR)
      TEMPLATE_PARM_PARAMETER_PACK (in TEMPLATE_PARM_INDEX)
      TREE_INDIRECT_USING (in a TREE_LIST of using-directives)
      ATTR_IS_DEPENDENT (in the TREE_LIST for an attribute)
      ABI_TAG_IMPLICIT (in the TREE_LIST for the argument of abi_tag)
      CONSTRUCTOR_IS_DIRECT_INIT (in CONSTRUCTOR)
      LAMBDA_EXPR_CAPTURES_THIS_P (in LAMBDA_EXPR)
      DECLTYPE_FOR_LAMBDA_CAPTURE (in DECLTYPE_TYPE)
      VEC_INIT_EXPR_IS_CONSTEXPR (in VEC_INIT_EXPR)
      DECL_OVERRIDE_P (in FUNCTION_DECL)
      IMPLICIT_CONV_EXPR_DIRECT_INIT (in IMPLICIT_CONV_EXPR)
      TRANSACTION_EXPR_IS_STMT (in TRANSACTION_EXPR)
      CONVERT_EXPR_VBASE_PATH (in CONVERT_EXPR)
      OVL_ARG_DEPENDENT (in OVERLOAD)
      PACK_EXPANSION_LOCAL_P (in *_PACK_EXPANSION)
      TINFO_HAS_ACCESS_ERRORS (in TEMPLATE_INFO)
      SIZEOF_EXPR_TYPE_P (in SIZEOF_EXPR)
      COMPOUND_REQ_NOEXCEPT_P (in COMPOUND_REQ)
      WILDCARD_PACK_P (in WILDCARD_DECL)
      BLOCK_OUTER_CURLY_BRACE_P (in BLOCK)
      FOLD_EXPR_MODOP_P (*_FOLD_EXPR)
   1: IDENTIFIER_VIRTUAL_P (in IDENTIFIER_NODE)
      TI_PENDING_TEMPLATE_FLAG.
      TEMPLATE_PARMS_FOR_INLINE.
      DELETE_EXPR_USE_VEC (in DELETE_EXPR).
      (TREE_CALLS_NEW) (in _EXPR or _REF) (commented-out).
      ICS_ELLIPSIS_FLAG (in _CONV)
      DECL_INITIALIZED_P (in VAR_DECL)
      TYPENAME_IS_CLASS_P (in TYPENAME_TYPE)
      STMT_IS_FULL_EXPR_P (in _STMT)
      TARGET_EXPR_LIST_INIT_P (in TARGET_EXPR)
      LAMBDA_EXPR_MUTABLE_P (in LAMBDA_EXPR)
      DECL_FINAL_P (in FUNCTION_DECL)
      QUALIFIED_NAME_IS_TEMPLATE (in SCOPE_REF)
      DECLTYPE_FOR_INIT_CAPTURE (in DECLTYPE_TYPE)
      CONSTRUCTOR_NO_IMPLICIT_ZERO (in CONSTRUCTOR)
      TINFO_USED_TEMPLATE_ID (in TEMPLATE_INFO)
   2: IDENTIFIER_OPNAME_P (in IDENTIFIER_NODE)
      ICS_THIS_FLAG (in _CONV)
      DECL_INITIALIZED_BY_CONSTANT_EXPRESSION_P (in VAR_DECL)
      STATEMENT_LIST_TRY_BLOCK (in STATEMENT_LIST)
      TYPENAME_IS_RESOLVING_P (in TYPE_NAME_TYPE)
      TARGET_EXPR_DIRECT_INIT_P (in TARGET_EXPR)
      FNDECL_USED_AUTO (in FUNCTION_DECL)
      DECLTYPE_FOR_LAMBDA_PROXY (in DECLTYPE_TYPE)
      REF_PARENTHESIZED_P (in COMPONENT_REF, INDIRECT_REF)
      AGGR_INIT_ZERO_FIRST (in AGGR_INIT_EXPR)
      CONSTRUCTOR_MUTABLE_POISON (in CONSTRUCTOR)
   3: (TREE_REFERENCE_EXPR) (in NON_LVALUE_EXPR) (commented-out).
      ICS_BAD_FLAG (in _CONV)
      FN_TRY_BLOCK_P (in TRY_BLOCK)
      IDENTIFIER_CTOR_OR_DTOR_P (in IDENTIFIER_NODE)
      BIND_EXPR_BODY_BLOCK (in BIND_EXPR)
      DECL_NON_TRIVIALLY_INITIALIZED_P (in VAR_DECL)
      CALL_EXPR_LIST_INIT_P (in CALL_EXPR, AGGR_INIT_EXPR)
   4: TREE_HAS_CONSTRUCTOR (in INDIRECT_REF, SAVE_EXPR, CONSTRUCTOR,
	  or FIELD_DECL).
      IDENTIFIER_TYPENAME_P (in IDENTIFIER_NODE)
      DECL_TINFO_P (in VAR_DECL)
      FUNCTION_REF_QUALIFIED (in FUNCTION_TYPE, METHOD_TYPE)
   5: C_IS_RESERVED_WORD (in IDENTIFIER_NODE)
      DECL_VTABLE_OR_VTT_P (in VAR_DECL)
      FUNCTION_RVALUE_QUALIFIED (in FUNCTION_TYPE, METHOD_TYPE)
   6: IDENTIFIER_REPO_CHOSEN (in IDENTIFIER_NODE)
      DECL_CONSTRUCTION_VTABLE_P (in VAR_DECL)
      TYPE_MARKED_P (in _TYPE)
      RANGE_FOR_IVDEP (in RANGE_FOR_STMT)

   Usage of TYPE_LANG_FLAG_?:
   0: TYPE_DEPENDENT_P
   1: TYPE_HAS_USER_CONSTRUCTOR.
   2: TYPE_HAS_LATE_RETURN_TYPE (in FUNCTION_TYPE, METHOD_TYPE)
      TYPE_PTRMEMFUNC_FLAG (in RECORD_TYPE)
   3: TYPE_FOR_JAVA.
   4: TYPE_HAS_NONTRIVIAL_DESTRUCTOR
   5: CLASS_TYPE_P (in RECORD_TYPE and UNION_TYPE)
      ENUM_FIXED_UNDERLYING_TYPE_P (in ENUMERAL_TYPE)
      AUTO_IS_DECLTYPE (in TEMPLATE_TYPE_PARM)
      REFERENCE_VLA_OK (in REFERENCE_TYPE)
   6: TYPE_DEPENDENT_P_VALID

   Usage of DECL_LANG_FLAG_?:
   0: DECL_ERROR_REPORTED (in VAR_DECL).
      DECL_TEMPLATE_PARM_P (in PARM_DECL, CONST_DECL, TYPE_DECL, or TEMPLATE_DECL)
      DECL_LOCAL_FUNCTION_P (in FUNCTION_DECL)
      DECL_MUTABLE_P (in FIELD_DECL)
      DECL_DEPENDENT_P (in USING_DECL)
      LABEL_DECL_BREAK (in LABEL_DECL)
   1: C_TYPEDEF_EXPLICITLY_SIGNED (in TYPE_DECL).
      DECL_TEMPLATE_INSTANTIATED (in a VAR_DECL or a FUNCTION_DECL)
      DECL_MEMBER_TEMPLATE_P (in TEMPLATE_DECL)
      USING_DECL_TYPENAME_P (in USING_DECL)
      DECL_VLA_CAPTURE_P (in FIELD_DECL)
      DECL_ARRAY_PARAMETER_P (in PARM_DECL)
      LABEL_DECL_CONTINUE (in LABEL_DECL)
   2: DECL_THIS_EXTERN (in VAR_DECL or FUNCTION_DECL).
      DECL_IMPLICIT_TYPEDEF_P (in a TYPE_DECL)
      DECL_CONSTRAINT_VAR_P (in a PARM_DECL)
      TEMPLATE_DECL_COMPLEX_ALIAS_P (in TEMPLATE_DECL)
      DECL_INSTANTIATING_NSDMI_P (in a FIELD_DECL)
   3: DECL_IN_AGGR_P.
   4: DECL_C_BIT_FIELD (in a FIELD_DECL)
      DECL_ANON_UNION_VAR_P (in a VAR_DECL)
      DECL_SELF_REFERENCE_P (in a TYPE_DECL)
      DECL_INVALID_OVERRIDER_P (in a FUNCTION_DECL)
   5: DECL_INTERFACE_KNOWN.
   6: DECL_THIS_STATIC (in VAR_DECL or FUNCTION_DECL).
      DECL_FIELD_IS_BASE (in FIELD_DECL)
      TYPE_DECL_ALIAS_P (in TYPE_DECL)
   7: DECL_DEAD_FOR_LOCAL (in VAR_DECL).
      DECL_THUNK_P (in a member FUNCTION_DECL)
      DECL_NORMAL_CAPTURE_P (in FIELD_DECL)
   8: DECL_DECLARED_CONSTEXPR_P (in VAR_DECL, FUNCTION_DECL)

   Usage of language-independent fields in a language-dependent manner:

   TYPE_ALIAS_SET
     This field is used by TYPENAME_TYPEs, TEMPLATE_TYPE_PARMs, and so
     forth as a substitute for the mark bits provided in `lang_type'.
     At present, only the six low-order bits are used.

   TYPE_LANG_SLOT_1
     For an ENUMERAL_TYPE, this is ENUM_TEMPLATE_INFO.
     For a FUNCTION_TYPE or METHOD_TYPE, this is TYPE_RAISES_EXCEPTIONS

  BINFO_VIRTUALS
     For a binfo, this is a TREE_LIST.  There is an entry for each
     virtual function declared either in BINFO or its direct and
     indirect primary bases.

     The BV_DELTA of each node gives the amount by which to adjust the
     `this' pointer when calling the function.  If the method is an
     overridden version of a base class method, then it is assumed
     that, prior to adjustment, the this pointer points to an object
     of the base class.

     The BV_VCALL_INDEX of each node, if non-NULL, gives the vtable
     index of the vcall offset for this entry.

     The BV_FN is the declaration for the virtual function itself.

     If BV_LOST_PRIMARY is set, it means that this entry is for a lost
     primary virtual base and can be left null in the vtable.

   BINFO_VTABLE
     This is an expression with POINTER_TYPE that gives the value
     to which the vptr should be initialized.  Use get_vtbl_decl_for_binfo
     to extract the VAR_DECL for the complete vtable.

   DECL_VINDEX
     This field is NULL for a non-virtual function.  For a virtual
     function, it is eventually set to an INTEGER_CST indicating the
     index in the vtable at which this function can be found.  When
     a virtual function is declared, but before it is known what
     function is overridden, this field is the error_mark_node.

     Temporarily, it may be set to a TREE_LIST whose TREE_VALUE is
     the virtual function this one overrides, and whose TREE_CHAIN is
     the old DECL_VINDEX.  */

/* Language-specific tree checkers.  */

#define VAR_OR_FUNCTION_DECL_CHECK(NODE) \
  TREE_CHECK2(NODE,VAR_DECL,FUNCTION_DECL)

#define TYPE_FUNCTION_OR_TEMPLATE_DECL_CHECK(NODE) \
  TREE_CHECK3(NODE,TYPE_DECL,TEMPLATE_DECL,FUNCTION_DECL)

#define TYPE_FUNCTION_OR_TEMPLATE_DECL_P(NODE) \
  (TREE_CODE (NODE) == TYPE_DECL || TREE_CODE (NODE) == TEMPLATE_DECL \
   || TREE_CODE (NODE) == FUNCTION_DECL)

#define VAR_FUNCTION_OR_PARM_DECL_CHECK(NODE) \
  TREE_CHECK3(NODE,VAR_DECL,FUNCTION_DECL,PARM_DECL)

#define VAR_TEMPL_TYPE_OR_FUNCTION_DECL_CHECK(NODE) \
  TREE_CHECK4(NODE,VAR_DECL,FUNCTION_DECL,TYPE_DECL,TEMPLATE_DECL)

#define VAR_TEMPL_TYPE_FIELD_OR_FUNCTION_DECL_CHECK(NODE) \
  TREE_CHECK5(NODE,VAR_DECL,FIELD_DECL,FUNCTION_DECL,TYPE_DECL,TEMPLATE_DECL)

#define BOUND_TEMPLATE_TEMPLATE_PARM_TYPE_CHECK(NODE) \
  TREE_CHECK(NODE,BOUND_TEMPLATE_TEMPLATE_PARM)

#if defined ENABLE_TREE_CHECKING && (GCC_VERSION >= 2007)
#define THUNK_FUNCTION_CHECK(NODE) __extension__			\
({  __typeof (NODE) const __t = (NODE);					\
    if (TREE_CODE (__t) != FUNCTION_DECL || !__t->decl_common.lang_specific \
	|| !__t->decl_common.lang_specific->u.fn.thunk_p)		\
      tree_check_failed (__t, __FILE__, __LINE__, __FUNCTION__, 0);	\
     __t; })
#else
#define THUNK_FUNCTION_CHECK(NODE) (NODE)
#endif

/* Language-dependent contents of an identifier.  */

struct GTY(()) lang_identifier {
  struct c_common_identifier c_common;
  cxx_binding *namespace_bindings;
  cxx_binding *bindings;
  tree class_template_info;
  tree label_value;
};

/* Return a typed pointer version of T if it designates a
   C++ front-end identifier.  */
inline lang_identifier*
identifier_p (tree t)
{
  if (TREE_CODE (t) == IDENTIFIER_NODE)
    return (lang_identifier*) t;
  return NULL;
}

/* In an IDENTIFIER_NODE, nonzero if this identifier is actually a
   keyword.  C_RID_CODE (node) is then the RID_* value of the keyword,
   and C_RID_YYCODE is the token number wanted by Yacc.  */

#define C_IS_RESERVED_WORD(ID) TREE_LANG_FLAG_5 (ID)

#define LANG_IDENTIFIER_CAST(NODE) \
	((struct lang_identifier*)IDENTIFIER_NODE_CHECK (NODE))

struct GTY(()) template_parm_index {
  struct tree_common common;
  int index;
  int level;
  int orig_level;
  tree decl;
};

struct GTY(()) ptrmem_cst {
  struct tree_common common;
  tree member;
};
typedef struct ptrmem_cst * ptrmem_cst_t;

#define IDENTIFIER_GLOBAL_VALUE(NODE) \
  namespace_binding ((NODE), global_namespace)
#define SET_IDENTIFIER_GLOBAL_VALUE(NODE, VAL) \
  set_namespace_binding ((NODE), global_namespace, (VAL))
#define IDENTIFIER_NAMESPACE_VALUE(NODE) \
  namespace_binding ((NODE), current_namespace)
#define SET_IDENTIFIER_NAMESPACE_VALUE(NODE, VAL) \
  set_namespace_binding ((NODE), current_namespace, (VAL))

#define CLEANUP_P(NODE)		TREE_LANG_FLAG_0 (TRY_BLOCK_CHECK (NODE))

#define BIND_EXPR_TRY_BLOCK(NODE) \
  TREE_LANG_FLAG_0 (BIND_EXPR_CHECK (NODE))

/* Used to mark the block around the member initializers and cleanups.  */
#define BIND_EXPR_BODY_BLOCK(NODE) \
  TREE_LANG_FLAG_3 (BIND_EXPR_CHECK (NODE))
#define FUNCTION_NEEDS_BODY_BLOCK(NODE) \
  (DECL_CONSTRUCTOR_P (NODE) || DECL_DESTRUCTOR_P (NODE) \
   || LAMBDA_FUNCTION_P (NODE))

#define STATEMENT_LIST_NO_SCOPE(NODE) \
  TREE_LANG_FLAG_0 (STATEMENT_LIST_CHECK (NODE))
#define STATEMENT_LIST_TRY_BLOCK(NODE) \
  TREE_LANG_FLAG_2 (STATEMENT_LIST_CHECK (NODE))

/* Mark the outer curly brace BLOCK.  */
#define BLOCK_OUTER_CURLY_BRACE_P(NODE)	TREE_LANG_FLAG_0 (BLOCK_CHECK (NODE))

/* Nonzero if this statement should be considered a full-expression,
   i.e., if temporaries created during this statement should have
   their destructors run at the end of this statement.  */
#define STMT_IS_FULL_EXPR_P(NODE) TREE_LANG_FLAG_1 ((NODE))

/* Marks the result of a statement expression.  */
#define EXPR_STMT_STMT_EXPR_RESULT(NODE) \
  TREE_LANG_FLAG_0 (EXPR_STMT_CHECK (NODE))

/* Nonzero if this statement-expression does not have an associated scope.  */
#define STMT_EXPR_NO_SCOPE(NODE) \
   TREE_LANG_FLAG_0 (STMT_EXPR_CHECK (NODE))

/* Returns nonzero iff TYPE1 and TYPE2 are the same type, in the usual
   sense of `same'.  */
#define same_type_p(TYPE1, TYPE2) \
  comptypes ((TYPE1), (TYPE2), COMPARE_STRICT)

/* Returns nonzero iff NODE is a declaration for the global function
   `main'.  */
#define DECL_MAIN_P(NODE)				\
   (DECL_EXTERN_C_FUNCTION_P (NODE)			\
    && DECL_NAME (NODE) != NULL_TREE			\
    && MAIN_NAME_P (DECL_NAME (NODE))			\
    && flag_hosted)

/* The overloaded FUNCTION_DECL.  */
#define OVL_FUNCTION(NODE) \
  (((struct tree_overload*)OVERLOAD_CHECK (NODE))->function)
#define OVL_CHAIN(NODE)      TREE_CHAIN (NODE)
/* Polymorphic access to FUNCTION and CHAIN.  */
#define OVL_CURRENT(NODE)	\
  ((TREE_CODE (NODE) == OVERLOAD) ? OVL_FUNCTION (NODE) : (NODE))
#define OVL_NEXT(NODE)		\
  ((TREE_CODE (NODE) == OVERLOAD) ? TREE_CHAIN (NODE) : NULL_TREE)
/* If set, this was imported in a using declaration.
   This is not to confuse with being used somewhere, which
   is not important for this node.  */
#define OVL_USED(NODE)		TREE_USED (OVERLOAD_CHECK (NODE))
/* If set, this OVERLOAD was created for argument-dependent lookup
   and can be freed afterward.  */
#define OVL_ARG_DEPENDENT(NODE) TREE_LANG_FLAG_0 (OVERLOAD_CHECK (NODE))

struct GTY(()) tree_overload {
  struct tree_common common;
  tree function;
};

struct GTY(()) tree_template_decl {
  struct tree_decl_common common;
  tree arguments;
  tree result;
};

/* Returns true iff NODE is a BASELINK.  */
#define BASELINK_P(NODE) \
  (TREE_CODE (NODE) == BASELINK)
/* The BINFO indicating the base in which lookup found the
   BASELINK_FUNCTIONS.  */
#define BASELINK_BINFO(NODE) \
  (((struct tree_baselink*) BASELINK_CHECK (NODE))->binfo)
/* The functions referred to by the BASELINK; either a FUNCTION_DECL,
   a TEMPLATE_DECL, an OVERLOAD, or a TEMPLATE_ID_EXPR.  */
#define BASELINK_FUNCTIONS(NODE) \
  (((struct tree_baselink*) BASELINK_CHECK (NODE))->functions)
/* The BINFO in which the search for the functions indicated by this baselink
   began.  This base is used to determine the accessibility of functions
   selected by overload resolution.  */
#define BASELINK_ACCESS_BINFO(NODE) \
  (((struct tree_baselink*) BASELINK_CHECK (NODE))->access_binfo)
/* For a type-conversion operator, the BASELINK_OPTYPE indicates the type
   to which the conversion should occur.  This value is important if
   the BASELINK_FUNCTIONS include a template conversion operator --
   the BASELINK_OPTYPE can be used to determine what type the user
   requested.  */
#define BASELINK_OPTYPE(NODE) \
  (TREE_CHAIN (BASELINK_CHECK (NODE)))
/* Nonzero if this baselink was from a qualified lookup.  */
#define BASELINK_QUALIFIED_P(NODE) \
  TREE_LANG_FLAG_0 (BASELINK_CHECK (NODE))

struct GTY(()) tree_baselink {
  struct tree_common common;
  tree binfo;
  tree functions;
  tree access_binfo;
};

/* The different kinds of ids that we encounter.  */

enum cp_id_kind
{
  /* Not an id at all.  */
  CP_ID_KIND_NONE,
  /* An unqualified-id that is not a template-id.  */
  CP_ID_KIND_UNQUALIFIED,
  /* An unqualified-id that is a dependent name.  */
  CP_ID_KIND_UNQUALIFIED_DEPENDENT,
  /* An unqualified template-id.  */
  CP_ID_KIND_TEMPLATE_ID,
  /* A qualified-id.  */
  CP_ID_KIND_QUALIFIED
};


/* The various kinds of C++0x warnings we encounter. */

enum cpp0x_warn_str
{
  /* extended initializer lists */
  CPP0X_INITIALIZER_LISTS,
  /* explicit conversion operators */
  CPP0X_EXPLICIT_CONVERSION,
  /* variadic templates */
  CPP0X_VARIADIC_TEMPLATES,
  /* lambda expressions */
  CPP0X_LAMBDA_EXPR,
  /* C++0x auto */
  CPP0X_AUTO,
  /* scoped enums */
  CPP0X_SCOPED_ENUMS,
  /* defaulted and deleted functions */
  CPP0X_DEFAULTED_DELETED,
  /* inline namespaces */
  CPP0X_INLINE_NAMESPACES,
  /* override controls, override/final */
  CPP0X_OVERRIDE_CONTROLS,
  /* non-static data member initializers */
  CPP0X_NSDMI,
  /* user defined literals */
  CPP0X_USER_DEFINED_LITERALS,
  /* delegating constructors */
  CPP0X_DELEGATING_CTORS,
  /* inheriting constructors */
  CPP0X_INHERITING_CTORS,
  /* C++11 attributes */
  CPP0X_ATTRIBUTES,
  /* ref-qualified member functions */
  CPP0X_REF_QUALIFIER
};

/* The various kinds of operation used by composite_pointer_type. */

enum composite_pointer_operation
{
  /* comparison */
  CPO_COMPARISON,
  /* conversion */
  CPO_CONVERSION,
  /* conditional expression */
  CPO_CONDITIONAL_EXPR
};

/* Possible cases of expression list used by build_x_compound_expr_from_list. */
enum expr_list_kind {
  ELK_INIT,		/* initializer */
  ELK_MEM_INIT,		/* member initializer */
  ELK_FUNC_CAST		/* functional cast */
};

/* Possible cases of implicit bad rhs conversions. */
enum impl_conv_rhs {
  ICR_DEFAULT_ARGUMENT, /* default argument */
  ICR_CONVERTING,       /* converting */
  ICR_INIT,             /* initialization */
  ICR_ARGPASS,          /* argument passing */
  ICR_RETURN,           /* return */
  ICR_ASSIGN            /* assignment */
};

/* Possible cases of implicit or explicit bad conversions to void. */
enum impl_conv_void {
  ICV_CAST,            /* (explicit) conversion to void */
  ICV_SECOND_OF_COND,  /* second operand of conditional expression */
  ICV_THIRD_OF_COND,   /* third operand of conditional expression */
  ICV_RIGHT_OF_COMMA,  /* right operand of comma operator */
  ICV_LEFT_OF_COMMA,   /* left operand of comma operator */
  ICV_STATEMENT,       /* statement */
  ICV_THIRD_IN_FOR     /* for increment expression */
};

/* Possible invalid uses of an abstract class that might not have a
   specific associated declaration.  */
enum GTY(()) abstract_class_use {
  ACU_UNKNOWN,			/* unknown or decl provided */
  ACU_CAST,			/* cast to abstract class */
  ACU_NEW,			/* new-expression of abstract class */
  ACU_THROW,			/* throw-expression of abstract class */
  ACU_CATCH,			/* catch-parameter of abstract class */
  ACU_ARRAY,			/* array of abstract class */
  ACU_RETURN,			/* return type of abstract class */
  ACU_PARM			/* parameter type of abstract class */
};

/* Macros for access to language-specific slots in an identifier.  */

#define IDENTIFIER_NAMESPACE_BINDINGS(NODE)	\
  (LANG_IDENTIFIER_CAST (NODE)->namespace_bindings)
#define IDENTIFIER_TEMPLATE(NODE)	\
  (LANG_IDENTIFIER_CAST (NODE)->class_template_info)

/* The IDENTIFIER_BINDING is the innermost cxx_binding for the
    identifier.  It's PREVIOUS is the next outermost binding.  Each
    VALUE field is a DECL for the associated declaration.  Thus,
    name lookup consists simply of pulling off the node at the front
    of the list (modulo oddities for looking up the names of types,
    and such.)  You can use SCOPE field to determine the scope
    that bound the name.  */
#define IDENTIFIER_BINDING(NODE) \
  (LANG_IDENTIFIER_CAST (NODE)->bindings)

/* TREE_TYPE only indicates on local and class scope the current
   type. For namespace scope, the presence of a type in any namespace
   is indicated with global_type_node, and the real type behind must
   be found through lookup.  */
#define IDENTIFIER_TYPE_VALUE(NODE) identifier_type_value (NODE)
#define REAL_IDENTIFIER_TYPE_VALUE(NODE) TREE_TYPE (NODE)
#define SET_IDENTIFIER_TYPE_VALUE(NODE,TYPE) (TREE_TYPE (NODE) = (TYPE))
#define IDENTIFIER_HAS_TYPE_VALUE(NODE) (IDENTIFIER_TYPE_VALUE (NODE) ? 1 : 0)

#define IDENTIFIER_LABEL_VALUE(NODE) \
  (LANG_IDENTIFIER_CAST (NODE)->label_value)
#define SET_IDENTIFIER_LABEL_VALUE(NODE, VALUE)   \
  IDENTIFIER_LABEL_VALUE (NODE) = (VALUE)

/* Nonzero if this identifier is used as a virtual function name somewhere
   (optimizes searches).  */
#define IDENTIFIER_VIRTUAL_P(NODE) TREE_LANG_FLAG_1 (NODE)

/* Nonzero if this identifier is the prefix for a mangled C++ operator
   name.  */
#define IDENTIFIER_OPNAME_P(NODE) TREE_LANG_FLAG_2 (NODE)

/* Nonzero if this identifier is the name of a type-conversion
   operator.  */
#define IDENTIFIER_TYPENAME_P(NODE) \
  TREE_LANG_FLAG_4 (NODE)

/* Nonzero if this identifier is the name of a constructor or
   destructor.  */
#define IDENTIFIER_CTOR_OR_DTOR_P(NODE) \
  TREE_LANG_FLAG_3 (NODE)

/* True iff NAME is the DECL_ASSEMBLER_NAME for an entity with vague
   linkage which the prelinker has assigned to this translation
   unit.  */
#define IDENTIFIER_REPO_CHOSEN(NAME) \
  (TREE_LANG_FLAG_6 (NAME))

/* In a RECORD_TYPE or UNION_TYPE, nonzero if any component is read-only.  */
#define C_TYPE_FIELDS_READONLY(TYPE) \
  (LANG_TYPE_CLASS_CHECK (TYPE)->fields_readonly)

/* The tokens stored in the default argument.  */

#define DEFARG_TOKENS(NODE) \
  (((struct tree_default_arg *)DEFAULT_ARG_CHECK (NODE))->tokens)
#define DEFARG_INSTANTIATIONS(NODE) \
  (((struct tree_default_arg *)DEFAULT_ARG_CHECK (NODE))->instantiations)

struct GTY (()) tree_default_arg {
  struct tree_common common;
  struct cp_token_cache *tokens;
  vec<tree, va_gc> *instantiations;
};


#define DEFERRED_NOEXCEPT_PATTERN(NODE) \
  (((struct tree_deferred_noexcept *)DEFERRED_NOEXCEPT_CHECK (NODE))->pattern)
#define DEFERRED_NOEXCEPT_ARGS(NODE) \
  (((struct tree_deferred_noexcept *)DEFERRED_NOEXCEPT_CHECK (NODE))->args)
#define DEFERRED_NOEXCEPT_SPEC_P(NODE)				\
  ((NODE) && (TREE_PURPOSE (NODE))				\
   && (TREE_CODE (TREE_PURPOSE (NODE)) == DEFERRED_NOEXCEPT))
#define UNEVALUATED_NOEXCEPT_SPEC_P(NODE)				\
  (DEFERRED_NOEXCEPT_SPEC_P (NODE)					\
   && DEFERRED_NOEXCEPT_PATTERN (TREE_PURPOSE (NODE)) == NULL_TREE)

struct GTY (()) tree_deferred_noexcept {
  struct tree_base base;
  tree pattern;
  tree args;
};


/* The condition associated with the static assertion.  This must be
   an integral constant expression.  */
#define STATIC_ASSERT_CONDITION(NODE) \
  (((struct tree_static_assert *)STATIC_ASSERT_CHECK (NODE))->condition)

/* The message associated with the static assertion.  This must be a
   string constant, which will be emitted as an error message when the
   static assert condition is false.  */
#define STATIC_ASSERT_MESSAGE(NODE) \
  (((struct tree_static_assert *)STATIC_ASSERT_CHECK (NODE))->message)

/* Source location information for a static assertion.  */
#define STATIC_ASSERT_SOURCE_LOCATION(NODE) \
  (((struct tree_static_assert *)STATIC_ASSERT_CHECK (NODE))->location)

struct GTY (()) tree_static_assert {
  struct tree_common common;
  tree condition;
  tree message;
  location_t location;
};

struct GTY (()) tree_argument_pack_select {
  struct tree_common common;
  tree argument_pack;
  int index;
};

/* The different kinds of traits that we encounter.  */

enum cp_trait_kind
{
  CPTK_BASES,
  CPTK_DIRECT_BASES,
  CPTK_HAS_NOTHROW_ASSIGN,
  CPTK_HAS_NOTHROW_CONSTRUCTOR,
  CPTK_HAS_NOTHROW_COPY,
  CPTK_HAS_TRIVIAL_ASSIGN,
  CPTK_HAS_TRIVIAL_CONSTRUCTOR,
  CPTK_HAS_TRIVIAL_COPY,
  CPTK_HAS_TRIVIAL_DESTRUCTOR,
  CPTK_HAS_VIRTUAL_DESTRUCTOR,
  CPTK_IS_ABSTRACT,
  CPTK_IS_BASE_OF,
  CPTK_IS_CLASS,
  CPTK_IS_EMPTY,
  CPTK_IS_ENUM,
  CPTK_IS_FINAL,
  CPTK_IS_LITERAL_TYPE,
  CPTK_IS_POD,
  CPTK_IS_POLYMORPHIC,
  CPTK_IS_SAME_AS,
  CPTK_IS_STD_LAYOUT,
  CPTK_IS_TRIVIAL,
  CPTK_IS_TRIVIALLY_ASSIGNABLE,
  CPTK_IS_TRIVIALLY_CONSTRUCTIBLE,
  CPTK_IS_TRIVIALLY_COPYABLE,
  CPTK_IS_UNION,
  CPTK_UNDERLYING_TYPE
};

/* The types that we are processing.  */
#define TRAIT_EXPR_TYPE1(NODE) \
  (((struct tree_trait_expr *)TRAIT_EXPR_CHECK (NODE))->type1)

#define TRAIT_EXPR_TYPE2(NODE) \
  (((struct tree_trait_expr *)TRAIT_EXPR_CHECK (NODE))->type2)

/* The specific trait that we are processing.  */
#define TRAIT_EXPR_KIND(NODE) \
  (((struct tree_trait_expr *)TRAIT_EXPR_CHECK (NODE))->kind)

struct GTY (()) tree_trait_expr {
  struct tree_common common;
  tree type1;
  tree type2;  
  enum cp_trait_kind kind;
};

/* Based off of TYPE_ANONYMOUS_P.  */
#define LAMBDA_TYPE_P(NODE) \
  (CLASS_TYPE_P (NODE) && CLASSTYPE_LAMBDA_EXPR (NODE))

/* Test if FUNCTION_DECL is a lambda function.  */
#define LAMBDA_FUNCTION_P(FNDECL) \
  (DECL_OVERLOADED_OPERATOR_P (FNDECL) == CALL_EXPR \
   && LAMBDA_TYPE_P (CP_DECL_CONTEXT (FNDECL)))

enum cp_lambda_default_capture_mode_type {
  CPLD_NONE,
  CPLD_COPY,
  CPLD_REFERENCE
};

/* The method of default capture, if any.  */
#define LAMBDA_EXPR_DEFAULT_CAPTURE_MODE(NODE) \
  (((struct tree_lambda_expr *)LAMBDA_EXPR_CHECK (NODE))->default_capture_mode)

/* The capture-list, including `this'.  Each capture is stored as a FIELD_DECL
 * so that the name, type, and field are all together, whether or not it has
 * been added to the lambda's class type.
   TREE_LIST:
     TREE_PURPOSE: The FIELD_DECL for this capture.
     TREE_VALUE: The initializer. This is part of a GNU extension.  */
#define LAMBDA_EXPR_CAPTURE_LIST(NODE) \
  (((struct tree_lambda_expr *)LAMBDA_EXPR_CHECK (NODE))->capture_list)

/* During parsing of the lambda-introducer, the node in the capture-list
   that holds the 'this' capture.  During parsing of the body, the
   capture proxy for that node.  */
#define LAMBDA_EXPR_THIS_CAPTURE(NODE) \
  (((struct tree_lambda_expr *)LAMBDA_EXPR_CHECK (NODE))->this_capture)

/* Predicate tracking whether `this' is in the effective capture set.  */
#define LAMBDA_EXPR_CAPTURES_THIS_P(NODE) \
  LAMBDA_EXPR_THIS_CAPTURE(NODE)

/* Predicate tracking whether the lambda was declared 'mutable'.  */
#define LAMBDA_EXPR_MUTABLE_P(NODE) \
  TREE_LANG_FLAG_1 (LAMBDA_EXPR_CHECK (NODE))

/* The return type in the expression.
 * NULL_TREE indicates that none was specified.  */
#define LAMBDA_EXPR_RETURN_TYPE(NODE) \
  (((struct tree_lambda_expr *)LAMBDA_EXPR_CHECK (NODE))->return_type)

/* The source location of the lambda.  */
#define LAMBDA_EXPR_LOCATION(NODE) \
  (((struct tree_lambda_expr *)LAMBDA_EXPR_CHECK (NODE))->locus)

/* The mangling scope for the lambda: FUNCTION_DECL, PARM_DECL, VAR_DECL,
   FIELD_DECL or NULL_TREE.  If this is NULL_TREE, we have no linkage.  */
#define LAMBDA_EXPR_EXTRA_SCOPE(NODE) \
  (((struct tree_lambda_expr *)LAMBDA_EXPR_CHECK (NODE))->extra_scope)

/* If EXTRA_SCOPE, this is the number of the lambda within that scope.  */
#define LAMBDA_EXPR_DISCRIMINATOR(NODE) \
  (((struct tree_lambda_expr *)LAMBDA_EXPR_CHECK (NODE))->discriminator)

/* During parsing of the lambda, a vector of capture proxies which need
   to be pushed once we're done processing a nested lambda.  */
#define LAMBDA_EXPR_PENDING_PROXIES(NODE) \
  (((struct tree_lambda_expr *)LAMBDA_EXPR_CHECK (NODE))->pending_proxies)

/* The closure type of the lambda.  Note that the TREE_TYPE of a
   LAMBDA_EXPR is always NULL_TREE, because we need to instantiate the
   LAMBDA_EXPR in order to instantiate the type.  */
#define LAMBDA_EXPR_CLOSURE(NODE) \
  (((struct tree_lambda_expr *)LAMBDA_EXPR_CHECK (NODE))->closure)

struct GTY (()) tree_lambda_expr
{
  struct tree_typed typed;
  tree capture_list;
  tree this_capture;
  tree return_type;
  tree extra_scope;
  tree closure;
  vec<tree, va_gc> *pending_proxies;
  location_t locus;
  enum cp_lambda_default_capture_mode_type default_capture_mode;
  int discriminator;
};

/* A (typedef,context,usage location) triplet.
   It represents a typedef used through a
   context at a given source location.
   e.g.
   struct foo {
     typedef int myint;
   };

   struct bar {
    foo::myint v; // #1<-- this location.
   };

   In bar, the triplet will be (myint, foo, #1).
   */
struct GTY(()) qualified_typedef_usage_s {
  tree typedef_decl;
  tree context;
  location_t locus;
};
typedef struct qualified_typedef_usage_s qualified_typedef_usage_t;

/* Non-zero if this template specialization has access violations that
   should be rechecked when the function is instantiated outside argument
   deduction.  */
#define TINFO_HAS_ACCESS_ERRORS(NODE) \
  (TREE_LANG_FLAG_0 (TEMPLATE_INFO_CHECK (NODE)))
#define FNDECL_HAS_ACCESS_ERRORS(NODE) \
  (TINFO_HAS_ACCESS_ERRORS (DECL_TEMPLATE_INFO (NODE)))

/* Non-zero if this variable template specialization was specified using a
   template-id, so it's a partial or full specialization and not a definition
   of the member template of a particular class specialization.  */
#define TINFO_USED_TEMPLATE_ID(NODE) \
  (TREE_LANG_FLAG_1 (TEMPLATE_INFO_CHECK (NODE)))

struct GTY(()) tree_template_info {
  struct tree_common common;
  vec<qualified_typedef_usage_t, va_gc> *typedefs_needing_access_checking;
};

// Constraint information for a C++ declaration. Constraint information is
// comprised of:
//
// - a constraint expression introduced by the template header
// - a constraint expression introduced by a function declarator
// - the associated constraints, which are the conjunction of those,
//   and used for declaration matching
// - the cached normalized associated constraints which are used
//   to support satisfaction and subsumption.
// - assumptions which is the result of decomposing the normalized
//   constraints.
//
// The template and declarator requirements are kept to support pretty
// printing constrained declarations.
struct GTY(()) tree_constraint_info {
  struct tree_base base;
  tree template_reqs;
  tree declarator_reqs;
  tree associated_constr;
  tree normalized_constr;
  tree assumptions;
};

// Require that pointer P is non-null before returning.
template<typename T>
inline T*
check_nonnull (T* p)
{
  gcc_assert (p);
  return p;
}

// Returns true iff T is non-null and represents constraint info.
inline tree_constraint_info *
check_constraint_info (tree t)
{
  if (t && TREE_CODE (t) == CONSTRAINT_INFO)
    return (tree_constraint_info *)t;
  return NULL;
}

// Access the expression describing the template constraints. This may be
// null if no constraints were introduced in the template parameter list,
// a requirements clause after the template parameter list, or constraints
// through a constrained-type-specifier.
#define CI_TEMPLATE_REQS(NODE) \
  check_constraint_info (check_nonnull(NODE))->template_reqs

// Access the expression describing the trailing constraints. This is non-null
// for any implicit instantiation of a constrained declaration. For a
// templated declaration it is non-null only when a trailing requires-clause
// was specified.
#define CI_DECLARATOR_REQS(NODE) \
  check_constraint_info (check_nonnull(NODE))->declarator_reqs

// The computed associated constraint expression for a declaration.
#define CI_ASSOCIATED_CONSTRAINTS(NODE) \
  check_constraint_info (check_nonnull(NODE))->associated_constr

// The normalized associated constraints.
#define CI_NORMALIZED_CONSTRAINTS(NODE) \
  check_constraint_info (check_nonnull(NODE))->normalized_constr

// Get the set of assumptions associated with the constraint info node.
#define CI_ASSUMPTIONS(NODE) \
  check_constraint_info (check_nonnull(NODE))->assumptions

// Access the logical constraints on the template parameters introduced
// at a given template parameter list level indicated by NODE.
#define TEMPLATE_PARMS_CONSTRAINTS(NODE) \
  TREE_TYPE (TREE_LIST_CHECK (NODE))

// Access the logical constraints on the template parameter declaration
// indicated by NODE.
#define TEMPLATE_PARM_CONSTRAINTS(NODE) \
  TREE_TYPE (TREE_LIST_CHECK (NODE))

/* Non-zero if the noexcept is present in a compound requirement. */
#define COMPOUND_REQ_NOEXCEPT_P(NODE) \
  TREE_LANG_FLAG_0 (TREE_CHECK (NODE, COMPOUND_REQ))

/* The constraints on an 'auto' placeholder type, used in an argument deduction
   constraint.  */
#define PLACEHOLDER_TYPE_CONSTRAINTS(NODE) \
  DECL_SIZE_UNIT (TYPE_NAME (NODE))

/* The expression evaluated by the predicate constraint. */
#define PRED_CONSTR_EXPR(NODE) \
  TREE_OPERAND (TREE_CHECK (NODE, PRED_CONSTR), 0)

/* The expression validated by the predicate constraint. */
#define EXPR_CONSTR_EXPR(NODE) \
  TREE_OPERAND (TREE_CHECK (NODE, EXPR_CONSTR), 0)

/* The type validated by the predicate constraint. */
#define TYPE_CONSTR_TYPE(NODE) \
  TREE_OPERAND (TREE_CHECK (NODE, TYPE_CONSTR), 0)

/* In an implicit conversion constraint, the source expression. */
#define ICONV_CONSTR_EXPR(NODE) \
  TREE_OPERAND (TREE_CHECK (NODE, ICONV_CONSTR), 0)

/* In an implicit conversion constraint, the target type. */
#define ICONV_CONSTR_TYPE(NODE) \
  TREE_OPERAND (TREE_CHECK (NODE, ICONV_CONSTR), 1)

/* In an argument deduction constraint, the source expression. */
#define DEDUCT_CONSTR_EXPR(NODE) \
  TREE_OPERAND (TREE_CHECK (NODE, DEDUCT_CONSTR), 0)

/* In an argument deduction constraint, the target type pattern. */
#define DEDUCT_CONSTR_PATTERN(NODE) \
  TREE_OPERAND (TREE_CHECK (NODE, DEDUCT_CONSTR), 1)

/* In an argument deduction constraint, the list of placeholder nodes. */
#define DEDUCT_CONSTR_PLACEHOLDER(NODE) \
  TREE_OPERAND (TREE_CHECK (NODE, DEDUCT_CONSTR), 2)

/* The expression of an exception constraint. */
#define EXCEPT_CONSTR_EXPR(NODE) \
  TREE_OPERAND (TREE_CHECK (NODE, EXCEPT_CONSTR), 0)

/* In a parameterized constraint, the local parameters. */
#define PARM_CONSTR_PARMS(NODE) \
  TREE_OPERAND (TREE_CHECK (NODE, PARM_CONSTR), 0)

/* In a parameterized constraint, the operand. */
#define PARM_CONSTR_OPERAND(NODE) \
  TREE_OPERAND (TREE_CHECK (NODE, PARM_CONSTR), 1)

/* Whether a PARM_DECL represents a local parameter in a
   requires-expression.  */
#define CONSTRAINT_VAR_P(NODE) \
  DECL_LANG_FLAG_2 (TREE_CHECK (NODE, PARM_DECL))

/* The concept constraining this constrained template-parameter.  */
#define CONSTRAINED_PARM_CONCEPT(NODE) \
  DECL_SIZE_UNIT (TYPE_DECL_CHECK (NODE))
/* Any extra template arguments specified for a constrained
   template-parameter.  */
#define CONSTRAINED_PARM_EXTRA_ARGS(NODE) \
  DECL_SIZE (TYPE_DECL_CHECK (NODE))
/* The first template parameter of CONSTRAINED_PARM_CONCEPT to be used as a
   prototype for the constrained parameter in finish_shorthand_constraint,
   attached for convenience.  */
#define CONSTRAINED_PARM_PROTOTYPE(NODE) \
  DECL_INITIAL (TYPE_DECL_CHECK (NODE))

enum cp_tree_node_structure_enum {
  TS_CP_GENERIC,
  TS_CP_IDENTIFIER,
  TS_CP_TPI,
  TS_CP_PTRMEM,
  TS_CP_BINDING,
  TS_CP_OVERLOAD,
  TS_CP_BASELINK,
  TS_CP_TEMPLATE_DECL,
  TS_CP_WRAPPER,
  TS_CP_DEFAULT_ARG,
  TS_CP_DEFERRED_NOEXCEPT,
  TS_CP_STATIC_ASSERT,
  TS_CP_ARGUMENT_PACK_SELECT,
  TS_CP_TRAIT_EXPR,
  TS_CP_LAMBDA_EXPR,
  TS_CP_TEMPLATE_INFO,
  TS_CP_CONSTRAINT_INFO,
  TS_CP_USERDEF_LITERAL,
  LAST_TS_CP_ENUM
};

/* The resulting tree type.  */
union GTY((desc ("cp_tree_node_structure (&%h)"),
       chain_next ("(union lang_tree_node *) c_tree_chain_next (&%h.generic)"))) lang_tree_node {
  union tree_node GTY ((tag ("TS_CP_GENERIC"),
			desc ("tree_node_structure (&%h)"))) generic;
  struct template_parm_index GTY ((tag ("TS_CP_TPI"))) tpi;
  struct ptrmem_cst GTY ((tag ("TS_CP_PTRMEM"))) ptrmem;
  struct tree_overload GTY ((tag ("TS_CP_OVERLOAD"))) overload;
  struct tree_baselink GTY ((tag ("TS_CP_BASELINK"))) baselink;
  struct tree_template_decl GTY ((tag ("TS_CP_TEMPLATE_DECL"))) template_decl;
  struct tree_default_arg GTY ((tag ("TS_CP_DEFAULT_ARG"))) default_arg;
  struct tree_deferred_noexcept GTY ((tag ("TS_CP_DEFERRED_NOEXCEPT"))) deferred_noexcept;
  struct lang_identifier GTY ((tag ("TS_CP_IDENTIFIER"))) identifier;
  struct tree_static_assert GTY ((tag ("TS_CP_STATIC_ASSERT"))) 
    static_assertion;
  struct tree_argument_pack_select GTY ((tag ("TS_CP_ARGUMENT_PACK_SELECT")))
    argument_pack_select;
  struct tree_trait_expr GTY ((tag ("TS_CP_TRAIT_EXPR")))
    trait_expression;
  struct tree_lambda_expr GTY ((tag ("TS_CP_LAMBDA_EXPR")))
    lambda_expression;
  struct tree_template_info GTY ((tag ("TS_CP_TEMPLATE_INFO")))
    template_info;
  struct tree_constraint_info GTY ((tag ("TS_CP_CONSTRAINT_INFO")))
    constraint_info;
  struct tree_userdef_literal GTY ((tag ("TS_CP_USERDEF_LITERAL")))
    userdef_literal;
};


enum cp_tree_index
{
    CPTI_JAVA_BYTE_TYPE,
    CPTI_JAVA_SHORT_TYPE,
    CPTI_JAVA_INT_TYPE,
    CPTI_JAVA_LONG_TYPE,
    CPTI_JAVA_FLOAT_TYPE,
    CPTI_JAVA_DOUBLE_TYPE,
    CPTI_JAVA_CHAR_TYPE,
    CPTI_JAVA_BOOLEAN_TYPE,

    CPTI_WCHAR_DECL,
    CPTI_VTABLE_ENTRY_TYPE,
    CPTI_DELTA_TYPE,
    CPTI_VTABLE_INDEX_TYPE,
    CPTI_CLEANUP_TYPE,
    CPTI_VTT_PARM_TYPE,

    CPTI_CLASS_TYPE,
    CPTI_UNKNOWN_TYPE,
    CPTI_INIT_LIST_TYPE,
    CPTI_VTBL_TYPE,
    CPTI_VTBL_PTR_TYPE,
    CPTI_STD,
    CPTI_ABI,
    CPTI_CONST_TYPE_INFO_TYPE,
    CPTI_TYPE_INFO_PTR_TYPE,
    CPTI_ABORT_FNDECL,
    CPTI_AGGR_TAG,

    CPTI_CTOR_IDENTIFIER,
    CPTI_COMPLETE_CTOR_IDENTIFIER,
    CPTI_BASE_CTOR_IDENTIFIER,
    CPTI_DTOR_IDENTIFIER,
    CPTI_COMPLETE_DTOR_IDENTIFIER,
    CPTI_BASE_DTOR_IDENTIFIER,
    CPTI_DELETING_DTOR_IDENTIFIER,
    CPTI_DELTA_IDENTIFIER,
    CPTI_IN_CHARGE_IDENTIFIER,
    CPTI_VTT_PARM_IDENTIFIER,
    CPTI_NELTS_IDENTIFIER,
    CPTI_THIS_IDENTIFIER,
    CPTI_PFN_IDENTIFIER,
    CPTI_VPTR_IDENTIFIER,
    CPTI_STD_IDENTIFIER,

    CPTI_LANG_NAME_C,
    CPTI_LANG_NAME_CPLUSPLUS,
    CPTI_LANG_NAME_JAVA,

    CPTI_EMPTY_EXCEPT_SPEC,
    CPTI_NOEXCEPT_TRUE_SPEC,
    CPTI_NOEXCEPT_FALSE_SPEC,
    CPTI_JCLASS,
    CPTI_TERMINATE,
    CPTI_CALL_UNEXPECTED,
    CPTI_ATEXIT_FN_PTR_TYPE,
    CPTI_ATEXIT,
    CPTI_DSO_HANDLE,
    CPTI_DCAST,

    CPTI_KEYED_CLASSES,

    CPTI_NULLPTR,
    CPTI_NULLPTR_TYPE,

    CPTI_MAX
};

extern GTY(()) tree cp_global_trees[CPTI_MAX];

#define java_byte_type_node		cp_global_trees[CPTI_JAVA_BYTE_TYPE]
#define java_short_type_node		cp_global_trees[CPTI_JAVA_SHORT_TYPE]
#define java_int_type_node		cp_global_trees[CPTI_JAVA_INT_TYPE]
#define java_long_type_node		cp_global_trees[CPTI_JAVA_LONG_TYPE]
#define java_float_type_node		cp_global_trees[CPTI_JAVA_FLOAT_TYPE]
#define java_double_type_node		cp_global_trees[CPTI_JAVA_DOUBLE_TYPE]
#define java_char_type_node		cp_global_trees[CPTI_JAVA_CHAR_TYPE]
#define java_boolean_type_node		cp_global_trees[CPTI_JAVA_BOOLEAN_TYPE]

#define wchar_decl_node			cp_global_trees[CPTI_WCHAR_DECL]
#define vtable_entry_type		cp_global_trees[CPTI_VTABLE_ENTRY_TYPE]
/* The type used to represent an offset by which to adjust the `this'
   pointer in pointer-to-member types.  */
#define delta_type_node			cp_global_trees[CPTI_DELTA_TYPE]
/* The type used to represent an index into the vtable.  */
#define vtable_index_type		cp_global_trees[CPTI_VTABLE_INDEX_TYPE]

#define class_type_node			cp_global_trees[CPTI_CLASS_TYPE]
#define unknown_type_node		cp_global_trees[CPTI_UNKNOWN_TYPE]
#define init_list_type_node		cp_global_trees[CPTI_INIT_LIST_TYPE]
#define vtbl_type_node			cp_global_trees[CPTI_VTBL_TYPE]
#define vtbl_ptr_type_node		cp_global_trees[CPTI_VTBL_PTR_TYPE]
#define std_node			cp_global_trees[CPTI_STD]
#define abi_node			cp_global_trees[CPTI_ABI]
#define const_type_info_type_node	cp_global_trees[CPTI_CONST_TYPE_INFO_TYPE]
#define type_info_ptr_type		cp_global_trees[CPTI_TYPE_INFO_PTR_TYPE]
#define abort_fndecl			cp_global_trees[CPTI_ABORT_FNDECL]
#define current_aggr			cp_global_trees[CPTI_AGGR_TAG]
#define nullptr_node			cp_global_trees[CPTI_NULLPTR]
#define nullptr_type_node		cp_global_trees[CPTI_NULLPTR_TYPE]

/* We cache these tree nodes so as to call get_identifier less
   frequently.  */

/* The name of a constructor that takes an in-charge parameter to
   decide whether or not to construct virtual base classes.  */
#define ctor_identifier			cp_global_trees[CPTI_CTOR_IDENTIFIER]
/* The name of a constructor that constructs virtual base classes.  */
#define complete_ctor_identifier	cp_global_trees[CPTI_COMPLETE_CTOR_IDENTIFIER]
/* The name of a constructor that does not construct virtual base classes.  */
#define base_ctor_identifier		cp_global_trees[CPTI_BASE_CTOR_IDENTIFIER]
/* The name of a destructor that takes an in-charge parameter to
   decide whether or not to destroy virtual base classes and whether
   or not to delete the object.  */
#define dtor_identifier			cp_global_trees[CPTI_DTOR_IDENTIFIER]
/* The name of a destructor that destroys virtual base classes.  */
#define complete_dtor_identifier	cp_global_trees[CPTI_COMPLETE_DTOR_IDENTIFIER]
/* The name of a destructor that does not destroy virtual base
   classes.  */
#define base_dtor_identifier		cp_global_trees[CPTI_BASE_DTOR_IDENTIFIER]
/* The name of a destructor that destroys virtual base classes, and
   then deletes the entire object.  */
#define deleting_dtor_identifier	cp_global_trees[CPTI_DELETING_DTOR_IDENTIFIER]
#define delta_identifier		cp_global_trees[CPTI_DELTA_IDENTIFIER]
#define in_charge_identifier		cp_global_trees[CPTI_IN_CHARGE_IDENTIFIER]
/* The name of the parameter that contains a pointer to the VTT to use
   for this subobject constructor or destructor.  */
#define vtt_parm_identifier		cp_global_trees[CPTI_VTT_PARM_IDENTIFIER]
#define nelts_identifier		cp_global_trees[CPTI_NELTS_IDENTIFIER]
#define this_identifier			cp_global_trees[CPTI_THIS_IDENTIFIER]
#define pfn_identifier			cp_global_trees[CPTI_PFN_IDENTIFIER]
#define vptr_identifier			cp_global_trees[CPTI_VPTR_IDENTIFIER]
/* The name of the std namespace.  */
#define std_identifier			cp_global_trees[CPTI_STD_IDENTIFIER]
#define lang_name_c			cp_global_trees[CPTI_LANG_NAME_C]
#define lang_name_cplusplus		cp_global_trees[CPTI_LANG_NAME_CPLUSPLUS]
#define lang_name_java			cp_global_trees[CPTI_LANG_NAME_JAVA]

/* Exception specifier used for throw().  */
#define empty_except_spec		cp_global_trees[CPTI_EMPTY_EXCEPT_SPEC]
#define noexcept_true_spec		cp_global_trees[CPTI_NOEXCEPT_TRUE_SPEC]
#define noexcept_false_spec		cp_global_trees[CPTI_NOEXCEPT_FALSE_SPEC]

/* If non-NULL, a POINTER_TYPE equivalent to (java::lang::Class*).  */
#define jclass_node			cp_global_trees[CPTI_JCLASS]

/* The declaration for `std::terminate'.  */
#define terminate_node			cp_global_trees[CPTI_TERMINATE]

/* The declaration for "__cxa_call_unexpected".  */
#define call_unexpected_node		cp_global_trees[CPTI_CALL_UNEXPECTED]

/* The type of the function-pointer argument to "__cxa_atexit" (or
   "std::atexit", if "__cxa_atexit" is not being used).  */
#define atexit_fn_ptr_type_node         cp_global_trees[CPTI_ATEXIT_FN_PTR_TYPE]

/* A pointer to `std::atexit'.  */
#define atexit_node			cp_global_trees[CPTI_ATEXIT]

/* A pointer to `__dso_handle'.  */
#define dso_handle_node			cp_global_trees[CPTI_DSO_HANDLE]

/* The declaration of the dynamic_cast runtime.  */
#define dynamic_cast_node		cp_global_trees[CPTI_DCAST]

/* The type of a destructor.  */
#define cleanup_type			cp_global_trees[CPTI_CLEANUP_TYPE]

/* The type of the vtt parameter passed to subobject constructors and
   destructors.  */
#define vtt_parm_type			cp_global_trees[CPTI_VTT_PARM_TYPE]

/* A TREE_LIST of the dynamic classes whose vtables may have to be
   emitted in this translation unit.  */

#define keyed_classes			cp_global_trees[CPTI_KEYED_CLASSES]

/* Node to indicate default access. This must be distinct from the
   access nodes in tree.h.  */

#define access_default_node		null_node

/* Global state.  */

struct GTY(()) saved_scope {
  vec<cxx_saved_binding, va_gc> *old_bindings;
  tree old_namespace;
  vec<tree, va_gc> *decl_ns_list;
  tree class_name;
  tree class_type;
  tree access_specifier;
  tree function_decl;
  vec<tree, va_gc> *lang_base;
  tree lang_name;
  tree template_parms;
  cp_binding_level *x_previous_class_level;
  tree x_saved_tree;

  /* Only used for uses of this in trailing return type.  */
  tree x_current_class_ptr;
  tree x_current_class_ref;

  int x_processing_template_decl;
  int x_processing_specialization;
  BOOL_BITFIELD x_processing_explicit_instantiation : 1;
  BOOL_BITFIELD need_pop_function_context : 1;

  int unevaluated_operand;
  int inhibit_evaluation_warnings;
  int noexcept_operand;
  /* If non-zero, implicit "omp declare target" attribute is added into the
     attribute lists.  */
  int omp_declare_target_attribute;

  struct stmt_tree_s x_stmt_tree;

  cp_binding_level *class_bindings;
  cp_binding_level *bindings;

  hash_map<tree, tree> *GTY((skip)) x_local_specializations;

  struct saved_scope *prev;
};

extern GTY(()) struct saved_scope *scope_chain;

/* The current open namespace.  */

#define current_namespace scope_chain->old_namespace

/* The stack for namespaces of current declarations.  */

#define decl_namespace_list scope_chain->decl_ns_list

/* IDENTIFIER_NODE: name of current class */

#define current_class_name scope_chain->class_name

/* _TYPE: the type of the current class */

#define current_class_type scope_chain->class_type

/* When parsing a class definition, the access specifier most recently
   given by the user, or, if no access specifier was given, the
   default value appropriate for the kind of class (i.e., struct,
   class, or union).  */

#define current_access_specifier scope_chain->access_specifier

/* Pointer to the top of the language name stack.  */

#define current_lang_base scope_chain->lang_base
#define current_lang_name scope_chain->lang_name

/* When parsing a template declaration, a TREE_LIST represents the
   active template parameters.  Each node in the list represents one
   level of template parameters.  The innermost level is first in the
   list.  The depth of each level is stored as an INTEGER_CST in the
   TREE_PURPOSE of each node.  The parameters for that level are
   stored in the TREE_VALUE.  */

#define current_template_parms scope_chain->template_parms

#define processing_template_decl scope_chain->x_processing_template_decl
#define processing_specialization scope_chain->x_processing_specialization
#define processing_explicit_instantiation scope_chain->x_processing_explicit_instantiation

/* RAII sentinel to handle clearing processing_template_decl and restoring
   it when done.  */

struct processing_template_decl_sentinel
{
  int saved;
  processing_template_decl_sentinel (bool reset = true)
    : saved (processing_template_decl)
  {
    if (reset)
      processing_template_decl = 0;
  }
  ~processing_template_decl_sentinel()
  {
    processing_template_decl = saved;
  }
};

/* RAII sentinel to disable certain warnings during template substitution
   and elsewhere.  */

struct warning_sentinel
{
  int &flag;
  int val;
  warning_sentinel(int& flag, bool suppress=true)
    : flag(flag), val(flag) { if (suppress) flag = 0; }
  ~warning_sentinel() { flag = val; }
};

/* The cached class binding level, from the most recently exited
   class, or NULL if none.  */

#define previous_class_level scope_chain->x_previous_class_level

/* A map from local variable declarations in the body of the template
   presently being instantiated to the corresponding instantiated
   local variables.  */

#define local_specializations scope_chain->x_local_specializations

/* Nonzero if we are parsing the operand of a noexcept operator.  */

#define cp_noexcept_operand scope_chain->noexcept_operand

/* A list of private types mentioned, for deferred access checking.  */

struct GTY((for_user)) cxx_int_tree_map {
  unsigned int uid;
  tree to;
};

struct cxx_int_tree_map_hasher : ggc_ptr_hash<cxx_int_tree_map>
{
  static hashval_t hash (cxx_int_tree_map *);
  static bool equal (cxx_int_tree_map *, cxx_int_tree_map *);
};

struct named_label_entry;

struct named_label_hasher : ggc_ptr_hash<named_label_entry>
{
  static hashval_t hash (named_label_entry *);
  static bool equal (named_label_entry *, named_label_entry *);
};

/* Global state pertinent to the current function.  */

struct GTY(()) language_function {
  struct c_language_function base;

  tree x_cdtor_label;
  tree x_current_class_ptr;
  tree x_current_class_ref;
  tree x_eh_spec_block;
  tree x_in_charge_parm;
  tree x_vtt_parm;
  tree x_return_value;
  tree x_auto_return_pattern;

  BOOL_BITFIELD returns_value : 1;
  BOOL_BITFIELD returns_null : 1;
  BOOL_BITFIELD returns_abnormally : 1;
  BOOL_BITFIELD infinite_loop: 1;
  BOOL_BITFIELD x_in_function_try_handler : 1;
  BOOL_BITFIELD x_in_base_initializer : 1;

  /* True if this function can throw an exception.  */
  BOOL_BITFIELD can_throw : 1;

  BOOL_BITFIELD invalid_constexpr : 1;

  hash_table<named_label_hasher> *x_named_labels;
  cp_binding_level *bindings;
  vec<tree, va_gc> *x_local_names;
  /* Tracking possibly infinite loops.  This is a vec<tree> only because
     vec<bool> doesn't work with gtype.  */
  vec<tree, va_gc> *infinite_loops;
  hash_table<cxx_int_tree_map_hasher> *extern_decl_map;
};

/* The current C++-specific per-function global variables.  */

#define cp_function_chain (cfun->language)

/* In a constructor destructor, the point at which all derived class
   destroying/construction has been done.  I.e., just before a
   constructor returns, or before any base class destroying will be done
   in a destructor.  */

#define cdtor_label cp_function_chain->x_cdtor_label

/* When we're processing a member function, current_class_ptr is the
   PARM_DECL for the `this' pointer.  The current_class_ref is an
   expression for `*this'.  */

#define current_class_ptr			\
  (*(cfun && cp_function_chain			\
     ? &cp_function_chain->x_current_class_ptr	\
     : &scope_chain->x_current_class_ptr))
#define current_class_ref			\
  (*(cfun && cp_function_chain			\
     ? &cp_function_chain->x_current_class_ref	\
     : &scope_chain->x_current_class_ref))

/* The EH_SPEC_BLOCK for the exception-specifiers for the current
   function, if any.  */

#define current_eh_spec_block cp_function_chain->x_eh_spec_block

/* The `__in_chrg' parameter for the current function.  Only used for
   constructors and destructors.  */

#define current_in_charge_parm cp_function_chain->x_in_charge_parm

/* The `__vtt_parm' parameter for the current function.  Only used for
   constructors and destructors.  */

#define current_vtt_parm cp_function_chain->x_vtt_parm

/* Set to 0 at beginning of a function definition, set to 1 if
   a return statement that specifies a return value is seen.  */

#define current_function_returns_value cp_function_chain->returns_value

/* Set to 0 at beginning of a function definition, set to 1 if
   a return statement with no argument is seen.  */

#define current_function_returns_null cp_function_chain->returns_null

/* Set to 0 at beginning of a function definition, set to 1 if
   a call to a noreturn function is seen.  */

#define current_function_returns_abnormally \
  cp_function_chain->returns_abnormally

/* Set to 0 at beginning of a function definition, set to 1 if we see an
   obvious infinite loop.  This can have false positives and false
   negatives, so it should only be used as a heuristic.  */

#define current_function_infinite_loop cp_function_chain->infinite_loop

/* Nonzero if we are processing a base initializer.  Zero elsewhere.  */
#define in_base_initializer cp_function_chain->x_in_base_initializer

#define in_function_try_handler cp_function_chain->x_in_function_try_handler

/* Expression always returned from function, or error_mark_node
   otherwise, for use by the automatic named return value optimization.  */

#define current_function_return_value \
  (cp_function_chain->x_return_value)

/* A type involving 'auto' to be used for return type deduction.  */

#define current_function_auto_return_pattern \
  (cp_function_chain->x_auto_return_pattern)

/* True if NAME is the IDENTIFIER_NODE for an overloaded "operator
   new" or "operator delete".  */
#define NEW_DELETE_OPNAME_P(NAME)		\
  ((NAME) == ansi_opname (NEW_EXPR)		\
   || (NAME) == ansi_opname (VEC_NEW_EXPR)	\
   || (NAME) == ansi_opname (DELETE_EXPR)	\
   || (NAME) == ansi_opname (VEC_DELETE_EXPR))

#define ansi_opname(CODE) \
  (operator_name_info[(int) (CODE)].identifier)
#define ansi_assopname(CODE) \
  (assignment_operator_name_info[(int) (CODE)].identifier)

/* TRUE if a tree code represents a statement.  */
extern bool statement_code_p[MAX_TREE_CODES];

#define STATEMENT_CODE_P(CODE) statement_code_p[(int) (CODE)]

enum languages { lang_c, lang_cplusplus, lang_java };

/* Macros to make error reporting functions' lives easier.  */
#define TYPE_LINKAGE_IDENTIFIER(NODE) \
  (TYPE_IDENTIFIER (TYPE_MAIN_VARIANT (NODE)))
#define TYPE_NAME_STRING(NODE) (IDENTIFIER_POINTER (TYPE_IDENTIFIER (NODE)))
#define TYPE_NAME_LENGTH(NODE) (IDENTIFIER_LENGTH (TYPE_IDENTIFIER (NODE)))

/* Nonzero if NODE has no name for linkage purposes.  */
#define TYPE_ANONYMOUS_P(NODE) \
  (OVERLOAD_TYPE_P (NODE) && anon_aggrname_p (TYPE_LINKAGE_IDENTIFIER (NODE)))

/* The _DECL for this _TYPE.  */
#define TYPE_MAIN_DECL(NODE) (TYPE_STUB_DECL (TYPE_MAIN_VARIANT (NODE)))

/* Nonzero if T is a type that could resolve to any kind of concrete type
   at instantiation time.  */
#define WILDCARD_TYPE_P(T)				\
  (TREE_CODE (T) == TEMPLATE_TYPE_PARM			\
   || TREE_CODE (T) == TYPENAME_TYPE			\
   || TREE_CODE (T) == TYPEOF_TYPE			\
   || TREE_CODE (T) == BOUND_TEMPLATE_TEMPLATE_PARM	\
   || TREE_CODE (T) == DECLTYPE_TYPE)

/* Nonzero if T is a class (or struct or union) type.  Also nonzero
   for template type parameters, typename types, and instantiated
   template template parameters.  Keep these checks in ascending code
   order.  */
#define MAYBE_CLASS_TYPE_P(T) (WILDCARD_TYPE_P (T) || CLASS_TYPE_P (T))

/* Set CLASS_TYPE_P for T to VAL.  T must be a class, struct, or
   union type.  */
#define SET_CLASS_TYPE_P(T, VAL) \
  (TYPE_LANG_FLAG_5 (T) = (VAL))

/* Nonzero if T is a class type.  Zero for template type parameters,
   typename types, and so forth.  */
#define CLASS_TYPE_P(T) \
  (RECORD_OR_UNION_CODE_P (TREE_CODE (T)) && TYPE_LANG_FLAG_5 (T))

/* Nonzero if T is a class type but not an union.  */
#define NON_UNION_CLASS_TYPE_P(T) \
  (CLASS_TYPE_P (T) && TREE_CODE (T) != UNION_TYPE)

/* Keep these checks in ascending code order.  */
#define RECORD_OR_UNION_CODE_P(T)	\
  ((T) == RECORD_TYPE || (T) == UNION_TYPE)
#define OVERLOAD_TYPE_P(T) \
  (CLASS_TYPE_P (T) || TREE_CODE (T) == ENUMERAL_TYPE)

/* True if this a "Java" type, defined in 'extern "Java"'.  */
#define TYPE_FOR_JAVA(NODE) TYPE_LANG_FLAG_3 (NODE)

/* True if this type is dependent.  This predicate is only valid if
   TYPE_DEPENDENT_P_VALID is true.  */
#define TYPE_DEPENDENT_P(NODE) TYPE_LANG_FLAG_0 (NODE)

/* True if dependent_type_p has been called for this type, with the
   result that TYPE_DEPENDENT_P is valid.  */
#define TYPE_DEPENDENT_P_VALID(NODE) TYPE_LANG_FLAG_6(NODE)

/* Nonzero if this type is const-qualified.  */
#define CP_TYPE_CONST_P(NODE)				\
  ((cp_type_quals (NODE) & TYPE_QUAL_CONST) != 0)

/* Nonzero if this type is volatile-qualified.  */
#define CP_TYPE_VOLATILE_P(NODE)			\
  ((cp_type_quals (NODE) & TYPE_QUAL_VOLATILE) != 0)

/* Nonzero if this type is restrict-qualified.  */
#define CP_TYPE_RESTRICT_P(NODE)			\
  ((cp_type_quals (NODE) & TYPE_QUAL_RESTRICT) != 0)

/* Nonzero if this type is const-qualified, but not
   volatile-qualified.  Other qualifiers are ignored.  This macro is
   used to test whether or not it is OK to bind an rvalue to a
   reference.  */
#define CP_TYPE_CONST_NON_VOLATILE_P(NODE)				\
  ((cp_type_quals (NODE) & (TYPE_QUAL_CONST | TYPE_QUAL_VOLATILE))	\
   == TYPE_QUAL_CONST)

#define FUNCTION_ARG_CHAIN(NODE) \
  TREE_CHAIN (TYPE_ARG_TYPES (TREE_TYPE (NODE)))

/* Given a FUNCTION_DECL, returns the first TREE_LIST out of TYPE_ARG_TYPES
   which refers to a user-written parameter.  */
#define FUNCTION_FIRST_USER_PARMTYPE(NODE) \
  skip_artificial_parms_for ((NODE), TYPE_ARG_TYPES (TREE_TYPE (NODE)))

/* Similarly, but for DECL_ARGUMENTS.  */
#define FUNCTION_FIRST_USER_PARM(NODE) \
  skip_artificial_parms_for ((NODE), DECL_ARGUMENTS (NODE))

/* Nonzero iff TYPE is derived from PARENT. Ignores accessibility and
   ambiguity issues.  */
#define DERIVED_FROM_P(PARENT, TYPE) \
  (lookup_base ((TYPE), (PARENT), ba_any, NULL, tf_none) != NULL_TREE)

/* Gives the visibility specification for a class type.  */
#define CLASSTYPE_VISIBILITY(TYPE)		\
	DECL_VISIBILITY (TYPE_MAIN_DECL (TYPE))
#define CLASSTYPE_VISIBILITY_SPECIFIED(TYPE)	\
	DECL_VISIBILITY_SPECIFIED (TYPE_MAIN_DECL (TYPE))

struct GTY (()) tree_pair_s {
  tree purpose;
  tree value;
};
typedef tree_pair_s *tree_pair_p;

/* This is a few header flags for 'struct lang_type'.  Actually,
   all but the first are used only for lang_type_class; they
   are put in this structure to save space.  */
struct GTY(()) lang_type_header {
  BOOL_BITFIELD is_lang_type_class : 1;

  BOOL_BITFIELD has_type_conversion : 1;
  BOOL_BITFIELD has_copy_ctor : 1;
  BOOL_BITFIELD has_default_ctor : 1;
  BOOL_BITFIELD const_needs_init : 1;
  BOOL_BITFIELD ref_needs_init : 1;
  BOOL_BITFIELD has_const_copy_assign : 1;

  BOOL_BITFIELD spare : 1;
};

/* This structure provides additional information above and beyond
   what is provide in the ordinary tree_type.  In the past, we used it
   for the types of class types, template parameters types, typename
   types, and so forth.  However, there can be many (tens to hundreds
   of thousands) of template parameter types in a compilation, and
   there's no need for this additional information in that case.
   Therefore, we now use this data structure only for class types.

   In the past, it was thought that there would be relatively few
   class types.  However, in the presence of heavy use of templates,
   many (i.e., thousands) of classes can easily be generated.
   Therefore, we should endeavor to keep the size of this structure to
   a minimum.  */
struct GTY(()) lang_type_class {
  struct lang_type_header h;

  unsigned char align;

  unsigned has_mutable : 1;
  unsigned com_interface : 1;
  unsigned non_pod_class : 1;
  unsigned nearly_empty_p : 1;
  unsigned user_align : 1;
  unsigned has_copy_assign : 1;
  unsigned has_new : 1;
  unsigned has_array_new : 1;

  unsigned gets_delete : 2;
  unsigned interface_only : 1;
  unsigned interface_unknown : 1;
  unsigned contains_empty_class_p : 1;
  unsigned anon_aggr : 1;
  unsigned non_zero_init : 1;
  unsigned empty_p : 1;

  unsigned vec_new_uses_cookie : 1;
  unsigned declared_class : 1;
  unsigned diamond_shaped : 1;
  unsigned repeated_base : 1;
  unsigned being_defined : 1;
  unsigned java_interface : 1;
  unsigned debug_requested : 1;
  unsigned fields_readonly : 1;

  unsigned use_template : 2;
  unsigned ptrmemfunc_flag : 1;
  unsigned was_anonymous : 1;
  unsigned lazy_default_ctor : 1;
  unsigned lazy_copy_ctor : 1;
  unsigned lazy_copy_assign : 1;
  unsigned lazy_destructor : 1;

  unsigned has_const_copy_ctor : 1;
  unsigned has_complex_copy_ctor : 1;
  unsigned has_complex_copy_assign : 1;
  unsigned non_aggregate : 1;
  unsigned has_complex_dflt : 1;
  unsigned has_list_ctor : 1;
  unsigned non_std_layout : 1;
  unsigned is_literal : 1;

  unsigned lazy_move_ctor : 1;
  unsigned lazy_move_assign : 1;
  unsigned has_complex_move_ctor : 1;
  unsigned has_complex_move_assign : 1;
  unsigned has_constexpr_ctor : 1;

  /* When adding a flag here, consider whether or not it ought to
     apply to a template instance if it applies to the template.  If
     so, make sure to copy it in instantiate_class_template!  */

  /* There are some bits left to fill out a 32-bit word.  Keep track
     of this by updating the size of this bitfield whenever you add or
     remove a flag.  */
  unsigned dummy : 3;

  tree primary_base;
  vec<tree_pair_s, va_gc> *vcall_indices;
  tree vtables;
  tree typeinfo_var;
  vec<tree, va_gc> *vbases;
  binding_table nested_udts;
  tree as_base;
  vec<tree, va_gc> *pure_virtuals;
  tree friend_classes;
  vec<tree, va_gc> * GTY((reorder ("resort_type_method_vec"))) methods;
  tree key_method;
  tree decl_list;
  tree template_info;
  tree befriending_classes;
  /* In a RECORD_TYPE, information specific to Objective-C++, such
     as a list of adopted protocols or a pointer to a corresponding
     @interface.  See objc/objc-act.h for details.  */
  tree objc_info;
  /* sorted_fields is sorted based on a pointer, so we need to be able
     to resort it if pointers get rearranged.  */
  struct sorted_fields_type * GTY ((reorder ("resort_sorted_fields")))
    sorted_fields;
  /* FIXME reuse another field?  */
  tree lambda_expr;
};

struct GTY(()) lang_type_ptrmem {
  struct lang_type_header h;
  tree record;
};

struct GTY(()) lang_type {
  union lang_type_u
  {
    struct lang_type_header GTY((skip (""))) h;
    struct lang_type_class  GTY((tag ("1"))) c;
    struct lang_type_ptrmem GTY((tag ("0"))) ptrmem;
  } GTY((desc ("%h.h.is_lang_type_class"))) u;
};

#if defined ENABLE_TREE_CHECKING && (GCC_VERSION >= 2007)

#define LANG_TYPE_CLASS_CHECK(NODE) __extension__		\
({  struct lang_type *lt = TYPE_LANG_SPECIFIC (NODE);		\
    if (! lt->u.h.is_lang_type_class)				\
      lang_check_failed (__FILE__, __LINE__, __FUNCTION__);	\
    &lt->u.c; })

#define LANG_TYPE_PTRMEM_CHECK(NODE) __extension__		\
({  struct lang_type *lt = TYPE_LANG_SPECIFIC (NODE);		\
    if (lt->u.h.is_lang_type_class)				\
      lang_check_failed (__FILE__, __LINE__, __FUNCTION__);	\
    &lt->u.ptrmem; })

#else

#define LANG_TYPE_CLASS_CHECK(NODE) (&TYPE_LANG_SPECIFIC (NODE)->u.c)
#define LANG_TYPE_PTRMEM_CHECK(NODE) (&TYPE_LANG_SPECIFIC (NODE)->u.ptrmem)

#endif /* ENABLE_TREE_CHECKING */

/* Nonzero for _CLASSTYPE means that operator delete is defined.  */
#define TYPE_GETS_DELETE(NODE) (LANG_TYPE_CLASS_CHECK (NODE)->gets_delete)
#define TYPE_GETS_REG_DELETE(NODE) (TYPE_GETS_DELETE (NODE) & 1)

/* Nonzero if `new NODE[x]' should cause the allocation of extra
   storage to indicate how many array elements are in use.  */
#define TYPE_VEC_NEW_USES_COOKIE(NODE)			\
  (CLASS_TYPE_P (NODE)					\
   && LANG_TYPE_CLASS_CHECK (NODE)->vec_new_uses_cookie)

/* Nonzero means that this _CLASSTYPE node defines ways of converting
   itself to other types.  */
#define TYPE_HAS_CONVERSION(NODE) \
  (LANG_TYPE_CLASS_CHECK (NODE)->h.has_type_conversion)

/* Nonzero means that NODE (a class type) has a default constructor --
   but that it has not yet been declared.  */
#define CLASSTYPE_LAZY_DEFAULT_CTOR(NODE) \
  (LANG_TYPE_CLASS_CHECK (NODE)->lazy_default_ctor)

/* Nonzero means that NODE (a class type) has a copy constructor --
   but that it has not yet been declared.  */
#define CLASSTYPE_LAZY_COPY_CTOR(NODE) \
  (LANG_TYPE_CLASS_CHECK (NODE)->lazy_copy_ctor)

/* Nonzero means that NODE (a class type) has a move constructor --
   but that it has not yet been declared.  */
#define CLASSTYPE_LAZY_MOVE_CTOR(NODE) \
  (LANG_TYPE_CLASS_CHECK (NODE)->lazy_move_ctor)

/* Nonzero means that NODE (a class type) has an assignment operator
   -- but that it has not yet been declared.  */
#define CLASSTYPE_LAZY_COPY_ASSIGN(NODE) \
  (LANG_TYPE_CLASS_CHECK (NODE)->lazy_copy_assign)

/* Nonzero means that NODE (a class type) has an assignment operator
   -- but that it has not yet been declared.  */
#define CLASSTYPE_LAZY_MOVE_ASSIGN(NODE) \
  (LANG_TYPE_CLASS_CHECK (NODE)->lazy_move_assign)

/* Nonzero means that NODE (a class type) has a destructor -- but that
   it has not yet been declared.  */
#define CLASSTYPE_LAZY_DESTRUCTOR(NODE) \
  (LANG_TYPE_CLASS_CHECK (NODE)->lazy_destructor)

/* Nonzero means that NODE (a class type) is final */
#define CLASSTYPE_FINAL(NODE) \
  TYPE_FINAL_P (NODE)


/* Nonzero means that this _CLASSTYPE node overloads operator=(X&).  */
#define TYPE_HAS_COPY_ASSIGN(NODE) (LANG_TYPE_CLASS_CHECK (NODE)->has_copy_assign)

/* True iff the class type NODE has an "operator =" whose parameter
   has a parameter of type "const X&".  */
#define TYPE_HAS_CONST_COPY_ASSIGN(NODE) \
  (LANG_TYPE_CLASS_CHECK (NODE)->h.has_const_copy_assign)

/* Nonzero means that this _CLASSTYPE node has an X(X&) constructor.  */
#define TYPE_HAS_COPY_CTOR(NODE) (LANG_TYPE_CLASS_CHECK (NODE)->h.has_copy_ctor)
#define TYPE_HAS_CONST_COPY_CTOR(NODE) \
  (LANG_TYPE_CLASS_CHECK (NODE)->has_const_copy_ctor)

/* Nonzero if this class has an X(initializer_list<T>) constructor.  */
#define TYPE_HAS_LIST_CTOR(NODE) \
  (LANG_TYPE_CLASS_CHECK (NODE)->has_list_ctor)

/* Nonzero if this class has a constexpr constructor other than a copy/move
   constructor.  Note that a class can have constexpr constructors for
   static initialization even if it isn't a literal class.  */
#define TYPE_HAS_CONSTEXPR_CTOR(NODE) \
  (LANG_TYPE_CLASS_CHECK (NODE)->has_constexpr_ctor)

/* Nonzero if this class defines an overloaded operator new.  (An
   operator new [] doesn't count.)  */
#define TYPE_HAS_NEW_OPERATOR(NODE) \
  (LANG_TYPE_CLASS_CHECK (NODE)->has_new)

/* Nonzero if this class defines an overloaded operator new[].  */
#define TYPE_HAS_ARRAY_NEW_OPERATOR(NODE) \
  (LANG_TYPE_CLASS_CHECK (NODE)->has_array_new)

/* Nonzero means that this type is being defined.  I.e., the left brace
   starting the definition of this type has been seen.  */
#define TYPE_BEING_DEFINED(NODE) (LANG_TYPE_CLASS_CHECK (NODE)->being_defined)

/* Nonzero means that this type is either complete or being defined, so we
   can do lookup in it.  */
#define COMPLETE_OR_OPEN_TYPE_P(NODE) \
  (COMPLETE_TYPE_P (NODE) || (CLASS_TYPE_P (NODE) && TYPE_BEING_DEFINED (NODE)))

/* Mark bits for repeated base checks.  */
#define TYPE_MARKED_P(NODE) TREE_LANG_FLAG_6 (TYPE_CHECK (NODE))

/* Nonzero if the class NODE has multiple paths to the same (virtual)
   base object.  */
#define CLASSTYPE_DIAMOND_SHAPED_P(NODE) \
  (LANG_TYPE_CLASS_CHECK(NODE)->diamond_shaped)

/* Nonzero if the class NODE has multiple instances of the same base
   type.  */
#define CLASSTYPE_REPEATED_BASE_P(NODE) \
  (LANG_TYPE_CLASS_CHECK(NODE)->repeated_base)

/* The member function with which the vtable will be emitted:
   the first noninline non-pure-virtual member function.  NULL_TREE
   if there is no key function or if this is a class template */
#define CLASSTYPE_KEY_METHOD(NODE) (LANG_TYPE_CLASS_CHECK (NODE)->key_method)

/* Vector member functions defined in this class.  Each element is
   either a FUNCTION_DECL, a TEMPLATE_DECL, or an OVERLOAD.  All
   functions with the same name end up in the same slot.  The first
   two elements are for constructors, and destructors, respectively.
   All template conversion operators to innermost template dependent
   types are overloaded on the next slot, if they exist.  Note, the
   names for these functions will not all be the same.  The
   non-template conversion operators & templated conversions to
   non-innermost template types are next, followed by ordinary member
   functions.  There may be empty entries at the end of the vector.
   The conversion operators are unsorted. The ordinary member
   functions are sorted, once the class is complete.  */
#define CLASSTYPE_METHOD_VEC(NODE) (LANG_TYPE_CLASS_CHECK (NODE)->methods)

/* For class templates, this is a TREE_LIST of all member data,
   functions, types, and friends in the order of declaration.
   The TREE_PURPOSE of each TREE_LIST is NULL_TREE for a friend,
   and the RECORD_TYPE for the class template otherwise.  */
#define CLASSTYPE_DECL_LIST(NODE) (LANG_TYPE_CLASS_CHECK (NODE)->decl_list)

/* The slot in the CLASSTYPE_METHOD_VEC where constructors go.  */
#define CLASSTYPE_CONSTRUCTOR_SLOT 0

/* The slot in the CLASSTYPE_METHOD_VEC where destructors go.  */
#define CLASSTYPE_DESTRUCTOR_SLOT 1

/* The first slot in the CLASSTYPE_METHOD_VEC where conversion
   operators can appear.  */
#define CLASSTYPE_FIRST_CONVERSION_SLOT 2

/* A FUNCTION_DECL or OVERLOAD for the constructors for NODE.  These
   are the constructors that take an in-charge parameter.  */
#define CLASSTYPE_CONSTRUCTORS(NODE) \
  ((*CLASSTYPE_METHOD_VEC (NODE))[CLASSTYPE_CONSTRUCTOR_SLOT])

/* A FUNCTION_DECL for the destructor for NODE.  These are the
   destructors that take an in-charge parameter.  If
   CLASSTYPE_LAZY_DESTRUCTOR is true, then this entry will be NULL
   until the destructor is created with lazily_declare_fn.  */
#define CLASSTYPE_DESTRUCTORS(NODE) \
  (CLASSTYPE_METHOD_VEC (NODE)						      \
   ? (*CLASSTYPE_METHOD_VEC (NODE))[CLASSTYPE_DESTRUCTOR_SLOT]		      \
   : NULL_TREE)

/* A dictionary of the nested user-defined-types (class-types, or enums)
   found within this class.  This table includes nested member class
   templates.  */
#define CLASSTYPE_NESTED_UTDS(NODE) \
   (LANG_TYPE_CLASS_CHECK (NODE)->nested_udts)

/* Nonzero if NODE has a primary base class, i.e., a base class with
   which it shares the virtual function table pointer.  */
#define CLASSTYPE_HAS_PRIMARY_BASE_P(NODE) \
  (CLASSTYPE_PRIMARY_BINFO (NODE) != NULL_TREE)

/* If non-NULL, this is the binfo for the primary base class, i.e.,
   the base class which contains the virtual function table pointer
   for this class.  */
#define CLASSTYPE_PRIMARY_BINFO(NODE) \
  (LANG_TYPE_CLASS_CHECK (NODE)->primary_base)

/* A vector of BINFOs for the direct and indirect virtual base classes
   that this type uses in a post-order depth-first left-to-right
   order.  (In other words, these bases appear in the order that they
   should be initialized.)  */
#define CLASSTYPE_VBASECLASSES(NODE) (LANG_TYPE_CLASS_CHECK (NODE)->vbases)

/* The type corresponding to NODE when NODE is used as a base class,
   i.e., NODE without virtual base classes.  */

#define CLASSTYPE_AS_BASE(NODE) (LANG_TYPE_CLASS_CHECK (NODE)->as_base)

/* True iff NODE is the CLASSTYPE_AS_BASE version of some type.  */

#define IS_FAKE_BASE_TYPE(NODE)					\
  (TREE_CODE (NODE) == RECORD_TYPE				\
   && TYPE_CONTEXT (NODE) && CLASS_TYPE_P (TYPE_CONTEXT (NODE))	\
   && CLASSTYPE_AS_BASE (TYPE_CONTEXT (NODE)) == (NODE))

/* These are the size and alignment of the type without its virtual
   base classes, for when we use this type as a base itself.  */
#define CLASSTYPE_SIZE(NODE) TYPE_SIZE (CLASSTYPE_AS_BASE (NODE))
#define CLASSTYPE_SIZE_UNIT(NODE) TYPE_SIZE_UNIT (CLASSTYPE_AS_BASE (NODE))
#define CLASSTYPE_ALIGN(NODE) TYPE_ALIGN (CLASSTYPE_AS_BASE (NODE))
#define CLASSTYPE_USER_ALIGN(NODE) TYPE_USER_ALIGN (CLASSTYPE_AS_BASE (NODE))

/* The alignment of NODE, without its virtual bases, in bytes.  */
#define CLASSTYPE_ALIGN_UNIT(NODE) \
  (CLASSTYPE_ALIGN (NODE) / BITS_PER_UNIT)

/* True if this a Java interface type, declared with
   '__attribute__ ((java_interface))'.  */
#define TYPE_JAVA_INTERFACE(NODE) \
  (LANG_TYPE_CLASS_CHECK (NODE)->java_interface)

/* A vec<tree> of virtual functions which cannot be inherited by
   derived classes.  When deriving from this type, the derived
   class must provide its own definition for each of these functions.  */
#define CLASSTYPE_PURE_VIRTUALS(NODE) \
  (LANG_TYPE_CLASS_CHECK (NODE)->pure_virtuals)

/* Nonzero means that this type is an abstract class type.  */
#define ABSTRACT_CLASS_TYPE_P(NODE) \
  (CLASS_TYPE_P (NODE) && CLASSTYPE_PURE_VIRTUALS(NODE))

/* Nonzero means that this type has an X() constructor.  */
#define TYPE_HAS_DEFAULT_CONSTRUCTOR(NODE) \
  (LANG_TYPE_CLASS_CHECK (NODE)->h.has_default_ctor)

/* Nonzero means that this type contains a mutable member.  */
#define CLASSTYPE_HAS_MUTABLE(NODE) (LANG_TYPE_CLASS_CHECK (NODE)->has_mutable)
#define TYPE_HAS_MUTABLE_P(NODE) (cp_has_mutable_p (NODE))

/* Nonzero means that this class type is not POD for the purpose of layout
   (as defined in the ABI).  This is different from the language's POD.  */
#define CLASSTYPE_NON_LAYOUT_POD_P(NODE) \
  (LANG_TYPE_CLASS_CHECK (NODE)->non_pod_class)

/* Nonzero means that this class type is a non-standard-layout class.  */
#define CLASSTYPE_NON_STD_LAYOUT(NODE) \
  (LANG_TYPE_CLASS_CHECK (NODE)->non_std_layout)

/* Nonzero means that this class contains pod types whose default
   initialization is not a zero initialization (namely, pointers to
   data members).  */
#define CLASSTYPE_NON_ZERO_INIT_P(NODE) \
  (LANG_TYPE_CLASS_CHECK (NODE)->non_zero_init)

/* Nonzero if this class is "empty" in the sense of the C++ ABI.  */
#define CLASSTYPE_EMPTY_P(NODE) \
  (LANG_TYPE_CLASS_CHECK (NODE)->empty_p)

/* Nonzero if this class is "nearly empty", i.e., contains only a
   virtual function table pointer.  */
#define CLASSTYPE_NEARLY_EMPTY_P(NODE) \
  (LANG_TYPE_CLASS_CHECK (NODE)->nearly_empty_p)

/* Nonzero if this class contains an empty subobject.  */
#define CLASSTYPE_CONTAINS_EMPTY_CLASS_P(NODE) \
  (LANG_TYPE_CLASS_CHECK (NODE)->contains_empty_class_p)

/* A list of class types of which this type is a friend.  The
   TREE_VALUE is normally a TYPE, but will be a TEMPLATE_DECL in the
   case of a template friend.  */
#define CLASSTYPE_FRIEND_CLASSES(NODE) \
  (LANG_TYPE_CLASS_CHECK (NODE)->friend_classes)

/* A list of the classes which grant friendship to this class.  */
#define CLASSTYPE_BEFRIENDING_CLASSES(NODE) \
  (LANG_TYPE_CLASS_CHECK (NODE)->befriending_classes)

/* The associated LAMBDA_EXPR that made this class.  */
#define CLASSTYPE_LAMBDA_EXPR(NODE) \
  (LANG_TYPE_CLASS_CHECK (NODE)->lambda_expr)
/* The extra mangling scope for this closure type.  */
#define LAMBDA_TYPE_EXTRA_SCOPE(NODE) \
  (LAMBDA_EXPR_EXTRA_SCOPE (CLASSTYPE_LAMBDA_EXPR (NODE)))

/* Say whether this node was declared as a "class" or a "struct".  */
#define CLASSTYPE_DECLARED_CLASS(NODE) \
  (LANG_TYPE_CLASS_CHECK (NODE)->declared_class)

/* Nonzero if this class has const members
   which have no specified initialization.  */
#define CLASSTYPE_READONLY_FIELDS_NEED_INIT(NODE)	\
  (TYPE_LANG_SPECIFIC (NODE)				\
   ? LANG_TYPE_CLASS_CHECK (NODE)->h.const_needs_init : 0)
#define SET_CLASSTYPE_READONLY_FIELDS_NEED_INIT(NODE, VALUE) \
  (LANG_TYPE_CLASS_CHECK (NODE)->h.const_needs_init = (VALUE))

/* Nonzero if this class has ref members
   which have no specified initialization.  */
#define CLASSTYPE_REF_FIELDS_NEED_INIT(NODE)		\
  (TYPE_LANG_SPECIFIC (NODE)				\
   ? LANG_TYPE_CLASS_CHECK (NODE)->h.ref_needs_init : 0)
#define SET_CLASSTYPE_REF_FIELDS_NEED_INIT(NODE, VALUE) \
  (LANG_TYPE_CLASS_CHECK (NODE)->h.ref_needs_init = (VALUE))

/* Nonzero if this class is included from a header file which employs
   `#pragma interface', and it is not included in its implementation file.  */
#define CLASSTYPE_INTERFACE_ONLY(NODE) \
  (LANG_TYPE_CLASS_CHECK (NODE)->interface_only)

/* True if we have already determined whether or not vtables, VTTs,
   typeinfo, and other similar per-class data should be emitted in
   this translation unit.  This flag does not indicate whether or not
   these items should be emitted; it only indicates that we know one
   way or the other.  */
#define CLASSTYPE_INTERFACE_KNOWN(NODE) \
  (LANG_TYPE_CLASS_CHECK (NODE)->interface_unknown == 0)
/* The opposite of CLASSTYPE_INTERFACE_KNOWN.  */
#define CLASSTYPE_INTERFACE_UNKNOWN(NODE) \
  (LANG_TYPE_CLASS_CHECK (NODE)->interface_unknown)

#define SET_CLASSTYPE_INTERFACE_UNKNOWN_X(NODE,X) \
  (LANG_TYPE_CLASS_CHECK (NODE)->interface_unknown = !!(X))
#define SET_CLASSTYPE_INTERFACE_UNKNOWN(NODE) \
  (LANG_TYPE_CLASS_CHECK (NODE)->interface_unknown = 1)
#define SET_CLASSTYPE_INTERFACE_KNOWN(NODE) \
  (LANG_TYPE_CLASS_CHECK (NODE)->interface_unknown = 0)

/* Nonzero if a _DECL node requires us to output debug info for this class.  */
#define CLASSTYPE_DEBUG_REQUESTED(NODE) \
  (LANG_TYPE_CLASS_CHECK (NODE)->debug_requested)

/* Additional macros for inheritance information.  */

/* Nonzero means that this class is on a path leading to a new vtable.  */
#define BINFO_VTABLE_PATH_MARKED(NODE) BINFO_FLAG_1 (NODE)

/* Nonzero means B (a BINFO) has its own vtable.  Any copies will not
   have this flag set.  */
#define BINFO_NEW_VTABLE_MARKED(B) (BINFO_FLAG_2 (B))

/* Compare a BINFO_TYPE with another type for equality.  For a binfo,
   this is functionally equivalent to using same_type_p, but
   measurably faster.  At least one of the arguments must be a
   BINFO_TYPE.  The other can be a BINFO_TYPE or a regular type.  If
   BINFO_TYPE(T) ever stops being the main variant of the class the
   binfo is for, this macro must change.  */
#define SAME_BINFO_TYPE_P(A, B) ((A) == (B))

/* Any subobject that needs a new vtable must have a vptr and must not
   be a non-virtual primary base (since it would then use the vtable from a
   derived class and never become non-primary.)  */
#define SET_BINFO_NEW_VTABLE_MARKED(B)					 \
  (BINFO_NEW_VTABLE_MARKED (B) = 1,					 \
   gcc_assert (!BINFO_PRIMARY_P (B) || BINFO_VIRTUAL_P (B)),		 \
   gcc_assert (TYPE_VFIELD (BINFO_TYPE (B))))

/* Nonzero if this binfo is for a dependent base - one that should not
   be searched.  */
#define BINFO_DEPENDENT_BASE_P(NODE) BINFO_FLAG_3 (NODE)

/* Nonzero if this binfo has lost its primary base binfo (because that
   is a nearly-empty virtual base that has been taken by some other
   base in the complete hierarchy.  */
#define BINFO_LOST_PRIMARY_P(NODE) BINFO_FLAG_4 (NODE)

/* Nonzero if this BINFO is a primary base class.  */
#define BINFO_PRIMARY_P(NODE) BINFO_FLAG_5(NODE)

/* Used by various search routines.  */
#define IDENTIFIER_MARKED(NODE) TREE_LANG_FLAG_0 (NODE)

/* A vec<tree_pair_s> of the vcall indices associated with the class
   NODE.  The PURPOSE of each element is a FUNCTION_DECL for a virtual
   function.  The VALUE is the index into the virtual table where the
   vcall offset for that function is stored, when NODE is a virtual
   base.  */
#define CLASSTYPE_VCALL_INDICES(NODE) \
  (LANG_TYPE_CLASS_CHECK (NODE)->vcall_indices)

/* The various vtables for the class NODE.  The primary vtable will be
   first, followed by the construction vtables and VTT, if any.  */
#define CLASSTYPE_VTABLES(NODE) \
  (LANG_TYPE_CLASS_CHECK (NODE)->vtables)

/* The std::type_info variable representing this class, or NULL if no
   such variable has been created.  This field is only set for the
   TYPE_MAIN_VARIANT of the class.  */
#define CLASSTYPE_TYPEINFO_VAR(NODE) \
  (LANG_TYPE_CLASS_CHECK (NODE)->typeinfo_var)

/* Accessor macros for the BINFO_VIRTUALS list.  */

/* The number of bytes by which to adjust the `this' pointer when
   calling this virtual function.  Subtract this value from the this
   pointer. Always non-NULL, might be constant zero though.  */
#define BV_DELTA(NODE) (TREE_PURPOSE (NODE))

/* If non-NULL, the vtable index at which to find the vcall offset
   when calling this virtual function.  Add the value at that vtable
   index to the this pointer.  */
#define BV_VCALL_INDEX(NODE) (TREE_TYPE (NODE))

/* The function to call.  */
#define BV_FN(NODE) (TREE_VALUE (NODE))

/* Whether or not this entry is for a lost primary virtual base.  */
#define BV_LOST_PRIMARY(NODE) (TREE_LANG_FLAG_0 (NODE))

/* For FUNCTION_TYPE or METHOD_TYPE, a list of the exceptions that
   this type can raise.  Each TREE_VALUE is a _TYPE.  The TREE_VALUE
   will be NULL_TREE to indicate a throw specification of `()', or
   no exceptions allowed.  For a noexcept specification, TREE_VALUE
   is NULL_TREE and TREE_PURPOSE is the constant-expression.  For
   a deferred noexcept-specification, TREE_PURPOSE is a DEFERRED_NOEXCEPT
   (for templates) or an OVERLOAD list of functions (for implicitly
   declared functions).  */
#define TYPE_RAISES_EXCEPTIONS(NODE) \
  TYPE_LANG_SLOT_1 (FUNC_OR_METHOD_CHECK (NODE))

/* For FUNCTION_TYPE or METHOD_TYPE, return 1 iff it is declared `throw()'
   or noexcept(true).  */
#define TYPE_NOTHROW_P(NODE) nothrow_spec_p (TYPE_RAISES_EXCEPTIONS (NODE))

/* For FUNCTION_TYPE or METHOD_TYPE, true if NODE is noexcept.  This is the
   case for things declared noexcept(true) and, with -fnothrow-opt, for
   throw() functions.  */
#define TYPE_NOEXCEPT_P(NODE) type_noexcept_p (NODE)

/* The binding level associated with the namespace.  */
#define NAMESPACE_LEVEL(NODE) \
  (LANG_DECL_NS_CHECK (NODE)->level)

/* Flags shared by all forms of DECL_LANG_SPECIFIC.

   Some of the flags live here only to make lang_decl_min/fn smaller.  Do
   not make this struct larger than 32 bits; instead, make sel smaller.  */

struct GTY(()) lang_decl_base {
  unsigned selector : 16;   /* Larger than necessary for faster access.  */
  ENUM_BITFIELD(languages) language : 4;
  unsigned use_template : 2;
  unsigned not_really_extern : 1;	   /* var or fn */
  unsigned initialized_in_class : 1;	   /* var or fn */
  unsigned repo_available_p : 1;	   /* var or fn */
  unsigned threadprivate_or_deleted_p : 1; /* var or fn */
  unsigned anticipated_p : 1;		   /* fn, type or template */
<<<<<<< HEAD
  unsigned friend_or_tls : 1;		   /* var, fn, type or template */
=======
  /* Reused as DECL_OMP_PRIVATIZED_MEMBER in  var */
  unsigned friend_attr : 1;		   /* fn, type or template */
>>>>>>> a00bdaa3
  unsigned template_conv_p : 1;		   /* var or template */
  unsigned odr_used : 1;		   /* var or fn */
  unsigned u2sel : 1;
  unsigned concept_p : 1;                  /* applies to vars and functions */
  /* 0 spare bits */
};

/* True for DECL codes which have template info and access.  */
#define LANG_DECL_HAS_MIN(NODE)			\
  (VAR_OR_FUNCTION_DECL_P (NODE)		\
   || TREE_CODE (NODE) == FIELD_DECL		\
   || TREE_CODE (NODE) == CONST_DECL		\
   || TREE_CODE (NODE) == TYPE_DECL		\
   || TREE_CODE (NODE) == TEMPLATE_DECL		\
   || TREE_CODE (NODE) == USING_DECL)

/* DECL_LANG_SPECIFIC for the above codes.  */

struct GTY(()) lang_decl_min {
  struct lang_decl_base base;

  /* In a FUNCTION_DECL for which DECL_THUNK_P holds, this is
     THUNK_ALIAS.
     In a FUNCTION_DECL for which DECL_THUNK_P does not hold,
     VAR_DECL, TYPE_DECL, or TEMPLATE_DECL, this is
     DECL_TEMPLATE_INFO.  */
  tree template_info;

  union lang_decl_u2 {
    /* In a FUNCTION_DECL for which DECL_THUNK_P holds, this is
       THUNK_VIRTUAL_OFFSET.
       Otherwise this is DECL_ACCESS.  */
    tree GTY ((tag ("0"))) access;

    /* For VAR_DECL in function, this is DECL_DISCRIMINATOR.  */
    int GTY ((tag ("1"))) discriminator;
  } GTY ((desc ("%0.u.base.u2sel"))) u2;
};

/* Additional DECL_LANG_SPECIFIC information for functions.  */

struct GTY(()) lang_decl_fn {
  struct lang_decl_min min;

  /* In an overloaded operator, this is the value of
     DECL_OVERLOADED_OPERATOR_P.  */
  ENUM_BITFIELD (tree_code) operator_code : 16;

  unsigned global_ctor_p : 1;
  unsigned global_dtor_p : 1;
  unsigned assignment_operator_p : 1;
  unsigned static_function : 1;
  unsigned pure_virtual : 1;
  unsigned defaulted_p : 1;

  unsigned has_in_charge_parm_p : 1;
  unsigned has_vtt_parm_p : 1;
  unsigned pending_inline_p : 1;
  unsigned nonconverting : 1;
  unsigned thunk_p : 1;
  unsigned this_thunk_p : 1;
  unsigned hidden_friend_p : 1;
  unsigned omp_declare_reduction_p : 1;
  /* 2 spare bits on 32-bit hosts, 34 on 64-bit hosts.  */

  /* For a non-thunk function decl, this is a tree list of
     friendly classes. For a thunk function decl, it is the
     thunked to function decl.  */
  tree befriending_classes;

  /* For a non-virtual FUNCTION_DECL, this is
     DECL_FRIEND_CONTEXT.  For a virtual FUNCTION_DECL for which
     DECL_THIS_THUNK_P does not hold, this is DECL_THUNKS. Both
     this pointer and result pointer adjusting thunks are
     chained here.  This pointer thunks to return pointer thunks
     will be chained on the return pointer thunk.  */
  tree context;

  union lang_decl_u5
  {
    /* In a non-thunk FUNCTION_DECL or TEMPLATE_DECL, this is
       DECL_CLONED_FUNCTION.  */
    tree GTY ((tag ("0"))) cloned_function;

    /* In a FUNCTION_DECL for which THUNK_P holds this is the
       THUNK_FIXED_OFFSET.  */
    HOST_WIDE_INT GTY ((tag ("1"))) fixed_offset;
  } GTY ((desc ("%1.thunk_p"))) u5;

  union lang_decl_u3
  {
    struct cp_token_cache * GTY ((tag ("1"))) pending_inline_info;
    struct language_function * GTY ((tag ("0")))
      saved_language_function;
  } GTY ((desc ("%1.pending_inline_p"))) u;

};

/* DECL_LANG_SPECIFIC for namespaces.  */

struct GTY(()) lang_decl_ns {
  struct lang_decl_base base;
  cp_binding_level *level;
  tree ns_using;
  tree ns_users;
};

/* DECL_LANG_SPECIFIC for parameters.  */

struct GTY(()) lang_decl_parm {
  struct lang_decl_base base;
  int level;
  int index;
};

/* DECL_LANG_SPECIFIC for all types.  It would be nice to just make this a
   union rather than a struct containing a union as its only field, but
   tree.h declares it as a struct.  */

struct GTY(()) lang_decl {
  union GTY((desc ("%h.base.selector"))) lang_decl_u {
    struct lang_decl_base GTY ((default)) base;
    struct lang_decl_min GTY((tag ("0"))) min;
    struct lang_decl_fn GTY ((tag ("1"))) fn;
    struct lang_decl_ns GTY((tag ("2"))) ns;
    struct lang_decl_parm GTY((tag ("3"))) parm;
  } u;
};

/* Looks through a template (if present) to find what it declares.  */
#define STRIP_TEMPLATE(NODE) \
  (TREE_CODE (NODE) == TEMPLATE_DECL ? DECL_TEMPLATE_RESULT (NODE) : NODE)

#if defined ENABLE_TREE_CHECKING && (GCC_VERSION >= 2007)

#define LANG_DECL_MIN_CHECK(NODE) __extension__			\
({ struct lang_decl *lt = DECL_LANG_SPECIFIC (NODE);		\
   if (!LANG_DECL_HAS_MIN (NODE))				\
     lang_check_failed (__FILE__, __LINE__, __FUNCTION__);	\
   &lt->u.min; })

/* We want to be able to check DECL_CONSTRUCTOR_P and such on a function
   template, not just on a FUNCTION_DECL.  So when looking for things in
   lang_decl_fn, look down through a TEMPLATE_DECL into its result.  */
#define LANG_DECL_FN_CHECK(NODE) __extension__				\
({ struct lang_decl *lt = DECL_LANG_SPECIFIC (STRIP_TEMPLATE (NODE));	\
   if (!DECL_DECLARES_FUNCTION_P (NODE) || lt->u.base.selector != 1)	\
     lang_check_failed (__FILE__, __LINE__, __FUNCTION__);		\
   &lt->u.fn; })

#define LANG_DECL_NS_CHECK(NODE) __extension__				\
({ struct lang_decl *lt = DECL_LANG_SPECIFIC (NODE);			\
   if (TREE_CODE (NODE) != NAMESPACE_DECL || lt->u.base.selector != 2)	\
     lang_check_failed (__FILE__, __LINE__, __FUNCTION__);		\
   &lt->u.ns; })

#define LANG_DECL_PARM_CHECK(NODE) __extension__		\
({ struct lang_decl *lt = DECL_LANG_SPECIFIC (NODE);		\
  if (TREE_CODE (NODE) != PARM_DECL)				\
    lang_check_failed (__FILE__, __LINE__, __FUNCTION__);	\
  &lt->u.parm; })

#define LANG_DECL_U2_CHECK(NODE, TF) __extension__		\
({  struct lang_decl *lt = DECL_LANG_SPECIFIC (NODE);		\
    if (!LANG_DECL_HAS_MIN (NODE) || lt->u.base.u2sel != TF)	\
      lang_check_failed (__FILE__, __LINE__, __FUNCTION__);	\
    &lt->u.min.u2; })

#else

#define LANG_DECL_MIN_CHECK(NODE) \
  (&DECL_LANG_SPECIFIC (NODE)->u.min)

#define LANG_DECL_FN_CHECK(NODE) \
  (&DECL_LANG_SPECIFIC (STRIP_TEMPLATE (NODE))->u.fn)

#define LANG_DECL_NS_CHECK(NODE) \
  (&DECL_LANG_SPECIFIC (NODE)->u.ns)

#define LANG_DECL_PARM_CHECK(NODE) \
  (&DECL_LANG_SPECIFIC (NODE)->u.parm)

#define LANG_DECL_U2_CHECK(NODE, TF) \
  (&DECL_LANG_SPECIFIC (NODE)->u.min.u2)

#endif /* ENABLE_TREE_CHECKING */

/* For a FUNCTION_DECL or a VAR_DECL, the language linkage for the
   declaration.  Some entities (like a member function in a local
   class, or a local variable) do not have linkage at all, and this
   macro should not be used in those cases.

   Implementation note: A FUNCTION_DECL without DECL_LANG_SPECIFIC was
   created by language-independent code, and has C linkage.  Most
   VAR_DECLs have C++ linkage, and do not have DECL_LANG_SPECIFIC, but
   we do create DECL_LANG_SPECIFIC for variables with non-C++ linkage.  */
#define DECL_LANGUAGE(NODE)				\
  (DECL_LANG_SPECIFIC (NODE)				\
   ? DECL_LANG_SPECIFIC (NODE)->u.base.language		\
   : (TREE_CODE (NODE) == FUNCTION_DECL			\
      ? lang_c : lang_cplusplus))

/* Set the language linkage for NODE to LANGUAGE.  */
#define SET_DECL_LANGUAGE(NODE, LANGUAGE) \
  (DECL_LANG_SPECIFIC (NODE)->u.base.language = (LANGUAGE))

/* For FUNCTION_DECLs and TEMPLATE_DECLs: nonzero means that this function
   is a constructor.  */
#define DECL_CONSTRUCTOR_P(NODE) \
  DECL_CXX_CONSTRUCTOR_P (STRIP_TEMPLATE (NODE))

/* Nonzero if NODE (a FUNCTION_DECL) is a constructor for a complete
   object.  */
#define DECL_COMPLETE_CONSTRUCTOR_P(NODE)		\
  (DECL_CONSTRUCTOR_P (NODE)				\
   && DECL_NAME (NODE) == complete_ctor_identifier)

/* Nonzero if NODE (a FUNCTION_DECL) is a constructor for a base
   object.  */
#define DECL_BASE_CONSTRUCTOR_P(NODE)		\
  (DECL_CONSTRUCTOR_P (NODE)			\
   && DECL_NAME (NODE) == base_ctor_identifier)

/* Nonzero if NODE (a FUNCTION_DECL) is a constructor, but not either the
   specialized in-charge constructor or the specialized not-in-charge
   constructor.  */
#define DECL_MAYBE_IN_CHARGE_CONSTRUCTOR_P(NODE)		\
  (DECL_DECLARES_FUNCTION_P (NODE) && DECL_CONSTRUCTOR_P (NODE) \
   && !DECL_CLONED_FUNCTION_P (NODE))

/* Nonzero if NODE (a FUNCTION_DECL) is a copy constructor.  */
#define DECL_COPY_CONSTRUCTOR_P(NODE) \
  (DECL_CONSTRUCTOR_P (NODE) && copy_fn_p (NODE) > 0)

/* Nonzero if NODE (a FUNCTION_DECL) is a move constructor.  */
#define DECL_MOVE_CONSTRUCTOR_P(NODE) \
  (DECL_CONSTRUCTOR_P (NODE) && move_fn_p (NODE))

/* Nonzero if NODE (a FUNCTION_DECL or TEMPLATE_DECL)
   is a destructor.  */
#define DECL_DESTRUCTOR_P(NODE)				\
  DECL_CXX_DESTRUCTOR_P (STRIP_TEMPLATE (NODE))

/* Nonzero if NODE (a FUNCTION_DECL) is a destructor, but not the
   specialized in-charge constructor, in-charge deleting constructor,
   or the base destructor.  */
#define DECL_MAYBE_IN_CHARGE_DESTRUCTOR_P(NODE)			\
  (DECL_DECLARES_FUNCTION_P (NODE) && DECL_DESTRUCTOR_P (NODE)	\
   && !DECL_CLONED_FUNCTION_P (NODE))

/* Nonzero if NODE (a FUNCTION_DECL) is a destructor for a complete
   object.  */
#define DECL_COMPLETE_DESTRUCTOR_P(NODE)		\
  (DECL_DESTRUCTOR_P (NODE)				\
   && DECL_NAME (NODE) == complete_dtor_identifier)

/* Nonzero if NODE (a FUNCTION_DECL) is a destructor for a base
   object.  */
#define DECL_BASE_DESTRUCTOR_P(NODE)		\
  (DECL_DESTRUCTOR_P (NODE)			\
   && DECL_NAME (NODE) == base_dtor_identifier)

/* Nonzero if NODE (a FUNCTION_DECL) is a destructor for a complete
   object that deletes the object after it has been destroyed.  */
#define DECL_DELETING_DESTRUCTOR_P(NODE)		\
  (DECL_DESTRUCTOR_P (NODE)				\
   && DECL_NAME (NODE) == deleting_dtor_identifier)

/* Nonzero if NODE (a FUNCTION_DECL) is a cloned constructor or
   destructor.  */
#define DECL_CLONED_FUNCTION_P(NODE) (!!decl_cloned_function_p (NODE, true))

/* If DECL_CLONED_FUNCTION_P holds, this is the function that was
   cloned.  */
#define DECL_CLONED_FUNCTION(NODE) (*decl_cloned_function_p (NODE, false))

/* Perform an action for each clone of FN, if FN is a function with
   clones.  This macro should be used like:

      FOR_EACH_CLONE (clone, fn)
	{ ... }

  */
#define FOR_EACH_CLONE(CLONE, FN)			\
  if (TREE_CODE (FN) == FUNCTION_DECL			\
      && (DECL_MAYBE_IN_CHARGE_CONSTRUCTOR_P (FN)	\
	  || DECL_MAYBE_IN_CHARGE_DESTRUCTOR_P (FN)))	\
     for (CLONE = DECL_CHAIN (FN);			\
	  CLONE && DECL_CLONED_FUNCTION_P (CLONE);	\
	  CLONE = DECL_CHAIN (CLONE))

/* Nonzero if NODE has DECL_DISCRIMINATOR and not DECL_ACCESS.  */
#define DECL_DISCRIMINATOR_P(NODE)	\
  (VAR_P (NODE) && DECL_FUNCTION_SCOPE_P (NODE))

/* Discriminator for name mangling.  */
#define DECL_DISCRIMINATOR(NODE) (LANG_DECL_U2_CHECK (NODE, 1)->discriminator)

/* True iff DECL_DISCRIMINATOR is set for a DECL_DISCRIMINATOR_P decl.  */
#define DECL_DISCRIMINATOR_SET_P(NODE) \
  (DECL_LANG_SPECIFIC (NODE) && DECL_LANG_SPECIFIC (NODE)->u.base.u2sel == 1)

/* The index of a user-declared parameter in its function, starting at 1.
   All artificial parameters will have index 0.  */
#define DECL_PARM_INDEX(NODE) \
  (LANG_DECL_PARM_CHECK (NODE)->index)

/* The level of a user-declared parameter in its function, starting at 1.
   A parameter of the function will have level 1; a parameter of the first
   nested function declarator (i.e. t in void f (void (*p)(T t))) will have
   level 2.  */
#define DECL_PARM_LEVEL(NODE) \
  (LANG_DECL_PARM_CHECK (NODE)->level)

/* Nonzero if the VTT parm has been added to NODE.  */
#define DECL_HAS_VTT_PARM_P(NODE) \
  (LANG_DECL_FN_CHECK (NODE)->has_vtt_parm_p)

/* Nonzero if NODE is a FUNCTION_DECL for which a VTT parameter is
   required.  */
#define DECL_NEEDS_VTT_PARM_P(NODE)			\
  (CLASSTYPE_VBASECLASSES (DECL_CONTEXT (NODE))		\
   && (DECL_BASE_CONSTRUCTOR_P (NODE)			\
       || DECL_BASE_DESTRUCTOR_P (NODE)))

/* Nonzero if NODE is a user-defined conversion operator.  */
#define DECL_CONV_FN_P(NODE) \
  (DECL_NAME (NODE) && IDENTIFIER_TYPENAME_P (DECL_NAME (NODE)))

/* If FN is a conversion operator, the type to which it converts.
   Otherwise, NULL_TREE.  */
#define DECL_CONV_FN_TYPE(FN) \
  (DECL_CONV_FN_P (FN) ? TREE_TYPE (DECL_NAME (FN)) : NULL_TREE)

/* Nonzero if NODE, which is a TEMPLATE_DECL, is a template
   conversion operator to a type dependent on the innermost template
   args.  */
#define DECL_TEMPLATE_CONV_FN_P(NODE) \
  (DECL_LANG_SPECIFIC (TEMPLATE_DECL_CHECK (NODE))->u.base.template_conv_p)

/* Nonzero if NODE, a static data member, was declared in its class as an
   array of unknown bound.  */
#define VAR_HAD_UNKNOWN_BOUND(NODE)			\
  (DECL_LANG_SPECIFIC (VAR_DECL_CHECK (NODE))		\
   ? DECL_LANG_SPECIFIC (NODE)->u.base.template_conv_p	\
   : false)
#define SET_VAR_HAD_UNKNOWN_BOUND(NODE) \
  (DECL_LANG_SPECIFIC (VAR_DECL_CHECK (NODE))->u.base.template_conv_p = true)

/* Set the overloaded operator code for NODE to CODE.  */
#define SET_OVERLOADED_OPERATOR_CODE(NODE, CODE) \
  (LANG_DECL_FN_CHECK (NODE)->operator_code = (CODE))

/* If NODE is an overloaded operator, then this returns the TREE_CODE
   associated with the overloaded operator.
   DECL_ASSIGNMENT_OPERATOR_P must also be checked to determine
   whether or not NODE is an assignment operator.  If NODE is not an
   overloaded operator, ERROR_MARK is returned.  Since the numerical
   value of ERROR_MARK is zero, this macro can be used as a predicate
   to test whether or not NODE is an overloaded operator.  */
#define DECL_OVERLOADED_OPERATOR_P(NODE)		\
  (IDENTIFIER_OPNAME_P (DECL_NAME (NODE))		\
   ? LANG_DECL_FN_CHECK (NODE)->operator_code : ERROR_MARK)

/* Nonzero if NODE is an assignment operator (including += and such).  */
#define DECL_ASSIGNMENT_OPERATOR_P(NODE) \
  (LANG_DECL_FN_CHECK (NODE)->assignment_operator_p)

/* For FUNCTION_DECLs: nonzero means that this function is a
   constructor or a destructor with an extra in-charge parameter to
   control whether or not virtual bases are constructed.  */
#define DECL_HAS_IN_CHARGE_PARM_P(NODE) \
  (LANG_DECL_FN_CHECK (NODE)->has_in_charge_parm_p)

/* Nonzero if DECL is a declaration of __builtin_constant_p.  */
#define DECL_IS_BUILTIN_CONSTANT_P(NODE)		\
 (TREE_CODE (NODE) == FUNCTION_DECL			\
  && DECL_BUILT_IN_CLASS (NODE) == BUILT_IN_NORMAL	\
  && DECL_FUNCTION_CODE (NODE) == BUILT_IN_CONSTANT_P)

/* Nonzero for _DECL means that this decl appears in (or will appear
   in) as a member in a RECORD_TYPE or UNION_TYPE node.  It is also for
   detecting circularity in case members are multiply defined.  In the
   case of a VAR_DECL, it is also used to determine how program storage
   should be allocated.  */
#define DECL_IN_AGGR_P(NODE) (DECL_LANG_FLAG_3 (NODE))

/* Nonzero for a VAR_DECL means that the variable's initialization (if
   any) has been processed.  (In general, DECL_INITIALIZED_P is
   !DECL_EXTERNAL, but static data members may be initialized even if
   not defined.)  */
#define DECL_INITIALIZED_P(NODE) \
   (TREE_LANG_FLAG_1 (VAR_DECL_CHECK (NODE)))

/* Nonzero for a VAR_DECL iff an explicit initializer was provided
   or a non-trivial constructor is called.  */
#define DECL_NONTRIVIALLY_INITIALIZED_P(NODE)	\
   (TREE_LANG_FLAG_3 (VAR_DECL_CHECK (NODE)))

/* Nonzero for a VAR_DECL that was initialized with a
   constant-expression.  */
#define DECL_INITIALIZED_BY_CONSTANT_EXPRESSION_P(NODE) \
  (TREE_LANG_FLAG_2 (VAR_DECL_CHECK (NODE)))

/* Nonzero if the DECL was initialized in the class definition itself,
   rather than outside the class.  This is used for both static member
   VAR_DECLS, and FUNCTION_DECLS that are defined in the class.  */
#define DECL_INITIALIZED_IN_CLASS_P(DECL) \
  (DECL_LANG_SPECIFIC (VAR_OR_FUNCTION_DECL_CHECK (DECL)) \
   ->u.base.initialized_in_class)

/* Nonzero if the DECL is used in the sense of 3.2 [basic.def.odr].
   Only available for decls with DECL_LANG_SPECIFIC.  */
#define DECL_ODR_USED(DECL) \
  (DECL_LANG_SPECIFIC (VAR_OR_FUNCTION_DECL_CHECK (DECL)) \
   ->u.base.odr_used)

/* Nonzero for DECL means that this decl is just a friend declaration,
   and should not be added to the list of members for this class.  */
#define DECL_FRIEND_P(NODE) \
  (DECL_LANG_SPECIFIC (TYPE_FUNCTION_OR_TEMPLATE_DECL_CHECK (NODE)) \
   ->u.base.friend_or_tls)

/* Nonzero if the thread-local variable was declared with __thread as
   opposed to thread_local.  */
#define DECL_GNU_TLS_P(NODE)				\
  (DECL_LANG_SPECIFIC (VAR_DECL_CHECK (NODE))		\
   && DECL_LANG_SPECIFIC (NODE)->u.base.friend_or_tls)
#define SET_DECL_GNU_TLS_P(NODE)				\
  (retrofit_lang_decl (VAR_DECL_CHECK (NODE)),			\
   DECL_LANG_SPECIFIC (NODE)->u.base.friend_or_tls = true)

/* A TREE_LIST of the types which have befriended this FUNCTION_DECL.  */
#define DECL_BEFRIENDING_CLASSES(NODE) \
  (LANG_DECL_FN_CHECK (NODE)->befriending_classes)

/* Nonzero for FUNCTION_DECL means that this decl is a static
   member function.  */
#define DECL_STATIC_FUNCTION_P(NODE) \
  (LANG_DECL_FN_CHECK (NODE)->static_function)

/* Nonzero for FUNCTION_DECL means that this decl is a non-static
   member function.  */
#define DECL_NONSTATIC_MEMBER_FUNCTION_P(NODE) \
  (TREE_CODE (TREE_TYPE (NODE)) == METHOD_TYPE)

/* Nonzero for FUNCTION_DECL means that this decl is a member function
   (static or non-static).  */
#define DECL_FUNCTION_MEMBER_P(NODE) \
  (DECL_NONSTATIC_MEMBER_FUNCTION_P (NODE) || DECL_STATIC_FUNCTION_P (NODE))

/* Nonzero for FUNCTION_DECL means that this member function
   has `this' as const X *const.  */
#define DECL_CONST_MEMFUNC_P(NODE)					 \
  (DECL_NONSTATIC_MEMBER_FUNCTION_P (NODE)				 \
   && CP_TYPE_CONST_P (TREE_TYPE (TREE_VALUE				 \
				  (TYPE_ARG_TYPES (TREE_TYPE (NODE))))))

/* Nonzero for FUNCTION_DECL means that this member function
   has `this' as volatile X *const.  */
#define DECL_VOLATILE_MEMFUNC_P(NODE)					 \
  (DECL_NONSTATIC_MEMBER_FUNCTION_P (NODE)				 \
   && CP_TYPE_VOLATILE_P (TREE_TYPE (TREE_VALUE				 \
				  (TYPE_ARG_TYPES (TREE_TYPE (NODE))))))

/* Nonzero for a DECL means that this member is a non-static member.  */
#define DECL_NONSTATIC_MEMBER_P(NODE)		\
  (DECL_NONSTATIC_MEMBER_FUNCTION_P (NODE)	\
   || TREE_CODE (NODE) == FIELD_DECL)

/* Nonzero for _DECL means that this member object type
   is mutable.  */
#define DECL_MUTABLE_P(NODE) (DECL_LANG_FLAG_0 (NODE))

/* Nonzero for _DECL means that this constructor or conversion function is
   non-converting.  */
#define DECL_NONCONVERTING_P(NODE) \
  (LANG_DECL_FN_CHECK (NODE)->nonconverting)

/* Nonzero for FUNCTION_DECL means that this member function is a pure
   virtual function.  */
#define DECL_PURE_VIRTUAL_P(NODE) \
  (LANG_DECL_FN_CHECK (NODE)->pure_virtual)

/* True (in a FUNCTION_DECL) if NODE is a virtual function that is an
   invalid overrider for a function from a base class.  Once we have
   complained about an invalid overrider we avoid complaining about it
   again.  */
#define DECL_INVALID_OVERRIDER_P(NODE) \
  (DECL_LANG_FLAG_4 (NODE))

/* True (in a FUNCTION_DECL) if NODE is a function declared with
   an override virt-specifier */
#define DECL_OVERRIDE_P(NODE) (TREE_LANG_FLAG_0 (NODE))

/* The thunks associated with NODE, a FUNCTION_DECL.  */
#define DECL_THUNKS(NODE) \
  (DECL_VIRTUAL_P (NODE) ? LANG_DECL_FN_CHECK (NODE)->context : NULL_TREE)

/* Set DECL_THUNKS.  */
#define SET_DECL_THUNKS(NODE,THUNKS) \
  (LANG_DECL_FN_CHECK (NODE)->context = (THUNKS))

/* If NODE, a FUNCTION_DECL, is a C++11 inheriting constructor, then this
   is the base it inherits from.  */
#define DECL_INHERITED_CTOR_BASE(NODE) \
  (DECL_CONSTRUCTOR_P (NODE) ? LANG_DECL_FN_CHECK (NODE)->context : NULL_TREE)

/* Set the inherited base.  */
#define SET_DECL_INHERITED_CTOR_BASE(NODE,INH) \
  (LANG_DECL_FN_CHECK (NODE)->context = (INH))

/* Nonzero if NODE is a thunk, rather than an ordinary function.  */
#define DECL_THUNK_P(NODE)			\
  (TREE_CODE (NODE) == FUNCTION_DECL		\
   && DECL_LANG_SPECIFIC (NODE)			\
   && LANG_DECL_FN_CHECK (NODE)->thunk_p)

/* Set DECL_THUNK_P for node.  */
#define SET_DECL_THUNK_P(NODE, THIS_ADJUSTING)			\
  (LANG_DECL_FN_CHECK (NODE)->thunk_p = 1,			\
   LANG_DECL_FN_CHECK (NODE)->this_thunk_p = (THIS_ADJUSTING))

/* Nonzero if NODE is a this pointer adjusting thunk.  */
#define DECL_THIS_THUNK_P(NODE)			\
  (DECL_THUNK_P (NODE) && LANG_DECL_FN_CHECK (NODE)->this_thunk_p)

/* Nonzero if NODE is a result pointer adjusting thunk.  */
#define DECL_RESULT_THUNK_P(NODE)			\
  (DECL_THUNK_P (NODE) && !LANG_DECL_FN_CHECK (NODE)->this_thunk_p)

/* Nonzero if NODE is a FUNCTION_DECL, but not a thunk.  */
#define DECL_NON_THUNK_FUNCTION_P(NODE)				\
  (TREE_CODE (NODE) == FUNCTION_DECL && !DECL_THUNK_P (NODE))

/* Nonzero if NODE is `extern "C"'.  */
#define DECL_EXTERN_C_P(NODE) \
  (DECL_LANGUAGE (NODE) == lang_c)

/* Nonzero if NODE is an `extern "C"' function.  */
#define DECL_EXTERN_C_FUNCTION_P(NODE) \
  (DECL_NON_THUNK_FUNCTION_P (NODE) && DECL_EXTERN_C_P (NODE))

/* True iff DECL is an entity with vague linkage whose definition is
   available in this translation unit.  */
#define DECL_REPO_AVAILABLE_P(NODE) \
  (DECL_LANG_SPECIFIC (NODE)->u.base.repo_available_p)

/* True if DECL is declared 'constexpr'.  */
#define DECL_DECLARED_CONSTEXPR_P(DECL) \
  DECL_LANG_FLAG_8 (VAR_OR_FUNCTION_DECL_CHECK (STRIP_TEMPLATE (DECL)))

// True if NODE was declared as 'concept'.  The flag implies that the
// declaration is constexpr, that the declaration cannot be specialized or
// refined, and that the result type must be convertible to bool.
#define DECL_DECLARED_CONCEPT_P(NODE) \
  (DECL_LANG_SPECIFIC (NODE)->u.base.concept_p)

/* Nonzero if this DECL is the __PRETTY_FUNCTION__ variable in a
   template function.  */
#define DECL_PRETTY_FUNCTION_P(NODE) \
  (DECL_NAME (NODE) \
   && !strcmp (IDENTIFIER_POINTER (DECL_NAME (NODE)), "__PRETTY_FUNCTION__"))

/* Nonzero if the variable was declared to be thread-local.
   We need a special C++ version of this test because the middle-end
   DECL_THREAD_LOCAL_P uses the symtab, so we can't use it for
   templates.  */
#define CP_DECL_THREAD_LOCAL_P(NODE) \
  (TREE_LANG_FLAG_0 (VAR_DECL_CHECK (NODE)))

/* The _TYPE context in which this _DECL appears.  This field holds the
   class where a virtual function instance is actually defined.  */
#define DECL_CLASS_CONTEXT(NODE) \
  (DECL_CLASS_SCOPE_P (NODE) ? DECL_CONTEXT (NODE) : NULL_TREE)

/* For a non-member friend function, the class (if any) in which this
   friend was defined.  For example, given:

     struct S { friend void f (); };

   the DECL_FRIEND_CONTEXT for `f' will be `S'.  */
#define DECL_FRIEND_CONTEXT(NODE)				\
  ((DECL_DECLARES_FUNCTION_P (NODE)				\
    && DECL_FRIEND_P (NODE) && !DECL_FUNCTION_MEMBER_P (NODE))	\
   ? LANG_DECL_FN_CHECK (NODE)->context				\
   : NULL_TREE)

/* Set the DECL_FRIEND_CONTEXT for NODE to CONTEXT.  */
#define SET_DECL_FRIEND_CONTEXT(NODE, CONTEXT) \
  (LANG_DECL_FN_CHECK (NODE)->context = (CONTEXT))

#define CP_DECL_CONTEXT(NODE) \
  (!DECL_FILE_SCOPE_P (NODE) ? DECL_CONTEXT (NODE) : global_namespace)
#define CP_TYPE_CONTEXT(NODE) \
  (!TYPE_FILE_SCOPE_P (NODE) ? TYPE_CONTEXT (NODE) : global_namespace)
#define FROB_CONTEXT(NODE) \
  ((NODE) == global_namespace ? DECL_CONTEXT (NODE) : (NODE))

/* 1 iff NODE has namespace scope, including the global namespace.  */
#define DECL_NAMESPACE_SCOPE_P(NODE)				\
  (!DECL_TEMPLATE_PARM_P (NODE)					\
   && TREE_CODE (CP_DECL_CONTEXT (NODE)) == NAMESPACE_DECL)

#define TYPE_NAMESPACE_SCOPE_P(NODE) \
  (TREE_CODE (CP_TYPE_CONTEXT (NODE)) == NAMESPACE_DECL)

#define NAMESPACE_SCOPE_P(NODE) \
  ((DECL_P (NODE) && DECL_NAMESPACE_SCOPE_P (NODE)) \
   || (TYPE_P (NODE) && TYPE_NAMESPACE_SCOPE_P (NODE)))

/* 1 iff NODE is a class member.  */
#define DECL_CLASS_SCOPE_P(NODE) \
  (DECL_CONTEXT (NODE) && TYPE_P (DECL_CONTEXT (NODE)))

#define TYPE_CLASS_SCOPE_P(NODE) \
  (TYPE_CONTEXT (NODE) && TYPE_P (TYPE_CONTEXT (NODE)))

/* 1 iff NODE is function-local.  */
#define DECL_FUNCTION_SCOPE_P(NODE) \
  (DECL_CONTEXT (NODE) \
   && TREE_CODE (DECL_CONTEXT (NODE)) == FUNCTION_DECL)

#define TYPE_FUNCTION_SCOPE_P(NODE) \
  (TYPE_CONTEXT (NODE) && TREE_CODE (TYPE_CONTEXT (NODE)) == FUNCTION_DECL)

/* 1 iff VAR_DECL node NODE is a type-info decl.  This flag is set for
   both the primary typeinfo object and the associated NTBS name.  */
#define DECL_TINFO_P(NODE) TREE_LANG_FLAG_4 (VAR_DECL_CHECK (NODE))

/* 1 iff VAR_DECL node NODE is virtual table or VTT.  */
#define DECL_VTABLE_OR_VTT_P(NODE) TREE_LANG_FLAG_5 (VAR_DECL_CHECK (NODE))

/* 1 iff FUNCTION_TYPE or METHOD_TYPE has a ref-qualifier (either & or &&). */
#define FUNCTION_REF_QUALIFIED(NODE) \
  TREE_LANG_FLAG_4 (FUNC_OR_METHOD_CHECK (NODE))

/* 1 iff FUNCTION_TYPE or METHOD_TYPE has &&-ref-qualifier.  */
#define FUNCTION_RVALUE_QUALIFIED(NODE) \
  TREE_LANG_FLAG_5 (FUNC_OR_METHOD_CHECK (NODE))

/* Returns 1 iff VAR_DECL is a construction virtual table.
   DECL_VTABLE_OR_VTT_P will be true in this case and must be checked
   before using this macro.  */
#define DECL_CONSTRUCTION_VTABLE_P(NODE) \
  TREE_LANG_FLAG_6 (VAR_DECL_CHECK (NODE))

/* 1 iff NODE is function-local, but for types.  */
#define LOCAL_CLASS_P(NODE)				\
  (decl_function_context (TYPE_MAIN_DECL (NODE)) != NULL_TREE)

/* For a NAMESPACE_DECL: the list of using namespace directives
   The PURPOSE is the used namespace, the value is the namespace
   that is the common ancestor.  */
#define DECL_NAMESPACE_USING(NODE) (LANG_DECL_NS_CHECK (NODE)->ns_using)

/* In a NAMESPACE_DECL, the DECL_INITIAL is used to record all users
   of a namespace, to record the transitive closure of using namespace.  */
#define DECL_NAMESPACE_USERS(NODE) (LANG_DECL_NS_CHECK (NODE)->ns_users)

/* In a NAMESPACE_DECL, the list of namespaces which have associated
   themselves with this one.  */
#define DECL_NAMESPACE_ASSOCIATIONS(NODE) \
  DECL_INITIAL (NAMESPACE_DECL_CHECK (NODE))

/* In a NAMESPACE_DECL, points to the original namespace if this is
   a namespace alias.  */
#define DECL_NAMESPACE_ALIAS(NODE) \
	DECL_ABSTRACT_ORIGIN (NAMESPACE_DECL_CHECK (NODE))
#define ORIGINAL_NAMESPACE(NODE)  \
  (DECL_NAMESPACE_ALIAS (NODE) ? DECL_NAMESPACE_ALIAS (NODE) : (NODE))

/* Nonzero if NODE is the std namespace.  */
#define DECL_NAMESPACE_STD_P(NODE)			\
  (TREE_CODE (NODE) == NAMESPACE_DECL			\
   && CP_DECL_CONTEXT (NODE) == global_namespace	\
   && DECL_NAME (NODE) == std_identifier)

/* In a TREE_LIST concatenating using directives, indicate indirect
   directives  */
#define TREE_INDIRECT_USING(NODE) TREE_LANG_FLAG_0 (TREE_LIST_CHECK (NODE))

/* In a TREE_LIST in an attribute list, indicates that the attribute
   must be applied at instantiation time.  */
#define ATTR_IS_DEPENDENT(NODE) TREE_LANG_FLAG_0 (TREE_LIST_CHECK (NODE))

/* In a TREE_LIST in the argument of attribute abi_tag, indicates that the tag
   was inherited from a template parameter, not explicitly indicated.  */
#define ABI_TAG_IMPLICIT(NODE) TREE_LANG_FLAG_0 (TREE_LIST_CHECK (NODE))

extern tree decl_shadowed_for_var_lookup (tree);
extern void decl_shadowed_for_var_insert (tree, tree);

/* Non zero if this is a using decl for a dependent scope. */
#define DECL_DEPENDENT_P(NODE) DECL_LANG_FLAG_0 (USING_DECL_CHECK (NODE))

/* The scope named in a using decl.  */
#define USING_DECL_SCOPE(NODE) TREE_TYPE (USING_DECL_CHECK (NODE))

/* The decls named by a using decl.  */
#define USING_DECL_DECLS(NODE) DECL_INITIAL (USING_DECL_CHECK (NODE))

/* Non zero if the using decl refers to a dependent type.  */
#define USING_DECL_TYPENAME_P(NODE) DECL_LANG_FLAG_1 (USING_DECL_CHECK (NODE))

/* In a VAR_DECL, true if we have a shadowed local variable
   in the shadowed var table for this VAR_DECL.  */
#define DECL_HAS_SHADOWED_FOR_VAR_P(NODE) \
  (VAR_DECL_CHECK (NODE)->decl_with_vis.shadowed_for_var_p)

/* In a VAR_DECL for a variable declared in a for statement,
   this is the shadowed (local) variable.  */
#define DECL_SHADOWED_FOR_VAR(NODE) \
  (DECL_HAS_SHADOWED_FOR_VAR_P(NODE) ? decl_shadowed_for_var_lookup (NODE) : NULL)

#define SET_DECL_SHADOWED_FOR_VAR(NODE, VAL) \
  (decl_shadowed_for_var_insert (NODE, VAL))

/* In a FUNCTION_DECL, this is nonzero if this function was defined in
   the class definition.  We have saved away the text of the function,
   but have not yet processed it.  */
#define DECL_PENDING_INLINE_P(NODE) \
  (LANG_DECL_FN_CHECK (NODE)->pending_inline_p)

/* If DECL_PENDING_INLINE_P holds, this is the saved text of the
   function.  */
#define DECL_PENDING_INLINE_INFO(NODE) \
  (LANG_DECL_FN_CHECK (NODE)->u.pending_inline_info)

/* Nonzero for TYPE_DECL means that it was written 'using name = type'.  */
#define TYPE_DECL_ALIAS_P(NODE) \
  DECL_LANG_FLAG_6 (TYPE_DECL_CHECK (NODE))

/* Nonzero for TEMPLATE_DECL means that it is a 'complex' alias template.  */
#define TEMPLATE_DECL_COMPLEX_ALIAS_P(NODE) \
  DECL_LANG_FLAG_2 (TEMPLATE_DECL_CHECK (NODE))

/* Nonzero for a type which is an alias for another type; i.e, a type
   which declaration was written 'using name-of-type =
   another-type'.  */
#define TYPE_ALIAS_P(NODE)			\
  (TYPE_P (NODE)				\
   && TYPE_NAME (NODE)				\
   && TREE_CODE (TYPE_NAME (NODE)) == TYPE_DECL	\
   && TYPE_DECL_ALIAS_P (TYPE_NAME (NODE)))

/* For a class type: if this structure has many fields, we'll sort them
   and put them into a TREE_VEC.  */
#define CLASSTYPE_SORTED_FIELDS(NODE) \
  (LANG_TYPE_CLASS_CHECK (NODE)->sorted_fields)

/* If non-NULL for a VAR_DECL, FUNCTION_DECL, TYPE_DECL or
   TEMPLATE_DECL, the entity is either a template specialization (if
   DECL_USE_TEMPLATE is nonzero) or the abstract instance of the
   template itself.

   In either case, DECL_TEMPLATE_INFO is a TREE_LIST, whose
   TREE_PURPOSE is the TEMPLATE_DECL of which this entity is a
   specialization or abstract instance.  The TREE_VALUE is the
   template arguments used to specialize the template.
   
   Consider:

      template <typename T> struct S { friend void f(T) {} };

   In this case, S<int>::f is, from the point of view of the compiler,
   an instantiation of a template -- but, from the point of view of
   the language, each instantiation of S results in a wholly unrelated
   global function f.  In this case, DECL_TEMPLATE_INFO for S<int>::f
   will be non-NULL, but DECL_USE_TEMPLATE will be zero.  */
#define DECL_TEMPLATE_INFO(NODE) \
  (DECL_LANG_SPECIFIC (VAR_TEMPL_TYPE_FIELD_OR_FUNCTION_DECL_CHECK (NODE)) \
   ->u.min.template_info)

/* For a VAR_DECL, indicates that the variable is actually a
   non-static data member of anonymous union that has been promoted to
   variable status.  */
#define DECL_ANON_UNION_VAR_P(NODE) \
  (DECL_LANG_FLAG_4 (VAR_DECL_CHECK (NODE)))

/* Template information for a RECORD_TYPE or UNION_TYPE.  */
#define CLASSTYPE_TEMPLATE_INFO(NODE) \
  (LANG_TYPE_CLASS_CHECK (RECORD_OR_UNION_CHECK (NODE))->template_info)

/* Template information for an ENUMERAL_TYPE.  Although an enumeration may
   not be a primary template, it may be declared within the scope of a
   primary template and the enumeration constants may depend on
   non-type template parameters.  */
#define ENUM_TEMPLATE_INFO(NODE) \
  (TYPE_LANG_SLOT_1 (ENUMERAL_TYPE_CHECK (NODE)))

/* Template information for a template template parameter.  */
#define TEMPLATE_TEMPLATE_PARM_TEMPLATE_INFO(NODE) \
  (LANG_TYPE_CLASS_CHECK (BOUND_TEMPLATE_TEMPLATE_PARM_TYPE_CHECK (NODE)) \
   ->template_info)

/* Template information for an ENUMERAL_, RECORD_, UNION_TYPE, or
   BOUND_TEMPLATE_TEMPLATE_PARM type.  Note that if NODE is a
   specialization of an alias template, this accessor returns the
   template info for the alias template, not the one (if any) for the
   template of the underlying type.  */
#define TYPE_TEMPLATE_INFO(NODE)					\
  ((TYPE_ALIAS_P (NODE) && DECL_LANG_SPECIFIC (TYPE_NAME (NODE)))	\
   ? (DECL_LANG_SPECIFIC (TYPE_NAME (NODE))				\
      ? DECL_TEMPLATE_INFO (TYPE_NAME (NODE))				\
      : NULL_TREE)							\
   : ((TREE_CODE (NODE) == ENUMERAL_TYPE)				\
      ? ENUM_TEMPLATE_INFO (NODE)					\
      : ((TREE_CODE (NODE) == BOUND_TEMPLATE_TEMPLATE_PARM)		\
	 ? TEMPLATE_TEMPLATE_PARM_TEMPLATE_INFO (NODE)			\
	 : (CLASS_TYPE_P (NODE)						\
	    ? CLASSTYPE_TEMPLATE_INFO (NODE)				\
	    : NULL_TREE))))


/* Set the template information for an ENUMERAL_, RECORD_, or
   UNION_TYPE to VAL.  */
#define SET_TYPE_TEMPLATE_INFO(NODE, VAL)				\
  (TREE_CODE (NODE) == ENUMERAL_TYPE					\
   ? (ENUM_TEMPLATE_INFO (NODE) = (VAL))				\
   : ((CLASS_TYPE_P (NODE) && !TYPE_ALIAS_P (NODE))			\
      ? (CLASSTYPE_TEMPLATE_INFO (NODE) = (VAL))			\
      : (DECL_TEMPLATE_INFO (TYPE_NAME (NODE)) = (VAL))))

#define TI_TEMPLATE(NODE) TREE_TYPE (TEMPLATE_INFO_CHECK (NODE))
#define TI_ARGS(NODE) TREE_CHAIN (TEMPLATE_INFO_CHECK (NODE))
#define TI_PENDING_TEMPLATE_FLAG(NODE) TREE_LANG_FLAG_1 (NODE)
/* For a given TREE_VEC containing a template argument list,
   this property contains the number of arguments that are not
   defaulted.  */
#define NON_DEFAULT_TEMPLATE_ARGS_COUNT(NODE) TREE_CHAIN (TREE_VEC_CHECK (NODE))
/* Below are the setter and getter of the NON_DEFAULT_TEMPLATE_ARGS_COUNT
   property.  */
#define SET_NON_DEFAULT_TEMPLATE_ARGS_COUNT(NODE, INT_VALUE) \
  NON_DEFAULT_TEMPLATE_ARGS_COUNT(NODE) = build_int_cst (NULL_TREE, INT_VALUE)
#ifdef ENABLE_CHECKING
#define GET_NON_DEFAULT_TEMPLATE_ARGS_COUNT(NODE) \
    int_cst_value (NON_DEFAULT_TEMPLATE_ARGS_COUNT (NODE))
#else
#define GET_NON_DEFAULT_TEMPLATE_ARGS_COUNT(NODE) \
  NON_DEFAULT_TEMPLATE_ARGS_COUNT (NODE) \
  ? int_cst_value (NON_DEFAULT_TEMPLATE_ARGS_COUNT (NODE)) \
  : TREE_VEC_LENGTH (INNERMOST_TEMPLATE_ARGS (NODE))
#endif
/* The list of typedefs - used in the template - that need
   access checking at template instantiation time.

   FIXME this should be associated with the TEMPLATE_DECL, not the
   TEMPLATE_INFO.  */
#define TI_TYPEDEFS_NEEDING_ACCESS_CHECKING(NODE) \
  ((struct tree_template_info*)TEMPLATE_INFO_CHECK \
     (NODE))->typedefs_needing_access_checking

/* We use TREE_VECs to hold template arguments.  If there is only one
   level of template arguments, then the TREE_VEC contains the
   arguments directly.  If there is more than one level of template
   arguments, then each entry in the TREE_VEC is itself a TREE_VEC,
   containing the template arguments for a single level.  The first
   entry in the outer TREE_VEC is the outermost level of template
   parameters; the last is the innermost.

   It is incorrect to ever form a template argument vector containing
   only one level of arguments, but which is a TREE_VEC containing as
   its only entry the TREE_VEC for that level.

   For each TREE_VEC containing the template arguments for a single
   level, it's possible to get or set the number of non defaulted
   template arguments by using the accessor macros
   GET_NON_DEFAULT_TEMPLATE_ARGS_COUNT or
   SET_NON_DEFAULT_TEMPLATE_ARGS_COUNT.  */

/* Nonzero if the template arguments is actually a vector of vectors,
   rather than just a vector.  */
#define TMPL_ARGS_HAVE_MULTIPLE_LEVELS(NODE)		     \
  (NODE && TREE_VEC_LENGTH (NODE) && TREE_VEC_ELT (NODE, 0)  \
   && TREE_CODE (TREE_VEC_ELT (NODE, 0)) == TREE_VEC)

/* The depth of a template argument vector.  When called directly by
   the parser, we use a TREE_LIST rather than a TREE_VEC to represent
   template arguments.  In fact, we may even see NULL_TREE if there
   are no template arguments.  In both of those cases, there is only
   one level of template arguments.  */
#define TMPL_ARGS_DEPTH(NODE)					\
  (TMPL_ARGS_HAVE_MULTIPLE_LEVELS (NODE) ? TREE_VEC_LENGTH (NODE) : 1)

/* The LEVELth level of the template ARGS.  The outermost level of
   args is level 1, not level 0.  */
#define TMPL_ARGS_LEVEL(ARGS, LEVEL)		\
  (TMPL_ARGS_HAVE_MULTIPLE_LEVELS (ARGS)	\
   ? TREE_VEC_ELT (ARGS, (LEVEL) - 1) : (ARGS))

/* Set the LEVELth level of the template ARGS to VAL.  This macro does
   not work with single-level argument vectors.  */
#define SET_TMPL_ARGS_LEVEL(ARGS, LEVEL, VAL)	\
  (TREE_VEC_ELT (ARGS, (LEVEL) - 1) = (VAL))

/* Accesses the IDXth parameter in the LEVELth level of the ARGS.  */
#define TMPL_ARG(ARGS, LEVEL, IDX)				\
  (TREE_VEC_ELT (TMPL_ARGS_LEVEL (ARGS, LEVEL), IDX))

/* Given a single level of template arguments in NODE, return the
   number of arguments.  */
#define NUM_TMPL_ARGS(NODE)				\
  (TREE_VEC_LENGTH (NODE))

/* Returns the innermost level of template arguments in ARGS.  */
#define INNERMOST_TEMPLATE_ARGS(NODE) \
  (get_innermost_template_args ((NODE), 1))

/* The number of levels of template parameters given by NODE.  */
#define TMPL_PARMS_DEPTH(NODE) \
  ((HOST_WIDE_INT) TREE_INT_CST_LOW (TREE_PURPOSE (NODE)))

/* The TEMPLATE_DECL instantiated or specialized by NODE.  This
   TEMPLATE_DECL will be the immediate parent, not the most general
   template.  For example, in:

      template <class T> struct S { template <class U> void f(U); }

   the FUNCTION_DECL for S<int>::f<double> will have, as its
   DECL_TI_TEMPLATE, `template <class U> S<int>::f<U>'.

   As a special case, for a member friend template of a template
   class, this value will not be a TEMPLATE_DECL, but rather an
   IDENTIFIER_NODE or OVERLOAD indicating the name of the template and
   any explicit template arguments provided.  For example, in:

     template <class T> struct S { friend void f<int>(int, double); }

   the DECL_TI_TEMPLATE will be an IDENTIFIER_NODE for `f' and the
   DECL_TI_ARGS will be {int}.

   For a FIELD_DECL with a non-static data member initializer, this value
   is the FIELD_DECL it was instantiated from.  */
#define DECL_TI_TEMPLATE(NODE)      TI_TEMPLATE (DECL_TEMPLATE_INFO (NODE))

/* The template arguments used to obtain this decl from the most
   general form of DECL_TI_TEMPLATE.  For the example given for
   DECL_TI_TEMPLATE, the DECL_TI_ARGS will be {int, double}.  These
   are always the full set of arguments required to instantiate this
   declaration from the most general template specialized here.  */
#define DECL_TI_ARGS(NODE)	    TI_ARGS (DECL_TEMPLATE_INFO (NODE))

/* The TEMPLATE_DECL associated with NODE, a class type.  Even if NODE
   will be generated from a partial specialization, the TEMPLATE_DECL
   referred to here will be the original template.  For example,
   given:

      template <typename T> struct S {};
      template <typename T> struct S<T*> {};
      
   the CLASSTPYE_TI_TEMPLATE for S<int*> will be S, not the S<T*>.  */
#define CLASSTYPE_TI_TEMPLATE(NODE) TI_TEMPLATE (CLASSTYPE_TEMPLATE_INFO (NODE))
#define CLASSTYPE_TI_ARGS(NODE)     TI_ARGS (CLASSTYPE_TEMPLATE_INFO (NODE))

/* For a template instantiation TYPE, returns the TYPE corresponding
   to the primary template.  Otherwise returns TYPE itself.  */
#define CLASSTYPE_PRIMARY_TEMPLATE_TYPE(TYPE)				\
  ((CLASSTYPE_USE_TEMPLATE ((TYPE))					\
    && !CLASSTYPE_TEMPLATE_SPECIALIZATION ((TYPE)))			\
   ? TREE_TYPE (DECL_TEMPLATE_RESULT (DECL_PRIMARY_TEMPLATE		\
				      (CLASSTYPE_TI_TEMPLATE ((TYPE))))) \
   : (TYPE))

/* Like CLASS_TI_TEMPLATE, but also works for ENUMERAL_TYPEs.  */
#define TYPE_TI_TEMPLATE(NODE)			\
  (TI_TEMPLATE (TYPE_TEMPLATE_INFO (NODE)))

/* Like DECL_TI_ARGS, but for an ENUMERAL_, RECORD_, or UNION_TYPE.  */
#define TYPE_TI_ARGS(NODE)			\
  (TI_ARGS (TYPE_TEMPLATE_INFO (NODE)))

#define INNERMOST_TEMPLATE_PARMS(NODE)  TREE_VALUE (NODE)

/* Nonzero if NODE (a TEMPLATE_DECL) is a member template, in the
   sense of [temp.mem].  */
#define DECL_MEMBER_TEMPLATE_P(NODE) \
  (DECL_LANG_FLAG_1 (TEMPLATE_DECL_CHECK (NODE)))

/* Nonzero if the NODE corresponds to the template parameters for a
   member template, whose inline definition is being processed after
   the class definition is complete.  */
#define TEMPLATE_PARMS_FOR_INLINE(NODE) TREE_LANG_FLAG_1 (NODE)

/* Determine if a declaration (PARM_DECL or FIELD_DECL) is a pack.  */
#define DECL_PACK_P(NODE) \
  (DECL_P (NODE) && PACK_EXPANSION_P (TREE_TYPE (NODE)))

/* Determines if NODE is an expansion of one or more parameter packs,
   e.g., a TYPE_PACK_EXPANSION or EXPR_PACK_EXPANSION.  */
#define PACK_EXPANSION_P(NODE)                 \
  (TREE_CODE (NODE) == TYPE_PACK_EXPANSION     \
   || TREE_CODE (NODE) == EXPR_PACK_EXPANSION)

/* Extracts the type or expression pattern from a TYPE_PACK_EXPANSION or
   EXPR_PACK_EXPANSION.  */
#define PACK_EXPANSION_PATTERN(NODE)                            \
  (TREE_CODE (NODE) == TYPE_PACK_EXPANSION? TREE_TYPE (NODE)    \
   : TREE_OPERAND (NODE, 0))

/* Sets the type or expression pattern for a TYPE_PACK_EXPANSION or
   EXPR_PACK_EXPANSION.  */
#define SET_PACK_EXPANSION_PATTERN(NODE,VALUE)  \
  if (TREE_CODE (NODE) == TYPE_PACK_EXPANSION)  \
    TREE_TYPE (NODE) = VALUE;                   \
  else                                          \
    TREE_OPERAND (NODE, 0) = VALUE

/* The list of parameter packs used in the PACK_EXPANSION_* node. The
   TREE_VALUE of each TREE_LIST contains the parameter packs.  */
#define PACK_EXPANSION_PARAMETER_PACKS(NODE)		\
  *(TREE_CODE (NODE) == EXPR_PACK_EXPANSION		\
    ? &TREE_OPERAND (NODE, 1)				\
    : &TYPE_MINVAL (TYPE_PACK_EXPANSION_CHECK (NODE)))

/* Any additional template args to be applied when substituting into
   the pattern, set by tsubst_pack_expansion for partial instantiations.  */
#define PACK_EXPANSION_EXTRA_ARGS(NODE)		\
  *(TREE_CODE (NODE) == TYPE_PACK_EXPANSION	\
    ? &TYPE_MAXVAL (NODE)			\
    : &TREE_OPERAND ((NODE), 2))

/* True iff this pack expansion is within a function context.  */
#define PACK_EXPANSION_LOCAL_P(NODE) TREE_LANG_FLAG_0 (NODE)

/* True iff the wildcard can match a template parameter pack.  */
#define WILDCARD_PACK_P(NODE) TREE_LANG_FLAG_0 (NODE)

/* Determine if this is an argument pack.  */
#define ARGUMENT_PACK_P(NODE)                          \
  (TREE_CODE (NODE) == TYPE_ARGUMENT_PACK              \
   || TREE_CODE (NODE) == NONTYPE_ARGUMENT_PACK)

/* The arguments stored in an argument pack. Arguments are stored in a
   TREE_VEC, which may have length zero.  */
#define ARGUMENT_PACK_ARGS(NODE)                               \
  (TREE_CODE (NODE) == TYPE_ARGUMENT_PACK? TREE_TYPE (NODE)    \
   : TREE_OPERAND (NODE, 0))

/* Set the arguments stored in an argument pack. VALUE must be a
   TREE_VEC.  */
#define SET_ARGUMENT_PACK_ARGS(NODE,VALUE)     \
  if (TREE_CODE (NODE) == TYPE_ARGUMENT_PACK)  \
    TREE_TYPE (NODE) = VALUE;                           \
  else                                                  \
    TREE_OPERAND (NODE, 0) = VALUE

/* Whether the argument pack is "incomplete", meaning that more
   arguments can still be deduced. Incomplete argument packs are only
   used when the user has provided an explicit template argument list
   for a variadic function template. Some of the explicit template
   arguments will be placed into the beginning of the argument pack,
   but additional arguments might still be deduced.  */
#define ARGUMENT_PACK_INCOMPLETE_P(NODE)        \
  TREE_ADDRESSABLE (ARGUMENT_PACK_ARGS (NODE))

/* When ARGUMENT_PACK_INCOMPLETE_P, stores the explicit template
   arguments used to fill this pack.  */
#define ARGUMENT_PACK_EXPLICIT_ARGS(NODE)       \
  TREE_TYPE (ARGUMENT_PACK_ARGS (NODE))

/* In an ARGUMENT_PACK_SELECT, the argument pack from which an
   argument will be selected.  */
#define ARGUMENT_PACK_SELECT_FROM_PACK(NODE)				\
  (((struct tree_argument_pack_select *)ARGUMENT_PACK_SELECT_CHECK (NODE))->argument_pack)

/* In an ARGUMENT_PACK_SELECT, the index of the argument we want to
   select.  */
#define ARGUMENT_PACK_SELECT_INDEX(NODE)				\
  (((struct tree_argument_pack_select *)ARGUMENT_PACK_SELECT_CHECK (NODE))->index)
  
/* In an ARGUMENT_PACK_SELECT, the actual underlying argument that the
   ARGUMENT_PACK_SELECT represents. */
#define ARGUMENT_PACK_SELECT_ARG(NODE)					\
  TREE_VEC_ELT (ARGUMENT_PACK_ARGS (ARGUMENT_PACK_SELECT_FROM_PACK (NODE)), \
	        ARGUMENT_PACK_SELECT_INDEX (NODE))

#define FOLD_EXPR_CHECK(NODE)						\
  TREE_CHECK4 (NODE, UNARY_LEFT_FOLD_EXPR, UNARY_RIGHT_FOLD_EXPR,	\
	       BINARY_LEFT_FOLD_EXPR, BINARY_RIGHT_FOLD_EXPR)

#define BINARY_FOLD_EXPR_CHECK(NODE) \
  TREE_CHECK2 (NODE, BINARY_LEFT_FOLD_EXPR, BINARY_RIGHT_FOLD_EXPR)

/* True if NODE is UNARY_FOLD_EXPR or a BINARY_FOLD_EXPR */
#define FOLD_EXPR_P(NODE) \
  TREE_CODE (NODE) == UNARY_LEFT_FOLD_EXPR \
    || TREE_CODE (NODE) == UNARY_RIGHT_FOLD_EXPR \
    || TREE_CODE (NODE) == BINARY_LEFT_FOLD_EXPR \
    || TREE_CODE (NODE) == BINARY_RIGHT_FOLD_EXPR

/* True when NODE is a fold over a compound assignment operator. */
#define FOLD_EXPR_MODIFY_P(NODE) \
  TREE_LANG_FLAG_0 (FOLD_EXPR_CHECK (NODE))

/* An INTEGER_CST containing the tree code of the folded operator. */
#define FOLD_EXPR_OP(NODE) \
  TREE_OPERAND (FOLD_EXPR_CHECK (NODE), 0)

/* The expression containing an unexpanded parameter pack. */
#define FOLD_EXPR_PACK(NODE) \
  TREE_OPERAND (FOLD_EXPR_CHECK (NODE), 1)

/* In a binary fold expression, the argument with no unexpanded
   parameter packs. */
#define FOLD_EXPR_INIT(NODE) \
  TREE_OPERAND (BINARY_FOLD_EXPR_CHECK (NODE), 2)

/* In a FUNCTION_DECL, the saved language-specific per-function data.  */
#define DECL_SAVED_FUNCTION_DATA(NODE)			\
  (LANG_DECL_FN_CHECK (FUNCTION_DECL_CHECK (NODE))	\
   ->u.saved_language_function)

/* True if NODE is an implicit INDIRECT_EXPR from convert_from_reference.  */
#define REFERENCE_REF_P(NODE)				\
  (INDIRECT_REF_P (NODE)				\
   && TREE_TYPE (TREE_OPERAND (NODE, 0))		\
   && (TREE_CODE (TREE_TYPE (TREE_OPERAND ((NODE), 0)))	\
       == REFERENCE_TYPE))

/* True if NODE is a REFERENCE_TYPE which is OK to instantiate to be a
   reference to VLA type, because it's used for VLA capture.  */
#define REFERENCE_VLA_OK(NODE) \
  (TYPE_LANG_FLAG_5 (REFERENCE_TYPE_CHECK (NODE)))

#define NEW_EXPR_USE_GLOBAL(NODE) \
  TREE_LANG_FLAG_0 (NEW_EXPR_CHECK (NODE))
#define DELETE_EXPR_USE_GLOBAL(NODE) \
  TREE_LANG_FLAG_0 (DELETE_EXPR_CHECK (NODE))
#define DELETE_EXPR_USE_VEC(NODE) \
  TREE_LANG_FLAG_1 (DELETE_EXPR_CHECK (NODE))

/* Indicates that this is a non-dependent COMPOUND_EXPR which will
   resolve to a function call.  */
#define COMPOUND_EXPR_OVERLOADED(NODE) \
  TREE_LANG_FLAG_0 (COMPOUND_EXPR_CHECK (NODE))

/* In a CALL_EXPR appearing in a template, true if Koenig lookup
   should be performed at instantiation time.  */
#define KOENIG_LOOKUP_P(NODE) TREE_LANG_FLAG_0 (CALL_EXPR_CHECK (NODE))

/* True if CALL_EXPR expresses list-initialization of an object.  */
#define CALL_EXPR_LIST_INIT_P(NODE) \
  TREE_LANG_FLAG_3 (TREE_CHECK2 ((NODE),CALL_EXPR,AGGR_INIT_EXPR))

/* Indicates whether a string literal has been parenthesized. Such
   usages are disallowed in certain circumstances.  */

#define PAREN_STRING_LITERAL_P(NODE) \
  TREE_LANG_FLAG_0 (STRING_CST_CHECK (NODE))

/* Indicates whether a COMPONENT_REF has been parenthesized, or an
   INDIRECT_REF comes from parenthesizing a VAR_DECL.  Currently only set
   some of the time in C++14 mode.  */

#define REF_PARENTHESIZED_P(NODE) \
  TREE_LANG_FLAG_2 (TREE_CHECK2 ((NODE), COMPONENT_REF, INDIRECT_REF))

/* Nonzero if this AGGR_INIT_EXPR provides for initialization via a
   constructor call, rather than an ordinary function call.  */
#define AGGR_INIT_VIA_CTOR_P(NODE) \
  TREE_LANG_FLAG_0 (AGGR_INIT_EXPR_CHECK (NODE))

/* Nonzero if expanding this AGGR_INIT_EXPR should first zero-initialize
   the object.  */
#define AGGR_INIT_ZERO_FIRST(NODE) \
  TREE_LANG_FLAG_2 (AGGR_INIT_EXPR_CHECK (NODE))

/* AGGR_INIT_EXPR accessors.  These are equivalent to the CALL_EXPR
   accessors, except for AGGR_INIT_EXPR_SLOT (which takes the place of
   CALL_EXPR_STATIC_CHAIN).  */

#define AGGR_INIT_EXPR_FN(NODE) TREE_OPERAND (AGGR_INIT_EXPR_CHECK (NODE), 1)
#define AGGR_INIT_EXPR_SLOT(NODE) \
  TREE_OPERAND (AGGR_INIT_EXPR_CHECK (NODE), 2)
#define AGGR_INIT_EXPR_ARG(NODE, I) \
  TREE_OPERAND (AGGR_INIT_EXPR_CHECK (NODE), (I) + 3)
#define aggr_init_expr_nargs(NODE) (VL_EXP_OPERAND_LENGTH(NODE) - 3)

/* AGGR_INIT_EXPR_ARGP returns a pointer to the argument vector for NODE.
   We can't use &AGGR_INIT_EXPR_ARG (NODE, 0) because that will complain if
   the argument count is zero when checking is enabled.  Instead, do
   the pointer arithmetic to advance past the 3 fixed operands in a
   AGGR_INIT_EXPR.  That produces a valid pointer to just past the end of
   the operand array, even if it's not valid to dereference it.  */
#define AGGR_INIT_EXPR_ARGP(NODE) \
  (&(TREE_OPERAND (AGGR_INIT_EXPR_CHECK (NODE), 0)) + 3)

/* Abstract iterators for AGGR_INIT_EXPRs.  */

/* Structure containing iterator state.  */
struct aggr_init_expr_arg_iterator {
  tree t;	/* the aggr_init_expr */
  int n;	/* argument count */
  int i;	/* next argument index */
};

/* Initialize the abstract argument list iterator object ITER with the
   arguments from AGGR_INIT_EXPR node EXP.  */
inline void
init_aggr_init_expr_arg_iterator (tree exp,
				       aggr_init_expr_arg_iterator *iter)
{
  iter->t = exp;
  iter->n = aggr_init_expr_nargs (exp);
  iter->i = 0;
}

/* Return the next argument from abstract argument list iterator object ITER,
   and advance its state.  Return NULL_TREE if there are no more arguments.  */
inline tree
next_aggr_init_expr_arg (aggr_init_expr_arg_iterator *iter)
{
  tree result;
  if (iter->i >= iter->n)
    return NULL_TREE;
  result = AGGR_INIT_EXPR_ARG (iter->t, iter->i);
  iter->i++;
  return result;
}

/* Initialize the abstract argument list iterator object ITER, then advance
   past and return the first argument.  Useful in for expressions, e.g.
     for (arg = first_aggr_init_expr_arg (exp, &iter); arg;
          arg = next_aggr_init_expr_arg (&iter))   */
inline tree
first_aggr_init_expr_arg (tree exp, aggr_init_expr_arg_iterator *iter)
{
  init_aggr_init_expr_arg_iterator (exp, iter);
  return next_aggr_init_expr_arg (iter);
}

/* Test whether there are more arguments in abstract argument list iterator
   ITER, without changing its state.  */
inline bool
more_aggr_init_expr_args_p (const aggr_init_expr_arg_iterator *iter)
{
  return (iter->i < iter->n);
}

/* Iterate through each argument ARG of AGGR_INIT_EXPR CALL, using variable
   ITER (of type aggr_init_expr_arg_iterator) to hold the iteration state.  */
#define FOR_EACH_AGGR_INIT_EXPR_ARG(arg, iter, call)			\
  for ((arg) = first_aggr_init_expr_arg ((call), &(iter)); (arg);	\
       (arg) = next_aggr_init_expr_arg (&(iter)))

/* VEC_INIT_EXPR accessors.  */
#define VEC_INIT_EXPR_SLOT(NODE) TREE_OPERAND (VEC_INIT_EXPR_CHECK (NODE), 0)
#define VEC_INIT_EXPR_INIT(NODE) TREE_OPERAND (VEC_INIT_EXPR_CHECK (NODE), 1)

/* Indicates that a VEC_INIT_EXPR is a potential constant expression.
   Only set when the current function is constexpr.  */
#define VEC_INIT_EXPR_IS_CONSTEXPR(NODE) \
  TREE_LANG_FLAG_0 (VEC_INIT_EXPR_CHECK (NODE))

/* Indicates that a VEC_INIT_EXPR is expressing value-initialization.  */
#define VEC_INIT_EXPR_VALUE_INIT(NODE) \
  TREE_LANG_FLAG_1 (VEC_INIT_EXPR_CHECK (NODE))

/* The condition under which this MUST_NOT_THROW_EXPR actually blocks
   exceptions.  NULL_TREE means 'true'.  */
#define MUST_NOT_THROW_COND(NODE) \
  TREE_OPERAND (MUST_NOT_THROW_EXPR_CHECK (NODE), 1)

/* The TYPE_MAIN_DECL for a class template type is a TYPE_DECL, not a
   TEMPLATE_DECL.  This macro determines whether or not a given class
   type is really a template type, as opposed to an instantiation or
   specialization of one.  */
#define CLASSTYPE_IS_TEMPLATE(NODE)  \
  (CLASSTYPE_TEMPLATE_INFO (NODE)    \
   && !CLASSTYPE_USE_TEMPLATE (NODE) \
   && PRIMARY_TEMPLATE_P (CLASSTYPE_TI_TEMPLATE (NODE)))

/* The name used by the user to name the typename type.  Typically,
   this is an IDENTIFIER_NODE, and the same as the DECL_NAME on the
   corresponding TYPE_DECL.  However, this may also be a
   TEMPLATE_ID_EXPR if we had something like `typename X::Y<T>'.  */
#define TYPENAME_TYPE_FULLNAME(NODE) \
  (TYPE_VALUES_RAW (TYPENAME_TYPE_CHECK (NODE)))

/* True if a TYPENAME_TYPE was declared as an "enum".  */
#define TYPENAME_IS_ENUM_P(NODE) \
  (TREE_LANG_FLAG_0 (TYPENAME_TYPE_CHECK (NODE)))

/* True if a TYPENAME_TYPE was declared as a "class", "struct", or
   "union".  */
#define TYPENAME_IS_CLASS_P(NODE) \
  (TREE_LANG_FLAG_1 (TYPENAME_TYPE_CHECK (NODE)))

/* True if a TYPENAME_TYPE is in the process of being resolved.  */
#define TYPENAME_IS_RESOLVING_P(NODE) \
  (TREE_LANG_FLAG_2 (TYPENAME_TYPE_CHECK (NODE)))

/* [class.virtual]

   A class that declares or inherits a virtual function is called a
   polymorphic class.  */
#define TYPE_POLYMORPHIC_P(NODE) (TREE_LANG_FLAG_2 (NODE))

/* Nonzero if this class has a virtual function table pointer.  */
#define TYPE_CONTAINS_VPTR_P(NODE)		\
  (TYPE_POLYMORPHIC_P (NODE) || CLASSTYPE_VBASECLASSES (NODE))

/* This flag is true of a local VAR_DECL if it was declared in a for
   statement, but we are no longer in the scope of the for.  */
#define DECL_DEAD_FOR_LOCAL(NODE) DECL_LANG_FLAG_7 (VAR_DECL_CHECK (NODE))

/* This flag is set on a VAR_DECL that is a DECL_DEAD_FOR_LOCAL
   if we already emitted a warning about using it.  */
#define DECL_ERROR_REPORTED(NODE) DECL_LANG_FLAG_0 (VAR_DECL_CHECK (NODE))

/* Nonzero if NODE is a FUNCTION_DECL (for a function with global
   scope) declared in a local scope.  */
#define DECL_LOCAL_FUNCTION_P(NODE) \
  DECL_LANG_FLAG_0 (FUNCTION_DECL_CHECK (NODE))

/* Nonzero if NODE is the target for genericization of 'break' stmts.  */
#define LABEL_DECL_BREAK(NODE) \
  DECL_LANG_FLAG_0 (LABEL_DECL_CHECK (NODE))

/* Nonzero if NODE is the target for genericization of 'continue' stmts.  */
#define LABEL_DECL_CONTINUE(NODE) \
  DECL_LANG_FLAG_1 (LABEL_DECL_CHECK (NODE))

/* True if NODE was declared with auto in its return type, but it has
   started compilation and so the return type might have been changed by
   return type deduction; its declared return type should be found in
   DECL_STRUCT_FUNCTION(NODE)->language->x_auto_return_pattern.  */
#define FNDECL_USED_AUTO(NODE) \
  TREE_LANG_FLAG_2 (FUNCTION_DECL_CHECK (NODE))

/* Nonzero if NODE is a DECL which we know about but which has not
   been explicitly declared, such as a built-in function or a friend
   declared inside a class.  In the latter case DECL_HIDDEN_FRIEND_P
   will be set.  */
#define DECL_ANTICIPATED(NODE) \
  (DECL_LANG_SPECIFIC (TYPE_FUNCTION_OR_TEMPLATE_DECL_CHECK (NODE)) \
   ->u.base.anticipated_p)

/* True for artificial decls added for OpenMP privatized non-static
   data members.  */
#define DECL_OMP_PRIVATIZED_MEMBER(NODE) \
  (DECL_LANG_SPECIFIC (VAR_DECL_CHECK (NODE))->u.base.anticipated_p)

/* Nonzero if NODE is a FUNCTION_DECL which was declared as a friend
   within a class but has not been declared in the surrounding scope.
   The function is invisible except via argument dependent lookup.  */
#define DECL_HIDDEN_FRIEND_P(NODE) \
  (LANG_DECL_FN_CHECK (DECL_COMMON_CHECK (NODE))->hidden_friend_p)

/* Nonzero if NODE is an artificial FUNCTION_DECL for
   #pragma omp declare reduction.  */
#define DECL_OMP_DECLARE_REDUCTION_P(NODE) \
  (LANG_DECL_FN_CHECK (DECL_COMMON_CHECK (NODE))->omp_declare_reduction_p)

/* Nonzero if DECL has been declared threadprivate by
   #pragma omp threadprivate.  */
#define CP_DECL_THREADPRIVATE_P(DECL) \
  (DECL_LANG_SPECIFIC (VAR_DECL_CHECK (DECL))->u.base.threadprivate_or_deleted_p)

/* Nonzero if DECL was declared with '= delete'.  */
#define DECL_DELETED_FN(DECL) \
  (LANG_DECL_FN_CHECK (DECL)->min.base.threadprivate_or_deleted_p)

/* Nonzero if DECL was declared with '= default' (maybe implicitly).  */
#define DECL_DEFAULTED_FN(DECL) \
  (LANG_DECL_FN_CHECK (DECL)->defaulted_p)

/* Nonzero if DECL is explicitly defaulted in the class body.  */
#define DECL_DEFAULTED_IN_CLASS_P(DECL)					\
  (DECL_DEFAULTED_FN (DECL) && DECL_INITIALIZED_IN_CLASS_P (DECL))
/* Nonzero if DECL was defaulted outside the class body.  */
#define DECL_DEFAULTED_OUTSIDE_CLASS_P(DECL)				\
  (DECL_DEFAULTED_FN (DECL)						\
   && !(DECL_ARTIFICIAL (DECL) || DECL_INITIALIZED_IN_CLASS_P (DECL)))

/* Record whether a typedef for type `int' was actually `signed int'.  */
#define C_TYPEDEF_EXPLICITLY_SIGNED(EXP) DECL_LANG_FLAG_1 (EXP)

/* Returns nonzero if DECL has external linkage, as specified by the
   language standard.  (This predicate may hold even when the
   corresponding entity is not actually given external linkage in the
   object file; see decl_linkage for details.)  */
#define DECL_EXTERNAL_LINKAGE_P(DECL) \
  (decl_linkage (DECL) == lk_external)

/* Keep these codes in ascending code order.  */

#define INTEGRAL_CODE_P(CODE)	\
  ((CODE) == ENUMERAL_TYPE	\
   || (CODE) == BOOLEAN_TYPE	\
   || (CODE) == INTEGER_TYPE)

/* [basic.fundamental]

   Types  bool, char, wchar_t, and the signed and unsigned integer types
   are collectively called integral types.

   Note that INTEGRAL_TYPE_P, as defined in tree.h, allows enumeration
   types as well, which is incorrect in C++.  Keep these checks in
   ascending code order.  */
#define CP_INTEGRAL_TYPE_P(TYPE)		\
  (TREE_CODE (TYPE) == BOOLEAN_TYPE		\
   || TREE_CODE (TYPE) == INTEGER_TYPE)

/* Returns true if TYPE is an integral or enumeration name.  Keep
   these checks in ascending code order.  */
#define INTEGRAL_OR_ENUMERATION_TYPE_P(TYPE) \
   (TREE_CODE (TYPE) == ENUMERAL_TYPE || CP_INTEGRAL_TYPE_P (TYPE))

/* Returns true if TYPE is an integral or unscoped enumeration type.  */
#define INTEGRAL_OR_UNSCOPED_ENUMERATION_TYPE_P(TYPE) \
   (UNSCOPED_ENUM_P (TYPE) || CP_INTEGRAL_TYPE_P (TYPE))

/* True if the class type TYPE is a literal type.  */
#define CLASSTYPE_LITERAL_P(TYPE)              \
   (LANG_TYPE_CLASS_CHECK (TYPE)->is_literal)

/* [basic.fundamental]

   Integral and floating types are collectively called arithmetic
   types.  

   As a GNU extension, we also accept complex types.

   Keep these checks in ascending code order.  */
#define ARITHMETIC_TYPE_P(TYPE) \
  (CP_INTEGRAL_TYPE_P (TYPE) \
   || TREE_CODE (TYPE) == REAL_TYPE \
   || TREE_CODE (TYPE) == COMPLEX_TYPE)

/* True iff TYPE is cv decltype(nullptr).  */
#define NULLPTR_TYPE_P(TYPE) (TREE_CODE (TYPE) == NULLPTR_TYPE)

/* [basic.types]

   Arithmetic types, enumeration types, pointer types,
   pointer-to-member types, and std::nullptr_t are collectively called
   scalar types.
   
   Keep these checks in ascending code order.  */
#define SCALAR_TYPE_P(TYPE)			\
  (TYPE_PTRDATAMEM_P (TYPE)			\
   || TREE_CODE (TYPE) == ENUMERAL_TYPE		\
   || ARITHMETIC_TYPE_P (TYPE)			\
   || TYPE_PTR_P (TYPE)				\
   || TYPE_PTRMEMFUNC_P (TYPE)                  \
   || NULLPTR_TYPE_P (TYPE))

/* Determines whether this type is a C++0x scoped enumeration
   type. Scoped enumerations types are introduced via "enum class" or
   "enum struct", e.g.,

     enum class Color {
       Red, Green, Blue
     };

   Scoped enumeration types are different from normal (unscoped)
   enumeration types in several ways:
   
     - The enumerators of a scoped enumeration type are only available
       within the scope of the enumeration type and not in the
       enclosing scope. For example, the Red color can be referred to
       with "Color::Red" but not "Red".

     - Scoped enumerators and enumerations do not implicitly convert
       to integers or 'bool'.

     - The underlying type of the enum is well-defined.  */
#define SCOPED_ENUM_P(TYPE)                                             \
  (TREE_CODE (TYPE) == ENUMERAL_TYPE && ENUM_IS_SCOPED (TYPE))

/* Determine whether this is an unscoped enumeration type.  */
#define UNSCOPED_ENUM_P(TYPE)                                           \
  (TREE_CODE (TYPE) == ENUMERAL_TYPE && !ENUM_IS_SCOPED (TYPE))

/* Set the flag indicating whether an ENUMERAL_TYPE is a C++0x scoped
   enumeration type (1) or a normal (unscoped) enumeration type
   (0).  */
#define SET_SCOPED_ENUM_P(TYPE, VAL)                    \
  (ENUM_IS_SCOPED (TYPE) = (VAL))

#define SET_OPAQUE_ENUM_P(TYPE, VAL)                    \
  (ENUM_IS_OPAQUE (TYPE) = (VAL))

#define OPAQUE_ENUM_P(TYPE)				\
  (TREE_CODE (TYPE) == ENUMERAL_TYPE && ENUM_IS_OPAQUE (TYPE))

/* Determines whether an ENUMERAL_TYPE has an explicit
   underlying type.  */
#define ENUM_FIXED_UNDERLYING_TYPE_P(NODE) (TYPE_LANG_FLAG_5 (NODE))

/* Returns the underlying type of the given enumeration type. The
   underlying type is determined in different ways, depending on the
   properties of the enum:

     - In C++0x, the underlying type can be explicitly specified, e.g.,

         enum E1 : char { ... } // underlying type is char

     - In a C++0x scoped enumeration, the underlying type is int
       unless otherwises specified:

         enum class E2 { ... } // underlying type is int

     - Otherwise, the underlying type is determined based on the
       values of the enumerators. In this case, the
       ENUM_UNDERLYING_TYPE will not be set until after the definition
       of the enumeration is completed by finish_enum.  */
#define ENUM_UNDERLYING_TYPE(TYPE) \
  TREE_TYPE (ENUMERAL_TYPE_CHECK (TYPE))

/* [dcl.init.aggr]

   An aggregate is an array or a class with no user-provided
   constructors, no brace-or-equal-initializers for non-static data
   members, no private or protected non-static data members, no
   base classes, and no virtual functions.

   As an extension, we also treat vectors as aggregates.  Keep these
   checks in ascending code order.  */
#define CP_AGGREGATE_TYPE_P(TYPE)				\
  (TREE_CODE (TYPE) == VECTOR_TYPE				\
   ||TREE_CODE (TYPE) == ARRAY_TYPE				\
   || (CLASS_TYPE_P (TYPE) && !CLASSTYPE_NON_AGGREGATE (TYPE)))

/* Nonzero for a class type means that the class type has a
   user-declared constructor.  */
#define TYPE_HAS_USER_CONSTRUCTOR(NODE) (TYPE_LANG_FLAG_1 (NODE))

/* Nonzero means that the FUNCTION_TYPE or METHOD_TYPE has a
   late-specified return type.  */
#define TYPE_HAS_LATE_RETURN_TYPE(NODE) \
  (TYPE_LANG_FLAG_2 (FUNC_OR_METHOD_CHECK (NODE)))

/* When appearing in an INDIRECT_REF, it means that the tree structure
   underneath is actually a call to a constructor.  This is needed
   when the constructor must initialize local storage (which can
   be automatically destroyed), rather than allowing it to allocate
   space from the heap.

   When appearing in a SAVE_EXPR, it means that underneath
   is a call to a constructor.

   When appearing in a CONSTRUCTOR, the expression is a
   compound literal.

   When appearing in a FIELD_DECL, it means that this field
   has been duly initialized in its constructor.  */
#define TREE_HAS_CONSTRUCTOR(NODE) (TREE_LANG_FLAG_4 (NODE))

/* True if NODE is a brace-enclosed initializer.  */
#define BRACE_ENCLOSED_INITIALIZER_P(NODE) \
  (TREE_CODE (NODE) == CONSTRUCTOR && TREE_TYPE (NODE) == init_list_type_node)

/* True if NODE is a compound-literal, i.e., a brace-enclosed
   initializer cast to a particular type.  */
#define COMPOUND_LITERAL_P(NODE) \
  (TREE_CODE (NODE) == CONSTRUCTOR && TREE_HAS_CONSTRUCTOR (NODE))

#define EMPTY_CONSTRUCTOR_P(NODE) (TREE_CODE (NODE) == CONSTRUCTOR \
				   && vec_safe_is_empty(CONSTRUCTOR_ELTS(NODE))\
				   && !TREE_HAS_CONSTRUCTOR (NODE))

/* True if NODE is a init-list used as a direct-initializer, i.e.
   B b{1,2}, not B b({1,2}) or B b = {1,2}.  */
#define CONSTRUCTOR_IS_DIRECT_INIT(NODE) (TREE_LANG_FLAG_0 (CONSTRUCTOR_CHECK (NODE)))

/* True if an uninitialized element in NODE should not be treated as
   implicitly value-initialized.  Only used in constexpr evaluation.  */
#define CONSTRUCTOR_NO_IMPLICIT_ZERO(NODE) \
  (TREE_LANG_FLAG_1 (CONSTRUCTOR_CHECK (NODE)))

/* True if this CONSTRUCTOR should not be used as a variable initializer
   because it was loaded from a constexpr variable with mutable fields.  */
#define CONSTRUCTOR_MUTABLE_POISON(NODE) \
  (TREE_LANG_FLAG_2 (CONSTRUCTOR_CHECK (NODE)))

#define DIRECT_LIST_INIT_P(NODE) \
   (BRACE_ENCLOSED_INITIALIZER_P (NODE) && CONSTRUCTOR_IS_DIRECT_INIT (NODE))

/* True if NODE represents a conversion for direct-initialization in a
   template.  Set by perform_implicit_conversion_flags.  */
#define IMPLICIT_CONV_EXPR_DIRECT_INIT(NODE) \
  (TREE_LANG_FLAG_0 (IMPLICIT_CONV_EXPR_CHECK (NODE)))

/* Nonzero means that an object of this type can not be initialized using
   an initializer list.  */
#define CLASSTYPE_NON_AGGREGATE(NODE) \
  (LANG_TYPE_CLASS_CHECK (NODE)->non_aggregate)
#define TYPE_NON_AGGREGATE_CLASS(NODE) \
  (CLASS_TYPE_P (NODE) && CLASSTYPE_NON_AGGREGATE (NODE))

/* Nonzero if there is a non-trivial X::op=(cv X&) for this class.  */
#define TYPE_HAS_COMPLEX_COPY_ASSIGN(NODE) (LANG_TYPE_CLASS_CHECK (NODE)->has_complex_copy_assign)

/* Nonzero if there is a non-trivial X::X(cv X&) for this class.  */
#define TYPE_HAS_COMPLEX_COPY_CTOR(NODE) (LANG_TYPE_CLASS_CHECK (NODE)->has_complex_copy_ctor)

/* Nonzero if there is a non-trivial X::op=(X&&) for this class.  */
#define TYPE_HAS_COMPLEX_MOVE_ASSIGN(NODE) (LANG_TYPE_CLASS_CHECK (NODE)->has_complex_move_assign)

/* Nonzero if there is a non-trivial X::X(X&&) for this class.  */
#define TYPE_HAS_COMPLEX_MOVE_CTOR(NODE) (LANG_TYPE_CLASS_CHECK (NODE)->has_complex_move_ctor)

/* Nonzero if there is no trivial default constructor for this class.  */
#define TYPE_HAS_COMPLEX_DFLT(NODE) (LANG_TYPE_CLASS_CHECK (NODE)->has_complex_dflt)

/* Nonzero if TYPE has a trivial destructor.  From [class.dtor]:

     A destructor is trivial if it is an implicitly declared
     destructor and if:

       - all of the direct base classes of its class have trivial
	 destructors,

       - for all of the non-static data members of its class that are
	 of class type (or array thereof), each such class has a
	 trivial destructor.  */
#define TYPE_HAS_TRIVIAL_DESTRUCTOR(NODE) \
  (!TYPE_HAS_NONTRIVIAL_DESTRUCTOR (NODE))

/* Nonzero for _TYPE node means that this type does not have a trivial
   destructor.  Therefore, destroying an object of this type will
   involve a call to a destructor.  This can apply to objects of
   ARRAY_TYPE is the type of the elements needs a destructor.  */
#define TYPE_HAS_NONTRIVIAL_DESTRUCTOR(NODE) \
  (TYPE_LANG_FLAG_4 (NODE))

/* Nonzero for class type means that the default constructor is trivial.  */
#define TYPE_HAS_TRIVIAL_DFLT(NODE) \
  (TYPE_HAS_DEFAULT_CONSTRUCTOR (NODE) && ! TYPE_HAS_COMPLEX_DFLT (NODE))

/* Nonzero for class type means that copy initialization of this type can use
   a bitwise copy.  */
#define TYPE_HAS_TRIVIAL_COPY_CTOR(NODE) \
  (TYPE_HAS_COPY_CTOR (NODE) && ! TYPE_HAS_COMPLEX_COPY_CTOR (NODE))

/* Nonzero for class type means that assignment of this type can use
   a bitwise copy.  */
#define TYPE_HAS_TRIVIAL_COPY_ASSIGN(NODE) \
  (TYPE_HAS_COPY_ASSIGN (NODE) && ! TYPE_HAS_COMPLEX_COPY_ASSIGN (NODE))

/* Returns true if NODE is a pointer-to-data-member.  */
#define TYPE_PTRDATAMEM_P(NODE)			\
  (TREE_CODE (NODE) == OFFSET_TYPE)
/* Returns true if NODE is a pointer.  */
#define TYPE_PTR_P(NODE)			\
  (TREE_CODE (NODE) == POINTER_TYPE)

/* Returns true if NODE is an object type:

     [basic.types]

     An object type is a (possibly cv-qualified) type that is not a
     function type, not a reference type, and not a void type.

   Keep these checks in ascending order, for speed.  */
#define TYPE_OBJ_P(NODE)			\
  (TREE_CODE (NODE) != REFERENCE_TYPE		\
   && !VOID_TYPE_P (NODE)  		        \
   && TREE_CODE (NODE) != FUNCTION_TYPE		\
   && TREE_CODE (NODE) != METHOD_TYPE)

/* Returns true if NODE is a pointer to an object.  Keep these checks
   in ascending tree code order.  */
#define TYPE_PTROB_P(NODE)					\
  (TYPE_PTR_P (NODE) && TYPE_OBJ_P (TREE_TYPE (NODE)))

/* Returns true if NODE is a reference to an object.  Keep these checks
   in ascending tree code order.  */
#define TYPE_REF_OBJ_P(NODE)					\
  (TREE_CODE (NODE) == REFERENCE_TYPE && TYPE_OBJ_P (TREE_TYPE (NODE)))

/* Returns true if NODE is a pointer to an object, or a pointer to
   void.  Keep these checks in ascending tree code order.  */
#define TYPE_PTROBV_P(NODE)					\
  (TYPE_PTR_P (NODE)						\
   && !(TREE_CODE (TREE_TYPE (NODE)) == FUNCTION_TYPE		\
	|| TREE_CODE (TREE_TYPE (NODE)) == METHOD_TYPE))

/* Returns true if NODE is a pointer to function type.  */
#define TYPE_PTRFN_P(NODE)				\
  (TYPE_PTR_P (NODE)			                \
   && TREE_CODE (TREE_TYPE (NODE)) == FUNCTION_TYPE)

/* Returns true if NODE is a reference to function type.  */
#define TYPE_REFFN_P(NODE)				\
  (TREE_CODE (NODE) == REFERENCE_TYPE			\
   && TREE_CODE (TREE_TYPE (NODE)) == FUNCTION_TYPE)

/* Returns true if NODE is a pointer to member function type.  */
#define TYPE_PTRMEMFUNC_P(NODE)		\
  (TREE_CODE (NODE) == RECORD_TYPE	\
   && TYPE_PTRMEMFUNC_FLAG (NODE))

#define TYPE_PTRMEMFUNC_FLAG(NODE) \
  (TYPE_LANG_FLAG_2 (RECORD_TYPE_CHECK (NODE)))

/* Returns true if NODE is a pointer-to-member.  */
#define TYPE_PTRMEM_P(NODE) \
  (TYPE_PTRDATAMEM_P (NODE) || TYPE_PTRMEMFUNC_P (NODE))

/* Returns true if NODE is a pointer or a pointer-to-member.  */
#define TYPE_PTR_OR_PTRMEM_P(NODE) \
  (TYPE_PTR_P (NODE) || TYPE_PTRMEM_P (NODE))

/* Indicates when overload resolution may resolve to a pointer to
   member function. [expr.unary.op]/3 */
#define PTRMEM_OK_P(NODE) \
  TREE_LANG_FLAG_0 (TREE_CHECK3 ((NODE), ADDR_EXPR, OFFSET_REF, SCOPE_REF))

/* Get the POINTER_TYPE to the METHOD_TYPE associated with this
   pointer to member function.  TYPE_PTRMEMFUNC_P _must_ be true,
   before using this macro.  */
#define TYPE_PTRMEMFUNC_FN_TYPE(NODE) \
  (cp_build_qualified_type (TREE_TYPE (TYPE_FIELDS (NODE)),\
			    cp_type_quals (NODE)))

/* As above, but can be used in places that want an lvalue at the expense
   of not necessarily having the correct cv-qualifiers.  */
#define TYPE_PTRMEMFUNC_FN_TYPE_RAW(NODE) \
  (TREE_TYPE (TYPE_FIELDS (NODE)))

/* Returns `A' for a type like `int (A::*)(double)' */
#define TYPE_PTRMEMFUNC_OBJECT_TYPE(NODE) \
  TYPE_METHOD_BASETYPE (TREE_TYPE (TYPE_PTRMEMFUNC_FN_TYPE (NODE)))

/* These are use to manipulate the canonical RECORD_TYPE from the
   hashed POINTER_TYPE, and can only be used on the POINTER_TYPE.  */
#define TYPE_GET_PTRMEMFUNC_TYPE(NODE) \
  (TYPE_LANG_SPECIFIC (NODE) ? LANG_TYPE_PTRMEM_CHECK (NODE)->record : NULL)
#define TYPE_SET_PTRMEMFUNC_TYPE(NODE, VALUE)				\
  do {									\
    if (TYPE_LANG_SPECIFIC (NODE) == NULL)				\
      {									\
	TYPE_LANG_SPECIFIC (NODE)                                       \
	= (struct lang_type *) ggc_internal_cleared_alloc		\
	 (sizeof (struct lang_type_ptrmem));				\
	TYPE_LANG_SPECIFIC (NODE)->u.ptrmem.h.is_lang_type_class = 0;	\
      }									\
    TYPE_LANG_SPECIFIC (NODE)->u.ptrmem.record = (VALUE);		\
  } while (0)

/* For a pointer-to-member type of the form `T X::*', this is `X'.
   For a type like `void (X::*)() const', this type is `X', not `const
   X'.  To get at the `const X' you have to look at the
   TYPE_PTRMEM_POINTED_TO_TYPE; there, the first parameter will have
   type `const X*'.  */
#define TYPE_PTRMEM_CLASS_TYPE(NODE)			\
  (TYPE_PTRDATAMEM_P (NODE)					\
   ? TYPE_OFFSET_BASETYPE (NODE)		\
   : TYPE_PTRMEMFUNC_OBJECT_TYPE (NODE))

/* For a pointer-to-member type of the form `T X::*', this is `T'.  */
#define TYPE_PTRMEM_POINTED_TO_TYPE(NODE)		\
   (TYPE_PTRDATAMEM_P (NODE)				\
    ? TREE_TYPE (NODE)					\
    : TREE_TYPE (TYPE_PTRMEMFUNC_FN_TYPE (NODE)))

/* For a pointer-to-member constant `X::Y' this is the RECORD_TYPE for
   `X'.  */
#define PTRMEM_CST_CLASS(NODE) \
  TYPE_PTRMEM_CLASS_TYPE (TREE_TYPE (PTRMEM_CST_CHECK (NODE)))

/* For a pointer-to-member constant `X::Y' this is the _DECL for
   `Y'.  */
#define PTRMEM_CST_MEMBER(NODE) (((ptrmem_cst_t)PTRMEM_CST_CHECK (NODE))->member)

/* The expression in question for a TYPEOF_TYPE.  */
#define TYPEOF_TYPE_EXPR(NODE) (TYPE_VALUES_RAW (TYPEOF_TYPE_CHECK (NODE)))

/* The type in question for an UNDERLYING_TYPE.  */
#define UNDERLYING_TYPE_TYPE(NODE) \
  (TYPE_VALUES_RAW (UNDERLYING_TYPE_CHECK (NODE)))

/* The type in question for BASES.  */
#define BASES_TYPE(NODE) \
  (TYPE_VALUES_RAW (BASES_CHECK (NODE)))

#define BASES_DIRECT(NODE) \
  TREE_LANG_FLAG_0 (BASES_CHECK (NODE))

/* The expression in question for a DECLTYPE_TYPE.  */
#define DECLTYPE_TYPE_EXPR(NODE) (TYPE_VALUES_RAW (DECLTYPE_TYPE_CHECK (NODE)))

/* Whether the DECLTYPE_TYPE_EXPR of NODE was originally parsed as an
   id-expression or a member-access expression. When false, it was
   parsed as a full expression.  */
#define DECLTYPE_TYPE_ID_EXPR_OR_MEMBER_ACCESS_P(NODE) \
  (DECLTYPE_TYPE_CHECK (NODE))->type_common.string_flag

/* These flags indicate that we want different semantics from normal
   decltype: lambda capture just drops references, init capture
   uses auto semantics, lambda proxies look through implicit dereference.  */
#define DECLTYPE_FOR_LAMBDA_CAPTURE(NODE) \
  TREE_LANG_FLAG_0 (DECLTYPE_TYPE_CHECK (NODE))
#define DECLTYPE_FOR_INIT_CAPTURE(NODE) \
  TREE_LANG_FLAG_1 (DECLTYPE_TYPE_CHECK (NODE))
#define DECLTYPE_FOR_LAMBDA_PROXY(NODE) \
  TREE_LANG_FLAG_2 (DECLTYPE_TYPE_CHECK (NODE))

/* Nonzero for VAR_DECL and FUNCTION_DECL node means that `extern' was
   specified in its declaration.  This can also be set for an
   erroneously declared PARM_DECL.  */
#define DECL_THIS_EXTERN(NODE) \
  DECL_LANG_FLAG_2 (VAR_FUNCTION_OR_PARM_DECL_CHECK (NODE))

/* Nonzero for VAR_DECL and FUNCTION_DECL node means that `static' was
   specified in its declaration.  This can also be set for an
   erroneously declared PARM_DECL.  */
#define DECL_THIS_STATIC(NODE) \
  DECL_LANG_FLAG_6 (VAR_FUNCTION_OR_PARM_DECL_CHECK (NODE))

/* Nonzero for FIELD_DECL node means that this field is a lambda capture
   field for an array of runtime bound.  */
#define DECL_VLA_CAPTURE_P(NODE) \
  DECL_LANG_FLAG_1 (FIELD_DECL_CHECK (NODE))

/* Nonzero for PARM_DECL node means that this is an array function
   parameter, i.e, a[] rather than *a.  */
#define DECL_ARRAY_PARAMETER_P(NODE) \
  DECL_LANG_FLAG_1 (PARM_DECL_CHECK (NODE))

/* Nonzero for a FIELD_DECL who's NSMDI is currently being
   instantiated.  */
#define DECL_INSTANTIATING_NSDMI_P(NODE) \
  DECL_LANG_FLAG_2 (FIELD_DECL_CHECK (NODE))

/* Nonzero for FIELD_DECL node means that this field is a base class
   of the parent object, as opposed to a member field.  */
#define DECL_FIELD_IS_BASE(NODE) \
  DECL_LANG_FLAG_6 (FIELD_DECL_CHECK (NODE))

/* Nonzero for FIELD_DECL node means that this field is a simple (no
   explicit initializer) lambda capture field, making it invisible to
   name lookup in unevaluated contexts.  */
#define DECL_NORMAL_CAPTURE_P(NODE) \
  DECL_LANG_FLAG_7 (FIELD_DECL_CHECK (NODE))

/* Nonzero if TYPE is an anonymous union or struct type.  We have to use a
   flag for this because "A union for which objects or pointers are
   declared is not an anonymous union" [class.union].  */
#define ANON_AGGR_TYPE_P(NODE)				\
  (CLASS_TYPE_P (NODE) && LANG_TYPE_CLASS_CHECK (NODE)->anon_aggr)
#define SET_ANON_AGGR_TYPE_P(NODE)			\
  (LANG_TYPE_CLASS_CHECK (NODE)->anon_aggr = 1)

/* Nonzero if TYPE is an anonymous union type.  */
#define ANON_UNION_TYPE_P(NODE) \
  (TREE_CODE (NODE) == UNION_TYPE && ANON_AGGR_TYPE_P (NODE))

/* Define fields and accessors for nodes representing declared names.  */

#define TYPE_WAS_ANONYMOUS(NODE) (LANG_TYPE_CLASS_CHECK (NODE)->was_anonymous)

/* C++: all of these are overloaded!  These apply only to TYPE_DECLs.  */

/* The format of each node in the DECL_FRIENDLIST is as follows:

   The TREE_PURPOSE will be the name of a function, i.e., an
   IDENTIFIER_NODE.  The TREE_VALUE will be itself a TREE_LIST, whose
   TREE_VALUEs are friends with the given name.  */
#define DECL_FRIENDLIST(NODE)		(DECL_INITIAL (NODE))
#define FRIEND_NAME(LIST) (TREE_PURPOSE (LIST))
#define FRIEND_DECLS(LIST) (TREE_VALUE (LIST))

/* The DECL_ACCESS, if non-NULL, is a TREE_LIST.  The TREE_PURPOSE of
   each node is a type; the TREE_VALUE is the access granted for this
   DECL in that type.  The DECL_ACCESS is set by access declarations.
   For example, if a member that would normally be public in a
   derived class is made protected, then the derived class and the
   protected_access_node will appear in the DECL_ACCESS for the node.  */
#define DECL_ACCESS(NODE) (LANG_DECL_U2_CHECK (NODE, 0)->access)

/* Nonzero if the FUNCTION_DECL is a global constructor.  */
#define DECL_GLOBAL_CTOR_P(NODE) \
  (LANG_DECL_FN_CHECK (NODE)->global_ctor_p)

/* Nonzero if the FUNCTION_DECL is a global destructor.  */
#define DECL_GLOBAL_DTOR_P(NODE) \
  (LANG_DECL_FN_CHECK (NODE)->global_dtor_p)

/* Accessor macros for C++ template decl nodes.  */

/* The DECL_TEMPLATE_PARMS are a list.  The TREE_PURPOSE of each node
   is a INT_CST whose TREE_INT_CST_LOW indicates the level of the
   template parameters, with 1 being the outermost set of template
   parameters.  The TREE_VALUE is a vector, whose elements are the
   template parameters at each level.  Each element in the vector is a
   TREE_LIST, whose TREE_VALUE is a PARM_DECL (if the parameter is a
   non-type parameter), or a TYPE_DECL (if the parameter is a type
   parameter).  The TREE_PURPOSE is the default value, if any.  The
   TEMPLATE_PARM_INDEX for the parameter is available as the
   DECL_INITIAL (for a PARM_DECL) or as the TREE_TYPE (for a
   TYPE_DECL). 

   FIXME: CONST_CAST_TREE is a hack that hopefully will go away after
   tree is converted to C++ class hiearchy.  */
#define DECL_TEMPLATE_PARMS(NODE)       \
   ((struct tree_template_decl *)CONST_CAST_TREE (TEMPLATE_DECL_CHECK (NODE)))->arguments
#define DECL_INNERMOST_TEMPLATE_PARMS(NODE) \
   INNERMOST_TEMPLATE_PARMS (DECL_TEMPLATE_PARMS (NODE))
#define DECL_NTPARMS(NODE) \
   TREE_VEC_LENGTH (DECL_INNERMOST_TEMPLATE_PARMS (NODE))
/* For function, method, class-data templates.

   FIXME: CONST_CAST_TREE is a hack that hopefully will go away after
   tree is converted to C++ class hiearchy.  */
#define DECL_TEMPLATE_RESULT(NODE)      \
   ((struct tree_template_decl *)CONST_CAST_TREE(TEMPLATE_DECL_CHECK (NODE)))->result
/* For a function template at namespace scope, DECL_TEMPLATE_INSTANTIATIONS
   lists all instantiations and specializations of the function so that
   tsubst_friend_function can reassign them to another template if we find
   that the namespace-scope template is really a partial instantiation of a
   friend template.

   For a class template the DECL_TEMPLATE_INSTANTIATIONS lists holds
   all instantiations and specializations of the class type, including
   partial instantiations and partial specializations, so that if we
   explicitly specialize a partial instantiation we can walk the list
   in maybe_process_partial_specialization and reassign them or complain
   as appropriate.

   In both cases, the TREE_PURPOSE of each node contains the arguments
   used; the TREE_VALUE contains the generated variable.  The template
   arguments are always complete.  For example, given:

      template <class T> struct S1 {
	template <class U> struct S2 {};
	template <class U> struct S2<U*> {};
      };

   the record for the partial specialization will contain, as its
   argument list, { {T}, {U*} }, and will be on the
   DECL_TEMPLATE_INSTANTIATIONS list for `template <class T> template
   <class U> struct S1<T>::S2'.

   This list is not used for other templates.  */
#define DECL_TEMPLATE_INSTANTIATIONS(NODE) \
  DECL_SIZE_UNIT (TEMPLATE_DECL_CHECK (NODE))

/* For a class template, this list contains the partial
   specializations of this template.  (Full specializations are not
   recorded on this list.)  The TREE_PURPOSE holds the arguments used
   in the partial specialization (e.g., for `template <class T> struct
   S<T*, int>' this will be `T*, int'.)  The arguments will also include
   any outer template arguments.  The TREE_VALUE holds the TEMPLATE_DECL
   for the partial specialization.  The TREE_TYPE is the _TYPE node for
   the partial specialization.

   This list is not used for other templates.  */
#define DECL_TEMPLATE_SPECIALIZATIONS(NODE)     \
  DECL_SIZE (TEMPLATE_DECL_CHECK (NODE))

/* Nonzero for a DECL which is actually a template parameter.  Keep
   these checks in ascending tree code order.   */
#define DECL_TEMPLATE_PARM_P(NODE)		\
  (DECL_LANG_FLAG_0 (NODE)			\
   && (TREE_CODE (NODE) == CONST_DECL		\
       || TREE_CODE (NODE) == PARM_DECL		\
       || TREE_CODE (NODE) == TYPE_DECL		\
       || TREE_CODE (NODE) == TEMPLATE_DECL))

/* Mark NODE as a template parameter.  */
#define SET_DECL_TEMPLATE_PARM_P(NODE) \
  (DECL_LANG_FLAG_0 (NODE) = 1)

/* Nonzero if NODE is a template template parameter.  */
#define DECL_TEMPLATE_TEMPLATE_PARM_P(NODE) \
  (TREE_CODE (NODE) == TEMPLATE_DECL && DECL_TEMPLATE_PARM_P (NODE))

/* Nonzero for a DECL that represents a function template.  */
#define DECL_FUNCTION_TEMPLATE_P(NODE)                          \
  (TREE_CODE (NODE) == TEMPLATE_DECL                            \
   && DECL_TEMPLATE_RESULT (NODE) != NULL_TREE			\
   && TREE_CODE (DECL_TEMPLATE_RESULT (NODE)) == FUNCTION_DECL)

/* Nonzero for a DECL that represents a class template or alias
   template.  */
#define DECL_TYPE_TEMPLATE_P(NODE)				\
  (TREE_CODE (NODE) == TEMPLATE_DECL				\
   && DECL_TEMPLATE_RESULT (NODE) != NULL_TREE			\
   && TREE_CODE (DECL_TEMPLATE_RESULT (NODE)) == TYPE_DECL)

/* Nonzero for a DECL that represents a class template.  */
#define DECL_CLASS_TEMPLATE_P(NODE)				\
  (DECL_TYPE_TEMPLATE_P (NODE)					\
   && DECL_IMPLICIT_TYPEDEF_P (DECL_TEMPLATE_RESULT (NODE)))

/* Nonzero for a TEMPLATE_DECL that represents an alias template.  */
#define DECL_ALIAS_TEMPLATE_P(NODE)			\
  (DECL_TYPE_TEMPLATE_P (NODE)				\
   && !DECL_ARTIFICIAL (DECL_TEMPLATE_RESULT (NODE)))

/* Nonzero for a NODE which declares a type.  */
#define DECL_DECLARES_TYPE_P(NODE) \
  (TREE_CODE (NODE) == TYPE_DECL || DECL_TYPE_TEMPLATE_P (NODE))

/* Nonzero if NODE declares a function.  */
#define DECL_DECLARES_FUNCTION_P(NODE) \
  (TREE_CODE (NODE) == FUNCTION_DECL || DECL_FUNCTION_TEMPLATE_P (NODE))

/* Nonzero if NODE is the typedef implicitly generated for a type when
   the type is declared.  In C++, `struct S {};' is roughly
   equivalent to `struct S {}; typedef struct S S;' in C.
   DECL_IMPLICIT_TYPEDEF_P will hold for the typedef indicated in this
   example.  In C++, there is a second implicit typedef for each
   class, in the scope of `S' itself, so that you can say `S::S'.
   DECL_SELF_REFERENCE_P will hold for that second typedef.  */
#define DECL_IMPLICIT_TYPEDEF_P(NODE) \
  (TREE_CODE (NODE) == TYPE_DECL && DECL_LANG_FLAG_2 (NODE))
#define SET_DECL_IMPLICIT_TYPEDEF_P(NODE) \
  (DECL_LANG_FLAG_2 (NODE) = 1)
#define DECL_SELF_REFERENCE_P(NODE) \
  (TREE_CODE (NODE) == TYPE_DECL && DECL_LANG_FLAG_4 (NODE))
#define SET_DECL_SELF_REFERENCE_P(NODE) \
  (DECL_LANG_FLAG_4 (NODE) = 1)

/* A `primary' template is one that has its own template header and is not
   a partial specialization.  A member function of a class template is a
   template, but not primary.  A member template is primary.  Friend
   templates are primary, too.  */

/* Returns the primary template corresponding to these parameters.  */
#define DECL_PRIMARY_TEMPLATE(NODE) \
  (TREE_TYPE (DECL_INNERMOST_TEMPLATE_PARMS (NODE)))

/* Returns nonzero if NODE is a primary template.  */
#define PRIMARY_TEMPLATE_P(NODE) (DECL_PRIMARY_TEMPLATE (NODE) == (NODE))

/* Nonzero iff NODE is a specialization of a template.  The value
   indicates the type of specializations:

     1=implicit instantiation

     2=partial or explicit specialization, e.g.:

        template <> int min<int> (int, int),

     3=explicit instantiation, e.g.:
  
        template int min<int> (int, int);

   Note that NODE will be marked as a specialization even if the
   template it is instantiating is not a primary template.  For
   example, given:

     template <typename T> struct O { 
       void f();
       struct I {}; 
     };
    
   both O<int>::f and O<int>::I will be marked as instantiations.

   If DECL_USE_TEMPLATE is nonzero, then DECL_TEMPLATE_INFO will also
   be non-NULL.  */
#define DECL_USE_TEMPLATE(NODE) (DECL_LANG_SPECIFIC (NODE)->u.base.use_template)

/* Like DECL_USE_TEMPLATE, but for class types.  */
#define CLASSTYPE_USE_TEMPLATE(NODE) \
  (LANG_TYPE_CLASS_CHECK (NODE)->use_template)

/* True if NODE is a specialization of a primary template.  */
#define CLASSTYPE_SPECIALIZATION_OF_PRIMARY_TEMPLATE_P(NODE)	\
  (CLASS_TYPE_P (NODE)						\
   && CLASSTYPE_USE_TEMPLATE (NODE)				\
   && PRIMARY_TEMPLATE_P (CLASSTYPE_TI_TEMPLATE (NODE)))

#define DECL_TEMPLATE_INSTANTIATION(NODE) (DECL_USE_TEMPLATE (NODE) & 1)
#define CLASSTYPE_TEMPLATE_INSTANTIATION(NODE) \
  (CLASSTYPE_USE_TEMPLATE (NODE) & 1)

#define DECL_TEMPLATE_SPECIALIZATION(NODE) (DECL_USE_TEMPLATE (NODE) == 2)
#define SET_DECL_TEMPLATE_SPECIALIZATION(NODE) (DECL_USE_TEMPLATE (NODE) = 2)

/* Returns true for an explicit or partial specialization of a class
   template.  */
#define CLASSTYPE_TEMPLATE_SPECIALIZATION(NODE) \
  (CLASSTYPE_USE_TEMPLATE (NODE) == 2)
#define SET_CLASSTYPE_TEMPLATE_SPECIALIZATION(NODE) \
  (CLASSTYPE_USE_TEMPLATE (NODE) = 2)

#define DECL_IMPLICIT_INSTANTIATION(NODE) (DECL_USE_TEMPLATE (NODE) == 1)
#define SET_DECL_IMPLICIT_INSTANTIATION(NODE) (DECL_USE_TEMPLATE (NODE) = 1)
#define CLASSTYPE_IMPLICIT_INSTANTIATION(NODE) \
  (CLASSTYPE_USE_TEMPLATE (NODE) == 1)
#define SET_CLASSTYPE_IMPLICIT_INSTANTIATION(NODE) \
  (CLASSTYPE_USE_TEMPLATE (NODE) = 1)

#define DECL_EXPLICIT_INSTANTIATION(NODE) (DECL_USE_TEMPLATE (NODE) == 3)
#define SET_DECL_EXPLICIT_INSTANTIATION(NODE) (DECL_USE_TEMPLATE (NODE) = 3)
#define CLASSTYPE_EXPLICIT_INSTANTIATION(NODE) \
  (CLASSTYPE_USE_TEMPLATE (NODE) == 3)
#define SET_CLASSTYPE_EXPLICIT_INSTANTIATION(NODE) \
  (CLASSTYPE_USE_TEMPLATE (NODE) = 3)

/* Nonzero if DECL is a friend function which is an instantiation
   from the point of view of the compiler, but not from the point of
   view of the language.  For example given:
      template <class T> struct S { friend void f(T) {}; };
   the declaration of `void f(int)' generated when S<int> is
   instantiated will not be a DECL_TEMPLATE_INSTANTIATION, but will be
   a DECL_FRIEND_PSEUDO_TEMPLATE_INSTANTIATION.  */
#define DECL_FRIEND_PSEUDO_TEMPLATE_INSTANTIATION(DECL) \
  (DECL_TEMPLATE_INFO (DECL) && !DECL_USE_TEMPLATE (DECL))

/* Nonzero if DECL is a function generated from a function 'temploid',
   i.e. template, member of class template, or dependent friend.  */
#define DECL_TEMPLOID_INSTANTIATION(DECL)		\
  (DECL_TEMPLATE_INSTANTIATION (DECL)			\
   || DECL_FRIEND_PSEUDO_TEMPLATE_INSTANTIATION (DECL))

/* Nonzero if DECL is either defined implicitly by the compiler or
   generated from a temploid.  */
#define DECL_GENERATED_P(DECL) \
  (DECL_TEMPLOID_INSTANTIATION (DECL) || DECL_DEFAULTED_FN (DECL))

/* Nonzero iff we are currently processing a declaration for an
   entity with its own template parameter list, and which is not a
   full specialization.  */
#define PROCESSING_REAL_TEMPLATE_DECL_P() \
  (processing_template_decl > template_class_depth (current_scope ()))

/* Nonzero if this VAR_DECL or FUNCTION_DECL has already been
   instantiated, i.e. its definition has been generated from the
   pattern given in the template.  */
#define DECL_TEMPLATE_INSTANTIATED(NODE) \
  DECL_LANG_FLAG_1 (VAR_OR_FUNCTION_DECL_CHECK (NODE))

/* We know what we're doing with this decl now.  */
#define DECL_INTERFACE_KNOWN(NODE) DECL_LANG_FLAG_5 (NODE)

/* DECL_EXTERNAL must be set on a decl until the decl is actually emitted,
   so that assemble_external will work properly.  So we have this flag to
   tell us whether the decl is really not external.

   This flag does not indicate whether or not the decl is defined in the
   current translation unit; it indicates whether or not we should emit the
   decl at the end of compilation if it is defined and needed.  */
#define DECL_NOT_REALLY_EXTERN(NODE) \
  (DECL_LANG_SPECIFIC (NODE)->u.base.not_really_extern)

#define DECL_REALLY_EXTERN(NODE) \
  (DECL_EXTERNAL (NODE)				\
   && (!DECL_LANG_SPECIFIC (NODE) || !DECL_NOT_REALLY_EXTERN (NODE)))

/* A thunk is a stub function.

   A thunk is an alternate entry point for an ordinary FUNCTION_DECL.
   The address of the ordinary FUNCTION_DECL is given by the
   DECL_INITIAL, which is always an ADDR_EXPR whose operand is a
   FUNCTION_DECL.  The job of the thunk is to either adjust the this
   pointer before transferring control to the FUNCTION_DECL, or call
   FUNCTION_DECL and then adjust the result value. Note, the result
   pointer adjusting thunk must perform a call to the thunked
   function, (or be implemented via passing some invisible parameter
   to the thunked function, which is modified to perform the
   adjustment just before returning).

   A thunk may perform either, or both, of the following operations:

   o Adjust the this or result pointer by a constant offset.
   o Adjust the this or result pointer by looking up a vcall or vbase offset
     in the vtable.

   A this pointer adjusting thunk converts from a base to a derived
   class, and hence adds the offsets. A result pointer adjusting thunk
   converts from a derived class to a base, and hence subtracts the
   offsets.  If both operations are performed, then the constant
   adjustment is performed first for this pointer adjustment and last
   for the result pointer adjustment.

   The constant adjustment is given by THUNK_FIXED_OFFSET.  If the
   vcall or vbase offset is required, THUNK_VIRTUAL_OFFSET is
   used. For this pointer adjusting thunks, it is the vcall offset
   into the vtable.  For result pointer adjusting thunks it is the
   binfo of the virtual base to convert to.  Use that binfo's vbase
   offset.

   It is possible to have equivalent covariant thunks.  These are
   distinct virtual covariant thunks whose vbase offsets happen to
   have the same value.  THUNK_ALIAS is used to pick one as the
   canonical thunk, which will get all the this pointer adjusting
   thunks attached to it.  */

/* An integer indicating how many bytes should be subtracted from the
   this or result pointer when this function is called.  */
#define THUNK_FIXED_OFFSET(DECL) \
  (DECL_LANG_SPECIFIC (THUNK_FUNCTION_CHECK (DECL))->u.fn.u5.fixed_offset)

/* A tree indicating how to perform the virtual adjustment. For a this
   adjusting thunk it is the number of bytes to be added to the vtable
   to find the vcall offset. For a result adjusting thunk, it is the
   binfo of the relevant virtual base.  If NULL, then there is no
   virtual adjust.  (The vptr is always located at offset zero from
   the this or result pointer.)  (If the covariant type is within the
   class hierarchy being laid out, the vbase index is not yet known
   at the point we need to create the thunks, hence the need to use
   binfos.)  */

#define THUNK_VIRTUAL_OFFSET(DECL) \
  (LANG_DECL_U2_CHECK (FUNCTION_DECL_CHECK (DECL), 0)->access)

/* A thunk which is equivalent to another thunk.  */
#define THUNK_ALIAS(DECL) \
  (DECL_LANG_SPECIFIC (FUNCTION_DECL_CHECK (DECL))->u.min.template_info)

/* For thunk NODE, this is the FUNCTION_DECL thunked to.  It is
   possible for the target to be a thunk too.  */
#define THUNK_TARGET(NODE)				\
  (LANG_DECL_FN_CHECK (NODE)->befriending_classes)

/* True for a SCOPE_REF iff the "template" keyword was used to
   indicate that the qualified name denotes a template.  */
#define QUALIFIED_NAME_IS_TEMPLATE(NODE) \
  (TREE_LANG_FLAG_1 (SCOPE_REF_CHECK (NODE)))

/* True for an OMP_ATOMIC that has dependent parameters.  These are stored
   as an expr in operand 1, and integer_zero_node in operand 0.  */
#define OMP_ATOMIC_DEPENDENT_P(NODE) \
  (TREE_CODE (TREE_OPERAND (OMP_ATOMIC_CHECK (NODE), 0)) == INTEGER_CST)

/* Used while gimplifying continue statements bound to OMP_FOR nodes.  */
#define OMP_FOR_GIMPLIFYING_P(NODE) \
  (TREE_LANG_FLAG_0 (OMP_LOOP_CHECK (NODE)))

/* A language-specific token attached to the OpenMP data clauses to
   hold code (or code fragments) related to ctors, dtors, and op=.
   See semantics.c for details.  */
#define CP_OMP_CLAUSE_INFO(NODE) \
  TREE_TYPE (OMP_CLAUSE_RANGE_CHECK (NODE, OMP_CLAUSE_PRIVATE, \
				     OMP_CLAUSE_LINEAR))

/* Nonzero if this transaction expression's body contains statements.  */
#define TRANSACTION_EXPR_IS_STMT(NODE) \
   TREE_LANG_FLAG_0 (TRANSACTION_EXPR_CHECK (NODE))

/* These macros provide convenient access to the various _STMT nodes
   created when parsing template declarations.  */
#define TRY_STMTS(NODE)		TREE_OPERAND (TRY_BLOCK_CHECK (NODE), 0)
#define TRY_HANDLERS(NODE)	TREE_OPERAND (TRY_BLOCK_CHECK (NODE), 1)

#define EH_SPEC_STMTS(NODE)	TREE_OPERAND (EH_SPEC_BLOCK_CHECK (NODE), 0)
#define EH_SPEC_RAISES(NODE)	TREE_OPERAND (EH_SPEC_BLOCK_CHECK (NODE), 1)

#define USING_STMT_NAMESPACE(NODE) TREE_OPERAND (USING_STMT_CHECK (NODE), 0)

/* Nonzero if this try block is a function try block.  */
#define FN_TRY_BLOCK_P(NODE)	TREE_LANG_FLAG_3 (TRY_BLOCK_CHECK (NODE))
#define HANDLER_PARMS(NODE)	TREE_OPERAND (HANDLER_CHECK (NODE), 0)
#define HANDLER_BODY(NODE)	TREE_OPERAND (HANDLER_CHECK (NODE), 1)
#define HANDLER_TYPE(NODE)	TREE_TYPE (HANDLER_CHECK (NODE))

/* CLEANUP_STMT accessors.  The statement(s) covered, the cleanup to run
   and the VAR_DECL for which this cleanup exists.  */
#define CLEANUP_BODY(NODE)	TREE_OPERAND (CLEANUP_STMT_CHECK (NODE), 0)
#define CLEANUP_EXPR(NODE)	TREE_OPERAND (CLEANUP_STMT_CHECK (NODE), 1)
#define CLEANUP_DECL(NODE)	TREE_OPERAND (CLEANUP_STMT_CHECK (NODE), 2)

/* IF_STMT accessors. These give access to the condition of the if
   statement, the then block of the if statement, and the else block
   of the if statement if it exists.  */
#define IF_COND(NODE)		TREE_OPERAND (IF_STMT_CHECK (NODE), 0)
#define THEN_CLAUSE(NODE)	TREE_OPERAND (IF_STMT_CHECK (NODE), 1)
#define ELSE_CLAUSE(NODE)	TREE_OPERAND (IF_STMT_CHECK (NODE), 2)
#define IF_SCOPE(NODE)		TREE_OPERAND (IF_STMT_CHECK (NODE), 3)

/* WHILE_STMT accessors. These give access to the condition of the
   while statement and the body of the while statement, respectively.  */
#define WHILE_COND(NODE)	TREE_OPERAND (WHILE_STMT_CHECK (NODE), 0)
#define WHILE_BODY(NODE)	TREE_OPERAND (WHILE_STMT_CHECK (NODE), 1)

/* DO_STMT accessors. These give access to the condition of the do
   statement and the body of the do statement, respectively.  */
#define DO_COND(NODE)		TREE_OPERAND (DO_STMT_CHECK (NODE), 0)
#define DO_BODY(NODE)		TREE_OPERAND (DO_STMT_CHECK (NODE), 1)

/* FOR_STMT accessors. These give access to the init statement,
   condition, update expression, and body of the for statement,
   respectively.  */
#define FOR_INIT_STMT(NODE)	TREE_OPERAND (FOR_STMT_CHECK (NODE), 0)
#define FOR_COND(NODE)		TREE_OPERAND (FOR_STMT_CHECK (NODE), 1)
#define FOR_EXPR(NODE)		TREE_OPERAND (FOR_STMT_CHECK (NODE), 2)
#define FOR_BODY(NODE)		TREE_OPERAND (FOR_STMT_CHECK (NODE), 3)
#define FOR_SCOPE(NODE)		TREE_OPERAND (FOR_STMT_CHECK (NODE), 4)

/* RANGE_FOR_STMT accessors. These give access to the declarator,
   expression, body, and scope of the statement, respectively.  */
#define RANGE_FOR_DECL(NODE)	TREE_OPERAND (RANGE_FOR_STMT_CHECK (NODE), 0)
#define RANGE_FOR_EXPR(NODE)	TREE_OPERAND (RANGE_FOR_STMT_CHECK (NODE), 1)
#define RANGE_FOR_BODY(NODE)	TREE_OPERAND (RANGE_FOR_STMT_CHECK (NODE), 2)
#define RANGE_FOR_SCOPE(NODE)	TREE_OPERAND (RANGE_FOR_STMT_CHECK (NODE), 3)
#define RANGE_FOR_IVDEP(NODE)	TREE_LANG_FLAG_6 (RANGE_FOR_STMT_CHECK (NODE))

#define SWITCH_STMT_COND(NODE)	TREE_OPERAND (SWITCH_STMT_CHECK (NODE), 0)
#define SWITCH_STMT_BODY(NODE)	TREE_OPERAND (SWITCH_STMT_CHECK (NODE), 1)
#define SWITCH_STMT_TYPE(NODE)	TREE_OPERAND (SWITCH_STMT_CHECK (NODE), 2)
#define SWITCH_STMT_SCOPE(NODE)	TREE_OPERAND (SWITCH_STMT_CHECK (NODE), 3)

/* STMT_EXPR accessor.  */
#define STMT_EXPR_STMT(NODE)	TREE_OPERAND (STMT_EXPR_CHECK (NODE), 0)

/* EXPR_STMT accessor. This gives the expression associated with an
   expression statement.  */
#define EXPR_STMT_EXPR(NODE)	TREE_OPERAND (EXPR_STMT_CHECK (NODE), 0)

/* True if this TARGET_EXPR was created by build_cplus_new, and so we can
   discard it if it isn't useful.  */
#define TARGET_EXPR_IMPLICIT_P(NODE) \
  TREE_LANG_FLAG_0 (TARGET_EXPR_CHECK (NODE))

/* True if this TARGET_EXPR is the result of list-initialization of a
   temporary.  */
#define TARGET_EXPR_LIST_INIT_P(NODE) \
  TREE_LANG_FLAG_1 (TARGET_EXPR_CHECK (NODE))

/* True if this TARGET_EXPR expresses direct-initialization of an object
   to be named later.  */
#define TARGET_EXPR_DIRECT_INIT_P(NODE) \
  TREE_LANG_FLAG_2 (TARGET_EXPR_CHECK (NODE))

/* True if NODE is a TARGET_EXPR that just expresses a copy of its INITIAL; if
   the initializer has void type, it's doing something more complicated.  */
#define SIMPLE_TARGET_EXPR_P(NODE)				\
  (TREE_CODE (NODE) == TARGET_EXPR				\
   && !VOID_TYPE_P (TREE_TYPE (TARGET_EXPR_INITIAL (NODE))))

/* True if EXPR expresses direct-initialization of a TYPE.  */
#define DIRECT_INIT_EXPR_P(TYPE,EXPR)					\
  (TREE_CODE (EXPR) == TARGET_EXPR && TREE_LANG_FLAG_2 (EXPR)		\
   && same_type_ignoring_top_level_qualifiers_p (TYPE, TREE_TYPE (EXPR)))

/* True if this CONVERT_EXPR is for a conversion to virtual base in
   an NSDMI, and should be re-evaluated when used in a constructor.  */
#define CONVERT_EXPR_VBASE_PATH(NODE) \
  TREE_LANG_FLAG_0 (CONVERT_EXPR_CHECK (NODE))

/* True if SIZEOF_EXPR argument is type.  */
#define SIZEOF_EXPR_TYPE_P(NODE) \
  TREE_LANG_FLAG_0 (SIZEOF_EXPR_CHECK (NODE))

/* True if INTEGER_CST is a zero literal seen in function argument list.  */
#define LITERAL_ZERO_P(NODE) \
  (INTEGER_CST_CHECK (NODE)->base.nothrow_flag)

/* An enumeration of the kind of tags that C++ accepts.  */
enum tag_types {
  none_type = 0, /* Not a tag type.  */
  record_type,   /* "struct" types.  */
  class_type,    /* "class" types.  */
  union_type,    /* "union" types.  */
  enum_type,     /* "enum" types.  */
  typename_type  /* "typename" types.  */
};

/* The various kinds of lvalues we distinguish.  */
enum cp_lvalue_kind_flags {
  clk_none = 0,     /* Things that are not an lvalue.  */
  clk_ordinary = 1, /* An ordinary lvalue.  */
  clk_rvalueref = 2,/* An xvalue (rvalue formed using an rvalue reference) */
  clk_class = 4,    /* A prvalue of class-type.  */
  clk_bitfield = 8, /* An lvalue for a bit-field.  */
  clk_packed = 16   /* An lvalue for a packed field.  */
};

/* This type is used for parameters and variables which hold
   combinations of the flags in enum cp_lvalue_kind_flags.  */
typedef int cp_lvalue_kind;

/* Various kinds of template specialization, instantiation, etc.  */
enum tmpl_spec_kind {
  tsk_none,		   /* Not a template at all.  */
  tsk_invalid_member_spec, /* An explicit member template
			      specialization, but the enclosing
			      classes have not all been explicitly
			      specialized.  */
  tsk_invalid_expl_inst,   /* An explicit instantiation containing
			      template parameter lists.  */
  tsk_excessive_parms,	   /* A template declaration with too many
			      template parameter lists.  */
  tsk_insufficient_parms,  /* A template declaration with too few
			      parameter lists.  */
  tsk_template,		   /* A template declaration.  */
  tsk_expl_spec,	   /* An explicit specialization.  */
  tsk_expl_inst		   /* An explicit instantiation.  */
};

/* The various kinds of access.  BINFO_ACCESS depends on these being
   two bit quantities.  The numerical values are important; they are
   used to initialize RTTI data structures, so changing them changes
   the ABI.  */
enum access_kind {
  ak_none = 0,		   /* Inaccessible.  */
  ak_public = 1,	   /* Accessible, as a `public' thing.  */
  ak_protected = 2,	   /* Accessible, as a `protected' thing.  */
  ak_private = 3	   /* Accessible, as a `private' thing.  */
};

/* The various kinds of special functions.  If you add to this list,
   you should update special_function_p as well.  */
enum special_function_kind {
  sfk_none = 0,		   /* Not a special function.  This enumeral
			      must have value zero; see
			      special_function_p.  */
  sfk_constructor,	   /* A constructor.  */
  sfk_copy_constructor,    /* A copy constructor.  */
  sfk_move_constructor,    /* A move constructor.  */
  sfk_copy_assignment,     /* A copy assignment operator.  */
  sfk_move_assignment,     /* A move assignment operator.  */
  sfk_destructor,	   /* A destructor.  */
  sfk_complete_destructor, /* A destructor for complete objects.  */
  sfk_base_destructor,     /* A destructor for base subobjects.  */
  sfk_deleting_destructor, /* A destructor for complete objects that
			      deletes the object after it has been
			      destroyed.  */
  sfk_conversion,	   /* A conversion operator.  */
  sfk_inheriting_constructor /* An inheriting constructor */
};

/* The various kinds of linkage.  From [basic.link],

      A name is said to have linkage when it might denote the same
      object, reference, function, type, template, namespace or value
      as a name introduced in another scope:

      -- When a name has external linkage, the entity it denotes can
	 be referred to from scopes of other translation units or from
	 other scopes of the same translation unit.

      -- When a name has internal linkage, the entity it denotes can
	 be referred to by names from other scopes in the same
	 translation unit.

      -- When a name has no linkage, the entity it denotes cannot be
	 referred to by names from other scopes.  */

enum linkage_kind {
  lk_none,			/* No linkage.  */
  lk_internal,			/* Internal linkage.  */
  lk_external			/* External linkage.  */
};

enum duration_kind {
  dk_static,
  dk_thread,
  dk_auto,
  dk_dynamic
};

/* Bitmask flags to control type substitution.  */
enum tsubst_flags {
  tf_none = 0,			 /* nothing special */
  tf_error = 1 << 0,		 /* give error messages  */
  tf_warning = 1 << 1,	 	 /* give warnings too  */
  tf_ignore_bad_quals = 1 << 2,	 /* ignore bad cvr qualifiers */
  tf_keep_type_decl = 1 << 3,	 /* retain typedef type decls
				    (make_typename_type use) */
  tf_ptrmem_ok = 1 << 4,	 /* pointers to member ok (internal
				    instantiate_type use) */
  tf_user = 1 << 5,		 /* found template must be a user template
				    (lookup_template_class use) */
  tf_conv = 1 << 6,		 /* We are determining what kind of
				    conversion might be permissible,
				    not actually performing the
				    conversion.  */
  tf_decltype = 1 << 7,          /* We are the operand of decltype.
				    Used to implement the special rules
				    for calls in decltype (5.2.2/11).  */
  tf_partial = 1 << 8,		 /* Doing initial explicit argument
				    substitution in fn_type_unification.  */
  /* Convenient substitution flags combinations.  */
  tf_warning_or_error = tf_warning | tf_error
};

/* This type is used for parameters and variables which hold
   combinations of the flags in enum tsubst_flags.  */
typedef int tsubst_flags_t;

/* The kind of checking we can do looking in a class hierarchy.  */
enum base_access_flags {
  ba_any = 0,  /* Do not check access, allow an ambiguous base,
		      prefer a non-virtual base */
  ba_unique = 1 << 0,  /* Must be a unique base.  */
  ba_check_bit = 1 << 1,   /* Check access.  */
  ba_check = ba_unique | ba_check_bit,
  ba_ignore_scope = 1 << 2 /* Ignore access allowed by local scope.  */
};

/* This type is used for parameters and variables which hold
   combinations of the flags in enum base_access_flags.  */
typedef int base_access;

/* The various kinds of access check during parsing.  */
enum deferring_kind {
  dk_no_deferred = 0, /* Check access immediately */
  dk_deferred = 1,    /* Deferred check */
  dk_no_check = 2     /* No access check */
};

/* The kind of base we can find, looking in a class hierarchy.
   Values <0 indicate we failed.  */
enum base_kind {
  bk_inaccessible = -3,   /* The base is inaccessible */
  bk_ambig = -2,	  /* The base is ambiguous */
  bk_not_base = -1,	  /* It is not a base */
  bk_same_type = 0,	  /* It is the same type */
  bk_proper_base = 1,	  /* It is a proper base */
  bk_via_virtual = 2	  /* It is a proper base, but via a virtual
			     path. This might not be the canonical
			     binfo.  */
};

/* Node for "pointer to (virtual) function".
   This may be distinct from ptr_type_node so gdb can distinguish them.  */
#define vfunc_ptr_type_node  vtable_entry_type


/* For building calls to `delete'.  */
extern GTY(()) tree integer_two_node;

/* The number of function bodies which we are currently processing.
   (Zero if we are at namespace scope, one inside the body of a
   function, two inside the body of a function in a local class, etc.)  */
extern int function_depth;

/* Nonzero if we are inside eq_specializations, which affects comparison of
   PARM_DECLs in cp_tree_equal.  */
extern int comparing_specializations;

/* In parser.c.  */

/* Nonzero if we are parsing an unevaluated operand: an operand to
   sizeof, typeof, or alignof.  This is a count since operands to
   sizeof can be nested.  */

extern int cp_unevaluated_operand;

/* RAII class used to inhibit the evaluation of operands during parsing
   and template instantiation. Evaluation warnings are also inhibited. */

struct cp_unevaluated
{
  cp_unevaluated ();
  ~cp_unevaluated ();
};

/* in pt.c  */

/* These values are used for the `STRICT' parameter to type_unification and
   fn_type_unification.  Their meanings are described with the
   documentation for fn_type_unification.  */

enum unification_kind_t {
  DEDUCE_CALL,
  DEDUCE_CONV,
  DEDUCE_EXACT
};

// An RAII class used to create a new pointer map for local
// specializations. When the stack goes out of scope, the
// previous pointer map is restored.
struct local_specialization_stack
{
  local_specialization_stack ();
  ~local_specialization_stack ();

  hash_map<tree, tree> *saved;
};

/* in class.c */

extern int current_class_depth;

/* An array of all local classes present in this translation unit, in
   declaration order.  */
extern GTY(()) vec<tree, va_gc> *local_classes;

/* Here's where we control how name mangling takes place.  */

/* Cannot use '$' up front, because this confuses gdb
   (names beginning with '$' are gdb-local identifiers).

   Note that all forms in which the '$' is significant are long enough
   for direct indexing (meaning that if we know there is a '$'
   at a particular location, we can index into the string at
   any other location that provides distinguishing characters).  */

/* Define NO_DOT_IN_LABEL in your favorite tm file if your assembler
   doesn't allow '.' in symbol names.  */
#ifndef NO_DOT_IN_LABEL

#define JOINER '.'

#define AUTO_TEMP_NAME "_.tmp_"
#define VFIELD_BASE ".vf"
#define VFIELD_NAME "_vptr."
#define VFIELD_NAME_FORMAT "_vptr.%s"

#else /* NO_DOT_IN_LABEL */

#ifndef NO_DOLLAR_IN_LABEL

#define JOINER '$'

#define AUTO_TEMP_NAME "_$tmp_"
#define VFIELD_BASE "$vf"
#define VFIELD_NAME "_vptr$"
#define VFIELD_NAME_FORMAT "_vptr$%s"

#else /* NO_DOLLAR_IN_LABEL */

#define AUTO_TEMP_NAME "__tmp_"
#define TEMP_NAME_P(ID_NODE) \
  (!strncmp (IDENTIFIER_POINTER (ID_NODE), AUTO_TEMP_NAME, \
	     sizeof (AUTO_TEMP_NAME) - 1))
#define VTABLE_NAME "__vt_"
#define VTABLE_NAME_P(ID_NODE) \
  (!strncmp (IDENTIFIER_POINTER (ID_NODE), VTABLE_NAME, \
	     sizeof (VTABLE_NAME) - 1))
#define VFIELD_BASE "__vfb"
#define VFIELD_NAME "__vptr_"
#define VFIELD_NAME_P(ID_NODE) \
  (!strncmp (IDENTIFIER_POINTER (ID_NODE), VFIELD_NAME, \
	    sizeof (VFIELD_NAME) - 1))
#define VFIELD_NAME_FORMAT "__vptr_%s"

#endif	/* NO_DOLLAR_IN_LABEL */
#endif	/* NO_DOT_IN_LABEL */

#define THIS_NAME "this"

#define IN_CHARGE_NAME "__in_chrg"

#define VTBL_PTR_TYPE		"__vtbl_ptr_type"
#define VTABLE_DELTA_NAME	"__delta"
#define VTABLE_PFN_NAME		"__pfn"

#define LAMBDANAME_PREFIX "__lambda"
#define LAMBDANAME_FORMAT LAMBDANAME_PREFIX "%d"

#define UDLIT_OP_ANSI_PREFIX "operator\"\""
#define UDLIT_OP_ANSI_FORMAT UDLIT_OP_ANSI_PREFIX "%s"
#define UDLIT_OP_MANGLED_PREFIX "li"
#define UDLIT_OP_MANGLED_FORMAT UDLIT_OP_MANGLED_PREFIX "%s"
#define UDLIT_OPER_P(ID_NODE) \
  (!strncmp (IDENTIFIER_POINTER (ID_NODE), \
             UDLIT_OP_ANSI_PREFIX, \
	     sizeof (UDLIT_OP_ANSI_PREFIX) - 1))
#define UDLIT_OP_SUFFIX(ID_NODE) \
  (IDENTIFIER_POINTER (ID_NODE) + sizeof (UDLIT_OP_ANSI_PREFIX) - 1)

#if !defined(NO_DOLLAR_IN_LABEL) || !defined(NO_DOT_IN_LABEL)

#define VTABLE_NAME_P(ID_NODE) (IDENTIFIER_POINTER (ID_NODE)[1] == 'v' \
  && IDENTIFIER_POINTER (ID_NODE)[2] == 't' \
  && IDENTIFIER_POINTER (ID_NODE)[3] == JOINER)

#define TEMP_NAME_P(ID_NODE) \
  (!strncmp (IDENTIFIER_POINTER (ID_NODE), AUTO_TEMP_NAME, sizeof (AUTO_TEMP_NAME)-1))
#define VFIELD_NAME_P(ID_NODE) \
  (!strncmp (IDENTIFIER_POINTER (ID_NODE), VFIELD_NAME, sizeof(VFIELD_NAME)-1))

#endif /* !defined(NO_DOLLAR_IN_LABEL) || !defined(NO_DOT_IN_LABEL) */


/* Nonzero if we're done parsing and into end-of-file activities.
   Two if we're done with front-end processing.  */

extern int at_eof;

/* A list of namespace-scope objects which have constructors or
   destructors which reside in the global scope.  The decl is stored
   in the TREE_VALUE slot and the initializer is stored in the
   TREE_PURPOSE slot.  */
extern GTY(()) tree static_aggregates;
/* Likewise, for thread local storage.  */
extern GTY(()) tree tls_aggregates;

enum overload_flags { NO_SPECIAL = 0, DTOR_FLAG, TYPENAME_FLAG };

/* These are uses as bits in flags passed to various functions to
   control their behavior.  Despite the LOOKUP_ prefix, many of these
   do not control name lookup.  ??? Functions using these flags should
   probably be modified to accept explicit boolean flags for the
   behaviors relevant to them.  */
/* Check for access violations.  */
#define LOOKUP_PROTECT (1 << 0)
#define LOOKUP_NORMAL (LOOKUP_PROTECT)
/* Even if the function found by lookup is a virtual function, it
   should be called directly.  */
#define LOOKUP_NONVIRTUAL (1 << 1)
/* Non-converting (i.e., "explicit") constructors are not tried.  This flag
   indicates that we are not performing direct-initialization.  */
#define LOOKUP_ONLYCONVERTING (1 << 2)
#define LOOKUP_IMPLICIT (LOOKUP_NORMAL | LOOKUP_ONLYCONVERTING)
/* If a temporary is created, it should be created so that it lives
   as long as the current variable bindings; otherwise it only lives
   until the end of the complete-expression.  It also forces
   direct-initialization in cases where other parts of the compiler
   have already generated a temporary, such as reference
   initialization and the catch parameter.  */
#define DIRECT_BIND (1 << 3)
/* We're performing a user-defined conversion, so more user-defined
   conversions are not permitted (only built-in conversions).  */
#define LOOKUP_NO_CONVERSION (1 << 4)
/* The user has explicitly called a destructor.  (Therefore, we do
   not need to check that the object is non-NULL before calling the
   destructor.)  */
#define LOOKUP_DESTRUCTOR (1 << 5)
/* Do not permit references to bind to temporaries.  */
#define LOOKUP_NO_TEMP_BIND (1 << 6)
/* Do not accept objects, and possibly namespaces.  */
#define LOOKUP_PREFER_TYPES (1 << 7)
/* Do not accept objects, and possibly types.   */
#define LOOKUP_PREFER_NAMESPACES (1 << 8)
/* Accept types or namespaces.  */
#define LOOKUP_PREFER_BOTH (LOOKUP_PREFER_TYPES | LOOKUP_PREFER_NAMESPACES)
/* Return friend declarations and un-declared builtin functions.
   (Normally, these entities are registered in the symbol table, but
   not found by lookup.)  */
#define LOOKUP_HIDDEN (LOOKUP_PREFER_NAMESPACES << 1)
/* Prefer that the lvalue be treated as an rvalue.  */
#define LOOKUP_PREFER_RVALUE (LOOKUP_HIDDEN << 1)
/* We're inside an init-list, so narrowing conversions are ill-formed.  */
#define LOOKUP_NO_NARROWING (LOOKUP_PREFER_RVALUE << 1)
/* We're looking up a constructor for list-initialization.  */
#define LOOKUP_LIST_INIT_CTOR (LOOKUP_NO_NARROWING << 1)
/* This is the first parameter of a copy constructor.  */
#define LOOKUP_COPY_PARM (LOOKUP_LIST_INIT_CTOR << 1)
/* We only want to consider list constructors.  */
#define LOOKUP_LIST_ONLY (LOOKUP_COPY_PARM << 1)
/* Return after determining which function to call and checking access.
   Used by sythesized_method_walk to determine which functions will
   be called to initialize subobjects, in order to determine exception
   specification and possible implicit delete.
   This is kind of a hack, but exiting early avoids problems with trying
   to perform argument conversions when the class isn't complete yet.  */
#define LOOKUP_SPECULATIVE (LOOKUP_LIST_ONLY << 1)
/* Used by calls from defaulted functions to limit the overload set to avoid
   cycles trying to declare them (core issue 1092).  */
#define LOOKUP_DEFAULTED (LOOKUP_SPECULATIVE << 1)
/* Used in calls to store_init_value to suppress its usual call to
   digest_init.  */
#define LOOKUP_ALREADY_DIGESTED (LOOKUP_DEFAULTED << 1)
/* An instantiation with explicit template arguments.  */
#define LOOKUP_EXPLICIT_TMPL_ARGS (LOOKUP_ALREADY_DIGESTED << 1)
/* Like LOOKUP_NO_TEMP_BIND, but also prevent binding to xvalues.  */
#define LOOKUP_NO_RVAL_BIND (LOOKUP_EXPLICIT_TMPL_ARGS << 1)
/* Used by case_conversion to disregard non-integral conversions.  */
#define LOOKUP_NO_NON_INTEGRAL (LOOKUP_NO_RVAL_BIND << 1)
/* Used for delegating constructors in order to diagnose self-delegation.  */
#define LOOKUP_DELEGATING_CONS (LOOKUP_NO_NON_INTEGRAL << 1)

#define LOOKUP_NAMESPACES_ONLY(F)  \
  (((F) & LOOKUP_PREFER_NAMESPACES) && !((F) & LOOKUP_PREFER_TYPES))
#define LOOKUP_TYPES_ONLY(F)  \
  (!((F) & LOOKUP_PREFER_NAMESPACES) && ((F) & LOOKUP_PREFER_TYPES))
#define LOOKUP_QUALIFIERS_ONLY(F)     ((F) & LOOKUP_PREFER_BOTH)


/* These flags are used by the conversion code.
   CONV_IMPLICIT   :  Perform implicit conversions (standard and user-defined).
   CONV_STATIC     :  Perform the explicit conversions for static_cast.
   CONV_CONST      :  Perform the explicit conversions for const_cast.
   CONV_REINTERPRET:  Perform the explicit conversions for reinterpret_cast.
   CONV_PRIVATE    :  Perform upcasts to private bases.
   CONV_FORCE_TEMP :  Require a new temporary when converting to the same
		      aggregate type.  */

#define CONV_IMPLICIT    1
#define CONV_STATIC      2
#define CONV_CONST       4
#define CONV_REINTERPRET 8
#define CONV_PRIVATE	 16
/* #define CONV_NONCONVERTING 32 */
#define CONV_FORCE_TEMP  64
#define CONV_OLD_CONVERT (CONV_IMPLICIT | CONV_STATIC | CONV_CONST \
			  | CONV_REINTERPRET)
#define CONV_C_CAST      (CONV_IMPLICIT | CONV_STATIC | CONV_CONST \
			  | CONV_REINTERPRET | CONV_PRIVATE | CONV_FORCE_TEMP)

/* Used by build_expr_type_conversion to indicate which types are
   acceptable as arguments to the expression under consideration.  */

#define WANT_INT	1 /* integer types, including bool */
#define WANT_FLOAT	2 /* floating point types */
#define WANT_ENUM	4 /* enumerated types */
#define WANT_POINTER	8 /* pointer types */
#define WANT_NULL      16 /* null pointer constant */
#define WANT_VECTOR_OR_COMPLEX 32 /* vector or complex types */
#define WANT_ARITH	(WANT_INT | WANT_FLOAT | WANT_VECTOR_OR_COMPLEX)

/* Used with comptypes, and related functions, to guide type
   comparison.  */

#define COMPARE_STRICT	      0 /* Just check if the types are the
				   same.  */
#define COMPARE_BASE	      1 /* Check to see if the second type is
				   derived from the first.  */
#define COMPARE_DERIVED	      2 /* Like COMPARE_BASE, but in
				   reverse.  */
#define COMPARE_REDECLARATION 4 /* The comparison is being done when
				   another declaration of an existing
				   entity is seen.  */
#define COMPARE_STRUCTURAL    8 /* The comparison is intended to be
				   structural. The actual comparison
				   will be identical to
				   COMPARE_STRICT.  */

/* Used with push_overloaded_decl.  */
#define PUSH_GLOBAL	     0  /* Push the DECL into namespace scope,
				   regardless of the current scope.  */
#define PUSH_LOCAL	     1  /* Push the DECL into the current
				   scope.  */
#define PUSH_USING	     2  /* We are pushing this DECL as the
				   result of a using declaration.  */

/* Used with start function.  */
#define SF_DEFAULT	     0  /* No flags.  */
#define SF_PRE_PARSED	     1  /* The function declaration has
				   already been parsed.  */
#define SF_INCLASS_INLINE    2  /* The function is an inline, defined
				   in the class body.  */

/* Used with start_decl's initialized parameter.  */
#define SD_UNINITIALIZED     0
#define SD_INITIALIZED       1
#define SD_DEFAULTED         2
#define SD_DELETED           3

/* Returns nonzero iff TYPE1 and TYPE2 are the same type, or if TYPE2
   is derived from TYPE1, or if TYPE2 is a pointer (reference) to a
   class derived from the type pointed to (referred to) by TYPE1.  */
#define same_or_base_type_p(TYPE1, TYPE2) \
  comptypes ((TYPE1), (TYPE2), COMPARE_BASE)

/* These macros are used to access a TEMPLATE_PARM_INDEX.  */
#define TEMPLATE_PARM_INDEX_CAST(NODE) \
	((template_parm_index*)TEMPLATE_PARM_INDEX_CHECK (NODE))
#define TEMPLATE_PARM_IDX(NODE) (TEMPLATE_PARM_INDEX_CAST (NODE)->index)
#define TEMPLATE_PARM_LEVEL(NODE) (TEMPLATE_PARM_INDEX_CAST (NODE)->level)
#define TEMPLATE_PARM_DESCENDANTS(NODE) (TREE_CHAIN (NODE))
#define TEMPLATE_PARM_ORIG_LEVEL(NODE) (TEMPLATE_PARM_INDEX_CAST (NODE)->orig_level)
#define TEMPLATE_PARM_DECL(NODE) (TEMPLATE_PARM_INDEX_CAST (NODE)->decl)
#define TEMPLATE_PARM_PARAMETER_PACK(NODE) \
  (TREE_LANG_FLAG_0 (TEMPLATE_PARM_INDEX_CHECK (NODE)))

/* These macros are for accessing the fields of TEMPLATE_TYPE_PARM,
   TEMPLATE_TEMPLATE_PARM and BOUND_TEMPLATE_TEMPLATE_PARM nodes.  */
#define TEMPLATE_TYPE_PARM_INDEX(NODE)					\
  (TYPE_VALUES_RAW (TREE_CHECK3 ((NODE), TEMPLATE_TYPE_PARM,		\
				 TEMPLATE_TEMPLATE_PARM,		\
				 BOUND_TEMPLATE_TEMPLATE_PARM)))
#define TEMPLATE_TYPE_IDX(NODE) \
  (TEMPLATE_PARM_IDX (TEMPLATE_TYPE_PARM_INDEX (NODE)))
#define TEMPLATE_TYPE_LEVEL(NODE) \
  (TEMPLATE_PARM_LEVEL (TEMPLATE_TYPE_PARM_INDEX (NODE)))
#define TEMPLATE_TYPE_ORIG_LEVEL(NODE) \
  (TEMPLATE_PARM_ORIG_LEVEL (TEMPLATE_TYPE_PARM_INDEX (NODE)))
#define TEMPLATE_TYPE_DECL(NODE) \
  (TEMPLATE_PARM_DECL (TEMPLATE_TYPE_PARM_INDEX (NODE)))
#define TEMPLATE_TYPE_PARAMETER_PACK(NODE) \
  (TEMPLATE_PARM_PARAMETER_PACK (TEMPLATE_TYPE_PARM_INDEX (NODE)))

/* Contexts in which auto deduction occurs. These flags are
   used to control diagnostics in do_auto_deduction.  */

enum auto_deduction_context
{
  adc_unspecified,   /* Not given */
  adc_variable_type, /* Variable initializer deduction */
  adc_return_type,   /* Return type deduction */
  adc_requirement    /* Argument dedution constraint */
};

/* True iff this TEMPLATE_TYPE_PARM represents decltype(auto).  */
#define AUTO_IS_DECLTYPE(NODE) \
  (TYPE_LANG_FLAG_5 (TEMPLATE_TYPE_PARM_CHECK (NODE)))

/* These constants can used as bit flags in the process of tree formatting.

   TFF_PLAIN_IDENTIFIER: unqualified part of a name.
   TFF_SCOPE: include the class and namespace scope of the name.
   TFF_CHASE_TYPEDEF: print the original type-id instead of the typedef-name.
   TFF_DECL_SPECIFIERS: print decl-specifiers.
   TFF_CLASS_KEY_OR_ENUM: precede a class-type name (resp. enum name) with
       a class-key (resp. `enum').
   TFF_RETURN_TYPE: include function return type.
   TFF_FUNCTION_DEFAULT_ARGUMENTS: include function default parameter values.
   TFF_EXCEPTION_SPECIFICATION: show function exception specification.
   TFF_TEMPLATE_HEADER: show the template<...> header in a
       template-declaration.
   TFF_TEMPLATE_NAME: show only template-name.
   TFF_EXPR_IN_PARENS: parenthesize expressions.
   TFF_NO_FUNCTION_ARGUMENTS: don't show function arguments.
   TFF_UNQUALIFIED_NAME: do not print the qualifying scope of the
       top-level entity.
   TFF_NO_OMIT_DEFAULT_TEMPLATE_ARGUMENTS: do not omit template arguments
       identical to their defaults.
   TFF_NO_TEMPLATE_BINDINGS: do not print information about the template
       arguments for a function template specialization.
   TFF_POINTER: we are printing a pointer type.  */

#define TFF_PLAIN_IDENTIFIER			(0)
#define TFF_SCOPE				(1)
#define TFF_CHASE_TYPEDEF			(1 << 1)
#define TFF_DECL_SPECIFIERS			(1 << 2)
#define TFF_CLASS_KEY_OR_ENUM			(1 << 3)
#define TFF_RETURN_TYPE				(1 << 4)
#define TFF_FUNCTION_DEFAULT_ARGUMENTS		(1 << 5)
#define TFF_EXCEPTION_SPECIFICATION		(1 << 6)
#define TFF_TEMPLATE_HEADER			(1 << 7)
#define TFF_TEMPLATE_NAME			(1 << 8)
#define TFF_EXPR_IN_PARENS			(1 << 9)
#define TFF_NO_FUNCTION_ARGUMENTS		(1 << 10)
#define TFF_UNQUALIFIED_NAME			(1 << 11)
#define TFF_NO_OMIT_DEFAULT_TEMPLATE_ARGUMENTS	(1 << 12)
#define TFF_NO_TEMPLATE_BINDINGS		(1 << 13)
#define TFF_POINTER		                (1 << 14)

/* Returns the TEMPLATE_DECL associated to a TEMPLATE_TEMPLATE_PARM
   node.  */
#define TEMPLATE_TEMPLATE_PARM_TEMPLATE_DECL(NODE)	\
  ((TREE_CODE (NODE) == BOUND_TEMPLATE_TEMPLATE_PARM)	\
   ? TYPE_TI_TEMPLATE (NODE)				\
   : TYPE_NAME (NODE))

/* in lex.c  */

extern void init_reswords (void);

typedef struct GTY(()) operator_name_info_t {
  /* The IDENTIFIER_NODE for the operator.  */
  tree identifier;
  /* The name of the operator.  */
  const char *name;
  /* The mangled name of the operator.  */
  const char *mangled_name;
  /* The arity of the operator.  */
  int arity;
} operator_name_info_t;

/* A mapping from tree codes to operator name information.  */
extern GTY(()) operator_name_info_t operator_name_info
  [(int) MAX_TREE_CODES];
/* Similar, but for assignment operators.  */
extern GTY(()) operator_name_info_t assignment_operator_name_info
  [(int) MAX_TREE_CODES];

/* A type-qualifier, or bitmask therefore, using the TYPE_QUAL
   constants.  */

typedef int cp_cv_quals;

/* Non-static member functions have an optional virt-specifier-seq.
   There is a VIRT_SPEC value for each virt-specifier.
   They can be combined by bitwise-or to form the complete set of
   virt-specifiers for a member function.  */
enum virt_specifier
  {
    VIRT_SPEC_UNSPECIFIED = 0x0,
    VIRT_SPEC_FINAL       = 0x1,
    VIRT_SPEC_OVERRIDE    = 0x2
  };

/* A type-qualifier, or bitmask therefore, using the VIRT_SPEC
   constants.  */

typedef int cp_virt_specifiers;

/* Wherever there is a function-cv-qual, there could also be a ref-qualifier:

   [dcl.fct]
   The return type, the parameter-type-list, the ref-qualifier, and
   the cv-qualifier-seq, but not the default arguments or the exception
   specification, are part of the function type.

   REF_QUAL_NONE    Ordinary member function with no ref-qualifier
   REF_QUAL_LVALUE  Member function with the &-ref-qualifier
   REF_QUAL_RVALUE  Member function with the &&-ref-qualifier */

enum cp_ref_qualifier {
  REF_QUAL_NONE = 0,
  REF_QUAL_LVALUE = 1,
  REF_QUAL_RVALUE = 2
};

/* A storage class.  */

enum cp_storage_class {
  /* sc_none must be zero so that zeroing a cp_decl_specifier_seq
     sets the storage_class field to sc_none.  */
  sc_none = 0,
  sc_auto,
  sc_register,
  sc_static,
  sc_extern,
  sc_mutable
};

/* An individual decl-specifier.  This is used to index the array of
   locations for the declspecs in struct cp_decl_specifier_seq
   below.  */

enum cp_decl_spec {
  ds_first,
  ds_signed = ds_first,
  ds_unsigned,
  ds_short,
  ds_long,
  ds_const,
  ds_volatile,
  ds_restrict,
  ds_inline,
  ds_virtual,
  ds_explicit,
  ds_friend,
  ds_typedef,
  ds_alias,
  ds_constexpr,
  ds_complex,
  ds_thread,
  ds_type_spec,
  ds_redefined_builtin_type_spec,
  ds_attribute,
  ds_std_attribute,
  ds_storage_class,
  ds_long_long,
  ds_concept,
  ds_last /* This enumerator must always be the last one.  */
};

/* A decl-specifier-seq.  */

struct cp_decl_specifier_seq {
  /* An array of locations for the declaration sepecifiers, indexed by
     enum cp_decl_spec_word.  */
  source_location locations[ds_last];
  /* The primary type, if any, given by the decl-specifier-seq.
     Modifiers, like "short", "const", and "unsigned" are not
     reflected here.  This field will be a TYPE, unless a typedef-name
     was used, in which case it will be a TYPE_DECL.  */
  tree type;
  /* The attributes, if any, provided with the specifier sequence.  */
  tree attributes;
  /* The c++11 attributes that follows the type specifier.  */
  tree std_attributes;
  /* If non-NULL, a built-in type that the user attempted to redefine
     to some other type.  */
  tree redefined_builtin_type;
  /* The storage class specified -- or sc_none if no storage class was
     explicitly specified.  */
  cp_storage_class storage_class;
  /* For the __intN declspec, this stores the index into the int_n_* arrays.  */
  int int_n_idx;
  /* True iff TYPE_SPEC defines a class or enum.  */
  BOOL_BITFIELD type_definition_p : 1;
  /* True iff multiple types were (erroneously) specified for this
     decl-specifier-seq.  */
  BOOL_BITFIELD multiple_types_p : 1;
  /* True iff multiple storage classes were (erroneously) specified
     for this decl-specifier-seq or a combination of a storage class
     with a typedef specifier.  */
  BOOL_BITFIELD conflicting_specifiers_p : 1;
  /* True iff at least one decl-specifier was found.  */
  BOOL_BITFIELD any_specifiers_p : 1;
  /* True iff at least one type-specifier was found.  */
  BOOL_BITFIELD any_type_specifiers_p : 1;
  /* True iff "int" was explicitly provided.  */
  BOOL_BITFIELD explicit_int_p : 1;
  /* True iff "__intN" was explicitly provided.  */
  BOOL_BITFIELD explicit_intN_p : 1;
  /* True iff "char" was explicitly provided.  */
  BOOL_BITFIELD explicit_char_p : 1;
  /* True iff ds_thread is set for __thread, not thread_local.  */
  BOOL_BITFIELD gnu_thread_keyword_p : 1;
  /* True iff the type is a decltype.  */
  BOOL_BITFIELD decltype_p : 1;
};

/* The various kinds of declarators.  */

enum cp_declarator_kind {
  cdk_id,
  cdk_function,
  cdk_array,
  cdk_pointer,
  cdk_reference,
  cdk_ptrmem,
  cdk_error
};

/* A declarator.  */

typedef struct cp_declarator cp_declarator;

typedef struct cp_parameter_declarator cp_parameter_declarator;

/* A parameter, before it has been semantically analyzed.  */
struct cp_parameter_declarator {
  /* The next parameter, or NULL_TREE if none.  */
  cp_parameter_declarator *next;
  /* The decl-specifiers-seq for the parameter.  */
  cp_decl_specifier_seq decl_specifiers;
  /* The declarator for the parameter.  */
  cp_declarator *declarator;
  /* The default-argument expression, or NULL_TREE, if none.  */
  tree default_argument;
  /* True iff this is a template parameter pack.  */
  bool template_parameter_pack_p;
};

/* A declarator.  */
struct cp_declarator {
  /* The kind of declarator.  */
  ENUM_BITFIELD (cp_declarator_kind) kind : 4;
  /* Whether we parsed an ellipsis (`...') just before the declarator,
     to indicate this is a parameter pack.  */
  BOOL_BITFIELD parameter_pack_p : 1;
  location_t id_loc; /* Currently only set for cdk_id and cdk_function. */
  /* GNU Attributes that apply to this declarator.  If the declarator
     is a pointer or a reference, these attribute apply to the type
     pointed to.  */
  tree attributes;
  /* Standard C++11 attributes that apply to this declarator.  If the
     declarator is a pointer or a reference, these attributes apply
     to the pointer, rather than to the type pointed to.  */
  tree std_attributes;
  /* For all but cdk_id and cdk_error, the contained declarator.  For
     cdk_id and cdk_error, guaranteed to be NULL.  */
  cp_declarator *declarator;
  union {
    /* For identifiers.  */
    struct {
      /* If non-NULL, the qualifying scope (a NAMESPACE_DECL or
	 *_TYPE) for this identifier.  */
      tree qualifying_scope;
      /* The unqualified name of the entity -- an IDENTIFIER_NODE,
	 BIT_NOT_EXPR, or TEMPLATE_ID_EXPR.  */
      tree unqualified_name;
      /* If this is the name of a function, what kind of special
	 function (if any).  */
      special_function_kind sfk;
    } id;
    /* For functions.  */
    struct {
      /* The parameters to the function as a TREE_LIST of decl/default.  */
      tree parameters;
      /* The cv-qualifiers for the function.  */
      cp_cv_quals qualifiers;
      /* The virt-specifiers for the function.  */
      cp_virt_specifiers virt_specifiers;
      /* The ref-qualifier for the function.  */
      cp_ref_qualifier ref_qualifier;
      /* The transaction-safety qualifier for the function.  */
      tree tx_qualifier;
      /* The exception-specification for the function.  */
      tree exception_specification;
      /* The late-specified return type, if any.  */
      tree late_return_type;
      /* The trailing requires-clause, if any. */
      tree requires_clause;
    } function;
    /* For arrays.  */
    struct {
      /* The bounds to the array.  */
      tree bounds;
    } array;
    /* For cdk_pointer and cdk_ptrmem.  */
    struct {
      /* The cv-qualifiers for the pointer.  */
      cp_cv_quals qualifiers;
      /* For cdk_ptrmem, the class type containing the member.  */
      tree class_type;
    } pointer;
    /* For cdk_reference */
    struct {
      /* The cv-qualifiers for the reference.  These qualifiers are
         only used to diagnose ill-formed code.  */
      cp_cv_quals qualifiers;
      /* Whether this is an rvalue reference */
      bool rvalue_ref;
    } reference;
  } u;
};

/* A level of template instantiation.  */
struct GTY((chain_next ("%h.next"))) tinst_level {
  /* The immediately deeper level in the chain.  */
  struct tinst_level *next;

  /* The original node.  Can be either a DECL (for a function or static
     data member) or a TYPE (for a class), depending on what we were
     asked to instantiate.  */
  tree decl;

  /* The location where the template is instantiated.  */
  location_t locus;

  /* errorcount+sorrycount when we pushed this level.  */
  int errors;

  /* True if the location is in a system header.  */
  bool in_system_header_p;
};

bool decl_spec_seq_has_spec_p (const cp_decl_specifier_seq *, cp_decl_spec);

/* Return the type of the `this' parameter of FNTYPE.  */

inline tree
type_of_this_parm (const_tree fntype)
{
  function_args_iterator iter;
  gcc_assert (TREE_CODE (fntype) == METHOD_TYPE);
  function_args_iter_init (&iter, fntype);
  return function_args_iter_cond (&iter);
}

/* Return the class of the `this' parameter of FNTYPE.  */

inline tree
class_of_this_parm (const_tree fntype)
{
  return TREE_TYPE (type_of_this_parm (fntype));
}

/* True iff T is a variable template declaration. */
inline bool
variable_template_p (tree t)
{
  if (TREE_CODE (t) != TEMPLATE_DECL)
    return false;
  if (!PRIMARY_TEMPLATE_P (t))
    return false;
  if (tree r = DECL_TEMPLATE_RESULT (t))
    return VAR_P (r);
  return false;
}

/* True iff T is a variable concept definition. That is, T is
   a variable template declared with the concept specifier. */
inline bool
variable_concept_p (tree t)
{
  if (TREE_CODE (t) != TEMPLATE_DECL)
    return false;
  if (tree r = DECL_TEMPLATE_RESULT (t))
    return VAR_P (r) && DECL_DECLARED_CONCEPT_P (r);
  return false;
}

/* True iff T is a concept definition. That is, T is a variable or function
   template declared with the concept specifier. */
inline bool
concept_template_p (tree t)
{
  if (TREE_CODE (t) != TEMPLATE_DECL)
    return false;
  if (tree r = DECL_TEMPLATE_RESULT (t))
    return VAR_OR_FUNCTION_DECL_P (r) && DECL_DECLARED_CONCEPT_P (r);
  return false;
}

/* A parameter list indicating for a function with no parameters,
   e.g  "int f(void)".  */
extern cp_parameter_declarator *no_parameters;

/* True if we saw "#pragma GCC java_exceptions".  */
extern bool pragma_java_exceptions;

/* in call.c */
extern bool check_dtor_name			(tree, tree);
bool magic_varargs_p                            (tree);

extern tree build_conditional_expr		(location_t, tree, tree, tree, 
                                                 tsubst_flags_t);
extern tree build_addr_func			(tree, tsubst_flags_t);
extern void set_flags_from_callee		(tree);
extern tree build_call_a			(tree, int, tree*);
extern tree build_call_n			(tree, int, ...);
extern bool null_ptr_cst_p			(tree);
extern bool null_member_pointer_value_p		(tree);
extern bool sufficient_parms_p			(const_tree);
extern tree type_decays_to			(tree);
extern tree build_user_type_conversion		(tree, tree, int,
						 tsubst_flags_t);
extern tree build_new_function_call		(tree, vec<tree, va_gc> **, bool, 
						 tsubst_flags_t);
extern tree build_operator_new_call		(tree, vec<tree, va_gc> **, tree *,
						 tree *, tree, tree *,
						 tsubst_flags_t);
extern tree build_new_method_call		(tree, tree, vec<tree, va_gc> **,
						 tree, int, tree *,
						 tsubst_flags_t);
extern tree build_special_member_call		(tree, tree, vec<tree, va_gc> **,
						 tree, int, tsubst_flags_t);
extern tree build_new_op			(location_t, enum tree_code,
						 int, tree, tree, tree, tree *,
						 tsubst_flags_t);
extern tree build_op_call			(tree, vec<tree, va_gc> **,
						 tsubst_flags_t);
extern bool non_placement_deallocation_fn_p	(tree);
extern tree build_op_delete_call		(enum tree_code, tree, tree,
						 bool, tree, tree,
						 tsubst_flags_t);
extern bool can_convert				(tree, tree, tsubst_flags_t);
extern bool can_convert_standard		(tree, tree, tsubst_flags_t);
extern bool can_convert_arg			(tree, tree, tree, int,
						 tsubst_flags_t);
extern bool can_convert_arg_bad			(tree, tree, tree, int,
						 tsubst_flags_t);
extern bool enforce_access			(tree, tree, tree,
						 tsubst_flags_t);
extern void push_defarg_context			(tree);
extern void pop_defarg_context			(void);
extern tree convert_default_arg			(tree, tree, tree, int,
						 tsubst_flags_t);
extern tree convert_arg_to_ellipsis		(tree, tsubst_flags_t);
extern tree build_x_va_arg			(source_location, tree, tree);
extern tree cxx_type_promotes_to		(tree);
extern tree type_passed_as			(tree);
extern tree convert_for_arg_passing		(tree, tree, tsubst_flags_t);
extern bool is_properly_derived_from		(tree, tree);
extern tree initialize_reference		(tree, tree, int,
						 tsubst_flags_t);
extern tree extend_ref_init_temps		(tree, tree, vec<tree, va_gc>**);
extern tree make_temporary_var_for_ref_to_temp	(tree, tree);
extern bool type_has_extended_temps		(tree);
extern tree strip_top_quals			(tree);
extern bool reference_related_p			(tree, tree);
extern tree perform_implicit_conversion		(tree, tree, tsubst_flags_t);
extern tree perform_implicit_conversion_flags	(tree, tree, tsubst_flags_t, int);
extern tree build_integral_nontype_arg_conv	(tree, tree, tsubst_flags_t);
extern tree perform_direct_initialization_if_possible (tree, tree, bool,
                                                       tsubst_flags_t);
extern tree in_charge_arg_for_name		(tree);
extern tree build_cxx_call			(tree, int, tree *,
						 tsubst_flags_t);
extern bool is_std_init_list			(tree);
extern bool is_list_ctor			(tree);
#ifdef ENABLE_CHECKING
extern void validate_conversion_obstack		(void);
#endif /* ENABLE_CHECKING */
extern void mark_versions_used			(tree);
extern tree get_function_version_dispatcher	(tree);

/* in class.c */
extern tree build_vfield_ref			(tree, tree);
extern tree build_base_path			(enum tree_code, tree,
						 tree, int, tsubst_flags_t);
extern tree convert_to_base			(tree, tree, bool, bool,
						 tsubst_flags_t);
extern tree convert_to_base_statically		(tree, tree);
extern tree build_vtbl_ref			(tree, tree);
extern tree build_vfn_ref			(tree, tree);
extern tree get_vtable_decl			(tree, int);
extern void resort_type_method_vec		(void *, void *,
						 gt_pointer_operator, void *);
extern bool add_method				(tree, tree, tree);
extern tree currently_open_class		(tree);
extern tree currently_open_derived_class	(tree);
extern tree outermost_open_class		(void);
extern tree current_nonlambda_class_type	(void);
extern tree finish_struct			(tree, tree);
extern void finish_struct_1			(tree);
extern int resolves_to_fixed_type_p		(tree, int *);
extern void init_class_processing		(void);
extern int is_empty_class			(tree);
extern bool is_really_empty_class		(tree);
extern void pushclass				(tree);
extern void popclass				(void);
extern void push_nested_class			(tree);
extern void pop_nested_class			(void);
extern int current_lang_depth			(void);
extern void push_lang_context			(tree);
extern void pop_lang_context			(void);
extern tree instantiate_type			(tree, tree, tsubst_flags_t);
extern void print_class_statistics		(void);
extern void build_self_reference		(void);
extern int same_signature_p			(const_tree, const_tree);
extern void maybe_add_class_template_decl_list	(tree, tree, int);
extern void unreverse_member_declarations	(tree);
extern void invalidate_class_lookup_cache	(void);
extern void maybe_note_name_used_in_class	(tree, tree);
extern void note_name_declared_in_class		(tree, tree);
extern tree get_vtbl_decl_for_binfo		(tree);
extern void debug_class				(tree);
extern void debug_thunks			(tree);
extern void set_linkage_according_to_type	(tree, tree);
extern void determine_key_method		(tree);
extern void check_for_override			(tree, tree);
extern void push_class_stack			(void);
extern void pop_class_stack			(void);
extern bool type_has_user_nondefault_constructor (tree);
extern tree in_class_defaulted_default_constructor (tree);
extern bool user_provided_p			(tree);
extern bool type_has_user_provided_constructor  (tree);
extern bool type_has_non_user_provided_default_constructor (tree);
extern bool vbase_has_user_provided_move_assign (tree);
extern tree default_init_uninitialized_part (tree);
extern bool trivial_default_constructor_is_constexpr (tree);
extern bool type_has_constexpr_default_constructor (tree);
extern bool type_has_virtual_destructor		(tree);
extern bool type_has_move_constructor		(tree);
extern bool type_has_move_assign		(tree);
extern bool type_has_user_declared_move_constructor (tree);
extern bool type_has_user_declared_move_assign(tree);
extern bool type_build_ctor_call		(tree);
extern bool type_build_dtor_call		(tree);
extern void explain_non_literal_class		(tree);
extern void inherit_targ_abi_tags		(tree);
extern void defaulted_late_check		(tree);
extern bool defaultable_fn_check		(tree);
extern void check_abi_tags			(tree);
extern void fixup_type_variants			(tree);
extern void fixup_attribute_variants		(tree);
extern tree* decl_cloned_function_p		(const_tree, bool);
extern void clone_function_decl			(tree, int);
extern void adjust_clone_args			(tree);
extern void deduce_noexcept_on_destructor       (tree);
extern void insert_late_enum_def_into_classtype_sorted_fields (tree, tree);
extern bool uniquely_derived_from_p             (tree, tree);
extern bool publicly_uniquely_derived_p         (tree, tree);
extern tree common_enclosing_class		(tree, tree);

/* in cvt.c */
extern tree convert_to_reference		(tree, tree, int, int, tree,
						 tsubst_flags_t);
extern tree convert_from_reference		(tree);
extern tree force_rvalue			(tree, tsubst_flags_t);
extern tree ocp_convert				(tree, tree, int, int,
						 tsubst_flags_t);
extern tree cp_convert				(tree, tree, tsubst_flags_t);
extern tree cp_convert_and_check                (tree, tree, tsubst_flags_t);
extern tree cp_fold_convert			(tree, tree);
extern tree convert_to_void			(tree, impl_conv_void,
                                 		 tsubst_flags_t);
extern tree convert_force			(tree, tree, int,
						 tsubst_flags_t);
extern tree build_expr_type_conversion		(int, tree, bool);
extern tree type_promotes_to			(tree);
extern tree perform_qualification_conversions	(tree, tree);
extern bool tx_safe_fn_type_p			(tree);
extern tree tx_unsafe_fn_variant		(tree);
extern bool can_convert_tx_safety		(tree, tree);

/* in name-lookup.c */
extern tree pushdecl				(tree);
extern tree pushdecl_maybe_friend		(tree, bool);
extern void maybe_push_cleanup_level		(tree);
extern tree pushtag				(tree, tree, tag_scope);
extern tree make_anon_name			(void);
extern tree pushdecl_top_level_maybe_friend	(tree, bool);
extern tree pushdecl_top_level_and_finish	(tree, tree);
extern tree check_for_out_of_scope_variable	(tree);
extern void dump				(cp_binding_level &ref);
extern void dump				(cp_binding_level *ptr);
extern void print_other_binding_stack		(cp_binding_level *);
extern tree maybe_push_decl			(tree);
extern tree current_decl_namespace		(void);

/* decl.c */
extern tree poplevel				(int, int, int);
extern void cxx_init_decl_processing		(void);
enum cp_tree_node_structure_enum cp_tree_node_structure
						(union lang_tree_node *);
extern void finish_scope			(void);
extern void push_switch				(tree);
extern void pop_switch				(void);
extern tree make_lambda_name			(void);
extern int decls_match				(tree, tree);
extern tree duplicate_decls			(tree, tree, bool);
extern tree declare_local_label			(tree);
extern tree define_label			(location_t, tree);
extern void check_goto				(tree);
extern bool check_omp_return			(void);
extern tree make_typename_type			(tree, tree, enum tag_types, tsubst_flags_t);
extern tree make_unbound_class_template		(tree, tree, tree, tsubst_flags_t);
extern tree build_library_fn_ptr		(const char *, tree, int);
extern tree build_cp_library_fn_ptr		(const char *, tree, int);
extern tree push_library_fn			(tree, tree, tree, int);
extern tree push_void_library_fn		(tree, tree, int);
extern tree push_throw_library_fn		(tree, tree);
extern void warn_misplaced_attr_for_class_type  (source_location location,
						 tree class_type);
extern tree check_tag_decl			(cp_decl_specifier_seq *, bool);
extern tree shadow_tag				(cp_decl_specifier_seq *);
extern tree groktypename			(cp_decl_specifier_seq *, const cp_declarator *, bool);
extern tree start_decl				(const cp_declarator *, cp_decl_specifier_seq *, int, tree, tree, tree *);
extern void start_decl_1			(tree, bool);
extern bool check_array_initializer		(tree, tree, tree);
extern void cp_finish_decl			(tree, tree, bool, tree, int);
extern int cp_complete_array_type		(tree *, tree, bool);
extern int cp_complete_array_type_or_error	(tree *, tree, bool, tsubst_flags_t);
extern tree build_ptrmemfunc_type		(tree);
extern tree build_ptrmem_type			(tree, tree);
/* the grokdeclarator prototype is in decl.h */
extern tree build_this_parm			(tree, cp_cv_quals);
extern tree grokparms				(tree, tree *);
extern int copy_fn_p				(const_tree);
extern bool move_fn_p                           (const_tree);
extern bool move_signature_fn_p                 (const_tree);
extern tree get_scope_of_declarator		(const cp_declarator *);
extern void grok_special_member_properties	(tree);
extern int grok_ctor_properties			(const_tree, const_tree);
extern bool grok_op_properties			(tree, bool);
extern tree xref_tag				(enum tag_types, tree, tag_scope, bool);
extern tree xref_tag_from_type			(tree, tree, tag_scope);
extern bool xref_basetypes			(tree, tree);
extern tree start_enum				(tree, tree, tree, bool, bool *);
extern void finish_enum_value_list		(tree);
extern void finish_enum				(tree);
extern void build_enumerator			(tree, tree, tree, tree, location_t);
extern tree lookup_enumerator			(tree, tree);
extern bool start_preparsed_function		(tree, tree, int);
extern bool start_function			(cp_decl_specifier_seq *,
						 const cp_declarator *, tree);
extern tree begin_function_body			(void);
extern void finish_function_body		(tree);
extern tree outer_curly_brace_block		(tree);
extern tree finish_function			(int);
extern tree grokmethod				(cp_decl_specifier_seq *, const cp_declarator *, tree);
extern void maybe_register_incomplete_var	(tree);
extern void maybe_commonize_var			(tree);
extern void complete_vars			(tree);
extern tree static_fn_type			(tree);
extern void revert_static_member_fn		(tree);
extern void fixup_anonymous_aggr		(tree);
extern tree compute_array_index_type		(tree, tree, tsubst_flags_t);
extern tree check_default_argument		(tree, tree, tsubst_flags_t);
typedef int (*walk_namespaces_fn)		(tree, void *);
extern int walk_namespaces			(walk_namespaces_fn,
						 void *);
extern int wrapup_globals_for_namespace		(tree, void *);
extern tree create_implicit_typedef		(tree, tree);
extern int local_variable_p			(const_tree);
extern tree register_dtor_fn			(tree);
extern tmpl_spec_kind current_tmpl_spec_kind	(int);
extern tree cp_fname_init			(const char *, tree *);
extern tree cxx_builtin_function		(tree decl);
extern tree cxx_builtin_function_ext_scope	(tree decl);
extern tree check_elaborated_type_specifier	(enum tag_types, tree, bool);
extern void warn_extern_redeclared_static	(tree, tree);
extern tree cxx_comdat_group			(tree);
extern bool cp_missing_noreturn_ok_p		(tree);
extern void initialize_artificial_var		(tree, vec<constructor_elt, va_gc> *);
extern tree check_var_type			(tree, tree);
extern tree reshape_init                        (tree, tree, tsubst_flags_t);
extern tree next_initializable_field (tree);
extern tree fndecl_declared_return_type		(tree);
extern bool undeduced_auto_decl			(tree);
extern void require_deduced_type		(tree);

extern bool defer_mark_used_calls;
extern GTY(()) vec<tree, va_gc> *deferred_mark_used_calls;
extern tree finish_case_label			(location_t, tree, tree);
extern tree cxx_maybe_build_cleanup		(tree, tsubst_flags_t);

/* in decl2.c */
extern void note_mangling_alias			(tree, tree);
extern bool check_java_method			(tree);
extern tree build_memfn_type			(tree, tree, cp_cv_quals, cp_ref_qualifier);
extern tree build_pointer_ptrmemfn_type	(tree);
extern tree change_return_type			(tree, tree);
extern void maybe_retrofit_in_chrg		(tree);
extern void maybe_make_one_only			(tree);
extern bool vague_linkage_p			(tree);
extern void grokclassfn				(tree, tree,
						 enum overload_flags);
extern tree grok_array_decl			(location_t, tree, tree, bool);
extern tree delete_sanity			(tree, tree, bool, int, tsubst_flags_t);
extern tree check_classfn			(tree, tree, tree);
extern void check_member_template		(tree);
extern tree grokfield (const cp_declarator *, cp_decl_specifier_seq *,
		       tree, bool, tree, tree);
extern tree grokbitfield (const cp_declarator *, cp_decl_specifier_seq *,
			  tree, tree);
extern tree cp_reconstruct_complex_type		(tree, tree);
extern bool attributes_naming_typedef_ok	(tree);
extern void cplus_decl_attributes		(tree *, tree, int);
extern void finish_anon_union			(tree);
extern void cxx_post_compilation_parsing_cleanups (void);
extern tree coerce_new_type			(tree);
extern tree coerce_delete_type			(tree);
extern void comdat_linkage			(tree);
extern void determine_visibility		(tree);
extern void constrain_class_visibility		(tree);
extern void reset_type_linkage			(tree);
extern void tentative_decl_linkage		(tree);
extern void import_export_decl			(tree);
extern tree build_cleanup			(tree);
extern tree build_offset_ref_call_from_tree	(tree, vec<tree, va_gc> **,
						 tsubst_flags_t);
extern bool decl_constant_var_p			(tree);
extern bool decl_maybe_constant_var_p		(tree);
extern void no_linkage_error			(tree);
extern void check_default_args			(tree);
extern bool mark_used				(tree);
extern bool mark_used			        (tree, tsubst_flags_t);
extern void finish_static_data_member_decl	(tree, tree, bool, tree, int);
extern tree cp_build_parm_decl			(tree, tree);
extern tree get_guard				(tree);
extern tree get_guard_cond			(tree, bool);
extern tree set_guard				(tree);
extern tree get_tls_wrapper_fn			(tree);
extern void mark_needed				(tree);
extern bool decl_needed_p			(tree);
extern void note_vague_linkage_fn		(tree);
extern void note_variable_template_instantiation (tree);
extern tree build_artificial_parm		(tree, tree);
extern bool possibly_inlined_p			(tree);
extern int parm_index                           (tree);
extern tree vtv_start_verification_constructor_init_function (void);
extern tree vtv_finish_verification_constructor_init_function (tree);
extern bool cp_omp_mappable_type		(tree, bool);

/* in error.c */
extern const char *type_as_string		(tree, int);
extern const char *type_as_string_translate	(tree, int);
extern const char *decl_as_string		(tree, int);
extern const char *decl_as_string_translate	(tree, int);
extern const char *decl_as_dwarf_string		(tree, int);
extern const char *expr_as_string		(tree, int);
extern const char *lang_decl_name		(tree, int, bool);
extern const char *lang_decl_dwarf_name		(tree, int, bool);
extern const char *language_to_string		(enum languages);
extern const char *class_key_or_enum_as_string	(tree);
extern void maybe_warn_variadic_templates       (void);
extern void maybe_warn_cpp0x			(cpp0x_warn_str str);
extern bool pedwarn_cxx98                       (location_t, int, const char *, ...) ATTRIBUTE_GCC_DIAG(3,4);
extern location_t location_of                   (tree);
extern void qualified_name_lookup_error		(tree, tree, tree,
						 location_t);

/* in except.c */
extern void init_exception_processing		(void);
extern tree expand_start_catch_block		(tree);
extern void expand_end_catch_block		(void);
extern tree build_exc_ptr			(void);
extern tree build_throw				(tree);
extern int nothrow_libfn_p			(const_tree);
extern void check_handlers			(tree);
extern tree finish_noexcept_expr		(tree, tsubst_flags_t);
extern bool expr_noexcept_p			(tree, tsubst_flags_t);
extern void perform_deferred_noexcept_checks	(void);
extern bool nothrow_spec_p			(const_tree);
extern bool type_noexcept_p			(const_tree);
extern bool type_throw_all_p			(const_tree);
extern tree build_noexcept_spec			(tree, int);
extern void choose_personality_routine		(enum languages);
extern tree build_must_not_throw_expr		(tree,tree);
extern tree eh_type_info			(tree);
extern tree begin_eh_spec_block			(void);
extern void finish_eh_spec_block		(tree, tree);
extern tree build_eh_type_type			(tree);
extern tree cp_protect_cleanup_actions		(void);
extern tree create_try_catch_expr               (tree, tree);

/* in expr.c */
extern tree cplus_expand_constant		(tree);
extern tree mark_rvalue_use			(tree,
                                                 location_t = UNKNOWN_LOCATION,
                                                 bool = true);
extern tree mark_lvalue_use			(tree);
extern tree mark_type_use			(tree);
extern void mark_exp_read			(tree);

/* friend.c */
extern int is_friend				(tree, tree);
extern void make_friend_class			(tree, tree, bool);
extern void add_friend				(tree, tree, bool);
extern tree do_friend				(tree, tree, tree, tree, enum overload_flags, bool);

/* in init.c */
extern tree expand_member_init			(tree);
extern void emit_mem_initializers		(tree);
extern tree build_aggr_init			(tree, tree, int,
                                                 tsubst_flags_t);
extern int is_class_type			(tree, int);
extern tree get_type_value			(tree);
extern tree build_zero_init			(tree, tree, bool);
extern tree build_value_init			(tree, tsubst_flags_t);
extern tree build_value_init_noctor		(tree, tsubst_flags_t);
extern tree get_nsdmi				(tree, bool);
extern tree build_offset_ref			(tree, tree, bool,
						 tsubst_flags_t);
extern tree throw_bad_array_new_length		(void);
extern tree build_new				(vec<tree, va_gc> **, tree, tree,
						 vec<tree, va_gc> **, int,
                                                 tsubst_flags_t);
extern tree get_temp_regvar			(tree, tree);
extern tree build_vec_init			(tree, tree, tree, bool, int,
                                                 tsubst_flags_t);
extern tree build_delete			(tree, tree,
						 special_function_kind,
						 int, int, tsubst_flags_t);
extern void push_base_cleanups			(void);
extern tree build_vec_delete			(tree, tree,
						 special_function_kind, int,
						 tsubst_flags_t);
extern tree create_temporary_var		(tree);
extern void initialize_vtbl_ptrs		(tree);
extern tree build_java_class_ref		(tree);
extern tree scalar_constant_value		(tree);
extern tree decl_really_constant_value		(tree);
extern int diagnose_uninitialized_cst_or_ref_member (tree, bool, bool);
extern tree build_vtbl_address                  (tree);

/* in lex.c */
extern void cxx_dup_lang_specific_decl		(tree);
extern void yyungetc				(int, int);

extern tree unqualified_name_lookup_error	(tree);
extern tree unqualified_fn_lookup_error		(tree);
extern tree build_lang_decl			(enum tree_code, tree, tree);
extern tree build_lang_decl_loc			(location_t, enum tree_code, tree, tree);
extern void retrofit_lang_decl			(tree);
extern tree copy_decl				(tree);
extern tree copy_type				(tree);
extern tree cxx_make_type			(enum tree_code);
extern tree make_class_type			(enum tree_code);
extern bool cxx_init				(void);
extern void cxx_finish				(void);
extern bool in_main_input_context		(void);

/* in method.c */
extern void init_method				(void);
extern tree make_thunk				(tree, bool, tree, tree);
extern void finish_thunk			(tree);
extern void use_thunk				(tree, bool);
extern bool trivial_fn_p			(tree);
extern bool is_trivially_xible			(enum tree_code, tree, tree);
extern tree get_defaulted_eh_spec		(tree);
extern tree unevaluated_noexcept_spec		(void);
extern void after_nsdmi_defaulted_late_checks   (tree);
extern bool maybe_explain_implicit_delete	(tree);
extern void explain_implicit_non_constexpr	(tree);
extern void deduce_inheriting_ctor		(tree);
extern void synthesize_method			(tree);
extern tree lazily_declare_fn			(special_function_kind,
						 tree);
extern tree skip_artificial_parms_for		(const_tree, tree);
extern int num_artificial_parms_for		(const_tree);
extern tree make_alias_for			(tree, tree);
extern tree get_copy_ctor			(tree, tsubst_flags_t);
extern tree get_copy_assign			(tree);
extern tree get_default_ctor			(tree);
extern tree get_dtor				(tree, tsubst_flags_t);
extern tree get_inherited_ctor			(tree);
extern tree locate_ctor				(tree);
extern tree implicitly_declare_fn               (special_function_kind, tree,
						 bool, tree, tree);

/* In optimize.c */
extern bool maybe_clone_body			(tree);

/* In parser.c */
extern tree cp_convert_range_for (tree, tree, tree, bool);
extern bool parsing_nsdmi (void);
extern void inject_this_parameter (tree, cp_cv_quals);

/* in pt.c */
extern bool check_template_shadow		(tree);
extern tree get_innermost_template_args		(tree, int);
extern void maybe_begin_member_template_processing (tree);
extern void maybe_end_member_template_processing (void);
extern tree finish_member_template_decl		(tree);
extern void begin_template_parm_list		(void);
extern bool begin_specialization		(void);
extern void reset_specialization		(void);
extern void end_specialization			(void);
extern void begin_explicit_instantiation	(void);
extern void end_explicit_instantiation		(void);
extern tree check_explicit_specialization	(tree, tree, int, int);
extern int num_template_headers_for_class	(tree);
extern void check_template_variable		(tree);
extern tree make_auto				(void);
extern tree make_decltype_auto			(void);
extern tree do_auto_deduction                   (tree, tree, tree);
extern tree do_auto_deduction                   (tree, tree, tree,
                                                 tsubst_flags_t,
                                                 auto_deduction_context);
extern tree type_uses_auto			(tree);
extern tree type_uses_auto_or_concept		(tree);
extern void append_type_to_template_for_access_check (tree, tree, tree,
						      location_t);
extern tree convert_generic_types_to_packs	(tree, int, int);
extern tree splice_late_return_type		(tree, tree);
extern bool is_auto				(const_tree);
extern bool is_auto_or_concept			(const_tree);
extern tree process_template_parm		(tree, location_t, tree, 
						 bool, bool);
extern tree end_template_parm_list		(tree);
extern void end_template_parm_list		(void);
extern void end_template_decl			(void);
extern tree maybe_update_decl_type		(tree, tree);
extern bool check_default_tmpl_args             (tree, tree, bool, bool, int);
extern tree push_template_decl			(tree);
extern tree push_template_decl_real		(tree, bool);
extern tree add_inherited_template_parms	(tree, tree);
extern bool redeclare_class_template		(tree, tree, tree);
extern tree lookup_template_class		(tree, tree, tree, tree,
						 int, tsubst_flags_t);
extern tree lookup_template_function		(tree, tree);
extern tree lookup_template_variable		(tree, tree);
extern int uses_template_parms			(tree);
extern int uses_template_parms_level		(tree, int);
extern bool in_template_function		(void);
extern tree instantiate_class_template		(tree);
extern tree instantiate_template		(tree, tree, tsubst_flags_t);
extern tree fn_type_unification			(tree, tree, tree,
						 const tree *, unsigned int,
						 tree, unification_kind_t, int,
						 bool, bool);
extern void mark_decl_instantiated		(tree, int);
extern int more_specialized_fn			(tree, tree, int);
extern void do_decl_instantiation		(tree, tree);
extern void do_type_instantiation		(tree, tree, tsubst_flags_t);
extern bool always_instantiate_p		(tree);
extern void maybe_instantiate_noexcept		(tree);
extern tree instantiate_decl			(tree, int, bool);
extern int comp_template_parms			(const_tree, const_tree);
extern bool uses_parameter_packs                (tree);
extern bool template_parameter_pack_p           (const_tree);
extern bool function_parameter_pack_p		(const_tree);
extern bool function_parameter_expanded_from_pack_p (tree, tree);
extern tree make_pack_expansion                 (tree);
extern bool check_for_bare_parameter_packs      (tree);
extern tree build_template_info			(tree, tree);
extern tree get_template_info			(const_tree);
extern vec<qualified_typedef_usage_t, va_gc> *get_types_needing_access_check (tree);
extern int template_class_depth			(tree);
extern int is_specialization_of			(tree, tree);
extern bool is_specialization_of_friend		(tree, tree);
extern tree get_pattern_parm			(tree, tree);
extern int comp_template_args			(tree, tree);
extern tree maybe_process_partial_specialization (tree);
extern tree most_specialized_instantiation	(tree);
extern void print_candidates			(tree);
extern void instantiate_pending_templates	(int);
extern tree tsubst_default_argument		(tree, tree, tree,
						 tsubst_flags_t);
extern tree tsubst (tree, tree, tsubst_flags_t, tree);
extern tree tsubst_copy_and_build		(tree, tree, tsubst_flags_t,
						 tree, bool, bool);
extern tree tsubst_expr                         (tree, tree, tsubst_flags_t,
                                                 tree, bool);
extern tree tsubst_pack_expansion               (tree, tree, tsubst_flags_t, tree);
extern tree most_general_template		(tree);
extern tree get_mostly_instantiated_function_type (tree);
extern bool problematic_instantiation_changed	(void);
extern void record_last_problematic_instantiation (void);
extern struct tinst_level *current_instantiation(void);
extern bool instantiating_current_function_p    (void);
extern tree maybe_get_template_decl_from_type_decl (tree);
extern int processing_template_parmlist;
extern bool dependent_type_p			(tree);
extern bool dependent_scope_p			(tree);
extern bool any_dependent_template_arguments_p  (const_tree);
extern bool dependent_template_p		(tree);
extern bool dependent_template_id_p		(tree, tree);
extern bool type_dependent_expression_p		(tree);
extern bool any_type_dependent_arguments_p      (const vec<tree, va_gc> *);
extern bool any_type_dependent_elements_p       (const_tree);
extern bool type_dependent_expression_p_push	(tree);
extern bool value_dependent_expression_p	(tree);
extern bool instantiation_dependent_expression_p (tree);
extern bool any_value_dependent_elements_p      (const_tree);
extern bool dependent_omp_for_p			(tree, tree, tree, tree);
extern tree resolve_typename_type		(tree, bool);
extern tree template_for_substitution		(tree);
extern tree build_non_dependent_expr		(tree);
extern void make_args_non_dependent		(vec<tree, va_gc> *);
extern bool reregister_specialization		(tree, tree, tree);
extern tree instantiate_non_dependent_expr	(tree);
extern tree instantiate_non_dependent_expr_sfinae (tree, tsubst_flags_t);
extern tree instantiate_non_dependent_expr_internal (tree, tsubst_flags_t);
extern bool variable_template_specialization_p  (tree);
extern bool alias_type_or_template_p            (tree);
extern bool alias_template_specialization_p     (const_tree);
extern bool dependent_alias_template_spec_p     (const_tree);
extern bool explicit_class_specialization_p     (tree);
extern bool push_tinst_level                    (tree);
extern bool push_tinst_level_loc                (tree, location_t);
extern void pop_tinst_level                     (void);
extern struct tinst_level *outermost_tinst_level(void);
extern void init_template_processing		(void);
extern void print_template_statistics		(void);
bool template_template_parameter_p		(const_tree);
bool template_type_parameter_p                  (const_tree);
extern bool primary_template_instantiation_p    (const_tree);
extern tree get_primary_template_innermost_parameters	(const_tree);
extern tree get_template_parms_at_level (tree, int);
extern tree get_template_innermost_arguments	(const_tree);
extern tree get_template_argument_pack_elems	(const_tree);
extern tree get_function_template_decl		(const_tree);
extern tree resolve_nondeduced_context		(tree);
extern hashval_t iterative_hash_template_arg (tree arg, hashval_t val);
extern tree coerce_template_parms               (tree, tree, tree);
extern tree coerce_template_parms               (tree, tree, tree, tsubst_flags_t);
extern void register_local_specialization       (tree, tree);
extern tree retrieve_local_specialization       (tree);
extern tree extract_fnparm_pack                 (tree, tree *);
extern tree template_parm_to_arg                (tree);

/* in repo.c */
extern void init_repo				(void);
extern int repo_emit_p				(tree);
extern bool repo_export_class_p			(const_tree);
extern void finish_repo				(void);

/* in rtti.c */
/* A vector of all tinfo decls that haven't been emitted yet.  */
extern GTY(()) vec<tree, va_gc> *unemitted_tinfo_decls;

extern void init_rtti_processing		(void);
extern tree build_typeid			(tree, tsubst_flags_t);
extern tree get_tinfo_decl			(tree);
extern tree get_typeid				(tree, tsubst_flags_t);
extern tree build_headof			(tree);
extern tree build_dynamic_cast			(tree, tree, tsubst_flags_t);
extern void emit_support_tinfos			(void);
extern bool emit_tinfo_decl			(tree);

/* in search.c */
extern bool accessible_base_p			(tree, tree, bool);
extern tree lookup_base                         (tree, tree, base_access,
						 base_kind *, tsubst_flags_t);
extern tree dcast_base_hint			(tree, tree);
extern int accessible_p				(tree, tree, bool);
extern int accessible_in_template_p		(tree, tree);
extern tree lookup_field_1			(tree, tree, bool);
extern tree lookup_field			(tree, tree, int, bool);
extern int lookup_fnfields_1			(tree, tree);
extern tree lookup_fnfields_slot		(tree, tree);
extern tree lookup_fnfields_slot_nolazy		(tree, tree);
extern int class_method_index_for_fn		(tree, tree);
extern tree lookup_fnfields			(tree, tree, int);
extern tree lookup_member			(tree, tree, int, bool,
						 tsubst_flags_t);
extern int look_for_overrides			(tree, tree);
extern void get_pure_virtuals			(tree);
extern void maybe_suppress_debug_info		(tree);
extern void note_debug_info_needed		(tree);
extern void print_search_statistics		(void);
extern void reinit_search_statistics		(void);
extern tree current_scope			(void);
extern int at_function_scope_p			(void);
extern bool at_class_scope_p			(void);
extern bool at_namespace_scope_p		(void);
extern tree context_for_name_lookup		(tree);
extern tree lookup_conversions			(tree);
extern tree binfo_from_vbase			(tree);
extern tree binfo_for_vbase			(tree, tree);
extern tree look_for_overrides_here		(tree, tree);
#define dfs_skip_bases ((tree)1)
extern tree dfs_walk_all (tree, tree (*) (tree, void *),
			  tree (*) (tree, void *), void *);
extern tree dfs_walk_once (tree, tree (*) (tree, void *),
			   tree (*) (tree, void *), void *);
extern tree binfo_via_virtual			(tree, tree);
extern tree build_baselink			(tree, tree, tree, tree);
extern tree adjust_result_of_qualified_name_lookup
						(tree, tree, tree);
extern tree copied_binfo			(tree, tree);
extern tree original_binfo			(tree, tree);
extern int shared_member_p			(tree);

/* The representation of a deferred access check.  */

struct GTY(()) deferred_access_check {
  /* The base class in which the declaration is referenced. */
  tree binfo;
  /* The declaration whose access must be checked.  */
  tree decl;
  /* The declaration that should be used in the error message.  */
  tree diag_decl;
  /* The location of this access.  */
  location_t loc;
};

/* in semantics.c */
extern void push_deferring_access_checks	(deferring_kind);
extern void resume_deferring_access_checks	(void);
extern void stop_deferring_access_checks	(void);
extern void pop_deferring_access_checks		(void);
extern vec<deferred_access_check, va_gc> *get_deferred_access_checks (void);
extern void reopen_deferring_access_checks (vec<deferred_access_check, va_gc> *);
extern void pop_to_parent_deferring_access_checks (void);
extern bool perform_access_checks (vec<deferred_access_check, va_gc> *,
				   tsubst_flags_t);
extern bool perform_deferred_access_checks	(tsubst_flags_t);
extern bool perform_or_defer_access_check	(tree, tree, tree,
						 tsubst_flags_t);

/* RAII sentinel to ensures that deferred access checks are popped before
  a function returns.  */

struct deferring_access_check_sentinel
{
  deferring_access_check_sentinel ()
  {
    push_deferring_access_checks (dk_deferred);
  }
  ~deferring_access_check_sentinel ()
  {
    pop_deferring_access_checks ();
  }
};

extern int stmts_are_full_exprs_p		(void);
extern void init_cp_semantics			(void);
extern tree do_poplevel				(tree);
extern void break_maybe_infinite_loop		(void);
extern void add_decl_expr			(tree);
extern tree maybe_cleanup_point_expr_void	(tree);
extern tree finish_expr_stmt			(tree);
extern tree begin_if_stmt			(void);
extern void finish_if_stmt_cond			(tree, tree);
extern tree finish_then_clause			(tree);
extern void begin_else_clause			(tree);
extern void finish_else_clause			(tree);
extern void finish_if_stmt			(tree);
extern tree begin_while_stmt			(void);
extern void finish_while_stmt_cond		(tree, tree, bool);
extern void finish_while_stmt			(tree);
extern tree begin_do_stmt			(void);
extern void finish_do_body			(tree);
extern void finish_do_stmt			(tree, tree, bool);
extern tree finish_return_stmt			(tree);
extern tree begin_for_scope			(tree *);
extern tree begin_for_stmt			(tree, tree);
extern void finish_for_init_stmt		(tree);
extern void finish_for_cond			(tree, tree, bool);
extern void finish_for_expr			(tree, tree);
extern void finish_for_stmt			(tree);
extern tree begin_range_for_stmt		(tree, tree);
extern void finish_range_for_decl		(tree, tree, tree);
extern void finish_range_for_stmt		(tree);
extern tree finish_break_stmt			(void);
extern tree finish_continue_stmt		(void);
extern tree begin_switch_stmt			(void);
extern void finish_switch_cond			(tree, tree);
extern void finish_switch_stmt			(tree);
extern tree finish_goto_stmt			(tree);
extern tree begin_try_block			(void);
extern void finish_try_block			(tree);
extern void finish_handler_sequence		(tree);
extern tree begin_function_try_block		(tree *);
extern void finish_function_try_block		(tree);
extern void finish_function_handler_sequence    (tree, tree);
extern void finish_cleanup_try_block		(tree);
extern tree begin_handler			(void);
extern void finish_handler_parms		(tree, tree);
extern void finish_handler			(tree);
extern void finish_cleanup			(tree, tree);
extern bool is_this_parameter                   (tree);

enum {
  BCS_NORMAL = 0,
  BCS_NO_SCOPE = 1,
  BCS_TRY_BLOCK = 2,
  BCS_FN_BODY = 4,
  BCS_TRANSACTION = 8
};
extern tree begin_compound_stmt			(unsigned int);

extern void finish_compound_stmt		(tree);
extern tree finish_asm_stmt			(int, tree, tree, tree, tree,
						 tree);
extern tree finish_label_stmt			(tree);
extern void finish_label_decl			(tree);
extern tree finish_parenthesized_expr		(tree);
extern tree force_paren_expr			(tree);
extern tree finish_non_static_data_member       (tree, tree, tree);
extern tree begin_stmt_expr			(void);
extern tree finish_stmt_expr_expr		(tree, tree);
extern tree finish_stmt_expr			(tree, bool);
extern tree stmt_expr_value_expr		(tree);
bool empty_expr_stmt_p				(tree);
extern tree perform_koenig_lookup		(tree, vec<tree, va_gc> *,
						 tsubst_flags_t);
extern tree finish_call_expr			(tree, vec<tree, va_gc> **, bool,
						 bool, tsubst_flags_t);
extern tree finish_template_variable		(tree, tsubst_flags_t = tf_warning_or_error);
extern tree finish_increment_expr		(tree, enum tree_code);
extern tree finish_this_expr			(void);
extern tree finish_pseudo_destructor_expr       (tree, tree, tree, location_t);
extern tree finish_unary_op_expr		(location_t, enum tree_code, tree,
						 tsubst_flags_t);
extern tree finish_compound_literal		(tree, tree, tsubst_flags_t);
extern tree finish_fname			(tree);
extern void finish_translation_unit		(void);
extern tree finish_template_type_parm		(tree, tree);
extern tree finish_template_template_parm       (tree, tree);
extern tree begin_class_definition		(tree);
extern void finish_template_decl		(tree);
extern tree finish_template_type		(tree, tree, int);
extern tree finish_base_specifier		(tree, tree, bool);
extern void finish_member_declaration		(tree);
extern bool outer_automatic_var_p		(tree);
extern tree process_outer_var_ref		(tree, tsubst_flags_t);
extern tree finish_id_expression		(tree, tree, tree,
						 cp_id_kind *,
						 bool, bool, bool *,
						 bool, bool, bool, bool,
						 const char **,
                                                 location_t);
extern tree finish_typeof			(tree);
extern tree finish_underlying_type	        (tree);
extern tree calculate_bases                     (tree);
extern tree finish_bases                        (tree, bool);
extern tree calculate_direct_bases              (tree);
extern tree finish_offsetof			(tree, location_t);
extern void finish_decl_cleanup			(tree, tree);
extern void finish_eh_cleanup			(tree);
extern void emit_associated_thunks		(tree);
extern void finish_mem_initializers		(tree);
extern tree check_template_template_default_arg (tree);
extern bool expand_or_defer_fn_1		(tree);
extern void expand_or_defer_fn			(tree);
extern void add_typedef_to_current_template_for_access_check (tree, tree,
							      location_t);
extern void check_accessibility_of_qualified_id (tree, tree, tree);
extern tree finish_qualified_id_expr		(tree, tree, bool, bool,
						 bool, bool, tsubst_flags_t);
extern void simplify_aggr_init_expr		(tree *);
extern void finalize_nrv			(tree *, tree, tree);
extern tree omp_reduction_id			(enum tree_code, tree, tree);
extern tree cp_remove_omp_priv_cleanup_stmt	(tree *, int *, void *);
extern void cp_check_omp_declare_reduction	(tree);
extern tree finish_omp_clauses			(tree, bool);
<<<<<<< HEAD
=======
extern tree push_omp_privatization_clauses	(void);
extern void pop_omp_privatization_clauses	(tree);
extern void save_omp_privatization_clauses	(vec<tree> &);
extern void restore_omp_privatization_clauses	(vec<tree> &);
>>>>>>> a00bdaa3
extern void finish_omp_threadprivate		(tree);
extern tree begin_omp_structured_block		(void);
extern tree finish_omp_structured_block		(tree);
extern tree finish_oacc_data			(tree, tree);
extern tree finish_oacc_host_data		(tree, tree);
extern tree finish_oacc_kernels			(tree, tree);
extern tree finish_oacc_parallel		(tree, tree);
extern tree begin_omp_parallel			(void);
extern tree finish_omp_parallel			(tree, tree);
extern tree begin_omp_task			(void);
extern tree finish_omp_task			(tree, tree);
extern tree finish_omp_for			(location_t, enum tree_code,
						 tree, tree, tree, tree, tree,
						 tree, tree);
extern void finish_omp_atomic			(enum tree_code, enum tree_code,
						 tree, tree, tree, tree, tree,
						 bool);
extern void finish_omp_barrier			(void);
extern void finish_omp_flush			(void);
extern void finish_omp_taskwait			(void);
extern void finish_omp_taskyield		(void);
extern void finish_omp_cancel			(tree);
extern void finish_omp_cancellation_point	(tree);
extern tree begin_transaction_stmt		(location_t, tree *, int);
extern void finish_transaction_stmt		(tree, tree, int, tree);
extern tree build_transaction_expr		(location_t, tree, int, tree);
extern bool cxx_omp_create_clause_info		(tree, tree, bool, bool,
						 bool, bool);
extern tree baselink_for_fns                    (tree);
extern void finish_static_assert                (tree, tree, location_t,
                                                 bool);
extern tree finish_decltype_type                (tree, bool, tsubst_flags_t);
extern tree finish_trait_expr			(enum cp_trait_kind, tree, tree);
extern tree build_lambda_expr                   (void);
extern tree build_lambda_object			(tree);
extern tree begin_lambda_type                   (tree);
extern tree lambda_capture_field_type		(tree, bool);
extern tree lambda_return_type			(tree);
extern tree lambda_proxy_type			(tree);
extern tree lambda_function			(tree);
extern void apply_deduced_return_type           (tree, tree);
extern tree add_capture                         (tree, tree, tree, bool, bool);
extern tree add_default_capture                 (tree, tree, tree);
extern tree build_capture_proxy			(tree);
extern void insert_capture_proxy		(tree);
extern void insert_pending_capture_proxies	(void);
extern bool is_capture_proxy			(tree);
extern bool is_normal_capture_proxy             (tree);
extern void register_capture_members		(tree);
extern tree lambda_expr_this_capture            (tree, bool);
extern tree maybe_resolve_dummy			(tree, bool);
extern tree current_nonlambda_function		(void);
extern tree nonlambda_method_basetype		(void);
extern tree current_nonlambda_scope		(void);
extern void maybe_add_lambda_conv_op            (tree);
extern bool is_lambda_ignored_entity            (tree);

/* in tree.c */
extern int cp_tree_operand_length		(const_tree);
void cp_free_lang_data 				(tree t);
extern tree force_target_expr			(tree, tree, tsubst_flags_t);
extern tree build_target_expr_with_type		(tree, tree, tsubst_flags_t);
extern void lang_check_failed			(const char *, int,
						 const char *) ATTRIBUTE_NORETURN;
extern tree stabilize_expr			(tree, tree *);
extern void stabilize_call			(tree, tree *);
extern bool stabilize_init			(tree, tree *);
extern tree add_stmt_to_compound		(tree, tree);
extern void init_tree				(void);
extern bool pod_type_p				(const_tree);
extern bool layout_pod_type_p			(const_tree);
extern bool std_layout_type_p			(const_tree);
extern bool trivial_type_p			(const_tree);
extern bool trivially_copyable_p		(const_tree);
extern bool scalarish_type_p			(const_tree);
extern bool type_has_nontrivial_default_init	(const_tree);
extern bool type_has_nontrivial_copy_init	(const_tree);
extern bool class_tmpl_impl_spec_p		(const_tree);
extern int zero_init_p				(const_tree);
extern bool check_abi_tag_redeclaration		(const_tree, const_tree, const_tree);
extern bool check_abi_tag_args			(tree, tree);
extern tree strip_typedefs			(tree, bool * = NULL);
extern tree strip_typedefs_expr			(tree, bool * = NULL);
extern tree copy_binfo				(tree, tree, tree,
						 tree *, int);
extern int member_p				(const_tree);
extern cp_lvalue_kind real_lvalue_p		(const_tree);
extern cp_lvalue_kind lvalue_kind		(const_tree);
extern bool lvalue_or_rvalue_with_address_p	(const_tree);
extern bool xvalue_p	                        (const_tree);
extern bool builtin_valid_in_constant_expr_p    (const_tree);
extern tree build_min				(enum tree_code, tree, ...);
extern tree build_min_nt_loc			(location_t, enum tree_code,
						 ...);
extern tree build_min_non_dep			(enum tree_code, tree, ...);
extern tree build_min_non_dep_call_vec		(tree, tree, vec<tree, va_gc> *);
extern tree build_cplus_new			(tree, tree, tsubst_flags_t);
extern tree build_aggr_init_expr		(tree, tree);
extern tree get_target_expr			(tree);
extern tree get_target_expr_sfinae		(tree, tsubst_flags_t);
extern tree build_cplus_array_type		(tree, tree);
extern tree build_array_of_n_type		(tree, int);
extern bool array_of_runtime_bound_p		(tree);
extern tree build_array_copy			(tree);
extern tree build_vec_init_expr			(tree, tree, tsubst_flags_t);
extern void diagnose_non_constexpr_vec_init	(tree);
extern tree hash_tree_cons			(tree, tree, tree);
extern tree hash_tree_chain			(tree, tree);
extern tree build_qualified_name		(tree, tree, tree, bool);
extern tree build_ref_qualified_type		(tree, cp_ref_qualifier);
extern int is_overloaded_fn			(tree);
extern tree dependent_name			(tree);
extern tree get_fns				(tree);
extern tree get_first_fn			(tree);
extern tree ovl_cons				(tree, tree);
extern tree build_overload			(tree, tree);
extern tree ovl_scope				(tree);
extern bool non_static_member_function_p        (tree);
extern const char *cxx_printable_name		(tree, int);
extern const char *cxx_printable_name_translate	(tree, int);
extern tree build_exception_variant		(tree, tree);
extern tree bind_template_template_parm		(tree, tree);
extern tree array_type_nelts_total		(tree);
extern tree array_type_nelts_top		(tree);
extern tree break_out_target_exprs		(tree);
extern tree build_ctor_subob_ref		(tree, tree, tree);
extern tree replace_placeholders		(tree, tree);
extern tree get_type_decl			(tree);
extern tree decl_namespace_context		(tree);
extern bool decl_anon_ns_mem_p			(const_tree);
extern tree lvalue_type				(tree);
extern tree error_type				(tree);
extern int varargs_function_p			(const_tree);
extern bool really_overloaded_fn		(tree);
extern bool cp_tree_equal			(tree, tree);
extern tree no_linkage_check			(tree, bool);
extern void debug_binfo				(tree);
extern tree build_dummy_object			(tree);
extern tree maybe_dummy_object			(tree, tree *);
extern int is_dummy_object			(const_tree);
extern const struct attribute_spec cxx_attribute_table[];
extern tree make_ptrmem_cst			(tree, tree);
extern tree cp_build_type_attribute_variant     (tree, tree);
extern tree cp_build_reference_type		(tree, bool);
extern tree move				(tree);
extern tree cp_build_qualified_type_real	(tree, int, tsubst_flags_t);
#define cp_build_qualified_type(TYPE, QUALS) \
  cp_build_qualified_type_real ((TYPE), (QUALS), tf_warning_or_error)
extern bool cv_qualified_p			(const_tree);
extern tree cv_unqualified			(tree);
extern special_function_kind special_function_p (const_tree);
extern int count_trees				(tree);
extern int char_type_p				(tree);
extern void verify_stmt_tree			(tree);
extern linkage_kind decl_linkage		(tree);
extern duration_kind decl_storage_duration	(tree);
extern tree cp_walk_subtrees (tree*, int*, walk_tree_fn,
			      void*, hash_set<tree> *);
#define cp_walk_tree(tp,func,data,pset) \
	walk_tree_1 (tp, func, data, pset, cp_walk_subtrees)
#define cp_walk_tree_without_duplicates(tp,func,data) \
	walk_tree_without_duplicates_1 (tp, func, data, cp_walk_subtrees)
extern tree fold_if_not_in_template		(tree);
extern tree rvalue				(tree);
extern tree convert_bitfield_to_declared_type   (tree);
extern tree cp_save_expr			(tree);
extern bool cast_valid_in_integral_constant_expression_p (tree);
extern bool cxx_type_hash_eq			(const_tree, const_tree);

extern void cxx_print_statistics		(void);
extern bool maybe_warn_zero_as_null_pointer_constant (tree, location_t);

/* in ptree.c */
extern void cxx_print_xnode			(FILE *, tree, int);
extern void cxx_print_decl			(FILE *, tree, int);
extern void cxx_print_type			(FILE *, tree, int);
extern void cxx_print_identifier		(FILE *, tree, int);
extern void cxx_print_error_function		(diagnostic_context *,
						 const char *,
						 struct diagnostic_info *);

/* in typeck.c */
extern bool cxx_mark_addressable		(tree, bool = false);
extern int string_conv_p			(const_tree, const_tree, int);
extern tree cp_truthvalue_conversion		(tree);
extern tree condition_conversion		(tree);
extern tree require_complete_type		(tree);
extern tree require_complete_type_sfinae	(tree, tsubst_flags_t);
extern tree complete_type			(tree);
extern tree complete_type_or_else		(tree, tree);
extern tree complete_type_or_maybe_complain	(tree, tree, tsubst_flags_t);
extern int type_unknown_p			(const_tree);
enum { ce_derived, ce_normal, ce_exact };
extern bool comp_except_specs			(const_tree, const_tree, int);
extern bool comptypes				(tree, tree, int);
extern bool same_type_ignoring_top_level_qualifiers_p (tree, tree);
extern bool compparms				(const_tree, const_tree);
extern int comp_cv_qualification		(const_tree, const_tree);
extern int comp_cv_qualification		(int, int);
extern int comp_cv_qual_signature		(tree, tree);
extern tree cxx_sizeof_or_alignof_expr		(tree, enum tree_code, bool);
extern tree cxx_sizeof_or_alignof_type		(tree, enum tree_code, bool);
extern tree cxx_alignas_expr                    (tree);
extern tree cxx_sizeof_nowarn                   (tree);
extern tree is_bitfield_expr_with_lowered_type  (const_tree);
extern tree unlowered_expr_type                 (const_tree);
extern tree decay_conversion			(tree,
                                                 tsubst_flags_t,
                                                 bool = true);
extern tree build_class_member_access_expr      (tree, tree, tree, bool,
						 tsubst_flags_t);
extern tree finish_class_member_access_expr     (tree, tree, bool, 
						 tsubst_flags_t);
extern tree build_x_indirect_ref		(location_t, tree,
						 ref_operator, tsubst_flags_t);
extern tree cp_build_indirect_ref		(tree, ref_operator,
                                                 tsubst_flags_t);
extern tree build_array_ref			(location_t, tree, tree);
extern tree cp_build_array_ref			(location_t, tree, tree,
						 tsubst_flags_t);
extern tree get_member_function_from_ptrfunc	(tree *, tree, tsubst_flags_t);
extern tree cp_build_function_call_nary         (tree, tsubst_flags_t, ...)
						ATTRIBUTE_SENTINEL;
extern tree cp_build_function_call_vec		(tree, vec<tree, va_gc> **,
						 tsubst_flags_t);
extern tree build_x_binary_op			(location_t,
						 enum tree_code, tree,
						 enum tree_code, tree,
						 enum tree_code, tree *,
						 tsubst_flags_t);
extern tree build_x_array_ref			(location_t, tree, tree,
						 tsubst_flags_t);
extern tree build_x_unary_op			(location_t,
						 enum tree_code, tree,
                                                 tsubst_flags_t);
extern tree cp_build_addr_expr			(tree, tsubst_flags_t);
extern tree cp_build_unary_op                   (enum tree_code, tree, int, 
                                                 tsubst_flags_t);
extern tree unary_complex_lvalue		(enum tree_code, tree);
extern tree build_x_conditional_expr		(location_t, tree, tree, tree, 
                                                 tsubst_flags_t);
extern tree build_x_compound_expr_from_list	(tree, expr_list_kind,
						 tsubst_flags_t);
extern tree build_x_compound_expr_from_vec	(vec<tree, va_gc> *,
						 const char *, tsubst_flags_t);
extern tree build_x_compound_expr		(location_t, tree, tree,
						 tsubst_flags_t);
extern tree build_compound_expr                 (location_t, tree, tree);
extern tree cp_build_compound_expr		(tree, tree, tsubst_flags_t);
extern tree build_static_cast			(tree, tree, tsubst_flags_t);
extern tree build_reinterpret_cast		(tree, tree, tsubst_flags_t);
extern tree build_const_cast			(tree, tree, tsubst_flags_t);
extern tree build_c_cast			(location_t, tree, tree);
extern tree cp_build_c_cast			(tree, tree, tsubst_flags_t);
extern tree build_x_modify_expr			(location_t, tree,
						 enum tree_code, tree,
						 tsubst_flags_t);
extern tree cp_build_modify_expr		(tree, enum tree_code, tree,
						 tsubst_flags_t);
extern tree convert_for_initialization		(tree, tree, tree, int,
						 impl_conv_rhs, tree, int,
                                                 tsubst_flags_t);
extern int comp_ptr_ttypes			(tree, tree);
extern bool comp_ptr_ttypes_const		(tree, tree);
extern bool error_type_p			(const_tree);
extern bool ptr_reasonably_similar		(const_tree, const_tree);
extern tree build_ptrmemfunc			(tree, tree, int, bool,
						 tsubst_flags_t);
extern int cp_type_quals			(const_tree);
extern int type_memfn_quals			(const_tree);
extern cp_ref_qualifier type_memfn_rqual	(const_tree);
extern tree apply_memfn_quals			(tree, cp_cv_quals, cp_ref_qualifier);
extern bool cp_has_mutable_p			(const_tree);
extern bool at_least_as_qualified_p		(const_tree, const_tree);
extern void cp_apply_type_quals_to_decl		(int, tree);
extern tree build_ptrmemfunc1			(tree, tree, tree);
extern void expand_ptrmemfunc_cst		(tree, tree *, tree *);
extern tree type_after_usual_arithmetic_conversions (tree, tree);
extern tree common_pointer_type                 (tree, tree);
extern tree composite_pointer_type		(tree, tree, tree, tree,
						 composite_pointer_operation, 
						 tsubst_flags_t);
extern tree merge_types				(tree, tree);
extern tree strip_array_domain			(tree);
extern tree check_return_expr			(tree, bool *);
extern tree cp_build_binary_op                  (location_t,
						 enum tree_code, tree, tree,
						 tsubst_flags_t);
extern tree build_x_vec_perm_expr               (location_t,
						 tree, tree, tree,
						 tsubst_flags_t);
#define cxx_sizeof(T)  cxx_sizeof_or_alignof_type (T, SIZEOF_EXPR, true)
extern tree build_simple_component_ref		(tree, tree);
extern tree build_ptrmemfunc_access_expr	(tree, tree);
extern tree build_address			(tree);
extern tree build_nop				(tree, tree);
extern tree non_reference			(tree);
extern tree lookup_anon_field			(tree, tree);
extern bool invalid_nonstatic_memfn_p		(location_t, tree,
						 tsubst_flags_t);
extern tree convert_member_func_to_ptr		(tree, tree, tsubst_flags_t);
extern tree convert_ptrmem			(tree, tree, bool, bool,
						 tsubst_flags_t);
extern int lvalue_or_else			(tree, enum lvalue_use,
                                                 tsubst_flags_t);
extern void check_template_keyword		(tree);
extern bool check_raw_literal_operator		(const_tree decl);
extern bool check_literal_operator_args		(const_tree, bool *, bool *);
extern void maybe_warn_about_useless_cast       (tree, tree, tsubst_flags_t);
extern tree cp_perform_integral_promotions      (tree, tsubst_flags_t);

extern tree finish_left_unary_fold_expr      (tree, int);
extern tree finish_right_unary_fold_expr     (tree, int);
extern tree finish_binary_fold_expr          (tree, tree, int);

/* in typeck2.c */
extern void require_complete_eh_spec_types	(tree, tree);
extern void cxx_incomplete_type_diagnostic	(const_tree, const_tree, diagnostic_t);
#undef cxx_incomplete_type_error
extern void cxx_incomplete_type_error		(const_tree, const_tree);
#define cxx_incomplete_type_error(V,T) \
  (cxx_incomplete_type_diagnostic ((V), (T), DK_ERROR))
extern void cxx_incomplete_type_inform 	        (const_tree);
extern tree error_not_base_type			(tree, tree);
extern tree binfo_or_else			(tree, tree);
extern void cxx_readonly_error			(tree, enum lvalue_use);
extern void complete_type_check_abstract	(tree);
extern int abstract_virtuals_error		(tree, tree);
extern int abstract_virtuals_error		(abstract_class_use, tree);
extern int abstract_virtuals_error_sfinae	(tree, tree, tsubst_flags_t);
extern int abstract_virtuals_error_sfinae	(abstract_class_use, tree, tsubst_flags_t);

extern tree store_init_value			(tree, tree, vec<tree, va_gc>**, int);
extern tree split_nonconstant_init		(tree, tree);
extern bool check_narrowing			(tree, tree, tsubst_flags_t);
extern tree digest_init				(tree, tree, tsubst_flags_t);
extern tree digest_init_flags			(tree, tree, int);
extern tree digest_nsdmi_init		        (tree, tree);
extern tree build_scoped_ref			(tree, tree, tree *);
extern tree build_x_arrow			(location_t, tree,
						 tsubst_flags_t);
extern tree build_m_component_ref		(tree, tree, tsubst_flags_t);
extern tree build_functional_cast		(tree, tree, tsubst_flags_t);
extern tree add_exception_specifier		(tree, tree, int);
extern tree merge_exception_specifiers		(tree, tree);

/* in mangle.c */
extern bool maybe_remove_implicit_alias		(tree);
extern void init_mangle				(void);
extern void mangle_decl				(tree);
extern const char *mangle_type_string		(tree);
extern tree mangle_typeinfo_for_type		(tree);
extern tree mangle_typeinfo_string_for_type	(tree);
extern tree mangle_vtbl_for_type		(tree);
extern tree mangle_vtt_for_type			(tree);
extern tree mangle_ctor_vtbl_for_type		(tree, tree);
extern tree mangle_thunk			(tree, int, tree, tree);
extern tree mangle_conv_op_name_for_type	(tree);
extern tree mangle_guard_variable		(tree);
extern tree mangle_tls_init_fn			(tree);
extern tree mangle_tls_wrapper_fn		(tree);
extern bool decl_tls_wrapper_p			(tree);
extern tree mangle_ref_init_variable		(tree);
extern char * get_mangled_vtable_map_var_name   (tree);
extern bool mangle_return_type_p		(tree);

/* in dump.c */
extern bool cp_dump_tree			(void *, tree);

/* In cp/cp-objcp-common.c.  */

extern alias_set_type cxx_get_alias_set		(tree);
extern bool cxx_warn_unused_global_decl		(const_tree);
extern size_t cp_tree_size			(enum tree_code);
extern bool cp_var_mod_type_p			(tree, tree);
extern void cxx_initialize_diagnostics		(diagnostic_context *);
extern int cxx_types_compatible_p		(tree, tree);
extern void init_shadowed_var_for_decl		(void);
extern bool cxx_block_may_fallthru		(const_tree);

/* in cp-gimplify.c */
extern int cp_gimplify_expr			(tree *, gimple_seq *,
						 gimple_seq *);
extern void cp_genericize			(tree);
extern bool cxx_omp_const_qual_no_mutable	(tree);
extern enum omp_clause_default_kind cxx_omp_predetermined_sharing (tree);
extern tree cxx_omp_clause_default_ctor		(tree, tree, tree);
extern tree cxx_omp_clause_copy_ctor		(tree, tree, tree);
extern tree cxx_omp_clause_assign_op		(tree, tree, tree);
extern tree cxx_omp_clause_dtor			(tree, tree);
extern void cxx_omp_finish_clause		(tree, gimple_seq *);
extern bool cxx_omp_privatize_by_reference	(const_tree);
extern bool cxx_omp_disregard_value_expr	(tree, bool);

/* in name-lookup.c */
extern void suggest_alternatives_for            (location_t, tree);
extern tree strip_using_decl                    (tree);

/* in constraint.cc */
extern void init_constraint_processing          ();
extern bool constraint_p                        (tree);
extern tree make_predicate_constraint           (tree);
extern tree conjoin_constraints                 (tree, tree);
extern tree conjoin_constraints                 (tree);
extern bool valid_constraints_p                 (tree);
extern tree get_constraints                     (tree);
extern void set_constraints                     (tree, tree);
extern void remove_constraints                  (tree);
extern tree current_template_constraints	(void);
extern tree associate_classtype_constraints     (tree);
extern tree build_constraints                   (tree, tree);
extern tree get_shorthand_constraints           (tree);
extern tree build_concept_check                 (tree, tree, tree = NULL_TREE);
extern tree build_constrained_parameter         (tree, tree, tree = NULL_TREE);
extern tree make_constrained_auto               (tree, tree);
extern bool deduce_constrained_parameter        (tree, tree&, tree&);
extern tree resolve_constraint_check            (tree);
extern tree check_function_concept              (tree);
extern tree finish_template_introduction        (tree, tree);
extern bool valid_requirements_p                (tree);
extern tree finish_concept_name                 (tree);
extern tree finish_shorthand_constraint         (tree, tree);
extern tree finish_requires_expr                (tree, tree);
extern tree finish_simple_requirement           (tree);
extern tree finish_type_requirement             (tree);
extern tree finish_compound_requirement         (tree, tree, bool);
extern tree finish_nested_requirement           (tree);
extern void check_constrained_friend            (tree, tree);
extern tree tsubst_requires_expr                (tree, tree, tsubst_flags_t, tree);
extern tree tsubst_constraint                   (tree, tree, tsubst_flags_t, tree);
extern tree tsubst_constraint_info              (tree, tree, tsubst_flags_t, tree);
extern bool function_concept_check_p            (tree);

extern tree evaluate_constraints                (tree, tree);
extern tree evaluate_function_concept           (tree, tree);
extern tree evaluate_variable_concept           (tree, tree);
extern tree evaluate_constraint_expression      (tree, tree);
extern bool constraints_satisfied_p             (tree);
extern bool constraints_satisfied_p             (tree, tree);

extern bool equivalent_constraints              (tree, tree);
extern bool equivalently_constrained            (tree, tree);
extern bool subsumes_constraints                (tree, tree);
extern int more_constrained                     (tree, tree);

extern void diagnose_constraints                (location_t, tree, tree);

/* in logic.cc */
extern tree decompose_assumptions               (tree);
extern tree decompose_conclusions               (tree);
extern bool subsumes                            (tree, tree);

/* in vtable-class-hierarchy.c */
extern void vtv_compute_class_hierarchy_transitive_closure (void);
extern void vtv_generate_init_routine           (void);
extern void vtv_save_class_info                 (tree);
extern void vtv_recover_class_info              (void);
extern void vtv_build_vtable_verify_fndecl      (void);

/* In cp-cilkplus.c.  */
extern bool cpp_validate_cilk_plus_loop		(tree);

/* In cp/cp-array-notations.c */
extern tree expand_array_notation_exprs         (tree);
bool cilkplus_an_triplet_types_ok_p             (location_t, tree, tree, tree,
						 tree);

/* In constexpr.c */
extern bool literal_type_p                      (tree);
extern tree register_constexpr_fundef           (tree, tree);
extern bool check_constexpr_ctor_body           (tree, tree, bool);
extern tree ensure_literal_type_for_constexpr_object (tree);
extern bool potential_constant_expression       (tree);
extern bool potential_static_init_expression    (tree);
extern bool potential_rvalue_constant_expression (tree);
extern bool require_potential_constant_expression (tree);
extern bool require_potential_rvalue_constant_expression (tree);
extern tree cxx_constant_value			(tree, tree = NULL_TREE);
extern tree maybe_constant_value		(tree, tree = NULL_TREE);
extern tree maybe_constant_init			(tree, tree = NULL_TREE);
extern tree fold_non_dependent_expr		(tree);
extern bool is_sub_constant_expr                (tree);
extern bool reduced_constant_expression_p       (tree);
extern bool is_instantiation_of_constexpr       (tree);
extern bool var_in_constexpr_fn                 (tree);
extern void explain_invalid_constexpr_fn        (tree);
extern vec<tree> cx_error_context               (void);

/* In c-family/cilk.c */
extern bool cilk_valid_spawn                    (tree);

/* In cp-ubsan.c */
extern void cp_ubsan_maybe_instrument_member_call (tree);
extern void cp_ubsan_instrument_member_accesses (tree *);
extern tree cp_ubsan_maybe_instrument_downcast	(location_t, tree, tree);
extern tree cp_ubsan_maybe_instrument_cast_to_vbase (location_t, tree, tree);

/* -- end of C++ */

#endif /* ! GCC_CP_TREE_H */<|MERGE_RESOLUTION|>--- conflicted
+++ resolved
@@ -2179,12 +2179,8 @@
   unsigned repo_available_p : 1;	   /* var or fn */
   unsigned threadprivate_or_deleted_p : 1; /* var or fn */
   unsigned anticipated_p : 1;		   /* fn, type or template */
-<<<<<<< HEAD
+  /* anticipated_p reused as DECL_OMP_PRIVATIZED_MEMBER in var */
   unsigned friend_or_tls : 1;		   /* var, fn, type or template */
-=======
-  /* Reused as DECL_OMP_PRIVATIZED_MEMBER in  var */
-  unsigned friend_attr : 1;		   /* fn, type or template */
->>>>>>> a00bdaa3
   unsigned template_conv_p : 1;		   /* var or template */
   unsigned odr_used : 1;		   /* var or fn */
   unsigned u2sel : 1;
@@ -6320,14 +6316,11 @@
 extern tree omp_reduction_id			(enum tree_code, tree, tree);
 extern tree cp_remove_omp_priv_cleanup_stmt	(tree *, int *, void *);
 extern void cp_check_omp_declare_reduction	(tree);
-extern tree finish_omp_clauses			(tree, bool);
-<<<<<<< HEAD
-=======
+extern tree finish_omp_clauses			(tree, bool, bool);
 extern tree push_omp_privatization_clauses	(void);
 extern void pop_omp_privatization_clauses	(tree);
 extern void save_omp_privatization_clauses	(vec<tree> &);
 extern void restore_omp_privatization_clauses	(vec<tree> &);
->>>>>>> a00bdaa3
 extern void finish_omp_threadprivate		(tree);
 extern tree begin_omp_structured_block		(void);
 extern tree finish_omp_structured_block		(tree);

/* Definitions for C++ parsing and type checking.
   Copyright (C) 1987-2017 Free Software Foundation, Inc.
   Contributed by Michael Tiemann (tiemann@cygnus.com)

This file is part of GCC.

GCC is free software; you can redistribute it and/or modify
it under the terms of the GNU General Public License as published by
the Free Software Foundation; either version 3, or (at your option)
any later version.

GCC is distributed in the hope that it will be useful,
but WITHOUT ANY WARRANTY; without even the implied warranty of
MERCHANTABILITY or FITNESS FOR A PARTICULAR PURPOSE.  See the
GNU General Public License for more details.

You should have received a copy of the GNU General Public License
along with GCC; see the file COPYING3.  If not see
<http://www.gnu.org/licenses/>.  */

#ifndef GCC_CP_TREE_H
#define GCC_CP_TREE_H

#include "tm.h"
#include "hard-reg-set.h"
#include "function.h"

/* In order for the format checking to accept the C++ front end
   diagnostic framework extensions, you must include this file before
   diagnostic-core.h, not after.  We override the definition of GCC_DIAG_STYLE
   in c-common.h.  */
#undef GCC_DIAG_STYLE
#define GCC_DIAG_STYLE __gcc_cxxdiag__
#if defined(GCC_DIAGNOSTIC_CORE_H) || defined (GCC_C_COMMON_H)
#error \
In order for the format checking to accept the C++ front end diagnostic \
framework extensions, you must include this file before diagnostic-core.h and \
c-common.h, not after.
#endif
#include "c-family/c-common.h"
#include "diagnostic.h"

/* A tree node, together with a location, so that we can track locations
   (and ranges) during parsing.

   The location is redundant for node kinds that have locations,
   but not all node kinds do (e.g. constants, and references to
   params, locals, etc), so we stash a copy here.  */

class cp_expr
{
public:
  cp_expr () :
    m_value (NULL), m_loc (UNKNOWN_LOCATION) {}

  cp_expr (tree value) :
    m_value (value), m_loc (EXPR_LOCATION (m_value)) {}

  cp_expr (tree value, location_t loc):
    m_value (value), m_loc (loc) {}

  cp_expr (const cp_expr &other) :
    m_value (other.m_value), m_loc (other.m_loc) {}

  /* Implicit conversions to tree.  */
  operator tree () const { return m_value; }
  tree & operator* () { return m_value; }
  tree operator* () const { return m_value; }
  tree & operator-> () { return m_value; }
  tree operator-> () const { return m_value; }

  tree get_value () const { return m_value; }
  location_t get_location () const { return m_loc; }
  location_t get_start () const
  {
    source_range src_range = get_range_from_loc (line_table, m_loc);
    return src_range.m_start;
  }
  location_t get_finish () const
  {
    source_range src_range = get_range_from_loc (line_table, m_loc);
    return src_range.m_finish;
  }

  void set_location (location_t loc)
  {
    protected_set_expr_location (m_value, loc);
    m_loc = loc;
  }

  void set_range (location_t start, location_t finish)
  {
    set_location (make_location (m_loc, start, finish));
  }

 private:
  tree m_value;
  location_t m_loc;
};

inline bool
operator == (const cp_expr &lhs, tree rhs)
{
  return lhs.get_value () == rhs;
}


enum cp_tree_index
{
    CPTI_WCHAR_DECL,
    CPTI_VTABLE_ENTRY_TYPE,
    CPTI_DELTA_TYPE,
    CPTI_VTABLE_INDEX_TYPE,
    CPTI_CLEANUP_TYPE,
    CPTI_VTT_PARM_TYPE,

    CPTI_CLASS_TYPE,
    CPTI_UNKNOWN_TYPE,
    CPTI_INIT_LIST_TYPE,
    CPTI_VTBL_TYPE,
    CPTI_VTBL_PTR_TYPE,
    CPTI_STD,
    CPTI_ABI,
    CPTI_GLOBAL,
    CPTI_GLOBAL_TYPE,
    CPTI_CONST_TYPE_INFO_TYPE,
    CPTI_TYPE_INFO_PTR_TYPE,
    CPTI_ABORT_FNDECL,
    CPTI_AGGR_TAG,
    CPTI_CONV_OP_MARKER,

    CPTI_CTOR_IDENTIFIER,
    CPTI_COMPLETE_CTOR_IDENTIFIER,
    CPTI_BASE_CTOR_IDENTIFIER,
    CPTI_DTOR_IDENTIFIER,
    CPTI_COMPLETE_DTOR_IDENTIFIER,
    CPTI_BASE_DTOR_IDENTIFIER,
    CPTI_DELETING_DTOR_IDENTIFIER,
    CPTI_CONV_OP_IDENTIFIER,
    CPTI_DELTA_IDENTIFIER,
    CPTI_IN_CHARGE_IDENTIFIER,
    CPTI_VTT_PARM_IDENTIFIER,
    CPTI_THIS_IDENTIFIER,
    CPTI_PFN_IDENTIFIER,
    CPTI_VPTR_IDENTIFIER,
    CPTI_GLOBAL_IDENTIFIER,
    CPTI_STD_IDENTIFIER,
    CPTI_ANON_IDENTIFIER,
    CPTI_AUTO_IDENTIFIER,
    CPTI_DECLTYPE_AUTO_IDENTIFIER,
    CPTI_INIT_LIST_IDENTIFIER,

    CPTI_LANG_NAME_C,
    CPTI_LANG_NAME_CPLUSPLUS,

    CPTI_EMPTY_EXCEPT_SPEC,
    CPTI_NOEXCEPT_TRUE_SPEC,
    CPTI_NOEXCEPT_FALSE_SPEC,
    CPTI_NOEXCEPT_DEFERRED_SPEC,

    CPTI_TERMINATE_FN,
    CPTI_CALL_UNEXPECTED_FN,
    CPTI_GET_EXCEPTION_PTR_FN,
    CPTI_BEGIN_CATCH_FN,
    CPTI_END_CATCH_FN,
    CPTI_ALLOCATE_EXCEPTION_FN,
    CPTI_FREE_EXCEPTION_FN,
    CPTI_THROW_FN,
    CPTI_RETHROW_FN,
    CPTI_ATEXIT_FN_PTR_TYPE,
    CPTI_ATEXIT,
    CPTI_DSO_HANDLE,
    CPTI_DCAST,

    CPTI_NULLPTR,
    CPTI_NULLPTR_TYPE,

    CPTI_ALIGN_TYPE,

    CPTI_ANY_TARG,

    CPTI_MAX
};

extern GTY(()) tree cp_global_trees[CPTI_MAX];

#define wchar_decl_node			cp_global_trees[CPTI_WCHAR_DECL]
#define vtable_entry_type		cp_global_trees[CPTI_VTABLE_ENTRY_TYPE]
/* The type used to represent an offset by which to adjust the `this'
   pointer in pointer-to-member types.  */
#define delta_type_node			cp_global_trees[CPTI_DELTA_TYPE]
/* The type used to represent an index into the vtable.  */
#define vtable_index_type		cp_global_trees[CPTI_VTABLE_INDEX_TYPE]

#define class_type_node			cp_global_trees[CPTI_CLASS_TYPE]
#define unknown_type_node		cp_global_trees[CPTI_UNKNOWN_TYPE]
#define init_list_type_node		cp_global_trees[CPTI_INIT_LIST_TYPE]
#define vtbl_type_node			cp_global_trees[CPTI_VTBL_TYPE]
#define vtbl_ptr_type_node		cp_global_trees[CPTI_VTBL_PTR_TYPE]
#define std_node			cp_global_trees[CPTI_STD]
#define abi_node			cp_global_trees[CPTI_ABI]
#define global_namespace		cp_global_trees[CPTI_GLOBAL]
#define global_type_node		cp_global_trees[CPTI_GLOBAL_TYPE]
#define const_type_info_type_node	cp_global_trees[CPTI_CONST_TYPE_INFO_TYPE]
#define type_info_ptr_type		cp_global_trees[CPTI_TYPE_INFO_PTR_TYPE]
#define conv_op_marker			cp_global_trees[CPTI_CONV_OP_MARKER]
#define abort_fndecl			cp_global_trees[CPTI_ABORT_FNDECL]
#define current_aggr			cp_global_trees[CPTI_AGGR_TAG]
#define nullptr_node			cp_global_trees[CPTI_NULLPTR]
#define nullptr_type_node		cp_global_trees[CPTI_NULLPTR_TYPE]
/* std::align_val_t */
#define align_type_node			cp_global_trees[CPTI_ALIGN_TYPE]

/* We cache these tree nodes so as to call get_identifier less frequently.
   For identifiers for functions, including special member functions such
   as ctors and assignment operators, the nodes can be used (among other
   things) to iterate over their overloads defined by/for a type.  For
   example:

     tree ovlid = assign_op_identifier;
     tree overloads = get_class_binding (type, ovlid);
     for (ovl_iterator it (overloads); it; ++it) { ... }

   iterates over the set of implicitly and explicitly defined overloads
   of the assignment operator for type (including the copy and move
   assignment operators, whether deleted or not).  */

/* The name of a constructor that takes an in-charge parameter to
   decide whether or not to construct virtual base classes.  */
#define ctor_identifier			cp_global_trees[CPTI_CTOR_IDENTIFIER]
/* The name of a constructor that constructs virtual base classes.  */
#define complete_ctor_identifier	cp_global_trees[CPTI_COMPLETE_CTOR_IDENTIFIER]
/* The name of a constructor that does not construct virtual base classes.  */
#define base_ctor_identifier		cp_global_trees[CPTI_BASE_CTOR_IDENTIFIER]
/* The name of a destructor that takes an in-charge parameter to
   decide whether or not to destroy virtual base classes and whether
   or not to delete the object.  */
#define dtor_identifier			cp_global_trees[CPTI_DTOR_IDENTIFIER]
/* The name of a destructor that destroys virtual base classes.  */
#define complete_dtor_identifier	cp_global_trees[CPTI_COMPLETE_DTOR_IDENTIFIER]
/* The name of a destructor that does not destroy virtual base
   classes.  */
#define base_dtor_identifier		cp_global_trees[CPTI_BASE_DTOR_IDENTIFIER]
/* The name of a destructor that destroys virtual base classes, and
   then deletes the entire object.  */
#define deleting_dtor_identifier	cp_global_trees[CPTI_DELETING_DTOR_IDENTIFIER]

<<<<<<< HEAD
#define ovl_op_identifier(ISASS, CODE)  (OVL_OP_INFO(ISASS, CODE)->identifier)
#define assign_op_identifier (ovl_op_info[true][OVL_OP_NOP_EXPR].identifier)
#define call_op_identifier (ovl_op_info[false][OVL_OP_CALL_EXPR].identifier)
#define conv_op_identifier 		cp_global_trees[CPTI_CONV_OP_IDENTIFIER]
=======
#define assign_op_identifier (cp_assignment_operator_id (NOP_EXPR))
#define call_op_identifier (cp_operator_id (CALL_EXPR))
/* The name used for conversion operators -- but note that actual
   conversion functions use special identifiers outside the identifier
   table.  */
#define conv_op_identifier		cp_global_trees[CPTI_CONV_OP_IDENTIFIER]

/* The name of the identifier used internally to represent operator CODE.  */
#define cp_operator_id(CODE) \
  (operator_name_info[(int) (CODE)].identifier)

/* The name of the identifier used to represent assignment operator CODE,
   both simple (i.e., operator= with CODE == NOP_EXPR) and compound (e.g.,
   operator+= with CODE == PLUS_EXPR).  Includes copy and move assignment.
   Use copy_fn_p() to test specifically for copy assignment.  */
#define cp_assignment_operator_id(CODE)				\
  (assignment_operator_name_info[(int) (CODE)].identifier)
>>>>>>> ef8f6502

#define delta_identifier		cp_global_trees[CPTI_DELTA_IDENTIFIER]
#define in_charge_identifier		cp_global_trees[CPTI_IN_CHARGE_IDENTIFIER]
/* The name of the parameter that contains a pointer to the VTT to use
   for this subobject constructor or destructor.  */
#define vtt_parm_identifier		cp_global_trees[CPTI_VTT_PARM_IDENTIFIER]
#define this_identifier			cp_global_trees[CPTI_THIS_IDENTIFIER]
#define pfn_identifier			cp_global_trees[CPTI_PFN_IDENTIFIER]
#define vptr_identifier			cp_global_trees[CPTI_VPTR_IDENTIFIER]
/* The name of the ::, std & anon namespaces.  */
#define global_identifier		cp_global_trees[CPTI_GLOBAL_IDENTIFIER]
#define std_identifier			cp_global_trees[CPTI_STD_IDENTIFIER]
#define anon_identifier			cp_global_trees[CPTI_ANON_IDENTIFIER]
/* auto and declspec(auto) identifiers.  */
#define auto_identifier			cp_global_trees[CPTI_AUTO_IDENTIFIER]
#define decltype_auto_identifier	cp_global_trees[CPTI_DECLTYPE_AUTO_IDENTIFIER]
#define init_list_identifier		cp_global_trees[CPTI_INIT_LIST_IDENTIFIER]
#define lang_name_c			cp_global_trees[CPTI_LANG_NAME_C]
#define lang_name_cplusplus		cp_global_trees[CPTI_LANG_NAME_CPLUSPLUS]

/* Exception specifiers used for throw(), noexcept(true),
   noexcept(false) and deferred noexcept.  We rely on these being
   uncloned.  */
#define empty_except_spec		cp_global_trees[CPTI_EMPTY_EXCEPT_SPEC]
#define noexcept_true_spec		cp_global_trees[CPTI_NOEXCEPT_TRUE_SPEC]
#define noexcept_false_spec		cp_global_trees[CPTI_NOEXCEPT_FALSE_SPEC]
#define noexcept_deferred_spec		cp_global_trees[CPTI_NOEXCEPT_DEFERRED_SPEC]

/* Exception handling function declarations.  */
#define terminate_fn			cp_global_trees[CPTI_TERMINATE_FN]
#define call_unexpected_fn		cp_global_trees[CPTI_CALL_UNEXPECTED_FN]
#define get_exception_ptr_fn		cp_global_trees[CPTI_GET_EXCEPTION_PTR_FN]
#define begin_catch_fn			cp_global_trees[CPTI_BEGIN_CATCH_FN]
#define end_catch_fn			cp_global_trees[CPTI_END_CATCH_FN]
#define allocate_exception_fn		cp_global_trees[CPTI_ALLOCATE_EXCEPTION_FN]
#define free_exception_fn		cp_global_trees[CPTI_FREE_EXCEPTION_FN]
#define throw_fn			cp_global_trees[CPTI_THROW_FN]
#define rethrow_fn			cp_global_trees[CPTI_RETHROW_FN]

/* The type of the function-pointer argument to "__cxa_atexit" (or
   "std::atexit", if "__cxa_atexit" is not being used).  */
#define atexit_fn_ptr_type_node         cp_global_trees[CPTI_ATEXIT_FN_PTR_TYPE]

/* A pointer to `std::atexit'.  */
#define atexit_node			cp_global_trees[CPTI_ATEXIT]

/* A pointer to `__dso_handle'.  */
#define dso_handle_node			cp_global_trees[CPTI_DSO_HANDLE]

/* The declaration of the dynamic_cast runtime.  */
#define dynamic_cast_node		cp_global_trees[CPTI_DCAST]

/* The type of a destructor.  */
#define cleanup_type			cp_global_trees[CPTI_CLEANUP_TYPE]

/* The type of the vtt parameter passed to subobject constructors and
   destructors.  */
#define vtt_parm_type			cp_global_trees[CPTI_VTT_PARM_TYPE]

/* A node which matches any template argument.  */
#define any_targ_node			cp_global_trees[CPTI_ANY_TARG]

/* Node to indicate default access. This must be distinct from the
   access nodes in tree.h.  */

#define access_default_node		null_node


#include "name-lookup.h"

/* Usage of TREE_LANG_FLAG_?:
   0: IDENTIFIER_KIND_BIT_0 (in IDENTIFIER_NODE)
      NEW_EXPR_USE_GLOBAL (in NEW_EXPR).
      COND_EXPR_IS_VEC_DELETE (in COND_EXPR).
      DELETE_EXPR_USE_GLOBAL (in DELETE_EXPR).
      COMPOUND_EXPR_OVERLOADED (in COMPOUND_EXPR).
      CLEANUP_P (in TRY_BLOCK)
      AGGR_INIT_VIA_CTOR_P (in AGGR_INIT_EXPR)
      PTRMEM_OK_P (in ADDR_EXPR, OFFSET_REF, SCOPE_REF)
      PAREN_STRING_LITERAL (in STRING_CST)
      CP_DECL_THREAD_LOCAL_P (in VAR_DECL)
      KOENIG_LOOKUP_P (in CALL_EXPR)
      STATEMENT_LIST_NO_SCOPE (in STATEMENT_LIST).
      EXPR_STMT_STMT_EXPR_RESULT (in EXPR_STMT)
      STMT_EXPR_NO_SCOPE (in STMT_EXPR)
      BIND_EXPR_TRY_BLOCK (in BIND_EXPR)
      TYPENAME_IS_ENUM_P (in TYPENAME_TYPE)
      OMP_FOR_GIMPLIFYING_P (in OMP_FOR, OMP_SIMD, OMP_DISTRIBUTE,
			     and OMP_TASKLOOP)
      BASELINK_QUALIFIED_P (in BASELINK)
      TARGET_EXPR_IMPLICIT_P (in TARGET_EXPR)
      TEMPLATE_PARM_PARAMETER_PACK (in TEMPLATE_PARM_INDEX)
      ATTR_IS_DEPENDENT (in the TREE_LIST for an attribute)
      ABI_TAG_IMPLICIT (in the TREE_LIST for the argument of abi_tag)
      CONSTRUCTOR_IS_DIRECT_INIT (in CONSTRUCTOR)
      LAMBDA_EXPR_CAPTURES_THIS_P (in LAMBDA_EXPR)
      DECLTYPE_FOR_LAMBDA_CAPTURE (in DECLTYPE_TYPE)
      VEC_INIT_EXPR_IS_CONSTEXPR (in VEC_INIT_EXPR)
      DECL_OVERRIDE_P (in FUNCTION_DECL)
      IMPLICIT_CONV_EXPR_DIRECT_INIT (in IMPLICIT_CONV_EXPR)
      TRANSACTION_EXPR_IS_STMT (in TRANSACTION_EXPR)
      CONVERT_EXPR_VBASE_PATH (in CONVERT_EXPR)
      PACK_EXPANSION_LOCAL_P (in *_PACK_EXPANSION)
      TINFO_HAS_ACCESS_ERRORS (in TEMPLATE_INFO)
      SIZEOF_EXPR_TYPE_P (in SIZEOF_EXPR)
      COMPOUND_REQ_NOEXCEPT_P (in COMPOUND_REQ)
      WILDCARD_PACK_P (in WILDCARD_DECL)
      BLOCK_OUTER_CURLY_BRACE_P (in BLOCK)
      FOLD_EXPR_MODOP_P (*_FOLD_EXPR)
      IF_STMT_CONSTEXPR_P (IF_STMT)
      TEMPLATE_TYPE_PARM_FOR_CLASS (TEMPLATE_TYPE_PARM)
      DECL_NAMESPACE_INLINE_P (in NAMESPACE_DECL)
   1: IDENTIFIER_KIND_BIT_1 (in IDENTIFIER_NODE)
      TI_PENDING_TEMPLATE_FLAG.
      TEMPLATE_PARMS_FOR_INLINE.
      DELETE_EXPR_USE_VEC (in DELETE_EXPR).
      (TREE_CALLS_NEW) (in _EXPR or _REF) (commented-out).
      ICS_ELLIPSIS_FLAG (in _CONV)
      DECL_INITIALIZED_P (in VAR_DECL)
      TYPENAME_IS_CLASS_P (in TYPENAME_TYPE)
      STMT_IS_FULL_EXPR_P (in _STMT)
      TARGET_EXPR_LIST_INIT_P (in TARGET_EXPR)
      LAMBDA_EXPR_MUTABLE_P (in LAMBDA_EXPR)
      DECL_FINAL_P (in FUNCTION_DECL)
      QUALIFIED_NAME_IS_TEMPLATE (in SCOPE_REF)
      DECLTYPE_FOR_INIT_CAPTURE (in DECLTYPE_TYPE)
      CONSTRUCTOR_NO_IMPLICIT_ZERO (in CONSTRUCTOR)
      TINFO_USED_TEMPLATE_ID (in TEMPLATE_INFO)
      PACK_EXPANSION_SIZEOF_P (in *_PACK_EXPANSION)
      OVL_USING_P (in OVERLOAD)
   2: IDENTIFIER_KIND_BIT_2 (in IDENTIFIER_NODE)
      ICS_THIS_FLAG (in _CONV)
      DECL_INITIALIZED_BY_CONSTANT_EXPRESSION_P (in VAR_DECL)
      STATEMENT_LIST_TRY_BLOCK (in STATEMENT_LIST)
      TYPENAME_IS_RESOLVING_P (in TYPE_NAME_TYPE)
      TARGET_EXPR_DIRECT_INIT_P (in TARGET_EXPR)
      FNDECL_USED_AUTO (in FUNCTION_DECL)
      DECLTYPE_FOR_LAMBDA_PROXY (in DECLTYPE_TYPE)
      REF_PARENTHESIZED_P (in COMPONENT_REF, INDIRECT_REF, SCOPE_REF)
      AGGR_INIT_ZERO_FIRST (in AGGR_INIT_EXPR)
      CONSTRUCTOR_MUTABLE_POISON (in CONSTRUCTOR)
      OVL_HIDDEN_P (in OVERLOAD)
   3: (TREE_REFERENCE_EXPR) (in NON_LVALUE_EXPR) (commented-out).
      ICS_BAD_FLAG (in _CONV)
      FN_TRY_BLOCK_P (in TRY_BLOCK)
      BIND_EXPR_BODY_BLOCK (in BIND_EXPR)
      DECL_NON_TRIVIALLY_INITIALIZED_P (in VAR_DECL)
      CALL_EXPR_ORDERED_ARGS (in CALL_EXPR, AGGR_INIT_EXPR)
      DECLTYPE_FOR_REF_CAPTURE (in DECLTYPE_TYPE)
      CONSTUCTOR_C99_COMPOUND_LITERAL (in CONSTRUCTOR)
      OVL_NESTED_P (in OVERLOAD)
   4: IDENTIFIER_MARKED (IDENTIFIER_NODEs)
      TREE_HAS_CONSTRUCTOR (in INDIRECT_REF, SAVE_EXPR, CONSTRUCTOR,
	  CALL_EXPR, or FIELD_DECL).
      DECL_TINFO_P (in VAR_DECL)
      FUNCTION_REF_QUALIFIED (in FUNCTION_TYPE, METHOD_TYPE)
      OVL_LOOKUP_P (in OVERLOAD)
      LOOKUP_FOUND_P (in RECORD_TYPE, UNION_TYPE, NAMESPACE_DECL)
   5: IDENTIFIER_VIRTUAL_P (in IDENTIFIER_NODE)
      DECL_VTABLE_OR_VTT_P (in VAR_DECL)
      FUNCTION_RVALUE_QUALIFIED (in FUNCTION_TYPE, METHOD_TYPE)
      CALL_EXPR_REVERSE_ARGS (in CALL_EXPR, AGGR_INIT_EXPR)
   6: IDENTIFIER_REPO_CHOSEN (in IDENTIFIER_NODE)
      DECL_CONSTRUCTION_VTABLE_P (in VAR_DECL)
      TYPE_MARKED_P (in _TYPE)
      RANGE_FOR_IVDEP (in RANGE_FOR_STMT)
      CALL_EXPR_OPERATOR_SYNTAX (in CALL_EXPR, AGGR_INIT_EXPR)

   Usage of TYPE_LANG_FLAG_?:
   0: TYPE_DEPENDENT_P
   1: TYPE_HAS_USER_CONSTRUCTOR.
   2: TYPE_HAS_LATE_RETURN_TYPE (in FUNCTION_TYPE, METHOD_TYPE)
      TYPE_PTRMEMFUNC_FLAG (in RECORD_TYPE)
   4: TYPE_HAS_NONTRIVIAL_DESTRUCTOR
   5: CLASS_TYPE_P (in RECORD_TYPE and UNION_TYPE)
      ENUM_FIXED_UNDERLYING_TYPE_P (in ENUMERAL_TYPE)
      AUTO_IS_DECLTYPE (in TEMPLATE_TYPE_PARM)
      REFERENCE_VLA_OK (in REFERENCE_TYPE)
   6: TYPE_DEPENDENT_P_VALID

   Usage of DECL_LANG_FLAG_?:
   0: DECL_ERROR_REPORTED (in VAR_DECL).
      DECL_TEMPLATE_PARM_P (in PARM_DECL, CONST_DECL, TYPE_DECL, or TEMPLATE_DECL)
      DECL_LOCAL_FUNCTION_P (in FUNCTION_DECL)
      DECL_MUTABLE_P (in FIELD_DECL)
      DECL_DEPENDENT_P (in USING_DECL)
      LABEL_DECL_BREAK (in LABEL_DECL)
   1: C_TYPEDEF_EXPLICITLY_SIGNED (in TYPE_DECL).
      DECL_TEMPLATE_INSTANTIATED (in a VAR_DECL or a FUNCTION_DECL)
      DECL_MEMBER_TEMPLATE_P (in TEMPLATE_DECL)
      USING_DECL_TYPENAME_P (in USING_DECL)
      DECL_VLA_CAPTURE_P (in FIELD_DECL)
      DECL_ARRAY_PARAMETER_P (in PARM_DECL)
      LABEL_DECL_CONTINUE (in LABEL_DECL)
   2: DECL_THIS_EXTERN (in VAR_DECL or FUNCTION_DECL).
      DECL_IMPLICIT_TYPEDEF_P (in a TYPE_DECL)
      DECL_CONSTRAINT_VAR_P (in a PARM_DECL)
      TEMPLATE_DECL_COMPLEX_ALIAS_P (in TEMPLATE_DECL)
      DECL_INSTANTIATING_NSDMI_P (in a FIELD_DECL)
      LABEL_DECL_CDTOR (in LABEL_DECL)
   3: DECL_IN_AGGR_P.
   4: DECL_C_BIT_FIELD (in a FIELD_DECL)
      DECL_ANON_UNION_VAR_P (in a VAR_DECL)
      DECL_SELF_REFERENCE_P (in a TYPE_DECL)
      DECL_INVALID_OVERRIDER_P (in a FUNCTION_DECL)
   5: DECL_INTERFACE_KNOWN.
   6: DECL_THIS_STATIC (in VAR_DECL or FUNCTION_DECL).
      DECL_FIELD_IS_BASE (in FIELD_DECL)
      TYPE_DECL_ALIAS_P (in TYPE_DECL)
   7: DECL_DEAD_FOR_LOCAL (in VAR_DECL).
      DECL_THUNK_P (in a member FUNCTION_DECL)
      DECL_NORMAL_CAPTURE_P (in FIELD_DECL)
   8: DECL_DECLARED_CONSTEXPR_P (in VAR_DECL, FUNCTION_DECL)

   Usage of language-independent fields in a language-dependent manner:

   TYPE_ALIAS_SET
     This field is used by TYPENAME_TYPEs, TEMPLATE_TYPE_PARMs, and so
     forth as a substitute for the mark bits provided in `lang_type'.
     At present, only the six low-order bits are used.

   TYPE_LANG_SLOT_1
     For a FUNCTION_TYPE or METHOD_TYPE, this is TYPE_RAISES_EXCEPTIONS.
     For a POINTER_TYPE (to a METHOD_TYPE), this is TYPE_PTRMEMFUNC_TYPE.
     For an ENUMERAL_TYPE, BOUND_TEMPLATE_TEMPLATE_PARM_TYPE,
     RECORD_TYPE or UNION_TYPE this is TYPE_TEMPLATE_INFO,

  BINFO_VIRTUALS
     For a binfo, this is a TREE_LIST.  There is an entry for each
     virtual function declared either in BINFO or its direct and
     indirect primary bases.

     The BV_DELTA of each node gives the amount by which to adjust the
     `this' pointer when calling the function.  If the method is an
     overridden version of a base class method, then it is assumed
     that, prior to adjustment, the this pointer points to an object
     of the base class.

     The BV_VCALL_INDEX of each node, if non-NULL, gives the vtable
     index of the vcall offset for this entry.

     The BV_FN is the declaration for the virtual function itself.

     If BV_LOST_PRIMARY is set, it means that this entry is for a lost
     primary virtual base and can be left null in the vtable.

   BINFO_VTABLE
     This is an expression with POINTER_TYPE that gives the value
     to which the vptr should be initialized.  Use get_vtbl_decl_for_binfo
     to extract the VAR_DECL for the complete vtable.

   DECL_VINDEX
     This field is NULL for a non-virtual function.  For a virtual
     function, it is eventually set to an INTEGER_CST indicating the
     index in the vtable at which this function can be found.  When
     a virtual function is declared, but before it is known what
     function is overridden, this field is the error_mark_node.

     Temporarily, it may be set to a TREE_LIST whose TREE_VALUE is
     the virtual function this one overrides, and whose TREE_CHAIN is
     the old DECL_VINDEX.  */

/* Language-specific tree checkers.  */

#define VAR_OR_FUNCTION_DECL_CHECK(NODE) \
  TREE_CHECK2(NODE,VAR_DECL,FUNCTION_DECL)

#define TYPE_FUNCTION_OR_TEMPLATE_DECL_CHECK(NODE) \
  TREE_CHECK3(NODE,TYPE_DECL,TEMPLATE_DECL,FUNCTION_DECL)

#define TYPE_FUNCTION_OR_TEMPLATE_DECL_P(NODE) \
  (TREE_CODE (NODE) == TYPE_DECL || TREE_CODE (NODE) == TEMPLATE_DECL \
   || TREE_CODE (NODE) == FUNCTION_DECL)

#define VAR_FUNCTION_OR_PARM_DECL_CHECK(NODE) \
  TREE_CHECK3(NODE,VAR_DECL,FUNCTION_DECL,PARM_DECL)

#define VAR_TEMPL_TYPE_OR_FUNCTION_DECL_CHECK(NODE) \
  TREE_CHECK4(NODE,VAR_DECL,FUNCTION_DECL,TYPE_DECL,TEMPLATE_DECL)

#define VAR_TEMPL_TYPE_FIELD_OR_FUNCTION_DECL_CHECK(NODE) \
  TREE_CHECK5(NODE,VAR_DECL,FIELD_DECL,FUNCTION_DECL,TYPE_DECL,TEMPLATE_DECL)

#define BOUND_TEMPLATE_TEMPLATE_PARM_TYPE_CHECK(NODE) \
  TREE_CHECK(NODE,BOUND_TEMPLATE_TEMPLATE_PARM)

#if defined ENABLE_TREE_CHECKING && (GCC_VERSION >= 2007)
#define THUNK_FUNCTION_CHECK(NODE) __extension__			\
({  __typeof (NODE) const __t = (NODE);					\
    if (TREE_CODE (__t) != FUNCTION_DECL || !__t->decl_common.lang_specific \
	|| !__t->decl_common.lang_specific->u.fn.thunk_p)		\
      tree_check_failed (__t, __FILE__, __LINE__, __FUNCTION__, 0);	\
     __t; })
#else
#define THUNK_FUNCTION_CHECK(NODE) (NODE)
#endif

/* Language-dependent contents of an identifier.  */

struct GTY(()) lang_identifier {
  struct c_common_identifier c_common;
  cxx_binding *bindings;
};

/* Return a typed pointer version of T if it designates a
   C++ front-end identifier.  */
inline lang_identifier*
identifier_p (tree t)
{
  if (TREE_CODE (t) == IDENTIFIER_NODE)
    return (lang_identifier*) t;
  return NULL;
}

#define LANG_IDENTIFIER_CAST(NODE) \
	((struct lang_identifier*)IDENTIFIER_NODE_CHECK (NODE))

struct GTY(()) template_parm_index {
  struct tree_common common;
  int index;
  int level;
  int orig_level;
  tree decl;
};

struct GTY(()) ptrmem_cst {
  struct tree_common common;
  tree member;
};
typedef struct ptrmem_cst * ptrmem_cst_t;

#define CLEANUP_P(NODE)		TREE_LANG_FLAG_0 (TRY_BLOCK_CHECK (NODE))

#define BIND_EXPR_TRY_BLOCK(NODE) \
  TREE_LANG_FLAG_0 (BIND_EXPR_CHECK (NODE))

/* Used to mark the block around the member initializers and cleanups.  */
#define BIND_EXPR_BODY_BLOCK(NODE) \
  TREE_LANG_FLAG_3 (BIND_EXPR_CHECK (NODE))
#define FUNCTION_NEEDS_BODY_BLOCK(NODE) \
  (DECL_CONSTRUCTOR_P (NODE) || DECL_DESTRUCTOR_P (NODE) \
   || LAMBDA_FUNCTION_P (NODE))

#define STATEMENT_LIST_NO_SCOPE(NODE) \
  TREE_LANG_FLAG_0 (STATEMENT_LIST_CHECK (NODE))
#define STATEMENT_LIST_TRY_BLOCK(NODE) \
  TREE_LANG_FLAG_2 (STATEMENT_LIST_CHECK (NODE))

/* Mark the outer curly brace BLOCK.  */
#define BLOCK_OUTER_CURLY_BRACE_P(NODE)	TREE_LANG_FLAG_0 (BLOCK_CHECK (NODE))

/* Nonzero if this statement should be considered a full-expression,
   i.e., if temporaries created during this statement should have
   their destructors run at the end of this statement.  */
#define STMT_IS_FULL_EXPR_P(NODE) TREE_LANG_FLAG_1 ((NODE))

/* Marks the result of a statement expression.  */
#define EXPR_STMT_STMT_EXPR_RESULT(NODE) \
  TREE_LANG_FLAG_0 (EXPR_STMT_CHECK (NODE))

/* Nonzero if this statement-expression does not have an associated scope.  */
#define STMT_EXPR_NO_SCOPE(NODE) \
   TREE_LANG_FLAG_0 (STMT_EXPR_CHECK (NODE))

#define COND_EXPR_IS_VEC_DELETE(NODE) \
  TREE_LANG_FLAG_0 (COND_EXPR_CHECK (NODE))

/* Returns nonzero iff TYPE1 and TYPE2 are the same type, in the usual
   sense of `same'.  */
#define same_type_p(TYPE1, TYPE2) \
  comptypes ((TYPE1), (TYPE2), COMPARE_STRICT)

/* Returns nonzero iff NODE is a declaration for the global function
   `main'.  */
#define DECL_MAIN_P(NODE)				\
   (DECL_EXTERN_C_FUNCTION_P (NODE)			\
    && DECL_NAME (NODE) != NULL_TREE			\
    && MAIN_NAME_P (DECL_NAME (NODE))			\
    && flag_hosted)

/* Lookup walker marking.  */
#define LOOKUP_SEEN_P(NODE) TREE_VISITED(NODE)
#define LOOKUP_FOUND_P(NODE) \
  TREE_LANG_FLAG_4 (TREE_CHECK3(NODE,RECORD_TYPE,UNION_TYPE,NAMESPACE_DECL))

/* These two accessors should only be used by OVL manipulators.
   Other users should use iterators and convenience functions.  */
#define OVL_FUNCTION(NODE) \
  (((struct tree_overload*)OVERLOAD_CHECK (NODE))->function)
#define OVL_CHAIN(NODE) \
  (((struct tree_overload*)OVERLOAD_CHECK (NODE))->common.chain)

/* If set, this was imported in a using declaration.   */
#define OVL_USING_P(NODE)	TREE_LANG_FLAG_1 (OVERLOAD_CHECK (NODE))
/* If set, this overload is a hidden decl.  */
#define OVL_HIDDEN_P(NODE)	TREE_LANG_FLAG_2 (OVERLOAD_CHECK (NODE))
/* If set, this overload contains a nested overload.  */
#define OVL_NESTED_P(NODE)	TREE_LANG_FLAG_3 (OVERLOAD_CHECK (NODE))
/* If set, this overload was constructed during lookup.  */
#define OVL_LOOKUP_P(NODE)	TREE_LANG_FLAG_4 (OVERLOAD_CHECK (NODE))
/* If set, this is a persistant lookup. */
#define OVL_USED_P(NODE)	TREE_USED (OVERLOAD_CHECK (NODE))

/* The first decl of an overload.  */
#define OVL_FIRST(NODE)	ovl_first (NODE)
/* The name of the overload set.  */
#define OVL_NAME(NODE) DECL_NAME (OVL_FIRST (NODE))

/* Whether this is a set of overloaded functions.  TEMPLATE_DECLS are
   always wrapped in an OVERLOAD, so we don't need to check them
   here.  */
#define OVL_P(NODE) \
  (TREE_CODE (NODE) == FUNCTION_DECL || TREE_CODE (NODE) == OVERLOAD)
/* Whether this is a single member overload.  */
#define OVL_SINGLE_P(NODE) \
  (TREE_CODE (NODE) != OVERLOAD || !OVL_CHAIN (NODE))

/* OVL_HIDDEN_P nodes come first, then OVL_USING_P nodes, then regular
   fns.  */

struct GTY(()) tree_overload {
  struct tree_common common;
  tree function;
};

/* Iterator for a 1 dimensional overload.  Permits iterating over the
   outer level of a 2-d overload when explicitly enabled.  */

class ovl_iterator 
{
  tree ovl;
  const bool allow_inner; /* Only used when checking.  */

 public:
  explicit ovl_iterator (tree o, bool allow = false)
    : ovl (o), allow_inner (allow)
  {
  }

 private:
  /* Do not duplicate.  */
  ovl_iterator &operator= (const ovl_iterator &);
  ovl_iterator (const ovl_iterator &);

 public:
  operator bool () const
  {
    return ovl;
  }
  ovl_iterator &operator++ ()
  {
    ovl = TREE_CODE (ovl) != OVERLOAD ? NULL_TREE : OVL_CHAIN (ovl);
    return *this;
  }
  tree operator* () const
  {
    tree fn = TREE_CODE (ovl) != OVERLOAD ? ovl : OVL_FUNCTION (ovl);

    /* Check this is not an unexpected 2-dimensional overload.  */
    gcc_checking_assert (allow_inner || TREE_CODE (fn) != OVERLOAD);

    return fn;
  }

 public:
  /* Whether this overload was introduced by a using decl.  */
  bool using_p () const
  {
    return TREE_CODE (ovl) == OVERLOAD && OVL_USING_P (ovl);
  }
  bool hidden_p () const
  {
    return TREE_CODE (ovl) == OVERLOAD && OVL_HIDDEN_P (ovl);
  }

 public:
  tree remove_node (tree head)
  {
    return remove_node (head, ovl);
  }
  tree reveal_node (tree head)
  {
    return reveal_node (head, ovl);
  }

 protected:
  /* If we have a nested overload, point at the inner overload and
     return the next link on the outer one.  */
  tree maybe_push ()
  {
    tree r = NULL_TREE;

    if (ovl && TREE_CODE (ovl) == OVERLOAD && OVL_NESTED_P (ovl))
      {
	r = OVL_CHAIN (ovl);
	ovl = OVL_FUNCTION (ovl);
      }
    return r;
  }
  /* Restore an outer nested overload.  */
  void pop (tree outer)
  {
    gcc_checking_assert (!ovl);
    ovl = outer;
  }

 private:
  /* We make these static functions to avoid the address of the
     iterator escaping the local context.  */
  static tree remove_node (tree head, tree node);
  static tree reveal_node (tree ovl, tree node);
};

/* Iterator over a (potentially) 2 dimensional overload, which is
   produced by name lookup.  */

class lkp_iterator : public ovl_iterator
{
  typedef ovl_iterator parent;

  tree outer;

 public:
  explicit lkp_iterator (tree o)
    : parent (o, true), outer (maybe_push ())
  {
  }

 public:
  lkp_iterator &operator++ ()
  {
    bool repush = !outer;

    if (!parent::operator++ () && !repush)
      {
	pop (outer);
	repush = true;
      }

    if (repush)
      outer = maybe_push ();

    return *this;
  }
};

/* hash traits for declarations.  Hashes potential overload sets via
   DECL_NAME.  */

struct named_decl_hash : ggc_remove <tree>
{
  typedef tree value_type; /* A DECL or OVERLOAD  */
  typedef tree compare_type; /* An identifier.  */

  inline static hashval_t hash (const value_type decl);
  inline static bool equal (const value_type existing, compare_type candidate);

  static inline void mark_empty (value_type &p) {p = NULL_TREE;}
  static inline bool is_empty (value_type p) {return !p;}

  /* Nothing is deletable.  Everything is insertable.  */
  static bool is_deleted (value_type) { return false; }
  static void mark_deleted (value_type) { gcc_unreachable (); }
};

struct GTY(()) tree_template_decl {
  struct tree_decl_common common;
  tree arguments;
  tree result;
};

/* Returns true iff NODE is a BASELINK.  */
#define BASELINK_P(NODE) \
  (TREE_CODE (NODE) == BASELINK)
/* The BINFO indicating the base in which lookup found the
   BASELINK_FUNCTIONS.  */
#define BASELINK_BINFO(NODE) \
  (((struct tree_baselink*) BASELINK_CHECK (NODE))->binfo)
/* The functions referred to by the BASELINK; either a FUNCTION_DECL,
   a TEMPLATE_DECL, an OVERLOAD, or a TEMPLATE_ID_EXPR.  */
#define BASELINK_FUNCTIONS(NODE) \
  (((struct tree_baselink*) BASELINK_CHECK (NODE))->functions)
/* If T is a BASELINK, grab the functions, otherwise just T, which is
   expected to already be a (list of) functions.  */
#define MAYBE_BASELINK_FUNCTIONS(T) \
  (BASELINK_P (T) ? BASELINK_FUNCTIONS (T) : T)
/* The BINFO in which the search for the functions indicated by this baselink
   began.  This base is used to determine the accessibility of functions
   selected by overload resolution.  */
#define BASELINK_ACCESS_BINFO(NODE) \
  (((struct tree_baselink*) BASELINK_CHECK (NODE))->access_binfo)
/* For a type-conversion operator, the BASELINK_OPTYPE indicates the type
   to which the conversion should occur.  This value is important if
   the BASELINK_FUNCTIONS include a template conversion operator --
   the BASELINK_OPTYPE can be used to determine what type the user
   requested.  */
#define BASELINK_OPTYPE(NODE) \
  (TREE_CHAIN (BASELINK_CHECK (NODE)))
/* Nonzero if this baselink was from a qualified lookup.  */
#define BASELINK_QUALIFIED_P(NODE) \
  TREE_LANG_FLAG_0 (BASELINK_CHECK (NODE))

struct GTY(()) tree_baselink {
  struct tree_common common;
  tree binfo;
  tree functions;
  tree access_binfo;
};

/* The different kinds of ids that we encounter.  */

enum cp_id_kind
{
  /* Not an id at all.  */
  CP_ID_KIND_NONE,
  /* An unqualified-id that is not a template-id.  */
  CP_ID_KIND_UNQUALIFIED,
  /* An unqualified-id that is a dependent name.  */
  CP_ID_KIND_UNQUALIFIED_DEPENDENT,
  /* An unqualified template-id.  */
  CP_ID_KIND_TEMPLATE_ID,
  /* A qualified-id.  */
  CP_ID_KIND_QUALIFIED
};


/* The various kinds of C++0x warnings we encounter. */

enum cpp0x_warn_str
{
  /* extended initializer lists */
  CPP0X_INITIALIZER_LISTS,
  /* explicit conversion operators */
  CPP0X_EXPLICIT_CONVERSION,
  /* variadic templates */
  CPP0X_VARIADIC_TEMPLATES,
  /* lambda expressions */
  CPP0X_LAMBDA_EXPR,
  /* C++0x auto */
  CPP0X_AUTO,
  /* scoped enums */
  CPP0X_SCOPED_ENUMS,
  /* defaulted and deleted functions */
  CPP0X_DEFAULTED_DELETED,
  /* inline namespaces */
  CPP0X_INLINE_NAMESPACES,
  /* override controls, override/final */
  CPP0X_OVERRIDE_CONTROLS,
  /* non-static data member initializers */
  CPP0X_NSDMI,
  /* user defined literals */
  CPP0X_USER_DEFINED_LITERALS,
  /* delegating constructors */
  CPP0X_DELEGATING_CTORS,
  /* inheriting constructors */
  CPP0X_INHERITING_CTORS,
  /* C++11 attributes */
  CPP0X_ATTRIBUTES,
  /* ref-qualified member functions */
  CPP0X_REF_QUALIFIER
};

/* The various kinds of operation used by composite_pointer_type. */

enum composite_pointer_operation
{
  /* comparison */
  CPO_COMPARISON,
  /* conversion */
  CPO_CONVERSION,
  /* conditional expression */
  CPO_CONDITIONAL_EXPR
};

/* Possible cases of expression list used by build_x_compound_expr_from_list. */
enum expr_list_kind {
  ELK_INIT,		/* initializer */
  ELK_MEM_INIT,		/* member initializer */
  ELK_FUNC_CAST		/* functional cast */
};

/* Possible cases of implicit bad rhs conversions. */
enum impl_conv_rhs {
  ICR_DEFAULT_ARGUMENT, /* default argument */
  ICR_CONVERTING,       /* converting */
  ICR_INIT,             /* initialization */
  ICR_ARGPASS,          /* argument passing */
  ICR_RETURN,           /* return */
  ICR_ASSIGN            /* assignment */
};

/* Possible cases of implicit or explicit bad conversions to void. */
enum impl_conv_void {
  ICV_CAST,            /* (explicit) conversion to void */
  ICV_SECOND_OF_COND,  /* second operand of conditional expression */
  ICV_THIRD_OF_COND,   /* third operand of conditional expression */
  ICV_RIGHT_OF_COMMA,  /* right operand of comma operator */
  ICV_LEFT_OF_COMMA,   /* left operand of comma operator */
  ICV_STATEMENT,       /* statement */
  ICV_THIRD_IN_FOR     /* for increment expression */
};

/* Possible invalid uses of an abstract class that might not have a
   specific associated declaration.  */
enum GTY(()) abstract_class_use {
  ACU_UNKNOWN,			/* unknown or decl provided */
  ACU_CAST,			/* cast to abstract class */
  ACU_NEW,			/* new-expression of abstract class */
  ACU_THROW,			/* throw-expression of abstract class */
  ACU_CATCH,			/* catch-parameter of abstract class */
  ACU_ARRAY,			/* array of abstract class */
  ACU_RETURN,			/* return type of abstract class */
  ACU_PARM			/* parameter type of abstract class */
};

/* Macros for access to language-specific slots in an identifier.  */

/* The IDENTIFIER_BINDING is the innermost cxx_binding for the
    identifier.  Its PREVIOUS is the next outermost binding.  Each
    VALUE field is a DECL for the associated declaration.  Thus,
    name lookup consists simply of pulling off the node at the front
    of the list (modulo oddities for looking up the names of types,
    and such.)  You can use SCOPE field to determine the scope
    that bound the name.  */
#define IDENTIFIER_BINDING(NODE) \
  (LANG_IDENTIFIER_CAST (NODE)->bindings)

/* TREE_TYPE only indicates on local and class scope the current
   type. For namespace scope, the presence of a type in any namespace
   is indicated with global_type_node, and the real type behind must
   be found through lookup.  */
#define IDENTIFIER_TYPE_VALUE(NODE) identifier_type_value (NODE)
#define REAL_IDENTIFIER_TYPE_VALUE(NODE) TREE_TYPE (NODE)
#define SET_IDENTIFIER_TYPE_VALUE(NODE,TYPE) (TREE_TYPE (NODE) = (TYPE))
#define IDENTIFIER_HAS_TYPE_VALUE(NODE) (IDENTIFIER_TYPE_VALUE (NODE) ? 1 : 0)

/* Kinds of identifiers.  Values are carefully chosen.  */
enum cp_identifier_kind {
  cik_normal = 0,	/* Not a special identifier.  */
  cik_keyword = 1,	/* A keyword.  */
  cik_ctor = 2,		/* Constructor (in-chg, complete or base).  */
  cik_dtor = 3,		/* Destructor (in-chg, deleting, complete or
			   base).  */
  cik_simple_op = 4,	/* Non-assignment operator name.  */
  cik_assign_op = 5,	/* An assignment operator name.  */
  cik_conv_op = 6,	/* Conversion operator name.  */
  cik_reserved_for_udlit = 7,	/* Not yet in use  */
  cik_max
};

/* Kind bits.  */
#define IDENTIFIER_KIND_BIT_0(NODE) \
  TREE_LANG_FLAG_0 (IDENTIFIER_NODE_CHECK (NODE))
#define IDENTIFIER_KIND_BIT_1(NODE) \
  TREE_LANG_FLAG_1 (IDENTIFIER_NODE_CHECK (NODE))
#define IDENTIFIER_KIND_BIT_2(NODE) \
  TREE_LANG_FLAG_2 (IDENTIFIER_NODE_CHECK (NODE))

/* Used by various search routines.  */
#define IDENTIFIER_MARKED(NODE) \
  TREE_LANG_FLAG_4 (IDENTIFIER_NODE_CHECK (NODE))

/* Nonzero if this identifier is used as a virtual function name somewhere
   (optimizes searches).  */
#define IDENTIFIER_VIRTUAL_P(NODE) \
  TREE_LANG_FLAG_5 (IDENTIFIER_NODE_CHECK (NODE))

/* True iff NAME is the DECL_ASSEMBLER_NAME for an entity with vague
   linkage which the prelinker has assigned to this translation
   unit.  */
#define IDENTIFIER_REPO_CHOSEN(NAME) \
  (TREE_LANG_FLAG_6 (IDENTIFIER_NODE_CHECK (NAME)))

/* True if this identifier is a reserved word.  C_RID_CODE (node) is
   then the RID_* value of the keyword.  Value 1.  */
#define IDENTIFIER_KEYWORD_P(NODE)		\
  ((!IDENTIFIER_KIND_BIT_2 (NODE))		\
   & (!IDENTIFIER_KIND_BIT_1 (NODE))		\
   & IDENTIFIER_KIND_BIT_0 (NODE))

/* True if this identifier is the name of a constructor or
   destructor.  Value 2 or 3.  */
#define IDENTIFIER_CDTOR_P(NODE)		\
  ((!IDENTIFIER_KIND_BIT_2 (NODE))		\
   & IDENTIFIER_KIND_BIT_1 (NODE))

/* True if this identifier is the name of a constructor.  Value 2.  */
#define IDENTIFIER_CTOR_P(NODE)			\
  (IDENTIFIER_CDTOR_P(NODE)			\
    & (!IDENTIFIER_KIND_BIT_0 (NODE)))

/* True if this identifier is the name of a destructor.  Value 3.  */
#define IDENTIFIER_DTOR_P(NODE)			\
  (IDENTIFIER_CDTOR_P(NODE)			\
    & IDENTIFIER_KIND_BIT_0 (NODE))

/* True if this identifier is for any operator name (including
   conversions).  Value 4, 5, 6 or 7.  */
#define IDENTIFIER_ANY_OP_P(NODE)		\
  (IDENTIFIER_KIND_BIT_2 (NODE))

/* True if this identifier is for an overloaded operator. Values 4, 5.  */
#define IDENTIFIER_OVL_OP_P(NODE)		\
  (IDENTIFIER_ANY_OP_P (NODE)			\
   & (!IDENTIFIER_KIND_BIT_1 (NODE)))

/* True if this identifier is for any assignment. Values 5.  */
#define IDENTIFIER_ASSIGN_OP_P(NODE)		\
  (IDENTIFIER_OVL_OP_P (NODE)			\
   & IDENTIFIER_KIND_BIT_0 (NODE))

/* True if this identifier is the name of a type-conversion
   operator.  Value 7.  */
#define IDENTIFIER_CONV_OP_P(NODE)		\
  (IDENTIFIER_ANY_OP_P (NODE)			\
   & IDENTIFIER_KIND_BIT_1 (NODE)		\
   & (!IDENTIFIER_KIND_BIT_0 (NODE)))

/* Access a C++-specific index for identifier NODE.
   Used to optimize operator mappings etc.  */
#define IDENTIFIER_CP_INDEX(NODE)		\
  (IDENTIFIER_NODE_CHECK(NODE)->base.u.bits.address_space)

/* In a RECORD_TYPE or UNION_TYPE, nonzero if any component is read-only.  */
#define C_TYPE_FIELDS_READONLY(TYPE) \
  (LANG_TYPE_CLASS_CHECK (TYPE)->fields_readonly)

/* The tokens stored in the default argument.  */

#define DEFARG_TOKENS(NODE) \
  (((struct tree_default_arg *)DEFAULT_ARG_CHECK (NODE))->tokens)
#define DEFARG_INSTANTIATIONS(NODE) \
  (((struct tree_default_arg *)DEFAULT_ARG_CHECK (NODE))->instantiations)

struct GTY (()) tree_default_arg {
  struct tree_common common;
  struct cp_token_cache *tokens;
  vec<tree, va_gc> *instantiations;
};


#define DEFERRED_NOEXCEPT_PATTERN(NODE) \
  (((struct tree_deferred_noexcept *)DEFERRED_NOEXCEPT_CHECK (NODE))->pattern)
#define DEFERRED_NOEXCEPT_ARGS(NODE) \
  (((struct tree_deferred_noexcept *)DEFERRED_NOEXCEPT_CHECK (NODE))->args)
#define DEFERRED_NOEXCEPT_SPEC_P(NODE)				\
  ((NODE) && (TREE_PURPOSE (NODE))				\
   && (TREE_CODE (TREE_PURPOSE (NODE)) == DEFERRED_NOEXCEPT))
#define UNEVALUATED_NOEXCEPT_SPEC_P(NODE)				\
  (DEFERRED_NOEXCEPT_SPEC_P (NODE)					\
   && DEFERRED_NOEXCEPT_PATTERN (TREE_PURPOSE (NODE)) == NULL_TREE)

struct GTY (()) tree_deferred_noexcept {
  struct tree_base base;
  tree pattern;
  tree args;
};


/* The condition associated with the static assertion.  This must be
   an integral constant expression.  */
#define STATIC_ASSERT_CONDITION(NODE) \
  (((struct tree_static_assert *)STATIC_ASSERT_CHECK (NODE))->condition)

/* The message associated with the static assertion.  This must be a
   string constant, which will be emitted as an error message when the
   static assert condition is false.  */
#define STATIC_ASSERT_MESSAGE(NODE) \
  (((struct tree_static_assert *)STATIC_ASSERT_CHECK (NODE))->message)

/* Source location information for a static assertion.  */
#define STATIC_ASSERT_SOURCE_LOCATION(NODE) \
  (((struct tree_static_assert *)STATIC_ASSERT_CHECK (NODE))->location)

struct GTY (()) tree_static_assert {
  struct tree_common common;
  tree condition;
  tree message;
  location_t location;
};

struct GTY (()) tree_argument_pack_select {
  struct tree_common common;
  tree argument_pack;
  int index;
};

/* The different kinds of traits that we encounter.  */

enum cp_trait_kind
{
  CPTK_BASES,
  CPTK_DIRECT_BASES,
  CPTK_HAS_NOTHROW_ASSIGN,
  CPTK_HAS_NOTHROW_CONSTRUCTOR,
  CPTK_HAS_NOTHROW_COPY,
  CPTK_HAS_TRIVIAL_ASSIGN,
  CPTK_HAS_TRIVIAL_CONSTRUCTOR,
  CPTK_HAS_TRIVIAL_COPY,
  CPTK_HAS_TRIVIAL_DESTRUCTOR,
  CPTK_HAS_UNIQUE_OBJ_REPRESENTATIONS,
  CPTK_HAS_VIRTUAL_DESTRUCTOR,
  CPTK_IS_ABSTRACT,
  CPTK_IS_AGGREGATE,
  CPTK_IS_BASE_OF,
  CPTK_IS_CLASS,
  CPTK_IS_EMPTY,
  CPTK_IS_ENUM,
  CPTK_IS_FINAL,
  CPTK_IS_LITERAL_TYPE,
  CPTK_IS_POD,
  CPTK_IS_POLYMORPHIC,
  CPTK_IS_SAME_AS,
  CPTK_IS_STD_LAYOUT,
  CPTK_IS_TRIVIAL,
  CPTK_IS_TRIVIALLY_ASSIGNABLE,
  CPTK_IS_TRIVIALLY_CONSTRUCTIBLE,
  CPTK_IS_TRIVIALLY_COPYABLE,
  CPTK_IS_UNION,
  CPTK_UNDERLYING_TYPE,
  CPTK_IS_ASSIGNABLE,
  CPTK_IS_CONSTRUCTIBLE
};

/* The types that we are processing.  */
#define TRAIT_EXPR_TYPE1(NODE) \
  (((struct tree_trait_expr *)TRAIT_EXPR_CHECK (NODE))->type1)

#define TRAIT_EXPR_TYPE2(NODE) \
  (((struct tree_trait_expr *)TRAIT_EXPR_CHECK (NODE))->type2)

/* The specific trait that we are processing.  */
#define TRAIT_EXPR_KIND(NODE) \
  (((struct tree_trait_expr *)TRAIT_EXPR_CHECK (NODE))->kind)

struct GTY (()) tree_trait_expr {
  struct tree_common common;
  tree type1;
  tree type2;  
  enum cp_trait_kind kind;
};

/* Based off of TYPE_UNNAMED_P.  */
#define LAMBDA_TYPE_P(NODE) \
  (CLASS_TYPE_P (NODE) && CLASSTYPE_LAMBDA_EXPR (NODE))

/* Test if FUNCTION_DECL is a lambda function.  */
#define LAMBDA_FUNCTION_P(FNDECL)				\
  (DECL_DECLARES_FUNCTION_P (FNDECL)				\
   && DECL_OVERLOADED_OPERATOR_P (FNDECL)			\
   && DECL_OVERLOADED_OPERATOR_IS (FNDECL, CALL_EXPR)		\
   && LAMBDA_TYPE_P (CP_DECL_CONTEXT (FNDECL)))

enum cp_lambda_default_capture_mode_type {
  CPLD_NONE,
  CPLD_COPY,
  CPLD_REFERENCE
};

/* The method of default capture, if any.  */
#define LAMBDA_EXPR_DEFAULT_CAPTURE_MODE(NODE) \
  (((struct tree_lambda_expr *)LAMBDA_EXPR_CHECK (NODE))->default_capture_mode)

/* The capture-list, including `this'.  Each capture is stored as a FIELD_DECL
 * so that the name, type, and field are all together, whether or not it has
 * been added to the lambda's class type.
   TREE_LIST:
     TREE_PURPOSE: The FIELD_DECL for this capture.
     TREE_VALUE: The initializer. This is part of a GNU extension.  */
#define LAMBDA_EXPR_CAPTURE_LIST(NODE) \
  (((struct tree_lambda_expr *)LAMBDA_EXPR_CHECK (NODE))->capture_list)

/* During parsing of the lambda-introducer, the node in the capture-list
   that holds the 'this' capture.  During parsing of the body, the
   capture proxy for that node.  */
#define LAMBDA_EXPR_THIS_CAPTURE(NODE) \
  (((struct tree_lambda_expr *)LAMBDA_EXPR_CHECK (NODE))->this_capture)

/* Predicate tracking whether `this' is in the effective capture set.  */
#define LAMBDA_EXPR_CAPTURES_THIS_P(NODE) \
  LAMBDA_EXPR_THIS_CAPTURE(NODE)

/* Predicate tracking whether the lambda was declared 'mutable'.  */
#define LAMBDA_EXPR_MUTABLE_P(NODE) \
  TREE_LANG_FLAG_1 (LAMBDA_EXPR_CHECK (NODE))

/* The source location of the lambda.  */
#define LAMBDA_EXPR_LOCATION(NODE) \
  (((struct tree_lambda_expr *)LAMBDA_EXPR_CHECK (NODE))->locus)

/* The mangling scope for the lambda: FUNCTION_DECL, PARM_DECL, VAR_DECL,
   FIELD_DECL or NULL_TREE.  If this is NULL_TREE, we have no linkage.  */
#define LAMBDA_EXPR_EXTRA_SCOPE(NODE) \
  (((struct tree_lambda_expr *)LAMBDA_EXPR_CHECK (NODE))->extra_scope)

/* If EXTRA_SCOPE, this is the number of the lambda within that scope.  */
#define LAMBDA_EXPR_DISCRIMINATOR(NODE) \
  (((struct tree_lambda_expr *)LAMBDA_EXPR_CHECK (NODE))->discriminator)

/* During parsing of the lambda, a vector of capture proxies which need
   to be pushed once we're done processing a nested lambda.  */
#define LAMBDA_EXPR_PENDING_PROXIES(NODE) \
  (((struct tree_lambda_expr *)LAMBDA_EXPR_CHECK (NODE))->pending_proxies)

/* The closure type of the lambda, which is also the type of the
   LAMBDA_EXPR.  */
#define LAMBDA_EXPR_CLOSURE(NODE) \
  (TREE_TYPE (LAMBDA_EXPR_CHECK (NODE)))

struct GTY (()) tree_lambda_expr
{
  struct tree_typed typed;
  tree capture_list;
  tree this_capture;
  tree extra_scope;
  vec<tree, va_gc> *pending_proxies;
  location_t locus;
  enum cp_lambda_default_capture_mode_type default_capture_mode;
  int discriminator;
};

/* A (typedef,context,usage location) triplet.
   It represents a typedef used through a
   context at a given source location.
   e.g.
   struct foo {
     typedef int myint;
   };

   struct bar {
    foo::myint v; // #1<-- this location.
   };

   In bar, the triplet will be (myint, foo, #1).
   */
struct GTY(()) qualified_typedef_usage_s {
  tree typedef_decl;
  tree context;
  location_t locus;
};
typedef struct qualified_typedef_usage_s qualified_typedef_usage_t;

/* Non-zero if this template specialization has access violations that
   should be rechecked when the function is instantiated outside argument
   deduction.  */
#define TINFO_HAS_ACCESS_ERRORS(NODE) \
  (TREE_LANG_FLAG_0 (TEMPLATE_INFO_CHECK (NODE)))
#define FNDECL_HAS_ACCESS_ERRORS(NODE) \
  (TINFO_HAS_ACCESS_ERRORS (DECL_TEMPLATE_INFO (NODE)))

/* Non-zero if this variable template specialization was specified using a
   template-id, so it's a partial or full specialization and not a definition
   of the member template of a particular class specialization.  */
#define TINFO_USED_TEMPLATE_ID(NODE) \
  (TREE_LANG_FLAG_1 (TEMPLATE_INFO_CHECK (NODE)))

struct GTY(()) tree_template_info {
  struct tree_common common;
  vec<qualified_typedef_usage_t, va_gc> *typedefs_needing_access_checking;
};

// Constraint information for a C++ declaration. Constraint information is
// comprised of:
//
// - a constraint expression introduced by the template header
// - a constraint expression introduced by a function declarator
// - the associated constraints, which are the conjunction of those,
//   and used for declaration matching
//
// The template and declarator requirements are kept to support pretty
// printing constrained declarations.
struct GTY(()) tree_constraint_info {
  struct tree_base base;
  tree template_reqs;
  tree declarator_reqs;
  tree associated_constr;
};

// Require that pointer P is non-null before returning.
template<typename T>
inline T*
check_nonnull (T* p)
{
  gcc_assert (p);
  return p;
}

// Returns true iff T is non-null and represents constraint info.
inline tree_constraint_info *
check_constraint_info (tree t)
{
  if (t && TREE_CODE (t) == CONSTRAINT_INFO)
    return (tree_constraint_info *)t;
  return NULL;
}

// Access the expression describing the template constraints. This may be
// null if no constraints were introduced in the template parameter list,
// a requirements clause after the template parameter list, or constraints
// through a constrained-type-specifier.
#define CI_TEMPLATE_REQS(NODE) \
  check_constraint_info (check_nonnull(NODE))->template_reqs

// Access the expression describing the trailing constraints. This is non-null
// for any implicit instantiation of a constrained declaration. For a
// templated declaration it is non-null only when a trailing requires-clause
// was specified.
#define CI_DECLARATOR_REQS(NODE) \
  check_constraint_info (check_nonnull(NODE))->declarator_reqs

// The computed associated constraint expression for a declaration.
#define CI_ASSOCIATED_CONSTRAINTS(NODE) \
  check_constraint_info (check_nonnull(NODE))->associated_constr

// Access the logical constraints on the template parameters introduced
// at a given template parameter list level indicated by NODE.
#define TEMPLATE_PARMS_CONSTRAINTS(NODE) \
  TREE_TYPE (TREE_LIST_CHECK (NODE))

// Access the logical constraints on the template parameter declaration
// indicated by NODE.
#define TEMPLATE_PARM_CONSTRAINTS(NODE) \
  TREE_TYPE (TREE_LIST_CHECK (NODE))

/* Non-zero if the noexcept is present in a compound requirement. */
#define COMPOUND_REQ_NOEXCEPT_P(NODE) \
  TREE_LANG_FLAG_0 (TREE_CHECK (NODE, COMPOUND_REQ))

/* The constraints on an 'auto' placeholder type, used in an argument deduction
   constraint.  */
#define PLACEHOLDER_TYPE_CONSTRAINTS(NODE) \
  DECL_SIZE_UNIT (TYPE_NAME (NODE))

/* The expression evaluated by the predicate constraint. */
#define PRED_CONSTR_EXPR(NODE) \
  TREE_OPERAND (TREE_CHECK (NODE, PRED_CONSTR), 0)

/* The concept of a concept check. */
#define CHECK_CONSTR_CONCEPT(NODE) \
  TREE_OPERAND (TREE_CHECK (NODE, CHECK_CONSTR), 0)

/* The template arguments of a concept check. */
#define CHECK_CONSTR_ARGS(NODE) \
  TREE_OPERAND (TREE_CHECK (NODE, CHECK_CONSTR), 1)

/* The expression validated by the predicate constraint. */
#define EXPR_CONSTR_EXPR(NODE) \
  TREE_OPERAND (TREE_CHECK (NODE, EXPR_CONSTR), 0)

/* The type validated by the predicate constraint. */
#define TYPE_CONSTR_TYPE(NODE) \
  TREE_OPERAND (TREE_CHECK (NODE, TYPE_CONSTR), 0)

/* In an implicit conversion constraint, the source expression. */
#define ICONV_CONSTR_EXPR(NODE) \
  TREE_OPERAND (TREE_CHECK (NODE, ICONV_CONSTR), 0)

/* In an implicit conversion constraint, the target type. */
#define ICONV_CONSTR_TYPE(NODE) \
  TREE_OPERAND (TREE_CHECK (NODE, ICONV_CONSTR), 1)

/* In an argument deduction constraint, the source expression. */
#define DEDUCT_CONSTR_EXPR(NODE) \
  TREE_OPERAND (TREE_CHECK (NODE, DEDUCT_CONSTR), 0)

/* In an argument deduction constraint, the target type pattern. */
#define DEDUCT_CONSTR_PATTERN(NODE) \
  TREE_OPERAND (TREE_CHECK (NODE, DEDUCT_CONSTR), 1)

/* In an argument deduction constraint, the list of placeholder nodes. */
#define DEDUCT_CONSTR_PLACEHOLDER(NODE) \
  TREE_OPERAND (TREE_CHECK (NODE, DEDUCT_CONSTR), 2)

/* The expression of an exception constraint. */
#define EXCEPT_CONSTR_EXPR(NODE) \
  TREE_OPERAND (TREE_CHECK (NODE, EXCEPT_CONSTR), 0)

/* In a parameterized constraint, the local parameters. */
#define PARM_CONSTR_PARMS(NODE) \
  TREE_OPERAND (TREE_CHECK (NODE, PARM_CONSTR), 0)

/* In a parameterized constraint, the operand. */
#define PARM_CONSTR_OPERAND(NODE) \
  TREE_OPERAND (TREE_CHECK (NODE, PARM_CONSTR), 1)

/* Whether a PARM_DECL represents a local parameter in a
   requires-expression.  */
#define CONSTRAINT_VAR_P(NODE) \
  DECL_LANG_FLAG_2 (TREE_CHECK (NODE, PARM_DECL))

/* The concept constraining this constrained template-parameter.  */
#define CONSTRAINED_PARM_CONCEPT(NODE) \
  DECL_SIZE_UNIT (TYPE_DECL_CHECK (NODE))
/* Any extra template arguments specified for a constrained
   template-parameter.  */
#define CONSTRAINED_PARM_EXTRA_ARGS(NODE) \
  DECL_SIZE (TYPE_DECL_CHECK (NODE))
/* The first template parameter of CONSTRAINED_PARM_CONCEPT to be used as a
   prototype for the constrained parameter in finish_shorthand_constraint,
   attached for convenience.  */
#define CONSTRAINED_PARM_PROTOTYPE(NODE) \
  DECL_INITIAL (TYPE_DECL_CHECK (NODE))

enum cp_tree_node_structure_enum {
  TS_CP_GENERIC,
  TS_CP_IDENTIFIER,
  TS_CP_TPI,
  TS_CP_PTRMEM,
  TS_CP_OVERLOAD,
  TS_CP_BASELINK,
  TS_CP_TEMPLATE_DECL,
  TS_CP_DEFAULT_ARG,
  TS_CP_DEFERRED_NOEXCEPT,
  TS_CP_STATIC_ASSERT,
  TS_CP_ARGUMENT_PACK_SELECT,
  TS_CP_TRAIT_EXPR,
  TS_CP_LAMBDA_EXPR,
  TS_CP_TEMPLATE_INFO,
  TS_CP_CONSTRAINT_INFO,
  TS_CP_USERDEF_LITERAL
};

/* The resulting tree type.  */
union GTY((desc ("cp_tree_node_structure (&%h)"),
       chain_next ("(union lang_tree_node *) c_tree_chain_next (&%h.generic)"))) lang_tree_node {
  union tree_node GTY ((tag ("TS_CP_GENERIC"),
			desc ("tree_node_structure (&%h)"))) generic;
  struct template_parm_index GTY ((tag ("TS_CP_TPI"))) tpi;
  struct ptrmem_cst GTY ((tag ("TS_CP_PTRMEM"))) ptrmem;
  struct tree_overload GTY ((tag ("TS_CP_OVERLOAD"))) overload;
  struct tree_baselink GTY ((tag ("TS_CP_BASELINK"))) baselink;
  struct tree_template_decl GTY ((tag ("TS_CP_TEMPLATE_DECL"))) template_decl;
  struct tree_default_arg GTY ((tag ("TS_CP_DEFAULT_ARG"))) default_arg;
  struct tree_deferred_noexcept GTY ((tag ("TS_CP_DEFERRED_NOEXCEPT"))) deferred_noexcept;
  struct lang_identifier GTY ((tag ("TS_CP_IDENTIFIER"))) identifier;
  struct tree_static_assert GTY ((tag ("TS_CP_STATIC_ASSERT"))) 
    static_assertion;
  struct tree_argument_pack_select GTY ((tag ("TS_CP_ARGUMENT_PACK_SELECT")))
    argument_pack_select;
  struct tree_trait_expr GTY ((tag ("TS_CP_TRAIT_EXPR")))
    trait_expression;
  struct tree_lambda_expr GTY ((tag ("TS_CP_LAMBDA_EXPR")))
    lambda_expression;
  struct tree_template_info GTY ((tag ("TS_CP_TEMPLATE_INFO")))
    template_info;
  struct tree_constraint_info GTY ((tag ("TS_CP_CONSTRAINT_INFO")))
    constraint_info;
  struct tree_userdef_literal GTY ((tag ("TS_CP_USERDEF_LITERAL")))
    userdef_literal;
};


/* Global state.  */

struct GTY(()) saved_scope {
  vec<cxx_saved_binding, va_gc> *old_bindings;
  tree old_namespace;
  vec<tree, va_gc> *decl_ns_list;
  tree class_name;
  tree class_type;
  tree access_specifier;
  tree function_decl;
  vec<tree, va_gc> *lang_base;
  tree lang_name;
  tree template_parms;
  cp_binding_level *x_previous_class_level;
  tree x_saved_tree;

  /* Only used for uses of this in trailing return type.  */
  tree x_current_class_ptr;
  tree x_current_class_ref;

  int x_processing_template_decl;
  int x_processing_specialization;
  BOOL_BITFIELD x_processing_explicit_instantiation : 1;
  BOOL_BITFIELD need_pop_function_context : 1;

/* Nonzero if we are parsing the discarded statement of a constexpr
   if-statement.  */
  BOOL_BITFIELD discarded_stmt : 1;

  int unevaluated_operand;
  int inhibit_evaluation_warnings;
  int noexcept_operand;
  /* If non-zero, implicit "omp declare target" attribute is added into the
     attribute lists.  */
  int omp_declare_target_attribute;

  struct stmt_tree_s x_stmt_tree;

  cp_binding_level *class_bindings;
  cp_binding_level *bindings;

  hash_map<tree, tree> *GTY((skip)) x_local_specializations;

  struct saved_scope *prev;
};

extern GTY(()) struct saved_scope *scope_chain;

/* The current open namespace.  */

#define current_namespace scope_chain->old_namespace

/* The stack for namespaces of current declarations.  */

#define decl_namespace_list scope_chain->decl_ns_list

/* IDENTIFIER_NODE: name of current class */

#define current_class_name scope_chain->class_name

/* _TYPE: the type of the current class */

#define current_class_type scope_chain->class_type

/* When parsing a class definition, the access specifier most recently
   given by the user, or, if no access specifier was given, the
   default value appropriate for the kind of class (i.e., struct,
   class, or union).  */

#define current_access_specifier scope_chain->access_specifier

/* Pointer to the top of the language name stack.  */

#define current_lang_base scope_chain->lang_base
#define current_lang_name scope_chain->lang_name

/* When parsing a template declaration, a TREE_LIST represents the
   active template parameters.  Each node in the list represents one
   level of template parameters.  The innermost level is first in the
   list.  The depth of each level is stored as an INTEGER_CST in the
   TREE_PURPOSE of each node.  The parameters for that level are
   stored in the TREE_VALUE.  */

#define current_template_parms scope_chain->template_parms

#define processing_template_decl scope_chain->x_processing_template_decl
#define processing_specialization scope_chain->x_processing_specialization
#define processing_explicit_instantiation scope_chain->x_processing_explicit_instantiation

#define in_discarded_stmt scope_chain->discarded_stmt

/* RAII sentinel to handle clearing processing_template_decl and restoring
   it when done.  */

struct processing_template_decl_sentinel
{
  int saved;
  processing_template_decl_sentinel (bool reset = true)
    : saved (processing_template_decl)
  {
    if (reset)
      processing_template_decl = 0;
  }
  ~processing_template_decl_sentinel()
  {
    processing_template_decl = saved;
  }
};

/* RAII sentinel to disable certain warnings during template substitution
   and elsewhere.  */

struct warning_sentinel
{
  int &flag;
  int val;
  warning_sentinel(int& flag, bool suppress=true)
    : flag(flag), val(flag) { if (suppress) flag = 0; }
  ~warning_sentinel() { flag = val; }
};

/* The cached class binding level, from the most recently exited
   class, or NULL if none.  */

#define previous_class_level scope_chain->x_previous_class_level

/* A map from local variable declarations in the body of the template
   presently being instantiated to the corresponding instantiated
   local variables.  */

#define local_specializations scope_chain->x_local_specializations

/* Nonzero if we are parsing the operand of a noexcept operator.  */

#define cp_noexcept_operand scope_chain->noexcept_operand

/* A list of private types mentioned, for deferred access checking.  */

struct GTY((for_user)) cxx_int_tree_map {
  unsigned int uid;
  tree to;
};

struct cxx_int_tree_map_hasher : ggc_ptr_hash<cxx_int_tree_map>
{
  static hashval_t hash (cxx_int_tree_map *);
  static bool equal (cxx_int_tree_map *, cxx_int_tree_map *);
};

struct named_label_entry; /* Defined in decl.c.  */

struct named_label_hash : ggc_remove <named_label_entry *>
{
  typedef named_label_entry *value_type;
  typedef tree compare_type; /* An identifier.  */

  inline static hashval_t hash (value_type);
  inline static bool equal (const value_type, compare_type);

  inline static void mark_empty (value_type &p) {p = NULL;}
  inline static bool is_empty (value_type p) {return !p;}

  /* Nothing is deletable.  Everything is insertable.  */
  inline static bool is_deleted (value_type) { return false; }
  inline static void mark_deleted (value_type) { gcc_unreachable (); }
};

/* Global state pertinent to the current function.  */

struct GTY(()) language_function {
  struct c_language_function base;

  tree x_cdtor_label;
  tree x_current_class_ptr;
  tree x_current_class_ref;
  tree x_eh_spec_block;
  tree x_in_charge_parm;
  tree x_vtt_parm;
  tree x_return_value;
  tree x_auto_return_pattern;

  BOOL_BITFIELD returns_value : 1;
  BOOL_BITFIELD returns_null : 1;
  BOOL_BITFIELD returns_abnormally : 1;
  BOOL_BITFIELD infinite_loop: 1;
  BOOL_BITFIELD x_in_function_try_handler : 1;
  BOOL_BITFIELD x_in_base_initializer : 1;

  /* True if this function can throw an exception.  */
  BOOL_BITFIELD can_throw : 1;

  BOOL_BITFIELD invalid_constexpr : 1;

  hash_table<named_label_hash> *x_named_labels;

  cp_binding_level *bindings;
  vec<tree, va_gc> *x_local_names;
  /* Tracking possibly infinite loops.  This is a vec<tree> only because
     vec<bool> doesn't work with gtype.  */
  vec<tree, va_gc> *infinite_loops;
  hash_table<cxx_int_tree_map_hasher> *extern_decl_map;
};

/* The current C++-specific per-function global variables.  */

#define cp_function_chain (cfun->language)

/* In a constructor destructor, the point at which all derived class
   destroying/construction has been done.  I.e., just before a
   constructor returns, or before any base class destroying will be done
   in a destructor.  */

#define cdtor_label cp_function_chain->x_cdtor_label

/* When we're processing a member function, current_class_ptr is the
   PARM_DECL for the `this' pointer.  The current_class_ref is an
   expression for `*this'.  */

#define current_class_ptr			\
  (*(cfun && cp_function_chain			\
     ? &cp_function_chain->x_current_class_ptr	\
     : &scope_chain->x_current_class_ptr))
#define current_class_ref			\
  (*(cfun && cp_function_chain			\
     ? &cp_function_chain->x_current_class_ref	\
     : &scope_chain->x_current_class_ref))

/* The EH_SPEC_BLOCK for the exception-specifiers for the current
   function, if any.  */

#define current_eh_spec_block cp_function_chain->x_eh_spec_block

/* The `__in_chrg' parameter for the current function.  Only used for
   constructors and destructors.  */

#define current_in_charge_parm cp_function_chain->x_in_charge_parm

/* The `__vtt_parm' parameter for the current function.  Only used for
   constructors and destructors.  */

#define current_vtt_parm cp_function_chain->x_vtt_parm

/* Set to 0 at beginning of a function definition, set to 1 if
   a return statement that specifies a return value is seen.  */

#define current_function_returns_value cp_function_chain->returns_value

/* Set to 0 at beginning of a function definition, set to 1 if
   a return statement with no argument is seen.  */

#define current_function_returns_null cp_function_chain->returns_null

/* Set to 0 at beginning of a function definition, set to 1 if
   a call to a noreturn function is seen.  */

#define current_function_returns_abnormally \
  cp_function_chain->returns_abnormally

/* Set to 0 at beginning of a function definition, set to 1 if we see an
   obvious infinite loop.  This can have false positives and false
   negatives, so it should only be used as a heuristic.  */

#define current_function_infinite_loop cp_function_chain->infinite_loop

/* Nonzero if we are processing a base initializer.  Zero elsewhere.  */
#define in_base_initializer cp_function_chain->x_in_base_initializer

#define in_function_try_handler cp_function_chain->x_in_function_try_handler

/* Expression always returned from function, or error_mark_node
   otherwise, for use by the automatic named return value optimization.  */

#define current_function_return_value \
  (cp_function_chain->x_return_value)

/* A type involving 'auto' to be used for return type deduction.  */

#define current_function_auto_return_pattern \
  (cp_function_chain->x_auto_return_pattern)

/* In parser.c.  */
extern tree cp_literal_operator_id (const char *);

/* TRUE if a tree code represents a statement.  */
extern bool statement_code_p[MAX_TREE_CODES];

#define STATEMENT_CODE_P(CODE) statement_code_p[(int) (CODE)]

enum languages { lang_c, lang_cplusplus };

/* Macros to make error reporting functions' lives easier.  */
#define TYPE_LINKAGE_IDENTIFIER(NODE) \
  (TYPE_IDENTIFIER (TYPE_MAIN_VARIANT (NODE)))
#define TYPE_NAME_STRING(NODE) (IDENTIFIER_POINTER (TYPE_IDENTIFIER (NODE)))
#define TYPE_NAME_LENGTH(NODE) (IDENTIFIER_LENGTH (TYPE_IDENTIFIER (NODE)))

/* Nonzero if NODE has no name for linkage purposes.  */
#define TYPE_UNNAMED_P(NODE) \
  (OVERLOAD_TYPE_P (NODE) && anon_aggrname_p (TYPE_LINKAGE_IDENTIFIER (NODE)))

/* The _DECL for this _TYPE.  */
#define TYPE_MAIN_DECL(NODE) (TYPE_STUB_DECL (TYPE_MAIN_VARIANT (NODE)))

/* Nonzero if T is a type that could resolve to any kind of concrete type
   at instantiation time.  */
#define WILDCARD_TYPE_P(T)				\
  (TREE_CODE (T) == TEMPLATE_TYPE_PARM			\
   || TREE_CODE (T) == TYPENAME_TYPE			\
   || TREE_CODE (T) == TYPEOF_TYPE			\
   || TREE_CODE (T) == BOUND_TEMPLATE_TEMPLATE_PARM	\
   || TREE_CODE (T) == DECLTYPE_TYPE)

/* Nonzero if T is a class (or struct or union) type.  Also nonzero
   for template type parameters, typename types, and instantiated
   template template parameters.  Keep these checks in ascending code
   order.  */
#define MAYBE_CLASS_TYPE_P(T) (WILDCARD_TYPE_P (T) || CLASS_TYPE_P (T))

/* Set CLASS_TYPE_P for T to VAL.  T must be a class, struct, or
   union type.  */
#define SET_CLASS_TYPE_P(T, VAL) \
  (TYPE_LANG_FLAG_5 (RECORD_OR_UNION_CHECK (T)) = (VAL))

/* Nonzero if T is a class type.  Zero for template type parameters,
   typename types, and so forth.  */
#define CLASS_TYPE_P(T) \
  (RECORD_OR_UNION_CODE_P (TREE_CODE (T)) && TYPE_LANG_FLAG_5 (T))

/* Nonzero if T is a class type but not an union.  */
#define NON_UNION_CLASS_TYPE_P(T) \
  (TREE_CODE (T) == RECORD_TYPE && TYPE_LANG_FLAG_5 (T))

/* Keep these checks in ascending code order.  */
#define RECORD_OR_UNION_CODE_P(T)	\
  ((T) == RECORD_TYPE || (T) == UNION_TYPE)
#define OVERLOAD_TYPE_P(T) \
  (CLASS_TYPE_P (T) || TREE_CODE (T) == ENUMERAL_TYPE)

/* True if this type is dependent.  This predicate is only valid if
   TYPE_DEPENDENT_P_VALID is true.  */
#define TYPE_DEPENDENT_P(NODE) TYPE_LANG_FLAG_0 (NODE)

/* True if dependent_type_p has been called for this type, with the
   result that TYPE_DEPENDENT_P is valid.  */
#define TYPE_DEPENDENT_P_VALID(NODE) TYPE_LANG_FLAG_6(NODE)

/* Nonzero if this type is const-qualified.  */
#define CP_TYPE_CONST_P(NODE)				\
  ((cp_type_quals (NODE) & TYPE_QUAL_CONST) != 0)

/* Nonzero if this type is volatile-qualified.  */
#define CP_TYPE_VOLATILE_P(NODE)			\
  ((cp_type_quals (NODE) & TYPE_QUAL_VOLATILE) != 0)

/* Nonzero if this type is restrict-qualified.  */
#define CP_TYPE_RESTRICT_P(NODE)			\
  ((cp_type_quals (NODE) & TYPE_QUAL_RESTRICT) != 0)

/* Nonzero if this type is const-qualified, but not
   volatile-qualified.  Other qualifiers are ignored.  This macro is
   used to test whether or not it is OK to bind an rvalue to a
   reference.  */
#define CP_TYPE_CONST_NON_VOLATILE_P(NODE)				\
  ((cp_type_quals (NODE) & (TYPE_QUAL_CONST | TYPE_QUAL_VOLATILE))	\
   == TYPE_QUAL_CONST)

#define FUNCTION_ARG_CHAIN(NODE) \
  TREE_CHAIN (TYPE_ARG_TYPES (TREE_TYPE (NODE)))

/* Given a FUNCTION_DECL, returns the first TREE_LIST out of TYPE_ARG_TYPES
   which refers to a user-written parameter.  */
#define FUNCTION_FIRST_USER_PARMTYPE(NODE) \
  skip_artificial_parms_for ((NODE), TYPE_ARG_TYPES (TREE_TYPE (NODE)))

/* Similarly, but for DECL_ARGUMENTS.  */
#define FUNCTION_FIRST_USER_PARM(NODE) \
  skip_artificial_parms_for ((NODE), DECL_ARGUMENTS (NODE))

/* Nonzero iff TYPE is derived from PARENT. Ignores accessibility and
   ambiguity issues.  */
#define DERIVED_FROM_P(PARENT, TYPE) \
  (lookup_base ((TYPE), (PARENT), ba_any, NULL, tf_none) != NULL_TREE)

/* Gives the visibility specification for a class type.  */
#define CLASSTYPE_VISIBILITY(TYPE)		\
	DECL_VISIBILITY (TYPE_MAIN_DECL (TYPE))
#define CLASSTYPE_VISIBILITY_SPECIFIED(TYPE)	\
	DECL_VISIBILITY_SPECIFIED (TYPE_MAIN_DECL (TYPE))

struct GTY (()) tree_pair_s {
  tree purpose;
  tree value;
};
typedef tree_pair_s *tree_pair_p;

/* This structure provides additional information above and beyond
   what is provide in the ordinary tree_type.  In the past, we used it
   for the types of class types, template parameters types, typename
   types, and so forth.  However, there can be many (tens to hundreds
   of thousands) of template parameter types in a compilation, and
   there's no need for this additional information in that case.
   Therefore, we now use this data structure only for class types.

   In the past, it was thought that there would be relatively few
   class types.  However, in the presence of heavy use of templates,
   many (i.e., thousands) of classes can easily be generated.
   Therefore, we should endeavor to keep the size of this structure to
   a minimum.  */
struct GTY(()) lang_type {
  unsigned char align;

  unsigned has_type_conversion : 1;
  unsigned has_copy_ctor : 1;
  unsigned has_default_ctor : 1;
  unsigned const_needs_init : 1;
  unsigned ref_needs_init : 1;
  unsigned has_const_copy_assign : 1;
  unsigned use_template : 2;

  unsigned has_mutable : 1;
  unsigned com_interface : 1;
  unsigned non_pod_class : 1;
  unsigned nearly_empty_p : 1;
  unsigned user_align : 1;
  unsigned has_copy_assign : 1;
  unsigned has_new : 1;
  unsigned has_array_new : 1;

  unsigned gets_delete : 2;
  unsigned interface_only : 1;
  unsigned interface_unknown : 1;
  unsigned contains_empty_class_p : 1;
  unsigned anon_aggr : 1;
  unsigned non_zero_init : 1;
  unsigned empty_p : 1;
  /* 32 bits allocated.  */

  unsigned vec_new_uses_cookie : 1;
  unsigned declared_class : 1;
  unsigned diamond_shaped : 1;
  unsigned repeated_base : 1;
  unsigned being_defined : 1;
  unsigned debug_requested : 1;
  unsigned fields_readonly : 1;
  unsigned ptrmemfunc_flag : 1;

  unsigned was_anonymous : 1;
  unsigned lazy_default_ctor : 1;
  unsigned lazy_copy_ctor : 1;
  unsigned lazy_copy_assign : 1;
  unsigned lazy_destructor : 1;
  unsigned has_const_copy_ctor : 1;
  unsigned has_complex_copy_ctor : 1;
  unsigned has_complex_copy_assign : 1;

  unsigned non_aggregate : 1;
  unsigned has_complex_dflt : 1;
  unsigned has_list_ctor : 1;
  unsigned non_std_layout : 1;
  unsigned is_literal : 1;
  unsigned lazy_move_ctor : 1;
  unsigned lazy_move_assign : 1;
  unsigned has_complex_move_ctor : 1;

  unsigned has_complex_move_assign : 1;
  unsigned has_constexpr_ctor : 1;
  unsigned unique_obj_representations : 1;
  unsigned unique_obj_representations_set : 1;

  /* When adding a flag here, consider whether or not it ought to
     apply to a template instance if it applies to the template.  If
     so, make sure to copy it in instantiate_class_template!  */

  /* There are some bits left to fill out a 32-bit word.  Keep track
     of this by updating the size of this bitfield whenever you add or
     remove a flag.  */
  unsigned dummy : 4;

  tree primary_base;
  vec<tree_pair_s, va_gc> *vcall_indices;
  tree vtables;
  tree typeinfo_var;
  vec<tree, va_gc> *vbases;
  binding_table nested_udts;
  tree as_base;
  vec<tree, va_gc> *pure_virtuals;
  tree friend_classes;
  vec<tree, va_gc> * GTY((reorder ("resort_type_member_vec"))) members;
  tree key_method;
  tree decl_list;
  tree befriending_classes;
  /* In a RECORD_TYPE, information specific to Objective-C++, such
     as a list of adopted protocols or a pointer to a corresponding
     @interface.  See objc/objc-act.h for details.  */
  tree objc_info;
  /* FIXME reuse another field?  */
  tree lambda_expr;
};

/* We used to have a variant type for lang_type.  Keep the name of the
   checking accessor for the sole survivor.  */
#define LANG_TYPE_CLASS_CHECK(NODE) (TYPE_LANG_SPECIFIC (NODE))

/* Nonzero for _CLASSTYPE means that operator delete is defined.  */
#define TYPE_GETS_DELETE(NODE) (LANG_TYPE_CLASS_CHECK (NODE)->gets_delete)
#define TYPE_GETS_REG_DELETE(NODE) (TYPE_GETS_DELETE (NODE) & 1)

/* Nonzero if `new NODE[x]' should cause the allocation of extra
   storage to indicate how many array elements are in use.  */
#define TYPE_VEC_NEW_USES_COOKIE(NODE)			\
  (CLASS_TYPE_P (NODE)					\
   && LANG_TYPE_CLASS_CHECK (NODE)->vec_new_uses_cookie)

/* Nonzero means that this _CLASSTYPE node defines ways of converting
   itself to other types.  */
#define TYPE_HAS_CONVERSION(NODE) \
  (LANG_TYPE_CLASS_CHECK (NODE)->has_type_conversion)

/* Nonzero means that NODE (a class type) has a default constructor --
   but that it has not yet been declared.  */
#define CLASSTYPE_LAZY_DEFAULT_CTOR(NODE) \
  (LANG_TYPE_CLASS_CHECK (NODE)->lazy_default_ctor)

/* Nonzero means that NODE (a class type) has a copy constructor --
   but that it has not yet been declared.  */
#define CLASSTYPE_LAZY_COPY_CTOR(NODE) \
  (LANG_TYPE_CLASS_CHECK (NODE)->lazy_copy_ctor)

/* Nonzero means that NODE (a class type) has a move constructor --
   but that it has not yet been declared.  */
#define CLASSTYPE_LAZY_MOVE_CTOR(NODE) \
  (LANG_TYPE_CLASS_CHECK (NODE)->lazy_move_ctor)

/* Nonzero means that NODE (a class type) has an assignment operator
   -- but that it has not yet been declared.  */
#define CLASSTYPE_LAZY_COPY_ASSIGN(NODE) \
  (LANG_TYPE_CLASS_CHECK (NODE)->lazy_copy_assign)

/* Nonzero means that NODE (a class type) has an assignment operator
   -- but that it has not yet been declared.  */
#define CLASSTYPE_LAZY_MOVE_ASSIGN(NODE) \
  (LANG_TYPE_CLASS_CHECK (NODE)->lazy_move_assign)

/* Nonzero means that NODE (a class type) has a destructor -- but that
   it has not yet been declared.  */
#define CLASSTYPE_LAZY_DESTRUCTOR(NODE) \
  (LANG_TYPE_CLASS_CHECK (NODE)->lazy_destructor)

/* Nonzero means that NODE (a class type) is final */
#define CLASSTYPE_FINAL(NODE) \
  TYPE_FINAL_P (NODE)


/* Nonzero means that this _CLASSTYPE node overloads operator=(X&).  */
#define TYPE_HAS_COPY_ASSIGN(NODE) (LANG_TYPE_CLASS_CHECK (NODE)->has_copy_assign)

/* True iff the class type NODE has an "operator =" whose parameter
   has a parameter of type "const X&".  */
#define TYPE_HAS_CONST_COPY_ASSIGN(NODE) \
  (LANG_TYPE_CLASS_CHECK (NODE)->has_const_copy_assign)

/* Nonzero means that this _CLASSTYPE node has an X(X&) constructor.  */
#define TYPE_HAS_COPY_CTOR(NODE) (LANG_TYPE_CLASS_CHECK (NODE)->has_copy_ctor)
#define TYPE_HAS_CONST_COPY_CTOR(NODE) \
  (LANG_TYPE_CLASS_CHECK (NODE)->has_const_copy_ctor)

/* Nonzero if this class has an X(initializer_list<T>) constructor.  */
#define TYPE_HAS_LIST_CTOR(NODE) \
  (LANG_TYPE_CLASS_CHECK (NODE)->has_list_ctor)

/* Nonzero if this class has a constexpr constructor other than a copy/move
   constructor.  Note that a class can have constexpr constructors for
   static initialization even if it isn't a literal class.  */
#define TYPE_HAS_CONSTEXPR_CTOR(NODE) \
  (LANG_TYPE_CLASS_CHECK (NODE)->has_constexpr_ctor)

/* Nonzero if this class defines an overloaded operator new.  (An
   operator new [] doesn't count.)  */
#define TYPE_HAS_NEW_OPERATOR(NODE) \
  (LANG_TYPE_CLASS_CHECK (NODE)->has_new)

/* Nonzero if this class defines an overloaded operator new[].  */
#define TYPE_HAS_ARRAY_NEW_OPERATOR(NODE) \
  (LANG_TYPE_CLASS_CHECK (NODE)->has_array_new)

/* Nonzero means that this type is being defined.  I.e., the left brace
   starting the definition of this type has been seen.  */
#define TYPE_BEING_DEFINED(NODE) (LANG_TYPE_CLASS_CHECK (NODE)->being_defined)

/* Nonzero means that this type is either complete or being defined, so we
   can do lookup in it.  */
#define COMPLETE_OR_OPEN_TYPE_P(NODE) \
  (COMPLETE_TYPE_P (NODE) || (CLASS_TYPE_P (NODE) && TYPE_BEING_DEFINED (NODE)))

/* Mark bits for repeated base checks.  */
#define TYPE_MARKED_P(NODE) TREE_LANG_FLAG_6 (TYPE_CHECK (NODE))

/* Nonzero if the class NODE has multiple paths to the same (virtual)
   base object.  */
#define CLASSTYPE_DIAMOND_SHAPED_P(NODE) \
  (LANG_TYPE_CLASS_CHECK(NODE)->diamond_shaped)

/* Nonzero if the class NODE has multiple instances of the same base
   type.  */
#define CLASSTYPE_REPEATED_BASE_P(NODE) \
  (LANG_TYPE_CLASS_CHECK(NODE)->repeated_base)

/* The member function with which the vtable will be emitted:
   the first noninline non-pure-virtual member function.  NULL_TREE
   if there is no key function or if this is a class template */
#define CLASSTYPE_KEY_METHOD(NODE) (LANG_TYPE_CLASS_CHECK (NODE)->key_method)

/* Vector of members.  During definition, it is unordered and only
   member functions are present.  After completion it is sorted and
   contains both member functions and non-functions.  STAT_HACK is
   involved to preserve oneslot per name invariant.  */
#define CLASSTYPE_MEMBER_VEC(NODE) (LANG_TYPE_CLASS_CHECK (NODE)->members)

/* For class templates, this is a TREE_LIST of all member data,
   functions, types, and friends in the order of declaration.
   The TREE_PURPOSE of each TREE_LIST is NULL_TREE for a friend,
   and the RECORD_TYPE for the class template otherwise.  */
#define CLASSTYPE_DECL_LIST(NODE) (LANG_TYPE_CLASS_CHECK (NODE)->decl_list)

/* A FUNCTION_DECL or OVERLOAD for the constructors for NODE.  These
   are the constructors that take an in-charge parameter.  */
#define CLASSTYPE_CONSTRUCTORS(NODE) \
  (get_class_binding_direct (NODE, ctor_identifier))

/* A FUNCTION_DECL for the destructor for NODE.  This is the
   destructors that take an in-charge parameter.  If
   CLASSTYPE_LAZY_DESTRUCTOR is true, then this entry will be NULL
   until the destructor is created with lazily_declare_fn.  */
#define CLASSTYPE_DESTRUCTOR(NODE) \
  (get_class_binding_direct (NODE, dtor_identifier))

/* A dictionary of the nested user-defined-types (class-types, or enums)
   found within this class.  This table includes nested member class
   templates.  */
#define CLASSTYPE_NESTED_UTDS(NODE) \
   (LANG_TYPE_CLASS_CHECK (NODE)->nested_udts)

/* Nonzero if NODE has a primary base class, i.e., a base class with
   which it shares the virtual function table pointer.  */
#define CLASSTYPE_HAS_PRIMARY_BASE_P(NODE) \
  (CLASSTYPE_PRIMARY_BINFO (NODE) != NULL_TREE)

/* If non-NULL, this is the binfo for the primary base class, i.e.,
   the base class which contains the virtual function table pointer
   for this class.  */
#define CLASSTYPE_PRIMARY_BINFO(NODE) \
  (LANG_TYPE_CLASS_CHECK (NODE)->primary_base)

/* A vector of BINFOs for the direct and indirect virtual base classes
   that this type uses in a post-order depth-first left-to-right
   order.  (In other words, these bases appear in the order that they
   should be initialized.)  */
#define CLASSTYPE_VBASECLASSES(NODE) (LANG_TYPE_CLASS_CHECK (NODE)->vbases)

/* The type corresponding to NODE when NODE is used as a base class,
   i.e., NODE without virtual base classes or tail padding.  */
#define CLASSTYPE_AS_BASE(NODE) (LANG_TYPE_CLASS_CHECK (NODE)->as_base)

/* True iff NODE is the CLASSTYPE_AS_BASE version of some type.  */
#define IS_FAKE_BASE_TYPE(NODE)					\
  (TREE_CODE (NODE) == RECORD_TYPE				\
   && TYPE_CONTEXT (NODE) && CLASS_TYPE_P (TYPE_CONTEXT (NODE))	\
   && CLASSTYPE_AS_BASE (TYPE_CONTEXT (NODE)) == (NODE))

/* These are the size and alignment of the type without its virtual
   base classes, for when we use this type as a base itself.  */
#define CLASSTYPE_SIZE(NODE) TYPE_SIZE (CLASSTYPE_AS_BASE (NODE))
#define CLASSTYPE_SIZE_UNIT(NODE) TYPE_SIZE_UNIT (CLASSTYPE_AS_BASE (NODE))
#define CLASSTYPE_ALIGN(NODE) TYPE_ALIGN (CLASSTYPE_AS_BASE (NODE))
#define CLASSTYPE_USER_ALIGN(NODE) TYPE_USER_ALIGN (CLASSTYPE_AS_BASE (NODE))

/* The alignment of NODE, without its virtual bases, in bytes.  */
#define CLASSTYPE_ALIGN_UNIT(NODE) \
  (CLASSTYPE_ALIGN (NODE) / BITS_PER_UNIT)

/* A vec<tree> of virtual functions which cannot be inherited by
   derived classes.  When deriving from this type, the derived
   class must provide its own definition for each of these functions.  */
#define CLASSTYPE_PURE_VIRTUALS(NODE) \
  (LANG_TYPE_CLASS_CHECK (NODE)->pure_virtuals)

/* Nonzero means that this type is an abstract class type.  */
#define ABSTRACT_CLASS_TYPE_P(NODE) \
  (CLASS_TYPE_P (NODE) && CLASSTYPE_PURE_VIRTUALS(NODE))

/* Nonzero means that this type has an X() constructor.  */
#define TYPE_HAS_DEFAULT_CONSTRUCTOR(NODE) \
  (LANG_TYPE_CLASS_CHECK (NODE)->has_default_ctor)

/* Nonzero means that this type contains a mutable member.  */
#define CLASSTYPE_HAS_MUTABLE(NODE) (LANG_TYPE_CLASS_CHECK (NODE)->has_mutable)
#define TYPE_HAS_MUTABLE_P(NODE) (cp_has_mutable_p (NODE))

/* Nonzero means that this class type is not POD for the purpose of layout
   (as defined in the ABI).  This is different from the language's POD.  */
#define CLASSTYPE_NON_LAYOUT_POD_P(NODE) \
  (LANG_TYPE_CLASS_CHECK (NODE)->non_pod_class)

/* Nonzero means that this class type is a non-standard-layout class.  */
#define CLASSTYPE_NON_STD_LAYOUT(NODE) \
  (LANG_TYPE_CLASS_CHECK (NODE)->non_std_layout)

/* Nonzero means that this class type does have unique object
   representations.  */
#define CLASSTYPE_UNIQUE_OBJ_REPRESENTATIONS(NODE) \
  (LANG_TYPE_CLASS_CHECK (NODE)->unique_obj_representations)

/* Nonzero means that this class type has
   CLASSTYPE_UNIQUE_OBJ_REPRESENTATIONS computed.  */
#define CLASSTYPE_UNIQUE_OBJ_REPRESENTATIONS_SET(NODE) \
  (LANG_TYPE_CLASS_CHECK (NODE)->unique_obj_representations_set)

/* Nonzero means that this class contains pod types whose default
   initialization is not a zero initialization (namely, pointers to
   data members).  */
#define CLASSTYPE_NON_ZERO_INIT_P(NODE) \
  (LANG_TYPE_CLASS_CHECK (NODE)->non_zero_init)

/* Nonzero if this class is "empty" in the sense of the C++ ABI.  */
#define CLASSTYPE_EMPTY_P(NODE) \
  (LANG_TYPE_CLASS_CHECK (NODE)->empty_p)

/* Nonzero if this class is "nearly empty", i.e., contains only a
   virtual function table pointer.  */
#define CLASSTYPE_NEARLY_EMPTY_P(NODE) \
  (LANG_TYPE_CLASS_CHECK (NODE)->nearly_empty_p)

/* Nonzero if this class contains an empty subobject.  */
#define CLASSTYPE_CONTAINS_EMPTY_CLASS_P(NODE) \
  (LANG_TYPE_CLASS_CHECK (NODE)->contains_empty_class_p)

/* A list of class types of which this type is a friend.  The
   TREE_VALUE is normally a TYPE, but will be a TEMPLATE_DECL in the
   case of a template friend.  */
#define CLASSTYPE_FRIEND_CLASSES(NODE) \
  (LANG_TYPE_CLASS_CHECK (NODE)->friend_classes)

/* A list of the classes which grant friendship to this class.  */
#define CLASSTYPE_BEFRIENDING_CLASSES(NODE) \
  (LANG_TYPE_CLASS_CHECK (NODE)->befriending_classes)

/* The associated LAMBDA_EXPR that made this class.  */
#define CLASSTYPE_LAMBDA_EXPR(NODE) \
  (LANG_TYPE_CLASS_CHECK (NODE)->lambda_expr)
/* The extra mangling scope for this closure type.  */
#define LAMBDA_TYPE_EXTRA_SCOPE(NODE) \
  (LAMBDA_EXPR_EXTRA_SCOPE (CLASSTYPE_LAMBDA_EXPR (NODE)))

/* Say whether this node was declared as a "class" or a "struct".  */
#define CLASSTYPE_DECLARED_CLASS(NODE) \
  (LANG_TYPE_CLASS_CHECK (NODE)->declared_class)

/* Nonzero if this class has const members
   which have no specified initialization.  */
#define CLASSTYPE_READONLY_FIELDS_NEED_INIT(NODE)	\
  (TYPE_LANG_SPECIFIC (NODE)				\
   ? LANG_TYPE_CLASS_CHECK (NODE)->const_needs_init : 0)
#define SET_CLASSTYPE_READONLY_FIELDS_NEED_INIT(NODE, VALUE) \
  (LANG_TYPE_CLASS_CHECK (NODE)->const_needs_init = (VALUE))

/* Nonzero if this class has ref members
   which have no specified initialization.  */
#define CLASSTYPE_REF_FIELDS_NEED_INIT(NODE)		\
  (TYPE_LANG_SPECIFIC (NODE)				\
   ? LANG_TYPE_CLASS_CHECK (NODE)->ref_needs_init : 0)
#define SET_CLASSTYPE_REF_FIELDS_NEED_INIT(NODE, VALUE) \
  (LANG_TYPE_CLASS_CHECK (NODE)->ref_needs_init = (VALUE))

/* Nonzero if this class is included from a header file which employs
   `#pragma interface', and it is not included in its implementation file.  */
#define CLASSTYPE_INTERFACE_ONLY(NODE) \
  (LANG_TYPE_CLASS_CHECK (NODE)->interface_only)

/* True if we have already determined whether or not vtables, VTTs,
   typeinfo, and other similar per-class data should be emitted in
   this translation unit.  This flag does not indicate whether or not
   these items should be emitted; it only indicates that we know one
   way or the other.  */
#define CLASSTYPE_INTERFACE_KNOWN(NODE) \
  (LANG_TYPE_CLASS_CHECK (NODE)->interface_unknown == 0)
/* The opposite of CLASSTYPE_INTERFACE_KNOWN.  */
#define CLASSTYPE_INTERFACE_UNKNOWN(NODE) \
  (LANG_TYPE_CLASS_CHECK (NODE)->interface_unknown)

#define SET_CLASSTYPE_INTERFACE_UNKNOWN_X(NODE,X) \
  (LANG_TYPE_CLASS_CHECK (NODE)->interface_unknown = !!(X))
#define SET_CLASSTYPE_INTERFACE_UNKNOWN(NODE) \
  (LANG_TYPE_CLASS_CHECK (NODE)->interface_unknown = 1)
#define SET_CLASSTYPE_INTERFACE_KNOWN(NODE) \
  (LANG_TYPE_CLASS_CHECK (NODE)->interface_unknown = 0)

/* Nonzero if a _DECL node requires us to output debug info for this class.  */
#define CLASSTYPE_DEBUG_REQUESTED(NODE) \
  (LANG_TYPE_CLASS_CHECK (NODE)->debug_requested)

/* Additional macros for inheritance information.  */

/* Nonzero means that this class is on a path leading to a new vtable.  */
#define BINFO_VTABLE_PATH_MARKED(NODE) BINFO_FLAG_1 (NODE)

/* Nonzero means B (a BINFO) has its own vtable.  Any copies will not
   have this flag set.  */
#define BINFO_NEW_VTABLE_MARKED(B) (BINFO_FLAG_2 (B))

/* Compare a BINFO_TYPE with another type for equality.  For a binfo,
   this is functionally equivalent to using same_type_p, but
   measurably faster.  At least one of the arguments must be a
   BINFO_TYPE.  The other can be a BINFO_TYPE or a regular type.  If
   BINFO_TYPE(T) ever stops being the main variant of the class the
   binfo is for, this macro must change.  */
#define SAME_BINFO_TYPE_P(A, B) ((A) == (B))

/* Any subobject that needs a new vtable must have a vptr and must not
   be a non-virtual primary base (since it would then use the vtable from a
   derived class and never become non-primary.)  */
#define SET_BINFO_NEW_VTABLE_MARKED(B)					 \
  (BINFO_NEW_VTABLE_MARKED (B) = 1,					 \
   gcc_assert (!BINFO_PRIMARY_P (B) || BINFO_VIRTUAL_P (B)),		 \
   gcc_assert (TYPE_VFIELD (BINFO_TYPE (B))))

/* Nonzero if this binfo is for a dependent base - one that should not
   be searched.  */
#define BINFO_DEPENDENT_BASE_P(NODE) BINFO_FLAG_3 (NODE)

/* Nonzero if this binfo has lost its primary base binfo (because that
   is a nearly-empty virtual base that has been taken by some other
   base in the complete hierarchy.  */
#define BINFO_LOST_PRIMARY_P(NODE) BINFO_FLAG_4 (NODE)

/* Nonzero if this BINFO is a primary base class.  */
#define BINFO_PRIMARY_P(NODE) BINFO_FLAG_5(NODE)

/* A vec<tree_pair_s> of the vcall indices associated with the class
   NODE.  The PURPOSE of each element is a FUNCTION_DECL for a virtual
   function.  The VALUE is the index into the virtual table where the
   vcall offset for that function is stored, when NODE is a virtual
   base.  */
#define CLASSTYPE_VCALL_INDICES(NODE) \
  (LANG_TYPE_CLASS_CHECK (NODE)->vcall_indices)

/* The various vtables for the class NODE.  The primary vtable will be
   first, followed by the construction vtables and VTT, if any.  */
#define CLASSTYPE_VTABLES(NODE) \
  (LANG_TYPE_CLASS_CHECK (NODE)->vtables)

/* The std::type_info variable representing this class, or NULL if no
   such variable has been created.  This field is only set for the
   TYPE_MAIN_VARIANT of the class.  */
#define CLASSTYPE_TYPEINFO_VAR(NODE) \
  (LANG_TYPE_CLASS_CHECK (NODE)->typeinfo_var)

/* Accessor macros for the BINFO_VIRTUALS list.  */

/* The number of bytes by which to adjust the `this' pointer when
   calling this virtual function.  Subtract this value from the this
   pointer. Always non-NULL, might be constant zero though.  */
#define BV_DELTA(NODE) (TREE_PURPOSE (NODE))

/* If non-NULL, the vtable index at which to find the vcall offset
   when calling this virtual function.  Add the value at that vtable
   index to the this pointer.  */
#define BV_VCALL_INDEX(NODE) (TREE_TYPE (NODE))

/* The function to call.  */
#define BV_FN(NODE) (TREE_VALUE (NODE))

/* Whether or not this entry is for a lost primary virtual base.  */
#define BV_LOST_PRIMARY(NODE) (TREE_LANG_FLAG_0 (NODE))

/* For FUNCTION_TYPE or METHOD_TYPE, a list of the exceptions that
   this type can raise.  Each TREE_VALUE is a _TYPE.  The TREE_VALUE
   will be NULL_TREE to indicate a throw specification of `()', or
   no exceptions allowed.  For a noexcept specification, TREE_VALUE
   is NULL_TREE and TREE_PURPOSE is the constant-expression.  For
   a deferred noexcept-specification, TREE_PURPOSE is a DEFERRED_NOEXCEPT
   (for templates) or an OVERLOAD list of functions (for implicitly
   declared functions).  */
#define TYPE_RAISES_EXCEPTIONS(NODE) \
  TYPE_LANG_SLOT_1 (FUNC_OR_METHOD_CHECK (NODE))

/* For FUNCTION_TYPE or METHOD_TYPE, return 1 iff it is declared `throw()'
   or noexcept(true).  */
#define TYPE_NOTHROW_P(NODE) nothrow_spec_p (TYPE_RAISES_EXCEPTIONS (NODE))

/* For FUNCTION_TYPE or METHOD_TYPE, true if NODE is noexcept.  This is the
   case for things declared noexcept(true) and, with -fnothrow-opt, for
   throw() functions.  */
#define TYPE_NOEXCEPT_P(NODE) type_noexcept_p (NODE)

/* The binding level associated with the namespace.  */
#define NAMESPACE_LEVEL(NODE) \
  (LANG_DECL_NS_CHECK (NODE)->level)

/* Discriminator values for lang_decl.  */

enum lang_decl_selector
{
  lds_min,
  lds_fn,
  lds_ns,
  lds_parm,
  lds_decomp
};

/* Flags shared by all forms of DECL_LANG_SPECIFIC.

   Some of the flags live here only to make lang_decl_min/fn smaller.  Do
   not make this struct larger than 32 bits; instead, make sel smaller.  */

struct GTY(()) lang_decl_base {
  /* Larger than necessary for faster access.  */
  ENUM_BITFIELD(lang_decl_selector) selector : 16;
  ENUM_BITFIELD(languages) language : 1;
  unsigned use_template : 2;
  unsigned not_really_extern : 1;	   /* var or fn */
  unsigned initialized_in_class : 1;	   /* var or fn */
  unsigned repo_available_p : 1;	   /* var or fn */
  unsigned threadprivate_or_deleted_p : 1; /* var or fn */
  unsigned anticipated_p : 1;		   /* fn, type or template */
  /* anticipated_p reused as DECL_OMP_PRIVATIZED_MEMBER in var */
  unsigned friend_or_tls : 1;		   /* var, fn, type or template */
  unsigned unknown_bound_p : 1;		   /* var */
  unsigned odr_used : 1;		   /* var or fn */
  unsigned u2sel : 1;
  unsigned concept_p : 1;                  /* applies to vars and functions */
  unsigned var_declared_inline_p : 1;	   /* var */
  /* 2 spare bits */
};

/* True for DECL codes which have template info and access.  */
#define LANG_DECL_HAS_MIN(NODE)			\
  (VAR_OR_FUNCTION_DECL_P (NODE)		\
   || TREE_CODE (NODE) == FIELD_DECL		\
   || TREE_CODE (NODE) == CONST_DECL		\
   || TREE_CODE (NODE) == TYPE_DECL		\
   || TREE_CODE (NODE) == TEMPLATE_DECL		\
   || TREE_CODE (NODE) == USING_DECL)

/* DECL_LANG_SPECIFIC for the above codes.  */

struct GTY(()) lang_decl_min {
  struct lang_decl_base base;

  /* In a FUNCTION_DECL for which DECL_THUNK_P holds, this is
     THUNK_ALIAS.
     In a FUNCTION_DECL for which DECL_THUNK_P does not hold,
     VAR_DECL, TYPE_DECL, or TEMPLATE_DECL, this is
     DECL_TEMPLATE_INFO.  */
  tree template_info;

  union lang_decl_u2 {
    /* In a FUNCTION_DECL for which DECL_THUNK_P holds, this is
       THUNK_VIRTUAL_OFFSET.
       In a VAR_DECL for which DECL_HAS_VALUE_EXPR_P holds,
       this is DECL_CAPTURED_VARIABLE.
       Otherwise this is DECL_ACCESS.  */
    tree GTY ((tag ("0"))) access;

    /* For TREE_STATIC VAR_DECL in function, this is DECL_DISCRIMINATOR.  */
    int GTY ((tag ("1"))) discriminator;
  } GTY ((desc ("%0.u.base.u2sel"))) u2;
};

/* Additional DECL_LANG_SPECIFIC information for functions.  */

struct GTY(()) lang_decl_fn {
  struct lang_decl_min min;

  /* In a overloaded operator, this is the compressed operator code.  */
  unsigned ovl_op_code : 6;
  unsigned global_ctor_p : 1;
  unsigned global_dtor_p : 1;

  unsigned static_function : 1;
  unsigned pure_virtual : 1;
  unsigned defaulted_p : 1;
  unsigned has_in_charge_parm_p : 1;
  unsigned has_vtt_parm_p : 1;
  unsigned pending_inline_p : 1;
  unsigned nonconverting : 1;
  unsigned thunk_p : 1;

  unsigned this_thunk_p : 1;
  unsigned hidden_friend_p : 1;
  unsigned omp_declare_reduction_p : 1;
  unsigned spare : 13;

  /* 32-bits padding on 64-bit host.  */

  /* For a non-thunk function decl, this is a tree list of
     friendly classes. For a thunk function decl, it is the
     thunked to function decl.  */
  tree befriending_classes;

  /* For a non-virtual FUNCTION_DECL, this is
     DECL_FRIEND_CONTEXT.  For a virtual FUNCTION_DECL for which
     DECL_THIS_THUNK_P does not hold, this is DECL_THUNKS. Both
     this pointer and result pointer adjusting thunks are
     chained here.  This pointer thunks to return pointer thunks
     will be chained on the return pointer thunk.  */
  tree context;

  union lang_decl_u5
  {
    /* In a non-thunk FUNCTION_DECL or TEMPLATE_DECL, this is
       DECL_CLONED_FUNCTION.  */
    tree GTY ((tag ("0"))) cloned_function;

    /* In a FUNCTION_DECL for which THUNK_P holds this is the
       THUNK_FIXED_OFFSET.  */
    HOST_WIDE_INT GTY ((tag ("1"))) fixed_offset;
  } GTY ((desc ("%1.thunk_p"))) u5;

  union lang_decl_u3
  {
    struct cp_token_cache * GTY ((tag ("1"))) pending_inline_info;
    struct language_function * GTY ((tag ("0")))
      saved_language_function;
  } GTY ((desc ("%1.pending_inline_p"))) u;

};

/* DECL_LANG_SPECIFIC for namespaces.  */

struct GTY(()) lang_decl_ns {
  struct lang_decl_base base;
  cp_binding_level *level;

  /* using directives and inline children.  These need to be va_gc,
     because of PCH.  */
  vec<tree, va_gc> *usings;
  vec<tree, va_gc> *inlinees;

  /* Hash table of bound decls. It'd be nice to have this inline, but
     as the hash_map has a dtor, we can't then put this struct into a
     union (until moving to c++11).  */
  hash_table<named_decl_hash> *bindings;
};

/* DECL_LANG_SPECIFIC for parameters.  */

struct GTY(()) lang_decl_parm {
  struct lang_decl_base base;
  int level;
  int index;
};

/* Additional DECL_LANG_SPECIFIC information for structured bindings.  */

struct GTY(()) lang_decl_decomp {
  struct lang_decl_min min;
  /* The artificial underlying "e" variable of the structured binding
     variable.  */
  tree base;
};

/* DECL_LANG_SPECIFIC for all types.  It would be nice to just make this a
   union rather than a struct containing a union as its only field, but
   tree.h declares it as a struct.  */

struct GTY(()) lang_decl {
  union GTY((desc ("%h.base.selector"))) lang_decl_u {
     /* Nothing of only the base type exists.  */
    struct lang_decl_base GTY ((default)) base;
    struct lang_decl_min GTY((tag ("lds_min"))) min;
    struct lang_decl_fn GTY ((tag ("lds_fn"))) fn;
    struct lang_decl_ns GTY((tag ("lds_ns"))) ns;
    struct lang_decl_parm GTY((tag ("lds_parm"))) parm;
    struct lang_decl_decomp GTY((tag ("lds_decomp"))) decomp;
  } u;
};

/* Looks through a template (if present) to find what it declares.  */
#define STRIP_TEMPLATE(NODE) \
  (TREE_CODE (NODE) == TEMPLATE_DECL ? DECL_TEMPLATE_RESULT (NODE) : NODE)

#if defined ENABLE_TREE_CHECKING && (GCC_VERSION >= 2007)

#define LANG_DECL_MIN_CHECK(NODE) __extension__			\
({ struct lang_decl *lt = DECL_LANG_SPECIFIC (NODE);		\
   if (!LANG_DECL_HAS_MIN (NODE))				\
     lang_check_failed (__FILE__, __LINE__, __FUNCTION__);	\
   &lt->u.min; })

/* We want to be able to check DECL_CONSTRUCTOR_P and such on a function
   template, not just on a FUNCTION_DECL.  So when looking for things in
   lang_decl_fn, look down through a TEMPLATE_DECL into its result.  */
#define LANG_DECL_FN_CHECK(NODE) __extension__				\
({ struct lang_decl *lt = DECL_LANG_SPECIFIC (STRIP_TEMPLATE (NODE));	\
   if (!DECL_DECLARES_FUNCTION_P (NODE)					\
       || lt->u.base.selector != lds_fn)				\
     lang_check_failed (__FILE__, __LINE__, __FUNCTION__);		\
   &lt->u.fn; })

#define LANG_DECL_NS_CHECK(NODE) __extension__				\
({ struct lang_decl *lt = DECL_LANG_SPECIFIC (NODE);			\
   if (TREE_CODE (NODE) != NAMESPACE_DECL				\
       || lt->u.base.selector != lds_ns)				\
     lang_check_failed (__FILE__, __LINE__, __FUNCTION__);		\
   &lt->u.ns; })

#define LANG_DECL_PARM_CHECK(NODE) __extension__		\
({ struct lang_decl *lt = DECL_LANG_SPECIFIC (NODE);		\
  if (TREE_CODE (NODE) != PARM_DECL				\
      || lt->u.base.selector != lds_parm)			\
    lang_check_failed (__FILE__, __LINE__, __FUNCTION__);	\
  &lt->u.parm; })

#define LANG_DECL_DECOMP_CHECK(NODE) __extension__		\
({ struct lang_decl *lt = DECL_LANG_SPECIFIC (NODE);		\
  if (!VAR_P (NODE)						\
      || lt->u.base.selector != lds_decomp)			\
    lang_check_failed (__FILE__, __LINE__, __FUNCTION__);	\
  &lt->u.decomp; })

#define LANG_DECL_U2_CHECK(NODE, TF) __extension__		\
({  struct lang_decl *lt = DECL_LANG_SPECIFIC (NODE);		\
    if (!LANG_DECL_HAS_MIN (NODE) || lt->u.base.u2sel != TF)	\
      lang_check_failed (__FILE__, __LINE__, __FUNCTION__);	\
    &lt->u.min.u2; })

#else

#define LANG_DECL_MIN_CHECK(NODE) \
  (&DECL_LANG_SPECIFIC (NODE)->u.min)

#define LANG_DECL_FN_CHECK(NODE) \
  (&DECL_LANG_SPECIFIC (STRIP_TEMPLATE (NODE))->u.fn)

#define LANG_DECL_NS_CHECK(NODE) \
  (&DECL_LANG_SPECIFIC (NODE)->u.ns)

#define LANG_DECL_PARM_CHECK(NODE) \
  (&DECL_LANG_SPECIFIC (NODE)->u.parm)

#define LANG_DECL_DECOMP_CHECK(NODE) \
  (&DECL_LANG_SPECIFIC (NODE)->u.decomp)

#define LANG_DECL_U2_CHECK(NODE, TF) \
  (&DECL_LANG_SPECIFIC (NODE)->u.min.u2)

#endif /* ENABLE_TREE_CHECKING */

/* For a FUNCTION_DECL or a VAR_DECL, the language linkage for the
   declaration.  Some entities (like a member function in a local
   class, or a local variable) do not have linkage at all, and this
   macro should not be used in those cases.

   Implementation note: A FUNCTION_DECL without DECL_LANG_SPECIFIC was
   created by language-independent code, and has C linkage.  Most
   VAR_DECLs have C++ linkage, and do not have DECL_LANG_SPECIFIC, but
   we do create DECL_LANG_SPECIFIC for variables with non-C++ linkage.  */
#define DECL_LANGUAGE(NODE)				\
  (DECL_LANG_SPECIFIC (NODE)				\
   ? DECL_LANG_SPECIFIC (NODE)->u.base.language		\
   : (TREE_CODE (NODE) == FUNCTION_DECL			\
      ? lang_c : lang_cplusplus))

/* Set the language linkage for NODE to LANGUAGE.  */
#define SET_DECL_LANGUAGE(NODE, LANGUAGE) \
  (DECL_LANG_SPECIFIC (NODE)->u.base.language = (LANGUAGE))

/* For FUNCTION_DECLs and TEMPLATE_DECLs: nonzero means that this function
   is a constructor.  */
#define DECL_CONSTRUCTOR_P(NODE) \
  IDENTIFIER_CTOR_P (DECL_NAME (NODE))

/* Nonzero if NODE (a FUNCTION_DECL) is a constructor for a complete
   object.  */
#define DECL_COMPLETE_CONSTRUCTOR_P(NODE)		\
  (DECL_NAME (NODE) == complete_ctor_identifier)

/* Nonzero if NODE (a FUNCTION_DECL) is a constructor for a base
   object.  */
#define DECL_BASE_CONSTRUCTOR_P(NODE)		\
  (DECL_NAME (NODE) == base_ctor_identifier)

/* Nonzero if NODE (a FUNCTION_DECL) is a constructor, but not either the
   specialized in-charge constructor or the specialized not-in-charge
   constructor.  */
#define DECL_MAYBE_IN_CHARGE_CONSTRUCTOR_P(NODE)		\
  (DECL_NAME (NODE) == ctor_identifier)

/* Nonzero if NODE (a FUNCTION_DECL) is a copy constructor.  */
#define DECL_COPY_CONSTRUCTOR_P(NODE) \
  (DECL_CONSTRUCTOR_P (NODE) && copy_fn_p (NODE) > 0)

/* Nonzero if NODE (a FUNCTION_DECL) is a move constructor.  */
#define DECL_MOVE_CONSTRUCTOR_P(NODE) \
  (DECL_CONSTRUCTOR_P (NODE) && move_fn_p (NODE))

/* Nonzero if NODE (a FUNCTION_DECL or TEMPLATE_DECL)
   is a destructor.  */
#define DECL_DESTRUCTOR_P(NODE)				\
  IDENTIFIER_DTOR_P (DECL_NAME (NODE))

/* Nonzero if NODE (a FUNCTION_DECL) is a destructor, but not the
   specialized in-charge constructor, in-charge deleting constructor,
   or the base destructor.  */
#define DECL_MAYBE_IN_CHARGE_DESTRUCTOR_P(NODE)			\
  (DECL_NAME (NODE) == dtor_identifier)

/* Nonzero if NODE (a FUNCTION_DECL) is a destructor for a complete
   object.  */
#define DECL_COMPLETE_DESTRUCTOR_P(NODE)		\
  (DECL_NAME (NODE) == complete_dtor_identifier)

/* Nonzero if NODE (a FUNCTION_DECL) is a destructor for a base
   object.  */
#define DECL_BASE_DESTRUCTOR_P(NODE)		\
  (DECL_NAME (NODE) == base_dtor_identifier)

/* Nonzero if NODE (a FUNCTION_DECL) is a destructor for a complete
   object that deletes the object after it has been destroyed.  */
#define DECL_DELETING_DESTRUCTOR_P(NODE)		\
  (DECL_NAME (NODE) == deleting_dtor_identifier)

/* Nonzero if NODE (a FUNCTION_DECL) is a cloned constructor or
   destructor.  */
#define DECL_CLONED_FUNCTION_P(NODE) (!!decl_cloned_function_p (NODE, true))

/* If DECL_CLONED_FUNCTION_P holds, this is the function that was
   cloned.  */
#define DECL_CLONED_FUNCTION(NODE) (*decl_cloned_function_p (NODE, false))

/* Perform an action for each clone of FN, if FN is a function with
   clones.  This macro should be used like:

      FOR_EACH_CLONE (clone, fn)
	{ ... }

  */
#define FOR_EACH_CLONE(CLONE, FN)			\
  if (!(TREE_CODE (FN) == FUNCTION_DECL			\
	&& (DECL_MAYBE_IN_CHARGE_CONSTRUCTOR_P (FN)	\
	    || DECL_MAYBE_IN_CHARGE_DESTRUCTOR_P (FN))))\
    ;							\
  else							\
    for (CLONE = DECL_CHAIN (FN);			\
	 CLONE && DECL_CLONED_FUNCTION_P (CLONE);	\
	 CLONE = DECL_CHAIN (CLONE))

/* Nonzero if NODE has DECL_DISCRIMINATOR and not DECL_ACCESS.  */
#define DECL_DISCRIMINATOR_P(NODE)	\
  (VAR_P (NODE) && DECL_FUNCTION_SCOPE_P (NODE))

/* Discriminator for name mangling.  */
#define DECL_DISCRIMINATOR(NODE) (LANG_DECL_U2_CHECK (NODE, 1)->discriminator)

/* True iff DECL_DISCRIMINATOR is set for a DECL_DISCRIMINATOR_P decl.  */
#define DECL_DISCRIMINATOR_SET_P(NODE) \
  (DECL_LANG_SPECIFIC (NODE) && DECL_LANG_SPECIFIC (NODE)->u.base.u2sel == 1)

/* The index of a user-declared parameter in its function, starting at 1.
   All artificial parameters will have index 0.  */
#define DECL_PARM_INDEX(NODE) \
  (LANG_DECL_PARM_CHECK (NODE)->index)

/* The level of a user-declared parameter in its function, starting at 1.
   A parameter of the function will have level 1; a parameter of the first
   nested function declarator (i.e. t in void f (void (*p)(T t))) will have
   level 2.  */
#define DECL_PARM_LEVEL(NODE) \
  (LANG_DECL_PARM_CHECK (NODE)->level)

/* Nonzero if the VTT parm has been added to NODE.  */
#define DECL_HAS_VTT_PARM_P(NODE) \
  (LANG_DECL_FN_CHECK (NODE)->has_vtt_parm_p)

/* Nonzero if NODE is a FUNCTION_DECL for which a VTT parameter is
   required.  */
#define DECL_NEEDS_VTT_PARM_P(NODE)			\
  (CLASSTYPE_VBASECLASSES (DECL_CONTEXT (NODE))		\
   && (DECL_BASE_CONSTRUCTOR_P (NODE)			\
       || DECL_BASE_DESTRUCTOR_P (NODE)))

/* Nonzero if NODE is a user-defined conversion operator.  */
#define DECL_CONV_FN_P(NODE) IDENTIFIER_CONV_OP_P (DECL_NAME (NODE))

/* The type to which conversion operator FN converts to.   */
#define DECL_CONV_FN_TYPE(FN) \
  TREE_TYPE ((gcc_checking_assert (DECL_CONV_FN_P (FN)), DECL_NAME (FN)))

/* Nonzero if NODE, a static data member, was declared in its class as an
   array of unknown bound.  */
#define VAR_HAD_UNKNOWN_BOUND(NODE)			\
  (DECL_LANG_SPECIFIC (VAR_DECL_CHECK (NODE))		\
   ? DECL_LANG_SPECIFIC (NODE)->u.base.unknown_bound_p	\
   : false)
#define SET_VAR_HAD_UNKNOWN_BOUND(NODE) \
  (DECL_LANG_SPECIFIC (VAR_DECL_CHECK (NODE))->u.base.unknown_bound_p = true)

<<<<<<< HEAD
=======
/* Set the overloaded operator code for NODE to CODE.  */
#define SET_OVERLOADED_OPERATOR_CODE(NODE, CODE) \
  (LANG_DECL_FN_CHECK (NODE)->operator_code = (CODE))

>>>>>>> ef8f6502
/* True iff decl NODE is for an overloaded operator.  */
#define DECL_OVERLOADED_OPERATOR_P(NODE)		\
  IDENTIFIER_ANY_OP_P (DECL_NAME (NODE))

/* Nonzero if NODE is an assignment operator (including += and such).  */
#define DECL_ASSIGNMENT_OPERATOR_P(NODE)		 \
  IDENTIFIER_ASSIGN_OP_P (DECL_NAME (NODE))

/* NODE is a function_decl for an overloaded operator.  Return its
<<<<<<< HEAD
   compressed (raw) operator code.  Note that this is not a TREE_CODE.  */
#define DECL_OVERLOADED_OPERATOR_CODE_RAW(NODE)		\
  (LANG_DECL_FN_CHECK (NODE)->ovl_op_code)
=======
   operator code.   */
#define DECL_OVERLOADED_OPERATOR_CODE(NODE)			\
  (LANG_DECL_FN_CHECK (NODE)->operator_code)
>>>>>>> ef8f6502

/* DECL is an overloaded operator.  Test whether it is for TREE_CODE
   (a literal constant).  */
#define DECL_OVERLOADED_OPERATOR_IS(DECL, CODE)			\
<<<<<<< HEAD
  (DECL_OVERLOADED_OPERATOR_CODE_RAW (DECL) == OVL_OP_##CODE)
=======
  (DECL_OVERLOADED_OPERATOR_CODE (DECL) == CODE)
>>>>>>> ef8f6502

/* For FUNCTION_DECLs: nonzero means that this function is a
   constructor or a destructor with an extra in-charge parameter to
   control whether or not virtual bases are constructed.  */
#define DECL_HAS_IN_CHARGE_PARM_P(NODE) \
  (LANG_DECL_FN_CHECK (NODE)->has_in_charge_parm_p)

/* Nonzero if DECL is a declaration of __builtin_constant_p.  */
#define DECL_IS_BUILTIN_CONSTANT_P(NODE)		\
 (TREE_CODE (NODE) == FUNCTION_DECL			\
  && DECL_BUILT_IN_CLASS (NODE) == BUILT_IN_NORMAL	\
  && DECL_FUNCTION_CODE (NODE) == BUILT_IN_CONSTANT_P)

/* Nonzero for _DECL means that this decl appears in (or will appear
   in) as a member in a RECORD_TYPE or UNION_TYPE node.  It is also for
   detecting circularity in case members are multiply defined.  In the
   case of a VAR_DECL, it is also used to determine how program storage
   should be allocated.  */
#define DECL_IN_AGGR_P(NODE) (DECL_LANG_FLAG_3 (NODE))

/* Nonzero for a VAR_DECL means that the variable's initialization (if
   any) has been processed.  (In general, DECL_INITIALIZED_P is
   !DECL_EXTERNAL, but static data members may be initialized even if
   not defined.)  */
#define DECL_INITIALIZED_P(NODE) \
   (TREE_LANG_FLAG_1 (VAR_DECL_CHECK (NODE)))

/* Nonzero for a VAR_DECL iff an explicit initializer was provided
   or a non-trivial constructor is called.  */
#define DECL_NONTRIVIALLY_INITIALIZED_P(NODE)	\
   (TREE_LANG_FLAG_3 (VAR_DECL_CHECK (NODE)))

/* Nonzero for a VAR_DECL that was initialized with a
   constant-expression.  */
#define DECL_INITIALIZED_BY_CONSTANT_EXPRESSION_P(NODE) \
  (TREE_LANG_FLAG_2 (VAR_DECL_CHECK (NODE)))

/* Nonzero if the DECL was initialized in the class definition itself,
   rather than outside the class.  This is used for both static member
   VAR_DECLS, and FUNCTION_DECLS that are defined in the class.  */
#define DECL_INITIALIZED_IN_CLASS_P(DECL) \
  (DECL_LANG_SPECIFIC (VAR_OR_FUNCTION_DECL_CHECK (DECL)) \
   ->u.base.initialized_in_class)

/* Nonzero if the DECL is used in the sense of 3.2 [basic.def.odr].
   Only available for decls with DECL_LANG_SPECIFIC.  */
#define DECL_ODR_USED(DECL) \
  (DECL_LANG_SPECIFIC (VAR_OR_FUNCTION_DECL_CHECK (DECL)) \
   ->u.base.odr_used)

/* Nonzero for DECL means that this decl is just a friend declaration,
   and should not be added to the list of members for this class.  */
#define DECL_FRIEND_P(NODE) \
  (DECL_LANG_SPECIFIC (TYPE_FUNCTION_OR_TEMPLATE_DECL_CHECK (NODE)) \
   ->u.base.friend_or_tls)

/* Nonzero if the thread-local variable was declared with __thread as
   opposed to thread_local.  */
#define DECL_GNU_TLS_P(NODE)				\
  (DECL_LANG_SPECIFIC (VAR_DECL_CHECK (NODE))		\
   && DECL_LANG_SPECIFIC (NODE)->u.base.friend_or_tls)
#define SET_DECL_GNU_TLS_P(NODE)				\
  (retrofit_lang_decl (VAR_DECL_CHECK (NODE)),			\
   DECL_LANG_SPECIFIC (NODE)->u.base.friend_or_tls = true)

/* A TREE_LIST of the types which have befriended this FUNCTION_DECL.  */
#define DECL_BEFRIENDING_CLASSES(NODE) \
  (LANG_DECL_FN_CHECK (NODE)->befriending_classes)

/* Nonzero for FUNCTION_DECL means that this decl is a static
   member function.  */
#define DECL_STATIC_FUNCTION_P(NODE) \
  (LANG_DECL_FN_CHECK (NODE)->static_function)

/* Nonzero for FUNCTION_DECL means that this decl is a non-static
   member function.  */
#define DECL_NONSTATIC_MEMBER_FUNCTION_P(NODE) \
  (TREE_CODE (TREE_TYPE (NODE)) == METHOD_TYPE)

/* Nonzero for FUNCTION_DECL means that this decl is a member function
   (static or non-static).  */
#define DECL_FUNCTION_MEMBER_P(NODE) \
  (DECL_NONSTATIC_MEMBER_FUNCTION_P (NODE) || DECL_STATIC_FUNCTION_P (NODE))

/* Nonzero for FUNCTION_DECL means that this member function
   has `this' as const X *const.  */
#define DECL_CONST_MEMFUNC_P(NODE)					 \
  (DECL_NONSTATIC_MEMBER_FUNCTION_P (NODE)				 \
   && CP_TYPE_CONST_P (TREE_TYPE (TREE_VALUE				 \
				  (TYPE_ARG_TYPES (TREE_TYPE (NODE))))))

/* Nonzero for FUNCTION_DECL means that this member function
   has `this' as volatile X *const.  */
#define DECL_VOLATILE_MEMFUNC_P(NODE)					 \
  (DECL_NONSTATIC_MEMBER_FUNCTION_P (NODE)				 \
   && CP_TYPE_VOLATILE_P (TREE_TYPE (TREE_VALUE				 \
				  (TYPE_ARG_TYPES (TREE_TYPE (NODE))))))

/* Nonzero for a DECL means that this member is a non-static member.  */
#define DECL_NONSTATIC_MEMBER_P(NODE)		\
  (DECL_NONSTATIC_MEMBER_FUNCTION_P (NODE)	\
   || TREE_CODE (NODE) == FIELD_DECL)

/* Nonzero for _DECL means that this member object type
   is mutable.  */
#define DECL_MUTABLE_P(NODE) (DECL_LANG_FLAG_0 (NODE))

/* Nonzero for _DECL means that this constructor or conversion function is
   non-converting.  */
#define DECL_NONCONVERTING_P(NODE) \
  (LANG_DECL_FN_CHECK (NODE)->nonconverting)

/* Nonzero for FUNCTION_DECL means that this member function is a pure
   virtual function.  */
#define DECL_PURE_VIRTUAL_P(NODE) \
  (LANG_DECL_FN_CHECK (NODE)->pure_virtual)

/* True (in a FUNCTION_DECL) if NODE is a virtual function that is an
   invalid overrider for a function from a base class.  Once we have
   complained about an invalid overrider we avoid complaining about it
   again.  */
#define DECL_INVALID_OVERRIDER_P(NODE) \
  (DECL_LANG_FLAG_4 (NODE))

/* True (in a FUNCTION_DECL) if NODE is a function declared with
   an override virt-specifier */
#define DECL_OVERRIDE_P(NODE) (TREE_LANG_FLAG_0 (NODE))

/* The thunks associated with NODE, a FUNCTION_DECL.  */
#define DECL_THUNKS(NODE) \
  (DECL_VIRTUAL_P (NODE) ? LANG_DECL_FN_CHECK (NODE)->context : NULL_TREE)

/* Set DECL_THUNKS.  */
#define SET_DECL_THUNKS(NODE,THUNKS) \
  (LANG_DECL_FN_CHECK (NODE)->context = (THUNKS))

/* If NODE, a FUNCTION_DECL, is a C++11 inheriting constructor, then this
   is the constructor it inherits from.  */
#define DECL_INHERITED_CTOR(NODE) \
  (DECL_DECLARES_FUNCTION_P (NODE) && DECL_CONSTRUCTOR_P (NODE) \
   ? LANG_DECL_FN_CHECK (NODE)->context : NULL_TREE)

/* And this is the base that constructor comes from.  */
#define DECL_INHERITED_CTOR_BASE(NODE)			\
  (DECL_INHERITED_CTOR (NODE)				\
   ? DECL_CONTEXT (flag_new_inheriting_ctors		\
		   ? strip_inheriting_ctors (NODE)	\
		   : DECL_INHERITED_CTOR (NODE))	\
   : NULL_TREE)

/* Set the inherited base.  */
#define SET_DECL_INHERITED_CTOR(NODE,INH) \
  (LANG_DECL_FN_CHECK (NODE)->context = (INH))

/* Nonzero if NODE is a thunk, rather than an ordinary function.  */
#define DECL_THUNK_P(NODE)			\
  (TREE_CODE (NODE) == FUNCTION_DECL		\
   && DECL_LANG_SPECIFIC (NODE)			\
   && LANG_DECL_FN_CHECK (NODE)->thunk_p)

/* Set DECL_THUNK_P for node.  */
#define SET_DECL_THUNK_P(NODE, THIS_ADJUSTING)			\
  (LANG_DECL_FN_CHECK (NODE)->thunk_p = 1,			\
   LANG_DECL_FN_CHECK (NODE)->this_thunk_p = (THIS_ADJUSTING))

/* Nonzero if NODE is a this pointer adjusting thunk.  */
#define DECL_THIS_THUNK_P(NODE)			\
  (DECL_THUNK_P (NODE) && LANG_DECL_FN_CHECK (NODE)->this_thunk_p)

/* Nonzero if NODE is a result pointer adjusting thunk.  */
#define DECL_RESULT_THUNK_P(NODE)			\
  (DECL_THUNK_P (NODE) && !LANG_DECL_FN_CHECK (NODE)->this_thunk_p)

/* Nonzero if NODE is a FUNCTION_DECL, but not a thunk.  */
#define DECL_NON_THUNK_FUNCTION_P(NODE)				\
  (TREE_CODE (NODE) == FUNCTION_DECL && !DECL_THUNK_P (NODE))

/* Nonzero if NODE is `extern "C"'.  */
#define DECL_EXTERN_C_P(NODE) \
  (DECL_LANGUAGE (NODE) == lang_c)

/* Nonzero if NODE is an `extern "C"' function.  */
#define DECL_EXTERN_C_FUNCTION_P(NODE) \
  (DECL_NON_THUNK_FUNCTION_P (NODE) && DECL_EXTERN_C_P (NODE))

/* True iff DECL is an entity with vague linkage whose definition is
   available in this translation unit.  */
#define DECL_REPO_AVAILABLE_P(NODE) \
  (DECL_LANG_SPECIFIC (NODE)->u.base.repo_available_p)

/* True if DECL is declared 'constexpr'.  */
#define DECL_DECLARED_CONSTEXPR_P(DECL) \
  DECL_LANG_FLAG_8 (VAR_OR_FUNCTION_DECL_CHECK (STRIP_TEMPLATE (DECL)))

// True if NODE was declared as 'concept'.  The flag implies that the
// declaration is constexpr, that the declaration cannot be specialized or
// refined, and that the result type must be convertible to bool.
#define DECL_DECLARED_CONCEPT_P(NODE) \
  (DECL_LANG_SPECIFIC (NODE)->u.base.concept_p)

/* Nonzero if this DECL is the __PRETTY_FUNCTION__ variable in a
   template function.  */
#define DECL_PRETTY_FUNCTION_P(NODE) \
  (DECL_NAME (NODE) \
   && id_equal (DECL_NAME (NODE), "__PRETTY_FUNCTION__"))

/* Nonzero if the variable was declared to be thread-local.
   We need a special C++ version of this test because the middle-end
   DECL_THREAD_LOCAL_P uses the symtab, so we can't use it for
   templates.  */
#define CP_DECL_THREAD_LOCAL_P(NODE) \
  (TREE_LANG_FLAG_0 (VAR_DECL_CHECK (NODE)))

/* The _TYPE context in which this _DECL appears.  This field holds the
   class where a virtual function instance is actually defined.  */
#define DECL_CLASS_CONTEXT(NODE) \
  (DECL_CLASS_SCOPE_P (NODE) ? DECL_CONTEXT (NODE) : NULL_TREE)

/* For a non-member friend function, the class (if any) in which this
   friend was defined.  For example, given:

     struct S { friend void f (); };

   the DECL_FRIEND_CONTEXT for `f' will be `S'.  */
#define DECL_FRIEND_CONTEXT(NODE)				\
  ((DECL_DECLARES_FUNCTION_P (NODE)				\
    && DECL_FRIEND_P (NODE) && !DECL_FUNCTION_MEMBER_P (NODE))	\
   ? LANG_DECL_FN_CHECK (NODE)->context				\
   : NULL_TREE)

/* Set the DECL_FRIEND_CONTEXT for NODE to CONTEXT.  */
#define SET_DECL_FRIEND_CONTEXT(NODE, CONTEXT) \
  (LANG_DECL_FN_CHECK (NODE)->context = (CONTEXT))

#define CP_DECL_CONTEXT(NODE) \
  (!DECL_FILE_SCOPE_P (NODE) ? DECL_CONTEXT (NODE) : global_namespace)
#define CP_TYPE_CONTEXT(NODE) \
  (!TYPE_FILE_SCOPE_P (NODE) ? TYPE_CONTEXT (NODE) : global_namespace)
#define FROB_CONTEXT(NODE) \
  ((NODE) == global_namespace ? DECL_CONTEXT (NODE) : (NODE))

/* 1 iff NODE has namespace scope, including the global namespace.  */
#define DECL_NAMESPACE_SCOPE_P(NODE)				\
  (!DECL_TEMPLATE_PARM_P (NODE)					\
   && TREE_CODE (CP_DECL_CONTEXT (NODE)) == NAMESPACE_DECL)

#define TYPE_NAMESPACE_SCOPE_P(NODE) \
  (TREE_CODE (CP_TYPE_CONTEXT (NODE)) == NAMESPACE_DECL)

#define NAMESPACE_SCOPE_P(NODE) \
  ((DECL_P (NODE) && DECL_NAMESPACE_SCOPE_P (NODE)) \
   || (TYPE_P (NODE) && TYPE_NAMESPACE_SCOPE_P (NODE)))

/* 1 iff NODE is a class member.  */
#define DECL_CLASS_SCOPE_P(NODE) \
  (DECL_CONTEXT (NODE) && TYPE_P (DECL_CONTEXT (NODE)))

#define TYPE_CLASS_SCOPE_P(NODE) \
  (TYPE_CONTEXT (NODE) && TYPE_P (TYPE_CONTEXT (NODE)))

/* 1 iff NODE is function-local.  */
#define DECL_FUNCTION_SCOPE_P(NODE) \
  (DECL_CONTEXT (NODE) \
   && TREE_CODE (DECL_CONTEXT (NODE)) == FUNCTION_DECL)

#define TYPE_FUNCTION_SCOPE_P(NODE) \
  (TYPE_CONTEXT (NODE) && TREE_CODE (TYPE_CONTEXT (NODE)) == FUNCTION_DECL)

/* 1 iff VAR_DECL node NODE is a type-info decl.  This flag is set for
   both the primary typeinfo object and the associated NTBS name.  */
#define DECL_TINFO_P(NODE) TREE_LANG_FLAG_4 (VAR_DECL_CHECK (NODE))

/* 1 iff VAR_DECL node NODE is virtual table or VTT.  */
#define DECL_VTABLE_OR_VTT_P(NODE) TREE_LANG_FLAG_5 (VAR_DECL_CHECK (NODE))

/* 1 iff FUNCTION_TYPE or METHOD_TYPE has a ref-qualifier (either & or &&). */
#define FUNCTION_REF_QUALIFIED(NODE) \
  TREE_LANG_FLAG_4 (FUNC_OR_METHOD_CHECK (NODE))

/* 1 iff FUNCTION_TYPE or METHOD_TYPE has &&-ref-qualifier.  */
#define FUNCTION_RVALUE_QUALIFIED(NODE) \
  TREE_LANG_FLAG_5 (FUNC_OR_METHOD_CHECK (NODE))

/* Returns 1 iff VAR_DECL is a construction virtual table.
   DECL_VTABLE_OR_VTT_P will be true in this case and must be checked
   before using this macro.  */
#define DECL_CONSTRUCTION_VTABLE_P(NODE) \
  TREE_LANG_FLAG_6 (VAR_DECL_CHECK (NODE))

/* 1 iff NODE is function-local, but for types.  */
#define LOCAL_CLASS_P(NODE)				\
  (decl_function_context (TYPE_MAIN_DECL (NODE)) != NULL_TREE)

/* The nesting depth of namespace, class or function.  Makes is_ancestor much
   simpler.  Only 8 bits available.  */
#define SCOPE_DEPTH(NODE) \
  (NAMESPACE_DECL_CHECK (NODE)->base.u.bits.address_space)

/* Whether the namepace is an inline namespace.  */
#define DECL_NAMESPACE_INLINE_P(NODE) \
  TREE_LANG_FLAG_0 (NAMESPACE_DECL_CHECK (NODE))

/* In a NAMESPACE_DECL, a vector of using directives.  */
#define DECL_NAMESPACE_USING(NODE) \
   (LANG_DECL_NS_CHECK (NODE)->usings)

/* In a NAMESPACE_DECL, a vector of inline namespaces.  */
#define DECL_NAMESPACE_INLINEES(NODE) \
   (LANG_DECL_NS_CHECK (NODE)->inlinees)

/* Pointer to hash_map from IDENTIFIERS to DECLS  */
#define DECL_NAMESPACE_BINDINGS(NODE) \
   (LANG_DECL_NS_CHECK (NODE)->bindings)

/* In a NAMESPACE_DECL, points to the original namespace if this is
   a namespace alias.  */
#define DECL_NAMESPACE_ALIAS(NODE) \
	DECL_ABSTRACT_ORIGIN (NAMESPACE_DECL_CHECK (NODE))
#define ORIGINAL_NAMESPACE(NODE)  \
  (DECL_NAMESPACE_ALIAS (NODE) ? DECL_NAMESPACE_ALIAS (NODE) : (NODE))

/* Nonzero if NODE is the std namespace.  */
#define DECL_NAMESPACE_STD_P(NODE)			\
  (TREE_CODE (NODE) == NAMESPACE_DECL			\
   && CP_DECL_CONTEXT (NODE) == global_namespace	\
   && DECL_NAME (NODE) == std_identifier)

/* In a TREE_LIST in an attribute list, indicates that the attribute
   must be applied at instantiation time.  */
#define ATTR_IS_DEPENDENT(NODE) TREE_LANG_FLAG_0 (TREE_LIST_CHECK (NODE))

/* In a TREE_LIST in the argument of attribute abi_tag, indicates that the tag
   was inherited from a template parameter, not explicitly indicated.  */
#define ABI_TAG_IMPLICIT(NODE) TREE_LANG_FLAG_0 (TREE_LIST_CHECK (NODE))

extern tree decl_shadowed_for_var_lookup (tree);
extern void decl_shadowed_for_var_insert (tree, tree);

/* Non zero if this is a using decl for a dependent scope. */
#define DECL_DEPENDENT_P(NODE) DECL_LANG_FLAG_0 (USING_DECL_CHECK (NODE))

/* The scope named in a using decl.  */
#define USING_DECL_SCOPE(NODE) TREE_TYPE (USING_DECL_CHECK (NODE))

/* The decls named by a using decl.  */
#define USING_DECL_DECLS(NODE) DECL_INITIAL (USING_DECL_CHECK (NODE))

/* Non zero if the using decl refers to a dependent type.  */
#define USING_DECL_TYPENAME_P(NODE) DECL_LANG_FLAG_1 (USING_DECL_CHECK (NODE))

/* In a VAR_DECL, true if we have a shadowed local variable
   in the shadowed var table for this VAR_DECL.  */
#define DECL_HAS_SHADOWED_FOR_VAR_P(NODE) \
  (VAR_DECL_CHECK (NODE)->decl_with_vis.shadowed_for_var_p)

/* In a VAR_DECL for a variable declared in a for statement,
   this is the shadowed (local) variable.  */
#define DECL_SHADOWED_FOR_VAR(NODE) \
  (DECL_HAS_SHADOWED_FOR_VAR_P(NODE) ? decl_shadowed_for_var_lookup (NODE) : NULL)

#define SET_DECL_SHADOWED_FOR_VAR(NODE, VAL) \
  (decl_shadowed_for_var_insert (NODE, VAL))

/* In a FUNCTION_DECL, this is nonzero if this function was defined in
   the class definition.  We have saved away the text of the function,
   but have not yet processed it.  */
#define DECL_PENDING_INLINE_P(NODE) \
  (LANG_DECL_FN_CHECK (NODE)->pending_inline_p)

/* If DECL_PENDING_INLINE_P holds, this is the saved text of the
   function.  */
#define DECL_PENDING_INLINE_INFO(NODE) \
  (LANG_DECL_FN_CHECK (NODE)->u.pending_inline_info)

/* Nonzero for TYPE_DECL means that it was written 'using name = type'.  */
#define TYPE_DECL_ALIAS_P(NODE) \
  DECL_LANG_FLAG_6 (TYPE_DECL_CHECK (NODE))

/* Nonzero for TEMPLATE_DECL means that it is a 'complex' alias template.  */
#define TEMPLATE_DECL_COMPLEX_ALIAS_P(NODE) \
  DECL_LANG_FLAG_2 (TEMPLATE_DECL_CHECK (NODE))

/* Nonzero for a type which is an alias for another type; i.e, a type
   which declaration was written 'using name-of-type =
   another-type'.  */
#define TYPE_ALIAS_P(NODE)			\
  (TYPE_P (NODE)				\
   && TYPE_NAME (NODE)				\
   && TREE_CODE (TYPE_NAME (NODE)) == TYPE_DECL	\
   && TYPE_DECL_ALIAS_P (TYPE_NAME (NODE)))

/* If non-NULL for a VAR_DECL, FUNCTION_DECL, TYPE_DECL or
   TEMPLATE_DECL, the entity is either a template specialization (if
   DECL_USE_TEMPLATE is nonzero) or the abstract instance of the
   template itself.

   In either case, DECL_TEMPLATE_INFO is a TREE_LIST, whose
   TREE_PURPOSE is the TEMPLATE_DECL of which this entity is a
   specialization or abstract instance.  The TREE_VALUE is the
   template arguments used to specialize the template.
   
   Consider:

      template <typename T> struct S { friend void f(T) {} };

   In this case, S<int>::f is, from the point of view of the compiler,
   an instantiation of a template -- but, from the point of view of
   the language, each instantiation of S results in a wholly unrelated
   global function f.  In this case, DECL_TEMPLATE_INFO for S<int>::f
   will be non-NULL, but DECL_USE_TEMPLATE will be zero.  */
#define DECL_TEMPLATE_INFO(NODE) \
  (DECL_LANG_SPECIFIC (VAR_TEMPL_TYPE_FIELD_OR_FUNCTION_DECL_CHECK (NODE)) \
   ->u.min.template_info)

/* For a lambda capture proxy, its captured variable.  */
#define DECL_CAPTURED_VARIABLE(NODE) \
  (LANG_DECL_U2_CHECK (NODE, 0)->access)

/* For a VAR_DECL, indicates that the variable is actually a
   non-static data member of anonymous union that has been promoted to
   variable status.  */
#define DECL_ANON_UNION_VAR_P(NODE) \
  (DECL_LANG_FLAG_4 (VAR_DECL_CHECK (NODE)))

/* Template information for a RECORD_TYPE or UNION_TYPE.  */
#define CLASSTYPE_TEMPLATE_INFO(NODE) \
  (TYPE_LANG_SLOT_1 (RECORD_OR_UNION_CHECK (NODE)))

/* Template information for a template template parameter.  */
#define TEMPLATE_TEMPLATE_PARM_TEMPLATE_INFO(NODE) \
  (TYPE_LANG_SLOT_1 (BOUND_TEMPLATE_TEMPLATE_PARM_TYPE_CHECK (NODE)))

/* Template information for an ENUMERAL_, RECORD_, UNION_TYPE, or
   BOUND_TEMPLATE_TEMPLATE_PARM type.  This ignores any alias
   templateness of NODE.  It'd be nice if this could unconditionally
   access the slot, rather than return NULL if given a
   non-templatable type.  */
#define TYPE_TEMPLATE_INFO(NODE)					\
  (TREE_CODE (NODE) == ENUMERAL_TYPE					\
   || TREE_CODE (NODE) == BOUND_TEMPLATE_TEMPLATE_PARM			\
   || RECORD_OR_UNION_TYPE_P (NODE)					\
   ? TYPE_LANG_SLOT_1 (NODE) : NULL_TREE)

/* Template information (if any) for an alias type.  */
#define TYPE_ALIAS_TEMPLATE_INFO(NODE)					\
  (DECL_LANG_SPECIFIC (TYPE_NAME (NODE))				\
   ? DECL_TEMPLATE_INFO (TYPE_NAME (NODE))				\
   : NULL_TREE)

/* If NODE is a type alias, this accessor returns the template info
   for the alias template (if any).  Otherwise behave as
   TYPE_TEMPLATE_INFO.  */
#define TYPE_TEMPLATE_INFO_MAYBE_ALIAS(NODE)				\
  (TYPE_ALIAS_P (NODE)							\
   ? TYPE_ALIAS_TEMPLATE_INFO (NODE)					\
   : TYPE_TEMPLATE_INFO (NODE))

/* Set the template information for an ENUMERAL_, RECORD_, or
   UNION_TYPE to VAL.  */
#define SET_TYPE_TEMPLATE_INFO(NODE, VAL)				\
  (TREE_CODE (NODE) == ENUMERAL_TYPE					\
   || (CLASS_TYPE_P (NODE) && !TYPE_ALIAS_P (NODE))			\
   ? (TYPE_LANG_SLOT_1 (NODE) = (VAL))				\
   : (DECL_TEMPLATE_INFO (TYPE_NAME (NODE)) = (VAL)))

#define TI_TEMPLATE(NODE) TREE_TYPE (TEMPLATE_INFO_CHECK (NODE))
#define TI_ARGS(NODE) TREE_CHAIN (TEMPLATE_INFO_CHECK (NODE))
#define TI_PENDING_TEMPLATE_FLAG(NODE) TREE_LANG_FLAG_1 (NODE)
/* For a given TREE_VEC containing a template argument list,
   this property contains the number of arguments that are not
   defaulted.  */
#define NON_DEFAULT_TEMPLATE_ARGS_COUNT(NODE) TREE_CHAIN (TREE_VEC_CHECK (NODE))
/* Below are the setter and getter of the NON_DEFAULT_TEMPLATE_ARGS_COUNT
   property.  */
#define SET_NON_DEFAULT_TEMPLATE_ARGS_COUNT(NODE, INT_VALUE) \
  NON_DEFAULT_TEMPLATE_ARGS_COUNT(NODE) = build_int_cst (NULL_TREE, INT_VALUE)
#if CHECKING_P
#define GET_NON_DEFAULT_TEMPLATE_ARGS_COUNT(NODE) \
    int_cst_value (NON_DEFAULT_TEMPLATE_ARGS_COUNT (NODE))
#else
#define GET_NON_DEFAULT_TEMPLATE_ARGS_COUNT(NODE) \
  NON_DEFAULT_TEMPLATE_ARGS_COUNT (NODE) \
  ? int_cst_value (NON_DEFAULT_TEMPLATE_ARGS_COUNT (NODE)) \
  : TREE_VEC_LENGTH (INNERMOST_TEMPLATE_ARGS (NODE))
#endif
/* The list of typedefs - used in the template - that need
   access checking at template instantiation time.

   FIXME this should be associated with the TEMPLATE_DECL, not the
   TEMPLATE_INFO.  */
#define TI_TYPEDEFS_NEEDING_ACCESS_CHECKING(NODE) \
  ((struct tree_template_info*)TEMPLATE_INFO_CHECK \
     (NODE))->typedefs_needing_access_checking

/* We use TREE_VECs to hold template arguments.  If there is only one
   level of template arguments, then the TREE_VEC contains the
   arguments directly.  If there is more than one level of template
   arguments, then each entry in the TREE_VEC is itself a TREE_VEC,
   containing the template arguments for a single level.  The first
   entry in the outer TREE_VEC is the outermost level of template
   parameters; the last is the innermost.

   It is incorrect to ever form a template argument vector containing
   only one level of arguments, but which is a TREE_VEC containing as
   its only entry the TREE_VEC for that level.

   For each TREE_VEC containing the template arguments for a single
   level, it's possible to get or set the number of non defaulted
   template arguments by using the accessor macros
   GET_NON_DEFAULT_TEMPLATE_ARGS_COUNT or
   SET_NON_DEFAULT_TEMPLATE_ARGS_COUNT.  */

/* Nonzero if the template arguments is actually a vector of vectors,
   rather than just a vector.  */
#define TMPL_ARGS_HAVE_MULTIPLE_LEVELS(NODE)		     \
  (NODE && TREE_VEC_LENGTH (NODE) && TREE_VEC_ELT (NODE, 0)  \
   && TREE_CODE (TREE_VEC_ELT (NODE, 0)) == TREE_VEC)

/* The depth of a template argument vector.  When called directly by
   the parser, we use a TREE_LIST rather than a TREE_VEC to represent
   template arguments.  In fact, we may even see NULL_TREE if there
   are no template arguments.  In both of those cases, there is only
   one level of template arguments.  */
#define TMPL_ARGS_DEPTH(NODE)					\
  (TMPL_ARGS_HAVE_MULTIPLE_LEVELS (NODE) ? TREE_VEC_LENGTH (NODE) : 1)

/* The LEVELth level of the template ARGS.  The outermost level of
   args is level 1, not level 0.  */
#define TMPL_ARGS_LEVEL(ARGS, LEVEL)		\
  (TMPL_ARGS_HAVE_MULTIPLE_LEVELS (ARGS)	\
   ? TREE_VEC_ELT (ARGS, (LEVEL) - 1) : (ARGS))

/* Set the LEVELth level of the template ARGS to VAL.  This macro does
   not work with single-level argument vectors.  */
#define SET_TMPL_ARGS_LEVEL(ARGS, LEVEL, VAL)	\
  (TREE_VEC_ELT (ARGS, (LEVEL) - 1) = (VAL))

/* Accesses the IDXth parameter in the LEVELth level of the ARGS.  */
#define TMPL_ARG(ARGS, LEVEL, IDX)				\
  (TREE_VEC_ELT (TMPL_ARGS_LEVEL (ARGS, LEVEL), IDX))

/* Given a single level of template arguments in NODE, return the
   number of arguments.  */
#define NUM_TMPL_ARGS(NODE)				\
  (TREE_VEC_LENGTH (NODE))

/* Returns the innermost level of template arguments in ARGS.  */
#define INNERMOST_TEMPLATE_ARGS(NODE) \
  (get_innermost_template_args ((NODE), 1))

/* The number of levels of template parameters given by NODE.  */
#define TMPL_PARMS_DEPTH(NODE) \
  ((HOST_WIDE_INT) TREE_INT_CST_LOW (TREE_PURPOSE (NODE)))

/* The TEMPLATE_DECL instantiated or specialized by NODE.  This
   TEMPLATE_DECL will be the immediate parent, not the most general
   template.  For example, in:

      template <class T> struct S { template <class U> void f(U); }

   the FUNCTION_DECL for S<int>::f<double> will have, as its
   DECL_TI_TEMPLATE, `template <class U> S<int>::f<U>'.

   As a special case, for a member friend template of a template
   class, this value will not be a TEMPLATE_DECL, but rather an
   IDENTIFIER_NODE or OVERLOAD indicating the name of the template and
   any explicit template arguments provided.  For example, in:

     template <class T> struct S { friend void f<int>(int, double); }

   the DECL_TI_TEMPLATE will be an IDENTIFIER_NODE for `f' and the
   DECL_TI_ARGS will be {int}.

   For a FIELD_DECL with a non-static data member initializer, this value
   is the FIELD_DECL it was instantiated from.  */
#define DECL_TI_TEMPLATE(NODE)      TI_TEMPLATE (DECL_TEMPLATE_INFO (NODE))

/* The template arguments used to obtain this decl from the most
   general form of DECL_TI_TEMPLATE.  For the example given for
   DECL_TI_TEMPLATE, the DECL_TI_ARGS will be {int, double}.  These
   are always the full set of arguments required to instantiate this
   declaration from the most general template specialized here.  */
#define DECL_TI_ARGS(NODE)	    TI_ARGS (DECL_TEMPLATE_INFO (NODE))

/* The TEMPLATE_DECL associated with NODE, a class type.  Even if NODE
   will be generated from a partial specialization, the TEMPLATE_DECL
   referred to here will be the original template.  For example,
   given:

      template <typename T> struct S {};
      template <typename T> struct S<T*> {};
      
   the CLASSTPYE_TI_TEMPLATE for S<int*> will be S, not the S<T*>.  */
#define CLASSTYPE_TI_TEMPLATE(NODE) TI_TEMPLATE (CLASSTYPE_TEMPLATE_INFO (NODE))
#define CLASSTYPE_TI_ARGS(NODE)     TI_ARGS (CLASSTYPE_TEMPLATE_INFO (NODE))

/* For a template instantiation TYPE, returns the TYPE corresponding
   to the primary template.  Otherwise returns TYPE itself.  */
#define CLASSTYPE_PRIMARY_TEMPLATE_TYPE(TYPE)				\
  ((CLASSTYPE_USE_TEMPLATE ((TYPE))					\
    && !CLASSTYPE_TEMPLATE_SPECIALIZATION ((TYPE)))			\
   ? TREE_TYPE (DECL_TEMPLATE_RESULT (DECL_PRIMARY_TEMPLATE		\
				      (CLASSTYPE_TI_TEMPLATE ((TYPE))))) \
   : (TYPE))

/* Like CLASS_TI_TEMPLATE, but also works for ENUMERAL_TYPEs.  */
#define TYPE_TI_TEMPLATE(NODE)			\
  (TI_TEMPLATE (TYPE_TEMPLATE_INFO (NODE)))

/* Like DECL_TI_ARGS, but for an ENUMERAL_, RECORD_, or UNION_TYPE.  */
#define TYPE_TI_ARGS(NODE)			\
  (TI_ARGS (TYPE_TEMPLATE_INFO (NODE)))

#define INNERMOST_TEMPLATE_PARMS(NODE)  TREE_VALUE (NODE)

/* Nonzero if NODE (a TEMPLATE_DECL) is a member template, in the
   sense of [temp.mem].  */
#define DECL_MEMBER_TEMPLATE_P(NODE) \
  (DECL_LANG_FLAG_1 (TEMPLATE_DECL_CHECK (NODE)))

/* Nonzero if the NODE corresponds to the template parameters for a
   member template, whose inline definition is being processed after
   the class definition is complete.  */
#define TEMPLATE_PARMS_FOR_INLINE(NODE) TREE_LANG_FLAG_1 (NODE)

/* Determine if a declaration (PARM_DECL or FIELD_DECL) is a pack.  */
#define DECL_PACK_P(NODE) \
  (DECL_P (NODE) && PACK_EXPANSION_P (TREE_TYPE (NODE)))

/* Determines if NODE is an expansion of one or more parameter packs,
   e.g., a TYPE_PACK_EXPANSION or EXPR_PACK_EXPANSION.  */
#define PACK_EXPANSION_P(NODE)                 \
  (TREE_CODE (NODE) == TYPE_PACK_EXPANSION     \
   || TREE_CODE (NODE) == EXPR_PACK_EXPANSION)

/* Extracts the type or expression pattern from a TYPE_PACK_EXPANSION or
   EXPR_PACK_EXPANSION.  */
#define PACK_EXPANSION_PATTERN(NODE)                            \
  (TREE_CODE (NODE) == TYPE_PACK_EXPANSION ? TREE_TYPE (NODE)    \
   : TREE_OPERAND (NODE, 0))

/* Sets the type or expression pattern for a TYPE_PACK_EXPANSION or
   EXPR_PACK_EXPANSION.  */
#define SET_PACK_EXPANSION_PATTERN(NODE,VALUE)  \
  if (TREE_CODE (NODE) == TYPE_PACK_EXPANSION)  \
    TREE_TYPE (NODE) = VALUE;                   \
  else                                          \
    TREE_OPERAND (NODE, 0) = VALUE

/* The list of parameter packs used in the PACK_EXPANSION_* node. The
   TREE_VALUE of each TREE_LIST contains the parameter packs.  */
#define PACK_EXPANSION_PARAMETER_PACKS(NODE)		\
  *(TREE_CODE (NODE) == EXPR_PACK_EXPANSION		\
    ? &TREE_OPERAND (NODE, 1)				\
    : &TYPE_MIN_VALUE_RAW (TYPE_PACK_EXPANSION_CHECK (NODE)))

/* Any additional template args to be applied when substituting into
   the pattern, set by tsubst_pack_expansion for partial instantiations.  */
#define PACK_EXPANSION_EXTRA_ARGS(NODE)		\
  *(TREE_CODE (NODE) == TYPE_PACK_EXPANSION	\
    ? &TYPE_MAX_VALUE_RAW (NODE)			\
    : &TREE_OPERAND ((NODE), 2))

/* True iff this pack expansion is within a function context.  */
#define PACK_EXPANSION_LOCAL_P(NODE) TREE_LANG_FLAG_0 (NODE)

/* True iff this pack expansion is for sizeof....  */
#define PACK_EXPANSION_SIZEOF_P(NODE) TREE_LANG_FLAG_1 (NODE)

/* True iff the wildcard can match a template parameter pack.  */
#define WILDCARD_PACK_P(NODE) TREE_LANG_FLAG_0 (NODE)

/* Determine if this is an argument pack.  */
#define ARGUMENT_PACK_P(NODE)                          \
  (TREE_CODE (NODE) == TYPE_ARGUMENT_PACK              \
   || TREE_CODE (NODE) == NONTYPE_ARGUMENT_PACK)

/* The arguments stored in an argument pack. Arguments are stored in a
   TREE_VEC, which may have length zero.  */
#define ARGUMENT_PACK_ARGS(NODE)                               \
  (TREE_CODE (NODE) == TYPE_ARGUMENT_PACK? TREE_TYPE (NODE)    \
   : TREE_OPERAND (NODE, 0))

/* Set the arguments stored in an argument pack. VALUE must be a
   TREE_VEC.  */
#define SET_ARGUMENT_PACK_ARGS(NODE,VALUE)     \
  if (TREE_CODE (NODE) == TYPE_ARGUMENT_PACK)  \
    TREE_TYPE (NODE) = VALUE;                           \
  else                                                  \
    TREE_OPERAND (NODE, 0) = VALUE

/* Whether the argument pack is "incomplete", meaning that more
   arguments can still be deduced. Incomplete argument packs are only
   used when the user has provided an explicit template argument list
   for a variadic function template. Some of the explicit template
   arguments will be placed into the beginning of the argument pack,
   but additional arguments might still be deduced.  */
#define ARGUMENT_PACK_INCOMPLETE_P(NODE)        \
  TREE_ADDRESSABLE (ARGUMENT_PACK_ARGS (NODE))

/* When ARGUMENT_PACK_INCOMPLETE_P, stores the explicit template
   arguments used to fill this pack.  */
#define ARGUMENT_PACK_EXPLICIT_ARGS(NODE)       \
  TREE_TYPE (ARGUMENT_PACK_ARGS (NODE))

/* In an ARGUMENT_PACK_SELECT, the argument pack from which an
   argument will be selected.  */
#define ARGUMENT_PACK_SELECT_FROM_PACK(NODE)				\
  (((struct tree_argument_pack_select *)ARGUMENT_PACK_SELECT_CHECK (NODE))->argument_pack)

/* In an ARGUMENT_PACK_SELECT, the index of the argument we want to
   select.  */
#define ARGUMENT_PACK_SELECT_INDEX(NODE)				\
  (((struct tree_argument_pack_select *)ARGUMENT_PACK_SELECT_CHECK (NODE))->index)
  
/* In an ARGUMENT_PACK_SELECT, the actual underlying argument that the
   ARGUMENT_PACK_SELECT represents. */
#define ARGUMENT_PACK_SELECT_ARG(NODE)					\
  TREE_VEC_ELT (ARGUMENT_PACK_ARGS (ARGUMENT_PACK_SELECT_FROM_PACK (NODE)), \
	        ARGUMENT_PACK_SELECT_INDEX (NODE))

#define FOLD_EXPR_CHECK(NODE)						\
  TREE_CHECK4 (NODE, UNARY_LEFT_FOLD_EXPR, UNARY_RIGHT_FOLD_EXPR,	\
	       BINARY_LEFT_FOLD_EXPR, BINARY_RIGHT_FOLD_EXPR)

#define BINARY_FOLD_EXPR_CHECK(NODE) \
  TREE_CHECK2 (NODE, BINARY_LEFT_FOLD_EXPR, BINARY_RIGHT_FOLD_EXPR)

/* True if NODE is UNARY_FOLD_EXPR or a BINARY_FOLD_EXPR */
#define FOLD_EXPR_P(NODE)				\
  (TREE_CODE (NODE) == UNARY_LEFT_FOLD_EXPR		\
   || TREE_CODE (NODE) == UNARY_RIGHT_FOLD_EXPR		\
   || TREE_CODE (NODE) == BINARY_LEFT_FOLD_EXPR		\
   || TREE_CODE (NODE) == BINARY_RIGHT_FOLD_EXPR)

/* True when NODE is a fold over a compound assignment operator. */
#define FOLD_EXPR_MODIFY_P(NODE) \
  TREE_LANG_FLAG_0 (FOLD_EXPR_CHECK (NODE))

/* An INTEGER_CST containing the tree code of the folded operator. */
#define FOLD_EXPR_OP(NODE) \
  TREE_OPERAND (FOLD_EXPR_CHECK (NODE), 0)

/* The expression containing an unexpanded parameter pack. */
#define FOLD_EXPR_PACK(NODE) \
  TREE_OPERAND (FOLD_EXPR_CHECK (NODE), 1)

/* In a binary fold expression, the argument with no unexpanded
   parameter packs. */
#define FOLD_EXPR_INIT(NODE) \
  TREE_OPERAND (BINARY_FOLD_EXPR_CHECK (NODE), 2)

/* In a FUNCTION_DECL, the saved language-specific per-function data.  */
#define DECL_SAVED_FUNCTION_DATA(NODE)			\
  (LANG_DECL_FN_CHECK (FUNCTION_DECL_CHECK (NODE))	\
   ->u.saved_language_function)

/* True if NODE is an implicit INDIRECT_EXPR from convert_from_reference.  */
#define REFERENCE_REF_P(NODE)				\
  (INDIRECT_REF_P (NODE)				\
   && TREE_TYPE (TREE_OPERAND (NODE, 0))		\
   && (TREE_CODE (TREE_TYPE (TREE_OPERAND ((NODE), 0)))	\
       == REFERENCE_TYPE))

/* True if NODE is a REFERENCE_TYPE which is OK to instantiate to be a
   reference to VLA type, because it's used for VLA capture.  */
#define REFERENCE_VLA_OK(NODE) \
  (TYPE_LANG_FLAG_5 (REFERENCE_TYPE_CHECK (NODE)))

#define NEW_EXPR_USE_GLOBAL(NODE) \
  TREE_LANG_FLAG_0 (NEW_EXPR_CHECK (NODE))
#define DELETE_EXPR_USE_GLOBAL(NODE) \
  TREE_LANG_FLAG_0 (DELETE_EXPR_CHECK (NODE))
#define DELETE_EXPR_USE_VEC(NODE) \
  TREE_LANG_FLAG_1 (DELETE_EXPR_CHECK (NODE))

#define CALL_OR_AGGR_INIT_CHECK(NODE) \
  TREE_CHECK2 ((NODE), CALL_EXPR, AGGR_INIT_EXPR)

/* Indicates that this is a non-dependent COMPOUND_EXPR which will
   resolve to a function call.  */
#define COMPOUND_EXPR_OVERLOADED(NODE) \
  TREE_LANG_FLAG_0 (COMPOUND_EXPR_CHECK (NODE))

/* In a CALL_EXPR appearing in a template, true if Koenig lookup
   should be performed at instantiation time.  */
#define KOENIG_LOOKUP_P(NODE) TREE_LANG_FLAG_0 (CALL_EXPR_CHECK (NODE))

/* True if the arguments to NODE should be evaluated in left-to-right
   order regardless of PUSH_ARGS_REVERSED.  */
#define CALL_EXPR_ORDERED_ARGS(NODE) \
  TREE_LANG_FLAG_3 (CALL_OR_AGGR_INIT_CHECK (NODE))

/* True if the arguments to NODE should be evaluated in right-to-left
   order regardless of PUSH_ARGS_REVERSED.  */
#define CALL_EXPR_REVERSE_ARGS(NODE) \
  TREE_LANG_FLAG_5 (CALL_OR_AGGR_INIT_CHECK (NODE))

/* True if CALL_EXPR was written as an operator expression, not a function
   call.  */
#define CALL_EXPR_OPERATOR_SYNTAX(NODE) \
  TREE_LANG_FLAG_6 (CALL_OR_AGGR_INIT_CHECK (NODE))

/* Indicates whether a string literal has been parenthesized. Such
   usages are disallowed in certain circumstances.  */

#define PAREN_STRING_LITERAL_P(NODE) \
  TREE_LANG_FLAG_0 (STRING_CST_CHECK (NODE))

/* Indicates whether a COMPONENT_REF or a SCOPE_REF has been parenthesized, or
   an INDIRECT_REF comes from parenthesizing a _DECL.  Currently only set some
   of the time in C++14 mode.  */

#define REF_PARENTHESIZED_P(NODE) \
  TREE_LANG_FLAG_2 (TREE_CHECK3 ((NODE), COMPONENT_REF, INDIRECT_REF, SCOPE_REF))

/* Nonzero if this AGGR_INIT_EXPR provides for initialization via a
   constructor call, rather than an ordinary function call.  */
#define AGGR_INIT_VIA_CTOR_P(NODE) \
  TREE_LANG_FLAG_0 (AGGR_INIT_EXPR_CHECK (NODE))

/* Nonzero if expanding this AGGR_INIT_EXPR should first zero-initialize
   the object.  */
#define AGGR_INIT_ZERO_FIRST(NODE) \
  TREE_LANG_FLAG_2 (AGGR_INIT_EXPR_CHECK (NODE))

/* Nonzero means that the call is the jump from a thunk to the
   thunked-to function.  */
#define AGGR_INIT_FROM_THUNK_P(NODE) \
  (AGGR_INIT_EXPR_CHECK (NODE)->base.protected_flag)

/* AGGR_INIT_EXPR accessors.  These are equivalent to the CALL_EXPR
   accessors, except for AGGR_INIT_EXPR_SLOT (which takes the place of
   CALL_EXPR_STATIC_CHAIN).  */

#define AGGR_INIT_EXPR_FN(NODE) TREE_OPERAND (AGGR_INIT_EXPR_CHECK (NODE), 1)
#define AGGR_INIT_EXPR_SLOT(NODE) \
  TREE_OPERAND (AGGR_INIT_EXPR_CHECK (NODE), 2)
#define AGGR_INIT_EXPR_ARG(NODE, I) \
  TREE_OPERAND (AGGR_INIT_EXPR_CHECK (NODE), (I) + 3)
#define aggr_init_expr_nargs(NODE) (VL_EXP_OPERAND_LENGTH(NODE) - 3)

/* AGGR_INIT_EXPR_ARGP returns a pointer to the argument vector for NODE.
   We can't use &AGGR_INIT_EXPR_ARG (NODE, 0) because that will complain if
   the argument count is zero when checking is enabled.  Instead, do
   the pointer arithmetic to advance past the 3 fixed operands in a
   AGGR_INIT_EXPR.  That produces a valid pointer to just past the end of
   the operand array, even if it's not valid to dereference it.  */
#define AGGR_INIT_EXPR_ARGP(NODE) \
  (&(TREE_OPERAND (AGGR_INIT_EXPR_CHECK (NODE), 0)) + 3)

/* Abstract iterators for AGGR_INIT_EXPRs.  */

/* Structure containing iterator state.  */
struct aggr_init_expr_arg_iterator {
  tree t;	/* the aggr_init_expr */
  int n;	/* argument count */
  int i;	/* next argument index */
};

/* Initialize the abstract argument list iterator object ITER with the
   arguments from AGGR_INIT_EXPR node EXP.  */
inline void
init_aggr_init_expr_arg_iterator (tree exp,
				       aggr_init_expr_arg_iterator *iter)
{
  iter->t = exp;
  iter->n = aggr_init_expr_nargs (exp);
  iter->i = 0;
}

/* Return the next argument from abstract argument list iterator object ITER,
   and advance its state.  Return NULL_TREE if there are no more arguments.  */
inline tree
next_aggr_init_expr_arg (aggr_init_expr_arg_iterator *iter)
{
  tree result;
  if (iter->i >= iter->n)
    return NULL_TREE;
  result = AGGR_INIT_EXPR_ARG (iter->t, iter->i);
  iter->i++;
  return result;
}

/* Initialize the abstract argument list iterator object ITER, then advance
   past and return the first argument.  Useful in for expressions, e.g.
     for (arg = first_aggr_init_expr_arg (exp, &iter); arg;
          arg = next_aggr_init_expr_arg (&iter))   */
inline tree
first_aggr_init_expr_arg (tree exp, aggr_init_expr_arg_iterator *iter)
{
  init_aggr_init_expr_arg_iterator (exp, iter);
  return next_aggr_init_expr_arg (iter);
}

/* Test whether there are more arguments in abstract argument list iterator
   ITER, without changing its state.  */
inline bool
more_aggr_init_expr_args_p (const aggr_init_expr_arg_iterator *iter)
{
  return (iter->i < iter->n);
}

/* Iterate through each argument ARG of AGGR_INIT_EXPR CALL, using variable
   ITER (of type aggr_init_expr_arg_iterator) to hold the iteration state.  */
#define FOR_EACH_AGGR_INIT_EXPR_ARG(arg, iter, call)			\
  for ((arg) = first_aggr_init_expr_arg ((call), &(iter)); (arg);	\
       (arg) = next_aggr_init_expr_arg (&(iter)))

/* VEC_INIT_EXPR accessors.  */
#define VEC_INIT_EXPR_SLOT(NODE) TREE_OPERAND (VEC_INIT_EXPR_CHECK (NODE), 0)
#define VEC_INIT_EXPR_INIT(NODE) TREE_OPERAND (VEC_INIT_EXPR_CHECK (NODE), 1)

/* Indicates that a VEC_INIT_EXPR is a potential constant expression.
   Only set when the current function is constexpr.  */
#define VEC_INIT_EXPR_IS_CONSTEXPR(NODE) \
  TREE_LANG_FLAG_0 (VEC_INIT_EXPR_CHECK (NODE))

/* Indicates that a VEC_INIT_EXPR is expressing value-initialization.  */
#define VEC_INIT_EXPR_VALUE_INIT(NODE) \
  TREE_LANG_FLAG_1 (VEC_INIT_EXPR_CHECK (NODE))

/* The condition under which this MUST_NOT_THROW_EXPR actually blocks
   exceptions.  NULL_TREE means 'true'.  */
#define MUST_NOT_THROW_COND(NODE) \
  TREE_OPERAND (MUST_NOT_THROW_EXPR_CHECK (NODE), 1)

/* The TYPE_MAIN_DECL for a class template type is a TYPE_DECL, not a
   TEMPLATE_DECL.  This macro determines whether or not a given class
   type is really a template type, as opposed to an instantiation or
   specialization of one.  */
#define CLASSTYPE_IS_TEMPLATE(NODE)  \
  (CLASSTYPE_TEMPLATE_INFO (NODE)    \
   && !CLASSTYPE_USE_TEMPLATE (NODE) \
   && PRIMARY_TEMPLATE_P (CLASSTYPE_TI_TEMPLATE (NODE)))

/* The name used by the user to name the typename type.  Typically,
   this is an IDENTIFIER_NODE, and the same as the DECL_NAME on the
   corresponding TYPE_DECL.  However, this may also be a
   TEMPLATE_ID_EXPR if we had something like `typename X::Y<T>'.  */
#define TYPENAME_TYPE_FULLNAME(NODE) \
  (TYPE_VALUES_RAW (TYPENAME_TYPE_CHECK (NODE)))

/* True if a TYPENAME_TYPE was declared as an "enum".  */
#define TYPENAME_IS_ENUM_P(NODE) \
  (TREE_LANG_FLAG_0 (TYPENAME_TYPE_CHECK (NODE)))

/* True if a TYPENAME_TYPE was declared as a "class", "struct", or
   "union".  */
#define TYPENAME_IS_CLASS_P(NODE) \
  (TREE_LANG_FLAG_1 (TYPENAME_TYPE_CHECK (NODE)))

/* True if a TYPENAME_TYPE is in the process of being resolved.  */
#define TYPENAME_IS_RESOLVING_P(NODE) \
  (TREE_LANG_FLAG_2 (TYPENAME_TYPE_CHECK (NODE)))

/* [class.virtual]

   A class that declares or inherits a virtual function is called a
   polymorphic class.  */
#define TYPE_POLYMORPHIC_P(NODE) (TREE_LANG_FLAG_2 (NODE))

/* Nonzero if this class has a virtual function table pointer.  */
#define TYPE_CONTAINS_VPTR_P(NODE)		\
  (TYPE_POLYMORPHIC_P (NODE) || CLASSTYPE_VBASECLASSES (NODE))

/* This flag is true of a local VAR_DECL if it was declared in a for
   statement, but we are no longer in the scope of the for.  */
#define DECL_DEAD_FOR_LOCAL(NODE) DECL_LANG_FLAG_7 (VAR_DECL_CHECK (NODE))

/* This flag is set on a VAR_DECL that is a DECL_DEAD_FOR_LOCAL
   if we already emitted a warning about using it.  */
#define DECL_ERROR_REPORTED(NODE) DECL_LANG_FLAG_0 (VAR_DECL_CHECK (NODE))

/* Nonzero if NODE is a FUNCTION_DECL (for a function with global
   scope) declared in a local scope.  */
#define DECL_LOCAL_FUNCTION_P(NODE) \
  DECL_LANG_FLAG_0 (FUNCTION_DECL_CHECK (NODE))

/* Nonzero if NODE is the target for genericization of 'break' stmts.  */
#define LABEL_DECL_BREAK(NODE) \
  DECL_LANG_FLAG_0 (LABEL_DECL_CHECK (NODE))

/* Nonzero if NODE is the target for genericization of 'continue' stmts.  */
#define LABEL_DECL_CONTINUE(NODE) \
  DECL_LANG_FLAG_1 (LABEL_DECL_CHECK (NODE))

/* Nonzero if NODE is the target for genericization of 'return' stmts
   in constructors/destructors of targetm.cxx.cdtor_returns_this targets.  */
#define LABEL_DECL_CDTOR(NODE) \
  DECL_LANG_FLAG_2 (LABEL_DECL_CHECK (NODE))

/* True if NODE was declared with auto in its return type, but it has
   started compilation and so the return type might have been changed by
   return type deduction; its declared return type should be found in
   DECL_STRUCT_FUNCTION(NODE)->language->x_auto_return_pattern.  */
#define FNDECL_USED_AUTO(NODE) \
  TREE_LANG_FLAG_2 (FUNCTION_DECL_CHECK (NODE))

/* Nonzero if NODE is a DECL which we know about but which has not
   been explicitly declared, such as a built-in function or a friend
   declared inside a class.  In the latter case DECL_HIDDEN_FRIEND_P
   will be set.  */
#define DECL_ANTICIPATED(NODE) \
  (DECL_LANG_SPECIFIC (TYPE_FUNCTION_OR_TEMPLATE_DECL_CHECK (NODE)) \
   ->u.base.anticipated_p)

/* Is DECL NODE a hidden name?  */
#define DECL_HIDDEN_P(NODE) \
  (DECL_LANG_SPECIFIC (NODE) && TYPE_FUNCTION_OR_TEMPLATE_DECL_P (NODE) \
   && DECL_ANTICIPATED (NODE))

/* True if this is a hidden class type.    */
#define TYPE_HIDDEN_P(NODE) \
  (DECL_LANG_SPECIFIC (TYPE_NAME (NODE)) \
   && DECL_ANTICIPATED (TYPE_NAME (NODE)))

/* True for artificial decls added for OpenMP privatized non-static
   data members.  */
#define DECL_OMP_PRIVATIZED_MEMBER(NODE) \
  (DECL_LANG_SPECIFIC (VAR_DECL_CHECK (NODE))->u.base.anticipated_p)

/* Nonzero if NODE is a FUNCTION_DECL which was declared as a friend
   within a class but has not been declared in the surrounding scope.
   The function is invisible except via argument dependent lookup.  */
#define DECL_HIDDEN_FRIEND_P(NODE) \
  (LANG_DECL_FN_CHECK (DECL_COMMON_CHECK (NODE))->hidden_friend_p)

/* Nonzero if NODE is an artificial FUNCTION_DECL for
   #pragma omp declare reduction.  */
#define DECL_OMP_DECLARE_REDUCTION_P(NODE) \
  (LANG_DECL_FN_CHECK (DECL_COMMON_CHECK (NODE))->omp_declare_reduction_p)

/* Nonzero if DECL has been declared threadprivate by
   #pragma omp threadprivate.  */
#define CP_DECL_THREADPRIVATE_P(DECL) \
  (DECL_LANG_SPECIFIC (VAR_DECL_CHECK (DECL))->u.base.threadprivate_or_deleted_p)

/* Nonzero if NODE is a VAR_DECL which has been declared inline.  */
#define DECL_VAR_DECLARED_INLINE_P(NODE) \
  (DECL_LANG_SPECIFIC (VAR_DECL_CHECK (NODE))			\
   ? DECL_LANG_SPECIFIC (NODE)->u.base.var_declared_inline_p	\
   : false)
#define SET_DECL_VAR_DECLARED_INLINE_P(NODE) \
  (DECL_LANG_SPECIFIC (VAR_DECL_CHECK (NODE))->u.base.var_declared_inline_p \
   = true)

/* Nonzero if NODE is an artificial VAR_DECL for a C++17 structured binding
   declaration or one of VAR_DECLs for the user identifiers in it.  */
#define DECL_DECOMPOSITION_P(NODE) \
  (VAR_P (NODE) && DECL_LANG_SPECIFIC (NODE)			\
   ? DECL_LANG_SPECIFIC (NODE)->u.base.selector == lds_decomp		\
   : false)

/* The underlying artificial VAR_DECL for structured binding.  */
#define DECL_DECOMP_BASE(NODE) \
  (LANG_DECL_DECOMP_CHECK (NODE)->base)

/* Nonzero if NODE is an inline VAR_DECL.  In C++17, static data members
   declared with constexpr specifier are implicitly inline variables.  */
#define DECL_INLINE_VAR_P(NODE) \
  (DECL_VAR_DECLARED_INLINE_P (NODE)				\
   || (cxx_dialect >= cxx17					\
       && DECL_DECLARED_CONSTEXPR_P (NODE)			\
       && DECL_CLASS_SCOPE_P (NODE)))

/* Nonzero if DECL was declared with '= delete'.  */
#define DECL_DELETED_FN(DECL) \
  (LANG_DECL_FN_CHECK (DECL)->min.base.threadprivate_or_deleted_p)

/* Nonzero if DECL was declared with '= default' (maybe implicitly).  */
#define DECL_DEFAULTED_FN(DECL) \
  (LANG_DECL_FN_CHECK (DECL)->defaulted_p)

/* Nonzero if DECL is explicitly defaulted in the class body.  */
#define DECL_DEFAULTED_IN_CLASS_P(DECL)					\
  (DECL_DEFAULTED_FN (DECL) && DECL_INITIALIZED_IN_CLASS_P (DECL))
/* Nonzero if DECL was defaulted outside the class body.  */
#define DECL_DEFAULTED_OUTSIDE_CLASS_P(DECL)				\
  (DECL_DEFAULTED_FN (DECL)						\
   && !(DECL_ARTIFICIAL (DECL) || DECL_INITIALIZED_IN_CLASS_P (DECL)))

/* Record whether a typedef for type `int' was actually `signed int'.  */
#define C_TYPEDEF_EXPLICITLY_SIGNED(EXP) DECL_LANG_FLAG_1 (EXP)

/* Returns nonzero if DECL has external linkage, as specified by the
   language standard.  (This predicate may hold even when the
   corresponding entity is not actually given external linkage in the
   object file; see decl_linkage for details.)  */
#define DECL_EXTERNAL_LINKAGE_P(DECL) \
  (decl_linkage (DECL) == lk_external)

/* Keep these codes in ascending code order.  */

#define INTEGRAL_CODE_P(CODE)	\
  ((CODE) == ENUMERAL_TYPE	\
   || (CODE) == BOOLEAN_TYPE	\
   || (CODE) == INTEGER_TYPE)

/* [basic.fundamental]

   Types  bool, char, wchar_t, and the signed and unsigned integer types
   are collectively called integral types.

   Note that INTEGRAL_TYPE_P, as defined in tree.h, allows enumeration
   types as well, which is incorrect in C++.  Keep these checks in
   ascending code order.  */
#define CP_INTEGRAL_TYPE_P(TYPE)		\
  (TREE_CODE (TYPE) == BOOLEAN_TYPE		\
   || TREE_CODE (TYPE) == INTEGER_TYPE)

/* Returns true if TYPE is an integral or enumeration name.  Keep
   these checks in ascending code order.  */
#define INTEGRAL_OR_ENUMERATION_TYPE_P(TYPE) \
   (TREE_CODE (TYPE) == ENUMERAL_TYPE || CP_INTEGRAL_TYPE_P (TYPE))

/* Returns true if TYPE is an integral or unscoped enumeration type.  */
#define INTEGRAL_OR_UNSCOPED_ENUMERATION_TYPE_P(TYPE) \
   (UNSCOPED_ENUM_P (TYPE) || CP_INTEGRAL_TYPE_P (TYPE))

/* True if the class type TYPE is a literal type.  */
#define CLASSTYPE_LITERAL_P(TYPE)              \
   (LANG_TYPE_CLASS_CHECK (TYPE)->is_literal)

/* [basic.fundamental]

   Integral and floating types are collectively called arithmetic
   types.  

   As a GNU extension, we also accept complex types.

   Keep these checks in ascending code order.  */
#define ARITHMETIC_TYPE_P(TYPE) \
  (CP_INTEGRAL_TYPE_P (TYPE) \
   || TREE_CODE (TYPE) == REAL_TYPE \
   || TREE_CODE (TYPE) == COMPLEX_TYPE)

/* True iff TYPE is cv decltype(nullptr).  */
#define NULLPTR_TYPE_P(TYPE) (TREE_CODE (TYPE) == NULLPTR_TYPE)

/* [basic.types]

   Arithmetic types, enumeration types, pointer types,
   pointer-to-member types, and std::nullptr_t are collectively called
   scalar types.
   
   Keep these checks in ascending code order.  */
#define SCALAR_TYPE_P(TYPE)			\
  (TYPE_PTRDATAMEM_P (TYPE)			\
   || TREE_CODE (TYPE) == ENUMERAL_TYPE		\
   || ARITHMETIC_TYPE_P (TYPE)			\
   || TYPE_PTR_P (TYPE)				\
   || TYPE_PTRMEMFUNC_P (TYPE)                  \
   || NULLPTR_TYPE_P (TYPE))

/* Determines whether this type is a C++0x scoped enumeration
   type. Scoped enumerations types are introduced via "enum class" or
   "enum struct", e.g.,

     enum class Color {
       Red, Green, Blue
     };

   Scoped enumeration types are different from normal (unscoped)
   enumeration types in several ways:
   
     - The enumerators of a scoped enumeration type are only available
       within the scope of the enumeration type and not in the
       enclosing scope. For example, the Red color can be referred to
       with "Color::Red" but not "Red".

     - Scoped enumerators and enumerations do not implicitly convert
       to integers or 'bool'.

     - The underlying type of the enum is well-defined.  */
#define SCOPED_ENUM_P(TYPE)                                             \
  (TREE_CODE (TYPE) == ENUMERAL_TYPE && ENUM_IS_SCOPED (TYPE))

/* Determine whether this is an unscoped enumeration type.  */
#define UNSCOPED_ENUM_P(TYPE)                                           \
  (TREE_CODE (TYPE) == ENUMERAL_TYPE && !ENUM_IS_SCOPED (TYPE))

/* Set the flag indicating whether an ENUMERAL_TYPE is a C++0x scoped
   enumeration type (1) or a normal (unscoped) enumeration type
   (0).  */
#define SET_SCOPED_ENUM_P(TYPE, VAL)                    \
  (ENUM_IS_SCOPED (TYPE) = (VAL))

#define SET_OPAQUE_ENUM_P(TYPE, VAL)                    \
  (ENUM_IS_OPAQUE (TYPE) = (VAL))

#define OPAQUE_ENUM_P(TYPE)				\
  (TREE_CODE (TYPE) == ENUMERAL_TYPE && ENUM_IS_OPAQUE (TYPE))

/* Determines whether an ENUMERAL_TYPE has an explicit
   underlying type.  */
#define ENUM_FIXED_UNDERLYING_TYPE_P(NODE) (TYPE_LANG_FLAG_5 (NODE))

/* Returns the underlying type of the given enumeration type. The
   underlying type is determined in different ways, depending on the
   properties of the enum:

     - In C++0x, the underlying type can be explicitly specified, e.g.,

         enum E1 : char { ... } // underlying type is char

     - In a C++0x scoped enumeration, the underlying type is int
       unless otherwises specified:

         enum class E2 { ... } // underlying type is int

     - Otherwise, the underlying type is determined based on the
       values of the enumerators. In this case, the
       ENUM_UNDERLYING_TYPE will not be set until after the definition
       of the enumeration is completed by finish_enum.  */
#define ENUM_UNDERLYING_TYPE(TYPE) \
  TREE_TYPE (ENUMERAL_TYPE_CHECK (TYPE))

/* [dcl.init.aggr]

   An aggregate is an array or a class with no user-provided
   constructors, no brace-or-equal-initializers for non-static data
   members, no private or protected non-static data members, no
   base classes, and no virtual functions.

   As an extension, we also treat vectors as aggregates.  Keep these
   checks in ascending code order.  */
#define CP_AGGREGATE_TYPE_P(TYPE)				\
  (TREE_CODE (TYPE) == VECTOR_TYPE				\
   ||TREE_CODE (TYPE) == ARRAY_TYPE				\
   || (CLASS_TYPE_P (TYPE) && !CLASSTYPE_NON_AGGREGATE (TYPE)))

/* Nonzero for a class type means that the class type has a
   user-declared constructor.  */
#define TYPE_HAS_USER_CONSTRUCTOR(NODE) (TYPE_LANG_FLAG_1 (NODE))

/* Nonzero means that the FUNCTION_TYPE or METHOD_TYPE has a
   late-specified return type.  */
#define TYPE_HAS_LATE_RETURN_TYPE(NODE) \
  (TYPE_LANG_FLAG_2 (FUNC_OR_METHOD_CHECK (NODE)))

/* When appearing in an INDIRECT_REF, it means that the tree structure
   underneath is actually a call to a constructor.  This is needed
   when the constructor must initialize local storage (which can
   be automatically destroyed), rather than allowing it to allocate
   space from the heap.

   When appearing in a SAVE_EXPR, it means that underneath
   is a call to a constructor.

   When appearing in a CONSTRUCTOR, the expression is a
   compound literal.

   When appearing in a FIELD_DECL, it means that this field
   has been duly initialized in its constructor.  */
#define TREE_HAS_CONSTRUCTOR(NODE) (TREE_LANG_FLAG_4 (NODE))

/* True if NODE is a brace-enclosed initializer.  */
#define BRACE_ENCLOSED_INITIALIZER_P(NODE) \
  (TREE_CODE (NODE) == CONSTRUCTOR && TREE_TYPE (NODE) == init_list_type_node)

/* True if NODE is a compound-literal, i.e., a brace-enclosed
   initializer cast to a particular type.  */
#define COMPOUND_LITERAL_P(NODE) \
  (TREE_CODE (NODE) == CONSTRUCTOR && TREE_HAS_CONSTRUCTOR (NODE))

#define EMPTY_CONSTRUCTOR_P(NODE) (TREE_CODE (NODE) == CONSTRUCTOR \
				   && vec_safe_is_empty(CONSTRUCTOR_ELTS(NODE))\
				   && !TREE_HAS_CONSTRUCTOR (NODE))

/* True if NODE is a init-list used as a direct-initializer, i.e.
   B b{1,2}, not B b({1,2}) or B b = {1,2}.  */
#define CONSTRUCTOR_IS_DIRECT_INIT(NODE) (TREE_LANG_FLAG_0 (CONSTRUCTOR_CHECK (NODE)))

/* True if an uninitialized element in NODE should not be treated as
   implicitly value-initialized.  Only used in constexpr evaluation.  */
#define CONSTRUCTOR_NO_IMPLICIT_ZERO(NODE) \
  (TREE_LANG_FLAG_1 (CONSTRUCTOR_CHECK (NODE)))

/* True if this CONSTRUCTOR should not be used as a variable initializer
   because it was loaded from a constexpr variable with mutable fields.  */
#define CONSTRUCTOR_MUTABLE_POISON(NODE) \
  (TREE_LANG_FLAG_2 (CONSTRUCTOR_CHECK (NODE)))

/* True if this typed CONSTRUCTOR represents C99 compound-literal syntax rather
   than C++11 functional cast syntax.  */
#define CONSTRUCTOR_C99_COMPOUND_LITERAL(NODE) \
  (TREE_LANG_FLAG_3 (CONSTRUCTOR_CHECK (NODE)))

#define DIRECT_LIST_INIT_P(NODE) \
   (BRACE_ENCLOSED_INITIALIZER_P (NODE) && CONSTRUCTOR_IS_DIRECT_INIT (NODE))

/* True if NODE represents a conversion for direct-initialization in a
   template.  Set by perform_implicit_conversion_flags.  */
#define IMPLICIT_CONV_EXPR_DIRECT_INIT(NODE) \
  (TREE_LANG_FLAG_0 (IMPLICIT_CONV_EXPR_CHECK (NODE)))

/* Nonzero means that an object of this type can not be initialized using
   an initializer list.  */
#define CLASSTYPE_NON_AGGREGATE(NODE) \
  (LANG_TYPE_CLASS_CHECK (NODE)->non_aggregate)
#define TYPE_NON_AGGREGATE_CLASS(NODE) \
  (CLASS_TYPE_P (NODE) && CLASSTYPE_NON_AGGREGATE (NODE))

/* Nonzero if there is a non-trivial X::op=(cv X&) for this class.  */
#define TYPE_HAS_COMPLEX_COPY_ASSIGN(NODE) (LANG_TYPE_CLASS_CHECK (NODE)->has_complex_copy_assign)

/* Nonzero if there is a non-trivial X::X(cv X&) for this class.  */
#define TYPE_HAS_COMPLEX_COPY_CTOR(NODE) (LANG_TYPE_CLASS_CHECK (NODE)->has_complex_copy_ctor)

/* Nonzero if there is a non-trivial X::op=(X&&) for this class.  */
#define TYPE_HAS_COMPLEX_MOVE_ASSIGN(NODE) (LANG_TYPE_CLASS_CHECK (NODE)->has_complex_move_assign)

/* Nonzero if there is a non-trivial X::X(X&&) for this class.  */
#define TYPE_HAS_COMPLEX_MOVE_CTOR(NODE) (LANG_TYPE_CLASS_CHECK (NODE)->has_complex_move_ctor)

/* Nonzero if there is no trivial default constructor for this class.  */
#define TYPE_HAS_COMPLEX_DFLT(NODE) (LANG_TYPE_CLASS_CHECK (NODE)->has_complex_dflt)

/* Nonzero if TYPE has a trivial destructor.  From [class.dtor]:

     A destructor is trivial if it is an implicitly declared
     destructor and if:

       - all of the direct base classes of its class have trivial
	 destructors,

       - for all of the non-static data members of its class that are
	 of class type (or array thereof), each such class has a
	 trivial destructor.  */
#define TYPE_HAS_TRIVIAL_DESTRUCTOR(NODE) \
  (!TYPE_HAS_NONTRIVIAL_DESTRUCTOR (NODE))

/* Nonzero for _TYPE node means that this type does not have a trivial
   destructor.  Therefore, destroying an object of this type will
   involve a call to a destructor.  This can apply to objects of
   ARRAY_TYPE is the type of the elements needs a destructor.  */
#define TYPE_HAS_NONTRIVIAL_DESTRUCTOR(NODE) \
  (TYPE_LANG_FLAG_4 (NODE))

/* Nonzero for class type means that the default constructor is trivial.  */
#define TYPE_HAS_TRIVIAL_DFLT(NODE) \
  (TYPE_HAS_DEFAULT_CONSTRUCTOR (NODE) && ! TYPE_HAS_COMPLEX_DFLT (NODE))

/* Nonzero for class type means that copy initialization of this type can use
   a bitwise copy.  */
#define TYPE_HAS_TRIVIAL_COPY_CTOR(NODE) \
  (TYPE_HAS_COPY_CTOR (NODE) && ! TYPE_HAS_COMPLEX_COPY_CTOR (NODE))

/* Nonzero for class type means that assignment of this type can use
   a bitwise copy.  */
#define TYPE_HAS_TRIVIAL_COPY_ASSIGN(NODE) \
  (TYPE_HAS_COPY_ASSIGN (NODE) && ! TYPE_HAS_COMPLEX_COPY_ASSIGN (NODE))

/* Returns true if NODE is a pointer-to-data-member.  */
#define TYPE_PTRDATAMEM_P(NODE)			\
  (TREE_CODE (NODE) == OFFSET_TYPE)
/* Returns true if NODE is a pointer.  */
#define TYPE_PTR_P(NODE)			\
  (TREE_CODE (NODE) == POINTER_TYPE)

/* Returns true if NODE is an object type:

     [basic.types]

     An object type is a (possibly cv-qualified) type that is not a
     function type, not a reference type, and not a void type.

   Keep these checks in ascending order, for speed.  */
#define TYPE_OBJ_P(NODE)			\
  (TREE_CODE (NODE) != REFERENCE_TYPE		\
   && !VOID_TYPE_P (NODE)  		        \
   && TREE_CODE (NODE) != FUNCTION_TYPE		\
   && TREE_CODE (NODE) != METHOD_TYPE)

/* Returns true if NODE is a pointer to an object.  Keep these checks
   in ascending tree code order.  */
#define TYPE_PTROB_P(NODE)					\
  (TYPE_PTR_P (NODE) && TYPE_OBJ_P (TREE_TYPE (NODE)))

/* Returns true if NODE is a reference to an object.  Keep these checks
   in ascending tree code order.  */
#define TYPE_REF_OBJ_P(NODE)					\
  (TREE_CODE (NODE) == REFERENCE_TYPE && TYPE_OBJ_P (TREE_TYPE (NODE)))

/* Returns true if NODE is a pointer to an object, or a pointer to
   void.  Keep these checks in ascending tree code order.  */
#define TYPE_PTROBV_P(NODE)					\
  (TYPE_PTR_P (NODE)						\
   && !(TREE_CODE (TREE_TYPE (NODE)) == FUNCTION_TYPE		\
	|| TREE_CODE (TREE_TYPE (NODE)) == METHOD_TYPE))

/* Returns true if NODE is a pointer to function type.  */
#define TYPE_PTRFN_P(NODE)				\
  (TYPE_PTR_P (NODE)			                \
   && TREE_CODE (TREE_TYPE (NODE)) == FUNCTION_TYPE)

/* Returns true if NODE is a reference to function type.  */
#define TYPE_REFFN_P(NODE)				\
  (TREE_CODE (NODE) == REFERENCE_TYPE			\
   && TREE_CODE (TREE_TYPE (NODE)) == FUNCTION_TYPE)

/* Returns true if NODE is a pointer to member function type.  */
#define TYPE_PTRMEMFUNC_P(NODE)		\
  (TREE_CODE (NODE) == RECORD_TYPE	\
   && TYPE_PTRMEMFUNC_FLAG (NODE))

#define TYPE_PTRMEMFUNC_FLAG(NODE) \
  (TYPE_LANG_FLAG_2 (RECORD_TYPE_CHECK (NODE)))

/* Returns true if NODE is a pointer-to-member.  */
#define TYPE_PTRMEM_P(NODE) \
  (TYPE_PTRDATAMEM_P (NODE) || TYPE_PTRMEMFUNC_P (NODE))

/* Returns true if NODE is a pointer or a pointer-to-member.  */
#define TYPE_PTR_OR_PTRMEM_P(NODE) \
  (TYPE_PTR_P (NODE) || TYPE_PTRMEM_P (NODE))

/* Indicates when overload resolution may resolve to a pointer to
   member function. [expr.unary.op]/3 */
#define PTRMEM_OK_P(NODE) \
  TREE_LANG_FLAG_0 (TREE_CHECK3 ((NODE), ADDR_EXPR, OFFSET_REF, SCOPE_REF))

/* Get the POINTER_TYPE to the METHOD_TYPE associated with this
   pointer to member function.  TYPE_PTRMEMFUNC_P _must_ be true,
   before using this macro.  */
#define TYPE_PTRMEMFUNC_FN_TYPE(NODE) \
  (cp_build_qualified_type (TREE_TYPE (TYPE_FIELDS (NODE)),\
			    cp_type_quals (NODE)))

/* As above, but can be used in places that want an lvalue at the expense
   of not necessarily having the correct cv-qualifiers.  */
#define TYPE_PTRMEMFUNC_FN_TYPE_RAW(NODE) \
  (TREE_TYPE (TYPE_FIELDS (NODE)))

/* Returns `A' for a type like `int (A::*)(double)' */
#define TYPE_PTRMEMFUNC_OBJECT_TYPE(NODE) \
  TYPE_METHOD_BASETYPE (TREE_TYPE (TYPE_PTRMEMFUNC_FN_TYPE (NODE)))

/* The canonical internal RECORD_TYPE from the POINTER_TYPE to
   METHOD_TYPE.  */
#define TYPE_PTRMEMFUNC_TYPE(NODE) \
  TYPE_LANG_SLOT_1 (NODE)

/* For a pointer-to-member type of the form `T X::*', this is `X'.
   For a type like `void (X::*)() const', this type is `X', not `const
   X'.  To get at the `const X' you have to look at the
   TYPE_PTRMEM_POINTED_TO_TYPE; there, the first parameter will have
   type `const X*'.  */
#define TYPE_PTRMEM_CLASS_TYPE(NODE)			\
  (TYPE_PTRDATAMEM_P (NODE)					\
   ? TYPE_OFFSET_BASETYPE (NODE)		\
   : TYPE_PTRMEMFUNC_OBJECT_TYPE (NODE))

/* For a pointer-to-member type of the form `T X::*', this is `T'.  */
#define TYPE_PTRMEM_POINTED_TO_TYPE(NODE)		\
   (TYPE_PTRDATAMEM_P (NODE)				\
    ? TREE_TYPE (NODE)					\
    : TREE_TYPE (TYPE_PTRMEMFUNC_FN_TYPE (NODE)))

/* For a pointer-to-member constant `X::Y' this is the RECORD_TYPE for
   `X'.  */
#define PTRMEM_CST_CLASS(NODE) \
  TYPE_PTRMEM_CLASS_TYPE (TREE_TYPE (PTRMEM_CST_CHECK (NODE)))

/* For a pointer-to-member constant `X::Y' this is the _DECL for
   `Y'.  */
#define PTRMEM_CST_MEMBER(NODE) \
  (((ptrmem_cst_t)PTRMEM_CST_CHECK (NODE))->member)

/* The expression in question for a TYPEOF_TYPE.  */
#define TYPEOF_TYPE_EXPR(NODE) (TYPE_VALUES_RAW (TYPEOF_TYPE_CHECK (NODE)))

/* The type in question for an UNDERLYING_TYPE.  */
#define UNDERLYING_TYPE_TYPE(NODE) \
  (TYPE_VALUES_RAW (UNDERLYING_TYPE_CHECK (NODE)))

/* The type in question for BASES.  */
#define BASES_TYPE(NODE) \
  (TYPE_VALUES_RAW (BASES_CHECK (NODE)))

#define BASES_DIRECT(NODE) \
  TREE_LANG_FLAG_0 (BASES_CHECK (NODE))

/* The expression in question for a DECLTYPE_TYPE.  */
#define DECLTYPE_TYPE_EXPR(NODE) (TYPE_VALUES_RAW (DECLTYPE_TYPE_CHECK (NODE)))

/* Whether the DECLTYPE_TYPE_EXPR of NODE was originally parsed as an
   id-expression or a member-access expression. When false, it was
   parsed as a full expression.  */
#define DECLTYPE_TYPE_ID_EXPR_OR_MEMBER_ACCESS_P(NODE) \
  (DECLTYPE_TYPE_CHECK (NODE))->type_common.string_flag

/* These flags indicate that we want different semantics from normal
   decltype: lambda capture just drops references, init capture
   uses auto semantics, lambda proxies look through implicit dereference.  */
#define DECLTYPE_FOR_LAMBDA_CAPTURE(NODE) \
  TREE_LANG_FLAG_0 (DECLTYPE_TYPE_CHECK (NODE))
#define DECLTYPE_FOR_INIT_CAPTURE(NODE) \
  TREE_LANG_FLAG_1 (DECLTYPE_TYPE_CHECK (NODE))
#define DECLTYPE_FOR_LAMBDA_PROXY(NODE) \
  TREE_LANG_FLAG_2 (DECLTYPE_TYPE_CHECK (NODE))
#define DECLTYPE_FOR_REF_CAPTURE(NODE) \
  TREE_LANG_FLAG_3 (DECLTYPE_TYPE_CHECK (NODE))

/* Nonzero for VAR_DECL and FUNCTION_DECL node means that `extern' was
   specified in its declaration.  This can also be set for an
   erroneously declared PARM_DECL.  */
#define DECL_THIS_EXTERN(NODE) \
  DECL_LANG_FLAG_2 (VAR_FUNCTION_OR_PARM_DECL_CHECK (NODE))

/* Nonzero for VAR_DECL and FUNCTION_DECL node means that `static' was
   specified in its declaration.  This can also be set for an
   erroneously declared PARM_DECL.  */
#define DECL_THIS_STATIC(NODE) \
  DECL_LANG_FLAG_6 (VAR_FUNCTION_OR_PARM_DECL_CHECK (NODE))

/* Nonzero for FIELD_DECL node means that this field is a lambda capture
   field for an array of runtime bound.  */
#define DECL_VLA_CAPTURE_P(NODE) \
  DECL_LANG_FLAG_1 (FIELD_DECL_CHECK (NODE))

/* Nonzero for PARM_DECL node means that this is an array function
   parameter, i.e, a[] rather than *a.  */
#define DECL_ARRAY_PARAMETER_P(NODE) \
  DECL_LANG_FLAG_1 (PARM_DECL_CHECK (NODE))

/* Nonzero for a FIELD_DECL who's NSMDI is currently being
   instantiated.  */
#define DECL_INSTANTIATING_NSDMI_P(NODE) \
  DECL_LANG_FLAG_2 (FIELD_DECL_CHECK (NODE))

/* Nonzero for FIELD_DECL node means that this field is a base class
   of the parent object, as opposed to a member field.  */
#define DECL_FIELD_IS_BASE(NODE) \
  DECL_LANG_FLAG_6 (FIELD_DECL_CHECK (NODE))

/* Nonzero for FIELD_DECL node means that this field is a simple (no
   explicit initializer) lambda capture field, making it invisible to
   name lookup in unevaluated contexts.  */
#define DECL_NORMAL_CAPTURE_P(NODE) \
  DECL_LANG_FLAG_7 (FIELD_DECL_CHECK (NODE))

/* Nonzero if TYPE is an anonymous union or struct type.  We have to use a
   flag for this because "A union for which objects or pointers are
   declared is not an anonymous union" [class.union].  */
#define ANON_AGGR_TYPE_P(NODE)				\
  (CLASS_TYPE_P (NODE) && LANG_TYPE_CLASS_CHECK (NODE)->anon_aggr)
#define SET_ANON_AGGR_TYPE_P(NODE)			\
  (LANG_TYPE_CLASS_CHECK (NODE)->anon_aggr = 1)

/* Nonzero if TYPE is an anonymous union type.  */
#define ANON_UNION_TYPE_P(NODE) \
  (TREE_CODE (NODE) == UNION_TYPE && ANON_AGGR_TYPE_P (NODE))

/* Define fields and accessors for nodes representing declared names.  */

/* Nonzero if TYPE is an unnamed class with a typedef for linkage purposes.  */
#define TYPE_WAS_UNNAMED(NODE) (LANG_TYPE_CLASS_CHECK (NODE)->was_anonymous)

/* C++: all of these are overloaded!  These apply only to TYPE_DECLs.  */

/* The format of each node in the DECL_FRIENDLIST is as follows:

   The TREE_PURPOSE will be the name of a function, i.e., an
   IDENTIFIER_NODE.  The TREE_VALUE will be itself a TREE_LIST, whose
   TREE_VALUEs are friends with the given name.  */
#define DECL_FRIENDLIST(NODE)		(DECL_INITIAL (NODE))
#define FRIEND_NAME(LIST) (TREE_PURPOSE (LIST))
#define FRIEND_DECLS(LIST) (TREE_VALUE (LIST))

/* The DECL_ACCESS, if non-NULL, is a TREE_LIST.  The TREE_PURPOSE of
   each node is a type; the TREE_VALUE is the access granted for this
   DECL in that type.  The DECL_ACCESS is set by access declarations.
   For example, if a member that would normally be public in a
   derived class is made protected, then the derived class and the
   protected_access_node will appear in the DECL_ACCESS for the node.  */
#define DECL_ACCESS(NODE) (LANG_DECL_U2_CHECK (NODE, 0)->access)

/* Nonzero if the FUNCTION_DECL is a global constructor.  */
#define DECL_GLOBAL_CTOR_P(NODE) \
  (LANG_DECL_FN_CHECK (NODE)->global_ctor_p)

/* Nonzero if the FUNCTION_DECL is a global destructor.  */
#define DECL_GLOBAL_DTOR_P(NODE) \
  (LANG_DECL_FN_CHECK (NODE)->global_dtor_p)

/* Accessor macros for C++ template decl nodes.  */

/* The DECL_TEMPLATE_PARMS are a list.  The TREE_PURPOSE of each node
   is a INT_CST whose TREE_INT_CST_LOW indicates the level of the
   template parameters, with 1 being the outermost set of template
   parameters.  The TREE_VALUE is a vector, whose elements are the
   template parameters at each level.  Each element in the vector is a
   TREE_LIST, whose TREE_VALUE is a PARM_DECL (if the parameter is a
   non-type parameter), or a TYPE_DECL (if the parameter is a type
   parameter).  The TREE_PURPOSE is the default value, if any.  The
   TEMPLATE_PARM_INDEX for the parameter is available as the
   DECL_INITIAL (for a PARM_DECL) or as the TREE_TYPE (for a
   TYPE_DECL). 

   FIXME: CONST_CAST_TREE is a hack that hopefully will go away after
   tree is converted to C++ class hiearchy.  */
#define DECL_TEMPLATE_PARMS(NODE)       \
   ((struct tree_template_decl *)CONST_CAST_TREE (TEMPLATE_DECL_CHECK (NODE)))->arguments
#define DECL_INNERMOST_TEMPLATE_PARMS(NODE) \
   INNERMOST_TEMPLATE_PARMS (DECL_TEMPLATE_PARMS (NODE))
#define DECL_NTPARMS(NODE) \
   TREE_VEC_LENGTH (DECL_INNERMOST_TEMPLATE_PARMS (NODE))
/* For function, method, class-data templates.

   FIXME: CONST_CAST_TREE is a hack that hopefully will go away after
   tree is converted to C++ class hiearchy.  */
#define DECL_TEMPLATE_RESULT(NODE)      \
   ((struct tree_template_decl *)CONST_CAST_TREE(TEMPLATE_DECL_CHECK (NODE)))->result
/* For a function template at namespace scope, DECL_TEMPLATE_INSTANTIATIONS
   lists all instantiations and specializations of the function so that
   tsubst_friend_function can reassign them to another template if we find
   that the namespace-scope template is really a partial instantiation of a
   friend template.

   For a class template the DECL_TEMPLATE_INSTANTIATIONS lists holds
   all instantiations and specializations of the class type, including
   partial instantiations and partial specializations, so that if we
   explicitly specialize a partial instantiation we can walk the list
   in maybe_process_partial_specialization and reassign them or complain
   as appropriate.

   In both cases, the TREE_PURPOSE of each node contains the arguments
   used; the TREE_VALUE contains the generated variable.  The template
   arguments are always complete.  For example, given:

      template <class T> struct S1 {
	template <class U> struct S2 {};
	template <class U> struct S2<U*> {};
      };

   the record for the partial specialization will contain, as its
   argument list, { {T}, {U*} }, and will be on the
   DECL_TEMPLATE_INSTANTIATIONS list for `template <class T> template
   <class U> struct S1<T>::S2'.

   This list is not used for other templates.  */
#define DECL_TEMPLATE_INSTANTIATIONS(NODE) \
  DECL_SIZE_UNIT (TEMPLATE_DECL_CHECK (NODE))

/* For a class template, this list contains the partial
   specializations of this template.  (Full specializations are not
   recorded on this list.)  The TREE_PURPOSE holds the arguments used
   in the partial specialization (e.g., for `template <class T> struct
   S<T*, int>' this will be `T*, int'.)  The arguments will also include
   any outer template arguments.  The TREE_VALUE holds the TEMPLATE_DECL
   for the partial specialization.  The TREE_TYPE is the _TYPE node for
   the partial specialization.

   This list is not used for other templates.  */
#define DECL_TEMPLATE_SPECIALIZATIONS(NODE)     \
  DECL_SIZE (TEMPLATE_DECL_CHECK (NODE))

/* Nonzero for a DECL which is actually a template parameter.  Keep
   these checks in ascending tree code order.   */
#define DECL_TEMPLATE_PARM_P(NODE)		\
  (DECL_LANG_FLAG_0 (NODE)			\
   && (TREE_CODE (NODE) == CONST_DECL		\
       || TREE_CODE (NODE) == PARM_DECL		\
       || TREE_CODE (NODE) == TYPE_DECL		\
       || TREE_CODE (NODE) == TEMPLATE_DECL))

/* Mark NODE as a template parameter.  */
#define SET_DECL_TEMPLATE_PARM_P(NODE) \
  (DECL_LANG_FLAG_0 (NODE) = 1)

/* Nonzero if NODE is a template template parameter.  */
#define DECL_TEMPLATE_TEMPLATE_PARM_P(NODE) \
  (TREE_CODE (NODE) == TEMPLATE_DECL && DECL_TEMPLATE_PARM_P (NODE))

/* Nonzero for a DECL that represents a function template.  */
#define DECL_FUNCTION_TEMPLATE_P(NODE)                          \
  (TREE_CODE (NODE) == TEMPLATE_DECL                            \
   && DECL_TEMPLATE_RESULT (NODE) != NULL_TREE			\
   && TREE_CODE (DECL_TEMPLATE_RESULT (NODE)) == FUNCTION_DECL)

/* Nonzero for a DECL that represents a class template or alias
   template.  */
#define DECL_TYPE_TEMPLATE_P(NODE)				\
  (TREE_CODE (NODE) == TEMPLATE_DECL				\
   && DECL_TEMPLATE_RESULT (NODE) != NULL_TREE			\
   && TREE_CODE (DECL_TEMPLATE_RESULT (NODE)) == TYPE_DECL)

/* Nonzero for a DECL that represents a class template.  */
#define DECL_CLASS_TEMPLATE_P(NODE)				\
  (DECL_TYPE_TEMPLATE_P (NODE)					\
   && DECL_IMPLICIT_TYPEDEF_P (DECL_TEMPLATE_RESULT (NODE)))

/* Nonzero for a TEMPLATE_DECL that represents an alias template.  */
#define DECL_ALIAS_TEMPLATE_P(NODE)			\
  (DECL_TYPE_TEMPLATE_P (NODE)				\
   && !DECL_ARTIFICIAL (DECL_TEMPLATE_RESULT (NODE)))

/* Nonzero for a NODE which declares a type.  */
#define DECL_DECLARES_TYPE_P(NODE) \
  (TREE_CODE (NODE) == TYPE_DECL || DECL_TYPE_TEMPLATE_P (NODE))

/* Nonzero if NODE declares a function.  */
#define DECL_DECLARES_FUNCTION_P(NODE) \
  (TREE_CODE (NODE) == FUNCTION_DECL || DECL_FUNCTION_TEMPLATE_P (NODE))

/* Nonzero if NODE is the typedef implicitly generated for a type when
   the type is declared.  In C++, `struct S {};' is roughly
   equivalent to `struct S {}; typedef struct S S;' in C.
   DECL_IMPLICIT_TYPEDEF_P will hold for the typedef indicated in this
   example.  In C++, there is a second implicit typedef for each
   class, called the injected-class-name, in the scope of `S' itself, so that
   you can say `S::S'.  DECL_SELF_REFERENCE_P will hold for that typedef.  */
#define DECL_IMPLICIT_TYPEDEF_P(NODE) \
  (TREE_CODE (NODE) == TYPE_DECL && DECL_LANG_FLAG_2 (NODE))
#define SET_DECL_IMPLICIT_TYPEDEF_P(NODE) \
  (DECL_LANG_FLAG_2 (NODE) = 1)
#define DECL_SELF_REFERENCE_P(NODE) \
  (TREE_CODE (NODE) == TYPE_DECL && DECL_LANG_FLAG_4 (NODE))
#define SET_DECL_SELF_REFERENCE_P(NODE) \
  (DECL_LANG_FLAG_4 (NODE) = 1)

/* A `primary' template is one that has its own template header and is not
   a partial specialization.  A member function of a class template is a
   template, but not primary.  A member template is primary.  Friend
   templates are primary, too.  */

/* Returns the primary template corresponding to these parameters.  */
#define DECL_PRIMARY_TEMPLATE(NODE) \
  (TREE_TYPE (DECL_INNERMOST_TEMPLATE_PARMS (NODE)))

/* Returns nonzero if NODE is a primary template.  */
#define PRIMARY_TEMPLATE_P(NODE) (DECL_PRIMARY_TEMPLATE (NODE) == (NODE))

/* Nonzero iff NODE is a specialization of a template.  The value
   indicates the type of specializations:

     1=implicit instantiation

     2=partial or explicit specialization, e.g.:

        template <> int min<int> (int, int),

     3=explicit instantiation, e.g.:
  
        template int min<int> (int, int);

   Note that NODE will be marked as a specialization even if the
   template it is instantiating is not a primary template.  For
   example, given:

     template <typename T> struct O { 
       void f();
       struct I {}; 
     };
    
   both O<int>::f and O<int>::I will be marked as instantiations.

   If DECL_USE_TEMPLATE is nonzero, then DECL_TEMPLATE_INFO will also
   be non-NULL.  */
#define DECL_USE_TEMPLATE(NODE) (DECL_LANG_SPECIFIC (NODE)->u.base.use_template)

/* Like DECL_USE_TEMPLATE, but for class types.  */
#define CLASSTYPE_USE_TEMPLATE(NODE) \
  (LANG_TYPE_CLASS_CHECK (NODE)->use_template)

/* True if NODE is a specialization of a primary template.  */
#define CLASSTYPE_SPECIALIZATION_OF_PRIMARY_TEMPLATE_P(NODE)	\
  (CLASS_TYPE_P (NODE)						\
   && CLASSTYPE_USE_TEMPLATE (NODE)				\
   && PRIMARY_TEMPLATE_P (CLASSTYPE_TI_TEMPLATE (NODE)))

#define DECL_TEMPLATE_INSTANTIATION(NODE) (DECL_USE_TEMPLATE (NODE) & 1)
#define CLASSTYPE_TEMPLATE_INSTANTIATION(NODE) \
  (CLASSTYPE_USE_TEMPLATE (NODE) & 1)

#define DECL_TEMPLATE_SPECIALIZATION(NODE) (DECL_USE_TEMPLATE (NODE) == 2)
#define SET_DECL_TEMPLATE_SPECIALIZATION(NODE) (DECL_USE_TEMPLATE (NODE) = 2)

/* Returns true for an explicit or partial specialization of a class
   template.  */
#define CLASSTYPE_TEMPLATE_SPECIALIZATION(NODE) \
  (CLASSTYPE_USE_TEMPLATE (NODE) == 2)
#define SET_CLASSTYPE_TEMPLATE_SPECIALIZATION(NODE) \
  (CLASSTYPE_USE_TEMPLATE (NODE) = 2)

#define DECL_IMPLICIT_INSTANTIATION(NODE) (DECL_USE_TEMPLATE (NODE) == 1)
#define SET_DECL_IMPLICIT_INSTANTIATION(NODE) (DECL_USE_TEMPLATE (NODE) = 1)
#define CLASSTYPE_IMPLICIT_INSTANTIATION(NODE) \
  (CLASSTYPE_USE_TEMPLATE (NODE) == 1)
#define SET_CLASSTYPE_IMPLICIT_INSTANTIATION(NODE) \
  (CLASSTYPE_USE_TEMPLATE (NODE) = 1)

#define DECL_EXPLICIT_INSTANTIATION(NODE) (DECL_USE_TEMPLATE (NODE) == 3)
#define SET_DECL_EXPLICIT_INSTANTIATION(NODE) (DECL_USE_TEMPLATE (NODE) = 3)
#define CLASSTYPE_EXPLICIT_INSTANTIATION(NODE) \
  (CLASSTYPE_USE_TEMPLATE (NODE) == 3)
#define SET_CLASSTYPE_EXPLICIT_INSTANTIATION(NODE) \
  (CLASSTYPE_USE_TEMPLATE (NODE) = 3)

/* Nonzero if DECL is a friend function which is an instantiation
   from the point of view of the compiler, but not from the point of
   view of the language.  For example given:
      template <class T> struct S { friend void f(T) {}; };
   the declaration of `void f(int)' generated when S<int> is
   instantiated will not be a DECL_TEMPLATE_INSTANTIATION, but will be
   a DECL_FRIEND_PSEUDO_TEMPLATE_INSTANTIATION.  */
#define DECL_FRIEND_PSEUDO_TEMPLATE_INSTANTIATION(DECL) \
  (DECL_LANG_SPECIFIC (DECL) && DECL_TEMPLATE_INFO (DECL) \
   && !DECL_USE_TEMPLATE (DECL))

/* Nonzero if DECL is a function generated from a function 'temploid',
   i.e. template, member of class template, or dependent friend.  */
#define DECL_TEMPLOID_INSTANTIATION(DECL)		\
  (DECL_TEMPLATE_INSTANTIATION (DECL)			\
   || DECL_FRIEND_PSEUDO_TEMPLATE_INSTANTIATION (DECL))

/* Nonzero if DECL is either defined implicitly by the compiler or
   generated from a temploid.  */
#define DECL_GENERATED_P(DECL) \
  (DECL_TEMPLOID_INSTANTIATION (DECL) || DECL_DEFAULTED_FN (DECL))

/* Nonzero iff we are currently processing a declaration for an
   entity with its own template parameter list, and which is not a
   full specialization.  */
#define PROCESSING_REAL_TEMPLATE_DECL_P() \
  (processing_template_decl > template_class_depth (current_scope ()))

/* Nonzero if this VAR_DECL or FUNCTION_DECL has already been
   instantiated, i.e. its definition has been generated from the
   pattern given in the template.  */
#define DECL_TEMPLATE_INSTANTIATED(NODE) \
  DECL_LANG_FLAG_1 (VAR_OR_FUNCTION_DECL_CHECK (NODE))

/* We know what we're doing with this decl now.  */
#define DECL_INTERFACE_KNOWN(NODE) DECL_LANG_FLAG_5 (NODE)

/* DECL_EXTERNAL must be set on a decl until the decl is actually emitted,
   so that assemble_external will work properly.  So we have this flag to
   tell us whether the decl is really not external.

   This flag does not indicate whether or not the decl is defined in the
   current translation unit; it indicates whether or not we should emit the
   decl at the end of compilation if it is defined and needed.  */
#define DECL_NOT_REALLY_EXTERN(NODE) \
  (DECL_LANG_SPECIFIC (NODE)->u.base.not_really_extern)

#define DECL_REALLY_EXTERN(NODE) \
  (DECL_EXTERNAL (NODE)				\
   && (!DECL_LANG_SPECIFIC (NODE) || !DECL_NOT_REALLY_EXTERN (NODE)))

/* A thunk is a stub function.

   A thunk is an alternate entry point for an ordinary FUNCTION_DECL.
   The address of the ordinary FUNCTION_DECL is given by the
   DECL_INITIAL, which is always an ADDR_EXPR whose operand is a
   FUNCTION_DECL.  The job of the thunk is to either adjust the this
   pointer before transferring control to the FUNCTION_DECL, or call
   FUNCTION_DECL and then adjust the result value. Note, the result
   pointer adjusting thunk must perform a call to the thunked
   function, (or be implemented via passing some invisible parameter
   to the thunked function, which is modified to perform the
   adjustment just before returning).

   A thunk may perform either, or both, of the following operations:

   o Adjust the this or result pointer by a constant offset.
   o Adjust the this or result pointer by looking up a vcall or vbase offset
     in the vtable.

   A this pointer adjusting thunk converts from a base to a derived
   class, and hence adds the offsets. A result pointer adjusting thunk
   converts from a derived class to a base, and hence subtracts the
   offsets.  If both operations are performed, then the constant
   adjustment is performed first for this pointer adjustment and last
   for the result pointer adjustment.

   The constant adjustment is given by THUNK_FIXED_OFFSET.  If the
   vcall or vbase offset is required, THUNK_VIRTUAL_OFFSET is
   used. For this pointer adjusting thunks, it is the vcall offset
   into the vtable.  For result pointer adjusting thunks it is the
   binfo of the virtual base to convert to.  Use that binfo's vbase
   offset.

   It is possible to have equivalent covariant thunks.  These are
   distinct virtual covariant thunks whose vbase offsets happen to
   have the same value.  THUNK_ALIAS is used to pick one as the
   canonical thunk, which will get all the this pointer adjusting
   thunks attached to it.  */

/* An integer indicating how many bytes should be subtracted from the
   this or result pointer when this function is called.  */
#define THUNK_FIXED_OFFSET(DECL) \
  (DECL_LANG_SPECIFIC (THUNK_FUNCTION_CHECK (DECL))->u.fn.u5.fixed_offset)

/* A tree indicating how to perform the virtual adjustment. For a this
   adjusting thunk it is the number of bytes to be added to the vtable
   to find the vcall offset. For a result adjusting thunk, it is the
   binfo of the relevant virtual base.  If NULL, then there is no
   virtual adjust.  (The vptr is always located at offset zero from
   the this or result pointer.)  (If the covariant type is within the
   class hierarchy being laid out, the vbase index is not yet known
   at the point we need to create the thunks, hence the need to use
   binfos.)  */

#define THUNK_VIRTUAL_OFFSET(DECL) \
  (LANG_DECL_U2_CHECK (FUNCTION_DECL_CHECK (DECL), 0)->access)

/* A thunk which is equivalent to another thunk.  */
#define THUNK_ALIAS(DECL) \
  (DECL_LANG_SPECIFIC (FUNCTION_DECL_CHECK (DECL))->u.min.template_info)

/* For thunk NODE, this is the FUNCTION_DECL thunked to.  It is
   possible for the target to be a thunk too.  */
#define THUNK_TARGET(NODE)				\
  (LANG_DECL_FN_CHECK (NODE)->befriending_classes)

/* True for a SCOPE_REF iff the "template" keyword was used to
   indicate that the qualified name denotes a template.  */
#define QUALIFIED_NAME_IS_TEMPLATE(NODE) \
  (TREE_LANG_FLAG_1 (SCOPE_REF_CHECK (NODE)))

/* True for an OMP_ATOMIC that has dependent parameters.  These are stored
   as an expr in operand 1, and integer_zero_node in operand 0.  */
#define OMP_ATOMIC_DEPENDENT_P(NODE) \
  (TREE_CODE (TREE_OPERAND (OMP_ATOMIC_CHECK (NODE), 0)) == INTEGER_CST)

/* Used while gimplifying continue statements bound to OMP_FOR nodes.  */
#define OMP_FOR_GIMPLIFYING_P(NODE) \
  (TREE_LANG_FLAG_0 (OMP_LOOP_CHECK (NODE)))

/* A language-specific token attached to the OpenMP data clauses to
   hold code (or code fragments) related to ctors, dtors, and op=.
   See semantics.c for details.  */
#define CP_OMP_CLAUSE_INFO(NODE) \
  TREE_TYPE (OMP_CLAUSE_RANGE_CHECK (NODE, OMP_CLAUSE_PRIVATE, \
				     OMP_CLAUSE_LINEAR))

/* Nonzero if this transaction expression's body contains statements.  */
#define TRANSACTION_EXPR_IS_STMT(NODE) \
   TREE_LANG_FLAG_0 (TRANSACTION_EXPR_CHECK (NODE))

/* These macros provide convenient access to the various _STMT nodes
   created when parsing template declarations.  */
#define TRY_STMTS(NODE)		TREE_OPERAND (TRY_BLOCK_CHECK (NODE), 0)
#define TRY_HANDLERS(NODE)	TREE_OPERAND (TRY_BLOCK_CHECK (NODE), 1)

#define EH_SPEC_STMTS(NODE)	TREE_OPERAND (EH_SPEC_BLOCK_CHECK (NODE), 0)
#define EH_SPEC_RAISES(NODE)	TREE_OPERAND (EH_SPEC_BLOCK_CHECK (NODE), 1)

#define USING_STMT_NAMESPACE(NODE) TREE_OPERAND (USING_STMT_CHECK (NODE), 0)

/* Nonzero if this try block is a function try block.  */
#define FN_TRY_BLOCK_P(NODE)	TREE_LANG_FLAG_3 (TRY_BLOCK_CHECK (NODE))
#define HANDLER_PARMS(NODE)	TREE_OPERAND (HANDLER_CHECK (NODE), 0)
#define HANDLER_BODY(NODE)	TREE_OPERAND (HANDLER_CHECK (NODE), 1)
#define HANDLER_TYPE(NODE)	TREE_TYPE (HANDLER_CHECK (NODE))

/* CLEANUP_STMT accessors.  The statement(s) covered, the cleanup to run
   and the VAR_DECL for which this cleanup exists.  */
#define CLEANUP_BODY(NODE)	TREE_OPERAND (CLEANUP_STMT_CHECK (NODE), 0)
#define CLEANUP_EXPR(NODE)	TREE_OPERAND (CLEANUP_STMT_CHECK (NODE), 1)
#define CLEANUP_DECL(NODE)	TREE_OPERAND (CLEANUP_STMT_CHECK (NODE), 2)

/* IF_STMT accessors. These give access to the condition of the if
   statement, the then block of the if statement, and the else block
   of the if statement if it exists.  */
#define IF_COND(NODE)		TREE_OPERAND (IF_STMT_CHECK (NODE), 0)
#define THEN_CLAUSE(NODE)	TREE_OPERAND (IF_STMT_CHECK (NODE), 1)
#define ELSE_CLAUSE(NODE)	TREE_OPERAND (IF_STMT_CHECK (NODE), 2)
#define IF_SCOPE(NODE)		TREE_OPERAND (IF_STMT_CHECK (NODE), 3)
#define IF_STMT_CONSTEXPR_P(NODE) TREE_LANG_FLAG_0 (IF_STMT_CHECK (NODE))

/* WHILE_STMT accessors. These give access to the condition of the
   while statement and the body of the while statement, respectively.  */
#define WHILE_COND(NODE)	TREE_OPERAND (WHILE_STMT_CHECK (NODE), 0)
#define WHILE_BODY(NODE)	TREE_OPERAND (WHILE_STMT_CHECK (NODE), 1)

/* DO_STMT accessors. These give access to the condition of the do
   statement and the body of the do statement, respectively.  */
#define DO_COND(NODE)		TREE_OPERAND (DO_STMT_CHECK (NODE), 0)
#define DO_BODY(NODE)		TREE_OPERAND (DO_STMT_CHECK (NODE), 1)

/* FOR_STMT accessors. These give access to the init statement,
   condition, update expression, and body of the for statement,
   respectively.  */
#define FOR_INIT_STMT(NODE)	TREE_OPERAND (FOR_STMT_CHECK (NODE), 0)
#define FOR_COND(NODE)		TREE_OPERAND (FOR_STMT_CHECK (NODE), 1)
#define FOR_EXPR(NODE)		TREE_OPERAND (FOR_STMT_CHECK (NODE), 2)
#define FOR_BODY(NODE)		TREE_OPERAND (FOR_STMT_CHECK (NODE), 3)
#define FOR_SCOPE(NODE)		TREE_OPERAND (FOR_STMT_CHECK (NODE), 4)

/* RANGE_FOR_STMT accessors. These give access to the declarator,
   expression, body, and scope of the statement, respectively.  */
#define RANGE_FOR_DECL(NODE)	TREE_OPERAND (RANGE_FOR_STMT_CHECK (NODE), 0)
#define RANGE_FOR_EXPR(NODE)	TREE_OPERAND (RANGE_FOR_STMT_CHECK (NODE), 1)
#define RANGE_FOR_BODY(NODE)	TREE_OPERAND (RANGE_FOR_STMT_CHECK (NODE), 2)
#define RANGE_FOR_SCOPE(NODE)	TREE_OPERAND (RANGE_FOR_STMT_CHECK (NODE), 3)
#define RANGE_FOR_IVDEP(NODE)	TREE_LANG_FLAG_6 (RANGE_FOR_STMT_CHECK (NODE))

#define SWITCH_STMT_COND(NODE)	TREE_OPERAND (SWITCH_STMT_CHECK (NODE), 0)
#define SWITCH_STMT_BODY(NODE)	TREE_OPERAND (SWITCH_STMT_CHECK (NODE), 1)
#define SWITCH_STMT_TYPE(NODE)	TREE_OPERAND (SWITCH_STMT_CHECK (NODE), 2)
#define SWITCH_STMT_SCOPE(NODE)	TREE_OPERAND (SWITCH_STMT_CHECK (NODE), 3)

/* STMT_EXPR accessor.  */
#define STMT_EXPR_STMT(NODE)	TREE_OPERAND (STMT_EXPR_CHECK (NODE), 0)

/* EXPR_STMT accessor. This gives the expression associated with an
   expression statement.  */
#define EXPR_STMT_EXPR(NODE)	TREE_OPERAND (EXPR_STMT_CHECK (NODE), 0)

/* True if this TARGET_EXPR was created by build_cplus_new, and so we can
   discard it if it isn't useful.  */
#define TARGET_EXPR_IMPLICIT_P(NODE) \
  TREE_LANG_FLAG_0 (TARGET_EXPR_CHECK (NODE))

/* True if this TARGET_EXPR is the result of list-initialization of a
   temporary.  */
#define TARGET_EXPR_LIST_INIT_P(NODE) \
  TREE_LANG_FLAG_1 (TARGET_EXPR_CHECK (NODE))

/* True if this TARGET_EXPR expresses direct-initialization of an object
   to be named later.  */
#define TARGET_EXPR_DIRECT_INIT_P(NODE) \
  TREE_LANG_FLAG_2 (TARGET_EXPR_CHECK (NODE))

/* True if NODE is a TARGET_EXPR that just expresses a copy of its INITIAL; if
   the initializer has void type, it's doing something more complicated.  */
#define SIMPLE_TARGET_EXPR_P(NODE)				\
  (TREE_CODE (NODE) == TARGET_EXPR				\
   && !VOID_TYPE_P (TREE_TYPE (TARGET_EXPR_INITIAL (NODE))))

/* True if EXPR expresses direct-initialization of a TYPE.  */
#define DIRECT_INIT_EXPR_P(TYPE,EXPR)					\
  (TREE_CODE (EXPR) == TARGET_EXPR && TREE_LANG_FLAG_2 (EXPR)		\
   && same_type_ignoring_top_level_qualifiers_p (TYPE, TREE_TYPE (EXPR)))

/* True if this CONVERT_EXPR is for a conversion to virtual base in
   an NSDMI, and should be re-evaluated when used in a constructor.  */
#define CONVERT_EXPR_VBASE_PATH(NODE) \
  TREE_LANG_FLAG_0 (CONVERT_EXPR_CHECK (NODE))

/* True if SIZEOF_EXPR argument is type.  */
#define SIZEOF_EXPR_TYPE_P(NODE) \
  TREE_LANG_FLAG_0 (SIZEOF_EXPR_CHECK (NODE))

/* An enumeration of the kind of tags that C++ accepts.  */
enum tag_types {
  none_type = 0, /* Not a tag type.  */
  record_type,   /* "struct" types.  */
  class_type,    /* "class" types.  */
  union_type,    /* "union" types.  */
  enum_type,     /* "enum" types.  */
  typename_type, /* "typename" types.  */
  scope_type	 /* namespace or tagged type name followed by :: */
};

/* The various kinds of lvalues we distinguish.  */
enum cp_lvalue_kind_flags {
  clk_none = 0,     /* Things that are not an lvalue.  */
  clk_ordinary = 1, /* An ordinary lvalue.  */
  clk_rvalueref = 2,/* An xvalue (rvalue formed using an rvalue reference) */
  clk_class = 4,    /* A prvalue of class or array type.  */
  clk_bitfield = 8, /* An lvalue for a bit-field.  */
  clk_packed = 16   /* An lvalue for a packed field.  */
};

/* This type is used for parameters and variables which hold
   combinations of the flags in enum cp_lvalue_kind_flags.  */
typedef int cp_lvalue_kind;

/* Various kinds of template specialization, instantiation, etc.  */
enum tmpl_spec_kind {
  tsk_none,		   /* Not a template at all.  */
  tsk_invalid_member_spec, /* An explicit member template
			      specialization, but the enclosing
			      classes have not all been explicitly
			      specialized.  */
  tsk_invalid_expl_inst,   /* An explicit instantiation containing
			      template parameter lists.  */
  tsk_excessive_parms,	   /* A template declaration with too many
			      template parameter lists.  */
  tsk_insufficient_parms,  /* A template declaration with too few
			      parameter lists.  */
  tsk_template,		   /* A template declaration.  */
  tsk_expl_spec,	   /* An explicit specialization.  */
  tsk_expl_inst		   /* An explicit instantiation.  */
};

/* The various kinds of access.  BINFO_ACCESS depends on these being
   two bit quantities.  The numerical values are important; they are
   used to initialize RTTI data structures, so changing them changes
   the ABI.  */
enum access_kind {
  ak_none = 0,		   /* Inaccessible.  */
  ak_public = 1,	   /* Accessible, as a `public' thing.  */
  ak_protected = 2,	   /* Accessible, as a `protected' thing.  */
  ak_private = 3	   /* Accessible, as a `private' thing.  */
};

/* The various kinds of special functions.  If you add to this list,
   you should update special_function_p as well.  */
enum special_function_kind {
  sfk_none = 0,		   /* Not a special function.  This enumeral
			      must have value zero; see
			      special_function_p.  */
  sfk_constructor,	   /* A constructor.  */
  sfk_copy_constructor,    /* A copy constructor.  */
  sfk_move_constructor,    /* A move constructor.  */
  sfk_copy_assignment,     /* A copy assignment operator.  */
  sfk_move_assignment,     /* A move assignment operator.  */
  sfk_destructor,	   /* A destructor.  */
  sfk_complete_destructor, /* A destructor for complete objects.  */
  sfk_base_destructor,     /* A destructor for base subobjects.  */
  sfk_deleting_destructor, /* A destructor for complete objects that
			      deletes the object after it has been
			      destroyed.  */
  sfk_conversion,	   /* A conversion operator.  */
  sfk_deduction_guide,	   /* A class template deduction guide.  */
  sfk_inheriting_constructor /* An inheriting constructor */
};

/* The various kinds of linkage.  From [basic.link],

      A name is said to have linkage when it might denote the same
      object, reference, function, type, template, namespace or value
      as a name introduced in another scope:

      -- When a name has external linkage, the entity it denotes can
	 be referred to from scopes of other translation units or from
	 other scopes of the same translation unit.

      -- When a name has internal linkage, the entity it denotes can
	 be referred to by names from other scopes in the same
	 translation unit.

      -- When a name has no linkage, the entity it denotes cannot be
	 referred to by names from other scopes.  */

enum linkage_kind {
  lk_none,			/* No linkage.  */
  lk_internal,			/* Internal linkage.  */
  lk_external			/* External linkage.  */
};

enum duration_kind {
  dk_static,
  dk_thread,
  dk_auto,
  dk_dynamic
};

/* Bitmask flags to control type substitution.  */
enum tsubst_flags {
  tf_none = 0,			 /* nothing special */
  tf_error = 1 << 0,		 /* give error messages  */
  tf_warning = 1 << 1,	 	 /* give warnings too  */
  tf_ignore_bad_quals = 1 << 2,	 /* ignore bad cvr qualifiers */
  tf_keep_type_decl = 1 << 3,	 /* retain typedef type decls
				    (make_typename_type use) */
  tf_ptrmem_ok = 1 << 4,	 /* pointers to member ok (internal
				    instantiate_type use) */
  tf_user = 1 << 5,		 /* found template must be a user template
				    (lookup_template_class use) */
  tf_conv = 1 << 6,		 /* We are determining what kind of
				    conversion might be permissible,
				    not actually performing the
				    conversion.  */
  tf_decltype = 1 << 7,          /* We are the operand of decltype.
				    Used to implement the special rules
				    for calls in decltype (5.2.2/11).  */
  tf_partial = 1 << 8,		 /* Doing initial explicit argument
				    substitution in fn_type_unification.  */
  tf_fndecl_type = 1 << 9,   /* Substituting the type of a function
				declaration.  */
  tf_no_cleanup = 1 << 10,   /* Do not build a cleanup
				(build_target_expr and friends) */
  /* Convenient substitution flags combinations.  */
  tf_warning_or_error = tf_warning | tf_error
};

/* This type is used for parameters and variables which hold
   combinations of the flags in enum tsubst_flags.  */
typedef int tsubst_flags_t;

/* The kind of checking we can do looking in a class hierarchy.  */
enum base_access_flags {
  ba_any = 0,  /* Do not check access, allow an ambiguous base,
		      prefer a non-virtual base */
  ba_unique = 1 << 0,  /* Must be a unique base.  */
  ba_check_bit = 1 << 1,   /* Check access.  */
  ba_check = ba_unique | ba_check_bit,
  ba_ignore_scope = 1 << 2 /* Ignore access allowed by local scope.  */
};

/* This type is used for parameters and variables which hold
   combinations of the flags in enum base_access_flags.  */
typedef int base_access;

/* The various kinds of access check during parsing.  */
enum deferring_kind {
  dk_no_deferred = 0, /* Check access immediately */
  dk_deferred = 1,    /* Deferred check */
  dk_no_check = 2     /* No access check */
};

/* The kind of base we can find, looking in a class hierarchy.
   Values <0 indicate we failed.  */
enum base_kind {
  bk_inaccessible = -3,   /* The base is inaccessible */
  bk_ambig = -2,	  /* The base is ambiguous */
  bk_not_base = -1,	  /* It is not a base */
  bk_same_type = 0,	  /* It is the same type */
  bk_proper_base = 1,	  /* It is a proper base */
  bk_via_virtual = 2	  /* It is a proper base, but via a virtual
			     path. This might not be the canonical
			     binfo.  */
};

/* Node for "pointer to (virtual) function".
   This may be distinct from ptr_type_node so gdb can distinguish them.  */
#define vfunc_ptr_type_node  vtable_entry_type


/* For building calls to `delete'.  */
extern GTY(()) tree integer_two_node;

/* The number of function bodies which we are currently processing.
   (Zero if we are at namespace scope, one inside the body of a
   function, two inside the body of a function in a local class, etc.)  */
extern int function_depth;

/* Nonzero if we are inside eq_specializations, which affects comparison of
   PARM_DECLs in cp_tree_equal.  */
extern int comparing_specializations;

/* In parser.c.  */

/* Nonzero if we are parsing an unevaluated operand: an operand to
   sizeof, typeof, or alignof.  This is a count since operands to
   sizeof can be nested.  */

extern int cp_unevaluated_operand;

/* RAII class used to inhibit the evaluation of operands during parsing
   and template instantiation. Evaluation warnings are also inhibited. */

struct cp_unevaluated
{
  cp_unevaluated ();
  ~cp_unevaluated ();
};

/* in pt.c  */

/* These values are used for the `STRICT' parameter to type_unification and
   fn_type_unification.  Their meanings are described with the
   documentation for fn_type_unification.  */

enum unification_kind_t {
  DEDUCE_CALL,
  DEDUCE_CONV,
  DEDUCE_EXACT
};

// An RAII class used to create a new pointer map for local
// specializations. When the stack goes out of scope, the
// previous pointer map is restored.
enum lss_policy { lss_blank, lss_copy };
struct local_specialization_stack
{
  local_specialization_stack (lss_policy = lss_blank);
  ~local_specialization_stack ();

  hash_map<tree, tree> *saved;
};

/* in class.c */

extern int current_class_depth;

/* An array of all local classes present in this translation unit, in
   declaration order.  */
extern GTY(()) vec<tree, va_gc> *local_classes;

/* in decl.c */

/* An array of static vars & fns.  */
extern GTY(()) vec<tree, va_gc> *static_decls;

/* An array of vtable-needing types that have no key function, or have
   an emitted key function.  */
extern GTY(()) vec<tree, va_gc> *keyed_classes;


/* Here's where we control how name mangling takes place.  */

/* Cannot use '$' up front, because this confuses gdb
   (names beginning with '$' are gdb-local identifiers).

   Note that all forms in which the '$' is significant are long enough
   for direct indexing (meaning that if we know there is a '$'
   at a particular location, we can index into the string at
   any other location that provides distinguishing characters).  */

/* Define NO_DOT_IN_LABEL in your favorite tm file if your assembler
   doesn't allow '.' in symbol names.  */
#ifndef NO_DOT_IN_LABEL

#define JOINER '.'

#define AUTO_TEMP_NAME "_.tmp_"
#define VFIELD_BASE ".vf"
#define VFIELD_NAME "_vptr."
#define VFIELD_NAME_FORMAT "_vptr.%s"

#else /* NO_DOT_IN_LABEL */

#ifndef NO_DOLLAR_IN_LABEL

#define JOINER '$'

#define AUTO_TEMP_NAME "_$tmp_"
#define VFIELD_BASE "$vf"
#define VFIELD_NAME "_vptr$"
#define VFIELD_NAME_FORMAT "_vptr$%s"

#else /* NO_DOLLAR_IN_LABEL */

#define AUTO_TEMP_NAME "__tmp_"
#define TEMP_NAME_P(ID_NODE) \
  (!strncmp (IDENTIFIER_POINTER (ID_NODE), AUTO_TEMP_NAME, \
	     sizeof (AUTO_TEMP_NAME) - 1))
#define VTABLE_NAME "__vt_"
#define VTABLE_NAME_P(ID_NODE) \
  (!strncmp (IDENTIFIER_POINTER (ID_NODE), VTABLE_NAME, \
	     sizeof (VTABLE_NAME) - 1))
#define VFIELD_BASE "__vfb"
#define VFIELD_NAME "__vptr_"
#define VFIELD_NAME_P(ID_NODE) \
  (!strncmp (IDENTIFIER_POINTER (ID_NODE), VFIELD_NAME, \
	    sizeof (VFIELD_NAME) - 1))
#define VFIELD_NAME_FORMAT "__vptr_%s"

#endif	/* NO_DOLLAR_IN_LABEL */
#endif	/* NO_DOT_IN_LABEL */

#define LAMBDANAME_PREFIX "__lambda"
#define LAMBDANAME_FORMAT LAMBDANAME_PREFIX "%d"

#define UDLIT_OP_ANSI_PREFIX "operator\"\""
#define UDLIT_OP_ANSI_FORMAT UDLIT_OP_ANSI_PREFIX "%s"
#define UDLIT_OP_MANGLED_PREFIX "li"
#define UDLIT_OP_MANGLED_FORMAT UDLIT_OP_MANGLED_PREFIX "%s"
#define UDLIT_OPER_P(ID_NODE) \
  (!strncmp (IDENTIFIER_POINTER (ID_NODE), \
             UDLIT_OP_ANSI_PREFIX, \
	     sizeof (UDLIT_OP_ANSI_PREFIX) - 1))
#define UDLIT_OP_SUFFIX(ID_NODE) \
  (IDENTIFIER_POINTER (ID_NODE) + sizeof (UDLIT_OP_ANSI_PREFIX) - 1)

#if !defined(NO_DOLLAR_IN_LABEL) || !defined(NO_DOT_IN_LABEL)

#define VTABLE_NAME_P(ID_NODE) (IDENTIFIER_POINTER (ID_NODE)[1] == 'v' \
  && IDENTIFIER_POINTER (ID_NODE)[2] == 't' \
  && IDENTIFIER_POINTER (ID_NODE)[3] == JOINER)

#define TEMP_NAME_P(ID_NODE) \
  (!strncmp (IDENTIFIER_POINTER (ID_NODE), AUTO_TEMP_NAME, sizeof (AUTO_TEMP_NAME)-1))
#define VFIELD_NAME_P(ID_NODE) \
  (!strncmp (IDENTIFIER_POINTER (ID_NODE), VFIELD_NAME, sizeof(VFIELD_NAME)-1))

#endif /* !defined(NO_DOLLAR_IN_LABEL) || !defined(NO_DOT_IN_LABEL) */


/* Nonzero if we're done parsing and into end-of-file activities.
   Two if we're done with front-end processing.  */

extern int at_eof;

/* True if note_mangling_alias should enqueue mangling aliases for
   later generation, rather than emitting them right away.  */

extern bool defer_mangling_aliases;

/* True if noexcept is part of the type (i.e. in C++17).  */

extern bool flag_noexcept_type;

/* A list of namespace-scope objects which have constructors or
   destructors which reside in the global scope.  The decl is stored
   in the TREE_VALUE slot and the initializer is stored in the
   TREE_PURPOSE slot.  */
extern GTY(()) tree static_aggregates;
/* Likewise, for thread local storage.  */
extern GTY(()) tree tls_aggregates;

enum overload_flags { NO_SPECIAL = 0, DTOR_FLAG, TYPENAME_FLAG };

/* These are uses as bits in flags passed to various functions to
   control their behavior.  Despite the LOOKUP_ prefix, many of these
   do not control name lookup.  ??? Functions using these flags should
   probably be modified to accept explicit boolean flags for the
   behaviors relevant to them.  */
/* Check for access violations.  */
#define LOOKUP_PROTECT (1 << 0)
#define LOOKUP_NORMAL (LOOKUP_PROTECT)
/* Even if the function found by lookup is a virtual function, it
   should be called directly.  */
#define LOOKUP_NONVIRTUAL (1 << 1)
/* Non-converting (i.e., "explicit") constructors are not tried.  This flag
   indicates that we are not performing direct-initialization.  */
#define LOOKUP_ONLYCONVERTING (1 << 2)
#define LOOKUP_IMPLICIT (LOOKUP_NORMAL | LOOKUP_ONLYCONVERTING)
/* If a temporary is created, it should be created so that it lives
   as long as the current variable bindings; otherwise it only lives
   until the end of the complete-expression.  It also forces
   direct-initialization in cases where other parts of the compiler
   have already generated a temporary, such as reference
   initialization and the catch parameter.  */
#define DIRECT_BIND (1 << 3)
/* We're performing a user-defined conversion, so more user-defined
   conversions are not permitted (only built-in conversions).  */
#define LOOKUP_NO_CONVERSION (1 << 4)
/* The user has explicitly called a destructor.  (Therefore, we do
   not need to check that the object is non-NULL before calling the
   destructor.)  */
#define LOOKUP_DESTRUCTOR (1 << 5)
/* Do not permit references to bind to temporaries.  */
#define LOOKUP_NO_TEMP_BIND (1 << 6)
/* Do not accept objects, and possibly namespaces.  */
#define LOOKUP_PREFER_TYPES (1 << 7)
/* Do not accept objects, and possibly types.   */
#define LOOKUP_PREFER_NAMESPACES (1 << 8)
/* Accept types or namespaces.  */
#define LOOKUP_PREFER_BOTH (LOOKUP_PREFER_TYPES | LOOKUP_PREFER_NAMESPACES)
/* Return friend declarations and un-declared builtin functions.
   (Normally, these entities are registered in the symbol table, but
   not found by lookup.)  */
#define LOOKUP_HIDDEN (LOOKUP_PREFER_NAMESPACES << 1)
/* We're trying to treat an lvalue as an rvalue.  */
#define LOOKUP_PREFER_RVALUE (LOOKUP_HIDDEN << 1)
/* We're inside an init-list, so narrowing conversions are ill-formed.  */
#define LOOKUP_NO_NARROWING (LOOKUP_PREFER_RVALUE << 1)
/* We're looking up a constructor for list-initialization.  */
#define LOOKUP_LIST_INIT_CTOR (LOOKUP_NO_NARROWING << 1)
/* This is the first parameter of a copy constructor.  */
#define LOOKUP_COPY_PARM (LOOKUP_LIST_INIT_CTOR << 1)
/* We only want to consider list constructors.  */
#define LOOKUP_LIST_ONLY (LOOKUP_COPY_PARM << 1)
/* Return after determining which function to call and checking access.
   Used by sythesized_method_walk to determine which functions will
   be called to initialize subobjects, in order to determine exception
   specification and possible implicit delete.
   This is kind of a hack, but exiting early avoids problems with trying
   to perform argument conversions when the class isn't complete yet.  */
#define LOOKUP_SPECULATIVE (LOOKUP_LIST_ONLY << 1)
/* Used by calls from defaulted functions to limit the overload set to avoid
   cycles trying to declare them (core issue 1092).  */
#define LOOKUP_DEFAULTED (LOOKUP_SPECULATIVE << 1)
/* Used in calls to store_init_value to suppress its usual call to
   digest_init.  */
#define LOOKUP_ALREADY_DIGESTED (LOOKUP_DEFAULTED << 1)
/* An instantiation with explicit template arguments.  */
#define LOOKUP_EXPLICIT_TMPL_ARGS (LOOKUP_ALREADY_DIGESTED << 1)
/* Like LOOKUP_NO_TEMP_BIND, but also prevent binding to xvalues.  */
#define LOOKUP_NO_RVAL_BIND (LOOKUP_EXPLICIT_TMPL_ARGS << 1)
/* Used by case_conversion to disregard non-integral conversions.  */
#define LOOKUP_NO_NON_INTEGRAL (LOOKUP_NO_RVAL_BIND << 1)
/* Used for delegating constructors in order to diagnose self-delegation.  */
#define LOOKUP_DELEGATING_CONS (LOOKUP_NO_NON_INTEGRAL << 1)

#define LOOKUP_NAMESPACES_ONLY(F)  \
  (((F) & LOOKUP_PREFER_NAMESPACES) && !((F) & LOOKUP_PREFER_TYPES))
#define LOOKUP_TYPES_ONLY(F)  \
  (!((F) & LOOKUP_PREFER_NAMESPACES) && ((F) & LOOKUP_PREFER_TYPES))
#define LOOKUP_QUALIFIERS_ONLY(F)     ((F) & LOOKUP_PREFER_BOTH)


/* These flags are used by the conversion code.
   CONV_IMPLICIT   :  Perform implicit conversions (standard and user-defined).
   CONV_STATIC     :  Perform the explicit conversions for static_cast.
   CONV_CONST      :  Perform the explicit conversions for const_cast.
   CONV_REINTERPRET:  Perform the explicit conversions for reinterpret_cast.
   CONV_PRIVATE    :  Perform upcasts to private bases.
   CONV_FORCE_TEMP :  Require a new temporary when converting to the same
		      aggregate type.  */

#define CONV_IMPLICIT    1
#define CONV_STATIC      2
#define CONV_CONST       4
#define CONV_REINTERPRET 8
#define CONV_PRIVATE	 16
/* #define CONV_NONCONVERTING 32 */
#define CONV_FORCE_TEMP  64
#define CONV_FOLD	 128
#define CONV_OLD_CONVERT (CONV_IMPLICIT | CONV_STATIC | CONV_CONST \
			  | CONV_REINTERPRET)
#define CONV_C_CAST      (CONV_IMPLICIT | CONV_STATIC | CONV_CONST \
			  | CONV_REINTERPRET | CONV_PRIVATE | CONV_FORCE_TEMP)
#define CONV_BACKEND_CONVERT (CONV_OLD_CONVERT | CONV_FOLD)

/* Used by build_expr_type_conversion to indicate which types are
   acceptable as arguments to the expression under consideration.  */

#define WANT_INT	1 /* integer types, including bool */
#define WANT_FLOAT	2 /* floating point types */
#define WANT_ENUM	4 /* enumerated types */
#define WANT_POINTER	8 /* pointer types */
#define WANT_NULL      16 /* null pointer constant */
#define WANT_VECTOR_OR_COMPLEX 32 /* vector or complex types */
#define WANT_ARITH	(WANT_INT | WANT_FLOAT | WANT_VECTOR_OR_COMPLEX)

/* Used with comptypes, and related functions, to guide type
   comparison.  */

#define COMPARE_STRICT	      0 /* Just check if the types are the
				   same.  */
#define COMPARE_BASE	      1 /* Check to see if the second type is
				   derived from the first.  */
#define COMPARE_DERIVED	      2 /* Like COMPARE_BASE, but in
				   reverse.  */
#define COMPARE_REDECLARATION 4 /* The comparison is being done when
				   another declaration of an existing
				   entity is seen.  */
#define COMPARE_STRUCTURAL    8 /* The comparison is intended to be
				   structural. The actual comparison
				   will be identical to
				   COMPARE_STRICT.  */

/* Used with start function.  */
#define SF_DEFAULT	     0  /* No flags.  */
#define SF_PRE_PARSED	     1  /* The function declaration has
				   already been parsed.  */
#define SF_INCLASS_INLINE    2  /* The function is an inline, defined
				   in the class body.  */

/* Used with start_decl's initialized parameter.  */
#define SD_UNINITIALIZED     0
#define SD_INITIALIZED       1
#define SD_DEFAULTED         2
#define SD_DELETED           3

/* Returns nonzero iff TYPE1 and TYPE2 are the same type, or if TYPE2
   is derived from TYPE1, or if TYPE2 is a pointer (reference) to a
   class derived from the type pointed to (referred to) by TYPE1.  */
#define same_or_base_type_p(TYPE1, TYPE2) \
  comptypes ((TYPE1), (TYPE2), COMPARE_BASE)

/* These macros are used to access a TEMPLATE_PARM_INDEX.  */
#define TEMPLATE_PARM_INDEX_CAST(NODE) \
	((template_parm_index*)TEMPLATE_PARM_INDEX_CHECK (NODE))
#define TEMPLATE_PARM_IDX(NODE) (TEMPLATE_PARM_INDEX_CAST (NODE)->index)
#define TEMPLATE_PARM_LEVEL(NODE) (TEMPLATE_PARM_INDEX_CAST (NODE)->level)
#define TEMPLATE_PARM_DESCENDANTS(NODE) (TREE_CHAIN (NODE))
#define TEMPLATE_PARM_ORIG_LEVEL(NODE) (TEMPLATE_PARM_INDEX_CAST (NODE)->orig_level)
#define TEMPLATE_PARM_DECL(NODE) (TEMPLATE_PARM_INDEX_CAST (NODE)->decl)
#define TEMPLATE_PARM_PARAMETER_PACK(NODE) \
  (TREE_LANG_FLAG_0 (TEMPLATE_PARM_INDEX_CHECK (NODE)))

/* These macros are for accessing the fields of TEMPLATE_TYPE_PARM,
   TEMPLATE_TEMPLATE_PARM and BOUND_TEMPLATE_TEMPLATE_PARM nodes.  */
#define TEMPLATE_TYPE_PARM_INDEX(NODE)					\
  (TYPE_VALUES_RAW (TREE_CHECK3 ((NODE), TEMPLATE_TYPE_PARM,		\
				 TEMPLATE_TEMPLATE_PARM,		\
				 BOUND_TEMPLATE_TEMPLATE_PARM)))
#define TEMPLATE_TYPE_IDX(NODE) \
  (TEMPLATE_PARM_IDX (TEMPLATE_TYPE_PARM_INDEX (NODE)))
#define TEMPLATE_TYPE_LEVEL(NODE) \
  (TEMPLATE_PARM_LEVEL (TEMPLATE_TYPE_PARM_INDEX (NODE)))
#define TEMPLATE_TYPE_ORIG_LEVEL(NODE) \
  (TEMPLATE_PARM_ORIG_LEVEL (TEMPLATE_TYPE_PARM_INDEX (NODE)))
#define TEMPLATE_TYPE_DECL(NODE) \
  (TEMPLATE_PARM_DECL (TEMPLATE_TYPE_PARM_INDEX (NODE)))
#define TEMPLATE_TYPE_PARAMETER_PACK(NODE) \
  (TEMPLATE_PARM_PARAMETER_PACK (TEMPLATE_TYPE_PARM_INDEX (NODE)))

/* For a C++17 class deduction placeholder, the template it represents.  */
#define CLASS_PLACEHOLDER_TEMPLATE(NODE) \
  (DECL_INITIAL (TYPE_NAME (TEMPLATE_TYPE_PARM_CHECK (NODE))))

/* Contexts in which auto deduction occurs. These flags are
   used to control diagnostics in do_auto_deduction.  */

enum auto_deduction_context
{
  adc_unspecified,   /* Not given */
  adc_variable_type, /* Variable initializer deduction */
  adc_return_type,   /* Return type deduction */
  adc_unify,         /* Template argument deduction */
  adc_requirement,   /* Argument deduction constraint */
  adc_decomp_type    /* Decomposition declaration initializer deduction */
};

/* True if this type-parameter belongs to a class template, used by C++17
   class template argument deduction.  */
#define TEMPLATE_TYPE_PARM_FOR_CLASS(NODE) \
  (TREE_LANG_FLAG_0 (TEMPLATE_TYPE_PARM_CHECK (NODE)))

/* True iff this TEMPLATE_TYPE_PARM represents decltype(auto).  */
#define AUTO_IS_DECLTYPE(NODE) \
  (TYPE_LANG_FLAG_5 (TEMPLATE_TYPE_PARM_CHECK (NODE)))

/* These constants can used as bit flags in the process of tree formatting.

   TFF_PLAIN_IDENTIFIER: unqualified part of a name.
   TFF_SCOPE: include the class and namespace scope of the name.
   TFF_CHASE_TYPEDEF: print the original type-id instead of the typedef-name.
   TFF_DECL_SPECIFIERS: print decl-specifiers.
   TFF_CLASS_KEY_OR_ENUM: precede a class-type name (resp. enum name) with
       a class-key (resp. `enum').
   TFF_RETURN_TYPE: include function return type.
   TFF_FUNCTION_DEFAULT_ARGUMENTS: include function default parameter values.
   TFF_EXCEPTION_SPECIFICATION: show function exception specification.
   TFF_TEMPLATE_HEADER: show the template<...> header in a
       template-declaration.
   TFF_TEMPLATE_NAME: show only template-name.
   TFF_EXPR_IN_PARENS: parenthesize expressions.
   TFF_NO_FUNCTION_ARGUMENTS: don't show function arguments.
   TFF_UNQUALIFIED_NAME: do not print the qualifying scope of the
       top-level entity.
   TFF_NO_OMIT_DEFAULT_TEMPLATE_ARGUMENTS: do not omit template arguments
       identical to their defaults.
   TFF_NO_TEMPLATE_BINDINGS: do not print information about the template
       arguments for a function template specialization.
   TFF_POINTER: we are printing a pointer type.  */

#define TFF_PLAIN_IDENTIFIER			(0)
#define TFF_SCOPE				(1)
#define TFF_CHASE_TYPEDEF			(1 << 1)
#define TFF_DECL_SPECIFIERS			(1 << 2)
#define TFF_CLASS_KEY_OR_ENUM			(1 << 3)
#define TFF_RETURN_TYPE				(1 << 4)
#define TFF_FUNCTION_DEFAULT_ARGUMENTS		(1 << 5)
#define TFF_EXCEPTION_SPECIFICATION		(1 << 6)
#define TFF_TEMPLATE_HEADER			(1 << 7)
#define TFF_TEMPLATE_NAME			(1 << 8)
#define TFF_EXPR_IN_PARENS			(1 << 9)
#define TFF_NO_FUNCTION_ARGUMENTS		(1 << 10)
#define TFF_UNQUALIFIED_NAME			(1 << 11)
#define TFF_NO_OMIT_DEFAULT_TEMPLATE_ARGUMENTS	(1 << 12)
#define TFF_NO_TEMPLATE_BINDINGS		(1 << 13)
#define TFF_POINTER		                (1 << 14)

/* Returns the TEMPLATE_DECL associated to a TEMPLATE_TEMPLATE_PARM
   node.  */
#define TEMPLATE_TEMPLATE_PARM_TEMPLATE_DECL(NODE)	\
  ((TREE_CODE (NODE) == BOUND_TEMPLATE_TEMPLATE_PARM)	\
   ? TYPE_TI_TEMPLATE (NODE)				\
   : TYPE_NAME (NODE))

/* in lex.c  */

extern void init_reswords (void);

enum ovl_op_flags
  {
    OVL_OP_FLAG_NONE = 0,
    OVL_OP_FLAG_UNARY = 1,
    OVL_OP_FLAG_BINARY = 2,
    OVL_OP_FLAG_AMBIARY = 3,
    OVL_OP_FLAG_ALLOC = 4,  	// operator new or delete
    OVL_OP_FLAG_DELETE = 1,	// operator delete
    OVL_OP_FLAG_VEC = 2		// vector new or delete
  };

enum ovl_op_code
  {
    OVL_OP_ERROR_MARK,
    OVL_OP_NOP_EXPR,
#define DEF_OPERATOR(NAME, CODE, MANGLING, FLAGS) OVL_OP_##CODE,
#define DEF_ASSN_OPERATOR(NAME, CODE, MANGLING) /* NOTHING */
#include "operators.def"
    OVL_OP_MAX
  };

struct GTY(()) ovl_op_info_t {
  /* The IDENTIFIER_NODE for the operator.  */
  tree identifier;
  /* The name of the operator.  */
  const char *name;
  /* The mangled name of the operator.  */
  const char *mangled_name;
  /* The (regular) tree code.  */
  enum tree_code tree_code : 16;
  /* The (compressed) operator code.  */
  enum ovl_op_code ovl_op_code : 8;
  /* The ovl_op_flags of the operator */
  unsigned flags : 8;
};

/* Overloaded operator info indexed by ass_op_p & ovl_op_code.  */
extern GTY(()) ovl_op_info_t ovl_op_info[2][OVL_OP_MAX];
/* Mapping from tree_codes to ovl_op_codes.  */
extern GTY(()) unsigned char ovl_op_mapping[MAX_TREE_CODES];
/* Mapping for ambi-ary operators from the binary to the unary.  */
extern GTY(()) unsigned char ovl_op_alternate[OVL_OP_MAX];

/* Given an ass_op_p boolean and a tree code, return a pointer to its
   overloaded operator info.  Tree codes for non-overloaded operators
   map to the error-operator.  */
#define OVL_OP_INFO(IS_ASS_P, TREE_CODE)			\
  (&ovl_op_info[(IS_ASS_P) != 0][ovl_op_mapping[(TREE_CODE)]])
/* Overloaded operator info for an identifier for which
   IDENTIFIER_OVL_OP_P is true.  */
#define IDENTIFIER_OVL_OP_INFO(NODE) \
  (&ovl_op_info[IDENTIFIER_KIND_BIT_0 (NODE)][IDENTIFIER_CP_INDEX (NODE)])
#define IDENTIFIER_OVL_OP_FLAGS(NODE) \
  (IDENTIFIER_OVL_OP_INFO (NODE)->flags)

/* A type-qualifier, or bitmask therefore, using the TYPE_QUAL
   constants.  */

typedef int cp_cv_quals;

/* Non-static member functions have an optional virt-specifier-seq.
   There is a VIRT_SPEC value for each virt-specifier.
   They can be combined by bitwise-or to form the complete set of
   virt-specifiers for a member function.  */
enum virt_specifier
  {
    VIRT_SPEC_UNSPECIFIED = 0x0,
    VIRT_SPEC_FINAL       = 0x1,
    VIRT_SPEC_OVERRIDE    = 0x2
  };

/* A type-qualifier, or bitmask therefore, using the VIRT_SPEC
   constants.  */

typedef int cp_virt_specifiers;

/* Wherever there is a function-cv-qual, there could also be a ref-qualifier:

   [dcl.fct]
   The return type, the parameter-type-list, the ref-qualifier, and
   the cv-qualifier-seq, but not the default arguments or the exception
   specification, are part of the function type.

   REF_QUAL_NONE    Ordinary member function with no ref-qualifier
   REF_QUAL_LVALUE  Member function with the &-ref-qualifier
   REF_QUAL_RVALUE  Member function with the &&-ref-qualifier */

enum cp_ref_qualifier {
  REF_QUAL_NONE = 0,
  REF_QUAL_LVALUE = 1,
  REF_QUAL_RVALUE = 2
};

/* A storage class.  */

enum cp_storage_class {
  /* sc_none must be zero so that zeroing a cp_decl_specifier_seq
     sets the storage_class field to sc_none.  */
  sc_none = 0,
  sc_auto,
  sc_register,
  sc_static,
  sc_extern,
  sc_mutable
};

/* An individual decl-specifier.  This is used to index the array of
   locations for the declspecs in struct cp_decl_specifier_seq
   below.  */

enum cp_decl_spec {
  ds_first,
  ds_signed = ds_first,
  ds_unsigned,
  ds_short,
  ds_long,
  ds_const,
  ds_volatile,
  ds_restrict,
  ds_inline,
  ds_virtual,
  ds_explicit,
  ds_friend,
  ds_typedef,
  ds_alias,
  ds_constexpr,
  ds_complex,
  ds_thread,
  ds_type_spec,
  ds_redefined_builtin_type_spec,
  ds_attribute,
  ds_std_attribute,
  ds_storage_class,
  ds_long_long,
  ds_concept,
  ds_last /* This enumerator must always be the last one.  */
};

/* A decl-specifier-seq.  */

struct cp_decl_specifier_seq {
  /* An array of locations for the declaration sepecifiers, indexed by
     enum cp_decl_spec_word.  */
  source_location locations[ds_last];
  /* The primary type, if any, given by the decl-specifier-seq.
     Modifiers, like "short", "const", and "unsigned" are not
     reflected here.  This field will be a TYPE, unless a typedef-name
     was used, in which case it will be a TYPE_DECL.  */
  tree type;
  /* The attributes, if any, provided with the specifier sequence.  */
  tree attributes;
  /* The c++11 attributes that follows the type specifier.  */
  tree std_attributes;
  /* If non-NULL, a built-in type that the user attempted to redefine
     to some other type.  */
  tree redefined_builtin_type;
  /* The storage class specified -- or sc_none if no storage class was
     explicitly specified.  */
  cp_storage_class storage_class;
  /* For the __intN declspec, this stores the index into the int_n_* arrays.  */
  int int_n_idx;
  /* True iff TYPE_SPEC defines a class or enum.  */
  BOOL_BITFIELD type_definition_p : 1;
  /* True iff multiple types were (erroneously) specified for this
     decl-specifier-seq.  */
  BOOL_BITFIELD multiple_types_p : 1;
  /* True iff multiple storage classes were (erroneously) specified
     for this decl-specifier-seq or a combination of a storage class
     with a typedef specifier.  */
  BOOL_BITFIELD conflicting_specifiers_p : 1;
  /* True iff at least one decl-specifier was found.  */
  BOOL_BITFIELD any_specifiers_p : 1;
  /* True iff at least one type-specifier was found.  */
  BOOL_BITFIELD any_type_specifiers_p : 1;
  /* True iff "int" was explicitly provided.  */
  BOOL_BITFIELD explicit_int_p : 1;
  /* True iff "__intN" was explicitly provided.  */
  BOOL_BITFIELD explicit_intN_p : 1;
  /* True iff "char" was explicitly provided.  */
  BOOL_BITFIELD explicit_char_p : 1;
  /* True iff ds_thread is set for __thread, not thread_local.  */
  BOOL_BITFIELD gnu_thread_keyword_p : 1;
  /* True iff the type is a decltype.  */
  BOOL_BITFIELD decltype_p : 1;
};

/* The various kinds of declarators.  */

enum cp_declarator_kind {
  cdk_id,
  cdk_function,
  cdk_array,
  cdk_pointer,
  cdk_reference,
  cdk_ptrmem,
  cdk_decomp,
  cdk_error
};

/* A declarator.  */

typedef struct cp_declarator cp_declarator;

typedef struct cp_parameter_declarator cp_parameter_declarator;

/* A parameter, before it has been semantically analyzed.  */
struct cp_parameter_declarator {
  /* The next parameter, or NULL_TREE if none.  */
  cp_parameter_declarator *next;
  /* The decl-specifiers-seq for the parameter.  */
  cp_decl_specifier_seq decl_specifiers;
  /* The declarator for the parameter.  */
  cp_declarator *declarator;
  /* The default-argument expression, or NULL_TREE, if none.  */
  tree default_argument;
  /* True iff this is a template parameter pack.  */
  bool template_parameter_pack_p;
  /* Location within source.  */
  location_t loc;
};

/* A declarator.  */
struct cp_declarator {
  /* The kind of declarator.  */
  ENUM_BITFIELD (cp_declarator_kind) kind : 4;
  /* Whether we parsed an ellipsis (`...') just before the declarator,
     to indicate this is a parameter pack.  */
  BOOL_BITFIELD parameter_pack_p : 1;
  /* If this declarator is parenthesized, this the open-paren.  It is
     UNKNOWN_LOCATION when not parenthesized.  */
  location_t parenthesized;

  location_t id_loc; /* Currently only set for cdk_id, cdk_decomp and
			cdk_function. */
  /* GNU Attributes that apply to this declarator.  If the declarator
     is a pointer or a reference, these attribute apply to the type
     pointed to.  */
  tree attributes;
  /* Standard C++11 attributes that apply to this declarator.  If the
     declarator is a pointer or a reference, these attributes apply
     to the pointer, rather than to the type pointed to.  */
  tree std_attributes;
  /* For all but cdk_id, cdk_decomp and cdk_error, the contained declarator.
     For cdk_id, cdk_decomp and cdk_error, guaranteed to be NULL.  */
  cp_declarator *declarator;
  union {
    /* For identifiers.  */
    struct {
      /* If non-NULL, the qualifying scope (a NAMESPACE_DECL or
	 *_TYPE) for this identifier.  */
      tree qualifying_scope;
      /* The unqualified name of the entity -- an IDENTIFIER_NODE,
	 BIT_NOT_EXPR, or TEMPLATE_ID_EXPR.  */
      tree unqualified_name;
      /* If this is the name of a function, what kind of special
	 function (if any).  */
      special_function_kind sfk;
    } id;
    /* For functions.  */
    struct {
      /* The parameters to the function as a TREE_LIST of decl/default.  */
      tree parameters;
      /* The cv-qualifiers for the function.  */
      cp_cv_quals qualifiers;
      /* The virt-specifiers for the function.  */
      cp_virt_specifiers virt_specifiers;
      /* The ref-qualifier for the function.  */
      cp_ref_qualifier ref_qualifier;
      /* The transaction-safety qualifier for the function.  */
      tree tx_qualifier;
      /* The exception-specification for the function.  */
      tree exception_specification;
      /* The late-specified return type, if any.  */
      tree late_return_type;
      /* The trailing requires-clause, if any. */
      tree requires_clause;
    } function;
    /* For arrays.  */
    struct {
      /* The bounds to the array.  */
      tree bounds;
    } array;
    /* For cdk_pointer and cdk_ptrmem.  */
    struct {
      /* The cv-qualifiers for the pointer.  */
      cp_cv_quals qualifiers;
      /* For cdk_ptrmem, the class type containing the member.  */
      tree class_type;
    } pointer;
    /* For cdk_reference */
    struct {
      /* The cv-qualifiers for the reference.  These qualifiers are
         only used to diagnose ill-formed code.  */
      cp_cv_quals qualifiers;
      /* Whether this is an rvalue reference */
      bool rvalue_ref;
    } reference;
  } u;
};

/* A level of template instantiation.  */
struct GTY((chain_next ("%h.next"))) tinst_level {
  /* The immediately deeper level in the chain.  */
  struct tinst_level *next;

  /* The original node.  Can be either a DECL (for a function or static
     data member) or a TYPE (for a class), depending on what we were
     asked to instantiate.  */
  tree decl;

  /* The location where the template is instantiated.  */
  location_t locus;

  /* errorcount+sorrycount when we pushed this level.  */
  int errors;

  /* True if the location is in a system header.  */
  bool in_system_header_p;
};

bool decl_spec_seq_has_spec_p (const cp_decl_specifier_seq *, cp_decl_spec);

/* Return the type of the `this' parameter of FNTYPE.  */

inline tree
type_of_this_parm (const_tree fntype)
{
  function_args_iterator iter;
  gcc_assert (TREE_CODE (fntype) == METHOD_TYPE);
  function_args_iter_init (&iter, fntype);
  return function_args_iter_cond (&iter);
}

/* Return the class of the `this' parameter of FNTYPE.  */

inline tree
class_of_this_parm (const_tree fntype)
{
  return TREE_TYPE (type_of_this_parm (fntype));
}

/* True iff T is a variable template declaration. */
inline bool
variable_template_p (tree t)
{
  if (TREE_CODE (t) != TEMPLATE_DECL)
    return false;
  if (!PRIMARY_TEMPLATE_P (t))
    return false;
  if (tree r = DECL_TEMPLATE_RESULT (t))
    return VAR_P (r);
  return false;
}

/* True iff T is a variable concept definition. That is, T is
   a variable template declared with the concept specifier. */
inline bool
variable_concept_p (tree t)
{
  if (TREE_CODE (t) != TEMPLATE_DECL)
    return false;
  if (tree r = DECL_TEMPLATE_RESULT (t))
    return VAR_P (r) && DECL_DECLARED_CONCEPT_P (r);
  return false;
}

/* True iff T is a concept definition. That is, T is a variable or function
   template declared with the concept specifier. */
inline bool
concept_template_p (tree t)
{
  if (TREE_CODE (t) != TEMPLATE_DECL)
    return false;
  if (tree r = DECL_TEMPLATE_RESULT (t))
    return VAR_OR_FUNCTION_DECL_P (r) && DECL_DECLARED_CONCEPT_P (r);
  return false;
}

/* A parameter list indicating for a function with no parameters,
   e.g  "int f(void)".  */
extern cp_parameter_declarator *no_parameters;

/* Various dump ids.  */
extern int class_dump_id;
extern int raw_dump_id;

/* in call.c */
extern bool check_dtor_name			(tree, tree);
int magic_varargs_p				(tree);

extern tree build_conditional_expr		(location_t, tree, tree, tree, 
                                                 tsubst_flags_t);
extern tree build_addr_func			(tree, tsubst_flags_t);
extern void set_flags_from_callee		(tree);
extern tree build_call_a			(tree, int, tree*);
extern tree build_call_n			(tree, int, ...);
extern bool null_ptr_cst_p			(tree);
extern bool null_member_pointer_value_p		(tree);
extern bool sufficient_parms_p			(const_tree);
extern tree type_decays_to			(tree);
extern tree extract_call_expr			(tree);
extern tree build_user_type_conversion		(tree, tree, int,
						 tsubst_flags_t);
extern tree build_new_function_call		(tree, vec<tree, va_gc> **,
						 tsubst_flags_t);
extern tree build_operator_new_call		(tree, vec<tree, va_gc> **,
						 tree *, tree *, tree, tree,
						 tree *, tsubst_flags_t);
extern tree build_new_method_call		(tree, tree,
						 vec<tree, va_gc> **, tree,
						 int, tree *, tsubst_flags_t);
extern tree build_special_member_call		(tree, tree,
						 vec<tree, va_gc> **,
						 tree, int, tsubst_flags_t);
extern tree build_new_op			(location_t, enum tree_code,
						 int, tree, tree, tree, tree *,
						 tsubst_flags_t);
extern tree build_op_call			(tree, vec<tree, va_gc> **,
						 tsubst_flags_t);
extern bool aligned_allocation_fn_p		(tree);
extern bool usual_deallocation_fn_p		(tree);
extern tree build_op_delete_call		(enum tree_code, tree, tree,
						 bool, tree, tree,
						 tsubst_flags_t);
extern bool can_convert				(tree, tree, tsubst_flags_t);
extern bool can_convert_standard		(tree, tree, tsubst_flags_t);
extern bool can_convert_arg			(tree, tree, tree, int,
						 tsubst_flags_t);
extern bool can_convert_arg_bad			(tree, tree, tree, int,
						 tsubst_flags_t);

/* A class for recording information about access failures (e.g. private
   fields), so that we can potentially supply a fix-it hint about
   an accessor (from a context in which the constness of the object
   is known).  */

class access_failure_info
{
 public:
  access_failure_info () : m_was_inaccessible (false), m_basetype_path (NULL_TREE),
    m_field_decl (NULL_TREE) {}

  void record_access_failure (tree basetype_path, tree field_decl);
  void maybe_suggest_accessor (bool const_p) const;

 private:
  bool m_was_inaccessible;
  tree m_basetype_path;
  tree m_field_decl;
};

extern bool enforce_access			(tree, tree, tree,
						 tsubst_flags_t,
						 access_failure_info *afi = NULL);
extern void push_defarg_context			(tree);
extern void pop_defarg_context			(void);
extern tree convert_default_arg			(tree, tree, tree, int,
						 tsubst_flags_t);
extern tree convert_arg_to_ellipsis		(tree, tsubst_flags_t);
extern tree build_x_va_arg			(source_location, tree, tree);
extern tree cxx_type_promotes_to		(tree);
extern tree type_passed_as			(tree);
extern tree convert_for_arg_passing		(tree, tree, tsubst_flags_t);
extern bool is_properly_derived_from		(tree, tree);
extern tree initialize_reference		(tree, tree, int,
						 tsubst_flags_t);
extern tree extend_ref_init_temps		(tree, tree, vec<tree, va_gc>**);
extern tree make_temporary_var_for_ref_to_temp	(tree, tree);
extern bool type_has_extended_temps		(tree);
extern tree strip_top_quals			(tree);
extern bool reference_related_p			(tree, tree);
extern int remaining_arguments			(tree);
extern tree perform_implicit_conversion		(tree, tree, tsubst_flags_t);
extern tree perform_implicit_conversion_flags	(tree, tree, tsubst_flags_t, int);
extern tree build_converted_constant_expr	(tree, tree, tsubst_flags_t);
extern tree perform_direct_initialization_if_possible (tree, tree, bool,
                                                       tsubst_flags_t);
extern tree in_charge_arg_for_name		(tree);
extern tree build_cxx_call			(tree, int, tree *,
						 tsubst_flags_t);
extern bool is_std_init_list			(tree);
extern bool is_list_ctor			(tree);
extern void validate_conversion_obstack		(void);
extern void mark_versions_used			(tree);
extern tree get_function_version_dispatcher	(tree);

/* in class.c */
extern tree build_vfield_ref			(tree, tree);
extern tree build_if_in_charge			(tree true_stmt, tree false_stmt = void_node);
extern tree build_base_path			(enum tree_code, tree,
						 tree, int, tsubst_flags_t);
extern tree convert_to_base			(tree, tree, bool, bool,
						 tsubst_flags_t);
extern tree convert_to_base_statically		(tree, tree);
extern tree build_vtbl_ref			(tree, tree);
extern tree build_vfn_ref			(tree, tree);
extern tree get_vtable_decl			(tree, int);
extern bool add_method				(tree, tree, bool);
extern tree declared_access			(tree);
extern tree currently_open_class		(tree);
extern tree currently_open_derived_class	(tree);
extern tree outermost_open_class		(void);
extern tree current_nonlambda_class_type	(void);
extern tree finish_struct			(tree, tree);
extern void finish_struct_1			(tree);
extern int resolves_to_fixed_type_p		(tree, int *);
extern void init_class_processing		(void);
extern int is_empty_class			(tree);
extern bool is_really_empty_class		(tree);
extern void pushclass				(tree);
extern void popclass				(void);
extern void push_nested_class			(tree);
extern void pop_nested_class			(void);
extern int current_lang_depth			(void);
extern void push_lang_context			(tree);
extern void pop_lang_context			(void);
extern tree instantiate_type			(tree, tree, tsubst_flags_t);
extern void print_class_statistics		(void);
extern void build_self_reference		(void);
extern int same_signature_p			(const_tree, const_tree);
extern void maybe_add_class_template_decl_list	(tree, tree, int);
extern void unreverse_member_declarations	(tree);
extern void invalidate_class_lookup_cache	(void);
extern void maybe_note_name_used_in_class	(tree, tree);
extern void note_name_declared_in_class		(tree, tree);
extern tree get_vtbl_decl_for_binfo		(tree);
extern bool vptr_via_virtual_p			(tree);
extern void debug_class				(tree);
extern void debug_thunks			(tree);
extern void set_linkage_according_to_type	(tree, tree);
extern void determine_key_method		(tree);
extern void check_for_override			(tree, tree);
extern void push_class_stack			(void);
extern void pop_class_stack			(void);
extern bool default_ctor_p			(tree);
extern bool type_has_user_nondefault_constructor (tree);
extern tree in_class_defaulted_default_constructor (tree);
extern bool user_provided_p			(tree);
extern bool type_has_user_provided_constructor  (tree);
extern bool type_has_non_user_provided_default_constructor (tree);
extern bool vbase_has_user_provided_move_assign (tree);
extern tree default_init_uninitialized_part (tree);
extern bool trivial_default_constructor_is_constexpr (tree);
extern bool type_has_constexpr_default_constructor (tree);
extern bool type_has_virtual_destructor		(tree);
extern bool classtype_has_move_assign_or_move_ctor_p (tree, bool user_declared);
extern bool type_build_ctor_call		(tree);
extern bool type_build_dtor_call		(tree);
extern void explain_non_literal_class		(tree);
extern void inherit_targ_abi_tags		(tree);
extern void defaulted_late_check		(tree);
extern bool defaultable_fn_check		(tree);
extern void check_abi_tags			(tree);
extern tree missing_abi_tags			(tree);
extern void fixup_type_variants			(tree);
extern void fixup_attribute_variants		(tree);
extern tree* decl_cloned_function_p		(const_tree, bool);
extern void clone_function_decl			(tree, bool);
extern void adjust_clone_args			(tree);
extern void deduce_noexcept_on_destructor       (tree);
extern bool uniquely_derived_from_p             (tree, tree);
extern bool publicly_uniquely_derived_p         (tree, tree);
extern tree common_enclosing_class		(tree, tree);

/* in cvt.c */
extern tree convert_to_reference		(tree, tree, int, int, tree,
						 tsubst_flags_t);
extern tree convert_from_reference		(tree);
extern tree force_rvalue			(tree, tsubst_flags_t);
extern tree ocp_convert				(tree, tree, int, int,
						 tsubst_flags_t);
extern tree cp_convert				(tree, tree, tsubst_flags_t);
extern tree cp_convert_and_check                (tree, tree, tsubst_flags_t);
extern tree cp_fold_convert			(tree, tree);
extern tree cp_get_callee			(tree);
extern tree cp_get_callee_fndecl		(tree);
extern tree cp_get_fndecl_from_callee		(tree);
extern tree convert_to_void			(tree, impl_conv_void,
                                 		 tsubst_flags_t);
extern tree convert_force			(tree, tree, int,
						 tsubst_flags_t);
extern tree build_expr_type_conversion		(int, tree, bool);
extern tree type_promotes_to			(tree);
extern bool can_convert_qual			(tree, tree);
extern tree perform_qualification_conversions	(tree, tree);
extern bool tx_safe_fn_type_p			(tree);
extern tree tx_unsafe_fn_variant		(tree);
extern bool fnptr_conv_p			(tree, tree);
extern tree strip_fnptr_conv			(tree);

/* in name-lookup.c */
extern void maybe_push_cleanup_level		(tree);
extern tree make_anon_name			(void);
extern tree check_for_out_of_scope_variable	(tree);
extern void dump				(cp_binding_level &ref);
extern void dump				(cp_binding_level *ptr);
extern void print_other_binding_stack		(cp_binding_level *);
extern tree maybe_push_decl			(tree);
extern tree current_decl_namespace		(void);

/* decl.c */
extern tree poplevel				(int, int, int);
extern void cxx_init_decl_processing		(void);
enum cp_tree_node_structure_enum cp_tree_node_structure
						(union lang_tree_node *);
extern void finish_scope			(void);
extern void push_switch				(tree);
extern void pop_switch				(void);
extern tree make_lambda_name			(void);
extern int decls_match				(tree, tree);
extern bool maybe_version_functions		(tree, tree);
extern tree duplicate_decls			(tree, tree, bool);
extern tree declare_local_label			(tree);
extern tree lookup_label			(tree);
extern tree define_label			(location_t, tree);
extern void check_goto				(tree);
extern bool check_omp_return			(void);
extern tree make_typename_type			(tree, tree, enum tag_types, tsubst_flags_t);
extern tree build_typename_type			(tree, tree, tree, tag_types);
extern tree make_unbound_class_template		(tree, tree, tree, tsubst_flags_t);
extern tree build_library_fn_ptr		(const char *, tree, int);
extern tree build_cp_library_fn_ptr		(const char *, tree, int);
extern tree push_library_fn			(tree, tree, tree, int);
extern tree push_void_library_fn		(tree, tree, int);
extern tree push_throw_library_fn		(tree, tree);
extern void warn_misplaced_attr_for_class_type  (source_location location,
						 tree class_type);
extern tree check_tag_decl			(cp_decl_specifier_seq *, bool);
extern tree shadow_tag				(cp_decl_specifier_seq *);
extern tree groktypename			(cp_decl_specifier_seq *, const cp_declarator *, bool);
extern tree start_decl				(const cp_declarator *, cp_decl_specifier_seq *, int, tree, tree, tree *);
extern void start_decl_1			(tree, bool);
extern bool check_array_initializer		(tree, tree, tree);
extern void cp_finish_decl			(tree, tree, bool, tree, int);
extern tree lookup_decomp_type			(tree);
extern void cp_finish_decomp			(tree, tree, unsigned int);
extern int cp_complete_array_type		(tree *, tree, bool);
extern int cp_complete_array_type_or_error	(tree *, tree, bool, tsubst_flags_t);
extern tree build_ptrmemfunc_type		(tree);
extern tree build_ptrmem_type			(tree, tree);
/* the grokdeclarator prototype is in decl.h */
extern tree build_this_parm			(tree, tree, cp_cv_quals);
extern tree grokparms				(tree, tree *);
extern int copy_fn_p				(const_tree);
extern bool move_fn_p                           (const_tree);
extern bool move_signature_fn_p                 (const_tree);
extern tree get_scope_of_declarator		(const cp_declarator *);
extern void grok_special_member_properties	(tree);
extern bool grok_ctor_properties		(const_tree, const_tree);
extern bool grok_op_properties			(tree, bool);
extern tree xref_tag				(enum tag_types, tree, tag_scope, bool);
extern tree xref_tag_from_type			(tree, tree, tag_scope);
extern void xref_basetypes			(tree, tree);
extern tree start_enum				(tree, tree, tree, tree, bool, bool *);
extern void finish_enum_value_list		(tree);
extern void finish_enum				(tree);
extern void build_enumerator			(tree, tree, tree, tree, location_t);
extern tree lookup_enumerator			(tree, tree);
extern bool start_preparsed_function		(tree, tree, int);
extern bool start_function			(cp_decl_specifier_seq *,
						 const cp_declarator *, tree);
extern tree begin_function_body			(void);
extern void finish_function_body		(tree);
extern tree outer_curly_brace_block		(tree);
extern tree finish_function			(bool);
extern tree grokmethod				(cp_decl_specifier_seq *, const cp_declarator *, tree);
extern void maybe_register_incomplete_var	(tree);
extern void maybe_commonize_var			(tree);
extern void complete_vars			(tree);
extern tree static_fn_type			(tree);
extern void revert_static_member_fn		(tree);
extern void fixup_anonymous_aggr		(tree);
extern tree compute_array_index_type		(tree, tree, tsubst_flags_t);
extern tree check_default_argument		(tree, tree, tsubst_flags_t);
extern int wrapup_namespace_globals		();
extern tree create_implicit_typedef		(tree, tree);
extern int local_variable_p			(const_tree);
extern tree register_dtor_fn			(tree);
extern tmpl_spec_kind current_tmpl_spec_kind	(int);
extern tree cp_fname_init			(const char *, tree *);
extern tree cxx_builtin_function		(tree decl);
extern tree cxx_builtin_function_ext_scope	(tree decl);
extern tree check_elaborated_type_specifier	(enum tag_types, tree, bool);
extern void warn_extern_redeclared_static	(tree, tree);
extern tree cxx_comdat_group			(tree);
extern bool cp_missing_noreturn_ok_p		(tree);
extern bool is_direct_enum_init			(tree, tree);
extern void initialize_artificial_var		(tree, vec<constructor_elt, va_gc> *);
extern tree check_var_type			(tree, tree);
extern tree reshape_init                        (tree, tree, tsubst_flags_t);
extern tree next_initializable_field (tree);
extern tree fndecl_declared_return_type		(tree);
extern bool undeduced_auto_decl			(tree);
extern bool require_deduced_type		(tree, tsubst_flags_t = tf_warning_or_error);

extern tree finish_case_label			(location_t, tree, tree);
extern tree cxx_maybe_build_cleanup		(tree, tsubst_flags_t);

/* in decl2.c */
extern void record_mangling			(tree, bool);
extern void note_mangling_alias			(tree, tree);
extern void generate_mangling_aliases		(void);
extern tree build_memfn_type			(tree, tree, cp_cv_quals, cp_ref_qualifier);
extern tree build_pointer_ptrmemfn_type	(tree);
extern tree change_return_type			(tree, tree);
extern void maybe_retrofit_in_chrg		(tree);
extern void maybe_make_one_only			(tree);
extern bool vague_linkage_p			(tree);
extern void grokclassfn				(tree, tree,
						 enum overload_flags);
extern tree grok_array_decl			(location_t, tree, tree, bool);
extern tree delete_sanity			(tree, tree, bool, int, tsubst_flags_t);
extern tree check_classfn			(tree, tree, tree);
extern void check_member_template		(tree);
extern tree grokfield (const cp_declarator *, cp_decl_specifier_seq *,
		       tree, bool, tree, tree);
extern tree grokbitfield (const cp_declarator *, cp_decl_specifier_seq *,
			  tree, tree, tree);
extern bool any_dependent_type_attributes_p	(tree);
extern tree cp_reconstruct_complex_type		(tree, tree);
extern bool attributes_naming_typedef_ok	(tree);
extern void cplus_decl_attributes		(tree *, tree, int);
extern void finish_anon_union			(tree);
extern void cxx_post_compilation_parsing_cleanups (void);
extern tree coerce_new_type			(tree);
extern tree coerce_delete_type			(tree);
extern void comdat_linkage			(tree);
extern void determine_visibility		(tree);
extern void constrain_class_visibility		(tree);
extern void reset_type_linkage			(tree);
extern void tentative_decl_linkage		(tree);
extern void import_export_decl			(tree);
extern tree build_cleanup			(tree);
extern tree build_offset_ref_call_from_tree	(tree, vec<tree, va_gc> **,
						 tsubst_flags_t);
extern bool decl_defined_p			(tree);
extern bool decl_constant_var_p			(tree);
extern bool decl_maybe_constant_var_p		(tree);
extern void no_linkage_error			(tree);
extern void check_default_args			(tree);
extern bool mark_used				(tree);
extern bool mark_used			        (tree, tsubst_flags_t);
extern void finish_static_data_member_decl	(tree, tree, bool, tree, int);
extern tree cp_build_parm_decl			(tree, tree, tree);
extern tree get_guard				(tree);
extern tree get_guard_cond			(tree, bool);
extern tree set_guard				(tree);
extern tree get_tls_wrapper_fn			(tree);
extern void mark_needed				(tree);
extern bool decl_needed_p			(tree);
extern void note_vague_linkage_fn		(tree);
extern void note_variable_template_instantiation (tree);
extern tree build_artificial_parm		(tree, tree, tree);
extern bool possibly_inlined_p			(tree);
extern int parm_index                           (tree);
extern tree vtv_start_verification_constructor_init_function (void);
extern tree vtv_finish_verification_constructor_init_function (tree);
extern bool cp_omp_mappable_type		(tree);

/* in error.c */
extern const char *type_as_string		(tree, int);
extern const char *type_as_string_translate	(tree, int);
extern const char *decl_as_string		(tree, int);
extern const char *decl_as_string_translate	(tree, int);
extern const char *decl_as_dwarf_string		(tree, int);
extern const char *expr_as_string		(tree, int);
extern const char *lang_decl_name		(tree, int, bool);
extern const char *lang_decl_dwarf_name		(tree, int, bool);
extern const char *language_to_string		(enum languages);
extern const char *class_key_or_enum_as_string	(tree);
extern void maybe_warn_variadic_templates       (void);
extern void maybe_warn_cpp0x			(cpp0x_warn_str str);
extern bool pedwarn_cxx98                       (location_t, int, const char *, ...) ATTRIBUTE_GCC_DIAG(3,4);
extern location_t location_of                   (tree);
extern void qualified_name_lookup_error		(tree, tree, tree,
						 location_t);

/* in except.c */
extern void init_exception_processing		(void);
extern tree expand_start_catch_block		(tree);
extern void expand_end_catch_block		(void);
extern tree build_exc_ptr			(void);
extern tree build_throw				(tree);
extern int nothrow_libfn_p			(const_tree);
extern void check_handlers			(tree);
extern tree finish_noexcept_expr		(tree, tsubst_flags_t);
extern bool expr_noexcept_p			(tree, tsubst_flags_t);
extern void perform_deferred_noexcept_checks	(void);
extern bool nothrow_spec_p			(const_tree);
extern bool type_noexcept_p			(const_tree);
extern bool type_throw_all_p			(const_tree);
extern tree build_noexcept_spec			(tree, int);
extern void choose_personality_routine		(enum languages);
extern tree build_must_not_throw_expr		(tree,tree);
extern tree eh_type_info			(tree);
extern tree begin_eh_spec_block			(void);
extern void finish_eh_spec_block		(tree, tree);
extern tree build_eh_type_type			(tree);
extern tree cp_protect_cleanup_actions		(void);
extern tree create_try_catch_expr               (tree, tree);

/* in expr.c */
extern tree cplus_expand_constant		(tree);
extern tree mark_rvalue_use			(tree,
                                                 location_t = UNKNOWN_LOCATION,
                                                 bool = true);
extern tree mark_lvalue_use			(tree);
extern tree mark_lvalue_use_nonread		(tree);
extern tree mark_type_use			(tree);
extern tree mark_discarded_use			(tree);
extern void mark_exp_read			(tree);

/* friend.c */
extern int is_friend				(tree, tree);
extern void make_friend_class			(tree, tree, bool);
extern void add_friend				(tree, tree, bool);
extern tree do_friend				(tree, tree, tree, tree, enum overload_flags, bool);

extern void set_global_friend			(tree);
extern bool is_global_friend			(tree);

/* in init.c */
extern tree expand_member_init			(tree);
extern void emit_mem_initializers		(tree);
extern tree build_aggr_init			(tree, tree, int,
                                                 tsubst_flags_t);
extern int is_class_type			(tree, int);
extern tree get_type_value			(tree);
extern tree build_zero_init			(tree, tree, bool);
extern tree build_value_init			(tree, tsubst_flags_t);
extern tree build_value_init_noctor		(tree, tsubst_flags_t);
extern tree get_nsdmi				(tree, bool, tsubst_flags_t);
extern tree build_offset_ref			(tree, tree, bool,
						 tsubst_flags_t);
extern tree throw_bad_array_new_length		(void);
extern bool type_has_new_extended_alignment	(tree);
extern unsigned malloc_alignment		(void);
extern tree build_new				(vec<tree, va_gc> **, tree, tree,
						 vec<tree, va_gc> **, int,
                                                 tsubst_flags_t);
extern tree get_temp_regvar			(tree, tree);
extern tree build_vec_init			(tree, tree, tree, bool, int,
                                                 tsubst_flags_t);
extern tree build_delete			(tree, tree,
						 special_function_kind,
						 int, int, tsubst_flags_t);
extern void push_base_cleanups			(void);
extern tree build_vec_delete			(tree, tree,
						 special_function_kind, int,
						 tsubst_flags_t);
extern tree create_temporary_var		(tree);
extern void initialize_vtbl_ptrs		(tree);
extern tree scalar_constant_value		(tree);
extern tree decl_really_constant_value		(tree);
extern int diagnose_uninitialized_cst_or_ref_member (tree, bool, bool);
extern tree build_vtbl_address                  (tree);
extern bool maybe_reject_flexarray_init		(tree, tree);

/* in lex.c */
extern void cxx_dup_lang_specific_decl		(tree);
extern void yyungetc				(int, int);

extern tree unqualified_name_lookup_error	(tree,
						 location_t = UNKNOWN_LOCATION);
extern tree unqualified_fn_lookup_error		(cp_expr);
extern tree make_conv_op_name			(tree);
extern tree build_lang_decl			(enum tree_code, tree, tree);
extern tree build_lang_decl_loc			(location_t, enum tree_code, tree, tree);
extern void retrofit_lang_decl			(tree);
extern void fit_decomposition_lang_decl		(tree, tree);
extern tree copy_decl				(tree CXX_MEM_STAT_INFO);
extern tree copy_type				(tree CXX_MEM_STAT_INFO);
extern tree cxx_make_type			(enum tree_code);
extern tree make_class_type			(enum tree_code);
extern const char *get_identifier_kind_name	(tree);
extern void set_identifier_kind			(tree, cp_identifier_kind);
extern bool cxx_init				(void);
extern void cxx_finish				(void);
extern bool in_main_input_context		(void);

/* in method.c */
extern void init_method				(void);
extern tree make_thunk				(tree, bool, tree, tree);
extern void finish_thunk			(tree);
extern void use_thunk				(tree, bool);
extern bool trivial_fn_p			(tree);
extern tree forward_parm			(tree);
extern bool is_trivially_xible			(enum tree_code, tree, tree);
extern bool is_xible				(enum tree_code, tree, tree);
extern tree get_defaulted_eh_spec		(tree, tsubst_flags_t = tf_warning_or_error);
extern void after_nsdmi_defaulted_late_checks   (tree);
extern bool maybe_explain_implicit_delete	(tree);
extern void explain_implicit_non_constexpr	(tree);
extern void deduce_inheriting_ctor		(tree);
extern void synthesize_method			(tree);
extern tree lazily_declare_fn			(special_function_kind,
						 tree);
extern tree skip_artificial_parms_for		(const_tree, tree);
extern int num_artificial_parms_for		(const_tree);
extern tree make_alias_for			(tree, tree);
extern tree get_copy_ctor			(tree, tsubst_flags_t);
extern tree get_copy_assign			(tree);
extern tree get_default_ctor			(tree);
extern tree get_dtor				(tree, tsubst_flags_t);
extern tree strip_inheriting_ctors		(tree);
extern tree inherited_ctor_binfo		(tree);
extern bool ctor_omit_inherited_parms		(tree);
extern tree locate_ctor				(tree);
extern tree implicitly_declare_fn               (special_function_kind, tree,
						 bool, tree, tree);

/* In optimize.c */
extern bool maybe_clone_body			(tree);

/* In parser.c */
extern tree cp_convert_range_for (tree, tree, tree, tree, unsigned int, bool);
extern bool parsing_nsdmi (void);
extern bool parsing_default_capturing_generic_lambda_in_template (void);
extern void inject_this_parameter (tree, cp_cv_quals);
extern location_t defarg_location (tree);
extern void maybe_show_extern_c_location (void);

/* in pt.c */
extern bool check_template_shadow		(tree);
extern tree get_innermost_template_args		(tree, int);
extern void maybe_begin_member_template_processing (tree);
extern void maybe_end_member_template_processing (void);
extern tree finish_member_template_decl		(tree);
extern void begin_template_parm_list		(void);
extern bool begin_specialization		(void);
extern void reset_specialization		(void);
extern void end_specialization			(void);
extern void begin_explicit_instantiation	(void);
extern void end_explicit_instantiation		(void);
extern void check_unqualified_spec_or_inst	(tree, location_t);
extern tree check_explicit_specialization	(tree, tree, int, int);
extern int num_template_headers_for_class	(tree);
extern void check_template_variable		(tree);
extern tree make_auto				(void);
extern tree make_decltype_auto			(void);
extern tree make_template_placeholder		(tree);
extern bool template_placeholder_p		(tree);
extern tree do_auto_deduction                   (tree, tree, tree);
extern tree do_auto_deduction                   (tree, tree, tree,
                                                 tsubst_flags_t,
                                                 auto_deduction_context,
						 tree = NULL_TREE,
						 int = LOOKUP_NORMAL);
extern tree type_uses_auto			(tree);
extern tree type_uses_auto_or_concept		(tree);
extern void append_type_to_template_for_access_check (tree, tree, tree,
						      location_t);
extern tree convert_generic_types_to_packs	(tree, int, int);
extern tree splice_late_return_type		(tree, tree);
extern bool is_auto				(const_tree);
extern tree process_template_parm		(tree, location_t, tree, 
						 bool, bool);
extern tree end_template_parm_list		(tree);
extern void end_template_parm_list		(void);
extern void end_template_decl			(void);
extern tree maybe_update_decl_type		(tree, tree);
extern bool check_default_tmpl_args             (tree, tree, bool, bool, int);
extern tree push_template_decl			(tree);
extern tree push_template_decl_real		(tree, bool);
extern tree add_inherited_template_parms	(tree, tree);
extern bool redeclare_class_template		(tree, tree, tree);
extern tree lookup_template_class		(tree, tree, tree, tree,
						 int, tsubst_flags_t);
extern tree lookup_template_function		(tree, tree);
extern tree lookup_template_variable		(tree, tree);
extern int uses_template_parms			(tree);
extern bool uses_template_parms_level		(tree, int);
extern bool in_template_function		(void);
extern bool need_generic_capture		(void);
extern bool processing_nonlambda_template	(void);
extern tree instantiate_class_template		(tree);
extern tree instantiate_template		(tree, tree, tsubst_flags_t);
extern tree fn_type_unification			(tree, tree, tree,
						 const tree *, unsigned int,
						 tree, unification_kind_t, int,
						 bool, bool);
extern void mark_decl_instantiated		(tree, int);
extern int more_specialized_fn			(tree, tree, int);
extern void do_decl_instantiation		(tree, tree);
extern void do_type_instantiation		(tree, tree, tsubst_flags_t);
extern bool always_instantiate_p		(tree);
extern bool maybe_instantiate_noexcept		(tree, tsubst_flags_t = tf_warning_or_error);
extern tree instantiate_decl			(tree, bool, bool);
extern int comp_template_parms			(const_tree, const_tree);
extern bool builtin_pack_fn_p			(tree);
extern bool uses_parameter_packs                (tree);
extern bool template_parameter_pack_p           (const_tree);
extern bool function_parameter_pack_p		(const_tree);
extern bool function_parameter_expanded_from_pack_p (tree, tree);
extern tree make_pack_expansion                 (tree);
extern bool check_for_bare_parameter_packs      (tree);
extern tree build_template_info			(tree, tree);
extern tree get_template_info			(const_tree);
extern vec<qualified_typedef_usage_t, va_gc> *get_types_needing_access_check (tree);
extern int template_class_depth			(tree);
extern int is_specialization_of			(tree, tree);
extern bool is_specialization_of_friend		(tree, tree);
extern tree get_pattern_parm			(tree, tree);
extern int comp_template_args			(tree, tree, tree * = NULL,
						 tree * = NULL, bool = false);
extern int template_args_equal                  (tree, tree, bool = false);
extern tree maybe_process_partial_specialization (tree);
extern tree most_specialized_instantiation	(tree);
extern void print_candidates			(tree);
extern void instantiate_pending_templates	(int);
extern tree tsubst_default_argument		(tree, int, tree, tree,
						 tsubst_flags_t);
extern tree tsubst (tree, tree, tsubst_flags_t, tree);
extern tree tsubst_copy_and_build		(tree, tree, tsubst_flags_t,
						 tree, bool, bool);
extern tree tsubst_expr                         (tree, tree, tsubst_flags_t,
                                                 tree, bool);
extern tree tsubst_pack_expansion               (tree, tree, tsubst_flags_t, tree);
extern tree most_general_template		(tree);
extern tree get_mostly_instantiated_function_type (tree);
extern bool problematic_instantiation_changed	(void);
extern void record_last_problematic_instantiation (void);
extern struct tinst_level *current_instantiation(void);
extern bool instantiating_current_function_p    (void);
extern tree maybe_get_template_decl_from_type_decl (tree);
extern int processing_template_parmlist;
extern bool dependent_type_p			(tree);
extern bool dependent_scope_p			(tree);
extern bool any_dependent_template_arguments_p  (const_tree);
extern bool dependent_template_p		(tree);
extern bool dependent_template_id_p		(tree, tree);
extern bool type_dependent_expression_p		(tree);
extern bool type_dependent_object_expression_p	(tree);
extern bool any_type_dependent_arguments_p      (const vec<tree, va_gc> *);
extern bool any_type_dependent_elements_p       (const_tree);
extern bool type_dependent_expression_p_push	(tree);
extern bool value_dependent_expression_p	(tree);
extern bool instantiation_dependent_expression_p (tree);
extern bool instantiation_dependent_uneval_expression_p (tree);
extern bool any_value_dependent_elements_p      (const_tree);
extern bool dependent_omp_for_p			(tree, tree, tree, tree);
extern tree resolve_typename_type		(tree, bool);
extern tree template_for_substitution		(tree);
extern tree build_non_dependent_expr		(tree);
extern void make_args_non_dependent		(vec<tree, va_gc> *);
extern bool reregister_specialization		(tree, tree, tree);
extern tree instantiate_non_dependent_expr	(tree);
extern tree instantiate_non_dependent_expr_sfinae (tree, tsubst_flags_t);
extern tree instantiate_non_dependent_expr_internal (tree, tsubst_flags_t);
extern tree instantiate_non_dependent_or_null   (tree);
extern bool variable_template_specialization_p  (tree);
extern bool alias_type_or_template_p            (tree);
extern bool alias_template_specialization_p     (const_tree);
extern bool dependent_alias_template_spec_p     (const_tree);
extern bool explicit_class_specialization_p     (tree);
extern bool push_tinst_level                    (tree);
extern bool push_tinst_level_loc                (tree, location_t);
extern void pop_tinst_level                     (void);
extern struct tinst_level *outermost_tinst_level(void);
extern void init_template_processing		(void);
extern void print_template_statistics		(void);
bool template_template_parameter_p		(const_tree);
bool template_type_parameter_p                  (const_tree);
extern bool primary_template_instantiation_p    (const_tree);
extern tree get_primary_template_innermost_parameters	(const_tree);
extern tree get_template_parms_at_level (tree, int);
extern tree get_template_innermost_arguments	(const_tree);
extern tree get_template_argument_pack_elems	(const_tree);
extern tree get_function_template_decl		(const_tree);
extern tree resolve_nondeduced_context		(tree, tsubst_flags_t);
extern hashval_t iterative_hash_template_arg (tree arg, hashval_t val);
extern tree coerce_template_parms               (tree, tree, tree);
extern tree coerce_template_parms               (tree, tree, tree, tsubst_flags_t);
extern void register_local_specialization       (tree, tree);
extern tree retrieve_local_specialization       (tree);
extern tree extract_fnparm_pack                 (tree, tree *);
extern tree template_parm_to_arg                (tree);
extern tree dguide_name				(tree);
extern bool dguide_name_p			(tree);
extern bool deduction_guide_p			(const_tree);
extern bool copy_guide_p			(const_tree);
extern bool template_guide_p			(const_tree);

/* in repo.c */
extern void init_repo				(void);
extern int repo_emit_p				(tree);
extern bool repo_export_class_p			(const_tree);
extern void finish_repo				(void);

/* in rtti.c */
/* A vector of all tinfo decls that haven't been emitted yet.  */
extern GTY(()) vec<tree, va_gc> *unemitted_tinfo_decls;

extern void init_rtti_processing		(void);
extern tree build_typeid			(tree, tsubst_flags_t);
extern tree get_tinfo_decl			(tree);
extern tree get_typeid				(tree, tsubst_flags_t);
extern tree build_headof			(tree);
extern tree build_dynamic_cast			(tree, tree, tsubst_flags_t);
extern void emit_support_tinfos			(void);
extern bool emit_tinfo_decl			(tree);

/* in search.c */
extern bool accessible_base_p			(tree, tree, bool);
extern tree lookup_base                         (tree, tree, base_access,
						 base_kind *, tsubst_flags_t);
extern tree dcast_base_hint			(tree, tree);
extern int accessible_p				(tree, tree, bool);
extern int accessible_in_template_p		(tree, tree);
extern tree lookup_field			(tree, tree, int, bool);
extern tree lookup_fnfields			(tree, tree, int);
extern tree lookup_member			(tree, tree, int, bool,
						 tsubst_flags_t,
						 access_failure_info *afi = NULL);
extern tree lookup_member_fuzzy		(tree, tree, bool);
extern tree locate_field_accessor		(tree, tree, bool);
extern int look_for_overrides			(tree, tree);
extern void get_pure_virtuals			(tree);
extern void maybe_suppress_debug_info		(tree);
extern void note_debug_info_needed		(tree);
extern tree current_scope			(void);
extern int at_function_scope_p			(void);
extern bool at_class_scope_p			(void);
extern bool at_namespace_scope_p		(void);
extern tree context_for_name_lookup		(tree);
extern tree lookup_conversions			(tree);
extern tree binfo_from_vbase			(tree);
extern tree binfo_for_vbase			(tree, tree);
extern tree look_for_overrides_here		(tree, tree);
#define dfs_skip_bases ((tree)1)
extern tree dfs_walk_all (tree, tree (*) (tree, void *),
			  tree (*) (tree, void *), void *);
extern tree dfs_walk_once (tree, tree (*) (tree, void *),
			   tree (*) (tree, void *), void *);
extern tree binfo_via_virtual			(tree, tree);
extern bool binfo_direct_p			(tree);
extern tree build_baselink			(tree, tree, tree, tree);
extern tree adjust_result_of_qualified_name_lookup
						(tree, tree, tree);
extern tree copied_binfo			(tree, tree);
extern tree original_binfo			(tree, tree);
extern int shared_member_p			(tree);
extern bool any_dependent_bases_p (tree = current_nonlambda_class_type ());

/* The representation of a deferred access check.  */

struct GTY(()) deferred_access_check {
  /* The base class in which the declaration is referenced. */
  tree binfo;
  /* The declaration whose access must be checked.  */
  tree decl;
  /* The declaration that should be used in the error message.  */
  tree diag_decl;
  /* The location of this access.  */
  location_t loc;
};

/* in semantics.c */
extern void push_deferring_access_checks	(deferring_kind);
extern void resume_deferring_access_checks	(void);
extern void stop_deferring_access_checks	(void);
extern void pop_deferring_access_checks		(void);
extern vec<deferred_access_check, va_gc> *get_deferred_access_checks (void);
extern void reopen_deferring_access_checks (vec<deferred_access_check, va_gc> *);
extern void pop_to_parent_deferring_access_checks (void);
extern bool perform_access_checks (vec<deferred_access_check, va_gc> *,
				   tsubst_flags_t);
extern bool perform_deferred_access_checks	(tsubst_flags_t);
extern bool perform_or_defer_access_check	(tree, tree, tree,
						 tsubst_flags_t,
						 access_failure_info *afi = NULL);

/* RAII sentinel to ensures that deferred access checks are popped before
  a function returns.  */

struct deferring_access_check_sentinel
{
  deferring_access_check_sentinel ()
  {
    push_deferring_access_checks (dk_deferred);
  }
  ~deferring_access_check_sentinel ()
  {
    pop_deferring_access_checks ();
  }
};

extern int stmts_are_full_exprs_p		(void);
extern void init_cp_semantics			(void);
extern tree do_poplevel				(tree);
extern void break_maybe_infinite_loop		(void);
extern void add_decl_expr			(tree);
extern tree maybe_cleanup_point_expr_void	(tree);
extern tree finish_expr_stmt			(tree);
extern tree begin_if_stmt			(void);
extern tree finish_if_stmt_cond			(tree, tree);
extern tree finish_then_clause			(tree);
extern void begin_else_clause			(tree);
extern void finish_else_clause			(tree);
extern void finish_if_stmt			(tree);
extern tree begin_while_stmt			(void);
extern void finish_while_stmt_cond		(tree, tree, bool);
extern void finish_while_stmt			(tree);
extern tree begin_do_stmt			(void);
extern void finish_do_body			(tree);
extern void finish_do_stmt			(tree, tree, bool);
extern tree finish_return_stmt			(tree);
extern tree begin_for_scope			(tree *);
extern tree begin_for_stmt			(tree, tree);
extern void finish_init_stmt			(tree);
extern void finish_for_cond			(tree, tree, bool);
extern void finish_for_expr			(tree, tree);
extern void finish_for_stmt			(tree);
extern tree begin_range_for_stmt		(tree, tree);
extern void finish_range_for_decl		(tree, tree, tree);
extern void finish_range_for_stmt		(tree);
extern tree finish_break_stmt			(void);
extern tree finish_continue_stmt		(void);
extern tree begin_switch_stmt			(void);
extern void finish_switch_cond			(tree, tree);
extern void finish_switch_stmt			(tree);
extern tree finish_goto_stmt			(tree);
extern tree begin_try_block			(void);
extern void finish_try_block			(tree);
extern void finish_handler_sequence		(tree);
extern tree begin_function_try_block		(tree *);
extern void finish_function_try_block		(tree);
extern void finish_function_handler_sequence    (tree, tree);
extern void finish_cleanup_try_block		(tree);
extern tree begin_handler			(void);
extern void finish_handler_parms		(tree, tree);
extern void finish_handler			(tree);
extern void finish_cleanup			(tree, tree);
extern bool is_this_parameter                   (tree);

enum {
  BCS_NORMAL = 0,
  BCS_NO_SCOPE = 1,
  BCS_TRY_BLOCK = 2,
  BCS_FN_BODY = 4,
  BCS_TRANSACTION = 8
};
extern tree begin_compound_stmt			(unsigned int);

extern void finish_compound_stmt		(tree);
extern tree finish_asm_stmt			(int, tree, tree, tree, tree,
						 tree);
extern tree finish_label_stmt			(tree);
extern void finish_label_decl			(tree);
extern cp_expr finish_parenthesized_expr	(cp_expr);
extern tree force_paren_expr			(tree);
extern tree maybe_undo_parenthesized_ref	(tree);
extern tree finish_non_static_data_member       (tree, tree, tree);
extern tree begin_stmt_expr			(void);
extern tree finish_stmt_expr_expr		(tree, tree);
extern tree finish_stmt_expr			(tree, bool);
extern tree stmt_expr_value_expr		(tree);
bool empty_expr_stmt_p				(tree);
extern cp_expr perform_koenig_lookup		(cp_expr, vec<tree, va_gc> *,
						 tsubst_flags_t);
extern tree finish_call_expr			(tree, vec<tree, va_gc> **, bool,
						 bool, tsubst_flags_t);
extern tree lookup_and_finish_template_variable (tree, tree, tsubst_flags_t = tf_warning_or_error);
extern tree finish_template_variable		(tree, tsubst_flags_t = tf_warning_or_error);
extern cp_expr finish_increment_expr		(cp_expr, enum tree_code);
extern tree finish_this_expr			(void);
extern tree finish_pseudo_destructor_expr       (tree, tree, tree, location_t);
extern cp_expr finish_unary_op_expr		(location_t, enum tree_code, cp_expr,
						 tsubst_flags_t);
/* Whether this call to finish_compound_literal represents a C++11 functional
   cast or a C99 compound literal.  */
enum fcl_t { fcl_functional, fcl_c99 };
extern tree finish_compound_literal		(tree, tree, tsubst_flags_t, fcl_t = fcl_functional);
extern tree finish_fname			(tree);
extern void finish_translation_unit		(void);
extern tree finish_template_type_parm		(tree, tree);
extern tree finish_template_template_parm       (tree, tree);
extern tree begin_class_definition		(tree);
extern void finish_template_decl		(tree);
extern tree finish_template_type		(tree, tree, int);
extern tree finish_base_specifier		(tree, tree, bool);
extern void finish_member_declaration		(tree);
extern bool outer_automatic_var_p		(tree);
extern tree process_outer_var_ref		(tree, tsubst_flags_t, bool force_use = false);
extern cp_expr finish_id_expression		(tree, tree, tree,
						 cp_id_kind *,
						 bool, bool, bool *,
						 bool, bool, bool, bool,
						 const char **,
                                                 location_t);
extern tree finish_typeof			(tree);
extern tree finish_underlying_type	        (tree);
extern tree calculate_bases                     (tree);
extern tree finish_bases                        (tree, bool);
extern tree calculate_direct_bases              (tree);
extern tree finish_offsetof			(tree, tree, location_t);
extern void finish_decl_cleanup			(tree, tree);
extern void finish_eh_cleanup			(tree);
extern void emit_associated_thunks		(tree);
extern void finish_mem_initializers		(tree);
extern tree check_template_template_default_arg (tree);
extern bool expand_or_defer_fn_1		(tree);
extern void expand_or_defer_fn			(tree);
extern void add_typedef_to_current_template_for_access_check (tree, tree,
							      location_t);
extern void check_accessibility_of_qualified_id (tree, tree, tree);
extern tree finish_qualified_id_expr		(tree, tree, bool, bool,
						 bool, bool, tsubst_flags_t);
extern void simplify_aggr_init_expr		(tree *);
extern void finalize_nrv			(tree *, tree, tree);
extern tree omp_reduction_id			(enum tree_code, tree, tree);
extern tree cp_remove_omp_priv_cleanup_stmt	(tree *, int *, void *);
extern void cp_check_omp_declare_reduction	(tree);
extern void finish_omp_declare_simd_methods	(tree);
extern tree finish_omp_clauses			(tree, enum c_omp_region_type);
extern tree push_omp_privatization_clauses	(bool);
extern void pop_omp_privatization_clauses	(tree);
extern void save_omp_privatization_clauses	(vec<tree> &);
extern void restore_omp_privatization_clauses	(vec<tree> &);
extern void finish_omp_threadprivate		(tree);
extern tree begin_omp_structured_block		(void);
extern tree finish_omp_structured_block		(tree);
extern tree finish_oacc_data			(tree, tree);
extern tree finish_oacc_host_data		(tree, tree);
extern tree finish_omp_construct		(enum tree_code, tree, tree);
extern tree begin_omp_parallel			(void);
extern tree finish_omp_parallel			(tree, tree);
extern tree begin_omp_task			(void);
extern tree finish_omp_task			(tree, tree);
extern tree finish_omp_for			(location_t, enum tree_code,
						 tree, tree, tree, tree, tree,
						 tree, tree, vec<tree> *, tree);
extern void finish_omp_atomic			(enum tree_code, enum tree_code,
						 tree, tree, tree, tree, tree,
						 bool);
extern void finish_omp_barrier			(void);
extern void finish_omp_flush			(void);
extern void finish_omp_taskwait			(void);
extern void finish_omp_taskyield		(void);
extern void finish_omp_cancel			(tree);
extern void finish_omp_cancellation_point	(tree);
extern tree omp_privatize_field			(tree, bool);
extern tree begin_transaction_stmt		(location_t, tree *, int);
extern void finish_transaction_stmt		(tree, tree, int, tree);
extern tree build_transaction_expr		(location_t, tree, int, tree);
extern bool cxx_omp_create_clause_info		(tree, tree, bool, bool,
						 bool, bool);
extern tree baselink_for_fns                    (tree);
extern void finish_static_assert                (tree, tree, location_t,
                                                 bool);
extern tree finish_decltype_type                (tree, bool, tsubst_flags_t);
extern tree finish_trait_expr			(enum cp_trait_kind, tree, tree);
extern tree build_lambda_expr                   (void);
extern tree build_lambda_object			(tree);
extern tree begin_lambda_type                   (tree);
extern tree lambda_capture_field_type		(tree, bool, bool);
extern tree lambda_return_type			(tree);
extern tree lambda_proxy_type			(tree);
extern tree lambda_function			(tree);
extern void apply_deduced_return_type           (tree, tree);
extern tree add_capture                         (tree, tree, tree, bool, bool);
extern tree add_default_capture                 (tree, tree, tree);
extern tree build_capture_proxy			(tree, tree);
extern void insert_capture_proxy		(tree);
extern void insert_pending_capture_proxies	(void);
extern bool is_capture_proxy			(tree);
extern bool is_normal_capture_proxy             (tree);
extern void register_capture_members		(tree);
extern tree lambda_expr_this_capture            (tree, bool);
extern void maybe_generic_this_capture		(tree, tree);
extern tree maybe_resolve_dummy			(tree, bool);
extern tree current_nonlambda_function		(void);
extern tree nonlambda_method_basetype		(void);
extern tree current_nonlambda_scope		(void);
extern bool generic_lambda_fn_p			(tree);
extern tree do_dependent_capture		(tree, bool = false);
extern bool lambda_fn_in_template_p		(tree);
extern void maybe_add_lambda_conv_op            (tree);
extern bool is_lambda_ignored_entity            (tree);
extern bool lambda_static_thunk_p		(tree);
extern tree finish_builtin_launder		(location_t, tree,
						 tsubst_flags_t);
extern void start_lambda_scope			(tree);
extern void record_lambda_scope			(tree);
extern void finish_lambda_scope			(void);
extern tree start_lambda_function		(tree fn, tree lambda_expr);
extern void finish_lambda_function		(tree body);

/* in tree.c */
extern int cp_tree_operand_length		(const_tree);
extern int cp_tree_code_length			(enum tree_code);
extern void cp_free_lang_data 			(tree t);
extern tree force_target_expr			(tree, tree, tsubst_flags_t);
extern tree build_target_expr_with_type		(tree, tree, tsubst_flags_t);
extern void lang_check_failed			(const char *, int,
						 const char *) ATTRIBUTE_NORETURN
						 ATTRIBUTE_COLD;
extern tree stabilize_expr			(tree, tree *);
extern void stabilize_call			(tree, tree *);
extern bool stabilize_init			(tree, tree *);
extern tree add_stmt_to_compound		(tree, tree);
extern void init_tree				(void);
extern bool pod_type_p				(const_tree);
extern bool layout_pod_type_p			(const_tree);
extern bool std_layout_type_p			(const_tree);
extern bool trivial_type_p			(const_tree);
extern bool trivially_copyable_p		(const_tree);
extern bool type_has_unique_obj_representations (const_tree);
extern bool scalarish_type_p			(const_tree);
extern bool type_has_nontrivial_default_init	(const_tree);
extern bool type_has_nontrivial_copy_init	(const_tree);
extern void maybe_warn_parm_abi			(tree, location_t);
extern bool class_tmpl_impl_spec_p		(const_tree);
extern int zero_init_p				(const_tree);
extern bool check_abi_tag_redeclaration		(const_tree, const_tree,
						 const_tree);
extern bool check_abi_tag_args			(tree, tree);
extern tree strip_typedefs			(tree, bool * = NULL);
extern tree strip_typedefs_expr			(tree, bool * = NULL);
extern tree copy_binfo				(tree, tree, tree,
						 tree *, int);
extern int member_p				(const_tree);
extern cp_lvalue_kind real_lvalue_p		(const_tree);
extern cp_lvalue_kind lvalue_kind		(const_tree);
extern bool glvalue_p				(const_tree);
extern bool obvalue_p				(const_tree);
extern bool xvalue_p	                        (const_tree);
extern bool bitfield_p				(const_tree);
extern tree cp_stabilize_reference		(tree);
extern bool builtin_valid_in_constant_expr_p    (const_tree);
extern tree build_min				(enum tree_code, tree, ...);
extern tree build_min_nt_loc			(location_t, enum tree_code,
						 ...);
extern tree build_min_non_dep			(enum tree_code, tree, ...);
extern tree build_min_non_dep_op_overload	(enum tree_code, tree, tree, ...);
extern tree build_min_nt_call_vec (tree, vec<tree, va_gc> *);
extern tree build_min_non_dep_call_vec		(tree, tree, vec<tree, va_gc> *);
extern vec<tree, va_gc>* vec_copy_and_insert    (vec<tree, va_gc>*, tree, unsigned);
extern tree build_cplus_new			(tree, tree, tsubst_flags_t);
extern tree build_aggr_init_expr		(tree, tree);
extern tree get_target_expr			(tree);
extern tree get_target_expr_sfinae		(tree, tsubst_flags_t);
extern tree build_cplus_array_type		(tree, tree);
extern tree build_array_of_n_type		(tree, int);
extern bool array_of_runtime_bound_p		(tree);
extern tree build_array_copy			(tree);
extern tree build_vec_init_expr			(tree, tree, tsubst_flags_t);
extern void diagnose_non_constexpr_vec_init	(tree);
extern tree hash_tree_cons			(tree, tree, tree);
extern tree hash_tree_chain			(tree, tree);
extern tree build_qualified_name		(tree, tree, tree, bool);
extern tree build_ref_qualified_type		(tree, cp_ref_qualifier);
inline tree ovl_first				(tree) ATTRIBUTE_PURE;
extern tree ovl_make				(tree fn,
						 tree next = NULL_TREE);
extern tree ovl_insert				(tree fn, tree maybe_ovl,
						 bool using_p = false);
extern tree ovl_skip_hidden			(tree) ATTRIBUTE_PURE;
extern void lookup_mark				(tree lookup, bool val);
extern tree lookup_add				(tree fns, tree lookup);
extern tree lookup_maybe_add			(tree fns, tree lookup,
						 bool deduping);
extern void lookup_keep				(tree lookup, bool keep);
extern int is_overloaded_fn			(tree) ATTRIBUTE_PURE;
extern bool really_overloaded_fn		(tree) ATTRIBUTE_PURE;
extern tree dependent_name			(tree);
extern tree get_fns				(tree) ATTRIBUTE_PURE;
extern tree get_first_fn			(tree) ATTRIBUTE_PURE;
extern tree ovl_scope				(tree);
extern const char *cxx_printable_name		(tree, int);
extern const char *cxx_printable_name_translate	(tree, int);
extern tree canonical_eh_spec			(tree);
extern tree build_exception_variant		(tree, tree);
extern tree bind_template_template_parm		(tree, tree);
extern tree array_type_nelts_total		(tree);
extern tree array_type_nelts_top		(tree);
extern tree break_out_target_exprs		(tree);
extern tree build_ctor_subob_ref		(tree, tree, tree);
extern tree replace_placeholders		(tree, tree, bool * = NULL);
extern tree get_type_decl			(tree);
extern tree decl_namespace_context		(tree);
extern bool decl_anon_ns_mem_p			(const_tree);
extern tree lvalue_type				(tree);
extern tree error_type				(tree);
extern int varargs_function_p			(const_tree);
extern bool cp_tree_equal			(tree, tree);
extern tree no_linkage_check			(tree, bool);
extern void debug_binfo				(tree);
extern tree build_dummy_object			(tree);
extern tree maybe_dummy_object			(tree, tree *);
extern int is_dummy_object			(const_tree);
extern const struct attribute_spec cxx_attribute_table[];
extern tree make_ptrmem_cst			(tree, tree);
extern tree cp_build_type_attribute_variant     (tree, tree);
extern tree cp_build_reference_type		(tree, bool);
extern tree move				(tree);
extern tree cp_build_qualified_type_real	(tree, int, tsubst_flags_t);
#define cp_build_qualified_type(TYPE, QUALS) \
  cp_build_qualified_type_real ((TYPE), (QUALS), tf_warning_or_error)
extern bool cv_qualified_p			(const_tree);
extern tree cv_unqualified			(tree);
extern special_function_kind special_function_p (const_tree);
extern int count_trees				(tree);
extern int char_type_p				(tree);
extern void verify_stmt_tree			(tree);
extern linkage_kind decl_linkage		(tree);
extern duration_kind decl_storage_duration	(tree);
extern tree cp_walk_subtrees (tree*, int*, walk_tree_fn,
			      void*, hash_set<tree> *);
#define cp_walk_tree(tp,func,data,pset) \
	walk_tree_1 (tp, func, data, pset, cp_walk_subtrees)
#define cp_walk_tree_without_duplicates(tp,func,data) \
	walk_tree_without_duplicates_1 (tp, func, data, cp_walk_subtrees)
extern tree rvalue				(tree);
extern tree convert_bitfield_to_declared_type   (tree);
extern tree cp_save_expr			(tree);
extern bool cast_valid_in_integral_constant_expression_p (tree);
extern bool cxx_type_hash_eq			(const_tree, const_tree);
extern tree cxx_copy_lang_qualifiers		(const_tree, const_tree);

extern void cxx_print_statistics		(void);
extern bool maybe_warn_zero_as_null_pointer_constant (tree, location_t);

/* in ptree.c */
extern void cxx_print_xnode			(FILE *, tree, int);
extern void cxx_print_decl			(FILE *, tree, int);
extern void cxx_print_type			(FILE *, tree, int);
extern void cxx_print_identifier		(FILE *, tree, int);
extern void cxx_print_error_function		(diagnostic_context *,
						 const char *,
						 struct diagnostic_info *);

/* in typeck.c */
extern bool cxx_mark_addressable		(tree, bool = false);
extern int string_conv_p			(const_tree, const_tree, int);
extern tree cp_truthvalue_conversion		(tree);
extern tree condition_conversion		(tree);
extern tree require_complete_type		(tree);
extern tree require_complete_type_sfinae	(tree, tsubst_flags_t);
extern tree complete_type			(tree);
extern tree complete_type_or_else		(tree, tree);
extern tree complete_type_or_maybe_complain	(tree, tree, tsubst_flags_t);
inline bool type_unknown_p			(const_tree);
enum { ce_derived, ce_type, ce_normal, ce_exact };
extern bool comp_except_specs			(const_tree, const_tree, int);
extern bool comptypes				(tree, tree, int);
extern bool same_type_ignoring_top_level_qualifiers_p (tree, tree);
extern bool compparms				(const_tree, const_tree);
extern int comp_cv_qualification		(const_tree, const_tree);
extern int comp_cv_qualification		(int, int);
extern int comp_cv_qual_signature		(tree, tree);
extern tree cxx_sizeof_or_alignof_expr		(tree, enum tree_code, bool);
extern tree cxx_sizeof_or_alignof_type		(tree, enum tree_code, bool);
extern tree cxx_alignas_expr                    (tree);
extern tree cxx_sizeof_nowarn                   (tree);
extern tree is_bitfield_expr_with_lowered_type  (const_tree);
extern tree unlowered_expr_type                 (const_tree);
extern tree decay_conversion			(tree,
                                                 tsubst_flags_t,
                                                 bool = true);
extern tree build_class_member_access_expr      (cp_expr, tree, tree, bool,
						 tsubst_flags_t);
extern tree finish_class_member_access_expr     (cp_expr, tree, bool,
						 tsubst_flags_t);
extern tree build_x_indirect_ref		(location_t, tree,
						 ref_operator, tsubst_flags_t);
extern tree cp_build_indirect_ref		(tree, ref_operator,
                                                 tsubst_flags_t);
extern tree build_array_ref			(location_t, tree, tree);
extern tree cp_build_array_ref			(location_t, tree, tree,
						 tsubst_flags_t);
extern tree get_member_function_from_ptrfunc	(tree *, tree, tsubst_flags_t);
extern tree cp_build_function_call_nary         (tree, tsubst_flags_t, ...)
						ATTRIBUTE_SENTINEL;
extern tree cp_build_function_call_vec		(tree, vec<tree, va_gc> **,
						 tsubst_flags_t);
extern tree build_x_binary_op			(location_t,
						 enum tree_code, tree,
						 enum tree_code, tree,
						 enum tree_code, tree *,
						 tsubst_flags_t);
extern tree build_x_array_ref			(location_t, tree, tree,
						 tsubst_flags_t);
extern tree build_x_unary_op			(location_t,
						 enum tree_code, cp_expr,
                                                 tsubst_flags_t);
extern tree cp_build_addressof			(location_t, tree,
						 tsubst_flags_t);
extern tree cp_build_addr_expr			(tree, tsubst_flags_t);
extern tree cp_build_unary_op                   (enum tree_code, tree, bool,
                                                 tsubst_flags_t);
extern tree unary_complex_lvalue		(enum tree_code, tree);
extern tree build_x_conditional_expr		(location_t, tree, tree, tree, 
                                                 tsubst_flags_t);
extern tree build_x_compound_expr_from_list	(tree, expr_list_kind,
						 tsubst_flags_t);
extern tree build_x_compound_expr_from_vec	(vec<tree, va_gc> *,
						 const char *, tsubst_flags_t);
extern tree build_x_compound_expr		(location_t, tree, tree,
						 tsubst_flags_t);
extern tree build_compound_expr                 (location_t, tree, tree);
extern tree cp_build_compound_expr		(tree, tree, tsubst_flags_t);
extern tree build_static_cast			(tree, tree, tsubst_flags_t);
extern tree build_reinterpret_cast		(tree, tree, tsubst_flags_t);
extern tree build_const_cast			(tree, tree, tsubst_flags_t);
extern tree build_c_cast			(location_t, tree, tree);
extern cp_expr build_c_cast			(location_t loc, tree type,
						 cp_expr expr);
extern tree cp_build_c_cast			(tree, tree, tsubst_flags_t);
extern cp_expr build_x_modify_expr		(location_t, tree,
						 enum tree_code, tree,
						 tsubst_flags_t);
extern tree cp_build_modify_expr		(location_t, tree,
						 enum tree_code, tree,
						 tsubst_flags_t);
extern tree convert_for_initialization		(tree, tree, tree, int,
						 impl_conv_rhs, tree, int,
                                                 tsubst_flags_t);
extern int comp_ptr_ttypes			(tree, tree);
extern bool comp_ptr_ttypes_const		(tree, tree);
extern bool error_type_p			(const_tree);
extern bool ptr_reasonably_similar		(const_tree, const_tree);
extern tree build_ptrmemfunc			(tree, tree, int, bool,
						 tsubst_flags_t);
extern int cp_type_quals			(const_tree);
extern int type_memfn_quals			(const_tree);
extern cp_ref_qualifier type_memfn_rqual	(const_tree);
extern tree apply_memfn_quals			(tree, cp_cv_quals, cp_ref_qualifier);
extern bool cp_has_mutable_p			(const_tree);
extern bool at_least_as_qualified_p		(const_tree, const_tree);
extern void cp_apply_type_quals_to_decl		(int, tree);
extern tree build_ptrmemfunc1			(tree, tree, tree);
extern void expand_ptrmemfunc_cst		(tree, tree *, tree *);
extern tree type_after_usual_arithmetic_conversions (tree, tree);
extern tree common_pointer_type                 (tree, tree);
extern tree composite_pointer_type		(tree, tree, tree, tree,
						 composite_pointer_operation, 
						 tsubst_flags_t);
extern tree merge_types				(tree, tree);
extern tree strip_array_domain			(tree);
extern tree check_return_expr			(tree, bool *);
extern tree cp_build_binary_op                  (location_t,
						 enum tree_code, tree, tree,
						 tsubst_flags_t);
extern tree build_x_vec_perm_expr               (location_t,
						 tree, tree, tree,
						 tsubst_flags_t);
#define cxx_sizeof(T)  cxx_sizeof_or_alignof_type (T, SIZEOF_EXPR, true)
extern tree build_simple_component_ref		(tree, tree);
extern tree build_ptrmemfunc_access_expr	(tree, tree);
extern tree build_address			(tree);
extern tree build_nop				(tree, tree);
extern tree non_reference			(tree);
extern tree lookup_anon_field			(tree, tree);
extern bool invalid_nonstatic_memfn_p		(location_t, tree,
						 tsubst_flags_t);
extern tree convert_member_func_to_ptr		(tree, tree, tsubst_flags_t);
extern tree convert_ptrmem			(tree, tree, bool, bool,
						 tsubst_flags_t);
extern int lvalue_or_else			(tree, enum lvalue_use,
                                                 tsubst_flags_t);
extern void check_template_keyword		(tree);
extern bool check_raw_literal_operator		(const_tree decl);
extern bool check_literal_operator_args		(const_tree, bool *, bool *);
extern void maybe_warn_about_useless_cast       (tree, tree, tsubst_flags_t);
extern tree cp_perform_integral_promotions      (tree, tsubst_flags_t);

extern tree finish_left_unary_fold_expr      (tree, int);
extern tree finish_right_unary_fold_expr     (tree, int);
extern tree finish_binary_fold_expr          (tree, tree, int);

/* in typeck2.c */
extern void require_complete_eh_spec_types	(tree, tree);
extern void cxx_incomplete_type_diagnostic	(location_t, const_tree,
						 const_tree, diagnostic_t);
inline void
cxx_incomplete_type_diagnostic (const_tree value, const_tree type,
				diagnostic_t diag_kind)
{
  cxx_incomplete_type_diagnostic (EXPR_LOC_OR_LOC (value, input_location),
				  value, type, diag_kind);
}

extern void cxx_incomplete_type_error		(location_t, const_tree,
						 const_tree);
inline void
cxx_incomplete_type_error (const_tree value, const_tree type)
{
  cxx_incomplete_type_diagnostic (value, type, DK_ERROR);
}

extern void cxx_incomplete_type_inform 	        (const_tree);
extern tree error_not_base_type			(tree, tree);
extern tree binfo_or_else			(tree, tree);
extern void cxx_readonly_error			(tree, enum lvalue_use);
extern void complete_type_check_abstract	(tree);
extern int abstract_virtuals_error		(tree, tree);
extern int abstract_virtuals_error		(abstract_class_use, tree);
extern int abstract_virtuals_error_sfinae	(tree, tree, tsubst_flags_t);
extern int abstract_virtuals_error_sfinae	(abstract_class_use, tree, tsubst_flags_t);

extern tree store_init_value			(tree, tree, vec<tree, va_gc>**, int);
extern tree split_nonconstant_init		(tree, tree);
extern bool check_narrowing			(tree, tree, tsubst_flags_t);
extern tree digest_init				(tree, tree, tsubst_flags_t);
extern tree digest_init_flags			(tree, tree, int, tsubst_flags_t);
extern tree digest_nsdmi_init		        (tree, tree, tsubst_flags_t);
extern tree build_scoped_ref			(tree, tree, tree *);
extern tree build_x_arrow			(location_t, tree,
						 tsubst_flags_t);
extern tree build_m_component_ref		(tree, tree, tsubst_flags_t);
extern tree build_functional_cast		(tree, tree, tsubst_flags_t);
extern tree add_exception_specifier		(tree, tree, int);
extern tree merge_exception_specifiers		(tree, tree);

/* in mangle.c */
extern void init_mangle				(void);
extern void mangle_decl				(tree);
extern const char *mangle_type_string		(tree);
extern tree mangle_typeinfo_for_type		(tree);
extern tree mangle_typeinfo_string_for_type	(tree);
extern tree mangle_vtbl_for_type		(tree);
extern tree mangle_vtt_for_type			(tree);
extern tree mangle_ctor_vtbl_for_type		(tree, tree);
extern tree mangle_thunk			(tree, int, tree, tree, tree);
extern tree mangle_guard_variable		(tree);
extern tree mangle_tls_init_fn			(tree);
extern tree mangle_tls_wrapper_fn		(tree);
extern bool decl_tls_wrapper_p			(tree);
extern tree mangle_ref_init_variable		(tree);
extern char * get_mangled_vtable_map_var_name   (tree);
extern bool mangle_return_type_p		(tree);
extern tree mangle_decomp			(tree, vec<tree> &);

/* in dump.c */
extern bool cp_dump_tree			(void *, tree);

/* In cp/cp-objcp-common.c.  */

extern alias_set_type cxx_get_alias_set		(tree);
extern bool cxx_warn_unused_global_decl		(const_tree);
extern size_t cp_tree_size			(enum tree_code);
extern bool cp_var_mod_type_p			(tree, tree);
extern void cxx_initialize_diagnostics		(diagnostic_context *);
extern int cxx_types_compatible_p		(tree, tree);
extern void init_shadowed_var_for_decl		(void);
extern bool cxx_block_may_fallthru		(const_tree);

/* in cp-gimplify.c */
extern int cp_gimplify_expr			(tree *, gimple_seq *,
						 gimple_seq *);
extern void cp_genericize			(tree);
extern bool cxx_omp_const_qual_no_mutable	(tree);
extern enum omp_clause_default_kind cxx_omp_predetermined_sharing (tree);
extern tree cxx_omp_clause_default_ctor		(tree, tree, tree);
extern tree cxx_omp_clause_copy_ctor		(tree, tree, tree);
extern tree cxx_omp_clause_assign_op		(tree, tree, tree);
extern tree cxx_omp_clause_dtor			(tree, tree);
extern void cxx_omp_finish_clause		(tree, gimple_seq *);
extern bool cxx_omp_privatize_by_reference	(const_tree);
extern bool cxx_omp_disregard_value_expr	(tree, bool);
extern void cp_fold_function			(tree);
extern tree cp_fully_fold			(tree);
extern void clear_fold_cache			(void);

/* in name-lookup.c */
extern void suggest_alternatives_for            (location_t, tree, bool);
extern bool suggest_alternative_in_explicit_scope (location_t, tree, tree);
extern tree strip_using_decl                    (tree);

/* Tell the binding oracle what kind of binding we are looking for.  */

enum cp_oracle_request
{
  CP_ORACLE_IDENTIFIER
};

/* If this is non-NULL, then it is a "binding oracle" which can lazily
   create bindings when needed by the C compiler.  The oracle is told
   the name and type of the binding to create.  It can call pushdecl
   or the like to ensure the binding is visible; or do nothing,
   leaving the binding untouched.  c-decl.c takes note of when the
   oracle has been called and will not call it again if it fails to
   create a given binding.  */

typedef void cp_binding_oracle_function (enum cp_oracle_request, tree identifier);

extern cp_binding_oracle_function *cp_binding_oracle;

/* in constraint.cc */
extern void init_constraint_processing          ();
extern bool constraint_p                        (tree);
extern tree conjoin_constraints                 (tree, tree);
extern tree conjoin_constraints                 (tree);
extern tree get_constraints                     (tree);
extern void set_constraints                     (tree, tree);
extern void remove_constraints                  (tree);
extern tree current_template_constraints	(void);
extern tree associate_classtype_constraints     (tree);
extern tree build_constraints                   (tree, tree);
extern tree get_shorthand_constraints           (tree);
extern tree build_concept_check                 (tree, tree, tree = NULL_TREE);
extern tree build_constrained_parameter         (tree, tree, tree = NULL_TREE);
extern tree make_constrained_auto               (tree, tree);
extern void placeholder_extract_concept_and_args (tree, tree&, tree&);
extern bool equivalent_placeholder_constraints  (tree, tree);
extern hashval_t hash_placeholder_constraint	(tree);
extern bool deduce_constrained_parameter        (tree, tree&, tree&);
extern tree resolve_constraint_check            (tree);
extern tree check_function_concept              (tree);
extern tree finish_template_introduction        (tree, tree);
extern bool valid_requirements_p                (tree);
extern tree finish_concept_name                 (tree);
extern tree finish_shorthand_constraint         (tree, tree);
extern tree finish_requires_expr                (tree, tree);
extern tree finish_simple_requirement           (tree);
extern tree finish_type_requirement             (tree);
extern tree finish_compound_requirement         (tree, tree, bool);
extern tree finish_nested_requirement           (tree);
extern void check_constrained_friend            (tree, tree);
extern tree tsubst_requires_expr                (tree, tree, tsubst_flags_t, tree);
extern tree tsubst_constraint                   (tree, tree, tsubst_flags_t, tree);
extern tree tsubst_constraint_info              (tree, tree, tsubst_flags_t, tree);
extern bool function_concept_check_p            (tree);
extern tree normalize_expression                (tree);
extern tree expand_concept                      (tree, tree);
extern bool expanding_concept                   ();
extern tree evaluate_constraints                (tree, tree);
extern tree evaluate_function_concept           (tree, tree);
extern tree evaluate_variable_concept           (tree, tree);
extern tree evaluate_constraint_expression      (tree, tree);
extern bool constraints_satisfied_p             (tree);
extern bool constraints_satisfied_p             (tree, tree);
extern tree lookup_constraint_satisfaction      (tree, tree);
extern tree memoize_constraint_satisfaction     (tree, tree, tree);
extern tree lookup_concept_satisfaction         (tree, tree);
extern tree memoize_concept_satisfaction        (tree, tree, tree);
extern tree get_concept_expansion               (tree, tree);
extern tree save_concept_expansion              (tree, tree, tree);
extern bool* lookup_subsumption_result          (tree, tree);
extern bool save_subsumption_result             (tree, tree, bool);

extern bool equivalent_constraints              (tree, tree);
extern bool equivalently_constrained            (tree, tree);
extern bool subsumes_constraints                (tree, tree);
extern bool strictly_subsumes			(tree, tree);
extern int more_constrained                     (tree, tree);

extern void diagnose_constraints                (location_t, tree, tree);

/* in logic.cc */
extern tree decompose_conclusions               (tree);
extern bool subsumes                            (tree, tree);

/* In class.c */
extern void cp_finish_injected_record_type (tree);

/* in vtable-class-hierarchy.c */
extern void vtv_compute_class_hierarchy_transitive_closure (void);
extern void vtv_generate_init_routine           (void);
extern void vtv_save_class_info                 (tree);
extern void vtv_recover_class_info              (void);
extern void vtv_build_vtable_verify_fndecl      (void);

/* In cp/cp-array-notations.c */
extern tree expand_array_notation_exprs         (tree);
bool cilkplus_an_triplet_types_ok_p             (location_t, tree, tree, tree,
						 tree);

/* In constexpr.c */
extern void fini_constexpr			(void);
extern bool literal_type_p                      (tree);
extern tree register_constexpr_fundef           (tree, tree);
extern bool is_valid_constexpr_fn		(tree, bool);
extern bool check_constexpr_ctor_body           (tree, tree, bool);
extern tree ensure_literal_type_for_constexpr_object (tree);
extern bool potential_constant_expression       (tree);
extern bool is_constant_expression (tree);
extern bool is_nondependent_constant_expression (tree);
extern bool is_nondependent_static_init_expression (tree);
extern bool is_static_init_expression    (tree);
extern bool potential_rvalue_constant_expression (tree);
extern bool require_potential_constant_expression (tree);
extern bool require_constant_expression (tree);
extern bool require_potential_rvalue_constant_expression (tree);
extern tree cxx_constant_value			(tree, tree = NULL_TREE);
extern tree maybe_constant_value		(tree, tree = NULL_TREE);
extern tree maybe_constant_init			(tree, tree = NULL_TREE);
extern tree fold_non_dependent_expr		(tree);
extern tree fold_simple				(tree);
extern bool is_sub_constant_expr                (tree);
extern bool reduced_constant_expression_p       (tree);
extern bool is_instantiation_of_constexpr       (tree);
extern bool var_in_constexpr_fn                 (tree);
extern bool var_in_maybe_constexpr_fn           (tree);
extern void explain_invalid_constexpr_fn        (tree);
extern vec<tree> cx_error_context               (void);
extern tree fold_sizeof_expr			(tree);
extern void clear_cv_and_fold_caches		(void);

/* In c-family/cilk.c */
extern bool cilk_valid_spawn                    (tree);

/* In cp-ubsan.c */
extern void cp_ubsan_maybe_instrument_member_call (tree);
extern void cp_ubsan_instrument_member_accesses (tree *);
extern tree cp_ubsan_maybe_instrument_downcast	(location_t, tree, tree, tree);
extern tree cp_ubsan_maybe_instrument_cast_to_vbase (location_t, tree, tree);
extern void cp_ubsan_maybe_initialize_vtbl_ptrs (tree);

#if CHECKING_P
namespace selftest {
  extern void run_cp_tests (void);
} // namespace selftest
#endif /* #if CHECKING_P */

/* Inline bodies.  */

inline tree
ovl_first (tree node)
{
  while (TREE_CODE (node) == OVERLOAD)
    node = OVL_FUNCTION (node);
  return node;
}

inline bool
type_unknown_p (const_tree expr)
{
  return TREE_TYPE (expr) == unknown_type_node;
}

inline hashval_t
named_decl_hash::hash (const value_type decl)
{
  tree name = OVL_NAME (decl);
  return name ? IDENTIFIER_HASH_VALUE (name) : 0;
}

inline bool
named_decl_hash::equal (const value_type existing, compare_type candidate)
{
  tree name = OVL_NAME (existing);
  return candidate == name;
}

/* -- end of C++ */

#endif /* ! GCC_CP_TREE_H */<|MERGE_RESOLUTION|>--- conflicted
+++ resolved
@@ -246,30 +246,13 @@
    then deletes the entire object.  */
 #define deleting_dtor_identifier	cp_global_trees[CPTI_DELETING_DTOR_IDENTIFIER]
 
-<<<<<<< HEAD
 #define ovl_op_identifier(ISASS, CODE)  (OVL_OP_INFO(ISASS, CODE)->identifier)
 #define assign_op_identifier (ovl_op_info[true][OVL_OP_NOP_EXPR].identifier)
 #define call_op_identifier (ovl_op_info[false][OVL_OP_CALL_EXPR].identifier)
+/* The name used for conversion operators -- but note that actual
+   conversion funcg1tions use special identifiers outside the identifier
+   table.  */
 #define conv_op_identifier 		cp_global_trees[CPTI_CONV_OP_IDENTIFIER]
-=======
-#define assign_op_identifier (cp_assignment_operator_id (NOP_EXPR))
-#define call_op_identifier (cp_operator_id (CALL_EXPR))
-/* The name used for conversion operators -- but note that actual
-   conversion functions use special identifiers outside the identifier
-   table.  */
-#define conv_op_identifier		cp_global_trees[CPTI_CONV_OP_IDENTIFIER]
-
-/* The name of the identifier used internally to represent operator CODE.  */
-#define cp_operator_id(CODE) \
-  (operator_name_info[(int) (CODE)].identifier)
-
-/* The name of the identifier used to represent assignment operator CODE,
-   both simple (i.e., operator= with CODE == NOP_EXPR) and compound (e.g.,
-   operator+= with CODE == PLUS_EXPR).  Includes copy and move assignment.
-   Use copy_fn_p() to test specifically for copy assignment.  */
-#define cp_assignment_operator_id(CODE)				\
-  (assignment_operator_name_info[(int) (CODE)].identifier)
->>>>>>> ef8f6502
 
 #define delta_identifier		cp_global_trees[CPTI_DELTA_IDENTIFIER]
 #define in_charge_identifier		cp_global_trees[CPTI_IN_CHARGE_IDENTIFIER]
@@ -2826,13 +2809,6 @@
 #define SET_VAR_HAD_UNKNOWN_BOUND(NODE) \
   (DECL_LANG_SPECIFIC (VAR_DECL_CHECK (NODE))->u.base.unknown_bound_p = true)
 
-<<<<<<< HEAD
-=======
-/* Set the overloaded operator code for NODE to CODE.  */
-#define SET_OVERLOADED_OPERATOR_CODE(NODE, CODE) \
-  (LANG_DECL_FN_CHECK (NODE)->operator_code = (CODE))
-
->>>>>>> ef8f6502
 /* True iff decl NODE is for an overloaded operator.  */
 #define DECL_OVERLOADED_OPERATOR_P(NODE)		\
   IDENTIFIER_ANY_OP_P (DECL_NAME (NODE))
@@ -2842,24 +2818,14 @@
   IDENTIFIER_ASSIGN_OP_P (DECL_NAME (NODE))
 
 /* NODE is a function_decl for an overloaded operator.  Return its
-<<<<<<< HEAD
    compressed (raw) operator code.  Note that this is not a TREE_CODE.  */
 #define DECL_OVERLOADED_OPERATOR_CODE_RAW(NODE)		\
   (LANG_DECL_FN_CHECK (NODE)->ovl_op_code)
-=======
-   operator code.   */
-#define DECL_OVERLOADED_OPERATOR_CODE(NODE)			\
-  (LANG_DECL_FN_CHECK (NODE)->operator_code)
->>>>>>> ef8f6502
 
 /* DECL is an overloaded operator.  Test whether it is for TREE_CODE
    (a literal constant).  */
 #define DECL_OVERLOADED_OPERATOR_IS(DECL, CODE)			\
-<<<<<<< HEAD
   (DECL_OVERLOADED_OPERATOR_CODE_RAW (DECL) == OVL_OP_##CODE)
-=======
-  (DECL_OVERLOADED_OPERATOR_CODE (DECL) == CODE)
->>>>>>> ef8f6502
 
 /* For FUNCTION_DECLs: nonzero means that this function is a
    constructor or a destructor with an extra in-charge parameter to

<<<<<<< HEAD
/* Definitions for -*- C++ -*- parsing and type checking.
   Copyright (C) 1987-2019 Free Software Foundation, Inc.
=======
/* Definitions for C++ parsing and type checking.
   Copyright (C) 1987-2020 Free Software Foundation, Inc.
>>>>>>> 582097cb
   Contributed by Michael Tiemann (tiemann@cygnus.com)

This file is part of GCC.

GCC is free software; you can redistribute it and/or modify
it under the terms of the GNU General Public License as published by
the Free Software Foundation; either version 3, or (at your option)
any later version.

GCC is distributed in the hope that it will be useful,
but WITHOUT ANY WARRANTY; without even the implied warranty of
MERCHANTABILITY or FITNESS FOR A PARTICULAR PURPOSE.  See the
GNU General Public License for more details.

You should have received a copy of the GNU General Public License
along with GCC; see the file COPYING3.  If not see
<http://www.gnu.org/licenses/>.  */

#ifndef GCC_CP_TREE_H
#define GCC_CP_TREE_H

#include "tm.h"
#include "hard-reg-set.h"
#include "function.h"

/* In order for the format checking to accept the C++ front end
   diagnostic framework extensions, you must include this file before
   diagnostic-core.h, not after.  We override the definition of GCC_DIAG_STYLE
   in c-common.h.  */
#undef GCC_DIAG_STYLE
#define GCC_DIAG_STYLE __gcc_cxxdiag__
#if defined(GCC_DIAGNOSTIC_CORE_H) || defined (GCC_C_COMMON_H)
#error \
In order for the format checking to accept the C++ front end diagnostic \
framework extensions, you must include this file before diagnostic-core.h and \
c-common.h, not after.
#endif
#include "c-family/c-common.h"
#include "diagnostic.h"

/* A tree node, together with a location, so that we can track locations
   (and ranges) during parsing.

   The location is redundant for node kinds that have locations,
   but not all node kinds do (e.g. constants, and references to
   params, locals, etc), so we stash a copy here.  */

extern location_t cp_expr_location		(const_tree);

class cp_expr
{
public:
  cp_expr () :
    m_value (NULL), m_loc (UNKNOWN_LOCATION) {}

  cp_expr (tree value) :
    m_value (value), m_loc (cp_expr_location (m_value)) {}

  cp_expr (tree value, location_t loc):
    m_value (value), m_loc (loc) {}

  /* Implicit conversions to tree.  */
  operator tree () const { return m_value; }
  tree & operator* () { return m_value; }
  tree operator* () const { return m_value; }
  tree & operator-> () { return m_value; }
  tree operator-> () const { return m_value; }

  tree get_value () const { return m_value; }
  location_t get_location () const { return m_loc; }
  location_t get_start () const
  {
    source_range src_range = get_range_from_loc (line_table, m_loc);
    return src_range.m_start;
  }
  location_t get_finish () const
  {
    source_range src_range = get_range_from_loc (line_table, m_loc);
    return src_range.m_finish;
  }

  void set_location (location_t loc)
  {
    protected_set_expr_location (m_value, loc);
    m_loc = loc;
  }

  void set_range (location_t start, location_t finish)
  {
    set_location (make_location (m_loc, start, finish));
  }

  cp_expr& maybe_add_location_wrapper ()
  {
    m_value = maybe_wrap_with_location (m_value, m_loc);
    return *this;
  }

 private:
  tree m_value;
  location_t m_loc;
};

inline bool
operator == (const cp_expr &lhs, tree rhs)
{
  return lhs.get_value () == rhs;
}


enum cp_tree_index
{
    CPTI_WCHAR_DECL,
    CPTI_VTABLE_ENTRY_TYPE,
    CPTI_DELTA_TYPE,
    CPTI_VTABLE_INDEX_TYPE,
    CPTI_CLEANUP_TYPE,
    CPTI_VTT_PARM_TYPE,

    CPTI_CLASS_TYPE,
    CPTI_UNKNOWN_TYPE,
    CPTI_INIT_LIST_TYPE,
    CPTI_VTBL_TYPE,
    CPTI_VTBL_PTR_TYPE,
    CPTI_GLOBAL,
    CPTI_GLOBAL_TYPE,
    CPTI_ABORT_FNDECL,
    CPTI_AGGR_TAG,
    CPTI_CONV_OP_MARKER,

    CPTI_CTOR_IDENTIFIER,
    CPTI_COMPLETE_CTOR_IDENTIFIER,
    CPTI_BASE_CTOR_IDENTIFIER,
    CPTI_DTOR_IDENTIFIER,
    CPTI_COMPLETE_DTOR_IDENTIFIER,
    CPTI_BASE_DTOR_IDENTIFIER,
    CPTI_DELETING_DTOR_IDENTIFIER,
    CPTI_CONV_OP_IDENTIFIER,
    CPTI_DELTA_IDENTIFIER,
    CPTI_IN_CHARGE_IDENTIFIER,
    CPTI_VTT_PARM_IDENTIFIER,
    CPTI_AS_BASE_IDENTIFIER,
    CPTI_THIS_IDENTIFIER,
    CPTI_PFN_IDENTIFIER,
    CPTI_VPTR_IDENTIFIER,
    CPTI_GLOBAL_IDENTIFIER,
    CPTI_ANON_IDENTIFIER,
    CPTI_AUTO_IDENTIFIER,
    CPTI_DECLTYPE_AUTO_IDENTIFIER,
    CPTI_INIT_LIST_IDENTIFIER,
    CPTI_FOR_RANGE__IDENTIFIER,
    CPTI_FOR_BEGIN__IDENTIFIER,
    CPTI_FOR_END__IDENTIFIER,
    CPTI_FOR_RANGE_IDENTIFIER,
    CPTI_FOR_BEGIN_IDENTIFIER,
    CPTI_FOR_END_IDENTIFIER,
    CPTI_ABI_TAG_IDENTIFIER,
    CPTI_ALIGNED_IDENTIFIER,
    CPTI_BEGIN_IDENTIFIER,
    CPTI_END_IDENTIFIER,
    CPTI_GET_IDENTIFIER,
    CPTI_GNU_IDENTIFIER,
    CPTI_TUPLE_ELEMENT_IDENTIFIER,
    CPTI_TUPLE_SIZE_IDENTIFIER,
    CPTI_TYPE_IDENTIFIER,
    CPTI_VALUE_IDENTIFIER,
    CPTI_FUN_IDENTIFIER,
    CPTI_CLOSURE_IDENTIFIER,
    CPTI_HEAP_UNINIT_IDENTIFIER,
    CPTI_HEAP_IDENTIFIER,
    CPTI_HEAP_DELETED_IDENTIFIER,

    CPTI_LANG_NAME_C,
    CPTI_LANG_NAME_CPLUSPLUS,

    CPTI_EMPTY_EXCEPT_SPEC,
    CPTI_NOEXCEPT_TRUE_SPEC,
    CPTI_NOEXCEPT_FALSE_SPEC,
    CPTI_NOEXCEPT_DEFERRED_SPEC,

    CPTI_NULLPTR,
    CPTI_NULLPTR_TYPE,

    CPTI_ANY_TARG,

    CPTI_MODULE_HWM,
    /* Nodes after here change during compilation, or should not be in
       the module's global tree table.  */

    /* We must find these via the global namespace.  */
    CPTI_STD,
    CPTI_ABI,

    /* These are created at init time, but the library/headers provide
       definitions.  */
    CPTI_ALIGN_TYPE,
    CPTI_CONST_TYPE_INFO_TYPE,
    CPTI_TYPE_INFO_PTR_TYPE,
    CPTI_TERMINATE_FN,
    CPTI_CALL_UNEXPECTED_FN,

    /* These are lazily inited.  */
    CPTI_GET_EXCEPTION_PTR_FN,
    CPTI_BEGIN_CATCH_FN,
    CPTI_END_CATCH_FN,
    CPTI_ALLOCATE_EXCEPTION_FN,
    CPTI_FREE_EXCEPTION_FN,
    CPTI_THROW_FN,
    CPTI_RETHROW_FN,
    CPTI_ATEXIT_FN_PTR_TYPE,
    CPTI_ATEXIT,
    CPTI_DSO_HANDLE,
    CPTI_DCAST,

    CPTI_SOURCE_LOCATION_IMPL,

    CPTI_MAX
};

extern GTY(()) tree cp_global_trees[CPTI_MAX];

#define wchar_decl_node			cp_global_trees[CPTI_WCHAR_DECL]
#define vtable_entry_type		cp_global_trees[CPTI_VTABLE_ENTRY_TYPE]
/* The type used to represent an offset by which to adjust the `this'
   pointer in pointer-to-member types.  */
#define delta_type_node			cp_global_trees[CPTI_DELTA_TYPE]
/* The type used to represent an index into the vtable.  */
#define vtable_index_type		cp_global_trees[CPTI_VTABLE_INDEX_TYPE]

#define class_type_node			cp_global_trees[CPTI_CLASS_TYPE]
#define unknown_type_node		cp_global_trees[CPTI_UNKNOWN_TYPE]
#define init_list_type_node		cp_global_trees[CPTI_INIT_LIST_TYPE]
#define vtbl_type_node			cp_global_trees[CPTI_VTBL_TYPE]
#define vtbl_ptr_type_node		cp_global_trees[CPTI_VTBL_PTR_TYPE]
#define std_node			cp_global_trees[CPTI_STD]
#define abi_node			cp_global_trees[CPTI_ABI]
#define global_namespace		cp_global_trees[CPTI_GLOBAL]
#define global_type_node		cp_global_trees[CPTI_GLOBAL_TYPE]
#define const_type_info_type_node	cp_global_trees[CPTI_CONST_TYPE_INFO_TYPE]
#define type_info_ptr_type		cp_global_trees[CPTI_TYPE_INFO_PTR_TYPE]
#define conv_op_marker			cp_global_trees[CPTI_CONV_OP_MARKER]
#define abort_fndecl			cp_global_trees[CPTI_ABORT_FNDECL]
#define current_aggr			cp_global_trees[CPTI_AGGR_TAG]
#define nullptr_node			cp_global_trees[CPTI_NULLPTR]
#define nullptr_type_node		cp_global_trees[CPTI_NULLPTR_TYPE]
/* std::align_val_t */
#define align_type_node			cp_global_trees[CPTI_ALIGN_TYPE]

/* We cache these tree nodes so as to call get_identifier less frequently.
   For identifiers for functions, including special member functions such
   as ctors and assignment operators, the nodes can be used (among other
   things) to iterate over their overloads defined by/for a type.  For
   example:

     tree ovlid = assign_op_identifier;
     tree overloads = get_class_binding (type, ovlid);
     for (ovl_iterator it (overloads); it; ++it) { ... }

   iterates over the set of implicitly and explicitly defined overloads
   of the assignment operator for type (including the copy and move
   assignment operators, whether deleted or not).  */

/* The name of a constructor that takes an in-charge parameter to
   decide whether or not to construct virtual base classes.  */
#define ctor_identifier			cp_global_trees[CPTI_CTOR_IDENTIFIER]
/* The name of a constructor that constructs virtual base classes.  */
#define complete_ctor_identifier	cp_global_trees[CPTI_COMPLETE_CTOR_IDENTIFIER]
/* The name of a constructor that does not construct virtual base classes.  */
#define base_ctor_identifier		cp_global_trees[CPTI_BASE_CTOR_IDENTIFIER]
/* The name of a destructor that takes an in-charge parameter to
   decide whether or not to destroy virtual base classes and whether
   or not to delete the object.  */
#define dtor_identifier			cp_global_trees[CPTI_DTOR_IDENTIFIER]
/* The name of a destructor that destroys virtual base classes.  */
#define complete_dtor_identifier	cp_global_trees[CPTI_COMPLETE_DTOR_IDENTIFIER]
/* The name of a destructor that does not destroy virtual base
   classes.  */
#define base_dtor_identifier		cp_global_trees[CPTI_BASE_DTOR_IDENTIFIER]
/* The name of a destructor that destroys virtual base classes, and
   then deletes the entire object.  */
#define deleting_dtor_identifier	cp_global_trees[CPTI_DELETING_DTOR_IDENTIFIER]

/* The name used for conversion operators -- but note that actual
   conversion functions use special identifiers outside the identifier
   table.  */
#define conv_op_identifier		cp_global_trees[CPTI_CONV_OP_IDENTIFIER]

#define delta_identifier		cp_global_trees[CPTI_DELTA_IDENTIFIER]
#define in_charge_identifier		cp_global_trees[CPTI_IN_CHARGE_IDENTIFIER]
/* The name of the parameter that contains a pointer to the VTT to use
   for this subobject constructor or destructor.  */
#define vtt_parm_identifier		cp_global_trees[CPTI_VTT_PARM_IDENTIFIER]
#define as_base_identifier		cp_global_trees[CPTI_AS_BASE_IDENTIFIER]
#define this_identifier			cp_global_trees[CPTI_THIS_IDENTIFIER]
#define pfn_identifier			cp_global_trees[CPTI_PFN_IDENTIFIER]
#define vptr_identifier			cp_global_trees[CPTI_VPTR_IDENTIFIER]
/* The name of the ::, std & anon namespaces.  */
#define global_identifier		cp_global_trees[CPTI_GLOBAL_IDENTIFIER]
#define anon_identifier			cp_global_trees[CPTI_ANON_IDENTIFIER]
/* auto and declspec(auto) identifiers.  */
#define auto_identifier			cp_global_trees[CPTI_AUTO_IDENTIFIER]
#define decltype_auto_identifier	cp_global_trees[CPTI_DECLTYPE_AUTO_IDENTIFIER]
#define init_list_identifier		cp_global_trees[CPTI_INIT_LIST_IDENTIFIER]
#define for_range__identifier		cp_global_trees[CPTI_FOR_RANGE__IDENTIFIER]
#define for_begin__identifier		cp_global_trees[CPTI_FOR_BEGIN__IDENTIFIER]
#define for_end__identifier		cp_global_trees[CPTI_FOR_END__IDENTIFIER]
#define for_range_identifier		cp_global_trees[CPTI_FOR_RANGE_IDENTIFIER]
#define for_begin_identifier		cp_global_trees[CPTI_FOR_BEGIN_IDENTIFIER]
#define for_end_identifier		cp_global_trees[CPTI_FOR_END_IDENTIFIER]
#define abi_tag_identifier		cp_global_trees[CPTI_ABI_TAG_IDENTIFIER]
#define aligned_identifier		cp_global_trees[CPTI_ALIGNED_IDENTIFIER]
#define begin_identifier		cp_global_trees[CPTI_BEGIN_IDENTIFIER]
#define end_identifier			cp_global_trees[CPTI_END_IDENTIFIER]
#define get__identifier			cp_global_trees[CPTI_GET_IDENTIFIER]
#define gnu_identifier			cp_global_trees[CPTI_GNU_IDENTIFIER]
#define tuple_element_identifier	cp_global_trees[CPTI_TUPLE_ELEMENT_IDENTIFIER]
#define tuple_size_identifier		cp_global_trees[CPTI_TUPLE_SIZE_IDENTIFIER]
#define type_identifier			cp_global_trees[CPTI_TYPE_IDENTIFIER]
#define value_identifier		cp_global_trees[CPTI_VALUE_IDENTIFIER]
#define fun_identifier			cp_global_trees[CPTI_FUN_IDENTIFIER]
#define closure_identifier		cp_global_trees[CPTI_CLOSURE_IDENTIFIER]
#define heap_uninit_identifier		cp_global_trees[CPTI_HEAP_UNINIT_IDENTIFIER]
#define heap_identifier			cp_global_trees[CPTI_HEAP_IDENTIFIER]
#define heap_deleted_identifier		cp_global_trees[CPTI_HEAP_DELETED_IDENTIFIER]
#define lang_name_c			cp_global_trees[CPTI_LANG_NAME_C]
#define lang_name_cplusplus		cp_global_trees[CPTI_LANG_NAME_CPLUSPLUS]

/* Exception specifiers used for throw(), noexcept(true),
   noexcept(false) and deferred noexcept.  We rely on these being
   uncloned.  */
#define empty_except_spec		cp_global_trees[CPTI_EMPTY_EXCEPT_SPEC]
#define noexcept_true_spec		cp_global_trees[CPTI_NOEXCEPT_TRUE_SPEC]
#define noexcept_false_spec		cp_global_trees[CPTI_NOEXCEPT_FALSE_SPEC]
#define noexcept_deferred_spec		cp_global_trees[CPTI_NOEXCEPT_DEFERRED_SPEC]

/* Exception handling function declarations.  */
#define terminate_fn			cp_global_trees[CPTI_TERMINATE_FN]
#define call_unexpected_fn		cp_global_trees[CPTI_CALL_UNEXPECTED_FN]
#define get_exception_ptr_fn		cp_global_trees[CPTI_GET_EXCEPTION_PTR_FN]
#define begin_catch_fn			cp_global_trees[CPTI_BEGIN_CATCH_FN]
#define end_catch_fn			cp_global_trees[CPTI_END_CATCH_FN]
#define allocate_exception_fn		cp_global_trees[CPTI_ALLOCATE_EXCEPTION_FN]
#define free_exception_fn		cp_global_trees[CPTI_FREE_EXCEPTION_FN]
#define throw_fn			cp_global_trees[CPTI_THROW_FN]
#define rethrow_fn			cp_global_trees[CPTI_RETHROW_FN]

/* The type of the function-pointer argument to "__cxa_atexit" (or
   "std::atexit", if "__cxa_atexit" is not being used).  */
#define atexit_fn_ptr_type_node         cp_global_trees[CPTI_ATEXIT_FN_PTR_TYPE]

/* A pointer to `std::atexit'.  */
#define atexit_node			cp_global_trees[CPTI_ATEXIT]

/* A pointer to `__dso_handle'.  */
#define dso_handle_node			cp_global_trees[CPTI_DSO_HANDLE]

/* The declaration of the dynamic_cast runtime.  */
#define dynamic_cast_node		cp_global_trees[CPTI_DCAST]

/* The type of a destructor.  */
#define cleanup_type			cp_global_trees[CPTI_CLEANUP_TYPE]

/* The type of the vtt parameter passed to subobject constructors and
   destructors.  */
#define vtt_parm_type			cp_global_trees[CPTI_VTT_PARM_TYPE]

/* A node which matches any template argument.  */
#define any_targ_node			cp_global_trees[CPTI_ANY_TARG]

/* std::source_location::__impl class.  */
#define source_location_impl		cp_global_trees[CPTI_SOURCE_LOCATION_IMPL]

/* Node to indicate default access. This must be distinct from the
   access nodes in tree.h.  */

#define access_default_node		null_node


#include "name-lookup.h"

/* Usage of TREE_LANG_FLAG_?:
   0: IDENTIFIER_KIND_BIT_0 (in IDENTIFIER_NODE)
      NEW_EXPR_USE_GLOBAL (in NEW_EXPR).
      COND_EXPR_IS_VEC_DELETE (in COND_EXPR).
      DELETE_EXPR_USE_GLOBAL (in DELETE_EXPR).
      COMPOUND_EXPR_OVERLOADED (in COMPOUND_EXPR).
      CLEANUP_P (in TRY_BLOCK)
      AGGR_INIT_VIA_CTOR_P (in AGGR_INIT_EXPR)
      PTRMEM_OK_P (in ADDR_EXPR, OFFSET_REF, SCOPE_REF)
      PAREN_STRING_LITERAL_P (in STRING_CST)
      CP_DECL_THREAD_LOCAL_P (in VAR_DECL)
      KOENIG_LOOKUP_P (in CALL_EXPR)
      STATEMENT_LIST_NO_SCOPE (in STATEMENT_LIST).
      EXPR_STMT_STMT_EXPR_RESULT (in EXPR_STMT)
      STMT_EXPR_NO_SCOPE (in STMT_EXPR)
      BIND_EXPR_TRY_BLOCK (in BIND_EXPR)
      TYPENAME_IS_ENUM_P (in TYPENAME_TYPE)
      OMP_FOR_GIMPLIFYING_P (in OMP_FOR, OMP_SIMD, OMP_DISTRIBUTE,
			     and OMP_TASKLOOP)
      BASELINK_QUALIFIED_P (in BASELINK)
      TARGET_EXPR_IMPLICIT_P (in TARGET_EXPR)
      TEMPLATE_PARM_PARAMETER_PACK (in TEMPLATE_PARM_INDEX)
      ATTR_IS_DEPENDENT (in the TREE_LIST for an attribute)
      ABI_TAG_IMPLICIT (in the TREE_LIST for the argument of abi_tag)
      LAMBDA_CAPTURE_EXPLICIT_P (in a TREE_LIST in LAMBDA_EXPR_CAPTURE_LIST)
      CONSTRUCTOR_IS_DIRECT_INIT (in CONSTRUCTOR)
      LAMBDA_EXPR_CAPTURES_THIS_P (in LAMBDA_EXPR)
      DECLTYPE_FOR_LAMBDA_CAPTURE (in DECLTYPE_TYPE)
      VEC_INIT_EXPR_IS_CONSTEXPR (in VEC_INIT_EXPR)
      DECL_OVERRIDE_P (in FUNCTION_DECL)
      IMPLICIT_CONV_EXPR_DIRECT_INIT (in IMPLICIT_CONV_EXPR)
      TRANSACTION_EXPR_IS_STMT (in TRANSACTION_EXPR)
      CONVERT_EXPR_VBASE_PATH (in CONVERT_EXPR)
      PACK_EXPANSION_LOCAL_P (in *_PACK_EXPANSION)
      TINFO_HAS_ACCESS_ERRORS (in TEMPLATE_INFO)
      SIZEOF_EXPR_TYPE_P (in SIZEOF_EXPR)
      COMPOUND_REQ_NOEXCEPT_P (in COMPOUND_REQ)
      WILDCARD_PACK_P (in WILDCARD_DECL)
      BLOCK_OUTER_CURLY_BRACE_P (in BLOCK)
      FOLD_EXPR_MODOP_P (*_FOLD_EXPR)
      IF_STMT_CONSTEXPR_P (IF_STMT)
      TEMPLATE_TYPE_PARM_FOR_CLASS (TEMPLATE_TYPE_PARM)
      DECL_NAMESPACE_INLINE_P (in NAMESPACE_DECL)
      SWITCH_STMT_ALL_CASES_P (in SWITCH_STMT)
      REINTERPRET_CAST_P (in NOP_EXPR)
      ALIGNOF_EXPR_STD_P (in ALIGNOF_EXPR)
      OVL_DEDUP_P (in OVERLOAD)
   1: IDENTIFIER_KIND_BIT_1 (in IDENTIFIER_NODE)
      TI_PENDING_TEMPLATE_FLAG.
      TEMPLATE_PARMS_FOR_INLINE.
      DELETE_EXPR_USE_VEC (in DELETE_EXPR).
      (TREE_CALLS_NEW) (in _EXPR or _REF) (commented-out).
      ICS_ELLIPSIS_FLAG (in _CONV)
      DECL_INITIALIZED_P (in VAR_DECL)
      TYPENAME_IS_CLASS_P (in TYPENAME_TYPE)
      STMT_IS_FULL_EXPR_P (in _STMT)
      TARGET_EXPR_LIST_INIT_P (in TARGET_EXPR)
      LAMBDA_EXPR_MUTABLE_P (in LAMBDA_EXPR)
      DECL_FINAL_P (in FUNCTION_DECL)
      QUALIFIED_NAME_IS_TEMPLATE (in SCOPE_REF)
      CONSTRUCTOR_IS_DEPENDENT (in CONSTRUCTOR)
      TINFO_USED_TEMPLATE_ID (in TEMPLATE_INFO)
      PACK_EXPANSION_SIZEOF_P (in *_PACK_EXPANSION)
      OVL_USING_P (in OVERLOAD)
      IMPLICIT_CONV_EXPR_NONTYPE_ARG (in IMPLICIT_CONV_EXPR)
   2: IDENTIFIER_KIND_BIT_2 (in IDENTIFIER_NODE)
      ICS_THIS_FLAG (in _CONV)
      DECL_INITIALIZED_BY_CONSTANT_EXPRESSION_P (in VAR_DECL)
      STATEMENT_LIST_TRY_BLOCK (in STATEMENT_LIST)
      TYPENAME_IS_RESOLVING_P (in TYPE_NAME_TYPE)
      TARGET_EXPR_DIRECT_INIT_P (in TARGET_EXPR)
      FNDECL_USED_AUTO (in FUNCTION_DECL)
      DECLTYPE_FOR_LAMBDA_PROXY (in DECLTYPE_TYPE)
      REF_PARENTHESIZED_P (in COMPONENT_REF, INDIRECT_REF, SCOPE_REF, VIEW_CONVERT_EXPR)
      AGGR_INIT_ZERO_FIRST (in AGGR_INIT_EXPR)
      CONSTRUCTOR_MUTABLE_POISON (in CONSTRUCTOR)
      OVL_HIDDEN_P (in OVERLOAD)
      SWITCH_STMT_NO_BREAK_P (in SWITCH_STMT)
      LAMBDA_EXPR_CAPTURE_OPTIMIZED (in LAMBDA_EXPR)
      IMPLICIT_CONV_EXPR_BRACED_INIT (in IMPLICIT_CONV_EXPR)
      TINFO_VAR_DECLARED_CONSTINIT (in TEMPLATE_INFO)
      CALL_FROM_NEW_OR_DELETE_P (in CALL_EXPR)
   3: (TREE_REFERENCE_EXPR) (in NON_LVALUE_EXPR) (commented-out).
      ICS_BAD_FLAG (in _CONV)
      FN_TRY_BLOCK_P (in TRY_BLOCK)
      BIND_EXPR_BODY_BLOCK (in BIND_EXPR)
      CALL_EXPR_ORDERED_ARGS (in CALL_EXPR, AGGR_INIT_EXPR)
      DECLTYPE_FOR_REF_CAPTURE (in DECLTYPE_TYPE)
      CONSTRUCTOR_C99_COMPOUND_LITERAL (in CONSTRUCTOR)
      DECL_MODULE_EXPORT_P (in _DECL)
      OVL_NESTED_P (in OVERLOAD)
      LAMBDA_EXPR_INSTANTIATED (in LAMBDA_EXPR)
      Reserved for DECL_MODULE_EXPORT (in DECL_)
   4: IDENTIFIER_MARKED (IDENTIFIER_NODEs)
      TREE_HAS_CONSTRUCTOR (in INDIRECT_REF, SAVE_EXPR, CONSTRUCTOR,
	  CALL_EXPR, or FIELD_DECL).
      DECL_TINFO_P (in VAR_DECL, TYPE_DECL)
      FUNCTION_REF_QUALIFIED (in FUNCTION_TYPE, METHOD_TYPE)
      OVL_LOOKUP_P (in OVERLOAD)
      LOOKUP_FOUND_P (in RECORD_TYPE, UNION_TYPE, ENUMERAL_TYPE, NAMESPACE_DECL)
   5: IDENTIFIER_VIRTUAL_P (in IDENTIFIER_NODE)
      FUNCTION_RVALUE_QUALIFIED (in FUNCTION_TYPE, METHOD_TYPE)
      CALL_EXPR_REVERSE_ARGS (in CALL_EXPR, AGGR_INIT_EXPR)
      CONSTRUCTOR_PLACEHOLDER_BOUNDARY (in CONSTRUCTOR)
      OVL_EXPORT_P (in OVL_USING_P OVERLOAD)
   6: TYPE_MARKED_P (in _TYPE)
      DECL_NONTRIVIALLY_INITIALIZED_P (in VAR_DECL)
      RANGE_FOR_IVDEP (in RANGE_FOR_STMT)
      CALL_EXPR_OPERATOR_SYNTAX (in CALL_EXPR, AGGR_INIT_EXPR)
      CONSTRUCTOR_IS_DESIGNATED_INIT (in CONSTRUCTOR)

   Usage of TYPE_LANG_FLAG_?:
   0: TYPE_DEPENDENT_P
   1: TYPE_HAS_USER_CONSTRUCTOR.
   2: TYPE_HAS_LATE_RETURN_TYPE (in FUNCTION_TYPE, METHOD_TYPE)
      TYPE_PTRMEMFUNC_FLAG (in RECORD_TYPE)
   4: TYPE_HAS_NONTRIVIAL_DESTRUCTOR
   5: CLASS_TYPE_P (in RECORD_TYPE and UNION_TYPE)
      ENUM_FIXED_UNDERLYING_TYPE_P (in ENUMERAL_TYPE)
      AUTO_IS_DECLTYPE (in TEMPLATE_TYPE_PARM)
   6: TYPE_DEPENDENT_P_VALID

   Usage of DECL_LANG_FLAG_?:
   0: DECL_TEMPLATE_PARM_P (in PARM_DECL, CONST_DECL, TYPE_DECL, or TEMPLATE_DECL)
      DECL_LOCAL_FUNCTION_P (in FUNCTION_DECL)
      DECL_MUTABLE_P (in FIELD_DECL)
      DECL_DEPENDENT_P (in USING_DECL)
      LABEL_DECL_BREAK (in LABEL_DECL)
   1: C_TYPEDEF_EXPLICITLY_SIGNED (in TYPE_DECL).
      DECL_TEMPLATE_INSTANTIATED (in a VAR_DECL or a FUNCTION_DECL)
      DECL_MEMBER_TEMPLATE_P (in TEMPLATE_DECL)
      USING_DECL_TYPENAME_P (in USING_DECL)
      DECL_VLA_CAPTURE_P (in FIELD_DECL)
      DECL_ARRAY_PARAMETER_P (in PARM_DECL)
      LABEL_DECL_CONTINUE (in LABEL_DECL)
   2: DECL_THIS_EXTERN (in VAR_DECL, FUNCTION_DECL or PARM_DECL)
      DECL_IMPLICIT_TYPEDEF_P (in a TYPE_DECL)
      DECL_CONSTRAINT_VAR_P (in a PARM_DECL)
      TEMPLATE_DECL_COMPLEX_ALIAS_P (in TEMPLATE_DECL)
      DECL_INSTANTIATING_NSDMI_P (in a FIELD_DECL)
      LABEL_DECL_CDTOR (in LABEL_DECL)
   3: DECL_IN_AGGR_P.
   4: DECL_C_BIT_FIELD (in a FIELD_DECL)
      DECL_ANON_UNION_VAR_P (in a VAR_DECL)
      DECL_SELF_REFERENCE_P (in a TYPE_DECL)
      DECL_INVALID_OVERRIDER_P (in a FUNCTION_DECL)
      DECL_UNINSTANIATED_TEMPLATE_FRIEND_P (in TEMPLATE_DECL)
   5: DECL_INTERFACE_KNOWN.
   6: DECL_THIS_STATIC (in VAR_DECL, FUNCTION_DECL or PARM_DECL)
      DECL_FIELD_IS_BASE (in FIELD_DECL)
      TYPE_DECL_ALIAS_P (in TYPE_DECL)
   7: DECL_THUNK_P (in a member FUNCTION_DECL)
      DECL_NORMAL_CAPTURE_P (in FIELD_DECL)
   8: DECL_DECLARED_CONSTEXPR_P (in VAR_DECL, FUNCTION_DECL)

   Usage of language-independent fields in a language-dependent manner:

   TYPE_ALIAS_SET
     This field is used by TYPENAME_TYPEs, TEMPLATE_TYPE_PARMs, and so
     forth as a substitute for the mark bits provided in `lang_type'.
     At present, only the six low-order bits are used.

   TYPE_LANG_SLOT_1
     For a FUNCTION_TYPE or METHOD_TYPE, this is TYPE_RAISES_EXCEPTIONS.
     For a POINTER_TYPE (to a METHOD_TYPE), this is TYPE_PTRMEMFUNC_TYPE.
     For an ENUMERAL_TYPE, BOUND_TEMPLATE_TEMPLATE_PARM_TYPE,
     RECORD_TYPE or UNION_TYPE this is TYPE_TEMPLATE_INFO,

  BINFO_VIRTUALS
     For a binfo, this is a TREE_LIST.  There is an entry for each
     virtual function declared either in BINFO or its direct and
     indirect primary bases.

     The BV_DELTA of each node gives the amount by which to adjust the
     `this' pointer when calling the function.  If the method is an
     overridden version of a base class method, then it is assumed
     that, prior to adjustment, the this pointer points to an object
     of the base class.

     The BV_VCALL_INDEX of each node, if non-NULL, gives the vtable
     index of the vcall offset for this entry.

     The BV_FN is the declaration for the virtual function itself.

     If BV_LOST_PRIMARY is set, it means that this entry is for a lost
     primary virtual base and can be left null in the vtable.

   BINFO_VTABLE
     This is an expression with POINTER_TYPE that gives the value
     to which the vptr should be initialized.  Use get_vtbl_decl_for_binfo
     to extract the VAR_DECL for the complete vtable.

   DECL_VINDEX
     This field is NULL for a non-virtual function.  For a virtual
     function, it is eventually set to an INTEGER_CST indicating the
     index in the vtable at which this function can be found.  When
     a virtual function is declared, but before it is known what
     function is overridden, this field is the error_mark_node.

     Temporarily, it may be set to a TREE_LIST whose TREE_VALUE is
     the virtual function this one overrides, and whose TREE_CHAIN is
     the old DECL_VINDEX.  */

/* Language-specific tree checkers.  */

#define DECL_CHECK(NODE) \
  TREE_CLASS_CHECK (NODE,tcc_declaration)

#define VAR_OR_FUNCTION_DECL_CHECK(NODE) \
  TREE_CHECK2(NODE,VAR_DECL,FUNCTION_DECL)

#define TYPE_FUNCTION_OR_TEMPLATE_DECL_CHECK(NODE) \
  TREE_CHECK3(NODE,TYPE_DECL,TEMPLATE_DECL,FUNCTION_DECL)

#define TYPE_FUNCTION_OR_TEMPLATE_DECL_P(NODE) \
  (TREE_CODE (NODE) == TYPE_DECL || TREE_CODE (NODE) == TEMPLATE_DECL \
   || TREE_CODE (NODE) == FUNCTION_DECL)

#define VAR_FUNCTION_OR_PARM_DECL_CHECK(NODE) \
  TREE_CHECK3(NODE,VAR_DECL,FUNCTION_DECL,PARM_DECL)

#define VAR_TEMPL_TYPE_OR_FUNCTION_DECL_CHECK(NODE) \
  TREE_CHECK4(NODE,VAR_DECL,FUNCTION_DECL,TYPE_DECL,TEMPLATE_DECL)

#define VAR_TEMPL_TYPE_FIELD_OR_FUNCTION_DECL_CHECK(NODE) \
  TREE_CHECK5(NODE,VAR_DECL,FIELD_DECL,FUNCTION_DECL,TYPE_DECL,TEMPLATE_DECL)

#define BOUND_TEMPLATE_TEMPLATE_PARM_TYPE_CHECK(NODE) \
  TREE_CHECK(NODE,BOUND_TEMPLATE_TEMPLATE_PARM)

#if defined ENABLE_TREE_CHECKING && (GCC_VERSION >= 2007)

/* Returns t iff the node can have a TEMPLATE_INFO field.  */

inline tree
template_info_decl_check (const_tree t, const char* f, int l, const char* fn)
{
  switch (TREE_CODE (t))
    {
    case VAR_DECL:
    case FUNCTION_DECL:
    case FIELD_DECL:
    case TYPE_DECL:
    case CONCEPT_DECL:
    case TEMPLATE_DECL:
      return const_cast<tree>(t);
    default:
      break;
    }
  tree_check_failed (t, f, l, fn,
		     VAR_DECL, FUNCTION_DECL, FIELD_DECL, TYPE_DECL,
		     CONCEPT_DECL, TEMPLATE_DECL, 0);
  gcc_unreachable ();
}

#define TEMPLATE_INFO_DECL_CHECK(NODE) \
  template_info_decl_check ((NODE), __FILE__, __LINE__, __FUNCTION__)

#define THUNK_FUNCTION_CHECK(NODE) __extension__			\
({  __typeof (NODE) const __t = (NODE);					\
    if (TREE_CODE (__t) != FUNCTION_DECL || !__t->decl_common.lang_specific \
	|| !__t->decl_common.lang_specific->u.fn.thunk_p)		\
      tree_check_failed (__t, __FILE__, __LINE__, __FUNCTION__, 0);	\
     __t; })

#else /* ENABLE_TREE_CHECKING */

#define TEMPLATE_INFO_DECL_CHECK(NODE) (NODE)
#define THUNK_FUNCTION_CHECK(NODE) (NODE)

#endif /* ENABLE_TREE_CHECKING */

/* Language-dependent contents of an identifier.  */

struct GTY(()) lang_identifier {
  struct c_common_identifier c_common;
  cxx_binding *bindings;
};

/* Return a typed pointer version of T if it designates a
   C++ front-end identifier.  */
inline lang_identifier*
identifier_p (tree t)
{
  if (TREE_CODE (t) == IDENTIFIER_NODE)
    return (lang_identifier*) t;
  return NULL;
}

#define LANG_IDENTIFIER_CAST(NODE) \
	((struct lang_identifier*)IDENTIFIER_NODE_CHECK (NODE))

struct GTY(()) template_parm_index {
  struct tree_common common;
  int index;
  int level;
  int orig_level;
  tree decl;
};

struct GTY(()) ptrmem_cst {
  struct tree_common common;
  tree member;
};
typedef struct ptrmem_cst * ptrmem_cst_t;

#define CLEANUP_P(NODE)		TREE_LANG_FLAG_0 (TRY_BLOCK_CHECK (NODE))

#define BIND_EXPR_TRY_BLOCK(NODE) \
  TREE_LANG_FLAG_0 (BIND_EXPR_CHECK (NODE))

/* Used to mark the block around the member initializers and cleanups.  */
#define BIND_EXPR_BODY_BLOCK(NODE) \
  TREE_LANG_FLAG_3 (BIND_EXPR_CHECK (NODE))
#define FUNCTION_NEEDS_BODY_BLOCK(NODE) \
  (DECL_CONSTRUCTOR_P (NODE) || DECL_DESTRUCTOR_P (NODE) \
   || LAMBDA_FUNCTION_P (NODE))

#define STATEMENT_LIST_NO_SCOPE(NODE) \
  TREE_LANG_FLAG_0 (STATEMENT_LIST_CHECK (NODE))
#define STATEMENT_LIST_TRY_BLOCK(NODE) \
  TREE_LANG_FLAG_2 (STATEMENT_LIST_CHECK (NODE))

/* Mark the outer curly brace BLOCK.  */
#define BLOCK_OUTER_CURLY_BRACE_P(NODE)	TREE_LANG_FLAG_0 (BLOCK_CHECK (NODE))

/* Nonzero if this statement should be considered a full-expression,
   i.e., if temporaries created during this statement should have
   their destructors run at the end of this statement.  */
#define STMT_IS_FULL_EXPR_P(NODE) TREE_LANG_FLAG_1 ((NODE))

/* Marks the result of a statement expression.  */
#define EXPR_STMT_STMT_EXPR_RESULT(NODE) \
  TREE_LANG_FLAG_0 (EXPR_STMT_CHECK (NODE))

/* Nonzero if this statement-expression does not have an associated scope.  */
#define STMT_EXPR_NO_SCOPE(NODE) \
   TREE_LANG_FLAG_0 (STMT_EXPR_CHECK (NODE))

#define COND_EXPR_IS_VEC_DELETE(NODE) \
  TREE_LANG_FLAG_0 (COND_EXPR_CHECK (NODE))

/* Nonzero if this NOP_EXPR is a reinterpret_cast.  Such conversions
   are not constexprs.  Other NOP_EXPRs are.  */
#define REINTERPRET_CAST_P(NODE)		\
  TREE_LANG_FLAG_0 (NOP_EXPR_CHECK (NODE))

/* Returns nonzero iff TYPE1 and TYPE2 are the same type, in the usual
   sense of `same'.  */
#define same_type_p(TYPE1, TYPE2) \
  comptypes ((TYPE1), (TYPE2), COMPARE_STRICT)

/* Returns nonzero iff NODE is a declaration for the global function
   `main'.  */
#define DECL_MAIN_P(NODE)				\
   (DECL_EXTERN_C_FUNCTION_P (NODE)			\
    && DECL_NAME (NODE) != NULL_TREE			\
    && MAIN_NAME_P (DECL_NAME (NODE))			\
    && flag_hosted)

/* Lookup walker marking.  */
#define LOOKUP_SEEN_P(NODE) TREE_VISITED(NODE)
#define LOOKUP_FOUND_P(NODE) \
  TREE_LANG_FLAG_4 (TREE_CHECK4(NODE,RECORD_TYPE,UNION_TYPE,ENUMERAL_TYPE, \
				NAMESPACE_DECL))

/* These two accessors should only be used by OVL manipulators.
   Other users should use iterators and convenience functions.  */
#define OVL_FUNCTION(NODE) \
  (((struct tree_overload*)OVERLOAD_CHECK (NODE))->function)
#define OVL_CHAIN(NODE) \
  (((struct tree_overload*)OVERLOAD_CHECK (NODE))->common.chain)

/* If set, this or a subsequent overload contains decls that need deduping.  */
#define OVL_DEDUP_P(NODE)	TREE_LANG_FLAG_0 (OVERLOAD_CHECK (NODE))
/* If set, this was imported in a using declaration.   */
#define OVL_USING_P(NODE)	TREE_LANG_FLAG_1 (OVERLOAD_CHECK (NODE))
/* If set, this overload is a hidden decl.  */
#define OVL_HIDDEN_P(NODE)	TREE_LANG_FLAG_2 (OVERLOAD_CHECK (NODE))
/* If set, this overload contains a nested overload.  */
#define OVL_NESTED_P(NODE)	TREE_LANG_FLAG_3 (OVERLOAD_CHECK (NODE))
/* If set, this overload was constructed during lookup.  */
#define OVL_LOOKUP_P(NODE)	TREE_LANG_FLAG_4 (OVERLOAD_CHECK (NODE))
/* If set, this OVL_USING_P overload is exported.  */
#define OVL_EXPORT_P(NODE)	TREE_LANG_FLAG_5 (OVERLOAD_CHECK (NODE))

/* The first decl of an overload.  */
#define OVL_FIRST(NODE)	ovl_first (NODE)
/* The name of the overload set.  */
#define OVL_NAME(NODE) DECL_NAME (OVL_FIRST (NODE))

/* Whether this is a set of overloaded functions.  TEMPLATE_DECLS are
   always wrapped in an OVERLOAD, so we don't need to check them
   here.  */
#define OVL_P(NODE) \
  (TREE_CODE (NODE) == FUNCTION_DECL || TREE_CODE (NODE) == OVERLOAD)
/* Whether this is a single member overload.  */
#define OVL_SINGLE_P(NODE) \
  (TREE_CODE (NODE) != OVERLOAD || !OVL_CHAIN (NODE))

/* OVL_HIDDEN_P nodes come before other nodes.  */

struct GTY(()) tree_overload {
  struct tree_common common;
  tree function;
};

/* Iterator for a 1 dimensional overload.  Permits iterating over the
   outer level of a 2-d overload when explicitly enabled.  */

class ovl_iterator {
  tree ovl;
  const bool allow_inner; /* Only used when checking.  */

 public:
  explicit ovl_iterator (tree o, bool allow = false)
    : ovl (o), allow_inner (allow)
  {
  }

 private:
  /* Do not duplicate.  */
  ovl_iterator &operator= (const ovl_iterator &);
  ovl_iterator (const ovl_iterator &);

 public:
  operator bool () const
  {
    return ovl;
  }
  ovl_iterator &operator++ ()
  {
    ovl = TREE_CODE (ovl) != OVERLOAD ? NULL_TREE : OVL_CHAIN (ovl);
    return *this;
  }
  tree operator* () const
  {
    tree fn = TREE_CODE (ovl) != OVERLOAD ? ovl : OVL_FUNCTION (ovl);

    /* Check this is not an unexpected 2-dimensional overload.  */
    gcc_checking_assert (allow_inner || TREE_CODE (fn) != OVERLOAD);

    return fn;
  }
  tree get_using () const
  {
    gcc_checking_assert (using_p ());
    return ovl;
  }

 public:
  /* Whether this overload was introduced by a using decl.  */
  bool using_p () const
  {
    return (TREE_CODE (ovl) == USING_DECL
	    || (TREE_CODE (ovl) == OVERLOAD && OVL_USING_P (ovl)));
  }
  /* Whether this using is being exported.  */
  bool exporting_p () const
  {
    return OVL_EXPORT_P (get_using ());
  }
  
  bool hidden_p () const
  {
    return TREE_CODE (ovl) == OVERLOAD && OVL_HIDDEN_P (ovl);
  }
  void set_dedup ()
  {
    if (TREE_CODE (ovl) == OVERLOAD)
      OVL_DEDUP_P (ovl) = true;
  }

 public:
  tree remove_node (tree head)
  {
    return remove_node (head, ovl);
  }
  tree reveal_node (tree head)
  {
    return reveal_node (head, ovl);
  }

 protected:
  /* If we have a nested overload, point at the inner overload and
     return the next link on the outer one.  */
  tree maybe_push ()
  {
    tree r = NULL_TREE;

    if (ovl && TREE_CODE (ovl) == OVERLOAD && OVL_NESTED_P (ovl))
      {
	r = OVL_CHAIN (ovl);
	ovl = OVL_FUNCTION (ovl);
      }
    return r;
  }
  /* Restore an outer nested overload.  */
  void pop (tree outer)
  {
    gcc_checking_assert (!ovl);
    ovl = outer;
  }

 private:
  /* We make these static functions to avoid the address of the
     iterator escaping the local context.  */
  static tree remove_node (tree head, tree node);
  static tree reveal_node (tree ovl, tree node);
};

/* Iterator over a (potentially) 2 dimensional overload, which is
   produced by name lookup.  */

class lkp_iterator : public ovl_iterator {
  typedef ovl_iterator parent;

  tree outer;

 public:
  explicit lkp_iterator (tree o)
    : parent (o, true), outer (maybe_push ())
  {
  }

 public:
  lkp_iterator &operator++ ()
  {
    bool repush = !outer;

    if (!parent::operator++ () && !repush)
      {
	pop (outer);
	repush = true;
      }

    if (repush)
      outer = maybe_push ();

    return *this;
  }
};

/* hash traits for declarations.  Hashes potential overload sets via
   DECL_NAME.  */

struct named_decl_hash : ggc_remove <tree> {
  typedef tree value_type; /* A DECL or OVERLOAD  */
  typedef tree compare_type; /* An identifier.  */

  inline static hashval_t hash (const value_type decl);
  inline static bool equal (const value_type existing, compare_type candidate);

  static inline void mark_empty (value_type &p) {p = NULL_TREE;}
  static inline bool is_empty (value_type p) {return !p;}

  /* Nothing is deletable.  Everything is insertable.  */
  static bool is_deleted (value_type) { return false; }
  static void mark_deleted (value_type) { gcc_unreachable (); }
};

/* Bindings for modules are held in a sparse array.  There is always a
   current TU slot, others are allocated as needed.  By construction
   of the importing mechanism we only ever need to append to the
   array.  Rather than have straight index/slot tuples, we bunch them
   up for greater packing.

   The cluster representation packs well on a 64-bit system.  */

#define MODULE_VECTOR_SLOTS_PER_CLUSTER 2
struct mc_index {
  unsigned short base;
  unsigned short span;
};

struct GTY(()) module_cluster
{
  mc_index GTY((skip)) indices[MODULE_VECTOR_SLOTS_PER_CLUSTER];
  mc_slot slots[MODULE_VECTOR_SLOTS_PER_CLUSTER];
};

/* These two fields overlay lang flags.  So don't use those.  */
#define MODULE_VECTOR_ALLOC_CLUSTERS(NODE) \
  (MODULE_VECTOR_CHECK (NODE)->base.u.dependence_info.clique)
#define MODULE_VECTOR_NUM_CLUSTERS(NODE) \
  (MODULE_VECTOR_CHECK (NODE)->base.u.dependence_info.base)
#define MODULE_VECTOR_CLUSTER_BASE(NODE) \
  (((tree_module_vec *)MODULE_VECTOR_CHECK (NODE))->vec)
#define MODULE_VECTOR_CLUSTER_LAST(NODE) \
  (&MODULE_VECTOR_CLUSTER (NODE, MODULE_VECTOR_NUM_CLUSTERS (NODE) - 1))
#define MODULE_VECTOR_CLUSTER(NODE,IX) \
  (((tree_module_vec *)MODULE_VECTOR_CHECK (NODE))->vec[IX])

struct GTY(()) tree_module_vec {
  struct tree_base base;
  tree name;
  module_cluster GTY((length ("%h.base.u.dependence_info.base"))) vec[1];
};

/* The name of a module vector.  */
#define MODULE_VECTOR_NAME(NODE) \
  (((tree_module_vec *)MODULE_VECTOR_CHECK (NODE))->name)

/* There are specializations of a template keyed to this binding.  */
#define MODULE_VECTOR_PENDING_SPECIALIZATIONS_P(NODE) \
  TREE_THIS_VOLATILE (MODULE_VECTOR_CHECK (NODE))
/* The key is in a header unit (not a named module partition or
   primary).  */
#define MODULE_VECTOR_PENDING_IS_HEADER_P(NODE) \
  (MODULE_VECTOR_CHECK (NODE)->base.public_flag)
/* The key is in a named module (primary or partition).  */
#define MODULE_VECTOR_PENDING_IS_PARTITION_P(NODE) \
  (MODULE_VECTOR_CHECK (NODE)->base.private_flag)

/* Simplified unique_ptr clone to release a tree vec on exit.  */

class releasing_vec
{
public:
  typedef vec<tree, va_gc> vec_t;

  releasing_vec (vec_t *v): v(v) { }
  releasing_vec (): v(make_tree_vector ()) { }

  /* Copy ops are deliberately declared but not defined,
     copies must always be elided.  */
  releasing_vec (const releasing_vec &);
  releasing_vec &operator= (const releasing_vec &);

  vec_t &operator* () const { return *v; }
  vec_t *operator-> () const { return v; }
  vec_t *get() const { return v; }
  operator vec_t *() const { return v; }
  vec_t ** operator& () { return &v; }

  /* Breaks pointer/value consistency for convenience.  */
  tree& operator[] (unsigned i) const { return (*v)[i]; }

  ~releasing_vec() { release_tree_vector (v); }
private:
  vec_t *v;
};
/* Forwarding functions for vec_safe_* that might reallocate.  */
inline tree* vec_safe_push (releasing_vec& r, const tree &t CXX_MEM_STAT_INFO)
{ return vec_safe_push (*&r, t PASS_MEM_STAT); }
inline bool vec_safe_reserve (releasing_vec& r, unsigned n, bool e = false CXX_MEM_STAT_INFO)
{ return vec_safe_reserve (*&r, n, e PASS_MEM_STAT); }
inline unsigned vec_safe_length (releasing_vec &r)
{ return r->length(); }
inline void vec_safe_splice (releasing_vec &r, vec<tree, va_gc> *p CXX_MEM_STAT_INFO)
{ vec_safe_splice (*&r, p PASS_MEM_STAT); }
void release_tree_vector (releasing_vec &); // cause link error

struct GTY(()) tree_template_decl {
  struct tree_decl_common common;
  tree arguments;
  tree result;
};

/* Returns true iff NODE is a BASELINK.  */
#define BASELINK_P(NODE) \
  (TREE_CODE (NODE) == BASELINK)
/* The BINFO indicating the base in which lookup found the
   BASELINK_FUNCTIONS.  */
#define BASELINK_BINFO(NODE) \
  (((struct tree_baselink*) BASELINK_CHECK (NODE))->binfo)
/* The functions referred to by the BASELINK; either a FUNCTION_DECL,
   a TEMPLATE_DECL, an OVERLOAD, or a TEMPLATE_ID_EXPR.  */
#define BASELINK_FUNCTIONS(NODE) \
  (((struct tree_baselink*) BASELINK_CHECK (NODE))->functions)
/* If T is a BASELINK, grab the functions, otherwise just T, which is
   expected to already be a (list of) functions.  */
#define MAYBE_BASELINK_FUNCTIONS(T) \
  (BASELINK_P (T) ? BASELINK_FUNCTIONS (T) : T)
/* The BINFO in which the search for the functions indicated by this baselink
   began.  This base is used to determine the accessibility of functions
   selected by overload resolution.  */
#define BASELINK_ACCESS_BINFO(NODE) \
  (((struct tree_baselink*) BASELINK_CHECK (NODE))->access_binfo)
/* For a type-conversion operator, the BASELINK_OPTYPE indicates the type
   to which the conversion should occur.  This value is important if
   the BASELINK_FUNCTIONS include a template conversion operator --
   the BASELINK_OPTYPE can be used to determine what type the user
   requested.  */
#define BASELINK_OPTYPE(NODE) \
  (TREE_CHAIN (BASELINK_CHECK (NODE)))
/* Nonzero if this baselink was from a qualified lookup.  */
#define BASELINK_QUALIFIED_P(NODE) \
  TREE_LANG_FLAG_0 (BASELINK_CHECK (NODE))

struct GTY(()) tree_baselink {
  struct tree_common common;
  tree binfo;
  tree functions;
  tree access_binfo;
};

/* The different kinds of ids that we encounter.  */

enum cp_id_kind
{
  /* Not an id at all.  */
  CP_ID_KIND_NONE,
  /* An unqualified-id that is not a template-id.  */
  CP_ID_KIND_UNQUALIFIED,
  /* An unqualified-id that is a dependent name.  */
  CP_ID_KIND_UNQUALIFIED_DEPENDENT,
  /* An unqualified template-id.  */
  CP_ID_KIND_TEMPLATE_ID,
  /* A qualified-id.  */
  CP_ID_KIND_QUALIFIED
};


/* The various kinds of C++0x warnings we encounter. */

enum cpp0x_warn_str
{
  /* extended initializer lists */
  CPP0X_INITIALIZER_LISTS,
  /* explicit conversion operators */
  CPP0X_EXPLICIT_CONVERSION,
  /* variadic templates */
  CPP0X_VARIADIC_TEMPLATES,
  /* lambda expressions */
  CPP0X_LAMBDA_EXPR,
  /* C++0x auto */
  CPP0X_AUTO,
  /* scoped enums */
  CPP0X_SCOPED_ENUMS,
  /* defaulted and deleted functions */
  CPP0X_DEFAULTED_DELETED,
  /* inline namespaces */
  CPP0X_INLINE_NAMESPACES,
  /* override controls, override/final */
  CPP0X_OVERRIDE_CONTROLS,
  /* non-static data member initializers */
  CPP0X_NSDMI,
  /* user defined literals */
  CPP0X_USER_DEFINED_LITERALS,
  /* delegating constructors */
  CPP0X_DELEGATING_CTORS,
  /* inheriting constructors */
  CPP0X_INHERITING_CTORS,
  /* C++11 attributes */
  CPP0X_ATTRIBUTES,
  /* ref-qualified member functions */
  CPP0X_REF_QUALIFIER
};

/* The various kinds of operation used by composite_pointer_type. */

enum composite_pointer_operation
{
  /* comparison */
  CPO_COMPARISON,
  /* conversion */
  CPO_CONVERSION,
  /* conditional expression */
  CPO_CONDITIONAL_EXPR
};

/* Possible cases of expression list used by build_x_compound_expr_from_list. */
enum expr_list_kind {
  ELK_INIT,		/* initializer */
  ELK_MEM_INIT,		/* member initializer */
  ELK_FUNC_CAST		/* functional cast */
};

/* Possible cases of implicit bad rhs conversions. */
enum impl_conv_rhs {
  ICR_DEFAULT_ARGUMENT, /* default argument */
  ICR_CONVERTING,       /* converting */
  ICR_INIT,             /* initialization */
  ICR_ARGPASS,          /* argument passing */
  ICR_RETURN,           /* return */
  ICR_ASSIGN            /* assignment */
};

/* Possible cases of implicit or explicit bad conversions to void. */
enum impl_conv_void {
  ICV_CAST,            /* (explicit) conversion to void */
  ICV_SECOND_OF_COND,  /* second operand of conditional expression */
  ICV_THIRD_OF_COND,   /* third operand of conditional expression */
  ICV_RIGHT_OF_COMMA,  /* right operand of comma operator */
  ICV_LEFT_OF_COMMA,   /* left operand of comma operator */
  ICV_STATEMENT,       /* statement */
  ICV_THIRD_IN_FOR     /* for increment expression */
};

/* Possible invalid uses of an abstract class that might not have a
   specific associated declaration.  */
enum GTY(()) abstract_class_use {
  ACU_UNKNOWN,			/* unknown or decl provided */
  ACU_CAST,			/* cast to abstract class */
  ACU_NEW,			/* new-expression of abstract class */
  ACU_THROW,			/* throw-expression of abstract class */
  ACU_CATCH,			/* catch-parameter of abstract class */
  ACU_ARRAY,			/* array of abstract class */
  ACU_RETURN,			/* return type of abstract class */
  ACU_PARM			/* parameter type of abstract class */
};

/* Macros for access to language-specific slots in an identifier.  */

/* The IDENTIFIER_BINDING is the innermost cxx_binding for the
    identifier.  Its PREVIOUS is the next outermost binding.  Each
    VALUE field is a DECL for the associated declaration.  Thus,
    name lookup consists simply of pulling off the node at the front
    of the list (modulo oddities for looking up the names of types,
    and such.)  You can use SCOPE field to determine the scope
    that bound the name.  */
#define IDENTIFIER_BINDING(NODE) \
  (LANG_IDENTIFIER_CAST (NODE)->bindings)

/* TREE_TYPE only indicates on local and class scope the current
   type. For namespace scope, the presence of a type in any namespace
   is indicated with global_type_node, and the real type behind must
   be found through lookup.  */
#define IDENTIFIER_TYPE_VALUE(NODE) identifier_type_value (NODE)
#define REAL_IDENTIFIER_TYPE_VALUE(NODE) TREE_TYPE (NODE)
#define SET_IDENTIFIER_TYPE_VALUE(NODE,TYPE) (TREE_TYPE (NODE) = (TYPE))
#define IDENTIFIER_HAS_TYPE_VALUE(NODE) (IDENTIFIER_TYPE_VALUE (NODE) ? 1 : 0)

/* Kinds of identifiers.  Values are carefully chosen.  */
enum cp_identifier_kind {
  cik_normal = 0,	/* Not a special identifier.  */
  cik_keyword = 1,	/* A keyword.  */
  cik_ctor = 2,		/* Constructor (in-chg, complete or base).  */
  cik_dtor = 3,		/* Destructor (in-chg, deleting, complete or
			   base).  */
  cik_simple_op = 4,	/* Non-assignment operator name.  */
  cik_assign_op = 5,	/* An assignment operator name.  */
  cik_conv_op = 6,	/* Conversion operator name.  */
  cik_reserved_for_udlit = 7,	/* Not yet in use  */
  cik_max
};

/* Kind bits.  */
#define IDENTIFIER_KIND_BIT_0(NODE) \
  TREE_LANG_FLAG_0 (IDENTIFIER_NODE_CHECK (NODE))
#define IDENTIFIER_KIND_BIT_1(NODE) \
  TREE_LANG_FLAG_1 (IDENTIFIER_NODE_CHECK (NODE))
#define IDENTIFIER_KIND_BIT_2(NODE) \
  TREE_LANG_FLAG_2 (IDENTIFIER_NODE_CHECK (NODE))

/* Used by various search routines.  */
#define IDENTIFIER_MARKED(NODE) \
  TREE_LANG_FLAG_4 (IDENTIFIER_NODE_CHECK (NODE))

/* Nonzero if this identifier is used as a virtual function name somewhere
   (optimizes searches).  */
#define IDENTIFIER_VIRTUAL_P(NODE) \
  TREE_LANG_FLAG_5 (IDENTIFIER_NODE_CHECK (NODE))

/* True if this identifier is a reserved word.  C_RID_CODE (node) is
   then the RID_* value of the keyword.  Value 1.  */
#define IDENTIFIER_KEYWORD_P(NODE)		\
  ((!IDENTIFIER_KIND_BIT_2 (NODE))		\
   & (!IDENTIFIER_KIND_BIT_1 (NODE))		\
   & IDENTIFIER_KIND_BIT_0 (NODE))

/* True if this identifier is the name of a constructor or
   destructor.  Value 2 or 3.  */
#define IDENTIFIER_CDTOR_P(NODE)		\
  ((!IDENTIFIER_KIND_BIT_2 (NODE))		\
   & IDENTIFIER_KIND_BIT_1 (NODE))

/* True if this identifier is the name of a constructor.  Value 2.  */
#define IDENTIFIER_CTOR_P(NODE)			\
  (IDENTIFIER_CDTOR_P(NODE)			\
    & (!IDENTIFIER_KIND_BIT_0 (NODE)))

/* True if this identifier is the name of a destructor.  Value 3.  */
#define IDENTIFIER_DTOR_P(NODE)			\
  (IDENTIFIER_CDTOR_P(NODE)			\
    & IDENTIFIER_KIND_BIT_0 (NODE))

/* True if this identifier is for any operator name (including
   conversions).  Value 4, 5, 6 or 7.  */
#define IDENTIFIER_ANY_OP_P(NODE)		\
  (IDENTIFIER_KIND_BIT_2 (NODE))

/* True if this identifier is for an overloaded operator. Values 4, 5.  */
#define IDENTIFIER_OVL_OP_P(NODE)		\
  (IDENTIFIER_ANY_OP_P (NODE)			\
   & (!IDENTIFIER_KIND_BIT_1 (NODE)))

/* True if this identifier is for any assignment. Values 5.  */
#define IDENTIFIER_ASSIGN_OP_P(NODE)		\
  (IDENTIFIER_OVL_OP_P (NODE)			\
   & IDENTIFIER_KIND_BIT_0 (NODE))

/* True if this identifier is the name of a type-conversion
   operator.  Value 7.  */
#define IDENTIFIER_CONV_OP_P(NODE)		\
  (IDENTIFIER_ANY_OP_P (NODE)			\
   & IDENTIFIER_KIND_BIT_1 (NODE)		\
   & (!IDENTIFIER_KIND_BIT_0 (NODE)))

/* True if this identifier is a new or delete operator.  */
#define IDENTIFIER_NEWDEL_OP_P(NODE)		\
  (IDENTIFIER_OVL_OP_P (NODE)			\
   && IDENTIFIER_OVL_OP_FLAGS (NODE) & OVL_OP_FLAG_ALLOC)

/* True if this identifier is a new operator.  */
#define IDENTIFIER_NEW_OP_P(NODE)					\
  (IDENTIFIER_OVL_OP_P (NODE)						\
   && (IDENTIFIER_OVL_OP_FLAGS (NODE)					\
       & (OVL_OP_FLAG_ALLOC | OVL_OP_FLAG_DELETE)) == OVL_OP_FLAG_ALLOC)

/* Access a C++-specific index for identifier NODE.
   Used to optimize operator mappings etc.  */
#define IDENTIFIER_CP_INDEX(NODE)		\
  (IDENTIFIER_NODE_CHECK(NODE)->base.u.bits.address_space)

/* In a RECORD_TYPE or UNION_TYPE, nonzero if any component is read-only.  */
#define C_TYPE_FIELDS_READONLY(TYPE) \
  (LANG_TYPE_CLASS_CHECK (TYPE)->fields_readonly)

/* The tokens stored in the unparsed operand.  */

#define DEFPARSE_TOKENS(NODE) \
  (((struct tree_deferred_parse *)DEFERRED_PARSE_CHECK (NODE))->tokens)
#define DEFPARSE_INSTANTIATIONS(NODE) \
  (((struct tree_deferred_parse *)DEFERRED_PARSE_CHECK (NODE))->instantiations)

struct GTY (()) tree_deferred_parse {
  struct tree_base base;
  struct cp_token_cache *tokens;
  vec<tree, va_gc> *instantiations;
};


#define DEFERRED_NOEXCEPT_PATTERN(NODE) \
  (((struct tree_deferred_noexcept *)DEFERRED_NOEXCEPT_CHECK (NODE))->pattern)
#define DEFERRED_NOEXCEPT_ARGS(NODE) \
  (((struct tree_deferred_noexcept *)DEFERRED_NOEXCEPT_CHECK (NODE))->args)
#define DEFERRED_NOEXCEPT_SPEC_P(NODE)				\
  ((NODE) && (TREE_PURPOSE (NODE))				\
   && (TREE_CODE (TREE_PURPOSE (NODE)) == DEFERRED_NOEXCEPT))
#define UNEVALUATED_NOEXCEPT_SPEC_P(NODE)				\
  (DEFERRED_NOEXCEPT_SPEC_P (NODE)					\
   && DEFERRED_NOEXCEPT_PATTERN (TREE_PURPOSE (NODE)) == NULL_TREE)
#define UNPARSED_NOEXCEPT_SPEC_P(NODE) \
  ((NODE) && (TREE_PURPOSE (NODE)) \
   && (TREE_CODE (TREE_PURPOSE (NODE)) == DEFERRED_PARSE))

struct GTY (()) tree_deferred_noexcept {
  struct tree_base base;
  tree pattern;
  tree args;
};


/* The condition associated with the static assertion.  This must be
   an integral constant expression.  */
#define STATIC_ASSERT_CONDITION(NODE) \
  (((struct tree_static_assert *)STATIC_ASSERT_CHECK (NODE))->condition)

/* The message associated with the static assertion.  This must be a
   string constant, which will be emitted as an error message when the
   static assert condition is false.  */
#define STATIC_ASSERT_MESSAGE(NODE) \
  (((struct tree_static_assert *)STATIC_ASSERT_CHECK (NODE))->message)

/* Source location information for a static assertion.  */
#define STATIC_ASSERT_SOURCE_LOCATION(NODE) \
  (((struct tree_static_assert *)STATIC_ASSERT_CHECK (NODE))->location)

struct GTY (()) tree_static_assert {
  struct tree_common common;
  tree condition;
  tree message;
  location_t location;
};

struct GTY (()) tree_argument_pack_select {
  struct tree_common common;
  tree argument_pack;
  int index;
};

/* The different kinds of traits that we encounter.  */

enum cp_trait_kind
{
  CPTK_BASES,
  CPTK_DIRECT_BASES,
  CPTK_HAS_NOTHROW_ASSIGN,
  CPTK_HAS_NOTHROW_CONSTRUCTOR,
  CPTK_HAS_NOTHROW_COPY,
  CPTK_HAS_TRIVIAL_ASSIGN,
  CPTK_HAS_TRIVIAL_CONSTRUCTOR,
  CPTK_HAS_TRIVIAL_COPY,
  CPTK_HAS_TRIVIAL_DESTRUCTOR,
  CPTK_HAS_UNIQUE_OBJ_REPRESENTATIONS,
  CPTK_HAS_VIRTUAL_DESTRUCTOR,
  CPTK_IS_ABSTRACT,
  CPTK_IS_AGGREGATE,
  CPTK_IS_BASE_OF,
  CPTK_IS_CLASS,
  CPTK_IS_EMPTY,
  CPTK_IS_ENUM,
  CPTK_IS_FINAL,
  CPTK_IS_LITERAL_TYPE,
  CPTK_IS_POD,
  CPTK_IS_POLYMORPHIC,
  CPTK_IS_SAME_AS,
  CPTK_IS_STD_LAYOUT,
  CPTK_IS_TRIVIAL,
  CPTK_IS_TRIVIALLY_ASSIGNABLE,
  CPTK_IS_TRIVIALLY_CONSTRUCTIBLE,
  CPTK_IS_TRIVIALLY_COPYABLE,
  CPTK_IS_UNION,
  CPTK_UNDERLYING_TYPE,
  CPTK_IS_ASSIGNABLE,
  CPTK_IS_CONSTRUCTIBLE
};

/* The types that we are processing.  */
#define TRAIT_EXPR_TYPE1(NODE) \
  (((struct tree_trait_expr *)TRAIT_EXPR_CHECK (NODE))->type1)

#define TRAIT_EXPR_TYPE2(NODE) \
  (((struct tree_trait_expr *)TRAIT_EXPR_CHECK (NODE))->type2)

/* The specific trait that we are processing.  */
#define TRAIT_EXPR_KIND(NODE) \
  (((struct tree_trait_expr *)TRAIT_EXPR_CHECK (NODE))->kind)

#define TRAIT_EXPR_LOCATION(NODE) \
  (((struct tree_trait_expr *)TRAIT_EXPR_CHECK (NODE))->locus)

struct GTY (()) tree_trait_expr {
  struct tree_common common;
  tree type1;
  tree type2;
  location_t locus;
  enum cp_trait_kind kind;
};

/* Identifiers used for lambda types are almost anonymous.  Use this
   spare flag to distinguish them (they also have the anonymous flag).  */
#define IDENTIFIER_LAMBDA_P(NODE) \
  (IDENTIFIER_NODE_CHECK(NODE)->base.protected_flag)

/* Based off of TYPE_UNNAMED_P.  */
#define LAMBDA_TYPE_P(NODE)					\
  (TREE_CODE (NODE) == RECORD_TYPE				\
   && TYPE_LINKAGE_IDENTIFIER (NODE)				\
   && IDENTIFIER_LAMBDA_P (TYPE_LINKAGE_IDENTIFIER (NODE)))

/* Test if FUNCTION_DECL is a lambda function.  */
#define LAMBDA_FUNCTION_P(FNDECL)				\
  (DECL_DECLARES_FUNCTION_P (FNDECL)				\
   && DECL_OVERLOADED_OPERATOR_P (FNDECL)			\
   && DECL_OVERLOADED_OPERATOR_IS (FNDECL, CALL_EXPR)		\
   && LAMBDA_TYPE_P (CP_DECL_CONTEXT (FNDECL)))

enum cp_lambda_default_capture_mode_type {
  CPLD_NONE,
  CPLD_COPY,
  CPLD_REFERENCE
};

/* The method of default capture, if any.  */
#define LAMBDA_EXPR_DEFAULT_CAPTURE_MODE(NODE) \
  (((struct tree_lambda_expr *)LAMBDA_EXPR_CHECK (NODE))->default_capture_mode)

/* The capture-list, including `this'.  Each capture is stored as a FIELD_DECL
 * so that the name, type, and field are all together, whether or not it has
 * been added to the lambda's class type.
   TREE_LIST:
     TREE_PURPOSE: The FIELD_DECL for this capture.
     TREE_VALUE: The initializer. This is part of a GNU extension.  */
#define LAMBDA_EXPR_CAPTURE_LIST(NODE) \
  (((struct tree_lambda_expr *)LAMBDA_EXPR_CHECK (NODE))->capture_list)

/* During parsing of the lambda-introducer, the node in the capture-list
   that holds the 'this' capture.  During parsing of the body, the
   capture proxy for that node.  */
#define LAMBDA_EXPR_THIS_CAPTURE(NODE) \
  (((struct tree_lambda_expr *)LAMBDA_EXPR_CHECK (NODE))->this_capture)

/* Predicate tracking whether `this' is in the effective capture set.  */
#define LAMBDA_EXPR_CAPTURES_THIS_P(NODE) \
  LAMBDA_EXPR_THIS_CAPTURE(NODE)

/* Predicate tracking whether the lambda was declared 'mutable'.  */
#define LAMBDA_EXPR_MUTABLE_P(NODE) \
  TREE_LANG_FLAG_1 (LAMBDA_EXPR_CHECK (NODE))

/* True iff uses of a const variable capture were optimized away.  */
#define LAMBDA_EXPR_CAPTURE_OPTIMIZED(NODE) \
  TREE_LANG_FLAG_2 (LAMBDA_EXPR_CHECK (NODE))

/* True iff this LAMBDA_EXPR was generated in tsubst_lambda_expr.  */
#define LAMBDA_EXPR_INSTANTIATED(NODE) \
  TREE_LANG_FLAG_3 (LAMBDA_EXPR_CHECK (NODE))

/* True if this TREE_LIST in LAMBDA_EXPR_CAPTURE_LIST is for an explicit
   capture.  */
#define LAMBDA_CAPTURE_EXPLICIT_P(NODE) \
  TREE_LANG_FLAG_0 (TREE_LIST_CHECK (NODE))

/* The source location of the lambda.  */
#define LAMBDA_EXPR_LOCATION(NODE) \
  (((struct tree_lambda_expr *)LAMBDA_EXPR_CHECK (NODE))->locus)

/* The mangling scope for the lambda: FUNCTION_DECL, PARM_DECL, VAR_DECL,
   FIELD_DECL or NULL_TREE.  If this is NULL_TREE, we have no linkage.  */
#define LAMBDA_EXPR_EXTRA_SCOPE(NODE) \
  (((struct tree_lambda_expr *)LAMBDA_EXPR_CHECK (NODE))->extra_scope)

/* If EXTRA_SCOPE, this is the number of the lambda within that scope.  */
#define LAMBDA_EXPR_DISCRIMINATOR(NODE) \
  (((struct tree_lambda_expr *)LAMBDA_EXPR_CHECK (NODE))->discriminator)

/* During parsing of the lambda, a vector of capture proxies which need
   to be pushed once we're done processing a nested lambda.  */
#define LAMBDA_EXPR_PENDING_PROXIES(NODE) \
  (((struct tree_lambda_expr *)LAMBDA_EXPR_CHECK (NODE))->pending_proxies)

/* The closure type of the lambda, which is also the type of the
   LAMBDA_EXPR.  */
#define LAMBDA_EXPR_CLOSURE(NODE) \
  (TREE_TYPE (LAMBDA_EXPR_CHECK (NODE)))

struct GTY (()) tree_lambda_expr
{
  struct tree_typed typed;
  tree capture_list;
  tree this_capture;
  tree extra_scope;
  vec<tree, va_gc> *pending_proxies;
  location_t locus;
  enum cp_lambda_default_capture_mode_type default_capture_mode : 8;
  short int discriminator;
};

/* A (typedef,context,usage location) triplet.
   It represents a typedef used through a
   context at a given source location.
   e.g.
   struct foo {
     typedef int myint;
   };

   struct bar {
    foo::myint v; // #1<-- this location.
   };

   In bar, the triplet will be (myint, foo, #1).
   */
struct GTY(()) qualified_typedef_usage_s {
  tree typedef_decl;
  tree context;
  location_t locus;
};
typedef struct qualified_typedef_usage_s qualified_typedef_usage_t;

/* Non-zero if this template specialization has access violations that
   should be rechecked when the function is instantiated outside argument
   deduction.  */
#define TINFO_HAS_ACCESS_ERRORS(NODE) \
  (TREE_LANG_FLAG_0 (TEMPLATE_INFO_CHECK (NODE)))
#define FNDECL_HAS_ACCESS_ERRORS(NODE) \
  (TINFO_HAS_ACCESS_ERRORS (DECL_TEMPLATE_INFO (NODE)))

/* Non-zero if this variable template specialization was specified using a
   template-id, so it's a partial or full specialization and not a definition
   of the member template of a particular class specialization.  */
#define TINFO_USED_TEMPLATE_ID(NODE) \
  (TREE_LANG_FLAG_1 (TEMPLATE_INFO_CHECK (NODE)))

/* Non-zero if this variable template specialization was declared with the
   `constinit' specifier.  */
#define TINFO_VAR_DECLARED_CONSTINIT(NODE) \
  (TREE_LANG_FLAG_2 (TEMPLATE_INFO_CHECK (NODE)))

struct GTY(()) tree_template_info {
  struct tree_base base;
  tree tmpl;
  tree args;
  vec<qualified_typedef_usage_t, va_gc> *typedefs_needing_access_checking;
};

// Constraint information for a C++ declaration. Constraint information is
// comprised of:
//
// - a constraint expression introduced by the template header
// - a constraint expression introduced by a function declarator
// - the associated constraints, which are the conjunction of those,
//   and used for declaration matching
//
// The template and declarator requirements are kept to support pretty
// printing constrained declarations.
struct GTY(()) tree_constraint_info {
  struct tree_base base;
  tree template_reqs;
  tree declarator_reqs;
  tree associated_constr;
};

// Require that pointer P is non-null before returning.
template<typename T>
inline T*
check_nonnull (T* p)
{
  gcc_assert (p);
  return p;
}

/* Returns true iff T is non-null and represents constraint info.  */
inline tree_constraint_info *
check_constraint_info (tree t)
{
  if (t && TREE_CODE (t) == CONSTRAINT_INFO)
    return (tree_constraint_info *)t;
  return NULL;
}

/* Access the expression describing the template constraints. This may be
   null if no constraints were introduced in the template parameter list,
   a requirements clause after the template parameter list, or constraints
   through a constrained-type-specifier.  */
#define CI_TEMPLATE_REQS(NODE) \
  check_constraint_info (check_nonnull (NODE))->template_reqs

/* Access the expression describing the trailing constraints. This is non-null
   for any implicit instantiation of a constrained declaration. For a
   templated declaration it is non-null only when a trailing requires-clause
   was specified.  */
#define CI_DECLARATOR_REQS(NODE) \
  check_constraint_info (check_nonnull (NODE))->declarator_reqs

/* The computed associated constraint expression for a declaration.  */
#define CI_ASSOCIATED_CONSTRAINTS(NODE) \
  check_constraint_info (check_nonnull (NODE))->associated_constr

/* Access the constraint-expression introduced by the requires-clause
   associate the template parameter list NODE.  */
#define TEMPLATE_PARMS_CONSTRAINTS(NODE) \
  TREE_TYPE (TREE_LIST_CHECK (NODE))

/* Access the logical constraints on the template parameter declaration
   indicated by NODE.  */
#define TEMPLATE_PARM_CONSTRAINTS(NODE) \
  TREE_TYPE (TREE_LIST_CHECK (NODE))

/* Non-zero if the noexcept is present in a compound requirement.  */
#define COMPOUND_REQ_NOEXCEPT_P(NODE) \
  TREE_LANG_FLAG_0 (TREE_CHECK (NODE, COMPOUND_REQ))

/* The constraints on an 'auto' placeholder type, used in an argument deduction
   constraint.  */
#define PLACEHOLDER_TYPE_CONSTRAINTS(NODE) \
  DECL_SIZE_UNIT (TYPE_NAME (NODE))

/* True if NODE is a constraint.  */
#define CONSTR_P(NODE)                  \
  (TREE_CODE (NODE) == ATOMIC_CONSTR    \
   || TREE_CODE (NODE) == CONJ_CONSTR   \
   || TREE_CODE (NODE) == DISJ_CONSTR)

/* Valid for any normalized constraint.  */
#define CONSTR_CHECK(NODE) \
  TREE_CHECK3 (NODE, ATOMIC_CONSTR, CONJ_CONSTR, DISJ_CONSTR)

/* The CONSTR_INFO stores normalization data for a constraint. It refers to
   the original expression and the expression or declaration
   from which the constraint was normalized.

   This is TREE_LIST whose TREE_PURPOSE is the original expression and whose
   TREE_VALUE is a list of contexts.  */
#define CONSTR_INFO(NODE) \
  TREE_TYPE (CONSTR_CHECK (NODE))

/* The expression evaluated by the constraint.  */
#define CONSTR_EXPR(NODE) \
  TREE_PURPOSE (CONSTR_INFO (NODE))

/* The expression or declaration from which this constraint was normalized.
   This is a TREE_LIST whose TREE_VALUE is either a template-id expression
   denoting a concept check or the declaration introducing the constraint.
   These are chained to other context objects.  */
#define CONSTR_CONTEXT(NODE) \
  TREE_VALUE (CONSTR_INFO (NODE))

/* The parameter mapping for an atomic constraint. */
#define ATOMIC_CONSTR_MAP(NODE) \
  TREE_OPERAND (TREE_CHECK (NODE, ATOMIC_CONSTR), 0)

/* The expression of an atomic constraint. */
#define ATOMIC_CONSTR_EXPR(NODE) \
  CONSTR_EXPR (ATOMIC_CONSTR_CHECK (NODE))

/* The concept of a concept check. */
#define CHECK_CONSTR_CONCEPT(NODE) \
  TREE_OPERAND (TREE_CHECK (NODE, CHECK_CONSTR), 0)

/* The template arguments of a concept check. */
#define CHECK_CONSTR_ARGS(NODE) \
  TREE_OPERAND (TREE_CHECK (NODE, CHECK_CONSTR), 1)

/* Whether a PARM_DECL represents a local parameter in a
   requires-expression.  */
#define CONSTRAINT_VAR_P(NODE) \
  DECL_LANG_FLAG_2 (TREE_CHECK (NODE, PARM_DECL))

/* The concept constraining this constrained template-parameter.  */
#define CONSTRAINED_PARM_CONCEPT(NODE) \
  DECL_SIZE_UNIT (TYPE_DECL_CHECK (NODE))
/* Any extra template arguments specified for a constrained
   template-parameter.  */
#define CONSTRAINED_PARM_EXTRA_ARGS(NODE) \
  DECL_SIZE (TYPE_DECL_CHECK (NODE))
/* The first template parameter of CONSTRAINED_PARM_CONCEPT to be used as a
   prototype for the constrained parameter in finish_shorthand_constraint,
   attached for convenience.  */
#define CONSTRAINED_PARM_PROTOTYPE(NODE) \
  DECL_INITIAL (TYPE_DECL_CHECK (NODE))

/* Module defines.  */
// Too many _DECLS: FUNCTION,VAR,TYPE,TEMPLATE,CONCEPT or NAMESPACE
#define DECL_MODULE_CHECK(NODE) (NODE)

/* In the purview of a module (including header unit).  */
#define DECL_MODULE_PURVIEW_P(N) \
  (DECL_LANG_SPECIFIC (DECL_MODULE_CHECK (N))->u.base.module_purview_p)

/* True if the live version of the decl was imported.  */
#define DECL_MODULE_IMPORT_P(NODE) \
  (DECL_LANG_SPECIFIC (DECL_MODULE_CHECK (NODE))->u.base.module_import_p)

/* True if we're the primary interface and this decl was imported from
   a partition, or is in the PMF (not implemented).  */
#define DECL_MODULE_PARTITION_P(NODE) \
  (DECL_LANG_SPECIFIC (DECL_MODULE_CHECK (NODE))->u.base.module_partition_p)

/* True if this decl is in the entity hash & array.  This means that
   some variant was imported, even if DECL_MODULE_IMPORT_P is false.  */
#define DECL_MODULE_ENTITY_P(NODE) \
  (DECL_LANG_SPECIFIC (DECL_MODULE_CHECK (NODE))->u.base.module_entity_p)

/* True if there are unloaded specializations keyed to this template.  */
#define DECL_MODULE_PENDING_SPECIALIZATIONS_P(NODE)	\
  (DECL_LANG_SPECIFIC (TEMPLATE_DECL_CHECK (NODE))	\
   ->u.base.module_pending_specializations_p)

/* True if this class has unloaded members.  These should be loaded
   before we do member lookups.  While this may be better on the
   classtype, I think we can get this behaviour for enums too.  But
   perhaps those need to be immediately loaded?  (Particularly if
   unscoped).  */
#define DECL_MODULE_PENDING_MEMBERS_P(NODE)		\
  (DECL_LANG_SPECIFIC (TYPE_DECL_CHECK (NODE))		\
   ->u.base.module_pending_members_p)

/* Whether this is an exported DECL.  Held on any decl that can appear
   at namespace scope (function, var, type, template, const or
   namespace).  templates copy from their template_result, consts have
   it for unscoped enums.  */
#define DECL_MODULE_EXPORT_P(NODE) TREE_LANG_FLAG_3 (NODE)


enum cp_tree_node_structure_enum {
  TS_CP_GENERIC,
  TS_CP_IDENTIFIER,
  TS_CP_TPI,
  TS_CP_PTRMEM,
  TS_CP_OVERLOAD,
  TS_CP_MODULE_VECTOR,
  TS_CP_BASELINK,
  TS_CP_TEMPLATE_DECL,
  TS_CP_DEFERRED_PARSE,
  TS_CP_DEFERRED_NOEXCEPT,
  TS_CP_STATIC_ASSERT,
  TS_CP_ARGUMENT_PACK_SELECT,
  TS_CP_TRAIT_EXPR,
  TS_CP_LAMBDA_EXPR,
  TS_CP_TEMPLATE_INFO,
  TS_CP_CONSTRAINT_INFO,
  TS_CP_USERDEF_LITERAL
};

/* The resulting tree type.  */
union GTY((desc ("cp_tree_node_structure (TREE_CODE (&%h.generic))"),
       chain_next ("(union lang_tree_node *) c_tree_chain_next (&%h.generic)"))) lang_tree_node {
  union tree_node GTY ((tag ("TS_CP_GENERIC"),
			desc ("tree_node_structure (&%h)"))) generic;
  struct template_parm_index GTY ((tag ("TS_CP_TPI"))) tpi;
  struct ptrmem_cst GTY ((tag ("TS_CP_PTRMEM"))) ptrmem;
  struct tree_overload GTY ((tag ("TS_CP_OVERLOAD"))) overload;
  struct tree_module_vec GTY ((tag ("TS_CP_MODULE_VECTOR"))) module_vec;
  struct tree_baselink GTY ((tag ("TS_CP_BASELINK"))) baselink;
  struct tree_template_decl GTY ((tag ("TS_CP_TEMPLATE_DECL"))) template_decl;
  struct tree_deferred_parse GTY ((tag ("TS_CP_DEFERRED_PARSE"))) deferred_parse;
  struct tree_deferred_noexcept GTY ((tag ("TS_CP_DEFERRED_NOEXCEPT"))) deferred_noexcept;
  struct lang_identifier GTY ((tag ("TS_CP_IDENTIFIER"))) identifier;
  struct tree_static_assert GTY ((tag ("TS_CP_STATIC_ASSERT")))
    static_assertion;
  struct tree_argument_pack_select GTY ((tag ("TS_CP_ARGUMENT_PACK_SELECT")))
    argument_pack_select;
  struct tree_trait_expr GTY ((tag ("TS_CP_TRAIT_EXPR")))
    trait_expression;
  struct tree_lambda_expr GTY ((tag ("TS_CP_LAMBDA_EXPR")))
    lambda_expression;
  struct tree_template_info GTY ((tag ("TS_CP_TEMPLATE_INFO")))
    template_info;
  struct tree_constraint_info GTY ((tag ("TS_CP_CONSTRAINT_INFO")))
    constraint_info;
  struct tree_userdef_literal GTY ((tag ("TS_CP_USERDEF_LITERAL")))
    userdef_literal;
};


/* Global state.  */

struct GTY(()) saved_scope {
  vec<cxx_saved_binding, va_gc> *old_bindings;
  tree old_namespace;
  vec<tree, va_gc> *decl_ns_list;
  tree class_name;
  tree class_type;
  tree access_specifier;
  tree function_decl;
  vec<tree, va_gc> *lang_base;
  tree lang_name;
  tree template_parms;
  cp_binding_level *x_previous_class_level;
  tree x_saved_tree;

  /* Only used for uses of this in trailing return type.  */
  tree x_current_class_ptr;
  tree x_current_class_ref;

  int x_processing_template_decl;
  int x_processing_specialization;
  int x_processing_constraint;
  int suppress_location_wrappers;
  BOOL_BITFIELD x_processing_explicit_instantiation : 1;
  BOOL_BITFIELD need_pop_function_context : 1;

/* Nonzero if we are parsing the discarded statement of a constexpr
   if-statement.  */
  BOOL_BITFIELD discarded_stmt : 1;

  int unevaluated_operand;
  int inhibit_evaluation_warnings;
  int noexcept_operand;
  /* If non-zero, implicit "omp declare target" attribute is added into the
     attribute lists.  */
  int omp_declare_target_attribute;
  int ref_temp_count;

  struct stmt_tree_s x_stmt_tree;

  cp_binding_level *class_bindings;
  cp_binding_level *bindings;

  hash_map<tree, tree> *GTY((skip)) x_local_specializations;

  struct saved_scope *prev;
};

extern GTY(()) struct saved_scope *scope_chain;

/* The current open namespace.  */

#define current_namespace scope_chain->old_namespace

/* The stack for namespaces of current declarations.  */

#define decl_namespace_list scope_chain->decl_ns_list

/* IDENTIFIER_NODE: name of current class */

#define current_class_name scope_chain->class_name

/* _TYPE: the type of the current class */

#define current_class_type scope_chain->class_type

/* When parsing a class definition, the access specifier most recently
   given by the user, or, if no access specifier was given, the
   default value appropriate for the kind of class (i.e., struct,
   class, or union).  */

#define current_access_specifier scope_chain->access_specifier

/* Pointer to the top of the language name stack.  */

#define current_lang_base scope_chain->lang_base
#define current_lang_name scope_chain->lang_name

/* When parsing a template declaration, a TREE_LIST represents the
   active template parameters.  Each node in the list represents one
   level of template parameters.  The innermost level is first in the
   list.  The depth of each level is stored as an INTEGER_CST in the
   TREE_PURPOSE of each node.  The parameters for that level are
   stored in the TREE_VALUE.  */

#define current_template_parms scope_chain->template_parms

#define processing_template_decl scope_chain->x_processing_template_decl
#define processing_specialization scope_chain->x_processing_specialization
#define processing_explicit_instantiation scope_chain->x_processing_explicit_instantiation

#define in_discarded_stmt scope_chain->discarded_stmt

#define current_ref_temp_count scope_chain->ref_temp_count

/* RAII sentinel to handle clearing processing_template_decl and restoring
   it when done.  */

class processing_template_decl_sentinel
{
public:
  int saved;
  processing_template_decl_sentinel (bool reset = true)
    : saved (processing_template_decl)
  {
    if (reset)
      processing_template_decl = 0;
  }
  ~processing_template_decl_sentinel()
  {
    processing_template_decl = saved;
  }
};

/* RAII sentinel to disable certain warnings during template substitution
   and elsewhere.  */

class warning_sentinel
{
public:
  int &flag;
  int val;
  warning_sentinel(int& flag, bool suppress=true)
    : flag(flag), val(flag) { if (suppress) flag = 0; }
  ~warning_sentinel() { flag = val; }
};

/* RAII sentinel to temporarily override input_location.  This will not set
   input_location to UNKNOWN_LOCATION or BUILTINS_LOCATION.  */

class iloc_sentinel
{
  location_t saved_loc;
public:
  iloc_sentinel (location_t loc): saved_loc (input_location)
  {
    if (loc >= RESERVED_LOCATION_COUNT)
      input_location = loc;
  }
  ~iloc_sentinel ()
  {
    input_location = saved_loc;
  }
};

/* RAII sentinel that saves the value of a variable, optionally
   overrides it right away, and restores its value when the sentinel
   id destructed.  */

template <typename T>
class temp_override
{
  T& overridden_variable;
  T saved_value;
public:
  temp_override(T& var) : overridden_variable (var), saved_value (var) {}
  temp_override(T& var, T overrider)
    : overridden_variable (var), saved_value (var)
  {
    overridden_variable = overrider;
  }
  ~temp_override() { overridden_variable = saved_value; }
};

/* The cached class binding level, from the most recently exited
   class, or NULL if none.  */

#define previous_class_level scope_chain->x_previous_class_level

/* A map from local variable declarations in the body of the template
   presently being instantiated to the corresponding instantiated
   local variables.  */

#define local_specializations scope_chain->x_local_specializations

/* Nonzero if we are parsing the operand of a noexcept operator.  */

#define cp_noexcept_operand scope_chain->noexcept_operand

/* A list of private types mentioned, for deferred access checking.  */

struct GTY((for_user)) cxx_int_tree_map {
  unsigned int uid;
  tree to;
};

struct cxx_int_tree_map_hasher : ggc_ptr_hash<cxx_int_tree_map>
{
  static hashval_t hash (cxx_int_tree_map *);
  static bool equal (cxx_int_tree_map *, cxx_int_tree_map *);
};

struct named_label_entry; /* Defined in decl.c.  */

struct named_label_hash : ggc_remove <named_label_entry *>
{
  typedef named_label_entry *value_type;
  typedef tree compare_type; /* An identifier.  */

  inline static hashval_t hash (value_type);
  inline static bool equal (const value_type, compare_type);

  inline static void mark_empty (value_type &p) {p = NULL;}
  inline static bool is_empty (value_type p) {return !p;}

  /* Nothing is deletable.  Everything is insertable.  */
  inline static bool is_deleted (value_type) { return false; }
  inline static void mark_deleted (value_type) { gcc_unreachable (); }
};

/* Global state pertinent to the current function.  */

struct GTY(()) language_function {
  struct c_language_function base;

  tree x_cdtor_label;
  tree x_current_class_ptr;
  tree x_current_class_ref;
  tree x_eh_spec_block;
  tree x_in_charge_parm;
  tree x_vtt_parm;
  tree x_return_value;

  BOOL_BITFIELD returns_value : 1;
  BOOL_BITFIELD returns_null : 1;
  BOOL_BITFIELD returns_abnormally : 1;
  BOOL_BITFIELD infinite_loop: 1;
  BOOL_BITFIELD x_in_function_try_handler : 1;
  BOOL_BITFIELD x_in_base_initializer : 1;

  /* True if this function can throw an exception.  */
  BOOL_BITFIELD can_throw : 1;

  BOOL_BITFIELD invalid_constexpr : 1;

  hash_table<named_label_hash> *x_named_labels;

  cp_binding_level *bindings;

  /* Tracking possibly infinite loops.  This is a vec<tree> only because
     vec<bool> doesn't work with gtype.  */
  vec<tree, va_gc> *infinite_loops;
  hash_table<cxx_int_tree_map_hasher> *extern_decl_map;
};

/* The current C++-specific per-function global variables.  */

#define cp_function_chain (cfun->language)

/* In a constructor destructor, the point at which all derived class
   destroying/construction has been done.  I.e., just before a
   constructor returns, or before any base class destroying will be done
   in a destructor.  */

#define cdtor_label cp_function_chain->x_cdtor_label

/* When we're processing a member function, current_class_ptr is the
   PARM_DECL for the `this' pointer.  The current_class_ref is an
   expression for `*this'.  */

#define current_class_ptr			\
  (*(cfun && cp_function_chain			\
     ? &cp_function_chain->x_current_class_ptr	\
     : &scope_chain->x_current_class_ptr))
#define current_class_ref			\
  (*(cfun && cp_function_chain			\
     ? &cp_function_chain->x_current_class_ref	\
     : &scope_chain->x_current_class_ref))

/* The EH_SPEC_BLOCK for the exception-specifiers for the current
   function, if any.  */

#define current_eh_spec_block cp_function_chain->x_eh_spec_block

/* The `__in_chrg' parameter for the current function.  Only used for
   constructors and destructors.  */

#define current_in_charge_parm cp_function_chain->x_in_charge_parm

/* The `__vtt_parm' parameter for the current function.  Only used for
   constructors and destructors.  */

#define current_vtt_parm cp_function_chain->x_vtt_parm

/* Set to 0 at beginning of a function definition, set to 1 if
   a return statement that specifies a return value is seen.  */

#define current_function_returns_value cp_function_chain->returns_value

/* Set to 0 at beginning of a function definition, set to 1 if
   a return statement with no argument is seen.  */

#define current_function_returns_null cp_function_chain->returns_null

/* Set to 0 at beginning of a function definition, set to 1 if
   a call to a noreturn function is seen.  */

#define current_function_returns_abnormally \
  cp_function_chain->returns_abnormally

/* Set to 0 at beginning of a function definition, set to 1 if we see an
   obvious infinite loop.  This can have false positives and false
   negatives, so it should only be used as a heuristic.  */

#define current_function_infinite_loop cp_function_chain->infinite_loop

/* Nonzero if we are processing a base initializer.  Zero elsewhere.  */
#define in_base_initializer cp_function_chain->x_in_base_initializer

#define in_function_try_handler cp_function_chain->x_in_function_try_handler

/* Expression always returned from function, or error_mark_node
   otherwise, for use by the automatic named return value optimization.  */

#define current_function_return_value \
  (cp_function_chain->x_return_value)

/* In parser.c.  */
extern tree cp_literal_operator_id (const char *);

#define NON_ERROR(NODE) ((NODE) == error_mark_node ? NULL_TREE : (NODE))

/* TRUE if a tree code represents a statement.  */
extern bool statement_code_p[MAX_TREE_CODES];

#define STATEMENT_CODE_P(CODE) statement_code_p[(int) (CODE)]

enum languages { lang_c, lang_cplusplus };

/* Macros to make error reporting functions' lives easier.  */
#define TYPE_LINKAGE_IDENTIFIER(NODE) \
  (TYPE_IDENTIFIER (TYPE_MAIN_VARIANT (NODE)))
#define TYPE_NAME_STRING(NODE) (IDENTIFIER_POINTER (TYPE_IDENTIFIER (NODE)))
#define TYPE_NAME_LENGTH(NODE) (IDENTIFIER_LENGTH (TYPE_IDENTIFIER (NODE)))

/* Any kind of anonymous type.  */
#define TYPE_ANON_P(NODE)					\
  (TYPE_LINKAGE_IDENTIFIER (NODE)				\
   && IDENTIFIER_ANON_P (TYPE_LINKAGE_IDENTIFIER (NODE)))

/* Nonzero if NODE, a TYPE, has no name for linkage purposes.  */
#define TYPE_UNNAMED_P(NODE)					\
  (TYPE_ANON_P (NODE)						\
   && !IDENTIFIER_LAMBDA_P (TYPE_LINKAGE_IDENTIFIER (NODE)))

/* The _DECL for this _TYPE.  */
#define TYPE_MAIN_DECL(NODE) (TYPE_STUB_DECL (TYPE_MAIN_VARIANT (NODE)))

/* Nonzero if T is a type that could resolve to any kind of concrete type
   at instantiation time.  */
#define WILDCARD_TYPE_P(T)				\
  (TREE_CODE (T) == TEMPLATE_TYPE_PARM			\
   || TREE_CODE (T) == TYPENAME_TYPE			\
   || TREE_CODE (T) == TYPEOF_TYPE			\
   || TREE_CODE (T) == BOUND_TEMPLATE_TEMPLATE_PARM	\
   || TREE_CODE (T) == DECLTYPE_TYPE)

/* Nonzero if T is a class (or struct or union) type.  Also nonzero
   for template type parameters, typename types, and instantiated
   template template parameters.  Keep these checks in ascending code
   order.  */
#define MAYBE_CLASS_TYPE_P(T) (WILDCARD_TYPE_P (T) || CLASS_TYPE_P (T))

/* Set CLASS_TYPE_P for T to VAL.  T must be a class, struct, or
   union type.  */
#define SET_CLASS_TYPE_P(T, VAL) \
  (TYPE_LANG_FLAG_5 (RECORD_OR_UNION_CHECK (T)) = (VAL))

/* Nonzero if T is a class type.  Zero for template type parameters,
   typename types, and so forth.  */
#define CLASS_TYPE_P(T) \
  (RECORD_OR_UNION_CODE_P (TREE_CODE (T)) && TYPE_LANG_FLAG_5 (T))

/* Nonzero if T is a class type but not an union.  */
#define NON_UNION_CLASS_TYPE_P(T) \
  (TREE_CODE (T) == RECORD_TYPE && TYPE_LANG_FLAG_5 (T))

/* Keep these checks in ascending code order.  */
#define RECORD_OR_UNION_CODE_P(T)	\
  ((T) == RECORD_TYPE || (T) == UNION_TYPE)
#define OVERLOAD_TYPE_P(T) \
  (CLASS_TYPE_P (T) || TREE_CODE (T) == ENUMERAL_TYPE)

/* True if this type is dependent.  This predicate is only valid if
   TYPE_DEPENDENT_P_VALID is true.  */
#define TYPE_DEPENDENT_P(NODE) TYPE_LANG_FLAG_0 (NODE)

/* True if dependent_type_p has been called for this type, with the
   result that TYPE_DEPENDENT_P is valid.  */
#define TYPE_DEPENDENT_P_VALID(NODE) TYPE_LANG_FLAG_6(NODE)

/* Nonzero if this type is const-qualified.  */
#define CP_TYPE_CONST_P(NODE)				\
  ((cp_type_quals (NODE) & TYPE_QUAL_CONST) != 0)

/* Nonzero if this type is volatile-qualified.  */
#define CP_TYPE_VOLATILE_P(NODE)			\
  ((cp_type_quals (NODE) & TYPE_QUAL_VOLATILE) != 0)

/* Nonzero if this type is restrict-qualified.  */
#define CP_TYPE_RESTRICT_P(NODE)			\
  ((cp_type_quals (NODE) & TYPE_QUAL_RESTRICT) != 0)

/* Nonzero if this type is const-qualified, but not
   volatile-qualified.  Other qualifiers are ignored.  This macro is
   used to test whether or not it is OK to bind an rvalue to a
   reference.  */
#define CP_TYPE_CONST_NON_VOLATILE_P(NODE)				\
  ((cp_type_quals (NODE) & (TYPE_QUAL_CONST | TYPE_QUAL_VOLATILE))	\
   == TYPE_QUAL_CONST)

#define FUNCTION_ARG_CHAIN(NODE) \
  TREE_CHAIN (TYPE_ARG_TYPES (TREE_TYPE (NODE)))

/* Given a FUNCTION_DECL, returns the first TREE_LIST out of TYPE_ARG_TYPES
   which refers to a user-written parameter.  */
#define FUNCTION_FIRST_USER_PARMTYPE(NODE) \
  skip_artificial_parms_for ((NODE), TYPE_ARG_TYPES (TREE_TYPE (NODE)))

/* Similarly, but for DECL_ARGUMENTS.  */
#define FUNCTION_FIRST_USER_PARM(NODE) \
  skip_artificial_parms_for ((NODE), DECL_ARGUMENTS (NODE))

/* Nonzero iff TYPE is derived from PARENT. Ignores accessibility and
   ambiguity issues.  */
#define DERIVED_FROM_P(PARENT, TYPE) \
  (lookup_base ((TYPE), (PARENT), ba_any, NULL, tf_none) != NULL_TREE)

/* Gives the visibility specification for a class type.  */
#define CLASSTYPE_VISIBILITY(TYPE)		\
	DECL_VISIBILITY (TYPE_MAIN_DECL (TYPE))
#define CLASSTYPE_VISIBILITY_SPECIFIED(TYPE)	\
	DECL_VISIBILITY_SPECIFIED (TYPE_MAIN_DECL (TYPE))

struct GTY (()) tree_pair_s {
  tree purpose;
  tree value;
};
typedef tree_pair_s *tree_pair_p;

/* This structure provides additional information above and beyond
   what is provide in the ordinary tree_type.  In the past, we used it
   for the types of class types, template parameters types, typename
   types, and so forth.  However, there can be many (tens to hundreds
   of thousands) of template parameter types in a compilation, and
   there's no need for this additional information in that case.
   Therefore, we now use this data structure only for class types.

   In the past, it was thought that there would be relatively few
   class types.  However, in the presence of heavy use of templates,
   many (i.e., thousands) of classes can easily be generated.
   Therefore, we should endeavor to keep the size of this structure to
   a minimum.  */
struct GTY(()) lang_type {
  unsigned char align;

  unsigned has_type_conversion : 1;
  unsigned has_copy_ctor : 1;
  unsigned has_default_ctor : 1;
  unsigned const_needs_init : 1;
  unsigned ref_needs_init : 1;
  unsigned has_const_copy_assign : 1;
  unsigned use_template : 2;

  unsigned has_mutable : 1;
  unsigned com_interface : 1;
  unsigned non_pod_class : 1;
  unsigned nearly_empty_p : 1;
  unsigned user_align : 1;
  unsigned has_copy_assign : 1;
  unsigned has_new : 1;
  unsigned has_array_new : 1;

  unsigned gets_delete : 2;
  unsigned interface_only : 1;
  unsigned interface_unknown : 1;
  unsigned contains_empty_class_p : 1;
  unsigned anon_aggr : 1;
  unsigned non_zero_init : 1;
  unsigned empty_p : 1;
  /* 32 bits allocated.  */

  unsigned vec_new_uses_cookie : 1;
  unsigned declared_class : 1;
  unsigned diamond_shaped : 1;
  unsigned repeated_base : 1;
  unsigned being_defined : 1;
  unsigned debug_requested : 1;
  unsigned fields_readonly : 1;
  unsigned ptrmemfunc_flag : 1;

  unsigned lazy_default_ctor : 1;
  unsigned lazy_copy_ctor : 1;
  unsigned lazy_copy_assign : 1;
  unsigned lazy_destructor : 1;
  unsigned has_const_copy_ctor : 1;
  unsigned has_complex_copy_ctor : 1;
  unsigned has_complex_copy_assign : 1;
  unsigned non_aggregate : 1;

  unsigned has_complex_dflt : 1;
  unsigned has_list_ctor : 1;
  unsigned non_std_layout : 1;
  unsigned is_literal : 1;
  unsigned lazy_move_ctor : 1;
  unsigned lazy_move_assign : 1;
  unsigned has_complex_move_ctor : 1;
  unsigned has_complex_move_assign : 1;

  unsigned has_constexpr_ctor : 1;
  unsigned unique_obj_representations : 1;
  unsigned unique_obj_representations_set : 1;

  /* When adding a flag here, consider whether or not it ought to
     apply to a template instance if it applies to the template.  If
     so, make sure to copy it in instantiate_class_template!  */

  /* There are some bits left to fill out a 32-bit word.  Keep track
     of this by updating the size of this bitfield whenever you add or
     remove a flag.  */
  unsigned dummy : 5;

  tree primary_base;
  vec<tree_pair_s, va_gc> *vcall_indices;
  tree vtables;
  tree typeinfo_var;
  vec<tree, va_gc> *vbases;
  binding_table nested_udts;
  tree as_base;
  vec<tree, va_gc> *pure_virtuals;
  tree friend_classes;
  vec<tree, va_gc> * GTY((reorder ("resort_type_member_vec"))) members;
  tree key_method;
  tree decl_list;
  tree befriending_classes;
  /* In a RECORD_TYPE, information specific to Objective-C++, such
     as a list of adopted protocols or a pointer to a corresponding
     @interface.  See objc/objc-act.h for details.  */
  tree objc_info;
  /* FIXME reuse another field?  */
  tree lambda_expr;
};

/* We used to have a variant type for lang_type.  Keep the name of the
   checking accessor for the sole survivor.  */
#define LANG_TYPE_CLASS_CHECK(NODE) (TYPE_LANG_SPECIFIC (NODE))

/* Nonzero for _CLASSTYPE means that operator delete is defined.  */
#define TYPE_GETS_DELETE(NODE) (LANG_TYPE_CLASS_CHECK (NODE)->gets_delete)
#define TYPE_GETS_REG_DELETE(NODE) (TYPE_GETS_DELETE (NODE) & 1)

/* Nonzero if `new NODE[x]' should cause the allocation of extra
   storage to indicate how many array elements are in use.  */
#define TYPE_VEC_NEW_USES_COOKIE(NODE)			\
  (CLASS_TYPE_P (NODE)					\
   && LANG_TYPE_CLASS_CHECK (NODE)->vec_new_uses_cookie)

/* Nonzero means that this _CLASSTYPE node defines ways of converting
   itself to other types.  */
#define TYPE_HAS_CONVERSION(NODE) \
  (LANG_TYPE_CLASS_CHECK (NODE)->has_type_conversion)

/* Nonzero means that NODE (a class type) has a default constructor --
   but that it has not yet been declared.  */
#define CLASSTYPE_LAZY_DEFAULT_CTOR(NODE) \
  (LANG_TYPE_CLASS_CHECK (NODE)->lazy_default_ctor)

/* Nonzero means that NODE (a class type) has a copy constructor --
   but that it has not yet been declared.  */
#define CLASSTYPE_LAZY_COPY_CTOR(NODE) \
  (LANG_TYPE_CLASS_CHECK (NODE)->lazy_copy_ctor)

/* Nonzero means that NODE (a class type) has a move constructor --
   but that it has not yet been declared.  */
#define CLASSTYPE_LAZY_MOVE_CTOR(NODE) \
  (LANG_TYPE_CLASS_CHECK (NODE)->lazy_move_ctor)

/* Nonzero means that NODE (a class type) has an assignment operator
   -- but that it has not yet been declared.  */
#define CLASSTYPE_LAZY_COPY_ASSIGN(NODE) \
  (LANG_TYPE_CLASS_CHECK (NODE)->lazy_copy_assign)

/* Nonzero means that NODE (a class type) has an assignment operator
   -- but that it has not yet been declared.  */
#define CLASSTYPE_LAZY_MOVE_ASSIGN(NODE) \
  (LANG_TYPE_CLASS_CHECK (NODE)->lazy_move_assign)

/* Nonzero means that NODE (a class type) has a destructor -- but that
   it has not yet been declared.  */
#define CLASSTYPE_LAZY_DESTRUCTOR(NODE) \
  (LANG_TYPE_CLASS_CHECK (NODE)->lazy_destructor)

/* Nonzero means that NODE (a class type) is final */
#define CLASSTYPE_FINAL(NODE) \
  TYPE_FINAL_P (NODE)


/* Nonzero means that this _CLASSTYPE node overloads operator=(X&).  */
#define TYPE_HAS_COPY_ASSIGN(NODE) (LANG_TYPE_CLASS_CHECK (NODE)->has_copy_assign)

/* True iff the class type NODE has an "operator =" whose parameter
   has a parameter of type "const X&".  */
#define TYPE_HAS_CONST_COPY_ASSIGN(NODE) \
  (LANG_TYPE_CLASS_CHECK (NODE)->has_const_copy_assign)

/* Nonzero means that this _CLASSTYPE node has an X(X&) constructor.  */
#define TYPE_HAS_COPY_CTOR(NODE) (LANG_TYPE_CLASS_CHECK (NODE)->has_copy_ctor)
#define TYPE_HAS_CONST_COPY_CTOR(NODE) \
  (LANG_TYPE_CLASS_CHECK (NODE)->has_const_copy_ctor)

/* Nonzero if this class has an X(initializer_list<T>) constructor.  */
#define TYPE_HAS_LIST_CTOR(NODE) \
  (LANG_TYPE_CLASS_CHECK (NODE)->has_list_ctor)

/* Nonzero if this class has a constexpr constructor other than a copy/move
   constructor.  Note that a class can have constexpr constructors for
   static initialization even if it isn't a literal class.  */
#define TYPE_HAS_CONSTEXPR_CTOR(NODE) \
  (LANG_TYPE_CLASS_CHECK (NODE)->has_constexpr_ctor)

/* Nonzero if this class defines an overloaded operator new.  (An
   operator new [] doesn't count.)  */
#define TYPE_HAS_NEW_OPERATOR(NODE) \
  (LANG_TYPE_CLASS_CHECK (NODE)->has_new)

/* Nonzero if this class defines an overloaded operator new[].  */
#define TYPE_HAS_ARRAY_NEW_OPERATOR(NODE) \
  (LANG_TYPE_CLASS_CHECK (NODE)->has_array_new)

/* Nonzero means that this type is being defined.  I.e., the left brace
   starting the definition of this type has been seen.  */
#define TYPE_BEING_DEFINED(NODE) (LANG_TYPE_CLASS_CHECK (NODE)->being_defined)

/* Nonzero means that this type is either complete or being defined, so we
   can do lookup in it.  */
#define COMPLETE_OR_OPEN_TYPE_P(NODE) \
  (COMPLETE_TYPE_P (NODE) || (CLASS_TYPE_P (NODE) && TYPE_BEING_DEFINED (NODE)))

/* Mark bits for repeated base checks.  */
#define TYPE_MARKED_P(NODE) TREE_LANG_FLAG_6 (TYPE_CHECK (NODE))

/* Nonzero if the class NODE has multiple paths to the same (virtual)
   base object.  */
#define CLASSTYPE_DIAMOND_SHAPED_P(NODE) \
  (LANG_TYPE_CLASS_CHECK(NODE)->diamond_shaped)

/* Nonzero if the class NODE has multiple instances of the same base
   type.  */
#define CLASSTYPE_REPEATED_BASE_P(NODE) \
  (LANG_TYPE_CLASS_CHECK(NODE)->repeated_base)

/* The member function with which the vtable will be emitted:
   the first noninline non-pure-virtual member function.  NULL_TREE
   if there is no key function or if this is a class template */
#define CLASSTYPE_KEY_METHOD(NODE) (LANG_TYPE_CLASS_CHECK (NODE)->key_method)

/* Vector of members.  During definition, it is unordered and only
   member functions are present.  After completion it is sorted and
   contains both member functions and non-functions.  STAT_HACK is
   involved to preserve oneslot per name invariant.  */
#define CLASSTYPE_MEMBER_VEC(NODE) (LANG_TYPE_CLASS_CHECK (NODE)->members)

/* For class templates, this is a TREE_LIST of all member data,
   functions, types, and friends in the order of declaration.
   The TREE_PURPOSE of each TREE_LIST is NULL_TREE for a friend,
   and the RECORD_TYPE for the class template otherwise.  */
#define CLASSTYPE_DECL_LIST(NODE) (LANG_TYPE_CLASS_CHECK (NODE)->decl_list)

/* A FUNCTION_DECL or OVERLOAD for the constructors for NODE.  These
   are the constructors that take an in-charge parameter.  */
#define CLASSTYPE_CONSTRUCTORS(NODE) \
  (get_class_binding_direct (NODE, ctor_identifier))

/* A FUNCTION_DECL for the destructor for NODE.  This is the
   destructors that take an in-charge parameter.  If
   CLASSTYPE_LAZY_DESTRUCTOR is true, then this entry will be NULL
   until the destructor is created with lazily_declare_fn.  */
#define CLASSTYPE_DESTRUCTOR(NODE) \
  (get_class_binding_direct (NODE, dtor_identifier))

/* A dictionary of the nested user-defined-types (class-types, or enums)
   found within this class.  This table includes nested member class
   templates.  */
#define CLASSTYPE_NESTED_UTDS(NODE) \
   (LANG_TYPE_CLASS_CHECK (NODE)->nested_udts)

/* Nonzero if NODE has a primary base class, i.e., a base class with
   which it shares the virtual function table pointer.  */
#define CLASSTYPE_HAS_PRIMARY_BASE_P(NODE) \
  (CLASSTYPE_PRIMARY_BINFO (NODE) != NULL_TREE)

/* If non-NULL, this is the binfo for the primary base class, i.e.,
   the base class which contains the virtual function table pointer
   for this class.  */
#define CLASSTYPE_PRIMARY_BINFO(NODE) \
  (LANG_TYPE_CLASS_CHECK (NODE)->primary_base)

/* A vector of BINFOs for the direct and indirect virtual base classes
   that this type uses in a post-order depth-first left-to-right
   order.  (In other words, these bases appear in the order that they
   should be initialized.)  */
#define CLASSTYPE_VBASECLASSES(NODE) (LANG_TYPE_CLASS_CHECK (NODE)->vbases)

/* The type corresponding to NODE when NODE is used as a base class,
   i.e., NODE without virtual base classes or tail padding.  */
#define CLASSTYPE_AS_BASE(NODE) (LANG_TYPE_CLASS_CHECK (NODE)->as_base)

/* True iff NODE is the CLASSTYPE_AS_BASE version of some type.  */
#define IS_FAKE_BASE_TYPE(NODE)					\
  (TREE_CODE (NODE) == RECORD_TYPE				\
   && TYPE_CONTEXT (NODE) && CLASS_TYPE_P (TYPE_CONTEXT (NODE))	\
   && CLASSTYPE_AS_BASE (TYPE_CONTEXT (NODE)) == (NODE))

/* These are the size and alignment of the type without its virtual
   base classes, for when we use this type as a base itself.  */
#define CLASSTYPE_SIZE(NODE) TYPE_SIZE (CLASSTYPE_AS_BASE (NODE))
#define CLASSTYPE_SIZE_UNIT(NODE) TYPE_SIZE_UNIT (CLASSTYPE_AS_BASE (NODE))
#define CLASSTYPE_ALIGN(NODE) TYPE_ALIGN (CLASSTYPE_AS_BASE (NODE))
#define CLASSTYPE_USER_ALIGN(NODE) TYPE_USER_ALIGN (CLASSTYPE_AS_BASE (NODE))

/* The alignment of NODE, without its virtual bases, in bytes.  */
#define CLASSTYPE_ALIGN_UNIT(NODE) \
  (CLASSTYPE_ALIGN (NODE) / BITS_PER_UNIT)

/* A vec<tree> of virtual functions which cannot be inherited by
   derived classes.  When deriving from this type, the derived
   class must provide its own definition for each of these functions.  */
#define CLASSTYPE_PURE_VIRTUALS(NODE) \
  (LANG_TYPE_CLASS_CHECK (NODE)->pure_virtuals)

/* Nonzero means that this type is an abstract class type.  */
#define ABSTRACT_CLASS_TYPE_P(NODE) \
  (CLASS_TYPE_P (NODE) && CLASSTYPE_PURE_VIRTUALS(NODE))

/* Nonzero means that this type has an X() constructor.  */
#define TYPE_HAS_DEFAULT_CONSTRUCTOR(NODE) \
  (LANG_TYPE_CLASS_CHECK (NODE)->has_default_ctor)

/* Nonzero means that this type contains a mutable member.  */
#define CLASSTYPE_HAS_MUTABLE(NODE) (LANG_TYPE_CLASS_CHECK (NODE)->has_mutable)
#define TYPE_HAS_MUTABLE_P(NODE) (cp_has_mutable_p (NODE))

/* Nonzero means that this class type is not POD for the purpose of layout
   (as defined in the ABI).  This is different from the language's POD.  */
#define CLASSTYPE_NON_LAYOUT_POD_P(NODE) \
  (LANG_TYPE_CLASS_CHECK (NODE)->non_pod_class)

/* Nonzero means that this class type is a non-standard-layout class.  */
#define CLASSTYPE_NON_STD_LAYOUT(NODE) \
  (LANG_TYPE_CLASS_CHECK (NODE)->non_std_layout)

/* Nonzero means that this class type does have unique object
   representations.  */
#define CLASSTYPE_UNIQUE_OBJ_REPRESENTATIONS(NODE) \
  (LANG_TYPE_CLASS_CHECK (NODE)->unique_obj_representations)

/* Nonzero means that this class type has
   CLASSTYPE_UNIQUE_OBJ_REPRESENTATIONS computed.  */
#define CLASSTYPE_UNIQUE_OBJ_REPRESENTATIONS_SET(NODE) \
  (LANG_TYPE_CLASS_CHECK (NODE)->unique_obj_representations_set)

/* Nonzero means that this class contains pod types whose default
   initialization is not a zero initialization (namely, pointers to
   data members).  */
#define CLASSTYPE_NON_ZERO_INIT_P(NODE) \
  (LANG_TYPE_CLASS_CHECK (NODE)->non_zero_init)

/* Nonzero if this class is "empty" in the sense of the C++ ABI.  */
#define CLASSTYPE_EMPTY_P(NODE) \
  (LANG_TYPE_CLASS_CHECK (NODE)->empty_p)

/* Nonzero if this class is "nearly empty", i.e., contains only a
   virtual function table pointer.  */
#define CLASSTYPE_NEARLY_EMPTY_P(NODE) \
  (LANG_TYPE_CLASS_CHECK (NODE)->nearly_empty_p)

/* Nonzero if this class contains an empty subobject.  */
#define CLASSTYPE_CONTAINS_EMPTY_CLASS_P(NODE) \
  (LANG_TYPE_CLASS_CHECK (NODE)->contains_empty_class_p)

/* A list of class types of which this type is a friend.  The
   TREE_VALUE is normally a TYPE, but will be a TEMPLATE_DECL in the
   case of a template friend.  */
#define CLASSTYPE_FRIEND_CLASSES(NODE) \
  (LANG_TYPE_CLASS_CHECK (NODE)->friend_classes)

/* A list of the classes which grant friendship to this class.  */
#define CLASSTYPE_BEFRIENDING_CLASSES(NODE) \
  (LANG_TYPE_CLASS_CHECK (NODE)->befriending_classes)

/* The associated LAMBDA_EXPR that made this class.  */
#define CLASSTYPE_LAMBDA_EXPR(NODE) \
  (LANG_TYPE_CLASS_CHECK (NODE)->lambda_expr)
/* The extra mangling scope for this closure type.  */
#define LAMBDA_TYPE_EXTRA_SCOPE(NODE) \
  (LAMBDA_EXPR_EXTRA_SCOPE (CLASSTYPE_LAMBDA_EXPR (NODE)))

/* Say whether this node was declared as a "class" or a "struct".  */
#define CLASSTYPE_DECLARED_CLASS(NODE) \
  (LANG_TYPE_CLASS_CHECK (NODE)->declared_class)

/* Nonzero if this class has const members
   which have no specified initialization.  */
#define CLASSTYPE_READONLY_FIELDS_NEED_INIT(NODE)	\
  (TYPE_LANG_SPECIFIC (NODE)				\
   ? LANG_TYPE_CLASS_CHECK (NODE)->const_needs_init : 0)
#define SET_CLASSTYPE_READONLY_FIELDS_NEED_INIT(NODE, VALUE) \
  (LANG_TYPE_CLASS_CHECK (NODE)->const_needs_init = (VALUE))

/* Nonzero if this class has ref members
   which have no specified initialization.  */
#define CLASSTYPE_REF_FIELDS_NEED_INIT(NODE)		\
  (TYPE_LANG_SPECIFIC (NODE)				\
   ? LANG_TYPE_CLASS_CHECK (NODE)->ref_needs_init : 0)
#define SET_CLASSTYPE_REF_FIELDS_NEED_INIT(NODE, VALUE) \
  (LANG_TYPE_CLASS_CHECK (NODE)->ref_needs_init = (VALUE))

/* Nonzero if this class is included from a header file which employs
   `#pragma interface', and it is not included in its implementation file.  */
#define CLASSTYPE_INTERFACE_ONLY(NODE) \
  (LANG_TYPE_CLASS_CHECK (NODE)->interface_only)

/* True if we have already determined whether or not vtables, VTTs,
   typeinfo, and other similar per-class data should be emitted in
   this translation unit.  This flag does not indicate whether or not
   these items should be emitted; it only indicates that we know one
   way or the other.  */
#define CLASSTYPE_INTERFACE_KNOWN(NODE) \
  (LANG_TYPE_CLASS_CHECK (NODE)->interface_unknown == 0)
/* The opposite of CLASSTYPE_INTERFACE_KNOWN.  */
#define CLASSTYPE_INTERFACE_UNKNOWN(NODE) \
  (LANG_TYPE_CLASS_CHECK (NODE)->interface_unknown)

#define SET_CLASSTYPE_INTERFACE_UNKNOWN_X(NODE,X) \
  (LANG_TYPE_CLASS_CHECK (NODE)->interface_unknown = !!(X))
#define SET_CLASSTYPE_INTERFACE_UNKNOWN(NODE) \
  (LANG_TYPE_CLASS_CHECK (NODE)->interface_unknown = 1)
#define SET_CLASSTYPE_INTERFACE_KNOWN(NODE) \
  (LANG_TYPE_CLASS_CHECK (NODE)->interface_unknown = 0)

/* Nonzero if a _DECL node requires us to output debug info for this class.  */
#define CLASSTYPE_DEBUG_REQUESTED(NODE) \
  (LANG_TYPE_CLASS_CHECK (NODE)->debug_requested)

/* Additional macros for inheritance information.  */

/* Nonzero means that this class is on a path leading to a new vtable.  */
#define BINFO_VTABLE_PATH_MARKED(NODE) BINFO_FLAG_1 (NODE)

/* Nonzero means B (a BINFO) has its own vtable.  Any copies will not
   have this flag set.  */
#define BINFO_NEW_VTABLE_MARKED(B) (BINFO_FLAG_2 (B))

/* Compare a BINFO_TYPE with another type for equality.  For a binfo,
   this is functionally equivalent to using same_type_p, but
   measurably faster.  At least one of the arguments must be a
   BINFO_TYPE.  The other can be a BINFO_TYPE or a regular type.  If
   BINFO_TYPE(T) ever stops being the main variant of the class the
   binfo is for, this macro must change.  */
#define SAME_BINFO_TYPE_P(A, B) ((A) == (B))

/* Any subobject that needs a new vtable must have a vptr and must not
   be a non-virtual primary base (since it would then use the vtable from a
   derived class and never become non-primary.)  */
#define SET_BINFO_NEW_VTABLE_MARKED(B)					 \
  (BINFO_NEW_VTABLE_MARKED (B) = 1,					 \
   gcc_assert (!BINFO_PRIMARY_P (B) || BINFO_VIRTUAL_P (B)),		 \
   gcc_assert (TYPE_VFIELD (BINFO_TYPE (B))))

/* Nonzero if this binfo is for a dependent base - one that should not
   be searched.  */
#define BINFO_DEPENDENT_BASE_P(NODE) BINFO_FLAG_3 (NODE)

/* Nonzero if this binfo has lost its primary base binfo (because that
   is a nearly-empty virtual base that has been taken by some other
   base in the complete hierarchy.  */
#define BINFO_LOST_PRIMARY_P(NODE) BINFO_FLAG_4 (NODE)

/* Nonzero if this BINFO is a primary base class.  */
#define BINFO_PRIMARY_P(NODE) BINFO_FLAG_5(NODE)

/* A vec<tree_pair_s> of the vcall indices associated with the class
   NODE.  The PURPOSE of each element is a FUNCTION_DECL for a virtual
   function.  The VALUE is the index into the virtual table where the
   vcall offset for that function is stored, when NODE is a virtual
   base.  */
#define CLASSTYPE_VCALL_INDICES(NODE) \
  (LANG_TYPE_CLASS_CHECK (NODE)->vcall_indices)

/* The various vtables for the class NODE.  The primary vtable will be
   first, followed by the construction vtables and VTT, if any.  */
#define CLASSTYPE_VTABLES(NODE) \
  (LANG_TYPE_CLASS_CHECK (NODE)->vtables)

/* The std::type_info variable representing this class, or NULL if no
   such variable has been created.  This field is only set for the
   TYPE_MAIN_VARIANT of the class.  */
#define CLASSTYPE_TYPEINFO_VAR(NODE) \
  (LANG_TYPE_CLASS_CHECK (NODE)->typeinfo_var)

/* Accessor macros for the BINFO_VIRTUALS list.  */

/* The number of bytes by which to adjust the `this' pointer when
   calling this virtual function.  Subtract this value from the this
   pointer. Always non-NULL, might be constant zero though.  */
#define BV_DELTA(NODE) (TREE_PURPOSE (NODE))

/* If non-NULL, the vtable index at which to find the vcall offset
   when calling this virtual function.  Add the value at that vtable
   index to the this pointer.  */
#define BV_VCALL_INDEX(NODE) (TREE_TYPE (NODE))

/* The function to call.  */
#define BV_FN(NODE) (TREE_VALUE (NODE))

/* Whether or not this entry is for a lost primary virtual base.  */
#define BV_LOST_PRIMARY(NODE) (TREE_LANG_FLAG_0 (NODE))

/* For FUNCTION_TYPE or METHOD_TYPE, a list of the exceptions that
   this type can raise.  Each TREE_VALUE is a _TYPE.  The TREE_VALUE
   will be NULL_TREE to indicate a throw specification of `()', or
   no exceptions allowed.  For a noexcept specification, TREE_VALUE
   is NULL_TREE and TREE_PURPOSE is the constant-expression.  For
   a deferred noexcept-specification, TREE_PURPOSE is a DEFERRED_NOEXCEPT
   (for templates) or an OVERLOAD list of functions (for implicitly
   declared functions).  */
#define TYPE_RAISES_EXCEPTIONS(NODE) \
  TYPE_LANG_SLOT_1 (FUNC_OR_METHOD_CHECK (NODE))

/* For FUNCTION_TYPE or METHOD_TYPE, return 1 iff it is declared `throw()'
   or noexcept(true).  */
#define TYPE_NOTHROW_P(NODE) nothrow_spec_p (TYPE_RAISES_EXCEPTIONS (NODE))

/* For FUNCTION_TYPE or METHOD_TYPE, true if NODE is noexcept.  This is the
   case for things declared noexcept(true) and, with -fnothrow-opt, for
   throw() functions.  */
#define TYPE_NOEXCEPT_P(NODE) type_noexcept_p (NODE)

/* The binding level associated with the namespace.  */
#define NAMESPACE_LEVEL(NODE) \
  (LANG_DECL_NS_CHECK (NODE)->level)

/* Discriminator values for lang_decl.  */

enum lang_decl_selector
{
  lds_min,
  lds_fn,
  lds_ns,
  lds_parm,
  lds_decomp
};

/* Flags shared by all forms of DECL_LANG_SPECIFIC.

   Some of the flags live here only to make lang_decl_min/fn smaller.  Do
   not make this struct larger than 32 bits.  */

struct GTY(()) lang_decl_base {
  ENUM_BITFIELD(lang_decl_selector) selector : 3;
  ENUM_BITFIELD(languages) language : 1;
  unsigned use_template : 2;
  unsigned not_really_extern : 1;	   /* var or fn */
  unsigned initialized_in_class : 1;	   /* var or fn */

  unsigned threadprivate_or_deleted_p : 1; /* var or fn */
  unsigned anticipated_p : 1;		   /* fn, type or template */
  /* anticipated_p reused as DECL_OMP_PRIVATIZED_MEMBER in var */
  unsigned friend_or_tls : 1;		   /* var, fn, type or template */
  unsigned unknown_bound_p : 1;		   /* var */
  unsigned odr_used : 1;		   /* var or fn */
  unsigned concept_p : 1;                  /* applies to vars and functions */
  unsigned var_declared_inline_p : 1;	   /* var */
  unsigned dependent_init_p : 1;	   /* var */

  unsigned module_purview_p : 1;	   /* in module purview (not GMF) */
  unsigned module_import_p : 1;     	   /* from an import */
  unsigned module_partition_p : 1;	   /* from an imported
					      partition, or in the
					      PMF.  */
  unsigned module_entity_p : 1;		   /* is in the entitity ary &
					      hash.  */
  /* Has specializations or members yet to load.  */
  unsigned module_pending_specializations_p : 1;
  unsigned module_pending_members_p : 1;
  
  /* 10 spare bits.  */
};

/* True for DECL codes which have template info and access.  */
#define LANG_DECL_HAS_MIN(NODE)			\
  (VAR_OR_FUNCTION_DECL_P (NODE)		\
   || TREE_CODE (NODE) == FIELD_DECL		\
   || TREE_CODE (NODE) == CONST_DECL		\
   || TREE_CODE (NODE) == TYPE_DECL		\
   || TREE_CODE (NODE) == TEMPLATE_DECL		\
   || TREE_CODE (NODE) == USING_DECL            \
   || TREE_CODE (NODE) == CONCEPT_DECL)

/* DECL_LANG_SPECIFIC for the above codes.  */

struct GTY(()) lang_decl_min {
  struct lang_decl_base base; /* 32-bits.  */

  /* In a FUNCTION_DECL for which DECL_THUNK_P holds, this is
     THUNK_ALIAS.
     In a FUNCTION_DECL for which DECL_THUNK_P does not hold,
     VAR_DECL, TYPE_DECL, or TEMPLATE_DECL, this is
     DECL_TEMPLATE_INFO.  */
  tree template_info;

  /* In a DECL_THUNK_P FUNCTION_DECL, this is THUNK_VIRTUAL_OFFSET.
     In a lambda-capture proxy VAR_DECL, this is DECL_CAPTURED_VARIABLE.
     In a function-scope TREE_STATIC VAR_DECL or IMPLICIT_TYPEDEF_P TYPE_DECL,
     this is DECL_DISCRIMINATOR.
     Otherwise, in a class-scope DECL, this is DECL_ACCESS.   */
  tree access;
};

/* Additional DECL_LANG_SPECIFIC information for functions.  */

struct GTY(()) lang_decl_fn {
  struct lang_decl_min min;

  /* In a overloaded operator, this is the compressed operator code.  */
  unsigned ovl_op_code : 6;
  unsigned global_ctor_p : 1;
  unsigned global_dtor_p : 1;

  unsigned static_function : 1;
  unsigned pure_virtual : 1;
  unsigned defaulted_p : 1;
  unsigned has_in_charge_parm_p : 1;
  unsigned has_vtt_parm_p : 1;
  unsigned pending_inline_p : 1;
  unsigned nonconverting : 1;
  unsigned thunk_p : 1;

  unsigned this_thunk_p : 1;
  unsigned hidden_friend_p : 1;
  unsigned omp_declare_reduction_p : 1;
  unsigned has_dependent_explicit_spec_p : 1;
  unsigned immediate_fn_p : 1;
  unsigned maybe_deleted : 1;
  unsigned spare : 10;

  /* 32-bits padding on 64-bit host.  */

  /* For a non-thunk function decl, this is a tree list of
     friendly classes. For a thunk function decl, it is the
     thunked to function decl.  */
  tree befriending_classes;

  /* For a non-virtual FUNCTION_DECL, this is
     DECL_FRIEND_CONTEXT.  For a virtual FUNCTION_DECL for which
     DECL_THIS_THUNK_P does not hold, this is DECL_THUNKS. Both
     this pointer and result pointer adjusting thunks are
     chained here.  This pointer thunks to return pointer thunks
     will be chained on the return pointer thunk.  */
  tree context;

  union lang_decl_u5
  {
    /* In a non-thunk FUNCTION_DECL, this is DECL_CLONED_FUNCTION.  */
    tree GTY ((tag ("0"))) cloned_function;

    /* In a FUNCTION_DECL for which THUNK_P holds this is the
       THUNK_FIXED_OFFSET.  */
    HOST_WIDE_INT GTY ((tag ("1"))) fixed_offset;
  } GTY ((desc ("%1.thunk_p"))) u5;

  union lang_decl_u3
  {
    struct cp_token_cache * GTY ((tag ("1"))) pending_inline_info;
    tree GTY ((tag ("0"))) saved_auto_return_type;
  } GTY ((desc ("%1.pending_inline_p"))) u;

};

/* DECL_LANG_SPECIFIC for namespaces.  */

struct GTY(()) lang_decl_ns {
  struct lang_decl_base base; /* 32 bits.  */
  cp_binding_level *level;

  /* Inline children.  Needs to be va_gc, because of PCH.  */
  vec<tree, va_gc> *inlinees;

  /* Hash table of bound decls. It'd be nice to have this inline, but
     as the hash_map has a dtor, we can't then put this struct into a
     union (until moving to c++11).  */
  hash_table<named_decl_hash> *bindings;
};

/* DECL_LANG_SPECIFIC for parameters.  */

struct GTY(()) lang_decl_parm {
  struct lang_decl_base base; /* 32 bits.  */
  int level;
  int index;
};

/* Additional DECL_LANG_SPECIFIC information for structured bindings.  */

struct GTY(()) lang_decl_decomp {
  struct lang_decl_min min;
  /* The artificial underlying "e" variable of the structured binding
     variable.  */
  tree base;
};

/* DECL_LANG_SPECIFIC for all types.  It would be nice to just make this a
   union rather than a struct containing a union as its only field, but
   tree.h declares it as a struct.  */

struct GTY(()) lang_decl {
  union GTY((desc ("%h.base.selector"))) lang_decl_u {
     /* Nothing of only the base type exists.  */
    struct lang_decl_base GTY ((default)) base;
    struct lang_decl_min GTY((tag ("lds_min"))) min;
    struct lang_decl_fn GTY ((tag ("lds_fn"))) fn;
    struct lang_decl_ns GTY((tag ("lds_ns"))) ns;
    struct lang_decl_parm GTY((tag ("lds_parm"))) parm;
    struct lang_decl_decomp GTY((tag ("lds_decomp"))) decomp;
  } u;
};

/* Looks through a template (if present) to find what it declares.  */
#define STRIP_TEMPLATE(NODE) \
  (TREE_CODE (NODE) == TEMPLATE_DECL ? DECL_TEMPLATE_RESULT (NODE) : NODE)

#if defined ENABLE_TREE_CHECKING && (GCC_VERSION >= 2007)

#define LANG_DECL_MIN_CHECK(NODE) __extension__			\
({ struct lang_decl *lt = DECL_LANG_SPECIFIC (NODE);		\
   if (!LANG_DECL_HAS_MIN (NODE))				\
     lang_check_failed (__FILE__, __LINE__, __FUNCTION__);	\
   &lt->u.min; })

/* We want to be able to check DECL_CONSTRUCTOR_P and such on a function
   template, not just on a FUNCTION_DECL.  So when looking for things in
   lang_decl_fn, look down through a TEMPLATE_DECL into its result.  */
#define LANG_DECL_FN_CHECK(NODE) __extension__				\
({ struct lang_decl *lt = DECL_LANG_SPECIFIC (STRIP_TEMPLATE (NODE));	\
   if (!DECL_DECLARES_FUNCTION_P (NODE)					\
       || lt->u.base.selector != lds_fn)				\
     lang_check_failed (__FILE__, __LINE__, __FUNCTION__);		\
   &lt->u.fn; })

#define LANG_DECL_NS_CHECK(NODE) __extension__				\
({ struct lang_decl *lt = DECL_LANG_SPECIFIC (NODE);			\
   if (TREE_CODE (NODE) != NAMESPACE_DECL				\
       || lt->u.base.selector != lds_ns)				\
     lang_check_failed (__FILE__, __LINE__, __FUNCTION__);		\
   &lt->u.ns; })

#define LANG_DECL_PARM_CHECK(NODE) __extension__		\
({ struct lang_decl *lt = DECL_LANG_SPECIFIC (NODE);		\
  if (TREE_CODE (NODE) != PARM_DECL				\
      || lt->u.base.selector != lds_parm)			\
    lang_check_failed (__FILE__, __LINE__, __FUNCTION__);	\
  &lt->u.parm; })

#define LANG_DECL_DECOMP_CHECK(NODE) __extension__		\
({ struct lang_decl *lt = DECL_LANG_SPECIFIC (NODE);		\
  if (!VAR_P (NODE)						\
      || lt->u.base.selector != lds_decomp)			\
    lang_check_failed (__FILE__, __LINE__, __FUNCTION__);	\
  &lt->u.decomp; })

#else

#define LANG_DECL_MIN_CHECK(NODE) \
  (&DECL_LANG_SPECIFIC (NODE)->u.min)

#define LANG_DECL_FN_CHECK(NODE) \
  (&DECL_LANG_SPECIFIC (STRIP_TEMPLATE (NODE))->u.fn)

#define LANG_DECL_NS_CHECK(NODE) \
  (&DECL_LANG_SPECIFIC (NODE)->u.ns)

#define LANG_DECL_PARM_CHECK(NODE) \
  (&DECL_LANG_SPECIFIC (NODE)->u.parm)

#define LANG_DECL_DECOMP_CHECK(NODE) \
  (&DECL_LANG_SPECIFIC (NODE)->u.decomp)

#endif /* ENABLE_TREE_CHECKING */

/* For a FUNCTION_DECL or a VAR_DECL, the language linkage for the
   declaration.  Some entities (like a member function in a local
   class, or a local variable) do not have linkage at all, and this
   macro should not be used in those cases.

   Implementation note: A FUNCTION_DECL without DECL_LANG_SPECIFIC was
   created by language-independent code, and has C linkage.  Most
   VAR_DECLs have C++ linkage, and do not have DECL_LANG_SPECIFIC, but
   we do create DECL_LANG_SPECIFIC for variables with non-C++ linkage.  */
#define DECL_LANGUAGE(NODE)				\
  (DECL_LANG_SPECIFIC (NODE)				\
   ? DECL_LANG_SPECIFIC (NODE)->u.base.language		\
   : (TREE_CODE (NODE) == FUNCTION_DECL			\
      ? lang_c : lang_cplusplus))

/* Set the language linkage for NODE to LANGUAGE.  */
#define SET_DECL_LANGUAGE(NODE, LANGUAGE) \
  (DECL_LANG_SPECIFIC (NODE)->u.base.language = (LANGUAGE))

/* For FUNCTION_DECLs and TEMPLATE_DECLs: nonzero means that this function
   is a constructor.  */
#define DECL_CONSTRUCTOR_P(NODE) \
  DECL_CXX_CONSTRUCTOR_P (STRIP_TEMPLATE (NODE))

/* Nonzero if NODE (a FUNCTION_DECL) is a constructor for a complete
   object.  */
#define DECL_COMPLETE_CONSTRUCTOR_P(NODE)		\
  (DECL_NAME (NODE) == complete_ctor_identifier)

/* Nonzero if NODE (a FUNCTION_DECL) is a constructor for a base
   object.  */
#define DECL_BASE_CONSTRUCTOR_P(NODE)		\
  (DECL_NAME (NODE) == base_ctor_identifier)

/* Nonzero if NODE (a FUNCTION_DECL) is a constructor, but not either the
   specialized in-charge constructor or the specialized not-in-charge
   constructor.  */
#define DECL_MAYBE_IN_CHARGE_CONSTRUCTOR_P(NODE)		\
  (DECL_NAME (NODE) == ctor_identifier)

/* Nonzero if NODE (a FUNCTION_DECL) is a copy constructor.  */
#define DECL_COPY_CONSTRUCTOR_P(NODE) \
  (DECL_CONSTRUCTOR_P (NODE) && copy_fn_p (NODE) > 0)

/* Nonzero if NODE (a FUNCTION_DECL) is a move constructor.  */
#define DECL_MOVE_CONSTRUCTOR_P(NODE) \
  (DECL_CONSTRUCTOR_P (NODE) && move_fn_p (NODE))

/* Nonzero if NODE (a FUNCTION_DECL or TEMPLATE_DECL)
   is a destructor.  */
#define DECL_DESTRUCTOR_P(NODE)				\
  DECL_CXX_DESTRUCTOR_P (STRIP_TEMPLATE (NODE))

/* Nonzero if NODE (a FUNCTION_DECL) is a destructor, but not the
   specialized in-charge constructor, in-charge deleting constructor,
   or the base destructor.  */
#define DECL_MAYBE_IN_CHARGE_DESTRUCTOR_P(NODE)			\
  (DECL_NAME (NODE) == dtor_identifier)

/* Nonzero if NODE (a FUNCTION_DECL) is a destructor for a complete
   object.  */
#define DECL_COMPLETE_DESTRUCTOR_P(NODE)		\
  (DECL_NAME (NODE) == complete_dtor_identifier)

/* Nonzero if NODE (a FUNCTION_DECL) is a destructor for a base
   object.  */
#define DECL_BASE_DESTRUCTOR_P(NODE)		\
  (DECL_NAME (NODE) == base_dtor_identifier)

/* Nonzero if NODE (a FUNCTION_DECL) is a destructor for a complete
   object that deletes the object after it has been destroyed.  */
#define DECL_DELETING_DESTRUCTOR_P(NODE)		\
  (DECL_NAME (NODE) == deleting_dtor_identifier)

/* Nonzero if either DECL_MAYBE_IN_CHARGE_CONSTRUCTOR_P or
   DECL_MAYBE_IN_CHARGE_DESTRUCTOR_P is true of NODE.  */
#define DECL_MAYBE_IN_CHARGE_CDTOR_P(NODE)              \
  (DECL_MAYBE_IN_CHARGE_CONSTRUCTOR_P (NODE)            \
   || DECL_MAYBE_IN_CHARGE_DESTRUCTOR_P (NODE))

/* Nonzero if NODE (a _DECL) is a cloned constructor or
   destructor.  */
#define DECL_CLONED_FUNCTION_P(NODE)		\
  (DECL_NAME (NODE)				\
   && IDENTIFIER_CDTOR_P (DECL_NAME (NODE))	\
   && !DECL_MAYBE_IN_CHARGE_CDTOR_P (NODE))

/* If DECL_CLONED_FUNCTION_P holds, this is the function that was
   cloned.  */
#define DECL_CLONED_FUNCTION(NODE)		\
  (DECL_LANG_SPECIFIC (FUNCTION_DECL_CHECK (NODE))->u.fn.u5.cloned_function)

/* Perform an action for each clone of FN, if FN is a function with
   clones.  This macro should be used like:

      FOR_EACH_CLONE (clone, fn)
	{ ... }

  */
#define FOR_EACH_CLONE(CLONE, FN)			\
  if (!(TREE_CODE (FN) == FUNCTION_DECL			\
	&& DECL_MAYBE_IN_CHARGE_CDTOR_P (FN)))          \
    ;							\
  else							\
    for (CLONE = DECL_CHAIN (FN);			\
	 CLONE && DECL_CLONED_FUNCTION_P (CLONE);	\
	 CLONE = DECL_CHAIN (CLONE))

/* Nonzero if NODE has DECL_DISCRIMINATOR and not DECL_ACCESS.  */
#define DECL_DISCRIMINATOR_P(NODE)				\
  (((TREE_CODE (NODE) == VAR_DECL && TREE_STATIC (NODE))	\
    || DECL_IMPLICIT_TYPEDEF_P (NODE))				\
   && DECL_FUNCTION_SCOPE_P (NODE))

/* Discriminator for name mangling.  */
#define DECL_DISCRIMINATOR(NODE) (LANG_DECL_MIN_CHECK (NODE)->access)

/* The index of a user-declared parameter in its function, starting at 1.
   All artificial parameters will have index 0.  */
#define DECL_PARM_INDEX(NODE) \
  (LANG_DECL_PARM_CHECK (NODE)->index)

/* The level of a user-declared parameter in its function, starting at 1.
   A parameter of the function will have level 1; a parameter of the first
   nested function declarator (i.e. t in void f (void (*p)(T t))) will have
   level 2.  */
#define DECL_PARM_LEVEL(NODE) \
  (LANG_DECL_PARM_CHECK (NODE)->level)

/* Nonzero if the VTT parm has been added to NODE.  */
#define DECL_HAS_VTT_PARM_P(NODE) \
  (LANG_DECL_FN_CHECK (NODE)->has_vtt_parm_p)

/* Nonzero if NODE is a user-defined conversion operator.  */
#define DECL_CONV_FN_P(NODE) IDENTIFIER_CONV_OP_P (DECL_NAME (NODE))

/* The type to which conversion operator FN converts to.   */
#define DECL_CONV_FN_TYPE(FN) \
  TREE_TYPE ((gcc_checking_assert (DECL_CONV_FN_P (FN)), DECL_NAME (FN)))

/* Nonzero if NODE, a static data member, was declared in its class as an
   array of unknown bound.  */
#define VAR_HAD_UNKNOWN_BOUND(NODE)			\
  (DECL_LANG_SPECIFIC (VAR_DECL_CHECK (NODE))		\
   ? DECL_LANG_SPECIFIC (NODE)->u.base.unknown_bound_p	\
   : false)
#define SET_VAR_HAD_UNKNOWN_BOUND(NODE) \
  (DECL_LANG_SPECIFIC (VAR_DECL_CHECK (NODE))->u.base.unknown_bound_p = true)

/* True iff decl NODE is for an overloaded operator.  */
#define DECL_OVERLOADED_OPERATOR_P(NODE)		\
  IDENTIFIER_ANY_OP_P (DECL_NAME (NODE))

/* Nonzero if NODE is an assignment operator (including += and such).  */
#define DECL_ASSIGNMENT_OPERATOR_P(NODE)		 \
  IDENTIFIER_ASSIGN_OP_P (DECL_NAME (NODE))

/* NODE is a function_decl for an overloaded operator.  Return its
   compressed (raw) operator code.  Note that this is not a TREE_CODE.  */
#define DECL_OVERLOADED_OPERATOR_CODE_RAW(NODE)		\
  (LANG_DECL_FN_CHECK (NODE)->ovl_op_code)

/* DECL is an overloaded operator.  Test whether it is for TREE_CODE
   (a literal constant).  */
#define DECL_OVERLOADED_OPERATOR_IS(DECL, CODE)			\
  (DECL_OVERLOADED_OPERATOR_CODE_RAW (DECL) == OVL_OP_##CODE)

/* For FUNCTION_DECLs: nonzero means that this function is a
   constructor or a destructor with an extra in-charge parameter to
   control whether or not virtual bases are constructed.  */
#define DECL_HAS_IN_CHARGE_PARM_P(NODE) \
  (LANG_DECL_FN_CHECK (NODE)->has_in_charge_parm_p)

/* Nonzero if DECL is a declaration of __builtin_constant_p.  */
#define DECL_IS_BUILTIN_CONSTANT_P(NODE)		\
 (TREE_CODE (NODE) == FUNCTION_DECL			\
  && DECL_BUILT_IN_CLASS (NODE) == BUILT_IN_NORMAL	\
  && DECL_FUNCTION_CODE (NODE) == BUILT_IN_CONSTANT_P)

/* Nonzero for _DECL means that this decl appears in (or will appear
   in) as a member in a RECORD_TYPE or UNION_TYPE node.  It is also for
   detecting circularity in case members are multiply defined.  In the
   case of a VAR_DECL, it means that no definition has been seen, even
   if an initializer has been.  */
#define DECL_IN_AGGR_P(NODE) (DECL_LANG_FLAG_3 (NODE))

/* Nonzero for a VAR_DECL means that the variable's initialization (if
   any) has been processed.  (In general, DECL_INITIALIZED_P is
   !DECL_EXTERNAL, but static data members may be initialized even if
   not defined.)  */
#define DECL_INITIALIZED_P(NODE) \
   (TREE_LANG_FLAG_1 (VAR_DECL_CHECK (NODE)))

/* Nonzero for a VAR_DECL iff an explicit initializer was provided
   or a non-trivial constructor is called.  */
#define DECL_NONTRIVIALLY_INITIALIZED_P(NODE)	\
   (TREE_LANG_FLAG_6 (VAR_DECL_CHECK (NODE)))

/* Nonzero for a VAR_DECL that was initialized with a
   constant-expression.  */
#define DECL_INITIALIZED_BY_CONSTANT_EXPRESSION_P(NODE) \
  (TREE_LANG_FLAG_2 (VAR_DECL_CHECK (NODE)))

/* Nonzero if the DECL was initialized in the class definition itself,
   rather than outside the class.  This is used for both static member
   VAR_DECLS, and FUNCTION_DECLS that are defined in the class.  */
#define DECL_INITIALIZED_IN_CLASS_P(DECL) \
  (DECL_LANG_SPECIFIC (VAR_OR_FUNCTION_DECL_CHECK (DECL)) \
   ->u.base.initialized_in_class)

/* Nonzero if the DECL is used in the sense of 3.2 [basic.def.odr].
   Only available for decls with DECL_LANG_SPECIFIC.  */
#define DECL_ODR_USED(DECL) \
  (DECL_LANG_SPECIFIC (VAR_OR_FUNCTION_DECL_CHECK (DECL)) \
   ->u.base.odr_used)

/* Nonzero for DECL means that this decl is just a friend declaration,
   and should not be added to the list of members for this class.  */
#define DECL_FRIEND_P(NODE) \
  (DECL_LANG_SPECIFIC (TYPE_FUNCTION_OR_TEMPLATE_DECL_CHECK (NODE)) \
   ->u.base.friend_or_tls)

/* True of a TEMPLATE_DECL that is a template class friend.  Such
   decls are not pushed until instantiated (as they may depend on
   parameters of the befriending class).  DECL_CHAIN is the
   befriending class.  */
#define DECL_UNINSTANTIATED_TEMPLATE_FRIEND_P(NODE) \
  (DECL_LANG_FLAG_4 (TEMPLATE_DECL_CHECK (NODE)))

/* Nonzero if the thread-local variable was declared with __thread as
   opposed to thread_local.  */
#define DECL_GNU_TLS_P(NODE)				\
  (DECL_LANG_SPECIFIC (VAR_DECL_CHECK (NODE))		\
   && DECL_LANG_SPECIFIC (NODE)->u.base.friend_or_tls)
#define SET_DECL_GNU_TLS_P(NODE)				\
  (retrofit_lang_decl (VAR_DECL_CHECK (NODE)),			\
   DECL_LANG_SPECIFIC (NODE)->u.base.friend_or_tls = true)

/* A TREE_LIST of the types which have befriended this FUNCTION_DECL.  */
#define DECL_BEFRIENDING_CLASSES(NODE) \
  (LANG_DECL_FN_CHECK (NODE)->befriending_classes)

/* Nonzero for FUNCTION_DECL means that this decl is a static
   member function.  */
#define DECL_STATIC_FUNCTION_P(NODE) \
  (LANG_DECL_FN_CHECK (NODE)->static_function)

/* Nonzero for FUNCTION_DECL means that this decl is a non-static
   member function.  */
#define DECL_NONSTATIC_MEMBER_FUNCTION_P(NODE) \
  (TREE_CODE (TREE_TYPE (NODE)) == METHOD_TYPE)

/* Nonzero for FUNCTION_DECL means that this decl is a member function
   (static or non-static).  */
#define DECL_FUNCTION_MEMBER_P(NODE) \
  (DECL_NONSTATIC_MEMBER_FUNCTION_P (NODE) || DECL_STATIC_FUNCTION_P (NODE))

/* Nonzero for FUNCTION_DECL means that this member function
   has `this' as const X *const.  */
#define DECL_CONST_MEMFUNC_P(NODE)					 \
  (DECL_NONSTATIC_MEMBER_FUNCTION_P (NODE)				 \
   && CP_TYPE_CONST_P (TREE_TYPE (TREE_VALUE				 \
				  (TYPE_ARG_TYPES (TREE_TYPE (NODE))))))

/* Nonzero for FUNCTION_DECL means that this member function
   has `this' as volatile X *const.  */
#define DECL_VOLATILE_MEMFUNC_P(NODE)					 \
  (DECL_NONSTATIC_MEMBER_FUNCTION_P (NODE)				 \
   && CP_TYPE_VOLATILE_P (TREE_TYPE (TREE_VALUE				 \
				  (TYPE_ARG_TYPES (TREE_TYPE (NODE))))))

/* Nonzero for a DECL means that this member is a non-static member.  */
#define DECL_NONSTATIC_MEMBER_P(NODE)		\
  (DECL_NONSTATIC_MEMBER_FUNCTION_P (NODE)	\
   || TREE_CODE (NODE) == FIELD_DECL)

/* Nonzero for a FIELD_DECL means that this member object type
   is mutable.  */
#define DECL_MUTABLE_P(NODE) (DECL_LANG_FLAG_0 (FIELD_DECL_CHECK (NODE)))

/* Nonzero for _DECL means that this constructor or conversion function is
   non-converting.  */
#define DECL_NONCONVERTING_P(NODE) \
  (LANG_DECL_FN_CHECK (NODE)->nonconverting)

/* Nonzero for FUNCTION_DECL means that this member function is a pure
   virtual function.  */
#define DECL_PURE_VIRTUAL_P(NODE) \
  (LANG_DECL_FN_CHECK (NODE)->pure_virtual)

/* Nonzero for FUNCTION_DECL means that this member function (either
   a constructor or a conversion function) has an explicit specifier
   with a value-dependent expression.  */
#define DECL_HAS_DEPENDENT_EXPLICIT_SPEC_P(NODE) \
  (LANG_DECL_FN_CHECK (NODE)->has_dependent_explicit_spec_p)

/* Nonzero for a defaulted FUNCTION_DECL for which we haven't decided yet if
   it's deleted.  */
#define DECL_MAYBE_DELETED(NODE) \
  (LANG_DECL_FN_CHECK (NODE)->maybe_deleted)

/* True (in a FUNCTION_DECL) if NODE is a virtual function that is an
   invalid overrider for a function from a base class.  Once we have
   complained about an invalid overrider we avoid complaining about it
   again.  */
#define DECL_INVALID_OVERRIDER_P(NODE) \
  (DECL_LANG_FLAG_4 (NODE))

/* True (in a FUNCTION_DECL) if NODE is a function declared with
   an override virt-specifier */
#define DECL_OVERRIDE_P(NODE) (TREE_LANG_FLAG_0 (NODE))

/* The thunks associated with NODE, a FUNCTION_DECL.  */
#define DECL_THUNKS(NODE) \
  (DECL_VIRTUAL_P (NODE) ? LANG_DECL_FN_CHECK (NODE)->context : NULL_TREE)

/* Set DECL_THUNKS.  */
#define SET_DECL_THUNKS(NODE,THUNKS) \
  (LANG_DECL_FN_CHECK (NODE)->context = (THUNKS))

/* If NODE, a FUNCTION_DECL, is a C++11 inheriting constructor, then this
   is the constructor it inherits from.  */
#define DECL_INHERITED_CTOR(NODE) \
  (DECL_DECLARES_FUNCTION_P (NODE) && DECL_CONSTRUCTOR_P (NODE) \
   ? LANG_DECL_FN_CHECK (NODE)->context : NULL_TREE)

/* And this is the base that constructor comes from.  */
#define DECL_INHERITED_CTOR_BASE(NODE)			\
  (DECL_INHERITED_CTOR (NODE)				\
   ? DECL_CONTEXT (flag_new_inheriting_ctors		\
		   ? strip_inheriting_ctors (NODE)	\
		   : DECL_INHERITED_CTOR (NODE))	\
   : NULL_TREE)

/* Set the inherited base.  */
#define SET_DECL_INHERITED_CTOR(NODE,INH) \
  (LANG_DECL_FN_CHECK (NODE)->context = (INH))

/* Nonzero if NODE is a thunk, rather than an ordinary function.  */
#define DECL_THUNK_P(NODE)			\
  (TREE_CODE (NODE) == FUNCTION_DECL		\
   && DECL_LANG_SPECIFIC (NODE)			\
   && LANG_DECL_FN_CHECK (NODE)->thunk_p)

/* Set DECL_THUNK_P for node.  */
#define SET_DECL_THUNK_P(NODE, THIS_ADJUSTING)			\
  (LANG_DECL_FN_CHECK (NODE)->thunk_p = 1,			\
   LANG_DECL_FN_CHECK (NODE)->this_thunk_p = (THIS_ADJUSTING))

/* Nonzero if NODE is a this pointer adjusting thunk.  */
#define DECL_THIS_THUNK_P(NODE)			\
  (DECL_THUNK_P (NODE) && LANG_DECL_FN_CHECK (NODE)->this_thunk_p)

/* Nonzero if NODE is a result pointer adjusting thunk.  */
#define DECL_RESULT_THUNK_P(NODE)			\
  (DECL_THUNK_P (NODE) && !LANG_DECL_FN_CHECK (NODE)->this_thunk_p)

/* Nonzero if NODE is a FUNCTION_DECL, but not a thunk.  */
#define DECL_NON_THUNK_FUNCTION_P(NODE)				\
  (TREE_CODE (NODE) == FUNCTION_DECL && !DECL_THUNK_P (NODE))

/* Nonzero if NODE is `extern "C"'.  */
#define DECL_EXTERN_C_P(NODE) \
  (DECL_LANGUAGE (NODE) == lang_c)

/* Nonzero if NODE is an `extern "C"' function.  */
#define DECL_EXTERN_C_FUNCTION_P(NODE) \
  (DECL_NON_THUNK_FUNCTION_P (NODE) && DECL_EXTERN_C_P (NODE))

/* True if DECL is declared 'constexpr'.  */
#define DECL_DECLARED_CONSTEXPR_P(DECL) \
  DECL_LANG_FLAG_8 (VAR_OR_FUNCTION_DECL_CHECK (STRIP_TEMPLATE (DECL)))

/* True if FNDECL is an immediate function.  */
#define DECL_IMMEDIATE_FUNCTION_P(NODE) \
  (DECL_LANG_SPECIFIC (FUNCTION_DECL_CHECK (STRIP_TEMPLATE (NODE)))	\
   ? LANG_DECL_FN_CHECK (NODE)->immediate_fn_p				\
   : false)
#define SET_DECL_IMMEDIATE_FUNCTION_P(NODE) \
  (retrofit_lang_decl (FUNCTION_DECL_CHECK (NODE)),			\
   LANG_DECL_FN_CHECK (NODE)->immediate_fn_p = true)

// True if NODE was declared as 'concept'.  The flag implies that the
// declaration is constexpr, that the declaration cannot be specialized or
// refined, and that the result type must be convertible to bool.
#define DECL_DECLARED_CONCEPT_P(NODE) \
  (DECL_LANG_SPECIFIC (NODE)->u.base.concept_p)

/* Nonzero if this DECL is the __PRETTY_FUNCTION__ variable in a
   template function.  */
#define DECL_PRETTY_FUNCTION_P(NODE) \
  (DECL_NAME (NODE) \
   && id_equal (DECL_NAME (NODE), "__PRETTY_FUNCTION__"))

/* For a DECL, true if it is __func__ or similar.  */
#define DECL_FNAME_P(NODE)					\
  (VAR_P (NODE) && DECL_NAME (NODE) && DECL_ARTIFICIAL (NODE)	\
   && DECL_HAS_VALUE_EXPR_P (NODE)				\
   && (id_equal (DECL_NAME (NODE), "__PRETTY_FUNCTION__")	\
       || id_equal (DECL_NAME (NODE), "__FUNCTION__")		\
       || id_equal (DECL_NAME (NODE), "__func__")))

/* Nonzero if the variable was declared to be thread-local.
   We need a special C++ version of this test because the middle-end
   DECL_THREAD_LOCAL_P uses the symtab, so we can't use it for
   templates.  */
#define CP_DECL_THREAD_LOCAL_P(NODE) \
  (TREE_LANG_FLAG_0 (VAR_DECL_CHECK (NODE)))

/* The _TYPE context in which this _DECL appears.  This field holds the
   class where a virtual function instance is actually defined.  */
#define DECL_CLASS_CONTEXT(NODE) \
  (DECL_CLASS_SCOPE_P (NODE) ? DECL_CONTEXT (NODE) : NULL_TREE)

/* For a non-member friend function, the class (if any) in which this
   friend was defined.  For example, given:

     struct S { friend void f () { ... } };

   the DECL_FRIEND_CONTEXT for `f' will be `S'.  */
#define DECL_FRIEND_CONTEXT(NODE)				\
  ((DECL_DECLARES_FUNCTION_P (NODE)				\
    && DECL_FRIEND_P (NODE) && !DECL_FUNCTION_MEMBER_P (NODE))	\
   ? LANG_DECL_FN_CHECK (NODE)->context				\
   : NULL_TREE)

/* Set the DECL_FRIEND_CONTEXT for NODE to CONTEXT.  */
#define SET_DECL_FRIEND_CONTEXT(NODE, CONTEXT) \
  (LANG_DECL_FN_CHECK (NODE)->context = (CONTEXT))

#define CP_DECL_CONTEXT(NODE) \
  (!DECL_FILE_SCOPE_P (NODE) ? DECL_CONTEXT (NODE) : global_namespace)
#define CP_TYPE_CONTEXT(NODE) \
  (!TYPE_FILE_SCOPE_P (NODE) ? TYPE_CONTEXT (NODE) : global_namespace)
#define FROB_CONTEXT(NODE) \
  ((NODE) == global_namespace ? DECL_CONTEXT (NODE) : (NODE))

/* 1 iff NODE has namespace scope, including the global namespace.  */
#define DECL_NAMESPACE_SCOPE_P(NODE)				\
  (!DECL_TEMPLATE_PARM_P (NODE)					\
   && TREE_CODE (CP_DECL_CONTEXT (NODE)) == NAMESPACE_DECL)

#define TYPE_NAMESPACE_SCOPE_P(NODE) \
  (TREE_CODE (CP_TYPE_CONTEXT (NODE)) == NAMESPACE_DECL)

#define NAMESPACE_SCOPE_P(NODE) \
  ((DECL_P (NODE) && DECL_NAMESPACE_SCOPE_P (NODE)) \
   || (TYPE_P (NODE) && TYPE_NAMESPACE_SCOPE_P (NODE)))

/* 1 iff NODE is a class member.  */
#define DECL_CLASS_SCOPE_P(NODE) \
  (DECL_CONTEXT (NODE) && TYPE_P (DECL_CONTEXT (NODE)))

#define TYPE_CLASS_SCOPE_P(NODE) \
  (TYPE_CONTEXT (NODE) && TYPE_P (TYPE_CONTEXT (NODE)))

/* 1 iff NODE is function-local.  */
#define DECL_FUNCTION_SCOPE_P(NODE) \
  (DECL_CONTEXT (NODE) \
   && TREE_CODE (DECL_CONTEXT (NODE)) == FUNCTION_DECL)

#define TYPE_FUNCTION_SCOPE_P(NODE) \
  (TYPE_CONTEXT (NODE) && TREE_CODE (TYPE_CONTEXT (NODE)) == FUNCTION_DECL)

/* 1 iff VAR_DECL node NODE is a type-info decl.  This flag is set for
   both the primary typeinfo object and the associated NTBS name.  */
#define DECL_TINFO_P(NODE) \
  TREE_LANG_FLAG_4 (TREE_CHECK2 (NODE,VAR_DECL,TYPE_DECL))

/* 1 iff VAR_DECL node NODE is virtual table or VTT.  We forward to
   DECL_VIRTUAL_P from the common code, as that has the semantics we
   need.  But we want a more descriptive name.  */
#define DECL_VTABLE_OR_VTT_P(NODE) DECL_VIRTUAL_P (VAR_DECL_CHECK (NODE))

/* 1 iff FUNCTION_TYPE or METHOD_TYPE has a ref-qualifier (either & or &&). */
#define FUNCTION_REF_QUALIFIED(NODE) \
  TREE_LANG_FLAG_4 (FUNC_OR_METHOD_CHECK (NODE))

/* 1 iff FUNCTION_TYPE or METHOD_TYPE has &&-ref-qualifier.  */
#define FUNCTION_RVALUE_QUALIFIED(NODE) \
  TREE_LANG_FLAG_5 (FUNC_OR_METHOD_CHECK (NODE))

/* 1 iff NODE is function-local, but for types.  */
#define LOCAL_CLASS_P(NODE)				\
  (decl_function_context (TYPE_MAIN_DECL (NODE)) != NULL_TREE)

/* The nesting depth of namespace, class or function.  Makes is_ancestor much
   simpler.  Only 8 bits available.  */
#define SCOPE_DEPTH(NODE) \
  (NAMESPACE_DECL_CHECK (NODE)->base.u.bits.address_space)

/* Whether the namepace is an inline namespace.  */
#define DECL_NAMESPACE_INLINE_P(NODE) \
  TREE_LANG_FLAG_0 (NAMESPACE_DECL_CHECK (NODE))

/* In a NAMESPACE_DECL, a vector of inline namespaces.  */
#define DECL_NAMESPACE_INLINEES(NODE) \
   (LANG_DECL_NS_CHECK (NODE)->inlinees)

/* Pointer to hash_map from IDENTIFIERS to DECLS  */
#define DECL_NAMESPACE_BINDINGS(NODE) \
   (LANG_DECL_NS_CHECK (NODE)->bindings)

/* In a NAMESPACE_DECL, points to the original namespace if this is
   a namespace alias.  */
#define DECL_NAMESPACE_ALIAS(NODE) \
	DECL_ABSTRACT_ORIGIN (NAMESPACE_DECL_CHECK (NODE))
#define ORIGINAL_NAMESPACE(NODE)  \
  (DECL_NAMESPACE_ALIAS (NODE) ? DECL_NAMESPACE_ALIAS (NODE) : (NODE))

/* Nonzero if NODE is the std namespace.  */
#define DECL_NAMESPACE_STD_P(NODE)			\
  ((NODE) == std_node)

/* In a TREE_LIST in an attribute list, indicates that the attribute
   must be applied at instantiation time.  */
#define ATTR_IS_DEPENDENT(NODE) TREE_LANG_FLAG_0 (TREE_LIST_CHECK (NODE))

/* In a TREE_LIST in the argument of attribute abi_tag, indicates that the tag
   was inherited from a template parameter, not explicitly indicated.  */
#define ABI_TAG_IMPLICIT(NODE) TREE_LANG_FLAG_0 (TREE_LIST_CHECK (NODE))

/* Non zero if this is a using decl for a dependent scope. */
#define DECL_DEPENDENT_P(NODE) DECL_LANG_FLAG_0 (USING_DECL_CHECK (NODE))

/* The scope named in a using decl.  */
#define USING_DECL_SCOPE(NODE) DECL_RESULT_FLD (USING_DECL_CHECK (NODE))

/* The decls named by a using decl.  */
#define USING_DECL_DECLS(NODE) DECL_INITIAL (USING_DECL_CHECK (NODE))

/* Non zero if the using decl refers to a dependent type.  */
#define USING_DECL_TYPENAME_P(NODE) DECL_LANG_FLAG_1 (USING_DECL_CHECK (NODE))

/* In a FUNCTION_DECL, this is nonzero if this function was defined in
   the class definition.  We have saved away the text of the function,
   but have not yet processed it.  */
#define DECL_PENDING_INLINE_P(NODE) \
  (LANG_DECL_FN_CHECK (NODE)->pending_inline_p)

/* If DECL_PENDING_INLINE_P holds, this is the saved text of the
   function.  */
#define DECL_PENDING_INLINE_INFO(NODE) \
  (LANG_DECL_FN_CHECK (NODE)->u.pending_inline_info)

/* Nonzero for TYPE_DECL means that it was written 'using name = type'.  */
#define TYPE_DECL_ALIAS_P(NODE) \
  DECL_LANG_FLAG_6 (TYPE_DECL_CHECK (NODE))

/* Nonzero for TEMPLATE_DECL means that it is a 'complex' alias template.  */
#define TEMPLATE_DECL_COMPLEX_ALIAS_P(NODE) \
  DECL_LANG_FLAG_2 (TEMPLATE_DECL_CHECK (NODE))

/* Nonzero for a type which is an alias for another type; i.e, a type
   which declaration was written 'using name-of-type =
   another-type'.  */
#define TYPE_ALIAS_P(NODE)			\
  (TYPE_P (NODE)				\
   && TYPE_NAME (NODE)				\
   && TREE_CODE (TYPE_NAME (NODE)) == TYPE_DECL	\
   && TYPE_DECL_ALIAS_P (TYPE_NAME (NODE)))

/* If non-NULL for a VAR_DECL, FUNCTION_DECL, TYPE_DECL, TEMPLATE_DECL,
   or CONCEPT_DECL, the entity is either a template specialization (if
   DECL_USE_TEMPLATE is nonzero) or the abstract instance of the
   template itself.

   In either case, DECL_TEMPLATE_INFO is a TEMPLATE_INFO, whose
   TI_TEMPLATE is the TEMPLATE_DECL of which this entity is a
   specialization or abstract instance.  The TI_ARGS is the
   template arguments used to specialize the template.

   Consider:

      template <typename T> struct S { friend void f(T) {} };

   In this case, S<int>::f is, from the point of view of the compiler,
   an instantiation of a template -- but, from the point of view of
   the language, each instantiation of S results in a wholly unrelated
   global function f.  In this case, DECL_TEMPLATE_INFO for S<int>::f
   will be non-NULL, but DECL_USE_TEMPLATE will be zero.

   In a friend declaration, TI_TEMPLATE can be an overload set, or
   identifier.  */
#define DECL_TEMPLATE_INFO(NODE) \
  (DECL_LANG_SPECIFIC (TEMPLATE_INFO_DECL_CHECK (NODE)) \
   ->u.min.template_info)

/* For a lambda capture proxy, its captured variable.  */
#define DECL_CAPTURED_VARIABLE(NODE) \
  (LANG_DECL_MIN_CHECK (NODE)->access)

/* For a VAR_DECL, indicates that the variable is actually a
   non-static data member of anonymous union that has been promoted to
   variable status.  */
#define DECL_ANON_UNION_VAR_P(NODE) \
  (DECL_LANG_FLAG_4 (VAR_DECL_CHECK (NODE)))

/* Template information for a RECORD_TYPE or UNION_TYPE.  */
#define CLASSTYPE_TEMPLATE_INFO(NODE) \
  (TYPE_LANG_SLOT_1 (RECORD_OR_UNION_CHECK (NODE)))

/* Template information for a template template parameter.  */
#define TEMPLATE_TEMPLATE_PARM_TEMPLATE_INFO(NODE) \
  (TYPE_LANG_SLOT_1 (BOUND_TEMPLATE_TEMPLATE_PARM_TYPE_CHECK (NODE)))

/* Template information for an ENUMERAL_, RECORD_, UNION_TYPE, or
   BOUND_TEMPLATE_TEMPLATE_PARM type.  This ignores any alias
   templateness of NODE.  It'd be nice if this could unconditionally
   access the slot, rather than return NULL if given a
   non-templatable type.  */
#define TYPE_TEMPLATE_INFO(NODE)					\
  (TREE_CODE (NODE) == ENUMERAL_TYPE					\
   || TREE_CODE (NODE) == BOUND_TEMPLATE_TEMPLATE_PARM			\
   || RECORD_OR_UNION_TYPE_P (NODE)					\
   ? TYPE_LANG_SLOT_1 (NODE) : NULL_TREE)

/* Template information (if any) for an alias type.  */
#define TYPE_ALIAS_TEMPLATE_INFO(NODE)					\
  (DECL_LANG_SPECIFIC (TYPE_NAME (NODE))				\
   ? DECL_TEMPLATE_INFO (TYPE_NAME (NODE))				\
   : NULL_TREE)

/* If NODE is a type alias, this accessor returns the template info
   for the alias template (if any).  Otherwise behave as
   TYPE_TEMPLATE_INFO.  */
#define TYPE_TEMPLATE_INFO_MAYBE_ALIAS(NODE)				\
  (TYPE_ALIAS_P (NODE)							\
   ? TYPE_ALIAS_TEMPLATE_INFO (NODE)					\
   : TYPE_TEMPLATE_INFO (NODE))

/* Set the template information for an ENUMERAL_, RECORD_, or
   UNION_TYPE to VAL.  */
#define SET_TYPE_TEMPLATE_INFO(NODE, VAL)				\
  (TREE_CODE (NODE) == ENUMERAL_TYPE					\
   || (CLASS_TYPE_P (NODE) && !TYPE_ALIAS_P (NODE))			\
   ? (TYPE_LANG_SLOT_1 (NODE) = (VAL))				\
   : (DECL_TEMPLATE_INFO (TYPE_NAME (NODE)) = (VAL)))

#define TI_TEMPLATE(NODE) \
  ((struct tree_template_info*)TEMPLATE_INFO_CHECK (NODE))->tmpl
#define TI_ARGS(NODE) \
  ((struct tree_template_info*)TEMPLATE_INFO_CHECK (NODE))->args
#define TI_PENDING_TEMPLATE_FLAG(NODE) \
  TREE_LANG_FLAG_1 (TEMPLATE_INFO_CHECK (NODE))
/* For a given TREE_VEC containing a template argument list,
   this property contains the number of arguments that are not
   defaulted.  */
#define NON_DEFAULT_TEMPLATE_ARGS_COUNT(NODE) \
  TREE_CHAIN (TREE_VEC_CHECK (NODE))

/* Below are the setter and getter of the NON_DEFAULT_TEMPLATE_ARGS_COUNT
   property.  */
#define SET_NON_DEFAULT_TEMPLATE_ARGS_COUNT(NODE, INT_VALUE) \
  NON_DEFAULT_TEMPLATE_ARGS_COUNT(NODE) = build_int_cst (NULL_TREE, INT_VALUE)
#if CHECKING_P
#define GET_NON_DEFAULT_TEMPLATE_ARGS_COUNT(NODE) \
    int_cst_value (NON_DEFAULT_TEMPLATE_ARGS_COUNT (NODE))
#else
#define GET_NON_DEFAULT_TEMPLATE_ARGS_COUNT(NODE) \
  NON_DEFAULT_TEMPLATE_ARGS_COUNT (NODE) \
  ? int_cst_value (NON_DEFAULT_TEMPLATE_ARGS_COUNT (NODE)) \
  : TREE_VEC_LENGTH (INNERMOST_TEMPLATE_ARGS (NODE))
#endif
/* The list of typedefs - used in the template - that need
   access checking at template instantiation time.

   FIXME this should be associated with the TEMPLATE_DECL, not the
   TEMPLATE_INFO.  */
#define TI_TYPEDEFS_NEEDING_ACCESS_CHECKING(NODE) \
  ((struct tree_template_info*)TEMPLATE_INFO_CHECK \
     (NODE))->typedefs_needing_access_checking

/* We use TREE_VECs to hold template arguments.  If there is only one
   level of template arguments, then the TREE_VEC contains the
   arguments directly.  If there is more than one level of template
   arguments, then each entry in the TREE_VEC is itself a TREE_VEC,
   containing the template arguments for a single level.  The first
   entry in the outer TREE_VEC is the outermost level of template
   parameters; the last is the innermost.

   It is incorrect to ever form a template argument vector containing
   only one level of arguments, but which is a TREE_VEC containing as
   its only entry the TREE_VEC for that level.

   For each TREE_VEC containing the template arguments for a single
   level, it's possible to get or set the number of non defaulted
   template arguments by using the accessor macros
   GET_NON_DEFAULT_TEMPLATE_ARGS_COUNT or
   SET_NON_DEFAULT_TEMPLATE_ARGS_COUNT.  */

/* Nonzero if the template arguments is actually a vector of vectors,
   rather than just a vector.  */
#define TMPL_ARGS_HAVE_MULTIPLE_LEVELS(NODE)		     \
  (NODE && TREE_VEC_LENGTH (NODE) && TREE_VEC_ELT (NODE, 0)  \
   && TREE_CODE (TREE_VEC_ELT (NODE, 0)) == TREE_VEC)

/* The depth of a template argument vector.  When called directly by
   the parser, we use a TREE_LIST rather than a TREE_VEC to represent
   template arguments.  In fact, we may even see NULL_TREE if there
   are no template arguments.  In both of those cases, there is only
   one level of template arguments.  */
#define TMPL_ARGS_DEPTH(NODE)					\
  (TMPL_ARGS_HAVE_MULTIPLE_LEVELS (NODE) ? TREE_VEC_LENGTH (NODE) : 1)

/* The LEVELth level of the template ARGS.  The outermost level of
   args is level 1, not level 0.  */
#define TMPL_ARGS_LEVEL(ARGS, LEVEL)		\
  (TMPL_ARGS_HAVE_MULTIPLE_LEVELS (ARGS)	\
   ? TREE_VEC_ELT (ARGS, (LEVEL) - 1) : (ARGS))

/* Set the LEVELth level of the template ARGS to VAL.  This macro does
   not work with single-level argument vectors.  */
#define SET_TMPL_ARGS_LEVEL(ARGS, LEVEL, VAL)	\
  (TREE_VEC_ELT (ARGS, (LEVEL) - 1) = (VAL))

/* Accesses the IDXth parameter in the LEVELth level of the ARGS.  */
#define TMPL_ARG(ARGS, LEVEL, IDX)				\
  (TREE_VEC_ELT (TMPL_ARGS_LEVEL (ARGS, LEVEL), IDX))

/* Given a single level of template arguments in NODE, return the
   number of arguments.  */
#define NUM_TMPL_ARGS(NODE)				\
  (TREE_VEC_LENGTH (NODE))

/* Returns the innermost level of template arguments in ARGS.  */
#define INNERMOST_TEMPLATE_ARGS(NODE) \
  (get_innermost_template_args ((NODE), 1))

/* The number of levels of template parameters given by NODE.  */
#define TMPL_PARMS_DEPTH(NODE) \
  ((HOST_WIDE_INT) TREE_INT_CST_LOW (TREE_PURPOSE (NODE)))

/* The TEMPLATE_DECL instantiated or specialized by NODE.  This
   TEMPLATE_DECL will be the immediate parent, not the most general
   template.  For example, in:

      template <class T> struct S { template <class U> void f(U); }

   the FUNCTION_DECL for S<int>::f<double> will have, as its
   DECL_TI_TEMPLATE, `template <class U> S<int>::f<U>'.

   As a special case, for a member friend template of a template
   class, this value will not be a TEMPLATE_DECL, but rather an
   IDENTIFIER_NODE or OVERLOAD indicating the name of the template and
   any explicit template arguments provided.  For example, in:

     template <class T> struct S { friend void f<int>(int, double); }

   the DECL_TI_TEMPLATE will be an IDENTIFIER_NODE for `f' and the
   DECL_TI_ARGS will be {int}.

   For a FIELD_DECL with a non-static data member initializer, this value
   is the FIELD_DECL it was instantiated from.  */
#define DECL_TI_TEMPLATE(NODE)      TI_TEMPLATE (DECL_TEMPLATE_INFO (NODE))

/* The template arguments used to obtain this decl from the most
   general form of DECL_TI_TEMPLATE.  For the example given for
   DECL_TI_TEMPLATE, the DECL_TI_ARGS will be {int, double}.  These
   are always the full set of arguments required to instantiate this
   declaration from the most general template specialized here.  */
#define DECL_TI_ARGS(NODE)	    TI_ARGS (DECL_TEMPLATE_INFO (NODE))

/* The TEMPLATE_DECL associated with NODE, a class type.  Even if NODE
   will be generated from a partial specialization, the TEMPLATE_DECL
   referred to here will be the original template.  For example,
   given:

      template <typename T> struct S {};
      template <typename T> struct S<T*> {};
      
   the CLASSTPYE_TI_TEMPLATE for S<int*> will be S, not the S<T*>.

   For a member class template, CLASSTYPE_TI_TEMPLATE always refers to the
   partial instantiation rather than the primary template.  CLASSTYPE_TI_ARGS
   are for the primary template if the partial instantiation isn't
   specialized, or for the explicit specialization if it is, e.g.

      template <class T> class C { template <class U> class D; }
      template <> template <class U> class C<int>::D;  */
#define CLASSTYPE_TI_TEMPLATE(NODE) TI_TEMPLATE (CLASSTYPE_TEMPLATE_INFO (NODE))
#define CLASSTYPE_TI_ARGS(NODE)     TI_ARGS (CLASSTYPE_TEMPLATE_INFO (NODE))

/* For a template instantiation TYPE, returns the TYPE corresponding
   to the primary template.  Otherwise returns TYPE itself.  */
#define CLASSTYPE_PRIMARY_TEMPLATE_TYPE(TYPE)				\
  ((CLASSTYPE_USE_TEMPLATE ((TYPE))					\
    && !CLASSTYPE_TEMPLATE_SPECIALIZATION ((TYPE)))			\
   ? TREE_TYPE (DECL_TEMPLATE_RESULT (DECL_PRIMARY_TEMPLATE		\
				      (CLASSTYPE_TI_TEMPLATE ((TYPE))))) \
   : (TYPE))

/* Like CLASS_TI_TEMPLATE, but also works for ENUMERAL_TYPEs.  */
#define TYPE_TI_TEMPLATE(NODE)			\
  (TI_TEMPLATE (TYPE_TEMPLATE_INFO (NODE)))

/* Like DECL_TI_ARGS, but for an ENUMERAL_, RECORD_, or UNION_TYPE.  */
#define TYPE_TI_ARGS(NODE)			\
  (TI_ARGS (TYPE_TEMPLATE_INFO (NODE)))

#define INNERMOST_TEMPLATE_PARMS(NODE)  TREE_VALUE (NODE)

/* Nonzero if NODE (a TEMPLATE_DECL) is a member template, in the
   sense of [temp.mem].  */
#define DECL_MEMBER_TEMPLATE_P(NODE) \
  (DECL_LANG_FLAG_1 (TEMPLATE_DECL_CHECK (NODE)))

/* Nonzero if the NODE corresponds to the template parameters for a
   member template, whose inline definition is being processed after
   the class definition is complete.  */
#define TEMPLATE_PARMS_FOR_INLINE(NODE) TREE_LANG_FLAG_1 (NODE)

/* Determine if a declaration (PARM_DECL or FIELD_DECL) is a pack.  */
#define DECL_PACK_P(NODE) \
  (DECL_P (NODE) && PACK_EXPANSION_P (TREE_TYPE (NODE)))

/* Determines if NODE is an expansion of one or more parameter packs,
   e.g., a TYPE_PACK_EXPANSION or EXPR_PACK_EXPANSION.  */
#define PACK_EXPANSION_P(NODE)                 \
  (TREE_CODE (NODE) == TYPE_PACK_EXPANSION     \
   || TREE_CODE (NODE) == EXPR_PACK_EXPANSION)

/* Extracts the type or expression pattern from a TYPE_PACK_EXPANSION or
   EXPR_PACK_EXPANSION.  */
#define PACK_EXPANSION_PATTERN(NODE)                            \
  (TREE_CODE (NODE) == TYPE_PACK_EXPANSION ? TREE_TYPE (NODE)    \
   : TREE_OPERAND (NODE, 0))

/* Sets the type or expression pattern for a TYPE_PACK_EXPANSION or
   EXPR_PACK_EXPANSION.  */
#define SET_PACK_EXPANSION_PATTERN(NODE,VALUE)  \
  if (TREE_CODE (NODE) == TYPE_PACK_EXPANSION)  \
    TREE_TYPE (NODE) = VALUE;                   \
  else                                          \
    TREE_OPERAND (NODE, 0) = VALUE

/* The list of parameter packs used in the PACK_EXPANSION_* node. The
   TREE_VALUE of each TREE_LIST contains the parameter packs.  */
#define PACK_EXPANSION_PARAMETER_PACKS(NODE)		\
  *(TREE_CODE (NODE) == EXPR_PACK_EXPANSION		\
    ? &TREE_OPERAND (NODE, 1)				\
    : &TYPE_MIN_VALUE_RAW (TYPE_PACK_EXPANSION_CHECK (NODE)))

/* Any additional template args to be applied when substituting into
   the pattern, set by tsubst_pack_expansion for partial instantiations.
   If this is a TREE_LIST, the TREE_VALUE of the first element is the
   usual template argument TREE_VEC, and the TREE_PURPOSE of later elements
   are enclosing functions that provided function parameter packs we'll need
   to map appropriately.  */
#define PACK_EXPANSION_EXTRA_ARGS(NODE)		\
  *(TREE_CODE (NODE) == TYPE_PACK_EXPANSION	\
    ? &TYPE_MAX_VALUE_RAW (NODE)			\
    : &TREE_OPERAND ((NODE), 2))

/* True iff this pack expansion is within a function context.  */
#define PACK_EXPANSION_LOCAL_P(NODE) TREE_LANG_FLAG_0 (NODE)

/* True iff this pack expansion is for sizeof....  */
#define PACK_EXPANSION_SIZEOF_P(NODE) TREE_LANG_FLAG_1 (NODE)

/* True iff the wildcard can match a template parameter pack.  */
#define WILDCARD_PACK_P(NODE) TREE_LANG_FLAG_0 (NODE)

/* Determine if this is an argument pack.  */
#define ARGUMENT_PACK_P(NODE)                          \
  (TREE_CODE (NODE) == TYPE_ARGUMENT_PACK              \
   || TREE_CODE (NODE) == NONTYPE_ARGUMENT_PACK)

/* The arguments stored in an argument pack. Arguments are stored in a
   TREE_VEC, which may have length zero.  */
#define ARGUMENT_PACK_ARGS(NODE)                               \
  (TREE_CODE (NODE) == TYPE_ARGUMENT_PACK? TREE_TYPE (NODE)    \
   : TREE_OPERAND (NODE, 0))

/* Set the arguments stored in an argument pack. VALUE must be a
   TREE_VEC.  */
#define SET_ARGUMENT_PACK_ARGS(NODE,VALUE)     \
  if (TREE_CODE (NODE) == TYPE_ARGUMENT_PACK)  \
    TREE_TYPE (NODE) = VALUE;                           \
  else                                                  \
    TREE_OPERAND (NODE, 0) = VALUE

/* Whether the argument pack is "incomplete", meaning that more
   arguments can still be deduced. Incomplete argument packs are only
   used when the user has provided an explicit template argument list
   for a variadic function template. Some of the explicit template
   arguments will be placed into the beginning of the argument pack,
   but additional arguments might still be deduced.  */
#define ARGUMENT_PACK_INCOMPLETE_P(NODE)        \
  TREE_ADDRESSABLE (ARGUMENT_PACK_ARGS (NODE))

/* When ARGUMENT_PACK_INCOMPLETE_P, stores the explicit template
   arguments used to fill this pack.  */
#define ARGUMENT_PACK_EXPLICIT_ARGS(NODE)       \
  TREE_TYPE (ARGUMENT_PACK_ARGS (NODE))

/* In an ARGUMENT_PACK_SELECT, the argument pack from which an
   argument will be selected.  */
#define ARGUMENT_PACK_SELECT_FROM_PACK(NODE)				\
  (((struct tree_argument_pack_select *)ARGUMENT_PACK_SELECT_CHECK (NODE))->argument_pack)

/* In an ARGUMENT_PACK_SELECT, the index of the argument we want to
   select.  */
#define ARGUMENT_PACK_SELECT_INDEX(NODE)				\
  (((struct tree_argument_pack_select *)ARGUMENT_PACK_SELECT_CHECK (NODE))->index)

#define FOLD_EXPR_CHECK(NODE)						\
  TREE_CHECK4 (NODE, UNARY_LEFT_FOLD_EXPR, UNARY_RIGHT_FOLD_EXPR,	\
	       BINARY_LEFT_FOLD_EXPR, BINARY_RIGHT_FOLD_EXPR)

#define BINARY_FOLD_EXPR_CHECK(NODE) \
  TREE_CHECK2 (NODE, BINARY_LEFT_FOLD_EXPR, BINARY_RIGHT_FOLD_EXPR)

/* True if NODE is UNARY_FOLD_EXPR or a BINARY_FOLD_EXPR */
#define FOLD_EXPR_P(NODE)				\
  (TREE_CODE (NODE) == UNARY_LEFT_FOLD_EXPR		\
   || TREE_CODE (NODE) == UNARY_RIGHT_FOLD_EXPR		\
   || TREE_CODE (NODE) == BINARY_LEFT_FOLD_EXPR		\
   || TREE_CODE (NODE) == BINARY_RIGHT_FOLD_EXPR)

/* True when NODE is a fold over a compound assignment operator. */
#define FOLD_EXPR_MODIFY_P(NODE) \
  TREE_LANG_FLAG_0 (FOLD_EXPR_CHECK (NODE))

/* An INTEGER_CST containing the tree code of the folded operator. */
#define FOLD_EXPR_OP(NODE) \
  TREE_OPERAND (FOLD_EXPR_CHECK (NODE), 0)

/* The expression containing an unexpanded parameter pack. */
#define FOLD_EXPR_PACK(NODE) \
  TREE_OPERAND (FOLD_EXPR_CHECK (NODE), 1)

/* In a binary fold expression, the argument with no unexpanded
   parameter packs. */
#define FOLD_EXPR_INIT(NODE) \
  TREE_OPERAND (BINARY_FOLD_EXPR_CHECK (NODE), 2)

/* In a FUNCTION_DECL, the saved auto-return pattern.  */
#define DECL_SAVED_AUTO_RETURN_TYPE(NODE)		\
  (LANG_DECL_FN_CHECK (FUNCTION_DECL_CHECK (NODE))	\
   ->u.saved_auto_return_type)

/* True if NODE is an implicit INDIRECT_REF from convert_from_reference.  */
#define REFERENCE_REF_P(NODE)				\
  (INDIRECT_REF_P (NODE)				\
   && TREE_TYPE (TREE_OPERAND (NODE, 0))		\
   && TYPE_REF_P (TREE_TYPE (TREE_OPERAND ((NODE), 0))))

#define NEW_EXPR_USE_GLOBAL(NODE) \
  TREE_LANG_FLAG_0 (NEW_EXPR_CHECK (NODE))
#define DELETE_EXPR_USE_GLOBAL(NODE) \
  TREE_LANG_FLAG_0 (DELETE_EXPR_CHECK (NODE))
#define DELETE_EXPR_USE_VEC(NODE) \
  TREE_LANG_FLAG_1 (DELETE_EXPR_CHECK (NODE))

#define CALL_OR_AGGR_INIT_CHECK(NODE) \
  TREE_CHECK2 ((NODE), CALL_EXPR, AGGR_INIT_EXPR)

/* Indicates that this is a non-dependent COMPOUND_EXPR which will
   resolve to a function call.  */
#define COMPOUND_EXPR_OVERLOADED(NODE) \
  TREE_LANG_FLAG_0 (COMPOUND_EXPR_CHECK (NODE))

/* In a CALL_EXPR appearing in a template, true if Koenig lookup
   should be performed at instantiation time.  */
#define KOENIG_LOOKUP_P(NODE) TREE_LANG_FLAG_0 (CALL_EXPR_CHECK (NODE))

/* In a CALL_EXPR, true for allocator calls from new or delete
   expressions.  */
#define CALL_FROM_NEW_OR_DELETE_P(NODE) \
  TREE_LANG_FLAG_2 (CALL_EXPR_CHECK (NODE))

/* True if the arguments to NODE should be evaluated in left-to-right
   order regardless of PUSH_ARGS_REVERSED.  */
#define CALL_EXPR_ORDERED_ARGS(NODE) \
  TREE_LANG_FLAG_3 (CALL_OR_AGGR_INIT_CHECK (NODE))

/* True if the arguments to NODE should be evaluated in right-to-left
   order regardless of PUSH_ARGS_REVERSED.  */
#define CALL_EXPR_REVERSE_ARGS(NODE) \
  TREE_LANG_FLAG_5 (CALL_OR_AGGR_INIT_CHECK (NODE))

/* True if CALL_EXPR was written as an operator expression, not a function
   call.  */
#define CALL_EXPR_OPERATOR_SYNTAX(NODE) \
  TREE_LANG_FLAG_6 (CALL_OR_AGGR_INIT_CHECK (NODE))

/* Indicates whether a string literal has been parenthesized. Such
   usages are disallowed in certain circumstances.  */

#define PAREN_STRING_LITERAL_P(NODE) \
  TREE_LANG_FLAG_0 (STRING_CST_CHECK (NODE))

/* Indicates whether a COMPONENT_REF or a SCOPE_REF has been parenthesized, or
   an INDIRECT_REF comes from parenthesizing a _DECL.  Currently only set some
   of the time in C++14 mode.  */

#define REF_PARENTHESIZED_P(NODE) \
  TREE_LANG_FLAG_2 (TREE_CHECK4 ((NODE), COMPONENT_REF, INDIRECT_REF, SCOPE_REF, VIEW_CONVERT_EXPR))

/* Nonzero if this AGGR_INIT_EXPR provides for initialization via a
   constructor call, rather than an ordinary function call.  */
#define AGGR_INIT_VIA_CTOR_P(NODE) \
  TREE_LANG_FLAG_0 (AGGR_INIT_EXPR_CHECK (NODE))

/* Nonzero if expanding this AGGR_INIT_EXPR should first zero-initialize
   the object.  */
#define AGGR_INIT_ZERO_FIRST(NODE) \
  TREE_LANG_FLAG_2 (AGGR_INIT_EXPR_CHECK (NODE))

/* Nonzero means that the call is the jump from a thunk to the
   thunked-to function.  */
#define AGGR_INIT_FROM_THUNK_P(NODE) \
  (AGGR_INIT_EXPR_CHECK (NODE)->base.protected_flag)

/* AGGR_INIT_EXPR accessors.  These are equivalent to the CALL_EXPR
   accessors, except for AGGR_INIT_EXPR_SLOT (which takes the place of
   CALL_EXPR_STATIC_CHAIN).  */

#define AGGR_INIT_EXPR_FN(NODE) TREE_OPERAND (AGGR_INIT_EXPR_CHECK (NODE), 1)
#define AGGR_INIT_EXPR_SLOT(NODE) \
  TREE_OPERAND (AGGR_INIT_EXPR_CHECK (NODE), 2)
#define AGGR_INIT_EXPR_ARG(NODE, I) \
  TREE_OPERAND (AGGR_INIT_EXPR_CHECK (NODE), (I) + 3)
#define aggr_init_expr_nargs(NODE) (VL_EXP_OPERAND_LENGTH(NODE) - 3)

/* AGGR_INIT_EXPR_ARGP returns a pointer to the argument vector for NODE.
   We can't use &AGGR_INIT_EXPR_ARG (NODE, 0) because that will complain if
   the argument count is zero when checking is enabled.  Instead, do
   the pointer arithmetic to advance past the 3 fixed operands in a
   AGGR_INIT_EXPR.  That produces a valid pointer to just past the end of
   the operand array, even if it's not valid to dereference it.  */
#define AGGR_INIT_EXPR_ARGP(NODE) \
  (&(TREE_OPERAND (AGGR_INIT_EXPR_CHECK (NODE), 0)) + 3)

/* Abstract iterators for AGGR_INIT_EXPRs.  */

/* Structure containing iterator state.  */
struct aggr_init_expr_arg_iterator {
  tree t;	/* the aggr_init_expr */
  int n;	/* argument count */
  int i;	/* next argument index */
};

/* Initialize the abstract argument list iterator object ITER with the
   arguments from AGGR_INIT_EXPR node EXP.  */
inline void
init_aggr_init_expr_arg_iterator (tree exp,
				       aggr_init_expr_arg_iterator *iter)
{
  iter->t = exp;
  iter->n = aggr_init_expr_nargs (exp);
  iter->i = 0;
}

/* Return the next argument from abstract argument list iterator object ITER,
   and advance its state.  Return NULL_TREE if there are no more arguments.  */
inline tree
next_aggr_init_expr_arg (aggr_init_expr_arg_iterator *iter)
{
  tree result;
  if (iter->i >= iter->n)
    return NULL_TREE;
  result = AGGR_INIT_EXPR_ARG (iter->t, iter->i);
  iter->i++;
  return result;
}

/* Initialize the abstract argument list iterator object ITER, then advance
   past and return the first argument.  Useful in for expressions, e.g.
     for (arg = first_aggr_init_expr_arg (exp, &iter); arg;
          arg = next_aggr_init_expr_arg (&iter))   */
inline tree
first_aggr_init_expr_arg (tree exp, aggr_init_expr_arg_iterator *iter)
{
  init_aggr_init_expr_arg_iterator (exp, iter);
  return next_aggr_init_expr_arg (iter);
}

/* Test whether there are more arguments in abstract argument list iterator
   ITER, without changing its state.  */
inline bool
more_aggr_init_expr_args_p (const aggr_init_expr_arg_iterator *iter)
{
  return (iter->i < iter->n);
}

/* Iterate through each argument ARG of AGGR_INIT_EXPR CALL, using variable
   ITER (of type aggr_init_expr_arg_iterator) to hold the iteration state.  */
#define FOR_EACH_AGGR_INIT_EXPR_ARG(arg, iter, call)			\
  for ((arg) = first_aggr_init_expr_arg ((call), &(iter)); (arg);	\
       (arg) = next_aggr_init_expr_arg (&(iter)))

/* VEC_INIT_EXPR accessors.  */
#define VEC_INIT_EXPR_SLOT(NODE) TREE_OPERAND (VEC_INIT_EXPR_CHECK (NODE), 0)
#define VEC_INIT_EXPR_INIT(NODE) TREE_OPERAND (VEC_INIT_EXPR_CHECK (NODE), 1)

/* Indicates that a VEC_INIT_EXPR is a potential constant expression.
   Only set when the current function is constexpr.  */
#define VEC_INIT_EXPR_IS_CONSTEXPR(NODE) \
  TREE_LANG_FLAG_0 (VEC_INIT_EXPR_CHECK (NODE))

/* Indicates that a VEC_INIT_EXPR is expressing value-initialization.  */
#define VEC_INIT_EXPR_VALUE_INIT(NODE) \
  TREE_LANG_FLAG_1 (VEC_INIT_EXPR_CHECK (NODE))

/* The condition under which this MUST_NOT_THROW_EXPR actually blocks
   exceptions.  NULL_TREE means 'true'.  */
#define MUST_NOT_THROW_COND(NODE) \
  TREE_OPERAND (MUST_NOT_THROW_EXPR_CHECK (NODE), 1)

/* The TYPE_MAIN_DECL for a class template type is a TYPE_DECL, not a
   TEMPLATE_DECL.  This macro determines whether or not a given class
   type is really a template type, as opposed to an instantiation or
   specialization of one.  */
#define CLASSTYPE_IS_TEMPLATE(NODE)  \
  (CLASSTYPE_TEMPLATE_INFO (NODE)    \
   && !CLASSTYPE_USE_TEMPLATE (NODE) \
   && PRIMARY_TEMPLATE_P (CLASSTYPE_TI_TEMPLATE (NODE)))

/* The name used by the user to name the typename type.  Typically,
   this is an IDENTIFIER_NODE, and the same as the DECL_NAME on the
   corresponding TYPE_DECL.  However, this may also be a
   TEMPLATE_ID_EXPR if we had something like `typename X::Y<T>'.  */
#define TYPENAME_TYPE_FULLNAME(NODE) \
  (TYPE_VALUES_RAW (TYPENAME_TYPE_CHECK (NODE)))

/* True if a TYPENAME_TYPE was declared as an "enum".  */
#define TYPENAME_IS_ENUM_P(NODE) \
  (TREE_LANG_FLAG_0 (TYPENAME_TYPE_CHECK (NODE)))

/* True if a TYPENAME_TYPE was declared as a "class", "struct", or
   "union".  */
#define TYPENAME_IS_CLASS_P(NODE) \
  (TREE_LANG_FLAG_1 (TYPENAME_TYPE_CHECK (NODE)))

/* True if a TYPENAME_TYPE is in the process of being resolved.  */
#define TYPENAME_IS_RESOLVING_P(NODE) \
  (TREE_LANG_FLAG_2 (TYPENAME_TYPE_CHECK (NODE)))

/* [class.virtual]

   A class that declares or inherits a virtual function is called a
   polymorphic class.  */
#define TYPE_POLYMORPHIC_P(NODE) (TREE_LANG_FLAG_2 (NODE))

/* Nonzero if this class has a virtual function table pointer.  */
#define TYPE_CONTAINS_VPTR_P(NODE)		\
  (TYPE_POLYMORPHIC_P (NODE) || CLASSTYPE_VBASECLASSES (NODE))

/* Nonzero if NODE is a FUNCTION_DECL (for a function with global
   scope) declared in a local scope.  */
#define DECL_LOCAL_FUNCTION_P(NODE) \
  DECL_LANG_FLAG_0 (FUNCTION_DECL_CHECK (NODE))

/* Nonzero if NODE is the target for genericization of 'break' stmts.  */
#define LABEL_DECL_BREAK(NODE) \
  DECL_LANG_FLAG_0 (LABEL_DECL_CHECK (NODE))

/* Nonzero if NODE is the target for genericization of 'continue' stmts.  */
#define LABEL_DECL_CONTINUE(NODE) \
  DECL_LANG_FLAG_1 (LABEL_DECL_CHECK (NODE))

/* Nonzero if NODE is the target for genericization of 'return' stmts
   in constructors/destructors of targetm.cxx.cdtor_returns_this targets.  */
#define LABEL_DECL_CDTOR(NODE) \
  DECL_LANG_FLAG_2 (LABEL_DECL_CHECK (NODE))

/* True if NODE was declared with auto in its return type, but it has
   started compilation and so the return type might have been changed by
   return type deduction; its declared return type should be found in
   DECL_SAVED_AUTO_RETURN_TYPE (NODE).   */
#define FNDECL_USED_AUTO(NODE) \
  TREE_LANG_FLAG_2 (FUNCTION_DECL_CHECK (NODE))

/* Nonzero if NODE is a DECL which we know about but which has not
   been explicitly declared, such as a built-in function or a friend
   declared inside a class.  In the latter case DECL_HIDDEN_FRIEND_P
   will be set.  */
#define DECL_ANTICIPATED(NODE) \
  (DECL_LANG_SPECIFIC (TYPE_FUNCTION_OR_TEMPLATE_DECL_CHECK (NODE)) \
   ->u.base.anticipated_p)

/* Is DECL NODE a hidden name?  */
#define DECL_HIDDEN_P(NODE) \
  (DECL_LANG_SPECIFIC (NODE) && TYPE_FUNCTION_OR_TEMPLATE_DECL_P (NODE) \
   && DECL_ANTICIPATED (NODE))

/* True if this is a hidden class type.    */
#define TYPE_HIDDEN_P(NODE) \
  (DECL_LANG_SPECIFIC (TYPE_NAME (NODE)) \
   && DECL_ANTICIPATED (TYPE_NAME (NODE)))

/* True for artificial decls added for OpenMP privatized non-static
   data members.  */
#define DECL_OMP_PRIVATIZED_MEMBER(NODE) \
  (DECL_LANG_SPECIFIC (VAR_DECL_CHECK (NODE))->u.base.anticipated_p)

/* Nonzero if NODE is a FUNCTION_DECL which was declared as a friend
   within a class but has not been declared in the surrounding scope.
   The function is invisible except via argument dependent lookup.  */
#define DECL_HIDDEN_FRIEND_P(NODE) \
  (LANG_DECL_FN_CHECK (DECL_COMMON_CHECK (NODE))->hidden_friend_p)

/* Nonzero if NODE is an artificial FUNCTION_DECL for
   #pragma omp declare reduction.  */
#define DECL_OMP_DECLARE_REDUCTION_P(NODE) \
  (LANG_DECL_FN_CHECK (DECL_COMMON_CHECK (NODE))->omp_declare_reduction_p)

/* Nonzero if DECL has been declared threadprivate by
   #pragma omp threadprivate.  */
#define CP_DECL_THREADPRIVATE_P(DECL) \
  (DECL_LANG_SPECIFIC (VAR_DECL_CHECK (DECL))->u.base.threadprivate_or_deleted_p)

/* Nonzero if NODE is a VAR_DECL which has been declared inline.  */
#define DECL_VAR_DECLARED_INLINE_P(NODE) \
  (DECL_LANG_SPECIFIC (VAR_DECL_CHECK (NODE))			\
   ? DECL_LANG_SPECIFIC (NODE)->u.base.var_declared_inline_p	\
   : false)
#define SET_DECL_VAR_DECLARED_INLINE_P(NODE) \
  (DECL_LANG_SPECIFIC (VAR_DECL_CHECK (NODE))->u.base.var_declared_inline_p \
   = true)

/* True if NODE is a constant variable with a value-dependent initializer.  */
#define DECL_DEPENDENT_INIT_P(NODE)				\
  (DECL_LANG_SPECIFIC (VAR_DECL_CHECK (NODE))			\
   && DECL_LANG_SPECIFIC (NODE)->u.base.dependent_init_p)
#define SET_DECL_DEPENDENT_INIT_P(NODE, X) \
  (DECL_LANG_SPECIFIC (VAR_DECL_CHECK (NODE))->u.base.dependent_init_p = (X))

/* Nonzero if NODE is an artificial VAR_DECL for a C++17 structured binding
   declaration or one of VAR_DECLs for the user identifiers in it.  */
#define DECL_DECOMPOSITION_P(NODE) \
  (VAR_P (NODE) && DECL_LANG_SPECIFIC (NODE)			\
   ? DECL_LANG_SPECIFIC (NODE)->u.base.selector == lds_decomp		\
   : false)

/* The underlying artificial VAR_DECL for structured binding.  */
#define DECL_DECOMP_BASE(NODE) \
  (LANG_DECL_DECOMP_CHECK (NODE)->base)

/* Nonzero if NODE is an inline VAR_DECL.  In C++17, static data members
   declared with constexpr specifier are implicitly inline variables.  */
#define DECL_INLINE_VAR_P(NODE) \
  (DECL_VAR_DECLARED_INLINE_P (NODE)				\
   || (cxx_dialect >= cxx17					\
       && DECL_DECLARED_CONSTEXPR_P (NODE)			\
       && DECL_CLASS_SCOPE_P (NODE)))

/* Nonzero if DECL was declared with '= delete'.  */
#define DECL_DELETED_FN(DECL) \
  (LANG_DECL_FN_CHECK (DECL)->min.base.threadprivate_or_deleted_p)

/* Nonzero if DECL was declared with '= default' (maybe implicitly).  */
#define DECL_DEFAULTED_FN(DECL) \
  (LANG_DECL_FN_CHECK (DECL)->defaulted_p)

/* Nonzero if DECL is explicitly defaulted in the class body.  */
#define DECL_DEFAULTED_IN_CLASS_P(DECL)					\
  (DECL_DEFAULTED_FN (DECL) && DECL_INITIALIZED_IN_CLASS_P (DECL))
/* Nonzero if DECL was defaulted outside the class body.  */
#define DECL_DEFAULTED_OUTSIDE_CLASS_P(DECL)				\
  (DECL_DEFAULTED_FN (DECL)						\
   && !(DECL_ARTIFICIAL (DECL) || DECL_INITIALIZED_IN_CLASS_P (DECL)))

/* Record whether a typedef for type `int' was actually `signed int'.  */
#define C_TYPEDEF_EXPLICITLY_SIGNED(EXP) DECL_LANG_FLAG_1 (EXP)

/* Returns nonzero if DECL has external linkage, as specified by the
   language standard.  (This predicate may hold even when the
   corresponding entity is not actually given external linkage in the
   object file; see decl_linkage for details.)  */
#define DECL_EXTERNAL_LINKAGE_P(DECL) \
  (decl_linkage (DECL) == lk_external)

/* Keep these codes in ascending code order.  */

#define INTEGRAL_CODE_P(CODE)	\
  ((CODE) == ENUMERAL_TYPE	\
   || (CODE) == BOOLEAN_TYPE	\
   || (CODE) == INTEGER_TYPE)

/* [basic.fundamental]

   Types  bool, char, wchar_t, and the signed and unsigned integer types
   are collectively called integral types.

   Note that INTEGRAL_TYPE_P, as defined in tree.h, allows enumeration
   types as well, which is incorrect in C++.  Keep these checks in
   ascending code order.  */
#define CP_INTEGRAL_TYPE_P(TYPE)		\
  (TREE_CODE (TYPE) == BOOLEAN_TYPE		\
   || TREE_CODE (TYPE) == INTEGER_TYPE)

/* Returns true if TYPE is an integral or enumeration name.  Keep
   these checks in ascending code order.  */
#define INTEGRAL_OR_ENUMERATION_TYPE_P(TYPE) \
   (TREE_CODE (TYPE) == ENUMERAL_TYPE || CP_INTEGRAL_TYPE_P (TYPE))

/* Returns true if TYPE is an integral or unscoped enumeration type.  */
#define INTEGRAL_OR_UNSCOPED_ENUMERATION_TYPE_P(TYPE) \
   (UNSCOPED_ENUM_P (TYPE) || CP_INTEGRAL_TYPE_P (TYPE))

/* True if the class type TYPE is a literal type.  */
#define CLASSTYPE_LITERAL_P(TYPE)              \
   (LANG_TYPE_CLASS_CHECK (TYPE)->is_literal)

/* [basic.fundamental]

   Integral and floating types are collectively called arithmetic
   types.

   As a GNU extension, we also accept complex types.

   Keep these checks in ascending code order.  */
#define ARITHMETIC_TYPE_P(TYPE) \
  (CP_INTEGRAL_TYPE_P (TYPE) \
   || TREE_CODE (TYPE) == REAL_TYPE \
   || TREE_CODE (TYPE) == COMPLEX_TYPE)

/* True iff TYPE is cv decltype(nullptr).  */
#define NULLPTR_TYPE_P(TYPE) (TREE_CODE (TYPE) == NULLPTR_TYPE)

/* [basic.types]

   Arithmetic types, enumeration types, pointer types,
   pointer-to-member types, and std::nullptr_t are collectively called
   scalar types.

   Keep these checks in ascending code order.  */
#define SCALAR_TYPE_P(TYPE)			\
  (TYPE_PTRDATAMEM_P (TYPE)			\
   || TREE_CODE (TYPE) == ENUMERAL_TYPE		\
   || ARITHMETIC_TYPE_P (TYPE)			\
   || TYPE_PTR_P (TYPE)				\
   || TYPE_PTRMEMFUNC_P (TYPE)                  \
   || NULLPTR_TYPE_P (TYPE))

/* Determines whether this type is a C++0x scoped enumeration
   type. Scoped enumerations types are introduced via "enum class" or
   "enum struct", e.g.,

     enum class Color {
       Red, Green, Blue
     };

   Scoped enumeration types are different from normal (unscoped)
   enumeration types in several ways:

     - The enumerators of a scoped enumeration type are only available
       within the scope of the enumeration type and not in the
       enclosing scope. For example, the Red color can be referred to
       with "Color::Red" but not "Red".

     - Scoped enumerators and enumerations do not implicitly convert
       to integers or 'bool'.

     - The underlying type of the enum is well-defined.  */
#define SCOPED_ENUM_P(TYPE)                                             \
  (TREE_CODE (TYPE) == ENUMERAL_TYPE && ENUM_IS_SCOPED (TYPE))

/* Determine whether this is an unscoped enumeration type.  */
#define UNSCOPED_ENUM_P(TYPE)                                           \
  (TREE_CODE (TYPE) == ENUMERAL_TYPE && !ENUM_IS_SCOPED (TYPE))

/* Set the flag indicating whether an ENUMERAL_TYPE is a C++0x scoped
   enumeration type (1) or a normal (unscoped) enumeration type
   (0).  */
#define SET_SCOPED_ENUM_P(TYPE, VAL)                    \
  (ENUM_IS_SCOPED (TYPE) = (VAL))

#define SET_OPAQUE_ENUM_P(TYPE, VAL)                    \
  (ENUM_IS_OPAQUE (TYPE) = (VAL))

#define OPAQUE_ENUM_P(TYPE)				\
  (TREE_CODE (TYPE) == ENUMERAL_TYPE && ENUM_IS_OPAQUE (TYPE))

/* Determines whether an ENUMERAL_TYPE has an explicit
   underlying type.  */
#define ENUM_FIXED_UNDERLYING_TYPE_P(NODE) (TYPE_LANG_FLAG_5 (NODE))

/* Returns the underlying type of the given enumeration type. The
   underlying type is determined in different ways, depending on the
   properties of the enum:

     - In C++0x, the underlying type can be explicitly specified, e.g.,

         enum E1 : char { ... } // underlying type is char

     - In a C++0x scoped enumeration, the underlying type is int
       unless otherwises specified:

         enum class E2 { ... } // underlying type is int

     - Otherwise, the underlying type is determined based on the
       values of the enumerators. In this case, the
       ENUM_UNDERLYING_TYPE will not be set until after the definition
       of the enumeration is completed by finish_enum.  */
#define ENUM_UNDERLYING_TYPE(TYPE) \
  TREE_TYPE (ENUMERAL_TYPE_CHECK (TYPE))

/* [dcl.init.aggr]

   An aggregate is an array or a class with no user-provided
   constructors, no brace-or-equal-initializers for non-static data
   members, no private or protected non-static data members, no
   base classes, and no virtual functions.

   As an extension, we also treat vectors as aggregates.  Keep these
   checks in ascending code order.  */
#define CP_AGGREGATE_TYPE_P(TYPE)				\
  (gnu_vector_type_p (TYPE)					\
   || TREE_CODE (TYPE) == ARRAY_TYPE				\
   || (CLASS_TYPE_P (TYPE) && COMPLETE_TYPE_P (TYPE) && !CLASSTYPE_NON_AGGREGATE (TYPE)))

/* Nonzero for a class type means that the class type has a
   user-declared constructor.  */
#define TYPE_HAS_USER_CONSTRUCTOR(NODE) (TYPE_LANG_FLAG_1 (NODE))

/* Nonzero means that the FUNCTION_TYPE or METHOD_TYPE has a
   late-specified return type.  */
#define TYPE_HAS_LATE_RETURN_TYPE(NODE) \
  (TYPE_LANG_FLAG_2 (FUNC_OR_METHOD_CHECK (NODE)))

/* When appearing in an INDIRECT_REF, it means that the tree structure
   underneath is actually a call to a constructor.  This is needed
   when the constructor must initialize local storage (which can
   be automatically destroyed), rather than allowing it to allocate
   space from the heap.

   When appearing in a SAVE_EXPR, it means that underneath
   is a call to a constructor.

   When appearing in a CONSTRUCTOR, the expression is a
   compound literal.

   When appearing in a FIELD_DECL, it means that this field
   has been duly initialized in its constructor.  */
#define TREE_HAS_CONSTRUCTOR(NODE) (TREE_LANG_FLAG_4 (NODE))

/* True if NODE is a brace-enclosed initializer.  */
#define BRACE_ENCLOSED_INITIALIZER_P(NODE) \
  (TREE_CODE (NODE) == CONSTRUCTOR && TREE_TYPE (NODE) == init_list_type_node)

/* True if NODE is a compound-literal, i.e., a brace-enclosed
   initializer cast to a particular type.  */
#define COMPOUND_LITERAL_P(NODE) \
  (TREE_CODE (NODE) == CONSTRUCTOR && TREE_HAS_CONSTRUCTOR (NODE))

#define EMPTY_CONSTRUCTOR_P(NODE) (TREE_CODE (NODE) == CONSTRUCTOR \
				   && vec_safe_is_empty(CONSTRUCTOR_ELTS(NODE))\
				   && !TREE_HAS_CONSTRUCTOR (NODE))

/* True if NODE is a init-list used as a direct-initializer, i.e.
   B b{1,2}, not B b({1,2}) or B b = {1,2}.  */
#define CONSTRUCTOR_IS_DIRECT_INIT(NODE) (TREE_LANG_FLAG_0 (CONSTRUCTOR_CHECK (NODE)))

/* True if this CONSTRUCTOR is instantiation-dependent and needs to be
   substituted.  */
#define CONSTRUCTOR_IS_DEPENDENT(NODE) \
  (TREE_LANG_FLAG_1 (CONSTRUCTOR_CHECK (NODE)))

/* True if this CONSTRUCTOR should not be used as a variable initializer
   because it was loaded from a constexpr variable with mutable fields.  */
#define CONSTRUCTOR_MUTABLE_POISON(NODE) \
  (TREE_LANG_FLAG_2 (CONSTRUCTOR_CHECK (NODE)))

/* True if this typed CONSTRUCTOR represents C99 compound-literal syntax rather
   than C++11 functional cast syntax.  */
#define CONSTRUCTOR_C99_COMPOUND_LITERAL(NODE) \
  (TREE_LANG_FLAG_3 (CONSTRUCTOR_CHECK (NODE)))

/* True if this CONSTRUCTOR contains PLACEHOLDER_EXPRs referencing the
   CONSTRUCTOR's type not nested inside another CONSTRUCTOR marked with
   CONSTRUCTOR_PLACEHOLDER_BOUNDARY.  */
#define CONSTRUCTOR_PLACEHOLDER_BOUNDARY(NODE) \
  (TREE_LANG_FLAG_5 (CONSTRUCTOR_CHECK (NODE)))

#define DIRECT_LIST_INIT_P(NODE) \
   (BRACE_ENCLOSED_INITIALIZER_P (NODE) && CONSTRUCTOR_IS_DIRECT_INIT (NODE))

/* True if this is a designated initializer (when we allow initializer-clauses
   mixed with designated-initializer-clauses set whenever there is at least
   one designated-initializer-clause), or a C99 designator.  */
#define CONSTRUCTOR_IS_DESIGNATED_INIT(NODE) \
  (TREE_LANG_FLAG_6 (CONSTRUCTOR_CHECK (NODE)))

/* True if this CONSTRUCTOR comes from a parenthesized list of values, e.g.
   A(1, 2, 3).  */
#define CONSTRUCTOR_IS_PAREN_INIT(NODE) \
  (CONSTRUCTOR_CHECK(NODE)->base.private_flag)

/* True if NODE represents a conversion for direct-initialization in a
   template.  Set by perform_implicit_conversion_flags.  */
#define IMPLICIT_CONV_EXPR_DIRECT_INIT(NODE) \
  (TREE_LANG_FLAG_0 (IMPLICIT_CONV_EXPR_CHECK (NODE)))

/* True if NODE represents a dependent conversion of a non-type template
   argument.  Set by maybe_convert_nontype_argument.  */
#define IMPLICIT_CONV_EXPR_NONTYPE_ARG(NODE) \
  (TREE_LANG_FLAG_1 (IMPLICIT_CONV_EXPR_CHECK (NODE)))

/* True if NODE represents a conversion for braced-init-list in a
   template.  Set by perform_implicit_conversion_flags.  */
#define IMPLICIT_CONV_EXPR_BRACED_INIT(NODE) \
  (TREE_LANG_FLAG_2 (IMPLICIT_CONV_EXPR_CHECK (NODE)))

/* Nonzero means that an object of this type cannot be initialized using
   an initializer list.  */
#define CLASSTYPE_NON_AGGREGATE(NODE) \
  (LANG_TYPE_CLASS_CHECK (NODE)->non_aggregate)
#define TYPE_NON_AGGREGATE_CLASS(NODE) \
  (CLASS_TYPE_P (NODE) && CLASSTYPE_NON_AGGREGATE (NODE))

/* Nonzero if there is a non-trivial X::op=(cv X&) for this class.  */
#define TYPE_HAS_COMPLEX_COPY_ASSIGN(NODE) (LANG_TYPE_CLASS_CHECK (NODE)->has_complex_copy_assign)

/* Nonzero if there is a non-trivial X::X(cv X&) for this class.  */
#define TYPE_HAS_COMPLEX_COPY_CTOR(NODE) (LANG_TYPE_CLASS_CHECK (NODE)->has_complex_copy_ctor)

/* Nonzero if there is a non-trivial X::op=(X&&) for this class.  */
#define TYPE_HAS_COMPLEX_MOVE_ASSIGN(NODE) (LANG_TYPE_CLASS_CHECK (NODE)->has_complex_move_assign)

/* Nonzero if there is a non-trivial X::X(X&&) for this class.  */
#define TYPE_HAS_COMPLEX_MOVE_CTOR(NODE) (LANG_TYPE_CLASS_CHECK (NODE)->has_complex_move_ctor)

/* Nonzero if there is no trivial default constructor for this class.  */
#define TYPE_HAS_COMPLEX_DFLT(NODE) (LANG_TYPE_CLASS_CHECK (NODE)->has_complex_dflt)

/* Nonzero if TYPE has a trivial destructor.  From [class.dtor]:

     A destructor is trivial if it is an implicitly declared
     destructor and if:

       - all of the direct base classes of its class have trivial
	 destructors,

       - for all of the non-static data members of its class that are
	 of class type (or array thereof), each such class has a
	 trivial destructor.  */
#define TYPE_HAS_TRIVIAL_DESTRUCTOR(NODE) \
  (!TYPE_HAS_NONTRIVIAL_DESTRUCTOR (NODE))

/* Nonzero for _TYPE node means that this type does not have a trivial
   destructor.  Therefore, destroying an object of this type will
   involve a call to a destructor.  This can apply to objects of
   ARRAY_TYPE if the type of the elements needs a destructor.  */
#define TYPE_HAS_NONTRIVIAL_DESTRUCTOR(NODE) \
  (TYPE_LANG_FLAG_4 (NODE))

/* Nonzero for class type means that the default constructor is trivial.  */
#define TYPE_HAS_TRIVIAL_DFLT(NODE) \
  (TYPE_HAS_DEFAULT_CONSTRUCTOR (NODE) && ! TYPE_HAS_COMPLEX_DFLT (NODE))

/* Nonzero for class type means that copy initialization of this type can use
   a bitwise copy.  */
#define TYPE_HAS_TRIVIAL_COPY_CTOR(NODE) \
  (TYPE_HAS_COPY_CTOR (NODE) && ! TYPE_HAS_COMPLEX_COPY_CTOR (NODE))

/* Nonzero for class type means that assignment of this type can use
   a bitwise copy.  */
#define TYPE_HAS_TRIVIAL_COPY_ASSIGN(NODE) \
  (TYPE_HAS_COPY_ASSIGN (NODE) && ! TYPE_HAS_COMPLEX_COPY_ASSIGN (NODE))

/* Returns true if NODE is a pointer-to-data-member.  */
#define TYPE_PTRDATAMEM_P(NODE)			\
  (TREE_CODE (NODE) == OFFSET_TYPE)

/* Returns true if NODE is a pointer.  */
#define TYPE_PTR_P(NODE)			\
  (TREE_CODE (NODE) == POINTER_TYPE)

/* Returns true if NODE is a reference.  */
#define TYPE_REF_P(NODE)			\
  (TREE_CODE (NODE) == REFERENCE_TYPE)

/* Returns true if NODE is a pointer or a reference.  */
#define INDIRECT_TYPE_P(NODE)			\
  (TYPE_PTR_P (NODE) || TYPE_REF_P (NODE))

/* Returns true if NODE is an object type:

     [basic.types]

     An object type is a (possibly cv-qualified) type that is not a
     function type, not a reference type, and not a void type.

   Keep these checks in ascending order, for speed.  */
#define TYPE_OBJ_P(NODE)			\
  (!TYPE_REF_P (NODE)				\
   && !VOID_TYPE_P (NODE)  		        \
   && !FUNC_OR_METHOD_TYPE_P (NODE))

/* Returns true if NODE is a pointer to an object.  Keep these checks
   in ascending tree code order.  */
#define TYPE_PTROB_P(NODE)					\
  (TYPE_PTR_P (NODE) && TYPE_OBJ_P (TREE_TYPE (NODE)))

/* Returns true if NODE is a reference to an object.  Keep these checks
   in ascending tree code order.  */
#define TYPE_REF_OBJ_P(NODE)					\
  (TYPE_REF_P (NODE) && TYPE_OBJ_P (TREE_TYPE (NODE)))

/* Returns true if NODE is a pointer to an object, or a pointer to
   void.  Keep these checks in ascending tree code order.  */
#define TYPE_PTROBV_P(NODE)					\
  (TYPE_PTR_P (NODE)						\
   && !FUNC_OR_METHOD_TYPE_P (TREE_TYPE (NODE)))

/* Returns true if NODE is a pointer to function type.  */
#define TYPE_PTRFN_P(NODE)				\
  (TYPE_PTR_P (NODE)			                \
   && TREE_CODE (TREE_TYPE (NODE)) == FUNCTION_TYPE)

/* Returns true if NODE is a reference to function type.  */
#define TYPE_REFFN_P(NODE)				\
  (TYPE_REF_P (NODE)					\
   && TREE_CODE (TREE_TYPE (NODE)) == FUNCTION_TYPE)

/* Returns true if NODE is a pointer to member function type.  */
#define TYPE_PTRMEMFUNC_P(NODE)		\
  (TREE_CODE (NODE) == RECORD_TYPE	\
   && TYPE_PTRMEMFUNC_FLAG (NODE))

#define TYPE_PTRMEMFUNC_FLAG(NODE) \
  (TYPE_LANG_FLAG_2 (RECORD_TYPE_CHECK (NODE)))

/* Returns true if NODE is a pointer-to-member.  */
#define TYPE_PTRMEM_P(NODE) \
  (TYPE_PTRDATAMEM_P (NODE) || TYPE_PTRMEMFUNC_P (NODE))

/* Returns true if NODE is a pointer or a pointer-to-member.  */
#define TYPE_PTR_OR_PTRMEM_P(NODE) \
  (TYPE_PTR_P (NODE) || TYPE_PTRMEM_P (NODE))

/* Indicates when overload resolution may resolve to a pointer to
   member function. [expr.unary.op]/3 */
#define PTRMEM_OK_P(NODE) \
  TREE_LANG_FLAG_0 (TREE_CHECK3 ((NODE), ADDR_EXPR, OFFSET_REF, SCOPE_REF))

/* Get the POINTER_TYPE to the METHOD_TYPE associated with this
   pointer to member function.  TYPE_PTRMEMFUNC_P _must_ be true,
   before using this macro.  */
#define TYPE_PTRMEMFUNC_FN_TYPE(NODE) \
  (cp_build_qualified_type (TREE_TYPE (TYPE_FIELDS (NODE)),\
			    cp_type_quals (NODE)))

/* As above, but can be used in places that want an lvalue at the expense
   of not necessarily having the correct cv-qualifiers.  */
#define TYPE_PTRMEMFUNC_FN_TYPE_RAW(NODE) \
  (TREE_TYPE (TYPE_FIELDS (NODE)))

/* Returns `A' for a type like `int (A::*)(double)' */
#define TYPE_PTRMEMFUNC_OBJECT_TYPE(NODE) \
  TYPE_METHOD_BASETYPE (TREE_TYPE (TYPE_PTRMEMFUNC_FN_TYPE (NODE)))

/* The canonical internal RECORD_TYPE from the POINTER_TYPE to
   METHOD_TYPE.  */
#define TYPE_PTRMEMFUNC_TYPE(NODE) \
  TYPE_LANG_SLOT_1 (NODE)

/* For a pointer-to-member type of the form `T X::*', this is `X'.
   For a type like `void (X::*)() const', this type is `X', not `const
   X'.  To get at the `const X' you have to look at the
   TYPE_PTRMEM_POINTED_TO_TYPE; there, the first parameter will have
   type `const X*'.  */
#define TYPE_PTRMEM_CLASS_TYPE(NODE)			\
  (TYPE_PTRDATAMEM_P (NODE)					\
   ? TYPE_OFFSET_BASETYPE (NODE)		\
   : TYPE_PTRMEMFUNC_OBJECT_TYPE (NODE))

/* For a pointer-to-member type of the form `T X::*', this is `T'.  */
#define TYPE_PTRMEM_POINTED_TO_TYPE(NODE)		\
   (TYPE_PTRDATAMEM_P (NODE)				\
    ? TREE_TYPE (NODE)					\
    : TREE_TYPE (TYPE_PTRMEMFUNC_FN_TYPE (NODE)))

/* For a pointer-to-member constant `X::Y' this is the RECORD_TYPE for
   `X'.  */
#define PTRMEM_CST_CLASS(NODE) \
  TYPE_PTRMEM_CLASS_TYPE (TREE_TYPE (PTRMEM_CST_CHECK (NODE)))

/* For a pointer-to-member constant `X::Y' this is the _DECL for
   `Y'.  */
#define PTRMEM_CST_MEMBER(NODE) \
  (((ptrmem_cst_t)PTRMEM_CST_CHECK (NODE))->member)

/* The expression in question for a TYPEOF_TYPE.  */
#define TYPEOF_TYPE_EXPR(NODE) (TYPE_VALUES_RAW (TYPEOF_TYPE_CHECK (NODE)))

/* The type in question for an UNDERLYING_TYPE.  */
#define UNDERLYING_TYPE_TYPE(NODE) \
  (TYPE_VALUES_RAW (UNDERLYING_TYPE_CHECK (NODE)))

/* The type in question for BASES.  */
#define BASES_TYPE(NODE) \
  (TYPE_VALUES_RAW (BASES_CHECK (NODE)))

#define BASES_DIRECT(NODE) \
  TREE_LANG_FLAG_0 (BASES_CHECK (NODE))

/* The expression in question for a DECLTYPE_TYPE.  */
#define DECLTYPE_TYPE_EXPR(NODE) (TYPE_VALUES_RAW (DECLTYPE_TYPE_CHECK (NODE)))

/* Whether the DECLTYPE_TYPE_EXPR of NODE was originally parsed as an
   id-expression or a member-access expression. When false, it was
   parsed as a full expression.  */
#define DECLTYPE_TYPE_ID_EXPR_OR_MEMBER_ACCESS_P(NODE) \
  (DECLTYPE_TYPE_CHECK (NODE))->type_common.string_flag

/* These flags indicate that we want different semantics from normal
   decltype: lambda capture just drops references,
   lambda proxies look through implicit dereference.  */
#define DECLTYPE_FOR_LAMBDA_CAPTURE(NODE) \
  TREE_LANG_FLAG_0 (DECLTYPE_TYPE_CHECK (NODE))
#define DECLTYPE_FOR_LAMBDA_PROXY(NODE) \
  TREE_LANG_FLAG_2 (DECLTYPE_TYPE_CHECK (NODE))
#define DECLTYPE_FOR_REF_CAPTURE(NODE) \
  TREE_LANG_FLAG_3 (DECLTYPE_TYPE_CHECK (NODE))

/* Nonzero for VAR_DECL and FUNCTION_DECL node means that `extern' was
   specified in its declaration.  This can also be set for an
   erroneously declared PARM_DECL.  */
#define DECL_THIS_EXTERN(NODE) \
  DECL_LANG_FLAG_2 (VAR_FUNCTION_OR_PARM_DECL_CHECK (NODE))

/* Nonzero for VAR_DECL and FUNCTION_DECL node means that `static' was
   specified in its declaration.  This can also be set for an
   erroneously declared PARM_DECL.  */
#define DECL_THIS_STATIC(NODE) \
  DECL_LANG_FLAG_6 (VAR_FUNCTION_OR_PARM_DECL_CHECK (NODE))

/* Nonzero for FIELD_DECL node means that this field is a lambda capture
   field for an array of runtime bound.  */
#define DECL_VLA_CAPTURE_P(NODE) \
  DECL_LANG_FLAG_1 (FIELD_DECL_CHECK (NODE))

/* Nonzero for PARM_DECL node means that this is an array function
   parameter, i.e, a[] rather than *a.  */
#define DECL_ARRAY_PARAMETER_P(NODE) \
  DECL_LANG_FLAG_1 (PARM_DECL_CHECK (NODE))

/* Nonzero for a FIELD_DECL who's NSMDI is currently being
   instantiated.  */
#define DECL_INSTANTIATING_NSDMI_P(NODE) \
  DECL_LANG_FLAG_2 (FIELD_DECL_CHECK (NODE))

/* Nonzero for FIELD_DECL node means that this field is a base class
   of the parent object, as opposed to a member field.  */
#define DECL_FIELD_IS_BASE(NODE) \
  DECL_LANG_FLAG_6 (FIELD_DECL_CHECK (NODE))

/* Nonzero for FIELD_DECL node means that this field is a simple (no
   explicit initializer) lambda capture field, making it invisible to
   name lookup in unevaluated contexts.  */
#define DECL_NORMAL_CAPTURE_P(NODE) \
  DECL_LANG_FLAG_7 (FIELD_DECL_CHECK (NODE))

/* Nonzero if TYPE is an anonymous union or struct type.  We have to use a
   flag for this because "A union for which objects or pointers are
   declared is not an anonymous union" [class.union].  */
#define ANON_AGGR_TYPE_P(NODE)				\
  (CLASS_TYPE_P (NODE) && LANG_TYPE_CLASS_CHECK (NODE)->anon_aggr)
#define SET_ANON_AGGR_TYPE_P(NODE)			\
  (LANG_TYPE_CLASS_CHECK (NODE)->anon_aggr = 1)

/* Nonzero if TYPE is an anonymous union type.  */
#define ANON_UNION_TYPE_P(NODE) \
  (TREE_CODE (NODE) == UNION_TYPE && ANON_AGGR_TYPE_P (NODE))

/* Define fields and accessors for nodes representing declared names.  */

/* True if TYPE is an unnamed structured type with a typedef for
   linkage purposes.  In that case TYPE_NAME and TYPE_STUB_DECL of the
   MAIN-VARIANT are different. */
#define TYPE_WAS_UNNAMED(NODE)				\
  (TYPE_NAME (TYPE_MAIN_VARIANT (NODE))			\
   != TYPE_STUB_DECL (TYPE_MAIN_VARIANT (NODE)))

/* C++: all of these are overloaded!  These apply only to TYPE_DECLs.  */

/* The format of each node in the DECL_FRIENDLIST is as follows:

   The TREE_PURPOSE will be the name of a function, i.e., an
   IDENTIFIER_NODE.  The TREE_VALUE will be itself a TREE_LIST, whose
   TREE_VALUEs are friends with the given name.  */
#define DECL_FRIENDLIST(NODE)		(DECL_INITIAL (NODE))
#define FRIEND_NAME(LIST) (TREE_PURPOSE (LIST))
#define FRIEND_DECLS(LIST) (TREE_VALUE (LIST))

/* The DECL_ACCESS, if non-NULL, is a TREE_LIST.  The TREE_PURPOSE of
   each node is a type; the TREE_VALUE is the access granted for this
   DECL in that type.  The DECL_ACCESS is set by access declarations.
   For example, if a member that would normally be public in a
   derived class is made protected, then the derived class and the
   protected_access_node will appear in the DECL_ACCESS for the node.  */
#define DECL_ACCESS(NODE) (LANG_DECL_MIN_CHECK (NODE)->access)

/* Nonzero if the FUNCTION_DECL is a global constructor.  */
#define DECL_GLOBAL_CTOR_P(NODE) \
  (LANG_DECL_FN_CHECK (NODE)->global_ctor_p)

/* Nonzero if the FUNCTION_DECL is a global destructor.  */
#define DECL_GLOBAL_DTOR_P(NODE) \
  (LANG_DECL_FN_CHECK (NODE)->global_dtor_p)

/* Accessor macros for C++ template decl nodes.  */

/* The DECL_TEMPLATE_PARMS are a list.  The TREE_PURPOSE of each node
   is a INT_CST whose TREE_INT_CST_LOW indicates the level of the
   template parameters, with 1 being the outermost set of template
   parameters.  The TREE_VALUE is a vector, whose elements are the
   template parameters at each level.  Each element in the vector is a
   TREE_LIST, whose TREE_VALUE is a PARM_DECL (if the parameter is a
   non-type parameter), or a TYPE_DECL (if the parameter is a type
   parameter) or a TEMPLATE_DECL (if the parameter is a template
   parameter).  The TREE_PURPOSE is the default value, if any.  The
   TEMPLATE_PARM_INDEX for the parameter is available as the
   DECL_INITIAL (for a PARM_DECL) or as the TREE_TYPE (for a
   TYPE_DECL).

   FIXME: CONST_CAST_TREE is a hack that hopefully will go away after
   tree is converted to C++ class hiearchy.  */
#define DECL_TEMPLATE_PARMS(NODE)       \
   ((struct tree_template_decl *)CONST_CAST_TREE (TEMPLATE_DECL_CHECK (NODE)))->arguments
#define DECL_INNERMOST_TEMPLATE_PARMS(NODE) \
   INNERMOST_TEMPLATE_PARMS (DECL_TEMPLATE_PARMS (NODE))
#define DECL_NTPARMS(NODE) \
   TREE_VEC_LENGTH (DECL_INNERMOST_TEMPLATE_PARMS (NODE))
/* For function, method, class-data templates.

   FIXME: CONST_CAST_TREE is a hack that hopefully will go away after
   tree is converted to C++ class hiearchy.  */
#define DECL_TEMPLATE_RESULT(NODE)      \
   ((struct tree_template_decl *)CONST_CAST_TREE(TEMPLATE_DECL_CHECK (NODE)))->result
/* For a function template at namespace scope, DECL_TEMPLATE_INSTANTIATIONS
   lists all instantiations and specializations of the function so that
   tsubst_friend_function can reassign them to another template if we find
   that the namespace-scope template is really a partial instantiation of a
   friend template.

   For a class template the DECL_TEMPLATE_INSTANTIATIONS lists holds
   all instantiations and specializations of the class type, including
   partial instantiations and partial specializations, so that if we
   explicitly specialize a partial instantiation we can walk the list
   in maybe_process_partial_specialization and reassign them or complain
   as appropriate.

   In both cases, the TREE_PURPOSE of each node contains the arguments
   used; the TREE_VALUE contains the generated variable.  The template
   arguments are always complete.  For example, given:

      template <class T> struct S1 {
	template <class U> struct S2 {};
	template <class U> struct S2<U*> {};
      };

   the record for the partial specialization will contain, as its
   argument list, { {T}, {U*} }, and will be on the
   DECL_TEMPLATE_INSTANTIATIONS list for `template <class T> template
   <class U> struct S1<T>::S2'.

   This list is not used for other templates.  */
#define DECL_TEMPLATE_INSTANTIATIONS(NODE) \
  DECL_SIZE_UNIT (TEMPLATE_DECL_CHECK (NODE))

/* For a class template, this list contains the partial
   specializations of this template.  (Full specializations are not
   recorded on this list.)  The TREE_PURPOSE holds the arguments used
   in the partial specialization (e.g., for `template <class T> struct
   S<T*, int>' this will be `T*, int'.)  The arguments will also include
   any outer template arguments.  The TREE_VALUE holds the TEMPLATE_DECL
   for the partial specialization.  The TREE_TYPE is the _TYPE node for
   the partial specialization.

   This list is not used for other templates.  */
#define DECL_TEMPLATE_SPECIALIZATIONS(NODE)     \
  DECL_SIZE (TEMPLATE_DECL_CHECK (NODE))

/* Nonzero for a DECL which is actually a template parameter.  Keep
   these checks in ascending tree code order.   */
#define DECL_TEMPLATE_PARM_P(NODE)		\
  (DECL_LANG_FLAG_0 (NODE)			\
   && (TREE_CODE (NODE) == CONST_DECL		\
       || TREE_CODE (NODE) == PARM_DECL		\
       || TREE_CODE (NODE) == TYPE_DECL		\
       || TREE_CODE (NODE) == TEMPLATE_DECL))

/* Nonzero for a raw template parameter node.  */
#define TEMPLATE_PARM_P(NODE)					\
  (TREE_CODE (NODE) == TEMPLATE_TYPE_PARM			\
   || TREE_CODE (NODE) == TEMPLATE_TEMPLATE_PARM		\
   || TREE_CODE (NODE) == TEMPLATE_PARM_INDEX)

/* Mark NODE as a template parameter.  */
#define SET_DECL_TEMPLATE_PARM_P(NODE) \
  (DECL_LANG_FLAG_0 (NODE) = 1)

/* Nonzero if NODE is a template template parameter.  */
#define DECL_TEMPLATE_TEMPLATE_PARM_P(NODE) \
  (TREE_CODE (NODE) == TEMPLATE_DECL && DECL_TEMPLATE_PARM_P (NODE))

/* Nonzero for a DECL that represents a function template.  */
#define DECL_FUNCTION_TEMPLATE_P(NODE)                          \
  (TREE_CODE (NODE) == TEMPLATE_DECL                            \
   && DECL_TEMPLATE_RESULT (NODE) != NULL_TREE			\
   && TREE_CODE (DECL_TEMPLATE_RESULT (NODE)) == FUNCTION_DECL)

/* Nonzero for a DECL that represents a class template or alias
   template.  */
#define DECL_TYPE_TEMPLATE_P(NODE)				\
  (TREE_CODE (NODE) == TEMPLATE_DECL				\
   && DECL_TEMPLATE_RESULT (NODE) != NULL_TREE			\
   && TREE_CODE (DECL_TEMPLATE_RESULT (NODE)) == TYPE_DECL)

/* Nonzero for a DECL that represents a class template.  */
#define DECL_CLASS_TEMPLATE_P(NODE)				\
  (DECL_TYPE_TEMPLATE_P (NODE)					\
   && DECL_IMPLICIT_TYPEDEF_P (DECL_TEMPLATE_RESULT (NODE)))

/* Nonzero for a TEMPLATE_DECL that represents an alias template.  */
#define DECL_ALIAS_TEMPLATE_P(NODE)			\
  (DECL_TYPE_TEMPLATE_P (NODE)				\
   && !DECL_ARTIFICIAL (DECL_TEMPLATE_RESULT (NODE)))

/* Nonzero for a NODE which declares a type.  */
#define DECL_DECLARES_TYPE_P(NODE) \
  (TREE_CODE (NODE) == TYPE_DECL || DECL_TYPE_TEMPLATE_P (NODE))

/* Nonzero if NODE declares a function.  */
#define DECL_DECLARES_FUNCTION_P(NODE) \
  (TREE_CODE (NODE) == FUNCTION_DECL || DECL_FUNCTION_TEMPLATE_P (NODE))

/* Nonzero if NODE is the typedef implicitly generated for a type when
   the type is declared.  In C++, `struct S {};' is roughly
   equivalent to `struct S {}; typedef struct S S;' in C.
   DECL_IMPLICIT_TYPEDEF_P will hold for the typedef indicated in this
   example.  In C++, there is a second implicit typedef for each
   class, called the injected-class-name, in the scope of `S' itself, so that
   you can say `S::S'.  DECL_SELF_REFERENCE_P will hold for that typedef.  */
#define DECL_IMPLICIT_TYPEDEF_P(NODE) \
  (TREE_CODE (NODE) == TYPE_DECL && DECL_LANG_FLAG_2 (NODE))
#define SET_DECL_IMPLICIT_TYPEDEF_P(NODE) \
  (DECL_LANG_FLAG_2 (NODE) = 1)
#define DECL_SELF_REFERENCE_P(NODE) \
  (TREE_CODE (NODE) == TYPE_DECL && DECL_LANG_FLAG_4 (NODE))
#define SET_DECL_SELF_REFERENCE_P(NODE) \
  (DECL_LANG_FLAG_4 (NODE) = 1)

/* A `primary' template is one that has its own template header and is not
   a partial specialization.  A member function of a class template is a
   template, but not primary.  A member template is primary.  Friend
   templates are primary, too.  */

/* Returns the primary template corresponding to these parameters.  */
#define DECL_PRIMARY_TEMPLATE(NODE) \
  (TREE_TYPE (DECL_INNERMOST_TEMPLATE_PARMS (NODE)))

/* Returns nonzero if NODE is a primary template.  */
#define PRIMARY_TEMPLATE_P(NODE) (DECL_PRIMARY_TEMPLATE (NODE) == (NODE))

/* Nonzero iff NODE is a specialization of a template.  The value
   indicates the type of specializations:

     1=implicit instantiation

     2=partial or explicit specialization, e.g.:

        template <> int min<int> (int, int),

     3=explicit instantiation, e.g.:

        template int min<int> (int, int);

   Note that NODE will be marked as a specialization even if the
   template it is instantiating is not a primary template.  For
   example, given:

     template <typename T> struct O {
       void f();
       struct I {};
     };

   both O<int>::f and O<int>::I will be marked as instantiations.

   If DECL_USE_TEMPLATE is nonzero, then DECL_TEMPLATE_INFO will also
   be non-NULL.  */
#define DECL_USE_TEMPLATE(NODE) (DECL_LANG_SPECIFIC (NODE)->u.base.use_template)

/* Like DECL_USE_TEMPLATE, but for class types.  */
#define CLASSTYPE_USE_TEMPLATE(NODE) \
  (LANG_TYPE_CLASS_CHECK (NODE)->use_template)

/* True if NODE is a specialization of a primary template.  */
#define CLASSTYPE_SPECIALIZATION_OF_PRIMARY_TEMPLATE_P(NODE)	\
  (CLASS_TYPE_P (NODE)						\
   && CLASSTYPE_USE_TEMPLATE (NODE)				\
   && PRIMARY_TEMPLATE_P (CLASSTYPE_TI_TEMPLATE (NODE)))

#define DECL_TEMPLATE_INSTANTIATION(NODE) (DECL_USE_TEMPLATE (NODE) & 1)
#define CLASSTYPE_TEMPLATE_INSTANTIATION(NODE) \
  (CLASSTYPE_USE_TEMPLATE (NODE) & 1)

#define DECL_TEMPLATE_SPECIALIZATION(NODE) (DECL_USE_TEMPLATE (NODE) == 2)
#define SET_DECL_TEMPLATE_SPECIALIZATION(NODE) (DECL_USE_TEMPLATE (NODE) = 2)

/* Returns true for an explicit or partial specialization of a class
   template.  */
#define CLASSTYPE_TEMPLATE_SPECIALIZATION(NODE) \
  (CLASSTYPE_USE_TEMPLATE (NODE) == 2)
#define SET_CLASSTYPE_TEMPLATE_SPECIALIZATION(NODE) \
  (CLASSTYPE_USE_TEMPLATE (NODE) = 2)

#define DECL_IMPLICIT_INSTANTIATION(NODE) (DECL_USE_TEMPLATE (NODE) == 1)
#define SET_DECL_IMPLICIT_INSTANTIATION(NODE) (DECL_USE_TEMPLATE (NODE) = 1)
#define CLASSTYPE_IMPLICIT_INSTANTIATION(NODE) \
  (CLASSTYPE_USE_TEMPLATE (NODE) == 1)
#define SET_CLASSTYPE_IMPLICIT_INSTANTIATION(NODE) \
  (CLASSTYPE_USE_TEMPLATE (NODE) = 1)

#define DECL_EXPLICIT_INSTANTIATION(NODE) (DECL_USE_TEMPLATE (NODE) == 3)
#define SET_DECL_EXPLICIT_INSTANTIATION(NODE) (DECL_USE_TEMPLATE (NODE) = 3)
#define CLASSTYPE_EXPLICIT_INSTANTIATION(NODE) \
  (CLASSTYPE_USE_TEMPLATE (NODE) == 3)
#define SET_CLASSTYPE_EXPLICIT_INSTANTIATION(NODE) \
  (CLASSTYPE_USE_TEMPLATE (NODE) = 3)

/* Nonzero if DECL is a friend function which is an instantiation
   from the point of view of the compiler, but not from the point of
   view of the language.  For example given:
      template <class T> struct S { friend void f(T) {}; };
   the declaration of `void f(int)' generated when S<int> is
   instantiated will not be a DECL_TEMPLATE_INSTANTIATION, but will be
   a DECL_FRIEND_PSEUDO_TEMPLATE_INSTANTIATION.  */
#define DECL_FRIEND_PSEUDO_TEMPLATE_INSTANTIATION(DECL) \
  (DECL_LANG_SPECIFIC (DECL) && DECL_TEMPLATE_INFO (DECL) \
   && !DECL_USE_TEMPLATE (DECL))

/* Nonzero if DECL is a function generated from a function 'temploid',
   i.e. template, member of class template, or dependent friend.  */
#define DECL_TEMPLOID_INSTANTIATION(DECL)		\
  (DECL_TEMPLATE_INSTANTIATION (DECL)			\
   || DECL_FRIEND_PSEUDO_TEMPLATE_INSTANTIATION (DECL))

/* Nonzero if DECL is either defined implicitly by the compiler or
   generated from a temploid.  */
#define DECL_GENERATED_P(DECL) \
  (DECL_TEMPLOID_INSTANTIATION (DECL) || DECL_DEFAULTED_FN (DECL))

/* Nonzero iff we are currently processing a declaration for an
   entity with its own template parameter list, and which is not a
   full specialization.  */
#define PROCESSING_REAL_TEMPLATE_DECL_P() \
  (!processing_template_parmlist \
   && processing_template_decl > template_class_depth (current_scope ()))

/* Nonzero if this VAR_DECL or FUNCTION_DECL has already been
   instantiated, i.e. its definition has been generated from the
   pattern given in the template.  */
#define DECL_TEMPLATE_INSTANTIATED(NODE) \
  DECL_LANG_FLAG_1 (VAR_OR_FUNCTION_DECL_CHECK (NODE))

/* We know what we're doing with this decl now.  */
#define DECL_INTERFACE_KNOWN(NODE) DECL_LANG_FLAG_5 (NODE)

/* DECL_EXTERNAL must be set on a decl until the decl is actually emitted,
   so that assemble_external will work properly.  So we have this flag to
   tell us whether the decl is really not external.

   This flag does not indicate whether or not the decl is defined in the
   current translation unit; it indicates whether or not we should emit the
   decl at the end of compilation if it is defined and needed.  */
#define DECL_NOT_REALLY_EXTERN(NODE) \
  (DECL_LANG_SPECIFIC (NODE)->u.base.not_really_extern)

#define DECL_REALLY_EXTERN(NODE) \
  (DECL_EXTERNAL (NODE)				\
   && (!DECL_LANG_SPECIFIC (NODE) || !DECL_NOT_REALLY_EXTERN (NODE)))

/* A thunk is a stub function.

   A thunk is an alternate entry point for an ordinary FUNCTION_DECL.
   The address of the ordinary FUNCTION_DECL is given by the
   DECL_INITIAL, which is always an ADDR_EXPR whose operand is a
   FUNCTION_DECL.  The job of the thunk is to either adjust the this
   pointer before transferring control to the FUNCTION_DECL, or call
   FUNCTION_DECL and then adjust the result value. Note, the result
   pointer adjusting thunk must perform a call to the thunked
   function, (or be implemented via passing some invisible parameter
   to the thunked function, which is modified to perform the
   adjustment just before returning).

   A thunk may perform either, or both, of the following operations:

   o Adjust the this or result pointer by a constant offset.
   o Adjust the this or result pointer by looking up a vcall or vbase offset
     in the vtable.

   A this pointer adjusting thunk converts from a base to a derived
   class, and hence adds the offsets. A result pointer adjusting thunk
   converts from a derived class to a base, and hence subtracts the
   offsets.  If both operations are performed, then the constant
   adjustment is performed first for this pointer adjustment and last
   for the result pointer adjustment.

   The constant adjustment is given by THUNK_FIXED_OFFSET.  If the
   vcall or vbase offset is required, THUNK_VIRTUAL_OFFSET is
   used. For this pointer adjusting thunks, it is the vcall offset
   into the vtable.  For result pointer adjusting thunks it is the
   binfo of the virtual base to convert to.  Use that binfo's vbase
   offset.

   It is possible to have equivalent covariant thunks.  These are
   distinct virtual covariant thunks whose vbase offsets happen to
   have the same value.  THUNK_ALIAS is used to pick one as the
   canonical thunk, which will get all the this pointer adjusting
   thunks attached to it.  */

/* An integer indicating how many bytes should be subtracted from the
   this or result pointer when this function is called.  */
#define THUNK_FIXED_OFFSET(DECL) \
  (DECL_LANG_SPECIFIC (THUNK_FUNCTION_CHECK (DECL))->u.fn.u5.fixed_offset)

/* A tree indicating how to perform the virtual adjustment. For a this
   adjusting thunk it is the number of bytes to be added to the vtable
   to find the vcall offset. For a result adjusting thunk, it is the
   binfo of the relevant virtual base.  If NULL, then there is no
   virtual adjust.  (The vptr is always located at offset zero from
   the this or result pointer.)  (If the covariant type is within the
   class hierarchy being laid out, the vbase index is not yet known
   at the point we need to create the thunks, hence the need to use
   binfos.)  */

#define THUNK_VIRTUAL_OFFSET(DECL) \
  (LANG_DECL_MIN_CHECK (FUNCTION_DECL_CHECK (DECL))->access)

/* A thunk which is equivalent to another thunk.  */
#define THUNK_ALIAS(DECL) \
  (DECL_LANG_SPECIFIC (FUNCTION_DECL_CHECK (DECL))->u.min.template_info)

/* For thunk NODE, this is the FUNCTION_DECL thunked to.  It is
   possible for the target to be a thunk too.  */
#define THUNK_TARGET(NODE)				\
  (LANG_DECL_FN_CHECK (NODE)->befriending_classes)

/* True for a SCOPE_REF iff the "template" keyword was used to
   indicate that the qualified name denotes a template.  */
#define QUALIFIED_NAME_IS_TEMPLATE(NODE) \
  (TREE_LANG_FLAG_1 (SCOPE_REF_CHECK (NODE)))

/* True for an OMP_ATOMIC that has dependent parameters.  These are stored
   as an expr in operand 1, and integer_zero_node or clauses in operand 0.  */
#define OMP_ATOMIC_DEPENDENT_P(NODE) \
  (TREE_CODE (TREE_OPERAND (OMP_ATOMIC_CHECK (NODE), 0)) == INTEGER_CST \
   || TREE_CODE (TREE_OPERAND (OMP_ATOMIC_CHECK (NODE), 0)) == OMP_CLAUSE)

/* Used while gimplifying continue statements bound to OMP_FOR nodes.  */
#define OMP_FOR_GIMPLIFYING_P(NODE) \
  (TREE_LANG_FLAG_0 (OMP_LOOPING_CHECK (NODE)))

/* A language-specific token attached to the OpenMP data clauses to
   hold code (or code fragments) related to ctors, dtors, and op=.
   See semantics.c for details.  */
#define CP_OMP_CLAUSE_INFO(NODE) \
  TREE_TYPE (OMP_CLAUSE_RANGE_CHECK (NODE, OMP_CLAUSE_PRIVATE, \
				     OMP_CLAUSE__CONDTEMP_))

/* Nonzero if this transaction expression's body contains statements.  */
#define TRANSACTION_EXPR_IS_STMT(NODE) \
   TREE_LANG_FLAG_0 (TRANSACTION_EXPR_CHECK (NODE))

/* These macros provide convenient access to the various _STMT nodes
   created when parsing template declarations.  */
#define TRY_STMTS(NODE)		TREE_OPERAND (TRY_BLOCK_CHECK (NODE), 0)
#define TRY_HANDLERS(NODE)	TREE_OPERAND (TRY_BLOCK_CHECK (NODE), 1)

#define EH_SPEC_STMTS(NODE)	TREE_OPERAND (EH_SPEC_BLOCK_CHECK (NODE), 0)
#define EH_SPEC_RAISES(NODE)	TREE_OPERAND (EH_SPEC_BLOCK_CHECK (NODE), 1)

#define USING_STMT_NAMESPACE(NODE) TREE_OPERAND (USING_STMT_CHECK (NODE), 0)

/* Nonzero if this try block is a function try block.  */
#define FN_TRY_BLOCK_P(NODE)	TREE_LANG_FLAG_3 (TRY_BLOCK_CHECK (NODE))
#define HANDLER_PARMS(NODE)	TREE_OPERAND (HANDLER_CHECK (NODE), 0)
#define HANDLER_BODY(NODE)	TREE_OPERAND (HANDLER_CHECK (NODE), 1)
#define HANDLER_TYPE(NODE)	TREE_TYPE (HANDLER_CHECK (NODE))

/* CLEANUP_STMT accessors.  The statement(s) covered, the cleanup to run
   and the VAR_DECL for which this cleanup exists.  */
#define CLEANUP_BODY(NODE)	TREE_OPERAND (CLEANUP_STMT_CHECK (NODE), 0)
#define CLEANUP_EXPR(NODE)	TREE_OPERAND (CLEANUP_STMT_CHECK (NODE), 1)
#define CLEANUP_DECL(NODE)	TREE_OPERAND (CLEANUP_STMT_CHECK (NODE), 2)

/* IF_STMT accessors. These give access to the condition of the if
   statement, the then block of the if statement, and the else block
   of the if statement if it exists.  */
#define IF_COND(NODE)		TREE_OPERAND (IF_STMT_CHECK (NODE), 0)
#define THEN_CLAUSE(NODE)	TREE_OPERAND (IF_STMT_CHECK (NODE), 1)
#define ELSE_CLAUSE(NODE)	TREE_OPERAND (IF_STMT_CHECK (NODE), 2)
#define IF_SCOPE(NODE)		TREE_OPERAND (IF_STMT_CHECK (NODE), 3)
#define IF_STMT_CONSTEXPR_P(NODE) TREE_LANG_FLAG_0 (IF_STMT_CHECK (NODE))

/* Like PACK_EXPANSION_EXTRA_ARGS, for constexpr if.  IF_SCOPE is used while
   building an IF_STMT; IF_STMT_EXTRA_ARGS is used after it is complete.  */
#define IF_STMT_EXTRA_ARGS(NODE) IF_SCOPE (NODE)

/* WHILE_STMT accessors. These give access to the condition of the
   while statement and the body of the while statement, respectively.  */
#define WHILE_COND(NODE)	TREE_OPERAND (WHILE_STMT_CHECK (NODE), 0)
#define WHILE_BODY(NODE)	TREE_OPERAND (WHILE_STMT_CHECK (NODE), 1)

/* DO_STMT accessors. These give access to the condition of the do
   statement and the body of the do statement, respectively.  */
#define DO_COND(NODE)		TREE_OPERAND (DO_STMT_CHECK (NODE), 0)
#define DO_BODY(NODE)		TREE_OPERAND (DO_STMT_CHECK (NODE), 1)

/* FOR_STMT accessors. These give access to the init statement,
   condition, update expression, and body of the for statement,
   respectively.  */
#define FOR_INIT_STMT(NODE)	TREE_OPERAND (FOR_STMT_CHECK (NODE), 0)
#define FOR_COND(NODE)		TREE_OPERAND (FOR_STMT_CHECK (NODE), 1)
#define FOR_EXPR(NODE)		TREE_OPERAND (FOR_STMT_CHECK (NODE), 2)
#define FOR_BODY(NODE)		TREE_OPERAND (FOR_STMT_CHECK (NODE), 3)
#define FOR_SCOPE(NODE)		TREE_OPERAND (FOR_STMT_CHECK (NODE), 4)

/* RANGE_FOR_STMT accessors. These give access to the declarator,
   expression, body, and scope of the statement, respectively.  */
#define RANGE_FOR_DECL(NODE)	TREE_OPERAND (RANGE_FOR_STMT_CHECK (NODE), 0)
#define RANGE_FOR_EXPR(NODE)	TREE_OPERAND (RANGE_FOR_STMT_CHECK (NODE), 1)
#define RANGE_FOR_BODY(NODE)	TREE_OPERAND (RANGE_FOR_STMT_CHECK (NODE), 2)
#define RANGE_FOR_SCOPE(NODE)	TREE_OPERAND (RANGE_FOR_STMT_CHECK (NODE), 3)
#define RANGE_FOR_UNROLL(NODE)	TREE_OPERAND (RANGE_FOR_STMT_CHECK (NODE), 4)
#define RANGE_FOR_INIT_STMT(NODE) TREE_OPERAND (RANGE_FOR_STMT_CHECK (NODE), 5)
#define RANGE_FOR_IVDEP(NODE)	TREE_LANG_FLAG_6 (RANGE_FOR_STMT_CHECK (NODE))

#define SWITCH_STMT_COND(NODE)	TREE_OPERAND (SWITCH_STMT_CHECK (NODE), 0)
#define SWITCH_STMT_BODY(NODE)	TREE_OPERAND (SWITCH_STMT_CHECK (NODE), 1)
#define SWITCH_STMT_TYPE(NODE)	TREE_OPERAND (SWITCH_STMT_CHECK (NODE), 2)
#define SWITCH_STMT_SCOPE(NODE)	TREE_OPERAND (SWITCH_STMT_CHECK (NODE), 3)
/* True if there are case labels for all possible values of switch cond, either
   because there is a default: case label or because the case label ranges cover
   all values.  */
#define SWITCH_STMT_ALL_CASES_P(NODE) \
  TREE_LANG_FLAG_0 (SWITCH_STMT_CHECK (NODE))
/* True if the body of a switch stmt contains no BREAK_STMTs.  */
#define SWITCH_STMT_NO_BREAK_P(NODE) \
  TREE_LANG_FLAG_2 (SWITCH_STMT_CHECK (NODE))

/* STMT_EXPR accessor.  */
#define STMT_EXPR_STMT(NODE)	TREE_OPERAND (STMT_EXPR_CHECK (NODE), 0)

/* EXPR_STMT accessor. This gives the expression associated with an
   expression statement.  */
#define EXPR_STMT_EXPR(NODE)	TREE_OPERAND (EXPR_STMT_CHECK (NODE), 0)

/* True if this TARGET_EXPR was created by build_cplus_new, and so we can
   discard it if it isn't useful.  */
#define TARGET_EXPR_IMPLICIT_P(NODE) \
  TREE_LANG_FLAG_0 (TARGET_EXPR_CHECK (NODE))

/* True if this TARGET_EXPR is the result of list-initialization of a
   temporary.  */
#define TARGET_EXPR_LIST_INIT_P(NODE) \
  TREE_LANG_FLAG_1 (TARGET_EXPR_CHECK (NODE))

/* True if this TARGET_EXPR expresses direct-initialization of an object
   to be named later.  */
#define TARGET_EXPR_DIRECT_INIT_P(NODE) \
  TREE_LANG_FLAG_2 (TARGET_EXPR_CHECK (NODE))

/* True if NODE is a TARGET_EXPR that just expresses a copy of its INITIAL; if
   the initializer has void type, it's doing something more complicated.  */
#define SIMPLE_TARGET_EXPR_P(NODE)				\
  (TREE_CODE (NODE) == TARGET_EXPR				\
   && !VOID_TYPE_P (TREE_TYPE (TARGET_EXPR_INITIAL (NODE))))

/* True if EXPR expresses direct-initialization of a TYPE.  */
#define DIRECT_INIT_EXPR_P(TYPE,EXPR)					\
  (TREE_CODE (EXPR) == TARGET_EXPR && TREE_LANG_FLAG_2 (EXPR)		\
   && same_type_ignoring_top_level_qualifiers_p (TYPE, TREE_TYPE (EXPR)))

/* True if this CONVERT_EXPR is for a conversion to virtual base in
   an NSDMI, and should be re-evaluated when used in a constructor.  */
#define CONVERT_EXPR_VBASE_PATH(NODE) \
  TREE_LANG_FLAG_0 (CONVERT_EXPR_CHECK (NODE))

/* True if SIZEOF_EXPR argument is type.  */
#define SIZEOF_EXPR_TYPE_P(NODE) \
  TREE_LANG_FLAG_0 (SIZEOF_EXPR_CHECK (NODE))

/* True if the ALIGNOF_EXPR was spelled "alignof".  */
#define ALIGNOF_EXPR_STD_P(NODE) \
  TREE_LANG_FLAG_0 (ALIGNOF_EXPR_CHECK (NODE))

/* OMP_DEPOBJ accessors. These give access to the depobj expression of the
   #pragma omp depobj directive and the clauses, respectively.  If
   OMP_DEPOBJ_CLAUSES is INTEGER_CST, it is instead the update clause kind
   or OMP_CLAUSE_DEPEND_LAST for destroy clause.  */
#define OMP_DEPOBJ_DEPOBJ(NODE)	 TREE_OPERAND (OMP_DEPOBJ_CHECK (NODE), 0)
#define OMP_DEPOBJ_CLAUSES(NODE) TREE_OPERAND (OMP_DEPOBJ_CHECK (NODE), 1)

/* An enumeration of the kind of tags that C++ accepts.  */
enum tag_types {
  none_type = 0, /* Not a tag type.  */
  record_type,   /* "struct" types.  */
  class_type,    /* "class" types.  */
  union_type,    /* "union" types.  */
  enum_type,     /* "enum" types.  */
  typename_type, /* "typename" types.  */
  scope_type	 /* namespace or tagged type name followed by :: */
};

/* The various kinds of lvalues we distinguish.  */
enum cp_lvalue_kind_flags {
  clk_none = 0,     /* Things that are not an lvalue.  */
  clk_ordinary = 1, /* An ordinary lvalue.  */
  clk_rvalueref = 2,/* An xvalue (rvalue formed using an rvalue reference) */
  clk_class = 4,    /* A prvalue of class or array type.  */
  clk_bitfield = 8, /* An lvalue for a bit-field.  */
  clk_packed = 16   /* An lvalue for a packed field.  */
};

/* This type is used for parameters and variables which hold
   combinations of the flags in enum cp_lvalue_kind_flags.  */
typedef int cp_lvalue_kind;

/* Various kinds of template specialization, instantiation, etc.  */
enum tmpl_spec_kind {
  tsk_none,		   /* Not a template at all.  */
  tsk_invalid_member_spec, /* An explicit member template
			      specialization, but the enclosing
			      classes have not all been explicitly
			      specialized.  */
  tsk_invalid_expl_inst,   /* An explicit instantiation containing
			      template parameter lists.  */
  tsk_excessive_parms,	   /* A template declaration with too many
			      template parameter lists.  */
  tsk_insufficient_parms,  /* A template declaration with too few
			      parameter lists.  */
  tsk_template,		   /* A template declaration.  */
  tsk_expl_spec,	   /* An explicit specialization.  */
  tsk_expl_inst		   /* An explicit instantiation.  */
};

/* The various kinds of access.  BINFO_ACCESS depends on these being
   two bit quantities.  The numerical values are important; they are
   used to initialize RTTI data structures, so changing them changes
   the ABI.  */
enum access_kind {
  ak_none = 0,		   /* Inaccessible.  */
  ak_public = 1,	   /* Accessible, as a `public' thing.  */
  ak_protected = 2,	   /* Accessible, as a `protected' thing.  */
  ak_private = 3	   /* Accessible, as a `private' thing.  */
};

/* The various kinds of special functions.  If you add to this list,
   you should update special_function_p as well.  */
enum special_function_kind {
  sfk_none = 0,		   /* Not a special function.  This enumeral
			      must have value zero; see
			      special_function_p.  */
  /* The following are ordered, for use by member synthesis fns.  */
  sfk_destructor,	   /* A destructor.  */
  sfk_constructor,	   /* A constructor.  */
  sfk_inheriting_constructor, /* An inheriting constructor */
  sfk_copy_constructor,    /* A copy constructor.  */
  sfk_move_constructor,    /* A move constructor.  */
  sfk_copy_assignment,     /* A copy assignment operator.  */
  sfk_move_assignment,     /* A move assignment operator.  */
  /* The following are unordered.  */
  sfk_complete_destructor, /* A destructor for complete objects.  */
  sfk_base_destructor,     /* A destructor for base subobjects.  */
  sfk_deleting_destructor, /* A destructor for complete objects that
			      deletes the object after it has been
			      destroyed.  */
  sfk_conversion,	   /* A conversion operator.  */
  sfk_deduction_guide,	   /* A class template deduction guide.  */
  sfk_comparison,	   /* A comparison operator (e.g. ==, <, <=>).  */
  sfk_virtual_destructor   /* Used by member synthesis fns.  */
};

/* The various kinds of linkage.  From [basic.link],

      A name is said to have linkage when it might denote the same
      object, reference, function, type, template, namespace or value
      as a name introduced in another scope:

      -- When a name has external linkage, the entity it denotes can
	 be referred to from scopes of other translation units or from
	 other scopes of the same translation unit.

      -- When a name has internal linkage, the entity it denotes can
	 be referred to by names from other scopes in the same
	 translation unit.

      -- When a name has no linkage, the entity it denotes cannot be
	 referred to by names from other scopes.  */

enum linkage_kind {
  lk_none,			/* No linkage.  */
  lk_internal,			/* Internal linkage.  */
  lk_external			/* External linkage.  */
};

enum duration_kind {
  dk_static,
  dk_thread,
  dk_auto,
  dk_dynamic
};

/* Bitmask flags to control type substitution.  */
enum tsubst_flags {
  tf_none = 0,			 /* nothing special */
  tf_error = 1 << 0,		 /* give error messages  */
  tf_warning = 1 << 1,	 	 /* give warnings too  */
  tf_ignore_bad_quals = 1 << 2,	 /* ignore bad cvr qualifiers */
  tf_keep_type_decl = 1 << 3,	 /* retain typedef type decls
				    (make_typename_type use) */
  tf_ptrmem_ok = 1 << 4,	 /* pointers to member ok (internal
				    instantiate_type use) */
  tf_user = 1 << 5,		 /* found template must be a user template
				    (lookup_template_class use) */
  tf_conv = 1 << 6,		 /* We are determining what kind of
				    conversion might be permissible,
				    not actually performing the
				    conversion.  */
  tf_decltype = 1 << 7,          /* We are the operand of decltype.
				    Used to implement the special rules
				    for calls in decltype (5.2.2/11).  */
  tf_partial = 1 << 8,		 /* Doing initial explicit argument
				    substitution in fn_type_unification.  */
  tf_fndecl_type = 1 << 9,   /* Substituting the type of a function
				declaration.  */
  tf_no_cleanup = 1 << 10,   /* Do not build a cleanup
				(build_target_expr and friends) */
  tf_norm = 1 << 11,		 /* Build diagnostic information during
				    constraint normalization.  */
  /* Convenient substitution flags combinations.  */
  tf_warning_or_error = tf_warning | tf_error
};

/* This type is used for parameters and variables which hold
   combinations of the flags in enum tsubst_flags.  */
typedef int tsubst_flags_t;

/* The kind of checking we can do looking in a class hierarchy.  */
enum base_access_flags {
  ba_any = 0,  /* Do not check access, allow an ambiguous base,
		      prefer a non-virtual base */
  ba_unique = 1 << 0,  /* Must be a unique base.  */
  ba_check_bit = 1 << 1,   /* Check access.  */
  ba_check = ba_unique | ba_check_bit,
  ba_ignore_scope = 1 << 2 /* Ignore access allowed by local scope.  */
};

/* This type is used for parameters and variables which hold
   combinations of the flags in enum base_access_flags.  */
typedef int base_access;

/* The various kinds of access check during parsing.  */
enum deferring_kind {
  dk_no_deferred = 0, /* Check access immediately */
  dk_deferred = 1,    /* Deferred check */
  dk_no_check = 2     /* No access check */
};

/* The kind of base we can find, looking in a class hierarchy.
   Values <0 indicate we failed.  */
enum base_kind {
  bk_inaccessible = -3,   /* The base is inaccessible */
  bk_ambig = -2,	  /* The base is ambiguous */
  bk_not_base = -1,	  /* It is not a base */
  bk_same_type = 0,	  /* It is the same type */
  bk_proper_base = 1,	  /* It is a proper base */
  bk_via_virtual = 2	  /* It is a proper base, but via a virtual
			     path. This might not be the canonical
			     binfo.  */
};

/* Node for "pointer to (virtual) function".
   This may be distinct from ptr_type_node so gdb can distinguish them.  */
#define vfunc_ptr_type_node  vtable_entry_type


/* For building calls to `delete'.  */
extern GTY(()) tree integer_two_node;

/* The number of function bodies which we are currently processing.
   (Zero if we are at namespace scope, one inside the body of a
   function, two inside the body of a function in a local class, etc.)  */
extern int function_depth;

/* Nonzero if we are inside eq_specializations, which affects comparison of
   PARM_DECLs in cp_tree_equal.  */
extern int comparing_specializations;

/* In parser.c.  */

/* Nonzero if we are parsing an unevaluated operand: an operand to
   sizeof, typeof, or alignof.  This is a count since operands to
   sizeof can be nested.  */

extern int cp_unevaluated_operand;

/* RAII class used to inhibit the evaluation of operands during parsing
   and template instantiation. Evaluation warnings are also inhibited. */

class cp_unevaluated
{
public:
  cp_unevaluated ();
  ~cp_unevaluated ();
};

/* The reverse: an RAII class used for nested contexts that are evaluated even
   if the enclosing context is not.  */

class cp_evaluated
{
public:
  int uneval;
  int inhibit;
  cp_evaluated ()
    : uneval(cp_unevaluated_operand), inhibit(c_inhibit_evaluation_warnings)
  { cp_unevaluated_operand = c_inhibit_evaluation_warnings = 0; }
  ~cp_evaluated ()
  { cp_unevaluated_operand = uneval;
    c_inhibit_evaluation_warnings = inhibit; }
};

/* in pt.c  */

/* These values are used for the `STRICT' parameter to type_unification and
   fn_type_unification.  Their meanings are described with the
   documentation for fn_type_unification.  */

enum unification_kind_t {
  DEDUCE_CALL,
  DEDUCE_CONV,
  DEDUCE_EXACT
};

// An RAII class used to create a new pointer map for local
// specializations. When the stack goes out of scope, the
// previous pointer map is restored.
enum lss_policy { lss_blank, lss_copy };
class local_specialization_stack
{
public:
  local_specialization_stack (lss_policy = lss_blank);
  ~local_specialization_stack ();

  hash_map<tree, tree> *saved;
};

/* Entry in the specialization hash table.  */
struct GTY((for_user)) spec_entry
{
  tree tmpl;  /* The general template this is a specialization of.  */
  tree args;  /* The args for this (maybe-partial) specialization.  */
  tree spec;  /* The specialization itself.  */
};

/* in class.c */

extern int current_class_depth;

/* in decl.c */

/* An array of static vars & fns.  */
extern GTY(()) vec<tree, va_gc> *static_decls;

/* An array of vtable-needing types that have no key function, or have
   an emitted key function.  */
extern GTY(()) vec<tree, va_gc> *keyed_classes;

/* Here's where we control how name mangling takes place.  */

/* Cannot use '$' up front, because this confuses gdb
   (names beginning with '$' are gdb-local identifiers).

   Note that all forms in which the '$' is significant are long enough
   for direct indexing (meaning that if we know there is a '$'
   at a particular location, we can index into the string at
   any other location that provides distinguishing characters).  */

/* Define NO_DOT_IN_LABEL in your favorite tm file if your assembler
   doesn't allow '.' in symbol names.  */
#ifndef NO_DOT_IN_LABEL

#define JOINER '.'

#define AUTO_TEMP_NAME "_.tmp_"
#define VFIELD_BASE ".vf"
#define VFIELD_NAME "_vptr."
#define VFIELD_NAME_FORMAT "_vptr.%s"

#else /* NO_DOT_IN_LABEL */

#ifndef NO_DOLLAR_IN_LABEL

#define JOINER '$'

#define AUTO_TEMP_NAME "_$tmp_"
#define VFIELD_BASE "$vf"
#define VFIELD_NAME "_vptr$"
#define VFIELD_NAME_FORMAT "_vptr$%s"

#else /* NO_DOLLAR_IN_LABEL */

#define VTABLE_NAME "__vt_"
#define VTABLE_NAME_P(ID_NODE) \
  (!strncmp (IDENTIFIER_POINTER (ID_NODE), VTABLE_NAME, \
	     sizeof (VTABLE_NAME) - 1))
#define VFIELD_BASE "__vfb"
#define VFIELD_NAME "__vptr_"
#define VFIELD_NAME_P(ID_NODE) \
  (!strncmp (IDENTIFIER_POINTER (ID_NODE), VFIELD_NAME, \
	    sizeof (VFIELD_NAME) - 1))
#define VFIELD_NAME_FORMAT "__vptr_%s"

#endif	/* NO_DOLLAR_IN_LABEL */
#endif	/* NO_DOT_IN_LABEL */

#define UDLIT_OP_ANSI_PREFIX "operator\"\""
#define UDLIT_OP_ANSI_FORMAT UDLIT_OP_ANSI_PREFIX "%s"
#define UDLIT_OP_MANGLED_PREFIX "li"
#define UDLIT_OP_MANGLED_FORMAT UDLIT_OP_MANGLED_PREFIX "%s"
#define UDLIT_OPER_P(ID_NODE) \
  (!strncmp (IDENTIFIER_POINTER (ID_NODE), \
             UDLIT_OP_ANSI_PREFIX, \
	     sizeof (UDLIT_OP_ANSI_PREFIX) - 1))
#define UDLIT_OP_SUFFIX(ID_NODE) \
  (IDENTIFIER_POINTER (ID_NODE) + sizeof (UDLIT_OP_ANSI_PREFIX) - 1)

#if !defined(NO_DOLLAR_IN_LABEL) || !defined(NO_DOT_IN_LABEL)

#define VTABLE_NAME_P(ID_NODE) (IDENTIFIER_POINTER (ID_NODE)[1] == 'v' \
  && IDENTIFIER_POINTER (ID_NODE)[2] == 't' \
  && IDENTIFIER_POINTER (ID_NODE)[3] == JOINER)

#define VFIELD_NAME_P(ID_NODE) \
  (!strncmp (IDENTIFIER_POINTER (ID_NODE), VFIELD_NAME, sizeof(VFIELD_NAME)-1))

#endif /* !defined(NO_DOLLAR_IN_LABEL) || !defined(NO_DOT_IN_LABEL) */


/* Nonzero if we're done parsing and into end-of-file activities.
   Two if we're done with front-end processing.  */

extern int at_eof;

/* True if note_mangling_alias should enqueue mangling aliases for
   later generation, rather than emitting them right away.  */

extern bool defer_mangling_aliases;

/* True if noexcept is part of the type (i.e. in C++17).  */

extern bool flag_noexcept_type;

/* A list of namespace-scope objects which have constructors or
   destructors which reside in the global scope.  The decl is stored
   in the TREE_VALUE slot and the initializer is stored in the
   TREE_PURPOSE slot.  */
extern GTY(()) tree static_aggregates;
/* Likewise, for thread local storage.  */
extern GTY(()) tree tls_aggregates;

enum overload_flags { NO_SPECIAL = 0, DTOR_FLAG, TYPENAME_FLAG };

/* These are uses as bits in flags passed to various functions to
   control their behavior.  Despite the LOOKUP_ prefix, many of these
   do not control name lookup.  ??? Functions using these flags should
   probably be modified to accept explicit boolean flags for the
   behaviors relevant to them.  */
/* Check for access violations.  */
#define LOOKUP_PROTECT (1 << 0)
#define LOOKUP_NORMAL (LOOKUP_PROTECT)
/* Even if the function found by lookup is a virtual function, it
   should be called directly.  */
#define LOOKUP_NONVIRTUAL (1 << 1)
/* Non-converting (i.e., "explicit") constructors are not tried.  This flag
   indicates that we are not performing direct-initialization.  */
#define LOOKUP_ONLYCONVERTING (1 << 2)
#define LOOKUP_IMPLICIT (LOOKUP_NORMAL | LOOKUP_ONLYCONVERTING)
/* If a temporary is created, it should be created so that it lives
   as long as the current variable bindings; otherwise it only lives
   until the end of the complete-expression.  It also forces
   direct-initialization in cases where other parts of the compiler
   have already generated a temporary, such as reference
   initialization and the catch parameter.  */
#define DIRECT_BIND (1 << 3)
/* We're performing a user-defined conversion, so more user-defined
   conversions are not permitted (only built-in conversions).  */
#define LOOKUP_NO_CONVERSION (1 << 4)
/* The user has explicitly called a destructor.  (Therefore, we do
   not need to check that the object is non-NULL before calling the
   destructor.)  */
#define LOOKUP_DESTRUCTOR (1 << 5)
/* Do not permit references to bind to temporaries.  */
#define LOOKUP_NO_TEMP_BIND (1 << 6)
/* Do not accept objects, and possibly namespaces.  */
#define LOOKUP_PREFER_TYPES (1 << 7)
/* Do not accept objects, and possibly types.   */
#define LOOKUP_PREFER_NAMESPACES (1 << 8)
/* Accept types or namespaces.  */
#define LOOKUP_PREFER_BOTH (LOOKUP_PREFER_TYPES | LOOKUP_PREFER_NAMESPACES)
/* Return friend declarations and un-declared builtin functions.
   (Normally, these entities are registered in the symbol table, but
   not found by lookup.)  */
#define LOOKUP_HIDDEN (LOOKUP_PREFER_NAMESPACES << 1)
/* We're trying to treat an lvalue as an rvalue.  */
#define LOOKUP_PREFER_RVALUE (LOOKUP_HIDDEN << 1)
/* We're inside an init-list, so narrowing conversions are ill-formed.  */
#define LOOKUP_NO_NARROWING (LOOKUP_PREFER_RVALUE << 1)
/* We're looking up a constructor for list-initialization.  */
#define LOOKUP_LIST_INIT_CTOR (LOOKUP_NO_NARROWING << 1)
/* This is the first parameter of a copy constructor.  */
#define LOOKUP_COPY_PARM (LOOKUP_LIST_INIT_CTOR << 1)
/* We only want to consider list constructors.  */
#define LOOKUP_LIST_ONLY (LOOKUP_COPY_PARM << 1)
/* Return after determining which function to call and checking access.
   Used by sythesized_method_walk to determine which functions will
   be called to initialize subobjects, in order to determine exception
   specification and possible implicit delete.
   This is kind of a hack, but exiting early avoids problems with trying
   to perform argument conversions when the class isn't complete yet.  */
#define LOOKUP_SPECULATIVE (LOOKUP_LIST_ONLY << 1)
/* Used by calls from defaulted functions to limit the overload set to avoid
   cycles trying to declare them (core issue 1092).  */
#define LOOKUP_DEFAULTED (LOOKUP_SPECULATIVE << 1)
/* Used in calls to store_init_value to suppress its usual call to
   digest_init.  */
#define LOOKUP_ALREADY_DIGESTED (LOOKUP_DEFAULTED << 1)
/* An instantiation with explicit template arguments.  */
#define LOOKUP_EXPLICIT_TMPL_ARGS (LOOKUP_ALREADY_DIGESTED << 1)
/* Like LOOKUP_NO_TEMP_BIND, but also prevent binding to xvalues.  */
#define LOOKUP_NO_RVAL_BIND (LOOKUP_EXPLICIT_TMPL_ARGS << 1)
/* Used by case_conversion to disregard non-integral conversions.  */
#define LOOKUP_NO_NON_INTEGRAL (LOOKUP_NO_RVAL_BIND << 1)
/* Used for delegating constructors in order to diagnose self-delegation.  */
#define LOOKUP_DELEGATING_CONS (LOOKUP_NO_NON_INTEGRAL << 1)
/* Allow initialization of a flexible array members.  */
#define LOOKUP_ALLOW_FLEXARRAY_INIT (LOOKUP_DELEGATING_CONS << 1)
/* Require constant initialization of a non-constant variable.  */
#define LOOKUP_CONSTINIT (LOOKUP_ALLOW_FLEXARRAY_INIT << 1)
/* We're looking for either a rewritten comparison operator candidate or the
   operator to use on the former's result.  We distinguish between the two by
   knowing that comparisons other than == and <=> must be the latter, as must
   a <=> expression trying to rewrite to <=> without reversing.  */
#define LOOKUP_REWRITTEN (LOOKUP_CONSTINIT << 1)
/* Reverse the order of the two arguments for comparison rewriting.  First we
   swap the arguments in add_operator_candidates, then we swap the conversions
   in add_candidate (so that they correspond to the original order of the
   args), then we swap the conversions back in build_new_op_1 (so they
   correspond to the order of the args in the candidate).  */
#define LOOKUP_REVERSED (LOOKUP_REWRITTEN << 1)
/* We're initializing an aggregate from a parenthesized list of values.  */
#define LOOKUP_AGGREGATE_PAREN_INIT (LOOKUP_REVERSED << 1)

#define LOOKUP_NAMESPACES_ONLY(F)  \
  (((F) & LOOKUP_PREFER_NAMESPACES) && !((F) & LOOKUP_PREFER_TYPES))
#define LOOKUP_TYPES_ONLY(F)  \
  (!((F) & LOOKUP_PREFER_NAMESPACES) && ((F) & LOOKUP_PREFER_TYPES))
#define LOOKUP_QUALIFIERS_ONLY(F)     ((F) & LOOKUP_PREFER_BOTH)


/* These flags are used by the conversion code.
   CONV_IMPLICIT   :  Perform implicit conversions (standard and user-defined).
   CONV_STATIC     :  Perform the explicit conversions for static_cast.
   CONV_CONST      :  Perform the explicit conversions for const_cast.
   CONV_REINTERPRET:  Perform the explicit conversions for reinterpret_cast.
   CONV_PRIVATE    :  Perform upcasts to private bases.
   CONV_FORCE_TEMP :  Require a new temporary when converting to the same
		      aggregate type.  */

#define CONV_IMPLICIT    1
#define CONV_STATIC      2
#define CONV_CONST       4
#define CONV_REINTERPRET 8
#define CONV_PRIVATE	 16
#define CONV_FORCE_TEMP  32
#define CONV_FOLD	 64
#define CONV_OLD_CONVERT (CONV_IMPLICIT | CONV_STATIC | CONV_CONST \
			  | CONV_REINTERPRET)
#define CONV_C_CAST      (CONV_IMPLICIT | CONV_STATIC | CONV_CONST \
			  | CONV_REINTERPRET | CONV_PRIVATE | CONV_FORCE_TEMP)
#define CONV_BACKEND_CONVERT (CONV_OLD_CONVERT | CONV_FOLD)

/* Used by build_expr_type_conversion to indicate which types are
   acceptable as arguments to the expression under consideration.  */

#define WANT_INT	1 /* integer types, including bool */
#define WANT_FLOAT	2 /* floating point types */
#define WANT_ENUM	4 /* enumerated types */
#define WANT_POINTER	8 /* pointer types */
#define WANT_NULL      16 /* null pointer constant */
#define WANT_VECTOR_OR_COMPLEX 32 /* vector or complex types */
#define WANT_ARITH	(WANT_INT | WANT_FLOAT | WANT_VECTOR_OR_COMPLEX)

/* Used with comptypes, and related functions, to guide type
   comparison.  */

#define COMPARE_STRICT	      0 /* Just check if the types are the
				   same.  */
#define COMPARE_BASE	      1 /* Check to see if the second type is
				   derived from the first.  */
#define COMPARE_DERIVED	      2 /* Like COMPARE_BASE, but in
				   reverse.  */
#define COMPARE_REDECLARATION 4 /* The comparison is being done when
				   another declaration of an existing
				   entity is seen.  */
#define COMPARE_STRUCTURAL    8 /* The comparison is intended to be
				   structural. The actual comparison
				   will be identical to
				   COMPARE_STRICT.  */

/* Used with start function.  */
#define SF_DEFAULT	     0  /* No flags.  */
#define SF_PRE_PARSED	     1  /* The function declaration has
				   already been parsed.  */
#define SF_INCLASS_INLINE    2  /* The function is an inline, defined
				   in the class body.  */

/* Used with start_decl's initialized parameter.  */
#define SD_UNINITIALIZED     0
#define SD_INITIALIZED       1
#define SD_DEFAULTED         2
#define SD_DELETED           3

/* Returns nonzero iff TYPE1 and TYPE2 are the same type, or if TYPE2
   is derived from TYPE1, or if TYPE2 is a pointer (reference) to a
   class derived from the type pointed to (referred to) by TYPE1.  */
#define same_or_base_type_p(TYPE1, TYPE2) \
  comptypes ((TYPE1), (TYPE2), COMPARE_BASE)

/* These macros are used to access a TEMPLATE_PARM_INDEX.  */
#define TEMPLATE_PARM_INDEX_CAST(NODE) \
	((template_parm_index*)TEMPLATE_PARM_INDEX_CHECK (NODE))
#define TEMPLATE_PARM_IDX(NODE) (TEMPLATE_PARM_INDEX_CAST (NODE)->index)
#define TEMPLATE_PARM_LEVEL(NODE) (TEMPLATE_PARM_INDEX_CAST (NODE)->level)
#define TEMPLATE_PARM_DESCENDANTS(NODE) (TREE_CHAIN (NODE))
#define TEMPLATE_PARM_ORIG_LEVEL(NODE) (TEMPLATE_PARM_INDEX_CAST (NODE)->orig_level)
#define TEMPLATE_PARM_DECL(NODE) (TEMPLATE_PARM_INDEX_CAST (NODE)->decl)
#define TEMPLATE_PARM_PARAMETER_PACK(NODE) \
  (TREE_LANG_FLAG_0 (TEMPLATE_PARM_INDEX_CHECK (NODE)))

/* These macros are for accessing the fields of TEMPLATE_TYPE_PARM,
   TEMPLATE_TEMPLATE_PARM and BOUND_TEMPLATE_TEMPLATE_PARM nodes.  */
#define TEMPLATE_TYPE_PARM_INDEX(NODE)					\
  (TYPE_VALUES_RAW (TREE_CHECK3 ((NODE), TEMPLATE_TYPE_PARM,		\
				 TEMPLATE_TEMPLATE_PARM,		\
				 BOUND_TEMPLATE_TEMPLATE_PARM)))
#define TEMPLATE_TYPE_IDX(NODE) \
  (TEMPLATE_PARM_IDX (TEMPLATE_TYPE_PARM_INDEX (NODE)))
#define TEMPLATE_TYPE_LEVEL(NODE) \
  (TEMPLATE_PARM_LEVEL (TEMPLATE_TYPE_PARM_INDEX (NODE)))
#define TEMPLATE_TYPE_ORIG_LEVEL(NODE) \
  (TEMPLATE_PARM_ORIG_LEVEL (TEMPLATE_TYPE_PARM_INDEX (NODE)))
#define TEMPLATE_TYPE_DECL(NODE) \
  (TEMPLATE_PARM_DECL (TEMPLATE_TYPE_PARM_INDEX (NODE)))
#define TEMPLATE_TYPE_PARAMETER_PACK(NODE) \
  (TEMPLATE_PARM_PARAMETER_PACK (TEMPLATE_TYPE_PARM_INDEX (NODE)))

/* For a C++17 class deduction placeholder, the template it represents.  */
#define CLASS_PLACEHOLDER_TEMPLATE(NODE) \
  (DECL_INITIAL (TYPE_NAME (TEMPLATE_TYPE_PARM_CHECK (NODE))))

/* Contexts in which auto deduction occurs. These flags are
   used to control diagnostics in do_auto_deduction.  */

enum auto_deduction_context
{
  adc_unspecified,   /* Not given */
  adc_variable_type, /* Variable initializer deduction */
  adc_return_type,   /* Return type deduction */
  adc_unify,         /* Template argument deduction */
  adc_requirement,   /* Argument deduction constraint */
  adc_decomp_type    /* Decomposition declaration initializer deduction */
};

/* True if this type-parameter belongs to a class template, used by C++17
   class template argument deduction.  */
#define TEMPLATE_TYPE_PARM_FOR_CLASS(NODE) \
  (TREE_LANG_FLAG_0 (TEMPLATE_TYPE_PARM_CHECK (NODE)))

/* True iff this TEMPLATE_TYPE_PARM represents decltype(auto).  */
#define AUTO_IS_DECLTYPE(NODE) \
  (TYPE_LANG_FLAG_5 (TEMPLATE_TYPE_PARM_CHECK (NODE)))

/* These constants can used as bit flags in the process of tree formatting.

   TFF_PLAIN_IDENTIFIER: unqualified part of a name.
   TFF_SCOPE: include the class and namespace scope of the name.
   TFF_CHASE_TYPEDEF: print the original type-id instead of the typedef-name.
   TFF_DECL_SPECIFIERS: print decl-specifiers.
   TFF_CLASS_KEY_OR_ENUM: precede a class-type name (resp. enum name) with
       a class-key (resp. `enum').
   TFF_RETURN_TYPE: include function return type.
   TFF_FUNCTION_DEFAULT_ARGUMENTS: include function default parameter values.
   TFF_EXCEPTION_SPECIFICATION: show function exception specification.
   TFF_TEMPLATE_HEADER: show the template<...> header in a
       template-declaration.
   TFF_TEMPLATE_NAME: show only template-name.
   TFF_EXPR_IN_PARENS: parenthesize expressions.
   TFF_NO_FUNCTION_ARGUMENTS: don't show function arguments.
   TFF_UNQUALIFIED_NAME: do not print the qualifying scope of the
       top-level entity.
   TFF_NO_OMIT_DEFAULT_TEMPLATE_ARGUMENTS: do not omit template arguments
       identical to their defaults.
   TFF_NO_TEMPLATE_BINDINGS: do not print information about the template
       arguments for a function template specialization.
   TFF_POINTER: we are printing a pointer type.  */

#define TFF_PLAIN_IDENTIFIER			(0)
#define TFF_SCOPE				(1)
#define TFF_CHASE_TYPEDEF			(1 << 1)
#define TFF_DECL_SPECIFIERS			(1 << 2)
#define TFF_CLASS_KEY_OR_ENUM			(1 << 3)
#define TFF_RETURN_TYPE				(1 << 4)
#define TFF_FUNCTION_DEFAULT_ARGUMENTS		(1 << 5)
#define TFF_EXCEPTION_SPECIFICATION		(1 << 6)
#define TFF_TEMPLATE_HEADER			(1 << 7)
#define TFF_TEMPLATE_NAME			(1 << 8)
#define TFF_EXPR_IN_PARENS			(1 << 9)
#define TFF_NO_FUNCTION_ARGUMENTS		(1 << 10)
#define TFF_UNQUALIFIED_NAME			(1 << 11)
#define TFF_NO_OMIT_DEFAULT_TEMPLATE_ARGUMENTS	(1 << 12)
#define TFF_NO_TEMPLATE_BINDINGS		(1 << 13)
#define TFF_POINTER		                (1 << 14)

/* These constants can be used as bit flags to control strip_typedefs.

   STF_USER_VISIBLE: use heuristics to try to avoid stripping user-facing
       aliases of internal details.  This is intended for diagnostics,
       where it should (for example) give more useful "aka" types.

   STF_STRIP_DEPENDENT: allow the stripping of aliases with dependent
       template parameters, relying on code elsewhere to report any
       appropriate diagnostics.  */
const unsigned int STF_USER_VISIBLE = 1U;
const unsigned int STF_STRIP_DEPENDENT = 1U << 1;

/* Returns the TEMPLATE_DECL associated to a TEMPLATE_TEMPLATE_PARM
   node.  */
#define TEMPLATE_TEMPLATE_PARM_TEMPLATE_DECL(NODE)	\
  ((TREE_CODE (NODE) == BOUND_TEMPLATE_TEMPLATE_PARM)	\
   ? TYPE_TI_TEMPLATE (NODE)				\
   : TYPE_NAME (NODE))

/* in lex.c  */

extern void init_reswords (void);

/* Various flags for the overloaded operator information.  */
enum ovl_op_flags {
  OVL_OP_FLAG_NONE = 0,	/* Don't care.  */
  OVL_OP_FLAG_UNARY = 1,	/* Is unary.  */
  OVL_OP_FLAG_BINARY = 2,	/* Is binary.  */
  OVL_OP_FLAG_AMBIARY = 3,	/* May be unary or binary.  */
  OVL_OP_FLAG_ALLOC = 4,  	/* operator new or delete.  */
  OVL_OP_FLAG_DELETE = 1,	/* operator delete.  */
  OVL_OP_FLAG_VEC = 2		/* vector new or delete.  */
};

/* Compressed operator codes.  Order is determined by operators.def
   and does not match that of tree_codes.  */
enum ovl_op_code {
  OVL_OP_ERROR_MARK,
  OVL_OP_NOP_EXPR,
#define DEF_OPERATOR(NAME, CODE, MANGLING, FLAGS) OVL_OP_##CODE,
#define DEF_ASSN_OPERATOR(NAME, CODE, MANGLING) /* NOTHING */
#include "operators.def"
  OVL_OP_MAX
};

struct GTY(()) ovl_op_info_t {
  /* The IDENTIFIER_NODE for the operator.  */
  tree identifier;
  /* The name of the operator.  */
  const char *name;
  /* The mangled name of the operator.  */
  const char *mangled_name;
  /* The (regular) tree code.  */
  enum tree_code tree_code : 16;
  /* The (compressed) operator code.  */
  enum ovl_op_code ovl_op_code : 8;
  /* The ovl_op_flags of the operator */
  unsigned flags : 8;
};

/* Overloaded operator info indexed by ass_op_p & ovl_op_code.  */
extern GTY(()) ovl_op_info_t ovl_op_info[2][OVL_OP_MAX];
/* Mapping from tree_codes to ovl_op_codes.  */
extern GTY(()) unsigned char ovl_op_mapping[MAX_TREE_CODES];
/* Mapping for ambi-ary operators from the binary to the unary.  */
extern GTY(()) unsigned char ovl_op_alternate[OVL_OP_MAX];

/* Given an ass_op_p boolean and a tree code, return a pointer to its
   overloaded operator info.  Tree codes for non-overloaded operators
   map to the error-operator.  */
#define OVL_OP_INFO(IS_ASS_P, TREE_CODE)			\
  (&ovl_op_info[(IS_ASS_P) != 0][ovl_op_mapping[(TREE_CODE)]])
/* Overloaded operator info for an identifier for which
   IDENTIFIER_OVL_OP_P is true.  */
#define IDENTIFIER_OVL_OP_INFO(NODE) \
  (&ovl_op_info[IDENTIFIER_KIND_BIT_0 (NODE)][IDENTIFIER_CP_INDEX (NODE)])
#define IDENTIFIER_OVL_OP_FLAGS(NODE) \
  (IDENTIFIER_OVL_OP_INFO (NODE)->flags)

inline tree ovl_op_identifier (bool isass, tree_code code)
{ return OVL_OP_INFO(isass, code)->identifier; }
inline tree ovl_op_identifier (tree_code code) { return ovl_op_identifier (false, code); }
#define assign_op_identifier (ovl_op_info[true][OVL_OP_NOP_EXPR].identifier)
#define call_op_identifier (ovl_op_info[false][OVL_OP_CALL_EXPR].identifier)

/* A type-qualifier, or bitmask therefore, using the TYPE_QUAL
   constants.  */

typedef int cp_cv_quals;

/* Non-static member functions have an optional virt-specifier-seq.
   There is a VIRT_SPEC value for each virt-specifier.
   They can be combined by bitwise-or to form the complete set of
   virt-specifiers for a member function.  */
enum virt_specifier
  {
    VIRT_SPEC_UNSPECIFIED = 0x0,
    VIRT_SPEC_FINAL       = 0x1,
    VIRT_SPEC_OVERRIDE    = 0x2
  };

/* A type-qualifier, or bitmask therefore, using the VIRT_SPEC
   constants.  */

typedef int cp_virt_specifiers;

/* Wherever there is a function-cv-qual, there could also be a ref-qualifier:

   [dcl.fct]
   The return type, the parameter-type-list, the ref-qualifier, and
   the cv-qualifier-seq, but not the default arguments or the exception
   specification, are part of the function type.

   REF_QUAL_NONE    Ordinary member function with no ref-qualifier
   REF_QUAL_LVALUE  Member function with the &-ref-qualifier
   REF_QUAL_RVALUE  Member function with the &&-ref-qualifier */

enum cp_ref_qualifier {
  REF_QUAL_NONE = 0,
  REF_QUAL_LVALUE = 1,
  REF_QUAL_RVALUE = 2
};

/* A storage class.  */

enum cp_storage_class {
  /* sc_none must be zero so that zeroing a cp_decl_specifier_seq
     sets the storage_class field to sc_none.  */
  sc_none = 0,
  sc_auto,
  sc_register,
  sc_static,
  sc_extern,
  sc_mutable
};

/* An individual decl-specifier.  This is used to index the array of
   locations for the declspecs in struct cp_decl_specifier_seq
   below.  */

enum cp_decl_spec {
  ds_first,
  ds_signed = ds_first,
  ds_unsigned,
  ds_short,
  ds_long,
  ds_const,
  ds_volatile,
  ds_restrict,
  ds_inline,
  ds_virtual,
  ds_explicit,
  ds_friend,
  ds_typedef,
  ds_alias,
  ds_constexpr,
  ds_complex,
  ds_constinit,
  ds_consteval,
  ds_thread,
  ds_type_spec,
  ds_redefined_builtin_type_spec,
  ds_attribute,
  ds_std_attribute,
  ds_storage_class,
  ds_long_long,
  ds_concept,
  ds_last /* This enumerator must always be the last one.  */
};

/* A decl-specifier-seq.  */

struct cp_decl_specifier_seq {
  /* An array of locations for the declaration sepecifiers, indexed by
     enum cp_decl_spec_word.  */
  location_t locations[ds_last];
  /* The primary type, if any, given by the decl-specifier-seq.
     Modifiers, like "short", "const", and "unsigned" are not
     reflected here.  This field will be a TYPE, unless a typedef-name
     was used, in which case it will be a TYPE_DECL.  */
  tree type;
  /* The attributes, if any, provided with the specifier sequence.  */
  tree attributes;
  /* The c++11 attributes that follows the type specifier.  */
  tree std_attributes;
  /* If non-NULL, a built-in type that the user attempted to redefine
     to some other type.  */
  tree redefined_builtin_type;
  /* The explicit-specifier, if any.  */
  tree explicit_specifier;
  /* The storage class specified -- or sc_none if no storage class was
     explicitly specified.  */
  cp_storage_class storage_class;
  /* For the __intN declspec, this stores the index into the int_n_* arrays.  */
  int int_n_idx;
  /* True iff TYPE_SPEC defines a class or enum.  */
  BOOL_BITFIELD type_definition_p : 1;
  /* True iff multiple types were (erroneously) specified for this
     decl-specifier-seq.  */
  BOOL_BITFIELD multiple_types_p : 1;
  /* True iff multiple storage classes were (erroneously) specified
     for this decl-specifier-seq or a combination of a storage class
     with a typedef specifier.  */
  BOOL_BITFIELD conflicting_specifiers_p : 1;
  /* True iff at least one decl-specifier was found.  */
  BOOL_BITFIELD any_specifiers_p : 1;
  /* True iff at least one type-specifier was found.  */
  BOOL_BITFIELD any_type_specifiers_p : 1;
  /* True iff "int" was explicitly provided.  */
  BOOL_BITFIELD explicit_int_p : 1;
  /* True iff "__intN" was explicitly provided.  */
  BOOL_BITFIELD explicit_intN_p : 1;
  /* True iff "char" was explicitly provided.  */
  BOOL_BITFIELD explicit_char_p : 1;
  /* True iff ds_thread is set for __thread, not thread_local.  */
  BOOL_BITFIELD gnu_thread_keyword_p : 1;
  /* True iff the type is a decltype.  */
  BOOL_BITFIELD decltype_p : 1;
  /* True iff the alternate "__intN__" form of the __intN type has been
     used.  */
  BOOL_BITFIELD int_n_alt: 1;
};

/* The various kinds of declarators.  */

enum cp_declarator_kind {
  cdk_id,
  cdk_function,
  cdk_array,
  cdk_pointer,
  cdk_reference,
  cdk_ptrmem,
  cdk_decomp,
  cdk_error
};

/* A declarator.  */

typedef struct cp_declarator cp_declarator;

typedef struct cp_parameter_declarator cp_parameter_declarator;

/* A parameter, before it has been semantically analyzed.  */
struct cp_parameter_declarator {
  /* The next parameter, or NULL_TREE if none.  */
  cp_parameter_declarator *next;
  /* The decl-specifiers-seq for the parameter.  */
  cp_decl_specifier_seq decl_specifiers;
  /* The declarator for the parameter.  */
  cp_declarator *declarator;
  /* The default-argument expression, or NULL_TREE, if none.  */
  tree default_argument;
  /* True iff this is a template parameter pack.  */
  bool template_parameter_pack_p;
  /* Location within source.  */
  location_t loc;
};

/* A declarator.  */
struct cp_declarator {
  /* The kind of declarator.  */
  ENUM_BITFIELD (cp_declarator_kind) kind : 4;
  /* Whether we parsed an ellipsis (`...') just before the declarator,
     to indicate this is a parameter pack.  */
  BOOL_BITFIELD parameter_pack_p : 1;
  /* If this declarator is parenthesized, this the open-paren.  It is
     UNKNOWN_LOCATION when not parenthesized.  */
  location_t parenthesized;

  location_t id_loc; /* Currently only set for cdk_id, cdk_decomp and
			cdk_function. */
  /* GNU Attributes that apply to this declarator.  If the declarator
     is a pointer or a reference, these attribute apply to the type
     pointed to.  */
  tree attributes;
  /* Standard C++11 attributes that apply to this declarator.  If the
     declarator is a pointer or a reference, these attributes apply
     to the pointer, rather than to the type pointed to.  */
  tree std_attributes;
  /* For all but cdk_id, cdk_decomp and cdk_error, the contained declarator.
     For cdk_id, cdk_decomp and cdk_error, guaranteed to be NULL.  */
  cp_declarator *declarator;
  union {
    /* For identifiers.  */
    struct {
      /* If non-NULL, the qualifying scope (a NAMESPACE_DECL or
	 *_TYPE) for this identifier.  */
      tree qualifying_scope;
      /* The unqualified name of the entity -- an IDENTIFIER_NODE,
	 BIT_NOT_EXPR, or TEMPLATE_ID_EXPR.  */
      tree unqualified_name;
      /* If this is the name of a function, what kind of special
	 function (if any).  */
      special_function_kind sfk;
    } id;
    /* For functions.  */
    struct {
      /* The parameters to the function as a TREE_LIST of decl/default.  */
      tree parameters;
      /* The cv-qualifiers for the function.  */
      cp_cv_quals qualifiers;
      /* The virt-specifiers for the function.  */
      cp_virt_specifiers virt_specifiers;
      /* The ref-qualifier for the function.  */
      cp_ref_qualifier ref_qualifier;
      /* The transaction-safety qualifier for the function.  */
      tree tx_qualifier;
      /* The exception-specification for the function.  */
      tree exception_specification;
      /* The late-specified return type, if any.  */
      tree late_return_type;
      /* The trailing requires-clause, if any. */
      tree requires_clause;
    } function;
    /* For arrays.  */
    struct {
      /* The bounds to the array.  */
      tree bounds;
    } array;
    /* For cdk_pointer and cdk_ptrmem.  */
    struct {
      /* The cv-qualifiers for the pointer.  */
      cp_cv_quals qualifiers;
      /* For cdk_ptrmem, the class type containing the member.  */
      tree class_type;
    } pointer;
    /* For cdk_reference */
    struct {
      /* The cv-qualifiers for the reference.  These qualifiers are
         only used to diagnose ill-formed code.  */
      cp_cv_quals qualifiers;
      /* Whether this is an rvalue reference */
      bool rvalue_ref;
    } reference;
  } u;
};

/* A level of template instantiation.  */
struct GTY((chain_next ("%h.next"))) tinst_level {
  /* The immediately deeper level in the chain.  */
  struct tinst_level *next;

  /* The original node.  TLDCL can be a DECL (for a function or static
     data member), a TYPE (for a class), depending on what we were
     asked to instantiate, or a TREE_LIST with the template as PURPOSE
     and the template args as VALUE, if we are substituting for
     overload resolution.  In all these cases, TARGS is NULL.
     However, to avoid creating TREE_LIST objects for substitutions if
     we can help, we store PURPOSE and VALUE in TLDCL and TARGS,
     respectively.  So TLDCL stands for TREE_LIST or DECL (the
     template is a DECL too), whereas TARGS stands for the template
     arguments.  */
  tree tldcl, targs;

 private:
  /* Return TRUE iff the original node is a split list.  */
  bool split_list_p () const { return targs; }

  /* Return TRUE iff the original node is a TREE_LIST object.  */
  bool tree_list_p () const
  {
    return !split_list_p () && TREE_CODE (tldcl) == TREE_LIST;
  }

  /* Return TRUE iff the original node is not a list, split or not.  */
  bool not_list_p () const
  {
    return !split_list_p () && !tree_list_p ();
  }

  /* Convert (in place) the original node from a split list to a
     TREE_LIST.  */
  tree to_list ();

 public:
  /* Release storage for OBJ and node, if it's a TREE_LIST.  */
  static void free (tinst_level *obj);

  /* Return TRUE iff the original node is a list, split or not.  */
  bool list_p () const { return !not_list_p (); }

  /* Return the original node; if it's a split list, make it a
     TREE_LIST first, so that it can be returned as a single tree
     object.  */
  tree get_node () {
    if (!split_list_p ()) return tldcl;
    else return to_list ();
  }

  /* Return the original node if it's a DECL or a TREE_LIST, but do
     NOT convert a split list to a TREE_LIST: return NULL instead.  */
  tree maybe_get_node () const {
    if (!split_list_p ()) return tldcl;
    else return NULL_TREE;
  }

  /* The location where the template is instantiated.  */
  location_t locus;

  /* errorcount + sorrycount when we pushed this level.  */
  unsigned short errors;

  /* Count references to this object.  If refcount reaches
     refcount_infinity value, we don't increment or decrement the
     refcount anymore, as the refcount isn't accurate anymore.
     The object can be still garbage collected if unreferenced from
     anywhere, which might keep referenced objects referenced longer than
     otherwise necessary.  Hitting the infinity is rare though.  */
  unsigned short refcount;

  /* Infinity value for the above refcount.  */
  static const unsigned short refcount_infinity = (unsigned short) ~0;
};

/* BUILT_IN_FRONTEND function codes.  */
enum cp_built_in_function {
  CP_BUILT_IN_IS_CONSTANT_EVALUATED,
  CP_BUILT_IN_INTEGER_PACK,
  CP_BUILT_IN_SOURCE_LOCATION,
  CP_BUILT_IN_LAST
};

bool decl_spec_seq_has_spec_p (const cp_decl_specifier_seq *, cp_decl_spec);

/* Return the type of the `this' parameter of FNTYPE.  */

inline tree
type_of_this_parm (const_tree fntype)
{
  function_args_iterator iter;
  gcc_assert (TREE_CODE (fntype) == METHOD_TYPE);
  function_args_iter_init (&iter, fntype);
  return function_args_iter_cond (&iter);
}

/* Return the class of the `this' parameter of FNTYPE.  */

inline tree
class_of_this_parm (const_tree fntype)
{
  return TREE_TYPE (type_of_this_parm (fntype));
}

/* A parameter list indicating for a function with no parameters,
   e.g  "int f(void)".  */
extern cp_parameter_declarator *no_parameters;

/* Various dump ids.  */
extern int class_dump_id;
extern int module_dump_id;
extern int raw_dump_id;

/* in call.c */
extern bool check_dtor_name			(tree, tree);
int magic_varargs_p				(tree);

extern tree build_conditional_expr		(const op_location_t &,
						 tree, tree, tree,
                                                 tsubst_flags_t);
extern tree build_addr_func			(tree, tsubst_flags_t);
extern void set_flags_from_callee		(tree);
extern tree build_call_a			(tree, int, tree*);
extern tree build_call_n			(tree, int, ...);
extern bool null_ptr_cst_p			(tree);
extern bool null_member_pointer_value_p		(tree);
extern bool sufficient_parms_p			(const_tree);
extern tree type_decays_to			(tree);
extern tree extract_call_expr			(tree);
extern tree build_trivial_dtor_call		(tree);
extern tree build_user_type_conversion		(tree, tree, int,
						 tsubst_flags_t);
extern tree build_new_function_call		(tree, vec<tree, va_gc> **,
						 tsubst_flags_t);
extern tree build_operator_new_call		(tree, vec<tree, va_gc> **,
						 tree *, tree *, tree, tree,
						 tree *, tsubst_flags_t);
extern tree build_new_method_call		(tree, tree,
						 vec<tree, va_gc> **, tree,
						 int, tree *, tsubst_flags_t);
extern tree build_special_member_call		(tree, tree,
						 vec<tree, va_gc> **,
						 tree, int, tsubst_flags_t);
extern tree build_new_op			(const op_location_t &,
						 enum tree_code,
						 int, tree, tree, tree, tree *,
						 tsubst_flags_t);
extern tree build_op_call			(tree, vec<tree, va_gc> **,
						 tsubst_flags_t);
extern bool aligned_allocation_fn_p		(tree);
extern tree destroying_delete_p			(tree);
extern bool usual_deallocation_fn_p		(tree);
extern tree build_op_delete_call		(enum tree_code, tree, tree,
						 bool, tree, tree,
						 tsubst_flags_t);
extern bool can_convert				(tree, tree, tsubst_flags_t);
extern bool can_convert_standard		(tree, tree, tsubst_flags_t);
extern bool can_convert_arg			(tree, tree, tree, int,
						 tsubst_flags_t);
extern bool can_convert_arg_bad			(tree, tree, tree, int,
						 tsubst_flags_t);
extern int conv_flags				(int, int, tree, tree, int);
extern struct conversion * good_conversion	(tree, tree, tree, int, tsubst_flags_t);
extern location_t get_fndecl_argument_location  (tree, int);
extern void complain_about_bad_argument	(location_t arg_loc,
						 tree from_type, tree to_type,
						 tree fndecl, int parmnum);
extern void maybe_inform_about_fndecl_for_bogus_argument_init (tree, int);


/* A class for recording information about access failures (e.g. private
   fields), so that we can potentially supply a fix-it hint about
   an accessor (from a context in which the constness of the object
   is known).  */

class access_failure_info
{
 public:
  access_failure_info () : m_was_inaccessible (false),
    m_basetype_path (NULL_TREE),
    m_decl (NULL_TREE), m_diag_decl (NULL_TREE) {}

  void record_access_failure (tree basetype_path, tree decl, tree diag_decl);

  bool was_inaccessible_p () const { return m_was_inaccessible; }
  tree get_decl () const { return m_decl; }
  tree get_diag_decl () const { return m_diag_decl; }
  tree get_any_accessor (bool const_p) const;
  void maybe_suggest_accessor (bool const_p) const;
  static void add_fixit_hint (rich_location *richloc, tree accessor);

 private:
  bool m_was_inaccessible;
  tree m_basetype_path;
  tree m_decl;
  tree m_diag_decl;
};

extern void complain_about_access		(tree, tree, bool);
extern bool enforce_access			(tree, tree, tree,
						 tsubst_flags_t,
						 access_failure_info *afi = NULL);
extern void push_defarg_context			(tree);
extern void pop_defarg_context			(void);
extern tree convert_default_arg			(tree, tree, tree, int,
						 tsubst_flags_t);
extern tree convert_arg_to_ellipsis		(tree, tsubst_flags_t);
extern tree build_x_va_arg			(location_t, tree, tree);
extern tree cxx_type_promotes_to		(tree);
extern tree type_passed_as			(tree);
extern tree convert_for_arg_passing		(tree, tree, tsubst_flags_t);
extern bool is_properly_derived_from		(tree, tree);
extern tree initialize_reference		(tree, tree, int,
						 tsubst_flags_t);
extern tree extend_ref_init_temps		(tree, tree,
						 vec<tree, va_gc>**,
						 tree * = NULL);
extern tree make_temporary_var_for_ref_to_temp	(tree, tree);
extern bool type_has_extended_temps		(tree);
extern tree strip_top_quals			(tree);
extern bool reference_related_p			(tree, tree);
extern int remaining_arguments			(tree);
extern tree perform_implicit_conversion		(tree, tree, tsubst_flags_t);
extern tree perform_implicit_conversion_flags	(tree, tree, tsubst_flags_t, int);
extern tree build_converted_constant_expr	(tree, tree, tsubst_flags_t);
extern tree build_converted_constant_bool_expr	(tree, tsubst_flags_t);
extern tree perform_direct_initialization_if_possible (tree, tree, bool,
                                                       tsubst_flags_t);
extern vec<tree,va_gc> *resolve_args (vec<tree,va_gc>*, tsubst_flags_t);
extern tree in_charge_arg_for_name		(tree);
extern tree build_cxx_call			(tree, int, tree *,
						 tsubst_flags_t,
						 tree = NULL_TREE);
extern bool is_std_init_list			(tree);
extern bool is_list_ctor			(tree);
extern void validate_conversion_obstack		(void);
extern void mark_versions_used			(tree);
extern bool cp_warn_deprecated_use		(tree, tsubst_flags_t = tf_warning_or_error);
extern void cp_warn_deprecated_use_scopes	(tree);
extern tree get_function_version_dispatcher	(tree);

/* in class.c */
extern tree build_vfield_ref			(tree, tree);
extern tree build_if_in_charge			(tree true_stmt, tree false_stmt = void_node);
extern tree build_base_path			(enum tree_code, tree,
						 tree, int, tsubst_flags_t);
extern tree convert_to_base			(tree, tree, bool, bool,
						 tsubst_flags_t);
extern tree convert_to_base_statically		(tree, tree);
extern tree build_vtbl_ref			(tree, tree);
extern tree build_vfn_ref			(tree, tree);
extern tree get_vtable_decl			(tree, int);
extern bool add_method				(tree, tree, bool);
extern tree declared_access			(tree);
extern tree currently_open_class		(tree);
extern tree currently_open_derived_class	(tree);
extern tree outermost_open_class		(void);
extern tree current_nonlambda_class_type	(void);
extern tree finish_struct			(tree, tree);
extern void finish_struct_1			(tree);
extern int resolves_to_fixed_type_p		(tree, int *);
extern void init_class_processing		(void);
extern int is_empty_class			(tree);
extern bool is_really_empty_class		(tree, bool);
extern void pushclass				(tree);
extern void popclass				(void);
extern void push_nested_class			(tree);
extern void pop_nested_class			(void);
extern int current_lang_depth			(void);
extern void push_lang_context			(tree);
extern void pop_lang_context			(void);
extern tree instantiate_type			(tree, tree, tsubst_flags_t);
extern void build_self_reference		(void);
extern int same_signature_p			(const_tree, const_tree);
extern void maybe_add_class_template_decl_list	(tree, tree, int);
extern void unreverse_member_declarations	(tree);
extern void invalidate_class_lookup_cache	(void);
extern void maybe_note_name_used_in_class	(tree, tree);
extern void note_name_declared_in_class		(tree, tree);
extern tree get_vtbl_decl_for_binfo		(tree);
extern bool vptr_via_virtual_p			(tree);
extern void debug_class				(tree);
extern void debug_thunks			(tree);
extern void set_linkage_according_to_type	(tree, tree);
extern void determine_key_method		(tree);
extern void check_for_override			(tree, tree);
extern void push_class_stack			(void);
extern void pop_class_stack			(void);
extern bool default_ctor_p			(const_tree);
extern bool type_has_user_nondefault_constructor (tree);
extern tree in_class_defaulted_default_constructor (tree);
extern bool user_provided_p			(tree);
extern bool type_has_user_provided_constructor  (tree);
extern bool type_has_non_user_provided_default_constructor (tree);
extern bool vbase_has_user_provided_move_assign (tree);
extern tree default_init_uninitialized_part (tree);
extern bool trivial_default_constructor_is_constexpr (tree);
extern bool type_has_constexpr_default_constructor (tree);
extern bool type_has_constexpr_destructor	(tree);
extern bool type_has_virtual_destructor		(tree);
extern bool classtype_has_move_assign_or_move_ctor_p (tree, bool user_declared);
extern bool classtype_has_non_deleted_move_ctor (tree);
extern tree classtype_has_depr_implicit_copy	(tree);
extern bool classtype_has_op (tree, tree_code);
extern tree classtype_has_defaulted_op (tree, tree_code);
extern bool type_build_ctor_call		(tree);
extern bool type_build_dtor_call		(tree);
extern void explain_non_literal_class		(tree);
extern void inherit_targ_abi_tags		(tree);
extern void defaulted_late_check		(tree);
extern bool defaultable_fn_check		(tree);
extern void check_abi_tags			(tree);
extern tree missing_abi_tags			(tree);
extern void fixup_type_variants			(tree);
extern void fixup_attribute_variants		(tree);
extern unsigned build_clones 			(tree, bool, bool);
extern void clone_function_decl			(tree, bool, bool = false);
extern void adjust_clone_args			(tree);
extern void deduce_noexcept_on_destructor       (tree);
extern bool uniquely_derived_from_p             (tree, tree);
extern bool publicly_uniquely_derived_p         (tree, tree);
extern tree common_enclosing_class		(tree, tree);

/* in cvt.c */
extern tree convert_to_reference		(tree, tree, int, int, tree,
						 tsubst_flags_t);
extern tree convert_from_reference		(tree);
extern tree force_rvalue			(tree, tsubst_flags_t);
extern tree ocp_convert				(tree, tree, int, int,
						 tsubst_flags_t);
extern tree cp_convert				(tree, tree, tsubst_flags_t);
extern tree cp_convert_and_check                (tree, tree, tsubst_flags_t);
extern tree cp_fold_convert			(tree, tree);
extern tree cp_get_callee			(tree);
extern tree cp_get_callee_fndecl		(tree);
extern tree cp_get_callee_fndecl_nofold		(tree);
extern tree cp_get_fndecl_from_callee		(tree, bool fold = true);
extern tree convert_to_void			(tree, impl_conv_void,
                                 		 tsubst_flags_t);
extern tree convert_force			(tree, tree, int,
						 tsubst_flags_t);
extern tree build_expr_type_conversion		(int, tree, bool);
extern tree type_promotes_to			(tree);
extern bool can_convert_qual			(tree, tree);
extern tree perform_qualification_conversions	(tree, tree);
extern bool tx_safe_fn_type_p			(tree);
extern tree tx_unsafe_fn_variant		(tree);
extern bool fnptr_conv_p			(tree, tree);
extern tree strip_fnptr_conv			(tree);

/* in name-lookup.c */
extern void maybe_push_cleanup_level		(tree);
extern tree maybe_push_decl			(tree);
extern tree current_decl_namespace		(void);

/* decl.c */
extern tree poplevel				(int, int, int);
extern void cxx_init_decl_processing		(void);
enum cp_tree_node_structure_enum cp_tree_node_structure (tree_code);
extern void finish_scope			(void);
extern void push_switch				(tree);
extern void pop_switch				(void);
extern void note_break_stmt			(void);
extern bool note_iteration_stmt_body_start	(void);
extern void note_iteration_stmt_body_end	(bool);
extern void determine_local_discriminator	(tree);
extern int decls_match				(tree, tree, bool = true);
extern bool maybe_version_functions		(tree, tree, bool);
extern tree duplicate_decls			(tree, tree, bool);
extern tree declare_local_label			(tree);
extern tree define_label			(location_t, tree);
extern void check_goto				(tree);
extern bool check_omp_return			(void);
extern tree make_typename_type			(tree, tree, enum tag_types, tsubst_flags_t);
extern tree build_typename_type			(tree, tree, tree, tag_types);
extern tree make_unbound_class_template		(tree, tree, tree, tsubst_flags_t);
extern tree make_unbound_class_template_raw	(tree, tree, tree);
extern tree build_library_fn_ptr		(const char *, tree, int);
extern tree build_cp_library_fn_ptr		(const char *, tree, int);
extern tree push_library_fn			(tree, tree, tree, int);
extern tree push_void_library_fn		(tree, tree, int);
extern tree push_throw_library_fn		(tree, tree);
extern void warn_misplaced_attr_for_class_type  (location_t location,
						 tree class_type);
extern tree check_tag_decl			(cp_decl_specifier_seq *, bool);
extern tree shadow_tag				(cp_decl_specifier_seq *);
extern tree groktypename			(cp_decl_specifier_seq *, const cp_declarator *, bool);
extern tree start_decl				(const cp_declarator *, cp_decl_specifier_seq *, int, tree, tree, tree *);
extern void start_decl_1			(tree, bool);
extern bool check_array_initializer		(tree, tree, tree);
extern void omp_declare_variant_finalize	(tree, tree);
extern void cp_finish_decl			(tree, tree, bool, tree, int);
extern tree lookup_decomp_type			(tree);
extern void cp_maybe_mangle_decomp		(tree, tree, unsigned int);
extern void cp_finish_decomp			(tree, tree, unsigned int);
extern int cp_complete_array_type		(tree *, tree, bool);
extern int cp_complete_array_type_or_error	(tree *, tree, bool, tsubst_flags_t);
extern tree build_ptrmemfunc_type		(tree);
extern tree build_ptrmem_type			(tree, tree);
/* the grokdeclarator prototype is in decl.h */
extern tree build_this_parm			(tree, tree, cp_cv_quals);
extern tree grokparms				(tree, tree *);
extern int copy_fn_p				(const_tree);
extern bool move_fn_p                           (const_tree);
extern bool move_signature_fn_p                 (const_tree);
extern tree get_scope_of_declarator		(const cp_declarator *);
extern void grok_special_member_properties	(tree);
extern bool grok_ctor_properties		(const_tree, const_tree);
extern bool grok_op_properties			(tree, bool);
extern tree xref_tag				(enum tag_types, tree, tag_scope, bool);
extern tree xref_tag_from_type			(tree, tree, tag_scope);
extern void xref_basetypes			(tree, tree);
extern tree start_enum				(tree, tree, tree, tree, bool, bool *);
extern void finish_enum_value_list		(tree);
extern void finish_enum				(tree);
extern void build_enumerator			(tree, tree, tree, tree, location_t);
extern tree lookup_enumerator			(tree, tree);
extern bool start_preparsed_function		(tree, tree, int);
extern bool start_function			(cp_decl_specifier_seq *,
						 const cp_declarator *, tree);
extern tree begin_function_body			(void);
extern void finish_function_body		(tree);
extern tree outer_curly_brace_block		(tree);
extern tree finish_function			(bool);
extern tree grokmethod				(cp_decl_specifier_seq *, const cp_declarator *, tree);
extern void maybe_register_incomplete_var	(tree);
extern void maybe_commonize_var			(tree);
extern void complete_vars			(tree);
extern tree static_fn_type			(tree);
extern void revert_static_member_fn		(tree);
extern void fixup_anonymous_aggr		(tree);
extern tree compute_array_index_type		(tree, tree, tsubst_flags_t);
extern tree check_default_argument		(tree, tree, tsubst_flags_t);
extern int wrapup_namespace_globals		();
extern tree create_implicit_typedef		(tree, tree);
extern int local_variable_p			(const_tree);
extern tree register_dtor_fn			(tree);
extern tmpl_spec_kind current_tmpl_spec_kind	(int);
extern tree cp_fname_init			(const char *, tree *);
extern tree cxx_builtin_function		(tree decl);
extern tree cxx_builtin_function_ext_scope	(tree decl);
extern tree cxx_simulate_builtin_function_decl	(tree);
extern tree check_elaborated_type_specifier	(enum tag_types, tree, bool);
extern void warn_extern_redeclared_static	(tree, tree);
extern tree cxx_comdat_group			(tree);
extern bool cp_missing_noreturn_ok_p		(tree);
extern bool is_direct_enum_init			(tree, tree);
extern void initialize_artificial_var		(tree, vec<constructor_elt, va_gc> *);
extern tree check_var_type			(tree, tree, location_t);
extern tree reshape_init                        (tree, tree, tsubst_flags_t);
extern tree next_initializable_field (tree);
extern tree fndecl_declared_return_type		(tree);
extern bool undeduced_auto_decl			(tree);
extern bool require_deduced_type		(tree, tsubst_flags_t = tf_warning_or_error);

extern tree finish_case_label			(location_t, tree, tree);
extern tree cxx_maybe_build_cleanup		(tree, tsubst_flags_t);
extern bool check_array_designated_initializer  (constructor_elt *,
						 unsigned HOST_WIDE_INT);
extern bool check_for_uninitialized_const_var   (tree, bool, tsubst_flags_t);
extern tree build_explicit_specifier		(tree, tsubst_flags_t);
extern void do_push_parm_decls			(tree, tree, tree *);

/* in decl2.c */
extern void record_mangling			(tree, bool);
extern void overwrite_mangling			(tree, tree);
extern void note_mangling_alias			(tree, tree);
extern void generate_mangling_aliases		(void);
extern tree build_memfn_type			(tree, tree, cp_cv_quals, cp_ref_qualifier);
extern tree build_pointer_ptrmemfn_type	(tree);
extern tree change_return_type			(tree, tree);
extern void maybe_retrofit_in_chrg		(tree);
extern void maybe_make_one_only			(tree);
extern bool vague_linkage_p			(tree);
extern void grokclassfn				(tree, tree,
						 enum overload_flags);
extern tree grok_array_decl			(location_t, tree, tree, bool);
extern tree delete_sanity			(location_t, tree, tree, bool,
						 int, tsubst_flags_t);
extern tree check_classfn			(tree, tree, tree);
extern void check_member_template		(tree);
extern tree grokfield (const cp_declarator *, cp_decl_specifier_seq *,
		       tree, bool, tree, tree);
extern tree grokbitfield (const cp_declarator *, cp_decl_specifier_seq *,
			  tree, tree, tree);
extern bool any_dependent_type_attributes_p	(tree);
extern tree cp_reconstruct_complex_type		(tree, tree);
extern bool attributes_naming_typedef_ok	(tree);
extern void cplus_decl_attributes		(tree *, tree, int);
extern void finish_anon_union			(tree);
extern void cxx_post_compilation_parsing_cleanups (void);
extern tree coerce_new_type			(tree, location_t);
extern void coerce_delete_type			(tree, location_t);
extern void comdat_linkage			(tree);
extern void determine_visibility		(tree);
extern void constrain_class_visibility		(tree);
extern void reset_type_linkage			(tree);
extern void tentative_decl_linkage		(tree);
extern void import_export_decl			(tree);
extern tree build_cleanup			(tree);
extern tree build_offset_ref_call_from_tree	(tree, vec<tree, va_gc> **,
						 tsubst_flags_t);
extern bool decl_defined_p			(tree);
extern bool decl_constant_var_p			(tree);
extern bool decl_maybe_constant_var_p		(tree);
extern void no_linkage_error			(tree);
extern void check_default_args			(tree);
extern bool mark_used				(tree);
extern bool mark_used			        (tree, tsubst_flags_t);
extern void finish_static_data_member_decl	(tree, tree, bool, tree, int);
extern tree cp_build_parm_decl			(tree, tree, tree);
extern tree get_guard				(tree);
extern tree get_guard_cond			(tree, bool);
extern tree set_guard				(tree);
extern tree maybe_get_tls_wrapper_call		(tree);
extern void mark_needed				(tree);
extern bool decl_needed_p			(tree);
extern void note_vague_linkage_fn		(tree);
extern void note_variable_template_instantiation (tree);
extern tree build_artificial_parm		(tree, tree, tree);
extern bool possibly_inlined_p			(tree);
extern int parm_index                           (tree);
extern tree vtv_start_verification_constructor_init_function (void);
extern tree vtv_finish_verification_constructor_init_function (tree);
extern bool cp_omp_mappable_type		(tree);
extern bool cp_omp_emit_unmappable_type_notes	(tree);
extern void cp_check_const_attributes (tree);

/* in error.c */
extern const char *type_as_string		(tree, int);
extern const char *type_as_string_translate	(tree, int);
extern const char *decl_as_string		(tree, int);
extern const char *decl_as_string_translate	(tree, int);
extern const char *decl_as_dwarf_string		(tree, int);
extern const char *expr_as_string		(tree, int);
extern const char *expr_to_string		(tree);
extern const char *lang_decl_name		(tree, int, bool);
extern const char *lang_decl_dwarf_name		(tree, int, bool);
extern const char *language_to_string		(enum languages);
extern const char *class_key_or_enum_as_string	(tree);
extern void maybe_warn_variadic_templates       (void);
extern void maybe_warn_cpp0x			(cpp0x_warn_str str);
extern bool pedwarn_cxx98                       (location_t, int, const char *, ...) ATTRIBUTE_GCC_DIAG(3,4);
extern location_t location_of                   (tree);
extern void qualified_name_lookup_error		(tree, tree, tree,
						 location_t);

/* in except.c */
extern void init_exception_processing		(void);
extern tree expand_start_catch_block		(tree);
extern void expand_end_catch_block		(void);
extern tree build_exc_ptr			(void);
extern tree build_throw				(location_t, tree);
extern int nothrow_libfn_p			(const_tree);
extern void check_handlers			(tree);
extern tree finish_noexcept_expr		(tree, tsubst_flags_t);
extern bool expr_noexcept_p			(tree, tsubst_flags_t);
extern void perform_deferred_noexcept_checks	(void);
extern bool nothrow_spec_p			(const_tree);
extern bool type_noexcept_p			(const_tree);
extern bool type_throw_all_p			(const_tree);
extern tree build_noexcept_spec			(tree, tsubst_flags_t);
extern void choose_personality_routine		(enum languages);
extern tree build_must_not_throw_expr		(tree,tree);
extern tree eh_type_info			(tree);
extern tree begin_eh_spec_block			(void);
extern void finish_eh_spec_block		(tree, tree);
extern tree build_eh_type_type			(tree);
extern tree cp_protect_cleanup_actions		(void);
extern tree template_parms_to_args		(tree);
extern tree template_parms_level_to_args	(tree);
extern tree generic_targs_for			(tree);

/* in expr.c */
extern tree cplus_expand_constant		(tree);
extern tree mark_use (tree expr, bool rvalue_p, bool read_p,
		      location_t = UNKNOWN_LOCATION,
		      bool reject_builtin = true);
extern tree mark_rvalue_use			(tree,
                                                 location_t = UNKNOWN_LOCATION,
                                                 bool reject_builtin = true);
extern tree mark_lvalue_use			(tree);
extern tree mark_lvalue_use_nonread		(tree);
extern tree mark_type_use			(tree);
extern tree mark_discarded_use			(tree);
extern void mark_exp_read			(tree);

/* friend.c */
extern int is_friend				(tree, tree);
extern void make_friend_class			(tree, tree, bool);
extern void add_friend				(tree, tree, bool);
extern tree do_friend				(tree, tree, tree, tree,
						 enum overload_flags, bool);

extern void set_global_friend			(tree);
extern bool is_global_friend			(tree);

/* in init.c */
extern tree expand_member_init			(tree);
extern void emit_mem_initializers		(tree);
extern tree build_aggr_init			(tree, tree, int,
                                                 tsubst_flags_t);
extern int is_class_type			(tree, int);
extern tree get_type_value			(tree);
extern tree build_zero_init			(tree, tree, bool);
extern tree build_value_init			(tree, tsubst_flags_t);
extern tree build_value_init_noctor		(tree, tsubst_flags_t);
extern tree get_nsdmi				(tree, bool, tsubst_flags_t);
extern tree build_offset_ref			(tree, tree, bool,
						 tsubst_flags_t);
extern tree throw_bad_array_new_length		(void);
extern bool type_has_new_extended_alignment	(tree);
extern unsigned malloc_alignment		(void);
extern tree build_new_constexpr_heap_type	(tree, tree, tree);
extern tree build_new				(vec<tree, va_gc> **, tree, tree,
						 vec<tree, va_gc> **, int,
                                                 tsubst_flags_t);
extern tree get_temp_regvar			(tree, tree);
extern tree build_vec_init			(tree, tree, tree, bool, int,
                                                 tsubst_flags_t);
extern tree build_delete			(location_t, tree, tree,
						 special_function_kind,
						 int, int, tsubst_flags_t);
extern void push_base_cleanups			(void);
extern tree build_vec_delete			(location_t, tree, tree,
						 special_function_kind, int,
						 tsubst_flags_t);
extern tree create_temporary_var		(tree);
extern void initialize_vtbl_ptrs		(tree);
extern tree scalar_constant_value		(tree);
extern tree decl_really_constant_value		(tree);
extern int diagnose_uninitialized_cst_or_ref_member (tree, bool, bool);
extern tree build_vtbl_address                  (tree);
extern bool maybe_reject_flexarray_init		(tree, tree);

/* in lex.c */
extern void cxx_dup_lang_specific_decl		(tree);
extern tree unqualified_name_lookup_error	(tree,
						 location_t = UNKNOWN_LOCATION);
extern tree unqualified_fn_lookup_error		(cp_expr);
extern tree make_conv_op_name			(tree);
extern tree build_lang_decl			(enum tree_code, tree, tree);
extern tree build_lang_decl_loc			(location_t, enum tree_code, tree, tree);
extern bool maybe_add_lang_decl_raw		(tree, bool decomp_p);
extern bool maybe_add_lang_type_raw		(tree);
extern void retrofit_lang_decl			(tree);
extern void fit_decomposition_lang_decl		(tree, tree);
extern void fit_ptrmem_type_decl		(tree, tree);
extern tree copy_decl				(tree CXX_MEM_STAT_INFO);
extern tree copy_type				(tree CXX_MEM_STAT_INFO);
extern tree cxx_make_type			(enum tree_code CXX_MEM_STAT_INFO);
extern tree make_class_type			(enum tree_code CXX_MEM_STAT_INFO);
extern const char *get_identifier_kind_name	(tree);
extern void set_identifier_kind			(tree, cp_identifier_kind);
extern bool cxx_init				(void);
extern void cxx_finish				(void);
extern bool in_main_input_context		(void);
extern void *module_preprocess_token (cpp_reader *, cpp_token *, void *);
extern tree module_map_header (cpp_reader *, location_t, bool,
			       const char *, size_t);

/* in method.c */
extern void init_method				(void);
extern tree make_thunk				(tree, bool, tree, tree);
extern void finish_thunk			(tree);
extern void use_thunk				(tree, bool);
extern bool trivial_fn_p			(tree);
extern tree forward_parm			(tree);
extern bool is_trivially_xible			(enum tree_code, tree, tree);
extern bool is_xible				(enum tree_code, tree, tree);
extern tree get_defaulted_eh_spec		(tree, tsubst_flags_t = tf_warning_or_error);
extern void after_nsdmi_defaulted_late_checks   (tree);
extern bool maybe_explain_implicit_delete	(tree);
extern void explain_implicit_non_constexpr	(tree);
extern void deduce_inheriting_ctor		(tree);
extern void synthesize_method			(tree);
extern tree lazily_declare_fn			(special_function_kind,
						 tree);
extern tree skip_artificial_parms_for		(const_tree, tree);
extern int num_artificial_parms_for		(const_tree);
extern tree make_alias_for			(tree, tree);
extern tree get_copy_ctor			(tree, tsubst_flags_t);
extern tree get_copy_assign			(tree);
extern tree get_default_ctor			(tree);
extern tree get_dtor				(tree, tsubst_flags_t);
extern tree strip_inheriting_ctors		(tree);
extern tree inherited_ctor_binfo		(tree);
extern bool ctor_omit_inherited_parms		(tree, bool exact_name = true);
extern tree locate_ctor				(tree);
extern tree implicitly_declare_fn               (special_function_kind, tree,
						 bool, tree, tree);
/* In module.cc  */
class module_state; /* Forward declare.  */
inline bool modules_p () { return flag_modules != 0; }

#define MK_MODULE (1 << 0)     /* This TU is a module.  */
#define MK_GLOBAL (1 << 1)     /* Entities are in the global module.  */
#define MK_INTERFACE (1 << 2)  /* This TU is an interface.  */
#define MK_PARTITION (1 << 3)  /* This TU is a partition.  */
#define MK_EXPORTING (1 << 4)  /* We are in an export region.  */
extern unsigned module_kind;

/*  MK_MODULE & MK_GLOBAL have the following combined meanings:
 MODULE GLOBAL
   0	  0    not a module
   0      1    GMF of named module (we've not yet seen module-decl)
   1      0    purview of named module
   1      1    header unit.   */

inline bool module_purview_p ()
{ return module_kind & MK_MODULE; }
inline bool global_purview_p ()
{ return module_kind & MK_GLOBAL; }

inline bool not_module_p ()
{ return (module_kind & (MK_MODULE | MK_GLOBAL)) == 0; }
inline bool named_module_p ()
{ /* The divides are constant shifts!  */
  return ((module_kind / MK_MODULE) ^ (module_kind / MK_GLOBAL)) & 1;
}
inline bool header_module_p ()
{ return (module_kind & (MK_MODULE | MK_GLOBAL)) == (MK_MODULE | MK_GLOBAL); }

inline bool module_interface_p ()
{ return module_kind & MK_INTERFACE; }
inline bool module_partition_p ()
{ return module_kind & MK_PARTITION; }
inline bool module_has_cmi_p ()
{ return module_kind & (MK_INTERFACE | MK_PARTITION); }

/* We're currently exporting declarations.  */
inline bool module_exporting_p ()
{ return module_kind & MK_EXPORTING; }

extern module_state *get_module (tree name, module_state *parent = NULL,
				 bool partition = false);
extern void module_preprocess (mkdeps *, module_state *, int is_module);
extern bool module_may_redeclare (tree decl);

/* Where the namespace-scope decl was originally declared.  */
extern void set_originating_module (tree, bool friend_p = false);
extern tree get_originating_module_decl (tree) ATTRIBUTE_PURE;
extern int get_originating_module (tree, bool for_mangle = false) ATTRIBUTE_PURE;
extern unsigned get_importing_module (tree, bool = false) ATTRIBUTE_PURE;

/* Where current instance of the decl got declared/defined/instantiated.  */
extern void set_instantiating_module (tree);
extern void set_defining_module (tree);

extern void mangle_module (int m);
extern void mangle_module_fini ();
extern bool module_normal_import_p (unsigned m);
extern void lazy_load_binding (unsigned mod, tree ns, tree id, mc_slot *mslot);
extern void lazy_load_specializations (tree tmpl);
extern void lazy_load_members (tree decl);
extern bool lazy_specializations_p (unsigned, bool, bool);
extern bool import_module (module_state *, location_t, bool, tree,
			   cpp_reader *, bool in_extern_c);
extern bool declare_module (module_state *, location_t, bool, tree,
			    cpp_reader *);
extern void process_deferred_imports (cpp_reader *);
extern void module_cpp_undef (cpp_reader *, location_t, cpp_hashnode *);
extern cpp_macro *module_cpp_deferred_macro (cpp_reader *,
					     location_t, cpp_hashnode *);
extern void init_module_processing (cpp_reader *);
extern void finish_module_processing (cpp_reader *);
extern char const *module_name (unsigned, bool header_ok);
extern bitmap get_import_bitmap ();
extern bitmap module_visible_instantiation_path (bitmap *);
extern void module_begin_main_file (cpp_reader *, line_maps *,
				    const line_map_ordinary *);
extern bool module_translate_include (cpp_reader *, line_maps *,
				      location_t, const char *);
extern bool handle_module_option (unsigned opt, const char *arg, int value);

/* In optimize.c */
extern bool maybe_clone_body			(tree);

/* In parser.c */
extern tree cp_convert_range_for (tree, tree, tree, tree, unsigned int, bool,
				  unsigned short);
extern void cp_convert_omp_range_for (tree &, vec<tree, va_gc> *, tree &,
				      tree &, tree &, tree &, tree &, tree &);
extern void cp_finish_omp_range_for (tree, tree);
extern bool parsing_nsdmi (void);
extern bool parsing_default_capturing_generic_lambda_in_template (void);
extern void inject_this_parameter (tree, cp_cv_quals);
extern location_t defparse_location (tree);
extern void maybe_show_extern_c_location (void);
extern bool literal_integer_zerop (const_tree);

/* in pt.c */
extern tree canonical_type_parameter		(tree);
extern void push_access_scope			(tree);
extern void pop_access_scope			(tree);
extern bool check_template_shadow		(tree);
extern bool check_auto_in_tmpl_args             (tree, tree);
extern tree get_innermost_template_args		(tree, int);
extern void maybe_begin_member_template_processing (tree);
extern void maybe_end_member_template_processing (void);
extern tree finish_member_template_decl		(tree);
extern void begin_template_parm_list		(void);
extern bool begin_specialization		(void);
extern void reset_specialization		(void);
extern void end_specialization			(void);
extern void begin_explicit_instantiation	(void);
extern void end_explicit_instantiation		(void);
extern void check_unqualified_spec_or_inst	(tree, location_t);
extern tree check_explicit_specialization	(tree, tree, int, int,
						 tree = NULL_TREE);
extern int num_template_headers_for_class	(tree);
extern void check_template_variable		(tree);
extern tree make_auto				(void);
extern tree make_decltype_auto			(void);
extern tree make_constrained_auto		(tree, tree);
extern tree make_constrained_decltype_auto	(tree, tree);
extern tree make_template_placeholder		(tree);
extern bool template_placeholder_p		(tree);
extern bool ctad_template_p			(tree);
extern tree do_auto_deduction                   (tree, tree, tree,
                                                 tsubst_flags_t
						 = tf_warning_or_error,
                                                 auto_deduction_context
						 = adc_unspecified,
						 tree = NULL_TREE,
						 int = LOOKUP_NORMAL);
extern tree type_uses_auto			(tree);
extern tree type_uses_auto_or_concept		(tree);
extern void append_type_to_template_for_access_check (tree, tree, tree,
						      location_t);
extern tree convert_generic_types_to_packs	(tree, int, int);
extern tree splice_late_return_type		(tree, tree);
extern bool is_auto				(const_tree);
extern tree process_template_parm		(tree, location_t, tree,
						 bool, bool);
extern tree end_template_parm_list		(tree);
extern void end_template_parm_list		(void);
extern void end_template_decl			(void);
extern tree maybe_update_decl_type		(tree, tree);
extern bool check_default_tmpl_args             (tree, tree, bool, bool, int);
extern tree push_template_decl			(tree);
extern tree push_template_decl_real		(tree, bool);
extern tree add_inherited_template_parms	(tree, tree);
extern void template_parm_level_and_index	(tree, int*, int*);
extern bool redeclare_class_template		(tree, tree, tree);
extern tree lookup_template_class		(tree, tree, tree, tree,
						 int, tsubst_flags_t);
extern tree lookup_template_function		(tree, tree);
extern tree lookup_template_variable		(tree, tree);
extern int uses_template_parms			(tree);
extern bool uses_template_parms_level		(tree, int);
extern bool in_template_function		(void);
extern bool need_generic_capture		(void);
extern tree instantiate_class_template		(tree);
extern tree instantiate_template		(tree, tree, tsubst_flags_t);
extern tree fn_type_unification			(tree, tree, tree,
						 const tree *, unsigned int,
						 tree, unification_kind_t, int,
						 struct conversion **,
						 bool, bool);
extern void mark_decl_instantiated		(tree, int);
extern int more_specialized_fn			(tree, tree, int);
extern void do_decl_instantiation		(tree, tree);
extern void do_type_instantiation		(tree, tree, tsubst_flags_t);
extern bool always_instantiate_p		(tree);
extern bool maybe_instantiate_noexcept		(tree, tsubst_flags_t = tf_warning_or_error);
extern tree instantiate_decl			(tree, bool, bool);
extern int comp_template_parms			(const_tree, const_tree);
extern bool template_heads_equivalent_p		(const_tree, const_tree);
extern bool builtin_pack_fn_p			(tree);
extern tree uses_parameter_packs                (tree);
extern bool template_parameter_pack_p           (const_tree);
extern bool function_parameter_pack_p		(const_tree);
extern bool function_parameter_expanded_from_pack_p (tree, tree);
extern tree make_pack_expansion                 (tree, tsubst_flags_t = tf_warning_or_error);
extern bool check_for_bare_parameter_packs      (tree, location_t = UNKNOWN_LOCATION);
extern tree build_template_info			(tree, tree);
extern tree get_template_info			(const_tree);
extern vec<qualified_typedef_usage_t, va_gc> *get_types_needing_access_check (tree);
extern int template_class_depth			(tree);
extern int is_specialization_of			(tree, tree);
extern bool is_specialization_of_friend		(tree, tree);
extern tree get_pattern_parm			(tree, tree);
extern int comp_template_args			(tree, tree, tree * = NULL,
						 tree * = NULL, bool = false);
extern int template_args_equal                  (tree, tree, bool = false);
extern tree maybe_process_partial_specialization (tree);
extern tree most_specialized_instantiation	(tree);
extern void print_candidates			(tree);
extern void instantiate_pending_templates	(int);
extern tree tsubst_default_argument		(tree, int, tree, tree,
						 tsubst_flags_t);
extern tree tsubst (tree, tree, tsubst_flags_t, tree);
extern tree tsubst_copy_and_build		(tree, tree, tsubst_flags_t,
						 tree, bool, bool);
extern tree tsubst_expr                         (tree, tree, tsubst_flags_t,
                                                 tree, bool);
extern tree tsubst_pack_expansion		(tree, tree, tsubst_flags_t, tree);
extern tree tsubst_argument_pack		(tree, tree, tsubst_flags_t, tree);
extern tree tsubst_template_args		(tree, tree, tsubst_flags_t, tree);
extern tree tsubst_template_arg			(tree, tree, tsubst_flags_t, tree);
extern tree tsubst_function_parms		(tree, tree, tsubst_flags_t, tree);
extern tree most_general_template		(tree);
extern tree get_mostly_instantiated_function_type (tree);
extern bool problematic_instantiation_changed	(void);
extern void record_last_problematic_instantiation (void);
extern struct tinst_level *current_instantiation(void);
extern bool instantiating_current_function_p    (void);
extern tree maybe_get_template_decl_from_type_decl (tree);
extern int processing_template_parmlist;
extern bool dependent_type_p			(tree);
extern bool dependent_scope_p			(tree);
extern bool any_dependent_template_arguments_p  (const_tree);
extern bool any_erroneous_template_args_p       (const_tree);
extern bool dependent_template_p		(tree);
extern bool dependent_template_id_p		(tree, tree);
extern bool type_dependent_expression_p		(tree);
extern bool type_dependent_object_expression_p	(tree);
extern bool any_type_dependent_arguments_p      (const vec<tree, va_gc> *);
extern bool any_type_dependent_elements_p       (const_tree);
extern bool type_dependent_expression_p_push	(tree);
extern bool value_dependent_expression_p	(tree);
extern bool instantiation_dependent_expression_p (tree);
extern bool instantiation_dependent_uneval_expression_p (tree);
extern bool any_value_dependent_elements_p      (const_tree);
extern bool dependent_omp_for_p			(tree, tree, tree, tree);
extern tree resolve_typename_type		(tree, bool);
extern tree template_for_substitution		(tree);
extern tree build_non_dependent_expr		(tree);
extern void make_args_non_dependent		(vec<tree, va_gc> *);
extern bool reregister_specialization		(tree, tree, tree);
extern tree instantiate_non_dependent_expr	(tree);
extern tree instantiate_non_dependent_expr_sfinae (tree, tsubst_flags_t);
extern tree instantiate_non_dependent_expr_internal (tree, tsubst_flags_t);
extern tree instantiate_non_dependent_or_null   (tree);
extern bool variable_template_specialization_p  (tree);
extern bool alias_type_or_template_p            (tree);
enum { nt_opaque = false, nt_transparent = true };
extern tree alias_template_specialization_p     (const_tree, bool);
extern tree dependent_alias_template_spec_p     (const_tree, bool);
extern bool template_parm_object_p		(const_tree);
extern bool explicit_class_specialization_p     (tree);
extern bool push_tinst_level                    (tree);
extern bool push_tinst_level_loc                (tree, location_t);
extern void pop_tinst_level                     (void);
extern struct tinst_level *outermost_tinst_level(void);
extern void init_template_processing		(void);
extern void print_template_statistics		(void);
bool template_template_parameter_p		(const_tree);
bool template_type_parameter_p                  (const_tree);
extern bool primary_template_specialization_p   (const_tree);
extern tree get_primary_template_innermost_parameters	(const_tree);
extern tree get_template_parms_at_level (tree, int);
extern tree get_template_innermost_arguments	(const_tree);
extern tree get_template_argument_pack_elems	(const_tree);
extern tree get_function_template_decl		(const_tree);
extern tree resolve_nondeduced_context		(tree, tsubst_flags_t);
extern tree resolve_nondeduced_context_or_error	(tree, tsubst_flags_t);
extern hashval_t iterative_hash_template_arg (tree arg, hashval_t val);
extern tree coerce_template_parms               (tree, tree, tree);
extern tree coerce_template_parms               (tree, tree, tree, tsubst_flags_t);
extern void register_local_specialization       (tree, tree);
extern tree retrieve_local_specialization       (tree);
extern tree extract_fnparm_pack                 (tree, tree *);
extern tree template_parm_to_arg                (tree);
extern tree dguide_name				(tree);
extern bool dguide_name_p			(tree);
extern bool deduction_guide_p			(const_tree);
extern bool copy_guide_p			(const_tree);
extern bool template_guide_p			(const_tree);
extern void store_explicit_specifier		(tree, tree);
extern void walk_specializations		(bool,
						 void (*)(bool, spec_entry *,
							  void *),
						 void *);
extern tree check_mergeable_specialization	(bool, spec_entry *);
extern tree match_mergeable_specialization	(bool, tree, tree, tree);
extern tree add_outermost_template_args		(tree, tree);

/* in rtti.c */
/* A vector of all tinfo decls that haven't been emitted yet.  */
extern GTY(()) vec<tree, va_gc> *unemitted_tinfo_decls;

extern void init_rtti_processing		(void);
extern tree build_typeid			(tree, tsubst_flags_t);
extern tree get_tinfo_decl_direct	        (tree, tree, int);
extern tree get_tinfo_decl			(tree);
extern tree get_typeid				(tree, tsubst_flags_t);
extern tree build_headof			(tree);
extern tree build_dynamic_cast			(location_t, tree, tree,
						 tsubst_flags_t);
extern void emit_support_tinfos			(void);
extern bool emit_tinfo_decl			(tree);
extern unsigned get_pseudo_tinfo_index		(tree);
extern tree get_pseudo_tinfo_type		(unsigned);

/* in search.c */
extern bool accessible_base_p			(tree, tree, bool);
extern tree lookup_base                         (tree, tree, base_access,
						 base_kind *, tsubst_flags_t);
extern tree dcast_base_hint			(tree, tree);
extern int accessible_p				(tree, tree, bool);
extern int accessible_in_template_p		(tree, tree);
extern tree lookup_field			(tree, tree, int, bool);
extern tree lookup_fnfields			(tree, tree, int);
extern tree lookup_member			(tree, tree, int, bool,
						 tsubst_flags_t,
						 access_failure_info *afi = NULL);
extern tree lookup_member_fuzzy		(tree, tree, bool);
extern tree locate_field_accessor		(tree, tree, bool);
extern int look_for_overrides			(tree, tree);
extern void get_pure_virtuals			(tree);
extern void maybe_suppress_debug_info		(tree);
extern void note_debug_info_needed		(tree);
extern tree current_scope			(void);
extern int at_function_scope_p			(void);
extern bool at_class_scope_p			(void);
extern bool at_namespace_scope_p		(void);
extern tree context_for_name_lookup		(tree);
extern tree lookup_conversions			(tree);
extern tree binfo_from_vbase			(tree);
extern tree binfo_for_vbase			(tree, tree);
extern tree look_for_overrides_here		(tree, tree);
#define dfs_skip_bases ((tree)1)
extern tree dfs_walk_all (tree, tree (*) (tree, void *),
			  tree (*) (tree, void *), void *);
extern tree dfs_walk_once (tree, tree (*) (tree, void *),
			   tree (*) (tree, void *), void *);
extern tree binfo_via_virtual			(tree, tree);
extern bool binfo_direct_p			(tree);
extern tree build_baselink			(tree, tree, tree, tree);
extern tree adjust_result_of_qualified_name_lookup
						(tree, tree, tree);
extern tree copied_binfo			(tree, tree);
extern tree original_binfo			(tree, tree);
extern int shared_member_p			(tree);
extern bool any_dependent_bases_p (tree = current_nonlambda_class_type ());
extern bool maybe_check_overriding_exception_spec (tree, tree);

/* The representation of a deferred access check.  */

struct GTY(()) deferred_access_check {
  /* The base class in which the declaration is referenced. */
  tree binfo;
  /* The declaration whose access must be checked.  */
  tree decl;
  /* The declaration that should be used in the error message.  */
  tree diag_decl;
  /* The location of this access.  */
  location_t loc;
};

/* in semantics.c */
extern void push_deferring_access_checks	(deferring_kind);
extern void resume_deferring_access_checks	(void);
extern void stop_deferring_access_checks	(void);
extern void pop_deferring_access_checks		(void);
extern vec<deferred_access_check, va_gc> *get_deferred_access_checks (void);
extern void reopen_deferring_access_checks (vec<deferred_access_check, va_gc> *);
extern void pop_to_parent_deferring_access_checks (void);
extern bool perform_access_checks (vec<deferred_access_check, va_gc> *,
				   tsubst_flags_t);
extern bool perform_deferred_access_checks	(tsubst_flags_t);
extern bool perform_or_defer_access_check	(tree, tree, tree,
						 tsubst_flags_t,
						 access_failure_info *afi = NULL);

/* RAII sentinel to ensures that deferred access checks are popped before
  a function returns.  */

class deferring_access_check_sentinel
{
public:
  deferring_access_check_sentinel (enum deferring_kind kind = dk_deferred)
  {
    push_deferring_access_checks (kind);
  }
  ~deferring_access_check_sentinel ()
  {
    pop_deferring_access_checks ();
  }
};

extern int stmts_are_full_exprs_p		(void);
extern void init_cp_semantics			(void);
extern tree do_poplevel				(tree);
extern void break_maybe_infinite_loop		(void);
extern void add_decl_expr			(tree);
extern tree maybe_cleanup_point_expr_void	(tree);
extern tree finish_expr_stmt			(tree);
extern tree begin_if_stmt			(void);
extern tree finish_if_stmt_cond			(tree, tree);
extern tree finish_then_clause			(tree);
extern void begin_else_clause			(tree);
extern void finish_else_clause			(tree);
extern void finish_if_stmt			(tree);
extern tree begin_while_stmt			(void);
extern void finish_while_stmt_cond	(tree, tree, bool, unsigned short);
extern void finish_while_stmt			(tree);
extern tree begin_do_stmt			(void);
extern void finish_do_body			(tree);
extern void finish_do_stmt		(tree, tree, bool, unsigned short);
extern tree finish_return_stmt			(tree);
extern tree begin_for_scope			(tree *);
extern tree begin_for_stmt			(tree, tree);
extern void finish_init_stmt			(tree);
extern void finish_for_cond		(tree, tree, bool, unsigned short);
extern void finish_for_expr			(tree, tree);
extern void finish_for_stmt			(tree);
extern tree begin_range_for_stmt		(tree, tree);
extern void finish_range_for_decl		(tree, tree, tree);
extern void finish_range_for_stmt		(tree);
extern tree finish_break_stmt			(void);
extern tree finish_continue_stmt		(void);
extern tree begin_switch_stmt			(void);
extern void finish_switch_cond			(tree, tree);
extern void finish_switch_stmt			(tree);
extern tree finish_goto_stmt			(tree);
extern tree begin_try_block			(void);
extern void finish_try_block			(tree);
extern void finish_handler_sequence		(tree);
extern tree begin_function_try_block		(tree *);
extern void finish_function_try_block		(tree);
extern void finish_function_handler_sequence    (tree, tree);
extern void finish_cleanup_try_block		(tree);
extern tree begin_handler			(void);
extern void finish_handler_parms		(tree, tree);
extern void finish_handler			(tree);
extern void finish_cleanup			(tree, tree);
extern bool is_this_parameter                   (tree);

enum {
  BCS_NORMAL = 0,
  BCS_NO_SCOPE = 1,
  BCS_TRY_BLOCK = 2,
  BCS_FN_BODY = 4,
  BCS_TRANSACTION = 8
};
extern tree begin_compound_stmt			(unsigned int);

extern void finish_compound_stmt		(tree);
extern tree finish_asm_stmt			(location_t, int, tree, tree,
						 tree, tree, tree, bool);
extern tree finish_label_stmt			(tree);
extern void finish_label_decl			(tree);
extern cp_expr finish_parenthesized_expr	(cp_expr);
extern tree force_paren_expr			(tree, bool = false);
inline tree force_paren_expr_uneval 		(tree t)
{ return force_paren_expr (t, true); }
extern tree maybe_undo_parenthesized_ref	(tree);
extern tree maybe_strip_ref_conversion		(tree);
extern tree finish_non_static_data_member       (tree, tree, tree);
extern tree begin_stmt_expr			(void);
extern tree finish_stmt_expr_expr		(tree, tree);
extern tree finish_stmt_expr			(tree, bool);
extern tree stmt_expr_value_expr		(tree);
bool empty_expr_stmt_p				(tree);
extern cp_expr perform_koenig_lookup		(cp_expr, vec<tree, va_gc> *,
						 tsubst_flags_t);
extern tree finish_call_expr			(tree, vec<tree, va_gc> **, bool,
						 bool, tsubst_flags_t);
extern tree lookup_and_finish_template_variable (tree, tree, tsubst_flags_t = tf_warning_or_error);
extern tree finish_template_variable		(tree, tsubst_flags_t = tf_warning_or_error);
extern cp_expr finish_increment_expr		(cp_expr, enum tree_code);
extern tree finish_this_expr			(void);
extern tree finish_pseudo_destructor_expr       (tree, tree, tree, location_t);
extern cp_expr finish_unary_op_expr		(location_t, enum tree_code, cp_expr,
						 tsubst_flags_t);
/* Whether this call to finish_compound_literal represents a C++11 functional
   cast or a C99 compound literal.  */
enum fcl_t { fcl_functional, fcl_c99 };
extern tree finish_compound_literal		(tree, tree, tsubst_flags_t, fcl_t = fcl_functional);
extern tree finish_fname			(tree);
extern void finish_translation_unit		(void);
extern tree finish_template_type_parm		(tree, tree);
extern tree finish_template_template_parm       (tree, tree);
extern tree begin_class_definition		(tree);
extern void finish_template_decl		(tree);
extern tree finish_template_type		(tree, tree, int);
extern tree finish_base_specifier		(tree, tree, bool);
extern void finish_member_declaration		(tree);
extern bool outer_automatic_var_p		(tree);
extern tree process_outer_var_ref		(tree, tsubst_flags_t, bool force_use = false);
extern cp_expr finish_id_expression		(tree, tree, tree,
						 cp_id_kind *,
						 bool, bool, bool *,
						 bool, bool, bool, bool,
						 const char **,
                                                 location_t);
extern tree finish_typeof			(tree);
extern tree finish_underlying_type	        (tree);
extern tree calculate_bases                     (tree, tsubst_flags_t);
extern tree finish_bases                        (tree, bool);
extern tree calculate_direct_bases              (tree, tsubst_flags_t);
extern tree finish_offsetof			(tree, tree, location_t);
extern void finish_decl_cleanup			(tree, tree);
extern void finish_eh_cleanup			(tree);
extern void emit_associated_thunks		(tree);
extern void finish_mem_initializers		(tree);
extern tree check_template_template_default_arg (tree);
extern bool expand_or_defer_fn_1		(tree);
extern void expand_or_defer_fn			(tree);
extern void add_typedef_to_current_template_for_access_check (tree, tree,
							      location_t);
extern void check_accessibility_of_qualified_id (tree, tree, tree);
extern tree finish_qualified_id_expr		(tree, tree, bool, bool,
						 bool, bool, tsubst_flags_t);
extern void simplify_aggr_init_expr		(tree *);
extern void finalize_nrv			(tree *, tree, tree);
extern tree omp_reduction_id			(enum tree_code, tree, tree);
extern tree cp_remove_omp_priv_cleanup_stmt	(tree *, int *, void *);
extern void cp_check_omp_declare_reduction	(tree);
extern void finish_omp_declare_simd_methods	(tree);
extern tree finish_omp_clauses			(tree, enum c_omp_region_type);
extern tree push_omp_privatization_clauses	(bool);
extern void pop_omp_privatization_clauses	(tree);
extern void save_omp_privatization_clauses	(vec<tree> &);
extern void restore_omp_privatization_clauses	(vec<tree> &);
extern void finish_omp_threadprivate		(tree);
extern tree begin_omp_structured_block		(void);
extern tree finish_omp_structured_block		(tree);
extern tree finish_oacc_data			(tree, tree);
extern tree finish_oacc_host_data		(tree, tree);
extern tree finish_omp_construct		(enum tree_code, tree, tree);
extern tree begin_omp_parallel			(void);
extern tree finish_omp_parallel			(tree, tree);
extern tree begin_omp_task			(void);
extern tree finish_omp_task			(tree, tree);
extern tree finish_omp_for			(location_t, enum tree_code,
						 tree, tree, tree, tree, tree,
						 tree, tree, vec<tree> *, tree);
extern tree finish_omp_for_block		(tree, tree);
extern void finish_omp_atomic			(location_t, enum tree_code,
						 enum tree_code, tree, tree,
						 tree, tree, tree, tree,
						 enum omp_memory_order);
extern void finish_omp_barrier			(void);
extern void finish_omp_depobj			(location_t, tree,
						 enum omp_clause_depend_kind,
						 tree);
extern void finish_omp_flush			(int);
extern void finish_omp_taskwait			(void);
extern void finish_omp_taskyield		(void);
extern void finish_omp_cancel			(tree);
extern void finish_omp_cancellation_point	(tree);
extern tree omp_privatize_field			(tree, bool);
extern tree begin_transaction_stmt		(location_t, tree *, int);
extern void finish_transaction_stmt		(tree, tree, int, tree);
extern tree build_transaction_expr		(location_t, tree, int, tree);
extern bool cxx_omp_create_clause_info		(tree, tree, bool, bool,
						 bool, bool);
extern tree baselink_for_fns                    (tree);
extern void finish_static_assert                (tree, tree, location_t,
                                                 bool);
extern tree finish_decltype_type                (tree, bool, tsubst_flags_t);
extern tree finish_trait_expr			(location_t, enum cp_trait_kind, tree, tree);
extern tree build_lambda_expr                   (void);
extern tree build_lambda_object			(tree);
extern tree begin_lambda_type                   (tree);
extern tree lambda_capture_field_type		(tree, bool, bool);
extern tree lambda_return_type			(tree);
extern tree lambda_proxy_type			(tree);
extern tree lambda_function			(tree);
extern void apply_deduced_return_type           (tree, tree);
extern tree add_capture                         (tree, tree, tree, bool, bool);
extern tree add_default_capture                 (tree, tree, tree);
extern void insert_capture_proxy		(tree);
extern void insert_pending_capture_proxies	(void);
extern bool is_capture_proxy			(tree);
extern bool is_normal_capture_proxy             (tree);
extern bool is_constant_capture_proxy           (tree);
extern void register_capture_members		(tree);
extern tree lambda_expr_this_capture            (tree, int);
extern void maybe_generic_this_capture		(tree, tree);
extern tree maybe_resolve_dummy			(tree, bool);
extern tree current_nonlambda_function		(void);
extern tree nonlambda_method_basetype		(void);
extern tree current_nonlambda_scope		(void);
extern tree current_lambda_expr			(void);
extern bool generic_lambda_fn_p			(tree);
extern tree do_dependent_capture		(tree, bool = false);
extern bool lambda_fn_in_template_p		(tree);
extern void maybe_add_lambda_conv_op            (tree);
extern bool is_lambda_ignored_entity            (tree);
extern bool lambda_static_thunk_p		(tree);
extern tree finish_builtin_launder		(location_t, tree,
						 tsubst_flags_t);
extern tree cp_build_vec_convert		(tree, location_t, tree,
						 tsubst_flags_t);
extern void start_lambda_scope			(tree);
extern void record_lambda_scope			(tree);
extern void record_null_lambda_scope		(tree);
extern void finish_lambda_scope			(void);
extern tree start_lambda_function		(tree fn, tree lambda_expr);
extern void finish_lambda_function		(tree body);

/* in tree.c */
extern int cp_tree_operand_length		(const_tree);
extern int cp_tree_code_length			(enum tree_code);
extern void cp_free_lang_data 			(tree t);
extern tree force_target_expr			(tree, tree, tsubst_flags_t);
extern tree build_target_expr_with_type		(tree, tree, tsubst_flags_t);
extern void lang_check_failed			(const char *, int,
						 const char *) ATTRIBUTE_NORETURN
						 ATTRIBUTE_COLD;
extern tree stabilize_expr			(tree, tree *);
extern void stabilize_call			(tree, tree *);
extern bool stabilize_init			(tree, tree *);
extern tree add_stmt_to_compound		(tree, tree);
extern void init_tree				(void);
extern bool pod_type_p				(const_tree);
extern bool layout_pod_type_p			(const_tree);
extern bool std_layout_type_p			(const_tree);
extern bool trivial_type_p			(const_tree);
extern bool trivially_copyable_p		(const_tree);
extern bool type_has_unique_obj_representations (const_tree);
extern bool scalarish_type_p			(const_tree);
extern bool structural_type_p			(tree, bool = false);
extern bool type_has_nontrivial_default_init	(const_tree);
extern bool type_has_nontrivial_copy_init	(const_tree);
extern void maybe_warn_parm_abi			(tree, location_t);
extern bool class_tmpl_impl_spec_p		(const_tree);
extern int zero_init_p				(const_tree);
extern bool check_abi_tag_redeclaration		(const_tree, const_tree,
						 const_tree);
extern bool check_abi_tag_args			(tree, tree);
extern tree strip_typedefs			(tree, bool * = NULL,
						 unsigned int = 0);
extern tree strip_typedefs_expr			(tree, bool * = NULL,
						 unsigned int = 0);
extern tree copy_binfo				(tree, tree, tree,
						 tree *, int);
extern int member_p				(const_tree);
extern cp_lvalue_kind real_lvalue_p		(const_tree);
extern cp_lvalue_kind lvalue_kind		(const_tree);
extern bool glvalue_p				(const_tree);
extern bool obvalue_p				(const_tree);
extern bool xvalue_p	                        (const_tree);
extern bool bitfield_p				(const_tree);
extern tree cp_stabilize_reference		(tree);
extern bool builtin_valid_in_constant_expr_p    (const_tree);
extern tree build_min				(enum tree_code, tree, ...);
extern tree build_min_nt_loc			(location_t, enum tree_code,
						 ...);
extern tree build_min_non_dep			(enum tree_code, tree, ...);
extern tree build_min_non_dep_op_overload	(enum tree_code, tree, tree, ...);
extern tree build_min_nt_call_vec (tree, vec<tree, va_gc> *);
extern tree build_min_non_dep_call_vec		(tree, tree, vec<tree, va_gc> *);
extern vec<tree, va_gc>* vec_copy_and_insert    (vec<tree, va_gc>*, tree, unsigned);
extern tree build_cplus_new			(tree, tree, tsubst_flags_t);
extern tree build_local_temp			(tree);
extern bool is_local_temp			(tree);
extern tree build_aggr_init_expr		(tree, tree);
extern tree get_target_expr			(tree);
extern tree get_target_expr_sfinae		(tree, tsubst_flags_t);
extern tree build_cplus_array_type		(tree, tree);
extern tree build_array_of_n_type		(tree, int);
extern bool array_of_runtime_bound_p		(tree);
extern bool vla_type_p				(tree);
extern tree build_array_copy			(tree);
extern tree build_vec_init_expr			(tree, tree, tsubst_flags_t);
extern void diagnose_non_constexpr_vec_init	(tree);
extern tree hash_tree_cons			(tree, tree, tree);
extern tree hash_tree_chain			(tree, tree);
extern tree build_qualified_name		(tree, tree, tree, bool);
extern tree build_ref_qualified_type		(tree, cp_ref_qualifier);
extern tree make_module_vec			(tree, unsigned clusters);
inline tree ovl_first				(tree) ATTRIBUTE_PURE;
extern tree ovl_make				(tree fn,
						 tree next = NULL_TREE);
extern tree ovl_insert				(tree fn, tree maybe_ovl,
						 int usingness = 0);
extern tree ovl_skip_hidden			(tree) ATTRIBUTE_PURE;
extern void lookup_mark				(tree lookup, bool val);
extern tree lookup_add				(tree fns, tree lookup);
extern tree lookup_maybe_add			(tree fns, tree lookup,
						 bool deduping);
extern int is_overloaded_fn			(tree) ATTRIBUTE_PURE;
extern bool really_overloaded_fn		(tree) ATTRIBUTE_PURE;
extern tree dependent_name			(tree);
extern tree maybe_get_fns			(tree) ATTRIBUTE_PURE;
extern tree get_fns				(tree) ATTRIBUTE_PURE;
extern tree get_first_fn			(tree) ATTRIBUTE_PURE;
extern tree ovl_scope				(tree);
extern const char *cxx_printable_name		(tree, int);
extern const char *cxx_printable_name_translate	(tree, int);
extern tree canonical_eh_spec			(tree);
extern tree build_cp_fntype_variant		(tree, cp_ref_qualifier, tree, bool);
extern tree build_exception_variant		(tree, tree);
extern tree bind_template_template_parm		(tree, tree);
extern tree array_type_nelts_total		(tree);
extern tree array_type_nelts_top		(tree);
extern tree break_out_target_exprs		(tree, bool = false);
extern tree build_ctor_subob_ref		(tree, tree, tree);
extern tree replace_placeholders		(tree, tree, bool * = NULL);
extern bool find_placeholders			(tree);
extern tree get_type_decl			(tree);
extern tree decl_namespace_context		(tree);
extern bool decl_anon_ns_mem_p			(const_tree);
extern tree lvalue_type				(tree);
extern tree error_type				(tree);
extern int varargs_function_p			(const_tree);
extern bool cp_tree_equal			(tree, tree);
extern tree no_linkage_check			(tree, bool);
extern void debug_binfo				(tree);
extern tree build_dummy_object			(tree);
extern tree maybe_dummy_object			(tree, tree *);
extern int is_dummy_object			(const_tree);
extern const struct attribute_spec cxx_attribute_table[];
extern tree make_ptrmem_cst			(tree, tree);
extern tree cp_build_type_attribute_variant     (tree, tree);
extern tree cp_build_reference_type		(tree, bool);
extern tree move				(tree);
extern tree cp_build_qualified_type_real	(tree, int, tsubst_flags_t);
#define cp_build_qualified_type(TYPE, QUALS) \
  cp_build_qualified_type_real ((TYPE), (QUALS), tf_warning_or_error)
extern bool cv_qualified_p			(const_tree);
extern tree cv_unqualified			(tree);
extern special_function_kind special_function_p (const_tree);
extern special_function_kind special_memfn_p	(const_tree);
extern int count_trees				(tree);
extern int char_type_p				(tree);
extern void verify_stmt_tree			(tree);
extern linkage_kind decl_linkage		(tree);
extern duration_kind decl_storage_duration	(tree);
extern tree cp_walk_subtrees (tree*, int*, walk_tree_fn,
			      void*, hash_set<tree> *);
#define cp_walk_tree(tp,func,data,pset) \
	walk_tree_1 (tp, func, data, pset, cp_walk_subtrees)
#define cp_walk_tree_without_duplicates(tp,func,data) \
	walk_tree_without_duplicates_1 (tp, func, data, cp_walk_subtrees)
extern tree rvalue				(tree);
extern tree convert_bitfield_to_declared_type   (tree);
extern tree cp_save_expr			(tree);
extern bool cast_valid_in_integral_constant_expression_p (tree);
extern bool cxx_type_hash_eq			(const_tree, const_tree);
extern tree cxx_copy_lang_qualifiers		(const_tree, const_tree);

extern void cxx_print_statistics		(void);
extern bool maybe_warn_zero_as_null_pointer_constant (tree, location_t);
/* Analogous to initializer_zerop but also examines the type for
   which the initializer is being used.  Unlike initializer_zerop,
   considers empty strings to be zero initializers for arrays and
   non-zero for pointers.  */
extern bool type_initializer_zero_p		(tree, tree);

/* in ptree.c */
extern void cxx_print_xnode			(FILE *, tree, int);
extern void cxx_print_decl			(FILE *, tree, int);
extern void cxx_print_type			(FILE *, tree, int);
extern void cxx_print_identifier		(FILE *, tree, int);
extern void cxx_print_error_function		(diagnostic_context *,
						 const char *,
						 struct diagnostic_info *);

/* in typeck.c */
/* Says how we should behave when comparing two arrays one of which
   has unknown bounds.  */
enum compare_bounds_t { bounds_none, bounds_either, bounds_first };

extern bool cxx_mark_addressable		(tree, bool = false);
extern int string_conv_p			(const_tree, const_tree, int);
extern tree cp_truthvalue_conversion		(tree, tsubst_flags_t);
extern tree contextual_conv_bool		(tree, tsubst_flags_t);
extern tree condition_conversion		(tree);
extern tree require_complete_type		(tree);
extern tree require_complete_type_sfinae	(tree, tsubst_flags_t);
extern tree complete_type			(tree);
extern tree complete_type_or_else		(tree, tree);
extern tree complete_type_or_maybe_complain	(tree, tree, tsubst_flags_t);
inline bool type_unknown_p			(const_tree);
enum { ce_derived, ce_type, ce_normal, ce_exact };
extern bool comp_except_specs			(const_tree, const_tree, int);
extern bool comptypes				(tree, tree, int);
extern bool same_type_ignoring_top_level_qualifiers_p (tree, tree);
extern bool similar_type_p			(tree, tree);
extern bool compparms				(const_tree, const_tree);
extern int comp_cv_qualification		(const_tree, const_tree);
extern int comp_cv_qualification		(int, int);
extern int comp_cv_qual_signature		(tree, tree);
extern tree cxx_sizeof_or_alignof_expr		(location_t, tree,
						 enum tree_code, bool);
extern tree cxx_sizeof_or_alignof_type		(location_t, tree,
						 enum tree_code, bool, bool);
extern tree cxx_alignas_expr                    (tree);
extern tree cxx_sizeof_nowarn                   (tree);
extern tree is_bitfield_expr_with_lowered_type  (const_tree);
extern tree unlowered_expr_type                 (const_tree);
extern tree decay_conversion			(tree,
                                                 tsubst_flags_t,
                                                 bool = true);
extern tree build_class_member_access_expr      (cp_expr, tree, tree, bool,
						 tsubst_flags_t);
extern tree finish_class_member_access_expr     (cp_expr, tree, bool,
						 tsubst_flags_t);
extern tree lookup_destructor			(tree, tree, tree, tsubst_flags_t);
extern tree build_x_indirect_ref		(location_t, tree,
						 ref_operator,
						 tsubst_flags_t);
extern tree cp_build_indirect_ref		(location_t, tree,
						 ref_operator,
						 tsubst_flags_t);
extern tree cp_build_fold_indirect_ref		(tree);
extern tree build_array_ref			(location_t, tree, tree);
extern tree cp_build_array_ref			(location_t, tree, tree,
						 tsubst_flags_t);
extern tree get_member_function_from_ptrfunc	(tree *, tree, tsubst_flags_t);
extern tree cp_build_function_call_nary         (tree, tsubst_flags_t, ...)
						ATTRIBUTE_SENTINEL;
extern tree cp_build_function_call_vec		(tree, vec<tree, va_gc> **,
						 tsubst_flags_t,
						 tree = NULL_TREE);
extern tree build_x_binary_op			(const op_location_t &,
						 enum tree_code, tree,
						 enum tree_code, tree,
						 enum tree_code, tree *,
						 tsubst_flags_t);
inline tree build_x_binary_op (const op_location_t &loc,
			       enum tree_code code, tree arg1, tree arg2,
			       tsubst_flags_t complain)
{
  return build_x_binary_op (loc, code, arg1, TREE_CODE (arg1), arg2,
			    TREE_CODE (arg2), NULL, complain);
}
extern tree build_x_array_ref			(location_t, tree, tree,
						 tsubst_flags_t);
extern tree build_x_unary_op			(location_t,
						 enum tree_code, cp_expr,
                                                 tsubst_flags_t);
extern tree cp_build_addressof			(location_t, tree,
						 tsubst_flags_t);
extern tree cp_build_addr_expr			(tree, tsubst_flags_t);
extern tree cp_build_unary_op                   (enum tree_code, tree, bool,
                                                 tsubst_flags_t);
extern tree genericize_compound_lvalue		(tree);
extern tree unary_complex_lvalue		(enum tree_code, tree);
extern tree build_x_conditional_expr		(location_t, tree, tree, tree,
                                                 tsubst_flags_t);
extern tree build_x_compound_expr_from_list	(tree, expr_list_kind,
						 tsubst_flags_t);
extern tree build_x_compound_expr_from_vec	(vec<tree, va_gc> *,
						 const char *, tsubst_flags_t);
extern tree build_x_compound_expr		(location_t, tree, tree,
						 tsubst_flags_t);
extern tree build_compound_expr                 (location_t, tree, tree);
extern tree cp_build_compound_expr		(tree, tree, tsubst_flags_t);
extern tree build_static_cast			(location_t, tree, tree,
						 tsubst_flags_t);
extern tree build_reinterpret_cast		(location_t, tree, tree,
						 tsubst_flags_t);
extern tree build_const_cast			(location_t, tree, tree,
						 tsubst_flags_t);
extern tree build_c_cast			(location_t, tree, tree);
extern cp_expr build_c_cast			(location_t loc, tree type,
						 cp_expr expr);
extern tree cp_build_c_cast			(location_t, tree, tree,
						 tsubst_flags_t);
extern cp_expr build_x_modify_expr		(location_t, tree,
						 enum tree_code, tree,
						 tsubst_flags_t);
extern tree cp_build_modify_expr		(location_t, tree,
						 enum tree_code, tree,
						 tsubst_flags_t);
extern tree convert_for_initialization		(tree, tree, tree, int,
						 impl_conv_rhs, tree, int,
                                                 tsubst_flags_t);
extern int comp_ptr_ttypes			(tree, tree);
extern bool comp_ptr_ttypes_const		(tree, tree, compare_bounds_t);
extern bool error_type_p			(const_tree);
extern bool ptr_reasonably_similar		(const_tree, const_tree);
extern tree build_ptrmemfunc			(tree, tree, int, bool,
						 tsubst_flags_t);
extern int cp_type_quals			(const_tree);
extern int type_memfn_quals			(const_tree);
extern cp_ref_qualifier type_memfn_rqual	(const_tree);
extern tree apply_memfn_quals			(tree, cp_cv_quals,
						 cp_ref_qualifier = REF_QUAL_NONE);
extern bool cp_has_mutable_p			(const_tree);
extern bool at_least_as_qualified_p		(const_tree, const_tree);
extern void cp_apply_type_quals_to_decl		(int, tree);
extern tree build_ptrmemfunc1			(tree, tree, tree);
extern void expand_ptrmemfunc_cst		(tree, tree *, tree *);
extern tree type_after_usual_arithmetic_conversions (tree, tree);
extern tree common_pointer_type                 (tree, tree);
extern tree composite_pointer_type		(const op_location_t &,
						 tree, tree, tree, tree,
						 composite_pointer_operation,
						 tsubst_flags_t);
extern tree merge_types				(tree, tree);
extern tree strip_array_domain			(tree);
extern tree check_return_expr			(tree, bool *);
extern tree spaceship_type			(tree, tsubst_flags_t = tf_warning_or_error);
extern tree genericize_spaceship		(tree, tree, tree);
extern tree cp_build_binary_op                  (const op_location_t &,
						 enum tree_code, tree, tree,
						 tsubst_flags_t);
extern tree build_x_vec_perm_expr               (location_t,
						 tree, tree, tree,
						 tsubst_flags_t);
#define cxx_sizeof(T)  cxx_sizeof_or_alignof_type (input_location, T, SIZEOF_EXPR, false, true)
extern tree build_simple_component_ref		(tree, tree);
extern tree build_ptrmemfunc_access_expr	(tree, tree);
extern tree build_address			(tree);
extern tree build_nop				(tree, tree);
extern tree non_reference			(tree);
extern tree lookup_anon_field			(tree, tree);
extern bool invalid_nonstatic_memfn_p		(location_t, tree,
						 tsubst_flags_t);
extern tree convert_member_func_to_ptr		(tree, tree, tsubst_flags_t);
extern tree convert_ptrmem			(tree, tree, bool, bool,
						 tsubst_flags_t);
extern int lvalue_or_else			(tree, enum lvalue_use,
                                                 tsubst_flags_t);
extern void check_template_keyword		(tree);
extern bool check_raw_literal_operator		(const_tree decl);
extern bool check_literal_operator_args		(const_tree, bool *, bool *);
extern void maybe_warn_about_useless_cast       (location_t, tree, tree,
						 tsubst_flags_t);
extern tree cp_perform_integral_promotions      (tree, tsubst_flags_t);

extern tree finish_left_unary_fold_expr      (tree, int);
extern tree finish_right_unary_fold_expr     (tree, int);
extern tree finish_binary_fold_expr          (tree, tree, int);
extern bool treat_lvalue_as_rvalue_p	     (tree, bool);
extern bool decl_in_std_namespace_p	     (tree);

/* in typeck2.c */
extern void require_complete_eh_spec_types	(tree, tree);
extern void cxx_incomplete_type_diagnostic	(location_t, const_tree,
						 const_tree, diagnostic_t);

inline location_t
cp_expr_loc_or_loc (const_tree t, location_t or_loc)
{
  location_t loc = cp_expr_location (t);
  if (loc == UNKNOWN_LOCATION)
    loc = or_loc;
  return loc;
}

inline location_t
cp_expr_loc_or_input_loc (const_tree t)
{
  return cp_expr_loc_or_loc (t, input_location);
}

inline void
cxx_incomplete_type_diagnostic (const_tree value, const_tree type,
				diagnostic_t diag_kind)
{
  cxx_incomplete_type_diagnostic (cp_expr_loc_or_input_loc (value),
				  value, type, diag_kind);
}

extern void cxx_incomplete_type_error		(location_t, const_tree,
						 const_tree);
inline void
cxx_incomplete_type_error (const_tree value, const_tree type)
{
  cxx_incomplete_type_diagnostic (value, type, DK_ERROR);
}

extern void cxx_incomplete_type_inform 	        (const_tree);
extern tree error_not_base_type			(tree, tree);
extern tree binfo_or_else			(tree, tree);
extern void cxx_readonly_error			(location_t, tree,
						 enum lvalue_use);
extern void complete_type_check_abstract	(tree);
extern int abstract_virtuals_error		(tree, tree);
extern int abstract_virtuals_error		(abstract_class_use, tree);
extern int abstract_virtuals_error_sfinae	(tree, tree, tsubst_flags_t);
extern int abstract_virtuals_error_sfinae	(abstract_class_use, tree, tsubst_flags_t);

extern tree store_init_value			(tree, tree, vec<tree, va_gc>**, int);
extern tree split_nonconstant_init		(tree, tree);
extern bool check_narrowing			(tree, tree, tsubst_flags_t,
						 bool = false);
extern bool ordinary_char_type_p		(tree);
extern tree digest_init				(tree, tree, tsubst_flags_t);
extern tree digest_init_flags			(tree, tree, int, tsubst_flags_t);
extern tree digest_nsdmi_init		        (tree, tree, tsubst_flags_t);
extern tree build_scoped_ref			(tree, tree, tree *);
extern tree build_x_arrow			(location_t, tree,
						 tsubst_flags_t);
extern tree build_m_component_ref		(tree, tree, tsubst_flags_t);
extern tree build_functional_cast		(location_t, tree, tree,
						 tsubst_flags_t);
extern tree add_exception_specifier		(tree, tree, tsubst_flags_t);
extern tree merge_exception_specifiers		(tree, tree);

/* in mangle.c */
extern void init_mangle				(void);
extern void mangle_decl				(tree);
extern const char *mangle_type_string		(tree);
extern tree mangle_typeinfo_for_type		(tree);
extern tree mangle_typeinfo_string_for_type	(tree);
extern tree mangle_vtbl_for_type		(tree);
extern tree mangle_vtt_for_type			(tree);
extern tree mangle_ctor_vtbl_for_type		(tree, tree);
extern tree mangle_thunk			(tree, int, tree, tree, tree);
extern tree mangle_guard_variable		(tree);
extern tree mangle_tls_init_fn			(tree);
extern tree mangle_tls_wrapper_fn		(tree);
extern bool decl_tls_wrapper_p			(tree);
extern tree mangle_ref_init_variable		(tree);
extern tree mangle_template_parm_object		(tree);
extern char * get_mangled_vtable_map_var_name   (tree);
extern bool mangle_return_type_p		(tree);
extern tree mangle_decomp			(tree, vec<tree> &);
extern void mangle_module_substitution		(int);
extern void mangle_identifier			(tree);

/* in dump.c */
extern bool cp_dump_tree			(void *, tree);

/* In cp/cp-objcp-common.c.  */

extern alias_set_type cxx_get_alias_set		(tree);
extern bool cxx_warn_unused_global_decl		(const_tree);
extern size_t cp_tree_size			(enum tree_code);
extern bool cp_var_mod_type_p			(tree, tree);
extern void cxx_initialize_diagnostics		(diagnostic_context *);
extern int cxx_types_compatible_p		(tree, tree);
extern bool cxx_block_may_fallthru		(const_tree);

/* in cp-gimplify.c */
extern int cp_gimplify_expr			(tree *, gimple_seq *,
						 gimple_seq *);
extern void cp_genericize			(tree);
extern bool cxx_omp_const_qual_no_mutable	(tree);
extern enum omp_clause_default_kind cxx_omp_predetermined_sharing_1 (tree);
extern enum omp_clause_default_kind cxx_omp_predetermined_sharing (tree);
extern tree cxx_omp_clause_default_ctor		(tree, tree, tree);
extern tree cxx_omp_clause_copy_ctor		(tree, tree, tree);
extern tree cxx_omp_clause_assign_op		(tree, tree, tree);
extern tree cxx_omp_clause_dtor			(tree, tree);
extern void cxx_omp_finish_clause		(tree, gimple_seq *);
extern bool cxx_omp_privatize_by_reference	(const_tree);
extern bool cxx_omp_disregard_value_expr	(tree, bool);
extern void cp_fold_function			(tree);
extern tree cp_fold_maybe_rvalue		(tree, bool);
extern tree cp_fold_rvalue			(tree);
extern tree cp_fully_fold			(tree);
extern tree cp_fully_fold_init			(tree);
extern void clear_fold_cache			(void);
extern tree lookup_hotness_attribute		(tree);
extern tree process_stmt_hotness_attribute	(tree, location_t);
extern bool simple_empty_class_p		(tree, tree, tree_code);
extern tree fold_builtin_source_location	(location_t);

/* in name-lookup.c */
extern tree strip_using_decl                    (tree);

/* Tell the binding oracle what kind of binding we are looking for.  */

enum cp_oracle_request
{
  CP_ORACLE_IDENTIFIER
};

/* If this is non-NULL, then it is a "binding oracle" which can lazily
   create bindings when needed by the C compiler.  The oracle is told
   the name and type of the binding to create.  It can call pushdecl
   or the like to ensure the binding is visible; or do nothing,
   leaving the binding untouched.  c-decl.c takes note of when the
   oracle has been called and will not call it again if it fails to
   create a given binding.  */

typedef void cp_binding_oracle_function (enum cp_oracle_request, tree identifier);

extern cp_binding_oracle_function *cp_binding_oracle;

/* Set during diagnostics to record the failed constraint. This is a
   TREE_LIST whose VALUE is the constraint and whose PURPOSE are the
   instantiation arguments Defined in pt.c.  */

extern tree current_failed_constraint;

/* An RAII class to manage the failed constraint.  */

struct diagnosing_failed_constraint
{
  diagnosing_failed_constraint (tree, tree, bool);
  ~diagnosing_failed_constraint ();

  bool diagnosing_error;
};

/* in constraint.cc */

extern cp_expr finish_constraint_or_expr	(location_t, cp_expr, cp_expr);
extern cp_expr finish_constraint_and_expr	(location_t, cp_expr, cp_expr);
extern cp_expr finish_constraint_primary_expr	(cp_expr);
extern tree finish_concept_definition		(cp_expr, tree);
extern tree combine_constraint_expressions      (tree, tree);
extern tree append_constraint			(tree, tree);
extern tree get_constraints                     (const_tree);
extern void set_constraints                     (tree, tree);
extern void remove_constraints                  (tree);
extern tree current_template_constraints	(void);
extern tree associate_classtype_constraints     (tree);
extern tree build_constraints                   (tree, tree);
extern tree get_template_head_requirements	(tree);
extern tree get_trailing_function_requirements	(tree);
extern tree get_shorthand_constraints           (tree);

extern tree build_concept_id			(tree);
extern tree build_type_constraint		(tree, tree, tsubst_flags_t);
extern tree build_concept_check                 (tree, tree, tsubst_flags_t);
extern tree build_concept_check                 (tree, tree, tree, tsubst_flags_t);

extern tree_pair finish_type_constraints	(tree, tree, tsubst_flags_t);
extern tree build_constrained_parameter         (tree, tree, tree = NULL_TREE);
extern void placeholder_extract_concept_and_args (tree, tree&, tree&);
extern bool equivalent_placeholder_constraints  (tree, tree);
extern hashval_t hash_placeholder_constraint	(tree);
extern bool deduce_constrained_parameter        (tree, tree&, tree&);
extern tree resolve_constraint_check            (tree);
extern tree check_function_concept              (tree);
extern tree finish_template_introduction        (tree, tree, location_t loc);
extern bool valid_requirements_p                (tree);
extern tree finish_concept_name                 (tree);
extern tree finish_shorthand_constraint         (tree, tree);
extern tree finish_requires_expr                (location_t, tree, tree);
extern tree finish_simple_requirement           (location_t, tree);
extern tree finish_type_requirement             (location_t, tree);
extern tree finish_compound_requirement         (location_t, tree, tree, bool);
extern tree finish_nested_requirement           (location_t, tree);
extern void check_constrained_friend            (tree, tree);
extern tree tsubst_requires_expr                (tree, tree, tsubst_flags_t, tree);
extern tree tsubst_constraint                   (tree, tree, tsubst_flags_t, tree);
extern tree tsubst_constraint_info              (tree, tree, tsubst_flags_t, tree);
extern tree tsubst_parameter_mapping		(tree, tree, tsubst_flags_t, tree);
extern tree get_mapped_args			(tree);

struct processing_constraint_expression_sentinel
{
  processing_constraint_expression_sentinel ();
  ~processing_constraint_expression_sentinel ();
};

extern bool processing_constraint_expression_p	();

extern tree unpack_concept_check		(tree);
extern tree evaluate_concept_check              (tree, tsubst_flags_t);
extern tree satisfy_constraint_expression	(tree);
extern bool constraints_satisfied_p		(tree);
extern bool constraints_satisfied_p		(tree, tree);
extern void clear_satisfaction_cache		();
extern bool* lookup_subsumption_result          (tree, tree);
extern bool save_subsumption_result             (tree, tree, bool);
extern tree find_template_parameters		(tree, int);
extern bool equivalent_constraints              (tree, tree);
extern bool equivalently_constrained            (tree, tree);
extern bool subsumes_constraints                (tree, tree);
extern bool strictly_subsumes			(tree, tree, tree);
extern bool weakly_subsumes			(tree, tree, tree);
extern int more_constrained                     (tree, tree);
extern bool at_least_as_constrained             (tree, tree);
extern bool constraints_equivalent_p            (tree, tree);
extern bool atomic_constraints_identical_p	(tree, tree);
extern hashval_t iterative_hash_constraint      (tree, hashval_t);
extern hashval_t hash_atomic_constraint         (tree);
extern void diagnose_constraints                (location_t, tree, tree);

/* in logic.cc */
extern bool subsumes                            (tree, tree);

/* In class.c */
extern void cp_finish_injected_record_type (tree);

/* in vtable-class-hierarchy.c */
extern void vtv_compute_class_hierarchy_transitive_closure (void);
extern void vtv_generate_init_routine           (void);
extern void vtv_save_class_info                 (tree);
extern void vtv_recover_class_info              (void);
extern void vtv_build_vtable_verify_fndecl      (void);

/* In constexpr.c */
/* Representation of entries in the constexpr function definition table.  */

struct GTY((for_user)) constexpr_fundef {
  tree decl;
  tree body;
  tree parms;
  tree result;
};

extern void fini_constexpr			(void);
extern bool literal_type_p                      (tree);
extern tree check_constexpr_fundef           	(tree, tree);
extern tree register_constexpr_fundef           (const constexpr_fundef &);
extern constexpr_fundef *retrieve_constexpr_fundef		(tree);
extern bool is_valid_constexpr_fn		(tree, bool);
extern bool check_constexpr_ctor_body           (tree, tree, bool);
extern tree constexpr_fn_retval		(tree);
extern tree ensure_literal_type_for_constexpr_object (tree);
extern bool potential_constant_expression       (tree);
extern bool is_constant_expression (tree);
extern bool is_nondependent_constant_expression (tree);
extern bool is_nondependent_static_init_expression (tree);
extern bool is_static_init_expression    (tree);
extern bool potential_rvalue_constant_expression (tree);
extern bool require_potential_constant_expression (tree);
extern bool require_constant_expression (tree);
extern bool require_rvalue_constant_expression (tree);
extern bool require_potential_rvalue_constant_expression (tree);
extern tree cxx_constant_value			(tree, tree = NULL_TREE);
extern void cxx_constant_dtor			(tree, tree);
extern tree cxx_constant_init			(tree, tree = NULL_TREE);
extern tree maybe_constant_value		(tree, tree = NULL_TREE, bool = false);
extern tree maybe_constant_init			(tree, tree = NULL_TREE, bool = false);
extern tree fold_non_dependent_expr		(tree,
						 tsubst_flags_t = tf_warning_or_error,
						 bool = false, tree = NULL_TREE);
extern tree fold_non_dependent_init		(tree,
						 tsubst_flags_t = tf_warning_or_error,
						 bool = false);
extern tree fold_simple				(tree);
extern bool reduced_constant_expression_p       (tree);
extern bool is_instantiation_of_constexpr       (tree);
extern bool var_in_constexpr_fn                 (tree);
extern bool var_in_maybe_constexpr_fn           (tree);
extern void explain_invalid_constexpr_fn        (tree);
extern vec<tree> cx_error_context               (void);
extern tree fold_sizeof_expr			(tree);
extern void clear_cv_and_fold_caches		(bool = true);
extern tree unshare_constructor			(tree CXX_MEM_STAT_INFO);

/* In cp-ubsan.c */
extern void cp_ubsan_maybe_instrument_member_call (tree);
extern void cp_ubsan_instrument_member_accesses (tree *);
extern tree cp_ubsan_maybe_instrument_downcast	(location_t, tree, tree, tree);
extern tree cp_ubsan_maybe_instrument_cast_to_vbase (location_t, tree, tree);
extern void cp_ubsan_maybe_initialize_vtbl_ptrs (tree);

/* Inline bodies.  */
  
inline tree
ovl_first (tree node)
{
  while (TREE_CODE (node) == OVERLOAD)
    node = OVL_FUNCTION (node);
  return node;
}

inline bool
type_unknown_p (const_tree expr)
{
  return TREE_TYPE (expr) == unknown_type_node;
}

inline hashval_t
named_decl_hash::hash (const value_type decl)
{
  tree name = (TREE_CODE (decl) == MODULE_VECTOR
	       ? MODULE_VECTOR_NAME (decl) : OVL_NAME (decl));
  return name ? IDENTIFIER_HASH_VALUE (name) : 0;
}

inline bool
named_decl_hash::equal (const value_type existing, compare_type candidate)
{
  tree name = (TREE_CODE (existing) == MODULE_VECTOR
	       ? MODULE_VECTOR_NAME (existing) : OVL_NAME (existing));
  return candidate == name;
}

inline bool
null_node_p (const_tree expr)
{
  STRIP_ANY_LOCATION_WRAPPER (expr);
  return expr == null_node;
}

/* True iff T is a variable template declaration. */
inline bool
variable_template_p (tree t)
{
  if (TREE_CODE (t) != TEMPLATE_DECL)
    return false;
  if (!PRIMARY_TEMPLATE_P (t))
    return false;
  if (tree r = DECL_TEMPLATE_RESULT (t))
    return VAR_P (r);
  return false;
}

/* True iff T is a standard concept definition. This will return
   true for both the template and underlying declaration.  */

inline bool
standard_concept_p (tree t)
{
  if (TREE_CODE (t) == TEMPLATE_DECL)
    t = DECL_TEMPLATE_RESULT (t);
  return TREE_CODE (t) == CONCEPT_DECL;
}

/* True iff T is a variable concept definition. This will return
   true for both the template and the underlying declaration.  */

inline bool
variable_concept_p (tree t)
{
  if (TREE_CODE (t) == TEMPLATE_DECL)
    t = DECL_TEMPLATE_RESULT (t);
  return VAR_P (t) && DECL_DECLARED_CONCEPT_P (t);
}

/* True iff T is a function concept definition or an overload set
   containing multiple function concepts. This will return true for
   both the template and the underlying declaration.  */

inline bool
function_concept_p (tree t)
{
  if (TREE_CODE (t) == OVERLOAD)
    t = OVL_FIRST (t);
  if (TREE_CODE (t) == TEMPLATE_DECL)
    t = DECL_TEMPLATE_RESULT (t);
  return TREE_CODE (t) == FUNCTION_DECL && DECL_DECLARED_CONCEPT_P (t);
}

/* True iff T is a standard, variable, or function concept.  */

inline bool
concept_definition_p (tree t)
{
  if (t == error_mark_node)
    return false;

  /* Adjust for function concept overloads.  */
  if (TREE_CODE (t) == OVERLOAD)
    t = OVL_FIRST (t);

  /* See through templates. */
  if (TREE_CODE (t) == TEMPLATE_DECL)
    t = DECL_TEMPLATE_RESULT (t);

  /* The obvious and easy case.  */
  if (TREE_CODE (t) == CONCEPT_DECL)
    return true;

  /* Definitely not a concept.  */
  if (!VAR_OR_FUNCTION_DECL_P (t))
    return false;
  if (!DECL_LANG_SPECIFIC (t))
    return false;

  return DECL_DECLARED_CONCEPT_P (t);
}

/* Same as above, but for const trees.  */

inline bool
concept_definition_p (const_tree t)
{
  return concept_definition_p (const_cast<tree> (t));
}

/* True if t is an expression that checks a concept.  */

inline bool
concept_check_p (const_tree t)
{
  if (TREE_CODE (t) == CALL_EXPR)
    t = CALL_EXPR_FN (t);
  if (t && TREE_CODE (t) == TEMPLATE_ID_EXPR)
    return concept_definition_p (TREE_OPERAND (t, 0));
  return false;
}

#if CHECKING_P
namespace selftest {
  extern void run_cp_tests (void);

  /* Declarations for specific families of tests within cp,
     by source file, in alphabetical order.  */
  extern void cp_pt_c_tests ();
  extern void cp_tree_c_tests (void);
} // namespace selftest
#endif /* #if CHECKING_P */

/* -- end of C++ */

#endif /* ! GCC_CP_TREE_H */<|MERGE_RESOLUTION|>--- conflicted
+++ resolved
@@ -1,10 +1,5 @@
-<<<<<<< HEAD
 /* Definitions for -*- C++ -*- parsing and type checking.
-   Copyright (C) 1987-2019 Free Software Foundation, Inc.
-=======
-/* Definitions for C++ parsing and type checking.
    Copyright (C) 1987-2020 Free Software Foundation, Inc.
->>>>>>> 582097cb
    Contributed by Michael Tiemann (tiemann@cygnus.com)
 
 This file is part of GCC.

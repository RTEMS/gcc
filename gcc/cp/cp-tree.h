--- conflicted
+++ resolved
@@ -455,11 +455,8 @@
       DECLTYPE_FOR_REF_CAPTURE (in DECLTYPE_TYPE)
       CONSTRUCTOR_C99_COMPOUND_LITERAL (in CONSTRUCTOR)
       OVL_NESTED_P (in OVERLOAD)
-<<<<<<< HEAD
+      LAMBDA_EXPR_INSTANTIATED (in LAMBDA_EXPR)
       COROUTINE_RETURN_P (in RETURN_EXPR)
-=======
-      LAMBDA_EXPR_INSTANTIATED (in LAMBDA_EXPR)
->>>>>>> 40563cf7
    4: IDENTIFIER_MARKED (IDENTIFIER_NODEs)
       TREE_HAS_CONSTRUCTOR (in INDIRECT_REF, SAVE_EXPR, CONSTRUCTOR,
 	  CALL_EXPR, or FIELD_DECL).

--- conflicted
+++ resolved
@@ -6392,12 +6392,10 @@
 extern tree expand_array_notation_exprs         (tree);
 bool cilkplus_an_triplet_types_ok_p             (location_t, tree, tree, tree,
 						 tree);
-<<<<<<< HEAD
-=======
+
 /* In c-family/cilk.c */
 extern bool cilk_valid_spawn                    (tree);
 
 /* -- end of C++ */
->>>>>>> bc65bdd5
 
 #endif /* ! GCC_CP_TREE_H */
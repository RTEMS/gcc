/* Definitions for C++ parsing and type checking.
   Copyright (C) 1987-2017 Free Software Foundation, Inc.
   Contributed by Michael Tiemann (tiemann@cygnus.com)

This file is part of GCC.

GCC is free software; you can redistribute it and/or modify
it under the terms of the GNU General Public License as published by
the Free Software Foundation; either version 3, or (at your option)
any later version.

GCC is distributed in the hope that it will be useful,
but WITHOUT ANY WARRANTY; without even the implied warranty of
MERCHANTABILITY or FITNESS FOR A PARTICULAR PURPOSE.  See the
GNU General Public License for more details.

You should have received a copy of the GNU General Public License
along with GCC; see the file COPYING3.  If not see
<http://www.gnu.org/licenses/>.  */

#ifndef GCC_CP_TREE_H
#define GCC_CP_TREE_H

#include "tm.h"
#include "hard-reg-set.h"
#include "function.h"

/* In order for the format checking to accept the C++ front end
   diagnostic framework extensions, you must include this file before
   diagnostic-core.h, not after.  We override the definition of GCC_DIAG_STYLE
   in c-common.h.  */
#undef GCC_DIAG_STYLE
#define GCC_DIAG_STYLE __gcc_cxxdiag__
#if defined(GCC_DIAGNOSTIC_CORE_H) || defined (GCC_C_COMMON_H)
#error \
In order for the format checking to accept the C++ front end diagnostic \
framework extensions, you must include this file before diagnostic-core.h and \
c-common.h, not after.
#endif
#include "c-family/c-common.h"
#include "diagnostic.h"

/* A tree node, together with a location, so that we can track locations
   (and ranges) during parsing.

   The location is redundant for node kinds that have locations,
   but not all node kinds do (e.g. constants, and references to
   params, locals, etc), so we stash a copy here.  */

class cp_expr
{
public:
  cp_expr () :
    m_value (NULL), m_loc (UNKNOWN_LOCATION) {}

  cp_expr (tree value) :
    m_value (value), m_loc (EXPR_LOCATION (m_value)) {}

  cp_expr (tree value, location_t loc):
    m_value (value), m_loc (loc) {}

  cp_expr (const cp_expr &other) :
    m_value (other.m_value), m_loc (other.m_loc) {}

  /* Implicit conversions to tree.  */
  operator tree () const { return m_value; }
  tree & operator* () { return m_value; }
  tree operator* () const { return m_value; }
  tree & operator-> () { return m_value; }
  tree operator-> () const { return m_value; }

  tree get_value () const { return m_value; }
  location_t get_location () const { return m_loc; }
  location_t get_start () const
  {
    source_range src_range = get_range_from_loc (line_table, m_loc);
    return src_range.m_start;
  }
  location_t get_finish () const
  {
    source_range src_range = get_range_from_loc (line_table, m_loc);
    return src_range.m_finish;
  }

  void set_location (location_t loc)
  {
    protected_set_expr_location (m_value, loc);
    m_loc = loc;
  }

  void set_range (location_t start, location_t finish)
  {
    set_location (make_location (m_loc, start, finish));
  }

 private:
  tree m_value;
  location_t m_loc;
};

inline bool
operator == (const cp_expr &lhs, tree rhs)
{
  return lhs.get_value () == rhs;
}


enum cp_tree_index
{
    CPTI_WCHAR_DECL,
    CPTI_VTABLE_ENTRY_TYPE,
    CPTI_DELTA_TYPE,
    CPTI_VTABLE_INDEX_TYPE,
    CPTI_CLEANUP_TYPE,
    CPTI_VTT_PARM_TYPE,

    CPTI_CLASS_TYPE,
    CPTI_UNKNOWN_TYPE,
    CPTI_INIT_LIST_TYPE,
    CPTI_VTBL_TYPE,
    CPTI_VTBL_PTR_TYPE,
    CPTI_STD,
    CPTI_ABI,
    CPTI_GLOBAL,
    CPTI_GLOBAL_TYPE,
    CPTI_CONST_TYPE_INFO_TYPE,
    CPTI_TYPE_INFO_PTR_TYPE,
    CPTI_ABORT_FNDECL,
    CPTI_AGGR_TAG,
    CPTI_CONV_OP_MARKER,

    CPTI_CTOR_IDENTIFIER,
    CPTI_COMPLETE_CTOR_IDENTIFIER,
    CPTI_BASE_CTOR_IDENTIFIER,
    CPTI_DTOR_IDENTIFIER,
    CPTI_COMPLETE_DTOR_IDENTIFIER,
    CPTI_BASE_DTOR_IDENTIFIER,
    CPTI_DELETING_DTOR_IDENTIFIER,
    CPTI_CONV_OP_IDENTIFIER,
    CPTI_DELTA_IDENTIFIER,
    CPTI_IN_CHARGE_IDENTIFIER,
    CPTI_VTT_PARM_IDENTIFIER,
    CPTI_THIS_IDENTIFIER,
    CPTI_PFN_IDENTIFIER,
    CPTI_VPTR_IDENTIFIER,
    CPTI_GLOBAL_IDENTIFIER,
    CPTI_STD_IDENTIFIER,
    CPTI_ANON_IDENTIFIER,
    CPTI_AUTO_IDENTIFIER,
    CPTI_DECLTYPE_AUTO_IDENTIFIER,
    CPTI_INIT_LIST_IDENTIFIER,

    CPTI_LANG_NAME_C,
    CPTI_LANG_NAME_CPLUSPLUS,

    CPTI_EMPTY_EXCEPT_SPEC,
    CPTI_NOEXCEPT_TRUE_SPEC,
    CPTI_NOEXCEPT_FALSE_SPEC,
    CPTI_NOEXCEPT_DEFERRED_SPEC,

    CPTI_TERMINATE_FN,
    CPTI_CALL_UNEXPECTED_FN,
    CPTI_GET_EXCEPTION_PTR_FN,
    CPTI_BEGIN_CATCH_FN,
    CPTI_END_CATCH_FN,
    CPTI_ALLOCATE_EXCEPTION_FN,
    CPTI_FREE_EXCEPTION_FN,
    CPTI_THROW_FN,
    CPTI_RETHROW_FN,
    CPTI_ATEXIT_FN_PTR_TYPE,
    CPTI_ATEXIT,
    CPTI_DSO_HANDLE,
    CPTI_DCAST,

    CPTI_NULLPTR,
    CPTI_NULLPTR_TYPE,

    CPTI_ALIGN_TYPE,

    CPTI_ANY_TARG,

    CPTI_MAX
};

extern GTY(()) tree cp_global_trees[CPTI_MAX];

#define wchar_decl_node			cp_global_trees[CPTI_WCHAR_DECL]
#define vtable_entry_type		cp_global_trees[CPTI_VTABLE_ENTRY_TYPE]
/* The type used to represent an offset by which to adjust the `this'
   pointer in pointer-to-member types.  */
#define delta_type_node			cp_global_trees[CPTI_DELTA_TYPE]
/* The type used to represent an index into the vtable.  */
#define vtable_index_type		cp_global_trees[CPTI_VTABLE_INDEX_TYPE]

#define class_type_node			cp_global_trees[CPTI_CLASS_TYPE]
#define unknown_type_node		cp_global_trees[CPTI_UNKNOWN_TYPE]
#define init_list_type_node		cp_global_trees[CPTI_INIT_LIST_TYPE]
#define vtbl_type_node			cp_global_trees[CPTI_VTBL_TYPE]
#define vtbl_ptr_type_node		cp_global_trees[CPTI_VTBL_PTR_TYPE]
#define std_node			cp_global_trees[CPTI_STD]
#define abi_node			cp_global_trees[CPTI_ABI]
#define global_namespace		cp_global_trees[CPTI_GLOBAL]
#define global_type_node		cp_global_trees[CPTI_GLOBAL_TYPE]
#define const_type_info_type_node	cp_global_trees[CPTI_CONST_TYPE_INFO_TYPE]
#define type_info_ptr_type		cp_global_trees[CPTI_TYPE_INFO_PTR_TYPE]
#define conv_op_marker			cp_global_trees[CPTI_CONV_OP_MARKER]
#define abort_fndecl			cp_global_trees[CPTI_ABORT_FNDECL]
#define current_aggr			cp_global_trees[CPTI_AGGR_TAG]
#define nullptr_node			cp_global_trees[CPTI_NULLPTR]
#define nullptr_type_node		cp_global_trees[CPTI_NULLPTR_TYPE]
/* std::align_val_t */
#define align_type_node			cp_global_trees[CPTI_ALIGN_TYPE]

/* We cache these tree nodes so as to call get_identifier less frequently.
   For identifiers for functions, including special member functions such
   as ctors and assignment operators, the nodes can be used (among other
   things) to iterate over their overloads defined by/for a type.  For
   example:

     tree ovlid = assign_op_identifier;
     tree overloads = get_class_binding (type, ovlid);
     for (ovl_iterator it (overloads); it; ++it) { ... }

   iterates over the set of implicitly and explicitly defined overloads
   of the assignment operator for type (including the copy and move
   assignment operators, whether deleted or not).  */

/* The name of a constructor that takes an in-charge parameter to
   decide whether or not to construct virtual base classes.  */
#define ctor_identifier			cp_global_trees[CPTI_CTOR_IDENTIFIER]
/* The name of a constructor that constructs virtual base classes.  */
#define complete_ctor_identifier	cp_global_trees[CPTI_COMPLETE_CTOR_IDENTIFIER]
/* The name of a constructor that does not construct virtual base classes.  */
#define base_ctor_identifier		cp_global_trees[CPTI_BASE_CTOR_IDENTIFIER]
/* The name of a destructor that takes an in-charge parameter to
   decide whether or not to destroy virtual base classes and whether
   or not to delete the object.  */
#define dtor_identifier			cp_global_trees[CPTI_DTOR_IDENTIFIER]
/* The name of a destructor that destroys virtual base classes.  */
#define complete_dtor_identifier	cp_global_trees[CPTI_COMPLETE_DTOR_IDENTIFIER]
/* The name of a destructor that does not destroy virtual base
   classes.  */
#define base_dtor_identifier		cp_global_trees[CPTI_BASE_DTOR_IDENTIFIER]
/* The name of a destructor that destroys virtual base classes, and
   then deletes the entire object.  */
#define deleting_dtor_identifier	cp_global_trees[CPTI_DELETING_DTOR_IDENTIFIER]

#define ovl_op_identifier(ISASS, CODE)  (OVL_OP_INFO(ISASS, CODE)->identifier)
<<<<<<< HEAD
#define assign_op_identifier (ovl_op_info[true][OVL_OP_NOP_EXPR].identifier)
#define call_op_identifier (ovl_op_info[false][OVL_OP_CALL_EXPR].identifier)
=======
#define assign_op_identifier (ovl_op_identifier (true, NOP_EXPR))
#define call_op_identifier (ovl_op_identifier (false, CALL_EXPR))
>>>>>>> 61fae5c4
/* The name used for conversion operators -- but note that actual
   conversion funcg1tions use special identifiers outside the identifier
   table.  */
<<<<<<< HEAD
#define conv_op_identifier 		cp_global_trees[CPTI_CONV_OP_IDENTIFIER]
=======
#define conv_op_identifier		cp_global_trees[CPTI_CONV_OP_IDENTIFIER]
>>>>>>> 61fae5c4

#define delta_identifier		cp_global_trees[CPTI_DELTA_IDENTIFIER]
#define in_charge_identifier		cp_global_trees[CPTI_IN_CHARGE_IDENTIFIER]
/* The name of the parameter that contains a pointer to the VTT to use
   for this subobject constructor or destructor.  */
#define vtt_parm_identifier		cp_global_trees[CPTI_VTT_PARM_IDENTIFIER]
#define this_identifier			cp_global_trees[CPTI_THIS_IDENTIFIER]
#define pfn_identifier			cp_global_trees[CPTI_PFN_IDENTIFIER]
#define vptr_identifier			cp_global_trees[CPTI_VPTR_IDENTIFIER]
/* The name of the ::, std & anon namespaces.  */
#define global_identifier		cp_global_trees[CPTI_GLOBAL_IDENTIFIER]
#define std_identifier			cp_global_trees[CPTI_STD_IDENTIFIER]
#define anon_identifier			cp_global_trees[CPTI_ANON_IDENTIFIER]
/* auto and declspec(auto) identifiers.  */
#define auto_identifier			cp_global_trees[CPTI_AUTO_IDENTIFIER]
#define decltype_auto_identifier	cp_global_trees[CPTI_DECLTYPE_AUTO_IDENTIFIER]
#define init_list_identifier		cp_global_trees[CPTI_INIT_LIST_IDENTIFIER]
#define lang_name_c			cp_global_trees[CPTI_LANG_NAME_C]
#define lang_name_cplusplus		cp_global_trees[CPTI_LANG_NAME_CPLUSPLUS]

/* Exception specifiers used for throw(), noexcept(true),
   noexcept(false) and deferred noexcept.  We rely on these being
   uncloned.  */
#define empty_except_spec		cp_global_trees[CPTI_EMPTY_EXCEPT_SPEC]
#define noexcept_true_spec		cp_global_trees[CPTI_NOEXCEPT_TRUE_SPEC]
#define noexcept_false_spec		cp_global_trees[CPTI_NOEXCEPT_FALSE_SPEC]
#define noexcept_deferred_spec		cp_global_trees[CPTI_NOEXCEPT_DEFERRED_SPEC]

/* Exception handling function declarations.  */
#define terminate_fn			cp_global_trees[CPTI_TERMINATE_FN]
#define call_unexpected_fn		cp_global_trees[CPTI_CALL_UNEXPECTED_FN]
#define get_exception_ptr_fn		cp_global_trees[CPTI_GET_EXCEPTION_PTR_FN]
#define begin_catch_fn			cp_global_trees[CPTI_BEGIN_CATCH_FN]
#define end_catch_fn			cp_global_trees[CPTI_END_CATCH_FN]
#define allocate_exception_fn		cp_global_trees[CPTI_ALLOCATE_EXCEPTION_FN]
#define free_exception_fn		cp_global_trees[CPTI_FREE_EXCEPTION_FN]
#define throw_fn			cp_global_trees[CPTI_THROW_FN]
#define rethrow_fn			cp_global_trees[CPTI_RETHROW_FN]

/* The type of the function-pointer argument to "__cxa_atexit" (or
   "std::atexit", if "__cxa_atexit" is not being used).  */
#define atexit_fn_ptr_type_node         cp_global_trees[CPTI_ATEXIT_FN_PTR_TYPE]

/* A pointer to `std::atexit'.  */
#define atexit_node			cp_global_trees[CPTI_ATEXIT]

/* A pointer to `__dso_handle'.  */
#define dso_handle_node			cp_global_trees[CPTI_DSO_HANDLE]

/* The declaration of the dynamic_cast runtime.  */
#define dynamic_cast_node		cp_global_trees[CPTI_DCAST]

/* The type of a destructor.  */
#define cleanup_type			cp_global_trees[CPTI_CLEANUP_TYPE]

/* The type of the vtt parameter passed to subobject constructors and
   destructors.  */
#define vtt_parm_type			cp_global_trees[CPTI_VTT_PARM_TYPE]

/* A node which matches any template argument.  */
#define any_targ_node			cp_global_trees[CPTI_ANY_TARG]

/* Node to indicate default access. This must be distinct from the
   access nodes in tree.h.  */

#define access_default_node		null_node


#include "name-lookup.h"

/* Usage of TREE_LANG_FLAG_?:
   0: IDENTIFIER_KIND_BIT_0 (in IDENTIFIER_NODE)
      NEW_EXPR_USE_GLOBAL (in NEW_EXPR).
      COND_EXPR_IS_VEC_DELETE (in COND_EXPR).
      DELETE_EXPR_USE_GLOBAL (in DELETE_EXPR).
      COMPOUND_EXPR_OVERLOADED (in COMPOUND_EXPR).
      CLEANUP_P (in TRY_BLOCK)
      AGGR_INIT_VIA_CTOR_P (in AGGR_INIT_EXPR)
      PTRMEM_OK_P (in ADDR_EXPR, OFFSET_REF, SCOPE_REF)
      PAREN_STRING_LITERAL (in STRING_CST)
      CP_DECL_THREAD_LOCAL_P (in VAR_DECL)
      KOENIG_LOOKUP_P (in CALL_EXPR)
      STATEMENT_LIST_NO_SCOPE (in STATEMENT_LIST).
      EXPR_STMT_STMT_EXPR_RESULT (in EXPR_STMT)
      STMT_EXPR_NO_SCOPE (in STMT_EXPR)
      BIND_EXPR_TRY_BLOCK (in BIND_EXPR)
      TYPENAME_IS_ENUM_P (in TYPENAME_TYPE)
      OMP_FOR_GIMPLIFYING_P (in OMP_FOR, OMP_SIMD, OMP_DISTRIBUTE,
			     and OMP_TASKLOOP)
      BASELINK_QUALIFIED_P (in BASELINK)
      TARGET_EXPR_IMPLICIT_P (in TARGET_EXPR)
      TEMPLATE_PARM_PARAMETER_PACK (in TEMPLATE_PARM_INDEX)
      ATTR_IS_DEPENDENT (in the TREE_LIST for an attribute)
      ABI_TAG_IMPLICIT (in the TREE_LIST for the argument of abi_tag)
      CONSTRUCTOR_IS_DIRECT_INIT (in CONSTRUCTOR)
      LAMBDA_EXPR_CAPTURES_THIS_P (in LAMBDA_EXPR)
      DECLTYPE_FOR_LAMBDA_CAPTURE (in DECLTYPE_TYPE)
      VEC_INIT_EXPR_IS_CONSTEXPR (in VEC_INIT_EXPR)
      DECL_OVERRIDE_P (in FUNCTION_DECL)
      IMPLICIT_CONV_EXPR_DIRECT_INIT (in IMPLICIT_CONV_EXPR)
      TRANSACTION_EXPR_IS_STMT (in TRANSACTION_EXPR)
      CONVERT_EXPR_VBASE_PATH (in CONVERT_EXPR)
      PACK_EXPANSION_LOCAL_P (in *_PACK_EXPANSION)
      TINFO_HAS_ACCESS_ERRORS (in TEMPLATE_INFO)
      SIZEOF_EXPR_TYPE_P (in SIZEOF_EXPR)
      COMPOUND_REQ_NOEXCEPT_P (in COMPOUND_REQ)
      WILDCARD_PACK_P (in WILDCARD_DECL)
      BLOCK_OUTER_CURLY_BRACE_P (in BLOCK)
      FOLD_EXPR_MODOP_P (*_FOLD_EXPR)
      IF_STMT_CONSTEXPR_P (IF_STMT)
      TEMPLATE_TYPE_PARM_FOR_CLASS (TEMPLATE_TYPE_PARM)
      DECL_NAMESPACE_INLINE_P (in NAMESPACE_DECL)
   1: IDENTIFIER_KIND_BIT_1 (in IDENTIFIER_NODE)
      TI_PENDING_TEMPLATE_FLAG.
      TEMPLATE_PARMS_FOR_INLINE.
      DELETE_EXPR_USE_VEC (in DELETE_EXPR).
      (TREE_CALLS_NEW) (in _EXPR or _REF) (commented-out).
      ICS_ELLIPSIS_FLAG (in _CONV)
      DECL_INITIALIZED_P (in VAR_DECL)
      TYPENAME_IS_CLASS_P (in TYPENAME_TYPE)
      STMT_IS_FULL_EXPR_P (in _STMT)
      TARGET_EXPR_LIST_INIT_P (in TARGET_EXPR)
      LAMBDA_EXPR_MUTABLE_P (in LAMBDA_EXPR)
      DECL_FINAL_P (in FUNCTION_DECL)
      QUALIFIED_NAME_IS_TEMPLATE (in SCOPE_REF)
      DECLTYPE_FOR_INIT_CAPTURE (in DECLTYPE_TYPE)
      CONSTRUCTOR_NO_IMPLICIT_ZERO (in CONSTRUCTOR)
      TINFO_USED_TEMPLATE_ID (in TEMPLATE_INFO)
      PACK_EXPANSION_SIZEOF_P (in *_PACK_EXPANSION)
      OVL_USING_P (in OVERLOAD)
   2: IDENTIFIER_KIND_BIT_2 (in IDENTIFIER_NODE)
      ICS_THIS_FLAG (in _CONV)
      DECL_INITIALIZED_BY_CONSTANT_EXPRESSION_P (in VAR_DECL)
      STATEMENT_LIST_TRY_BLOCK (in STATEMENT_LIST)
      TYPENAME_IS_RESOLVING_P (in TYPE_NAME_TYPE)
      TARGET_EXPR_DIRECT_INIT_P (in TARGET_EXPR)
      FNDECL_USED_AUTO (in FUNCTION_DECL)
      DECLTYPE_FOR_LAMBDA_PROXY (in DECLTYPE_TYPE)
      REF_PARENTHESIZED_P (in COMPONENT_REF, INDIRECT_REF, SCOPE_REF)
      AGGR_INIT_ZERO_FIRST (in AGGR_INIT_EXPR)
      CONSTRUCTOR_MUTABLE_POISON (in CONSTRUCTOR)
      OVL_HIDDEN_P (in OVERLOAD)
   3: (TREE_REFERENCE_EXPR) (in NON_LVALUE_EXPR) (commented-out).
      ICS_BAD_FLAG (in _CONV)
      FN_TRY_BLOCK_P (in TRY_BLOCK)
      BIND_EXPR_BODY_BLOCK (in BIND_EXPR)
      DECL_NON_TRIVIALLY_INITIALIZED_P (in VAR_DECL)
      CALL_EXPR_ORDERED_ARGS (in CALL_EXPR, AGGR_INIT_EXPR)
      DECLTYPE_FOR_REF_CAPTURE (in DECLTYPE_TYPE)
      CONSTUCTOR_C99_COMPOUND_LITERAL (in CONSTRUCTOR)
      OVL_NESTED_P (in OVERLOAD)
   4: IDENTIFIER_MARKED (IDENTIFIER_NODEs)
      TREE_HAS_CONSTRUCTOR (in INDIRECT_REF, SAVE_EXPR, CONSTRUCTOR,
	  CALL_EXPR, or FIELD_DECL).
      DECL_TINFO_P (in VAR_DECL)
      FUNCTION_REF_QUALIFIED (in FUNCTION_TYPE, METHOD_TYPE)
      OVL_LOOKUP_P (in OVERLOAD)
      LOOKUP_FOUND_P (in RECORD_TYPE, UNION_TYPE, NAMESPACE_DECL)
   5: IDENTIFIER_VIRTUAL_P (in IDENTIFIER_NODE)
      DECL_VTABLE_OR_VTT_P (in VAR_DECL)
      FUNCTION_RVALUE_QUALIFIED (in FUNCTION_TYPE, METHOD_TYPE)
      CALL_EXPR_REVERSE_ARGS (in CALL_EXPR, AGGR_INIT_EXPR)
   6: IDENTIFIER_REPO_CHOSEN (in IDENTIFIER_NODE)
      DECL_CONSTRUCTION_VTABLE_P (in VAR_DECL)
      TYPE_MARKED_P (in _TYPE)
      RANGE_FOR_IVDEP (in RANGE_FOR_STMT)
      CALL_EXPR_OPERATOR_SYNTAX (in CALL_EXPR, AGGR_INIT_EXPR)

   Usage of TYPE_LANG_FLAG_?:
   0: TYPE_DEPENDENT_P
   1: TYPE_HAS_USER_CONSTRUCTOR.
   2: TYPE_HAS_LATE_RETURN_TYPE (in FUNCTION_TYPE, METHOD_TYPE)
      TYPE_PTRMEMFUNC_FLAG (in RECORD_TYPE)
   4: TYPE_HAS_NONTRIVIAL_DESTRUCTOR
   5: CLASS_TYPE_P (in RECORD_TYPE and UNION_TYPE)
      ENUM_FIXED_UNDERLYING_TYPE_P (in ENUMERAL_TYPE)
      AUTO_IS_DECLTYPE (in TEMPLATE_TYPE_PARM)
      REFERENCE_VLA_OK (in REFERENCE_TYPE)
   6: TYPE_DEPENDENT_P_VALID

   Usage of DECL_LANG_FLAG_?:
   0: DECL_ERROR_REPORTED (in VAR_DECL).
      DECL_TEMPLATE_PARM_P (in PARM_DECL, CONST_DECL, TYPE_DECL, or TEMPLATE_DECL)
      DECL_LOCAL_FUNCTION_P (in FUNCTION_DECL)
      DECL_MUTABLE_P (in FIELD_DECL)
      DECL_DEPENDENT_P (in USING_DECL)
      LABEL_DECL_BREAK (in LABEL_DECL)
   1: C_TYPEDEF_EXPLICITLY_SIGNED (in TYPE_DECL).
      DECL_TEMPLATE_INSTANTIATED (in a VAR_DECL or a FUNCTION_DECL)
      DECL_MEMBER_TEMPLATE_P (in TEMPLATE_DECL)
      USING_DECL_TYPENAME_P (in USING_DECL)
      DECL_VLA_CAPTURE_P (in FIELD_DECL)
      DECL_ARRAY_PARAMETER_P (in PARM_DECL)
      LABEL_DECL_CONTINUE (in LABEL_DECL)
   2: DECL_THIS_EXTERN (in VAR_DECL or FUNCTION_DECL).
      DECL_IMPLICIT_TYPEDEF_P (in a TYPE_DECL)
      DECL_CONSTRAINT_VAR_P (in a PARM_DECL)
      TEMPLATE_DECL_COMPLEX_ALIAS_P (in TEMPLATE_DECL)
      DECL_INSTANTIATING_NSDMI_P (in a FIELD_DECL)
      LABEL_DECL_CDTOR (in LABEL_DECL)
   3: DECL_IN_AGGR_P.
   4: DECL_C_BIT_FIELD (in a FIELD_DECL)
      DECL_ANON_UNION_VAR_P (in a VAR_DECL)
      DECL_SELF_REFERENCE_P (in a TYPE_DECL)
      DECL_INVALID_OVERRIDER_P (in a FUNCTION_DECL)
   5: DECL_INTERFACE_KNOWN.
   6: DECL_THIS_STATIC (in VAR_DECL or FUNCTION_DECL).
      DECL_FIELD_IS_BASE (in FIELD_DECL)
      TYPE_DECL_ALIAS_P (in TYPE_DECL)
   7: DECL_DEAD_FOR_LOCAL (in VAR_DECL).
      DECL_THUNK_P (in a member FUNCTION_DECL)
      DECL_NORMAL_CAPTURE_P (in FIELD_DECL)
   8: DECL_DECLARED_CONSTEXPR_P (in VAR_DECL, FUNCTION_DECL)

   Usage of language-independent fields in a language-dependent manner:

   TYPE_ALIAS_SET
     This field is used by TYPENAME_TYPEs, TEMPLATE_TYPE_PARMs, and so
     forth as a substitute for the mark bits provided in `lang_type'.
     At present, only the six low-order bits are used.

   TYPE_LANG_SLOT_1
     For a FUNCTION_TYPE or METHOD_TYPE, this is TYPE_RAISES_EXCEPTIONS.
     For a POINTER_TYPE (to a METHOD_TYPE), this is TYPE_PTRMEMFUNC_TYPE.
     For an ENUMERAL_TYPE, BOUND_TEMPLATE_TEMPLATE_PARM_TYPE,
     RECORD_TYPE or UNION_TYPE this is TYPE_TEMPLATE_INFO,

  BINFO_VIRTUALS
     For a binfo, this is a TREE_LIST.  There is an entry for each
     virtual function declared either in BINFO or its direct and
     indirect primary bases.

     The BV_DELTA of each node gives the amount by which to adjust the
     `this' pointer when calling the function.  If the method is an
     overridden version of a base class method, then it is assumed
     that, prior to adjustment, the this pointer points to an object
     of the base class.

     The BV_VCALL_INDEX of each node, if non-NULL, gives the vtable
     index of the vcall offset for this entry.

     The BV_FN is the declaration for the virtual function itself.

     If BV_LOST_PRIMARY is set, it means that this entry is for a lost
     primary virtual base and can be left null in the vtable.

   BINFO_VTABLE
     This is an expression with POINTER_TYPE that gives the value
     to which the vptr should be initialized.  Use get_vtbl_decl_for_binfo
     to extract the VAR_DECL for the complete vtable.

   DECL_VINDEX
     This field is NULL for a non-virtual function.  For a virtual
     function, it is eventually set to an INTEGER_CST indicating the
     index in the vtable at which this function can be found.  When
     a virtual function is declared, but before it is known what
     function is overridden, this field is the error_mark_node.

     Temporarily, it may be set to a TREE_LIST whose TREE_VALUE is
     the virtual function this one overrides, and whose TREE_CHAIN is
     the old DECL_VINDEX.  */

/* Language-specific tree checkers.  */

#define VAR_OR_FUNCTION_DECL_CHECK(NODE) \
  TREE_CHECK2(NODE,VAR_DECL,FUNCTION_DECL)

#define TYPE_FUNCTION_OR_TEMPLATE_DECL_CHECK(NODE) \
  TREE_CHECK3(NODE,TYPE_DECL,TEMPLATE_DECL,FUNCTION_DECL)

#define TYPE_FUNCTION_OR_TEMPLATE_DECL_P(NODE) \
  (TREE_CODE (NODE) == TYPE_DECL || TREE_CODE (NODE) == TEMPLATE_DECL \
   || TREE_CODE (NODE) == FUNCTION_DECL)

#define VAR_FUNCTION_OR_PARM_DECL_CHECK(NODE) \
  TREE_CHECK3(NODE,VAR_DECL,FUNCTION_DECL,PARM_DECL)

#define VAR_TEMPL_TYPE_OR_FUNCTION_DECL_CHECK(NODE) \
  TREE_CHECK4(NODE,VAR_DECL,FUNCTION_DECL,TYPE_DECL,TEMPLATE_DECL)

#define VAR_TEMPL_TYPE_FIELD_OR_FUNCTION_DECL_CHECK(NODE) \
  TREE_CHECK5(NODE,VAR_DECL,FIELD_DECL,FUNCTION_DECL,TYPE_DECL,TEMPLATE_DECL)

#define BOUND_TEMPLATE_TEMPLATE_PARM_TYPE_CHECK(NODE) \
  TREE_CHECK(NODE,BOUND_TEMPLATE_TEMPLATE_PARM)

#if defined ENABLE_TREE_CHECKING && (GCC_VERSION >= 2007)
#define THUNK_FUNCTION_CHECK(NODE) __extension__			\
({  __typeof (NODE) const __t = (NODE);					\
    if (TREE_CODE (__t) != FUNCTION_DECL || !__t->decl_common.lang_specific \
	|| !__t->decl_common.lang_specific->u.fn.thunk_p)		\
      tree_check_failed (__t, __FILE__, __LINE__, __FUNCTION__, 0);	\
     __t; })
#else
#define THUNK_FUNCTION_CHECK(NODE) (NODE)
#endif

/* Language-dependent contents of an identifier.  */

struct GTY(()) lang_identifier {
  struct c_common_identifier c_common;
  cxx_binding *bindings;
};

/* Return a typed pointer version of T if it designates a
   C++ front-end identifier.  */
inline lang_identifier*
identifier_p (tree t)
{
  if (TREE_CODE (t) == IDENTIFIER_NODE)
    return (lang_identifier*) t;
  return NULL;
}

#define LANG_IDENTIFIER_CAST(NODE) \
	((struct lang_identifier*)IDENTIFIER_NODE_CHECK (NODE))

struct GTY(()) template_parm_index {
  struct tree_common common;
  int index;
  int level;
  int orig_level;
  tree decl;
};

struct GTY(()) ptrmem_cst {
  struct tree_common common;
  tree member;
};
typedef struct ptrmem_cst * ptrmem_cst_t;

#define CLEANUP_P(NODE)		TREE_LANG_FLAG_0 (TRY_BLOCK_CHECK (NODE))

#define BIND_EXPR_TRY_BLOCK(NODE) \
  TREE_LANG_FLAG_0 (BIND_EXPR_CHECK (NODE))

/* Used to mark the block around the member initializers and cleanups.  */
#define BIND_EXPR_BODY_BLOCK(NODE) \
  TREE_LANG_FLAG_3 (BIND_EXPR_CHECK (NODE))
#define FUNCTION_NEEDS_BODY_BLOCK(NODE) \
  (DECL_CONSTRUCTOR_P (NODE) || DECL_DESTRUCTOR_P (NODE) \
   || LAMBDA_FUNCTION_P (NODE))

#define STATEMENT_LIST_NO_SCOPE(NODE) \
  TREE_LANG_FLAG_0 (STATEMENT_LIST_CHECK (NODE))
#define STATEMENT_LIST_TRY_BLOCK(NODE) \
  TREE_LANG_FLAG_2 (STATEMENT_LIST_CHECK (NODE))

/* Mark the outer curly brace BLOCK.  */
#define BLOCK_OUTER_CURLY_BRACE_P(NODE)	TREE_LANG_FLAG_0 (BLOCK_CHECK (NODE))

/* Nonzero if this statement should be considered a full-expression,
   i.e., if temporaries created during this statement should have
   their destructors run at the end of this statement.  */
#define STMT_IS_FULL_EXPR_P(NODE) TREE_LANG_FLAG_1 ((NODE))

/* Marks the result of a statement expression.  */
#define EXPR_STMT_STMT_EXPR_RESULT(NODE) \
  TREE_LANG_FLAG_0 (EXPR_STMT_CHECK (NODE))

/* Nonzero if this statement-expression does not have an associated scope.  */
#define STMT_EXPR_NO_SCOPE(NODE) \
   TREE_LANG_FLAG_0 (STMT_EXPR_CHECK (NODE))

#define COND_EXPR_IS_VEC_DELETE(NODE) \
  TREE_LANG_FLAG_0 (COND_EXPR_CHECK (NODE))

/* Returns nonzero iff TYPE1 and TYPE2 are the same type, in the usual
   sense of `same'.  */
#define same_type_p(TYPE1, TYPE2) \
  comptypes ((TYPE1), (TYPE2), COMPARE_STRICT)

/* Returns nonzero iff NODE is a declaration for the global function
   `main'.  */
#define DECL_MAIN_P(NODE)				\
   (DECL_EXTERN_C_FUNCTION_P (NODE)			\
    && DECL_NAME (NODE) != NULL_TREE			\
    && MAIN_NAME_P (DECL_NAME (NODE))			\
    && flag_hosted)

/* Lookup walker marking.  */
#define LOOKUP_SEEN_P(NODE) TREE_VISITED(NODE)
#define LOOKUP_FOUND_P(NODE) \
  TREE_LANG_FLAG_4 (TREE_CHECK3(NODE,RECORD_TYPE,UNION_TYPE,NAMESPACE_DECL))

/* These two accessors should only be used by OVL manipulators.
   Other users should use iterators and convenience functions.  */
#define OVL_FUNCTION(NODE) \
  (((struct tree_overload*)OVERLOAD_CHECK (NODE))->function)
#define OVL_CHAIN(NODE) \
  (((struct tree_overload*)OVERLOAD_CHECK (NODE))->common.chain)

/* If set, this was imported in a using declaration.   */
#define OVL_USING_P(NODE)	TREE_LANG_FLAG_1 (OVERLOAD_CHECK (NODE))
/* If set, this overload is a hidden decl.  */
#define OVL_HIDDEN_P(NODE)	TREE_LANG_FLAG_2 (OVERLOAD_CHECK (NODE))
/* If set, this overload contains a nested overload.  */
#define OVL_NESTED_P(NODE)	TREE_LANG_FLAG_3 (OVERLOAD_CHECK (NODE))
/* If set, this overload was constructed during lookup.  */
#define OVL_LOOKUP_P(NODE)	TREE_LANG_FLAG_4 (OVERLOAD_CHECK (NODE))
/* If set, this is a persistant lookup. */
#define OVL_USED_P(NODE)	TREE_USED (OVERLOAD_CHECK (NODE))

/* The first decl of an overload.  */
#define OVL_FIRST(NODE)	ovl_first (NODE)
/* The name of the overload set.  */
#define OVL_NAME(NODE) DECL_NAME (OVL_FIRST (NODE))

/* Whether this is a set of overloaded functions.  TEMPLATE_DECLS are
   always wrapped in an OVERLOAD, so we don't need to check them
   here.  */
#define OVL_P(NODE) \
  (TREE_CODE (NODE) == FUNCTION_DECL || TREE_CODE (NODE) == OVERLOAD)
/* Whether this is a single member overload.  */
#define OVL_SINGLE_P(NODE) \
  (TREE_CODE (NODE) != OVERLOAD || !OVL_CHAIN (NODE))

/* OVL_HIDDEN_P nodes come first, then OVL_USING_P nodes, then regular
   fns.  */

struct GTY(()) tree_overload {
  struct tree_common common;
  tree function;
};

/* Iterator for a 1 dimensional overload.  Permits iterating over the
   outer level of a 2-d overload when explicitly enabled.  */

class ovl_iterator 
{
  tree ovl;
  const bool allow_inner; /* Only used when checking.  */

 public:
  explicit ovl_iterator (tree o, bool allow = false)
    : ovl (o), allow_inner (allow)
  {
  }

 private:
  /* Do not duplicate.  */
  ovl_iterator &operator= (const ovl_iterator &);
  ovl_iterator (const ovl_iterator &);

 public:
  operator bool () const
  {
    return ovl;
  }
  ovl_iterator &operator++ ()
  {
    ovl = TREE_CODE (ovl) != OVERLOAD ? NULL_TREE : OVL_CHAIN (ovl);
    return *this;
  }
  tree operator* () const
  {
    tree fn = TREE_CODE (ovl) != OVERLOAD ? ovl : OVL_FUNCTION (ovl);

    /* Check this is not an unexpected 2-dimensional overload.  */
    gcc_checking_assert (allow_inner || TREE_CODE (fn) != OVERLOAD);

    return fn;
  }

 public:
  /* Whether this overload was introduced by a using decl.  */
  bool using_p () const
  {
    return TREE_CODE (ovl) == OVERLOAD && OVL_USING_P (ovl);
  }
  bool hidden_p () const
  {
    return TREE_CODE (ovl) == OVERLOAD && OVL_HIDDEN_P (ovl);
  }

 public:
  tree remove_node (tree head)
  {
    return remove_node (head, ovl);
  }
  tree reveal_node (tree head)
  {
    return reveal_node (head, ovl);
  }

 protected:
  /* If we have a nested overload, point at the inner overload and
     return the next link on the outer one.  */
  tree maybe_push ()
  {
    tree r = NULL_TREE;

    if (ovl && TREE_CODE (ovl) == OVERLOAD && OVL_NESTED_P (ovl))
      {
	r = OVL_CHAIN (ovl);
	ovl = OVL_FUNCTION (ovl);
      }
    return r;
  }
  /* Restore an outer nested overload.  */
  void pop (tree outer)
  {
    gcc_checking_assert (!ovl);
    ovl = outer;
  }

 private:
  /* We make these static functions to avoid the address of the
     iterator escaping the local context.  */
  static tree remove_node (tree head, tree node);
  static tree reveal_node (tree ovl, tree node);
};

/* Iterator over a (potentially) 2 dimensional overload, which is
   produced by name lookup.  */

class lkp_iterator : public ovl_iterator
{
  typedef ovl_iterator parent;

  tree outer;

 public:
  explicit lkp_iterator (tree o)
    : parent (o, true), outer (maybe_push ())
  {
  }

 public:
  lkp_iterator &operator++ ()
  {
    bool repush = !outer;

    if (!parent::operator++ () && !repush)
      {
	pop (outer);
	repush = true;
      }

    if (repush)
      outer = maybe_push ();

    return *this;
  }
};

/* hash traits for declarations.  Hashes potential overload sets via
   DECL_NAME.  */

struct named_decl_hash : ggc_remove <tree>
{
  typedef tree value_type; /* A DECL or OVERLOAD  */
  typedef tree compare_type; /* An identifier.  */

  inline static hashval_t hash (const value_type decl);
  inline static bool equal (const value_type existing, compare_type candidate);

  static inline void mark_empty (value_type &p) {p = NULL_TREE;}
  static inline bool is_empty (value_type p) {return !p;}

  /* Nothing is deletable.  Everything is insertable.  */
  static bool is_deleted (value_type) { return false; }
  static void mark_deleted (value_type) { gcc_unreachable (); }
};

struct GTY(()) tree_template_decl {
  struct tree_decl_common common;
  tree arguments;
  tree result;
};

/* Returns true iff NODE is a BASELINK.  */
#define BASELINK_P(NODE) \
  (TREE_CODE (NODE) == BASELINK)
/* The BINFO indicating the base in which lookup found the
   BASELINK_FUNCTIONS.  */
#define BASELINK_BINFO(NODE) \
  (((struct tree_baselink*) BASELINK_CHECK (NODE))->binfo)
/* The functions referred to by the BASELINK; either a FUNCTION_DECL,
   a TEMPLATE_DECL, an OVERLOAD, or a TEMPLATE_ID_EXPR.  */
#define BASELINK_FUNCTIONS(NODE) \
  (((struct tree_baselink*) BASELINK_CHECK (NODE))->functions)
/* If T is a BASELINK, grab the functions, otherwise just T, which is
   expected to already be a (list of) functions.  */
#define MAYBE_BASELINK_FUNCTIONS(T) \
  (BASELINK_P (T) ? BASELINK_FUNCTIONS (T) : T)
/* The BINFO in which the search for the functions indicated by this baselink
   began.  This base is used to determine the accessibility of functions
   selected by overload resolution.  */
#define BASELINK_ACCESS_BINFO(NODE) \
  (((struct tree_baselink*) BASELINK_CHECK (NODE))->access_binfo)
/* For a type-conversion operator, the BASELINK_OPTYPE indicates the type
   to which the conversion should occur.  This value is important if
   the BASELINK_FUNCTIONS include a template conversion operator --
   the BASELINK_OPTYPE can be used to determine what type the user
   requested.  */
#define BASELINK_OPTYPE(NODE) \
  (TREE_CHAIN (BASELINK_CHECK (NODE)))
/* Nonzero if this baselink was from a qualified lookup.  */
#define BASELINK_QUALIFIED_P(NODE) \
  TREE_LANG_FLAG_0 (BASELINK_CHECK (NODE))

struct GTY(()) tree_baselink {
  struct tree_common common;
  tree binfo;
  tree functions;
  tree access_binfo;
};

/* The different kinds of ids that we encounter.  */

enum cp_id_kind
{
  /* Not an id at all.  */
  CP_ID_KIND_NONE,
  /* An unqualified-id that is not a template-id.  */
  CP_ID_KIND_UNQUALIFIED,
  /* An unqualified-id that is a dependent name.  */
  CP_ID_KIND_UNQUALIFIED_DEPENDENT,
  /* An unqualified template-id.  */
  CP_ID_KIND_TEMPLATE_ID,
  /* A qualified-id.  */
  CP_ID_KIND_QUALIFIED
};


/* The various kinds of C++0x warnings we encounter. */

enum cpp0x_warn_str
{
  /* extended initializer lists */
  CPP0X_INITIALIZER_LISTS,
  /* explicit conversion operators */
  CPP0X_EXPLICIT_CONVERSION,
  /* variadic templates */
  CPP0X_VARIADIC_TEMPLATES,
  /* lambda expressions */
  CPP0X_LAMBDA_EXPR,
  /* C++0x auto */
  CPP0X_AUTO,
  /* scoped enums */
  CPP0X_SCOPED_ENUMS,
  /* defaulted and deleted functions */
  CPP0X_DEFAULTED_DELETED,
  /* inline namespaces */
  CPP0X_INLINE_NAMESPACES,
  /* override controls, override/final */
  CPP0X_OVERRIDE_CONTROLS,
  /* non-static data member initializers */
  CPP0X_NSDMI,
  /* user defined literals */
  CPP0X_USER_DEFINED_LITERALS,
  /* delegating constructors */
  CPP0X_DELEGATING_CTORS,
  /* inheriting constructors */
  CPP0X_INHERITING_CTORS,
  /* C++11 attributes */
  CPP0X_ATTRIBUTES,
  /* ref-qualified member functions */
  CPP0X_REF_QUALIFIER
};

/* The various kinds of operation used by composite_pointer_type. */

enum composite_pointer_operation
{
  /* comparison */
  CPO_COMPARISON,
  /* conversion */
  CPO_CONVERSION,
  /* conditional expression */
  CPO_CONDITIONAL_EXPR
};

/* Possible cases of expression list used by build_x_compound_expr_from_list. */
enum expr_list_kind {
  ELK_INIT,		/* initializer */
  ELK_MEM_INIT,		/* member initializer */
  ELK_FUNC_CAST		/* functional cast */
};

/* Possible cases of implicit bad rhs conversions. */
enum impl_conv_rhs {
  ICR_DEFAULT_ARGUMENT, /* default argument */
  ICR_CONVERTING,       /* converting */
  ICR_INIT,             /* initialization */
  ICR_ARGPASS,          /* argument passing */
  ICR_RETURN,           /* return */
  ICR_ASSIGN            /* assignment */
};

/* Possible cases of implicit or explicit bad conversions to void. */
enum impl_conv_void {
  ICV_CAST,            /* (explicit) conversion to void */
  ICV_SECOND_OF_COND,  /* second operand of conditional expression */
  ICV_THIRD_OF_COND,   /* third operand of conditional expression */
  ICV_RIGHT_OF_COMMA,  /* right operand of comma operator */
  ICV_LEFT_OF_COMMA,   /* left operand of comma operator */
  ICV_STATEMENT,       /* statement */
  ICV_THIRD_IN_FOR     /* for increment expression */
};

/* Possible invalid uses of an abstract class that might not have a
   specific associated declaration.  */
enum GTY(()) abstract_class_use {
  ACU_UNKNOWN,			/* unknown or decl provided */
  ACU_CAST,			/* cast to abstract class */
  ACU_NEW,			/* new-expression of abstract class */
  ACU_THROW,			/* throw-expression of abstract class */
  ACU_CATCH,			/* catch-parameter of abstract class */
  ACU_ARRAY,			/* array of abstract class */
  ACU_RETURN,			/* return type of abstract class */
  ACU_PARM			/* parameter type of abstract class */
};

/* Macros for access to language-specific slots in an identifier.  */

/* The IDENTIFIER_BINDING is the innermost cxx_binding for the
    identifier.  Its PREVIOUS is the next outermost binding.  Each
    VALUE field is a DECL for the associated declaration.  Thus,
    name lookup consists simply of pulling off the node at the front
    of the list (modulo oddities for looking up the names of types,
    and such.)  You can use SCOPE field to determine the scope
    that bound the name.  */
#define IDENTIFIER_BINDING(NODE) \
  (LANG_IDENTIFIER_CAST (NODE)->bindings)

/* TREE_TYPE only indicates on local and class scope the current
   type. For namespace scope, the presence of a type in any namespace
   is indicated with global_type_node, and the real type behind must
   be found through lookup.  */
#define IDENTIFIER_TYPE_VALUE(NODE) identifier_type_value (NODE)
#define REAL_IDENTIFIER_TYPE_VALUE(NODE) TREE_TYPE (NODE)
#define SET_IDENTIFIER_TYPE_VALUE(NODE,TYPE) (TREE_TYPE (NODE) = (TYPE))
#define IDENTIFIER_HAS_TYPE_VALUE(NODE) (IDENTIFIER_TYPE_VALUE (NODE) ? 1 : 0)

/* Kinds of identifiers.  Values are carefully chosen.  */
enum cp_identifier_kind {
  cik_normal = 0,	/* Not a special identifier.  */
  cik_keyword = 1,	/* A keyword.  */
  cik_ctor = 2,		/* Constructor (in-chg, complete or base).  */
  cik_dtor = 3,		/* Destructor (in-chg, deleting, complete or
			   base).  */
  cik_simple_op = 4,	/* Non-assignment operator name.  */
  cik_assign_op = 5,	/* An assignment operator name.  */
  cik_conv_op = 6,	/* Conversion operator name.  */
  cik_reserved_for_udlit = 7,	/* Not yet in use  */
  cik_max
};

/* Kind bits.  */
#define IDENTIFIER_KIND_BIT_0(NODE) \
  TREE_LANG_FLAG_0 (IDENTIFIER_NODE_CHECK (NODE))
#define IDENTIFIER_KIND_BIT_1(NODE) \
  TREE_LANG_FLAG_1 (IDENTIFIER_NODE_CHECK (NODE))
#define IDENTIFIER_KIND_BIT_2(NODE) \
  TREE_LANG_FLAG_2 (IDENTIFIER_NODE_CHECK (NODE))

/* Used by various search routines.  */
#define IDENTIFIER_MARKED(NODE) \
  TREE_LANG_FLAG_4 (IDENTIFIER_NODE_CHECK (NODE))

/* Nonzero if this identifier is used as a virtual function name somewhere
   (optimizes searches).  */
#define IDENTIFIER_VIRTUAL_P(NODE) \
  TREE_LANG_FLAG_5 (IDENTIFIER_NODE_CHECK (NODE))

/* True iff NAME is the DECL_ASSEMBLER_NAME for an entity with vague
   linkage which the prelinker has assigned to this translation
   unit.  */
#define IDENTIFIER_REPO_CHOSEN(NAME) \
  (TREE_LANG_FLAG_6 (IDENTIFIER_NODE_CHECK (NAME)))

/* True if this identifier is a reserved word.  C_RID_CODE (node) is
   then the RID_* value of the keyword.  Value 1.  */
#define IDENTIFIER_KEYWORD_P(NODE)		\
  ((!IDENTIFIER_KIND_BIT_2 (NODE))		\
   & (!IDENTIFIER_KIND_BIT_1 (NODE))		\
   & IDENTIFIER_KIND_BIT_0 (NODE))

/* True if this identifier is the name of a constructor or
   destructor.  Value 2 or 3.  */
#define IDENTIFIER_CDTOR_P(NODE)		\
  ((!IDENTIFIER_KIND_BIT_2 (NODE))		\
   & IDENTIFIER_KIND_BIT_1 (NODE))

/* True if this identifier is the name of a constructor.  Value 2.  */
#define IDENTIFIER_CTOR_P(NODE)			\
  (IDENTIFIER_CDTOR_P(NODE)			\
    & (!IDENTIFIER_KIND_BIT_0 (NODE)))

/* True if this identifier is the name of a destructor.  Value 3.  */
#define IDENTIFIER_DTOR_P(NODE)			\
  (IDENTIFIER_CDTOR_P(NODE)			\
    & IDENTIFIER_KIND_BIT_0 (NODE))

/* True if this identifier is for any operator name (including
   conversions).  Value 4, 5, 6 or 7.  */
#define IDENTIFIER_ANY_OP_P(NODE)		\
  (IDENTIFIER_KIND_BIT_2 (NODE))

/* True if this identifier is for an overloaded operator. Values 4, 5.  */
#define IDENTIFIER_OVL_OP_P(NODE)		\
  (IDENTIFIER_ANY_OP_P (NODE)			\
   & (!IDENTIFIER_KIND_BIT_1 (NODE)))

/* True if this identifier is for any assignment. Values 5.  */
#define IDENTIFIER_ASSIGN_OP_P(NODE)		\
  (IDENTIFIER_OVL_OP_P (NODE)			\
   & IDENTIFIER_KIND_BIT_0 (NODE))

/* True if this identifier is the name of a type-conversion
   operator.  Value 7.  */
#define IDENTIFIER_CONV_OP_P(NODE)		\
  (IDENTIFIER_ANY_OP_P (NODE)			\
   & IDENTIFIER_KIND_BIT_1 (NODE)		\
   & (!IDENTIFIER_KIND_BIT_0 (NODE)))

/* Access a C++-specific index for identifier NODE.
   Used to optimize operator mappings etc.  */
#define IDENTIFIER_CP_INDEX(NODE)		\
  (IDENTIFIER_NODE_CHECK(NODE)->base.u.bits.address_space)

/* In a RECORD_TYPE or UNION_TYPE, nonzero if any component is read-only.  */
#define C_TYPE_FIELDS_READONLY(TYPE) \
  (LANG_TYPE_CLASS_CHECK (TYPE)->fields_readonly)

/* The tokens stored in the default argument.  */

#define DEFARG_TOKENS(NODE) \
  (((struct tree_default_arg *)DEFAULT_ARG_CHECK (NODE))->tokens)
#define DEFARG_INSTANTIATIONS(NODE) \
  (((struct tree_default_arg *)DEFAULT_ARG_CHECK (NODE))->instantiations)

struct GTY (()) tree_default_arg {
  struct tree_common common;
  struct cp_token_cache *tokens;
  vec<tree, va_gc> *instantiations;
};


#define DEFERRED_NOEXCEPT_PATTERN(NODE) \
  (((struct tree_deferred_noexcept *)DEFERRED_NOEXCEPT_CHECK (NODE))->pattern)
#define DEFERRED_NOEXCEPT_ARGS(NODE) \
  (((struct tree_deferred_noexcept *)DEFERRED_NOEXCEPT_CHECK (NODE))->args)
#define DEFERRED_NOEXCEPT_SPEC_P(NODE)				\
  ((NODE) && (TREE_PURPOSE (NODE))				\
   && (TREE_CODE (TREE_PURPOSE (NODE)) == DEFERRED_NOEXCEPT))
#define UNEVALUATED_NOEXCEPT_SPEC_P(NODE)				\
  (DEFERRED_NOEXCEPT_SPEC_P (NODE)					\
   && DEFERRED_NOEXCEPT_PATTERN (TREE_PURPOSE (NODE)) == NULL_TREE)

struct GTY (()) tree_deferred_noexcept {
  struct tree_base base;
  tree pattern;
  tree args;
};


/* The condition associated with the static assertion.  This must be
   an integral constant expression.  */
#define STATIC_ASSERT_CONDITION(NODE) \
  (((struct tree_static_assert *)STATIC_ASSERT_CHECK (NODE))->condition)

/* The message associated with the static assertion.  This must be a
   string constant, which will be emitted as an error message when the
   static assert condition is false.  */
#define STATIC_ASSERT_MESSAGE(NODE) \
  (((struct tree_static_assert *)STATIC_ASSERT_CHECK (NODE))->message)

/* Source location information for a static assertion.  */
#define STATIC_ASSERT_SOURCE_LOCATION(NODE) \
  (((struct tree_static_assert *)STATIC_ASSERT_CHECK (NODE))->location)

struct GTY (()) tree_static_assert {
  struct tree_common common;
  tree condition;
  tree message;
  location_t location;
};

struct GTY (()) tree_argument_pack_select {
  struct tree_common common;
  tree argument_pack;
  int index;
};

/* The different kinds of traits that we encounter.  */

enum cp_trait_kind
{
  CPTK_BASES,
  CPTK_DIRECT_BASES,
  CPTK_HAS_NOTHROW_ASSIGN,
  CPTK_HAS_NOTHROW_CONSTRUCTOR,
  CPTK_HAS_NOTHROW_COPY,
  CPTK_HAS_TRIVIAL_ASSIGN,
  CPTK_HAS_TRIVIAL_CONSTRUCTOR,
  CPTK_HAS_TRIVIAL_COPY,
  CPTK_HAS_TRIVIAL_DESTRUCTOR,
  CPTK_HAS_UNIQUE_OBJ_REPRESENTATIONS,
  CPTK_HAS_VIRTUAL_DESTRUCTOR,
  CPTK_IS_ABSTRACT,
  CPTK_IS_AGGREGATE,
  CPTK_IS_BASE_OF,
  CPTK_IS_CLASS,
  CPTK_IS_EMPTY,
  CPTK_IS_ENUM,
  CPTK_IS_FINAL,
  CPTK_IS_LITERAL_TYPE,
  CPTK_IS_POD,
  CPTK_IS_POLYMORPHIC,
  CPTK_IS_SAME_AS,
  CPTK_IS_STD_LAYOUT,
  CPTK_IS_TRIVIAL,
  CPTK_IS_TRIVIALLY_ASSIGNABLE,
  CPTK_IS_TRIVIALLY_CONSTRUCTIBLE,
  CPTK_IS_TRIVIALLY_COPYABLE,
  CPTK_IS_UNION,
  CPTK_UNDERLYING_TYPE,
  CPTK_IS_ASSIGNABLE,
  CPTK_IS_CONSTRUCTIBLE
};

/* The types that we are processing.  */
#define TRAIT_EXPR_TYPE1(NODE) \
  (((struct tree_trait_expr *)TRAIT_EXPR_CHECK (NODE))->type1)

#define TRAIT_EXPR_TYPE2(NODE) \
  (((struct tree_trait_expr *)TRAIT_EXPR_CHECK (NODE))->type2)

/* The specific trait that we are processing.  */
#define TRAIT_EXPR_KIND(NODE) \
  (((struct tree_trait_expr *)TRAIT_EXPR_CHECK (NODE))->kind)

struct GTY (()) tree_trait_expr {
  struct tree_common common;
  tree type1;
  tree type2;  
  enum cp_trait_kind kind;
};

/* Based off of TYPE_UNNAMED_P.  */
#define LAMBDA_TYPE_P(NODE) \
  (CLASS_TYPE_P (NODE) && CLASSTYPE_LAMBDA_EXPR (NODE))

/* Test if FUNCTION_DECL is a lambda function.  */
#define LAMBDA_FUNCTION_P(FNDECL)				\
  (DECL_DECLARES_FUNCTION_P (FNDECL)				\
   && DECL_OVERLOADED_OPERATOR_P (FNDECL)			\
   && DECL_OVERLOADED_OPERATOR_IS (FNDECL, CALL_EXPR)		\
   && LAMBDA_TYPE_P (CP_DECL_CONTEXT (FNDECL)))

enum cp_lambda_default_capture_mode_type {
  CPLD_NONE,
  CPLD_COPY,
  CPLD_REFERENCE
};

/* The method of default capture, if any.  */
#define LAMBDA_EXPR_DEFAULT_CAPTURE_MODE(NODE) \
  (((struct tree_lambda_expr *)LAMBDA_EXPR_CHECK (NODE))->default_capture_mode)

/* The capture-list, including `this'.  Each capture is stored as a FIELD_DECL
 * so that the name, type, and field are all together, whether or not it has
 * been added to the lambda's class type.
   TREE_LIST:
     TREE_PURPOSE: The FIELD_DECL for this capture.
     TREE_VALUE: The initializer. This is part of a GNU extension.  */
#define LAMBDA_EXPR_CAPTURE_LIST(NODE) \
  (((struct tree_lambda_expr *)LAMBDA_EXPR_CHECK (NODE))->capture_list)

/* During parsing of the lambda-introducer, the node in the capture-list
   that holds the 'this' capture.  During parsing of the body, the
   capture proxy for that node.  */
#define LAMBDA_EXPR_THIS_CAPTURE(NODE) \
  (((struct tree_lambda_expr *)LAMBDA_EXPR_CHECK (NODE))->this_capture)

/* Predicate tracking whether `this' is in the effective capture set.  */
#define LAMBDA_EXPR_CAPTURES_THIS_P(NODE) \
  LAMBDA_EXPR_THIS_CAPTURE(NODE)

/* Predicate tracking whether the lambda was declared 'mutable'.  */
#define LAMBDA_EXPR_MUTABLE_P(NODE) \
  TREE_LANG_FLAG_1 (LAMBDA_EXPR_CHECK (NODE))

/* The source location of the lambda.  */
#define LAMBDA_EXPR_LOCATION(NODE) \
  (((struct tree_lambda_expr *)LAMBDA_EXPR_CHECK (NODE))->locus)

/* The mangling scope for the lambda: FUNCTION_DECL, PARM_DECL, VAR_DECL,
   FIELD_DECL or NULL_TREE.  If this is NULL_TREE, we have no linkage.  */
#define LAMBDA_EXPR_EXTRA_SCOPE(NODE) \
  (((struct tree_lambda_expr *)LAMBDA_EXPR_CHECK (NODE))->extra_scope)

/* If EXTRA_SCOPE, this is the number of the lambda within that scope.  */
#define LAMBDA_EXPR_DISCRIMINATOR(NODE) \
  (((struct tree_lambda_expr *)LAMBDA_EXPR_CHECK (NODE))->discriminator)

/* During parsing of the lambda, a vector of capture proxies which need
   to be pushed once we're done processing a nested lambda.  */
#define LAMBDA_EXPR_PENDING_PROXIES(NODE) \
  (((struct tree_lambda_expr *)LAMBDA_EXPR_CHECK (NODE))->pending_proxies)

/* The closure type of the lambda, which is also the type of the
   LAMBDA_EXPR.  */
#define LAMBDA_EXPR_CLOSURE(NODE) \
  (TREE_TYPE (LAMBDA_EXPR_CHECK (NODE)))

struct GTY (()) tree_lambda_expr
{
  struct tree_typed typed;
  tree capture_list;
  tree this_capture;
  tree extra_scope;
  vec<tree, va_gc> *pending_proxies;
  location_t locus;
  enum cp_lambda_default_capture_mode_type default_capture_mode;
  int discriminator;
};

/* A (typedef,context,usage location) triplet.
   It represents a typedef used through a
   context at a given source location.
   e.g.
   struct foo {
     typedef int myint;
   };

   struct bar {
    foo::myint v; // #1<-- this location.
   };

   In bar, the triplet will be (myint, foo, #1).
   */
struct GTY(()) qualified_typedef_usage_s {
  tree typedef_decl;
  tree context;
  location_t locus;
};
typedef struct qualified_typedef_usage_s qualified_typedef_usage_t;

/* Non-zero if this template specialization has access violations that
   should be rechecked when the function is instantiated outside argument
   deduction.  */
#define TINFO_HAS_ACCESS_ERRORS(NODE) \
  (TREE_LANG_FLAG_0 (TEMPLATE_INFO_CHECK (NODE)))
#define FNDECL_HAS_ACCESS_ERRORS(NODE) \
  (TINFO_HAS_ACCESS_ERRORS (DECL_TEMPLATE_INFO (NODE)))

/* Non-zero if this variable template specialization was specified using a
   template-id, so it's a partial or full specialization and not a definition
   of the member template of a particular class specialization.  */
#define TINFO_USED_TEMPLATE_ID(NODE) \
  (TREE_LANG_FLAG_1 (TEMPLATE_INFO_CHECK (NODE)))

struct GTY(()) tree_template_info {
  struct tree_common common;
  vec<qualified_typedef_usage_t, va_gc> *typedefs_needing_access_checking;
};

// Constraint information for a C++ declaration. Constraint information is
// comprised of:
//
// - a constraint expression introduced by the template header
// - a constraint expression introduced by a function declarator
// - the associated constraints, which are the conjunction of those,
//   and used for declaration matching
//
// The template and declarator requirements are kept to support pretty
// printing constrained declarations.
struct GTY(()) tree_constraint_info {
  struct tree_base base;
  tree template_reqs;
  tree declarator_reqs;
  tree associated_constr;
};

// Require that pointer P is non-null before returning.
template<typename T>
inline T*
check_nonnull (T* p)
{
  gcc_assert (p);
  return p;
}

// Returns true iff T is non-null and represents constraint info.
inline tree_constraint_info *
check_constraint_info (tree t)
{
  if (t && TREE_CODE (t) == CONSTRAINT_INFO)
    return (tree_constraint_info *)t;
  return NULL;
}

// Access the expression describing the template constraints. This may be
// null if no constraints were introduced in the template parameter list,
// a requirements clause after the template parameter list, or constraints
// through a constrained-type-specifier.
#define CI_TEMPLATE_REQS(NODE) \
  check_constraint_info (check_nonnull(NODE))->template_reqs

// Access the expression describing the trailing constraints. This is non-null
// for any implicit instantiation of a constrained declaration. For a
// templated declaration it is non-null only when a trailing requires-clause
// was specified.
#define CI_DECLARATOR_REQS(NODE) \
  check_constraint_info (check_nonnull(NODE))->declarator_reqs

// The computed associated constraint expression for a declaration.
#define CI_ASSOCIATED_CONSTRAINTS(NODE) \
  check_constraint_info (check_nonnull(NODE))->associated_constr

// Access the logical constraints on the template parameters introduced
// at a given template parameter list level indicated by NODE.
#define TEMPLATE_PARMS_CONSTRAINTS(NODE) \
  TREE_TYPE (TREE_LIST_CHECK (NODE))

// Access the logical constraints on the template parameter declaration
// indicated by NODE.
#define TEMPLATE_PARM_CONSTRAINTS(NODE) \
  TREE_TYPE (TREE_LIST_CHECK (NODE))

/* Non-zero if the noexcept is present in a compound requirement. */
#define COMPOUND_REQ_NOEXCEPT_P(NODE) \
  TREE_LANG_FLAG_0 (TREE_CHECK (NODE, COMPOUND_REQ))

/* The constraints on an 'auto' placeholder type, used in an argument deduction
   constraint.  */
#define PLACEHOLDER_TYPE_CONSTRAINTS(NODE) \
  DECL_SIZE_UNIT (TYPE_NAME (NODE))

/* The expression evaluated by the predicate constraint. */
#define PRED_CONSTR_EXPR(NODE) \
  TREE_OPERAND (TREE_CHECK (NODE, PRED_CONSTR), 0)

/* The concept of a concept check. */
#define CHECK_CONSTR_CONCEPT(NODE) \
  TREE_OPERAND (TREE_CHECK (NODE, CHECK_CONSTR), 0)

/* The template arguments of a concept check. */
#define CHECK_CONSTR_ARGS(NODE) \
  TREE_OPERAND (TREE_CHECK (NODE, CHECK_CONSTR), 1)

/* The expression validated by the predicate constraint. */
#define EXPR_CONSTR_EXPR(NODE) \
  TREE_OPERAND (TREE_CHECK (NODE, EXPR_CONSTR), 0)

/* The type validated by the predicate constraint. */
#define TYPE_CONSTR_TYPE(NODE) \
  TREE_OPERAND (TREE_CHECK (NODE, TYPE_CONSTR), 0)

/* In an implicit conversion constraint, the source expression. */
#define ICONV_CONSTR_EXPR(NODE) \
  TREE_OPERAND (TREE_CHECK (NODE, ICONV_CONSTR), 0)

/* In an implicit conversion constraint, the target type. */
#define ICONV_CONSTR_TYPE(NODE) \
  TREE_OPERAND (TREE_CHECK (NODE, ICONV_CONSTR), 1)

/* In an argument deduction constraint, the source expression. */
#define DEDUCT_CONSTR_EXPR(NODE) \
  TREE_OPERAND (TREE_CHECK (NODE, DEDUCT_CONSTR), 0)

/* In an argument deduction constraint, the target type pattern. */
#define DEDUCT_CONSTR_PATTERN(NODE) \
  TREE_OPERAND (TREE_CHECK (NODE, DEDUCT_CONSTR), 1)

/* In an argument deduction constraint, the list of placeholder nodes. */
#define DEDUCT_CONSTR_PLACEHOLDER(NODE) \
  TREE_OPERAND (TREE_CHECK (NODE, DEDUCT_CONSTR), 2)

/* The expression of an exception constraint. */
#define EXCEPT_CONSTR_EXPR(NODE) \
  TREE_OPERAND (TREE_CHECK (NODE, EXCEPT_CONSTR), 0)

/* In a parameterized constraint, the local parameters. */
#define PARM_CONSTR_PARMS(NODE) \
  TREE_OPERAND (TREE_CHECK (NODE, PARM_CONSTR), 0)

/* In a parameterized constraint, the operand. */
#define PARM_CONSTR_OPERAND(NODE) \
  TREE_OPERAND (TREE_CHECK (NODE, PARM_CONSTR), 1)

/* Whether a PARM_DECL represents a local parameter in a
   requires-expression.  */
#define CONSTRAINT_VAR_P(NODE) \
  DECL_LANG_FLAG_2 (TREE_CHECK (NODE, PARM_DECL))

/* The concept constraining this constrained template-parameter.  */
#define CONSTRAINED_PARM_CONCEPT(NODE) \
  DECL_SIZE_UNIT (TYPE_DECL_CHECK (NODE))
/* Any extra template arguments specified for a constrained
   template-parameter.  */
#define CONSTRAINED_PARM_EXTRA_ARGS(NODE) \
  DECL_SIZE (TYPE_DECL_CHECK (NODE))
/* The first template parameter of CONSTRAINED_PARM_CONCEPT to be used as a
   prototype for the constrained parameter in finish_shorthand_constraint,
   attached for convenience.  */
#define CONSTRAINED_PARM_PROTOTYPE(NODE) \
  DECL_INITIAL (TYPE_DECL_CHECK (NODE))

enum cp_tree_node_structure_enum {
  TS_CP_GENERIC,
  TS_CP_IDENTIFIER,
  TS_CP_TPI,
  TS_CP_PTRMEM,
  TS_CP_OVERLOAD,
  TS_CP_BASELINK,
  TS_CP_TEMPLATE_DECL,
  TS_CP_DEFAULT_ARG,
  TS_CP_DEFERRED_NOEXCEPT,
  TS_CP_STATIC_ASSERT,
  TS_CP_ARGUMENT_PACK_SELECT,
  TS_CP_TRAIT_EXPR,
  TS_CP_LAMBDA_EXPR,
  TS_CP_TEMPLATE_INFO,
  TS_CP_CONSTRAINT_INFO,
  TS_CP_USERDEF_LITERAL
};

/* The resulting tree type.  */
union GTY((desc ("cp_tree_node_structure (&%h)"),
       chain_next ("(union lang_tree_node *) c_tree_chain_next (&%h.generic)"))) lang_tree_node {
  union tree_node GTY ((tag ("TS_CP_GENERIC"),
			desc ("tree_node_structure (&%h)"))) generic;
  struct template_parm_index GTY ((tag ("TS_CP_TPI"))) tpi;
  struct ptrmem_cst GTY ((tag ("TS_CP_PTRMEM"))) ptrmem;
  struct tree_overload GTY ((tag ("TS_CP_OVERLOAD"))) overload;
  struct tree_baselink GTY ((tag ("TS_CP_BASELINK"))) baselink;
  struct tree_template_decl GTY ((tag ("TS_CP_TEMPLATE_DECL"))) template_decl;
  struct tree_default_arg GTY ((tag ("TS_CP_DEFAULT_ARG"))) default_arg;
  struct tree_deferred_noexcept GTY ((tag ("TS_CP_DEFERRED_NOEXCEPT"))) deferred_noexcept;
  struct lang_identifier GTY ((tag ("TS_CP_IDENTIFIER"))) identifier;
  struct tree_static_assert GTY ((tag ("TS_CP_STATIC_ASSERT"))) 
    static_assertion;
  struct tree_argument_pack_select GTY ((tag ("TS_CP_ARGUMENT_PACK_SELECT")))
    argument_pack_select;
  struct tree_trait_expr GTY ((tag ("TS_CP_TRAIT_EXPR")))
    trait_expression;
  struct tree_lambda_expr GTY ((tag ("TS_CP_LAMBDA_EXPR")))
    lambda_expression;
  struct tree_template_info GTY ((tag ("TS_CP_TEMPLATE_INFO")))
    template_info;
  struct tree_constraint_info GTY ((tag ("TS_CP_CONSTRAINT_INFO")))
    constraint_info;
  struct tree_userdef_literal GTY ((tag ("TS_CP_USERDEF_LITERAL")))
    userdef_literal;
};


/* Global state.  */

struct GTY(()) saved_scope {
  vec<cxx_saved_binding, va_gc> *old_bindings;
  tree old_namespace;
  vec<tree, va_gc> *decl_ns_list;
  tree class_name;
  tree class_type;
  tree access_specifier;
  tree function_decl;
  vec<tree, va_gc> *lang_base;
  tree lang_name;
  tree template_parms;
  cp_binding_level *x_previous_class_level;
  tree x_saved_tree;

  /* Only used for uses of this in trailing return type.  */
  tree x_current_class_ptr;
  tree x_current_class_ref;

  int x_processing_template_decl;
  int x_processing_specialization;
  BOOL_BITFIELD x_processing_explicit_instantiation : 1;
  BOOL_BITFIELD need_pop_function_context : 1;

/* Nonzero if we are parsing the discarded statement of a constexpr
   if-statement.  */
  BOOL_BITFIELD discarded_stmt : 1;

  int unevaluated_operand;
  int inhibit_evaluation_warnings;
  int noexcept_operand;
  /* If non-zero, implicit "omp declare target" attribute is added into the
     attribute lists.  */
  int omp_declare_target_attribute;

  struct stmt_tree_s x_stmt_tree;

  cp_binding_level *class_bindings;
  cp_binding_level *bindings;

  hash_map<tree, tree> *GTY((skip)) x_local_specializations;

  struct saved_scope *prev;
};

extern GTY(()) struct saved_scope *scope_chain;

/* The current open namespace.  */

#define current_namespace scope_chain->old_namespace

/* The stack for namespaces of current declarations.  */

#define decl_namespace_list scope_chain->decl_ns_list

/* IDENTIFIER_NODE: name of current class */

#define current_class_name scope_chain->class_name

/* _TYPE: the type of the current class */

#define current_class_type scope_chain->class_type

/* When parsing a class definition, the access specifier most recently
   given by the user, or, if no access specifier was given, the
   default value appropriate for the kind of class (i.e., struct,
   class, or union).  */

#define current_access_specifier scope_chain->access_specifier

/* Pointer to the top of the language name stack.  */

#define current_lang_base scope_chain->lang_base
#define current_lang_name scope_chain->lang_name

/* When parsing a template declaration, a TREE_LIST represents the
   active template parameters.  Each node in the list represents one
   level of template parameters.  The innermost level is first in the
   list.  The depth of each level is stored as an INTEGER_CST in the
   TREE_PURPOSE of each node.  The parameters for that level are
   stored in the TREE_VALUE.  */

#define current_template_parms scope_chain->template_parms

#define processing_template_decl scope_chain->x_processing_template_decl
#define processing_specialization scope_chain->x_processing_specialization
#define processing_explicit_instantiation scope_chain->x_processing_explicit_instantiation

#define in_discarded_stmt scope_chain->discarded_stmt

/* RAII sentinel to handle clearing processing_template_decl and restoring
   it when done.  */

struct processing_template_decl_sentinel
{
  int saved;
  processing_template_decl_sentinel (bool reset = true)
    : saved (processing_template_decl)
  {
    if (reset)
      processing_template_decl = 0;
  }
  ~processing_template_decl_sentinel()
  {
    processing_template_decl = saved;
  }
};

/* RAII sentinel to disable certain warnings during template substitution
   and elsewhere.  */

struct warning_sentinel
{
  int &flag;
  int val;
  warning_sentinel(int& flag, bool suppress=true)
    : flag(flag), val(flag) { if (suppress) flag = 0; }
  ~warning_sentinel() { flag = val; }
};

/* The cached class binding level, from the most recently exited
   class, or NULL if none.  */

#define previous_class_level scope_chain->x_previous_class_level

/* A map from local variable declarations in the body of the template
   presently being instantiated to the corresponding instantiated
   local variables.  */

#define local_specializations scope_chain->x_local_specializations

/* Nonzero if we are parsing the operand of a noexcept operator.  */

#define cp_noexcept_operand scope_chain->noexcept_operand

/* A list of private types mentioned, for deferred access checking.  */

struct GTY((for_user)) cxx_int_tree_map {
  unsigned int uid;
  tree to;
};

struct cxx_int_tree_map_hasher : ggc_ptr_hash<cxx_int_tree_map>
{
  static hashval_t hash (cxx_int_tree_map *);
  static bool equal (cxx_int_tree_map *, cxx_int_tree_map *);
};

struct named_label_entry; /* Defined in decl.c.  */

struct named_label_hash : ggc_remove <named_label_entry *>
{
  typedef named_label_entry *value_type;
  typedef tree compare_type; /* An identifier.  */

  inline static hashval_t hash (value_type);
  inline static bool equal (const value_type, compare_type);

  inline static void mark_empty (value_type &p) {p = NULL;}
  inline static bool is_empty (value_type p) {return !p;}

  /* Nothing is deletable.  Everything is insertable.  */
  inline static bool is_deleted (value_type) { return false; }
  inline static void mark_deleted (value_type) { gcc_unreachable (); }
};

/* Global state pertinent to the current function.  */

struct GTY(()) language_function {
  struct c_language_function base;

  tree x_cdtor_label;
  tree x_current_class_ptr;
  tree x_current_class_ref;
  tree x_eh_spec_block;
  tree x_in_charge_parm;
  tree x_vtt_parm;
  tree x_return_value;
  tree x_auto_return_pattern;

  BOOL_BITFIELD returns_value : 1;
  BOOL_BITFIELD returns_null : 1;
  BOOL_BITFIELD returns_abnormally : 1;
  BOOL_BITFIELD infinite_loop: 1;
  BOOL_BITFIELD x_in_function_try_handler : 1;
  BOOL_BITFIELD x_in_base_initializer : 1;

  /* True if this function can throw an exception.  */
  BOOL_BITFIELD can_throw : 1;

  BOOL_BITFIELD invalid_constexpr : 1;

  hash_table<named_label_hash> *x_named_labels;

  cp_binding_level *bindings;
  vec<tree, va_gc> *x_local_names;
  /* Tracking possibly infinite loops.  This is a vec<tree> only because
     vec<bool> doesn't work with gtype.  */
  vec<tree, va_gc> *infinite_loops;
  hash_table<cxx_int_tree_map_hasher> *extern_decl_map;
};

/* The current C++-specific per-function global variables.  */

#define cp_function_chain (cfun->language)

/* In a constructor destructor, the point at which all derived class
   destroying/construction has been done.  I.e., just before a
   constructor returns, or before any base class destroying will be done
   in a destructor.  */

#define cdtor_label cp_function_chain->x_cdtor_label

/* When we're processing a member function, current_class_ptr is the
   PARM_DECL for the `this' pointer.  The current_class_ref is an
   expression for `*this'.  */

#define current_class_ptr			\
  (*(cfun && cp_function_chain			\
     ? &cp_function_chain->x_current_class_ptr	\
     : &scope_chain->x_current_class_ptr))
#define current_class_ref			\
  (*(cfun && cp_function_chain			\
     ? &cp_function_chain->x_current_class_ref	\
     : &scope_chain->x_current_class_ref))

/* The EH_SPEC_BLOCK for the exception-specifiers for the current
   function, if any.  */

#define current_eh_spec_block cp_function_chain->x_eh_spec_block

/* The `__in_chrg' parameter for the current function.  Only used for
   constructors and destructors.  */

#define current_in_charge_parm cp_function_chain->x_in_charge_parm

/* The `__vtt_parm' parameter for the current function.  Only used for
   constructors and destructors.  */

#define current_vtt_parm cp_function_chain->x_vtt_parm

/* Set to 0 at beginning of a function definition, set to 1 if
   a return statement that specifies a return value is seen.  */

#define current_function_returns_value cp_function_chain->returns_value

/* Set to 0 at beginning of a function definition, set to 1 if
   a return statement with no argument is seen.  */

#define current_function_returns_null cp_function_chain->returns_null

/* Set to 0 at beginning of a function definition, set to 1 if
   a call to a noreturn function is seen.  */

#define current_function_returns_abnormally \
  cp_function_chain->returns_abnormally

/* Set to 0 at beginning of a function definition, set to 1 if we see an
   obvious infinite loop.  This can have false positives and false
   negatives, so it should only be used as a heuristic.  */

#define current_function_infinite_loop cp_function_chain->infinite_loop

/* Nonzero if we are processing a base initializer.  Zero elsewhere.  */
#define in_base_initializer cp_function_chain->x_in_base_initializer

#define in_function_try_handler cp_function_chain->x_in_function_try_handler

/* Expression always returned from function, or error_mark_node
   otherwise, for use by the automatic named return value optimization.  */

#define current_function_return_value \
  (cp_function_chain->x_return_value)

/* A type involving 'auto' to be used for return type deduction.  */

#define current_function_auto_return_pattern \
  (cp_function_chain->x_auto_return_pattern)

/* In parser.c.  */
extern tree cp_literal_operator_id (const char *);

/* TRUE if a tree code represents a statement.  */
extern bool statement_code_p[MAX_TREE_CODES];

#define STATEMENT_CODE_P(CODE) statement_code_p[(int) (CODE)]

enum languages { lang_c, lang_cplusplus };

/* Macros to make error reporting functions' lives easier.  */
#define TYPE_LINKAGE_IDENTIFIER(NODE) \
  (TYPE_IDENTIFIER (TYPE_MAIN_VARIANT (NODE)))
#define TYPE_NAME_STRING(NODE) (IDENTIFIER_POINTER (TYPE_IDENTIFIER (NODE)))
#define TYPE_NAME_LENGTH(NODE) (IDENTIFIER_LENGTH (TYPE_IDENTIFIER (NODE)))

/* Nonzero if NODE has no name for linkage purposes.  */
#define TYPE_UNNAMED_P(NODE) \
  (OVERLOAD_TYPE_P (NODE) && anon_aggrname_p (TYPE_LINKAGE_IDENTIFIER (NODE)))

/* The _DECL for this _TYPE.  */
#define TYPE_MAIN_DECL(NODE) (TYPE_STUB_DECL (TYPE_MAIN_VARIANT (NODE)))

/* Nonzero if T is a type that could resolve to any kind of concrete type
   at instantiation time.  */
#define WILDCARD_TYPE_P(T)				\
  (TREE_CODE (T) == TEMPLATE_TYPE_PARM			\
   || TREE_CODE (T) == TYPENAME_TYPE			\
   || TREE_CODE (T) == TYPEOF_TYPE			\
   || TREE_CODE (T) == BOUND_TEMPLATE_TEMPLATE_PARM	\
   || TREE_CODE (T) == DECLTYPE_TYPE)

/* Nonzero if T is a class (or struct or union) type.  Also nonzero
   for template type parameters, typename types, and instantiated
   template template parameters.  Keep these checks in ascending code
   order.  */
#define MAYBE_CLASS_TYPE_P(T) (WILDCARD_TYPE_P (T) || CLASS_TYPE_P (T))

/* Set CLASS_TYPE_P for T to VAL.  T must be a class, struct, or
   union type.  */
#define SET_CLASS_TYPE_P(T, VAL) \
  (TYPE_LANG_FLAG_5 (RECORD_OR_UNION_CHECK (T)) = (VAL))

/* Nonzero if T is a class type.  Zero for template type parameters,
   typename types, and so forth.  */
#define CLASS_TYPE_P(T) \
  (RECORD_OR_UNION_CODE_P (TREE_CODE (T)) && TYPE_LANG_FLAG_5 (T))

/* Nonzero if T is a class type but not an union.  */
#define NON_UNION_CLASS_TYPE_P(T) \
  (TREE_CODE (T) == RECORD_TYPE && TYPE_LANG_FLAG_5 (T))

/* Keep these checks in ascending code order.  */
#define RECORD_OR_UNION_CODE_P(T)	\
  ((T) == RECORD_TYPE || (T) == UNION_TYPE)
#define OVERLOAD_TYPE_P(T) \
  (CLASS_TYPE_P (T) || TREE_CODE (T) == ENUMERAL_TYPE)

/* True if this type is dependent.  This predicate is only valid if
   TYPE_DEPENDENT_P_VALID is true.  */
#define TYPE_DEPENDENT_P(NODE) TYPE_LANG_FLAG_0 (NODE)

/* True if dependent_type_p has been called for this type, with the
   result that TYPE_DEPENDENT_P is valid.  */
#define TYPE_DEPENDENT_P_VALID(NODE) TYPE_LANG_FLAG_6(NODE)

/* Nonzero if this type is const-qualified.  */
#define CP_TYPE_CONST_P(NODE)				\
  ((cp_type_quals (NODE) & TYPE_QUAL_CONST) != 0)

/* Nonzero if this type is volatile-qualified.  */
#define CP_TYPE_VOLATILE_P(NODE)			\
  ((cp_type_quals (NODE) & TYPE_QUAL_VOLATILE) != 0)

/* Nonzero if this type is restrict-qualified.  */
#define CP_TYPE_RESTRICT_P(NODE)			\
  ((cp_type_quals (NODE) & TYPE_QUAL_RESTRICT) != 0)

/* Nonzero if this type is const-qualified, but not
   volatile-qualified.  Other qualifiers are ignored.  This macro is
   used to test whether or not it is OK to bind an rvalue to a
   reference.  */
#define CP_TYPE_CONST_NON_VOLATILE_P(NODE)				\
  ((cp_type_quals (NODE) & (TYPE_QUAL_CONST | TYPE_QUAL_VOLATILE))	\
   == TYPE_QUAL_CONST)

#define FUNCTION_ARG_CHAIN(NODE) \
  TREE_CHAIN (TYPE_ARG_TYPES (TREE_TYPE (NODE)))

/* Given a FUNCTION_DECL, returns the first TREE_LIST out of TYPE_ARG_TYPES
   which refers to a user-written parameter.  */
#define FUNCTION_FIRST_USER_PARMTYPE(NODE) \
  skip_artificial_parms_for ((NODE), TYPE_ARG_TYPES (TREE_TYPE (NODE)))

/* Similarly, but for DECL_ARGUMENTS.  */
#define FUNCTION_FIRST_USER_PARM(NODE) \
  skip_artificial_parms_for ((NODE), DECL_ARGUMENTS (NODE))

/* Nonzero iff TYPE is derived from PARENT. Ignores accessibility and
   ambiguity issues.  */
#define DERIVED_FROM_P(PARENT, TYPE) \
  (lookup_base ((TYPE), (PARENT), ba_any, NULL, tf_none) != NULL_TREE)

/* Gives the visibility specification for a class type.  */
#define CLASSTYPE_VISIBILITY(TYPE)		\
	DECL_VISIBILITY (TYPE_MAIN_DECL (TYPE))
#define CLASSTYPE_VISIBILITY_SPECIFIED(TYPE)	\
	DECL_VISIBILITY_SPECIFIED (TYPE_MAIN_DECL (TYPE))

struct GTY (()) tree_pair_s {
  tree purpose;
  tree value;
};
typedef tree_pair_s *tree_pair_p;

/* This structure provides additional information above and beyond
   what is provide in the ordinary tree_type.  In the past, we used it
   for the types of class types, template parameters types, typename
   types, and so forth.  However, there can be many (tens to hundreds
   of thousands) of template parameter types in a compilation, and
   there's no need for this additional information in that case.
   Therefore, we now use this data structure only for class types.

   In the past, it was thought that there would be relatively few
   class types.  However, in the presence of heavy use of templates,
   many (i.e., thousands) of classes can easily be generated.
   Therefore, we should endeavor to keep the size of this structure to
   a minimum.  */
struct GTY(()) lang_type {
  unsigned char align;

  unsigned has_type_conversion : 1;
  unsigned has_copy_ctor : 1;
  unsigned has_default_ctor : 1;
  unsigned const_needs_init : 1;
  unsigned ref_needs_init : 1;
  unsigned has_const_copy_assign : 1;
  unsigned use_template : 2;

  unsigned has_mutable : 1;
  unsigned com_interface : 1;
  unsigned non_pod_class : 1;
  unsigned nearly_empty_p : 1;
  unsigned user_align : 1;
  unsigned has_copy_assign : 1;
  unsigned has_new : 1;
  unsigned has_array_new : 1;

  unsigned gets_delete : 2;
  unsigned interface_only : 1;
  unsigned interface_unknown : 1;
  unsigned contains_empty_class_p : 1;
  unsigned anon_aggr : 1;
  unsigned non_zero_init : 1;
  unsigned empty_p : 1;
  /* 32 bits allocated.  */

  unsigned vec_new_uses_cookie : 1;
  unsigned declared_class : 1;
  unsigned diamond_shaped : 1;
  unsigned repeated_base : 1;
  unsigned being_defined : 1;
  unsigned debug_requested : 1;
  unsigned fields_readonly : 1;
  unsigned ptrmemfunc_flag : 1;

  unsigned was_anonymous : 1;
  unsigned lazy_default_ctor : 1;
  unsigned lazy_copy_ctor : 1;
  unsigned lazy_copy_assign : 1;
  unsigned lazy_destructor : 1;
  unsigned has_const_copy_ctor : 1;
  unsigned has_complex_copy_ctor : 1;
  unsigned has_complex_copy_assign : 1;

  unsigned non_aggregate : 1;
  unsigned has_complex_dflt : 1;
  unsigned has_list_ctor : 1;
  unsigned non_std_layout : 1;
  unsigned is_literal : 1;
  unsigned lazy_move_ctor : 1;
  unsigned lazy_move_assign : 1;
  unsigned has_complex_move_ctor : 1;

  unsigned has_complex_move_assign : 1;
  unsigned has_constexpr_ctor : 1;
  unsigned unique_obj_representations : 1;
  unsigned unique_obj_representations_set : 1;

  /* When adding a flag here, consider whether or not it ought to
     apply to a template instance if it applies to the template.  If
     so, make sure to copy it in instantiate_class_template!  */

  /* There are some bits left to fill out a 32-bit word.  Keep track
     of this by updating the size of this bitfield whenever you add or
     remove a flag.  */
  unsigned dummy : 4;

  tree primary_base;
  vec<tree_pair_s, va_gc> *vcall_indices;
  tree vtables;
  tree typeinfo_var;
  vec<tree, va_gc> *vbases;
  binding_table nested_udts;
  tree as_base;
  vec<tree, va_gc> *pure_virtuals;
  tree friend_classes;
  vec<tree, va_gc> * GTY((reorder ("resort_type_member_vec"))) members;
  tree key_method;
  tree decl_list;
  tree befriending_classes;
  /* In a RECORD_TYPE, information specific to Objective-C++, such
     as a list of adopted protocols or a pointer to a corresponding
     @interface.  See objc/objc-act.h for details.  */
  tree objc_info;
  /* FIXME reuse another field?  */
  tree lambda_expr;
};

/* We used to have a variant type for lang_type.  Keep the name of the
   checking accessor for the sole survivor.  */
#define LANG_TYPE_CLASS_CHECK(NODE) (TYPE_LANG_SPECIFIC (NODE))

/* Nonzero for _CLASSTYPE means that operator delete is defined.  */
#define TYPE_GETS_DELETE(NODE) (LANG_TYPE_CLASS_CHECK (NODE)->gets_delete)
#define TYPE_GETS_REG_DELETE(NODE) (TYPE_GETS_DELETE (NODE) & 1)

/* Nonzero if `new NODE[x]' should cause the allocation of extra
   storage to indicate how many array elements are in use.  */
#define TYPE_VEC_NEW_USES_COOKIE(NODE)			\
  (CLASS_TYPE_P (NODE)					\
   && LANG_TYPE_CLASS_CHECK (NODE)->vec_new_uses_cookie)

/* Nonzero means that this _CLASSTYPE node defines ways of converting
   itself to other types.  */
#define TYPE_HAS_CONVERSION(NODE) \
  (LANG_TYPE_CLASS_CHECK (NODE)->has_type_conversion)

/* Nonzero means that NODE (a class type) has a default constructor --
   but that it has not yet been declared.  */
#define CLASSTYPE_LAZY_DEFAULT_CTOR(NODE) \
  (LANG_TYPE_CLASS_CHECK (NODE)->lazy_default_ctor)

/* Nonzero means that NODE (a class type) has a copy constructor --
   but that it has not yet been declared.  */
#define CLASSTYPE_LAZY_COPY_CTOR(NODE) \
  (LANG_TYPE_CLASS_CHECK (NODE)->lazy_copy_ctor)

/* Nonzero means that NODE (a class type) has a move constructor --
   but that it has not yet been declared.  */
#define CLASSTYPE_LAZY_MOVE_CTOR(NODE) \
  (LANG_TYPE_CLASS_CHECK (NODE)->lazy_move_ctor)

/* Nonzero means that NODE (a class type) has an assignment operator
   -- but that it has not yet been declared.  */
#define CLASSTYPE_LAZY_COPY_ASSIGN(NODE) \
  (LANG_TYPE_CLASS_CHECK (NODE)->lazy_copy_assign)

/* Nonzero means that NODE (a class type) has an assignment operator
   -- but that it has not yet been declared.  */
#define CLASSTYPE_LAZY_MOVE_ASSIGN(NODE) \
  (LANG_TYPE_CLASS_CHECK (NODE)->lazy_move_assign)

/* Nonzero means that NODE (a class type) has a destructor -- but that
   it has not yet been declared.  */
#define CLASSTYPE_LAZY_DESTRUCTOR(NODE) \
  (LANG_TYPE_CLASS_CHECK (NODE)->lazy_destructor)

/* Nonzero means that NODE (a class type) is final */
#define CLASSTYPE_FINAL(NODE) \
  TYPE_FINAL_P (NODE)


/* Nonzero means that this _CLASSTYPE node overloads operator=(X&).  */
#define TYPE_HAS_COPY_ASSIGN(NODE) (LANG_TYPE_CLASS_CHECK (NODE)->has_copy_assign)

/* True iff the class type NODE has an "operator =" whose parameter
   has a parameter of type "const X&".  */
#define TYPE_HAS_CONST_COPY_ASSIGN(NODE) \
  (LANG_TYPE_CLASS_CHECK (NODE)->has_const_copy_assign)

/* Nonzero means that this _CLASSTYPE node has an X(X&) constructor.  */
#define TYPE_HAS_COPY_CTOR(NODE) (LANG_TYPE_CLASS_CHECK (NODE)->has_copy_ctor)
#define TYPE_HAS_CONST_COPY_CTOR(NODE) \
  (LANG_TYPE_CLASS_CHECK (NODE)->has_const_copy_ctor)

/* Nonzero if this class has an X(initializer_list<T>) constructor.  */
#define TYPE_HAS_LIST_CTOR(NODE) \
  (LANG_TYPE_CLASS_CHECK (NODE)->has_list_ctor)

/* Nonzero if this class has a constexpr constructor other than a copy/move
   constructor.  Note that a class can have constexpr constructors for
   static initialization even if it isn't a literal class.  */
#define TYPE_HAS_CONSTEXPR_CTOR(NODE) \
  (LANG_TYPE_CLASS_CHECK (NODE)->has_constexpr_ctor)

/* Nonzero if this class defines an overloaded operator new.  (An
   operator new [] doesn't count.)  */
#define TYPE_HAS_NEW_OPERATOR(NODE) \
  (LANG_TYPE_CLASS_CHECK (NODE)->has_new)

/* Nonzero if this class defines an overloaded operator new[].  */
#define TYPE_HAS_ARRAY_NEW_OPERATOR(NODE) \
  (LANG_TYPE_CLASS_CHECK (NODE)->has_array_new)

/* Nonzero means that this type is being defined.  I.e., the left brace
   starting the definition of this type has been seen.  */
#define TYPE_BEING_DEFINED(NODE) (LANG_TYPE_CLASS_CHECK (NODE)->being_defined)

/* Nonzero means that this type is either complete or being defined, so we
   can do lookup in it.  */
#define COMPLETE_OR_OPEN_TYPE_P(NODE) \
  (COMPLETE_TYPE_P (NODE) || (CLASS_TYPE_P (NODE) && TYPE_BEING_DEFINED (NODE)))

/* Mark bits for repeated base checks.  */
#define TYPE_MARKED_P(NODE) TREE_LANG_FLAG_6 (TYPE_CHECK (NODE))

/* Nonzero if the class NODE has multiple paths to the same (virtual)
   base object.  */
#define CLASSTYPE_DIAMOND_SHAPED_P(NODE) \
  (LANG_TYPE_CLASS_CHECK(NODE)->diamond_shaped)

/* Nonzero if the class NODE has multiple instances of the same base
   type.  */
#define CLASSTYPE_REPEATED_BASE_P(NODE) \
  (LANG_TYPE_CLASS_CHECK(NODE)->repeated_base)

/* The member function with which the vtable will be emitted:
   the first noninline non-pure-virtual member function.  NULL_TREE
   if there is no key function or if this is a class template */
#define CLASSTYPE_KEY_METHOD(NODE) (LANG_TYPE_CLASS_CHECK (NODE)->key_method)

/* Vector of members.  During definition, it is unordered and only
   member functions are present.  After completion it is sorted and
   contains both member functions and non-functions.  STAT_HACK is
   involved to preserve oneslot per name invariant.  */
#define CLASSTYPE_MEMBER_VEC(NODE) (LANG_TYPE_CLASS_CHECK (NODE)->members)

/* For class templates, this is a TREE_LIST of all member data,
   functions, types, and friends in the order of declaration.
   The TREE_PURPOSE of each TREE_LIST is NULL_TREE for a friend,
   and the RECORD_TYPE for the class template otherwise.  */
#define CLASSTYPE_DECL_LIST(NODE) (LANG_TYPE_CLASS_CHECK (NODE)->decl_list)

/* A FUNCTION_DECL or OVERLOAD for the constructors for NODE.  These
   are the constructors that take an in-charge parameter.  */
#define CLASSTYPE_CONSTRUCTORS(NODE) \
  (get_class_binding_direct (NODE, ctor_identifier))

/* A FUNCTION_DECL for the destructor for NODE.  This is the
   destructors that take an in-charge parameter.  If
   CLASSTYPE_LAZY_DESTRUCTOR is true, then this entry will be NULL
   until the destructor is created with lazily_declare_fn.  */
#define CLASSTYPE_DESTRUCTOR(NODE) \
  (get_class_binding_direct (NODE, dtor_identifier))

/* A dictionary of the nested user-defined-types (class-types, or enums)
   found within this class.  This table includes nested member class
   templates.  */
#define CLASSTYPE_NESTED_UTDS(NODE) \
   (LANG_TYPE_CLASS_CHECK (NODE)->nested_udts)

/* Nonzero if NODE has a primary base class, i.e., a base class with
   which it shares the virtual function table pointer.  */
#define CLASSTYPE_HAS_PRIMARY_BASE_P(NODE) \
  (CLASSTYPE_PRIMARY_BINFO (NODE) != NULL_TREE)

/* If non-NULL, this is the binfo for the primary base class, i.e.,
   the base class which contains the virtual function table pointer
   for this class.  */
#define CLASSTYPE_PRIMARY_BINFO(NODE) \
  (LANG_TYPE_CLASS_CHECK (NODE)->primary_base)

/* A vector of BINFOs for the direct and indirect virtual base classes
   that this type uses in a post-order depth-first left-to-right
   order.  (In other words, these bases appear in the order that they
   should be initialized.)  */
#define CLASSTYPE_VBASECLASSES(NODE) (LANG_TYPE_CLASS_CHECK (NODE)->vbases)

/* The type corresponding to NODE when NODE is used as a base class,
   i.e., NODE without virtual base classes or tail padding.  */
#define CLASSTYPE_AS_BASE(NODE) (LANG_TYPE_CLASS_CHECK (NODE)->as_base)

/* True iff NODE is the CLASSTYPE_AS_BASE version of some type.  */
#define IS_FAKE_BASE_TYPE(NODE)					\
  (TREE_CODE (NODE) == RECORD_TYPE				\
   && TYPE_CONTEXT (NODE) && CLASS_TYPE_P (TYPE_CONTEXT (NODE))	\
   && CLASSTYPE_AS_BASE (TYPE_CONTEXT (NODE)) == (NODE))

/* These are the size and alignment of the type without its virtual
   base classes, for when we use this type as a base itself.  */
#define CLASSTYPE_SIZE(NODE) TYPE_SIZE (CLASSTYPE_AS_BASE (NODE))
#define CLASSTYPE_SIZE_UNIT(NODE) TYPE_SIZE_UNIT (CLASSTYPE_AS_BASE (NODE))
#define CLASSTYPE_ALIGN(NODE) TYPE_ALIGN (CLASSTYPE_AS_BASE (NODE))
#define CLASSTYPE_USER_ALIGN(NODE) TYPE_USER_ALIGN (CLASSTYPE_AS_BASE (NODE))

/* The alignment of NODE, without its virtual bases, in bytes.  */
#define CLASSTYPE_ALIGN_UNIT(NODE) \
  (CLASSTYPE_ALIGN (NODE) / BITS_PER_UNIT)

/* A vec<tree> of virtual functions which cannot be inherited by
   derived classes.  When deriving from this type, the derived
   class must provide its own definition for each of these functions.  */
#define CLASSTYPE_PURE_VIRTUALS(NODE) \
  (LANG_TYPE_CLASS_CHECK (NODE)->pure_virtuals)

/* Nonzero means that this type is an abstract class type.  */
#define ABSTRACT_CLASS_TYPE_P(NODE) \
  (CLASS_TYPE_P (NODE) && CLASSTYPE_PURE_VIRTUALS(NODE))

/* Nonzero means that this type has an X() constructor.  */
#define TYPE_HAS_DEFAULT_CONSTRUCTOR(NODE) \
  (LANG_TYPE_CLASS_CHECK (NODE)->has_default_ctor)

/* Nonzero means that this type contains a mutable member.  */
#define CLASSTYPE_HAS_MUTABLE(NODE) (LANG_TYPE_CLASS_CHECK (NODE)->has_mutable)
#define TYPE_HAS_MUTABLE_P(NODE) (cp_has_mutable_p (NODE))

/* Nonzero means that this class type is not POD for the purpose of layout
   (as defined in the ABI).  This is different from the language's POD.  */
#define CLASSTYPE_NON_LAYOUT_POD_P(NODE) \
  (LANG_TYPE_CLASS_CHECK (NODE)->non_pod_class)

/* Nonzero means that this class type is a non-standard-layout class.  */
#define CLASSTYPE_NON_STD_LAYOUT(NODE) \
  (LANG_TYPE_CLASS_CHECK (NODE)->non_std_layout)

/* Nonzero means that this class type does have unique object
   representations.  */
#define CLASSTYPE_UNIQUE_OBJ_REPRESENTATIONS(NODE) \
  (LANG_TYPE_CLASS_CHECK (NODE)->unique_obj_representations)

/* Nonzero means that this class type has
   CLASSTYPE_UNIQUE_OBJ_REPRESENTATIONS computed.  */
#define CLASSTYPE_UNIQUE_OBJ_REPRESENTATIONS_SET(NODE) \
  (LANG_TYPE_CLASS_CHECK (NODE)->unique_obj_representations_set)

/* Nonzero means that this class contains pod types whose default
   initialization is not a zero initialization (namely, pointers to
   data members).  */
#define CLASSTYPE_NON_ZERO_INIT_P(NODE) \
  (LANG_TYPE_CLASS_CHECK (NODE)->non_zero_init)

/* Nonzero if this class is "empty" in the sense of the C++ ABI.  */
#define CLASSTYPE_EMPTY_P(NODE) \
  (LANG_TYPE_CLASS_CHECK (NODE)->empty_p)

/* Nonzero if this class is "nearly empty", i.e., contains only a
   virtual function table pointer.  */
#define CLASSTYPE_NEARLY_EMPTY_P(NODE) \
  (LANG_TYPE_CLASS_CHECK (NODE)->nearly_empty_p)

/* Nonzero if this class contains an empty subobject.  */
#define CLASSTYPE_CONTAINS_EMPTY_CLASS_P(NODE) \
  (LANG_TYPE_CLASS_CHECK (NODE)->contains_empty_class_p)

/* A list of class types of which this type is a friend.  The
   TREE_VALUE is normally a TYPE, but will be a TEMPLATE_DECL in the
   case of a template friend.  */
#define CLASSTYPE_FRIEND_CLASSES(NODE) \
  (LANG_TYPE_CLASS_CHECK (NODE)->friend_classes)

/* A list of the classes which grant friendship to this class.  */
#define CLASSTYPE_BEFRIENDING_CLASSES(NODE) \
  (LANG_TYPE_CLASS_CHECK (NODE)->befriending_classes)

/* The associated LAMBDA_EXPR that made this class.  */
#define CLASSTYPE_LAMBDA_EXPR(NODE) \
  (LANG_TYPE_CLASS_CHECK (NODE)->lambda_expr)
/* The extra mangling scope for this closure type.  */
#define LAMBDA_TYPE_EXTRA_SCOPE(NODE) \
  (LAMBDA_EXPR_EXTRA_SCOPE (CLASSTYPE_LAMBDA_EXPR (NODE)))

/* Say whether this node was declared as a "class" or a "struct".  */
#define CLASSTYPE_DECLARED_CLASS(NODE) \
  (LANG_TYPE_CLASS_CHECK (NODE)->declared_class)

/* Nonzero if this class has const members
   which have no specified initialization.  */
#define CLASSTYPE_READONLY_FIELDS_NEED_INIT(NODE)	\
  (TYPE_LANG_SPECIFIC (NODE)				\
   ? LANG_TYPE_CLASS_CHECK (NODE)->const_needs_init : 0)
#define SET_CLASSTYPE_READONLY_FIELDS_NEED_INIT(NODE, VALUE) \
  (LANG_TYPE_CLASS_CHECK (NODE)->const_needs_init = (VALUE))

/* Nonzero if this class has ref members
   which have no specified initialization.  */
#define CLASSTYPE_REF_FIELDS_NEED_INIT(NODE)		\
  (TYPE_LANG_SPECIFIC (NODE)				\
   ? LANG_TYPE_CLASS_CHECK (NODE)->ref_needs_init : 0)
#define SET_CLASSTYPE_REF_FIELDS_NEED_INIT(NODE, VALUE) \
  (LANG_TYPE_CLASS_CHECK (NODE)->ref_needs_init = (VALUE))

/* Nonzero if this class is included from a header file which employs
   `#pragma interface', and it is not included in its implementation file.  */
#define CLASSTYPE_INTERFACE_ONLY(NODE) \
  (LANG_TYPE_CLASS_CHECK (NODE)->interface_only)

/* True if we have already determined whether or not vtables, VTTs,
   typeinfo, and other similar per-class data should be emitted in
   this translation unit.  This flag does not indicate whether or not
   these items should be emitted; it only indicates that we know one
   way or the other.  */
#define CLASSTYPE_INTERFACE_KNOWN(NODE) \
  (LANG_TYPE_CLASS_CHECK (NODE)->interface_unknown == 0)
/* The opposite of CLASSTYPE_INTERFACE_KNOWN.  */
#define CLASSTYPE_INTERFACE_UNKNOWN(NODE) \
  (LANG_TYPE_CLASS_CHECK (NODE)->interface_unknown)

#define SET_CLASSTYPE_INTERFACE_UNKNOWN_X(NODE,X) \
  (LANG_TYPE_CLASS_CHECK (NODE)->interface_unknown = !!(X))
#define SET_CLASSTYPE_INTERFACE_UNKNOWN(NODE) \
  (LANG_TYPE_CLASS_CHECK (NODE)->interface_unknown = 1)
#define SET_CLASSTYPE_INTERFACE_KNOWN(NODE) \
  (LANG_TYPE_CLASS_CHECK (NODE)->interface_unknown = 0)

/* Nonzero if a _DECL node requires us to output debug info for this class.  */
#define CLASSTYPE_DEBUG_REQUESTED(NODE) \
  (LANG_TYPE_CLASS_CHECK (NODE)->debug_requested)

/* Additional macros for inheritance information.  */

/* Nonzero means that this class is on a path leading to a new vtable.  */
#define BINFO_VTABLE_PATH_MARKED(NODE) BINFO_FLAG_1 (NODE)

/* Nonzero means B (a BINFO) has its own vtable.  Any copies will not
   have this flag set.  */
#define BINFO_NEW_VTABLE_MARKED(B) (BINFO_FLAG_2 (B))

/* Compare a BINFO_TYPE with another type for equality.  For a binfo,
   this is functionally equivalent to using same_type_p, but
   measurably faster.  At least one of the arguments must be a
   BINFO_TYPE.  The other can be a BINFO_TYPE or a regular type.  If
   BINFO_TYPE(T) ever stops being the main variant of the class the
   binfo is for, this macro must change.  */
#define SAME_BINFO_TYPE_P(A, B) ((A) == (B))

/* Any subobject that needs a new vtable must have a vptr and must not
   be a non-virtual primary base (since it would then use the vtable from a
   derived class and never become non-primary.)  */
#define SET_BINFO_NEW_VTABLE_MARKED(B)					 \
  (BINFO_NEW_VTABLE_MARKED (B) = 1,					 \
   gcc_assert (!BINFO_PRIMARY_P (B) || BINFO_VIRTUAL_P (B)),		 \
   gcc_assert (TYPE_VFIELD (BINFO_TYPE (B))))

/* Nonzero if this binfo is for a dependent base - one that should not
   be searched.  */
#define BINFO_DEPENDENT_BASE_P(NODE) BINFO_FLAG_3 (NODE)

/* Nonzero if this binfo has lost its primary base binfo (because that
   is a nearly-empty virtual base that has been taken by some other
   base in the complete hierarchy.  */
#define BINFO_LOST_PRIMARY_P(NODE) BINFO_FLAG_4 (NODE)

/* Nonzero if this BINFO is a primary base class.  */
#define BINFO_PRIMARY_P(NODE) BINFO_FLAG_5(NODE)

/* A vec<tree_pair_s> of the vcall indices associated with the class
   NODE.  The PURPOSE of each element is a FUNCTION_DECL for a virtual
   function.  The VALUE is the index into the virtual table where the
   vcall offset for that function is stored, when NODE is a virtual
   base.  */
#define CLASSTYPE_VCALL_INDICES(NODE) \
  (LANG_TYPE_CLASS_CHECK (NODE)->vcall_indices)

/* The various vtables for the class NODE.  The primary vtable will be
   first, followed by the construction vtables and VTT, if any.  */
#define CLASSTYPE_VTABLES(NODE) \
  (LANG_TYPE_CLASS_CHECK (NODE)->vtables)

/* The std::type_info variable representing this class, or NULL if no
   such variable has been created.  This field is only set for the
   TYPE_MAIN_VARIANT of the class.  */
#define CLASSTYPE_TYPEINFO_VAR(NODE) \
  (LANG_TYPE_CLASS_CHECK (NODE)->typeinfo_var)

/* Accessor macros for the BINFO_VIRTUALS list.  */

/* The number of bytes by which to adjust the `this' pointer when
   calling this virtual function.  Subtract this value from the this
   pointer. Always non-NULL, might be constant zero though.  */
#define BV_DELTA(NODE) (TREE_PURPOSE (NODE))

/* If non-NULL, the vtable index at which to find the vcall offset
   when calling this virtual function.  Add the value at that vtable
   index to the this pointer.  */
#define BV_VCALL_INDEX(NODE) (TREE_TYPE (NODE))

/* The function to call.  */
#define BV_FN(NODE) (TREE_VALUE (NODE))

/* Whether or not this entry is for a lost primary virtual base.  */
#define BV_LOST_PRIMARY(NODE) (TREE_LANG_FLAG_0 (NODE))

/* For FUNCTION_TYPE or METHOD_TYPE, a list of the exceptions that
   this type can raise.  Each TREE_VALUE is a _TYPE.  The TREE_VALUE
   will be NULL_TREE to indicate a throw specification of `()', or
   no exceptions allowed.  For a noexcept specification, TREE_VALUE
   is NULL_TREE and TREE_PURPOSE is the constant-expression.  For
   a deferred noexcept-specification, TREE_PURPOSE is a DEFERRED_NOEXCEPT
   (for templates) or an OVERLOAD list of functions (for implicitly
   declared functions).  */
#define TYPE_RAISES_EXCEPTIONS(NODE) \
  TYPE_LANG_SLOT_1 (FUNC_OR_METHOD_CHECK (NODE))

/* For FUNCTION_TYPE or METHOD_TYPE, return 1 iff it is declared `throw()'
   or noexcept(true).  */
#define TYPE_NOTHROW_P(NODE) nothrow_spec_p (TYPE_RAISES_EXCEPTIONS (NODE))

/* For FUNCTION_TYPE or METHOD_TYPE, true if NODE is noexcept.  This is the
   case for things declared noexcept(true) and, with -fnothrow-opt, for
   throw() functions.  */
#define TYPE_NOEXCEPT_P(NODE) type_noexcept_p (NODE)

/* The binding level associated with the namespace.  */
#define NAMESPACE_LEVEL(NODE) \
  (LANG_DECL_NS_CHECK (NODE)->level)

/* Discriminator values for lang_decl.  */

enum lang_decl_selector
{
  lds_min,
  lds_fn,
  lds_ns,
  lds_parm,
  lds_decomp
};

/* Flags shared by all forms of DECL_LANG_SPECIFIC.

   Some of the flags live here only to make lang_decl_min/fn smaller.  Do
   not make this struct larger than 32 bits; instead, make sel smaller.  */

struct GTY(()) lang_decl_base {
  /* Larger than necessary for faster access.  */
  ENUM_BITFIELD(lang_decl_selector) selector : 16;
  ENUM_BITFIELD(languages) language : 1;
  unsigned use_template : 2;
  unsigned not_really_extern : 1;	   /* var or fn */
  unsigned initialized_in_class : 1;	   /* var or fn */
  unsigned repo_available_p : 1;	   /* var or fn */
  unsigned threadprivate_or_deleted_p : 1; /* var or fn */
  unsigned anticipated_p : 1;		   /* fn, type or template */
  /* anticipated_p reused as DECL_OMP_PRIVATIZED_MEMBER in var */
  unsigned friend_or_tls : 1;		   /* var, fn, type or template */
  unsigned unknown_bound_p : 1;		   /* var */
  unsigned odr_used : 1;		   /* var or fn */
  unsigned u2sel : 1;
  unsigned concept_p : 1;                  /* applies to vars and functions */
  unsigned var_declared_inline_p : 1;	   /* var */
  /* 2 spare bits */
};

/* True for DECL codes which have template info and access.  */
#define LANG_DECL_HAS_MIN(NODE)			\
  (VAR_OR_FUNCTION_DECL_P (NODE)		\
   || TREE_CODE (NODE) == FIELD_DECL		\
   || TREE_CODE (NODE) == CONST_DECL		\
   || TREE_CODE (NODE) == TYPE_DECL		\
   || TREE_CODE (NODE) == TEMPLATE_DECL		\
   || TREE_CODE (NODE) == USING_DECL)

/* DECL_LANG_SPECIFIC for the above codes.  */

struct GTY(()) lang_decl_min {
  struct lang_decl_base base;

  /* In a FUNCTION_DECL for which DECL_THUNK_P holds, this is
     THUNK_ALIAS.
     In a FUNCTION_DECL for which DECL_THUNK_P does not hold,
     VAR_DECL, TYPE_DECL, or TEMPLATE_DECL, this is
     DECL_TEMPLATE_INFO.  */
  tree template_info;

  union lang_decl_u2 {
    /* In a FUNCTION_DECL for which DECL_THUNK_P holds, this is
       THUNK_VIRTUAL_OFFSET.
       In a VAR_DECL for which DECL_HAS_VALUE_EXPR_P holds,
       this is DECL_CAPTURED_VARIABLE.
       Otherwise this is DECL_ACCESS.  */
    tree GTY ((tag ("0"))) access;

    /* For TREE_STATIC VAR_DECL in function, this is DECL_DISCRIMINATOR.  */
    int GTY ((tag ("1"))) discriminator;
  } GTY ((desc ("%0.u.base.u2sel"))) u2;
};

/* Additional DECL_LANG_SPECIFIC information for functions.  */

struct GTY(()) lang_decl_fn {
  struct lang_decl_min min;

  /* In a overloaded operator, this is the compressed operator code.  */
  unsigned ovl_op_code : 6;
  unsigned global_ctor_p : 1;
  unsigned global_dtor_p : 1;

  unsigned static_function : 1;
  unsigned pure_virtual : 1;
  unsigned defaulted_p : 1;
  unsigned has_in_charge_parm_p : 1;
  unsigned has_vtt_parm_p : 1;
  unsigned pending_inline_p : 1;
  unsigned nonconverting : 1;
  unsigned thunk_p : 1;

  unsigned this_thunk_p : 1;
  unsigned hidden_friend_p : 1;
  unsigned omp_declare_reduction_p : 1;
  unsigned spare : 13;

  /* 32-bits padding on 64-bit host.  */

  /* For a non-thunk function decl, this is a tree list of
     friendly classes. For a thunk function decl, it is the
     thunked to function decl.  */
  tree befriending_classes;

  /* For a non-virtual FUNCTION_DECL, this is
     DECL_FRIEND_CONTEXT.  For a virtual FUNCTION_DECL for which
     DECL_THIS_THUNK_P does not hold, this is DECL_THUNKS. Both
     this pointer and result pointer adjusting thunks are
     chained here.  This pointer thunks to return pointer thunks
     will be chained on the return pointer thunk.  */
  tree context;

  union lang_decl_u5
  {
    /* In a non-thunk FUNCTION_DECL or TEMPLATE_DECL, this is
       DECL_CLONED_FUNCTION.  */
    tree GTY ((tag ("0"))) cloned_function;

    /* In a FUNCTION_DECL for which THUNK_P holds this is the
       THUNK_FIXED_OFFSET.  */
    HOST_WIDE_INT GTY ((tag ("1"))) fixed_offset;
  } GTY ((desc ("%1.thunk_p"))) u5;

  union lang_decl_u3
  {
    struct cp_token_cache * GTY ((tag ("1"))) pending_inline_info;
    struct language_function * GTY ((tag ("0")))
      saved_language_function;
  } GTY ((desc ("%1.pending_inline_p"))) u;

};

/* DECL_LANG_SPECIFIC for namespaces.  */

struct GTY(()) lang_decl_ns {
  struct lang_decl_base base;
  cp_binding_level *level;

  /* using directives and inline children.  These need to be va_gc,
     because of PCH.  */
  vec<tree, va_gc> *usings;
  vec<tree, va_gc> *inlinees;

  /* Hash table of bound decls. It'd be nice to have this inline, but
     as the hash_map has a dtor, we can't then put this struct into a
     union (until moving to c++11).  */
  hash_table<named_decl_hash> *bindings;
};

/* DECL_LANG_SPECIFIC for parameters.  */

struct GTY(()) lang_decl_parm {
  struct lang_decl_base base;
  int level;
  int index;
};

/* Additional DECL_LANG_SPECIFIC information for structured bindings.  */

struct GTY(()) lang_decl_decomp {
  struct lang_decl_min min;
  /* The artificial underlying "e" variable of the structured binding
     variable.  */
  tree base;
};

/* DECL_LANG_SPECIFIC for all types.  It would be nice to just make this a
   union rather than a struct containing a union as its only field, but
   tree.h declares it as a struct.  */

struct GTY(()) lang_decl {
  union GTY((desc ("%h.base.selector"))) lang_decl_u {
     /* Nothing of only the base type exists.  */
    struct lang_decl_base GTY ((default)) base;
    struct lang_decl_min GTY((tag ("lds_min"))) min;
    struct lang_decl_fn GTY ((tag ("lds_fn"))) fn;
    struct lang_decl_ns GTY((tag ("lds_ns"))) ns;
    struct lang_decl_parm GTY((tag ("lds_parm"))) parm;
    struct lang_decl_decomp GTY((tag ("lds_decomp"))) decomp;
  } u;
};

/* Looks through a template (if present) to find what it declares.  */
#define STRIP_TEMPLATE(NODE) \
  (TREE_CODE (NODE) == TEMPLATE_DECL ? DECL_TEMPLATE_RESULT (NODE) : NODE)

#if defined ENABLE_TREE_CHECKING && (GCC_VERSION >= 2007)

#define LANG_DECL_MIN_CHECK(NODE) __extension__			\
({ struct lang_decl *lt = DECL_LANG_SPECIFIC (NODE);		\
   if (!LANG_DECL_HAS_MIN (NODE))				\
     lang_check_failed (__FILE__, __LINE__, __FUNCTION__);	\
   &lt->u.min; })

/* We want to be able to check DECL_CONSTRUCTOR_P and such on a function
   template, not just on a FUNCTION_DECL.  So when looking for things in
   lang_decl_fn, look down through a TEMPLATE_DECL into its result.  */
#define LANG_DECL_FN_CHECK(NODE) __extension__				\
({ struct lang_decl *lt = DECL_LANG_SPECIFIC (STRIP_TEMPLATE (NODE));	\
   if (!DECL_DECLARES_FUNCTION_P (NODE)					\
       || lt->u.base.selector != lds_fn)				\
     lang_check_failed (__FILE__, __LINE__, __FUNCTION__);		\
   &lt->u.fn; })

#define LANG_DECL_NS_CHECK(NODE) __extension__				\
({ struct lang_decl *lt = DECL_LANG_SPECIFIC (NODE);			\
   if (TREE_CODE (NODE) != NAMESPACE_DECL				\
       || lt->u.base.selector != lds_ns)				\
     lang_check_failed (__FILE__, __LINE__, __FUNCTION__);		\
   &lt->u.ns; })

#define LANG_DECL_PARM_CHECK(NODE) __extension__		\
({ struct lang_decl *lt = DECL_LANG_SPECIFIC (NODE);		\
  if (TREE_CODE (NODE) != PARM_DECL				\
      || lt->u.base.selector != lds_parm)			\
    lang_check_failed (__FILE__, __LINE__, __FUNCTION__);	\
  &lt->u.parm; })

#define LANG_DECL_DECOMP_CHECK(NODE) __extension__		\
({ struct lang_decl *lt = DECL_LANG_SPECIFIC (NODE);		\
  if (!VAR_P (NODE)						\
      || lt->u.base.selector != lds_decomp)			\
    lang_check_failed (__FILE__, __LINE__, __FUNCTION__);	\
  &lt->u.decomp; })

#define LANG_DECL_U2_CHECK(NODE, TF) __extension__		\
({  struct lang_decl *lt = DECL_LANG_SPECIFIC (NODE);		\
    if (!LANG_DECL_HAS_MIN (NODE) || lt->u.base.u2sel != TF)	\
      lang_check_failed (__FILE__, __LINE__, __FUNCTION__);	\
    &lt->u.min.u2; })

#else

#define LANG_DECL_MIN_CHECK(NODE) \
  (&DECL_LANG_SPECIFIC (NODE)->u.min)

#define LANG_DECL_FN_CHECK(NODE) \
  (&DECL_LANG_SPECIFIC (STRIP_TEMPLATE (NODE))->u.fn)

#define LANG_DECL_NS_CHECK(NODE) \
  (&DECL_LANG_SPECIFIC (NODE)->u.ns)

#define LANG_DECL_PARM_CHECK(NODE) \
  (&DECL_LANG_SPECIFIC (NODE)->u.parm)

#define LANG_DECL_DECOMP_CHECK(NODE) \
  (&DECL_LANG_SPECIFIC (NODE)->u.decomp)

#define LANG_DECL_U2_CHECK(NODE, TF) \
  (&DECL_LANG_SPECIFIC (NODE)->u.min.u2)

#endif /* ENABLE_TREE_CHECKING */

/* For a FUNCTION_DECL or a VAR_DECL, the language linkage for the
   declaration.  Some entities (like a member function in a local
   class, or a local variable) do not have linkage at all, and this
   macro should not be used in those cases.

   Implementation note: A FUNCTION_DECL without DECL_LANG_SPECIFIC was
   created by language-independent code, and has C linkage.  Most
   VAR_DECLs have C++ linkage, and do not have DECL_LANG_SPECIFIC, but
   we do create DECL_LANG_SPECIFIC for variables with non-C++ linkage.  */
#define DECL_LANGUAGE(NODE)				\
  (DECL_LANG_SPECIFIC (NODE)				\
   ? DECL_LANG_SPECIFIC (NODE)->u.base.language		\
   : (TREE_CODE (NODE) == FUNCTION_DECL			\
      ? lang_c : lang_cplusplus))

/* Set the language linkage for NODE to LANGUAGE.  */
#define SET_DECL_LANGUAGE(NODE, LANGUAGE) \
  (DECL_LANG_SPECIFIC (NODE)->u.base.language = (LANGUAGE))

/* For FUNCTION_DECLs and TEMPLATE_DECLs: nonzero means that this function
   is a constructor.  */
#define DECL_CONSTRUCTOR_P(NODE) \
  IDENTIFIER_CTOR_P (DECL_NAME (NODE))

/* Nonzero if NODE (a FUNCTION_DECL) is a constructor for a complete
   object.  */
#define DECL_COMPLETE_CONSTRUCTOR_P(NODE)		\
  (DECL_NAME (NODE) == complete_ctor_identifier)

/* Nonzero if NODE (a FUNCTION_DECL) is a constructor for a base
   object.  */
#define DECL_BASE_CONSTRUCTOR_P(NODE)		\
  (DECL_NAME (NODE) == base_ctor_identifier)

/* Nonzero if NODE (a FUNCTION_DECL) is a constructor, but not either the
   specialized in-charge constructor or the specialized not-in-charge
   constructor.  */
#define DECL_MAYBE_IN_CHARGE_CONSTRUCTOR_P(NODE)		\
  (DECL_NAME (NODE) == ctor_identifier)

/* Nonzero if NODE (a FUNCTION_DECL) is a copy constructor.  */
#define DECL_COPY_CONSTRUCTOR_P(NODE) \
  (DECL_CONSTRUCTOR_P (NODE) && copy_fn_p (NODE) > 0)

/* Nonzero if NODE (a FUNCTION_DECL) is a move constructor.  */
#define DECL_MOVE_CONSTRUCTOR_P(NODE) \
  (DECL_CONSTRUCTOR_P (NODE) && move_fn_p (NODE))

/* Nonzero if NODE (a FUNCTION_DECL or TEMPLATE_DECL)
   is a destructor.  */
#define DECL_DESTRUCTOR_P(NODE)				\
  IDENTIFIER_DTOR_P (DECL_NAME (NODE))

/* Nonzero if NODE (a FUNCTION_DECL) is a destructor, but not the
   specialized in-charge constructor, in-charge deleting constructor,
   or the base destructor.  */
#define DECL_MAYBE_IN_CHARGE_DESTRUCTOR_P(NODE)			\
  (DECL_NAME (NODE) == dtor_identifier)

/* Nonzero if NODE (a FUNCTION_DECL) is a destructor for a complete
   object.  */
#define DECL_COMPLETE_DESTRUCTOR_P(NODE)		\
  (DECL_NAME (NODE) == complete_dtor_identifier)

/* Nonzero if NODE (a FUNCTION_DECL) is a destructor for a base
   object.  */
#define DECL_BASE_DESTRUCTOR_P(NODE)		\
  (DECL_NAME (NODE) == base_dtor_identifier)

/* Nonzero if NODE (a FUNCTION_DECL) is a destructor for a complete
   object that deletes the object after it has been destroyed.  */
#define DECL_DELETING_DESTRUCTOR_P(NODE)		\
  (DECL_NAME (NODE) == deleting_dtor_identifier)

/* Nonzero if NODE (a FUNCTION_DECL) is a cloned constructor or
   destructor.  */
#define DECL_CLONED_FUNCTION_P(NODE) (!!decl_cloned_function_p (NODE, true))

/* If DECL_CLONED_FUNCTION_P holds, this is the function that was
   cloned.  */
#define DECL_CLONED_FUNCTION(NODE) (*decl_cloned_function_p (NODE, false))

/* Perform an action for each clone of FN, if FN is a function with
   clones.  This macro should be used like:

      FOR_EACH_CLONE (clone, fn)
	{ ... }

  */
#define FOR_EACH_CLONE(CLONE, FN)			\
  if (!(TREE_CODE (FN) == FUNCTION_DECL			\
	&& (DECL_MAYBE_IN_CHARGE_CONSTRUCTOR_P (FN)	\
	    || DECL_MAYBE_IN_CHARGE_DESTRUCTOR_P (FN))))\
    ;							\
  else							\
    for (CLONE = DECL_CHAIN (FN);			\
	 CLONE && DECL_CLONED_FUNCTION_P (CLONE);	\
	 CLONE = DECL_CHAIN (CLONE))

/* Nonzero if NODE has DECL_DISCRIMINATOR and not DECL_ACCESS.  */
#define DECL_DISCRIMINATOR_P(NODE)	\
  (VAR_P (NODE) && DECL_FUNCTION_SCOPE_P (NODE))

/* Discriminator for name mangling.  */
#define DECL_DISCRIMINATOR(NODE) (LANG_DECL_U2_CHECK (NODE, 1)->discriminator)

/* True iff DECL_DISCRIMINATOR is set for a DECL_DISCRIMINATOR_P decl.  */
#define DECL_DISCRIMINATOR_SET_P(NODE) \
  (DECL_LANG_SPECIFIC (NODE) && DECL_LANG_SPECIFIC (NODE)->u.base.u2sel == 1)

/* The index of a user-declared parameter in its function, starting at 1.
   All artificial parameters will have index 0.  */
#define DECL_PARM_INDEX(NODE) \
  (LANG_DECL_PARM_CHECK (NODE)->index)

/* The level of a user-declared parameter in its function, starting at 1.
   A parameter of the function will have level 1; a parameter of the first
   nested function declarator (i.e. t in void f (void (*p)(T t))) will have
   level 2.  */
#define DECL_PARM_LEVEL(NODE) \
  (LANG_DECL_PARM_CHECK (NODE)->level)

/* Nonzero if the VTT parm has been added to NODE.  */
#define DECL_HAS_VTT_PARM_P(NODE) \
  (LANG_DECL_FN_CHECK (NODE)->has_vtt_parm_p)

/* Nonzero if NODE is a FUNCTION_DECL for which a VTT parameter is
   required.  */
#define DECL_NEEDS_VTT_PARM_P(NODE)			\
  (CLASSTYPE_VBASECLASSES (DECL_CONTEXT (NODE))		\
   && (DECL_BASE_CONSTRUCTOR_P (NODE)			\
       || DECL_BASE_DESTRUCTOR_P (NODE)))

/* Nonzero if NODE is a user-defined conversion operator.  */
#define DECL_CONV_FN_P(NODE) IDENTIFIER_CONV_OP_P (DECL_NAME (NODE))

/* The type to which conversion operator FN converts to.   */
#define DECL_CONV_FN_TYPE(FN) \
  TREE_TYPE ((gcc_checking_assert (DECL_CONV_FN_P (FN)), DECL_NAME (FN)))

/* Nonzero if NODE, a static data member, was declared in its class as an
   array of unknown bound.  */
#define VAR_HAD_UNKNOWN_BOUND(NODE)			\
  (DECL_LANG_SPECIFIC (VAR_DECL_CHECK (NODE))		\
   ? DECL_LANG_SPECIFIC (NODE)->u.base.unknown_bound_p	\
   : false)
#define SET_VAR_HAD_UNKNOWN_BOUND(NODE) \
  (DECL_LANG_SPECIFIC (VAR_DECL_CHECK (NODE))->u.base.unknown_bound_p = true)

/* True iff decl NODE is for an overloaded operator.  */
#define DECL_OVERLOADED_OPERATOR_P(NODE)		\
  IDENTIFIER_ANY_OP_P (DECL_NAME (NODE))

/* Nonzero if NODE is an assignment operator (including += and such).  */
#define DECL_ASSIGNMENT_OPERATOR_P(NODE)		 \
  IDENTIFIER_ASSIGN_OP_P (DECL_NAME (NODE))

/* NODE is a function_decl for an overloaded operator.  Return its
   compressed (raw) operator code.  Note that this is not a TREE_CODE.  */
#define DECL_OVERLOADED_OPERATOR_CODE_RAW(NODE)		\
  (LANG_DECL_FN_CHECK (NODE)->ovl_op_code)

/* DECL is an overloaded operator.  Test whether it is for TREE_CODE
   (a literal constant).  */
#define DECL_OVERLOADED_OPERATOR_IS(DECL, CODE)			\
  (DECL_OVERLOADED_OPERATOR_CODE_RAW (DECL) == OVL_OP_##CODE)

/* For FUNCTION_DECLs: nonzero means that this function is a
   constructor or a destructor with an extra in-charge parameter to
   control whether or not virtual bases are constructed.  */
#define DECL_HAS_IN_CHARGE_PARM_P(NODE) \
  (LANG_DECL_FN_CHECK (NODE)->has_in_charge_parm_p)

/* Nonzero if DECL is a declaration of __builtin_constant_p.  */
#define DECL_IS_BUILTIN_CONSTANT_P(NODE)		\
 (TREE_CODE (NODE) == FUNCTION_DECL			\
  && DECL_BUILT_IN_CLASS (NODE) == BUILT_IN_NORMAL	\
  && DECL_FUNCTION_CODE (NODE) == BUILT_IN_CONSTANT_P)

/* Nonzero for _DECL means that this decl appears in (or will appear
   in) as a member in a RECORD_TYPE or UNION_TYPE node.  It is also for
   detecting circularity in case members are multiply defined.  In the
   case of a VAR_DECL, it is also used to determine how program storage
   should be allocated.  */
#define DECL_IN_AGGR_P(NODE) (DECL_LANG_FLAG_3 (NODE))

/* Nonzero for a VAR_DECL means that the variable's initialization (if
   any) has been processed.  (In general, DECL_INITIALIZED_P is
   !DECL_EXTERNAL, but static data members may be initialized even if
   not defined.)  */
#define DECL_INITIALIZED_P(NODE) \
   (TREE_LANG_FLAG_1 (VAR_DECL_CHECK (NODE)))

/* Nonzero for a VAR_DECL iff an explicit initializer was provided
   or a non-trivial constructor is called.  */
#define DECL_NONTRIVIALLY_INITIALIZED_P(NODE)	\
   (TREE_LANG_FLAG_3 (VAR_DECL_CHECK (NODE)))

/* Nonzero for a VAR_DECL that was initialized with a
   constant-expression.  */
#define DECL_INITIALIZED_BY_CONSTANT_EXPRESSION_P(NODE) \
  (TREE_LANG_FLAG_2 (VAR_DECL_CHECK (NODE)))

/* Nonzero if the DECL was initialized in the class definition itself,
   rather than outside the class.  This is used for both static member
   VAR_DECLS, and FUNCTION_DECLS that are defined in the class.  */
#define DECL_INITIALIZED_IN_CLASS_P(DECL) \
  (DECL_LANG_SPECIFIC (VAR_OR_FUNCTION_DECL_CHECK (DECL)) \
   ->u.base.initialized_in_class)

/* Nonzero if the DECL is used in the sense of 3.2 [basic.def.odr].
   Only available for decls with DECL_LANG_SPECIFIC.  */
#define DECL_ODR_USED(DECL) \
  (DECL_LANG_SPECIFIC (VAR_OR_FUNCTION_DECL_CHECK (DECL)) \
   ->u.base.odr_used)

/* Nonzero for DECL means that this decl is just a friend declaration,
   and should not be added to the list of members for this class.  */
#define DECL_FRIEND_P(NODE) \
  (DECL_LANG_SPECIFIC (TYPE_FUNCTION_OR_TEMPLATE_DECL_CHECK (NODE)) \
   ->u.base.friend_or_tls)

/* Nonzero if the thread-local variable was declared with __thread as
   opposed to thread_local.  */
#define DECL_GNU_TLS_P(NODE)				\
  (DECL_LANG_SPECIFIC (VAR_DECL_CHECK (NODE))		\
   && DECL_LANG_SPECIFIC (NODE)->u.base.friend_or_tls)
#define SET_DECL_GNU_TLS_P(NODE)				\
  (retrofit_lang_decl (VAR_DECL_CHECK (NODE)),			\
   DECL_LANG_SPECIFIC (NODE)->u.base.friend_or_tls = true)

/* A TREE_LIST of the types which have befriended this FUNCTION_DECL.  */
#define DECL_BEFRIENDING_CLASSES(NODE) \
  (LANG_DECL_FN_CHECK (NODE)->befriending_classes)

/* Nonzero for FUNCTION_DECL means that this decl is a static
   member function.  */
#define DECL_STATIC_FUNCTION_P(NODE) \
  (LANG_DECL_FN_CHECK (NODE)->static_function)

/* Nonzero for FUNCTION_DECL means that this decl is a non-static
   member function.  */
#define DECL_NONSTATIC_MEMBER_FUNCTION_P(NODE) \
  (TREE_CODE (TREE_TYPE (NODE)) == METHOD_TYPE)

/* Nonzero for FUNCTION_DECL means that this decl is a member function
   (static or non-static).  */
#define DECL_FUNCTION_MEMBER_P(NODE) \
  (DECL_NONSTATIC_MEMBER_FUNCTION_P (NODE) || DECL_STATIC_FUNCTION_P (NODE))

/* Nonzero for FUNCTION_DECL means that this member function
   has `this' as const X *const.  */
#define DECL_CONST_MEMFUNC_P(NODE)					 \
  (DECL_NONSTATIC_MEMBER_FUNCTION_P (NODE)				 \
   && CP_TYPE_CONST_P (TREE_TYPE (TREE_VALUE				 \
				  (TYPE_ARG_TYPES (TREE_TYPE (NODE))))))

/* Nonzero for FUNCTION_DECL means that this member function
   has `this' as volatile X *const.  */
#define DECL_VOLATILE_MEMFUNC_P(NODE)					 \
  (DECL_NONSTATIC_MEMBER_FUNCTION_P (NODE)				 \
   && CP_TYPE_VOLATILE_P (TREE_TYPE (TREE_VALUE				 \
				  (TYPE_ARG_TYPES (TREE_TYPE (NODE))))))

/* Nonzero for a DECL means that this member is a non-static member.  */
#define DECL_NONSTATIC_MEMBER_P(NODE)		\
  (DECL_NONSTATIC_MEMBER_FUNCTION_P (NODE)	\
   || TREE_CODE (NODE) == FIELD_DECL)

/* Nonzero for _DECL means that this member object type
   is mutable.  */
#define DECL_MUTABLE_P(NODE) (DECL_LANG_FLAG_0 (NODE))

/* Nonzero for _DECL means that this constructor or conversion function is
   non-converting.  */
#define DECL_NONCONVERTING_P(NODE) \
  (LANG_DECL_FN_CHECK (NODE)->nonconverting)

/* Nonzero for FUNCTION_DECL means that this member function is a pure
   virtual function.  */
#define DECL_PURE_VIRTUAL_P(NODE) \
  (LANG_DECL_FN_CHECK (NODE)->pure_virtual)

/* True (in a FUNCTION_DECL) if NODE is a virtual function that is an
   invalid overrider for a function from a base class.  Once we have
   complained about an invalid overrider we avoid complaining about it
   again.  */
#define DECL_INVALID_OVERRIDER_P(NODE) \
  (DECL_LANG_FLAG_4 (NODE))

/* True (in a FUNCTION_DECL) if NODE is a function declared with
   an override virt-specifier */
#define DECL_OVERRIDE_P(NODE) (TREE_LANG_FLAG_0 (NODE))

/* The thunks associated with NODE, a FUNCTION_DECL.  */
#define DECL_THUNKS(NODE) \
  (DECL_VIRTUAL_P (NODE) ? LANG_DECL_FN_CHECK (NODE)->context : NULL_TREE)

/* Set DECL_THUNKS.  */
#define SET_DECL_THUNKS(NODE,THUNKS) \
  (LANG_DECL_FN_CHECK (NODE)->context = (THUNKS))

/* If NODE, a FUNCTION_DECL, is a C++11 inheriting constructor, then this
   is the constructor it inherits from.  */
#define DECL_INHERITED_CTOR(NODE) \
  (DECL_DECLARES_FUNCTION_P (NODE) && DECL_CONSTRUCTOR_P (NODE) \
   ? LANG_DECL_FN_CHECK (NODE)->context : NULL_TREE)

/* And this is the base that constructor comes from.  */
#define DECL_INHERITED_CTOR_BASE(NODE)			\
  (DECL_INHERITED_CTOR (NODE)				\
   ? DECL_CONTEXT (flag_new_inheriting_ctors		\
		   ? strip_inheriting_ctors (NODE)	\
		   : DECL_INHERITED_CTOR (NODE))	\
   : NULL_TREE)

/* Set the inherited base.  */
#define SET_DECL_INHERITED_CTOR(NODE,INH) \
  (LANG_DECL_FN_CHECK (NODE)->context = (INH))

/* Nonzero if NODE is a thunk, rather than an ordinary function.  */
#define DECL_THUNK_P(NODE)			\
  (TREE_CODE (NODE) == FUNCTION_DECL		\
   && DECL_LANG_SPECIFIC (NODE)			\
   && LANG_DECL_FN_CHECK (NODE)->thunk_p)

/* Set DECL_THUNK_P for node.  */
#define SET_DECL_THUNK_P(NODE, THIS_ADJUSTING)			\
  (LANG_DECL_FN_CHECK (NODE)->thunk_p = 1,			\
   LANG_DECL_FN_CHECK (NODE)->this_thunk_p = (THIS_ADJUSTING))

/* Nonzero if NODE is a this pointer adjusting thunk.  */
#define DECL_THIS_THUNK_P(NODE)			\
  (DECL_THUNK_P (NODE) && LANG_DECL_FN_CHECK (NODE)->this_thunk_p)

/* Nonzero if NODE is a result pointer adjusting thunk.  */
#define DECL_RESULT_THUNK_P(NODE)			\
  (DECL_THUNK_P (NODE) && !LANG_DECL_FN_CHECK (NODE)->this_thunk_p)

/* Nonzero if NODE is a FUNCTION_DECL, but not a thunk.  */
#define DECL_NON_THUNK_FUNCTION_P(NODE)				\
  (TREE_CODE (NODE) == FUNCTION_DECL && !DECL_THUNK_P (NODE))

/* Nonzero if NODE is `extern "C"'.  */
#define DECL_EXTERN_C_P(NODE) \
  (DECL_LANGUAGE (NODE) == lang_c)

/* Nonzero if NODE is an `extern "C"' function.  */
#define DECL_EXTERN_C_FUNCTION_P(NODE) \
  (DECL_NON_THUNK_FUNCTION_P (NODE) && DECL_EXTERN_C_P (NODE))

/* True iff DECL is an entity with vague linkage whose definition is
   available in this translation unit.  */
#define DECL_REPO_AVAILABLE_P(NODE) \
  (DECL_LANG_SPECIFIC (NODE)->u.base.repo_available_p)

/* True if DECL is declared 'constexpr'.  */
#define DECL_DECLARED_CONSTEXPR_P(DECL) \
  DECL_LANG_FLAG_8 (VAR_OR_FUNCTION_DECL_CHECK (STRIP_TEMPLATE (DECL)))

// True if NODE was declared as 'concept'.  The flag implies that the
// declaration is constexpr, that the declaration cannot be specialized or
// refined, and that the result type must be convertible to bool.
#define DECL_DECLARED_CONCEPT_P(NODE) \
  (DECL_LANG_SPECIFIC (NODE)->u.base.concept_p)

/* Nonzero if this DECL is the __PRETTY_FUNCTION__ variable in a
   template function.  */
#define DECL_PRETTY_FUNCTION_P(NODE) \
  (DECL_NAME (NODE) \
   && id_equal (DECL_NAME (NODE), "__PRETTY_FUNCTION__"))

/* Nonzero if the variable was declared to be thread-local.
   We need a special C++ version of this test because the middle-end
   DECL_THREAD_LOCAL_P uses the symtab, so we can't use it for
   templates.  */
#define CP_DECL_THREAD_LOCAL_P(NODE) \
  (TREE_LANG_FLAG_0 (VAR_DECL_CHECK (NODE)))

/* The _TYPE context in which this _DECL appears.  This field holds the
   class where a virtual function instance is actually defined.  */
#define DECL_CLASS_CONTEXT(NODE) \
  (DECL_CLASS_SCOPE_P (NODE) ? DECL_CONTEXT (NODE) : NULL_TREE)

/* For a non-member friend function, the class (if any) in which this
   friend was defined.  For example, given:

     struct S { friend void f (); };

   the DECL_FRIEND_CONTEXT for `f' will be `S'.  */
#define DECL_FRIEND_CONTEXT(NODE)				\
  ((DECL_DECLARES_FUNCTION_P (NODE)				\
    && DECL_FRIEND_P (NODE) && !DECL_FUNCTION_MEMBER_P (NODE))	\
   ? LANG_DECL_FN_CHECK (NODE)->context				\
   : NULL_TREE)

/* Set the DECL_FRIEND_CONTEXT for NODE to CONTEXT.  */
#define SET_DECL_FRIEND_CONTEXT(NODE, CONTEXT) \
  (LANG_DECL_FN_CHECK (NODE)->context = (CONTEXT))

#define CP_DECL_CONTEXT(NODE) \
  (!DECL_FILE_SCOPE_P (NODE) ? DECL_CONTEXT (NODE) : global_namespace)
#define CP_TYPE_CONTEXT(NODE) \
  (!TYPE_FILE_SCOPE_P (NODE) ? TYPE_CONTEXT (NODE) : global_namespace)
#define FROB_CONTEXT(NODE) \
  ((NODE) == global_namespace ? DECL_CONTEXT (NODE) : (NODE))

/* 1 iff NODE has namespace scope, including the global namespace.  */
#define DECL_NAMESPACE_SCOPE_P(NODE)				\
  (!DECL_TEMPLATE_PARM_P (NODE)					\
   && TREE_CODE (CP_DECL_CONTEXT (NODE)) == NAMESPACE_DECL)

#define TYPE_NAMESPACE_SCOPE_P(NODE) \
  (TREE_CODE (CP_TYPE_CONTEXT (NODE)) == NAMESPACE_DECL)

#define NAMESPACE_SCOPE_P(NODE) \
  ((DECL_P (NODE) && DECL_NAMESPACE_SCOPE_P (NODE)) \
   || (TYPE_P (NODE) && TYPE_NAMESPACE_SCOPE_P (NODE)))

/* 1 iff NODE is a class member.  */
#define DECL_CLASS_SCOPE_P(NODE) \
  (DECL_CONTEXT (NODE) && TYPE_P (DECL_CONTEXT (NODE)))

#define TYPE_CLASS_SCOPE_P(NODE) \
  (TYPE_CONTEXT (NODE) && TYPE_P (TYPE_CONTEXT (NODE)))

/* 1 iff NODE is function-local.  */
#define DECL_FUNCTION_SCOPE_P(NODE) \
  (DECL_CONTEXT (NODE) \
   && TREE_CODE (DECL_CONTEXT (NODE)) == FUNCTION_DECL)

#define TYPE_FUNCTION_SCOPE_P(NODE) \
  (TYPE_CONTEXT (NODE) && TREE_CODE (TYPE_CONTEXT (NODE)) == FUNCTION_DECL)

/* 1 iff VAR_DECL node NODE is a type-info decl.  This flag is set for
   both the primary typeinfo object and the associated NTBS name.  */
#define DECL_TINFO_P(NODE) TREE_LANG_FLAG_4 (VAR_DECL_CHECK (NODE))

/* 1 iff VAR_DECL node NODE is virtual table or VTT.  */
#define DECL_VTABLE_OR_VTT_P(NODE) TREE_LANG_FLAG_5 (VAR_DECL_CHECK (NODE))

/* 1 iff FUNCTION_TYPE or METHOD_TYPE has a ref-qualifier (either & or &&). */
#define FUNCTION_REF_QUALIFIED(NODE) \
  TREE_LANG_FLAG_4 (FUNC_OR_METHOD_CHECK (NODE))

/* 1 iff FUNCTION_TYPE or METHOD_TYPE has &&-ref-qualifier.  */
#define FUNCTION_RVALUE_QUALIFIED(NODE) \
  TREE_LANG_FLAG_5 (FUNC_OR_METHOD_CHECK (NODE))

/* Returns 1 iff VAR_DECL is a construction virtual table.
   DECL_VTABLE_OR_VTT_P will be true in this case and must be checked
   before using this macro.  */
#define DECL_CONSTRUCTION_VTABLE_P(NODE) \
  TREE_LANG_FLAG_6 (VAR_DECL_CHECK (NODE))

/* 1 iff NODE is function-local, but for types.  */
#define LOCAL_CLASS_P(NODE)				\
  (decl_function_context (TYPE_MAIN_DECL (NODE)) != NULL_TREE)

/* The nesting depth of namespace, class or function.  Makes is_ancestor much
   simpler.  Only 8 bits available.  */
#define SCOPE_DEPTH(NODE) \
  (NAMESPACE_DECL_CHECK (NODE)->base.u.bits.address_space)

/* Whether the namepace is an inline namespace.  */
#define DECL_NAMESPACE_INLINE_P(NODE) \
  TREE_LANG_FLAG_0 (NAMESPACE_DECL_CHECK (NODE))

/* In a NAMESPACE_DECL, a vector of using directives.  */
#define DECL_NAMESPACE_USING(NODE) \
   (LANG_DECL_NS_CHECK (NODE)->usings)

/* In a NAMESPACE_DECL, a vector of inline namespaces.  */
#define DECL_NAMESPACE_INLINEES(NODE) \
   (LANG_DECL_NS_CHECK (NODE)->inlinees)

/* Pointer to hash_map from IDENTIFIERS to DECLS  */
#define DECL_NAMESPACE_BINDINGS(NODE) \
   (LANG_DECL_NS_CHECK (NODE)->bindings)

/* In a NAMESPACE_DECL, points to the original namespace if this is
   a namespace alias.  */
#define DECL_NAMESPACE_ALIAS(NODE) \
	DECL_ABSTRACT_ORIGIN (NAMESPACE_DECL_CHECK (NODE))
#define ORIGINAL_NAMESPACE(NODE)  \
  (DECL_NAMESPACE_ALIAS (NODE) ? DECL_NAMESPACE_ALIAS (NODE) : (NODE))

/* Nonzero if NODE is the std namespace.  */
#define DECL_NAMESPACE_STD_P(NODE)			\
  (TREE_CODE (NODE) == NAMESPACE_DECL			\
   && CP_DECL_CONTEXT (NODE) == global_namespace	\
   && DECL_NAME (NODE) == std_identifier)

/* In a TREE_LIST in an attribute list, indicates that the attribute
   must be applied at instantiation time.  */
#define ATTR_IS_DEPENDENT(NODE) TREE_LANG_FLAG_0 (TREE_LIST_CHECK (NODE))

/* In a TREE_LIST in the argument of attribute abi_tag, indicates that the tag
   was inherited from a template parameter, not explicitly indicated.  */
#define ABI_TAG_IMPLICIT(NODE) TREE_LANG_FLAG_0 (TREE_LIST_CHECK (NODE))

extern tree decl_shadowed_for_var_lookup (tree);
extern void decl_shadowed_for_var_insert (tree, tree);

/* Non zero if this is a using decl for a dependent scope. */
#define DECL_DEPENDENT_P(NODE) DECL_LANG_FLAG_0 (USING_DECL_CHECK (NODE))

/* The scope named in a using decl.  */
#define USING_DECL_SCOPE(NODE) TREE_TYPE (USING_DECL_CHECK (NODE))

/* The decls named by a using decl.  */
#define USING_DECL_DECLS(NODE) DECL_INITIAL (USING_DECL_CHECK (NODE))

/* Non zero if the using decl refers to a dependent type.  */
#define USING_DECL_TYPENAME_P(NODE) DECL_LANG_FLAG_1 (USING_DECL_CHECK (NODE))

/* In a VAR_DECL, true if we have a shadowed local variable
   in the shadowed var table for this VAR_DECL.  */
#define DECL_HAS_SHADOWED_FOR_VAR_P(NODE) \
  (VAR_DECL_CHECK (NODE)->decl_with_vis.shadowed_for_var_p)

/* In a VAR_DECL for a variable declared in a for statement,
   this is the shadowed (local) variable.  */
#define DECL_SHADOWED_FOR_VAR(NODE) \
  (DECL_HAS_SHADOWED_FOR_VAR_P(NODE) ? decl_shadowed_for_var_lookup (NODE) : NULL)

#define SET_DECL_SHADOWED_FOR_VAR(NODE, VAL) \
  (decl_shadowed_for_var_insert (NODE, VAL))

/* In a FUNCTION_DECL, this is nonzero if this function was defined in
   the class definition.  We have saved away the text of the function,
   but have not yet processed it.  */
#define DECL_PENDING_INLINE_P(NODE) \
  (LANG_DECL_FN_CHECK (NODE)->pending_inline_p)

/* If DECL_PENDING_INLINE_P holds, this is the saved text of the
   function.  */
#define DECL_PENDING_INLINE_INFO(NODE) \
  (LANG_DECL_FN_CHECK (NODE)->u.pending_inline_info)

/* Nonzero for TYPE_DECL means that it was written 'using name = type'.  */
#define TYPE_DECL_ALIAS_P(NODE) \
  DECL_LANG_FLAG_6 (TYPE_DECL_CHECK (NODE))

/* Nonzero for TEMPLATE_DECL means that it is a 'complex' alias template.  */
#define TEMPLATE_DECL_COMPLEX_ALIAS_P(NODE) \
  DECL_LANG_FLAG_2 (TEMPLATE_DECL_CHECK (NODE))

/* Nonzero for a type which is an alias for another type; i.e, a type
   which declaration was written 'using name-of-type =
   another-type'.  */
#define TYPE_ALIAS_P(NODE)			\
  (TYPE_P (NODE)				\
   && TYPE_NAME (NODE)				\
   && TREE_CODE (TYPE_NAME (NODE)) == TYPE_DECL	\
   && TYPE_DECL_ALIAS_P (TYPE_NAME (NODE)))

/* If non-NULL for a VAR_DECL, FUNCTION_DECL, TYPE_DECL or
   TEMPLATE_DECL, the entity is either a template specialization (if
   DECL_USE_TEMPLATE is nonzero) or the abstract instance of the
   template itself.

   In either case, DECL_TEMPLATE_INFO is a TREE_LIST, whose
   TREE_PURPOSE is the TEMPLATE_DECL of which this entity is a
   specialization or abstract instance.  The TREE_VALUE is the
   template arguments used to specialize the template.
   
   Consider:

      template <typename T> struct S { friend void f(T) {} };

   In this case, S<int>::f is, from the point of view of the compiler,
   an instantiation of a template -- but, from the point of view of
   the language, each instantiation of S results in a wholly unrelated
   global function f.  In this case, DECL_TEMPLATE_INFO for S<int>::f
   will be non-NULL, but DECL_USE_TEMPLATE will be zero.  */
#define DECL_TEMPLATE_INFO(NODE) \
  (DECL_LANG_SPECIFIC (VAR_TEMPL_TYPE_FIELD_OR_FUNCTION_DECL_CHECK (NODE)) \
   ->u.min.template_info)

/* For a lambda capture proxy, its captured variable.  */
#define DECL_CAPTURED_VARIABLE(NODE) \
  (LANG_DECL_U2_CHECK (NODE, 0)->access)

/* For a VAR_DECL, indicates that the variable is actually a
   non-static data member of anonymous union that has been promoted to
   variable status.  */
#define DECL_ANON_UNION_VAR_P(NODE) \
  (DECL_LANG_FLAG_4 (VAR_DECL_CHECK (NODE)))

/* Template information for a RECORD_TYPE or UNION_TYPE.  */
#define CLASSTYPE_TEMPLATE_INFO(NODE) \
  (TYPE_LANG_SLOT_1 (RECORD_OR_UNION_CHECK (NODE)))

/* Template information for a template template parameter.  */
#define TEMPLATE_TEMPLATE_PARM_TEMPLATE_INFO(NODE) \
  (TYPE_LANG_SLOT_1 (BOUND_TEMPLATE_TEMPLATE_PARM_TYPE_CHECK (NODE)))

/* Template information for an ENUMERAL_, RECORD_, UNION_TYPE, or
   BOUND_TEMPLATE_TEMPLATE_PARM type.  This ignores any alias
   templateness of NODE.  It'd be nice if this could unconditionally
   access the slot, rather than return NULL if given a
   non-templatable type.  */
#define TYPE_TEMPLATE_INFO(NODE)					\
  (TREE_CODE (NODE) == ENUMERAL_TYPE					\
   || TREE_CODE (NODE) == BOUND_TEMPLATE_TEMPLATE_PARM			\
   || RECORD_OR_UNION_TYPE_P (NODE)					\
   ? TYPE_LANG_SLOT_1 (NODE) : NULL_TREE)

/* Template information (if any) for an alias type.  */
#define TYPE_ALIAS_TEMPLATE_INFO(NODE)					\
  (DECL_LANG_SPECIFIC (TYPE_NAME (NODE))				\
   ? DECL_TEMPLATE_INFO (TYPE_NAME (NODE))				\
   : NULL_TREE)

/* If NODE is a type alias, this accessor returns the template info
   for the alias template (if any).  Otherwise behave as
   TYPE_TEMPLATE_INFO.  */
#define TYPE_TEMPLATE_INFO_MAYBE_ALIAS(NODE)				\
  (TYPE_ALIAS_P (NODE)							\
   ? TYPE_ALIAS_TEMPLATE_INFO (NODE)					\
   : TYPE_TEMPLATE_INFO (NODE))

/* Set the template information for an ENUMERAL_, RECORD_, or
   UNION_TYPE to VAL.  */
#define SET_TYPE_TEMPLATE_INFO(NODE, VAL)				\
  (TREE_CODE (NODE) == ENUMERAL_TYPE					\
   || (CLASS_TYPE_P (NODE) && !TYPE_ALIAS_P (NODE))			\
   ? (TYPE_LANG_SLOT_1 (NODE) = (VAL))				\
   : (DECL_TEMPLATE_INFO (TYPE_NAME (NODE)) = (VAL)))

#define TI_TEMPLATE(NODE) TREE_TYPE (TEMPLATE_INFO_CHECK (NODE))
#define TI_ARGS(NODE) TREE_CHAIN (TEMPLATE_INFO_CHECK (NODE))
#define TI_PENDING_TEMPLATE_FLAG(NODE) TREE_LANG_FLAG_1 (NODE)
/* For a given TREE_VEC containing a template argument list,
   this property contains the number of arguments that are not
   defaulted.  */
#define NON_DEFAULT_TEMPLATE_ARGS_COUNT(NODE) TREE_CHAIN (TREE_VEC_CHECK (NODE))
/* Below are the setter and getter of the NON_DEFAULT_TEMPLATE_ARGS_COUNT
   property.  */
#define SET_NON_DEFAULT_TEMPLATE_ARGS_COUNT(NODE, INT_VALUE) \
  NON_DEFAULT_TEMPLATE_ARGS_COUNT(NODE) = build_int_cst (NULL_TREE, INT_VALUE)
#if CHECKING_P
#define GET_NON_DEFAULT_TEMPLATE_ARGS_COUNT(NODE) \
    int_cst_value (NON_DEFAULT_TEMPLATE_ARGS_COUNT (NODE))
#else
#define GET_NON_DEFAULT_TEMPLATE_ARGS_COUNT(NODE) \
  NON_DEFAULT_TEMPLATE_ARGS_COUNT (NODE) \
  ? int_cst_value (NON_DEFAULT_TEMPLATE_ARGS_COUNT (NODE)) \
  : TREE_VEC_LENGTH (INNERMOST_TEMPLATE_ARGS (NODE))
#endif
/* The list of typedefs - used in the template - that need
   access checking at template instantiation time.

   FIXME this should be associated with the TEMPLATE_DECL, not the
   TEMPLATE_INFO.  */
#define TI_TYPEDEFS_NEEDING_ACCESS_CHECKING(NODE) \
  ((struct tree_template_info*)TEMPLATE_INFO_CHECK \
     (NODE))->typedefs_needing_access_checking

/* We use TREE_VECs to hold template arguments.  If there is only one
   level of template arguments, then the TREE_VEC contains the
   arguments directly.  If there is more than one level of template
   arguments, then each entry in the TREE_VEC is itself a TREE_VEC,
   containing the template arguments for a single level.  The first
   entry in the outer TREE_VEC is the outermost level of template
   parameters; the last is the innermost.

   It is incorrect to ever form a template argument vector containing
   only one level of arguments, but which is a TREE_VEC containing as
   its only entry the TREE_VEC for that level.

   For each TREE_VEC containing the template arguments for a single
   level, it's possible to get or set the number of non defaulted
   template arguments by using the accessor macros
   GET_NON_DEFAULT_TEMPLATE_ARGS_COUNT or
   SET_NON_DEFAULT_TEMPLATE_ARGS_COUNT.  */

/* Nonzero if the template arguments is actually a vector of vectors,
   rather than just a vector.  */
#define TMPL_ARGS_HAVE_MULTIPLE_LEVELS(NODE)		     \
  (NODE && TREE_VEC_LENGTH (NODE) && TREE_VEC_ELT (NODE, 0)  \
   && TREE_CODE (TREE_VEC_ELT (NODE, 0)) == TREE_VEC)

/* The depth of a template argument vector.  When called directly by
   the parser, we use a TREE_LIST rather than a TREE_VEC to represent
   template arguments.  In fact, we may even see NULL_TREE if there
   are no template arguments.  In both of those cases, there is only
   one level of template arguments.  */
#define TMPL_ARGS_DEPTH(NODE)					\
  (TMPL_ARGS_HAVE_MULTIPLE_LEVELS (NODE) ? TREE_VEC_LENGTH (NODE) : 1)

/* The LEVELth level of the template ARGS.  The outermost level of
   args is level 1, not level 0.  */
#define TMPL_ARGS_LEVEL(ARGS, LEVEL)		\
  (TMPL_ARGS_HAVE_MULTIPLE_LEVELS (ARGS)	\
   ? TREE_VEC_ELT (ARGS, (LEVEL) - 1) : (ARGS))

/* Set the LEVELth level of the template ARGS to VAL.  This macro does
   not work with single-level argument vectors.  */
#define SET_TMPL_ARGS_LEVEL(ARGS, LEVEL, VAL)	\
  (TREE_VEC_ELT (ARGS, (LEVEL) - 1) = (VAL))

/* Accesses the IDXth parameter in the LEVELth level of the ARGS.  */
#define TMPL_ARG(ARGS, LEVEL, IDX)				\
  (TREE_VEC_ELT (TMPL_ARGS_LEVEL (ARGS, LEVEL), IDX))

/* Given a single level of template arguments in NODE, return the
   number of arguments.  */
#define NUM_TMPL_ARGS(NODE)				\
  (TREE_VEC_LENGTH (NODE))

/* Returns the innermost level of template arguments in ARGS.  */
#define INNERMOST_TEMPLATE_ARGS(NODE) \
  (get_innermost_template_args ((NODE), 1))

/* The number of levels of template parameters given by NODE.  */
#define TMPL_PARMS_DEPTH(NODE) \
  ((HOST_WIDE_INT) TREE_INT_CST_LOW (TREE_PURPOSE (NODE)))

/* The TEMPLATE_DECL instantiated or specialized by NODE.  This
   TEMPLATE_DECL will be the immediate parent, not the most general
   template.  For example, in:

      template <class T> struct S { template <class U> void f(U); }

   the FUNCTION_DECL for S<int>::f<double> will have, as its
   DECL_TI_TEMPLATE, `template <class U> S<int>::f<U>'.

   As a special case, for a member friend template of a template
   class, this value will not be a TEMPLATE_DECL, but rather an
   IDENTIFIER_NODE or OVERLOAD indicating the name of the template and
   any explicit template arguments provided.  For example, in:

     template <class T> struct S { friend void f<int>(int, double); }

   the DECL_TI_TEMPLATE will be an IDENTIFIER_NODE for `f' and the
   DECL_TI_ARGS will be {int}.

   For a FIELD_DECL with a non-static data member initializer, this value
   is the FIELD_DECL it was instantiated from.  */
#define DECL_TI_TEMPLATE(NODE)      TI_TEMPLATE (DECL_TEMPLATE_INFO (NODE))

/* The template arguments used to obtain this decl from the most
   general form of DECL_TI_TEMPLATE.  For the example given for
   DECL_TI_TEMPLATE, the DECL_TI_ARGS will be {int, double}.  These
   are always the full set of arguments required to instantiate this
   declaration from the most general template specialized here.  */
#define DECL_TI_ARGS(NODE)	    TI_ARGS (DECL_TEMPLATE_INFO (NODE))

/* The TEMPLATE_DECL associated with NODE, a class type.  Even if NODE
   will be generated from a partial specialization, the TEMPLATE_DECL
   referred to here will be the original template.  For example,
   given:

      template <typename T> struct S {};
      template <typename T> struct S<T*> {};
      
   the CLASSTPYE_TI_TEMPLATE for S<int*> will be S, not the S<T*>.  */
#define CLASSTYPE_TI_TEMPLATE(NODE) TI_TEMPLATE (CLASSTYPE_TEMPLATE_INFO (NODE))
#define CLASSTYPE_TI_ARGS(NODE)     TI_ARGS (CLASSTYPE_TEMPLATE_INFO (NODE))

/* For a template instantiation TYPE, returns the TYPE corresponding
   to the primary template.  Otherwise returns TYPE itself.  */
#define CLASSTYPE_PRIMARY_TEMPLATE_TYPE(TYPE)				\
  ((CLASSTYPE_USE_TEMPLATE ((TYPE))					\
    && !CLASSTYPE_TEMPLATE_SPECIALIZATION ((TYPE)))			\
   ? TREE_TYPE (DECL_TEMPLATE_RESULT (DECL_PRIMARY_TEMPLATE		\
				      (CLASSTYPE_TI_TEMPLATE ((TYPE))))) \
   : (TYPE))

/* Like CLASS_TI_TEMPLATE, but also works for ENUMERAL_TYPEs.  */
#define TYPE_TI_TEMPLATE(NODE)			\
  (TI_TEMPLATE (TYPE_TEMPLATE_INFO (NODE)))

/* Like DECL_TI_ARGS, but for an ENUMERAL_, RECORD_, or UNION_TYPE.  */
#define TYPE_TI_ARGS(NODE)			\
  (TI_ARGS (TYPE_TEMPLATE_INFO (NODE)))

#define INNERMOST_TEMPLATE_PARMS(NODE)  TREE_VALUE (NODE)

/* Nonzero if NODE (a TEMPLATE_DECL) is a member template, in the
   sense of [temp.mem].  */
#define DECL_MEMBER_TEMPLATE_P(NODE) \
  (DECL_LANG_FLAG_1 (TEMPLATE_DECL_CHECK (NODE)))

/* Nonzero if the NODE corresponds to the template parameters for a
   member template, whose inline definition is being processed after
   the class definition is complete.  */
#define TEMPLATE_PARMS_FOR_INLINE(NODE) TREE_LANG_FLAG_1 (NODE)

/* Determine if a declaration (PARM_DECL or FIELD_DECL) is a pack.  */
#define DECL_PACK_P(NODE) \
  (DECL_P (NODE) && PACK_EXPANSION_P (TREE_TYPE (NODE)))

/* Determines if NODE is an expansion of one or more parameter packs,
   e.g., a TYPE_PACK_EXPANSION or EXPR_PACK_EXPANSION.  */
#define PACK_EXPANSION_P(NODE)                 \
  (TREE_CODE (NODE) == TYPE_PACK_EXPANSION     \
   || TREE_CODE (NODE) == EXPR_PACK_EXPANSION)

/* Extracts the type or expression pattern from a TYPE_PACK_EXPANSION or
   EXPR_PACK_EXPANSION.  */
#define PACK_EXPANSION_PATTERN(NODE)                            \
  (TREE_CODE (NODE) == TYPE_PACK_EXPANSION ? TREE_TYPE (NODE)    \
   : TREE_OPERAND (NODE, 0))

/* Sets the type or expression pattern for a TYPE_PACK_EXPANSION or
   EXPR_PACK_EXPANSION.  */
#define SET_PACK_EXPANSION_PATTERN(NODE,VALUE)  \
  if (TREE_CODE (NODE) == TYPE_PACK_EXPANSION)  \
    TREE_TYPE (NODE) = VALUE;                   \
  else                                          \
    TREE_OPERAND (NODE, 0) = VALUE

/* The list of parameter packs used in the PACK_EXPANSION_* node. The
   TREE_VALUE of each TREE_LIST contains the parameter packs.  */
#define PACK_EXPANSION_PARAMETER_PACKS(NODE)		\
  *(TREE_CODE (NODE) == EXPR_PACK_EXPANSION		\
    ? &TREE_OPERAND (NODE, 1)				\
    : &TYPE_MIN_VALUE_RAW (TYPE_PACK_EXPANSION_CHECK (NODE)))

/* Any additional template args to be applied when substituting into
   the pattern, set by tsubst_pack_expansion for partial instantiations.  */
#define PACK_EXPANSION_EXTRA_ARGS(NODE)		\
  *(TREE_CODE (NODE) == TYPE_PACK_EXPANSION	\
    ? &TYPE_MAX_VALUE_RAW (NODE)			\
    : &TREE_OPERAND ((NODE), 2))

/* True iff this pack expansion is within a function context.  */
#define PACK_EXPANSION_LOCAL_P(NODE) TREE_LANG_FLAG_0 (NODE)

/* True iff this pack expansion is for sizeof....  */
#define PACK_EXPANSION_SIZEOF_P(NODE) TREE_LANG_FLAG_1 (NODE)

/* True iff the wildcard can match a template parameter pack.  */
#define WILDCARD_PACK_P(NODE) TREE_LANG_FLAG_0 (NODE)

/* Determine if this is an argument pack.  */
#define ARGUMENT_PACK_P(NODE)                          \
  (TREE_CODE (NODE) == TYPE_ARGUMENT_PACK              \
   || TREE_CODE (NODE) == NONTYPE_ARGUMENT_PACK)

/* The arguments stored in an argument pack. Arguments are stored in a
   TREE_VEC, which may have length zero.  */
#define ARGUMENT_PACK_ARGS(NODE)                               \
  (TREE_CODE (NODE) == TYPE_ARGUMENT_PACK? TREE_TYPE (NODE)    \
   : TREE_OPERAND (NODE, 0))

/* Set the arguments stored in an argument pack. VALUE must be a
   TREE_VEC.  */
#define SET_ARGUMENT_PACK_ARGS(NODE,VALUE)     \
  if (TREE_CODE (NODE) == TYPE_ARGUMENT_PACK)  \
    TREE_TYPE (NODE) = VALUE;                           \
  else                                                  \
    TREE_OPERAND (NODE, 0) = VALUE

/* Whether the argument pack is "incomplete", meaning that more
   arguments can still be deduced. Incomplete argument packs are only
   used when the user has provided an explicit template argument list
   for a variadic function template. Some of the explicit template
   arguments will be placed into the beginning of the argument pack,
   but additional arguments might still be deduced.  */
#define ARGUMENT_PACK_INCOMPLETE_P(NODE)        \
  TREE_ADDRESSABLE (ARGUMENT_PACK_ARGS (NODE))

/* When ARGUMENT_PACK_INCOMPLETE_P, stores the explicit template
   arguments used to fill this pack.  */
#define ARGUMENT_PACK_EXPLICIT_ARGS(NODE)       \
  TREE_TYPE (ARGUMENT_PACK_ARGS (NODE))

/* In an ARGUMENT_PACK_SELECT, the argument pack from which an
   argument will be selected.  */
#define ARGUMENT_PACK_SELECT_FROM_PACK(NODE)				\
  (((struct tree_argument_pack_select *)ARGUMENT_PACK_SELECT_CHECK (NODE))->argument_pack)

/* In an ARGUMENT_PACK_SELECT, the index of the argument we want to
   select.  */
#define ARGUMENT_PACK_SELECT_INDEX(NODE)				\
  (((struct tree_argument_pack_select *)ARGUMENT_PACK_SELECT_CHECK (NODE))->index)
  
/* In an ARGUMENT_PACK_SELECT, the actual underlying argument that the
   ARGUMENT_PACK_SELECT represents. */
#define ARGUMENT_PACK_SELECT_ARG(NODE)					\
  TREE_VEC_ELT (ARGUMENT_PACK_ARGS (ARGUMENT_PACK_SELECT_FROM_PACK (NODE)), \
	        ARGUMENT_PACK_SELECT_INDEX (NODE))

#define FOLD_EXPR_CHECK(NODE)						\
  TREE_CHECK4 (NODE, UNARY_LEFT_FOLD_EXPR, UNARY_RIGHT_FOLD_EXPR,	\
	       BINARY_LEFT_FOLD_EXPR, BINARY_RIGHT_FOLD_EXPR)

#define BINARY_FOLD_EXPR_CHECK(NODE) \
  TREE_CHECK2 (NODE, BINARY_LEFT_FOLD_EXPR, BINARY_RIGHT_FOLD_EXPR)

/* True if NODE is UNARY_FOLD_EXPR or a BINARY_FOLD_EXPR */
#define FOLD_EXPR_P(NODE)				\
  (TREE_CODE (NODE) == UNARY_LEFT_FOLD_EXPR		\
   || TREE_CODE (NODE) == UNARY_RIGHT_FOLD_EXPR		\
   || TREE_CODE (NODE) == BINARY_LEFT_FOLD_EXPR		\
   || TREE_CODE (NODE) == BINARY_RIGHT_FOLD_EXPR)

/* True when NODE is a fold over a compound assignment operator. */
#define FOLD_EXPR_MODIFY_P(NODE) \
  TREE_LANG_FLAG_0 (FOLD_EXPR_CHECK (NODE))

/* An INTEGER_CST containing the tree code of the folded operator. */
#define FOLD_EXPR_OP(NODE) \
  TREE_OPERAND (FOLD_EXPR_CHECK (NODE), 0)

/* The expression containing an unexpanded parameter pack. */
#define FOLD_EXPR_PACK(NODE) \
  TREE_OPERAND (FOLD_EXPR_CHECK (NODE), 1)

/* In a binary fold expression, the argument with no unexpanded
   parameter packs. */
#define FOLD_EXPR_INIT(NODE) \
  TREE_OPERAND (BINARY_FOLD_EXPR_CHECK (NODE), 2)

/* In a FUNCTION_DECL, the saved language-specific per-function data.  */
#define DECL_SAVED_FUNCTION_DATA(NODE)			\
  (LANG_DECL_FN_CHECK (FUNCTION_DECL_CHECK (NODE))	\
   ->u.saved_language_function)

/* True if NODE is an implicit INDIRECT_EXPR from convert_from_reference.  */
#define REFERENCE_REF_P(NODE)				\
  (INDIRECT_REF_P (NODE)				\
   && TREE_TYPE (TREE_OPERAND (NODE, 0))		\
   && (TREE_CODE (TREE_TYPE (TREE_OPERAND ((NODE), 0)))	\
       == REFERENCE_TYPE))

/* True if NODE is a REFERENCE_TYPE which is OK to instantiate to be a
   reference to VLA type, because it's used for VLA capture.  */
#define REFERENCE_VLA_OK(NODE) \
  (TYPE_LANG_FLAG_5 (REFERENCE_TYPE_CHECK (NODE)))

#define NEW_EXPR_USE_GLOBAL(NODE) \
  TREE_LANG_FLAG_0 (NEW_EXPR_CHECK (NODE))
#define DELETE_EXPR_USE_GLOBAL(NODE) \
  TREE_LANG_FLAG_0 (DELETE_EXPR_CHECK (NODE))
#define DELETE_EXPR_USE_VEC(NODE) \
  TREE_LANG_FLAG_1 (DELETE_EXPR_CHECK (NODE))

#define CALL_OR_AGGR_INIT_CHECK(NODE) \
  TREE_CHECK2 ((NODE), CALL_EXPR, AGGR_INIT_EXPR)

/* Indicates that this is a non-dependent COMPOUND_EXPR which will
   resolve to a function call.  */
#define COMPOUND_EXPR_OVERLOADED(NODE) \
  TREE_LANG_FLAG_0 (COMPOUND_EXPR_CHECK (NODE))

/* In a CALL_EXPR appearing in a template, true if Koenig lookup
   should be performed at instantiation time.  */
#define KOENIG_LOOKUP_P(NODE) TREE_LANG_FLAG_0 (CALL_EXPR_CHECK (NODE))

/* True if the arguments to NODE should be evaluated in left-to-right
   order regardless of PUSH_ARGS_REVERSED.  */
#define CALL_EXPR_ORDERED_ARGS(NODE) \
  TREE_LANG_FLAG_3 (CALL_OR_AGGR_INIT_CHECK (NODE))

/* True if the arguments to NODE should be evaluated in right-to-left
   order regardless of PUSH_ARGS_REVERSED.  */
#define CALL_EXPR_REVERSE_ARGS(NODE) \
  TREE_LANG_FLAG_5 (CALL_OR_AGGR_INIT_CHECK (NODE))

/* True if CALL_EXPR was written as an operator expression, not a function
   call.  */
#define CALL_EXPR_OPERATOR_SYNTAX(NODE) \
  TREE_LANG_FLAG_6 (CALL_OR_AGGR_INIT_CHECK (NODE))

/* Indicates whether a string literal has been parenthesized. Such
   usages are disallowed in certain circumstances.  */

#define PAREN_STRING_LITERAL_P(NODE) \
  TREE_LANG_FLAG_0 (STRING_CST_CHECK (NODE))

/* Indicates whether a COMPONENT_REF or a SCOPE_REF has been parenthesized, or
   an INDIRECT_REF comes from parenthesizing a _DECL.  Currently only set some
   of the time in C++14 mode.  */

#define REF_PARENTHESIZED_P(NODE) \
  TREE_LANG_FLAG_2 (TREE_CHECK3 ((NODE), COMPONENT_REF, INDIRECT_REF, SCOPE_REF))

/* Nonzero if this AGGR_INIT_EXPR provides for initialization via a
   constructor call, rather than an ordinary function call.  */
#define AGGR_INIT_VIA_CTOR_P(NODE) \
  TREE_LANG_FLAG_0 (AGGR_INIT_EXPR_CHECK (NODE))

/* Nonzero if expanding this AGGR_INIT_EXPR should first zero-initialize
   the object.  */
#define AGGR_INIT_ZERO_FIRST(NODE) \
  TREE_LANG_FLAG_2 (AGGR_INIT_EXPR_CHECK (NODE))

/* Nonzero means that the call is the jump from a thunk to the
   thunked-to function.  */
#define AGGR_INIT_FROM_THUNK_P(NODE) \
  (AGGR_INIT_EXPR_CHECK (NODE)->base.protected_flag)

/* AGGR_INIT_EXPR accessors.  These are equivalent to the CALL_EXPR
   accessors, except for AGGR_INIT_EXPR_SLOT (which takes the place of
   CALL_EXPR_STATIC_CHAIN).  */

#define AGGR_INIT_EXPR_FN(NODE) TREE_OPERAND (AGGR_INIT_EXPR_CHECK (NODE), 1)
#define AGGR_INIT_EXPR_SLOT(NODE) \
  TREE_OPERAND (AGGR_INIT_EXPR_CHECK (NODE), 2)
#define AGGR_INIT_EXPR_ARG(NODE, I) \
  TREE_OPERAND (AGGR_INIT_EXPR_CHECK (NODE), (I) + 3)
#define aggr_init_expr_nargs(NODE) (VL_EXP_OPERAND_LENGTH(NODE) - 3)

/* AGGR_INIT_EXPR_ARGP returns a pointer to the argument vector for NODE.
   We can't use &AGGR_INIT_EXPR_ARG (NODE, 0) because that will complain if
   the argument count is zero when checking is enabled.  Instead, do
   the pointer arithmetic to advance past the 3 fixed operands in a
   AGGR_INIT_EXPR.  That produces a valid pointer to just past the end of
   the operand array, even if it's not valid to dereference it.  */
#define AGGR_INIT_EXPR_ARGP(NODE) \
  (&(TREE_OPERAND (AGGR_INIT_EXPR_CHECK (NODE), 0)) + 3)

/* Abstract iterators for AGGR_INIT_EXPRs.  */

/* Structure containing iterator state.  */
struct aggr_init_expr_arg_iterator {
  tree t;	/* the aggr_init_expr */
  int n;	/* argument count */
  int i;	/* next argument index */
};

/* Initialize the abstract argument list iterator object ITER with the
   arguments from AGGR_INIT_EXPR node EXP.  */
inline void
init_aggr_init_expr_arg_iterator (tree exp,
				       aggr_init_expr_arg_iterator *iter)
{
  iter->t = exp;
  iter->n = aggr_init_expr_nargs (exp);
  iter->i = 0;
}

/* Return the next argument from abstract argument list iterator object ITER,
   and advance its state.  Return NULL_TREE if there are no more arguments.  */
inline tree
next_aggr_init_expr_arg (aggr_init_expr_arg_iterator *iter)
{
  tree result;
  if (iter->i >= iter->n)
    return NULL_TREE;
  result = AGGR_INIT_EXPR_ARG (iter->t, iter->i);
  iter->i++;
  return result;
}

/* Initialize the abstract argument list iterator object ITER, then advance
   past and return the first argument.  Useful in for expressions, e.g.
     for (arg = first_aggr_init_expr_arg (exp, &iter); arg;
          arg = next_aggr_init_expr_arg (&iter))   */
inline tree
first_aggr_init_expr_arg (tree exp, aggr_init_expr_arg_iterator *iter)
{
  init_aggr_init_expr_arg_iterator (exp, iter);
  return next_aggr_init_expr_arg (iter);
}

/* Test whether there are more arguments in abstract argument list iterator
   ITER, without changing its state.  */
inline bool
more_aggr_init_expr_args_p (const aggr_init_expr_arg_iterator *iter)
{
  return (iter->i < iter->n);
}

/* Iterate through each argument ARG of AGGR_INIT_EXPR CALL, using variable
   ITER (of type aggr_init_expr_arg_iterator) to hold the iteration state.  */
#define FOR_EACH_AGGR_INIT_EXPR_ARG(arg, iter, call)			\
  for ((arg) = first_aggr_init_expr_arg ((call), &(iter)); (arg);	\
       (arg) = next_aggr_init_expr_arg (&(iter)))

/* VEC_INIT_EXPR accessors.  */
#define VEC_INIT_EXPR_SLOT(NODE) TREE_OPERAND (VEC_INIT_EXPR_CHECK (NODE), 0)
#define VEC_INIT_EXPR_INIT(NODE) TREE_OPERAND (VEC_INIT_EXPR_CHECK (NODE), 1)

/* Indicates that a VEC_INIT_EXPR is a potential constant expression.
   Only set when the current function is constexpr.  */
#define VEC_INIT_EXPR_IS_CONSTEXPR(NODE) \
  TREE_LANG_FLAG_0 (VEC_INIT_EXPR_CHECK (NODE))

/* Indicates that a VEC_INIT_EXPR is expressing value-initialization.  */
#define VEC_INIT_EXPR_VALUE_INIT(NODE) \
  TREE_LANG_FLAG_1 (VEC_INIT_EXPR_CHECK (NODE))

/* The condition under which this MUST_NOT_THROW_EXPR actually blocks
   exceptions.  NULL_TREE means 'true'.  */
#define MUST_NOT_THROW_COND(NODE) \
  TREE_OPERAND (MUST_NOT_THROW_EXPR_CHECK (NODE), 1)

/* The TYPE_MAIN_DECL for a class template type is a TYPE_DECL, not a
   TEMPLATE_DECL.  This macro determines whether or not a given class
   type is really a template type, as opposed to an instantiation or
   specialization of one.  */
#define CLASSTYPE_IS_TEMPLATE(NODE)  \
  (CLASSTYPE_TEMPLATE_INFO (NODE)    \
   && !CLASSTYPE_USE_TEMPLATE (NODE) \
   && PRIMARY_TEMPLATE_P (CLASSTYPE_TI_TEMPLATE (NODE)))

/* The name used by the user to name the typename type.  Typically,
   this is an IDENTIFIER_NODE, and the same as the DECL_NAME on the
   corresponding TYPE_DECL.  However, this may also be a
   TEMPLATE_ID_EXPR if we had something like `typename X::Y<T>'.  */
#define TYPENAME_TYPE_FULLNAME(NODE) \
  (TYPE_VALUES_RAW (TYPENAME_TYPE_CHECK (NODE)))

/* True if a TYPENAME_TYPE was declared as an "enum".  */
#define TYPENAME_IS_ENUM_P(NODE) \
  (TREE_LANG_FLAG_0 (TYPENAME_TYPE_CHECK (NODE)))

/* True if a TYPENAME_TYPE was declared as a "class", "struct", or
   "union".  */
#define TYPENAME_IS_CLASS_P(NODE) \
  (TREE_LANG_FLAG_1 (TYPENAME_TYPE_CHECK (NODE)))

/* True if a TYPENAME_TYPE is in the process of being resolved.  */
#define TYPENAME_IS_RESOLVING_P(NODE) \
  (TREE_LANG_FLAG_2 (TYPENAME_TYPE_CHECK (NODE)))

/* [class.virtual]

   A class that declares or inherits a virtual function is called a
   polymorphic class.  */
#define TYPE_POLYMORPHIC_P(NODE) (TREE_LANG_FLAG_2 (NODE))

/* Nonzero if this class has a virtual function table pointer.  */
#define TYPE_CONTAINS_VPTR_P(NODE)		\
  (TYPE_POLYMORPHIC_P (NODE) || CLASSTYPE_VBASECLASSES (NODE))

/* This flag is true of a local VAR_DECL if it was declared in a for
   statement, but we are no longer in the scope of the for.  */
#define DECL_DEAD_FOR_LOCAL(NODE) DECL_LANG_FLAG_7 (VAR_DECL_CHECK (NODE))

/* This flag is set on a VAR_DECL that is a DECL_DEAD_FOR_LOCAL
   if we already emitted a warning about using it.  */
#define DECL_ERROR_REPORTED(NODE) DECL_LANG_FLAG_0 (VAR_DECL_CHECK (NODE))

/* Nonzero if NODE is a FUNCTION_DECL (for a function with global
   scope) declared in a local scope.  */
#define DECL_LOCAL_FUNCTION_P(NODE) \
  DECL_LANG_FLAG_0 (FUNCTION_DECL_CHECK (NODE))

/* Nonzero if NODE is the target for genericization of 'break' stmts.  */
#define LABEL_DECL_BREAK(NODE) \
  DECL_LANG_FLAG_0 (LABEL_DECL_CHECK (NODE))

/* Nonzero if NODE is the target for genericization of 'continue' stmts.  */
#define LABEL_DECL_CONTINUE(NODE) \
  DECL_LANG_FLAG_1 (LABEL_DECL_CHECK (NODE))

/* Nonzero if NODE is the target for genericization of 'return' stmts
   in constructors/destructors of targetm.cxx.cdtor_returns_this targets.  */
#define LABEL_DECL_CDTOR(NODE) \
  DECL_LANG_FLAG_2 (LABEL_DECL_CHECK (NODE))

/* True if NODE was declared with auto in its return type, but it has
   started compilation and so the return type might have been changed by
   return type deduction; its declared return type should be found in
   DECL_STRUCT_FUNCTION(NODE)->language->x_auto_return_pattern.  */
#define FNDECL_USED_AUTO(NODE) \
  TREE_LANG_FLAG_2 (FUNCTION_DECL_CHECK (NODE))

/* Nonzero if NODE is a DECL which we know about but which has not
   been explicitly declared, such as a built-in function or a friend
   declared inside a class.  In the latter case DECL_HIDDEN_FRIEND_P
   will be set.  */
#define DECL_ANTICIPATED(NODE) \
  (DECL_LANG_SPECIFIC (TYPE_FUNCTION_OR_TEMPLATE_DECL_CHECK (NODE)) \
   ->u.base.anticipated_p)

/* Is DECL NODE a hidden name?  */
#define DECL_HIDDEN_P(NODE) \
  (DECL_LANG_SPECIFIC (NODE) && TYPE_FUNCTION_OR_TEMPLATE_DECL_P (NODE) \
   && DECL_ANTICIPATED (NODE))

/* True if this is a hidden class type.    */
#define TYPE_HIDDEN_P(NODE) \
  (DECL_LANG_SPECIFIC (TYPE_NAME (NODE)) \
   && DECL_ANTICIPATED (TYPE_NAME (NODE)))

/* True for artificial decls added for OpenMP privatized non-static
   data members.  */
#define DECL_OMP_PRIVATIZED_MEMBER(NODE) \
  (DECL_LANG_SPECIFIC (VAR_DECL_CHECK (NODE))->u.base.anticipated_p)

/* Nonzero if NODE is a FUNCTION_DECL which was declared as a friend
   within a class but has not been declared in the surrounding scope.
   The function is invisible except via argument dependent lookup.  */
#define DECL_HIDDEN_FRIEND_P(NODE) \
  (LANG_DECL_FN_CHECK (DECL_COMMON_CHECK (NODE))->hidden_friend_p)

/* Nonzero if NODE is an artificial FUNCTION_DECL for
   #pragma omp declare reduction.  */
#define DECL_OMP_DECLARE_REDUCTION_P(NODE) \
  (LANG_DECL_FN_CHECK (DECL_COMMON_CHECK (NODE))->omp_declare_reduction_p)

/* Nonzero if DECL has been declared threadprivate by
   #pragma omp threadprivate.  */
#define CP_DECL_THREADPRIVATE_P(DECL) \
  (DECL_LANG_SPECIFIC (VAR_DECL_CHECK (DECL))->u.base.threadprivate_or_deleted_p)

/* Nonzero if NODE is a VAR_DECL which has been declared inline.  */
#define DECL_VAR_DECLARED_INLINE_P(NODE) \
  (DECL_LANG_SPECIFIC (VAR_DECL_CHECK (NODE))			\
   ? DECL_LANG_SPECIFIC (NODE)->u.base.var_declared_inline_p	\
   : false)
#define SET_DECL_VAR_DECLARED_INLINE_P(NODE) \
  (DECL_LANG_SPECIFIC (VAR_DECL_CHECK (NODE))->u.base.var_declared_inline_p \
   = true)

/* Nonzero if NODE is an artificial VAR_DECL for a C++17 structured binding
   declaration or one of VAR_DECLs for the user identifiers in it.  */
#define DECL_DECOMPOSITION_P(NODE) \
  (VAR_P (NODE) && DECL_LANG_SPECIFIC (NODE)			\
   ? DECL_LANG_SPECIFIC (NODE)->u.base.selector == lds_decomp		\
   : false)

/* The underlying artificial VAR_DECL for structured binding.  */
#define DECL_DECOMP_BASE(NODE) \
  (LANG_DECL_DECOMP_CHECK (NODE)->base)

/* Nonzero if NODE is an inline VAR_DECL.  In C++17, static data members
   declared with constexpr specifier are implicitly inline variables.  */
#define DECL_INLINE_VAR_P(NODE) \
  (DECL_VAR_DECLARED_INLINE_P (NODE)				\
   || (cxx_dialect >= cxx17					\
       && DECL_DECLARED_CONSTEXPR_P (NODE)			\
       && DECL_CLASS_SCOPE_P (NODE)))

/* Nonzero if DECL was declared with '= delete'.  */
#define DECL_DELETED_FN(DECL) \
  (LANG_DECL_FN_CHECK (DECL)->min.base.threadprivate_or_deleted_p)

/* Nonzero if DECL was declared with '= default' (maybe implicitly).  */
#define DECL_DEFAULTED_FN(DECL) \
  (LANG_DECL_FN_CHECK (DECL)->defaulted_p)

/* Nonzero if DECL is explicitly defaulted in the class body.  */
#define DECL_DEFAULTED_IN_CLASS_P(DECL)					\
  (DECL_DEFAULTED_FN (DECL) && DECL_INITIALIZED_IN_CLASS_P (DECL))
/* Nonzero if DECL was defaulted outside the class body.  */
#define DECL_DEFAULTED_OUTSIDE_CLASS_P(DECL)				\
  (DECL_DEFAULTED_FN (DECL)						\
   && !(DECL_ARTIFICIAL (DECL) || DECL_INITIALIZED_IN_CLASS_P (DECL)))

/* Record whether a typedef for type `int' was actually `signed int'.  */
#define C_TYPEDEF_EXPLICITLY_SIGNED(EXP) DECL_LANG_FLAG_1 (EXP)

/* Returns nonzero if DECL has external linkage, as specified by the
   language standard.  (This predicate may hold even when the
   corresponding entity is not actually given external linkage in the
   object file; see decl_linkage for details.)  */
#define DECL_EXTERNAL_LINKAGE_P(DECL) \
  (decl_linkage (DECL) == lk_external)

/* Keep these codes in ascending code order.  */

#define INTEGRAL_CODE_P(CODE)	\
  ((CODE) == ENUMERAL_TYPE	\
   || (CODE) == BOOLEAN_TYPE	\
   || (CODE) == INTEGER_TYPE)

/* [basic.fundamental]

   Types  bool, char, wchar_t, and the signed and unsigned integer types
   are collectively called integral types.

   Note that INTEGRAL_TYPE_P, as defined in tree.h, allows enumeration
   types as well, which is incorrect in C++.  Keep these checks in
   ascending code order.  */
#define CP_INTEGRAL_TYPE_P(TYPE)		\
  (TREE_CODE (TYPE) == BOOLEAN_TYPE		\
   || TREE_CODE (TYPE) == INTEGER_TYPE)

/* Returns true if TYPE is an integral or enumeration name.  Keep
   these checks in ascending code order.  */
#define INTEGRAL_OR_ENUMERATION_TYPE_P(TYPE) \
   (TREE_CODE (TYPE) == ENUMERAL_TYPE || CP_INTEGRAL_TYPE_P (TYPE))

/* Returns true if TYPE is an integral or unscoped enumeration type.  */
#define INTEGRAL_OR_UNSCOPED_ENUMERATION_TYPE_P(TYPE) \
   (UNSCOPED_ENUM_P (TYPE) || CP_INTEGRAL_TYPE_P (TYPE))

/* True if the class type TYPE is a literal type.  */
#define CLASSTYPE_LITERAL_P(TYPE)              \
   (LANG_TYPE_CLASS_CHECK (TYPE)->is_literal)

/* [basic.fundamental]

   Integral and floating types are collectively called arithmetic
   types.  

   As a GNU extension, we also accept complex types.

   Keep these checks in ascending code order.  */
#define ARITHMETIC_TYPE_P(TYPE) \
  (CP_INTEGRAL_TYPE_P (TYPE) \
   || TREE_CODE (TYPE) == REAL_TYPE \
   || TREE_CODE (TYPE) == COMPLEX_TYPE)

/* True iff TYPE is cv decltype(nullptr).  */
#define NULLPTR_TYPE_P(TYPE) (TREE_CODE (TYPE) == NULLPTR_TYPE)

/* [basic.types]

   Arithmetic types, enumeration types, pointer types,
   pointer-to-member types, and std::nullptr_t are collectively called
   scalar types.
   
   Keep these checks in ascending code order.  */
#define SCALAR_TYPE_P(TYPE)			\
  (TYPE_PTRDATAMEM_P (TYPE)			\
   || TREE_CODE (TYPE) == ENUMERAL_TYPE		\
   || ARITHMETIC_TYPE_P (TYPE)			\
   || TYPE_PTR_P (TYPE)				\
   || TYPE_PTRMEMFUNC_P (TYPE)                  \
   || NULLPTR_TYPE_P (TYPE))

/* Determines whether this type is a C++0x scoped enumeration
   type. Scoped enumerations types are introduced via "enum class" or
   "enum struct", e.g.,

     enum class Color {
       Red, Green, Blue
     };

   Scoped enumeration types are different from normal (unscoped)
   enumeration types in several ways:
   
     - The enumerators of a scoped enumeration type are only available
       within the scope of the enumeration type and not in the
       enclosing scope. For example, the Red color can be referred to
       with "Color::Red" but not "Red".

     - Scoped enumerators and enumerations do not implicitly convert
       to integers or 'bool'.

     - The underlying type of the enum is well-defined.  */
#define SCOPED_ENUM_P(TYPE)                                             \
  (TREE_CODE (TYPE) == ENUMERAL_TYPE && ENUM_IS_SCOPED (TYPE))

/* Determine whether this is an unscoped enumeration type.  */
#define UNSCOPED_ENUM_P(TYPE)                                           \
  (TREE_CODE (TYPE) == ENUMERAL_TYPE && !ENUM_IS_SCOPED (TYPE))

/* Set the flag indicating whether an ENUMERAL_TYPE is a C++0x scoped
   enumeration type (1) or a normal (unscoped) enumeration type
   (0).  */
#define SET_SCOPED_ENUM_P(TYPE, VAL)                    \
  (ENUM_IS_SCOPED (TYPE) = (VAL))

#define SET_OPAQUE_ENUM_P(TYPE, VAL)                    \
  (ENUM_IS_OPAQUE (TYPE) = (VAL))

#define OPAQUE_ENUM_P(TYPE)				\
  (TREE_CODE (TYPE) == ENUMERAL_TYPE && ENUM_IS_OPAQUE (TYPE))

/* Determines whether an ENUMERAL_TYPE has an explicit
   underlying type.  */
#define ENUM_FIXED_UNDERLYING_TYPE_P(NODE) (TYPE_LANG_FLAG_5 (NODE))

/* Returns the underlying type of the given enumeration type. The
   underlying type is determined in different ways, depending on the
   properties of the enum:

     - In C++0x, the underlying type can be explicitly specified, e.g.,

         enum E1 : char { ... } // underlying type is char

     - In a C++0x scoped enumeration, the underlying type is int
       unless otherwises specified:

         enum class E2 { ... } // underlying type is int

     - Otherwise, the underlying type is determined based on the
       values of the enumerators. In this case, the
       ENUM_UNDERLYING_TYPE will not be set until after the definition
       of the enumeration is completed by finish_enum.  */
#define ENUM_UNDERLYING_TYPE(TYPE) \
  TREE_TYPE (ENUMERAL_TYPE_CHECK (TYPE))

/* [dcl.init.aggr]

   An aggregate is an array or a class with no user-provided
   constructors, no brace-or-equal-initializers for non-static data
   members, no private or protected non-static data members, no
   base classes, and no virtual functions.

   As an extension, we also treat vectors as aggregates.  Keep these
   checks in ascending code order.  */
#define CP_AGGREGATE_TYPE_P(TYPE)				\
  (TREE_CODE (TYPE) == VECTOR_TYPE				\
   ||TREE_CODE (TYPE) == ARRAY_TYPE				\
   || (CLASS_TYPE_P (TYPE) && !CLASSTYPE_NON_AGGREGATE (TYPE)))

/* Nonzero for a class type means that the class type has a
   user-declared constructor.  */
#define TYPE_HAS_USER_CONSTRUCTOR(NODE) (TYPE_LANG_FLAG_1 (NODE))

/* Nonzero means that the FUNCTION_TYPE or METHOD_TYPE has a
   late-specified return type.  */
#define TYPE_HAS_LATE_RETURN_TYPE(NODE) \
  (TYPE_LANG_FLAG_2 (FUNC_OR_METHOD_CHECK (NODE)))

/* When appearing in an INDIRECT_REF, it means that the tree structure
   underneath is actually a call to a constructor.  This is needed
   when the constructor must initialize local storage (which can
   be automatically destroyed), rather than allowing it to allocate
   space from the heap.

   When appearing in a SAVE_EXPR, it means that underneath
   is a call to a constructor.

   When appearing in a CONSTRUCTOR, the expression is a
   compound literal.

   When appearing in a FIELD_DECL, it means that this field
   has been duly initialized in its constructor.  */
#define TREE_HAS_CONSTRUCTOR(NODE) (TREE_LANG_FLAG_4 (NODE))

/* True if NODE is a brace-enclosed initializer.  */
#define BRACE_ENCLOSED_INITIALIZER_P(NODE) \
  (TREE_CODE (NODE) == CONSTRUCTOR && TREE_TYPE (NODE) == init_list_type_node)

/* True if NODE is a compound-literal, i.e., a brace-enclosed
   initializer cast to a particular type.  */
#define COMPOUND_LITERAL_P(NODE) \
  (TREE_CODE (NODE) == CONSTRUCTOR && TREE_HAS_CONSTRUCTOR (NODE))

#define EMPTY_CONSTRUCTOR_P(NODE) (TREE_CODE (NODE) == CONSTRUCTOR \
				   && vec_safe_is_empty(CONSTRUCTOR_ELTS(NODE))\
				   && !TREE_HAS_CONSTRUCTOR (NODE))

/* True if NODE is a init-list used as a direct-initializer, i.e.
   B b{1,2}, not B b({1,2}) or B b = {1,2}.  */
#define CONSTRUCTOR_IS_DIRECT_INIT(NODE) (TREE_LANG_FLAG_0 (CONSTRUCTOR_CHECK (NODE)))

/* True if an uninitialized element in NODE should not be treated as
   implicitly value-initialized.  Only used in constexpr evaluation.  */
#define CONSTRUCTOR_NO_IMPLICIT_ZERO(NODE) \
  (TREE_LANG_FLAG_1 (CONSTRUCTOR_CHECK (NODE)))

/* True if this CONSTRUCTOR should not be used as a variable initializer
   because it was loaded from a constexpr variable with mutable fields.  */
#define CONSTRUCTOR_MUTABLE_POISON(NODE) \
  (TREE_LANG_FLAG_2 (CONSTRUCTOR_CHECK (NODE)))

/* True if this typed CONSTRUCTOR represents C99 compound-literal syntax rather
   than C++11 functional cast syntax.  */
#define CONSTRUCTOR_C99_COMPOUND_LITERAL(NODE) \
  (TREE_LANG_FLAG_3 (CONSTRUCTOR_CHECK (NODE)))

#define DIRECT_LIST_INIT_P(NODE) \
   (BRACE_ENCLOSED_INITIALIZER_P (NODE) && CONSTRUCTOR_IS_DIRECT_INIT (NODE))

/* True if NODE represents a conversion for direct-initialization in a
   template.  Set by perform_implicit_conversion_flags.  */
#define IMPLICIT_CONV_EXPR_DIRECT_INIT(NODE) \
  (TREE_LANG_FLAG_0 (IMPLICIT_CONV_EXPR_CHECK (NODE)))

/* Nonzero means that an object of this type can not be initialized using
   an initializer list.  */
#define CLASSTYPE_NON_AGGREGATE(NODE) \
  (LANG_TYPE_CLASS_CHECK (NODE)->non_aggregate)
#define TYPE_NON_AGGREGATE_CLASS(NODE) \
  (CLASS_TYPE_P (NODE) && CLASSTYPE_NON_AGGREGATE (NODE))

/* Nonzero if there is a non-trivial X::op=(cv X&) for this class.  */
#define TYPE_HAS_COMPLEX_COPY_ASSIGN(NODE) (LANG_TYPE_CLASS_CHECK (NODE)->has_complex_copy_assign)

/* Nonzero if there is a non-trivial X::X(cv X&) for this class.  */
#define TYPE_HAS_COMPLEX_COPY_CTOR(NODE) (LANG_TYPE_CLASS_CHECK (NODE)->has_complex_copy_ctor)

/* Nonzero if there is a non-trivial X::op=(X&&) for this class.  */
#define TYPE_HAS_COMPLEX_MOVE_ASSIGN(NODE) (LANG_TYPE_CLASS_CHECK (NODE)->has_complex_move_assign)

/* Nonzero if there is a non-trivial X::X(X&&) for this class.  */
#define TYPE_HAS_COMPLEX_MOVE_CTOR(NODE) (LANG_TYPE_CLASS_CHECK (NODE)->has_complex_move_ctor)

/* Nonzero if there is no trivial default constructor for this class.  */
#define TYPE_HAS_COMPLEX_DFLT(NODE) (LANG_TYPE_CLASS_CHECK (NODE)->has_complex_dflt)

/* Nonzero if TYPE has a trivial destructor.  From [class.dtor]:

     A destructor is trivial if it is an implicitly declared
     destructor and if:

       - all of the direct base classes of its class have trivial
	 destructors,

       - for all of the non-static data members of its class that are
	 of class type (or array thereof), each such class has a
	 trivial destructor.  */
#define TYPE_HAS_TRIVIAL_DESTRUCTOR(NODE) \
  (!TYPE_HAS_NONTRIVIAL_DESTRUCTOR (NODE))

/* Nonzero for _TYPE node means that this type does not have a trivial
   destructor.  Therefore, destroying an object of this type will
   involve a call to a destructor.  This can apply to objects of
   ARRAY_TYPE is the type of the elements needs a destructor.  */
#define TYPE_HAS_NONTRIVIAL_DESTRUCTOR(NODE) \
  (TYPE_LANG_FLAG_4 (NODE))

/* Nonzero for class type means that the default constructor is trivial.  */
#define TYPE_HAS_TRIVIAL_DFLT(NODE) \
  (TYPE_HAS_DEFAULT_CONSTRUCTOR (NODE) && ! TYPE_HAS_COMPLEX_DFLT (NODE))

/* Nonzero for class type means that copy initialization of this type can use
   a bitwise copy.  */
#define TYPE_HAS_TRIVIAL_COPY_CTOR(NODE) \
  (TYPE_HAS_COPY_CTOR (NODE) && ! TYPE_HAS_COMPLEX_COPY_CTOR (NODE))

/* Nonzero for class type means that assignment of this type can use
   a bitwise copy.  */
#define TYPE_HAS_TRIVIAL_COPY_ASSIGN(NODE) \
  (TYPE_HAS_COPY_ASSIGN (NODE) && ! TYPE_HAS_COMPLEX_COPY_ASSIGN (NODE))

/* Returns true if NODE is a pointer-to-data-member.  */
#define TYPE_PTRDATAMEM_P(NODE)			\
  (TREE_CODE (NODE) == OFFSET_TYPE)
/* Returns true if NODE is a pointer.  */
#define TYPE_PTR_P(NODE)			\
  (TREE_CODE (NODE) == POINTER_TYPE)

/* Returns true if NODE is an object type:

     [basic.types]

     An object type is a (possibly cv-qualified) type that is not a
     function type, not a reference type, and not a void type.

   Keep these checks in ascending order, for speed.  */
#define TYPE_OBJ_P(NODE)			\
  (TREE_CODE (NODE) != REFERENCE_TYPE		\
   && !VOID_TYPE_P (NODE)  		        \
   && TREE_CODE (NODE) != FUNCTION_TYPE		\
   && TREE_CODE (NODE) != METHOD_TYPE)

/* Returns true if NODE is a pointer to an object.  Keep these checks
   in ascending tree code order.  */
#define TYPE_PTROB_P(NODE)					\
  (TYPE_PTR_P (NODE) && TYPE_OBJ_P (TREE_TYPE (NODE)))

/* Returns true if NODE is a reference to an object.  Keep these checks
   in ascending tree code order.  */
#define TYPE_REF_OBJ_P(NODE)					\
  (TREE_CODE (NODE) == REFERENCE_TYPE && TYPE_OBJ_P (TREE_TYPE (NODE)))

/* Returns true if NODE is a pointer to an object, or a pointer to
   void.  Keep these checks in ascending tree code order.  */
#define TYPE_PTROBV_P(NODE)					\
  (TYPE_PTR_P (NODE)						\
   && !(TREE_CODE (TREE_TYPE (NODE)) == FUNCTION_TYPE		\
	|| TREE_CODE (TREE_TYPE (NODE)) == METHOD_TYPE))

/* Returns true if NODE is a pointer to function type.  */
#define TYPE_PTRFN_P(NODE)				\
  (TYPE_PTR_P (NODE)			                \
   && TREE_CODE (TREE_TYPE (NODE)) == FUNCTION_TYPE)

/* Returns true if NODE is a reference to function type.  */
#define TYPE_REFFN_P(NODE)				\
  (TREE_CODE (NODE) == REFERENCE_TYPE			\
   && TREE_CODE (TREE_TYPE (NODE)) == FUNCTION_TYPE)

/* Returns true if NODE is a pointer to member function type.  */
#define TYPE_PTRMEMFUNC_P(NODE)		\
  (TREE_CODE (NODE) == RECORD_TYPE	\
   && TYPE_PTRMEMFUNC_FLAG (NODE))

#define TYPE_PTRMEMFUNC_FLAG(NODE) \
  (TYPE_LANG_FLAG_2 (RECORD_TYPE_CHECK (NODE)))

/* Returns true if NODE is a pointer-to-member.  */
#define TYPE_PTRMEM_P(NODE) \
  (TYPE_PTRDATAMEM_P (NODE) || TYPE_PTRMEMFUNC_P (NODE))

/* Returns true if NODE is a pointer or a pointer-to-member.  */
#define TYPE_PTR_OR_PTRMEM_P(NODE) \
  (TYPE_PTR_P (NODE) || TYPE_PTRMEM_P (NODE))

/* Indicates when overload resolution may resolve to a pointer to
   member function. [expr.unary.op]/3 */
#define PTRMEM_OK_P(NODE) \
  TREE_LANG_FLAG_0 (TREE_CHECK3 ((NODE), ADDR_EXPR, OFFSET_REF, SCOPE_REF))

/* Get the POINTER_TYPE to the METHOD_TYPE associated with this
   pointer to member function.  TYPE_PTRMEMFUNC_P _must_ be true,
   before using this macro.  */
#define TYPE_PTRMEMFUNC_FN_TYPE(NODE) \
  (cp_build_qualified_type (TREE_TYPE (TYPE_FIELDS (NODE)),\
			    cp_type_quals (NODE)))

/* As above, but can be used in places that want an lvalue at the expense
   of not necessarily having the correct cv-qualifiers.  */
#define TYPE_PTRMEMFUNC_FN_TYPE_RAW(NODE) \
  (TREE_TYPE (TYPE_FIELDS (NODE)))

/* Returns `A' for a type like `int (A::*)(double)' */
#define TYPE_PTRMEMFUNC_OBJECT_TYPE(NODE) \
  TYPE_METHOD_BASETYPE (TREE_TYPE (TYPE_PTRMEMFUNC_FN_TYPE (NODE)))

/* The canonical internal RECORD_TYPE from the POINTER_TYPE to
   METHOD_TYPE.  */
#define TYPE_PTRMEMFUNC_TYPE(NODE) \
  TYPE_LANG_SLOT_1 (NODE)

/* For a pointer-to-member type of the form `T X::*', this is `X'.
   For a type like `void (X::*)() const', this type is `X', not `const
   X'.  To get at the `const X' you have to look at the
   TYPE_PTRMEM_POINTED_TO_TYPE; there, the first parameter will have
   type `const X*'.  */
#define TYPE_PTRMEM_CLASS_TYPE(NODE)			\
  (TYPE_PTRDATAMEM_P (NODE)					\
   ? TYPE_OFFSET_BASETYPE (NODE)		\
   : TYPE_PTRMEMFUNC_OBJECT_TYPE (NODE))

/* For a pointer-to-member type of the form `T X::*', this is `T'.  */
#define TYPE_PTRMEM_POINTED_TO_TYPE(NODE)		\
   (TYPE_PTRDATAMEM_P (NODE)				\
    ? TREE_TYPE (NODE)					\
    : TREE_TYPE (TYPE_PTRMEMFUNC_FN_TYPE (NODE)))

/* For a pointer-to-member constant `X::Y' this is the RECORD_TYPE for
   `X'.  */
#define PTRMEM_CST_CLASS(NODE) \
  TYPE_PTRMEM_CLASS_TYPE (TREE_TYPE (PTRMEM_CST_CHECK (NODE)))

/* For a pointer-to-member constant `X::Y' this is the _DECL for
   `Y'.  */
#define PTRMEM_CST_MEMBER(NODE) \
  (((ptrmem_cst_t)PTRMEM_CST_CHECK (NODE))->member)

/* The expression in question for a TYPEOF_TYPE.  */
#define TYPEOF_TYPE_EXPR(NODE) (TYPE_VALUES_RAW (TYPEOF_TYPE_CHECK (NODE)))

/* The type in question for an UNDERLYING_TYPE.  */
#define UNDERLYING_TYPE_TYPE(NODE) \
  (TYPE_VALUES_RAW (UNDERLYING_TYPE_CHECK (NODE)))

/* The type in question for BASES.  */
#define BASES_TYPE(NODE) \
  (TYPE_VALUES_RAW (BASES_CHECK (NODE)))

#define BASES_DIRECT(NODE) \
  TREE_LANG_FLAG_0 (BASES_CHECK (NODE))

/* The expression in question for a DECLTYPE_TYPE.  */
#define DECLTYPE_TYPE_EXPR(NODE) (TYPE_VALUES_RAW (DECLTYPE_TYPE_CHECK (NODE)))

/* Whether the DECLTYPE_TYPE_EXPR of NODE was originally parsed as an
   id-expression or a member-access expression. When false, it was
   parsed as a full expression.  */
#define DECLTYPE_TYPE_ID_EXPR_OR_MEMBER_ACCESS_P(NODE) \
  (DECLTYPE_TYPE_CHECK (NODE))->type_common.string_flag

/* These flags indicate that we want different semantics from normal
   decltype: lambda capture just drops references, init capture
   uses auto semantics, lambda proxies look through implicit dereference.  */
#define DECLTYPE_FOR_LAMBDA_CAPTURE(NODE) \
  TREE_LANG_FLAG_0 (DECLTYPE_TYPE_CHECK (NODE))
#define DECLTYPE_FOR_INIT_CAPTURE(NODE) \
  TREE_LANG_FLAG_1 (DECLTYPE_TYPE_CHECK (NODE))
#define DECLTYPE_FOR_LAMBDA_PROXY(NODE) \
  TREE_LANG_FLAG_2 (DECLTYPE_TYPE_CHECK (NODE))
#define DECLTYPE_FOR_REF_CAPTURE(NODE) \
  TREE_LANG_FLAG_3 (DECLTYPE_TYPE_CHECK (NODE))

/* Nonzero for VAR_DECL and FUNCTION_DECL node means that `extern' was
   specified in its declaration.  This can also be set for an
   erroneously declared PARM_DECL.  */
#define DECL_THIS_EXTERN(NODE) \
  DECL_LANG_FLAG_2 (VAR_FUNCTION_OR_PARM_DECL_CHECK (NODE))

/* Nonzero for VAR_DECL and FUNCTION_DECL node means that `static' was
   specified in its declaration.  This can also be set for an
   erroneously declared PARM_DECL.  */
#define DECL_THIS_STATIC(NODE) \
  DECL_LANG_FLAG_6 (VAR_FUNCTION_OR_PARM_DECL_CHECK (NODE))

/* Nonzero for FIELD_DECL node means that this field is a lambda capture
   field for an array of runtime bound.  */
#define DECL_VLA_CAPTURE_P(NODE) \
  DECL_LANG_FLAG_1 (FIELD_DECL_CHECK (NODE))

/* Nonzero for PARM_DECL node means that this is an array function
   parameter, i.e, a[] rather than *a.  */
#define DECL_ARRAY_PARAMETER_P(NODE) \
  DECL_LANG_FLAG_1 (PARM_DECL_CHECK (NODE))

/* Nonzero for a FIELD_DECL who's NSMDI is currently being
   instantiated.  */
#define DECL_INSTANTIATING_NSDMI_P(NODE) \
  DECL_LANG_FLAG_2 (FIELD_DECL_CHECK (NODE))

/* Nonzero for FIELD_DECL node means that this field is a base class
   of the parent object, as opposed to a member field.  */
#define DECL_FIELD_IS_BASE(NODE) \
  DECL_LANG_FLAG_6 (FIELD_DECL_CHECK (NODE))

/* Nonzero for FIELD_DECL node means that this field is a simple (no
   explicit initializer) lambda capture field, making it invisible to
   name lookup in unevaluated contexts.  */
#define DECL_NORMAL_CAPTURE_P(NODE) \
  DECL_LANG_FLAG_7 (FIELD_DECL_CHECK (NODE))

/* Nonzero if TYPE is an anonymous union or struct type.  We have to use a
   flag for this because "A union for which objects or pointers are
   declared is not an anonymous union" [class.union].  */
#define ANON_AGGR_TYPE_P(NODE)				\
  (CLASS_TYPE_P (NODE) && LANG_TYPE_CLASS_CHECK (NODE)->anon_aggr)
#define SET_ANON_AGGR_TYPE_P(NODE)			\
  (LANG_TYPE_CLASS_CHECK (NODE)->anon_aggr = 1)

/* Nonzero if TYPE is an anonymous union type.  */
#define ANON_UNION_TYPE_P(NODE) \
  (TREE_CODE (NODE) == UNION_TYPE && ANON_AGGR_TYPE_P (NODE))

/* Define fields and accessors for nodes representing declared names.  */

/* Nonzero if TYPE is an unnamed class with a typedef for linkage purposes.  */
#define TYPE_WAS_UNNAMED(NODE) (LANG_TYPE_CLASS_CHECK (NODE)->was_anonymous)

/* C++: all of these are overloaded!  These apply only to TYPE_DECLs.  */

/* The format of each node in the DECL_FRIENDLIST is as follows:

   The TREE_PURPOSE will be the name of a function, i.e., an
   IDENTIFIER_NODE.  The TREE_VALUE will be itself a TREE_LIST, whose
   TREE_VALUEs are friends with the given name.  */
#define DECL_FRIENDLIST(NODE)		(DECL_INITIAL (NODE))
#define FRIEND_NAME(LIST) (TREE_PURPOSE (LIST))
#define FRIEND_DECLS(LIST) (TREE_VALUE (LIST))

/* The DECL_ACCESS, if non-NULL, is a TREE_LIST.  The TREE_PURPOSE of
   each node is a type; the TREE_VALUE is the access granted for this
   DECL in that type.  The DECL_ACCESS is set by access declarations.
   For example, if a member that would normally be public in a
   derived class is made protected, then the derived class and the
   protected_access_node will appear in the DECL_ACCESS for the node.  */
#define DECL_ACCESS(NODE) (LANG_DECL_U2_CHECK (NODE, 0)->access)

/* Nonzero if the FUNCTION_DECL is a global constructor.  */
#define DECL_GLOBAL_CTOR_P(NODE) \
  (LANG_DECL_FN_CHECK (NODE)->global_ctor_p)

/* Nonzero if the FUNCTION_DECL is a global destructor.  */
#define DECL_GLOBAL_DTOR_P(NODE) \
  (LANG_DECL_FN_CHECK (NODE)->global_dtor_p)

/* Accessor macros for C++ template decl nodes.  */

/* The DECL_TEMPLATE_PARMS are a list.  The TREE_PURPOSE of each node
   is a INT_CST whose TREE_INT_CST_LOW indicates the level of the
   template parameters, with 1 being the outermost set of template
   parameters.  The TREE_VALUE is a vector, whose elements are the
   template parameters at each level.  Each element in the vector is a
   TREE_LIST, whose TREE_VALUE is a PARM_DECL (if the parameter is a
   non-type parameter), or a TYPE_DECL (if the parameter is a type
   parameter).  The TREE_PURPOSE is the default value, if any.  The
   TEMPLATE_PARM_INDEX for the parameter is available as the
   DECL_INITIAL (for a PARM_DECL) or as the TREE_TYPE (for a
   TYPE_DECL). 

   FIXME: CONST_CAST_TREE is a hack that hopefully will go away after
   tree is converted to C++ class hiearchy.  */
#define DECL_TEMPLATE_PARMS(NODE)       \
   ((struct tree_template_decl *)CONST_CAST_TREE (TEMPLATE_DECL_CHECK (NODE)))->arguments
#define DECL_INNERMOST_TEMPLATE_PARMS(NODE) \
   INNERMOST_TEMPLATE_PARMS (DECL_TEMPLATE_PARMS (NODE))
#define DECL_NTPARMS(NODE) \
   TREE_VEC_LENGTH (DECL_INNERMOST_TEMPLATE_PARMS (NODE))
/* For function, method, class-data templates.

   FIXME: CONST_CAST_TREE is a hack that hopefully will go away after
   tree is converted to C++ class hiearchy.  */
#define DECL_TEMPLATE_RESULT(NODE)      \
   ((struct tree_template_decl *)CONST_CAST_TREE(TEMPLATE_DECL_CHECK (NODE)))->result
/* For a function template at namespace scope, DECL_TEMPLATE_INSTANTIATIONS
   lists all instantiations and specializations of the function so that
   tsubst_friend_function can reassign them to another template if we find
   that the namespace-scope template is really a partial instantiation of a
   friend template.

   For a class template the DECL_TEMPLATE_INSTANTIATIONS lists holds
   all instantiations and specializations of the class type, including
   partial instantiations and partial specializations, so that if we
   explicitly specialize a partial instantiation we can walk the list
   in maybe_process_partial_specialization and reassign them or complain
   as appropriate.

   In both cases, the TREE_PURPOSE of each node contains the arguments
   used; the TREE_VALUE contains the generated variable.  The template
   arguments are always complete.  For example, given:

      template <class T> struct S1 {
	template <class U> struct S2 {};
	template <class U> struct S2<U*> {};
      };

   the record for the partial specialization will contain, as its
   argument list, { {T}, {U*} }, and will be on the
   DECL_TEMPLATE_INSTANTIATIONS list for `template <class T> template
   <class U> struct S1<T>::S2'.

   This list is not used for other templates.  */
#define DECL_TEMPLATE_INSTANTIATIONS(NODE) \
  DECL_SIZE_UNIT (TEMPLATE_DECL_CHECK (NODE))

/* For a class template, this list contains the partial
   specializations of this template.  (Full specializations are not
   recorded on this list.)  The TREE_PURPOSE holds the arguments used
   in the partial specialization (e.g., for `template <class T> struct
   S<T*, int>' this will be `T*, int'.)  The arguments will also include
   any outer template arguments.  The TREE_VALUE holds the TEMPLATE_DECL
   for the partial specialization.  The TREE_TYPE is the _TYPE node for
   the partial specialization.

   This list is not used for other templates.  */
#define DECL_TEMPLATE_SPECIALIZATIONS(NODE)     \
  DECL_SIZE (TEMPLATE_DECL_CHECK (NODE))

/* Nonzero for a DECL which is actually a template parameter.  Keep
   these checks in ascending tree code order.   */
#define DECL_TEMPLATE_PARM_P(NODE)		\
  (DECL_LANG_FLAG_0 (NODE)			\
   && (TREE_CODE (NODE) == CONST_DECL		\
       || TREE_CODE (NODE) == PARM_DECL		\
       || TREE_CODE (NODE) == TYPE_DECL		\
       || TREE_CODE (NODE) == TEMPLATE_DECL))

/* Mark NODE as a template parameter.  */
#define SET_DECL_TEMPLATE_PARM_P(NODE) \
  (DECL_LANG_FLAG_0 (NODE) = 1)

/* Nonzero if NODE is a template template parameter.  */
#define DECL_TEMPLATE_TEMPLATE_PARM_P(NODE) \
  (TREE_CODE (NODE) == TEMPLATE_DECL && DECL_TEMPLATE_PARM_P (NODE))

/* Nonzero for a DECL that represents a function template.  */
#define DECL_FUNCTION_TEMPLATE_P(NODE)                          \
  (TREE_CODE (NODE) == TEMPLATE_DECL                            \
   && DECL_TEMPLATE_RESULT (NODE) != NULL_TREE			\
   && TREE_CODE (DECL_TEMPLATE_RESULT (NODE)) == FUNCTION_DECL)

/* Nonzero for a DECL that represents a class template or alias
   template.  */
#define DECL_TYPE_TEMPLATE_P(NODE)				\
  (TREE_CODE (NODE) == TEMPLATE_DECL				\
   && DECL_TEMPLATE_RESULT (NODE) != NULL_TREE			\
   && TREE_CODE (DECL_TEMPLATE_RESULT (NODE)) == TYPE_DECL)

/* Nonzero for a DECL that represents a class template.  */
#define DECL_CLASS_TEMPLATE_P(NODE)				\
  (DECL_TYPE_TEMPLATE_P (NODE)					\
   && DECL_IMPLICIT_TYPEDEF_P (DECL_TEMPLATE_RESULT (NODE)))

/* Nonzero for a TEMPLATE_DECL that represents an alias template.  */
#define DECL_ALIAS_TEMPLATE_P(NODE)			\
  (DECL_TYPE_TEMPLATE_P (NODE)				\
   && !DECL_ARTIFICIAL (DECL_TEMPLATE_RESULT (NODE)))

/* Nonzero for a NODE which declares a type.  */
#define DECL_DECLARES_TYPE_P(NODE) \
  (TREE_CODE (NODE) == TYPE_DECL || DECL_TYPE_TEMPLATE_P (NODE))

/* Nonzero if NODE declares a function.  */
#define DECL_DECLARES_FUNCTION_P(NODE) \
  (TREE_CODE (NODE) == FUNCTION_DECL || DECL_FUNCTION_TEMPLATE_P (NODE))

/* Nonzero if NODE is the typedef implicitly generated for a type when
   the type is declared.  In C++, `struct S {};' is roughly
   equivalent to `struct S {}; typedef struct S S;' in C.
   DECL_IMPLICIT_TYPEDEF_P will hold for the typedef indicated in this
   example.  In C++, there is a second implicit typedef for each
   class, called the injected-class-name, in the scope of `S' itself, so that
   you can say `S::S'.  DECL_SELF_REFERENCE_P will hold for that typedef.  */
#define DECL_IMPLICIT_TYPEDEF_P(NODE) \
  (TREE_CODE (NODE) == TYPE_DECL && DECL_LANG_FLAG_2 (NODE))
#define SET_DECL_IMPLICIT_TYPEDEF_P(NODE) \
  (DECL_LANG_FLAG_2 (NODE) = 1)
#define DECL_SELF_REFERENCE_P(NODE) \
  (TREE_CODE (NODE) == TYPE_DECL && DECL_LANG_FLAG_4 (NODE))
#define SET_DECL_SELF_REFERENCE_P(NODE) \
  (DECL_LANG_FLAG_4 (NODE) = 1)

/* A `primary' template is one that has its own template header and is not
   a partial specialization.  A member function of a class template is a
   template, but not primary.  A member template is primary.  Friend
   templates are primary, too.  */

/* Returns the primary template corresponding to these parameters.  */
#define DECL_PRIMARY_TEMPLATE(NODE) \
  (TREE_TYPE (DECL_INNERMOST_TEMPLATE_PARMS (NODE)))

/* Returns nonzero if NODE is a primary template.  */
#define PRIMARY_TEMPLATE_P(NODE) (DECL_PRIMARY_TEMPLATE (NODE) == (NODE))

/* Nonzero iff NODE is a specialization of a template.  The value
   indicates the type of specializations:

     1=implicit instantiation

     2=partial or explicit specialization, e.g.:

        template <> int min<int> (int, int),

     3=explicit instantiation, e.g.:
  
        template int min<int> (int, int);

   Note that NODE will be marked as a specialization even if the
   template it is instantiating is not a primary template.  For
   example, given:

     template <typename T> struct O { 
       void f();
       struct I {}; 
     };
    
   both O<int>::f and O<int>::I will be marked as instantiations.

   If DECL_USE_TEMPLATE is nonzero, then DECL_TEMPLATE_INFO will also
   be non-NULL.  */
#define DECL_USE_TEMPLATE(NODE) (DECL_LANG_SPECIFIC (NODE)->u.base.use_template)

/* Like DECL_USE_TEMPLATE, but for class types.  */
#define CLASSTYPE_USE_TEMPLATE(NODE) \
  (LANG_TYPE_CLASS_CHECK (NODE)->use_template)

/* True if NODE is a specialization of a primary template.  */
#define CLASSTYPE_SPECIALIZATION_OF_PRIMARY_TEMPLATE_P(NODE)	\
  (CLASS_TYPE_P (NODE)						\
   && CLASSTYPE_USE_TEMPLATE (NODE)				\
   && PRIMARY_TEMPLATE_P (CLASSTYPE_TI_TEMPLATE (NODE)))

#define DECL_TEMPLATE_INSTANTIATION(NODE) (DECL_USE_TEMPLATE (NODE) & 1)
#define CLASSTYPE_TEMPLATE_INSTANTIATION(NODE) \
  (CLASSTYPE_USE_TEMPLATE (NODE) & 1)

#define DECL_TEMPLATE_SPECIALIZATION(NODE) (DECL_USE_TEMPLATE (NODE) == 2)
#define SET_DECL_TEMPLATE_SPECIALIZATION(NODE) (DECL_USE_TEMPLATE (NODE) = 2)

/* Returns true for an explicit or partial specialization of a class
   template.  */
#define CLASSTYPE_TEMPLATE_SPECIALIZATION(NODE) \
  (CLASSTYPE_USE_TEMPLATE (NODE) == 2)
#define SET_CLASSTYPE_TEMPLATE_SPECIALIZATION(NODE) \
  (CLASSTYPE_USE_TEMPLATE (NODE) = 2)

#define DECL_IMPLICIT_INSTANTIATION(NODE) (DECL_USE_TEMPLATE (NODE) == 1)
#define SET_DECL_IMPLICIT_INSTANTIATION(NODE) (DECL_USE_TEMPLATE (NODE) = 1)
#define CLASSTYPE_IMPLICIT_INSTANTIATION(NODE) \
  (CLASSTYPE_USE_TEMPLATE (NODE) == 1)
#define SET_CLASSTYPE_IMPLICIT_INSTANTIATION(NODE) \
  (CLASSTYPE_USE_TEMPLATE (NODE) = 1)

#define DECL_EXPLICIT_INSTANTIATION(NODE) (DECL_USE_TEMPLATE (NODE) == 3)
#define SET_DECL_EXPLICIT_INSTANTIATION(NODE) (DECL_USE_TEMPLATE (NODE) = 3)
#define CLASSTYPE_EXPLICIT_INSTANTIATION(NODE) \
  (CLASSTYPE_USE_TEMPLATE (NODE) == 3)
#define SET_CLASSTYPE_EXPLICIT_INSTANTIATION(NODE) \
  (CLASSTYPE_USE_TEMPLATE (NODE) = 3)

/* Nonzero if DECL is a friend function which is an instantiation
   from the point of view of the compiler, but not from the point of
   view of the language.  For example given:
      template <class T> struct S { friend void f(T) {}; };
   the declaration of `void f(int)' generated when S<int> is
   instantiated will not be a DECL_TEMPLATE_INSTANTIATION, but will be
   a DECL_FRIEND_PSEUDO_TEMPLATE_INSTANTIATION.  */
#define DECL_FRIEND_PSEUDO_TEMPLATE_INSTANTIATION(DECL) \
  (DECL_LANG_SPECIFIC (DECL) && DECL_TEMPLATE_INFO (DECL) \
   && !DECL_USE_TEMPLATE (DECL))

/* Nonzero if DECL is a function generated from a function 'temploid',
   i.e. template, member of class template, or dependent friend.  */
#define DECL_TEMPLOID_INSTANTIATION(DECL)		\
  (DECL_TEMPLATE_INSTANTIATION (DECL)			\
   || DECL_FRIEND_PSEUDO_TEMPLATE_INSTANTIATION (DECL))

/* Nonzero if DECL is either defined implicitly by the compiler or
   generated from a temploid.  */
#define DECL_GENERATED_P(DECL) \
  (DECL_TEMPLOID_INSTANTIATION (DECL) || DECL_DEFAULTED_FN (DECL))

/* Nonzero iff we are currently processing a declaration for an
   entity with its own template parameter list, and which is not a
   full specialization.  */
#define PROCESSING_REAL_TEMPLATE_DECL_P() \
  (processing_template_decl > template_class_depth (current_scope ()))

/* Nonzero if this VAR_DECL or FUNCTION_DECL has already been
   instantiated, i.e. its definition has been generated from the
   pattern given in the template.  */
#define DECL_TEMPLATE_INSTANTIATED(NODE) \
  DECL_LANG_FLAG_1 (VAR_OR_FUNCTION_DECL_CHECK (NODE))

/* We know what we're doing with this decl now.  */
#define DECL_INTERFACE_KNOWN(NODE) DECL_LANG_FLAG_5 (NODE)

/* DECL_EXTERNAL must be set on a decl until the decl is actually emitted,
   so that assemble_external will work properly.  So we have this flag to
   tell us whether the decl is really not external.

   This flag does not indicate whether or not the decl is defined in the
   current translation unit; it indicates whether or not we should emit the
   decl at the end of compilation if it is defined and needed.  */
#define DECL_NOT_REALLY_EXTERN(NODE) \
  (DECL_LANG_SPECIFIC (NODE)->u.base.not_really_extern)

#define DECL_REALLY_EXTERN(NODE) \
  (DECL_EXTERNAL (NODE)				\
   && (!DECL_LANG_SPECIFIC (NODE) || !DECL_NOT_REALLY_EXTERN (NODE)))

/* A thunk is a stub function.

   A thunk is an alternate entry point for an ordinary FUNCTION_DECL.
   The address of the ordinary FUNCTION_DECL is given by the
   DECL_INITIAL, which is always an ADDR_EXPR whose operand is a
   FUNCTION_DECL.  The job of the thunk is to either adjust the this
   pointer before transferring control to the FUNCTION_DECL, or call
   FUNCTION_DECL and then adjust the result value. Note, the result
   pointer adjusting thunk must perform a call to the thunked
   function, (or be implemented via passing some invisible parameter
   to the thunked function, which is modified to perform the
   adjustment just before returning).

   A thunk may perform either, or both, of the following operations:

   o Adjust the this or result pointer by a constant offset.
   o Adjust the this or result pointer by looking up a vcall or vbase offset
     in the vtable.

   A this pointer adjusting thunk converts from a base to a derived
   class, and hence adds the offsets. A result pointer adjusting thunk
   converts from a derived class to a base, and hence subtracts the
   offsets.  If both operations are performed, then the constant
   adjustment is performed first for this pointer adjustment and last
   for the result pointer adjustment.

   The constant adjustment is given by THUNK_FIXED_OFFSET.  If the
   vcall or vbase offset is required, THUNK_VIRTUAL_OFFSET is
   used. For this pointer adjusting thunks, it is the vcall offset
   into the vtable.  For result pointer adjusting thunks it is the
   binfo of the virtual base to convert to.  Use that binfo's vbase
   offset.

   It is possible to have equivalent covariant thunks.  These are
   distinct virtual covariant thunks whose vbase offsets happen to
   have the same value.  THUNK_ALIAS is used to pick one as the
   canonical thunk, which will get all the this pointer adjusting
   thunks attached to it.  */

/* An integer indicating how many bytes should be subtracted from the
   this or result pointer when this function is called.  */
#define THUNK_FIXED_OFFSET(DECL) \
  (DECL_LANG_SPECIFIC (THUNK_FUNCTION_CHECK (DECL))->u.fn.u5.fixed_offset)

/* A tree indicating how to perform the virtual adjustment. For a this
   adjusting thunk it is the number of bytes to be added to the vtable
   to find the vcall offset. For a result adjusting thunk, it is the
   binfo of the relevant virtual base.  If NULL, then there is no
   virtual adjust.  (The vptr is always located at offset zero from
   the this or result pointer.)  (If the covariant type is within the
   class hierarchy being laid out, the vbase index is not yet known
   at the point we need to create the thunks, hence the need to use
   binfos.)  */

#define THUNK_VIRTUAL_OFFSET(DECL) \
  (LANG_DECL_U2_CHECK (FUNCTION_DECL_CHECK (DECL), 0)->access)

/* A thunk which is equivalent to another thunk.  */
#define THUNK_ALIAS(DECL) \
  (DECL_LANG_SPECIFIC (FUNCTION_DECL_CHECK (DECL))->u.min.template_info)

/* For thunk NODE, this is the FUNCTION_DECL thunked to.  It is
   possible for the target to be a thunk too.  */
#define THUNK_TARGET(NODE)				\
  (LANG_DECL_FN_CHECK (NODE)->befriending_classes)

/* True for a SCOPE_REF iff the "template" keyword was used to
   indicate that the qualified name denotes a template.  */
#define QUALIFIED_NAME_IS_TEMPLATE(NODE) \
  (TREE_LANG_FLAG_1 (SCOPE_REF_CHECK (NODE)))

/* True for an OMP_ATOMIC that has dependent parameters.  These are stored
   as an expr in operand 1, and integer_zero_node in operand 0.  */
#define OMP_ATOMIC_DEPENDENT_P(NODE) \
  (TREE_CODE (TREE_OPERAND (OMP_ATOMIC_CHECK (NODE), 0)) == INTEGER_CST)

/* Used while gimplifying continue statements bound to OMP_FOR nodes.  */
#define OMP_FOR_GIMPLIFYING_P(NODE) \
  (TREE_LANG_FLAG_0 (OMP_LOOP_CHECK (NODE)))

/* A language-specific token attached to the OpenMP data clauses to
   hold code (or code fragments) related to ctors, dtors, and op=.
   See semantics.c for details.  */
#define CP_OMP_CLAUSE_INFO(NODE) \
  TREE_TYPE (OMP_CLAUSE_RANGE_CHECK (NODE, OMP_CLAUSE_PRIVATE, \
				     OMP_CLAUSE_LINEAR))

/* Nonzero if this transaction expression's body contains statements.  */
#define TRANSACTION_EXPR_IS_STMT(NODE) \
   TREE_LANG_FLAG_0 (TRANSACTION_EXPR_CHECK (NODE))

/* These macros provide convenient access to the various _STMT nodes
   created when parsing template declarations.  */
#define TRY_STMTS(NODE)		TREE_OPERAND (TRY_BLOCK_CHECK (NODE), 0)
#define TRY_HANDLERS(NODE)	TREE_OPERAND (TRY_BLOCK_CHECK (NODE), 1)

#define EH_SPEC_STMTS(NODE)	TREE_OPERAND (EH_SPEC_BLOCK_CHECK (NODE), 0)
#define EH_SPEC_RAISES(NODE)	TREE_OPERAND (EH_SPEC_BLOCK_CHECK (NODE), 1)

#define USING_STMT_NAMESPACE(NODE) TREE_OPERAND (USING_STMT_CHECK (NODE), 0)

/* Nonzero if this try block is a function try block.  */
#define FN_TRY_BLOCK_P(NODE)	TREE_LANG_FLAG_3 (TRY_BLOCK_CHECK (NODE))
#define HANDLER_PARMS(NODE)	TREE_OPERAND (HANDLER_CHECK (NODE), 0)
#define HANDLER_BODY(NODE)	TREE_OPERAND (HANDLER_CHECK (NODE), 1)
#define HANDLER_TYPE(NODE)	TREE_TYPE (HANDLER_CHECK (NODE))

/* CLEANUP_STMT accessors.  The statement(s) covered, the cleanup to run
   and the VAR_DECL for which this cleanup exists.  */
#define CLEANUP_BODY(NODE)	TREE_OPERAND (CLEANUP_STMT_CHECK (NODE), 0)
#define CLEANUP_EXPR(NODE)	TREE_OPERAND (CLEANUP_STMT_CHECK (NODE), 1)
#define CLEANUP_DECL(NODE)	TREE_OPERAND (CLEANUP_STMT_CHECK (NODE), 2)

/* IF_STMT accessors. These give access to the condition of the if
   statement, the then block of the if statement, and the else block
   of the if statement if it exists.  */
#define IF_COND(NODE)		TREE_OPERAND (IF_STMT_CHECK (NODE), 0)
#define THEN_CLAUSE(NODE)	TREE_OPERAND (IF_STMT_CHECK (NODE), 1)
#define ELSE_CLAUSE(NODE)	TREE_OPERAND (IF_STMT_CHECK (NODE), 2)
#define IF_SCOPE(NODE)		TREE_OPERAND (IF_STMT_CHECK (NODE), 3)
#define IF_STMT_CONSTEXPR_P(NODE) TREE_LANG_FLAG_0 (IF_STMT_CHECK (NODE))

/* WHILE_STMT accessors. These give access to the condition of the
   while statement and the body of the while statement, respectively.  */
#define WHILE_COND(NODE)	TREE_OPERAND (WHILE_STMT_CHECK (NODE), 0)
#define WHILE_BODY(NODE)	TREE_OPERAND (WHILE_STMT_CHECK (NODE), 1)

/* DO_STMT accessors. These give access to the condition of the do
   statement and the body of the do statement, respectively.  */
#define DO_COND(NODE)		TREE_OPERAND (DO_STMT_CHECK (NODE), 0)
#define DO_BODY(NODE)		TREE_OPERAND (DO_STMT_CHECK (NODE), 1)

/* FOR_STMT accessors. These give access to the init statement,
   condition, update expression, and body of the for statement,
   respectively.  */
#define FOR_INIT_STMT(NODE)	TREE_OPERAND (FOR_STMT_CHECK (NODE), 0)
#define FOR_COND(NODE)		TREE_OPERAND (FOR_STMT_CHECK (NODE), 1)
#define FOR_EXPR(NODE)		TREE_OPERAND (FOR_STMT_CHECK (NODE), 2)
#define FOR_BODY(NODE)		TREE_OPERAND (FOR_STMT_CHECK (NODE), 3)
#define FOR_SCOPE(NODE)		TREE_OPERAND (FOR_STMT_CHECK (NODE), 4)

/* RANGE_FOR_STMT accessors. These give access to the declarator,
   expression, body, and scope of the statement, respectively.  */
#define RANGE_FOR_DECL(NODE)	TREE_OPERAND (RANGE_FOR_STMT_CHECK (NODE), 0)
#define RANGE_FOR_EXPR(NODE)	TREE_OPERAND (RANGE_FOR_STMT_CHECK (NODE), 1)
#define RANGE_FOR_BODY(NODE)	TREE_OPERAND (RANGE_FOR_STMT_CHECK (NODE), 2)
#define RANGE_FOR_SCOPE(NODE)	TREE_OPERAND (RANGE_FOR_STMT_CHECK (NODE), 3)
#define RANGE_FOR_IVDEP(NODE)	TREE_LANG_FLAG_6 (RANGE_FOR_STMT_CHECK (NODE))

#define SWITCH_STMT_COND(NODE)	TREE_OPERAND (SWITCH_STMT_CHECK (NODE), 0)
#define SWITCH_STMT_BODY(NODE)	TREE_OPERAND (SWITCH_STMT_CHECK (NODE), 1)
#define SWITCH_STMT_TYPE(NODE)	TREE_OPERAND (SWITCH_STMT_CHECK (NODE), 2)
#define SWITCH_STMT_SCOPE(NODE)	TREE_OPERAND (SWITCH_STMT_CHECK (NODE), 3)

/* STMT_EXPR accessor.  */
#define STMT_EXPR_STMT(NODE)	TREE_OPERAND (STMT_EXPR_CHECK (NODE), 0)

/* EXPR_STMT accessor. This gives the expression associated with an
   expression statement.  */
#define EXPR_STMT_EXPR(NODE)	TREE_OPERAND (EXPR_STMT_CHECK (NODE), 0)

/* True if this TARGET_EXPR was created by build_cplus_new, and so we can
   discard it if it isn't useful.  */
#define TARGET_EXPR_IMPLICIT_P(NODE) \
  TREE_LANG_FLAG_0 (TARGET_EXPR_CHECK (NODE))

/* True if this TARGET_EXPR is the result of list-initialization of a
   temporary.  */
#define TARGET_EXPR_LIST_INIT_P(NODE) \
  TREE_LANG_FLAG_1 (TARGET_EXPR_CHECK (NODE))

/* True if this TARGET_EXPR expresses direct-initialization of an object
   to be named later.  */
#define TARGET_EXPR_DIRECT_INIT_P(NODE) \
  TREE_LANG_FLAG_2 (TARGET_EXPR_CHECK (NODE))

/* True if NODE is a TARGET_EXPR that just expresses a copy of its INITIAL; if
   the initializer has void type, it's doing something more complicated.  */
#define SIMPLE_TARGET_EXPR_P(NODE)				\
  (TREE_CODE (NODE) == TARGET_EXPR				\
   && !VOID_TYPE_P (TREE_TYPE (TARGET_EXPR_INITIAL (NODE))))

/* True if EXPR expresses direct-initialization of a TYPE.  */
#define DIRECT_INIT_EXPR_P(TYPE,EXPR)					\
  (TREE_CODE (EXPR) == TARGET_EXPR && TREE_LANG_FLAG_2 (EXPR)		\
   && same_type_ignoring_top_level_qualifiers_p (TYPE, TREE_TYPE (EXPR)))

/* True if this CONVERT_EXPR is for a conversion to virtual base in
   an NSDMI, and should be re-evaluated when used in a constructor.  */
#define CONVERT_EXPR_VBASE_PATH(NODE) \
  TREE_LANG_FLAG_0 (CONVERT_EXPR_CHECK (NODE))

/* True if SIZEOF_EXPR argument is type.  */
#define SIZEOF_EXPR_TYPE_P(NODE) \
  TREE_LANG_FLAG_0 (SIZEOF_EXPR_CHECK (NODE))

/* An enumeration of the kind of tags that C++ accepts.  */
enum tag_types {
  none_type = 0, /* Not a tag type.  */
  record_type,   /* "struct" types.  */
  class_type,    /* "class" types.  */
  union_type,    /* "union" types.  */
  enum_type,     /* "enum" types.  */
  typename_type, /* "typename" types.  */
  scope_type	 /* namespace or tagged type name followed by :: */
};

/* The various kinds of lvalues we distinguish.  */
enum cp_lvalue_kind_flags {
  clk_none = 0,     /* Things that are not an lvalue.  */
  clk_ordinary = 1, /* An ordinary lvalue.  */
  clk_rvalueref = 2,/* An xvalue (rvalue formed using an rvalue reference) */
  clk_class = 4,    /* A prvalue of class or array type.  */
  clk_bitfield = 8, /* An lvalue for a bit-field.  */
  clk_packed = 16   /* An lvalue for a packed field.  */
};

/* This type is used for parameters and variables which hold
   combinations of the flags in enum cp_lvalue_kind_flags.  */
typedef int cp_lvalue_kind;

/* Various kinds of template specialization, instantiation, etc.  */
enum tmpl_spec_kind {
  tsk_none,		   /* Not a template at all.  */
  tsk_invalid_member_spec, /* An explicit member template
			      specialization, but the enclosing
			      classes have not all been explicitly
			      specialized.  */
  tsk_invalid_expl_inst,   /* An explicit instantiation containing
			      template parameter lists.  */
  tsk_excessive_parms,	   /* A template declaration with too many
			      template parameter lists.  */
  tsk_insufficient_parms,  /* A template declaration with too few
			      parameter lists.  */
  tsk_template,		   /* A template declaration.  */
  tsk_expl_spec,	   /* An explicit specialization.  */
  tsk_expl_inst		   /* An explicit instantiation.  */
};

/* The various kinds of access.  BINFO_ACCESS depends on these being
   two bit quantities.  The numerical values are important; they are
   used to initialize RTTI data structures, so changing them changes
   the ABI.  */
enum access_kind {
  ak_none = 0,		   /* Inaccessible.  */
  ak_public = 1,	   /* Accessible, as a `public' thing.  */
  ak_protected = 2,	   /* Accessible, as a `protected' thing.  */
  ak_private = 3	   /* Accessible, as a `private' thing.  */
};

/* The various kinds of special functions.  If you add to this list,
   you should update special_function_p as well.  */
enum special_function_kind {
  sfk_none = 0,		   /* Not a special function.  This enumeral
			      must have value zero; see
			      special_function_p.  */
  sfk_constructor,	   /* A constructor.  */
  sfk_copy_constructor,    /* A copy constructor.  */
  sfk_move_constructor,    /* A move constructor.  */
  sfk_copy_assignment,     /* A copy assignment operator.  */
  sfk_move_assignment,     /* A move assignment operator.  */
  sfk_destructor,	   /* A destructor.  */
  sfk_complete_destructor, /* A destructor for complete objects.  */
  sfk_base_destructor,     /* A destructor for base subobjects.  */
  sfk_deleting_destructor, /* A destructor for complete objects that
			      deletes the object after it has been
			      destroyed.  */
  sfk_conversion,	   /* A conversion operator.  */
  sfk_deduction_guide,	   /* A class template deduction guide.  */
  sfk_inheriting_constructor /* An inheriting constructor */
};

/* The various kinds of linkage.  From [basic.link],

      A name is said to have linkage when it might denote the same
      object, reference, function, type, template, namespace or value
      as a name introduced in another scope:

      -- When a name has external linkage, the entity it denotes can
	 be referred to from scopes of other translation units or from
	 other scopes of the same translation unit.

      -- When a name has internal linkage, the entity it denotes can
	 be referred to by names from other scopes in the same
	 translation unit.

      -- When a name has no linkage, the entity it denotes cannot be
	 referred to by names from other scopes.  */

enum linkage_kind {
  lk_none,			/* No linkage.  */
  lk_internal,			/* Internal linkage.  */
  lk_external			/* External linkage.  */
};

enum duration_kind {
  dk_static,
  dk_thread,
  dk_auto,
  dk_dynamic
};

/* Bitmask flags to control type substitution.  */
enum tsubst_flags {
  tf_none = 0,			 /* nothing special */
  tf_error = 1 << 0,		 /* give error messages  */
  tf_warning = 1 << 1,	 	 /* give warnings too  */
  tf_ignore_bad_quals = 1 << 2,	 /* ignore bad cvr qualifiers */
  tf_keep_type_decl = 1 << 3,	 /* retain typedef type decls
				    (make_typename_type use) */
  tf_ptrmem_ok = 1 << 4,	 /* pointers to member ok (internal
				    instantiate_type use) */
  tf_user = 1 << 5,		 /* found template must be a user template
				    (lookup_template_class use) */
  tf_conv = 1 << 6,		 /* We are determining what kind of
				    conversion might be permissible,
				    not actually performing the
				    conversion.  */
  tf_decltype = 1 << 7,          /* We are the operand of decltype.
				    Used to implement the special rules
				    for calls in decltype (5.2.2/11).  */
  tf_partial = 1 << 8,		 /* Doing initial explicit argument
				    substitution in fn_type_unification.  */
  tf_fndecl_type = 1 << 9,   /* Substituting the type of a function
				declaration.  */
  tf_no_cleanup = 1 << 10,   /* Do not build a cleanup
				(build_target_expr and friends) */
  /* Convenient substitution flags combinations.  */
  tf_warning_or_error = tf_warning | tf_error
};

/* This type is used for parameters and variables which hold
   combinations of the flags in enum tsubst_flags.  */
typedef int tsubst_flags_t;

/* The kind of checking we can do looking in a class hierarchy.  */
enum base_access_flags {
  ba_any = 0,  /* Do not check access, allow an ambiguous base,
		      prefer a non-virtual base */
  ba_unique = 1 << 0,  /* Must be a unique base.  */
  ba_check_bit = 1 << 1,   /* Check access.  */
  ba_check = ba_unique | ba_check_bit,
  ba_ignore_scope = 1 << 2 /* Ignore access allowed by local scope.  */
};

/* This type is used for parameters and variables which hold
   combinations of the flags in enum base_access_flags.  */
typedef int base_access;

/* The various kinds of access check during parsing.  */
enum deferring_kind {
  dk_no_deferred = 0, /* Check access immediately */
  dk_deferred = 1,    /* Deferred check */
  dk_no_check = 2     /* No access check */
};

/* The kind of base we can find, looking in a class hierarchy.
   Values <0 indicate we failed.  */
enum base_kind {
  bk_inaccessible = -3,   /* The base is inaccessible */
  bk_ambig = -2,	  /* The base is ambiguous */
  bk_not_base = -1,	  /* It is not a base */
  bk_same_type = 0,	  /* It is the same type */
  bk_proper_base = 1,	  /* It is a proper base */
  bk_via_virtual = 2	  /* It is a proper base, but via a virtual
			     path. This might not be the canonical
			     binfo.  */
};

/* Node for "pointer to (virtual) function".
   This may be distinct from ptr_type_node so gdb can distinguish them.  */
#define vfunc_ptr_type_node  vtable_entry_type


/* For building calls to `delete'.  */
extern GTY(()) tree integer_two_node;

/* The number of function bodies which we are currently processing.
   (Zero if we are at namespace scope, one inside the body of a
   function, two inside the body of a function in a local class, etc.)  */
extern int function_depth;

/* Nonzero if we are inside eq_specializations, which affects comparison of
   PARM_DECLs in cp_tree_equal.  */
extern int comparing_specializations;

/* In parser.c.  */

/* Nonzero if we are parsing an unevaluated operand: an operand to
   sizeof, typeof, or alignof.  This is a count since operands to
   sizeof can be nested.  */

extern int cp_unevaluated_operand;

/* RAII class used to inhibit the evaluation of operands during parsing
   and template instantiation. Evaluation warnings are also inhibited. */

struct cp_unevaluated
{
  cp_unevaluated ();
  ~cp_unevaluated ();
};

/* in pt.c  */

/* These values are used for the `STRICT' parameter to type_unification and
   fn_type_unification.  Their meanings are described with the
   documentation for fn_type_unification.  */

enum unification_kind_t {
  DEDUCE_CALL,
  DEDUCE_CONV,
  DEDUCE_EXACT
};

// An RAII class used to create a new pointer map for local
// specializations. When the stack goes out of scope, the
// previous pointer map is restored.
enum lss_policy { lss_blank, lss_copy };
struct local_specialization_stack
{
  local_specialization_stack (lss_policy = lss_blank);
  ~local_specialization_stack ();

  hash_map<tree, tree> *saved;
};

/* in class.c */

extern int current_class_depth;

/* An array of all local classes present in this translation unit, in
   declaration order.  */
extern GTY(()) vec<tree, va_gc> *local_classes;

/* in decl.c */

/* An array of static vars & fns.  */
extern GTY(()) vec<tree, va_gc> *static_decls;

/* An array of vtable-needing types that have no key function, or have
   an emitted key function.  */
extern GTY(()) vec<tree, va_gc> *keyed_classes;


/* Here's where we control how name mangling takes place.  */

/* Cannot use '$' up front, because this confuses gdb
   (names beginning with '$' are gdb-local identifiers).

   Note that all forms in which the '$' is significant are long enough
   for direct indexing (meaning that if we know there is a '$'
   at a particular location, we can index into the string at
   any other location that provides distinguishing characters).  */

/* Define NO_DOT_IN_LABEL in your favorite tm file if your assembler
   doesn't allow '.' in symbol names.  */
#ifndef NO_DOT_IN_LABEL

#define JOINER '.'

#define AUTO_TEMP_NAME "_.tmp_"
#define VFIELD_BASE ".vf"
#define VFIELD_NAME "_vptr."
#define VFIELD_NAME_FORMAT "_vptr.%s"

#else /* NO_DOT_IN_LABEL */

#ifndef NO_DOLLAR_IN_LABEL

#define JOINER '$'

#define AUTO_TEMP_NAME "_$tmp_"
#define VFIELD_BASE "$vf"
#define VFIELD_NAME "_vptr$"
#define VFIELD_NAME_FORMAT "_vptr$%s"

#else /* NO_DOLLAR_IN_LABEL */

#define AUTO_TEMP_NAME "__tmp_"
#define TEMP_NAME_P(ID_NODE) \
  (!strncmp (IDENTIFIER_POINTER (ID_NODE), AUTO_TEMP_NAME, \
	     sizeof (AUTO_TEMP_NAME) - 1))
#define VTABLE_NAME "__vt_"
#define VTABLE_NAME_P(ID_NODE) \
  (!strncmp (IDENTIFIER_POINTER (ID_NODE), VTABLE_NAME, \
	     sizeof (VTABLE_NAME) - 1))
#define VFIELD_BASE "__vfb"
#define VFIELD_NAME "__vptr_"
#define VFIELD_NAME_P(ID_NODE) \
  (!strncmp (IDENTIFIER_POINTER (ID_NODE), VFIELD_NAME, \
	    sizeof (VFIELD_NAME) - 1))
#define VFIELD_NAME_FORMAT "__vptr_%s"

#endif	/* NO_DOLLAR_IN_LABEL */
#endif	/* NO_DOT_IN_LABEL */

#define LAMBDANAME_PREFIX "__lambda"
#define LAMBDANAME_FORMAT LAMBDANAME_PREFIX "%d"

#define UDLIT_OP_ANSI_PREFIX "operator\"\""
#define UDLIT_OP_ANSI_FORMAT UDLIT_OP_ANSI_PREFIX "%s"
#define UDLIT_OP_MANGLED_PREFIX "li"
#define UDLIT_OP_MANGLED_FORMAT UDLIT_OP_MANGLED_PREFIX "%s"
#define UDLIT_OPER_P(ID_NODE) \
  (!strncmp (IDENTIFIER_POINTER (ID_NODE), \
             UDLIT_OP_ANSI_PREFIX, \
	     sizeof (UDLIT_OP_ANSI_PREFIX) - 1))
#define UDLIT_OP_SUFFIX(ID_NODE) \
  (IDENTIFIER_POINTER (ID_NODE) + sizeof (UDLIT_OP_ANSI_PREFIX) - 1)

#if !defined(NO_DOLLAR_IN_LABEL) || !defined(NO_DOT_IN_LABEL)

#define VTABLE_NAME_P(ID_NODE) (IDENTIFIER_POINTER (ID_NODE)[1] == 'v' \
  && IDENTIFIER_POINTER (ID_NODE)[2] == 't' \
  && IDENTIFIER_POINTER (ID_NODE)[3] == JOINER)

#define TEMP_NAME_P(ID_NODE) \
  (!strncmp (IDENTIFIER_POINTER (ID_NODE), AUTO_TEMP_NAME, sizeof (AUTO_TEMP_NAME)-1))
#define VFIELD_NAME_P(ID_NODE) \
  (!strncmp (IDENTIFIER_POINTER (ID_NODE), VFIELD_NAME, sizeof(VFIELD_NAME)-1))

#endif /* !defined(NO_DOLLAR_IN_LABEL) || !defined(NO_DOT_IN_LABEL) */


/* Nonzero if we're done parsing and into end-of-file activities.
   Two if we're done with front-end processing.  */

extern int at_eof;

/* True if note_mangling_alias should enqueue mangling aliases for
   later generation, rather than emitting them right away.  */

extern bool defer_mangling_aliases;

/* True if noexcept is part of the type (i.e. in C++17).  */

extern bool flag_noexcept_type;

/* A list of namespace-scope objects which have constructors or
   destructors which reside in the global scope.  The decl is stored
   in the TREE_VALUE slot and the initializer is stored in the
   TREE_PURPOSE slot.  */
extern GTY(()) tree static_aggregates;
/* Likewise, for thread local storage.  */
extern GTY(()) tree tls_aggregates;

enum overload_flags { NO_SPECIAL = 0, DTOR_FLAG, TYPENAME_FLAG };

/* These are uses as bits in flags passed to various functions to
   control their behavior.  Despite the LOOKUP_ prefix, many of these
   do not control name lookup.  ??? Functions using these flags should
   probably be modified to accept explicit boolean flags for the
   behaviors relevant to them.  */
/* Check for access violations.  */
#define LOOKUP_PROTECT (1 << 0)
#define LOOKUP_NORMAL (LOOKUP_PROTECT)
/* Even if the function found by lookup is a virtual function, it
   should be called directly.  */
#define LOOKUP_NONVIRTUAL (1 << 1)
/* Non-converting (i.e., "explicit") constructors are not tried.  This flag
   indicates that we are not performing direct-initialization.  */
#define LOOKUP_ONLYCONVERTING (1 << 2)
#define LOOKUP_IMPLICIT (LOOKUP_NORMAL | LOOKUP_ONLYCONVERTING)
/* If a temporary is created, it should be created so that it lives
   as long as the current variable bindings; otherwise it only lives
   until the end of the complete-expression.  It also forces
   direct-initialization in cases where other parts of the compiler
   have already generated a temporary, such as reference
   initialization and the catch parameter.  */
#define DIRECT_BIND (1 << 3)
/* We're performing a user-defined conversion, so more user-defined
   conversions are not permitted (only built-in conversions).  */
#define LOOKUP_NO_CONVERSION (1 << 4)
/* The user has explicitly called a destructor.  (Therefore, we do
   not need to check that the object is non-NULL before calling the
   destructor.)  */
#define LOOKUP_DESTRUCTOR (1 << 5)
/* Do not permit references to bind to temporaries.  */
#define LOOKUP_NO_TEMP_BIND (1 << 6)
/* Do not accept objects, and possibly namespaces.  */
#define LOOKUP_PREFER_TYPES (1 << 7)
/* Do not accept objects, and possibly types.   */
#define LOOKUP_PREFER_NAMESPACES (1 << 8)
/* Accept types or namespaces.  */
#define LOOKUP_PREFER_BOTH (LOOKUP_PREFER_TYPES | LOOKUP_PREFER_NAMESPACES)
/* Return friend declarations and un-declared builtin functions.
   (Normally, these entities are registered in the symbol table, but
   not found by lookup.)  */
#define LOOKUP_HIDDEN (LOOKUP_PREFER_NAMESPACES << 1)
/* We're trying to treat an lvalue as an rvalue.  */
#define LOOKUP_PREFER_RVALUE (LOOKUP_HIDDEN << 1)
/* We're inside an init-list, so narrowing conversions are ill-formed.  */
#define LOOKUP_NO_NARROWING (LOOKUP_PREFER_RVALUE << 1)
/* We're looking up a constructor for list-initialization.  */
#define LOOKUP_LIST_INIT_CTOR (LOOKUP_NO_NARROWING << 1)
/* This is the first parameter of a copy constructor.  */
#define LOOKUP_COPY_PARM (LOOKUP_LIST_INIT_CTOR << 1)
/* We only want to consider list constructors.  */
#define LOOKUP_LIST_ONLY (LOOKUP_COPY_PARM << 1)
/* Return after determining which function to call and checking access.
   Used by sythesized_method_walk to determine which functions will
   be called to initialize subobjects, in order to determine exception
   specification and possible implicit delete.
   This is kind of a hack, but exiting early avoids problems with trying
   to perform argument conversions when the class isn't complete yet.  */
#define LOOKUP_SPECULATIVE (LOOKUP_LIST_ONLY << 1)
/* Used by calls from defaulted functions to limit the overload set to avoid
   cycles trying to declare them (core issue 1092).  */
#define LOOKUP_DEFAULTED (LOOKUP_SPECULATIVE << 1)
/* Used in calls to store_init_value to suppress its usual call to
   digest_init.  */
#define LOOKUP_ALREADY_DIGESTED (LOOKUP_DEFAULTED << 1)
/* An instantiation with explicit template arguments.  */
#define LOOKUP_EXPLICIT_TMPL_ARGS (LOOKUP_ALREADY_DIGESTED << 1)
/* Like LOOKUP_NO_TEMP_BIND, but also prevent binding to xvalues.  */
#define LOOKUP_NO_RVAL_BIND (LOOKUP_EXPLICIT_TMPL_ARGS << 1)
/* Used by case_conversion to disregard non-integral conversions.  */
#define LOOKUP_NO_NON_INTEGRAL (LOOKUP_NO_RVAL_BIND << 1)
/* Used for delegating constructors in order to diagnose self-delegation.  */
#define LOOKUP_DELEGATING_CONS (LOOKUP_NO_NON_INTEGRAL << 1)

#define LOOKUP_NAMESPACES_ONLY(F)  \
  (((F) & LOOKUP_PREFER_NAMESPACES) && !((F) & LOOKUP_PREFER_TYPES))
#define LOOKUP_TYPES_ONLY(F)  \
  (!((F) & LOOKUP_PREFER_NAMESPACES) && ((F) & LOOKUP_PREFER_TYPES))
#define LOOKUP_QUALIFIERS_ONLY(F)     ((F) & LOOKUP_PREFER_BOTH)


/* These flags are used by the conversion code.
   CONV_IMPLICIT   :  Perform implicit conversions (standard and user-defined).
   CONV_STATIC     :  Perform the explicit conversions for static_cast.
   CONV_CONST      :  Perform the explicit conversions for const_cast.
   CONV_REINTERPRET:  Perform the explicit conversions for reinterpret_cast.
   CONV_PRIVATE    :  Perform upcasts to private bases.
   CONV_FORCE_TEMP :  Require a new temporary when converting to the same
		      aggregate type.  */

#define CONV_IMPLICIT    1
#define CONV_STATIC      2
#define CONV_CONST       4
#define CONV_REINTERPRET 8
#define CONV_PRIVATE	 16
/* #define CONV_NONCONVERTING 32 */
#define CONV_FORCE_TEMP  64
#define CONV_FOLD	 128
#define CONV_OLD_CONVERT (CONV_IMPLICIT | CONV_STATIC | CONV_CONST \
			  | CONV_REINTERPRET)
#define CONV_C_CAST      (CONV_IMPLICIT | CONV_STATIC | CONV_CONST \
			  | CONV_REINTERPRET | CONV_PRIVATE | CONV_FORCE_TEMP)
#define CONV_BACKEND_CONVERT (CONV_OLD_CONVERT | CONV_FOLD)

/* Used by build_expr_type_conversion to indicate which types are
   acceptable as arguments to the expression under consideration.  */

#define WANT_INT	1 /* integer types, including bool */
#define WANT_FLOAT	2 /* floating point types */
#define WANT_ENUM	4 /* enumerated types */
#define WANT_POINTER	8 /* pointer types */
#define WANT_NULL      16 /* null pointer constant */
#define WANT_VECTOR_OR_COMPLEX 32 /* vector or complex types */
#define WANT_ARITH	(WANT_INT | WANT_FLOAT | WANT_VECTOR_OR_COMPLEX)

/* Used with comptypes, and related functions, to guide type
   comparison.  */

#define COMPARE_STRICT	      0 /* Just check if the types are the
				   same.  */
#define COMPARE_BASE	      1 /* Check to see if the second type is
				   derived from the first.  */
#define COMPARE_DERIVED	      2 /* Like COMPARE_BASE, but in
				   reverse.  */
#define COMPARE_REDECLARATION 4 /* The comparison is being done when
				   another declaration of an existing
				   entity is seen.  */
#define COMPARE_STRUCTURAL    8 /* The comparison is intended to be
				   structural. The actual comparison
				   will be identical to
				   COMPARE_STRICT.  */

/* Used with start function.  */
#define SF_DEFAULT	     0  /* No flags.  */
#define SF_PRE_PARSED	     1  /* The function declaration has
				   already been parsed.  */
#define SF_INCLASS_INLINE    2  /* The function is an inline, defined
				   in the class body.  */

/* Used with start_decl's initialized parameter.  */
#define SD_UNINITIALIZED     0
#define SD_INITIALIZED       1
#define SD_DEFAULTED         2
#define SD_DELETED           3

/* Returns nonzero iff TYPE1 and TYPE2 are the same type, or if TYPE2
   is derived from TYPE1, or if TYPE2 is a pointer (reference) to a
   class derived from the type pointed to (referred to) by TYPE1.  */
#define same_or_base_type_p(TYPE1, TYPE2) \
  comptypes ((TYPE1), (TYPE2), COMPARE_BASE)

/* These macros are used to access a TEMPLATE_PARM_INDEX.  */
#define TEMPLATE_PARM_INDEX_CAST(NODE) \
	((template_parm_index*)TEMPLATE_PARM_INDEX_CHECK (NODE))
#define TEMPLATE_PARM_IDX(NODE) (TEMPLATE_PARM_INDEX_CAST (NODE)->index)
#define TEMPLATE_PARM_LEVEL(NODE) (TEMPLATE_PARM_INDEX_CAST (NODE)->level)
#define TEMPLATE_PARM_DESCENDANTS(NODE) (TREE_CHAIN (NODE))
#define TEMPLATE_PARM_ORIG_LEVEL(NODE) (TEMPLATE_PARM_INDEX_CAST (NODE)->orig_level)
#define TEMPLATE_PARM_DECL(NODE) (TEMPLATE_PARM_INDEX_CAST (NODE)->decl)
#define TEMPLATE_PARM_PARAMETER_PACK(NODE) \
  (TREE_LANG_FLAG_0 (TEMPLATE_PARM_INDEX_CHECK (NODE)))

/* These macros are for accessing the fields of TEMPLATE_TYPE_PARM,
   TEMPLATE_TEMPLATE_PARM and BOUND_TEMPLATE_TEMPLATE_PARM nodes.  */
#define TEMPLATE_TYPE_PARM_INDEX(NODE)					\
  (TYPE_VALUES_RAW (TREE_CHECK3 ((NODE), TEMPLATE_TYPE_PARM,		\
				 TEMPLATE_TEMPLATE_PARM,		\
				 BOUND_TEMPLATE_TEMPLATE_PARM)))
#define TEMPLATE_TYPE_IDX(NODE) \
  (TEMPLATE_PARM_IDX (TEMPLATE_TYPE_PARM_INDEX (NODE)))
#define TEMPLATE_TYPE_LEVEL(NODE) \
  (TEMPLATE_PARM_LEVEL (TEMPLATE_TYPE_PARM_INDEX (NODE)))
#define TEMPLATE_TYPE_ORIG_LEVEL(NODE) \
  (TEMPLATE_PARM_ORIG_LEVEL (TEMPLATE_TYPE_PARM_INDEX (NODE)))
#define TEMPLATE_TYPE_DECL(NODE) \
  (TEMPLATE_PARM_DECL (TEMPLATE_TYPE_PARM_INDEX (NODE)))
#define TEMPLATE_TYPE_PARAMETER_PACK(NODE) \
  (TEMPLATE_PARM_PARAMETER_PACK (TEMPLATE_TYPE_PARM_INDEX (NODE)))

/* For a C++17 class deduction placeholder, the template it represents.  */
#define CLASS_PLACEHOLDER_TEMPLATE(NODE) \
  (DECL_INITIAL (TYPE_NAME (TEMPLATE_TYPE_PARM_CHECK (NODE))))

/* Contexts in which auto deduction occurs. These flags are
   used to control diagnostics in do_auto_deduction.  */

enum auto_deduction_context
{
  adc_unspecified,   /* Not given */
  adc_variable_type, /* Variable initializer deduction */
  adc_return_type,   /* Return type deduction */
  adc_unify,         /* Template argument deduction */
  adc_requirement,   /* Argument deduction constraint */
  adc_decomp_type    /* Decomposition declaration initializer deduction */
};

/* True if this type-parameter belongs to a class template, used by C++17
   class template argument deduction.  */
#define TEMPLATE_TYPE_PARM_FOR_CLASS(NODE) \
  (TREE_LANG_FLAG_0 (TEMPLATE_TYPE_PARM_CHECK (NODE)))

/* True iff this TEMPLATE_TYPE_PARM represents decltype(auto).  */
#define AUTO_IS_DECLTYPE(NODE) \
  (TYPE_LANG_FLAG_5 (TEMPLATE_TYPE_PARM_CHECK (NODE)))

/* These constants can used as bit flags in the process of tree formatting.

   TFF_PLAIN_IDENTIFIER: unqualified part of a name.
   TFF_SCOPE: include the class and namespace scope of the name.
   TFF_CHASE_TYPEDEF: print the original type-id instead of the typedef-name.
   TFF_DECL_SPECIFIERS: print decl-specifiers.
   TFF_CLASS_KEY_OR_ENUM: precede a class-type name (resp. enum name) with
       a class-key (resp. `enum').
   TFF_RETURN_TYPE: include function return type.
   TFF_FUNCTION_DEFAULT_ARGUMENTS: include function default parameter values.
   TFF_EXCEPTION_SPECIFICATION: show function exception specification.
   TFF_TEMPLATE_HEADER: show the template<...> header in a
       template-declaration.
   TFF_TEMPLATE_NAME: show only template-name.
   TFF_EXPR_IN_PARENS: parenthesize expressions.
   TFF_NO_FUNCTION_ARGUMENTS: don't show function arguments.
   TFF_UNQUALIFIED_NAME: do not print the qualifying scope of the
       top-level entity.
   TFF_NO_OMIT_DEFAULT_TEMPLATE_ARGUMENTS: do not omit template arguments
       identical to their defaults.
   TFF_NO_TEMPLATE_BINDINGS: do not print information about the template
       arguments for a function template specialization.
   TFF_POINTER: we are printing a pointer type.  */

#define TFF_PLAIN_IDENTIFIER			(0)
#define TFF_SCOPE				(1)
#define TFF_CHASE_TYPEDEF			(1 << 1)
#define TFF_DECL_SPECIFIERS			(1 << 2)
#define TFF_CLASS_KEY_OR_ENUM			(1 << 3)
#define TFF_RETURN_TYPE				(1 << 4)
#define TFF_FUNCTION_DEFAULT_ARGUMENTS		(1 << 5)
#define TFF_EXCEPTION_SPECIFICATION		(1 << 6)
#define TFF_TEMPLATE_HEADER			(1 << 7)
#define TFF_TEMPLATE_NAME			(1 << 8)
#define TFF_EXPR_IN_PARENS			(1 << 9)
#define TFF_NO_FUNCTION_ARGUMENTS		(1 << 10)
#define TFF_UNQUALIFIED_NAME			(1 << 11)
#define TFF_NO_OMIT_DEFAULT_TEMPLATE_ARGUMENTS	(1 << 12)
#define TFF_NO_TEMPLATE_BINDINGS		(1 << 13)
#define TFF_POINTER		                (1 << 14)

/* Returns the TEMPLATE_DECL associated to a TEMPLATE_TEMPLATE_PARM
   node.  */
#define TEMPLATE_TEMPLATE_PARM_TEMPLATE_DECL(NODE)	\
  ((TREE_CODE (NODE) == BOUND_TEMPLATE_TEMPLATE_PARM)	\
   ? TYPE_TI_TEMPLATE (NODE)				\
   : TYPE_NAME (NODE))

/* in lex.c  */

extern void init_reswords (void);

<<<<<<< HEAD
=======
/* Various flags for the overloaded operator information.  */
>>>>>>> 61fae5c4
enum ovl_op_flags
  {
    OVL_OP_FLAG_NONE = 0,
    OVL_OP_FLAG_UNARY = 1,
    OVL_OP_FLAG_BINARY = 2,
<<<<<<< HEAD
    OVL_OP_FLAG_AMBIARY = 3,
    OVL_OP_FLAG_ALLOC = 4,  	// operator new or delete
    OVL_OP_FLAG_DELETE = 1,	// operator delete
    OVL_OP_FLAG_VEC = 2		// vector new or delete
  };

enum ovl_op_code
  {
    OVL_OP_ERROR_MARK,
    OVL_OP_NOP_EXPR,
#define DEF_OPERATOR(NAME, CODE, MANGLING, FLAGS) OVL_OP_##CODE,
#define DEF_ASSN_OPERATOR(NAME, CODE, MANGLING) /* NOTHING */
#include "operators.def"
    OVL_OP_MAX
=======
    OVL_OP_FLAG_ALLOC = 4,  	/* operator new or delete  */
    OVL_OP_FLAG_DELETE = 1,	/* operator delete  */
    OVL_OP_FLAG_VEC = 2		/* vector new or delete  */
>>>>>>> 61fae5c4
  };

struct GTY(()) ovl_op_info_t {
  /* The IDENTIFIER_NODE for the operator.  */
  tree identifier;
  /* The name of the operator.  */
  const char *name;
  /* The mangled name of the operator.  */
  const char *mangled_name;
<<<<<<< HEAD
  /* The (regular) tree code.  */
  enum tree_code tree_code : 16;
  /* The (compressed) operator code.  */
  enum ovl_op_code ovl_op_code : 8;
=======
  /* The tree code.  */
  enum tree_code tree_code : 16;
>>>>>>> 61fae5c4
  /* The ovl_op_flags of the operator */
  unsigned flags : 8;
};

<<<<<<< HEAD
/* Overloaded operator info indexed by ass_op_p & ovl_op_code.  */
extern GTY(()) ovl_op_info_t ovl_op_info[2][OVL_OP_MAX];
/* Mapping from tree_codes to ovl_op_codes.  */
extern GTY(()) unsigned char ovl_op_mapping[MAX_TREE_CODES];
/* Mapping for ambi-ary operators from the binary to the unary.  */
extern GTY(()) unsigned char ovl_op_alternate[OVL_OP_MAX];

/* Given an ass_op_p boolean and a tree code, return a pointer to its
   overloaded operator info.  Tree codes for non-overloaded operators
   map to the error-operator.  */
#define OVL_OP_INFO(IS_ASS_P, TREE_CODE)			\
  (&ovl_op_info[(IS_ASS_P) != 0][ovl_op_mapping[(TREE_CODE)]])
/* Overloaded operator info for an identifier for which
   IDENTIFIER_OVL_OP_P is true.  */
#define IDENTIFIER_OVL_OP_INFO(NODE) \
  (&ovl_op_info[IDENTIFIER_KIND_BIT_0 (NODE)][IDENTIFIER_CP_INDEX (NODE)])
#define IDENTIFIER_OVL_OP_FLAGS(NODE) \
  (IDENTIFIER_OVL_OP_INFO (NODE)->flags)
=======
/* Overloaded operator info indexed by ass_op_p & tree_code.  */
extern GTY(()) ovl_op_info_t ovl_op_info[2][MAX_TREE_CODES];

/* Given an ass_op_p boolean and a tree code, return a pointer to its
   overloaded operator info.  */
#define OVL_OP_INFO(IS_ASS_P, TREE_CODE)			\
  (&ovl_op_info[(IS_ASS_P) != 0][(TREE_CODE)])
>>>>>>> 61fae5c4

/* A type-qualifier, or bitmask therefore, using the TYPE_QUAL
   constants.  */

typedef int cp_cv_quals;

/* Non-static member functions have an optional virt-specifier-seq.
   There is a VIRT_SPEC value for each virt-specifier.
   They can be combined by bitwise-or to form the complete set of
   virt-specifiers for a member function.  */
enum virt_specifier
  {
    VIRT_SPEC_UNSPECIFIED = 0x0,
    VIRT_SPEC_FINAL       = 0x1,
    VIRT_SPEC_OVERRIDE    = 0x2
  };

/* A type-qualifier, or bitmask therefore, using the VIRT_SPEC
   constants.  */

typedef int cp_virt_specifiers;

/* Wherever there is a function-cv-qual, there could also be a ref-qualifier:

   [dcl.fct]
   The return type, the parameter-type-list, the ref-qualifier, and
   the cv-qualifier-seq, but not the default arguments or the exception
   specification, are part of the function type.

   REF_QUAL_NONE    Ordinary member function with no ref-qualifier
   REF_QUAL_LVALUE  Member function with the &-ref-qualifier
   REF_QUAL_RVALUE  Member function with the &&-ref-qualifier */

enum cp_ref_qualifier {
  REF_QUAL_NONE = 0,
  REF_QUAL_LVALUE = 1,
  REF_QUAL_RVALUE = 2
};

/* A storage class.  */

enum cp_storage_class {
  /* sc_none must be zero so that zeroing a cp_decl_specifier_seq
     sets the storage_class field to sc_none.  */
  sc_none = 0,
  sc_auto,
  sc_register,
  sc_static,
  sc_extern,
  sc_mutable
};

/* An individual decl-specifier.  This is used to index the array of
   locations for the declspecs in struct cp_decl_specifier_seq
   below.  */

enum cp_decl_spec {
  ds_first,
  ds_signed = ds_first,
  ds_unsigned,
  ds_short,
  ds_long,
  ds_const,
  ds_volatile,
  ds_restrict,
  ds_inline,
  ds_virtual,
  ds_explicit,
  ds_friend,
  ds_typedef,
  ds_alias,
  ds_constexpr,
  ds_complex,
  ds_thread,
  ds_type_spec,
  ds_redefined_builtin_type_spec,
  ds_attribute,
  ds_std_attribute,
  ds_storage_class,
  ds_long_long,
  ds_concept,
  ds_last /* This enumerator must always be the last one.  */
};

/* A decl-specifier-seq.  */

struct cp_decl_specifier_seq {
  /* An array of locations for the declaration sepecifiers, indexed by
     enum cp_decl_spec_word.  */
  source_location locations[ds_last];
  /* The primary type, if any, given by the decl-specifier-seq.
     Modifiers, like "short", "const", and "unsigned" are not
     reflected here.  This field will be a TYPE, unless a typedef-name
     was used, in which case it will be a TYPE_DECL.  */
  tree type;
  /* The attributes, if any, provided with the specifier sequence.  */
  tree attributes;
  /* The c++11 attributes that follows the type specifier.  */
  tree std_attributes;
  /* If non-NULL, a built-in type that the user attempted to redefine
     to some other type.  */
  tree redefined_builtin_type;
  /* The storage class specified -- or sc_none if no storage class was
     explicitly specified.  */
  cp_storage_class storage_class;
  /* For the __intN declspec, this stores the index into the int_n_* arrays.  */
  int int_n_idx;
  /* True iff TYPE_SPEC defines a class or enum.  */
  BOOL_BITFIELD type_definition_p : 1;
  /* True iff multiple types were (erroneously) specified for this
     decl-specifier-seq.  */
  BOOL_BITFIELD multiple_types_p : 1;
  /* True iff multiple storage classes were (erroneously) specified
     for this decl-specifier-seq or a combination of a storage class
     with a typedef specifier.  */
  BOOL_BITFIELD conflicting_specifiers_p : 1;
  /* True iff at least one decl-specifier was found.  */
  BOOL_BITFIELD any_specifiers_p : 1;
  /* True iff at least one type-specifier was found.  */
  BOOL_BITFIELD any_type_specifiers_p : 1;
  /* True iff "int" was explicitly provided.  */
  BOOL_BITFIELD explicit_int_p : 1;
  /* True iff "__intN" was explicitly provided.  */
  BOOL_BITFIELD explicit_intN_p : 1;
  /* True iff "char" was explicitly provided.  */
  BOOL_BITFIELD explicit_char_p : 1;
  /* True iff ds_thread is set for __thread, not thread_local.  */
  BOOL_BITFIELD gnu_thread_keyword_p : 1;
  /* True iff the type is a decltype.  */
  BOOL_BITFIELD decltype_p : 1;
};

/* The various kinds of declarators.  */

enum cp_declarator_kind {
  cdk_id,
  cdk_function,
  cdk_array,
  cdk_pointer,
  cdk_reference,
  cdk_ptrmem,
  cdk_decomp,
  cdk_error
};

/* A declarator.  */

typedef struct cp_declarator cp_declarator;

typedef struct cp_parameter_declarator cp_parameter_declarator;

/* A parameter, before it has been semantically analyzed.  */
struct cp_parameter_declarator {
  /* The next parameter, or NULL_TREE if none.  */
  cp_parameter_declarator *next;
  /* The decl-specifiers-seq for the parameter.  */
  cp_decl_specifier_seq decl_specifiers;
  /* The declarator for the parameter.  */
  cp_declarator *declarator;
  /* The default-argument expression, or NULL_TREE, if none.  */
  tree default_argument;
  /* True iff this is a template parameter pack.  */
  bool template_parameter_pack_p;
  /* Location within source.  */
  location_t loc;
};

/* A declarator.  */
struct cp_declarator {
  /* The kind of declarator.  */
  ENUM_BITFIELD (cp_declarator_kind) kind : 4;
  /* Whether we parsed an ellipsis (`...') just before the declarator,
     to indicate this is a parameter pack.  */
  BOOL_BITFIELD parameter_pack_p : 1;
  /* If this declarator is parenthesized, this the open-paren.  It is
     UNKNOWN_LOCATION when not parenthesized.  */
  location_t parenthesized;

  location_t id_loc; /* Currently only set for cdk_id, cdk_decomp and
			cdk_function. */
  /* GNU Attributes that apply to this declarator.  If the declarator
     is a pointer or a reference, these attribute apply to the type
     pointed to.  */
  tree attributes;
  /* Standard C++11 attributes that apply to this declarator.  If the
     declarator is a pointer or a reference, these attributes apply
     to the pointer, rather than to the type pointed to.  */
  tree std_attributes;
  /* For all but cdk_id, cdk_decomp and cdk_error, the contained declarator.
     For cdk_id, cdk_decomp and cdk_error, guaranteed to be NULL.  */
  cp_declarator *declarator;
  union {
    /* For identifiers.  */
    struct {
      /* If non-NULL, the qualifying scope (a NAMESPACE_DECL or
	 *_TYPE) for this identifier.  */
      tree qualifying_scope;
      /* The unqualified name of the entity -- an IDENTIFIER_NODE,
	 BIT_NOT_EXPR, or TEMPLATE_ID_EXPR.  */
      tree unqualified_name;
      /* If this is the name of a function, what kind of special
	 function (if any).  */
      special_function_kind sfk;
    } id;
    /* For functions.  */
    struct {
      /* The parameters to the function as a TREE_LIST of decl/default.  */
      tree parameters;
      /* The cv-qualifiers for the function.  */
      cp_cv_quals qualifiers;
      /* The virt-specifiers for the function.  */
      cp_virt_specifiers virt_specifiers;
      /* The ref-qualifier for the function.  */
      cp_ref_qualifier ref_qualifier;
      /* The transaction-safety qualifier for the function.  */
      tree tx_qualifier;
      /* The exception-specification for the function.  */
      tree exception_specification;
      /* The late-specified return type, if any.  */
      tree late_return_type;
      /* The trailing requires-clause, if any. */
      tree requires_clause;
    } function;
    /* For arrays.  */
    struct {
      /* The bounds to the array.  */
      tree bounds;
    } array;
    /* For cdk_pointer and cdk_ptrmem.  */
    struct {
      /* The cv-qualifiers for the pointer.  */
      cp_cv_quals qualifiers;
      /* For cdk_ptrmem, the class type containing the member.  */
      tree class_type;
    } pointer;
    /* For cdk_reference */
    struct {
      /* The cv-qualifiers for the reference.  These qualifiers are
         only used to diagnose ill-formed code.  */
      cp_cv_quals qualifiers;
      /* Whether this is an rvalue reference */
      bool rvalue_ref;
    } reference;
  } u;
};

/* A level of template instantiation.  */
struct GTY((chain_next ("%h.next"))) tinst_level {
  /* The immediately deeper level in the chain.  */
  struct tinst_level *next;

  /* The original node.  Can be either a DECL (for a function or static
     data member) or a TYPE (for a class), depending on what we were
     asked to instantiate.  */
  tree decl;

  /* The location where the template is instantiated.  */
  location_t locus;

  /* errorcount+sorrycount when we pushed this level.  */
  int errors;

  /* True if the location is in a system header.  */
  bool in_system_header_p;
};

bool decl_spec_seq_has_spec_p (const cp_decl_specifier_seq *, cp_decl_spec);

/* Return the type of the `this' parameter of FNTYPE.  */

inline tree
type_of_this_parm (const_tree fntype)
{
  function_args_iterator iter;
  gcc_assert (TREE_CODE (fntype) == METHOD_TYPE);
  function_args_iter_init (&iter, fntype);
  return function_args_iter_cond (&iter);
}

/* Return the class of the `this' parameter of FNTYPE.  */

inline tree
class_of_this_parm (const_tree fntype)
{
  return TREE_TYPE (type_of_this_parm (fntype));
}

/* True iff T is a variable template declaration. */
inline bool
variable_template_p (tree t)
{
  if (TREE_CODE (t) != TEMPLATE_DECL)
    return false;
  if (!PRIMARY_TEMPLATE_P (t))
    return false;
  if (tree r = DECL_TEMPLATE_RESULT (t))
    return VAR_P (r);
  return false;
}

/* True iff T is a variable concept definition. That is, T is
   a variable template declared with the concept specifier. */
inline bool
variable_concept_p (tree t)
{
  if (TREE_CODE (t) != TEMPLATE_DECL)
    return false;
  if (tree r = DECL_TEMPLATE_RESULT (t))
    return VAR_P (r) && DECL_DECLARED_CONCEPT_P (r);
  return false;
}

/* True iff T is a concept definition. That is, T is a variable or function
   template declared with the concept specifier. */
inline bool
concept_template_p (tree t)
{
  if (TREE_CODE (t) != TEMPLATE_DECL)
    return false;
  if (tree r = DECL_TEMPLATE_RESULT (t))
    return VAR_OR_FUNCTION_DECL_P (r) && DECL_DECLARED_CONCEPT_P (r);
  return false;
}

/* A parameter list indicating for a function with no parameters,
   e.g  "int f(void)".  */
extern cp_parameter_declarator *no_parameters;

/* Various dump ids.  */
extern int class_dump_id;
extern int raw_dump_id;

/* in call.c */
extern bool check_dtor_name			(tree, tree);
int magic_varargs_p				(tree);

extern tree build_conditional_expr		(location_t, tree, tree, tree, 
                                                 tsubst_flags_t);
extern tree build_addr_func			(tree, tsubst_flags_t);
extern void set_flags_from_callee		(tree);
extern tree build_call_a			(tree, int, tree*);
extern tree build_call_n			(tree, int, ...);
extern bool null_ptr_cst_p			(tree);
extern bool null_member_pointer_value_p		(tree);
extern bool sufficient_parms_p			(const_tree);
extern tree type_decays_to			(tree);
extern tree extract_call_expr			(tree);
extern tree build_user_type_conversion		(tree, tree, int,
						 tsubst_flags_t);
extern tree build_new_function_call		(tree, vec<tree, va_gc> **,
						 tsubst_flags_t);
extern tree build_operator_new_call		(tree, vec<tree, va_gc> **,
						 tree *, tree *, tree, tree,
						 tree *, tsubst_flags_t);
extern tree build_new_method_call		(tree, tree,
						 vec<tree, va_gc> **, tree,
						 int, tree *, tsubst_flags_t);
extern tree build_special_member_call		(tree, tree,
						 vec<tree, va_gc> **,
						 tree, int, tsubst_flags_t);
extern tree build_new_op			(location_t, enum tree_code,
						 int, tree, tree, tree, tree *,
						 tsubst_flags_t);
extern tree build_op_call			(tree, vec<tree, va_gc> **,
						 tsubst_flags_t);
extern bool aligned_allocation_fn_p		(tree);
extern bool usual_deallocation_fn_p		(tree);
extern tree build_op_delete_call		(enum tree_code, tree, tree,
						 bool, tree, tree,
						 tsubst_flags_t);
extern bool can_convert				(tree, tree, tsubst_flags_t);
extern bool can_convert_standard		(tree, tree, tsubst_flags_t);
extern bool can_convert_arg			(tree, tree, tree, int,
						 tsubst_flags_t);
extern bool can_convert_arg_bad			(tree, tree, tree, int,
						 tsubst_flags_t);

/* A class for recording information about access failures (e.g. private
   fields), so that we can potentially supply a fix-it hint about
   an accessor (from a context in which the constness of the object
   is known).  */

class access_failure_info
{
 public:
  access_failure_info () : m_was_inaccessible (false), m_basetype_path (NULL_TREE),
    m_field_decl (NULL_TREE) {}

  void record_access_failure (tree basetype_path, tree field_decl);
  void maybe_suggest_accessor (bool const_p) const;

 private:
  bool m_was_inaccessible;
  tree m_basetype_path;
  tree m_field_decl;
};

extern bool enforce_access			(tree, tree, tree,
						 tsubst_flags_t,
						 access_failure_info *afi = NULL);
extern void push_defarg_context			(tree);
extern void pop_defarg_context			(void);
extern tree convert_default_arg			(tree, tree, tree, int,
						 tsubst_flags_t);
extern tree convert_arg_to_ellipsis		(tree, tsubst_flags_t);
extern tree build_x_va_arg			(source_location, tree, tree);
extern tree cxx_type_promotes_to		(tree);
extern tree type_passed_as			(tree);
extern tree convert_for_arg_passing		(tree, tree, tsubst_flags_t);
extern bool is_properly_derived_from		(tree, tree);
extern tree initialize_reference		(tree, tree, int,
						 tsubst_flags_t);
extern tree extend_ref_init_temps		(tree, tree, vec<tree, va_gc>**);
extern tree make_temporary_var_for_ref_to_temp	(tree, tree);
extern bool type_has_extended_temps		(tree);
extern tree strip_top_quals			(tree);
extern bool reference_related_p			(tree, tree);
extern int remaining_arguments			(tree);
extern tree perform_implicit_conversion		(tree, tree, tsubst_flags_t);
extern tree perform_implicit_conversion_flags	(tree, tree, tsubst_flags_t, int);
extern tree build_converted_constant_expr	(tree, tree, tsubst_flags_t);
extern tree perform_direct_initialization_if_possible (tree, tree, bool,
                                                       tsubst_flags_t);
extern tree in_charge_arg_for_name		(tree);
extern tree build_cxx_call			(tree, int, tree *,
						 tsubst_flags_t);
extern bool is_std_init_list			(tree);
extern bool is_list_ctor			(tree);
extern void validate_conversion_obstack		(void);
extern void mark_versions_used			(tree);
extern tree get_function_version_dispatcher	(tree);

/* in class.c */
extern tree build_vfield_ref			(tree, tree);
extern tree build_if_in_charge			(tree true_stmt, tree false_stmt = void_node);
extern tree build_base_path			(enum tree_code, tree,
						 tree, int, tsubst_flags_t);
extern tree convert_to_base			(tree, tree, bool, bool,
						 tsubst_flags_t);
extern tree convert_to_base_statically		(tree, tree);
extern tree build_vtbl_ref			(tree, tree);
extern tree build_vfn_ref			(tree, tree);
extern tree get_vtable_decl			(tree, int);
extern bool add_method				(tree, tree, bool);
extern tree declared_access			(tree);
extern tree currently_open_class		(tree);
extern tree currently_open_derived_class	(tree);
extern tree outermost_open_class		(void);
extern tree current_nonlambda_class_type	(void);
extern tree finish_struct			(tree, tree);
extern void finish_struct_1			(tree);
extern int resolves_to_fixed_type_p		(tree, int *);
extern void init_class_processing		(void);
extern int is_empty_class			(tree);
extern bool is_really_empty_class		(tree);
extern void pushclass				(tree);
extern void popclass				(void);
extern void push_nested_class			(tree);
extern void pop_nested_class			(void);
extern int current_lang_depth			(void);
extern void push_lang_context			(tree);
extern void pop_lang_context			(void);
extern tree instantiate_type			(tree, tree, tsubst_flags_t);
extern void print_class_statistics		(void);
extern void build_self_reference		(void);
extern int same_signature_p			(const_tree, const_tree);
extern void maybe_add_class_template_decl_list	(tree, tree, int);
extern void unreverse_member_declarations	(tree);
extern void invalidate_class_lookup_cache	(void);
extern void maybe_note_name_used_in_class	(tree, tree);
extern void note_name_declared_in_class		(tree, tree);
extern tree get_vtbl_decl_for_binfo		(tree);
extern bool vptr_via_virtual_p			(tree);
extern void debug_class				(tree);
extern void debug_thunks			(tree);
extern void set_linkage_according_to_type	(tree, tree);
extern void determine_key_method		(tree);
extern void check_for_override			(tree, tree);
extern void push_class_stack			(void);
extern void pop_class_stack			(void);
extern bool default_ctor_p			(tree);
extern bool type_has_user_nondefault_constructor (tree);
extern tree in_class_defaulted_default_constructor (tree);
extern bool user_provided_p			(tree);
extern bool type_has_user_provided_constructor  (tree);
extern bool type_has_non_user_provided_default_constructor (tree);
extern bool vbase_has_user_provided_move_assign (tree);
extern tree default_init_uninitialized_part (tree);
extern bool trivial_default_constructor_is_constexpr (tree);
extern bool type_has_constexpr_default_constructor (tree);
extern bool type_has_virtual_destructor		(tree);
extern bool classtype_has_move_assign_or_move_ctor_p (tree, bool user_declared);
extern bool type_build_ctor_call		(tree);
extern bool type_build_dtor_call		(tree);
extern void explain_non_literal_class		(tree);
extern void inherit_targ_abi_tags		(tree);
extern void defaulted_late_check		(tree);
extern bool defaultable_fn_check		(tree);
extern void check_abi_tags			(tree);
extern tree missing_abi_tags			(tree);
extern void fixup_type_variants			(tree);
extern void fixup_attribute_variants		(tree);
extern tree* decl_cloned_function_p		(const_tree, bool);
extern void clone_function_decl			(tree, bool);
extern void adjust_clone_args			(tree);
extern void deduce_noexcept_on_destructor       (tree);
extern bool uniquely_derived_from_p             (tree, tree);
extern bool publicly_uniquely_derived_p         (tree, tree);
extern tree common_enclosing_class		(tree, tree);

/* in cvt.c */
extern tree convert_to_reference		(tree, tree, int, int, tree,
						 tsubst_flags_t);
extern tree convert_from_reference		(tree);
extern tree force_rvalue			(tree, tsubst_flags_t);
extern tree ocp_convert				(tree, tree, int, int,
						 tsubst_flags_t);
extern tree cp_convert				(tree, tree, tsubst_flags_t);
extern tree cp_convert_and_check                (tree, tree, tsubst_flags_t);
extern tree cp_fold_convert			(tree, tree);
extern tree cp_get_callee			(tree);
extern tree cp_get_callee_fndecl		(tree);
extern tree cp_get_fndecl_from_callee		(tree);
extern tree convert_to_void			(tree, impl_conv_void,
                                 		 tsubst_flags_t);
extern tree convert_force			(tree, tree, int,
						 tsubst_flags_t);
extern tree build_expr_type_conversion		(int, tree, bool);
extern tree type_promotes_to			(tree);
extern bool can_convert_qual			(tree, tree);
extern tree perform_qualification_conversions	(tree, tree);
extern bool tx_safe_fn_type_p			(tree);
extern tree tx_unsafe_fn_variant		(tree);
extern bool fnptr_conv_p			(tree, tree);
extern tree strip_fnptr_conv			(tree);

/* in name-lookup.c */
extern void maybe_push_cleanup_level		(tree);
extern tree make_anon_name			(void);
extern tree check_for_out_of_scope_variable	(tree);
extern void dump				(cp_binding_level &ref);
extern void dump				(cp_binding_level *ptr);
extern void print_other_binding_stack		(cp_binding_level *);
extern tree maybe_push_decl			(tree);
extern tree current_decl_namespace		(void);

/* decl.c */
extern tree poplevel				(int, int, int);
extern void cxx_init_decl_processing		(void);
enum cp_tree_node_structure_enum cp_tree_node_structure
						(union lang_tree_node *);
extern void finish_scope			(void);
extern void push_switch				(tree);
extern void pop_switch				(void);
extern tree make_lambda_name			(void);
extern int decls_match				(tree, tree);
extern bool maybe_version_functions		(tree, tree);
extern tree duplicate_decls			(tree, tree, bool);
extern tree declare_local_label			(tree);
extern tree lookup_label			(tree);
extern tree define_label			(location_t, tree);
extern void check_goto				(tree);
extern bool check_omp_return			(void);
extern tree make_typename_type			(tree, tree, enum tag_types, tsubst_flags_t);
extern tree build_typename_type			(tree, tree, tree, tag_types);
extern tree make_unbound_class_template		(tree, tree, tree, tsubst_flags_t);
extern tree build_library_fn_ptr		(const char *, tree, int);
extern tree build_cp_library_fn_ptr		(const char *, tree, int);
extern tree push_library_fn			(tree, tree, tree, int);
extern tree push_void_library_fn		(tree, tree, int);
extern tree push_throw_library_fn		(tree, tree);
extern void warn_misplaced_attr_for_class_type  (source_location location,
						 tree class_type);
extern tree check_tag_decl			(cp_decl_specifier_seq *, bool);
extern tree shadow_tag				(cp_decl_specifier_seq *);
extern tree groktypename			(cp_decl_specifier_seq *, const cp_declarator *, bool);
extern tree start_decl				(const cp_declarator *, cp_decl_specifier_seq *, int, tree, tree, tree *);
extern void start_decl_1			(tree, bool);
extern bool check_array_initializer		(tree, tree, tree);
extern void cp_finish_decl			(tree, tree, bool, tree, int);
extern tree lookup_decomp_type			(tree);
extern void cp_finish_decomp			(tree, tree, unsigned int);
extern int cp_complete_array_type		(tree *, tree, bool);
extern int cp_complete_array_type_or_error	(tree *, tree, bool, tsubst_flags_t);
extern tree build_ptrmemfunc_type		(tree);
extern tree build_ptrmem_type			(tree, tree);
/* the grokdeclarator prototype is in decl.h */
extern tree build_this_parm			(tree, tree, cp_cv_quals);
extern tree grokparms				(tree, tree *);
extern int copy_fn_p				(const_tree);
extern bool move_fn_p                           (const_tree);
extern bool move_signature_fn_p                 (const_tree);
extern tree get_scope_of_declarator		(const cp_declarator *);
extern void grok_special_member_properties	(tree);
extern bool grok_ctor_properties		(const_tree, const_tree);
extern bool grok_op_properties			(tree, bool);
extern tree xref_tag				(enum tag_types, tree, tag_scope, bool);
extern tree xref_tag_from_type			(tree, tree, tag_scope);
extern void xref_basetypes			(tree, tree);
extern tree start_enum				(tree, tree, tree, tree, bool, bool *);
extern void finish_enum_value_list		(tree);
extern void finish_enum				(tree);
extern void build_enumerator			(tree, tree, tree, tree, location_t);
extern tree lookup_enumerator			(tree, tree);
extern bool start_preparsed_function		(tree, tree, int);
extern bool start_function			(cp_decl_specifier_seq *,
						 const cp_declarator *, tree);
extern tree begin_function_body			(void);
extern void finish_function_body		(tree);
extern tree outer_curly_brace_block		(tree);
extern tree finish_function			(bool);
extern tree grokmethod				(cp_decl_specifier_seq *, const cp_declarator *, tree);
extern void maybe_register_incomplete_var	(tree);
extern void maybe_commonize_var			(tree);
extern void complete_vars			(tree);
extern tree static_fn_type			(tree);
extern void revert_static_member_fn		(tree);
extern void fixup_anonymous_aggr		(tree);
extern tree compute_array_index_type		(tree, tree, tsubst_flags_t);
extern tree check_default_argument		(tree, tree, tsubst_flags_t);
extern int wrapup_namespace_globals		();
extern tree create_implicit_typedef		(tree, tree);
extern int local_variable_p			(const_tree);
extern tree register_dtor_fn			(tree);
extern tmpl_spec_kind current_tmpl_spec_kind	(int);
extern tree cp_fname_init			(const char *, tree *);
extern tree cxx_builtin_function		(tree decl);
extern tree cxx_builtin_function_ext_scope	(tree decl);
extern tree check_elaborated_type_specifier	(enum tag_types, tree, bool);
extern void warn_extern_redeclared_static	(tree, tree);
extern tree cxx_comdat_group			(tree);
extern bool cp_missing_noreturn_ok_p		(tree);
extern bool is_direct_enum_init			(tree, tree);
extern void initialize_artificial_var		(tree, vec<constructor_elt, va_gc> *);
extern tree check_var_type			(tree, tree);
extern tree reshape_init                        (tree, tree, tsubst_flags_t);
extern tree next_initializable_field (tree);
extern tree fndecl_declared_return_type		(tree);
extern bool undeduced_auto_decl			(tree);
extern bool require_deduced_type		(tree, tsubst_flags_t = tf_warning_or_error);

extern tree finish_case_label			(location_t, tree, tree);
extern tree cxx_maybe_build_cleanup		(tree, tsubst_flags_t);

/* in decl2.c */
extern void record_mangling			(tree, bool);
extern void note_mangling_alias			(tree, tree);
extern void generate_mangling_aliases		(void);
extern tree build_memfn_type			(tree, tree, cp_cv_quals, cp_ref_qualifier);
extern tree build_pointer_ptrmemfn_type	(tree);
extern tree change_return_type			(tree, tree);
extern void maybe_retrofit_in_chrg		(tree);
extern void maybe_make_one_only			(tree);
extern bool vague_linkage_p			(tree);
extern void grokclassfn				(tree, tree,
						 enum overload_flags);
extern tree grok_array_decl			(location_t, tree, tree, bool);
extern tree delete_sanity			(tree, tree, bool, int, tsubst_flags_t);
extern tree check_classfn			(tree, tree, tree);
extern void check_member_template		(tree);
extern tree grokfield (const cp_declarator *, cp_decl_specifier_seq *,
		       tree, bool, tree, tree);
extern tree grokbitfield (const cp_declarator *, cp_decl_specifier_seq *,
			  tree, tree, tree);
extern bool any_dependent_type_attributes_p	(tree);
extern tree cp_reconstruct_complex_type		(tree, tree);
extern bool attributes_naming_typedef_ok	(tree);
extern void cplus_decl_attributes		(tree *, tree, int);
extern void finish_anon_union			(tree);
extern void cxx_post_compilation_parsing_cleanups (void);
extern tree coerce_new_type			(tree);
extern tree coerce_delete_type			(tree);
extern void comdat_linkage			(tree);
extern void determine_visibility		(tree);
extern void constrain_class_visibility		(tree);
extern void reset_type_linkage			(tree);
extern void tentative_decl_linkage		(tree);
extern void import_export_decl			(tree);
extern tree build_cleanup			(tree);
extern tree build_offset_ref_call_from_tree	(tree, vec<tree, va_gc> **,
						 tsubst_flags_t);
extern bool decl_defined_p			(tree);
extern bool decl_constant_var_p			(tree);
extern bool decl_maybe_constant_var_p		(tree);
extern void no_linkage_error			(tree);
extern void check_default_args			(tree);
extern bool mark_used				(tree);
extern bool mark_used			        (tree, tsubst_flags_t);
extern void finish_static_data_member_decl	(tree, tree, bool, tree, int);
extern tree cp_build_parm_decl			(tree, tree, tree);
extern tree get_guard				(tree);
extern tree get_guard_cond			(tree, bool);
extern tree set_guard				(tree);
extern tree get_tls_wrapper_fn			(tree);
extern void mark_needed				(tree);
extern bool decl_needed_p			(tree);
extern void note_vague_linkage_fn		(tree);
extern void note_variable_template_instantiation (tree);
extern tree build_artificial_parm		(tree, tree, tree);
extern bool possibly_inlined_p			(tree);
extern int parm_index                           (tree);
extern tree vtv_start_verification_constructor_init_function (void);
extern tree vtv_finish_verification_constructor_init_function (tree);
extern bool cp_omp_mappable_type		(tree);

/* in error.c */
extern const char *type_as_string		(tree, int);
extern const char *type_as_string_translate	(tree, int);
extern const char *decl_as_string		(tree, int);
extern const char *decl_as_string_translate	(tree, int);
extern const char *decl_as_dwarf_string		(tree, int);
extern const char *expr_as_string		(tree, int);
extern const char *lang_decl_name		(tree, int, bool);
extern const char *lang_decl_dwarf_name		(tree, int, bool);
extern const char *language_to_string		(enum languages);
extern const char *class_key_or_enum_as_string	(tree);
extern void maybe_warn_variadic_templates       (void);
extern void maybe_warn_cpp0x			(cpp0x_warn_str str);
extern bool pedwarn_cxx98                       (location_t, int, const char *, ...) ATTRIBUTE_GCC_DIAG(3,4);
extern location_t location_of                   (tree);
extern void qualified_name_lookup_error		(tree, tree, tree,
						 location_t);

/* in except.c */
extern void init_exception_processing		(void);
extern tree expand_start_catch_block		(tree);
extern void expand_end_catch_block		(void);
extern tree build_exc_ptr			(void);
extern tree build_throw				(tree);
extern int nothrow_libfn_p			(const_tree);
extern void check_handlers			(tree);
extern tree finish_noexcept_expr		(tree, tsubst_flags_t);
extern bool expr_noexcept_p			(tree, tsubst_flags_t);
extern void perform_deferred_noexcept_checks	(void);
extern bool nothrow_spec_p			(const_tree);
extern bool type_noexcept_p			(const_tree);
extern bool type_throw_all_p			(const_tree);
extern tree build_noexcept_spec			(tree, int);
extern void choose_personality_routine		(enum languages);
extern tree build_must_not_throw_expr		(tree,tree);
extern tree eh_type_info			(tree);
extern tree begin_eh_spec_block			(void);
extern void finish_eh_spec_block		(tree, tree);
extern tree build_eh_type_type			(tree);
extern tree cp_protect_cleanup_actions		(void);
extern tree create_try_catch_expr               (tree, tree);

/* in expr.c */
extern tree cplus_expand_constant		(tree);
extern tree mark_rvalue_use			(tree,
                                                 location_t = UNKNOWN_LOCATION,
                                                 bool = true);
extern tree mark_lvalue_use			(tree);
extern tree mark_lvalue_use_nonread		(tree);
extern tree mark_type_use			(tree);
extern tree mark_discarded_use			(tree);
extern void mark_exp_read			(tree);

/* friend.c */
extern int is_friend				(tree, tree);
extern void make_friend_class			(tree, tree, bool);
extern void add_friend				(tree, tree, bool);
extern tree do_friend				(tree, tree, tree, tree, enum overload_flags, bool);

extern void set_global_friend			(tree);
extern bool is_global_friend			(tree);

/* in init.c */
extern tree expand_member_init			(tree);
extern void emit_mem_initializers		(tree);
extern tree build_aggr_init			(tree, tree, int,
                                                 tsubst_flags_t);
extern int is_class_type			(tree, int);
extern tree get_type_value			(tree);
extern tree build_zero_init			(tree, tree, bool);
extern tree build_value_init			(tree, tsubst_flags_t);
extern tree build_value_init_noctor		(tree, tsubst_flags_t);
extern tree get_nsdmi				(tree, bool, tsubst_flags_t);
extern tree build_offset_ref			(tree, tree, bool,
						 tsubst_flags_t);
extern tree throw_bad_array_new_length		(void);
extern bool type_has_new_extended_alignment	(tree);
extern unsigned malloc_alignment		(void);
extern tree build_new				(vec<tree, va_gc> **, tree, tree,
						 vec<tree, va_gc> **, int,
                                                 tsubst_flags_t);
extern tree get_temp_regvar			(tree, tree);
extern tree build_vec_init			(tree, tree, tree, bool, int,
                                                 tsubst_flags_t);
extern tree build_delete			(tree, tree,
						 special_function_kind,
						 int, int, tsubst_flags_t);
extern void push_base_cleanups			(void);
extern tree build_vec_delete			(tree, tree,
						 special_function_kind, int,
						 tsubst_flags_t);
extern tree create_temporary_var		(tree);
extern void initialize_vtbl_ptrs		(tree);
extern tree scalar_constant_value		(tree);
extern tree decl_really_constant_value		(tree);
extern int diagnose_uninitialized_cst_or_ref_member (tree, bool, bool);
extern tree build_vtbl_address                  (tree);
extern bool maybe_reject_flexarray_init		(tree, tree);

/* in lex.c */
extern void cxx_dup_lang_specific_decl		(tree);
extern void yyungetc				(int, int);

extern tree unqualified_name_lookup_error	(tree,
						 location_t = UNKNOWN_LOCATION);
extern tree unqualified_fn_lookup_error		(cp_expr);
extern tree make_conv_op_name			(tree);
extern tree build_lang_decl			(enum tree_code, tree, tree);
extern tree build_lang_decl_loc			(location_t, enum tree_code, tree, tree);
extern void retrofit_lang_decl			(tree);
extern void fit_decomposition_lang_decl		(tree, tree);
extern tree copy_decl				(tree CXX_MEM_STAT_INFO);
extern tree copy_type				(tree CXX_MEM_STAT_INFO);
extern tree cxx_make_type			(enum tree_code);
extern tree make_class_type			(enum tree_code);
extern const char *get_identifier_kind_name	(tree);
extern void set_identifier_kind			(tree, cp_identifier_kind);
extern bool cxx_init				(void);
extern void cxx_finish				(void);
extern bool in_main_input_context		(void);

/* in method.c */
extern void init_method				(void);
extern tree make_thunk				(tree, bool, tree, tree);
extern void finish_thunk			(tree);
extern void use_thunk				(tree, bool);
extern bool trivial_fn_p			(tree);
extern tree forward_parm			(tree);
extern bool is_trivially_xible			(enum tree_code, tree, tree);
extern bool is_xible				(enum tree_code, tree, tree);
extern tree get_defaulted_eh_spec		(tree, tsubst_flags_t = tf_warning_or_error);
extern void after_nsdmi_defaulted_late_checks   (tree);
extern bool maybe_explain_implicit_delete	(tree);
extern void explain_implicit_non_constexpr	(tree);
extern void deduce_inheriting_ctor		(tree);
extern void synthesize_method			(tree);
extern tree lazily_declare_fn			(special_function_kind,
						 tree);
extern tree skip_artificial_parms_for		(const_tree, tree);
extern int num_artificial_parms_for		(const_tree);
extern tree make_alias_for			(tree, tree);
extern tree get_copy_ctor			(tree, tsubst_flags_t);
extern tree get_copy_assign			(tree);
extern tree get_default_ctor			(tree);
extern tree get_dtor				(tree, tsubst_flags_t);
extern tree strip_inheriting_ctors		(tree);
extern tree inherited_ctor_binfo		(tree);
extern bool ctor_omit_inherited_parms		(tree);
extern tree locate_ctor				(tree);
extern tree implicitly_declare_fn               (special_function_kind, tree,
						 bool, tree, tree);

/* In optimize.c */
extern bool maybe_clone_body			(tree);

/* In parser.c */
extern tree cp_convert_range_for (tree, tree, tree, tree, unsigned int, bool);
extern bool parsing_nsdmi (void);
extern bool parsing_default_capturing_generic_lambda_in_template (void);
extern void inject_this_parameter (tree, cp_cv_quals);
extern location_t defarg_location (tree);
extern void maybe_show_extern_c_location (void);

/* in pt.c */
extern bool check_template_shadow		(tree);
extern tree get_innermost_template_args		(tree, int);
extern void maybe_begin_member_template_processing (tree);
extern void maybe_end_member_template_processing (void);
extern tree finish_member_template_decl		(tree);
extern void begin_template_parm_list		(void);
extern bool begin_specialization		(void);
extern void reset_specialization		(void);
extern void end_specialization			(void);
extern void begin_explicit_instantiation	(void);
extern void end_explicit_instantiation		(void);
extern void check_unqualified_spec_or_inst	(tree, location_t);
extern tree check_explicit_specialization	(tree, tree, int, int);
extern int num_template_headers_for_class	(tree);
extern void check_template_variable		(tree);
extern tree make_auto				(void);
extern tree make_decltype_auto			(void);
extern tree make_template_placeholder		(tree);
extern bool template_placeholder_p		(tree);
extern tree do_auto_deduction                   (tree, tree, tree);
extern tree do_auto_deduction                   (tree, tree, tree,
                                                 tsubst_flags_t,
                                                 auto_deduction_context,
						 tree = NULL_TREE,
						 int = LOOKUP_NORMAL);
extern tree type_uses_auto			(tree);
extern tree type_uses_auto_or_concept		(tree);
extern void append_type_to_template_for_access_check (tree, tree, tree,
						      location_t);
extern tree convert_generic_types_to_packs	(tree, int, int);
extern tree splice_late_return_type		(tree, tree);
extern bool is_auto				(const_tree);
extern tree process_template_parm		(tree, location_t, tree, 
						 bool, bool);
extern tree end_template_parm_list		(tree);
extern void end_template_parm_list		(void);
extern void end_template_decl			(void);
extern tree maybe_update_decl_type		(tree, tree);
extern bool check_default_tmpl_args             (tree, tree, bool, bool, int);
extern tree push_template_decl			(tree);
extern tree push_template_decl_real		(tree, bool);
extern tree add_inherited_template_parms	(tree, tree);
extern bool redeclare_class_template		(tree, tree, tree);
extern tree lookup_template_class		(tree, tree, tree, tree,
						 int, tsubst_flags_t);
extern tree lookup_template_function		(tree, tree);
extern tree lookup_template_variable		(tree, tree);
extern int uses_template_parms			(tree);
extern bool uses_template_parms_level		(tree, int);
extern bool in_template_function		(void);
extern bool need_generic_capture		(void);
extern bool processing_nonlambda_template	(void);
extern tree instantiate_class_template		(tree);
extern tree instantiate_template		(tree, tree, tsubst_flags_t);
extern tree fn_type_unification			(tree, tree, tree,
						 const tree *, unsigned int,
						 tree, unification_kind_t, int,
						 bool, bool);
extern void mark_decl_instantiated		(tree, int);
extern int more_specialized_fn			(tree, tree, int);
extern void do_decl_instantiation		(tree, tree);
extern void do_type_instantiation		(tree, tree, tsubst_flags_t);
extern bool always_instantiate_p		(tree);
extern bool maybe_instantiate_noexcept		(tree, tsubst_flags_t = tf_warning_or_error);
extern tree instantiate_decl			(tree, bool, bool);
extern int comp_template_parms			(const_tree, const_tree);
extern bool builtin_pack_fn_p			(tree);
extern bool uses_parameter_packs                (tree);
extern bool template_parameter_pack_p           (const_tree);
extern bool function_parameter_pack_p		(const_tree);
extern bool function_parameter_expanded_from_pack_p (tree, tree);
extern tree make_pack_expansion                 (tree);
extern bool check_for_bare_parameter_packs      (tree);
extern tree build_template_info			(tree, tree);
extern tree get_template_info			(const_tree);
extern vec<qualified_typedef_usage_t, va_gc> *get_types_needing_access_check (tree);
extern int template_class_depth			(tree);
extern int is_specialization_of			(tree, tree);
extern bool is_specialization_of_friend		(tree, tree);
extern tree get_pattern_parm			(tree, tree);
extern int comp_template_args			(tree, tree, tree * = NULL,
						 tree * = NULL, bool = false);
extern int template_args_equal                  (tree, tree, bool = false);
extern tree maybe_process_partial_specialization (tree);
extern tree most_specialized_instantiation	(tree);
extern void print_candidates			(tree);
extern void instantiate_pending_templates	(int);
extern tree tsubst_default_argument		(tree, int, tree, tree,
						 tsubst_flags_t);
extern tree tsubst (tree, tree, tsubst_flags_t, tree);
extern tree tsubst_copy_and_build		(tree, tree, tsubst_flags_t,
						 tree, bool, bool);
extern tree tsubst_expr                         (tree, tree, tsubst_flags_t,
                                                 tree, bool);
extern tree tsubst_pack_expansion               (tree, tree, tsubst_flags_t, tree);
extern tree most_general_template		(tree);
extern tree get_mostly_instantiated_function_type (tree);
extern bool problematic_instantiation_changed	(void);
extern void record_last_problematic_instantiation (void);
extern struct tinst_level *current_instantiation(void);
extern bool instantiating_current_function_p    (void);
extern tree maybe_get_template_decl_from_type_decl (tree);
extern int processing_template_parmlist;
extern bool dependent_type_p			(tree);
extern bool dependent_scope_p			(tree);
extern bool any_dependent_template_arguments_p  (const_tree);
extern bool dependent_template_p		(tree);
extern bool dependent_template_id_p		(tree, tree);
extern bool type_dependent_expression_p		(tree);
extern bool type_dependent_object_expression_p	(tree);
extern bool any_type_dependent_arguments_p      (const vec<tree, va_gc> *);
extern bool any_type_dependent_elements_p       (const_tree);
extern bool type_dependent_expression_p_push	(tree);
extern bool value_dependent_expression_p	(tree);
extern bool instantiation_dependent_expression_p (tree);
extern bool instantiation_dependent_uneval_expression_p (tree);
extern bool any_value_dependent_elements_p      (const_tree);
extern bool dependent_omp_for_p			(tree, tree, tree, tree);
extern tree resolve_typename_type		(tree, bool);
extern tree template_for_substitution		(tree);
extern tree build_non_dependent_expr		(tree);
extern void make_args_non_dependent		(vec<tree, va_gc> *);
extern bool reregister_specialization		(tree, tree, tree);
extern tree instantiate_non_dependent_expr	(tree);
extern tree instantiate_non_dependent_expr_sfinae (tree, tsubst_flags_t);
extern tree instantiate_non_dependent_expr_internal (tree, tsubst_flags_t);
extern tree instantiate_non_dependent_or_null   (tree);
extern bool variable_template_specialization_p  (tree);
extern bool alias_type_or_template_p            (tree);
extern bool alias_template_specialization_p     (const_tree);
extern bool dependent_alias_template_spec_p     (const_tree);
extern bool explicit_class_specialization_p     (tree);
extern bool push_tinst_level                    (tree);
extern bool push_tinst_level_loc                (tree, location_t);
extern void pop_tinst_level                     (void);
extern struct tinst_level *outermost_tinst_level(void);
extern void init_template_processing		(void);
extern void print_template_statistics		(void);
bool template_template_parameter_p		(const_tree);
bool template_type_parameter_p                  (const_tree);
extern bool primary_template_instantiation_p    (const_tree);
extern tree get_primary_template_innermost_parameters	(const_tree);
extern tree get_template_parms_at_level (tree, int);
extern tree get_template_innermost_arguments	(const_tree);
extern tree get_template_argument_pack_elems	(const_tree);
extern tree get_function_template_decl		(const_tree);
extern tree resolve_nondeduced_context		(tree, tsubst_flags_t);
extern hashval_t iterative_hash_template_arg (tree arg, hashval_t val);
extern tree coerce_template_parms               (tree, tree, tree);
extern tree coerce_template_parms               (tree, tree, tree, tsubst_flags_t);
extern void register_local_specialization       (tree, tree);
extern tree retrieve_local_specialization       (tree);
extern tree extract_fnparm_pack                 (tree, tree *);
extern tree template_parm_to_arg                (tree);
extern tree dguide_name				(tree);
extern bool dguide_name_p			(tree);
extern bool deduction_guide_p			(const_tree);
extern bool copy_guide_p			(const_tree);
extern bool template_guide_p			(const_tree);

/* in repo.c */
extern void init_repo				(void);
extern int repo_emit_p				(tree);
extern bool repo_export_class_p			(const_tree);
extern void finish_repo				(void);

/* in rtti.c */
/* A vector of all tinfo decls that haven't been emitted yet.  */
extern GTY(()) vec<tree, va_gc> *unemitted_tinfo_decls;

extern void init_rtti_processing		(void);
extern tree build_typeid			(tree, tsubst_flags_t);
extern tree get_tinfo_decl			(tree);
extern tree get_typeid				(tree, tsubst_flags_t);
extern tree build_headof			(tree);
extern tree build_dynamic_cast			(tree, tree, tsubst_flags_t);
extern void emit_support_tinfos			(void);
extern bool emit_tinfo_decl			(tree);

/* in search.c */
extern bool accessible_base_p			(tree, tree, bool);
extern tree lookup_base                         (tree, tree, base_access,
						 base_kind *, tsubst_flags_t);
extern tree dcast_base_hint			(tree, tree);
extern int accessible_p				(tree, tree, bool);
extern int accessible_in_template_p		(tree, tree);
extern tree lookup_field			(tree, tree, int, bool);
extern tree lookup_fnfields			(tree, tree, int);
extern tree lookup_member			(tree, tree, int, bool,
						 tsubst_flags_t,
						 access_failure_info *afi = NULL);
extern tree lookup_member_fuzzy		(tree, tree, bool);
extern tree locate_field_accessor		(tree, tree, bool);
extern int look_for_overrides			(tree, tree);
extern void get_pure_virtuals			(tree);
extern void maybe_suppress_debug_info		(tree);
extern void note_debug_info_needed		(tree);
extern tree current_scope			(void);
extern int at_function_scope_p			(void);
extern bool at_class_scope_p			(void);
extern bool at_namespace_scope_p		(void);
extern tree context_for_name_lookup		(tree);
extern tree lookup_conversions			(tree);
extern tree binfo_from_vbase			(tree);
extern tree binfo_for_vbase			(tree, tree);
extern tree look_for_overrides_here		(tree, tree);
#define dfs_skip_bases ((tree)1)
extern tree dfs_walk_all (tree, tree (*) (tree, void *),
			  tree (*) (tree, void *), void *);
extern tree dfs_walk_once (tree, tree (*) (tree, void *),
			   tree (*) (tree, void *), void *);
extern tree binfo_via_virtual			(tree, tree);
extern bool binfo_direct_p			(tree);
extern tree build_baselink			(tree, tree, tree, tree);
extern tree adjust_result_of_qualified_name_lookup
						(tree, tree, tree);
extern tree copied_binfo			(tree, tree);
extern tree original_binfo			(tree, tree);
extern int shared_member_p			(tree);
extern bool any_dependent_bases_p (tree = current_nonlambda_class_type ());

/* The representation of a deferred access check.  */

struct GTY(()) deferred_access_check {
  /* The base class in which the declaration is referenced. */
  tree binfo;
  /* The declaration whose access must be checked.  */
  tree decl;
  /* The declaration that should be used in the error message.  */
  tree diag_decl;
  /* The location of this access.  */
  location_t loc;
};

/* in semantics.c */
extern void push_deferring_access_checks	(deferring_kind);
extern void resume_deferring_access_checks	(void);
extern void stop_deferring_access_checks	(void);
extern void pop_deferring_access_checks		(void);
extern vec<deferred_access_check, va_gc> *get_deferred_access_checks (void);
extern void reopen_deferring_access_checks (vec<deferred_access_check, va_gc> *);
extern void pop_to_parent_deferring_access_checks (void);
extern bool perform_access_checks (vec<deferred_access_check, va_gc> *,
				   tsubst_flags_t);
extern bool perform_deferred_access_checks	(tsubst_flags_t);
extern bool perform_or_defer_access_check	(tree, tree, tree,
						 tsubst_flags_t,
						 access_failure_info *afi = NULL);

/* RAII sentinel to ensures that deferred access checks are popped before
  a function returns.  */

struct deferring_access_check_sentinel
{
  deferring_access_check_sentinel ()
  {
    push_deferring_access_checks (dk_deferred);
  }
  ~deferring_access_check_sentinel ()
  {
    pop_deferring_access_checks ();
  }
};

extern int stmts_are_full_exprs_p		(void);
extern void init_cp_semantics			(void);
extern tree do_poplevel				(tree);
extern void break_maybe_infinite_loop		(void);
extern void add_decl_expr			(tree);
extern tree maybe_cleanup_point_expr_void	(tree);
extern tree finish_expr_stmt			(tree);
extern tree begin_if_stmt			(void);
extern tree finish_if_stmt_cond			(tree, tree);
extern tree finish_then_clause			(tree);
extern void begin_else_clause			(tree);
extern void finish_else_clause			(tree);
extern void finish_if_stmt			(tree);
extern tree begin_while_stmt			(void);
extern void finish_while_stmt_cond		(tree, tree, bool);
extern void finish_while_stmt			(tree);
extern tree begin_do_stmt			(void);
extern void finish_do_body			(tree);
extern void finish_do_stmt			(tree, tree, bool);
extern tree finish_return_stmt			(tree);
extern tree begin_for_scope			(tree *);
extern tree begin_for_stmt			(tree, tree);
extern void finish_init_stmt			(tree);
extern void finish_for_cond			(tree, tree, bool);
extern void finish_for_expr			(tree, tree);
extern void finish_for_stmt			(tree);
extern tree begin_range_for_stmt		(tree, tree);
extern void finish_range_for_decl		(tree, tree, tree);
extern void finish_range_for_stmt		(tree);
extern tree finish_break_stmt			(void);
extern tree finish_continue_stmt		(void);
extern tree begin_switch_stmt			(void);
extern void finish_switch_cond			(tree, tree);
extern void finish_switch_stmt			(tree);
extern tree finish_goto_stmt			(tree);
extern tree begin_try_block			(void);
extern void finish_try_block			(tree);
extern void finish_handler_sequence		(tree);
extern tree begin_function_try_block		(tree *);
extern void finish_function_try_block		(tree);
extern void finish_function_handler_sequence    (tree, tree);
extern void finish_cleanup_try_block		(tree);
extern tree begin_handler			(void);
extern void finish_handler_parms		(tree, tree);
extern void finish_handler			(tree);
extern void finish_cleanup			(tree, tree);
extern bool is_this_parameter                   (tree);

enum {
  BCS_NORMAL = 0,
  BCS_NO_SCOPE = 1,
  BCS_TRY_BLOCK = 2,
  BCS_FN_BODY = 4,
  BCS_TRANSACTION = 8
};
extern tree begin_compound_stmt			(unsigned int);

extern void finish_compound_stmt		(tree);
extern tree finish_asm_stmt			(int, tree, tree, tree, tree,
						 tree);
extern tree finish_label_stmt			(tree);
extern void finish_label_decl			(tree);
extern cp_expr finish_parenthesized_expr	(cp_expr);
extern tree force_paren_expr			(tree);
extern tree maybe_undo_parenthesized_ref	(tree);
extern tree finish_non_static_data_member       (tree, tree, tree);
extern tree begin_stmt_expr			(void);
extern tree finish_stmt_expr_expr		(tree, tree);
extern tree finish_stmt_expr			(tree, bool);
extern tree stmt_expr_value_expr		(tree);
bool empty_expr_stmt_p				(tree);
extern cp_expr perform_koenig_lookup		(cp_expr, vec<tree, va_gc> *,
						 tsubst_flags_t);
extern tree finish_call_expr			(tree, vec<tree, va_gc> **, bool,
						 bool, tsubst_flags_t);
extern tree lookup_and_finish_template_variable (tree, tree, tsubst_flags_t = tf_warning_or_error);
extern tree finish_template_variable		(tree, tsubst_flags_t = tf_warning_or_error);
extern cp_expr finish_increment_expr		(cp_expr, enum tree_code);
extern tree finish_this_expr			(void);
extern tree finish_pseudo_destructor_expr       (tree, tree, tree, location_t);
extern cp_expr finish_unary_op_expr		(location_t, enum tree_code, cp_expr,
						 tsubst_flags_t);
/* Whether this call to finish_compound_literal represents a C++11 functional
   cast or a C99 compound literal.  */
enum fcl_t { fcl_functional, fcl_c99 };
extern tree finish_compound_literal		(tree, tree, tsubst_flags_t, fcl_t = fcl_functional);
extern tree finish_fname			(tree);
extern void finish_translation_unit		(void);
extern tree finish_template_type_parm		(tree, tree);
extern tree finish_template_template_parm       (tree, tree);
extern tree begin_class_definition		(tree);
extern void finish_template_decl		(tree);
extern tree finish_template_type		(tree, tree, int);
extern tree finish_base_specifier		(tree, tree, bool);
extern void finish_member_declaration		(tree);
extern bool outer_automatic_var_p		(tree);
extern tree process_outer_var_ref		(tree, tsubst_flags_t, bool force_use = false);
extern cp_expr finish_id_expression		(tree, tree, tree,
						 cp_id_kind *,
						 bool, bool, bool *,
						 bool, bool, bool, bool,
						 const char **,
                                                 location_t);
extern tree finish_typeof			(tree);
extern tree finish_underlying_type	        (tree);
extern tree calculate_bases                     (tree);
extern tree finish_bases                        (tree, bool);
extern tree calculate_direct_bases              (tree);
extern tree finish_offsetof			(tree, tree, location_t);
extern void finish_decl_cleanup			(tree, tree);
extern void finish_eh_cleanup			(tree);
extern void emit_associated_thunks		(tree);
extern void finish_mem_initializers		(tree);
extern tree check_template_template_default_arg (tree);
extern bool expand_or_defer_fn_1		(tree);
extern void expand_or_defer_fn			(tree);
extern void add_typedef_to_current_template_for_access_check (tree, tree,
							      location_t);
extern void check_accessibility_of_qualified_id (tree, tree, tree);
extern tree finish_qualified_id_expr		(tree, tree, bool, bool,
						 bool, bool, tsubst_flags_t);
extern void simplify_aggr_init_expr		(tree *);
extern void finalize_nrv			(tree *, tree, tree);
extern tree omp_reduction_id			(enum tree_code, tree, tree);
extern tree cp_remove_omp_priv_cleanup_stmt	(tree *, int *, void *);
extern void cp_check_omp_declare_reduction	(tree);
extern void finish_omp_declare_simd_methods	(tree);
extern tree finish_omp_clauses			(tree, enum c_omp_region_type);
extern tree push_omp_privatization_clauses	(bool);
extern void pop_omp_privatization_clauses	(tree);
extern void save_omp_privatization_clauses	(vec<tree> &);
extern void restore_omp_privatization_clauses	(vec<tree> &);
extern void finish_omp_threadprivate		(tree);
extern tree begin_omp_structured_block		(void);
extern tree finish_omp_structured_block		(tree);
extern tree finish_oacc_data			(tree, tree);
extern tree finish_oacc_host_data		(tree, tree);
extern tree finish_omp_construct		(enum tree_code, tree, tree);
extern tree begin_omp_parallel			(void);
extern tree finish_omp_parallel			(tree, tree);
extern tree begin_omp_task			(void);
extern tree finish_omp_task			(tree, tree);
extern tree finish_omp_for			(location_t, enum tree_code,
						 tree, tree, tree, tree, tree,
						 tree, tree, vec<tree> *, tree);
extern void finish_omp_atomic			(enum tree_code, enum tree_code,
						 tree, tree, tree, tree, tree,
						 bool);
extern void finish_omp_barrier			(void);
extern void finish_omp_flush			(void);
extern void finish_omp_taskwait			(void);
extern void finish_omp_taskyield		(void);
extern void finish_omp_cancel			(tree);
extern void finish_omp_cancellation_point	(tree);
extern tree omp_privatize_field			(tree, bool);
extern tree begin_transaction_stmt		(location_t, tree *, int);
extern void finish_transaction_stmt		(tree, tree, int, tree);
extern tree build_transaction_expr		(location_t, tree, int, tree);
extern bool cxx_omp_create_clause_info		(tree, tree, bool, bool,
						 bool, bool);
extern tree baselink_for_fns                    (tree);
extern void finish_static_assert                (tree, tree, location_t,
                                                 bool);
extern tree finish_decltype_type                (tree, bool, tsubst_flags_t);
extern tree finish_trait_expr			(enum cp_trait_kind, tree, tree);
extern tree build_lambda_expr                   (void);
extern tree build_lambda_object			(tree);
extern tree begin_lambda_type                   (tree);
extern tree lambda_capture_field_type		(tree, bool, bool);
extern tree lambda_return_type			(tree);
extern tree lambda_proxy_type			(tree);
extern tree lambda_function			(tree);
extern void apply_deduced_return_type           (tree, tree);
extern tree add_capture                         (tree, tree, tree, bool, bool);
extern tree add_default_capture                 (tree, tree, tree);
extern tree build_capture_proxy			(tree, tree);
extern void insert_capture_proxy		(tree);
extern void insert_pending_capture_proxies	(void);
extern bool is_capture_proxy			(tree);
extern bool is_normal_capture_proxy             (tree);
extern void register_capture_members		(tree);
extern tree lambda_expr_this_capture            (tree, bool);
extern void maybe_generic_this_capture		(tree, tree);
extern tree maybe_resolve_dummy			(tree, bool);
extern tree current_nonlambda_function		(void);
extern tree nonlambda_method_basetype		(void);
extern tree current_nonlambda_scope		(void);
extern bool generic_lambda_fn_p			(tree);
extern tree do_dependent_capture		(tree, bool = false);
extern bool lambda_fn_in_template_p		(tree);
extern void maybe_add_lambda_conv_op            (tree);
extern bool is_lambda_ignored_entity            (tree);
extern bool lambda_static_thunk_p		(tree);
extern tree finish_builtin_launder		(location_t, tree,
						 tsubst_flags_t);
extern void start_lambda_scope			(tree);
extern void record_lambda_scope			(tree);
extern void finish_lambda_scope			(void);
extern tree start_lambda_function		(tree fn, tree lambda_expr);
extern void finish_lambda_function		(tree body);

/* in tree.c */
extern int cp_tree_operand_length		(const_tree);
extern int cp_tree_code_length			(enum tree_code);
extern void cp_free_lang_data 			(tree t);
extern tree force_target_expr			(tree, tree, tsubst_flags_t);
extern tree build_target_expr_with_type		(tree, tree, tsubst_flags_t);
extern void lang_check_failed			(const char *, int,
						 const char *) ATTRIBUTE_NORETURN
						 ATTRIBUTE_COLD;
extern tree stabilize_expr			(tree, tree *);
extern void stabilize_call			(tree, tree *);
extern bool stabilize_init			(tree, tree *);
extern tree add_stmt_to_compound		(tree, tree);
extern void init_tree				(void);
extern bool pod_type_p				(const_tree);
extern bool layout_pod_type_p			(const_tree);
extern bool std_layout_type_p			(const_tree);
extern bool trivial_type_p			(const_tree);
extern bool trivially_copyable_p		(const_tree);
extern bool type_has_unique_obj_representations (const_tree);
extern bool scalarish_type_p			(const_tree);
extern bool type_has_nontrivial_default_init	(const_tree);
extern bool type_has_nontrivial_copy_init	(const_tree);
extern void maybe_warn_parm_abi			(tree, location_t);
extern bool class_tmpl_impl_spec_p		(const_tree);
extern int zero_init_p				(const_tree);
extern bool check_abi_tag_redeclaration		(const_tree, const_tree,
						 const_tree);
extern bool check_abi_tag_args			(tree, tree);
extern tree strip_typedefs			(tree, bool * = NULL);
extern tree strip_typedefs_expr			(tree, bool * = NULL);
extern tree copy_binfo				(tree, tree, tree,
						 tree *, int);
extern int member_p				(const_tree);
extern cp_lvalue_kind real_lvalue_p		(const_tree);
extern cp_lvalue_kind lvalue_kind		(const_tree);
extern bool glvalue_p				(const_tree);
extern bool obvalue_p				(const_tree);
extern bool xvalue_p	                        (const_tree);
extern bool bitfield_p				(const_tree);
extern tree cp_stabilize_reference		(tree);
extern bool builtin_valid_in_constant_expr_p    (const_tree);
extern tree build_min				(enum tree_code, tree, ...);
extern tree build_min_nt_loc			(location_t, enum tree_code,
						 ...);
extern tree build_min_non_dep			(enum tree_code, tree, ...);
extern tree build_min_non_dep_op_overload	(enum tree_code, tree, tree, ...);
extern tree build_min_nt_call_vec (tree, vec<tree, va_gc> *);
extern tree build_min_non_dep_call_vec		(tree, tree, vec<tree, va_gc> *);
extern vec<tree, va_gc>* vec_copy_and_insert    (vec<tree, va_gc>*, tree, unsigned);
extern tree build_cplus_new			(tree, tree, tsubst_flags_t);
extern tree build_aggr_init_expr		(tree, tree);
extern tree get_target_expr			(tree);
extern tree get_target_expr_sfinae		(tree, tsubst_flags_t);
extern tree build_cplus_array_type		(tree, tree);
extern tree build_array_of_n_type		(tree, int);
extern bool array_of_runtime_bound_p		(tree);
extern tree build_array_copy			(tree);
extern tree build_vec_init_expr			(tree, tree, tsubst_flags_t);
extern void diagnose_non_constexpr_vec_init	(tree);
extern tree hash_tree_cons			(tree, tree, tree);
extern tree hash_tree_chain			(tree, tree);
extern tree build_qualified_name		(tree, tree, tree, bool);
extern tree build_ref_qualified_type		(tree, cp_ref_qualifier);
inline tree ovl_first				(tree) ATTRIBUTE_PURE;
extern tree ovl_make				(tree fn,
						 tree next = NULL_TREE);
extern tree ovl_insert				(tree fn, tree maybe_ovl,
						 bool using_p = false);
extern tree ovl_skip_hidden			(tree) ATTRIBUTE_PURE;
extern void lookup_mark				(tree lookup, bool val);
extern tree lookup_add				(tree fns, tree lookup);
extern tree lookup_maybe_add			(tree fns, tree lookup,
						 bool deduping);
extern void lookup_keep				(tree lookup, bool keep);
extern int is_overloaded_fn			(tree) ATTRIBUTE_PURE;
extern bool really_overloaded_fn		(tree) ATTRIBUTE_PURE;
extern tree dependent_name			(tree);
extern tree get_fns				(tree) ATTRIBUTE_PURE;
extern tree get_first_fn			(tree) ATTRIBUTE_PURE;
extern tree ovl_scope				(tree);
extern const char *cxx_printable_name		(tree, int);
extern const char *cxx_printable_name_translate	(tree, int);
extern tree canonical_eh_spec			(tree);
extern tree build_exception_variant		(tree, tree);
extern tree bind_template_template_parm		(tree, tree);
extern tree array_type_nelts_total		(tree);
extern tree array_type_nelts_top		(tree);
extern tree break_out_target_exprs		(tree);
extern tree build_ctor_subob_ref		(tree, tree, tree);
extern tree replace_placeholders		(tree, tree, bool * = NULL);
extern tree get_type_decl			(tree);
extern tree decl_namespace_context		(tree);
extern bool decl_anon_ns_mem_p			(const_tree);
extern tree lvalue_type				(tree);
extern tree error_type				(tree);
extern int varargs_function_p			(const_tree);
extern bool cp_tree_equal			(tree, tree);
extern tree no_linkage_check			(tree, bool);
extern void debug_binfo				(tree);
extern tree build_dummy_object			(tree);
extern tree maybe_dummy_object			(tree, tree *);
extern int is_dummy_object			(const_tree);
extern const struct attribute_spec cxx_attribute_table[];
extern tree make_ptrmem_cst			(tree, tree);
extern tree cp_build_type_attribute_variant     (tree, tree);
extern tree cp_build_reference_type		(tree, bool);
extern tree move				(tree);
extern tree cp_build_qualified_type_real	(tree, int, tsubst_flags_t);
#define cp_build_qualified_type(TYPE, QUALS) \
  cp_build_qualified_type_real ((TYPE), (QUALS), tf_warning_or_error)
extern bool cv_qualified_p			(const_tree);
extern tree cv_unqualified			(tree);
extern special_function_kind special_function_p (const_tree);
extern int count_trees				(tree);
extern int char_type_p				(tree);
extern void verify_stmt_tree			(tree);
extern linkage_kind decl_linkage		(tree);
extern duration_kind decl_storage_duration	(tree);
extern tree cp_walk_subtrees (tree*, int*, walk_tree_fn,
			      void*, hash_set<tree> *);
#define cp_walk_tree(tp,func,data,pset) \
	walk_tree_1 (tp, func, data, pset, cp_walk_subtrees)
#define cp_walk_tree_without_duplicates(tp,func,data) \
	walk_tree_without_duplicates_1 (tp, func, data, cp_walk_subtrees)
extern tree rvalue				(tree);
extern tree convert_bitfield_to_declared_type   (tree);
extern tree cp_save_expr			(tree);
extern bool cast_valid_in_integral_constant_expression_p (tree);
extern bool cxx_type_hash_eq			(const_tree, const_tree);
extern tree cxx_copy_lang_qualifiers		(const_tree, const_tree);

extern void cxx_print_statistics		(void);
extern bool maybe_warn_zero_as_null_pointer_constant (tree, location_t);

/* in ptree.c */
extern void cxx_print_xnode			(FILE *, tree, int);
extern void cxx_print_decl			(FILE *, tree, int);
extern void cxx_print_type			(FILE *, tree, int);
extern void cxx_print_identifier		(FILE *, tree, int);
extern void cxx_print_error_function		(diagnostic_context *,
						 const char *,
						 struct diagnostic_info *);

/* in typeck.c */
extern bool cxx_mark_addressable		(tree, bool = false);
extern int string_conv_p			(const_tree, const_tree, int);
extern tree cp_truthvalue_conversion		(tree);
extern tree condition_conversion		(tree);
extern tree require_complete_type		(tree);
extern tree require_complete_type_sfinae	(tree, tsubst_flags_t);
extern tree complete_type			(tree);
extern tree complete_type_or_else		(tree, tree);
extern tree complete_type_or_maybe_complain	(tree, tree, tsubst_flags_t);
inline bool type_unknown_p			(const_tree);
enum { ce_derived, ce_type, ce_normal, ce_exact };
extern bool comp_except_specs			(const_tree, const_tree, int);
extern bool comptypes				(tree, tree, int);
extern bool same_type_ignoring_top_level_qualifiers_p (tree, tree);
extern bool compparms				(const_tree, const_tree);
extern int comp_cv_qualification		(const_tree, const_tree);
extern int comp_cv_qualification		(int, int);
extern int comp_cv_qual_signature		(tree, tree);
extern tree cxx_sizeof_or_alignof_expr		(tree, enum tree_code, bool);
extern tree cxx_sizeof_or_alignof_type		(tree, enum tree_code, bool);
extern tree cxx_alignas_expr                    (tree);
extern tree cxx_sizeof_nowarn                   (tree);
extern tree is_bitfield_expr_with_lowered_type  (const_tree);
extern tree unlowered_expr_type                 (const_tree);
extern tree decay_conversion			(tree,
                                                 tsubst_flags_t,
                                                 bool = true);
extern tree build_class_member_access_expr      (cp_expr, tree, tree, bool,
						 tsubst_flags_t);
extern tree finish_class_member_access_expr     (cp_expr, tree, bool,
						 tsubst_flags_t);
extern tree build_x_indirect_ref		(location_t, tree,
						 ref_operator, tsubst_flags_t);
extern tree cp_build_indirect_ref		(tree, ref_operator,
                                                 tsubst_flags_t);
extern tree build_array_ref			(location_t, tree, tree);
extern tree cp_build_array_ref			(location_t, tree, tree,
						 tsubst_flags_t);
extern tree get_member_function_from_ptrfunc	(tree *, tree, tsubst_flags_t);
extern tree cp_build_function_call_nary         (tree, tsubst_flags_t, ...)
						ATTRIBUTE_SENTINEL;
extern tree cp_build_function_call_vec		(tree, vec<tree, va_gc> **,
						 tsubst_flags_t);
extern tree build_x_binary_op			(location_t,
						 enum tree_code, tree,
						 enum tree_code, tree,
						 enum tree_code, tree *,
						 tsubst_flags_t);
extern tree build_x_array_ref			(location_t, tree, tree,
						 tsubst_flags_t);
extern tree build_x_unary_op			(location_t,
						 enum tree_code, cp_expr,
                                                 tsubst_flags_t);
extern tree cp_build_addressof			(location_t, tree,
						 tsubst_flags_t);
extern tree cp_build_addr_expr			(tree, tsubst_flags_t);
extern tree cp_build_unary_op                   (enum tree_code, tree, bool,
                                                 tsubst_flags_t);
extern tree unary_complex_lvalue		(enum tree_code, tree);
extern tree build_x_conditional_expr		(location_t, tree, tree, tree, 
                                                 tsubst_flags_t);
extern tree build_x_compound_expr_from_list	(tree, expr_list_kind,
						 tsubst_flags_t);
extern tree build_x_compound_expr_from_vec	(vec<tree, va_gc> *,
						 const char *, tsubst_flags_t);
extern tree build_x_compound_expr		(location_t, tree, tree,
						 tsubst_flags_t);
extern tree build_compound_expr                 (location_t, tree, tree);
extern tree cp_build_compound_expr		(tree, tree, tsubst_flags_t);
extern tree build_static_cast			(tree, tree, tsubst_flags_t);
extern tree build_reinterpret_cast		(tree, tree, tsubst_flags_t);
extern tree build_const_cast			(tree, tree, tsubst_flags_t);
extern tree build_c_cast			(location_t, tree, tree);
extern cp_expr build_c_cast			(location_t loc, tree type,
						 cp_expr expr);
extern tree cp_build_c_cast			(tree, tree, tsubst_flags_t);
extern cp_expr build_x_modify_expr		(location_t, tree,
						 enum tree_code, tree,
						 tsubst_flags_t);
extern tree cp_build_modify_expr		(location_t, tree,
						 enum tree_code, tree,
						 tsubst_flags_t);
extern tree convert_for_initialization		(tree, tree, tree, int,
						 impl_conv_rhs, tree, int,
                                                 tsubst_flags_t);
extern int comp_ptr_ttypes			(tree, tree);
extern bool comp_ptr_ttypes_const		(tree, tree);
extern bool error_type_p			(const_tree);
extern bool ptr_reasonably_similar		(const_tree, const_tree);
extern tree build_ptrmemfunc			(tree, tree, int, bool,
						 tsubst_flags_t);
extern int cp_type_quals			(const_tree);
extern int type_memfn_quals			(const_tree);
extern cp_ref_qualifier type_memfn_rqual	(const_tree);
extern tree apply_memfn_quals			(tree, cp_cv_quals, cp_ref_qualifier);
extern bool cp_has_mutable_p			(const_tree);
extern bool at_least_as_qualified_p		(const_tree, const_tree);
extern void cp_apply_type_quals_to_decl		(int, tree);
extern tree build_ptrmemfunc1			(tree, tree, tree);
extern void expand_ptrmemfunc_cst		(tree, tree *, tree *);
extern tree type_after_usual_arithmetic_conversions (tree, tree);
extern tree common_pointer_type                 (tree, tree);
extern tree composite_pointer_type		(tree, tree, tree, tree,
						 composite_pointer_operation, 
						 tsubst_flags_t);
extern tree merge_types				(tree, tree);
extern tree strip_array_domain			(tree);
extern tree check_return_expr			(tree, bool *);
extern tree cp_build_binary_op                  (location_t,
						 enum tree_code, tree, tree,
						 tsubst_flags_t);
extern tree build_x_vec_perm_expr               (location_t,
						 tree, tree, tree,
						 tsubst_flags_t);
#define cxx_sizeof(T)  cxx_sizeof_or_alignof_type (T, SIZEOF_EXPR, true)
extern tree build_simple_component_ref		(tree, tree);
extern tree build_ptrmemfunc_access_expr	(tree, tree);
extern tree build_address			(tree);
extern tree build_nop				(tree, tree);
extern tree non_reference			(tree);
extern tree lookup_anon_field			(tree, tree);
extern bool invalid_nonstatic_memfn_p		(location_t, tree,
						 tsubst_flags_t);
extern tree convert_member_func_to_ptr		(tree, tree, tsubst_flags_t);
extern tree convert_ptrmem			(tree, tree, bool, bool,
						 tsubst_flags_t);
extern int lvalue_or_else			(tree, enum lvalue_use,
                                                 tsubst_flags_t);
extern void check_template_keyword		(tree);
extern bool check_raw_literal_operator		(const_tree decl);
extern bool check_literal_operator_args		(const_tree, bool *, bool *);
extern void maybe_warn_about_useless_cast       (tree, tree, tsubst_flags_t);
extern tree cp_perform_integral_promotions      (tree, tsubst_flags_t);

extern tree finish_left_unary_fold_expr      (tree, int);
extern tree finish_right_unary_fold_expr     (tree, int);
extern tree finish_binary_fold_expr          (tree, tree, int);

/* in typeck2.c */
extern void require_complete_eh_spec_types	(tree, tree);
extern void cxx_incomplete_type_diagnostic	(location_t, const_tree,
						 const_tree, diagnostic_t);
inline void
cxx_incomplete_type_diagnostic (const_tree value, const_tree type,
				diagnostic_t diag_kind)
{
  cxx_incomplete_type_diagnostic (EXPR_LOC_OR_LOC (value, input_location),
				  value, type, diag_kind);
}

extern void cxx_incomplete_type_error		(location_t, const_tree,
						 const_tree);
inline void
cxx_incomplete_type_error (const_tree value, const_tree type)
{
  cxx_incomplete_type_diagnostic (value, type, DK_ERROR);
}

extern void cxx_incomplete_type_inform 	        (const_tree);
extern tree error_not_base_type			(tree, tree);
extern tree binfo_or_else			(tree, tree);
extern void cxx_readonly_error			(tree, enum lvalue_use);
extern void complete_type_check_abstract	(tree);
extern int abstract_virtuals_error		(tree, tree);
extern int abstract_virtuals_error		(abstract_class_use, tree);
extern int abstract_virtuals_error_sfinae	(tree, tree, tsubst_flags_t);
extern int abstract_virtuals_error_sfinae	(abstract_class_use, tree, tsubst_flags_t);

extern tree store_init_value			(tree, tree, vec<tree, va_gc>**, int);
extern tree split_nonconstant_init		(tree, tree);
extern bool check_narrowing			(tree, tree, tsubst_flags_t);
extern tree digest_init				(tree, tree, tsubst_flags_t);
extern tree digest_init_flags			(tree, tree, int, tsubst_flags_t);
extern tree digest_nsdmi_init		        (tree, tree, tsubst_flags_t);
extern tree build_scoped_ref			(tree, tree, tree *);
extern tree build_x_arrow			(location_t, tree,
						 tsubst_flags_t);
extern tree build_m_component_ref		(tree, tree, tsubst_flags_t);
extern tree build_functional_cast		(tree, tree, tsubst_flags_t);
extern tree add_exception_specifier		(tree, tree, int);
extern tree merge_exception_specifiers		(tree, tree);

/* in mangle.c */
extern void init_mangle				(void);
extern void mangle_decl				(tree);
extern const char *mangle_type_string		(tree);
extern tree mangle_typeinfo_for_type		(tree);
extern tree mangle_typeinfo_string_for_type	(tree);
extern tree mangle_vtbl_for_type		(tree);
extern tree mangle_vtt_for_type			(tree);
extern tree mangle_ctor_vtbl_for_type		(tree, tree);
extern tree mangle_thunk			(tree, int, tree, tree, tree);
extern tree mangle_guard_variable		(tree);
extern tree mangle_tls_init_fn			(tree);
extern tree mangle_tls_wrapper_fn		(tree);
extern bool decl_tls_wrapper_p			(tree);
extern tree mangle_ref_init_variable		(tree);
extern char * get_mangled_vtable_map_var_name   (tree);
extern bool mangle_return_type_p		(tree);
extern tree mangle_decomp			(tree, vec<tree> &);

/* in dump.c */
extern bool cp_dump_tree			(void *, tree);

/* In cp/cp-objcp-common.c.  */

extern alias_set_type cxx_get_alias_set		(tree);
extern bool cxx_warn_unused_global_decl		(const_tree);
extern size_t cp_tree_size			(enum tree_code);
extern bool cp_var_mod_type_p			(tree, tree);
extern void cxx_initialize_diagnostics		(diagnostic_context *);
extern int cxx_types_compatible_p		(tree, tree);
extern void init_shadowed_var_for_decl		(void);
extern bool cxx_block_may_fallthru		(const_tree);

/* in cp-gimplify.c */
extern int cp_gimplify_expr			(tree *, gimple_seq *,
						 gimple_seq *);
extern void cp_genericize			(tree);
extern bool cxx_omp_const_qual_no_mutable	(tree);
extern enum omp_clause_default_kind cxx_omp_predetermined_sharing (tree);
extern tree cxx_omp_clause_default_ctor		(tree, tree, tree);
extern tree cxx_omp_clause_copy_ctor		(tree, tree, tree);
extern tree cxx_omp_clause_assign_op		(tree, tree, tree);
extern tree cxx_omp_clause_dtor			(tree, tree);
extern void cxx_omp_finish_clause		(tree, gimple_seq *);
extern bool cxx_omp_privatize_by_reference	(const_tree);
extern bool cxx_omp_disregard_value_expr	(tree, bool);
extern void cp_fold_function			(tree);
extern tree cp_fully_fold			(tree);
extern void clear_fold_cache			(void);

/* in name-lookup.c */
extern void suggest_alternatives_for            (location_t, tree, bool);
extern bool suggest_alternative_in_explicit_scope (location_t, tree, tree);
extern tree strip_using_decl                    (tree);

/* Tell the binding oracle what kind of binding we are looking for.  */

enum cp_oracle_request
{
  CP_ORACLE_IDENTIFIER
};

/* If this is non-NULL, then it is a "binding oracle" which can lazily
   create bindings when needed by the C compiler.  The oracle is told
   the name and type of the binding to create.  It can call pushdecl
   or the like to ensure the binding is visible; or do nothing,
   leaving the binding untouched.  c-decl.c takes note of when the
   oracle has been called and will not call it again if it fails to
   create a given binding.  */

typedef void cp_binding_oracle_function (enum cp_oracle_request, tree identifier);

extern cp_binding_oracle_function *cp_binding_oracle;

/* in constraint.cc */
extern void init_constraint_processing          ();
extern bool constraint_p                        (tree);
extern tree conjoin_constraints                 (tree, tree);
extern tree conjoin_constraints                 (tree);
extern tree get_constraints                     (tree);
extern void set_constraints                     (tree, tree);
extern void remove_constraints                  (tree);
extern tree current_template_constraints	(void);
extern tree associate_classtype_constraints     (tree);
extern tree build_constraints                   (tree, tree);
extern tree get_shorthand_constraints           (tree);
extern tree build_concept_check                 (tree, tree, tree = NULL_TREE);
extern tree build_constrained_parameter         (tree, tree, tree = NULL_TREE);
extern tree make_constrained_auto               (tree, tree);
extern void placeholder_extract_concept_and_args (tree, tree&, tree&);
extern bool equivalent_placeholder_constraints  (tree, tree);
extern hashval_t hash_placeholder_constraint	(tree);
extern bool deduce_constrained_parameter        (tree, tree&, tree&);
extern tree resolve_constraint_check            (tree);
extern tree check_function_concept              (tree);
extern tree finish_template_introduction        (tree, tree);
extern bool valid_requirements_p                (tree);
extern tree finish_concept_name                 (tree);
extern tree finish_shorthand_constraint         (tree, tree);
extern tree finish_requires_expr                (tree, tree);
extern tree finish_simple_requirement           (tree);
extern tree finish_type_requirement             (tree);
extern tree finish_compound_requirement         (tree, tree, bool);
extern tree finish_nested_requirement           (tree);
extern void check_constrained_friend            (tree, tree);
extern tree tsubst_requires_expr                (tree, tree, tsubst_flags_t, tree);
extern tree tsubst_constraint                   (tree, tree, tsubst_flags_t, tree);
extern tree tsubst_constraint_info              (tree, tree, tsubst_flags_t, tree);
extern bool function_concept_check_p            (tree);
extern tree normalize_expression                (tree);
extern tree expand_concept                      (tree, tree);
extern bool expanding_concept                   ();
extern tree evaluate_constraints                (tree, tree);
extern tree evaluate_function_concept           (tree, tree);
extern tree evaluate_variable_concept           (tree, tree);
extern tree evaluate_constraint_expression      (tree, tree);
extern bool constraints_satisfied_p             (tree);
extern bool constraints_satisfied_p             (tree, tree);
extern tree lookup_constraint_satisfaction      (tree, tree);
extern tree memoize_constraint_satisfaction     (tree, tree, tree);
extern tree lookup_concept_satisfaction         (tree, tree);
extern tree memoize_concept_satisfaction        (tree, tree, tree);
extern tree get_concept_expansion               (tree, tree);
extern tree save_concept_expansion              (tree, tree, tree);
extern bool* lookup_subsumption_result          (tree, tree);
extern bool save_subsumption_result             (tree, tree, bool);

extern bool equivalent_constraints              (tree, tree);
extern bool equivalently_constrained            (tree, tree);
extern bool subsumes_constraints                (tree, tree);
extern bool strictly_subsumes			(tree, tree);
extern int more_constrained                     (tree, tree);

extern void diagnose_constraints                (location_t, tree, tree);

/* in logic.cc */
extern tree decompose_conclusions               (tree);
extern bool subsumes                            (tree, tree);

/* In class.c */
extern void cp_finish_injected_record_type (tree);

/* in vtable-class-hierarchy.c */
extern void vtv_compute_class_hierarchy_transitive_closure (void);
extern void vtv_generate_init_routine           (void);
extern void vtv_save_class_info                 (tree);
extern void vtv_recover_class_info              (void);
extern void vtv_build_vtable_verify_fndecl      (void);

/* In cp/cp-array-notations.c */
extern tree expand_array_notation_exprs         (tree);
bool cilkplus_an_triplet_types_ok_p             (location_t, tree, tree, tree,
						 tree);

/* In constexpr.c */
extern void fini_constexpr			(void);
extern bool literal_type_p                      (tree);
extern tree register_constexpr_fundef           (tree, tree);
extern bool is_valid_constexpr_fn		(tree, bool);
extern bool check_constexpr_ctor_body           (tree, tree, bool);
extern tree ensure_literal_type_for_constexpr_object (tree);
extern bool potential_constant_expression       (tree);
extern bool is_constant_expression (tree);
extern bool is_nondependent_constant_expression (tree);
extern bool is_nondependent_static_init_expression (tree);
extern bool is_static_init_expression    (tree);
extern bool potential_rvalue_constant_expression (tree);
extern bool require_potential_constant_expression (tree);
extern bool require_constant_expression (tree);
extern bool require_potential_rvalue_constant_expression (tree);
extern tree cxx_constant_value			(tree, tree = NULL_TREE);
extern tree maybe_constant_value		(tree, tree = NULL_TREE);
extern tree maybe_constant_init			(tree, tree = NULL_TREE);
extern tree fold_non_dependent_expr		(tree);
extern tree fold_simple				(tree);
extern bool is_sub_constant_expr                (tree);
extern bool reduced_constant_expression_p       (tree);
extern bool is_instantiation_of_constexpr       (tree);
extern bool var_in_constexpr_fn                 (tree);
extern bool var_in_maybe_constexpr_fn           (tree);
extern void explain_invalid_constexpr_fn        (tree);
extern vec<tree> cx_error_context               (void);
extern tree fold_sizeof_expr			(tree);
extern void clear_cv_and_fold_caches		(void);

/* In c-family/cilk.c */
extern bool cilk_valid_spawn                    (tree);

/* In cp-ubsan.c */
extern void cp_ubsan_maybe_instrument_member_call (tree);
extern void cp_ubsan_instrument_member_accesses (tree *);
extern tree cp_ubsan_maybe_instrument_downcast	(location_t, tree, tree, tree);
extern tree cp_ubsan_maybe_instrument_cast_to_vbase (location_t, tree, tree);
extern void cp_ubsan_maybe_initialize_vtbl_ptrs (tree);

#if CHECKING_P
namespace selftest {
  extern void run_cp_tests (void);
} // namespace selftest
#endif /* #if CHECKING_P */

/* Inline bodies.  */

inline tree
ovl_first (tree node)
{
  while (TREE_CODE (node) == OVERLOAD)
    node = OVL_FUNCTION (node);
  return node;
}

inline bool
type_unknown_p (const_tree expr)
{
  return TREE_TYPE (expr) == unknown_type_node;
}

inline hashval_t
named_decl_hash::hash (const value_type decl)
{
  tree name = OVL_NAME (decl);
  return name ? IDENTIFIER_HASH_VALUE (name) : 0;
}

inline bool
named_decl_hash::equal (const value_type existing, compare_type candidate)
{
  tree name = OVL_NAME (existing);
  return candidate == name;
}

/* -- end of C++ */

#endif /* ! GCC_CP_TREE_H */<|MERGE_RESOLUTION|>--- conflicted
+++ resolved
@@ -247,21 +247,12 @@
 #define deleting_dtor_identifier	cp_global_trees[CPTI_DELETING_DTOR_IDENTIFIER]
 
 #define ovl_op_identifier(ISASS, CODE)  (OVL_OP_INFO(ISASS, CODE)->identifier)
-<<<<<<< HEAD
 #define assign_op_identifier (ovl_op_info[true][OVL_OP_NOP_EXPR].identifier)
 #define call_op_identifier (ovl_op_info[false][OVL_OP_CALL_EXPR].identifier)
-=======
-#define assign_op_identifier (ovl_op_identifier (true, NOP_EXPR))
-#define call_op_identifier (ovl_op_identifier (false, CALL_EXPR))
->>>>>>> 61fae5c4
 /* The name used for conversion operators -- but note that actual
-   conversion funcg1tions use special identifiers outside the identifier
+   conversion functions use special identifiers outside the identifier
    table.  */
-<<<<<<< HEAD
-#define conv_op_identifier 		cp_global_trees[CPTI_CONV_OP_IDENTIFIER]
-=======
 #define conv_op_identifier		cp_global_trees[CPTI_CONV_OP_IDENTIFIER]
->>>>>>> 61fae5c4
 
 #define delta_identifier		cp_global_trees[CPTI_DELTA_IDENTIFIER]
 #define in_charge_identifier		cp_global_trees[CPTI_IN_CHARGE_IDENTIFIER]
@@ -5494,20 +5485,16 @@
 
 extern void init_reswords (void);
 
-<<<<<<< HEAD
-=======
 /* Various flags for the overloaded operator information.  */
->>>>>>> 61fae5c4
 enum ovl_op_flags
   {
     OVL_OP_FLAG_NONE = 0,
     OVL_OP_FLAG_UNARY = 1,
     OVL_OP_FLAG_BINARY = 2,
-<<<<<<< HEAD
     OVL_OP_FLAG_AMBIARY = 3,
-    OVL_OP_FLAG_ALLOC = 4,  	// operator new or delete
-    OVL_OP_FLAG_DELETE = 1,	// operator delete
-    OVL_OP_FLAG_VEC = 2		// vector new or delete
+    OVL_OP_FLAG_ALLOC = 4,  	/* operator new or delete  */
+    OVL_OP_FLAG_DELETE = 1,	/* operator delete  */
+    OVL_OP_FLAG_VEC = 2		/* vector new or delete  */
   };
 
 enum ovl_op_code
@@ -5518,11 +5505,6 @@
 #define DEF_ASSN_OPERATOR(NAME, CODE, MANGLING) /* NOTHING */
 #include "operators.def"
     OVL_OP_MAX
-=======
-    OVL_OP_FLAG_ALLOC = 4,  	/* operator new or delete  */
-    OVL_OP_FLAG_DELETE = 1,	/* operator delete  */
-    OVL_OP_FLAG_VEC = 2		/* vector new or delete  */
->>>>>>> 61fae5c4
   };
 
 struct GTY(()) ovl_op_info_t {
@@ -5532,20 +5514,14 @@
   const char *name;
   /* The mangled name of the operator.  */
   const char *mangled_name;
-<<<<<<< HEAD
   /* The (regular) tree code.  */
   enum tree_code tree_code : 16;
   /* The (compressed) operator code.  */
   enum ovl_op_code ovl_op_code : 8;
-=======
-  /* The tree code.  */
-  enum tree_code tree_code : 16;
->>>>>>> 61fae5c4
   /* The ovl_op_flags of the operator */
   unsigned flags : 8;
 };
 
-<<<<<<< HEAD
 /* Overloaded operator info indexed by ass_op_p & ovl_op_code.  */
 extern GTY(()) ovl_op_info_t ovl_op_info[2][OVL_OP_MAX];
 /* Mapping from tree_codes to ovl_op_codes.  */
@@ -5564,15 +5540,6 @@
   (&ovl_op_info[IDENTIFIER_KIND_BIT_0 (NODE)][IDENTIFIER_CP_INDEX (NODE)])
 #define IDENTIFIER_OVL_OP_FLAGS(NODE) \
   (IDENTIFIER_OVL_OP_INFO (NODE)->flags)
-=======
-/* Overloaded operator info indexed by ass_op_p & tree_code.  */
-extern GTY(()) ovl_op_info_t ovl_op_info[2][MAX_TREE_CODES];
-
-/* Given an ass_op_p boolean and a tree code, return a pointer to its
-   overloaded operator info.  */
-#define OVL_OP_INFO(IS_ASS_P, TREE_CODE)			\
-  (&ovl_op_info[(IS_ASS_P) != 0][(TREE_CODE)])
->>>>>>> 61fae5c4
 
 /* A type-qualifier, or bitmask therefore, using the TYPE_QUAL
    constants.  */
@@ -6132,7 +6099,6 @@
 extern bool maybe_version_functions		(tree, tree);
 extern tree duplicate_decls			(tree, tree, bool);
 extern tree declare_local_label			(tree);
-extern tree lookup_label			(tree);
 extern tree define_label			(location_t, tree);
 extern void check_goto				(tree);
 extern bool check_omp_return			(void);

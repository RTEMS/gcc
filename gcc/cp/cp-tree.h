--- conflicted
+++ resolved
@@ -6327,13 +6327,8 @@
 extern tree begin_omp_structured_block		(void);
 extern tree finish_omp_structured_block		(tree);
 extern tree finish_oacc_data			(tree, tree);
-<<<<<<< HEAD
 extern tree finish_oacc_host_data		(tree, tree);
-extern tree finish_oacc_kernels			(tree, tree);
-extern tree finish_oacc_parallel		(tree, tree);
-=======
 extern tree finish_omp_construct		(enum tree_code, tree, tree);
->>>>>>> a0e701d8
 extern tree begin_omp_parallel			(void);
 extern tree finish_omp_parallel			(tree, tree);
 extern tree begin_omp_task			(void);

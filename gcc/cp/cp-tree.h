/* Definitions for C++ parsing and type checking.
   Copyright (C) 1987-2013 Free Software Foundation, Inc.
   Contributed by Michael Tiemann (tiemann@cygnus.com)

This file is part of GCC.

GCC is free software; you can redistribute it and/or modify
it under the terms of the GNU General Public License as published by
the Free Software Foundation; either version 3, or (at your option)
any later version.

GCC is distributed in the hope that it will be useful,
but WITHOUT ANY WARRANTY; without even the implied warranty of
MERCHANTABILITY or FITNESS FOR A PARTICULAR PURPOSE.  See the
GNU General Public License for more details.

You should have received a copy of the GNU General Public License
along with GCC; see the file COPYING3.  If not see
<http://www.gnu.org/licenses/>.  */

#ifndef GCC_CP_TREE_H
#define GCC_CP_TREE_H

#include "ggc.h"
#include "function.h"
#include "hashtab.h"
#include "vec.h"

// Require that pointer P is non-null before returning.
template<typename T>
inline T*
check_nonnull (T* p)
{
  gcc_assert (p);
  return p;
}

/* In order for the format checking to accept the C++ front end
   diagnostic framework extensions, you must include this file before
   diagnostic-core.h, not after.  We override the definition of GCC_DIAG_STYLE
   in c-common.h.  */
#undef GCC_DIAG_STYLE
#define GCC_DIAG_STYLE __gcc_cxxdiag__
#if defined(GCC_DIAGNOSTIC_CORE_H) || defined (GCC_C_COMMON_H)
#error \
In order for the format checking to accept the C++ front end diagnostic \
framework extensions, you must include this file before diagnostic-core.h and \
c-common.h, not after.
#endif
#include "c-family/c-common.h"
#include "diagnostic.h"

#include "name-lookup.h"

/* Usage of TREE_LANG_FLAG_?:
   0: IDENTIFIER_MARKED (IDENTIFIER_NODEs)
      NEW_EXPR_USE_GLOBAL (in NEW_EXPR).
      DELETE_EXPR_USE_GLOBAL (in DELETE_EXPR).
      COMPOUND_EXPR_OVERLOADED (in COMPOUND_EXPR).
      TREE_INDIRECT_USING (in NAMESPACE_DECL).
      CLEANUP_P (in TRY_BLOCK)
      AGGR_INIT_VIA_CTOR_P (in AGGR_INIT_EXPR)
      PTRMEM_OK_P (in ADDR_EXPR, OFFSET_REF, SCOPE_REF)
      PAREN_STRING_LITERAL (in STRING_CST)
      DECL_GNU_TLS_P (in VAR_DECL)
      KOENIG_LOOKUP_P (in CALL_EXPR)
      STATEMENT_LIST_NO_SCOPE (in STATEMENT_LIST).
      EXPR_STMT_STMT_EXPR_RESULT (in EXPR_STMT)
      STMT_EXPR_NO_SCOPE (in STMT_EXPR)
      BIND_EXPR_TRY_BLOCK (in BIND_EXPR)
      TYPENAME_IS_ENUM_P (in TYPENAME_TYPE)
      OMP_FOR_GIMPLIFYING_P (in OMP_FOR)
      BASELINK_QUALIFIED_P (in BASELINK)
      TARGET_EXPR_IMPLICIT_P (in TARGET_EXPR)
      TEMPLATE_PARM_PARAMETER_PACK (in TEMPLATE_PARM_INDEX)
      ATTR_IS_DEPENDENT (in the TREE_LIST for an attribute)
      CONSTRUCTOR_IS_DIRECT_INIT (in CONSTRUCTOR)
      LAMBDA_EXPR_CAPTURES_THIS_P (in LAMBDA_EXPR)
      DECLTYPE_FOR_LAMBDA_CAPTURE (in DECLTYPE_TYPE)
      VEC_INIT_EXPR_IS_CONSTEXPR (in VEC_INIT_EXPR)
      DECL_OVERRIDE_P (in FUNCTION_DECL)
      IMPLICIT_CONV_EXPR_DIRECT_INIT (in IMPLICIT_CONV_EXPR)
      TRANSACTION_EXPR_IS_STMT (in TRANSACTION_EXPR)
      CONVERT_EXPR_VBASE_PATH (in CONVERT_EXPR)
      OVL_ARG_DEPENDENT (in OVERLOAD)
      PACK_EXPANSION_LOCAL_P (in *_PACK_EXPANSION)
      TINFO_RECHECK_ACCESS_P (in TEMPLATE_INFO)
      SIZEOF_EXPR_TYPE_P (in SIZEOF_EXPR)
   1: IDENTIFIER_VIRTUAL_P (in IDENTIFIER_NODE)
      TI_PENDING_TEMPLATE_FLAG.
      TEMPLATE_PARMS_FOR_INLINE.
      DELETE_EXPR_USE_VEC (in DELETE_EXPR).
      (TREE_CALLS_NEW) (in _EXPR or _REF) (commented-out).
      ICS_ELLIPSIS_FLAG (in _CONV)
      DECL_INITIALIZED_P (in VAR_DECL)
      TYPENAME_IS_CLASS_P (in TYPENAME_TYPE)
      STMT_IS_FULL_EXPR_P (in _STMT)
      TARGET_EXPR_LIST_INIT_P (in TARGET_EXPR)
      LAMBDA_EXPR_MUTABLE_P (in LAMBDA_EXPR)
      DECL_FINAL_P (in FUNCTION_DECL)
      QUALIFIED_NAME_IS_TEMPLATE (in SCOPE_REF)
      DECLTYPE_FOR_INIT_CAPTURE (in DECLTYPE_TYPE)
   2: IDENTIFIER_OPNAME_P (in IDENTIFIER_NODE)
      ICS_THIS_FLAG (in _CONV)
      DECL_INITIALIZED_BY_CONSTANT_EXPRESSION_P (in VAR_DECL)
      STATEMENT_LIST_TRY_BLOCK (in STATEMENT_LIST)
      TYPENAME_IS_RESOLVING_P (in TYPE_NAME_TYPE)
      TARGET_EXPR_DIRECT_INIT_P (in TARGET_EXPR)
      FNDECL_USED_AUTO (in FUNCTION_DECL)
      DECLTYPE_FOR_LAMBDA_PROXY (in DECLTYPE_TYPE)
   3: (TREE_REFERENCE_EXPR) (in NON_LVALUE_EXPR) (commented-out).
      ICS_BAD_FLAG (in _CONV)
      FN_TRY_BLOCK_P (in TRY_BLOCK)
      IDENTIFIER_CTOR_OR_DTOR_P (in IDENTIFIER_NODE)
      BIND_EXPR_BODY_BLOCK (in BIND_EXPR)
      DECL_NON_TRIVIALLY_INITIALIZED_P (in VAR_DECL)
   4: TREE_HAS_CONSTRUCTOR (in INDIRECT_REF, SAVE_EXPR, CONSTRUCTOR,
	  or FIELD_DECL).
      IDENTIFIER_TYPENAME_P (in IDENTIFIER_NODE)
      DECL_TINFO_P (in VAR_DECL)
      FUNCTION_REF_QUALIFIED (in FUNCTION_TYPE, METHOD_TYPE)
   5: C_IS_RESERVED_WORD (in IDENTIFIER_NODE)
      DECL_VTABLE_OR_VTT_P (in VAR_DECL)
      FUNCTION_RVALUE_QUALIFIED (in FUNCTION_TYPE, METHOD_TYPE)
   6: IDENTIFIER_REPO_CHOSEN (in IDENTIFIER_NODE)
      DECL_CONSTRUCTION_VTABLE_P (in VAR_DECL)
      TYPE_MARKED_P (in _TYPE)

   Usage of TYPE_LANG_FLAG_?:
   0: TYPE_DEPENDENT_P
   1: TYPE_HAS_USER_CONSTRUCTOR.
   2: unused
   3: TYPE_FOR_JAVA.
   4: TYPE_HAS_NONTRIVIAL_DESTRUCTOR
   5: CLASS_TYPE_P (in RECORD_TYPE and UNION_TYPE)
      ENUM_FIXED_UNDERLYING_TYPE_P (in ENUMERAL_TYPE)
      AUTO_IS_DECLTYPE (in TEMPLATE_TYPE_PARM)
      REFERENCE_VLA_OK (in REFERENCE_TYPE)
   6: TYPE_DEPENDENT_P_VALID

   Usage of DECL_LANG_FLAG_?:
   0: DECL_ERROR_REPORTED (in VAR_DECL).
      DECL_TEMPLATE_PARM_P (in PARM_DECL, CONST_DECL, TYPE_DECL, or TEMPLATE_DECL)
      DECL_LOCAL_FUNCTION_P (in FUNCTION_DECL)
      DECL_MUTABLE_P (in FIELD_DECL)
      DECL_DEPENDENT_P (in USING_DECL)
   1: C_TYPEDEF_EXPLICITLY_SIGNED (in TYPE_DECL).
      DECL_TEMPLATE_INSTANTIATED (in a VAR_DECL or a FUNCTION_DECL)
      DECL_MEMBER_TEMPLATE_P (in TEMPLATE_DECL)
      FUNCTION_PARAMETER_PACK_P (in PARM_DECL)
      USING_DECL_TYPENAME_P (in USING_DECL)
      DECL_VLA_CAPTURE_P (in FIELD_DECL)
   2: DECL_THIS_EXTERN (in VAR_DECL or FUNCTION_DECL).
      DECL_IMPLICIT_TYPEDEF_P (in a TYPE_DECL)
   3: DECL_IN_AGGR_P.
   4: DECL_C_BIT_FIELD (in a FIELD_DECL)
      DECL_ANON_UNION_VAR_P (in a VAR_DECL)
      DECL_SELF_REFERENCE_P (in a TYPE_DECL)
      DECL_INVALID_OVERRIDER_P (in a FUNCTION_DECL)
   5: DECL_INTERFACE_KNOWN.
   6: DECL_THIS_STATIC (in VAR_DECL or FUNCTION_DECL).
      DECL_FIELD_IS_BASE (in FIELD_DECL)
      TYPE_DECL_ALIAS_P (in TYPE_DECL)
   7: DECL_DEAD_FOR_LOCAL (in VAR_DECL).
      DECL_THUNK_P (in a member FUNCTION_DECL)
      DECL_NORMAL_CAPTURE_P (in FIELD_DECL)
   8: DECL_DECLARED_CONSTEXPR_P (in VAR_DECL, FUNCTION_DECL)

   Usage of language-independent fields in a language-dependent manner:

   TYPE_ALIAS_SET
     This field is used by TYPENAME_TYPEs, TEMPLATE_TYPE_PARMs, and so
     forth as a substitute for the mark bits provided in `lang_type'.
     At present, only the six low-order bits are used.

   TYPE_LANG_SLOT_1
     For an ENUMERAL_TYPE, this is ENUM_TEMPLATE_INFO.
     For a FUNCTION_TYPE or METHOD_TYPE, this is TYPE_RAISES_EXCEPTIONS

  BINFO_VIRTUALS
     For a binfo, this is a TREE_LIST.  There is an entry for each
     virtual function declared either in BINFO or its direct and
     indirect primary bases.

     The BV_DELTA of each node gives the amount by which to adjust the
     `this' pointer when calling the function.  If the method is an
     overridden version of a base class method, then it is assumed
     that, prior to adjustment, the this pointer points to an object
     of the base class.

     The BV_VCALL_INDEX of each node, if non-NULL, gives the vtable
     index of the vcall offset for this entry.

     The BV_FN is the declaration for the virtual function itself.

     If BV_LOST_PRIMARY is set, it means that this entry is for a lost
     primary virtual base and can be left null in the vtable.

   BINFO_VTABLE
     This is an expression with POINTER_TYPE that gives the value
     to which the vptr should be initialized.  Use get_vtbl_decl_for_binfo
     to extract the VAR_DECL for the complete vtable.

   DECL_VINDEX
     This field is NULL for a non-virtual function.  For a virtual
     function, it is eventually set to an INTEGER_CST indicating the
     index in the vtable at which this function can be found.  When
     a virtual function is declared, but before it is known what
     function is overridden, this field is the error_mark_node.

     Temporarily, it may be set to a TREE_LIST whose TREE_VALUE is
     the virtual function this one overrides, and whose TREE_CHAIN is
     the old DECL_VINDEX.  */

/* Language-specific tree checkers.  */

#define VAR_OR_FUNCTION_DECL_CHECK(NODE) \
  TREE_CHECK2(NODE,VAR_DECL,FUNCTION_DECL)

#define TYPE_FUNCTION_OR_TEMPLATE_DECL_CHECK(NODE) \
  TREE_CHECK3(NODE,TYPE_DECL,TEMPLATE_DECL,FUNCTION_DECL)

#define TYPE_FUNCTION_OR_TEMPLATE_DECL_P(NODE) \
  (TREE_CODE (NODE) == TYPE_DECL || TREE_CODE (NODE) == TEMPLATE_DECL \
   || TREE_CODE (NODE) == FUNCTION_DECL)

#define VAR_FUNCTION_OR_PARM_DECL_CHECK(NODE) \
  TREE_CHECK3(NODE,VAR_DECL,FUNCTION_DECL,PARM_DECL)

#define VAR_TEMPL_TYPE_OR_FUNCTION_DECL_CHECK(NODE) \
  TREE_CHECK4(NODE,VAR_DECL,FUNCTION_DECL,TYPE_DECL,TEMPLATE_DECL)

#define VAR_TEMPL_TYPE_FIELD_OR_FUNCTION_DECL_CHECK(NODE) \
  TREE_CHECK5(NODE,VAR_DECL,FIELD_DECL,FUNCTION_DECL,TYPE_DECL,TEMPLATE_DECL)

#define BOUND_TEMPLATE_TEMPLATE_PARM_TYPE_CHECK(NODE) \
  TREE_CHECK(NODE,BOUND_TEMPLATE_TEMPLATE_PARM)

#if defined ENABLE_TREE_CHECKING && (GCC_VERSION >= 2007)
#define THUNK_FUNCTION_CHECK(NODE) __extension__			\
({  __typeof (NODE) const __t = (NODE);					\
    if (TREE_CODE (__t) != FUNCTION_DECL || !__t->decl_common.lang_specific \
	|| !__t->decl_common.lang_specific->u.fn.thunk_p)		\
      tree_check_failed (__t, __FILE__, __LINE__, __FUNCTION__, 0);	\
     __t; })
#else
#define THUNK_FUNCTION_CHECK(NODE) (NODE)
#endif

/* Language-dependent contents of an identifier.  */

struct GTY(()) lang_identifier {
  struct c_common_identifier c_common;
  cxx_binding *namespace_bindings;
  cxx_binding *bindings;
  tree class_template_info;
  tree label_value;
};

/* Return a typed pointer version of T if it designates a
   C++ front-end identifier.  */
inline lang_identifier*
identifier_p (tree t)
{
  if (TREE_CODE (t) == IDENTIFIER_NODE)
    return (lang_identifier*) t;
  return NULL;
}

/* In an IDENTIFIER_NODE, nonzero if this identifier is actually a
   keyword.  C_RID_CODE (node) is then the RID_* value of the keyword,
   and C_RID_YYCODE is the token number wanted by Yacc.  */

#define C_IS_RESERVED_WORD(ID) TREE_LANG_FLAG_5 (ID)

#define LANG_IDENTIFIER_CAST(NODE) \
	((struct lang_identifier*)IDENTIFIER_NODE_CHECK (NODE))

struct GTY(()) template_parm_index_s {
  struct tree_common common;
  int index;
  int level;
  int orig_level;
  tree decl;
};
typedef struct template_parm_index_s template_parm_index;

struct GTY(()) ptrmem_cst {
  struct tree_common common;
  tree member;
};
typedef struct ptrmem_cst * ptrmem_cst_t;

#define IDENTIFIER_GLOBAL_VALUE(NODE) \
  namespace_binding ((NODE), global_namespace)
#define SET_IDENTIFIER_GLOBAL_VALUE(NODE, VAL) \
  set_namespace_binding ((NODE), global_namespace, (VAL))
#define IDENTIFIER_NAMESPACE_VALUE(NODE) \
  namespace_binding ((NODE), current_namespace)
#define SET_IDENTIFIER_NAMESPACE_VALUE(NODE, VAL) \
  set_namespace_binding ((NODE), current_namespace, (VAL))

#define CLEANUP_P(NODE)		TREE_LANG_FLAG_0 (TRY_BLOCK_CHECK (NODE))

#define BIND_EXPR_TRY_BLOCK(NODE) \
  TREE_LANG_FLAG_0 (BIND_EXPR_CHECK (NODE))

/* Used to mark the block around the member initializers and cleanups.  */
#define BIND_EXPR_BODY_BLOCK(NODE) \
  TREE_LANG_FLAG_3 (BIND_EXPR_CHECK (NODE))
#define FUNCTION_NEEDS_BODY_BLOCK(NODE) \
  (DECL_CONSTRUCTOR_P (NODE) || DECL_DESTRUCTOR_P (NODE) \
   || LAMBDA_FUNCTION_P (NODE))

#define STATEMENT_LIST_NO_SCOPE(NODE) \
  TREE_LANG_FLAG_0 (STATEMENT_LIST_CHECK (NODE))
#define STATEMENT_LIST_TRY_BLOCK(NODE) \
  TREE_LANG_FLAG_2 (STATEMENT_LIST_CHECK (NODE))

/* Nonzero if this statement should be considered a full-expression,
   i.e., if temporaries created during this statement should have
   their destructors run at the end of this statement.  */
#define STMT_IS_FULL_EXPR_P(NODE) TREE_LANG_FLAG_1 ((NODE))

/* Marks the result of a statement expression.  */
#define EXPR_STMT_STMT_EXPR_RESULT(NODE) \
  TREE_LANG_FLAG_0 (EXPR_STMT_CHECK (NODE))

/* Nonzero if this statement-expression does not have an associated scope.  */
#define STMT_EXPR_NO_SCOPE(NODE) \
   TREE_LANG_FLAG_0 (STMT_EXPR_CHECK (NODE))

/* Returns nonzero iff TYPE1 and TYPE2 are the same type, in the usual
   sense of `same'.  */
#define same_type_p(TYPE1, TYPE2) \
  comptypes ((TYPE1), (TYPE2), COMPARE_STRICT)

/* Returns nonzero iff NODE is a declaration for the global function
   `main'.  */
#define DECL_MAIN_P(NODE)				\
   (DECL_EXTERN_C_FUNCTION_P (NODE)			\
    && DECL_NAME (NODE) != NULL_TREE			\
    && MAIN_NAME_P (DECL_NAME (NODE))			\
    && flag_hosted)

/* The overloaded FUNCTION_DECL.  */
#define OVL_FUNCTION(NODE) \
  (((struct tree_overload*)OVERLOAD_CHECK (NODE))->function)
#define OVL_CHAIN(NODE)      TREE_CHAIN (NODE)
/* Polymorphic access to FUNCTION and CHAIN.  */
#define OVL_CURRENT(NODE)	\
  ((TREE_CODE (NODE) == OVERLOAD) ? OVL_FUNCTION (NODE) : (NODE))
#define OVL_NEXT(NODE)		\
  ((TREE_CODE (NODE) == OVERLOAD) ? TREE_CHAIN (NODE) : NULL_TREE)
/* If set, this was imported in a using declaration.
   This is not to confuse with being used somewhere, which
   is not important for this node.  */
#define OVL_USED(NODE)		TREE_USED (NODE)
/* If set, this OVERLOAD was created for argument-dependent lookup
   and can be freed afterward.  */
#define OVL_ARG_DEPENDENT(NODE) TREE_LANG_FLAG_0 (OVERLOAD_CHECK (NODE))

struct GTY(()) tree_overload {
  struct tree_common common;
  tree function;
};

/* Returns true iff NODE is a BASELINK.  */
#define BASELINK_P(NODE) \
  (TREE_CODE (NODE) == BASELINK)
/* The BINFO indicating the base from which the BASELINK_FUNCTIONS came.  */
#define BASELINK_BINFO(NODE) \
  (((struct tree_baselink*) BASELINK_CHECK (NODE))->binfo)
/* The functions referred to by the BASELINK; either a FUNCTION_DECL,
   a TEMPLATE_DECL, an OVERLOAD, or a TEMPLATE_ID_EXPR.  */
#define BASELINK_FUNCTIONS(NODE) \
  (((struct tree_baselink*) BASELINK_CHECK (NODE))->functions)
/* The BINFO in which the search for the functions indicated by this baselink
   began.  This base is used to determine the accessibility of functions
   selected by overload resolution.  */
#define BASELINK_ACCESS_BINFO(NODE) \
  (((struct tree_baselink*) BASELINK_CHECK (NODE))->access_binfo)
/* For a type-conversion operator, the BASELINK_OPTYPE indicates the type
   to which the conversion should occur.  This value is important if
   the BASELINK_FUNCTIONS include a template conversion operator --
   the BASELINK_OPTYPE can be used to determine what type the user
   requested.  */
#define BASELINK_OPTYPE(NODE) \
  (TREE_CHAIN (BASELINK_CHECK (NODE)))
/* Nonzero if this baselink was from a qualified lookup.  */
#define BASELINK_QUALIFIED_P(NODE) \
  TREE_LANG_FLAG_0 (BASELINK_CHECK (NODE))

struct GTY(()) tree_baselink {
  struct tree_common common;
  tree binfo;
  tree functions;
  tree access_binfo;
};

/* The different kinds of ids that we encounter.  */

typedef enum cp_id_kind
{
  /* Not an id at all.  */
  CP_ID_KIND_NONE,
  /* An unqualified-id that is not a template-id.  */
  CP_ID_KIND_UNQUALIFIED,
  /* An unqualified-id that is a dependent name.  */
  CP_ID_KIND_UNQUALIFIED_DEPENDENT,
  /* An unqualified template-id.  */
  CP_ID_KIND_TEMPLATE_ID,
  /* A qualified-id.  */
  CP_ID_KIND_QUALIFIED
} cp_id_kind;


/* The various kinds of C++0x warnings we encounter. */

typedef enum cpp0x_warn_str
{
  /* extended initializer lists */
  CPP0X_INITIALIZER_LISTS,
  /* explicit conversion operators */
  CPP0X_EXPLICIT_CONVERSION,
  /* variadic templates */
  CPP0X_VARIADIC_TEMPLATES,
  /* lambda expressions */
  CPP0X_LAMBDA_EXPR,
  /* C++0x auto */
  CPP0X_AUTO,
  /* scoped enums */
  CPP0X_SCOPED_ENUMS,
  /* defaulted and deleted functions */
  CPP0X_DEFAULTED_DELETED,
  /* inline namespaces */
  CPP0X_INLINE_NAMESPACES,
  /* override controls, override/final */
  CPP0X_OVERRIDE_CONTROLS,
  /* non-static data member initializers */
  CPP0X_NSDMI,
  /* user defined literals */
  CPP0X_USER_DEFINED_LITERALS,
  /* delegating constructors */
  CPP0X_DELEGATING_CTORS,
  /* inheriting constructors */
  CPP0X_INHERITING_CTORS,
  /* C++11 attributes */
  CPP0X_ATTRIBUTES,
  /* ref-qualified member functions */
  CPP0X_REF_QUALIFIER
} cpp0x_warn_str;

/* The various kinds of operation used by composite_pointer_type. */

typedef enum composite_pointer_operation
{
  /* comparison */
  CPO_COMPARISON,
  /* conversion */
  CPO_CONVERSION,
  /* conditional expression */
  CPO_CONDITIONAL_EXPR
} composite_pointer_operation;

/* Possible cases of expression list used by build_x_compound_expr_from_list. */
typedef enum expr_list_kind {
  ELK_INIT,		/* initializer */
  ELK_MEM_INIT,		/* member initializer */
  ELK_FUNC_CAST		/* functional cast */
} expr_list_kind; 

/* Possible cases of implicit bad rhs conversions. */
typedef enum impl_conv_rhs {
  ICR_DEFAULT_ARGUMENT, /* default argument */
  ICR_CONVERTING,       /* converting */
  ICR_INIT,             /* initialization */
  ICR_ARGPASS,          /* argument passing */
  ICR_RETURN,           /* return */
  ICR_ASSIGN            /* assignment */
} impl_conv_rhs;

/* Possible cases of implicit or explicit bad conversions to void. */
typedef enum impl_conv_void {
  ICV_CAST,            /* (explicit) conversion to void */
  ICV_SECOND_OF_COND,  /* second operand of conditional expression */
  ICV_THIRD_OF_COND,   /* third operand of conditional expression */
  ICV_RIGHT_OF_COMMA,  /* right operand of comma operator */
  ICV_LEFT_OF_COMMA,   /* left operand of comma operator */
  ICV_STATEMENT,       /* statement */
  ICV_THIRD_IN_FOR     /* for increment expression */
} impl_conv_void;

/* Possible invalid uses of an abstract class that might not have a
   specific associated declaration.  */
typedef enum abstract_class_use {
  ACU_UNKNOWN,			/* unknown or decl provided */
  ACU_CAST,			/* cast to abstract class */
  ACU_NEW,			/* new-expression of abstract class */
  ACU_THROW,			/* throw-expression of abstract class */
  ACU_CATCH,			/* catch-parameter of abstract class */
  ACU_ARRAY,			/* array of abstract class */
  ACU_RETURN,			/* return type of abstract class */
  ACU_PARM			/* parameter type of abstract class */
} abstract_class_use;

/* Macros for access to language-specific slots in an identifier.  */

#define IDENTIFIER_NAMESPACE_BINDINGS(NODE)	\
  (LANG_IDENTIFIER_CAST (NODE)->namespace_bindings)
#define IDENTIFIER_TEMPLATE(NODE)	\
  (LANG_IDENTIFIER_CAST (NODE)->class_template_info)

/* The IDENTIFIER_BINDING is the innermost cxx_binding for the
    identifier.  It's PREVIOUS is the next outermost binding.  Each
    VALUE field is a DECL for the associated declaration.  Thus,
    name lookup consists simply of pulling off the node at the front
    of the list (modulo oddities for looking up the names of types,
    and such.)  You can use SCOPE field to determine the scope
    that bound the name.  */
#define IDENTIFIER_BINDING(NODE) \
  (LANG_IDENTIFIER_CAST (NODE)->bindings)

/* TREE_TYPE only indicates on local and class scope the current
   type. For namespace scope, the presence of a type in any namespace
   is indicated with global_type_node, and the real type behind must
   be found through lookup.  */
#define IDENTIFIER_TYPE_VALUE(NODE) identifier_type_value (NODE)
#define REAL_IDENTIFIER_TYPE_VALUE(NODE) TREE_TYPE (NODE)
#define SET_IDENTIFIER_TYPE_VALUE(NODE,TYPE) (TREE_TYPE (NODE) = (TYPE))
#define IDENTIFIER_HAS_TYPE_VALUE(NODE) (IDENTIFIER_TYPE_VALUE (NODE) ? 1 : 0)

#define IDENTIFIER_LABEL_VALUE(NODE) \
  (LANG_IDENTIFIER_CAST (NODE)->label_value)
#define SET_IDENTIFIER_LABEL_VALUE(NODE, VALUE)   \
  IDENTIFIER_LABEL_VALUE (NODE) = (VALUE)

/* Nonzero if this identifier is used as a virtual function name somewhere
   (optimizes searches).  */
#define IDENTIFIER_VIRTUAL_P(NODE) TREE_LANG_FLAG_1 (NODE)

/* Nonzero if this identifier is the prefix for a mangled C++ operator
   name.  */
#define IDENTIFIER_OPNAME_P(NODE) TREE_LANG_FLAG_2 (NODE)

/* Nonzero if this identifier is the name of a type-conversion
   operator.  */
#define IDENTIFIER_TYPENAME_P(NODE) \
  TREE_LANG_FLAG_4 (NODE)

/* Nonzero if this identifier is the name of a constructor or
   destructor.  */
#define IDENTIFIER_CTOR_OR_DTOR_P(NODE) \
  TREE_LANG_FLAG_3 (NODE)

/* True iff NAME is the DECL_ASSEMBLER_NAME for an entity with vague
   linkage which the prelinker has assigned to this translation
   unit.  */
#define IDENTIFIER_REPO_CHOSEN(NAME) \
  (TREE_LANG_FLAG_6 (NAME))

/* In a RECORD_TYPE or UNION_TYPE, nonzero if any component is read-only.  */
#define C_TYPE_FIELDS_READONLY(TYPE) \
  (LANG_TYPE_CLASS_CHECK (TYPE)->fields_readonly)

/* The tokens stored in the default argument.  */

#define DEFARG_TOKENS(NODE) \
  (((struct tree_default_arg *)DEFAULT_ARG_CHECK (NODE))->tokens)
#define DEFARG_INSTANTIATIONS(NODE) \
  (((struct tree_default_arg *)DEFAULT_ARG_CHECK (NODE))->instantiations)

struct GTY (()) tree_default_arg {
  struct tree_common common;
  struct cp_token_cache *tokens;
  vec<tree, va_gc> *instantiations;
};


#define DEFERRED_NOEXCEPT_PATTERN(NODE) \
  (((struct tree_deferred_noexcept *)DEFERRED_NOEXCEPT_CHECK (NODE))->pattern)
#define DEFERRED_NOEXCEPT_ARGS(NODE) \
  (((struct tree_deferred_noexcept *)DEFERRED_NOEXCEPT_CHECK (NODE))->args)
#define DEFERRED_NOEXCEPT_SPEC_P(NODE)				\
  ((NODE) && (TREE_PURPOSE (NODE))				\
  && (TREE_CODE (TREE_PURPOSE (NODE)) == DEFERRED_NOEXCEPT	\
      || is_overloaded_fn (TREE_PURPOSE (NODE))))

struct GTY (()) tree_deferred_noexcept {
  struct tree_base base;
  tree pattern;
  tree args;
};


/* The condition associated with the static assertion.  This must be
   an integral constant expression.  */
#define STATIC_ASSERT_CONDITION(NODE) \
  (((struct tree_static_assert *)STATIC_ASSERT_CHECK (NODE))->condition)

/* The message associated with the static assertion.  This must be a
   string constant, which will be emitted as an error message when the
   static assert condition is false.  */
#define STATIC_ASSERT_MESSAGE(NODE) \
  (((struct tree_static_assert *)STATIC_ASSERT_CHECK (NODE))->message)

/* Source location information for a static assertion.  */
#define STATIC_ASSERT_SOURCE_LOCATION(NODE) \
  (((struct tree_static_assert *)STATIC_ASSERT_CHECK (NODE))->location)

struct GTY (()) tree_static_assert {
  struct tree_common common;
  tree condition;
  tree message;
  location_t location;
};

struct GTY (()) tree_argument_pack_select {
  struct tree_common common;
  tree argument_pack;
  int index;
};

/* The different kinds of traits that we encounter.  */

typedef enum cp_trait_kind
{
  CPTK_BASES,
  CPTK_DIRECT_BASES,
  CPTK_HAS_NOTHROW_ASSIGN,
  CPTK_HAS_NOTHROW_CONSTRUCTOR,
  CPTK_HAS_NOTHROW_COPY,
  CPTK_HAS_TRIVIAL_ASSIGN,
  CPTK_HAS_TRIVIAL_CONSTRUCTOR,
  CPTK_HAS_TRIVIAL_COPY,
  CPTK_HAS_TRIVIAL_DESTRUCTOR,
  CPTK_HAS_VIRTUAL_DESTRUCTOR,
  CPTK_IS_ABSTRACT,
  CPTK_IS_BASE_OF,
  CPTK_IS_CLASS,
  CPTK_IS_CONVERTIBLE_TO,
  CPTK_IS_EMPTY,
  CPTK_IS_ENUM,
  CPTK_IS_FINAL,
  CPTK_IS_LITERAL_TYPE,
  CPTK_IS_POD,
  CPTK_IS_POLYMORPHIC,
  CPTK_IS_STD_LAYOUT,
  CPTK_IS_TRIVIAL,
  CPTK_IS_UNION,
  CPTK_UNDERLYING_TYPE
} cp_trait_kind;

/* The types that we are processing.  */
#define TRAIT_EXPR_TYPE1(NODE) \
  (((struct tree_trait_expr *)TRAIT_EXPR_CHECK (NODE))->type1)

#define TRAIT_EXPR_TYPE2(NODE) \
  (((struct tree_trait_expr *)TRAIT_EXPR_CHECK (NODE))->type2)

/* The specific trait that we are processing.  */
#define TRAIT_EXPR_KIND(NODE) \
  (((struct tree_trait_expr *)TRAIT_EXPR_CHECK (NODE))->kind)

struct GTY (()) tree_trait_expr {
  struct tree_common common;
  tree type1;
  tree type2;  
  enum cp_trait_kind kind;
};

/* Based off of TYPE_ANONYMOUS_P.  */
#define LAMBDA_TYPE_P(NODE) \
  (CLASS_TYPE_P (NODE) && CLASSTYPE_LAMBDA_EXPR (NODE))

/* Test if FUNCTION_DECL is a lambda function.  */
#define LAMBDA_FUNCTION_P(FNDECL) \
  (DECL_OVERLOADED_OPERATOR_P (FNDECL) == CALL_EXPR \
   && LAMBDA_TYPE_P (CP_DECL_CONTEXT (FNDECL)))

enum cp_lambda_default_capture_mode_type {
  CPLD_NONE,
  CPLD_COPY,
  CPLD_REFERENCE
};

/* The method of default capture, if any.  */
#define LAMBDA_EXPR_DEFAULT_CAPTURE_MODE(NODE) \
  (((struct tree_lambda_expr *)LAMBDA_EXPR_CHECK (NODE))->default_capture_mode)

/* The capture-list, including `this'.  Each capture is stored as a FIELD_DECL
 * so that the name, type, and field are all together, whether or not it has
 * been added to the lambda's class type.
   TREE_LIST:
     TREE_PURPOSE: The FIELD_DECL for this capture.
     TREE_VALUE: The initializer. This is part of a GNU extension.  */
#define LAMBDA_EXPR_CAPTURE_LIST(NODE) \
  (((struct tree_lambda_expr *)LAMBDA_EXPR_CHECK (NODE))->capture_list)

/* During parsing of the lambda-introducer, the node in the capture-list
   that holds the 'this' capture.  During parsing of the body, the
   capture proxy for that node.  */
#define LAMBDA_EXPR_THIS_CAPTURE(NODE) \
  (((struct tree_lambda_expr *)LAMBDA_EXPR_CHECK (NODE))->this_capture)

/* Predicate tracking whether `this' is in the effective capture set.  */
#define LAMBDA_EXPR_CAPTURES_THIS_P(NODE) \
  LAMBDA_EXPR_THIS_CAPTURE(NODE)

/* Predicate tracking whether the lambda was declared 'mutable'.  */
#define LAMBDA_EXPR_MUTABLE_P(NODE) \
  TREE_LANG_FLAG_1 (LAMBDA_EXPR_CHECK (NODE))

/* The return type in the expression.
 * NULL_TREE indicates that none was specified.  */
#define LAMBDA_EXPR_RETURN_TYPE(NODE) \
  (((struct tree_lambda_expr *)LAMBDA_EXPR_CHECK (NODE))->return_type)

/* The source location of the lambda.  */
#define LAMBDA_EXPR_LOCATION(NODE) \
  (((struct tree_lambda_expr *)LAMBDA_EXPR_CHECK (NODE))->locus)

/* The mangling scope for the lambda: FUNCTION_DECL, PARM_DECL, VAR_DECL,
   FIELD_DECL or NULL_TREE.  If this is NULL_TREE, we have no linkage.  */
#define LAMBDA_EXPR_EXTRA_SCOPE(NODE) \
  (((struct tree_lambda_expr *)LAMBDA_EXPR_CHECK (NODE))->extra_scope)

/* If EXTRA_SCOPE, this is the number of the lambda within that scope.  */
#define LAMBDA_EXPR_DISCRIMINATOR(NODE) \
  (((struct tree_lambda_expr *)LAMBDA_EXPR_CHECK (NODE))->discriminator)

/* During parsing of the lambda, a vector of capture proxies which need
   to be pushed once we're done processing a nested lambda.  */
#define LAMBDA_EXPR_PENDING_PROXIES(NODE) \
  (((struct tree_lambda_expr *)LAMBDA_EXPR_CHECK (NODE))->pending_proxies)

/* The closure type of the lambda.  Note that the TREE_TYPE of a
   LAMBDA_EXPR is always NULL_TREE, because we need to instantiate the
   LAMBDA_EXPR in order to instantiate the type.  */
#define LAMBDA_EXPR_CLOSURE(NODE) \
  (((struct tree_lambda_expr *)LAMBDA_EXPR_CHECK (NODE))->closure)

struct GTY (()) tree_lambda_expr
{
  struct tree_typed typed;
  tree capture_list;
  tree this_capture;
  tree return_type;
  tree extra_scope;
  tree closure;
  vec<tree, va_gc> *pending_proxies;
  location_t locus;
  enum cp_lambda_default_capture_mode_type default_capture_mode;
  int discriminator;
};

/* A (typedef,context,usage location) triplet.
   It represents a typedef used through a
   context at a given source location.
   e.g.
   struct foo {
     typedef int myint;
   };

   struct bar {
    foo::myint v; // #1<-- this location.
   };

   In bar, the triplet will be (myint, foo, #1).
   */
struct GTY(()) qualified_typedef_usage_s {
  tree typedef_decl;
  tree context;
  location_t locus;
};
typedef struct qualified_typedef_usage_s qualified_typedef_usage_t;

/* Non-zero if this template specialization has access violations that
   should be rechecked when the function is instantiated outside argument
   deduction.  */
#define TINFO_HAS_ACCESS_ERRORS(NODE) \
  (TREE_LANG_FLAG_0 (TEMPLATE_INFO_CHECK (NODE)))
#define FNDECL_HAS_ACCESS_ERRORS(NODE) \
  (TINFO_HAS_ACCESS_ERRORS (DECL_TEMPLATE_INFO (NODE)))

struct GTY(()) tree_template_info {
  struct tree_common common;
  vec<qualified_typedef_usage_t, va_gc> *typedefs_needing_access_checking;
};

/* Constraint information for a C++ declaration. This includes the
   requirements (as a constant expression) and the decomposed assumptions
   and conclusions. The assumptions and conclusions are cached for the
   purposes of overload resolution and diagnostics. */
struct GTY(()) tree_constraint_info {
  struct tree_base base;
  tree spelling;
  tree requirements;
  tree assumptions;
};

// Returns true iff T is non-null and represents constraint info.
inline tree_constraint_info *
check_constraint_info (tree t)
{
  if (t && TREE_CODE (t) == CONSTRAINT_INFO)
    return (tree_constraint_info *)t;
  return NULL;
}

// Get the spelling of the requirements
#define CI_SPELLING(NODE) \
  check_nonnull (check_constraint_info (NODE))->spelling

// Get the reduced requirements associated with the constraint info node
#define CI_REQUIREMENTS(NODE) \
  check_nonnull (check_constraint_info (NODE))->requirements

// Get the set of assumptions associated with the constraint info node
#define CI_ASSUMPTIONS(NODE) \
  check_nonnull (check_constraint_info (NODE))->assumptions

// Access constraints for the declaration, NODE.
//
// For TEMPLATE_DECL nodes, the constraints are stored in the
// DECL_SIZE_UNIT node.
//
// TODO: This will need to be updated for shorthand constraints and
// constrained auto declarations.
#define DECL_CONSTRAINTS(NODE) \
  (DECL_SIZE_UNIT (TEMPLATE_DECL_CHECK (NODE)))

enum cp_tree_node_structure_enum {
  TS_CP_GENERIC,
  TS_CP_IDENTIFIER,
  TS_CP_TPI,
  TS_CP_PTRMEM,
  TS_CP_BINDING,
  TS_CP_OVERLOAD,
  TS_CP_BASELINK,
  TS_CP_WRAPPER,
  TS_CP_DEFAULT_ARG,
  TS_CP_DEFERRED_NOEXCEPT,
  TS_CP_STATIC_ASSERT,
  TS_CP_ARGUMENT_PACK_SELECT,
  TS_CP_TRAIT_EXPR,
  TS_CP_LAMBDA_EXPR,
  TS_CP_TEMPLATE_INFO,
  TS_CP_CONSTRAINT_INFO,
  TS_CP_USERDEF_LITERAL,
  LAST_TS_CP_ENUM
};

/* The resulting tree type.  */
union GTY((desc ("cp_tree_node_structure (&%h)"),
       chain_next ("(union lang_tree_node *) c_tree_chain_next (&%h.generic)"))) lang_tree_node {
  union tree_node GTY ((tag ("TS_CP_GENERIC"),
			desc ("tree_node_structure (&%h)"))) generic;
  struct template_parm_index_s GTY ((tag ("TS_CP_TPI"))) tpi;
  struct ptrmem_cst GTY ((tag ("TS_CP_PTRMEM"))) ptrmem;
  struct tree_overload GTY ((tag ("TS_CP_OVERLOAD"))) overload;
  struct tree_baselink GTY ((tag ("TS_CP_BASELINK"))) baselink;
  struct tree_default_arg GTY ((tag ("TS_CP_DEFAULT_ARG"))) default_arg;
  struct tree_deferred_noexcept GTY ((tag ("TS_CP_DEFERRED_NOEXCEPT"))) deferred_noexcept;
  struct lang_identifier GTY ((tag ("TS_CP_IDENTIFIER"))) identifier;
  struct tree_static_assert GTY ((tag ("TS_CP_STATIC_ASSERT"))) 
    static_assertion;
  struct tree_argument_pack_select GTY ((tag ("TS_CP_ARGUMENT_PACK_SELECT")))
    argument_pack_select;
  struct tree_trait_expr GTY ((tag ("TS_CP_TRAIT_EXPR")))
    trait_expression;
  struct tree_lambda_expr GTY ((tag ("TS_CP_LAMBDA_EXPR")))
    lambda_expression;
  struct tree_template_info GTY ((tag ("TS_CP_TEMPLATE_INFO")))
    template_info;
  struct tree_constraint_info GTY ((tag ("TS_CP_CONSTRAINT_INFO")))
    constraint_info;
  struct tree_userdef_literal GTY ((tag ("TS_CP_USERDEF_LITERAL")))
    userdef_literal;
};


enum cp_tree_index
{
    CPTI_JAVA_BYTE_TYPE,
    CPTI_JAVA_SHORT_TYPE,
    CPTI_JAVA_INT_TYPE,
    CPTI_JAVA_LONG_TYPE,
    CPTI_JAVA_FLOAT_TYPE,
    CPTI_JAVA_DOUBLE_TYPE,
    CPTI_JAVA_CHAR_TYPE,
    CPTI_JAVA_BOOLEAN_TYPE,

    CPTI_WCHAR_DECL,
    CPTI_VTABLE_ENTRY_TYPE,
    CPTI_DELTA_TYPE,
    CPTI_VTABLE_INDEX_TYPE,
    CPTI_CLEANUP_TYPE,
    CPTI_VTT_PARM_TYPE,

    CPTI_CLASS_TYPE,
    CPTI_UNKNOWN_TYPE,
    CPTI_INIT_LIST_TYPE,
    CPTI_VTBL_TYPE,
    CPTI_VTBL_PTR_TYPE,
    CPTI_STD,
    CPTI_ABI,
    CPTI_CONST_TYPE_INFO_TYPE,
    CPTI_TYPE_INFO_PTR_TYPE,
    CPTI_ABORT_FNDECL,
    CPTI_GLOBAL_DELETE_FNDECL,
    CPTI_AGGR_TAG,

    CPTI_CTOR_IDENTIFIER,
    CPTI_COMPLETE_CTOR_IDENTIFIER,
    CPTI_BASE_CTOR_IDENTIFIER,
    CPTI_DTOR_IDENTIFIER,
    CPTI_COMPLETE_DTOR_IDENTIFIER,
    CPTI_BASE_DTOR_IDENTIFIER,
    CPTI_DELETING_DTOR_IDENTIFIER,
    CPTI_DELTA_IDENTIFIER,
    CPTI_IN_CHARGE_IDENTIFIER,
    CPTI_VTT_PARM_IDENTIFIER,
    CPTI_NELTS_IDENTIFIER,
    CPTI_THIS_IDENTIFIER,
    CPTI_PFN_IDENTIFIER,
    CPTI_VPTR_IDENTIFIER,
    CPTI_STD_IDENTIFIER,

    CPTI_LANG_NAME_C,
    CPTI_LANG_NAME_CPLUSPLUS,
    CPTI_LANG_NAME_JAVA,

    CPTI_EMPTY_EXCEPT_SPEC,
    CPTI_NOEXCEPT_TRUE_SPEC,
    CPTI_NOEXCEPT_FALSE_SPEC,
    CPTI_JCLASS,
    CPTI_TERMINATE,
    CPTI_CALL_UNEXPECTED,
    CPTI_ATEXIT_FN_PTR_TYPE,
    CPTI_ATEXIT,
    CPTI_DSO_HANDLE,
    CPTI_DCAST,

    CPTI_KEYED_CLASSES,

    CPTI_NULLPTR,
    CPTI_NULLPTR_TYPE,

    CPTI_MAX
};

extern GTY(()) tree cp_global_trees[CPTI_MAX];

#define java_byte_type_node		cp_global_trees[CPTI_JAVA_BYTE_TYPE]
#define java_short_type_node		cp_global_trees[CPTI_JAVA_SHORT_TYPE]
#define java_int_type_node		cp_global_trees[CPTI_JAVA_INT_TYPE]
#define java_long_type_node		cp_global_trees[CPTI_JAVA_LONG_TYPE]
#define java_float_type_node		cp_global_trees[CPTI_JAVA_FLOAT_TYPE]
#define java_double_type_node		cp_global_trees[CPTI_JAVA_DOUBLE_TYPE]
#define java_char_type_node		cp_global_trees[CPTI_JAVA_CHAR_TYPE]
#define java_boolean_type_node		cp_global_trees[CPTI_JAVA_BOOLEAN_TYPE]

#define wchar_decl_node			cp_global_trees[CPTI_WCHAR_DECL]
#define vtable_entry_type		cp_global_trees[CPTI_VTABLE_ENTRY_TYPE]
/* The type used to represent an offset by which to adjust the `this'
   pointer in pointer-to-member types.  */
#define delta_type_node			cp_global_trees[CPTI_DELTA_TYPE]
/* The type used to represent an index into the vtable.  */
#define vtable_index_type		cp_global_trees[CPTI_VTABLE_INDEX_TYPE]

#define class_type_node			cp_global_trees[CPTI_CLASS_TYPE]
#define unknown_type_node		cp_global_trees[CPTI_UNKNOWN_TYPE]
#define init_list_type_node		cp_global_trees[CPTI_INIT_LIST_TYPE]
#define vtbl_type_node			cp_global_trees[CPTI_VTBL_TYPE]
#define vtbl_ptr_type_node		cp_global_trees[CPTI_VTBL_PTR_TYPE]
#define std_node			cp_global_trees[CPTI_STD]
#define abi_node			cp_global_trees[CPTI_ABI]
#define const_type_info_type_node	cp_global_trees[CPTI_CONST_TYPE_INFO_TYPE]
#define type_info_ptr_type		cp_global_trees[CPTI_TYPE_INFO_PTR_TYPE]
#define abort_fndecl			cp_global_trees[CPTI_ABORT_FNDECL]
#define global_delete_fndecl		cp_global_trees[CPTI_GLOBAL_DELETE_FNDECL]
#define current_aggr			cp_global_trees[CPTI_AGGR_TAG]
#define nullptr_node			cp_global_trees[CPTI_NULLPTR]
#define nullptr_type_node		cp_global_trees[CPTI_NULLPTR_TYPE]

/* We cache these tree nodes so as to call get_identifier less
   frequently.  */

/* The name of a constructor that takes an in-charge parameter to
   decide whether or not to construct virtual base classes.  */
#define ctor_identifier			cp_global_trees[CPTI_CTOR_IDENTIFIER]
/* The name of a constructor that constructs virtual base classes.  */
#define complete_ctor_identifier	cp_global_trees[CPTI_COMPLETE_CTOR_IDENTIFIER]
/* The name of a constructor that does not construct virtual base classes.  */
#define base_ctor_identifier		cp_global_trees[CPTI_BASE_CTOR_IDENTIFIER]
/* The name of a destructor that takes an in-charge parameter to
   decide whether or not to destroy virtual base classes and whether
   or not to delete the object.  */
#define dtor_identifier			cp_global_trees[CPTI_DTOR_IDENTIFIER]
/* The name of a destructor that destroys virtual base classes.  */
#define complete_dtor_identifier	cp_global_trees[CPTI_COMPLETE_DTOR_IDENTIFIER]
/* The name of a destructor that does not destroy virtual base
   classes.  */
#define base_dtor_identifier		cp_global_trees[CPTI_BASE_DTOR_IDENTIFIER]
/* The name of a destructor that destroys virtual base classes, and
   then deletes the entire object.  */
#define deleting_dtor_identifier	cp_global_trees[CPTI_DELETING_DTOR_IDENTIFIER]
#define delta_identifier		cp_global_trees[CPTI_DELTA_IDENTIFIER]
#define in_charge_identifier		cp_global_trees[CPTI_IN_CHARGE_IDENTIFIER]
/* The name of the parameter that contains a pointer to the VTT to use
   for this subobject constructor or destructor.  */
#define vtt_parm_identifier		cp_global_trees[CPTI_VTT_PARM_IDENTIFIER]
#define nelts_identifier		cp_global_trees[CPTI_NELTS_IDENTIFIER]
#define this_identifier			cp_global_trees[CPTI_THIS_IDENTIFIER]
#define pfn_identifier			cp_global_trees[CPTI_PFN_IDENTIFIER]
#define vptr_identifier			cp_global_trees[CPTI_VPTR_IDENTIFIER]
/* The name of the std namespace.  */
#define std_identifier			cp_global_trees[CPTI_STD_IDENTIFIER]
#define lang_name_c			cp_global_trees[CPTI_LANG_NAME_C]
#define lang_name_cplusplus		cp_global_trees[CPTI_LANG_NAME_CPLUSPLUS]
#define lang_name_java			cp_global_trees[CPTI_LANG_NAME_JAVA]

/* Exception specifier used for throw().  */
#define empty_except_spec		cp_global_trees[CPTI_EMPTY_EXCEPT_SPEC]
#define noexcept_true_spec		cp_global_trees[CPTI_NOEXCEPT_TRUE_SPEC]
#define noexcept_false_spec		cp_global_trees[CPTI_NOEXCEPT_FALSE_SPEC]

/* If non-NULL, a POINTER_TYPE equivalent to (java::lang::Class*).  */
#define jclass_node			cp_global_trees[CPTI_JCLASS]

/* The declaration for `std::terminate'.  */
#define terminate_node			cp_global_trees[CPTI_TERMINATE]

/* The declaration for "__cxa_call_unexpected".  */
#define call_unexpected_node		cp_global_trees[CPTI_CALL_UNEXPECTED]

/* The type of the function-pointer argument to "__cxa_atexit" (or
   "std::atexit", if "__cxa_atexit" is not being used).  */
#define atexit_fn_ptr_type_node         cp_global_trees[CPTI_ATEXIT_FN_PTR_TYPE]

/* A pointer to `std::atexit'.  */
#define atexit_node			cp_global_trees[CPTI_ATEXIT]

/* A pointer to `__dso_handle'.  */
#define dso_handle_node			cp_global_trees[CPTI_DSO_HANDLE]

/* The declaration of the dynamic_cast runtime.  */
#define dynamic_cast_node		cp_global_trees[CPTI_DCAST]

/* The type of a destructor.  */
#define cleanup_type			cp_global_trees[CPTI_CLEANUP_TYPE]

/* The type of the vtt parameter passed to subobject constructors and
   destructors.  */
#define vtt_parm_type			cp_global_trees[CPTI_VTT_PARM_TYPE]

/* A TREE_LIST of the dynamic classes whose vtables may have to be
   emitted in this translation unit.  */

#define keyed_classes			cp_global_trees[CPTI_KEYED_CLASSES]

/* Node to indicate default access. This must be distinct from the
   access nodes in tree.h.  */

#define access_default_node		null_node

/* Global state.  */

struct GTY(()) saved_scope {
  vec<cxx_saved_binding, va_gc> *old_bindings;
  tree old_namespace;
  vec<tree, va_gc> *decl_ns_list;
  tree class_name;
  tree class_type;
  tree access_specifier;
  tree function_decl;
  vec<tree, va_gc> *lang_base;
  tree lang_name;
  tree template_parms;
  tree template_reqs;
  cp_binding_level *x_previous_class_level;
  tree x_saved_tree;

  /* Only used for uses of this in trailing return type.  */
  tree x_current_class_ptr;
  tree x_current_class_ref;

  int x_processing_template_decl;
  int x_processing_specialization;
  BOOL_BITFIELD x_processing_explicit_instantiation : 1;
  BOOL_BITFIELD need_pop_function_context : 1;

  int unevaluated_operand;
  int inhibit_evaluation_warnings;

  struct stmt_tree_s x_stmt_tree;

  cp_binding_level *class_bindings;
  cp_binding_level *bindings;

  struct saved_scope *prev;
};

/* The current open namespace.  */

#define current_namespace scope_chain->old_namespace

/* The stack for namespaces of current declarations.  */

#define decl_namespace_list scope_chain->decl_ns_list

/* IDENTIFIER_NODE: name of current class */

#define current_class_name scope_chain->class_name

/* _TYPE: the type of the current class */

#define current_class_type scope_chain->class_type

/* When parsing a class definition, the access specifier most recently
   given by the user, or, if no access specifier was given, the
   default value appropriate for the kind of class (i.e., struct,
   class, or union).  */

#define current_access_specifier scope_chain->access_specifier

/* Pointer to the top of the language name stack.  */

#define current_lang_base scope_chain->lang_base
#define current_lang_name scope_chain->lang_name

/* When parsing a template declaration, a TREE_LIST represents the
   active template parameters.  Each node in the list represents one
   level of template parameters.  The innermost level is first in the
   list.  The depth of each level is stored as an INTEGER_CST in the
   TREE_PURPOSE of each node.  The parameters for that level are
   stored in the TREE_VALUE.  */

#define current_template_parms scope_chain->template_parms

// When parsing a template declaration this node represents the
// active template requirements. This includes the lists of
// actual assumptions in the current scope.
#define current_template_reqs scope_chain->template_reqs

#define processing_template_decl scope_chain->x_processing_template_decl
#define processing_specialization scope_chain->x_processing_specialization
#define processing_explicit_instantiation scope_chain->x_processing_explicit_instantiation

/* The cached class binding level, from the most recently exited
   class, or NULL if none.  */

#define previous_class_level scope_chain->x_previous_class_level

/* A list of private types mentioned, for deferred access checking.  */

extern GTY(()) struct saved_scope *scope_chain;

struct GTY(()) cxx_int_tree_map {
  unsigned int uid;
  tree to;
};

extern unsigned int cxx_int_tree_map_hash (const void *);
extern int cxx_int_tree_map_eq (const void *, const void *);

/* Global state pertinent to the current function.  */

struct GTY(()) language_function {
  struct c_language_function base;

  tree x_cdtor_label;
  tree x_current_class_ptr;
  tree x_current_class_ref;
  tree x_eh_spec_block;
  tree x_in_charge_parm;
  tree x_vtt_parm;
  tree x_return_value;
  tree x_auto_return_pattern;

  BOOL_BITFIELD returns_value : 1;
  BOOL_BITFIELD returns_null : 1;
  BOOL_BITFIELD returns_abnormally : 1;
  BOOL_BITFIELD x_in_function_try_handler : 1;
  BOOL_BITFIELD x_in_base_initializer : 1;

  /* True if this function can throw an exception.  */
  BOOL_BITFIELD can_throw : 1;

  htab_t GTY((param_is(struct named_label_entry))) x_named_labels;
  cp_binding_level *bindings;
  vec<tree, va_gc> *x_local_names;
  htab_t GTY((param_is (struct cxx_int_tree_map))) extern_decl_map;
};

/* The current C++-specific per-function global variables.  */

#define cp_function_chain (cfun->language)

/* In a constructor destructor, the point at which all derived class
   destroying/construction has been done.  I.e., just before a
   constructor returns, or before any base class destroying will be done
   in a destructor.  */

#define cdtor_label cp_function_chain->x_cdtor_label

/* When we're processing a member function, current_class_ptr is the
   PARM_DECL for the `this' pointer.  The current_class_ref is an
   expression for `*this'.  */

#define current_class_ptr			\
  (*(cfun && cp_function_chain			\
     ? &cp_function_chain->x_current_class_ptr	\
     : &scope_chain->x_current_class_ptr))
#define current_class_ref			\
  (*(cfun && cp_function_chain			\
     ? &cp_function_chain->x_current_class_ref	\
     : &scope_chain->x_current_class_ref))

/* The EH_SPEC_BLOCK for the exception-specifiers for the current
   function, if any.  */

#define current_eh_spec_block cp_function_chain->x_eh_spec_block

/* The `__in_chrg' parameter for the current function.  Only used for
   constructors and destructors.  */

#define current_in_charge_parm cp_function_chain->x_in_charge_parm

/* The `__vtt_parm' parameter for the current function.  Only used for
   constructors and destructors.  */

#define current_vtt_parm cp_function_chain->x_vtt_parm

/* Set to 0 at beginning of a function definition, set to 1 if
   a return statement that specifies a return value is seen.  */

#define current_function_returns_value cp_function_chain->returns_value

/* Set to 0 at beginning of a function definition, set to 1 if
   a return statement with no argument is seen.  */

#define current_function_returns_null cp_function_chain->returns_null

/* Set to 0 at beginning of a function definition, set to 1 if
   a call to a noreturn function is seen.  */

#define current_function_returns_abnormally \
  cp_function_chain->returns_abnormally

/* Nonzero if we are processing a base initializer.  Zero elsewhere.  */
#define in_base_initializer cp_function_chain->x_in_base_initializer

#define in_function_try_handler cp_function_chain->x_in_function_try_handler

/* Expression always returned from function, or error_mark_node
   otherwise, for use by the automatic named return value optimization.  */

#define current_function_return_value \
  (cp_function_chain->x_return_value)

/* A type involving 'auto' to be used for return type deduction.  */

#define current_function_auto_return_pattern \
  (cp_function_chain->x_auto_return_pattern)

/* True if NAME is the IDENTIFIER_NODE for an overloaded "operator
   new" or "operator delete".  */
#define NEW_DELETE_OPNAME_P(NAME)		\
  ((NAME) == ansi_opname (NEW_EXPR)		\
   || (NAME) == ansi_opname (VEC_NEW_EXPR)	\
   || (NAME) == ansi_opname (DELETE_EXPR)	\
   || (NAME) == ansi_opname (VEC_DELETE_EXPR))

#define ansi_opname(CODE) \
  (operator_name_info[(int) (CODE)].identifier)
#define ansi_assopname(CODE) \
  (assignment_operator_name_info[(int) (CODE)].identifier)

/* TRUE if a tree code represents a statement.  */
extern bool statement_code_p[MAX_TREE_CODES];

#define STATEMENT_CODE_P(CODE) statement_code_p[(int) (CODE)]

enum languages { lang_c, lang_cplusplus, lang_java };

/* Macros to make error reporting functions' lives easier.  */
#define TYPE_IDENTIFIER(NODE) (DECL_NAME (TYPE_NAME (NODE)))
#define TYPE_LINKAGE_IDENTIFIER(NODE) \
  (TYPE_IDENTIFIER (TYPE_MAIN_VARIANT (NODE)))
#define TYPE_NAME_STRING(NODE) (IDENTIFIER_POINTER (TYPE_IDENTIFIER (NODE)))
#define TYPE_NAME_LENGTH(NODE) (IDENTIFIER_LENGTH (TYPE_IDENTIFIER (NODE)))

/* Nonzero if NODE has no name for linkage purposes.  */
#define TYPE_ANONYMOUS_P(NODE) \
  (OVERLOAD_TYPE_P (NODE) && ANON_AGGRNAME_P (TYPE_LINKAGE_IDENTIFIER (NODE)))

/* The _DECL for this _TYPE.  */
#define TYPE_MAIN_DECL(NODE) (TYPE_STUB_DECL (TYPE_MAIN_VARIANT (NODE)))

/* Nonzero if T is a type that could resolve to any kind of concrete type
   at instantiation time.  */
#define WILDCARD_TYPE_P(T)				\
  (TREE_CODE (T) == TEMPLATE_TYPE_PARM			\
   || TREE_CODE (T) == TYPENAME_TYPE			\
   || TREE_CODE (T) == TYPEOF_TYPE			\
   || TREE_CODE (T) == BOUND_TEMPLATE_TEMPLATE_PARM	\
   || TREE_CODE (T) == DECLTYPE_TYPE)

/* Nonzero if T is a class (or struct or union) type.  Also nonzero
   for template type parameters, typename types, and instantiated
   template template parameters.  Keep these checks in ascending code
   order.  */
#define MAYBE_CLASS_TYPE_P(T) (WILDCARD_TYPE_P (T) || CLASS_TYPE_P (T))

/* Set CLASS_TYPE_P for T to VAL.  T must be a class, struct, or
   union type.  */
#define SET_CLASS_TYPE_P(T, VAL) \
  (TYPE_LANG_FLAG_5 (T) = (VAL))

/* Nonzero if T is a class type.  Zero for template type parameters,
   typename types, and so forth.  */
#define CLASS_TYPE_P(T) \
  (RECORD_OR_UNION_CODE_P (TREE_CODE (T)) && TYPE_LANG_FLAG_5 (T))

/* Nonzero if T is a class type but not an union.  */
#define NON_UNION_CLASS_TYPE_P(T) \
  (CLASS_TYPE_P (T) && TREE_CODE (T) != UNION_TYPE)

/* Keep these checks in ascending code order.  */
#define RECORD_OR_UNION_CODE_P(T)	\
  ((T) == RECORD_TYPE || (T) == UNION_TYPE)
#define OVERLOAD_TYPE_P(T) \
  (CLASS_TYPE_P (T) || TREE_CODE (T) == ENUMERAL_TYPE)

/* True if this a "Java" type, defined in 'extern "Java"'.  */
#define TYPE_FOR_JAVA(NODE) TYPE_LANG_FLAG_3 (NODE)

/* True if this type is dependent.  This predicate is only valid if
   TYPE_DEPENDENT_P_VALID is true.  */
#define TYPE_DEPENDENT_P(NODE) TYPE_LANG_FLAG_0 (NODE)

/* True if dependent_type_p has been called for this type, with the
   result that TYPE_DEPENDENT_P is valid.  */
#define TYPE_DEPENDENT_P_VALID(NODE) TYPE_LANG_FLAG_6(NODE)

/* Nonzero if this type is const-qualified.  */
#define CP_TYPE_CONST_P(NODE)				\
  ((cp_type_quals (NODE) & TYPE_QUAL_CONST) != 0)

/* Nonzero if this type is volatile-qualified.  */
#define CP_TYPE_VOLATILE_P(NODE)			\
  ((cp_type_quals (NODE) & TYPE_QUAL_VOLATILE) != 0)

/* Nonzero if this type is restrict-qualified.  */
#define CP_TYPE_RESTRICT_P(NODE)			\
  ((cp_type_quals (NODE) & TYPE_QUAL_RESTRICT) != 0)

/* Nonzero if this type is const-qualified, but not
   volatile-qualified.  Other qualifiers are ignored.  This macro is
   used to test whether or not it is OK to bind an rvalue to a
   reference.  */
#define CP_TYPE_CONST_NON_VOLATILE_P(NODE)				\
  ((cp_type_quals (NODE) & (TYPE_QUAL_CONST | TYPE_QUAL_VOLATILE))	\
   == TYPE_QUAL_CONST)

#define FUNCTION_ARG_CHAIN(NODE) \
  TREE_CHAIN (TYPE_ARG_TYPES (TREE_TYPE (NODE)))

/* Given a FUNCTION_DECL, returns the first TREE_LIST out of TYPE_ARG_TYPES
   which refers to a user-written parameter.  */
#define FUNCTION_FIRST_USER_PARMTYPE(NODE) \
  skip_artificial_parms_for ((NODE), TYPE_ARG_TYPES (TREE_TYPE (NODE)))

/* Similarly, but for DECL_ARGUMENTS.  */
#define FUNCTION_FIRST_USER_PARM(NODE) \
  skip_artificial_parms_for ((NODE), DECL_ARGUMENTS (NODE))

/* Nonzero iff TYPE is derived from PARENT. Ignores accessibility and
   ambiguity issues.  */
#define DERIVED_FROM_P(PARENT, TYPE) \
  (lookup_base ((TYPE), (PARENT), ba_any, NULL, tf_warning_or_error)\
   != NULL_TREE)

/* Gives the visibility specification for a class type.  */
#define CLASSTYPE_VISIBILITY(TYPE)		\
	DECL_VISIBILITY (TYPE_MAIN_DECL (TYPE))
#define CLASSTYPE_VISIBILITY_SPECIFIED(TYPE)	\
	DECL_VISIBILITY_SPECIFIED (TYPE_MAIN_DECL (TYPE))

typedef struct GTY (()) tree_pair_s {
  tree purpose;
  tree value;
} tree_pair_s;
typedef tree_pair_s *tree_pair_p;

/* This is a few header flags for 'struct lang_type'.  Actually,
   all but the first are used only for lang_type_class; they
   are put in this structure to save space.  */
struct GTY(()) lang_type_header {
  BOOL_BITFIELD is_lang_type_class : 1;

  BOOL_BITFIELD has_type_conversion : 1;
  BOOL_BITFIELD has_copy_ctor : 1;
  BOOL_BITFIELD has_default_ctor : 1;
  BOOL_BITFIELD const_needs_init : 1;
  BOOL_BITFIELD ref_needs_init : 1;
  BOOL_BITFIELD has_const_copy_assign : 1;

  BOOL_BITFIELD spare : 1;
};

/* This structure provides additional information above and beyond
   what is provide in the ordinary tree_type.  In the past, we used it
   for the types of class types, template parameters types, typename
   types, and so forth.  However, there can be many (tens to hundreds
   of thousands) of template parameter types in a compilation, and
   there's no need for this additional information in that case.
   Therefore, we now use this data structure only for class types.

   In the past, it was thought that there would be relatively few
   class types.  However, in the presence of heavy use of templates,
   many (i.e., thousands) of classes can easily be generated.
   Therefore, we should endeavor to keep the size of this structure to
   a minimum.  */
struct GTY(()) lang_type_class {
  struct lang_type_header h;

  unsigned char align;

  unsigned has_mutable : 1;
  unsigned com_interface : 1;
  unsigned non_pod_class : 1;
  unsigned nearly_empty_p : 1;
  unsigned user_align : 1;
  unsigned has_copy_assign : 1;
  unsigned has_new : 1;
  unsigned has_array_new : 1;

  unsigned gets_delete : 2;
  unsigned interface_only : 1;
  unsigned interface_unknown : 1;
  unsigned contains_empty_class_p : 1;
  unsigned anon_aggr : 1;
  unsigned non_zero_init : 1;
  unsigned empty_p : 1;

  unsigned vec_new_uses_cookie : 1;
  unsigned declared_class : 1;
  unsigned diamond_shaped : 1;
  unsigned repeated_base : 1;
  unsigned being_defined : 1;
  unsigned java_interface : 1;
  unsigned debug_requested : 1;
  unsigned fields_readonly : 1;

  unsigned use_template : 2;
  unsigned ptrmemfunc_flag : 1;
  unsigned was_anonymous : 1;
  unsigned lazy_default_ctor : 1;
  unsigned lazy_copy_ctor : 1;
  unsigned lazy_copy_assign : 1;
  unsigned lazy_destructor : 1;

  unsigned has_const_copy_ctor : 1;
  unsigned has_complex_copy_ctor : 1;
  unsigned has_complex_copy_assign : 1;
  unsigned non_aggregate : 1;
  unsigned has_complex_dflt : 1;
  unsigned has_list_ctor : 1;
  unsigned non_std_layout : 1;
  unsigned is_literal : 1;

  unsigned lazy_move_ctor : 1;
  unsigned lazy_move_assign : 1;
  unsigned has_complex_move_ctor : 1;
  unsigned has_complex_move_assign : 1;
  unsigned has_constexpr_ctor : 1;
  unsigned is_final : 1;

  /* When adding a flag here, consider whether or not it ought to
     apply to a template instance if it applies to the template.  If
     so, make sure to copy it in instantiate_class_template!  */

  /* There are some bits left to fill out a 32-bit word.  Keep track
     of this by updating the size of this bitfield whenever you add or
     remove a flag.  */
  unsigned dummy : 2;

  tree primary_base;
  vec<tree_pair_s, va_gc> *vcall_indices;
  tree vtables;
  tree typeinfo_var;
  vec<tree, va_gc> *vbases;
  binding_table nested_udts;
  tree as_base;
  vec<tree, va_gc> *pure_virtuals;
  tree friend_classes;
  vec<tree, va_gc> * GTY((reorder ("resort_type_method_vec"))) methods;
  tree key_method;
  tree decl_list;
  tree template_info;
  tree befriending_classes;
  /* In a RECORD_TYPE, information specific to Objective-C++, such
     as a list of adopted protocols or a pointer to a corresponding
     @interface.  See objc/objc-act.h for details.  */
  tree objc_info;
  /* sorted_fields is sorted based on a pointer, so we need to be able
     to resort it if pointers get rearranged.  */
  struct sorted_fields_type * GTY ((reorder ("resort_sorted_fields")))
    sorted_fields;
  /* FIXME reuse another field?  */
  tree lambda_expr;
};

struct GTY(()) lang_type_ptrmem {
  struct lang_type_header h;
  tree record;
};

struct GTY((variable_size)) lang_type {
  union lang_type_u
  {
    struct lang_type_header GTY((skip (""))) h;
    struct lang_type_class  GTY((tag ("1"))) c;
    struct lang_type_ptrmem GTY((tag ("0"))) ptrmem;
  } GTY((desc ("%h.h.is_lang_type_class"))) u;
};

#if defined ENABLE_TREE_CHECKING && (GCC_VERSION >= 2007)

#define LANG_TYPE_CLASS_CHECK(NODE) __extension__		\
({  struct lang_type *lt = TYPE_LANG_SPECIFIC (NODE);		\
    if (! lt->u.h.is_lang_type_class)				\
      lang_check_failed (__FILE__, __LINE__, __FUNCTION__);	\
    &lt->u.c; })

#define LANG_TYPE_PTRMEM_CHECK(NODE) __extension__		\
({  struct lang_type *lt = TYPE_LANG_SPECIFIC (NODE);		\
    if (lt->u.h.is_lang_type_class)				\
      lang_check_failed (__FILE__, __LINE__, __FUNCTION__);	\
    &lt->u.ptrmem; })

#else

#define LANG_TYPE_CLASS_CHECK(NODE) (&TYPE_LANG_SPECIFIC (NODE)->u.c)
#define LANG_TYPE_PTRMEM_CHECK(NODE) (&TYPE_LANG_SPECIFIC (NODE)->u.ptrmem)

#endif /* ENABLE_TREE_CHECKING */

/* Nonzero for _CLASSTYPE means that operator delete is defined.  */
#define TYPE_GETS_DELETE(NODE) (LANG_TYPE_CLASS_CHECK (NODE)->gets_delete)
#define TYPE_GETS_REG_DELETE(NODE) (TYPE_GETS_DELETE (NODE) & 1)

/* Nonzero if `new NODE[x]' should cause the allocation of extra
   storage to indicate how many array elements are in use.  */
#define TYPE_VEC_NEW_USES_COOKIE(NODE)			\
  (CLASS_TYPE_P (NODE)					\
   && LANG_TYPE_CLASS_CHECK (NODE)->vec_new_uses_cookie)

/* Nonzero means that this _CLASSTYPE node defines ways of converting
   itself to other types.  */
#define TYPE_HAS_CONVERSION(NODE) \
  (LANG_TYPE_CLASS_CHECK (NODE)->h.has_type_conversion)

/* Nonzero means that NODE (a class type) has a default constructor --
   but that it has not yet been declared.  */
#define CLASSTYPE_LAZY_DEFAULT_CTOR(NODE) \
  (LANG_TYPE_CLASS_CHECK (NODE)->lazy_default_ctor)

/* Nonzero means that NODE (a class type) has a copy constructor --
   but that it has not yet been declared.  */
#define CLASSTYPE_LAZY_COPY_CTOR(NODE) \
  (LANG_TYPE_CLASS_CHECK (NODE)->lazy_copy_ctor)

/* Nonzero means that NODE (a class type) has a move constructor --
   but that it has not yet been declared.  */
#define CLASSTYPE_LAZY_MOVE_CTOR(NODE) \
  (LANG_TYPE_CLASS_CHECK (NODE)->lazy_move_ctor)

/* Nonzero means that NODE (a class type) has an assignment operator
   -- but that it has not yet been declared.  */
#define CLASSTYPE_LAZY_COPY_ASSIGN(NODE) \
  (LANG_TYPE_CLASS_CHECK (NODE)->lazy_copy_assign)

/* Nonzero means that NODE (a class type) has an assignment operator
   -- but that it has not yet been declared.  */
#define CLASSTYPE_LAZY_MOVE_ASSIGN(NODE) \
  (LANG_TYPE_CLASS_CHECK (NODE)->lazy_move_assign)

/* Nonzero means that NODE (a class type) has a destructor -- but that
   it has not yet been declared.  */
#define CLASSTYPE_LAZY_DESTRUCTOR(NODE) \
  (LANG_TYPE_CLASS_CHECK (NODE)->lazy_destructor)

/* Nonzero means that NODE (a class type) is final */
#define CLASSTYPE_FINAL(NODE) \
  (LANG_TYPE_CLASS_CHECK (NODE)->is_final)


/* Nonzero means that this _CLASSTYPE node overloads operator=(X&).  */
#define TYPE_HAS_COPY_ASSIGN(NODE) (LANG_TYPE_CLASS_CHECK (NODE)->has_copy_assign)

/* True iff the class type NODE has an "operator =" whose parameter
   has a parameter of type "const X&".  */
#define TYPE_HAS_CONST_COPY_ASSIGN(NODE) \
  (LANG_TYPE_CLASS_CHECK (NODE)->h.has_const_copy_assign)

/* Nonzero means that this _CLASSTYPE node has an X(X&) constructor.  */
#define TYPE_HAS_COPY_CTOR(NODE) (LANG_TYPE_CLASS_CHECK (NODE)->h.has_copy_ctor)
#define TYPE_HAS_CONST_COPY_CTOR(NODE) \
  (LANG_TYPE_CLASS_CHECK (NODE)->has_const_copy_ctor)

/* Nonzero if this class has an X(initializer_list<T>) constructor.  */
#define TYPE_HAS_LIST_CTOR(NODE) \
  (LANG_TYPE_CLASS_CHECK (NODE)->has_list_ctor)

/* Nonzero if this class has a constexpr constructor other than a copy/move
   constructor.  Note that a class can have constexpr constructors for
   static initialization even if it isn't a literal class.  */
#define TYPE_HAS_CONSTEXPR_CTOR(NODE) \
  (LANG_TYPE_CLASS_CHECK (NODE)->has_constexpr_ctor)

/* Nonzero if this class defines an overloaded operator new.  (An
   operator new [] doesn't count.)  */
#define TYPE_HAS_NEW_OPERATOR(NODE) \
  (LANG_TYPE_CLASS_CHECK (NODE)->has_new)

/* Nonzero if this class defines an overloaded operator new[].  */
#define TYPE_HAS_ARRAY_NEW_OPERATOR(NODE) \
  (LANG_TYPE_CLASS_CHECK (NODE)->has_array_new)

/* Nonzero means that this type is being defined.  I.e., the left brace
   starting the definition of this type has been seen.  */
#define TYPE_BEING_DEFINED(NODE) (LANG_TYPE_CLASS_CHECK (NODE)->being_defined)

/* Nonzero means that this type is either complete or being defined, so we
   can do lookup in it.  */
#define COMPLETE_OR_OPEN_TYPE_P(NODE) \
  (COMPLETE_TYPE_P (NODE) || (CLASS_TYPE_P (NODE) && TYPE_BEING_DEFINED (NODE)))

/* Mark bits for repeated base checks.  */
#define TYPE_MARKED_P(NODE) TREE_LANG_FLAG_6 (TYPE_CHECK (NODE))

/* Nonzero if the class NODE has multiple paths to the same (virtual)
   base object.  */
#define CLASSTYPE_DIAMOND_SHAPED_P(NODE) \
  (LANG_TYPE_CLASS_CHECK(NODE)->diamond_shaped)

/* Nonzero if the class NODE has multiple instances of the same base
   type.  */
#define CLASSTYPE_REPEATED_BASE_P(NODE) \
  (LANG_TYPE_CLASS_CHECK(NODE)->repeated_base)

/* The member function with which the vtable will be emitted:
   the first noninline non-pure-virtual member function.  NULL_TREE
   if there is no key function or if this is a class template */
#define CLASSTYPE_KEY_METHOD(NODE) (LANG_TYPE_CLASS_CHECK (NODE)->key_method)

/* Vector member functions defined in this class.  Each element is
   either a FUNCTION_DECL, a TEMPLATE_DECL, or an OVERLOAD.  All
   functions with the same name end up in the same slot.  The first
   two elements are for constructors, and destructors, respectively.
   All template conversion operators to innermost template dependent
   types are overloaded on the next slot, if they exist.  Note, the
   names for these functions will not all be the same.  The
   non-template conversion operators & templated conversions to
   non-innermost template types are next, followed by ordinary member
   functions.  There may be empty entries at the end of the vector.
   The conversion operators are unsorted. The ordinary member
   functions are sorted, once the class is complete.  */
#define CLASSTYPE_METHOD_VEC(NODE) (LANG_TYPE_CLASS_CHECK (NODE)->methods)

/* For class templates, this is a TREE_LIST of all member data,
   functions, types, and friends in the order of declaration.
   The TREE_PURPOSE of each TREE_LIST is NULL_TREE for a friend,
   and the RECORD_TYPE for the class template otherwise.  */
#define CLASSTYPE_DECL_LIST(NODE) (LANG_TYPE_CLASS_CHECK (NODE)->decl_list)

/* The slot in the CLASSTYPE_METHOD_VEC where constructors go.  */
#define CLASSTYPE_CONSTRUCTOR_SLOT 0

/* The slot in the CLASSTYPE_METHOD_VEC where destructors go.  */
#define CLASSTYPE_DESTRUCTOR_SLOT 1

/* The first slot in the CLASSTYPE_METHOD_VEC where conversion
   operators can appear.  */
#define CLASSTYPE_FIRST_CONVERSION_SLOT 2

/* A FUNCTION_DECL or OVERLOAD for the constructors for NODE.  These
   are the constructors that take an in-charge parameter.  */
#define CLASSTYPE_CONSTRUCTORS(NODE) \
  ((*CLASSTYPE_METHOD_VEC (NODE))[CLASSTYPE_CONSTRUCTOR_SLOT])

/* A FUNCTION_DECL for the destructor for NODE.  These are the
   destructors that take an in-charge parameter.  If
   CLASSTYPE_LAZY_DESTRUCTOR is true, then this entry will be NULL
   until the destructor is created with lazily_declare_fn.  */
#define CLASSTYPE_DESTRUCTORS(NODE) \
  (CLASSTYPE_METHOD_VEC (NODE)						      \
   ? (*CLASSTYPE_METHOD_VEC (NODE))[CLASSTYPE_DESTRUCTOR_SLOT]		      \
   : NULL_TREE)

/* A dictionary of the nested user-defined-types (class-types, or enums)
   found within this class.  This table includes nested member class
   templates.  */
#define CLASSTYPE_NESTED_UTDS(NODE) \
   (LANG_TYPE_CLASS_CHECK (NODE)->nested_udts)

/* Nonzero if NODE has a primary base class, i.e., a base class with
   which it shares the virtual function table pointer.  */
#define CLASSTYPE_HAS_PRIMARY_BASE_P(NODE) \
  (CLASSTYPE_PRIMARY_BINFO (NODE) != NULL_TREE)

/* If non-NULL, this is the binfo for the primary base class, i.e.,
   the base class which contains the virtual function table pointer
   for this class.  */
#define CLASSTYPE_PRIMARY_BINFO(NODE) \
  (LANG_TYPE_CLASS_CHECK (NODE)->primary_base)

/* A vector of BINFOs for the direct and indirect virtual base classes
   that this type uses in a post-order depth-first left-to-right
   order.  (In other words, these bases appear in the order that they
   should be initialized.)  */
#define CLASSTYPE_VBASECLASSES(NODE) (LANG_TYPE_CLASS_CHECK (NODE)->vbases)

/* The type corresponding to NODE when NODE is used as a base class,
   i.e., NODE without virtual base classes.  */

#define CLASSTYPE_AS_BASE(NODE) (LANG_TYPE_CLASS_CHECK (NODE)->as_base)

/* True iff NODE is the CLASSTYPE_AS_BASE version of some type.  */

#define IS_FAKE_BASE_TYPE(NODE)					\
  (TREE_CODE (NODE) == RECORD_TYPE				\
   && TYPE_CONTEXT (NODE) && CLASS_TYPE_P (TYPE_CONTEXT (NODE))	\
   && CLASSTYPE_AS_BASE (TYPE_CONTEXT (NODE)) == (NODE))

/* These are the size and alignment of the type without its virtual
   base classes, for when we use this type as a base itself.  */
#define CLASSTYPE_SIZE(NODE) TYPE_SIZE (CLASSTYPE_AS_BASE (NODE))
#define CLASSTYPE_SIZE_UNIT(NODE) TYPE_SIZE_UNIT (CLASSTYPE_AS_BASE (NODE))
#define CLASSTYPE_ALIGN(NODE) TYPE_ALIGN (CLASSTYPE_AS_BASE (NODE))
#define CLASSTYPE_USER_ALIGN(NODE) TYPE_USER_ALIGN (CLASSTYPE_AS_BASE (NODE))

/* The alignment of NODE, without its virtual bases, in bytes.  */
#define CLASSTYPE_ALIGN_UNIT(NODE) \
  (CLASSTYPE_ALIGN (NODE) / BITS_PER_UNIT)

/* True if this a Java interface type, declared with
   '__attribute__ ((java_interface))'.  */
#define TYPE_JAVA_INTERFACE(NODE) \
  (LANG_TYPE_CLASS_CHECK (NODE)->java_interface)

/* A vec<tree> of virtual functions which cannot be inherited by
   derived classes.  When deriving from this type, the derived
   class must provide its own definition for each of these functions.  */
#define CLASSTYPE_PURE_VIRTUALS(NODE) \
  (LANG_TYPE_CLASS_CHECK (NODE)->pure_virtuals)

/* Nonzero means that this type is an abstract class type.  */
#define ABSTRACT_CLASS_TYPE_P(NODE) \
  (CLASS_TYPE_P (NODE) && CLASSTYPE_PURE_VIRTUALS(NODE))

/* Nonzero means that this type has an X() constructor.  */
#define TYPE_HAS_DEFAULT_CONSTRUCTOR(NODE) \
  (LANG_TYPE_CLASS_CHECK (NODE)->h.has_default_ctor)

/* Nonzero means that this type contains a mutable member.  */
#define CLASSTYPE_HAS_MUTABLE(NODE) (LANG_TYPE_CLASS_CHECK (NODE)->has_mutable)
#define TYPE_HAS_MUTABLE_P(NODE) (cp_has_mutable_p (NODE))

/* Nonzero means that this class type is not POD for the purpose of layout
   (as defined in the ABI).  This is different from the language's POD.  */
#define CLASSTYPE_NON_LAYOUT_POD_P(NODE) \
  (LANG_TYPE_CLASS_CHECK (NODE)->non_pod_class)

/* Nonzero means that this class type is a non-standard-layout class.  */
#define CLASSTYPE_NON_STD_LAYOUT(NODE) \
  (LANG_TYPE_CLASS_CHECK (NODE)->non_std_layout)

/* Nonzero means that this class contains pod types whose default
   initialization is not a zero initialization (namely, pointers to
   data members).  */
#define CLASSTYPE_NON_ZERO_INIT_P(NODE) \
  (LANG_TYPE_CLASS_CHECK (NODE)->non_zero_init)

/* Nonzero if this class is "empty" in the sense of the C++ ABI.  */
#define CLASSTYPE_EMPTY_P(NODE) \
  (LANG_TYPE_CLASS_CHECK (NODE)->empty_p)

/* Nonzero if this class is "nearly empty", i.e., contains only a
   virtual function table pointer.  */
#define CLASSTYPE_NEARLY_EMPTY_P(NODE) \
  (LANG_TYPE_CLASS_CHECK (NODE)->nearly_empty_p)

/* Nonzero if this class contains an empty subobject.  */
#define CLASSTYPE_CONTAINS_EMPTY_CLASS_P(NODE) \
  (LANG_TYPE_CLASS_CHECK (NODE)->contains_empty_class_p)

/* A list of class types of which this type is a friend.  The
   TREE_VALUE is normally a TYPE, but will be a TEMPLATE_DECL in the
   case of a template friend.  */
#define CLASSTYPE_FRIEND_CLASSES(NODE) \
  (LANG_TYPE_CLASS_CHECK (NODE)->friend_classes)

/* A list of the classes which grant friendship to this class.  */
#define CLASSTYPE_BEFRIENDING_CLASSES(NODE) \
  (LANG_TYPE_CLASS_CHECK (NODE)->befriending_classes)

/* The associated LAMBDA_EXPR that made this class.  */
#define CLASSTYPE_LAMBDA_EXPR(NODE) \
  (LANG_TYPE_CLASS_CHECK (NODE)->lambda_expr)
/* The extra mangling scope for this closure type.  */
#define LAMBDA_TYPE_EXTRA_SCOPE(NODE) \
  (LAMBDA_EXPR_EXTRA_SCOPE (CLASSTYPE_LAMBDA_EXPR (NODE)))

/* Say whether this node was declared as a "class" or a "struct".  */
#define CLASSTYPE_DECLARED_CLASS(NODE) \
  (LANG_TYPE_CLASS_CHECK (NODE)->declared_class)

/* Nonzero if this class has const members
   which have no specified initialization.  */
#define CLASSTYPE_READONLY_FIELDS_NEED_INIT(NODE)	\
  (TYPE_LANG_SPECIFIC (NODE)				\
   ? LANG_TYPE_CLASS_CHECK (NODE)->h.const_needs_init : 0)
#define SET_CLASSTYPE_READONLY_FIELDS_NEED_INIT(NODE, VALUE) \
  (LANG_TYPE_CLASS_CHECK (NODE)->h.const_needs_init = (VALUE))

/* Nonzero if this class has ref members
   which have no specified initialization.  */
#define CLASSTYPE_REF_FIELDS_NEED_INIT(NODE)		\
  (TYPE_LANG_SPECIFIC (NODE)				\
   ? LANG_TYPE_CLASS_CHECK (NODE)->h.ref_needs_init : 0)
#define SET_CLASSTYPE_REF_FIELDS_NEED_INIT(NODE, VALUE) \
  (LANG_TYPE_CLASS_CHECK (NODE)->h.ref_needs_init = (VALUE))

/* Nonzero if this class is included from a header file which employs
   `#pragma interface', and it is not included in its implementation file.  */
#define CLASSTYPE_INTERFACE_ONLY(NODE) \
  (LANG_TYPE_CLASS_CHECK (NODE)->interface_only)

/* True if we have already determined whether or not vtables, VTTs,
   typeinfo, and other similar per-class data should be emitted in
   this translation unit.  This flag does not indicate whether or not
   these items should be emitted; it only indicates that we know one
   way or the other.  */
#define CLASSTYPE_INTERFACE_KNOWN(NODE) \
  (LANG_TYPE_CLASS_CHECK (NODE)->interface_unknown == 0)
/* The opposite of CLASSTYPE_INTERFACE_KNOWN.  */
#define CLASSTYPE_INTERFACE_UNKNOWN(NODE) \
  (LANG_TYPE_CLASS_CHECK (NODE)->interface_unknown)

#define SET_CLASSTYPE_INTERFACE_UNKNOWN_X(NODE,X) \
  (LANG_TYPE_CLASS_CHECK (NODE)->interface_unknown = !!(X))
#define SET_CLASSTYPE_INTERFACE_UNKNOWN(NODE) \
  (LANG_TYPE_CLASS_CHECK (NODE)->interface_unknown = 1)
#define SET_CLASSTYPE_INTERFACE_KNOWN(NODE) \
  (LANG_TYPE_CLASS_CHECK (NODE)->interface_unknown = 0)

/* Nonzero if a _DECL node requires us to output debug info for this class.  */
#define CLASSTYPE_DEBUG_REQUESTED(NODE) \
  (LANG_TYPE_CLASS_CHECK (NODE)->debug_requested)

/* Additional macros for inheritance information.  */

/* Nonzero means that this class is on a path leading to a new vtable.  */
#define BINFO_VTABLE_PATH_MARKED(NODE) BINFO_FLAG_1 (NODE)

/* Nonzero means B (a BINFO) has its own vtable.  Any copies will not
   have this flag set.  */
#define BINFO_NEW_VTABLE_MARKED(B) (BINFO_FLAG_2 (B))

/* Compare a BINFO_TYPE with another type for equality.  For a binfo,
   this is functionally equivalent to using same_type_p, but
   measurably faster.  At least one of the arguments must be a
   BINFO_TYPE.  The other can be a BINFO_TYPE or a regular type.  If
   BINFO_TYPE(T) ever stops being the main variant of the class the
   binfo is for, this macro must change.  */
#define SAME_BINFO_TYPE_P(A, B) ((A) == (B))

/* Any subobject that needs a new vtable must have a vptr and must not
   be a non-virtual primary base (since it would then use the vtable from a
   derived class and never become non-primary.)  */
#define SET_BINFO_NEW_VTABLE_MARKED(B)					 \
  (BINFO_NEW_VTABLE_MARKED (B) = 1,					 \
   gcc_assert (!BINFO_PRIMARY_P (B) || BINFO_VIRTUAL_P (B)),		 \
   gcc_assert (TYPE_VFIELD (BINFO_TYPE (B))))

/* Nonzero if this binfo is for a dependent base - one that should not
   be searched.  */
#define BINFO_DEPENDENT_BASE_P(NODE) BINFO_FLAG_3 (NODE)

/* Nonzero if this binfo has lost its primary base binfo (because that
   is a nearly-empty virtual base that has been taken by some other
   base in the complete hierarchy.  */
#define BINFO_LOST_PRIMARY_P(NODE) BINFO_FLAG_4 (NODE)

/* Nonzero if this BINFO is a primary base class.  */
#define BINFO_PRIMARY_P(NODE) BINFO_FLAG_5(NODE)

/* Used by various search routines.  */
#define IDENTIFIER_MARKED(NODE) TREE_LANG_FLAG_0 (NODE)

/* A vec<tree_pair_s> of the vcall indices associated with the class
   NODE.  The PURPOSE of each element is a FUNCTION_DECL for a virtual
   function.  The VALUE is the index into the virtual table where the
   vcall offset for that function is stored, when NODE is a virtual
   base.  */
#define CLASSTYPE_VCALL_INDICES(NODE) \
  (LANG_TYPE_CLASS_CHECK (NODE)->vcall_indices)

/* The various vtables for the class NODE.  The primary vtable will be
   first, followed by the construction vtables and VTT, if any.  */
#define CLASSTYPE_VTABLES(NODE) \
  (LANG_TYPE_CLASS_CHECK (NODE)->vtables)

/* The std::type_info variable representing this class, or NULL if no
   such variable has been created.  This field is only set for the
   TYPE_MAIN_VARIANT of the class.  */
#define CLASSTYPE_TYPEINFO_VAR(NODE) \
  (LANG_TYPE_CLASS_CHECK (NODE)->typeinfo_var)

/* Accessor macros for the BINFO_VIRTUALS list.  */

/* The number of bytes by which to adjust the `this' pointer when
   calling this virtual function.  Subtract this value from the this
   pointer. Always non-NULL, might be constant zero though.  */
#define BV_DELTA(NODE) (TREE_PURPOSE (NODE))

/* If non-NULL, the vtable index at which to find the vcall offset
   when calling this virtual function.  Add the value at that vtable
   index to the this pointer.  */
#define BV_VCALL_INDEX(NODE) (TREE_TYPE (NODE))

/* The function to call.  */
#define BV_FN(NODE) (TREE_VALUE (NODE))

/* Whether or not this entry is for a lost primary virtual base.  */
#define BV_LOST_PRIMARY(NODE) (TREE_LANG_FLAG_0 (NODE))

/* For FUNCTION_TYPE or METHOD_TYPE, a list of the exceptions that
   this type can raise.  Each TREE_VALUE is a _TYPE.  The TREE_VALUE
   will be NULL_TREE to indicate a throw specification of `()', or
   no exceptions allowed.  For a noexcept specification, TREE_VALUE
   is NULL_TREE and TREE_PURPOSE is the constant-expression.  For
   a deferred noexcept-specification, TREE_PURPOSE is a DEFERRED_NOEXCEPT
   (for templates) or an OVERLOAD list of functions (for implicitly
   declared functions).  */
#define TYPE_RAISES_EXCEPTIONS(NODE) \
  TYPE_LANG_SLOT_1 (FUNC_OR_METHOD_CHECK (NODE))

/* For FUNCTION_TYPE or METHOD_TYPE, return 1 iff it is declared `throw()'
   or noexcept(true).  */
#define TYPE_NOTHROW_P(NODE) nothrow_spec_p (TYPE_RAISES_EXCEPTIONS (NODE))

/* For FUNCTION_TYPE or METHOD_TYPE, true if NODE is noexcept.  This is the
   case for things declared noexcept(true) and, with -fnothrow-opt, for
   throw() functions.  */
#define TYPE_NOEXCEPT_P(NODE) type_noexcept_p (NODE)

/* The binding level associated with the namespace.  */
#define NAMESPACE_LEVEL(NODE) \
  (LANG_DECL_NS_CHECK (NODE)->level)

/* Flags shared by all forms of DECL_LANG_SPECIFIC.

   Some of the flags live here only to make lang_decl_min/fn smaller.  Do
   not make this struct larger than 32 bits; instead, make sel smaller. 


   The concept_p flag can apply to function and variable templates. The 
   flag implies that the declaration is constexpr, that the declaration
   cannot be specialized or refined, and that the result type must be
   convertible to bool. */

struct GTY(()) lang_decl_base {
  unsigned selector : 16;   /* Larger than necessary for faster access.  */
  ENUM_BITFIELD(languages) language : 4;
  unsigned use_template : 2;
  unsigned not_really_extern : 1;	   /* var or fn */
  unsigned initialized_in_class : 1;	   /* var or fn */
  unsigned repo_available_p : 1;	   /* var or fn */
  unsigned threadprivate_or_deleted_p : 1; /* var or fn */
  unsigned anticipated_p : 1;		   /* fn, type or template */
  unsigned friend_attr : 1;		   /* fn, type or template */
  unsigned template_conv_p : 1;		   /* var or template */
  unsigned odr_used : 1;		   /* var or fn */
  unsigned u2sel : 1;
  unsigned concept_p : 1;                  /* applies to vars and functions */
  /* 0 spare bits */
};

/* True for DECL codes which have template info and access.  */
#define LANG_DECL_HAS_MIN(NODE)			\
  (VAR_OR_FUNCTION_DECL_P (NODE)		\
   || TREE_CODE (NODE) == FIELD_DECL		\
   || TREE_CODE (NODE) == CONST_DECL		\
   || TREE_CODE (NODE) == TYPE_DECL		\
   || TREE_CODE (NODE) == TEMPLATE_DECL		\
   || TREE_CODE (NODE) == USING_DECL)

/* DECL_LANG_SPECIFIC for the above codes.  */

struct GTY(()) lang_decl_min {
  struct lang_decl_base base;

  /* In a FUNCTION_DECL for which DECL_THUNK_P holds, this is
     THUNK_ALIAS.
     In a FUNCTION_DECL for which DECL_THUNK_P does not hold,
     VAR_DECL, TYPE_DECL, or TEMPLATE_DECL, this is
     DECL_TEMPLATE_INFO.  */
  tree template_info;

  union lang_decl_u2 {
    /* In a FUNCTION_DECL for which DECL_THUNK_P holds, this is
       THUNK_VIRTUAL_OFFSET.
       Otherwise this is DECL_ACCESS.  */
    tree GTY ((tag ("0"))) access;

    /* For VAR_DECL in function, this is DECL_DISCRIMINATOR.  */
    int GTY ((tag ("1"))) discriminator;
  } GTY ((desc ("%0.u.base.u2sel"))) u2;
};

/* Additional DECL_LANG_SPECIFIC information for functions.  */

struct GTY(()) lang_decl_fn {
  struct lang_decl_min min;

  /* In an overloaded operator, this is the value of
     DECL_OVERLOADED_OPERATOR_P.  */
  ENUM_BITFIELD (tree_code) operator_code : 16;

  unsigned global_ctor_p : 1;
  unsigned global_dtor_p : 1;
  unsigned constructor_attr : 1;
  unsigned destructor_attr : 1;
  unsigned assignment_operator_p : 1;
  unsigned static_function : 1;
  unsigned pure_virtual : 1;
  unsigned defaulted_p : 1;

  unsigned has_in_charge_parm_p : 1;
  unsigned has_vtt_parm_p : 1;
  unsigned pending_inline_p : 1;
  unsigned nonconverting : 1;
  unsigned thunk_p : 1;
  unsigned this_thunk_p : 1;
  unsigned hidden_friend_p : 1;
  /* 1 spare bit.  */

  /* For a non-thunk function decl, this is a tree list of
     friendly classes. For a thunk function decl, it is the
     thunked to function decl.  */
  tree befriending_classes;

  /* For a non-virtual FUNCTION_DECL, this is
     DECL_FRIEND_CONTEXT.  For a virtual FUNCTION_DECL for which
     DECL_THIS_THUNK_P does not hold, this is DECL_THUNKS. Both
     this pointer and result pointer adjusting thunks are
     chained here.  This pointer thunks to return pointer thunks
     will be chained on the return pointer thunk.  */
  tree context;

  union lang_decl_u5
  {
    /* In a non-thunk FUNCTION_DECL or TEMPLATE_DECL, this is
       DECL_CLONED_FUNCTION.  */
    tree GTY ((tag ("0"))) cloned_function;

    /* In a FUNCTION_DECL for which THUNK_P holds this is the
       THUNK_FIXED_OFFSET.  */
    HOST_WIDE_INT GTY ((tag ("1"))) fixed_offset;
  } GTY ((desc ("%1.thunk_p"))) u5;

  union lang_decl_u3
  {
    struct cp_token_cache * GTY ((tag ("1"))) pending_inline_info;
    struct language_function * GTY ((tag ("0")))
      saved_language_function;
  } GTY ((desc ("%1.pending_inline_p"))) u;

};

/* DECL_LANG_SPECIFIC for namespaces.  */

struct GTY(()) lang_decl_ns {
  struct lang_decl_base base;
  cp_binding_level *level;
};

/* DECL_LANG_SPECIFIC for parameters.  */

struct GTY(()) lang_decl_parm {
  struct lang_decl_base base;
  int level;
  int index;
};

/* DECL_LANG_SPECIFIC for all types.  It would be nice to just make this a
   union rather than a struct containing a union as its only field, but
   tree.h declares it as a struct.  */

struct GTY((variable_size)) lang_decl {
  union GTY((desc ("%h.base.selector"))) lang_decl_u {
    struct lang_decl_base GTY ((default)) base;
    struct lang_decl_min GTY((tag ("0"))) min;
    struct lang_decl_fn GTY ((tag ("1"))) fn;
    struct lang_decl_ns GTY((tag ("2"))) ns;
    struct lang_decl_parm GTY((tag ("3"))) parm;
  } u;
};

/* Looks through a template (if present) to find what it declares.  */
#define STRIP_TEMPLATE(NODE) \
  (TREE_CODE (NODE) == TEMPLATE_DECL ? DECL_TEMPLATE_RESULT (NODE) : NODE)

#if defined ENABLE_TREE_CHECKING && (GCC_VERSION >= 2007)

#define LANG_DECL_MIN_CHECK(NODE) __extension__			\
({ struct lang_decl *lt = DECL_LANG_SPECIFIC (NODE);		\
   if (!LANG_DECL_HAS_MIN (NODE))				\
     lang_check_failed (__FILE__, __LINE__, __FUNCTION__);	\
   &lt->u.min; })

/* We want to be able to check DECL_CONSTRUCTOR_P and such on a function
   template, not just on a FUNCTION_DECL.  So when looking for things in
   lang_decl_fn, look down through a TEMPLATE_DECL into its result.  */
#define LANG_DECL_FN_CHECK(NODE) __extension__				\
({ struct lang_decl *lt = DECL_LANG_SPECIFIC (STRIP_TEMPLATE (NODE));	\
   if (!DECL_DECLARES_FUNCTION_P (NODE) || lt->u.base.selector != 1)	\
     lang_check_failed (__FILE__, __LINE__, __FUNCTION__);		\
   &lt->u.fn; })

#define LANG_DECL_NS_CHECK(NODE) __extension__				\
({ struct lang_decl *lt = DECL_LANG_SPECIFIC (NODE);			\
   if (TREE_CODE (NODE) != NAMESPACE_DECL || lt->u.base.selector != 2)	\
     lang_check_failed (__FILE__, __LINE__, __FUNCTION__);		\
   &lt->u.ns; })

#define LANG_DECL_PARM_CHECK(NODE) __extension__		\
({ struct lang_decl *lt = DECL_LANG_SPECIFIC (NODE);		\
  if (TREE_CODE (NODE) != PARM_DECL)				\
    lang_check_failed (__FILE__, __LINE__, __FUNCTION__);	\
  &lt->u.parm; })

#define LANG_DECL_U2_CHECK(NODE, TF) __extension__		\
({  struct lang_decl *lt = DECL_LANG_SPECIFIC (NODE);		\
    if (!LANG_DECL_HAS_MIN (NODE) || lt->u.base.u2sel != TF)	\
      lang_check_failed (__FILE__, __LINE__, __FUNCTION__);	\
    &lt->u.min.u2; })

#else

#define LANG_DECL_MIN_CHECK(NODE) \
  (&DECL_LANG_SPECIFIC (NODE)->u.min)

#define LANG_DECL_FN_CHECK(NODE) \
  (&DECL_LANG_SPECIFIC (STRIP_TEMPLATE (NODE))->u.fn)

#define LANG_DECL_NS_CHECK(NODE) \
  (&DECL_LANG_SPECIFIC (NODE)->u.ns)

#define LANG_DECL_PARM_CHECK(NODE) \
  (&DECL_LANG_SPECIFIC (NODE)->u.parm)

#define LANG_DECL_U2_CHECK(NODE, TF) \
  (&DECL_LANG_SPECIFIC (NODE)->u.min.u2)

#endif /* ENABLE_TREE_CHECKING */

/* For a FUNCTION_DECL or a VAR_DECL, the language linkage for the
   declaration.  Some entities (like a member function in a local
   class, or a local variable) do not have linkage at all, and this
   macro should not be used in those cases.

   Implementation note: A FUNCTION_DECL without DECL_LANG_SPECIFIC was
   created by language-independent code, and has C linkage.  Most
   VAR_DECLs have C++ linkage, and do not have DECL_LANG_SPECIFIC, but
   we do create DECL_LANG_SPECIFIC for variables with non-C++ linkage.  */
#define DECL_LANGUAGE(NODE)				\
  (DECL_LANG_SPECIFIC (NODE)				\
   ? DECL_LANG_SPECIFIC (NODE)->u.base.language		\
   : (TREE_CODE (NODE) == FUNCTION_DECL			\
      ? lang_c : lang_cplusplus))

/* Set the language linkage for NODE to LANGUAGE.  */
#define SET_DECL_LANGUAGE(NODE, LANGUAGE) \
  (DECL_LANG_SPECIFIC (NODE)->u.base.language = (LANGUAGE))

/* For FUNCTION_DECLs: nonzero means that this function is a constructor.  */
#define DECL_CONSTRUCTOR_P(NODE) \
  (LANG_DECL_FN_CHECK (NODE)->constructor_attr)

/* Nonzero if NODE (a FUNCTION_DECL) is a constructor for a complete
   object.  */
#define DECL_COMPLETE_CONSTRUCTOR_P(NODE)		\
  (DECL_CONSTRUCTOR_P (NODE)				\
   && DECL_NAME (NODE) == complete_ctor_identifier)

/* Nonzero if NODE (a FUNCTION_DECL) is a constructor for a base
   object.  */
#define DECL_BASE_CONSTRUCTOR_P(NODE)		\
  (DECL_CONSTRUCTOR_P (NODE)			\
   && DECL_NAME (NODE) == base_ctor_identifier)

/* Nonzero if NODE (a FUNCTION_DECL) is a constructor, but not either the
   specialized in-charge constructor or the specialized not-in-charge
   constructor.  */
#define DECL_MAYBE_IN_CHARGE_CONSTRUCTOR_P(NODE)		\
  (DECL_DECLARES_FUNCTION_P (NODE) && DECL_CONSTRUCTOR_P (NODE) \
   && !DECL_CLONED_FUNCTION_P (NODE))

/* Nonzero if NODE (a FUNCTION_DECL) is a copy constructor.  */
#define DECL_COPY_CONSTRUCTOR_P(NODE) \
  (DECL_CONSTRUCTOR_P (NODE) && copy_fn_p (NODE) > 0)

/* Nonzero if NODE (a FUNCTION_DECL) is a move constructor.  */
#define DECL_MOVE_CONSTRUCTOR_P(NODE) \
  (DECL_CONSTRUCTOR_P (NODE) && move_fn_p (NODE))

/* Nonzero if NODE is a destructor.  */
#define DECL_DESTRUCTOR_P(NODE)				\
  (LANG_DECL_FN_CHECK (NODE)->destructor_attr)

/* Nonzero if NODE (a FUNCTION_DECL) is a destructor, but not the
   specialized in-charge constructor, in-charge deleting constructor,
   or the base destructor.  */
#define DECL_MAYBE_IN_CHARGE_DESTRUCTOR_P(NODE)			\
  (DECL_DECLARES_FUNCTION_P (NODE) && DECL_DESTRUCTOR_P (NODE)	\
   && !DECL_CLONED_FUNCTION_P (NODE))

/* Nonzero if NODE (a FUNCTION_DECL) is a destructor for a complete
   object.  */
#define DECL_COMPLETE_DESTRUCTOR_P(NODE)		\
  (DECL_DESTRUCTOR_P (NODE)				\
   && DECL_NAME (NODE) == complete_dtor_identifier)

/* Nonzero if NODE (a FUNCTION_DECL) is a destructor for a base
   object.  */
#define DECL_BASE_DESTRUCTOR_P(NODE)		\
  (DECL_DESTRUCTOR_P (NODE)			\
   && DECL_NAME (NODE) == base_dtor_identifier)

/* Nonzero if NODE (a FUNCTION_DECL) is a destructor for a complete
   object that deletes the object after it has been destroyed.  */
#define DECL_DELETING_DESTRUCTOR_P(NODE)		\
  (DECL_DESTRUCTOR_P (NODE)				\
   && DECL_NAME (NODE) == deleting_dtor_identifier)

/* Nonzero if NODE (a FUNCTION_DECL) is a cloned constructor or
   destructor.  */
#define DECL_CLONED_FUNCTION_P(NODE) (!!decl_cloned_function_p (NODE, true))

/* If DECL_CLONED_FUNCTION_P holds, this is the function that was
   cloned.  */
#define DECL_CLONED_FUNCTION(NODE) (*decl_cloned_function_p (NODE, false))

/* Perform an action for each clone of FN, if FN is a function with
   clones.  This macro should be used like:

      FOR_EACH_CLONE (clone, fn)
	{ ... }

  */
#define FOR_EACH_CLONE(CLONE, FN)			\
  if (TREE_CODE (FN) == FUNCTION_DECL			\
      && (DECL_MAYBE_IN_CHARGE_CONSTRUCTOR_P (FN)	\
	  || DECL_MAYBE_IN_CHARGE_DESTRUCTOR_P (FN)))	\
     for (CLONE = DECL_CHAIN (FN);			\
	  CLONE && DECL_CLONED_FUNCTION_P (CLONE);	\
	  CLONE = DECL_CHAIN (CLONE))

/* Nonzero if NODE has DECL_DISCRIMINATOR and not DECL_ACCESS.  */
#define DECL_DISCRIMINATOR_P(NODE)	\
  (VAR_P (NODE) && DECL_FUNCTION_SCOPE_P (NODE))

/* Discriminator for name mangling.  */
#define DECL_DISCRIMINATOR(NODE) (LANG_DECL_U2_CHECK (NODE, 1)->discriminator)

/* True iff DECL_DISCRIMINATOR is set for a DECL_DISCRIMINATOR_P decl.  */
#define DECL_DISCRIMINATOR_SET_P(NODE) \
  (DECL_LANG_SPECIFIC (NODE) && DECL_LANG_SPECIFIC (NODE)->u.base.u2sel == 1)

/* The index of a user-declared parameter in its function, starting at 1.
   All artificial parameters will have index 0.  */
#define DECL_PARM_INDEX(NODE) \
  (LANG_DECL_PARM_CHECK (NODE)->index)

/* The level of a user-declared parameter in its function, starting at 1.
   A parameter of the function will have level 1; a parameter of the first
   nested function declarator (i.e. t in void f (void (*p)(T t))) will have
   level 2.  */
#define DECL_PARM_LEVEL(NODE) \
  (LANG_DECL_PARM_CHECK (NODE)->level)

/* Nonzero if the VTT parm has been added to NODE.  */
#define DECL_HAS_VTT_PARM_P(NODE) \
  (LANG_DECL_FN_CHECK (NODE)->has_vtt_parm_p)

/* Nonzero if NODE is a FUNCTION_DECL for which a VTT parameter is
   required.  */
#define DECL_NEEDS_VTT_PARM_P(NODE)			\
  (CLASSTYPE_VBASECLASSES (DECL_CONTEXT (NODE))		\
   && (DECL_BASE_CONSTRUCTOR_P (NODE)			\
       || DECL_BASE_DESTRUCTOR_P (NODE)))

/* Nonzero if NODE is a user-defined conversion operator.  */
#define DECL_CONV_FN_P(NODE) \
  (DECL_NAME (NODE) && IDENTIFIER_TYPENAME_P (DECL_NAME (NODE)))

/* If FN is a conversion operator, the type to which it converts.
   Otherwise, NULL_TREE.  */
#define DECL_CONV_FN_TYPE(FN) \
  (DECL_CONV_FN_P (FN) ? TREE_TYPE (DECL_NAME (FN)) : NULL_TREE)

/* Nonzero if NODE, which is a TEMPLATE_DECL, is a template
   conversion operator to a type dependent on the innermost template
   args.  */
#define DECL_TEMPLATE_CONV_FN_P(NODE) \
  (DECL_LANG_SPECIFIC (TEMPLATE_DECL_CHECK (NODE))->u.base.template_conv_p)

/* Nonzero if NODE, a static data member, was declared in its class as an
   array of unknown bound.  */
#define VAR_HAD_UNKNOWN_BOUND(NODE)			\
  (DECL_LANG_SPECIFIC (VAR_DECL_CHECK (NODE))		\
   ? DECL_LANG_SPECIFIC (NODE)->u.base.template_conv_p	\
   : false)
#define SET_VAR_HAD_UNKNOWN_BOUND(NODE) \
  (DECL_LANG_SPECIFIC (VAR_DECL_CHECK (NODE))->u.base.template_conv_p = true)

/* Set the overloaded operator code for NODE to CODE.  */
#define SET_OVERLOADED_OPERATOR_CODE(NODE, CODE) \
  (LANG_DECL_FN_CHECK (NODE)->operator_code = (CODE))

/* If NODE is an overloaded operator, then this returns the TREE_CODE
   associated with the overloaded operator.
   DECL_ASSIGNMENT_OPERATOR_P must also be checked to determine
   whether or not NODE is an assignment operator.  If NODE is not an
   overloaded operator, ERROR_MARK is returned.  Since the numerical
   value of ERROR_MARK is zero, this macro can be used as a predicate
   to test whether or not NODE is an overloaded operator.  */
#define DECL_OVERLOADED_OPERATOR_P(NODE)		\
  (IDENTIFIER_OPNAME_P (DECL_NAME (NODE))		\
   ? LANG_DECL_FN_CHECK (NODE)->operator_code : ERROR_MARK)

/* Nonzero if NODE is an assignment operator (including += and such).  */
#define DECL_ASSIGNMENT_OPERATOR_P(NODE) \
  (LANG_DECL_FN_CHECK (NODE)->assignment_operator_p)

/* For FUNCTION_DECLs: nonzero means that this function is a
   constructor or a destructor with an extra in-charge parameter to
   control whether or not virtual bases are constructed.  */
#define DECL_HAS_IN_CHARGE_PARM_P(NODE) \
  (LANG_DECL_FN_CHECK (NODE)->has_in_charge_parm_p)

/* Nonzero if DECL is a declaration of __builtin_constant_p.  */
#define DECL_IS_BUILTIN_CONSTANT_P(NODE)		\
 (TREE_CODE (NODE) == FUNCTION_DECL			\
  && DECL_BUILT_IN_CLASS (NODE) == BUILT_IN_NORMAL	\
  && DECL_FUNCTION_CODE (NODE) == BUILT_IN_CONSTANT_P)

/* Nonzero for _DECL means that this decl appears in (or will appear
   in) as a member in a RECORD_TYPE or UNION_TYPE node.  It is also for
   detecting circularity in case members are multiply defined.  In the
   case of a VAR_DECL, it is also used to determine how program storage
   should be allocated.  */
#define DECL_IN_AGGR_P(NODE) (DECL_LANG_FLAG_3 (NODE))

/* Nonzero for a VAR_DECL means that the variable's initialization (if
   any) has been processed.  (In general, DECL_INITIALIZED_P is
   !DECL_EXTERNAL, but static data members may be initialized even if
   not defined.)  */
#define DECL_INITIALIZED_P(NODE) \
   (TREE_LANG_FLAG_1 (VAR_DECL_CHECK (NODE)))

/* Nonzero for a VAR_DECL iff an explicit initializer was provided
   or a non-trivial constructor is called.  */
#define DECL_NONTRIVIALLY_INITIALIZED_P(NODE)	\
   (TREE_LANG_FLAG_3 (VAR_DECL_CHECK (NODE)))

/* Nonzero for a VAR_DECL that was initialized with a
   constant-expression.  */
#define DECL_INITIALIZED_BY_CONSTANT_EXPRESSION_P(NODE) \
  (TREE_LANG_FLAG_2 (VAR_DECL_CHECK (NODE)))

/* Nonzero if the DECL was initialized in the class definition itself,
   rather than outside the class.  This is used for both static member
   VAR_DECLS, and FUNCTION_DECLS that are defined in the class.  */
#define DECL_INITIALIZED_IN_CLASS_P(DECL) \
  (DECL_LANG_SPECIFIC (VAR_OR_FUNCTION_DECL_CHECK (DECL)) \
   ->u.base.initialized_in_class)

/* Nonzero if the DECL is used in the sense of 3.2 [basic.def.odr].
   Only available for decls with DECL_LANG_SPECIFIC.  */
#define DECL_ODR_USED(DECL) \
  (DECL_LANG_SPECIFIC (VAR_OR_FUNCTION_DECL_CHECK (DECL)) \
   ->u.base.odr_used)

/* Nonzero for DECL means that this decl is just a friend declaration,
   and should not be added to the list of members for this class.  */
#define DECL_FRIEND_P(NODE) \
  (DECL_LANG_SPECIFIC (TYPE_FUNCTION_OR_TEMPLATE_DECL_CHECK (NODE)) \
   ->u.base.friend_attr)

/* A TREE_LIST of the types which have befriended this FUNCTION_DECL.  */
#define DECL_BEFRIENDING_CLASSES(NODE) \
  (LANG_DECL_FN_CHECK (NODE)->befriending_classes)

/* Nonzero for FUNCTION_DECL means that this decl is a static
   member function.  */
#define DECL_STATIC_FUNCTION_P(NODE) \
  (LANG_DECL_FN_CHECK (NODE)->static_function)

/* Nonzero for FUNCTION_DECL means that this decl is a non-static
   member function.  */
#define DECL_NONSTATIC_MEMBER_FUNCTION_P(NODE) \
  (TREE_CODE (TREE_TYPE (NODE)) == METHOD_TYPE)

/* Nonzero for FUNCTION_DECL means that this decl is a member function
   (static or non-static).  */
#define DECL_FUNCTION_MEMBER_P(NODE) \
  (DECL_NONSTATIC_MEMBER_FUNCTION_P (NODE) || DECL_STATIC_FUNCTION_P (NODE))

/* Nonzero for FUNCTION_DECL means that this member function
   has `this' as const X *const.  */
#define DECL_CONST_MEMFUNC_P(NODE)					 \
  (DECL_NONSTATIC_MEMBER_FUNCTION_P (NODE)				 \
   && CP_TYPE_CONST_P (TREE_TYPE (TREE_VALUE				 \
				  (TYPE_ARG_TYPES (TREE_TYPE (NODE))))))

/* Nonzero for FUNCTION_DECL means that this member function
   has `this' as volatile X *const.  */
#define DECL_VOLATILE_MEMFUNC_P(NODE)					 \
  (DECL_NONSTATIC_MEMBER_FUNCTION_P (NODE)				 \
   && CP_TYPE_VOLATILE_P (TREE_TYPE (TREE_VALUE				 \
				  (TYPE_ARG_TYPES (TREE_TYPE (NODE))))))

/* Nonzero for a DECL means that this member is a non-static member.  */
#define DECL_NONSTATIC_MEMBER_P(NODE)		\
  (DECL_NONSTATIC_MEMBER_FUNCTION_P (NODE)	\
   || TREE_CODE (NODE) == FIELD_DECL)

/* Nonzero for _DECL means that this member object type
   is mutable.  */
#define DECL_MUTABLE_P(NODE) (DECL_LANG_FLAG_0 (NODE))

/* Nonzero for _DECL means that this constructor or conversion function is
   non-converting.  */
#define DECL_NONCONVERTING_P(NODE) \
  (LANG_DECL_FN_CHECK (NODE)->nonconverting)

/* Nonzero for FUNCTION_DECL means that this member function is a pure
   virtual function.  */
#define DECL_PURE_VIRTUAL_P(NODE) \
  (LANG_DECL_FN_CHECK (NODE)->pure_virtual)

/* True (in a FUNCTION_DECL) if NODE is a virtual function that is an
   invalid overrider for a function from a base class.  Once we have
   complained about an invalid overrider we avoid complaining about it
   again.  */
#define DECL_INVALID_OVERRIDER_P(NODE) \
  (DECL_LANG_FLAG_4 (NODE))

/* True (in a FUNCTION_DECL) if NODE is a function declared with
   an override virt-specifier */
#define DECL_OVERRIDE_P(NODE) (TREE_LANG_FLAG_0 (NODE))

/* True (in a FUNCTION_DECL) if NODE is a function declared with
   a final virt-specifier */
#define DECL_FINAL_P(NODE) (TREE_LANG_FLAG_1 (NODE))

/* The thunks associated with NODE, a FUNCTION_DECL.  */
#define DECL_THUNKS(NODE) \
  (DECL_VIRTUAL_P (NODE) ? LANG_DECL_FN_CHECK (NODE)->context : NULL_TREE)

/* Set DECL_THUNKS.  */
#define SET_DECL_THUNKS(NODE,THUNKS) \
  (LANG_DECL_FN_CHECK (NODE)->context = (THUNKS))

/* If NODE, a FUNCTION_DECL, is a C++11 inheriting constructor, then this
   is the base it inherits from.  */
#define DECL_INHERITED_CTOR_BASE(NODE) \
  (DECL_CONSTRUCTOR_P (NODE) ? LANG_DECL_FN_CHECK (NODE)->context : NULL_TREE)

/* Set the inherited base.  */
#define SET_DECL_INHERITED_CTOR_BASE(NODE,INH) \
  (LANG_DECL_FN_CHECK (NODE)->context = (INH))

/* Nonzero if NODE is a thunk, rather than an ordinary function.  */
#define DECL_THUNK_P(NODE)			\
  (TREE_CODE (NODE) == FUNCTION_DECL		\
   && DECL_LANG_SPECIFIC (NODE)			\
   && LANG_DECL_FN_CHECK (NODE)->thunk_p)

/* Set DECL_THUNK_P for node.  */
#define SET_DECL_THUNK_P(NODE, THIS_ADJUSTING)			\
  (LANG_DECL_FN_CHECK (NODE)->thunk_p = 1,			\
   LANG_DECL_FN_CHECK (NODE)->this_thunk_p = (THIS_ADJUSTING))

/* Nonzero if NODE is a this pointer adjusting thunk.  */
#define DECL_THIS_THUNK_P(NODE)			\
  (DECL_THUNK_P (NODE) && LANG_DECL_FN_CHECK (NODE)->this_thunk_p)

/* Nonzero if NODE is a result pointer adjusting thunk.  */
#define DECL_RESULT_THUNK_P(NODE)			\
  (DECL_THUNK_P (NODE) && !LANG_DECL_FN_CHECK (NODE)->this_thunk_p)

/* Nonzero if NODE is a FUNCTION_DECL, but not a thunk.  */
#define DECL_NON_THUNK_FUNCTION_P(NODE)				\
  (TREE_CODE (NODE) == FUNCTION_DECL && !DECL_THUNK_P (NODE))

/* Nonzero if NODE is `extern "C"'.  */
#define DECL_EXTERN_C_P(NODE) \
  (DECL_LANGUAGE (NODE) == lang_c)

/* Nonzero if NODE is an `extern "C"' function.  */
#define DECL_EXTERN_C_FUNCTION_P(NODE) \
  (DECL_NON_THUNK_FUNCTION_P (NODE) && DECL_EXTERN_C_P (NODE))

/* True iff DECL is an entity with vague linkage whose definition is
   available in this translation unit.  */
#define DECL_REPO_AVAILABLE_P(NODE) \
  (DECL_LANG_SPECIFIC (NODE)->u.base.repo_available_p)

/* True if DECL is declared 'constexpr'.  */
#define DECL_DECLARED_CONSTEXPR_P(DECL) \
  DECL_LANG_FLAG_8 (VAR_OR_FUNCTION_DECL_CHECK (STRIP_TEMPLATE (DECL)))

// True if NODE was declared as 'concept'.
#define DECL_DECLARED_CONCEPT_P(NODE) \
  (DECL_LANG_SPECIFIC (NODE)->u.base.concept_p)

/* Nonzero if this DECL is the __PRETTY_FUNCTION__ variable in a
   template function.  */
#define DECL_PRETTY_FUNCTION_P(NODE) \
  (DECL_NAME (NODE) \
   && !strcmp (IDENTIFIER_POINTER (DECL_NAME (NODE)), "__PRETTY_FUNCTION__"))

/* Nonzero if the thread-local variable was declared with __thread
   as opposed to thread_local.  */
#define DECL_GNU_TLS_P(NODE) \
  (TREE_LANG_FLAG_0 (VAR_DECL_CHECK (NODE)))

/* The _TYPE context in which this _DECL appears.  This field holds the
   class where a virtual function instance is actually defined.  */
#define DECL_CLASS_CONTEXT(NODE) \
  (DECL_CLASS_SCOPE_P (NODE) ? DECL_CONTEXT (NODE) : NULL_TREE)

/* For a non-member friend function, the class (if any) in which this
   friend was defined.  For example, given:

     struct S { friend void f (); };

   the DECL_FRIEND_CONTEXT for `f' will be `S'.  */
#define DECL_FRIEND_CONTEXT(NODE)				\
  ((DECL_DECLARES_FUNCTION_P (NODE)				\
    && DECL_FRIEND_P (NODE) && !DECL_FUNCTION_MEMBER_P (NODE))	\
   ? LANG_DECL_FN_CHECK (NODE)->context				\
   : NULL_TREE)

/* Set the DECL_FRIEND_CONTEXT for NODE to CONTEXT.  */
#define SET_DECL_FRIEND_CONTEXT(NODE, CONTEXT) \
  (LANG_DECL_FN_CHECK (NODE)->context = (CONTEXT))

#define CP_DECL_CONTEXT(NODE) \
  (!DECL_FILE_SCOPE_P (NODE) ? DECL_CONTEXT (NODE) : global_namespace)
#define CP_TYPE_CONTEXT(NODE) \
  (!TYPE_FILE_SCOPE_P (NODE) ? TYPE_CONTEXT (NODE) : global_namespace)
#define FROB_CONTEXT(NODE) \
  ((NODE) == global_namespace ? DECL_CONTEXT (NODE) : (NODE))

/* 1 iff NODE has namespace scope, including the global namespace.  */
#define DECL_NAMESPACE_SCOPE_P(NODE)				\
  (!DECL_TEMPLATE_PARM_P (NODE)					\
   && TREE_CODE (CP_DECL_CONTEXT (NODE)) == NAMESPACE_DECL)

#define TYPE_NAMESPACE_SCOPE_P(NODE) \
  (TREE_CODE (CP_TYPE_CONTEXT (NODE)) == NAMESPACE_DECL)

#define NAMESPACE_SCOPE_P(NODE) \
  ((DECL_P (NODE) && DECL_NAMESPACE_SCOPE_P (NODE)) \
   || (TYPE_P (NODE) && TYPE_NAMESPACE_SCOPE_P (NODE)))

/* 1 iff NODE is a class member.  */
#define DECL_CLASS_SCOPE_P(NODE) \
  (DECL_CONTEXT (NODE) && TYPE_P (DECL_CONTEXT (NODE)))

#define TYPE_CLASS_SCOPE_P(NODE) \
  (TYPE_CONTEXT (NODE) && TYPE_P (TYPE_CONTEXT (NODE)))

/* 1 iff NODE is function-local.  */
#define DECL_FUNCTION_SCOPE_P(NODE) \
  (DECL_CONTEXT (NODE) \
   && TREE_CODE (DECL_CONTEXT (NODE)) == FUNCTION_DECL)

#define TYPE_FUNCTION_SCOPE_P(NODE) \
  (TYPE_CONTEXT (NODE) && TREE_CODE (TYPE_CONTEXT (NODE)) == FUNCTION_DECL)

/* 1 iff VAR_DECL node NODE is a type-info decl.  This flag is set for
   both the primary typeinfo object and the associated NTBS name.  */
#define DECL_TINFO_P(NODE) TREE_LANG_FLAG_4 (VAR_DECL_CHECK (NODE))

/* 1 iff VAR_DECL node NODE is virtual table or VTT.  */
#define DECL_VTABLE_OR_VTT_P(NODE) TREE_LANG_FLAG_5 (VAR_DECL_CHECK (NODE))

/* 1 iff FUNCTION_TYPE or METHOD_TYPE has a ref-qualifier (either & or &&). */
#define FUNCTION_REF_QUALIFIED(NODE) \
  TREE_LANG_FLAG_4 (FUNC_OR_METHOD_CHECK (NODE))

/* 1 iff FUNCTION_TYPE or METHOD_TYPE has &&-ref-qualifier.  */
#define FUNCTION_RVALUE_QUALIFIED(NODE) \
  TREE_LANG_FLAG_5 (FUNC_OR_METHOD_CHECK (NODE))

/* Returns 1 iff VAR_DECL is a construction virtual table.
   DECL_VTABLE_OR_VTT_P will be true in this case and must be checked
   before using this macro.  */
#define DECL_CONSTRUCTION_VTABLE_P(NODE) \
  TREE_LANG_FLAG_6 (VAR_DECL_CHECK (NODE))

/* 1 iff NODE is function-local, but for types.  */
#define LOCAL_CLASS_P(NODE)				\
  (decl_function_context (TYPE_MAIN_DECL (NODE)) != NULL_TREE)

/* For a NAMESPACE_DECL: the list of using namespace directives
   The PURPOSE is the used namespace, the value is the namespace
   that is the common ancestor.  */
#define DECL_NAMESPACE_USING(NODE) DECL_VINDEX (NAMESPACE_DECL_CHECK (NODE))

/* In a NAMESPACE_DECL, the DECL_INITIAL is used to record all users
   of a namespace, to record the transitive closure of using namespace.  */
#define DECL_NAMESPACE_USERS(NODE) DECL_INITIAL (NAMESPACE_DECL_CHECK (NODE))

/* In a NAMESPACE_DECL, the list of namespaces which have associated
   themselves with this one.  */
#define DECL_NAMESPACE_ASSOCIATIONS(NODE) \
  (NAMESPACE_DECL_CHECK (NODE)->decl_non_common.saved_tree)

/* In a NAMESPACE_DECL, points to the original namespace if this is
   a namespace alias.  */
#define DECL_NAMESPACE_ALIAS(NODE) \
	DECL_ABSTRACT_ORIGIN (NAMESPACE_DECL_CHECK (NODE))
#define ORIGINAL_NAMESPACE(NODE)  \
  (DECL_NAMESPACE_ALIAS (NODE) ? DECL_NAMESPACE_ALIAS (NODE) : (NODE))

/* Nonzero if NODE is the std namespace.  */
#define DECL_NAMESPACE_STD_P(NODE)			\
  (TREE_CODE (NODE) == NAMESPACE_DECL			\
   && CP_DECL_CONTEXT (NODE) == global_namespace	\
   && DECL_NAME (NODE) == std_identifier)

/* In a TREE_LIST concatenating using directives, indicate indirect
   directives  */
#define TREE_INDIRECT_USING(NODE) TREE_LANG_FLAG_0 (TREE_LIST_CHECK (NODE))

/* In a TREE_LIST in an attribute list, indicates that the attribute
   must be applied at instantiation time.  */
#define ATTR_IS_DEPENDENT(NODE) TREE_LANG_FLAG_0 (TREE_LIST_CHECK (NODE))

extern tree decl_shadowed_for_var_lookup (tree);
extern void decl_shadowed_for_var_insert (tree, tree);

/* Non zero if this is a using decl for a dependent scope. */
#define DECL_DEPENDENT_P(NODE) DECL_LANG_FLAG_0 (USING_DECL_CHECK (NODE))

/* The scope named in a using decl.  */
#define USING_DECL_SCOPE(NODE) TREE_TYPE (USING_DECL_CHECK (NODE))

/* The decls named by a using decl.  */
#define USING_DECL_DECLS(NODE) DECL_INITIAL (USING_DECL_CHECK (NODE))

/* Non zero if the using decl refers to a dependent type.  */
#define USING_DECL_TYPENAME_P(NODE) DECL_LANG_FLAG_1 (USING_DECL_CHECK (NODE))

/* In a VAR_DECL, true if we have a shadowed local variable
   in the shadowed var table for this VAR_DECL.  */
#define DECL_HAS_SHADOWED_FOR_VAR_P(NODE) \
  (VAR_DECL_CHECK (NODE)->decl_with_vis.shadowed_for_var_p)

/* In a VAR_DECL for a variable declared in a for statement,
   this is the shadowed (local) variable.  */
#define DECL_SHADOWED_FOR_VAR(NODE) \
  (DECL_HAS_SHADOWED_FOR_VAR_P(NODE) ? decl_shadowed_for_var_lookup (NODE) : NULL)

#define SET_DECL_SHADOWED_FOR_VAR(NODE, VAL) \
  (decl_shadowed_for_var_insert (NODE, VAL))

/* In a FUNCTION_DECL, this is nonzero if this function was defined in
   the class definition.  We have saved away the text of the function,
   but have not yet processed it.  */
#define DECL_PENDING_INLINE_P(NODE) \
  (LANG_DECL_FN_CHECK (NODE)->pending_inline_p)

/* If DECL_PENDING_INLINE_P holds, this is the saved text of the
   function.  */
#define DECL_PENDING_INLINE_INFO(NODE) \
  (LANG_DECL_FN_CHECK (NODE)->u.pending_inline_info)

/* Nonzero for TYPE_DECL means that it was written 'using name = type'.  */
#define TYPE_DECL_ALIAS_P(NODE) \
  DECL_LANG_FLAG_6 (TYPE_DECL_CHECK (NODE))

/* Nonzero for a type which is an alias for another type; i.e, a type
   which declaration was written 'using name-of-type =
   another-type'.  */
#define TYPE_ALIAS_P(NODE)			\
  (TYPE_P (NODE)				\
   && TYPE_NAME (NODE)				\
   && TREE_CODE (TYPE_NAME (NODE)) == TYPE_DECL	\
   && TYPE_DECL_ALIAS_P (TYPE_NAME (NODE)))

/* For a class type: if this structure has many fields, we'll sort them
   and put them into a TREE_VEC.  */
#define CLASSTYPE_SORTED_FIELDS(NODE) \
  (LANG_TYPE_CLASS_CHECK (NODE)->sorted_fields)

/* If non-NULL for a VAR_DECL, FUNCTION_DECL, TYPE_DECL or
   TEMPLATE_DECL, the entity is either a template specialization (if
   DECL_USE_TEMPLATE is nonzero) or the abstract instance of the
   template itself.

   In either case, DECL_TEMPLATE_INFO is a TREE_LIST, whose
   TREE_PURPOSE is the TEMPLATE_DECL of which this entity is a
   specialization or abstract instance.  The TREE_VALUE is the
   template arguments used to specialize the template.
   
   Consider:

      template <typename T> struct S { friend void f(T) {} };

   In this case, S<int>::f is, from the point of view of the compiler,
   an instantiation of a template -- but, from the point of view of
   the language, each instantiation of S results in a wholly unrelated
   global function f.  In this case, DECL_TEMPLATE_INFO for S<int>::f
   will be non-NULL, but DECL_USE_TEMPLATE will be zero.  */
#define DECL_TEMPLATE_INFO(NODE) \
  (DECL_LANG_SPECIFIC (VAR_TEMPL_TYPE_FIELD_OR_FUNCTION_DECL_CHECK (NODE)) \
   ->u.min.template_info)

/* For a VAR_DECL, indicates that the variable is actually a
   non-static data member of anonymous union that has been promoted to
   variable status.  */
#define DECL_ANON_UNION_VAR_P(NODE) \
  (DECL_LANG_FLAG_4 (VAR_DECL_CHECK (NODE)))

/* Template information for a RECORD_TYPE or UNION_TYPE.  */
#define CLASSTYPE_TEMPLATE_INFO(NODE) \
  (LANG_TYPE_CLASS_CHECK (RECORD_OR_UNION_CHECK (NODE))->template_info)

/* Template information for an ENUMERAL_TYPE.  Although an enumeration may
   not be a primary template, it may be declared within the scope of a
   primary template and the enumeration constants may depend on
   non-type template parameters.  */
#define ENUM_TEMPLATE_INFO(NODE) \
  (TYPE_LANG_SLOT_1 (ENUMERAL_TYPE_CHECK (NODE)))

/* Template information for a template template parameter.  */
#define TEMPLATE_TEMPLATE_PARM_TEMPLATE_INFO(NODE) \
  (LANG_TYPE_CLASS_CHECK (BOUND_TEMPLATE_TEMPLATE_PARM_TYPE_CHECK (NODE)) \
   ->template_info)

/* Template information for an ENUMERAL_, RECORD_, UNION_TYPE, or
   BOUND_TEMPLATE_TEMPLATE_PARM type.  Note that if NODE is a
   specialization of an alias template, this accessor returns the
   template info for the alias template, not the one (if any) for the
   template of the underlying type.  */
#define TYPE_TEMPLATE_INFO(NODE)					\
  ((TYPE_ALIAS_P (NODE) && DECL_LANG_SPECIFIC (TYPE_NAME (NODE)))	\
   ? (DECL_LANG_SPECIFIC (TYPE_NAME (NODE))				\
      ? DECL_TEMPLATE_INFO (TYPE_NAME (NODE))				\
      : NULL_TREE)							\
   : ((TREE_CODE (NODE) == ENUMERAL_TYPE)				\
      ? ENUM_TEMPLATE_INFO (NODE)					\
      : ((TREE_CODE (NODE) == BOUND_TEMPLATE_TEMPLATE_PARM)		\
	 ? TEMPLATE_TEMPLATE_PARM_TEMPLATE_INFO (NODE)			\
	 : (CLASS_TYPE_P (NODE)						\
	    ? CLASSTYPE_TEMPLATE_INFO (NODE)				\
	    : NULL_TREE))))


/* Set the template information for an ENUMERAL_, RECORD_, or
   UNION_TYPE to VAL.  */
#define SET_TYPE_TEMPLATE_INFO(NODE, VAL)				\
  (TREE_CODE (NODE) == ENUMERAL_TYPE					\
   ? (ENUM_TEMPLATE_INFO (NODE) = (VAL))				\
   : ((CLASS_TYPE_P (NODE) && !TYPE_ALIAS_P (NODE))			\
      ? (CLASSTYPE_TEMPLATE_INFO (NODE) = (VAL))			\
      : (DECL_TEMPLATE_INFO (TYPE_NAME (NODE)) = (VAL))))

#define TI_TEMPLATE(NODE) TREE_TYPE (TEMPLATE_INFO_CHECK (NODE))
#define TI_ARGS(NODE) TREE_CHAIN (TEMPLATE_INFO_CHECK (NODE))
#define TI_PENDING_TEMPLATE_FLAG(NODE) TREE_LANG_FLAG_1 (NODE)
/* For a given TREE_VEC containing a template argument list,
   this property contains the number of arguments that are not
   defaulted.  */
#define NON_DEFAULT_TEMPLATE_ARGS_COUNT(NODE) TREE_CHAIN (TREE_VEC_CHECK (NODE))
/* Below are the setter and getter of the NON_DEFAULT_TEMPLATE_ARGS_COUNT
   property.  */
#define SET_NON_DEFAULT_TEMPLATE_ARGS_COUNT(NODE, INT_VALUE) \
  NON_DEFAULT_TEMPLATE_ARGS_COUNT(NODE) = build_int_cst (NULL_TREE, INT_VALUE)
#ifdef ENABLE_CHECKING
#define GET_NON_DEFAULT_TEMPLATE_ARGS_COUNT(NODE) \
    int_cst_value (NON_DEFAULT_TEMPLATE_ARGS_COUNT (NODE))
#else
#define GET_NON_DEFAULT_TEMPLATE_ARGS_COUNT(NODE) \
  NON_DEFAULT_TEMPLATE_ARGS_COUNT (NODE) \
  ? int_cst_value (NON_DEFAULT_TEMPLATE_ARGS_COUNT (NODE)) \
  : TREE_VEC_LENGTH (INNERMOST_TEMPLATE_ARGS (NODE))
#endif
/* The list of typedefs - used in the template - that need
   access checking at template instantiation time.

   FIXME this should be associated with the TEMPLATE_DECL, not the
   TEMPLATE_INFO.  */
#define TI_TYPEDEFS_NEEDING_ACCESS_CHECKING(NODE) \
  ((struct tree_template_info*)TEMPLATE_INFO_CHECK \
     (NODE))->typedefs_needing_access_checking

/* We use TREE_VECs to hold template arguments.  If there is only one
   level of template arguments, then the TREE_VEC contains the
   arguments directly.  If there is more than one level of template
   arguments, then each entry in the TREE_VEC is itself a TREE_VEC,
   containing the template arguments for a single level.  The first
   entry in the outer TREE_VEC is the outermost level of template
   parameters; the last is the innermost.

   It is incorrect to ever form a template argument vector containing
   only one level of arguments, but which is a TREE_VEC containing as
   its only entry the TREE_VEC for that level.

   For each TREE_VEC containing the template arguments for a single
   level, it's possible to get or set the number of non defaulted
   template arguments by using the accessor macros
   GET_NON_DEFAULT_TEMPLATE_ARGS_COUNT or
   SET_NON_DEFAULT_TEMPLATE_ARGS_COUNT.  */

/* Nonzero if the template arguments is actually a vector of vectors,
   rather than just a vector.  */
#define TMPL_ARGS_HAVE_MULTIPLE_LEVELS(NODE)		     \
  (NODE && TREE_VEC_LENGTH (NODE) && TREE_VEC_ELT (NODE, 0)  \
   && TREE_CODE (TREE_VEC_ELT (NODE, 0)) == TREE_VEC)

/* The depth of a template argument vector.  When called directly by
   the parser, we use a TREE_LIST rather than a TREE_VEC to represent
   template arguments.  In fact, we may even see NULL_TREE if there
   are no template arguments.  In both of those cases, there is only
   one level of template arguments.  */
#define TMPL_ARGS_DEPTH(NODE)					\
  (TMPL_ARGS_HAVE_MULTIPLE_LEVELS (NODE) ? TREE_VEC_LENGTH (NODE) : 1)

/* The LEVELth level of the template ARGS.  The outermost level of
   args is level 1, not level 0.  */
#define TMPL_ARGS_LEVEL(ARGS, LEVEL)		\
  (TMPL_ARGS_HAVE_MULTIPLE_LEVELS (ARGS)	\
   ? TREE_VEC_ELT (ARGS, (LEVEL) - 1) : (ARGS))

/* Set the LEVELth level of the template ARGS to VAL.  This macro does
   not work with single-level argument vectors.  */
#define SET_TMPL_ARGS_LEVEL(ARGS, LEVEL, VAL)	\
  (TREE_VEC_ELT (ARGS, (LEVEL) - 1) = (VAL))

/* Accesses the IDXth parameter in the LEVELth level of the ARGS.  */
#define TMPL_ARG(ARGS, LEVEL, IDX)				\
  (TREE_VEC_ELT (TMPL_ARGS_LEVEL (ARGS, LEVEL), IDX))

/* Given a single level of template arguments in NODE, return the
   number of arguments.  */
#define NUM_TMPL_ARGS(NODE)				\
  (TREE_VEC_LENGTH (NODE))

/* Returns the innermost level of template arguments in ARGS.  */
#define INNERMOST_TEMPLATE_ARGS(NODE) \
  (get_innermost_template_args ((NODE), 1))

/* The number of levels of template parameters given by NODE.  */
#define TMPL_PARMS_DEPTH(NODE) \
  ((HOST_WIDE_INT) TREE_INT_CST_LOW (TREE_PURPOSE (NODE)))

/* The TEMPLATE_DECL instantiated or specialized by NODE.  This
   TEMPLATE_DECL will be the immediate parent, not the most general
   template.  For example, in:

      template <class T> struct S { template <class U> void f(U); }

   the FUNCTION_DECL for S<int>::f<double> will have, as its
   DECL_TI_TEMPLATE, `template <class U> S<int>::f<U>'.

   As a special case, for a member friend template of a template
   class, this value will not be a TEMPLATE_DECL, but rather an
   IDENTIFIER_NODE or OVERLOAD indicating the name of the template and
   any explicit template arguments provided.  For example, in:

     template <class T> struct S { friend void f<int>(int, double); }

   the DECL_TI_TEMPLATE will be an IDENTIFIER_NODE for `f' and the
   DECL_TI_ARGS will be {int}.

   For a FIELD_DECL with a non-static data member initializer, this value
   is the FIELD_DECL it was instantiated from.  */
#define DECL_TI_TEMPLATE(NODE)      TI_TEMPLATE (DECL_TEMPLATE_INFO (NODE))

/* The template arguments used to obtain this decl from the most
   general form of DECL_TI_TEMPLATE.  For the example given for
   DECL_TI_TEMPLATE, the DECL_TI_ARGS will be {int, double}.  These
   are always the full set of arguments required to instantiate this
   declaration from the most general template specialized here.  */
#define DECL_TI_ARGS(NODE)	    TI_ARGS (DECL_TEMPLATE_INFO (NODE))

/* The TEMPLATE_DECL associated with NODE, a class type.  Even if NODE
   will be generated from a partial specialization, the TEMPLATE_DECL
   referred to here will be the original template.  For example,
   given:

      template <typename T> struct S {};
      template <typename T> struct S<T*> {};
      
   the CLASSTPYE_TI_TEMPLATE for S<int*> will be S, not the S<T*>.  */
#define CLASSTYPE_TI_TEMPLATE(NODE) TI_TEMPLATE (CLASSTYPE_TEMPLATE_INFO (NODE))
#define CLASSTYPE_TI_ARGS(NODE)     TI_ARGS (CLASSTYPE_TEMPLATE_INFO (NODE))

/* For a template instantiation TYPE, returns the TYPE corresponding
   to the primary template.  Otherwise returns TYPE itself.  */
#define CLASSTYPE_PRIMARY_TEMPLATE_TYPE(TYPE)				\
  ((CLASSTYPE_USE_TEMPLATE ((TYPE))					\
    && !CLASSTYPE_TEMPLATE_SPECIALIZATION ((TYPE)))			\
   ? TREE_TYPE (DECL_TEMPLATE_RESULT (DECL_PRIMARY_TEMPLATE		\
				      (CLASSTYPE_TI_TEMPLATE ((TYPE))))) \
   : (TYPE))

/* Like CLASS_TI_TEMPLATE, but also works for ENUMERAL_TYPEs.  */
#define TYPE_TI_TEMPLATE(NODE)			\
  (TI_TEMPLATE (TYPE_TEMPLATE_INFO (NODE)))

/* Like DECL_TI_ARGS, but for an ENUMERAL_, RECORD_, or UNION_TYPE.  */
#define TYPE_TI_ARGS(NODE)			\
  (TI_ARGS (TYPE_TEMPLATE_INFO (NODE)))

#define INNERMOST_TEMPLATE_PARMS(NODE)  TREE_VALUE (NODE)

/* Nonzero if NODE (a TEMPLATE_DECL) is a member template, in the
   sense of [temp.mem].  */
#define DECL_MEMBER_TEMPLATE_P(NODE) \
  (DECL_LANG_FLAG_1 (TEMPLATE_DECL_CHECK (NODE)))

/* Nonzero if the NODE corresponds to the template parameters for a
   member template, whose inline definition is being processed after
   the class definition is complete.  */
#define TEMPLATE_PARMS_FOR_INLINE(NODE) TREE_LANG_FLAG_1 (NODE)

/* Determine if a parameter (i.e., a PARM_DECL) is a function
   parameter pack.  */
#define FUNCTION_PARAMETER_PACK_P(NODE) \
  (DECL_LANG_FLAG_1 (PARM_DECL_CHECK (NODE)))

/* Determines if NODE is an expansion of one or more parameter packs,
   e.g., a TYPE_PACK_EXPANSION or EXPR_PACK_EXPANSION.  */
#define PACK_EXPANSION_P(NODE)                 \
  (TREE_CODE (NODE) == TYPE_PACK_EXPANSION     \
   || TREE_CODE (NODE) == EXPR_PACK_EXPANSION)

/* Extracts the type or expression pattern from a TYPE_PACK_EXPANSION or
   EXPR_PACK_EXPANSION.  */
#define PACK_EXPANSION_PATTERN(NODE)                            \
  (TREE_CODE (NODE) == TYPE_PACK_EXPANSION? TREE_TYPE (NODE)    \
   : TREE_OPERAND (NODE, 0))

/* Sets the type or expression pattern for a TYPE_PACK_EXPANSION or
   EXPR_PACK_EXPANSION.  */
#define SET_PACK_EXPANSION_PATTERN(NODE,VALUE)  \
  if (TREE_CODE (NODE) == TYPE_PACK_EXPANSION)  \
    TREE_TYPE (NODE) = VALUE;                   \
  else                                          \
    TREE_OPERAND (NODE, 0) = VALUE

/* The list of parameter packs used in the PACK_EXPANSION_* node. The
   TREE_VALUE of each TREE_LIST contains the parameter packs.  */
#define PACK_EXPANSION_PARAMETER_PACKS(NODE)		\
  *(TREE_CODE (NODE) == EXPR_PACK_EXPANSION		\
    ? &TREE_OPERAND (NODE, 1)				\
    : &TYPE_MINVAL (TYPE_PACK_EXPANSION_CHECK (NODE)))

/* Any additional template args to be applied when substituting into
   the pattern, set by tsubst_pack_expansion for partial instantiations.  */
#define PACK_EXPANSION_EXTRA_ARGS(NODE)		\
  *(TREE_CODE (NODE) == TYPE_PACK_EXPANSION	\
    ? &TYPE_MAXVAL (NODE)			\
    : &TREE_OPERAND ((NODE), 2))

/* True iff this pack expansion is within a function context.  */
#define PACK_EXPANSION_LOCAL_P(NODE) TREE_LANG_FLAG_0 (NODE)

/* Determine if this is an argument pack.  */
#define ARGUMENT_PACK_P(NODE)                          \
  (TREE_CODE (NODE) == TYPE_ARGUMENT_PACK              \
   || TREE_CODE (NODE) == NONTYPE_ARGUMENT_PACK)

/* The arguments stored in an argument pack. Arguments are stored in a
   TREE_VEC, which may have length zero.  */
#define ARGUMENT_PACK_ARGS(NODE)                               \
  (TREE_CODE (NODE) == TYPE_ARGUMENT_PACK? TREE_TYPE (NODE)    \
   : TREE_OPERAND (NODE, 0))

/* Set the arguments stored in an argument pack. VALUE must be a
   TREE_VEC.  */
#define SET_ARGUMENT_PACK_ARGS(NODE,VALUE)     \
  if (TREE_CODE (NODE) == TYPE_ARGUMENT_PACK)  \
    TREE_TYPE (NODE) = VALUE;                           \
  else                                                  \
    TREE_OPERAND (NODE, 0) = VALUE

/* Whether the argument pack is "incomplete", meaning that more
   arguments can still be deduced. Incomplete argument packs are only
   used when the user has provided an explicit template argument list
   for a variadic function template. Some of the explicit template
   arguments will be placed into the beginning of the argument pack,
   but additional arguments might still be deduced.  */
#define ARGUMENT_PACK_INCOMPLETE_P(NODE)        \
  TREE_ADDRESSABLE (ARGUMENT_PACK_ARGS (NODE))

/* When ARGUMENT_PACK_INCOMPLETE_P, stores the explicit template
   arguments used to fill this pack.  */
#define ARGUMENT_PACK_EXPLICIT_ARGS(NODE)       \
  TREE_TYPE (ARGUMENT_PACK_ARGS (NODE))

/* In an ARGUMENT_PACK_SELECT, the argument pack from which an
   argument will be selected.  */
#define ARGUMENT_PACK_SELECT_FROM_PACK(NODE)				\
  (((struct tree_argument_pack_select *)ARGUMENT_PACK_SELECT_CHECK (NODE))->argument_pack)

/* In an ARGUMENT_PACK_SELECT, the index of the argument we want to
   select.  */
#define ARGUMENT_PACK_SELECT_INDEX(NODE)				\
  (((struct tree_argument_pack_select *)ARGUMENT_PACK_SELECT_CHECK (NODE))->index)
  
/* In an ARGUMENT_PACK_SELECT, the actual underlying argument that the
   ARGUMENT_PACK_SELECT represents. */
#define ARGUMENT_PACK_SELECT_ARG(NODE)					\
  TREE_VEC_ELT (ARGUMENT_PACK_ARGS (ARGUMENT_PACK_SELECT_FROM_PACK (NODE)), \
	        ARGUMENT_PACK_SELECT_INDEX (NODE));

/* In a FUNCTION_DECL, the saved language-specific per-function data.  */
#define DECL_SAVED_FUNCTION_DATA(NODE)			\
  (LANG_DECL_FN_CHECK (FUNCTION_DECL_CHECK (NODE))	\
   ->u.saved_language_function)

/* True if NODE is an implicit INDIRECT_EXPR from convert_from_reference.  */
#define REFERENCE_REF_P(NODE)				\
  (TREE_CODE (NODE) == INDIRECT_REF			\
   && TREE_TYPE (TREE_OPERAND (NODE, 0))		\
   && (TREE_CODE (TREE_TYPE (TREE_OPERAND ((NODE), 0)))	\
       == REFERENCE_TYPE))

/* True if NODE is a REFERENCE_TYPE which is OK to instantiate to be a
   reference to VLA type, because it's used for VLA capture.  */
#define REFERENCE_VLA_OK(NODE) \
  (TYPE_LANG_FLAG_5 (REFERENCE_TYPE_CHECK (NODE)))

#define NEW_EXPR_USE_GLOBAL(NODE) \
  TREE_LANG_FLAG_0 (NEW_EXPR_CHECK (NODE))
#define DELETE_EXPR_USE_GLOBAL(NODE) \
  TREE_LANG_FLAG_0 (DELETE_EXPR_CHECK (NODE))
#define DELETE_EXPR_USE_VEC(NODE) \
  TREE_LANG_FLAG_1 (DELETE_EXPR_CHECK (NODE))

/* Indicates that this is a non-dependent COMPOUND_EXPR which will
   resolve to a function call.  */
#define COMPOUND_EXPR_OVERLOADED(NODE) \
  TREE_LANG_FLAG_0 (COMPOUND_EXPR_CHECK (NODE))

/* In a CALL_EXPR appearing in a template, true if Koenig lookup
   should be performed at instantiation time.  */
#define KOENIG_LOOKUP_P(NODE) TREE_LANG_FLAG_0 (CALL_EXPR_CHECK (NODE))

/* Indicates whether a string literal has been parenthesized. Such
   usages are disallowed in certain circumstances.  */

#define PAREN_STRING_LITERAL_P(NODE) \
  TREE_LANG_FLAG_0 (STRING_CST_CHECK (NODE))

/* Nonzero if this AGGR_INIT_EXPR provides for initialization via a
   constructor call, rather than an ordinary function call.  */
#define AGGR_INIT_VIA_CTOR_P(NODE) \
  TREE_LANG_FLAG_0 (AGGR_INIT_EXPR_CHECK (NODE))

/* Nonzero if expanding this AGGR_INIT_EXPR should first zero-initialize
   the object.  */
#define AGGR_INIT_ZERO_FIRST(NODE) \
  TREE_LANG_FLAG_2 (AGGR_INIT_EXPR_CHECK (NODE))

/* AGGR_INIT_EXPR accessors.  These are equivalent to the CALL_EXPR
   accessors, except for AGGR_INIT_EXPR_SLOT (which takes the place of
   CALL_EXPR_STATIC_CHAIN).  */

#define AGGR_INIT_EXPR_FN(NODE) TREE_OPERAND (AGGR_INIT_EXPR_CHECK (NODE), 1)
#define AGGR_INIT_EXPR_SLOT(NODE) \
  TREE_OPERAND (AGGR_INIT_EXPR_CHECK (NODE), 2)
#define AGGR_INIT_EXPR_ARG(NODE, I) \
  TREE_OPERAND (AGGR_INIT_EXPR_CHECK (NODE), (I) + 3)
#define aggr_init_expr_nargs(NODE) (VL_EXP_OPERAND_LENGTH(NODE) - 3)

/* AGGR_INIT_EXPR_ARGP returns a pointer to the argument vector for NODE.
   We can't use &AGGR_INIT_EXPR_ARG (NODE, 0) because that will complain if
   the argument count is zero when checking is enabled.  Instead, do
   the pointer arithmetic to advance past the 3 fixed operands in a
   AGGR_INIT_EXPR.  That produces a valid pointer to just past the end of
   the operand array, even if it's not valid to dereference it.  */
#define AGGR_INIT_EXPR_ARGP(NODE) \
  (&(TREE_OPERAND (AGGR_INIT_EXPR_CHECK (NODE), 0)) + 3)

/* Abstract iterators for AGGR_INIT_EXPRs.  */

/* Structure containing iterator state.  */
typedef struct aggr_init_expr_arg_iterator_d {
  tree t;	/* the aggr_init_expr */
  int n;	/* argument count */
  int i;	/* next argument index */
} aggr_init_expr_arg_iterator;

/* Initialize the abstract argument list iterator object ITER with the
   arguments from AGGR_INIT_EXPR node EXP.  */
inline void
init_aggr_init_expr_arg_iterator (tree exp,
				       aggr_init_expr_arg_iterator *iter)
{
  iter->t = exp;
  iter->n = aggr_init_expr_nargs (exp);
  iter->i = 0;
}

/* Return the next argument from abstract argument list iterator object ITER,
   and advance its state.  Return NULL_TREE if there are no more arguments.  */
inline tree
next_aggr_init_expr_arg (aggr_init_expr_arg_iterator *iter)
{
  tree result;
  if (iter->i >= iter->n)
    return NULL_TREE;
  result = AGGR_INIT_EXPR_ARG (iter->t, iter->i);
  iter->i++;
  return result;
}

/* Initialize the abstract argument list iterator object ITER, then advance
   past and return the first argument.  Useful in for expressions, e.g.
     for (arg = first_aggr_init_expr_arg (exp, &iter); arg;
          arg = next_aggr_init_expr_arg (&iter))   */
inline tree
first_aggr_init_expr_arg (tree exp, aggr_init_expr_arg_iterator *iter)
{
  init_aggr_init_expr_arg_iterator (exp, iter);
  return next_aggr_init_expr_arg (iter);
}

/* Test whether there are more arguments in abstract argument list iterator
   ITER, without changing its state.  */
inline bool
more_aggr_init_expr_args_p (const aggr_init_expr_arg_iterator *iter)
{
  return (iter->i < iter->n);
}

/* Iterate through each argument ARG of AGGR_INIT_EXPR CALL, using variable
   ITER (of type aggr_init_expr_arg_iterator) to hold the iteration state.  */
#define FOR_EACH_AGGR_INIT_EXPR_ARG(arg, iter, call)			\
  for ((arg) = first_aggr_init_expr_arg ((call), &(iter)); (arg);	\
       (arg) = next_aggr_init_expr_arg (&(iter)))

/* VEC_INIT_EXPR accessors.  */
#define VEC_INIT_EXPR_SLOT(NODE) TREE_OPERAND (VEC_INIT_EXPR_CHECK (NODE), 0)
#define VEC_INIT_EXPR_INIT(NODE) TREE_OPERAND (VEC_INIT_EXPR_CHECK (NODE), 1)

/* Indicates that a VEC_INIT_EXPR is a potential constant expression.
   Only set when the current function is constexpr.  */
#define VEC_INIT_EXPR_IS_CONSTEXPR(NODE) \
  TREE_LANG_FLAG_0 (VEC_INIT_EXPR_CHECK (NODE))

/* Indicates that a VEC_INIT_EXPR is expressing value-initialization.  */
#define VEC_INIT_EXPR_VALUE_INIT(NODE) \
  TREE_LANG_FLAG_1 (VEC_INIT_EXPR_CHECK (NODE))

/* The condition under which this MUST_NOT_THROW_EXPR actually blocks
   exceptions.  NULL_TREE means 'true'.  */
#define MUST_NOT_THROW_COND(NODE) \
  TREE_OPERAND (MUST_NOT_THROW_EXPR_CHECK (NODE), 1)

/* The TYPE_MAIN_DECL for a class template type is a TYPE_DECL, not a
   TEMPLATE_DECL.  This macro determines whether or not a given class
   type is really a template type, as opposed to an instantiation or
   specialization of one.  */
#define CLASSTYPE_IS_TEMPLATE(NODE)  \
  (CLASSTYPE_TEMPLATE_INFO (NODE)    \
   && !CLASSTYPE_USE_TEMPLATE (NODE) \
   && PRIMARY_TEMPLATE_P (CLASSTYPE_TI_TEMPLATE (NODE)))

/* The name used by the user to name the typename type.  Typically,
   this is an IDENTIFIER_NODE, and the same as the DECL_NAME on the
   corresponding TYPE_DECL.  However, this may also be a
   TEMPLATE_ID_EXPR if we had something like `typename X::Y<T>'.  */
#define TYPENAME_TYPE_FULLNAME(NODE) \
  (TYPE_VALUES_RAW (TYPENAME_TYPE_CHECK (NODE)))

/* True if a TYPENAME_TYPE was declared as an "enum".  */
#define TYPENAME_IS_ENUM_P(NODE) \
  (TREE_LANG_FLAG_0 (TYPENAME_TYPE_CHECK (NODE)))

/* True if a TYPENAME_TYPE was declared as a "class", "struct", or
   "union".  */
#define TYPENAME_IS_CLASS_P(NODE) \
  (TREE_LANG_FLAG_1 (TYPENAME_TYPE_CHECK (NODE)))

/* True if a TYPENAME_TYPE is in the process of being resolved.  */
#define TYPENAME_IS_RESOLVING_P(NODE) \
  (TREE_LANG_FLAG_2 (TYPENAME_TYPE_CHECK (NODE)))

/* [class.virtual]

   A class that declares or inherits a virtual function is called a
   polymorphic class.  */
#define TYPE_POLYMORPHIC_P(NODE) (TREE_LANG_FLAG_2 (NODE))

/* Nonzero if this class has a virtual function table pointer.  */
#define TYPE_CONTAINS_VPTR_P(NODE)		\
  (TYPE_POLYMORPHIC_P (NODE) || CLASSTYPE_VBASECLASSES (NODE))

/* This flag is true of a local VAR_DECL if it was declared in a for
   statement, but we are no longer in the scope of the for.  */
#define DECL_DEAD_FOR_LOCAL(NODE) DECL_LANG_FLAG_7 (VAR_DECL_CHECK (NODE))

/* This flag is set on a VAR_DECL that is a DECL_DEAD_FOR_LOCAL
   if we already emitted a warning about using it.  */
#define DECL_ERROR_REPORTED(NODE) DECL_LANG_FLAG_0 (VAR_DECL_CHECK (NODE))

/* Nonzero if NODE is a FUNCTION_DECL (for a function with global
   scope) declared in a local scope.  */
#define DECL_LOCAL_FUNCTION_P(NODE) \
  DECL_LANG_FLAG_0 (FUNCTION_DECL_CHECK (NODE))

/* True if NODE was declared with auto in its return type, but it has
   started compilation and so the return type might have been changed by
   return type deduction; its declared return type should be found in
   DECL_STRUCT_FUNCTION(NODE)->language->x_auto_return_pattern.  */
#define FNDECL_USED_AUTO(NODE) \
  TREE_LANG_FLAG_2 (FUNCTION_DECL_CHECK (NODE))

/* Nonzero if NODE is a DECL which we know about but which has not
   been explicitly declared, such as a built-in function or a friend
   declared inside a class.  In the latter case DECL_HIDDEN_FRIEND_P
   will be set.  */
#define DECL_ANTICIPATED(NODE) \
  (DECL_LANG_SPECIFIC (TYPE_FUNCTION_OR_TEMPLATE_DECL_CHECK (NODE)) \
   ->u.base.anticipated_p)

/* Nonzero if NODE is a FUNCTION_DECL which was declared as a friend
   within a class but has not been declared in the surrounding scope.
   The function is invisible except via argument dependent lookup.  */
#define DECL_HIDDEN_FRIEND_P(NODE) \
  (LANG_DECL_FN_CHECK (DECL_COMMON_CHECK (NODE))->hidden_friend_p)

/* Nonzero if DECL has been declared threadprivate by
   #pragma omp threadprivate.  */
#define CP_DECL_THREADPRIVATE_P(DECL) \
  (DECL_LANG_SPECIFIC (VAR_DECL_CHECK (DECL))->u.base.threadprivate_or_deleted_p)

/* Nonzero if DECL was declared with '= delete'.  */
#define DECL_DELETED_FN(DECL) \
  (DECL_LANG_SPECIFIC (FUNCTION_DECL_CHECK (DECL))->u.base.threadprivate_or_deleted_p)

/* Nonzero if DECL was declared with '= default' (maybe implicitly).  */
#define DECL_DEFAULTED_FN(DECL) \
  (LANG_DECL_FN_CHECK (DECL)->defaulted_p)

/* Nonzero if DECL is explicitly defaulted in the class body.  */
#define DECL_DEFAULTED_IN_CLASS_P(DECL)					\
  (DECL_DEFAULTED_FN (DECL) && DECL_INITIALIZED_IN_CLASS_P (DECL))
/* Nonzero if DECL was defaulted outside the class body.  */
#define DECL_DEFAULTED_OUTSIDE_CLASS_P(DECL)				\
  (DECL_DEFAULTED_FN (DECL)						\
   && !(DECL_ARTIFICIAL (DECL) || DECL_INITIALIZED_IN_CLASS_P (DECL)))

/* Record whether a typedef for type `int' was actually `signed int'.  */
#define C_TYPEDEF_EXPLICITLY_SIGNED(EXP) DECL_LANG_FLAG_1 (EXP)

/* Returns nonzero if DECL has external linkage, as specified by the
   language standard.  (This predicate may hold even when the
   corresponding entity is not actually given external linkage in the
   object file; see decl_linkage for details.)  */
#define DECL_EXTERNAL_LINKAGE_P(DECL) \
  (decl_linkage (DECL) == lk_external)

/* Keep these codes in ascending code order.  */

#define INTEGRAL_CODE_P(CODE)	\
  ((CODE) == ENUMERAL_TYPE	\
   || (CODE) == BOOLEAN_TYPE	\
   || (CODE) == INTEGER_TYPE)

/* [basic.fundamental]

   Types  bool, char, wchar_t, and the signed and unsigned integer types
   are collectively called integral types.

   Note that INTEGRAL_TYPE_P, as defined in tree.h, allows enumeration
   types as well, which is incorrect in C++.  Keep these checks in
   ascending code order.  */
#define CP_INTEGRAL_TYPE_P(TYPE)		\
  (TREE_CODE (TYPE) == BOOLEAN_TYPE		\
   || TREE_CODE (TYPE) == INTEGER_TYPE)

/* Returns true if TYPE is an integral or enumeration name.  Keep
   these checks in ascending code order.  */
#define INTEGRAL_OR_ENUMERATION_TYPE_P(TYPE) \
   (TREE_CODE (TYPE) == ENUMERAL_TYPE || CP_INTEGRAL_TYPE_P (TYPE))

/* Returns true if TYPE is an integral or unscoped enumeration type.  */
#define INTEGRAL_OR_UNSCOPED_ENUMERATION_TYPE_P(TYPE) \
   (UNSCOPED_ENUM_P (TYPE) || CP_INTEGRAL_TYPE_P (TYPE))

/* True if the class type TYPE is a literal type.  */
#define CLASSTYPE_LITERAL_P(TYPE)              \
   (LANG_TYPE_CLASS_CHECK (TYPE)->is_literal)

/* [basic.fundamental]

   Integral and floating types are collectively called arithmetic
   types.  

   As a GNU extension, we also accept complex types.

   Keep these checks in ascending code order.  */
#define ARITHMETIC_TYPE_P(TYPE) \
  (CP_INTEGRAL_TYPE_P (TYPE) \
   || TREE_CODE (TYPE) == REAL_TYPE \
   || TREE_CODE (TYPE) == COMPLEX_TYPE)

/* True iff TYPE is cv decltype(nullptr).  */
#define NULLPTR_TYPE_P(TYPE) (TREE_CODE (TYPE) == NULLPTR_TYPE)

/* [basic.types]

   Arithmetic types, enumeration types, pointer types,
   pointer-to-member types, and std::nullptr_t are collectively called
   scalar types.
   
   Keep these checks in ascending code order.  */
#define SCALAR_TYPE_P(TYPE)			\
  (TYPE_PTRDATAMEM_P (TYPE)			\
   || TREE_CODE (TYPE) == ENUMERAL_TYPE		\
   || ARITHMETIC_TYPE_P (TYPE)			\
   || TYPE_PTR_P (TYPE)				\
   || TYPE_PTRMEMFUNC_P (TYPE)                  \
   || NULLPTR_TYPE_P (TYPE))

/* Determines whether this type is a C++0x scoped enumeration
   type. Scoped enumerations types are introduced via "enum class" or
   "enum struct", e.g.,

     enum class Color {
       Red, Green, Blue
     };

   Scoped enumeration types are different from normal (unscoped)
   enumeration types in several ways:
   
     - The enumerators of a scoped enumeration type are only available
       within the scope of the enumeration type and not in the
       enclosing scope. For example, the Red color can be referred to
       with "Color::Red" but not "Red".

     - Scoped enumerators and enumerations do not implicitly convert
       to integers or 'bool'.

     - The underlying type of the enum is well-defined.  */
#define SCOPED_ENUM_P(TYPE)                                             \
  (TREE_CODE (TYPE) == ENUMERAL_TYPE && ENUM_IS_SCOPED (TYPE))

/* Determine whether this is an unscoped enumeration type.  */
#define UNSCOPED_ENUM_P(TYPE)                                           \
  (TREE_CODE (TYPE) == ENUMERAL_TYPE && !ENUM_IS_SCOPED (TYPE))

/* Set the flag indicating whether an ENUMERAL_TYPE is a C++0x scoped
   enumeration type (1) or a normal (unscoped) enumeration type
   (0).  */
#define SET_SCOPED_ENUM_P(TYPE, VAL)                    \
  (ENUM_IS_SCOPED (TYPE) = (VAL))

#define SET_OPAQUE_ENUM_P(TYPE, VAL)                    \
  (ENUM_IS_OPAQUE (TYPE) = (VAL))

#define OPAQUE_ENUM_P(TYPE)				\
  (TREE_CODE (TYPE) == ENUMERAL_TYPE && ENUM_IS_OPAQUE (TYPE))

/* Determines whether an ENUMERAL_TYPE has an explicit
   underlying type.  */
#define ENUM_FIXED_UNDERLYING_TYPE_P(NODE) (TYPE_LANG_FLAG_5 (NODE))

/* Returns the underlying type of the given enumeration type. The
   underlying type is determined in different ways, depending on the
   properties of the enum:

     - In C++0x, the underlying type can be explicitly specified, e.g.,

         enum E1 : char { ... } // underlying type is char

     - In a C++0x scoped enumeration, the underlying type is int
       unless otherwises specified:

         enum class E2 { ... } // underlying type is int

     - Otherwise, the underlying type is determined based on the
       values of the enumerators. In this case, the
       ENUM_UNDERLYING_TYPE will not be set until after the definition
       of the enumeration is completed by finish_enum.  */
#define ENUM_UNDERLYING_TYPE(TYPE) \
  TREE_TYPE (ENUMERAL_TYPE_CHECK (TYPE))

/* [dcl.init.aggr]

   An aggregate is an array or a class with no user-provided
   constructors, no brace-or-equal-initializers for non-static data
   members, no private or protected non-static data members, no
   base classes, and no virtual functions.

   As an extension, we also treat vectors as aggregates.  Keep these
   checks in ascending code order.  */
#define CP_AGGREGATE_TYPE_P(TYPE)				\
  (TREE_CODE (TYPE) == VECTOR_TYPE				\
   ||TREE_CODE (TYPE) == ARRAY_TYPE				\
   || (CLASS_TYPE_P (TYPE) && !CLASSTYPE_NON_AGGREGATE (TYPE)))

/* Nonzero for a class type means that the class type has a
   user-declared constructor.  */
#define TYPE_HAS_USER_CONSTRUCTOR(NODE) (TYPE_LANG_FLAG_1 (NODE))

/* When appearing in an INDIRECT_REF, it means that the tree structure
   underneath is actually a call to a constructor.  This is needed
   when the constructor must initialize local storage (which can
   be automatically destroyed), rather than allowing it to allocate
   space from the heap.

   When appearing in a SAVE_EXPR, it means that underneath
   is a call to a constructor.

   When appearing in a CONSTRUCTOR, the expression is a
   compound literal.

   When appearing in a FIELD_DECL, it means that this field
   has been duly initialized in its constructor.  */
#define TREE_HAS_CONSTRUCTOR(NODE) (TREE_LANG_FLAG_4 (NODE))

/* True if NODE is a brace-enclosed initializer.  */
#define BRACE_ENCLOSED_INITIALIZER_P(NODE) \
  (TREE_CODE (NODE) == CONSTRUCTOR && TREE_TYPE (NODE) == init_list_type_node)

/* True if NODE is a compound-literal, i.e., a brace-enclosed
   initializer cast to a particular type.  */
#define COMPOUND_LITERAL_P(NODE) \
  (TREE_CODE (NODE) == CONSTRUCTOR && TREE_HAS_CONSTRUCTOR (NODE))

#define EMPTY_CONSTRUCTOR_P(NODE) (TREE_CODE (NODE) == CONSTRUCTOR \
				   && vec_safe_is_empty(CONSTRUCTOR_ELTS(NODE))\
				   && !TREE_HAS_CONSTRUCTOR (NODE))

/* True if NODE is a init-list used as a direct-initializer, i.e.
   B b{1,2}, not B b({1,2}) or B b = {1,2}.  */
#define CONSTRUCTOR_IS_DIRECT_INIT(NODE) (TREE_LANG_FLAG_0 (CONSTRUCTOR_CHECK (NODE)))

/* True if NODE represents a conversion for direct-initialization in a
   template.  Set by perform_implicit_conversion_flags.  */
#define IMPLICIT_CONV_EXPR_DIRECT_INIT(NODE) \
  (TREE_LANG_FLAG_0 (IMPLICIT_CONV_EXPR_CHECK (NODE)))

/* Nonzero means that an object of this type can not be initialized using
   an initializer list.  */
#define CLASSTYPE_NON_AGGREGATE(NODE) \
  (LANG_TYPE_CLASS_CHECK (NODE)->non_aggregate)
#define TYPE_NON_AGGREGATE_CLASS(NODE) \
  (CLASS_TYPE_P (NODE) && CLASSTYPE_NON_AGGREGATE (NODE))

/* Nonzero if there is a non-trivial X::op=(cv X&) for this class.  */
#define TYPE_HAS_COMPLEX_COPY_ASSIGN(NODE) (LANG_TYPE_CLASS_CHECK (NODE)->has_complex_copy_assign)

/* Nonzero if there is a non-trivial X::X(cv X&) for this class.  */
#define TYPE_HAS_COMPLEX_COPY_CTOR(NODE) (LANG_TYPE_CLASS_CHECK (NODE)->has_complex_copy_ctor)

/* Nonzero if there is a non-trivial X::op=(X&&) for this class.  */
#define TYPE_HAS_COMPLEX_MOVE_ASSIGN(NODE) (LANG_TYPE_CLASS_CHECK (NODE)->has_complex_move_assign)

/* Nonzero if there is a non-trivial X::X(X&&) for this class.  */
#define TYPE_HAS_COMPLEX_MOVE_CTOR(NODE) (LANG_TYPE_CLASS_CHECK (NODE)->has_complex_move_ctor)

/* Nonzero if there is a non-trivial default constructor for this class.  */
#define TYPE_HAS_COMPLEX_DFLT(NODE) (LANG_TYPE_CLASS_CHECK (NODE)->has_complex_dflt)

/* Nonzero if TYPE has a trivial destructor.  From [class.dtor]:

     A destructor is trivial if it is an implicitly declared
     destructor and if:

       - all of the direct base classes of its class have trivial
	 destructors,

       - for all of the non-static data members of its class that are
	 of class type (or array thereof), each such class has a
	 trivial destructor.  */
#define TYPE_HAS_TRIVIAL_DESTRUCTOR(NODE) \
  (!TYPE_HAS_NONTRIVIAL_DESTRUCTOR (NODE))

/* Nonzero for _TYPE node means that this type does not have a trivial
   destructor.  Therefore, destroying an object of this type will
   involve a call to a destructor.  This can apply to objects of
   ARRAY_TYPE is the type of the elements needs a destructor.  */
#define TYPE_HAS_NONTRIVIAL_DESTRUCTOR(NODE) \
  (TYPE_LANG_FLAG_4 (NODE))

/* Nonzero for class type means that the default constructor is trivial.  */
#define TYPE_HAS_TRIVIAL_DFLT(NODE) \
  (TYPE_HAS_DEFAULT_CONSTRUCTOR (NODE) && ! TYPE_HAS_COMPLEX_DFLT (NODE))

/* Nonzero for class type means that copy initialization of this type can use
   a bitwise copy.  */
#define TYPE_HAS_TRIVIAL_COPY_CTOR(NODE) \
  (TYPE_HAS_COPY_CTOR (NODE) && ! TYPE_HAS_COMPLEX_COPY_CTOR (NODE))

/* Nonzero for class type means that assignment of this type can use
   a bitwise copy.  */
#define TYPE_HAS_TRIVIAL_COPY_ASSIGN(NODE) \
  (TYPE_HAS_COPY_ASSIGN (NODE) && ! TYPE_HAS_COMPLEX_COPY_ASSIGN (NODE))

/* Returns true if NODE is a pointer-to-data-member.  */
#define TYPE_PTRDATAMEM_P(NODE)			\
  (TREE_CODE (NODE) == OFFSET_TYPE)
/* Returns true if NODE is a pointer.  */
#define TYPE_PTR_P(NODE)			\
  (TREE_CODE (NODE) == POINTER_TYPE)

/* Returns true if NODE is an object type:

     [basic.types]

     An object type is a (possibly cv-qualified) type that is not a
     function type, not a reference type, and not a void type.

   Keep these checks in ascending order, for speed.  */
#define TYPE_OBJ_P(NODE)			\
  (TREE_CODE (NODE) != REFERENCE_TYPE		\
   && !VOID_TYPE_P (NODE)  		        \
   && TREE_CODE (NODE) != FUNCTION_TYPE		\
   && TREE_CODE (NODE) != METHOD_TYPE)

/* Returns true if NODE is a pointer to an object.  Keep these checks
   in ascending tree code order.  */
#define TYPE_PTROB_P(NODE)					\
  (TYPE_PTR_P (NODE) && TYPE_OBJ_P (TREE_TYPE (NODE)))

/* Returns true if NODE is a reference to an object.  Keep these checks
   in ascending tree code order.  */
#define TYPE_REF_OBJ_P(NODE)					\
  (TREE_CODE (NODE) == REFERENCE_TYPE && TYPE_OBJ_P (TREE_TYPE (NODE)))

/* Returns true if NODE is a pointer to an object, or a pointer to
   void.  Keep these checks in ascending tree code order.  */
#define TYPE_PTROBV_P(NODE)					\
  (TYPE_PTR_P (NODE)						\
   && !(TREE_CODE (TREE_TYPE (NODE)) == FUNCTION_TYPE		\
	|| TREE_CODE (TREE_TYPE (NODE)) == METHOD_TYPE))

/* Returns true if NODE is a pointer to function.  */
#define TYPE_PTRFN_P(NODE)				\
  (TYPE_PTR_P (NODE)			                \
   && TREE_CODE (TREE_TYPE (NODE)) == FUNCTION_TYPE)

/* Returns true if NODE is a reference to function.  */
#define TYPE_REFFN_P(NODE)				\
  (TREE_CODE (NODE) == REFERENCE_TYPE			\
   && TREE_CODE (TREE_TYPE (NODE)) == FUNCTION_TYPE)

/* Nonzero for _TYPE node means that this type is a pointer to member
   function type.  */
#define TYPE_PTRMEMFUNC_P(NODE)		\
  (TREE_CODE (NODE) == RECORD_TYPE	\
   && TYPE_LANG_SPECIFIC (NODE)		\
   && TYPE_PTRMEMFUNC_FLAG (NODE))

#define TYPE_PTRMEMFUNC_FLAG(NODE) \
  (LANG_TYPE_CLASS_CHECK (NODE)->ptrmemfunc_flag)

/* Returns true if NODE is a pointer-to-member.  */
#define TYPE_PTRMEM_P(NODE) \
  (TYPE_PTRDATAMEM_P (NODE) || TYPE_PTRMEMFUNC_P (NODE))

/* Returns true if NODE is a pointer or a pointer-to-member.  */
#define TYPE_PTR_OR_PTRMEM_P(NODE) \
  (TYPE_PTR_P (NODE) || TYPE_PTRMEM_P (NODE))

/* Indicates when overload resolution may resolve to a pointer to
   member function. [expr.unary.op]/3 */
#define PTRMEM_OK_P(NODE) \
  TREE_LANG_FLAG_0 (TREE_CHECK3 ((NODE), ADDR_EXPR, OFFSET_REF, SCOPE_REF))

/* Get the POINTER_TYPE to the METHOD_TYPE associated with this
   pointer to member function.  TYPE_PTRMEMFUNC_P _must_ be true,
   before using this macro.  */
#define TYPE_PTRMEMFUNC_FN_TYPE(NODE) \
  (TREE_TYPE (TYPE_FIELDS (NODE)))

/* Returns `A' for a type like `int (A::*)(double)' */
#define TYPE_PTRMEMFUNC_OBJECT_TYPE(NODE) \
  TYPE_METHOD_BASETYPE (TREE_TYPE (TYPE_PTRMEMFUNC_FN_TYPE (NODE)))

/* These are use to manipulate the canonical RECORD_TYPE from the
   hashed POINTER_TYPE, and can only be used on the POINTER_TYPE.  */
#define TYPE_GET_PTRMEMFUNC_TYPE(NODE) \
  (TYPE_LANG_SPECIFIC (NODE) ? LANG_TYPE_PTRMEM_CHECK (NODE)->record : NULL)
#define TYPE_SET_PTRMEMFUNC_TYPE(NODE, VALUE)				\
  do {									\
    if (TYPE_LANG_SPECIFIC (NODE) == NULL)				\
      {									\
	TYPE_LANG_SPECIFIC (NODE) = ggc_alloc_cleared_lang_type		\
	 (sizeof (struct lang_type_ptrmem));				\
	TYPE_LANG_SPECIFIC (NODE)->u.ptrmem.h.is_lang_type_class = 0;	\
      }									\
    TYPE_LANG_SPECIFIC (NODE)->u.ptrmem.record = (VALUE);		\
  } while (0)

/* For a pointer-to-member type of the form `T X::*', this is `X'.
   For a type like `void (X::*)() const', this type is `X', not `const
   X'.  To get at the `const X' you have to look at the
   TYPE_PTRMEM_POINTED_TO_TYPE; there, the first parameter will have
   type `const X*'.  */
#define TYPE_PTRMEM_CLASS_TYPE(NODE)			\
  (TYPE_PTRDATAMEM_P (NODE)					\
   ? TYPE_OFFSET_BASETYPE (NODE)		\
   : TYPE_PTRMEMFUNC_OBJECT_TYPE (NODE))

/* For a pointer-to-member type of the form `T X::*', this is `T'.  */
#define TYPE_PTRMEM_POINTED_TO_TYPE(NODE)		\
   (TYPE_PTRDATAMEM_P (NODE)				\
    ? TREE_TYPE (NODE)					\
    : TREE_TYPE (TYPE_PTRMEMFUNC_FN_TYPE (NODE)))

/* For a pointer-to-member constant `X::Y' this is the RECORD_TYPE for
   `X'.  */
#define PTRMEM_CST_CLASS(NODE) \
  TYPE_PTRMEM_CLASS_TYPE (TREE_TYPE (PTRMEM_CST_CHECK (NODE)))

/* For a pointer-to-member constant `X::Y' this is the _DECL for
   `Y'.  */
#define PTRMEM_CST_MEMBER(NODE) (((ptrmem_cst_t)PTRMEM_CST_CHECK (NODE))->member)

/* The expression in question for a TYPEOF_TYPE.  */
#define TYPEOF_TYPE_EXPR(NODE) (TYPE_VALUES_RAW (TYPEOF_TYPE_CHECK (NODE)))

/* The type in question for an UNDERLYING_TYPE.  */
#define UNDERLYING_TYPE_TYPE(NODE) \
  (TYPE_VALUES_RAW (UNDERLYING_TYPE_CHECK (NODE)))

/* The type in question for BASES.  */
#define BASES_TYPE(NODE) \
  (TYPE_VALUES_RAW (BASES_CHECK (NODE)))

#define BASES_DIRECT(NODE) \
  TREE_LANG_FLAG_0 (BASES_CHECK (NODE))

/* The expression in question for a DECLTYPE_TYPE.  */
#define DECLTYPE_TYPE_EXPR(NODE) (TYPE_VALUES_RAW (DECLTYPE_TYPE_CHECK (NODE)))

/* Whether the DECLTYPE_TYPE_EXPR of NODE was originally parsed as an
   id-expression or a member-access expression. When false, it was
   parsed as a full expression.  */
#define DECLTYPE_TYPE_ID_EXPR_OR_MEMBER_ACCESS_P(NODE) \
  (DECLTYPE_TYPE_CHECK (NODE))->type_common.string_flag

/* These flags indicate that we want different semantics from normal
   decltype: lambda capture just drops references, init capture
   uses auto semantics, lambda proxies look through implicit dereference.  */
#define DECLTYPE_FOR_LAMBDA_CAPTURE(NODE) \
  TREE_LANG_FLAG_0 (DECLTYPE_TYPE_CHECK (NODE))
#define DECLTYPE_FOR_INIT_CAPTURE(NODE) \
  TREE_LANG_FLAG_1 (DECLTYPE_TYPE_CHECK (NODE))
#define DECLTYPE_FOR_LAMBDA_PROXY(NODE) \
  TREE_LANG_FLAG_2 (DECLTYPE_TYPE_CHECK (NODE))

/* Nonzero for VAR_DECL and FUNCTION_DECL node means that `extern' was
   specified in its declaration.  This can also be set for an
   erroneously declared PARM_DECL.  */
#define DECL_THIS_EXTERN(NODE) \
  DECL_LANG_FLAG_2 (VAR_FUNCTION_OR_PARM_DECL_CHECK (NODE))

/* Nonzero for VAR_DECL and FUNCTION_DECL node means that `static' was
   specified in its declaration.  This can also be set for an
   erroneously declared PARM_DECL.  */
#define DECL_THIS_STATIC(NODE) \
  DECL_LANG_FLAG_6 (VAR_FUNCTION_OR_PARM_DECL_CHECK (NODE))

/* Nonzero for FIELD_DECL node means that this field is a lambda capture
   field for an array of runtime bound.  */
#define DECL_VLA_CAPTURE_P(NODE) \
  DECL_LANG_FLAG_1 (FIELD_DECL_CHECK (NODE))

/* Nonzero for FIELD_DECL node means that this field is a base class
   of the parent object, as opposed to a member field.  */
#define DECL_FIELD_IS_BASE(NODE) \
  DECL_LANG_FLAG_6 (FIELD_DECL_CHECK (NODE))

/* Nonzero for FIELD_DECL node means that this field is a simple (no
   explicit initializer) lambda capture field, making it invisible to
   name lookup in unevaluated contexts.  */
#define DECL_NORMAL_CAPTURE_P(NODE) \
  DECL_LANG_FLAG_7 (FIELD_DECL_CHECK (NODE))

/* Nonzero if TYPE is an anonymous union or struct type.  We have to use a
   flag for this because "A union for which objects or pointers are
   declared is not an anonymous union" [class.union].  */
#define ANON_AGGR_TYPE_P(NODE)				\
  (CLASS_TYPE_P (NODE) && LANG_TYPE_CLASS_CHECK (NODE)->anon_aggr)
#define SET_ANON_AGGR_TYPE_P(NODE)			\
  (LANG_TYPE_CLASS_CHECK (NODE)->anon_aggr = 1)

/* Nonzero if TYPE is an anonymous union type.  */
#define ANON_UNION_TYPE_P(NODE) \
  (TREE_CODE (NODE) == UNION_TYPE && ANON_AGGR_TYPE_P (NODE))

/* Define fields and accessors for nodes representing declared names.  */

#define TYPE_WAS_ANONYMOUS(NODE) (LANG_TYPE_CLASS_CHECK (NODE)->was_anonymous)

/* C++: all of these are overloaded!  These apply only to TYPE_DECLs.  */

/* The format of each node in the DECL_FRIENDLIST is as follows:

   The TREE_PURPOSE will be the name of a function, i.e., an
   IDENTIFIER_NODE.  The TREE_VALUE will be itself a TREE_LIST, whose
   TREE_VALUEs are friends with the given name.  */
#define DECL_FRIENDLIST(NODE)		(DECL_INITIAL (NODE))
#define FRIEND_NAME(LIST) (TREE_PURPOSE (LIST))
#define FRIEND_DECLS(LIST) (TREE_VALUE (LIST))

/* The DECL_ACCESS, if non-NULL, is a TREE_LIST.  The TREE_PURPOSE of
   each node is a type; the TREE_VALUE is the access granted for this
   DECL in that type.  The DECL_ACCESS is set by access declarations.
   For example, if a member that would normally be public in a
   derived class is made protected, then the derived class and the
   protected_access_node will appear in the DECL_ACCESS for the node.  */
#define DECL_ACCESS(NODE) (LANG_DECL_U2_CHECK (NODE, 0)->access)

/* Nonzero if the FUNCTION_DECL is a global constructor.  */
#define DECL_GLOBAL_CTOR_P(NODE) \
  (LANG_DECL_FN_CHECK (NODE)->global_ctor_p)

/* Nonzero if the FUNCTION_DECL is a global destructor.  */
#define DECL_GLOBAL_DTOR_P(NODE) \
  (LANG_DECL_FN_CHECK (NODE)->global_dtor_p)

/* Accessor macros for C++ template decl nodes.  */

/* The DECL_TEMPLATE_PARMS are a list.  The TREE_PURPOSE of each node
   is a INT_CST whose TREE_INT_CST_LOW indicates the level of the
   template parameters, with 1 being the outermost set of template
   parameters.  The TREE_VALUE is a vector, whose elements are the
   template parameters at each level.  Each element in the vector is a
   TREE_LIST, whose TREE_VALUE is a PARM_DECL (if the parameter is a
   non-type parameter), or a TYPE_DECL (if the parameter is a type
   parameter).  The TREE_PURPOSE is the default value, if any.  The
   TEMPLATE_PARM_INDEX for the parameter is available as the
   DECL_INITIAL (for a PARM_DECL) or as the TREE_TYPE (for a
   TYPE_DECL).  */
#define DECL_TEMPLATE_PARMS(NODE)       \
  TEMPLATE_DECL_CHECK (NODE)->decl_non_common.arguments
#define DECL_INNERMOST_TEMPLATE_PARMS(NODE) \
   INNERMOST_TEMPLATE_PARMS (DECL_TEMPLATE_PARMS (NODE))
#define DECL_NTPARMS(NODE) \
   TREE_VEC_LENGTH (DECL_INNERMOST_TEMPLATE_PARMS (NODE))
/* For function, method, class-data templates.  */
#define DECL_TEMPLATE_RESULT(NODE)      \
  DECL_RESULT_FLD (TEMPLATE_DECL_CHECK (NODE))
/* For a function template at namespace scope, DECL_TEMPLATE_INSTANTIATIONS
   lists all instantiations and specializations of the function so that
   tsubst_friend_function can reassign them to another template if we find
   that the namespace-scope template is really a partial instantiation of a
   friend template.

   For a class template the DECL_TEMPLATE_INSTANTIATIONS lists holds
   all instantiations and specializations of the class type, including
   partial instantiations and partial specializations, so that if we
   explicitly specialize a partial instantiation we can walk the list
   in maybe_process_partial_specialization and reassign them or complain
   as appropriate.

   In both cases, the TREE_PURPOSE of each node contains the arguments
   used; the TREE_VALUE contains the generated variable.  The template
   arguments are always complete.  For example, given:

      template <class T> struct S1 {
	template <class U> struct S2 {};
	template <class U> struct S2<U*> {};
      };

   the record for the partial specialization will contain, as its
   argument list, { {T}, {U*} }, and will be on the
   DECL_TEMPLATE_INSTANTIATIONS list for `template <class T> template
   <class U> struct S1<T>::S2'.

   This list is not used for other templates.  */
#define DECL_TEMPLATE_INSTANTIATIONS(NODE) \
  DECL_VINDEX (TEMPLATE_DECL_CHECK (NODE))

/* For a class template, this list contains the partial
   specializations of this template.  (Full specializations are not
   recorded on this list.)  The TREE_PURPOSE holds the arguments used
   in the partial specialization (e.g., for `template <class T> struct
   S<T*, int>' this will be `T*, int'.)  The arguments will also include
   any outer template arguments.  The TREE_VALUE holds the TEMPLATE_DECL
   for the partial specialization.  The TREE_TYPE is the _TYPE node for
   the partial specialization.

   This list is not used for other templates.  */
#define DECL_TEMPLATE_SPECIALIZATIONS(NODE)     \
  DECL_SIZE (TEMPLATE_DECL_CHECK (NODE))

/* Nonzero for a DECL which is actually a template parameter.  Keep
   these checks in ascending tree code order.   */
#define DECL_TEMPLATE_PARM_P(NODE)		\
  (DECL_LANG_FLAG_0 (NODE)			\
   && (TREE_CODE (NODE) == CONST_DECL		\
       || TREE_CODE (NODE) == PARM_DECL		\
       || TREE_CODE (NODE) == TYPE_DECL		\
       || TREE_CODE (NODE) == TEMPLATE_DECL))

/* Mark NODE as a template parameter.  */
#define SET_DECL_TEMPLATE_PARM_P(NODE) \
  (DECL_LANG_FLAG_0 (NODE) = 1)

/* Nonzero if NODE is a template template parameter.  */
#define DECL_TEMPLATE_TEMPLATE_PARM_P(NODE) \
  (TREE_CODE (NODE) == TEMPLATE_DECL && DECL_TEMPLATE_PARM_P (NODE))

/* Nonzero for a DECL that represents a function template.  */
#define DECL_FUNCTION_TEMPLATE_P(NODE)                          \
  (TREE_CODE (NODE) == TEMPLATE_DECL                            \
   && DECL_TEMPLATE_RESULT (NODE) != NULL_TREE			\
   && TREE_CODE (DECL_TEMPLATE_RESULT (NODE)) == FUNCTION_DECL)

/* Nonzero for a DECL that represents a class template or alias
   template.  */
#define DECL_TYPE_TEMPLATE_P(NODE)				\
  (TREE_CODE (NODE) == TEMPLATE_DECL				\
   && DECL_TEMPLATE_RESULT (NODE) != NULL_TREE			\
   && TREE_CODE (DECL_TEMPLATE_RESULT (NODE)) == TYPE_DECL)

/* Nonzero for a DECL that represents a class template.  */
#define DECL_CLASS_TEMPLATE_P(NODE)				\
  (DECL_TYPE_TEMPLATE_P (NODE)					\
   && DECL_IMPLICIT_TYPEDEF_P (DECL_TEMPLATE_RESULT (NODE)))

/* Nonzero for a TEMPLATE_DECL that represents an alias template.  */
#define DECL_ALIAS_TEMPLATE_P(NODE)			\
  (DECL_TYPE_TEMPLATE_P (NODE)				\
   && !DECL_ARTIFICIAL (DECL_TEMPLATE_RESULT (NODE)))

/* Nonzero for a NODE which declares a type.  */
#define DECL_DECLARES_TYPE_P(NODE) \
  (TREE_CODE (NODE) == TYPE_DECL || DECL_TYPE_TEMPLATE_P (NODE))

/* Nonzero if NODE declares a function.  */
#define DECL_DECLARES_FUNCTION_P(NODE) \
  (TREE_CODE (NODE) == FUNCTION_DECL || DECL_FUNCTION_TEMPLATE_P (NODE))

/* Nonzero if NODE is the typedef implicitly generated for a type when
   the type is declared.  In C++, `struct S {};' is roughly
   equivalent to `struct S {}; typedef struct S S;' in C.
   DECL_IMPLICIT_TYPEDEF_P will hold for the typedef indicated in this
   example.  In C++, there is a second implicit typedef for each
   class, in the scope of `S' itself, so that you can say `S::S'.
   DECL_SELF_REFERENCE_P will hold for that second typedef.  */
#define DECL_IMPLICIT_TYPEDEF_P(NODE) \
  (TREE_CODE (NODE) == TYPE_DECL && DECL_LANG_FLAG_2 (NODE))
#define SET_DECL_IMPLICIT_TYPEDEF_P(NODE) \
  (DECL_LANG_FLAG_2 (NODE) = 1)
#define DECL_SELF_REFERENCE_P(NODE) \
  (TREE_CODE (NODE) == TYPE_DECL && DECL_LANG_FLAG_4 (NODE))
#define SET_DECL_SELF_REFERENCE_P(NODE) \
  (DECL_LANG_FLAG_4 (NODE) = 1)

/* A `primary' template is one that has its own template header and is not
   a partial specialization.  A member function of a class template is a
   template, but not primary.  A member template is primary.  Friend
   templates are primary, too.  */

/* Returns the primary template corresponding to these parameters.  */
#define DECL_PRIMARY_TEMPLATE(NODE) \
  (TREE_TYPE (DECL_INNERMOST_TEMPLATE_PARMS (NODE)))

/* Returns nonzero if NODE is a primary template.  */
#define PRIMARY_TEMPLATE_P(NODE) (DECL_PRIMARY_TEMPLATE (NODE) == (NODE))

/* Nonzero iff NODE is a specialization of a template.  The value
   indicates the type of specializations:

     1=implicit instantiation

     2=partial or explicit specialization, e.g.:

        template <> int min<int> (int, int),

     3=explicit instantiation, e.g.:
  
        template int min<int> (int, int);

   Note that NODE will be marked as a specialization even if the
   template it is instantiating is not a primary template.  For
   example, given:

     template <typename T> struct O { 
       void f();
       struct I {}; 
     };
    
   both O<int>::f and O<int>::I will be marked as instantiations.

   If DECL_USE_TEMPLATE is nonzero, then DECL_TEMPLATE_INFO will also
   be non-NULL.  */
#define DECL_USE_TEMPLATE(NODE) (DECL_LANG_SPECIFIC (NODE)->u.base.use_template)

/* Like DECL_USE_TEMPLATE, but for class types.  */
#define CLASSTYPE_USE_TEMPLATE(NODE) \
  (LANG_TYPE_CLASS_CHECK (NODE)->use_template)

/* True if NODE is a specialization of a primary template.  */
#define CLASSTYPE_SPECIALIZATION_OF_PRIMARY_TEMPLATE_P(NODE)	\
  (CLASS_TYPE_P (NODE)						\
   && CLASSTYPE_USE_TEMPLATE (NODE)				\
   && PRIMARY_TEMPLATE_P (CLASSTYPE_TI_TEMPLATE (NODE)))

#define DECL_TEMPLATE_INSTANTIATION(NODE) (DECL_USE_TEMPLATE (NODE) & 1)
#define CLASSTYPE_TEMPLATE_INSTANTIATION(NODE) \
  (CLASSTYPE_USE_TEMPLATE (NODE) & 1)

#define DECL_TEMPLATE_SPECIALIZATION(NODE) (DECL_USE_TEMPLATE (NODE) == 2)
#define SET_DECL_TEMPLATE_SPECIALIZATION(NODE) (DECL_USE_TEMPLATE (NODE) = 2)

/* Returns true for an explicit or partial specialization of a class
   template.  */
#define CLASSTYPE_TEMPLATE_SPECIALIZATION(NODE) \
  (CLASSTYPE_USE_TEMPLATE (NODE) == 2)
#define SET_CLASSTYPE_TEMPLATE_SPECIALIZATION(NODE) \
  (CLASSTYPE_USE_TEMPLATE (NODE) = 2)

#define DECL_IMPLICIT_INSTANTIATION(NODE) (DECL_USE_TEMPLATE (NODE) == 1)
#define SET_DECL_IMPLICIT_INSTANTIATION(NODE) (DECL_USE_TEMPLATE (NODE) = 1)
#define CLASSTYPE_IMPLICIT_INSTANTIATION(NODE) \
  (CLASSTYPE_USE_TEMPLATE (NODE) == 1)
#define SET_CLASSTYPE_IMPLICIT_INSTANTIATION(NODE) \
  (CLASSTYPE_USE_TEMPLATE (NODE) = 1)

#define DECL_EXPLICIT_INSTANTIATION(NODE) (DECL_USE_TEMPLATE (NODE) == 3)
#define SET_DECL_EXPLICIT_INSTANTIATION(NODE) (DECL_USE_TEMPLATE (NODE) = 3)
#define CLASSTYPE_EXPLICIT_INSTANTIATION(NODE) \
  (CLASSTYPE_USE_TEMPLATE (NODE) == 3)
#define SET_CLASSTYPE_EXPLICIT_INSTANTIATION(NODE) \
  (CLASSTYPE_USE_TEMPLATE (NODE) = 3)

/* Nonzero if DECL is a friend function which is an instantiation
   from the point of view of the compiler, but not from the point of
   view of the language.  For example given:
      template <class T> struct S { friend void f(T) {}; };
   the declaration of `void f(int)' generated when S<int> is
   instantiated will not be a DECL_TEMPLATE_INSTANTIATION, but will be
   a DECL_FRIEND_PSEUDO_TEMPLATE_INSTANTIATION.  */
#define DECL_FRIEND_PSEUDO_TEMPLATE_INSTANTIATION(DECL) \
  (DECL_TEMPLATE_INFO (DECL) && !DECL_USE_TEMPLATE (DECL))

/* Nonzero if DECL is a function generated from a function 'temploid',
   i.e. template, member of class template, or dependent friend.  */
#define DECL_TEMPLOID_INSTANTIATION(DECL)		\
  (DECL_TEMPLATE_INSTANTIATION (DECL)			\
   || DECL_FRIEND_PSEUDO_TEMPLATE_INSTANTIATION (DECL))

/* Nonzero if DECL is either defined implicitly by the compiler or
   generated from a temploid.  */
#define DECL_GENERATED_P(DECL) \
  (DECL_TEMPLOID_INSTANTIATION (DECL) || DECL_DEFAULTED_FN (DECL))

/* Nonzero iff we are currently processing a declaration for an
   entity with its own template parameter list, and which is not a
   full specialization.  */
#define PROCESSING_REAL_TEMPLATE_DECL_P() \
  (processing_template_decl > template_class_depth (current_scope ()))

/* Nonzero if this VAR_DECL or FUNCTION_DECL has already been
   instantiated, i.e. its definition has been generated from the
   pattern given in the template.  */
#define DECL_TEMPLATE_INSTANTIATED(NODE) \
  DECL_LANG_FLAG_1 (VAR_OR_FUNCTION_DECL_CHECK (NODE))

/* We know what we're doing with this decl now.  */
#define DECL_INTERFACE_KNOWN(NODE) DECL_LANG_FLAG_5 (NODE)

/* DECL_EXTERNAL must be set on a decl until the decl is actually emitted,
   so that assemble_external will work properly.  So we have this flag to
   tell us whether the decl is really not external.

   This flag does not indicate whether or not the decl is defined in the
   current translation unit; it indicates whether or not we should emit the
   decl at the end of compilation if it is defined and needed.  */
#define DECL_NOT_REALLY_EXTERN(NODE) \
  (DECL_LANG_SPECIFIC (NODE)->u.base.not_really_extern)

#define DECL_REALLY_EXTERN(NODE) \
  (DECL_EXTERNAL (NODE) && ! DECL_NOT_REALLY_EXTERN (NODE))

/* A thunk is a stub function.

   A thunk is an alternate entry point for an ordinary FUNCTION_DECL.
   The address of the ordinary FUNCTION_DECL is given by the
   DECL_INITIAL, which is always an ADDR_EXPR whose operand is a
   FUNCTION_DECL.  The job of the thunk is to either adjust the this
   pointer before transferring control to the FUNCTION_DECL, or call
   FUNCTION_DECL and then adjust the result value. Note, the result
   pointer adjusting thunk must perform a call to the thunked
   function, (or be implemented via passing some invisible parameter
   to the thunked function, which is modified to perform the
   adjustment just before returning).

   A thunk may perform either, or both, of the following operations:

   o Adjust the this or result pointer by a constant offset.
   o Adjust the this or result pointer by looking up a vcall or vbase offset
     in the vtable.

   A this pointer adjusting thunk converts from a base to a derived
   class, and hence adds the offsets. A result pointer adjusting thunk
   converts from a derived class to a base, and hence subtracts the
   offsets.  If both operations are performed, then the constant
   adjustment is performed first for this pointer adjustment and last
   for the result pointer adjustment.

   The constant adjustment is given by THUNK_FIXED_OFFSET.  If the
   vcall or vbase offset is required, THUNK_VIRTUAL_OFFSET is
   used. For this pointer adjusting thunks, it is the vcall offset
   into the vtable.  For result pointer adjusting thunks it is the
   binfo of the virtual base to convert to.  Use that binfo's vbase
   offset.

   It is possible to have equivalent covariant thunks.  These are
   distinct virtual covariant thunks whose vbase offsets happen to
   have the same value.  THUNK_ALIAS is used to pick one as the
   canonical thunk, which will get all the this pointer adjusting
   thunks attached to it.  */

/* An integer indicating how many bytes should be subtracted from the
   this or result pointer when this function is called.  */
#define THUNK_FIXED_OFFSET(DECL) \
  (DECL_LANG_SPECIFIC (THUNK_FUNCTION_CHECK (DECL))->u.fn.u5.fixed_offset)

/* A tree indicating how to perform the virtual adjustment. For a this
   adjusting thunk it is the number of bytes to be added to the vtable
   to find the vcall offset. For a result adjusting thunk, it is the
   binfo of the relevant virtual base.  If NULL, then there is no
   virtual adjust.  (The vptr is always located at offset zero from
   the this or result pointer.)  (If the covariant type is within the
   class hierarchy being laid out, the vbase index is not yet known
   at the point we need to create the thunks, hence the need to use
   binfos.)  */

#define THUNK_VIRTUAL_OFFSET(DECL) \
  (LANG_DECL_U2_CHECK (FUNCTION_DECL_CHECK (DECL), 0)->access)

/* A thunk which is equivalent to another thunk.  */
#define THUNK_ALIAS(DECL) \
  (DECL_LANG_SPECIFIC (FUNCTION_DECL_CHECK (DECL))->u.min.template_info)

/* For thunk NODE, this is the FUNCTION_DECL thunked to.  It is
   possible for the target to be a thunk too.  */
#define THUNK_TARGET(NODE)				\
  (LANG_DECL_FN_CHECK (NODE)->befriending_classes)

/* True for a SCOPE_REF iff the "template" keyword was used to
   indicate that the qualified name denotes a template.  */
#define QUALIFIED_NAME_IS_TEMPLATE(NODE) \
  (TREE_LANG_FLAG_1 (SCOPE_REF_CHECK (NODE)))

/* True for an OMP_ATOMIC that has dependent parameters.  These are stored
   as an expr in operand 1, and integer_zero_node in operand 0.  */
#define OMP_ATOMIC_DEPENDENT_P(NODE) \
  (TREE_CODE (TREE_OPERAND (OMP_ATOMIC_CHECK (NODE), 0)) == INTEGER_CST)

/* Used while gimplifying continue statements bound to OMP_FOR nodes.  */
#define OMP_FOR_GIMPLIFYING_P(NODE) \
  (TREE_LANG_FLAG_0 (OMP_FOR_CHECK (NODE)))

/* A language-specific token attached to the OpenMP data clauses to
   hold code (or code fragments) related to ctors, dtors, and op=.
   See semantics.c for details.  */
#define CP_OMP_CLAUSE_INFO(NODE) \
  TREE_TYPE (OMP_CLAUSE_RANGE_CHECK (NODE, OMP_CLAUSE_PRIVATE, \
				     OMP_CLAUSE_COPYPRIVATE))

/* Nonzero if this transaction expression's body contains statements.  */
#define TRANSACTION_EXPR_IS_STMT(NODE) \
   TREE_LANG_FLAG_0 (TRANSACTION_EXPR_CHECK (NODE))

/* These macros provide convenient access to the various _STMT nodes
   created when parsing template declarations.  */
#define TRY_STMTS(NODE)		TREE_OPERAND (TRY_BLOCK_CHECK (NODE), 0)
#define TRY_HANDLERS(NODE)	TREE_OPERAND (TRY_BLOCK_CHECK (NODE), 1)

#define EH_SPEC_STMTS(NODE)	TREE_OPERAND (EH_SPEC_BLOCK_CHECK (NODE), 0)
#define EH_SPEC_RAISES(NODE)	TREE_OPERAND (EH_SPEC_BLOCK_CHECK (NODE), 1)

#define USING_STMT_NAMESPACE(NODE) TREE_OPERAND (USING_STMT_CHECK (NODE), 0)

/* Nonzero if this try block is a function try block.  */
#define FN_TRY_BLOCK_P(NODE)	TREE_LANG_FLAG_3 (TRY_BLOCK_CHECK (NODE))
#define HANDLER_PARMS(NODE)	TREE_OPERAND (HANDLER_CHECK (NODE), 0)
#define HANDLER_BODY(NODE)	TREE_OPERAND (HANDLER_CHECK (NODE), 1)
#define HANDLER_TYPE(NODE)	TREE_TYPE (HANDLER_CHECK (NODE))

/* CLEANUP_STMT accessors.  The statement(s) covered, the cleanup to run
   and the VAR_DECL for which this cleanup exists.  */
#define CLEANUP_BODY(NODE)	TREE_OPERAND (CLEANUP_STMT_CHECK (NODE), 0)
#define CLEANUP_EXPR(NODE)	TREE_OPERAND (CLEANUP_STMT_CHECK (NODE), 1)
#define CLEANUP_DECL(NODE)	TREE_OPERAND (CLEANUP_STMT_CHECK (NODE), 2)

/* IF_STMT accessors. These give access to the condition of the if
   statement, the then block of the if statement, and the else block
   of the if statement if it exists.  */
#define IF_COND(NODE)		TREE_OPERAND (IF_STMT_CHECK (NODE), 0)
#define THEN_CLAUSE(NODE)	TREE_OPERAND (IF_STMT_CHECK (NODE), 1)
#define ELSE_CLAUSE(NODE)	TREE_OPERAND (IF_STMT_CHECK (NODE), 2)
#define IF_SCOPE(NODE)		TREE_OPERAND (IF_STMT_CHECK (NODE), 3)

/* WHILE_STMT accessors. These give access to the condition of the
   while statement and the body of the while statement, respectively.  */
#define WHILE_COND(NODE)	TREE_OPERAND (WHILE_STMT_CHECK (NODE), 0)
#define WHILE_BODY(NODE)	TREE_OPERAND (WHILE_STMT_CHECK (NODE), 1)

/* DO_STMT accessors. These give access to the condition of the do
   statement and the body of the do statement, respectively.  */
#define DO_COND(NODE)		TREE_OPERAND (DO_STMT_CHECK (NODE), 0)
#define DO_BODY(NODE)		TREE_OPERAND (DO_STMT_CHECK (NODE), 1)

/* FOR_STMT accessors. These give access to the init statement,
   condition, update expression, and body of the for statement,
   respectively.  */
#define FOR_INIT_STMT(NODE)	TREE_OPERAND (FOR_STMT_CHECK (NODE), 0)
#define FOR_COND(NODE)		TREE_OPERAND (FOR_STMT_CHECK (NODE), 1)
#define FOR_EXPR(NODE)		TREE_OPERAND (FOR_STMT_CHECK (NODE), 2)
#define FOR_BODY(NODE)		TREE_OPERAND (FOR_STMT_CHECK (NODE), 3)
#define FOR_SCOPE(NODE)		TREE_OPERAND (FOR_STMT_CHECK (NODE), 4)

/* RANGE_FOR_STMT accessors. These give access to the declarator,
   expression, body, and scope of the statement, respectively.  */
#define RANGE_FOR_DECL(NODE)	TREE_OPERAND (RANGE_FOR_STMT_CHECK (NODE), 0)
#define RANGE_FOR_EXPR(NODE)	TREE_OPERAND (RANGE_FOR_STMT_CHECK (NODE), 1)
#define RANGE_FOR_BODY(NODE)	TREE_OPERAND (RANGE_FOR_STMT_CHECK (NODE), 2)
#define RANGE_FOR_SCOPE(NODE)	TREE_OPERAND (RANGE_FOR_STMT_CHECK (NODE), 3)

#define SWITCH_STMT_COND(NODE)	TREE_OPERAND (SWITCH_STMT_CHECK (NODE), 0)
#define SWITCH_STMT_BODY(NODE)	TREE_OPERAND (SWITCH_STMT_CHECK (NODE), 1)
#define SWITCH_STMT_TYPE(NODE)	TREE_OPERAND (SWITCH_STMT_CHECK (NODE), 2)
#define SWITCH_STMT_SCOPE(NODE)	TREE_OPERAND (SWITCH_STMT_CHECK (NODE), 3)

/* STMT_EXPR accessor.  */
#define STMT_EXPR_STMT(NODE)	TREE_OPERAND (STMT_EXPR_CHECK (NODE), 0)

/* EXPR_STMT accessor. This gives the expression associated with an
   expression statement.  */
#define EXPR_STMT_EXPR(NODE)	TREE_OPERAND (EXPR_STMT_CHECK (NODE), 0)

/* True if this TARGET_EXPR was created by build_cplus_new, and so we can
   discard it if it isn't useful.  */
#define TARGET_EXPR_IMPLICIT_P(NODE) \
  TREE_LANG_FLAG_0 (TARGET_EXPR_CHECK (NODE))

/* True if this TARGET_EXPR is the result of list-initialization of a
   temporary.  */
#define TARGET_EXPR_LIST_INIT_P(NODE) \
  TREE_LANG_FLAG_1 (TARGET_EXPR_CHECK (NODE))

/* True if this TARGET_EXPR expresses direct-initialization of an object
   to be named later.  */
#define TARGET_EXPR_DIRECT_INIT_P(NODE) \
  TREE_LANG_FLAG_2 (TARGET_EXPR_CHECK (NODE))

/* True if EXPR expresses direct-initialization of a TYPE.  */
#define DIRECT_INIT_EXPR_P(TYPE,EXPR)					\
  (TREE_CODE (EXPR) == TARGET_EXPR && TREE_LANG_FLAG_2 (EXPR)		\
   && same_type_ignoring_top_level_qualifiers_p (TYPE, TREE_TYPE (EXPR)))

/* True if this CONVERT_EXPR is for a conversion to virtual base in
   an NSDMI, and should be re-evaluated when used in a constructor.  */
#define CONVERT_EXPR_VBASE_PATH(NODE) \
  TREE_LANG_FLAG_0 (CONVERT_EXPR_CHECK (NODE))

/* True if SIZEOF_EXPR argument is type.  */
#define SIZEOF_EXPR_TYPE_P(NODE) \
  TREE_LANG_FLAG_0 (SIZEOF_EXPR_CHECK (NODE))

/* An enumeration of the kind of tags that C++ accepts.  */
enum tag_types {
  none_type = 0, /* Not a tag type.  */
  record_type,   /* "struct" types.  */
  class_type,    /* "class" types.  */
  union_type,    /* "union" types.  */
  enum_type,     /* "enum" types.  */
  typename_type  /* "typename" types.  */
};

/* The various kinds of lvalues we distinguish.  */
enum cp_lvalue_kind_flags {
  clk_none = 0,     /* Things that are not an lvalue.  */
  clk_ordinary = 1, /* An ordinary lvalue.  */
  clk_rvalueref = 2,/* An xvalue (rvalue formed using an rvalue reference) */
  clk_class = 4,    /* A prvalue of class-type.  */
  clk_bitfield = 8, /* An lvalue for a bit-field.  */
  clk_packed = 16   /* An lvalue for a packed field.  */
};

/* This type is used for parameters and variables which hold
   combinations of the flags in enum cp_lvalue_kind_flags.  */
typedef int cp_lvalue_kind;

/* Various kinds of template specialization, instantiation, etc.  */
typedef enum tmpl_spec_kind {
  tsk_none,		   /* Not a template at all.  */
  tsk_invalid_member_spec, /* An explicit member template
			      specialization, but the enclosing
			      classes have not all been explicitly
			      specialized.  */
  tsk_invalid_expl_inst,   /* An explicit instantiation containing
			      template parameter lists.  */
  tsk_excessive_parms,	   /* A template declaration with too many
			      template parameter lists.  */
  tsk_insufficient_parms,  /* A template declaration with too few
			      parameter lists.  */
  tsk_template,		   /* A template declaration.  */
  tsk_expl_spec,	   /* An explicit specialization.  */
  tsk_expl_inst		   /* An explicit instantiation.  */
} tmpl_spec_kind;

/* The various kinds of access.  BINFO_ACCESS depends on these being
   two bit quantities.  The numerical values are important; they are
   used to initialize RTTI data structures, so changing them changes
   the ABI.  */
typedef enum access_kind {
  ak_none = 0,		   /* Inaccessible.  */
  ak_public = 1,	   /* Accessible, as a `public' thing.  */
  ak_protected = 2,	   /* Accessible, as a `protected' thing.  */
  ak_private = 3	   /* Accessible, as a `private' thing.  */
} access_kind;

/* The various kinds of special functions.  If you add to this list,
   you should update special_function_p as well.  */
typedef enum special_function_kind {
  sfk_none = 0,		   /* Not a special function.  This enumeral
			      must have value zero; see
			      special_function_p.  */
  sfk_constructor,	   /* A constructor.  */
  sfk_copy_constructor,    /* A copy constructor.  */
  sfk_move_constructor,    /* A move constructor.  */
  sfk_copy_assignment,     /* A copy assignment operator.  */
  sfk_move_assignment,     /* A move assignment operator.  */
  sfk_destructor,	   /* A destructor.  */
  sfk_complete_destructor, /* A destructor for complete objects.  */
  sfk_base_destructor,     /* A destructor for base subobjects.  */
  sfk_deleting_destructor, /* A destructor for complete objects that
			      deletes the object after it has been
			      destroyed.  */
  sfk_conversion,	   /* A conversion operator.  */
  sfk_inheriting_constructor /* An inheriting constructor */
} special_function_kind;

/* The various kinds of linkage.  From [basic.link],

      A name is said to have linkage when it might denote the same
      object, reference, function, type, template, namespace or value
      as a name introduced in another scope:

      -- When a name has external linkage, the entity it denotes can
	 be referred to from scopes of other translation units or from
	 other scopes of the same translation unit.

      -- When a name has internal linkage, the entity it denotes can
	 be referred to by names from other scopes in the same
	 translation unit.

      -- When a name has no linkage, the entity it denotes cannot be
	 referred to by names from other scopes.  */

typedef enum linkage_kind {
  lk_none,			/* No linkage.  */
  lk_internal,			/* Internal linkage.  */
  lk_external			/* External linkage.  */
} linkage_kind;

typedef enum duration_kind {
  dk_static,
  dk_thread,
  dk_auto,
  dk_dynamic
} duration_kind;

/* Bitmask flags to control type substitution.  */
enum tsubst_flags {
  tf_none = 0,			 /* nothing special */
  tf_error = 1 << 0,		 /* give error messages  */
  tf_warning = 1 << 1,	 	 /* give warnings too  */
  tf_ignore_bad_quals = 1 << 2,	 /* ignore bad cvr qualifiers */
  tf_keep_type_decl = 1 << 3,	 /* retain typedef type decls
				    (make_typename_type use) */
  tf_ptrmem_ok = 1 << 4,	 /* pointers to member ok (internal
				    instantiate_type use) */
  tf_user = 1 << 5,		 /* found template must be a user template
				    (lookup_template_class use) */
  tf_conv = 1 << 6,		 /* We are determining what kind of
				    conversion might be permissible,
				    not actually performing the
				    conversion.  */
  tf_decltype = 1 << 7,          /* We are the operand of decltype.
				    Used to implement the special rules
				    for calls in decltype (5.2.2/11).  */
  tf_partial = 1 << 8,		 /* Doing initial explicit argument
				    substitution in fn_type_unification.  */
  /* Convenient substitution flags combinations.  */
  tf_warning_or_error = tf_warning | tf_error
};

/* This type is used for parameters and variables which hold
   combinations of the flags in enum tsubst_flags.  */
typedef int tsubst_flags_t;

/* The kind of checking we can do looking in a class hierarchy.  */
enum base_access_flags {
  ba_any = 0,  /* Do not check access, allow an ambiguous base,
		      prefer a non-virtual base */
  ba_unique = 1 << 0,  /* Must be a unique base.  */
  ba_check_bit = 1 << 1,   /* Check access.  */
  ba_check = ba_unique | ba_check_bit,
  ba_ignore_scope = 1 << 2 /* Ignore access allowed by local scope.  */
};

/* This type is used for parameters and variables which hold
   combinations of the flags in enum base_access_flags.  */
typedef int base_access;

/* The various kinds of access check during parsing.  */
typedef enum deferring_kind {
  dk_no_deferred = 0, /* Check access immediately */
  dk_deferred = 1,    /* Deferred check */
  dk_no_check = 2     /* No access check */
} deferring_kind;

/* The kind of base we can find, looking in a class hierarchy.
   Values <0 indicate we failed.  */
typedef enum base_kind {
  bk_inaccessible = -3,   /* The base is inaccessible */
  bk_ambig = -2,	  /* The base is ambiguous */
  bk_not_base = -1,	  /* It is not a base */
  bk_same_type = 0,	  /* It is the same type */
  bk_proper_base = 1,	  /* It is a proper base */
  bk_via_virtual = 2	  /* It is a proper base, but via a virtual
			     path. This might not be the canonical
			     binfo.  */
} base_kind;

/* Node for "pointer to (virtual) function".
   This may be distinct from ptr_type_node so gdb can distinguish them.  */
#define vfunc_ptr_type_node  vtable_entry_type


/* For building calls to `delete'.  */
extern GTY(()) tree integer_two_node;

/* The number of function bodies which we are currently processing.
   (Zero if we are at namespace scope, one inside the body of a
   function, two inside the body of a function in a local class, etc.)  */
extern int function_depth;

/* Nonzero if we are inside eq_specializations, which affects comparison of
   PARM_DECLs in cp_tree_equal.  */
extern int comparing_specializations;

/* In parser.c.  */

/* Nonzero if we are parsing an unevaluated operand: an operand to
   sizeof, typeof, or alignof.  This is a count since operands to
   sizeof can be nested.  */

extern int cp_unevaluated_operand;
extern tree cp_convert_range_for (tree, tree, tree);
extern bool parsing_nsdmi (void);

// An RAII class used to inhibit the evaluation of operands during parsing
// and template instantiation. Evaluation warnings are also inhibited.
class cp_unevaluated
{
public:
  cp_unevaluated ();
  ~cp_unevaluated ();
};

/* in pt.c  */

/* These values are used for the `STRICT' parameter to type_unification and
   fn_type_unification.  Their meanings are described with the
   documentation for fn_type_unification.  */

typedef enum unification_kind_t {
  DEDUCE_CALL,
  DEDUCE_CONV,
  DEDUCE_EXACT
} unification_kind_t;

// An RAII class used to create a new pointer map for local
// specializations. When the stack goes out of scope, the
// previous pointer map is restored.
class local_specialization_stack
{
public:
  local_specialization_stack ();
  ~local_specialization_stack ();

  struct pointer_map_t *saved;
};

/* in class.c */

extern int current_class_depth;

/* An array of all local classes present in this translation unit, in
   declaration order.  */
extern GTY(()) vec<tree, va_gc> *local_classes;

/* Here's where we control how name mangling takes place.  */

/* Cannot use '$' up front, because this confuses gdb
   (names beginning with '$' are gdb-local identifiers).

   Note that all forms in which the '$' is significant are long enough
   for direct indexing (meaning that if we know there is a '$'
   at a particular location, we can index into the string at
   any other location that provides distinguishing characters).  */

/* Define NO_DOT_IN_LABEL in your favorite tm file if your assembler
   doesn't allow '.' in symbol names.  */
#ifndef NO_DOT_IN_LABEL

#define JOINER '.'

#define AUTO_TEMP_NAME "_.tmp_"
#define VFIELD_BASE ".vf"
#define VFIELD_NAME "_vptr."
#define VFIELD_NAME_FORMAT "_vptr.%s"

#else /* NO_DOT_IN_LABEL */

#ifndef NO_DOLLAR_IN_LABEL

#define JOINER '$'

#define AUTO_TEMP_NAME "_$tmp_"
#define VFIELD_BASE "$vf"
#define VFIELD_NAME "_vptr$"
#define VFIELD_NAME_FORMAT "_vptr$%s"

#else /* NO_DOLLAR_IN_LABEL */

#define AUTO_TEMP_NAME "__tmp_"
#define TEMP_NAME_P(ID_NODE) \
  (!strncmp (IDENTIFIER_POINTER (ID_NODE), AUTO_TEMP_NAME, \
	     sizeof (AUTO_TEMP_NAME) - 1))
#define VTABLE_NAME "__vt_"
#define VTABLE_NAME_P(ID_NODE) \
  (!strncmp (IDENTIFIER_POINTER (ID_NODE), VTABLE_NAME, \
	     sizeof (VTABLE_NAME) - 1))
#define VFIELD_BASE "__vfb"
#define VFIELD_NAME "__vptr_"
#define VFIELD_NAME_P(ID_NODE) \
  (!strncmp (IDENTIFIER_POINTER (ID_NODE), VFIELD_NAME, \
	    sizeof (VFIELD_NAME) - 1))
#define VFIELD_NAME_FORMAT "__vptr_%s"

#endif	/* NO_DOLLAR_IN_LABEL */
#endif	/* NO_DOT_IN_LABEL */

#define THIS_NAME "this"

#define IN_CHARGE_NAME "__in_chrg"

#define VTBL_PTR_TYPE		"__vtbl_ptr_type"
#define VTABLE_DELTA_NAME	"__delta"
#define VTABLE_PFN_NAME		"__pfn"

#define LAMBDANAME_PREFIX "__lambda"
#define LAMBDANAME_FORMAT LAMBDANAME_PREFIX "%d"

#define UDLIT_OP_ANSI_PREFIX "operator\"\""
#define UDLIT_OP_ANSI_FORMAT UDLIT_OP_ANSI_PREFIX "%s"
#define UDLIT_OP_MANGLED_PREFIX "li"
#define UDLIT_OP_MANGLED_FORMAT UDLIT_OP_MANGLED_PREFIX "%s"
#define UDLIT_OPER_P(ID_NODE) \
  (!strncmp (IDENTIFIER_POINTER (ID_NODE), \
             UDLIT_OP_ANSI_PREFIX, \
	     sizeof (UDLIT_OP_ANSI_PREFIX) - 1))
#define UDLIT_OP_SUFFIX(ID_NODE) \
  (IDENTIFIER_POINTER (ID_NODE) + sizeof (UDLIT_OP_ANSI_PREFIX) - 1)

#if !defined(NO_DOLLAR_IN_LABEL) || !defined(NO_DOT_IN_LABEL)

#define VTABLE_NAME_P(ID_NODE) (IDENTIFIER_POINTER (ID_NODE)[1] == 'v' \
  && IDENTIFIER_POINTER (ID_NODE)[2] == 't' \
  && IDENTIFIER_POINTER (ID_NODE)[3] == JOINER)

#define TEMP_NAME_P(ID_NODE) \
  (!strncmp (IDENTIFIER_POINTER (ID_NODE), AUTO_TEMP_NAME, sizeof (AUTO_TEMP_NAME)-1))
#define VFIELD_NAME_P(ID_NODE) \
  (!strncmp (IDENTIFIER_POINTER (ID_NODE), VFIELD_NAME, sizeof(VFIELD_NAME)-1))

#endif /* !defined(NO_DOLLAR_IN_LABEL) || !defined(NO_DOT_IN_LABEL) */


/* Nonzero if we're done parsing and into end-of-file activities.  */

extern int at_eof;

/* A list of namespace-scope objects which have constructors or
   destructors which reside in the global scope.  The decl is stored
   in the TREE_VALUE slot and the initializer is stored in the
   TREE_PURPOSE slot.  */
extern GTY(()) tree static_aggregates;
/* Likewise, for thread local storage.  */
extern GTY(()) tree tls_aggregates;

enum overload_flags { NO_SPECIAL = 0, DTOR_FLAG, TYPENAME_FLAG };

/* These are uses as bits in flags passed to various functions to
   control their behavior.  Despite the LOOKUP_ prefix, many of these
   do not control name lookup.  ??? Functions using these flags should
   probably be modified to accept explicit boolean flags for the
   behaviors relevant to them.  */
/* Check for access violations.  */
#define LOOKUP_PROTECT (1 << 0)
#define LOOKUP_NORMAL (LOOKUP_PROTECT)
/* Even if the function found by lookup is a virtual function, it
   should be called directly.  */
#define LOOKUP_NONVIRTUAL (1 << 1)
/* Non-converting (i.e., "explicit") constructors are not tried.  This flag
   indicates that we are not performing direct-initialization.  */
#define LOOKUP_ONLYCONVERTING (1 << 2)
#define LOOKUP_IMPLICIT (LOOKUP_NORMAL | LOOKUP_ONLYCONVERTING)
/* If a temporary is created, it should be created so that it lives
   as long as the current variable bindings; otherwise it only lives
   until the end of the complete-expression.  It also forces
   direct-initialization in cases where other parts of the compiler
   have already generated a temporary, such as reference
   initialization and the catch parameter.  */
#define DIRECT_BIND (1 << 3)
/* We're performing a user-defined conversion, so more user-defined
   conversions are not permitted (only built-in conversions).  */
#define LOOKUP_NO_CONVERSION (1 << 4)
/* The user has explicitly called a destructor.  (Therefore, we do
   not need to check that the object is non-NULL before calling the
   destructor.)  */
#define LOOKUP_DESTRUCTOR (1 << 5)
/* Do not permit references to bind to temporaries.  */
#define LOOKUP_NO_TEMP_BIND (1 << 6)
/* Do not accept objects, and possibly namespaces.  */
#define LOOKUP_PREFER_TYPES (1 << 7)
/* Do not accept objects, and possibly types.   */
#define LOOKUP_PREFER_NAMESPACES (1 << 8)
/* Accept types or namespaces.  */
#define LOOKUP_PREFER_BOTH (LOOKUP_PREFER_TYPES | LOOKUP_PREFER_NAMESPACES)
/* Return friend declarations and un-declared builtin functions.
   (Normally, these entities are registered in the symbol table, but
   not found by lookup.)  */
#define LOOKUP_HIDDEN (LOOKUP_PREFER_NAMESPACES << 1)
/* Prefer that the lvalue be treated as an rvalue.  */
#define LOOKUP_PREFER_RVALUE (LOOKUP_HIDDEN << 1)
/* We're inside an init-list, so narrowing conversions are ill-formed.  */
#define LOOKUP_NO_NARROWING (LOOKUP_PREFER_RVALUE << 1)
/* We're looking up a constructor for list-initialization.  */
#define LOOKUP_LIST_INIT_CTOR (LOOKUP_NO_NARROWING << 1)
/* This is the first parameter of a copy constructor.  */
#define LOOKUP_COPY_PARM (LOOKUP_LIST_INIT_CTOR << 1)
/* We only want to consider list constructors.  */
#define LOOKUP_LIST_ONLY (LOOKUP_COPY_PARM << 1)
/* Return after determining which function to call and checking access.
   Used by sythesized_method_walk to determine which functions will
   be called to initialize subobjects, in order to determine exception
   specification and possible implicit delete.
   This is kind of a hack, but exiting early avoids problems with trying
   to perform argument conversions when the class isn't complete yet.  */
#define LOOKUP_SPECULATIVE (LOOKUP_LIST_ONLY << 1)
/* Used by calls from defaulted functions to limit the overload set to avoid
   cycles trying to declare them (core issue 1092).  */
#define LOOKUP_DEFAULTED (LOOKUP_SPECULATIVE << 1)
/* Used in calls to store_init_value to suppress its usual call to
   digest_init.  */
#define LOOKUP_ALREADY_DIGESTED (LOOKUP_DEFAULTED << 1)
/* An instantiation with explicit template arguments.  */
#define LOOKUP_EXPLICIT_TMPL_ARGS (LOOKUP_ALREADY_DIGESTED << 1)
/* Like LOOKUP_NO_TEMP_BIND, but also prevent binding to xvalues.  */
#define LOOKUP_NO_RVAL_BIND (LOOKUP_EXPLICIT_TMPL_ARGS << 1)

#define LOOKUP_NAMESPACES_ONLY(F)  \
  (((F) & LOOKUP_PREFER_NAMESPACES) && !((F) & LOOKUP_PREFER_TYPES))
#define LOOKUP_TYPES_ONLY(F)  \
  (!((F) & LOOKUP_PREFER_NAMESPACES) && ((F) & LOOKUP_PREFER_TYPES))
#define LOOKUP_QUALIFIERS_ONLY(F)     ((F) & LOOKUP_PREFER_BOTH)


/* These flags are used by the conversion code.
   CONV_IMPLICIT   :  Perform implicit conversions (standard and user-defined).
   CONV_STATIC     :  Perform the explicit conversions for static_cast.
   CONV_CONST      :  Perform the explicit conversions for const_cast.
   CONV_REINTERPRET:  Perform the explicit conversions for reinterpret_cast.
   CONV_PRIVATE    :  Perform upcasts to private bases.
   CONV_FORCE_TEMP :  Require a new temporary when converting to the same
		      aggregate type.  */

#define CONV_IMPLICIT    1
#define CONV_STATIC      2
#define CONV_CONST       4
#define CONV_REINTERPRET 8
#define CONV_PRIVATE	 16
/* #define CONV_NONCONVERTING 32 */
#define CONV_FORCE_TEMP  64
#define CONV_OLD_CONVERT (CONV_IMPLICIT | CONV_STATIC | CONV_CONST \
			  | CONV_REINTERPRET)
#define CONV_C_CAST      (CONV_IMPLICIT | CONV_STATIC | CONV_CONST \
			  | CONV_REINTERPRET | CONV_PRIVATE | CONV_FORCE_TEMP)

/* Used by build_expr_type_conversion to indicate which types are
   acceptable as arguments to the expression under consideration.  */

#define WANT_INT	1 /* integer types, including bool */
#define WANT_FLOAT	2 /* floating point types */
#define WANT_ENUM	4 /* enumerated types */
#define WANT_POINTER	8 /* pointer types */
#define WANT_NULL      16 /* null pointer constant */
#define WANT_VECTOR_OR_COMPLEX 32 /* vector or complex types */
#define WANT_ARITH	(WANT_INT | WANT_FLOAT | WANT_VECTOR_OR_COMPLEX)

/* Used with comptypes, and related functions, to guide type
   comparison.  */

#define COMPARE_STRICT	      0 /* Just check if the types are the
				   same.  */
#define COMPARE_BASE	      1 /* Check to see if the second type is
				   derived from the first.  */
#define COMPARE_DERIVED	      2 /* Like COMPARE_BASE, but in
				   reverse.  */
#define COMPARE_REDECLARATION 4 /* The comparison is being done when
				   another declaration of an existing
				   entity is seen.  */
#define COMPARE_STRUCTURAL    8 /* The comparison is intended to be
				   structural. The actual comparison
				   will be identical to
				   COMPARE_STRICT.  */

/* Used with push_overloaded_decl.  */
#define PUSH_GLOBAL	     0  /* Push the DECL into namespace scope,
				   regardless of the current scope.  */
#define PUSH_LOCAL	     1  /* Push the DECL into the current
				   scope.  */
#define PUSH_USING	     2  /* We are pushing this DECL as the
				   result of a using declaration.  */

/* Used with start function.  */
#define SF_DEFAULT	     0  /* No flags.  */
#define SF_PRE_PARSED	     1  /* The function declaration has
				   already been parsed.  */
#define SF_INCLASS_INLINE    2  /* The function is an inline, defined
				   in the class body.  */

/* Used with start_decl's initialized parameter.  */
#define SD_UNINITIALIZED     0
#define SD_INITIALIZED       1
#define SD_DEFAULTED         2
#define SD_DELETED           3

/* Returns nonzero iff TYPE1 and TYPE2 are the same type, or if TYPE2
   is derived from TYPE1, or if TYPE2 is a pointer (reference) to a
   class derived from the type pointed to (referred to) by TYPE1.  */
#define same_or_base_type_p(TYPE1, TYPE2) \
  comptypes ((TYPE1), (TYPE2), COMPARE_BASE)

/* These macros are used to access a TEMPLATE_PARM_INDEX.  */
#define TEMPLATE_PARM_INDEX_CAST(NODE) \
	((template_parm_index*)TEMPLATE_PARM_INDEX_CHECK (NODE))
#define TEMPLATE_PARM_IDX(NODE) (TEMPLATE_PARM_INDEX_CAST (NODE)->index)
#define TEMPLATE_PARM_LEVEL(NODE) (TEMPLATE_PARM_INDEX_CAST (NODE)->level)
#define TEMPLATE_PARM_DESCENDANTS(NODE) (TREE_CHAIN (NODE))
#define TEMPLATE_PARM_ORIG_LEVEL(NODE) (TEMPLATE_PARM_INDEX_CAST (NODE)->orig_level)
#define TEMPLATE_PARM_DECL(NODE) (TEMPLATE_PARM_INDEX_CAST (NODE)->decl)
#define TEMPLATE_PARM_PARAMETER_PACK(NODE) \
  (TREE_LANG_FLAG_0 (TEMPLATE_PARM_INDEX_CHECK (NODE)))

/* These macros are for accessing the fields of TEMPLATE_TYPE_PARM,
   TEMPLATE_TEMPLATE_PARM and BOUND_TEMPLATE_TEMPLATE_PARM nodes.  */
#define TEMPLATE_TYPE_PARM_INDEX(NODE)					\
  (TYPE_VALUES_RAW (TREE_CHECK3 ((NODE), TEMPLATE_TYPE_PARM,		\
				 TEMPLATE_TEMPLATE_PARM,		\
				 BOUND_TEMPLATE_TEMPLATE_PARM)))
#define TEMPLATE_TYPE_IDX(NODE) \
  (TEMPLATE_PARM_IDX (TEMPLATE_TYPE_PARM_INDEX (NODE)))
#define TEMPLATE_TYPE_LEVEL(NODE) \
  (TEMPLATE_PARM_LEVEL (TEMPLATE_TYPE_PARM_INDEX (NODE)))
#define TEMPLATE_TYPE_ORIG_LEVEL(NODE) \
  (TEMPLATE_PARM_ORIG_LEVEL (TEMPLATE_TYPE_PARM_INDEX (NODE)))
#define TEMPLATE_TYPE_DECL(NODE) \
  (TEMPLATE_PARM_DECL (TEMPLATE_TYPE_PARM_INDEX (NODE)))
#define TEMPLATE_TYPE_PARAMETER_PACK(NODE) \
  (TEMPLATE_PARM_PARAMETER_PACK (TEMPLATE_TYPE_PARM_INDEX (NODE)))

/* True iff this TEMPLATE_TYPE_PARM represents decltype(auto).  */
#define AUTO_IS_DECLTYPE(NODE) \
  (TYPE_LANG_FLAG_5 (TEMPLATE_TYPE_PARM_CHECK (NODE)))

/* These constants can used as bit flags in the process of tree formatting.

   TFF_PLAIN_IDENTIFIER: unqualified part of a name.
   TFF_SCOPE: include the class and namespace scope of the name.
   TFF_CHASE_TYPEDEF: print the original type-id instead of the typedef-name.
   TFF_DECL_SPECIFIERS: print decl-specifiers.
   TFF_CLASS_KEY_OR_ENUM: precede a class-type name (resp. enum name) with
       a class-key (resp. `enum').
   TFF_RETURN_TYPE: include function return type.
   TFF_FUNCTION_DEFAULT_ARGUMENTS: include function default parameter values.
   TFF_EXCEPTION_SPECIFICATION: show function exception specification.
   TFF_TEMPLATE_HEADER: show the template<...> header in a
       template-declaration.
   TFF_TEMPLATE_NAME: show only template-name.
   TFF_EXPR_IN_PARENS: parenthesize expressions.
   TFF_NO_FUNCTION_ARGUMENTS: don't show function arguments.
   TFF_UNQUALIFIED_NAME: do not print the qualifying scope of the
       top-level entity.
   TFF_NO_OMIT_DEFAULT_TEMPLATE_ARGUMENTS: do not omit template arguments
       identical to their defaults.
   TFF_NO_TEMPLATE_BINDINGS: do not print information about the template
       arguments for a function template specialization.  */

#define TFF_PLAIN_IDENTIFIER			(0)
#define TFF_SCOPE				(1)
#define TFF_CHASE_TYPEDEF			(1 << 1)
#define TFF_DECL_SPECIFIERS			(1 << 2)
#define TFF_CLASS_KEY_OR_ENUM			(1 << 3)
#define TFF_RETURN_TYPE				(1 << 4)
#define TFF_FUNCTION_DEFAULT_ARGUMENTS		(1 << 5)
#define TFF_EXCEPTION_SPECIFICATION		(1 << 6)
#define TFF_TEMPLATE_HEADER			(1 << 7)
#define TFF_TEMPLATE_NAME			(1 << 8)
#define TFF_EXPR_IN_PARENS			(1 << 9)
#define TFF_NO_FUNCTION_ARGUMENTS		(1 << 10)
#define TFF_UNQUALIFIED_NAME			(1 << 11)
#define TFF_NO_OMIT_DEFAULT_TEMPLATE_ARGUMENTS	(1 << 12)
#define TFF_NO_TEMPLATE_BINDINGS		(1 << 13)

/* Returns the TEMPLATE_DECL associated to a TEMPLATE_TEMPLATE_PARM
   node.  */
#define TEMPLATE_TEMPLATE_PARM_TEMPLATE_DECL(NODE)	\
  ((TREE_CODE (NODE) == BOUND_TEMPLATE_TEMPLATE_PARM)	\
   ? TYPE_TI_TEMPLATE (NODE)				\
   : TYPE_NAME (NODE))

/* in lex.c  */

extern void init_reswords (void);

typedef struct GTY(()) operator_name_info_t {
  /* The IDENTIFIER_NODE for the operator.  */
  tree identifier;
  /* The name of the operator.  */
  const char *name;
  /* The mangled name of the operator.  */
  const char *mangled_name;
  /* The arity of the operator.  */
  int arity;
} operator_name_info_t;

/* A mapping from tree codes to operator name information.  */
extern GTY(()) operator_name_info_t operator_name_info
  [(int) MAX_TREE_CODES];
/* Similar, but for assignment operators.  */
extern GTY(()) operator_name_info_t assignment_operator_name_info
  [(int) MAX_TREE_CODES];

/* A type-qualifier, or bitmask therefore, using the TYPE_QUAL
   constants.  */

typedef int cp_cv_quals;

/* Non-static member functions have an optional virt-specifier-seq.
   There is a VIRT_SPEC value for each virt-specifier.
   They can be combined by bitwise-or to form the complete set of
   virt-specifiers for a member function.  */
enum virt_specifier
  {
    VIRT_SPEC_UNSPECIFIED = 0x0,
    VIRT_SPEC_FINAL       = 0x1,
    VIRT_SPEC_OVERRIDE    = 0x2
  };

/* A type-qualifier, or bitmask therefore, using the VIRT_SPEC
   constants.  */

typedef int cp_virt_specifiers;

/* Wherever there is a function-cv-qual, there could also be a ref-qualifier:

   [dcl.fct]
   The return type, the parameter-type-list, the ref-qualifier, and
   the cv-qualifier-seq, but not the default arguments or the exception
   specification, are part of the function type.

   REF_QUAL_NONE    Ordinary member function with no ref-qualifier
   REF_QUAL_LVALUE  Member function with the &-ref-qualifier
   REF_QUAL_RVALUE  Member function with the &&-ref-qualifier */

enum cp_ref_qualifier {
  REF_QUAL_NONE = 0,
  REF_QUAL_LVALUE = 1,
  REF_QUAL_RVALUE = 2
};

/* A storage class.  */

typedef enum cp_storage_class {
  /* sc_none must be zero so that zeroing a cp_decl_specifier_seq
     sets the storage_class field to sc_none.  */
  sc_none = 0,
  sc_auto,
  sc_register,
  sc_static,
  sc_extern,
  sc_mutable
} cp_storage_class;

/* An individual decl-specifier.  This is used to index the array of
   locations for the declspecs in struct cp_decl_specifier_seq
   below.  */

typedef enum cp_decl_spec {
  ds_first,
  ds_signed = ds_first,
  ds_unsigned,
  ds_short,
  ds_long,
  ds_const,
  ds_volatile,
  ds_restrict,
  ds_inline,
  ds_virtual,
  ds_explicit,
  ds_friend,
  ds_typedef,
  ds_alias,
  ds_constexpr,
  ds_complex,
  ds_thread,
  ds_type_spec,
  ds_redefined_builtin_type_spec,
  ds_attribute,
  ds_std_attribute,
  ds_storage_class,
  ds_long_long,
  ds_concept,
  ds_last /* This enumerator must always be the last one.  */
} cp_decl_spec;

/* A decl-specifier-seq.  */

typedef struct cp_decl_specifier_seq {
  /* An array of locations for the declaration sepecifiers, indexed by
     enum cp_decl_spec_word.  */
  source_location locations[ds_last];
  /* The primary type, if any, given by the decl-specifier-seq.
     Modifiers, like "short", "const", and "unsigned" are not
     reflected here.  This field will be a TYPE, unless a typedef-name
     was used, in which case it will be a TYPE_DECL.  */
  tree type;
  /* The attributes, if any, provided with the specifier sequence.  */
  tree attributes;
  /* The c++11 attributes that follows the type specifier.  */
  tree std_attributes;
  /* If non-NULL, a built-in type that the user attempted to redefine
     to some other type.  */
  tree redefined_builtin_type;
  /* The storage class specified -- or sc_none if no storage class was
     explicitly specified.  */
  cp_storage_class storage_class;
  /* True iff TYPE_SPEC defines a class or enum.  */
  BOOL_BITFIELD type_definition_p : 1;
  /* True iff multiple types were (erroneously) specified for this
     decl-specifier-seq.  */
  BOOL_BITFIELD multiple_types_p : 1;
  /* True iff multiple storage classes were (erroneously) specified
     for this decl-specifier-seq or a combination of a storage class
     with a typedef specifier.  */
  BOOL_BITFIELD conflicting_specifiers_p : 1;
  /* True iff at least one decl-specifier was found.  */
  BOOL_BITFIELD any_specifiers_p : 1;
  /* True iff at least one type-specifier was found.  */
  BOOL_BITFIELD any_type_specifiers_p : 1;
  /* True iff "int" was explicitly provided.  */
  BOOL_BITFIELD explicit_int_p : 1;
  /* True iff "__int128" was explicitly provided.  */
  BOOL_BITFIELD explicit_int128_p : 1;
  /* True iff "char" was explicitly provided.  */
  BOOL_BITFIELD explicit_char_p : 1;
  /* True iff ds_thread is set for __thread, not thread_local.  */
  BOOL_BITFIELD gnu_thread_keyword_p : 1;
} cp_decl_specifier_seq;

/* The various kinds of declarators.  */

typedef enum cp_declarator_kind {
  cdk_id,
  cdk_function,
  cdk_array,
  cdk_pointer,
  cdk_reference,
  cdk_ptrmem,
  cdk_error
} cp_declarator_kind;

/* A declarator.  */

typedef struct cp_declarator cp_declarator;

typedef struct cp_parameter_declarator cp_parameter_declarator;

/* A parameter, before it has been semantically analyzed.  */
struct cp_parameter_declarator {
  /* The next parameter, or NULL_TREE if none.  */
  cp_parameter_declarator *next;
  /* The decl-specifiers-seq for the parameter.  */
  cp_decl_specifier_seq decl_specifiers;
  /* The declarator for the parameter.  */
  cp_declarator *declarator;
  /* The default-argument expression, or NULL_TREE, if none.  */
  tree default_argument;
  /* True iff this is the first parameter in the list and the
     parameter sequence ends with an ellipsis.  */
  bool ellipsis_p;
};

/* A declarator.  */
struct cp_declarator {
  /* The kind of declarator.  */
  ENUM_BITFIELD (cp_declarator_kind) kind : 4;
  /* Whether we parsed an ellipsis (`...') just before the declarator,
     to indicate this is a parameter pack.  */
  BOOL_BITFIELD parameter_pack_p : 1;
  location_t id_loc; /* Currently only set for cdk_id and cdk_function. */
  /* GNU Attributes that apply to this declarator.  If the declarator
     is a pointer or a reference, these attribute apply to the type
     pointed to.  */
  tree attributes;
  /* Standard C++11 attributes that apply to this declarator.  If the
     declarator is a pointer or a reference, these attributes apply
     to the pointer, rather than to the type pointed to.  */
  tree std_attributes;
  /* For all but cdk_id and cdk_error, the contained declarator.  For
     cdk_id and cdk_error, guaranteed to be NULL.  */
  cp_declarator *declarator;
  union {
    /* For identifiers.  */
    struct {
      /* If non-NULL, the qualifying scope (a NAMESPACE_DECL or
	 *_TYPE) for this identifier.  */
      tree qualifying_scope;
      /* The unqualified name of the entity -- an IDENTIFIER_NODE,
	 BIT_NOT_EXPR, or TEMPLATE_ID_EXPR.  */
      tree unqualified_name;
      /* If this is the name of a function, what kind of special
	 function (if any).  */
      special_function_kind sfk;
    } id;
    /* For functions.  */
    struct {
      /* The parameters to the function as a TREE_LIST of decl/default.  */
      tree parameters;
      /* The cv-qualifiers for the function.  */
      cp_cv_quals qualifiers;
      /* The virt-specifiers for the function.  */
      cp_virt_specifiers virt_specifiers;
      /* The ref-qualifier for the function.  */
      cp_ref_qualifier ref_qualifier;
      /* The exception-specification for the function.  */
      tree exception_specification;
      /* The late-specified return type, if any.  */
      tree late_return_type;
    } function;
    /* For arrays.  */
    struct {
      /* The bounds to the array.  */
      tree bounds;
    } array;
    /* For cdk_pointer and cdk_ptrmem.  */
    struct {
      /* The cv-qualifiers for the pointer.  */
      cp_cv_quals qualifiers;
      /* For cdk_ptrmem, the class type containing the member.  */
      tree class_type;
    } pointer;
    /* For cdk_reference */
    struct {
      /* The cv-qualifiers for the reference.  These qualifiers are
         only used to diagnose ill-formed code.  */
      cp_cv_quals qualifiers;
      /* Whether this is an rvalue reference */
      bool rvalue_ref;
    } reference;
  } u;
};

/* A level of template instantiation.  */
struct GTY((chain_next ("%h.next"))) tinst_level {
  /* The immediately deeper level in the chain.  */
  struct tinst_level *next;

  /* The original node.  Can be either a DECL (for a function or static
     data member) or a TYPE (for a class), depending on what we were
     asked to instantiate.  */
  tree decl;

  /* The location where the template is instantiated.  */
  location_t locus;

  /* errorcount+sorrycount when we pushed this level.  */
  int errors;

  /* True if the location is in a system header.  */
  bool in_system_header_p;
};

bool decl_spec_seq_has_spec_p (const cp_decl_specifier_seq *, cp_decl_spec);

/* Return the type of the `this' parameter of FNTYPE.  */

inline tree
type_of_this_parm (const_tree fntype)
{
  function_args_iterator iter;
  gcc_assert (TREE_CODE (fntype) == METHOD_TYPE);
  function_args_iter_init (&iter, fntype);
  return function_args_iter_cond (&iter);
}

/* Return the class of the `this' parameter of FNTYPE.  */

inline tree
class_of_this_parm (const_tree fntype)
{
  return TREE_TYPE (type_of_this_parm (fntype));
}

/* A parameter list indicating for a function with no parameters,
   e.g  "int f(void)".  */
extern cp_parameter_declarator *no_parameters;

/* True if we saw "#pragma GCC java_exceptions".  */
extern bool pragma_java_exceptions;

/* in call.c */
extern bool check_dtor_name			(tree, tree);
bool magic_varargs_p                            (tree);

extern tree build_conditional_expr		(location_t, tree, tree, tree, 
                                                 tsubst_flags_t);
extern tree build_addr_func			(tree, tsubst_flags_t);
extern void set_flags_from_callee		(tree);
extern tree build_call_a			(tree, int, tree*);
extern tree build_call_n			(tree, int, ...);
extern bool null_ptr_cst_p			(tree);
extern bool null_member_pointer_value_p		(tree);
extern bool sufficient_parms_p			(const_tree);
extern tree type_decays_to			(tree);
extern tree build_user_type_conversion		(tree, tree, int,
						 tsubst_flags_t);
extern tree build_new_function_call		(tree, vec<tree, va_gc> **, bool, 
						 tsubst_flags_t);
extern tree build_operator_new_call		(tree, vec<tree, va_gc> **, tree *,
						 tree *, tree, tree *,
						 tsubst_flags_t);
extern tree build_new_method_call		(tree, tree, vec<tree, va_gc> **,
						 tree, int, tree *,
						 tsubst_flags_t);
extern tree build_special_member_call		(tree, tree, vec<tree, va_gc> **,
						 tree, int, tsubst_flags_t);
extern tree build_new_op			(location_t, enum tree_code,
						 int, tree, tree, tree, tree *,
						 tsubst_flags_t);
extern tree build_op_call			(tree, vec<tree, va_gc> **,
						 tsubst_flags_t);
extern tree build_op_delete_call		(enum tree_code, tree, tree,
						 bool, tree, tree,
						 tsubst_flags_t);
extern bool can_convert				(tree, tree, tsubst_flags_t);
<<<<<<< HEAD
extern bool can_convert_standard                (tree, tree, tsubst_flags_t);
=======
extern bool can_convert_standard		(tree, tree, tsubst_flags_t);
>>>>>>> 87dd8ab0
extern bool can_convert_arg			(tree, tree, tree, int,
						 tsubst_flags_t);
extern bool can_convert_arg_bad			(tree, tree, tree, int,
						 tsubst_flags_t);
extern bool enforce_access			(tree, tree, tree,
						 tsubst_flags_t);
extern void push_defarg_context			(tree);
extern void pop_defarg_context			(void);
extern tree convert_default_arg			(tree, tree, tree, int,
						 tsubst_flags_t);
extern tree convert_arg_to_ellipsis		(tree, tsubst_flags_t);
extern tree build_x_va_arg			(source_location, tree, tree);
extern tree cxx_type_promotes_to		(tree);
extern tree type_passed_as			(tree);
extern tree convert_for_arg_passing		(tree, tree, tsubst_flags_t);
extern bool is_properly_derived_from		(tree, tree);
extern tree initialize_reference		(tree, tree, int,
						 tsubst_flags_t);
extern tree extend_ref_init_temps		(tree, tree, vec<tree, va_gc>**);
extern tree make_temporary_var_for_ref_to_temp	(tree, tree);
extern bool type_has_extended_temps		(tree);
extern tree strip_top_quals			(tree);
extern bool reference_related_p			(tree, tree);
extern tree perform_implicit_conversion		(tree, tree, tsubst_flags_t);
extern tree perform_implicit_conversion_flags	(tree, tree, tsubst_flags_t, int);
extern tree build_integral_nontype_arg_conv	(tree, tree, tsubst_flags_t);
extern tree perform_direct_initialization_if_possible (tree, tree, bool,
                                                       tsubst_flags_t);
extern tree in_charge_arg_for_name		(tree);
extern tree build_cxx_call			(tree, int, tree *,
						 tsubst_flags_t);
extern bool is_std_init_list			(tree);
extern bool is_list_ctor			(tree);
#ifdef ENABLE_CHECKING
extern void validate_conversion_obstack		(void);
#endif /* ENABLE_CHECKING */
extern void mark_versions_used			(tree);
extern tree get_function_version_dispatcher	(tree);

/* in class.c */
extern tree build_vfield_ref			(tree, tree);
extern tree build_base_path			(enum tree_code, tree,
						 tree, int, tsubst_flags_t);
extern tree convert_to_base			(tree, tree, bool, bool,
						 tsubst_flags_t);
extern tree convert_to_base_statically		(tree, tree);
extern tree build_vtbl_ref			(tree, tree);
extern tree build_vfn_ref			(tree, tree);
extern tree get_vtable_decl			(tree, int);
extern void resort_type_method_vec		(void *, void *,
						 gt_pointer_operator, void *);
extern bool add_method				(tree, tree, tree);
extern bool currently_open_class		(tree);
extern tree currently_open_derived_class	(tree);
extern tree current_nonlambda_class_type	(void);
extern tree finish_struct			(tree, tree);
extern void finish_struct_1			(tree);
extern int resolves_to_fixed_type_p		(tree, int *);
extern void init_class_processing		(void);
extern int is_empty_class			(tree);
extern bool is_really_empty_class		(tree);
extern void pushclass				(tree);
extern void popclass				(void);
extern void push_nested_class			(tree);
extern void pop_nested_class			(void);
extern int current_lang_depth			(void);
extern void push_lang_context			(tree);
extern void pop_lang_context			(void);
extern tree instantiate_type			(tree, tree, tsubst_flags_t);
extern void print_class_statistics		(void);
extern void build_self_reference		(void);
extern int same_signature_p			(const_tree, const_tree);
extern void maybe_add_class_template_decl_list	(tree, tree, int);
extern void unreverse_member_declarations	(tree);
extern void invalidate_class_lookup_cache	(void);
extern void maybe_note_name_used_in_class	(tree, tree);
extern void note_name_declared_in_class		(tree, tree);
extern tree get_vtbl_decl_for_binfo		(tree);
extern void debug_class				(tree);
extern void debug_thunks			(tree);
extern void set_linkage_according_to_type	(tree, tree);
extern void determine_key_method		(tree);
extern void check_for_override			(tree, tree);
extern void push_class_stack			(void);
extern void pop_class_stack			(void);
extern bool type_has_user_nondefault_constructor (tree);
extern tree in_class_defaulted_default_constructor (tree);
extern bool user_provided_p			(tree);
extern bool type_has_user_provided_constructor  (tree);
extern bool type_has_user_provided_default_constructor (tree);
extern bool vbase_has_user_provided_move_assign (tree);
extern tree default_init_uninitialized_part (tree);
extern bool trivial_default_constructor_is_constexpr (tree);
extern bool type_has_constexpr_default_constructor (tree);
extern bool type_has_virtual_destructor		(tree);
extern bool type_has_move_constructor		(tree);
extern bool type_has_move_assign		(tree);
extern bool type_has_user_declared_move_constructor (tree);
extern bool type_has_user_declared_move_assign(tree);
extern bool type_build_ctor_call		(tree);
extern void explain_non_literal_class		(tree);
extern void defaulted_late_check		(tree);
extern bool defaultable_fn_check		(tree);
extern void fixup_type_variants			(tree);
extern void fixup_attribute_variants		(tree);
extern tree* decl_cloned_function_p		(const_tree, bool);
extern void clone_function_decl			(tree, int);
extern void adjust_clone_args			(tree);
extern void deduce_noexcept_on_destructor       (tree);
extern void insert_late_enum_def_into_classtype_sorted_fields (tree, tree);
extern bool uniquely_derived_from_p             (tree, tree);
extern bool publicly_uniquely_derived_p         (tree, tree);
extern tree common_enclosing_class		(tree, tree);

/* in cvt.c */
extern tree convert_to_reference		(tree, tree, int, int, tree,
						 tsubst_flags_t);
extern tree convert_from_reference		(tree);
extern tree force_rvalue			(tree, tsubst_flags_t);
extern tree ocp_convert				(tree, tree, int, int,
						 tsubst_flags_t);
extern tree cp_convert				(tree, tree, tsubst_flags_t);
extern tree cp_convert_and_check                (tree, tree, tsubst_flags_t);
extern tree cp_fold_convert			(tree, tree);
extern tree convert_to_void			(tree, impl_conv_void,
                                 		 tsubst_flags_t);
extern tree convert_force			(tree, tree, int,
						 tsubst_flags_t);
extern tree build_expr_type_conversion		(int, tree, bool);
extern tree type_promotes_to			(tree);
extern tree perform_qualification_conversions	(tree, tree);

/* in name-lookup.c */
extern tree pushdecl				(tree);
extern tree pushdecl_maybe_friend		(tree, bool);
extern void maybe_push_cleanup_level		(tree);
extern tree pushtag				(tree, tree, tag_scope);
extern tree make_anon_name			(void);
extern tree pushdecl_top_level_maybe_friend	(tree, bool);
extern tree pushdecl_top_level_and_finish	(tree, tree);
extern tree check_for_out_of_scope_variable	(tree);
extern void dump				(cp_binding_level &ref);
extern void dump				(cp_binding_level *ptr);
extern void print_other_binding_stack		(cp_binding_level *);
extern tree maybe_push_decl			(tree);
extern tree current_decl_namespace		(void);

/* decl.c */
extern tree poplevel				(int, int, int);
extern void cxx_init_decl_processing		(void);
enum cp_tree_node_structure_enum cp_tree_node_structure
						(union lang_tree_node *);
extern void finish_scope			(void);
extern void push_switch				(tree);
extern void pop_switch				(void);
extern tree make_lambda_name			(void);
extern int decls_match				(tree, tree);
extern tree duplicate_decls			(tree, tree, bool);
extern tree declare_local_label			(tree);
extern tree define_label			(location_t, tree);
extern void check_goto				(tree);
extern bool check_omp_return			(void);
extern tree make_typename_type			(tree, tree, enum tag_types, tsubst_flags_t);
extern tree make_unbound_class_template		(tree, tree, tree, tsubst_flags_t);
extern tree build_library_fn_ptr		(const char *, tree);
extern tree build_cp_library_fn_ptr		(const char *, tree);
extern tree push_library_fn			(tree, tree, tree);
extern tree push_void_library_fn		(tree, tree);
extern tree push_throw_library_fn		(tree, tree);
extern void warn_misplaced_attr_for_class_type  (source_location location,
						 tree class_type);
extern tree check_tag_decl			(cp_decl_specifier_seq *, bool);
extern tree shadow_tag				(cp_decl_specifier_seq *);
extern tree groktypename			(cp_decl_specifier_seq *, const cp_declarator *, bool);
extern tree start_decl				(const cp_declarator *, cp_decl_specifier_seq *, int, tree, tree, tree *);
extern void start_decl_1			(tree, bool);
extern bool check_array_initializer		(tree, tree, tree);
extern void cp_finish_decl			(tree, tree, bool, tree, int);
extern int cp_complete_array_type		(tree *, tree, bool);
extern int cp_complete_array_type_or_error	(tree *, tree, bool, tsubst_flags_t);
extern tree build_ptrmemfunc_type		(tree);
extern tree build_ptrmem_type			(tree, tree);
/* the grokdeclarator prototype is in decl.h */
extern tree build_this_parm			(tree, cp_cv_quals);
extern int copy_fn_p				(const_tree);
extern bool move_fn_p                           (const_tree);
extern bool move_signature_fn_p                 (const_tree);
extern tree get_scope_of_declarator		(const cp_declarator *);
extern void grok_special_member_properties	(tree);
extern int grok_ctor_properties			(const_tree, const_tree);
extern bool grok_op_properties			(tree, bool);
extern tree xref_tag				(enum tag_types, tree, tag_scope, bool);
extern tree xref_tag_from_type			(tree, tree, tag_scope);
extern bool xref_basetypes			(tree, tree);
extern tree start_enum				(tree, tree, tree, bool, bool *);
extern void finish_enum_value_list		(tree);
extern void finish_enum				(tree);
extern void build_enumerator			(tree, tree, tree, location_t);
extern tree lookup_enumerator			(tree, tree);
extern bool start_preparsed_function		(tree, tree, int);
extern bool start_function			(cp_decl_specifier_seq *,
						 const cp_declarator *, tree);
extern tree begin_function_body			(void);
extern void finish_function_body		(tree);
extern tree outer_curly_brace_block		(tree);
extern tree finish_function			(int);
extern tree grokmethod				(cp_decl_specifier_seq *, const cp_declarator *, tree);
extern void maybe_register_incomplete_var	(tree);
extern void maybe_commonize_var			(tree);
extern void complete_vars			(tree);
extern void finish_stmt				(void);
extern tree static_fn_type			(tree);
extern void revert_static_member_fn		(tree);
extern void fixup_anonymous_aggr		(tree);
extern tree compute_array_index_type		(tree, tree, tsubst_flags_t);
extern tree check_default_argument		(tree, tree);
typedef int (*walk_namespaces_fn)		(tree, void *);
extern int walk_namespaces			(walk_namespaces_fn,
						 void *);
extern int wrapup_globals_for_namespace		(tree, void *);
extern tree create_implicit_typedef		(tree, tree);
extern int local_variable_p			(const_tree);
extern tree register_dtor_fn			(tree);
extern tmpl_spec_kind current_tmpl_spec_kind	(int);
extern tree cp_fname_init			(const char *, tree *);
extern tree cxx_builtin_function		(tree decl);
extern tree cxx_builtin_function_ext_scope	(tree decl);
extern tree check_elaborated_type_specifier	(enum tag_types, tree, bool);
extern void warn_extern_redeclared_static	(tree, tree);
extern tree cxx_comdat_group			(tree);
extern bool cp_missing_noreturn_ok_p		(tree);
extern void initialize_artificial_var		(tree, vec<constructor_elt, va_gc> *);
extern tree check_var_type			(tree, tree);
extern tree reshape_init                        (tree, tree, tsubst_flags_t);
extern tree next_initializable_field (tree);
extern tree fndecl_declared_return_type		(tree);
extern bool undeduced_auto_decl			(tree);
extern void require_deduced_type		(tree);

extern bool defer_mark_used_calls;
extern GTY(()) vec<tree, va_gc> *deferred_mark_used_calls;
extern tree finish_case_label			(location_t, tree, tree);
extern tree cxx_maybe_build_cleanup		(tree, tsubst_flags_t);

/* in decl2.c */
extern bool check_java_method			(tree);
extern tree build_memfn_type			(tree, tree, cp_cv_quals, cp_ref_qualifier);
extern tree build_pointer_ptrmemfn_type	(tree);
extern tree change_return_type			(tree, tree);
extern void maybe_retrofit_in_chrg		(tree);
extern void maybe_make_one_only			(tree);
extern bool vague_linkage_p			(tree);
extern void grokclassfn				(tree, tree,
						 enum overload_flags);
extern tree grok_array_decl			(location_t, tree, tree, bool);
extern tree delete_sanity			(tree, tree, bool, int, tsubst_flags_t);
extern tree check_classfn			(tree, tree, tree);
extern void check_member_template		(tree);
extern tree grokfield (const cp_declarator *, cp_decl_specifier_seq *,
		       tree, bool, tree, tree);
extern tree grokbitfield (const cp_declarator *, cp_decl_specifier_seq *,
			  tree, tree);
extern tree cp_reconstruct_complex_type		(tree, tree);
extern void cplus_decl_attributes		(tree *, tree, int);
extern void finish_anon_union			(tree);
extern void cp_write_global_declarations	(void);
extern tree coerce_new_type			(tree);
extern tree coerce_delete_type			(tree);
extern void comdat_linkage			(tree);
extern void determine_visibility		(tree);
extern void constrain_class_visibility		(tree);
extern void import_export_decl			(tree);
extern tree build_cleanup			(tree);
extern tree build_offset_ref_call_from_tree	(tree, vec<tree, va_gc> **,
						 tsubst_flags_t);
extern bool decl_constant_var_p			(tree);
extern bool decl_maybe_constant_var_p		(tree);
extern void check_default_args			(tree);
extern bool mark_used				(tree);
extern bool mark_used			        (tree, tsubst_flags_t);
extern void finish_static_data_member_decl	(tree, tree, bool, tree, int);
extern tree cp_build_parm_decl			(tree, tree);
extern tree get_guard				(tree);
extern tree get_guard_cond			(tree);
extern tree set_guard				(tree);
extern tree get_tls_wrapper_fn			(tree);
extern void mark_needed				(tree);
extern bool decl_needed_p			(tree);
extern void note_vague_linkage_fn		(tree);
extern tree build_artificial_parm		(tree, tree);
extern bool possibly_inlined_p			(tree);
extern int parm_index                           (tree);

/* in error.c */
extern void init_error				(void);
extern const char *type_as_string		(tree, int);
extern const char *type_as_string_translate	(tree, int);
extern const char *decl_as_string		(tree, int);
extern const char *decl_as_string_translate	(tree, int);
extern const char *decl_as_dwarf_string		(tree, int);
extern const char *expr_as_string		(tree, int);
extern const char *lang_decl_name		(tree, int, bool);
extern const char *lang_decl_dwarf_name		(tree, int, bool);
extern const char *language_to_string		(enum languages);
extern const char *class_key_or_enum_as_string	(tree);
extern void print_instantiation_context		(void);
extern void maybe_warn_variadic_templates       (void);
extern void maybe_warn_cpp0x			(cpp0x_warn_str str);
extern bool pedwarn_cxx98                       (location_t, int, const char *, ...) ATTRIBUTE_GCC_DIAG(3,4);
extern location_t location_of                   (tree);
extern void qualified_name_lookup_error		(tree, tree, tree,
						 location_t);

/* in except.c */
extern void init_exception_processing		(void);
extern tree expand_start_catch_block		(tree);
extern void expand_end_catch_block		(void);
extern tree build_exc_ptr			(void);
extern tree build_throw				(tree);
extern int nothrow_libfn_p			(const_tree);
extern void check_handlers			(tree);
extern tree finish_noexcept_expr		(tree, tsubst_flags_t);
extern bool expr_noexcept_p			(tree, tsubst_flags_t);
extern void perform_deferred_noexcept_checks	(void);
extern bool nothrow_spec_p			(const_tree);
extern bool type_noexcept_p			(const_tree);
extern bool type_throw_all_p			(const_tree);
extern tree build_noexcept_spec			(tree, int);
extern void choose_personality_routine		(enum languages);
extern tree build_must_not_throw_expr		(tree,tree);
extern tree eh_type_info			(tree);
extern tree begin_eh_spec_block			(void);
extern void finish_eh_spec_block		(tree, tree);
extern tree build_eh_type_type			(tree);
extern tree cp_protect_cleanup_actions		(void);

/* in expr.c */
extern tree cplus_expand_constant		(tree);
extern tree mark_rvalue_use			(tree);
extern tree mark_lvalue_use			(tree);
extern tree mark_type_use			(tree);
extern void mark_exp_read			(tree);

/* friend.c */
extern int is_friend				(tree, tree);
extern void make_friend_class			(tree, tree, bool);
extern void add_friend				(tree, tree, bool);
extern tree do_friend				(tree, tree, tree, tree, enum overload_flags, bool);

/* in init.c */
extern tree expand_member_init			(tree);
extern void emit_mem_initializers		(tree);
extern tree build_aggr_init			(tree, tree, int,
                                                 tsubst_flags_t);
extern int is_class_type			(tree, int);
extern tree get_type_value			(tree);
extern tree build_zero_init			(tree, tree, bool);
extern tree build_value_init			(tree, tsubst_flags_t);
extern tree build_value_init_noctor		(tree, tsubst_flags_t);
extern tree build_offset_ref			(tree, tree, bool,
						 tsubst_flags_t);
extern tree throw_bad_array_new_length		(void);
extern tree throw_bad_array_length		(void);
extern tree build_new				(vec<tree, va_gc> **, tree, tree,
						 vec<tree, va_gc> **, int,
                                                 tsubst_flags_t);
extern tree get_temp_regvar			(tree, tree);
extern tree build_vec_init			(tree, tree, tree, bool, int,
                                                 tsubst_flags_t);
extern tree build_delete			(tree, tree,
						 special_function_kind,
						 int, int, tsubst_flags_t);
extern void push_base_cleanups			(void);
extern tree build_vec_delete			(tree, tree,
						 special_function_kind, int,
						 tsubst_flags_t);
extern tree create_temporary_var		(tree);
extern void initialize_vtbl_ptrs		(tree);
extern tree build_java_class_ref		(tree);
extern tree integral_constant_value		(tree);
extern tree decl_constant_value_safe	        (tree);
extern int diagnose_uninitialized_cst_or_ref_member (tree, bool, bool);

/* in lex.c */
extern void cxx_dup_lang_specific_decl		(tree);
extern void yyungetc				(int, int);

extern tree unqualified_name_lookup_error	(tree);
extern tree unqualified_fn_lookup_error		(tree);
extern tree build_lang_decl			(enum tree_code, tree, tree);
extern tree build_lang_decl_loc			(location_t, enum tree_code, tree, tree);
extern void retrofit_lang_decl			(tree);
extern tree copy_decl				(tree);
extern tree copy_type				(tree);
extern tree cxx_make_type			(enum tree_code);
extern tree make_class_type			(enum tree_code);
extern bool cxx_init				(void);
extern void cxx_finish				(void);
extern bool in_main_input_context		(void);

/* in method.c */
extern void init_method				(void);
extern tree make_thunk				(tree, bool, tree, tree);
extern void finish_thunk			(tree);
extern void use_thunk				(tree, bool);
extern bool trivial_fn_p			(tree);
extern bool maybe_explain_implicit_delete	(tree);
extern void explain_implicit_non_constexpr	(tree);
extern void deduce_inheriting_ctor		(tree);
extern void synthesize_method			(tree);
extern tree lazily_declare_fn			(special_function_kind,
						 tree);
extern tree skip_artificial_parms_for		(const_tree, tree);
extern int num_artificial_parms_for		(const_tree);
extern tree make_alias_for			(tree, tree);
extern tree get_copy_ctor			(tree, tsubst_flags_t);
extern tree get_copy_assign			(tree);
extern tree get_default_ctor			(tree);
extern tree get_dtor				(tree, tsubst_flags_t);
extern tree locate_ctor				(tree);
extern tree implicitly_declare_fn               (special_function_kind, tree,
						 bool, tree, tree);

/* In optimize.c */
extern bool maybe_clone_body			(tree);

/* in pt.c */
extern bool check_template_shadow		(tree);
extern tree get_innermost_template_args		(tree, int);
extern void maybe_begin_member_template_processing (tree);
extern void maybe_end_member_template_processing (void);
extern tree finish_member_template_decl		(tree);
extern void begin_template_parm_list		(void);
extern bool begin_specialization		(void);
extern void reset_specialization		(void);
extern void end_specialization			(void);
extern void begin_explicit_instantiation	(void);
extern void end_explicit_instantiation		(void);
extern tree check_explicit_specialization	(tree, tree, int, int);
extern int num_template_headers_for_class	(tree);
extern void check_template_variable		(tree);
extern tree make_auto				(void);
extern tree make_decltype_auto			(void);
extern tree do_auto_deduction			(tree, tree, tree);
extern tree type_uses_auto			(tree);
extern void append_type_to_template_for_access_check (tree, tree, tree,
						      location_t);
extern tree splice_late_return_type		(tree, tree);
extern bool is_auto				(const_tree);
extern tree process_template_parm		(tree, location_t, tree, 
						 bool, bool);
extern tree end_template_parm_list		(tree);
extern void end_template_decl			(void);
extern tree maybe_update_decl_type		(tree, tree);
extern bool check_default_tmpl_args             (tree, tree, bool, bool, int);
extern tree push_template_decl			(tree);
extern tree push_template_decl_real		(tree, bool);
extern tree add_inherited_template_parms	(tree, tree);
extern bool redeclare_class_template		(tree, tree, tree);
extern tree lookup_template_class		(tree, tree, tree, tree,
						 int, tsubst_flags_t);
extern tree lookup_template_function		(tree, tree);
extern int uses_template_parms			(tree);
extern int uses_template_parms_level		(tree, int);
extern bool in_template_function		(void);
extern tree instantiate_class_template		(tree);
extern tree instantiate_template		(tree, tree, tsubst_flags_t);
extern tree fn_type_unification			(tree, tree, tree,
						 const tree *, unsigned int,
						 tree, unification_kind_t, int,
						 bool, bool);
extern void mark_decl_instantiated		(tree, int);
extern int more_specialized_fn			(tree, tree, int);
extern void do_decl_instantiation		(tree, tree);
extern void do_type_instantiation		(tree, tree, tsubst_flags_t);
extern bool always_instantiate_p		(tree);
extern void maybe_instantiate_noexcept		(tree);
extern tree instantiate_decl			(tree, int, bool);
extern int comp_template_parms			(const_tree, const_tree);
extern bool uses_parameter_packs                (tree);
extern bool template_parameter_pack_p           (const_tree);
extern bool function_parameter_pack_p		(const_tree);
extern bool function_parameter_expanded_from_pack_p (tree, tree);
extern tree make_pack_expansion                 (tree);
extern bool check_for_bare_parameter_packs      (tree);
extern tree build_template_info			(tree, tree);
extern tree get_template_info			(const_tree);
extern vec<qualified_typedef_usage_t, va_gc> *get_types_needing_access_check (tree);
extern int template_class_depth			(tree);
extern int is_specialization_of			(tree, tree);
extern bool is_specialization_of_friend		(tree, tree);
extern tree get_pattern_parm			(tree, tree);
extern int comp_template_args			(tree, tree);
extern tree maybe_process_partial_specialization (tree);
extern tree most_specialized_instantiation	(tree);
extern void print_candidates			(tree);
extern void instantiate_pending_templates	(int);
extern tree tsubst_default_argument		(tree, tree, tree);
extern tree tsubst (tree, tree, tsubst_flags_t, tree);
extern tree tsubst_copy_and_build		(tree, tree, tsubst_flags_t,
						 tree, bool, bool);
extern tree most_general_template		(tree);
extern tree get_mostly_instantiated_function_type (tree);
extern int problematic_instantiation_changed	(void);
extern void record_last_problematic_instantiation (void);
extern struct tinst_level *current_instantiation(void);
extern tree maybe_get_template_decl_from_type_decl (tree);
extern int processing_template_parmlist;
extern bool dependent_type_p			(tree);
extern bool dependent_scope_p			(tree);
extern bool any_dependent_template_arguments_p  (const_tree);
extern bool dependent_template_p		(tree);
extern bool dependent_template_id_p		(tree, tree);
extern bool type_dependent_expression_p		(tree);
extern bool any_type_dependent_arguments_p      (const vec<tree, va_gc> *);
extern bool any_type_dependent_elements_p       (const_tree);
extern bool type_dependent_expression_p_push	(tree);
extern bool value_dependent_expression_p	(tree);
extern bool instantiation_dependent_expression_p (tree);
extern bool any_value_dependent_elements_p      (const_tree);
extern bool dependent_omp_for_p			(tree, tree, tree, tree);
extern tree resolve_typename_type		(tree, bool);
extern tree template_for_substitution		(tree);
extern tree build_non_dependent_expr		(tree);
extern void make_args_non_dependent		(vec<tree, va_gc> *);
extern bool reregister_specialization		(tree, tree, tree);
extern tree fold_non_dependent_expr		(tree);
extern tree fold_non_dependent_expr_sfinae	(tree, tsubst_flags_t);
extern bool alias_type_or_template_p            (tree);
extern bool alias_template_specialization_p     (const_tree);
extern bool explicit_class_specialization_p     (tree);
extern int push_tinst_level                     (tree);
extern void pop_tinst_level                     (void);
extern struct tinst_level *outermost_tinst_level(void);
extern void init_template_processing		(void);
extern void print_template_statistics		(void);
bool template_template_parameter_p		(const_tree);
bool template_type_parameter_p                  (const_tree);
extern bool primary_template_instantiation_p    (const_tree);
extern tree get_primary_template_innermost_parameters	(const_tree);
extern tree get_template_parms_at_level (tree, int);
extern tree get_template_innermost_arguments	(const_tree);
extern tree get_template_argument_pack_elems	(const_tree);
extern tree get_function_template_decl		(const_tree);
extern tree resolve_nondeduced_context		(tree);
extern hashval_t iterative_hash_template_arg (tree arg, hashval_t val);
extern tree coerce_template_parms               (tree, tree, tree);
extern tree instantiate_requirements            (tree, tree);
extern tree tsubst_constraint                   (tree, tree);
extern tree current_template_args               ();

/* in repo.c */
extern void init_repo				(void);
extern int repo_emit_p				(tree);
extern bool repo_export_class_p			(const_tree);
extern void finish_repo				(void);

/* in rtti.c */
/* A vector of all tinfo decls that haven't been emitted yet.  */
extern GTY(()) vec<tree, va_gc> *unemitted_tinfo_decls;

extern void init_rtti_processing		(void);
extern tree build_typeid			(tree, tsubst_flags_t);
extern tree get_tinfo_decl			(tree);
extern tree get_typeid				(tree, tsubst_flags_t);
extern tree build_headof			(tree);
extern tree build_dynamic_cast			(tree, tree, tsubst_flags_t);
extern void emit_support_tinfos			(void);
extern bool emit_tinfo_decl			(tree);

/* in search.c */
extern bool accessible_base_p			(tree, tree, bool);
extern tree lookup_base                         (tree, tree, base_access,
						 base_kind *, tsubst_flags_t);
extern tree dcast_base_hint			(tree, tree);
extern int accessible_p				(tree, tree, bool);
extern int accessible_in_template_p		(tree, tree);
extern tree lookup_field_1			(tree, tree, bool);
extern tree lookup_field			(tree, tree, int, bool);
extern int lookup_fnfields_1			(tree, tree);
extern tree lookup_fnfields_slot		(tree, tree);
extern tree lookup_fnfields_slot_nolazy		(tree, tree);
extern int class_method_index_for_fn		(tree, tree);
extern tree lookup_fnfields			(tree, tree, int);
extern tree lookup_member			(tree, tree, int, bool,
						 tsubst_flags_t);
extern int look_for_overrides			(tree, tree);
extern void get_pure_virtuals			(tree);
extern void maybe_suppress_debug_info		(tree);
extern void note_debug_info_needed		(tree);
extern void print_search_statistics		(void);
extern void reinit_search_statistics		(void);
extern tree current_scope			(void);
extern int at_function_scope_p			(void);
extern bool at_class_scope_p			(void);
extern bool at_namespace_scope_p		(void);
extern tree context_for_name_lookup		(tree);
extern tree lookup_conversions			(tree);
extern tree binfo_from_vbase			(tree);
extern tree binfo_for_vbase			(tree, tree);
extern tree look_for_overrides_here		(tree, tree);
#define dfs_skip_bases ((tree)1)
extern tree dfs_walk_all (tree, tree (*) (tree, void *),
			  tree (*) (tree, void *), void *);
extern tree dfs_walk_once (tree, tree (*) (tree, void *),
			   tree (*) (tree, void *), void *);
extern tree binfo_via_virtual			(tree, tree);
extern tree build_baselink			(tree, tree, tree, tree);
extern tree adjust_result_of_qualified_name_lookup
						(tree, tree, tree);
extern tree copied_binfo			(tree, tree);
extern tree original_binfo			(tree, tree);
extern int shared_member_p			(tree);


/* The representation of a deferred access check.  */

typedef struct GTY(()) deferred_access_check {
  /* The base class in which the declaration is referenced. */
  tree binfo;
  /* The declaration whose access must be checked.  */
  tree decl;
  /* The declaration that should be used in the error message.  */
  tree diag_decl;
  /* The location of this access.  */
  location_t loc;
} deferred_access_check;

/* in semantics.c */
extern void push_deferring_access_checks	(deferring_kind);
extern void resume_deferring_access_checks	(void);
extern void stop_deferring_access_checks	(void);
extern void pop_deferring_access_checks		(void);
extern vec<deferred_access_check, va_gc> *get_deferred_access_checks (void);
extern void reopen_deferring_access_checks (vec<deferred_access_check, va_gc> *);
extern void pop_to_parent_deferring_access_checks (void);
extern bool perform_access_checks (vec<deferred_access_check, va_gc> *,
				   tsubst_flags_t);
extern bool perform_deferred_access_checks	(tsubst_flags_t);
extern bool perform_or_defer_access_check	(tree, tree, tree,
						 tsubst_flags_t);
extern int stmts_are_full_exprs_p		(void);
extern void init_cp_semantics			(void);
extern tree do_poplevel				(tree);
extern void add_decl_expr			(tree);
extern tree maybe_cleanup_point_expr_void	(tree);
extern tree finish_expr_stmt			(tree);
extern tree begin_if_stmt			(void);
extern void finish_if_stmt_cond			(tree, tree);
extern tree finish_then_clause			(tree);
extern void begin_else_clause			(tree);
extern void finish_else_clause			(tree);
extern void finish_if_stmt			(tree);
extern tree begin_while_stmt			(void);
extern void finish_while_stmt_cond		(tree, tree);
extern void finish_while_stmt			(tree);
extern tree begin_do_stmt			(void);
extern void finish_do_body			(tree);
extern void finish_do_stmt			(tree, tree);
extern tree finish_return_stmt			(tree);
extern tree begin_for_scope			(tree *);
extern tree begin_for_stmt			(tree, tree);
extern void finish_for_init_stmt		(tree);
extern void finish_for_cond			(tree, tree);
extern void finish_for_expr			(tree, tree);
extern void finish_for_stmt			(tree);
extern tree begin_range_for_stmt		(tree, tree);
extern void finish_range_for_decl		(tree, tree, tree);
extern void finish_range_for_stmt		(tree);
extern tree finish_break_stmt			(void);
extern tree finish_continue_stmt		(void);
extern tree begin_switch_stmt			(void);
extern void finish_switch_cond			(tree, tree);
extern void finish_switch_stmt			(tree);
extern tree finish_goto_stmt			(tree);
extern tree begin_try_block			(void);
extern void finish_try_block			(tree);
extern void finish_handler_sequence		(tree);
extern tree begin_function_try_block		(tree *);
extern void finish_function_try_block		(tree);
extern void finish_function_handler_sequence    (tree, tree);
extern void finish_cleanup_try_block		(tree);
extern tree begin_handler			(void);
extern void finish_handler_parms		(tree, tree);
extern void finish_handler			(tree);
extern void finish_cleanup			(tree, tree);
extern bool literal_type_p (tree);
extern tree register_constexpr_fundef (tree, tree);
extern bool check_constexpr_ctor_body (tree, tree);
extern tree ensure_literal_type_for_constexpr_object (tree);
extern bool potential_constant_expression (tree);
extern bool potential_rvalue_constant_expression (tree);
extern bool require_potential_constant_expression (tree);
extern bool require_potential_rvalue_constant_expression (tree);
extern tree cxx_constant_value (tree);
extern tree maybe_constant_value (tree);
extern tree maybe_constant_init (tree);
extern bool is_sub_constant_expr (tree);
extern bool reduced_constant_expression_p (tree);
extern void explain_invalid_constexpr_fn (tree);
extern vec<tree> cx_error_context (void);
extern bool is_unary_trait                      (cp_trait_kind);
extern bool is_binary_trait                     (cp_trait_kind);
extern tree finish_requires_expr                (tree, tree);
extern tree finish_expr_requirement             (tree, tree, tree);
extern tree finish_expr_requirement             (tree);
extern tree finish_type_requirement             (tree);
extern tree finish_nested_requirement           (tree);
extern tree finish_constexpr_requirement        (tree);
extern tree finish_noexcept_requirement         (tree);
extern tree finish_validexpr_expr               (tree);
extern tree finish_validtype_epxr               (tree);
extern tree finish_constexpr_expr               (tree);

enum {
  BCS_NO_SCOPE = 1,
  BCS_TRY_BLOCK = 2,
  BCS_FN_BODY = 4
};
extern tree begin_compound_stmt			(unsigned int);

extern void finish_compound_stmt		(tree);
extern tree finish_asm_stmt			(int, tree, tree, tree, tree,
						 tree);
extern tree finish_label_stmt			(tree);
extern void finish_label_decl			(tree);
extern tree finish_parenthesized_expr		(tree);
extern tree force_paren_expr			(tree);
extern tree finish_non_static_data_member       (tree, tree, tree);
extern tree begin_stmt_expr			(void);
extern tree finish_stmt_expr_expr		(tree, tree);
extern tree finish_stmt_expr			(tree, bool);
extern tree stmt_expr_value_expr		(tree);
bool empty_expr_stmt_p				(tree);
extern tree perform_koenig_lookup		(tree, vec<tree, va_gc> *, bool,
						 tsubst_flags_t);
extern tree finish_call_expr			(tree, vec<tree, va_gc> **, bool,
						 bool, tsubst_flags_t);
extern tree finish_increment_expr		(tree, enum tree_code);
extern tree finish_this_expr			(void);
extern tree finish_pseudo_destructor_expr       (tree, tree, tree);
extern tree finish_unary_op_expr		(location_t, enum tree_code, tree,
						 tsubst_flags_t);
extern tree finish_compound_literal		(tree, tree, tsubst_flags_t);
extern tree finish_fname			(tree);
extern void finish_translation_unit		(void);
extern tree finish_template_type_parm		(tree, tree);
extern tree finish_template_template_parm       (tree, tree);
extern tree begin_class_definition		(tree);
extern void finish_template_decl		(tree);
extern tree finish_template_type		(tree, tree, int);
extern tree finish_base_specifier		(tree, tree, bool);
extern void finish_member_declaration		(tree);
extern tree finish_id_expression		(tree, tree, tree,
						 cp_id_kind *,
						 bool, bool, bool *,
						 bool, bool, bool, bool,
						 const char **,
                                                 location_t);
extern tree finish_typeof			(tree);
extern tree finish_underlying_type	        (tree);
extern tree calculate_bases                     (tree);
extern tree finish_bases                        (tree, bool);
extern tree calculate_direct_bases              (tree);
extern tree finish_offsetof			(tree);
extern void finish_decl_cleanup			(tree, tree);
extern void finish_eh_cleanup			(tree);
extern void emit_associated_thunks		(tree);
extern void finish_mem_initializers		(tree);
extern tree check_template_template_default_arg (tree);
extern bool expand_or_defer_fn_1		(tree);
extern void expand_or_defer_fn			(tree);
extern void add_typedef_to_current_template_for_access_check (tree, tree,
							      location_t);
extern void check_accessibility_of_qualified_id (tree, tree, tree);
extern tree finish_qualified_id_expr		(tree, tree, bool, bool,
						 bool, bool, tsubst_flags_t);
extern void simplify_aggr_init_expr		(tree *);
extern void finalize_nrv			(tree *, tree, tree);
extern void note_decl_for_pch			(tree);
extern tree finish_omp_clauses			(tree);
extern void finish_omp_threadprivate		(tree);
extern tree begin_omp_structured_block		(void);
extern tree finish_omp_structured_block		(tree);
extern tree begin_omp_parallel			(void);
extern tree finish_omp_parallel			(tree, tree);
extern tree begin_omp_task			(void);
extern tree finish_omp_task			(tree, tree);
extern tree finish_omp_for			(location_t, tree, tree,
						 tree, tree, tree, tree, tree);
extern void finish_omp_atomic			(enum tree_code, enum tree_code,
						 tree, tree, tree, tree, tree);
extern void finish_omp_barrier			(void);
extern void finish_omp_flush			(void);
extern void finish_omp_taskwait			(void);
extern tree begin_transaction_stmt		(location_t, tree *, int);
extern void finish_transaction_stmt		(tree, tree, int, tree);
extern tree build_transaction_expr		(location_t, tree, int, tree);
extern void finish_omp_taskyield		(void);
extern bool cxx_omp_create_clause_info		(tree, tree, bool, bool, bool);
extern tree baselink_for_fns                    (tree);
extern void finish_static_assert                (tree, tree, location_t,
                                                 bool);
extern tree finish_decltype_type                (tree, bool, tsubst_flags_t);
extern tree finish_trait_expr			(enum cp_trait_kind, tree, tree);
extern tree build_lambda_expr                   (void);
extern tree build_lambda_object			(tree);
extern tree begin_lambda_type                   (tree);
extern tree lambda_capture_field_type		(tree, bool);
extern tree lambda_return_type			(tree);
extern tree lambda_proxy_type			(tree);
extern tree lambda_function			(tree);
extern void apply_deduced_return_type           (tree, tree);
extern tree add_capture                         (tree, tree, tree, bool, bool);
extern tree add_default_capture                 (tree, tree, tree);
extern tree build_capture_proxy			(tree);
extern void insert_capture_proxy		(tree);
extern void insert_pending_capture_proxies	(void);
extern bool is_capture_proxy			(tree);
extern bool is_normal_capture_proxy             (tree);
extern void register_capture_members		(tree);
extern tree lambda_expr_this_capture            (tree);
extern tree maybe_resolve_dummy			(tree);
extern tree nonlambda_method_basetype		(void);
extern void maybe_add_lambda_conv_op            (tree);
extern bool is_lambda_ignored_entity            (tree);
extern tree finish_template_requirements        (tree);

/* in tree.c */
extern int cp_tree_operand_length		(const_tree);
void cp_free_lang_data 				(tree t);
extern tree force_target_expr			(tree, tree, tsubst_flags_t);
extern tree build_target_expr_with_type		(tree, tree, tsubst_flags_t);
extern void lang_check_failed			(const char *, int,
						 const char *) ATTRIBUTE_NORETURN;
extern tree stabilize_expr			(tree, tree *);
extern void stabilize_call			(tree, tree *);
extern bool stabilize_init			(tree, tree *);
extern tree add_stmt_to_compound		(tree, tree);
extern void init_tree				(void);
extern bool pod_type_p				(const_tree);
extern bool layout_pod_type_p			(const_tree);
extern bool std_layout_type_p			(const_tree);
extern bool trivial_type_p			(const_tree);
extern bool trivially_copyable_p		(const_tree);
extern bool scalarish_type_p			(const_tree);
extern bool type_has_nontrivial_default_init	(const_tree);
extern bool type_has_nontrivial_copy_init	(const_tree);
extern bool class_tmpl_impl_spec_p		(const_tree);
extern int zero_init_p				(const_tree);
extern bool check_abi_tag_redeclaration		(const_tree, const_tree, const_tree);
extern tree strip_typedefs			(tree);
extern tree strip_typedefs_expr			(tree);
extern tree copy_binfo				(tree, tree, tree,
						 tree *, int);
extern int member_p				(const_tree);
extern cp_lvalue_kind real_lvalue_p		(const_tree);
extern cp_lvalue_kind lvalue_kind		(const_tree);
extern bool lvalue_or_rvalue_with_address_p	(const_tree);
extern bool xvalue_p	                        (const_tree);
extern bool builtin_valid_in_constant_expr_p    (const_tree);
extern tree build_min				(enum tree_code, tree, ...);
extern tree build_min_nt_loc			(location_t, enum tree_code,
						 ...);
extern tree build_min_non_dep			(enum tree_code, tree, ...);
extern tree build_min_non_dep_call_vec		(tree, tree, vec<tree, va_gc> *);
extern tree build_cplus_new			(tree, tree, tsubst_flags_t);
extern tree build_aggr_init_expr		(tree, tree);
extern tree get_target_expr			(tree);
extern tree get_target_expr_sfinae		(tree, tsubst_flags_t);
extern tree build_cplus_array_type		(tree, tree);
extern tree build_array_of_n_type		(tree, int);
extern bool array_of_runtime_bound_p		(tree);
extern tree build_array_copy			(tree);
extern tree build_vec_init_expr			(tree, tree, tsubst_flags_t);
extern void diagnose_non_constexpr_vec_init	(tree);
extern tree hash_tree_cons			(tree, tree, tree);
extern tree hash_tree_chain			(tree, tree);
extern tree build_qualified_name		(tree, tree, tree, bool);
extern tree build_ref_qualified_type		(tree, cp_ref_qualifier);
extern int is_overloaded_fn			(tree);
extern tree dependent_name			(tree);
extern tree get_fns				(tree);
extern tree get_first_fn			(tree);
extern tree ovl_cons				(tree, tree);
extern tree build_overload			(tree, tree);
extern tree ovl_scope				(tree);
extern bool non_static_member_function_p        (tree);
extern const char *cxx_printable_name		(tree, int);
extern const char *cxx_printable_name_translate	(tree, int);
extern tree build_exception_variant		(tree, tree);
extern tree bind_template_template_parm		(tree, tree);
extern tree array_type_nelts_total		(tree);
extern tree array_type_nelts_top		(tree);
extern tree break_out_target_exprs		(tree);
extern tree get_type_decl			(tree);
extern tree decl_namespace_context		(tree);
extern bool decl_anon_ns_mem_p			(const_tree);
extern tree lvalue_type				(tree);
extern tree error_type				(tree);
extern int varargs_function_p			(const_tree);
extern bool really_overloaded_fn		(tree);
extern bool cp_tree_equal			(tree, tree);
extern tree no_linkage_check			(tree, bool);
extern void debug_binfo				(tree);
extern tree build_dummy_object			(tree);
extern tree maybe_dummy_object			(tree, tree *);
extern int is_dummy_object			(const_tree);
extern const struct attribute_spec cxx_attribute_table[];
extern tree make_ptrmem_cst			(tree, tree);
extern tree cp_build_type_attribute_variant     (tree, tree);
extern tree cp_build_reference_type		(tree, bool);
extern tree move				(tree);
extern tree cp_build_qualified_type_real	(tree, int, tsubst_flags_t);
#define cp_build_qualified_type(TYPE, QUALS) \
  cp_build_qualified_type_real ((TYPE), (QUALS), tf_warning_or_error)
extern bool cv_qualified_p			(const_tree);
extern tree cv_unqualified			(tree);
extern special_function_kind special_function_p (const_tree);
extern int count_trees				(tree);
extern int char_type_p				(tree);
extern void verify_stmt_tree			(tree);
extern linkage_kind decl_linkage		(tree);
extern duration_kind decl_storage_duration	(tree);
extern tree cp_walk_subtrees (tree*, int*, walk_tree_fn,
			      void*, struct pointer_set_t*);
#define cp_walk_tree(tp,func,data,pset) \
	walk_tree_1 (tp, func, data, pset, cp_walk_subtrees)
#define cp_walk_tree_without_duplicates(tp,func,data) \
	walk_tree_without_duplicates_1 (tp, func, data, cp_walk_subtrees)
extern tree fold_if_not_in_template		(tree);
extern tree rvalue				(tree);
extern tree convert_bitfield_to_declared_type   (tree);
extern tree cp_save_expr			(tree);
extern bool cast_valid_in_integral_constant_expression_p (tree);
extern bool cxx_type_hash_eq			(const_tree, const_tree);

extern void cxx_print_statistics		(void);
extern bool maybe_warn_zero_as_null_pointer_constant (tree, location_t);

/* in ptree.c */
extern void cxx_print_xnode			(FILE *, tree, int);
extern void cxx_print_decl			(FILE *, tree, int);
extern void cxx_print_type			(FILE *, tree, int);
extern void cxx_print_identifier		(FILE *, tree, int);
extern void cxx_print_error_function		(diagnostic_context *,
						 const char *,
						 struct diagnostic_info *);

/* in typeck.c */
extern bool cxx_mark_addressable		(tree);
extern int string_conv_p			(const_tree, const_tree, int);
extern tree cp_truthvalue_conversion		(tree);
extern tree condition_conversion		(tree);
extern tree require_complete_type		(tree);
extern tree require_complete_type_sfinae	(tree, tsubst_flags_t);
extern tree complete_type			(tree);
extern tree complete_type_or_else		(tree, tree);
extern tree complete_type_or_maybe_complain	(tree, tree, tsubst_flags_t);
extern int type_unknown_p			(const_tree);
enum { ce_derived, ce_normal, ce_exact };
extern bool comp_except_specs			(const_tree, const_tree, int);
extern bool comptypes				(tree, tree, int);
extern bool same_type_ignoring_top_level_qualifiers_p (tree, tree);
extern bool compparms				(const_tree, const_tree);
extern int comp_cv_qualification		(const_tree, const_tree);
extern int comp_cv_qual_signature		(tree, tree);
extern tree cxx_sizeof_or_alignof_expr		(tree, enum tree_code, bool);
extern tree cxx_sizeof_or_alignof_type		(tree, enum tree_code, bool);
extern tree cxx_alignas_expr                    (tree);
extern tree cxx_sizeof_nowarn                   (tree);
extern tree is_bitfield_expr_with_lowered_type  (const_tree);
extern tree unlowered_expr_type                 (const_tree);
extern tree decay_conversion			(tree, tsubst_flags_t);
extern tree build_class_member_access_expr      (tree, tree, tree, bool,
						 tsubst_flags_t);
extern tree finish_class_member_access_expr     (tree, tree, bool, 
						 tsubst_flags_t);
extern tree build_x_indirect_ref		(location_t, tree,
						 ref_operator, tsubst_flags_t);
extern tree cp_build_indirect_ref		(tree, ref_operator,
                                                 tsubst_flags_t);
extern tree build_array_ref			(location_t, tree, tree);
extern tree cp_build_array_ref			(location_t, tree, tree,
						 tsubst_flags_t);
extern tree get_member_function_from_ptrfunc	(tree *, tree, tsubst_flags_t);
extern tree cp_build_function_call              (tree, tree, tsubst_flags_t);
extern tree cp_build_function_call_nary         (tree, tsubst_flags_t, ...)
						ATTRIBUTE_SENTINEL;
extern tree cp_build_function_call_vec		(tree, vec<tree, va_gc> **,
						 tsubst_flags_t);
extern tree build_x_binary_op			(location_t,
						 enum tree_code, tree,
						 enum tree_code, tree,
						 enum tree_code, tree *,
						 tsubst_flags_t);
extern tree build_x_array_ref			(location_t, tree, tree,
						 tsubst_flags_t);
extern tree build_x_unary_op			(location_t,
						 enum tree_code, tree,
                                                 tsubst_flags_t);
extern tree cp_build_addr_expr			(tree, tsubst_flags_t);
extern tree cp_build_addr_expr_strict		(tree, tsubst_flags_t);
extern tree cp_build_unary_op                   (enum tree_code, tree, int, 
                                                 tsubst_flags_t);
extern tree unary_complex_lvalue		(enum tree_code, tree);
extern tree build_x_conditional_expr		(location_t, tree, tree, tree, 
                                                 tsubst_flags_t);
extern tree build_x_compound_expr_from_list	(tree, expr_list_kind,
						 tsubst_flags_t);
extern tree build_x_compound_expr_from_vec	(vec<tree, va_gc> *,
						 const char *, tsubst_flags_t);
extern tree build_x_compound_expr		(location_t, tree, tree,
						 tsubst_flags_t);
extern tree build_compound_expr                 (location_t, tree, tree);
extern tree cp_build_compound_expr		(tree, tree, tsubst_flags_t);
extern tree build_static_cast			(tree, tree, tsubst_flags_t);
extern tree build_reinterpret_cast		(tree, tree, tsubst_flags_t);
extern tree build_const_cast			(tree, tree, tsubst_flags_t);
extern tree build_c_cast			(location_t, tree, tree);
extern tree cp_build_c_cast			(tree, tree, tsubst_flags_t);
extern tree build_x_modify_expr			(location_t, tree,
						 enum tree_code, tree,
						 tsubst_flags_t);
extern tree cp_build_modify_expr		(tree, enum tree_code, tree,
						 tsubst_flags_t);
extern tree convert_for_initialization		(tree, tree, tree, int,
						 impl_conv_rhs, tree, int,
                                                 tsubst_flags_t);
extern int comp_ptr_ttypes			(tree, tree);
extern bool comp_ptr_ttypes_const		(tree, tree);
extern bool error_type_p			(const_tree);
extern int ptr_reasonably_similar		(const_tree, const_tree);
extern tree build_ptrmemfunc			(tree, tree, int, bool,
						 tsubst_flags_t);
extern int cp_type_quals			(const_tree);
extern int type_memfn_quals			(const_tree);
extern cp_ref_qualifier type_memfn_rqual	(const_tree);
extern tree apply_memfn_quals			(tree, cp_cv_quals, cp_ref_qualifier);
extern bool cp_has_mutable_p			(const_tree);
extern bool at_least_as_qualified_p		(const_tree, const_tree);
extern void cp_apply_type_quals_to_decl		(int, tree);
extern tree build_ptrmemfunc1			(tree, tree, tree);
extern void expand_ptrmemfunc_cst		(tree, tree *, tree *);
extern tree type_after_usual_arithmetic_conversions (tree, tree);
extern tree common_pointer_type                 (tree, tree);
extern tree composite_pointer_type		(tree, tree, tree, tree,
						 composite_pointer_operation, 
						 tsubst_flags_t);
extern tree merge_types				(tree, tree);
extern tree strip_array_domain			(tree);
extern tree check_return_expr			(tree, bool *);
extern tree cp_build_binary_op                  (location_t,
						 enum tree_code, tree, tree,
						 tsubst_flags_t);
extern tree build_x_vec_perm_expr               (location_t,
						 tree, tree, tree,
						 tsubst_flags_t);
#define cxx_sizeof(T)  cxx_sizeof_or_alignof_type (T, SIZEOF_EXPR, true)
extern tree build_simple_component_ref		(tree, tree);
extern tree build_ptrmemfunc_access_expr	(tree, tree);
extern tree build_address			(tree);
extern tree build_typed_address			(tree, tree);
extern tree build_nop				(tree, tree);
extern tree non_reference			(tree);
extern tree lookup_anon_field			(tree, tree);
extern bool invalid_nonstatic_memfn_p		(tree, tsubst_flags_t);
extern tree convert_member_func_to_ptr		(tree, tree, tsubst_flags_t);
extern tree convert_ptrmem			(tree, tree, bool, bool,
						 tsubst_flags_t);
extern int lvalue_or_else			(tree, enum lvalue_use,
                                                 tsubst_flags_t);
extern void check_template_keyword		(tree);
extern bool check_raw_literal_operator		(const_tree decl);
extern bool check_literal_operator_args		(const_tree, bool *, bool *);
extern void maybe_warn_about_useless_cast       (tree, tree, tsubst_flags_t);
extern tree cp_perform_integral_promotions      (tree, tsubst_flags_t);

/* in typeck2.c */
extern void require_complete_eh_spec_types	(tree, tree);
extern void cxx_incomplete_type_diagnostic	(const_tree, const_tree, diagnostic_t);
#undef cxx_incomplete_type_error
extern void cxx_incomplete_type_error		(const_tree, const_tree);
#define cxx_incomplete_type_error(V,T) \
  (cxx_incomplete_type_diagnostic ((V), (T), DK_ERROR))
extern tree error_not_base_type			(tree, tree);
extern tree binfo_or_else			(tree, tree);
extern void cxx_readonly_error			(tree, enum lvalue_use);
extern void complete_type_check_abstract	(tree);
extern int abstract_virtuals_error		(tree, tree);
extern int abstract_virtuals_error		(abstract_class_use, tree);
extern int abstract_virtuals_error_sfinae	(tree, tree, tsubst_flags_t);
extern int abstract_virtuals_error_sfinae	(abstract_class_use, tree, tsubst_flags_t);

extern tree store_init_value			(tree, tree, vec<tree, va_gc>**, int);
extern void check_narrowing			(tree, tree);
extern tree digest_init				(tree, tree, tsubst_flags_t);
extern tree digest_init_flags			(tree, tree, int);
extern tree build_scoped_ref			(tree, tree, tree *);
extern tree build_x_arrow			(location_t, tree,
						 tsubst_flags_t);
extern tree build_m_component_ref		(tree, tree, tsubst_flags_t);
extern tree build_functional_cast		(tree, tree, tsubst_flags_t);
extern tree add_exception_specifier		(tree, tree, int);
extern tree merge_exception_specifiers		(tree, tree, tree);

/* in mangle.c */
extern void init_mangle				(void);
extern void mangle_decl				(tree);
extern const char *mangle_type_string		(tree);
extern tree mangle_typeinfo_for_type		(tree);
extern tree mangle_typeinfo_string_for_type	(tree);
extern tree mangle_vtbl_for_type		(tree);
extern tree mangle_vtt_for_type			(tree);
extern tree mangle_ctor_vtbl_for_type		(tree, tree);
extern tree mangle_thunk			(tree, int, tree, tree);
extern tree mangle_conv_op_name_for_type	(tree);
extern tree mangle_guard_variable		(tree);
extern tree mangle_tls_init_fn			(tree);
extern tree mangle_tls_wrapper_fn		(tree);
extern bool decl_tls_wrapper_p			(tree);
extern tree mangle_ref_init_variable		(tree);

/* in dump.c */
extern bool cp_dump_tree			(void *, tree);

/* In cp/cp-objcp-common.c.  */

extern alias_set_type cxx_get_alias_set		(tree);
extern bool cxx_warn_unused_global_decl		(const_tree);
extern size_t cp_tree_size			(enum tree_code);
extern bool cp_var_mod_type_p			(tree, tree);
extern void cxx_initialize_diagnostics		(diagnostic_context *);
extern int cxx_types_compatible_p		(tree, tree);
extern void init_shadowed_var_for_decl		(void);
extern bool cxx_block_may_fallthru		(const_tree);

/* in cp-gimplify.c */
extern int cp_gimplify_expr			(tree *, gimple_seq *,
						 gimple_seq *);
extern void cp_genericize			(tree);
extern bool cxx_omp_const_qual_no_mutable	(tree);
extern enum omp_clause_default_kind cxx_omp_predetermined_sharing (tree);
extern tree cxx_omp_clause_default_ctor		(tree, tree, tree);
extern tree cxx_omp_clause_copy_ctor		(tree, tree, tree);
extern tree cxx_omp_clause_assign_op		(tree, tree, tree);
extern tree cxx_omp_clause_dtor			(tree, tree);
extern void cxx_omp_finish_clause		(tree);
extern bool cxx_omp_privatize_by_reference	(const_tree);

/* in name-lookup.c */
extern void suggest_alternatives_for            (location_t, tree);
extern tree strip_using_decl                    (tree);

/* in constraint.cc */
extern tree conjoin_requirements                (tree, tree);
extern tree disjoin_requirements                (tree, tree);
extern tree reduce_requirements                 (tree);
extern tree make_constraints                    (tree);
extern tree get_constraints                     (tree);
extern bool check_constraints                   (tree);
extern bool check_constraints                   (tree, tree);
extern bool check_template_constraints          (tree, tree);
extern tree subst_template_constraints          (tree, tree);
extern bool equivalent_constraints              (tree, tree);
extern bool equivalently_constrained            (tree, tree);
extern bool more_constraints                    (tree, tree);
extern bool more_constrained                    (tree, tree);
extern void diagnose_constraint_failure         (location_t, tree, tree);

/* in logic.cc */
extern tree decompose_assumptions               (tree);
extern tree decompose_conclusions               (tree);
extern bool subsumes                            (tree, tree);

/* In cp/cp-array-notations.c */
extern tree expand_array_notation_exprs         (tree);
bool cilkplus_an_triplet_types_ok_p             (location_t, tree, tree, tree,
						 tree);

#endif /* ! GCC_CP_TREE_H */<|MERGE_RESOLUTION|>--- conflicted
+++ resolved
@@ -5108,11 +5108,7 @@
 						 bool, tree, tree,
 						 tsubst_flags_t);
 extern bool can_convert				(tree, tree, tsubst_flags_t);
-<<<<<<< HEAD
-extern bool can_convert_standard                (tree, tree, tsubst_flags_t);
-=======
 extern bool can_convert_standard		(tree, tree, tsubst_flags_t);
->>>>>>> 87dd8ab0
 extern bool can_convert_arg			(tree, tree, tree, int,
 						 tsubst_flags_t);
 extern bool can_convert_arg_bad			(tree, tree, tree, int,

--- conflicted
+++ resolved
@@ -5647,14 +5647,10 @@
       if ((complain & tf_warning)
 	  && ((code_orig_arg1 == BOOLEAN_TYPE)
 	      ^ (code_orig_arg2 == BOOLEAN_TYPE)))
-<<<<<<< HEAD
 	maybe_warn_bool_compare (loc, code, fold (arg1),
 				 fold (arg2));
-=======
-	maybe_warn_bool_compare (loc, code, arg1, arg2);
       if (complain & tf_warning && warn_tautological_compare)
 	warn_tautological_cmp (loc, code, arg1, arg2);
->>>>>>> 6784a472
       /* Fall through.  */
     case PLUS_EXPR:
     case MINUS_EXPR:

/* Functions related to invoking methods and overloaded functions.
   Copyright (C) 1987-2013 Free Software Foundation, Inc.
   Contributed by Michael Tiemann (tiemann@cygnus.com) and
   modified by Brendan Kehoe (brendan@cygnus.com).

This file is part of GCC.

GCC is free software; you can redistribute it and/or modify
it under the terms of the GNU General Public License as published by
the Free Software Foundation; either version 3, or (at your option)
any later version.

GCC is distributed in the hope that it will be useful,
but WITHOUT ANY WARRANTY; without even the implied warranty of
MERCHANTABILITY or FITNESS FOR A PARTICULAR PURPOSE.  See the
GNU General Public License for more details.

You should have received a copy of the GNU General Public License
along with GCC; see the file COPYING3.  If not see
<http://www.gnu.org/licenses/>.  */


/* High-level class interface.  */

#include "config.h"
#include "system.h"
#include "coretypes.h"
#include "tm.h"
#include "tree.h"
#include "cp-tree.h"
#include "flags.h"
#include "toplev.h"
#include "diagnostic-core.h"
#include "intl.h"
#include "target.h"
#include "convert.h"
#include "langhooks.h"
#include "c-family/c-objc.h"
#include "timevar.h"
#include "cgraph.h"

/* The various kinds of conversion.  */

typedef enum conversion_kind {
  ck_identity,
  ck_lvalue,
  ck_qual,
  ck_std,
  ck_ptr,
  ck_pmem,
  ck_base,
  ck_ref_bind,
  ck_user,
  ck_ambig,
  ck_list,
  ck_aggr,
  ck_rvalue
} conversion_kind;

/* The rank of the conversion.  Order of the enumerals matters; better
   conversions should come earlier in the list.  */

typedef enum conversion_rank {
  cr_identity,
  cr_exact,
  cr_promotion,
  cr_std,
  cr_pbool,
  cr_user,
  cr_ellipsis,
  cr_bad
} conversion_rank;

/* An implicit conversion sequence, in the sense of [over.best.ics].
   The first conversion to be performed is at the end of the chain.
   That conversion is always a cr_identity conversion.  */

typedef struct conversion conversion;
struct conversion {
  /* The kind of conversion represented by this step.  */
  conversion_kind kind;
  /* The rank of this conversion.  */
  conversion_rank rank;
  BOOL_BITFIELD user_conv_p : 1;
  BOOL_BITFIELD ellipsis_p : 1;
  BOOL_BITFIELD this_p : 1;
  /* True if this conversion would be permitted with a bending of
     language standards, e.g. disregarding pointer qualifiers or
     converting integers to pointers.  */
  BOOL_BITFIELD bad_p : 1;
  /* If KIND is ck_ref_bind ck_base_conv, true to indicate that a
     temporary should be created to hold the result of the
     conversion.  */
  BOOL_BITFIELD need_temporary_p : 1;
  /* If KIND is ck_ptr or ck_pmem, true to indicate that a conversion
     from a pointer-to-derived to pointer-to-base is being performed.  */
  BOOL_BITFIELD base_p : 1;
  /* If KIND is ck_ref_bind, true when either an lvalue reference is
     being bound to an lvalue expression or an rvalue reference is
     being bound to an rvalue expression.  If KIND is ck_rvalue,
     true when we should treat an lvalue as an rvalue (12.8p33).  If
     KIND is ck_base, always false.  */
  BOOL_BITFIELD rvaluedness_matches_p: 1;
  BOOL_BITFIELD check_narrowing: 1;
  /* The type of the expression resulting from the conversion.  */
  tree type;
  union {
    /* The next conversion in the chain.  Since the conversions are
       arranged from outermost to innermost, the NEXT conversion will
       actually be performed before this conversion.  This variant is
       used only when KIND is neither ck_identity, ck_ambig nor
       ck_list.  Please use the next_conversion function instead
       of using this field directly.  */
    conversion *next;
    /* The expression at the beginning of the conversion chain.  This
       variant is used only if KIND is ck_identity or ck_ambig.  */
    tree expr;
    /* The array of conversions for an initializer_list, so this
       variant is used only when KIN D is ck_list.  */
    conversion **list;
  } u;
  /* The function candidate corresponding to this conversion
     sequence.  This field is only used if KIND is ck_user.  */
  struct z_candidate *cand;
};

#define CONVERSION_RANK(NODE)			\
  ((NODE)->bad_p ? cr_bad			\
   : (NODE)->ellipsis_p ? cr_ellipsis		\
   : (NODE)->user_conv_p ? cr_user		\
   : (NODE)->rank)

#define BAD_CONVERSION_RANK(NODE)		\
  ((NODE)->ellipsis_p ? cr_ellipsis		\
   : (NODE)->user_conv_p ? cr_user		\
   : (NODE)->rank)

static struct obstack conversion_obstack;
static bool conversion_obstack_initialized;
struct rejection_reason;

static struct z_candidate * tourney (struct z_candidate *, tsubst_flags_t);
static int equal_functions (tree, tree);
static int joust (struct z_candidate *, struct z_candidate *, bool,
		  tsubst_flags_t);
static int compare_ics (conversion *, conversion *);
static tree build_over_call (struct z_candidate *, int, tsubst_flags_t);
static tree build_java_interface_fn_ref (tree, tree);
#define convert_like(CONV, EXPR, COMPLAIN)			\
  convert_like_real ((CONV), (EXPR), NULL_TREE, 0, 0,		\
		     /*issue_conversion_warnings=*/true,	\
		     /*c_cast_p=*/false, (COMPLAIN))
#define convert_like_with_context(CONV, EXPR, FN, ARGNO, COMPLAIN )	\
  convert_like_real ((CONV), (EXPR), (FN), (ARGNO), 0,			\
		     /*issue_conversion_warnings=*/true,		\
		     /*c_cast_p=*/false, (COMPLAIN))
static tree convert_like_real (conversion *, tree, tree, int, int, bool,
			       bool, tsubst_flags_t);
static void op_error (location_t, enum tree_code, enum tree_code, tree,
		      tree, tree, bool);
static struct z_candidate *build_user_type_conversion_1 (tree, tree, int,
							 tsubst_flags_t);
static void print_z_candidate (location_t, const char *, struct z_candidate *);
static void print_z_candidates (location_t, struct z_candidate *);
static tree build_this (tree);
static struct z_candidate *splice_viable (struct z_candidate *, bool, bool *);
static bool any_strictly_viable (struct z_candidate *);
static struct z_candidate *add_template_candidate
	(struct z_candidate **, tree, tree, tree, tree, const vec<tree, va_gc> *,
	 tree, tree, tree, int, unification_kind_t, tsubst_flags_t);
static struct z_candidate *add_template_candidate_real
	(struct z_candidate **, tree, tree, tree, tree, const vec<tree, va_gc> *,
	 tree, tree, tree, int, tree, unification_kind_t, tsubst_flags_t);
static struct z_candidate *add_template_conv_candidate
	(struct z_candidate **, tree, tree, tree, const vec<tree, va_gc> *,
	 tree, tree, tree, tsubst_flags_t);
static void add_builtin_candidates
	(struct z_candidate **, enum tree_code, enum tree_code,
	 tree, tree *, int, tsubst_flags_t);
static void add_builtin_candidate
	(struct z_candidate **, enum tree_code, enum tree_code,
	 tree, tree, tree, tree *, tree *, int, tsubst_flags_t);
static bool is_complete (tree);
static void build_builtin_candidate
	(struct z_candidate **, tree, tree, tree, tree *, tree *,
	 int, tsubst_flags_t);
static struct z_candidate *add_conv_candidate
	(struct z_candidate **, tree, tree, tree, const vec<tree, va_gc> *, tree,
	 tree, tsubst_flags_t);
static struct z_candidate *add_function_candidate
	(struct z_candidate **, tree, tree, tree, const vec<tree, va_gc> *, tree,
	 tree, int, tsubst_flags_t);
static conversion *implicit_conversion (tree, tree, tree, bool, int,
					tsubst_flags_t);
static conversion *standard_conversion (tree, tree, tree, bool, int);
static conversion *reference_binding (tree, tree, tree, bool, int,
				      tsubst_flags_t);
static conversion *build_conv (conversion_kind, tree, conversion *);
static conversion *build_list_conv (tree, tree, int, tsubst_flags_t);
static conversion *next_conversion (conversion *);
static bool is_subseq (conversion *, conversion *);
static conversion *maybe_handle_ref_bind (conversion **);
static void maybe_handle_implicit_object (conversion **);
static struct z_candidate *add_candidate
	(struct z_candidate **, tree, tree, const vec<tree, va_gc> *, size_t,
	 conversion **, tree, tree, int, struct rejection_reason *);
static tree source_type (conversion *);
static void add_warning (struct z_candidate *, struct z_candidate *);
static bool reference_compatible_p (tree, tree);
static conversion *direct_reference_binding (tree, conversion *);
static bool promoted_arithmetic_type_p (tree);
static conversion *conditional_conversion (tree, tree, tsubst_flags_t);
static char *name_as_c_string (tree, tree, bool *);
static tree prep_operand (tree);
static void add_candidates (tree, tree, const vec<tree, va_gc> *, tree, tree,
			    bool, tree, tree, int, struct z_candidate **,
			    tsubst_flags_t);
static conversion *merge_conversion_sequences (conversion *, conversion *);
static tree build_temp (tree, tree, int, diagnostic_t *, tsubst_flags_t);

/* Returns nonzero iff the destructor name specified in NAME matches BASETYPE.
   NAME can take many forms...  */

bool
check_dtor_name (tree basetype, tree name)
{
  /* Just accept something we've already complained about.  */
  if (name == error_mark_node)
    return true;

  if (TREE_CODE (name) == TYPE_DECL)
    name = TREE_TYPE (name);
  else if (TYPE_P (name))
    /* OK */;
  else if (identifier_p (name))
    {
      if ((MAYBE_CLASS_TYPE_P (basetype)
	   && name == constructor_name (basetype))
	  || (TREE_CODE (basetype) == ENUMERAL_TYPE
	      && name == TYPE_IDENTIFIER (basetype)))
	return true;
      else
	name = get_type_value (name);
    }
  else
    {
      /* In the case of:

	 template <class T> struct S { ~S(); };
	 int i;
	 i.~S();

	 NAME will be a class template.  */
      gcc_assert (DECL_CLASS_TEMPLATE_P (name));
      return false;
    }

  if (!name || name == error_mark_node)
    return false;
  return same_type_p (TYPE_MAIN_VARIANT (basetype), TYPE_MAIN_VARIANT (name));
}

/* We want the address of a function or method.  We avoid creating a
   pointer-to-member function.  */

tree
build_addr_func (tree function, tsubst_flags_t complain)
{
  tree type = TREE_TYPE (function);

  /* We have to do these by hand to avoid real pointer to member
     functions.  */
  if (TREE_CODE (type) == METHOD_TYPE)
    {
      if (TREE_CODE (function) == OFFSET_REF)
	{
	  tree object = build_address (TREE_OPERAND (function, 0));
	  return get_member_function_from_ptrfunc (&object,
						   TREE_OPERAND (function, 1),
						   complain);
	}
      function = build_address (function);
    }
  else
    function = decay_conversion (function, complain);

  return function;
}

/* Build a CALL_EXPR, we can handle FUNCTION_TYPEs, METHOD_TYPEs, or
   POINTER_TYPE to those.  Note, pointer to member function types
   (TYPE_PTRMEMFUNC_P) must be handled by our callers.  There are
   two variants.  build_call_a is the primitive taking an array of
   arguments, while build_call_n is a wrapper that handles varargs.  */

tree
build_call_n (tree function, int n, ...)
{
  if (n == 0)
    return build_call_a (function, 0, NULL);
  else
    {
      tree *argarray = XALLOCAVEC (tree, n);
      va_list ap;
      int i;

      va_start (ap, n);
      for (i = 0; i < n; i++)
	argarray[i] = va_arg (ap, tree);
      va_end (ap);
      return build_call_a (function, n, argarray);
    }
}

/* Update various flags in cfun and the call itself based on what is being
   called.  Split out of build_call_a so that bot_manip can use it too.  */

void
set_flags_from_callee (tree call)
{
  int nothrow;
  tree decl = get_callee_fndecl (call);

  /* We check both the decl and the type; a function may be known not to
     throw without being declared throw().  */
  nothrow = ((decl && TREE_NOTHROW (decl))
	     || TYPE_NOTHROW_P (TREE_TYPE (TREE_TYPE (CALL_EXPR_FN (call)))));

  if (!nothrow && at_function_scope_p () && cfun && cp_function_chain)
    cp_function_chain->can_throw = 1;

  if (decl && TREE_THIS_VOLATILE (decl) && cfun && cp_function_chain)
    current_function_returns_abnormally = 1;

  TREE_NOTHROW (call) = nothrow;
}

tree
build_call_a (tree function, int n, tree *argarray)
{
  tree decl;
  tree result_type;
  tree fntype;
  int i;

  function = build_addr_func (function, tf_warning_or_error);

  gcc_assert (TYPE_PTR_P (TREE_TYPE (function)));
  fntype = TREE_TYPE (TREE_TYPE (function));
  gcc_assert (TREE_CODE (fntype) == FUNCTION_TYPE
	      || TREE_CODE (fntype) == METHOD_TYPE);
  result_type = TREE_TYPE (fntype);
  /* An rvalue has no cv-qualifiers.  */
  if (SCALAR_TYPE_P (result_type) || VOID_TYPE_P (result_type))
    result_type = cv_unqualified (result_type);

  function = build_call_array_loc (input_location,
				   result_type, function, n, argarray);
  set_flags_from_callee (function);

  decl = get_callee_fndecl (function);

  if (decl && !TREE_USED (decl))
    {
      /* We invoke build_call directly for several library
	 functions.  These may have been declared normally if
	 we're building libgcc, so we can't just check
	 DECL_ARTIFICIAL.  */
      gcc_assert (DECL_ARTIFICIAL (decl)
		  || !strncmp (IDENTIFIER_POINTER (DECL_NAME (decl)),
			       "__", 2));
      mark_used (decl);
    }

  if (decl && TREE_DEPRECATED (decl))
    warn_deprecated_use (decl, NULL_TREE);
  require_complete_eh_spec_types (fntype, decl);

  TREE_HAS_CONSTRUCTOR (function) = (decl && DECL_CONSTRUCTOR_P (decl));

  /* Don't pass empty class objects by value.  This is useful
     for tags in STL, which are used to control overload resolution.
     We don't need to handle other cases of copying empty classes.  */
  if (! decl || ! DECL_BUILT_IN (decl))
    for (i = 0; i < n; i++)
      {
	tree arg = CALL_EXPR_ARG (function, i);
	if (is_empty_class (TREE_TYPE (arg))
	    && ! TREE_ADDRESSABLE (TREE_TYPE (arg)))
	  {
	    tree t = build0 (EMPTY_CLASS_EXPR, TREE_TYPE (arg));
	    arg = build2 (COMPOUND_EXPR, TREE_TYPE (t), arg, t);
	    CALL_EXPR_ARG (function, i) = arg;
	  }
      }

  return function;
}

/* Build something of the form ptr->method (args)
   or object.method (args).  This can also build
   calls to constructors, and find friends.

   Member functions always take their class variable
   as a pointer.

   INSTANCE is a class instance.

   NAME is the name of the method desired, usually an IDENTIFIER_NODE.

   PARMS help to figure out what that NAME really refers to.

   BASETYPE_PATH, if non-NULL, contains a chain from the type of INSTANCE
   down to the real instance type to use for access checking.  We need this
   information to get protected accesses correct.

   FLAGS is the logical disjunction of zero or more LOOKUP_
   flags.  See cp-tree.h for more info.

   If this is all OK, calls build_function_call with the resolved
   member function.

   This function must also handle being called to perform
   initialization, promotion/coercion of arguments, and
   instantiation of default parameters.

   Note that NAME may refer to an instance variable name.  If
   `operator()()' is defined for the type of that field, then we return
   that result.  */

/* New overloading code.  */

typedef struct z_candidate z_candidate;

typedef struct candidate_warning candidate_warning;
struct candidate_warning {
  z_candidate *loser;
  candidate_warning *next;
};

/* Information for providing diagnostics about why overloading failed.  */

enum rejection_reason_code {
  rr_none,
  rr_arity,
  rr_explicit_conversion,
  rr_template_conversion,
  rr_arg_conversion,
  rr_bad_arg_conversion,
  rr_template_unification,
  rr_invalid_copy
};

struct conversion_info {
  /* The index of the argument, 0-based.  */
  int n_arg;
  /* The type of the actual argument.  */
  tree from_type;
  /* The type of the formal argument.  */
  tree to_type;
};
  
struct rejection_reason {
  enum rejection_reason_code code;
  union {
    /* Information about an arity mismatch.  */
    struct {
      /* The expected number of arguments.  */
      int expected;
      /* The actual number of arguments in the call.  */
      int actual;
      /* Whether the call was a varargs call.  */
      bool call_varargs_p;
    } arity;
    /* Information about an argument conversion mismatch.  */
    struct conversion_info conversion;
    /* Same, but for bad argument conversions.  */
    struct conversion_info bad_conversion;
    /* Information about template unification failures.  These are the
       parameters passed to fn_type_unification.  */
    struct {
      tree tmpl;
      tree explicit_targs;
      int num_targs;
      const tree *args;
      unsigned int nargs;
      tree return_type;
      unification_kind_t strict;
      int flags;
    } template_unification;
    /* Information about template instantiation failures.  These are the
       parameters passed to instantiate_template.  */
    struct {
      tree tmpl;
      tree targs;
    } template_instantiation;
  } u;
};

struct z_candidate {
  /* The FUNCTION_DECL that will be called if this candidate is
     selected by overload resolution.  */
  tree fn;
  /* If not NULL_TREE, the first argument to use when calling this
     function.  */
  tree first_arg;
  /* The rest of the arguments to use when calling this function.  If
     there are no further arguments this may be NULL or it may be an
     empty vector.  */
  const vec<tree, va_gc> *args;
  /* The implicit conversion sequences for each of the arguments to
     FN.  */
  conversion **convs;
  /* The number of implicit conversion sequences.  */
  size_t num_convs;
  /* If FN is a user-defined conversion, the standard conversion
     sequence from the type returned by FN to the desired destination
     type.  */
  conversion *second_conv;
  int viable;
  struct rejection_reason *reason;
  /* If FN is a member function, the binfo indicating the path used to
     qualify the name of FN at the call site.  This path is used to
     determine whether or not FN is accessible if it is selected by
     overload resolution.  The DECL_CONTEXT of FN will always be a
     (possibly improper) base of this binfo.  */
  tree access_path;
  /* If FN is a non-static member function, the binfo indicating the
     subobject to which the `this' pointer should be converted if FN
     is selected by overload resolution.  The type pointed to by
     the `this' pointer must correspond to the most derived class
     indicated by the CONVERSION_PATH.  */
  tree conversion_path;
  tree template_decl;
  tree explicit_targs;
  candidate_warning *warnings;
  z_candidate *next;
};

/* Returns true iff T is a null pointer constant in the sense of
   [conv.ptr].  */

bool
null_ptr_cst_p (tree t)
{
  /* [conv.ptr]

     A null pointer constant is an integral constant expression
     (_expr.const_) rvalue of integer type that evaluates to zero or
     an rvalue of type std::nullptr_t. */
  if (NULLPTR_TYPE_P (TREE_TYPE (t)))
    return true;
  if (CP_INTEGRAL_TYPE_P (TREE_TYPE (t)))
    {
      /* Core issue 903 says only literal 0 is a null pointer constant.  */
      if (cxx_dialect < cxx11)
	t = maybe_constant_value (fold_non_dependent_expr_sfinae (t, tf_none));
      STRIP_NOPS (t);
      if (integer_zerop (t) && !TREE_OVERFLOW (t))
	return true;
    }
  return false;
}

/* Returns true iff T is a null member pointer value (4.11).  */

bool
null_member_pointer_value_p (tree t)
{
  tree type = TREE_TYPE (t);
  if (!type)
    return false;
  else if (TYPE_PTRMEMFUNC_P (type))
    return (TREE_CODE (t) == CONSTRUCTOR
	    && integer_zerop (CONSTRUCTOR_ELT (t, 0)->value));
  else if (TYPE_PTRDATAMEM_P (type))
    return integer_all_onesp (t);
  else
    return false;
}

/* Returns nonzero if PARMLIST consists of only default parms,
   ellipsis, and/or undeduced parameter packs.  */

bool
sufficient_parms_p (const_tree parmlist)
{
  for (; parmlist && parmlist != void_list_node;
       parmlist = TREE_CHAIN (parmlist))
    if (!TREE_PURPOSE (parmlist)
	&& !PACK_EXPANSION_P (TREE_VALUE (parmlist)))
      return false;
  return true;
}

/* Allocate N bytes of memory from the conversion obstack.  The memory
   is zeroed before being returned.  */

static void *
conversion_obstack_alloc (size_t n)
{
  void *p;
  if (!conversion_obstack_initialized)
    {
      gcc_obstack_init (&conversion_obstack);
      conversion_obstack_initialized = true;
    }
  p = obstack_alloc (&conversion_obstack, n);
  memset (p, 0, n);
  return p;
}

/* Allocate rejection reasons.  */

static struct rejection_reason *
alloc_rejection (enum rejection_reason_code code)
{
  struct rejection_reason *p;
  p = (struct rejection_reason *) conversion_obstack_alloc (sizeof *p);
  p->code = code;
  return p;
}

static struct rejection_reason *
arity_rejection (tree first_arg, int expected, int actual)
{
  struct rejection_reason *r = alloc_rejection (rr_arity);
  int adjust = first_arg != NULL_TREE;
  r->u.arity.expected = expected - adjust;
  r->u.arity.actual = actual - adjust;
  return r;
}

static struct rejection_reason *
arg_conversion_rejection (tree first_arg, int n_arg, tree from, tree to)
{
  struct rejection_reason *r = alloc_rejection (rr_arg_conversion);
  int adjust = first_arg != NULL_TREE;
  r->u.conversion.n_arg = n_arg - adjust;
  r->u.conversion.from_type = from;
  r->u.conversion.to_type = to;
  return r;
}

static struct rejection_reason *
bad_arg_conversion_rejection (tree first_arg, int n_arg, tree from, tree to)
{
  struct rejection_reason *r = alloc_rejection (rr_bad_arg_conversion);
  int adjust = first_arg != NULL_TREE;
  r->u.bad_conversion.n_arg = n_arg - adjust;
  r->u.bad_conversion.from_type = from;
  r->u.bad_conversion.to_type = to;
  return r;
}

static struct rejection_reason *
explicit_conversion_rejection (tree from, tree to)
{
  struct rejection_reason *r = alloc_rejection (rr_explicit_conversion);
  r->u.conversion.n_arg = 0;
  r->u.conversion.from_type = from;
  r->u.conversion.to_type = to;
  return r;
}

static struct rejection_reason *
template_conversion_rejection (tree from, tree to)
{
  struct rejection_reason *r = alloc_rejection (rr_template_conversion);
  r->u.conversion.n_arg = 0;
  r->u.conversion.from_type = from;
  r->u.conversion.to_type = to;
  return r;
}

static struct rejection_reason *
template_unification_rejection (tree tmpl, tree explicit_targs, tree targs,
				const tree *args, unsigned int nargs,
				tree return_type, unification_kind_t strict,
				int flags)
{
  size_t args_n_bytes = sizeof (*args) * nargs;
  tree *args1 = (tree *) conversion_obstack_alloc (args_n_bytes);
  struct rejection_reason *r = alloc_rejection (rr_template_unification);
  r->u.template_unification.tmpl = tmpl;
  r->u.template_unification.explicit_targs = explicit_targs;
  r->u.template_unification.num_targs = TREE_VEC_LENGTH (targs);
  /* Copy args to our own storage.  */
  memcpy (args1, args, args_n_bytes);
  r->u.template_unification.args = args1;
  r->u.template_unification.nargs = nargs;
  r->u.template_unification.return_type = return_type;
  r->u.template_unification.strict = strict;
  r->u.template_unification.flags = flags;
  return r;
}

static struct rejection_reason *
template_unification_error_rejection (void)
{
  return alloc_rejection (rr_template_unification);
}

static struct rejection_reason *
invalid_copy_with_fn_template_rejection (void)
{
  struct rejection_reason *r = alloc_rejection (rr_invalid_copy);
  return r;
}

/* Dynamically allocate a conversion.  */

static conversion *
alloc_conversion (conversion_kind kind)
{
  conversion *c;
  c = (conversion *) conversion_obstack_alloc (sizeof (conversion));
  c->kind = kind;
  return c;
}

#ifdef ENABLE_CHECKING

/* Make sure that all memory on the conversion obstack has been
   freed.  */

void
validate_conversion_obstack (void)
{
  if (conversion_obstack_initialized)
    gcc_assert ((obstack_next_free (&conversion_obstack)
		 == obstack_base (&conversion_obstack)));
}

#endif /* ENABLE_CHECKING */

/* Dynamically allocate an array of N conversions.  */

static conversion **
alloc_conversions (size_t n)
{
  return (conversion **) conversion_obstack_alloc (n * sizeof (conversion *));
}

static conversion *
build_conv (conversion_kind code, tree type, conversion *from)
{
  conversion *t;
  conversion_rank rank = CONVERSION_RANK (from);

  /* Note that the caller is responsible for filling in t->cand for
     user-defined conversions.  */
  t = alloc_conversion (code);
  t->type = type;
  t->u.next = from;

  switch (code)
    {
    case ck_ptr:
    case ck_pmem:
    case ck_base:
    case ck_std:
      if (rank < cr_std)
	rank = cr_std;
      break;

    case ck_qual:
      if (rank < cr_exact)
	rank = cr_exact;
      break;

    default:
      break;
    }
  t->rank = rank;
  t->user_conv_p = (code == ck_user || from->user_conv_p);
  t->bad_p = from->bad_p;
  t->base_p = false;
  return t;
}

/* Represent a conversion from CTOR, a braced-init-list, to TYPE, a
   specialization of std::initializer_list<T>, if such a conversion is
   possible.  */

static conversion *
build_list_conv (tree type, tree ctor, int flags, tsubst_flags_t complain)
{
  tree elttype = TREE_VEC_ELT (CLASSTYPE_TI_ARGS (type), 0);
  unsigned len = CONSTRUCTOR_NELTS (ctor);
  conversion **subconvs = alloc_conversions (len);
  conversion *t;
  unsigned i;
  tree val;

  /* Within a list-initialization we can have more user-defined
     conversions.  */
  flags &= ~LOOKUP_NO_CONVERSION;
  /* But no narrowing conversions.  */
  flags |= LOOKUP_NO_NARROWING;

  FOR_EACH_CONSTRUCTOR_VALUE (CONSTRUCTOR_ELTS (ctor), i, val)
    {
      conversion *sub
	= implicit_conversion (elttype, TREE_TYPE (val), val,
			       false, flags, complain);
      if (sub == NULL)
	return NULL;

      subconvs[i] = sub;
    }

  t = alloc_conversion (ck_list);
  t->type = type;
  t->u.list = subconvs;
  t->rank = cr_exact;

  for (i = 0; i < len; ++i)
    {
      conversion *sub = subconvs[i];
      if (sub->rank > t->rank)
	t->rank = sub->rank;
      if (sub->user_conv_p)
	t->user_conv_p = true;
      if (sub->bad_p)
	t->bad_p = true;
    }

  return t;
}

/* Return the next conversion of the conversion chain (if applicable),
   or NULL otherwise.  Please use this function instead of directly
   accessing fields of struct conversion.  */

static conversion *
next_conversion (conversion *conv)
{
  if (conv == NULL
      || conv->kind == ck_identity
      || conv->kind == ck_ambig
      || conv->kind == ck_list)
    return NULL;
  return conv->u.next;
}

/* Subroutine of build_aggr_conv: check whether CTOR, a braced-init-list,
   is a valid aggregate initializer for array type ATYPE.  */

static bool
can_convert_array (tree atype, tree ctor, int flags, tsubst_flags_t complain)
{
  unsigned i;
  tree elttype = TREE_TYPE (atype);
  for (i = 0; i < CONSTRUCTOR_NELTS (ctor); ++i)
    {
      tree val = CONSTRUCTOR_ELT (ctor, i)->value;
      bool ok;
      if (TREE_CODE (elttype) == ARRAY_TYPE
	  && TREE_CODE (val) == CONSTRUCTOR)
	ok = can_convert_array (elttype, val, flags, complain);
      else
	ok = can_convert_arg (elttype, TREE_TYPE (val), val, flags,
			      complain);
      if (!ok)
	return false;
    }
  return true;
}

/* Represent a conversion from CTOR, a braced-init-list, to TYPE, an
   aggregate class, if such a conversion is possible.  */

static conversion *
build_aggr_conv (tree type, tree ctor, int flags, tsubst_flags_t complain)
{
  unsigned HOST_WIDE_INT i = 0;
  conversion *c;
  tree field = next_initializable_field (TYPE_FIELDS (type));
  tree empty_ctor = NULL_TREE;

  ctor = reshape_init (type, ctor, tf_none);
  if (ctor == error_mark_node)
    return NULL;

  for (; field; field = next_initializable_field (DECL_CHAIN (field)))
    {
      tree ftype = TREE_TYPE (field);
      tree val;
      bool ok;

      if (i < CONSTRUCTOR_NELTS (ctor))
	val = CONSTRUCTOR_ELT (ctor, i)->value;
      else
	{
	  if (empty_ctor == NULL_TREE)
	    empty_ctor = build_constructor (init_list_type_node, NULL);
	  val = empty_ctor;
	}
      ++i;

      if (TREE_CODE (ftype) == ARRAY_TYPE
	  && TREE_CODE (val) == CONSTRUCTOR)
	ok = can_convert_array (ftype, val, flags, complain);
      else
	ok = can_convert_arg (ftype, TREE_TYPE (val), val, flags,
			      complain);

      if (!ok)
	return NULL;

      if (TREE_CODE (type) == UNION_TYPE)
	break;
    }

  if (i < CONSTRUCTOR_NELTS (ctor))
    return NULL;

  c = alloc_conversion (ck_aggr);
  c->type = type;
  c->rank = cr_exact;
  c->user_conv_p = true;
  c->u.next = NULL;
  return c;
}

/* Represent a conversion from CTOR, a braced-init-list, to TYPE, an
   array type, if such a conversion is possible.  */

static conversion *
build_array_conv (tree type, tree ctor, int flags, tsubst_flags_t complain)
{
  conversion *c;
  unsigned HOST_WIDE_INT len = CONSTRUCTOR_NELTS (ctor);
  tree elttype = TREE_TYPE (type);
  unsigned i;
  tree val;
  bool bad = false;
  bool user = false;
  enum conversion_rank rank = cr_exact;

  if (TYPE_DOMAIN (type))
    {
      unsigned HOST_WIDE_INT alen = tree_low_cst (array_type_nelts_top (type), 1);
      if (alen < len)
	return NULL;
    }

  FOR_EACH_CONSTRUCTOR_VALUE (CONSTRUCTOR_ELTS (ctor), i, val)
    {
      conversion *sub
	= implicit_conversion (elttype, TREE_TYPE (val), val,
			       false, flags, complain);
      if (sub == NULL)
	return NULL;

      if (sub->rank > rank)
	rank = sub->rank;
      if (sub->user_conv_p)
	user = true;
      if (sub->bad_p)
	bad = true;
    }

  c = alloc_conversion (ck_aggr);
  c->type = type;
  c->rank = rank;
  c->user_conv_p = user;
  c->bad_p = bad;
  c->u.next = NULL;
  return c;
}

/* Represent a conversion from CTOR, a braced-init-list, to TYPE, a
   complex type, if such a conversion is possible.  */

static conversion *
build_complex_conv (tree type, tree ctor, int flags,
		    tsubst_flags_t complain)
{
  conversion *c;
  unsigned HOST_WIDE_INT len = CONSTRUCTOR_NELTS (ctor);
  tree elttype = TREE_TYPE (type);
  unsigned i;
  tree val;
  bool bad = false;
  bool user = false;
  enum conversion_rank rank = cr_exact;

  if (len != 2)
    return NULL;

  FOR_EACH_CONSTRUCTOR_VALUE (CONSTRUCTOR_ELTS (ctor), i, val)
    {
      conversion *sub
	= implicit_conversion (elttype, TREE_TYPE (val), val,
			       false, flags, complain);
      if (sub == NULL)
	return NULL;

      if (sub->rank > rank)
	rank = sub->rank;
      if (sub->user_conv_p)
	user = true;
      if (sub->bad_p)
	bad = true;
    }

  c = alloc_conversion (ck_aggr);
  c->type = type;
  c->rank = rank;
  c->user_conv_p = user;
  c->bad_p = bad;
  c->u.next = NULL;
  return c;
}

/* Build a representation of the identity conversion from EXPR to
   itself.  The TYPE should match the type of EXPR, if EXPR is non-NULL.  */

static conversion *
build_identity_conv (tree type, tree expr)
{
  conversion *c;

  c = alloc_conversion (ck_identity);
  c->type = type;
  c->u.expr = expr;

  return c;
}

/* Converting from EXPR to TYPE was ambiguous in the sense that there
   were multiple user-defined conversions to accomplish the job.
   Build a conversion that indicates that ambiguity.  */

static conversion *
build_ambiguous_conv (tree type, tree expr)
{
  conversion *c;

  c = alloc_conversion (ck_ambig);
  c->type = type;
  c->u.expr = expr;

  return c;
}

tree
strip_top_quals (tree t)
{
  if (TREE_CODE (t) == ARRAY_TYPE)
    return t;
  return cp_build_qualified_type (t, 0);
}

/* Returns the standard conversion path (see [conv]) from type FROM to type
   TO, if any.  For proper handling of null pointer constants, you must
   also pass the expression EXPR to convert from.  If C_CAST_P is true,
   this conversion is coming from a C-style cast.  */

static conversion *
standard_conversion (tree to, tree from, tree expr, bool c_cast_p,
		     int flags)
{
  enum tree_code fcode, tcode;
  conversion *conv;
  bool fromref = false;
  tree qualified_to;

  to = non_reference (to);
  if (TREE_CODE (from) == REFERENCE_TYPE)
    {
      fromref = true;
      from = TREE_TYPE (from);
    }
  qualified_to = to;
  to = strip_top_quals (to);
  from = strip_top_quals (from);

  if ((TYPE_PTRFN_P (to) || TYPE_PTRMEMFUNC_P (to))
      && expr && type_unknown_p (expr))
    {
      tsubst_flags_t tflags = tf_conv;
      expr = instantiate_type (to, expr, tflags);
      if (expr == error_mark_node)
	return NULL;
      from = TREE_TYPE (expr);
    }

  fcode = TREE_CODE (from);
  tcode = TREE_CODE (to);

  conv = build_identity_conv (from, expr);
  if (fcode == FUNCTION_TYPE || fcode == ARRAY_TYPE)
    {
      from = type_decays_to (from);
      fcode = TREE_CODE (from);
      conv = build_conv (ck_lvalue, from, conv);
    }
  else if (fromref || (expr && lvalue_p (expr)))
    {
      if (expr)
	{
	  tree bitfield_type;
	  bitfield_type = is_bitfield_expr_with_lowered_type (expr);
	  if (bitfield_type)
	    {
	      from = strip_top_quals (bitfield_type);
	      fcode = TREE_CODE (from);
	    }
	}
      conv = build_conv (ck_rvalue, from, conv);
      if (flags & LOOKUP_PREFER_RVALUE)
	conv->rvaluedness_matches_p = true;
    }

   /* Allow conversion between `__complex__' data types.  */
  if (tcode == COMPLEX_TYPE && fcode == COMPLEX_TYPE)
    {
      /* The standard conversion sequence to convert FROM to TO is
	 the standard conversion sequence to perform componentwise
	 conversion.  */
      conversion *part_conv = standard_conversion
	(TREE_TYPE (to), TREE_TYPE (from), NULL_TREE, c_cast_p, flags);

      if (part_conv)
	{
	  conv = build_conv (part_conv->kind, to, conv);
	  conv->rank = part_conv->rank;
	}
      else
	conv = NULL;

      return conv;
    }

  if (same_type_p (from, to))
    {
      if (CLASS_TYPE_P (to) && conv->kind == ck_rvalue)
	conv->type = qualified_to;
      return conv;
    }

  /* [conv.ptr]
     A null pointer constant can be converted to a pointer type; ... A
     null pointer constant of integral type can be converted to an
     rvalue of type std::nullptr_t. */
  if ((tcode == POINTER_TYPE || TYPE_PTRMEM_P (to)
       || NULLPTR_TYPE_P (to))
      && expr && null_ptr_cst_p (expr))
    conv = build_conv (ck_std, to, conv);
  else if ((tcode == INTEGER_TYPE && fcode == POINTER_TYPE)
	   || (tcode == POINTER_TYPE && fcode == INTEGER_TYPE))
    {
      /* For backwards brain damage compatibility, allow interconversion of
	 pointers and integers with a pedwarn.  */
      conv = build_conv (ck_std, to, conv);
      conv->bad_p = true;
    }
  else if (UNSCOPED_ENUM_P (to) && fcode == INTEGER_TYPE)
    {
      /* For backwards brain damage compatibility, allow interconversion of
	 enums and integers with a pedwarn.  */
      conv = build_conv (ck_std, to, conv);
      conv->bad_p = true;
    }
  else if ((tcode == POINTER_TYPE && fcode == POINTER_TYPE)
	   || (TYPE_PTRDATAMEM_P (to) && TYPE_PTRDATAMEM_P (from)))
    {
      tree to_pointee;
      tree from_pointee;

      if (tcode == POINTER_TYPE
	  && same_type_ignoring_top_level_qualifiers_p (TREE_TYPE (from),
							TREE_TYPE (to)))
	;
      else if (VOID_TYPE_P (TREE_TYPE (to))
	       && !TYPE_PTRDATAMEM_P (from)
	       && TREE_CODE (TREE_TYPE (from)) != FUNCTION_TYPE)
	{
	  tree nfrom = TREE_TYPE (from);
	  from = build_pointer_type
	    (cp_build_qualified_type (void_type_node, 
			              cp_type_quals (nfrom)));
	  conv = build_conv (ck_ptr, from, conv);
	}
      else if (TYPE_PTRDATAMEM_P (from))
	{
	  tree fbase = TYPE_PTRMEM_CLASS_TYPE (from);
	  tree tbase = TYPE_PTRMEM_CLASS_TYPE (to);

	  if (DERIVED_FROM_P (fbase, tbase)
	      && (same_type_ignoring_top_level_qualifiers_p
		  (TYPE_PTRMEM_POINTED_TO_TYPE (from),
		   TYPE_PTRMEM_POINTED_TO_TYPE (to))))
	    {
	      from = build_ptrmem_type (tbase,
					TYPE_PTRMEM_POINTED_TO_TYPE (from));
	      conv = build_conv (ck_pmem, from, conv);
	    }
	  else if (!same_type_p (fbase, tbase))
	    return NULL;
	}
      else if (CLASS_TYPE_P (TREE_TYPE (from))
	       && CLASS_TYPE_P (TREE_TYPE (to))
	       /* [conv.ptr]

		  An rvalue of type "pointer to cv D," where D is a
		  class type, can be converted to an rvalue of type
		  "pointer to cv B," where B is a base class (clause
		  _class.derived_) of D.  If B is an inaccessible
		  (clause _class.access_) or ambiguous
		  (_class.member.lookup_) base class of D, a program
		  that necessitates this conversion is ill-formed.
		  Therefore, we use DERIVED_FROM_P, and do not check
		  access or uniqueness.  */
	       && DERIVED_FROM_P (TREE_TYPE (to), TREE_TYPE (from)))
	{
	  from =
	    cp_build_qualified_type (TREE_TYPE (to),
				     cp_type_quals (TREE_TYPE (from)));
	  from = build_pointer_type (from);
	  conv = build_conv (ck_ptr, from, conv);
	  conv->base_p = true;
	}

      if (tcode == POINTER_TYPE)
	{
	  to_pointee = TREE_TYPE (to);
	  from_pointee = TREE_TYPE (from);
	}
      else
	{
	  to_pointee = TYPE_PTRMEM_POINTED_TO_TYPE (to);
	  from_pointee = TYPE_PTRMEM_POINTED_TO_TYPE (from);
	}

      if (same_type_p (from, to))
	/* OK */;
      else if (c_cast_p && comp_ptr_ttypes_const (to, from))
	/* In a C-style cast, we ignore CV-qualification because we
	   are allowed to perform a static_cast followed by a
	   const_cast.  */
	conv = build_conv (ck_qual, to, conv);
      else if (!c_cast_p && comp_ptr_ttypes (to_pointee, from_pointee))
	conv = build_conv (ck_qual, to, conv);
      else if (expr && string_conv_p (to, expr, 0))
	/* converting from string constant to char *.  */
	conv = build_conv (ck_qual, to, conv);
      /* Allow conversions among compatible ObjC pointer types (base
	 conversions have been already handled above).  */
      else if (c_dialect_objc ()
	       && objc_compare_types (to, from, -4, NULL_TREE))
	conv = build_conv (ck_ptr, to, conv);
      else if (ptr_reasonably_similar (to_pointee, from_pointee))
	{
	  conv = build_conv (ck_ptr, to, conv);
	  conv->bad_p = true;
	}
      else
	return NULL;

      from = to;
    }
  else if (TYPE_PTRMEMFUNC_P (to) && TYPE_PTRMEMFUNC_P (from))
    {
      tree fromfn = TREE_TYPE (TYPE_PTRMEMFUNC_FN_TYPE (from));
      tree tofn = TREE_TYPE (TYPE_PTRMEMFUNC_FN_TYPE (to));
      tree fbase = class_of_this_parm (fromfn);
      tree tbase = class_of_this_parm (tofn);

      if (!DERIVED_FROM_P (fbase, tbase)
	  || !same_type_p (static_fn_type (fromfn),
			   static_fn_type (tofn)))
	return NULL;

      from = build_memfn_type (fromfn,
                               tbase,
                               cp_type_quals (tbase),
                               type_memfn_rqual (tofn));
      from = build_ptrmemfunc_type (build_pointer_type (from));
      conv = build_conv (ck_pmem, from, conv);
      conv->base_p = true;
    }
  else if (tcode == BOOLEAN_TYPE)
    {
      /* [conv.bool]

	  An rvalue of arithmetic, unscoped enumeration, pointer, or
	  pointer to member type can be converted to an rvalue of type
	  bool. ... An rvalue of type std::nullptr_t can be converted
	  to an rvalue of type bool;  */
      if (ARITHMETIC_TYPE_P (from)
	  || UNSCOPED_ENUM_P (from)
	  || fcode == POINTER_TYPE
	  || TYPE_PTRMEM_P (from)
	  || NULLPTR_TYPE_P (from))
	{
	  conv = build_conv (ck_std, to, conv);
	  if (fcode == POINTER_TYPE
	      || TYPE_PTRDATAMEM_P (from)
	      || (TYPE_PTRMEMFUNC_P (from)
		  && conv->rank < cr_pbool)
	      || NULLPTR_TYPE_P (from))
	    conv->rank = cr_pbool;
	  return conv;
	}

      return NULL;
    }
  /* We don't check for ENUMERAL_TYPE here because there are no standard
     conversions to enum type.  */
  /* As an extension, allow conversion to complex type.  */
  else if (ARITHMETIC_TYPE_P (to))
    {
      if (! (INTEGRAL_CODE_P (fcode) || fcode == REAL_TYPE)
          || SCOPED_ENUM_P (from))
	return NULL;
      conv = build_conv (ck_std, to, conv);

      /* Give this a better rank if it's a promotion.  */
      if (same_type_p (to, type_promotes_to (from))
	  && next_conversion (conv)->rank <= cr_promotion)
	conv->rank = cr_promotion;
    }
  else if (fcode == VECTOR_TYPE && tcode == VECTOR_TYPE
	   && vector_types_convertible_p (from, to, false))
    return build_conv (ck_std, to, conv);
  else if (MAYBE_CLASS_TYPE_P (to) && MAYBE_CLASS_TYPE_P (from)
	   && is_properly_derived_from (from, to))
    {
      if (conv->kind == ck_rvalue)
	conv = next_conversion (conv);
      conv = build_conv (ck_base, to, conv);
      /* The derived-to-base conversion indicates the initialization
	 of a parameter with base type from an object of a derived
	 type.  A temporary object is created to hold the result of
	 the conversion unless we're binding directly to a reference.  */
      conv->need_temporary_p = !(flags & LOOKUP_NO_TEMP_BIND);
    }
  else
    return NULL;

  if (flags & LOOKUP_NO_NARROWING)
    conv->check_narrowing = true;

  return conv;
}

/* Returns nonzero if T1 is reference-related to T2.  */

bool
reference_related_p (tree t1, tree t2)
{
  if (t1 == error_mark_node || t2 == error_mark_node)
    return false;

  t1 = TYPE_MAIN_VARIANT (t1);
  t2 = TYPE_MAIN_VARIANT (t2);

  /* [dcl.init.ref]

     Given types "cv1 T1" and "cv2 T2," "cv1 T1" is reference-related
     to "cv2 T2" if T1 is the same type as T2, or T1 is a base class
     of T2.  */
  return (same_type_p (t1, t2)
	  || (CLASS_TYPE_P (t1) && CLASS_TYPE_P (t2)
	      && DERIVED_FROM_P (t1, t2)));
}

/* Returns nonzero if T1 is reference-compatible with T2.  */

static bool
reference_compatible_p (tree t1, tree t2)
{
  /* [dcl.init.ref]

     "cv1 T1" is reference compatible with "cv2 T2" if T1 is
     reference-related to T2 and cv1 is the same cv-qualification as,
     or greater cv-qualification than, cv2.  */
  return (reference_related_p (t1, t2)
	  && at_least_as_qualified_p (t1, t2));
}

/* A reference of the indicated TYPE is being bound directly to the
   expression represented by the implicit conversion sequence CONV.
   Return a conversion sequence for this binding.  */

static conversion *
direct_reference_binding (tree type, conversion *conv)
{
  tree t;

  gcc_assert (TREE_CODE (type) == REFERENCE_TYPE);
  gcc_assert (TREE_CODE (conv->type) != REFERENCE_TYPE);

  t = TREE_TYPE (type);

  /* [over.ics.rank]

     When a parameter of reference type binds directly
     (_dcl.init.ref_) to an argument expression, the implicit
     conversion sequence is the identity conversion, unless the
     argument expression has a type that is a derived class of the
     parameter type, in which case the implicit conversion sequence is
     a derived-to-base Conversion.

     If the parameter binds directly to the result of applying a
     conversion function to the argument expression, the implicit
     conversion sequence is a user-defined conversion sequence
     (_over.ics.user_), with the second standard conversion sequence
     either an identity conversion or, if the conversion function
     returns an entity of a type that is a derived class of the
     parameter type, a derived-to-base conversion.  */
  if (!same_type_ignoring_top_level_qualifiers_p (t, conv->type))
    {
      /* Represent the derived-to-base conversion.  */
      conv = build_conv (ck_base, t, conv);
      /* We will actually be binding to the base-class subobject in
	 the derived class, so we mark this conversion appropriately.
	 That way, convert_like knows not to generate a temporary.  */
      conv->need_temporary_p = false;
    }
  return build_conv (ck_ref_bind, type, conv);
}

/* Returns the conversion path from type FROM to reference type TO for
   purposes of reference binding.  For lvalue binding, either pass a
   reference type to FROM or an lvalue expression to EXPR.  If the
   reference will be bound to a temporary, NEED_TEMPORARY_P is set for
   the conversion returned.  If C_CAST_P is true, this
   conversion is coming from a C-style cast.  */

static conversion *
reference_binding (tree rto, tree rfrom, tree expr, bool c_cast_p, int flags,
		   tsubst_flags_t complain)
{
  conversion *conv = NULL;
  tree to = TREE_TYPE (rto);
  tree from = rfrom;
  tree tfrom;
  bool related_p;
  bool compatible_p;
  cp_lvalue_kind gl_kind;
  bool is_lvalue;

  if (TREE_CODE (to) == FUNCTION_TYPE && expr && type_unknown_p (expr))
    {
      expr = instantiate_type (to, expr, tf_none);
      if (expr == error_mark_node)
	return NULL;
      from = TREE_TYPE (expr);
    }

  if (expr && BRACE_ENCLOSED_INITIALIZER_P (expr))
    {
      maybe_warn_cpp0x (CPP0X_INITIALIZER_LISTS);
      conv = implicit_conversion (to, from, expr, c_cast_p,
				  flags, complain);
      if (!CLASS_TYPE_P (to)
	  && CONSTRUCTOR_NELTS (expr) == 1)
	{
	  expr = CONSTRUCTOR_ELT (expr, 0)->value;
	  if (error_operand_p (expr))
	    return NULL;
	  from = TREE_TYPE (expr);
	}
    }

  if (TREE_CODE (from) == REFERENCE_TYPE)
    {
      from = TREE_TYPE (from);
      if (!TYPE_REF_IS_RVALUE (rfrom)
	  || TREE_CODE (from) == FUNCTION_TYPE)
	gl_kind = clk_ordinary;
      else
	gl_kind = clk_rvalueref;
    }
  else if (expr)
    {
      gl_kind = lvalue_kind (expr);
      if (gl_kind & clk_class)
	/* A class prvalue is not a glvalue.  */
	gl_kind = clk_none;
    }
  else
    gl_kind = clk_none;
  is_lvalue = gl_kind && !(gl_kind & clk_rvalueref);

  tfrom = from;
  if ((gl_kind & clk_bitfield) != 0)
    tfrom = unlowered_expr_type (expr);

  /* Figure out whether or not the types are reference-related and
     reference compatible.  We have do do this after stripping
     references from FROM.  */
  related_p = reference_related_p (to, tfrom);
  /* If this is a C cast, first convert to an appropriately qualified
     type, so that we can later do a const_cast to the desired type.  */
  if (related_p && c_cast_p
      && !at_least_as_qualified_p (to, tfrom))
    to = cp_build_qualified_type (to, cp_type_quals (tfrom));
  compatible_p = reference_compatible_p (to, tfrom);

  /* Directly bind reference when target expression's type is compatible with
     the reference and expression is an lvalue. In DR391, the wording in
     [8.5.3/5 dcl.init.ref] is changed to also require direct bindings for
     const and rvalue references to rvalues of compatible class type.
     We should also do direct bindings for non-class xvalues.  */
  if (compatible_p
      && (is_lvalue
	  || (((CP_TYPE_CONST_NON_VOLATILE_P (to)
		&& !(flags & LOOKUP_NO_RVAL_BIND))
	       || TYPE_REF_IS_RVALUE (rto))
	      && (gl_kind
		  || (!(flags & LOOKUP_NO_TEMP_BIND)
		      && (CLASS_TYPE_P (from)
			  || TREE_CODE (from) == ARRAY_TYPE))))))
    {
      /* [dcl.init.ref]

	 If the initializer expression

	 -- is an lvalue (but not an lvalue for a bit-field), and "cv1 T1"
	    is reference-compatible with "cv2 T2,"

	 the reference is bound directly to the initializer expression
	 lvalue.

	 [...]
	 If the initializer expression is an rvalue, with T2 a class type,
	 and "cv1 T1" is reference-compatible with "cv2 T2", the reference
	 is bound to the object represented by the rvalue or to a sub-object
	 within that object.  */

      conv = build_identity_conv (tfrom, expr);
      conv = direct_reference_binding (rto, conv);

      if (flags & LOOKUP_PREFER_RVALUE)
	/* The top-level caller requested that we pretend that the lvalue
	   be treated as an rvalue.  */
	conv->rvaluedness_matches_p = TYPE_REF_IS_RVALUE (rto);
      else if (TREE_CODE (rfrom) == REFERENCE_TYPE)
	/* Handle rvalue reference to function properly.  */
	conv->rvaluedness_matches_p
	  = (TYPE_REF_IS_RVALUE (rto) == TYPE_REF_IS_RVALUE (rfrom));
      else
	conv->rvaluedness_matches_p 
          = (TYPE_REF_IS_RVALUE (rto) == !is_lvalue);

      if ((gl_kind & clk_bitfield) != 0
	  || ((gl_kind & clk_packed) != 0 && !TYPE_PACKED (to)))
	/* For the purposes of overload resolution, we ignore the fact
	   this expression is a bitfield or packed field. (In particular,
	   [over.ics.ref] says specifically that a function with a
	   non-const reference parameter is viable even if the
	   argument is a bitfield.)

	   However, when we actually call the function we must create
	   a temporary to which to bind the reference.  If the
	   reference is volatile, or isn't const, then we cannot make
	   a temporary, so we just issue an error when the conversion
	   actually occurs.  */
	conv->need_temporary_p = true;

      /* Don't allow binding of lvalues (other than function lvalues) to
	 rvalue references.  */
      if (is_lvalue && TYPE_REF_IS_RVALUE (rto)
	  && TREE_CODE (to) != FUNCTION_TYPE
          && !(flags & LOOKUP_PREFER_RVALUE))
	conv->bad_p = true;

      return conv;
    }
  /* [class.conv.fct] A conversion function is never used to convert a
     (possibly cv-qualified) object to the (possibly cv-qualified) same
     object type (or a reference to it), to a (possibly cv-qualified) base
     class of that type (or a reference to it).... */
  else if (CLASS_TYPE_P (from) && !related_p
	   && !(flags & LOOKUP_NO_CONVERSION))
    {
      /* [dcl.init.ref]

	 If the initializer expression

	 -- has a class type (i.e., T2 is a class type) can be
	    implicitly converted to an lvalue of type "cv3 T3," where
	    "cv1 T1" is reference-compatible with "cv3 T3".  (this
	    conversion is selected by enumerating the applicable
	    conversion functions (_over.match.ref_) and choosing the
	    best one through overload resolution.  (_over.match_).

	the reference is bound to the lvalue result of the conversion
	in the second case.  */
      z_candidate *cand = build_user_type_conversion_1 (rto, expr, flags,
							complain);
      if (cand)
	return cand->second_conv;
    }

  /* From this point on, we conceptually need temporaries, even if we
     elide them.  Only the cases above are "direct bindings".  */
  if (flags & LOOKUP_NO_TEMP_BIND)
    return NULL;

  /* [over.ics.rank]

     When a parameter of reference type is not bound directly to an
     argument expression, the conversion sequence is the one required
     to convert the argument expression to the underlying type of the
     reference according to _over.best.ics_.  Conceptually, this
     conversion sequence corresponds to copy-initializing a temporary
     of the underlying type with the argument expression.  Any
     difference in top-level cv-qualification is subsumed by the
     initialization itself and does not constitute a conversion.  */

  /* [dcl.init.ref]

     Otherwise, the reference shall be to a non-volatile const type.

     Under C++0x, [8.5.3/5 dcl.init.ref] it may also be an rvalue reference */
  if (!CP_TYPE_CONST_NON_VOLATILE_P (to) && !TYPE_REF_IS_RVALUE (rto))
    return NULL;

  /* [dcl.init.ref]

     Otherwise, a temporary of type "cv1 T1" is created and
     initialized from the initializer expression using the rules for a
     non-reference copy initialization.  If T1 is reference-related to
     T2, cv1 must be the same cv-qualification as, or greater
     cv-qualification than, cv2; otherwise, the program is ill-formed.  */
  if (related_p && !at_least_as_qualified_p (to, from))
    return NULL;

  /* We're generating a temporary now, but don't bind any more in the
     conversion (specifically, don't slice the temporary returned by a
     conversion operator).  */
  flags |= LOOKUP_NO_TEMP_BIND;

  /* Core issue 899: When [copy-]initializing a temporary to be bound
     to the first parameter of a copy constructor (12.8) called with
     a single argument in the context of direct-initialization,
     explicit conversion functions are also considered.

     So don't set LOOKUP_ONLYCONVERTING in that case.  */
  if (!(flags & LOOKUP_COPY_PARM))
    flags |= LOOKUP_ONLYCONVERTING;

  if (!conv)
    conv = implicit_conversion (to, from, expr, c_cast_p,
				flags, complain);
  if (!conv)
    return NULL;

  conv = build_conv (ck_ref_bind, rto, conv);
  /* This reference binding, unlike those above, requires the
     creation of a temporary.  */
  conv->need_temporary_p = true;
  conv->rvaluedness_matches_p = TYPE_REF_IS_RVALUE (rto);

  return conv;
}

/* Returns the implicit conversion sequence (see [over.ics]) from type
   FROM to type TO.  The optional expression EXPR may affect the
   conversion.  FLAGS are the usual overloading flags.  If C_CAST_P is
   true, this conversion is coming from a C-style cast.  */

static conversion *
implicit_conversion (tree to, tree from, tree expr, bool c_cast_p,
		     int flags, tsubst_flags_t complain)
{
  conversion *conv;

  if (from == error_mark_node || to == error_mark_node
      || expr == error_mark_node)
    return NULL;

  /* Other flags only apply to the primary function in overload
     resolution, or after we've chosen one.  */
  flags &= (LOOKUP_ONLYCONVERTING|LOOKUP_NO_CONVERSION|LOOKUP_COPY_PARM
	    |LOOKUP_NO_TEMP_BIND|LOOKUP_NO_RVAL_BIND|LOOKUP_PREFER_RVALUE
	    |LOOKUP_NO_NARROWING|LOOKUP_PROTECT);

  /* FIXME: actually we don't want warnings either, but we can't just
     have 'complain &= ~(tf_warning|tf_error)' because it would cause
     the regression of, eg, g++.old-deja/g++.benjamin/16077.C.
     We really ought not to issue that warning until we've committed
     to that conversion.  */
  complain &= ~tf_error;

  if (TREE_CODE (to) == REFERENCE_TYPE)
    conv = reference_binding (to, from, expr, c_cast_p, flags, complain);
  else
    conv = standard_conversion (to, from, expr, c_cast_p, flags);

  if (conv)
    return conv;

  if (expr && BRACE_ENCLOSED_INITIALIZER_P (expr))
    {
      if (is_std_init_list (to))
	return build_list_conv (to, expr, flags, complain);

      /* As an extension, allow list-initialization of _Complex.  */
      if (TREE_CODE (to) == COMPLEX_TYPE)
	{
	  conv = build_complex_conv (to, expr, flags, complain);
	  if (conv)
	    return conv;
	}

      /* Allow conversion from an initializer-list with one element to a
	 scalar type.  */
      if (SCALAR_TYPE_P (to))
	{
	  int nelts = CONSTRUCTOR_NELTS (expr);
	  tree elt;

	  if (nelts == 0)
	    elt = build_value_init (to, tf_none);
	  else if (nelts == 1)
	    elt = CONSTRUCTOR_ELT (expr, 0)->value;
	  else
	    elt = error_mark_node;

	  conv = implicit_conversion (to, TREE_TYPE (elt), elt,
				      c_cast_p, flags, complain);
	  if (conv)
	    {
	      conv->check_narrowing = true;
	      if (BRACE_ENCLOSED_INITIALIZER_P (elt))
		/* Too many levels of braces, i.e. '{{1}}'.  */
		conv->bad_p = true;
	      return conv;
	    }
	}
      else if (TREE_CODE (to) == ARRAY_TYPE)
	return build_array_conv (to, expr, flags, complain);
    }

  if (expr != NULL_TREE
      && (MAYBE_CLASS_TYPE_P (from)
	  || MAYBE_CLASS_TYPE_P (to))
      && (flags & LOOKUP_NO_CONVERSION) == 0)
    {
      struct z_candidate *cand;

      if (CLASS_TYPE_P (to)
	  && BRACE_ENCLOSED_INITIALIZER_P (expr)
	  && !CLASSTYPE_NON_AGGREGATE (complete_type (to)))
	return build_aggr_conv (to, expr, flags, complain);

      cand = build_user_type_conversion_1 (to, expr, flags, complain);
      if (cand)
	conv = cand->second_conv;

      /* We used to try to bind a reference to a temporary here, but that
	 is now handled after the recursive call to this function at the end
	 of reference_binding.  */
      return conv;
    }

  return NULL;
}

/* Add a new entry to the list of candidates.  Used by the add_*_candidate
   functions.  ARGS will not be changed until a single candidate is
   selected.  */

static struct z_candidate *
add_candidate (struct z_candidate **candidates,
	       tree fn, tree first_arg, const vec<tree, va_gc> *args,
	       size_t num_convs, conversion **convs,
	       tree access_path, tree conversion_path,
	       int viable, struct rejection_reason *reason)
{
  struct z_candidate *cand = (struct z_candidate *)
    conversion_obstack_alloc (sizeof (struct z_candidate));

  cand->fn = fn;
  cand->first_arg = first_arg;
  cand->args = args;
  cand->convs = convs;
  cand->num_convs = num_convs;
  cand->access_path = access_path;
  cand->conversion_path = conversion_path;
  cand->viable = viable;
  cand->reason = reason;
  cand->next = *candidates;
  *candidates = cand;

  return cand;
}

/* Return the number of remaining arguments in the parameter list
   beginning with ARG.  */

static int
remaining_arguments (tree arg)
{
  int n;

  for (n = 0; arg != NULL_TREE && arg != void_list_node;
       arg = TREE_CHAIN (arg))
    n++;

  return n;
}

/* Create an overload candidate for the function or method FN called
   with the argument list FIRST_ARG/ARGS and add it to CANDIDATES.
   FLAGS is passed on to implicit_conversion.

   This does not change ARGS.

   CTYPE, if non-NULL, is the type we want to pretend this function
   comes from for purposes of overload resolution.  */

static struct z_candidate *
add_function_candidate (struct z_candidate **candidates,
			tree fn, tree ctype, tree first_arg,
			const vec<tree, va_gc> *args, tree access_path,
			tree conversion_path, int flags,
			tsubst_flags_t complain)
{
  tree parmlist = TYPE_ARG_TYPES (TREE_TYPE (fn));
  int i, len;
  conversion **convs;
  tree parmnode;
  tree orig_first_arg = first_arg;
  int skip;
  int viable = 1;
  struct rejection_reason *reason = NULL;

  /* At this point we should not see any functions which haven't been
     explicitly declared, except for friend functions which will have
     been found using argument dependent lookup.  */
  gcc_assert (!DECL_ANTICIPATED (fn) || DECL_HIDDEN_FRIEND_P (fn));

  /* The `this', `in_chrg' and VTT arguments to constructors are not
     considered in overload resolution.  */
  if (DECL_CONSTRUCTOR_P (fn))
    {
      parmlist = skip_artificial_parms_for (fn, parmlist);
      skip = num_artificial_parms_for (fn);
      if (skip > 0 && first_arg != NULL_TREE)
	{
	  --skip;
	  first_arg = NULL_TREE;
	}
    }
  else
    skip = 0;

  len = vec_safe_length (args) - skip + (first_arg != NULL_TREE ? 1 : 0);
  convs = alloc_conversions (len);

  /* 13.3.2 - Viable functions [over.match.viable]
     First, to be a viable function, a candidate function shall have enough
     parameters to agree in number with the arguments in the list.

     We need to check this first; otherwise, checking the ICSes might cause
     us to produce an ill-formed template instantiation.  */

  parmnode = parmlist;
  for (i = 0; i < len; ++i)
    {
      if (parmnode == NULL_TREE || parmnode == void_list_node)
	break;
      parmnode = TREE_CHAIN (parmnode);
    }

  if ((i < len && parmnode)
      || !sufficient_parms_p (parmnode))
    {
      int remaining = remaining_arguments (parmnode);
      viable = 0;
      reason = arity_rejection (first_arg, i + remaining, len);
    }
  /* When looking for a function from a subobject from an implicit
     copy/move constructor/operator=, don't consider anything that takes (a
     reference to) an unrelated type.  See c++/44909 and core 1092.  */
  else if (parmlist && (flags & LOOKUP_DEFAULTED))
    {
      if (DECL_CONSTRUCTOR_P (fn))
	i = 1;
      else if (DECL_ASSIGNMENT_OPERATOR_P (fn)
	       && DECL_OVERLOADED_OPERATOR_P (fn) == NOP_EXPR)
	i = 2;
      else
	i = 0;
      if (i && len == i)
	{
	  parmnode = chain_index (i-1, parmlist);
	  if (!reference_related_p (non_reference (TREE_VALUE (parmnode)),
				    ctype))
	    viable = 0;
	}

      /* This only applies at the top level.  */
      flags &= ~LOOKUP_DEFAULTED;
    }

  if (! viable)
    goto out;

  /* Second, for F to be a viable function, there shall exist for each
     argument an implicit conversion sequence that converts that argument
     to the corresponding parameter of F.  */

  parmnode = parmlist;

  for (i = 0; i < len; ++i)
    {
      tree argtype, to_type;
      tree arg;
      conversion *t;
      int is_this;

      if (parmnode == void_list_node)
	break;

      if (i == 0 && first_arg != NULL_TREE)
	arg = first_arg;
      else
	arg = CONST_CAST_TREE (
		(*args)[i + skip - (first_arg != NULL_TREE ? 1 : 0)]);
      argtype = lvalue_type (arg);

      is_this = (i == 0 && DECL_NONSTATIC_MEMBER_FUNCTION_P (fn)
		 && ! DECL_CONSTRUCTOR_P (fn));

      if (parmnode)
	{
	  tree parmtype = TREE_VALUE (parmnode);
	  int lflags = flags;

	  parmnode = TREE_CHAIN (parmnode);

	  /* The type of the implicit object parameter ('this') for
	     overload resolution is not always the same as for the
	     function itself; conversion functions are considered to
	     be members of the class being converted, and functions
	     introduced by a using-declaration are considered to be
	     members of the class that uses them.

	     Since build_over_call ignores the ICS for the `this'
	     parameter, we can just change the parm type.  */
	  if (ctype && is_this)
	    {
	      parmtype = cp_build_qualified_type
		(ctype, cp_type_quals (TREE_TYPE (parmtype)));
	      if (FUNCTION_REF_QUALIFIED (TREE_TYPE (fn)))
		{
		  /* If the function has a ref-qualifier, the implicit
		     object parameter has reference type.  */
		  bool rv = FUNCTION_RVALUE_QUALIFIED (TREE_TYPE (fn));
		  parmtype = cp_build_reference_type (parmtype, rv);
		}
	      else
		{
		  parmtype = build_pointer_type (parmtype);
		  arg = build_this (arg);
		  argtype = lvalue_type (arg);
		}
	    }

	  /* Core issue 899: When [copy-]initializing a temporary to be bound
	     to the first parameter of a copy constructor (12.8) called with
	     a single argument in the context of direct-initialization,
	     explicit conversion functions are also considered.

	     So set LOOKUP_COPY_PARM to let reference_binding know that
	     it's being called in that context.  We generalize the above
	     to handle move constructors and template constructors as well;
	     the standardese should soon be updated similarly.  */
	  if (ctype && i == 0 && (len-skip == 1)
	      && DECL_CONSTRUCTOR_P (fn)
	      && parmtype != error_mark_node
	      && (same_type_ignoring_top_level_qualifiers_p
		  (non_reference (parmtype), ctype)))
	    {
	      if (!(flags & LOOKUP_ONLYCONVERTING))
		lflags |= LOOKUP_COPY_PARM;
	      /* We allow user-defined conversions within init-lists, but
		 don't list-initialize the copy parm, as that would mean
		 using two levels of braces for the same type.  */
	      if ((flags & LOOKUP_LIST_INIT_CTOR)
		  && BRACE_ENCLOSED_INITIALIZER_P (arg))
		lflags |= LOOKUP_NO_CONVERSION;
	    }
	  else
	    lflags |= LOOKUP_ONLYCONVERTING;

	  t = implicit_conversion (parmtype, argtype, arg,
				   /*c_cast_p=*/false, lflags, complain);
	  to_type = parmtype;
	}
      else
	{
	  t = build_identity_conv (argtype, arg);
	  t->ellipsis_p = true;
	  to_type = argtype;
	}

      if (t && is_this)
	t->this_p = true;

      convs[i] = t;
      if (! t)
	{
	  viable = 0;
	  reason = arg_conversion_rejection (first_arg, i, argtype, to_type);
	  break;
	}

      if (t->bad_p)
	{
	  viable = -1;
	  reason = bad_arg_conversion_rejection (first_arg, i, argtype, to_type);
	}
    }

 out:
  return add_candidate (candidates, fn, orig_first_arg, args, len, convs,
			access_path, conversion_path, viable, reason);
}

/* Create an overload candidate for the conversion function FN which will
   be invoked for expression OBJ, producing a pointer-to-function which
   will in turn be called with the argument list FIRST_ARG/ARGLIST,
   and add it to CANDIDATES.  This does not change ARGLIST.  FLAGS is
   passed on to implicit_conversion.

   Actually, we don't really care about FN; we care about the type it
   converts to.  There may be multiple conversion functions that will
   convert to that type, and we rely on build_user_type_conversion_1 to
   choose the best one; so when we create our candidate, we record the type
   instead of the function.  */

static struct z_candidate *
add_conv_candidate (struct z_candidate **candidates, tree fn, tree obj,
		    tree first_arg, const vec<tree, va_gc> *arglist,
		    tree access_path, tree conversion_path,
		    tsubst_flags_t complain)
{
  tree totype = TREE_TYPE (TREE_TYPE (fn));
  int i, len, viable, flags;
  tree parmlist, parmnode;
  conversion **convs;
  struct rejection_reason *reason;

  for (parmlist = totype; TREE_CODE (parmlist) != FUNCTION_TYPE; )
    parmlist = TREE_TYPE (parmlist);
  parmlist = TYPE_ARG_TYPES (parmlist);

  len = vec_safe_length (arglist) + (first_arg != NULL_TREE ? 1 : 0) + 1;
  convs = alloc_conversions (len);
  parmnode = parmlist;
  viable = 1;
  flags = LOOKUP_IMPLICIT;
  reason = NULL;

  /* Don't bother looking up the same type twice.  */
  if (*candidates && (*candidates)->fn == totype)
    return NULL;

  for (i = 0; i < len; ++i)
    {
      tree arg, argtype, convert_type = NULL_TREE;
      conversion *t;

      if (i == 0)
	arg = obj;
      else if (i == 1 && first_arg != NULL_TREE)
	arg = first_arg;
      else
	arg = (*arglist)[i - (first_arg != NULL_TREE ? 1 : 0) - 1];
      argtype = lvalue_type (arg);

      if (i == 0)
	{
	  t = implicit_conversion (totype, argtype, arg, /*c_cast_p=*/false,
				   flags, complain);
	  convert_type = totype;
	}
      else if (parmnode == void_list_node)
	break;
      else if (parmnode)
	{
	  t = implicit_conversion (TREE_VALUE (parmnode), argtype, arg,
				   /*c_cast_p=*/false, flags, complain);
	  convert_type = TREE_VALUE (parmnode);
	}
      else
	{
	  t = build_identity_conv (argtype, arg);
	  t->ellipsis_p = true;
	  convert_type = argtype;
	}

      convs[i] = t;
      if (! t)
	break;

      if (t->bad_p)
	{
	  viable = -1;
	  reason = bad_arg_conversion_rejection (NULL_TREE, i, argtype, convert_type);
	}

      if (i == 0)
	continue;

      if (parmnode)
	parmnode = TREE_CHAIN (parmnode);
    }

  if (i < len
      || ! sufficient_parms_p (parmnode))
    {
      int remaining = remaining_arguments (parmnode);
      viable = 0;
      reason = arity_rejection (NULL_TREE, i + remaining, len);
    }

  return add_candidate (candidates, totype, first_arg, arglist, len, convs,
			access_path, conversion_path, viable, reason);
}

static void
build_builtin_candidate (struct z_candidate **candidates, tree fnname,
			 tree type1, tree type2, tree *args, tree *argtypes,
			 int flags, tsubst_flags_t complain)
{
  conversion *t;
  conversion **convs;
  size_t num_convs;
  int viable = 1, i;
  tree types[2];
  struct rejection_reason *reason = NULL;

  types[0] = type1;
  types[1] = type2;

  num_convs =  args[2] ? 3 : (args[1] ? 2 : 1);
  convs = alloc_conversions (num_convs);

  /* TRUTH_*_EXPR do "contextual conversion to bool", which means explicit
     conversion ops are allowed.  We handle that here by just checking for
     boolean_type_node because other operators don't ask for it.  COND_EXPR
     also does contextual conversion to bool for the first operand, but we
     handle that in build_conditional_expr, and type1 here is operand 2.  */
  if (type1 != boolean_type_node)
    flags |= LOOKUP_ONLYCONVERTING;

  for (i = 0; i < 2; ++i)
    {
      if (! args[i])
	break;

      t = implicit_conversion (types[i], argtypes[i], args[i],
			       /*c_cast_p=*/false, flags, complain);
      if (! t)
	{
	  viable = 0;
	  /* We need something for printing the candidate.  */
	  t = build_identity_conv (types[i], NULL_TREE);
	  reason = arg_conversion_rejection (NULL_TREE, i, argtypes[i],
					     types[i]);
	}
      else if (t->bad_p)
	{
	  viable = 0;
	  reason = bad_arg_conversion_rejection (NULL_TREE, i, argtypes[i],
						 types[i]);
	}
      convs[i] = t;
    }

  /* For COND_EXPR we rearranged the arguments; undo that now.  */
  if (args[2])
    {
      convs[2] = convs[1];
      convs[1] = convs[0];
      t = implicit_conversion (boolean_type_node, argtypes[2], args[2],
			       /*c_cast_p=*/false, flags,
			       complain);
      if (t)
	convs[0] = t;
      else
	{
	  viable = 0;
	  reason = arg_conversion_rejection (NULL_TREE, 0, argtypes[2],
					     boolean_type_node);
	}
    }

  add_candidate (candidates, fnname, /*first_arg=*/NULL_TREE, /*args=*/NULL,
		 num_convs, convs,
		 /*access_path=*/NULL_TREE,
		 /*conversion_path=*/NULL_TREE,
		 viable, reason);
}

static bool
is_complete (tree t)
{
  return COMPLETE_TYPE_P (complete_type (t));
}

/* Returns nonzero if TYPE is a promoted arithmetic type.  */

static bool
promoted_arithmetic_type_p (tree type)
{
  /* [over.built]

     In this section, the term promoted integral type is used to refer
     to those integral types which are preserved by integral promotion
     (including e.g.  int and long but excluding e.g.  char).
     Similarly, the term promoted arithmetic type refers to promoted
     integral types plus floating types.  */
  return ((CP_INTEGRAL_TYPE_P (type)
	   && same_type_p (type_promotes_to (type), type))
	  || TREE_CODE (type) == REAL_TYPE);
}

/* Create any builtin operator overload candidates for the operator in
   question given the converted operand types TYPE1 and TYPE2.  The other
   args are passed through from add_builtin_candidates to
   build_builtin_candidate.

   TYPE1 and TYPE2 may not be permissible, and we must filter them.
   If CODE is requires candidates operands of the same type of the kind
   of which TYPE1 and TYPE2 are, we add both candidates
   CODE (TYPE1, TYPE1) and CODE (TYPE2, TYPE2).  */

static void
add_builtin_candidate (struct z_candidate **candidates, enum tree_code code,
		       enum tree_code code2, tree fnname, tree type1,
		       tree type2, tree *args, tree *argtypes, int flags,
		       tsubst_flags_t complain)
{
  switch (code)
    {
    case POSTINCREMENT_EXPR:
    case POSTDECREMENT_EXPR:
      args[1] = integer_zero_node;
      type2 = integer_type_node;
      break;
    default:
      break;
    }

  switch (code)
    {

/* 4 For every pair T, VQ), where T is an arithmetic or  enumeration  type,
     and  VQ  is  either  volatile or empty, there exist candidate operator
     functions of the form
	     VQ T&   operator++(VQ T&);
	     T       operator++(VQ T&, int);
   5 For every pair T, VQ), where T is an enumeration type or an arithmetic
     type  other than bool, and VQ is either volatile or empty, there exist
     candidate operator functions of the form
	     VQ T&   operator--(VQ T&);
	     T       operator--(VQ T&, int);
   6 For every pair T, VQ), where T is  a  cv-qualified  or  cv-unqualified
     complete  object type, and VQ is either volatile or empty, there exist
     candidate operator functions of the form
	     T*VQ&   operator++(T*VQ&);
	     T*VQ&   operator--(T*VQ&);
	     T*      operator++(T*VQ&, int);
	     T*      operator--(T*VQ&, int);  */

    case POSTDECREMENT_EXPR:
    case PREDECREMENT_EXPR:
      if (TREE_CODE (type1) == BOOLEAN_TYPE)
	return;
    case POSTINCREMENT_EXPR:
    case PREINCREMENT_EXPR:
      if (ARITHMETIC_TYPE_P (type1) || TYPE_PTROB_P (type1))
	{
	  type1 = build_reference_type (type1);
	  break;
	}
      return;

/* 7 For every cv-qualified or cv-unqualified object type T, there
     exist candidate operator functions of the form

	     T&      operator*(T*);

   8 For every function type T, there exist candidate operator functions of
     the form
	     T&      operator*(T*);  */

    case INDIRECT_REF:
      if (TYPE_PTR_P (type1)
	  && !uses_template_parms (TREE_TYPE (type1))
	  && (TYPE_PTROB_P (type1)
	      || TREE_CODE (TREE_TYPE (type1)) == FUNCTION_TYPE))
	break;
      return;

/* 9 For every type T, there exist candidate operator functions of the form
	     T*      operator+(T*);

   10For  every  promoted arithmetic type T, there exist candidate operator
     functions of the form
	     T       operator+(T);
	     T       operator-(T);  */

    case UNARY_PLUS_EXPR: /* unary + */
      if (TYPE_PTR_P (type1))
	break;
    case NEGATE_EXPR:
      if (ARITHMETIC_TYPE_P (type1))
	break;
      return;

/* 11For every promoted integral type T,  there  exist  candidate  operator
     functions of the form
	     T       operator~(T);  */

    case BIT_NOT_EXPR:
      if (INTEGRAL_OR_UNSCOPED_ENUMERATION_TYPE_P (type1))
	break;
      return;

/* 12For every quintuple C1, C2, T, CV1, CV2), where C2 is a class type, C1
     is the same type as C2 or is a derived class of C2, T  is  a  complete
     object type or a function type, and CV1 and CV2 are cv-qualifier-seqs,
     there exist candidate operator functions of the form
	     CV12 T& operator->*(CV1 C1*, CV2 T C2::*);
     where CV12 is the union of CV1 and CV2.  */

    case MEMBER_REF:
      if (TYPE_PTR_P (type1) && TYPE_PTRMEM_P (type2))
	{
	  tree c1 = TREE_TYPE (type1);
	  tree c2 = TYPE_PTRMEM_CLASS_TYPE (type2);

	  if (MAYBE_CLASS_TYPE_P (c1) && DERIVED_FROM_P (c2, c1)
	      && (TYPE_PTRMEMFUNC_P (type2)
		  || is_complete (TYPE_PTRMEM_POINTED_TO_TYPE (type2))))
	    break;
	}
      return;

/* 13For every pair of promoted arithmetic types L and R, there exist  can-
     didate operator functions of the form
	     LR      operator*(L, R);
	     LR      operator/(L, R);
	     LR      operator+(L, R);
	     LR      operator-(L, R);
	     bool    operator<(L, R);
	     bool    operator>(L, R);
	     bool    operator<=(L, R);
	     bool    operator>=(L, R);
	     bool    operator==(L, R);
	     bool    operator!=(L, R);
     where  LR  is  the  result of the usual arithmetic conversions between
     types L and R.

   14For every pair of types T and I, where T  is  a  cv-qualified  or  cv-
     unqualified  complete  object  type and I is a promoted integral type,
     there exist candidate operator functions of the form
	     T*      operator+(T*, I);
	     T&      operator[](T*, I);
	     T*      operator-(T*, I);
	     T*      operator+(I, T*);
	     T&      operator[](I, T*);

   15For every T, where T is a pointer to complete object type, there exist
     candidate operator functions of the form112)
	     ptrdiff_t operator-(T, T);

   16For every pointer or enumeration type T, there exist candidate operator
     functions of the form
	     bool    operator<(T, T);
	     bool    operator>(T, T);
	     bool    operator<=(T, T);
	     bool    operator>=(T, T);
	     bool    operator==(T, T);
	     bool    operator!=(T, T);

   17For every pointer to member type T,  there  exist  candidate  operator
     functions of the form
	     bool    operator==(T, T);
	     bool    operator!=(T, T);  */

    case MINUS_EXPR:
      if (TYPE_PTROB_P (type1) && TYPE_PTROB_P (type2))
	break;
      if (TYPE_PTROB_P (type1)
	  && INTEGRAL_OR_UNSCOPED_ENUMERATION_TYPE_P (type2))
	{
	  type2 = ptrdiff_type_node;
	  break;
	}
    case MULT_EXPR:
    case TRUNC_DIV_EXPR:
      if (ARITHMETIC_TYPE_P (type1) && ARITHMETIC_TYPE_P (type2))
	break;
      return;

    case EQ_EXPR:
    case NE_EXPR:
      if ((TYPE_PTRMEMFUNC_P (type1) && TYPE_PTRMEMFUNC_P (type2))
	  || (TYPE_PTRDATAMEM_P (type1) && TYPE_PTRDATAMEM_P (type2)))
	break;
      if (TYPE_PTRMEM_P (type1) && null_ptr_cst_p (args[1]))
	{
	  type2 = type1;
	  break;
	}
      if (TYPE_PTRMEM_P (type2) && null_ptr_cst_p (args[0]))
	{
	  type1 = type2;
	  break;
	}
      /* Fall through.  */
    case LT_EXPR:
    case GT_EXPR:
    case LE_EXPR:
    case GE_EXPR:
    case MAX_EXPR:
    case MIN_EXPR:
      if (ARITHMETIC_TYPE_P (type1) && ARITHMETIC_TYPE_P (type2))
	break;
      if (TYPE_PTR_P (type1) && TYPE_PTR_P (type2))
	break;
      if (TREE_CODE (type1) == ENUMERAL_TYPE 
	  && TREE_CODE (type2) == ENUMERAL_TYPE)
	break;
      if (TYPE_PTR_P (type1) 
	  && null_ptr_cst_p (args[1])
	  && !uses_template_parms (type1))
	{
	  type2 = type1;
	  break;
	}
      if (null_ptr_cst_p (args[0]) 
	  && TYPE_PTR_P (type2)
	  && !uses_template_parms (type2))
	{
	  type1 = type2;
	  break;
	}
      return;

    case PLUS_EXPR:
      if (ARITHMETIC_TYPE_P (type1) && ARITHMETIC_TYPE_P (type2))
	break;
    case ARRAY_REF:
      if (INTEGRAL_OR_UNSCOPED_ENUMERATION_TYPE_P (type1) && TYPE_PTROB_P (type2))
	{
	  type1 = ptrdiff_type_node;
	  break;
	}
      if (TYPE_PTROB_P (type1) && INTEGRAL_OR_UNSCOPED_ENUMERATION_TYPE_P (type2))
	{
	  type2 = ptrdiff_type_node;
	  break;
	}
      return;

/* 18For  every pair of promoted integral types L and R, there exist candi-
     date operator functions of the form
	     LR      operator%(L, R);
	     LR      operator&(L, R);
	     LR      operator^(L, R);
	     LR      operator|(L, R);
	     L       operator<<(L, R);
	     L       operator>>(L, R);
     where LR is the result of the  usual  arithmetic  conversions  between
     types L and R.  */

    case TRUNC_MOD_EXPR:
    case BIT_AND_EXPR:
    case BIT_IOR_EXPR:
    case BIT_XOR_EXPR:
    case LSHIFT_EXPR:
    case RSHIFT_EXPR:
      if (INTEGRAL_OR_UNSCOPED_ENUMERATION_TYPE_P (type1) && INTEGRAL_OR_UNSCOPED_ENUMERATION_TYPE_P (type2))
	break;
      return;

/* 19For  every  triple  L, VQ, R), where L is an arithmetic or enumeration
     type, VQ is either volatile or empty, and R is a  promoted  arithmetic
     type, there exist candidate operator functions of the form
	     VQ L&   operator=(VQ L&, R);
	     VQ L&   operator*=(VQ L&, R);
	     VQ L&   operator/=(VQ L&, R);
	     VQ L&   operator+=(VQ L&, R);
	     VQ L&   operator-=(VQ L&, R);

   20For  every  pair T, VQ), where T is any type and VQ is either volatile
     or empty, there exist candidate operator functions of the form
	     T*VQ&   operator=(T*VQ&, T*);

   21For every pair T, VQ), where T is a pointer to member type and  VQ  is
     either  volatile or empty, there exist candidate operator functions of
     the form
	     VQ T&   operator=(VQ T&, T);

   22For every triple  T,  VQ,  I),  where  T  is  a  cv-qualified  or  cv-
     unqualified  complete object type, VQ is either volatile or empty, and
     I is a promoted integral type, there exist  candidate  operator  func-
     tions of the form
	     T*VQ&   operator+=(T*VQ&, I);
	     T*VQ&   operator-=(T*VQ&, I);

   23For  every  triple  L,  VQ,  R), where L is an integral or enumeration
     type, VQ is either volatile or empty, and R  is  a  promoted  integral
     type, there exist candidate operator functions of the form

	     VQ L&   operator%=(VQ L&, R);
	     VQ L&   operator<<=(VQ L&, R);
	     VQ L&   operator>>=(VQ L&, R);
	     VQ L&   operator&=(VQ L&, R);
	     VQ L&   operator^=(VQ L&, R);
	     VQ L&   operator|=(VQ L&, R);  */

    case MODIFY_EXPR:
      switch (code2)
	{
	case PLUS_EXPR:
	case MINUS_EXPR:
	  if (TYPE_PTROB_P (type1) && INTEGRAL_OR_UNSCOPED_ENUMERATION_TYPE_P (type2))
	    {
	      type2 = ptrdiff_type_node;
	      break;
	    }
	case MULT_EXPR:
	case TRUNC_DIV_EXPR:
	  if (ARITHMETIC_TYPE_P (type1) && ARITHMETIC_TYPE_P (type2))
	    break;
	  return;

	case TRUNC_MOD_EXPR:
	case BIT_AND_EXPR:
	case BIT_IOR_EXPR:
	case BIT_XOR_EXPR:
	case LSHIFT_EXPR:
	case RSHIFT_EXPR:
	  if (INTEGRAL_OR_UNSCOPED_ENUMERATION_TYPE_P (type1) && INTEGRAL_OR_UNSCOPED_ENUMERATION_TYPE_P (type2))
	    break;
	  return;

	case NOP_EXPR:
	  if (ARITHMETIC_TYPE_P (type1) && ARITHMETIC_TYPE_P (type2))
	    break;
	  if ((TYPE_PTRMEMFUNC_P (type1) && TYPE_PTRMEMFUNC_P (type2))
	      || (TYPE_PTR_P (type1) && TYPE_PTR_P (type2))
	      || (TYPE_PTRDATAMEM_P (type1) && TYPE_PTRDATAMEM_P (type2))
	      || ((TYPE_PTRMEMFUNC_P (type1)
		   || TYPE_PTR_P (type1))
		  && null_ptr_cst_p (args[1])))
	    {
	      type2 = type1;
	      break;
	    }
	  return;

	default:
	  gcc_unreachable ();
	}
      type1 = build_reference_type (type1);
      break;

    case COND_EXPR:
      /* [over.built]

	 For every pair of promoted arithmetic types L and R, there
	 exist candidate operator functions of the form

	 LR operator?(bool, L, R);

	 where LR is the result of the usual arithmetic conversions
	 between types L and R.

	 For every type T, where T is a pointer or pointer-to-member
	 type, there exist candidate operator functions of the form T
	 operator?(bool, T, T);  */

      if (promoted_arithmetic_type_p (type1)
	  && promoted_arithmetic_type_p (type2))
	/* That's OK.  */
	break;

      /* Otherwise, the types should be pointers.  */
      if (!TYPE_PTR_OR_PTRMEM_P (type1) || !TYPE_PTR_OR_PTRMEM_P (type2))
	return;

      /* We don't check that the two types are the same; the logic
	 below will actually create two candidates; one in which both
	 parameter types are TYPE1, and one in which both parameter
	 types are TYPE2.  */
      break;

    case REALPART_EXPR:
    case IMAGPART_EXPR:
      if (ARITHMETIC_TYPE_P (type1))
	break;
      return;
 
    default:
      gcc_unreachable ();
    }

  /* If we're dealing with two pointer types or two enumeral types,
     we need candidates for both of them.  */
  if (type2 && !same_type_p (type1, type2)
      && TREE_CODE (type1) == TREE_CODE (type2)
      && (TREE_CODE (type1) == REFERENCE_TYPE
	  || (TYPE_PTR_P (type1) && TYPE_PTR_P (type2))
	  || (TYPE_PTRDATAMEM_P (type1) && TYPE_PTRDATAMEM_P (type2))
	  || TYPE_PTRMEMFUNC_P (type1)
	  || MAYBE_CLASS_TYPE_P (type1)
	  || TREE_CODE (type1) == ENUMERAL_TYPE))
    {
      if (TYPE_PTR_OR_PTRMEM_P (type1))
	{
	  tree cptype = composite_pointer_type (type1, type2,
						error_mark_node,
						error_mark_node,
						CPO_CONVERSION,
						tf_none);
	  if (cptype != error_mark_node)
	    {
	      build_builtin_candidate
		(candidates, fnname, cptype, cptype, args, argtypes,
		 flags, complain);
	      return;
	    }
	}

      build_builtin_candidate
	(candidates, fnname, type1, type1, args, argtypes, flags, complain);
      build_builtin_candidate
	(candidates, fnname, type2, type2, args, argtypes, flags, complain);
      return;
    }

  build_builtin_candidate
    (candidates, fnname, type1, type2, args, argtypes, flags, complain);
}

tree
type_decays_to (tree type)
{
  if (TREE_CODE (type) == ARRAY_TYPE)
    return build_pointer_type (TREE_TYPE (type));
  if (TREE_CODE (type) == FUNCTION_TYPE)
    return build_pointer_type (type);
  return type;
}

/* There are three conditions of builtin candidates:

   1) bool-taking candidates.  These are the same regardless of the input.
   2) pointer-pair taking candidates.  These are generated for each type
      one of the input types converts to.
   3) arithmetic candidates.  According to the standard, we should generate
      all of these, but I'm trying not to...

   Here we generate a superset of the possible candidates for this particular
   case.  That is a subset of the full set the standard defines, plus some
   other cases which the standard disallows. add_builtin_candidate will
   filter out the invalid set.  */

static void
add_builtin_candidates (struct z_candidate **candidates, enum tree_code code,
			enum tree_code code2, tree fnname, tree *args,
			int flags, tsubst_flags_t complain)
{
  int ref1, i;
  int enum_p = 0;
  tree type, argtypes[3], t;
  /* TYPES[i] is the set of possible builtin-operator parameter types
     we will consider for the Ith argument.  */
  vec<tree, va_gc> *types[2];
  unsigned ix;

  for (i = 0; i < 3; ++i)
    {
      if (args[i])
	argtypes[i] = unlowered_expr_type (args[i]);
      else
	argtypes[i] = NULL_TREE;
    }

  switch (code)
    {
/* 4 For every pair T, VQ), where T is an arithmetic or  enumeration  type,
     and  VQ  is  either  volatile or empty, there exist candidate operator
     functions of the form
		 VQ T&   operator++(VQ T&);  */

    case POSTINCREMENT_EXPR:
    case PREINCREMENT_EXPR:
    case POSTDECREMENT_EXPR:
    case PREDECREMENT_EXPR:
    case MODIFY_EXPR:
      ref1 = 1;
      break;

/* 24There also exist candidate operator functions of the form
	     bool    operator!(bool);
	     bool    operator&&(bool, bool);
	     bool    operator||(bool, bool);  */

    case TRUTH_NOT_EXPR:
      build_builtin_candidate
	(candidates, fnname, boolean_type_node,
	 NULL_TREE, args, argtypes, flags, complain);
      return;

    case TRUTH_ORIF_EXPR:
    case TRUTH_ANDIF_EXPR:
      build_builtin_candidate
	(candidates, fnname, boolean_type_node,
	 boolean_type_node, args, argtypes, flags, complain);
      return;

    case ADDR_EXPR:
    case COMPOUND_EXPR:
    case COMPONENT_REF:
      return;

    case COND_EXPR:
    case EQ_EXPR:
    case NE_EXPR:
    case LT_EXPR:
    case LE_EXPR:
    case GT_EXPR:
    case GE_EXPR:
      enum_p = 1;
      /* Fall through.  */

    default:
      ref1 = 0;
    }

  types[0] = make_tree_vector ();
  types[1] = make_tree_vector ();

  for (i = 0; i < 2; ++i)
    {
      if (! args[i])
	;
      else if (MAYBE_CLASS_TYPE_P (argtypes[i]))
	{
	  tree convs;

	  if (i == 0 && code == MODIFY_EXPR && code2 == NOP_EXPR)
	    return;

	  convs = lookup_conversions (argtypes[i]);

	  if (code == COND_EXPR)
	    {
	      if (real_lvalue_p (args[i]))
		vec_safe_push (types[i], build_reference_type (argtypes[i]));

	      vec_safe_push (types[i], TYPE_MAIN_VARIANT (argtypes[i]));
	    }

	  else if (! convs)
	    return;

	  for (; convs; convs = TREE_CHAIN (convs))
	    {
	      type = TREE_TYPE (convs);

	      if (i == 0 && ref1
		  && (TREE_CODE (type) != REFERENCE_TYPE
		      || CP_TYPE_CONST_P (TREE_TYPE (type))))
		continue;

	      if (code == COND_EXPR && TREE_CODE (type) == REFERENCE_TYPE)
		vec_safe_push (types[i], type);

	      type = non_reference (type);
	      if (i != 0 || ! ref1)
		{
		  type = cv_unqualified (type_decays_to (type));
		  if (enum_p && TREE_CODE (type) == ENUMERAL_TYPE)
		    vec_safe_push (types[i], type);
		  if (INTEGRAL_OR_UNSCOPED_ENUMERATION_TYPE_P (type))
		    type = type_promotes_to (type);
		}

	      if (! vec_member (type, types[i]))
		vec_safe_push (types[i], type);
	    }
	}
      else
	{
	  if (code == COND_EXPR && real_lvalue_p (args[i]))
	    vec_safe_push (types[i], build_reference_type (argtypes[i]));
	  type = non_reference (argtypes[i]);
	  if (i != 0 || ! ref1)
	    {
	      type = cv_unqualified (type_decays_to (type));
	      if (enum_p && UNSCOPED_ENUM_P (type))
		vec_safe_push (types[i], type);
	      if (INTEGRAL_OR_UNSCOPED_ENUMERATION_TYPE_P (type))
		type = type_promotes_to (type);
	    }
	  vec_safe_push (types[i], type);
	}
    }

  /* Run through the possible parameter types of both arguments,
     creating candidates with those parameter types.  */
  FOR_EACH_VEC_ELT_REVERSE (*(types[0]), ix, t)
    {
      unsigned jx;
      tree u;

      if (!types[1]->is_empty ())
	FOR_EACH_VEC_ELT_REVERSE (*(types[1]), jx, u)
	  add_builtin_candidate
	    (candidates, code, code2, fnname, t,
	     u, args, argtypes, flags, complain);
      else
	add_builtin_candidate
	  (candidates, code, code2, fnname, t,
	   NULL_TREE, args, argtypes, flags, complain);
    }

  release_tree_vector (types[0]);
  release_tree_vector (types[1]);
}


/* If TMPL can be successfully instantiated as indicated by
   EXPLICIT_TARGS and ARGLIST, adds the instantiation to CANDIDATES.

   TMPL is the template.  EXPLICIT_TARGS are any explicit template
   arguments.  ARGLIST is the arguments provided at the call-site.
   This does not change ARGLIST.  The RETURN_TYPE is the desired type
   for conversion operators.  If OBJ is NULL_TREE, FLAGS and CTYPE are
   as for add_function_candidate.  If an OBJ is supplied, FLAGS and
   CTYPE are ignored, and OBJ is as for add_conv_candidate.  */

static struct z_candidate*
add_template_candidate_real (struct z_candidate **candidates, tree tmpl,
			     tree ctype, tree explicit_targs, tree first_arg,
			     const vec<tree, va_gc> *arglist, tree return_type,
			     tree access_path, tree conversion_path,
			     int flags, tree obj, unification_kind_t strict,
			     tsubst_flags_t complain)
{
  int ntparms = DECL_NTPARMS (tmpl);
  tree targs = make_tree_vec (ntparms);
  unsigned int len = vec_safe_length (arglist);
  unsigned int nargs = (first_arg == NULL_TREE ? 0 : 1) + len;
  unsigned int skip_without_in_chrg = 0;
  tree first_arg_without_in_chrg = first_arg;
  tree *args_without_in_chrg;
  unsigned int nargs_without_in_chrg;
  unsigned int ia, ix;
  tree arg;
  struct z_candidate *cand;
  tree fn;
  struct rejection_reason *reason = NULL;
  int errs;

  /* We don't do deduction on the in-charge parameter, the VTT
     parameter or 'this'.  */
  if (DECL_NONSTATIC_MEMBER_FUNCTION_P (tmpl))
    {
      if (first_arg_without_in_chrg != NULL_TREE)
	first_arg_without_in_chrg = NULL_TREE;
      else
	++skip_without_in_chrg;
    }

  if ((DECL_MAYBE_IN_CHARGE_CONSTRUCTOR_P (tmpl)
       || DECL_BASE_CONSTRUCTOR_P (tmpl))
      && CLASSTYPE_VBASECLASSES (DECL_CONTEXT (tmpl)))
    {
      if (first_arg_without_in_chrg != NULL_TREE)
	first_arg_without_in_chrg = NULL_TREE;
      else
	++skip_without_in_chrg;
    }

  if (len < skip_without_in_chrg)
    return NULL;

  nargs_without_in_chrg = ((first_arg_without_in_chrg != NULL_TREE ? 1 : 0)
			   + (len - skip_without_in_chrg));
  args_without_in_chrg = XALLOCAVEC (tree, nargs_without_in_chrg);
  ia = 0;
  if (first_arg_without_in_chrg != NULL_TREE)
    {
      args_without_in_chrg[ia] = first_arg_without_in_chrg;
      ++ia;
    }
  for (ix = skip_without_in_chrg;
       vec_safe_iterate (arglist, ix, &arg);
       ++ix)
    {
      args_without_in_chrg[ia] = arg;
      ++ia;
    }
  gcc_assert (ia == nargs_without_in_chrg);

  errs = errorcount+sorrycount;
  fn = fn_type_unification (tmpl, explicit_targs, targs,
			    args_without_in_chrg,
			    nargs_without_in_chrg,
			    return_type, strict, flags, false,
			    complain & tf_decltype);

  if (fn == error_mark_node)
    {
      /* Don't repeat unification later if it already resulted in errors.  */
      if (errorcount+sorrycount == errs)
	reason = template_unification_rejection (tmpl, explicit_targs,
						 targs, args_without_in_chrg,
						 nargs_without_in_chrg,
						 return_type, strict, flags);
      else
	reason = template_unification_error_rejection ();
      goto fail;
    }

  /* In [class.copy]:

       A member function template is never instantiated to perform the
       copy of a class object to an object of its class type.

     It's a little unclear what this means; the standard explicitly
     does allow a template to be used to copy a class.  For example,
     in:

       struct A {
	 A(A&);
	 template <class T> A(const T&);
       };
       const A f ();
       void g () { A a (f ()); }

     the member template will be used to make the copy.  The section
     quoted above appears in the paragraph that forbids constructors
     whose only parameter is (a possibly cv-qualified variant of) the
     class type, and a logical interpretation is that the intent was
     to forbid the instantiation of member templates which would then
     have that form.  */
  if (DECL_CONSTRUCTOR_P (fn) && nargs == 2)
    {
      tree arg_types = FUNCTION_FIRST_USER_PARMTYPE (fn);
      if (arg_types && same_type_p (TYPE_MAIN_VARIANT (TREE_VALUE (arg_types)),
				    ctype))
	{
	  reason = invalid_copy_with_fn_template_rejection ();
	  goto fail;
	}
    }

  if (obj != NULL_TREE)
    /* Aha, this is a conversion function.  */
    cand = add_conv_candidate (candidates, fn, obj, first_arg, arglist,
			       access_path, conversion_path, complain);
  else
    cand = add_function_candidate (candidates, fn, ctype,
				   first_arg, arglist, access_path,
				   conversion_path, flags, complain);
  if (DECL_TI_TEMPLATE (fn) != tmpl)
    /* This situation can occur if a member template of a template
       class is specialized.  Then, instantiate_template might return
       an instantiation of the specialization, in which case the
       DECL_TI_TEMPLATE field will point at the original
       specialization.  For example:

	 template <class T> struct S { template <class U> void f(U);
				       template <> void f(int) {}; };
	 S<double> sd;
	 sd.f(3);

       Here, TMPL will be template <class U> S<double>::f(U).
       And, instantiate template will give us the specialization
       template <> S<double>::f(int).  But, the DECL_TI_TEMPLATE field
       for this will point at template <class T> template <> S<T>::f(int),
       so that we can find the definition.  For the purposes of
       overload resolution, however, we want the original TMPL.  */
    cand->template_decl = build_template_info (tmpl, targs);
  else
    cand->template_decl = DECL_TEMPLATE_INFO (fn);
  cand->explicit_targs = explicit_targs;

  return cand;
 fail:
  return add_candidate (candidates, tmpl, first_arg, arglist, nargs, NULL,
			access_path, conversion_path, 0, reason);
}


static struct z_candidate *
add_template_candidate (struct z_candidate **candidates, tree tmpl, tree ctype,
			tree explicit_targs, tree first_arg,
			const vec<tree, va_gc> *arglist, tree return_type,
			tree access_path, tree conversion_path, int flags,
			unification_kind_t strict, tsubst_flags_t complain)
{
  return
    add_template_candidate_real (candidates, tmpl, ctype,
				 explicit_targs, first_arg, arglist,
				 return_type, access_path, conversion_path,
				 flags, NULL_TREE, strict, complain);
}


static struct z_candidate *
add_template_conv_candidate (struct z_candidate **candidates, tree tmpl,
			     tree obj, tree first_arg,
			     const vec<tree, va_gc> *arglist,
			     tree return_type, tree access_path,
			     tree conversion_path, tsubst_flags_t complain)
{
  return
    add_template_candidate_real (candidates, tmpl, NULL_TREE, NULL_TREE,
				 first_arg, arglist, return_type, access_path,
				 conversion_path, 0, obj, DEDUCE_CONV,
				 complain);
}

/* The CANDS are the set of candidates that were considered for
   overload resolution.  Return the set of viable candidates, or CANDS
   if none are viable.  If any of the candidates were viable, set
   *ANY_VIABLE_P to true.  STRICT_P is true if a candidate should be
   considered viable only if it is strictly viable.  */

static struct z_candidate*
splice_viable (struct z_candidate *cands,
	       bool strict_p,
	       bool *any_viable_p)
{
  struct z_candidate *viable;
  struct z_candidate **last_viable;
  struct z_candidate **cand;

  /* Be strict inside templates, since build_over_call won't actually
     do the conversions to get pedwarns.  */
  if (processing_template_decl)
    strict_p = true;

  viable = NULL;
  last_viable = &viable;
  *any_viable_p = false;

  cand = &cands;
  while (*cand)
    {
      struct z_candidate *c = *cand;
      if (strict_p ? c->viable == 1 : c->viable)
	{
	  *last_viable = c;
	  *cand = c->next;
	  c->next = NULL;
	  last_viable = &c->next;
	  *any_viable_p = true;
	}
      else
	cand = &c->next;
    }

  return viable ? viable : cands;
}

static bool
any_strictly_viable (struct z_candidate *cands)
{
  for (; cands; cands = cands->next)
    if (cands->viable == 1)
      return true;
  return false;
}

/* OBJ is being used in an expression like "OBJ.f (...)".  In other
   words, it is about to become the "this" pointer for a member
   function call.  Take the address of the object.  */

static tree
build_this (tree obj)
{
  /* In a template, we are only concerned about the type of the
     expression, so we can take a shortcut.  */
  if (processing_template_decl)
    return build_address (obj);

  return cp_build_addr_expr (obj, tf_warning_or_error);
}

/* Returns true iff functions are equivalent. Equivalent functions are
   not '==' only if one is a function-local extern function or if
   both are extern "C".  */

static inline int
equal_functions (tree fn1, tree fn2)
{
  if (TREE_CODE (fn1) != TREE_CODE (fn2))
    return 0;
  if (TREE_CODE (fn1) == TEMPLATE_DECL)
    return fn1 == fn2;
  if (DECL_LOCAL_FUNCTION_P (fn1) || DECL_LOCAL_FUNCTION_P (fn2)
      || DECL_EXTERN_C_FUNCTION_P (fn1))
    return decls_match (fn1, fn2);
  return fn1 == fn2;
}

/* Print information about a candidate being rejected due to INFO.  */

static void
print_conversion_rejection (location_t loc, struct conversion_info *info)
{
  if (info->n_arg == -1)
    /* Conversion of implicit `this' argument failed.  */
    inform (loc, "  no known conversion for implicit "
	    "%<this%> parameter from %qT to %qT",
	    info->from_type, info->to_type);
  else
    inform (loc, "  no known conversion for argument %d from %qT to %qT",
	    info->n_arg+1, info->from_type, info->to_type);
}

/* Print information about a candidate with WANT parameters and we found
   HAVE.  */

static void
print_arity_information (location_t loc, unsigned int have, unsigned int want)
{
  inform_n (loc, want,
	    "  candidate expects %d argument, %d provided",
	    "  candidate expects %d arguments, %d provided",
	    want, have);
}

/* Print information about one overload candidate CANDIDATE.  MSGSTR
   is the text to print before the candidate itself.

   NOTE: Unlike most diagnostic functions in GCC, MSGSTR is expected
   to have been run through gettext by the caller.  This wart makes
   life simpler in print_z_candidates and for the translators.  */

static void
print_z_candidate (location_t loc, const char *msgstr,
		   struct z_candidate *candidate)
{
  const char *msg = (msgstr == NULL
		     ? ""
		     : ACONCAT ((msgstr, " ", NULL)));
  location_t cloc = location_of (candidate->fn);

  if (identifier_p (candidate->fn))
    {
      cloc = loc;
      if (candidate->num_convs == 3)
	inform (cloc, "%s%D(%T, %T, %T) <built-in>", msg, candidate->fn,
		candidate->convs[0]->type,
		candidate->convs[1]->type,
		candidate->convs[2]->type);
      else if (candidate->num_convs == 2)
	inform (cloc, "%s%D(%T, %T) <built-in>", msg, candidate->fn,
		candidate->convs[0]->type,
		candidate->convs[1]->type);
      else
	inform (cloc, "%s%D(%T) <built-in>", msg, candidate->fn,
		candidate->convs[0]->type);
    }
  else if (TYPE_P (candidate->fn))
    inform (cloc, "%s%T <conversion>", msg, candidate->fn);
  else if (candidate->viable == -1)
    inform (cloc, "%s%#D <near match>", msg, candidate->fn);
  else if (DECL_DELETED_FN (STRIP_TEMPLATE (candidate->fn)))
    inform (cloc, "%s%#D <deleted>", msg, candidate->fn);
  else
    inform (cloc, "%s%#D", msg, candidate->fn);
  /* Give the user some information about why this candidate failed.  */
  if (candidate->reason != NULL)
    {
      struct rejection_reason *r = candidate->reason;

      switch (r->code)
	{
	case rr_arity:
	  print_arity_information (cloc, r->u.arity.actual,
				   r->u.arity.expected);
	  break;
	case rr_arg_conversion:
	  print_conversion_rejection (cloc, &r->u.conversion);
	  break;
	case rr_bad_arg_conversion:
	  print_conversion_rejection (cloc, &r->u.bad_conversion);
	  break;
	case rr_explicit_conversion:
	  inform (cloc, "  return type %qT of explicit conversion function "
		  "cannot be converted to %qT with a qualification "
		  "conversion", r->u.conversion.from_type,
		  r->u.conversion.to_type);
	  break;
	case rr_template_conversion:
	  inform (cloc, "  conversion from return type %qT of template "
		  "conversion function specialization to %qT is not an "
		  "exact match", r->u.conversion.from_type,
		  r->u.conversion.to_type);
	  break;
	case rr_template_unification:
	  /* We use template_unification_error_rejection if unification caused
	     actual non-SFINAE errors, in which case we don't need to repeat
	     them here.  */
	  if (r->u.template_unification.tmpl == NULL_TREE)
	    {
	      inform (cloc, "  substitution of deduced template arguments "
		      "resulted in errors seen above");
	      break;
	    }
	  /* Re-run template unification with diagnostics.  */
	  inform (cloc, "  template argument deduction/substitution failed:");
	  fn_type_unification (r->u.template_unification.tmpl,
			       r->u.template_unification.explicit_targs,
			       (make_tree_vec
				(r->u.template_unification.num_targs)),
			       r->u.template_unification.args,
			       r->u.template_unification.nargs,
			       r->u.template_unification.return_type,
			       r->u.template_unification.strict,
			       r->u.template_unification.flags,
			       true, false);
	  break;
	case rr_invalid_copy:
	  inform (cloc,
		  "  a constructor taking a single argument of its own "
		  "class type is invalid");
	  break;
	case rr_none:
	default:
	  /* This candidate didn't have any issues or we failed to
	     handle a particular code.  Either way...  */
	  gcc_unreachable ();
	}
    }
}

static void
print_z_candidates (location_t loc, struct z_candidate *candidates)
{
  struct z_candidate *cand1;
  struct z_candidate **cand2;
  int n_candidates;

  if (!candidates)
    return;

  /* Remove non-viable deleted candidates.  */
  cand1 = candidates;
  for (cand2 = &cand1; *cand2; )
    {
      if (TREE_CODE ((*cand2)->fn) == FUNCTION_DECL
	  && !(*cand2)->viable
	  && DECL_DELETED_FN ((*cand2)->fn))
	*cand2 = (*cand2)->next;
      else
	cand2 = &(*cand2)->next;
    }
  /* ...if there are any non-deleted ones.  */
  if (cand1)
    candidates = cand1;

  /* There may be duplicates in the set of candidates.  We put off
     checking this condition as long as possible, since we have no way
     to eliminate duplicates from a set of functions in less than n^2
     time.  Now we are about to emit an error message, so it is more
     permissible to go slowly.  */
  for (cand1 = candidates; cand1; cand1 = cand1->next)
    {
      tree fn = cand1->fn;
      /* Skip builtin candidates and conversion functions.  */
      if (!DECL_P (fn))
	continue;
      cand2 = &cand1->next;
      while (*cand2)
	{
	  if (DECL_P ((*cand2)->fn)
	      && equal_functions (fn, (*cand2)->fn))
	    *cand2 = (*cand2)->next;
	  else
	    cand2 = &(*cand2)->next;
	}
    }

  for (n_candidates = 0, cand1 = candidates; cand1; cand1 = cand1->next)
    n_candidates++;

  inform_n (loc, n_candidates, "candidate is:", "candidates are:");
  for (; candidates; candidates = candidates->next)
    print_z_candidate (loc, NULL, candidates);
}

/* USER_SEQ is a user-defined conversion sequence, beginning with a
   USER_CONV.  STD_SEQ is the standard conversion sequence applied to
   the result of the conversion function to convert it to the final
   desired type.  Merge the two sequences into a single sequence,
   and return the merged sequence.  */

static conversion *
merge_conversion_sequences (conversion *user_seq, conversion *std_seq)
{
  conversion **t;
  bool bad = user_seq->bad_p;

  gcc_assert (user_seq->kind == ck_user);

  /* Find the end of the second conversion sequence.  */
  for (t = &std_seq; (*t)->kind != ck_identity; t = &((*t)->u.next))
    {
      /* The entire sequence is a user-conversion sequence.  */
      (*t)->user_conv_p = true;
      if (bad)
	(*t)->bad_p = true;
    }

  /* Replace the identity conversion with the user conversion
     sequence.  */
  *t = user_seq;

  return std_seq;
}

/* Handle overload resolution for initializing an object of class type from
   an initializer list.  First we look for a suitable constructor that
   takes a std::initializer_list; if we don't find one, we then look for a
   non-list constructor.

   Parameters are as for add_candidates, except that the arguments are in
   the form of a CONSTRUCTOR (the initializer list) rather than a vector, and
   the RETURN_TYPE parameter is replaced by TOTYPE, the desired type.  */

static void
add_list_candidates (tree fns, tree first_arg,
		     tree init_list, tree totype,
		     tree explicit_targs, bool template_only,
		     tree conversion_path, tree access_path,
		     int flags,
		     struct z_candidate **candidates,
		     tsubst_flags_t complain)
{
  vec<tree, va_gc> *args;

  gcc_assert (*candidates == NULL);

  /* We're looking for a ctor for list-initialization.  */
  flags |= LOOKUP_LIST_INIT_CTOR;
  /* And we don't allow narrowing conversions.  We also use this flag to
     avoid the copy constructor call for copy-list-initialization.  */
  flags |= LOOKUP_NO_NARROWING;

  /* Always use the default constructor if the list is empty (DR 990).  */
  if (CONSTRUCTOR_NELTS (init_list) == 0
      && TYPE_HAS_DEFAULT_CONSTRUCTOR (totype))
    ;
  /* If the class has a list ctor, try passing the list as a single
     argument first, but only consider list ctors.  */
  else if (TYPE_HAS_LIST_CTOR (totype))
    {
      flags |= LOOKUP_LIST_ONLY;
      args = make_tree_vector_single (init_list);
      add_candidates (fns, first_arg, args, NULL_TREE,
		      explicit_targs, template_only, conversion_path,
		      access_path, flags, candidates, complain);
      if (any_strictly_viable (*candidates))
	return;
    }

  args = ctor_to_vec (init_list);

  /* We aren't looking for list-ctors anymore.  */
  flags &= ~LOOKUP_LIST_ONLY;
  /* We allow more user-defined conversions within an init-list.  */
  flags &= ~LOOKUP_NO_CONVERSION;

  add_candidates (fns, first_arg, args, NULL_TREE,
		  explicit_targs, template_only, conversion_path,
		  access_path, flags, candidates, complain);
}

/* Returns the best overload candidate to perform the requested
   conversion.  This function is used for three the overloading situations
   described in [over.match.copy], [over.match.conv], and [over.match.ref].
   If TOTYPE is a REFERENCE_TYPE, we're trying to find a direct binding as
   per [dcl.init.ref], so we ignore temporary bindings.  */

static struct z_candidate *
build_user_type_conversion_1 (tree totype, tree expr, int flags,
			      tsubst_flags_t complain)
{
  struct z_candidate *candidates, *cand;
  tree fromtype;
  tree ctors = NULL_TREE;
  tree conv_fns = NULL_TREE;
  conversion *conv = NULL;
  tree first_arg = NULL_TREE;
  vec<tree, va_gc> *args = NULL;
  bool any_viable_p;
  int convflags;

  if (!expr)
    return NULL;

  fromtype = TREE_TYPE (expr);

  /* We represent conversion within a hierarchy using RVALUE_CONV and
     BASE_CONV, as specified by [over.best.ics]; these become plain
     constructor calls, as specified in [dcl.init].  */
  gcc_assert (!MAYBE_CLASS_TYPE_P (fromtype) || !MAYBE_CLASS_TYPE_P (totype)
	      || !DERIVED_FROM_P (totype, fromtype));

  if (MAYBE_CLASS_TYPE_P (totype))
    /* Use lookup_fnfields_slot instead of lookup_fnfields to avoid
       creating a garbage BASELINK; constructors can't be inherited.  */
    ctors = lookup_fnfields_slot (totype, complete_ctor_identifier);

  if (MAYBE_CLASS_TYPE_P (fromtype))
    {
      tree to_nonref = non_reference (totype);
      if (same_type_ignoring_top_level_qualifiers_p (to_nonref, fromtype) ||
	  (CLASS_TYPE_P (to_nonref) && CLASS_TYPE_P (fromtype)
	   && DERIVED_FROM_P (to_nonref, fromtype)))
	{
	  /* [class.conv.fct] A conversion function is never used to
	     convert a (possibly cv-qualified) object to the (possibly
	     cv-qualified) same object type (or a reference to it), to a
	     (possibly cv-qualified) base class of that type (or a
	     reference to it)...  */
	}
      else
	conv_fns = lookup_conversions (fromtype);
    }

  candidates = 0;
  flags |= LOOKUP_NO_CONVERSION;
  if (BRACE_ENCLOSED_INITIALIZER_P (expr))
    flags |= LOOKUP_NO_NARROWING;

  /* It's OK to bind a temporary for converting constructor arguments, but
     not in converting the return value of a conversion operator.  */
  convflags = ((flags & LOOKUP_NO_TEMP_BIND) | LOOKUP_NO_CONVERSION);
  flags &= ~LOOKUP_NO_TEMP_BIND;

  if (ctors)
    {
      int ctorflags = flags;

      first_arg = build_int_cst (build_pointer_type (totype), 0);
      first_arg = build_fold_indirect_ref (first_arg);

      /* We should never try to call the abstract or base constructor
	 from here.  */
      gcc_assert (!DECL_HAS_IN_CHARGE_PARM_P (OVL_CURRENT (ctors))
		  && !DECL_HAS_VTT_PARM_P (OVL_CURRENT (ctors)));

      if (BRACE_ENCLOSED_INITIALIZER_P (expr))
	{
	  /* List-initialization.  */
	  add_list_candidates (ctors, first_arg, expr, totype, NULL_TREE,
			       false, TYPE_BINFO (totype), TYPE_BINFO (totype),
			       ctorflags, &candidates, complain);
	}
      else
	{
	  args = make_tree_vector_single (expr);
	  add_candidates (ctors, first_arg, args, NULL_TREE, NULL_TREE, false,
			  TYPE_BINFO (totype), TYPE_BINFO (totype),
			  ctorflags, &candidates, complain);
	}

      for (cand = candidates; cand; cand = cand->next)
	{
	  cand->second_conv = build_identity_conv (totype, NULL_TREE);

	  /* If totype isn't a reference, and LOOKUP_NO_TEMP_BIND isn't
	     set, then this is copy-initialization.  In that case, "The
	     result of the call is then used to direct-initialize the
	     object that is the destination of the copy-initialization."
	     [dcl.init]

	     We represent this in the conversion sequence with an
	     rvalue conversion, which means a constructor call.  */
	  if (TREE_CODE (totype) != REFERENCE_TYPE
	      && !(convflags & LOOKUP_NO_TEMP_BIND))
	    cand->second_conv
	      = build_conv (ck_rvalue, totype, cand->second_conv);
	}
    }

  if (conv_fns)
    first_arg = expr;

  for (; conv_fns; conv_fns = TREE_CHAIN (conv_fns))
    {
      tree conversion_path = TREE_PURPOSE (conv_fns);
      struct z_candidate *old_candidates;

      /* If we are called to convert to a reference type, we are trying to
	 find a direct binding, so don't even consider temporaries.  If
	 we don't find a direct binding, the caller will try again to
	 look for a temporary binding.  */
      if (TREE_CODE (totype) == REFERENCE_TYPE)
	convflags |= LOOKUP_NO_TEMP_BIND;

      old_candidates = candidates;
      add_candidates (TREE_VALUE (conv_fns), first_arg, NULL, totype,
		      NULL_TREE, false,
		      conversion_path, TYPE_BINFO (fromtype),
		      flags, &candidates, complain);

      for (cand = candidates; cand != old_candidates; cand = cand->next)
	{
	  tree rettype = TREE_TYPE (TREE_TYPE (cand->fn));
	  conversion *ics
	    = implicit_conversion (totype,
				   rettype,
				   0,
				   /*c_cast_p=*/false, convflags,
				   complain);

	  /* If LOOKUP_NO_TEMP_BIND isn't set, then this is
	     copy-initialization.  In that case, "The result of the
	     call is then used to direct-initialize the object that is
	     the destination of the copy-initialization."  [dcl.init]

	     We represent this in the conversion sequence with an
	     rvalue conversion, which means a constructor call.  But
	     don't add a second rvalue conversion if there's already
	     one there.  Which there really shouldn't be, but it's
	     harmless since we'd add it here anyway. */
	  if (ics && MAYBE_CLASS_TYPE_P (totype) && ics->kind != ck_rvalue
	      && !(convflags & LOOKUP_NO_TEMP_BIND))
	    ics = build_conv (ck_rvalue, totype, ics);

	  cand->second_conv = ics;

	  if (!ics)
	    {
	      cand->viable = 0;
	      cand->reason = arg_conversion_rejection (NULL_TREE, -1,
						       rettype, totype);
	    }
	  else if (DECL_NONCONVERTING_P (cand->fn)
		   && ics->rank > cr_exact)
	    {
	      /* 13.3.1.5: For direct-initialization, those explicit
		 conversion functions that are not hidden within S and
		 yield type T or a type that can be converted to type T
		 with a qualification conversion (4.4) are also candidate
		 functions.  */
	      /* 13.3.1.6 doesn't have a parallel restriction, but it should;
		 I've raised this issue with the committee. --jason 9/2011 */
	      cand->viable = -1;
	      cand->reason = explicit_conversion_rejection (rettype, totype);
	    }
	  else if (cand->viable == 1 && ics->bad_p)
	    {
	      cand->viable = -1;
	      cand->reason
		= bad_arg_conversion_rejection (NULL_TREE, -1,
						rettype, totype);
	    }
	  else if (primary_template_instantiation_p (cand->fn)
		   && ics->rank > cr_exact)
	    {
	      /* 13.3.3.1.2: If the user-defined conversion is specified by
		 a specialization of a conversion function template, the
		 second standard conversion sequence shall have exact match
		 rank.  */
	      cand->viable = -1;
	      cand->reason = template_conversion_rejection (rettype, totype);
	    }
	}
    }

  candidates = splice_viable (candidates, pedantic, &any_viable_p);
  if (!any_viable_p)
    {
      if (args)
	release_tree_vector (args);
      return NULL;
    }

  cand = tourney (candidates, complain);
  if (cand == 0)
    {
      if (complain & tf_error)
	{
	  error ("conversion from %qT to %qT is ambiguous",
		 fromtype, totype);
	  print_z_candidates (location_of (expr), candidates);
	}

      cand = candidates;	/* any one will do */
      cand->second_conv = build_ambiguous_conv (totype, expr);
      cand->second_conv->user_conv_p = true;
      if (!any_strictly_viable (candidates))
	cand->second_conv->bad_p = true;
      /* If there are viable candidates, don't set ICS_BAD_FLAG; an
	 ambiguous conversion is no worse than another user-defined
	 conversion.  */

      return cand;
    }

  /* Build the user conversion sequence.  */
  conv = build_conv
    (ck_user,
     (DECL_CONSTRUCTOR_P (cand->fn)
      ? totype : non_reference (TREE_TYPE (TREE_TYPE (cand->fn)))),
     build_identity_conv (TREE_TYPE (expr), expr));
  conv->cand = cand;
  if (cand->viable == -1)
    conv->bad_p = true;

  /* Remember that this was a list-initialization.  */
  if (flags & LOOKUP_NO_NARROWING)
    conv->check_narrowing = true;

  /* Combine it with the second conversion sequence.  */
  cand->second_conv = merge_conversion_sequences (conv,
						  cand->second_conv);

  return cand;
}

/* Wrapper for above. */

tree
build_user_type_conversion (tree totype, tree expr, int flags,
			    tsubst_flags_t complain)
{
  struct z_candidate *cand;
  tree ret;

  bool subtime = timevar_cond_start (TV_OVERLOAD);
  cand = build_user_type_conversion_1 (totype, expr, flags, complain);

  if (cand)
    {
      if (cand->second_conv->kind == ck_ambig)
	ret = error_mark_node;
      else
        {
          expr = convert_like (cand->second_conv, expr, complain);
          ret = convert_from_reference (expr);
        }
    }
  else
    ret = NULL_TREE;

  timevar_cond_stop (TV_OVERLOAD, subtime);
  return ret;
}

/* Subroutine of convert_nontype_argument.

   EXPR is an argument for a template non-type parameter of integral or
   enumeration type.  Do any necessary conversions (that are permitted for
   non-type arguments) to convert it to the parameter type.

   If conversion is successful, returns the converted expression;
   otherwise, returns error_mark_node.  */

tree
build_integral_nontype_arg_conv (tree type, tree expr, tsubst_flags_t complain)
{
  conversion *conv;
  void *p;
  tree t;
  location_t loc = EXPR_LOC_OR_HERE (expr);

  if (error_operand_p (expr))
    return error_mark_node;

  gcc_assert (INTEGRAL_OR_ENUMERATION_TYPE_P (type));

  /* Get the high-water mark for the CONVERSION_OBSTACK.  */
  p = conversion_obstack_alloc (0);

  conv = implicit_conversion (type, TREE_TYPE (expr), expr,
			      /*c_cast_p=*/false,
			      LOOKUP_IMPLICIT, complain);

  /* for a non-type template-parameter of integral or
     enumeration type, integral promotions (4.5) and integral
     conversions (4.7) are applied.  */
  /* It should be sufficient to check the outermost conversion step, since
     there are no qualification conversions to integer type.  */
  if (conv)
    switch (conv->kind)
      {
	/* A conversion function is OK.  If it isn't constexpr, we'll
	   complain later that the argument isn't constant.  */
      case ck_user:
	/* The lvalue-to-rvalue conversion is OK.  */
      case ck_rvalue:
      case ck_identity:
	break;

      case ck_std:
	t = next_conversion (conv)->type;
	if (INTEGRAL_OR_ENUMERATION_TYPE_P (t))
	  break;

	if (complain & tf_error)
	  error_at (loc, "conversion from %qT to %qT not considered for "
		    "non-type template argument", t, type);
	/* and fall through.  */

      default:
	conv = NULL;
	break;
      }

  if (conv)
    expr = convert_like (conv, expr, complain);
  else
    expr = error_mark_node;

  /* Free all the conversions we allocated.  */
  obstack_free (&conversion_obstack, p);

  return expr;
}

/* Do any initial processing on the arguments to a function call.  */

static vec<tree, va_gc> *
resolve_args (vec<tree, va_gc> *args, tsubst_flags_t complain)
{
  unsigned int ix;
  tree arg;

  FOR_EACH_VEC_SAFE_ELT (args, ix, arg)
    {
      if (error_operand_p (arg))
	return NULL;
      else if (VOID_TYPE_P (TREE_TYPE (arg)))
	{
	  if (complain & tf_error)
	    error ("invalid use of void expression");
	  return NULL;
	}
      else if (invalid_nonstatic_memfn_p (arg, complain))
	return NULL;
    }
  return args;
}

/* Perform overload resolution on FN, which is called with the ARGS.

   Return the candidate function selected by overload resolution, or
   NULL if the event that overload resolution failed.  In the case
   that overload resolution fails, *CANDIDATES will be the set of
   candidates considered, and ANY_VIABLE_P will be set to true or
   false to indicate whether or not any of the candidates were
   viable.

   The ARGS should already have gone through RESOLVE_ARGS before this
   function is called.  */

static struct z_candidate *
perform_overload_resolution (tree fn,
			     const vec<tree, va_gc> *args,
			     struct z_candidate **candidates,
			     bool *any_viable_p, tsubst_flags_t complain)
{
  struct z_candidate *cand;
  tree explicit_targs;
  int template_only;

  bool subtime = timevar_cond_start (TV_OVERLOAD);

  explicit_targs = NULL_TREE;
  template_only = 0;

  *candidates = NULL;
  *any_viable_p = true;

  /* Check FN.  */
  gcc_assert (TREE_CODE (fn) == FUNCTION_DECL
	      || TREE_CODE (fn) == TEMPLATE_DECL
	      || TREE_CODE (fn) == OVERLOAD
	      || TREE_CODE (fn) == TEMPLATE_ID_EXPR);

  if (TREE_CODE (fn) == TEMPLATE_ID_EXPR)
    {
      explicit_targs = TREE_OPERAND (fn, 1);
      fn = TREE_OPERAND (fn, 0);
      template_only = 1;
    }

  /* Add the various candidate functions.  */
  add_candidates (fn, NULL_TREE, args, NULL_TREE,
		  explicit_targs, template_only,
		  /*conversion_path=*/NULL_TREE,
		  /*access_path=*/NULL_TREE,
		  LOOKUP_NORMAL,
		  candidates, complain);

  *candidates = splice_viable (*candidates, pedantic, any_viable_p);
  if (*any_viable_p)
    cand = tourney (*candidates, complain);
  else
    cand = NULL;

  timevar_cond_stop (TV_OVERLOAD, subtime);
  return cand;
}

/* Print an error message about being unable to build a call to FN with
   ARGS.  ANY_VIABLE_P indicates whether any candidate functions could
   be located; CANDIDATES is a possibly empty list of such
   functions.  */

static void
print_error_for_call_failure (tree fn, vec<tree, va_gc> *args, bool any_viable_p,
			      struct z_candidate *candidates)
{
  tree name = DECL_NAME (OVL_CURRENT (fn));
  location_t loc = location_of (name);

  if (!any_viable_p)
    error_at (loc, "no matching function for call to %<%D(%A)%>",
	      name, build_tree_list_vec (args));
  else
    error_at (loc, "call of overloaded %<%D(%A)%> is ambiguous",
	      name, build_tree_list_vec (args));
  if (candidates)
    print_z_candidates (loc, candidates);
}

/* Return an expression for a call to FN (a namespace-scope function,
   or a static member function) with the ARGS.  This may change
   ARGS.  */

tree
build_new_function_call (tree fn, vec<tree, va_gc> **args, bool koenig_p, 
			 tsubst_flags_t complain)
{
  struct z_candidate *candidates, *cand;
  bool any_viable_p;
  void *p;
  tree result;

  if (args != NULL && *args != NULL)
    {
      *args = resolve_args (*args, complain);
      if (*args == NULL)
	return error_mark_node;
    }

  if (flag_tm)
    tm_malloc_replacement (fn);

  /* If this function was found without using argument dependent
     lookup, then we want to ignore any undeclared friend
     functions.  */
  if (!koenig_p)
    {
      tree orig_fn = fn;

      fn = remove_hidden_names (fn);
      if (!fn)
	{
	  if (complain & tf_error)
	    print_error_for_call_failure (orig_fn, *args, false, NULL);
	  return error_mark_node;
	}
    }

  /* Get the high-water mark for the CONVERSION_OBSTACK.  */
  p = conversion_obstack_alloc (0);

  cand = perform_overload_resolution (fn, *args, &candidates, &any_viable_p,
				      complain);

  if (!cand)
    {
      if (complain & tf_error)
	{
	  if (!any_viable_p && candidates && ! candidates->next
	      && (TREE_CODE (candidates->fn) == FUNCTION_DECL))
	    return cp_build_function_call_vec (candidates->fn, args, complain);
	  if (TREE_CODE (fn) == TEMPLATE_ID_EXPR)
	    fn = TREE_OPERAND (fn, 0);
	  print_error_for_call_failure (fn, *args, any_viable_p, candidates);
	}
      result = error_mark_node;
    }
  else
    {
      int flags = LOOKUP_NORMAL;
      /* If fn is template_id_expr, the call has explicit template arguments
         (e.g. func<int>(5)), communicate this info to build_over_call
         through flags so that later we can use it to decide whether to warn
         about peculiar null pointer conversion.  */
      if (TREE_CODE (fn) == TEMPLATE_ID_EXPR)
        flags |= LOOKUP_EXPLICIT_TMPL_ARGS;
      result = build_over_call (cand, flags, complain);
    }

  /* Free all the conversions we allocated.  */
  obstack_free (&conversion_obstack, p);

  return result;
}

/* Build a call to a global operator new.  FNNAME is the name of the
   operator (either "operator new" or "operator new[]") and ARGS are
   the arguments provided.  This may change ARGS.  *SIZE points to the
   total number of bytes required by the allocation, and is updated if
   that is changed here.  *COOKIE_SIZE is non-NULL if a cookie should
   be used.  If this function determines that no cookie should be
   used, after all, *COOKIE_SIZE is set to NULL_TREE.  If SIZE_CHECK
   is not NULL_TREE, it is evaluated before calculating the final
   array size, and if it fails, the array size is replaced with
   (size_t)-1 (usually triggering a std::bad_alloc exception).  If FN
   is non-NULL, it will be set, upon return, to the allocation
   function called.  */

tree
build_operator_new_call (tree fnname, vec<tree, va_gc> **args,
			 tree *size, tree *cookie_size, tree size_check,
			 tree *fn, tsubst_flags_t complain)
{
  tree original_size = *size;
  tree fns;
  struct z_candidate *candidates;
  struct z_candidate *cand;
  bool any_viable_p;

  if (fn)
    *fn = NULL_TREE;
  /* Set to (size_t)-1 if the size check fails.  */
  if (size_check != NULL_TREE)
    {
      tree errval = TYPE_MAX_VALUE (sizetype);
      if (cxx_dialect >= cxx11)
	errval = throw_bad_array_new_length ();
      *size = fold_build3 (COND_EXPR, sizetype, size_check,
			   original_size, errval);
    }
  vec_safe_insert (*args, 0, *size);
  *args = resolve_args (*args, complain);
  if (*args == NULL)
    return error_mark_node;

  /* Based on:

       [expr.new]

       If this lookup fails to find the name, or if the allocated type
       is not a class type, the allocation function's name is looked
       up in the global scope.

     we disregard block-scope declarations of "operator new".  */
  fns = lookup_function_nonclass (fnname, *args, /*block_p=*/false);

  /* Figure out what function is being called.  */
  cand = perform_overload_resolution (fns, *args, &candidates, &any_viable_p,
				      complain);

  /* If no suitable function could be found, issue an error message
     and give up.  */
  if (!cand)
    {
      if (complain & tf_error)
	print_error_for_call_failure (fns, *args, any_viable_p, candidates);
      return error_mark_node;
    }

   /* If a cookie is required, add some extra space.  Whether
      or not a cookie is required cannot be determined until
      after we know which function was called.  */
   if (*cookie_size)
     {
       bool use_cookie = true;
       if (!abi_version_at_least (2))
	 {
	   /* In G++ 3.2, the check was implemented incorrectly; it
	      looked at the placement expression, rather than the
	      type of the function.  */
	   if ((*args)->length () == 2
	       && same_type_p (TREE_TYPE ((**args)[1]), ptr_type_node))
	     use_cookie = false;
	 }
       else
	 {
	   tree arg_types;

	   arg_types = TYPE_ARG_TYPES (TREE_TYPE (cand->fn));
	   /* Skip the size_t parameter.  */
	   arg_types = TREE_CHAIN (arg_types);
	   /* Check the remaining parameters (if any).  */
	   if (arg_types
	       && TREE_CHAIN (arg_types) == void_list_node
	       && same_type_p (TREE_VALUE (arg_types),
			       ptr_type_node))
	     use_cookie = false;
	 }
       /* If we need a cookie, adjust the number of bytes allocated.  */
       if (use_cookie)
	 {
	   /* Update the total size.  */
	   *size = size_binop (PLUS_EXPR, original_size, *cookie_size);
	   /* Set to (size_t)-1 if the size check fails.  */
	   gcc_assert (size_check != NULL_TREE);
	   *size = fold_build3 (COND_EXPR, sizetype, size_check,
				*size, TYPE_MAX_VALUE (sizetype));
	   /* Update the argument list to reflect the adjusted size.  */
	   (**args)[0] = *size;
	 }
       else
	 *cookie_size = NULL_TREE;
     }

   /* Tell our caller which function we decided to call.  */
   if (fn)
     *fn = cand->fn;

   /* Build the CALL_EXPR.  */
   return build_over_call (cand, LOOKUP_NORMAL, complain);
}

/* Build a new call to operator().  This may change ARGS.  */

static tree
build_op_call_1 (tree obj, vec<tree, va_gc> **args, tsubst_flags_t complain)
{
  struct z_candidate *candidates = 0, *cand;
  tree fns, convs, first_mem_arg = NULL_TREE;
  tree type = TREE_TYPE (obj);
  bool any_viable_p;
  tree result = NULL_TREE;
  void *p;

  if (error_operand_p (obj))
    return error_mark_node;

  obj = prep_operand (obj);

  if (TYPE_PTRMEMFUNC_P (type))
    {
      if (complain & tf_error)
        /* It's no good looking for an overloaded operator() on a
           pointer-to-member-function.  */
        error ("pointer-to-member function %E cannot be called without an object; consider using .* or ->*", obj);
      return error_mark_node;
    }

  if (TYPE_BINFO (type))
    {
      fns = lookup_fnfields (TYPE_BINFO (type), ansi_opname (CALL_EXPR), 1);
      if (fns == error_mark_node)
	return error_mark_node;
    }
  else
    fns = NULL_TREE;

  if (args != NULL && *args != NULL)
    {
      *args = resolve_args (*args, complain);
      if (*args == NULL)
	return error_mark_node;
    }

  /* Get the high-water mark for the CONVERSION_OBSTACK.  */
  p = conversion_obstack_alloc (0);

  if (fns)
    {
      first_mem_arg = obj;

      add_candidates (BASELINK_FUNCTIONS (fns),
		      first_mem_arg, *args, NULL_TREE,
		      NULL_TREE, false,
		      BASELINK_BINFO (fns), BASELINK_ACCESS_BINFO (fns),
		      LOOKUP_NORMAL, &candidates, complain);
    }

  convs = lookup_conversions (type);

  for (; convs; convs = TREE_CHAIN (convs))
    {
      tree fns = TREE_VALUE (convs);
      tree totype = TREE_TYPE (convs);

      if (TYPE_PTRFN_P (totype)
	  || TYPE_REFFN_P (totype)
	  || (TREE_CODE (totype) == REFERENCE_TYPE
	      && TYPE_PTRFN_P (TREE_TYPE (totype))))
	for (; fns; fns = OVL_NEXT (fns))
	  {
	    tree fn = OVL_CURRENT (fns);

	    if (DECL_NONCONVERTING_P (fn))
	      continue;

	    if (TREE_CODE (fn) == TEMPLATE_DECL)
	      add_template_conv_candidate
		(&candidates, fn, obj, NULL_TREE, *args, totype,
		 /*access_path=*/NULL_TREE,
		 /*conversion_path=*/NULL_TREE, complain);
	    else
	      add_conv_candidate (&candidates, fn, obj, NULL_TREE,
				  *args, /*conversion_path=*/NULL_TREE,
				  /*access_path=*/NULL_TREE, complain);
	  }
    }

  candidates = splice_viable (candidates, pedantic, &any_viable_p);
  if (!any_viable_p)
    {
      if (complain & tf_error)
        {
          error ("no match for call to %<(%T) (%A)%>", TREE_TYPE (obj),
		 build_tree_list_vec (*args));
          print_z_candidates (location_of (TREE_TYPE (obj)), candidates);
        }
      result = error_mark_node;
    }
  else
    {
      cand = tourney (candidates, complain);
      if (cand == 0)
	{
          if (complain & tf_error)
            {
              error ("call of %<(%T) (%A)%> is ambiguous", 
                     TREE_TYPE (obj), build_tree_list_vec (*args));
              print_z_candidates (location_of (TREE_TYPE (obj)), candidates);
            }
	  result = error_mark_node;
	}
      /* Since cand->fn will be a type, not a function, for a conversion
	 function, we must be careful not to unconditionally look at
	 DECL_NAME here.  */
      else if (TREE_CODE (cand->fn) == FUNCTION_DECL
	       && DECL_OVERLOADED_OPERATOR_P (cand->fn) == CALL_EXPR)
	result = build_over_call (cand, LOOKUP_NORMAL, complain);
      else
	{
	  obj = convert_like_with_context (cand->convs[0], obj, cand->fn, -1,
					   complain);
	  obj = convert_from_reference (obj);
	  result = cp_build_function_call_vec (obj, args, complain);
	}
    }

  /* Free all the conversions we allocated.  */
  obstack_free (&conversion_obstack, p);

  return result;
}

/* Wrapper for above.  */

tree
build_op_call (tree obj, vec<tree, va_gc> **args, tsubst_flags_t complain)
{
  tree ret;
  bool subtime = timevar_cond_start (TV_OVERLOAD);
  ret = build_op_call_1 (obj, args, complain);
  timevar_cond_stop (TV_OVERLOAD, subtime);
  return ret;
}

/* Called by op_error to prepare format strings suitable for the error
   function.  It concatenates a prefix (controlled by MATCH), ERRMSG,
   and a suffix (controlled by NTYPES).  */

static const char *
op_error_string (const char *errmsg, int ntypes, bool match)
{
  const char *msg;

  const char *msgp = concat (match ? G_("ambiguous overload for ")
			           : G_("no match for "), errmsg, NULL);

  if (ntypes == 3)
    msg = concat (msgp, G_(" (operand types are %qT, %qT, and %qT)"), NULL);
  else if (ntypes == 2)
    msg = concat (msgp, G_(" (operand types are %qT and %qT)"), NULL);
  else
    msg = concat (msgp, G_(" (operand type is %qT)"), NULL);

  return msg;
}

static void
op_error (location_t loc, enum tree_code code, enum tree_code code2,
	  tree arg1, tree arg2, tree arg3, bool match)
{
  const char *opname;

  if (code == MODIFY_EXPR)
    opname = assignment_operator_name_info[code2].name;
  else
    opname = operator_name_info[code].name;

  switch (code)
    {
    case COND_EXPR:
      if (flag_diagnostics_show_caret)
	error_at (loc, op_error_string (G_("ternary %<operator?:%>"),
					3, match),
		  TREE_TYPE (arg1), TREE_TYPE (arg2), TREE_TYPE (arg3));
      else
	error_at (loc, op_error_string (G_("ternary %<operator?:%> "
					   "in %<%E ? %E : %E%>"), 3, match),
		  arg1, arg2, arg3,
		  TREE_TYPE (arg1), TREE_TYPE (arg2), TREE_TYPE (arg3));
      break;

    case POSTINCREMENT_EXPR:
    case POSTDECREMENT_EXPR:
      if (flag_diagnostics_show_caret)
	error_at (loc, op_error_string (G_("%<operator%s%>"), 1, match),
		  opname, TREE_TYPE (arg1));
      else
	error_at (loc, op_error_string (G_("%<operator%s%> in %<%E%s%>"),
					1, match),
		  opname, arg1, opname, TREE_TYPE (arg1));
      break;

    case ARRAY_REF:
      if (flag_diagnostics_show_caret)
	error_at (loc, op_error_string (G_("%<operator[]%>"), 2, match),
		  TREE_TYPE (arg1), TREE_TYPE (arg2));
      else
	error_at (loc, op_error_string (G_("%<operator[]%> in %<%E[%E]%>"),
					2, match),
		  arg1, arg2, TREE_TYPE (arg1), TREE_TYPE (arg2));
      break;

    case REALPART_EXPR:
    case IMAGPART_EXPR:
      if (flag_diagnostics_show_caret)
	error_at (loc, op_error_string (G_("%qs"), 1, match),
		  opname, TREE_TYPE (arg1));
      else
	error_at (loc, op_error_string (G_("%qs in %<%s %E%>"), 1, match),
		  opname, opname, arg1, TREE_TYPE (arg1));
      break;

    default:
      if (arg2)
	if (flag_diagnostics_show_caret)
	  error_at (loc, op_error_string (G_("%<operator%s%>"), 2, match),
		    opname, TREE_TYPE (arg1), TREE_TYPE (arg2));
	else
	  error_at (loc, op_error_string (G_("%<operator%s%> in %<%E %s %E%>"),
					  2, match),
		    opname, arg1, opname, arg2,
		    TREE_TYPE (arg1), TREE_TYPE (arg2));
      else
	if (flag_diagnostics_show_caret)
	  error_at (loc, op_error_string (G_("%<operator%s%>"), 1, match),
		    opname, TREE_TYPE (arg1));
	else
	  error_at (loc, op_error_string (G_("%<operator%s%> in %<%s%E%>"),
					  1, match),
		    opname, opname, arg1, TREE_TYPE (arg1));
      break;
    }
}

/* Return the implicit conversion sequence that could be used to
   convert E1 to E2 in [expr.cond].  */

static conversion *
conditional_conversion (tree e1, tree e2, tsubst_flags_t complain)
{
  tree t1 = non_reference (TREE_TYPE (e1));
  tree t2 = non_reference (TREE_TYPE (e2));
  conversion *conv;
  bool good_base;

  /* [expr.cond]

     If E2 is an lvalue: E1 can be converted to match E2 if E1 can be
     implicitly converted (clause _conv_) to the type "lvalue reference to
     T2", subject to the constraint that in the conversion the
     reference must bind directly (_dcl.init.ref_) to an lvalue.  */
  if (real_lvalue_p (e2))
    {
      conv = implicit_conversion (build_reference_type (t2),
				  t1,
				  e1,
				  /*c_cast_p=*/false,
				  LOOKUP_NO_TEMP_BIND|LOOKUP_NO_RVAL_BIND
				  |LOOKUP_ONLYCONVERTING,
				  complain);
      if (conv)
	return conv;
    }

  /* [expr.cond]

     If E1 and E2 have class type, and the underlying class types are
     the same or one is a base class of the other: E1 can be converted
     to match E2 if the class of T2 is the same type as, or a base
     class of, the class of T1, and the cv-qualification of T2 is the
     same cv-qualification as, or a greater cv-qualification than, the
     cv-qualification of T1.  If the conversion is applied, E1 is
     changed to an rvalue of type T2 that still refers to the original
     source class object (or the appropriate subobject thereof).  */
  if (CLASS_TYPE_P (t1) && CLASS_TYPE_P (t2)
      && ((good_base = DERIVED_FROM_P (t2, t1)) || DERIVED_FROM_P (t1, t2)))
    {
      if (good_base && at_least_as_qualified_p (t2, t1))
	{
	  conv = build_identity_conv (t1, e1);
	  if (!same_type_p (TYPE_MAIN_VARIANT (t1),
			    TYPE_MAIN_VARIANT (t2)))
	    conv = build_conv (ck_base, t2, conv);
	  else
	    conv = build_conv (ck_rvalue, t2, conv);
	  return conv;
	}
      else
	return NULL;
    }
  else
    /* [expr.cond]

       Otherwise: E1 can be converted to match E2 if E1 can be implicitly
       converted to the type that expression E2 would have if E2 were
       converted to an rvalue (or the type it has, if E2 is an rvalue).  */
    return implicit_conversion (t2, t1, e1, /*c_cast_p=*/false,
				LOOKUP_IMPLICIT, complain);
}

/* Implement [expr.cond].  ARG1, ARG2, and ARG3 are the three
   arguments to the conditional expression.  */

static tree
build_conditional_expr_1 (location_t loc, tree arg1, tree arg2, tree arg3,
                          tsubst_flags_t complain)
{
  tree arg2_type;
  tree arg3_type;
  tree result = NULL_TREE;
  tree result_type = NULL_TREE;
  bool lvalue_p = true;
  struct z_candidate *candidates = 0;
  struct z_candidate *cand;
  void *p;
  tree orig_arg2, orig_arg3;

  /* As a G++ extension, the second argument to the conditional can be
     omitted.  (So that `a ? : c' is roughly equivalent to `a ? a :
     c'.)  If the second operand is omitted, make sure it is
     calculated only once.  */
  if (!arg2)
    {
      if (complain & tf_error)
	pedwarn (loc, OPT_Wpedantic, 
		 "ISO C++ forbids omitting the middle term of a ?: expression");

      /* Make sure that lvalues remain lvalues.  See g++.oliva/ext1.C.  */
      if (real_lvalue_p (arg1))
	arg2 = arg1 = stabilize_reference (arg1);
      else
	arg2 = arg1 = save_expr (arg1);
    }

  /* If something has already gone wrong, just pass that fact up the
     tree.  */
  if (error_operand_p (arg1)
      || error_operand_p (arg2)
      || error_operand_p (arg3))
    return error_mark_node;

  orig_arg2 = arg2;
  orig_arg3 = arg3;

  if (VECTOR_INTEGER_TYPE_P (TREE_TYPE (arg1)))
    {
      arg1 = force_rvalue (arg1, complain);
      arg2 = force_rvalue (arg2, complain);
      arg3 = force_rvalue (arg3, complain);

      tree arg1_type = TREE_TYPE (arg1);
      arg2_type = TREE_TYPE (arg2);
      arg3_type = TREE_TYPE (arg3);

      if (TREE_CODE (arg2_type) != VECTOR_TYPE
	  && TREE_CODE (arg3_type) != VECTOR_TYPE)
	{
	  if (complain & tf_error)
	    error_at (loc, "at least one operand of a vector conditional "
		      "operator must be a vector");
	  return error_mark_node;
	}

      if ((TREE_CODE (arg2_type) == VECTOR_TYPE)
	  != (TREE_CODE (arg3_type) == VECTOR_TYPE))
	{
	  enum stv_conv convert_flag =
	    scalar_to_vector (loc, VEC_COND_EXPR, arg2, arg3,
			      complain & tf_error);

	  switch (convert_flag)
	    {
	      case stv_error:
		return error_mark_node;
	      case stv_firstarg:
		{
		  arg2 = convert (TREE_TYPE (arg3_type), arg2);
		  arg2 = build_vector_from_val (arg3_type, arg2);
		  arg2_type = TREE_TYPE (arg2);
		  break;
		}
	      case stv_secondarg:
		{
		  arg3 = convert (TREE_TYPE (arg2_type), arg3);
		  arg3 = build_vector_from_val (arg2_type, arg3);
		  arg3_type = TREE_TYPE (arg3);
		  break;
		}
	      default:
		break;
	    }
	}

      if (!same_type_p (arg2_type, arg3_type)
	  || TYPE_VECTOR_SUBPARTS (arg1_type)
	     != TYPE_VECTOR_SUBPARTS (arg2_type)
	  || TYPE_SIZE (arg1_type) != TYPE_SIZE (arg2_type))
	{
	  if (complain & tf_error)
	    error_at (loc,
		      "incompatible vector types in conditional expression: "
		      "%qT, %qT and %qT", TREE_TYPE (arg1),
		      TREE_TYPE (orig_arg2), TREE_TYPE (orig_arg3));
	  return error_mark_node;
	}

      if (!COMPARISON_CLASS_P (arg1))
	arg1 = cp_build_binary_op (loc, NE_EXPR, arg1,
				   build_zero_cst (arg1_type), complain);
      return fold_build3 (VEC_COND_EXPR, arg2_type, arg1, arg2, arg3);
    }

  /* [expr.cond]

     The first expression is implicitly converted to bool (clause
     _conv_).  */
  arg1 = perform_implicit_conversion_flags (boolean_type_node, arg1, complain,
					    LOOKUP_NORMAL);
  if (error_operand_p (arg1))
    return error_mark_node;

  /* [expr.cond]

     If either the second or the third operand has type (possibly
     cv-qualified) void, then the lvalue-to-rvalue (_conv.lval_),
     array-to-pointer (_conv.array_), and function-to-pointer
     (_conv.func_) standard conversions are performed on the second
     and third operands.  */
  arg2_type = unlowered_expr_type (arg2);
  arg3_type = unlowered_expr_type (arg3);
  if (VOID_TYPE_P (arg2_type) || VOID_TYPE_P (arg3_type))
    {
      /* Do the conversions.  We don't these for `void' type arguments
	 since it can't have any effect and since decay_conversion
	 does not handle that case gracefully.  */
      if (!VOID_TYPE_P (arg2_type))
	arg2 = decay_conversion (arg2, complain);
      if (!VOID_TYPE_P (arg3_type))
	arg3 = decay_conversion (arg3, complain);
      arg2_type = TREE_TYPE (arg2);
      arg3_type = TREE_TYPE (arg3);

      /* [expr.cond]

	 One of the following shall hold:

	 --The second or the third operand (but not both) is a
	   throw-expression (_except.throw_); the result is of the
	   type of the other and is an rvalue.

	 --Both the second and the third operands have type void; the
	   result is of type void and is an rvalue.

	 We must avoid calling force_rvalue for expressions of type
	 "void" because it will complain that their value is being
	 used.  */
      if (TREE_CODE (arg2) == THROW_EXPR
	  && TREE_CODE (arg3) != THROW_EXPR)
	{
	  if (!VOID_TYPE_P (arg3_type))
	    {
	      arg3 = force_rvalue (arg3, complain);
	      if (arg3 == error_mark_node)
		return error_mark_node;
	    }
	  arg3_type = TREE_TYPE (arg3);
	  result_type = arg3_type;
	}
      else if (TREE_CODE (arg2) != THROW_EXPR
	       && TREE_CODE (arg3) == THROW_EXPR)
	{
	  if (!VOID_TYPE_P (arg2_type))
	    {
	      arg2 = force_rvalue (arg2, complain);
	      if (arg2 == error_mark_node)
		return error_mark_node;
	    }
	  arg2_type = TREE_TYPE (arg2);
	  result_type = arg2_type;
	}
      else if (VOID_TYPE_P (arg2_type) && VOID_TYPE_P (arg3_type))
	result_type = void_type_node;
      else
	{
          if (complain & tf_error)
            {
              if (VOID_TYPE_P (arg2_type))
                error_at (EXPR_LOC_OR_LOC (arg3, loc),
			  "second operand to the conditional operator "
			  "is of type %<void%>, but the third operand is "
			  "neither a throw-expression nor of type %<void%>");
              else
                error_at (EXPR_LOC_OR_LOC (arg2, loc),
			  "third operand to the conditional operator "
			  "is of type %<void%>, but the second operand is "
			  "neither a throw-expression nor of type %<void%>");
            }
	  return error_mark_node;
	}

      lvalue_p = false;
      goto valid_operands;
    }
  /* [expr.cond]

     Otherwise, if the second and third operand have different types,
     and either has (possibly cv-qualified) class type, an attempt is
     made to convert each of those operands to the type of the other.  */
  else if (!same_type_p (arg2_type, arg3_type)
	   && (CLASS_TYPE_P (arg2_type) || CLASS_TYPE_P (arg3_type)))
    {
      conversion *conv2;
      conversion *conv3;

      /* Get the high-water mark for the CONVERSION_OBSTACK.  */
      p = conversion_obstack_alloc (0);

      conv2 = conditional_conversion (arg2, arg3, complain);
      conv3 = conditional_conversion (arg3, arg2, complain);

      /* [expr.cond]

	 If both can be converted, or one can be converted but the
	 conversion is ambiguous, the program is ill-formed.  If
	 neither can be converted, the operands are left unchanged and
	 further checking is performed as described below.  If exactly
	 one conversion is possible, that conversion is applied to the
	 chosen operand and the converted operand is used in place of
	 the original operand for the remainder of this section.  */
      if ((conv2 && !conv2->bad_p
	   && conv3 && !conv3->bad_p)
	  || (conv2 && conv2->kind == ck_ambig)
	  || (conv3 && conv3->kind == ck_ambig))
	{
	  if (complain & tf_error)
	    error_at (loc, "operands to ?: have different types %qT and %qT",
		      arg2_type, arg3_type);
	  result = error_mark_node;
	}
      else if (conv2 && (!conv2->bad_p || !conv3))
	{
	  arg2 = convert_like (conv2, arg2, complain);
	  arg2 = convert_from_reference (arg2);
	  arg2_type = TREE_TYPE (arg2);
	  /* Even if CONV2 is a valid conversion, the result of the
	     conversion may be invalid.  For example, if ARG3 has type
	     "volatile X", and X does not have a copy constructor
	     accepting a "volatile X&", then even if ARG2 can be
	     converted to X, the conversion will fail.  */
	  if (error_operand_p (arg2))
	    result = error_mark_node;
	}
      else if (conv3 && (!conv3->bad_p || !conv2))
	{
	  arg3 = convert_like (conv3, arg3, complain);
	  arg3 = convert_from_reference (arg3);
	  arg3_type = TREE_TYPE (arg3);
	  if (error_operand_p (arg3))
	    result = error_mark_node;
	}

      /* Free all the conversions we allocated.  */
      obstack_free (&conversion_obstack, p);

      if (result)
	return result;

      /* If, after the conversion, both operands have class type,
	 treat the cv-qualification of both operands as if it were the
	 union of the cv-qualification of the operands.

	 The standard is not clear about what to do in this
	 circumstance.  For example, if the first operand has type
	 "const X" and the second operand has a user-defined
	 conversion to "volatile X", what is the type of the second
	 operand after this step?  Making it be "const X" (matching
	 the first operand) seems wrong, as that discards the
	 qualification without actually performing a copy.  Leaving it
	 as "volatile X" seems wrong as that will result in the
	 conditional expression failing altogether, even though,
	 according to this step, the one operand could be converted to
	 the type of the other.  */
      if ((conv2 || conv3)
	  && CLASS_TYPE_P (arg2_type)
	  && cp_type_quals (arg2_type) != cp_type_quals (arg3_type))
	arg2_type = arg3_type =
	  cp_build_qualified_type (arg2_type,
				   cp_type_quals (arg2_type)
				   | cp_type_quals (arg3_type));
    }

  /* [expr.cond]

     If the second and third operands are glvalues of the same value
     category and have the same type, the result is of that type and
     value category.  */
  if (((real_lvalue_p (arg2) && real_lvalue_p (arg3))
       || (xvalue_p (arg2) && xvalue_p (arg3)))
      && same_type_p (arg2_type, arg3_type))
    {
      result_type = arg2_type;
      arg2 = mark_lvalue_use (arg2);
      arg3 = mark_lvalue_use (arg3);
      goto valid_operands;
    }

  /* [expr.cond]

     Otherwise, the result is an rvalue.  If the second and third
     operand do not have the same type, and either has (possibly
     cv-qualified) class type, overload resolution is used to
     determine the conversions (if any) to be applied to the operands
     (_over.match.oper_, _over.built_).  */
  lvalue_p = false;
  if (!same_type_p (arg2_type, arg3_type)
      && (CLASS_TYPE_P (arg2_type) || CLASS_TYPE_P (arg3_type)))
    {
      tree args[3];
      conversion *conv;
      bool any_viable_p;

      /* Rearrange the arguments so that add_builtin_candidate only has
	 to know about two args.  In build_builtin_candidate, the
	 arguments are unscrambled.  */
      args[0] = arg2;
      args[1] = arg3;
      args[2] = arg1;
      add_builtin_candidates (&candidates,
			      COND_EXPR,
			      NOP_EXPR,
			      ansi_opname (COND_EXPR),
			      args,
			      LOOKUP_NORMAL, complain);

      /* [expr.cond]

	 If the overload resolution fails, the program is
	 ill-formed.  */
      candidates = splice_viable (candidates, pedantic, &any_viable_p);
      if (!any_viable_p)
	{
          if (complain & tf_error)
            {
              op_error (loc, COND_EXPR, NOP_EXPR, arg1, arg2, arg3, FALSE);
              print_z_candidates (loc, candidates);
            }
	  return error_mark_node;
	}
      cand = tourney (candidates, complain);
      if (!cand)
	{
          if (complain & tf_error)
            {
              op_error (loc, COND_EXPR, NOP_EXPR, arg1, arg2, arg3, FALSE);
              print_z_candidates (loc, candidates);
            }
	  return error_mark_node;
	}

      /* [expr.cond]

	 Otherwise, the conversions thus determined are applied, and
	 the converted operands are used in place of the original
	 operands for the remainder of this section.  */
      conv = cand->convs[0];
      arg1 = convert_like (conv, arg1, complain);
      conv = cand->convs[1];
      arg2 = convert_like (conv, arg2, complain);
      arg2_type = TREE_TYPE (arg2);
      conv = cand->convs[2];
      arg3 = convert_like (conv, arg3, complain);
      arg3_type = TREE_TYPE (arg3);
    }

  /* [expr.cond]

     Lvalue-to-rvalue (_conv.lval_), array-to-pointer (_conv.array_),
     and function-to-pointer (_conv.func_) standard conversions are
     performed on the second and third operands.

     We need to force the lvalue-to-rvalue conversion here for class types,
     so we get TARGET_EXPRs; trying to deal with a COND_EXPR of class rvalues
     that isn't wrapped with a TARGET_EXPR plays havoc with exception
     regions.  */

  arg2 = force_rvalue (arg2, complain);
  if (!CLASS_TYPE_P (arg2_type))
    arg2_type = TREE_TYPE (arg2);

  arg3 = force_rvalue (arg3, complain);
  if (!CLASS_TYPE_P (arg3_type))
    arg3_type = TREE_TYPE (arg3);

  if (arg2 == error_mark_node || arg3 == error_mark_node)
    return error_mark_node;

  /* [expr.cond]

     After those conversions, one of the following shall hold:

     --The second and third operands have the same type; the result  is  of
       that type.  */
  if (same_type_p (arg2_type, arg3_type))
    result_type = arg2_type;
  /* [expr.cond]

     --The second and third operands have arithmetic or enumeration
       type; the usual arithmetic conversions are performed to bring
       them to a common type, and the result is of that type.  */
  else if ((ARITHMETIC_TYPE_P (arg2_type)
	    || UNSCOPED_ENUM_P (arg2_type))
	   && (ARITHMETIC_TYPE_P (arg3_type)
	       || UNSCOPED_ENUM_P (arg3_type)))
    {
      /* In this case, there is always a common type.  */
      result_type = type_after_usual_arithmetic_conversions (arg2_type,
							     arg3_type);
      if (complain & tf_warning)
	do_warn_double_promotion (result_type, arg2_type, arg3_type,
				  "implicit conversion from %qT to %qT to "
				  "match other result of conditional",
				  loc);

      if (TREE_CODE (arg2_type) == ENUMERAL_TYPE
	  && TREE_CODE (arg3_type) == ENUMERAL_TYPE)
        {
	  if (TREE_CODE (orig_arg2) == CONST_DECL
	      && TREE_CODE (orig_arg3) == CONST_DECL
	      && DECL_CONTEXT (orig_arg2) == DECL_CONTEXT (orig_arg3))
	    /* Two enumerators from the same enumeration can have different
	       types when the enumeration is still being defined.  */;
          else if (complain & tf_warning)
            warning_at (loc, OPT_Wenum_compare, "enumeral mismatch in "
			"conditional expression: %qT vs %qT",
			arg2_type, arg3_type);
        }
      else if (extra_warnings
	       && ((TREE_CODE (arg2_type) == ENUMERAL_TYPE
		    && !same_type_p (arg3_type, type_promotes_to (arg2_type)))
		   || (TREE_CODE (arg3_type) == ENUMERAL_TYPE
		       && !same_type_p (arg2_type,
					type_promotes_to (arg3_type)))))
        {
          if (complain & tf_warning)
            warning_at (loc, 0, "enumeral and non-enumeral type in "
			"conditional expression");
        }

      arg2 = perform_implicit_conversion (result_type, arg2, complain);
      arg3 = perform_implicit_conversion (result_type, arg3, complain);
    }
  /* [expr.cond]

     --The second and third operands have pointer type, or one has
       pointer type and the other is a null pointer constant; pointer
       conversions (_conv.ptr_) and qualification conversions
       (_conv.qual_) are performed to bring them to their composite
       pointer type (_expr.rel_).  The result is of the composite
       pointer type.

     --The second and third operands have pointer to member type, or
       one has pointer to member type and the other is a null pointer
       constant; pointer to member conversions (_conv.mem_) and
       qualification conversions (_conv.qual_) are performed to bring
       them to a common type, whose cv-qualification shall match the
       cv-qualification of either the second or the third operand.
       The result is of the common type.  */
  else if ((null_ptr_cst_p (arg2)
	    && TYPE_PTR_OR_PTRMEM_P (arg3_type))
	   || (null_ptr_cst_p (arg3)
	       && TYPE_PTR_OR_PTRMEM_P (arg2_type))
	   || (TYPE_PTR_P (arg2_type) && TYPE_PTR_P (arg3_type))
	   || (TYPE_PTRDATAMEM_P (arg2_type) && TYPE_PTRDATAMEM_P (arg3_type))
	   || (TYPE_PTRMEMFUNC_P (arg2_type) && TYPE_PTRMEMFUNC_P (arg3_type)))
    {
      result_type = composite_pointer_type (arg2_type, arg3_type, arg2,
					    arg3, CPO_CONDITIONAL_EXPR,
					    complain);
      if (result_type == error_mark_node)
	return error_mark_node;
      arg2 = perform_implicit_conversion (result_type, arg2, complain);
      arg3 = perform_implicit_conversion (result_type, arg3, complain);
    }

  if (!result_type)
    {
      if (complain & tf_error)
        error_at (loc, "operands to ?: have different types %qT and %qT",
		  arg2_type, arg3_type);
      return error_mark_node;
    }

  if (arg2 == error_mark_node || arg3 == error_mark_node)
    return error_mark_node;

 valid_operands:
  result = build3 (COND_EXPR, result_type, arg1, arg2, arg3);
  if (!cp_unevaluated_operand)
    /* Avoid folding within decltype (c++/42013) and noexcept.  */
    result = fold_if_not_in_template (result);

  /* We can't use result_type below, as fold might have returned a
     throw_expr.  */

  if (!lvalue_p)
    {
      /* Expand both sides into the same slot, hopefully the target of
	 the ?: expression.  We used to check for TARGET_EXPRs here,
	 but now we sometimes wrap them in NOP_EXPRs so the test would
	 fail.  */
      if (CLASS_TYPE_P (TREE_TYPE (result)))
	result = get_target_expr_sfinae (result, complain);
      /* If this expression is an rvalue, but might be mistaken for an
	 lvalue, we must add a NON_LVALUE_EXPR.  */
      result = rvalue (result);
    }
  else
    result = force_paren_expr (result);

  return result;
}

/* Wrapper for above.  */

tree
build_conditional_expr (location_t loc, tree arg1, tree arg2, tree arg3,
                        tsubst_flags_t complain)
{
  tree ret;
  bool subtime = timevar_cond_start (TV_OVERLOAD);
  ret = build_conditional_expr_1 (loc, arg1, arg2, arg3, complain);
  timevar_cond_stop (TV_OVERLOAD, subtime);
  return ret;
}

/* OPERAND is an operand to an expression.  Perform necessary steps
   required before using it.  If OPERAND is NULL_TREE, NULL_TREE is
   returned.  */

static tree
prep_operand (tree operand)
{
  if (operand)
    {
      if (CLASS_TYPE_P (TREE_TYPE (operand))
	  && CLASSTYPE_TEMPLATE_INSTANTIATION (TREE_TYPE (operand)))
	/* Make sure the template type is instantiated now.  */
	instantiate_class_template (TYPE_MAIN_VARIANT (TREE_TYPE (operand)));
    }

  return operand;
}

/* Add each of the viable functions in FNS (a FUNCTION_DECL or
   OVERLOAD) to the CANDIDATES, returning an updated list of
   CANDIDATES.  The ARGS are the arguments provided to the call;
   if FIRST_ARG is non-null it is the implicit object argument,
   otherwise the first element of ARGS is used if needed.  The
   EXPLICIT_TARGS are explicit template arguments provided.
   TEMPLATE_ONLY is true if only template functions should be
   considered.  CONVERSION_PATH, ACCESS_PATH, and FLAGS are as for
   add_function_candidate.  */

static void
add_candidates (tree fns, tree first_arg, const vec<tree, va_gc> *args,
		tree return_type,
		tree explicit_targs, bool template_only,
		tree conversion_path, tree access_path,
		int flags,
		struct z_candidate **candidates,
		tsubst_flags_t complain)
{
  tree ctype;
  const vec<tree, va_gc> *non_static_args;
  bool check_list_ctor;
  bool check_converting;
  unification_kind_t strict;
  tree fn;

  if (!fns)
    return;

  /* Precalculate special handling of constructors and conversion ops.  */
  fn = OVL_CURRENT (fns);
  if (DECL_CONV_FN_P (fn))
    {
      check_list_ctor = false;
      check_converting = !!(flags & LOOKUP_ONLYCONVERTING);
      if (flags & LOOKUP_NO_CONVERSION)
	/* We're doing return_type(x).  */
	strict = DEDUCE_CONV;
      else
	/* We're doing x.operator return_type().  */
	strict = DEDUCE_EXACT;
      /* [over.match.funcs] For conversion functions, the function
	 is considered to be a member of the class of the implicit
	 object argument for the purpose of defining the type of
	 the implicit object parameter.  */
      ctype = TYPE_MAIN_VARIANT (TREE_TYPE (first_arg));
    }
  else
    {
      if (DECL_CONSTRUCTOR_P (fn))
	{
	  check_list_ctor = !!(flags & LOOKUP_LIST_ONLY);
	  /* For list-initialization we consider explicit constructors
	     and complain if one is chosen.  */
	  check_converting
	    = ((flags & (LOOKUP_ONLYCONVERTING|LOOKUP_LIST_INIT_CTOR))
	       == LOOKUP_ONLYCONVERTING);
	}
      else
	{
	  check_list_ctor = false;
	  check_converting = false;
	}
      strict = DEDUCE_CALL;
      ctype = conversion_path ? BINFO_TYPE (conversion_path) : NULL_TREE;
    }

  if (first_arg)
    non_static_args = args;
  else
    /* Delay creating the implicit this parameter until it is needed.  */
    non_static_args = NULL;

  for (; fns; fns = OVL_NEXT (fns))
    {
      tree fn_first_arg;
      const vec<tree, va_gc> *fn_args;

      fn = OVL_CURRENT (fns);

      if (check_converting && DECL_NONCONVERTING_P (fn))
	continue;
      if (check_list_ctor && !is_list_ctor (fn))
	continue;

      /* Figure out which set of arguments to use.  */
      if (DECL_NONSTATIC_MEMBER_FUNCTION_P (fn))
	{
	  /* If this function is a non-static member and we didn't get an
	     implicit object argument, move it out of args.  */
	  if (first_arg == NULL_TREE)
	    {
	      unsigned int ix;
	      tree arg;
	      vec<tree, va_gc> *tempvec;
	      vec_alloc (tempvec, args->length () - 1);
	      for (ix = 1; args->iterate (ix, &arg); ++ix)
		tempvec->quick_push (arg);
	      non_static_args = tempvec;
	      first_arg = (*args)[0];
	    }

	  fn_first_arg = first_arg;
	  fn_args = non_static_args;
	}
      else
	{
	  /* Otherwise, just use the list of arguments provided.  */
	  fn_first_arg = NULL_TREE;
	  fn_args = args;
	}

      if (TREE_CODE (fn) == TEMPLATE_DECL)
	add_template_candidate (candidates,
				fn,
				ctype,
				explicit_targs,
				fn_first_arg, 
				fn_args,
				return_type,
				access_path,
				conversion_path,
				flags,
				strict,
				complain);
      else if (!template_only)
	add_function_candidate (candidates,
				fn,
				ctype,
				fn_first_arg,
				fn_args,
				access_path,
				conversion_path,
				flags,
				complain);
    }
}

static tree
build_new_op_1 (location_t loc, enum tree_code code, int flags, tree arg1,
		tree arg2, tree arg3, tree *overload, tsubst_flags_t complain)
{
  struct z_candidate *candidates = 0, *cand;
  vec<tree, va_gc> *arglist;
  tree fnname;
  tree args[3];
  tree result = NULL_TREE;
  bool result_valid_p = false;
  enum tree_code code2 = NOP_EXPR;
  enum tree_code code_orig_arg1 = ERROR_MARK;
  enum tree_code code_orig_arg2 = ERROR_MARK;
  conversion *conv;
  void *p;
  bool strict_p;
  bool any_viable_p;

  if (error_operand_p (arg1)
      || error_operand_p (arg2)
      || error_operand_p (arg3))
    return error_mark_node;

  if (code == MODIFY_EXPR)
    {
      code2 = TREE_CODE (arg3);
      arg3 = NULL_TREE;
      fnname = ansi_assopname (code2);
    }
  else
    fnname = ansi_opname (code);

  arg1 = prep_operand (arg1);

  switch (code)
    {
    case NEW_EXPR:
    case VEC_NEW_EXPR:
    case VEC_DELETE_EXPR:
    case DELETE_EXPR:
      /* Use build_op_new_call and build_op_delete_call instead.  */
      gcc_unreachable ();

    case CALL_EXPR:
      /* Use build_op_call instead.  */
      gcc_unreachable ();

    case TRUTH_ORIF_EXPR:
    case TRUTH_ANDIF_EXPR:
    case TRUTH_AND_EXPR:
    case TRUTH_OR_EXPR:
      /* These are saved for the sake of warn_logical_operator.  */
      code_orig_arg1 = TREE_CODE (arg1);
      code_orig_arg2 = TREE_CODE (arg2);

    default:
      break;
    }

  arg2 = prep_operand (arg2);
  arg3 = prep_operand (arg3);

  if (code == COND_EXPR)
    /* Use build_conditional_expr instead.  */
    gcc_unreachable ();
  else if (! OVERLOAD_TYPE_P (TREE_TYPE (arg1))
	   && (! arg2 || ! OVERLOAD_TYPE_P (TREE_TYPE (arg2))))
    goto builtin;

  if (code == POSTINCREMENT_EXPR || code == POSTDECREMENT_EXPR)
    arg2 = integer_zero_node;

  vec_alloc (arglist, 3);
  arglist->quick_push (arg1);
  if (arg2 != NULL_TREE)
    arglist->quick_push (arg2);
  if (arg3 != NULL_TREE)
    arglist->quick_push (arg3);

  /* Get the high-water mark for the CONVERSION_OBSTACK.  */
  p = conversion_obstack_alloc (0);

  /* Add namespace-scope operators to the list of functions to
     consider.  */
  add_candidates (lookup_function_nonclass (fnname, arglist, /*block_p=*/true),
		  NULL_TREE, arglist, NULL_TREE,
		  NULL_TREE, false, NULL_TREE, NULL_TREE,
		  flags, &candidates, complain);

  args[0] = arg1;
  args[1] = arg2;
  args[2] = NULL_TREE;

  /* Add class-member operators to the candidate set.  */
  if (CLASS_TYPE_P (TREE_TYPE (arg1)))
    {
      tree fns;

      fns = lookup_fnfields (TREE_TYPE (arg1), fnname, 1);
      if (fns == error_mark_node)
	{
	  result = error_mark_node;
	  goto user_defined_result_ready;
	}
      if (fns)
	add_candidates (BASELINK_FUNCTIONS (fns),
			NULL_TREE, arglist, NULL_TREE,
			NULL_TREE, false,
			BASELINK_BINFO (fns),
			BASELINK_ACCESS_BINFO (fns),
			flags, &candidates, complain);
    }
  /* Per 13.3.1.2/3, 2nd bullet, if no operand has a class type, then
     only non-member functions that have type T1 or reference to
     cv-qualified-opt T1 for the first argument, if the first argument
     has an enumeration type, or T2 or reference to cv-qualified-opt
     T2 for the second argument, if the the second argument has an
     enumeration type.  Filter out those that don't match.  */
  else if (! arg2 || ! CLASS_TYPE_P (TREE_TYPE (arg2)))
    {
      struct z_candidate **candp, **next;

      for (candp = &candidates; *candp; candp = next)
	{
	  tree parmlist, parmtype;
	  int i, nargs = (arg2 ? 2 : 1);

	  cand = *candp;
	  next = &cand->next;

	  parmlist = TYPE_ARG_TYPES (TREE_TYPE (cand->fn));

	  for (i = 0; i < nargs; ++i)
	    {
	      parmtype = TREE_VALUE (parmlist);

	      if (TREE_CODE (parmtype) == REFERENCE_TYPE)
		parmtype = TREE_TYPE (parmtype);
	      if (TREE_CODE (TREE_TYPE (args[i])) == ENUMERAL_TYPE
		  && (same_type_ignoring_top_level_qualifiers_p
		      (TREE_TYPE (args[i]), parmtype)))
		break;

	      parmlist = TREE_CHAIN (parmlist);
	    }

	  /* No argument has an appropriate type, so remove this
	     candidate function from the list.  */
	  if (i == nargs)
	    {
	      *candp = cand->next;
	      next = candp;
	    }
	}
    }

  add_builtin_candidates (&candidates, code, code2, fnname, args,
			  flags, complain);

  switch (code)
    {
    case COMPOUND_EXPR:
    case ADDR_EXPR:
      /* For these, the built-in candidates set is empty
	 [over.match.oper]/3.  We don't want non-strict matches
	 because exact matches are always possible with built-in
	 operators.  The built-in candidate set for COMPONENT_REF
	 would be empty too, but since there are no such built-in
	 operators, we accept non-strict matches for them.  */
      strict_p = true;
      break;

    default:
      strict_p = pedantic;
      break;
    }

  candidates = splice_viable (candidates, strict_p, &any_viable_p);
  if (!any_viable_p)
    {
      switch (code)
	{
	case POSTINCREMENT_EXPR:
	case POSTDECREMENT_EXPR:
	  /* Don't try anything fancy if we're not allowed to produce
	     errors.  */
	  if (!(complain & tf_error))
	    return error_mark_node;

	  /* Look for an `operator++ (int)'. Pre-1985 C++ didn't
	     distinguish between prefix and postfix ++ and
	     operator++() was used for both, so we allow this with
	     -fpermissive.  */
	  else
	    {
	      const char *msg = (flag_permissive) 
		? G_("no %<%D(int)%> declared for postfix %qs,"
		     " trying prefix operator instead")
		: G_("no %<%D(int)%> declared for postfix %qs");
	      permerror (loc, msg, fnname, operator_name_info[code].name);
	    }

	  if (!flag_permissive)
	    return error_mark_node;

	  if (code == POSTINCREMENT_EXPR)
	    code = PREINCREMENT_EXPR;
	  else
	    code = PREDECREMENT_EXPR;
	  result = build_new_op_1 (loc, code, flags, arg1, NULL_TREE,
				   NULL_TREE, overload, complain);
	  break;

	  /* The caller will deal with these.  */
	case ADDR_EXPR:
	case COMPOUND_EXPR:
	case COMPONENT_REF:
	  result = NULL_TREE;
	  result_valid_p = true;
	  break;

	default:
	  if (complain & tf_error)
	    {
		/* If one of the arguments of the operator represents
		   an invalid use of member function pointer, try to report
		   a meaningful error ...  */
		if (invalid_nonstatic_memfn_p (arg1, tf_error)
		    || invalid_nonstatic_memfn_p (arg2, tf_error)
		    || invalid_nonstatic_memfn_p (arg3, tf_error))
		  /* We displayed the error message.  */;
		else
		  {
		    /* ... Otherwise, report the more generic
		       "no matching operator found" error */
		    op_error (loc, code, code2, arg1, arg2, arg3, FALSE);
		    print_z_candidates (loc, candidates);
		  }
	    }
	  result = error_mark_node;
	  break;
	}
    }
  else
    {
      cand = tourney (candidates, complain);
      if (cand == 0)
	{
	  if (complain & tf_error)
	    {
	      op_error (loc, code, code2, arg1, arg2, arg3, TRUE);
	      print_z_candidates (loc, candidates);
	    }
	  result = error_mark_node;
	}
      else if (TREE_CODE (cand->fn) == FUNCTION_DECL)
	{
	  if (overload)
	    *overload = cand->fn;

	  if (resolve_args (arglist, complain) == NULL)
	    result = error_mark_node;
	  else
	    result = build_over_call (cand, LOOKUP_NORMAL, complain);
	}
      else
	{
	  /* Give any warnings we noticed during overload resolution.  */
	  if (cand->warnings && (complain & tf_warning))
	    {
	      struct candidate_warning *w;
	      for (w = cand->warnings; w; w = w->next)
		joust (cand, w->loser, 1, complain);
	    }

	  /* Check for comparison of different enum types.  */
	  switch (code)
	    {
	    case GT_EXPR:
	    case LT_EXPR:
	    case GE_EXPR:
	    case LE_EXPR:
	    case EQ_EXPR:
	    case NE_EXPR:
	      if (TREE_CODE (TREE_TYPE (arg1)) == ENUMERAL_TYPE
		  && TREE_CODE (TREE_TYPE (arg2)) == ENUMERAL_TYPE
		  && (TYPE_MAIN_VARIANT (TREE_TYPE (arg1))
		      != TYPE_MAIN_VARIANT (TREE_TYPE (arg2)))
		  && (complain & tf_warning))
		{
		  warning (OPT_Wenum_compare,
			   "comparison between %q#T and %q#T",
			   TREE_TYPE (arg1), TREE_TYPE (arg2));
		}
	      break;
	    default:
	      break;
	    }

	  /* We need to strip any leading REF_BIND so that bitfields
	     don't cause errors.  This should not remove any important
	     conversions, because builtins don't apply to class
	     objects directly.  */
	  conv = cand->convs[0];
	  if (conv->kind == ck_ref_bind)
	    conv = next_conversion (conv);
	  arg1 = convert_like (conv, arg1, complain);

	  if (arg2)
	    {
	      conv = cand->convs[1];
	      if (conv->kind == ck_ref_bind)
		conv = next_conversion (conv);
	      else
		arg2 = decay_conversion (arg2, complain);

	      /* We need to call warn_logical_operator before
		 converting arg2 to a boolean_type, but after
		 decaying an enumerator to its value.  */
	      if (complain & tf_warning)
		warn_logical_operator (loc, code, boolean_type_node,
				       code_orig_arg1, arg1,
				       code_orig_arg2, arg2);

	      arg2 = convert_like (conv, arg2, complain);
	    }
	  if (arg3)
	    {
	      conv = cand->convs[2];
	      if (conv->kind == ck_ref_bind)
		conv = next_conversion (conv);
	      arg3 = convert_like (conv, arg3, complain);
	    }

	}
    }

 user_defined_result_ready:

  /* Free all the conversions we allocated.  */
  obstack_free (&conversion_obstack, p);

  if (result || result_valid_p)
    return result;

 builtin:
  switch (code)
    {
    case MODIFY_EXPR:
      return cp_build_modify_expr (arg1, code2, arg2, complain);

    case INDIRECT_REF:
      return cp_build_indirect_ref (arg1, RO_UNARY_STAR, complain);

    case TRUTH_ANDIF_EXPR:
    case TRUTH_ORIF_EXPR:
    case TRUTH_AND_EXPR:
    case TRUTH_OR_EXPR:
      warn_logical_operator (loc, code, boolean_type_node,
			     code_orig_arg1, arg1, code_orig_arg2, arg2);
      /* Fall through.  */
    case PLUS_EXPR:
    case MINUS_EXPR:
    case MULT_EXPR:
    case TRUNC_DIV_EXPR:
    case GT_EXPR:
    case LT_EXPR:
    case GE_EXPR:
    case LE_EXPR:
    case EQ_EXPR:
    case NE_EXPR:
    case MAX_EXPR:
    case MIN_EXPR:
    case LSHIFT_EXPR:
    case RSHIFT_EXPR:
    case TRUNC_MOD_EXPR:
    case BIT_AND_EXPR:
    case BIT_IOR_EXPR:
    case BIT_XOR_EXPR:
      return cp_build_binary_op (loc, code, arg1, arg2, complain);

    case UNARY_PLUS_EXPR:
    case NEGATE_EXPR:
    case BIT_NOT_EXPR:
    case TRUTH_NOT_EXPR:
    case PREINCREMENT_EXPR:
    case POSTINCREMENT_EXPR:
    case PREDECREMENT_EXPR:
    case POSTDECREMENT_EXPR:
    case REALPART_EXPR:
    case IMAGPART_EXPR:
    case ABS_EXPR:
      return cp_build_unary_op (code, arg1, candidates != 0, complain);

    case ARRAY_REF:
      return cp_build_array_ref (input_location, arg1, arg2, complain);

    case MEMBER_REF:
      return build_m_component_ref (cp_build_indirect_ref (arg1, RO_ARROW_STAR, 
                                                           complain), 
                                    arg2, complain);

      /* The caller will deal with these.  */
    case ADDR_EXPR:
    case COMPONENT_REF:
    case COMPOUND_EXPR:
      return NULL_TREE;

    default:
      gcc_unreachable ();
    }
  return NULL_TREE;
}

/* Wrapper for above.  */

tree
build_new_op (location_t loc, enum tree_code code, int flags,
	      tree arg1, tree arg2, tree arg3,
	      tree *overload, tsubst_flags_t complain)
{
  tree ret;
  bool subtime = timevar_cond_start (TV_OVERLOAD);
  ret = build_new_op_1 (loc, code, flags, arg1, arg2, arg3,
			overload, complain);
  timevar_cond_stop (TV_OVERLOAD, subtime);
  return ret;
}

/* Returns true iff T, an element of an OVERLOAD chain, is a usual
   deallocation function (3.7.4.2 [basic.stc.dynamic.deallocation]).  */

static bool
non_placement_deallocation_fn_p (tree t)
{
  /* A template instance is never a usual deallocation function,
     regardless of its signature.  */
  if (TREE_CODE (t) == TEMPLATE_DECL
      || primary_template_instantiation_p (t))
    return false;

  /* If a class T has a member deallocation function named operator delete
     with exactly one parameter, then that function is a usual
     (non-placement) deallocation function. If class T does not declare
     such an operator delete but does declare a member deallocation
     function named operator delete with exactly two parameters, the second
     of which has type std::size_t (18.2), then this function is a usual
     deallocation function.  */
  t = FUNCTION_ARG_CHAIN (t);
  if (t == void_list_node
      || (t && same_type_p (TREE_VALUE (t), size_type_node)
	  && TREE_CHAIN (t) == void_list_node))
    return true;
  return false;
}

/* Build a call to operator delete.  This has to be handled very specially,
   because the restrictions on what signatures match are different from all
   other call instances.  For a normal delete, only a delete taking (void *)
   or (void *, size_t) is accepted.  For a placement delete, only an exact
   match with the placement new is accepted.

   CODE is either DELETE_EXPR or VEC_DELETE_EXPR.
   ADDR is the pointer to be deleted.
   SIZE is the size of the memory block to be deleted.
   GLOBAL_P is true if the delete-expression should not consider
   class-specific delete operators.
   PLACEMENT is the corresponding placement new call, or NULL_TREE.

   If this call to "operator delete" is being generated as part to
   deallocate memory allocated via a new-expression (as per [expr.new]
   which requires that if the initialization throws an exception then
   we call a deallocation function), then ALLOC_FN is the allocation
   function.  */

tree
build_op_delete_call (enum tree_code code, tree addr, tree size,
		      bool global_p, tree placement,
		      tree alloc_fn, tsubst_flags_t complain)
{
  tree fn = NULL_TREE;
  tree fns, fnname, type, t;

  if (addr == error_mark_node)
    return error_mark_node;

  type = strip_array_types (TREE_TYPE (TREE_TYPE (addr)));

  fnname = ansi_opname (code);

  if (CLASS_TYPE_P (type)
      && COMPLETE_TYPE_P (complete_type (type))
      && !global_p)
    /* In [class.free]

       If the result of the lookup is ambiguous or inaccessible, or if
       the lookup selects a placement deallocation function, the
       program is ill-formed.

       Therefore, we ask lookup_fnfields to complain about ambiguity.  */
    {
      fns = lookup_fnfields (TYPE_BINFO (type), fnname, 1);
      if (fns == error_mark_node)
	return error_mark_node;
    }
  else
    fns = NULL_TREE;

  if (fns == NULL_TREE)
    fns = lookup_name_nonclass (fnname);

  /* Strip const and volatile from addr.  */
  addr = cp_convert (ptr_type_node, addr, complain);

  if (placement)
    {
      /* "A declaration of a placement deallocation function matches the
	 declaration of a placement allocation function if it has the same
	 number of parameters and, after parameter transformations (8.3.5),
	 all parameter types except the first are identical."

	 So we build up the function type we want and ask instantiate_type
	 to get it for us.  */
      t = FUNCTION_ARG_CHAIN (alloc_fn);
      t = tree_cons (NULL_TREE, ptr_type_node, t);
      t = build_function_type (void_type_node, t);

      fn = instantiate_type (t, fns, tf_none);
      if (fn == error_mark_node)
	return NULL_TREE;

      if (BASELINK_P (fn))
	fn = BASELINK_FUNCTIONS (fn);

      /* "If the lookup finds the two-parameter form of a usual deallocation
	 function (3.7.4.2) and that function, considered as a placement
	 deallocation function, would have been selected as a match for the
	 allocation function, the program is ill-formed."  */
      if (non_placement_deallocation_fn_p (fn))
	{
	  /* But if the class has an operator delete (void *), then that is
	     the usual deallocation function, so we shouldn't complain
	     about using the operator delete (void *, size_t).  */
	  for (t = BASELINK_P (fns) ? BASELINK_FUNCTIONS (fns) : fns;
	       t; t = OVL_NEXT (t))
	    {
	      tree elt = OVL_CURRENT (t);
	      if (non_placement_deallocation_fn_p (elt)
		  && FUNCTION_ARG_CHAIN (elt) == void_list_node)
		goto ok;
	    }
	  if (complain & tf_error)
	    {
	      permerror (0, "non-placement deallocation function %q+D", fn);
	      permerror (input_location, "selected for placement delete");
	    }
	  else
	    return error_mark_node;
	ok:;
	}
    }
  else
    /* "Any non-placement deallocation function matches a non-placement
       allocation function. If the lookup finds a single matching
       deallocation function, that function will be called; otherwise, no
       deallocation function will be called."  */
    for (t = BASELINK_P (fns) ? BASELINK_FUNCTIONS (fns) : fns;
	 t; t = OVL_NEXT (t))
      {
	tree elt = OVL_CURRENT (t);
	if (non_placement_deallocation_fn_p (elt))
	  {
	    fn = elt;
	    /* "If a class T has a member deallocation function named
	       operator delete with exactly one parameter, then that
	       function is a usual (non-placement) deallocation
	       function. If class T does not declare such an operator
	       delete but does declare a member deallocation function named
	       operator delete with exactly two parameters, the second of
	       which has type std::size_t (18.2), then this function is a
	       usual deallocation function."

	       So (void*) beats (void*, size_t).  */
	    if (FUNCTION_ARG_CHAIN (fn) == void_list_node)
	      break;
	  }
      }

  /* If we have a matching function, call it.  */
  if (fn)
    {
      gcc_assert (TREE_CODE (fn) == FUNCTION_DECL);

      /* If the FN is a member function, make sure that it is
	 accessible.  */
      if (BASELINK_P (fns))
	perform_or_defer_access_check (BASELINK_BINFO (fns), fn, fn,
				       complain);

      /* Core issue 901: It's ok to new a type with deleted delete.  */
      if (DECL_DELETED_FN (fn) && alloc_fn)
	return NULL_TREE;

      if (placement)
	{
	  /* The placement args might not be suitable for overload
	     resolution at this point, so build the call directly.  */
	  int nargs = call_expr_nargs (placement);
	  tree *argarray = XALLOCAVEC (tree, nargs);
	  int i;
	  argarray[0] = addr;
	  for (i = 1; i < nargs; i++)
	    argarray[i] = CALL_EXPR_ARG (placement, i);
	  mark_used (fn);
	  return build_cxx_call (fn, nargs, argarray, complain);
	}
      else
	{
	  tree ret;
	  vec<tree, va_gc> *args;
	  vec_alloc (args, 2);
	  args->quick_push (addr);
	  if (FUNCTION_ARG_CHAIN (fn) != void_list_node)
	    args->quick_push (size);
	  ret = cp_build_function_call_vec (fn, &args, complain);
	  vec_free (args);
	  return ret;
	}
    }

  /* [expr.new]

     If no unambiguous matching deallocation function can be found,
     propagating the exception does not cause the object's memory to
     be freed.  */
  if (alloc_fn)
    {
      if ((complain & tf_warning)
	  && !placement)
	warning (0, "no corresponding deallocation function for %qD",
		 alloc_fn);
      return NULL_TREE;
    }

  if (complain & tf_error)
    error ("no suitable %<operator %s%> for %qT",
	   operator_name_info[(int)code].name, type);
  return error_mark_node;
}

/* If the current scope isn't allowed to access DECL along
   BASETYPE_PATH, give an error.  The most derived class in
   BASETYPE_PATH is the one used to qualify DECL. DIAG_DECL is
   the declaration to use in the error diagnostic.  */

bool
enforce_access (tree basetype_path, tree decl, tree diag_decl,
		tsubst_flags_t complain)
{
  gcc_assert (TREE_CODE (basetype_path) == TREE_BINFO);

  if (!accessible_p (basetype_path, decl, true))
    {
      if (complain & tf_error)
	{
	  if (TREE_PRIVATE (decl))
	    error ("%q+#D is private", diag_decl);
	  else if (TREE_PROTECTED (decl))
	    error ("%q+#D is protected", diag_decl);
	  else
	    error ("%q+#D is inaccessible", diag_decl);
	  error ("within this context");
	}
      return false;
    }

  return true;
}

/* Initialize a temporary of type TYPE with EXPR.  The FLAGS are a
   bitwise or of LOOKUP_* values.  If any errors are warnings are
   generated, set *DIAGNOSTIC_FN to "error" or "warning",
   respectively.  If no diagnostics are generated, set *DIAGNOSTIC_FN
   to NULL.  */

static tree
build_temp (tree expr, tree type, int flags,
	    diagnostic_t *diagnostic_kind, tsubst_flags_t complain)
{
  int savew, savee;
  vec<tree, va_gc> *args;

  savew = warningcount + werrorcount, savee = errorcount;
  args = make_tree_vector_single (expr);
  expr = build_special_member_call (NULL_TREE, complete_ctor_identifier,
				    &args, type, flags, complain);
  release_tree_vector (args);
  if (warningcount + werrorcount > savew)
    *diagnostic_kind = DK_WARNING;
  else if (errorcount > savee)
    *diagnostic_kind = DK_ERROR;
  else
    *diagnostic_kind = DK_UNSPECIFIED;
  return expr;
}

/* Perform warnings about peculiar, but valid, conversions from/to NULL.
   EXPR is implicitly converted to type TOTYPE.
   FN and ARGNUM are used for diagnostics.  */

static void
conversion_null_warnings (tree totype, tree expr, tree fn, int argnum)
{
  /* Issue warnings about peculiar, but valid, uses of NULL.  */
  if (expr == null_node && TREE_CODE (totype) != BOOLEAN_TYPE
      && ARITHMETIC_TYPE_P (totype))
    {
      source_location loc =
	expansion_point_location_if_in_system_header (input_location);

      if (fn)
	warning_at (loc, OPT_Wconversion_null,
		    "passing NULL to non-pointer argument %P of %qD",
		    argnum, fn);
      else
	warning_at (loc, OPT_Wconversion_null,
		    "converting to non-pointer type %qT from NULL", totype);
    }

  /* Issue warnings if "false" is converted to a NULL pointer */
  else if (TREE_CODE (TREE_TYPE (expr)) == BOOLEAN_TYPE
	   && TYPE_PTR_P (totype))
    {
      if (fn)
	warning_at (input_location, OPT_Wconversion_null,
		    "converting %<false%> to pointer type for argument %P "
		    "of %qD", argnum, fn);
      else
	warning_at (input_location, OPT_Wconversion_null,
		    "converting %<false%> to pointer type %qT", totype);
    }
}

/* Perform the conversions in CONVS on the expression EXPR.  FN and
   ARGNUM are used for diagnostics.  ARGNUM is zero based, -1
   indicates the `this' argument of a method.  INNER is nonzero when
   being called to continue a conversion chain. It is negative when a
   reference binding will be applied, positive otherwise.  If
   ISSUE_CONVERSION_WARNINGS is true, warnings about suspicious
   conversions will be emitted if appropriate.  If C_CAST_P is true,
   this conversion is coming from a C-style cast; in that case,
   conversions to inaccessible bases are permitted.  */

static tree
convert_like_real (conversion *convs, tree expr, tree fn, int argnum,
		   int inner, bool issue_conversion_warnings,
		   bool c_cast_p, tsubst_flags_t complain)
{
  tree totype = convs->type;
  diagnostic_t diag_kind;
  int flags;
  location_t loc = EXPR_LOC_OR_HERE (expr);

  if (convs->bad_p && !(complain & tf_error))
    return error_mark_node;

  if (convs->bad_p
      && convs->kind != ck_user
      && convs->kind != ck_list
      && convs->kind != ck_ambig
      && (convs->kind != ck_ref_bind
	  || convs->user_conv_p)
      && convs->kind != ck_rvalue
      && convs->kind != ck_base)
    {
      conversion *t = convs;

      /* Give a helpful error if this is bad because of excess braces.  */
      if (BRACE_ENCLOSED_INITIALIZER_P (expr)
	  && SCALAR_TYPE_P (totype)
	  && CONSTRUCTOR_NELTS (expr) > 0
	  && BRACE_ENCLOSED_INITIALIZER_P (CONSTRUCTOR_ELT (expr, 0)->value))
	permerror (loc, "too many braces around initializer for %qT", totype);

      for (; t ; t = next_conversion (t))
	{
	  if (t->kind == ck_user && t->cand->reason)
	    {
	      permerror (loc, "invalid user-defined conversion "
			 "from %qT to %qT", TREE_TYPE (expr), totype);
	      print_z_candidate (loc, "candidate is:", t->cand);
	      expr = convert_like_real (t, expr, fn, argnum, 1,
					/*issue_conversion_warnings=*/false,
					/*c_cast_p=*/false,
					complain);
	      if (convs->kind == ck_ref_bind)
		return convert_to_reference (totype, expr, CONV_IMPLICIT,
					     LOOKUP_NORMAL, NULL_TREE,
					     complain);
	      else
		return cp_convert (totype, expr, complain);
	    }
	  else if (t->kind == ck_user || !t->bad_p)
	    {
	      expr = convert_like_real (t, expr, fn, argnum, 1,
					/*issue_conversion_warnings=*/false,
					/*c_cast_p=*/false,
					complain);
	      break;
	    }
	  else if (t->kind == ck_ambig)
	    return convert_like_real (t, expr, fn, argnum, 1,
				      /*issue_conversion_warnings=*/false,
				      /*c_cast_p=*/false,
				      complain);
	  else if (t->kind == ck_identity)
	    break;
	}
<<<<<<< HEAD

      if (flag_enable_cilkplus
	  && (contains_array_notation_expr (expr)
	      || contains_array_notation_expr (fn)))
	/* If we are using array notations, we fix them up at a later stage
	   and we will do these checks then.  */
	;
      else if (permerror (loc, "invalid conversion from %qT to %qT",
			  TREE_TYPE (expr), totype)
	       && fn)
=======
       if (permerror (loc, "invalid conversion from %qT to %qT",
                    TREE_TYPE (expr), totype)
	   && fn)
>>>>>>> 0dc99c85
	inform (DECL_SOURCE_LOCATION (fn),
		"initializing argument %P of %qD", argnum, fn);

      return cp_convert (totype, expr, complain);
    }

  if (issue_conversion_warnings && (complain & tf_warning))
    conversion_null_warnings (totype, expr, fn, argnum);

  switch (convs->kind)
    {
    case ck_user:
      {
	struct z_candidate *cand = convs->cand;
	tree convfn = cand->fn;
	unsigned i;

	/* When converting from an init list we consider explicit
	   constructors, but actually trying to call one is an error.  */
	if (DECL_NONCONVERTING_P (convfn) && DECL_CONSTRUCTOR_P (convfn)
	    /* Unless this is for direct-list-initialization.  */
	    && !(BRACE_ENCLOSED_INITIALIZER_P (expr)
		 && CONSTRUCTOR_IS_DIRECT_INIT (expr)))
	  {
	    error ("converting to %qT from initializer list would use "
		   "explicit constructor %qD", totype, convfn);
	  }

	/* If we're initializing from {}, it's value-initialization.  */
	if (BRACE_ENCLOSED_INITIALIZER_P (expr)
	    && CONSTRUCTOR_NELTS (expr) == 0
	    && TYPE_HAS_DEFAULT_CONSTRUCTOR (totype))
	  {
	    bool direct = CONSTRUCTOR_IS_DIRECT_INIT (expr);
	    expr = build_value_init (totype, complain);
	    expr = get_target_expr_sfinae (expr, complain);
	    if (expr != error_mark_node)
	      {
		TARGET_EXPR_LIST_INIT_P (expr) = true;
		TARGET_EXPR_DIRECT_INIT_P (expr) = direct;
	      }
	    return expr;
	  }

	expr = mark_rvalue_use (expr);

	/* Set user_conv_p on the argument conversions, so rvalue/base
	   handling knows not to allow any more UDCs.  */
	for (i = 0; i < cand->num_convs; ++i)
	  cand->convs[i]->user_conv_p = true;

	expr = build_over_call (cand, LOOKUP_NORMAL, complain);

	/* If this is a constructor or a function returning an aggr type,
	   we need to build up a TARGET_EXPR.  */
	if (DECL_CONSTRUCTOR_P (convfn))
	  {
	    expr = build_cplus_new (totype, expr, complain);

	    /* Remember that this was list-initialization.  */
	    if (convs->check_narrowing && expr != error_mark_node)
	      TARGET_EXPR_LIST_INIT_P (expr) = true;
	  }

	return expr;
      }
    case ck_identity:
      expr = mark_rvalue_use (expr);
      if (BRACE_ENCLOSED_INITIALIZER_P (expr))
	{
	  int nelts = CONSTRUCTOR_NELTS (expr);
	  if (nelts == 0)
	    expr = build_value_init (totype, complain);
	  else if (nelts == 1)
	    expr = CONSTRUCTOR_ELT (expr, 0)->value;
	  else
	    gcc_unreachable ();
	}

      if (type_unknown_p (expr))
	expr = instantiate_type (totype, expr, complain);
      /* Convert a constant to its underlying value, unless we are
	 about to bind it to a reference, in which case we need to
	 leave it as an lvalue.  */
      if (inner >= 0)
        {   
          expr = decl_constant_value_safe (expr);
          if (expr == null_node && INTEGRAL_OR_UNSCOPED_ENUMERATION_TYPE_P (totype))
            /* If __null has been converted to an integer type, we do not
               want to warn about uses of EXPR as an integer, rather than
               as a pointer.  */
            expr = build_int_cst (totype, 0);
        }
      return expr;
    case ck_ambig:
      /* We leave bad_p off ck_ambig because overload resolution considers
	 it valid, it just fails when we try to perform it.  So we need to
         check complain here, too.  */
      if (complain & tf_error)
	{
	  /* Call build_user_type_conversion again for the error.  */
	  build_user_type_conversion (totype, convs->u.expr, LOOKUP_NORMAL,
				      complain);
	  if (fn)
	    inform (input_location, "initializing argument %P of %q+D",
		    argnum, fn);
	}
      return error_mark_node;

    case ck_list:
      {
	/* Conversion to std::initializer_list<T>.  */
	tree elttype = TREE_VEC_ELT (CLASSTYPE_TI_ARGS (totype), 0);
	tree new_ctor = build_constructor (init_list_type_node, NULL);
	unsigned len = CONSTRUCTOR_NELTS (expr);
	tree array, val, field;
	vec<constructor_elt, va_gc> *vec = NULL;
	unsigned ix;

	/* Convert all the elements.  */
	FOR_EACH_CONSTRUCTOR_VALUE (CONSTRUCTOR_ELTS (expr), ix, val)
	  {
	    tree sub = convert_like_real (convs->u.list[ix], val, fn, argnum,
					  1, false, false, complain);
	    if (sub == error_mark_node)
	      return sub;
	    if (!BRACE_ENCLOSED_INITIALIZER_P (val))
	      check_narrowing (TREE_TYPE (sub), val);
	    CONSTRUCTOR_APPEND_ELT (CONSTRUCTOR_ELTS (new_ctor), NULL_TREE, sub);
	    if (!TREE_CONSTANT (sub))
	      TREE_CONSTANT (new_ctor) = false;
	  }
	/* Build up the array.  */
	elttype = cp_build_qualified_type
	  (elttype, cp_type_quals (elttype) | TYPE_QUAL_CONST);
	array = build_array_of_n_type (elttype, len);
	array = finish_compound_literal (array, new_ctor, complain);
	/* Take the address explicitly rather than via decay_conversion
	   to avoid the error about taking the address of a temporary.  */
	array = cp_build_addr_expr (array, complain);
	array = cp_convert (build_pointer_type (elttype), array, complain);

	/* Build up the initializer_list object.  */
	totype = complete_type (totype);
	field = next_initializable_field (TYPE_FIELDS (totype));
	CONSTRUCTOR_APPEND_ELT (vec, field, array);
	field = next_initializable_field (DECL_CHAIN (field));
	CONSTRUCTOR_APPEND_ELT (vec, field, size_int (len));
	new_ctor = build_constructor (totype, vec);
	return get_target_expr_sfinae (new_ctor, complain);
      }

    case ck_aggr:
      if (TREE_CODE (totype) == COMPLEX_TYPE)
	{
	  tree real = CONSTRUCTOR_ELT (expr, 0)->value;
	  tree imag = CONSTRUCTOR_ELT (expr, 1)->value;
	  real = perform_implicit_conversion (TREE_TYPE (totype),
					      real, complain);
	  imag = perform_implicit_conversion (TREE_TYPE (totype),
					      imag, complain);
	  expr = build2 (COMPLEX_EXPR, totype, real, imag);
	  return fold_if_not_in_template (expr);
	}
      expr = reshape_init (totype, expr, complain);
      return get_target_expr_sfinae (digest_init (totype, expr, complain),
				     complain);

    default:
      break;
    };

  expr = convert_like_real (next_conversion (convs), expr, fn, argnum,
			    convs->kind == ck_ref_bind ? -1 : 1,
			    convs->kind == ck_ref_bind ? issue_conversion_warnings : false, 
			    c_cast_p,
			    complain);
  if (expr == error_mark_node)
    return error_mark_node;

  switch (convs->kind)
    {
    case ck_rvalue:
      expr = decay_conversion (expr, complain);
      if (expr == error_mark_node)
	return error_mark_node;

      if (! MAYBE_CLASS_TYPE_P (totype))
	return expr;
      /* Else fall through.  */
    case ck_base:
      if (convs->kind == ck_base && !convs->need_temporary_p)
	{
	  /* We are going to bind a reference directly to a base-class
	     subobject of EXPR.  */
	  /* Build an expression for `*((base*) &expr)'.  */
	  expr = cp_build_addr_expr (expr, complain);
	  expr = convert_to_base (expr, build_pointer_type (totype),
				  !c_cast_p, /*nonnull=*/true, complain);
	  expr = cp_build_indirect_ref (expr, RO_IMPLICIT_CONVERSION, complain);
	  return expr;
	}

      /* Copy-initialization where the cv-unqualified version of the source
	 type is the same class as, or a derived class of, the class of the
	 destination [is treated as direct-initialization].  [dcl.init] */
      flags = LOOKUP_NORMAL|LOOKUP_ONLYCONVERTING;
      if (convs->user_conv_p)
	/* This conversion is being done in the context of a user-defined
	   conversion (i.e. the second step of copy-initialization), so
	   don't allow any more.  */
	flags |= LOOKUP_NO_CONVERSION;
      if (convs->rvaluedness_matches_p)
	flags |= LOOKUP_PREFER_RVALUE;
      if (TREE_CODE (expr) == TARGET_EXPR
	  && TARGET_EXPR_LIST_INIT_P (expr))
	/* Copy-list-initialization doesn't actually involve a copy.  */
	return expr;
      expr = build_temp (expr, totype, flags, &diag_kind, complain);
      if (diag_kind && fn && complain)
	emit_diagnostic (diag_kind, DECL_SOURCE_LOCATION (fn), 0,
			 "  initializing argument %P of %qD", argnum, fn);
      return build_cplus_new (totype, expr, complain);

    case ck_ref_bind:
      {
	tree ref_type = totype;

	if (convs->bad_p && !next_conversion (convs)->bad_p)
	  {
	    gcc_assert (TYPE_REF_IS_RVALUE (ref_type)
			&& real_lvalue_p (expr));

	    error_at (loc, "cannot bind %qT lvalue to %qT",
		      TREE_TYPE (expr), totype);
	    if (fn)
	      inform (input_location,
		      "initializing argument %P of %q+D", argnum, fn);
	    return error_mark_node;
	  }

	/* If necessary, create a temporary. 

           VA_ARG_EXPR and CONSTRUCTOR expressions are special cases
           that need temporaries, even when their types are reference
           compatible with the type of reference being bound, so the
           upcoming call to cp_build_addr_expr doesn't fail.  */
	if (convs->need_temporary_p
	    || TREE_CODE (expr) == CONSTRUCTOR
	    || TREE_CODE (expr) == VA_ARG_EXPR)
	  {
	    /* Otherwise, a temporary of type "cv1 T1" is created and
	       initialized from the initializer expression using the rules
	       for a non-reference copy-initialization (8.5).  */

	    tree type = TREE_TYPE (ref_type);
	    cp_lvalue_kind lvalue = real_lvalue_p (expr);

	    gcc_assert (same_type_ignoring_top_level_qualifiers_p
			(type, next_conversion (convs)->type));
	    if (!CP_TYPE_CONST_NON_VOLATILE_P (type)
		&& !TYPE_REF_IS_RVALUE (ref_type))
	      {
		/* If the reference is volatile or non-const, we
		   cannot create a temporary.  */
		if (lvalue & clk_bitfield)
		  error_at (loc, "cannot bind bitfield %qE to %qT",
			    expr, ref_type);
		else if (lvalue & clk_packed)
		  error_at (loc, "cannot bind packed field %qE to %qT",
			    expr, ref_type);
		else
		  error_at (loc, "cannot bind rvalue %qE to %qT",
			    expr, ref_type);
		return error_mark_node;
	      }
	    /* If the source is a packed field, and we must use a copy
	       constructor, then building the target expr will require
	       binding the field to the reference parameter to the
	       copy constructor, and we'll end up with an infinite
	       loop.  If we can use a bitwise copy, then we'll be
	       OK.  */
	    if ((lvalue & clk_packed)
		&& CLASS_TYPE_P (type)
		&& type_has_nontrivial_copy_init (type))
	      {
		error_at (loc, "cannot bind packed field %qE to %qT",
			  expr, ref_type);
		return error_mark_node;
	      }
	    if (lvalue & clk_bitfield)
	      {
		expr = convert_bitfield_to_declared_type (expr);
		expr = fold_convert (type, expr);
	      }
	    expr = build_target_expr_with_type (expr, type, complain);
	  }

	/* Take the address of the thing to which we will bind the
	   reference.  */
	expr = cp_build_addr_expr (expr, complain);
	if (expr == error_mark_node)
	  return error_mark_node;

	/* Convert it to a pointer to the type referred to by the
	   reference.  This will adjust the pointer if a derived to
	   base conversion is being performed.  */
	expr = cp_convert (build_pointer_type (TREE_TYPE (ref_type)),
			   expr, complain);
	/* Convert the pointer to the desired reference type.  */
	return build_nop (ref_type, expr);
      }

    case ck_lvalue:
      return decay_conversion (expr, complain);

    case ck_qual:
      /* Warn about deprecated conversion if appropriate.  */
      string_conv_p (totype, expr, 1);
      break;

    case ck_ptr:
      if (convs->base_p)
	expr = convert_to_base (expr, totype, !c_cast_p,
				/*nonnull=*/false, complain);
      return build_nop (totype, expr);

    case ck_pmem:
      return convert_ptrmem (totype, expr, /*allow_inverse_p=*/false,
			     c_cast_p, complain);

    default:
      break;
    }

  if (convs->check_narrowing)
    check_narrowing (totype, expr);

  if (issue_conversion_warnings)
    expr = cp_convert_and_check (totype, expr, complain);
  else
    expr = cp_convert (totype, expr, complain);

  return expr;
}

/* ARG is being passed to a varargs function.  Perform any conversions
   required.  Return the converted value.  */

tree
convert_arg_to_ellipsis (tree arg, tsubst_flags_t complain)
{
  tree arg_type;
  location_t loc = EXPR_LOC_OR_HERE (arg);

  /* [expr.call]

     The lvalue-to-rvalue, array-to-pointer, and function-to-pointer
     standard conversions are performed.  */
  arg = decay_conversion (arg, complain);
  arg_type = TREE_TYPE (arg);
  /* [expr.call]

     If the argument has integral or enumeration type that is subject
     to the integral promotions (_conv.prom_), or a floating point
     type that is subject to the floating point promotion
     (_conv.fpprom_), the value of the argument is converted to the
     promoted type before the call.  */
  if (TREE_CODE (arg_type) == REAL_TYPE
      && (TYPE_PRECISION (arg_type)
	  < TYPE_PRECISION (double_type_node))
      && !DECIMAL_FLOAT_MODE_P (TYPE_MODE (arg_type)))
    {
      if ((complain & tf_warning)
	  && warn_double_promotion && !c_inhibit_evaluation_warnings)
	warning_at (loc, OPT_Wdouble_promotion,
		    "implicit conversion from %qT to %qT when passing "
		    "argument to function",
		    arg_type, double_type_node);
      arg = convert_to_real (double_type_node, arg);
    }
  else if (NULLPTR_TYPE_P (arg_type))
    arg = null_pointer_node;
  else if (INTEGRAL_OR_ENUMERATION_TYPE_P (arg_type))
    {
      if (SCOPED_ENUM_P (arg_type) && !abi_version_at_least (6))
	{
	  if (complain & tf_warning)
	    warning_at (loc, OPT_Wabi, "scoped enum %qT will not promote to an "
			"integral type in a future version of GCC", arg_type);
	  arg = cp_convert (ENUM_UNDERLYING_TYPE (arg_type), arg, complain);
	}
      arg = cp_perform_integral_promotions (arg, complain);
    }

  arg = require_complete_type_sfinae (arg, complain);
  arg_type = TREE_TYPE (arg);

  if (arg != error_mark_node
      /* In a template (or ill-formed code), we can have an incomplete type
	 even after require_complete_type_sfinae, in which case we don't know
	 whether it has trivial copy or not.  */
      && COMPLETE_TYPE_P (arg_type))
    {
      /* Build up a real lvalue-to-rvalue conversion in case the
	 copy constructor is trivial but not callable.  */
      if (!cp_unevaluated_operand && CLASS_TYPE_P (arg_type))
	force_rvalue (arg, complain);

      /* [expr.call] 5.2.2/7:
	 Passing a potentially-evaluated argument of class type (Clause 9)
	 with a non-trivial copy constructor or a non-trivial destructor
	 with no corresponding parameter is conditionally-supported, with
	 implementation-defined semantics.

	 We used to just warn here and do a bitwise copy, but now
	 cp_expr_size will abort if we try to do that.

	 If the call appears in the context of a sizeof expression,
	 it is not potentially-evaluated.  */
      if (cp_unevaluated_operand == 0
	  && (type_has_nontrivial_copy_init (arg_type)
	      || TYPE_HAS_NONTRIVIAL_DESTRUCTOR (arg_type)))
	{
	  if (complain & tf_error)
	    error_at (loc, "cannot pass objects of non-trivially-copyable "
		      "type %q#T through %<...%>", arg_type);
	  else
	    return error_mark_node;
	}
    }

  return arg;
}

/* va_arg (EXPR, TYPE) is a builtin. Make sure it is not abused.  */

tree
build_x_va_arg (source_location loc, tree expr, tree type)
{
  if (processing_template_decl)
    return build_min (VA_ARG_EXPR, type, expr);

  type = complete_type_or_else (type, NULL_TREE);

  if (expr == error_mark_node || !type)
    return error_mark_node;

  expr = mark_lvalue_use (expr);

  if (type_has_nontrivial_copy_init (type)
      || TYPE_HAS_NONTRIVIAL_DESTRUCTOR (type)
      || TREE_CODE (type) == REFERENCE_TYPE)
    {
      /* Remove reference types so we don't ICE later on.  */
      tree type1 = non_reference (type);
      /* conditionally-supported behavior [expr.call] 5.2.2/7.  */
      error ("cannot receive objects of non-trivially-copyable type %q#T "
	     "through %<...%>; ", type);
      expr = convert (build_pointer_type (type1), null_node);
      expr = cp_build_indirect_ref (expr, RO_NULL, tf_warning_or_error);
      return expr;
    }

  return build_va_arg (loc, expr, type);
}

/* TYPE has been given to va_arg.  Apply the default conversions which
   would have happened when passed via ellipsis.  Return the promoted
   type, or the passed type if there is no change.  */

tree
cxx_type_promotes_to (tree type)
{
  tree promote;

  /* Perform the array-to-pointer and function-to-pointer
     conversions.  */
  type = type_decays_to (type);

  promote = type_promotes_to (type);
  if (same_type_p (type, promote))
    promote = type;

  return promote;
}

/* ARG is a default argument expression being passed to a parameter of
   the indicated TYPE, which is a parameter to FN.  PARMNUM is the
   zero-based argument number.  Do any required conversions.  Return
   the converted value.  */

static GTY(()) vec<tree, va_gc> *default_arg_context;
void
push_defarg_context (tree fn)
{ vec_safe_push (default_arg_context, fn); }

void
pop_defarg_context (void)
{ default_arg_context->pop (); }

tree
convert_default_arg (tree type, tree arg, tree fn, int parmnum,
		     tsubst_flags_t complain)
{
  int i;
  tree t;

  /* See through clones.  */
  fn = DECL_ORIGIN (fn);

  /* Detect recursion.  */
  FOR_EACH_VEC_SAFE_ELT (default_arg_context, i, t)
    if (t == fn)
      {
	if (complain & tf_error)
	  error ("recursive evaluation of default argument for %q#D", fn);
	return error_mark_node;
      }

  /* If the ARG is an unparsed default argument expression, the
     conversion cannot be performed.  */
  if (TREE_CODE (arg) == DEFAULT_ARG)
    {
      if (complain & tf_error)
	error ("call to %qD uses the default argument for parameter %P, which "
	       "is not yet defined", fn, parmnum);
      return error_mark_node;
    }

  push_defarg_context (fn);

  if (fn && DECL_TEMPLATE_INFO (fn))
    arg = tsubst_default_argument (fn, type, arg);

  /* Due to:

       [dcl.fct.default]

       The names in the expression are bound, and the semantic
       constraints are checked, at the point where the default
       expressions appears.

     we must not perform access checks here.  */
  push_deferring_access_checks (dk_no_check);
  /* We must make a copy of ARG, in case subsequent processing
     alters any part of it.  */
  arg = break_out_target_exprs (arg);
  if (TREE_CODE (arg) == CONSTRUCTOR)
    {
      arg = digest_init (type, arg, complain);
      arg = convert_for_initialization (0, type, arg, LOOKUP_IMPLICIT,
					ICR_DEFAULT_ARGUMENT, fn, parmnum,
                                        complain);
    }
  else
    {
      arg = convert_for_initialization (0, type, arg, LOOKUP_IMPLICIT,
					ICR_DEFAULT_ARGUMENT, fn, parmnum,
                                        complain);
      arg = convert_for_arg_passing (type, arg, complain);
    }
  pop_deferring_access_checks();

  pop_defarg_context ();

  return arg;
}

/* Returns the type which will really be used for passing an argument of
   type TYPE.  */

tree
type_passed_as (tree type)
{
  /* Pass classes with copy ctors by invisible reference.  */
  if (TREE_ADDRESSABLE (type))
    {
      type = build_reference_type (type);
      /* There are no other pointers to this temporary.  */
      type = cp_build_qualified_type (type, TYPE_QUAL_RESTRICT);
    }
  else if (targetm.calls.promote_prototypes (type)
	   && INTEGRAL_TYPE_P (type)
	   && COMPLETE_TYPE_P (type)
	   && INT_CST_LT_UNSIGNED (TYPE_SIZE (type),
				   TYPE_SIZE (integer_type_node)))
    type = integer_type_node;

  return type;
}

/* Actually perform the appropriate conversion.  */

tree
convert_for_arg_passing (tree type, tree val, tsubst_flags_t complain)
{
  tree bitfield_type;

  /* If VAL is a bitfield, then -- since it has already been converted
     to TYPE -- it cannot have a precision greater than TYPE.  

     If it has a smaller precision, we must widen it here.  For
     example, passing "int f:3;" to a function expecting an "int" will
     not result in any conversion before this point.

     If the precision is the same we must not risk widening.  For
     example, the COMPONENT_REF for a 32-bit "long long" bitfield will
     often have type "int", even though the C++ type for the field is
     "long long".  If the value is being passed to a function
     expecting an "int", then no conversions will be required.  But,
     if we call convert_bitfield_to_declared_type, the bitfield will
     be converted to "long long".  */
  bitfield_type = is_bitfield_expr_with_lowered_type (val);
  if (bitfield_type 
      && TYPE_PRECISION (TREE_TYPE (val)) < TYPE_PRECISION (type))
    val = convert_to_integer (TYPE_MAIN_VARIANT (bitfield_type), val);

  if (val == error_mark_node)
    ;
  /* Pass classes with copy ctors by invisible reference.  */
  else if (TREE_ADDRESSABLE (type))
    val = build1 (ADDR_EXPR, build_reference_type (type), val);
  else if (targetm.calls.promote_prototypes (type)
	   && INTEGRAL_TYPE_P (type)
	   && COMPLETE_TYPE_P (type)
	   && INT_CST_LT_UNSIGNED (TYPE_SIZE (type),
				   TYPE_SIZE (integer_type_node)))
    val = cp_perform_integral_promotions (val, complain);
  if ((complain & tf_warning)
      && warn_suggest_attribute_format)
    {
      tree rhstype = TREE_TYPE (val);
      const enum tree_code coder = TREE_CODE (rhstype);
      const enum tree_code codel = TREE_CODE (type);
      if ((codel == POINTER_TYPE || codel == REFERENCE_TYPE)
	  && coder == codel
	  && check_missing_format_attribute (type, rhstype))
	warning (OPT_Wsuggest_attribute_format,
		 "argument of function call might be a candidate for a format attribute");
    }
  return val;
}

/* Returns true iff FN is a function with magic varargs, i.e. ones for
   which no conversions at all should be done.  This is true for some
   builtins which don't act like normal functions.  */

bool
magic_varargs_p (tree fn)
{
  if (flag_enable_cilkplus && is_cilkplus_reduce_builtin (fn) != BUILT_IN_NONE)
    return true;

  if (DECL_BUILT_IN (fn))
    switch (DECL_FUNCTION_CODE (fn))
      {
      case BUILT_IN_CLASSIFY_TYPE:
      case BUILT_IN_CONSTANT_P:
      case BUILT_IN_NEXT_ARG:
      case BUILT_IN_VA_START:
	return true;

      default:;
	return lookup_attribute ("type generic",
				 TYPE_ATTRIBUTES (TREE_TYPE (fn))) != 0;
      }

  return false;
}

/* Returns the decl of the dispatcher function if FN is a function version.  */

tree
get_function_version_dispatcher (tree fn)
{
  tree dispatcher_decl = NULL;

  gcc_assert (TREE_CODE (fn) == FUNCTION_DECL
	      && DECL_FUNCTION_VERSIONED (fn));

  gcc_assert (targetm.get_function_versions_dispatcher);
  dispatcher_decl = targetm.get_function_versions_dispatcher (fn);

  if (dispatcher_decl == NULL)
    {
      error_at (input_location, "use of multiversioned function "
				"without a default");
      return NULL;
    }

  retrofit_lang_decl (dispatcher_decl);
  gcc_assert (dispatcher_decl != NULL);
  return dispatcher_decl;
}

/* fn is a function version dispatcher that is marked used. Mark all the 
   semantically identical function versions it will dispatch as used.  */

void
mark_versions_used (tree fn)
{
  struct cgraph_node *node;
  struct cgraph_function_version_info *node_v;
  struct cgraph_function_version_info *it_v;

  gcc_assert (TREE_CODE (fn) == FUNCTION_DECL);

  node = cgraph_get_node (fn);
  if (node == NULL)
    return;

  gcc_assert (node->dispatcher_function);

  node_v = get_cgraph_node_version (node);
  if (node_v == NULL)
    return;

  /* All semantically identical versions are chained.  Traverse and mark each
     one of them as used.  */
  it_v = node_v->next;
  while (it_v != NULL)
    {
      mark_used (it_v->this_node->symbol.decl);
      it_v = it_v->next;
    }
}

/* Subroutine of the various build_*_call functions.  Overload resolution
   has chosen a winning candidate CAND; build up a CALL_EXPR accordingly.
   ARGS is a TREE_LIST of the unconverted arguments to the call.  FLAGS is a
   bitmask of various LOOKUP_* flags which apply to the call itself.  */

static tree
build_over_call (struct z_candidate *cand, int flags, tsubst_flags_t complain)
{
  tree fn = cand->fn;
  const vec<tree, va_gc> *args = cand->args;
  tree first_arg = cand->first_arg;
  conversion **convs = cand->convs;
  conversion *conv;
  tree parm = TYPE_ARG_TYPES (TREE_TYPE (fn));
  int parmlen;
  tree val;
  int i = 0;
  int j = 0;
  unsigned int arg_index = 0;
  int is_method = 0;
  int nargs;
  tree *argarray;
  bool already_used = false;

  /* In a template, there is no need to perform all of the work that
     is normally done.  We are only interested in the type of the call
     expression, i.e., the return type of the function.  Any semantic
     errors will be deferred until the template is instantiated.  */
  if (processing_template_decl)
    {
      tree expr, addr;
      tree return_type;
      const tree *argarray;
      unsigned int nargs;

      return_type = TREE_TYPE (TREE_TYPE (fn));
      nargs = vec_safe_length (args);
      if (first_arg == NULL_TREE)
	argarray = args->address ();
      else
	{
	  tree *alcarray;
	  unsigned int ix;
	  tree arg;

	  ++nargs;
	  alcarray = XALLOCAVEC (tree, nargs);
	  alcarray[0] = first_arg;
	  FOR_EACH_VEC_SAFE_ELT (args, ix, arg)
	    alcarray[ix + 1] = arg;
	  argarray = alcarray;
	}

      addr = build_addr_func (fn, complain);
      if (addr == error_mark_node)
	return error_mark_node;
      expr = build_call_array_loc (input_location, return_type,
				   addr, nargs, argarray);
      if (TREE_THIS_VOLATILE (fn) && cfun)
	current_function_returns_abnormally = 1;
      return convert_from_reference (expr);
    }

  /* Give any warnings we noticed during overload resolution.  */
  if (cand->warnings && (complain & tf_warning))
    {
      struct candidate_warning *w;
      for (w = cand->warnings; w; w = w->next)
	joust (cand, w->loser, 1, complain);
    }

  /* Make =delete work with SFINAE.  */
  if (DECL_DELETED_FN (fn) && !(complain & tf_error))
    return error_mark_node;

  if (DECL_FUNCTION_MEMBER_P (fn))
    {
      tree access_fn;
      /* If FN is a template function, two cases must be considered.
	 For example:

	   struct A {
	     protected:
	       template <class T> void f();
	   };
	   template <class T> struct B {
	     protected:
	       void g();
	   };
	   struct C : A, B<int> {
	     using A::f;	// #1
	     using B<int>::g;	// #2
	   };

	 In case #1 where `A::f' is a member template, DECL_ACCESS is
	 recorded in the primary template but not in its specialization.
	 We check access of FN using its primary template.

	 In case #2, where `B<int>::g' has a DECL_TEMPLATE_INFO simply
	 because it is a member of class template B, DECL_ACCESS is
	 recorded in the specialization `B<int>::g'.  We cannot use its
	 primary template because `B<T>::g' and `B<int>::g' may have
	 different access.  */
      if (DECL_TEMPLATE_INFO (fn)
	  && DECL_MEMBER_TEMPLATE_P (DECL_TI_TEMPLATE (fn)))
	access_fn = DECL_TI_TEMPLATE (fn);
      else
	access_fn = fn;
      if (!perform_or_defer_access_check (cand->access_path, access_fn,
					  fn, complain))
	return error_mark_node;
    }

  /* If we're checking for implicit delete, don't bother with argument
     conversions.  */
  if (flags & LOOKUP_SPECULATIVE)
    {
      if (DECL_DELETED_FN (fn))
	{
	  if (complain & tf_error)
	    mark_used (fn);
	  return error_mark_node;
	}
      if (cand->viable == 1)
	return fn;
      else if (!(complain & tf_error))
	/* Reject bad conversions now.  */
	return error_mark_node;
      /* else continue to get conversion error.  */
    }

  /* N3276 magic doesn't apply to nested calls.  */
  int decltype_flag = (complain & tf_decltype);
  complain &= ~tf_decltype;

  /* Find maximum size of vector to hold converted arguments.  */
  parmlen = list_length (parm);
  nargs = vec_safe_length (args) + (first_arg != NULL_TREE ? 1 : 0);
  if (parmlen > nargs)
    nargs = parmlen;
  argarray = XALLOCAVEC (tree, nargs);

  /* The implicit parameters to a constructor are not considered by overload
     resolution, and must be of the proper type.  */
  if (DECL_CONSTRUCTOR_P (fn))
    {
      tree object_arg;
      if (first_arg != NULL_TREE)
	{
	  object_arg = first_arg;
	  first_arg = NULL_TREE;
	}
      else
	{
	  object_arg = (*args)[arg_index];
	  ++arg_index;
	}
      argarray[j++] = build_this (object_arg);
      parm = TREE_CHAIN (parm);
      /* We should never try to call the abstract constructor.  */
      gcc_assert (!DECL_HAS_IN_CHARGE_PARM_P (fn));

      if (DECL_HAS_VTT_PARM_P (fn))
	{
	  argarray[j++] = (*args)[arg_index];
	  ++arg_index;
	  parm = TREE_CHAIN (parm);
	}
    }
  /* Bypass access control for 'this' parameter.  */
  else if (TREE_CODE (TREE_TYPE (fn)) == METHOD_TYPE)
    {
      tree parmtype = TREE_VALUE (parm);
      tree arg = build_this (first_arg != NULL_TREE
			     ? first_arg
			     : (*args)[arg_index]);
      tree argtype = TREE_TYPE (arg);
      tree converted_arg;
      tree base_binfo;

      if (convs[i]->bad_p)
	{
	  if (complain & tf_error)
	    permerror (input_location, "passing %qT as %<this%> argument of %q#D discards qualifiers",
		       TREE_TYPE (argtype), fn);
	  else
	    return error_mark_node;
	}

      /* See if the function member or the whole class type is declared
	 final and the call can be devirtualized.  */
      if (DECL_FINAL_P (fn)
	  || CLASSTYPE_FINAL (TYPE_METHOD_BASETYPE (TREE_TYPE (fn))))
	flags |= LOOKUP_NONVIRTUAL;

      /* [class.mfct.nonstatic]: If a nonstatic member function of a class
	 X is called for an object that is not of type X, or of a type
	 derived from X, the behavior is undefined.

	 So we can assume that anything passed as 'this' is non-null, and
	 optimize accordingly.  */
      gcc_assert (TYPE_PTR_P (parmtype));
      /* Convert to the base in which the function was declared.  */
      gcc_assert (cand->conversion_path != NULL_TREE);
      converted_arg = build_base_path (PLUS_EXPR,
				       arg,
				       cand->conversion_path,
				       1, complain);
      /* Check that the base class is accessible.  */
      if (!accessible_base_p (TREE_TYPE (argtype),
			      BINFO_TYPE (cand->conversion_path), true))
	{
	  if (complain & tf_error)
	    error ("%qT is not an accessible base of %qT",
		   BINFO_TYPE (cand->conversion_path),
		   TREE_TYPE (argtype));
	  else
	    return error_mark_node;
	}
      /* If fn was found by a using declaration, the conversion path
	 will be to the derived class, not the base declaring fn. We
	 must convert from derived to base.  */
      base_binfo = lookup_base (TREE_TYPE (TREE_TYPE (converted_arg)),
				TREE_TYPE (parmtype), ba_unique,
				NULL, complain);
      converted_arg = build_base_path (PLUS_EXPR, converted_arg,
				       base_binfo, 1, complain);

      argarray[j++] = converted_arg;
      parm = TREE_CHAIN (parm);
      if (first_arg != NULL_TREE)
	first_arg = NULL_TREE;
      else
	++arg_index;
      ++i;
      is_method = 1;
    }

  gcc_assert (first_arg == NULL_TREE);
  for (; arg_index < vec_safe_length (args) && parm;
       parm = TREE_CHAIN (parm), ++arg_index, ++i)
    {
      tree type = TREE_VALUE (parm);
      tree arg = (*args)[arg_index];
      bool conversion_warning = true;

      conv = convs[i];

      /* If the argument is NULL and used to (implicitly) instantiate a
         template function (and bind one of the template arguments to
         the type of 'long int'), we don't want to warn about passing NULL
         to non-pointer argument.
         For example, if we have this template function:

           template<typename T> void func(T x) {}

         we want to warn (when -Wconversion is enabled) in this case:

           void foo() {
             func<int>(NULL);
           }

         but not in this case:

           void foo() {
             func(NULL);
           }
      */
      if (arg == null_node
          && DECL_TEMPLATE_INFO (fn)
          && cand->template_decl
          && !(flags & LOOKUP_EXPLICIT_TMPL_ARGS))
        conversion_warning = false;

      /* Warn about initializer_list deduction that isn't currently in the
	 working draft.  */
      if (cxx_dialect > cxx98
	  && flag_deduce_init_list
	  && cand->template_decl
	  && is_std_init_list (non_reference (type))
	  && BRACE_ENCLOSED_INITIALIZER_P (arg))
	{
	  tree tmpl = TI_TEMPLATE (cand->template_decl);
	  tree realparm = chain_index (j, DECL_ARGUMENTS (cand->fn));
	  tree patparm = get_pattern_parm (realparm, tmpl);
	  tree pattype = TREE_TYPE (patparm);
	  if (PACK_EXPANSION_P (pattype))
	    pattype = PACK_EXPANSION_PATTERN (pattype);
	  pattype = non_reference (pattype);

	  if (TREE_CODE (pattype) == TEMPLATE_TYPE_PARM
	      && (cand->explicit_targs == NULL_TREE
		  || (TREE_VEC_LENGTH (cand->explicit_targs)
		      <= TEMPLATE_TYPE_IDX (pattype))))
	    {
	      pedwarn (input_location, 0, "deducing %qT as %qT",
		       non_reference (TREE_TYPE (patparm)),
		       non_reference (type));
	      pedwarn (input_location, 0, "  in call to %q+D", cand->fn);
	      pedwarn (input_location, 0,
		       "  (you can disable this with -fno-deduce-init-list)");
	    }
	}
<<<<<<< HEAD

      /* If the function call is builtin array notation function then no need
	 to do any type conversion.  */
      if (flag_enable_cilkplus
	  && is_cilkplus_reduce_builtin (fn) != BUILT_IN_NONE)
	val = arg;
      else
	{
	  val = convert_like_with_context (conv, arg, fn, i - is_method,
					   conversion_warning
					   ? complain
					   : complain & (~tf_warning));

	  val = convert_for_arg_passing (type, val, complain);
	}
=======
      val = convert_like_with_context (conv, arg, fn, i - is_method,
				       conversion_warning
				       ? complain
				       : complain & (~tf_warning));

      val = convert_for_arg_passing (type, val, complain);
	
>>>>>>> 0dc99c85
      if (val == error_mark_node)
        return error_mark_node;
      else
        argarray[j++] = val;
    }

  /* Default arguments */
  for (; parm && parm != void_list_node; parm = TREE_CHAIN (parm), i++)
    {
      if (TREE_VALUE (parm) == error_mark_node)
	return error_mark_node;
      argarray[j++] = convert_default_arg (TREE_VALUE (parm),
					   TREE_PURPOSE (parm),
					   fn, i - is_method,
					   complain);
    }

  /* Ellipsis */
  for (; arg_index < vec_safe_length (args); ++arg_index)
    {
      tree a = (*args)[arg_index];
      if (magic_varargs_p (fn))
	/* Do no conversions for magic varargs.  */
	a = mark_type_use (a);
      else
	a = convert_arg_to_ellipsis (a, complain);
      argarray[j++] = a;
    }

  gcc_assert (j <= nargs);
  nargs = j;

  check_function_arguments (TREE_TYPE (fn), nargs, argarray);

  /* Avoid actually calling copy constructors and copy assignment operators,
     if possible.  */

  if (! flag_elide_constructors)
    /* Do things the hard way.  */;
  else if (cand->num_convs == 1 
           && (DECL_COPY_CONSTRUCTOR_P (fn) 
               || DECL_MOVE_CONSTRUCTOR_P (fn)))
    {
      tree targ;
      tree arg = argarray[num_artificial_parms_for (fn)];
      tree fa;
      bool trivial = trivial_fn_p (fn);

      /* Pull out the real argument, disregarding const-correctness.  */
      targ = arg;
      while (CONVERT_EXPR_P (targ)
	     || TREE_CODE (targ) == NON_LVALUE_EXPR)
	targ = TREE_OPERAND (targ, 0);
      if (TREE_CODE (targ) == ADDR_EXPR)
	{
	  targ = TREE_OPERAND (targ, 0);
	  if (!same_type_ignoring_top_level_qualifiers_p
	      (TREE_TYPE (TREE_TYPE (arg)), TREE_TYPE (targ)))
	    targ = NULL_TREE;
	}
      else
	targ = NULL_TREE;

      if (targ)
	arg = targ;
      else
	arg = cp_build_indirect_ref (arg, RO_NULL, complain);

      /* [class.copy]: the copy constructor is implicitly defined even if
	 the implementation elided its use.  */
      if (!trivial || DECL_DELETED_FN (fn))
	{
	  mark_used (fn);
	  already_used = true;
	}

      /* If we're creating a temp and we already have one, don't create a
	 new one.  If we're not creating a temp but we get one, use
	 INIT_EXPR to collapse the temp into our target.  Otherwise, if the
	 ctor is trivial, do a bitwise copy with a simple TARGET_EXPR for a
	 temp or an INIT_EXPR otherwise.  */
      fa = argarray[0];
      if (integer_zerop (fa))
	{
	  if (TREE_CODE (arg) == TARGET_EXPR)
	    return arg;
	  else if (trivial)
	    return force_target_expr (DECL_CONTEXT (fn), arg, complain);
	}
      else if (TREE_CODE (arg) == TARGET_EXPR || trivial)
	{
	  tree to = stabilize_reference (cp_build_indirect_ref (fa, RO_NULL,
								complain));

	  val = build2 (INIT_EXPR, DECL_CONTEXT (fn), to, arg);
	  return val;
	}
    }
  else if (DECL_OVERLOADED_OPERATOR_P (fn) == NOP_EXPR
	   && trivial_fn_p (fn)
	   && !DECL_DELETED_FN (fn))
    {
      tree to = stabilize_reference
	(cp_build_indirect_ref (argarray[0], RO_NULL, complain));
      tree type = TREE_TYPE (to);
      tree as_base = CLASSTYPE_AS_BASE (type);
      tree arg = argarray[1];

      if (is_really_empty_class (type))
	{
	  /* Avoid copying empty classes.  */
	  val = build2 (COMPOUND_EXPR, void_type_node, to, arg);
	  TREE_NO_WARNING (val) = 1;
	  val = build2 (COMPOUND_EXPR, type, val, to);
	  TREE_NO_WARNING (val) = 1;
	}
      else if (tree_int_cst_equal (TYPE_SIZE (type), TYPE_SIZE (as_base)))
	{
	  arg = cp_build_indirect_ref (arg, RO_NULL, complain);
	  val = build2 (MODIFY_EXPR, TREE_TYPE (to), to, arg);
	}
      else
	{
	  /* We must only copy the non-tail padding parts.  */
	  tree arg0, arg2, t;
	  tree array_type, alias_set;

	  arg2 = TYPE_SIZE_UNIT (as_base);
	  arg0 = cp_build_addr_expr (to, complain);

	  array_type = build_array_type (char_type_node,
					 build_index_type
					   (size_binop (MINUS_EXPR,
							arg2, size_int (1))));
	  alias_set = build_int_cst (build_pointer_type (type), 0);
	  t = build2 (MODIFY_EXPR, void_type_node,
		      build2 (MEM_REF, array_type, arg0, alias_set),
		      build2 (MEM_REF, array_type, arg, alias_set));
	  val = build2 (COMPOUND_EXPR, TREE_TYPE (to), t, to);
          TREE_NO_WARNING (val) = 1;
	}

      return val;
    }
  else if (DECL_DESTRUCTOR_P (fn)
	   && trivial_fn_p (fn)
	   && !DECL_DELETED_FN (fn))
    return fold_convert (void_type_node, argarray[0]);
  /* FIXME handle trivial default constructor, too.  */

  /* For calls to a multi-versioned function, overload resolution
     returns the function with the highest target priority, that is,
     the version that will checked for dispatching first.  If this
     version is inlinable, a direct call to this version can be made
     otherwise the call should go through the dispatcher.  */

  if (DECL_FUNCTION_VERSIONED (fn)
      && (current_function_decl == NULL
	  || !targetm.target_option.can_inline_p (current_function_decl, fn)))
    {
      fn = get_function_version_dispatcher (fn);
      if (fn == NULL)
	return NULL;
      if (!already_used)
	mark_versions_used (fn);
    }

  if (!already_used)
    mark_used (fn);

  if (DECL_VINDEX (fn) && (flags & LOOKUP_NONVIRTUAL) == 0
      /* Don't mess with virtual lookup in fold_non_dependent_expr; virtual
	 functions can't be constexpr.  */
      && !in_template_function ())
    {
      tree t;
      tree binfo = lookup_base (TREE_TYPE (TREE_TYPE (argarray[0])),
				DECL_CONTEXT (fn),
				ba_any, NULL, complain);
      gcc_assert (binfo && binfo != error_mark_node);

      /* Warn about deprecated virtual functions now, since we're about
	 to throw away the decl.  */
      if (TREE_DEPRECATED (fn))
	warn_deprecated_use (fn, NULL_TREE);

      argarray[0] = build_base_path (PLUS_EXPR, argarray[0], binfo, 1,
				     complain);
      if (TREE_SIDE_EFFECTS (argarray[0]))
	argarray[0] = save_expr (argarray[0]);
      t = build_pointer_type (TREE_TYPE (fn));
      if (DECL_CONTEXT (fn) && TYPE_JAVA_INTERFACE (DECL_CONTEXT (fn)))
	fn = build_java_interface_fn_ref (fn, argarray[0]);
      else
	fn = build_vfn_ref (argarray[0], DECL_VINDEX (fn));
      TREE_TYPE (fn) = t;
    }
  else
    {
      fn = build_addr_func (fn, complain);
      if (fn == error_mark_node)
	return error_mark_node;
    }

  return build_cxx_call (fn, nargs, argarray, complain|decltype_flag);
}

/* Build and return a call to FN, using NARGS arguments in ARGARRAY.
   This function performs no overload resolution, conversion, or other
   high-level operations.  */

tree
build_cxx_call (tree fn, int nargs, tree *argarray,
		tsubst_flags_t complain)
{
  tree fndecl;
  int optimize_sav;

  /* Remember roughly where this call is.  */
  location_t loc = EXPR_LOC_OR_HERE (fn);
  fn = build_call_a (fn, nargs, argarray);
  SET_EXPR_LOCATION (fn, loc);

  fndecl = get_callee_fndecl (fn);

  /* Check that arguments to builtin functions match the expectations.  */
  if (fndecl
      && DECL_BUILT_IN (fndecl)
      && DECL_BUILT_IN_CLASS (fndecl) == BUILT_IN_NORMAL
      && !check_builtin_function_arguments (fndecl, nargs, argarray))
    return error_mark_node;

  /* Some built-in function calls will be evaluated at compile-time in
     fold ().  Set optimize to 1 when folding __builtin_constant_p inside
     a constexpr function so that fold_builtin_1 doesn't fold it to 0.  */
  optimize_sav = optimize;
  if (!optimize && fndecl && DECL_IS_BUILTIN_CONSTANT_P (fndecl)
      && current_function_decl
      && DECL_DECLARED_CONSTEXPR_P (current_function_decl))
    optimize = 1;
  fn = fold_if_not_in_template (fn);
  optimize = optimize_sav;

  if (VOID_TYPE_P (TREE_TYPE (fn)))
    return fn;

  /* 5.2.2/11: If a function call is a prvalue of object type: if the
     function call is either the operand of a decltype-specifier or the
     right operand of a comma operator that is the operand of a
     decltype-specifier, a temporary object is not introduced for the
     prvalue. The type of the prvalue may be incomplete.  */
  if (!(complain & tf_decltype))
    {
      fn = require_complete_type_sfinae (fn, complain);
      if (fn == error_mark_node)
	return error_mark_node;

      if (MAYBE_CLASS_TYPE_P (TREE_TYPE (fn)))
	fn = build_cplus_new (TREE_TYPE (fn), fn, complain);
    }
  return convert_from_reference (fn);
}

static GTY(()) tree java_iface_lookup_fn;

/* Make an expression which yields the address of the Java interface
   method FN.  This is achieved by generating a call to libjava's
   _Jv_LookupInterfaceMethodIdx().  */

static tree
build_java_interface_fn_ref (tree fn, tree instance)
{
  tree lookup_fn, method, idx;
  tree klass_ref, iface, iface_ref;
  int i;

  if (!java_iface_lookup_fn)
    {
      tree ftype = build_function_type_list (ptr_type_node,
					     ptr_type_node, ptr_type_node,
					     java_int_type_node, NULL_TREE);
      java_iface_lookup_fn
	= add_builtin_function ("_Jv_LookupInterfaceMethodIdx", ftype,
				0, NOT_BUILT_IN, NULL, NULL_TREE);
    }

  /* Look up the pointer to the runtime java.lang.Class object for `instance'.
     This is the first entry in the vtable.  */
  klass_ref = build_vtbl_ref (cp_build_indirect_ref (instance, RO_NULL, 
                                                     tf_warning_or_error),
			      integer_zero_node);

  /* Get the java.lang.Class pointer for the interface being called.  */
  iface = DECL_CONTEXT (fn);
  iface_ref = lookup_field (iface, get_identifier ("class$"), 0, false);
  if (!iface_ref || !VAR_P (iface_ref)
      || DECL_CONTEXT (iface_ref) != iface)
    {
      error ("could not find class$ field in java interface type %qT",
		iface);
      return error_mark_node;
    }
  iface_ref = build_address (iface_ref);
  iface_ref = convert (build_pointer_type (iface), iface_ref);

  /* Determine the itable index of FN.  */
  i = 1;
  for (method = TYPE_METHODS (iface); method; method = DECL_CHAIN (method))
    {
      if (!DECL_VIRTUAL_P (method))
	continue;
      if (fn == method)
	break;
      i++;
    }
  idx = build_int_cst (NULL_TREE, i);

  lookup_fn = build1 (ADDR_EXPR,
		      build_pointer_type (TREE_TYPE (java_iface_lookup_fn)),
		      java_iface_lookup_fn);
  return build_call_nary (ptr_type_node, lookup_fn,
			  3, klass_ref, iface_ref, idx);
}

/* Returns the value to use for the in-charge parameter when making a
   call to a function with the indicated NAME.

   FIXME:Can't we find a neater way to do this mapping?  */

tree
in_charge_arg_for_name (tree name)
{
 if (name == base_ctor_identifier
      || name == base_dtor_identifier)
    return integer_zero_node;
  else if (name == complete_ctor_identifier)
    return integer_one_node;
  else if (name == complete_dtor_identifier)
    return integer_two_node;
  else if (name == deleting_dtor_identifier)
    return integer_three_node;

  /* This function should only be called with one of the names listed
     above.  */
  gcc_unreachable ();
  return NULL_TREE;
}

/* Build a call to a constructor, destructor, or an assignment
   operator for INSTANCE, an expression with class type.  NAME
   indicates the special member function to call; *ARGS are the
   arguments.  ARGS may be NULL.  This may change ARGS.  BINFO
   indicates the base of INSTANCE that is to be passed as the `this'
   parameter to the member function called.

   FLAGS are the LOOKUP_* flags to use when processing the call.

   If NAME indicates a complete object constructor, INSTANCE may be
   NULL_TREE.  In this case, the caller will call build_cplus_new to
   store the newly constructed object into a VAR_DECL.  */

tree
build_special_member_call (tree instance, tree name, vec<tree, va_gc> **args,
			   tree binfo, int flags, tsubst_flags_t complain)
{
  tree fns;
  /* The type of the subobject to be constructed or destroyed.  */
  tree class_type;
  vec<tree, va_gc> *allocated = NULL;
  tree ret;

  gcc_assert (name == complete_ctor_identifier
	      || name == base_ctor_identifier
	      || name == complete_dtor_identifier
	      || name == base_dtor_identifier
	      || name == deleting_dtor_identifier
	      || name == ansi_assopname (NOP_EXPR));
  if (TYPE_P (binfo))
    {
      /* Resolve the name.  */
      if (!complete_type_or_maybe_complain (binfo, NULL_TREE, complain))
	return error_mark_node;

      binfo = TYPE_BINFO (binfo);
    }

  gcc_assert (binfo != NULL_TREE);

  class_type = BINFO_TYPE (binfo);

  /* Handle the special case where INSTANCE is NULL_TREE.  */
  if (name == complete_ctor_identifier && !instance)
    {
      instance = build_int_cst (build_pointer_type (class_type), 0);
      instance = build1 (INDIRECT_REF, class_type, instance);
    }
  else
    {
      if (name == complete_dtor_identifier
	  || name == base_dtor_identifier
	  || name == deleting_dtor_identifier)
	gcc_assert (args == NULL || vec_safe_is_empty (*args));

      /* Convert to the base class, if necessary.  */
      if (!same_type_ignoring_top_level_qualifiers_p
	  (TREE_TYPE (instance), BINFO_TYPE (binfo)))
	{
	  if (name != ansi_assopname (NOP_EXPR))
	    /* For constructors and destructors, either the base is
	       non-virtual, or it is virtual but we are doing the
	       conversion from a constructor or destructor for the
	       complete object.  In either case, we can convert
	       statically.  */
	    instance = convert_to_base_statically (instance, binfo);
	  else
	    /* However, for assignment operators, we must convert
	       dynamically if the base is virtual.  */
	    instance = build_base_path (PLUS_EXPR, instance,
					binfo, /*nonnull=*/1, complain);
	}
    }

  gcc_assert (instance != NULL_TREE);

  fns = lookup_fnfields (binfo, name, 1);

  /* When making a call to a constructor or destructor for a subobject
     that uses virtual base classes, pass down a pointer to a VTT for
     the subobject.  */
  if ((name == base_ctor_identifier
       || name == base_dtor_identifier)
      && CLASSTYPE_VBASECLASSES (class_type))
    {
      tree vtt;
      tree sub_vtt;

      /* If the current function is a complete object constructor
	 or destructor, then we fetch the VTT directly.
	 Otherwise, we look it up using the VTT we were given.  */
      vtt = DECL_CHAIN (CLASSTYPE_VTABLES (current_class_type));
      vtt = decay_conversion (vtt, complain);
      if (vtt == error_mark_node)
	return error_mark_node;
      vtt = build3 (COND_EXPR, TREE_TYPE (vtt),
		    build2 (EQ_EXPR, boolean_type_node,
			    current_in_charge_parm, integer_zero_node),
		    current_vtt_parm,
		    vtt);
      if (BINFO_SUBVTT_INDEX (binfo))
	sub_vtt = fold_build_pointer_plus (vtt, BINFO_SUBVTT_INDEX (binfo));
      else
	sub_vtt = vtt;

      if (args == NULL)
	{
	  allocated = make_tree_vector ();
	  args = &allocated;
	}

      vec_safe_insert (*args, 0, sub_vtt);
    }

  ret = build_new_method_call (instance, fns, args,
			       TYPE_BINFO (BINFO_TYPE (binfo)),
			       flags, /*fn=*/NULL,
			       complain);

  if (allocated != NULL)
    release_tree_vector (allocated);

  return ret;
}

/* Return the NAME, as a C string.  The NAME indicates a function that
   is a member of TYPE.  *FREE_P is set to true if the caller must
   free the memory returned.

   Rather than go through all of this, we should simply set the names
   of constructors and destructors appropriately, and dispense with
   ctor_identifier, dtor_identifier, etc.  */

static char *
name_as_c_string (tree name, tree type, bool *free_p)
{
  char *pretty_name;

  /* Assume that we will not allocate memory.  */
  *free_p = false;
  /* Constructors and destructors are special.  */
  if (IDENTIFIER_CTOR_OR_DTOR_P (name))
    {
      pretty_name
	= CONST_CAST (char *, identifier_to_locale (IDENTIFIER_POINTER (constructor_name (type))));
      /* For a destructor, add the '~'.  */
      if (name == complete_dtor_identifier
	  || name == base_dtor_identifier
	  || name == deleting_dtor_identifier)
	{
	  pretty_name = concat ("~", pretty_name, NULL);
	  /* Remember that we need to free the memory allocated.  */
	  *free_p = true;
	}
    }
  else if (IDENTIFIER_TYPENAME_P (name))
    {
      pretty_name = concat ("operator ",
			    type_as_string_translate (TREE_TYPE (name),
						      TFF_PLAIN_IDENTIFIER),
			    NULL);
      /* Remember that we need to free the memory allocated.  */
      *free_p = true;
    }
  else
    pretty_name = CONST_CAST (char *, identifier_to_locale (IDENTIFIER_POINTER (name)));

  return pretty_name;
}

/* Build a call to "INSTANCE.FN (ARGS)".  If FN_P is non-NULL, it will
   be set, upon return, to the function called.  ARGS may be NULL.
   This may change ARGS.  */

static tree
build_new_method_call_1 (tree instance, tree fns, vec<tree, va_gc> **args,
		         tree conversion_path, int flags,
		         tree *fn_p, tsubst_flags_t complain)
{
  struct z_candidate *candidates = 0, *cand;
  tree explicit_targs = NULL_TREE;
  tree basetype = NULL_TREE;
  tree access_binfo;
  tree optype;
  tree first_mem_arg = NULL_TREE;
  tree name;
  bool skip_first_for_error;
  vec<tree, va_gc> *user_args;
  tree call;
  tree fn;
  int template_only = 0;
  bool any_viable_p;
  tree orig_instance;
  tree orig_fns;
  vec<tree, va_gc> *orig_args = NULL;
  void *p;

  gcc_assert (instance != NULL_TREE);

  /* We don't know what function we're going to call, yet.  */
  if (fn_p)
    *fn_p = NULL_TREE;

  if (error_operand_p (instance)
      || !fns || error_operand_p (fns))
    return error_mark_node;

  if (!BASELINK_P (fns))
    {
      if (complain & tf_error)
	error ("call to non-function %qD", fns);
      return error_mark_node;
    }

  orig_instance = instance;
  orig_fns = fns;

  /* Dismantle the baselink to collect all the information we need.  */
  if (!conversion_path)
    conversion_path = BASELINK_BINFO (fns);
  access_binfo = BASELINK_ACCESS_BINFO (fns);
  optype = BASELINK_OPTYPE (fns);
  fns = BASELINK_FUNCTIONS (fns);
  if (TREE_CODE (fns) == TEMPLATE_ID_EXPR)
    {
      explicit_targs = TREE_OPERAND (fns, 1);
      fns = TREE_OPERAND (fns, 0);
      template_only = 1;
    }
  gcc_assert (TREE_CODE (fns) == FUNCTION_DECL
	      || TREE_CODE (fns) == TEMPLATE_DECL
	      || TREE_CODE (fns) == OVERLOAD);
  fn = get_first_fn (fns);
  name = DECL_NAME (fn);

  basetype = TYPE_MAIN_VARIANT (TREE_TYPE (instance));
  gcc_assert (CLASS_TYPE_P (basetype));

  if (processing_template_decl)
    {
      orig_args = args == NULL ? NULL : make_tree_vector_copy (*args);
      instance = build_non_dependent_expr (instance);
      if (args != NULL)
	make_args_non_dependent (*args);
    }

  user_args = args == NULL ? NULL : *args;
  /* Under DR 147 A::A() is an invalid constructor call,
     not a functional cast.  */
  if (DECL_MAYBE_IN_CHARGE_CONSTRUCTOR_P (fn))
    {
      if (! (complain & tf_error))
	return error_mark_node;

      if (permerror (input_location,
		     "cannot call constructor %<%T::%D%> directly",
		     basetype, name))
	inform (input_location, "for a function-style cast, remove the "
		"redundant %<::%D%>", name);
      call = build_functional_cast (basetype, build_tree_list_vec (user_args),
				    complain);
      return call;
    }

  /* Figure out whether to skip the first argument for the error
     message we will display to users if an error occurs.  We don't
     want to display any compiler-generated arguments.  The "this"
     pointer hasn't been added yet.  However, we must remove the VTT
     pointer if this is a call to a base-class constructor or
     destructor.  */
  skip_first_for_error = false;
  if (IDENTIFIER_CTOR_OR_DTOR_P (name))
    {
      /* Callers should explicitly indicate whether they want to construct
	 the complete object or just the part without virtual bases.  */
      gcc_assert (name != ctor_identifier);
      /* Similarly for destructors.  */
      gcc_assert (name != dtor_identifier);
      /* Remove the VTT pointer, if present.  */
      if ((name == base_ctor_identifier || name == base_dtor_identifier)
	  && CLASSTYPE_VBASECLASSES (basetype))
	skip_first_for_error = true;
    }

  /* Process the argument list.  */
  if (args != NULL && *args != NULL)
    {
      *args = resolve_args (*args, complain);
      if (*args == NULL)
	return error_mark_node;
    }

  /* Consider the object argument to be used even if we end up selecting a
     static member function.  */
  instance = mark_type_use (instance);

  /* It's OK to call destructors and constructors on cv-qualified objects.
     Therefore, convert the INSTANCE to the unqualified type, if
     necessary.  */
  if (DECL_DESTRUCTOR_P (fn)
      || DECL_CONSTRUCTOR_P (fn))
    {
      if (!same_type_p (basetype, TREE_TYPE (instance)))
	{
	  instance = build_this (instance);
	  instance = build_nop (build_pointer_type (basetype), instance);
	  instance = build_fold_indirect_ref (instance);
	}
    }
  if (DECL_DESTRUCTOR_P (fn))
    name = complete_dtor_identifier;

  first_mem_arg = instance;

  /* Get the high-water mark for the CONVERSION_OBSTACK.  */
  p = conversion_obstack_alloc (0);

  /* If CONSTRUCTOR_IS_DIRECT_INIT is set, this was a T{ } form
     initializer, not T({ }).  */
  if (DECL_CONSTRUCTOR_P (fn) && args != NULL && !vec_safe_is_empty (*args)
      && BRACE_ENCLOSED_INITIALIZER_P ((**args)[0])
      && CONSTRUCTOR_IS_DIRECT_INIT ((**args)[0]))
    {
      tree init_list = (**args)[0];
      tree init = NULL_TREE;

      gcc_assert ((*args)->length () == 1
		  && !(flags & LOOKUP_ONLYCONVERTING));

      /* If the initializer list has no elements and T is a class type with
	 a default constructor, the object is value-initialized.  Handle
	 this here so we don't need to handle it wherever we use
	 build_special_member_call.  */
      if (CONSTRUCTOR_NELTS (init_list) == 0
	  && TYPE_HAS_DEFAULT_CONSTRUCTOR (basetype)
	  /* For a user-provided default constructor, use the normal
	     mechanisms so that protected access works.  */
	  && !type_has_user_provided_default_constructor (basetype)
	  && !processing_template_decl)
	init = build_value_init (basetype, complain);

      /* If BASETYPE is an aggregate, we need to do aggregate
	 initialization.  */
      else if (CP_AGGREGATE_TYPE_P (basetype))
	init = digest_init (basetype, init_list, complain);

      if (init)
	{
	  if (TREE_CODE (instance) == INDIRECT_REF
	      && integer_zerop (TREE_OPERAND (instance, 0)))
	    return get_target_expr_sfinae (init, complain);
	  init = build2 (INIT_EXPR, TREE_TYPE (instance), instance, init);
	  TREE_SIDE_EFFECTS (init) = true;
	  return init;
	}

      /* Otherwise go ahead with overload resolution.  */
      add_list_candidates (fns, first_mem_arg, init_list,
			   basetype, explicit_targs, template_only,
			   conversion_path, access_binfo, flags,
			   &candidates, complain);
    }
  else
    {
      add_candidates (fns, first_mem_arg, user_args, optype,
		      explicit_targs, template_only, conversion_path,
		      access_binfo, flags, &candidates, complain);
    }
  any_viable_p = false;
  candidates = splice_viable (candidates, pedantic, &any_viable_p);

  if (!any_viable_p)
    {
      if (complain & tf_error)
	{
	  if (!COMPLETE_OR_OPEN_TYPE_P (basetype))
	    cxx_incomplete_type_error (instance, basetype);
	  else if (optype)
	    error ("no matching function for call to %<%T::operator %T(%A)%#V%>",
		   basetype, optype, build_tree_list_vec (user_args),
		   TREE_TYPE (instance));
	  else
	    {
	      char *pretty_name;
	      bool free_p;
	      tree arglist;

	      pretty_name = name_as_c_string (name, basetype, &free_p);
	      arglist = build_tree_list_vec (user_args);
	      if (skip_first_for_error)
		arglist = TREE_CHAIN (arglist);
	      error ("no matching function for call to %<%T::%s(%A)%#V%>",
		     basetype, pretty_name, arglist,
		     TREE_TYPE (instance));
	      if (free_p)
		free (pretty_name);
	    }
	  print_z_candidates (location_of (name), candidates);
	}
      call = error_mark_node;
    }
  else
    {
      cand = tourney (candidates, complain);
      if (cand == 0)
	{
	  char *pretty_name;
	  bool free_p;
	  tree arglist;

	  if (complain & tf_error)
	    {
	      pretty_name = name_as_c_string (name, basetype, &free_p);
	      arglist = build_tree_list_vec (user_args);
	      if (skip_first_for_error)
		arglist = TREE_CHAIN (arglist);
	      error ("call of overloaded %<%s(%A)%> is ambiguous", pretty_name,
		     arglist);
	      print_z_candidates (location_of (name), candidates);
	      if (free_p)
		free (pretty_name);
	    }
	  call = error_mark_node;
	}
      else
	{
	  fn = cand->fn;
	  call = NULL_TREE;

	  if (!(flags & LOOKUP_NONVIRTUAL)
	      && DECL_PURE_VIRTUAL_P (fn)
	      && instance == current_class_ref
	      && (DECL_CONSTRUCTOR_P (current_function_decl)
		  || DECL_DESTRUCTOR_P (current_function_decl))
	      && (complain & tf_warning))
	    /* This is not an error, it is runtime undefined
	       behavior.  */
	    warning (0, (DECL_CONSTRUCTOR_P (current_function_decl) ?
		      "pure virtual %q#D called from constructor"
		      : "pure virtual %q#D called from destructor"),
		     fn);

	  if (TREE_CODE (TREE_TYPE (fn)) == METHOD_TYPE
	      && is_dummy_object (instance))
	    {
	      instance = maybe_resolve_dummy (instance);
	      if (instance == error_mark_node)
		call = error_mark_node;
	      else if (!is_dummy_object (instance))
		{
		  /* We captured 'this' in the current lambda now that
		     we know we really need it.  */
		  cand->first_arg = instance;
		}
	      else
		{
		  if (complain & tf_error)
		    error ("cannot call member function %qD without object",
			   fn);
		  call = error_mark_node;
		}
	    }

	  if (call != error_mark_node)
	    {
	      /* Optimize away vtable lookup if we know that this
		 function can't be overridden.  We need to check if
		 the context and the instance type are the same,
		 actually FN might be defined in a different class
		 type because of a using-declaration. In this case, we
		 do not want to perform a non-virtual call.  */
	      if (DECL_VINDEX (fn) && ! (flags & LOOKUP_NONVIRTUAL)
		  && same_type_ignoring_top_level_qualifiers_p
		  (DECL_CONTEXT (fn), TREE_TYPE (instance))
		  && resolves_to_fixed_type_p (instance, 0))
		flags |= LOOKUP_NONVIRTUAL;
              if (explicit_targs)
                flags |= LOOKUP_EXPLICIT_TMPL_ARGS;
	      /* Now we know what function is being called.  */
	      if (fn_p)
		*fn_p = fn;
	      /* Build the actual CALL_EXPR.  */
	      call = build_over_call (cand, flags, complain);
	      /* In an expression of the form `a->f()' where `f' turns
		 out to be a static member function, `a' is
		 none-the-less evaluated.  */
	      if (TREE_CODE (TREE_TYPE (fn)) != METHOD_TYPE
		  && !is_dummy_object (instance)
		  && TREE_SIDE_EFFECTS (instance))
		call = build2 (COMPOUND_EXPR, TREE_TYPE (call),
			       instance, call);
	      else if (call != error_mark_node
		       && DECL_DESTRUCTOR_P (cand->fn)
		       && !VOID_TYPE_P (TREE_TYPE (call)))
		/* An explicit call of the form "x->~X()" has type
		   "void".  However, on platforms where destructors
		   return "this" (i.e., those where
		   targetm.cxx.cdtor_returns_this is true), such calls
		   will appear to have a return value of pointer type
		   to the low-level call machinery.  We do not want to
		   change the low-level machinery, since we want to be
		   able to optimize "delete f()" on such platforms as
		   "operator delete(~X(f()))" (rather than generating
		   "t = f(), ~X(t), operator delete (t)").  */
		call = build_nop (void_type_node, call);
	    }
	}
    }

  if (processing_template_decl && call != error_mark_node)
    {
      bool cast_to_void = false;

      if (TREE_CODE (call) == COMPOUND_EXPR)
	call = TREE_OPERAND (call, 1);
      else if (TREE_CODE (call) == NOP_EXPR)
	{
	  cast_to_void = true;
	  call = TREE_OPERAND (call, 0);
	}
      if (INDIRECT_REF_P (call))
	call = TREE_OPERAND (call, 0);
      call = (build_min_non_dep_call_vec
	      (call,
	       build_min (COMPONENT_REF, TREE_TYPE (CALL_EXPR_FN (call)),
			  orig_instance, orig_fns, NULL_TREE),
	       orig_args));
      SET_EXPR_LOCATION (call, input_location);
      call = convert_from_reference (call);
      if (cast_to_void)
	call = build_nop (void_type_node, call);
    }

 /* Free all the conversions we allocated.  */
  obstack_free (&conversion_obstack, p);

  if (orig_args != NULL)
    release_tree_vector (orig_args);

  return call;
}

/* Wrapper for above.  */

tree
build_new_method_call (tree instance, tree fns, vec<tree, va_gc> **args,
		       tree conversion_path, int flags,
		       tree *fn_p, tsubst_flags_t complain)
{
  tree ret;
  bool subtime = timevar_cond_start (TV_OVERLOAD);
  ret = build_new_method_call_1 (instance, fns, args, conversion_path, flags,
                                 fn_p, complain);
  timevar_cond_stop (TV_OVERLOAD, subtime);
  return ret;
}

/* Returns true iff standard conversion sequence ICS1 is a proper
   subsequence of ICS2.  */

static bool
is_subseq (conversion *ics1, conversion *ics2)
{
  /* We can assume that a conversion of the same code
     between the same types indicates a subsequence since we only get
     here if the types we are converting from are the same.  */

  while (ics1->kind == ck_rvalue
	 || ics1->kind == ck_lvalue)
    ics1 = next_conversion (ics1);

  while (1)
    {
      while (ics2->kind == ck_rvalue
	     || ics2->kind == ck_lvalue)
	ics2 = next_conversion (ics2);

      if (ics2->kind == ck_user
	  || ics2->kind == ck_ambig
	  || ics2->kind == ck_aggr
	  || ics2->kind == ck_list
	  || ics2->kind == ck_identity)
	/* At this point, ICS1 cannot be a proper subsequence of
	   ICS2.  We can get a USER_CONV when we are comparing the
	   second standard conversion sequence of two user conversion
	   sequences.  */
	return false;

      ics2 = next_conversion (ics2);

      if (ics2->kind == ics1->kind
	  && same_type_p (ics2->type, ics1->type)
	  && same_type_p (next_conversion (ics2)->type,
			  next_conversion (ics1)->type))
	return true;
    }
}

/* Returns nonzero iff DERIVED is derived from BASE.  The inputs may
   be any _TYPE nodes.  */

bool
is_properly_derived_from (tree derived, tree base)
{
  if (!CLASS_TYPE_P (derived) || !CLASS_TYPE_P (base))
    return false;

  /* We only allow proper derivation here.  The DERIVED_FROM_P macro
     considers every class derived from itself.  */
  return (!same_type_ignoring_top_level_qualifiers_p (derived, base)
	  && DERIVED_FROM_P (base, derived));
}

/* We build the ICS for an implicit object parameter as a pointer
   conversion sequence.  However, such a sequence should be compared
   as if it were a reference conversion sequence.  If ICS is the
   implicit conversion sequence for an implicit object parameter,
   modify it accordingly.  */

static void
maybe_handle_implicit_object (conversion **ics)
{
  if ((*ics)->this_p)
    {
      /* [over.match.funcs]

	 For non-static member functions, the type of the
	 implicit object parameter is "reference to cv X"
	 where X is the class of which the function is a
	 member and cv is the cv-qualification on the member
	 function declaration.  */
      conversion *t = *ics;
      tree reference_type;

      /* The `this' parameter is a pointer to a class type.  Make the
	 implicit conversion talk about a reference to that same class
	 type.  */
      reference_type = TREE_TYPE (t->type);
      reference_type = build_reference_type (reference_type);

      if (t->kind == ck_qual)
	t = next_conversion (t);
      if (t->kind == ck_ptr)
	t = next_conversion (t);
      t = build_identity_conv (TREE_TYPE (t->type), NULL_TREE);
      t = direct_reference_binding (reference_type, t);
      t->this_p = 1;
      t->rvaluedness_matches_p = 0;
      *ics = t;
    }
}

/* If *ICS is a REF_BIND set *ICS to the remainder of the conversion,
   and return the initial reference binding conversion. Otherwise,
   leave *ICS unchanged and return NULL.  */

static conversion *
maybe_handle_ref_bind (conversion **ics)
{
  if ((*ics)->kind == ck_ref_bind)
    {
      conversion *old_ics = *ics;
      *ics = next_conversion (old_ics);
      (*ics)->user_conv_p = old_ics->user_conv_p;
      return old_ics;
    }

  return NULL;
}

/* Compare two implicit conversion sequences according to the rules set out in
   [over.ics.rank].  Return values:

      1: ics1 is better than ics2
     -1: ics2 is better than ics1
      0: ics1 and ics2 are indistinguishable */

static int
compare_ics (conversion *ics1, conversion *ics2)
{
  tree from_type1;
  tree from_type2;
  tree to_type1;
  tree to_type2;
  tree deref_from_type1 = NULL_TREE;
  tree deref_from_type2 = NULL_TREE;
  tree deref_to_type1 = NULL_TREE;
  tree deref_to_type2 = NULL_TREE;
  conversion_rank rank1, rank2;

  /* REF_BINDING is nonzero if the result of the conversion sequence
     is a reference type.   In that case REF_CONV is the reference
     binding conversion. */
  conversion *ref_conv1;
  conversion *ref_conv2;

  /* Handle implicit object parameters.  */
  maybe_handle_implicit_object (&ics1);
  maybe_handle_implicit_object (&ics2);

  /* Handle reference parameters.  */
  ref_conv1 = maybe_handle_ref_bind (&ics1);
  ref_conv2 = maybe_handle_ref_bind (&ics2);

  /* List-initialization sequence L1 is a better conversion sequence than
     list-initialization sequence L2 if L1 converts to
     std::initializer_list<X> for some X and L2 does not.  */
  if (ics1->kind == ck_list && ics2->kind != ck_list)
    return 1;
  if (ics2->kind == ck_list && ics1->kind != ck_list)
    return -1;

  /* [over.ics.rank]

     When  comparing  the  basic forms of implicit conversion sequences (as
     defined in _over.best.ics_)

     --a standard conversion sequence (_over.ics.scs_) is a better
       conversion sequence than a user-defined conversion sequence
       or an ellipsis conversion sequence, and

     --a user-defined conversion sequence (_over.ics.user_) is a
       better conversion sequence than an ellipsis conversion sequence
       (_over.ics.ellipsis_).  */
  rank1 = CONVERSION_RANK (ics1);
  rank2 = CONVERSION_RANK (ics2);

  if (rank1 > rank2)
    return -1;
  else if (rank1 < rank2)
    return 1;

  if (rank1 == cr_bad)
    {
      /* Both ICS are bad.  We try to make a decision based on what would
	 have happened if they'd been good.  This is not an extension,
	 we'll still give an error when we build up the call; this just
	 helps us give a more helpful error message.  */
      rank1 = BAD_CONVERSION_RANK (ics1);
      rank2 = BAD_CONVERSION_RANK (ics2);

      if (rank1 > rank2)
	return -1;
      else if (rank1 < rank2)
	return 1;

      /* We couldn't make up our minds; try to figure it out below.  */
    }

  if (ics1->ellipsis_p)
    /* Both conversions are ellipsis conversions.  */
    return 0;

  /* User-defined  conversion sequence U1 is a better conversion sequence
     than another user-defined conversion sequence U2 if they contain the
     same user-defined conversion operator or constructor and if the sec-
     ond standard conversion sequence of U1 is  better  than  the  second
     standard conversion sequence of U2.  */

  /* Handle list-conversion with the same code even though it isn't always
     ranked as a user-defined conversion and it doesn't have a second
     standard conversion sequence; it will still have the desired effect.
     Specifically, we need to do the reference binding comparison at the
     end of this function.  */

  if (ics1->user_conv_p || ics1->kind == ck_list || ics1->kind == ck_aggr)
    {
      conversion *t1;
      conversion *t2;

      for (t1 = ics1; t1->kind != ck_user; t1 = next_conversion (t1))
	if (t1->kind == ck_ambig || t1->kind == ck_aggr
	    || t1->kind == ck_list)
	  break;
      for (t2 = ics2; t2->kind != ck_user; t2 = next_conversion (t2))
	if (t2->kind == ck_ambig || t2->kind == ck_aggr
	    || t2->kind == ck_list)
	  break;

      if (t1->kind != t2->kind)
	return 0;
      else if (t1->kind == ck_user)
	{
	  if (t1->cand->fn != t2->cand->fn)
	    return 0;
	}
      else
	{
	  /* For ambiguous or aggregate conversions, use the target type as
	     a proxy for the conversion function.  */
	  if (!same_type_ignoring_top_level_qualifiers_p (t1->type, t2->type))
	    return 0;
	}

      /* We can just fall through here, after setting up
	 FROM_TYPE1 and FROM_TYPE2.  */
      from_type1 = t1->type;
      from_type2 = t2->type;
    }
  else
    {
      conversion *t1;
      conversion *t2;

      /* We're dealing with two standard conversion sequences.

	 [over.ics.rank]

	 Standard conversion sequence S1 is a better conversion
	 sequence than standard conversion sequence S2 if

	 --S1 is a proper subsequence of S2 (comparing the conversion
	   sequences in the canonical form defined by _over.ics.scs_,
	   excluding any Lvalue Transformation; the identity
	   conversion sequence is considered to be a subsequence of
	   any non-identity conversion sequence */

      t1 = ics1;
      while (t1->kind != ck_identity)
	t1 = next_conversion (t1);
      from_type1 = t1->type;

      t2 = ics2;
      while (t2->kind != ck_identity)
	t2 = next_conversion (t2);
      from_type2 = t2->type;
    }

  /* One sequence can only be a subsequence of the other if they start with
     the same type.  They can start with different types when comparing the
     second standard conversion sequence in two user-defined conversion
     sequences.  */
  if (same_type_p (from_type1, from_type2))
    {
      if (is_subseq (ics1, ics2))
	return 1;
      if (is_subseq (ics2, ics1))
	return -1;
    }

  /* [over.ics.rank]

     Or, if not that,

     --the rank of S1 is better than the rank of S2 (by the rules
       defined below):

    Standard conversion sequences are ordered by their ranks: an Exact
    Match is a better conversion than a Promotion, which is a better
    conversion than a Conversion.

    Two conversion sequences with the same rank are indistinguishable
    unless one of the following rules applies:

    --A conversion that does not a convert a pointer, pointer to member,
      or std::nullptr_t to bool is better than one that does.

    The ICS_STD_RANK automatically handles the pointer-to-bool rule,
    so that we do not have to check it explicitly.  */
  if (ics1->rank < ics2->rank)
    return 1;
  else if (ics2->rank < ics1->rank)
    return -1;

  to_type1 = ics1->type;
  to_type2 = ics2->type;

  /* A conversion from scalar arithmetic type to complex is worse than a
     conversion between scalar arithmetic types.  */
  if (same_type_p (from_type1, from_type2)
      && ARITHMETIC_TYPE_P (from_type1)
      && ARITHMETIC_TYPE_P (to_type1)
      && ARITHMETIC_TYPE_P (to_type2)
      && ((TREE_CODE (to_type1) == COMPLEX_TYPE)
	  != (TREE_CODE (to_type2) == COMPLEX_TYPE)))
    {
      if (TREE_CODE (to_type1) == COMPLEX_TYPE)
	return -1;
      else
	return 1;
    }

  if (TYPE_PTR_P (from_type1)
      && TYPE_PTR_P (from_type2)
      && TYPE_PTR_P (to_type1)
      && TYPE_PTR_P (to_type2))
    {
      deref_from_type1 = TREE_TYPE (from_type1);
      deref_from_type2 = TREE_TYPE (from_type2);
      deref_to_type1 = TREE_TYPE (to_type1);
      deref_to_type2 = TREE_TYPE (to_type2);
    }
  /* The rules for pointers to members A::* are just like the rules
     for pointers A*, except opposite: if B is derived from A then
     A::* converts to B::*, not vice versa.  For that reason, we
     switch the from_ and to_ variables here.  */
  else if ((TYPE_PTRDATAMEM_P (from_type1) && TYPE_PTRDATAMEM_P (from_type2)
	    && TYPE_PTRDATAMEM_P (to_type1) && TYPE_PTRDATAMEM_P (to_type2))
	   || (TYPE_PTRMEMFUNC_P (from_type1)
	       && TYPE_PTRMEMFUNC_P (from_type2)
	       && TYPE_PTRMEMFUNC_P (to_type1)
	       && TYPE_PTRMEMFUNC_P (to_type2)))
    {
      deref_to_type1 = TYPE_PTRMEM_CLASS_TYPE (from_type1);
      deref_to_type2 = TYPE_PTRMEM_CLASS_TYPE (from_type2);
      deref_from_type1 = TYPE_PTRMEM_CLASS_TYPE (to_type1);
      deref_from_type2 = TYPE_PTRMEM_CLASS_TYPE (to_type2);
    }

  if (deref_from_type1 != NULL_TREE
      && RECORD_OR_UNION_CODE_P (TREE_CODE (deref_from_type1))
      && RECORD_OR_UNION_CODE_P (TREE_CODE (deref_from_type2)))
    {
      /* This was one of the pointer or pointer-like conversions.

	 [over.ics.rank]

	 --If class B is derived directly or indirectly from class A,
	   conversion of B* to A* is better than conversion of B* to
	   void*, and conversion of A* to void* is better than
	   conversion of B* to void*.  */
      if (VOID_TYPE_P (deref_to_type1)
	  && VOID_TYPE_P (deref_to_type2))
	{
	  if (is_properly_derived_from (deref_from_type1,
					deref_from_type2))
	    return -1;
	  else if (is_properly_derived_from (deref_from_type2,
					     deref_from_type1))
	    return 1;
	}
      else if (VOID_TYPE_P (deref_to_type1)
	       || VOID_TYPE_P (deref_to_type2))
	{
	  if (same_type_p (deref_from_type1, deref_from_type2))
	    {
	      if (VOID_TYPE_P (deref_to_type2))
		{
		  if (is_properly_derived_from (deref_from_type1,
						deref_to_type1))
		    return 1;
		}
	      /* We know that DEREF_TO_TYPE1 is `void' here.  */
	      else if (is_properly_derived_from (deref_from_type1,
						 deref_to_type2))
		return -1;
	    }
	}
      else if (RECORD_OR_UNION_CODE_P (TREE_CODE (deref_to_type1))
	       && RECORD_OR_UNION_CODE_P (TREE_CODE (deref_to_type2)))
	{
	  /* [over.ics.rank]

	     --If class B is derived directly or indirectly from class A
	       and class C is derived directly or indirectly from B,

	     --conversion of C* to B* is better than conversion of C* to
	       A*,

	     --conversion of B* to A* is better than conversion of C* to
	       A*  */
	  if (same_type_p (deref_from_type1, deref_from_type2))
	    {
	      if (is_properly_derived_from (deref_to_type1,
					    deref_to_type2))
		return 1;
	      else if (is_properly_derived_from (deref_to_type2,
						 deref_to_type1))
		return -1;
	    }
	  else if (same_type_p (deref_to_type1, deref_to_type2))
	    {
	      if (is_properly_derived_from (deref_from_type2,
					    deref_from_type1))
		return 1;
	      else if (is_properly_derived_from (deref_from_type1,
						 deref_from_type2))
		return -1;
	    }
	}
    }
  else if (CLASS_TYPE_P (non_reference (from_type1))
	   && same_type_p (from_type1, from_type2))
    {
      tree from = non_reference (from_type1);

      /* [over.ics.rank]

	 --binding of an expression of type C to a reference of type
	   B& is better than binding an expression of type C to a
	   reference of type A&

	 --conversion of C to B is better than conversion of C to A,  */
      if (is_properly_derived_from (from, to_type1)
	  && is_properly_derived_from (from, to_type2))
	{
	  if (is_properly_derived_from (to_type1, to_type2))
	    return 1;
	  else if (is_properly_derived_from (to_type2, to_type1))
	    return -1;
	}
    }
  else if (CLASS_TYPE_P (non_reference (to_type1))
	   && same_type_p (to_type1, to_type2))
    {
      tree to = non_reference (to_type1);

      /* [over.ics.rank]

	 --binding of an expression of type B to a reference of type
	   A& is better than binding an expression of type C to a
	   reference of type A&,

	 --conversion of B to A is better than conversion of C to A  */
      if (is_properly_derived_from (from_type1, to)
	  && is_properly_derived_from (from_type2, to))
	{
	  if (is_properly_derived_from (from_type2, from_type1))
	    return 1;
	  else if (is_properly_derived_from (from_type1, from_type2))
	    return -1;
	}
    }

  /* [over.ics.rank]

     --S1 and S2 differ only in their qualification conversion and  yield
       similar  types  T1 and T2 (_conv.qual_), respectively, and the cv-
       qualification signature of type T1 is a proper subset of  the  cv-
       qualification signature of type T2  */
  if (ics1->kind == ck_qual
      && ics2->kind == ck_qual
      && same_type_p (from_type1, from_type2))
    {
      int result = comp_cv_qual_signature (to_type1, to_type2);
      if (result != 0)
	return result;
    }

  /* [over.ics.rank]

     --S1 and S2 are reference bindings (_dcl.init.ref_) and neither refers
     to an implicit object parameter, and either S1 binds an lvalue reference
     to an lvalue and S2 binds an rvalue reference or S1 binds an rvalue
     reference to an rvalue and S2 binds an lvalue reference
     (C++0x draft standard, 13.3.3.2)

     --S1 and S2 are reference bindings (_dcl.init.ref_), and the
     types to which the references refer are the same type except for
     top-level cv-qualifiers, and the type to which the reference
     initialized by S2 refers is more cv-qualified than the type to
     which the reference initialized by S1 refers.

     DR 1328 [over.match.best]: the context is an initialization by
     conversion function for direct reference binding (13.3.1.6) of a
     reference to function type, the return type of F1 is the same kind of
     reference (i.e. lvalue or rvalue) as the reference being initialized,
     and the return type of F2 is not.  */

  if (ref_conv1 && ref_conv2)
    {
      if (!ref_conv1->this_p && !ref_conv2->this_p
	  && (ref_conv1->rvaluedness_matches_p
	      != ref_conv2->rvaluedness_matches_p)
	  && (same_type_p (ref_conv1->type, ref_conv2->type)
	      || (TYPE_REF_IS_RVALUE (ref_conv1->type)
		  != TYPE_REF_IS_RVALUE (ref_conv2->type))))
	{
	  return (ref_conv1->rvaluedness_matches_p
		  - ref_conv2->rvaluedness_matches_p);
	}

      if (same_type_ignoring_top_level_qualifiers_p (to_type1, to_type2))
	return comp_cv_qualification (TREE_TYPE (ref_conv2->type),
				      TREE_TYPE (ref_conv1->type));
    }

  /* Neither conversion sequence is better than the other.  */
  return 0;
}

/* The source type for this standard conversion sequence.  */

static tree
source_type (conversion *t)
{
  for (;; t = next_conversion (t))
    {
      if (t->kind == ck_user
	  || t->kind == ck_ambig
	  || t->kind == ck_identity)
	return t->type;
    }
  gcc_unreachable ();
}

/* Note a warning about preferring WINNER to LOSER.  We do this by storing
   a pointer to LOSER and re-running joust to produce the warning if WINNER
   is actually used.  */

static void
add_warning (struct z_candidate *winner, struct z_candidate *loser)
{
  candidate_warning *cw = (candidate_warning *)
    conversion_obstack_alloc (sizeof (candidate_warning));
  cw->loser = loser;
  cw->next = winner->warnings;
  winner->warnings = cw;
}

/* Compare two candidates for overloading as described in
   [over.match.best].  Return values:

      1: cand1 is better than cand2
     -1: cand2 is better than cand1
      0: cand1 and cand2 are indistinguishable */

static int
joust (struct z_candidate *cand1, struct z_candidate *cand2, bool warn,
       tsubst_flags_t complain)
{
  int winner = 0;
  int off1 = 0, off2 = 0;
  size_t i;
  size_t len;

  /* Candidates that involve bad conversions are always worse than those
     that don't.  */
  if (cand1->viable > cand2->viable)
    return 1;
  if (cand1->viable < cand2->viable)
    return -1;

  /* If we have two pseudo-candidates for conversions to the same type,
     or two candidates for the same function, arbitrarily pick one.  */
  if (cand1->fn == cand2->fn
      && (IS_TYPE_OR_DECL_P (cand1->fn)))
    return 1;

  /* Prefer a non-deleted function over an implicitly deleted move
     constructor or assignment operator.  This differs slightly from the
     wording for issue 1402 (which says the move op is ignored by overload
     resolution), but this way produces better error messages.  */
  if (TREE_CODE (cand1->fn) == FUNCTION_DECL
      && TREE_CODE (cand2->fn) == FUNCTION_DECL
      && DECL_DELETED_FN (cand1->fn) != DECL_DELETED_FN (cand2->fn))
    {
      if (DECL_DELETED_FN (cand1->fn) && DECL_DEFAULTED_FN (cand1->fn)
	  && move_fn_p (cand1->fn))
	return -1;
      if (DECL_DELETED_FN (cand2->fn) && DECL_DEFAULTED_FN (cand2->fn)
	  && move_fn_p (cand2->fn))
	return 1;
    }

  /* a viable function F1
     is defined to be a better function than another viable function F2  if
     for  all arguments i, ICSi(F1) is not a worse conversion sequence than
     ICSi(F2), and then */

  /* for some argument j, ICSj(F1) is a better conversion  sequence  than
     ICSj(F2) */

  /* For comparing static and non-static member functions, we ignore
     the implicit object parameter of the non-static function.  The
     standard says to pretend that the static function has an object
     parm, but that won't work with operator overloading.  */
  len = cand1->num_convs;
  if (len != cand2->num_convs)
    {
      int static_1 = DECL_STATIC_FUNCTION_P (cand1->fn);
      int static_2 = DECL_STATIC_FUNCTION_P (cand2->fn);

      if (DECL_CONSTRUCTOR_P (cand1->fn)
	  && is_list_ctor (cand1->fn) != is_list_ctor (cand2->fn))
	/* We're comparing a near-match list constructor and a near-match
	   non-list constructor.  Just treat them as unordered.  */
	return 0;

      gcc_assert (static_1 != static_2);

      if (static_1)
	off2 = 1;
      else
	{
	  off1 = 1;
	  --len;
	}
    }

  for (i = 0; i < len; ++i)
    {
      conversion *t1 = cand1->convs[i + off1];
      conversion *t2 = cand2->convs[i + off2];
      int comp = compare_ics (t1, t2);

      if (comp != 0)
	{
	  if ((complain & tf_warning)
	      && warn_sign_promo
	      && (CONVERSION_RANK (t1) + CONVERSION_RANK (t2)
		  == cr_std + cr_promotion)
	      && t1->kind == ck_std
	      && t2->kind == ck_std
	      && TREE_CODE (t1->type) == INTEGER_TYPE
	      && TREE_CODE (t2->type) == INTEGER_TYPE
	      && (TYPE_PRECISION (t1->type)
		  == TYPE_PRECISION (t2->type))
	      && (TYPE_UNSIGNED (next_conversion (t1)->type)
		  || (TREE_CODE (next_conversion (t1)->type)
		      == ENUMERAL_TYPE)))
	    {
	      tree type = next_conversion (t1)->type;
	      tree type1, type2;
	      struct z_candidate *w, *l;
	      if (comp > 0)
		type1 = t1->type, type2 = t2->type,
		  w = cand1, l = cand2;
	      else
		type1 = t2->type, type2 = t1->type,
		  w = cand2, l = cand1;

	      if (warn)
		{
		  warning (OPT_Wsign_promo, "passing %qT chooses %qT over %qT",
			   type, type1, type2);
		  warning (OPT_Wsign_promo, "  in call to %qD", w->fn);
		}
	      else
		add_warning (w, l);
	    }

	  if (winner && comp != winner)
	    {
	      winner = 0;
	      goto tweak;
	    }
	  winner = comp;
	}
    }

  /* warn about confusing overload resolution for user-defined conversions,
     either between a constructor and a conversion op, or between two
     conversion ops.  */
  if ((complain & tf_warning)
      && winner && warn_conversion && cand1->second_conv
      && (!DECL_CONSTRUCTOR_P (cand1->fn) || !DECL_CONSTRUCTOR_P (cand2->fn))
      && winner != compare_ics (cand1->second_conv, cand2->second_conv))
    {
      struct z_candidate *w, *l;
      bool give_warning = false;

      if (winner == 1)
	w = cand1, l = cand2;
      else
	w = cand2, l = cand1;

      /* We don't want to complain about `X::operator T1 ()'
	 beating `X::operator T2 () const', when T2 is a no less
	 cv-qualified version of T1.  */
      if (DECL_CONTEXT (w->fn) == DECL_CONTEXT (l->fn)
	  && !DECL_CONSTRUCTOR_P (w->fn) && !DECL_CONSTRUCTOR_P (l->fn))
	{
	  tree t = TREE_TYPE (TREE_TYPE (l->fn));
	  tree f = TREE_TYPE (TREE_TYPE (w->fn));

	  if (TREE_CODE (t) == TREE_CODE (f) && POINTER_TYPE_P (t))
	    {
	      t = TREE_TYPE (t);
	      f = TREE_TYPE (f);
	    }
	  if (!comp_ptr_ttypes (t, f))
	    give_warning = true;
	}
      else
	give_warning = true;

      if (!give_warning)
	/*NOP*/;
      else if (warn)
	{
	  tree source = source_type (w->convs[0]);
	  if (! DECL_CONSTRUCTOR_P (w->fn))
	    source = TREE_TYPE (source);
	  if (warning (OPT_Wconversion, "choosing %qD over %qD", w->fn, l->fn)
	      && warning (OPT_Wconversion, "  for conversion from %qT to %qT",
			  source, w->second_conv->type)) 
	    {
	      inform (input_location, "  because conversion sequence for the argument is better");
	    }
	}
      else
	add_warning (w, l);
    }

  if (winner)
    return winner;

  /* DR 495 moved this tiebreaker above the template ones.  */
  /* or, if not that,
     the  context  is  an  initialization by user-defined conversion (see
     _dcl.init_  and  _over.match.user_)  and  the  standard   conversion
     sequence  from  the return type of F1 to the destination type (i.e.,
     the type of the entity being initialized)  is  a  better  conversion
     sequence  than the standard conversion sequence from the return type
     of F2 to the destination type.  */

  if (cand1->second_conv)
    {
      winner = compare_ics (cand1->second_conv, cand2->second_conv);
      if (winner)
	return winner;
    }

  /* or, if not that,
     F1 is a non-template function and F2 is a template function
     specialization.  */

  if (!cand1->template_decl && cand2->template_decl)
    return 1;
  else if (cand1->template_decl && !cand2->template_decl)
    return -1;

  /* or, if not that,
     F1 and F2 are template functions and the function template for F1 is
     more specialized than the template for F2 according to the partial
     ordering rules.  */

  if (cand1->template_decl && cand2->template_decl)
    {
      winner = more_specialized_fn
	(TI_TEMPLATE (cand1->template_decl),
	 TI_TEMPLATE (cand2->template_decl),
	 /* [temp.func.order]: The presence of unused ellipsis and default
	    arguments has no effect on the partial ordering of function
	    templates.   add_function_candidate() will not have
	    counted the "this" argument for constructors.  */
	 cand1->num_convs + DECL_CONSTRUCTOR_P (cand1->fn));
      if (winner)
	return winner;
    }

  /* Check whether we can discard a builtin candidate, either because we
     have two identical ones or matching builtin and non-builtin candidates.

     (Pedantically in the latter case the builtin which matched the user
     function should not be added to the overload set, but we spot it here.

     [over.match.oper]
     ... the builtin candidates include ...
     - do not have the same parameter type list as any non-template
       non-member candidate.  */

  if (identifier_p (cand1->fn) || identifier_p (cand2->fn))
    {
      for (i = 0; i < len; ++i)
	if (!same_type_p (cand1->convs[i]->type,
			  cand2->convs[i]->type))
	  break;
      if (i == cand1->num_convs)
	{
	  if (cand1->fn == cand2->fn)
	    /* Two built-in candidates; arbitrarily pick one.  */
	    return 1;
	  else if (identifier_p (cand1->fn))
	    /* cand1 is built-in; prefer cand2.  */
	    return -1;
	  else
	    /* cand2 is built-in; prefer cand1.  */
	    return 1;
	}
    }

  /* For candidates of a multi-versioned function,  make the version with
     the highest priority win.  This version will be checked for dispatching
     first.  If this version can be inlined into the caller, the front-end
     will simply make a direct call to this function.  */

  if (TREE_CODE (cand1->fn) == FUNCTION_DECL
      && DECL_FUNCTION_VERSIONED (cand1->fn)
      && TREE_CODE (cand2->fn) == FUNCTION_DECL
      && DECL_FUNCTION_VERSIONED (cand2->fn))
    {
      tree f1 = TREE_TYPE (cand1->fn);
      tree f2 = TREE_TYPE (cand2->fn);
      tree p1 = TYPE_ARG_TYPES (f1);
      tree p2 = TYPE_ARG_TYPES (f2);
     
      /* Check if cand1->fn and cand2->fn are versions of the same function.  It
         is possible that cand1->fn and cand2->fn are function versions but of
         different functions.  Check types to see if they are versions of the same
         function.  */
      if (compparms (p1, p2)
	  && same_type_p (TREE_TYPE (f1), TREE_TYPE (f2)))
	{
	  /* Always make the version with the higher priority, more
	     specialized, win.  */
	  gcc_assert (targetm.compare_version_priority);
	  if (targetm.compare_version_priority (cand1->fn, cand2->fn) >= 0)
	    return 1;
	  else
	    return -1;
	}
    }

  /* If the two function declarations represent the same function (this can
     happen with declarations in multiple scopes and arg-dependent lookup),
     arbitrarily choose one.  But first make sure the default args we're
     using match.  */
  if (DECL_P (cand1->fn) && DECL_P (cand2->fn)
      && equal_functions (cand1->fn, cand2->fn))
    {
      tree parms1 = TYPE_ARG_TYPES (TREE_TYPE (cand1->fn));
      tree parms2 = TYPE_ARG_TYPES (TREE_TYPE (cand2->fn));

      gcc_assert (!DECL_CONSTRUCTOR_P (cand1->fn));

      for (i = 0; i < len; ++i)
	{
	  /* Don't crash if the fn is variadic.  */
	  if (!parms1)
	    break;
	  parms1 = TREE_CHAIN (parms1);
	  parms2 = TREE_CHAIN (parms2);
	}

      if (off1)
	parms1 = TREE_CHAIN (parms1);
      else if (off2)
	parms2 = TREE_CHAIN (parms2);

      for (; parms1; ++i)
	{
	  if (!cp_tree_equal (TREE_PURPOSE (parms1),
			      TREE_PURPOSE (parms2)))
	    {
	      if (warn)
		{
		  if (complain & tf_error)
		    {
		      if (permerror (input_location,
				     "default argument mismatch in "
				     "overload resolution"))
			{
			  inform (input_location,
				  " candidate 1: %q+#F", cand1->fn);
			  inform (input_location,
				  " candidate 2: %q+#F", cand2->fn);
			}
		    }
		  else
		    return 0;
		}
	      else
		add_warning (cand1, cand2);
	      break;
	    }
	  parms1 = TREE_CHAIN (parms1);
	  parms2 = TREE_CHAIN (parms2);
	}

      return 1;
    }

tweak:

  /* Extension: If the worst conversion for one candidate is worse than the
     worst conversion for the other, take the first.  */
  if (!pedantic && (complain & tf_warning_or_error))
    {
      conversion_rank rank1 = cr_identity, rank2 = cr_identity;
      struct z_candidate *w = 0, *l = 0;

      for (i = 0; i < len; ++i)
	{
	  if (CONVERSION_RANK (cand1->convs[i+off1]) > rank1)
	    rank1 = CONVERSION_RANK (cand1->convs[i+off1]);
	  if (CONVERSION_RANK (cand2->convs[i + off2]) > rank2)
	    rank2 = CONVERSION_RANK (cand2->convs[i + off2]);
	}
      if (rank1 < rank2)
	winner = 1, w = cand1, l = cand2;
      if (rank1 > rank2)
	winner = -1, w = cand2, l = cand1;
      if (winner)
	{
	  /* Don't choose a deleted function over ambiguity.  */
	  if (DECL_P (w->fn) && DECL_DELETED_FN (w->fn))
	    return 0;
	  if (warn)
	    {
	      pedwarn (input_location, 0,
	      "ISO C++ says that these are ambiguous, even "
	      "though the worst conversion for the first is better than "
	      "the worst conversion for the second:");
	      print_z_candidate (input_location, _("candidate 1:"), w);
	      print_z_candidate (input_location, _("candidate 2:"), l);
	    }
	  else
	    add_warning (w, l);
	  return winner;
	}
    }

  gcc_assert (!winner);
  return 0;
}

/* Given a list of candidates for overloading, find the best one, if any.
   This algorithm has a worst case of O(2n) (winner is last), and a best
   case of O(n/2) (totally ambiguous); much better than a sorting
   algorithm.  */

static struct z_candidate *
tourney (struct z_candidate *candidates, tsubst_flags_t complain)
{
  struct z_candidate *champ = candidates, *challenger;
  int fate;
  int champ_compared_to_predecessor = 0;

  /* Walk through the list once, comparing each current champ to the next
     candidate, knocking out a candidate or two with each comparison.  */

  for (challenger = champ->next; challenger; )
    {
      fate = joust (champ, challenger, 0, complain);
      if (fate == 1)
	challenger = challenger->next;
      else
	{
	  if (fate == 0)
	    {
	      champ = challenger->next;
	      if (champ == 0)
		return NULL;
	      champ_compared_to_predecessor = 0;
	    }
	  else
	    {
	      champ = challenger;
	      champ_compared_to_predecessor = 1;
	    }

	  challenger = champ->next;
	}
    }

  /* Make sure the champ is better than all the candidates it hasn't yet
     been compared to.  */

  for (challenger = candidates;
       challenger != champ
	 && !(champ_compared_to_predecessor && challenger->next == champ);
       challenger = challenger->next)
    {
      fate = joust (champ, challenger, 0, complain);
      if (fate != 1)
	return NULL;
    }

  return champ;
}

/* Returns nonzero if things of type FROM can be converted to TO.  */

bool
can_convert (tree to, tree from, tsubst_flags_t complain)
{
  return can_convert_arg (to, from, NULL_TREE, LOOKUP_IMPLICIT, complain);
}

/* Returns nonzero if ARG (of type FROM) can be converted to TO.  */

bool
can_convert_arg (tree to, tree from, tree arg, int flags,
		 tsubst_flags_t complain)
{
  conversion *t;
  void *p;
  bool ok_p;

  /* Get the high-water mark for the CONVERSION_OBSTACK.  */
  p = conversion_obstack_alloc (0);
  /* We want to discard any access checks done for this test,
     as we might not be in the appropriate access context and
     we'll do the check again when we actually perform the
     conversion.  */
  push_deferring_access_checks (dk_deferred);

  t  = implicit_conversion (to, from, arg, /*c_cast_p=*/false,
			    flags, complain);
  ok_p = (t && !t->bad_p);

  /* Discard the access checks now.  */
  pop_deferring_access_checks ();
  /* Free all the conversions we allocated.  */
  obstack_free (&conversion_obstack, p);

  return ok_p;
}

/* Like can_convert_arg, but allows dubious conversions as well.  */

bool
can_convert_arg_bad (tree to, tree from, tree arg, int flags,
		     tsubst_flags_t complain)
{
  conversion *t;
  void *p;

  /* Get the high-water mark for the CONVERSION_OBSTACK.  */
  p = conversion_obstack_alloc (0);
  /* Try to perform the conversion.  */
  t  = implicit_conversion (to, from, arg, /*c_cast_p=*/false,
			    flags, complain);
  /* Free all the conversions we allocated.  */
  obstack_free (&conversion_obstack, p);

  return t != NULL;
}

/* Convert EXPR to TYPE.  Return the converted expression.

   Note that we allow bad conversions here because by the time we get to
   this point we are committed to doing the conversion.  If we end up
   doing a bad conversion, convert_like will complain.  */

tree
perform_implicit_conversion_flags (tree type, tree expr,
				   tsubst_flags_t complain, int flags)
{
  conversion *conv;
  void *p;
  location_t loc = EXPR_LOC_OR_HERE (expr);

  if (error_operand_p (expr))
    return error_mark_node;

  /* Get the high-water mark for the CONVERSION_OBSTACK.  */
  p = conversion_obstack_alloc (0);

  conv = implicit_conversion (type, TREE_TYPE (expr), expr,
			      /*c_cast_p=*/false,
			      flags, complain);

  if (!conv)
    {
      if (complain & tf_error)
	{
	  /* If expr has unknown type, then it is an overloaded function.
	     Call instantiate_type to get good error messages.  */
	  if (TREE_TYPE (expr) == unknown_type_node)
	    instantiate_type (type, expr, complain);
	  else if (invalid_nonstatic_memfn_p (expr, complain))
	    /* We gave an error.  */;
	  else
	    error_at (loc, "could not convert %qE from %qT to %qT", expr,
		      TREE_TYPE (expr), type);
	}
      expr = error_mark_node;
    }
  else if (processing_template_decl && conv->kind != ck_identity)
    {
      /* In a template, we are only concerned about determining the
	 type of non-dependent expressions, so we do not have to
	 perform the actual conversion.  But for initializers, we
	 need to be able to perform it at instantiation
	 (or fold_non_dependent_expr) time.  */
      expr = build1 (IMPLICIT_CONV_EXPR, type, expr);
      if (!(flags & LOOKUP_ONLYCONVERTING))
	IMPLICIT_CONV_EXPR_DIRECT_INIT (expr) = true;
    }
  else
    expr = convert_like (conv, expr, complain);

  /* Free all the conversions we allocated.  */
  obstack_free (&conversion_obstack, p);

  return expr;
}

tree
perform_implicit_conversion (tree type, tree expr, tsubst_flags_t complain)
{
  return perform_implicit_conversion_flags (type, expr, complain,
					    LOOKUP_IMPLICIT);
}

/* Convert EXPR to TYPE (as a direct-initialization) if that is
   permitted.  If the conversion is valid, the converted expression is
   returned.  Otherwise, NULL_TREE is returned, except in the case
   that TYPE is a class type; in that case, an error is issued.  If
   C_CAST_P is true, then this direct-initialization is taking
   place as part of a static_cast being attempted as part of a C-style
   cast.  */

tree
perform_direct_initialization_if_possible (tree type,
					   tree expr,
					   bool c_cast_p,
                                           tsubst_flags_t complain)
{
  conversion *conv;
  void *p;

  if (type == error_mark_node || error_operand_p (expr))
    return error_mark_node;
  /* [dcl.init]

     If the destination type is a (possibly cv-qualified) class type:

     -- If the initialization is direct-initialization ...,
     constructors are considered. ... If no constructor applies, or
     the overload resolution is ambiguous, the initialization is
     ill-formed.  */
  if (CLASS_TYPE_P (type))
    {
      vec<tree, va_gc> *args = make_tree_vector_single (expr);
      expr = build_special_member_call (NULL_TREE, complete_ctor_identifier,
					&args, type, LOOKUP_NORMAL, complain);
      release_tree_vector (args);
      return build_cplus_new (type, expr, complain);
    }

  /* Get the high-water mark for the CONVERSION_OBSTACK.  */
  p = conversion_obstack_alloc (0);

  conv = implicit_conversion (type, TREE_TYPE (expr), expr,
			      c_cast_p,
			      LOOKUP_NORMAL, complain);
  if (!conv || conv->bad_p)
    expr = NULL_TREE;
  else
    expr = convert_like_real (conv, expr, NULL_TREE, 0, 0,
			      /*issue_conversion_warnings=*/false,
			      c_cast_p,
			      complain);

  /* Free all the conversions we allocated.  */
  obstack_free (&conversion_obstack, p);

  return expr;
}

/* When initializing a reference that lasts longer than a full-expression,
   this special rule applies:

     [class.temporary]

     The temporary to which the reference is bound or the temporary
     that is the complete object to which the reference is bound
     persists for the lifetime of the reference.

     The temporaries created during the evaluation of the expression
     initializing the reference, except the temporary to which the
     reference is bound, are destroyed at the end of the
     full-expression in which they are created.

   In that case, we store the converted expression into a new
   VAR_DECL in a new scope.

   However, we want to be careful not to create temporaries when
   they are not required.  For example, given:

     struct B {};
     struct D : public B {};
     D f();
     const B& b = f();

   there is no need to copy the return value from "f"; we can just
   extend its lifetime.  Similarly, given:

     struct S {};
     struct T { operator S(); };
     T t;
     const S& s = t;

  we can extend the lifetime of the return value of the conversion
  operator.

  The next several functions are involved in this lifetime extension.  */

/* DECL is a VAR_DECL or FIELD_DECL whose type is a REFERENCE_TYPE.  The
   reference is being bound to a temporary.  Create and return a new
   VAR_DECL with the indicated TYPE; this variable will store the value to
   which the reference is bound.  */

tree
make_temporary_var_for_ref_to_temp (tree decl, tree type)
{
  tree var;

  /* Create the variable.  */
  var = create_temporary_var (type);

  /* Register the variable.  */
  if (VAR_P (decl)
      && (TREE_STATIC (decl) || DECL_THREAD_LOCAL_P (decl)))
    {
      /* Namespace-scope or local static; give it a mangled name.  */
      /* FIXME share comdat with decl?  */
      tree name;

      TREE_STATIC (var) = TREE_STATIC (decl);
      DECL_TLS_MODEL (var) = DECL_TLS_MODEL (decl);
      name = mangle_ref_init_variable (decl);
      DECL_NAME (var) = name;
      SET_DECL_ASSEMBLER_NAME (var, name);
      var = pushdecl_top_level (var);
    }
  else
    /* Create a new cleanup level if necessary.  */
    maybe_push_cleanup_level (type);

  return var;
}

/* EXPR is the initializer for a variable DECL of reference or
   std::initializer_list type.  Create, push and return a new VAR_DECL
   for the initializer so that it will live as long as DECL.  Any
   cleanup for the new variable is returned through CLEANUP, and the
   code to initialize the new variable is returned through INITP.  */

static tree
set_up_extended_ref_temp (tree decl, tree expr, vec<tree, va_gc> **cleanups,
			  tree *initp)
{
  tree init;
  tree type;
  tree var;

  /* Create the temporary variable.  */
  type = TREE_TYPE (expr);
  var = make_temporary_var_for_ref_to_temp (decl, type);
  layout_decl (var, 0);
  /* If the rvalue is the result of a function call it will be
     a TARGET_EXPR.  If it is some other construct (such as a
     member access expression where the underlying object is
     itself the result of a function call), turn it into a
     TARGET_EXPR here.  It is important that EXPR be a
     TARGET_EXPR below since otherwise the INIT_EXPR will
     attempt to make a bitwise copy of EXPR to initialize
     VAR.  */
  if (TREE_CODE (expr) != TARGET_EXPR)
    expr = get_target_expr (expr);

  if (TREE_CODE (decl) == FIELD_DECL
      && extra_warnings && !TREE_NO_WARNING (decl))
    {
      warning (OPT_Wextra, "a temporary bound to %qD only persists "
	       "until the constructor exits", decl);
      TREE_NO_WARNING (decl) = true;
    }

  /* Recursively extend temps in this initializer.  */
  TARGET_EXPR_INITIAL (expr)
    = extend_ref_init_temps (decl, TARGET_EXPR_INITIAL (expr), cleanups);

  /* Any reference temp has a non-trivial initializer.  */
  DECL_NONTRIVIALLY_INITIALIZED_P (var) = true;

  /* If the initializer is constant, put it in DECL_INITIAL so we get
     static initialization and use in constant expressions.  */
  init = maybe_constant_init (expr);
  if (TREE_CONSTANT (init))
    {
      if (literal_type_p (type) && CP_TYPE_CONST_NON_VOLATILE_P (type))
	{
	  /* 5.19 says that a constant expression can include an
	     lvalue-rvalue conversion applied to "a glvalue of literal type
	     that refers to a non-volatile temporary object initialized
	     with a constant expression".  Rather than try to communicate
	     that this VAR_DECL is a temporary, just mark it constexpr.

	     Currently this is only useful for initializer_list temporaries,
	     since reference vars can't appear in constant expressions.  */
	  DECL_DECLARED_CONSTEXPR_P (var) = true;
	  DECL_INITIALIZED_BY_CONSTANT_EXPRESSION_P (var) = true;
	  TREE_CONSTANT (var) = true;
	}
      DECL_INITIAL (var) = init;
      init = NULL_TREE;
    }
  else
    /* Create the INIT_EXPR that will initialize the temporary
       variable.  */
    init = build2 (INIT_EXPR, type, var, expr);
  if (at_function_scope_p ())
    {
      add_decl_expr (var);

      if (TREE_STATIC (var))
	init = add_stmt_to_compound (init, register_dtor_fn (var));
      else
	{
	  tree cleanup = cxx_maybe_build_cleanup (var, tf_warning_or_error);
	  if (cleanup)
	    vec_safe_push (*cleanups, cleanup);
	}

      /* We must be careful to destroy the temporary only
	 after its initialization has taken place.  If the
	 initialization throws an exception, then the
	 destructor should not be run.  We cannot simply
	 transform INIT into something like:

	 (INIT, ({ CLEANUP_STMT; }))

	 because emit_local_var always treats the
	 initializer as a full-expression.  Thus, the
	 destructor would run too early; it would run at the
	 end of initializing the reference variable, rather
	 than at the end of the block enclosing the
	 reference variable.

	 The solution is to pass back a cleanup expression
	 which the caller is responsible for attaching to
	 the statement tree.  */
    }
  else
    {
      rest_of_decl_compilation (var, /*toplev=*/1, at_eof);
      if (TYPE_HAS_NONTRIVIAL_DESTRUCTOR (type))
	{
	  if (DECL_THREAD_LOCAL_P (var))
	    tls_aggregates = tree_cons (NULL_TREE, var,
					tls_aggregates);
	  else
	    static_aggregates = tree_cons (NULL_TREE, var,
					   static_aggregates);
	}
    }

  *initp = init;
  return var;
}

/* Convert EXPR to the indicated reference TYPE, in a way suitable for
   initializing a variable of that TYPE.  */

tree
initialize_reference (tree type, tree expr,
		      int flags, tsubst_flags_t complain)
{
  conversion *conv;
  void *p;
  location_t loc = EXPR_LOC_OR_HERE (expr);

  if (type == error_mark_node || error_operand_p (expr))
    return error_mark_node;

  /* Get the high-water mark for the CONVERSION_OBSTACK.  */
  p = conversion_obstack_alloc (0);

  conv = reference_binding (type, TREE_TYPE (expr), expr, /*c_cast_p=*/false,
			    flags, complain);
  if (!conv || conv->bad_p)
    {
      if (complain & tf_error)
	{
	  if (conv)
	    convert_like (conv, expr, complain);
	  else if (!CP_TYPE_CONST_P (TREE_TYPE (type))
		   && !TYPE_REF_IS_RVALUE (type)
		   && !real_lvalue_p (expr))
	    error_at (loc, "invalid initialization of non-const reference of "
		      "type %qT from an rvalue of type %qT",
		      type, TREE_TYPE (expr));
	  else
	    error_at (loc, "invalid initialization of reference of type "
		      "%qT from expression of type %qT", type,
		      TREE_TYPE (expr));
	}
      return error_mark_node;
    }

  gcc_assert (conv->kind == ck_ref_bind);

  /* Perform the conversion.  */
  expr = convert_like (conv, expr, complain);

  /* Free all the conversions we allocated.  */
  obstack_free (&conversion_obstack, p);

  return expr;
}

/* Subroutine of extend_ref_init_temps.  Possibly extend one initializer,
   which is bound either to a reference or a std::initializer_list.  */

static tree
extend_ref_init_temps_1 (tree decl, tree init, vec<tree, va_gc> **cleanups)
{
  tree sub = init;
  tree *p;
  STRIP_NOPS (sub);
  if (TREE_CODE (sub) == COMPOUND_EXPR)
    {
      TREE_OPERAND (sub, 1)
        = extend_ref_init_temps_1 (decl, TREE_OPERAND (sub, 1), cleanups);
      return init;
    }
  if (TREE_CODE (sub) != ADDR_EXPR)
    return init;
  /* Deal with binding to a subobject.  */
  for (p = &TREE_OPERAND (sub, 0); TREE_CODE (*p) == COMPONENT_REF; )
    p = &TREE_OPERAND (*p, 0);
  if (TREE_CODE (*p) == TARGET_EXPR)
    {
      tree subinit = NULL_TREE;
      *p = set_up_extended_ref_temp (decl, *p, cleanups, &subinit);
      if (subinit)
	init = build2 (COMPOUND_EXPR, TREE_TYPE (init), subinit, init);
      recompute_tree_invariant_for_addr_expr (sub);
    }
  return init;
}

/* INIT is part of the initializer for DECL.  If there are any
   reference or initializer lists being initialized, extend their
   lifetime to match that of DECL.  */

tree
extend_ref_init_temps (tree decl, tree init, vec<tree, va_gc> **cleanups)
{
  tree type = TREE_TYPE (init);
  if (processing_template_decl)
    return init;
  if (TREE_CODE (type) == REFERENCE_TYPE)
    init = extend_ref_init_temps_1 (decl, init, cleanups);
  else if (is_std_init_list (type))
    {
      /* The temporary array underlying a std::initializer_list
	 is handled like a reference temporary.  */
      tree ctor = init;
      if (TREE_CODE (ctor) == TARGET_EXPR)
	ctor = TARGET_EXPR_INITIAL (ctor);
      if (TREE_CODE (ctor) == CONSTRUCTOR)
	{
	  tree array = CONSTRUCTOR_ELT (ctor, 0)->value;
	  array = extend_ref_init_temps_1 (decl, array, cleanups);
	  CONSTRUCTOR_ELT (ctor, 0)->value = array;
	}
    }
  else if (TREE_CODE (init) == CONSTRUCTOR)
    {
      unsigned i;
      constructor_elt *p;
      vec<constructor_elt, va_gc> *elts = CONSTRUCTOR_ELTS (init);
      FOR_EACH_VEC_SAFE_ELT (elts, i, p)
	p->value = extend_ref_init_temps (decl, p->value, cleanups);
    }

  return init;
}

/* Returns true iff an initializer for TYPE could contain temporaries that
   need to be extended because they are bound to references or
   std::initializer_list.  */

bool
type_has_extended_temps (tree type)
{
  type = strip_array_types (type);
  if (TREE_CODE (type) == REFERENCE_TYPE)
    return true;
  if (CLASS_TYPE_P (type))
    {
      if (is_std_init_list (type))
	return true;
      for (tree f = next_initializable_field (TYPE_FIELDS (type));
	   f; f = next_initializable_field (DECL_CHAIN (f)))
	if (type_has_extended_temps (TREE_TYPE (f)))
	  return true;
    }
  return false;
}

/* Returns true iff TYPE is some variant of std::initializer_list.  */

bool
is_std_init_list (tree type)
{
  /* Look through typedefs.  */
  if (!TYPE_P (type))
    return false;
  type = TYPE_MAIN_VARIANT (type);
  return (CLASS_TYPE_P (type)
	  && CP_TYPE_CONTEXT (type) == std_node
	  && strcmp (TYPE_NAME_STRING (type), "initializer_list") == 0);
}

/* Returns true iff DECL is a list constructor: i.e. a constructor which
   will accept an argument list of a single std::initializer_list<T>.  */

bool
is_list_ctor (tree decl)
{
  tree args = FUNCTION_FIRST_USER_PARMTYPE (decl);
  tree arg;

  if (!args || args == void_list_node)
    return false;

  arg = non_reference (TREE_VALUE (args));
  if (!is_std_init_list (arg))
    return false;

  args = TREE_CHAIN (args);

  if (args && args != void_list_node && !TREE_PURPOSE (args))
    /* There are more non-defaulted parms.  */
    return false;

  return true;
}

#include "gt-cp-call.h"<|MERGE_RESOLUTION|>--- conflicted
+++ resolved
@@ -5857,22 +5857,9 @@
 	  else if (t->kind == ck_identity)
 	    break;
 	}
-<<<<<<< HEAD
-
-      if (flag_enable_cilkplus
-	  && (contains_array_notation_expr (expr)
-	      || contains_array_notation_expr (fn)))
-	/* If we are using array notations, we fix them up at a later stage
-	   and we will do these checks then.  */
-	;
-      else if (permerror (loc, "invalid conversion from %qT to %qT",
-			  TREE_TYPE (expr), totype)
-	       && fn)
-=======
        if (permerror (loc, "invalid conversion from %qT to %qT",
                     TREE_TYPE (expr), totype)
 	   && fn)
->>>>>>> 0dc99c85
 	inform (DECL_SOURCE_LOCATION (fn),
 		"initializing argument %P of %qD", argnum, fn);
 
@@ -6904,23 +6891,6 @@
 		       "  (you can disable this with -fno-deduce-init-list)");
 	    }
 	}
-<<<<<<< HEAD
-
-      /* If the function call is builtin array notation function then no need
-	 to do any type conversion.  */
-      if (flag_enable_cilkplus
-	  && is_cilkplus_reduce_builtin (fn) != BUILT_IN_NONE)
-	val = arg;
-      else
-	{
-	  val = convert_like_with_context (conv, arg, fn, i - is_method,
-					   conversion_warning
-					   ? complain
-					   : complain & (~tf_warning));
-
-	  val = convert_for_arg_passing (type, val, complain);
-	}
-=======
       val = convert_like_with_context (conv, arg, fn, i - is_method,
 				       conversion_warning
 				       ? complain
@@ -6928,7 +6898,6 @@
 
       val = convert_for_arg_passing (type, val, complain);
 	
->>>>>>> 0dc99c85
       if (val == error_mark_node)
         return error_mark_node;
       else

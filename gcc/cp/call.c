/* Functions related to invoking methods and overloaded functions.
   Copyright (C) 1987, 1992, 1993, 1994, 1995, 1996, 1997, 1998,
   1999, 2000, 2001, 2002, 2003, 2004, 2005, 2006, 2007, 2008, 2009
   Free Software Foundation, Inc.
   Contributed by Michael Tiemann (tiemann@cygnus.com) and
   modified by Brendan Kehoe (brendan@cygnus.com).

This file is part of GCC.

GCC is free software; you can redistribute it and/or modify
it under the terms of the GNU General Public License as published by
the Free Software Foundation; either version 3, or (at your option)
any later version.

GCC is distributed in the hope that it will be useful,
but WITHOUT ANY WARRANTY; without even the implied warranty of
MERCHANTABILITY or FITNESS FOR A PARTICULAR PURPOSE.  See the
GNU General Public License for more details.

You should have received a copy of the GNU General Public License
along with GCC; see the file COPYING3.  If not see
<http://www.gnu.org/licenses/>.  */


/* High-level class interface.  */

#include "config.h"
#include "system.h"
#include "coretypes.h"
#include "tm.h"
#include "tree.h"
#include "cp-tree.h"
#include "output.h"
#include "flags.h"
#include "rtl.h"
#include "toplev.h"
#include "expr.h"
#include "diagnostic.h"
#include "intl.h"
#include "target.h"
#include "convert.h"
#include "langhooks.h"

/* The various kinds of conversion.  */

typedef enum conversion_kind {
  ck_identity,
  ck_lvalue,
  ck_qual,
  ck_std,
  ck_ptr,
  ck_pmem,
  ck_base,
  ck_ref_bind,
  ck_user,
  ck_ambig,
  ck_list,
  ck_aggr,
  ck_rvalue
} conversion_kind;

/* The rank of the conversion.  Order of the enumerals matters; better
   conversions should come earlier in the list.  */

typedef enum conversion_rank {
  cr_identity,
  cr_exact,
  cr_promotion,
  cr_std,
  cr_pbool,
  cr_user,
  cr_ellipsis,
  cr_bad
} conversion_rank;

/* An implicit conversion sequence, in the sense of [over.best.ics].
   The first conversion to be performed is at the end of the chain.
   That conversion is always a cr_identity conversion.  */

typedef struct conversion conversion;
struct conversion {
  /* The kind of conversion represented by this step.  */
  conversion_kind kind;
  /* The rank of this conversion.  */
  conversion_rank rank;
  BOOL_BITFIELD user_conv_p : 1;
  BOOL_BITFIELD ellipsis_p : 1;
  BOOL_BITFIELD this_p : 1;
  BOOL_BITFIELD bad_p : 1;
  /* If KIND is ck_ref_bind ck_base_conv, true to indicate that a
     temporary should be created to hold the result of the
     conversion.  */
  BOOL_BITFIELD need_temporary_p : 1;
  /* If KIND is ck_ptr or ck_pmem, true to indicate that a conversion
     from a pointer-to-derived to pointer-to-base is being performed.  */
  BOOL_BITFIELD base_p : 1;
  /* If KIND is ck_ref_bind, true when either an lvalue reference is
     being bound to an lvalue expression or an rvalue reference is
     being bound to an rvalue expression. */
  BOOL_BITFIELD rvaluedness_matches_p: 1;
  BOOL_BITFIELD check_narrowing: 1;
  /* The type of the expression resulting from the conversion.  */
  tree type;
  union {
    /* The next conversion in the chain.  Since the conversions are
       arranged from outermost to innermost, the NEXT conversion will
       actually be performed before this conversion.  This variant is
       used only when KIND is neither ck_identity nor ck_ambig.  */
    conversion *next;
    /* The expression at the beginning of the conversion chain.  This
       variant is used only if KIND is ck_identity or ck_ambig.  */
    tree expr;
    /* The array of conversions for an initializer_list.  */
    conversion **list;
  } u;
  /* The function candidate corresponding to this conversion
     sequence.  This field is only used if KIND is ck_user.  */
  struct z_candidate *cand;
};

#define CONVERSION_RANK(NODE)			\
  ((NODE)->bad_p ? cr_bad			\
   : (NODE)->ellipsis_p ? cr_ellipsis		\
   : (NODE)->user_conv_p ? cr_user		\
   : (NODE)->rank)

static struct obstack conversion_obstack;
static bool conversion_obstack_initialized;

static struct z_candidate * tourney (struct z_candidate *);
static int equal_functions (tree, tree);
static int joust (struct z_candidate *, struct z_candidate *, bool);
static int compare_ics (conversion *, conversion *);
static tree build_over_call (struct z_candidate *, int, tsubst_flags_t);
static tree build_java_interface_fn_ref (tree, tree);
#define convert_like(CONV, EXPR, COMPLAIN)			\
  convert_like_real ((CONV), (EXPR), NULL_TREE, 0, 0,		\
		     /*issue_conversion_warnings=*/true,	\
		     /*c_cast_p=*/false, (COMPLAIN))
#define convert_like_with_context(CONV, EXPR, FN, ARGNO, COMPLAIN )	\
  convert_like_real ((CONV), (EXPR), (FN), (ARGNO), 0,			\
		     /*issue_conversion_warnings=*/true,		\
		     /*c_cast_p=*/false, (COMPLAIN))
static tree convert_like_real (conversion *, tree, tree, int, int, bool,
			       bool, tsubst_flags_t);
static void op_error (enum tree_code, enum tree_code, tree, tree,
		      tree, const char *);
static VEC(tree,gc) *resolve_args (VEC(tree,gc) *);
static struct z_candidate *build_user_type_conversion_1 (tree, tree, int);
static void print_z_candidate (const char *, struct z_candidate *);
static void print_z_candidates (struct z_candidate *);
static tree build_this (tree);
static struct z_candidate *splice_viable (struct z_candidate *, bool, bool *);
static bool any_strictly_viable (struct z_candidate *);
static struct z_candidate *add_template_candidate
	(struct z_candidate **, tree, tree, tree, tree, const VEC(tree,gc) *,
	 tree, tree, tree, int, unification_kind_t);
static struct z_candidate *add_template_candidate_real
	(struct z_candidate **, tree, tree, tree, tree, const VEC(tree,gc) *,
	 tree, tree, tree, int, tree, unification_kind_t);
static struct z_candidate *add_template_conv_candidate
	(struct z_candidate **, tree, tree, tree, const VEC(tree,gc) *, tree,
	 tree, tree);
static void add_builtin_candidates
	(struct z_candidate **, enum tree_code, enum tree_code,
	 tree, tree *, int);
static void add_builtin_candidate
	(struct z_candidate **, enum tree_code, enum tree_code,
	 tree, tree, tree, tree *, tree *, int);
static bool is_complete (tree);
static void build_builtin_candidate
	(struct z_candidate **, tree, tree, tree, tree *, tree *,
	 int);
static struct z_candidate *add_conv_candidate
	(struct z_candidate **, tree, tree, tree, const VEC(tree,gc) *, tree,
	 tree);
static struct z_candidate *add_function_candidate
	(struct z_candidate **, tree, tree, tree, const VEC(tree,gc) *, tree,
	 tree, int);
static conversion *implicit_conversion (tree, tree, tree, bool, int);
static conversion *standard_conversion (tree, tree, tree, bool, int);
static conversion *reference_binding (tree, tree, tree, bool, int);
static conversion *build_conv (conversion_kind, tree, conversion *);
static conversion *build_list_conv (tree, tree, int);
static bool is_subseq (conversion *, conversion *);
static conversion *maybe_handle_ref_bind (conversion **);
static void maybe_handle_implicit_object (conversion **);
static struct z_candidate *add_candidate
	(struct z_candidate **, tree, tree, const VEC(tree,gc) *, size_t,
	 conversion **, tree, tree, int);
static tree source_type (conversion *);
static void add_warning (struct z_candidate *, struct z_candidate *);
static bool reference_compatible_p (tree, tree);
static conversion *convert_class_to_reference (tree, tree, tree, int);
static conversion *direct_reference_binding (tree, conversion *);
static bool promoted_arithmetic_type_p (tree);
static conversion *conditional_conversion (tree, tree);
static char *name_as_c_string (tree, tree, bool *);
static tree prep_operand (tree);
static void add_candidates (tree, const VEC(tree,gc) *, tree, bool, tree, tree,
			    int, struct z_candidate **);
static conversion *merge_conversion_sequences (conversion *, conversion *);
static bool magic_varargs_p (tree);
static tree build_temp (tree, tree, int, diagnostic_t *);

/* Returns nonzero iff the destructor name specified in NAME matches BASETYPE.
   NAME can take many forms...  */

bool
check_dtor_name (tree basetype, tree name)
{
  /* Just accept something we've already complained about.  */
  if (name == error_mark_node)
    return true;

  if (TREE_CODE (name) == TYPE_DECL)
    name = TREE_TYPE (name);
  else if (TYPE_P (name))
    /* OK */;
  else if (TREE_CODE (name) == IDENTIFIER_NODE)
    {
      if ((MAYBE_CLASS_TYPE_P (basetype)
	   && name == constructor_name (basetype))
	  || (TREE_CODE (basetype) == ENUMERAL_TYPE
	      && name == TYPE_IDENTIFIER (basetype)))
	return true;
      else
	name = get_type_value (name);
    }
  else
    {
      /* In the case of:

	 template <class T> struct S { ~S(); };
	 int i;
	 i.~S();

	 NAME will be a class template.  */
      gcc_assert (DECL_CLASS_TEMPLATE_P (name));
      return false;
    }

  if (!name || name == error_mark_node)
    return false;
  return same_type_p (TYPE_MAIN_VARIANT (basetype), TYPE_MAIN_VARIANT (name));
}

/* We want the address of a function or method.  We avoid creating a
   pointer-to-member function.  */

tree
build_addr_func (tree function)
{
  tree type = TREE_TYPE (function);

  /* We have to do these by hand to avoid real pointer to member
     functions.  */
  if (TREE_CODE (type) == METHOD_TYPE)
    {
      if (TREE_CODE (function) == OFFSET_REF)
	{
	  tree object = build_address (TREE_OPERAND (function, 0));
	  return get_member_function_from_ptrfunc (&object,
						   TREE_OPERAND (function, 1));
	}
      function = build_address (function);
    }
  else
    function = decay_conversion (function);

  return function;
}

/* Build a CALL_EXPR, we can handle FUNCTION_TYPEs, METHOD_TYPEs, or
   POINTER_TYPE to those.  Note, pointer to member function types
   (TYPE_PTRMEMFUNC_P) must be handled by our callers.  There are
   two variants.  build_call_a is the primitive taking an array of
   arguments, while build_call_n is a wrapper that handles varargs.  */

tree
build_call_n (tree function, int n, ...)
{
  if (n == 0)
    return build_call_a (function, 0, NULL);
  else
    {
      tree *argarray = (tree *) alloca (n * sizeof (tree));
      va_list ap;
      int i;

      va_start (ap, n);
      for (i = 0; i < n; i++)
	argarray[i] = va_arg (ap, tree);
      va_end (ap);
      return build_call_a (function, n, argarray);
    }
}

tree
build_call_a (tree function, int n, tree *argarray)
{
  int is_constructor = 0;
  int nothrow;
  tree decl;
  tree result_type;
  tree fntype;
  int i;

  function = build_addr_func (function);

  gcc_assert (TYPE_PTR_P (TREE_TYPE (function)));
  fntype = TREE_TYPE (TREE_TYPE (function));
  gcc_assert (TREE_CODE (fntype) == FUNCTION_TYPE
	      || TREE_CODE (fntype) == METHOD_TYPE);
  result_type = TREE_TYPE (fntype);

  if (TREE_CODE (function) == ADDR_EXPR
      && TREE_CODE (TREE_OPERAND (function, 0)) == FUNCTION_DECL)
    {
      decl = TREE_OPERAND (function, 0);
      if (!TREE_USED (decl))
	{
	  /* We invoke build_call directly for several library
	     functions.  These may have been declared normally if
	     we're building libgcc, so we can't just check
	     DECL_ARTIFICIAL.  */
	  gcc_assert (DECL_ARTIFICIAL (decl)
		      || !strncmp (IDENTIFIER_POINTER (DECL_NAME (decl)),
				   "__", 2));
	  mark_used (decl);
	}
    }
  else
    decl = NULL_TREE;

  /* We check both the decl and the type; a function may be known not to
     throw without being declared throw().  */
  nothrow = ((decl && TREE_NOTHROW (decl))
	     || TYPE_NOTHROW_P (TREE_TYPE (TREE_TYPE (function))));

  if (decl && TREE_THIS_VOLATILE (decl) && cfun && cp_function_chain)
    current_function_returns_abnormally = 1;

  if (decl && TREE_DEPRECATED (decl))
    warn_deprecated_use (decl, NULL_TREE);
  require_complete_eh_spec_types (fntype, decl);

  if (decl && DECL_CONSTRUCTOR_P (decl))
    is_constructor = 1;

  /* Don't pass empty class objects by value.  This is useful
     for tags in STL, which are used to control overload resolution.
     We don't need to handle other cases of copying empty classes.  */
  if (! decl || ! DECL_BUILT_IN (decl))
    for (i = 0; i < n; i++)
      if (is_empty_class (TREE_TYPE (argarray[i]))
	  && ! TREE_ADDRESSABLE (TREE_TYPE (argarray[i])))
	{
	  tree t = build0 (EMPTY_CLASS_EXPR, TREE_TYPE (argarray[i]));
	  argarray[i] = build2 (COMPOUND_EXPR, TREE_TYPE (t),
				argarray[i], t);
	}

  function = build_call_array_loc (input_location,
				   result_type, function, n, argarray);
  TREE_HAS_CONSTRUCTOR (function) = is_constructor;
  TREE_NOTHROW (function) = nothrow;

  return function;
}

/* Build something of the form ptr->method (args)
   or object.method (args).  This can also build
   calls to constructors, and find friends.

   Member functions always take their class variable
   as a pointer.

   INSTANCE is a class instance.

   NAME is the name of the method desired, usually an IDENTIFIER_NODE.

   PARMS help to figure out what that NAME really refers to.

   BASETYPE_PATH, if non-NULL, contains a chain from the type of INSTANCE
   down to the real instance type to use for access checking.  We need this
   information to get protected accesses correct.

   FLAGS is the logical disjunction of zero or more LOOKUP_
   flags.  See cp-tree.h for more info.

   If this is all OK, calls build_function_call with the resolved
   member function.

   This function must also handle being called to perform
   initialization, promotion/coercion of arguments, and
   instantiation of default parameters.

   Note that NAME may refer to an instance variable name.  If
   `operator()()' is defined for the type of that field, then we return
   that result.  */

/* New overloading code.  */

typedef struct z_candidate z_candidate;

typedef struct candidate_warning candidate_warning;
struct candidate_warning {
  z_candidate *loser;
  candidate_warning *next;
};

struct z_candidate {
  /* The FUNCTION_DECL that will be called if this candidate is
     selected by overload resolution.  */
  tree fn;
  /* If not NULL_TREE, the first argument to use when calling this
     function.  */
  tree first_arg;
  /* The rest of the arguments to use when calling this function.  If
     there are no further arguments this may be NULL or it may be an
     empty vector.  */
  const VEC(tree,gc) *args;
  /* The implicit conversion sequences for each of the arguments to
     FN.  */
  conversion **convs;
  /* The number of implicit conversion sequences.  */
  size_t num_convs;
  /* If FN is a user-defined conversion, the standard conversion
     sequence from the type returned by FN to the desired destination
     type.  */
  conversion *second_conv;
  int viable;
  /* If FN is a member function, the binfo indicating the path used to
     qualify the name of FN at the call site.  This path is used to
     determine whether or not FN is accessible if it is selected by
     overload resolution.  The DECL_CONTEXT of FN will always be a
     (possibly improper) base of this binfo.  */
  tree access_path;
  /* If FN is a non-static member function, the binfo indicating the
     subobject to which the `this' pointer should be converted if FN
     is selected by overload resolution.  The type pointed to the by
     the `this' pointer must correspond to the most derived class
     indicated by the CONVERSION_PATH.  */
  tree conversion_path;
  tree template_decl;
  candidate_warning *warnings;
  z_candidate *next;
};

/* Returns true iff T is a null pointer constant in the sense of
   [conv.ptr].  */

bool
null_ptr_cst_p (tree t)
{
  /* [conv.ptr]

     A null pointer constant is an integral constant expression
     (_expr.const_) rvalue of integer type that evaluates to zero.  */
  t = integral_constant_value (t);
  if (t == null_node)
    return true;
  if (CP_INTEGRAL_TYPE_P (TREE_TYPE (t)) && integer_zerop (t))
    {
      STRIP_NOPS (t);
      if (!TREE_OVERFLOW (t))
	return true;
    }
  return false;
}

/* Returns nonzero if PARMLIST consists of only default parms and/or
   ellipsis.  */

bool
sufficient_parms_p (const_tree parmlist)
{
  for (; parmlist && parmlist != void_list_node;
       parmlist = TREE_CHAIN (parmlist))
    if (!TREE_PURPOSE (parmlist))
      return false;
  return true;
}

/* Allocate N bytes of memory from the conversion obstack.  The memory
   is zeroed before being returned.  */

static void *
conversion_obstack_alloc (size_t n)
{
  void *p;
  if (!conversion_obstack_initialized)
    {
      gcc_obstack_init (&conversion_obstack);
      conversion_obstack_initialized = true;
    }
  p = obstack_alloc (&conversion_obstack, n);
  memset (p, 0, n);
  return p;
}

/* Dynamically allocate a conversion.  */

static conversion *
alloc_conversion (conversion_kind kind)
{
  conversion *c;
  c = (conversion *) conversion_obstack_alloc (sizeof (conversion));
  c->kind = kind;
  return c;
}

#ifdef ENABLE_CHECKING

/* Make sure that all memory on the conversion obstack has been
   freed.  */

void
validate_conversion_obstack (void)
{
  if (conversion_obstack_initialized)
    gcc_assert ((obstack_next_free (&conversion_obstack)
		 == obstack_base (&conversion_obstack)));
}

#endif /* ENABLE_CHECKING */

/* Dynamically allocate an array of N conversions.  */

static conversion **
alloc_conversions (size_t n)
{
  return (conversion **) conversion_obstack_alloc (n * sizeof (conversion *));
}

static conversion *
build_conv (conversion_kind code, tree type, conversion *from)
{
  conversion *t;
  conversion_rank rank = CONVERSION_RANK (from);

  /* Note that the caller is responsible for filling in t->cand for
     user-defined conversions.  */
  t = alloc_conversion (code);
  t->type = type;
  t->u.next = from;

  switch (code)
    {
    case ck_ptr:
    case ck_pmem:
    case ck_base:
    case ck_std:
      if (rank < cr_std)
	rank = cr_std;
      break;

    case ck_qual:
      if (rank < cr_exact)
	rank = cr_exact;
      break;

    default:
      break;
    }
  t->rank = rank;
  t->user_conv_p = (code == ck_user || from->user_conv_p);
  t->bad_p = from->bad_p;
  t->base_p = false;
  return t;
}

/* Represent a conversion from CTOR, a braced-init-list, to TYPE, a
   specialization of std::initializer_list<T>, if such a conversion is
   possible.  */

static conversion *
build_list_conv (tree type, tree ctor, int flags)
{
  tree elttype = TREE_VEC_ELT (CLASSTYPE_TI_ARGS (type), 0);
  unsigned len = CONSTRUCTOR_NELTS (ctor);
  conversion **subconvs = alloc_conversions (len);
  conversion *t;
  unsigned i;
  tree val;

  FOR_EACH_CONSTRUCTOR_VALUE (CONSTRUCTOR_ELTS (ctor), i, val)
    {
      conversion *sub
	= implicit_conversion (elttype, TREE_TYPE (val), val,
			       false, flags);
      if (sub == NULL)
	return NULL;

      subconvs[i] = sub;
    }

  t = alloc_conversion (ck_list);
  t->type = type;
  t->u.list = subconvs;
  t->rank = cr_exact;

  for (i = 0; i < len; ++i)
    {
      conversion *sub = subconvs[i];
      if (sub->rank > t->rank)
	t->rank = sub->rank;
      if (sub->user_conv_p)
	t->user_conv_p = true;
      if (sub->bad_p)
	t->bad_p = true;
    }

  return t;
}

/* Represent a conversion from CTOR, a braced-init-list, to TYPE, an
   aggregate class, if such a conversion is possible.  */

static conversion *
build_aggr_conv (tree type, tree ctor, int flags)
{
  unsigned HOST_WIDE_INT i = 0;
  conversion *c;
  tree field = TYPE_FIELDS (type);

  for (; field; field = TREE_CHAIN (field), ++i)
    {
      if (TREE_CODE (field) != FIELD_DECL)
	continue;
      if (i < CONSTRUCTOR_NELTS (ctor))
	{
	  constructor_elt *ce = CONSTRUCTOR_ELT (ctor, i);
	  if (!can_convert_arg (TREE_TYPE (field), TREE_TYPE (ce->value),
				ce->value, flags))
	    return NULL;
	}
      else if (build_value_init (TREE_TYPE (field)) == error_mark_node)
	return NULL;
    }

  c = alloc_conversion (ck_aggr);
  c->type = type;
  c->rank = cr_exact;
  c->user_conv_p = true;
  c->u.next = NULL;
  return c;
}

/* Build a representation of the identity conversion from EXPR to
   itself.  The TYPE should match the type of EXPR, if EXPR is non-NULL.  */

static conversion *
build_identity_conv (tree type, tree expr)
{
  conversion *c;

  c = alloc_conversion (ck_identity);
  c->type = type;
  c->u.expr = expr;

  return c;
}

/* Converting from EXPR to TYPE was ambiguous in the sense that there
   were multiple user-defined conversions to accomplish the job.
   Build a conversion that indicates that ambiguity.  */

static conversion *
build_ambiguous_conv (tree type, tree expr)
{
  conversion *c;

  c = alloc_conversion (ck_ambig);
  c->type = type;
  c->u.expr = expr;

  return c;
}

tree
strip_top_quals (tree t)
{
  if (TREE_CODE (t) == ARRAY_TYPE)
    return t;
  return cp_build_qualified_type (t, 0);
}

/* Returns the standard conversion path (see [conv]) from type FROM to type
   TO, if any.  For proper handling of null pointer constants, you must
   also pass the expression EXPR to convert from.  If C_CAST_P is true,
   this conversion is coming from a C-style cast.  */

static conversion *
standard_conversion (tree to, tree from, tree expr, bool c_cast_p,
		     int flags)
{
  enum tree_code fcode, tcode;
  conversion *conv;
  bool fromref = false;

  to = non_reference (to);
  if (TREE_CODE (from) == REFERENCE_TYPE)
    {
      fromref = true;
      from = TREE_TYPE (from);
    }
  to = strip_top_quals (to);
  from = strip_top_quals (from);

  if ((TYPE_PTRFN_P (to) || TYPE_PTRMEMFUNC_P (to))
      && expr && type_unknown_p (expr))
    {
      tsubst_flags_t tflags = tf_conv;
      if (!(flags & LOOKUP_PROTECT))
	tflags |= tf_no_access_control;
      expr = instantiate_type (to, expr, tflags);
      if (expr == error_mark_node)
	return NULL;
      from = TREE_TYPE (expr);
    }

  fcode = TREE_CODE (from);
  tcode = TREE_CODE (to);

  conv = build_identity_conv (from, expr);
  if (fcode == FUNCTION_TYPE || fcode == ARRAY_TYPE)
    {
      from = type_decays_to (from);
      fcode = TREE_CODE (from);
      conv = build_conv (ck_lvalue, from, conv);
    }
  else if (fromref || (expr && lvalue_p (expr)))
    {
      if (expr)
	{
	  tree bitfield_type;
	  bitfield_type = is_bitfield_expr_with_lowered_type (expr);
	  if (bitfield_type)
	    {
	      from = strip_top_quals (bitfield_type);
	      fcode = TREE_CODE (from);
	    }
	}
      conv = build_conv (ck_rvalue, from, conv);
    }

   /* Allow conversion between `__complex__' data types.  */
  if (tcode == COMPLEX_TYPE && fcode == COMPLEX_TYPE)
    {
      /* The standard conversion sequence to convert FROM to TO is
	 the standard conversion sequence to perform componentwise
	 conversion.  */
      conversion *part_conv = standard_conversion
	(TREE_TYPE (to), TREE_TYPE (from), NULL_TREE, c_cast_p, flags);

      if (part_conv)
	{
	  conv = build_conv (part_conv->kind, to, conv);
	  conv->rank = part_conv->rank;
	}
      else
	conv = NULL;

      return conv;
    }

  if (same_type_p (from, to))
    return conv;

  if ((tcode == POINTER_TYPE || TYPE_PTR_TO_MEMBER_P (to))
      && expr && null_ptr_cst_p (expr))
    conv = build_conv (ck_std, to, conv);
  else if ((tcode == INTEGER_TYPE && fcode == POINTER_TYPE)
	   || (tcode == POINTER_TYPE && fcode == INTEGER_TYPE))
    {
      /* For backwards brain damage compatibility, allow interconversion of
	 pointers and integers with a pedwarn.  */
      conv = build_conv (ck_std, to, conv);
      conv->bad_p = true;
    }
  else if (UNSCOPED_ENUM_P (to) && fcode == INTEGER_TYPE)
    {
      /* For backwards brain damage compatibility, allow interconversion of
	 enums and integers with a pedwarn.  */
      conv = build_conv (ck_std, to, conv);
      conv->bad_p = true;
    }
  else if ((tcode == POINTER_TYPE && fcode == POINTER_TYPE)
	   || (TYPE_PTRMEM_P (to) && TYPE_PTRMEM_P (from)))
    {
      tree to_pointee;
      tree from_pointee;

      if (tcode == POINTER_TYPE
	  && same_type_ignoring_top_level_qualifiers_p (TREE_TYPE (from),
							TREE_TYPE (to)))
	;
      else if (VOID_TYPE_P (TREE_TYPE (to))
	       && !TYPE_PTRMEM_P (from)
	       && TREE_CODE (TREE_TYPE (from)) != FUNCTION_TYPE)
	{
	  from = build_pointer_type
	    (cp_build_qualified_type (void_type_node,
				      cp_type_quals (TREE_TYPE (from))));
	  conv = build_conv (ck_ptr, from, conv);
	}
      else if (TYPE_PTRMEM_P (from))
	{
	  tree fbase = TYPE_PTRMEM_CLASS_TYPE (from);
	  tree tbase = TYPE_PTRMEM_CLASS_TYPE (to);

	  if (DERIVED_FROM_P (fbase, tbase)
	      && (same_type_ignoring_top_level_qualifiers_p
		  (TYPE_PTRMEM_POINTED_TO_TYPE (from),
		   TYPE_PTRMEM_POINTED_TO_TYPE (to))))
	    {
	      from = build_ptrmem_type (tbase,
					TYPE_PTRMEM_POINTED_TO_TYPE (from));
	      conv = build_conv (ck_pmem, from, conv);
	    }
	  else if (!same_type_p (fbase, tbase))
	    return NULL;
	}
      else if (CLASS_TYPE_P (TREE_TYPE (from))
	       && CLASS_TYPE_P (TREE_TYPE (to))
	       /* [conv.ptr]

		  An rvalue of type "pointer to cv D," where D is a
		  class type, can be converted to an rvalue of type
		  "pointer to cv B," where B is a base class (clause
		  _class.derived_) of D.  If B is an inaccessible
		  (clause _class.access_) or ambiguous
		  (_class.member.lookup_) base class of D, a program
		  that necessitates this conversion is ill-formed.
		  Therefore, we use DERIVED_FROM_P, and do not check
		  access or uniqueness.  */
	       && DERIVED_FROM_P (TREE_TYPE (to), TREE_TYPE (from)))
	{
	  from =
	    cp_build_qualified_type (TREE_TYPE (to),
				     cp_type_quals (TREE_TYPE (from)));
	  from = build_pointer_type (from);
	  conv = build_conv (ck_ptr, from, conv);
	  conv->base_p = true;
	}

      if (tcode == POINTER_TYPE)
	{
	  to_pointee = TREE_TYPE (to);
	  from_pointee = TREE_TYPE (from);
	}
      else
	{
	  to_pointee = TYPE_PTRMEM_POINTED_TO_TYPE (to);
	  from_pointee = TYPE_PTRMEM_POINTED_TO_TYPE (from);
	}

      if (same_type_p (from, to))
	/* OK */;
      else if (c_cast_p && comp_ptr_ttypes_const (to, from))
	/* In a C-style cast, we ignore CV-qualification because we
	   are allowed to perform a static_cast followed by a
	   const_cast.  */
	conv = build_conv (ck_qual, to, conv);
      else if (!c_cast_p && comp_ptr_ttypes (to_pointee, from_pointee))
	conv = build_conv (ck_qual, to, conv);
      else if (expr && string_conv_p (to, expr, 0))
	/* converting from string constant to char *.  */
	conv = build_conv (ck_qual, to, conv);
      else if (ptr_reasonably_similar (to_pointee, from_pointee))
	{
	  conv = build_conv (ck_ptr, to, conv);
	  conv->bad_p = true;
	}
      else
	return NULL;

      from = to;
    }
  else if (TYPE_PTRMEMFUNC_P (to) && TYPE_PTRMEMFUNC_P (from))
    {
      tree fromfn = TREE_TYPE (TYPE_PTRMEMFUNC_FN_TYPE (from));
      tree tofn = TREE_TYPE (TYPE_PTRMEMFUNC_FN_TYPE (to));
      tree fbase = TREE_TYPE (TREE_VALUE (TYPE_ARG_TYPES (fromfn)));
      tree tbase = TREE_TYPE (TREE_VALUE (TYPE_ARG_TYPES (tofn)));

      if (!DERIVED_FROM_P (fbase, tbase)
	  || !same_type_p (TREE_TYPE (fromfn), TREE_TYPE (tofn))
	  || !compparms (TREE_CHAIN (TYPE_ARG_TYPES (fromfn)),
			 TREE_CHAIN (TYPE_ARG_TYPES (tofn)))
	  || cp_type_quals (fbase) != cp_type_quals (tbase))
	return NULL;

      from = cp_build_qualified_type (tbase, cp_type_quals (fbase));
      from = build_method_type_directly (from,
					 TREE_TYPE (fromfn),
					 TREE_CHAIN (TYPE_ARG_TYPES (fromfn)));
      from = build_ptrmemfunc_type (build_pointer_type (from));
      conv = build_conv (ck_pmem, from, conv);
      conv->base_p = true;
    }
  else if (tcode == BOOLEAN_TYPE)
    {
      /* [conv.bool]

	  An rvalue of arithmetic, unscoped enumeration, pointer, or
	  pointer to member type can be converted to an rvalue of type
	  bool.  */
      if (ARITHMETIC_TYPE_P (from)
	  || UNSCOPED_ENUM_P (from)
	  || fcode == POINTER_TYPE
	  || TYPE_PTR_TO_MEMBER_P (from))
	{
	  conv = build_conv (ck_std, to, conv);
	  if (fcode == POINTER_TYPE
	      || TYPE_PTRMEM_P (from)
	      || (TYPE_PTRMEMFUNC_P (from)
		  && conv->rank < cr_pbool))
	    conv->rank = cr_pbool;
	  return conv;
	}

      return NULL;
    }
  /* We don't check for ENUMERAL_TYPE here because there are no standard
     conversions to enum type.  */
  /* As an extension, allow conversion to complex type.  */
  else if (ARITHMETIC_TYPE_P (to))
    {
      if (! (INTEGRAL_CODE_P (fcode) || fcode == REAL_TYPE)
          || SCOPED_ENUM_P (from))
	return NULL;
      conv = build_conv (ck_std, to, conv);

      /* Give this a better rank if it's a promotion.  */
      if (same_type_p (to, type_promotes_to (from))
	  && conv->u.next->rank <= cr_promotion)
	conv->rank = cr_promotion;
    }
  else if (fcode == VECTOR_TYPE && tcode == VECTOR_TYPE
	   && vector_types_convertible_p (from, to, false))
    return build_conv (ck_std, to, conv);
  else if (MAYBE_CLASS_TYPE_P (to) && MAYBE_CLASS_TYPE_P (from)
	   && is_properly_derived_from (from, to))
    {
      if (conv->kind == ck_rvalue)
	conv = conv->u.next;
      conv = build_conv (ck_base, to, conv);
      /* The derived-to-base conversion indicates the initialization
	 of a parameter with base type from an object of a derived
	 type.  A temporary object is created to hold the result of
	 the conversion unless we're binding directly to a reference.  */
      conv->need_temporary_p = !(flags & LOOKUP_NO_TEMP_BIND);
    }
  else
    return NULL;

  if (flags & LOOKUP_NO_NARROWING)
    conv->check_narrowing = true;

  return conv;
}

/* Returns nonzero if T1 is reference-related to T2.  */

bool
reference_related_p (tree t1, tree t2)
{
  t1 = TYPE_MAIN_VARIANT (t1);
  t2 = TYPE_MAIN_VARIANT (t2);

  /* [dcl.init.ref]

     Given types "cv1 T1" and "cv2 T2," "cv1 T1" is reference-related
     to "cv2 T2" if T1 is the same type as T2, or T1 is a base class
     of T2.  */
  return (same_type_p (t1, t2)
	  || (CLASS_TYPE_P (t1) && CLASS_TYPE_P (t2)
	      && DERIVED_FROM_P (t1, t2)));
}

/* Returns nonzero if T1 is reference-compatible with T2.  */

static bool
reference_compatible_p (tree t1, tree t2)
{
  /* [dcl.init.ref]

     "cv1 T1" is reference compatible with "cv2 T2" if T1 is
     reference-related to T2 and cv1 is the same cv-qualification as,
     or greater cv-qualification than, cv2.  */
  return (reference_related_p (t1, t2)
	  && at_least_as_qualified_p (t1, t2));
}

/* Determine whether or not the EXPR (of class type S) can be
   converted to T as in [over.match.ref].  */

static conversion *
convert_class_to_reference (tree reference_type, tree s, tree expr, int flags)
{
  tree conversions;
  tree first_arg;
  conversion *conv;
  tree t;
  struct z_candidate *candidates;
  struct z_candidate *cand;
  bool any_viable_p;

  conversions = lookup_conversions (s);
  if (!conversions)
    return NULL;

  /* [over.match.ref]

     Assuming that "cv1 T" is the underlying type of the reference
     being initialized, and "cv S" is the type of the initializer
     expression, with S a class type, the candidate functions are
     selected as follows:

     --The conversion functions of S and its base classes are
       considered.  Those that are not hidden within S and yield type
       "reference to cv2 T2", where "cv1 T" is reference-compatible
       (_dcl.init.ref_) with "cv2 T2", are candidate functions.

     The argument list has one argument, which is the initializer
     expression.  */

  candidates = 0;

  /* Conceptually, we should take the address of EXPR and put it in
     the argument list.  Unfortunately, however, that can result in
     error messages, which we should not issue now because we are just
     trying to find a conversion operator.  Therefore, we use NULL,
     cast to the appropriate type.  */
  first_arg = build_int_cst (build_pointer_type (s), 0);

  t = TREE_TYPE (reference_type);

  for (; conversions; conversions = TREE_CHAIN (conversions))
    {
      tree fns = TREE_VALUE (conversions);

      for (; fns; fns = OVL_NEXT (fns))
	{
	  tree f = OVL_CURRENT (fns);
	  tree t2 = TREE_TYPE (TREE_TYPE (f));

	  if (DECL_NONCONVERTING_P (f)
	      && (flags & LOOKUP_ONLYCONVERTING))
	    continue;

	  cand = NULL;

	  /* If this is a template function, try to get an exact
	     match.  */
	  if (TREE_CODE (f) == TEMPLATE_DECL)
	    {
	      cand = add_template_candidate (&candidates,
					     f, s,
					     NULL_TREE,
					     first_arg,
					     NULL,
					     reference_type,
					     TYPE_BINFO (s),
					     TREE_PURPOSE (conversions),
					     LOOKUP_NORMAL,
					     DEDUCE_CONV);

	      if (cand)
		{
		  /* Now, see if the conversion function really returns
		     an lvalue of the appropriate type.  From the
		     point of view of unification, simply returning an
		     rvalue of the right type is good enough.  */
		  f = cand->fn;
		  t2 = TREE_TYPE (TREE_TYPE (f));
		  if (TREE_CODE (t2) != REFERENCE_TYPE
		      || !reference_compatible_p (t, TREE_TYPE (t2)))
		    {
		      candidates = candidates->next;
		      cand = NULL;
		    }
		}
	    }
	  else if (TREE_CODE (t2) == REFERENCE_TYPE
		   && reference_compatible_p (t, TREE_TYPE (t2)))
	    cand = add_function_candidate (&candidates, f, s, first_arg,
					   NULL, TYPE_BINFO (s),
					   TREE_PURPOSE (conversions),
					   LOOKUP_NORMAL);

	  if (cand)
	    {
	      conversion *identity_conv;
	      /* Build a standard conversion sequence indicating the
		 binding from the reference type returned by the
		 function to the desired REFERENCE_TYPE.  */
	      identity_conv
		= build_identity_conv (TREE_TYPE (TREE_TYPE
						  (TREE_TYPE (cand->fn))),
				       NULL_TREE);
	      cand->second_conv
		= (direct_reference_binding
		   (reference_type, identity_conv));
	      cand->second_conv->rvaluedness_matches_p
		= TYPE_REF_IS_RVALUE (TREE_TYPE (TREE_TYPE (cand->fn)))
		  == TYPE_REF_IS_RVALUE (reference_type);
	      cand->second_conv->bad_p |= cand->convs[0]->bad_p;

              /* Don't allow binding of lvalues to rvalue references.  */
              if (TYPE_REF_IS_RVALUE (reference_type)
                  && !TYPE_REF_IS_RVALUE (TREE_TYPE (TREE_TYPE (cand->fn))))
                cand->second_conv->bad_p = true;
	    }
	}
    }

  candidates = splice_viable (candidates, pedantic, &any_viable_p);
  /* If none of the conversion functions worked out, let our caller
     know.  */
  if (!any_viable_p)
    return NULL;

  cand = tourney (candidates);
  if (!cand)
    return NULL;

  /* Now that we know that this is the function we're going to use fix
     the dummy first argument.  */
  gcc_assert (cand->first_arg == NULL_TREE
	      || integer_zerop (cand->first_arg));
  cand->first_arg = build_this (expr);

  /* Build a user-defined conversion sequence representing the
     conversion.  */
  conv = build_conv (ck_user,
		     TREE_TYPE (TREE_TYPE (cand->fn)),
		     build_identity_conv (TREE_TYPE (expr), expr));
  conv->cand = cand;

  if (cand->viable == -1)
    conv->bad_p = true;

  /* Merge it with the standard conversion sequence from the
     conversion function's return type to the desired type.  */
  cand->second_conv = merge_conversion_sequences (conv, cand->second_conv);

  return cand->second_conv;
}

/* A reference of the indicated TYPE is being bound directly to the
   expression represented by the implicit conversion sequence CONV.
   Return a conversion sequence for this binding.  */

static conversion *
direct_reference_binding (tree type, conversion *conv)
{
  tree t;

  gcc_assert (TREE_CODE (type) == REFERENCE_TYPE);
  gcc_assert (TREE_CODE (conv->type) != REFERENCE_TYPE);

  t = TREE_TYPE (type);

  /* [over.ics.rank]

     When a parameter of reference type binds directly
     (_dcl.init.ref_) to an argument expression, the implicit
     conversion sequence is the identity conversion, unless the
     argument expression has a type that is a derived class of the
     parameter type, in which case the implicit conversion sequence is
     a derived-to-base Conversion.

     If the parameter binds directly to the result of applying a
     conversion function to the argument expression, the implicit
     conversion sequence is a user-defined conversion sequence
     (_over.ics.user_), with the second standard conversion sequence
     either an identity conversion or, if the conversion function
     returns an entity of a type that is a derived class of the
     parameter type, a derived-to-base conversion.  */
  if (!same_type_ignoring_top_level_qualifiers_p (t, conv->type))
    {
      /* Represent the derived-to-base conversion.  */
      conv = build_conv (ck_base, t, conv);
      /* We will actually be binding to the base-class subobject in
	 the derived class, so we mark this conversion appropriately.
	 That way, convert_like knows not to generate a temporary.  */
      conv->need_temporary_p = false;
    }
  return build_conv (ck_ref_bind, type, conv);
}

/* Returns the conversion path from type FROM to reference type TO for
   purposes of reference binding.  For lvalue binding, either pass a
   reference type to FROM or an lvalue expression to EXPR.  If the
   reference will be bound to a temporary, NEED_TEMPORARY_P is set for
   the conversion returned.  If C_CAST_P is true, this
   conversion is coming from a C-style cast.  */

static conversion *
reference_binding (tree rto, tree rfrom, tree expr, bool c_cast_p, int flags)
{
  conversion *conv = NULL;
  tree to = TREE_TYPE (rto);
  tree from = rfrom;
  tree tfrom;
  bool related_p;
  bool compatible_p;
  cp_lvalue_kind is_lvalue = clk_none;

  if (TREE_CODE (to) == FUNCTION_TYPE && expr && type_unknown_p (expr))
    {
      expr = instantiate_type (to, expr, tf_none);
      if (expr == error_mark_node)
	return NULL;
      from = TREE_TYPE (expr);
    }

  if (TREE_CODE (from) == REFERENCE_TYPE)
    {
      /* Anything with reference type is an lvalue.  */
      is_lvalue = clk_ordinary;
      from = TREE_TYPE (from);
    }

  if (expr && BRACE_ENCLOSED_INITIALIZER_P (expr))
    {
      maybe_warn_cpp0x ("extended initializer lists");
      conv = implicit_conversion (to, from, expr, c_cast_p,
				  flags);
      if (!CLASS_TYPE_P (to)
	  && CONSTRUCTOR_NELTS (expr) == 1)
	{
	  expr = CONSTRUCTOR_ELT (expr, 0)->value;
	  from = TREE_TYPE (expr);
	}
    }

  if (is_lvalue == clk_none && expr)
    is_lvalue = real_lvalue_p (expr);

  tfrom = from;
  if ((is_lvalue & clk_bitfield) != 0)
    tfrom = unlowered_expr_type (expr);

  /* Figure out whether or not the types are reference-related and
     reference compatible.  We have do do this after stripping
     references from FROM.  */
  related_p = reference_related_p (to, tfrom);
  /* If this is a C cast, first convert to an appropriately qualified
     type, so that we can later do a const_cast to the desired type.  */
  if (related_p && c_cast_p
      && !at_least_as_qualified_p (to, tfrom))
    to = build_qualified_type (to, cp_type_quals (tfrom));
  compatible_p = reference_compatible_p (to, tfrom);

  /* Directly bind reference when target expression's type is compatible with
     the reference and expression is an lvalue. In DR391, the wording in
     [8.5.3/5 dcl.init.ref] is changed to also require direct bindings for
     const and rvalue references to rvalues of compatible class type.
     We should also do direct bindings for non-class "rvalues" derived from
     rvalue references.  */
  if (compatible_p
      && (is_lvalue
	  || (((CP_TYPE_CONST_NON_VOLATILE_P (to)
		&& !(flags & LOOKUP_NO_TEMP_BIND))
	       || TYPE_REF_IS_RVALUE (rto))
	      && (CLASS_TYPE_P (from) || (expr && lvalue_p (expr))))))
    {
      /* [dcl.init.ref]

	 If the initializer expression

	 -- is an lvalue (but not an lvalue for a bit-field), and "cv1 T1"
	    is reference-compatible with "cv2 T2,"

	 the reference is bound directly to the initializer expression
	 lvalue.

	 [...]
	 If the initializer expression is an rvalue, with T2 a class type,
	 and "cv1 T1" is reference-compatible with "cv2 T2", the reference
	 is bound to the object represented by the rvalue or to a sub-object
	 within that object.  */

      conv = build_identity_conv (tfrom, expr);
      conv = direct_reference_binding (rto, conv);

      if (flags & LOOKUP_PREFER_RVALUE)
	/* The top-level caller requested that we pretend that the lvalue
	   be treated as an rvalue.  */
	conv->rvaluedness_matches_p = TYPE_REF_IS_RVALUE (rto);
      else
	conv->rvaluedness_matches_p 
          = (TYPE_REF_IS_RVALUE (rto) == !is_lvalue);

      if ((is_lvalue & clk_bitfield) != 0
	  || ((is_lvalue & clk_packed) != 0 && !TYPE_PACKED (to)))
	/* For the purposes of overload resolution, we ignore the fact
	   this expression is a bitfield or packed field. (In particular,
	   [over.ics.ref] says specifically that a function with a
	   non-const reference parameter is viable even if the
	   argument is a bitfield.)

	   However, when we actually call the function we must create
	   a temporary to which to bind the reference.  If the
	   reference is volatile, or isn't const, then we cannot make
	   a temporary, so we just issue an error when the conversion
	   actually occurs.  */
	conv->need_temporary_p = true;

      /* Don't allow binding of lvalues to rvalue references.  */
      if (is_lvalue && TYPE_REF_IS_RVALUE (rto)
          && !(flags & LOOKUP_PREFER_RVALUE))
	conv->bad_p = true;

      return conv;
    }
  /* [class.conv.fct] A conversion function is never used to convert a
     (possibly cv-qualified) object to the (possibly cv-qualified) same
     object type (or a reference to it), to a (possibly cv-qualified) base
     class of that type (or a reference to it).... */
  else if (CLASS_TYPE_P (from) && !related_p
	   && !(flags & LOOKUP_NO_CONVERSION))
    {
      /* [dcl.init.ref]

	 If the initializer expression

	 -- has a class type (i.e., T2 is a class type) can be
	    implicitly converted to an lvalue of type "cv3 T3," where
	    "cv1 T1" is reference-compatible with "cv3 T3".  (this
	    conversion is selected by enumerating the applicable
	    conversion functions (_over.match.ref_) and choosing the
	    best one through overload resolution.  (_over.match_).

	the reference is bound to the lvalue result of the conversion
	in the second case.  */
      conv = convert_class_to_reference (rto, from, expr, flags);
      if (conv)
	return conv;
    }

  /* From this point on, we conceptually need temporaries, even if we
     elide them.  Only the cases above are "direct bindings".  */
  if (flags & LOOKUP_NO_TEMP_BIND)
    return NULL;

  /* [over.ics.rank]

     When a parameter of reference type is not bound directly to an
     argument expression, the conversion sequence is the one required
     to convert the argument expression to the underlying type of the
     reference according to _over.best.ics_.  Conceptually, this
     conversion sequence corresponds to copy-initializing a temporary
     of the underlying type with the argument expression.  Any
     difference in top-level cv-qualification is subsumed by the
     initialization itself and does not constitute a conversion.  */

  /* [dcl.init.ref]

     Otherwise, the reference shall be to a non-volatile const type.

     Under C++0x, [8.5.3/5 dcl.init.ref] it may also be an rvalue reference */
  if (!CP_TYPE_CONST_NON_VOLATILE_P (to) && !TYPE_REF_IS_RVALUE (rto))
    return NULL;

  /* [dcl.init.ref]

     Otherwise, a temporary of type "cv1 T1" is created and
     initialized from the initializer expression using the rules for a
     non-reference copy initialization.  If T1 is reference-related to
     T2, cv1 must be the same cv-qualification as, or greater
     cv-qualification than, cv2; otherwise, the program is ill-formed.  */
  if (related_p && !at_least_as_qualified_p (to, from))
    return NULL;

  /* We're generating a temporary now, but don't bind any more in the
     conversion (specifically, don't slice the temporary returned by a
     conversion operator).  */
  flags |= LOOKUP_NO_TEMP_BIND;

  /* Temporaries are copy-initialized, except for this hack to allow
     explicit conversion ops to the copy ctor.  See also
     add_function_candidate.  */
  if (!(flags & LOOKUP_COPY_PARM))
    flags |= LOOKUP_ONLYCONVERTING;

  if (!conv)
    conv = implicit_conversion (to, from, expr, c_cast_p,
				flags);
  if (!conv)
    return NULL;

  conv = build_conv (ck_ref_bind, rto, conv);
  /* This reference binding, unlike those above, requires the
     creation of a temporary.  */
  conv->need_temporary_p = true;
  conv->rvaluedness_matches_p = TYPE_REF_IS_RVALUE (rto);

  return conv;
}

/* Returns the implicit conversion sequence (see [over.ics]) from type
   FROM to type TO.  The optional expression EXPR may affect the
   conversion.  FLAGS are the usual overloading flags.  If C_CAST_P is
   true, this conversion is coming from a C-style cast.  */

static conversion *
implicit_conversion (tree to, tree from, tree expr, bool c_cast_p,
		     int flags)
{
  conversion *conv;

  if (from == error_mark_node || to == error_mark_node
      || expr == error_mark_node)
    return NULL;

  if (TREE_CODE (to) == REFERENCE_TYPE)
    conv = reference_binding (to, from, expr, c_cast_p, flags);
  else
    conv = standard_conversion (to, from, expr, c_cast_p, flags);

  if (conv)
    return conv;

  if (expr && BRACE_ENCLOSED_INITIALIZER_P (expr))
    {
      if (is_std_init_list (to))
	return build_list_conv (to, expr, flags);

      /* Allow conversion from an initializer-list with one element to a
	 scalar type.  */
      if (SCALAR_TYPE_P (to))
	{
	  int nelts = CONSTRUCTOR_NELTS (expr);
	  tree elt;

	  if (nelts == 0)
	    elt = integer_zero_node;
	  else if (nelts == 1)
	    elt = CONSTRUCTOR_ELT (expr, 0)->value;
	  else
	    elt = error_mark_node;

	  conv = implicit_conversion (to, TREE_TYPE (elt), elt,
				      c_cast_p, flags);
	  if (conv)
	    {
	      conv->check_narrowing = true;
	      if (BRACE_ENCLOSED_INITIALIZER_P (elt))
		/* Too many levels of braces, i.e. '{{1}}'.  */
		conv->bad_p = true;
	      return conv;
	    }
	}
    }

  if (expr != NULL_TREE
      && (MAYBE_CLASS_TYPE_P (from)
	  || MAYBE_CLASS_TYPE_P (to))
      && (flags & LOOKUP_NO_CONVERSION) == 0)
    {
      struct z_candidate *cand;
      int convflags = (flags & (LOOKUP_NO_TEMP_BIND|LOOKUP_ONLYCONVERTING));

      if (CLASS_TYPE_P (to)
	  && !CLASSTYPE_NON_AGGREGATE (complete_type (to))
	  && BRACE_ENCLOSED_INITIALIZER_P (expr))
	return build_aggr_conv (to, expr, flags);

      cand = build_user_type_conversion_1 (to, expr, convflags);
      if (cand)
	conv = cand->second_conv;

      /* We used to try to bind a reference to a temporary here, but that
	 is now handled after the recursive call to this function at the end
	 of reference_binding.  */
      return conv;
    }

  return NULL;
}

/* Add a new entry to the list of candidates.  Used by the add_*_candidate
   functions.  ARGS will not be changed until a single candidate is
   selected.  */

static struct z_candidate *
add_candidate (struct z_candidate **candidates,
	       tree fn, tree first_arg, const VEC(tree,gc) *args,
	       size_t num_convs, conversion **convs,
	       tree access_path, tree conversion_path,
	       int viable)
{
  struct z_candidate *cand = (struct z_candidate *)
    conversion_obstack_alloc (sizeof (struct z_candidate));

  cand->fn = fn;
  cand->first_arg = first_arg;
  cand->args = args;
  cand->convs = convs;
  cand->num_convs = num_convs;
  cand->access_path = access_path;
  cand->conversion_path = conversion_path;
  cand->viable = viable;
  cand->next = *candidates;
  *candidates = cand;

  return cand;
}

/* Create an overload candidate for the function or method FN called
   with the argument list FIRST_ARG/ARGS and add it to CANDIDATES.
   FLAGS is passed on to implicit_conversion.

   This does not change ARGS.

   CTYPE, if non-NULL, is the type we want to pretend this function
   comes from for purposes of overload resolution.  */

static struct z_candidate *
add_function_candidate (struct z_candidate **candidates,
			tree fn, tree ctype, tree first_arg,
			const VEC(tree,gc) *args, tree access_path,
			tree conversion_path, int flags)
{
  tree parmlist = TYPE_ARG_TYPES (TREE_TYPE (fn));
  int i, len;
  conversion **convs;
  tree parmnode;
  tree orig_first_arg = first_arg;
  int skip;
  int viable = 1;

  /* At this point we should not see any functions which haven't been
     explicitly declared, except for friend functions which will have
     been found using argument dependent lookup.  */
  gcc_assert (!DECL_ANTICIPATED (fn) || DECL_HIDDEN_FRIEND_P (fn));

  /* The `this', `in_chrg' and VTT arguments to constructors are not
     considered in overload resolution.  */
  if (DECL_CONSTRUCTOR_P (fn))
    {
      parmlist = skip_artificial_parms_for (fn, parmlist);
      skip = num_artificial_parms_for (fn);
      if (skip > 0 && first_arg != NULL_TREE)
	{
	  --skip;
	  first_arg = NULL_TREE;
	}
    }
  else
    skip = 0;

  len = VEC_length (tree, args) - skip + (first_arg != NULL_TREE ? 1 : 0);
  convs = alloc_conversions (len);

  /* 13.3.2 - Viable functions [over.match.viable]
     First, to be a viable function, a candidate function shall have enough
     parameters to agree in number with the arguments in the list.

     We need to check this first; otherwise, checking the ICSes might cause
     us to produce an ill-formed template instantiation.  */

  parmnode = parmlist;
  for (i = 0; i < len; ++i)
    {
      if (parmnode == NULL_TREE || parmnode == void_list_node)
	break;
      parmnode = TREE_CHAIN (parmnode);
    }

  if (i < len && parmnode)
    viable = 0;

  /* Make sure there are default args for the rest of the parms.  */
  else if (!sufficient_parms_p (parmnode))
    viable = 0;

  if (! viable)
    goto out;

  /* Second, for F to be a viable function, there shall exist for each
     argument an implicit conversion sequence that converts that argument
     to the corresponding parameter of F.  */

  parmnode = parmlist;

  for (i = 0; i < len; ++i)
    {
      tree arg, argtype;
      conversion *t;
      int is_this;

      if (parmnode == void_list_node)
	break;

      if (i == 0 && first_arg != NULL_TREE)
	arg = first_arg;
      else
	arg = VEC_index (tree, args,
			 i + skip - (first_arg != NULL_TREE ? 1 : 0));
      argtype = lvalue_type (arg);

      is_this = (i == 0 && DECL_NONSTATIC_MEMBER_FUNCTION_P (fn)
		 && ! DECL_CONSTRUCTOR_P (fn));

      if (parmnode)
	{
	  tree parmtype = TREE_VALUE (parmnode);
	  int lflags = flags;

	  /* The type of the implicit object parameter ('this') for
	     overload resolution is not always the same as for the
	     function itself; conversion functions are considered to
	     be members of the class being converted, and functions
	     introduced by a using-declaration are considered to be
	     members of the class that uses them.

	     Since build_over_call ignores the ICS for the `this'
	     parameter, we can just change the parm type.  */
	  if (ctype && is_this)
	    {
	      parmtype
		= build_qualified_type (ctype,
					TYPE_QUALS (TREE_TYPE (parmtype)));
	      parmtype = build_pointer_type (parmtype);
	    }

	  if (ctype && i == 0 && DECL_COPY_CONSTRUCTOR_P (fn))
	    {
	      /* Hack: Direct-initialize copy parm (i.e. suppress
		 LOOKUP_ONLYCONVERTING) to make explicit conversion ops
		 work.  See also reference_binding.  */
	      lflags |= LOOKUP_COPY_PARM;
	      if (flags & LOOKUP_NO_COPY_CTOR_CONVERSION)
		lflags |= LOOKUP_NO_CONVERSION;
	    }
	  else
	    lflags |= LOOKUP_ONLYCONVERTING;

	  t = implicit_conversion (parmtype, argtype, arg,
				   /*c_cast_p=*/false, lflags);
	}
      else
	{
	  t = build_identity_conv (argtype, arg);
	  t->ellipsis_p = true;
	}

      if (t && is_this)
	t->this_p = true;

      convs[i] = t;
      if (! t)
	{
	  viable = 0;
	  break;
	}

      if (t->bad_p)
	viable = -1;

      if (parmnode)
	parmnode = TREE_CHAIN (parmnode);
    }

 out:
  return add_candidate (candidates, fn, orig_first_arg, args, len, convs,
			access_path, conversion_path, viable);
}

/* Create an overload candidate for the conversion function FN which will
   be invoked for expression OBJ, producing a pointer-to-function which
   will in turn be called with the argument list FIRST_ARG/ARGLIST,
   and add it to CANDIDATES.  This does not change ARGLIST.  FLAGS is
   passed on to implicit_conversion.

   Actually, we don't really care about FN; we care about the type it
   converts to.  There may be multiple conversion functions that will
   convert to that type, and we rely on build_user_type_conversion_1 to
   choose the best one; so when we create our candidate, we record the type
   instead of the function.  */

static struct z_candidate *
add_conv_candidate (struct z_candidate **candidates, tree fn, tree obj,
		    tree first_arg, const VEC(tree,gc) *arglist,
		    tree access_path, tree conversion_path)
{
  tree totype = TREE_TYPE (TREE_TYPE (fn));
  int i, len, viable, flags;
  tree parmlist, parmnode;
  conversion **convs;

  for (parmlist = totype; TREE_CODE (parmlist) != FUNCTION_TYPE; )
    parmlist = TREE_TYPE (parmlist);
  parmlist = TYPE_ARG_TYPES (parmlist);

  len = VEC_length (tree, arglist) + (first_arg != NULL_TREE ? 1 : 0) + 1;
  convs = alloc_conversions (len);
  parmnode = parmlist;
  viable = 1;
  flags = LOOKUP_IMPLICIT;

  /* Don't bother looking up the same type twice.  */
  if (*candidates && (*candidates)->fn == totype)
    return NULL;

  for (i = 0; i < len; ++i)
    {
      tree arg, argtype;
      conversion *t;

      if (i == 0)
	arg = obj;
      else if (i == 1 && first_arg != NULL_TREE)
	arg = first_arg;
      else
	arg = VEC_index (tree, arglist,
			 i - (first_arg != NULL_TREE ? 1 : 0) - 1);
      argtype = lvalue_type (arg);

      if (i == 0)
	t = implicit_conversion (totype, argtype, arg, /*c_cast_p=*/false,
				 flags);
      else if (parmnode == void_list_node)
	break;
      else if (parmnode)
	t = implicit_conversion (TREE_VALUE (parmnode), argtype, arg,
				 /*c_cast_p=*/false, flags);
      else
	{
	  t = build_identity_conv (argtype, arg);
	  t->ellipsis_p = true;
	}

      convs[i] = t;
      if (! t)
	break;

      if (t->bad_p)
	viable = -1;

      if (i == 0)
	continue;

      if (parmnode)
	parmnode = TREE_CHAIN (parmnode);
    }

  if (i < len)
    viable = 0;

  if (!sufficient_parms_p (parmnode))
    viable = 0;

  return add_candidate (candidates, totype, first_arg, arglist, len, convs,
			access_path, conversion_path, viable);
}

static void
build_builtin_candidate (struct z_candidate **candidates, tree fnname,
			 tree type1, tree type2, tree *args, tree *argtypes,
			 int flags)
{
  conversion *t;
  conversion **convs;
  size_t num_convs;
  int viable = 1, i;
  tree types[2];

  types[0] = type1;
  types[1] = type2;

  num_convs =  args[2] ? 3 : (args[1] ? 2 : 1);
  convs = alloc_conversions (num_convs);
  flags |= LOOKUP_ONLYCONVERTING;

  for (i = 0; i < 2; ++i)
    {
      if (! args[i])
	break;

      t = implicit_conversion (types[i], argtypes[i], args[i],
			       /*c_cast_p=*/false, flags);
      if (! t)
	{
	  viable = 0;
	  /* We need something for printing the candidate.  */
	  t = build_identity_conv (types[i], NULL_TREE);
	}
      else if (t->bad_p)
	viable = 0;
      convs[i] = t;
    }

  /* For COND_EXPR we rearranged the arguments; undo that now.  */
  if (args[2])
    {
      convs[2] = convs[1];
      convs[1] = convs[0];
      t = implicit_conversion (boolean_type_node, argtypes[2], args[2],
			       /*c_cast_p=*/false, flags);
      if (t)
	convs[0] = t;
      else
	viable = 0;
    }

  add_candidate (candidates, fnname, /*first_arg=*/NULL_TREE, /*args=*/NULL,
		 num_convs, convs,
		 /*access_path=*/NULL_TREE,
		 /*conversion_path=*/NULL_TREE,
		 viable);
}

static bool
is_complete (tree t)
{
  return COMPLETE_TYPE_P (complete_type (t));
}

/* Returns nonzero if TYPE is a promoted arithmetic type.  */

static bool
promoted_arithmetic_type_p (tree type)
{
  /* [over.built]

     In this section, the term promoted integral type is used to refer
     to those integral types which are preserved by integral promotion
     (including e.g.  int and long but excluding e.g.  char).
     Similarly, the term promoted arithmetic type refers to promoted
     integral types plus floating types.  */
  return ((CP_INTEGRAL_TYPE_P (type)
	   && same_type_p (type_promotes_to (type), type))
	  || TREE_CODE (type) == REAL_TYPE);
}

/* Create any builtin operator overload candidates for the operator in
   question given the converted operand types TYPE1 and TYPE2.  The other
   args are passed through from add_builtin_candidates to
   build_builtin_candidate.

   TYPE1 and TYPE2 may not be permissible, and we must filter them.
   If CODE is requires candidates operands of the same type of the kind
   of which TYPE1 and TYPE2 are, we add both candidates
   CODE (TYPE1, TYPE1) and CODE (TYPE2, TYPE2).  */

static void
add_builtin_candidate (struct z_candidate **candidates, enum tree_code code,
		       enum tree_code code2, tree fnname, tree type1,
		       tree type2, tree *args, tree *argtypes, int flags)
{
  switch (code)
    {
    case POSTINCREMENT_EXPR:
    case POSTDECREMENT_EXPR:
      args[1] = integer_zero_node;
      type2 = integer_type_node;
      break;
    default:
      break;
    }

  switch (code)
    {

/* 4 For every pair T, VQ), where T is an arithmetic or  enumeration  type,
     and  VQ  is  either  volatile or empty, there exist candidate operator
     functions of the form
	     VQ T&   operator++(VQ T&);
	     T       operator++(VQ T&, int);
   5 For every pair T, VQ), where T is an enumeration type or an arithmetic
     type  other than bool, and VQ is either volatile or empty, there exist
     candidate operator functions of the form
	     VQ T&   operator--(VQ T&);
	     T       operator--(VQ T&, int);
   6 For every pair T, VQ), where T is  a  cv-qualified  or  cv-unqualified
     complete  object type, and VQ is either volatile or empty, there exist
     candidate operator functions of the form
	     T*VQ&   operator++(T*VQ&);
	     T*VQ&   operator--(T*VQ&);
	     T*      operator++(T*VQ&, int);
	     T*      operator--(T*VQ&, int);  */

    case POSTDECREMENT_EXPR:
    case PREDECREMENT_EXPR:
      if (TREE_CODE (type1) == BOOLEAN_TYPE)
	return;
    case POSTINCREMENT_EXPR:
    case PREINCREMENT_EXPR:
      if (ARITHMETIC_TYPE_P (type1) || TYPE_PTROB_P (type1))
	{
	  type1 = build_reference_type (type1);
	  break;
	}
      return;

/* 7 For every cv-qualified or cv-unqualified complete object type T, there
     exist candidate operator functions of the form

	     T&      operator*(T*);

   8 For every function type T, there exist candidate operator functions of
     the form
	     T&      operator*(T*);  */

    case INDIRECT_REF:
      if (TREE_CODE (type1) == POINTER_TYPE
	  && (TYPE_PTROB_P (type1)
	      || TREE_CODE (TREE_TYPE (type1)) == FUNCTION_TYPE))
	break;
      return;

/* 9 For every type T, there exist candidate operator functions of the form
	     T*      operator+(T*);

   10For  every  promoted arithmetic type T, there exist candidate operator
     functions of the form
	     T       operator+(T);
	     T       operator-(T);  */

    case UNARY_PLUS_EXPR: /* unary + */
      if (TREE_CODE (type1) == POINTER_TYPE)
	break;
    case NEGATE_EXPR:
      if (ARITHMETIC_TYPE_P (type1))
	break;
      return;

/* 11For every promoted integral type T,  there  exist  candidate  operator
     functions of the form
	     T       operator~(T);  */

    case BIT_NOT_EXPR:
      if (INTEGRAL_OR_UNSCOPED_ENUMERATION_TYPE_P (type1))
	break;
      return;

/* 12For every quintuple C1, C2, T, CV1, CV2), where C2 is a class type, C1
     is the same type as C2 or is a derived class of C2, T  is  a  complete
     object type or a function type, and CV1 and CV2 are cv-qualifier-seqs,
     there exist candidate operator functions of the form
	     CV12 T& operator->*(CV1 C1*, CV2 T C2::*);
     where CV12 is the union of CV1 and CV2.  */

    case MEMBER_REF:
      if (TREE_CODE (type1) == POINTER_TYPE
	  && TYPE_PTR_TO_MEMBER_P (type2))
	{
	  tree c1 = TREE_TYPE (type1);
	  tree c2 = TYPE_PTRMEM_CLASS_TYPE (type2);

	  if (MAYBE_CLASS_TYPE_P (c1) && DERIVED_FROM_P (c2, c1)
	      && (TYPE_PTRMEMFUNC_P (type2)
		  || is_complete (TYPE_PTRMEM_POINTED_TO_TYPE (type2))))
	    break;
	}
      return;

/* 13For every pair of promoted arithmetic types L and R, there exist  can-
     didate operator functions of the form
	     LR      operator*(L, R);
	     LR      operator/(L, R);
	     LR      operator+(L, R);
	     LR      operator-(L, R);
	     bool    operator<(L, R);
	     bool    operator>(L, R);
	     bool    operator<=(L, R);
	     bool    operator>=(L, R);
	     bool    operator==(L, R);
	     bool    operator!=(L, R);
     where  LR  is  the  result of the usual arithmetic conversions between
     types L and R.

   14For every pair of types T and I, where T  is  a  cv-qualified  or  cv-
     unqualified  complete  object  type and I is a promoted integral type,
     there exist candidate operator functions of the form
	     T*      operator+(T*, I);
	     T&      operator[](T*, I);
	     T*      operator-(T*, I);
	     T*      operator+(I, T*);
	     T&      operator[](I, T*);

   15For every T, where T is a pointer to complete object type, there exist
     candidate operator functions of the form112)
	     ptrdiff_t operator-(T, T);

   16For every pointer or enumeration type T, there exist candidate operator
     functions of the form
	     bool    operator<(T, T);
	     bool    operator>(T, T);
	     bool    operator<=(T, T);
	     bool    operator>=(T, T);
	     bool    operator==(T, T);
	     bool    operator!=(T, T);

   17For every pointer to member type T,  there  exist  candidate  operator
     functions of the form
	     bool    operator==(T, T);
	     bool    operator!=(T, T);  */

    case MINUS_EXPR:
      if (TYPE_PTROB_P (type1) && TYPE_PTROB_P (type2))
	break;
      if (TYPE_PTROB_P (type1)
	  && INTEGRAL_OR_UNSCOPED_ENUMERATION_TYPE_P (type2))
	{
	  type2 = ptrdiff_type_node;
	  break;
	}
    case MULT_EXPR:
    case TRUNC_DIV_EXPR:
      if (ARITHMETIC_TYPE_P (type1) && ARITHMETIC_TYPE_P (type2))
	break;
      return;

    case EQ_EXPR:
    case NE_EXPR:
      if ((TYPE_PTRMEMFUNC_P (type1) && TYPE_PTRMEMFUNC_P (type2))
	  || (TYPE_PTRMEM_P (type1) && TYPE_PTRMEM_P (type2)))
	break;
      if (TYPE_PTR_TO_MEMBER_P (type1) && null_ptr_cst_p (args[1]))
	{
	  type2 = type1;
	  break;
	}
      if (TYPE_PTR_TO_MEMBER_P (type2) && null_ptr_cst_p (args[0]))
	{
	  type1 = type2;
	  break;
	}
      /* Fall through.  */
    case LT_EXPR:
    case GT_EXPR:
    case LE_EXPR:
    case GE_EXPR:
    case MAX_EXPR:
    case MIN_EXPR:
      if (ARITHMETIC_TYPE_P (type1) && ARITHMETIC_TYPE_P (type2))
	break;
      if (TYPE_PTR_P (type1) && TYPE_PTR_P (type2))
	break;
      if (TREE_CODE (type1) == ENUMERAL_TYPE 
	  && TREE_CODE (type2) == ENUMERAL_TYPE)
	break;
      if (TYPE_PTR_P (type1) 
	  && null_ptr_cst_p (args[1])
	  && !uses_template_parms (type1))
	{
	  type2 = type1;
	  break;
	}
      if (null_ptr_cst_p (args[0]) 
	  && TYPE_PTR_P (type2)
	  && !uses_template_parms (type2))
	{
	  type1 = type2;
	  break;
	}
      return;

    case PLUS_EXPR:
      if (ARITHMETIC_TYPE_P (type1) && ARITHMETIC_TYPE_P (type2))
	break;
    case ARRAY_REF:
      if (INTEGRAL_OR_UNSCOPED_ENUMERATION_TYPE_P (type1) && TYPE_PTROB_P (type2))
	{
	  type1 = ptrdiff_type_node;
	  break;
	}
      if (TYPE_PTROB_P (type1) && INTEGRAL_OR_UNSCOPED_ENUMERATION_TYPE_P (type2))
	{
	  type2 = ptrdiff_type_node;
	  break;
	}
      return;

/* 18For  every pair of promoted integral types L and R, there exist candi-
     date operator functions of the form
	     LR      operator%(L, R);
	     LR      operator&(L, R);
	     LR      operator^(L, R);
	     LR      operator|(L, R);
	     L       operator<<(L, R);
	     L       operator>>(L, R);
     where LR is the result of the  usual  arithmetic  conversions  between
     types L and R.  */

    case TRUNC_MOD_EXPR:
    case BIT_AND_EXPR:
    case BIT_IOR_EXPR:
    case BIT_XOR_EXPR:
    case LSHIFT_EXPR:
    case RSHIFT_EXPR:
      if (INTEGRAL_OR_UNSCOPED_ENUMERATION_TYPE_P (type1) && INTEGRAL_OR_UNSCOPED_ENUMERATION_TYPE_P (type2))
	break;
      return;

/* 19For  every  triple  L, VQ, R), where L is an arithmetic or enumeration
     type, VQ is either volatile or empty, and R is a  promoted  arithmetic
     type, there exist candidate operator functions of the form
	     VQ L&   operator=(VQ L&, R);
	     VQ L&   operator*=(VQ L&, R);
	     VQ L&   operator/=(VQ L&, R);
	     VQ L&   operator+=(VQ L&, R);
	     VQ L&   operator-=(VQ L&, R);

   20For  every  pair T, VQ), where T is any type and VQ is either volatile
     or empty, there exist candidate operator functions of the form
	     T*VQ&   operator=(T*VQ&, T*);

   21For every pair T, VQ), where T is a pointer to member type and  VQ  is
     either  volatile or empty, there exist candidate operator functions of
     the form
	     VQ T&   operator=(VQ T&, T);

   22For every triple  T,  VQ,  I),  where  T  is  a  cv-qualified  or  cv-
     unqualified  complete object type, VQ is either volatile or empty, and
     I is a promoted integral type, there exist  candidate  operator  func-
     tions of the form
	     T*VQ&   operator+=(T*VQ&, I);
	     T*VQ&   operator-=(T*VQ&, I);

   23For  every  triple  L,  VQ,  R), where L is an integral or enumeration
     type, VQ is either volatile or empty, and R  is  a  promoted  integral
     type, there exist candidate operator functions of the form

	     VQ L&   operator%=(VQ L&, R);
	     VQ L&   operator<<=(VQ L&, R);
	     VQ L&   operator>>=(VQ L&, R);
	     VQ L&   operator&=(VQ L&, R);
	     VQ L&   operator^=(VQ L&, R);
	     VQ L&   operator|=(VQ L&, R);  */

    case MODIFY_EXPR:
      switch (code2)
	{
	case PLUS_EXPR:
	case MINUS_EXPR:
	  if (TYPE_PTROB_P (type1) && INTEGRAL_OR_UNSCOPED_ENUMERATION_TYPE_P (type2))
	    {
	      type2 = ptrdiff_type_node;
	      break;
	    }
	case MULT_EXPR:
	case TRUNC_DIV_EXPR:
	  if (ARITHMETIC_TYPE_P (type1) && ARITHMETIC_TYPE_P (type2))
	    break;
	  return;

	case TRUNC_MOD_EXPR:
	case BIT_AND_EXPR:
	case BIT_IOR_EXPR:
	case BIT_XOR_EXPR:
	case LSHIFT_EXPR:
	case RSHIFT_EXPR:
	  if (INTEGRAL_OR_UNSCOPED_ENUMERATION_TYPE_P (type1) && INTEGRAL_OR_UNSCOPED_ENUMERATION_TYPE_P (type2))
	    break;
	  return;

	case NOP_EXPR:
	  if (ARITHMETIC_TYPE_P (type1) && ARITHMETIC_TYPE_P (type2))
	    break;
	  if ((TYPE_PTRMEMFUNC_P (type1) && TYPE_PTRMEMFUNC_P (type2))
	      || (TYPE_PTR_P (type1) && TYPE_PTR_P (type2))
	      || (TYPE_PTRMEM_P (type1) && TYPE_PTRMEM_P (type2))
	      || ((TYPE_PTRMEMFUNC_P (type1)
		   || TREE_CODE (type1) == POINTER_TYPE)
		  && null_ptr_cst_p (args[1])))
	    {
	      type2 = type1;
	      break;
	    }
	  return;

	default:
	  gcc_unreachable ();
	}
      type1 = build_reference_type (type1);
      break;

    case COND_EXPR:
      /* [over.built]

	 For every pair of promoted arithmetic types L and R, there
	 exist candidate operator functions of the form

	 LR operator?(bool, L, R);

	 where LR is the result of the usual arithmetic conversions
	 between types L and R.

	 For every type T, where T is a pointer or pointer-to-member
	 type, there exist candidate operator functions of the form T
	 operator?(bool, T, T);  */

      if (promoted_arithmetic_type_p (type1)
	  && promoted_arithmetic_type_p (type2))
	/* That's OK.  */
	break;

      /* Otherwise, the types should be pointers.  */
      if (!(TYPE_PTR_P (type1) || TYPE_PTR_TO_MEMBER_P (type1))
	  || !(TYPE_PTR_P (type2) || TYPE_PTR_TO_MEMBER_P (type2)))
	return;

      /* We don't check that the two types are the same; the logic
	 below will actually create two candidates; one in which both
	 parameter types are TYPE1, and one in which both parameter
	 types are TYPE2.  */
      break;

    default:
      gcc_unreachable ();
    }

  /* If we're dealing with two pointer types or two enumeral types,
     we need candidates for both of them.  */
  if (type2 && !same_type_p (type1, type2)
      && TREE_CODE (type1) == TREE_CODE (type2)
      && (TREE_CODE (type1) == REFERENCE_TYPE
	  || (TYPE_PTR_P (type1) && TYPE_PTR_P (type2))
	  || (TYPE_PTRMEM_P (type1) && TYPE_PTRMEM_P (type2))
	  || TYPE_PTRMEMFUNC_P (type1)
	  || MAYBE_CLASS_TYPE_P (type1)
	  || TREE_CODE (type1) == ENUMERAL_TYPE))
    {
      build_builtin_candidate
	(candidates, fnname, type1, type1, args, argtypes, flags);
      build_builtin_candidate
	(candidates, fnname, type2, type2, args, argtypes, flags);
      return;
    }

  build_builtin_candidate
    (candidates, fnname, type1, type2, args, argtypes, flags);
}

tree
type_decays_to (tree type)
{
  if (TREE_CODE (type) == ARRAY_TYPE)
    return build_pointer_type (TREE_TYPE (type));
  if (TREE_CODE (type) == FUNCTION_TYPE)
    return build_pointer_type (type);
  return type;
}

/* There are three conditions of builtin candidates:

   1) bool-taking candidates.  These are the same regardless of the input.
   2) pointer-pair taking candidates.  These are generated for each type
      one of the input types converts to.
   3) arithmetic candidates.  According to the standard, we should generate
      all of these, but I'm trying not to...

   Here we generate a superset of the possible candidates for this particular
   case.  That is a subset of the full set the standard defines, plus some
   other cases which the standard disallows. add_builtin_candidate will
   filter out the invalid set.  */

static void
add_builtin_candidates (struct z_candidate **candidates, enum tree_code code,
			enum tree_code code2, tree fnname, tree *args,
			int flags)
{
  int ref1, i;
  int enum_p = 0;
  tree type, argtypes[3];
  /* TYPES[i] is the set of possible builtin-operator parameter types
     we will consider for the Ith argument.  These are represented as
     a TREE_LIST; the TREE_VALUE of each node is the potential
     parameter type.  */
  tree types[2];

  for (i = 0; i < 3; ++i)
    {
      if (args[i])
	argtypes[i] = unlowered_expr_type (args[i]);
      else
	argtypes[i] = NULL_TREE;
    }

  switch (code)
    {
/* 4 For every pair T, VQ), where T is an arithmetic or  enumeration  type,
     and  VQ  is  either  volatile or empty, there exist candidate operator
     functions of the form
		 VQ T&   operator++(VQ T&);  */

    case POSTINCREMENT_EXPR:
    case PREINCREMENT_EXPR:
    case POSTDECREMENT_EXPR:
    case PREDECREMENT_EXPR:
    case MODIFY_EXPR:
      ref1 = 1;
      break;

/* 24There also exist candidate operator functions of the form
	     bool    operator!(bool);
	     bool    operator&&(bool, bool);
	     bool    operator||(bool, bool);  */

    case TRUTH_NOT_EXPR:
      build_builtin_candidate
	(candidates, fnname, boolean_type_node,
	 NULL_TREE, args, argtypes, flags);
      return;

    case TRUTH_ORIF_EXPR:
    case TRUTH_ANDIF_EXPR:
      build_builtin_candidate
	(candidates, fnname, boolean_type_node,
	 boolean_type_node, args, argtypes, flags);
      return;

    case ADDR_EXPR:
    case COMPOUND_EXPR:
    case COMPONENT_REF:
      return;

    case COND_EXPR:
    case EQ_EXPR:
    case NE_EXPR:
    case LT_EXPR:
    case LE_EXPR:
    case GT_EXPR:
    case GE_EXPR:
      enum_p = 1;
      /* Fall through.  */

    default:
      ref1 = 0;
    }

  types[0] = types[1] = NULL_TREE;

  for (i = 0; i < 2; ++i)
    {
      if (! args[i])
	;
      else if (MAYBE_CLASS_TYPE_P (argtypes[i]))
	{
	  tree convs;

	  if (i == 0 && code == MODIFY_EXPR && code2 == NOP_EXPR)
	    return;

	  convs = lookup_conversions (argtypes[i]);

	  if (code == COND_EXPR)
	    {
	      if (real_lvalue_p (args[i]))
		types[i] = tree_cons
		  (NULL_TREE, build_reference_type (argtypes[i]), types[i]);

	      types[i] = tree_cons
		(NULL_TREE, TYPE_MAIN_VARIANT (argtypes[i]), types[i]);
	    }

	  else if (! convs)
	    return;

	  for (; convs; convs = TREE_CHAIN (convs))
	    {
	      type = TREE_TYPE (convs);

	      if (i == 0 && ref1
		  && (TREE_CODE (type) != REFERENCE_TYPE
		      || CP_TYPE_CONST_P (TREE_TYPE (type))))
		continue;

	      if (code == COND_EXPR && TREE_CODE (type) == REFERENCE_TYPE)
		types[i] = tree_cons (NULL_TREE, type, types[i]);

	      type = non_reference (type);
	      if (i != 0 || ! ref1)
		{
		  type = TYPE_MAIN_VARIANT (type_decays_to (type));
		  if (enum_p && TREE_CODE (type) == ENUMERAL_TYPE)
		    types[i] = tree_cons (NULL_TREE, type, types[i]);
		  if (INTEGRAL_OR_UNSCOPED_ENUMERATION_TYPE_P (type))
		    type = type_promotes_to (type);
		}

	      if (! value_member (type, types[i]))
		types[i] = tree_cons (NULL_TREE, type, types[i]);
	    }
	}
      else
	{
	  if (code == COND_EXPR && real_lvalue_p (args[i]))
	    types[i] = tree_cons
	      (NULL_TREE, build_reference_type (argtypes[i]), types[i]);
	  type = non_reference (argtypes[i]);
	  if (i != 0 || ! ref1)
	    {
	      type = TYPE_MAIN_VARIANT (type_decays_to (type));
	      if (enum_p && UNSCOPED_ENUM_P (type))
		types[i] = tree_cons (NULL_TREE, type, types[i]);
	      if (INTEGRAL_OR_UNSCOPED_ENUMERATION_TYPE_P (type))
		type = type_promotes_to (type);
	    }
	  types[i] = tree_cons (NULL_TREE, type, types[i]);
	}
    }

  /* Run through the possible parameter types of both arguments,
     creating candidates with those parameter types.  */
  for (; types[0]; types[0] = TREE_CHAIN (types[0]))
    {
      if (types[1])
	for (type = types[1]; type; type = TREE_CHAIN (type))
	  add_builtin_candidate
	    (candidates, code, code2, fnname, TREE_VALUE (types[0]),
	     TREE_VALUE (type), args, argtypes, flags);
      else
	add_builtin_candidate
	  (candidates, code, code2, fnname, TREE_VALUE (types[0]),
	   NULL_TREE, args, argtypes, flags);
    }
}


/* If TMPL can be successfully instantiated as indicated by
   EXPLICIT_TARGS and ARGLIST, adds the instantiation to CANDIDATES.

   TMPL is the template.  EXPLICIT_TARGS are any explicit template
   arguments.  ARGLIST is the arguments provided at the call-site.
   This does not change ARGLIST.  The RETURN_TYPE is the desired type
   for conversion operators.  If OBJ is NULL_TREE, FLAGS and CTYPE are
   as for add_function_candidate.  If an OBJ is supplied, FLAGS and
   CTYPE are ignored, and OBJ is as for add_conv_candidate.  */

static struct z_candidate*
add_template_candidate_real (struct z_candidate **candidates, tree tmpl,
			     tree ctype, tree explicit_targs, tree first_arg,
			     const VEC(tree,gc) *arglist, tree return_type,
			     tree access_path, tree conversion_path,
			     int flags, tree obj, unification_kind_t strict)
{
  int ntparms = DECL_NTPARMS (tmpl);
  tree targs = make_tree_vec (ntparms);
  unsigned int nargs;
  int skip_without_in_chrg;
  tree first_arg_without_in_chrg;
  tree *args_without_in_chrg;
  unsigned int nargs_without_in_chrg;
  unsigned int ia, ix;
  tree arg;
  struct z_candidate *cand;
  int i;
  tree fn;

  nargs = (first_arg == NULL_TREE ? 0 : 1) + VEC_length (tree, arglist);

  skip_without_in_chrg = 0;

  first_arg_without_in_chrg = first_arg;

  /* We don't do deduction on the in-charge parameter, the VTT
     parameter or 'this'.  */
  if (DECL_NONSTATIC_MEMBER_FUNCTION_P (tmpl))
    {
      if (first_arg_without_in_chrg != NULL_TREE)
	first_arg_without_in_chrg = NULL_TREE;
      else
	++skip_without_in_chrg;
    }

  if ((DECL_MAYBE_IN_CHARGE_CONSTRUCTOR_P (tmpl)
       || DECL_BASE_CONSTRUCTOR_P (tmpl))
      && CLASSTYPE_VBASECLASSES (DECL_CONTEXT (tmpl)))
    {
      if (first_arg_without_in_chrg != NULL_TREE)
	first_arg_without_in_chrg = NULL_TREE;
      else
	++skip_without_in_chrg;
    }

  nargs_without_in_chrg = ((first_arg_without_in_chrg != NULL_TREE ? 1 : 0)
			   + (VEC_length (tree, arglist)
			      - skip_without_in_chrg));
  args_without_in_chrg = XALLOCAVEC (tree, nargs_without_in_chrg);
  ia = 0;
  if (first_arg_without_in_chrg != NULL_TREE)
    {
      args_without_in_chrg[ia] = first_arg_without_in_chrg;
      ++ia;
    }
  for (ix = skip_without_in_chrg;
       VEC_iterate (tree, arglist, ix, arg);
       ++ix)
    {
      args_without_in_chrg[ia] = arg;
      ++ia;
    }
  gcc_assert (ia == nargs_without_in_chrg);

  i = fn_type_unification (tmpl, explicit_targs, targs,
			   args_without_in_chrg,
			   nargs_without_in_chrg,
			   return_type, strict, flags);

  if (i != 0)
    return NULL;

  fn = instantiate_template (tmpl, targs, tf_none);
  if (fn == error_mark_node)
    return NULL;

  /* In [class.copy]:

       A member function template is never instantiated to perform the
       copy of a class object to an object of its class type.

     It's a little unclear what this means; the standard explicitly
     does allow a template to be used to copy a class.  For example,
     in:

       struct A {
	 A(A&);
	 template <class T> A(const T&);
       };
       const A f ();
       void g () { A a (f ()); }

     the member template will be used to make the copy.  The section
     quoted above appears in the paragraph that forbids constructors
     whose only parameter is (a possibly cv-qualified variant of) the
     class type, and a logical interpretation is that the intent was
     to forbid the instantiation of member templates which would then
     have that form.  */
  if (DECL_CONSTRUCTOR_P (fn) && nargs == 2)
    {
      tree arg_types = FUNCTION_FIRST_USER_PARMTYPE (fn);
      if (arg_types && same_type_p (TYPE_MAIN_VARIANT (TREE_VALUE (arg_types)),
				    ctype))
	return NULL;
    }

  if (obj != NULL_TREE)
    /* Aha, this is a conversion function.  */
    cand = add_conv_candidate (candidates, fn, obj, first_arg, arglist,
			       access_path, conversion_path);
  else
    cand = add_function_candidate (candidates, fn, ctype,
				   first_arg, arglist, access_path,
				   conversion_path, flags);
  if (DECL_TI_TEMPLATE (fn) != tmpl)
    /* This situation can occur if a member template of a template
       class is specialized.  Then, instantiate_template might return
       an instantiation of the specialization, in which case the
       DECL_TI_TEMPLATE field will point at the original
       specialization.  For example:

	 template <class T> struct S { template <class U> void f(U);
				       template <> void f(int) {}; };
	 S<double> sd;
	 sd.f(3);

       Here, TMPL will be template <class U> S<double>::f(U).
       And, instantiate template will give us the specialization
       template <> S<double>::f(int).  But, the DECL_TI_TEMPLATE field
       for this will point at template <class T> template <> S<T>::f(int),
       so that we can find the definition.  For the purposes of
       overload resolution, however, we want the original TMPL.  */
    cand->template_decl = tree_cons (tmpl, targs, NULL_TREE);
  else
    cand->template_decl = DECL_TEMPLATE_INFO (fn);

  return cand;
}


static struct z_candidate *
add_template_candidate (struct z_candidate **candidates, tree tmpl, tree ctype,
			tree explicit_targs, tree first_arg,
			const VEC(tree,gc) *arglist, tree return_type,
			tree access_path, tree conversion_path, int flags,
			unification_kind_t strict)
{
  return
    add_template_candidate_real (candidates, tmpl, ctype,
				 explicit_targs, first_arg, arglist,
				 return_type, access_path, conversion_path,
				 flags, NULL_TREE, strict);
}


static struct z_candidate *
add_template_conv_candidate (struct z_candidate **candidates, tree tmpl,
			     tree obj, tree first_arg,
			     const VEC(tree,gc) *arglist,
			     tree return_type, tree access_path,
			     tree conversion_path)
{
  return
    add_template_candidate_real (candidates, tmpl, NULL_TREE, NULL_TREE,
				 first_arg, arglist, return_type, access_path,
				 conversion_path, 0, obj, DEDUCE_CONV);
}

/* The CANDS are the set of candidates that were considered for
   overload resolution.  Return the set of viable candidates.  If none
   of the candidates were viable, set *ANY_VIABLE_P to true.  STRICT_P
   is true if a candidate should be considered viable only if it is
   strictly viable.  */

static struct z_candidate*
splice_viable (struct z_candidate *cands,
	       bool strict_p,
	       bool *any_viable_p)
{
  struct z_candidate *viable;
  struct z_candidate **last_viable;
  struct z_candidate **cand;

  viable = NULL;
  last_viable = &viable;
  *any_viable_p = false;

  cand = &cands;
  while (*cand)
    {
      struct z_candidate *c = *cand;
      if (strict_p ? c->viable == 1 : c->viable)
	{
	  *last_viable = c;
	  *cand = c->next;
	  c->next = NULL;
	  last_viable = &c->next;
	  *any_viable_p = true;
	}
      else
	cand = &c->next;
    }

  return viable ? viable : cands;
}

static bool
any_strictly_viable (struct z_candidate *cands)
{
  for (; cands; cands = cands->next)
    if (cands->viable == 1)
      return true;
  return false;
}

/* OBJ is being used in an expression like "OBJ.f (...)".  In other
   words, it is about to become the "this" pointer for a member
   function call.  Take the address of the object.  */

static tree
build_this (tree obj)
{
  /* In a template, we are only concerned about the type of the
     expression, so we can take a shortcut.  */
  if (processing_template_decl)
    return build_address (obj);

  return cp_build_unary_op (ADDR_EXPR, obj, 0, tf_warning_or_error);
}

/* Returns true iff functions are equivalent. Equivalent functions are
   not '==' only if one is a function-local extern function or if
   both are extern "C".  */

static inline int
equal_functions (tree fn1, tree fn2)
{
  if (DECL_LOCAL_FUNCTION_P (fn1) || DECL_LOCAL_FUNCTION_P (fn2)
      || DECL_EXTERN_C_FUNCTION_P (fn1))
    return decls_match (fn1, fn2);
  return fn1 == fn2;
}

/* Print information about one overload candidate CANDIDATE.  MSGSTR
   is the text to print before the candidate itself.

   NOTE: Unlike most diagnostic functions in GCC, MSGSTR is expected
   to have been run through gettext by the caller.  This wart makes
   life simpler in print_z_candidates and for the translators.  */

static void
print_z_candidate (const char *msgstr, struct z_candidate *candidate)
{
  if (TREE_CODE (candidate->fn) == IDENTIFIER_NODE)
    {
      if (candidate->num_convs == 3)
	inform (input_location, "%s %D(%T, %T, %T) <built-in>", msgstr, candidate->fn,
		candidate->convs[0]->type,
		candidate->convs[1]->type,
		candidate->convs[2]->type);
      else if (candidate->num_convs == 2)
	inform (input_location, "%s %D(%T, %T) <built-in>", msgstr, candidate->fn,
		candidate->convs[0]->type,
		candidate->convs[1]->type);
      else
	inform (input_location, "%s %D(%T) <built-in>", msgstr, candidate->fn,
		candidate->convs[0]->type);
    }
  else if (TYPE_P (candidate->fn))
    inform (input_location, "%s %T <conversion>", msgstr, candidate->fn);
  else if (candidate->viable == -1)
    inform (input_location, "%s %+#D <near match>", msgstr, candidate->fn);
  else
    inform (input_location, "%s %+#D", msgstr, candidate->fn);
}

static void
print_z_candidates (struct z_candidate *candidates)
{
  const char *str;
  struct z_candidate *cand1;
  struct z_candidate **cand2;

  /* There may be duplicates in the set of candidates.  We put off
     checking this condition as long as possible, since we have no way
     to eliminate duplicates from a set of functions in less than n^2
     time.  Now we are about to emit an error message, so it is more
     permissible to go slowly.  */
  for (cand1 = candidates; cand1; cand1 = cand1->next)
    {
      tree fn = cand1->fn;
      /* Skip builtin candidates and conversion functions.  */
      if (TREE_CODE (fn) != FUNCTION_DECL)
	continue;
      cand2 = &cand1->next;
      while (*cand2)
	{
	  if (TREE_CODE ((*cand2)->fn) == FUNCTION_DECL
	      && equal_functions (fn, (*cand2)->fn))
	    *cand2 = (*cand2)->next;
	  else
	    cand2 = &(*cand2)->next;
	}
    }

  if (!candidates)
    return;

  str = _("candidates are:");
  print_z_candidate (str, candidates);
  if (candidates->next)
    {
      /* Indent successive candidates by the width of the translation
	 of the above string.  */
      size_t len = gcc_gettext_width (str) + 1;
      char *spaces = (char *) alloca (len);
      memset (spaces, ' ', len-1);
      spaces[len - 1] = '\0';

      candidates = candidates->next;
      do
	{
	  print_z_candidate (spaces, candidates);
	  candidates = candidates->next;
	}
      while (candidates);
    }
}

/* USER_SEQ is a user-defined conversion sequence, beginning with a
   USER_CONV.  STD_SEQ is the standard conversion sequence applied to
   the result of the conversion function to convert it to the final
   desired type.  Merge the two sequences into a single sequence,
   and return the merged sequence.  */

static conversion *
merge_conversion_sequences (conversion *user_seq, conversion *std_seq)
{
  conversion **t;

  gcc_assert (user_seq->kind == ck_user);

  /* Find the end of the second conversion sequence.  */
  t = &(std_seq);
  while ((*t)->kind != ck_identity)
    t = &((*t)->u.next);

  /* Replace the identity conversion with the user conversion
     sequence.  */
  *t = user_seq;

  /* The entire sequence is a user-conversion sequence.  */
  std_seq->user_conv_p = true;

  return std_seq;
}

/* Returns the best overload candidate to perform the requested
   conversion.  This function is used for three the overloading situations
   described in [over.match.copy], [over.match.conv], and [over.match.ref].
   If TOTYPE is a REFERENCE_TYPE, we're trying to find an lvalue binding as
   per [dcl.init.ref], so we ignore temporary bindings.  */

static struct z_candidate *
build_user_type_conversion_1 (tree totype, tree expr, int flags)
{
  struct z_candidate *candidates, *cand;
  tree fromtype = TREE_TYPE (expr);
  tree ctors = NULL_TREE;
  tree conv_fns = NULL_TREE;
  conversion *conv = NULL;
  tree first_arg = NULL_TREE;
  VEC(tree,gc) *args = NULL;
  bool any_viable_p;
  int convflags;

  /* We represent conversion within a hierarchy using RVALUE_CONV and
     BASE_CONV, as specified by [over.best.ics]; these become plain
     constructor calls, as specified in [dcl.init].  */
  gcc_assert (!MAYBE_CLASS_TYPE_P (fromtype) || !MAYBE_CLASS_TYPE_P (totype)
	      || !DERIVED_FROM_P (totype, fromtype));

  if (MAYBE_CLASS_TYPE_P (totype))
    ctors = lookup_fnfields (totype, complete_ctor_identifier, 0);

  if (MAYBE_CLASS_TYPE_P (fromtype))
    {
      tree to_nonref = non_reference (totype);
      if (same_type_ignoring_top_level_qualifiers_p (to_nonref, fromtype) ||
	  (CLASS_TYPE_P (to_nonref) && CLASS_TYPE_P (fromtype)
	   && DERIVED_FROM_P (to_nonref, fromtype)))
	{
	  /* [class.conv.fct] A conversion function is never used to
	     convert a (possibly cv-qualified) object to the (possibly
	     cv-qualified) same object type (or a reference to it), to a
	     (possibly cv-qualified) base class of that type (or a
	     reference to it)...  */
	}
      else
	conv_fns = lookup_conversions (fromtype);
    }

  candidates = 0;
  flags |= LOOKUP_NO_CONVERSION;

  /* It's OK to bind a temporary for converting constructor arguments, but
     not in converting the return value of a conversion operator.  */
  convflags = ((flags & LOOKUP_NO_TEMP_BIND) | LOOKUP_NO_CONVERSION);
  flags &= ~LOOKUP_NO_TEMP_BIND;

  if (ctors)
    {
      ctors = BASELINK_FUNCTIONS (ctors);

      first_arg = build_int_cst (build_pointer_type (totype), 0);
      if (BRACE_ENCLOSED_INITIALIZER_P (expr)
	  && !TYPE_HAS_LIST_CTOR (totype))
	{
	  args = ctor_to_vec (expr);
	  /* We still allow more conversions within an init-list.  */
	  flags = ((flags & ~LOOKUP_NO_CONVERSION)
		   /* But not for the copy ctor.  */
		   |LOOKUP_NO_COPY_CTOR_CONVERSION
		   |LOOKUP_NO_NARROWING);
	}
      else
	args = make_tree_vector_single (expr);

      /* We should never try to call the abstract or base constructor
	 from here.  */
      gcc_assert (!DECL_HAS_IN_CHARGE_PARM_P (OVL_CURRENT (ctors))
		  && !DECL_HAS_VTT_PARM_P (OVL_CURRENT (ctors)));
    }
  for (; ctors; ctors = OVL_NEXT (ctors))
    {
      tree ctor = OVL_CURRENT (ctors);
      if (DECL_NONCONVERTING_P (ctor)
	  && !BRACE_ENCLOSED_INITIALIZER_P (expr))
	continue;

      if (TREE_CODE (ctor) == TEMPLATE_DECL)
	cand = add_template_candidate (&candidates, ctor, totype,
				       NULL_TREE, first_arg, args, NULL_TREE,
				       TYPE_BINFO (totype),
				       TYPE_BINFO (totype),
				       flags,
				       DEDUCE_CALL);
      else
	cand = add_function_candidate (&candidates, ctor, totype,
				       first_arg, args, TYPE_BINFO (totype),
				       TYPE_BINFO (totype),
				       flags);

      if (cand)
	{
	  cand->second_conv = build_identity_conv (totype, NULL_TREE);

	  /* If totype isn't a reference, and LOOKUP_NO_TEMP_BIND isn't
	     set, then this is copy-initialization.  In that case, "The
	     result of the call is then used to direct-initialize the
	     object that is the destination of the copy-initialization."
	     [dcl.init]

	     We represent this in the conversion sequence with an
	     rvalue conversion, which means a constructor call.  */
	  if (TREE_CODE (totype) != REFERENCE_TYPE
	      && !(convflags & LOOKUP_NO_TEMP_BIND))
	    cand->second_conv
	      = build_conv (ck_rvalue, totype, cand->second_conv);
	}
    }

  if (conv_fns)
    first_arg = build_this (expr);

  for (; conv_fns; conv_fns = TREE_CHAIN (conv_fns))
    {
      tree fns;
      tree conversion_path = TREE_PURPOSE (conv_fns);

      /* If we are called to convert to a reference type, we are trying to
	 find an lvalue binding, so don't even consider temporaries.  If
	 we don't find an lvalue binding, the caller will try again to
	 look for a temporary binding.  */
      if (TREE_CODE (totype) == REFERENCE_TYPE)
	convflags |= LOOKUP_NO_TEMP_BIND;

      for (fns = TREE_VALUE (conv_fns); fns; fns = OVL_NEXT (fns))
	{
	  tree fn = OVL_CURRENT (fns);

	  if (DECL_NONCONVERTING_P (fn)
	      && (flags & LOOKUP_ONLYCONVERTING))
	    continue;

	  /* [over.match.funcs] For conversion functions, the function
	     is considered to be a member of the class of the implicit
	     object argument for the purpose of defining the type of
	     the implicit object parameter.

	     So we pass fromtype as CTYPE to add_*_candidate.  */

	  if (TREE_CODE (fn) == TEMPLATE_DECL)
	    cand = add_template_candidate (&candidates, fn, fromtype,
					   NULL_TREE,
					   first_arg, NULL, totype,
					   TYPE_BINFO (fromtype),
					   conversion_path,
					   flags,
					   DEDUCE_CONV);
	  else
	    cand = add_function_candidate (&candidates, fn, fromtype,
					   first_arg, NULL,
					   TYPE_BINFO (fromtype),
					   conversion_path,
					   flags);

	  if (cand)
	    {
	      conversion *ics
		= implicit_conversion (totype,
				       TREE_TYPE (TREE_TYPE (cand->fn)),
				       0,
				       /*c_cast_p=*/false, convflags);

	      /* If LOOKUP_NO_TEMP_BIND isn't set, then this is
		 copy-initialization.  In that case, "The result of the
		 call is then used to direct-initialize the object that is
		 the destination of the copy-initialization."  [dcl.init]

		 We represent this in the conversion sequence with an
		 rvalue conversion, which means a constructor call.  But
		 don't add a second rvalue conversion if there's already
		 one there.  Which there really shouldn't be, but it's
		 harmless since we'd add it here anyway. */
	      if (ics && MAYBE_CLASS_TYPE_P (totype) && ics->kind != ck_rvalue
		  && !(convflags & LOOKUP_NO_TEMP_BIND))
		ics = build_conv (ck_rvalue, totype, ics);

	      cand->second_conv = ics;

	      if (!ics)
		cand->viable = 0;
	      else if (candidates->viable == 1 && ics->bad_p)
		cand->viable = -1;
	    }
	}
    }

  candidates = splice_viable (candidates, pedantic, &any_viable_p);
  if (!any_viable_p)
    return NULL;

  cand = tourney (candidates);
  if (cand == 0)
    {
      if (flags & LOOKUP_COMPLAIN)
	{
	  error ("conversion from %qT to %qT is ambiguous",
		    fromtype, totype);
	  print_z_candidates (candidates);
	}

      cand = candidates;	/* any one will do */
      cand->second_conv = build_ambiguous_conv (totype, expr);
      cand->second_conv->user_conv_p = true;
      if (!any_strictly_viable (candidates))
	cand->second_conv->bad_p = true;
      /* If there are viable candidates, don't set ICS_BAD_FLAG; an
	 ambiguous conversion is no worse than another user-defined
	 conversion.  */

      return cand;
    }

  /* Build the user conversion sequence.  */
  conv = build_conv
    (ck_user,
     (DECL_CONSTRUCTOR_P (cand->fn)
      ? totype : non_reference (TREE_TYPE (TREE_TYPE (cand->fn)))),
     build_identity_conv (TREE_TYPE (expr), expr));
  conv->cand = cand;

  /* Remember that this was a list-initialization.  */
  if (flags & LOOKUP_NO_NARROWING)
    conv->check_narrowing = true;

  /* Combine it with the second conversion sequence.  */
  cand->second_conv = merge_conversion_sequences (conv,
						  cand->second_conv);

  if (cand->viable == -1)
    cand->second_conv->bad_p = true;

  return cand;
}

tree
build_user_type_conversion (tree totype, tree expr, int flags)
{
  struct z_candidate *cand
    = build_user_type_conversion_1 (totype, expr, flags);

  if (cand)
    {
      if (cand->second_conv->kind == ck_ambig)
	return error_mark_node;
      expr = convert_like (cand->second_conv, expr, tf_warning_or_error);
      return convert_from_reference (expr);
    }
  return NULL_TREE;
}

/* Do any initial processing on the arguments to a function call.  */

static VEC(tree,gc) *
resolve_args (VEC(tree,gc) *args)
{
  unsigned int ix;
  tree arg;

  for (ix = 0; VEC_iterate (tree, args, ix, arg); ++ix)
    {
      if (error_operand_p (arg))
	return NULL;
      else if (VOID_TYPE_P (TREE_TYPE (arg)))
	{
	  error ("invalid use of void expression");
	  return NULL;
	}
      else if (invalid_nonstatic_memfn_p (arg, tf_warning_or_error))
	return NULL;
    }
  return args;
}

/* Perform overload resolution on FN, which is called with the ARGS.

   Return the candidate function selected by overload resolution, or
   NULL if the event that overload resolution failed.  In the case
   that overload resolution fails, *CANDIDATES will be the set of
   candidates considered, and ANY_VIABLE_P will be set to true or
   false to indicate whether or not any of the candidates were
   viable.

   The ARGS should already have gone through RESOLVE_ARGS before this
   function is called.  */

static struct z_candidate *
perform_overload_resolution (tree fn,
			     const VEC(tree,gc) *args,
			     struct z_candidate **candidates,
			     bool *any_viable_p)
{
  struct z_candidate *cand;
  tree explicit_targs = NULL_TREE;
  int template_only = 0;

  *candidates = NULL;
  *any_viable_p = true;

  /* Check FN.  */
  gcc_assert (TREE_CODE (fn) == FUNCTION_DECL
	      || TREE_CODE (fn) == TEMPLATE_DECL
	      || TREE_CODE (fn) == OVERLOAD
	      || TREE_CODE (fn) == TEMPLATE_ID_EXPR);

  if (TREE_CODE (fn) == TEMPLATE_ID_EXPR)
    {
      explicit_targs = TREE_OPERAND (fn, 1);
      fn = TREE_OPERAND (fn, 0);
      template_only = 1;
    }

  /* Add the various candidate functions.  */
  add_candidates (fn, args, explicit_targs, template_only,
		  /*conversion_path=*/NULL_TREE,
		  /*access_path=*/NULL_TREE,
		  LOOKUP_NORMAL,
		  candidates);

  *candidates = splice_viable (*candidates, pedantic, any_viable_p);
  if (!*any_viable_p)
    return NULL;

  cand = tourney (*candidates);
  return cand;
}

/* Return an expression for a call to FN (a namespace-scope function,
   or a static member function) with the ARGS.  This may change
   ARGS.  */

tree
build_new_function_call (tree fn, VEC(tree,gc) **args, bool koenig_p, 
			 tsubst_flags_t complain)
{
  struct z_candidate *candidates, *cand;
  bool any_viable_p;
  void *p;
  tree result;

  if (args != NULL && *args != NULL)
    {
      *args = resolve_args (*args);
      if (*args == NULL)
	return error_mark_node;
    }

  /* If this function was found without using argument dependent
     lookup, then we want to ignore any undeclared friend
     functions.  */
  if (!koenig_p)
    {
      tree orig_fn = fn;

      fn = remove_hidden_names (fn);
      if (!fn)
	{
	  if (complain & tf_error)
	    error ("no matching function for call to %<%D(%A)%>",
		   DECL_NAME (OVL_CURRENT (orig_fn)),
		   build_tree_list_vec (*args));
	  return error_mark_node;
	}
    }

  /* Get the high-water mark for the CONVERSION_OBSTACK.  */
  p = conversion_obstack_alloc (0);

  cand = perform_overload_resolution (fn, *args, &candidates, &any_viable_p);

  if (!cand)
    {
      if (complain & tf_error)
	{
	  if (!any_viable_p && candidates && ! candidates->next)
	    return cp_build_function_call_vec (candidates->fn, args, complain);
	  if (TREE_CODE (fn) == TEMPLATE_ID_EXPR)
	    fn = TREE_OPERAND (fn, 0);
	  if (!any_viable_p)
	    error ("no matching function for call to %<%D(%A)%>",
		   DECL_NAME (OVL_CURRENT (fn)), build_tree_list_vec (*args));
	  else
	    error ("call of overloaded %<%D(%A)%> is ambiguous",
		   DECL_NAME (OVL_CURRENT (fn)), build_tree_list_vec (*args));
	  if (candidates)
	    print_z_candidates (candidates);
	}
      result = error_mark_node;
    }
  else
    result = build_over_call (cand, LOOKUP_NORMAL, complain);

  /* Free all the conversions we allocated.  */
  obstack_free (&conversion_obstack, p);

  return result;
}

/* Build a call to a global operator new.  FNNAME is the name of the
   operator (either "operator new" or "operator new[]") and ARGS are
   the arguments provided.  This may change ARGS.  *SIZE points to the
   total number of bytes required by the allocation, and is updated if
   that is changed here.  *COOKIE_SIZE is non-NULL if a cookie should
   be used.  If this function determines that no cookie should be
   used, after all, *COOKIE_SIZE is set to NULL_TREE.  If FN is
   non-NULL, it will be set, upon return, to the allocation function
   called.  */

tree
build_operator_new_call (tree fnname, VEC(tree,gc) **args,
			 tree *size, tree *cookie_size,
			 tree *fn)
{
  tree fns;
  struct z_candidate *candidates;
  struct z_candidate *cand;
  bool any_viable_p;

  if (fn)
    *fn = NULL_TREE;
  VEC_safe_insert (tree, gc, *args, 0, *size);
  *args = resolve_args (*args);
  if (*args == NULL)
    return error_mark_node;

  /* Based on:

       [expr.new]

       If this lookup fails to find the name, or if the allocated type
       is not a class type, the allocation function's name is looked
       up in the global scope.

     we disregard block-scope declarations of "operator new".  */
  fns = lookup_function_nonclass (fnname, *args, /*block_p=*/false);

  /* Figure out what function is being called.  */
  cand = perform_overload_resolution (fns, *args, &candidates, &any_viable_p);

  /* If no suitable function could be found, issue an error message
     and give up.  */
  if (!cand)
    {
      if (!any_viable_p)
	error ("no matching function for call to %<%D(%A)%>",
	       DECL_NAME (OVL_CURRENT (fns)), build_tree_list_vec (*args));
      else
	error ("call of overloaded %<%D(%A)%> is ambiguous",
	       DECL_NAME (OVL_CURRENT (fns)), build_tree_list_vec (*args));
      if (candidates)
	print_z_candidates (candidates);
      return error_mark_node;
    }

   /* If a cookie is required, add some extra space.  Whether
      or not a cookie is required cannot be determined until
      after we know which function was called.  */
   if (*cookie_size)
     {
       bool use_cookie = true;
       if (!abi_version_at_least (2))
	 {
	   /* In G++ 3.2, the check was implemented incorrectly; it
	      looked at the placement expression, rather than the
	      type of the function.  */
	   if (VEC_length (tree, *args) == 2
	       && same_type_p (TREE_TYPE (VEC_index (tree, *args, 1)),
			       ptr_type_node))
	     use_cookie = false;
	 }
       else
	 {
	   tree arg_types;

	   arg_types = TYPE_ARG_TYPES (TREE_TYPE (cand->fn));
	   /* Skip the size_t parameter.  */
	   arg_types = TREE_CHAIN (arg_types);
	   /* Check the remaining parameters (if any).  */
	   if (arg_types
	       && TREE_CHAIN (arg_types) == void_list_node
	       && same_type_p (TREE_VALUE (arg_types),
			       ptr_type_node))
	     use_cookie = false;
	 }
       /* If we need a cookie, adjust the number of bytes allocated.  */
       if (use_cookie)
	 {
	   /* Update the total size.  */
	   *size = size_binop (PLUS_EXPR, *size, *cookie_size);
	   /* Update the argument list to reflect the adjusted size.  */
	   VEC_replace (tree, *args, 0, *size);
	 }
       else
	 *cookie_size = NULL_TREE;
     }

   /* Tell our caller which function we decided to call.  */
   if (fn)
     *fn = cand->fn;

   /* Build the CALL_EXPR.  */
   return build_over_call (cand, LOOKUP_NORMAL, tf_warning_or_error);
}

/* Build a new call to operator().  This may change ARGS.  */

tree
build_op_call (tree obj, VEC(tree,gc) **args, tsubst_flags_t complain)
{
  struct z_candidate *candidates = 0, *cand;
  tree fns, convs, first_mem_arg = NULL_TREE;
  tree type = TREE_TYPE (obj);
  bool any_viable_p;
  tree result = NULL_TREE;
  void *p;

  if (error_operand_p (obj))
    return error_mark_node;

  obj = prep_operand (obj);

  if (TYPE_PTRMEMFUNC_P (type))
    {
      if (complain & tf_error)
        /* It's no good looking for an overloaded operator() on a
           pointer-to-member-function.  */
        error ("pointer-to-member function %E cannot be called without an object; consider using .* or ->*", obj);
      return error_mark_node;
    }

  if (TYPE_BINFO (type))
    {
      fns = lookup_fnfields (TYPE_BINFO (type), ansi_opname (CALL_EXPR), 1);
      if (fns == error_mark_node)
	return error_mark_node;
    }
  else
    fns = NULL_TREE;

  if (args != NULL && *args != NULL)
    {
      *args = resolve_args (*args);
      if (*args == NULL)
	return error_mark_node;
    }

  /* Get the high-water mark for the CONVERSION_OBSTACK.  */
  p = conversion_obstack_alloc (0);

  if (fns)
    {
      tree base = BINFO_TYPE (BASELINK_BINFO (fns));
      first_mem_arg = build_this (obj);

      for (fns = BASELINK_FUNCTIONS (fns); fns; fns = OVL_NEXT (fns))
	{
	  tree fn = OVL_CURRENT (fns);
	  if (TREE_CODE (fn) == TEMPLATE_DECL)
	    add_template_candidate (&candidates, fn, base, NULL_TREE,
				    first_mem_arg, *args, NULL_TREE,
				    TYPE_BINFO (type),
				    TYPE_BINFO (type),
				    LOOKUP_NORMAL, DEDUCE_CALL);
	  else
	    add_function_candidate
	      (&candidates, fn, base, first_mem_arg, *args, TYPE_BINFO (type),
	       TYPE_BINFO (type), LOOKUP_NORMAL);
	}
    }

  convs = lookup_conversions (type);

  for (; convs; convs = TREE_CHAIN (convs))
    {
      tree fns = TREE_VALUE (convs);
      tree totype = TREE_TYPE (convs);

      if ((TREE_CODE (totype) == POINTER_TYPE
	   && TREE_CODE (TREE_TYPE (totype)) == FUNCTION_TYPE)
	  || (TREE_CODE (totype) == REFERENCE_TYPE
	      && TREE_CODE (TREE_TYPE (totype)) == FUNCTION_TYPE)
	  || (TREE_CODE (totype) == REFERENCE_TYPE
	      && TREE_CODE (TREE_TYPE (totype)) == POINTER_TYPE
	      && TREE_CODE (TREE_TYPE (TREE_TYPE (totype))) == FUNCTION_TYPE))
	for (; fns; fns = OVL_NEXT (fns))
	  {
	    tree fn = OVL_CURRENT (fns);

	    if (DECL_NONCONVERTING_P (fn))
	      continue;

	    if (TREE_CODE (fn) == TEMPLATE_DECL)
	      add_template_conv_candidate
		(&candidates, fn, obj, NULL_TREE, *args, totype,
		 /*access_path=*/NULL_TREE,
		 /*conversion_path=*/NULL_TREE);
	    else
	      add_conv_candidate (&candidates, fn, obj, NULL_TREE,
				  *args, /*conversion_path=*/NULL_TREE,
				  /*access_path=*/NULL_TREE);
	  }
    }

  candidates = splice_viable (candidates, pedantic, &any_viable_p);
  if (!any_viable_p)
    {
      if (complain & tf_error)
        {
          error ("no match for call to %<(%T) (%A)%>", TREE_TYPE (obj),
		 build_tree_list_vec (*args));
          print_z_candidates (candidates);
        }
      result = error_mark_node;
    }
  else
    {
      cand = tourney (candidates);
      if (cand == 0)
	{
          if (complain & tf_error)
            {
              error ("call of %<(%T) (%A)%> is ambiguous", 
                     TREE_TYPE (obj), build_tree_list_vec (*args));
              print_z_candidates (candidates);
            }
	  result = error_mark_node;
	}
      /* Since cand->fn will be a type, not a function, for a conversion
	 function, we must be careful not to unconditionally look at
	 DECL_NAME here.  */
      else if (TREE_CODE (cand->fn) == FUNCTION_DECL
	       && DECL_OVERLOADED_OPERATOR_P (cand->fn) == CALL_EXPR)
	result = build_over_call (cand, LOOKUP_NORMAL, complain);
      else
	{
	  obj = convert_like_with_context (cand->convs[0], obj, cand->fn, -1,
					   complain);
	  obj = convert_from_reference (obj);
	  result = cp_build_function_call_vec (obj, args, complain);
	}
    }

  /* Free all the conversions we allocated.  */
  obstack_free (&conversion_obstack, p);

  return result;
}

static void
op_error (enum tree_code code, enum tree_code code2,
	  tree arg1, tree arg2, tree arg3, const char *problem)
{
  const char *opname;

  if (code == MODIFY_EXPR)
    opname = assignment_operator_name_info[code2].name;
  else
    opname = operator_name_info[code].name;

  switch (code)
    {
    case COND_EXPR:
      error ("%s for ternary %<operator?:%> in %<%E ? %E : %E%>",
	     problem, arg1, arg2, arg3);
      break;

    case POSTINCREMENT_EXPR:
    case POSTDECREMENT_EXPR:
      error ("%s for %<operator%s%> in %<%E%s%>", problem, opname, arg1, opname);
      break;

    case ARRAY_REF:
      error ("%s for %<operator[]%> in %<%E[%E]%>", problem, arg1, arg2);
      break;

    case REALPART_EXPR:
    case IMAGPART_EXPR:
      error ("%s for %qs in %<%s %E%>", problem, opname, opname, arg1);
      break;

    default:
      if (arg2)
	error ("%s for %<operator%s%> in %<%E %s %E%>",
	       problem, opname, arg1, opname, arg2);
      else
	error ("%s for %<operator%s%> in %<%s%E%>",
	       problem, opname, opname, arg1);
      break;
    }
}

/* Return the implicit conversion sequence that could be used to
   convert E1 to E2 in [expr.cond].  */

static conversion *
conditional_conversion (tree e1, tree e2)
{
  tree t1 = non_reference (TREE_TYPE (e1));
  tree t2 = non_reference (TREE_TYPE (e2));
  conversion *conv;
  bool good_base;

  /* [expr.cond]

     If E2 is an lvalue: E1 can be converted to match E2 if E1 can be
     implicitly converted (clause _conv_) to the type "reference to
     T2", subject to the constraint that in the conversion the
     reference must bind directly (_dcl.init.ref_) to E1.  */
  if (real_lvalue_p (e2))
    {
      conv = implicit_conversion (build_reference_type (t2),
				  t1,
				  e1,
				  /*c_cast_p=*/false,
				  LOOKUP_NO_TEMP_BIND|LOOKUP_ONLYCONVERTING);
      if (conv)
	return conv;
    }

  /* [expr.cond]

     If E1 and E2 have class type, and the underlying class types are
     the same or one is a base class of the other: E1 can be converted
     to match E2 if the class of T2 is the same type as, or a base
     class of, the class of T1, and the cv-qualification of T2 is the
     same cv-qualification as, or a greater cv-qualification than, the
     cv-qualification of T1.  If the conversion is applied, E1 is
     changed to an rvalue of type T2 that still refers to the original
     source class object (or the appropriate subobject thereof).  */
  if (CLASS_TYPE_P (t1) && CLASS_TYPE_P (t2)
      && ((good_base = DERIVED_FROM_P (t2, t1)) || DERIVED_FROM_P (t1, t2)))
    {
      if (good_base && at_least_as_qualified_p (t2, t1))
	{
	  conv = build_identity_conv (t1, e1);
	  if (!same_type_p (TYPE_MAIN_VARIANT (t1),
			    TYPE_MAIN_VARIANT (t2)))
	    conv = build_conv (ck_base, t2, conv);
	  else
	    conv = build_conv (ck_rvalue, t2, conv);
	  return conv;
	}
      else
	return NULL;
    }
  else
    /* [expr.cond]

       Otherwise: E1 can be converted to match E2 if E1 can be implicitly
       converted to the type that expression E2 would have if E2 were
       converted to an rvalue (or the type it has, if E2 is an rvalue).  */
    return implicit_conversion (t2, t1, e1, /*c_cast_p=*/false,
				LOOKUP_IMPLICIT);
}

/* Implement [expr.cond].  ARG1, ARG2, and ARG3 are the three
   arguments to the conditional expression.  */

tree
build_conditional_expr (tree arg1, tree arg2, tree arg3,
                        tsubst_flags_t complain)
{
  tree arg2_type;
  tree arg3_type;
  tree result = NULL_TREE;
  tree result_type = NULL_TREE;
  bool lvalue_p = true;
  struct z_candidate *candidates = 0;
  struct z_candidate *cand;
  void *p;

  /* As a G++ extension, the second argument to the conditional can be
     omitted.  (So that `a ? : c' is roughly equivalent to `a ? a :
     c'.)  If the second operand is omitted, make sure it is
     calculated only once.  */
  if (!arg2)
    {
      if (complain & tf_error)
	pedwarn (input_location, OPT_pedantic, 
		 "ISO C++ forbids omitting the middle term of a ?: expression");

      /* Make sure that lvalues remain lvalues.  See g++.oliva/ext1.C.  */
      if (real_lvalue_p (arg1))
	arg2 = arg1 = stabilize_reference (arg1);
      else
	arg2 = arg1 = save_expr (arg1);
    }

  /* [expr.cond]

     The first expression is implicitly converted to bool (clause
     _conv_).  */
  arg1 = perform_implicit_conversion (boolean_type_node, arg1, complain);

  /* If something has already gone wrong, just pass that fact up the
     tree.  */
  if (error_operand_p (arg1)
      || error_operand_p (arg2)
      || error_operand_p (arg3))
    return error_mark_node;

  /* [expr.cond]

     If either the second or the third operand has type (possibly
     cv-qualified) void, then the lvalue-to-rvalue (_conv.lval_),
     array-to-pointer (_conv.array_), and function-to-pointer
     (_conv.func_) standard conversions are performed on the second
     and third operands.  */
  arg2_type = unlowered_expr_type (arg2);
  arg3_type = unlowered_expr_type (arg3);
  if (VOID_TYPE_P (arg2_type) || VOID_TYPE_P (arg3_type))
    {
      /* Do the conversions.  We don't these for `void' type arguments
	 since it can't have any effect and since decay_conversion
	 does not handle that case gracefully.  */
      if (!VOID_TYPE_P (arg2_type))
	arg2 = decay_conversion (arg2);
      if (!VOID_TYPE_P (arg3_type))
	arg3 = decay_conversion (arg3);
      arg2_type = TREE_TYPE (arg2);
      arg3_type = TREE_TYPE (arg3);

      /* [expr.cond]

	 One of the following shall hold:

	 --The second or the third operand (but not both) is a
	   throw-expression (_except.throw_); the result is of the
	   type of the other and is an rvalue.

	 --Both the second and the third operands have type void; the
	   result is of type void and is an rvalue.

	 We must avoid calling force_rvalue for expressions of type
	 "void" because it will complain that their value is being
	 used.  */
      if (TREE_CODE (arg2) == THROW_EXPR
	  && TREE_CODE (arg3) != THROW_EXPR)
	{
	  if (!VOID_TYPE_P (arg3_type))
	    arg3 = force_rvalue (arg3);
	  arg3_type = TREE_TYPE (arg3);
	  result_type = arg3_type;
	}
      else if (TREE_CODE (arg2) != THROW_EXPR
	       && TREE_CODE (arg3) == THROW_EXPR)
	{
	  if (!VOID_TYPE_P (arg2_type))
	    arg2 = force_rvalue (arg2);
	  arg2_type = TREE_TYPE (arg2);
	  result_type = arg2_type;
	}
      else if (VOID_TYPE_P (arg2_type) && VOID_TYPE_P (arg3_type))
	result_type = void_type_node;
      else
	{
          if (complain & tf_error)
            {
              if (VOID_TYPE_P (arg2_type))
                error ("second operand to the conditional operator "
                       "is of type %<void%>, "
                       "but the third operand is neither a throw-expression "
                       "nor of type %<void%>");
              else
                error ("third operand to the conditional operator "
                       "is of type %<void%>, "
                       "but the second operand is neither a throw-expression "
                       "nor of type %<void%>");
            }
	  return error_mark_node;
	}

      lvalue_p = false;
      goto valid_operands;
    }
  /* [expr.cond]

     Otherwise, if the second and third operand have different types,
     and either has (possibly cv-qualified) class type, an attempt is
     made to convert each of those operands to the type of the other.  */
  else if (!same_type_p (arg2_type, arg3_type)
	   && (CLASS_TYPE_P (arg2_type) || CLASS_TYPE_P (arg3_type)))
    {
      conversion *conv2;
      conversion *conv3;

      /* Get the high-water mark for the CONVERSION_OBSTACK.  */
      p = conversion_obstack_alloc (0);

      conv2 = conditional_conversion (arg2, arg3);
      conv3 = conditional_conversion (arg3, arg2);

      /* [expr.cond]

	 If both can be converted, or one can be converted but the
	 conversion is ambiguous, the program is ill-formed.  If
	 neither can be converted, the operands are left unchanged and
	 further checking is performed as described below.  If exactly
	 one conversion is possible, that conversion is applied to the
	 chosen operand and the converted operand is used in place of
	 the original operand for the remainder of this section.  */
      if ((conv2 && !conv2->bad_p
	   && conv3 && !conv3->bad_p)
	  || (conv2 && conv2->kind == ck_ambig)
	  || (conv3 && conv3->kind == ck_ambig))
	{
	  error ("operands to ?: have different types %qT and %qT",
		 arg2_type, arg3_type);
	  result = error_mark_node;
	}
      else if (conv2 && (!conv2->bad_p || !conv3))
	{
	  arg2 = convert_like (conv2, arg2, complain);
	  arg2 = convert_from_reference (arg2);
	  arg2_type = TREE_TYPE (arg2);
	  /* Even if CONV2 is a valid conversion, the result of the
	     conversion may be invalid.  For example, if ARG3 has type
	     "volatile X", and X does not have a copy constructor
	     accepting a "volatile X&", then even if ARG2 can be
	     converted to X, the conversion will fail.  */
	  if (error_operand_p (arg2))
	    result = error_mark_node;
	}
      else if (conv3 && (!conv3->bad_p || !conv2))
	{
	  arg3 = convert_like (conv3, arg3, complain);
	  arg3 = convert_from_reference (arg3);
	  arg3_type = TREE_TYPE (arg3);
	  if (error_operand_p (arg3))
	    result = error_mark_node;
	}

      /* Free all the conversions we allocated.  */
      obstack_free (&conversion_obstack, p);

      if (result)
	return result;

      /* If, after the conversion, both operands have class type,
	 treat the cv-qualification of both operands as if it were the
	 union of the cv-qualification of the operands.

	 The standard is not clear about what to do in this
	 circumstance.  For example, if the first operand has type
	 "const X" and the second operand has a user-defined
	 conversion to "volatile X", what is the type of the second
	 operand after this step?  Making it be "const X" (matching
	 the first operand) seems wrong, as that discards the
	 qualification without actually performing a copy.  Leaving it
	 as "volatile X" seems wrong as that will result in the
	 conditional expression failing altogether, even though,
	 according to this step, the one operand could be converted to
	 the type of the other.  */
      if ((conv2 || conv3)
	  && CLASS_TYPE_P (arg2_type)
	  && TYPE_QUALS (arg2_type) != TYPE_QUALS (arg3_type))
	arg2_type = arg3_type =
	  cp_build_qualified_type (arg2_type,
				   TYPE_QUALS (arg2_type)
				   | TYPE_QUALS (arg3_type));
    }

  /* [expr.cond]

     If the second and third operands are lvalues and have the same
     type, the result is of that type and is an lvalue.  */
  if (real_lvalue_p (arg2)
      && real_lvalue_p (arg3)
      && same_type_p (arg2_type, arg3_type))
    {
      result_type = arg2_type;
      goto valid_operands;
    }

  /* [expr.cond]

     Otherwise, the result is an rvalue.  If the second and third
     operand do not have the same type, and either has (possibly
     cv-qualified) class type, overload resolution is used to
     determine the conversions (if any) to be applied to the operands
     (_over.match.oper_, _over.built_).  */
  lvalue_p = false;
  if (!same_type_p (arg2_type, arg3_type)
      && (CLASS_TYPE_P (arg2_type) || CLASS_TYPE_P (arg3_type)))
    {
      tree args[3];
      conversion *conv;
      bool any_viable_p;

      /* Rearrange the arguments so that add_builtin_candidate only has
	 to know about two args.  In build_builtin_candidates, the
	 arguments are unscrambled.  */
      args[0] = arg2;
      args[1] = arg3;
      args[2] = arg1;
      add_builtin_candidates (&candidates,
			      COND_EXPR,
			      NOP_EXPR,
			      ansi_opname (COND_EXPR),
			      args,
			      LOOKUP_NORMAL);

      /* [expr.cond]

	 If the overload resolution fails, the program is
	 ill-formed.  */
      candidates = splice_viable (candidates, pedantic, &any_viable_p);
      if (!any_viable_p)
	{
          if (complain & tf_error)
            {
              op_error (COND_EXPR, NOP_EXPR, arg1, arg2, arg3, "no match");
              print_z_candidates (candidates);
            }
	  return error_mark_node;
	}
      cand = tourney (candidates);
      if (!cand)
	{
          if (complain & tf_error)
            {
              op_error (COND_EXPR, NOP_EXPR, arg1, arg2, arg3, "no match");
              print_z_candidates (candidates);
            }
	  return error_mark_node;
	}

      /* [expr.cond]

	 Otherwise, the conversions thus determined are applied, and
	 the converted operands are used in place of the original
	 operands for the remainder of this section.  */
      conv = cand->convs[0];
      arg1 = convert_like (conv, arg1, complain);
      conv = cand->convs[1];
      arg2 = convert_like (conv, arg2, complain);
      conv = cand->convs[2];
      arg3 = convert_like (conv, arg3, complain);
    }

  /* [expr.cond]

     Lvalue-to-rvalue (_conv.lval_), array-to-pointer (_conv.array_),
     and function-to-pointer (_conv.func_) standard conversions are
     performed on the second and third operands.

     We need to force the lvalue-to-rvalue conversion here for class types,
     so we get TARGET_EXPRs; trying to deal with a COND_EXPR of class rvalues
     that isn't wrapped with a TARGET_EXPR plays havoc with exception
     regions.  */

  arg2 = force_rvalue (arg2);
  if (!CLASS_TYPE_P (arg2_type))
    arg2_type = TREE_TYPE (arg2);

  arg3 = force_rvalue (arg3);
  if (!CLASS_TYPE_P (arg2_type))
    arg3_type = TREE_TYPE (arg3);

  if (arg2 == error_mark_node || arg3 == error_mark_node)
    return error_mark_node;

  /* [expr.cond]

     After those conversions, one of the following shall hold:

     --The second and third operands have the same type; the result  is  of
       that type.  */
  if (same_type_p (arg2_type, arg3_type))
    result_type = arg2_type;
  /* [expr.cond]

     --The second and third operands have arithmetic or enumeration
       type; the usual arithmetic conversions are performed to bring
       them to a common type, and the result is of that type.  */
  else if ((ARITHMETIC_TYPE_P (arg2_type)
	    || UNSCOPED_ENUM_P (arg2_type))
	   && (ARITHMETIC_TYPE_P (arg3_type)
	       || UNSCOPED_ENUM_P (arg3_type)))
    {
      /* In this case, there is always a common type.  */
      result_type = type_after_usual_arithmetic_conversions (arg2_type,
							     arg3_type);

      if (TREE_CODE (arg2_type) == ENUMERAL_TYPE
	  && TREE_CODE (arg3_type) == ENUMERAL_TYPE)
        {
          if (complain & tf_warning)
            warning (0, 
                     "enumeral mismatch in conditional expression: %qT vs %qT",
                     arg2_type, arg3_type);
        }
      else if (extra_warnings
	       && ((TREE_CODE (arg2_type) == ENUMERAL_TYPE
		    && !same_type_p (arg3_type, type_promotes_to (arg2_type)))
		   || (TREE_CODE (arg3_type) == ENUMERAL_TYPE
		       && !same_type_p (arg2_type, type_promotes_to (arg3_type)))))
        {
          if (complain & tf_warning)
            warning (0, 
                     "enumeral and non-enumeral type in conditional expression");
        }

      arg2 = perform_implicit_conversion (result_type, arg2, complain);
      arg3 = perform_implicit_conversion (result_type, arg3, complain);
    }
  /* [expr.cond]

     --The second and third operands have pointer type, or one has
       pointer type and the other is a null pointer constant; pointer
       conversions (_conv.ptr_) and qualification conversions
       (_conv.qual_) are performed to bring them to their composite
       pointer type (_expr.rel_).  The result is of the composite
       pointer type.

     --The second and third operands have pointer to member type, or
       one has pointer to member type and the other is a null pointer
       constant; pointer to member conversions (_conv.mem_) and
       qualification conversions (_conv.qual_) are performed to bring
       them to a common type, whose cv-qualification shall match the
       cv-qualification of either the second or the third operand.
       The result is of the common type.  */
  else if ((null_ptr_cst_p (arg2)
	    && (TYPE_PTR_P (arg3_type) || TYPE_PTR_TO_MEMBER_P (arg3_type)))
	   || (null_ptr_cst_p (arg3)
	       && (TYPE_PTR_P (arg2_type) || TYPE_PTR_TO_MEMBER_P (arg2_type)))
	   || (TYPE_PTR_P (arg2_type) && TYPE_PTR_P (arg3_type))
	   || (TYPE_PTRMEM_P (arg2_type) && TYPE_PTRMEM_P (arg3_type))
	   || (TYPE_PTRMEMFUNC_P (arg2_type) && TYPE_PTRMEMFUNC_P (arg3_type)))
    {
      result_type = composite_pointer_type (arg2_type, arg3_type, arg2,
					    arg3, "conditional expression",
					    complain);
      if (result_type == error_mark_node)
	return error_mark_node;
      arg2 = perform_implicit_conversion (result_type, arg2, complain);
      arg3 = perform_implicit_conversion (result_type, arg3, complain);
    }

  if (!result_type)
    {
      if (complain & tf_error)
        error ("operands to ?: have different types %qT and %qT",
               arg2_type, arg3_type);
      return error_mark_node;
    }

 valid_operands:
  result = fold_if_not_in_template (build3 (COND_EXPR, result_type, arg1,
					    arg2, arg3));
  /* We can't use result_type below, as fold might have returned a
     throw_expr.  */

  if (!lvalue_p)
    {
      /* Expand both sides into the same slot, hopefully the target of
	 the ?: expression.  We used to check for TARGET_EXPRs here,
	 but now we sometimes wrap them in NOP_EXPRs so the test would
	 fail.  */
      if (CLASS_TYPE_P (TREE_TYPE (result)))
	result = get_target_expr (result);
      /* If this expression is an rvalue, but might be mistaken for an
	 lvalue, we must add a NON_LVALUE_EXPR.  */
      result = rvalue (result);
    }

  return result;
}

/* OPERAND is an operand to an expression.  Perform necessary steps
   required before using it.  If OPERAND is NULL_TREE, NULL_TREE is
   returned.  */

static tree
prep_operand (tree operand)
{
  if (operand)
    {
      if (CLASS_TYPE_P (TREE_TYPE (operand))
	  && CLASSTYPE_TEMPLATE_INSTANTIATION (TREE_TYPE (operand)))
	/* Make sure the template type is instantiated now.  */
	instantiate_class_template (TYPE_MAIN_VARIANT (TREE_TYPE (operand)));
    }

  return operand;
}

/* Add each of the viable functions in FNS (a FUNCTION_DECL or
   OVERLOAD) to the CANDIDATES, returning an updated list of
   CANDIDATES.  The ARGS are the arguments provided to the call,
   without any implicit object parameter.  This may change ARGS.  The
   EXPLICIT_TARGS are explicit template arguments provided.
   TEMPLATE_ONLY is true if only template functions should be
   considered.  CONVERSION_PATH, ACCESS_PATH, and FLAGS are as for
   add_function_candidate.  */

static void
add_candidates (tree fns, const VEC(tree,gc) *args,
		tree explicit_targs, bool template_only,
		tree conversion_path, tree access_path,
		int flags,
		struct z_candidate **candidates)
{
  tree ctype;
  VEC(tree,gc) *non_static_args;
  tree first_arg;

  ctype = conversion_path ? BINFO_TYPE (conversion_path) : NULL_TREE;
  /* Delay creating the implicit this parameter until it is needed.  */
  non_static_args = NULL;
  first_arg = NULL_TREE;

  while (fns)
    {
      tree fn;
      tree fn_first_arg;
      const VEC(tree,gc) *fn_args;

      fn = OVL_CURRENT (fns);
      /* Figure out which set of arguments to use.  */
      if (DECL_NONSTATIC_MEMBER_FUNCTION_P (fn))
	{
	  /* If this function is a non-static member, prepend the implicit
	     object parameter.  */
	  if (non_static_args == NULL)
	    {
	      unsigned int ix;
	      tree arg;

	      non_static_args = VEC_alloc (tree, gc,
					   VEC_length (tree, args) - 1);
	      for (ix = 1; VEC_iterate (tree, args, ix, arg); ++ix)
		VEC_quick_push (tree, non_static_args, arg);
	    }
	  if (first_arg == NULL_TREE)
	    first_arg = build_this (VEC_index (tree, args, 0));
	  fn_first_arg = first_arg;
	  fn_args = non_static_args;
	}
      else
	{
	  /* Otherwise, just use the list of arguments provided.  */
	  fn_first_arg = NULL_TREE;
	  fn_args = args;
	}

      if (TREE_CODE (fn) == TEMPLATE_DECL)
	add_template_candidate (candidates,
				fn,
				ctype,
				explicit_targs,
				fn_first_arg, 
				fn_args,
				NULL_TREE,
				access_path,
				conversion_path,
				flags,
				DEDUCE_CALL);
      else if (!template_only)
	add_function_candidate (candidates,
				fn,
				ctype,
				fn_first_arg,
				fn_args,
				access_path,
				conversion_path,
				flags);
      fns = OVL_NEXT (fns);
    }
}

/* Even unsigned enum types promote to signed int.  We don't want to
   issue -Wsign-compare warnings for this case.  Here ORIG_ARG is the
   original argument and ARG is the argument after any conversions
   have been applied.  We set TREE_NO_WARNING if we have added a cast
   from an unsigned enum type to a signed integer type.  */

static void
avoid_sign_compare_warnings (tree orig_arg, tree arg)
{
  if (orig_arg != NULL_TREE
      && arg != NULL_TREE
      && orig_arg != arg
      && TREE_CODE (TREE_TYPE (orig_arg)) == ENUMERAL_TYPE
      && TYPE_UNSIGNED (TREE_TYPE (orig_arg))
      && INTEGRAL_TYPE_P (TREE_TYPE (arg))
      && !TYPE_UNSIGNED (TREE_TYPE (arg)))
    TREE_NO_WARNING (arg) = 1;
}

tree
build_new_op (enum tree_code code, int flags, tree arg1, tree arg2, tree arg3,
	      bool *overloaded_p, tsubst_flags_t complain)
{
  tree orig_arg1 = arg1;
  tree orig_arg2 = arg2;
  tree orig_arg3 = arg3;
  struct z_candidate *candidates = 0, *cand;
  VEC(tree,gc) *arglist;
  tree fnname;
  tree args[3];
  tree result = NULL_TREE;
  bool result_valid_p = false;
  enum tree_code code2 = NOP_EXPR;
  enum tree_code code_orig_arg1 = ERROR_MARK;
  enum tree_code code_orig_arg2 = ERROR_MARK;
  conversion *conv;
  void *p;
  bool strict_p;
  bool any_viable_p;

  if (error_operand_p (arg1)
      || error_operand_p (arg2)
      || error_operand_p (arg3))
    return error_mark_node;

  if (code == MODIFY_EXPR)
    {
      code2 = TREE_CODE (arg3);
      arg3 = NULL_TREE;
      fnname = ansi_assopname (code2);
    }
  else
    fnname = ansi_opname (code);

  arg1 = prep_operand (arg1);

  switch (code)
    {
    case NEW_EXPR:
    case VEC_NEW_EXPR:
    case VEC_DELETE_EXPR:
    case DELETE_EXPR:
      /* Use build_op_new_call and build_op_delete_call instead.  */
      gcc_unreachable ();

    case CALL_EXPR:
      /* Use build_op_call instead.  */
      gcc_unreachable ();

    case TRUTH_ORIF_EXPR:
    case TRUTH_ANDIF_EXPR:
    case TRUTH_AND_EXPR:
    case TRUTH_OR_EXPR:
      /* These are saved for the sake of warn_logical_operator.  */
      code_orig_arg1 = TREE_CODE (arg1);
      code_orig_arg2 = TREE_CODE (arg2);

    default:
      break;
    }

  arg2 = prep_operand (arg2);
  arg3 = prep_operand (arg3);

  if (code == COND_EXPR)
    {
      if (arg2 == NULL_TREE
	  || TREE_CODE (TREE_TYPE (arg2)) == VOID_TYPE
	  || TREE_CODE (TREE_TYPE (arg3)) == VOID_TYPE
	  || (! IS_OVERLOAD_TYPE (TREE_TYPE (arg2))
	      && ! IS_OVERLOAD_TYPE (TREE_TYPE (arg3))))
	goto builtin;
    }
  else if (! IS_OVERLOAD_TYPE (TREE_TYPE (arg1))
	   && (! arg2 || ! IS_OVERLOAD_TYPE (TREE_TYPE (arg2))))
    goto builtin;

  if (code == POSTINCREMENT_EXPR || code == POSTDECREMENT_EXPR)
    arg2 = integer_zero_node;

  arglist = VEC_alloc (tree, gc, 3);
  VEC_quick_push (tree, arglist, arg1);
  if (arg2 != NULL_TREE)
    VEC_quick_push (tree, arglist, arg2);
  if (arg3 != NULL_TREE)
    VEC_quick_push (tree, arglist, arg3);

  /* Get the high-water mark for the CONVERSION_OBSTACK.  */
  p = conversion_obstack_alloc (0);

  /* Add namespace-scope operators to the list of functions to
     consider.  */
  add_candidates (lookup_function_nonclass (fnname, arglist, /*block_p=*/true),
		  arglist, NULL_TREE, false, NULL_TREE, NULL_TREE,
		  flags, &candidates);
  /* Add class-member operators to the candidate set.  */
  if (CLASS_TYPE_P (TREE_TYPE (arg1)))
    {
      tree fns;

      fns = lookup_fnfields (TREE_TYPE (arg1), fnname, 1);
      if (fns == error_mark_node)
	{
	  result = error_mark_node;
	  goto user_defined_result_ready;
	}
      if (fns)
	add_candidates (BASELINK_FUNCTIONS (fns), arglist,
			NULL_TREE, false,
			BASELINK_BINFO (fns),
			TYPE_BINFO (TREE_TYPE (arg1)),
			flags, &candidates);
    }

  /* Rearrange the arguments for ?: so that add_builtin_candidate only has
     to know about two args; a builtin candidate will always have a first
     parameter of type bool.  We'll handle that in
     build_builtin_candidate.  */
  if (code == COND_EXPR)
    {
      args[0] = arg2;
      args[1] = arg3;
      args[2] = arg1;
    }
  else
    {
      args[0] = arg1;
      args[1] = arg2;
      args[2] = NULL_TREE;
    }

  add_builtin_candidates (&candidates, code, code2, fnname, args, flags);

  switch (code)
    {
    case COMPOUND_EXPR:
    case ADDR_EXPR:
      /* For these, the built-in candidates set is empty
	 [over.match.oper]/3.  We don't want non-strict matches
	 because exact matches are always possible with built-in
	 operators.  The built-in candidate set for COMPONENT_REF
	 would be empty too, but since there are no such built-in
	 operators, we accept non-strict matches for them.  */
      strict_p = true;
      break;

    default:
      strict_p = pedantic;
      break;
    }

  candidates = splice_viable (candidates, strict_p, &any_viable_p);
  if (!any_viable_p)
    {
      switch (code)
	{
	case POSTINCREMENT_EXPR:
	case POSTDECREMENT_EXPR:
	  /* Don't try anything fancy if we're not allowed to produce
	     errors.  */
	  if (!(complain & tf_error))
	    return error_mark_node;

	  /* Look for an `operator++ (int)'.  If they didn't have
	     one, then we fall back to the old way of doing things.  */
	  if (flags & LOOKUP_COMPLAIN)
	    permerror (input_location, "no %<%D(int)%> declared for postfix %qs, "
		       "trying prefix operator instead",
		       fnname,
		       operator_name_info[code].name);
	  if (code == POSTINCREMENT_EXPR)
	    code = PREINCREMENT_EXPR;
	  else
	    code = PREDECREMENT_EXPR;
	  result = build_new_op (code, flags, arg1, NULL_TREE, NULL_TREE,
				 overloaded_p, complain);
	  break;

	  /* The caller will deal with these.  */
	case ADDR_EXPR:
	case COMPOUND_EXPR:
	case COMPONENT_REF:
	  result = NULL_TREE;
	  result_valid_p = true;
	  break;

	default:
	  if ((flags & LOOKUP_COMPLAIN) && (complain & tf_error))
	    {
		/* If one of the arguments of the operator represents
		   an invalid use of member function pointer, try to report
		   a meaningful error ...  */
		if (invalid_nonstatic_memfn_p (arg1, tf_error)
		    || invalid_nonstatic_memfn_p (arg2, tf_error)
		    || invalid_nonstatic_memfn_p (arg3, tf_error))
		  /* We displayed the error message.  */;
		else
		  {
		    /* ... Otherwise, report the more generic
		       "no matching operator found" error */
		    op_error (code, code2, arg1, arg2, arg3, "no match");
		    print_z_candidates (candidates);
		  }
	    }
	  result = error_mark_node;
	  break;
	}
    }
  else
    {
      cand = tourney (candidates);
      if (cand == 0)
	{
	  if ((flags & LOOKUP_COMPLAIN) && (complain & tf_error))
	    {
	      op_error (code, code2, arg1, arg2, arg3, "ambiguous overload");
	      print_z_candidates (candidates);
	    }
	  result = error_mark_node;
	}
      else if (TREE_CODE (cand->fn) == FUNCTION_DECL)
	{
	  if (overloaded_p)
	    *overloaded_p = true;

	  if (resolve_args (arglist) == NULL)
	    result = error_mark_node;
	  else
	    result = build_over_call (cand, LOOKUP_NORMAL, complain);
	}
      else
	{
	  /* Give any warnings we noticed during overload resolution.  */
	  if (cand->warnings && (complain & tf_warning))
	    {
	      struct candidate_warning *w;
	      for (w = cand->warnings; w; w = w->next)
		joust (cand, w->loser, 1);
	    }

	  /* Check for comparison of different enum types.  */
	  switch (code)
	    {
	    case GT_EXPR:
	    case LT_EXPR:
	    case GE_EXPR:
	    case LE_EXPR:
	    case EQ_EXPR:
	    case NE_EXPR:
	      if (TREE_CODE (TREE_TYPE (arg1)) == ENUMERAL_TYPE
		  && TREE_CODE (TREE_TYPE (arg2)) == ENUMERAL_TYPE
		  && (TYPE_MAIN_VARIANT (TREE_TYPE (arg1))
		      != TYPE_MAIN_VARIANT (TREE_TYPE (arg2)))
		  && (complain & tf_warning))
		{
		  warning (OPT_Wenum_compare,
			   "comparison between %q#T and %q#T",
			   TREE_TYPE (arg1), TREE_TYPE (arg2));
		}
	      break;
	    default:
	      break;
	    }

	  /* We need to strip any leading REF_BIND so that bitfields
	     don't cause errors.  This should not remove any important
	     conversions, because builtins don't apply to class
	     objects directly.  */
	  conv = cand->convs[0];
	  if (conv->kind == ck_ref_bind)
	    conv = conv->u.next;
	  arg1 = convert_like (conv, arg1, complain);

	  if (arg2)
	    {
	      /* We need to call warn_logical_operator before
		 converting arg2 to a boolean_type.  */
	      if (complain & tf_warning)
<<<<<<< HEAD
		warn_logical_operator (input_location, code,
=======
		warn_logical_operator (input_location, code, boolean_type_node,
>>>>>>> 42a9ba1d
				       code_orig_arg1, arg1,
				       code_orig_arg2, arg2);

	      conv = cand->convs[1];
	      if (conv->kind == ck_ref_bind)
		conv = conv->u.next;
	      arg2 = convert_like (conv, arg2, complain);
	    }
	  if (arg3)
	    {
	      conv = cand->convs[2];
	      if (conv->kind == ck_ref_bind)
		conv = conv->u.next;
	      arg3 = convert_like (conv, arg3, complain);
	    }

	}
    }

 user_defined_result_ready:

  /* Free all the conversions we allocated.  */
  obstack_free (&conversion_obstack, p);

  if (result || result_valid_p)
    return result;

 builtin:
  avoid_sign_compare_warnings (orig_arg1, arg1);
  avoid_sign_compare_warnings (orig_arg2, arg2);
  avoid_sign_compare_warnings (orig_arg3, arg3);

  switch (code)
    {
    case MODIFY_EXPR:
      return cp_build_modify_expr (arg1, code2, arg2, complain);

    case INDIRECT_REF:
      return cp_build_indirect_ref (arg1, "unary *", complain);

    case TRUTH_ANDIF_EXPR:
    case TRUTH_ORIF_EXPR:
    case TRUTH_AND_EXPR:
    case TRUTH_OR_EXPR:
<<<<<<< HEAD
      warn_logical_operator (input_location, code,
=======
      warn_logical_operator (input_location, code, boolean_type_node,
>>>>>>> 42a9ba1d
			     code_orig_arg1, arg1, code_orig_arg2, arg2);
      /* Fall through.  */
    case PLUS_EXPR:
    case MINUS_EXPR:
    case MULT_EXPR:
    case TRUNC_DIV_EXPR:
    case GT_EXPR:
    case LT_EXPR:
    case GE_EXPR:
    case LE_EXPR:
    case EQ_EXPR:
    case NE_EXPR:
    case MAX_EXPR:
    case MIN_EXPR:
    case LSHIFT_EXPR:
    case RSHIFT_EXPR:
    case TRUNC_MOD_EXPR:
    case BIT_AND_EXPR:
    case BIT_IOR_EXPR:
    case BIT_XOR_EXPR:
      return cp_build_binary_op (input_location, code, arg1, arg2, complain);

    case UNARY_PLUS_EXPR:
    case NEGATE_EXPR:
    case BIT_NOT_EXPR:
    case TRUTH_NOT_EXPR:
    case PREINCREMENT_EXPR:
    case POSTINCREMENT_EXPR:
    case PREDECREMENT_EXPR:
    case POSTDECREMENT_EXPR:
    case REALPART_EXPR:
    case IMAGPART_EXPR:
      return cp_build_unary_op (code, arg1, candidates != 0, complain);

    case ARRAY_REF:
      return build_array_ref (input_location, arg1, arg2);

    case COND_EXPR:
      return build_conditional_expr (arg1, arg2, arg3, complain);

    case MEMBER_REF:
      return build_m_component_ref (cp_build_indirect_ref (arg1, NULL, 
                                                           complain), 
                                    arg2);

      /* The caller will deal with these.  */
    case ADDR_EXPR:
    case COMPONENT_REF:
    case COMPOUND_EXPR:
      return NULL_TREE;

    default:
      gcc_unreachable ();
    }
  return NULL_TREE;
}

/* Build a call to operator delete.  This has to be handled very specially,
   because the restrictions on what signatures match are different from all
   other call instances.  For a normal delete, only a delete taking (void *)
   or (void *, size_t) is accepted.  For a placement delete, only an exact
   match with the placement new is accepted.

   CODE is either DELETE_EXPR or VEC_DELETE_EXPR.
   ADDR is the pointer to be deleted.
   SIZE is the size of the memory block to be deleted.
   GLOBAL_P is true if the delete-expression should not consider
   class-specific delete operators.
   PLACEMENT is the corresponding placement new call, or NULL_TREE.

   If this call to "operator delete" is being generated as part to
   deallocate memory allocated via a new-expression (as per [expr.new]
   which requires that if the initialization throws an exception then
   we call a deallocation function), then ALLOC_FN is the allocation
   function.  */

tree
build_op_delete_call (enum tree_code code, tree addr, tree size,
		      bool global_p, tree placement,
		      tree alloc_fn)
{
  tree fn = NULL_TREE;
  tree fns, fnname, argtypes, type;
  int pass;

  if (addr == error_mark_node)
    return error_mark_node;

  type = strip_array_types (TREE_TYPE (TREE_TYPE (addr)));

  fnname = ansi_opname (code);

  if (CLASS_TYPE_P (type)
      && COMPLETE_TYPE_P (complete_type (type))
      && !global_p)
    /* In [class.free]

       If the result of the lookup is ambiguous or inaccessible, or if
       the lookup selects a placement deallocation function, the
       program is ill-formed.

       Therefore, we ask lookup_fnfields to complain about ambiguity.  */
    {
      fns = lookup_fnfields (TYPE_BINFO (type), fnname, 1);
      if (fns == error_mark_node)
	return error_mark_node;
    }
  else
    fns = NULL_TREE;

  if (fns == NULL_TREE)
    fns = lookup_name_nonclass (fnname);

  /* Strip const and volatile from addr.  */
  addr = cp_convert (ptr_type_node, addr);

  if (placement)
    {
      /* Get the parameter types for the allocation function that is
	 being called.  */
      gcc_assert (alloc_fn != NULL_TREE);
      argtypes = TREE_CHAIN (TYPE_ARG_TYPES (TREE_TYPE (alloc_fn)));
    }
  else
    {
      /* First try it without the size argument.  */
      argtypes = void_list_node;
    }

  /* We make two tries at finding a matching `operator delete'.  On
     the first pass, we look for a one-operator (or placement)
     operator delete.  If we're not doing placement delete, then on
     the second pass we look for a two-argument delete.  */
  for (pass = 0; pass < (placement ? 1 : 2); ++pass)
    {
      /* Go through the `operator delete' functions looking for one
	 with a matching type.  */
      for (fn = BASELINK_P (fns) ? BASELINK_FUNCTIONS (fns) : fns;
	   fn;
	   fn = OVL_NEXT (fn))
	{
	  tree t;

	  /* The first argument must be "void *".  */
	  t = TYPE_ARG_TYPES (TREE_TYPE (OVL_CURRENT (fn)));
	  if (!same_type_p (TREE_VALUE (t), ptr_type_node))
	    continue;
	  t = TREE_CHAIN (t);
	  /* On the first pass, check the rest of the arguments.  */
	  if (pass == 0)
	    {
	      tree a = argtypes;
	      while (a && t)
		{
		  if (!same_type_p (TREE_VALUE (a), TREE_VALUE (t)))
		    break;
		  a = TREE_CHAIN (a);
		  t = TREE_CHAIN (t);
		}
	      if (!a && !t)
		break;
	    }
	  /* On the second pass, look for a function with exactly two
	     arguments: "void *" and "size_t".  */
	  else if (pass == 1
		   /* For "operator delete(void *, ...)" there will be
		      no second argument, but we will not get an exact
		      match above.  */
		   && t
		   && same_type_p (TREE_VALUE (t), size_type_node)
		   && TREE_CHAIN (t) == void_list_node)
	    break;
	}

      /* If we found a match, we're done.  */
      if (fn)
	break;
    }

  /* If we have a matching function, call it.  */
  if (fn)
    {
      /* Make sure we have the actual function, and not an
	 OVERLOAD.  */
      fn = OVL_CURRENT (fn);

      /* If the FN is a member function, make sure that it is
	 accessible.  */
      if (DECL_CLASS_SCOPE_P (fn))
	perform_or_defer_access_check (TYPE_BINFO (type), fn, fn);

      /* Core issue 901: It's ok to new a type with deleted delete.  */
      if (DECL_DELETED_FN (fn) && alloc_fn)
	return NULL_TREE;

      if (placement)
	{
	  /* The placement args might not be suitable for overload
	     resolution at this point, so build the call directly.  */
	  int nargs = call_expr_nargs (placement);
	  tree *argarray = (tree *) alloca (nargs * sizeof (tree));
	  int i;
	  argarray[0] = addr;
	  for (i = 1; i < nargs; i++)
	    argarray[i] = CALL_EXPR_ARG (placement, i);
	  mark_used (fn);
	  return build_cxx_call (fn, nargs, argarray);
	}
      else
	{
	  tree ret;
	  VEC(tree,gc) *args = VEC_alloc (tree, gc, 2);
	  VEC_quick_push (tree, args, addr);
	  if (pass != 0)
	    VEC_quick_push (tree, args, size);
	  ret = cp_build_function_call_vec (fn, &args, tf_warning_or_error);
	  VEC_free (tree, gc, args);
	  return ret;
	}
    }

  /* [expr.new]

     If no unambiguous matching deallocation function can be found,
     propagating the exception does not cause the object's memory to
     be freed.  */
  if (alloc_fn)
    {
      if (!placement)
	warning (0, "no corresponding deallocation function for %qD",
		 alloc_fn);
      return NULL_TREE;
    }

  error ("no suitable %<operator %s%> for %qT",
	 operator_name_info[(int)code].name, type);
  return error_mark_node;
}

/* If the current scope isn't allowed to access DECL along
   BASETYPE_PATH, give an error.  The most derived class in
   BASETYPE_PATH is the one used to qualify DECL. DIAG_DECL is
   the declaration to use in the error diagnostic.  */

bool
enforce_access (tree basetype_path, tree decl, tree diag_decl)
{
  gcc_assert (TREE_CODE (basetype_path) == TREE_BINFO);

  if (!accessible_p (basetype_path, decl, true))
    {
      if (TREE_PRIVATE (decl))
	error ("%q+#D is private", diag_decl);
      else if (TREE_PROTECTED (decl))
	error ("%q+#D is protected", diag_decl);
      else
	error ("%q+#D is inaccessible", diag_decl);
      error ("within this context");
      return false;
    }

  return true;
}

/* Initialize a temporary of type TYPE with EXPR.  The FLAGS are a
   bitwise or of LOOKUP_* values.  If any errors are warnings are
   generated, set *DIAGNOSTIC_FN to "error" or "warning",
   respectively.  If no diagnostics are generated, set *DIAGNOSTIC_FN
   to NULL.  */

static tree
build_temp (tree expr, tree type, int flags,
	    diagnostic_t *diagnostic_kind)
{
  int savew, savee;
  VEC(tree,gc) *args;

  savew = warningcount, savee = errorcount;
  args = make_tree_vector_single (expr);
  expr = build_special_member_call (NULL_TREE, complete_ctor_identifier,
				    &args, type, flags, tf_warning_or_error);
  release_tree_vector (args);
  if (warningcount > savew)
    *diagnostic_kind = DK_WARNING;
  else if (errorcount > savee)
    *diagnostic_kind = DK_ERROR;
  else
    *diagnostic_kind = DK_UNSPECIFIED;
  return expr;
}

/* Perform warnings about peculiar, but valid, conversions from/to NULL.
   EXPR is implicitly converted to type TOTYPE.
   FN and ARGNUM are used for diagnostics.  */

static void
conversion_null_warnings (tree totype, tree expr, tree fn, int argnum)
{
  tree t = non_reference (totype);

  /* Issue warnings about peculiar, but valid, uses of NULL.  */
  if (expr == null_node && TREE_CODE (t) != BOOLEAN_TYPE && ARITHMETIC_TYPE_P (t))
    {
      if (fn)
	warning (OPT_Wconversion, "passing NULL to non-pointer argument %P of %qD",
		 argnum, fn);
      else
	warning (OPT_Wconversion, "converting to non-pointer type %qT from NULL", t);
    }

  /* Issue warnings if "false" is converted to a NULL pointer */
  else if (expr == boolean_false_node && fn && POINTER_TYPE_P (t))
    warning (OPT_Wconversion,
	     "converting %<false%> to pointer type for argument %P of %qD",
	     argnum, fn);
}

/* Perform the conversions in CONVS on the expression EXPR.  FN and
   ARGNUM are used for diagnostics.  ARGNUM is zero based, -1
   indicates the `this' argument of a method.  INNER is nonzero when
   being called to continue a conversion chain. It is negative when a
   reference binding will be applied, positive otherwise.  If
   ISSUE_CONVERSION_WARNINGS is true, warnings about suspicious
   conversions will be emitted if appropriate.  If C_CAST_P is true,
   this conversion is coming from a C-style cast; in that case,
   conversions to inaccessible bases are permitted.  */

static tree
convert_like_real (conversion *convs, tree expr, tree fn, int argnum,
		   int inner, bool issue_conversion_warnings,
		   bool c_cast_p, tsubst_flags_t complain)
{
  tree totype = convs->type;
  diagnostic_t diag_kind;
  int flags;

  if (convs->bad_p
      && convs->kind != ck_user
      && convs->kind != ck_list
      && convs->kind != ck_ambig
      && convs->kind != ck_ref_bind
      && convs->kind != ck_rvalue
      && convs->kind != ck_base)
    {
      conversion *t = convs;

      /* Give a helpful error if this is bad because of excess braces.  */
      if (BRACE_ENCLOSED_INITIALIZER_P (expr)
	  && SCALAR_TYPE_P (totype)
	  && CONSTRUCTOR_NELTS (expr) > 0
	  && BRACE_ENCLOSED_INITIALIZER_P (CONSTRUCTOR_ELT (expr, 0)->value))
	permerror (input_location, "too many braces around initializer for %qT", totype);

      for (; t; t = convs->u.next)
	{
	  if (t->kind == ck_user || !t->bad_p)
	    {
	      expr = convert_like_real (t, expr, fn, argnum, 1,
					/*issue_conversion_warnings=*/false,
					/*c_cast_p=*/false,
					complain);
	      break;
	    }
	  else if (t->kind == ck_ambig)
	    return convert_like_real (t, expr, fn, argnum, 1,
				      /*issue_conversion_warnings=*/false,
				      /*c_cast_p=*/false,
				      complain);
	  else if (t->kind == ck_identity)
	    break;
	}
      if (complain & tf_error)
	{
	  permerror (input_location, "invalid conversion from %qT to %qT", TREE_TYPE (expr), totype);
	  if (fn)
	    permerror (input_location, "  initializing argument %P of %qD", argnum, fn);
	}
      else
	return error_mark_node;

      return cp_convert (totype, expr);
    }

  if (issue_conversion_warnings && (complain & tf_warning))
    conversion_null_warnings (totype, expr, fn, argnum);

  switch (convs->kind)
    {
    case ck_user:
      {
	struct z_candidate *cand = convs->cand;
	tree convfn = cand->fn;
	unsigned i;

	/* When converting from an init list we consider explicit
	   constructors, but actually trying to call one is an error.  */
	if (DECL_NONCONVERTING_P (convfn) && DECL_CONSTRUCTOR_P (convfn))
	  {
	    if (complain & tf_error)
	      error ("converting to %qT from initializer list would use "
		     "explicit constructor %qD", totype, convfn);
	    else
	      return error_mark_node;
	  }

	/* Set user_conv_p on the argument conversions, so rvalue/base
	   handling knows not to allow any more UDCs.  */
	for (i = 0; i < cand->num_convs; ++i)
	  cand->convs[i]->user_conv_p = true;

	expr = build_over_call (cand, LOOKUP_NORMAL, complain);

	/* If this is a constructor or a function returning an aggr type,
	   we need to build up a TARGET_EXPR.  */
	if (DECL_CONSTRUCTOR_P (convfn))
	  {
	    expr = build_cplus_new (totype, expr);

	    /* Remember that this was list-initialization.  */
	    if (convs->check_narrowing)
	      TARGET_EXPR_LIST_INIT_P (expr) = true;
	  }

	return expr;
      }
    case ck_identity:
      if (BRACE_ENCLOSED_INITIALIZER_P (expr))
	{
	  int nelts = CONSTRUCTOR_NELTS (expr);
	  if (nelts == 0)
	    expr = integer_zero_node;
	  else if (nelts == 1)
	    expr = CONSTRUCTOR_ELT (expr, 0)->value;
	  else
	    gcc_unreachable ();
	}

      if (type_unknown_p (expr))
	expr = instantiate_type (totype, expr, complain);
      /* Convert a constant to its underlying value, unless we are
	 about to bind it to a reference, in which case we need to
	 leave it as an lvalue.  */
      if (inner >= 0)
        {   
          expr = decl_constant_value (expr);
          if (expr == null_node && INTEGRAL_OR_UNSCOPED_ENUMERATION_TYPE_P (totype))
            /* If __null has been converted to an integer type, we do not
               want to warn about uses of EXPR as an integer, rather than
               as a pointer.  */
            expr = build_int_cst (totype, 0);
        }
      return expr;
    case ck_ambig:
      /* Call build_user_type_conversion again for the error.  */
      return build_user_type_conversion
	(totype, convs->u.expr, LOOKUP_NORMAL);

    case ck_list:
      {
	/* Conversion to std::initializer_list<T>.  */
	tree elttype = TREE_VEC_ELT (CLASSTYPE_TI_ARGS (totype), 0);
	tree new_ctor = build_constructor (init_list_type_node, NULL);
	unsigned len = CONSTRUCTOR_NELTS (expr);
	tree array, val;
	VEC(tree,gc) *parms;
	unsigned ix;

	/* Convert all the elements.  */
	FOR_EACH_CONSTRUCTOR_VALUE (CONSTRUCTOR_ELTS (expr), ix, val)
	  {
	    tree sub = convert_like_real (convs->u.list[ix], val, fn, argnum,
					  1, false, false, complain);
	    if (sub == error_mark_node)
	      return sub;
	    check_narrowing (TREE_TYPE (sub), val);
	    CONSTRUCTOR_APPEND_ELT (CONSTRUCTOR_ELTS (new_ctor), NULL_TREE, sub);
	  }
	/* Build up the array.  */
	elttype = cp_build_qualified_type
	  (elttype, TYPE_QUALS (elttype) | TYPE_QUAL_CONST);
	array = build_array_of_n_type (elttype, len);
	array = finish_compound_literal (array, new_ctor);

	parms = make_tree_vector ();
	VEC_safe_push (tree, gc, parms, decay_conversion (array));
	VEC_safe_push (tree, gc, parms, size_int (len));
	/* Call the private constructor.  */
	push_deferring_access_checks (dk_no_check);
	new_ctor = build_special_member_call
	  (NULL_TREE, complete_ctor_identifier, &parms, totype, 0, complain);
	release_tree_vector (parms);
	pop_deferring_access_checks ();
	return build_cplus_new (totype, new_ctor);
      }

    case ck_aggr:
      return get_target_expr (digest_init (totype, expr));

    default:
      break;
    };

  expr = convert_like_real (convs->u.next, expr, fn, argnum,
			    convs->kind == ck_ref_bind ? -1 : 1,
			    convs->kind == ck_ref_bind ? issue_conversion_warnings : false, 
			    c_cast_p,
			    complain);
  if (expr == error_mark_node)
    return error_mark_node;

  switch (convs->kind)
    {
    case ck_rvalue:
      expr = convert_bitfield_to_declared_type (expr);
      if (! MAYBE_CLASS_TYPE_P (totype))
	return expr;
      /* Else fall through.  */
    case ck_base:
      if (convs->kind == ck_base && !convs->need_temporary_p)
	{
	  /* We are going to bind a reference directly to a base-class
	     subobject of EXPR.  */
	  /* Build an expression for `*((base*) &expr)'.  */
	  expr = cp_build_unary_op (ADDR_EXPR, expr, 0, complain);
	  expr = convert_to_base (expr, build_pointer_type (totype),
				  !c_cast_p, /*nonnull=*/true);
	  expr = cp_build_indirect_ref (expr, "implicit conversion", complain);
	  return expr;
	}

      /* Copy-initialization where the cv-unqualified version of the source
	 type is the same class as, or a derived class of, the class of the
	 destination [is treated as direct-initialization].  [dcl.init] */
      flags = LOOKUP_NORMAL|LOOKUP_ONLYCONVERTING;
      if (convs->user_conv_p)
	/* This conversion is being done in the context of a user-defined
	   conversion (i.e. the second step of copy-initialization), so
	   don't allow any more.  */
	flags |= LOOKUP_NO_CONVERSION;
      expr = build_temp (expr, totype, flags, &diag_kind);
      if (diag_kind && fn)
	{
	  if ((complain & tf_error))
	    emit_diagnostic (diag_kind, input_location, 0, 
			     "  initializing argument %P of %qD", argnum, fn);
	  else if (diag_kind == DK_ERROR)
	    return error_mark_node;
	}
      return build_cplus_new (totype, expr);

    case ck_ref_bind:
      {
	tree ref_type = totype;

	if (convs->bad_p && TYPE_REF_IS_RVALUE (ref_type)
	    && real_lvalue_p (expr))
	  {
	    if (complain & tf_error)
	      {
		error ("cannot bind %qT lvalue to %qT",
		       TREE_TYPE (expr), totype);
		if (fn)
		  error ("  initializing argument %P of %q+D", argnum, fn);
	      }
	    return error_mark_node;
	  }

	/* If necessary, create a temporary. 

           VA_ARG_EXPR and CONSTRUCTOR expressions are special cases
           that need temporaries, even when their types are reference
           compatible with the type of reference being bound, so the
           upcoming call to cp_build_unary_op (ADDR_EXPR, expr, ...)
           doesn't fail.  */
	if (convs->need_temporary_p
	    || TREE_CODE (expr) == CONSTRUCTOR
	    || TREE_CODE (expr) == VA_ARG_EXPR)
	  {
	    tree type = convs->u.next->type;
	    cp_lvalue_kind lvalue = real_lvalue_p (expr);

	    if (!CP_TYPE_CONST_NON_VOLATILE_P (TREE_TYPE (ref_type))
		&& !TYPE_REF_IS_RVALUE (ref_type))
	      {
		if (complain & tf_error)
		  {
		    /* If the reference is volatile or non-const, we
		       cannot create a temporary.  */
		    if (lvalue & clk_bitfield)
		      error ("cannot bind bitfield %qE to %qT",
			     expr, ref_type);
		    else if (lvalue & clk_packed)
		      error ("cannot bind packed field %qE to %qT",
			     expr, ref_type);
		    else
		      error ("cannot bind rvalue %qE to %qT", expr, ref_type);
		  }
		return error_mark_node;
	      }
	    /* If the source is a packed field, and we must use a copy
	       constructor, then building the target expr will require
	       binding the field to the reference parameter to the
	       copy constructor, and we'll end up with an infinite
	       loop.  If we can use a bitwise copy, then we'll be
	       OK.  */
	    if ((lvalue & clk_packed)
		&& CLASS_TYPE_P (type)
		&& !TYPE_HAS_TRIVIAL_INIT_REF (type))
	      {
		if (complain & tf_error)
		  error ("cannot bind packed field %qE to %qT",
			 expr, ref_type);
		return error_mark_node;
	      }
	    if (lvalue & clk_bitfield)
	      {
		expr = convert_bitfield_to_declared_type (expr);
		expr = fold_convert (type, expr);
	      }
	    expr = build_target_expr_with_type (expr, type);
	  }

	/* Take the address of the thing to which we will bind the
	   reference.  */
	expr = cp_build_unary_op (ADDR_EXPR, expr, 1, complain);
	if (expr == error_mark_node)
	  return error_mark_node;

	/* Convert it to a pointer to the type referred to by the
	   reference.  This will adjust the pointer if a derived to
	   base conversion is being performed.  */
	expr = cp_convert (build_pointer_type (TREE_TYPE (ref_type)),
			   expr);
	/* Convert the pointer to the desired reference type.  */
	return build_nop (ref_type, expr);
      }

    case ck_lvalue:
      return decay_conversion (expr);

    case ck_qual:
      /* Warn about deprecated conversion if appropriate.  */
      string_conv_p (totype, expr, 1);
      break;

    case ck_ptr:
      if (convs->base_p)
	expr = convert_to_base (expr, totype, !c_cast_p,
				/*nonnull=*/false);
      return build_nop (totype, expr);

    case ck_pmem:
      return convert_ptrmem (totype, expr, /*allow_inverse_p=*/false,
			     c_cast_p);

    default:
      break;
    }

  if (convs->check_narrowing)
    check_narrowing (totype, expr);

  if (issue_conversion_warnings && (complain & tf_warning))
    expr = convert_and_check (totype, expr);
  else
    expr = convert (totype, expr);

  return expr;
}

/* ARG is being passed to a varargs function.  Perform any conversions
   required.  Return the converted value.  */

tree
convert_arg_to_ellipsis (tree arg)
{
  /* [expr.call]

     The lvalue-to-rvalue, array-to-pointer, and function-to-pointer
     standard conversions are performed.  */
  arg = decay_conversion (arg);
  /* [expr.call]

     If the argument has integral or enumeration type that is subject
     to the integral promotions (_conv.prom_), or a floating point
     type that is subject to the floating point promotion
     (_conv.fpprom_), the value of the argument is converted to the
     promoted type before the call.  */
  if (TREE_CODE (TREE_TYPE (arg)) == REAL_TYPE
      && (TYPE_PRECISION (TREE_TYPE (arg))
	  < TYPE_PRECISION (double_type_node)))
    arg = convert_to_real (double_type_node, arg);
  else if (INTEGRAL_OR_ENUMERATION_TYPE_P (TREE_TYPE (arg)))
    arg = perform_integral_promotions (arg);

  arg = require_complete_type (arg);

  if (arg != error_mark_node
      && (type_has_nontrivial_copy_init (TREE_TYPE (arg))
	  || TYPE_HAS_NONTRIVIAL_DESTRUCTOR (TREE_TYPE (arg))))
    {
      /* [expr.call] 5.2.2/7:
	 Passing a potentially-evaluated argument of class type (Clause 9)
	 with a non-trivial copy constructor or a non-trivial destructor
	 with no corresponding parameter is conditionally-supported, with
	 implementation-defined semantics.

	 We used to just warn here and do a bitwise copy, but now
	 cp_expr_size will abort if we try to do that.

	 If the call appears in the context of a sizeof expression,
	 it is not potentially-evaluated.  */
      if (cp_unevaluated_operand == 0)
	error ("cannot pass objects of non-trivially-copyable "
	       "type %q#T through %<...%>", TREE_TYPE (arg));
    }

  return arg;
}

/* va_arg (EXPR, TYPE) is a builtin. Make sure it is not abused.  */

tree
build_x_va_arg (tree expr, tree type)
{
  if (processing_template_decl)
    return build_min (VA_ARG_EXPR, type, expr);

  type = complete_type_or_else (type, NULL_TREE);

  if (expr == error_mark_node || !type)
    return error_mark_node;

  if (type_has_nontrivial_copy_init (type)
      || TYPE_HAS_NONTRIVIAL_DESTRUCTOR (type)
      || TREE_CODE (type) == REFERENCE_TYPE)
    {
      /* Remove reference types so we don't ICE later on.  */
      tree type1 = non_reference (type);
      /* conditionally-supported behavior [expr.call] 5.2.2/7.  */
      error ("cannot receive objects of non-trivially-copyable type %q#T "
	     "through %<...%>; ", type);
      expr = convert (build_pointer_type (type1), null_node);
      expr = cp_build_indirect_ref (expr, NULL, tf_warning_or_error);
      return expr;
    }

  return build_va_arg (input_location, expr, type);
}

/* TYPE has been given to va_arg.  Apply the default conversions which
   would have happened when passed via ellipsis.  Return the promoted
   type, or the passed type if there is no change.  */

tree
cxx_type_promotes_to (tree type)
{
  tree promote;

  /* Perform the array-to-pointer and function-to-pointer
     conversions.  */
  type = type_decays_to (type);

  promote = type_promotes_to (type);
  if (same_type_p (type, promote))
    promote = type;

  return promote;
}

/* ARG is a default argument expression being passed to a parameter of
   the indicated TYPE, which is a parameter to FN.  Do any required
   conversions.  Return the converted value.  */

static GTY(()) VEC(tree,gc) *default_arg_context;

tree
convert_default_arg (tree type, tree arg, tree fn, int parmnum)
{
  int i;
  tree t;

  /* If the ARG is an unparsed default argument expression, the
     conversion cannot be performed.  */
  if (TREE_CODE (arg) == DEFAULT_ARG)
    {
      error ("the default argument for parameter %d of %qD has "
	     "not yet been parsed",
	     parmnum, fn);
      return error_mark_node;
    }

  /* Detect recursion.  */
  for (i = 0; VEC_iterate (tree, default_arg_context, i, t); ++i)
    if (t == fn)
      {
	error ("recursive evaluation of default argument for %q#D", fn);
	return error_mark_node;
      }
  VEC_safe_push (tree, gc, default_arg_context, fn);

  if (fn && DECL_TEMPLATE_INFO (fn))
    arg = tsubst_default_argument (fn, type, arg);

  /* Due to:
<<<<<<< HEAD

       [dcl.fct.default]

=======

       [dcl.fct.default]

>>>>>>> 42a9ba1d
       The names in the expression are bound, and the semantic
       constraints are checked, at the point where the default
       expressions appears.

     we must not perform access checks here.  */
  push_deferring_access_checks (dk_no_check);
  arg = break_out_target_exprs (arg);
  if (TREE_CODE (arg) == CONSTRUCTOR)
    {
      arg = digest_init (type, arg);
      arg = convert_for_initialization (0, type, arg, LOOKUP_NORMAL,
					"default argument", fn, parmnum,
                                        tf_warning_or_error);
    }
  else
    {
      /* We must make a copy of ARG, in case subsequent processing
	 alters any part of it.  For example, during gimplification a
	 cast of the form (T) &X::f (where "f" is a member function)
	 will lead to replacing the PTRMEM_CST for &X::f with a
	 VAR_DECL.  We can avoid the copy for constants, since they
	 are never modified in place.  */
      if (!CONSTANT_CLASS_P (arg))
	arg = unshare_expr (arg);
      arg = convert_for_initialization (0, type, arg, LOOKUP_NORMAL,
					"default argument", fn, parmnum,
                                        tf_warning_or_error);
      arg = convert_for_arg_passing (type, arg);
    }
  pop_deferring_access_checks();

  VEC_pop (tree, default_arg_context);

  return arg;
}

/* Returns the type which will really be used for passing an argument of
   type TYPE.  */

tree
type_passed_as (tree type)
{
  /* Pass classes with copy ctors by invisible reference.  */
  if (TREE_ADDRESSABLE (type))
    {
      type = build_reference_type (type);
      /* There are no other pointers to this temporary.  */
      type = build_qualified_type (type, TYPE_QUAL_RESTRICT);
    }
  else if (targetm.calls.promote_prototypes (type)
	   && INTEGRAL_TYPE_P (type)
	   && COMPLETE_TYPE_P (type)
	   && INT_CST_LT_UNSIGNED (TYPE_SIZE (type),
				   TYPE_SIZE (integer_type_node)))
    type = integer_type_node;

  return type;
}

/* Actually perform the appropriate conversion.  */

tree
convert_for_arg_passing (tree type, tree val)
{
  tree bitfield_type;

  /* If VAL is a bitfield, then -- since it has already been converted
     to TYPE -- it cannot have a precision greater than TYPE.  

     If it has a smaller precision, we must widen it here.  For
     example, passing "int f:3;" to a function expecting an "int" will
     not result in any conversion before this point.

     If the precision is the same we must not risk widening.  For
     example, the COMPONENT_REF for a 32-bit "long long" bitfield will
     often have type "int", even though the C++ type for the field is
     "long long".  If the value is being passed to a function
     expecting an "int", then no conversions will be required.  But,
     if we call convert_bitfield_to_declared_type, the bitfield will
     be converted to "long long".  */
  bitfield_type = is_bitfield_expr_with_lowered_type (val);
  if (bitfield_type 
      && TYPE_PRECISION (TREE_TYPE (val)) < TYPE_PRECISION (type))
    val = convert_to_integer (TYPE_MAIN_VARIANT (bitfield_type), val);

  if (val == error_mark_node)
    ;
  /* Pass classes with copy ctors by invisible reference.  */
  else if (TREE_ADDRESSABLE (type))
    val = build1 (ADDR_EXPR, build_reference_type (type), val);
  else if (targetm.calls.promote_prototypes (type)
	   && INTEGRAL_TYPE_P (type)
	   && COMPLETE_TYPE_P (type)
	   && INT_CST_LT_UNSIGNED (TYPE_SIZE (type),
				   TYPE_SIZE (integer_type_node)))
    val = perform_integral_promotions (val);
  if (warn_missing_format_attribute)
    {
      tree rhstype = TREE_TYPE (val);
      const enum tree_code coder = TREE_CODE (rhstype);
      const enum tree_code codel = TREE_CODE (type);
      if ((codel == POINTER_TYPE || codel == REFERENCE_TYPE)
	  && coder == codel
	  && check_missing_format_attribute (type, rhstype))
	warning (OPT_Wmissing_format_attribute,
		 "argument of function call might be a candidate for a format attribute");
    }
  return val;
}

/* Returns true iff FN is a function with magic varargs, i.e. ones for
   which no conversions at all should be done.  This is true for some
   builtins which don't act like normal functions.  */

static bool
magic_varargs_p (tree fn)
{
  if (DECL_BUILT_IN (fn))
    switch (DECL_FUNCTION_CODE (fn))
      {
      case BUILT_IN_CLASSIFY_TYPE:
      case BUILT_IN_CONSTANT_P:
      case BUILT_IN_NEXT_ARG:
      case BUILT_IN_VA_START:
	return true;

      default:;
	return lookup_attribute ("type generic",
				 TYPE_ATTRIBUTES (TREE_TYPE (fn))) != 0;
      }

  return false;
}

/* Subroutine of the various build_*_call functions.  Overload resolution
   has chosen a winning candidate CAND; build up a CALL_EXPR accordingly.
   ARGS is a TREE_LIST of the unconverted arguments to the call.  FLAGS is a
   bitmask of various LOOKUP_* flags which apply to the call itself.  */

static tree
build_over_call (struct z_candidate *cand, int flags, tsubst_flags_t complain)
{
  tree fn = cand->fn;
  const VEC(tree,gc) *args = cand->args;
  tree first_arg = cand->first_arg;
  conversion **convs = cand->convs;
  conversion *conv;
  tree parm = TYPE_ARG_TYPES (TREE_TYPE (fn));
  int parmlen;
  tree val;
  int i = 0;
  int j = 0;
  unsigned int arg_index = 0;
  int is_method = 0;
  int nargs;
  tree *argarray;
  bool already_used = false;

  /* In a template, there is no need to perform all of the work that
     is normally done.  We are only interested in the type of the call
     expression, i.e., the return type of the function.  Any semantic
     errors will be deferred until the template is instantiated.  */
  if (processing_template_decl)
    {
      tree expr;
      tree return_type;
      const tree *argarray;
      unsigned int nargs;

      return_type = TREE_TYPE (TREE_TYPE (fn));
<<<<<<< HEAD
      expr = build_call_list (return_type, build_addr_func (fn), args);
=======
      nargs = VEC_length (tree, args);
      if (first_arg == NULL_TREE)
	argarray = VEC_address (tree, CONST_CAST (VEC(tree,gc) *, args));
      else
	{
	  tree *alcarray;
	  unsigned int ix;
	  tree arg;

	  ++nargs;
	  alcarray = XALLOCAVEC (tree, nargs);
	  alcarray[0] = first_arg;
	  for (ix = 0; VEC_iterate (tree, args, ix, arg); ++ix)
	    alcarray[ix + 1] = arg;
	  argarray = alcarray;
	}
      expr = build_call_array_loc (input_location,
				   return_type, build_addr_func (fn), nargs,
				   argarray);
>>>>>>> 42a9ba1d
      if (TREE_THIS_VOLATILE (fn) && cfun)
	current_function_returns_abnormally = 1;
      if (!VOID_TYPE_P (return_type))
	require_complete_type (return_type);
      return convert_from_reference (expr);
    }

  /* Give any warnings we noticed during overload resolution.  */
  if (cand->warnings)
    {
      struct candidate_warning *w;
      for (w = cand->warnings; w; w = w->next)
	joust (cand, w->loser, 1);
    }

  /* Make =delete work with SFINAE.  */
  if (DECL_DELETED_FN (fn) && !(complain & tf_error))
    return error_mark_node;

  if (DECL_FUNCTION_MEMBER_P (fn))
    {
      /* If FN is a template function, two cases must be considered.
	 For example:

	   struct A {
	     protected:
	       template <class T> void f();
	   };
	   template <class T> struct B {
	     protected:
	       void g();
	   };
	   struct C : A, B<int> {
	     using A::f;	// #1
	     using B<int>::g;	// #2
	   };

	 In case #1 where `A::f' is a member template, DECL_ACCESS is
	 recorded in the primary template but not in its specialization.
	 We check access of FN using its primary template.

	 In case #2, where `B<int>::g' has a DECL_TEMPLATE_INFO simply
	 because it is a member of class template B, DECL_ACCESS is
	 recorded in the specialization `B<int>::g'.  We cannot use its
	 primary template because `B<T>::g' and `B<int>::g' may have
	 different access.  */
      if (DECL_TEMPLATE_INFO (fn)
	  && DECL_MEMBER_TEMPLATE_P (DECL_TI_TEMPLATE (fn)))
	perform_or_defer_access_check (cand->access_path,
				       DECL_TI_TEMPLATE (fn), fn);
      else
	perform_or_defer_access_check (cand->access_path, fn, fn);
    }

  /* Find maximum size of vector to hold converted arguments.  */
  parmlen = list_length (parm);
  nargs = VEC_length (tree, args) + (first_arg != NULL_TREE ? 1 : 0);
  if (parmlen > nargs)
    nargs = parmlen;
  argarray = (tree *) alloca (nargs * sizeof (tree));

  /* The implicit parameters to a constructor are not considered by overload
     resolution, and must be of the proper type.  */
  if (DECL_CONSTRUCTOR_P (fn))
    {
      if (first_arg != NULL_TREE)
	{
	  argarray[j++] = first_arg;
	  first_arg = NULL_TREE;
	}
      else
	{
	  argarray[j++] = VEC_index (tree, args, arg_index);
	  ++arg_index;
	}
      parm = TREE_CHAIN (parm);
      /* We should never try to call the abstract constructor.  */
      gcc_assert (!DECL_HAS_IN_CHARGE_PARM_P (fn));

      if (DECL_HAS_VTT_PARM_P (fn))
	{
	  argarray[j++] = VEC_index (tree, args, arg_index);
	  ++arg_index;
	  parm = TREE_CHAIN (parm);
	}
    }
  /* Bypass access control for 'this' parameter.  */
  else if (TREE_CODE (TREE_TYPE (fn)) == METHOD_TYPE)
    {
      tree parmtype = TREE_VALUE (parm);
      tree arg = (first_arg != NULL_TREE
		  ? first_arg
		  : VEC_index (tree, args, arg_index));
      tree argtype = TREE_TYPE (arg);
      tree converted_arg;
      tree base_binfo;

      if (convs[i]->bad_p)
	{
	  if (complain & tf_error)
	    permerror (input_location, "passing %qT as %<this%> argument of %q#D discards qualifiers",
		       TREE_TYPE (argtype), fn);
	  else
	    return error_mark_node;
	}

      /* [class.mfct.nonstatic]: If a nonstatic member function of a class
	 X is called for an object that is not of type X, or of a type
	 derived from X, the behavior is undefined.

	 So we can assume that anything passed as 'this' is non-null, and
	 optimize accordingly.  */
      gcc_assert (TREE_CODE (parmtype) == POINTER_TYPE);
      /* Convert to the base in which the function was declared.  */
      gcc_assert (cand->conversion_path != NULL_TREE);
      converted_arg = build_base_path (PLUS_EXPR,
				       arg,
				       cand->conversion_path,
				       1);
      /* Check that the base class is accessible.  */
      if (!accessible_base_p (TREE_TYPE (argtype),
			      BINFO_TYPE (cand->conversion_path), true))
	error ("%qT is not an accessible base of %qT",
	       BINFO_TYPE (cand->conversion_path),
	       TREE_TYPE (argtype));
      /* If fn was found by a using declaration, the conversion path
	 will be to the derived class, not the base declaring fn. We
	 must convert from derived to base.  */
      base_binfo = lookup_base (TREE_TYPE (TREE_TYPE (converted_arg)),
				TREE_TYPE (parmtype), ba_unique, NULL);
      converted_arg = build_base_path (PLUS_EXPR, converted_arg,
				       base_binfo, 1);

      argarray[j++] = converted_arg;
      parm = TREE_CHAIN (parm);
      if (first_arg != NULL_TREE)
	first_arg = NULL_TREE;
      else
	++arg_index;
      ++i;
      is_method = 1;
    }

  gcc_assert (first_arg == NULL_TREE);
  for (; arg_index < VEC_length (tree, args) && parm;
       parm = TREE_CHAIN (parm), ++arg_index, ++i)
    {
      tree type = TREE_VALUE (parm);

      conv = convs[i];

      /* Don't make a copy here if build_call is going to.  */
      if (conv->kind == ck_rvalue
	  && COMPLETE_TYPE_P (complete_type (type))
	  && !TREE_ADDRESSABLE (type))
	conv = conv->u.next;

      val = convert_like_with_context
	(conv, VEC_index (tree, args, arg_index), fn, i - is_method,
	 complain);

      val = convert_for_arg_passing (type, val);
      if (val == error_mark_node)
        return error_mark_node;
      else
        argarray[j++] = val;
    }

  /* Default arguments */
  for (; parm && parm != void_list_node; parm = TREE_CHAIN (parm), i++)
    argarray[j++] = convert_default_arg (TREE_VALUE (parm),
					 TREE_PURPOSE (parm),
					 fn, i - is_method);
  /* Ellipsis */
  for (; arg_index < VEC_length (tree, args); ++arg_index)
    {
      tree a = VEC_index (tree, args, arg_index);
      if (magic_varargs_p (fn))
	/* Do no conversions for magic varargs.  */;
      else
	a = convert_arg_to_ellipsis (a);
      argarray[j++] = a;
    }

  gcc_assert (j <= nargs);
  nargs = j;

  check_function_arguments (TYPE_ATTRIBUTES (TREE_TYPE (fn)),
			    nargs, argarray, TYPE_ARG_TYPES (TREE_TYPE (fn)));

  /* Avoid actually calling copy constructors and copy assignment operators,
     if possible.  */

  if (! flag_elide_constructors)
    /* Do things the hard way.  */;
  else if (cand->num_convs == 1 
           && (DECL_COPY_CONSTRUCTOR_P (fn) 
               || DECL_MOVE_CONSTRUCTOR_P (fn)))
    {
      tree targ;
      tree arg = argarray[num_artificial_parms_for (fn)];
      tree fa;

      /* Pull out the real argument, disregarding const-correctness.  */
      targ = arg;
      while (CONVERT_EXPR_P (targ)
	     || TREE_CODE (targ) == NON_LVALUE_EXPR)
	targ = TREE_OPERAND (targ, 0);
      if (TREE_CODE (targ) == ADDR_EXPR)
	{
	  targ = TREE_OPERAND (targ, 0);
	  if (!same_type_ignoring_top_level_qualifiers_p
	      (TREE_TYPE (TREE_TYPE (arg)), TREE_TYPE (targ)))
	    targ = NULL_TREE;
	}
      else
	targ = NULL_TREE;

      if (targ)
	arg = targ;
      else
	arg = cp_build_indirect_ref (arg, 0, complain);

      if (TREE_CODE (arg) == TARGET_EXPR
	  && TARGET_EXPR_LIST_INIT_P (arg))
	{
	  /* Copy-list-initialization doesn't require the copy constructor
	     to be defined.  */
	}
      /* [class.copy]: the copy constructor is implicitly defined even if
	 the implementation elided its use.  */
      else if (TYPE_HAS_COMPLEX_INIT_REF (DECL_CONTEXT (fn)))
	{
	  mark_used (fn);
	  already_used = true;
	}

      /* If we're creating a temp and we already have one, don't create a
	 new one.  If we're not creating a temp but we get one, use
	 INIT_EXPR to collapse the temp into our target.  Otherwise, if the
	 ctor is trivial, do a bitwise copy with a simple TARGET_EXPR for a
	 temp or an INIT_EXPR otherwise.  */
      fa = (cand->first_arg != NULL_TREE
	    ? cand->first_arg
	    : VEC_index (tree, args, 0));
      if (integer_zerop (fa))
	{
	  if (TREE_CODE (arg) == TARGET_EXPR)
	    return arg;
	  else if (TYPE_HAS_TRIVIAL_INIT_REF (DECL_CONTEXT (fn)))
	    return build_target_expr_with_type (arg, DECL_CONTEXT (fn));
	}
      else if (TREE_CODE (arg) == TARGET_EXPR
	       || (TYPE_HAS_TRIVIAL_INIT_REF (DECL_CONTEXT (fn))
		   && !move_fn_p (fn)))
	{
	  tree to = stabilize_reference (cp_build_indirect_ref (fa, 0,
								complain));

	  val = build2 (INIT_EXPR, DECL_CONTEXT (fn), to, arg);
	  return val;
	}
    }
  else if (DECL_OVERLOADED_OPERATOR_P (fn) == NOP_EXPR
	   && copy_fn_p (fn)
	   && TYPE_HAS_TRIVIAL_ASSIGN_REF (DECL_CONTEXT (fn)))
    {
      tree to = stabilize_reference
	(cp_build_indirect_ref (argarray[0], 0, complain));
      tree type = TREE_TYPE (to);
      tree as_base = CLASSTYPE_AS_BASE (type);
      tree arg = argarray[1];

      if (tree_int_cst_equal (TYPE_SIZE (type), TYPE_SIZE (as_base)))
	{
	  arg = cp_build_indirect_ref (arg, 0, complain);
	  val = build2 (MODIFY_EXPR, TREE_TYPE (to), to, arg);
	}
      else
	{
	  /* We must only copy the non-tail padding parts.
	     Use __builtin_memcpy for the bitwise copy.
	     FIXME fix 22488 so we can go back to using MODIFY_EXPR
	     instead of an explicit call to memcpy.  */
	
	  tree arg0, arg1, arg2, t;
	  tree test = NULL_TREE;

	  arg2 = TYPE_SIZE_UNIT (as_base);
	  arg1 = arg;
	  arg0 = cp_build_unary_op (ADDR_EXPR, to, 0, complain);

<<<<<<< HEAD
	  if (!(optimize && flag_tree_ter))
	    {
	      /* When TER is off get_pointer_alignment returns 0, so a call
		 to __builtin_memcpy is expanded as a call to memcpy, which
		 is invalid with identical args.  When TER is on it is
=======
	  if (!can_trust_pointer_alignment ())
	    {
	      /* If we can't be sure about pointer alignment, a call
		 to __builtin_memcpy is expanded as a call to memcpy, which
		 is invalid with identical args.  Otherwise it is
>>>>>>> 42a9ba1d
		 expanded as a block move, which should be safe.  */
	      arg0 = save_expr (arg0);
	      arg1 = save_expr (arg1);
	      test = build2 (EQ_EXPR, boolean_type_node, arg0, arg1);
	    }
	  t = implicit_built_in_decls[BUILT_IN_MEMCPY];
	  t = build_call_n (t, 3, arg0, arg1, arg2);

	  t = convert (TREE_TYPE (arg0), t);
	  if (test)
	    t = build3 (COND_EXPR, TREE_TYPE (t), test, arg0, t);
	  val = cp_build_indirect_ref (t, 0, complain);
          TREE_NO_WARNING (val) = 1;
	}

      return val;
    }

  if (!already_used)
    mark_used (fn);

  if (DECL_VINDEX (fn) && (flags & LOOKUP_NONVIRTUAL) == 0)
    {
      tree t;
      tree binfo = lookup_base (TREE_TYPE (TREE_TYPE (argarray[0])),
				DECL_CONTEXT (fn),
				ba_any, NULL);
      gcc_assert (binfo && binfo != error_mark_node);

      /* Warn about deprecated virtual functions now, since we're about
	 to throw away the decl.  */
      if (TREE_DEPRECATED (fn))
	warn_deprecated_use (fn, NULL_TREE);

      argarray[0] = build_base_path (PLUS_EXPR, argarray[0], binfo, 1);
      if (TREE_SIDE_EFFECTS (argarray[0]))
	argarray[0] = save_expr (argarray[0]);
      t = build_pointer_type (TREE_TYPE (fn));
      if (DECL_CONTEXT (fn) && TYPE_JAVA_INTERFACE (DECL_CONTEXT (fn)))
	fn = build_java_interface_fn_ref (fn, argarray[0]);
      else
	fn = build_vfn_ref (argarray[0], DECL_VINDEX (fn));
      TREE_TYPE (fn) = t;
    }
  else
    fn = build_addr_func (fn);

  return build_cxx_call (fn, nargs, argarray);
}

/* Build and return a call to FN, using NARGS arguments in ARGARRAY.
   This function performs no overload resolution, conversion, or other
   high-level operations.  */

tree
build_cxx_call (tree fn, int nargs, tree *argarray)
{
  tree fndecl;

  fn = build_call_a (fn, nargs, argarray);

  /* If this call might throw an exception, note that fact.  */
  fndecl = get_callee_fndecl (fn);
  if ((!fndecl || !TREE_NOTHROW (fndecl))
      && at_function_scope_p ()
      && cfun)
    cp_function_chain->can_throw = 1;

  /* Check that arguments to builtin functions match the expectations.  */
  if (fndecl
      && DECL_BUILT_IN (fndecl)
      && DECL_BUILT_IN_CLASS (fndecl) == BUILT_IN_NORMAL
      && !check_builtin_function_arguments (fndecl, nargs, argarray))
    return error_mark_node;

  /* Some built-in function calls will be evaluated at compile-time in
     fold ().  */
  fn = fold_if_not_in_template (fn);

  if (VOID_TYPE_P (TREE_TYPE (fn)))
    return fn;

  fn = require_complete_type (fn);
  if (fn == error_mark_node)
    return error_mark_node;

  if (MAYBE_CLASS_TYPE_P (TREE_TYPE (fn)))
    fn = build_cplus_new (TREE_TYPE (fn), fn);
  return convert_from_reference (fn);
}

static GTY(()) tree java_iface_lookup_fn;

/* Make an expression which yields the address of the Java interface
   method FN.  This is achieved by generating a call to libjava's
   _Jv_LookupInterfaceMethodIdx().  */

static tree
build_java_interface_fn_ref (tree fn, tree instance)
{
  tree lookup_fn, method, idx;
  tree klass_ref, iface, iface_ref;
  int i;

  if (!java_iface_lookup_fn)
    {
      tree endlink = build_void_list_node ();
      tree t = tree_cons (NULL_TREE, ptr_type_node,
			  tree_cons (NULL_TREE, ptr_type_node,
				     tree_cons (NULL_TREE, java_int_type_node,
						endlink)));
      java_iface_lookup_fn
	= add_builtin_function ("_Jv_LookupInterfaceMethodIdx",
				build_function_type (ptr_type_node, t),
				0, NOT_BUILT_IN, NULL, NULL_TREE);
    }

  /* Look up the pointer to the runtime java.lang.Class object for `instance'.
     This is the first entry in the vtable.  */
  klass_ref = build_vtbl_ref (cp_build_indirect_ref (instance, 0, 
                                                     tf_warning_or_error),
			      integer_zero_node);

  /* Get the java.lang.Class pointer for the interface being called.  */
  iface = DECL_CONTEXT (fn);
  iface_ref = lookup_field (iface, get_identifier ("class$"), 0, false);
  if (!iface_ref || TREE_CODE (iface_ref) != VAR_DECL
      || DECL_CONTEXT (iface_ref) != iface)
    {
      error ("could not find class$ field in java interface type %qT",
		iface);
      return error_mark_node;
    }
  iface_ref = build_address (iface_ref);
  iface_ref = convert (build_pointer_type (iface), iface_ref);

  /* Determine the itable index of FN.  */
  i = 1;
  for (method = TYPE_METHODS (iface); method; method = TREE_CHAIN (method))
    {
      if (!DECL_VIRTUAL_P (method))
	continue;
      if (fn == method)
	break;
      i++;
    }
  idx = build_int_cst (NULL_TREE, i);

  lookup_fn = build1 (ADDR_EXPR,
		      build_pointer_type (TREE_TYPE (java_iface_lookup_fn)),
		      java_iface_lookup_fn);
  return build_call_nary (ptr_type_node, lookup_fn,
			  3, klass_ref, iface_ref, idx);
}

/* Returns the value to use for the in-charge parameter when making a
   call to a function with the indicated NAME.

   FIXME:Can't we find a neater way to do this mapping?  */

tree
in_charge_arg_for_name (tree name)
{
 if (name == base_ctor_identifier
      || name == base_dtor_identifier)
    return integer_zero_node;
  else if (name == complete_ctor_identifier)
    return integer_one_node;
  else if (name == complete_dtor_identifier)
    return integer_two_node;
  else if (name == deleting_dtor_identifier)
    return integer_three_node;

  /* This function should only be called with one of the names listed
     above.  */
  gcc_unreachable ();
  return NULL_TREE;
}

/* Build a call to a constructor, destructor, or an assignment
   operator for INSTANCE, an expression with class type.  NAME
   indicates the special member function to call; *ARGS are the
   arguments.  ARGS may be NULL.  This may change ARGS.  BINFO
   indicates the base of INSTANCE that is to be passed as the `this'
   parameter to the member function called.

   FLAGS are the LOOKUP_* flags to use when processing the call.

   If NAME indicates a complete object constructor, INSTANCE may be
   NULL_TREE.  In this case, the caller will call build_cplus_new to
   store the newly constructed object into a VAR_DECL.  */

tree
build_special_member_call (tree instance, tree name, VEC(tree,gc) **args,
			   tree binfo, int flags, tsubst_flags_t complain)
{
  tree fns;
  /* The type of the subobject to be constructed or destroyed.  */
  tree class_type;
  VEC(tree,gc) *allocated = NULL;
  tree ret;

  gcc_assert (name == complete_ctor_identifier
	      || name == base_ctor_identifier
	      || name == complete_dtor_identifier
	      || name == base_dtor_identifier
	      || name == deleting_dtor_identifier
	      || name == ansi_assopname (NOP_EXPR));
  if (TYPE_P (binfo))
    {
      /* Resolve the name.  */
      if (!complete_type_or_else (binfo, NULL_TREE))
	return error_mark_node;

      binfo = TYPE_BINFO (binfo);
    }

  gcc_assert (binfo != NULL_TREE);

  class_type = BINFO_TYPE (binfo);

  /* Handle the special case where INSTANCE is NULL_TREE.  */
  if (name == complete_ctor_identifier && !instance)
    {
      instance = build_int_cst (build_pointer_type (class_type), 0);
      instance = build1 (INDIRECT_REF, class_type, instance);
    }
  else
    {
      if (name == complete_dtor_identifier
	  || name == base_dtor_identifier
	  || name == deleting_dtor_identifier)
	gcc_assert (args == NULL || VEC_empty (tree, *args));

      /* Convert to the base class, if necessary.  */
      if (!same_type_ignoring_top_level_qualifiers_p
	  (TREE_TYPE (instance), BINFO_TYPE (binfo)))
	{
	  if (name != ansi_assopname (NOP_EXPR))
	    /* For constructors and destructors, either the base is
	       non-virtual, or it is virtual but we are doing the
	       conversion from a constructor or destructor for the
	       complete object.  In either case, we can convert
	       statically.  */
	    instance = convert_to_base_statically (instance, binfo);
	  else
	    /* However, for assignment operators, we must convert
	       dynamically if the base is virtual.  */
	    instance = build_base_path (PLUS_EXPR, instance,
					binfo, /*nonnull=*/1);
	}
    }

  gcc_assert (instance != NULL_TREE);

  fns = lookup_fnfields (binfo, name, 1);

  /* When making a call to a constructor or destructor for a subobject
     that uses virtual base classes, pass down a pointer to a VTT for
     the subobject.  */
  if ((name == base_ctor_identifier
       || name == base_dtor_identifier)
      && CLASSTYPE_VBASECLASSES (class_type))
    {
      tree vtt;
      tree sub_vtt;

      /* If the current function is a complete object constructor
	 or destructor, then we fetch the VTT directly.
	 Otherwise, we look it up using the VTT we were given.  */
      vtt = TREE_CHAIN (CLASSTYPE_VTABLES (current_class_type));
      vtt = decay_conversion (vtt);
      vtt = build3 (COND_EXPR, TREE_TYPE (vtt),
		    build2 (EQ_EXPR, boolean_type_node,
			    current_in_charge_parm, integer_zero_node),
		    current_vtt_parm,
		    vtt);
      gcc_assert (BINFO_SUBVTT_INDEX (binfo));
      sub_vtt = build2 (POINTER_PLUS_EXPR, TREE_TYPE (vtt), vtt,
			BINFO_SUBVTT_INDEX (binfo));

      if (args == NULL)
	{
	  allocated = make_tree_vector ();
	  args = &allocated;
	}

      VEC_safe_insert (tree, gc, *args, 0, sub_vtt);
    }

  ret = build_new_method_call (instance, fns, args,
			       TYPE_BINFO (BINFO_TYPE (binfo)),
			       flags, /*fn=*/NULL,
			       complain);

  if (allocated != NULL)
    release_tree_vector (allocated);

  return ret;
}

/* Return the NAME, as a C string.  The NAME indicates a function that
   is a member of TYPE.  *FREE_P is set to true if the caller must
   free the memory returned.

   Rather than go through all of this, we should simply set the names
   of constructors and destructors appropriately, and dispense with
   ctor_identifier, dtor_identifier, etc.  */

static char *
name_as_c_string (tree name, tree type, bool *free_p)
{
  char *pretty_name;

  /* Assume that we will not allocate memory.  */
  *free_p = false;
  /* Constructors and destructors are special.  */
  if (IDENTIFIER_CTOR_OR_DTOR_P (name))
    {
      pretty_name
	= CONST_CAST (char *, identifier_to_locale (IDENTIFIER_POINTER (constructor_name (type))));
      /* For a destructor, add the '~'.  */
      if (name == complete_dtor_identifier
	  || name == base_dtor_identifier
	  || name == deleting_dtor_identifier)
	{
	  pretty_name = concat ("~", pretty_name, NULL);
	  /* Remember that we need to free the memory allocated.  */
	  *free_p = true;
	}
    }
  else if (IDENTIFIER_TYPENAME_P (name))
    {
      pretty_name = concat ("operator ",
			    type_as_string_translate (TREE_TYPE (name),
						      TFF_PLAIN_IDENTIFIER),
			    NULL);
      /* Remember that we need to free the memory allocated.  */
      *free_p = true;
    }
  else
    pretty_name = CONST_CAST (char *, identifier_to_locale (IDENTIFIER_POINTER (name)));

  return pretty_name;
}

/* Build a call to "INSTANCE.FN (ARGS)".  If FN_P is non-NULL, it will
   be set, upon return, to the function called.  ARGS may be NULL.
   This may change ARGS.  */

tree
build_new_method_call (tree instance, tree fns, VEC(tree,gc) **args,
		       tree conversion_path, int flags,
		       tree *fn_p, tsubst_flags_t complain)
{
  struct z_candidate *candidates = 0, *cand;
  tree explicit_targs = NULL_TREE;
  tree basetype = NULL_TREE;
  tree access_binfo;
  tree optype;
  tree first_mem_arg = NULL_TREE;
  tree instance_ptr;
  tree name;
  bool skip_first_for_error;
  VEC(tree,gc) *user_args;
  tree call;
  tree fn;
  tree class_type;
  int template_only = 0;
  bool any_viable_p;
  tree orig_instance;
  tree orig_fns;
  VEC(tree,gc) *orig_args = NULL;
  void *p;

  gcc_assert (instance != NULL_TREE);

  /* We don't know what function we're going to call, yet.  */
  if (fn_p)
    *fn_p = NULL_TREE;

  if (error_operand_p (instance)
      || error_operand_p (fns))
    return error_mark_node;

  if (!BASELINK_P (fns))
    {
      if (complain & tf_error)
	error ("call to non-function %qD", fns);
      return error_mark_node;
    }

  orig_instance = instance;
  orig_fns = fns;

  /* Dismantle the baselink to collect all the information we need.  */
  if (!conversion_path)
    conversion_path = BASELINK_BINFO (fns);
  access_binfo = BASELINK_ACCESS_BINFO (fns);
  optype = BASELINK_OPTYPE (fns);
  fns = BASELINK_FUNCTIONS (fns);
  if (TREE_CODE (fns) == TEMPLATE_ID_EXPR)
    {
      explicit_targs = TREE_OPERAND (fns, 1);
      fns = TREE_OPERAND (fns, 0);
      template_only = 1;
    }
  gcc_assert (TREE_CODE (fns) == FUNCTION_DECL
	      || TREE_CODE (fns) == TEMPLATE_DECL
	      || TREE_CODE (fns) == OVERLOAD);
  fn = get_first_fn (fns);
  name = DECL_NAME (fn);

  basetype = TYPE_MAIN_VARIANT (TREE_TYPE (instance));
  gcc_assert (CLASS_TYPE_P (basetype));

  if (processing_template_decl)
    {
      orig_args = args == NULL ? NULL : make_tree_vector_copy (*args);
      instance = build_non_dependent_expr (instance);
      if (args != NULL)
	make_args_non_dependent (*args);
    }

  /* Figure out whether to skip the first argument for the error
     message we will display to users if an error occurs.  We don't
     want to display any compiler-generated arguments.  The "this"
     pointer hasn't been added yet.  However, we must remove the VTT
     pointer if this is a call to a base-class constructor or
     destructor.  */
  skip_first_for_error = false;
  user_args = args == NULL ? NULL : *args;
  if (IDENTIFIER_CTOR_OR_DTOR_P (name))
    {
      /* Callers should explicitly indicate whether they want to construct
	 the complete object or just the part without virtual bases.  */
      gcc_assert (name != ctor_identifier);
      /* Similarly for destructors.  */
      gcc_assert (name != dtor_identifier);
      /* Remove the VTT pointer, if present.  */
      if ((name == base_ctor_identifier || name == base_dtor_identifier)
	  && CLASSTYPE_VBASECLASSES (basetype))
	skip_first_for_error = true;
    }

  /* Process the argument list.  */
  if (args != NULL && *args != NULL)
    {
      *args = resolve_args (*args);
      if (*args == NULL)
	return error_mark_node;
    }

  instance_ptr = build_this (instance);

  /* It's OK to call destructors and constructors on cv-qualified objects.
     Therefore, convert the INSTANCE_PTR to the unqualified type, if
     necessary.  */
  if (DECL_DESTRUCTOR_P (fn)
      || DECL_CONSTRUCTOR_P (fn))
    {
      tree type = build_pointer_type (basetype);
      if (!same_type_p (type, TREE_TYPE (instance_ptr)))
	instance_ptr = build_nop (type, instance_ptr);
    }
  if (DECL_DESTRUCTOR_P (fn))
    name = complete_dtor_identifier;

  /* If CONSTRUCTOR_IS_DIRECT_INIT is set, this was a T{ } form
     initializer, not T({ }).  If the type doesn't have a list ctor,
     break apart the list into separate ctor args.  */
  if (DECL_CONSTRUCTOR_P (fn) && args != NULL && !VEC_empty (tree, *args)
      && BRACE_ENCLOSED_INITIALIZER_P (VEC_index (tree, *args, 0))
      && CONSTRUCTOR_IS_DIRECT_INIT (VEC_index (tree, *args, 0))
      && !TYPE_HAS_LIST_CTOR (basetype))
    {
      gcc_assert (VEC_length (tree, *args) == 1);
      *args = ctor_to_vec (VEC_index (tree, *args, 0));
    }

  class_type = (conversion_path ? BINFO_TYPE (conversion_path) : NULL_TREE);
  first_mem_arg = instance_ptr;

  /* Get the high-water mark for the CONVERSION_OBSTACK.  */
  p = conversion_obstack_alloc (0);

  for (fn = fns; fn; fn = OVL_NEXT (fn))
    {
      tree t = OVL_CURRENT (fn);
      tree this_first_arg;

      /* We can end up here for copy-init of same or base class.  */
      if ((flags & LOOKUP_ONLYCONVERTING)
	  && DECL_NONCONVERTING_P (t))
	continue;

      if (DECL_NONSTATIC_MEMBER_FUNCTION_P (t))
	this_first_arg = first_mem_arg;
      else
	this_first_arg = NULL_TREE;

      if (TREE_CODE (t) == TEMPLATE_DECL)
	/* A member template.  */
	add_template_candidate (&candidates, t,
				class_type,
				explicit_targs,
				this_first_arg,
				args == NULL ? NULL : *args,
				optype,
				access_binfo,
				conversion_path,
				flags,
				DEDUCE_CALL);
      else if (! template_only)
	add_function_candidate (&candidates, t,
				class_type,
				this_first_arg,
				args == NULL ? NULL : *args,
				access_binfo,
				conversion_path,
				flags);
    }

  candidates = splice_viable (candidates, pedantic, &any_viable_p);
  if (!any_viable_p)
    {
      if (complain & tf_error)
	{
	  if (!COMPLETE_TYPE_P (basetype))
	    cxx_incomplete_type_error (instance_ptr, basetype);
	  else
	    {
	      char *pretty_name;
	      bool free_p;
	      tree arglist;

	      pretty_name = name_as_c_string (name, basetype, &free_p);
	      arglist = build_tree_list_vec (user_args);
	      if (skip_first_for_error)
		arglist = TREE_CHAIN (arglist);
	      error ("no matching function for call to %<%T::%s(%A)%#V%>",
		     basetype, pretty_name, arglist,
		     TREE_TYPE (TREE_TYPE (instance_ptr)));
	      if (free_p)
		free (pretty_name);
	    }
	  print_z_candidates (candidates);
	}
      call = error_mark_node;
    }
  else
    {
      cand = tourney (candidates);
      if (cand == 0)
	{
	  char *pretty_name;
	  bool free_p;
	  tree arglist;

	  if (complain & tf_error)
	    {
	      pretty_name = name_as_c_string (name, basetype, &free_p);
	      arglist = build_tree_list_vec (user_args);
	      if (skip_first_for_error)
		arglist = TREE_CHAIN (arglist);
	      error ("call of overloaded %<%s(%A)%> is ambiguous", pretty_name,
		     arglist);
	      print_z_candidates (candidates);
	      if (free_p)
		free (pretty_name);
	    }
	  call = error_mark_node;
	}
      else
	{
	  fn = cand->fn;

	  if (!(flags & LOOKUP_NONVIRTUAL)
	      && DECL_PURE_VIRTUAL_P (fn)
	      && instance == current_class_ref
	      && (DECL_CONSTRUCTOR_P (current_function_decl)
		  || DECL_DESTRUCTOR_P (current_function_decl))
	      && (complain & tf_warning))
	    /* This is not an error, it is runtime undefined
	       behavior.  */
	    warning (0, (DECL_CONSTRUCTOR_P (current_function_decl) ?
		      "abstract virtual %q#D called from constructor"
		      : "abstract virtual %q#D called from destructor"),
		     fn);

	  if (TREE_CODE (TREE_TYPE (fn)) == METHOD_TYPE
	      && is_dummy_object (instance_ptr))
	    {
	      if (complain & tf_error)
		error ("cannot call member function %qD without object",
		       fn);
	      call = error_mark_node;
	    }
	  else
	    {
	      if (DECL_VINDEX (fn) && ! (flags & LOOKUP_NONVIRTUAL)
		  && resolves_to_fixed_type_p (instance, 0))
		flags |= LOOKUP_NONVIRTUAL;
	      /* Now we know what function is being called.  */
	      if (fn_p)
		*fn_p = fn;
	      /* Build the actual CALL_EXPR.  */
	      call = build_over_call (cand, flags, complain);
	      /* In an expression of the form `a->f()' where `f' turns
		 out to be a static member function, `a' is
		 none-the-less evaluated.  */
	      if (TREE_CODE (TREE_TYPE (fn)) != METHOD_TYPE
		  && !is_dummy_object (instance_ptr)
		  && TREE_SIDE_EFFECTS (instance_ptr))
		call = build2 (COMPOUND_EXPR, TREE_TYPE (call),
			       instance_ptr, call);
	      else if (call != error_mark_node
		       && DECL_DESTRUCTOR_P (cand->fn)
		       && !VOID_TYPE_P (TREE_TYPE (call)))
		/* An explicit call of the form "x->~X()" has type
		   "void".  However, on platforms where destructors
		   return "this" (i.e., those where
		   targetm.cxx.cdtor_returns_this is true), such calls
		   will appear to have a return value of pointer type
		   to the low-level call machinery.  We do not want to
		   change the low-level machinery, since we want to be
		   able to optimize "delete f()" on such platforms as
		   "operator delete(~X(f()))" (rather than generating
		   "t = f(), ~X(t), operator delete (t)").  */
		call = build_nop (void_type_node, call);
	    }
	}
    }

  if (processing_template_decl && call != error_mark_node)
    {
      bool cast_to_void = false;

      if (TREE_CODE (call) == COMPOUND_EXPR)
	call = TREE_OPERAND (call, 1);
      else if (TREE_CODE (call) == NOP_EXPR)
	{
	  cast_to_void = true;
	  call = TREE_OPERAND (call, 0);
	}
      if (TREE_CODE (call) == INDIRECT_REF)
	call = TREE_OPERAND (call, 0);
<<<<<<< HEAD
      call = (build_min_non_dep_call_list
=======
      call = (build_min_non_dep_call_vec
>>>>>>> 42a9ba1d
	      (call,
	       build_min (COMPONENT_REF, TREE_TYPE (CALL_EXPR_FN (call)),
			  orig_instance, orig_fns, NULL_TREE),
	       orig_args));
      call = convert_from_reference (call);
      if (cast_to_void)
	call = build_nop (void_type_node, call);
    }

 /* Free all the conversions we allocated.  */
  obstack_free (&conversion_obstack, p);

  if (orig_args != NULL)
    release_tree_vector (orig_args);

  return call;
}

/* Returns true iff standard conversion sequence ICS1 is a proper
   subsequence of ICS2.  */

static bool
is_subseq (conversion *ics1, conversion *ics2)
{
  /* We can assume that a conversion of the same code
     between the same types indicates a subsequence since we only get
     here if the types we are converting from are the same.  */

  while (ics1->kind == ck_rvalue
	 || ics1->kind == ck_lvalue)
    ics1 = ics1->u.next;

  while (1)
    {
      while (ics2->kind == ck_rvalue
	     || ics2->kind == ck_lvalue)
	ics2 = ics2->u.next;

      if (ics2->kind == ck_user
	  || ics2->kind == ck_ambig
	  || ics2->kind == ck_identity)
	/* At this point, ICS1 cannot be a proper subsequence of
	   ICS2.  We can get a USER_CONV when we are comparing the
	   second standard conversion sequence of two user conversion
	   sequences.  */
	return false;

      ics2 = ics2->u.next;

      if (ics2->kind == ics1->kind
	  && same_type_p (ics2->type, ics1->type)
	  && same_type_p (ics2->u.next->type,
			  ics1->u.next->type))
	return true;
    }
}

/* Returns nonzero iff DERIVED is derived from BASE.  The inputs may
   be any _TYPE nodes.  */

bool
is_properly_derived_from (tree derived, tree base)
{
  if (!CLASS_TYPE_P (derived) || !CLASS_TYPE_P (base))
    return false;

  /* We only allow proper derivation here.  The DERIVED_FROM_P macro
     considers every class derived from itself.  */
  return (!same_type_ignoring_top_level_qualifiers_p (derived, base)
	  && DERIVED_FROM_P (base, derived));
}

/* We build the ICS for an implicit object parameter as a pointer
   conversion sequence.  However, such a sequence should be compared
   as if it were a reference conversion sequence.  If ICS is the
   implicit conversion sequence for an implicit object parameter,
   modify it accordingly.  */

static void
maybe_handle_implicit_object (conversion **ics)
{
  if ((*ics)->this_p)
    {
      /* [over.match.funcs]

	 For non-static member functions, the type of the
	 implicit object parameter is "reference to cv X"
	 where X is the class of which the function is a
	 member and cv is the cv-qualification on the member
	 function declaration.  */
      conversion *t = *ics;
      tree reference_type;

      /* The `this' parameter is a pointer to a class type.  Make the
	 implicit conversion talk about a reference to that same class
	 type.  */
      reference_type = TREE_TYPE (t->type);
      reference_type = build_reference_type (reference_type);

      if (t->kind == ck_qual)
	t = t->u.next;
      if (t->kind == ck_ptr)
	t = t->u.next;
      t = build_identity_conv (TREE_TYPE (t->type), NULL_TREE);
      t = direct_reference_binding (reference_type, t);
      t->this_p = 1;
      t->rvaluedness_matches_p = 0;
      *ics = t;
    }
}

/* If *ICS is a REF_BIND set *ICS to the remainder of the conversion,
   and return the initial reference binding conversion. Otherwise,
   leave *ICS unchanged and return NULL.  */

static conversion *
maybe_handle_ref_bind (conversion **ics)
{
  if ((*ics)->kind == ck_ref_bind)
    {
      conversion *old_ics = *ics;
      *ics = old_ics->u.next;
      (*ics)->user_conv_p = old_ics->user_conv_p;
      return old_ics;
    }

  return NULL;
}

/* Compare two implicit conversion sequences according to the rules set out in
   [over.ics.rank].  Return values:

      1: ics1 is better than ics2
     -1: ics2 is better than ics1
      0: ics1 and ics2 are indistinguishable */

static int
compare_ics (conversion *ics1, conversion *ics2)
{
  tree from_type1;
  tree from_type2;
  tree to_type1;
  tree to_type2;
  tree deref_from_type1 = NULL_TREE;
  tree deref_from_type2 = NULL_TREE;
  tree deref_to_type1 = NULL_TREE;
  tree deref_to_type2 = NULL_TREE;
  conversion_rank rank1, rank2;

  /* REF_BINDING is nonzero if the result of the conversion sequence
     is a reference type.   In that case REF_CONV is the reference
     binding conversion. */
  conversion *ref_conv1;
  conversion *ref_conv2;

  /* Handle implicit object parameters.  */
  maybe_handle_implicit_object (&ics1);
  maybe_handle_implicit_object (&ics2);

  /* Handle reference parameters.  */
  ref_conv1 = maybe_handle_ref_bind (&ics1);
  ref_conv2 = maybe_handle_ref_bind (&ics2);

  /* List-initialization sequence L1 is a better conversion sequence than
     list-initialization sequence L2 if L1 converts to
     std::initializer_list<X> for some X and L2 does not.  */
  if (ics1->kind == ck_list && ics2->kind != ck_list)
    return 1;
  if (ics2->kind == ck_list && ics1->kind != ck_list)
    return -1;

  /* [over.ics.rank]

     When  comparing  the  basic forms of implicit conversion sequences (as
     defined in _over.best.ics_)

     --a standard conversion sequence (_over.ics.scs_) is a better
       conversion sequence than a user-defined conversion sequence
       or an ellipsis conversion sequence, and

     --a user-defined conversion sequence (_over.ics.user_) is a
       better conversion sequence than an ellipsis conversion sequence
       (_over.ics.ellipsis_).  */
  rank1 = CONVERSION_RANK (ics1);
  rank2 = CONVERSION_RANK (ics2);

  if (rank1 > rank2)
    return -1;
  else if (rank1 < rank2)
    return 1;

  if (rank1 == cr_bad)
    {
      /* XXX Isn't this an extension? */
      /* Both ICS are bad.  We try to make a decision based on what
	 would have happened if they'd been good.  */
      if (ics1->user_conv_p > ics2->user_conv_p
	  || ics1->rank  > ics2->rank)
	return -1;
      else if (ics1->user_conv_p < ics2->user_conv_p
	       || ics1->rank < ics2->rank)
	return 1;

      /* We couldn't make up our minds; try to figure it out below.  */
    }

  if (ics1->ellipsis_p)
    /* Both conversions are ellipsis conversions.  */
    return 0;

  /* User-defined  conversion sequence U1 is a better conversion sequence
     than another user-defined conversion sequence U2 if they contain the
     same user-defined conversion operator or constructor and if the sec-
     ond standard conversion sequence of U1 is  better  than  the  second
     standard conversion sequence of U2.  */

  if (ics1->user_conv_p)
    {
      conversion *t1;
      conversion *t2;

      for (t1 = ics1; t1->kind != ck_user; t1 = t1->u.next)
	if (t1->kind == ck_ambig || t1->kind == ck_aggr)
	  return 0;
      for (t2 = ics2; t2->kind != ck_user; t2 = t2->u.next)
	if (t2->kind == ck_ambig || t2->kind == ck_aggr)
	  return 0;

      if (t1->cand->fn != t2->cand->fn)
	return 0;

      /* We can just fall through here, after setting up
	 FROM_TYPE1 and FROM_TYPE2.  */
      from_type1 = t1->type;
      from_type2 = t2->type;
    }
  else
    {
      conversion *t1;
      conversion *t2;

      /* We're dealing with two standard conversion sequences.

	 [over.ics.rank]

	 Standard conversion sequence S1 is a better conversion
	 sequence than standard conversion sequence S2 if

	 --S1 is a proper subsequence of S2 (comparing the conversion
	   sequences in the canonical form defined by _over.ics.scs_,
	   excluding any Lvalue Transformation; the identity
	   conversion sequence is considered to be a subsequence of
	   any non-identity conversion sequence */

      t1 = ics1;
      while (t1->kind != ck_identity)
	t1 = t1->u.next;
      from_type1 = t1->type;

      t2 = ics2;
      while (t2->kind != ck_identity)
	t2 = t2->u.next;
      from_type2 = t2->type;
    }

  /* One sequence can only be a subsequence of the other if they start with
     the same type.  They can start with different types when comparing the
     second standard conversion sequence in two user-defined conversion
     sequences.  */
  if (same_type_p (from_type1, from_type2))
    {
      if (is_subseq (ics1, ics2))
	return 1;
      if (is_subseq (ics2, ics1))
	return -1;
    }

  /* [over.ics.rank]

     Or, if not that,

     --the rank of S1 is better than the rank of S2 (by the rules
       defined below):

    Standard conversion sequences are ordered by their ranks: an Exact
    Match is a better conversion than a Promotion, which is a better
    conversion than a Conversion.

    Two conversion sequences with the same rank are indistinguishable
    unless one of the following rules applies:

    --A conversion that is not a conversion of a pointer, or pointer
      to member, to bool is better than another conversion that is such
      a conversion.

    The ICS_STD_RANK automatically handles the pointer-to-bool rule,
    so that we do not have to check it explicitly.  */
  if (ics1->rank < ics2->rank)
    return 1;
  else if (ics2->rank < ics1->rank)
    return -1;

  to_type1 = ics1->type;
  to_type2 = ics2->type;

  /* A conversion from scalar arithmetic type to complex is worse than a
     conversion between scalar arithmetic types.  */
  if (same_type_p (from_type1, from_type2)
      && ARITHMETIC_TYPE_P (from_type1)
      && ARITHMETIC_TYPE_P (to_type1)
      && ARITHMETIC_TYPE_P (to_type2)
      && ((TREE_CODE (to_type1) == COMPLEX_TYPE)
	  != (TREE_CODE (to_type2) == COMPLEX_TYPE)))
    {
      if (TREE_CODE (to_type1) == COMPLEX_TYPE)
	return -1;
      else
	return 1;
    }

  if (TYPE_PTR_P (from_type1)
      && TYPE_PTR_P (from_type2)
      && TYPE_PTR_P (to_type1)
      && TYPE_PTR_P (to_type2))
    {
      deref_from_type1 = TREE_TYPE (from_type1);
      deref_from_type2 = TREE_TYPE (from_type2);
      deref_to_type1 = TREE_TYPE (to_type1);
      deref_to_type2 = TREE_TYPE (to_type2);
    }
  /* The rules for pointers to members A::* are just like the rules
     for pointers A*, except opposite: if B is derived from A then
     A::* converts to B::*, not vice versa.  For that reason, we
     switch the from_ and to_ variables here.  */
  else if ((TYPE_PTRMEM_P (from_type1) && TYPE_PTRMEM_P (from_type2)
	    && TYPE_PTRMEM_P (to_type1) && TYPE_PTRMEM_P (to_type2))
	   || (TYPE_PTRMEMFUNC_P (from_type1)
	       && TYPE_PTRMEMFUNC_P (from_type2)
	       && TYPE_PTRMEMFUNC_P (to_type1)
	       && TYPE_PTRMEMFUNC_P (to_type2)))
    {
      deref_to_type1 = TYPE_PTRMEM_CLASS_TYPE (from_type1);
      deref_to_type2 = TYPE_PTRMEM_CLASS_TYPE (from_type2);
      deref_from_type1 = TYPE_PTRMEM_CLASS_TYPE (to_type1);
      deref_from_type2 = TYPE_PTRMEM_CLASS_TYPE (to_type2);
    }

  if (deref_from_type1 != NULL_TREE
      && RECORD_OR_UNION_CODE_P (TREE_CODE (deref_from_type1))
      && RECORD_OR_UNION_CODE_P (TREE_CODE (deref_from_type2)))
    {
      /* This was one of the pointer or pointer-like conversions.

	 [over.ics.rank]

	 --If class B is derived directly or indirectly from class A,
	   conversion of B* to A* is better than conversion of B* to
	   void*, and conversion of A* to void* is better than
	   conversion of B* to void*.  */
      if (TREE_CODE (deref_to_type1) == VOID_TYPE
	  && TREE_CODE (deref_to_type2) == VOID_TYPE)
	{
	  if (is_properly_derived_from (deref_from_type1,
					deref_from_type2))
	    return -1;
	  else if (is_properly_derived_from (deref_from_type2,
					     deref_from_type1))
	    return 1;
	}
      else if (TREE_CODE (deref_to_type1) == VOID_TYPE
	       || TREE_CODE (deref_to_type2) == VOID_TYPE)
	{
	  if (same_type_p (deref_from_type1, deref_from_type2))
	    {
	      if (TREE_CODE (deref_to_type2) == VOID_TYPE)
		{
		  if (is_properly_derived_from (deref_from_type1,
						deref_to_type1))
		    return 1;
		}
	      /* We know that DEREF_TO_TYPE1 is `void' here.  */
	      else if (is_properly_derived_from (deref_from_type1,
						 deref_to_type2))
		return -1;
	    }
	}
      else if (RECORD_OR_UNION_CODE_P (TREE_CODE (deref_to_type1))
	       && RECORD_OR_UNION_CODE_P (TREE_CODE (deref_to_type2)))
	{
	  /* [over.ics.rank]

	     --If class B is derived directly or indirectly from class A
	       and class C is derived directly or indirectly from B,

	     --conversion of C* to B* is better than conversion of C* to
	       A*,

	     --conversion of B* to A* is better than conversion of C* to
	       A*  */
	  if (same_type_p (deref_from_type1, deref_from_type2))
	    {
	      if (is_properly_derived_from (deref_to_type1,
					    deref_to_type2))
		return 1;
	      else if (is_properly_derived_from (deref_to_type2,
						 deref_to_type1))
		return -1;
	    }
	  else if (same_type_p (deref_to_type1, deref_to_type2))
	    {
	      if (is_properly_derived_from (deref_from_type2,
					    deref_from_type1))
		return 1;
	      else if (is_properly_derived_from (deref_from_type1,
						 deref_from_type2))
		return -1;
	    }
	}
    }
  else if (CLASS_TYPE_P (non_reference (from_type1))
	   && same_type_p (from_type1, from_type2))
    {
      tree from = non_reference (from_type1);

      /* [over.ics.rank]

	 --binding of an expression of type C to a reference of type
	   B& is better than binding an expression of type C to a
	   reference of type A&

	 --conversion of C to B is better than conversion of C to A,  */
      if (is_properly_derived_from (from, to_type1)
	  && is_properly_derived_from (from, to_type2))
	{
	  if (is_properly_derived_from (to_type1, to_type2))
	    return 1;
	  else if (is_properly_derived_from (to_type2, to_type1))
	    return -1;
	}
    }
  else if (CLASS_TYPE_P (non_reference (to_type1))
	   && same_type_p (to_type1, to_type2))
    {
      tree to = non_reference (to_type1);

      /* [over.ics.rank]

	 --binding of an expression of type B to a reference of type
	   A& is better than binding an expression of type C to a
	   reference of type A&,

	 --conversion of B to A is better than conversion of C to A  */
      if (is_properly_derived_from (from_type1, to)
	  && is_properly_derived_from (from_type2, to))
	{
	  if (is_properly_derived_from (from_type2, from_type1))
	    return 1;
	  else if (is_properly_derived_from (from_type1, from_type2))
	    return -1;
	}
    }

  /* [over.ics.rank]

     --S1 and S2 differ only in their qualification conversion and  yield
       similar  types  T1 and T2 (_conv.qual_), respectively, and the cv-
       qualification signature of type T1 is a proper subset of  the  cv-
       qualification signature of type T2  */
  if (ics1->kind == ck_qual
      && ics2->kind == ck_qual
      && same_type_p (from_type1, from_type2))
    {
      int result = comp_cv_qual_signature (to_type1, to_type2);
      if (result != 0)
	return result;
    }

  /* [over.ics.rank]

     --S1 and S2 are reference bindings (_dcl.init.ref_) and neither refers
     to an implicit object parameter, and either S1 binds an lvalue reference
     to an lvalue and S2 binds an rvalue reference or S1 binds an rvalue
     reference to an rvalue and S2 binds an lvalue reference
     (C++0x draft standard, 13.3.3.2)

     --S1 and S2 are reference bindings (_dcl.init.ref_), and the
     types to which the references refer are the same type except for
     top-level cv-qualifiers, and the type to which the reference
     initialized by S2 refers is more cv-qualified than the type to
     which the reference initialized by S1 refers */

  if (ref_conv1 && ref_conv2)
    {
      if (!ref_conv1->this_p && !ref_conv2->this_p
	  && (TYPE_REF_IS_RVALUE (ref_conv1->type)
	      != TYPE_REF_IS_RVALUE (ref_conv2->type)))
	{
	  if (ref_conv1->rvaluedness_matches_p)
	    return 1;
	  if (ref_conv2->rvaluedness_matches_p)
	    return -1;
	}

      if (same_type_ignoring_top_level_qualifiers_p (to_type1, to_type2))
	return comp_cv_qualification (TREE_TYPE (ref_conv2->type),
				      TREE_TYPE (ref_conv1->type));
    }

  /* Neither conversion sequence is better than the other.  */
  return 0;
}

/* The source type for this standard conversion sequence.  */

static tree
source_type (conversion *t)
{
  for (;; t = t->u.next)
    {
      if (t->kind == ck_user
	  || t->kind == ck_ambig
	  || t->kind == ck_identity)
	return t->type;
    }
  gcc_unreachable ();
}

/* Note a warning about preferring WINNER to LOSER.  We do this by storing
   a pointer to LOSER and re-running joust to produce the warning if WINNER
   is actually used.  */

static void
add_warning (struct z_candidate *winner, struct z_candidate *loser)
{
  candidate_warning *cw = (candidate_warning *)
    conversion_obstack_alloc (sizeof (candidate_warning));
  cw->loser = loser;
  cw->next = winner->warnings;
  winner->warnings = cw;
}

/* Compare two candidates for overloading as described in
   [over.match.best].  Return values:

      1: cand1 is better than cand2
     -1: cand2 is better than cand1
      0: cand1 and cand2 are indistinguishable */

static int
joust (struct z_candidate *cand1, struct z_candidate *cand2, bool warn)
{
  int winner = 0;
  int off1 = 0, off2 = 0;
  size_t i;
  size_t len;

  /* Candidates that involve bad conversions are always worse than those
     that don't.  */
  if (cand1->viable > cand2->viable)
    return 1;
  if (cand1->viable < cand2->viable)
    return -1;

  /* If we have two pseudo-candidates for conversions to the same type,
     or two candidates for the same function, arbitrarily pick one.  */
  if (cand1->fn == cand2->fn
      && (IS_TYPE_OR_DECL_P (cand1->fn)))
    return 1;

  /* a viable function F1
     is defined to be a better function than another viable function F2  if
     for  all arguments i, ICSi(F1) is not a worse conversion sequence than
     ICSi(F2), and then */

  /* for some argument j, ICSj(F1) is a better conversion  sequence  than
     ICSj(F2) */

  /* For comparing static and non-static member functions, we ignore
     the implicit object parameter of the non-static function.  The
     standard says to pretend that the static function has an object
     parm, but that won't work with operator overloading.  */
  len = cand1->num_convs;
  if (len != cand2->num_convs)
    {
      int static_1 = DECL_STATIC_FUNCTION_P (cand1->fn);
      int static_2 = DECL_STATIC_FUNCTION_P (cand2->fn);

      gcc_assert (static_1 != static_2);

      if (static_1)
	off2 = 1;
      else
	{
	  off1 = 1;
	  --len;
	}
    }

  for (i = 0; i < len; ++i)
    {
      conversion *t1 = cand1->convs[i + off1];
      conversion *t2 = cand2->convs[i + off2];
      int comp = compare_ics (t1, t2);

      if (comp != 0)
	{
	  if (warn_sign_promo
	      && (CONVERSION_RANK (t1) + CONVERSION_RANK (t2)
		  == cr_std + cr_promotion)
	      && t1->kind == ck_std
	      && t2->kind == ck_std
	      && TREE_CODE (t1->type) == INTEGER_TYPE
	      && TREE_CODE (t2->type) == INTEGER_TYPE
	      && (TYPE_PRECISION (t1->type)
		  == TYPE_PRECISION (t2->type))
	      && (TYPE_UNSIGNED (t1->u.next->type)
		  || (TREE_CODE (t1->u.next->type)
		      == ENUMERAL_TYPE)))
	    {
	      tree type = t1->u.next->type;
	      tree type1, type2;
	      struct z_candidate *w, *l;
	      if (comp > 0)
		type1 = t1->type, type2 = t2->type,
		  w = cand1, l = cand2;
	      else
		type1 = t2->type, type2 = t1->type,
		  w = cand2, l = cand1;

	      if (warn)
		{
		  warning (OPT_Wsign_promo, "passing %qT chooses %qT over %qT",
			   type, type1, type2);
		  warning (OPT_Wsign_promo, "  in call to %qD", w->fn);
		}
	      else
		add_warning (w, l);
	    }

	  if (winner && comp != winner)
	    {
	      winner = 0;
	      goto tweak;
	    }
	  winner = comp;
	}
    }

  /* warn about confusing overload resolution for user-defined conversions,
     either between a constructor and a conversion op, or between two
     conversion ops.  */
  if (winner && warn_conversion && cand1->second_conv
      && (!DECL_CONSTRUCTOR_P (cand1->fn) || !DECL_CONSTRUCTOR_P (cand2->fn))
      && winner != compare_ics (cand1->second_conv, cand2->second_conv))
    {
      struct z_candidate *w, *l;
      bool give_warning = false;

      if (winner == 1)
	w = cand1, l = cand2;
      else
	w = cand2, l = cand1;

      /* We don't want to complain about `X::operator T1 ()'
	 beating `X::operator T2 () const', when T2 is a no less
	 cv-qualified version of T1.  */
      if (DECL_CONTEXT (w->fn) == DECL_CONTEXT (l->fn)
	  && !DECL_CONSTRUCTOR_P (w->fn) && !DECL_CONSTRUCTOR_P (l->fn))
	{
	  tree t = TREE_TYPE (TREE_TYPE (l->fn));
	  tree f = TREE_TYPE (TREE_TYPE (w->fn));

	  if (TREE_CODE (t) == TREE_CODE (f) && POINTER_TYPE_P (t))
	    {
	      t = TREE_TYPE (t);
	      f = TREE_TYPE (f);
	    }
	  if (!comp_ptr_ttypes (t, f))
	    give_warning = true;
	}
      else
	give_warning = true;

      if (!give_warning)
	/*NOP*/;
      else if (warn)
	{
	  tree source = source_type (w->convs[0]);
	  if (! DECL_CONSTRUCTOR_P (w->fn))
	    source = TREE_TYPE (source);
	  if (warning (OPT_Wconversion, "choosing %qD over %qD", w->fn, l->fn)
	      && warning (OPT_Wconversion, "  for conversion from %qT to %qT",
			  source, w->second_conv->type)) 
	    {
	      inform (input_location, "  because conversion sequence for the argument is better");
	    }
	}
      else
	add_warning (w, l);
    }

  if (winner)
    return winner;

  /* or, if not that,
     F1 is a non-template function and F2 is a template function
     specialization.  */

  if (!cand1->template_decl && cand2->template_decl)
    return 1;
  else if (cand1->template_decl && !cand2->template_decl)
    return -1;

  /* or, if not that,
     F1 and F2 are template functions and the function template for F1 is
     more specialized than the template for F2 according to the partial
     ordering rules.  */

  if (cand1->template_decl && cand2->template_decl)
    {
      winner = more_specialized_fn
	(TI_TEMPLATE (cand1->template_decl),
	 TI_TEMPLATE (cand2->template_decl),
	 /* [temp.func.order]: The presence of unused ellipsis and default
	    arguments has no effect on the partial ordering of function
	    templates.   add_function_candidate() will not have
	    counted the "this" argument for constructors.  */
	 cand1->num_convs + DECL_CONSTRUCTOR_P (cand1->fn));
      if (winner)
	return winner;
    }

  /* or, if not that,
     the  context  is  an  initialization by user-defined conversion (see
     _dcl.init_  and  _over.match.user_)  and  the  standard   conversion
     sequence  from  the return type of F1 to the destination type (i.e.,
     the type of the entity being initialized)  is  a  better  conversion
     sequence  than the standard conversion sequence from the return type
     of F2 to the destination type.  */

  if (cand1->second_conv)
    {
      winner = compare_ics (cand1->second_conv, cand2->second_conv);
      if (winner)
	return winner;
    }

  /* Check whether we can discard a builtin candidate, either because we
     have two identical ones or matching builtin and non-builtin candidates.

     (Pedantically in the latter case the builtin which matched the user
     function should not be added to the overload set, but we spot it here.

     [over.match.oper]
     ... the builtin candidates include ...
     - do not have the same parameter type list as any non-template
       non-member candidate.  */

  if (TREE_CODE (cand1->fn) == IDENTIFIER_NODE
      || TREE_CODE (cand2->fn) == IDENTIFIER_NODE)
    {
      for (i = 0; i < len; ++i)
	if (!same_type_p (cand1->convs[i]->type,
			  cand2->convs[i]->type))
	  break;
      if (i == cand1->num_convs)
	{
	  if (cand1->fn == cand2->fn)
	    /* Two built-in candidates; arbitrarily pick one.  */
	    return 1;
	  else if (TREE_CODE (cand1->fn) == IDENTIFIER_NODE)
	    /* cand1 is built-in; prefer cand2.  */
	    return -1;
	  else
	    /* cand2 is built-in; prefer cand1.  */
	    return 1;
	}
    }

  /* If the two function declarations represent the same function (this can
     happen with declarations in multiple scopes and arg-dependent lookup),
     arbitrarily choose one.  But first make sure the default args we're
     using match.  */
  if (DECL_P (cand1->fn) && DECL_P (cand2->fn)
      && equal_functions (cand1->fn, cand2->fn))
    {
      tree parms1 = TYPE_ARG_TYPES (TREE_TYPE (cand1->fn));
      tree parms2 = TYPE_ARG_TYPES (TREE_TYPE (cand2->fn));

      gcc_assert (!DECL_CONSTRUCTOR_P (cand1->fn));

      for (i = 0; i < len; ++i)
	{
	  /* Don't crash if the fn is variadic.  */
	  if (!parms1)
	    break;
	  parms1 = TREE_CHAIN (parms1);
	  parms2 = TREE_CHAIN (parms2);
	}

      if (off1)
	parms1 = TREE_CHAIN (parms1);
      else if (off2)
	parms2 = TREE_CHAIN (parms2);

      for (; parms1; ++i)
	{
	  if (!cp_tree_equal (TREE_PURPOSE (parms1),
			      TREE_PURPOSE (parms2)))
	    {
	      if (warn)
		{
		  permerror (input_location, "default argument mismatch in "
			     "overload resolution");
		  inform (input_location,
			  " candidate 1: %q+#F", cand1->fn);
		  inform (input_location,
			  " candidate 2: %q+#F", cand2->fn);
		}
	      else
		add_warning (cand1, cand2);
	      break;
	    }
	  parms1 = TREE_CHAIN (parms1);
	  parms2 = TREE_CHAIN (parms2);
	}

      return 1;
    }

tweak:

  /* Extension: If the worst conversion for one candidate is worse than the
     worst conversion for the other, take the first.  */
  if (!pedantic)
    {
      conversion_rank rank1 = cr_identity, rank2 = cr_identity;
      struct z_candidate *w = 0, *l = 0;

      for (i = 0; i < len; ++i)
	{
	  if (CONVERSION_RANK (cand1->convs[i+off1]) > rank1)
	    rank1 = CONVERSION_RANK (cand1->convs[i+off1]);
	  if (CONVERSION_RANK (cand2->convs[i + off2]) > rank2)
	    rank2 = CONVERSION_RANK (cand2->convs[i + off2]);
	}
      if (rank1 < rank2)
	winner = 1, w = cand1, l = cand2;
      if (rank1 > rank2)
	winner = -1, w = cand2, l = cand1;
      if (winner)
	{
	  if (warn)
	    {
	      pedwarn (input_location, 0,
	      "ISO C++ says that these are ambiguous, even "
	      "though the worst conversion for the first is better than "
	      "the worst conversion for the second:");
	      print_z_candidate (_("candidate 1:"), w);
	      print_z_candidate (_("candidate 2:"), l);
	    }
	  else
	    add_warning (w, l);
	  return winner;
	}
    }

  gcc_assert (!winner);
  return 0;
}

/* Given a list of candidates for overloading, find the best one, if any.
   This algorithm has a worst case of O(2n) (winner is last), and a best
   case of O(n/2) (totally ambiguous); much better than a sorting
   algorithm.  */

static struct z_candidate *
tourney (struct z_candidate *candidates)
{
  struct z_candidate *champ = candidates, *challenger;
  int fate;
  int champ_compared_to_predecessor = 0;

  /* Walk through the list once, comparing each current champ to the next
     candidate, knocking out a candidate or two with each comparison.  */

  for (challenger = champ->next; challenger; )
    {
      fate = joust (champ, challenger, 0);
      if (fate == 1)
	challenger = challenger->next;
      else
	{
	  if (fate == 0)
	    {
	      champ = challenger->next;
	      if (champ == 0)
		return NULL;
	      champ_compared_to_predecessor = 0;
	    }
	  else
	    {
	      champ = challenger;
	      champ_compared_to_predecessor = 1;
	    }

	  challenger = champ->next;
	}
    }

  /* Make sure the champ is better than all the candidates it hasn't yet
     been compared to.  */

  for (challenger = candidates;
       challenger != champ
	 && !(champ_compared_to_predecessor && challenger->next == champ);
       challenger = challenger->next)
    {
      fate = joust (champ, challenger, 0);
      if (fate != 1)
	return NULL;
    }

  return champ;
}

/* Returns nonzero if things of type FROM can be converted to TO.  */

bool
can_convert (tree to, tree from)
{
  return can_convert_arg (to, from, NULL_TREE, LOOKUP_IMPLICIT);
}

/* Returns nonzero if ARG (of type FROM) can be converted to TO.  */

bool
can_convert_arg (tree to, tree from, tree arg, int flags)
{
  conversion *t;
  void *p;
  bool ok_p;

  /* Get the high-water mark for the CONVERSION_OBSTACK.  */
  p = conversion_obstack_alloc (0);

  t  = implicit_conversion (to, from, arg, /*c_cast_p=*/false,
			    flags);
  ok_p = (t && !t->bad_p);

  /* Free all the conversions we allocated.  */
  obstack_free (&conversion_obstack, p);

  return ok_p;
}

/* Like can_convert_arg, but allows dubious conversions as well.  */

bool
can_convert_arg_bad (tree to, tree from, tree arg, int flags)
{
  conversion *t;
  void *p;

  /* Get the high-water mark for the CONVERSION_OBSTACK.  */
  p = conversion_obstack_alloc (0);
  /* Try to perform the conversion.  */
  t  = implicit_conversion (to, from, arg, /*c_cast_p=*/false,
			    flags);
  /* Free all the conversions we allocated.  */
  obstack_free (&conversion_obstack, p);

  return t != NULL;
}

/* Convert EXPR to TYPE.  Return the converted expression.

   Note that we allow bad conversions here because by the time we get to
   this point we are committed to doing the conversion.  If we end up
   doing a bad conversion, convert_like will complain.  */

tree
perform_implicit_conversion_flags (tree type, tree expr, tsubst_flags_t complain, int flags)
{
  conversion *conv;
  void *p;

  if (error_operand_p (expr))
    return error_mark_node;

  /* Get the high-water mark for the CONVERSION_OBSTACK.  */
  p = conversion_obstack_alloc (0);

  conv = implicit_conversion (type, TREE_TYPE (expr), expr,
			      /*c_cast_p=*/false,
			      flags);

  if (!conv)
    {
      if (complain & tf_error)
	{
	  /* If expr has unknown type, then it is an overloaded function.
	     Call instantiate_type to get good error messages.  */
	  if (TREE_TYPE (expr) == unknown_type_node)
	    instantiate_type (type, expr, complain);
	  else if (invalid_nonstatic_memfn_p (expr, complain))
	    /* We gave an error.  */;
	  else
	    error ("could not convert %qE to %qT", expr, type);
	}
      expr = error_mark_node;
    }
  else if (processing_template_decl)
    {
      /* In a template, we are only concerned about determining the
	 type of non-dependent expressions, so we do not have to
	 perform the actual conversion.  */
      if (TREE_TYPE (expr) != type)
	expr = build_nop (type, expr);
    }
  else
    expr = convert_like (conv, expr, complain);

  /* Free all the conversions we allocated.  */
  obstack_free (&conversion_obstack, p);

  return expr;
}

tree
perform_implicit_conversion (tree type, tree expr, tsubst_flags_t complain)
{
  return perform_implicit_conversion_flags (type, expr, complain, LOOKUP_IMPLICIT);
}

/* Convert EXPR to TYPE (as a direct-initialization) if that is
   permitted.  If the conversion is valid, the converted expression is
   returned.  Otherwise, NULL_TREE is returned, except in the case
   that TYPE is a class type; in that case, an error is issued.  If
   C_CAST_P is true, then this direction initialization is taking
   place as part of a static_cast being attempted as part of a C-style
   cast.  */

tree
perform_direct_initialization_if_possible (tree type,
					   tree expr,
					   bool c_cast_p,
                                           tsubst_flags_t complain)
{
  conversion *conv;
  void *p;

  if (type == error_mark_node || error_operand_p (expr))
    return error_mark_node;
  /* [dcl.init]

     If the destination type is a (possibly cv-qualified) class type:

     -- If the initialization is direct-initialization ...,
     constructors are considered. ... If no constructor applies, or
     the overload resolution is ambiguous, the initialization is
     ill-formed.  */
  if (CLASS_TYPE_P (type))
    {
      VEC(tree,gc) *args = make_tree_vector_single (expr);
      expr = build_special_member_call (NULL_TREE, complete_ctor_identifier,
					&args, type, LOOKUP_NORMAL, complain);
      release_tree_vector (args);
      return build_cplus_new (type, expr);
    }

  /* Get the high-water mark for the CONVERSION_OBSTACK.  */
  p = conversion_obstack_alloc (0);

  conv = implicit_conversion (type, TREE_TYPE (expr), expr,
			      c_cast_p,
			      LOOKUP_NORMAL);
  if (!conv || conv->bad_p)
    expr = NULL_TREE;
  else
    expr = convert_like_real (conv, expr, NULL_TREE, 0, 0,
			      /*issue_conversion_warnings=*/false,
			      c_cast_p,
			      tf_warning_or_error);

  /* Free all the conversions we allocated.  */
  obstack_free (&conversion_obstack, p);

  return expr;
}

/* DECL is a VAR_DECL whose type is a REFERENCE_TYPE.  The reference
   is being bound to a temporary.  Create and return a new VAR_DECL
   with the indicated TYPE; this variable will store the value to
   which the reference is bound.  */

tree
make_temporary_var_for_ref_to_temp (tree decl, tree type)
{
  tree var;

  /* Create the variable.  */
  var = create_temporary_var (type);

  /* Register the variable.  */
  if (TREE_STATIC (decl))
    {
      /* Namespace-scope or local static; give it a mangled name.  */
      tree name;

      TREE_STATIC (var) = 1;
      name = mangle_ref_init_variable (decl);
      DECL_NAME (var) = name;
      SET_DECL_ASSEMBLER_NAME (var, name);
      var = pushdecl_top_level (var);
    }
  else
    /* Create a new cleanup level if necessary.  */
    maybe_push_cleanup_level (type);

  return var;
}

/* EXPR is the initializer for a variable DECL of reference or
   std::initializer_list type.  Create, push and return a new VAR_DECL
   for the initializer so that it will live as long as DECL.  Any
   cleanup for the new variable is returned through CLEANUP, and the
   code to initialize the new variable is returned through INITP.  */

tree
set_up_extended_ref_temp (tree decl, tree expr, tree *cleanup, tree *initp)
{
  tree init;
  tree type;
  tree var;

  /* Create the temporary variable.  */
  type = TREE_TYPE (expr);
  var = make_temporary_var_for_ref_to_temp (decl, type);
  layout_decl (var, 0);
  /* If the rvalue is the result of a function call it will be
     a TARGET_EXPR.  If it is some other construct (such as a
     member access expression where the underlying object is
     itself the result of a function call), turn it into a
     TARGET_EXPR here.  It is important that EXPR be a
     TARGET_EXPR below since otherwise the INIT_EXPR will
     attempt to make a bitwise copy of EXPR to initialize
     VAR.  */
  if (TREE_CODE (expr) != TARGET_EXPR)
    expr = get_target_expr (expr);
  /* Create the INIT_EXPR that will initialize the temporary
     variable.  */
  init = build2 (INIT_EXPR, type, var, expr);
  if (at_function_scope_p ())
    {
      add_decl_expr (var);

      if (TREE_STATIC (var))
	init = add_stmt_to_compound (init, register_dtor_fn (var));
      else
	*cleanup = cxx_maybe_build_cleanup (var);

      /* We must be careful to destroy the temporary only
	 after its initialization has taken place.  If the
	 initialization throws an exception, then the
	 destructor should not be run.  We cannot simply
	 transform INIT into something like:

	 (INIT, ({ CLEANUP_STMT; }))

	 because emit_local_var always treats the
	 initializer as a full-expression.  Thus, the
	 destructor would run too early; it would run at the
	 end of initializing the reference variable, rather
	 than at the end of the block enclosing the
	 reference variable.

	 The solution is to pass back a cleanup expression
	 which the caller is responsible for attaching to
	 the statement tree.  */
    }
  else
    {
      rest_of_decl_compilation (var, /*toplev=*/1, at_eof);
      if (TYPE_HAS_NONTRIVIAL_DESTRUCTOR (type))
	static_aggregates = tree_cons (NULL_TREE, var,
				       static_aggregates);
    }

  *initp = init;
  return var;
}

/* Convert EXPR to the indicated reference TYPE, in a way suitable for
   initializing a variable of that TYPE.  If DECL is non-NULL, it is
   the VAR_DECL being initialized with the EXPR.  (In that case, the
   type of DECL will be TYPE.)  If DECL is non-NULL, then CLEANUP must
   also be non-NULL, and with *CLEANUP initialized to NULL.  Upon
   return, if *CLEANUP is no longer NULL, it will be an expression
   that should be pushed as a cleanup after the returned expression
   is used to initialize DECL.

   Return the converted expression.  */

tree
initialize_reference (tree type, tree expr, tree decl, tree *cleanup)
{
  conversion *conv;
  void *p;

  if (type == error_mark_node || error_operand_p (expr))
    return error_mark_node;

  /* Get the high-water mark for the CONVERSION_OBSTACK.  */
  p = conversion_obstack_alloc (0);

  conv = reference_binding (type, TREE_TYPE (expr), expr, /*c_cast_p=*/false,
			    LOOKUP_NORMAL);
  if (!conv || conv->bad_p)
    {
      if (!(TYPE_QUALS (TREE_TYPE (type)) & TYPE_QUAL_CONST)
	  && !TYPE_REF_IS_RVALUE (type)
	  && !real_lvalue_p (expr))
	error ("invalid initialization of non-const reference of "
	       "type %qT from a temporary of type %qT",
	       type, TREE_TYPE (expr));
      else
	error ("invalid initialization of reference of type "
	       "%qT from expression of type %qT", type,
	       TREE_TYPE (expr));
      return error_mark_node;
    }

  /* If DECL is non-NULL, then this special rule applies:

       [class.temporary]

       The temporary to which the reference is bound or the temporary
       that is the complete object to which the reference is bound
       persists for the lifetime of the reference.

       The temporaries created during the evaluation of the expression
       initializing the reference, except the temporary to which the
       reference is bound, are destroyed at the end of the
       full-expression in which they are created.

     In that case, we store the converted expression into a new
     VAR_DECL in a new scope.

     However, we want to be careful not to create temporaries when
     they are not required.  For example, given:

       struct B {};
       struct D : public B {};
       D f();
       const B& b = f();

     there is no need to copy the return value from "f"; we can just
     extend its lifetime.  Similarly, given:

       struct S {};
       struct T { operator S(); };
       T t;
       const S& s = t;

    we can extend the lifetime of the return value of the conversion
    operator.  */
  gcc_assert (conv->kind == ck_ref_bind);
  if (decl)
    {
      tree var;
      tree base_conv_type;

      /* Skip over the REF_BIND.  */
      conv = conv->u.next;
      /* If the next conversion is a BASE_CONV, skip that too -- but
	 remember that the conversion was required.  */
      if (conv->kind == ck_base)
	{
	  base_conv_type = conv->type;
	  conv = conv->u.next;
	}
      else
	base_conv_type = NULL_TREE;
      /* Perform the remainder of the conversion.  */
      expr = convert_like_real (conv, expr,
				/*fn=*/NULL_TREE, /*argnum=*/0,
				/*inner=*/-1,
				/*issue_conversion_warnings=*/true,
				/*c_cast_p=*/false,
				tf_warning_or_error);
      if (error_operand_p (expr))
	expr = error_mark_node;
      else
	{
	  if (!lvalue_or_rvalue_with_address_p (expr))
	    {
	      tree init;
	      var = set_up_extended_ref_temp (decl, expr, cleanup, &init);
	      /* Use its address to initialize the reference variable.  */
	      expr = build_address (var);
	      if (base_conv_type)
		expr = convert_to_base (expr,
					build_pointer_type (base_conv_type),
					/*check_access=*/true,
					/*nonnull=*/true);
	      expr = build2 (COMPOUND_EXPR, TREE_TYPE (expr), init, expr);
	    }
	  else
	    /* Take the address of EXPR.  */
	    expr = cp_build_unary_op (ADDR_EXPR, expr, 0, tf_warning_or_error);
	  /* If a BASE_CONV was required, perform it now.  */
	  if (base_conv_type)
	    expr = (perform_implicit_conversion
		    (build_pointer_type (base_conv_type), expr,
		     tf_warning_or_error));
	  expr = build_nop (type, expr);
	}
    }
  else
    /* Perform the conversion.  */
    expr = convert_like (conv, expr, tf_warning_or_error);

  /* Free all the conversions we allocated.  */
  obstack_free (&conversion_obstack, p);

  return expr;
}

/* Returns true iff TYPE is some variant of std::initializer_list.  */

bool
is_std_init_list (tree type)
{
  return (CLASS_TYPE_P (type)
	  && CP_TYPE_CONTEXT (type) == std_node
	  && strcmp (TYPE_NAME_STRING (type), "initializer_list") == 0);
}

/* Returns true iff DECL is a list constructor: i.e. a constructor which
   will accept an argument list of a single std::initializer_list<T>.  */

bool
is_list_ctor (tree decl)
{
  tree args = FUNCTION_FIRST_USER_PARMTYPE (decl);
  tree arg;

  if (!args || args == void_list_node)
    return false;

  arg = non_reference (TREE_VALUE (args));
  if (!is_std_init_list (arg))
    return false;

  args = TREE_CHAIN (args);

  if (args && args != void_list_node && !TREE_PURPOSE (args))
    /* There are more non-defaulted parms.  */
    return false;

  return true;
}

#include "gt-cp-call.h"<|MERGE_RESOLUTION|>--- conflicted
+++ resolved
@@ -4370,11 +4370,7 @@
 	      /* We need to call warn_logical_operator before
 		 converting arg2 to a boolean_type.  */
 	      if (complain & tf_warning)
-<<<<<<< HEAD
-		warn_logical_operator (input_location, code,
-=======
 		warn_logical_operator (input_location, code, boolean_type_node,
->>>>>>> 42a9ba1d
 				       code_orig_arg1, arg1,
 				       code_orig_arg2, arg2);
 
@@ -4419,11 +4415,7 @@
     case TRUTH_ORIF_EXPR:
     case TRUTH_AND_EXPR:
     case TRUTH_OR_EXPR:
-<<<<<<< HEAD
-      warn_logical_operator (input_location, code,
-=======
       warn_logical_operator (input_location, code, boolean_type_node,
->>>>>>> 42a9ba1d
 			     code_orig_arg1, arg1, code_orig_arg2, arg2);
       /* Fall through.  */
     case PLUS_EXPR:
@@ -5229,15 +5221,9 @@
     arg = tsubst_default_argument (fn, type, arg);
 
   /* Due to:
-<<<<<<< HEAD
 
        [dcl.fct.default]
 
-=======
-
-       [dcl.fct.default]
-
->>>>>>> 42a9ba1d
        The names in the expression are bound, and the semantic
        constraints are checked, at the point where the default
        expressions appears.
@@ -5408,9 +5394,6 @@
       unsigned int nargs;
 
       return_type = TREE_TYPE (TREE_TYPE (fn));
-<<<<<<< HEAD
-      expr = build_call_list (return_type, build_addr_func (fn), args);
-=======
       nargs = VEC_length (tree, args);
       if (first_arg == NULL_TREE)
 	argarray = VEC_address (tree, CONST_CAST (VEC(tree,gc) *, args));
@@ -5430,7 +5413,6 @@
       expr = build_call_array_loc (input_location,
 				   return_type, build_addr_func (fn), nargs,
 				   argarray);
->>>>>>> 42a9ba1d
       if (TREE_THIS_VOLATILE (fn) && cfun)
 	current_function_returns_abnormally = 1;
       if (!VOID_TYPE_P (return_type))
@@ -5723,19 +5705,11 @@
 	  arg1 = arg;
 	  arg0 = cp_build_unary_op (ADDR_EXPR, to, 0, complain);
 
-<<<<<<< HEAD
-	  if (!(optimize && flag_tree_ter))
-	    {
-	      /* When TER is off get_pointer_alignment returns 0, so a call
-		 to __builtin_memcpy is expanded as a call to memcpy, which
-		 is invalid with identical args.  When TER is on it is
-=======
 	  if (!can_trust_pointer_alignment ())
 	    {
 	      /* If we can't be sure about pointer alignment, a call
 		 to __builtin_memcpy is expanded as a call to memcpy, which
 		 is invalid with identical args.  Otherwise it is
->>>>>>> 42a9ba1d
 		 expanded as a block move, which should be safe.  */
 	      arg0 = save_expr (arg0);
 	      arg1 = save_expr (arg1);
@@ -6383,11 +6357,7 @@
 	}
       if (TREE_CODE (call) == INDIRECT_REF)
 	call = TREE_OPERAND (call, 0);
-<<<<<<< HEAD
-      call = (build_min_non_dep_call_list
-=======
       call = (build_min_non_dep_call_vec
->>>>>>> 42a9ba1d
 	      (call,
 	       build_min (COMPONENT_REF, TREE_TYPE (CALL_EXPR_FN (call)),
 			  orig_instance, orig_fns, NULL_TREE),

--- conflicted
+++ resolved
@@ -4041,11 +4041,7 @@
   if (size_check != NULL_TREE)
     {
       tree errval = TYPE_MAX_VALUE (sizetype);
-<<<<<<< HEAD
       if (cxx_dialect >= cxx11 && flag_exceptions && 0
-=======
-      if (cxx_dialect >= cxx11 && flag_exceptions
->>>>>>> 3d2c7f36
           /* ANDROID - temporarily disable __cxa_throw_bad_array_new_length call. */
           && !TARGET_ANDROID)
 	errval = throw_bad_array_new_length ();

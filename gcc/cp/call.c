/* Functions related to invoking methods and overloaded functions.
   Copyright (C) 1987, 1992, 1993, 1994, 1995, 1996, 1997, 1998,
   1999, 2000, 2001, 2002, 2003, 2004, 2005, 2006, 2007, 2008, 2009, 2010
   Free Software Foundation, Inc.
   Contributed by Michael Tiemann (tiemann@cygnus.com) and
   modified by Brendan Kehoe (brendan@cygnus.com).

This file is part of GCC.

GCC is free software; you can redistribute it and/or modify
it under the terms of the GNU General Public License as published by
the Free Software Foundation; either version 3, or (at your option)
any later version.

GCC is distributed in the hope that it will be useful,
but WITHOUT ANY WARRANTY; without even the implied warranty of
MERCHANTABILITY or FITNESS FOR A PARTICULAR PURPOSE.  See the
GNU General Public License for more details.

You should have received a copy of the GNU General Public License
along with GCC; see the file COPYING3.  If not see
<http://www.gnu.org/licenses/>.  */


/* High-level class interface.  */

#include "config.h"
#include "system.h"
#include "coretypes.h"
#include "tm.h"
#include "tree.h"
#include "cp-tree.h"
#include "output.h"
#include "flags.h"
#include "toplev.h"
#include "diagnostic-core.h"
#include "intl.h"
#include "target.h"
#include "convert.h"
#include "langhooks.h"

/* The various kinds of conversion.  */

typedef enum conversion_kind {
  ck_identity,
  ck_lvalue,
  ck_qual,
  ck_std,
  ck_ptr,
  ck_pmem,
  ck_base,
  ck_ref_bind,
  ck_user,
  ck_ambig,
  ck_list,
  ck_aggr,
  ck_rvalue
} conversion_kind;

/* The rank of the conversion.  Order of the enumerals matters; better
   conversions should come earlier in the list.  */

typedef enum conversion_rank {
  cr_identity,
  cr_exact,
  cr_promotion,
  cr_std,
  cr_pbool,
  cr_user,
  cr_ellipsis,
  cr_bad
} conversion_rank;

/* An implicit conversion sequence, in the sense of [over.best.ics].
   The first conversion to be performed is at the end of the chain.
   That conversion is always a cr_identity conversion.  */

typedef struct conversion conversion;
struct conversion {
  /* The kind of conversion represented by this step.  */
  conversion_kind kind;
  /* The rank of this conversion.  */
  conversion_rank rank;
  BOOL_BITFIELD user_conv_p : 1;
  BOOL_BITFIELD ellipsis_p : 1;
  BOOL_BITFIELD this_p : 1;
  BOOL_BITFIELD bad_p : 1;
  /* If KIND is ck_ref_bind ck_base_conv, true to indicate that a
     temporary should be created to hold the result of the
     conversion.  */
  BOOL_BITFIELD need_temporary_p : 1;
  /* If KIND is ck_ptr or ck_pmem, true to indicate that a conversion
     from a pointer-to-derived to pointer-to-base is being performed.  */
  BOOL_BITFIELD base_p : 1;
  /* If KIND is ck_ref_bind, true when either an lvalue reference is
     being bound to an lvalue expression or an rvalue reference is
     being bound to an rvalue expression. */
  BOOL_BITFIELD rvaluedness_matches_p: 1;
  BOOL_BITFIELD check_narrowing: 1;
  /* The type of the expression resulting from the conversion.  */
  tree type;
  union {
    /* The next conversion in the chain.  Since the conversions are
       arranged from outermost to innermost, the NEXT conversion will
       actually be performed before this conversion.  This variant is
       used only when KIND is neither ck_identity nor ck_ambig.  */
    conversion *next;
    /* The expression at the beginning of the conversion chain.  This
       variant is used only if KIND is ck_identity or ck_ambig.  */
    tree expr;
    /* The array of conversions for an initializer_list.  */
    conversion **list;
  } u;
  /* The function candidate corresponding to this conversion
     sequence.  This field is only used if KIND is ck_user.  */
  struct z_candidate *cand;
};

#define CONVERSION_RANK(NODE)			\
  ((NODE)->bad_p ? cr_bad			\
   : (NODE)->ellipsis_p ? cr_ellipsis		\
   : (NODE)->user_conv_p ? cr_user		\
   : (NODE)->rank)

#define BAD_CONVERSION_RANK(NODE)		\
  ((NODE)->ellipsis_p ? cr_ellipsis		\
   : (NODE)->user_conv_p ? cr_user		\
   : (NODE)->rank)

static struct obstack conversion_obstack;
static bool conversion_obstack_initialized;

static struct z_candidate * tourney (struct z_candidate *);
static int equal_functions (tree, tree);
static int joust (struct z_candidate *, struct z_candidate *, bool);
static int compare_ics (conversion *, conversion *);
static tree build_over_call (struct z_candidate *, int, tsubst_flags_t);
static tree build_java_interface_fn_ref (tree, tree);
#define convert_like(CONV, EXPR, COMPLAIN)			\
  convert_like_real ((CONV), (EXPR), NULL_TREE, 0, 0,		\
		     /*issue_conversion_warnings=*/true,	\
		     /*c_cast_p=*/false, (COMPLAIN))
#define convert_like_with_context(CONV, EXPR, FN, ARGNO, COMPLAIN )	\
  convert_like_real ((CONV), (EXPR), (FN), (ARGNO), 0,			\
		     /*issue_conversion_warnings=*/true,		\
		     /*c_cast_p=*/false, (COMPLAIN))
static tree convert_like_real (conversion *, tree, tree, int, int, bool,
			       bool, tsubst_flags_t);
static void op_error (enum tree_code, enum tree_code, tree, tree,
		      tree, bool);
static VEC(tree,gc) *resolve_args (VEC(tree,gc) *);
static struct z_candidate *build_user_type_conversion_1 (tree, tree, int);
static void print_z_candidate (const char *, struct z_candidate *);
static void print_z_candidates (struct z_candidate *);
static tree build_this (tree);
static struct z_candidate *splice_viable (struct z_candidate *, bool, bool *);
static bool any_strictly_viable (struct z_candidate *);
static struct z_candidate *add_template_candidate
	(struct z_candidate **, tree, tree, tree, tree, const VEC(tree,gc) *,
	 tree, tree, tree, int, unification_kind_t);
static struct z_candidate *add_template_candidate_real
	(struct z_candidate **, tree, tree, tree, tree, const VEC(tree,gc) *,
	 tree, tree, tree, int, tree, unification_kind_t);
static struct z_candidate *add_template_conv_candidate
	(struct z_candidate **, tree, tree, tree, const VEC(tree,gc) *, tree,
	 tree, tree);
static void add_builtin_candidates
	(struct z_candidate **, enum tree_code, enum tree_code,
	 tree, tree *, int);
static void add_builtin_candidate
	(struct z_candidate **, enum tree_code, enum tree_code,
	 tree, tree, tree, tree *, tree *, int);
static bool is_complete (tree);
static void build_builtin_candidate
	(struct z_candidate **, tree, tree, tree, tree *, tree *,
	 int);
static struct z_candidate *add_conv_candidate
	(struct z_candidate **, tree, tree, tree, const VEC(tree,gc) *, tree,
	 tree);
static struct z_candidate *add_function_candidate
	(struct z_candidate **, tree, tree, tree, const VEC(tree,gc) *, tree,
	 tree, int);
static conversion *implicit_conversion (tree, tree, tree, bool, int);
static conversion *standard_conversion (tree, tree, tree, bool, int);
static conversion *reference_binding (tree, tree, tree, bool, int);
static conversion *build_conv (conversion_kind, tree, conversion *);
static conversion *build_list_conv (tree, tree, int);
static bool is_subseq (conversion *, conversion *);
static conversion *maybe_handle_ref_bind (conversion **);
static void maybe_handle_implicit_object (conversion **);
static struct z_candidate *add_candidate
	(struct z_candidate **, tree, tree, const VEC(tree,gc) *, size_t,
	 conversion **, tree, tree, int);
static tree source_type (conversion *);
static void add_warning (struct z_candidate *, struct z_candidate *);
static bool reference_compatible_p (tree, tree);
static conversion *convert_class_to_reference (tree, tree, tree, int);
static conversion *direct_reference_binding (tree, conversion *);
static bool promoted_arithmetic_type_p (tree);
static conversion *conditional_conversion (tree, tree);
static char *name_as_c_string (tree, tree, bool *);
static tree prep_operand (tree);
static void add_candidates (tree, tree, const VEC(tree,gc) *, tree, tree, bool,
			    tree, tree, int, struct z_candidate **);
static conversion *merge_conversion_sequences (conversion *, conversion *);
static bool magic_varargs_p (tree);
static tree build_temp (tree, tree, int, diagnostic_t *, tsubst_flags_t);

/* Returns nonzero iff the destructor name specified in NAME matches BASETYPE.
   NAME can take many forms...  */

bool
check_dtor_name (tree basetype, tree name)
{
  /* Just accept something we've already complained about.  */
  if (name == error_mark_node)
    return true;

  if (TREE_CODE (name) == TYPE_DECL)
    name = TREE_TYPE (name);
  else if (TYPE_P (name))
    /* OK */;
  else if (TREE_CODE (name) == IDENTIFIER_NODE)
    {
      if ((MAYBE_CLASS_TYPE_P (basetype)
	   && name == constructor_name (basetype))
	  || (TREE_CODE (basetype) == ENUMERAL_TYPE
	      && name == TYPE_IDENTIFIER (basetype)))
	return true;
      else
	name = get_type_value (name);
    }
  else
    {
      /* In the case of:

	 template <class T> struct S { ~S(); };
	 int i;
	 i.~S();

	 NAME will be a class template.  */
      gcc_assert (DECL_CLASS_TEMPLATE_P (name));
      return false;
    }

  if (!name || name == error_mark_node)
    return false;
  return same_type_p (TYPE_MAIN_VARIANT (basetype), TYPE_MAIN_VARIANT (name));
}

/* We want the address of a function or method.  We avoid creating a
   pointer-to-member function.  */

tree
build_addr_func (tree function)
{
  tree type = TREE_TYPE (function);

  /* We have to do these by hand to avoid real pointer to member
     functions.  */
  if (TREE_CODE (type) == METHOD_TYPE)
    {
      if (TREE_CODE (function) == OFFSET_REF)
	{
	  tree object = build_address (TREE_OPERAND (function, 0));
	  return get_member_function_from_ptrfunc (&object,
						   TREE_OPERAND (function, 1));
	}
      function = build_address (function);
    }
  else
    function = decay_conversion (function);

  return function;
}

/* Build a CALL_EXPR, we can handle FUNCTION_TYPEs, METHOD_TYPEs, or
   POINTER_TYPE to those.  Note, pointer to member function types
   (TYPE_PTRMEMFUNC_P) must be handled by our callers.  There are
   two variants.  build_call_a is the primitive taking an array of
   arguments, while build_call_n is a wrapper that handles varargs.  */

tree
build_call_n (tree function, int n, ...)
{
  if (n == 0)
    return build_call_a (function, 0, NULL);
  else
    {
      tree *argarray = XALLOCAVEC (tree, n);
      va_list ap;
      int i;

      va_start (ap, n);
      for (i = 0; i < n; i++)
	argarray[i] = va_arg (ap, tree);
      va_end (ap);
      return build_call_a (function, n, argarray);
    }
}

tree
build_call_a (tree function, int n, tree *argarray)
{
  int is_constructor = 0;
  int nothrow;
  tree decl;
  tree result_type;
  tree fntype;
  int i;

  function = build_addr_func (function);

  gcc_assert (TYPE_PTR_P (TREE_TYPE (function)));
  fntype = TREE_TYPE (TREE_TYPE (function));
  gcc_assert (TREE_CODE (fntype) == FUNCTION_TYPE
	      || TREE_CODE (fntype) == METHOD_TYPE);
  result_type = TREE_TYPE (fntype);
  /* An rvalue has no cv-qualifiers.  */
  if (SCALAR_TYPE_P (result_type) || VOID_TYPE_P (result_type))
    result_type = cv_unqualified (result_type);

  if (TREE_CODE (function) == ADDR_EXPR
      && TREE_CODE (TREE_OPERAND (function, 0)) == FUNCTION_DECL)
    {
      decl = TREE_OPERAND (function, 0);
      if (!TREE_USED (decl))
	{
	  /* We invoke build_call directly for several library
	     functions.  These may have been declared normally if
	     we're building libgcc, so we can't just check
	     DECL_ARTIFICIAL.  */
	  gcc_assert (DECL_ARTIFICIAL (decl)
		      || !strncmp (IDENTIFIER_POINTER (DECL_NAME (decl)),
				   "__", 2));
	  mark_used (decl);
	}
    }
  else
    decl = NULL_TREE;

  /* We check both the decl and the type; a function may be known not to
     throw without being declared throw().  */
  nothrow = ((decl && TREE_NOTHROW (decl))
	     || TYPE_NOTHROW_P (TREE_TYPE (TREE_TYPE (function))));

  if (decl && TREE_THIS_VOLATILE (decl) && cfun && cp_function_chain)
    current_function_returns_abnormally = 1;

  if (decl && TREE_DEPRECATED (decl))
    warn_deprecated_use (decl, NULL_TREE);
  require_complete_eh_spec_types (fntype, decl);

  if (decl && DECL_CONSTRUCTOR_P (decl))
    is_constructor = 1;

  /* Don't pass empty class objects by value.  This is useful
     for tags in STL, which are used to control overload resolution.
     We don't need to handle other cases of copying empty classes.  */
  if (! decl || ! DECL_BUILT_IN (decl))
    for (i = 0; i < n; i++)
      if (is_empty_class (TREE_TYPE (argarray[i]))
	  && ! TREE_ADDRESSABLE (TREE_TYPE (argarray[i])))
	{
	  tree t = build0 (EMPTY_CLASS_EXPR, TREE_TYPE (argarray[i]));
	  argarray[i] = build2 (COMPOUND_EXPR, TREE_TYPE (t),
				argarray[i], t);
	}

  function = build_call_array_loc (input_location,
				   result_type, function, n, argarray);
  TREE_HAS_CONSTRUCTOR (function) = is_constructor;
  TREE_NOTHROW (function) = nothrow;

  return function;
}

/* Build something of the form ptr->method (args)
   or object.method (args).  This can also build
   calls to constructors, and find friends.

   Member functions always take their class variable
   as a pointer.

   INSTANCE is a class instance.

   NAME is the name of the method desired, usually an IDENTIFIER_NODE.

   PARMS help to figure out what that NAME really refers to.

   BASETYPE_PATH, if non-NULL, contains a chain from the type of INSTANCE
   down to the real instance type to use for access checking.  We need this
   information to get protected accesses correct.

   FLAGS is the logical disjunction of zero or more LOOKUP_
   flags.  See cp-tree.h for more info.

   If this is all OK, calls build_function_call with the resolved
   member function.

   This function must also handle being called to perform
   initialization, promotion/coercion of arguments, and
   instantiation of default parameters.

   Note that NAME may refer to an instance variable name.  If
   `operator()()' is defined for the type of that field, then we return
   that result.  */

/* New overloading code.  */

typedef struct z_candidate z_candidate;

typedef struct candidate_warning candidate_warning;
struct candidate_warning {
  z_candidate *loser;
  candidate_warning *next;
};

struct z_candidate {
  /* The FUNCTION_DECL that will be called if this candidate is
     selected by overload resolution.  */
  tree fn;
  /* If not NULL_TREE, the first argument to use when calling this
     function.  */
  tree first_arg;
  /* The rest of the arguments to use when calling this function.  If
     there are no further arguments this may be NULL or it may be an
     empty vector.  */
  const VEC(tree,gc) *args;
  /* The implicit conversion sequences for each of the arguments to
     FN.  */
  conversion **convs;
  /* The number of implicit conversion sequences.  */
  size_t num_convs;
  /* If FN is a user-defined conversion, the standard conversion
     sequence from the type returned by FN to the desired destination
     type.  */
  conversion *second_conv;
  int viable;
  /* If FN is a member function, the binfo indicating the path used to
     qualify the name of FN at the call site.  This path is used to
     determine whether or not FN is accessible if it is selected by
     overload resolution.  The DECL_CONTEXT of FN will always be a
     (possibly improper) base of this binfo.  */
  tree access_path;
  /* If FN is a non-static member function, the binfo indicating the
     subobject to which the `this' pointer should be converted if FN
     is selected by overload resolution.  The type pointed to the by
     the `this' pointer must correspond to the most derived class
     indicated by the CONVERSION_PATH.  */
  tree conversion_path;
  tree template_decl;
  tree explicit_targs;
  candidate_warning *warnings;
  z_candidate *next;
};

/* Returns true iff T is a null pointer constant in the sense of
   [conv.ptr].  */

bool
null_ptr_cst_p (tree t)
{
  /* [conv.ptr]

     A null pointer constant is an integral constant expression
     (_expr.const_) rvalue of integer type that evaluates to zero or
     an rvalue of type std::nullptr_t. */
  t = integral_constant_value (t);
  if (t == null_node
      || NULLPTR_TYPE_P (TREE_TYPE (t)))
    return true;
  if (CP_INTEGRAL_TYPE_P (TREE_TYPE (t)) && integer_zerop (t))
    {
      STRIP_NOPS (t);
      if (!TREE_OVERFLOW (t))
	return true;
    }
  return false;
}

/* Returns nonzero if PARMLIST consists of only default parms and/or
   ellipsis.  */

bool
sufficient_parms_p (const_tree parmlist)
{
  for (; parmlist && parmlist != void_list_node;
       parmlist = TREE_CHAIN (parmlist))
    if (!TREE_PURPOSE (parmlist))
      return false;
  return true;
}

/* Allocate N bytes of memory from the conversion obstack.  The memory
   is zeroed before being returned.  */

static void *
conversion_obstack_alloc (size_t n)
{
  void *p;
  if (!conversion_obstack_initialized)
    {
      gcc_obstack_init (&conversion_obstack);
      conversion_obstack_initialized = true;
    }
  p = obstack_alloc (&conversion_obstack, n);
  memset (p, 0, n);
  return p;
}

/* Dynamically allocate a conversion.  */

static conversion *
alloc_conversion (conversion_kind kind)
{
  conversion *c;
  c = (conversion *) conversion_obstack_alloc (sizeof (conversion));
  c->kind = kind;
  return c;
}

#ifdef ENABLE_CHECKING

/* Make sure that all memory on the conversion obstack has been
   freed.  */

void
validate_conversion_obstack (void)
{
  if (conversion_obstack_initialized)
    gcc_assert ((obstack_next_free (&conversion_obstack)
		 == obstack_base (&conversion_obstack)));
}

#endif /* ENABLE_CHECKING */

/* Dynamically allocate an array of N conversions.  */

static conversion **
alloc_conversions (size_t n)
{
  return (conversion **) conversion_obstack_alloc (n * sizeof (conversion *));
}

static conversion *
build_conv (conversion_kind code, tree type, conversion *from)
{
  conversion *t;
  conversion_rank rank = CONVERSION_RANK (from);

  /* Note that the caller is responsible for filling in t->cand for
     user-defined conversions.  */
  t = alloc_conversion (code);
  t->type = type;
  t->u.next = from;

  switch (code)
    {
    case ck_ptr:
    case ck_pmem:
    case ck_base:
    case ck_std:
      if (rank < cr_std)
	rank = cr_std;
      break;

    case ck_qual:
      if (rank < cr_exact)
	rank = cr_exact;
      break;

    default:
      break;
    }
  t->rank = rank;
  t->user_conv_p = (code == ck_user || from->user_conv_p);
  t->bad_p = from->bad_p;
  t->base_p = false;
  return t;
}

/* Represent a conversion from CTOR, a braced-init-list, to TYPE, a
   specialization of std::initializer_list<T>, if such a conversion is
   possible.  */

static conversion *
build_list_conv (tree type, tree ctor, int flags)
{
  tree elttype = TREE_VEC_ELT (CLASSTYPE_TI_ARGS (type), 0);
  unsigned len = CONSTRUCTOR_NELTS (ctor);
  conversion **subconvs = alloc_conversions (len);
  conversion *t;
  unsigned i;
  tree val;

  /* Within a list-initialization we can have more user-defined
     conversions.  */
  flags &= ~LOOKUP_NO_CONVERSION;
  /* But no narrowing conversions.  */
  flags |= LOOKUP_NO_NARROWING;

  FOR_EACH_CONSTRUCTOR_VALUE (CONSTRUCTOR_ELTS (ctor), i, val)
    {
      conversion *sub
	= implicit_conversion (elttype, TREE_TYPE (val), val,
			       false, flags);
      if (sub == NULL)
	return NULL;

      subconvs[i] = sub;
    }

  t = alloc_conversion (ck_list);
  t->type = type;
  t->u.list = subconvs;
  t->rank = cr_exact;

  for (i = 0; i < len; ++i)
    {
      conversion *sub = subconvs[i];
      if (sub->rank > t->rank)
	t->rank = sub->rank;
      if (sub->user_conv_p)
	t->user_conv_p = true;
      if (sub->bad_p)
	t->bad_p = true;
    }

  return t;
}

/* Represent a conversion from CTOR, a braced-init-list, to TYPE, an
   aggregate class, if such a conversion is possible.  */

static conversion *
build_aggr_conv (tree type, tree ctor, int flags)
{
  unsigned HOST_WIDE_INT i = 0;
  conversion *c;
  tree field = next_initializable_field (TYPE_FIELDS (type));
  tree empty_ctor = NULL_TREE;

  for (; field; field = next_initializable_field (DECL_CHAIN (field)))
    {
      if (i < CONSTRUCTOR_NELTS (ctor))
	{
	  constructor_elt *ce = CONSTRUCTOR_ELT (ctor, i);
	  if (!can_convert_arg (TREE_TYPE (field), TREE_TYPE (ce->value),
				ce->value, flags))
	    return NULL;
	  ++i;
	  if (TREE_CODE (type) == UNION_TYPE)
	    break;
	}
      else
	{
	  if (empty_ctor == NULL_TREE)
	    empty_ctor = build_constructor (init_list_type_node, NULL);
	  if (!can_convert_arg (TREE_TYPE (field), TREE_TYPE (empty_ctor),
				empty_ctor, flags))
	    return NULL;
	}
    }

  if (i < CONSTRUCTOR_NELTS (ctor))
    return NULL;

  c = alloc_conversion (ck_aggr);
  c->type = type;
  c->rank = cr_exact;
  c->user_conv_p = true;
  c->u.next = NULL;
  return c;
}

/* Build a representation of the identity conversion from EXPR to
   itself.  The TYPE should match the type of EXPR, if EXPR is non-NULL.  */

static conversion *
build_identity_conv (tree type, tree expr)
{
  conversion *c;

  c = alloc_conversion (ck_identity);
  c->type = type;
  c->u.expr = expr;

  return c;
}

/* Converting from EXPR to TYPE was ambiguous in the sense that there
   were multiple user-defined conversions to accomplish the job.
   Build a conversion that indicates that ambiguity.  */

static conversion *
build_ambiguous_conv (tree type, tree expr)
{
  conversion *c;

  c = alloc_conversion (ck_ambig);
  c->type = type;
  c->u.expr = expr;

  return c;
}

tree
strip_top_quals (tree t)
{
  if (TREE_CODE (t) == ARRAY_TYPE)
    return t;
  return cp_build_qualified_type (t, 0);
}

/* Returns the standard conversion path (see [conv]) from type FROM to type
   TO, if any.  For proper handling of null pointer constants, you must
   also pass the expression EXPR to convert from.  If C_CAST_P is true,
   this conversion is coming from a C-style cast.  */

static conversion *
standard_conversion (tree to, tree from, tree expr, bool c_cast_p,
		     int flags)
{
  enum tree_code fcode, tcode;
  conversion *conv;
  bool fromref = false;

  to = non_reference (to);
  if (TREE_CODE (from) == REFERENCE_TYPE)
    {
      fromref = true;
      from = TREE_TYPE (from);
    }
  to = strip_top_quals (to);
  from = strip_top_quals (from);

  if ((TYPE_PTRFN_P (to) || TYPE_PTRMEMFUNC_P (to))
      && expr && type_unknown_p (expr))
    {
      tsubst_flags_t tflags = tf_conv;
      if (!(flags & LOOKUP_PROTECT))
	tflags |= tf_no_access_control;
      expr = instantiate_type (to, expr, tflags);
      if (expr == error_mark_node)
	return NULL;
      from = TREE_TYPE (expr);
    }

  fcode = TREE_CODE (from);
  tcode = TREE_CODE (to);

  conv = build_identity_conv (from, expr);
  if (fcode == FUNCTION_TYPE || fcode == ARRAY_TYPE)
    {
      from = type_decays_to (from);
      fcode = TREE_CODE (from);
      conv = build_conv (ck_lvalue, from, conv);
    }
  else if (fromref || (expr && lvalue_p (expr)))
    {
      if (expr)
	{
	  tree bitfield_type;
	  bitfield_type = is_bitfield_expr_with_lowered_type (expr);
	  if (bitfield_type)
	    {
	      from = strip_top_quals (bitfield_type);
	      fcode = TREE_CODE (from);
	    }
	}
      conv = build_conv (ck_rvalue, from, conv);
    }

   /* Allow conversion between `__complex__' data types.  */
  if (tcode == COMPLEX_TYPE && fcode == COMPLEX_TYPE)
    {
      /* The standard conversion sequence to convert FROM to TO is
	 the standard conversion sequence to perform componentwise
	 conversion.  */
      conversion *part_conv = standard_conversion
	(TREE_TYPE (to), TREE_TYPE (from), NULL_TREE, c_cast_p, flags);

      if (part_conv)
	{
	  conv = build_conv (part_conv->kind, to, conv);
	  conv->rank = part_conv->rank;
	}
      else
	conv = NULL;

      return conv;
    }

  if (same_type_p (from, to))
    return conv;

  /* [conv.ptr]
     A null pointer constant can be converted to a pointer type; ... A
     null pointer constant of integral type can be converted to an
     rvalue of type std::nullptr_t. */
  if ((tcode == POINTER_TYPE || TYPE_PTR_TO_MEMBER_P (to)
       || NULLPTR_TYPE_P (to))
      && expr && null_ptr_cst_p (expr))
    conv = build_conv (ck_std, to, conv);
  else if ((tcode == INTEGER_TYPE && fcode == POINTER_TYPE)
	   || (tcode == POINTER_TYPE && fcode == INTEGER_TYPE))
    {
      /* For backwards brain damage compatibility, allow interconversion of
	 pointers and integers with a pedwarn.  */
      conv = build_conv (ck_std, to, conv);
      conv->bad_p = true;
    }
  else if (UNSCOPED_ENUM_P (to) && fcode == INTEGER_TYPE)
    {
      /* For backwards brain damage compatibility, allow interconversion of
	 enums and integers with a pedwarn.  */
      conv = build_conv (ck_std, to, conv);
      conv->bad_p = true;
    }
  else if ((tcode == POINTER_TYPE && fcode == POINTER_TYPE)
	   || (TYPE_PTRMEM_P (to) && TYPE_PTRMEM_P (from)))
    {
      tree to_pointee;
      tree from_pointee;

      if (tcode == POINTER_TYPE
	  && same_type_ignoring_top_level_qualifiers_p (TREE_TYPE (from),
							TREE_TYPE (to)))
	;
      else if (VOID_TYPE_P (TREE_TYPE (to))
	       && !TYPE_PTRMEM_P (from)
	       && TREE_CODE (TREE_TYPE (from)) != FUNCTION_TYPE)
	{
	  from = build_pointer_type
	    (cp_build_qualified_type (void_type_node,
				      cp_type_quals (TREE_TYPE (from))));
	  conv = build_conv (ck_ptr, from, conv);
	}
      else if (TYPE_PTRMEM_P (from))
	{
	  tree fbase = TYPE_PTRMEM_CLASS_TYPE (from);
	  tree tbase = TYPE_PTRMEM_CLASS_TYPE (to);

	  if (DERIVED_FROM_P (fbase, tbase)
	      && (same_type_ignoring_top_level_qualifiers_p
		  (TYPE_PTRMEM_POINTED_TO_TYPE (from),
		   TYPE_PTRMEM_POINTED_TO_TYPE (to))))
	    {
	      from = build_ptrmem_type (tbase,
					TYPE_PTRMEM_POINTED_TO_TYPE (from));
	      conv = build_conv (ck_pmem, from, conv);
	    }
	  else if (!same_type_p (fbase, tbase))
	    return NULL;
	}
      else if (CLASS_TYPE_P (TREE_TYPE (from))
	       && CLASS_TYPE_P (TREE_TYPE (to))
	       /* [conv.ptr]

		  An rvalue of type "pointer to cv D," where D is a
		  class type, can be converted to an rvalue of type
		  "pointer to cv B," where B is a base class (clause
		  _class.derived_) of D.  If B is an inaccessible
		  (clause _class.access_) or ambiguous
		  (_class.member.lookup_) base class of D, a program
		  that necessitates this conversion is ill-formed.
		  Therefore, we use DERIVED_FROM_P, and do not check
		  access or uniqueness.  */
	       && DERIVED_FROM_P (TREE_TYPE (to), TREE_TYPE (from)))
	{
	  from =
	    cp_build_qualified_type (TREE_TYPE (to),
				     cp_type_quals (TREE_TYPE (from)));
	  from = build_pointer_type (from);
	  conv = build_conv (ck_ptr, from, conv);
	  conv->base_p = true;
	}

      if (tcode == POINTER_TYPE)
	{
	  to_pointee = TREE_TYPE (to);
	  from_pointee = TREE_TYPE (from);
	}
      else
	{
	  to_pointee = TYPE_PTRMEM_POINTED_TO_TYPE (to);
	  from_pointee = TYPE_PTRMEM_POINTED_TO_TYPE (from);
	}

      if (same_type_p (from, to))
	/* OK */;
      else if (c_cast_p && comp_ptr_ttypes_const (to, from))
	/* In a C-style cast, we ignore CV-qualification because we
	   are allowed to perform a static_cast followed by a
	   const_cast.  */
	conv = build_conv (ck_qual, to, conv);
      else if (!c_cast_p && comp_ptr_ttypes (to_pointee, from_pointee))
	conv = build_conv (ck_qual, to, conv);
      else if (expr && string_conv_p (to, expr, 0))
	/* converting from string constant to char *.  */
	conv = build_conv (ck_qual, to, conv);
      else if (ptr_reasonably_similar (to_pointee, from_pointee))
	{
	  conv = build_conv (ck_ptr, to, conv);
	  conv->bad_p = true;
	}
      else
	return NULL;

      from = to;
    }
  else if (TYPE_PTRMEMFUNC_P (to) && TYPE_PTRMEMFUNC_P (from))
    {
      tree fromfn = TREE_TYPE (TYPE_PTRMEMFUNC_FN_TYPE (from));
      tree tofn = TREE_TYPE (TYPE_PTRMEMFUNC_FN_TYPE (to));
      tree fbase = TREE_TYPE (TREE_VALUE (TYPE_ARG_TYPES (fromfn)));
      tree tbase = TREE_TYPE (TREE_VALUE (TYPE_ARG_TYPES (tofn)));

      if (!DERIVED_FROM_P (fbase, tbase)
	  || !same_type_p (TREE_TYPE (fromfn), TREE_TYPE (tofn))
	  || !compparms (TREE_CHAIN (TYPE_ARG_TYPES (fromfn)),
			 TREE_CHAIN (TYPE_ARG_TYPES (tofn)))
	  || cp_type_quals (fbase) != cp_type_quals (tbase))
	return NULL;

      from = build_memfn_type (fromfn, tbase, cp_type_quals (tbase));
      from = build_ptrmemfunc_type (build_pointer_type (from));
      conv = build_conv (ck_pmem, from, conv);
      conv->base_p = true;
    }
  else if (tcode == BOOLEAN_TYPE)
    {
      /* [conv.bool]

	  An rvalue of arithmetic, unscoped enumeration, pointer, or
	  pointer to member type can be converted to an rvalue of type
	  bool. ... An rvalue of type std::nullptr_t can be converted
	  to an rvalue of type bool;  */
      if (ARITHMETIC_TYPE_P (from)
	  || UNSCOPED_ENUM_P (from)
	  || fcode == POINTER_TYPE
	  || TYPE_PTR_TO_MEMBER_P (from)
	  || NULLPTR_TYPE_P (from))
	{
	  conv = build_conv (ck_std, to, conv);
	  if (fcode == POINTER_TYPE
	      || TYPE_PTRMEM_P (from)
	      || (TYPE_PTRMEMFUNC_P (from)
		  && conv->rank < cr_pbool)
	      || NULLPTR_TYPE_P (from))
	    conv->rank = cr_pbool;
	  return conv;
	}

      return NULL;
    }
  /* We don't check for ENUMERAL_TYPE here because there are no standard
     conversions to enum type.  */
  /* As an extension, allow conversion to complex type.  */
  else if (ARITHMETIC_TYPE_P (to))
    {
      if (! (INTEGRAL_CODE_P (fcode) || fcode == REAL_TYPE)
          || SCOPED_ENUM_P (from))
	return NULL;
      conv = build_conv (ck_std, to, conv);

      /* Give this a better rank if it's a promotion.  */
      if (same_type_p (to, type_promotes_to (from))
	  && conv->u.next->rank <= cr_promotion)
	conv->rank = cr_promotion;
    }
  else if (fcode == VECTOR_TYPE && tcode == VECTOR_TYPE
	   && vector_types_convertible_p (from, to, false))
    return build_conv (ck_std, to, conv);
  else if (MAYBE_CLASS_TYPE_P (to) && MAYBE_CLASS_TYPE_P (from)
	   && is_properly_derived_from (from, to))
    {
      if (conv->kind == ck_rvalue)
	conv = conv->u.next;
      conv = build_conv (ck_base, to, conv);
      /* The derived-to-base conversion indicates the initialization
	 of a parameter with base type from an object of a derived
	 type.  A temporary object is created to hold the result of
	 the conversion unless we're binding directly to a reference.  */
      conv->need_temporary_p = !(flags & LOOKUP_NO_TEMP_BIND);
    }
  else
    return NULL;

  if (flags & LOOKUP_NO_NARROWING)
    conv->check_narrowing = true;

  return conv;
}

/* Returns nonzero if T1 is reference-related to T2.  */

bool
reference_related_p (tree t1, tree t2)
{
  t1 = TYPE_MAIN_VARIANT (t1);
  t2 = TYPE_MAIN_VARIANT (t2);

  /* [dcl.init.ref]

     Given types "cv1 T1" and "cv2 T2," "cv1 T1" is reference-related
     to "cv2 T2" if T1 is the same type as T2, or T1 is a base class
     of T2.  */
  return (same_type_p (t1, t2)
	  || (CLASS_TYPE_P (t1) && CLASS_TYPE_P (t2)
	      && DERIVED_FROM_P (t1, t2)));
}

/* Returns nonzero if T1 is reference-compatible with T2.  */

static bool
reference_compatible_p (tree t1, tree t2)
{
  /* [dcl.init.ref]

     "cv1 T1" is reference compatible with "cv2 T2" if T1 is
     reference-related to T2 and cv1 is the same cv-qualification as,
     or greater cv-qualification than, cv2.  */
  return (reference_related_p (t1, t2)
	  && at_least_as_qualified_p (t1, t2));
}

/* Determine whether or not the EXPR (of class type S) can be
   converted to T as in [over.match.ref].  */

static conversion *
convert_class_to_reference (tree reference_type, tree s, tree expr, int flags)
{
  tree conversions;
  tree first_arg;
  conversion *conv;
  tree t;
  struct z_candidate *candidates;
  struct z_candidate *cand;
  bool any_viable_p;

  if (!expr)
    return NULL;

  conversions = lookup_conversions (s, /*lookup_template_convs_p=*/true);
  if (!conversions)
    return NULL;

  /* [over.match.ref]

     Assuming that "cv1 T" is the underlying type of the reference
     being initialized, and "cv S" is the type of the initializer
     expression, with S a class type, the candidate functions are
     selected as follows:

     --The conversion functions of S and its base classes are
       considered.  Those that are not hidden within S and yield type
       "reference to cv2 T2", where "cv1 T" is reference-compatible
       (_dcl.init.ref_) with "cv2 T2", are candidate functions.

     The argument list has one argument, which is the initializer
     expression.  */

  candidates = 0;

  /* Conceptually, we should take the address of EXPR and put it in
     the argument list.  Unfortunately, however, that can result in
     error messages, which we should not issue now because we are just
     trying to find a conversion operator.  Therefore, we use NULL,
     cast to the appropriate type.  */
  first_arg = build_int_cst (build_pointer_type (s), 0);

  t = TREE_TYPE (reference_type);

  /* We're performing a user-defined conversion to a desired type, so set
     this for the benefit of add_candidates.  */
  flags |= LOOKUP_NO_CONVERSION;

  for (; conversions; conversions = TREE_CHAIN (conversions))
    {
      tree fns = TREE_VALUE (conversions);
      tree binfo = TREE_PURPOSE (conversions);
      struct z_candidate *old_candidates = candidates;;

      add_candidates (fns, first_arg, NULL, reference_type,
		      NULL_TREE, false,
		      binfo, TYPE_BINFO (s),
		      flags, &candidates);

      for (cand = candidates; cand != old_candidates; cand = cand->next)
	{
	  /* Now, see if the conversion function really returns
	     an lvalue of the appropriate type.  From the
	     point of view of unification, simply returning an
	     rvalue of the right type is good enough.  */
	  tree f = cand->fn;
	  tree t2 = TREE_TYPE (TREE_TYPE (f));
	  if (TREE_CODE (t2) != REFERENCE_TYPE
	      || !reference_compatible_p (t, TREE_TYPE (t2)))
	    {
	      cand->viable = 0;
	    }
	  else
	    {
	      conversion *identity_conv;
	      /* Build a standard conversion sequence indicating the
		 binding from the reference type returned by the
		 function to the desired REFERENCE_TYPE.  */
	      identity_conv
		= build_identity_conv (TREE_TYPE (TREE_TYPE
						  (TREE_TYPE (cand->fn))),
				       NULL_TREE);
	      cand->second_conv
		= (direct_reference_binding
		   (reference_type, identity_conv));
	      cand->second_conv->rvaluedness_matches_p
		= TYPE_REF_IS_RVALUE (TREE_TYPE (TREE_TYPE (cand->fn)))
		  == TYPE_REF_IS_RVALUE (reference_type);
	      cand->second_conv->bad_p |= cand->convs[0]->bad_p;

              /* Don't allow binding of lvalues to rvalue references.  */
              if (TYPE_REF_IS_RVALUE (reference_type)
                  && !TYPE_REF_IS_RVALUE (TREE_TYPE (TREE_TYPE (cand->fn))))
                cand->second_conv->bad_p = true;
	    }
	}
    }

  candidates = splice_viable (candidates, pedantic, &any_viable_p);
  /* If none of the conversion functions worked out, let our caller
     know.  */
  if (!any_viable_p)
    return NULL;

  cand = tourney (candidates);
  if (!cand)
    return NULL;

  /* Now that we know that this is the function we're going to use fix
     the dummy first argument.  */
  gcc_assert (cand->first_arg == NULL_TREE
	      || integer_zerop (cand->first_arg));
  cand->first_arg = build_this (expr);

  /* Build a user-defined conversion sequence representing the
     conversion.  */
  conv = build_conv (ck_user,
		     TREE_TYPE (TREE_TYPE (cand->fn)),
		     build_identity_conv (TREE_TYPE (expr), expr));
  conv->cand = cand;

  if (cand->viable == -1)
    conv->bad_p = true;

  /* Merge it with the standard conversion sequence from the
     conversion function's return type to the desired type.  */
  cand->second_conv = merge_conversion_sequences (conv, cand->second_conv);

  return cand->second_conv;
}

/* A reference of the indicated TYPE is being bound directly to the
   expression represented by the implicit conversion sequence CONV.
   Return a conversion sequence for this binding.  */

static conversion *
direct_reference_binding (tree type, conversion *conv)
{
  tree t;

  gcc_assert (TREE_CODE (type) == REFERENCE_TYPE);
  gcc_assert (TREE_CODE (conv->type) != REFERENCE_TYPE);

  t = TREE_TYPE (type);

  /* [over.ics.rank]

     When a parameter of reference type binds directly
     (_dcl.init.ref_) to an argument expression, the implicit
     conversion sequence is the identity conversion, unless the
     argument expression has a type that is a derived class of the
     parameter type, in which case the implicit conversion sequence is
     a derived-to-base Conversion.

     If the parameter binds directly to the result of applying a
     conversion function to the argument expression, the implicit
     conversion sequence is a user-defined conversion sequence
     (_over.ics.user_), with the second standard conversion sequence
     either an identity conversion or, if the conversion function
     returns an entity of a type that is a derived class of the
     parameter type, a derived-to-base conversion.  */
  if (!same_type_ignoring_top_level_qualifiers_p (t, conv->type))
    {
      /* Represent the derived-to-base conversion.  */
      conv = build_conv (ck_base, t, conv);
      /* We will actually be binding to the base-class subobject in
	 the derived class, so we mark this conversion appropriately.
	 That way, convert_like knows not to generate a temporary.  */
      conv->need_temporary_p = false;
    }
  return build_conv (ck_ref_bind, type, conv);
}

/* Returns the conversion path from type FROM to reference type TO for
   purposes of reference binding.  For lvalue binding, either pass a
   reference type to FROM or an lvalue expression to EXPR.  If the
   reference will be bound to a temporary, NEED_TEMPORARY_P is set for
   the conversion returned.  If C_CAST_P is true, this
   conversion is coming from a C-style cast.  */

static conversion *
reference_binding (tree rto, tree rfrom, tree expr, bool c_cast_p, int flags)
{
  conversion *conv = NULL;
  tree to = TREE_TYPE (rto);
  tree from = rfrom;
  tree tfrom;
  bool related_p;
  bool compatible_p;
  cp_lvalue_kind is_lvalue = clk_none;

  if (TREE_CODE (to) == FUNCTION_TYPE && expr && type_unknown_p (expr))
    {
      expr = instantiate_type (to, expr, tf_none);
      if (expr == error_mark_node)
	return NULL;
      from = TREE_TYPE (expr);
    }

  if (TREE_CODE (from) == REFERENCE_TYPE)
    {
      /* Anything with reference type is an lvalue.  */
      is_lvalue = clk_ordinary;
      from = TREE_TYPE (from);
    }

  if (expr && BRACE_ENCLOSED_INITIALIZER_P (expr))
    {
      maybe_warn_cpp0x (CPP0X_INITIALIZER_LISTS);
      conv = implicit_conversion (to, from, expr, c_cast_p,
				  flags);
      if (!CLASS_TYPE_P (to)
	  && CONSTRUCTOR_NELTS (expr) == 1)
	{
	  expr = CONSTRUCTOR_ELT (expr, 0)->value;
	  if (error_operand_p (expr))
	    return NULL;
	  from = TREE_TYPE (expr);
	}
    }

  if (is_lvalue == clk_none && expr)
    is_lvalue = real_lvalue_p (expr);

  tfrom = from;
  if ((is_lvalue & clk_bitfield) != 0)
    tfrom = unlowered_expr_type (expr);

  /* Figure out whether or not the types are reference-related and
     reference compatible.  We have do do this after stripping
     references from FROM.  */
  related_p = reference_related_p (to, tfrom);
  /* If this is a C cast, first convert to an appropriately qualified
     type, so that we can later do a const_cast to the desired type.  */
  if (related_p && c_cast_p
      && !at_least_as_qualified_p (to, tfrom))
    to = cp_build_qualified_type (to, cp_type_quals (tfrom));
  compatible_p = reference_compatible_p (to, tfrom);

  /* Directly bind reference when target expression's type is compatible with
     the reference and expression is an lvalue. In DR391, the wording in
     [8.5.3/5 dcl.init.ref] is changed to also require direct bindings for
     const and rvalue references to rvalues of compatible class type.
     We should also do direct bindings for non-class "rvalues" derived from
     rvalue references.  */
  if (compatible_p
      && (is_lvalue
	  || (((CP_TYPE_CONST_NON_VOLATILE_P (to)
		&& !(flags & LOOKUP_NO_TEMP_BIND))
	       || TYPE_REF_IS_RVALUE (rto))
	      && (CLASS_TYPE_P (from) || (expr && lvalue_p (expr))))))
    {
      /* [dcl.init.ref]

	 If the initializer expression

	 -- is an lvalue (but not an lvalue for a bit-field), and "cv1 T1"
	    is reference-compatible with "cv2 T2,"

	 the reference is bound directly to the initializer expression
	 lvalue.

	 [...]
	 If the initializer expression is an rvalue, with T2 a class type,
	 and "cv1 T1" is reference-compatible with "cv2 T2", the reference
	 is bound to the object represented by the rvalue or to a sub-object
	 within that object.  */

      conv = build_identity_conv (tfrom, expr);
      conv = direct_reference_binding (rto, conv);

      if (flags & LOOKUP_PREFER_RVALUE)
	/* The top-level caller requested that we pretend that the lvalue
	   be treated as an rvalue.  */
	conv->rvaluedness_matches_p = TYPE_REF_IS_RVALUE (rto);
      else
	conv->rvaluedness_matches_p 
          = (TYPE_REF_IS_RVALUE (rto) == !is_lvalue);

      if ((is_lvalue & clk_bitfield) != 0
	  || ((is_lvalue & clk_packed) != 0 && !TYPE_PACKED (to)))
	/* For the purposes of overload resolution, we ignore the fact
	   this expression is a bitfield or packed field. (In particular,
	   [over.ics.ref] says specifically that a function with a
	   non-const reference parameter is viable even if the
	   argument is a bitfield.)

	   However, when we actually call the function we must create
	   a temporary to which to bind the reference.  If the
	   reference is volatile, or isn't const, then we cannot make
	   a temporary, so we just issue an error when the conversion
	   actually occurs.  */
	conv->need_temporary_p = true;

      /* Don't allow binding of lvalues to rvalue references.  */
      if (is_lvalue && TYPE_REF_IS_RVALUE (rto)
          && !(flags & LOOKUP_PREFER_RVALUE))
	conv->bad_p = true;

      return conv;
    }
  /* [class.conv.fct] A conversion function is never used to convert a
     (possibly cv-qualified) object to the (possibly cv-qualified) same
     object type (or a reference to it), to a (possibly cv-qualified) base
     class of that type (or a reference to it).... */
  else if (CLASS_TYPE_P (from) && !related_p
	   && !(flags & LOOKUP_NO_CONVERSION))
    {
      /* [dcl.init.ref]

	 If the initializer expression

	 -- has a class type (i.e., T2 is a class type) can be
	    implicitly converted to an lvalue of type "cv3 T3," where
	    "cv1 T1" is reference-compatible with "cv3 T3".  (this
	    conversion is selected by enumerating the applicable
	    conversion functions (_over.match.ref_) and choosing the
	    best one through overload resolution.  (_over.match_).

	the reference is bound to the lvalue result of the conversion
	in the second case.  */
      conv = convert_class_to_reference (rto, from, expr, flags);
      if (conv)
	return conv;
    }

  /* From this point on, we conceptually need temporaries, even if we
     elide them.  Only the cases above are "direct bindings".  */
  if (flags & LOOKUP_NO_TEMP_BIND)
    return NULL;

  /* [over.ics.rank]

     When a parameter of reference type is not bound directly to an
     argument expression, the conversion sequence is the one required
     to convert the argument expression to the underlying type of the
     reference according to _over.best.ics_.  Conceptually, this
     conversion sequence corresponds to copy-initializing a temporary
     of the underlying type with the argument expression.  Any
     difference in top-level cv-qualification is subsumed by the
     initialization itself and does not constitute a conversion.  */

  /* [dcl.init.ref]

     Otherwise, the reference shall be to a non-volatile const type.

     Under C++0x, [8.5.3/5 dcl.init.ref] it may also be an rvalue reference */
  if (!CP_TYPE_CONST_NON_VOLATILE_P (to) && !TYPE_REF_IS_RVALUE (rto))
    return NULL;

  /* [dcl.init.ref]

     Otherwise, a temporary of type "cv1 T1" is created and
     initialized from the initializer expression using the rules for a
     non-reference copy initialization.  If T1 is reference-related to
     T2, cv1 must be the same cv-qualification as, or greater
     cv-qualification than, cv2; otherwise, the program is ill-formed.  */
  if (related_p && !at_least_as_qualified_p (to, from))
    return NULL;

  /* We're generating a temporary now, but don't bind any more in the
     conversion (specifically, don't slice the temporary returned by a
     conversion operator).  */
  flags |= LOOKUP_NO_TEMP_BIND;

  /* Core issue 899: When [copy-]initializing a temporary to be bound
     to the first parameter of a copy constructor (12.8) called with
     a single argument in the context of direct-initialization,
     explicit conversion functions are also considered.

     So don't set LOOKUP_ONLYCONVERTING in that case.  */
  if (!(flags & LOOKUP_COPY_PARM))
    flags |= LOOKUP_ONLYCONVERTING;

  if (!conv)
    conv = implicit_conversion (to, from, expr, c_cast_p,
				flags);
  if (!conv)
    return NULL;

  conv = build_conv (ck_ref_bind, rto, conv);
  /* This reference binding, unlike those above, requires the
     creation of a temporary.  */
  conv->need_temporary_p = true;
  conv->rvaluedness_matches_p = TYPE_REF_IS_RVALUE (rto);

  return conv;
}

/* Returns the implicit conversion sequence (see [over.ics]) from type
   FROM to type TO.  The optional expression EXPR may affect the
   conversion.  FLAGS are the usual overloading flags.  If C_CAST_P is
   true, this conversion is coming from a C-style cast.  */

static conversion *
implicit_conversion (tree to, tree from, tree expr, bool c_cast_p,
		     int flags)
{
  conversion *conv;

  if (from == error_mark_node || to == error_mark_node
      || expr == error_mark_node)
    return NULL;

  if (TREE_CODE (to) == REFERENCE_TYPE)
    conv = reference_binding (to, from, expr, c_cast_p, flags);
  else
    conv = standard_conversion (to, from, expr, c_cast_p, flags);

  if (conv)
    return conv;

  if (expr && BRACE_ENCLOSED_INITIALIZER_P (expr))
    {
      if (is_std_init_list (to))
	return build_list_conv (to, expr, flags);

      /* Allow conversion from an initializer-list with one element to a
	 scalar type.  */
      if (SCALAR_TYPE_P (to))
	{
	  int nelts = CONSTRUCTOR_NELTS (expr);
	  tree elt;

	  if (nelts == 0)
	    elt = integer_zero_node;
	  else if (nelts == 1)
	    elt = CONSTRUCTOR_ELT (expr, 0)->value;
	  else
	    elt = error_mark_node;

	  conv = implicit_conversion (to, TREE_TYPE (elt), elt,
				      c_cast_p, flags);
	  if (conv)
	    {
	      conv->check_narrowing = true;
	      if (BRACE_ENCLOSED_INITIALIZER_P (elt))
		/* Too many levels of braces, i.e. '{{1}}'.  */
		conv->bad_p = true;
	      return conv;
	    }
	}
    }

  if (expr != NULL_TREE
      && (MAYBE_CLASS_TYPE_P (from)
	  || MAYBE_CLASS_TYPE_P (to))
      && (flags & LOOKUP_NO_CONVERSION) == 0)
    {
      struct z_candidate *cand;
      int convflags = (flags & (LOOKUP_NO_TEMP_BIND|LOOKUP_ONLYCONVERTING
				|LOOKUP_NO_NARROWING));

      if (CLASS_TYPE_P (to)
	  && !CLASSTYPE_NON_AGGREGATE (complete_type (to))
	  && BRACE_ENCLOSED_INITIALIZER_P (expr))
	return build_aggr_conv (to, expr, flags);

      cand = build_user_type_conversion_1 (to, expr, convflags);
      if (cand)
	conv = cand->second_conv;

      /* We used to try to bind a reference to a temporary here, but that
	 is now handled after the recursive call to this function at the end
	 of reference_binding.  */
      return conv;
    }

  return NULL;
}

/* Add a new entry to the list of candidates.  Used by the add_*_candidate
   functions.  ARGS will not be changed until a single candidate is
   selected.  */

static struct z_candidate *
add_candidate (struct z_candidate **candidates,
	       tree fn, tree first_arg, const VEC(tree,gc) *args,
	       size_t num_convs, conversion **convs,
	       tree access_path, tree conversion_path,
	       int viable)
{
  struct z_candidate *cand = (struct z_candidate *)
    conversion_obstack_alloc (sizeof (struct z_candidate));

  cand->fn = fn;
  cand->first_arg = first_arg;
  cand->args = args;
  cand->convs = convs;
  cand->num_convs = num_convs;
  cand->access_path = access_path;
  cand->conversion_path = conversion_path;
  cand->viable = viable;
  cand->next = *candidates;
  *candidates = cand;

  return cand;
}

/* Create an overload candidate for the function or method FN called
   with the argument list FIRST_ARG/ARGS and add it to CANDIDATES.
   FLAGS is passed on to implicit_conversion.

   This does not change ARGS.

   CTYPE, if non-NULL, is the type we want to pretend this function
   comes from for purposes of overload resolution.  */

static struct z_candidate *
add_function_candidate (struct z_candidate **candidates,
			tree fn, tree ctype, tree first_arg,
			const VEC(tree,gc) *args, tree access_path,
			tree conversion_path, int flags)
{
  tree parmlist = TYPE_ARG_TYPES (TREE_TYPE (fn));
  int i, len;
  conversion **convs;
  tree parmnode;
  tree orig_first_arg = first_arg;
  int skip;
  int viable = 1;

  /* At this point we should not see any functions which haven't been
     explicitly declared, except for friend functions which will have
     been found using argument dependent lookup.  */
  gcc_assert (!DECL_ANTICIPATED (fn) || DECL_HIDDEN_FRIEND_P (fn));

  /* The `this', `in_chrg' and VTT arguments to constructors are not
     considered in overload resolution.  */
  if (DECL_CONSTRUCTOR_P (fn))
    {
      parmlist = skip_artificial_parms_for (fn, parmlist);
      skip = num_artificial_parms_for (fn);
      if (skip > 0 && first_arg != NULL_TREE)
	{
	  --skip;
	  first_arg = NULL_TREE;
	}
    }
  else
    skip = 0;

  len = VEC_length (tree, args) - skip + (first_arg != NULL_TREE ? 1 : 0);
  convs = alloc_conversions (len);

  /* 13.3.2 - Viable functions [over.match.viable]
     First, to be a viable function, a candidate function shall have enough
     parameters to agree in number with the arguments in the list.

     We need to check this first; otherwise, checking the ICSes might cause
     us to produce an ill-formed template instantiation.  */

  parmnode = parmlist;
  for (i = 0; i < len; ++i)
    {
      if (parmnode == NULL_TREE || parmnode == void_list_node)
	break;
      parmnode = TREE_CHAIN (parmnode);
    }

  if (i < len && parmnode)
    viable = 0;

  /* Make sure there are default args for the rest of the parms.  */
  else if (!sufficient_parms_p (parmnode))
    viable = 0;

  /* Kludge: When looking for a function from a subobject while generating
     an implicit copy/move constructor/operator=, don't consider anything
     that takes (a reference to) a different type.  See c++/44909.  */
  else if (flags & LOOKUP_SPECULATIVE)
    {
      if (DECL_CONSTRUCTOR_P (fn))
	i = 1;
      else if (DECL_ASSIGNMENT_OPERATOR_P (fn)
	       && DECL_OVERLOADED_OPERATOR_P (fn) == NOP_EXPR)
	i = 2;
      else
	i = 0;
      if (i && len == i)
	{
	  parmnode = chain_index (i-1, parmlist);
	  if (!(same_type_ignoring_top_level_qualifiers_p
		(non_reference (TREE_VALUE (parmnode)), ctype)))
	    viable = 0;
	}
    }

  if (! viable)
    goto out;

  /* Second, for F to be a viable function, there shall exist for each
     argument an implicit conversion sequence that converts that argument
     to the corresponding parameter of F.  */

  parmnode = parmlist;

  for (i = 0; i < len; ++i)
    {
      tree arg, argtype;
      conversion *t;
      int is_this;

      if (parmnode == void_list_node)
	break;

      if (i == 0 && first_arg != NULL_TREE)
	arg = first_arg;
      else
	arg = VEC_index (tree, args,
			 i + skip - (first_arg != NULL_TREE ? 1 : 0));
      argtype = lvalue_type (arg);

      is_this = (i == 0 && DECL_NONSTATIC_MEMBER_FUNCTION_P (fn)
		 && ! DECL_CONSTRUCTOR_P (fn));

      if (parmnode)
	{
	  tree parmtype = TREE_VALUE (parmnode);
	  int lflags = flags;

	  parmnode = TREE_CHAIN (parmnode);

	  /* The type of the implicit object parameter ('this') for
	     overload resolution is not always the same as for the
	     function itself; conversion functions are considered to
	     be members of the class being converted, and functions
	     introduced by a using-declaration are considered to be
	     members of the class that uses them.

	     Since build_over_call ignores the ICS for the `this'
	     parameter, we can just change the parm type.  */
	  if (ctype && is_this)
	    {
	      parmtype = cp_build_qualified_type
		(ctype, cp_type_quals (TREE_TYPE (parmtype)));
	      parmtype = build_pointer_type (parmtype);
	    }

	  /* Core issue 899: When [copy-]initializing a temporary to be bound
	     to the first parameter of a copy constructor (12.8) called with
	     a single argument in the context of direct-initialization,
	     explicit conversion functions are also considered.

	     So set LOOKUP_COPY_PARM to let reference_binding know that
	     it's being called in that context.  We generalize the above
	     to handle move constructors and template constructors as well;
	     the standardese should soon be updated similarly.  */
	  if (ctype && i == 0 && (len-skip == 1)
	      && !(flags & LOOKUP_ONLYCONVERTING)
	      && DECL_CONSTRUCTOR_P (fn)
	      && parmtype != error_mark_node
	      && (same_type_ignoring_top_level_qualifiers_p
		  (non_reference (parmtype), ctype)))
	    {
	      lflags |= LOOKUP_COPY_PARM;
	      /* We allow user-defined conversions within init-lists, but
		 not for the copy constructor.  */
	      if (flags & LOOKUP_NO_COPY_CTOR_CONVERSION)
		lflags |= LOOKUP_NO_CONVERSION;
	    }
	  else
	    lflags |= LOOKUP_ONLYCONVERTING;

	  t = implicit_conversion (parmtype, argtype, arg,
				   /*c_cast_p=*/false, lflags);
	}
      else
	{
	  t = build_identity_conv (argtype, arg);
	  t->ellipsis_p = true;
	}

      if (t && is_this)
	t->this_p = true;

      convs[i] = t;
      if (! t)
	{
	  viable = 0;
	  break;
	}

      if (t->bad_p)
	viable = -1;
    }

 out:
  return add_candidate (candidates, fn, orig_first_arg, args, len, convs,
			access_path, conversion_path, viable);
}

/* Create an overload candidate for the conversion function FN which will
   be invoked for expression OBJ, producing a pointer-to-function which
   will in turn be called with the argument list FIRST_ARG/ARGLIST,
   and add it to CANDIDATES.  This does not change ARGLIST.  FLAGS is
   passed on to implicit_conversion.

   Actually, we don't really care about FN; we care about the type it
   converts to.  There may be multiple conversion functions that will
   convert to that type, and we rely on build_user_type_conversion_1 to
   choose the best one; so when we create our candidate, we record the type
   instead of the function.  */

static struct z_candidate *
add_conv_candidate (struct z_candidate **candidates, tree fn, tree obj,
		    tree first_arg, const VEC(tree,gc) *arglist,
		    tree access_path, tree conversion_path)
{
  tree totype = TREE_TYPE (TREE_TYPE (fn));
  int i, len, viable, flags;
  tree parmlist, parmnode;
  conversion **convs;

  for (parmlist = totype; TREE_CODE (parmlist) != FUNCTION_TYPE; )
    parmlist = TREE_TYPE (parmlist);
  parmlist = TYPE_ARG_TYPES (parmlist);

  len = VEC_length (tree, arglist) + (first_arg != NULL_TREE ? 1 : 0) + 1;
  convs = alloc_conversions (len);
  parmnode = parmlist;
  viable = 1;
  flags = LOOKUP_IMPLICIT;

  /* Don't bother looking up the same type twice.  */
  if (*candidates && (*candidates)->fn == totype)
    return NULL;

  for (i = 0; i < len; ++i)
    {
      tree arg, argtype;
      conversion *t;

      if (i == 0)
	arg = obj;
      else if (i == 1 && first_arg != NULL_TREE)
	arg = first_arg;
      else
	arg = VEC_index (tree, arglist,
			 i - (first_arg != NULL_TREE ? 1 : 0) - 1);
      argtype = lvalue_type (arg);

      if (i == 0)
	t = implicit_conversion (totype, argtype, arg, /*c_cast_p=*/false,
				 flags);
      else if (parmnode == void_list_node)
	break;
      else if (parmnode)
	t = implicit_conversion (TREE_VALUE (parmnode), argtype, arg,
				 /*c_cast_p=*/false, flags);
      else
	{
	  t = build_identity_conv (argtype, arg);
	  t->ellipsis_p = true;
	}

      convs[i] = t;
      if (! t)
	break;

      if (t->bad_p)
	viable = -1;

      if (i == 0)
	continue;

      if (parmnode)
	parmnode = TREE_CHAIN (parmnode);
    }

  if (i < len)
    viable = 0;

  if (!sufficient_parms_p (parmnode))
    viable = 0;

  return add_candidate (candidates, totype, first_arg, arglist, len, convs,
			access_path, conversion_path, viable);
}

static void
build_builtin_candidate (struct z_candidate **candidates, tree fnname,
			 tree type1, tree type2, tree *args, tree *argtypes,
			 int flags)
{
  conversion *t;
  conversion **convs;
  size_t num_convs;
  int viable = 1, i;
  tree types[2];

  types[0] = type1;
  types[1] = type2;

  num_convs =  args[2] ? 3 : (args[1] ? 2 : 1);
  convs = alloc_conversions (num_convs);

  /* TRUTH_*_EXPR do "contextual conversion to bool", which means explicit
     conversion ops are allowed.  We handle that here by just checking for
     boolean_type_node because other operators don't ask for it.  COND_EXPR
     also does contextual conversion to bool for the first operand, but we
     handle that in build_conditional_expr, and type1 here is operand 2.  */
  if (type1 != boolean_type_node)
    flags |= LOOKUP_ONLYCONVERTING;

  for (i = 0; i < 2; ++i)
    {
      if (! args[i])
	break;

      t = implicit_conversion (types[i], argtypes[i], args[i],
			       /*c_cast_p=*/false, flags);
      if (! t)
	{
	  viable = 0;
	  /* We need something for printing the candidate.  */
	  t = build_identity_conv (types[i], NULL_TREE);
	}
      else if (t->bad_p)
	viable = 0;
      convs[i] = t;
    }

  /* For COND_EXPR we rearranged the arguments; undo that now.  */
  if (args[2])
    {
      convs[2] = convs[1];
      convs[1] = convs[0];
      t = implicit_conversion (boolean_type_node, argtypes[2], args[2],
			       /*c_cast_p=*/false, flags);
      if (t)
	convs[0] = t;
      else
	viable = 0;
    }

  add_candidate (candidates, fnname, /*first_arg=*/NULL_TREE, /*args=*/NULL,
		 num_convs, convs,
		 /*access_path=*/NULL_TREE,
		 /*conversion_path=*/NULL_TREE,
		 viable);
}

static bool
is_complete (tree t)
{
  return COMPLETE_TYPE_P (complete_type (t));
}

/* Returns nonzero if TYPE is a promoted arithmetic type.  */

static bool
promoted_arithmetic_type_p (tree type)
{
  /* [over.built]

     In this section, the term promoted integral type is used to refer
     to those integral types which are preserved by integral promotion
     (including e.g.  int and long but excluding e.g.  char).
     Similarly, the term promoted arithmetic type refers to promoted
     integral types plus floating types.  */
  return ((CP_INTEGRAL_TYPE_P (type)
	   && same_type_p (type_promotes_to (type), type))
	  || TREE_CODE (type) == REAL_TYPE);
}

/* Create any builtin operator overload candidates for the operator in
   question given the converted operand types TYPE1 and TYPE2.  The other
   args are passed through from add_builtin_candidates to
   build_builtin_candidate.

   TYPE1 and TYPE2 may not be permissible, and we must filter them.
   If CODE is requires candidates operands of the same type of the kind
   of which TYPE1 and TYPE2 are, we add both candidates
   CODE (TYPE1, TYPE1) and CODE (TYPE2, TYPE2).  */

static void
add_builtin_candidate (struct z_candidate **candidates, enum tree_code code,
		       enum tree_code code2, tree fnname, tree type1,
		       tree type2, tree *args, tree *argtypes, int flags)
{
  switch (code)
    {
    case POSTINCREMENT_EXPR:
    case POSTDECREMENT_EXPR:
      args[1] = integer_zero_node;
      type2 = integer_type_node;
      break;
    default:
      break;
    }

  switch (code)
    {

/* 4 For every pair T, VQ), where T is an arithmetic or  enumeration  type,
     and  VQ  is  either  volatile or empty, there exist candidate operator
     functions of the form
	     VQ T&   operator++(VQ T&);
	     T       operator++(VQ T&, int);
   5 For every pair T, VQ), where T is an enumeration type or an arithmetic
     type  other than bool, and VQ is either volatile or empty, there exist
     candidate operator functions of the form
	     VQ T&   operator--(VQ T&);
	     T       operator--(VQ T&, int);
   6 For every pair T, VQ), where T is  a  cv-qualified  or  cv-unqualified
     complete  object type, and VQ is either volatile or empty, there exist
     candidate operator functions of the form
	     T*VQ&   operator++(T*VQ&);
	     T*VQ&   operator--(T*VQ&);
	     T*      operator++(T*VQ&, int);
	     T*      operator--(T*VQ&, int);  */

    case POSTDECREMENT_EXPR:
    case PREDECREMENT_EXPR:
      if (TREE_CODE (type1) == BOOLEAN_TYPE)
	return;
    case POSTINCREMENT_EXPR:
    case PREINCREMENT_EXPR:
      if (ARITHMETIC_TYPE_P (type1) || TYPE_PTROB_P (type1))
	{
	  type1 = build_reference_type (type1);
	  break;
	}
      return;

/* 7 For every cv-qualified or cv-unqualified complete object type T, there
     exist candidate operator functions of the form

	     T&      operator*(T*);

   8 For every function type T, there exist candidate operator functions of
     the form
	     T&      operator*(T*);  */

    case INDIRECT_REF:
      if (TREE_CODE (type1) == POINTER_TYPE
	  && (TYPE_PTROB_P (type1)
	      || TREE_CODE (TREE_TYPE (type1)) == FUNCTION_TYPE))
	break;
      return;

/* 9 For every type T, there exist candidate operator functions of the form
	     T*      operator+(T*);

   10For  every  promoted arithmetic type T, there exist candidate operator
     functions of the form
	     T       operator+(T);
	     T       operator-(T);  */

    case UNARY_PLUS_EXPR: /* unary + */
      if (TREE_CODE (type1) == POINTER_TYPE)
	break;
    case NEGATE_EXPR:
      if (ARITHMETIC_TYPE_P (type1))
	break;
      return;

/* 11For every promoted integral type T,  there  exist  candidate  operator
     functions of the form
	     T       operator~(T);  */

    case BIT_NOT_EXPR:
      if (INTEGRAL_OR_UNSCOPED_ENUMERATION_TYPE_P (type1))
	break;
      return;

/* 12For every quintuple C1, C2, T, CV1, CV2), where C2 is a class type, C1
     is the same type as C2 or is a derived class of C2, T  is  a  complete
     object type or a function type, and CV1 and CV2 are cv-qualifier-seqs,
     there exist candidate operator functions of the form
	     CV12 T& operator->*(CV1 C1*, CV2 T C2::*);
     where CV12 is the union of CV1 and CV2.  */

    case MEMBER_REF:
      if (TREE_CODE (type1) == POINTER_TYPE
	  && TYPE_PTR_TO_MEMBER_P (type2))
	{
	  tree c1 = TREE_TYPE (type1);
	  tree c2 = TYPE_PTRMEM_CLASS_TYPE (type2);

	  if (MAYBE_CLASS_TYPE_P (c1) && DERIVED_FROM_P (c2, c1)
	      && (TYPE_PTRMEMFUNC_P (type2)
		  || is_complete (TYPE_PTRMEM_POINTED_TO_TYPE (type2))))
	    break;
	}
      return;

/* 13For every pair of promoted arithmetic types L and R, there exist  can-
     didate operator functions of the form
	     LR      operator*(L, R);
	     LR      operator/(L, R);
	     LR      operator+(L, R);
	     LR      operator-(L, R);
	     bool    operator<(L, R);
	     bool    operator>(L, R);
	     bool    operator<=(L, R);
	     bool    operator>=(L, R);
	     bool    operator==(L, R);
	     bool    operator!=(L, R);
     where  LR  is  the  result of the usual arithmetic conversions between
     types L and R.

   14For every pair of types T and I, where T  is  a  cv-qualified  or  cv-
     unqualified  complete  object  type and I is a promoted integral type,
     there exist candidate operator functions of the form
	     T*      operator+(T*, I);
	     T&      operator[](T*, I);
	     T*      operator-(T*, I);
	     T*      operator+(I, T*);
	     T&      operator[](I, T*);

   15For every T, where T is a pointer to complete object type, there exist
     candidate operator functions of the form112)
	     ptrdiff_t operator-(T, T);

   16For every pointer or enumeration type T, there exist candidate operator
     functions of the form
	     bool    operator<(T, T);
	     bool    operator>(T, T);
	     bool    operator<=(T, T);
	     bool    operator>=(T, T);
	     bool    operator==(T, T);
	     bool    operator!=(T, T);

   17For every pointer to member type T,  there  exist  candidate  operator
     functions of the form
	     bool    operator==(T, T);
	     bool    operator!=(T, T);  */

    case MINUS_EXPR:
      if (TYPE_PTROB_P (type1) && TYPE_PTROB_P (type2))
	break;
      if (TYPE_PTROB_P (type1)
	  && INTEGRAL_OR_UNSCOPED_ENUMERATION_TYPE_P (type2))
	{
	  type2 = ptrdiff_type_node;
	  break;
	}
    case MULT_EXPR:
    case TRUNC_DIV_EXPR:
      if (ARITHMETIC_TYPE_P (type1) && ARITHMETIC_TYPE_P (type2))
	break;
      return;

    case EQ_EXPR:
    case NE_EXPR:
      if ((TYPE_PTRMEMFUNC_P (type1) && TYPE_PTRMEMFUNC_P (type2))
	  || (TYPE_PTRMEM_P (type1) && TYPE_PTRMEM_P (type2)))
	break;
      if (TYPE_PTR_TO_MEMBER_P (type1) && null_ptr_cst_p (args[1]))
	{
	  type2 = type1;
	  break;
	}
      if (TYPE_PTR_TO_MEMBER_P (type2) && null_ptr_cst_p (args[0]))
	{
	  type1 = type2;
	  break;
	}
      /* Fall through.  */
    case LT_EXPR:
    case GT_EXPR:
    case LE_EXPR:
    case GE_EXPR:
    case MAX_EXPR:
    case MIN_EXPR:
      if (ARITHMETIC_TYPE_P (type1) && ARITHMETIC_TYPE_P (type2))
	break;
      if (TYPE_PTR_P (type1) && TYPE_PTR_P (type2))
	break;
      if (TREE_CODE (type1) == ENUMERAL_TYPE 
	  && TREE_CODE (type2) == ENUMERAL_TYPE)
	break;
      if (TYPE_PTR_P (type1) 
	  && null_ptr_cst_p (args[1])
	  && !uses_template_parms (type1))
	{
	  type2 = type1;
	  break;
	}
      if (null_ptr_cst_p (args[0]) 
	  && TYPE_PTR_P (type2)
	  && !uses_template_parms (type2))
	{
	  type1 = type2;
	  break;
	}
      return;

    case PLUS_EXPR:
      if (ARITHMETIC_TYPE_P (type1) && ARITHMETIC_TYPE_P (type2))
	break;
    case ARRAY_REF:
      if (INTEGRAL_OR_UNSCOPED_ENUMERATION_TYPE_P (type1) && TYPE_PTROB_P (type2))
	{
	  type1 = ptrdiff_type_node;
	  break;
	}
      if (TYPE_PTROB_P (type1) && INTEGRAL_OR_UNSCOPED_ENUMERATION_TYPE_P (type2))
	{
	  type2 = ptrdiff_type_node;
	  break;
	}
      return;

/* 18For  every pair of promoted integral types L and R, there exist candi-
     date operator functions of the form
	     LR      operator%(L, R);
	     LR      operator&(L, R);
	     LR      operator^(L, R);
	     LR      operator|(L, R);
	     L       operator<<(L, R);
	     L       operator>>(L, R);
     where LR is the result of the  usual  arithmetic  conversions  between
     types L and R.  */

    case TRUNC_MOD_EXPR:
    case BIT_AND_EXPR:
    case BIT_IOR_EXPR:
    case BIT_XOR_EXPR:
    case LSHIFT_EXPR:
    case RSHIFT_EXPR:
      if (INTEGRAL_OR_UNSCOPED_ENUMERATION_TYPE_P (type1) && INTEGRAL_OR_UNSCOPED_ENUMERATION_TYPE_P (type2))
	break;
      return;

/* 19For  every  triple  L, VQ, R), where L is an arithmetic or enumeration
     type, VQ is either volatile or empty, and R is a  promoted  arithmetic
     type, there exist candidate operator functions of the form
	     VQ L&   operator=(VQ L&, R);
	     VQ L&   operator*=(VQ L&, R);
	     VQ L&   operator/=(VQ L&, R);
	     VQ L&   operator+=(VQ L&, R);
	     VQ L&   operator-=(VQ L&, R);

   20For  every  pair T, VQ), where T is any type and VQ is either volatile
     or empty, there exist candidate operator functions of the form
	     T*VQ&   operator=(T*VQ&, T*);

   21For every pair T, VQ), where T is a pointer to member type and  VQ  is
     either  volatile or empty, there exist candidate operator functions of
     the form
	     VQ T&   operator=(VQ T&, T);

   22For every triple  T,  VQ,  I),  where  T  is  a  cv-qualified  or  cv-
     unqualified  complete object type, VQ is either volatile or empty, and
     I is a promoted integral type, there exist  candidate  operator  func-
     tions of the form
	     T*VQ&   operator+=(T*VQ&, I);
	     T*VQ&   operator-=(T*VQ&, I);

   23For  every  triple  L,  VQ,  R), where L is an integral or enumeration
     type, VQ is either volatile or empty, and R  is  a  promoted  integral
     type, there exist candidate operator functions of the form

	     VQ L&   operator%=(VQ L&, R);
	     VQ L&   operator<<=(VQ L&, R);
	     VQ L&   operator>>=(VQ L&, R);
	     VQ L&   operator&=(VQ L&, R);
	     VQ L&   operator^=(VQ L&, R);
	     VQ L&   operator|=(VQ L&, R);  */

    case MODIFY_EXPR:
      switch (code2)
	{
	case PLUS_EXPR:
	case MINUS_EXPR:
	  if (TYPE_PTROB_P (type1) && INTEGRAL_OR_UNSCOPED_ENUMERATION_TYPE_P (type2))
	    {
	      type2 = ptrdiff_type_node;
	      break;
	    }
	case MULT_EXPR:
	case TRUNC_DIV_EXPR:
	  if (ARITHMETIC_TYPE_P (type1) && ARITHMETIC_TYPE_P (type2))
	    break;
	  return;

	case TRUNC_MOD_EXPR:
	case BIT_AND_EXPR:
	case BIT_IOR_EXPR:
	case BIT_XOR_EXPR:
	case LSHIFT_EXPR:
	case RSHIFT_EXPR:
	  if (INTEGRAL_OR_UNSCOPED_ENUMERATION_TYPE_P (type1) && INTEGRAL_OR_UNSCOPED_ENUMERATION_TYPE_P (type2))
	    break;
	  return;

	case NOP_EXPR:
	  if (ARITHMETIC_TYPE_P (type1) && ARITHMETIC_TYPE_P (type2))
	    break;
	  if ((TYPE_PTRMEMFUNC_P (type1) && TYPE_PTRMEMFUNC_P (type2))
	      || (TYPE_PTR_P (type1) && TYPE_PTR_P (type2))
	      || (TYPE_PTRMEM_P (type1) && TYPE_PTRMEM_P (type2))
	      || ((TYPE_PTRMEMFUNC_P (type1)
		   || TREE_CODE (type1) == POINTER_TYPE)
		  && null_ptr_cst_p (args[1])))
	    {
	      type2 = type1;
	      break;
	    }
	  return;

	default:
	  gcc_unreachable ();
	}
      type1 = build_reference_type (type1);
      break;

    case COND_EXPR:
      /* [over.built]

	 For every pair of promoted arithmetic types L and R, there
	 exist candidate operator functions of the form

	 LR operator?(bool, L, R);

	 where LR is the result of the usual arithmetic conversions
	 between types L and R.

	 For every type T, where T is a pointer or pointer-to-member
	 type, there exist candidate operator functions of the form T
	 operator?(bool, T, T);  */

      if (promoted_arithmetic_type_p (type1)
	  && promoted_arithmetic_type_p (type2))
	/* That's OK.  */
	break;

      /* Otherwise, the types should be pointers.  */
      if (!(TYPE_PTR_P (type1) || TYPE_PTR_TO_MEMBER_P (type1))
	  || !(TYPE_PTR_P (type2) || TYPE_PTR_TO_MEMBER_P (type2)))
	return;

      /* We don't check that the two types are the same; the logic
	 below will actually create two candidates; one in which both
	 parameter types are TYPE1, and one in which both parameter
	 types are TYPE2.  */
      break;

    default:
      gcc_unreachable ();
    }

  /* If we're dealing with two pointer types or two enumeral types,
     we need candidates for both of them.  */
  if (type2 && !same_type_p (type1, type2)
      && TREE_CODE (type1) == TREE_CODE (type2)
      && (TREE_CODE (type1) == REFERENCE_TYPE
	  || (TYPE_PTR_P (type1) && TYPE_PTR_P (type2))
	  || (TYPE_PTRMEM_P (type1) && TYPE_PTRMEM_P (type2))
	  || TYPE_PTRMEMFUNC_P (type1)
	  || MAYBE_CLASS_TYPE_P (type1)
	  || TREE_CODE (type1) == ENUMERAL_TYPE))
    {
      build_builtin_candidate
	(candidates, fnname, type1, type1, args, argtypes, flags);
      build_builtin_candidate
	(candidates, fnname, type2, type2, args, argtypes, flags);
      return;
    }

  build_builtin_candidate
    (candidates, fnname, type1, type2, args, argtypes, flags);
}

tree
type_decays_to (tree type)
{
  if (TREE_CODE (type) == ARRAY_TYPE)
    return build_pointer_type (TREE_TYPE (type));
  if (TREE_CODE (type) == FUNCTION_TYPE)
    return build_pointer_type (type);
  if (!MAYBE_CLASS_TYPE_P (type))
    type = cv_unqualified (type);
  return type;
}

/* There are three conditions of builtin candidates:

   1) bool-taking candidates.  These are the same regardless of the input.
   2) pointer-pair taking candidates.  These are generated for each type
      one of the input types converts to.
   3) arithmetic candidates.  According to the standard, we should generate
      all of these, but I'm trying not to...

   Here we generate a superset of the possible candidates for this particular
   case.  That is a subset of the full set the standard defines, plus some
   other cases which the standard disallows. add_builtin_candidate will
   filter out the invalid set.  */

static void
add_builtin_candidates (struct z_candidate **candidates, enum tree_code code,
			enum tree_code code2, tree fnname, tree *args,
			int flags)
{
  int ref1, i;
  int enum_p = 0;
  tree type, argtypes[3];
  /* TYPES[i] is the set of possible builtin-operator parameter types
     we will consider for the Ith argument.  These are represented as
     a TREE_LIST; the TREE_VALUE of each node is the potential
     parameter type.  */
  tree types[2];

  for (i = 0; i < 3; ++i)
    {
      if (args[i])
	argtypes[i] = unlowered_expr_type (args[i]);
      else
	argtypes[i] = NULL_TREE;
    }

  switch (code)
    {
/* 4 For every pair T, VQ), where T is an arithmetic or  enumeration  type,
     and  VQ  is  either  volatile or empty, there exist candidate operator
     functions of the form
		 VQ T&   operator++(VQ T&);  */

    case POSTINCREMENT_EXPR:
    case PREINCREMENT_EXPR:
    case POSTDECREMENT_EXPR:
    case PREDECREMENT_EXPR:
    case MODIFY_EXPR:
      ref1 = 1;
      break;

/* 24There also exist candidate operator functions of the form
	     bool    operator!(bool);
	     bool    operator&&(bool, bool);
	     bool    operator||(bool, bool);  */

    case TRUTH_NOT_EXPR:
      build_builtin_candidate
	(candidates, fnname, boolean_type_node,
	 NULL_TREE, args, argtypes, flags);
      return;

    case TRUTH_ORIF_EXPR:
    case TRUTH_ANDIF_EXPR:
      build_builtin_candidate
	(candidates, fnname, boolean_type_node,
	 boolean_type_node, args, argtypes, flags);
      return;

    case ADDR_EXPR:
    case COMPOUND_EXPR:
    case COMPONENT_REF:
      return;

    case COND_EXPR:
    case EQ_EXPR:
    case NE_EXPR:
    case LT_EXPR:
    case LE_EXPR:
    case GT_EXPR:
    case GE_EXPR:
      enum_p = 1;
      /* Fall through.  */

    default:
      ref1 = 0;
    }

  types[0] = types[1] = NULL_TREE;

  for (i = 0; i < 2; ++i)
    {
      if (! args[i])
	;
      else if (MAYBE_CLASS_TYPE_P (argtypes[i]))
	{
	  tree convs;

	  if (i == 0 && code == MODIFY_EXPR && code2 == NOP_EXPR)
	    return;

	  convs = lookup_conversions (argtypes[i],
				      /*lookup_template_convs_p=*/false);

	  if (code == COND_EXPR)
	    {
	      if (real_lvalue_p (args[i]))
		types[i] = tree_cons
		  (NULL_TREE, build_reference_type (argtypes[i]), types[i]);

	      types[i] = tree_cons
		(NULL_TREE, TYPE_MAIN_VARIANT (argtypes[i]), types[i]);
	    }

	  else if (! convs)
	    return;

	  for (; convs; convs = TREE_CHAIN (convs))
	    {
	      type = TREE_TYPE (convs);

	      if (i == 0 && ref1
		  && (TREE_CODE (type) != REFERENCE_TYPE
		      || CP_TYPE_CONST_P (TREE_TYPE (type))))
		continue;

	      if (code == COND_EXPR && TREE_CODE (type) == REFERENCE_TYPE)
		types[i] = tree_cons (NULL_TREE, type, types[i]);

	      type = non_reference (type);
	      if (i != 0 || ! ref1)
		{
		  type = TYPE_MAIN_VARIANT (type_decays_to (type));
		  if (enum_p && TREE_CODE (type) == ENUMERAL_TYPE)
		    types[i] = tree_cons (NULL_TREE, type, types[i]);
		  if (INTEGRAL_OR_UNSCOPED_ENUMERATION_TYPE_P (type))
		    type = type_promotes_to (type);
		}

	      if (! value_member (type, types[i]))
		types[i] = tree_cons (NULL_TREE, type, types[i]);
	    }
	}
      else
	{
	  if (code == COND_EXPR && real_lvalue_p (args[i]))
	    types[i] = tree_cons
	      (NULL_TREE, build_reference_type (argtypes[i]), types[i]);
	  type = non_reference (argtypes[i]);
	  if (i != 0 || ! ref1)
	    {
	      type = TYPE_MAIN_VARIANT (type_decays_to (type));
	      if (enum_p && UNSCOPED_ENUM_P (type))
		types[i] = tree_cons (NULL_TREE, type, types[i]);
	      if (INTEGRAL_OR_UNSCOPED_ENUMERATION_TYPE_P (type))
		type = type_promotes_to (type);
	    }
	  types[i] = tree_cons (NULL_TREE, type, types[i]);
	}
    }

  /* Run through the possible parameter types of both arguments,
     creating candidates with those parameter types.  */
  for (; types[0]; types[0] = TREE_CHAIN (types[0]))
    {
      if (types[1])
	for (type = types[1]; type; type = TREE_CHAIN (type))
	  add_builtin_candidate
	    (candidates, code, code2, fnname, TREE_VALUE (types[0]),
	     TREE_VALUE (type), args, argtypes, flags);
      else
	add_builtin_candidate
	  (candidates, code, code2, fnname, TREE_VALUE (types[0]),
	   NULL_TREE, args, argtypes, flags);
    }
}


/* If TMPL can be successfully instantiated as indicated by
   EXPLICIT_TARGS and ARGLIST, adds the instantiation to CANDIDATES.

   TMPL is the template.  EXPLICIT_TARGS are any explicit template
   arguments.  ARGLIST is the arguments provided at the call-site.
   This does not change ARGLIST.  The RETURN_TYPE is the desired type
   for conversion operators.  If OBJ is NULL_TREE, FLAGS and CTYPE are
   as for add_function_candidate.  If an OBJ is supplied, FLAGS and
   CTYPE are ignored, and OBJ is as for add_conv_candidate.  */

static struct z_candidate*
add_template_candidate_real (struct z_candidate **candidates, tree tmpl,
			     tree ctype, tree explicit_targs, tree first_arg,
			     const VEC(tree,gc) *arglist, tree return_type,
			     tree access_path, tree conversion_path,
			     int flags, tree obj, unification_kind_t strict)
{
  int ntparms = DECL_NTPARMS (tmpl);
  tree targs = make_tree_vec (ntparms);
  unsigned int len = VEC_length (tree, arglist);
  unsigned int nargs = (first_arg == NULL_TREE ? 0 : 1) + len;
  unsigned int skip_without_in_chrg = 0;
  tree first_arg_without_in_chrg = first_arg;
  tree *args_without_in_chrg;
  unsigned int nargs_without_in_chrg;
  unsigned int ia, ix;
  tree arg;
  struct z_candidate *cand;
  int i;
  tree fn;

  /* We don't do deduction on the in-charge parameter, the VTT
     parameter or 'this'.  */
  if (DECL_NONSTATIC_MEMBER_FUNCTION_P (tmpl))
    {
      if (first_arg_without_in_chrg != NULL_TREE)
	first_arg_without_in_chrg = NULL_TREE;
      else
	++skip_without_in_chrg;
    }

  if ((DECL_MAYBE_IN_CHARGE_CONSTRUCTOR_P (tmpl)
       || DECL_BASE_CONSTRUCTOR_P (tmpl))
      && CLASSTYPE_VBASECLASSES (DECL_CONTEXT (tmpl)))
    {
      if (first_arg_without_in_chrg != NULL_TREE)
	first_arg_without_in_chrg = NULL_TREE;
      else
	++skip_without_in_chrg;
    }

  if (len < skip_without_in_chrg)
    return NULL;

  nargs_without_in_chrg = ((first_arg_without_in_chrg != NULL_TREE ? 1 : 0)
			   + (len - skip_without_in_chrg));
  args_without_in_chrg = XALLOCAVEC (tree, nargs_without_in_chrg);
  ia = 0;
  if (first_arg_without_in_chrg != NULL_TREE)
    {
      args_without_in_chrg[ia] = first_arg_without_in_chrg;
      ++ia;
    }
  for (ix = skip_without_in_chrg;
       VEC_iterate (tree, arglist, ix, arg);
       ++ix)
    {
      args_without_in_chrg[ia] = arg;
      ++ia;
    }
  gcc_assert (ia == nargs_without_in_chrg);

  i = fn_type_unification (tmpl, explicit_targs, targs,
			   args_without_in_chrg,
			   nargs_without_in_chrg,
			   return_type, strict, flags);

  if (i != 0)
    goto fail;

  fn = instantiate_template (tmpl, targs, tf_none);
  if (fn == error_mark_node)
    goto fail;

  /* In [class.copy]:

       A member function template is never instantiated to perform the
       copy of a class object to an object of its class type.

     It's a little unclear what this means; the standard explicitly
     does allow a template to be used to copy a class.  For example,
     in:

       struct A {
	 A(A&);
	 template <class T> A(const T&);
       };
       const A f ();
       void g () { A a (f ()); }

     the member template will be used to make the copy.  The section
     quoted above appears in the paragraph that forbids constructors
     whose only parameter is (a possibly cv-qualified variant of) the
     class type, and a logical interpretation is that the intent was
     to forbid the instantiation of member templates which would then
     have that form.  */
  if (DECL_CONSTRUCTOR_P (fn) && nargs == 2)
    {
      tree arg_types = FUNCTION_FIRST_USER_PARMTYPE (fn);
      if (arg_types && same_type_p (TYPE_MAIN_VARIANT (TREE_VALUE (arg_types)),
				    ctype))
	goto fail;
    }

  if (obj != NULL_TREE)
    /* Aha, this is a conversion function.  */
    cand = add_conv_candidate (candidates, fn, obj, first_arg, arglist,
			       access_path, conversion_path);
  else
    cand = add_function_candidate (candidates, fn, ctype,
				   first_arg, arglist, access_path,
				   conversion_path, flags);
  if (DECL_TI_TEMPLATE (fn) != tmpl)
    /* This situation can occur if a member template of a template
       class is specialized.  Then, instantiate_template might return
       an instantiation of the specialization, in which case the
       DECL_TI_TEMPLATE field will point at the original
       specialization.  For example:

	 template <class T> struct S { template <class U> void f(U);
				       template <> void f(int) {}; };
	 S<double> sd;
	 sd.f(3);

       Here, TMPL will be template <class U> S<double>::f(U).
       And, instantiate template will give us the specialization
       template <> S<double>::f(int).  But, the DECL_TI_TEMPLATE field
       for this will point at template <class T> template <> S<T>::f(int),
       so that we can find the definition.  For the purposes of
       overload resolution, however, we want the original TMPL.  */
    cand->template_decl = build_template_info (tmpl, targs);
  else
    cand->template_decl = DECL_TEMPLATE_INFO (fn);
  cand->explicit_targs = explicit_targs;

  return cand;
 fail:
  return add_candidate (candidates, tmpl, first_arg, arglist, nargs, NULL,
			access_path, conversion_path, 0);
}


static struct z_candidate *
add_template_candidate (struct z_candidate **candidates, tree tmpl, tree ctype,
			tree explicit_targs, tree first_arg,
			const VEC(tree,gc) *arglist, tree return_type,
			tree access_path, tree conversion_path, int flags,
			unification_kind_t strict)
{
  return
    add_template_candidate_real (candidates, tmpl, ctype,
				 explicit_targs, first_arg, arglist,
				 return_type, access_path, conversion_path,
				 flags, NULL_TREE, strict);
}


static struct z_candidate *
add_template_conv_candidate (struct z_candidate **candidates, tree tmpl,
			     tree obj, tree first_arg,
			     const VEC(tree,gc) *arglist,
			     tree return_type, tree access_path,
			     tree conversion_path)
{
  return
    add_template_candidate_real (candidates, tmpl, NULL_TREE, NULL_TREE,
				 first_arg, arglist, return_type, access_path,
				 conversion_path, 0, obj, DEDUCE_CONV);
}

/* The CANDS are the set of candidates that were considered for
   overload resolution.  Return the set of viable candidates, or CANDS
   if none are viable.  If any of the candidates were viable, set
   *ANY_VIABLE_P to true.  STRICT_P is true if a candidate should be
   considered viable only if it is strictly viable.  */

static struct z_candidate*
splice_viable (struct z_candidate *cands,
	       bool strict_p,
	       bool *any_viable_p)
{
  struct z_candidate *viable;
  struct z_candidate **last_viable;
  struct z_candidate **cand;

  viable = NULL;
  last_viable = &viable;
  *any_viable_p = false;

  cand = &cands;
  while (*cand)
    {
      struct z_candidate *c = *cand;
      if (strict_p ? c->viable == 1 : c->viable)
	{
	  *last_viable = c;
	  *cand = c->next;
	  c->next = NULL;
	  last_viable = &c->next;
	  *any_viable_p = true;
	}
      else
	cand = &c->next;
    }

  return viable ? viable : cands;
}

static bool
any_strictly_viable (struct z_candidate *cands)
{
  for (; cands; cands = cands->next)
    if (cands->viable == 1)
      return true;
  return false;
}

/* OBJ is being used in an expression like "OBJ.f (...)".  In other
   words, it is about to become the "this" pointer for a member
   function call.  Take the address of the object.  */

static tree
build_this (tree obj)
{
  /* In a template, we are only concerned about the type of the
     expression, so we can take a shortcut.  */
  if (processing_template_decl)
    return build_address (obj);

  return cp_build_unary_op (ADDR_EXPR, obj, 0, tf_warning_or_error);
}

/* Returns true iff functions are equivalent. Equivalent functions are
   not '==' only if one is a function-local extern function or if
   both are extern "C".  */

static inline int
equal_functions (tree fn1, tree fn2)
{
  if (TREE_CODE (fn1) != TREE_CODE (fn2))
    return 0;
  if (TREE_CODE (fn1) == TEMPLATE_DECL)
    return fn1 == fn2;
  if (DECL_LOCAL_FUNCTION_P (fn1) || DECL_LOCAL_FUNCTION_P (fn2)
      || DECL_EXTERN_C_FUNCTION_P (fn1))
    return decls_match (fn1, fn2);
  return fn1 == fn2;
}

/* Print information about one overload candidate CANDIDATE.  MSGSTR
   is the text to print before the candidate itself.

   NOTE: Unlike most diagnostic functions in GCC, MSGSTR is expected
   to have been run through gettext by the caller.  This wart makes
   life simpler in print_z_candidates and for the translators.  */

static void
print_z_candidate (const char *msgstr, struct z_candidate *candidate)
{
  if (TREE_CODE (candidate->fn) == IDENTIFIER_NODE)
    {
      if (candidate->num_convs == 3)
	inform (input_location, "%s %D(%T, %T, %T) <built-in>", msgstr, candidate->fn,
		candidate->convs[0]->type,
		candidate->convs[1]->type,
		candidate->convs[2]->type);
      else if (candidate->num_convs == 2)
	inform (input_location, "%s %D(%T, %T) <built-in>", msgstr, candidate->fn,
		candidate->convs[0]->type,
		candidate->convs[1]->type);
      else
	inform (input_location, "%s %D(%T) <built-in>", msgstr, candidate->fn,
		candidate->convs[0]->type);
    }
  else if (TYPE_P (candidate->fn))
    inform (input_location, "%s %T <conversion>", msgstr, candidate->fn);
  else if (candidate->viable == -1)
    inform (input_location, "%s %+#D <near match>", msgstr, candidate->fn);
  else if (DECL_DELETED_FN (STRIP_TEMPLATE (candidate->fn)))
    inform (input_location, "%s %+#D <deleted>", msgstr, candidate->fn);
  else
    inform (input_location, "%s %+#D", msgstr, candidate->fn);
}

static void
print_z_candidates (struct z_candidate *candidates)
{
  const char *str;
  struct z_candidate *cand1;
  struct z_candidate **cand2;
  char *spaces;

  if (!candidates)
    return;

  /* Remove non-viable deleted candidates.  */
  cand1 = candidates;
  for (cand2 = &cand1; *cand2; )
    {
      if (TREE_CODE ((*cand2)->fn) == FUNCTION_DECL
	  && !(*cand2)->viable
	  && DECL_DELETED_FN ((*cand2)->fn))
	*cand2 = (*cand2)->next;
      else
	cand2 = &(*cand2)->next;
    }
  /* ...if there are any non-deleted ones.  */
  if (cand1)
    candidates = cand1;

  /* There may be duplicates in the set of candidates.  We put off
     checking this condition as long as possible, since we have no way
     to eliminate duplicates from a set of functions in less than n^2
     time.  Now we are about to emit an error message, so it is more
     permissible to go slowly.  */
  for (cand1 = candidates; cand1; cand1 = cand1->next)
    {
      tree fn = cand1->fn;
      /* Skip builtin candidates and conversion functions.  */
      if (!DECL_P (fn))
	continue;
      cand2 = &cand1->next;
      while (*cand2)
	{
	  if (DECL_P ((*cand2)->fn)
	      && equal_functions (fn, (*cand2)->fn))
	    *cand2 = (*cand2)->next;
	  else
	    cand2 = &(*cand2)->next;
	}
    }

  str = candidates->next ? _("candidates are:") :  _("candidate is:");
  spaces = NULL;
  for (; candidates; candidates = candidates->next)
    {
      print_z_candidate (spaces ? spaces : str, candidates);
      spaces = spaces ? spaces : get_spaces (str);
    }
  free (spaces);
}

/* USER_SEQ is a user-defined conversion sequence, beginning with a
   USER_CONV.  STD_SEQ is the standard conversion sequence applied to
   the result of the conversion function to convert it to the final
   desired type.  Merge the two sequences into a single sequence,
   and return the merged sequence.  */

static conversion *
merge_conversion_sequences (conversion *user_seq, conversion *std_seq)
{
  conversion **t;

  gcc_assert (user_seq->kind == ck_user);

  /* Find the end of the second conversion sequence.  */
  t = &(std_seq);
  while ((*t)->kind != ck_identity)
    t = &((*t)->u.next);

  /* Replace the identity conversion with the user conversion
     sequence.  */
  *t = user_seq;

  /* The entire sequence is a user-conversion sequence.  */
  std_seq->user_conv_p = true;

  return std_seq;
}

/* Handle overload resolution for initializing an object of class type from
   an initializer list.  First we look for a suitable constructor that
   takes a std::initializer_list; if we don't find one, we then look for a
   non-list constructor.

   Parameters are as for add_candidates, except that the arguments are in
   the form of a CONSTRUCTOR (the initializer list) rather than a VEC, and
   the RETURN_TYPE parameter is replaced by TOTYPE, the desired type.  */

static void
add_list_candidates (tree fns, tree first_arg,
		     tree init_list, tree totype,
		     tree explicit_targs, bool template_only,
		     tree conversion_path, tree access_path,
		     int flags,
		     struct z_candidate **candidates)
{
  VEC(tree,gc) *args;

  gcc_assert (*candidates == NULL);

  /* For list-initialization we consider explicit constructors, but
     give an error if one is selected.  */
  flags &= ~LOOKUP_ONLYCONVERTING;
  /* And we don't allow narrowing conversions.  We also use this flag to
     avoid the copy constructor call for copy-list-initialization.  */
  flags |= LOOKUP_NO_NARROWING;

  /* Always use the default constructor if the list is empty (DR 990).  */
  if (CONSTRUCTOR_NELTS (init_list) == 0
      && TYPE_HAS_DEFAULT_CONSTRUCTOR (totype))
    ;
  /* If the class has a list ctor, try passing the list as a single
     argument first, but only consider list ctors.  */
  else if (TYPE_HAS_LIST_CTOR (totype))
    {
      flags |= LOOKUP_LIST_ONLY;
      args = make_tree_vector_single (init_list);
      add_candidates (fns, first_arg, args, NULL_TREE,
		      explicit_targs, template_only, conversion_path,
		      access_path, flags, candidates);
      if (any_strictly_viable (*candidates))
	return;
    }

  args = ctor_to_vec (init_list);

  /* We aren't looking for list-ctors anymore.  */
  flags &= ~LOOKUP_LIST_ONLY;
  /* We allow more user-defined conversions within an init-list.  */
  flags &= ~LOOKUP_NO_CONVERSION;
  /* But not for the copy ctor.  */
  flags |= LOOKUP_NO_COPY_CTOR_CONVERSION;

  add_candidates (fns, first_arg, args, NULL_TREE,
		  explicit_targs, template_only, conversion_path,
		  access_path, flags, candidates);
}

/* Returns the best overload candidate to perform the requested
   conversion.  This function is used for three the overloading situations
   described in [over.match.copy], [over.match.conv], and [over.match.ref].
   If TOTYPE is a REFERENCE_TYPE, we're trying to find an lvalue binding as
   per [dcl.init.ref], so we ignore temporary bindings.  */

static struct z_candidate *
build_user_type_conversion_1 (tree totype, tree expr, int flags)
{
  struct z_candidate *candidates, *cand;
  tree fromtype = TREE_TYPE (expr);
  tree ctors = NULL_TREE;
  tree conv_fns = NULL_TREE;
  conversion *conv = NULL;
  tree first_arg = NULL_TREE;
  VEC(tree,gc) *args = NULL;
  bool any_viable_p;
  int convflags;

  /* We represent conversion within a hierarchy using RVALUE_CONV and
     BASE_CONV, as specified by [over.best.ics]; these become plain
     constructor calls, as specified in [dcl.init].  */
  gcc_assert (!MAYBE_CLASS_TYPE_P (fromtype) || !MAYBE_CLASS_TYPE_P (totype)
	      || !DERIVED_FROM_P (totype, fromtype));

  if (MAYBE_CLASS_TYPE_P (totype))
    ctors = lookup_fnfields (totype, complete_ctor_identifier, 0);

  if (MAYBE_CLASS_TYPE_P (fromtype))
    {
      tree to_nonref = non_reference (totype);
      if (same_type_ignoring_top_level_qualifiers_p (to_nonref, fromtype) ||
	  (CLASS_TYPE_P (to_nonref) && CLASS_TYPE_P (fromtype)
	   && DERIVED_FROM_P (to_nonref, fromtype)))
	{
	  /* [class.conv.fct] A conversion function is never used to
	     convert a (possibly cv-qualified) object to the (possibly
	     cv-qualified) same object type (or a reference to it), to a
	     (possibly cv-qualified) base class of that type (or a
	     reference to it)...  */
	}
      else
	conv_fns = lookup_conversions (fromtype,
				       /*lookup_template_convs_p=*/true);
    }

  candidates = 0;
  flags |= LOOKUP_NO_CONVERSION;
  if (BRACE_ENCLOSED_INITIALIZER_P (expr))
    flags |= LOOKUP_NO_NARROWING;

  /* It's OK to bind a temporary for converting constructor arguments, but
     not in converting the return value of a conversion operator.  */
  convflags = ((flags & LOOKUP_NO_TEMP_BIND) | LOOKUP_NO_CONVERSION);
  flags &= ~LOOKUP_NO_TEMP_BIND;

  if (ctors)
    {
      int ctorflags = flags;
      ctors = BASELINK_FUNCTIONS (ctors);

      first_arg = build_int_cst (build_pointer_type (totype), 0);

      /* We should never try to call the abstract or base constructor
	 from here.  */
      gcc_assert (!DECL_HAS_IN_CHARGE_PARM_P (OVL_CURRENT (ctors))
		  && !DECL_HAS_VTT_PARM_P (OVL_CURRENT (ctors)));

      if (BRACE_ENCLOSED_INITIALIZER_P (expr))
	{
	  /* List-initialization.  */
	  add_list_candidates (ctors, first_arg, expr, totype, NULL_TREE,
			       false, TYPE_BINFO (totype), TYPE_BINFO (totype),
			       ctorflags, &candidates);
	}
      else
	{
	  args = make_tree_vector_single (expr);
	  add_candidates (ctors, first_arg, args, NULL_TREE, NULL_TREE, false,
			  TYPE_BINFO (totype), TYPE_BINFO (totype),
			  ctorflags, &candidates);
	}

      for (cand = candidates; cand; cand = cand->next)
	{
	  cand->second_conv = build_identity_conv (totype, NULL_TREE);

	  /* If totype isn't a reference, and LOOKUP_NO_TEMP_BIND isn't
	     set, then this is copy-initialization.  In that case, "The
	     result of the call is then used to direct-initialize the
	     object that is the destination of the copy-initialization."
	     [dcl.init]

	     We represent this in the conversion sequence with an
	     rvalue conversion, which means a constructor call.  */
	  if (TREE_CODE (totype) != REFERENCE_TYPE
	      && !(convflags & LOOKUP_NO_TEMP_BIND))
	    cand->second_conv
	      = build_conv (ck_rvalue, totype, cand->second_conv);
	}
    }

  if (conv_fns)
    first_arg = build_this (expr);

  for (; conv_fns; conv_fns = TREE_CHAIN (conv_fns))
    {
      tree conversion_path = TREE_PURPOSE (conv_fns);
      struct z_candidate *old_candidates;

      /* If we are called to convert to a reference type, we are trying to
	 find an lvalue binding, so don't even consider temporaries.  If
	 we don't find an lvalue binding, the caller will try again to
	 look for a temporary binding.  */
      if (TREE_CODE (totype) == REFERENCE_TYPE)
	convflags |= LOOKUP_NO_TEMP_BIND;

      old_candidates = candidates;
      add_candidates (TREE_VALUE (conv_fns), first_arg, NULL, totype,
		      NULL_TREE, false,
		      conversion_path, TYPE_BINFO (fromtype),
		      flags, &candidates);

      for (cand = candidates; cand != old_candidates; cand = cand->next)
	{
	  conversion *ics
	    = implicit_conversion (totype,
				   TREE_TYPE (TREE_TYPE (cand->fn)),
				   0,
				   /*c_cast_p=*/false, convflags);

	  /* If LOOKUP_NO_TEMP_BIND isn't set, then this is
	     copy-initialization.  In that case, "The result of the
	     call is then used to direct-initialize the object that is
	     the destination of the copy-initialization."  [dcl.init]

	     We represent this in the conversion sequence with an
	     rvalue conversion, which means a constructor call.  But
	     don't add a second rvalue conversion if there's already
	     one there.  Which there really shouldn't be, but it's
	     harmless since we'd add it here anyway. */
	  if (ics && MAYBE_CLASS_TYPE_P (totype) && ics->kind != ck_rvalue
	      && !(convflags & LOOKUP_NO_TEMP_BIND))
	    ics = build_conv (ck_rvalue, totype, ics);

	  cand->second_conv = ics;

	  if (!ics)
	    cand->viable = 0;
	  else if (cand->viable == 1 && ics->bad_p)
	    cand->viable = -1;
	}
    }

  candidates = splice_viable (candidates, pedantic, &any_viable_p);
  if (!any_viable_p)
    return NULL;

  cand = tourney (candidates);
  if (cand == 0)
    {
      if (flags & LOOKUP_COMPLAIN)
	{
	  error ("conversion from %qT to %qT is ambiguous",
		    fromtype, totype);
	  print_z_candidates (candidates);
	}

      cand = candidates;	/* any one will do */
      cand->second_conv = build_ambiguous_conv (totype, expr);
      cand->second_conv->user_conv_p = true;
      if (!any_strictly_viable (candidates))
	cand->second_conv->bad_p = true;
      /* If there are viable candidates, don't set ICS_BAD_FLAG; an
	 ambiguous conversion is no worse than another user-defined
	 conversion.  */

      return cand;
    }

  /* Build the user conversion sequence.  */
  conv = build_conv
    (ck_user,
     (DECL_CONSTRUCTOR_P (cand->fn)
      ? totype : non_reference (TREE_TYPE (TREE_TYPE (cand->fn)))),
     build_identity_conv (TREE_TYPE (expr), expr));
  conv->cand = cand;

  /* Remember that this was a list-initialization.  */
  if (flags & LOOKUP_NO_NARROWING)
    conv->check_narrowing = true;

  /* Combine it with the second conversion sequence.  */
  cand->second_conv = merge_conversion_sequences (conv,
						  cand->second_conv);

  if (cand->viable == -1)
    cand->second_conv->bad_p = true;

  return cand;
}

tree
build_user_type_conversion (tree totype, tree expr, int flags)
{
  struct z_candidate *cand
    = build_user_type_conversion_1 (totype, expr, flags);

  if (cand)
    {
      if (cand->second_conv->kind == ck_ambig)
	return error_mark_node;
      expr = convert_like (cand->second_conv, expr, tf_warning_or_error);
      return convert_from_reference (expr);
    }
  return NULL_TREE;
}

/* Do any initial processing on the arguments to a function call.  */

static VEC(tree,gc) *
resolve_args (VEC(tree,gc) *args)
{
  unsigned int ix;
  tree arg;

  for (ix = 0; VEC_iterate (tree, args, ix, arg); ++ix)
    {
      if (error_operand_p (arg))
	return NULL;
      else if (VOID_TYPE_P (TREE_TYPE (arg)))
	{
	  error ("invalid use of void expression");
	  return NULL;
	}
      else if (invalid_nonstatic_memfn_p (arg, tf_warning_or_error))
	return NULL;
    }
  return args;
}

/* Perform overload resolution on FN, which is called with the ARGS.

   Return the candidate function selected by overload resolution, or
   NULL if the event that overload resolution failed.  In the case
   that overload resolution fails, *CANDIDATES will be the set of
   candidates considered, and ANY_VIABLE_P will be set to true or
   false to indicate whether or not any of the candidates were
   viable.

   The ARGS should already have gone through RESOLVE_ARGS before this
   function is called.  */

static struct z_candidate *
perform_overload_resolution (tree fn,
			     const VEC(tree,gc) *args,
			     struct z_candidate **candidates,
			     bool *any_viable_p)
{
  struct z_candidate *cand;
  tree explicit_targs = NULL_TREE;
  int template_only = 0;

  *candidates = NULL;
  *any_viable_p = true;

  /* Check FN.  */
  gcc_assert (TREE_CODE (fn) == FUNCTION_DECL
	      || TREE_CODE (fn) == TEMPLATE_DECL
	      || TREE_CODE (fn) == OVERLOAD
	      || TREE_CODE (fn) == TEMPLATE_ID_EXPR);

  if (TREE_CODE (fn) == TEMPLATE_ID_EXPR)
    {
      explicit_targs = TREE_OPERAND (fn, 1);
      fn = TREE_OPERAND (fn, 0);
      template_only = 1;
    }

  /* Add the various candidate functions.  */
  add_candidates (fn, NULL_TREE, args, NULL_TREE,
		  explicit_targs, template_only,
		  /*conversion_path=*/NULL_TREE,
		  /*access_path=*/NULL_TREE,
		  LOOKUP_NORMAL,
		  candidates);

  *candidates = splice_viable (*candidates, pedantic, any_viable_p);
  if (!*any_viable_p)
    return NULL;

  cand = tourney (*candidates);
  return cand;
}

/* Return an expression for a call to FN (a namespace-scope function,
   or a static member function) with the ARGS.  This may change
   ARGS.  */

tree
build_new_function_call (tree fn, VEC(tree,gc) **args, bool koenig_p, 
			 tsubst_flags_t complain)
{
  struct z_candidate *candidates, *cand;
  bool any_viable_p;
  void *p;
  tree result;

  if (args != NULL && *args != NULL)
    {
      *args = resolve_args (*args);
      if (*args == NULL)
	return error_mark_node;
    }

  /* If this function was found without using argument dependent
     lookup, then we want to ignore any undeclared friend
     functions.  */
  if (!koenig_p)
    {
      tree orig_fn = fn;

      fn = remove_hidden_names (fn);
      if (!fn)
	{
	  if (complain & tf_error)
	    error ("no matching function for call to %<%D(%A)%>",
		   DECL_NAME (OVL_CURRENT (orig_fn)),
		   build_tree_list_vec (*args));
	  return error_mark_node;
	}
    }

  /* Get the high-water mark for the CONVERSION_OBSTACK.  */
  p = conversion_obstack_alloc (0);

  cand = perform_overload_resolution (fn, *args, &candidates, &any_viable_p);

  if (!cand)
    {
      if (complain & tf_error)
	{
	  if (!any_viable_p && candidates && ! candidates->next
	      && (TREE_CODE (candidates->fn) == FUNCTION_DECL))
	    return cp_build_function_call_vec (candidates->fn, args, complain);
	  if (TREE_CODE (fn) == TEMPLATE_ID_EXPR)
	    fn = TREE_OPERAND (fn, 0);
	  if (!any_viable_p)
	    error ("no matching function for call to %<%D(%A)%>",
		   DECL_NAME (OVL_CURRENT (fn)), build_tree_list_vec (*args));
	  else
	    error ("call of overloaded %<%D(%A)%> is ambiguous",
		   DECL_NAME (OVL_CURRENT (fn)), build_tree_list_vec (*args));
	  if (candidates)
	    print_z_candidates (candidates);
	}
      result = error_mark_node;
    }
  else
    result = build_over_call (cand, LOOKUP_NORMAL, complain);

  /* Free all the conversions we allocated.  */
  obstack_free (&conversion_obstack, p);

  return result;
}

/* Build a call to a global operator new.  FNNAME is the name of the
   operator (either "operator new" or "operator new[]") and ARGS are
   the arguments provided.  This may change ARGS.  *SIZE points to the
   total number of bytes required by the allocation, and is updated if
   that is changed here.  *COOKIE_SIZE is non-NULL if a cookie should
   be used.  If this function determines that no cookie should be
   used, after all, *COOKIE_SIZE is set to NULL_TREE.  If FN is
   non-NULL, it will be set, upon return, to the allocation function
   called.  */

tree
build_operator_new_call (tree fnname, VEC(tree,gc) **args,
			 tree *size, tree *cookie_size,
			 tree *fn)
{
  tree fns;
  struct z_candidate *candidates;
  struct z_candidate *cand;
  bool any_viable_p;

  if (fn)
    *fn = NULL_TREE;
  VEC_safe_insert (tree, gc, *args, 0, *size);
  *args = resolve_args (*args);
  if (*args == NULL)
    return error_mark_node;

  /* Based on:

       [expr.new]

       If this lookup fails to find the name, or if the allocated type
       is not a class type, the allocation function's name is looked
       up in the global scope.

     we disregard block-scope declarations of "operator new".  */
  fns = lookup_function_nonclass (fnname, *args, /*block_p=*/false);

  /* Figure out what function is being called.  */
  cand = perform_overload_resolution (fns, *args, &candidates, &any_viable_p);

  /* If no suitable function could be found, issue an error message
     and give up.  */
  if (!cand)
    {
      if (!any_viable_p)
	error ("no matching function for call to %<%D(%A)%>",
	       DECL_NAME (OVL_CURRENT (fns)), build_tree_list_vec (*args));
      else
	error ("call of overloaded %<%D(%A)%> is ambiguous",
	       DECL_NAME (OVL_CURRENT (fns)), build_tree_list_vec (*args));
      if (candidates)
	print_z_candidates (candidates);
      return error_mark_node;
    }

   /* If a cookie is required, add some extra space.  Whether
      or not a cookie is required cannot be determined until
      after we know which function was called.  */
   if (*cookie_size)
     {
       bool use_cookie = true;
       if (!abi_version_at_least (2))
	 {
	   /* In G++ 3.2, the check was implemented incorrectly; it
	      looked at the placement expression, rather than the
	      type of the function.  */
	   if (VEC_length (tree, *args) == 2
	       && same_type_p (TREE_TYPE (VEC_index (tree, *args, 1)),
			       ptr_type_node))
	     use_cookie = false;
	 }
       else
	 {
	   tree arg_types;

	   arg_types = TYPE_ARG_TYPES (TREE_TYPE (cand->fn));
	   /* Skip the size_t parameter.  */
	   arg_types = TREE_CHAIN (arg_types);
	   /* Check the remaining parameters (if any).  */
	   if (arg_types
	       && TREE_CHAIN (arg_types) == void_list_node
	       && same_type_p (TREE_VALUE (arg_types),
			       ptr_type_node))
	     use_cookie = false;
	 }
       /* If we need a cookie, adjust the number of bytes allocated.  */
       if (use_cookie)
	 {
	   /* Update the total size.  */
	   *size = size_binop (PLUS_EXPR, *size, *cookie_size);
	   /* Update the argument list to reflect the adjusted size.  */
	   VEC_replace (tree, *args, 0, *size);
	 }
       else
	 *cookie_size = NULL_TREE;
     }

   /* Tell our caller which function we decided to call.  */
   if (fn)
     *fn = cand->fn;

   /* Build the CALL_EXPR.  */
   return build_over_call (cand, LOOKUP_NORMAL, tf_warning_or_error);
}

/* Build a new call to operator().  This may change ARGS.  */

tree
build_op_call (tree obj, VEC(tree,gc) **args, tsubst_flags_t complain)
{
  struct z_candidate *candidates = 0, *cand;
  tree fns, convs, first_mem_arg = NULL_TREE;
  tree type = TREE_TYPE (obj);
  bool any_viable_p;
  tree result = NULL_TREE;
  void *p;

  if (error_operand_p (obj))
    return error_mark_node;

  obj = prep_operand (obj);

  if (TYPE_PTRMEMFUNC_P (type))
    {
      if (complain & tf_error)
        /* It's no good looking for an overloaded operator() on a
           pointer-to-member-function.  */
        error ("pointer-to-member function %E cannot be called without an object; consider using .* or ->*", obj);
      return error_mark_node;
    }

  if (TYPE_BINFO (type))
    {
      fns = lookup_fnfields (TYPE_BINFO (type), ansi_opname (CALL_EXPR), 1);
      if (fns == error_mark_node)
	return error_mark_node;
    }
  else
    fns = NULL_TREE;

  if (args != NULL && *args != NULL)
    {
      *args = resolve_args (*args);
      if (*args == NULL)
	return error_mark_node;
    }

  /* Get the high-water mark for the CONVERSION_OBSTACK.  */
  p = conversion_obstack_alloc (0);

  if (fns)
    {
      first_mem_arg = build_this (obj);

      add_candidates (BASELINK_FUNCTIONS (fns),
		      first_mem_arg, *args, NULL_TREE,
		      NULL_TREE, false,
		      BASELINK_BINFO (fns), BASELINK_ACCESS_BINFO (fns),
		      LOOKUP_NORMAL, &candidates);
    }

  convs = lookup_conversions (type, /*lookup_template_convs_p=*/true);

  for (; convs; convs = TREE_CHAIN (convs))
    {
      tree fns = TREE_VALUE (convs);
      tree totype = TREE_TYPE (convs);

      if ((TREE_CODE (totype) == POINTER_TYPE
	   && TREE_CODE (TREE_TYPE (totype)) == FUNCTION_TYPE)
	  || (TREE_CODE (totype) == REFERENCE_TYPE
	      && TREE_CODE (TREE_TYPE (totype)) == FUNCTION_TYPE)
	  || (TREE_CODE (totype) == REFERENCE_TYPE
	      && TREE_CODE (TREE_TYPE (totype)) == POINTER_TYPE
	      && TREE_CODE (TREE_TYPE (TREE_TYPE (totype))) == FUNCTION_TYPE))
	for (; fns; fns = OVL_NEXT (fns))
	  {
	    tree fn = OVL_CURRENT (fns);

	    if (DECL_NONCONVERTING_P (fn))
	      continue;

	    if (TREE_CODE (fn) == TEMPLATE_DECL)
	      add_template_conv_candidate
		(&candidates, fn, obj, NULL_TREE, *args, totype,
		 /*access_path=*/NULL_TREE,
		 /*conversion_path=*/NULL_TREE);
	    else
	      add_conv_candidate (&candidates, fn, obj, NULL_TREE,
				  *args, /*conversion_path=*/NULL_TREE,
				  /*access_path=*/NULL_TREE);
	  }
    }

  candidates = splice_viable (candidates, pedantic, &any_viable_p);
  if (!any_viable_p)
    {
      if (complain & tf_error)
        {
          error ("no match for call to %<(%T) (%A)%>", TREE_TYPE (obj),
		 build_tree_list_vec (*args));
          print_z_candidates (candidates);
        }
      result = error_mark_node;
    }
  else
    {
      cand = tourney (candidates);
      if (cand == 0)
	{
          if (complain & tf_error)
            {
              error ("call of %<(%T) (%A)%> is ambiguous", 
                     TREE_TYPE (obj), build_tree_list_vec (*args));
              print_z_candidates (candidates);
            }
	  result = error_mark_node;
	}
      /* Since cand->fn will be a type, not a function, for a conversion
	 function, we must be careful not to unconditionally look at
	 DECL_NAME here.  */
      else if (TREE_CODE (cand->fn) == FUNCTION_DECL
	       && DECL_OVERLOADED_OPERATOR_P (cand->fn) == CALL_EXPR)
	result = build_over_call (cand, LOOKUP_NORMAL, complain);
      else
	{
	  obj = convert_like_with_context (cand->convs[0], obj, cand->fn, -1,
					   complain);
	  obj = convert_from_reference (obj);
	  result = cp_build_function_call_vec (obj, args, complain);
	}
    }

  /* Free all the conversions we allocated.  */
  obstack_free (&conversion_obstack, p);

  return result;
}

static void
op_error (enum tree_code code, enum tree_code code2,
	  tree arg1, tree arg2, tree arg3, bool match)
{
  const char *opname;

  if (code == MODIFY_EXPR)
    opname = assignment_operator_name_info[code2].name;
  else
    opname = operator_name_info[code].name;

  switch (code)
    {
    case COND_EXPR:
      if (match)
        error ("ambiguous overload for ternary %<operator?:%> "
               "in %<%E ? %E : %E%>", arg1, arg2, arg3);
      else
        error ("no match for ternary %<operator?:%> "
               "in %<%E ? %E : %E%>", arg1, arg2, arg3);
      break;

    case POSTINCREMENT_EXPR:
    case POSTDECREMENT_EXPR:
      if (match)
        error ("ambiguous overload for %<operator%s%> in %<%E%s%>",
               opname, arg1, opname);
      else
        error ("no match for %<operator%s%> in %<%E%s%>", 
               opname, arg1, opname);
      break;

    case ARRAY_REF:
      if (match)
        error ("ambiguous overload for %<operator[]%> in %<%E[%E]%>", 
               arg1, arg2);
      else
        error ("no match for %<operator[]%> in %<%E[%E]%>", 
               arg1, arg2);
      break;

    case REALPART_EXPR:
    case IMAGPART_EXPR:
      if (match)
        error ("ambiguous overload for %qs in %<%s %E%>", 
               opname, opname, arg1);
      else
        error ("no match for %qs in %<%s %E%>",
               opname, opname, arg1);
      break;

    default:
      if (arg2)
        if (match)
          error ("ambiguous overload for %<operator%s%> in %<%E %s %E%>",
                  opname, arg1, opname, arg2);
        else
          error ("no match for %<operator%s%> in %<%E %s %E%>",
                 opname, arg1, opname, arg2);
      else
        if (match)
          error ("ambiguous overload for %<operator%s%> in %<%s%E%>",
                 opname, opname, arg1);
        else
          error ("no match for %<operator%s%> in %<%s%E%>",
                 opname, opname, arg1);
      break;
    }
}

/* Return the implicit conversion sequence that could be used to
   convert E1 to E2 in [expr.cond].  */

static conversion *
conditional_conversion (tree e1, tree e2)
{
  tree t1 = non_reference (TREE_TYPE (e1));
  tree t2 = non_reference (TREE_TYPE (e2));
  conversion *conv;
  bool good_base;

  /* [expr.cond]

     If E2 is an lvalue: E1 can be converted to match E2 if E1 can be
     implicitly converted (clause _conv_) to the type "reference to
     T2", subject to the constraint that in the conversion the
     reference must bind directly (_dcl.init.ref_) to E1.  */
  if (real_lvalue_p (e2))
    {
      conv = implicit_conversion (build_reference_type (t2),
				  t1,
				  e1,
				  /*c_cast_p=*/false,
				  LOOKUP_NO_TEMP_BIND|LOOKUP_ONLYCONVERTING);
      if (conv)
	return conv;
    }

  /* [expr.cond]

     If E1 and E2 have class type, and the underlying class types are
     the same or one is a base class of the other: E1 can be converted
     to match E2 if the class of T2 is the same type as, or a base
     class of, the class of T1, and the cv-qualification of T2 is the
     same cv-qualification as, or a greater cv-qualification than, the
     cv-qualification of T1.  If the conversion is applied, E1 is
     changed to an rvalue of type T2 that still refers to the original
     source class object (or the appropriate subobject thereof).  */
  if (CLASS_TYPE_P (t1) && CLASS_TYPE_P (t2)
      && ((good_base = DERIVED_FROM_P (t2, t1)) || DERIVED_FROM_P (t1, t2)))
    {
      if (good_base && at_least_as_qualified_p (t2, t1))
	{
	  conv = build_identity_conv (t1, e1);
	  if (!same_type_p (TYPE_MAIN_VARIANT (t1),
			    TYPE_MAIN_VARIANT (t2)))
	    conv = build_conv (ck_base, t2, conv);
	  else
	    conv = build_conv (ck_rvalue, t2, conv);
	  return conv;
	}
      else
	return NULL;
    }
  else
    /* [expr.cond]

       Otherwise: E1 can be converted to match E2 if E1 can be implicitly
       converted to the type that expression E2 would have if E2 were
       converted to an rvalue (or the type it has, if E2 is an rvalue).  */
    return implicit_conversion (t2, t1, e1, /*c_cast_p=*/false,
				LOOKUP_IMPLICIT);
}

/* Implement [expr.cond].  ARG1, ARG2, and ARG3 are the three
   arguments to the conditional expression.  */

tree
build_conditional_expr (tree arg1, tree arg2, tree arg3,
                        tsubst_flags_t complain)
{
  tree arg2_type;
  tree arg3_type;
  tree result = NULL_TREE;
  tree result_type = NULL_TREE;
  bool lvalue_p = true;
  struct z_candidate *candidates = 0;
  struct z_candidate *cand;
  void *p;

  /* As a G++ extension, the second argument to the conditional can be
     omitted.  (So that `a ? : c' is roughly equivalent to `a ? a :
     c'.)  If the second operand is omitted, make sure it is
     calculated only once.  */
  if (!arg2)
    {
      if (complain & tf_error)
	pedwarn (input_location, OPT_pedantic, 
		 "ISO C++ forbids omitting the middle term of a ?: expression");

      /* Make sure that lvalues remain lvalues.  See g++.oliva/ext1.C.  */
      if (real_lvalue_p (arg1))
	arg2 = arg1 = stabilize_reference (arg1);
      else
	arg2 = arg1 = save_expr (arg1);
    }

  /* [expr.cond]

     The first expression is implicitly converted to bool (clause
     _conv_).  */
  arg1 = perform_implicit_conversion_flags (boolean_type_node, arg1, complain,
					    LOOKUP_NORMAL);

  /* If something has already gone wrong, just pass that fact up the
     tree.  */
  if (error_operand_p (arg1)
      || error_operand_p (arg2)
      || error_operand_p (arg3))
    return error_mark_node;

  /* [expr.cond]

     If either the second or the third operand has type (possibly
     cv-qualified) void, then the lvalue-to-rvalue (_conv.lval_),
     array-to-pointer (_conv.array_), and function-to-pointer
     (_conv.func_) standard conversions are performed on the second
     and third operands.  */
  arg2_type = unlowered_expr_type (arg2);
  arg3_type = unlowered_expr_type (arg3);
  if (VOID_TYPE_P (arg2_type) || VOID_TYPE_P (arg3_type))
    {
      /* Do the conversions.  We don't these for `void' type arguments
	 since it can't have any effect and since decay_conversion
	 does not handle that case gracefully.  */
      if (!VOID_TYPE_P (arg2_type))
	arg2 = decay_conversion (arg2);
      if (!VOID_TYPE_P (arg3_type))
	arg3 = decay_conversion (arg3);
      arg2_type = TREE_TYPE (arg2);
      arg3_type = TREE_TYPE (arg3);

      /* [expr.cond]

	 One of the following shall hold:

	 --The second or the third operand (but not both) is a
	   throw-expression (_except.throw_); the result is of the
	   type of the other and is an rvalue.

	 --Both the second and the third operands have type void; the
	   result is of type void and is an rvalue.

	 We must avoid calling force_rvalue for expressions of type
	 "void" because it will complain that their value is being
	 used.  */
      if (TREE_CODE (arg2) == THROW_EXPR
	  && TREE_CODE (arg3) != THROW_EXPR)
	{
	  if (!VOID_TYPE_P (arg3_type))
	    arg3 = force_rvalue (arg3);
	  arg3_type = TREE_TYPE (arg3);
	  result_type = arg3_type;
	}
      else if (TREE_CODE (arg2) != THROW_EXPR
	       && TREE_CODE (arg3) == THROW_EXPR)
	{
	  if (!VOID_TYPE_P (arg2_type))
	    arg2 = force_rvalue (arg2);
	  arg2_type = TREE_TYPE (arg2);
	  result_type = arg2_type;
	}
      else if (VOID_TYPE_P (arg2_type) && VOID_TYPE_P (arg3_type))
	result_type = void_type_node;
      else
	{
          if (complain & tf_error)
            {
              if (VOID_TYPE_P (arg2_type))
                error ("second operand to the conditional operator "
                       "is of type %<void%>, "
                       "but the third operand is neither a throw-expression "
                       "nor of type %<void%>");
              else
                error ("third operand to the conditional operator "
                       "is of type %<void%>, "
                       "but the second operand is neither a throw-expression "
                       "nor of type %<void%>");
            }
	  return error_mark_node;
	}

      lvalue_p = false;
      goto valid_operands;
    }
  /* [expr.cond]

     Otherwise, if the second and third operand have different types,
     and either has (possibly cv-qualified) class type, an attempt is
     made to convert each of those operands to the type of the other.  */
  else if (!same_type_p (arg2_type, arg3_type)
	   && (CLASS_TYPE_P (arg2_type) || CLASS_TYPE_P (arg3_type)))
    {
      conversion *conv2;
      conversion *conv3;

      /* Get the high-water mark for the CONVERSION_OBSTACK.  */
      p = conversion_obstack_alloc (0);

      conv2 = conditional_conversion (arg2, arg3);
      conv3 = conditional_conversion (arg3, arg2);

      /* [expr.cond]

	 If both can be converted, or one can be converted but the
	 conversion is ambiguous, the program is ill-formed.  If
	 neither can be converted, the operands are left unchanged and
	 further checking is performed as described below.  If exactly
	 one conversion is possible, that conversion is applied to the
	 chosen operand and the converted operand is used in place of
	 the original operand for the remainder of this section.  */
      if ((conv2 && !conv2->bad_p
	   && conv3 && !conv3->bad_p)
	  || (conv2 && conv2->kind == ck_ambig)
	  || (conv3 && conv3->kind == ck_ambig))
	{
	  error ("operands to ?: have different types %qT and %qT",
		 arg2_type, arg3_type);
	  result = error_mark_node;
	}
      else if (conv2 && (!conv2->bad_p || !conv3))
	{
	  arg2 = convert_like (conv2, arg2, complain);
	  arg2 = convert_from_reference (arg2);
	  arg2_type = TREE_TYPE (arg2);
	  /* Even if CONV2 is a valid conversion, the result of the
	     conversion may be invalid.  For example, if ARG3 has type
	     "volatile X", and X does not have a copy constructor
	     accepting a "volatile X&", then even if ARG2 can be
	     converted to X, the conversion will fail.  */
	  if (error_operand_p (arg2))
	    result = error_mark_node;
	}
      else if (conv3 && (!conv3->bad_p || !conv2))
	{
	  arg3 = convert_like (conv3, arg3, complain);
	  arg3 = convert_from_reference (arg3);
	  arg3_type = TREE_TYPE (arg3);
	  if (error_operand_p (arg3))
	    result = error_mark_node;
	}

      /* Free all the conversions we allocated.  */
      obstack_free (&conversion_obstack, p);

      if (result)
	return result;

      /* If, after the conversion, both operands have class type,
	 treat the cv-qualification of both operands as if it were the
	 union of the cv-qualification of the operands.

	 The standard is not clear about what to do in this
	 circumstance.  For example, if the first operand has type
	 "const X" and the second operand has a user-defined
	 conversion to "volatile X", what is the type of the second
	 operand after this step?  Making it be "const X" (matching
	 the first operand) seems wrong, as that discards the
	 qualification without actually performing a copy.  Leaving it
	 as "volatile X" seems wrong as that will result in the
	 conditional expression failing altogether, even though,
	 according to this step, the one operand could be converted to
	 the type of the other.  */
      if ((conv2 || conv3)
	  && CLASS_TYPE_P (arg2_type)
	  && cp_type_quals (arg2_type) != cp_type_quals (arg3_type))
	arg2_type = arg3_type =
	  cp_build_qualified_type (arg2_type,
				   cp_type_quals (arg2_type)
				   | cp_type_quals (arg3_type));
    }

  /* [expr.cond]

     If the second and third operands are lvalues and have the same
     type, the result is of that type and is an lvalue.  */
  if (real_lvalue_p (arg2)
      && real_lvalue_p (arg3)
      && same_type_p (arg2_type, arg3_type))
    {
      result_type = arg2_type;
<<<<<<< HEAD
      mark_lvalue_use (arg2);
      mark_lvalue_use (arg3);
=======
      arg2 = mark_lvalue_use (arg2);
      arg3 = mark_lvalue_use (arg3);
>>>>>>> e8da5f64
      goto valid_operands;
    }

  /* [expr.cond]

     Otherwise, the result is an rvalue.  If the second and third
     operand do not have the same type, and either has (possibly
     cv-qualified) class type, overload resolution is used to
     determine the conversions (if any) to be applied to the operands
     (_over.match.oper_, _over.built_).  */
  lvalue_p = false;
  if (!same_type_p (arg2_type, arg3_type)
      && (CLASS_TYPE_P (arg2_type) || CLASS_TYPE_P (arg3_type)))
    {
      tree args[3];
      conversion *conv;
      bool any_viable_p;

      /* Rearrange the arguments so that add_builtin_candidate only has
	 to know about two args.  In build_builtin_candidate, the
	 arguments are unscrambled.  */
      args[0] = arg2;
      args[1] = arg3;
      args[2] = arg1;
      add_builtin_candidates (&candidates,
			      COND_EXPR,
			      NOP_EXPR,
			      ansi_opname (COND_EXPR),
			      args,
			      LOOKUP_NORMAL);

      /* [expr.cond]

	 If the overload resolution fails, the program is
	 ill-formed.  */
      candidates = splice_viable (candidates, pedantic, &any_viable_p);
      if (!any_viable_p)
	{
          if (complain & tf_error)
            {
              op_error (COND_EXPR, NOP_EXPR, arg1, arg2, arg3, FALSE);
              print_z_candidates (candidates);
            }
	  return error_mark_node;
	}
      cand = tourney (candidates);
      if (!cand)
	{
          if (complain & tf_error)
            {
              op_error (COND_EXPR, NOP_EXPR, arg1, arg2, arg3, FALSE);
              print_z_candidates (candidates);
            }
	  return error_mark_node;
	}

      /* [expr.cond]

	 Otherwise, the conversions thus determined are applied, and
	 the converted operands are used in place of the original
	 operands for the remainder of this section.  */
      conv = cand->convs[0];
      arg1 = convert_like (conv, arg1, complain);
      conv = cand->convs[1];
      arg2 = convert_like (conv, arg2, complain);
      arg2_type = TREE_TYPE (arg2);
      conv = cand->convs[2];
      arg3 = convert_like (conv, arg3, complain);
      arg3_type = TREE_TYPE (arg3);
    }

  /* [expr.cond]

     Lvalue-to-rvalue (_conv.lval_), array-to-pointer (_conv.array_),
     and function-to-pointer (_conv.func_) standard conversions are
     performed on the second and third operands.

     We need to force the lvalue-to-rvalue conversion here for class types,
     so we get TARGET_EXPRs; trying to deal with a COND_EXPR of class rvalues
     that isn't wrapped with a TARGET_EXPR plays havoc with exception
     regions.  */

  arg2 = force_rvalue (arg2);
  if (!CLASS_TYPE_P (arg2_type))
    arg2_type = TREE_TYPE (arg2);

  arg3 = force_rvalue (arg3);
  if (!CLASS_TYPE_P (arg3_type))
    arg3_type = TREE_TYPE (arg3);

  if (arg2 == error_mark_node || arg3 == error_mark_node)
    return error_mark_node;

  /* [expr.cond]

     After those conversions, one of the following shall hold:

     --The second and third operands have the same type; the result  is  of
       that type.  */
  if (same_type_p (arg2_type, arg3_type))
    result_type = arg2_type;
  /* [expr.cond]

     --The second and third operands have arithmetic or enumeration
       type; the usual arithmetic conversions are performed to bring
       them to a common type, and the result is of that type.  */
  else if ((ARITHMETIC_TYPE_P (arg2_type)
	    || UNSCOPED_ENUM_P (arg2_type))
	   && (ARITHMETIC_TYPE_P (arg3_type)
	       || UNSCOPED_ENUM_P (arg3_type)))
    {
      /* In this case, there is always a common type.  */
      result_type = type_after_usual_arithmetic_conversions (arg2_type,
							     arg3_type);

      if (TREE_CODE (arg2_type) == ENUMERAL_TYPE
	  && TREE_CODE (arg3_type) == ENUMERAL_TYPE)
        {
          if (complain & tf_warning)
            warning (0, 
                     "enumeral mismatch in conditional expression: %qT vs %qT",
                     arg2_type, arg3_type);
        }
      else if (extra_warnings
	       && ((TREE_CODE (arg2_type) == ENUMERAL_TYPE
		    && !same_type_p (arg3_type, type_promotes_to (arg2_type)))
		   || (TREE_CODE (arg3_type) == ENUMERAL_TYPE
		       && !same_type_p (arg2_type, type_promotes_to (arg3_type)))))
        {
          if (complain & tf_warning)
            warning (0, 
                     "enumeral and non-enumeral type in conditional expression");
        }

      arg2 = perform_implicit_conversion (result_type, arg2, complain);
      arg3 = perform_implicit_conversion (result_type, arg3, complain);
    }
  /* [expr.cond]

     --The second and third operands have pointer type, or one has
       pointer type and the other is a null pointer constant; pointer
       conversions (_conv.ptr_) and qualification conversions
       (_conv.qual_) are performed to bring them to their composite
       pointer type (_expr.rel_).  The result is of the composite
       pointer type.

     --The second and third operands have pointer to member type, or
       one has pointer to member type and the other is a null pointer
       constant; pointer to member conversions (_conv.mem_) and
       qualification conversions (_conv.qual_) are performed to bring
       them to a common type, whose cv-qualification shall match the
       cv-qualification of either the second or the third operand.
       The result is of the common type.  */
  else if ((null_ptr_cst_p (arg2)
	    && (TYPE_PTR_P (arg3_type) || TYPE_PTR_TO_MEMBER_P (arg3_type)))
	   || (null_ptr_cst_p (arg3)
	       && (TYPE_PTR_P (arg2_type) || TYPE_PTR_TO_MEMBER_P (arg2_type)))
	   || (TYPE_PTR_P (arg2_type) && TYPE_PTR_P (arg3_type))
	   || (TYPE_PTRMEM_P (arg2_type) && TYPE_PTRMEM_P (arg3_type))
	   || (TYPE_PTRMEMFUNC_P (arg2_type) && TYPE_PTRMEMFUNC_P (arg3_type)))
    {
      result_type = composite_pointer_type (arg2_type, arg3_type, arg2,
					    arg3, CPO_CONDITIONAL_EXPR,
					    complain);
      if (result_type == error_mark_node)
	return error_mark_node;
      arg2 = perform_implicit_conversion (result_type, arg2, complain);
      arg3 = perform_implicit_conversion (result_type, arg3, complain);
    }

  if (!result_type)
    {
      if (complain & tf_error)
        error ("operands to ?: have different types %qT and %qT",
               arg2_type, arg3_type);
      return error_mark_node;
    }

 valid_operands:
  result = build3 (COND_EXPR, result_type, arg1, arg2, arg3);
  if (!cp_unevaluated_operand)
    /* Avoid folding within decltype (c++/42013) and noexcept.  */
    result = fold_if_not_in_template (result);

  /* We can't use result_type below, as fold might have returned a
     throw_expr.  */

  if (!lvalue_p)
    {
      /* Expand both sides into the same slot, hopefully the target of
	 the ?: expression.  We used to check for TARGET_EXPRs here,
	 but now we sometimes wrap them in NOP_EXPRs so the test would
	 fail.  */
      if (CLASS_TYPE_P (TREE_TYPE (result)))
	result = get_target_expr (result);
      /* If this expression is an rvalue, but might be mistaken for an
	 lvalue, we must add a NON_LVALUE_EXPR.  */
      result = rvalue (result);
    }

  return result;
}

/* OPERAND is an operand to an expression.  Perform necessary steps
   required before using it.  If OPERAND is NULL_TREE, NULL_TREE is
   returned.  */

static tree
prep_operand (tree operand)
{
  if (operand)
    {
      if (CLASS_TYPE_P (TREE_TYPE (operand))
	  && CLASSTYPE_TEMPLATE_INSTANTIATION (TREE_TYPE (operand)))
	/* Make sure the template type is instantiated now.  */
	instantiate_class_template (TYPE_MAIN_VARIANT (TREE_TYPE (operand)));
    }

  return operand;
}

/* Add each of the viable functions in FNS (a FUNCTION_DECL or
   OVERLOAD) to the CANDIDATES, returning an updated list of
   CANDIDATES.  The ARGS are the arguments provided to the call;
   if FIRST_ARG is non-null it is the implicit object argument,
   otherwise the first element of ARGS is used if needed.  The
   EXPLICIT_TARGS are explicit template arguments provided.
   TEMPLATE_ONLY is true if only template functions should be
   considered.  CONVERSION_PATH, ACCESS_PATH, and FLAGS are as for
   add_function_candidate.  */

static void
add_candidates (tree fns, tree first_arg, const VEC(tree,gc) *args,
		tree return_type,
		tree explicit_targs, bool template_only,
		tree conversion_path, tree access_path,
		int flags,
		struct z_candidate **candidates)
{
  tree ctype;
  const VEC(tree,gc) *non_static_args;
  bool check_list_ctor;
  bool check_converting;
  unification_kind_t strict;
  tree fn;

  if (!fns)
    return;

  /* Precalculate special handling of constructors and conversion ops.  */
  fn = OVL_CURRENT (fns);
  if (DECL_CONV_FN_P (fn))
    {
      check_list_ctor = false;
      check_converting = !!(flags & LOOKUP_ONLYCONVERTING);
      if (flags & LOOKUP_NO_CONVERSION)
	/* We're doing return_type(x).  */
	strict = DEDUCE_CONV;
      else
	/* We're doing x.operator return_type().  */
	strict = DEDUCE_EXACT;
      /* [over.match.funcs] For conversion functions, the function
	 is considered to be a member of the class of the implicit
	 object argument for the purpose of defining the type of
	 the implicit object parameter.  */
      ctype = TYPE_MAIN_VARIANT (TREE_TYPE (TREE_TYPE (first_arg)));
    }
  else
    {
      if (DECL_CONSTRUCTOR_P (fn))
	{
	  check_list_ctor = !!(flags & LOOKUP_LIST_ONLY);
	  check_converting = !!(flags & LOOKUP_ONLYCONVERTING);
	}
      else
	{
	  check_list_ctor = false;
	  check_converting = false;
	}
      strict = DEDUCE_CALL;
      ctype = conversion_path ? BINFO_TYPE (conversion_path) : NULL_TREE;
    }

  if (first_arg)
    non_static_args = args;
  else
    /* Delay creating the implicit this parameter until it is needed.  */
    non_static_args = NULL;

  for (; fns; fns = OVL_NEXT (fns))
    {
      tree fn_first_arg;
      const VEC(tree,gc) *fn_args;

      fn = OVL_CURRENT (fns);

      if (check_converting && DECL_NONCONVERTING_P (fn))
	continue;
      if (check_list_ctor && !is_list_ctor (fn))
	continue;

      /* Figure out which set of arguments to use.  */
      if (DECL_NONSTATIC_MEMBER_FUNCTION_P (fn))
	{
	  /* If this function is a non-static member and we didn't get an
	     implicit object argument, move it out of args.  */
	  if (first_arg == NULL_TREE)
	    {
	      unsigned int ix;
	      tree arg;
	      VEC(tree,gc) *tempvec
		= VEC_alloc (tree, gc, VEC_length (tree, args) - 1);
	      for (ix = 1; VEC_iterate (tree, args, ix, arg); ++ix)
		VEC_quick_push (tree, tempvec, arg);
	      non_static_args = tempvec;
	      first_arg = build_this (VEC_index (tree, args, 0));
	    }

	  fn_first_arg = first_arg;
	  fn_args = non_static_args;
	}
      else
	{
	  /* Otherwise, just use the list of arguments provided.  */
	  fn_first_arg = NULL_TREE;
	  fn_args = args;
	}

      if (TREE_CODE (fn) == TEMPLATE_DECL)
	add_template_candidate (candidates,
				fn,
				ctype,
				explicit_targs,
				fn_first_arg, 
				fn_args,
				return_type,
				access_path,
				conversion_path,
				flags,
				strict);
      else if (!template_only)
	add_function_candidate (candidates,
				fn,
				ctype,
				fn_first_arg,
				fn_args,
				access_path,
				conversion_path,
				flags);
    }
}

/* Even unsigned enum types promote to signed int.  We don't want to
   issue -Wsign-compare warnings for this case.  Here ORIG_ARG is the
   original argument and ARG is the argument after any conversions
   have been applied.  We set TREE_NO_WARNING if we have added a cast
   from an unsigned enum type to a signed integer type.  */

static void
avoid_sign_compare_warnings (tree orig_arg, tree arg)
{
  if (orig_arg != NULL_TREE
      && arg != NULL_TREE
      && orig_arg != arg
      && TREE_CODE (TREE_TYPE (orig_arg)) == ENUMERAL_TYPE
      && TYPE_UNSIGNED (TREE_TYPE (orig_arg))
      && INTEGRAL_TYPE_P (TREE_TYPE (arg))
      && !TYPE_UNSIGNED (TREE_TYPE (arg)))
    TREE_NO_WARNING (arg) = 1;
}

tree
build_new_op (enum tree_code code, int flags, tree arg1, tree arg2, tree arg3,
	      bool *overloaded_p, tsubst_flags_t complain)
{
  tree orig_arg1 = arg1;
  tree orig_arg2 = arg2;
  tree orig_arg3 = arg3;
  struct z_candidate *candidates = 0, *cand;
  VEC(tree,gc) *arglist;
  tree fnname;
  tree args[3];
  tree result = NULL_TREE;
  bool result_valid_p = false;
  enum tree_code code2 = NOP_EXPR;
  enum tree_code code_orig_arg1 = ERROR_MARK;
  enum tree_code code_orig_arg2 = ERROR_MARK;
  conversion *conv;
  void *p;
  bool strict_p;
  bool any_viable_p;

  if (error_operand_p (arg1)
      || error_operand_p (arg2)
      || error_operand_p (arg3))
    return error_mark_node;

  if (code == MODIFY_EXPR)
    {
      code2 = TREE_CODE (arg3);
      arg3 = NULL_TREE;
      fnname = ansi_assopname (code2);
    }
  else
    fnname = ansi_opname (code);

  arg1 = prep_operand (arg1);

  switch (code)
    {
    case NEW_EXPR:
    case VEC_NEW_EXPR:
    case VEC_DELETE_EXPR:
    case DELETE_EXPR:
      /* Use build_op_new_call and build_op_delete_call instead.  */
      gcc_unreachable ();

    case CALL_EXPR:
      /* Use build_op_call instead.  */
      gcc_unreachable ();

    case TRUTH_ORIF_EXPR:
    case TRUTH_ANDIF_EXPR:
    case TRUTH_AND_EXPR:
    case TRUTH_OR_EXPR:
      /* These are saved for the sake of warn_logical_operator.  */
      code_orig_arg1 = TREE_CODE (arg1);
      code_orig_arg2 = TREE_CODE (arg2);

    default:
      break;
    }

  arg2 = prep_operand (arg2);
  arg3 = prep_operand (arg3);

  if (code == COND_EXPR)
    /* Use build_conditional_expr instead.  */
    gcc_unreachable ();
  else if (! IS_OVERLOAD_TYPE (TREE_TYPE (arg1))
	   && (! arg2 || ! IS_OVERLOAD_TYPE (TREE_TYPE (arg2))))
    goto builtin;

  if (code == POSTINCREMENT_EXPR || code == POSTDECREMENT_EXPR)
    arg2 = integer_zero_node;

  arglist = VEC_alloc (tree, gc, 3);
  VEC_quick_push (tree, arglist, arg1);
  if (arg2 != NULL_TREE)
    VEC_quick_push (tree, arglist, arg2);
  if (arg3 != NULL_TREE)
    VEC_quick_push (tree, arglist, arg3);

  /* Get the high-water mark for the CONVERSION_OBSTACK.  */
  p = conversion_obstack_alloc (0);

  /* Add namespace-scope operators to the list of functions to
     consider.  */
  add_candidates (lookup_function_nonclass (fnname, arglist, /*block_p=*/true),
		  NULL_TREE, arglist, NULL_TREE,
		  NULL_TREE, false, NULL_TREE, NULL_TREE,
		  flags, &candidates);
  /* Add class-member operators to the candidate set.  */
  if (CLASS_TYPE_P (TREE_TYPE (arg1)))
    {
      tree fns;

      fns = lookup_fnfields (TREE_TYPE (arg1), fnname, 1);
      if (fns == error_mark_node)
	{
	  result = error_mark_node;
	  goto user_defined_result_ready;
	}
      if (fns)
	add_candidates (BASELINK_FUNCTIONS (fns),
			NULL_TREE, arglist, NULL_TREE,
			NULL_TREE, false,
			BASELINK_BINFO (fns),
			BASELINK_ACCESS_BINFO (fns),
			flags, &candidates);
    }

  args[0] = arg1;
  args[1] = arg2;
  args[2] = NULL_TREE;

  add_builtin_candidates (&candidates, code, code2, fnname, args, flags);

  switch (code)
    {
    case COMPOUND_EXPR:
    case ADDR_EXPR:
      /* For these, the built-in candidates set is empty
	 [over.match.oper]/3.  We don't want non-strict matches
	 because exact matches are always possible with built-in
	 operators.  The built-in candidate set for COMPONENT_REF
	 would be empty too, but since there are no such built-in
	 operators, we accept non-strict matches for them.  */
      strict_p = true;
      break;

    default:
      strict_p = pedantic;
      break;
    }

  candidates = splice_viable (candidates, strict_p, &any_viable_p);
  if (!any_viable_p)
    {
      switch (code)
	{
	case POSTINCREMENT_EXPR:
	case POSTDECREMENT_EXPR:
	  /* Don't try anything fancy if we're not allowed to produce
	     errors.  */
	  if (!(complain & tf_error))
	    return error_mark_node;

	  /* Look for an `operator++ (int)'. Pre-1985 C++ didn't
	     distinguish between prefix and postfix ++ and
	     operator++() was used for both, so we allow this with
	     -fpermissive.  */
	  if (flags & LOOKUP_COMPLAIN)
	    {
	      const char *msg = (flag_permissive) 
		? G_("no %<%D(int)%> declared for postfix %qs,"
		     " trying prefix operator instead")
		: G_("no %<%D(int)%> declared for postfix %qs");
	      permerror (input_location, msg, fnname,
			 operator_name_info[code].name);
	    }

	  if (!flag_permissive)
	    return error_mark_node;

	  if (code == POSTINCREMENT_EXPR)
	    code = PREINCREMENT_EXPR;
	  else
	    code = PREDECREMENT_EXPR;
	  result = build_new_op (code, flags, arg1, NULL_TREE, NULL_TREE,
				 overloaded_p, complain);
	  break;

	  /* The caller will deal with these.  */
	case ADDR_EXPR:
	case COMPOUND_EXPR:
	case COMPONENT_REF:
	  result = NULL_TREE;
	  result_valid_p = true;
	  break;

	default:
	  if ((flags & LOOKUP_COMPLAIN) && (complain & tf_error))
	    {
		/* If one of the arguments of the operator represents
		   an invalid use of member function pointer, try to report
		   a meaningful error ...  */
		if (invalid_nonstatic_memfn_p (arg1, tf_error)
		    || invalid_nonstatic_memfn_p (arg2, tf_error)
		    || invalid_nonstatic_memfn_p (arg3, tf_error))
		  /* We displayed the error message.  */;
		else
		  {
		    /* ... Otherwise, report the more generic
		       "no matching operator found" error */
		    op_error (code, code2, arg1, arg2, arg3, FALSE);
		    print_z_candidates (candidates);
		  }
	    }
	  result = error_mark_node;
	  break;
	}
    }
  else
    {
      cand = tourney (candidates);
      if (cand == 0)
	{
	  if ((flags & LOOKUP_COMPLAIN) && (complain & tf_error))
	    {
	      op_error (code, code2, arg1, arg2, arg3, TRUE);
	      print_z_candidates (candidates);
	    }
	  result = error_mark_node;
	}
      else if (TREE_CODE (cand->fn) == FUNCTION_DECL)
	{
	  if (overloaded_p)
	    *overloaded_p = true;

	  if (resolve_args (arglist) == NULL)
	    result = error_mark_node;
	  else
	    result = build_over_call (cand, LOOKUP_NORMAL, complain);
	}
      else
	{
	  /* Give any warnings we noticed during overload resolution.  */
	  if (cand->warnings && (complain & tf_warning))
	    {
	      struct candidate_warning *w;
	      for (w = cand->warnings; w; w = w->next)
		joust (cand, w->loser, 1);
	    }

	  /* Check for comparison of different enum types.  */
	  switch (code)
	    {
	    case GT_EXPR:
	    case LT_EXPR:
	    case GE_EXPR:
	    case LE_EXPR:
	    case EQ_EXPR:
	    case NE_EXPR:
	      if (TREE_CODE (TREE_TYPE (arg1)) == ENUMERAL_TYPE
		  && TREE_CODE (TREE_TYPE (arg2)) == ENUMERAL_TYPE
		  && (TYPE_MAIN_VARIANT (TREE_TYPE (arg1))
		      != TYPE_MAIN_VARIANT (TREE_TYPE (arg2)))
		  && (complain & tf_warning))
		{
		  warning (OPT_Wenum_compare,
			   "comparison between %q#T and %q#T",
			   TREE_TYPE (arg1), TREE_TYPE (arg2));
		}
	      break;
	    default:
	      break;
	    }

	  /* We need to strip any leading REF_BIND so that bitfields
	     don't cause errors.  This should not remove any important
	     conversions, because builtins don't apply to class
	     objects directly.  */
	  conv = cand->convs[0];
	  if (conv->kind == ck_ref_bind)
	    conv = conv->u.next;
	  arg1 = convert_like (conv, arg1, complain);

	  if (arg2)
	    {
	      /* We need to call warn_logical_operator before
		 converting arg2 to a boolean_type.  */
	      if (complain & tf_warning)
		warn_logical_operator (input_location, code, boolean_type_node,
				       code_orig_arg1, arg1,
				       code_orig_arg2, arg2);

	      conv = cand->convs[1];
	      if (conv->kind == ck_ref_bind)
		conv = conv->u.next;
	      arg2 = convert_like (conv, arg2, complain);
	    }
	  if (arg3)
	    {
	      conv = cand->convs[2];
	      if (conv->kind == ck_ref_bind)
		conv = conv->u.next;
	      arg3 = convert_like (conv, arg3, complain);
	    }

	}
    }

 user_defined_result_ready:

  /* Free all the conversions we allocated.  */
  obstack_free (&conversion_obstack, p);

  if (result || result_valid_p)
    return result;

 builtin:
  avoid_sign_compare_warnings (orig_arg1, arg1);
  avoid_sign_compare_warnings (orig_arg2, arg2);
  avoid_sign_compare_warnings (orig_arg3, arg3);

  switch (code)
    {
    case MODIFY_EXPR:
      return cp_build_modify_expr (arg1, code2, arg2, complain);

    case INDIRECT_REF:
      return cp_build_indirect_ref (arg1, RO_UNARY_STAR, complain);

    case TRUTH_ANDIF_EXPR:
    case TRUTH_ORIF_EXPR:
    case TRUTH_AND_EXPR:
    case TRUTH_OR_EXPR:
      warn_logical_operator (input_location, code, boolean_type_node,
			     code_orig_arg1, arg1, code_orig_arg2, arg2);
      /* Fall through.  */
    case PLUS_EXPR:
    case MINUS_EXPR:
    case MULT_EXPR:
    case TRUNC_DIV_EXPR:
    case GT_EXPR:
    case LT_EXPR:
    case GE_EXPR:
    case LE_EXPR:
    case EQ_EXPR:
    case NE_EXPR:
    case MAX_EXPR:
    case MIN_EXPR:
    case LSHIFT_EXPR:
    case RSHIFT_EXPR:
    case TRUNC_MOD_EXPR:
    case BIT_AND_EXPR:
    case BIT_IOR_EXPR:
    case BIT_XOR_EXPR:
      return cp_build_binary_op (input_location, code, arg1, arg2, complain);

    case UNARY_PLUS_EXPR:
    case NEGATE_EXPR:
    case BIT_NOT_EXPR:
    case TRUTH_NOT_EXPR:
    case PREINCREMENT_EXPR:
    case POSTINCREMENT_EXPR:
    case PREDECREMENT_EXPR:
    case POSTDECREMENT_EXPR:
    case REALPART_EXPR:
    case IMAGPART_EXPR:
      return cp_build_unary_op (code, arg1, candidates != 0, complain);

    case ARRAY_REF:
      return cp_build_array_ref (input_location, arg1, arg2, complain);

    case MEMBER_REF:
      return build_m_component_ref (cp_build_indirect_ref (arg1, RO_NULL, 
                                                           complain), 
                                    arg2);

      /* The caller will deal with these.  */
    case ADDR_EXPR:
    case COMPONENT_REF:
    case COMPOUND_EXPR:
      return NULL_TREE;

    default:
      gcc_unreachable ();
    }
  return NULL_TREE;
}

/* Returns true iff T, an element of an OVERLOAD chain, is a usual
   deallocation function (3.7.4.2 [basic.stc.dynamic.deallocation]).  */

static bool
non_placement_deallocation_fn_p (tree t)
{
  /* A template instance is never a usual deallocation function,
     regardless of its signature.  */
  if (TREE_CODE (t) == TEMPLATE_DECL
      || primary_template_instantiation_p (t))
    return false;

  /* If a class T has a member deallocation function named operator delete
     with exactly one parameter, then that function is a usual
     (non-placement) deallocation function. If class T does not declare
     such an operator delete but does declare a member deallocation
     function named operator delete with exactly two parameters, the second
     of which has type std::size_t (18.2), then this function is a usual
     deallocation function.  */
  t = FUNCTION_ARG_CHAIN (t);
  if (t == void_list_node
      || (t && same_type_p (TREE_VALUE (t), size_type_node)
	  && TREE_CHAIN (t) == void_list_node))
    return true;
  return false;
}

/* Build a call to operator delete.  This has to be handled very specially,
   because the restrictions on what signatures match are different from all
   other call instances.  For a normal delete, only a delete taking (void *)
   or (void *, size_t) is accepted.  For a placement delete, only an exact
   match with the placement new is accepted.

   CODE is either DELETE_EXPR or VEC_DELETE_EXPR.
   ADDR is the pointer to be deleted.
   SIZE is the size of the memory block to be deleted.
   GLOBAL_P is true if the delete-expression should not consider
   class-specific delete operators.
   PLACEMENT is the corresponding placement new call, or NULL_TREE.

   If this call to "operator delete" is being generated as part to
   deallocate memory allocated via a new-expression (as per [expr.new]
   which requires that if the initialization throws an exception then
   we call a deallocation function), then ALLOC_FN is the allocation
   function.  */

tree
build_op_delete_call (enum tree_code code, tree addr, tree size,
		      bool global_p, tree placement,
		      tree alloc_fn)
{
  tree fn = NULL_TREE;
  tree fns, fnname, type, t;

  if (addr == error_mark_node)
    return error_mark_node;

  type = strip_array_types (TREE_TYPE (TREE_TYPE (addr)));

  fnname = ansi_opname (code);

  if (CLASS_TYPE_P (type)
      && COMPLETE_TYPE_P (complete_type (type))
      && !global_p)
    /* In [class.free]

       If the result of the lookup is ambiguous or inaccessible, or if
       the lookup selects a placement deallocation function, the
       program is ill-formed.

       Therefore, we ask lookup_fnfields to complain about ambiguity.  */
    {
      fns = lookup_fnfields (TYPE_BINFO (type), fnname, 1);
      if (fns == error_mark_node)
	return error_mark_node;
    }
  else
    fns = NULL_TREE;

  if (fns == NULL_TREE)
    fns = lookup_name_nonclass (fnname);

  /* Strip const and volatile from addr.  */
  addr = cp_convert (ptr_type_node, addr);

  if (placement)
    {
      /* "A declaration of a placement deallocation function matches the
	 declaration of a placement allocation function if it has the same
	 number of parameters and, after parameter transformations (8.3.5),
	 all parameter types except the first are identical."

	 So we build up the function type we want and ask instantiate_type
	 to get it for us.  */
      t = FUNCTION_ARG_CHAIN (alloc_fn);
      t = tree_cons (NULL_TREE, ptr_type_node, t);
      t = build_function_type (void_type_node, t);

      fn = instantiate_type (t, fns, tf_none);
      if (fn == error_mark_node)
	return NULL_TREE;

      if (BASELINK_P (fn))
	fn = BASELINK_FUNCTIONS (fn);

      /* "If the lookup finds the two-parameter form of a usual deallocation
	 function (3.7.4.2) and that function, considered as a placement
	 deallocation function, would have been selected as a match for the
	 allocation function, the program is ill-formed."  */
      if (non_placement_deallocation_fn_p (fn))
	{
	  /* But if the class has an operator delete (void *), then that is
	     the usual deallocation function, so we shouldn't complain
	     about using the operator delete (void *, size_t).  */
	  for (t = BASELINK_P (fns) ? BASELINK_FUNCTIONS (fns) : fns;
	       t; t = OVL_NEXT (t))
	    {
	      tree elt = OVL_CURRENT (t);
	      if (non_placement_deallocation_fn_p (elt)
		  && FUNCTION_ARG_CHAIN (elt) == void_list_node)
		goto ok;
	    }
	  permerror (0, "non-placement deallocation function %q+D", fn);
	  permerror (input_location, "selected for placement delete");
	ok:;
	}
    }
  else
    /* "Any non-placement deallocation function matches a non-placement
       allocation function. If the lookup finds a single matching
       deallocation function, that function will be called; otherwise, no
       deallocation function will be called."  */
    for (t = BASELINK_P (fns) ? BASELINK_FUNCTIONS (fns) : fns;
	 t; t = OVL_NEXT (t))
      {
	tree elt = OVL_CURRENT (t);
	if (non_placement_deallocation_fn_p (elt))
	  {
	    fn = elt;
	    /* "If a class T has a member deallocation function named
	       operator delete with exactly one parameter, then that
	       function is a usual (non-placement) deallocation
	       function. If class T does not declare such an operator
	       delete but does declare a member deallocation function named
	       operator delete with exactly two parameters, the second of
	       which has type std::size_t (18.2), then this function is a
	       usual deallocation function."

	       So (void*) beats (void*, size_t).  */
	    if (FUNCTION_ARG_CHAIN (fn) == void_list_node)
	      break;
	  }
      }

  /* If we have a matching function, call it.  */
  if (fn)
    {
      gcc_assert (TREE_CODE (fn) == FUNCTION_DECL);

      /* If the FN is a member function, make sure that it is
	 accessible.  */
      if (BASELINK_P (fns))
	perform_or_defer_access_check (BASELINK_BINFO (fns), fn, fn);

      /* Core issue 901: It's ok to new a type with deleted delete.  */
      if (DECL_DELETED_FN (fn) && alloc_fn)
	return NULL_TREE;

      if (placement)
	{
	  /* The placement args might not be suitable for overload
	     resolution at this point, so build the call directly.  */
	  int nargs = call_expr_nargs (placement);
	  tree *argarray = XALLOCAVEC (tree, nargs);
	  int i;
	  argarray[0] = addr;
	  for (i = 1; i < nargs; i++)
	    argarray[i] = CALL_EXPR_ARG (placement, i);
	  mark_used (fn);
	  return build_cxx_call (fn, nargs, argarray);
	}
      else
	{
	  tree ret;
	  VEC(tree,gc) *args = VEC_alloc (tree, gc, 2);
	  VEC_quick_push (tree, args, addr);
	  if (FUNCTION_ARG_CHAIN (fn) != void_list_node)
	    VEC_quick_push (tree, args, size);
	  ret = cp_build_function_call_vec (fn, &args, tf_warning_or_error);
	  VEC_free (tree, gc, args);
	  return ret;
	}
    }

  /* [expr.new]

     If no unambiguous matching deallocation function can be found,
     propagating the exception does not cause the object's memory to
     be freed.  */
  if (alloc_fn)
    {
      if (!placement)
	warning (0, "no corresponding deallocation function for %qD",
		 alloc_fn);
      return NULL_TREE;
    }

  error ("no suitable %<operator %s%> for %qT",
	 operator_name_info[(int)code].name, type);
  return error_mark_node;
}

/* If the current scope isn't allowed to access DECL along
   BASETYPE_PATH, give an error.  The most derived class in
   BASETYPE_PATH is the one used to qualify DECL. DIAG_DECL is
   the declaration to use in the error diagnostic.  */

bool
enforce_access (tree basetype_path, tree decl, tree diag_decl)
{
  gcc_assert (TREE_CODE (basetype_path) == TREE_BINFO);

  if (!accessible_p (basetype_path, decl, true))
    {
      if (TREE_PRIVATE (decl))
	error ("%q+#D is private", diag_decl);
      else if (TREE_PROTECTED (decl))
	error ("%q+#D is protected", diag_decl);
      else
	error ("%q+#D is inaccessible", diag_decl);
      error ("within this context");
      return false;
    }

  return true;
}

/* Initialize a temporary of type TYPE with EXPR.  The FLAGS are a
   bitwise or of LOOKUP_* values.  If any errors are warnings are
   generated, set *DIAGNOSTIC_FN to "error" or "warning",
   respectively.  If no diagnostics are generated, set *DIAGNOSTIC_FN
   to NULL.  */

static tree
build_temp (tree expr, tree type, int flags,
	    diagnostic_t *diagnostic_kind, tsubst_flags_t complain)
{
  int savew, savee;
  VEC(tree,gc) *args;

  savew = warningcount, savee = errorcount;
  args = make_tree_vector_single (expr);
  expr = build_special_member_call (NULL_TREE, complete_ctor_identifier,
				    &args, type, flags, complain);
  release_tree_vector (args);
  if (warningcount > savew)
    *diagnostic_kind = DK_WARNING;
  else if (errorcount > savee)
    *diagnostic_kind = DK_ERROR;
  else
    *diagnostic_kind = DK_UNSPECIFIED;
  return expr;
}

/* Perform warnings about peculiar, but valid, conversions from/to NULL.
   EXPR is implicitly converted to type TOTYPE.
   FN and ARGNUM are used for diagnostics.  */

static void
conversion_null_warnings (tree totype, tree expr, tree fn, int argnum)
{
  tree t = non_reference (totype);

  /* Issue warnings about peculiar, but valid, uses of NULL.  */
  if (expr == null_node && TREE_CODE (t) != BOOLEAN_TYPE && ARITHMETIC_TYPE_P (t))
    {
      if (fn)
	warning_at (input_location, OPT_Wconversion_null,
		    "passing NULL to non-pointer argument %P of %qD",
		    argnum, fn);
      else
	warning_at (input_location, OPT_Wconversion_null,
		    "converting to non-pointer type %qT from NULL", t);
    }

  /* Issue warnings if "false" is converted to a NULL pointer */
  else if (expr == boolean_false_node && fn && POINTER_TYPE_P (t))
    warning_at (input_location, OPT_Wconversion_null,
		"converting %<false%> to pointer type for argument %P of %qD",
		argnum, fn);
}

/* Perform the conversions in CONVS on the expression EXPR.  FN and
   ARGNUM are used for diagnostics.  ARGNUM is zero based, -1
   indicates the `this' argument of a method.  INNER is nonzero when
   being called to continue a conversion chain. It is negative when a
   reference binding will be applied, positive otherwise.  If
   ISSUE_CONVERSION_WARNINGS is true, warnings about suspicious
   conversions will be emitted if appropriate.  If C_CAST_P is true,
   this conversion is coming from a C-style cast; in that case,
   conversions to inaccessible bases are permitted.  */

static tree
convert_like_real (conversion *convs, tree expr, tree fn, int argnum,
		   int inner, bool issue_conversion_warnings,
		   bool c_cast_p, tsubst_flags_t complain)
{
  tree totype = convs->type;
  diagnostic_t diag_kind;
  int flags;

  if (convs->bad_p
      && convs->kind != ck_user
      && convs->kind != ck_list
      && convs->kind != ck_ambig
      && convs->kind != ck_ref_bind
      && convs->kind != ck_rvalue
      && convs->kind != ck_base)
    {
      conversion *t = convs;

      /* Give a helpful error if this is bad because of excess braces.  */
      if (BRACE_ENCLOSED_INITIALIZER_P (expr)
	  && SCALAR_TYPE_P (totype)
	  && CONSTRUCTOR_NELTS (expr) > 0
	  && BRACE_ENCLOSED_INITIALIZER_P (CONSTRUCTOR_ELT (expr, 0)->value))
	permerror (input_location, "too many braces around initializer for %qT", totype);

      for (; t; t = convs->u.next)
	{
	  if (t->kind == ck_user || !t->bad_p)
	    {
	      expr = convert_like_real (t, expr, fn, argnum, 1,
					/*issue_conversion_warnings=*/false,
					/*c_cast_p=*/false,
					complain);
	      break;
	    }
	  else if (t->kind == ck_ambig)
	    return convert_like_real (t, expr, fn, argnum, 1,
				      /*issue_conversion_warnings=*/false,
				      /*c_cast_p=*/false,
				      complain);
	  else if (t->kind == ck_identity)
	    break;
	}
      if (complain & tf_error)
	{
	  permerror (input_location, "invalid conversion from %qT to %qT", TREE_TYPE (expr), totype);
	  if (fn)
	    permerror (DECL_SOURCE_LOCATION (fn),
		       "  initializing argument %P of %qD", argnum, fn);
	}
      else
	return error_mark_node;

      return cp_convert (totype, expr);
    }

  if (issue_conversion_warnings && (complain & tf_warning))
    conversion_null_warnings (totype, expr, fn, argnum);

  switch (convs->kind)
    {
    case ck_user:
      {
	struct z_candidate *cand = convs->cand;
	tree convfn = cand->fn;
	unsigned i;

	expr = mark_rvalue_use (expr);

	/* When converting from an init list we consider explicit
	   constructors, but actually trying to call one is an error.  */
	if (DECL_NONCONVERTING_P (convfn) && DECL_CONSTRUCTOR_P (convfn)
	    /* Unless we're calling it for value-initialization from an
	       empty list, since that is handled separately in 8.5.4.  */
	    && cand->num_convs > 0)
	  {
	    if (complain & tf_error)
	      error ("converting to %qT from initializer list would use "
		     "explicit constructor %qD", totype, convfn);
	    else
	      return error_mark_node;
	  }

	/* Set user_conv_p on the argument conversions, so rvalue/base
	   handling knows not to allow any more UDCs.  */
	for (i = 0; i < cand->num_convs; ++i)
	  cand->convs[i]->user_conv_p = true;

	expr = build_over_call (cand, LOOKUP_NORMAL, complain);

	/* If this is a constructor or a function returning an aggr type,
	   we need to build up a TARGET_EXPR.  */
	if (DECL_CONSTRUCTOR_P (convfn))
	  {
	    expr = build_cplus_new (totype, expr);

	    /* Remember that this was list-initialization.  */
	    if (convs->check_narrowing)
	      TARGET_EXPR_LIST_INIT_P (expr) = true;
	  }

	return expr;
      }
    case ck_identity:
      expr = mark_rvalue_use (expr);
      if (BRACE_ENCLOSED_INITIALIZER_P (expr))
	{
	  int nelts = CONSTRUCTOR_NELTS (expr);
	  if (nelts == 0)
	    expr = integer_zero_node;
	  else if (nelts == 1)
	    expr = CONSTRUCTOR_ELT (expr, 0)->value;
	  else
	    gcc_unreachable ();
	}

      if (type_unknown_p (expr))
	expr = instantiate_type (totype, expr, complain);
      /* Convert a constant to its underlying value, unless we are
	 about to bind it to a reference, in which case we need to
	 leave it as an lvalue.  */
      if (inner >= 0)
        {   
          expr = decl_constant_value (expr);
          if (expr == null_node && INTEGRAL_OR_UNSCOPED_ENUMERATION_TYPE_P (totype))
            /* If __null has been converted to an integer type, we do not
               want to warn about uses of EXPR as an integer, rather than
               as a pointer.  */
            expr = build_int_cst (totype, 0);
        }
      return expr;
    case ck_ambig:
      if (complain & tf_error)
	{
	  /* Call build_user_type_conversion again for the error.  */
	  build_user_type_conversion (totype, convs->u.expr, LOOKUP_NORMAL);
	  if (fn)
	    error ("  initializing argument %P of %q+D", argnum, fn);
	}
      return error_mark_node;

    case ck_list:
      {
	/* Conversion to std::initializer_list<T>.  */
	tree elttype = TREE_VEC_ELT (CLASSTYPE_TI_ARGS (totype), 0);
	tree new_ctor = build_constructor (init_list_type_node, NULL);
	unsigned len = CONSTRUCTOR_NELTS (expr);
	tree array, val;
	VEC(tree,gc) *parms;
	unsigned ix;

	/* Convert all the elements.  */
	FOR_EACH_CONSTRUCTOR_VALUE (CONSTRUCTOR_ELTS (expr), ix, val)
	  {
	    tree sub = convert_like_real (convs->u.list[ix], val, fn, argnum,
					  1, false, false, complain);
	    if (sub == error_mark_node)
	      return sub;
	    check_narrowing (TREE_TYPE (sub), val);
	    CONSTRUCTOR_APPEND_ELT (CONSTRUCTOR_ELTS (new_ctor), NULL_TREE, sub);
	  }
	/* Build up the array.  */
	elttype = cp_build_qualified_type
	  (elttype, cp_type_quals (elttype) | TYPE_QUAL_CONST);
	array = build_array_of_n_type (elttype, len);
	array = finish_compound_literal (array, new_ctor);

	parms = make_tree_vector ();
	VEC_safe_push (tree, gc, parms, decay_conversion (array));
	VEC_safe_push (tree, gc, parms, size_int (len));
	/* Call the private constructor.  */
	push_deferring_access_checks (dk_no_check);
	new_ctor = build_special_member_call
	  (NULL_TREE, complete_ctor_identifier, &parms, totype, 0, complain);
	release_tree_vector (parms);
	pop_deferring_access_checks ();
	return build_cplus_new (totype, new_ctor);
      }

    case ck_aggr:
      return get_target_expr (digest_init (totype, expr));

    default:
      break;
    };

  expr = convert_like_real (convs->u.next, expr, fn, argnum,
			    convs->kind == ck_ref_bind ? -1 : 1,
			    convs->kind == ck_ref_bind ? issue_conversion_warnings : false, 
			    c_cast_p,
			    complain);
  if (expr == error_mark_node)
    return error_mark_node;

  switch (convs->kind)
    {
    case ck_rvalue:
      expr = decay_conversion (expr);
      if (! MAYBE_CLASS_TYPE_P (totype))
	return expr;
      /* Else fall through.  */
    case ck_base:
      if (convs->kind == ck_base && !convs->need_temporary_p)
	{
	  /* We are going to bind a reference directly to a base-class
	     subobject of EXPR.  */
	  /* Build an expression for `*((base*) &expr)'.  */
	  expr = cp_build_unary_op (ADDR_EXPR, expr, 0, complain);
	  expr = convert_to_base (expr, build_pointer_type (totype),
				  !c_cast_p, /*nonnull=*/true, complain);
	  expr = cp_build_indirect_ref (expr, RO_IMPLICIT_CONVERSION, complain);
	  return expr;
	}

      /* Copy-initialization where the cv-unqualified version of the source
	 type is the same class as, or a derived class of, the class of the
	 destination [is treated as direct-initialization].  [dcl.init] */
      flags = LOOKUP_NORMAL|LOOKUP_ONLYCONVERTING;
      if (convs->user_conv_p)
	/* This conversion is being done in the context of a user-defined
	   conversion (i.e. the second step of copy-initialization), so
	   don't allow any more.  */
	flags |= LOOKUP_NO_CONVERSION;
      expr = build_temp (expr, totype, flags, &diag_kind, complain);
      if (diag_kind && fn)
	{
	  if ((complain & tf_error))
	    emit_diagnostic (diag_kind, DECL_SOURCE_LOCATION (fn), 0,
			     "  initializing argument %P of %qD", argnum, fn);
	  else if (diag_kind == DK_ERROR)
	    return error_mark_node;
	}
      return build_cplus_new (totype, expr);

    case ck_ref_bind:
      {
	tree ref_type = totype;

	if (convs->bad_p && TYPE_REF_IS_RVALUE (ref_type)
	    && real_lvalue_p (expr))
	  {
	    if (complain & tf_error)
	      {
		error ("cannot bind %qT lvalue to %qT",
		       TREE_TYPE (expr), totype);
		if (fn)
		  error ("  initializing argument %P of %q+D", argnum, fn);
	      }
	    return error_mark_node;
	  }

	/* If necessary, create a temporary. 

           VA_ARG_EXPR and CONSTRUCTOR expressions are special cases
           that need temporaries, even when their types are reference
           compatible with the type of reference being bound, so the
           upcoming call to cp_build_unary_op (ADDR_EXPR, expr, ...)
           doesn't fail.  */
	if (convs->need_temporary_p
	    || TREE_CODE (expr) == CONSTRUCTOR
	    || TREE_CODE (expr) == VA_ARG_EXPR)
	  {
	    tree type = convs->u.next->type;
	    cp_lvalue_kind lvalue = real_lvalue_p (expr);

	    if (!CP_TYPE_CONST_NON_VOLATILE_P (TREE_TYPE (ref_type))
		&& !TYPE_REF_IS_RVALUE (ref_type))
	      {
		if (complain & tf_error)
		  {
		    /* If the reference is volatile or non-const, we
		       cannot create a temporary.  */
		    if (lvalue & clk_bitfield)
		      error ("cannot bind bitfield %qE to %qT",
			     expr, ref_type);
		    else if (lvalue & clk_packed)
		      error ("cannot bind packed field %qE to %qT",
			     expr, ref_type);
		    else
		      error ("cannot bind rvalue %qE to %qT", expr, ref_type);
		  }
		return error_mark_node;
	      }
	    /* If the source is a packed field, and we must use a copy
	       constructor, then building the target expr will require
	       binding the field to the reference parameter to the
	       copy constructor, and we'll end up with an infinite
	       loop.  If we can use a bitwise copy, then we'll be
	       OK.  */
	    if ((lvalue & clk_packed)
		&& CLASS_TYPE_P (type)
		&& type_has_nontrivial_copy_init (type))
	      {
		if (complain & tf_error)
		  error ("cannot bind packed field %qE to %qT",
			 expr, ref_type);
		return error_mark_node;
	      }
	    if (lvalue & clk_bitfield)
	      {
		expr = convert_bitfield_to_declared_type (expr);
		expr = fold_convert (type, expr);
	      }
	    expr = build_target_expr_with_type (expr, type);
	  }

	/* Take the address of the thing to which we will bind the
	   reference.  */
	expr = cp_build_unary_op (ADDR_EXPR, expr, 1, complain);
	if (expr == error_mark_node)
	  return error_mark_node;

	/* Convert it to a pointer to the type referred to by the
	   reference.  This will adjust the pointer if a derived to
	   base conversion is being performed.  */
	expr = cp_convert (build_pointer_type (TREE_TYPE (ref_type)),
			   expr);
	/* Convert the pointer to the desired reference type.  */
	return build_nop (ref_type, expr);
      }

    case ck_lvalue:
      return decay_conversion (expr);

    case ck_qual:
      /* Warn about deprecated conversion if appropriate.  */
      string_conv_p (totype, expr, 1);
      break;

    case ck_ptr:
      if (convs->base_p)
	expr = convert_to_base (expr, totype, !c_cast_p,
				/*nonnull=*/false, complain);
      return build_nop (totype, expr);

    case ck_pmem:
      return convert_ptrmem (totype, expr, /*allow_inverse_p=*/false,
			     c_cast_p, complain);

    default:
      break;
    }

  if (convs->check_narrowing)
    check_narrowing (totype, expr);

  if (issue_conversion_warnings && (complain & tf_warning))
    expr = convert_and_check (totype, expr);
  else
    expr = convert (totype, expr);

  return expr;
}

/* ARG is being passed to a varargs function.  Perform any conversions
   required.  Return the converted value.  */

tree
convert_arg_to_ellipsis (tree arg)
{
  /* [expr.call]

     The lvalue-to-rvalue, array-to-pointer, and function-to-pointer
     standard conversions are performed.  */
  arg = decay_conversion (arg);
  /* [expr.call]

     If the argument has integral or enumeration type that is subject
     to the integral promotions (_conv.prom_), or a floating point
     type that is subject to the floating point promotion
     (_conv.fpprom_), the value of the argument is converted to the
     promoted type before the call.  */
  if (TREE_CODE (TREE_TYPE (arg)) == REAL_TYPE
      && (TYPE_PRECISION (TREE_TYPE (arg))
	  < TYPE_PRECISION (double_type_node))
      && !DECIMAL_FLOAT_MODE_P (TYPE_MODE (TREE_TYPE (arg))))
    arg = convert_to_real (double_type_node, arg);
  else if (NULLPTR_TYPE_P (TREE_TYPE (arg)))
    arg = null_pointer_node;
  else if (INTEGRAL_OR_ENUMERATION_TYPE_P (TREE_TYPE (arg)))
    arg = perform_integral_promotions (arg);

  arg = require_complete_type (arg);

  if (arg != error_mark_node
      && (type_has_nontrivial_copy_init (TREE_TYPE (arg))
	  || TYPE_HAS_NONTRIVIAL_DESTRUCTOR (TREE_TYPE (arg))))
    {
      /* [expr.call] 5.2.2/7:
	 Passing a potentially-evaluated argument of class type (Clause 9)
	 with a non-trivial copy constructor or a non-trivial destructor
	 with no corresponding parameter is conditionally-supported, with
	 implementation-defined semantics.

	 We used to just warn here and do a bitwise copy, but now
	 cp_expr_size will abort if we try to do that.

	 If the call appears in the context of a sizeof expression,
	 it is not potentially-evaluated.  */
      if (cp_unevaluated_operand == 0)
	error ("cannot pass objects of non-trivially-copyable "
	       "type %q#T through %<...%>", TREE_TYPE (arg));
    }

  return arg;
}

/* va_arg (EXPR, TYPE) is a builtin. Make sure it is not abused.  */

tree
build_x_va_arg (tree expr, tree type)
{
  if (processing_template_decl)
    return build_min (VA_ARG_EXPR, type, expr);

  type = complete_type_or_else (type, NULL_TREE);

  if (expr == error_mark_node || !type)
    return error_mark_node;

  expr = mark_lvalue_use (expr);

  if (type_has_nontrivial_copy_init (type)
      || TYPE_HAS_NONTRIVIAL_DESTRUCTOR (type)
      || TREE_CODE (type) == REFERENCE_TYPE)
    {
      /* Remove reference types so we don't ICE later on.  */
      tree type1 = non_reference (type);
      /* conditionally-supported behavior [expr.call] 5.2.2/7.  */
      error ("cannot receive objects of non-trivially-copyable type %q#T "
	     "through %<...%>; ", type);
      expr = convert (build_pointer_type (type1), null_node);
      expr = cp_build_indirect_ref (expr, RO_NULL, tf_warning_or_error);
      return expr;
    }

  return build_va_arg (input_location, expr, type);
}

/* TYPE has been given to va_arg.  Apply the default conversions which
   would have happened when passed via ellipsis.  Return the promoted
   type, or the passed type if there is no change.  */

tree
cxx_type_promotes_to (tree type)
{
  tree promote;

  /* Perform the array-to-pointer and function-to-pointer
     conversions.  */
  type = type_decays_to (type);

  promote = type_promotes_to (type);
  if (same_type_p (type, promote))
    promote = type;

  return promote;
}

/* ARG is a default argument expression being passed to a parameter of
   the indicated TYPE, which is a parameter to FN.  Do any required
   conversions.  Return the converted value.  */

static GTY(()) VEC(tree,gc) *default_arg_context;

tree
convert_default_arg (tree type, tree arg, tree fn, int parmnum)
{
  int i;
  tree t;

  /* If the ARG is an unparsed default argument expression, the
     conversion cannot be performed.  */
  if (TREE_CODE (arg) == DEFAULT_ARG)
    {
      error ("the default argument for parameter %d of %qD has "
	     "not yet been parsed",
	     parmnum, fn);
      return error_mark_node;
    }

  /* Detect recursion.  */
  for (i = 0; VEC_iterate (tree, default_arg_context, i, t); ++i)
    if (t == fn)
      {
	error ("recursive evaluation of default argument for %q#D", fn);
	return error_mark_node;
      }
  VEC_safe_push (tree, gc, default_arg_context, fn);

  if (fn && DECL_TEMPLATE_INFO (fn))
    arg = tsubst_default_argument (fn, type, arg);

  /* Due to:

       [dcl.fct.default]

       The names in the expression are bound, and the semantic
       constraints are checked, at the point where the default
       expressions appears.

     we must not perform access checks here.  */
  push_deferring_access_checks (dk_no_check);
  arg = break_out_target_exprs (arg);
  if (TREE_CODE (arg) == CONSTRUCTOR)
    {
      arg = digest_init (type, arg);
      arg = convert_for_initialization (0, type, arg, LOOKUP_NORMAL,
					ICR_DEFAULT_ARGUMENT, fn, parmnum,
                                        tf_warning_or_error);
    }
  else
    {
      /* We must make a copy of ARG, in case subsequent processing
	 alters any part of it.  For example, during gimplification a
	 cast of the form (T) &X::f (where "f" is a member function)
	 will lead to replacing the PTRMEM_CST for &X::f with a
	 VAR_DECL.  We can avoid the copy for constants, since they
	 are never modified in place.  */
      if (!CONSTANT_CLASS_P (arg))
	arg = unshare_expr (arg);
      arg = convert_for_initialization (0, type, arg, LOOKUP_NORMAL,
					ICR_DEFAULT_ARGUMENT, fn, parmnum,
                                        tf_warning_or_error);
      arg = convert_for_arg_passing (type, arg);
    }
  pop_deferring_access_checks();

  VEC_pop (tree, default_arg_context);

  return arg;
}

/* Returns the type which will really be used for passing an argument of
   type TYPE.  */

tree
type_passed_as (tree type)
{
  /* Pass classes with copy ctors by invisible reference.  */
  if (TREE_ADDRESSABLE (type))
    {
      type = build_reference_type (type);
      /* There are no other pointers to this temporary.  */
      type = cp_build_qualified_type (type, TYPE_QUAL_RESTRICT);
    }
  else if (targetm.calls.promote_prototypes (type)
	   && INTEGRAL_TYPE_P (type)
	   && COMPLETE_TYPE_P (type)
	   && INT_CST_LT_UNSIGNED (TYPE_SIZE (type),
				   TYPE_SIZE (integer_type_node)))
    type = integer_type_node;

  return type;
}

/* Actually perform the appropriate conversion.  */

tree
convert_for_arg_passing (tree type, tree val)
{
  tree bitfield_type;

  /* If VAL is a bitfield, then -- since it has already been converted
     to TYPE -- it cannot have a precision greater than TYPE.  

     If it has a smaller precision, we must widen it here.  For
     example, passing "int f:3;" to a function expecting an "int" will
     not result in any conversion before this point.

     If the precision is the same we must not risk widening.  For
     example, the COMPONENT_REF for a 32-bit "long long" bitfield will
     often have type "int", even though the C++ type for the field is
     "long long".  If the value is being passed to a function
     expecting an "int", then no conversions will be required.  But,
     if we call convert_bitfield_to_declared_type, the bitfield will
     be converted to "long long".  */
  bitfield_type = is_bitfield_expr_with_lowered_type (val);
  if (bitfield_type 
      && TYPE_PRECISION (TREE_TYPE (val)) < TYPE_PRECISION (type))
    val = convert_to_integer (TYPE_MAIN_VARIANT (bitfield_type), val);

  if (val == error_mark_node)
    ;
  /* Pass classes with copy ctors by invisible reference.  */
  else if (TREE_ADDRESSABLE (type))
    val = build1 (ADDR_EXPR, build_reference_type (type), val);
  else if (targetm.calls.promote_prototypes (type)
	   && INTEGRAL_TYPE_P (type)
	   && COMPLETE_TYPE_P (type)
	   && INT_CST_LT_UNSIGNED (TYPE_SIZE (type),
				   TYPE_SIZE (integer_type_node)))
    val = perform_integral_promotions (val);
  if (warn_missing_format_attribute)
    {
      tree rhstype = TREE_TYPE (val);
      const enum tree_code coder = TREE_CODE (rhstype);
      const enum tree_code codel = TREE_CODE (type);
      if ((codel == POINTER_TYPE || codel == REFERENCE_TYPE)
	  && coder == codel
	  && check_missing_format_attribute (type, rhstype))
	warning (OPT_Wmissing_format_attribute,
		 "argument of function call might be a candidate for a format attribute");
    }
  return val;
}

/* Returns true iff FN is a function with magic varargs, i.e. ones for
   which no conversions at all should be done.  This is true for some
   builtins which don't act like normal functions.  */

static bool
magic_varargs_p (tree fn)
{
  if (DECL_BUILT_IN (fn))
    switch (DECL_FUNCTION_CODE (fn))
      {
      case BUILT_IN_CLASSIFY_TYPE:
      case BUILT_IN_CONSTANT_P:
      case BUILT_IN_NEXT_ARG:
      case BUILT_IN_VA_START:
	return true;

      default:;
	return lookup_attribute ("type generic",
				 TYPE_ATTRIBUTES (TREE_TYPE (fn))) != 0;
      }

  return false;
}

/* Subroutine of the various build_*_call functions.  Overload resolution
   has chosen a winning candidate CAND; build up a CALL_EXPR accordingly.
   ARGS is a TREE_LIST of the unconverted arguments to the call.  FLAGS is a
   bitmask of various LOOKUP_* flags which apply to the call itself.  */

static tree
build_over_call (struct z_candidate *cand, int flags, tsubst_flags_t complain)
{
  tree fn = cand->fn;
  const VEC(tree,gc) *args = cand->args;
  tree first_arg = cand->first_arg;
  conversion **convs = cand->convs;
  conversion *conv;
  tree parm = TYPE_ARG_TYPES (TREE_TYPE (fn));
  int parmlen;
  tree val;
  int i = 0;
  int j = 0;
  unsigned int arg_index = 0;
  int is_method = 0;
  int nargs;
  tree *argarray;
  bool already_used = false;

  /* In a template, there is no need to perform all of the work that
     is normally done.  We are only interested in the type of the call
     expression, i.e., the return type of the function.  Any semantic
     errors will be deferred until the template is instantiated.  */
  if (processing_template_decl)
    {
      tree expr;
      tree return_type;
      const tree *argarray;
      unsigned int nargs;

      return_type = TREE_TYPE (TREE_TYPE (fn));
      nargs = VEC_length (tree, args);
      if (first_arg == NULL_TREE)
	argarray = VEC_address (tree, CONST_CAST (VEC(tree,gc) *, args));
      else
	{
	  tree *alcarray;
	  unsigned int ix;
	  tree arg;

	  ++nargs;
	  alcarray = XALLOCAVEC (tree, nargs);
	  alcarray[0] = first_arg;
	  for (ix = 0; VEC_iterate (tree, args, ix, arg); ++ix)
	    alcarray[ix + 1] = arg;
	  argarray = alcarray;
	}
      expr = build_call_array_loc (input_location,
				   return_type, build_addr_func (fn), nargs,
				   argarray);
      if (TREE_THIS_VOLATILE (fn) && cfun)
	current_function_returns_abnormally = 1;
      if (!VOID_TYPE_P (return_type))
	require_complete_type (return_type);
      return convert_from_reference (expr);
    }

  /* Give any warnings we noticed during overload resolution.  */
  if (cand->warnings && (complain & tf_warning))
    {
      struct candidate_warning *w;
      for (w = cand->warnings; w; w = w->next)
	joust (cand, w->loser, 1);
    }

  /* Make =delete work with SFINAE.  */
  if (DECL_DELETED_FN (fn) && !(complain & tf_error))
    return error_mark_node;

  if (DECL_FUNCTION_MEMBER_P (fn))
    {
      tree access_fn;
      /* If FN is a template function, two cases must be considered.
	 For example:

	   struct A {
	     protected:
	       template <class T> void f();
	   };
	   template <class T> struct B {
	     protected:
	       void g();
	   };
	   struct C : A, B<int> {
	     using A::f;	// #1
	     using B<int>::g;	// #2
	   };

	 In case #1 where `A::f' is a member template, DECL_ACCESS is
	 recorded in the primary template but not in its specialization.
	 We check access of FN using its primary template.

	 In case #2, where `B<int>::g' has a DECL_TEMPLATE_INFO simply
	 because it is a member of class template B, DECL_ACCESS is
	 recorded in the specialization `B<int>::g'.  We cannot use its
	 primary template because `B<T>::g' and `B<int>::g' may have
	 different access.  */
      if (DECL_TEMPLATE_INFO (fn)
	  && DECL_MEMBER_TEMPLATE_P (DECL_TI_TEMPLATE (fn)))
	access_fn = DECL_TI_TEMPLATE (fn);
      else
	access_fn = fn;
      if (flags & LOOKUP_SPECULATIVE)
	{
	  /* If we're checking for implicit delete, we don't want access
	     control errors.  */
	  if (!accessible_p (cand->access_path, access_fn, true))
	    {
	      /* Unless we're under maybe_explain_implicit_delete.  */
	      if (flags & LOOKUP_COMPLAIN)
		enforce_access (cand->access_path, access_fn, fn);
	      return error_mark_node;
	    }
	}
      else
	perform_or_defer_access_check (cand->access_path, access_fn, fn);
    }

  /* If we're checking for implicit delete, don't bother with argument
     conversions.  */
  if (flags & LOOKUP_SPECULATIVE)
    {
      if (DECL_DELETED_FN (fn))
	{
	  if (flags & LOOKUP_COMPLAIN)
	    mark_used (fn);
	  return error_mark_node;
	}
      if (cand->viable == 1)
	return fn;
      else if (!(flags & LOOKUP_COMPLAIN))
	/* Reject bad conversions now.  */
	return error_mark_node;
      /* else continue to get conversion error.  */
    }

  /* Find maximum size of vector to hold converted arguments.  */
  parmlen = list_length (parm);
  nargs = VEC_length (tree, args) + (first_arg != NULL_TREE ? 1 : 0);
  if (parmlen > nargs)
    nargs = parmlen;
  argarray = XALLOCAVEC (tree, nargs);

  /* The implicit parameters to a constructor are not considered by overload
     resolution, and must be of the proper type.  */
  if (DECL_CONSTRUCTOR_P (fn))
    {
      if (first_arg != NULL_TREE)
	{
	  argarray[j++] = first_arg;
	  first_arg = NULL_TREE;
	}
      else
	{
	  argarray[j++] = VEC_index (tree, args, arg_index);
	  ++arg_index;
	}
      parm = TREE_CHAIN (parm);
      /* We should never try to call the abstract constructor.  */
      gcc_assert (!DECL_HAS_IN_CHARGE_PARM_P (fn));

      if (DECL_HAS_VTT_PARM_P (fn))
	{
	  argarray[j++] = VEC_index (tree, args, arg_index);
	  ++arg_index;
	  parm = TREE_CHAIN (parm);
	}
    }
  /* Bypass access control for 'this' parameter.  */
  else if (TREE_CODE (TREE_TYPE (fn)) == METHOD_TYPE)
    {
      tree parmtype = TREE_VALUE (parm);
      tree arg = (first_arg != NULL_TREE
		  ? first_arg
		  : VEC_index (tree, args, arg_index));
      tree argtype = TREE_TYPE (arg);
      tree converted_arg;
      tree base_binfo;

      if (convs[i]->bad_p)
	{
	  if (complain & tf_error)
	    permerror (input_location, "passing %qT as %<this%> argument of %q#D discards qualifiers",
		       TREE_TYPE (argtype), fn);
	  else
	    return error_mark_node;
	}

      /* [class.mfct.nonstatic]: If a nonstatic member function of a class
	 X is called for an object that is not of type X, or of a type
	 derived from X, the behavior is undefined.

	 So we can assume that anything passed as 'this' is non-null, and
	 optimize accordingly.  */
      gcc_assert (TREE_CODE (parmtype) == POINTER_TYPE);
      /* Convert to the base in which the function was declared.  */
      gcc_assert (cand->conversion_path != NULL_TREE);
      converted_arg = build_base_path (PLUS_EXPR,
				       arg,
				       cand->conversion_path,
				       1);
      /* Check that the base class is accessible.  */
      if (!accessible_base_p (TREE_TYPE (argtype),
			      BINFO_TYPE (cand->conversion_path), true))
	error ("%qT is not an accessible base of %qT",
	       BINFO_TYPE (cand->conversion_path),
	       TREE_TYPE (argtype));
      /* If fn was found by a using declaration, the conversion path
	 will be to the derived class, not the base declaring fn. We
	 must convert from derived to base.  */
      base_binfo = lookup_base (TREE_TYPE (TREE_TYPE (converted_arg)),
				TREE_TYPE (parmtype), ba_unique, NULL);
      converted_arg = build_base_path (PLUS_EXPR, converted_arg,
				       base_binfo, 1);

      argarray[j++] = converted_arg;
      parm = TREE_CHAIN (parm);
      if (first_arg != NULL_TREE)
	first_arg = NULL_TREE;
      else
	++arg_index;
      ++i;
      is_method = 1;
    }

  gcc_assert (first_arg == NULL_TREE);
  for (; arg_index < VEC_length (tree, args) && parm;
       parm = TREE_CHAIN (parm), ++arg_index, ++i)
    {
      tree type = TREE_VALUE (parm);
      tree arg = VEC_index (tree, args, arg_index);

      conv = convs[i];

      /* Don't make a copy here if build_call is going to.  */
      if (conv->kind == ck_rvalue
	  && COMPLETE_TYPE_P (complete_type (type))
	  && !TREE_ADDRESSABLE (type))
	conv = conv->u.next;

      /* Warn about initializer_list deduction that isn't currently in the
	 working draft.  */
      if (cxx_dialect > cxx98
	  && flag_deduce_init_list
	  && cand->template_decl
	  && is_std_init_list (non_reference (type))
	  && BRACE_ENCLOSED_INITIALIZER_P (arg))
	{
	  tree tmpl = TI_TEMPLATE (cand->template_decl);
	  tree realparm = chain_index (j, DECL_ARGUMENTS (cand->fn));
	  tree patparm = get_pattern_parm (realparm, tmpl);
	  tree pattype = TREE_TYPE (patparm);
	  if (PACK_EXPANSION_P (pattype))
	    pattype = PACK_EXPANSION_PATTERN (pattype);
	  pattype = non_reference (pattype);

	  if (TREE_CODE (pattype) == TEMPLATE_TYPE_PARM
	      && (cand->explicit_targs == NULL_TREE
		  || (TREE_VEC_LENGTH (cand->explicit_targs)
		      <= TEMPLATE_TYPE_IDX (pattype))))
	    {
	      pedwarn (input_location, 0, "deducing %qT as %qT",
		       non_reference (TREE_TYPE (patparm)),
		       non_reference (type));
	      pedwarn (input_location, 0, "  in call to %q+D", cand->fn);
	      pedwarn (input_location, 0,
		       "  (you can disable this with -fno-deduce-init-list)");
	    }
	}

      val = convert_like_with_context (conv, arg, fn, i-is_method, complain);

      val = convert_for_arg_passing (type, val);
      if (val == error_mark_node)
        return error_mark_node;
      else
        argarray[j++] = val;
    }

  /* Default arguments */
  for (; parm && parm != void_list_node; parm = TREE_CHAIN (parm), i++)
    argarray[j++] = convert_default_arg (TREE_VALUE (parm),
					 TREE_PURPOSE (parm),
					 fn, i - is_method);
  /* Ellipsis */
  for (; arg_index < VEC_length (tree, args); ++arg_index)
    {
      tree a = VEC_index (tree, args, arg_index);
      if (magic_varargs_p (fn))
	/* Do no conversions for magic varargs.  */
	a = mark_type_use (a);
      else
	a = convert_arg_to_ellipsis (a);
      argarray[j++] = a;
    }

  gcc_assert (j <= nargs);
  nargs = j;

  check_function_arguments (TYPE_ATTRIBUTES (TREE_TYPE (fn)),
			    nargs, argarray, TYPE_ARG_TYPES (TREE_TYPE (fn)));

  /* Avoid actually calling copy constructors and copy assignment operators,
     if possible.  */

  if (! flag_elide_constructors)
    /* Do things the hard way.  */;
  else if (cand->num_convs == 1 
           && (DECL_COPY_CONSTRUCTOR_P (fn) 
               || DECL_MOVE_CONSTRUCTOR_P (fn)))
    {
      tree targ;
      tree arg = argarray[num_artificial_parms_for (fn)];
      tree fa;
      bool trivial = trivial_fn_p (fn);

      /* Pull out the real argument, disregarding const-correctness.  */
      targ = arg;
      while (CONVERT_EXPR_P (targ)
	     || TREE_CODE (targ) == NON_LVALUE_EXPR)
	targ = TREE_OPERAND (targ, 0);
      if (TREE_CODE (targ) == ADDR_EXPR)
	{
	  targ = TREE_OPERAND (targ, 0);
	  if (!same_type_ignoring_top_level_qualifiers_p
	      (TREE_TYPE (TREE_TYPE (arg)), TREE_TYPE (targ)))
	    targ = NULL_TREE;
	}
      else
	targ = NULL_TREE;

      if (targ)
	arg = targ;
      else
	arg = cp_build_indirect_ref (arg, RO_NULL, complain);

      if (TREE_CODE (arg) == TARGET_EXPR
	  && TARGET_EXPR_LIST_INIT_P (arg))
	{
	  /* Copy-list-initialization doesn't require the constructor
	     to be defined.  */
	}
      /* [class.copy]: the copy constructor is implicitly defined even if
	 the implementation elided its use.  */
      else if (!trivial)
	{
	  mark_used (fn);
	  already_used = true;
	}

      /* If we're creating a temp and we already have one, don't create a
	 new one.  If we're not creating a temp but we get one, use
	 INIT_EXPR to collapse the temp into our target.  Otherwise, if the
	 ctor is trivial, do a bitwise copy with a simple TARGET_EXPR for a
	 temp or an INIT_EXPR otherwise.  */
      fa = (cand->first_arg != NULL_TREE
	    ? cand->first_arg
	    : VEC_index (tree, args, 0));
      if (integer_zerop (fa))
	{
	  if (TREE_CODE (arg) == TARGET_EXPR)
	    return arg;
	  else if (trivial)
	    return force_target_expr (DECL_CONTEXT (fn), arg);
	}
      else if (TREE_CODE (arg) == TARGET_EXPR || trivial)
	{
	  tree to = stabilize_reference (cp_build_indirect_ref (fa, RO_NULL,
								complain));

	  val = build2 (INIT_EXPR, DECL_CONTEXT (fn), to, arg);
	  return val;
	}
    }
  else if (DECL_OVERLOADED_OPERATOR_P (fn) == NOP_EXPR
	   && trivial_fn_p (fn))
    {
      tree to = stabilize_reference
	(cp_build_indirect_ref (argarray[0], RO_NULL, complain));
      tree type = TREE_TYPE (to);
      tree as_base = CLASSTYPE_AS_BASE (type);
      tree arg = argarray[1];

      if (is_really_empty_class (type))
	{
	  /* Avoid copying empty classes.  */
	  val = build2 (COMPOUND_EXPR, void_type_node, to, arg);
	  TREE_NO_WARNING (val) = 1;
	  val = build2 (COMPOUND_EXPR, type, val, to);
	  TREE_NO_WARNING (val) = 1;
	}
      else if (tree_int_cst_equal (TYPE_SIZE (type), TYPE_SIZE (as_base)))
	{
	  arg = cp_build_indirect_ref (arg, RO_NULL, complain);
	  val = build2 (MODIFY_EXPR, TREE_TYPE (to), to, arg);
	}
      else
	{
	  /* We must only copy the non-tail padding parts.
	     Use __builtin_memcpy for the bitwise copy.
	     FIXME fix 22488 so we can go back to using MODIFY_EXPR
	     instead of an explicit call to memcpy.  */
	
	  tree arg0, arg1, arg2, t;
	  tree test = NULL_TREE;

	  arg2 = TYPE_SIZE_UNIT (as_base);
	  arg1 = arg;
	  arg0 = cp_build_unary_op (ADDR_EXPR, to, 0, complain);

	  if (!can_trust_pointer_alignment ())
	    {
	      /* If we can't be sure about pointer alignment, a call
		 to __builtin_memcpy is expanded as a call to memcpy, which
		 is invalid with identical args.  Otherwise it is
		 expanded as a block move, which should be safe.  */
	      arg0 = save_expr (arg0);
	      arg1 = save_expr (arg1);
	      test = build2 (EQ_EXPR, boolean_type_node, arg0, arg1);
	    }
	  t = implicit_built_in_decls[BUILT_IN_MEMCPY];
	  t = build_call_n (t, 3, arg0, arg1, arg2);

	  t = convert (TREE_TYPE (arg0), t);
	  if (test)
	    t = build3 (COND_EXPR, TREE_TYPE (t), test, arg0, t);
	  val = cp_build_indirect_ref (t, RO_NULL, complain);
          TREE_NO_WARNING (val) = 1;
	}

      return val;
    }

  if (!already_used)
    mark_used (fn);

  if (DECL_VINDEX (fn) && (flags & LOOKUP_NONVIRTUAL) == 0)
    {
      tree t;
      tree binfo = lookup_base (TREE_TYPE (TREE_TYPE (argarray[0])),
				DECL_CONTEXT (fn),
				ba_any, NULL);
      gcc_assert (binfo && binfo != error_mark_node);

      /* Warn about deprecated virtual functions now, since we're about
	 to throw away the decl.  */
      if (TREE_DEPRECATED (fn))
	warn_deprecated_use (fn, NULL_TREE);

      argarray[0] = build_base_path (PLUS_EXPR, argarray[0], binfo, 1);
      if (TREE_SIDE_EFFECTS (argarray[0]))
	argarray[0] = save_expr (argarray[0]);
      t = build_pointer_type (TREE_TYPE (fn));
      if (DECL_CONTEXT (fn) && TYPE_JAVA_INTERFACE (DECL_CONTEXT (fn)))
	fn = build_java_interface_fn_ref (fn, argarray[0]);
      else
	fn = build_vfn_ref (argarray[0], DECL_VINDEX (fn));
      TREE_TYPE (fn) = t;
    }
  else
    fn = build_addr_func (fn);

  return build_cxx_call (fn, nargs, argarray);
}

/* Build and return a call to FN, using NARGS arguments in ARGARRAY.
   This function performs no overload resolution, conversion, or other
   high-level operations.  */

tree
build_cxx_call (tree fn, int nargs, tree *argarray)
{
  tree fndecl;

  fn = build_call_a (fn, nargs, argarray);

  /* If this call might throw an exception, note that fact.  */
  fndecl = get_callee_fndecl (fn);
  if ((!fndecl || !TREE_NOTHROW (fndecl))
      && at_function_scope_p ()
      && cfun)
    cp_function_chain->can_throw = 1;

  /* Check that arguments to builtin functions match the expectations.  */
  if (fndecl
      && DECL_BUILT_IN (fndecl)
      && DECL_BUILT_IN_CLASS (fndecl) == BUILT_IN_NORMAL
      && !check_builtin_function_arguments (fndecl, nargs, argarray))
    return error_mark_node;

  /* Some built-in function calls will be evaluated at compile-time in
     fold ().  */
  fn = fold_if_not_in_template (fn);

  if (VOID_TYPE_P (TREE_TYPE (fn)))
    return fn;

  fn = require_complete_type (fn);
  if (fn == error_mark_node)
    return error_mark_node;

  if (MAYBE_CLASS_TYPE_P (TREE_TYPE (fn)))
    fn = build_cplus_new (TREE_TYPE (fn), fn);
  return convert_from_reference (fn);
}

static GTY(()) tree java_iface_lookup_fn;

/* Make an expression which yields the address of the Java interface
   method FN.  This is achieved by generating a call to libjava's
   _Jv_LookupInterfaceMethodIdx().  */

static tree
build_java_interface_fn_ref (tree fn, tree instance)
{
  tree lookup_fn, method, idx;
  tree klass_ref, iface, iface_ref;
  int i;

  if (!java_iface_lookup_fn)
    {
      tree ftype = build_function_type_list (ptr_type_node,
					     ptr_type_node, ptr_type_node,
					     java_int_type_node, NULL_TREE);
      java_iface_lookup_fn
	= add_builtin_function ("_Jv_LookupInterfaceMethodIdx", ftype,
				0, NOT_BUILT_IN, NULL, NULL_TREE);
    }

  /* Look up the pointer to the runtime java.lang.Class object for `instance'.
     This is the first entry in the vtable.  */
  klass_ref = build_vtbl_ref (cp_build_indirect_ref (instance, RO_NULL, 
                                                     tf_warning_or_error),
			      integer_zero_node);

  /* Get the java.lang.Class pointer for the interface being called.  */
  iface = DECL_CONTEXT (fn);
  iface_ref = lookup_field (iface, get_identifier ("class$"), 0, false);
  if (!iface_ref || TREE_CODE (iface_ref) != VAR_DECL
      || DECL_CONTEXT (iface_ref) != iface)
    {
      error ("could not find class$ field in java interface type %qT",
		iface);
      return error_mark_node;
    }
  iface_ref = build_address (iface_ref);
  iface_ref = convert (build_pointer_type (iface), iface_ref);

  /* Determine the itable index of FN.  */
  i = 1;
  for (method = TYPE_METHODS (iface); method; method = DECL_CHAIN (method))
    {
      if (!DECL_VIRTUAL_P (method))
	continue;
      if (fn == method)
	break;
      i++;
    }
  idx = build_int_cst (NULL_TREE, i);

  lookup_fn = build1 (ADDR_EXPR,
		      build_pointer_type (TREE_TYPE (java_iface_lookup_fn)),
		      java_iface_lookup_fn);
  return build_call_nary (ptr_type_node, lookup_fn,
			  3, klass_ref, iface_ref, idx);
}

/* Returns the value to use for the in-charge parameter when making a
   call to a function with the indicated NAME.

   FIXME:Can't we find a neater way to do this mapping?  */

tree
in_charge_arg_for_name (tree name)
{
 if (name == base_ctor_identifier
      || name == base_dtor_identifier)
    return integer_zero_node;
  else if (name == complete_ctor_identifier)
    return integer_one_node;
  else if (name == complete_dtor_identifier)
    return integer_two_node;
  else if (name == deleting_dtor_identifier)
    return integer_three_node;

  /* This function should only be called with one of the names listed
     above.  */
  gcc_unreachable ();
  return NULL_TREE;
}

/* Build a call to a constructor, destructor, or an assignment
   operator for INSTANCE, an expression with class type.  NAME
   indicates the special member function to call; *ARGS are the
   arguments.  ARGS may be NULL.  This may change ARGS.  BINFO
   indicates the base of INSTANCE that is to be passed as the `this'
   parameter to the member function called.

   FLAGS are the LOOKUP_* flags to use when processing the call.

   If NAME indicates a complete object constructor, INSTANCE may be
   NULL_TREE.  In this case, the caller will call build_cplus_new to
   store the newly constructed object into a VAR_DECL.  */

tree
build_special_member_call (tree instance, tree name, VEC(tree,gc) **args,
			   tree binfo, int flags, tsubst_flags_t complain)
{
  tree fns;
  /* The type of the subobject to be constructed or destroyed.  */
  tree class_type;
  VEC(tree,gc) *allocated = NULL;
  tree ret;

  gcc_assert (name == complete_ctor_identifier
	      || name == base_ctor_identifier
	      || name == complete_dtor_identifier
	      || name == base_dtor_identifier
	      || name == deleting_dtor_identifier
	      || name == ansi_assopname (NOP_EXPR));
  if (TYPE_P (binfo))
    {
      /* Resolve the name.  */
      if (!complete_type_or_else (binfo, NULL_TREE))
	return error_mark_node;

      binfo = TYPE_BINFO (binfo);
    }

  gcc_assert (binfo != NULL_TREE);

  class_type = BINFO_TYPE (binfo);

  /* Handle the special case where INSTANCE is NULL_TREE.  */
  if (name == complete_ctor_identifier && !instance)
    {
      instance = build_int_cst (build_pointer_type (class_type), 0);
      instance = build1 (INDIRECT_REF, class_type, instance);
    }
  else
    {
      if (name == complete_dtor_identifier
	  || name == base_dtor_identifier
	  || name == deleting_dtor_identifier)
	gcc_assert (args == NULL || VEC_empty (tree, *args));

      /* Convert to the base class, if necessary.  */
      if (!same_type_ignoring_top_level_qualifiers_p
	  (TREE_TYPE (instance), BINFO_TYPE (binfo)))
	{
	  if (name != ansi_assopname (NOP_EXPR))
	    /* For constructors and destructors, either the base is
	       non-virtual, or it is virtual but we are doing the
	       conversion from a constructor or destructor for the
	       complete object.  In either case, we can convert
	       statically.  */
	    instance = convert_to_base_statically (instance, binfo);
	  else
	    /* However, for assignment operators, we must convert
	       dynamically if the base is virtual.  */
	    instance = build_base_path (PLUS_EXPR, instance,
					binfo, /*nonnull=*/1);
	}
    }

  gcc_assert (instance != NULL_TREE);

  fns = lookup_fnfields (binfo, name, 1);

  /* When making a call to a constructor or destructor for a subobject
     that uses virtual base classes, pass down a pointer to a VTT for
     the subobject.  */
  if ((name == base_ctor_identifier
       || name == base_dtor_identifier)
      && CLASSTYPE_VBASECLASSES (class_type))
    {
      tree vtt;
      tree sub_vtt;

      /* If the current function is a complete object constructor
	 or destructor, then we fetch the VTT directly.
	 Otherwise, we look it up using the VTT we were given.  */
      vtt = DECL_CHAIN (CLASSTYPE_VTABLES (current_class_type));
      vtt = decay_conversion (vtt);
      vtt = build3 (COND_EXPR, TREE_TYPE (vtt),
		    build2 (EQ_EXPR, boolean_type_node,
			    current_in_charge_parm, integer_zero_node),
		    current_vtt_parm,
		    vtt);
      gcc_assert (BINFO_SUBVTT_INDEX (binfo));
      sub_vtt = build2 (POINTER_PLUS_EXPR, TREE_TYPE (vtt), vtt,
			BINFO_SUBVTT_INDEX (binfo));

      if (args == NULL)
	{
	  allocated = make_tree_vector ();
	  args = &allocated;
	}

      VEC_safe_insert (tree, gc, *args, 0, sub_vtt);
    }

  ret = build_new_method_call (instance, fns, args,
			       TYPE_BINFO (BINFO_TYPE (binfo)),
			       flags, /*fn=*/NULL,
			       complain);

  if (allocated != NULL)
    release_tree_vector (allocated);

  return ret;
}

/* Return the NAME, as a C string.  The NAME indicates a function that
   is a member of TYPE.  *FREE_P is set to true if the caller must
   free the memory returned.

   Rather than go through all of this, we should simply set the names
   of constructors and destructors appropriately, and dispense with
   ctor_identifier, dtor_identifier, etc.  */

static char *
name_as_c_string (tree name, tree type, bool *free_p)
{
  char *pretty_name;

  /* Assume that we will not allocate memory.  */
  *free_p = false;
  /* Constructors and destructors are special.  */
  if (IDENTIFIER_CTOR_OR_DTOR_P (name))
    {
      pretty_name
	= CONST_CAST (char *, identifier_to_locale (IDENTIFIER_POINTER (constructor_name (type))));
      /* For a destructor, add the '~'.  */
      if (name == complete_dtor_identifier
	  || name == base_dtor_identifier
	  || name == deleting_dtor_identifier)
	{
	  pretty_name = concat ("~", pretty_name, NULL);
	  /* Remember that we need to free the memory allocated.  */
	  *free_p = true;
	}
    }
  else if (IDENTIFIER_TYPENAME_P (name))
    {
      pretty_name = concat ("operator ",
			    type_as_string_translate (TREE_TYPE (name),
						      TFF_PLAIN_IDENTIFIER),
			    NULL);
      /* Remember that we need to free the memory allocated.  */
      *free_p = true;
    }
  else
    pretty_name = CONST_CAST (char *, identifier_to_locale (IDENTIFIER_POINTER (name)));

  return pretty_name;
}

/* Build a call to "INSTANCE.FN (ARGS)".  If FN_P is non-NULL, it will
   be set, upon return, to the function called.  ARGS may be NULL.
   This may change ARGS.  */

tree
build_new_method_call (tree instance, tree fns, VEC(tree,gc) **args,
		       tree conversion_path, int flags,
		       tree *fn_p, tsubst_flags_t complain)
{
  struct z_candidate *candidates = 0, *cand;
  tree explicit_targs = NULL_TREE;
  tree basetype = NULL_TREE;
  tree access_binfo;
  tree optype;
  tree first_mem_arg = NULL_TREE;
  tree instance_ptr;
  tree name;
  bool skip_first_for_error;
  VEC(tree,gc) *user_args;
  tree call;
  tree fn;
  int template_only = 0;
  bool any_viable_p;
  tree orig_instance;
  tree orig_fns;
  VEC(tree,gc) *orig_args = NULL;
  void *p;

  gcc_assert (instance != NULL_TREE);

  /* We don't know what function we're going to call, yet.  */
  if (fn_p)
    *fn_p = NULL_TREE;

  if (error_operand_p (instance)
      || !fns || error_operand_p (fns))
    return error_mark_node;

  if (!BASELINK_P (fns))
    {
      if (complain & tf_error)
	error ("call to non-function %qD", fns);
      return error_mark_node;
    }

  orig_instance = instance;
  orig_fns = fns;

  /* Dismantle the baselink to collect all the information we need.  */
  if (!conversion_path)
    conversion_path = BASELINK_BINFO (fns);
  access_binfo = BASELINK_ACCESS_BINFO (fns);
  optype = BASELINK_OPTYPE (fns);
  fns = BASELINK_FUNCTIONS (fns);
  if (TREE_CODE (fns) == TEMPLATE_ID_EXPR)
    {
      explicit_targs = TREE_OPERAND (fns, 1);
      fns = TREE_OPERAND (fns, 0);
      template_only = 1;
    }
  gcc_assert (TREE_CODE (fns) == FUNCTION_DECL
	      || TREE_CODE (fns) == TEMPLATE_DECL
	      || TREE_CODE (fns) == OVERLOAD);
  fn = get_first_fn (fns);
  name = DECL_NAME (fn);

  basetype = TYPE_MAIN_VARIANT (TREE_TYPE (instance));
  gcc_assert (CLASS_TYPE_P (basetype));

  if (processing_template_decl)
    {
      orig_args = args == NULL ? NULL : make_tree_vector_copy (*args);
      instance = build_non_dependent_expr (instance);
      if (args != NULL)
	make_args_non_dependent (*args);
    }

  user_args = args == NULL ? NULL : *args;
  /* Under DR 147 A::A() is an invalid constructor call,
     not a functional cast.  */
  if (DECL_MAYBE_IN_CHARGE_CONSTRUCTOR_P (fn))
    {
      if (! (complain & tf_error))
	return error_mark_node;

      permerror (input_location,
		 "cannot call constructor %<%T::%D%> directly",
		 basetype, name);
      permerror (input_location, "  for a function-style cast, remove the "
		 "redundant %<::%D%>", name);
      call = build_functional_cast (basetype, build_tree_list_vec (user_args),
				    complain);
      return call;
    }

  /* Figure out whether to skip the first argument for the error
     message we will display to users if an error occurs.  We don't
     want to display any compiler-generated arguments.  The "this"
     pointer hasn't been added yet.  However, we must remove the VTT
     pointer if this is a call to a base-class constructor or
     destructor.  */
  skip_first_for_error = false;
  if (IDENTIFIER_CTOR_OR_DTOR_P (name))
    {
      /* Callers should explicitly indicate whether they want to construct
	 the complete object or just the part without virtual bases.  */
      gcc_assert (name != ctor_identifier);
      /* Similarly for destructors.  */
      gcc_assert (name != dtor_identifier);
      /* Remove the VTT pointer, if present.  */
      if ((name == base_ctor_identifier || name == base_dtor_identifier)
	  && CLASSTYPE_VBASECLASSES (basetype))
	skip_first_for_error = true;
    }

  /* Process the argument list.  */
  if (args != NULL && *args != NULL)
    {
      *args = resolve_args (*args);
      if (*args == NULL)
	return error_mark_node;
    }

  instance_ptr = build_this (instance);

  /* It's OK to call destructors and constructors on cv-qualified objects.
     Therefore, convert the INSTANCE_PTR to the unqualified type, if
     necessary.  */
  if (DECL_DESTRUCTOR_P (fn)
      || DECL_CONSTRUCTOR_P (fn))
    {
      tree type = build_pointer_type (basetype);
      if (!same_type_p (type, TREE_TYPE (instance_ptr)))
	instance_ptr = build_nop (type, instance_ptr);
    }
  if (DECL_DESTRUCTOR_P (fn))
    name = complete_dtor_identifier;

  first_mem_arg = instance_ptr;

  /* Get the high-water mark for the CONVERSION_OBSTACK.  */
  p = conversion_obstack_alloc (0);

  /* If CONSTRUCTOR_IS_DIRECT_INIT is set, this was a T{ } form
     initializer, not T({ }).  */
  if (DECL_CONSTRUCTOR_P (fn) && args != NULL && !VEC_empty (tree, *args)
      && BRACE_ENCLOSED_INITIALIZER_P (VEC_index (tree, *args, 0))
      && CONSTRUCTOR_IS_DIRECT_INIT (VEC_index (tree, *args, 0)))
    {
      gcc_assert (VEC_length (tree, *args) == 1
		  && !(flags & LOOKUP_ONLYCONVERTING));

      add_list_candidates (fns, first_mem_arg, VEC_index (tree, *args, 0),
			   basetype, explicit_targs, template_only,
			   conversion_path, access_binfo, flags, &candidates);
    }
  else
    {
      add_candidates (fns, first_mem_arg, user_args, optype,
		      explicit_targs, template_only, conversion_path,
		      access_binfo, flags, &candidates);
    }
  any_viable_p = false;
  candidates = splice_viable (candidates, pedantic, &any_viable_p);

  if (!any_viable_p)
    {
      if (complain & tf_error)
	{
	  if (!COMPLETE_TYPE_P (basetype))
	    cxx_incomplete_type_error (instance_ptr, basetype);
	  else if (optype)
	    error ("no matching function for call to %<%T::operator %T(%A)%#V%>",
		   basetype, optype, build_tree_list_vec (user_args),
		   TREE_TYPE (TREE_TYPE (instance_ptr)));
	  else
	    {
	      char *pretty_name;
	      bool free_p;
	      tree arglist;

	      pretty_name = name_as_c_string (name, basetype, &free_p);
	      arglist = build_tree_list_vec (user_args);
	      if (skip_first_for_error)
		arglist = TREE_CHAIN (arglist);
	      error ("no matching function for call to %<%T::%s(%A)%#V%>",
		     basetype, pretty_name, arglist,
		     TREE_TYPE (TREE_TYPE (instance_ptr)));
	      if (free_p)
		free (pretty_name);
	    }
	  print_z_candidates (candidates);
	}
      call = error_mark_node;
    }
  else
    {
      cand = tourney (candidates);
      if (cand == 0)
	{
	  char *pretty_name;
	  bool free_p;
	  tree arglist;

	  if (complain & tf_error)
	    {
	      pretty_name = name_as_c_string (name, basetype, &free_p);
	      arglist = build_tree_list_vec (user_args);
	      if (skip_first_for_error)
		arglist = TREE_CHAIN (arglist);
	      error ("call of overloaded %<%s(%A)%> is ambiguous", pretty_name,
		     arglist);
	      print_z_candidates (candidates);
	      if (free_p)
		free (pretty_name);
	    }
	  call = error_mark_node;
	}
      else
	{
	  fn = cand->fn;

	  if (!(flags & LOOKUP_NONVIRTUAL)
	      && DECL_PURE_VIRTUAL_P (fn)
	      && instance == current_class_ref
	      && (DECL_CONSTRUCTOR_P (current_function_decl)
		  || DECL_DESTRUCTOR_P (current_function_decl))
	      && (complain & tf_warning))
	    /* This is not an error, it is runtime undefined
	       behavior.  */
	    warning (0, (DECL_CONSTRUCTOR_P (current_function_decl) ?
		      "pure virtual %q#D called from constructor"
		      : "pure virtual %q#D called from destructor"),
		     fn);

	  if (TREE_CODE (TREE_TYPE (fn)) == METHOD_TYPE
	      && is_dummy_object (instance_ptr))
	    {
	      if (complain & tf_error)
		error ("cannot call member function %qD without object",
		       fn);
	      call = error_mark_node;
	    }
	  else
	    {
	      if (DECL_VINDEX (fn) && ! (flags & LOOKUP_NONVIRTUAL)
		  && resolves_to_fixed_type_p (instance, 0))
		flags |= LOOKUP_NONVIRTUAL;
	      /* Now we know what function is being called.  */
	      if (fn_p)
		*fn_p = fn;
	      /* Build the actual CALL_EXPR.  */
	      call = build_over_call (cand, flags, complain);
	      /* In an expression of the form `a->f()' where `f' turns
		 out to be a static member function, `a' is
		 none-the-less evaluated.  */
	      if (TREE_CODE (TREE_TYPE (fn)) != METHOD_TYPE
		  && !is_dummy_object (instance_ptr)
		  && TREE_SIDE_EFFECTS (instance_ptr))
		call = build2 (COMPOUND_EXPR, TREE_TYPE (call),
			       instance_ptr, call);
	      else if (call != error_mark_node
		       && DECL_DESTRUCTOR_P (cand->fn)
		       && !VOID_TYPE_P (TREE_TYPE (call)))
		/* An explicit call of the form "x->~X()" has type
		   "void".  However, on platforms where destructors
		   return "this" (i.e., those where
		   targetm.cxx.cdtor_returns_this is true), such calls
		   will appear to have a return value of pointer type
		   to the low-level call machinery.  We do not want to
		   change the low-level machinery, since we want to be
		   able to optimize "delete f()" on such platforms as
		   "operator delete(~X(f()))" (rather than generating
		   "t = f(), ~X(t), operator delete (t)").  */
		call = build_nop (void_type_node, call);
	    }
	}
    }

  if (processing_template_decl && call != error_mark_node)
    {
      bool cast_to_void = false;

      if (TREE_CODE (call) == COMPOUND_EXPR)
	call = TREE_OPERAND (call, 1);
      else if (TREE_CODE (call) == NOP_EXPR)
	{
	  cast_to_void = true;
	  call = TREE_OPERAND (call, 0);
	}
      if (TREE_CODE (call) == INDIRECT_REF)
	call = TREE_OPERAND (call, 0);
      call = (build_min_non_dep_call_vec
	      (call,
	       build_min (COMPONENT_REF, TREE_TYPE (CALL_EXPR_FN (call)),
			  orig_instance, orig_fns, NULL_TREE),
	       orig_args));
      call = convert_from_reference (call);
      if (cast_to_void)
	call = build_nop (void_type_node, call);
    }

 /* Free all the conversions we allocated.  */
  obstack_free (&conversion_obstack, p);

  if (orig_args != NULL)
    release_tree_vector (orig_args);

  return call;
}

/* Returns true iff standard conversion sequence ICS1 is a proper
   subsequence of ICS2.  */

static bool
is_subseq (conversion *ics1, conversion *ics2)
{
  /* We can assume that a conversion of the same code
     between the same types indicates a subsequence since we only get
     here if the types we are converting from are the same.  */

  while (ics1->kind == ck_rvalue
	 || ics1->kind == ck_lvalue)
    ics1 = ics1->u.next;

  while (1)
    {
      while (ics2->kind == ck_rvalue
	     || ics2->kind == ck_lvalue)
	ics2 = ics2->u.next;

      if (ics2->kind == ck_user
	  || ics2->kind == ck_ambig
	  || ics2->kind == ck_aggr
	  || ics2->kind == ck_list
	  || ics2->kind == ck_identity)
	/* At this point, ICS1 cannot be a proper subsequence of
	   ICS2.  We can get a USER_CONV when we are comparing the
	   second standard conversion sequence of two user conversion
	   sequences.  */
	return false;

      ics2 = ics2->u.next;

      if (ics2->kind == ics1->kind
	  && same_type_p (ics2->type, ics1->type)
	  && same_type_p (ics2->u.next->type,
			  ics1->u.next->type))
	return true;
    }
}

/* Returns nonzero iff DERIVED is derived from BASE.  The inputs may
   be any _TYPE nodes.  */

bool
is_properly_derived_from (tree derived, tree base)
{
  if (!CLASS_TYPE_P (derived) || !CLASS_TYPE_P (base))
    return false;

  /* We only allow proper derivation here.  The DERIVED_FROM_P macro
     considers every class derived from itself.  */
  return (!same_type_ignoring_top_level_qualifiers_p (derived, base)
	  && DERIVED_FROM_P (base, derived));
}

/* We build the ICS for an implicit object parameter as a pointer
   conversion sequence.  However, such a sequence should be compared
   as if it were a reference conversion sequence.  If ICS is the
   implicit conversion sequence for an implicit object parameter,
   modify it accordingly.  */

static void
maybe_handle_implicit_object (conversion **ics)
{
  if ((*ics)->this_p)
    {
      /* [over.match.funcs]

	 For non-static member functions, the type of the
	 implicit object parameter is "reference to cv X"
	 where X is the class of which the function is a
	 member and cv is the cv-qualification on the member
	 function declaration.  */
      conversion *t = *ics;
      tree reference_type;

      /* The `this' parameter is a pointer to a class type.  Make the
	 implicit conversion talk about a reference to that same class
	 type.  */
      reference_type = TREE_TYPE (t->type);
      reference_type = build_reference_type (reference_type);

      if (t->kind == ck_qual)
	t = t->u.next;
      if (t->kind == ck_ptr)
	t = t->u.next;
      t = build_identity_conv (TREE_TYPE (t->type), NULL_TREE);
      t = direct_reference_binding (reference_type, t);
      t->this_p = 1;
      t->rvaluedness_matches_p = 0;
      *ics = t;
    }
}

/* If *ICS is a REF_BIND set *ICS to the remainder of the conversion,
   and return the initial reference binding conversion. Otherwise,
   leave *ICS unchanged and return NULL.  */

static conversion *
maybe_handle_ref_bind (conversion **ics)
{
  if ((*ics)->kind == ck_ref_bind)
    {
      conversion *old_ics = *ics;
      *ics = old_ics->u.next;
      (*ics)->user_conv_p = old_ics->user_conv_p;
      return old_ics;
    }

  return NULL;
}

/* Compare two implicit conversion sequences according to the rules set out in
   [over.ics.rank].  Return values:

      1: ics1 is better than ics2
     -1: ics2 is better than ics1
      0: ics1 and ics2 are indistinguishable */

static int
compare_ics (conversion *ics1, conversion *ics2)
{
  tree from_type1;
  tree from_type2;
  tree to_type1;
  tree to_type2;
  tree deref_from_type1 = NULL_TREE;
  tree deref_from_type2 = NULL_TREE;
  tree deref_to_type1 = NULL_TREE;
  tree deref_to_type2 = NULL_TREE;
  conversion_rank rank1, rank2;

  /* REF_BINDING is nonzero if the result of the conversion sequence
     is a reference type.   In that case REF_CONV is the reference
     binding conversion. */
  conversion *ref_conv1;
  conversion *ref_conv2;

  /* Handle implicit object parameters.  */
  maybe_handle_implicit_object (&ics1);
  maybe_handle_implicit_object (&ics2);

  /* Handle reference parameters.  */
  ref_conv1 = maybe_handle_ref_bind (&ics1);
  ref_conv2 = maybe_handle_ref_bind (&ics2);

  /* List-initialization sequence L1 is a better conversion sequence than
     list-initialization sequence L2 if L1 converts to
     std::initializer_list<X> for some X and L2 does not.  */
  if (ics1->kind == ck_list && ics2->kind != ck_list)
    return 1;
  if (ics2->kind == ck_list && ics1->kind != ck_list)
    return -1;

  /* [over.ics.rank]

     When  comparing  the  basic forms of implicit conversion sequences (as
     defined in _over.best.ics_)

     --a standard conversion sequence (_over.ics.scs_) is a better
       conversion sequence than a user-defined conversion sequence
       or an ellipsis conversion sequence, and

     --a user-defined conversion sequence (_over.ics.user_) is a
       better conversion sequence than an ellipsis conversion sequence
       (_over.ics.ellipsis_).  */
  rank1 = CONVERSION_RANK (ics1);
  rank2 = CONVERSION_RANK (ics2);

  if (rank1 > rank2)
    return -1;
  else if (rank1 < rank2)
    return 1;

  if (rank1 == cr_bad)
    {
      /* Both ICS are bad.  We try to make a decision based on what would
	 have happened if they'd been good.  This is not an extension,
	 we'll still give an error when we build up the call; this just
	 helps us give a more helpful error message.  */
      rank1 = BAD_CONVERSION_RANK (ics1);
      rank2 = BAD_CONVERSION_RANK (ics2);

      if (rank1 > rank2)
	return -1;
      else if (rank1 < rank2)
	return 1;

      /* We couldn't make up our minds; try to figure it out below.  */
    }

  if (ics1->ellipsis_p || ics1->kind == ck_list)
    /* Both conversions are ellipsis conversions or both are building a
       std::initializer_list.  */
    return 0;

  /* User-defined  conversion sequence U1 is a better conversion sequence
     than another user-defined conversion sequence U2 if they contain the
     same user-defined conversion operator or constructor and if the sec-
     ond standard conversion sequence of U1 is  better  than  the  second
     standard conversion sequence of U2.  */

  if (ics1->user_conv_p)
    {
      conversion *t1;
      conversion *t2;

      for (t1 = ics1; t1->kind != ck_user; t1 = t1->u.next)
	if (t1->kind == ck_ambig || t1->kind == ck_aggr)
	  break;
      for (t2 = ics2; t2->kind != ck_user; t2 = t2->u.next)
	if (t2->kind == ck_ambig || t2->kind == ck_aggr)
	  break;

      if (t1->kind != t2->kind)
	return 0;
      else if (t1->kind == ck_user)
	{
	  if (t1->cand->fn != t2->cand->fn)
	    return 0;
	}
      else
	{
	  /* For ambiguous or aggregate conversions, use the target type as
	     a proxy for the conversion function.  */
	  if (!same_type_ignoring_top_level_qualifiers_p (t1->type, t2->type))
	    return 0;
	}

      /* We can just fall through here, after setting up
	 FROM_TYPE1 and FROM_TYPE2.  */
      from_type1 = t1->type;
      from_type2 = t2->type;
    }
  else
    {
      conversion *t1;
      conversion *t2;

      /* We're dealing with two standard conversion sequences.

	 [over.ics.rank]

	 Standard conversion sequence S1 is a better conversion
	 sequence than standard conversion sequence S2 if

	 --S1 is a proper subsequence of S2 (comparing the conversion
	   sequences in the canonical form defined by _over.ics.scs_,
	   excluding any Lvalue Transformation; the identity
	   conversion sequence is considered to be a subsequence of
	   any non-identity conversion sequence */

      t1 = ics1;
      while (t1->kind != ck_identity)
	t1 = t1->u.next;
      from_type1 = t1->type;

      t2 = ics2;
      while (t2->kind != ck_identity)
	t2 = t2->u.next;
      from_type2 = t2->type;
    }

  /* One sequence can only be a subsequence of the other if they start with
     the same type.  They can start with different types when comparing the
     second standard conversion sequence in two user-defined conversion
     sequences.  */
  if (same_type_p (from_type1, from_type2))
    {
      if (is_subseq (ics1, ics2))
	return 1;
      if (is_subseq (ics2, ics1))
	return -1;
    }

  /* [over.ics.rank]

     Or, if not that,

     --the rank of S1 is better than the rank of S2 (by the rules
       defined below):

    Standard conversion sequences are ordered by their ranks: an Exact
    Match is a better conversion than a Promotion, which is a better
    conversion than a Conversion.

    Two conversion sequences with the same rank are indistinguishable
    unless one of the following rules applies:

    --A conversion that does not a convert a pointer, pointer to member,
      or std::nullptr_t to bool is better than one that does.

    The ICS_STD_RANK automatically handles the pointer-to-bool rule,
    so that we do not have to check it explicitly.  */
  if (ics1->rank < ics2->rank)
    return 1;
  else if (ics2->rank < ics1->rank)
    return -1;

  to_type1 = ics1->type;
  to_type2 = ics2->type;

  /* A conversion from scalar arithmetic type to complex is worse than a
     conversion between scalar arithmetic types.  */
  if (same_type_p (from_type1, from_type2)
      && ARITHMETIC_TYPE_P (from_type1)
      && ARITHMETIC_TYPE_P (to_type1)
      && ARITHMETIC_TYPE_P (to_type2)
      && ((TREE_CODE (to_type1) == COMPLEX_TYPE)
	  != (TREE_CODE (to_type2) == COMPLEX_TYPE)))
    {
      if (TREE_CODE (to_type1) == COMPLEX_TYPE)
	return -1;
      else
	return 1;
    }

  if (TYPE_PTR_P (from_type1)
      && TYPE_PTR_P (from_type2)
      && TYPE_PTR_P (to_type1)
      && TYPE_PTR_P (to_type2))
    {
      deref_from_type1 = TREE_TYPE (from_type1);
      deref_from_type2 = TREE_TYPE (from_type2);
      deref_to_type1 = TREE_TYPE (to_type1);
      deref_to_type2 = TREE_TYPE (to_type2);
    }
  /* The rules for pointers to members A::* are just like the rules
     for pointers A*, except opposite: if B is derived from A then
     A::* converts to B::*, not vice versa.  For that reason, we
     switch the from_ and to_ variables here.  */
  else if ((TYPE_PTRMEM_P (from_type1) && TYPE_PTRMEM_P (from_type2)
	    && TYPE_PTRMEM_P (to_type1) && TYPE_PTRMEM_P (to_type2))
	   || (TYPE_PTRMEMFUNC_P (from_type1)
	       && TYPE_PTRMEMFUNC_P (from_type2)
	       && TYPE_PTRMEMFUNC_P (to_type1)
	       && TYPE_PTRMEMFUNC_P (to_type2)))
    {
      deref_to_type1 = TYPE_PTRMEM_CLASS_TYPE (from_type1);
      deref_to_type2 = TYPE_PTRMEM_CLASS_TYPE (from_type2);
      deref_from_type1 = TYPE_PTRMEM_CLASS_TYPE (to_type1);
      deref_from_type2 = TYPE_PTRMEM_CLASS_TYPE (to_type2);
    }

  if (deref_from_type1 != NULL_TREE
      && RECORD_OR_UNION_CODE_P (TREE_CODE (deref_from_type1))
      && RECORD_OR_UNION_CODE_P (TREE_CODE (deref_from_type2)))
    {
      /* This was one of the pointer or pointer-like conversions.

	 [over.ics.rank]

	 --If class B is derived directly or indirectly from class A,
	   conversion of B* to A* is better than conversion of B* to
	   void*, and conversion of A* to void* is better than
	   conversion of B* to void*.  */
      if (TREE_CODE (deref_to_type1) == VOID_TYPE
	  && TREE_CODE (deref_to_type2) == VOID_TYPE)
	{
	  if (is_properly_derived_from (deref_from_type1,
					deref_from_type2))
	    return -1;
	  else if (is_properly_derived_from (deref_from_type2,
					     deref_from_type1))
	    return 1;
	}
      else if (TREE_CODE (deref_to_type1) == VOID_TYPE
	       || TREE_CODE (deref_to_type2) == VOID_TYPE)
	{
	  if (same_type_p (deref_from_type1, deref_from_type2))
	    {
	      if (TREE_CODE (deref_to_type2) == VOID_TYPE)
		{
		  if (is_properly_derived_from (deref_from_type1,
						deref_to_type1))
		    return 1;
		}
	      /* We know that DEREF_TO_TYPE1 is `void' here.  */
	      else if (is_properly_derived_from (deref_from_type1,
						 deref_to_type2))
		return -1;
	    }
	}
      else if (RECORD_OR_UNION_CODE_P (TREE_CODE (deref_to_type1))
	       && RECORD_OR_UNION_CODE_P (TREE_CODE (deref_to_type2)))
	{
	  /* [over.ics.rank]

	     --If class B is derived directly or indirectly from class A
	       and class C is derived directly or indirectly from B,

	     --conversion of C* to B* is better than conversion of C* to
	       A*,

	     --conversion of B* to A* is better than conversion of C* to
	       A*  */
	  if (same_type_p (deref_from_type1, deref_from_type2))
	    {
	      if (is_properly_derived_from (deref_to_type1,
					    deref_to_type2))
		return 1;
	      else if (is_properly_derived_from (deref_to_type2,
						 deref_to_type1))
		return -1;
	    }
	  else if (same_type_p (deref_to_type1, deref_to_type2))
	    {
	      if (is_properly_derived_from (deref_from_type2,
					    deref_from_type1))
		return 1;
	      else if (is_properly_derived_from (deref_from_type1,
						 deref_from_type2))
		return -1;
	    }
	}
    }
  else if (CLASS_TYPE_P (non_reference (from_type1))
	   && same_type_p (from_type1, from_type2))
    {
      tree from = non_reference (from_type1);

      /* [over.ics.rank]

	 --binding of an expression of type C to a reference of type
	   B& is better than binding an expression of type C to a
	   reference of type A&

	 --conversion of C to B is better than conversion of C to A,  */
      if (is_properly_derived_from (from, to_type1)
	  && is_properly_derived_from (from, to_type2))
	{
	  if (is_properly_derived_from (to_type1, to_type2))
	    return 1;
	  else if (is_properly_derived_from (to_type2, to_type1))
	    return -1;
	}
    }
  else if (CLASS_TYPE_P (non_reference (to_type1))
	   && same_type_p (to_type1, to_type2))
    {
      tree to = non_reference (to_type1);

      /* [over.ics.rank]

	 --binding of an expression of type B to a reference of type
	   A& is better than binding an expression of type C to a
	   reference of type A&,

	 --conversion of B to A is better than conversion of C to A  */
      if (is_properly_derived_from (from_type1, to)
	  && is_properly_derived_from (from_type2, to))
	{
	  if (is_properly_derived_from (from_type2, from_type1))
	    return 1;
	  else if (is_properly_derived_from (from_type1, from_type2))
	    return -1;
	}
    }

  /* [over.ics.rank]

     --S1 and S2 differ only in their qualification conversion and  yield
       similar  types  T1 and T2 (_conv.qual_), respectively, and the cv-
       qualification signature of type T1 is a proper subset of  the  cv-
       qualification signature of type T2  */
  if (ics1->kind == ck_qual
      && ics2->kind == ck_qual
      && same_type_p (from_type1, from_type2))
    {
      int result = comp_cv_qual_signature (to_type1, to_type2);
      if (result != 0)
	return result;
    }

  /* [over.ics.rank]

     --S1 and S2 are reference bindings (_dcl.init.ref_) and neither refers
     to an implicit object parameter, and either S1 binds an lvalue reference
     to an lvalue and S2 binds an rvalue reference or S1 binds an rvalue
     reference to an rvalue and S2 binds an lvalue reference
     (C++0x draft standard, 13.3.3.2)

     --S1 and S2 are reference bindings (_dcl.init.ref_), and the
     types to which the references refer are the same type except for
     top-level cv-qualifiers, and the type to which the reference
     initialized by S2 refers is more cv-qualified than the type to
     which the reference initialized by S1 refers */

  if (ref_conv1 && ref_conv2)
    {
      if (!ref_conv1->this_p && !ref_conv2->this_p
	  && (TYPE_REF_IS_RVALUE (ref_conv1->type)
	      != TYPE_REF_IS_RVALUE (ref_conv2->type)))
	{
	  if (ref_conv1->rvaluedness_matches_p)
	    return 1;
	  if (ref_conv2->rvaluedness_matches_p)
	    return -1;
	}

      if (same_type_ignoring_top_level_qualifiers_p (to_type1, to_type2))
	return comp_cv_qualification (TREE_TYPE (ref_conv2->type),
				      TREE_TYPE (ref_conv1->type));
    }

  /* Neither conversion sequence is better than the other.  */
  return 0;
}

/* The source type for this standard conversion sequence.  */

static tree
source_type (conversion *t)
{
  for (;; t = t->u.next)
    {
      if (t->kind == ck_user
	  || t->kind == ck_ambig
	  || t->kind == ck_identity)
	return t->type;
    }
  gcc_unreachable ();
}

/* Note a warning about preferring WINNER to LOSER.  We do this by storing
   a pointer to LOSER and re-running joust to produce the warning if WINNER
   is actually used.  */

static void
add_warning (struct z_candidate *winner, struct z_candidate *loser)
{
  candidate_warning *cw = (candidate_warning *)
    conversion_obstack_alloc (sizeof (candidate_warning));
  cw->loser = loser;
  cw->next = winner->warnings;
  winner->warnings = cw;
}

/* Compare two candidates for overloading as described in
   [over.match.best].  Return values:

      1: cand1 is better than cand2
     -1: cand2 is better than cand1
      0: cand1 and cand2 are indistinguishable */

static int
joust (struct z_candidate *cand1, struct z_candidate *cand2, bool warn)
{
  int winner = 0;
  int off1 = 0, off2 = 0;
  size_t i;
  size_t len;

  /* Candidates that involve bad conversions are always worse than those
     that don't.  */
  if (cand1->viable > cand2->viable)
    return 1;
  if (cand1->viable < cand2->viable)
    return -1;

  /* If we have two pseudo-candidates for conversions to the same type,
     or two candidates for the same function, arbitrarily pick one.  */
  if (cand1->fn == cand2->fn
      && (IS_TYPE_OR_DECL_P (cand1->fn)))
    return 1;

  /* a viable function F1
     is defined to be a better function than another viable function F2  if
     for  all arguments i, ICSi(F1) is not a worse conversion sequence than
     ICSi(F2), and then */

  /* for some argument j, ICSj(F1) is a better conversion  sequence  than
     ICSj(F2) */

  /* For comparing static and non-static member functions, we ignore
     the implicit object parameter of the non-static function.  The
     standard says to pretend that the static function has an object
     parm, but that won't work with operator overloading.  */
  len = cand1->num_convs;
  if (len != cand2->num_convs)
    {
      int static_1 = DECL_STATIC_FUNCTION_P (cand1->fn);
      int static_2 = DECL_STATIC_FUNCTION_P (cand2->fn);

      gcc_assert (static_1 != static_2);

      if (static_1)
	off2 = 1;
      else
	{
	  off1 = 1;
	  --len;
	}
    }

  for (i = 0; i < len; ++i)
    {
      conversion *t1 = cand1->convs[i + off1];
      conversion *t2 = cand2->convs[i + off2];
      int comp = compare_ics (t1, t2);

      if (comp != 0)
	{
	  if (warn_sign_promo
	      && (CONVERSION_RANK (t1) + CONVERSION_RANK (t2)
		  == cr_std + cr_promotion)
	      && t1->kind == ck_std
	      && t2->kind == ck_std
	      && TREE_CODE (t1->type) == INTEGER_TYPE
	      && TREE_CODE (t2->type) == INTEGER_TYPE
	      && (TYPE_PRECISION (t1->type)
		  == TYPE_PRECISION (t2->type))
	      && (TYPE_UNSIGNED (t1->u.next->type)
		  || (TREE_CODE (t1->u.next->type)
		      == ENUMERAL_TYPE)))
	    {
	      tree type = t1->u.next->type;
	      tree type1, type2;
	      struct z_candidate *w, *l;
	      if (comp > 0)
		type1 = t1->type, type2 = t2->type,
		  w = cand1, l = cand2;
	      else
		type1 = t2->type, type2 = t1->type,
		  w = cand2, l = cand1;

	      if (warn)
		{
		  warning (OPT_Wsign_promo, "passing %qT chooses %qT over %qT",
			   type, type1, type2);
		  warning (OPT_Wsign_promo, "  in call to %qD", w->fn);
		}
	      else
		add_warning (w, l);
	    }

	  if (winner && comp != winner)
	    {
	      winner = 0;
	      goto tweak;
	    }
	  winner = comp;
	}
    }

  /* warn about confusing overload resolution for user-defined conversions,
     either between a constructor and a conversion op, or between two
     conversion ops.  */
  if (winner && warn_conversion && cand1->second_conv
      && (!DECL_CONSTRUCTOR_P (cand1->fn) || !DECL_CONSTRUCTOR_P (cand2->fn))
      && winner != compare_ics (cand1->second_conv, cand2->second_conv))
    {
      struct z_candidate *w, *l;
      bool give_warning = false;

      if (winner == 1)
	w = cand1, l = cand2;
      else
	w = cand2, l = cand1;

      /* We don't want to complain about `X::operator T1 ()'
	 beating `X::operator T2 () const', when T2 is a no less
	 cv-qualified version of T1.  */
      if (DECL_CONTEXT (w->fn) == DECL_CONTEXT (l->fn)
	  && !DECL_CONSTRUCTOR_P (w->fn) && !DECL_CONSTRUCTOR_P (l->fn))
	{
	  tree t = TREE_TYPE (TREE_TYPE (l->fn));
	  tree f = TREE_TYPE (TREE_TYPE (w->fn));

	  if (TREE_CODE (t) == TREE_CODE (f) && POINTER_TYPE_P (t))
	    {
	      t = TREE_TYPE (t);
	      f = TREE_TYPE (f);
	    }
	  if (!comp_ptr_ttypes (t, f))
	    give_warning = true;
	}
      else
	give_warning = true;

      if (!give_warning)
	/*NOP*/;
      else if (warn)
	{
	  tree source = source_type (w->convs[0]);
	  if (! DECL_CONSTRUCTOR_P (w->fn))
	    source = TREE_TYPE (source);
	  if (warning (OPT_Wconversion, "choosing %qD over %qD", w->fn, l->fn)
	      && warning (OPT_Wconversion, "  for conversion from %qT to %qT",
			  source, w->second_conv->type)) 
	    {
	      inform (input_location, "  because conversion sequence for the argument is better");
	    }
	}
      else
	add_warning (w, l);
    }

  if (winner)
    return winner;

  /* or, if not that,
     F1 is a non-template function and F2 is a template function
     specialization.  */

  if (!cand1->template_decl && cand2->template_decl)
    return 1;
  else if (cand1->template_decl && !cand2->template_decl)
    return -1;

  /* or, if not that,
     F1 and F2 are template functions and the function template for F1 is
     more specialized than the template for F2 according to the partial
     ordering rules.  */

  if (cand1->template_decl && cand2->template_decl)
    {
      winner = more_specialized_fn
	(TI_TEMPLATE (cand1->template_decl),
	 TI_TEMPLATE (cand2->template_decl),
	 /* [temp.func.order]: The presence of unused ellipsis and default
	    arguments has no effect on the partial ordering of function
	    templates.   add_function_candidate() will not have
	    counted the "this" argument for constructors.  */
	 cand1->num_convs + DECL_CONSTRUCTOR_P (cand1->fn));
      if (winner)
	return winner;
    }

  /* or, if not that,
     the  context  is  an  initialization by user-defined conversion (see
     _dcl.init_  and  _over.match.user_)  and  the  standard   conversion
     sequence  from  the return type of F1 to the destination type (i.e.,
     the type of the entity being initialized)  is  a  better  conversion
     sequence  than the standard conversion sequence from the return type
     of F2 to the destination type.  */

  if (cand1->second_conv)
    {
      winner = compare_ics (cand1->second_conv, cand2->second_conv);
      if (winner)
	return winner;
    }

  /* Check whether we can discard a builtin candidate, either because we
     have two identical ones or matching builtin and non-builtin candidates.

     (Pedantically in the latter case the builtin which matched the user
     function should not be added to the overload set, but we spot it here.

     [over.match.oper]
     ... the builtin candidates include ...
     - do not have the same parameter type list as any non-template
       non-member candidate.  */

  if (TREE_CODE (cand1->fn) == IDENTIFIER_NODE
      || TREE_CODE (cand2->fn) == IDENTIFIER_NODE)
    {
      for (i = 0; i < len; ++i)
	if (!same_type_p (cand1->convs[i]->type,
			  cand2->convs[i]->type))
	  break;
      if (i == cand1->num_convs)
	{
	  if (cand1->fn == cand2->fn)
	    /* Two built-in candidates; arbitrarily pick one.  */
	    return 1;
	  else if (TREE_CODE (cand1->fn) == IDENTIFIER_NODE)
	    /* cand1 is built-in; prefer cand2.  */
	    return -1;
	  else
	    /* cand2 is built-in; prefer cand1.  */
	    return 1;
	}
    }

  /* If the two function declarations represent the same function (this can
     happen with declarations in multiple scopes and arg-dependent lookup),
     arbitrarily choose one.  But first make sure the default args we're
     using match.  */
  if (DECL_P (cand1->fn) && DECL_P (cand2->fn)
      && equal_functions (cand1->fn, cand2->fn))
    {
      tree parms1 = TYPE_ARG_TYPES (TREE_TYPE (cand1->fn));
      tree parms2 = TYPE_ARG_TYPES (TREE_TYPE (cand2->fn));

      gcc_assert (!DECL_CONSTRUCTOR_P (cand1->fn));

      for (i = 0; i < len; ++i)
	{
	  /* Don't crash if the fn is variadic.  */
	  if (!parms1)
	    break;
	  parms1 = TREE_CHAIN (parms1);
	  parms2 = TREE_CHAIN (parms2);
	}

      if (off1)
	parms1 = TREE_CHAIN (parms1);
      else if (off2)
	parms2 = TREE_CHAIN (parms2);

      for (; parms1; ++i)
	{
	  if (!cp_tree_equal (TREE_PURPOSE (parms1),
			      TREE_PURPOSE (parms2)))
	    {
	      if (warn)
		{
		  permerror (input_location, "default argument mismatch in "
			     "overload resolution");
		  inform (input_location,
			  " candidate 1: %q+#F", cand1->fn);
		  inform (input_location,
			  " candidate 2: %q+#F", cand2->fn);
		}
	      else
		add_warning (cand1, cand2);
	      break;
	    }
	  parms1 = TREE_CHAIN (parms1);
	  parms2 = TREE_CHAIN (parms2);
	}

      return 1;
    }

tweak:

  /* Extension: If the worst conversion for one candidate is worse than the
     worst conversion for the other, take the first.  */
  if (!pedantic)
    {
      conversion_rank rank1 = cr_identity, rank2 = cr_identity;
      struct z_candidate *w = 0, *l = 0;

      for (i = 0; i < len; ++i)
	{
	  if (CONVERSION_RANK (cand1->convs[i+off1]) > rank1)
	    rank1 = CONVERSION_RANK (cand1->convs[i+off1]);
	  if (CONVERSION_RANK (cand2->convs[i + off2]) > rank2)
	    rank2 = CONVERSION_RANK (cand2->convs[i + off2]);
	}
      if (rank1 < rank2)
	winner = 1, w = cand1, l = cand2;
      if (rank1 > rank2)
	winner = -1, w = cand2, l = cand1;
      if (winner)
	{
	  /* Don't choose a deleted function over ambiguity.  */
	  if (DECL_P (w->fn) && DECL_DELETED_FN (w->fn))
	    return 0;
	  if (warn)
	    {
	      pedwarn (input_location, 0,
	      "ISO C++ says that these are ambiguous, even "
	      "though the worst conversion for the first is better than "
	      "the worst conversion for the second:");
	      print_z_candidate (_("candidate 1:"), w);
	      print_z_candidate (_("candidate 2:"), l);
	    }
	  else
	    add_warning (w, l);
	  return winner;
	}
    }

  gcc_assert (!winner);
  return 0;
}

/* Given a list of candidates for overloading, find the best one, if any.
   This algorithm has a worst case of O(2n) (winner is last), and a best
   case of O(n/2) (totally ambiguous); much better than a sorting
   algorithm.  */

static struct z_candidate *
tourney (struct z_candidate *candidates)
{
  struct z_candidate *champ = candidates, *challenger;
  int fate;
  int champ_compared_to_predecessor = 0;

  /* Walk through the list once, comparing each current champ to the next
     candidate, knocking out a candidate or two with each comparison.  */

  for (challenger = champ->next; challenger; )
    {
      fate = joust (champ, challenger, 0);
      if (fate == 1)
	challenger = challenger->next;
      else
	{
	  if (fate == 0)
	    {
	      champ = challenger->next;
	      if (champ == 0)
		return NULL;
	      champ_compared_to_predecessor = 0;
	    }
	  else
	    {
	      champ = challenger;
	      champ_compared_to_predecessor = 1;
	    }

	  challenger = champ->next;
	}
    }

  /* Make sure the champ is better than all the candidates it hasn't yet
     been compared to.  */

  for (challenger = candidates;
       challenger != champ
	 && !(champ_compared_to_predecessor && challenger->next == champ);
       challenger = challenger->next)
    {
      fate = joust (champ, challenger, 0);
      if (fate != 1)
	return NULL;
    }

  return champ;
}

/* Returns nonzero if things of type FROM can be converted to TO.  */

bool
can_convert (tree to, tree from)
{
  return can_convert_arg (to, from, NULL_TREE, LOOKUP_IMPLICIT);
}

/* Returns nonzero if ARG (of type FROM) can be converted to TO.  */

bool
can_convert_arg (tree to, tree from, tree arg, int flags)
{
  conversion *t;
  void *p;
  bool ok_p;

  /* Get the high-water mark for the CONVERSION_OBSTACK.  */
  p = conversion_obstack_alloc (0);

  t  = implicit_conversion (to, from, arg, /*c_cast_p=*/false,
			    flags);
  ok_p = (t && !t->bad_p);

  /* Free all the conversions we allocated.  */
  obstack_free (&conversion_obstack, p);

  return ok_p;
}

/* Like can_convert_arg, but allows dubious conversions as well.  */

bool
can_convert_arg_bad (tree to, tree from, tree arg, int flags)
{
  conversion *t;
  void *p;

  /* Get the high-water mark for the CONVERSION_OBSTACK.  */
  p = conversion_obstack_alloc (0);
  /* Try to perform the conversion.  */
  t  = implicit_conversion (to, from, arg, /*c_cast_p=*/false,
			    flags);
  /* Free all the conversions we allocated.  */
  obstack_free (&conversion_obstack, p);

  return t != NULL;
}

/* Convert EXPR to TYPE.  Return the converted expression.

   Note that we allow bad conversions here because by the time we get to
   this point we are committed to doing the conversion.  If we end up
   doing a bad conversion, convert_like will complain.  */

tree
perform_implicit_conversion_flags (tree type, tree expr, tsubst_flags_t complain, int flags)
{
  conversion *conv;
  void *p;

  if (error_operand_p (expr))
    return error_mark_node;

  /* Get the high-water mark for the CONVERSION_OBSTACK.  */
  p = conversion_obstack_alloc (0);

  conv = implicit_conversion (type, TREE_TYPE (expr), expr,
			      /*c_cast_p=*/false,
			      flags);

  if (!conv)
    {
      if (complain & tf_error)
	{
	  /* If expr has unknown type, then it is an overloaded function.
	     Call instantiate_type to get good error messages.  */
	  if (TREE_TYPE (expr) == unknown_type_node)
	    instantiate_type (type, expr, complain);
	  else if (invalid_nonstatic_memfn_p (expr, complain))
	    /* We gave an error.  */;
	  else
	    error ("could not convert %qE to %qT", expr, type);
	}
      expr = error_mark_node;
    }
  else if (processing_template_decl)
    {
      /* In a template, we are only concerned about determining the
	 type of non-dependent expressions, so we do not have to
	 perform the actual conversion.  */
      if (TREE_TYPE (expr) != type)
	expr = build_nop (type, expr);
    }
  else
    expr = convert_like (conv, expr, complain);

  /* Free all the conversions we allocated.  */
  obstack_free (&conversion_obstack, p);

  return expr;
}

tree
perform_implicit_conversion (tree type, tree expr, tsubst_flags_t complain)
{
  return perform_implicit_conversion_flags (type, expr, complain, LOOKUP_IMPLICIT);
}

/* Convert EXPR to TYPE (as a direct-initialization) if that is
   permitted.  If the conversion is valid, the converted expression is
   returned.  Otherwise, NULL_TREE is returned, except in the case
   that TYPE is a class type; in that case, an error is issued.  If
   C_CAST_P is true, then this direction initialization is taking
   place as part of a static_cast being attempted as part of a C-style
   cast.  */

tree
perform_direct_initialization_if_possible (tree type,
					   tree expr,
					   bool c_cast_p,
                                           tsubst_flags_t complain)
{
  conversion *conv;
  void *p;

  if (type == error_mark_node || error_operand_p (expr))
    return error_mark_node;
  /* [dcl.init]

     If the destination type is a (possibly cv-qualified) class type:

     -- If the initialization is direct-initialization ...,
     constructors are considered. ... If no constructor applies, or
     the overload resolution is ambiguous, the initialization is
     ill-formed.  */
  if (CLASS_TYPE_P (type))
    {
      VEC(tree,gc) *args = make_tree_vector_single (expr);
      expr = build_special_member_call (NULL_TREE, complete_ctor_identifier,
					&args, type, LOOKUP_NORMAL, complain);
      release_tree_vector (args);
      return build_cplus_new (type, expr);
    }

  /* Get the high-water mark for the CONVERSION_OBSTACK.  */
  p = conversion_obstack_alloc (0);

  conv = implicit_conversion (type, TREE_TYPE (expr), expr,
			      c_cast_p,
			      LOOKUP_NORMAL);
  if (!conv || conv->bad_p)
    expr = NULL_TREE;
  else
    expr = convert_like_real (conv, expr, NULL_TREE, 0, 0,
			      /*issue_conversion_warnings=*/false,
			      c_cast_p,
			      complain);

  /* Free all the conversions we allocated.  */
  obstack_free (&conversion_obstack, p);

  return expr;
}

/* DECL is a VAR_DECL whose type is a REFERENCE_TYPE.  The reference
   is being bound to a temporary.  Create and return a new VAR_DECL
   with the indicated TYPE; this variable will store the value to
   which the reference is bound.  */

tree
make_temporary_var_for_ref_to_temp (tree decl, tree type)
{
  tree var;

  /* Create the variable.  */
  var = create_temporary_var (type);

  /* Register the variable.  */
  if (TREE_STATIC (decl))
    {
      /* Namespace-scope or local static; give it a mangled name.  */
      tree name;

      TREE_STATIC (var) = 1;
      name = mangle_ref_init_variable (decl);
      DECL_NAME (var) = name;
      SET_DECL_ASSEMBLER_NAME (var, name);
      var = pushdecl_top_level (var);
    }
  else
    /* Create a new cleanup level if necessary.  */
    maybe_push_cleanup_level (type);

  return var;
}

/* EXPR is the initializer for a variable DECL of reference or
   std::initializer_list type.  Create, push and return a new VAR_DECL
   for the initializer so that it will live as long as DECL.  Any
   cleanup for the new variable is returned through CLEANUP, and the
   code to initialize the new variable is returned through INITP.  */

tree
set_up_extended_ref_temp (tree decl, tree expr, tree *cleanup, tree *initp)
{
  tree init;
  tree type;
  tree var;

  /* Create the temporary variable.  */
  type = TREE_TYPE (expr);
  var = make_temporary_var_for_ref_to_temp (decl, type);
  layout_decl (var, 0);
  /* If the rvalue is the result of a function call it will be
     a TARGET_EXPR.  If it is some other construct (such as a
     member access expression where the underlying object is
     itself the result of a function call), turn it into a
     TARGET_EXPR here.  It is important that EXPR be a
     TARGET_EXPR below since otherwise the INIT_EXPR will
     attempt to make a bitwise copy of EXPR to initialize
     VAR.  */
  if (TREE_CODE (expr) != TARGET_EXPR)
    expr = get_target_expr (expr);
  /* Create the INIT_EXPR that will initialize the temporary
     variable.  */
  init = build2 (INIT_EXPR, type, var, expr);
  if (at_function_scope_p ())
    {
      add_decl_expr (var);

      if (TREE_STATIC (var))
	init = add_stmt_to_compound (init, register_dtor_fn (var));
      else
	*cleanup = cxx_maybe_build_cleanup (var);

      /* We must be careful to destroy the temporary only
	 after its initialization has taken place.  If the
	 initialization throws an exception, then the
	 destructor should not be run.  We cannot simply
	 transform INIT into something like:

	 (INIT, ({ CLEANUP_STMT; }))

	 because emit_local_var always treats the
	 initializer as a full-expression.  Thus, the
	 destructor would run too early; it would run at the
	 end of initializing the reference variable, rather
	 than at the end of the block enclosing the
	 reference variable.

	 The solution is to pass back a cleanup expression
	 which the caller is responsible for attaching to
	 the statement tree.  */
    }
  else
    {
      rest_of_decl_compilation (var, /*toplev=*/1, at_eof);
      if (TYPE_HAS_NONTRIVIAL_DESTRUCTOR (type))
	static_aggregates = tree_cons (NULL_TREE, var,
				       static_aggregates);
    }

  *initp = init;
  return var;
}

/* Convert EXPR to the indicated reference TYPE, in a way suitable for
   initializing a variable of that TYPE.  If DECL is non-NULL, it is
   the VAR_DECL being initialized with the EXPR.  (In that case, the
   type of DECL will be TYPE.)  If DECL is non-NULL, then CLEANUP must
   also be non-NULL, and with *CLEANUP initialized to NULL.  Upon
   return, if *CLEANUP is no longer NULL, it will be an expression
   that should be pushed as a cleanup after the returned expression
   is used to initialize DECL.

   Return the converted expression.  */

tree
initialize_reference (tree type, tree expr, tree decl, tree *cleanup,
		      tsubst_flags_t complain)
{
  conversion *conv;
  void *p;

  if (type == error_mark_node || error_operand_p (expr))
    return error_mark_node;

  /* Get the high-water mark for the CONVERSION_OBSTACK.  */
  p = conversion_obstack_alloc (0);

  conv = reference_binding (type, TREE_TYPE (expr), expr, /*c_cast_p=*/false,
			    LOOKUP_NORMAL);
  if (!conv || conv->bad_p)
    {
      if (complain & tf_error)
	{
	  if (!CP_TYPE_CONST_P (TREE_TYPE (type))
	      && !TYPE_REF_IS_RVALUE (type)
	      && !real_lvalue_p (expr))
	    error ("invalid initialization of non-const reference of "
		   "type %qT from an rvalue of type %qT",
		   type, TREE_TYPE (expr));
	  else
	    error ("invalid initialization of reference of type "
		   "%qT from expression of type %qT", type,
		   TREE_TYPE (expr));
	}
      return error_mark_node;
    }

  /* If DECL is non-NULL, then this special rule applies:

       [class.temporary]

       The temporary to which the reference is bound or the temporary
       that is the complete object to which the reference is bound
       persists for the lifetime of the reference.

       The temporaries created during the evaluation of the expression
       initializing the reference, except the temporary to which the
       reference is bound, are destroyed at the end of the
       full-expression in which they are created.

     In that case, we store the converted expression into a new
     VAR_DECL in a new scope.

     However, we want to be careful not to create temporaries when
     they are not required.  For example, given:

       struct B {};
       struct D : public B {};
       D f();
       const B& b = f();

     there is no need to copy the return value from "f"; we can just
     extend its lifetime.  Similarly, given:

       struct S {};
       struct T { operator S(); };
       T t;
       const S& s = t;

    we can extend the lifetime of the return value of the conversion
    operator.  */
  gcc_assert (conv->kind == ck_ref_bind);
  if (decl)
    {
      tree var;
      tree base_conv_type;

      /* Skip over the REF_BIND.  */
      conv = conv->u.next;
      /* If the next conversion is a BASE_CONV, skip that too -- but
	 remember that the conversion was required.  */
      if (conv->kind == ck_base)
	{
	  base_conv_type = conv->type;
	  conv = conv->u.next;
	}
      else
	base_conv_type = NULL_TREE;
      /* Perform the remainder of the conversion.  */
      expr = convert_like_real (conv, expr,
				/*fn=*/NULL_TREE, /*argnum=*/0,
				/*inner=*/-1,
				/*issue_conversion_warnings=*/true,
				/*c_cast_p=*/false,
				tf_warning_or_error);
      if (error_operand_p (expr))
	expr = error_mark_node;
      else
	{
	  if (!lvalue_or_rvalue_with_address_p (expr))
	    {
	      tree init;
	      var = set_up_extended_ref_temp (decl, expr, cleanup, &init);
	      /* Use its address to initialize the reference variable.  */
	      expr = build_address (var);
	      if (base_conv_type)
		expr = convert_to_base (expr,
					build_pointer_type (base_conv_type),
					/*check_access=*/true,
					/*nonnull=*/true, complain);
	      expr = build2 (COMPOUND_EXPR, TREE_TYPE (expr), init, expr);
	    }
	  else
	    /* Take the address of EXPR.  */
	    expr = cp_build_unary_op (ADDR_EXPR, expr, 0, tf_warning_or_error);
	  /* If a BASE_CONV was required, perform it now.  */
	  if (base_conv_type)
	    expr = (perform_implicit_conversion
		    (build_pointer_type (base_conv_type), expr,
		     tf_warning_or_error));
	  expr = build_nop (type, expr);
	}
    }
  else
    /* Perform the conversion.  */
    expr = convert_like (conv, expr, tf_warning_or_error);

  /* Free all the conversions we allocated.  */
  obstack_free (&conversion_obstack, p);

  return expr;
}

/* Returns true iff TYPE is some variant of std::initializer_list.  */

bool
is_std_init_list (tree type)
{
  /* Look through typedefs.  */
  if (!TYPE_P (type))
    return false;
  type = TYPE_MAIN_VARIANT (type);
  return (CLASS_TYPE_P (type)
	  && CP_TYPE_CONTEXT (type) == std_node
	  && strcmp (TYPE_NAME_STRING (type), "initializer_list") == 0);
}

/* Returns true iff DECL is a list constructor: i.e. a constructor which
   will accept an argument list of a single std::initializer_list<T>.  */

bool
is_list_ctor (tree decl)
{
  tree args = FUNCTION_FIRST_USER_PARMTYPE (decl);
  tree arg;

  if (!args || args == void_list_node)
    return false;

  arg = non_reference (TREE_VALUE (args));
  if (!is_std_init_list (arg))
    return false;

  args = TREE_CHAIN (args);

  if (args && args != void_list_node && !TREE_PURPOSE (args))
    /* There are more non-defaulted parms.  */
    return false;

  return true;
}

#include "gt-cp-call.h"<|MERGE_RESOLUTION|>--- conflicted
+++ resolved
@@ -3882,13 +3882,8 @@
       && same_type_p (arg2_type, arg3_type))
     {
       result_type = arg2_type;
-<<<<<<< HEAD
-      mark_lvalue_use (arg2);
-      mark_lvalue_use (arg3);
-=======
       arg2 = mark_lvalue_use (arg2);
       arg3 = mark_lvalue_use (arg3);
->>>>>>> e8da5f64
       goto valid_operands;
     }
 

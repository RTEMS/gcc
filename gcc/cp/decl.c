--- conflicted
+++ resolved
@@ -4473,12 +4473,8 @@
     }
 
   if (TREE_CODE (init) == TREE_LIST)
-<<<<<<< HEAD
-    init = build_x_compound_expr_from_list (init, ELK_INIT);
-=======
     init = build_x_compound_expr_from_list (init, ELK_INIT,
 					    tf_warning_or_error);
->>>>>>> e8da5f64
 
   if (TREE_CODE (TREE_TYPE (type)) != ARRAY_TYPE
       && TREE_CODE (TREE_TYPE (init)) == ARRAY_TYPE)
@@ -5700,12 +5696,8 @@
 	  return;
 	}
       if (TREE_CODE (init) == TREE_LIST)
-<<<<<<< HEAD
-	init = build_x_compound_expr_from_list (init, ELK_INIT);
-=======
 	init = build_x_compound_expr_from_list (init, ELK_INIT,
 						tf_warning_or_error);
->>>>>>> e8da5f64
       if (describable_type (init))
 	{
 	  type = TREE_TYPE (decl) = do_auto_deduction (type, init, auto_node);

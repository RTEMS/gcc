/* Process declarations and variables for C++ compiler.
   Copyright (C) 1988-2015 Free Software Foundation, Inc.
   Contributed by Michael Tiemann (tiemann@cygnus.com)

This file is part of GCC.

GCC is free software; you can redistribute it and/or modify
it under the terms of the GNU General Public License as published by
the Free Software Foundation; either version 3, or (at your option)
any later version.

GCC is distributed in the hope that it will be useful,
but WITHOUT ANY WARRANTY; without even the implied warranty of
MERCHANTABILITY or FITNESS FOR A PARTICULAR PURPOSE.  See the
GNU General Public License for more details.

You should have received a copy of the GNU General Public License
along with GCC; see the file COPYING3.  If not see
<http://www.gnu.org/licenses/>.  */


/* Process declarations and symbol lookup for C++ front end.
   Also constructs types; the standard scalar types at initialization,
   and structure, union, array and enum types when they are declared.  */

/* ??? not all decl nodes are given the most useful possible
   line numbers.  For example, the CONST_DECLs for enum values.  */

#include "config.h"
#include "system.h"
#include "coretypes.h"
#include "tm.h"
#include "hash-set.h"
#include "machmode.h"
#include "vec.h"
#include "double-int.h"
#include "input.h"
#include "alias.h"
#include "symtab.h"
#include "wide-int.h"
#include "inchash.h"
#include "tree.h"
#include "print-tree.h"
#include "tree-hasher.h"
#include "stringpool.h"
#include "stor-layout.h"
#include "varasm.h"
#include "attribs.h"
#include "calls.h"
#include "flags.h"
#include "cp-tree.h"
#include "tree-iterator.h"
#include "tree-inline.h"
#include "decl.h"
#include "intl.h"
#include "toplev.h"
#include "hashtab.h"
#include "tm_p.h"
#include "target.h"
#include "c-family/c-common.h"
#include "c-family/c-objc.h"
#include "c-family/c-pragma.h"
#include "c-family/c-target.h"
#include "c-family/c-ubsan.h"
#include "diagnostic.h"
#include "intl.h"
#include "debug.h"
#include "timevar.h"
#include "splay-tree.h"
#include "plugin.h"
#include "hash-map.h"
#include "is-a.h"
#include "plugin-api.h"
#include "hard-reg-set.h"
#include "input.h"
#include "function.h"
#include "ipa-ref.h"
#include "cgraph.h"
#include "cilk.h"
#include "wide-int.h"
#include "builtins.h"

/* Possible cases of bad specifiers type used by bad_specifiers. */
enum bad_spec_place {
  BSP_VAR,    /* variable */
  BSP_PARM,   /* parameter */
  BSP_TYPE,   /* type */
  BSP_FIELD   /* field */
};

static tree grokparms (tree parmlist, tree *);
static const char *redeclaration_error_message (tree, tree);

static int decl_jump_unsafe (tree);
static void require_complete_types_for_parms (tree);
static int ambi_op_p (enum tree_code);
static int unary_op_p (enum tree_code);
static void push_local_name (tree);
static tree grok_reference_init (tree, tree, tree, int);
static tree grokvardecl (tree, tree, tree, const cp_decl_specifier_seq *,
			 int, int, int, tree);
static int check_static_variable_definition (tree, tree);
static void record_unknown_type (tree, const char *);
static tree builtin_function_1 (tree, tree, bool);
static int member_function_or_else (tree, tree, enum overload_flags);
static void bad_specifiers (tree, enum bad_spec_place, int, int, int, int,
			    int);
static void check_for_uninitialized_const_var (tree);
static tree local_variable_p_walkfn (tree *, int *, void *);
static tree record_builtin_java_type (const char *, int);
static const char *tag_name (enum tag_types);
static tree lookup_and_check_tag (enum tag_types, tree, tag_scope, bool);
static int walk_namespaces_r (tree, walk_namespaces_fn, void *);
static void maybe_deduce_size_from_array_init (tree, tree);
static void layout_var_decl (tree);
static tree check_initializer (tree, tree, int, vec<tree, va_gc> **);
static void make_rtl_for_nonlocal_decl (tree, tree, const char *);
static void save_function_data (tree);
static void copy_type_enum (tree , tree);
static void check_function_type (tree, tree);
static void finish_constructor_body (void);
static void begin_destructor_body (void);
static void finish_destructor_body (void);
static void record_key_method_defined (tree);
static tree create_array_type_for_decl (tree, tree, tree);
static tree get_atexit_node (void);
static tree get_dso_handle_node (void);
static tree start_cleanup_fn (void);
static void end_cleanup_fn (void);
static tree cp_make_fname_decl (location_t, tree, int);
static void initialize_predefined_identifiers (void);
static tree check_special_function_return_type
	(special_function_kind, tree, tree);
static tree push_cp_library_fn (enum tree_code, tree, int);
static tree build_cp_library_fn (tree, enum tree_code, tree, int);
static void store_parm_decls (tree);
static void initialize_local_var (tree, tree);
static void expand_static_init (tree, tree);

/* The following symbols are subsumed in the cp_global_trees array, and
   listed here individually for documentation purposes.

   C++ extensions
	tree wchar_decl_node;

	tree vtable_entry_type;
	tree delta_type_node;
	tree __t_desc_type_node;

	tree class_type_node;
	tree unknown_type_node;

   Array type `vtable_entry_type[]'

	tree vtbl_type_node;
	tree vtbl_ptr_type_node;

   Namespaces,

	tree std_node;
	tree abi_node;

   A FUNCTION_DECL which can call `abort'.  Not necessarily the
   one that the user will declare, but sufficient to be called
   by routines that want to abort the program.

	tree abort_fndecl;

   Used by RTTI
	tree type_info_type_node, tinfo_decl_id, tinfo_decl_type;
	tree tinfo_var_id;  */

tree cp_global_trees[CPTI_MAX];

/* Indicates that there is a type value in some namespace, although
   that is not necessarily in scope at the moment.  */

tree global_type_node;

/* The node that holds the "name" of the global scope.  */
tree global_scope_name;

#define local_names cp_function_chain->x_local_names

/* A list of objects which have constructors or destructors
   which reside in the global scope.  The decl is stored in
   the TREE_VALUE slot and the initializer is stored
   in the TREE_PURPOSE slot.  */
tree static_aggregates;

/* Like static_aggregates, but for thread_local variables.  */
tree tls_aggregates;

/* -- end of C++ */

/* A node for the integer constant 2.  */

tree integer_two_node;

/* Used only for jumps to as-yet undefined labels, since jumps to
   defined labels can have their validity checked immediately.  */

struct GTY((chain_next ("%h.next"))) named_label_use_entry {
  struct named_label_use_entry *next;
  /* The binding level to which this entry is *currently* attached.
     This is initially the binding level in which the goto appeared,
     but is modified as scopes are closed.  */
  cp_binding_level *binding_level;
  /* The head of the names list that was current when the goto appeared,
     or the inner scope popped.  These are the decls that will *not* be
     skipped when jumping to the label.  */
  tree names_in_scope;
  /* The location of the goto, for error reporting.  */
  location_t o_goto_locus;
  /* True if an OpenMP structured block scope has been closed since
     the goto appeared.  This means that the branch from the label will
     illegally exit an OpenMP scope.  */
  bool in_omp_scope;
};

/* A list of all LABEL_DECLs in the function that have names.  Here so
   we can clear out their names' definitions at the end of the
   function, and so we can check the validity of jumps to these labels.  */

struct GTY((for_user)) named_label_entry {
  /* The decl itself.  */
  tree label_decl;

  /* The binding level to which the label is *currently* attached.
     This is initially set to the binding level in which the label
     is defined, but is modified as scopes are closed.  */
  cp_binding_level *binding_level;
  /* The head of the names list that was current when the label was
     defined, or the inner scope popped.  These are the decls that will
     be skipped when jumping to the label.  */
  tree names_in_scope;
  /* A vector of all decls from all binding levels that would be
     crossed by a backward branch to the label.  */
  vec<tree, va_gc> *bad_decls;

  /* A list of uses of the label, before the label is defined.  */
  struct named_label_use_entry *uses;

  /* The following bits are set after the label is defined, and are
     updated as scopes are popped.  They indicate that a backward jump
     to the label will illegally enter a scope of the given flavor.  */
  bool in_try_scope;
  bool in_catch_scope;
  bool in_omp_scope;
};

#define named_labels cp_function_chain->x_named_labels

/* The number of function bodies which we are currently processing.
   (Zero if we are at namespace scope, one inside the body of a
   function, two inside the body of a function in a local class, etc.)  */
int function_depth;

/* To avoid unwanted recursion, finish_function defers all mark_used calls
   encountered during its execution until it finishes.  */
bool defer_mark_used_calls;
vec<tree, va_gc> *deferred_mark_used_calls;

/* States indicating how grokdeclarator() should handle declspecs marked
   with __attribute__((deprecated)).  An object declared as
   __attribute__((deprecated)) suppresses warnings of uses of other
   deprecated items.  */
enum deprecated_states deprecated_state = DEPRECATED_NORMAL;


/* A list of VAR_DECLs whose type was incomplete at the time the
   variable was declared.  */

typedef struct GTY(()) incomplete_var_d {
  tree decl;
  tree incomplete_type;
} incomplete_var;


static GTY(()) vec<incomplete_var, va_gc> *incomplete_vars;

/* Returns the kind of template specialization we are currently
   processing, given that it's declaration contained N_CLASS_SCOPES
   explicit scope qualifications.  */

tmpl_spec_kind
current_tmpl_spec_kind (int n_class_scopes)
{
  int n_template_parm_scopes = 0;
  int seen_specialization_p = 0;
  int innermost_specialization_p = 0;
  cp_binding_level *b;

  /* Scan through the template parameter scopes.  */
  for (b = current_binding_level;
       b->kind == sk_template_parms;
       b = b->level_chain)
    {
      /* If we see a specialization scope inside a parameter scope,
	 then something is wrong.  That corresponds to a declaration
	 like:

	    template <class T> template <> ...

	 which is always invalid since [temp.expl.spec] forbids the
	 specialization of a class member template if the enclosing
	 class templates are not explicitly specialized as well.  */
      if (b->explicit_spec_p)
	{
	  if (n_template_parm_scopes == 0)
	    innermost_specialization_p = 1;
	  else
	    seen_specialization_p = 1;
	}
      else if (seen_specialization_p == 1)
	return tsk_invalid_member_spec;

      ++n_template_parm_scopes;
    }

  /* Handle explicit instantiations.  */
  if (processing_explicit_instantiation)
    {
      if (n_template_parm_scopes != 0)
	/* We've seen a template parameter list during an explicit
	   instantiation.  For example:

	     template <class T> template void f(int);

	   This is erroneous.  */
	return tsk_invalid_expl_inst;
      else
	return tsk_expl_inst;
    }

  if (n_template_parm_scopes < n_class_scopes)
    /* We've not seen enough template headers to match all the
       specialized classes present.  For example:

	 template <class T> void R<T>::S<T>::f(int);

       This is invalid; there needs to be one set of template
       parameters for each class.  */
    return tsk_insufficient_parms;
  else if (n_template_parm_scopes == n_class_scopes)
    /* We're processing a non-template declaration (even though it may
       be a member of a template class.)  For example:

	 template <class T> void S<T>::f(int);

       The `class T' matches the `S<T>', leaving no template headers
       corresponding to the `f'.  */
    return tsk_none;
  else if (n_template_parm_scopes > n_class_scopes + 1)
    /* We've got too many template headers.  For example:

	 template <> template <class T> void f (T);

       There need to be more enclosing classes.  */
    return tsk_excessive_parms;
  else
    /* This must be a template.  It's of the form:

	 template <class T> template <class U> void S<T>::f(U);

       This is a specialization if the innermost level was a
       specialization; otherwise it's just a definition of the
       template.  */
    return innermost_specialization_p ? tsk_expl_spec : tsk_template;
}

/* Exit the current scope.  */

void
finish_scope (void)
{
  poplevel (0, 0, 0);
}

/* When a label goes out of scope, check to see if that label was used
   in a valid manner, and issue any appropriate warnings or errors.  */

static void
pop_label (tree label, tree old_value)
{
  if (!processing_template_decl)
    {
      if (DECL_INITIAL (label) == NULL_TREE)
	{
	  location_t location;

	  error ("label %q+D used but not defined", label);
	  location = input_location;
	    /* FIXME want (LOCATION_FILE (input_location), (line)0) */
	  /* Avoid crashing later.  */
	  define_label (location, DECL_NAME (label));
	}
      else 
	warn_for_unused_label (label);
    }

  SET_IDENTIFIER_LABEL_VALUE (DECL_NAME (label), old_value);
}

/* At the end of a function, all labels declared within the function
   go out of scope.  BLOCK is the top-level block for the
   function.  */

int
pop_labels_1 (named_label_entry **slot, tree block)
{
  struct named_label_entry *ent = *slot;

  pop_label (ent->label_decl, NULL_TREE);

  /* Put the labels into the "variables" of the top-level block,
     so debugger can see them.  */
  DECL_CHAIN (ent->label_decl) = BLOCK_VARS (block);
  BLOCK_VARS (block) = ent->label_decl;

  named_labels->clear_slot (slot);

  return 1;
}

static void
pop_labels (tree block)
{
  if (named_labels)
    {
      named_labels->traverse<tree, pop_labels_1> (block);
      named_labels = NULL;
    }
}

/* At the end of a block with local labels, restore the outer definition.  */

static void
pop_local_label (tree label, tree old_value)
{
  struct named_label_entry dummy;

  pop_label (label, old_value);

  dummy.label_decl = label;
  named_label_entry **slot = named_labels->find_slot (&dummy, NO_INSERT);
  named_labels->clear_slot (slot);
}

/* The following two routines are used to interface to Objective-C++.
   The binding level is purposely treated as an opaque type.  */

void *
objc_get_current_scope (void)
{
  return current_binding_level;
}

/* The following routine is used by the NeXT-style SJLJ exceptions;
   variables get marked 'volatile' so as to not be clobbered by
   _setjmp()/_longjmp() calls.  All variables in the current scope,
   as well as parent scopes up to (but not including) ENCLOSING_BLK
   shall be thusly marked.  */

void
objc_mark_locals_volatile (void *enclosing_blk)
{
  cp_binding_level *scope;

  for (scope = current_binding_level;
       scope && scope != enclosing_blk;
       scope = scope->level_chain)
    {
      tree decl;

      for (decl = scope->names; decl; decl = TREE_CHAIN (decl))
	objc_volatilize_decl (decl);

      /* Do not climb up past the current function.  */
      if (scope->kind == sk_function_parms)
	break;
    }
}

/* Update data for defined and undefined labels when leaving a scope.  */

int
poplevel_named_label_1 (named_label_entry **slot, cp_binding_level *bl)
{
  named_label_entry *ent = *slot;
  cp_binding_level *obl = bl->level_chain;

  if (ent->binding_level == bl)
    {
      tree decl;

      /* ENT->NAMES_IN_SCOPE may contain a mixture of DECLs and
	 TREE_LISTs representing OVERLOADs, so be careful.  */
      for (decl = ent->names_in_scope; decl; decl = (DECL_P (decl)
						     ? DECL_CHAIN (decl)
						     : TREE_CHAIN (decl)))
	if (decl_jump_unsafe (decl))
	  vec_safe_push (ent->bad_decls, decl);

      ent->binding_level = obl;
      ent->names_in_scope = obl->names;
      switch (bl->kind)
	{
	case sk_try:
	  ent->in_try_scope = true;
	  break;
	case sk_catch:
	  ent->in_catch_scope = true;
	  break;
	case sk_omp:
	  ent->in_omp_scope = true;
	  break;
	default:
	  break;
	}
    }
  else if (ent->uses)
    {
      struct named_label_use_entry *use;

      for (use = ent->uses; use ; use = use->next)
	if (use->binding_level == bl)
	  {
	    use->binding_level = obl;
	    use->names_in_scope = obl->names;
	    if (bl->kind == sk_omp)
	      use->in_omp_scope = true;
	  }
    }

  return 1;
}

/* Saved errorcount to avoid -Wunused-but-set-{parameter,variable} warnings
   when errors were reported, except for -Werror-unused-but-set-*.  */
static int unused_but_set_errorcount;

/* Exit a binding level.
   Pop the level off, and restore the state of the identifier-decl mappings
   that were in effect when this level was entered.

   If KEEP == 1, this level had explicit declarations, so
   and create a "block" (a BLOCK node) for the level
   to record its declarations and subblocks for symbol table output.

   If FUNCTIONBODY is nonzero, this level is the body of a function,
   so create a block as if KEEP were set and also clear out all
   label names.

   If REVERSE is nonzero, reverse the order of decls before putting
   them into the BLOCK.  */

tree
poplevel (int keep, int reverse, int functionbody)
{
  tree link;
  /* The chain of decls was accumulated in reverse order.
     Put it into forward order, just for cleanliness.  */
  tree decls;
  tree subblocks;
  tree block;
  tree decl;
  int leaving_for_scope;
  scope_kind kind;
  unsigned ix;
  cp_label_binding *label_bind;

  bool subtime = timevar_cond_start (TV_NAME_LOOKUP);
 restart:

  block = NULL_TREE;

  gcc_assert (current_binding_level->kind != sk_class);

  if (current_binding_level->kind == sk_cleanup)
    functionbody = 0;
  subblocks = functionbody >= 0 ? current_binding_level->blocks : 0;

  gcc_assert (!vec_safe_length (current_binding_level->class_shadowed));

  /* We used to use KEEP == 2 to indicate that the new block should go
     at the beginning of the list of blocks at this binding level,
     rather than the end.  This hack is no longer used.  */
  gcc_assert (keep == 0 || keep == 1);

  if (current_binding_level->keep)
    keep = 1;

  /* Any uses of undefined labels, and any defined labels, now operate
     under constraints of next binding contour.  */
  if (cfun && !functionbody && named_labels)
    named_labels->traverse<cp_binding_level *, poplevel_named_label_1>
		   (current_binding_level);

  /* Get the decls in the order they were written.
     Usually current_binding_level->names is in reverse order.
     But parameter decls were previously put in forward order.  */

  if (reverse)
    current_binding_level->names
      = decls = nreverse (current_binding_level->names);
  else
    decls = current_binding_level->names;

  /* If there were any declarations or structure tags in that level,
     or if this level is a function body,
     create a BLOCK to record them for the life of this function.  */
  block = NULL_TREE;
  /* Avoid function body block if possible.  */
  if (functionbody && subblocks && BLOCK_CHAIN (subblocks) == NULL_TREE)
    keep = 0;
  else if (keep == 1 || functionbody)
    block = make_node (BLOCK);
  if (block != NULL_TREE)
    {
      BLOCK_VARS (block) = decls;
      BLOCK_SUBBLOCKS (block) = subblocks;
    }

  /* In each subblock, record that this is its superior.  */
  if (keep >= 0)
    for (link = subblocks; link; link = BLOCK_CHAIN (link))
      BLOCK_SUPERCONTEXT (link) = block;

  /* We still support the old for-scope rules, whereby the variables
     in a for-init statement were in scope after the for-statement
     ended.  We only use the new rules if flag_new_for_scope is
     nonzero.  */
  leaving_for_scope
    = current_binding_level->kind == sk_for && flag_new_for_scope == 1;

  /* Before we remove the declarations first check for unused variables.  */
  if ((warn_unused_variable || warn_unused_but_set_variable)
      && current_binding_level->kind != sk_template_parms
      && !processing_template_decl)
    for (tree d = getdecls (); d; d = TREE_CHAIN (d))
      {
	/* There are cases where D itself is a TREE_LIST.  See in
	   push_local_binding where the list of decls returned by
	   getdecls is built.  */
	decl = TREE_CODE (d) == TREE_LIST ? TREE_VALUE (d) : d;
	tree type = TREE_TYPE (decl);
	if (VAR_P (decl)
	    && (! TREE_USED (decl) || !DECL_READ_P (decl))
	    && ! DECL_IN_SYSTEM_HEADER (decl)
	    && DECL_NAME (decl) && ! DECL_ARTIFICIAL (decl)
	    && type != error_mark_node
	    && (!CLASS_TYPE_P (type)
		|| !TYPE_HAS_NONTRIVIAL_DESTRUCTOR (type)
		|| lookup_attribute ("warn_unused",
				     TYPE_ATTRIBUTES (TREE_TYPE (decl)))))
	  {
	    if (! TREE_USED (decl))
	      warning (OPT_Wunused_variable, "unused variable %q+D", decl);
	    else if (DECL_CONTEXT (decl) == current_function_decl
		     // For -Wunused-but-set-variable leave references alone.
		     && TREE_CODE (TREE_TYPE (decl)) != REFERENCE_TYPE
		     && errorcount == unused_but_set_errorcount)
	      {
		warning (OPT_Wunused_but_set_variable,
			 "variable %q+D set but not used", decl);
		unused_but_set_errorcount = errorcount;
	      }
	  }
      }

  /* Remove declarations for all the DECLs in this level.  */
  for (link = decls; link; link = TREE_CHAIN (link))
    {
      if (leaving_for_scope && VAR_P (link)
	  /* It's hard to make this ARM compatibility hack play nicely with
	     lambdas, and it really isn't necessary in C++11 mode.  */
	  && cxx_dialect < cxx11
	  && DECL_NAME (link))
	{
	  tree name = DECL_NAME (link);
	  cxx_binding *ob;
	  tree ns_binding;

	  ob = outer_binding (name,
			      IDENTIFIER_BINDING (name),
			      /*class_p=*/true);
	  if (!ob)
	    ns_binding = IDENTIFIER_NAMESPACE_VALUE (name);
	  else
	    ns_binding = NULL_TREE;

	  if (ob && ob->scope == current_binding_level->level_chain)
	    /* We have something like:

		 int i;
		 for (int i; ;);

	       and we are leaving the `for' scope.  There's no reason to
	       keep the binding of the inner `i' in this case.  */
	    pop_binding (name, link);
	  else if ((ob && (TREE_CODE (ob->value) == TYPE_DECL))
		   || (ns_binding && TREE_CODE (ns_binding) == TYPE_DECL))
	    /* Here, we have something like:

		 typedef int I;

		 void f () {
		   for (int I; ;);
		 }

	       We must pop the for-scope binding so we know what's a
	       type and what isn't.  */
	    pop_binding (name, link);
	  else
	    {
	      /* Mark this VAR_DECL as dead so that we can tell we left it
		 there only for backward compatibility.  */
	      DECL_DEAD_FOR_LOCAL (link) = 1;

	      /* Keep track of what should have happened when we
		 popped the binding.  */
	      if (ob && ob->value)
		{
		  SET_DECL_SHADOWED_FOR_VAR (link, ob->value);
		  DECL_HAS_SHADOWED_FOR_VAR_P (link) = 1;
		}

	      /* Add it to the list of dead variables in the next
		 outermost binding to that we can remove these when we
		 leave that binding.  */
	      vec_safe_push (
		  current_binding_level->level_chain->dead_vars_from_for,
		  link);

	      /* Although we don't pop the cxx_binding, we do clear
		 its SCOPE since the scope is going away now.  */
	      IDENTIFIER_BINDING (name)->scope
		= current_binding_level->level_chain;
	    }
	}
      else
	{
	  tree name;

	  /* Remove the binding.  */
	  decl = link;

	  if (TREE_CODE (decl) == TREE_LIST)
	    decl = TREE_VALUE (decl);
	  name = decl;

	  if (TREE_CODE (name) == OVERLOAD)
	    name = OVL_FUNCTION (name);

	  gcc_assert (DECL_P (name));
	  pop_binding (DECL_NAME (name), decl);
	}
    }

  /* Remove declarations for any `for' variables from inner scopes
     that we kept around.  */
  FOR_EACH_VEC_SAFE_ELT_REVERSE (current_binding_level->dead_vars_from_for,
			         ix, decl)
    pop_binding (DECL_NAME (decl), decl);

  /* Restore the IDENTIFIER_TYPE_VALUEs.  */
  for (link = current_binding_level->type_shadowed;
       link; link = TREE_CHAIN (link))
    SET_IDENTIFIER_TYPE_VALUE (TREE_PURPOSE (link), TREE_VALUE (link));

  /* Restore the IDENTIFIER_LABEL_VALUEs for local labels.  */
  FOR_EACH_VEC_SAFE_ELT_REVERSE (current_binding_level->shadowed_labels,
			         ix, label_bind)
    pop_local_label (label_bind->label, label_bind->prev_value);

  /* There may be OVERLOADs (wrapped in TREE_LISTs) on the BLOCK_VARs
     list if a `using' declaration put them there.  The debugging
     back ends won't understand OVERLOAD, so we remove them here.
     Because the BLOCK_VARS are (temporarily) shared with
     CURRENT_BINDING_LEVEL->NAMES we must do this fixup after we have
     popped all the bindings.  */
  if (block)
    {
      tree* d;

      for (d = &BLOCK_VARS (block); *d; )
	{
	  if (TREE_CODE (*d) == TREE_LIST)
	    *d = TREE_CHAIN (*d);
	  else
	    d = &DECL_CHAIN (*d);
	}
    }

  /* If the level being exited is the top level of a function,
     check over all the labels.  */
  if (functionbody)
    {
      if (block)
	{
	  /* Since this is the top level block of a function, the vars are
	     the function's parameters.  Don't leave them in the BLOCK
	     because they are found in the FUNCTION_DECL instead.  */
	  BLOCK_VARS (block) = 0;
	  pop_labels (block);
	}
      else
	pop_labels (subblocks);
    }

  kind = current_binding_level->kind;
  if (kind == sk_cleanup)
    {
      tree stmt;

      /* If this is a temporary binding created for a cleanup, then we'll
	 have pushed a statement list level.  Pop that, create a new
	 BIND_EXPR for the block, and insert it into the stream.  */
      stmt = pop_stmt_list (current_binding_level->statement_list);
      stmt = c_build_bind_expr (input_location, block, stmt);
      add_stmt (stmt);
    }

  leave_scope ();
  if (functionbody)
    {
      /* The current function is being defined, so its DECL_INITIAL
	 should be error_mark_node.  */
      gcc_assert (DECL_INITIAL (current_function_decl) == error_mark_node);
      DECL_INITIAL (current_function_decl) = block ? block : subblocks;
      if (subblocks)
	{
	  if (FUNCTION_NEEDS_BODY_BLOCK (current_function_decl))
	    {
	      if (BLOCK_SUBBLOCKS (subblocks))
		BLOCK_OUTER_CURLY_BRACE_P (BLOCK_SUBBLOCKS (subblocks)) = 1;
	    }
	  else
	    BLOCK_OUTER_CURLY_BRACE_P (subblocks) = 1;
	}
    }
  else if (block)
    current_binding_level->blocks
      = block_chainon (current_binding_level->blocks, block);

  /* If we did not make a block for the level just exited,
     any blocks made for inner levels
     (since they cannot be recorded as subblocks in that level)
     must be carried forward so they will later become subblocks
     of something else.  */
  else if (subblocks)
    current_binding_level->blocks
      = block_chainon (current_binding_level->blocks, subblocks);

  /* Each and every BLOCK node created here in `poplevel' is important
     (e.g. for proper debugging information) so if we created one
     earlier, mark it as "used".  */
  if (block)
    TREE_USED (block) = 1;

  /* All temporary bindings created for cleanups are popped silently.  */
  if (kind == sk_cleanup)
    goto restart;

  timevar_cond_stop (TV_NAME_LOOKUP, subtime);
  return block;
}

/* Walk all the namespaces contained NAMESPACE, including NAMESPACE
   itself, calling F for each.  The DATA is passed to F as well.  */

static int
walk_namespaces_r (tree name_space, walk_namespaces_fn f, void* data)
{
  int result = 0;
  tree current = NAMESPACE_LEVEL (name_space)->namespaces;

  result |= (*f) (name_space, data);

  for (; current; current = DECL_CHAIN (current))
    result |= walk_namespaces_r (current, f, data);

  return result;
}

/* Walk all the namespaces, calling F for each.  The DATA is passed to
   F as well.  */

int
walk_namespaces (walk_namespaces_fn f, void* data)
{
  return walk_namespaces_r (global_namespace, f, data);
}

/* Call wrapup_globals_declarations for the globals in NAMESPACE.  If
   DATA is non-NULL, this is the last time we will call
   wrapup_global_declarations for this NAMESPACE.  */

int
wrapup_globals_for_namespace (tree name_space, void* data)
{
  cp_binding_level *level = NAMESPACE_LEVEL (name_space);
  vec<tree, va_gc> *statics = level->static_decls;
  tree *vec = statics->address ();
  int len = statics->length ();
  int last_time = (data != 0);

  if (last_time)
    {
      check_global_declarations (vec, len);
      emit_debug_global_declarations (vec, len);
      return 0;
    }

  /* Write out any globals that need to be output.  */
  return wrapup_global_declarations (vec, len);
}


/* In C++, you don't have to write `struct S' to refer to `S'; you
   can just use `S'.  We accomplish this by creating a TYPE_DECL as
   if the user had written `typedef struct S S'.  Create and return
   the TYPE_DECL for TYPE.  */

tree
create_implicit_typedef (tree name, tree type)
{
  tree decl;

  decl = build_decl (input_location, TYPE_DECL, name, type);
  DECL_ARTIFICIAL (decl) = 1;
  /* There are other implicit type declarations, like the one *within*
     a class that allows you to write `S::S'.  We must distinguish
     amongst these.  */
  SET_DECL_IMPLICIT_TYPEDEF_P (decl);
  TYPE_NAME (type) = decl;
  TYPE_STUB_DECL (type) = decl;

  return decl;
}

/* Remember a local name for name-mangling purposes.  */

static void
push_local_name (tree decl)
{
  size_t i, nelts;
  tree t, name;

  timevar_start (TV_NAME_LOOKUP);

  name = DECL_NAME (decl);

  nelts = vec_safe_length (local_names);
  for (i = 0; i < nelts; i++)
    {
      t = (*local_names)[i];
      if (DECL_NAME (t) == name)
	{
	  if (!DECL_LANG_SPECIFIC (decl))
	    retrofit_lang_decl (decl);
	  DECL_LANG_SPECIFIC (decl)->u.base.u2sel = 1;
	  if (DECL_DISCRIMINATOR_SET_P (t))
	    DECL_DISCRIMINATOR (decl) = DECL_DISCRIMINATOR (t) + 1;
	  else
	    DECL_DISCRIMINATOR (decl) = 1;

	  (*local_names)[i] = decl;
	  timevar_stop (TV_NAME_LOOKUP);
	  return;
	}
    }

  vec_safe_push (local_names, decl);
  timevar_stop (TV_NAME_LOOKUP);
}

/* Subroutine of duplicate_decls: return truthvalue of whether
   or not types of these decls match.

   For C++, we must compare the parameter list so that `int' can match
   `int&' in a parameter position, but `int&' is not confused with
   `const int&'.  */

int
decls_match (tree newdecl, tree olddecl)
{
  int types_match;

  if (newdecl == olddecl)
    return 1;

  if (TREE_CODE (newdecl) != TREE_CODE (olddecl))
    /* If the two DECLs are not even the same kind of thing, we're not
       interested in their types.  */
    return 0;

  gcc_assert (DECL_P (newdecl));

  if (TREE_CODE (newdecl) == FUNCTION_DECL)
    {
      tree f1 = TREE_TYPE (newdecl);
      tree f2 = TREE_TYPE (olddecl);
      tree p1 = TYPE_ARG_TYPES (f1);
      tree p2 = TYPE_ARG_TYPES (f2);
      tree r2;

      /* Specializations of different templates are different functions
	 even if they have the same type.  */
      tree t1 = (DECL_USE_TEMPLATE (newdecl)
		 ? DECL_TI_TEMPLATE (newdecl)
		 : NULL_TREE);
      tree t2 = (DECL_USE_TEMPLATE (olddecl)
		 ? DECL_TI_TEMPLATE (olddecl)
		 : NULL_TREE);
      if (t1 != t2)
	return 0;

      if (CP_DECL_CONTEXT (newdecl) != CP_DECL_CONTEXT (olddecl)
	  && ! (DECL_EXTERN_C_P (newdecl)
		&& DECL_EXTERN_C_P (olddecl)))
	return 0;

      /* A new declaration doesn't match a built-in one unless it
	 is also extern "C".  */
      if (DECL_IS_BUILTIN (olddecl)
	  && DECL_EXTERN_C_P (olddecl) && !DECL_EXTERN_C_P (newdecl))
	return 0;

      if (TREE_CODE (f1) != TREE_CODE (f2))
	return 0;

      /* A declaration with deduced return type should use its pre-deduction
	 type for declaration matching.  */
      r2 = fndecl_declared_return_type (olddecl);

      // Normal functions can be constrained. Two functions with the
      // same type and different constraints are different functions.
      tree c1 = get_constraints (newdecl);
      tree c2 = get_constraints (olddecl);

      if (same_type_p (TREE_TYPE (f1), r2))
	{
	  if (!prototype_p (f2) && DECL_EXTERN_C_P (olddecl)
	      && (DECL_BUILT_IN (olddecl)
#ifndef NO_IMPLICIT_EXTERN_C
		  || (DECL_IN_SYSTEM_HEADER (newdecl) && !DECL_CLASS_SCOPE_P (newdecl))
		  || (DECL_IN_SYSTEM_HEADER (olddecl) && !DECL_CLASS_SCOPE_P (olddecl))
#endif
	      ))
	    {
	      types_match = self_promoting_args_p (p1);
	      if (p1 == void_list_node)
		TREE_TYPE (newdecl) = TREE_TYPE (olddecl);
	    }
#ifndef NO_IMPLICIT_EXTERN_C
	  else if (!prototype_p (f1)
		   && (DECL_EXTERN_C_P (olddecl)
		       && DECL_IN_SYSTEM_HEADER (olddecl)
		       && !DECL_CLASS_SCOPE_P (olddecl))
		   && (DECL_EXTERN_C_P (newdecl)
		       && DECL_IN_SYSTEM_HEADER (newdecl)
		       && !DECL_CLASS_SCOPE_P (newdecl)))
	    {
	      types_match = self_promoting_args_p (p2);
	      TREE_TYPE (newdecl) = TREE_TYPE (olddecl);
	    }
#endif
	  else
	    types_match =
	      compparms (p1, p2)
	      && type_memfn_rqual (f1) == type_memfn_rqual (f2)
              && equivalent_constraints (c1, c2)
	      && (TYPE_ATTRIBUTES (TREE_TYPE (newdecl)) == NULL_TREE
	          || comp_type_attributes (TREE_TYPE (newdecl),
					   TREE_TYPE (olddecl)) != 0);
	}
      else
	types_match = 0;

      /* The decls dont match if they correspond to two different versions
	 of the same function.   Disallow extern "C" functions to be
	 versions for now.  */
      if (types_match
	  && !DECL_EXTERN_C_P (newdecl)
	  && !DECL_EXTERN_C_P (olddecl)
	  && targetm.target_option.function_versions (newdecl, olddecl))
	{
	  /* Mark functions as versions if necessary.  Modify the mangled decl
	     name if necessary.  */
	  if (DECL_FUNCTION_VERSIONED (newdecl)
	      && DECL_FUNCTION_VERSIONED (olddecl))
	    return 0;
	  if (!DECL_FUNCTION_VERSIONED (newdecl))
	    {
	      DECL_FUNCTION_VERSIONED (newdecl) = 1;
	      if (DECL_ASSEMBLER_NAME_SET_P (newdecl))
	        mangle_decl (newdecl);
	    }
	  if (!DECL_FUNCTION_VERSIONED (olddecl))
	    {
	      DECL_FUNCTION_VERSIONED (olddecl) = 1;
	      if (DECL_ASSEMBLER_NAME_SET_P (olddecl))
	       mangle_decl (olddecl);
	    }
	  cgraph_node::record_function_versions (olddecl, newdecl);
	  return 0;
	}
    }
  else if (TREE_CODE (newdecl) == TEMPLATE_DECL)
    {
      tree oldres = DECL_TEMPLATE_RESULT (olddecl);
      tree newres = DECL_TEMPLATE_RESULT (newdecl);

      if (TREE_CODE (newres) != TREE_CODE (oldres))
	return 0;

      if (!comp_template_parms (DECL_TEMPLATE_PARMS (newdecl),
				DECL_TEMPLATE_PARMS (olddecl)))
	return 0;

      if (TREE_CODE (DECL_TEMPLATE_RESULT (newdecl)) == TYPE_DECL)
	types_match = same_type_p (TREE_TYPE (oldres), TREE_TYPE (newres));
      else
	types_match = decls_match (oldres, newres);

      // If the types of the underlying templates match, compare
      // the template constraints. The declarations could differ there.
      if (types_match)
        types_match = equivalently_constrained (olddecl, newdecl);
    }
  else
    {
      /* Need to check scope for variable declaration (VAR_DECL).
	 For typedef (TYPE_DECL), scope is ignored.  */
      if (VAR_P (newdecl)
	  && CP_DECL_CONTEXT (newdecl) != CP_DECL_CONTEXT (olddecl)
	  /* [dcl.link]
	     Two declarations for an object with C language linkage
	     with the same name (ignoring the namespace that qualify
	     it) that appear in different namespace scopes refer to
	     the same object.  */
	  && !(DECL_EXTERN_C_P (olddecl) && DECL_EXTERN_C_P (newdecl)))
	return 0;

      if (TREE_TYPE (newdecl) == error_mark_node)
	types_match = TREE_TYPE (olddecl) == error_mark_node;
      else if (TREE_TYPE (olddecl) == NULL_TREE)
	types_match = TREE_TYPE (newdecl) == NULL_TREE;
      else if (TREE_TYPE (newdecl) == NULL_TREE)
	types_match = 0;
      else
	types_match = comptypes (TREE_TYPE (newdecl),
				 TREE_TYPE (olddecl),
				 COMPARE_REDECLARATION);
    }

  return types_match;
}

/* If NEWDECL is `static' and an `extern' was seen previously,
   warn about it.  OLDDECL is the previous declaration.

   Note that this does not apply to the C++ case of declaring
   a variable `extern const' and then later `const'.

   Don't complain about built-in functions, since they are beyond
   the user's control.  */

void
warn_extern_redeclared_static (tree newdecl, tree olddecl)
{
  if (TREE_CODE (newdecl) == TYPE_DECL
      || TREE_CODE (newdecl) == TEMPLATE_DECL
      || TREE_CODE (newdecl) == CONST_DECL
      || TREE_CODE (newdecl) == NAMESPACE_DECL)
    return;

  /* Don't get confused by static member functions; that's a different
     use of `static'.  */
  if (TREE_CODE (newdecl) == FUNCTION_DECL
      && DECL_STATIC_FUNCTION_P (newdecl))
    return;

  /* If the old declaration was `static', or the new one isn't, then
     everything is OK.  */
  if (DECL_THIS_STATIC (olddecl) || !DECL_THIS_STATIC (newdecl))
    return;

  /* It's OK to declare a builtin function as `static'.  */
  if (TREE_CODE (olddecl) == FUNCTION_DECL
      && DECL_ARTIFICIAL (olddecl))
    return;

  if (permerror (input_location,
		 "%qD was declared %<extern%> and later %<static%>", newdecl))
    inform (input_location, "previous declaration of %q+D", olddecl);
}

/* NEW_DECL is a redeclaration of OLD_DECL; both are functions or
   function templates.  If their exception specifications do not
   match, issue a diagnostic.  */

static void
check_redeclaration_exception_specification (tree new_decl,
					     tree old_decl)
{
  tree new_exceptions = TYPE_RAISES_EXCEPTIONS (TREE_TYPE (new_decl));
  tree old_exceptions = TYPE_RAISES_EXCEPTIONS (TREE_TYPE (old_decl));

  /* Two default specs are equivalent, don't force evaluation.  */
  if (UNEVALUATED_NOEXCEPT_SPEC_P (new_exceptions)
      && UNEVALUATED_NOEXCEPT_SPEC_P (old_exceptions))
    return;

  maybe_instantiate_noexcept (new_decl);
  maybe_instantiate_noexcept (old_decl);
  new_exceptions = TYPE_RAISES_EXCEPTIONS (TREE_TYPE (new_decl));
  old_exceptions = TYPE_RAISES_EXCEPTIONS (TREE_TYPE (old_decl));

  /* [except.spec]

     If any declaration of a function has an exception-specification,
     all declarations, including the definition and an explicit
     specialization, of that function shall have an
     exception-specification with the same set of type-ids.  */
  if ((pedantic || ! DECL_IN_SYSTEM_HEADER (old_decl))
      && ! DECL_IS_BUILTIN (old_decl)
      && flag_exceptions
      && !comp_except_specs (new_exceptions, old_exceptions, ce_normal))
    {
      error ("declaration of %qF has a different exception specifier",
	     new_decl);
      error ("from previous declaration %q+F", old_decl);
    }
}

/* Return true if OLD_DECL and NEW_DECL agree on constexprness.
   Otherwise issue diagnostics.  */

static bool
validate_constexpr_redeclaration (tree old_decl, tree new_decl)
{
  old_decl = STRIP_TEMPLATE (old_decl);
  new_decl = STRIP_TEMPLATE (new_decl);
  if (!VAR_OR_FUNCTION_DECL_P (old_decl)
      || !VAR_OR_FUNCTION_DECL_P (new_decl))
    return true;
  if (DECL_DECLARED_CONSTEXPR_P (old_decl)
      == DECL_DECLARED_CONSTEXPR_P (new_decl))
    return true;
  if (TREE_CODE (old_decl) == FUNCTION_DECL)
    {
      if (DECL_BUILT_IN (old_decl))
	{
	  /* Hide a built-in declaration.  */
	  DECL_DECLARED_CONSTEXPR_P (old_decl)
	    = DECL_DECLARED_CONSTEXPR_P (new_decl);
	  return true;
	}
      /* 7.1.5 [dcl.constexpr]
	 Note: An explicit specialization can differ from the template
	 declaration with respect to the constexpr specifier.  */
      if (! DECL_TEMPLATE_SPECIALIZATION (old_decl)
	  && DECL_TEMPLATE_SPECIALIZATION (new_decl))
	return true;

      error ("redeclaration %qD differs in %<constexpr%>", new_decl);
      error ("from previous declaration %q+D", old_decl);
      return false;
    }
  return true;
}

// If OLDDECL and NEWDECL are concept declarations with the same type
// (i.e., and template parameters), but different requirements,
// emit diagnostics and return true. Otherwise, return false.
static inline bool
check_concept_refinement (tree olddecl, tree newdecl)
{
  if (!DECL_DECLARED_CONCEPT_P (olddecl) || !DECL_DECLARED_CONCEPT_P (newdecl))
    return false;

  tree d1 = DECL_TEMPLATE_RESULT (olddecl);
  tree d2 = DECL_TEMPLATE_RESULT (newdecl);
  if (TREE_CODE (d1) != TREE_CODE (d2))
    return false;

  tree t1 = TREE_TYPE (d1);
  tree t2 = TREE_TYPE (d2);
  if (TREE_CODE (d1) == FUNCTION_DECL)
    {
      if (compparms (TYPE_ARG_TYPES (t1), TYPE_ARG_TYPES (t2))
          && comp_template_parms (DECL_TEMPLATE_PARMS (olddecl),
                                  DECL_TEMPLATE_PARMS (newdecl))
          && !equivalently_constrained (olddecl, newdecl))
        {
          error ("cannot specialize concept %q#D", olddecl);
          return true;
        }
    }
  return false;
}


/* DECL is a redeclaration of a function or function template.  If
   it does have default arguments issue a diagnostic.  Note: this
   function is used to enforce the requirements in C++11 8.3.6 about
   no default arguments in redeclarations.  */

static void
check_redeclaration_no_default_args (tree decl)
{
  gcc_assert (DECL_DECLARES_FUNCTION_P (decl));

  for (tree t = FUNCTION_FIRST_USER_PARMTYPE (decl);
       t && t != void_list_node; t = TREE_CHAIN (t))
    if (TREE_PURPOSE (t))
      {
	permerror (input_location,
		   "redeclaration of %q#D may not have default "
		   "arguments", decl);
	return;
      }
}

#define GNU_INLINE_P(fn) (DECL_DECLARED_INLINE_P (fn)			\
			  && lookup_attribute ("gnu_inline",		\
					       DECL_ATTRIBUTES (fn)))

/* If NEWDECL is a redeclaration of OLDDECL, merge the declarations.
   If the redeclaration is invalid, a diagnostic is issued, and the
   error_mark_node is returned.  Otherwise, OLDDECL is returned.

   If NEWDECL is not a redeclaration of OLDDECL, NULL_TREE is
   returned.

   NEWDECL_IS_FRIEND is true if NEWDECL was declared as a friend.  */

tree
duplicate_decls (tree newdecl, tree olddecl, bool newdecl_is_friend)
{
  unsigned olddecl_uid = DECL_UID (olddecl);
  int olddecl_friend = 0, types_match = 0, hidden_friend = 0;
  int new_defines_function = 0;
  tree new_template_info;

  if (newdecl == olddecl)
    return olddecl;

  types_match = decls_match (newdecl, olddecl);

  /* If either the type of the new decl or the type of the old decl is an
     error_mark_node, then that implies that we have already issued an
     error (earlier) for some bogus type specification, and in that case,
     it is rather pointless to harass the user with yet more error message
     about the same declaration, so just pretend the types match here.  */
  if (TREE_TYPE (newdecl) == error_mark_node
      || TREE_TYPE (olddecl) == error_mark_node)
    return error_mark_node;

  if (UDLIT_OPER_P (DECL_NAME (newdecl))
      && UDLIT_OPER_P (DECL_NAME (olddecl)))
    {
      if (TREE_CODE (newdecl) == TEMPLATE_DECL
	  && TREE_CODE (olddecl) != TEMPLATE_DECL
	  && check_raw_literal_operator (olddecl))
	error ("literal operator template %q+D conflicts with"
	       " raw literal operator %qD", newdecl, olddecl);
      else if (TREE_CODE (newdecl) != TEMPLATE_DECL
	       && TREE_CODE (olddecl) == TEMPLATE_DECL
	       && check_raw_literal_operator (newdecl))
	error ("raw literal operator %q+D conflicts with"
	       " literal operator template %qD", newdecl, olddecl);
    }

  if (DECL_P (olddecl)
      && TREE_CODE (newdecl) == FUNCTION_DECL
      && TREE_CODE (olddecl) == FUNCTION_DECL
      && (DECL_UNINLINABLE (newdecl) || DECL_UNINLINABLE (olddecl)))
    {
      if (DECL_DECLARED_INLINE_P (newdecl)
	  && DECL_UNINLINABLE (newdecl)
	  && lookup_attribute ("noinline", DECL_ATTRIBUTES (newdecl)))
	/* Already warned elsewhere.  */;
      else if (DECL_DECLARED_INLINE_P (olddecl)
	       && DECL_UNINLINABLE (olddecl)
	       && lookup_attribute ("noinline", DECL_ATTRIBUTES (olddecl)))
	/* Already warned.  */;
      else if (DECL_DECLARED_INLINE_P (newdecl)
	       && DECL_UNINLINABLE (olddecl)
	       && lookup_attribute ("noinline", DECL_ATTRIBUTES (olddecl)))
	{
	  if (warning (OPT_Wattributes, "function %q+D redeclared as inline",
		       newdecl))
	    inform (DECL_SOURCE_LOCATION (olddecl),
		    "previous declaration of %qD with attribute noinline",
		    olddecl);
	}
      else if (DECL_DECLARED_INLINE_P (olddecl)
	       && DECL_UNINLINABLE (newdecl)
	       && lookup_attribute ("noinline", DECL_ATTRIBUTES (newdecl)))
	{
	  if (warning (OPT_Wattributes, "function %q+D redeclared with "
		       "attribute noinline", newdecl))
	    inform (DECL_SOURCE_LOCATION (olddecl),
		    "previous declaration of %qD was inline",
		    olddecl);
	}
    }

  /* Check for redeclaration and other discrepancies.  */
  if (TREE_CODE (olddecl) == FUNCTION_DECL
      && DECL_ARTIFICIAL (olddecl))
    {
      gcc_assert (!DECL_HIDDEN_FRIEND_P (olddecl));
      if (TREE_CODE (newdecl) != FUNCTION_DECL)
	{
	  /* Avoid warnings redeclaring built-ins which have not been
	     explicitly declared.  */
	  if (DECL_ANTICIPATED (olddecl))
	    return NULL_TREE;

	  /* If you declare a built-in or predefined function name as static,
	     the old definition is overridden, but optionally warn this was a
	     bad choice of name.  */
	  if (! TREE_PUBLIC (newdecl))
	    {
	      warning (OPT_Wshadow, 
                       DECL_BUILT_IN (olddecl)
                       ? G_("shadowing built-in function %q#D")
                       : G_("shadowing library function %q#D"), olddecl);
	      /* Discard the old built-in function.  */
	      return NULL_TREE;
	    }
	  /* If the built-in is not ansi, then programs can override
	     it even globally without an error.  */
	  else if (! DECL_BUILT_IN (olddecl))
	    warning (0, "library function %q#D redeclared as non-function %q#D",
		     olddecl, newdecl);
	  else
	    error ("declaration of %q#D conflicts with built-in "
		   "declaration %q#D", newdecl, olddecl);
	  return NULL_TREE;
	}
      else if (DECL_OMP_DECLARE_REDUCTION_P (olddecl))
	{
	  gcc_assert (DECL_OMP_DECLARE_REDUCTION_P (newdecl));
	  error_at (DECL_SOURCE_LOCATION (newdecl),
		    "redeclaration of %<pragma omp declare reduction%>");
	  inform (DECL_SOURCE_LOCATION (olddecl),
		  "previous %<pragma omp declare reduction%> declaration");
	  return error_mark_node;
	}
      else if (!types_match)
	{
	  /* Avoid warnings redeclaring built-ins which have not been
	     explicitly declared.  */
	  if (DECL_ANTICIPATED (olddecl))
	    {
	      /* Deal with fileptr_type_node.  FILE type is not known
		 at the time we create the builtins.  */
	      tree t1, t2;

	      for (t1 = TYPE_ARG_TYPES (TREE_TYPE (newdecl)),
		   t2 = TYPE_ARG_TYPES (TREE_TYPE (olddecl));
		   t1 || t2;
		   t1 = TREE_CHAIN (t1), t2 = TREE_CHAIN (t2))
		if (!t1 || !t2)
		  break;
		else if (TREE_VALUE (t2) == fileptr_type_node)
		  {
		    tree t = TREE_VALUE (t1);

		    if (TYPE_PTR_P (t)
			&& TYPE_IDENTIFIER (TREE_TYPE (t))
			   == get_identifier ("FILE")
			&& compparms (TREE_CHAIN (t1), TREE_CHAIN (t2)))
		      {
			tree oldargs = TYPE_ARG_TYPES (TREE_TYPE (olddecl));

			TYPE_ARG_TYPES (TREE_TYPE (olddecl))
			  = TYPE_ARG_TYPES (TREE_TYPE (newdecl));
			types_match = decls_match (newdecl, olddecl);
			if (types_match)
			  return duplicate_decls (newdecl, olddecl,
						  newdecl_is_friend);
			TYPE_ARG_TYPES (TREE_TYPE (olddecl)) = oldargs;
		      }
		  }
		else if (! same_type_p (TREE_VALUE (t1), TREE_VALUE (t2)))
		  break;
	    }
	  else if ((DECL_EXTERN_C_P (newdecl)
		    && DECL_EXTERN_C_P (olddecl))
		   || compparms (TYPE_ARG_TYPES (TREE_TYPE (newdecl)),
				 TYPE_ARG_TYPES (TREE_TYPE (olddecl))))
	    {
	      /* A near match; override the builtin.  */

	      if (TREE_PUBLIC (newdecl))
		warning (0, "new declaration %q#D ambiguates built-in "
			 "declaration %q#D", newdecl, olddecl);
	      else
		warning (OPT_Wshadow, 
                         DECL_BUILT_IN (olddecl)
                         ? G_("shadowing built-in function %q#D")
                         : G_("shadowing library function %q#D"), olddecl);
	    }
	  else
	    /* Discard the old built-in function.  */
	    return NULL_TREE;

	  /* Replace the old RTL to avoid problems with inlining.  */
	  COPY_DECL_RTL (newdecl, olddecl);
	}
      /* Even if the types match, prefer the new declarations type for
	 built-ins which have not been explicitly declared, for
	 exception lists, etc...  */
      else if (DECL_IS_BUILTIN (olddecl))
	{
	  tree type = TREE_TYPE (newdecl);
	  tree attribs = (*targetm.merge_type_attributes)
	    (TREE_TYPE (olddecl), type);

	  type = cp_build_type_attribute_variant (type, attribs);
	  TREE_TYPE (newdecl) = TREE_TYPE (olddecl) = type;
	}

      /* If a function is explicitly declared "throw ()", propagate that to
	 the corresponding builtin.  */
      if (DECL_BUILT_IN_CLASS (olddecl) == BUILT_IN_NORMAL
	  && DECL_ANTICIPATED (olddecl)
	  && TREE_NOTHROW (newdecl)
	  && !TREE_NOTHROW (olddecl))
	{
	  enum built_in_function fncode = DECL_FUNCTION_CODE (olddecl);
	  tree tmpdecl = builtin_decl_explicit (fncode);
	  if (tmpdecl && tmpdecl != olddecl && types_match)
	    TREE_NOTHROW (tmpdecl)  = 1;
	}

      /* Whether or not the builtin can throw exceptions has no
	 bearing on this declarator.  */
      TREE_NOTHROW (olddecl) = 0;

      if (DECL_THIS_STATIC (newdecl) && !DECL_THIS_STATIC (olddecl))
	{
	  /* If a builtin function is redeclared as `static', merge
	     the declarations, but make the original one static.  */
	  DECL_THIS_STATIC (olddecl) = 1;
	  TREE_PUBLIC (olddecl) = 0;

	  /* Make the old declaration consistent with the new one so
	     that all remnants of the builtin-ness of this function
	     will be banished.  */
	  SET_DECL_LANGUAGE (olddecl, DECL_LANGUAGE (newdecl));
	  COPY_DECL_RTL (newdecl, olddecl);
	}
    }
  else if (TREE_CODE (olddecl) != TREE_CODE (newdecl))
    {
      /* C++ Standard, 3.3, clause 4:
	 "[Note: a namespace name or a class template name must be unique
	 in its declarative region (7.3.2, clause 14). ]"  */
      if (TREE_CODE (olddecl) != NAMESPACE_DECL
	  && TREE_CODE (newdecl) != NAMESPACE_DECL
	  && (TREE_CODE (olddecl) != TEMPLATE_DECL
	      || TREE_CODE (DECL_TEMPLATE_RESULT (olddecl)) != TYPE_DECL)
	  && (TREE_CODE (newdecl) != TEMPLATE_DECL
	      || TREE_CODE (DECL_TEMPLATE_RESULT (newdecl)) != TYPE_DECL))
	{
	  if ((TREE_CODE (olddecl) == TYPE_DECL && DECL_ARTIFICIAL (olddecl)
	       && TREE_CODE (newdecl) != TYPE_DECL)
	      || (TREE_CODE (newdecl) == TYPE_DECL && DECL_ARTIFICIAL (newdecl)
		  && TREE_CODE (olddecl) != TYPE_DECL))
	    {
	      /* We do nothing special here, because C++ does such nasty
		 things with TYPE_DECLs.  Instead, just let the TYPE_DECL
		 get shadowed, and know that if we need to find a TYPE_DECL
		 for a given name, we can look in the IDENTIFIER_TYPE_VALUE
		 slot of the identifier.  */
	      return NULL_TREE;
	    }
	    
	    if ((TREE_CODE (newdecl) == FUNCTION_DECL
		 && DECL_FUNCTION_TEMPLATE_P (olddecl))
		|| (TREE_CODE (olddecl) == FUNCTION_DECL
		    && DECL_FUNCTION_TEMPLATE_P (newdecl)))
	      return NULL_TREE;
	}

      error ("%q#D redeclared as different kind of symbol", newdecl);
      if (TREE_CODE (olddecl) == TREE_LIST)
	olddecl = TREE_VALUE (olddecl);
      inform (DECL_SOURCE_LOCATION (olddecl),
	      "previous declaration %q#D", olddecl);

      return error_mark_node;
    }
  else if (!types_match)
    {
      if (CP_DECL_CONTEXT (newdecl) != CP_DECL_CONTEXT (olddecl))
	/* These are certainly not duplicate declarations; they're
	   from different scopes.  */
	return NULL_TREE;

      if (TREE_CODE (newdecl) == TEMPLATE_DECL)
	{
	  /* The name of a class template may not be declared to refer to
	     any other template, class, function, object, namespace, value,
	     or type in the same scope.  */
	  if (TREE_CODE (DECL_TEMPLATE_RESULT (olddecl)) == TYPE_DECL
	      || TREE_CODE (DECL_TEMPLATE_RESULT (newdecl)) == TYPE_DECL)
	    {
	      error ("conflicting declaration of template %q#D", newdecl);
	      inform (DECL_SOURCE_LOCATION (olddecl),
		      "previous declaration %q#D", olddecl);
	      return error_mark_node;
	    }
	  else if (TREE_CODE (DECL_TEMPLATE_RESULT (olddecl)) == FUNCTION_DECL
		   && TREE_CODE (DECL_TEMPLATE_RESULT (newdecl)) == FUNCTION_DECL
		   && compparms (TYPE_ARG_TYPES (TREE_TYPE (DECL_TEMPLATE_RESULT (olddecl))),
				 TYPE_ARG_TYPES (TREE_TYPE (DECL_TEMPLATE_RESULT (newdecl))))
		   && comp_template_parms (DECL_TEMPLATE_PARMS (newdecl),
					   DECL_TEMPLATE_PARMS (olddecl))
		   /* Template functions can be disambiguated by
		      return type.  */
		   && same_type_p (TREE_TYPE (TREE_TYPE (newdecl)),
				   TREE_TYPE (TREE_TYPE (olddecl)))
                   // Template functions can also be disambiguated by
                   // constraints.
                   && equivalently_constrained (olddecl, newdecl))
	    {
	      error ("ambiguating new declaration %q#D", newdecl);
	      inform (DECL_SOURCE_LOCATION (olddecl),
		      "old declaration %q#D", olddecl);
	    }
          else if (check_concept_refinement (olddecl, newdecl))
            {
              return error_mark_node;
            }
	  return NULL_TREE;
	}
      if (TREE_CODE (newdecl) == FUNCTION_DECL)
	{
	  if (DECL_EXTERN_C_P (newdecl) && DECL_EXTERN_C_P (olddecl))
	    {
	      error ("conflicting declaration of C function %q#D",
		     newdecl);
	      inform (DECL_SOURCE_LOCATION (olddecl),
		      "previous declaration %q#D", olddecl);
	      return NULL_TREE;
	    }
	  /* For function versions, params and types match, but they
	     are not ambiguous.  */
	  else if ((!DECL_FUNCTION_VERSIONED (newdecl)
		    && !DECL_FUNCTION_VERSIONED (olddecl))
                   // The functions have the same parameter types.
		   && compparms (TYPE_ARG_TYPES (TREE_TYPE (newdecl)),
				 TYPE_ARG_TYPES (TREE_TYPE (olddecl)))
                   // And the same constraints.
                   && equivalently_constrained (newdecl, olddecl))
	    {
	      error ("ambiguating new declaration of %q#D", newdecl);
	      inform (DECL_SOURCE_LOCATION (olddecl),
		      "old declaration %q#D", olddecl);
              return error_mark_node;
	    }
	  else
	    return NULL_TREE;
	}
      else
	{
	  error ("conflicting declaration %q#D", newdecl);
	  inform (DECL_SOURCE_LOCATION (olddecl),
		  "previous declaration as %q#D", olddecl);
	  return error_mark_node;
	}
    }
  else if (TREE_CODE (newdecl) == FUNCTION_DECL
	    && ((DECL_TEMPLATE_SPECIALIZATION (olddecl)
		 && (!DECL_TEMPLATE_INFO (newdecl)
		     || (DECL_TI_TEMPLATE (newdecl)
			 != DECL_TI_TEMPLATE (olddecl))))
		|| (DECL_TEMPLATE_SPECIALIZATION (newdecl)
		    && (!DECL_TEMPLATE_INFO (olddecl)
			|| (DECL_TI_TEMPLATE (olddecl)
			    != DECL_TI_TEMPLATE (newdecl))))))
    /* It's OK to have a template specialization and a non-template
       with the same type, or to have specializations of two
       different templates with the same type.  Note that if one is a
       specialization, and the other is an instantiation of the same
       template, that we do not exit at this point.  That situation
       can occur if we instantiate a template class, and then
       specialize one of its methods.  This situation is valid, but
       the declarations must be merged in the usual way.  */
    return NULL_TREE;
  else if (TREE_CODE (newdecl) == FUNCTION_DECL
	   && ((DECL_TEMPLATE_INSTANTIATION (olddecl)
		&& !DECL_USE_TEMPLATE (newdecl))
	       || (DECL_TEMPLATE_INSTANTIATION (newdecl)
		   && !DECL_USE_TEMPLATE (olddecl))))
    /* One of the declarations is a template instantiation, and the
       other is not a template at all.  That's OK.  */
    return NULL_TREE;
  else if (TREE_CODE (newdecl) == NAMESPACE_DECL)
    {
      /* In [namespace.alias] we have:

	   In a declarative region, a namespace-alias-definition can be
	   used to redefine a namespace-alias declared in that declarative
	   region to refer only to the namespace to which it already
	   refers.

	 Therefore, if we encounter a second alias directive for the same
	 alias, we can just ignore the second directive.  */
      if (DECL_NAMESPACE_ALIAS (newdecl)
	  && (DECL_NAMESPACE_ALIAS (newdecl)
	      == DECL_NAMESPACE_ALIAS (olddecl)))
	return olddecl;
      /* [namespace.alias]

	 A namespace-name or namespace-alias shall not be declared as
	 the name of any other entity in the same declarative region.
	 A namespace-name defined at global scope shall not be
	 declared as the name of any other entity in any global scope
	 of the program.  */
      error ("conflicting declaration of namespace %qD", newdecl);
      inform (DECL_SOURCE_LOCATION (olddecl),
	      "previous declaration of namespace %qD here", olddecl);
      return error_mark_node;
    }
  else
    {
      const char *errmsg = redeclaration_error_message (newdecl, olddecl);
      if (errmsg)
	{
	  error_at (DECL_SOURCE_LOCATION (newdecl), errmsg, newdecl);
	  if (DECL_NAME (olddecl) != NULL_TREE)
	    inform (input_location,
		    (DECL_INITIAL (olddecl) && namespace_bindings_p ())
		    ? G_("%q+#D previously defined here")
		    : G_("%q+#D previously declared here"), olddecl);
	  return error_mark_node;
	}
      else if (TREE_CODE (olddecl) == FUNCTION_DECL
	       && DECL_INITIAL (olddecl) != NULL_TREE
	       && !prototype_p (TREE_TYPE (olddecl))
	       && prototype_p (TREE_TYPE (newdecl)))
	{
	  /* Prototype decl follows defn w/o prototype.  */
	  if (warning_at (DECL_SOURCE_LOCATION (newdecl), 0,
			  "prototype specified for %q#D", newdecl))
	    inform (DECL_SOURCE_LOCATION (olddecl),
		    "previous non-prototype definition here");
	}
      else if (VAR_OR_FUNCTION_DECL_P (olddecl)
	       && DECL_LANGUAGE (newdecl) != DECL_LANGUAGE (olddecl))
	{
	  /* [dcl.link]
	     If two declarations of the same function or object
	     specify different linkage-specifications ..., the program
	     is ill-formed.... Except for functions with C++ linkage,
	     a function declaration without a linkage specification
	     shall not precede the first linkage specification for
	     that function.  A function can be declared without a
	     linkage specification after an explicit linkage
	     specification has been seen; the linkage explicitly
	     specified in the earlier declaration is not affected by
	     such a function declaration.

	     DR 563 raises the question why the restrictions on
	     functions should not also apply to objects.  Older
	     versions of G++ silently ignore the linkage-specification
	     for this example:

	       namespace N { 
                 extern int i;
   	         extern "C" int i;
               }

             which is clearly wrong.  Therefore, we now treat objects
	     like functions.  */
	  if (current_lang_depth () == 0)
	    {
	      /* There is no explicit linkage-specification, so we use
		 the linkage from the previous declaration.  */
	      if (!DECL_LANG_SPECIFIC (newdecl))
		retrofit_lang_decl (newdecl);
	      SET_DECL_LANGUAGE (newdecl, DECL_LANGUAGE (olddecl));
	    }
	  else
	    {
	      error ("conflicting declaration of %q#D with %qL linkage",
		     newdecl, DECL_LANGUAGE (newdecl));
	      inform (DECL_SOURCE_LOCATION (olddecl),
		      "previous declaration with %qL linkage",
		      DECL_LANGUAGE (olddecl));
	    }
	}

      if (DECL_LANG_SPECIFIC (olddecl) && DECL_USE_TEMPLATE (olddecl))
	;
      else if (TREE_CODE (olddecl) == FUNCTION_DECL)
	{
	  /* Note: free functions, as TEMPLATE_DECLs, are handled below.  */
	  if (DECL_FUNCTION_MEMBER_P (olddecl)
	      && (/* grokfndecl passes member function templates too
		     as FUNCTION_DECLs.  */
		  DECL_TEMPLATE_INFO (olddecl)
		  /* C++11 8.3.6/6.
		     Default arguments for a member function of a class
		     template shall be specified on the initial declaration
		     of the member function within the class template.  */
		  || CLASSTYPE_TEMPLATE_INFO (CP_DECL_CONTEXT (olddecl))))
	    check_redeclaration_no_default_args (newdecl);
	  else
	    {
	      tree t1 = FUNCTION_FIRST_USER_PARMTYPE (olddecl);
	      tree t2 = FUNCTION_FIRST_USER_PARMTYPE (newdecl);
	      int i = 1;

	      for (; t1 && t1 != void_list_node;
		   t1 = TREE_CHAIN (t1), t2 = TREE_CHAIN (t2), i++)
		if (TREE_PURPOSE (t1) && TREE_PURPOSE (t2))
		  {
		    if (1 == simple_cst_equal (TREE_PURPOSE (t1),
					       TREE_PURPOSE (t2)))
		      {
			if (permerror (input_location,
				       "default argument given for parameter "
				       "%d of %q#D", i, newdecl))
			  inform (DECL_SOURCE_LOCATION (olddecl),
				  "previous specification in %q#D here",
				  olddecl);
		      }
		    else
		      {
			error ("default argument given for parameter %d "
			       "of %q#D", i, newdecl);
			inform (DECL_SOURCE_LOCATION (olddecl),
				"previous specification in %q#D here",
				olddecl);
		      }
		  }
	    }
	}
    }

  /* Do not merge an implicit typedef with an explicit one.  In:

       class A;
       ...
       typedef class A A __attribute__ ((foo));

     the attribute should apply only to the typedef.  */
  if (TREE_CODE (olddecl) == TYPE_DECL
      && (DECL_IMPLICIT_TYPEDEF_P (olddecl)
	  || DECL_IMPLICIT_TYPEDEF_P (newdecl)))
    return NULL_TREE;

  /* If new decl is `static' and an `extern' was seen previously,
     warn about it.  */
  warn_extern_redeclared_static (newdecl, olddecl);

  if (!validate_constexpr_redeclaration (olddecl, newdecl))
    return error_mark_node;

  /* We have committed to returning 1 at this point.  */
  if (TREE_CODE (newdecl) == FUNCTION_DECL)
    {
      /* Now that functions must hold information normally held
	 by field decls, there is extra work to do so that
	 declaration information does not get destroyed during
	 definition.  */
      if (DECL_VINDEX (olddecl))
	DECL_VINDEX (newdecl) = DECL_VINDEX (olddecl);
      if (DECL_CONTEXT (olddecl))
	DECL_CONTEXT (newdecl) = DECL_CONTEXT (olddecl);
      DECL_STATIC_CONSTRUCTOR (newdecl) |= DECL_STATIC_CONSTRUCTOR (olddecl);
      DECL_STATIC_DESTRUCTOR (newdecl) |= DECL_STATIC_DESTRUCTOR (olddecl);
      DECL_PURE_VIRTUAL_P (newdecl) |= DECL_PURE_VIRTUAL_P (olddecl);
      DECL_VIRTUAL_P (newdecl) |= DECL_VIRTUAL_P (olddecl);
      DECL_INVALID_OVERRIDER_P (newdecl) |= DECL_INVALID_OVERRIDER_P (olddecl);
      DECL_FINAL_P (newdecl) |= DECL_FINAL_P (olddecl);
      DECL_OVERRIDE_P (newdecl) |= DECL_OVERRIDE_P (olddecl);
      DECL_THIS_STATIC (newdecl) |= DECL_THIS_STATIC (olddecl);
      if (DECL_OVERLOADED_OPERATOR_P (olddecl) != ERROR_MARK)
	SET_OVERLOADED_OPERATOR_CODE
	  (newdecl, DECL_OVERLOADED_OPERATOR_P (olddecl));
      new_defines_function = DECL_INITIAL (newdecl) != NULL_TREE;

      /* Optionally warn about more than one declaration for the same
	 name, but don't warn about a function declaration followed by a
	 definition.  */
      if (warn_redundant_decls && ! DECL_ARTIFICIAL (olddecl)
	  && !(new_defines_function && DECL_INITIAL (olddecl) == NULL_TREE)
	  /* Don't warn about extern decl followed by definition.  */
	  && !(DECL_EXTERNAL (olddecl) && ! DECL_EXTERNAL (newdecl))
	  /* Don't warn about friends, let add_friend take care of it.  */
	  && ! (newdecl_is_friend || DECL_FRIEND_P (olddecl))
	  /* Don't warn about declaration followed by specialization.  */
	  && (! DECL_TEMPLATE_SPECIALIZATION (newdecl)
	      || DECL_TEMPLATE_SPECIALIZATION (olddecl)))
	{
	  if (warning (OPT_Wredundant_decls,
		       "redundant redeclaration of %qD in same scope",
		       newdecl))
	    inform (DECL_SOURCE_LOCATION (olddecl),
		    "previous declaration of %qD", olddecl);
	}

      if (!(DECL_TEMPLATE_INSTANTIATION (olddecl)
	    && DECL_TEMPLATE_SPECIALIZATION (newdecl)))
	{
	  if (DECL_DELETED_FN (newdecl))
	    {
	      error ("deleted definition of %qD", newdecl);
	      inform (DECL_SOURCE_LOCATION (olddecl),
		      "previous declaration of %qD", olddecl);
	    }
	  DECL_DELETED_FN (newdecl) |= DECL_DELETED_FN (olddecl);
	}
    }

  /* Deal with C++: must preserve virtual function table size.  */
  if (TREE_CODE (olddecl) == TYPE_DECL)
    {
      tree newtype = TREE_TYPE (newdecl);
      tree oldtype = TREE_TYPE (olddecl);

      if (newtype != error_mark_node && oldtype != error_mark_node
	  && TYPE_LANG_SPECIFIC (newtype) && TYPE_LANG_SPECIFIC (oldtype))
	CLASSTYPE_FRIEND_CLASSES (newtype)
	  = CLASSTYPE_FRIEND_CLASSES (oldtype);

      DECL_ORIGINAL_TYPE (newdecl) = DECL_ORIGINAL_TYPE (olddecl);
    }

  /* Copy all the DECL_... slots specified in the new decl
     except for any that we copy here from the old type.  */
  DECL_ATTRIBUTES (newdecl)
    = (*targetm.merge_decl_attributes) (olddecl, newdecl);

  if (DECL_DECLARES_FUNCTION_P (olddecl) && DECL_DECLARES_FUNCTION_P (newdecl))
    {
      olddecl_friend = DECL_FRIEND_P (olddecl);
      hidden_friend = (DECL_ANTICIPATED (olddecl)
		       && DECL_HIDDEN_FRIEND_P (olddecl)
		       && newdecl_is_friend);
      if (!hidden_friend)
	{
	  DECL_ANTICIPATED (olddecl) = 0;
	  DECL_HIDDEN_FRIEND_P (olddecl) = 0;
	}
    }

  if (TREE_CODE (newdecl) == TEMPLATE_DECL)
    {
      tree old_result;
      tree new_result;
      old_result = DECL_TEMPLATE_RESULT (olddecl);
      new_result = DECL_TEMPLATE_RESULT (newdecl);
      TREE_TYPE (olddecl) = TREE_TYPE (old_result);
      DECL_TEMPLATE_SPECIALIZATIONS (olddecl)
	= chainon (DECL_TEMPLATE_SPECIALIZATIONS (olddecl),
		   DECL_TEMPLATE_SPECIALIZATIONS (newdecl));

      DECL_ATTRIBUTES (old_result)
	= (*targetm.merge_decl_attributes) (old_result, new_result);

      if (DECL_FUNCTION_TEMPLATE_P (newdecl))
	{
	  /* Per C++11 8.3.6/4, default arguments cannot be added in later
	     declarations of a function template.  */
	  if (DECL_SOURCE_LOCATION (newdecl)
	      != DECL_SOURCE_LOCATION (olddecl))
	    check_redeclaration_no_default_args (newdecl);

	  check_default_args (newdecl);

	  if (GNU_INLINE_P (old_result) != GNU_INLINE_P (new_result)
	      && DECL_INITIAL (new_result))
	    {
	      if (DECL_INITIAL (old_result))
		DECL_UNINLINABLE (old_result) = 1;
	      else
		DECL_UNINLINABLE (old_result) = DECL_UNINLINABLE (new_result);
	      DECL_EXTERNAL (old_result) = DECL_EXTERNAL (new_result);
	      DECL_NOT_REALLY_EXTERN (old_result)
		= DECL_NOT_REALLY_EXTERN (new_result);
	      DECL_INTERFACE_KNOWN (old_result)
		= DECL_INTERFACE_KNOWN (new_result);
	      DECL_DECLARED_INLINE_P (old_result)
		= DECL_DECLARED_INLINE_P (new_result);
	      DECL_DISREGARD_INLINE_LIMITS (old_result)
	        |= DECL_DISREGARD_INLINE_LIMITS (new_result);

	    }
	  else
	    {
	      DECL_DECLARED_INLINE_P (old_result)
		|= DECL_DECLARED_INLINE_P (new_result);
	      DECL_DISREGARD_INLINE_LIMITS (old_result)
	        |= DECL_DISREGARD_INLINE_LIMITS (new_result);
	      check_redeclaration_exception_specification (newdecl, olddecl);
	    }
	}

      /* If the new declaration is a definition, update the file and
	 line information on the declaration, and also make
	 the old declaration the same definition.  */
      if (DECL_INITIAL (new_result) != NULL_TREE)
	{
	  DECL_SOURCE_LOCATION (olddecl)
	    = DECL_SOURCE_LOCATION (old_result)
	    = DECL_SOURCE_LOCATION (newdecl);
	  DECL_INITIAL (old_result) = DECL_INITIAL (new_result);
	  if (DECL_FUNCTION_TEMPLATE_P (newdecl))
	    {
	      tree parm;
	      DECL_ARGUMENTS (old_result)
		= DECL_ARGUMENTS (new_result);
	      for (parm = DECL_ARGUMENTS (old_result); parm;
		   parm = DECL_CHAIN (parm))
		DECL_CONTEXT (parm) = old_result;
	    }
	}

      return olddecl;
    }

  if (types_match)
    {
      if (TREE_CODE (newdecl) == FUNCTION_DECL)
	check_redeclaration_exception_specification (newdecl, olddecl);

      /* Automatically handles default parameters.  */
      tree oldtype = TREE_TYPE (olddecl);
      tree newtype;

      /* For typedefs use the old type, as the new type's DECL_NAME points
	 at newdecl, which will be ggc_freed.  */
      if (TREE_CODE (newdecl) == TYPE_DECL)
	newtype = oldtype;
      else
	/* Merge the data types specified in the two decls.  */
	newtype = merge_types (TREE_TYPE (newdecl), TREE_TYPE (olddecl));

      if (VAR_P (newdecl))
	{
	  DECL_THIS_EXTERN (newdecl) |= DECL_THIS_EXTERN (olddecl);
	  DECL_INITIALIZED_P (newdecl) |= DECL_INITIALIZED_P (olddecl);
	  DECL_NONTRIVIALLY_INITIALIZED_P (newdecl)
	    |= DECL_NONTRIVIALLY_INITIALIZED_P (olddecl);
	  DECL_INITIALIZED_BY_CONSTANT_EXPRESSION_P (newdecl)
	    |= DECL_INITIALIZED_BY_CONSTANT_EXPRESSION_P (olddecl);

	  /* Merge the threadprivate attribute from OLDDECL into NEWDECL.  */
	  if (DECL_LANG_SPECIFIC (olddecl)
	      && CP_DECL_THREADPRIVATE_P (olddecl))
	    {
	      /* Allocate a LANG_SPECIFIC structure for NEWDECL, if needed.  */
	      if (!DECL_LANG_SPECIFIC (newdecl))
		retrofit_lang_decl (newdecl);

	      CP_DECL_THREADPRIVATE_P (newdecl) = 1;
	    }
	}

      TREE_TYPE (newdecl) = TREE_TYPE (olddecl) = newtype;

      if (TREE_CODE (newdecl) == FUNCTION_DECL)
	check_default_args (newdecl);

      /* Lay the type out, unless already done.  */
      if (! same_type_p (newtype, oldtype)
	  && TREE_TYPE (newdecl) != error_mark_node
	  && !(processing_template_decl && uses_template_parms (newdecl)))
	layout_type (TREE_TYPE (newdecl));

      if ((VAR_P (newdecl)
	   || TREE_CODE (newdecl) == PARM_DECL
	   || TREE_CODE (newdecl) == RESULT_DECL
	   || TREE_CODE (newdecl) == FIELD_DECL
	   || TREE_CODE (newdecl) == TYPE_DECL)
	  && !(processing_template_decl && uses_template_parms (newdecl)))
	layout_decl (newdecl, 0);

      /* Merge the type qualifiers.  */
      if (TREE_READONLY (newdecl))
	TREE_READONLY (olddecl) = 1;
      if (TREE_THIS_VOLATILE (newdecl))
	TREE_THIS_VOLATILE (olddecl) = 1;
      if (TREE_NOTHROW (newdecl))
	TREE_NOTHROW (olddecl) = 1;

      /* Merge deprecatedness.  */
      if (TREE_DEPRECATED (newdecl))
	TREE_DEPRECATED (olddecl) = 1;

      /* Preserve function specific target and optimization options */
      if (TREE_CODE (newdecl) == FUNCTION_DECL)
	{
	  if (DECL_FUNCTION_SPECIFIC_TARGET (olddecl)
	      && !DECL_FUNCTION_SPECIFIC_TARGET (newdecl))
	    DECL_FUNCTION_SPECIFIC_TARGET (newdecl)
	      = DECL_FUNCTION_SPECIFIC_TARGET (olddecl);

	  if (DECL_FUNCTION_SPECIFIC_OPTIMIZATION (olddecl)
	      && !DECL_FUNCTION_SPECIFIC_OPTIMIZATION (newdecl))
	    DECL_FUNCTION_SPECIFIC_OPTIMIZATION (newdecl)
	      = DECL_FUNCTION_SPECIFIC_OPTIMIZATION (olddecl);
	}

      /* Merge the initialization information.  */
      if (DECL_INITIAL (newdecl) == NULL_TREE
	  && DECL_INITIAL (olddecl) != NULL_TREE)
	{
	  DECL_INITIAL (newdecl) = DECL_INITIAL (olddecl);
	  DECL_SOURCE_LOCATION (newdecl) = DECL_SOURCE_LOCATION (olddecl);
	  if (TREE_CODE (newdecl) == FUNCTION_DECL)
	    {
	      DECL_SAVED_TREE (newdecl) = DECL_SAVED_TREE (olddecl);
	      DECL_STRUCT_FUNCTION (newdecl) = DECL_STRUCT_FUNCTION (olddecl);
	    }
	}

      if (TREE_CODE (newdecl) == FUNCTION_DECL)
	{
	  DECL_NO_INSTRUMENT_FUNCTION_ENTRY_EXIT (newdecl)
	    |= DECL_NO_INSTRUMENT_FUNCTION_ENTRY_EXIT (olddecl);
	  DECL_NO_LIMIT_STACK (newdecl) |= DECL_NO_LIMIT_STACK (olddecl);
	  TREE_THIS_VOLATILE (newdecl) |= TREE_THIS_VOLATILE (olddecl);
	  TREE_NOTHROW (newdecl) |= TREE_NOTHROW (olddecl);
	  DECL_IS_MALLOC (newdecl) |= DECL_IS_MALLOC (olddecl);
	  DECL_IS_OPERATOR_NEW (newdecl) |= DECL_IS_OPERATOR_NEW (olddecl);
	  DECL_PURE_P (newdecl) |= DECL_PURE_P (olddecl);
	  TREE_READONLY (newdecl) |= TREE_READONLY (olddecl);
	  DECL_LOOPING_CONST_OR_PURE_P (newdecl) 
	    |= DECL_LOOPING_CONST_OR_PURE_P (olddecl);
	  /* Keep the old RTL.  */
	  COPY_DECL_RTL (olddecl, newdecl);
	}
      else if (VAR_P (newdecl)
	       && (DECL_SIZE (olddecl) || !DECL_SIZE (newdecl)))
	{
	  /* Keep the old RTL.  We cannot keep the old RTL if the old
	     declaration was for an incomplete object and the new
	     declaration is not since many attributes of the RTL will
	     change.  */
	  COPY_DECL_RTL (olddecl, newdecl);
	}
    }
  /* If cannot merge, then use the new type and qualifiers,
     and don't preserve the old rtl.  */
  else
    {
      /* Clean out any memory we had of the old declaration.  */
      tree oldstatic = value_member (olddecl, static_aggregates);
      if (oldstatic)
	TREE_VALUE (oldstatic) = error_mark_node;

      TREE_TYPE (olddecl) = TREE_TYPE (newdecl);
      TREE_READONLY (olddecl) = TREE_READONLY (newdecl);
      TREE_THIS_VOLATILE (olddecl) = TREE_THIS_VOLATILE (newdecl);
      TREE_SIDE_EFFECTS (olddecl) = TREE_SIDE_EFFECTS (newdecl);
    }

  /* Merge the storage class information.  */
  merge_weak (newdecl, olddecl);

  DECL_DEFER_OUTPUT (newdecl) |= DECL_DEFER_OUTPUT (olddecl);
  TREE_PUBLIC (newdecl) = TREE_PUBLIC (olddecl);
  TREE_STATIC (olddecl) = TREE_STATIC (newdecl) |= TREE_STATIC (olddecl);
  if (! DECL_EXTERNAL (olddecl))
    DECL_EXTERNAL (newdecl) = 0;

  new_template_info = NULL_TREE;
  if (DECL_LANG_SPECIFIC (newdecl) && DECL_LANG_SPECIFIC (olddecl))
    {
      bool new_redefines_gnu_inline = false;

      if (new_defines_function
	  && ((DECL_INTERFACE_KNOWN (olddecl)
	       && TREE_CODE (olddecl) == FUNCTION_DECL)
	      || (TREE_CODE (olddecl) == TEMPLATE_DECL
		  && (TREE_CODE (DECL_TEMPLATE_RESULT (olddecl))
		      == FUNCTION_DECL))))
	{
	  tree fn = olddecl;

	  if (TREE_CODE (fn) == TEMPLATE_DECL)
	    fn = DECL_TEMPLATE_RESULT (olddecl);

	  new_redefines_gnu_inline = GNU_INLINE_P (fn) && DECL_INITIAL (fn);
	}

      if (!new_redefines_gnu_inline)
	{
	  DECL_INTERFACE_KNOWN (newdecl) |= DECL_INTERFACE_KNOWN (olddecl);
	  DECL_NOT_REALLY_EXTERN (newdecl) |= DECL_NOT_REALLY_EXTERN (olddecl);
	  DECL_COMDAT (newdecl) |= DECL_COMDAT (olddecl);
	}
      DECL_TEMPLATE_INSTANTIATED (newdecl)
	|= DECL_TEMPLATE_INSTANTIATED (olddecl);
      DECL_ODR_USED (newdecl) |= DECL_ODR_USED (olddecl);

      /* If the OLDDECL is an instantiation and/or specialization,
	 then the NEWDECL must be too.  But, it may not yet be marked
	 as such if the caller has created NEWDECL, but has not yet
	 figured out that it is a redeclaration.  */
      if (!DECL_USE_TEMPLATE (newdecl))
	DECL_USE_TEMPLATE (newdecl) = DECL_USE_TEMPLATE (olddecl);

      /* Don't really know how much of the language-specific
	 values we should copy from old to new.  */
      DECL_IN_AGGR_P (newdecl) = DECL_IN_AGGR_P (olddecl);
      DECL_REPO_AVAILABLE_P (newdecl) = DECL_REPO_AVAILABLE_P (olddecl);
      DECL_INITIALIZED_IN_CLASS_P (newdecl)
	|= DECL_INITIALIZED_IN_CLASS_P (olddecl);

      if (LANG_DECL_HAS_MIN (newdecl))
	{
	  DECL_LANG_SPECIFIC (newdecl)->u.min.u2 =
	    DECL_LANG_SPECIFIC (olddecl)->u.min.u2;
	  if (DECL_TEMPLATE_INFO (newdecl))
	    {
	      new_template_info = DECL_TEMPLATE_INFO (newdecl);
	      if (DECL_TEMPLATE_INSTANTIATION (olddecl)
		  && DECL_TEMPLATE_SPECIALIZATION (newdecl))
		/* Remember the presence of explicit specialization args.  */
		TINFO_USED_TEMPLATE_ID (DECL_TEMPLATE_INFO (olddecl))
		  = TINFO_USED_TEMPLATE_ID (new_template_info);
	    }
	  DECL_TEMPLATE_INFO (newdecl) = DECL_TEMPLATE_INFO (olddecl);
	}
      /* Only functions have these fields.  */
      if (DECL_DECLARES_FUNCTION_P (newdecl))
	{
	  DECL_NONCONVERTING_P (newdecl) = DECL_NONCONVERTING_P (olddecl);
	  DECL_BEFRIENDING_CLASSES (newdecl)
	    = chainon (DECL_BEFRIENDING_CLASSES (newdecl),
		       DECL_BEFRIENDING_CLASSES (olddecl));
	  /* DECL_THUNKS is only valid for virtual functions,
	     otherwise it is a DECL_FRIEND_CONTEXT.  */
	  if (DECL_VIRTUAL_P (newdecl))
	    SET_DECL_THUNKS (newdecl, DECL_THUNKS (olddecl));
	}
      /* Only variables have this field.  */
      else if (VAR_P (newdecl)
	       && VAR_HAD_UNKNOWN_BOUND (olddecl))
	SET_VAR_HAD_UNKNOWN_BOUND (newdecl);
    }

  if (TREE_CODE (newdecl) == FUNCTION_DECL)
    {
      tree parm;

      /* Merge parameter attributes. */
      tree oldarg, newarg;
      for (oldarg = DECL_ARGUMENTS(olddecl), 
               newarg = DECL_ARGUMENTS(newdecl);
           oldarg && newarg;
           oldarg = DECL_CHAIN(oldarg), newarg = DECL_CHAIN(newarg)) {
          DECL_ATTRIBUTES (newarg)
              = (*targetm.merge_decl_attributes) (oldarg, newarg);
          DECL_ATTRIBUTES (oldarg) = DECL_ATTRIBUTES (newarg);
      }
      
      if (DECL_TEMPLATE_INSTANTIATION (olddecl)
	  && !DECL_TEMPLATE_INSTANTIATION (newdecl))
	{
	  /* If newdecl is not a specialization, then it is not a
	     template-related function at all.  And that means that we
	     should have exited above, returning 0.  */
	  gcc_assert (DECL_TEMPLATE_SPECIALIZATION (newdecl));

	  if (DECL_ODR_USED (olddecl))
	    /* From [temp.expl.spec]:

	       If a template, a member template or the member of a class
	       template is explicitly specialized then that
	       specialization shall be declared before the first use of
	       that specialization that would cause an implicit
	       instantiation to take place, in every translation unit in
	       which such a use occurs.  */
	    error ("explicit specialization of %qD after first use",
		      olddecl);

	  SET_DECL_TEMPLATE_SPECIALIZATION (olddecl);
	  DECL_COMDAT (newdecl) = (TREE_PUBLIC (newdecl)
				   && DECL_DECLARED_INLINE_P (newdecl));

	  /* Don't propagate visibility from the template to the
	     specialization here.  We'll do that in determine_visibility if
	     appropriate.  */
	  DECL_VISIBILITY_SPECIFIED (olddecl) = 0;

	  /* [temp.expl.spec/14] We don't inline explicit specialization
	     just because the primary template says so.  */

	  /* But still keep DECL_DISREGARD_INLINE_LIMITS in sync with
	     the always_inline attribute.  */
	  if (DECL_DISREGARD_INLINE_LIMITS (olddecl)
	      && !DECL_DISREGARD_INLINE_LIMITS (newdecl))
	    {
	      if (DECL_DECLARED_INLINE_P (newdecl))
		DECL_DISREGARD_INLINE_LIMITS (newdecl) = true;
	      else
		DECL_ATTRIBUTES (newdecl)
		  = remove_attribute ("always_inline",
				      DECL_ATTRIBUTES (newdecl));
	    }
	}
      else if (new_defines_function && DECL_INITIAL (olddecl))
	{
	  /* Never inline re-defined extern inline functions.
	     FIXME: this could be better handled by keeping both
	     function as separate declarations.  */
	  DECL_UNINLINABLE (newdecl) = 1;
	}
      else
	{
	  if (DECL_PENDING_INLINE_INFO (newdecl) == 0)
	    DECL_PENDING_INLINE_INFO (newdecl) = DECL_PENDING_INLINE_INFO (olddecl);

	  DECL_DECLARED_INLINE_P (newdecl) |= DECL_DECLARED_INLINE_P (olddecl);

	  DECL_UNINLINABLE (newdecl) = DECL_UNINLINABLE (olddecl)
	    = (DECL_UNINLINABLE (newdecl) || DECL_UNINLINABLE (olddecl));

	  DECL_DISREGARD_INLINE_LIMITS (newdecl)
	    = DECL_DISREGARD_INLINE_LIMITS (olddecl)
	    = (DECL_DISREGARD_INLINE_LIMITS (newdecl)
	       || DECL_DISREGARD_INLINE_LIMITS (olddecl));
	}

      /* Preserve abstractness on cloned [cd]tors.  */
      DECL_ABSTRACT_P (newdecl) = DECL_ABSTRACT_P (olddecl);

      /* Update newdecl's parms to point at olddecl.  */
      for (parm = DECL_ARGUMENTS (newdecl); parm;
	   parm = DECL_CHAIN (parm))
	DECL_CONTEXT (parm) = olddecl;

      if (! types_match)
	{
	  SET_DECL_LANGUAGE (olddecl, DECL_LANGUAGE (newdecl));
	  COPY_DECL_ASSEMBLER_NAME (newdecl, olddecl);
	  COPY_DECL_RTL (newdecl, olddecl);
	}
      if (! types_match || new_defines_function)
	{
	  /* These need to be copied so that the names are available.
	     Note that if the types do match, we'll preserve inline
	     info and other bits, but if not, we won't.  */
	  DECL_ARGUMENTS (olddecl) = DECL_ARGUMENTS (newdecl);
	  DECL_RESULT (olddecl) = DECL_RESULT (newdecl);
	}
      /* If redeclaring a builtin function, it stays built in
	 if newdecl is a gnu_inline definition, or if newdecl is just
	 a declaration.  */
      if (DECL_BUILT_IN (olddecl)
	  && (new_defines_function ? GNU_INLINE_P (newdecl) : types_match))
	{
	  DECL_BUILT_IN_CLASS (newdecl) = DECL_BUILT_IN_CLASS (olddecl);
	  DECL_FUNCTION_CODE (newdecl) = DECL_FUNCTION_CODE (olddecl);
	  /* If we're keeping the built-in definition, keep the rtl,
	     regardless of declaration matches.  */
	  COPY_DECL_RTL (olddecl, newdecl);
	  if (DECL_BUILT_IN_CLASS (newdecl) == BUILT_IN_NORMAL)
	    {
	      enum built_in_function fncode = DECL_FUNCTION_CODE (newdecl);
	      switch (fncode)
		{
		  /* If a compatible prototype of these builtin functions
		     is seen, assume the runtime implements it with the
		     expected semantics.  */
		case BUILT_IN_STPCPY:
		  if (builtin_decl_explicit_p (fncode))
		    set_builtin_decl_implicit_p (fncode, true);
		  break;
		default:
		  if (builtin_decl_explicit_p (fncode))
		    set_builtin_decl_declared_p (fncode, true);
		  break;
		}
	    }
	}
      if (new_defines_function)
	/* If defining a function declared with other language
	   linkage, use the previously declared language linkage.  */
	SET_DECL_LANGUAGE (newdecl, DECL_LANGUAGE (olddecl));
      else if (types_match)
	{
	  DECL_RESULT (newdecl) = DECL_RESULT (olddecl);
	  /* Don't clear out the arguments if we're just redeclaring a
	     function.  */
	  if (DECL_ARGUMENTS (olddecl))
	    DECL_ARGUMENTS (newdecl) = DECL_ARGUMENTS (olddecl);
	}
    }
  else if (TREE_CODE (newdecl) == NAMESPACE_DECL)
    NAMESPACE_LEVEL (newdecl) = NAMESPACE_LEVEL (olddecl);

  /* Now preserve various other info from the definition.  */
  TREE_ADDRESSABLE (newdecl) = TREE_ADDRESSABLE (olddecl);
  TREE_ASM_WRITTEN (newdecl) = TREE_ASM_WRITTEN (olddecl);
  DECL_COMMON (newdecl) = DECL_COMMON (olddecl);
  COPY_DECL_ASSEMBLER_NAME (olddecl, newdecl);

  /* Warn about conflicting visibility specifications.  */
  if (DECL_VISIBILITY_SPECIFIED (olddecl)
      && DECL_VISIBILITY_SPECIFIED (newdecl)
      && DECL_VISIBILITY (newdecl) != DECL_VISIBILITY (olddecl))
    {
      if (warning_at (DECL_SOURCE_LOCATION (newdecl), OPT_Wattributes,
		      "%qD: visibility attribute ignored because it "
		      "conflicts with previous declaration", newdecl))
	inform (DECL_SOURCE_LOCATION (olddecl),
		"previous declaration of %qD", olddecl);
    }
  /* Choose the declaration which specified visibility.  */
  if (DECL_VISIBILITY_SPECIFIED (olddecl))
    {
      DECL_VISIBILITY (newdecl) = DECL_VISIBILITY (olddecl);
      DECL_VISIBILITY_SPECIFIED (newdecl) = 1;
    }
  /* Init priority used to be merged from newdecl to olddecl by the memcpy,
     so keep this behavior.  */
  if (VAR_P (newdecl) && DECL_HAS_INIT_PRIORITY_P (newdecl))
    {
      SET_DECL_INIT_PRIORITY (olddecl, DECL_INIT_PRIORITY (newdecl));
      DECL_HAS_INIT_PRIORITY_P (olddecl) = 1;
    }
  /* Likewise for DECL_ALIGN, DECL_USER_ALIGN and DECL_PACKED.  */
  if (DECL_ALIGN (olddecl) > DECL_ALIGN (newdecl))
    {
      DECL_ALIGN (newdecl) = DECL_ALIGN (olddecl);
      DECL_USER_ALIGN (newdecl) |= DECL_USER_ALIGN (olddecl);
    }
  DECL_USER_ALIGN (olddecl) = DECL_USER_ALIGN (newdecl);
  if (TREE_CODE (newdecl) == FIELD_DECL)
    DECL_PACKED (olddecl) = DECL_PACKED (newdecl);

  /* The DECL_LANG_SPECIFIC information in OLDDECL will be replaced
     with that from NEWDECL below.  */
  if (DECL_LANG_SPECIFIC (olddecl))
    {
      gcc_assert (DECL_LANG_SPECIFIC (olddecl)
		  != DECL_LANG_SPECIFIC (newdecl));
      ggc_free (DECL_LANG_SPECIFIC (olddecl));
    }

  /* Merge the USED information.  */
  if (TREE_USED (olddecl))
    TREE_USED (newdecl) = 1;
  else if (TREE_USED (newdecl))
    TREE_USED (olddecl) = 1;
  if (VAR_P (newdecl))
    {
      if (DECL_READ_P (olddecl))
	DECL_READ_P (newdecl) = 1;
      else if (DECL_READ_P (newdecl))
	DECL_READ_P (olddecl) = 1;
    }
  if (DECL_PRESERVE_P (olddecl))
    DECL_PRESERVE_P (newdecl) = 1;
  else if (DECL_PRESERVE_P (newdecl))
    DECL_PRESERVE_P (olddecl) = 1;

  /* Merge the DECL_FUNCTION_VERSIONED information.  newdecl will be copied
     to olddecl and deleted.  */
  if (TREE_CODE (newdecl) == FUNCTION_DECL
      && DECL_FUNCTION_VERSIONED (olddecl))
    {
      /* Set the flag for newdecl so that it gets copied to olddecl.  */
      DECL_FUNCTION_VERSIONED (newdecl) = 1;
      /* newdecl will be purged after copying to olddecl and is no longer
         a version.  */
      cgraph_node::delete_function_version (newdecl);
    }

  if (TREE_CODE (newdecl) == FUNCTION_DECL)
    {
      int function_size;
      struct symtab_node *snode = symtab_node::get (olddecl);

      function_size = sizeof (struct tree_decl_common);

      memcpy ((char *) olddecl + sizeof (struct tree_common),
	      (char *) newdecl + sizeof (struct tree_common),
	      function_size - sizeof (struct tree_common));

      memcpy ((char *) olddecl + sizeof (struct tree_decl_common),
	      (char *) newdecl + sizeof (struct tree_decl_common),
	      sizeof (struct tree_function_decl) - sizeof (struct tree_decl_common));

      /* Preserve symtab node mapping.  */
      olddecl->decl_with_vis.symtab_node = snode;

      if (new_template_info)
	/* If newdecl is a template instantiation, it is possible that
	   the following sequence of events has occurred:

	   o A friend function was declared in a class template.  The
	   class template was instantiated.

	   o The instantiation of the friend declaration was
	   recorded on the instantiation list, and is newdecl.

	   o Later, however, instantiate_class_template called pushdecl
	   on the newdecl to perform name injection.  But, pushdecl in
	   turn called duplicate_decls when it discovered that another
	   declaration of a global function with the same name already
	   existed.

	   o Here, in duplicate_decls, we decided to clobber newdecl.

	   If we're going to do that, we'd better make sure that
	   olddecl, and not newdecl, is on the list of
	   instantiations so that if we try to do the instantiation
	   again we won't get the clobbered declaration.  */
	reregister_specialization (newdecl,
				   new_template_info,
				   olddecl);
    }
  else
    {
      size_t size = tree_code_size (TREE_CODE (newdecl));

      memcpy ((char *) olddecl + sizeof (struct tree_common),
	      (char *) newdecl + sizeof (struct tree_common),
	      sizeof (struct tree_decl_common) - sizeof (struct tree_common));
      switch (TREE_CODE (newdecl))
	{
	case LABEL_DECL:
	case VAR_DECL:
	case RESULT_DECL:
	case PARM_DECL:
	case FIELD_DECL:
	case TYPE_DECL:
	case CONST_DECL:
	  {
            struct symtab_node *snode = NULL;

            if (TREE_CODE (newdecl) == VAR_DECL
		&& (TREE_STATIC (olddecl) || TREE_PUBLIC (olddecl) || DECL_EXTERNAL (olddecl)))
	      snode = symtab_node::get (olddecl);
	    memcpy ((char *) olddecl + sizeof (struct tree_decl_common),
		    (char *) newdecl + sizeof (struct tree_decl_common),
		    size - sizeof (struct tree_decl_common)
		    + TREE_CODE_LENGTH (TREE_CODE (newdecl)) * sizeof (char *));
            if (TREE_CODE (newdecl) == VAR_DECL)
	      olddecl->decl_with_vis.symtab_node = snode;
	  }
	  break;
	default:
	  memcpy ((char *) olddecl + sizeof (struct tree_decl_common),
		  (char *) newdecl + sizeof (struct tree_decl_common),
		  sizeof (struct tree_decl_non_common) - sizeof (struct tree_decl_common)
		  + TREE_CODE_LENGTH (TREE_CODE (newdecl)) * sizeof (char *));
	  break;
	}
    }

  if (TREE_CODE (newdecl) == FUNCTION_DECL
      || TREE_CODE (newdecl) == VAR_DECL)
    {
      if (DECL_EXTERNAL (olddecl)
	  || TREE_PUBLIC (olddecl)
	  || TREE_STATIC (olddecl))
	{
	  /* Merge the section attribute.
	     We want to issue an error if the sections conflict but that must be
	     done later in decl_attributes since we are called before attributes
	     are assigned.  */
	  if (DECL_SECTION_NAME (newdecl) != NULL)
	    set_decl_section_name (olddecl, DECL_SECTION_NAME (newdecl));

	  if (DECL_ONE_ONLY (newdecl))
	    {
	      struct symtab_node *oldsym, *newsym;
	      if (TREE_CODE (olddecl) == FUNCTION_DECL)
		oldsym = cgraph_node::get_create (olddecl);
	      else
		oldsym = varpool_node::get_create (olddecl);
	      newsym = symtab_node::get (newdecl);
	      oldsym->set_comdat_group (newsym->get_comdat_group ());
	    }
	}

      if (TREE_CODE (newdecl) == VAR_DECL
	  && DECL_THREAD_LOCAL_P (newdecl))
	set_decl_tls_model (olddecl, DECL_TLS_MODEL (newdecl));
    }

  DECL_UID (olddecl) = olddecl_uid;
  if (olddecl_friend)
    DECL_FRIEND_P (olddecl) = 1;
  if (hidden_friend)
    {
      DECL_ANTICIPATED (olddecl) = 1;
      DECL_HIDDEN_FRIEND_P (olddecl) = 1;
    }

  /* NEWDECL contains the merged attribute lists.
     Update OLDDECL to be the same.  */
  DECL_ATTRIBUTES (olddecl) = DECL_ATTRIBUTES (newdecl);

  /* If OLDDECL had its DECL_RTL instantiated, re-invoke make_decl_rtl
    so that encode_section_info has a chance to look at the new decl
    flags and attributes.  */
  if (DECL_RTL_SET_P (olddecl)
      && (TREE_CODE (olddecl) == FUNCTION_DECL
	  || (VAR_P (olddecl)
	      && TREE_STATIC (olddecl))))
    make_decl_rtl (olddecl);

  /* The NEWDECL will no longer be needed.  Because every out-of-class
     declaration of a member results in a call to duplicate_decls,
     freeing these nodes represents in a significant savings.

     Before releasing the node, be sore to remove function from symbol
     table that might have been inserted there to record comdat group.
     Be sure to however do not free DECL_STRUCT_FUNCTION becuase this
     structure is shared in between newdecl and oldecl.  */
  if (TREE_CODE (newdecl) == FUNCTION_DECL)
    DECL_STRUCT_FUNCTION (newdecl) = NULL;
  if (TREE_CODE (newdecl) == FUNCTION_DECL
      || TREE_CODE (newdecl) == VAR_DECL)
    {
      struct symtab_node *snode = symtab_node::get (newdecl);
      if (snode)
	snode->remove ();
    }

  /* Remove the associated constraints for newdecl, if any, before
     reclaiming memory. */
  if (flag_concepts)
    remove_constraints (newdecl);

  ggc_free (newdecl);

  return olddecl;
}

/* Return zero if the declaration NEWDECL is valid
   when the declaration OLDDECL (assumed to be for the same name)
   has already been seen.
   Otherwise return an error message format string with a %s
   where the identifier should go.  */

static const char *
redeclaration_error_message (tree newdecl, tree olddecl)
{
  if (TREE_CODE (newdecl) == TYPE_DECL)
    {
      /* Because C++ can put things into name space for free,
	 constructs like "typedef struct foo { ... } foo"
	 would look like an erroneous redeclaration.  */
      if (same_type_p (TREE_TYPE (newdecl), TREE_TYPE (olddecl)))
	return NULL;
      else
	return G_("redefinition of %q#D");
    }
  else if (TREE_CODE (newdecl) == FUNCTION_DECL)
    {
      /* If this is a pure function, its olddecl will actually be
	 the original initialization to `0' (which we force to call
	 abort()).  Don't complain about redefinition in this case.  */
      if (DECL_LANG_SPECIFIC (olddecl) && DECL_PURE_VIRTUAL_P (olddecl)
	  && DECL_INITIAL (olddecl) == NULL_TREE)
	return NULL;

      /* If both functions come from different namespaces, this is not
	 a redeclaration - this is a conflict with a used function.  */
      if (DECL_NAMESPACE_SCOPE_P (olddecl)
	  && DECL_CONTEXT (olddecl) != DECL_CONTEXT (newdecl)
	  && ! decls_match (olddecl, newdecl))
	return G_("%qD conflicts with used function");

      /* We'll complain about linkage mismatches in
	 warn_extern_redeclared_static.  */

      /* Defining the same name twice is no good.  */
      if (DECL_INITIAL (olddecl) != NULL_TREE
	  && DECL_INITIAL (newdecl) != NULL_TREE)
	{
	  if (DECL_NAME (olddecl) == NULL_TREE)
	    return G_("%q#D not declared in class");
	  else if (!GNU_INLINE_P (olddecl)
		   || GNU_INLINE_P (newdecl))
	    return G_("redefinition of %q#D");
	}

      if (DECL_DECLARED_INLINE_P (olddecl) && DECL_DECLARED_INLINE_P (newdecl))
	{
	  bool olda = GNU_INLINE_P (olddecl);
	  bool newa = GNU_INLINE_P (newdecl);

	  if (olda != newa)
	    {
	      if (newa)
		return G_("%q+D redeclared inline with "
			  "%<gnu_inline%> attribute");
	      else
		return G_("%q+D redeclared inline without "
			  "%<gnu_inline%> attribute");
	    }
	}

      check_abi_tag_redeclaration
	(olddecl, lookup_attribute ("abi_tag", DECL_ATTRIBUTES (olddecl)),
	 lookup_attribute ("abi_tag", DECL_ATTRIBUTES (newdecl)));

      return NULL;
    }
  else if (TREE_CODE (newdecl) == TEMPLATE_DECL)
    {
      tree nt, ot;

      if (TREE_CODE (DECL_TEMPLATE_RESULT (newdecl)) == TYPE_DECL)
	{
	  if (COMPLETE_TYPE_P (TREE_TYPE (newdecl))
	      && COMPLETE_TYPE_P (TREE_TYPE (olddecl)))
	    return G_("redefinition of %q#D");
	  return NULL;
	}

      if (TREE_CODE (DECL_TEMPLATE_RESULT (newdecl)) != FUNCTION_DECL
	  || (DECL_TEMPLATE_RESULT (newdecl)
	      == DECL_TEMPLATE_RESULT (olddecl)))
	return NULL;

      nt = DECL_TEMPLATE_RESULT (newdecl);
      if (DECL_TEMPLATE_INFO (nt))
	nt = DECL_TEMPLATE_RESULT (template_for_substitution (nt));
      ot = DECL_TEMPLATE_RESULT (olddecl);
      if (DECL_TEMPLATE_INFO (ot))
	ot = DECL_TEMPLATE_RESULT (template_for_substitution (ot));
      if (DECL_INITIAL (nt) && DECL_INITIAL (ot)
	  && (!GNU_INLINE_P (ot) || GNU_INLINE_P (nt)))
	return G_("redefinition of %q#D");

      if (DECL_DECLARED_INLINE_P (ot) && DECL_DECLARED_INLINE_P (nt))
	{
	  bool olda = GNU_INLINE_P (ot);
	  bool newa = GNU_INLINE_P (nt);

	  if (olda != newa)
	    {
	      if (newa)
		return G_("%q+D redeclared inline with "
			  "%<gnu_inline%> attribute");
	      else
		return G_("%q+D redeclared inline without "
		     	  "%<gnu_inline%> attribute");
	    }
	}

      /* Core issue #226 (C++0x): 
           
           If a friend function template declaration specifies a
           default template-argument, that declaration shall be a
           definition and shall be the only declaration of the
           function template in the translation unit.  */
      if ((cxx_dialect != cxx98) 
          && TREE_CODE (ot) == FUNCTION_DECL && DECL_FRIEND_P (ot)
          && !check_default_tmpl_args (nt, DECL_TEMPLATE_PARMS (newdecl), 
                                       /*is_primary=*/true,
				       /*is_partial=*/false,
                                       /*is_friend_decl=*/2))
        return G_("redeclaration of friend %q#D "
	 	  "may not have default template arguments");

      return NULL;
    }
  else if (VAR_P (newdecl)
	   && DECL_THREAD_LOCAL_P (newdecl) != DECL_THREAD_LOCAL_P (olddecl)
	   && (! DECL_LANG_SPECIFIC (olddecl)
	       || ! CP_DECL_THREADPRIVATE_P (olddecl)
	       || DECL_THREAD_LOCAL_P (newdecl)))
    {
      /* Only variables can be thread-local, and all declarations must
	 agree on this property.  */
      if (DECL_THREAD_LOCAL_P (newdecl))
	return G_("thread-local declaration of %q#D follows "
	          "non-thread-local declaration");
      else
	return G_("non-thread-local declaration of %q#D follows "
	          "thread-local declaration");
    }
  else if (toplevel_bindings_p () || DECL_NAMESPACE_SCOPE_P (newdecl))
    {
      /* The objects have been declared at namespace scope.  If either
	 is a member of an anonymous union, then this is an invalid
	 redeclaration.  For example:

	   int i;
	   union { int i; };

	   is invalid.  */
      if ((VAR_P (newdecl) && DECL_ANON_UNION_VAR_P (newdecl))
	  || (VAR_P (olddecl) && DECL_ANON_UNION_VAR_P (olddecl)))
	return G_("redeclaration of %q#D");
      /* If at least one declaration is a reference, there is no
	 conflict.  For example:

	   int i = 3;
	   extern int i;

	 is valid.  */
      if (DECL_EXTERNAL (newdecl) || DECL_EXTERNAL (olddecl))
	return NULL;
      /* Reject two definitions.  */
      return G_("redefinition of %q#D");
    }
  else
    {
      /* Objects declared with block scope:  */
      /* Reject two definitions, and reject a definition
	 together with an external reference.  */
      if (!(DECL_EXTERNAL (newdecl) && DECL_EXTERNAL (olddecl)))
	return G_("redeclaration of %q#D");
      return NULL;
    }
}

/* Hash and equality functions for the named_label table.  */

hashval_t
named_label_hasher::hash (named_label_entry *ent)
{
  return DECL_UID (ent->label_decl);
}

bool
named_label_hasher::equal (named_label_entry *a, named_label_entry *b)
{
  return a->label_decl == b->label_decl;
}

/* Create a new label, named ID.  */

static tree
make_label_decl (tree id, int local_p)
{
  struct named_label_entry *ent;
  tree decl;

  decl = build_decl (input_location, LABEL_DECL, id, void_type_node);

  DECL_CONTEXT (decl) = current_function_decl;
  DECL_MODE (decl) = VOIDmode;
  C_DECLARED_LABEL_FLAG (decl) = local_p;

  /* Say where one reference is to the label, for the sake of the
     error if it is not defined.  */
  DECL_SOURCE_LOCATION (decl) = input_location;

  /* Record the fact that this identifier is bound to this label.  */
  SET_IDENTIFIER_LABEL_VALUE (id, decl);

  /* Create the label htab for the function on demand.  */
  if (!named_labels)
    named_labels = hash_table<named_label_hasher>::create_ggc (13);

  /* Record this label on the list of labels used in this function.
     We do this before calling make_label_decl so that we get the
     IDENTIFIER_LABEL_VALUE before the new label is declared.  */
  ent = ggc_cleared_alloc<named_label_entry> ();
  ent->label_decl = decl;

  named_label_entry **slot = named_labels->find_slot (ent, INSERT);
  gcc_assert (*slot == NULL);
  *slot = ent;

  return decl;
}

/* Look for a label named ID in the current function.  If one cannot
   be found, create one.  (We keep track of used, but undefined,
   labels, and complain about them at the end of a function.)  */

static tree
lookup_label_1 (tree id)
{
  tree decl;

  /* You can't use labels at global scope.  */
  if (current_function_decl == NULL_TREE)
    {
      error ("label %qE referenced outside of any function", id);
      return NULL_TREE;
    }

  /* See if we've already got this label.  */
  decl = IDENTIFIER_LABEL_VALUE (id);
  if (decl != NULL_TREE && DECL_CONTEXT (decl) == current_function_decl)
    return decl;

  decl = make_label_decl (id, /*local_p=*/0);
  return decl;
}

/* Wrapper for lookup_label_1.  */

tree
lookup_label (tree id)
{
  tree ret;
  bool subtime = timevar_cond_start (TV_NAME_LOOKUP);
  ret = lookup_label_1 (id);
  timevar_cond_stop (TV_NAME_LOOKUP, subtime);
  return ret;
}

/* Declare a local label named ID.  */

tree
declare_local_label (tree id)
{
  tree decl;
  cp_label_binding bind;

  /* Add a new entry to the SHADOWED_LABELS list so that when we leave
     this scope we can restore the old value of IDENTIFIER_TYPE_VALUE.  */
  bind.prev_value = IDENTIFIER_LABEL_VALUE (id);

  decl = make_label_decl (id, /*local_p=*/1);
  bind.label = decl;
  vec_safe_push (current_binding_level->shadowed_labels, bind);

  return decl;
}

/* Returns nonzero if it is ill-formed to jump past the declaration of
   DECL.  Returns 2 if it's also a real problem.  */

static int
decl_jump_unsafe (tree decl)
{
  /* [stmt.dcl]/3: A program that jumps from a point where a local variable
     with automatic storage duration is not in scope to a point where it is
     in scope is ill-formed unless the variable has scalar type, class type
     with a trivial default constructor and a trivial destructor, a
     cv-qualified version of one of these types, or an array of one of the
     preceding types and is declared without an initializer (8.5).  */
  tree type = TREE_TYPE (decl);

  if (!VAR_P (decl) || TREE_STATIC (decl)
      || type == error_mark_node)
    return 0;

  if (DECL_NONTRIVIALLY_INITIALIZED_P (decl)
      || variably_modified_type_p (type, NULL_TREE))
    return 2;

  if (TYPE_HAS_NONTRIVIAL_DESTRUCTOR (type))
    return 1;

  return 0;
}

/* A subroutine of check_previous_goto_1 to identify a branch to the user.  */

static bool
identify_goto (tree decl, const location_t *locus)
{
  bool complained = (decl
		     ? permerror (input_location, "jump to label %qD", decl)
		     : permerror (input_location, "jump to case label"));
  if (complained && locus)
    inform (*locus, "  from here");
  return complained;
}

/* Check that a single previously seen jump to a newly defined label
   is OK.  DECL is the LABEL_DECL or 0; LEVEL is the binding_level for
   the jump context; NAMES are the names in scope in LEVEL at the jump
   context; LOCUS is the source position of the jump or 0.  Returns
   true if all is well.  */

static bool
check_previous_goto_1 (tree decl, cp_binding_level* level, tree names,
		       bool exited_omp, const location_t *locus)
{
  cp_binding_level *b;
  bool identified = false, complained = false;
  bool saw_eh = false, saw_omp = false;

  if (exited_omp)
    {
      complained = identify_goto (decl, locus);
      if (complained)
	inform (input_location, "  exits OpenMP structured block");
      identified = saw_omp = true;
    }

  for (b = current_binding_level; b ; b = b->level_chain)
    {
      tree new_decls, old_decls = (b == level ? names : NULL_TREE);

      for (new_decls = b->names; new_decls != old_decls;
	   new_decls = (DECL_P (new_decls) ? DECL_CHAIN (new_decls)
			: TREE_CHAIN (new_decls)))
	{
	  int problem = decl_jump_unsafe (new_decls);
	  if (! problem)
	    continue;

	  if (!identified)
	    {
	      complained = identify_goto (decl, locus);
	      identified = true;
	    }
	  if (complained)
	    {
	      if (problem > 1)
		inform (input_location,
			"  crosses initialization of %q+#D", new_decls);
	      else
		inform (input_location, "  enters scope of %q+#D which has "
			"non-trivial destructor", new_decls);
	    }
	}

      if (b == level)
	break;
      if ((b->kind == sk_try || b->kind == sk_catch) && !saw_eh)
	{
	  if (!identified)
	    {
	      complained = identify_goto (decl, locus);
	      identified = true;
	    }
	  if (complained)
	    {
	      if (b->kind == sk_try)
		inform (input_location, "  enters try block");
	      else
		inform (input_location, "  enters catch block");
	    }
	  saw_eh = true;
	}
      if (b->kind == sk_omp && !saw_omp)
	{
	  if (!identified)
	    {
	      complained = identify_goto (decl, locus);
	      identified = true;
	    }
	  if (complained)
	    inform (input_location, "  enters OpenMP structured block");
	  saw_omp = true;
	}
    }

  return !identified;
}

static void
check_previous_goto (tree decl, struct named_label_use_entry *use)
{
  check_previous_goto_1 (decl, use->binding_level,
			 use->names_in_scope, use->in_omp_scope,
			 &use->o_goto_locus);
}

static bool
check_switch_goto (cp_binding_level* level)
{
  return check_previous_goto_1 (NULL_TREE, level, level->names, false, NULL);
}

/* Check that a new jump to a label DECL is OK.  Called by
   finish_goto_stmt.  */

void
check_goto (tree decl)
{
  struct named_label_entry *ent, dummy;
  bool saw_catch = false, identified = false, complained = false;
  tree bad;
  unsigned ix;

  /* We can't know where a computed goto is jumping.
     So we assume that it's OK.  */
  if (TREE_CODE (decl) != LABEL_DECL)
    return;

  /* We didn't record any information about this label when we created it,
     and there's not much point since it's trivial to analyze as a return.  */
  if (decl == cdtor_label)
    return;

  dummy.label_decl = decl;
  ent = named_labels->find (&dummy);
  gcc_assert (ent != NULL);

  /* If the label hasn't been defined yet, defer checking.  */
  if (! DECL_INITIAL (decl))
    {
      struct named_label_use_entry *new_use;

      /* Don't bother creating another use if the last goto had the
	 same data, and will therefore create the same set of errors.  */
      if (ent->uses
	  && ent->uses->names_in_scope == current_binding_level->names)
	return;

      new_use = ggc_alloc<named_label_use_entry> ();
      new_use->binding_level = current_binding_level;
      new_use->names_in_scope = current_binding_level->names;
      new_use->o_goto_locus = input_location;
      new_use->in_omp_scope = false;

      new_use->next = ent->uses;
      ent->uses = new_use;
      return;
    }

  if (ent->in_try_scope || ent->in_catch_scope
      || ent->in_omp_scope || !vec_safe_is_empty (ent->bad_decls))
    {
      complained = permerror (input_location, "jump to label %q+D", decl);
      if (complained)
	inform (input_location, "  from here");
      identified = true;
    }

  FOR_EACH_VEC_SAFE_ELT (ent->bad_decls, ix, bad)
    {
      int u = decl_jump_unsafe (bad);

      if (u > 1 && DECL_ARTIFICIAL (bad))
	{
	  /* Can't skip init of __exception_info.  */
	  if (complained)
	    inform (DECL_SOURCE_LOCATION (bad), "  enters catch block");
	  saw_catch = true;
	}
      else if (complained)
	{
	  if (u > 1)
	    inform (input_location, "  skips initialization of %q+#D", bad);
	  else
	    inform (input_location, "  enters scope of %q+#D which has "
		    "non-trivial destructor", bad);
	}
    }

  if (complained)
    {
      if (ent->in_try_scope)
	inform (input_location, "  enters try block");
      else if (ent->in_catch_scope && !saw_catch)
	inform (input_location, "  enters catch block");
    }

  if (ent->in_omp_scope)
    {
      if (complained)
	inform (input_location, "  enters OpenMP structured block");
    }
  else if (flag_openmp)
    {
      cp_binding_level *b;
      for (b = current_binding_level; b ; b = b->level_chain)
	{
	  if (b == ent->binding_level)
	    break;
	  if (b->kind == sk_omp)
	    {
	      if (!identified)
		{
		  complained = permerror (input_location,
					  "jump to label %q+D", decl);
		  if (complained)
		    inform (input_location, "  from here");
		  identified = true;
		}
	      if (complained)
		inform (input_location, "  exits OpenMP structured block");
	      break;
	    }
	}
    }
}

/* Check that a return is ok wrt OpenMP structured blocks.
   Called by finish_return_stmt.  Returns true if all is well.  */

bool
check_omp_return (void)
{
  cp_binding_level *b;
  for (b = current_binding_level; b ; b = b->level_chain)
    if (b->kind == sk_omp)
      {
	error ("invalid exit from OpenMP structured block");
	return false;
      }
    else if (b->kind == sk_function_parms)
      break;
  return true;
}

/* Define a label, specifying the location in the source file.
   Return the LABEL_DECL node for the label.  */

static tree
define_label_1 (location_t location, tree name)
{
  struct named_label_entry *ent, dummy;
  cp_binding_level *p;
  tree decl;

  decl = lookup_label (name);

  dummy.label_decl = decl;
  ent = named_labels->find (&dummy);
  gcc_assert (ent != NULL);

  /* After labels, make any new cleanups in the function go into their
     own new (temporary) binding contour.  */
  for (p = current_binding_level;
       p->kind != sk_function_parms;
       p = p->level_chain)
    p->more_cleanups_ok = 0;

  if (name == get_identifier ("wchar_t"))
    permerror (input_location, "label named wchar_t");

  if (DECL_INITIAL (decl) != NULL_TREE)
    {
      error ("duplicate label %qD", decl);
      return error_mark_node;
    }
  else
    {
      struct named_label_use_entry *use;

      /* Mark label as having been defined.  */
      DECL_INITIAL (decl) = error_mark_node;
      /* Say where in the source.  */
      DECL_SOURCE_LOCATION (decl) = location;

      ent->binding_level = current_binding_level;
      ent->names_in_scope = current_binding_level->names;

      for (use = ent->uses; use ; use = use->next)
	check_previous_goto (decl, use);
      ent->uses = NULL;
    }

  return decl;
}

/* Wrapper for define_label_1.  */

tree
define_label (location_t location, tree name)
{
  tree ret;
  bool running = timevar_cond_start (TV_NAME_LOOKUP);
  ret = define_label_1 (location, name);
  timevar_cond_stop (TV_NAME_LOOKUP, running);
  return ret;
}


struct cp_switch
{
  cp_binding_level *level;
  struct cp_switch *next;
  /* The SWITCH_STMT being built.  */
  tree switch_stmt;
  /* A splay-tree mapping the low element of a case range to the high
     element, or NULL_TREE if there is no high element.  Used to
     determine whether or not a new case label duplicates an old case
     label.  We need a tree, rather than simply a hash table, because
     of the GNU case range extension.  */
  splay_tree cases;
};

/* A stack of the currently active switch statements.  The innermost
   switch statement is on the top of the stack.  There is no need to
   mark the stack for garbage collection because it is only active
   during the processing of the body of a function, and we never
   collect at that point.  */

static struct cp_switch *switch_stack;

/* Called right after a switch-statement condition is parsed.
   SWITCH_STMT is the switch statement being parsed.  */

void
push_switch (tree switch_stmt)
{
  struct cp_switch *p = XNEW (struct cp_switch);
  p->level = current_binding_level;
  p->next = switch_stack;
  p->switch_stmt = switch_stmt;
  p->cases = splay_tree_new (case_compare, NULL, NULL);
  switch_stack = p;
}

void
pop_switch (void)
{
  struct cp_switch *cs = switch_stack;
  location_t switch_location;

  /* Emit warnings as needed.  */
  switch_location = EXPR_LOC_OR_LOC (cs->switch_stmt, input_location);
  if (!processing_template_decl)
    c_do_switch_warnings (cs->cases, switch_location,
			  SWITCH_STMT_TYPE (cs->switch_stmt),
			  SWITCH_STMT_COND (cs->switch_stmt));

  splay_tree_delete (cs->cases);
  switch_stack = switch_stack->next;
  free (cs);
}

/* Convert a case constant VALUE in a switch to the type TYPE of the switch
   condition.  Note that if TYPE and VALUE are already integral we don't
   really do the conversion because the language-independent
   warning/optimization code will work better that way.  */

static tree
case_conversion (tree type, tree value)
{
  if (value == NULL_TREE)
    return value;

  if (cxx_dialect >= cxx11
      && (SCOPED_ENUM_P (type)
	  || !INTEGRAL_OR_UNSCOPED_ENUMERATION_TYPE_P (TREE_TYPE (value))))
    {
      if (INTEGRAL_OR_UNSCOPED_ENUMERATION_TYPE_P (type))
	type = type_promotes_to (type);
      value = (perform_implicit_conversion_flags
	       (type, value, tf_warning_or_error,
		LOOKUP_IMPLICIT | LOOKUP_NO_NON_INTEGRAL));
    }
  return cxx_constant_value (value);
}

/* Note that we've seen a definition of a case label, and complain if this
   is a bad place for one.  */

tree
finish_case_label (location_t loc, tree low_value, tree high_value)
{
  tree cond, r;
  cp_binding_level *p;
  tree type;

  if (processing_template_decl)
    {
      tree label;

      /* For templates, just add the case label; we'll do semantic
	 analysis at instantiation-time.  */
      label = build_decl (loc, LABEL_DECL, NULL_TREE, NULL_TREE);
      return add_stmt (build_case_label (low_value, high_value, label));
    }

  /* Find the condition on which this switch statement depends.  */
  cond = SWITCH_STMT_COND (switch_stack->switch_stmt);
  if (cond && TREE_CODE (cond) == TREE_LIST)
    cond = TREE_VALUE (cond);

  if (!check_switch_goto (switch_stack->level))
    return error_mark_node;

  type = SWITCH_STMT_TYPE (switch_stack->switch_stmt);

  low_value = case_conversion (type, low_value);
  high_value = case_conversion (type, high_value);

  r = c_add_case_label (loc, switch_stack->cases, cond, type,
			low_value, high_value);

  /* After labels, make any new cleanups in the function go into their
     own new (temporary) binding contour.  */
  for (p = current_binding_level;
       p->kind != sk_function_parms;
       p = p->level_chain)
    p->more_cleanups_ok = 0;

  return r;
}

struct typename_info {
  tree scope;
  tree name;
  tree template_id;
  bool enum_p;
  bool class_p;
};

struct typename_hasher : ggc_hasher<tree>
{
  typedef typename_info *compare_type;

  /* Hash a TYPENAME_TYPE.  */

  static hashval_t
  hash (tree t)
  {
    hashval_t hash;

    hash = (htab_hash_pointer (TYPE_CONTEXT (t))
	    ^ htab_hash_pointer (TYPE_IDENTIFIER (t)));

    return hash;
  }

  /* Compare two TYPENAME_TYPEs.  */

  static bool
  equal (tree t1, const typename_info *t2)
  {
    return (TYPE_IDENTIFIER (t1) == t2->name
	    && TYPE_CONTEXT (t1) == t2->scope
	    && TYPENAME_TYPE_FULLNAME (t1) == t2->template_id
	    && TYPENAME_IS_ENUM_P (t1) == t2->enum_p
	    && TYPENAME_IS_CLASS_P (t1) == t2->class_p);
  }
};

/* Build a TYPENAME_TYPE.  If the type is `typename T::t', CONTEXT is
   the type of `T', NAME is the IDENTIFIER_NODE for `t'.

   Returns the new TYPENAME_TYPE.  */

static GTY (()) hash_table<typename_hasher> *typename_htab;

static tree
build_typename_type (tree context, tree name, tree fullname,
		     enum tag_types tag_type)
{
  tree t;
  tree d;
  typename_info ti;
  tree *e;
  hashval_t hash;

  if (typename_htab == NULL)
    typename_htab = hash_table<typename_hasher>::create_ggc (61);

  ti.scope = FROB_CONTEXT (context);
  ti.name = name;
  ti.template_id = fullname;
  ti.enum_p = tag_type == enum_type;
  ti.class_p = (tag_type == class_type
		|| tag_type == record_type
		|| tag_type == union_type);
  hash =  (htab_hash_pointer (ti.scope)
	   ^ htab_hash_pointer (ti.name));

  /* See if we already have this type.  */
  e = typename_htab->find_slot_with_hash (&ti, hash, INSERT);
  if (*e)
    t = *e;
  else
    {
      /* Build the TYPENAME_TYPE.  */
      t = cxx_make_type (TYPENAME_TYPE);
      TYPE_CONTEXT (t) = ti.scope;
      TYPENAME_TYPE_FULLNAME (t) = ti.template_id;
      TYPENAME_IS_ENUM_P (t) = ti.enum_p;
      TYPENAME_IS_CLASS_P (t) = ti.class_p;

      /* Build the corresponding TYPE_DECL.  */
      d = build_decl (input_location, TYPE_DECL, name, t);
      TYPE_NAME (TREE_TYPE (d)) = d;
      TYPE_STUB_DECL (TREE_TYPE (d)) = d;
      DECL_CONTEXT (d) = FROB_CONTEXT (context);
      DECL_ARTIFICIAL (d) = 1;

      /* Store it in the hash table.  */
      *e = t;

      /* TYPENAME_TYPEs must always be compared structurally, because
	 they may or may not resolve down to another type depending on
	 the currently open classes. */
      SET_TYPE_STRUCTURAL_EQUALITY (t);
    }

  return t;
}

/* Resolve `typename CONTEXT::NAME'.  TAG_TYPE indicates the tag
   provided to name the type.  Returns an appropriate type, unless an
   error occurs, in which case error_mark_node is returned.  If we
   locate a non-artificial TYPE_DECL and TF_KEEP_TYPE_DECL is set, we
   return that, rather than the _TYPE it corresponds to, in other
   cases we look through the type decl.  If TF_ERROR is set, complain
   about errors, otherwise be quiet.  */

tree
make_typename_type (tree context, tree name, enum tag_types tag_type,
		    tsubst_flags_t complain)
{
  tree fullname;
  tree t;
  bool want_template;

  if (name == error_mark_node
      || context == NULL_TREE
      || context == error_mark_node)
    return error_mark_node;

  if (TYPE_P (name))
    {
      if (!(TYPE_LANG_SPECIFIC (name)
	    && (CLASSTYPE_IS_TEMPLATE (name)
		|| CLASSTYPE_USE_TEMPLATE (name))))
	name = TYPE_IDENTIFIER (name);
      else
	/* Create a TEMPLATE_ID_EXPR for the type.  */
	name = build_nt (TEMPLATE_ID_EXPR,
			 CLASSTYPE_TI_TEMPLATE (name),
			 CLASSTYPE_TI_ARGS (name));
    }
  else if (TREE_CODE (name) == TYPE_DECL)
    name = DECL_NAME (name);

  fullname = name;

  if (TREE_CODE (name) == TEMPLATE_ID_EXPR)
    {
      name = TREE_OPERAND (name, 0);
      if (TREE_CODE (name) == TEMPLATE_DECL)
	name = TREE_OPERAND (fullname, 0) = DECL_NAME (name);
      else if (TREE_CODE (name) == OVERLOAD)
	{
	  if (complain & tf_error)
	    error ("%qD is not a type", name);
	  return error_mark_node;
	}
    }
  if (TREE_CODE (name) == TEMPLATE_DECL)
    {
      if (complain & tf_error)
	error ("%qD used without template parameters", name);
      return error_mark_node;
    }
  gcc_assert (identifier_p (name));
  gcc_assert (TYPE_P (context));

  if (!MAYBE_CLASS_TYPE_P (context))
    {
      if (complain & tf_error)
	error ("%q#T is not a class", context);
      return error_mark_node;
    }
  
  /* When the CONTEXT is a dependent type,  NAME could refer to a
     dependent base class of CONTEXT.  But look inside it anyway
     if CONTEXT is a currently open scope, in case it refers to a
     member of the current instantiation or a non-dependent base;
     lookup will stop when we hit a dependent base.  */
  if (!dependent_scope_p (context))
    /* We should only set WANT_TYPE when we're a nested typename type.
       Then we can give better diagnostics if we find a non-type.  */
    t = lookup_field (context, name, 2, /*want_type=*/true);
  else
    t = NULL_TREE;

  if ((!t || TREE_CODE (t) == TREE_LIST) && dependent_type_p (context))
    return build_typename_type (context, name, fullname, tag_type);

  want_template = TREE_CODE (fullname) == TEMPLATE_ID_EXPR;
  
  if (!t)
    {
      if (complain & tf_error)
	error (want_template ? G_("no class template named %q#T in %q#T")
	       : G_("no type named %q#T in %q#T"), name, context);
      return error_mark_node;
    }
  
  /* Pull out the template from an injected-class-name (or multiple).  */
  if (want_template)
    t = maybe_get_template_decl_from_type_decl (t);

  if (TREE_CODE (t) == TREE_LIST)
    {
      if (complain & tf_error)
	{
	  error ("lookup of %qT in %qT is ambiguous", name, context);
	  print_candidates (t);
	}
      return error_mark_node;
    }

  if (want_template && !DECL_TYPE_TEMPLATE_P (t))
    {
      if (complain & tf_error)
	error ("%<typename %T::%D%> names %q#T, which is not a class template",
	       context, name, t);
      return error_mark_node;
    }
  if (!want_template && TREE_CODE (t) != TYPE_DECL)
    {
      if (complain & tf_error)
	error ("%<typename %T::%D%> names %q#T, which is not a type",
	       context, name, t);
      return error_mark_node;
    }

  if (!perform_or_defer_access_check (TYPE_BINFO (context), t, t, complain))
    return error_mark_node;

  /* If we are currently parsing a template and if T is a typedef accessed
     through CONTEXT then we need to remember and check access of T at
     template instantiation time.  */
  add_typedef_to_current_template_for_access_check (t, context, input_location);

  if (want_template)
    return lookup_template_class (t, TREE_OPERAND (fullname, 1),
				  NULL_TREE, context,
				  /*entering_scope=*/0,
				  complain | tf_user);
  
  if (DECL_ARTIFICIAL (t) || !(complain & tf_keep_type_decl))
    t = TREE_TYPE (t);

  maybe_record_typedef_use (t);

  return t;
}

/* Resolve `CONTEXT::template NAME'.  Returns a TEMPLATE_DECL if the name
   can be resolved or an UNBOUND_CLASS_TEMPLATE, unless an error occurs,
   in which case error_mark_node is returned.

   If PARM_LIST is non-NULL, also make sure that the template parameter
   list of TEMPLATE_DECL matches.

   If COMPLAIN zero, don't complain about any errors that occur.  */

tree
make_unbound_class_template (tree context, tree name, tree parm_list,
			     tsubst_flags_t complain)
{
  tree t;
  tree d;

  if (TYPE_P (name))
    name = TYPE_IDENTIFIER (name);
  else if (DECL_P (name))
    name = DECL_NAME (name);
  gcc_assert (identifier_p (name));

  if (!dependent_type_p (context)
      || currently_open_class (context))
    {
      tree tmpl = NULL_TREE;

      if (MAYBE_CLASS_TYPE_P (context))
	tmpl = lookup_field (context, name, 0, false);

      if (tmpl && TREE_CODE (tmpl) == TYPE_DECL)
	tmpl = maybe_get_template_decl_from_type_decl (tmpl);

      if (!tmpl || !DECL_TYPE_TEMPLATE_P (tmpl))
	{
	  if (complain & tf_error)
	    error ("no class template named %q#T in %q#T", name, context);
	  return error_mark_node;
	}

      if (parm_list
	  && !comp_template_parms (DECL_TEMPLATE_PARMS (tmpl), parm_list))
	{
	  if (complain & tf_error)
	    {
	      error ("template parameters do not match template %qD", tmpl);
	      inform (DECL_SOURCE_LOCATION (tmpl),
		      "%qD declared here", tmpl);
	    }
	  return error_mark_node;
	}

      if (!perform_or_defer_access_check (TYPE_BINFO (context), tmpl, tmpl,
					  complain))
	return error_mark_node;

      return tmpl;
    }

  /* Build the UNBOUND_CLASS_TEMPLATE.  */
  t = cxx_make_type (UNBOUND_CLASS_TEMPLATE);
  TYPE_CONTEXT (t) = FROB_CONTEXT (context);
  TREE_TYPE (t) = NULL_TREE;
  SET_TYPE_STRUCTURAL_EQUALITY (t);

  /* Build the corresponding TEMPLATE_DECL.  */
  d = build_decl (input_location, TEMPLATE_DECL, name, t);
  TYPE_NAME (TREE_TYPE (d)) = d;
  TYPE_STUB_DECL (TREE_TYPE (d)) = d;
  DECL_CONTEXT (d) = FROB_CONTEXT (context);
  DECL_ARTIFICIAL (d) = 1;
  DECL_TEMPLATE_PARMS (d) = parm_list;

  return t;
}



/* Push the declarations of builtin types into the namespace.
   RID_INDEX is the index of the builtin type in the array
   RID_POINTERS.  NAME is the name used when looking up the builtin
   type.  TYPE is the _TYPE node for the builtin type.  */

void
record_builtin_type (enum rid rid_index,
		     const char* name,
		     tree type)
{
  tree rname = NULL_TREE, tname = NULL_TREE;
  tree tdecl = NULL_TREE;

  if ((int) rid_index < (int) RID_MAX)
    rname = ridpointers[(int) rid_index];
  if (name)
    tname = get_identifier (name);

  /* The calls to SET_IDENTIFIER_GLOBAL_VALUE below should be
     eliminated.  Built-in types should not be looked up name; their
     names are keywords that the parser can recognize.  However, there
     is code in c-common.c that uses identifier_global_value to look
     up built-in types by name.  */
  if (tname)
    {
      tdecl = build_decl (BUILTINS_LOCATION, TYPE_DECL, tname, type);
      DECL_ARTIFICIAL (tdecl) = 1;
      SET_IDENTIFIER_GLOBAL_VALUE (tname, tdecl);
    }
  if (rname)
    {
      if (!tdecl)
	{
	  tdecl = build_decl (BUILTINS_LOCATION, TYPE_DECL, rname, type);
	  DECL_ARTIFICIAL (tdecl) = 1;
	}
      SET_IDENTIFIER_GLOBAL_VALUE (rname, tdecl);
    }

  if (!TYPE_NAME (type))
    TYPE_NAME (type) = tdecl;

  if (tdecl)
    debug_hooks->type_decl (tdecl, 0);
}

/* Record one of the standard Java types.
 * Declare it as having the given NAME.
 * If SIZE > 0, it is the size of one of the integral types;
 * otherwise it is the negative of the size of one of the other types.  */

static tree
record_builtin_java_type (const char* name, int size)
{
  tree type, decl;
  if (size > 0)
    {
      type = build_nonstandard_integer_type (size, 0);
      type = build_distinct_type_copy (type);
    }
  else if (size > -32)
    {
      tree stype;
      /* "__java_char" or ""__java_boolean".  */
      type = build_nonstandard_integer_type (-size, 1);
      type = build_distinct_type_copy (type);
      /* Get the signed type cached and attached to the unsigned type,
	 so it doesn't get garbage-collected at "random" times,
	 causing potential codegen differences out of different UIDs
	 and different alias set numbers.  */
      stype = build_nonstandard_integer_type (-size, 0);
      stype = build_distinct_type_copy (stype);
      TREE_CHAIN (type) = stype;
      /*if (size == -1)	TREE_SET_CODE (type, BOOLEAN_TYPE);*/
    }
  else
    { /* "__java_float" or ""__java_double".  */
      type = make_node (REAL_TYPE);
      TYPE_PRECISION (type) = - size;
      layout_type (type);
    }
  record_builtin_type (RID_MAX, name, type);
  decl = TYPE_NAME (type);

  /* Suppress generate debug symbol entries for these types,
     since for normal C++ they are just clutter.
     However, push_lang_context undoes this if extern "Java" is seen.  */
  DECL_IGNORED_P (decl) = 1;

  TYPE_FOR_JAVA (type) = 1;
  return type;
}

/* Push a type into the namespace so that the back ends ignore it.  */

static void
record_unknown_type (tree type, const char* name)
{
  tree decl = pushdecl (build_decl (UNKNOWN_LOCATION,
				    TYPE_DECL, get_identifier (name), type));
  /* Make sure the "unknown type" typedecl gets ignored for debug info.  */
  DECL_IGNORED_P (decl) = 1;
  TYPE_DECL_SUPPRESS_DEBUG (decl) = 1;
  TYPE_SIZE (type) = TYPE_SIZE (void_type_node);
  TYPE_ALIGN (type) = 1;
  TYPE_USER_ALIGN (type) = 0;
  SET_TYPE_MODE (type, TYPE_MODE (void_type_node));
}

/* A string for which we should create an IDENTIFIER_NODE at
   startup.  */

typedef struct predefined_identifier
{
  /* The name of the identifier.  */
  const char *const name;
  /* The place where the IDENTIFIER_NODE should be stored.  */
  tree *const node;
  /* Nonzero if this is the name of a constructor or destructor.  */
  const int ctor_or_dtor_p;
} predefined_identifier;

/* Create all the predefined identifiers.  */

static void
initialize_predefined_identifiers (void)
{
  const predefined_identifier *pid;

  /* A table of identifiers to create at startup.  */
  static const predefined_identifier predefined_identifiers[] = {
    { "C++", &lang_name_cplusplus, 0 },
    { "C", &lang_name_c, 0 },
    { "Java", &lang_name_java, 0 },
    /* Some of these names have a trailing space so that it is
       impossible for them to conflict with names written by users.  */
    { "__ct ", &ctor_identifier, 1 },
    { "__base_ctor ", &base_ctor_identifier, 1 },
    { "__comp_ctor ", &complete_ctor_identifier, 1 },
    { "__dt ", &dtor_identifier, 1 },
    { "__comp_dtor ", &complete_dtor_identifier, 1 },
    { "__base_dtor ", &base_dtor_identifier, 1 },
    { "__deleting_dtor ", &deleting_dtor_identifier, 1 },
    { IN_CHARGE_NAME, &in_charge_identifier, 0 },
    { "nelts", &nelts_identifier, 0 },
    { THIS_NAME, &this_identifier, 0 },
    { VTABLE_DELTA_NAME, &delta_identifier, 0 },
    { VTABLE_PFN_NAME, &pfn_identifier, 0 },
    { "_vptr", &vptr_identifier, 0 },
    { "__vtt_parm", &vtt_parm_identifier, 0 },
    { "::", &global_scope_name, 0 },
    { "std", &std_identifier, 0 },
    { NULL, NULL, 0 }
  };

  for (pid = predefined_identifiers; pid->name; ++pid)
    {
      *pid->node = get_identifier (pid->name);
      if (pid->ctor_or_dtor_p)
	IDENTIFIER_CTOR_OR_DTOR_P (*pid->node) = 1;
    }
}

/* Create the predefined scalar types of C,
   and some nodes representing standard constants (0, 1, (void *)0).
   Initialize the global binding level.
   Make definitions for built-in primitive functions.  */

void
cxx_init_decl_processing (void)
{
  tree void_ftype;
  tree void_ftype_ptr;

  /* Create all the identifiers we need.  */
  initialize_predefined_identifiers ();

  /* Create the global variables.  */
  push_to_top_level ();

  current_function_decl = NULL_TREE;
  current_binding_level = NULL;
  /* Enter the global namespace.  */
  gcc_assert (global_namespace == NULL_TREE);
  global_namespace = build_lang_decl (NAMESPACE_DECL, global_scope_name,
				      void_type_node);
  DECL_CONTEXT (global_namespace) = build_translation_unit_decl (NULL_TREE);
  TREE_PUBLIC (global_namespace) = 1;
  begin_scope (sk_namespace, global_namespace);

  if (flag_visibility_ms_compat)
    default_visibility = VISIBILITY_HIDDEN;

  /* Initially, C.  */
  current_lang_name = lang_name_c;

  /* Create the `std' namespace.  */
  push_namespace (std_identifier);
  std_node = current_namespace;
  pop_namespace ();

  c_common_nodes_and_builtins ();

  java_byte_type_node = record_builtin_java_type ("__java_byte", 8);
  java_short_type_node = record_builtin_java_type ("__java_short", 16);
  java_int_type_node = record_builtin_java_type ("__java_int", 32);
  java_long_type_node = record_builtin_java_type ("__java_long", 64);
  java_float_type_node = record_builtin_java_type ("__java_float", -32);
  java_double_type_node = record_builtin_java_type ("__java_double", -64);
  java_char_type_node = record_builtin_java_type ("__java_char", -16);
  java_boolean_type_node = record_builtin_java_type ("__java_boolean", -1);

  integer_two_node = build_int_cst (NULL_TREE, 2);

  record_builtin_type (RID_BOOL, "bool", boolean_type_node);
  truthvalue_type_node = boolean_type_node;
  truthvalue_false_node = boolean_false_node;
  truthvalue_true_node = boolean_true_node;

  empty_except_spec = build_tree_list (NULL_TREE, NULL_TREE);
  noexcept_true_spec = build_tree_list (boolean_true_node, NULL_TREE);
  noexcept_false_spec = build_tree_list (boolean_false_node, NULL_TREE);

#if 0
  record_builtin_type (RID_MAX, NULL, string_type_node);
#endif

  delta_type_node = ptrdiff_type_node;
  vtable_index_type = ptrdiff_type_node;

  vtt_parm_type = build_pointer_type (const_ptr_type_node);
  void_ftype = build_function_type_list (void_type_node, NULL_TREE);
  void_ftype_ptr = build_function_type_list (void_type_node,
					     ptr_type_node, NULL_TREE);
  void_ftype_ptr
    = build_exception_variant (void_ftype_ptr, empty_except_spec);

  /* C++ extensions */

  unknown_type_node = make_node (LANG_TYPE);
  record_unknown_type (unknown_type_node, "unknown type");

  /* Indirecting an UNKNOWN_TYPE node yields an UNKNOWN_TYPE node.  */
  TREE_TYPE (unknown_type_node) = unknown_type_node;

  /* Looking up TYPE_POINTER_TO and TYPE_REFERENCE_TO yield the same
     result.  */
  TYPE_POINTER_TO (unknown_type_node) = unknown_type_node;
  TYPE_REFERENCE_TO (unknown_type_node) = unknown_type_node;

  init_list_type_node = make_node (LANG_TYPE);
  record_unknown_type (init_list_type_node, "init list");

  {
    /* Make sure we get a unique function type, so we can give
       its pointer type a name.  (This wins for gdb.) */
    tree vfunc_type = make_node (FUNCTION_TYPE);
    TREE_TYPE (vfunc_type) = integer_type_node;
    TYPE_ARG_TYPES (vfunc_type) = NULL_TREE;
    layout_type (vfunc_type);

    vtable_entry_type = build_pointer_type (vfunc_type);
  }
  record_builtin_type (RID_MAX, VTBL_PTR_TYPE, vtable_entry_type);

  vtbl_type_node
    = build_cplus_array_type (vtable_entry_type, NULL_TREE);
  layout_type (vtbl_type_node);
  vtbl_type_node = cp_build_qualified_type (vtbl_type_node, TYPE_QUAL_CONST);
  record_builtin_type (RID_MAX, NULL, vtbl_type_node);
  vtbl_ptr_type_node = build_pointer_type (vtable_entry_type);
  layout_type (vtbl_ptr_type_node);
  record_builtin_type (RID_MAX, NULL, vtbl_ptr_type_node);

  push_namespace (get_identifier ("__cxxabiv1"));
  abi_node = current_namespace;
  pop_namespace ();

  global_type_node = make_node (LANG_TYPE);
  record_unknown_type (global_type_node, "global type");

  /* Now, C++.  */
  current_lang_name = lang_name_cplusplus;

  {
    tree newattrs, extvisattr;
    tree newtype, deltype;
    tree ptr_ftype_sizetype;
    tree new_eh_spec;

    ptr_ftype_sizetype
      = build_function_type_list (ptr_type_node, size_type_node, NULL_TREE);
    if (cxx_dialect == cxx98)
      {
	tree bad_alloc_id;
	tree bad_alloc_type_node;
	tree bad_alloc_decl;

	push_namespace (std_identifier);
	bad_alloc_id = get_identifier ("bad_alloc");
	bad_alloc_type_node = make_class_type (RECORD_TYPE);
	TYPE_CONTEXT (bad_alloc_type_node) = current_namespace;
	bad_alloc_decl
	  = create_implicit_typedef (bad_alloc_id, bad_alloc_type_node);
	DECL_CONTEXT (bad_alloc_decl) = current_namespace;
	pop_namespace ();

	new_eh_spec
	  = add_exception_specifier (NULL_TREE, bad_alloc_type_node, -1);
      }
    else
      new_eh_spec = noexcept_false_spec;

    /* Ensure attribs.c is initialized.  */
    init_attributes ();
    extvisattr = build_tree_list (get_identifier ("externally_visible"),
				  NULL_TREE);
    newattrs = tree_cons (get_identifier ("alloc_size"),
			  build_tree_list (NULL_TREE, integer_one_node),
			  extvisattr);
    newtype = cp_build_type_attribute_variant (ptr_ftype_sizetype, newattrs);
    newtype = build_exception_variant (newtype, new_eh_spec);
    deltype = cp_build_type_attribute_variant (void_ftype_ptr, extvisattr);
    deltype = build_exception_variant (deltype, empty_except_spec);
    tree opnew = push_cp_library_fn (NEW_EXPR, newtype, 0);
    DECL_IS_MALLOC (opnew) = 1;
    DECL_IS_OPERATOR_NEW (opnew) = 1;
    opnew = push_cp_library_fn (VEC_NEW_EXPR, newtype, 0);
    DECL_IS_MALLOC (opnew) = 1;
    DECL_IS_OPERATOR_NEW (opnew) = 1;
    push_cp_library_fn (DELETE_EXPR, deltype, ECF_NOTHROW);
    push_cp_library_fn (VEC_DELETE_EXPR, deltype, ECF_NOTHROW);
    if (flag_sized_deallocation)
      {
	/* Also push the sized deallocation variants:
	     void operator delete(void*, std::size_t) throw();
	     void operator delete[](void*, std::size_t) throw();  */
	tree void_ftype_ptr_size
	  = build_function_type_list (void_type_node, ptr_type_node,
				      size_type_node, NULL_TREE);
	deltype = cp_build_type_attribute_variant (void_ftype_ptr_size,
						   extvisattr);
	deltype = build_exception_variant (deltype, empty_except_spec);
	push_cp_library_fn (DELETE_EXPR, deltype, ECF_NOTHROW);
	push_cp_library_fn (VEC_DELETE_EXPR, deltype, ECF_NOTHROW);
      }

    nullptr_type_node = make_node (NULLPTR_TYPE);
    TYPE_SIZE (nullptr_type_node) = bitsize_int (GET_MODE_BITSIZE (ptr_mode));
    TYPE_SIZE_UNIT (nullptr_type_node) = size_int (GET_MODE_SIZE (ptr_mode));
    TYPE_UNSIGNED (nullptr_type_node) = 1;
    TYPE_PRECISION (nullptr_type_node) = GET_MODE_BITSIZE (ptr_mode);
    SET_TYPE_MODE (nullptr_type_node, ptr_mode);
    record_builtin_type (RID_MAX, "decltype(nullptr)", nullptr_type_node);
    nullptr_node = build_int_cst (nullptr_type_node, 0);
  }

  abort_fndecl
    = build_library_fn_ptr ("__cxa_pure_virtual", void_ftype,
			    ECF_NORETURN | ECF_NOTHROW);

  /* Perform other language dependent initializations.  */
  init_class_processing ();
  init_rtti_processing ();
  init_template_processing ();

  if (flag_exceptions)
    init_exception_processing ();

  if (! supports_one_only ())
    flag_weak = 0;

  make_fname_decl = cp_make_fname_decl;
  start_fname_decls ();

  /* Show we use EH for cleanups.  */
  if (flag_exceptions)
    using_eh_for_cleanups ();
}

/* Generate an initializer for a function naming variable from
   NAME. NAME may be NULL, to indicate a dependent name.  TYPE_P is
   filled in with the type of the init.  */

tree
cp_fname_init (const char* name, tree *type_p)
{
  tree domain = NULL_TREE;
  tree type;
  tree init = NULL_TREE;
  size_t length = 0;

  if (name)
    {
      length = strlen (name);
      domain = build_index_type (size_int (length));
      init = build_string (length + 1, name);
    }

  type = cp_build_qualified_type (char_type_node, TYPE_QUAL_CONST);
  type = build_cplus_array_type (type, domain);

  *type_p = type;

  if (init)
    TREE_TYPE (init) = type;
  else
    init = error_mark_node;

  return init;
}

/* Create the VAR_DECL for __FUNCTION__ etc. ID is the name to give
   the decl, LOC is the location to give the decl, NAME is the
   initialization string and TYPE_DEP indicates whether NAME depended
   on the type of the function. We make use of that to detect
   __PRETTY_FUNCTION__ inside a template fn. This is being done lazily
   at the point of first use, so we mustn't push the decl now.  */

static tree
cp_make_fname_decl (location_t loc, tree id, int type_dep)
{
  const char *const name = (type_dep && processing_template_decl
			    ? NULL : fname_as_string (type_dep));
  tree type;
  tree init = cp_fname_init (name, &type);
  tree decl = build_decl (loc, VAR_DECL, id, type);

  if (name)
    free (CONST_CAST (char *, name));

  /* As we're using pushdecl_with_scope, we must set the context.  */
  DECL_CONTEXT (decl) = current_function_decl;

  TREE_STATIC (decl) = 1;
  TREE_READONLY (decl) = 1;
  DECL_ARTIFICIAL (decl) = 1;

  TREE_USED (decl) = 1;

  if (current_function_decl)
    {
      cp_binding_level *b = current_binding_level;
      if (b->kind == sk_function_parms)
	return error_mark_node;
      while (b->level_chain->kind != sk_function_parms)
	b = b->level_chain;
      pushdecl_with_scope (decl, b, /*is_friend=*/false);
      cp_finish_decl (decl, init, /*init_const_expr_p=*/false, NULL_TREE,
		      LOOKUP_ONLYCONVERTING);
    }
  else
    {
      DECL_THIS_STATIC (decl) = true;
      pushdecl_top_level_and_finish (decl, init);
    }

  return decl;
}

static tree
builtin_function_1 (tree decl, tree context, bool is_global)
{
  tree          id = DECL_NAME (decl);
  const char *name = IDENTIFIER_POINTER (id);

  retrofit_lang_decl (decl);

  DECL_ARTIFICIAL (decl) = 1;
  SET_OVERLOADED_OPERATOR_CODE (decl, ERROR_MARK);
  SET_DECL_LANGUAGE (decl, lang_c);
  /* Runtime library routines are, by definition, available in an
     external shared object.  */
  DECL_VISIBILITY (decl) = VISIBILITY_DEFAULT;
  DECL_VISIBILITY_SPECIFIED (decl) = 1;

  DECL_CONTEXT (decl) = context;

  if (is_global)
    pushdecl_top_level (decl);
  else
    pushdecl (decl);

  /* A function in the user's namespace should have an explicit
     declaration before it is used.  Mark the built-in function as
     anticipated but not actually declared.  */
  if (name[0] != '_' || name[1] != '_')
    DECL_ANTICIPATED (decl) = 1;
  else if (strncmp (name + 2, "builtin_", strlen ("builtin_")) != 0)
    {
      size_t len = strlen (name);

      /* Treat __*_chk fortification functions as anticipated as well,
	 unless they are __builtin_*.  */
      if (len > strlen ("___chk")
	  && memcmp (name + len - strlen ("_chk"),
		     "_chk", strlen ("_chk") + 1) == 0)
	DECL_ANTICIPATED (decl) = 1;
    }

  return decl;
}

tree
cxx_builtin_function (tree decl)
{
  tree          id = DECL_NAME (decl);
  const char *name = IDENTIFIER_POINTER (id);
  /* All builtins that don't begin with an '_' should additionally
     go in the 'std' namespace.  */
  if (name[0] != '_')
    {
      tree decl2 = copy_node(decl);
      push_namespace (std_identifier);
      builtin_function_1 (decl2, std_node, false);
      pop_namespace ();
    }

  return builtin_function_1 (decl, NULL_TREE, false);
}

/* Like cxx_builtin_function, but guarantee the function is added to the global
   scope.  This is to allow function specific options to add new machine
   dependent builtins when the target ISA changes via attribute((target(...)))
   which saves space on program startup if the program does not use non-generic
   ISAs.  */

tree
cxx_builtin_function_ext_scope (tree decl)
{

  tree          id = DECL_NAME (decl);
  const char *name = IDENTIFIER_POINTER (id);
  /* All builtins that don't begin with an '_' should additionally
     go in the 'std' namespace.  */
  if (name[0] != '_')
    {
      tree decl2 = copy_node(decl);
      push_namespace (std_identifier);
      builtin_function_1 (decl2, std_node, true);
      pop_namespace ();
    }

  return builtin_function_1 (decl, NULL_TREE, true);
}

/* Generate a FUNCTION_DECL with the typical flags for a runtime library
   function.  Not called directly.  */

static tree
build_library_fn (tree name, enum tree_code operator_code, tree type,
		  int ecf_flags)
{
  tree fn = build_lang_decl (FUNCTION_DECL, name, type);
  DECL_EXTERNAL (fn) = 1;
  TREE_PUBLIC (fn) = 1;
  DECL_ARTIFICIAL (fn) = 1;
  SET_OVERLOADED_OPERATOR_CODE (fn, operator_code);
  SET_DECL_LANGUAGE (fn, lang_c);
  /* Runtime library routines are, by definition, available in an
     external shared object.  */
  DECL_VISIBILITY (fn) = VISIBILITY_DEFAULT;
  DECL_VISIBILITY_SPECIFIED (fn) = 1;
  set_call_expr_flags (fn, ecf_flags);
  return fn;
}

/* Returns the _DECL for a library function with C++ linkage.  */

static tree
build_cp_library_fn (tree name, enum tree_code operator_code, tree type,
		     int ecf_flags)
{
  tree fn = build_library_fn (name, operator_code, type, ecf_flags);
  DECL_CONTEXT (fn) = FROB_CONTEXT (current_namespace);
  SET_DECL_LANGUAGE (fn, lang_cplusplus);
  return fn;
}

/* Like build_library_fn, but takes a C string instead of an
   IDENTIFIER_NODE.  */

tree
build_library_fn_ptr (const char* name, tree type, int ecf_flags)
{
  return build_library_fn (get_identifier (name), ERROR_MARK, type, ecf_flags);
}

/* Like build_cp_library_fn, but takes a C string instead of an
   IDENTIFIER_NODE.  */

tree
build_cp_library_fn_ptr (const char* name, tree type, int ecf_flags)
{
  return build_cp_library_fn (get_identifier (name), ERROR_MARK, type,
			      ecf_flags);
}

/* Like build_library_fn, but also pushes the function so that we will
   be able to find it via IDENTIFIER_GLOBAL_VALUE.  Also, the function
   may throw exceptions listed in RAISES.  */

tree
push_library_fn (tree name, tree type, tree raises, int ecf_flags)
{
  tree fn;

  if (raises)
    type = build_exception_variant (type, raises);

  fn = build_library_fn (name, ERROR_MARK, type, ecf_flags);
  pushdecl_top_level (fn);
  return fn;
}

/* Like build_cp_library_fn, but also pushes the function so that it
   will be found by normal lookup.  */

static tree
push_cp_library_fn (enum tree_code operator_code, tree type,
		    int ecf_flags)
{
  tree fn = build_cp_library_fn (ansi_opname (operator_code),
				 operator_code,
				 type, ecf_flags);
  pushdecl (fn);
  if (flag_tm)
    apply_tm_attr (fn, get_identifier ("transaction_safe"));
  return fn;
}

/* Like push_library_fn, but takes a TREE_LIST of parm types rather than
   a FUNCTION_TYPE.  */

tree
push_void_library_fn (tree name, tree parmtypes, int ecf_flags)
{
  tree type = build_function_type (void_type_node, parmtypes);
  return push_library_fn (name, type, NULL_TREE, ecf_flags);
}

/* Like push_library_fn, but also note that this function throws
   and does not return.  Used for __throw_foo and the like.  */

tree
push_throw_library_fn (tree name, tree type)
{
  tree fn = push_library_fn (name, type, NULL_TREE, ECF_NORETURN);
  return fn;
}

/* When we call finish_struct for an anonymous union, we create
   default copy constructors and such.  But, an anonymous union
   shouldn't have such things; this function undoes the damage to the
   anonymous union type T.

   (The reason that we create the synthesized methods is that we don't
   distinguish `union { int i; }' from `typedef union { int i; } U'.
   The first is an anonymous union; the second is just an ordinary
   union type.)  */

void
fixup_anonymous_aggr (tree t)
{
  tree *q;

  /* Wipe out memory of synthesized methods.  */
  TYPE_HAS_USER_CONSTRUCTOR (t) = 0;
  TYPE_HAS_DEFAULT_CONSTRUCTOR (t) = 0;
  TYPE_HAS_COPY_CTOR (t) = 0;
  TYPE_HAS_CONST_COPY_CTOR (t) = 0;
  TYPE_HAS_COPY_ASSIGN (t) = 0;
  TYPE_HAS_CONST_COPY_ASSIGN (t) = 0;

  /* Splice the implicitly generated functions out of the TYPE_METHODS
     list.  */
  q = &TYPE_METHODS (t);
  while (*q)
    {
      if (DECL_ARTIFICIAL (*q))
	*q = TREE_CHAIN (*q);
      else
	q = &DECL_CHAIN (*q);
    }

  /* ISO C++ 9.5.3.  Anonymous unions may not have function members.  */
  if (TYPE_METHODS (t))
    {
      tree decl = TYPE_MAIN_DECL (t);

      if (TREE_CODE (t) != UNION_TYPE)
	error_at (DECL_SOURCE_LOCATION (decl), 
		  "an anonymous struct cannot have function members");
      else
	error_at (DECL_SOURCE_LOCATION (decl),
		  "an anonymous union cannot have function members");
    }

  /* Anonymous aggregates cannot have fields with ctors, dtors or complex
     assignment operators (because they cannot have these methods themselves).
     For anonymous unions this is already checked because they are not allowed
     in any union, otherwise we have to check it.  */
  if (TREE_CODE (t) != UNION_TYPE)
    {
      tree field, type;

      for (field = TYPE_FIELDS (t); field; field = DECL_CHAIN (field))
	if (TREE_CODE (field) == FIELD_DECL)
	  {
	    type = TREE_TYPE (field);
	    if (CLASS_TYPE_P (type))
	      {
		if (TYPE_NEEDS_CONSTRUCTING (type))
		  error ("member %q+#D with constructor not allowed "
			 "in anonymous aggregate", field);
		if (TYPE_HAS_NONTRIVIAL_DESTRUCTOR (type))
		  error ("member %q+#D with destructor not allowed "
			 "in anonymous aggregate", field);
		if (TYPE_HAS_COMPLEX_COPY_ASSIGN (type))
		  error ("member %q+#D with copy assignment operator "
			 "not allowed in anonymous aggregate", field);
	      }
	  }
    }
}

/* Warn for an attribute located at LOCATION that appertains to the
   class type CLASS_TYPE that has not been properly placed after its
   class-key, in it class-specifier.  */

void
warn_misplaced_attr_for_class_type (source_location location,
				    tree class_type)
{
  gcc_assert (OVERLOAD_TYPE_P (class_type));

  if (warning_at (location, OPT_Wattributes,
		  "attribute ignored in declaration "
		  "of %q#T", class_type))
    inform (location,
	    "attribute for %q#T must follow the %qs keyword",
	    class_type, class_key_or_enum_as_string (class_type));
}

/* Make sure that a declaration with no declarator is well-formed, i.e.
   just declares a tagged type or anonymous union.

   Returns the type declared; or NULL_TREE if none.  */

tree
check_tag_decl (cp_decl_specifier_seq *declspecs,
		bool explicit_type_instantiation_p)
{
  int saw_friend = decl_spec_seq_has_spec_p (declspecs, ds_friend);
  int saw_typedef = decl_spec_seq_has_spec_p (declspecs, ds_typedef);
  /* If a class, struct, or enum type is declared by the DECLSPECS
     (i.e, if a class-specifier, enum-specifier, or non-typename
     elaborated-type-specifier appears in the DECLSPECS),
     DECLARED_TYPE is set to the corresponding type.  */
  tree declared_type = NULL_TREE;
  bool error_p = false;

  if (declspecs->multiple_types_p)
    error ("multiple types in one declaration");
  else if (declspecs->redefined_builtin_type)
    {
      if (!in_system_header_at (input_location))
	permerror (declspecs->locations[ds_redefined_builtin_type_spec],
		   "redeclaration of C++ built-in type %qT",
		   declspecs->redefined_builtin_type);
      return NULL_TREE;
    }

  if (declspecs->type
      && TYPE_P (declspecs->type)
      && ((TREE_CODE (declspecs->type) != TYPENAME_TYPE
	   && MAYBE_CLASS_TYPE_P (declspecs->type))
	  || TREE_CODE (declspecs->type) == ENUMERAL_TYPE))
    declared_type = declspecs->type;
  else if (declspecs->type == error_mark_node)
    error_p = true;
  if (declared_type == NULL_TREE && ! saw_friend && !error_p)
    permerror (input_location, "declaration does not declare anything");
  else if (declared_type != NULL_TREE && type_uses_auto (declared_type))
    {
      error ("%<auto%> can only be specified for variables "
	     "or function declarations");
      return error_mark_node;
    }
  /* Check for an anonymous union.  */
  else if (declared_type && RECORD_OR_UNION_CODE_P (TREE_CODE (declared_type))
	   && TYPE_ANONYMOUS_P (declared_type))
    {
      /* 7/3 In a simple-declaration, the optional init-declarator-list
	 can be omitted only when declaring a class (clause 9) or
	 enumeration (7.2), that is, when the decl-specifier-seq contains
	 either a class-specifier, an elaborated-type-specifier with
	 a class-key (9.1), or an enum-specifier.  In these cases and
	 whenever a class-specifier or enum-specifier is present in the
	 decl-specifier-seq, the identifiers in these specifiers are among
	 the names being declared by the declaration (as class-name,
	 enum-names, or enumerators, depending on the syntax).  In such
	 cases, and except for the declaration of an unnamed bit-field (9.6),
	 the decl-specifier-seq shall introduce one or more names into the
	 program, or shall redeclare a name introduced by a previous
	 declaration.  [Example:
	     enum { };			// ill-formed
	     typedef class { };		// ill-formed
	 --end example]  */
      if (saw_typedef)
	{
	  error ("missing type-name in typedef-declaration");
	  return NULL_TREE;
	}
      /* Anonymous unions are objects, so they can have specifiers.  */;
      SET_ANON_AGGR_TYPE_P (declared_type);

      if (TREE_CODE (declared_type) != UNION_TYPE
	  && !in_system_header_at (input_location))
	pedwarn (input_location, OPT_Wpedantic, "ISO C++ prohibits anonymous structs");
    }

  else
    {
      if (decl_spec_seq_has_spec_p (declspecs, ds_inline)
	  || decl_spec_seq_has_spec_p (declspecs, ds_virtual))
	error ("%qs can only be specified for functions",
	       decl_spec_seq_has_spec_p (declspecs, ds_inline)
	       ? "inline" : "virtual");
      else if (saw_friend
	       && (!current_class_type
		   || current_scope () != current_class_type))
	error ("%<friend%> can only be specified inside a class");
      else if (decl_spec_seq_has_spec_p (declspecs, ds_explicit))
	error ("%<explicit%> can only be specified for constructors");
      else if (declspecs->storage_class)
	error ("a storage class can only be specified for objects "
	       "and functions");
      else if (decl_spec_seq_has_spec_p (declspecs, ds_const)
	       || decl_spec_seq_has_spec_p (declspecs, ds_volatile)
	       || decl_spec_seq_has_spec_p (declspecs, ds_restrict)
	       || decl_spec_seq_has_spec_p (declspecs, ds_thread))
	error ("qualifiers can only be specified for objects "
	       "and functions");
      else if (saw_typedef)
	warning (0, "%<typedef%> was ignored in this declaration");
      else if (decl_spec_seq_has_spec_p (declspecs,  ds_constexpr))
        error ("%<constexpr%> cannot be used for type declarations");
    }

  if (declspecs->attributes && warn_attributes && declared_type)
    {
      location_t loc;
      if (!CLASS_TYPE_P (declared_type)
	  || !CLASSTYPE_TEMPLATE_INSTANTIATION (declared_type))
	/* For a non-template class, use the name location.  */
	loc = location_of (declared_type);
      else
	/* For a template class (an explicit instantiation), use the
	   current location.  */
	loc = input_location;

      if (explicit_type_instantiation_p)
	/* [dcl.attr.grammar]/4:

	       No attribute-specifier-seq shall appertain to an explicit
	       instantiation.  */
	{
	  if (warning_at (loc, OPT_Wattributes,
			  "attribute ignored in explicit instantiation %q#T",
			  declared_type))
	    inform (loc,
		    "no attribute can be applied to "
		    "an explicit instantiation");
	}
      else
	warn_misplaced_attr_for_class_type (loc, declared_type);
    }

  return declared_type;
}

// True if the type T is a class template or a class template 
// specialization (either explicit or partial).
static inline bool
is_class_template_or_specialization (tree t)
{
  if (CLASS_TYPE_P (t) 
      && (CLASSTYPE_IS_TEMPLATE (t) || CLASSTYPE_TEMPLATE_SPECIALIZATION (t)))
    return true;
  return false;
}

/* Called when a declaration is seen that contains no names to declare.
   If its type is a reference to a structure, union or enum inherited
   from a containing scope, shadow that tag name for the current scope
   with a forward reference.
   If its type defines a new named structure or union
   or defines an enum, it is valid but we need not do anything here.
   Otherwise, it is an error.

   C++: may have to grok the declspecs to learn about static,
   complain for anonymous unions.

   Returns the TYPE declared -- or NULL_TREE if none.  */

tree
shadow_tag (cp_decl_specifier_seq *declspecs)
{
  tree t = check_tag_decl (declspecs,
			   /*explicit_type_instantiation_p=*/false);

  if (!t)
    return NULL_TREE;

  if (maybe_process_partial_specialization (t) == error_mark_node)
    return NULL_TREE;

  /* This is where the variables in an anonymous union are
     declared.  An anonymous union declaration looks like:
     union { ... } ;
     because there is no declarator after the union, the parser
     sends that declaration here.  */
  if (ANON_AGGR_TYPE_P (t))
    {
      fixup_anonymous_aggr (t);

      if (TYPE_FIELDS (t))
	{
	  tree decl = grokdeclarator (/*declarator=*/NULL,
				      declspecs, NORMAL, 0, NULL);
	  finish_anon_union (decl);
	}
    }

  return t;
}

/* Decode a "typename", such as "int **", returning a ..._TYPE node.  */

tree
groktypename (cp_decl_specifier_seq *type_specifiers,
	      const cp_declarator *declarator,
	      bool is_template_arg)
{
  tree attrs;
  tree type;
  enum decl_context context
    = is_template_arg ? TEMPLATE_TYPE_ARG : TYPENAME;
  attrs = type_specifiers->attributes;
  type_specifiers->attributes = NULL_TREE;
  type = grokdeclarator (declarator, type_specifiers, context, 0, &attrs);
  if (attrs && type != error_mark_node)
    {
      if (CLASS_TYPE_P (type))
	warning (OPT_Wattributes, "ignoring attributes applied to class type %qT "
		 "outside of definition", type);
      else if (MAYBE_CLASS_TYPE_P (type))
	/* A template type parameter or other dependent type.  */
	warning (OPT_Wattributes, "ignoring attributes applied to dependent "
		 "type %qT without an associated declaration", type);
      else
	cplus_decl_attributes (&type, attrs, 0);
    }
  return type;
}

/* Process a DECLARATOR for a function-scope variable declaration,
   namespace-scope variable declaration, or function declaration.
   (Function definitions go through start_function; class member
   declarations appearing in the body of the class go through
   grokfield.)  The DECL corresponding to the DECLARATOR is returned.
   If an error occurs, the error_mark_node is returned instead.
   
   DECLSPECS are the decl-specifiers for the declaration.  INITIALIZED is
   SD_INITIALIZED if an explicit initializer is present, or SD_DEFAULTED
   for an explicitly defaulted function, or SD_DELETED for an explicitly
   deleted function, but 0 (SD_UNINITIALIZED) if this is a variable
   implicitly initialized via a default constructor.  ATTRIBUTES and
   PREFIX_ATTRIBUTES are GNU attributes associated with this declaration.

   The scope represented by the context of the returned DECL is pushed
   (if it is not the global namespace) and is assigned to
   *PUSHED_SCOPE_P.  The caller is then responsible for calling
   pop_scope on *PUSHED_SCOPE_P if it is set.  */

tree
start_decl (const cp_declarator *declarator,
	    cp_decl_specifier_seq *declspecs,
	    int initialized,
	    tree attributes,
	    tree prefix_attributes,
	    tree *pushed_scope_p)
{
  tree decl;
  tree context;
  bool was_public;
  int flags;
  bool alias;

  *pushed_scope_p = NULL_TREE;

  /* An object declared as __attribute__((deprecated)) suppresses
     warnings of uses of other deprecated items.  */
  if (lookup_attribute ("deprecated", attributes))
    deprecated_state = DEPRECATED_SUPPRESS;

  attributes = chainon (attributes, prefix_attributes);

  decl = grokdeclarator (declarator, declspecs, NORMAL, initialized,
			 &attributes);

  deprecated_state = DEPRECATED_NORMAL;

  if (decl == NULL_TREE || VOID_TYPE_P (decl)
      || decl == error_mark_node)
    return error_mark_node;

  context = CP_DECL_CONTEXT (decl);
  if (context != global_namespace)
    *pushed_scope_p = push_scope (context);

  /* Is it valid for this decl to have an initializer at all?
     If not, set INITIALIZED to zero, which will indirectly
     tell `cp_finish_decl' to ignore the initializer once it is parsed.  */
  if (initialized
      && TREE_CODE (decl) == TYPE_DECL)
    {
      error ("typedef %qD is initialized (use decltype instead)", decl);
      return error_mark_node;
    }

  if (initialized)
    {
      if (! toplevel_bindings_p ()
	  && DECL_EXTERNAL (decl))
	warning (0, "declaration of %q#D has %<extern%> and is initialized",
		 decl);
      DECL_EXTERNAL (decl) = 0;
      if (toplevel_bindings_p ())
	TREE_STATIC (decl) = 1;
    }
  alias = lookup_attribute ("alias", DECL_ATTRIBUTES (decl)) != 0;
  
  if (alias && TREE_CODE (decl) == FUNCTION_DECL)
    record_key_method_defined (decl);

  /* If this is a typedef that names the class for linkage purposes
     (7.1.3p8), apply any attributes directly to the type.  */
  if (TREE_CODE (decl) == TYPE_DECL
      && OVERLOAD_TYPE_P (TREE_TYPE (decl))
      && decl == TYPE_NAME (TYPE_MAIN_VARIANT (TREE_TYPE (decl))))
    flags = ATTR_FLAG_TYPE_IN_PLACE;
  else
    flags = 0;

  /* Set attributes here so if duplicate decl, will have proper attributes.  */
  cplus_decl_attributes (&decl, attributes, flags);

  /* Dllimported symbols cannot be defined.  Static data members (which
     can be initialized in-class and dllimported) go through grokfield,
     not here, so we don't need to exclude those decls when checking for
     a definition.  */
  if (initialized && DECL_DLLIMPORT_P (decl))
    {
      error ("definition of %q#D is marked %<dllimport%>", decl);
      DECL_DLLIMPORT_P (decl) = 0;
    }

  /* If #pragma weak was used, mark the decl weak now.  */
  if (!processing_template_decl)
    maybe_apply_pragma_weak (decl);

  if (TREE_CODE (decl) == FUNCTION_DECL
      && DECL_DECLARED_INLINE_P (decl)
      && DECL_UNINLINABLE (decl)
      && lookup_attribute ("noinline", DECL_ATTRIBUTES (decl)))
    warning (0, "inline function %q+D given attribute noinline", decl);

  if (TYPE_P (context) && COMPLETE_TYPE_P (complete_type (context)))
    {
      bool this_tmpl = (processing_template_decl
			> template_class_depth (context));
      if (VAR_P (decl))
	{
	  tree field = lookup_field (context, DECL_NAME (decl), 0, false);
	  if (field == NULL_TREE
	      || !(VAR_P (field) || variable_template_p (field)))
	    error ("%q+#D is not a static data member of %q#T", decl, context);
	  else if (variable_template_p (field) && !this_tmpl)
	    {
	      if (DECL_LANG_SPECIFIC (decl)
		  && DECL_TEMPLATE_SPECIALIZATION (decl))
		/* OK, specialization was already checked.  */;
	      else
		{
		  error_at (DECL_SOURCE_LOCATION (decl),
			    "non-member-template declaration of %qD", decl);
		  inform (DECL_SOURCE_LOCATION (field), "does not match "
			  "member template declaration here");
		  return error_mark_node;
		}
	    }
	  else
	    {
	      if (variable_template_p (field))
		field = DECL_TEMPLATE_RESULT (field);

	      if (DECL_CONTEXT (field) != context)
		{
		  if (!same_type_p (DECL_CONTEXT (field), context))
		    permerror (input_location, "ISO C++ does not permit %<%T::%D%> "
			       "to be defined as %<%T::%D%>",
			       DECL_CONTEXT (field), DECL_NAME (decl),
			       context, DECL_NAME (decl));
		  DECL_CONTEXT (decl) = DECL_CONTEXT (field);
		}
	      /* Static data member are tricky; an in-class initialization
		 still doesn't provide a definition, so the in-class
		 declaration will have DECL_EXTERNAL set, but will have an
		 initialization.  Thus, duplicate_decls won't warn
		 about this situation, and so we check here.  */
	      if (initialized && DECL_INITIALIZED_IN_CLASS_P (field))
		error ("duplicate initialization of %qD", decl);
	      if (duplicate_decls (decl, field, /*newdecl_is_friend=*/false))
		decl = field;
              if (decl_spec_seq_has_spec_p (declspecs, ds_constexpr)
                  && !DECL_DECLARED_CONSTEXPR_P (field))
                error ("%qD declared %<constexpr%> outside its class", field);
	    }
	}
      else
	{
	  tree field = check_classfn (context, decl,
				      this_tmpl
				      ? current_template_parms
				      : NULL_TREE);
	  if (field && field != error_mark_node
	      && duplicate_decls (decl, field,
				 /*newdecl_is_friend=*/false))
	    decl = field;
	}

      /* cp_finish_decl sets DECL_EXTERNAL if DECL_IN_AGGR_P is set.  */
      DECL_IN_AGGR_P (decl) = 0;
      /* Do not mark DECL as an explicit specialization if it was not
	 already marked as an instantiation; a declaration should
	 never be marked as a specialization unless we know what
	 template is being specialized.  */
      if (DECL_LANG_SPECIFIC (decl) && DECL_USE_TEMPLATE (decl))
	{
	  SET_DECL_TEMPLATE_SPECIALIZATION (decl);
	  if (TREE_CODE (decl) == FUNCTION_DECL)
	    DECL_COMDAT (decl) = (TREE_PUBLIC (decl)
				  && DECL_DECLARED_INLINE_P (decl));
	  else
	    DECL_COMDAT (decl) = false;

	  /* [temp.expl.spec] An explicit specialization of a static data
	     member of a template is a definition if the declaration
	     includes an initializer; otherwise, it is a declaration.

	     We check for processing_specialization so this only applies
	     to the new specialization syntax.  */
	  if (!initialized && processing_specialization)
	    DECL_EXTERNAL (decl) = 1;
	}

      if (DECL_EXTERNAL (decl) && ! DECL_TEMPLATE_SPECIALIZATION (decl)
	  /* Aliases are definitions. */
	  && !alias)
	permerror (input_location, "declaration of %q#D outside of class is not definition",
		   decl);
    }

  was_public = TREE_PUBLIC (decl);

  /* Enter this declaration into the symbol table.  */
  decl = maybe_push_decl (decl);

  if (processing_template_decl)
    decl = push_template_decl (decl);
  if (decl == error_mark_node)
    return error_mark_node;

  if (VAR_P (decl)
      && DECL_NAMESPACE_SCOPE_P (decl) && !TREE_PUBLIC (decl) && !was_public
      && !DECL_THIS_STATIC (decl) && !DECL_ARTIFICIAL (decl))
    {
      /* This is a const variable with implicit 'static'.  Set
	 DECL_THIS_STATIC so we can tell it from variables that are
	 !TREE_PUBLIC because of the anonymous namespace.  */
      gcc_assert (CP_TYPE_CONST_P (TREE_TYPE (decl)) || errorcount);
      DECL_THIS_STATIC (decl) = 1;
    }

  if (current_function_decl && VAR_P (decl)
      && DECL_DECLARED_CONSTEXPR_P (current_function_decl))
    {
      bool ok = false;
      if (DECL_THREAD_LOCAL_P (decl))
	error ("%qD declared %<thread_local%> in %<constexpr%> function",
	       decl);
      else if (TREE_STATIC (decl))
	error ("%qD declared %<static%> in %<constexpr%> function", decl);
      else
	ok = true;
      if (!ok)
	cp_function_chain->invalid_constexpr = true;
    }

  if (!processing_template_decl && VAR_P (decl))
    start_decl_1 (decl, initialized);

  return decl;
}

/* Process the declaration of a variable DECL.  INITIALIZED is true
   iff DECL is explicitly initialized.  (INITIALIZED is false if the
   variable is initialized via an implicitly-called constructor.)
   This function must be called for ordinary variables (including, for
   example, implicit instantiations of templates), but must not be
   called for template declarations.  */

void
start_decl_1 (tree decl, bool initialized)
{
  tree type;
  bool complete_p;
  bool aggregate_definition_p;

  gcc_assert (!processing_template_decl);

  if (error_operand_p (decl))
    return;

  gcc_assert (VAR_P (decl));

  type = TREE_TYPE (decl);
  complete_p = COMPLETE_TYPE_P (type);
  aggregate_definition_p = MAYBE_CLASS_TYPE_P (type) && !DECL_EXTERNAL (decl);

  /* If an explicit initializer is present, or if this is a definition
     of an aggregate, then we need a complete type at this point.
     (Scalars are always complete types, so there is nothing to
     check.)  This code just sets COMPLETE_P; errors (if necessary)
     are issued below.  */
  if ((initialized || aggregate_definition_p) 
      && !complete_p
      && COMPLETE_TYPE_P (complete_type (type)))
    {
      complete_p = true;
      /* We will not yet have set TREE_READONLY on DECL if the type
	 was "const", but incomplete, before this point.  But, now, we
	 have a complete type, so we can try again.  */
      cp_apply_type_quals_to_decl (cp_type_quals (type), decl);
    }

  if (initialized)
    /* Is it valid for this decl to have an initializer at all?  */
    {
      /* Don't allow initializations for incomplete types except for
	 arrays which might be completed by the initialization.  */
      if (complete_p)
	;			/* A complete type is ok.  */
      else if (type_uses_auto (type))
	; 			/* An auto type is ok.  */
      else if (TREE_CODE (type) != ARRAY_TYPE)
	{
	  error ("variable %q#D has initializer but incomplete type", decl);
	  type = TREE_TYPE (decl) = error_mark_node;
	}
      else if (!COMPLETE_TYPE_P (complete_type (TREE_TYPE (type))))
	{
	  if (DECL_LANG_SPECIFIC (decl) && DECL_TEMPLATE_INFO (decl))
	    error ("elements of array %q#D have incomplete type", decl);
	  /* else we already gave an error in start_decl.  */
	}
    }
  else if (aggregate_definition_p && !complete_p)
    {
      if (type_uses_auto (type))
	error ("declaration of %q#D has no initializer", decl);
      else
	error ("aggregate %q#D has incomplete type and cannot be defined",
	       decl);
      /* Change the type so that assemble_variable will give
	 DECL an rtl we can live with: (mem (const_int 0)).  */
      type = TREE_TYPE (decl) = error_mark_node;
    }

  /* Create a new scope to hold this declaration if necessary.
     Whether or not a new scope is necessary cannot be determined
     until after the type has been completed; if the type is a
     specialization of a class template it is not until after
     instantiation has occurred that TYPE_HAS_NONTRIVIAL_DESTRUCTOR
     will be set correctly.  */
  maybe_push_cleanup_level (type);
}

/* Handle initialization of references.  DECL, TYPE, and INIT have the
   same meaning as in cp_finish_decl.  *CLEANUP must be NULL on entry,
   but will be set to a new CLEANUP_STMT if a temporary is created
   that must be destroyed subsequently.

   Returns an initializer expression to use to initialize DECL, or
   NULL if the initialization can be performed statically.

   Quotes on semantics can be found in ARM 8.4.3.  */

static tree
grok_reference_init (tree decl, tree type, tree init, int flags)
{
  if (init == NULL_TREE)
    {
      if ((DECL_LANG_SPECIFIC (decl) == 0
	   || DECL_IN_AGGR_P (decl) == 0)
	  && ! DECL_THIS_EXTERN (decl))
	error ("%qD declared as reference but not initialized", decl);
      return NULL_TREE;
    }

  if (TREE_CODE (init) == TREE_LIST)
    init = build_x_compound_expr_from_list (init, ELK_INIT,
					    tf_warning_or_error);

  tree ttype = TREE_TYPE (type);
  if (TREE_CODE (ttype) != ARRAY_TYPE
      && TREE_CODE (TREE_TYPE (init)) == ARRAY_TYPE)
    /* Note: default conversion is only called in very special cases.  */
    init = decay_conversion (init, tf_warning_or_error);

  /* check_initializer handles this for non-reference variables, but for
     references we need to do it here or the initializer will get the
     incomplete array type and confuse later calls to
     cp_complete_array_type.  */
  if (TREE_CODE (ttype) == ARRAY_TYPE
      && TYPE_DOMAIN (ttype) == NULL_TREE
      && (BRACE_ENCLOSED_INITIALIZER_P (init)
	  || TREE_CODE (init) == STRING_CST))
    {
      cp_complete_array_type (&ttype, init, false);
      if (ttype != TREE_TYPE (type))
	type = cp_build_reference_type (ttype, TYPE_REF_IS_RVALUE (type));
    }

  /* Convert INIT to the reference type TYPE.  This may involve the
     creation of a temporary, whose lifetime must be the same as that
     of the reference.  If so, a DECL_EXPR for the temporary will be
     added just after the DECL_EXPR for DECL.  That's why we don't set
     DECL_INITIAL for local references (instead assigning to them
     explicitly); we need to allow the temporary to be initialized
     first.  */
  return initialize_reference (type, init, flags,
			       tf_warning_or_error);
}

/* Designated initializers in arrays are not supported in GNU C++.
   The parser cannot detect this error since it does not know whether
   a given brace-enclosed initializer is for a class type or for an
   array.  This function checks that CE does not use a designated
   initializer.  If it does, an error is issued.  Returns true if CE
   is valid, i.e., does not have a designated initializer.  */

static bool
check_array_designated_initializer (constructor_elt *ce,
				    unsigned HOST_WIDE_INT index)
{
  /* Designated initializers for array elements are not supported.  */
  if (ce->index)
    {
      /* The parser only allows identifiers as designated
	 initializers.  */
      if (ce->index == error_mark_node)
	{
	  error ("name used in a GNU-style designated "
		 "initializer for an array");
	  return false;
	}
      else if (identifier_p (ce->index))
	{
	  error ("name %qD used in a GNU-style designated "
		 "initializer for an array", ce->index);
	  return false;
	}

      tree ce_index = build_expr_type_conversion (WANT_INT | WANT_ENUM,
						  ce->index, true);
      if (ce_index
	  && INTEGRAL_OR_UNSCOPED_ENUMERATION_TYPE_P (TREE_TYPE (ce_index))
	  && (TREE_CODE (ce_index = maybe_constant_value (ce_index))
	      == INTEGER_CST))
	{
	  /* A C99 designator is OK if it matches the current index.  */
	  if (wi::eq_p (ce_index, index))
	    return true;
	  else
	    sorry ("non-trivial designated initializers not supported");
	}
      else
	error ("C99 designator %qE is not an integral constant-expression",
	       ce->index);

      return false;
    }

  return true;
}

/* When parsing `int a[] = {1, 2};' we don't know the size of the
   array until we finish parsing the initializer.  If that's the
   situation we're in, update DECL accordingly.  */

static void
maybe_deduce_size_from_array_init (tree decl, tree init)
{
  tree type = TREE_TYPE (decl);

  if (TREE_CODE (type) == ARRAY_TYPE
      && TYPE_DOMAIN (type) == NULL_TREE
      && TREE_CODE (decl) != TYPE_DECL)
    {
      /* do_default is really a C-ism to deal with tentative definitions.
	 But let's leave it here to ease the eventual merge.  */
      int do_default = !DECL_EXTERNAL (decl);
      tree initializer = init ? init : DECL_INITIAL (decl);
      int failure = 0;

      /* Check that there are no designated initializers in INIT, as
	 those are not supported in GNU C++, and as the middle-end
	 will crash if presented with a non-numeric designated
	 initializer.  */
      if (initializer && BRACE_ENCLOSED_INITIALIZER_P (initializer))
	{
	  vec<constructor_elt, va_gc> *v = CONSTRUCTOR_ELTS (initializer);
	  constructor_elt *ce;
	  HOST_WIDE_INT i;
	  FOR_EACH_VEC_SAFE_ELT (v, i, ce)
	    if (!check_array_designated_initializer (ce, i))
	      failure = 1;
	}

      if (!failure)
	{
	  failure = cp_complete_array_type (&TREE_TYPE (decl), initializer,
					    do_default);
	  if (failure == 1)
	    {
	      error ("initializer fails to determine size of %qD", decl);
	    }
	  else if (failure == 2)
	    {
	      if (do_default)
		{
		  error ("array size missing in %qD", decl);
		}
	      /* If a `static' var's size isn't known, make it extern as
		 well as static, so it does not get allocated.  If it's not
		 `static', then don't mark it extern; finish_incomplete_decl
		 will give it a default size and it will get allocated.  */
	      else if (!pedantic && TREE_STATIC (decl) && !TREE_PUBLIC (decl))
		DECL_EXTERNAL (decl) = 1;
	    }
	  else if (failure == 3)
	    {
	      error ("zero-size array %qD", decl);
	    }
	}

      cp_apply_type_quals_to_decl (cp_type_quals (TREE_TYPE (decl)), decl);

      relayout_decl (decl);
    }
}

/* Set DECL_SIZE, DECL_ALIGN, etc. for DECL (a VAR_DECL), and issue
   any appropriate error messages regarding the layout.  */

static void
layout_var_decl (tree decl)
{
  tree type;

  type = TREE_TYPE (decl);
  if (type == error_mark_node)
    return;

  /* If we haven't already laid out this declaration, do so now.
     Note that we must not call complete type for an external object
     because it's type might involve templates that we are not
     supposed to instantiate yet.  (And it's perfectly valid to say
     `extern X x' for some incomplete type `X'.)  */
  if (!DECL_EXTERNAL (decl))
    complete_type (type);
  if (!DECL_SIZE (decl)
      && TREE_TYPE (decl) != error_mark_node
      && (COMPLETE_TYPE_P (type)
	  || (TREE_CODE (type) == ARRAY_TYPE
	      && !TYPE_DOMAIN (type)
	      && COMPLETE_TYPE_P (TREE_TYPE (type)))))
    layout_decl (decl, 0);

  if (!DECL_EXTERNAL (decl) && DECL_SIZE (decl) == NULL_TREE)
    {
      /* An automatic variable with an incomplete type: that is an error.
	 Don't talk about array types here, since we took care of that
	 message in grokdeclarator.  */
      error ("storage size of %qD isn%'t known", decl);
      TREE_TYPE (decl) = error_mark_node;
    }
#if 0
  /* Keep this code around in case we later want to control debug info
     based on whether a type is "used".  (jason 1999-11-11) */

  else if (!DECL_EXTERNAL (decl) && MAYBE_CLASS_TYPE_P (ttype))
    /* Let debugger know it should output info for this type.  */
    note_debug_info_needed (ttype);

  if (TREE_STATIC (decl) && DECL_CLASS_SCOPE_P (decl))
    note_debug_info_needed (DECL_CONTEXT (decl));
#endif

  if ((DECL_EXTERNAL (decl) || TREE_STATIC (decl))
      && DECL_SIZE (decl) != NULL_TREE
      && ! TREE_CONSTANT (DECL_SIZE (decl)))
    {
      if (TREE_CODE (DECL_SIZE (decl)) == INTEGER_CST)
	constant_expression_warning (DECL_SIZE (decl));
      else
	{
	  error ("storage size of %qD isn%'t constant", decl);
	  TREE_TYPE (decl) = error_mark_node;
	}
    }
}

/* If a local static variable is declared in an inline function, or if
   we have a weak definition, we must endeavor to create only one
   instance of the variable at link-time.  */

void
maybe_commonize_var (tree decl)
{
  /* Static data in a function with comdat linkage also has comdat
     linkage.  */
  if (TREE_STATIC (decl)
      /* Don't mess with __FUNCTION__.  */
      && ! DECL_ARTIFICIAL (decl)
      && DECL_FUNCTION_SCOPE_P (decl)
      && vague_linkage_p (DECL_CONTEXT (decl)))
    {
      if (flag_weak)
	{
	  /* With weak symbols, we simply make the variable COMDAT;
	     that will cause copies in multiple translations units to
	     be merged.  */
	  comdat_linkage (decl);
	}
      else
	{
	  if (DECL_INITIAL (decl) == NULL_TREE
	      || DECL_INITIAL (decl) == error_mark_node)
	    {
	      /* Without weak symbols, we can use COMMON to merge
		 uninitialized variables.  */
	      TREE_PUBLIC (decl) = 1;
	      DECL_COMMON (decl) = 1;
	    }
	  else
	    {
	      /* While for initialized variables, we must use internal
		 linkage -- which means that multiple copies will not
		 be merged.  */
	      TREE_PUBLIC (decl) = 0;
	      DECL_COMMON (decl) = 0;
	      if (warning_at (DECL_SOURCE_LOCATION (decl), 0,
			      "sorry: semantics of inline function static "
			      "data %q#D are wrong (you%'ll wind up "
			      "with multiple copies)", decl))
		inform (DECL_SOURCE_LOCATION (decl),
			"you can work around this by removing the initializer");
	    }
	}
    }
}

/* Issue an error message if DECL is an uninitialized const variable.  */

static void
check_for_uninitialized_const_var (tree decl)
{
  tree type = strip_array_types (TREE_TYPE (decl));

  /* ``Unless explicitly declared extern, a const object does not have
     external linkage and must be initialized. ($8.4; $12.1)'' ARM
     7.1.6 */
  if (VAR_P (decl)
      && TREE_CODE (type) != REFERENCE_TYPE
      && (CP_TYPE_CONST_P (type) || var_in_constexpr_fn (decl))
      && !DECL_INITIAL (decl))
    {
      tree field = default_init_uninitialized_part (type);
      if (!field)
	return;

      if (CP_TYPE_CONST_P (type))
	permerror (DECL_SOURCE_LOCATION (decl),
		   "uninitialized const %qD", decl);
      else
	{
	  error_at (DECL_SOURCE_LOCATION (decl),
		    "uninitialized variable %qD in %<constexpr%> function",
		    decl);
	  cp_function_chain->invalid_constexpr = true;
	}

      if (CLASS_TYPE_P (type))
	{
	  tree defaulted_ctor;

	  inform (DECL_SOURCE_LOCATION (TYPE_MAIN_DECL (type)),
		  "%q#T has no user-provided default constructor", type);
	  defaulted_ctor = in_class_defaulted_default_constructor (type);
	  if (defaulted_ctor)
	    inform (DECL_SOURCE_LOCATION (defaulted_ctor),
		    "constructor is not user-provided because it is "
		    "explicitly defaulted in the class body");
	  inform (0, "and the implicitly-defined constructor does not "
		  "initialize %q+#D", field);
	}
    }
}

/* Structure holding the current initializer being processed by reshape_init.
   CUR is a pointer to the current element being processed, END is a pointer
   after the last element present in the initializer.  */
typedef struct reshape_iterator_t
{
  constructor_elt *cur;
  constructor_elt *end;
} reshape_iter;

static tree reshape_init_r (tree, reshape_iter *, bool, tsubst_flags_t);

/* FIELD is a FIELD_DECL or NULL.  In the former case, the value
   returned is the next FIELD_DECL (possibly FIELD itself) that can be
   initialized.  If there are no more such fields, the return value
   will be NULL.  */

tree
next_initializable_field (tree field)
{
  while (field
	 && (TREE_CODE (field) != FIELD_DECL
	     || (DECL_C_BIT_FIELD (field) && !DECL_NAME (field))
	     || DECL_ARTIFICIAL (field)))
    field = DECL_CHAIN (field);

  return field;
}

/* Subroutine of reshape_init_array and reshape_init_vector, which does
   the actual work. ELT_TYPE is the element type of the array. MAX_INDEX is an
   INTEGER_CST representing the size of the array minus one (the maximum index),
   or NULL_TREE if the array was declared without specifying the size. D is
   the iterator within the constructor.  */

static tree
reshape_init_array_1 (tree elt_type, tree max_index, reshape_iter *d,
		      tsubst_flags_t complain)
{
  tree new_init;
  bool sized_array_p = (max_index && TREE_CONSTANT (max_index));
  unsigned HOST_WIDE_INT max_index_cst = 0;
  unsigned HOST_WIDE_INT index;

  /* The initializer for an array is always a CONSTRUCTOR.  */
  new_init = build_constructor (init_list_type_node, NULL);

  if (sized_array_p)
    {
      /* Minus 1 is used for zero sized arrays.  */
      if (integer_all_onesp (max_index))
	return new_init;

      if (tree_fits_uhwi_p (max_index))
	max_index_cst = tree_to_uhwi (max_index);
      /* sizetype is sign extended, not zero extended.  */
      else
	max_index_cst = tree_to_uhwi (fold_convert (size_type_node, max_index));
    }

  /* Loop until there are no more initializers.  */
  for (index = 0;
       d->cur != d->end && (!sized_array_p || index <= max_index_cst);
       ++index)
    {
      tree elt_init;
      constructor_elt *old_cur = d->cur;

      check_array_designated_initializer (d->cur, index);
      elt_init = reshape_init_r (elt_type, d, /*first_initializer_p=*/false,
				 complain);
      if (elt_init == error_mark_node)
	return error_mark_node;
      CONSTRUCTOR_APPEND_ELT (CONSTRUCTOR_ELTS (new_init),
			      size_int (index), elt_init);
      if (!TREE_CONSTANT (elt_init))
	TREE_CONSTANT (new_init) = false;

      /* This can happen with an invalid initializer (c++/54501).  */
      if (d->cur == old_cur && !sized_array_p)
	break;
    }

  return new_init;
}

/* Subroutine of reshape_init_r, processes the initializers for arrays.
   Parameters are the same of reshape_init_r.  */

static tree
reshape_init_array (tree type, reshape_iter *d, tsubst_flags_t complain)
{
  tree max_index = NULL_TREE;

  gcc_assert (TREE_CODE (type) == ARRAY_TYPE);

  if (TYPE_DOMAIN (type))
    max_index = array_type_nelts (type);

  return reshape_init_array_1 (TREE_TYPE (type), max_index, d, complain);
}

/* Subroutine of reshape_init_r, processes the initializers for vectors.
   Parameters are the same of reshape_init_r.  */

static tree
reshape_init_vector (tree type, reshape_iter *d, tsubst_flags_t complain)
{
  tree max_index = NULL_TREE;

  gcc_assert (TREE_CODE (type) == VECTOR_TYPE);

  if (COMPOUND_LITERAL_P (d->cur->value))
    {
      tree value = d->cur->value;
      if (!same_type_p (TREE_TYPE (value), type))
	{
	  if (complain & tf_error)
	    error ("invalid type %qT as initializer for a vector of type %qT",
		   TREE_TYPE (d->cur->value), type);
	  value = error_mark_node;
	}
      ++d->cur;
      return value;
    }

  /* For a vector, we initialize it as an array of the appropriate size.  */
  if (TREE_CODE (type) == VECTOR_TYPE)
    max_index = size_int (TYPE_VECTOR_SUBPARTS (type) - 1);

  return reshape_init_array_1 (TREE_TYPE (type), max_index, d, complain);
}

/* Subroutine of reshape_init_r, processes the initializers for classes
   or union. Parameters are the same of reshape_init_r.  */

static tree
reshape_init_class (tree type, reshape_iter *d, bool first_initializer_p,
		    tsubst_flags_t complain)
{
  tree field;
  tree new_init;

  gcc_assert (CLASS_TYPE_P (type));

  /* The initializer for a class is always a CONSTRUCTOR.  */
  new_init = build_constructor (init_list_type_node, NULL);
  field = next_initializable_field (TYPE_FIELDS (type));

  if (!field)
    {
      /* [dcl.init.aggr]

	An initializer for an aggregate member that is an
	empty class shall have the form of an empty
	initializer-list {}.  */
      if (!first_initializer_p)
	{
	  if (complain & tf_error)
	    error ("initializer for %qT must be brace-enclosed", type);
	  return error_mark_node;
	}
      return new_init;
    }

  /* Loop through the initializable fields, gathering initializers.  */
  while (d->cur != d->end)
    {
      tree field_init;
      constructor_elt *old_cur = d->cur;

      /* Handle designated initializers, as an extension.  */
      if (d->cur->index)
	{
	  if (d->cur->index == error_mark_node)
	    return error_mark_node;

	  if (TREE_CODE (d->cur->index) == FIELD_DECL)
	    /* We already reshaped this.  */
	    gcc_assert (d->cur->index == field);
	  else if (TREE_CODE (d->cur->index) == IDENTIFIER_NODE)
	    field = lookup_field_1 (type, d->cur->index, /*want_type=*/false);
	  else
	    {
	      if (complain & tf_error)
		error ("%<[%E] =%> used in a GNU-style designated initializer"
		       " for class %qT", d->cur->index, type);
	      return error_mark_node;
	    }

	  if (!field || TREE_CODE (field) != FIELD_DECL)
	    {
	      if (complain & tf_error)
		error ("%qT has no non-static data member named %qD", type,
		       d->cur->index);
	      return error_mark_node;
	    }
	}

      /* If we processed all the member of the class, we are done.  */
      if (!field)
	break;

      field_init = reshape_init_r (TREE_TYPE (field), d,
				   /*first_initializer_p=*/false, complain);
      if (field_init == error_mark_node)
	return error_mark_node;

      if (d->cur == old_cur && d->cur->index)
	{
	  /* This can happen with an invalid initializer for a flexible
	     array member (c++/54441).  */
	  if (complain & tf_error)
	    error ("invalid initializer for %q#D", field);
	  return error_mark_node;
	}

      CONSTRUCTOR_APPEND_ELT (CONSTRUCTOR_ELTS (new_init), field, field_init);

      /* [dcl.init.aggr]

	When a union  is  initialized with a brace-enclosed
	initializer, the braces shall only contain an
	initializer for the first member of the union.  */
      if (TREE_CODE (type) == UNION_TYPE)
	break;

      field = next_initializable_field (DECL_CHAIN (field));
    }

  return new_init;
}

/* Subroutine of reshape_init_r.  We're in a context where C99 initializer
   designators are not valid; either complain or return true to indicate
   that reshape_init_r should return error_mark_node.  */

static bool
has_designator_problem (reshape_iter *d, tsubst_flags_t complain)
{
  if (d->cur->index)
    {
      if (complain & tf_error)
	error ("C99 designator %qE outside aggregate initializer",
	       d->cur->index);
      else
	return true;
    }
  return false;
}

/* Subroutine of reshape_init, which processes a single initializer (part of
   a CONSTRUCTOR). TYPE is the type of the variable being initialized, D is the
   iterator within the CONSTRUCTOR which points to the initializer to process.
   FIRST_INITIALIZER_P is true if this is the first initializer of the
   outermost CONSTRUCTOR node.  */

static tree
reshape_init_r (tree type, reshape_iter *d, bool first_initializer_p,
		tsubst_flags_t complain)
{
  tree init = d->cur->value;

  if (error_operand_p (init))
    return error_mark_node;

  if (first_initializer_p && !CP_AGGREGATE_TYPE_P (type)
      && has_designator_problem (d, complain))
    return error_mark_node;

  if (TREE_CODE (type) == COMPLEX_TYPE)
    {
      /* A complex type can be initialized from one or two initializers,
	 but braces are not elided.  */
      d->cur++;
      if (BRACE_ENCLOSED_INITIALIZER_P (init))
	{
	  if (CONSTRUCTOR_NELTS (init) > 2)
	    {
	      if (complain & tf_error)
		error ("too many initializers for %qT", type);
	      else
		return error_mark_node;
	    }
	}
      else if (first_initializer_p && d->cur != d->end)
	{
	  vec<constructor_elt, va_gc> *v = 0;
	  CONSTRUCTOR_APPEND_ELT (v, NULL_TREE, init);
	  CONSTRUCTOR_APPEND_ELT (v, NULL_TREE, d->cur->value);
	  if (has_designator_problem (d, complain))
	    return error_mark_node;
	  d->cur++;
	  init = build_constructor (init_list_type_node, v);
	}
      return init;
    }

  /* A non-aggregate type is always initialized with a single
     initializer.  */
  if (!CP_AGGREGATE_TYPE_P (type))
    {
      /* It is invalid to initialize a non-aggregate type with a
	 brace-enclosed initializer before C++0x.
	 We need to check for BRACE_ENCLOSED_INITIALIZER_P here because
	 of g++.old-deja/g++.mike/p7626.C: a pointer-to-member constant is
	 a CONSTRUCTOR (with a record type).  */
      if (TREE_CODE (init) == CONSTRUCTOR
	  /* Don't complain about a capture-init.  */
	  && !CONSTRUCTOR_IS_DIRECT_INIT (init)
	  && BRACE_ENCLOSED_INITIALIZER_P (init))  /* p7626.C */
	{
	  if (SCALAR_TYPE_P (type))
	    {
	      if (cxx_dialect < cxx11
		  /* Isn't value-initialization.  */
		  || CONSTRUCTOR_NELTS (init) > 0)
		{
		  if (complain & tf_error)
		    error ("braces around scalar initializer for type %qT",
			   type);
		  init = error_mark_node;
		}
	    }
	  else
	    maybe_warn_cpp0x (CPP0X_INITIALIZER_LISTS);
	}

      d->cur++;
      return init;
    }

  /* "If T is a class type and the initializer list has a single element of
     type cv U, where U is T or a class derived from T, the object is
     initialized from that element."  Even if T is an aggregate.  */
  if (cxx_dialect >= cxx11 && (CLASS_TYPE_P (type) || VECTOR_TYPE_P (type))
      && first_initializer_p
      && d->end - d->cur == 1
      && reference_related_p (type, TREE_TYPE (init)))
    {
      d->cur++;
      return init;
    }

  /* [dcl.init.aggr]

     All implicit type conversions (clause _conv_) are considered when
     initializing the aggregate member with an initializer from an
     initializer-list.  If the initializer can initialize a member,
     the member is initialized.  Otherwise, if the member is itself a
     non-empty subaggregate, brace elision is assumed and the
     initializer is considered for the initialization of the first
     member of the subaggregate.  */
  if (TREE_CODE (init) != CONSTRUCTOR
      /* But don't try this for the first initializer, since that would be
	 looking through the outermost braces; A a2 = { a1 }; is not a
	 valid aggregate initialization.  */
      && !first_initializer_p
      && (same_type_ignoring_top_level_qualifiers_p (type, TREE_TYPE (init))
	  || can_convert_arg (type, TREE_TYPE (init), init, LOOKUP_NORMAL,
			      complain)))
    {
      d->cur++;
      return init;
    }

  /* [dcl.init.string]

      A char array (whether plain char, signed char, or unsigned char)
      can be initialized by a string-literal (optionally enclosed in
      braces); a wchar_t array can be initialized by a wide
      string-literal (optionally enclosed in braces).  */
  if (TREE_CODE (type) == ARRAY_TYPE
      && char_type_p (TYPE_MAIN_VARIANT (TREE_TYPE (type))))
    {
      tree str_init = init;

      /* Strip one level of braces if and only if they enclose a single
	 element (as allowed by [dcl.init.string]).  */
      if (!first_initializer_p
	  && TREE_CODE (str_init) == CONSTRUCTOR
	  && vec_safe_length (CONSTRUCTOR_ELTS (str_init)) == 1)
	{
	  str_init = (*CONSTRUCTOR_ELTS (str_init))[0].value;
	}

      /* If it's a string literal, then it's the initializer for the array
	 as a whole. Otherwise, continue with normal initialization for
	 array types (one value per array element).  */
      if (TREE_CODE (str_init) == STRING_CST)
	{
	  if (has_designator_problem (d, complain))
	    return error_mark_node;
	  d->cur++;
	  return str_init;
	}
    }

  /* The following cases are about aggregates. If we are not within a full
     initializer already, and there is not a CONSTRUCTOR, it means that there
     is a missing set of braces (that is, we are processing the case for
     which reshape_init exists).  */
  if (!first_initializer_p)
    {
      if (TREE_CODE (init) == CONSTRUCTOR)
	{
	  if (TREE_TYPE (init) && TYPE_PTRMEMFUNC_P (TREE_TYPE (init)))
	    /* There is no need to reshape pointer-to-member function
	       initializers, as they are always constructed correctly
	       by the front end.  */
           ;
	  else if (COMPOUND_LITERAL_P (init))
	  /* For a nested compound literal, there is no need to reshape since
	     brace elision is not allowed. Even if we decided to allow it,
	     we should add a call to reshape_init in finish_compound_literal,
	     before calling digest_init, so changing this code would still
	     not be necessary.  */
	    gcc_assert (!BRACE_ENCLOSED_INITIALIZER_P (init));
	  else
	    {
	      ++d->cur;
	      gcc_assert (BRACE_ENCLOSED_INITIALIZER_P (init));
	      return reshape_init (type, init, complain);
	    }
	}

      warning (OPT_Wmissing_braces, "missing braces around initializer for %qT",
	       type);
    }

  /* Dispatch to specialized routines.  */
  if (CLASS_TYPE_P (type))
    return reshape_init_class (type, d, first_initializer_p, complain);
  else if (TREE_CODE (type) == ARRAY_TYPE)
    return reshape_init_array (type, d, complain);
  else if (TREE_CODE (type) == VECTOR_TYPE)
    return reshape_init_vector (type, d, complain);
  else
    gcc_unreachable();
}

/* Undo the brace-elision allowed by [dcl.init.aggr] in a
   brace-enclosed aggregate initializer.

   INIT is the CONSTRUCTOR containing the list of initializers describing
   a brace-enclosed initializer for an entity of the indicated aggregate TYPE.
   It may not presently match the shape of the TYPE; for example:

     struct S { int a; int b; };
     struct S a[] = { 1, 2, 3, 4 };

   Here INIT will hold a vector of four elements, rather than a
   vector of two elements, each itself a vector of two elements.  This
   routine transforms INIT from the former form into the latter.  The
   revised CONSTRUCTOR node is returned.  */

tree
reshape_init (tree type, tree init, tsubst_flags_t complain)
{
  vec<constructor_elt, va_gc> *v;
  reshape_iter d;
  tree new_init;

  gcc_assert (BRACE_ENCLOSED_INITIALIZER_P (init));

  v = CONSTRUCTOR_ELTS (init);

  /* An empty constructor does not need reshaping, and it is always a valid
     initializer.  */
  if (vec_safe_is_empty (v))
    return init;

  /* Recurse on this CONSTRUCTOR.  */
  d.cur = &(*v)[0];
  d.end = d.cur + v->length ();

  new_init = reshape_init_r (type, &d, true, complain);
  if (new_init == error_mark_node)
    return error_mark_node;

  /* Make sure all the element of the constructor were used. Otherwise,
     issue an error about exceeding initializers.  */
  if (d.cur != d.end)
    {
      if (complain & tf_error)
	error ("too many initializers for %qT", type);
      else
	return error_mark_node;
    }

  return new_init;
}

/* Verify array initializer.  Returns true if errors have been reported.  */

bool
check_array_initializer (tree decl, tree type, tree init)
{
  tree element_type = TREE_TYPE (type);

  /* The array type itself need not be complete, because the
     initializer may tell us how many elements are in the array.
     But, the elements of the array must be complete.  */
  if (!COMPLETE_TYPE_P (complete_type (element_type)))
    {
      if (decl)
	error ("elements of array %q#D have incomplete type", decl);
      else
	error ("elements of array %q#T have incomplete type", type);
      return true;
    }
  /* A compound literal can't have variable size.  */
  if (init && !decl
      && ((COMPLETE_TYPE_P (type) && !TREE_CONSTANT (TYPE_SIZE (type)))
	  || !TREE_CONSTANT (TYPE_SIZE (element_type))))
    {
      error ("variable-sized compound literal");
      return true;
    }
  return false;
}

/* Subroutine of check_initializer; args are passed down from that function.
   Set stmts_are_full_exprs_p to 1 across a call to build_aggr_init.  */

static tree
build_aggr_init_full_exprs (tree decl, tree init, int flags)
     
{
  gcc_assert (stmts_are_full_exprs_p ());
  return build_aggr_init (decl, init, flags, tf_warning_or_error);
}

/* Verify INIT (the initializer for DECL), and record the
   initialization in DECL_INITIAL, if appropriate.  CLEANUP is as for
   grok_reference_init.

   If the return value is non-NULL, it is an expression that must be
   evaluated dynamically to initialize DECL.  */

static tree
check_initializer (tree decl, tree init, int flags, vec<tree, va_gc> **cleanups)
{
  tree type = TREE_TYPE (decl);
  tree init_code = NULL;
  tree core_type;

  /* Things that are going to be initialized need to have complete
     type.  */
  TREE_TYPE (decl) = type = complete_type (TREE_TYPE (decl));

  if (DECL_HAS_VALUE_EXPR_P (decl))
    {
      /* A variable with DECL_HAS_VALUE_EXPR_P set is just a placeholder,
	 it doesn't have storage to be initialized.  */
      gcc_assert (init == NULL_TREE);
      return NULL_TREE;
    }

  if (type == error_mark_node)
    /* We will have already complained.  */
    return NULL_TREE;

  if (TREE_CODE (type) == ARRAY_TYPE)
    {
      if (check_array_initializer (decl, type, init))
	return NULL_TREE;
    }
  else if (!COMPLETE_TYPE_P (type))
    {
      error ("%q#D has incomplete type", decl);
      TREE_TYPE (decl) = error_mark_node;
      return NULL_TREE;
    }
  else
    /* There is no way to make a variable-sized class type in GNU C++.  */
    gcc_assert (TREE_CONSTANT (TYPE_SIZE (type)));

  if (init && BRACE_ENCLOSED_INITIALIZER_P (init))
    {
      int init_len = vec_safe_length (CONSTRUCTOR_ELTS (init));
      if (SCALAR_TYPE_P (type))
	{
	  if (init_len == 0)
	    {
	      maybe_warn_cpp0x (CPP0X_INITIALIZER_LISTS);
	      init = build_zero_init (type, NULL_TREE, false);
	    }
	  else if (init_len != 1 && TREE_CODE (type) != COMPLEX_TYPE)
	    {
	      error ("scalar object %qD requires one element in initializer",
		     decl);
	      TREE_TYPE (decl) = error_mark_node;
	      return NULL_TREE;
	    }
	}
    }

  if (TREE_CODE (decl) == CONST_DECL)
    {
      gcc_assert (TREE_CODE (type) != REFERENCE_TYPE);

      DECL_INITIAL (decl) = init;

      gcc_assert (init != NULL_TREE);
      init = NULL_TREE;
    }
  else if (!init && DECL_REALLY_EXTERN (decl))
    ;
  else if (init || type_build_ctor_call (type)
	   || TREE_CODE (type) == REFERENCE_TYPE)
    {
      if (TREE_CODE (type) == REFERENCE_TYPE)
	{
	  init = grok_reference_init (decl, type, init, flags);
	  flags |= LOOKUP_ALREADY_DIGESTED;
	}
      else if (!init)
	check_for_uninitialized_const_var (decl);
      /* Do not reshape constructors of vectors (they don't need to be
	 reshaped.  */
      else if (BRACE_ENCLOSED_INITIALIZER_P (init))
	{
	  if (is_std_init_list (type))
	    {
	      init = perform_implicit_conversion (type, init,
						  tf_warning_or_error);
	      flags |= LOOKUP_ALREADY_DIGESTED;
	    }
	  else if (TYPE_NON_AGGREGATE_CLASS (type))
	    {
	      /* Don't reshape if the class has constructors.  */
	      if (cxx_dialect == cxx98)
		error ("in C++98 %qD must be initialized by constructor, "
		       "not by %<{...}%>",
		       decl);
	    }
	  else if (TREE_CODE (type) == VECTOR_TYPE && TYPE_VECTOR_OPAQUE (type))
	    {
	      error ("opaque vector types cannot be initialized");
	      init = error_mark_node;
	    }
	  else
	    {
	      init = reshape_init (type, init, tf_warning_or_error);
	      flags |= LOOKUP_NO_NARROWING;
	    }
	}
      else if (TREE_CODE (init) == TREE_LIST
	       && TREE_TYPE (init) != unknown_type_node
	       && !MAYBE_CLASS_TYPE_P (type))
	{
	  gcc_assert (TREE_CODE (decl) != RESULT_DECL);

	  /* We get here with code like `int a (2);' */
	  init = build_x_compound_expr_from_list (init, ELK_INIT,
						  tf_warning_or_error);
	}

      /* If DECL has an array type without a specific bound, deduce the
	 array size from the initializer.  */
      maybe_deduce_size_from_array_init (decl, init);
      type = TREE_TYPE (decl);
      if (type == error_mark_node)
	return NULL_TREE;

      if ((type_build_ctor_call (type) || CLASS_TYPE_P (type))
	  && !(flags & LOOKUP_ALREADY_DIGESTED)
	  && !(init && BRACE_ENCLOSED_INITIALIZER_P (init)
	       && CP_AGGREGATE_TYPE_P (type)
	       && (CLASS_TYPE_P (type)
		   || !TYPE_NEEDS_CONSTRUCTING (type)
		   || type_has_extended_temps (type))))
	{
	  init_code = build_aggr_init_full_exprs (decl, init, flags);

	  /* A constructor call is a non-trivial initializer even if
	     it isn't explicitly written.  */
	  if (TREE_SIDE_EFFECTS (init_code))
	    DECL_NONTRIVIALLY_INITIALIZED_P (decl) = true;

	  /* If this is a constexpr initializer, expand_default_init will
	     have returned an INIT_EXPR rather than a CALL_EXPR.  In that
	     case, pull the initializer back out and pass it down into
	     store_init_value.  */
	  while (TREE_CODE (init_code) == EXPR_STMT
		 || TREE_CODE (init_code) == CONVERT_EXPR)
	    init_code = TREE_OPERAND (init_code, 0);
	  if (TREE_CODE (init_code) == INIT_EXPR)
	    {
	      init = TREE_OPERAND (init_code, 1);
	      init_code = NULL_TREE;
	      /* Don't call digest_init; it's unnecessary and will complain
		 about aggregate initialization of non-aggregate classes.  */
	      flags |= LOOKUP_ALREADY_DIGESTED;
	    }
	  else if (DECL_DECLARED_CONSTEXPR_P (decl))
	    {
	      /* Declared constexpr, but no suitable initializer; massage
		 init appropriately so we can pass it into store_init_value
		 for the error.  */
	      if (CLASS_TYPE_P (type)
		  && (!init || TREE_CODE (init) == TREE_LIST))
		{
		  init = build_functional_cast (type, init, tf_none);
		  if (TREE_CODE (init) == TARGET_EXPR)
		    TARGET_EXPR_DIRECT_INIT_P (init) = true;
		}
	      init_code = NULL_TREE;
	    }
	  else
	    init = NULL_TREE;
	}

      if (init && TREE_CODE (init) != TREE_VEC)
	{
	  /* In aggregate initialization of a variable, each element
	     initialization is a full-expression because there is no
	     enclosing expression.  */
	  gcc_assert (stmts_are_full_exprs_p ());

	  init_code = store_init_value (decl, init, cleanups, flags);

	  if (pedantic && TREE_CODE (type) == ARRAY_TYPE
	      && DECL_INITIAL (decl)
	      && TREE_CODE (DECL_INITIAL (decl)) == STRING_CST
	      && PAREN_STRING_LITERAL_P (DECL_INITIAL (decl)))
	    warning (0, "array %qD initialized by parenthesized string literal %qE",
		     decl, DECL_INITIAL (decl));
	  init = NULL;
	}
    }
  else
    {
      if (CLASS_TYPE_P (core_type = strip_array_types (type))
	  && (CLASSTYPE_READONLY_FIELDS_NEED_INIT (core_type)
	      || CLASSTYPE_REF_FIELDS_NEED_INIT (core_type)))
	diagnose_uninitialized_cst_or_ref_member (core_type, /*using_new=*/false,
						  /*complain=*/true);

      check_for_uninitialized_const_var (decl);
    }

  if (init && init != error_mark_node)
    init_code = build2 (INIT_EXPR, type, decl, init);

  if (init_code)
    {
      /* We might have set these in cp_finish_decl.  */
      DECL_INITIALIZED_BY_CONSTANT_EXPRESSION_P (decl) = false;
      TREE_CONSTANT (decl) = false;
    }

  if (init_code && DECL_IN_AGGR_P (decl))
    {
      static int explained = 0;

      if (cxx_dialect < cxx11)
	error ("initializer invalid for static member with constructor");
      else
	error ("non-constant in-class initialization invalid for static "
	       "member %qD", decl);
      if (!explained)
	{
	  inform (input_location,
		  "(an out of class initialization is required)");
	  explained = 1;
	}
      return NULL_TREE;
    }

  return init_code;
}

/* If DECL is not a local variable, give it RTL.  */

static void
make_rtl_for_nonlocal_decl (tree decl, tree init, const char* asmspec)
{
  int toplev = toplevel_bindings_p ();
  int defer_p;
  const char *filename;

  /* Set the DECL_ASSEMBLER_NAME for the object.  */
  if (asmspec)
    {
      /* The `register' keyword, when used together with an
	 asm-specification, indicates that the variable should be
	 placed in a particular register.  */
      if (VAR_P (decl) && DECL_REGISTER (decl))
	{
	  set_user_assembler_name (decl, asmspec);
	  DECL_HARD_REGISTER (decl) = 1;
	}
      else
	{
	  if (TREE_CODE (decl) == FUNCTION_DECL
	      && DECL_BUILT_IN_CLASS (decl) == BUILT_IN_NORMAL)
	    set_builtin_user_assembler_name (decl, asmspec);
	  set_user_assembler_name (decl, asmspec);
	}
    }

  /* Handle non-variables up front.  */
  if (!VAR_P (decl))
    {
      rest_of_decl_compilation (decl, toplev, at_eof);
      return;
    }

  /* If we see a class member here, it should be a static data
     member.  */
  if (DECL_LANG_SPECIFIC (decl) && DECL_IN_AGGR_P (decl))
    {
      gcc_assert (TREE_STATIC (decl));
      /* An in-class declaration of a static data member should be
	 external; it is only a declaration, and not a definition.  */
      if (init == NULL_TREE)
	gcc_assert (DECL_EXTERNAL (decl) || !TREE_PUBLIC (decl));
    }

  /* We don't create any RTL for local variables.  */
  if (DECL_FUNCTION_SCOPE_P (decl) && !TREE_STATIC (decl))
    return;

  /* We defer emission of local statics until the corresponding
     DECL_EXPR is expanded.  */
  defer_p = DECL_FUNCTION_SCOPE_P (decl) || DECL_VIRTUAL_P (decl);

  /* We try to defer namespace-scope static constants so that they are
     not emitted into the object file unnecessarily.  */
  filename = LOCATION_FILE (input_location);
  if (!DECL_VIRTUAL_P (decl)
      && TREE_READONLY (decl)
      && DECL_INITIAL (decl) != NULL_TREE
      && DECL_INITIAL (decl) != error_mark_node
      && filename != NULL
      && ! EMPTY_CONSTRUCTOR_P (DECL_INITIAL (decl))
      && toplev
      && !TREE_PUBLIC (decl))
    {
      /* Fool with the linkage of static consts according to #pragma
	 interface.  */
      struct c_fileinfo *finfo = get_fileinfo (filename);
      if (!finfo->interface_unknown && !TREE_PUBLIC (decl))
	{
	  TREE_PUBLIC (decl) = 1;
	  DECL_EXTERNAL (decl) = finfo->interface_only;
	}

      defer_p = 1;
    }
  /* Likewise for template instantiations.  */
  else if (DECL_LANG_SPECIFIC (decl)
	   && DECL_IMPLICIT_INSTANTIATION (decl))
    defer_p = 1;

  /* If we're not deferring, go ahead and assemble the variable.  */
  if (!defer_p)
    rest_of_decl_compilation (decl, toplev, at_eof);
}

/* walk_tree helper for wrap_temporary_cleanups, below.  */

static tree
wrap_cleanups_r (tree *stmt_p, int *walk_subtrees, void *data)
{
  /* Stop at types or full-expression boundaries.  */
  if (TYPE_P (*stmt_p)
      || TREE_CODE (*stmt_p) == CLEANUP_POINT_EXPR)
    {
      *walk_subtrees = 0;
      return NULL_TREE;
    }

  if (TREE_CODE (*stmt_p) == TARGET_EXPR)
    {
      tree guard = (tree)data;
      tree tcleanup = TARGET_EXPR_CLEANUP (*stmt_p);

      tcleanup = build2 (TRY_CATCH_EXPR, void_type_node, tcleanup, guard);
      /* Tell honor_protect_cleanup_actions to handle this as a separate
	 cleanup.  */
      TRY_CATCH_IS_CLEANUP (tcleanup) = 1;
 
      TARGET_EXPR_CLEANUP (*stmt_p) = tcleanup;
    }

  return NULL_TREE;
}

/* We're initializing a local variable which has a cleanup GUARD.  If there
   are any temporaries used in the initializer INIT of this variable, we
   need to wrap their cleanups with TRY_CATCH_EXPR (, GUARD) so that the
   variable will be cleaned up properly if one of them throws.

   Unfortunately, there's no way to express this properly in terms of
   nesting, as the regions for the temporaries overlap the region for the
   variable itself; if there are two temporaries, the variable needs to be
   the first thing destroyed if either of them throws.  However, we only
   want to run the variable's cleanup if it actually got constructed.  So
   we need to guard the temporary cleanups with the variable's cleanup if
   they are run on the normal path, but not if they are run on the
   exceptional path.  We implement this by telling
   honor_protect_cleanup_actions to strip the variable cleanup from the
   exceptional path.  */

static void
wrap_temporary_cleanups (tree init, tree guard)
{
  cp_walk_tree_without_duplicates (&init, wrap_cleanups_r, (void *)guard);
}

/* Generate code to initialize DECL (a local variable).  */

static void
initialize_local_var (tree decl, tree init)
{
  tree type = TREE_TYPE (decl);
  tree cleanup;
  int already_used;

  gcc_assert (VAR_P (decl)
	      || TREE_CODE (decl) == RESULT_DECL);
  gcc_assert (!TREE_STATIC (decl));

  if (DECL_SIZE (decl) == NULL_TREE)
    {
      /* If we used it already as memory, it must stay in memory.  */
      DECL_INITIAL (decl) = NULL_TREE;
      TREE_ADDRESSABLE (decl) = TREE_USED (decl);
      return;
    }

  if (type == error_mark_node)
    return;

  /* Compute and store the initial value.  */
  already_used = TREE_USED (decl) || TREE_USED (type);
  if (TREE_USED (type))
    DECL_READ_P (decl) = 1;

  /* Generate a cleanup, if necessary.  */
  cleanup = cxx_maybe_build_cleanup (decl, tf_warning_or_error);

  /* Perform the initialization.  */
  if (init)
    {
      tree rinit = (TREE_CODE (init) == INIT_EXPR
		    ? TREE_OPERAND (init, 1) : NULL_TREE);
      if (rinit && !TREE_SIDE_EFFECTS (rinit))
	{
	  /* Stick simple initializers in DECL_INITIAL so that
	     -Wno-init-self works (c++/34772).  */
	  gcc_assert (TREE_OPERAND (init, 0) == decl);
	  DECL_INITIAL (decl) = rinit;

	  if (warn_init_self && TREE_CODE (type) == REFERENCE_TYPE)
	    {
	      STRIP_NOPS (rinit);
	      if (rinit == decl)
		warning_at (DECL_SOURCE_LOCATION (decl),
			    OPT_Winit_self,
			    "reference %qD is initialized with itself", decl);
	    }
	}
      else
	{
	  int saved_stmts_are_full_exprs_p;

	  /* If we're only initializing a single object, guard the
	     destructors of any temporaries used in its initializer with
	     its destructor.  This isn't right for arrays because each
	     element initialization is a full-expression.  */
	  if (cleanup && TREE_CODE (type) != ARRAY_TYPE)
	    wrap_temporary_cleanups (init, cleanup);

	  gcc_assert (building_stmt_list_p ());
	  saved_stmts_are_full_exprs_p = stmts_are_full_exprs_p ();
	  current_stmt_tree ()->stmts_are_full_exprs_p = 1;
	  finish_expr_stmt (init);
	  current_stmt_tree ()->stmts_are_full_exprs_p =
	    saved_stmts_are_full_exprs_p;
	}
    }

  /* Set this to 0 so we can tell whether an aggregate which was
     initialized was ever used.  Don't do this if it has a
     destructor, so we don't complain about the 'resource
     allocation is initialization' idiom.  Now set
     attribute((unused)) on types so decls of that type will be
     marked used. (see TREE_USED, above.)  */
  if (TYPE_NEEDS_CONSTRUCTING (type)
      && ! already_used
      && TYPE_HAS_TRIVIAL_DESTRUCTOR (type)
      && DECL_NAME (decl))
    TREE_USED (decl) = 0;
  else if (already_used)
    TREE_USED (decl) = 1;

  if (cleanup)
    finish_decl_cleanup (decl, cleanup);
}

/* DECL is a VAR_DECL for a compiler-generated variable with static
   storage duration (like a virtual table) whose initializer is a
   compile-time constant.  Initialize the variable and provide it to the
   back end.  */

void
initialize_artificial_var (tree decl, vec<constructor_elt, va_gc> *v)
{
  tree init;
  gcc_assert (DECL_ARTIFICIAL (decl));
  init = build_constructor (TREE_TYPE (decl), v);
  gcc_assert (TREE_CODE (init) == CONSTRUCTOR);
  DECL_INITIAL (decl) = init;
  DECL_INITIALIZED_P (decl) = 1;
  determine_visibility (decl);
  layout_var_decl (decl);
  maybe_commonize_var (decl);
  make_rtl_for_nonlocal_decl (decl, init, /*asmspec=*/NULL);
}

/* INIT is the initializer for a variable, as represented by the
   parser.  Returns true iff INIT is type-dependent.  */

static bool
type_dependent_init_p (tree init)
{
  if (TREE_CODE (init) == TREE_LIST)
    /* A parenthesized initializer, e.g.: int i (3, 2); ? */
    return any_type_dependent_elements_p (init);
  else if (TREE_CODE (init) == CONSTRUCTOR)
  /* A brace-enclosed initializer, e.g.: int i = { 3 }; ? */
    {
      vec<constructor_elt, va_gc> *elts;
      size_t nelts;
      size_t i;

      elts = CONSTRUCTOR_ELTS (init);
      nelts = vec_safe_length (elts);
      for (i = 0; i < nelts; ++i)
	if (type_dependent_init_p ((*elts)[i].value))
	  return true;
    }
  else
    /* It must be a simple expression, e.g., int i = 3;  */
    return type_dependent_expression_p (init);

  return false;
}

/* INIT is the initializer for a variable, as represented by the
   parser.  Returns true iff INIT is value-dependent.  */

static bool
value_dependent_init_p (tree init)
{
  if (TREE_CODE (init) == TREE_LIST)
    /* A parenthesized initializer, e.g.: int i (3, 2); ? */
    return any_value_dependent_elements_p (init);
  else if (TREE_CODE (init) == CONSTRUCTOR)
  /* A brace-enclosed initializer, e.g.: int i = { 3 }; ? */
    {
      vec<constructor_elt, va_gc> *elts;
      size_t nelts;
      size_t i;

      elts = CONSTRUCTOR_ELTS (init);
      nelts = vec_safe_length (elts);
      for (i = 0; i < nelts; ++i)
	if (value_dependent_init_p ((*elts)[i].value))
	  return true;
    }
  else
    /* It must be a simple expression, e.g., int i = 3;  */
    return value_dependent_expression_p (init);
  
  return false;
}

// Returns true if a DECL is VAR_DECL with the concept specifier.
static inline bool
is_concept_var (tree decl)
{
  return (VAR_P (decl)
	  // Not all variables have DECL_LANG_SPECIFIC.
          && DECL_LANG_SPECIFIC (decl)
          && DECL_DECLARED_CONCEPT_P (decl));
}

/* Finish processing of a declaration;
   install its line number and initial value.
   If the length of an array type is not known before,
   it must be determined now, from the initial value, or it is an error.

   INIT is the initializer (if any) for DECL.  If INIT_CONST_EXPR_P is
   true, then INIT is an integral constant expression.

   FLAGS is LOOKUP_ONLYCONVERTING if the = init syntax was used, else 0
   if the (init) syntax was used.  */

void
cp_finish_decl (tree decl, tree init, bool init_const_expr_p,
		tree asmspec_tree, int flags)
{
  tree type;
  vec<tree, va_gc> *cleanups = NULL;
  const char *asmspec = NULL;
  int was_readonly = 0;
  bool var_definition_p = false;
  tree auto_node;

  if (decl == error_mark_node)
    return;
  else if (! decl)
    {
      if (init)
	error ("assignment (not initialization) in declaration");
      return;
    }

  gcc_assert (TREE_CODE (decl) != RESULT_DECL);
  /* Parameters are handled by store_parm_decls, not cp_finish_decl.  */
  gcc_assert (TREE_CODE (decl) != PARM_DECL);

  type = TREE_TYPE (decl);
  if (type == error_mark_node)
    return;

  /* If a name was specified, get the string.  */
  if (at_namespace_scope_p ())
    asmspec_tree = maybe_apply_renaming_pragma (decl, asmspec_tree);
  if (asmspec_tree && asmspec_tree != error_mark_node)
    asmspec = TREE_STRING_POINTER (asmspec_tree);

  if (current_class_type
      && CP_DECL_CONTEXT (decl) == current_class_type
      && TYPE_BEING_DEFINED (current_class_type)
      && !CLASSTYPE_TEMPLATE_INSTANTIATION (current_class_type)
      && (DECL_INITIAL (decl) || init))
    DECL_INITIALIZED_IN_CLASS_P (decl) = 1;

  if (TREE_CODE (decl) != FUNCTION_DECL
      && (auto_node = type_uses_auto (type)))
    {
      tree d_init;
      if (init == NULL_TREE)
	{
	  if (DECL_LANG_SPECIFIC (decl)
	      && DECL_TEMPLATE_INSTANTIATION (decl)
	      && !DECL_TEMPLATE_INSTANTIATED (decl))
	    {
	      /* init is null because we're deferring instantiating the
		 initializer until we need it.  Well, we need it now.  */
	      instantiate_decl (decl, /*defer_ok*/true, /*expl*/false);
	      return;
	    }

	  error ("declaration of %q#D has no initializer", decl);
	  TREE_TYPE (decl) = error_mark_node;
	  return;
	}
      d_init = init;
      if (TREE_CODE (d_init) == TREE_LIST)
	d_init = build_x_compound_expr_from_list (d_init, ELK_INIT,
						  tf_warning_or_error);
      d_init = resolve_nondeduced_context (d_init);
      type = TREE_TYPE (decl) = do_auto_deduction (type, d_init,
						   auto_node);
      if (type == error_mark_node)
	return;
      cp_apply_type_quals_to_decl (cp_type_quals (type), decl);
    }

  if (!ensure_literal_type_for_constexpr_object (decl))
    DECL_DECLARED_CONSTEXPR_P (decl) = 0;

  if (VAR_P (decl)
      && DECL_CLASS_SCOPE_P (decl)
      && DECL_INITIALIZED_IN_CLASS_P (decl))
    check_static_variable_definition (decl, type);

  if (init && TREE_CODE (decl) == FUNCTION_DECL)
    {
      tree clone;
      if (init == ridpointers[(int)RID_DELETE])
	{
	  /* FIXME check this is 1st decl.  */
	  DECL_DELETED_FN (decl) = 1;
	  DECL_DECLARED_INLINE_P (decl) = 1;
	  DECL_INITIAL (decl) = error_mark_node;
	  FOR_EACH_CLONE (clone, decl)
	    {
	      DECL_DELETED_FN (clone) = 1;
	      DECL_DECLARED_INLINE_P (clone) = 1;
	      DECL_INITIAL (clone) = error_mark_node;
	    }
	  init = NULL_TREE;
	}
      else if (init == ridpointers[(int)RID_DEFAULT])
	{
	  if (defaultable_fn_check (decl))
	    DECL_DEFAULTED_FN (decl) = 1;
	  else
	    DECL_INITIAL (decl) = NULL_TREE;
	}
    }

  if (init && VAR_P (decl))
    {
      DECL_NONTRIVIALLY_INITIALIZED_P (decl) = 1;
      /* If DECL is a reference, then we want to know whether init is a
	 reference constant; init_const_expr_p as passed tells us whether
	 it's an rvalue constant.  */
      if (TREE_CODE (type) == REFERENCE_TYPE)
	init_const_expr_p = potential_constant_expression (init);
      if (init_const_expr_p)
	{
	  /* Set these flags now for templates.  We'll update the flags in
	     store_init_value for instantiations.  */
	  DECL_INITIALIZED_BY_CONSTANT_EXPRESSION_P (decl) = 1;
	  if (decl_maybe_constant_var_p (decl))
	    TREE_CONSTANT (decl) = 1;
	}
    }

  if (processing_template_decl)
    {
      bool type_dependent_p;

      /* Add this declaration to the statement-tree.  */
      if (at_function_scope_p ())
	add_decl_expr (decl);

      type_dependent_p = dependent_type_p (type);

      if (check_for_bare_parameter_packs (init))
	{
	  init = NULL_TREE;
	  DECL_INITIAL (decl) = NULL_TREE;
	}

      /* Generally, initializers in templates are expanded when the
	 template is instantiated.  But, if DECL is a variable constant
	 then it can be used in future constant expressions, so its value
	 must be available. */

      if (!VAR_P (decl) || dependent_type_p (type))
	/* We can't do anything if the decl has dependent type.  */;
      else if (init
	       && init_const_expr_p
	       && !type_dependent_p
	       && TREE_CODE (type) != REFERENCE_TYPE
	       && decl_maybe_constant_var_p (decl)
	       && !type_dependent_init_p (init)
	       && !value_dependent_init_p (init))
	{
	  /* This variable seems to be a non-dependent constant, so process
	     its initializer.  If check_initializer returns non-null the
	     initialization wasn't constant after all.  */
	  tree init_code;
	  cleanups = make_tree_vector ();
	  init_code = check_initializer (decl, init, flags, &cleanups);
	  if (init_code == NULL_TREE)
	    init = NULL_TREE;
	  release_tree_vector (cleanups);
	}
      else if (!init && is_concept_var (decl))
        error ("variable concept has no initializer");
      else if (!DECL_PRETTY_FUNCTION_P (decl))
	{
	  /* Deduce array size even if the initializer is dependent.  */
	  maybe_deduce_size_from_array_init (decl, init);
	  /* And complain about multiple initializers.  */
	  if (init && TREE_CODE (init) == TREE_LIST && TREE_CHAIN (init)
	      && !MAYBE_CLASS_TYPE_P (type))
	    init = build_x_compound_expr_from_list (init, ELK_INIT,
						    tf_warning_or_error);
	}

      if (init)
	DECL_INITIAL (decl) = init;
      return;
    }

  /* Just store non-static data member initializers for later.  */
  if (init && TREE_CODE (decl) == FIELD_DECL)
    DECL_INITIAL (decl) = init;

  /* Take care of TYPE_DECLs up front.  */
  if (TREE_CODE (decl) == TYPE_DECL)
    {
      if (type != error_mark_node
	  && MAYBE_CLASS_TYPE_P (type) && DECL_NAME (decl))
	{
	  if (TREE_TYPE (DECL_NAME (decl)) && TREE_TYPE (decl) != type)
	    warning (0, "shadowing previous type declaration of %q#D", decl);
	  set_identifier_type_value (DECL_NAME (decl), decl);
	}

      /* If we have installed this as the canonical typedef for this
	 type, and that type has not been defined yet, delay emitting
	 the debug information for it, as we will emit it later.  */
      if (TYPE_MAIN_DECL (TREE_TYPE (decl)) == decl
	  && !COMPLETE_TYPE_P (TREE_TYPE (decl)))
	TYPE_DECL_SUPPRESS_DEBUG (decl) = 1;

      rest_of_decl_compilation (decl, DECL_FILE_SCOPE_P (decl),
				at_eof);
      return;
    }

  /* A reference will be modified here, as it is initialized.  */
  if (! DECL_EXTERNAL (decl)
      && TREE_READONLY (decl)
      && TREE_CODE (type) == REFERENCE_TYPE)
    {
      was_readonly = 1;
      TREE_READONLY (decl) = 0;
    }

  if (VAR_P (decl))
    {
      /* If this is a local variable that will need a mangled name,
	 register it now.  We must do this before processing the
	 initializer for the variable, since the initialization might
	 require a guard variable, and since the mangled name of the
	 guard variable will depend on the mangled name of this
	 variable.  */
      if (DECL_FUNCTION_SCOPE_P (decl)
	  && TREE_STATIC (decl)
	  && !DECL_ARTIFICIAL (decl))
	{
	  push_local_name (decl);
	  if (DECL_CONSTRUCTOR_P (current_function_decl)
	      || DECL_DESTRUCTOR_P (current_function_decl))
	    /* Normally local_decls is populated during GIMPLE lowering,
	       but [cd]tors are never actually compiled directly.  We need
	       to put statics on the list so we can deal with the label
	       address extension.  FIXME.  */
	    add_local_decl (cfun, decl);
	}

      /* Convert the initializer to the type of DECL, if we have not
	 already initialized DECL.  */
      if (!DECL_INITIALIZED_P (decl)
	  /* If !DECL_EXTERNAL then DECL is being defined.  In the
	     case of a static data member initialized inside the
	     class-specifier, there can be an initializer even if DECL
	     is *not* defined.  */
	  && (!DECL_EXTERNAL (decl) || init))
	{
	  if (TYPE_FOR_JAVA (type) && MAYBE_CLASS_TYPE_P (type))
	    {
	      tree jclass
		= IDENTIFIER_GLOBAL_VALUE (get_identifier ("jclass"));
	      /* Allow libjava/prims.cc define primitive classes.  */
	      if (init != NULL_TREE
		  || jclass == NULL_TREE
		  || TREE_CODE (jclass) != TYPE_DECL
		  || !POINTER_TYPE_P (TREE_TYPE (jclass))
		  || !same_type_ignoring_top_level_qualifiers_p
					(type, TREE_TYPE (TREE_TYPE (jclass))))
		error ("Java object %qD not allocated with %<new%>", decl);
	      init = NULL_TREE;
	    }
	  cleanups = make_tree_vector ();
	  init = check_initializer (decl, init, flags, &cleanups);

	  /* Handle:

	     [dcl.init]

	     The memory occupied by any object of static storage
	     duration is zero-initialized at program startup before
	     any other initialization takes place.

	     We cannot create an appropriate initializer until after
	     the type of DECL is finalized.  If DECL_INITIAL is set,
	     then the DECL is statically initialized, and any
	     necessary zero-initialization has already been performed.  */
	  if (TREE_STATIC (decl) && !DECL_INITIAL (decl))
	    DECL_INITIAL (decl) = build_zero_init (TREE_TYPE (decl),
						   /*nelts=*/NULL_TREE,
						   /*static_storage_p=*/true);
	  /* Remember that the initialization for this variable has
	     taken place.  */
	  DECL_INITIALIZED_P (decl) = 1;
	  /* This declaration is the definition of this variable,
	     unless we are initializing a static data member within
	     the class specifier.  */
	  if (!DECL_EXTERNAL (decl))
	    var_definition_p = true;
	}
      /* If the variable has an array type, lay out the type, even if
	 there is no initializer.  It is valid to index through the
	 array, and we must get TYPE_ALIGN set correctly on the array
	 type.  */
      else if (TREE_CODE (type) == ARRAY_TYPE)
	layout_type (type);

      if (TREE_STATIC (decl)
	  && !at_function_scope_p ()
	  && current_function_decl == NULL)
	/* So decl is a global variable or a static member of a
	   non local class. Record the types it uses
	   so that we can decide later to emit debug info for them.  */
	record_types_used_by_current_var_decl (decl);
    }
  else if (TREE_CODE (decl) == FIELD_DECL
	   && TYPE_FOR_JAVA (type) && MAYBE_CLASS_TYPE_P (type))
    error ("non-static data member %qD has Java class type", decl);

  /* Add this declaration to the statement-tree.  This needs to happen
     after the call to check_initializer so that the DECL_EXPR for a
     reference temp is added before the DECL_EXPR for the reference itself.  */
  if (DECL_FUNCTION_SCOPE_P (decl))
    {
      /* If we're building a variable sized type, and we might be
	 reachable other than via the top of the current binding
	 level, then create a new BIND_EXPR so that we deallocate
	 the object at the right time.  */
      if (VAR_P (decl)
	  && DECL_SIZE (decl)
	  && !TREE_CONSTANT (DECL_SIZE (decl))
	  && STATEMENT_LIST_HAS_LABEL (cur_stmt_list))
	{
	  tree bind;
	  bind = build3 (BIND_EXPR, void_type_node, NULL, NULL, NULL);
	  TREE_SIDE_EFFECTS (bind) = 1;
	  add_stmt (bind);
	  BIND_EXPR_BODY (bind) = push_stmt_list ();
	}
      add_decl_expr (decl);
    }

  /* Let the middle end know about variables and functions -- but not
     static data members in uninstantiated class templates.  */
  if (VAR_OR_FUNCTION_DECL_P (decl))
    {
      if (VAR_P (decl))
	{
	  layout_var_decl (decl);
	  maybe_commonize_var (decl);
	}

      /* This needs to happen after the linkage is set. */
      determine_visibility (decl);

      if (var_definition_p && TREE_STATIC (decl))
	{
	  /* If a TREE_READONLY variable needs initialization
	     at runtime, it is no longer readonly and we need to
	     avoid MEM_READONLY_P being set on RTL created for it.  */
	  if (init)
	    {
	      if (TREE_READONLY (decl))
		TREE_READONLY (decl) = 0;
	      was_readonly = 0;
	    }
	  else if (was_readonly)
	    TREE_READONLY (decl) = 1;

	  /* Likewise if it needs destruction.  */
	  if (TYPE_HAS_NONTRIVIAL_DESTRUCTOR (type))
	    TREE_READONLY (decl) = 0;
	}

      make_rtl_for_nonlocal_decl (decl, init, asmspec);

      /* Check for abstractness of the type. Notice that there is no
	 need to strip array types here since the check for those types
	 is already done within create_array_type_for_decl.  */
      abstract_virtuals_error (decl, type);

      if (TREE_TYPE (decl) == error_mark_node)
	/* No initialization required.  */
	;
      else if (TREE_CODE (decl) == FUNCTION_DECL)
	{
	  if (init)
	    {
	      if (init == ridpointers[(int)RID_DEFAULT])
		{
		  /* An out-of-class default definition is defined at
		     the point where it is explicitly defaulted.  */
		  if (DECL_DELETED_FN (decl))
		    maybe_explain_implicit_delete (decl);
		  else if (DECL_INITIAL (decl) == error_mark_node)
		    synthesize_method (decl);
		}
	      else
		error ("function %q#D is initialized like a variable", decl);
	    }
	  /* else no initialization required.  */
	}
      else if (DECL_EXTERNAL (decl)
	       && ! (DECL_LANG_SPECIFIC (decl)
		     && DECL_NOT_REALLY_EXTERN (decl)))
	{
	  if (init)
	    DECL_INITIAL (decl) = init;
	}
      /* A variable definition.  */
      else if (DECL_FUNCTION_SCOPE_P (decl) && !TREE_STATIC (decl))
	/* Initialize the local variable.  */
	initialize_local_var (decl, init);

      /* If a variable is defined, and then a subsequent
	 definition with external linkage is encountered, we will
	 get here twice for the same variable.  We want to avoid
	 calling expand_static_init more than once.  For variables
	 that are not static data members, we can call
	 expand_static_init only when we actually process the
	 initializer.  It is not legal to redeclare a static data
	 member, so this issue does not arise in that case.  */
      else if (var_definition_p && TREE_STATIC (decl))
	expand_static_init (decl, init);
    }

  /* If a CLEANUP_STMT was created to destroy a temporary bound to a
     reference, insert it in the statement-tree now.  */
  if (cleanups)
    {
      unsigned i; tree t;
      FOR_EACH_VEC_ELT (*cleanups, i, t)
	push_cleanup (decl, t, false);
      release_tree_vector (cleanups);
    }

  if (was_readonly)
    TREE_READONLY (decl) = 1;

  invoke_plugin_callbacks (PLUGIN_FINISH_DECL, decl);
}

/* Returns a declaration for a VAR_DECL as if:

     extern "C" TYPE NAME;

   had been seen.  Used to create compiler-generated global
   variables.  */

static tree
declare_global_var (tree name, tree type)
{
  tree decl;

  push_to_top_level ();
  decl = build_decl (input_location, VAR_DECL, name, type);
  TREE_PUBLIC (decl) = 1;
  DECL_EXTERNAL (decl) = 1;
  DECL_ARTIFICIAL (decl) = 1;
  /* If the user has explicitly declared this variable (perhaps
     because the code we are compiling is part of a low-level runtime
     library), then it is possible that our declaration will be merged
     with theirs by pushdecl.  */
  decl = pushdecl (decl);
  cp_finish_decl (decl, NULL_TREE, false, NULL_TREE, 0);
  pop_from_top_level ();

  return decl;
}

/* Returns the type for the argument to "__cxa_atexit" (or "atexit",
   if "__cxa_atexit" is not being used) corresponding to the function
   to be called when the program exits.  */

static tree
get_atexit_fn_ptr_type (void)
{
  tree fn_type;

  if (!atexit_fn_ptr_type_node)
    {
      tree arg_type;
      if (flag_use_cxa_atexit 
	  && !targetm.cxx.use_atexit_for_cxa_atexit ())
	/* The parameter to "__cxa_atexit" is "void (*)(void *)".  */
	arg_type = ptr_type_node;
      else
	/* The parameter to "atexit" is "void (*)(void)".  */
	arg_type = NULL_TREE;
      
      fn_type = build_function_type_list (void_type_node,
					  arg_type, NULL_TREE);
      atexit_fn_ptr_type_node = build_pointer_type (fn_type);
    }

  return atexit_fn_ptr_type_node;
}

/* Returns a pointer to the `atexit' function.  Note that if
   FLAG_USE_CXA_ATEXIT is nonzero, then this will actually be the new
   `__cxa_atexit' function specified in the IA64 C++ ABI.  */

static tree
get_atexit_node (void)
{
  tree atexit_fndecl;
  tree fn_type;
  tree fn_ptr_type;
  const char *name;
  bool use_aeabi_atexit;

  if (atexit_node)
    return atexit_node;

  if (flag_use_cxa_atexit && !targetm.cxx.use_atexit_for_cxa_atexit ())
    {
      /* The declaration for `__cxa_atexit' is:

	   int __cxa_atexit (void (*)(void *), void *, void *)

	 We build up the argument types and then the function type
	 itself.  */
      tree argtype0, argtype1, argtype2;

      use_aeabi_atexit = targetm.cxx.use_aeabi_atexit ();
      /* First, build the pointer-to-function type for the first
	 argument.  */
      fn_ptr_type = get_atexit_fn_ptr_type ();
      /* Then, build the rest of the argument types.  */
      argtype2 = ptr_type_node;
      if (use_aeabi_atexit)
	{
	  argtype1 = fn_ptr_type;
	  argtype0 = ptr_type_node;
	}
      else
	{
	  argtype1 = ptr_type_node;
	  argtype0 = fn_ptr_type;
	}
      /* And the final __cxa_atexit type.  */
      fn_type = build_function_type_list (integer_type_node,
					  argtype0, argtype1, argtype2,
					  NULL_TREE);
      if (use_aeabi_atexit)
	name = "__aeabi_atexit";
      else
	name = "__cxa_atexit";
    }
  else
    {
      /* The declaration for `atexit' is:

	   int atexit (void (*)());

	 We build up the argument types and then the function type
	 itself.  */
      fn_ptr_type = get_atexit_fn_ptr_type ();
      /* Build the final atexit type.  */
      fn_type = build_function_type_list (integer_type_node,
					  fn_ptr_type, NULL_TREE);
      name = "atexit";
    }

  /* Now, build the function declaration.  */
  push_lang_context (lang_name_c);
  atexit_fndecl = build_library_fn_ptr (name, fn_type, ECF_LEAF | ECF_NOTHROW);
  mark_used (atexit_fndecl);
  pop_lang_context ();
  atexit_node = decay_conversion (atexit_fndecl, tf_warning_or_error);

  return atexit_node;
}

/* Like get_atexit_node, but for thread-local cleanups.  */

static tree
get_thread_atexit_node (void)
{
  /* The declaration for `__cxa_thread_atexit' is:

     int __cxa_thread_atexit (void (*)(void *), void *, void *) */
  tree fn_type = build_function_type_list (integer_type_node,
					   get_atexit_fn_ptr_type (),
					   ptr_type_node, ptr_type_node,
					   NULL_TREE);

  /* Now, build the function declaration.  */
  tree atexit_fndecl = build_library_fn_ptr ("__cxa_thread_atexit", fn_type,
					     ECF_LEAF | ECF_NOTHROW);
  return decay_conversion (atexit_fndecl, tf_warning_or_error);
}

/* Returns the __dso_handle VAR_DECL.  */

static tree
get_dso_handle_node (void)
{
  if (dso_handle_node)
    return dso_handle_node;

  /* Declare the variable.  */
  dso_handle_node = declare_global_var (get_identifier ("__dso_handle"),
					ptr_type_node);

#ifdef HAVE_GAS_HIDDEN
  if (dso_handle_node != error_mark_node)
    {
      DECL_VISIBILITY (dso_handle_node) = VISIBILITY_HIDDEN;
      DECL_VISIBILITY_SPECIFIED (dso_handle_node) = 1;
    }
#endif

  return dso_handle_node;
}

/* Begin a new function with internal linkage whose job will be simply
   to destroy some particular variable.  */

static GTY(()) int start_cleanup_cnt;

static tree
start_cleanup_fn (void)
{
  char name[32];
  tree fntype;
  tree fndecl;
  bool use_cxa_atexit = flag_use_cxa_atexit
			&& !targetm.cxx.use_atexit_for_cxa_atexit ();

  push_to_top_level ();

  /* No need to mangle this.  */
  push_lang_context (lang_name_c);

  /* Build the name of the function.  */
  sprintf (name, "__tcf_%d", start_cleanup_cnt++);
  /* Build the function declaration.  */
  fntype = TREE_TYPE (get_atexit_fn_ptr_type ());
  fndecl = build_lang_decl (FUNCTION_DECL, get_identifier (name), fntype);
  /* It's a function with internal linkage, generated by the
     compiler.  */
  TREE_PUBLIC (fndecl) = 0;
  DECL_ARTIFICIAL (fndecl) = 1;
  /* Make the function `inline' so that it is only emitted if it is
     actually needed.  It is unlikely that it will be inlined, since
     it is only called via a function pointer, but we avoid unnecessary
     emissions this way.  */
  DECL_DECLARED_INLINE_P (fndecl) = 1;
  DECL_INTERFACE_KNOWN (fndecl) = 1;
  /* Build the parameter.  */
  if (use_cxa_atexit)
    {
      tree parmdecl;

      parmdecl = cp_build_parm_decl (NULL_TREE, ptr_type_node);
      DECL_CONTEXT (parmdecl) = fndecl;
      TREE_USED (parmdecl) = 1;
      DECL_READ_P (parmdecl) = 1;
      DECL_ARGUMENTS (fndecl) = parmdecl;
    }

  pushdecl (fndecl);
  start_preparsed_function (fndecl, NULL_TREE, SF_PRE_PARSED);

  pop_lang_context ();

  return current_function_decl;
}

/* Finish the cleanup function begun by start_cleanup_fn.  */

static void
end_cleanup_fn (void)
{
  expand_or_defer_fn (finish_function (0));

  pop_from_top_level ();
}

/* Generate code to handle the destruction of DECL, an object with
   static storage duration.  */

tree
register_dtor_fn (tree decl)
{
  tree cleanup;
  tree addr;
  tree compound_stmt;
  tree fcall;
  tree type;
  bool ob_parm, dso_parm, use_dtor;
  tree arg0, arg1, arg2;
  tree atex_node;

  type = TREE_TYPE (decl);
  if (TYPE_HAS_TRIVIAL_DESTRUCTOR (type))
    return void_node;

  /* If we're using "__cxa_atexit" (or "__cxa_thread_atexit" or
     "__aeabi_atexit"), and DECL is a class object, we can just pass the
     destructor to "__cxa_atexit"; we don't have to build a temporary
     function to do the cleanup.  */
  dso_parm = (flag_use_cxa_atexit
	      && !targetm.cxx.use_atexit_for_cxa_atexit ());
  ob_parm = (DECL_THREAD_LOCAL_P (decl) || dso_parm);
  use_dtor = ob_parm && CLASS_TYPE_P (type);
  if (use_dtor)
    {
      int idx;

      /* Find the destructor.  */
      idx = lookup_fnfields_1 (type, complete_dtor_identifier);
      gcc_assert (idx >= 0);
      cleanup = (*CLASSTYPE_METHOD_VEC (type))[idx];
      /* Make sure it is accessible.  */
      perform_or_defer_access_check (TYPE_BINFO (type), cleanup, cleanup,
				     tf_warning_or_error);
    }
  else
    {
      /* Call build_cleanup before we enter the anonymous function so
	 that any access checks will be done relative to the current
	 scope, rather than the scope of the anonymous function.  */
      build_cleanup (decl);
  
      /* Now start the function.  */
      cleanup = start_cleanup_fn ();
      
      /* Now, recompute the cleanup.  It may contain SAVE_EXPRs that refer
	 to the original function, rather than the anonymous one.  That
	 will make the back end think that nested functions are in use,
	 which causes confusion.  */
      push_deferring_access_checks (dk_no_check);
      fcall = build_cleanup (decl);
      pop_deferring_access_checks ();
      
      /* Create the body of the anonymous function.  */
      compound_stmt = begin_compound_stmt (BCS_FN_BODY);
      finish_expr_stmt (fcall);
      finish_compound_stmt (compound_stmt);
      end_cleanup_fn ();
    }

  /* Call atexit with the cleanup function.  */
  mark_used (cleanup);
  cleanup = build_address (cleanup);

  if (DECL_THREAD_LOCAL_P (decl))
    atex_node = get_thread_atexit_node ();
  else
    atex_node = get_atexit_node ();

  if (use_dtor)
    {
      /* We must convert CLEANUP to the type that "__cxa_atexit"
	 expects.  */
      cleanup = build_nop (get_atexit_fn_ptr_type (), cleanup);
      /* "__cxa_atexit" will pass the address of DECL to the
	 cleanup function.  */
      mark_used (decl);
      addr = build_address (decl);
      /* The declared type of the parameter to "__cxa_atexit" is
	 "void *".  For plain "T*", we could just let the
	 machinery in cp_build_function_call convert it -- but if the
	 type is "cv-qualified T *", then we need to convert it
	 before passing it in, to avoid spurious errors.  */
      addr = build_nop (ptr_type_node, addr);
    }
  else
    /* Since the cleanup functions we build ignore the address
       they're given, there's no reason to pass the actual address
       in, and, in general, it's cheaper to pass NULL than any
       other value.  */
    addr = null_pointer_node;

  if (dso_parm)
    arg2 = cp_build_addr_expr (get_dso_handle_node (),
			       tf_warning_or_error);
  else if (ob_parm)
    /* Just pass NULL to the dso handle parm if we don't actually
       have a DSO handle on this target.  */
    arg2 = null_pointer_node;
  else
    arg2 = NULL_TREE;

  if (ob_parm)
    {
      if (!DECL_THREAD_LOCAL_P (decl)
	  && targetm.cxx.use_aeabi_atexit ())
	{
	  arg1 = cleanup;
	  arg0 = addr;
	}
      else
	{
	  arg1 = addr;
	  arg0 = cleanup;
	}
    }
  else
    {
      arg0 = cleanup;
      arg1 = NULL_TREE;
    }
  return cp_build_function_call_nary (atex_node, tf_warning_or_error,
				      arg0, arg1, arg2, NULL_TREE);
}

/* DECL is a VAR_DECL with static storage duration.  INIT, if present,
   is its initializer.  Generate code to handle the construction
   and destruction of DECL.  */

static void
expand_static_init (tree decl, tree init)
{
  gcc_assert (VAR_P (decl));
  gcc_assert (TREE_STATIC (decl));

  /* Some variables require no dynamic initialization.  */
  if (!init
      && TYPE_HAS_TRIVIAL_DESTRUCTOR (TREE_TYPE (decl)))
    {
      /* Make sure the destructor is callable.  */
      cxx_maybe_build_cleanup (decl, tf_warning_or_error);
      return;
    }

  if (DECL_THREAD_LOCAL_P (decl) && DECL_GNU_TLS_P (decl)
      && !DECL_FUNCTION_SCOPE_P (decl))
    {
      if (init)
	error ("non-local variable %qD declared %<__thread%> "
	       "needs dynamic initialization", decl);
      else
	error ("non-local variable %qD declared %<__thread%> "
	       "has a non-trivial destructor", decl);
      static bool informed;
      if (!informed)
	{
	  inform (DECL_SOURCE_LOCATION (decl),
		  "C++11 %<thread_local%> allows dynamic initialization "
		  "and destruction");
	  informed = true;
	}
      return;
    }

  if (DECL_FUNCTION_SCOPE_P (decl))
    {
      /* Emit code to perform this initialization but once.  */
      tree if_stmt = NULL_TREE, inner_if_stmt = NULL_TREE;
      tree then_clause = NULL_TREE, inner_then_clause = NULL_TREE;
      tree guard, guard_addr;
      tree flag, begin;
      /* We don't need thread-safety code for thread-local vars.  */
      bool thread_guard = (flag_threadsafe_statics
			   && !DECL_THREAD_LOCAL_P (decl));

      /* Emit code to perform this initialization but once.  This code
	 looks like:

	   static <type> guard;
	   if (!guard.first_byte) {
	     if (__cxa_guard_acquire (&guard)) {
	       bool flag = false;
	       try {
		 // Do initialization.
		 flag = true; __cxa_guard_release (&guard);
		 // Register variable for destruction at end of program.
	       } catch {
		 if (!flag) __cxa_guard_abort (&guard);
	       }
	   }

	 Note that the `flag' variable is only set to 1 *after* the
	 initialization is complete.  This ensures that an exception,
	 thrown during the construction, will cause the variable to
	 reinitialized when we pass through this code again, as per:

	   [stmt.dcl]

	   If the initialization exits by throwing an exception, the
	   initialization is not complete, so it will be tried again
	   the next time control enters the declaration.

	 This process should be thread-safe, too; multiple threads
	 should not be able to initialize the variable more than
	 once.  */

      /* Create the guard variable.  */
      guard = get_guard (decl);

      /* This optimization isn't safe on targets with relaxed memory
	 consistency.  On such targets we force synchronization in
	 __cxa_guard_acquire.  */
      if (!targetm.relaxed_ordering || !thread_guard)
	{
	  /* Begin the conditional initialization.  */
	  if_stmt = begin_if_stmt ();
	  finish_if_stmt_cond (get_guard_cond (guard), if_stmt);
	  then_clause = begin_compound_stmt (BCS_NO_SCOPE);
	}

      if (thread_guard)
	{
	  tree vfntype = NULL_TREE;
	  tree acquire_name, release_name, abort_name;
	  tree acquire_fn, release_fn, abort_fn;
	  guard_addr = build_address (guard);

	  acquire_name = get_identifier ("__cxa_guard_acquire");
	  release_name = get_identifier ("__cxa_guard_release");
	  abort_name = get_identifier ("__cxa_guard_abort");
	  acquire_fn = identifier_global_value (acquire_name);
	  release_fn = identifier_global_value (release_name);
	  abort_fn = identifier_global_value (abort_name);
	  if (!acquire_fn)
	    acquire_fn = push_library_fn
	      (acquire_name, build_function_type_list (integer_type_node,
						       TREE_TYPE (guard_addr),
						       NULL_TREE),
	       NULL_TREE, ECF_NOTHROW | ECF_LEAF);
	  if (!release_fn || !abort_fn)
	    vfntype = build_function_type_list (void_type_node,
						TREE_TYPE (guard_addr),
						NULL_TREE);
	  if (!release_fn)
	    release_fn = push_library_fn (release_name, vfntype, NULL_TREE,
					   ECF_NOTHROW | ECF_LEAF);
	  if (!abort_fn)
	    abort_fn = push_library_fn (abort_name, vfntype, NULL_TREE,
					ECF_NOTHROW | ECF_LEAF);

	  inner_if_stmt = begin_if_stmt ();
	  finish_if_stmt_cond (build_call_n (acquire_fn, 1, guard_addr),
			       inner_if_stmt);

	  inner_then_clause = begin_compound_stmt (BCS_NO_SCOPE);
	  begin = get_target_expr (boolean_false_node);
	  flag = TARGET_EXPR_SLOT (begin);

	  TARGET_EXPR_CLEANUP (begin)
	    = build3 (COND_EXPR, void_type_node, flag,
		      void_node,
		      build_call_n (abort_fn, 1, guard_addr));
	  CLEANUP_EH_ONLY (begin) = 1;

	  /* Do the initialization itself.  */
	  init = add_stmt_to_compound (begin, init);
	  init = add_stmt_to_compound
	    (init, build2 (MODIFY_EXPR, void_type_node, flag, boolean_true_node));
	  init = add_stmt_to_compound
	    (init, build_call_n (release_fn, 1, guard_addr));
	}
      else
	init = add_stmt_to_compound (init, set_guard (guard));

      /* Use atexit to register a function for destroying this static
	 variable.  */
      init = add_stmt_to_compound (init, register_dtor_fn (decl));

      finish_expr_stmt (init);

      if (thread_guard)
	{
	  finish_compound_stmt (inner_then_clause);
	  finish_then_clause (inner_if_stmt);
	  finish_if_stmt (inner_if_stmt);
	}

      if (!targetm.relaxed_ordering || !thread_guard)
	{
	  finish_compound_stmt (then_clause);
	  finish_then_clause (if_stmt);
	  finish_if_stmt (if_stmt);
	}
    }
  else if (DECL_THREAD_LOCAL_P (decl))
    tls_aggregates = tree_cons (init, decl, tls_aggregates);
  else
    static_aggregates = tree_cons (init, decl, static_aggregates);
}


/* Make TYPE a complete type based on INITIAL_VALUE.
   Return 0 if successful, 1 if INITIAL_VALUE can't be deciphered,
   2 if there was no information (in which case assume 0 if DO_DEFAULT),
   3 if the initializer list is empty (in pedantic mode). */

int
cp_complete_array_type (tree *ptype, tree initial_value, bool do_default)
{
  int failure;
  tree type, elt_type;

  /* Don't get confused by a CONSTRUCTOR for some other type.  */
  if (initial_value && TREE_CODE (initial_value) == CONSTRUCTOR
      && !BRACE_ENCLOSED_INITIALIZER_P (initial_value))
    return 1;

  if (initial_value)
    {
      unsigned HOST_WIDE_INT i;
      tree value;

      /* An array of character type can be initialized from a
	 brace-enclosed string constant.

	 FIXME: this code is duplicated from reshape_init. Probably
	 we should just call reshape_init here?  */
      if (char_type_p (TYPE_MAIN_VARIANT (TREE_TYPE (*ptype)))
	  && TREE_CODE (initial_value) == CONSTRUCTOR
	  && !vec_safe_is_empty (CONSTRUCTOR_ELTS (initial_value)))
	{
	  vec<constructor_elt, va_gc> *v = CONSTRUCTOR_ELTS (initial_value);
	  tree value = (*v)[0].value;

	  if (TREE_CODE (value) == STRING_CST
	      && v->length () == 1)
	    initial_value = value;
	}

      /* If any of the elements are parameter packs, we can't actually
	 complete this type now because the array size is dependent.  */
      if (TREE_CODE (initial_value) == CONSTRUCTOR)
	{
	  FOR_EACH_CONSTRUCTOR_VALUE (CONSTRUCTOR_ELTS (initial_value), 
				      i, value)
	    {
	      if (PACK_EXPANSION_P (value))
		return 0;
	    }
	}
    }

  failure = complete_array_type (ptype, initial_value, do_default);

  /* We can create the array before the element type is complete, which
     means that we didn't have these two bits set in the original type
     either.  In completing the type, we are expected to propagate these
     bits.  See also complete_type which does the same thing for arrays
     of fixed size.  */
  type = *ptype;
  if (TYPE_DOMAIN (type))
    {
      elt_type = TREE_TYPE (type);
      TYPE_NEEDS_CONSTRUCTING (type) = TYPE_NEEDS_CONSTRUCTING (elt_type);
      TYPE_HAS_NONTRIVIAL_DESTRUCTOR (type)
	= TYPE_HAS_NONTRIVIAL_DESTRUCTOR (elt_type);
    }

  return failure;
}

/* As above, but either give an error or reject zero-size arrays, depending
   on COMPLAIN.  */

int
cp_complete_array_type_or_error (tree *ptype, tree initial_value,
				 bool do_default, tsubst_flags_t complain)
{
  int failure;
  bool sfinae = !(complain & tf_error);
  /* In SFINAE context we can't be lenient about zero-size arrays.  */
  if (sfinae)
    ++pedantic;
  failure = cp_complete_array_type (ptype, initial_value, do_default);
  if (sfinae)
    --pedantic;
  if (failure)
    {
      if (sfinae)
	/* Not an error.  */;
      else if (failure == 1)
	error ("initializer fails to determine size of %qT", *ptype);
      else if (failure == 2)
	{
	  if (do_default)
	    error ("array size missing in %qT", *ptype);
	}
      else if (failure == 3)
	error ("zero-size array %qT", *ptype);
      *ptype = error_mark_node;
    }
  return failure;
}

/* Return zero if something is declared to be a member of type
   CTYPE when in the context of CUR_TYPE.  STRING is the error
   message to print in that case.  Otherwise, quietly return 1.  */

static int
member_function_or_else (tree ctype, tree cur_type, enum overload_flags flags)
{
  if (ctype && ctype != cur_type)
    {
      if (flags == DTOR_FLAG)
	error ("destructor for alien class %qT cannot be a member", ctype);
      else
	error ("constructor for alien class %qT cannot be a member", ctype);
      return 0;
    }
  return 1;
}

/* Subroutine of `grokdeclarator'.  */

/* Generate errors possibly applicable for a given set of specifiers.
   This is for ARM $7.1.2.  */

static void
bad_specifiers (tree object,
		enum bad_spec_place type,
		int virtualp,
		int quals,
		int inlinep,
		int friendp,
		int raises)
{
  switch (type)
    {
      case BSP_VAR:
	if (virtualp)
	  error ("%qD declared as a %<virtual%> variable", object);
	if (inlinep)
	  error ("%qD declared as an %<inline%> variable", object);
	if (quals)
	  error ("%<const%> and %<volatile%> function specifiers on "
	         "%qD invalid in variable declaration", object);
	break;
      case BSP_PARM:
	if (virtualp)
	  error ("%qD declared as a %<virtual%> parameter", object);
	if (inlinep)
	  error ("%qD declared as an %<inline%> parameter", object);
	if (quals)
	  error ("%<const%> and %<volatile%> function specifiers on "
	  	 "%qD invalid in parameter declaration", object);
	break;
      case BSP_TYPE:
	if (virtualp)
	  error ("%qD declared as a %<virtual%> type", object);
	if (inlinep)
	  error ("%qD declared as an %<inline%> type", object);
	if (quals)
	  error ("%<const%> and %<volatile%> function specifiers on "
	  	 "%qD invalid in type declaration", object);
	break;
      case BSP_FIELD:
	if (virtualp)
	  error ("%qD declared as a %<virtual%> field", object);
	if (inlinep)
	  error ("%qD declared as an %<inline%> field", object);
	if (quals)
	  error ("%<const%> and %<volatile%> function specifiers on "
	  	 "%qD invalid in field declaration", object);
	break;
      default:
        gcc_unreachable();
    }
  if (friendp)
    error ("%q+D declared as a friend", object);
  if (raises
      && (TREE_CODE (object) == TYPE_DECL
	  || (!TYPE_PTRFN_P (TREE_TYPE (object))
	      && !TYPE_REFFN_P (TREE_TYPE (object))
	      && !TYPE_PTRMEMFUNC_P (TREE_TYPE (object)))))
    error ("%q+D declared with an exception specification", object);
}

/* DECL is a member function or static data member and is presently
   being defined.  Check that the definition is taking place in a
   valid namespace.  */

static void
check_class_member_definition_namespace (tree decl)
{
  /* These checks only apply to member functions and static data
     members.  */
  gcc_assert (VAR_OR_FUNCTION_DECL_P (decl));
  /* We check for problems with specializations in pt.c in
     check_specialization_namespace, where we can issue better
     diagnostics.  */
  if (processing_specialization)
    return;
  /* There are no restrictions on the placement of
     explicit instantiations.  */
  if (processing_explicit_instantiation)
    return;
  /* [class.mfct]

     A member function definition that appears outside of the
     class definition shall appear in a namespace scope enclosing
     the class definition.

     [class.static.data]

     The definition for a static data member shall appear in a
     namespace scope enclosing the member's class definition.  */
  if (!is_ancestor (current_namespace, DECL_CONTEXT (decl)))
    permerror (input_location, "definition of %qD is not in namespace enclosing %qT",
	       decl, DECL_CONTEXT (decl));
}

/* Build a PARM_DECL for the "this" parameter.  TYPE is the
   METHOD_TYPE for a non-static member function; QUALS are the
   cv-qualifiers that apply to the function.  */

tree
build_this_parm (tree type, cp_cv_quals quals)
{
  tree this_type;
  tree qual_type;
  tree parm;
  cp_cv_quals this_quals;

  if (CLASS_TYPE_P (type))
    {
      this_type
	= cp_build_qualified_type (type, quals & ~TYPE_QUAL_RESTRICT);
      this_type = build_pointer_type (this_type);
    }
  else
    this_type = type_of_this_parm (type);
  /* The `this' parameter is implicitly `const'; it cannot be
     assigned to.  */
  this_quals = (quals & TYPE_QUAL_RESTRICT) | TYPE_QUAL_CONST;
  qual_type = cp_build_qualified_type (this_type, this_quals);
  parm = build_artificial_parm (this_identifier, qual_type);
  cp_apply_type_quals_to_decl (this_quals, parm);
  return parm;
}

/* DECL is a static member function.  Complain if it was declared
   with function-cv-quals.  */

static void
check_static_quals (tree decl, cp_cv_quals quals)
{
  if (quals != TYPE_UNQUALIFIED)
    error ("static member function %q#D declared with type qualifiers",
	   decl);
}

// Check that FN takes no arguments and returns bool.
static void
check_concept_fn (tree fn)
{
  // A constraint is nullary.
  if (DECL_ARGUMENTS (fn))
    error ("concept %q#D declared with function parameters", fn);

  // The declared return type of the concept shall be bool, and
  // it shall not be deduced from it definition.
  tree type = TREE_TYPE (TREE_TYPE (fn));
  if (is_auto (type))
    error ("concept %q#D declared with a deduced return type", fn);
  else if (type != boolean_type_node)
    error ("concept %q#D with return type %qT", fn, type);
}

/* Helper function.  Replace the temporary this parameter injected
   during cp_finish_omp_declare_simd with the real this parameter.  */

static tree
declare_simd_adjust_this (tree *tp, int *walk_subtrees, void *data)
{
  tree this_parm = (tree) data;
  if (TREE_CODE (*tp) == PARM_DECL
      && DECL_NAME (*tp) == this_identifier
      && *tp != this_parm)
    *tp = this_parm;
  else if (TYPE_P (*tp))
    *walk_subtrees = 0;
  return NULL_TREE;
}

/* CTYPE is class type, or null if non-class.
   TYPE is type this FUNCTION_DECL should have, either FUNCTION_TYPE
   or METHOD_TYPE.
   DECLARATOR is the function's name.
   PARMS is a chain of PARM_DECLs for the function.
   VIRTUALP is truthvalue of whether the function is virtual or not.
   FLAGS are to be passed through to `grokclassfn'.
   QUALS are qualifiers indicating whether the function is `const'
   or `volatile'.
   RAISES is a list of exceptions that this function can raise.
   CHECK is 1 if we must find this method in CTYPE, 0 if we should
   not look, and -1 if we should not call `grokclassfn' at all.

   SFK is the kind of special function (if any) for the new function.

   Returns `NULL_TREE' if something goes wrong, after issuing
   applicable error messages.  */

static tree
grokfndecl (tree ctype,
	    tree type,
	    tree declarator,
	    tree parms,
	    tree orig_declarator,
	    tree decl_reqs,
	    int virtualp,
	    enum overload_flags flags,
	    cp_cv_quals quals,
	    cp_ref_qualifier rqual,
	    tree raises,
	    int check,
	    int friendp,
	    int publicp,
	    int inlinep,
	    bool deletedp,
	    special_function_kind sfk,
	    bool funcdef_flag,
	    int template_count,
	    tree in_namespace,
	    tree* attrlist,
	    location_t location)
{
  tree decl;
  int staticp = ctype && TREE_CODE (type) == FUNCTION_TYPE;
  tree t;

  // Was the concept specifier present?
  bool concept_p = inlinep & 4;

  // Concept declarations must have a corresponding definition.
  if (concept_p && !funcdef_flag)
    {
      error ("concept %qD has no definition", declarator);
      return NULL_TREE;
    }

  if (rqual)
    type = build_ref_qualified_type (type, rqual);
  if (raises)
    type = build_exception_variant (type, raises);

  decl = build_lang_decl (FUNCTION_DECL, declarator, type);

  /* Set the constraints on the declaration. */
  if (flag_concepts)
    {
      tree tmpl_reqs = NULL_TREE;
      if (processing_template_decl > template_class_depth (ctype))
        tmpl_reqs = TEMPLATE_PARMS_CONSTRAINTS (current_template_parms);

      /* Adjust the required expression into a constraint. */
      if (decl_reqs)
        decl_reqs = make_predicate_constraint (decl_reqs);

      tree ci = build_constraints (tmpl_reqs, decl_reqs);
      set_constraints (decl, ci);
    }

  /* If we have an explicit location, use it, otherwise use whatever
     build_lang_decl used (probably input_location).  */
  if (location != UNKNOWN_LOCATION)
    DECL_SOURCE_LOCATION (decl) = location;

  if (TREE_CODE (type) == METHOD_TYPE)
    {
      tree parm;
      parm = build_this_parm (type, quals);
      DECL_CHAIN (parm) = parms;
      parms = parm;
    }
  DECL_ARGUMENTS (decl) = parms;
  for (t = parms; t; t = DECL_CHAIN (t))
    DECL_CONTEXT (t) = decl;
  /* Propagate volatile out from type to decl.  */
  if (TYPE_VOLATILE (type))
    TREE_THIS_VOLATILE (decl) = 1;

  /* Setup decl according to sfk.  */
  switch (sfk)
    {
    case sfk_constructor:
    case sfk_copy_constructor:
    case sfk_move_constructor:
      DECL_CONSTRUCTOR_P (decl) = 1;
      break;
    case sfk_destructor:
      DECL_DESTRUCTOR_P (decl) = 1;
      break;
    default:
      break;
    }

  /* If pointers to member functions use the least significant bit to
     indicate whether a function is virtual, ensure a pointer
     to this function will have that bit clear.  */
  if (TARGET_PTRMEMFUNC_VBIT_LOCATION == ptrmemfunc_vbit_in_pfn
      && TREE_CODE (type) == METHOD_TYPE
      && DECL_ALIGN (decl) < 2 * BITS_PER_UNIT)
    DECL_ALIGN (decl) = 2 * BITS_PER_UNIT;

  if (friendp
      && TREE_CODE (orig_declarator) == TEMPLATE_ID_EXPR)
    {
      if (funcdef_flag)
	error
	  ("defining explicit specialization %qD in friend declaration",
	   orig_declarator);
      else
	{
	  tree fns = TREE_OPERAND (orig_declarator, 0);
	  tree args = TREE_OPERAND (orig_declarator, 1);

	  if (PROCESSING_REAL_TEMPLATE_DECL_P ())
	    {
	      /* Something like `template <class T> friend void f<T>()'.  */
	      error ("invalid use of template-id %qD in declaration "
		     "of primary template",
		     orig_declarator);
	      return NULL_TREE;
	    }

          // Do not allow the declaration of constrained friend template
          // specializations. They cannot be instantiated since they
          // must match a fully instantiated function, and non-dependent
          // functions cannot be constrained.
          //
          // FIXME [concepts] This is no longer correct. We do disallow
          // constraints on friend function template specializations.
          //             
          // if (current_template_reqs)
          //   {
          //     error ("constraints are not allowed in declaration "
          //            "of friend template specialization %qD", decl);
          //     return NULL_TREE;
          //   }

	  /* A friend declaration of the form friend void f<>().  Record
	     the information in the TEMPLATE_ID_EXPR.  */
	  SET_DECL_IMPLICIT_INSTANTIATION (decl);

	  gcc_assert (identifier_p (fns) || TREE_CODE (fns) == OVERLOAD);
	  DECL_TEMPLATE_INFO (decl) = build_template_info (fns, args);

	  for (t = TYPE_ARG_TYPES (TREE_TYPE (decl)); t; t = TREE_CHAIN (t))
	    if (TREE_PURPOSE (t)
		&& TREE_CODE (TREE_PURPOSE (t)) == DEFAULT_ARG)
	    {
	      error ("default arguments are not allowed in declaration "
		     "of friend template specialization %qD",
		     decl);
	      return NULL_TREE;
	    }

	  if (inlinep & 1)
	    error ("%<inline%> is not allowed in declaration of friend "
		   "template specialization %qD",
		   decl);
	  if (inlinep & 2)
	    error ("%<constexpr%> is not allowed in declaration of friend "
		   "template specialization %qD",
		   decl);
	  if (inlinep)
	    return NULL_TREE;
	}
    }

  /* If this decl has namespace scope, set that up.  */
  if (in_namespace)
    set_decl_namespace (decl, in_namespace, friendp);
  else if (!ctype)
    DECL_CONTEXT (decl) = FROB_CONTEXT (current_decl_namespace ());

  /* `main' and builtins have implicit 'C' linkage.  */
  if ((MAIN_NAME_P (declarator)
       || (IDENTIFIER_LENGTH (declarator) > 10
	   && IDENTIFIER_POINTER (declarator)[0] == '_'
	   && IDENTIFIER_POINTER (declarator)[1] == '_'
	   && strncmp (IDENTIFIER_POINTER (declarator)+2, "builtin_", 8) == 0)
       || (targetcm.cxx_implicit_extern_c
	   && targetcm.cxx_implicit_extern_c(IDENTIFIER_POINTER (declarator))))
      && current_lang_name == lang_name_cplusplus
      && ctype == NULL_TREE
      && DECL_FILE_SCOPE_P (decl))
    SET_DECL_LANGUAGE (decl, lang_c);

  /* Should probably propagate const out from type to decl I bet (mrs).  */
  if (staticp)
    {
      DECL_STATIC_FUNCTION_P (decl) = 1;
      DECL_CONTEXT (decl) = ctype;
    }

  if (deletedp)
    DECL_DELETED_FN (decl) = 1;

  if (ctype)
    {
      DECL_CONTEXT (decl) = ctype;
      if (funcdef_flag)
	check_class_member_definition_namespace (decl);
    }

  if (ctype == NULL_TREE && DECL_MAIN_P (decl))
    {
      if (PROCESSING_REAL_TEMPLATE_DECL_P())
	error ("cannot declare %<::main%> to be a template");
      if (inlinep & 1)
	error ("cannot declare %<::main%> to be inline");
      if (inlinep & 2)
	error ("cannot declare %<::main%> to be constexpr");
      if (!publicp)
	error ("cannot declare %<::main%> to be static");
      inlinep = 0;
      publicp = 1;
    }

  /* Members of anonymous types and local classes have no linkage; make
     them internal.  If a typedef is made later, this will be changed.  */
  if (ctype && (TYPE_ANONYMOUS_P (ctype)
		|| decl_function_context (TYPE_MAIN_DECL (ctype))))
    publicp = 0;

  if (publicp && cxx_dialect == cxx98)
    {
      /* [basic.link]: A name with no linkage (notably, the name of a class
	 or enumeration declared in a local scope) shall not be used to
	 declare an entity with linkage.

	 DR 757 relaxes this restriction for C++0x.  */
      no_linkage_error (decl);
    }

  TREE_PUBLIC (decl) = publicp;
  if (! publicp)
    {
      DECL_INTERFACE_KNOWN (decl) = 1;
      DECL_NOT_REALLY_EXTERN (decl) = 1;
    }

  /* If the declaration was declared inline, mark it as such.  */
  if (inlinep)
    {
      DECL_DECLARED_INLINE_P (decl) = 1;
      if (publicp)
	DECL_COMDAT (decl) = 1;
    }
  if (inlinep & 2)
    DECL_DECLARED_CONSTEXPR_P (decl) = true;

  // If the concept declaration specifier was found, check
  // that the declaration satisfies the necessary requirements.
  if (inlinep & 4)
    {
      DECL_DECLARED_CONCEPT_P (decl) = true;
      check_concept_fn (decl);
    }

  DECL_EXTERNAL (decl) = 1;
  if (TREE_CODE (type) == FUNCTION_TYPE)
    {
      if (quals)
	{
	  error (ctype
		 ? G_("static member function %qD cannot have cv-qualifier")
		 : G_("non-member function %qD cannot have cv-qualifier"),
		 decl);
	  quals = TYPE_UNQUALIFIED;
	}

      if (rqual)
	{
	  error (ctype
		 ? G_("static member function %qD cannot have ref-qualifier")
		 : G_("non-member function %qD cannot have ref-qualifier"),
		 decl);
	  rqual = REF_QUAL_NONE;
	}
    }

  if (IDENTIFIER_OPNAME_P (DECL_NAME (decl))
      && !grok_op_properties (decl, /*complain=*/true))
    return NULL_TREE;
  else if (UDLIT_OPER_P (DECL_NAME (decl)))
    {
      bool long_long_unsigned_p;
      bool long_double_p;
      const char *suffix = NULL;
      /* [over.literal]/6: Literal operators shall not have C linkage. */
      if (DECL_LANGUAGE (decl) == lang_c)
	{
	  error ("literal operator with C linkage");
	  return NULL_TREE;
	}

      if (DECL_NAMESPACE_SCOPE_P (decl))
	{
	  if (!check_literal_operator_args (decl, &long_long_unsigned_p,
					    &long_double_p))
	    {
	      error ("%qD has invalid argument list", decl);
	      return NULL_TREE;
	    }

	  suffix = UDLIT_OP_SUFFIX (DECL_NAME (decl));
	  if (long_long_unsigned_p)
	    {
	      if (cpp_interpret_int_suffix (parse_in, suffix, strlen (suffix)))
		warning (0, "integer suffix %<%s%>"
			    " shadowed by implementation", suffix);
	    }
	  else if (long_double_p)
	    {
	      if (cpp_interpret_float_suffix (parse_in, suffix, strlen (suffix)))
		warning (0, "floating point suffix %<%s%>"
			    " shadowed by implementation", suffix);
	    }
	}
      else
	{
	  error ("%qD must be a non-member function", decl);
	  return NULL_TREE;
	}
    }

  if (funcdef_flag)
    /* Make the init_value nonzero so pushdecl knows this is not
       tentative.  error_mark_node is replaced later with the BLOCK.  */
    DECL_INITIAL (decl) = error_mark_node;

  if (TYPE_NOTHROW_P (type) || nothrow_libfn_p (decl))
    TREE_NOTHROW (decl) = 1;

  if (flag_openmp || flag_cilkplus)
    {
      /* Adjust "omp declare simd" attributes.  */
      tree ods = lookup_attribute ("omp declare simd", *attrlist);
      if (ods)
	{
	  tree attr;
	  for (attr = ods; attr;
	       attr = lookup_attribute ("omp declare simd", TREE_CHAIN (attr)))
	    {
	      if (TREE_CODE (type) == METHOD_TYPE)
		walk_tree (&TREE_VALUE (attr), declare_simd_adjust_this,
			   DECL_ARGUMENTS (decl), NULL);
	      if (TREE_VALUE (attr) != NULL_TREE)
		{
		  tree cl = TREE_VALUE (TREE_VALUE (attr));
		  cl = c_omp_declare_simd_clauses_to_numbers
						(DECL_ARGUMENTS (decl), cl);
		  if (cl)
		    TREE_VALUE (TREE_VALUE (attr)) = cl;
		  else
		    TREE_VALUE (attr) = NULL_TREE;
		}
	    }
	}
    }

  /* Caller will do the rest of this.  */
  if (check < 0)
    return decl;

  if (ctype != NULL_TREE)
    grokclassfn (ctype, decl, flags);

  /* 12.4/3  */
  if (cxx_dialect >= cxx11
      && DECL_DESTRUCTOR_P (decl)
      && !TYPE_BEING_DEFINED (DECL_CONTEXT (decl))
      && !processing_template_decl)
    deduce_noexcept_on_destructor (decl);

  decl = check_explicit_specialization (orig_declarator, decl,
					template_count,
					2 * funcdef_flag +
					4 * (friendp != 0) +
                                        8 * concept_p);
  if (decl == error_mark_node)
    return NULL_TREE;

  if (DECL_STATIC_FUNCTION_P (decl))
    check_static_quals (decl, quals);

  if (attrlist)
    {
      cplus_decl_attributes (&decl, *attrlist, 0);
      *attrlist = NULL_TREE;
    }

  /* Check main's type after attributes have been applied.  */
  if (ctype == NULL_TREE && DECL_MAIN_P (decl))
    {
      if (!same_type_p (TREE_TYPE (TREE_TYPE (decl)),
			integer_type_node))
	{
	  tree oldtypeargs = TYPE_ARG_TYPES (TREE_TYPE (decl));
	  tree newtype;
	  error ("%<::main%> must return %<int%>");
	  newtype = build_function_type (integer_type_node, oldtypeargs);
	  TREE_TYPE (decl) = newtype;
	}
      if (warn_main)
	check_main_parameter_types (decl);
    }

  if (ctype != NULL_TREE
      && (! TYPE_FOR_JAVA (ctype) || check_java_method (decl))
      && check)
    {
      tree old_decl = check_classfn (ctype, decl,
				     (processing_template_decl
				      > template_class_depth (ctype))
				     ? current_template_parms
				     : NULL_TREE);

      if (old_decl == error_mark_node)
	return NULL_TREE;

      if (old_decl)
	{
	  tree ok;
	  tree pushed_scope;

	  if (TREE_CODE (old_decl) == TEMPLATE_DECL)
	    /* Because grokfndecl is always supposed to return a
	       FUNCTION_DECL, we pull out the DECL_TEMPLATE_RESULT
	       here.  We depend on our callers to figure out that its
	       really a template that's being returned.  */
	    old_decl = DECL_TEMPLATE_RESULT (old_decl);

	  if (DECL_STATIC_FUNCTION_P (old_decl)
	      && TREE_CODE (TREE_TYPE (decl)) == METHOD_TYPE)
	    {
	      /* Remove the `this' parm added by grokclassfn.  */
	      revert_static_member_fn (decl);
	      check_static_quals (decl, quals);
	    }
	  if (DECL_ARTIFICIAL (old_decl))
	    {
	      error ("definition of implicitly-declared %qD", old_decl);
	      return NULL_TREE;
	    }
	  else if (DECL_DEFAULTED_FN (old_decl))
	    {
	      error ("definition of explicitly-defaulted %q+D", decl);
	      error ("%q+#D explicitly defaulted here", old_decl);
	      return NULL_TREE;
	    }

	  /* Since we've smashed OLD_DECL to its
	     DECL_TEMPLATE_RESULT, we must do the same to DECL.  */
	  if (TREE_CODE (decl) == TEMPLATE_DECL)
	    decl = DECL_TEMPLATE_RESULT (decl);

	  /* Attempt to merge the declarations.  This can fail, in
	     the case of some invalid specialization declarations.  */
	  pushed_scope = push_scope (ctype);
	  ok = duplicate_decls (decl, old_decl, friendp);
	  if (pushed_scope)
	    pop_scope (pushed_scope);
	  if (!ok)
	    {
	      error ("no %q#D member function declared in class %qT",
		     decl, ctype);
	      return NULL_TREE;
	    }
	  if (ok == error_mark_node)
	    return NULL_TREE;
	  return old_decl;
	}
    }

  if (DECL_CONSTRUCTOR_P (decl) && !grok_ctor_properties (ctype, decl))
    return NULL_TREE;

  if (ctype == NULL_TREE || check)
    return decl;

  if (virtualp)
    DECL_VIRTUAL_P (decl) = 1;

  return decl;
}

/* decl is a FUNCTION_DECL.
   specifiers are the parsed virt-specifiers.

   Set flags to reflect the virt-specifiers.

   Returns decl.  */

static tree
set_virt_specifiers (tree decl, cp_virt_specifiers specifiers)
{
  if (decl == NULL_TREE)
    return decl;
  if (specifiers & VIRT_SPEC_OVERRIDE)
    DECL_OVERRIDE_P (decl) = 1;
  if (specifiers & VIRT_SPEC_FINAL)
    DECL_FINAL_P (decl) = 1;
  return decl;
}

/* DECL is a VAR_DECL for a static data member.  Set flags to reflect
   the linkage that DECL will receive in the object file.  */

static void
set_linkage_for_static_data_member (tree decl)
{
  /* A static data member always has static storage duration and
     external linkage.  Note that static data members are forbidden in
     local classes -- the only situation in which a class has
     non-external linkage.  */
  TREE_PUBLIC (decl) = 1;
  TREE_STATIC (decl) = 1;
  /* For non-template classes, static data members are always put
     out in exactly those files where they are defined, just as
     with ordinary namespace-scope variables.  */
  if (!processing_template_decl)
    DECL_INTERFACE_KNOWN (decl) = 1;
}

/* Create a VAR_DECL named NAME with the indicated TYPE.

   If SCOPE is non-NULL, it is the class type or namespace containing
   the variable.  If SCOPE is NULL, the variable should is created in
   the innermost enclosing scope.  */

static tree
grokvardecl (tree type,
	     tree name,
	     tree orig_declarator,
	     const cp_decl_specifier_seq *declspecs,
	     int initialized,
	     int flags,
	     int template_count,
	     tree scope)
{
  tree decl;
  tree explicit_scope;

  gcc_assert (!name || identifier_p (name));

  bool constp = flags&1;
  bool conceptp = flags&2;

  /* Compute the scope in which to place the variable, but remember
     whether or not that scope was explicitly specified by the user.   */
  explicit_scope = scope;
  if (!scope)
    {
      /* An explicit "extern" specifier indicates a namespace-scope
	 variable.  */
      if (declspecs->storage_class == sc_extern)
	scope = current_decl_namespace ();
      else if (!at_function_scope_p ())
	scope = current_scope ();
    }

  if (scope
      && (/* If the variable is a namespace-scope variable declared in a
	     template, we need DECL_LANG_SPECIFIC.  */
	  (TREE_CODE (scope) == NAMESPACE_DECL && processing_template_decl)
	  /* Similarly for namespace-scope variables with language linkage
	     other than C++.  */
	  || (TREE_CODE (scope) == NAMESPACE_DECL
	      && current_lang_name != lang_name_cplusplus)
	  /* Similarly for static data members.  */
	  || TYPE_P (scope)
	  /* Similarly for explicit specializations.  */
	  || (orig_declarator
	      && TREE_CODE (orig_declarator) == TEMPLATE_ID_EXPR)))
    decl = build_lang_decl (VAR_DECL, name, type);
  else
    decl = build_decl (input_location, VAR_DECL, name, type);

  if (explicit_scope && TREE_CODE (explicit_scope) == NAMESPACE_DECL)
    set_decl_namespace (decl, explicit_scope, 0);
  else
    DECL_CONTEXT (decl) = FROB_CONTEXT (scope);

  if (declspecs->storage_class == sc_extern)
    {
      DECL_THIS_EXTERN (decl) = 1;
      DECL_EXTERNAL (decl) = !initialized;
    }

  if (DECL_CLASS_SCOPE_P (decl))
    {
      set_linkage_for_static_data_member (decl);
      /* This function is only called with out-of-class definitions.  */
      DECL_EXTERNAL (decl) = 0;
      check_class_member_definition_namespace (decl);
    }
  /* At top level, either `static' or no s.c. makes a definition
     (perhaps tentative), and absence of `static' makes it public.  */
  else if (toplevel_bindings_p ())
    {
      TREE_PUBLIC (decl) = (declspecs->storage_class != sc_static
			    && (DECL_THIS_EXTERN (decl) || ! constp));
      TREE_STATIC (decl) = ! DECL_EXTERNAL (decl);
    }
  /* Not at top level, only `static' makes a static definition.  */
  else
    {
      TREE_STATIC (decl) = declspecs->storage_class == sc_static;
      TREE_PUBLIC (decl) = DECL_EXTERNAL (decl);
    }

  if (decl_spec_seq_has_spec_p (declspecs, ds_thread))
    {
      if (DECL_EXTERNAL (decl) || TREE_STATIC (decl))
        set_decl_tls_model (decl, decl_default_tls_model (decl));
      if (declspecs->gnu_thread_keyword_p)
	DECL_GNU_TLS_P (decl) = true;
    }

  /* If the type of the decl has no linkage, make sure that we'll
     notice that in mark_used.  */
  if (cxx_dialect > cxx98
      && decl_linkage (decl) != lk_none
      && DECL_LANG_SPECIFIC (decl) == NULL
      && !DECL_EXTERN_C_P (decl)
      && no_linkage_check (TREE_TYPE (decl), /*relaxed_p=*/false))
    retrofit_lang_decl (decl);

  if (TREE_PUBLIC (decl))
    {
      /* [basic.link]: A name with no linkage (notably, the name of a class
	 or enumeration declared in a local scope) shall not be used to
	 declare an entity with linkage.

	 DR 757 relaxes this restriction for C++0x.  */
      if (cxx_dialect < cxx11)
	no_linkage_error (decl);
    }
  else
    DECL_INTERFACE_KNOWN (decl) = 1;

  // Check that the variable can be safely declared as a concept.
  if (conceptp)
    {
      if (!processing_template_decl)
        {
          error ("a non-template variable cannot be %<concept%>");
          return NULL_TREE;
        }
      else
        DECL_DECLARED_CONCEPT_P (decl) = true;
    }

  // Handle explicit specializations and instantiations of variable templates.
  if (orig_declarator)
    decl = check_explicit_specialization (orig_declarator, decl,
					  template_count, conceptp * 8);

  return decl != error_mark_node ? decl : NULL_TREE;
}

/* Create and return a canonical pointer to member function type, for
   TYPE, which is a POINTER_TYPE to a METHOD_TYPE.  */

tree
build_ptrmemfunc_type (tree type)
{
  tree field, fields;
  tree t;

  if (type == error_mark_node)
    return type;

  /* If a canonical type already exists for this type, use it.  We use
     this method instead of type_hash_canon, because it only does a
     simple equality check on the list of field members.  */

  if ((t = TYPE_GET_PTRMEMFUNC_TYPE (type)))
    return t;

  /* Make sure that we always have the unqualified pointer-to-member
     type first.  */
  if (cp_cv_quals quals = cp_type_quals (type))
    {
      tree unqual = build_ptrmemfunc_type (TYPE_MAIN_VARIANT (type));
      return cp_build_qualified_type (unqual, quals);
    }

  t = make_node (RECORD_TYPE);

  /* Let the front end know this is a pointer to member function.  */
  TYPE_PTRMEMFUNC_FLAG (t) = 1;

  field = build_decl (input_location, FIELD_DECL, pfn_identifier, type);
  fields = field;

  field = build_decl (input_location, FIELD_DECL, delta_identifier, 
		      delta_type_node);
  DECL_CHAIN (field) = fields;
  fields = field;

  finish_builtin_struct (t, "__ptrmemfunc_type", fields, ptr_type_node);

  /* Zap out the name so that the back end will give us the debugging
     information for this anonymous RECORD_TYPE.  */
  TYPE_NAME (t) = NULL_TREE;

  /* Cache this pointer-to-member type so that we can find it again
     later.  */
  TYPE_SET_PTRMEMFUNC_TYPE (type, t);

  if (TYPE_STRUCTURAL_EQUALITY_P (type))
    SET_TYPE_STRUCTURAL_EQUALITY (t);
  else if (TYPE_CANONICAL (type) != type)
    TYPE_CANONICAL (t) = build_ptrmemfunc_type (TYPE_CANONICAL (type));

  return t;
}

/* Create and return a pointer to data member type.  */

tree
build_ptrmem_type (tree class_type, tree member_type)
{
  if (TREE_CODE (member_type) == METHOD_TYPE)
    {
      cp_cv_quals quals = type_memfn_quals (member_type);
      cp_ref_qualifier rqual = type_memfn_rqual (member_type);
      member_type = build_memfn_type (member_type, class_type, quals, rqual);
      return build_ptrmemfunc_type (build_pointer_type (member_type));
    }
  else
    {
      gcc_assert (TREE_CODE (member_type) != FUNCTION_TYPE);
      return build_offset_type (class_type, member_type);
    }
}

/* DECL is a VAR_DECL defined in-class, whose TYPE is also given.
   Check to see that the definition is valid.  Issue appropriate error
   messages.  Return 1 if the definition is particularly bad, or 0
   otherwise.  */

static int
check_static_variable_definition (tree decl, tree type)
{
  /* Can't check yet if we don't know the type.  */
  if (dependent_type_p (type))
    return 0;
  /* If DECL is declared constexpr, we'll do the appropriate checks
     in check_initializer.  */
  if (DECL_P (decl) && DECL_DECLARED_CONSTEXPR_P (decl))
    return 0;
  else if (cxx_dialect >= cxx11 && !INTEGRAL_OR_ENUMERATION_TYPE_P (type))
    {
      if (!COMPLETE_TYPE_P (type))
	error ("in-class initialization of static data member %q#D of "
	       "incomplete type", decl);
      else if (literal_type_p (type))
	permerror (input_location,
		   "%<constexpr%> needed for in-class initialization of "
		   "static data member %q#D of non-integral type", decl);
      else
	error ("in-class initialization of static data member %q#D of "
	       "non-literal type", decl);
      return 1;
    }

  /* Motion 10 at San Diego: If a static const integral data member is
     initialized with an integral constant expression, the initializer
     may appear either in the declaration (within the class), or in
     the definition, but not both.  If it appears in the class, the
     member is a member constant.  The file-scope definition is always
     required.  */
  if (!ARITHMETIC_TYPE_P (type) && TREE_CODE (type) != ENUMERAL_TYPE)
    {
      error ("invalid in-class initialization of static data member "
	     "of non-integral type %qT",
	     type);
      return 1;
    }
  else if (!CP_TYPE_CONST_P (type))
    error ("ISO C++ forbids in-class initialization of non-const "
	   "static member %qD",
	   decl);
  else if (!INTEGRAL_OR_ENUMERATION_TYPE_P (type))
    pedwarn (input_location, OPT_Wpedantic, "ISO C++ forbids initialization of member constant "
	     "%qD of non-integral type %qT", decl, type);

  return 0;
}

/* *expr_p is part of the TYPE_SIZE of a variably-sized array.  If any
   SAVE_EXPRs in *expr_p wrap expressions with side-effects, break those
   expressions out into temporary variables so that walk_tree doesn't
   step into them (c++/15764).  */

static tree
stabilize_save_expr_r (tree *expr_p, int *walk_subtrees, void *data)
{
  hash_set<tree> *pset = (hash_set<tree> *)data;
  tree expr = *expr_p;
  if (TREE_CODE (expr) == SAVE_EXPR)
    {
      tree op = TREE_OPERAND (expr, 0);
      cp_walk_tree (&op, stabilize_save_expr_r, data, pset);
      if (TREE_SIDE_EFFECTS (op))
	TREE_OPERAND (expr, 0) = get_temp_regvar (TREE_TYPE (op), op);
      *walk_subtrees = 0;
    }
  else if (!EXPR_P (expr) || !TREE_SIDE_EFFECTS (expr))
    *walk_subtrees = 0;
  return NULL;
}

/* Entry point for the above.  */

static void
stabilize_vla_size (tree size)
{
  hash_set<tree> pset;
  /* Break out any function calls into temporary variables.  */
  cp_walk_tree (&size, stabilize_save_expr_r, &pset, &pset);
}

/* Helper function for compute_array_index_type.  Look for SIZEOF_EXPR
   not inside of SAVE_EXPR and fold them.  */

static tree
fold_sizeof_expr_r (tree *expr_p, int *walk_subtrees, void *data)
{
  tree expr = *expr_p;
  if (TREE_CODE (expr) == SAVE_EXPR || TYPE_P (expr))
    *walk_subtrees = 0;
  else if (TREE_CODE (expr) == SIZEOF_EXPR)
    {
      *(bool *)data = true;
      if (SIZEOF_EXPR_TYPE_P (expr))
	expr = cxx_sizeof_or_alignof_type (TREE_TYPE (TREE_OPERAND (expr, 0)),
					   SIZEOF_EXPR, false);
      else if (TYPE_P (TREE_OPERAND (expr, 0)))
	expr = cxx_sizeof_or_alignof_type (TREE_OPERAND (expr, 0), SIZEOF_EXPR,
					   false);
      else
        expr = cxx_sizeof_or_alignof_expr (TREE_OPERAND (expr, 0), SIZEOF_EXPR,
					   false);
      if (expr == error_mark_node)
        expr = size_one_node;
      *expr_p = expr;
      *walk_subtrees = 0;
    }
  return NULL;
}

/* Given the SIZE (i.e., number of elements) in an array, compute an
   appropriate index type for the array.  If non-NULL, NAME is the
   name of the thing being declared.  */

tree
compute_array_index_type (tree name, tree size, tsubst_flags_t complain)
{
  tree itype;
  tree osize = size;

  if (error_operand_p (size))
    return error_mark_node;

  if (!type_dependent_expression_p (size))
    {
      tree type = TREE_TYPE (size);

      mark_rvalue_use (size);

      if (cxx_dialect < cxx11 && TREE_CODE (size) == NOP_EXPR
	  && TREE_SIDE_EFFECTS (size))
	/* In C++98, we mark a non-constant array bound with a magic
	   NOP_EXPR with TREE_SIDE_EFFECTS; don't fold in that case.  */;
      else
	{
	  size = instantiate_non_dependent_expr_sfinae (size, complain);

	  if (CLASS_TYPE_P (type)
	      && CLASSTYPE_LITERAL_P (type))
	    {
	      size = build_expr_type_conversion (WANT_INT, size, true);
	      if (!size)
		{
		  if (!(complain & tf_error))
		    return error_mark_node;
		  if (name)
		    error ("size of array %qD has non-integral type %qT",
			   name, type);
		  else
		    error ("size of array has non-integral type %qT", type);
		  size = integer_one_node;
		}
	      if (size == error_mark_node)
		return error_mark_node;
	      type = TREE_TYPE (size);
	    }

	  if (INTEGRAL_OR_UNSCOPED_ENUMERATION_TYPE_P (type))
	    size = maybe_constant_value (size);

	  if (!TREE_CONSTANT (size))
	    size = osize;
	}

      if (error_operand_p (size))
	return error_mark_node;

      /* The array bound must be an integer type.  */
      if (!INTEGRAL_OR_UNSCOPED_ENUMERATION_TYPE_P (type))
	{
	  if (!(complain & tf_error))
	    return error_mark_node;
	  if (name)
	    error ("size of array %qD has non-integral type %qT", name, type);
	  else
	    error ("size of array has non-integral type %qT", type);
	  size = integer_one_node;
	  type = TREE_TYPE (size);
	}
    }

  /* A type is dependent if it is...an array type constructed from any
     dependent type or whose size is specified by a constant expression
     that is value-dependent.  */
  /* We can only call value_dependent_expression_p on integral constant
     expressions; treat non-constant expressions as dependent, too.  */
  if (processing_template_decl
      && (type_dependent_expression_p (size)
	  || !TREE_CONSTANT (size) || value_dependent_expression_p (size)))
    {
      /* We cannot do any checking for a SIZE that isn't known to be
	 constant. Just build the index type and mark that it requires
	 structural equality checks.  */
      itype = build_index_type (build_min (MINUS_EXPR, sizetype,
					   size, size_one_node));
      TYPE_DEPENDENT_P (itype) = 1;
      TYPE_DEPENDENT_P_VALID (itype) = 1;
      SET_TYPE_STRUCTURAL_EQUALITY (itype);
      return itype;
    }
  
  /* Normally, the array-bound will be a constant.  */
  if (TREE_CODE (size) == INTEGER_CST)
    {
      /* Check to see if the array bound overflowed.  Make that an
	 error, no matter how generous we're being.  */
      constant_expression_error (size);

      /* An array must have a positive number of elements.  */
      if (tree_int_cst_lt (size, integer_zero_node))
	{
	  if (!(complain & tf_error))
	    return error_mark_node;
	  if (name)
	    error ("size of array %qD is negative", name);
	  else
	    error ("size of array is negative");
	  size = integer_one_node;
	}
      /* As an extension we allow zero-sized arrays.  */
      else if (integer_zerop (size))
	{
	  if (!(complain & tf_error))
	    /* We must fail if performing argument deduction (as
	       indicated by the state of complain), so that
	       another substitution can be found.  */
	    return error_mark_node;
	  else if (in_system_header_at (input_location))
	    /* Allow them in system headers because glibc uses them.  */;
	  else if (name)
	    pedwarn (input_location, OPT_Wpedantic, "ISO C++ forbids zero-size array %qD", name);
	  else
	    pedwarn (input_location, OPT_Wpedantic, "ISO C++ forbids zero-size array");
	}
    }
  else if (TREE_CONSTANT (size)
	   /* We don't allow VLAs at non-function scopes, or during
	      tentative template substitution.  */
	   || !at_function_scope_p ()
	   || !(complain & tf_error))
    {
      if (!(complain & tf_error))
	return error_mark_node;
      /* `(int) &fn' is not a valid array bound.  */
      if (name)
	error ("size of array %qD is not an integral constant-expression",
	       name);
      else
	error ("size of array is not an integral constant-expression");
      size = integer_one_node;
    }
  else if (pedantic && warn_vla != 0)
    {
      if (name)
	pedwarn (input_location, OPT_Wvla, "ISO C++ forbids variable length array %qD", name);
      else
	pedwarn (input_location, OPT_Wvla, "ISO C++ forbids variable length array");
    }
  else if (warn_vla > 0)
    {
      if (name)
	warning (OPT_Wvla, 
                 "variable length array %qD is used", name);
      else
	warning (OPT_Wvla, 
                 "variable length array is used");
    }

  if (processing_template_decl && !TREE_CONSTANT (size))
    /* A variable sized array.  */
    itype = build_min (MINUS_EXPR, sizetype, size, integer_one_node);
  else
    {
      HOST_WIDE_INT saved_processing_template_decl;

      /* Compute the index of the largest element in the array.  It is
	 one less than the number of elements in the array.  We save
	 and restore PROCESSING_TEMPLATE_DECL so that computations in
	 cp_build_binary_op will be appropriately folded.  */
      saved_processing_template_decl = processing_template_decl;
      processing_template_decl = 0;
      itype = cp_build_binary_op (input_location,
				  MINUS_EXPR,
				  cp_convert (ssizetype, size, complain),
				  cp_convert (ssizetype, integer_one_node,
					      complain),
				  complain);
      itype = fold (itype);
      processing_template_decl = saved_processing_template_decl;

      if (!TREE_CONSTANT (itype))
	{
	  /* A variable sized array.  */
	  itype = variable_size (itype);

	  if (TREE_CODE (itype) != SAVE_EXPR)
	    {
	      /* Look for SIZEOF_EXPRs in itype and fold them, otherwise
		 they might survive till gimplification.  */
	      tree newitype = itype;
	      bool found = false;
	      cp_walk_tree_without_duplicates (&newitype,
					       fold_sizeof_expr_r, &found);
	      if (found)
		itype = variable_size (fold (newitype));
	    }

	  stabilize_vla_size (itype);

	  if (flag_sanitize & SANITIZE_VLA
	      && do_ubsan_in_current_function ())
	    {
	      /* We have to add 1 -- in the ubsan routine we generate
		 LE_EXPR rather than LT_EXPR.  */
	      tree t = fold_build2 (PLUS_EXPR, TREE_TYPE (itype), itype,
				    build_one_cst (TREE_TYPE (itype)));
	      t = ubsan_instrument_vla (input_location, t);
	      finish_expr_stmt (t);
	    }
	}
      /* Make sure that there was no overflow when creating to a signed
	 index type.  (For example, on a 32-bit machine, an array with
	 size 2^32 - 1 is too big.)  */
      else if (TREE_CODE (itype) == INTEGER_CST
	       && TREE_OVERFLOW (itype))
	{
	  if (!(complain & tf_error))
	    return error_mark_node;
	  error ("overflow in array dimension");
	  TREE_OVERFLOW (itype) = 0;
	}
    }

  /* Create and return the appropriate index type.  */
  itype = build_index_type (itype);

  /* If the index type were dependent, we would have returned early, so
     remember that it isn't.  */
  TYPE_DEPENDENT_P (itype) = 0;
  TYPE_DEPENDENT_P_VALID (itype) = 1;
  return itype;
}

/* Returns the scope (if any) in which the entity declared by
   DECLARATOR will be located.  If the entity was declared with an
   unqualified name, NULL_TREE is returned.  */

tree
get_scope_of_declarator (const cp_declarator *declarator)
{
  while (declarator && declarator->kind != cdk_id)
    declarator = declarator->declarator;

  /* If the declarator-id is a SCOPE_REF, the scope in which the
     declaration occurs is the first operand.  */
  if (declarator
      && declarator->u.id.qualifying_scope)
    return declarator->u.id.qualifying_scope;

  /* Otherwise, the declarator is not a qualified name; the entity will
     be declared in the current scope.  */
  return NULL_TREE;
}

/* Returns an ARRAY_TYPE for an array with SIZE elements of the
   indicated TYPE.  If non-NULL, NAME is the NAME of the declaration
   with this type.  */

static tree
create_array_type_for_decl (tree name, tree type, tree size)
{
  tree itype = NULL_TREE;

  /* If things have already gone awry, bail now.  */
  if (type == error_mark_node || size == error_mark_node)
    return error_mark_node;

  /* 8.3.4/1: If the type of the identifier of D contains the auto
     type-specifier, the program is ill-formed.  */
  if (type_uses_auto (type))
    {
      error ("%qD declared as array of %qT", name, type);
      return error_mark_node;
    }

  /* If there are some types which cannot be array elements,
     issue an error-message and return.  */
  switch (TREE_CODE (type))
    {
    case VOID_TYPE:
      if (name)
        error ("declaration of %qD as array of void", name);
      else
        error ("creating array of void");
      return error_mark_node;

    case FUNCTION_TYPE:
      if (name)
        error ("declaration of %qD as array of functions", name);
      else
        error ("creating array of functions");
      return error_mark_node;

    case REFERENCE_TYPE:
      if (name)
        error ("declaration of %qD as array of references", name);
      else
        error ("creating array of references");
      return error_mark_node;

    case METHOD_TYPE:
      if (name)
        error ("declaration of %qD as array of function members", name);
      else
        error ("creating array of function members");
      return error_mark_node;

    default:
      break;
    }

  /* [dcl.array]

     The constant expressions that specify the bounds of the arrays
     can be omitted only for the first member of the sequence.  */
  if (TREE_CODE (type) == ARRAY_TYPE && !TYPE_DOMAIN (type))
    {
      if (name)
	error ("declaration of %qD as multidimensional array must "
	       "have bounds for all dimensions except the first",
	       name);
      else
	error ("multidimensional array must have bounds for all "
	       "dimensions except the first");

      return error_mark_node;
    }

  /* Figure out the index type for the array.  */
  if (size)
    itype = compute_array_index_type (name, size, tf_warning_or_error);

  /* [dcl.array]
     T is called the array element type; this type shall not be [...] an
     abstract class type.  */
  abstract_virtuals_error (name, type);

  return build_cplus_array_type (type, itype);
}

/* Check that it's OK to declare a function with the indicated TYPE.
   SFK indicates the kind of special function (if any) that this
   function is.  OPTYPE is the type given in a conversion operator
   declaration, or the class type for a constructor/destructor.
   Returns the actual return type of the function; that
   may be different than TYPE if an error occurs, or for certain
   special functions.  */

static tree
check_special_function_return_type (special_function_kind sfk,
				    tree type,
				    tree optype)
{
  switch (sfk)
    {
    case sfk_constructor:
      if (type)
	error ("return type specification for constructor invalid");

      if (targetm.cxx.cdtor_returns_this () && !TYPE_FOR_JAVA (optype))
	type = build_pointer_type (optype);
      else
	type = void_type_node;
      break;

    case sfk_destructor:
      if (type)
	error ("return type specification for destructor invalid");
      /* We can't use the proper return type here because we run into
	 problems with ambiguous bases and covariant returns.
	 Java classes are left unchanged because (void *) isn't a valid
	 Java type, and we don't want to change the Java ABI.  */
      if (targetm.cxx.cdtor_returns_this () && !TYPE_FOR_JAVA (optype))
	type = build_pointer_type (void_type_node);
      else
	type = void_type_node;
      break;

    case sfk_conversion:
      if (type)
	error ("return type specified for %<operator %T%>",  optype);
      type = optype;
      break;

    default:
      gcc_unreachable ();
    }

  return type;
}

/* A variable or data member (whose unqualified name is IDENTIFIER)
   has been declared with the indicated TYPE.  If the TYPE is not
   acceptable, issue an error message and return a type to use for
   error-recovery purposes.  */

tree
check_var_type (tree identifier, tree type)
{
  if (VOID_TYPE_P (type))
    {
      if (!identifier)
	error ("unnamed variable or field declared void");
      else if (identifier_p (identifier))
	{
	  gcc_assert (!IDENTIFIER_OPNAME_P (identifier));
	  error ("variable or field %qE declared void", identifier);
	}
      else
	error ("variable or field declared void");
      type = error_mark_node;
    }

  return type;
}

// Return a trailing requires clause for a function declarator, or
// NULL_TREE if there is no trailing requires clause or the declarator
// is some other kind.
static inline tree
get_trailing_requires_clause (const cp_declarator *declarator)
{
  if (declarator && declarator->kind == cdk_function)
    return declarator->u.function.requires_clause;
  else
    return NULL_TREE;
}

/* Given declspecs and a declarator (abstract or otherwise), determine
   the name and type of the object declared and construct a DECL node
   for it.

   DECLSPECS points to the representation of declaration-specifier
   sequence that precedes declarator.

   DECL_CONTEXT says which syntactic context this declaration is in:
     NORMAL for most contexts.  Make a VAR_DECL or FUNCTION_DECL or TYPE_DECL.
     FUNCDEF for a function definition.  Like NORMAL but a few different
      error messages in each case.  Return value may be zero meaning
      this definition is too screwy to try to parse.
     MEMFUNCDEF for a function definition.  Like FUNCDEF but prepares to
      handle member functions (which have FIELD context).
      Return value may be zero meaning this definition is too screwy to
      try to parse.
     PARM for a parameter declaration (either within a function prototype
      or before a function body).  Make a PARM_DECL, or return void_type_node.
     TPARM for a template parameter declaration.
     CATCHPARM for a parameter declaration before a catch clause.
     TYPENAME if for a typename (in a cast or sizeof).
      Don't make a DECL node; just return the ..._TYPE node.
     FIELD for a struct or union field; make a FIELD_DECL.
     BITFIELD for a field with specified width.

   INITIALIZED is as for start_decl.

   ATTRLIST is a pointer to the list of attributes, which may be NULL
   if there are none; *ATTRLIST may be modified if attributes from inside
   the declarator should be applied to the declaration.

   When this function is called, scoping variables (such as
   CURRENT_CLASS_TYPE) should reflect the scope in which the
   declaration occurs, not the scope in which the new declaration will
   be placed.  For example, on:

     void S::f() { ... }

   when grokdeclarator is called for `S::f', the CURRENT_CLASS_TYPE
   should not be `S'.

   Returns a DECL (if a declarator is present), a TYPE (if there is no
   declarator, in cases like "struct S;"), or the ERROR_MARK_NODE if an
   error occurs. */

tree
grokdeclarator (const cp_declarator *declarator,
		cp_decl_specifier_seq *declspecs,
		enum decl_context decl_context,
		int initialized,
		tree* attrlist)
{
  tree type = NULL_TREE;
  int longlong = 0;
  int explicit_intN = 0;
  int virtualp, explicitp, friendp, inlinep, staticp;
  int explicit_int = 0;
  int explicit_char = 0;
  int defaulted_int = 0;

  tree typedef_decl = NULL_TREE;
  const char *name = NULL;
  tree typedef_type = NULL_TREE;
  /* True if this declarator is a function definition.  */
  bool funcdef_flag = false;
  cp_declarator_kind innermost_code = cdk_error;
  int bitfield = 0;
#if 0
  /* See the code below that used this.  */
  tree decl_attr = NULL_TREE;
#endif

  /* Keep track of what sort of function is being processed
     so that we can warn about default return values, or explicit
     return values which do not match prescribed defaults.  */
  special_function_kind sfk = sfk_none;

  tree dname = NULL_TREE;
  tree ctor_return_type = NULL_TREE;
  enum overload_flags flags = NO_SPECIAL;
  /* cv-qualifiers that apply to the declarator, for a declaration of
     a member function.  */
  cp_cv_quals memfn_quals = TYPE_UNQUALIFIED;
  /* virt-specifiers that apply to the declarator, for a declaration of
     a member function.  */
  cp_virt_specifiers virt_specifiers = VIRT_SPEC_UNSPECIFIED;
  /* ref-qualifier that applies to the declarator, for a declaration of
     a member function.  */
  cp_ref_qualifier rqual = REF_QUAL_NONE;
  /* cv-qualifiers that apply to the type specified by the DECLSPECS.  */
  int type_quals;
  tree raises = NULL_TREE;
  int template_count = 0;
  tree returned_attrs = NULL_TREE;
  tree parms = NULL_TREE;
  const cp_declarator *id_declarator;
  /* The unqualified name of the declarator; either an
     IDENTIFIER_NODE, BIT_NOT_EXPR, or TEMPLATE_ID_EXPR.  */
  tree unqualified_id;
  /* The class type, if any, in which this entity is located,
     or NULL_TREE if none.  Note that this value may be different from
     the current class type; for example if an attempt is made to declare
     "A::f" inside "B", this value will be "A".  */
  tree ctype = current_class_type;
  /* The NAMESPACE_DECL for the namespace in which this entity is
     located.  If an unqualified name is used to declare the entity,
     this value will be NULL_TREE, even if the entity is located at
     namespace scope.  */
  tree in_namespace = NULL_TREE;
  cp_storage_class storage_class;
  bool unsigned_p, signed_p, short_p, long_p, thread_p;
  bool type_was_error_mark_node = false;
  bool parameter_pack_p = declarator? declarator->parameter_pack_p : false;
  bool template_type_arg = false;
  bool template_parm_flag = false;
  bool typedef_p = decl_spec_seq_has_spec_p (declspecs, ds_typedef);
  bool constexpr_p = decl_spec_seq_has_spec_p (declspecs, ds_constexpr);
  bool late_return_type_p = false;
  bool array_parameter_p = false;
  source_location saved_loc = input_location;
  const char *errmsg;

  signed_p = decl_spec_seq_has_spec_p (declspecs, ds_signed);
  unsigned_p = decl_spec_seq_has_spec_p (declspecs, ds_unsigned);
  short_p = decl_spec_seq_has_spec_p (declspecs, ds_short);
  long_p = decl_spec_seq_has_spec_p (declspecs, ds_long);
  longlong = decl_spec_seq_has_spec_p (declspecs, ds_long_long);
  explicit_intN = declspecs->explicit_intN_p;
  thread_p = decl_spec_seq_has_spec_p (declspecs, ds_thread);

  // Get a requires-clause attached to the declarator.
  tree reqs = get_trailing_requires_clause (declarator);

  // Was concept_p specified? Note that ds_concept
  // implies ds_constexpr!
  bool concept_p = decl_spec_seq_has_spec_p (declspecs, ds_concept);
  if (concept_p)
    constexpr_p = true;

  if (decl_context == FUNCDEF)
    funcdef_flag = true, decl_context = NORMAL;
  else if (decl_context == MEMFUNCDEF)
    funcdef_flag = true, decl_context = FIELD;
  else if (decl_context == BITFIELD)
    bitfield = 1, decl_context = FIELD;
  else if (decl_context == TEMPLATE_TYPE_ARG)
    template_type_arg = true, decl_context = TYPENAME;
  else if (decl_context == TPARM)
    template_parm_flag = true, decl_context = PARM;

  if (initialized > 1)
    funcdef_flag = true;

  /* Look inside a declarator for the name being declared
     and get it as a string, for an error message.  */
  for (id_declarator = declarator;
       id_declarator;
       id_declarator = id_declarator->declarator)
    {
      if (id_declarator->kind != cdk_id)
	innermost_code = id_declarator->kind;

      switch (id_declarator->kind)
	{
	case cdk_function:
	  if (id_declarator->declarator
	      && id_declarator->declarator->kind == cdk_id)
	    {
	      sfk = id_declarator->declarator->u.id.sfk;
	      if (sfk == sfk_destructor)
		flags = DTOR_FLAG;
	    }
	  break;

	case cdk_id:
	  {
	    tree qualifying_scope = id_declarator->u.id.qualifying_scope;
	    tree decl = id_declarator->u.id.unqualified_name;
	    if (!decl)
	      break;
	    if (qualifying_scope)
	      {
		if (at_function_scope_p ())
		  {
		    /* [dcl.meaning] 

		       A declarator-id shall not be qualified except
		       for ... 

		       None of the cases are permitted in block
		       scope.  */
		    if (qualifying_scope == global_namespace)
		      error ("invalid use of qualified-name %<::%D%>",
			     decl);
		    else if (TYPE_P (qualifying_scope))
		      error ("invalid use of qualified-name %<%T::%D%>",
			     qualifying_scope, decl);
		    else 
		      error ("invalid use of qualified-name %<%D::%D%>",
			     qualifying_scope, decl);
		    return error_mark_node;
		  }
		else if (TYPE_P (qualifying_scope))
		  {
		    ctype = qualifying_scope;
		    if (!MAYBE_CLASS_TYPE_P (ctype))
		      {
			error ("%q#T is not a class or a namespace", ctype);
			ctype = NULL_TREE;
		      }
		    else if (innermost_code != cdk_function
			     && current_class_type
			     && !uniquely_derived_from_p (ctype,
							  current_class_type))
		      {
			error ("invalid use of qualified-name %<%T::%D%>",
			       qualifying_scope, decl);
			return error_mark_node;
		      }
		  }
		else if (TREE_CODE (qualifying_scope) == NAMESPACE_DECL)
		  in_namespace = qualifying_scope;
	      }
	    switch (TREE_CODE (decl))
	      {
	      case BIT_NOT_EXPR:
		{
		  tree type;

		  if (innermost_code != cdk_function)
		    {
		      error ("declaration of %qD as non-function", decl);
		      return error_mark_node;
		    }
		  else if (!qualifying_scope
			   && !(current_class_type && at_class_scope_p ()))
		    {
		      error ("declaration of %qD as non-member", decl);
		      return error_mark_node;
		    }

		  type = TREE_OPERAND (decl, 0);
		  if (TYPE_P (type))
		    type = constructor_name (type);
		  name = identifier_to_locale (IDENTIFIER_POINTER (type));
		  dname = decl;
		}
		break;

	      case TEMPLATE_ID_EXPR:
		{
		  tree fns = TREE_OPERAND (decl, 0);

		  dname = fns;
		  if (!identifier_p (dname))
		    {
		      if (variable_template_p (dname))
			dname = DECL_NAME (dname);
		      else
		        {
		          gcc_assert (is_overloaded_fn (dname));
		          dname = DECL_NAME (get_first_fn (dname));
		        }
		    }
		}
		/* Fall through.  */

	      case IDENTIFIER_NODE:
		if (identifier_p (decl))
		  dname = decl;

		if (C_IS_RESERVED_WORD (dname))
		  {
		    error ("declarator-id missing; using reserved word %qD",
			   dname);
		    name = identifier_to_locale (IDENTIFIER_POINTER (dname));
		  }
		else if (!IDENTIFIER_TYPENAME_P (dname))
		  name = identifier_to_locale (IDENTIFIER_POINTER (dname));
		else
		  {
		    gcc_assert (flags == NO_SPECIAL);
		    flags = TYPENAME_FLAG;
		    ctor_return_type = TREE_TYPE (dname);
		    sfk = sfk_conversion;
		    if (is_typename_at_global_scope (dname))
		      name = identifier_to_locale (IDENTIFIER_POINTER (dname));
		    else
		      name = "<invalid operator>";
		  }
		break;

	      default:
		gcc_unreachable ();
	      }
	    break;
	  }

	case cdk_array:
	case cdk_pointer:
	case cdk_reference:
	case cdk_ptrmem:
	  break;

	case cdk_error:
	  return error_mark_node;

	default:
	  gcc_unreachable ();
	}
      if (id_declarator->kind == cdk_id)
	break;
    }

  /* [dcl.fct.edf]

     The declarator in a function-definition shall have the form
     D1 ( parameter-declaration-clause) ...  */
  if (funcdef_flag && innermost_code != cdk_function)
    {
      error ("function definition does not declare parameters");
      return error_mark_node;
    }

  if (flags == TYPENAME_FLAG
      && innermost_code != cdk_function
      && ! (ctype && !declspecs->any_specifiers_p))
    {
      error ("declaration of %qD as non-function", dname);
      return error_mark_node;
    }

  if (dname
      && identifier_p (dname)
      && UDLIT_OPER_P (dname)
      && innermost_code != cdk_function)
    {
      error ("declaration of %qD as non-function", dname);
      return error_mark_node;
    }

  if (dname && IDENTIFIER_OPNAME_P (dname))
    {
      if (typedef_p)
	{
	  error ("declaration of %qD as %<typedef%>", dname);
	  return error_mark_node;
	}
      else if (decl_context == PARM || decl_context == CATCHPARM)
	{
	  error ("declaration of %qD as parameter", dname);
	  return error_mark_node;
	}
    }

  /* Anything declared one level down from the top level
     must be one of the parameters of a function
     (because the body is at least two levels down).  */

  /* This heuristic cannot be applied to C++ nodes! Fixed, however,
     by not allowing C++ class definitions to specify their parameters
     with xdecls (must be spec.d in the parmlist).

     Since we now wait to push a class scope until we are sure that
     we are in a legitimate method context, we must set oldcname
     explicitly (since current_class_name is not yet alive).

     We also want to avoid calling this a PARM if it is in a namespace.  */

  if (decl_context == NORMAL && !toplevel_bindings_p ())
    {
      cp_binding_level *b = current_binding_level;
      current_binding_level = b->level_chain;
      if (current_binding_level != 0 && toplevel_bindings_p ())
	decl_context = PARM;
      current_binding_level = b;
    }

  if (name == NULL)
    name = decl_context == PARM ? "parameter" : "type name";

  if (concept_p && typedef_p)
    {
      error ("%<concept%> cannot appear in a typedef declaration");
      return error_mark_node;
    }

  if (constexpr_p && typedef_p)
    {
      error ("%<constexpr%> cannot appear in a typedef declaration");
      return error_mark_node;
    }

  /* If there were multiple types specified in the decl-specifier-seq,
     issue an error message.  */
  if (declspecs->multiple_types_p)
    {
      error ("two or more data types in declaration of %qs", name);
      return error_mark_node;
    }

  if (declspecs->conflicting_specifiers_p)
    {
      error ("conflicting specifiers in declaration of %qs", name);
      return error_mark_node;
    }

  /* Extract the basic type from the decl-specifier-seq.  */
  type = declspecs->type;
  if (type == error_mark_node)
    {
      type = NULL_TREE;
      type_was_error_mark_node = true;
    }
  /* If the entire declaration is itself tagged as deprecated then
     suppress reports of deprecated items.  */
  if (type && TREE_DEPRECATED (type)
      && deprecated_state != DEPRECATED_SUPPRESS)
    warn_deprecated_use (type, NULL_TREE);
  if (type && TREE_CODE (type) == TYPE_DECL)
    {
      typedef_decl = type;
      type = TREE_TYPE (typedef_decl);
      if (TREE_DEPRECATED (type)
	  && DECL_ARTIFICIAL (typedef_decl)
	  && deprecated_state != DEPRECATED_SUPPRESS)
	warn_deprecated_use (type, NULL_TREE);
    }
  /* No type at all: default to `int', and set DEFAULTED_INT
     because it was not a user-defined typedef.  */
  if (type == NULL_TREE)
    {
      if (signed_p || unsigned_p || long_p || short_p)
	{
	  /* These imply 'int'.  */
	  type = integer_type_node;
	  defaulted_int = 1;
	}
      /* If we just have "complex", it is equivalent to "complex double".  */
      else if (!longlong && !explicit_intN
	       && decl_spec_seq_has_spec_p (declspecs, ds_complex))
	{
	  type = double_type_node;
	  pedwarn (declspecs->locations[ds_complex], OPT_Wpedantic,
		   "ISO C++ does not support plain %<complex%> meaning "
		   "%<double complex%>");
	}
    }
  /* Gather flags.  */
  explicit_int = declspecs->explicit_int_p;
  explicit_char = declspecs->explicit_char_p;

#if 0
  /* See the code below that used this.  */
  if (typedef_decl)
    decl_attr = DECL_ATTRIBUTES (typedef_decl);
#endif
  typedef_type = type;


  if (sfk != sfk_conversion)
    ctor_return_type = ctype;

  if (sfk != sfk_none)
    type = check_special_function_return_type (sfk, type,
					       ctor_return_type);
  else if (type == NULL_TREE)
    {
      int is_main;

      explicit_int = -1;

      /* We handle `main' specially here, because 'main () { }' is so
	 common.  With no options, it is allowed.  With -Wreturn-type,
	 it is a warning.  It is only an error with -pedantic-errors.  */
      is_main = (funcdef_flag
		 && dname && identifier_p (dname)
		 && MAIN_NAME_P (dname)
		 && ctype == NULL_TREE
		 && in_namespace == NULL_TREE
		 && current_namespace == global_namespace);

      if (type_was_error_mark_node)
	/* We've already issued an error, don't complain more.  */;
      else if (in_system_header_at (input_location) || flag_ms_extensions)
	/* Allow it, sigh.  */;
      else if (! is_main)
	permerror (input_location, "ISO C++ forbids declaration of %qs with no type", name);
      else if (pedantic)
	pedwarn (input_location, OPT_Wpedantic,
		 "ISO C++ forbids declaration of %qs with no type", name);
      else
	warning (OPT_Wreturn_type,
                 "ISO C++ forbids declaration of %qs with no type", name);

      type = integer_type_node;
    }

  ctype = NULL_TREE;

  if (explicit_intN)
    {
      if (! int_n_enabled_p[declspecs->int_n_idx])
       {
         error ("%<__int%d%> is not supported by this target",
		int_n_data[declspecs->int_n_idx].bitsize);
         explicit_intN = false;
       }
      else if (pedantic && ! in_system_header_at (input_location))
       pedwarn (input_location, OPT_Wpedantic,
                "ISO C++ does not support %<__int%d%> for %qs",
		int_n_data[declspecs->int_n_idx].bitsize,  name);
    }

  /* Now process the modifiers that were specified
     and check for invalid combinations.  */

  /* Long double is a special combination.  */
  if (long_p && !longlong && TYPE_MAIN_VARIANT (type) == double_type_node)
    {
      long_p = false;
      type = cp_build_qualified_type (long_double_type_node,
				      cp_type_quals (type));
    }

  /* Check all other uses of type modifiers.  */

  if (unsigned_p || signed_p || long_p || short_p)
    {
      int ok = 0;

      if ((signed_p || unsigned_p) && TREE_CODE (type) != INTEGER_TYPE)
	error ("%<signed%> or %<unsigned%> invalid for %qs", name);
      else if (signed_p && unsigned_p)
	error ("%<signed%> and %<unsigned%> specified together for %qs", name);
      else if (longlong && TREE_CODE (type) != INTEGER_TYPE)
	error ("%<long long%> invalid for %qs", name);
      else if (long_p && TREE_CODE (type) == REAL_TYPE)
	error ("%<long%> invalid for %qs", name);
      else if (short_p && TREE_CODE (type) == REAL_TYPE)
	error ("%<short%> invalid for %qs", name);
      else if ((long_p || short_p) && TREE_CODE (type) != INTEGER_TYPE)
	error ("%<long%> or %<short%> invalid for %qs", name);
      else if ((long_p || short_p || explicit_char || explicit_int) && explicit_intN)
	error ("%<long%>, %<int%>, %<short%>, or %<char%> invalid for %qs", name);
      else if ((long_p || short_p) && explicit_char)
	error ("%<long%> or %<short%> specified with char for %qs", name);
      else if (long_p && short_p)
	error ("%<long%> and %<short%> specified together for %qs", name);
      else if (type == char16_type_node || type == char32_type_node)
	{
	  if (signed_p || unsigned_p)
	    error ("%<signed%> or %<unsigned%> invalid for %qs", name);
	  else if (short_p || long_p)
	    error ("%<short%> or %<long%> invalid for %qs", name);
	}
      else
	{
	  ok = 1;
	  if (!explicit_int && !defaulted_int && !explicit_char && !explicit_intN && pedantic)
	    {
	      pedwarn (input_location, OPT_Wpedantic, 
		       "long, short, signed or unsigned used invalidly for %qs",
		       name);
	      if (flag_pedantic_errors)
		ok = 0;
	    }
	}

      /* Discard the type modifiers if they are invalid.  */
      if (! ok)
	{
	  unsigned_p = false;
	  signed_p = false;
	  long_p = false;
	  short_p = false;
	  longlong = 0;
	}
    }

  /* Decide whether an integer type is signed or not.
     Optionally treat bitfields as signed by default.  */
  if (unsigned_p
      /* [class.bit]

	 It is implementation-defined whether a plain (neither
	 explicitly signed or unsigned) char, short, int, or long
	 bit-field is signed or unsigned.

	 Naturally, we extend this to long long as well.  Note that
	 this does not include wchar_t.  */
      || (bitfield && !flag_signed_bitfields
	  && !signed_p
	  /* A typedef for plain `int' without `signed' can be
	     controlled just like plain `int', but a typedef for
	     `signed int' cannot be so controlled.  */
	  && !(typedef_decl
	       && C_TYPEDEF_EXPLICITLY_SIGNED (typedef_decl))
	  && TREE_CODE (type) == INTEGER_TYPE
	  && !same_type_p (TYPE_MAIN_VARIANT (type), wchar_type_node)))
    {
      if (explicit_intN)
	type = int_n_trees[declspecs->int_n_idx].unsigned_type;
      else if (longlong)
	type = long_long_unsigned_type_node;
      else if (long_p)
	type = long_unsigned_type_node;
      else if (short_p)
	type = short_unsigned_type_node;
      else if (type == char_type_node)
	type = unsigned_char_type_node;
      else if (typedef_decl)
	type = unsigned_type_for (type);
      else
	type = unsigned_type_node;
    }
  else if (signed_p && type == char_type_node)
    type = signed_char_type_node;
  else if (explicit_intN)
    type = int_n_trees[declspecs->int_n_idx].signed_type;
  else if (longlong)
    type = long_long_integer_type_node;
  else if (long_p)
    type = long_integer_type_node;
  else if (short_p)
    type = short_integer_type_node;

  if (decl_spec_seq_has_spec_p (declspecs, ds_complex))
    {
      if (TREE_CODE (type) != INTEGER_TYPE && TREE_CODE (type) != REAL_TYPE)
	error ("complex invalid for %qs", name);
      /* If a modifier is specified, the resulting complex is the complex
	 form of TYPE.  E.g, "complex short" is "complex short int".  */
      else if (type == integer_type_node)
	type = complex_integer_type_node;
      else if (type == float_type_node)
	type = complex_float_type_node;
      else if (type == double_type_node)
	type = complex_double_type_node;
      else if (type == long_double_type_node)
	type = complex_long_double_type_node;
      else
	type = build_complex_type (type);
    }

  type_quals = TYPE_UNQUALIFIED;
  if (decl_spec_seq_has_spec_p (declspecs, ds_const))
    type_quals |= TYPE_QUAL_CONST;
  if (decl_spec_seq_has_spec_p (declspecs, ds_volatile))
    type_quals |= TYPE_QUAL_VOLATILE;
  if (decl_spec_seq_has_spec_p (declspecs, ds_restrict))
    type_quals |= TYPE_QUAL_RESTRICT;
  if (sfk == sfk_conversion && type_quals != TYPE_UNQUALIFIED)
    error ("qualifiers are not allowed on declaration of %<operator %T%>",
	   ctor_return_type);

  /* If we're using the injected-class-name to form a compound type or a
     declaration, replace it with the underlying class so we don't get
     redundant typedefs in the debug output.  But if we are returning the
     type unchanged, leave it alone so that it's available to
     maybe_get_template_decl_from_type_decl.  */
  if (CLASS_TYPE_P (type)
      && DECL_SELF_REFERENCE_P (TYPE_NAME (type))
      && type == TREE_TYPE (TYPE_NAME (type))
      && (declarator || type_quals))
    type = DECL_ORIGINAL_TYPE (TYPE_NAME (type));

  type_quals |= cp_type_quals (type);
  type = cp_build_qualified_type_real
    (type, type_quals, ((((typedef_decl && !DECL_ARTIFICIAL (typedef_decl))
			  || declspecs->decltype_p)
			 ? tf_ignore_bad_quals : 0) | tf_warning_or_error));
  /* We might have ignored or rejected some of the qualifiers.  */
  type_quals = cp_type_quals (type);

  staticp = 0;
  inlinep = decl_spec_seq_has_spec_p (declspecs, ds_inline);
  virtualp =  decl_spec_seq_has_spec_p (declspecs, ds_virtual);
  explicitp = decl_spec_seq_has_spec_p (declspecs, ds_explicit);

  storage_class = declspecs->storage_class;
  if (storage_class == sc_static)
    staticp = 1 + (decl_context == FIELD);

  if (virtualp && staticp == 2)
    {
      error ("member %qD cannot be declared both virtual and static", dname);
      storage_class = sc_none;
      staticp = 0;
    }
  friendp = decl_spec_seq_has_spec_p (declspecs, ds_friend);

  /* Issue errors about use of storage classes for parameters.  */
  if (decl_context == PARM)
    {
      if (typedef_p)
	{
	  error ("typedef declaration invalid in parameter declaration");
	  return error_mark_node;
	}
      else if (template_parm_flag && storage_class != sc_none)
	{
	  error ("storage class specified for template parameter %qs", name);
	  return error_mark_node;
	}
      else if (storage_class == sc_static
	       || storage_class == sc_extern
	       || thread_p)
	error ("storage class specifiers invalid in parameter declarations");

      /* Function parameters cannot be concept. */
      if (concept_p)
          error ("a parameter cannot be declared %<concept%>");
      /* Function parameters cannot be constexpr.  If we saw one, moan
         and pretend it wasn't there.  */
      else if (constexpr_p)
        {
          error ("a parameter cannot be declared %<constexpr%>");
          constexpr_p = 0;
        }
    }

  /* Give error if `virtual' is used outside of class declaration.  */
  if (virtualp
      && (current_class_name == NULL_TREE || decl_context != FIELD))
    {
      error ("%<virtual%> outside class declaration");
      virtualp = 0;
    }

  /* Static anonymous unions are dealt with here.  */
  if (staticp && decl_context == TYPENAME
      && declspecs->type
      && ANON_AGGR_TYPE_P (declspecs->type))
    decl_context = FIELD;

  /* Warn about storage classes that are invalid for certain
     kinds of declarations (parameters, typenames, etc.).  */
  if (thread_p
      && ((storage_class
	   && storage_class != sc_extern
	   && storage_class != sc_static)
	  || typedef_p))
    {
      error ("multiple storage classes in declaration of %qs", name);
      thread_p = false;
    }
  if (decl_context != NORMAL
      && ((storage_class != sc_none
	   && storage_class != sc_mutable)
	  || thread_p))
    {
      if ((decl_context == PARM || decl_context == CATCHPARM)
	  && (storage_class == sc_register
	      || storage_class == sc_auto))
	;
      else if (typedef_p)
	;
      else if (decl_context == FIELD
	       /* C++ allows static class elements.  */
	       && storage_class == sc_static)
	/* C++ also allows inlines and signed and unsigned elements,
	   but in those cases we don't come in here.  */
	;
      else
	{
	  if (decl_context == FIELD)
	    error ("storage class specified for %qs", name);
	  else
	    {
	      if (decl_context == PARM || decl_context == CATCHPARM)
		error ("storage class specified for parameter %qs", name);
	      else
		error ("storage class specified for typename");
	    }
	  if (storage_class == sc_register
	      || storage_class == sc_auto
	      || storage_class == sc_extern
	      || thread_p)
	    storage_class = sc_none;
	}
    }
  else if (storage_class == sc_extern && funcdef_flag
	   && ! toplevel_bindings_p ())
    error ("nested function %qs declared %<extern%>", name);
  else if (toplevel_bindings_p ())
    {
      if (storage_class == sc_auto)
	error ("top-level declaration of %qs specifies %<auto%>", name);
    }
  else if (thread_p
	   && storage_class != sc_extern
	   && storage_class != sc_static)
    {
      if (declspecs->gnu_thread_keyword_p)
	pedwarn (input_location, 0, "function-scope %qs implicitly auto and "
		 "declared %<__thread%>", name);

      /* When thread_local is applied to a variable of block scope the
	 storage-class-specifier static is implied if it does not appear
	 explicitly.  */
      storage_class = declspecs->storage_class = sc_static;
      staticp = 1;
    }

  if (storage_class && friendp)
    {
      error ("storage class specifiers invalid in friend function declarations");
      storage_class = sc_none;
      staticp = 0;
    }

  if (!id_declarator)
    unqualified_id = NULL_TREE;
  else
    {
      unqualified_id = id_declarator->u.id.unqualified_name;
      switch (TREE_CODE (unqualified_id))
	{
	case BIT_NOT_EXPR:
	  unqualified_id = TREE_OPERAND (unqualified_id, 0);
	  if (TYPE_P (unqualified_id))
	    unqualified_id = constructor_name (unqualified_id);
	  break;

	case IDENTIFIER_NODE:
	case TEMPLATE_ID_EXPR:
	  break;

	default:
	  gcc_unreachable ();
	}
    }

  if (declspecs->std_attributes)
    {
      /* Apply the c++11 attributes to the type preceding them.  */
      input_location = declspecs->locations[ds_std_attribute];
      decl_attributes (&type, declspecs->std_attributes, 0);
      input_location = saved_loc;
    }

  /* Determine the type of the entity declared by recurring on the
     declarator.  */
  for (; declarator; declarator = declarator->declarator)
    {
      const cp_declarator *inner_declarator;
      tree attrs;

      if (type == error_mark_node)
	return error_mark_node;

      attrs = declarator->attributes;
      if (attrs)
	{
	  int attr_flags;

	  attr_flags = 0;
	  if (declarator == NULL || declarator->kind == cdk_id)
	    attr_flags |= (int) ATTR_FLAG_DECL_NEXT;
	  if (declarator->kind == cdk_function)
	    attr_flags |= (int) ATTR_FLAG_FUNCTION_NEXT;
	  if (declarator->kind == cdk_array)
	    attr_flags |= (int) ATTR_FLAG_ARRAY_NEXT;
	  returned_attrs = decl_attributes (&type,
					    chainon (returned_attrs, attrs),
					    attr_flags);
	}

      if (declarator->kind == cdk_id)
	break;

      inner_declarator = declarator->declarator;

      switch (declarator->kind)
	{
	case cdk_array:
	  type = create_array_type_for_decl (dname, type,
					     declarator->u.array.bounds);
	  if (declarator->std_attributes)
	    /* [dcl.array]/1:

	       The optional attribute-specifier-seq appertains to the
	       array.  */
	    returned_attrs = chainon (returned_attrs,
				      declarator->std_attributes);
	  break;

	case cdk_function:
	  {
	    tree arg_types;
	    int funcdecl_p;

	    /* Declaring a function type.
	       Make sure we have a valid type for the function to return.  */

	    if (type_quals != TYPE_UNQUALIFIED)
	      {
		if (SCALAR_TYPE_P (type) || VOID_TYPE_P (type))
		  warning (OPT_Wignored_qualifiers,
			   "type qualifiers ignored on function return type");
		/* We now know that the TYPE_QUALS don't apply to the
		   decl, but to its return type.  */
		type_quals = TYPE_UNQUALIFIED;
	      }
	    errmsg = targetm.invalid_return_type (type);
	    if (errmsg)
	      {
		error (errmsg);
		type = integer_type_node;
	      }

	    /* Error about some types functions can't return.  */

	    if (TREE_CODE (type) == FUNCTION_TYPE)
	      {
		error ("%qs declared as function returning a function", name);
		return error_mark_node;
	      }
	    if (TREE_CODE (type) == ARRAY_TYPE)
	      {
		error ("%qs declared as function returning an array", name);
		return error_mark_node;
	      }

	    input_location = declspecs->locations[ds_type_spec];
	    abstract_virtuals_error (ACU_RETURN, type);
	    input_location = saved_loc;

	    /* Pick up type qualifiers which should be applied to `this'.  */
	    memfn_quals = declarator->u.function.qualifiers;
	    /* Pick up virt-specifiers.  */
            virt_specifiers = declarator->u.function.virt_specifiers;
	    /* And ref-qualifier, too */
	    rqual = declarator->u.function.ref_qualifier;
	    /* Pick up the exception specifications.  */
	    raises = declarator->u.function.exception_specification;
	    /* If the exception-specification is ill-formed, let's pretend
	       there wasn't one.  */
	    if (raises == error_mark_node)
	      raises = NULL_TREE;

	    /* Say it's a definition only for the CALL_EXPR
	       closest to the identifier.  */
	    funcdecl_p = inner_declarator && inner_declarator->kind == cdk_id;

	    /* Handle a late-specified return type.  */
	    if (funcdecl_p)
	      {
		if (type_uses_auto (type))
		  {
		    if (!declarator->u.function.late_return_type)
		      {
			if (current_class_type
			    && LAMBDA_TYPE_P (current_class_type))
			  /* OK for C++11 lambdas.  */;
			else if (cxx_dialect < cxx14)
			  {
			    error ("%qs function uses "
				   "%<auto%> type specifier without trailing "
				   "return type", name);
			    inform (input_location, "deduced return type "
				    "only available with -std=c++14 or "
				    "-std=gnu++14");
			  }
			else if (virtualp)
			  {
			    error ("virtual function cannot "
				   "have deduced return type");
			    virtualp = false;
			  }
		      }
		    else if (!is_auto (type))
		      {
			error ("%qs function with trailing return type has"
			       " %qT as its type rather than plain %<auto%>",
			       name, type);
			return error_mark_node;
		      }
		  }
		else if (declarator->u.function.late_return_type)
		  {
		    if (cxx_dialect < cxx11)
		      /* Not using maybe_warn_cpp0x because this should
			 always be an error.  */
		      error ("trailing return type only available with "
			     "-std=c++11 or -std=gnu++11");
		    else
		      error ("%qs function with trailing return type not "
			     "declared with %<auto%> type specifier", name);
		    return error_mark_node;
		  }
	      }
	    type = splice_late_return_type
	      (type, declarator->u.function.late_return_type);
	    if (type == error_mark_node)
	      return error_mark_node;

	    if (declarator->u.function.late_return_type)
	      late_return_type_p = true;

	    if (ctype == NULL_TREE
		&& decl_context == FIELD
		&& funcdecl_p
		&& friendp == 0)
	      ctype = current_class_type;

	    if (ctype && (sfk == sfk_constructor
			  || sfk == sfk_destructor))
	      {
		/* We are within a class's scope. If our declarator name
		   is the same as the class name, and we are defining
		   a function, then it is a constructor/destructor, and
		   therefore returns a void type.  */

		/* ISO C++ 12.4/2.  A destructor may not be declared
		   const or volatile.  A destructor may not be static.
		   A destructor may not be declared with ref-qualifier.

		   ISO C++ 12.1.  A constructor may not be declared
		   const or volatile.  A constructor may not be
		   virtual.  A constructor may not be static.
		   A constructor may not be declared with ref-qualifier. */
		if (staticp == 2)
		  error ((flags == DTOR_FLAG)
			 ? G_("destructor cannot be static member function")
			 : G_("constructor cannot be static member function"));
		if (memfn_quals)
		  {
		    error ((flags == DTOR_FLAG)
			   ? G_("destructors may not be cv-qualified")
			   : G_("constructors may not be cv-qualified"));
		    memfn_quals = TYPE_UNQUALIFIED;
		  }

		if (rqual)
		  {
		    maybe_warn_cpp0x (CPP0X_REF_QUALIFIER);
		    error ((flags == DTOR_FLAG)
			   ? "destructors may not be ref-qualified"
			   : "constructors may not be ref-qualified");
		    rqual = REF_QUAL_NONE;
		  }

		if (decl_context == FIELD
		    && !member_function_or_else (ctype,
						 current_class_type,
						 flags))
		  return error_mark_node;

		if (flags != DTOR_FLAG)
		  {
		    /* It's a constructor.  */
		    if (explicitp == 1)
		      explicitp = 2;
		    if (virtualp)
		      {
			permerror (input_location, "constructors cannot be declared virtual");
			virtualp = 0;
		      }
		    if (decl_context == FIELD
			&& sfk != sfk_constructor)
		      return error_mark_node;
		  }
		if (decl_context == FIELD)
		  staticp = 0;
	      }
	    else if (friendp)
	      {
		if (virtualp)
		  {
		    /* Cannot be both friend and virtual.  */
		    error ("virtual functions cannot be friends");
		    friendp = 0;
		  }
		if (decl_context == NORMAL)
		  error ("friend declaration not in class definition");
		if (current_function_decl && funcdef_flag)
		  error ("can%'t define friend function %qs in a local "
			 "class definition",
			 name);
	      }
	    else if (ctype && sfk == sfk_conversion)
	      {
		if (explicitp == 1)
		  {
		    maybe_warn_cpp0x (CPP0X_EXPLICIT_CONVERSION);
		    explicitp = 2;
		  }
	      }

	    arg_types = grokparms (declarator->u.function.parameters,
				   &parms);

	    if (inner_declarator
		&& inner_declarator->kind == cdk_id
		&& inner_declarator->u.id.sfk == sfk_destructor
		&& arg_types != void_list_node)
	      {
		error ("destructors may not have parameters");
		arg_types = void_list_node;
		parms = NULL_TREE;
	      }

	    type = build_function_type (type, arg_types);
	    if (declarator->std_attributes)
	      /* [dcl.fct]/2:

		 The optional attribute-specifier-seq appertains to
		 the function type.  */
	      decl_attributes (&type, declarator->std_attributes,
			       0);
	  }
	  break;

	case cdk_pointer:
	case cdk_reference:
	case cdk_ptrmem:
	  /* Filter out pointers-to-references and references-to-references.
	     We can get these if a TYPE_DECL is used.  */

	  if (TREE_CODE (type) == REFERENCE_TYPE)
	    {
	      if (declarator->kind != cdk_reference)
		{
		  error ("cannot declare pointer to %q#T", type);
		  type = TREE_TYPE (type);
		}

	      /* In C++0x, we allow reference to reference declarations
		 that occur indirectly through typedefs [7.1.3/8 dcl.typedef]
		 and template type arguments [14.3.1/4 temp.arg.type]. The
		 check for direct reference to reference declarations, which
		 are still forbidden, occurs below. Reasoning behind the change
		 can be found in DR106, DR540, and the rvalue reference
		 proposals. */
	      else if (cxx_dialect == cxx98)
		{
		  error ("cannot declare reference to %q#T", type);
		  type = TREE_TYPE (type);
		}
	    }
	  else if (VOID_TYPE_P (type))
	    {
	      if (declarator->kind == cdk_reference)
		error ("cannot declare reference to %q#T", type);
	      else if (declarator->kind == cdk_ptrmem)
		error ("cannot declare pointer to %q#T member", type);
	    }

	  /* We now know that the TYPE_QUALS don't apply to the decl,
	     but to the target of the pointer.  */
	  type_quals = TYPE_UNQUALIFIED;

	  /* This code used to handle METHOD_TYPE, but I don't think it's
	     possible to get it here anymore.  */
	  gcc_assert (TREE_CODE (type) != METHOD_TYPE);
	  if (declarator->kind == cdk_ptrmem
	      && TREE_CODE (type) == FUNCTION_TYPE)
	    {
	      memfn_quals |= type_memfn_quals (type);
	      type = build_memfn_type (type,
				       declarator->u.pointer.class_type,
				       memfn_quals,
				       rqual);
	      if (type == error_mark_node)
		return error_mark_node;

	      rqual = REF_QUAL_NONE;
	      memfn_quals = TYPE_UNQUALIFIED;
	    }

	  if (TREE_CODE (type) == FUNCTION_TYPE
	      && (type_memfn_quals (type) != TYPE_UNQUALIFIED
		  || type_memfn_rqual (type) != REF_QUAL_NONE))
            error (declarator->kind == cdk_reference
                   ? G_("cannot declare reference to qualified function type %qT")
                   : G_("cannot declare pointer to qualified function type %qT"),
		   type);

	  /* When the pointed-to type involves components of variable size,
	     care must be taken to ensure that the size evaluation code is
	     emitted early enough to dominate all the possible later uses
	     and late enough for the variables on which it depends to have
	     been assigned.

	     This is expected to happen automatically when the pointed-to
	     type has a name/declaration of it's own, but special attention
	     is required if the type is anonymous.

	     We handle the NORMAL and FIELD contexts here by inserting a
	     dummy statement that just evaluates the size at a safe point
	     and ensures it is not deferred until e.g. within a deeper
	     conditional context (c++/43555).

	     We expect nothing to be needed here for PARM or TYPENAME.
	     Evaluating the size at this point for TYPENAME would
	     actually be incorrect, as we might be in the middle of an
	     expression with side effects on the pointed-to type size
	     "arguments" prior to the pointer declaration point and the
	     size evaluation could end up prior to the side effects.  */

	  if (!TYPE_NAME (type)
	      && (decl_context == NORMAL || decl_context == FIELD)
	      && at_function_scope_p ()
	      && variably_modified_type_p (type, NULL_TREE))
	    /* Force evaluation of the SAVE_EXPR.  */
	    finish_expr_stmt (TYPE_SIZE (type));

	  if (declarator->kind == cdk_reference)
	    {
	      /* In C++0x, the type we are creating a reference to might be
		 a typedef which is itself a reference type. In that case,
		 we follow the reference collapsing rules in
		 [7.1.3/8 dcl.typedef] to create the final reference type:

		 "If a typedef TD names a type that is a reference to a type
		 T, an attempt to create the type 'lvalue reference to cv TD'
		 creates the type 'lvalue reference to T,' while an attempt
		 to create the type "rvalue reference to cv TD' creates the
		 type TD."
              */
	      if (VOID_TYPE_P (type))
		/* We already gave an error.  */;
	      else if (TREE_CODE (type) == REFERENCE_TYPE)
		{
		  if (declarator->u.reference.rvalue_ref)
		    /* Leave type alone.  */;
		  else
		    type = cp_build_reference_type (TREE_TYPE (type), false);
		}
	      else
		type = cp_build_reference_type
		  (type, declarator->u.reference.rvalue_ref);

	      /* In C++0x, we need this check for direct reference to
		 reference declarations, which are forbidden by
		 [8.3.2/5 dcl.ref]. Reference to reference declarations
		 are only allowed indirectly through typedefs and template
		 type arguments. Example:

		   void foo(int & &);      // invalid ref-to-ref decl

		   typedef int & int_ref;
		   void foo(int_ref &);    // valid ref-to-ref decl
	      */
	      if (inner_declarator && inner_declarator->kind == cdk_reference)
		error ("cannot declare reference to %q#T, which is not "
		       "a typedef or a template type argument", type);
	    }
	  else if (TREE_CODE (type) == METHOD_TYPE)
	    type = build_ptrmemfunc_type (build_pointer_type (type));
	  else if (declarator->kind == cdk_ptrmem)
	    {
	      gcc_assert (TREE_CODE (declarator->u.pointer.class_type)
			  != NAMESPACE_DECL);
	      if (declarator->u.pointer.class_type == error_mark_node)
		/* We will already have complained.  */
		type = error_mark_node;
	      else
		type = build_ptrmem_type (declarator->u.pointer.class_type,
					  type);
	    }
	  else
	    type = build_pointer_type (type);

	  /* Process a list of type modifier keywords (such as
	     const or volatile) that were given inside the `*' or `&'.  */

	  if (declarator->u.pointer.qualifiers)
	    {
	      type
		= cp_build_qualified_type (type,
					   declarator->u.pointer.qualifiers);
	      type_quals = cp_type_quals (type);
	    }

	  /* Apply C++11 attributes to the pointer, and not to the
	     type pointed to.  This is unlike what is done for GNU
	     attributes above.  It is to comply with [dcl.ptr]/1:

		 [the optional attribute-specifier-seq (7.6.1) appertains
		  to the pointer and not to the object pointed to].  */
	  if (declarator->std_attributes)
	    decl_attributes (&type, declarator->std_attributes,
			     0);

	  ctype = NULL_TREE;
	  break;

	case cdk_error:
	  break;

	default:
	  gcc_unreachable ();
	}
    }

  /* A `constexpr' specifier used in an object declaration declares
     the object as `const'.  */
  if (constexpr_p && innermost_code != cdk_function)
    {
      /* DR1688 says that a `constexpr' specifier in combination with
	 `volatile' is valid.  */

      if (TREE_CODE (type) != REFERENCE_TYPE)
	{
	  type_quals |= TYPE_QUAL_CONST;
	  type = cp_build_qualified_type (type, type_quals);
	}
    }

  if (unqualified_id && TREE_CODE (unqualified_id) == TEMPLATE_ID_EXPR
      && TREE_CODE (type) != FUNCTION_TYPE
      && TREE_CODE (type) != METHOD_TYPE
      && !variable_template_p (TREE_OPERAND (unqualified_id, 0)))
    {
      error ("template-id %qD used as a declarator",
	     unqualified_id);
      unqualified_id = dname;
    }

  /* If TYPE is a FUNCTION_TYPE, but the function name was explicitly
     qualified with a class-name, turn it into a METHOD_TYPE, unless
     we know that the function is static.  We take advantage of this
     opportunity to do other processing that pertains to entities
     explicitly declared to be class members.  Note that if DECLARATOR
     is non-NULL, we know it is a cdk_id declarator; otherwise, we
     would not have exited the loop above.  */
  if (declarator
      && declarator->u.id.qualifying_scope
      && MAYBE_CLASS_TYPE_P (declarator->u.id.qualifying_scope))
    {
      ctype = declarator->u.id.qualifying_scope;
      ctype = TYPE_MAIN_VARIANT (ctype);
      template_count = num_template_headers_for_class (ctype);

      if (ctype == current_class_type)
	{
	  if (friendp)
	    {
	      permerror (input_location, "member functions are implicitly friends of their class");
	      friendp = 0;
	    }
	  else
	    permerror (declarator->id_loc, 
			  "extra qualification %<%T::%> on member %qs",
			  ctype, name);
	}
      else if (/* If the qualifying type is already complete, then we
		  can skip the following checks.  */
	       !COMPLETE_TYPE_P (ctype)
	       && (/* If the function is being defined, then
		      qualifying type must certainly be complete.  */
		   funcdef_flag
		   /* A friend declaration of "T::f" is OK, even if
		      "T" is a template parameter.  But, if this
		      function is not a friend, the qualifying type
		      must be a class.  */
		   || (!friendp && !CLASS_TYPE_P (ctype))
		   /* For a declaration, the type need not be
		      complete, if either it is dependent (since there
		      is no meaningful definition of complete in that
		      case) or the qualifying class is currently being
		      defined.  */
		   || !(dependent_type_p (ctype)
			|| currently_open_class (ctype)))
	       /* Check that the qualifying type is complete.  */
	       && !complete_type_or_else (ctype, NULL_TREE))
	return error_mark_node;
      else if (TREE_CODE (type) == FUNCTION_TYPE)
	{
	  if (current_class_type
	      && (!friendp || funcdef_flag))
	    {
	      error (funcdef_flag
		     ? G_("cannot define member function %<%T::%s%> "
			  "within %<%T%>")
		     : G_("cannot declare member function %<%T::%s%> "
			  "within %<%T%>"),
		     ctype, name, current_class_type);
	      return error_mark_node;
	    }
	}
      else if (typedef_p && current_class_type)
	{
	  error ("cannot declare member %<%T::%s%> within %qT",
		 ctype, name, current_class_type);
	  return error_mark_node;
	}
    }

  if (ctype == NULL_TREE && decl_context == FIELD && friendp == 0)
    ctype = current_class_type;

  /* Now TYPE has the actual type.  */

  if (returned_attrs)
    {
      if (attrlist)
	*attrlist = chainon (returned_attrs, *attrlist);
      else
	attrlist = &returned_attrs;
    }

  if (declarator
      && declarator->kind == cdk_id
      && declarator->std_attributes)
    /* [dcl.meaning]/1: The optional attribute-specifier-seq following
       a declarator-id appertains to the entity that is declared.  */
    *attrlist = chainon (*attrlist, declarator->std_attributes);

  /* Handle parameter packs. */
  if (parameter_pack_p)
    {
      if (decl_context == PARM)
        /* Turn the type into a pack expansion.*/
        type = make_pack_expansion (type);
      else
        error ("non-parameter %qs cannot be a parameter pack", name);
    }

  /* Did array size calculations overflow or does the array cover more
     than half of the address-space?  */
  if (TREE_CODE (type) == ARRAY_TYPE
      && COMPLETE_TYPE_P (type)
      && TREE_CODE (TYPE_SIZE_UNIT (type)) == INTEGER_CST
      && ! valid_constant_size_p (TYPE_SIZE_UNIT (type)))
    {
      error ("size of array %qs is too large", name);
      /* If we proceed with the array type as it is, we'll eventually
	 crash in tree_to_[su]hwi().  */
      type = error_mark_node;
    }

  if ((decl_context == FIELD || decl_context == PARM)
      && !processing_template_decl
      && variably_modified_type_p (type, NULL_TREE))
    {
      if (decl_context == FIELD)
	error ("data member may not have variably modified type %qT", type);
      else
	error ("parameter may not have variably modified type %qT", type);
      type = error_mark_node;
    }

  if (explicitp == 1 || (explicitp && friendp))
    {
      /* [dcl.fct.spec] (C++11) The explicit specifier shall be used only
	 in the declaration of a constructor or conversion function within
	 a class definition.  */
      if (!current_class_type)
	error ("%<explicit%> outside class declaration");
      else if (friendp)
	error ("%<explicit%> in friend declaration");
      else
	error ("only declarations of constructors and conversion operators "
	       "can be %<explicit%>");
      explicitp = 0;
    }

  if (storage_class == sc_mutable)
    {
      if (decl_context != FIELD || friendp)
	{
	  error ("non-member %qs cannot be declared %<mutable%>", name);
	  storage_class = sc_none;
	}
      else if (decl_context == TYPENAME || typedef_p)
	{
	  error ("non-object member %qs cannot be declared %<mutable%>", name);
	  storage_class = sc_none;
	}
      else if (TREE_CODE (type) == FUNCTION_TYPE
	       || TREE_CODE (type) == METHOD_TYPE)
	{
	  error ("function %qs cannot be declared %<mutable%>", name);
	  storage_class = sc_none;
	}
      else if (staticp)
	{
	  error ("static %qs cannot be declared %<mutable%>", name);
	  storage_class = sc_none;
	}
      else if (type_quals & TYPE_QUAL_CONST)
	{
	  error ("const %qs cannot be declared %<mutable%>", name);
	  storage_class = sc_none;
	}
      else if (TREE_CODE (type) == REFERENCE_TYPE)
	{
	  permerror (input_location, "reference %qs cannot be declared "
	             "%<mutable%>", name);
	  storage_class = sc_none;
	}
    }

  /* If this is declaring a typedef name, return a TYPE_DECL.  */
  if (typedef_p && decl_context != TYPENAME)
    {
      tree decl;

      /* Note that the grammar rejects storage classes
	 in typenames, fields or parameters.  */
      if (current_lang_name == lang_name_java)
	TYPE_FOR_JAVA (type) = 1;

      /* This declaration:

	   typedef void f(int) const;

	 declares a function type which is not a member of any
	 particular class, but which is cv-qualified; for
	 example "f S::*" declares a pointer to a const-qualified
	 member function of S.  We record the cv-qualification in the
	 function type.  */
      if ((rqual || memfn_quals) && TREE_CODE (type) == FUNCTION_TYPE)
        {
          type = apply_memfn_quals (type, memfn_quals, rqual);
          
          /* We have now dealt with these qualifiers.  */
          memfn_quals = TYPE_UNQUALIFIED;
	  rqual = REF_QUAL_NONE;
        }

      if (type_uses_auto (type))
	{
	  error ("typedef declared %<auto%>");
	  type = error_mark_node;
	}

      if (decl_context == FIELD)
	decl = build_lang_decl (TYPE_DECL, unqualified_id, type);
      else
	decl = build_decl (input_location, TYPE_DECL, unqualified_id, type);
      if (id_declarator && declarator->u.id.qualifying_scope) {
	error_at (DECL_SOURCE_LOCATION (decl), 
		  "typedef name may not be a nested-name-specifier");
	TREE_TYPE (decl) = error_mark_node;
      }

      if (decl_context != FIELD)
	{
	  if (!current_function_decl)
	    DECL_CONTEXT (decl) = FROB_CONTEXT (current_namespace);
	  else if (DECL_MAYBE_IN_CHARGE_CONSTRUCTOR_P (current_function_decl)
		   || (DECL_MAYBE_IN_CHARGE_DESTRUCTOR_P
		       (current_function_decl)))
	    /* The TYPE_DECL is "abstract" because there will be
	       clones of this constructor/destructor, and there will
	       be copies of this TYPE_DECL generated in those
	       clones.  The decloning optimization (for space) may
               revert this subsequently if it determines that
               the clones should share a common implementation.  */
	    DECL_ABSTRACT_P (decl) = true;
	}
      else if (current_class_type
	       && constructor_name_p (unqualified_id, current_class_type))
	permerror (input_location, "ISO C++ forbids nested type %qD with same name "
		   "as enclosing class",
		   unqualified_id);

      /* If the user declares "typedef struct {...} foo" then the
	 struct will have an anonymous name.  Fill that name in now.
	 Nothing can refer to it, so nothing needs know about the name
	 change.  */
      if (type != error_mark_node
	  && unqualified_id
	  && TYPE_NAME (type)
	  && TREE_CODE (TYPE_NAME (type)) == TYPE_DECL
	  && TYPE_ANONYMOUS_P (type)
	  && declspecs->type_definition_p
	  && attributes_naming_typedef_ok (*attrlist)
	  && cp_type_quals (type) == TYPE_UNQUALIFIED)
	{
	  tree t;

	  /* Replace the anonymous name with the real name everywhere.  */
	  for (t = TYPE_MAIN_VARIANT (type); t; t = TYPE_NEXT_VARIANT (t))
	    {
	      if (ANON_AGGRNAME_P (TYPE_IDENTIFIER (t)))
		/* We do not rename the debug info representing the
		   anonymous tagged type because the standard says in
		   [dcl.typedef] that the naming applies only for
		   linkage purposes.  */
		/*debug_hooks->set_name (t, decl);*/
		TYPE_NAME (t) = decl;
  	    }

	  if (TYPE_LANG_SPECIFIC (type))
	    TYPE_WAS_ANONYMOUS (type) = 1;

	  /* If this is a typedef within a template class, the nested
	     type is a (non-primary) template.  The name for the
	     template needs updating as well.  */
	  if (TYPE_LANG_SPECIFIC (type) && CLASSTYPE_TEMPLATE_INFO (type))
	    DECL_NAME (CLASSTYPE_TI_TEMPLATE (type))
	      = TYPE_IDENTIFIER (type);

	  /* Adjust linkage now that we aren't anonymous anymore.  */
	  reset_type_linkage (type);

	  /* FIXME remangle member functions; member functions of a
	     type with external linkage have external linkage.  */
	}

      if (signed_p
	  || (typedef_decl && C_TYPEDEF_EXPLICITLY_SIGNED (typedef_decl)))
	C_TYPEDEF_EXPLICITLY_SIGNED (decl) = 1;

      bad_specifiers (decl, BSP_TYPE, virtualp,
		      memfn_quals != TYPE_UNQUALIFIED,
		      inlinep, friendp, raises != NULL_TREE);

      if (decl_spec_seq_has_spec_p (declspecs, ds_alias))
	/* Acknowledge that this was written:
	     `using analias = atype;'.  */
	TYPE_DECL_ALIAS_P (decl) = 1;

      return decl;
    }

  /* Detect the case of an array type of unspecified size
     which came, as such, direct from a typedef name.
     We must copy the type, so that the array's domain can be
     individually set by the object's initializer.  */

  if (type && typedef_type
      && TREE_CODE (type) == ARRAY_TYPE && !TYPE_DOMAIN (type)
      && TYPE_MAIN_VARIANT (type) == TYPE_MAIN_VARIANT (typedef_type))
    type = build_cplus_array_type (TREE_TYPE (type), NULL_TREE);

  /* Detect where we're using a typedef of function type to declare a
     function. PARMS will not be set, so we must create it now.  */

  if (type == typedef_type && TREE_CODE (type) == FUNCTION_TYPE)
    {
      tree decls = NULL_TREE;
      tree args;

      for (args = TYPE_ARG_TYPES (type);
	   args && args != void_list_node;
	   args = TREE_CHAIN (args))
	{
	  tree decl = cp_build_parm_decl (NULL_TREE, TREE_VALUE (args));

	  DECL_CHAIN (decl) = decls;
	  decls = decl;
	}

      parms = nreverse (decls);

      if (decl_context != TYPENAME)
	{
	  /* The qualifiers on the function type become the qualifiers on
	     the non-static member function. */
	  memfn_quals |= type_memfn_quals (type);
	  rqual = type_memfn_rqual (type);
	  type_quals = TYPE_UNQUALIFIED;
	}
    }

  /* If this is a type name (such as, in a cast or sizeof),
     compute the type and return it now.  */

  if (decl_context == TYPENAME)
    {
      /* Note that the grammar rejects storage classes
	 in typenames, fields or parameters.  */
      if (type_quals != TYPE_UNQUALIFIED)
	type_quals = TYPE_UNQUALIFIED;

      /* Special case: "friend class foo" looks like a TYPENAME context.  */
      if (friendp)
	{
	  if (type_quals != TYPE_UNQUALIFIED)
	    {
	      error ("type qualifiers specified for friend class declaration");
	      type_quals = TYPE_UNQUALIFIED;
	    }
	  if (inlinep)
	    {
	      error ("%<inline%> specified for friend class declaration");
	      inlinep = 0;
	    }

	  if (!current_aggr)
	    {
	      /* Don't allow friend declaration without a class-key.  */
	      if (TREE_CODE (type) == TEMPLATE_TYPE_PARM)
		permerror (input_location, "template parameters cannot be friends");
	      else if (TREE_CODE (type) == TYPENAME_TYPE)
		permerror (input_location, "friend declaration requires class-key, "
			   "i.e. %<friend class %T::%D%>",
			   TYPE_CONTEXT (type), TYPENAME_TYPE_FULLNAME (type));
	      else
		permerror (input_location, "friend declaration requires class-key, "
			   "i.e. %<friend %#T%>",
			   type);
	    }

	  /* Only try to do this stuff if we didn't already give up.  */
	  if (type != integer_type_node)
	    {
	      /* A friendly class?  */
	      if (current_class_type)
		make_friend_class (current_class_type, TYPE_MAIN_VARIANT (type),
				   /*complain=*/true);
	      else
		error ("trying to make class %qT a friend of global scope",
		       type);

	      type = void_type_node;
	    }
	}
      else if (memfn_quals || rqual)
	{
	  if (ctype == NULL_TREE
	      && TREE_CODE (type) == METHOD_TYPE)
	    ctype = TYPE_METHOD_BASETYPE (type);

	  if (ctype)
	    type = build_memfn_type (type, ctype, memfn_quals, rqual);
	  /* Core issue #547: need to allow this in template type args.
	     Allow it in general in C++11 for alias-declarations.  */
	  else if ((template_type_arg || cxx_dialect >= cxx11)
		   && TREE_CODE (type) == FUNCTION_TYPE)
	    type = apply_memfn_quals (type, memfn_quals, rqual);
	  else
	    error ("invalid qualifiers on non-member function type");
	}

      return type;
    }
  else if (unqualified_id == NULL_TREE && decl_context != PARM
	   && decl_context != CATCHPARM
	   && TREE_CODE (type) != UNION_TYPE
	   && ! bitfield)
    {
      error ("abstract declarator %qT used as declaration", type);
      return error_mark_node;
    }

  /* Only functions may be declared using an operator-function-id.  */
  if (unqualified_id
      && IDENTIFIER_OPNAME_P (unqualified_id)
      && TREE_CODE (type) != FUNCTION_TYPE
      && TREE_CODE (type) != METHOD_TYPE)
    {
      error ("declaration of %qD as non-function", unqualified_id);
      return error_mark_node;
    }

  /* We don't check parameter types here because we can emit a better
     error message later.  */
  if (decl_context != PARM)
    {
      type = check_var_type (unqualified_id, type);
      if (type == error_mark_node)
        return error_mark_node;
    }

  /* Now create the decl, which may be a VAR_DECL, a PARM_DECL
     or a FUNCTION_DECL, depending on DECL_CONTEXT and TYPE.  */

  if (decl_context == PARM || decl_context == CATCHPARM)
    {
      if (ctype || in_namespace)
	error ("cannot use %<::%> in parameter declaration");

      if (type_uses_auto (type))
	{
	  if (cxx_dialect >= cxx14)
	    error ("%<auto%> parameter not permitted in this context");
	  else
	    error ("parameter declared %<auto%>");
	  type = error_mark_node;
	}

      /* A parameter declared as an array of T is really a pointer to T.
	 One declared as a function is really a pointer to a function.
	 One declared as a member is really a pointer to member.  */

      if (TREE_CODE (type) == ARRAY_TYPE)
	{
	  /* Transfer const-ness of array into that of type pointed to.  */
	  type = build_pointer_type (TREE_TYPE (type));
	  type_quals = TYPE_UNQUALIFIED;
	  array_parameter_p = true;
	}
      else if (TREE_CODE (type) == FUNCTION_TYPE)
	type = build_pointer_type (type);
    }

  if (ctype && TREE_CODE (type) == FUNCTION_TYPE && staticp < 2
      && !NEW_DELETE_OPNAME_P (unqualified_id))
    {
      cp_cv_quals real_quals = memfn_quals;
      if (cxx_dialect < cxx14 && constexpr_p
	  && sfk != sfk_constructor && sfk != sfk_destructor)
	real_quals |= TYPE_QUAL_CONST;
      type = build_memfn_type (type, ctype, real_quals, rqual);
    }

  {
    tree decl;

    if (decl_context == PARM)
      {
	decl = cp_build_parm_decl (unqualified_id, type);
	DECL_ARRAY_PARAMETER_P (decl) = array_parameter_p;

	bad_specifiers (decl, BSP_PARM, virtualp,
			memfn_quals != TYPE_UNQUALIFIED,
			inlinep, friendp, raises != NULL_TREE);
      }
    else if (decl_context == FIELD)
      {
	if (!staticp && TREE_CODE (type) != METHOD_TYPE
	    && type_uses_auto (type))
	  {
	    error ("non-static data member declared %<auto%>");
	    type = error_mark_node;
	  }

	/* The C99 flexible array extension.  */
	if (!staticp && TREE_CODE (type) == ARRAY_TYPE
	    && TYPE_DOMAIN (type) == NULL_TREE)
	  {
	    tree itype = compute_array_index_type (dname, integer_zero_node,
						   tf_warning_or_error);
	    type = build_cplus_array_type (TREE_TYPE (type), itype);
	  }

	if (type == error_mark_node)
	  {
	    /* Happens when declaring arrays of sizes which
	       are error_mark_node, for example.  */
	    decl = NULL_TREE;
	  }
	else if (in_namespace && !friendp)
	  {
	    /* Something like struct S { int N::j; };  */
	    error ("invalid use of %<::%>");
	    return error_mark_node;
	  }
	else if (TREE_CODE (type) == FUNCTION_TYPE
		 || TREE_CODE (type) == METHOD_TYPE)
	  {
	    int publicp = 0;
	    tree function_context;

	    if (friendp == 0)
	      {
		/* This should never happen in pure C++ (the check
		   could be an assert).  It could happen in
		   Objective-C++ if someone writes invalid code that
		   uses a function declaration for an instance
		   variable or property (instance variables and
		   properties are parsed as FIELD_DECLs, but they are
		   part of an Objective-C class, not a C++ class).
		   That code is invalid and is caught by this
		   check.  */
		if (!ctype)
		  {
		    error ("declaration of function %qD in invalid context",
			   unqualified_id);
		    return error_mark_node;
		  }

		/* ``A union may [ ... ] not [ have ] virtual functions.''
		   ARM 9.5 */
		if (virtualp && TREE_CODE (ctype) == UNION_TYPE)
		  {
		    error ("function %qD declared virtual inside a union",
			   unqualified_id);
		    return error_mark_node;
		  }

		if (NEW_DELETE_OPNAME_P (unqualified_id))
		  {
		    if (virtualp)
		      {
			error ("%qD cannot be declared virtual, since it "
			       "is always static",
			       unqualified_id);
			virtualp = 0;
		      }
		  }
	      }

	    /* Check that the name used for a destructor makes sense.  */
	    if (sfk == sfk_destructor)
	      {
		tree uqname = id_declarator->u.id.unqualified_name;

		if (!ctype)
		  {
		    gcc_assert (friendp);
		    error ("expected qualified name in friend declaration "
			   "for destructor %qD", uqname);
		    return error_mark_node;
		  }

		if (!check_dtor_name (ctype, TREE_OPERAND (uqname, 0)))
		  {
		    error ("declaration of %qD as member of %qT",
			   uqname, ctype);
		    return error_mark_node;
		  }
                if (concept_p)
                  {
                    error ("a destructor cannot be %<concept%>");
                    return error_mark_node;
                  }
                if (constexpr_p)
                  {
                    error ("a destructor cannot be %<constexpr%>");
                    return error_mark_node;
                  }
	      }
	    else if (sfk == sfk_constructor && friendp && !ctype)
	      {
		error ("expected qualified name in friend declaration "
		       "for constructor %qD",
		       id_declarator->u.id.unqualified_name);
		return error_mark_node;
	      }
	    if (sfk == sfk_constructor)
	      if (concept_p)
		{
		  error ("a constructor cannot be %<concept%>");
		  return error_mark_node;
		}
	    if (staticp && concept_p)
	      error ("a concept cannot be a static member function");

	    if (TREE_CODE (unqualified_id) == TEMPLATE_ID_EXPR)
	      {
		tree tmpl = TREE_OPERAND (unqualified_id, 0);
		if (variable_template_p (tmpl))
		  {
		    error ("specialization of variable template %qD "
			   "declared as function", tmpl);
		    inform (DECL_SOURCE_LOCATION (tmpl),
			    "variable template declared here");
		    return error_mark_node;
		  }
	      }

	    /* Tell grokfndecl if it needs to set TREE_PUBLIC on the node.  */
	    function_context = (ctype != NULL_TREE) ?
	      decl_function_context (TYPE_MAIN_DECL (ctype)) : NULL_TREE;
	    publicp = (! friendp || ! staticp)
	      && function_context == NULL_TREE;

	    if (late_return_type_p)
	      TYPE_HAS_LATE_RETURN_TYPE (type) = 1;

	    decl = grokfndecl (ctype, type,
			       TREE_CODE (unqualified_id) != TEMPLATE_ID_EXPR
			       ? unqualified_id : dname,
			       parms,
			       unqualified_id,
			       reqs,
			       virtualp, flags, memfn_quals, rqual, raises,
			       friendp ? -1 : 0, friendp, publicp,
<<<<<<< HEAD
                               inlinep | (2 * constexpr_p) | (4 * concept_p),
			       sfk,
=======
                               inlinep | (2 * constexpr_p),
			       initialized == SD_DELETED, sfk,
>>>>>>> 051d7389
			       funcdef_flag, template_count, in_namespace,
			       attrlist, declarator->id_loc);
            decl = set_virt_specifiers (decl, virt_specifiers);
	    if (decl == NULL_TREE)
	      return error_mark_node;
#if 0
	    /* This clobbers the attrs stored in `decl' from `attrlist'.  */
	    /* The decl and setting of decl_attr is also turned off.  */
	    decl = build_decl_attribute_variant (decl, decl_attr);
#endif

	    /* [class.conv.ctor]

	       A constructor declared without the function-specifier
	       explicit that can be called with a single parameter
	       specifies a conversion from the type of its first
	       parameter to the type of its class.  Such a constructor
	       is called a converting constructor.  */
	    if (explicitp == 2)
	      DECL_NONCONVERTING_P (decl) = 1;
	  }
	else if (!staticp && !dependent_type_p (type)
		 && !COMPLETE_TYPE_P (complete_type (type))
		 && (TREE_CODE (type) != ARRAY_TYPE
		     || !COMPLETE_TYPE_P (TREE_TYPE (type))
		     || initialized == 0))
	  {
	    if (unqualified_id)
	      {
		error ("field %qD has incomplete type %qT",
		       unqualified_id, type);
		cxx_incomplete_type_inform (strip_array_types (type));
	      }
	    else
	      error ("name %qT has incomplete type", type);

	    type = error_mark_node;
	    decl = NULL_TREE;
	  }
	else
	  {
	    if (friendp)
	      {
		error ("%qE is neither function nor member function; "
		       "cannot be declared friend", unqualified_id);
		friendp = 0;
	      }
	    decl = NULL_TREE;
	  }

	if (friendp)
	  {
	    /* Friends are treated specially.  */
	    if (ctype == current_class_type)
	      ;  /* We already issued a permerror.  */
	    else if (decl && DECL_NAME (decl))
	      {
		if (template_class_depth (current_class_type) == 0)
		  {
		    decl = check_explicit_specialization
		      (unqualified_id, decl, template_count,
		       2 * funcdef_flag + 4);
		    if (decl == error_mark_node)
		      return error_mark_node;
		  }

		decl = do_friend (ctype, unqualified_id, decl,
				  *attrlist, flags,
				  funcdef_flag);
		return decl;
	      }
	    else
	      return error_mark_node;
	  }

	/* Structure field.  It may not be a function, except for C++.  */

	if (decl == NULL_TREE)
	  {
	    if (staticp)
	      {
		/* C++ allows static class members.  All other work
		   for this is done by grokfield.  */
		decl = build_lang_decl_loc (declarator
					    ? declarator->id_loc
					    : input_location,
					    VAR_DECL, unqualified_id, type);
		set_linkage_for_static_data_member (decl);
		/* Even if there is an in-class initialization, DECL
		   is considered undefined until an out-of-class
		   definition is provided.  */
		DECL_EXTERNAL (decl) = 1;

		if (thread_p)
		  {
		    set_decl_tls_model (decl, decl_default_tls_model (decl));
		    if (declspecs->gnu_thread_keyword_p)
		      DECL_GNU_TLS_P (decl) = true;
		  }
		if (concept_p)
		    error ("static data member %qE declared %<concept%>",
			   unqualified_id);
		else if (constexpr_p && !initialized)
		  {
		    error ("constexpr static data member %qD must have an "
			   "initializer", decl);
		    constexpr_p = false;
		  }
	      }
	    else
	      {
		if (concept_p)
		  error ("non-static data member %qE declared %<concept%>",
			 unqualified_id);
                else if (constexpr_p)
		  {
		    error ("non-static data member %qE declared %<constexpr%>",
			   unqualified_id);
		    constexpr_p = false;
		  }
		decl = build_decl (input_location,
				   FIELD_DECL, unqualified_id, type);
		DECL_NONADDRESSABLE_P (decl) = bitfield;
		if (bitfield && !unqualified_id)
		  TREE_NO_WARNING (decl) = 1;

		if (storage_class == sc_mutable)
		  {
		    DECL_MUTABLE_P (decl) = 1;
		    storage_class = sc_none;
		  }

		if (initialized)
		  {
		    /* An attempt is being made to initialize a non-static
		       member.  This is new in C++11.  */
		    maybe_warn_cpp0x (CPP0X_NSDMI);

		    /* If this has been parsed with static storage class, but
		       errors forced staticp to be cleared, ensure NSDMI is
		       not present.  */
		    if (declspecs->storage_class == sc_static)
		      DECL_INITIAL (decl) = error_mark_node;
		  }
	      }

	    bad_specifiers (decl, BSP_FIELD, virtualp,
			    memfn_quals != TYPE_UNQUALIFIED,
			    inlinep, friendp, raises != NULL_TREE);
	  }
      }
    else if (TREE_CODE (type) == FUNCTION_TYPE
	     || TREE_CODE (type) == METHOD_TYPE)
      {
	tree original_name;
	int publicp = 0;

	if (!unqualified_id)
	  return error_mark_node;

	if (TREE_CODE (unqualified_id) == TEMPLATE_ID_EXPR)
	  original_name = dname;
	else
	  original_name = unqualified_id;

	if (storage_class == sc_auto)
	  error ("storage class %<auto%> invalid for function %qs", name);
	else if (storage_class == sc_register)
	  error ("storage class %<register%> invalid for function %qs", name);
	else if (thread_p)
	  {
	    if (declspecs->gnu_thread_keyword_p)
	      error ("storage class %<__thread%> invalid for function %qs",
		     name);
	    else
	      error ("storage class %<thread_local%> invalid for function %qs",
		     name);
	  }

        if (virt_specifiers)
          error ("virt-specifiers in %qs not allowed outside a class definition", name);
	/* Function declaration not at top level.
	   Storage classes other than `extern' are not allowed
	   and `extern' makes no difference.  */
	if (! toplevel_bindings_p ()
	    && (storage_class == sc_static
		|| decl_spec_seq_has_spec_p (declspecs, ds_inline))
	    && pedantic)
	  {
	    if (storage_class == sc_static)
	      pedwarn (input_location, OPT_Wpedantic, 
		       "%<static%> specified invalid for function %qs "
		       "declared out of global scope", name);
	    else
	      pedwarn (input_location, OPT_Wpedantic, 
		       "%<inline%> specifier invalid for function %qs "
		       "declared out of global scope", name);
	  }

	if (ctype == NULL_TREE)
	  {
	    if (virtualp)
	      {
		error ("virtual non-class function %qs", name);
		virtualp = 0;
	      }
	    else if (sfk == sfk_constructor
		     || sfk == sfk_destructor)
	      {
		error (funcdef_flag
		       ? G_("%qs defined in a non-class scope")
		       : G_("%qs declared in a non-class scope"), name);
		sfk = sfk_none;
	      }
	  }

	/* Record whether the function is public.  */
	publicp = (ctype != NULL_TREE
		   || storage_class != sc_static);

	if (late_return_type_p)
	  TYPE_HAS_LATE_RETURN_TYPE (type) = 1;

	decl = grokfndecl (ctype, type, original_name, parms, unqualified_id,
                           reqs, virtualp, flags, memfn_quals, rqual, raises,
			   1, friendp,
<<<<<<< HEAD
			   publicp,
                           inlinep | (2 * constexpr_p) | (4 * concept_p),
                           sfk,
=======
			   publicp, inlinep | (2 * constexpr_p),
			   initialized == SD_DELETED, sfk,
>>>>>>> 051d7389
                           funcdef_flag,
			   template_count, in_namespace, attrlist,
			   declarator->id_loc);
	if (decl == NULL_TREE)
	  return error_mark_node;

	if (staticp == 1)
	  {
	    int invalid_static = 0;

	    /* Don't allow a static member function in a class, and forbid
	       declaring main to be static.  */
	    if (TREE_CODE (type) == METHOD_TYPE)
	      {
		permerror (input_location, "cannot declare member function %qD to have "
			   "static linkage", decl);
		invalid_static = 1;
	      }
	    else if (current_function_decl)
	      {
		/* FIXME need arm citation */
		error ("cannot declare static function inside another function");
		invalid_static = 1;
	      }

	    if (invalid_static)
	      {
		staticp = 0;
		storage_class = sc_none;
	      }
	  }
      }
    else
      {
	/* It's a variable.  */

	/* An uninitialized decl with `extern' is a reference.  */
	decl = grokvardecl (type, dname, unqualified_id,
			    declspecs,
			    initialized,
			    ((type_quals & TYPE_QUAL_CONST) != 0) | (2 * concept_p),
			    template_count,
			    ctype ? ctype : in_namespace);
	if (decl == NULL_TREE)
	  return error_mark_node;

	bad_specifiers (decl, BSP_VAR, virtualp,
			memfn_quals != TYPE_UNQUALIFIED,
			inlinep, friendp, raises != NULL_TREE);

	if (ctype)
	  {
	    DECL_CONTEXT (decl) = ctype;
	    if (staticp == 1)
	      {
		permerror (input_location, "%<static%> may not be used when defining "
			   "(as opposed to declaring) a static data member");
		staticp = 0;
		storage_class = sc_none;
	      }
	    if (storage_class == sc_register && TREE_STATIC (decl))
	      {
		error ("static member %qD declared %<register%>", decl);
		storage_class = sc_none;
	      }
	    if (storage_class == sc_extern && pedantic)
	      {
		pedwarn (input_location, OPT_Wpedantic, 
			 "cannot explicitly declare member %q#D to have "
			 "extern linkage", decl);
		storage_class = sc_none;
	      }
	  }
	else if (constexpr_p && DECL_EXTERNAL (decl))
	  {
	    error ("declaration of constexpr variable %qD is not a definition",
		   decl);
	    constexpr_p = false;
	  }
      }

    if (storage_class == sc_extern && initialized && !funcdef_flag)
      {
	if (toplevel_bindings_p ())
	  {
	    /* It's common practice (and completely valid) to have a const
	       be initialized and declared extern.  */
	    if (!(type_quals & TYPE_QUAL_CONST))
	      warning (0, "%qs initialized and declared %<extern%>", name);
	  }
	else
	  {
	    error ("%qs has both %<extern%> and initializer", name);
	    return error_mark_node;
	  }
      }

    /* Record `register' declaration for warnings on &
       and in case doing stupid register allocation.  */

    if (storage_class == sc_register)
      DECL_REGISTER (decl) = 1;
    else if (storage_class == sc_extern)
      DECL_THIS_EXTERN (decl) = 1;
    else if (storage_class == sc_static)
      DECL_THIS_STATIC (decl) = 1;

    /* Set constexpr flag on vars (functions got it in grokfndecl).  */
    if (constexpr_p && VAR_P (decl))
      DECL_DECLARED_CONSTEXPR_P (decl) = true;

    /* Record constancy and volatility on the DECL itself .  There's
       no need to do this when processing a template; we'll do this
       for the instantiated declaration based on the type of DECL.  */
    if (!processing_template_decl)
      cp_apply_type_quals_to_decl (type_quals, decl);

    return decl;
  }
}

/* Subroutine of start_function.  Ensure that each of the parameter
   types (as listed in PARMS) is complete, as is required for a
   function definition.  */

static void
require_complete_types_for_parms (tree parms)
{
  for (; parms; parms = DECL_CHAIN (parms))
    {
      if (dependent_type_p (TREE_TYPE (parms)))
	continue;
      if (!VOID_TYPE_P (TREE_TYPE (parms))
	  && complete_type_or_else (TREE_TYPE (parms), parms))
	{
	  relayout_decl (parms);
	  DECL_ARG_TYPE (parms) = type_passed_as (TREE_TYPE (parms));
	}
      else
	/* grokparms or complete_type_or_else will have already issued
	   an error.  */
	TREE_TYPE (parms) = error_mark_node;
    }
}

/* Returns nonzero if T is a local variable.  */

int
local_variable_p (const_tree t)
{
  if ((VAR_P (t)
       /* A VAR_DECL with a context that is a _TYPE is a static data
	  member.  */
       && !TYPE_P (CP_DECL_CONTEXT (t))
       /* Any other non-local variable must be at namespace scope.  */
       && !DECL_NAMESPACE_SCOPE_P (t))
      || (TREE_CODE (t) == PARM_DECL))
    return 1;

  return 0;
}

/* Like local_variable_p, but suitable for use as a tree-walking
   function.  */

static tree
local_variable_p_walkfn (tree *tp, int *walk_subtrees,
			 void * /*data*/)
{
  if (local_variable_p (*tp)
      && (!DECL_ARTIFICIAL (*tp) || DECL_NAME (*tp) == this_identifier))
    return *tp;
  else if (TYPE_P (*tp))
    *walk_subtrees = 0;

  return NULL_TREE;
}

/* Check that ARG, which is a default-argument expression for a
   parameter DECL, is valid.  Returns ARG, or ERROR_MARK_NODE, if
   something goes wrong.  DECL may also be a _TYPE node, rather than a
   DECL, if there is no DECL available.  */

tree
check_default_argument (tree decl, tree arg, tsubst_flags_t complain)
{
  tree var;
  tree decl_type;

  if (TREE_CODE (arg) == DEFAULT_ARG)
    /* We get a DEFAULT_ARG when looking at an in-class declaration
       with a default argument.  Ignore the argument for now; we'll
       deal with it after the class is complete.  */
    return arg;

  if (TYPE_P (decl))
    {
      decl_type = decl;
      decl = NULL_TREE;
    }
  else
    decl_type = TREE_TYPE (decl);

  if (arg == error_mark_node
      || decl == error_mark_node
      || TREE_TYPE (arg) == error_mark_node
      || decl_type == error_mark_node)
    /* Something already went wrong.  There's no need to check
       further.  */
    return error_mark_node;

  /* [dcl.fct.default]

     A default argument expression is implicitly converted to the
     parameter type.  */
  ++cp_unevaluated_operand;
  perform_implicit_conversion_flags (decl_type, arg, complain,
				     LOOKUP_IMPLICIT);
  --cp_unevaluated_operand;

  /* Avoid redundant -Wzero-as-null-pointer-constant warnings at
     the call sites.  */
  if (TYPE_PTR_OR_PTRMEM_P (decl_type)
      && null_ptr_cst_p (arg))
    return nullptr_node;

  /* [dcl.fct.default]

     Local variables shall not be used in default argument
     expressions.

     The keyword `this' shall not be used in a default argument of a
     member function.  */
  var = cp_walk_tree_without_duplicates (&arg, local_variable_p_walkfn, NULL);
  if (var)
    {
      if (complain & tf_warning_or_error)
	{
	  if (DECL_NAME (var) == this_identifier)
	    permerror (input_location, "default argument %qE uses %qD",
		       arg, var);
	  else
	    error ("default argument %qE uses local variable %qD", arg, var);
	}
      return error_mark_node;
    }

  /* All is well.  */
  return arg;
}

/* Returns a deprecated type used within TYPE, or NULL_TREE if none.  */

static tree
type_is_deprecated (tree type)
{
  enum tree_code code;
  if (TREE_DEPRECATED (type))
    return type;
  if (TYPE_NAME (type)
      && TREE_DEPRECATED (TYPE_NAME (type)))
    return type;

  /* Do warn about using typedefs to a deprecated class.  */
  if (OVERLOAD_TYPE_P (type) && type != TYPE_MAIN_VARIANT (type))
    return type_is_deprecated (TYPE_MAIN_VARIANT (type));

  code = TREE_CODE (type);

  if (code == POINTER_TYPE || code == REFERENCE_TYPE
      || code == OFFSET_TYPE || code == FUNCTION_TYPE
      || code == METHOD_TYPE || code == ARRAY_TYPE)
    return type_is_deprecated (TREE_TYPE (type));

  if (TYPE_PTRMEMFUNC_P (type))
    return type_is_deprecated
      (TREE_TYPE (TREE_TYPE (TYPE_PTRMEMFUNC_FN_TYPE (type))));

  return NULL_TREE;
}

/* Decode the list of parameter types for a function type.
   Given the list of things declared inside the parens,
   return a list of types.

   If this parameter does not end with an ellipsis, we append
   void_list_node.

   *PARMS is set to the chain of PARM_DECLs created.  */

static tree
grokparms (tree parmlist, tree *parms)
{
  tree result = NULL_TREE;
  tree decls = NULL_TREE;
  tree parm;
  int any_error = 0;

  for (parm = parmlist; parm != NULL_TREE; parm = TREE_CHAIN (parm))
    {
      tree type = NULL_TREE;
      tree init = TREE_PURPOSE (parm);
      tree decl = TREE_VALUE (parm);
      const char *errmsg;

      if (parm == void_list_node)
	break;

      if (! decl || TREE_TYPE (decl) == error_mark_node)
	continue;

      type = TREE_TYPE (decl);
      if (VOID_TYPE_P (type))
	{
	  if (same_type_p (type, void_type_node)
	      && !init
	      && !DECL_NAME (decl) && !result
	      && TREE_CHAIN (parm) == void_list_node)
	    /* DR 577: A parameter list consisting of a single
	       unnamed parameter of non-dependent type 'void'.  */
	    break;
	  else if (cv_qualified_p (type))
	    error_at (DECL_SOURCE_LOCATION (decl),
		      "invalid use of cv-qualified type %qT in "
		      "parameter declaration", type);
	  else
	    error_at (DECL_SOURCE_LOCATION (decl),
		      "invalid use of type %<void%> in parameter "
		      "declaration");
	  /* It's not a good idea to actually create parameters of
	     type `void'; other parts of the compiler assume that a
	     void type terminates the parameter list.  */
	  type = error_mark_node;
	  TREE_TYPE (decl) = error_mark_node;
	}

      if (type != error_mark_node
	  && TYPE_FOR_JAVA (type)
	  && MAYBE_CLASS_TYPE_P (type))
	{
	  error ("parameter %qD has Java class type", decl);
	  type = error_mark_node;
	  TREE_TYPE (decl) = error_mark_node;
	  init = NULL_TREE;
	}

      if (type != error_mark_node
	  && (errmsg = targetm.invalid_parameter_type (type)))
	{
	  error (errmsg);
	  type = error_mark_node;
	  TREE_TYPE (decl) = error_mark_node;
	}

      if (type != error_mark_node)
	{
	  if (deprecated_state != DEPRECATED_SUPPRESS)
	    {
	      tree deptype = type_is_deprecated (type);
	      if (deptype)
		warn_deprecated_use (deptype, NULL_TREE);
	    }

	  /* Top-level qualifiers on the parameters are
	     ignored for function types.  */
	  type = cp_build_qualified_type (type, 0);
	  if (TREE_CODE (type) == METHOD_TYPE)
	    {
	      error ("parameter %qD invalidly declared method type", decl);
	      type = build_pointer_type (type);
	      TREE_TYPE (decl) = type;
	    }
	  else if (abstract_virtuals_error (decl, type))
	    any_error = 1;  /* Seems like a good idea.  */
	  else if (POINTER_TYPE_P (type))
	    {
	      /* [dcl.fct]/6, parameter types cannot contain pointers
		 (references) to arrays of unknown bound.  */
	      tree t = TREE_TYPE (type);
	      int ptr = TYPE_PTR_P (type);

	      while (1)
		{
		  if (TYPE_PTR_P (t))
		    ptr = 1;
		  else if (TREE_CODE (t) != ARRAY_TYPE)
		    break;
		  else if (!TYPE_DOMAIN (t))
		    break;
		  t = TREE_TYPE (t);
		}
	      if (TREE_CODE (t) == ARRAY_TYPE)
		error (ptr
                       ? G_("parameter %qD includes pointer to array of "
                            "unknown bound %qT")
                       : G_("parameter %qD includes reference to array of "
                            "unknown bound %qT"),
                       decl, t);
	    }

	  if (any_error)
	    init = NULL_TREE;
	  else if (init && !processing_template_decl)
	    init = check_default_argument (decl, init, tf_warning_or_error);
	}

      DECL_CHAIN (decl) = decls;
      decls = decl;
      result = tree_cons (init, type, result);
    }
  decls = nreverse (decls);
  result = nreverse (result);
  if (parm)
    result = chainon (result, void_list_node);
  *parms = decls;

  return result;
}


/* D is a constructor or overloaded `operator='.

   Let T be the class in which D is declared. Then, this function
   returns:

   -1 if D's is an ill-formed constructor or copy assignment operator
      whose first parameter is of type `T'.
   0  if D is not a copy constructor or copy assignment
      operator.
   1  if D is a copy constructor or copy assignment operator whose
      first parameter is a reference to non-const qualified T.
   2  if D is a copy constructor or copy assignment operator whose
      first parameter is a reference to const qualified T.

   This function can be used as a predicate. Positive values indicate
   a copy constructor and nonzero values indicate a copy assignment
   operator.  */

int
copy_fn_p (const_tree d)
{
  tree args;
  tree arg_type;
  int result = 1;

  gcc_assert (DECL_FUNCTION_MEMBER_P (d));

  if (TREE_CODE (d) == TEMPLATE_DECL
      || (DECL_TEMPLATE_INFO (d)
	  && DECL_MEMBER_TEMPLATE_P (DECL_TI_TEMPLATE (d))))
    /* Instantiations of template member functions are never copy
       functions.  Note that member functions of templated classes are
       represented as template functions internally, and we must
       accept those as copy functions.  */
    return 0;

  args = FUNCTION_FIRST_USER_PARMTYPE (d);
  if (!args)
    return 0;

  arg_type = TREE_VALUE (args);
  if (arg_type == error_mark_node)
    return 0;

  if (TYPE_MAIN_VARIANT (arg_type) == DECL_CONTEXT (d))
    {
      /* Pass by value copy assignment operator.  */
      result = -1;
    }
  else if (TREE_CODE (arg_type) == REFERENCE_TYPE
	   && !TYPE_REF_IS_RVALUE (arg_type)
	   && TYPE_MAIN_VARIANT (TREE_TYPE (arg_type)) == DECL_CONTEXT (d))
    {
      if (CP_TYPE_CONST_P (TREE_TYPE (arg_type)))
	result = 2;
    }
  else
    return 0;

  args = TREE_CHAIN (args);

  if (args && args != void_list_node && !TREE_PURPOSE (args))
    /* There are more non-optional args.  */
    return 0;

  return result;
}

/* D is a constructor or overloaded `operator='.

   Let T be the class in which D is declared. Then, this function
   returns true when D is a move constructor or move assignment
   operator, false otherwise.  */

bool
move_fn_p (const_tree d)
{
  gcc_assert (DECL_FUNCTION_MEMBER_P (d));

  if (cxx_dialect == cxx98)
    /* There are no move constructors if we are in C++98 mode.  */
    return false;

  if (TREE_CODE (d) == TEMPLATE_DECL
      || (DECL_TEMPLATE_INFO (d)
         && DECL_MEMBER_TEMPLATE_P (DECL_TI_TEMPLATE (d))))
    /* Instantiations of template member functions are never move
       functions.  Note that member functions of templated classes are
       represented as template functions internally, and we must
       accept those as move functions.  */
    return 0;

  return move_signature_fn_p (d);
}

/* D is a constructor or overloaded `operator='.

   Then, this function returns true when D has the same signature as a move
   constructor or move assignment operator (because either it is such a
   ctor/op= or it is a template specialization with the same signature),
   false otherwise.  */

bool
move_signature_fn_p (const_tree d)
{
  tree args;
  tree arg_type;
  bool result = false;

  args = FUNCTION_FIRST_USER_PARMTYPE (d);
  if (!args)
    return 0;

  arg_type = TREE_VALUE (args);
  if (arg_type == error_mark_node)
    return 0;

  if (TREE_CODE (arg_type) == REFERENCE_TYPE
      && TYPE_REF_IS_RVALUE (arg_type)
      && same_type_p (TYPE_MAIN_VARIANT (TREE_TYPE (arg_type)),
                      DECL_CONTEXT (d)))
    result = true;

  args = TREE_CHAIN (args);

  if (args && args != void_list_node && !TREE_PURPOSE (args))
    /* There are more non-optional args.  */
    return false;

  return result;
}

/* Remember any special properties of member function DECL.  */

void
grok_special_member_properties (tree decl)
{
  tree class_type;

  if (!DECL_NONSTATIC_MEMBER_FUNCTION_P (decl))
    return;

  class_type = DECL_CONTEXT (decl);
  if (DECL_CONSTRUCTOR_P (decl))
    {
      int ctor = copy_fn_p (decl);

      if (!DECL_ARTIFICIAL (decl))
	TYPE_HAS_USER_CONSTRUCTOR (class_type) = 1;

      if (ctor > 0)
	{
	  /* [class.copy]

	     A non-template constructor for class X is a copy
	     constructor if its first parameter is of type X&, const
	     X&, volatile X& or const volatile X&, and either there
	     are no other parameters or else all other parameters have
	     default arguments.  */
	  TYPE_HAS_COPY_CTOR (class_type) = 1;
	  if (user_provided_p (decl))
	    TYPE_HAS_COMPLEX_COPY_CTOR (class_type) = 1;
	  if (ctor > 1)
	    TYPE_HAS_CONST_COPY_CTOR (class_type) = 1;
	}
      else if (sufficient_parms_p (FUNCTION_FIRST_USER_PARMTYPE (decl)))
	TYPE_HAS_DEFAULT_CONSTRUCTOR (class_type) = 1;
      else if (move_fn_p (decl) && user_provided_p (decl))
	TYPE_HAS_COMPLEX_MOVE_CTOR (class_type) = 1;
      else if (is_list_ctor (decl))
	TYPE_HAS_LIST_CTOR (class_type) = 1;

      if (DECL_DECLARED_CONSTEXPR_P (decl)
	  && !copy_fn_p (decl) && !move_fn_p (decl))
	TYPE_HAS_CONSTEXPR_CTOR (class_type) = 1;
    }
  else if (DECL_OVERLOADED_OPERATOR_P (decl) == NOP_EXPR)
    {
      /* [class.copy]

	 A non-template assignment operator for class X is a copy
	 assignment operator if its parameter is of type X, X&, const
	 X&, volatile X& or const volatile X&.  */

      int assop = copy_fn_p (decl);

      if (assop)
	{
	  TYPE_HAS_COPY_ASSIGN (class_type) = 1;
	  if (user_provided_p (decl))
	    TYPE_HAS_COMPLEX_COPY_ASSIGN (class_type) = 1;
	  if (assop != 1)
	    TYPE_HAS_CONST_COPY_ASSIGN (class_type) = 1;
	}
      else if (move_fn_p (decl) && user_provided_p (decl))
	TYPE_HAS_COMPLEX_MOVE_ASSIGN (class_type) = 1;
    }
  /* Destructors are handled in check_methods.  */
}

/* Check a constructor DECL has the correct form.  Complains
   if the class has a constructor of the form X(X).  */

int
grok_ctor_properties (const_tree ctype, const_tree decl)
{
  int ctor_parm = copy_fn_p (decl);

  if (ctor_parm < 0)
    {
      /* [class.copy]

	 A declaration of a constructor for a class X is ill-formed if
	 its first parameter is of type (optionally cv-qualified) X
	 and either there are no other parameters or else all other
	 parameters have default arguments.

	 We *don't* complain about member template instantiations that
	 have this form, though; they can occur as we try to decide
	 what constructor to use during overload resolution.  Since
	 overload resolution will never prefer such a constructor to
	 the non-template copy constructor (which is either explicitly
	 or implicitly defined), there's no need to worry about their
	 existence.  Theoretically, they should never even be
	 instantiated, but that's hard to forestall.  */
      error ("invalid constructor; you probably meant %<%T (const %T&)%>",
		ctype, ctype);
      return 0;
    }

  return 1;
}

/* An operator with this code is unary, but can also be binary.  */

static int
ambi_op_p (enum tree_code code)
{
  return (code == INDIRECT_REF
	  || code == ADDR_EXPR
	  || code == UNARY_PLUS_EXPR
	  || code == NEGATE_EXPR
	  || code == PREINCREMENT_EXPR
	  || code == PREDECREMENT_EXPR);
}

/* An operator with this name can only be unary.  */

static int
unary_op_p (enum tree_code code)
{
  return (code == TRUTH_NOT_EXPR
	  || code == BIT_NOT_EXPR
	  || code == COMPONENT_REF
	  || code == TYPE_EXPR);
}

/* DECL is a declaration for an overloaded operator.  If COMPLAIN is true,
   errors are issued for invalid declarations.  */

bool
grok_op_properties (tree decl, bool complain)
{
  tree argtypes = TYPE_ARG_TYPES (TREE_TYPE (decl));
  tree argtype;
  int methodp = (TREE_CODE (TREE_TYPE (decl)) == METHOD_TYPE);
  tree name = DECL_NAME (decl);
  enum tree_code operator_code;
  int arity;
  bool ellipsis_p;
  tree class_type;

  /* Count the number of arguments and check for ellipsis.  */
  for (argtype = argtypes, arity = 0;
       argtype && argtype != void_list_node;
       argtype = TREE_CHAIN (argtype))
    ++arity;
  ellipsis_p = !argtype;

  class_type = DECL_CONTEXT (decl);
  if (class_type && !CLASS_TYPE_P (class_type))
    class_type = NULL_TREE;

  if (DECL_CONV_FN_P (decl))
    operator_code = TYPE_EXPR;
  else
    do
      {
#define DEF_OPERATOR(NAME, CODE, MANGLING, ARITY, ASSN_P)	\
	if (ansi_opname (CODE) == name)				\
	  {							\
	    operator_code = (CODE);				\
	    break;						\
	  }							\
	else if (ansi_assopname (CODE) == name)			\
	  {							\
	    operator_code = (CODE);				\
	    DECL_ASSIGNMENT_OPERATOR_P (decl) = 1;		\
	    break;						\
	  }

#include "operators.def"
#undef DEF_OPERATOR

	gcc_unreachable ();
      }
    while (0);
  gcc_assert (operator_code != MAX_TREE_CODES);
  SET_OVERLOADED_OPERATOR_CODE (decl, operator_code);

  if (class_type)
    switch (operator_code)
      {
      case NEW_EXPR:
	TYPE_HAS_NEW_OPERATOR (class_type) = 1;
	break;

      case DELETE_EXPR:
	TYPE_GETS_DELETE (class_type) |= 1;
	break;

      case VEC_NEW_EXPR:
	TYPE_HAS_ARRAY_NEW_OPERATOR (class_type) = 1;
	break;

      case VEC_DELETE_EXPR:
	TYPE_GETS_DELETE (class_type) |= 2;
	break;

      default:
	break;
      }

    /* [basic.std.dynamic.allocation]/1:

       A program is ill-formed if an allocation function is declared
       in a namespace scope other than global scope or declared static
       in global scope.

       The same also holds true for deallocation functions.  */
  if (operator_code == NEW_EXPR || operator_code == VEC_NEW_EXPR
      || operator_code == DELETE_EXPR || operator_code == VEC_DELETE_EXPR)
    {
      if (DECL_NAMESPACE_SCOPE_P (decl))
	{
	  if (CP_DECL_CONTEXT (decl) != global_namespace)
	    {
	      error ("%qD may not be declared within a namespace", decl);
	      return false;
	    }
	  else if (!TREE_PUBLIC (decl))
	    {
	      error ("%qD may not be declared as static", decl);
	      return false;
	    }
	  if (!flag_sized_deallocation && warn_cxx14_compat)
	    {
	      tree parm = FUNCTION_ARG_CHAIN (decl);
	      if (parm && same_type_p (TREE_VALUE (parm), size_type_node)
		  && TREE_CHAIN (parm) == void_list_node)
		warning_at (DECL_SOURCE_LOCATION (decl), OPT_Wc__14_compat,
			    "%qD is a usual (non-placement) deallocation "
			    "function in C++14 (or with -fsized-deallocation)",
			    decl);
	    }
	}
    }

  if (operator_code == NEW_EXPR || operator_code == VEC_NEW_EXPR)
    {
      TREE_TYPE (decl) = coerce_new_type (TREE_TYPE (decl));
      DECL_IS_OPERATOR_NEW (decl) = 1;
    }
  else if (operator_code == DELETE_EXPR || operator_code == VEC_DELETE_EXPR)
    TREE_TYPE (decl) = coerce_delete_type (TREE_TYPE (decl));
  else
    {
      /* An operator function must either be a non-static member function
	 or have at least one parameter of a class, a reference to a class,
	 an enumeration, or a reference to an enumeration.  13.4.0.6 */
      if (! methodp || DECL_STATIC_FUNCTION_P (decl))
	{
	  if (operator_code == TYPE_EXPR
	      || operator_code == CALL_EXPR
	      || operator_code == COMPONENT_REF
	      || operator_code == ARRAY_REF
	      || operator_code == NOP_EXPR)
	    {
	      error ("%qD must be a nonstatic member function", decl);
	      return false;
	    }
	  else
	    {
	      tree p;

	      if (DECL_STATIC_FUNCTION_P (decl))
		{
		  error ("%qD must be either a non-static member "
			 "function or a non-member function", decl);
		  return false;
		}

	      for (p = argtypes; p && p != void_list_node; p = TREE_CHAIN (p))
		{
		  tree arg = non_reference (TREE_VALUE (p));
		  if (arg == error_mark_node)
		    return false;

		  /* MAYBE_CLASS_TYPE_P, rather than CLASS_TYPE_P, is used
		     because these checks are performed even on
		     template functions.  */
		  if (MAYBE_CLASS_TYPE_P (arg)
		      || TREE_CODE (arg) == ENUMERAL_TYPE)
		    break;
		}

	      if (!p || p == void_list_node)
		{
		  if (complain)
		    error ("%qD must have an argument of class or "
			   "enumerated type", decl);
		  return false;
		}
	    }
	}

      /* There are no restrictions on the arguments to an overloaded
	 "operator ()".  */
      if (operator_code == CALL_EXPR)
	return true;

      /* Warn about conversion operators that will never be used.  */
      if (IDENTIFIER_TYPENAME_P (name)
	  && ! DECL_TEMPLATE_INFO (decl)
	  && warn_conversion
	  /* Warn only declaring the function; there is no need to
	     warn again about out-of-class definitions.  */
	  && class_type == current_class_type)
	{
	  tree t = TREE_TYPE (name);
	  int ref = (TREE_CODE (t) == REFERENCE_TYPE);

	  if (ref)
	    t = TYPE_MAIN_VARIANT (TREE_TYPE (t));

	  if (VOID_TYPE_P (t))
            warning (OPT_Wconversion,
                     ref
                     ? G_("conversion to a reference to void "
                          "will never use a type conversion operator")
                     : G_("conversion to void "
                          "will never use a type conversion operator"));
	  else if (class_type)
	    {
	      if (t == class_type)
                warning (OPT_Wconversion,
                     ref
                     ? G_("conversion to a reference to the same type "
                          "will never use a type conversion operator")
                     : G_("conversion to the same type "
                          "will never use a type conversion operator"));		
	      /* Don't force t to be complete here.  */
	      else if (MAYBE_CLASS_TYPE_P (t)
		       && COMPLETE_TYPE_P (t)
		       && DERIVED_FROM_P (t, class_type))
                 warning (OPT_Wconversion,
                          ref
                          ? G_("conversion to a reference to a base class "
                               "will never use a type conversion operator")
                          : G_("conversion to a base class "
                               "will never use a type conversion operator"));		
	    }

	}

      if (operator_code == COND_EXPR)
	{
	  /* 13.4.0.3 */
	  error ("ISO C++ prohibits overloading operator ?:");
	  return false;
	}
      else if (ellipsis_p)
	{
	  error ("%qD must not have variable number of arguments", decl);
	  return false;
	}
      else if (ambi_op_p (operator_code))
	{
	  if (arity == 1)
	    /* We pick the one-argument operator codes by default, so
	       we don't have to change anything.  */
	    ;
	  else if (arity == 2)
	    {
	      /* If we thought this was a unary operator, we now know
		 it to be a binary operator.  */
	      switch (operator_code)
		{
		case INDIRECT_REF:
		  operator_code = MULT_EXPR;
		  break;

		case ADDR_EXPR:
		  operator_code = BIT_AND_EXPR;
		  break;

		case UNARY_PLUS_EXPR:
		  operator_code = PLUS_EXPR;
		  break;

		case NEGATE_EXPR:
		  operator_code = MINUS_EXPR;
		  break;

		case PREINCREMENT_EXPR:
		  operator_code = POSTINCREMENT_EXPR;
		  break;

		case PREDECREMENT_EXPR:
		  operator_code = POSTDECREMENT_EXPR;
		  break;

		default:
		  gcc_unreachable ();
		}

	      SET_OVERLOADED_OPERATOR_CODE (decl, operator_code);

	      if ((operator_code == POSTINCREMENT_EXPR
		   || operator_code == POSTDECREMENT_EXPR)
		  && ! processing_template_decl
		  && ! same_type_p (TREE_VALUE (TREE_CHAIN (argtypes)), integer_type_node))
		{
		  if (methodp)
		    error ("postfix %qD must take %<int%> as its argument",
			   decl);
		  else
		    error ("postfix %qD must take %<int%> as its second "
			   "argument", decl);
		  return false;
		}
	    }
	  else
	    {
	      if (methodp)
		error ("%qD must take either zero or one argument", decl);
	      else
		error ("%qD must take either one or two arguments", decl);
	      return false;
	    }

	  /* More Effective C++ rule 6.  */
	  if (warn_ecpp
	      && (operator_code == POSTINCREMENT_EXPR
		  || operator_code == POSTDECREMENT_EXPR
		  || operator_code == PREINCREMENT_EXPR
		  || operator_code == PREDECREMENT_EXPR))
	    {
	      tree arg = TREE_VALUE (argtypes);
	      tree ret = TREE_TYPE (TREE_TYPE (decl));
	      if (methodp || TREE_CODE (arg) == REFERENCE_TYPE)
		arg = TREE_TYPE (arg);
	      arg = TYPE_MAIN_VARIANT (arg);
	      if (operator_code == PREINCREMENT_EXPR
		  || operator_code == PREDECREMENT_EXPR)
		{
		  if (TREE_CODE (ret) != REFERENCE_TYPE
		      || !same_type_p (TYPE_MAIN_VARIANT (TREE_TYPE (ret)),
				       arg))
		    warning (OPT_Weffc__, "prefix %qD should return %qT", decl,
			     build_reference_type (arg));
		}
	      else
		{
		  if (!same_type_p (TYPE_MAIN_VARIANT (ret), arg))
		    warning (OPT_Weffc__, "postfix %qD should return %qT", decl, arg);
		}
	    }
	}
      else if (unary_op_p (operator_code))
	{
	  if (arity != 1)
	    {
	      if (methodp)
		error ("%qD must take %<void%>", decl);
	      else
		error ("%qD must take exactly one argument", decl);
	      return false;
	    }
	}
      else /* if (binary_op_p (operator_code)) */
	{
	  if (arity != 2)
	    {
	      if (methodp)
		error ("%qD must take exactly one argument", decl);
	      else
		error ("%qD must take exactly two arguments", decl);
	      return false;
	    }

	  /* More Effective C++ rule 7.  */
	  if (warn_ecpp
	      && (operator_code == TRUTH_ANDIF_EXPR
		  || operator_code == TRUTH_ORIF_EXPR
		  || operator_code == COMPOUND_EXPR))
	    warning (OPT_Weffc__, "user-defined %qD always evaluates both arguments",
		     decl);
	}

      /* Effective C++ rule 23.  */
      if (warn_ecpp
	  && arity == 2
	  && !DECL_ASSIGNMENT_OPERATOR_P (decl)
	  && (operator_code == PLUS_EXPR
	      || operator_code == MINUS_EXPR
	      || operator_code == TRUNC_DIV_EXPR
	      || operator_code == MULT_EXPR
	      || operator_code == TRUNC_MOD_EXPR)
	  && TREE_CODE (TREE_TYPE (TREE_TYPE (decl))) == REFERENCE_TYPE)
	warning (OPT_Weffc__, "%qD should return by value", decl);

      /* [over.oper]/8 */
      for (; argtypes && argtypes != void_list_node;
	  argtypes = TREE_CHAIN (argtypes))
	if (TREE_PURPOSE (argtypes))
	  {
	    TREE_PURPOSE (argtypes) = NULL_TREE;
	    if (operator_code == POSTINCREMENT_EXPR
		|| operator_code == POSTDECREMENT_EXPR)
	      {
		pedwarn (input_location, OPT_Wpedantic, "%qD cannot have default arguments", 
			 decl);
	      }
	    else
	      {
		error ("%qD cannot have default arguments", decl);
		return false;
	      }
	  }
    }
  return true;
}

/* Return a string giving the keyword associate with CODE.  */

static const char *
tag_name (enum tag_types code)
{
  switch (code)
    {
    case record_type:
      return "struct";
    case class_type:
      return "class";
    case union_type:
      return "union";
    case enum_type:
      return "enum";
    case typename_type:
      return "typename";
    default:
      gcc_unreachable ();
    }
}

/* Name lookup in an elaborated-type-specifier (after the keyword
   indicated by TAG_CODE) has found the TYPE_DECL DECL.  If the
   elaborated-type-specifier is invalid, issue a diagnostic and return
   error_mark_node; otherwise, return the *_TYPE to which it referred.
   If ALLOW_TEMPLATE_P is true, TYPE may be a class template.  */

tree
check_elaborated_type_specifier (enum tag_types tag_code,
				 tree decl,
				 bool allow_template_p)
{
  tree type;

  /* In the case of:

       struct S { struct S *p; };

     name lookup will find the TYPE_DECL for the implicit "S::S"
     typedef.  Adjust for that here.  */
  if (DECL_SELF_REFERENCE_P (decl))
    decl = TYPE_NAME (TREE_TYPE (decl));

  type = TREE_TYPE (decl);

  /* Check TEMPLATE_TYPE_PARM first because DECL_IMPLICIT_TYPEDEF_P
     is false for this case as well.  */
  if (TREE_CODE (type) == TEMPLATE_TYPE_PARM)
    {
      error ("using template type parameter %qT after %qs",
	     type, tag_name (tag_code));
      return error_mark_node;
    }
  /* Accept template template parameters.  */
  else if (allow_template_p
	   && (TREE_CODE (type) == BOUND_TEMPLATE_TEMPLATE_PARM
	       || TREE_CODE (type) == TEMPLATE_TEMPLATE_PARM))
    ;
  /*   [dcl.type.elab]

       If the identifier resolves to a typedef-name or the
       simple-template-id resolves to an alias template
       specialization, the elaborated-type-specifier is ill-formed.

     In other words, the only legitimate declaration to use in the
     elaborated type specifier is the implicit typedef created when
     the type is declared.  */
  else if (!DECL_IMPLICIT_TYPEDEF_P (decl)
	   && !DECL_SELF_REFERENCE_P (decl)
	   && tag_code != typename_type)
    {
      if (alias_template_specialization_p (type))
	error ("using alias template specialization %qT after %qs",
	       type, tag_name (tag_code));
      else
	error ("using typedef-name %qD after %qs", decl, tag_name (tag_code));
      inform (DECL_SOURCE_LOCATION (decl),
	      "%qD has a previous declaration here", decl);
      return error_mark_node;
    }
  else if (TREE_CODE (type) != RECORD_TYPE
	   && TREE_CODE (type) != UNION_TYPE
	   && tag_code != enum_type
	   && tag_code != typename_type)
    {
      error ("%qT referred to as %qs", type, tag_name (tag_code));
      inform (input_location, "%q+T has a previous declaration here", type);
      return error_mark_node;
    }
  else if (TREE_CODE (type) != ENUMERAL_TYPE
	   && tag_code == enum_type)
    {
      error ("%qT referred to as enum", type);
      inform (input_location, "%q+T has a previous declaration here", type);
      return error_mark_node;
    }
  else if (!allow_template_p
	   && TREE_CODE (type) == RECORD_TYPE
	   && CLASSTYPE_IS_TEMPLATE (type))
    {
      /* If a class template appears as elaborated type specifier
	 without a template header such as:

	   template <class T> class C {};
	   void f(class C);		// No template header here

	 then the required template argument is missing.  */
      error ("template argument required for %<%s %T%>",
	     tag_name (tag_code),
	     DECL_NAME (CLASSTYPE_TI_TEMPLATE (type)));
      return error_mark_node;
    }

  return type;
}

/* Lookup NAME in elaborate type specifier in scope according to
   SCOPE and issue diagnostics if necessary.
   Return *_TYPE node upon success, NULL_TREE when the NAME is not
   found, and ERROR_MARK_NODE for type error.  */

static tree
lookup_and_check_tag (enum tag_types tag_code, tree name,
		      tag_scope scope, bool template_header_p)
{
  tree t;
  tree decl;
  if (scope == ts_global)
    {
      /* First try ordinary name lookup, ignoring hidden class name
	 injected via friend declaration.  */
      decl = lookup_name_prefer_type (name, 2);
      decl = strip_using_decl (decl);
      /* If that fails, the name will be placed in the smallest
	 non-class, non-function-prototype scope according to 3.3.1/5.
	 We may already have a hidden name declared as friend in this
	 scope.  So lookup again but not ignoring hidden names.
	 If we find one, that name will be made visible rather than
	 creating a new tag.  */
      if (!decl)
	decl = lookup_type_scope (name, ts_within_enclosing_non_class);
    }
  else
    decl = lookup_type_scope (name, scope);

  if (decl
      && (DECL_CLASS_TEMPLATE_P (decl)
	  /* If scope is ts_current we're defining a class, so ignore a
	     template template parameter.  */
	  || (scope != ts_current
	      && DECL_TEMPLATE_TEMPLATE_PARM_P (decl))))
    decl = DECL_TEMPLATE_RESULT (decl);

  if (decl && TREE_CODE (decl) == TYPE_DECL)
    {
      /* Look for invalid nested type:
	   class C {
	     class C {};
	   };  */
      if (scope == ts_current && DECL_SELF_REFERENCE_P (decl))
	{
	  error ("%qD has the same name as the class in which it is "
		 "declared",
		 decl);
	  return error_mark_node;
	}

      /* Two cases we need to consider when deciding if a class
	 template is allowed as an elaborated type specifier:
	 1. It is a self reference to its own class.
	 2. It comes with a template header.

	 For example:

	   template <class T> class C {
	     class C *c1;		// DECL_SELF_REFERENCE_P is true
	     class D;
	   };
	   template <class U> class C; // template_header_p is true
	   template <class T> class C<T>::D {
	     class C *c2;		// DECL_SELF_REFERENCE_P is true
	   };  */

      t = check_elaborated_type_specifier (tag_code,
					   decl,
					   template_header_p
					   | DECL_SELF_REFERENCE_P (decl));
      return t;
    }
  else if (decl && TREE_CODE (decl) == TREE_LIST)
    {
      error ("reference to %qD is ambiguous", name);
      print_candidates (decl);
      return error_mark_node;
    }
  else
    return NULL_TREE;
}

/* Get the struct, enum or union (TAG_CODE says which) with tag NAME.
   Define the tag as a forward-reference if it is not defined.

   If a declaration is given, process it here, and report an error if
   multiple declarations are not identical.

   SCOPE is TS_CURRENT when this is also a definition.  Only look in
   the current frame for the name (since C++ allows new names in any
   scope.)  It is TS_WITHIN_ENCLOSING_NON_CLASS if this is a friend
   declaration.  Only look beginning from the current scope outward up
   till the nearest non-class scope.  Otherwise it is TS_GLOBAL.

   TEMPLATE_HEADER_P is true when this declaration is preceded by
   a set of template parameters.  */

static tree
xref_tag_1 (enum tag_types tag_code, tree name,
            tag_scope orig_scope, bool template_header_p)
{
  enum tree_code code;
  tree t;
  tree context = NULL_TREE;
  tag_scope scope;

  gcc_assert (identifier_p (name));

  switch (tag_code)
    {
    case record_type:
    case class_type:
      code = RECORD_TYPE;
      break;
    case union_type:
      code = UNION_TYPE;
      break;
    case enum_type:
      code = ENUMERAL_TYPE;
      break;
    default:
      gcc_unreachable ();
    }

  if (orig_scope == ts_lambda)
    scope = ts_current;
  else
    scope = orig_scope;

  /* In case of anonymous name, xref_tag is only called to
     make type node and push name.  Name lookup is not required.  */
  if (ANON_AGGRNAME_P (name))
    t = NULL_TREE;
  else
    t = lookup_and_check_tag  (tag_code, name,
			       scope, template_header_p);

  if (t == error_mark_node)
    return error_mark_node;

  if (scope != ts_current && t && current_class_type
      && template_class_depth (current_class_type)
      && template_header_p)
    {
      if (TREE_CODE (t) == TEMPLATE_TEMPLATE_PARM)
	return t;

      /* Since SCOPE is not TS_CURRENT, we are not looking at a
	 definition of this tag.  Since, in addition, we are currently
	 processing a (member) template declaration of a template
	 class, we must be very careful; consider:

	   template <class X>
	   struct S1

	   template <class U>
	   struct S2
	   { template <class V>
	   friend struct S1; };

	 Here, the S2::S1 declaration should not be confused with the
	 outer declaration.  In particular, the inner version should
	 have a template parameter of level 2, not level 1.  This
	 would be particularly important if the member declaration
	 were instead:

	   template <class V = U> friend struct S1;

	 say, when we should tsubst into `U' when instantiating
	 S2.  On the other hand, when presented with:

	   template <class T>
	   struct S1 {
	     template <class U>
	     struct S2 {};
	     template <class U>
	     friend struct S2;
	   };

	 we must find the inner binding eventually.  We
	 accomplish this by making sure that the new type we
	 create to represent this declaration has the right
	 TYPE_CONTEXT.  */
      context = TYPE_CONTEXT (t);
      t = NULL_TREE;
    }

  if (! t)
    {
      /* If no such tag is yet defined, create a forward-reference node
	 and record it as the "definition".
	 When a real declaration of this type is found,
	 the forward-reference will be altered into a real type.  */
      if (code == ENUMERAL_TYPE)
	{
	  error ("use of enum %q#D without previous declaration", name);
	  return error_mark_node;
	}
      else
	{
	  t = make_class_type (code);
	  TYPE_CONTEXT (t) = context;
	  if (orig_scope == ts_lambda)
	    /* Remember that we're declaring a lambda to avoid bogus errors
	       in push_template_decl.  */
	    CLASSTYPE_LAMBDA_EXPR (t) = error_mark_node;
	  t = pushtag (name, t, scope);
	}
    }
  else
    {
      if (template_header_p && MAYBE_CLASS_TYPE_P (t))
        {
          // Check that we aren't trying to overload a class with
          // different constraints.
          tree reqs = TEMPLATE_PARMS_CONSTRAINTS (current_template_parms);
          tree constr = build_constraints (reqs, NULL_TREE);
	  if (!redeclare_class_template (t, current_template_parms, constr))
	    return error_mark_node;
        }
      else if (!processing_template_decl
	       && CLASS_TYPE_P (t)
	       && CLASSTYPE_IS_TEMPLATE (t))
	{
	  error ("redeclaration of %qT as a non-template", t);
	  error ("previous declaration %q+D", t);
	  return error_mark_node;
	}

      /* Make injected friend class visible.  */
      if (scope != ts_within_enclosing_non_class
	  && hidden_name_p (TYPE_NAME (t)))
	{
	  DECL_ANTICIPATED (TYPE_NAME (t)) = 0;
	  DECL_FRIEND_P (TYPE_NAME (t)) = 0;

	  if (TYPE_TEMPLATE_INFO (t))
	    {
	      DECL_ANTICIPATED (TYPE_TI_TEMPLATE (t)) = 0;
	      DECL_FRIEND_P (TYPE_TI_TEMPLATE (t)) = 0;
	    }
	}
    }

  return t;
}

/* Wrapper for xref_tag_1.  */

tree
xref_tag (enum tag_types tag_code, tree name,
          tag_scope scope, bool template_header_p)
{
  tree ret;
  bool subtime;
  subtime = timevar_cond_start (TV_NAME_LOOKUP);
  ret = xref_tag_1 (tag_code, name, scope, template_header_p);
  timevar_cond_stop (TV_NAME_LOOKUP, subtime);
  return ret;
}


tree
xref_tag_from_type (tree old, tree id, tag_scope scope)
{
  enum tag_types tag_kind;

  if (TREE_CODE (old) == RECORD_TYPE)
    tag_kind = (CLASSTYPE_DECLARED_CLASS (old) ? class_type : record_type);
  else
    tag_kind  = union_type;

  if (id == NULL_TREE)
    id = TYPE_IDENTIFIER (old);

  return xref_tag (tag_kind, id, scope, false);
}

/* Create the binfo hierarchy for REF with (possibly NULL) base list
   BASE_LIST.  For each element on BASE_LIST the TREE_PURPOSE is an
   access_* node, and the TREE_VALUE is the type of the base-class.
   Non-NULL TREE_TYPE indicates virtual inheritance.  
 
   Returns true if the binfo hierarchy was successfully created,
   false if an error was detected. */

bool
xref_basetypes (tree ref, tree base_list)
{
  tree *basep;
  tree binfo, base_binfo;
  unsigned max_vbases = 0; /* Maximum direct & indirect virtual bases.  */
  unsigned max_bases = 0;  /* Maximum direct bases.  */
  int i;
  tree default_access;
  tree igo_prev; /* Track Inheritance Graph Order.  */

  if (ref == error_mark_node)
    return false;

  /* The base of a derived class is private by default, all others are
     public.  */
  default_access = (TREE_CODE (ref) == RECORD_TYPE
		    && CLASSTYPE_DECLARED_CLASS (ref)
		    ? access_private_node : access_public_node);

  /* First, make sure that any templates in base-classes are
     instantiated.  This ensures that if we call ourselves recursively
     we do not get confused about which classes are marked and which
     are not.  */
  basep = &base_list;
  while (*basep)
    {
      tree basetype = TREE_VALUE (*basep);

      /* The dependent_type_p call below should really be dependent_scope_p
	 so that we give a hard error about using an incomplete type as a
	 base, but we allow it with a pedwarn for backward
	 compatibility.  */
      if (processing_template_decl
	  && CLASS_TYPE_P (basetype) && TYPE_BEING_DEFINED (basetype))
	cxx_incomplete_type_diagnostic (NULL_TREE, basetype, DK_PEDWARN);
      if (!dependent_type_p (basetype)
	  && !complete_type_or_else (basetype, NULL))
	/* An incomplete type.  Remove it from the list.  */
	*basep = TREE_CHAIN (*basep);
      else
	{
	  max_bases++;
	  if (TREE_TYPE (*basep))
	    max_vbases++;
	  if (CLASS_TYPE_P (basetype))
	    max_vbases += vec_safe_length (CLASSTYPE_VBASECLASSES (basetype));
	  basep = &TREE_CHAIN (*basep);
	}
    }

  TYPE_MARKED_P (ref) = 1;

  /* The binfo slot should be empty, unless this is an (ill-formed)
     redefinition.  */
  if (TYPE_BINFO (ref) && !TYPE_SIZE (ref))
    {
      error ("redefinition of %q#T", ref);
      return false;
    }

  gcc_assert (TYPE_MAIN_VARIANT (ref) == ref);

  binfo = make_tree_binfo (max_bases);

  TYPE_BINFO (ref) = binfo;
  BINFO_OFFSET (binfo) = size_zero_node;
  BINFO_TYPE (binfo) = ref;

  /* Apply base-class info set up to the variants of this type.  */
  fixup_type_variants (ref);

  if (max_bases)
    {
      vec_alloc (BINFO_BASE_ACCESSES (binfo), max_bases);
      /* An aggregate cannot have baseclasses.  */
      CLASSTYPE_NON_AGGREGATE (ref) = 1;

      if (TREE_CODE (ref) == UNION_TYPE)
        {
	  error ("derived union %qT invalid", ref);
          return false;
        }
    }

  if (max_bases > 1)
    {
      if (TYPE_FOR_JAVA (ref))
        {
	  error ("Java class %qT cannot have multiple bases", ref);
          return false;
        }
    }

  if (max_vbases)
    {
      vec_alloc (CLASSTYPE_VBASECLASSES (ref), max_vbases);

      if (TYPE_FOR_JAVA (ref))
        {
	  error ("Java class %qT cannot have virtual bases", ref);
          return false;
        }
    }

  for (igo_prev = binfo; base_list; base_list = TREE_CHAIN (base_list))
    {
      tree access = TREE_PURPOSE (base_list);
      int via_virtual = TREE_TYPE (base_list) != NULL_TREE;
      tree basetype = TREE_VALUE (base_list);

      if (access == access_default_node)
	access = default_access;

      if (PACK_EXPANSION_P (basetype))
        basetype = PACK_EXPANSION_PATTERN (basetype);
      if (TREE_CODE (basetype) == TYPE_DECL)
	basetype = TREE_TYPE (basetype);
      if (!MAYBE_CLASS_TYPE_P (basetype) || TREE_CODE (basetype) == UNION_TYPE)
	{
	  error ("base type %qT fails to be a struct or class type",
		 basetype);
	  return false;
	}

      if (TYPE_FOR_JAVA (basetype) && (current_lang_depth () == 0))
	TYPE_FOR_JAVA (ref) = 1;

      base_binfo = NULL_TREE;
      if (CLASS_TYPE_P (basetype) && !dependent_scope_p (basetype))
	{
	  base_binfo = TYPE_BINFO (basetype);
	  /* The original basetype could have been a typedef'd type.  */
	  basetype = BINFO_TYPE (base_binfo);

	  /* Inherit flags from the base.  */
	  TYPE_HAS_NEW_OPERATOR (ref)
	    |= TYPE_HAS_NEW_OPERATOR (basetype);
	  TYPE_HAS_ARRAY_NEW_OPERATOR (ref)
	    |= TYPE_HAS_ARRAY_NEW_OPERATOR (basetype);
	  TYPE_GETS_DELETE (ref) |= TYPE_GETS_DELETE (basetype);
	  TYPE_HAS_CONVERSION (ref) |= TYPE_HAS_CONVERSION (basetype);
	  CLASSTYPE_DIAMOND_SHAPED_P (ref)
	    |= CLASSTYPE_DIAMOND_SHAPED_P (basetype);
	  CLASSTYPE_REPEATED_BASE_P (ref)
	    |= CLASSTYPE_REPEATED_BASE_P (basetype);
	}

      /* We must do this test after we've seen through a typedef
	 type.  */
      if (TYPE_MARKED_P (basetype))
	{
	  if (basetype == ref)
	    error ("recursive type %qT undefined", basetype);
	  else
	    error ("duplicate base type %qT invalid", basetype);
	  return false;
	}

      if (PACK_EXPANSION_P (TREE_VALUE (base_list)))
        /* Regenerate the pack expansion for the bases. */
        basetype = make_pack_expansion (basetype);

      TYPE_MARKED_P (basetype) = 1;

      base_binfo = copy_binfo (base_binfo, basetype, ref,
			       &igo_prev, via_virtual);
      if (!BINFO_INHERITANCE_CHAIN (base_binfo))
	BINFO_INHERITANCE_CHAIN (base_binfo) = binfo;

      BINFO_BASE_APPEND (binfo, base_binfo);
      BINFO_BASE_ACCESS_APPEND (binfo, access);
    }

  if (vec_safe_length (CLASSTYPE_VBASECLASSES (ref)) < max_vbases)
    /* If we didn't get max_vbases vbases, we must have shared at
       least one of them, and are therefore diamond shaped.  */
    CLASSTYPE_DIAMOND_SHAPED_P (ref) = 1;

  /* Unmark all the types.  */
  for (i = 0; BINFO_BASE_ITERATE (binfo, i, base_binfo); i++)
    TYPE_MARKED_P (BINFO_TYPE (base_binfo)) = 0;
  TYPE_MARKED_P (ref) = 0;

  /* Now see if we have a repeated base type.  */
  if (!CLASSTYPE_REPEATED_BASE_P (ref))
    {
      for (base_binfo = binfo; base_binfo;
	   base_binfo = TREE_CHAIN (base_binfo))
	{
	  if (TYPE_MARKED_P (BINFO_TYPE (base_binfo)))
	    {
	      CLASSTYPE_REPEATED_BASE_P (ref) = 1;
	      break;
	    }
	  TYPE_MARKED_P (BINFO_TYPE (base_binfo)) = 1;
	}
      for (base_binfo = binfo; base_binfo;
	   base_binfo = TREE_CHAIN (base_binfo))
	if (TYPE_MARKED_P (BINFO_TYPE (base_binfo)))
	  TYPE_MARKED_P (BINFO_TYPE (base_binfo)) = 0;
	else
	  break;
    }

  return true;
}


/* Copies the enum-related properties from type SRC to type DST.
   Used with the underlying type of an enum and the enum itself.  */
static void
copy_type_enum (tree dst, tree src)
{
  tree t;
  for (t = dst; t; t = TYPE_NEXT_VARIANT (t))
    {
      TYPE_MIN_VALUE (t) = TYPE_MIN_VALUE (src);
      TYPE_MAX_VALUE (t) = TYPE_MAX_VALUE (src);
      TYPE_SIZE (t) = TYPE_SIZE (src);
      TYPE_SIZE_UNIT (t) = TYPE_SIZE_UNIT (src);
      SET_TYPE_MODE (dst, TYPE_MODE (src));
      TYPE_PRECISION (t) = TYPE_PRECISION (src);
      TYPE_ALIGN (t) = TYPE_ALIGN (src);
      TYPE_USER_ALIGN (t) = TYPE_USER_ALIGN (src);
      TYPE_UNSIGNED (t) = TYPE_UNSIGNED (src);
    }
}

/* Begin compiling the definition of an enumeration type.
   NAME is its name, 

   if ENUMTYPE is not NULL_TREE then the type has alredy been found.

   UNDERLYING_TYPE is the type that will be used as the storage for
   the enumeration type. This should be NULL_TREE if no storage type
   was specified.

   SCOPED_ENUM_P is true if this is a scoped enumeration type.

   if IS_NEW is not NULL, gets TRUE iff a new type is created.

   Returns the type object, as yet incomplete.
   Also records info about it so that build_enumerator
   may be used to declare the individual values as they are read.  */

tree
start_enum (tree name, tree enumtype, tree underlying_type,
	    bool scoped_enum_p, bool *is_new)
{
  tree prevtype = NULL_TREE;
  gcc_assert (identifier_p (name));

  if (is_new)
    *is_new = false;
  /* [C++0x dcl.enum]p5:

    If not explicitly specified, the underlying type of a scoped
    enumeration type is int.  */
  if (!underlying_type && scoped_enum_p)
    underlying_type = integer_type_node;

  if (underlying_type)
    underlying_type = cv_unqualified (underlying_type);

  /* If this is the real definition for a previous forward reference,
     fill in the contents in the same object that used to be the
     forward reference.  */
  if (!enumtype)
    enumtype = lookup_and_check_tag (enum_type, name,
				     /*tag_scope=*/ts_current,
				     /*template_header_p=*/false);

  /* In case of a template_decl, the only check that should be deferred
     to instantiation time is the comparison of underlying types.  */
  if (enumtype && TREE_CODE (enumtype) == ENUMERAL_TYPE)
    {
      if (scoped_enum_p != SCOPED_ENUM_P (enumtype))
	{
	  error_at (input_location, "scoped/unscoped mismatch "
		    "in enum %q#T", enumtype);
	  error_at (DECL_SOURCE_LOCATION (TYPE_MAIN_DECL (enumtype)),
		    "previous definition here");
	  enumtype = error_mark_node;
	}
      else if (ENUM_FIXED_UNDERLYING_TYPE_P (enumtype) != !! underlying_type)
	{
	  error_at (input_location, "underlying type mismatch "
		    "in enum %q#T", enumtype);
	  error_at (DECL_SOURCE_LOCATION (TYPE_MAIN_DECL (enumtype)),
		    "previous definition here");
	  enumtype = error_mark_node;
	}
      else if (underlying_type && ENUM_UNDERLYING_TYPE (enumtype)
	       && !dependent_type_p (underlying_type)
	       && !dependent_type_p (ENUM_UNDERLYING_TYPE (enumtype))
	       && !same_type_p (underlying_type,
				ENUM_UNDERLYING_TYPE (enumtype)))
	{
	  error_at (input_location, "different underlying type "
		    "in enum %q#T", enumtype);
	  error_at (DECL_SOURCE_LOCATION (TYPE_MAIN_DECL (enumtype)),
		    "previous definition here");
	  underlying_type = NULL_TREE;
	}
    }

  if (!enumtype || TREE_CODE (enumtype) != ENUMERAL_TYPE
      || processing_template_decl)
    {
      /* In case of error, make a dummy enum to allow parsing to
	 continue.  */
      if (enumtype == error_mark_node)
	{
	  name = make_anon_name ();
	  enumtype = NULL_TREE;
	}

      /* enumtype may be an ENUMERAL_TYPE if this is a redefinition
         of an opaque enum, or an opaque enum of an already defined
	 enumeration (C++0x only).
	 In any other case, it'll be NULL_TREE. */
      if (!enumtype)
	{
	  if (is_new)
	    *is_new = true;
	}
      prevtype = enumtype;

      /* Do not push the decl more than once, unless we need to
	 compare underlying types at instantiation time */
      if (!enumtype
	  || TREE_CODE (enumtype) != ENUMERAL_TYPE
	  || (underlying_type
	      && dependent_type_p (underlying_type))
	  || (ENUM_UNDERLYING_TYPE (enumtype)
	      && dependent_type_p (ENUM_UNDERLYING_TYPE (enumtype))))
	{
	  enumtype = cxx_make_type (ENUMERAL_TYPE);
	  enumtype = pushtag (name, enumtype, /*tag_scope=*/ts_current);
	}
      else
	  enumtype = xref_tag (enum_type, name, /*tag_scope=*/ts_current,
			       false);

      if (enumtype == error_mark_node)
	return error_mark_node;

      /* The enum is considered opaque until the opening '{' of the
	 enumerator list.  */
      SET_OPAQUE_ENUM_P (enumtype, true);
      ENUM_FIXED_UNDERLYING_TYPE_P (enumtype) = !! underlying_type;
    }

  SET_SCOPED_ENUM_P (enumtype, scoped_enum_p);

  if (underlying_type)
    {
      if (CP_INTEGRAL_TYPE_P (underlying_type))
        {
	  copy_type_enum (enumtype, underlying_type);
          ENUM_UNDERLYING_TYPE (enumtype) = underlying_type;
        }
      else if (dependent_type_p (underlying_type))
	ENUM_UNDERLYING_TYPE (enumtype) = underlying_type;
      else
        error ("underlying type %<%T%> of %<%T%> must be an integral type", 
               underlying_type, enumtype);
    }

  /* If into a template class, the returned enum is always the first
     declaration (opaque or not) seen. This way all the references to
     this type will be to the same declaration. The following ones are used
     only to check for definition errors.  */
  if (prevtype && processing_template_decl)
    return prevtype;
  else
    return enumtype;
}

/* After processing and defining all the values of an enumeration type,
   install their decls in the enumeration type.
   ENUMTYPE is the type object.  */

void
finish_enum_value_list (tree enumtype)
{
  tree values;
  tree underlying_type;
  tree decl;
  tree value;
  tree minnode, maxnode;
  tree t;

  bool fixed_underlying_type_p 
    = ENUM_UNDERLYING_TYPE (enumtype) != NULL_TREE;

  /* We built up the VALUES in reverse order.  */
  TYPE_VALUES (enumtype) = nreverse (TYPE_VALUES (enumtype));

  /* For an enum defined in a template, just set the type of the values;
     all further processing is postponed until the template is
     instantiated.  We need to set the type so that tsubst of a CONST_DECL
     works.  */
  if (processing_template_decl)
    {
      for (values = TYPE_VALUES (enumtype);
	   values;
	   values = TREE_CHAIN (values))
	TREE_TYPE (TREE_VALUE (values)) = enumtype;
      return;
    }

  /* Determine the minimum and maximum values of the enumerators.  */
  if (TYPE_VALUES (enumtype))
    {
      minnode = maxnode = NULL_TREE;

      for (values = TYPE_VALUES (enumtype);
	   values;
	   values = TREE_CHAIN (values))
	{
	  decl = TREE_VALUE (values);

	  /* [dcl.enum]: Following the closing brace of an enum-specifier,
	     each enumerator has the type of its enumeration.  Prior to the
	     closing brace, the type of each enumerator is the type of its
	     initializing value.  */
	  TREE_TYPE (decl) = enumtype;

	  /* Update the minimum and maximum values, if appropriate.  */
	  value = DECL_INITIAL (decl);
	  if (value == error_mark_node)
	    value = integer_zero_node;
	  /* Figure out what the minimum and maximum values of the
	     enumerators are.  */
	  if (!minnode)
	    minnode = maxnode = value;
	  else if (tree_int_cst_lt (maxnode, value))
	    maxnode = value;
	  else if (tree_int_cst_lt (value, minnode))
	    minnode = value;
	}
    }
  else
    /* [dcl.enum]

       If the enumerator-list is empty, the underlying type is as if
       the enumeration had a single enumerator with value 0.  */
    minnode = maxnode = integer_zero_node;

  if (!fixed_underlying_type_p)
    {
      /* Compute the number of bits require to represent all values of the
	 enumeration.  We must do this before the type of MINNODE and
	 MAXNODE are transformed, since tree_int_cst_min_precision relies
	 on the TREE_TYPE of the value it is passed.  */
      signop sgn = tree_int_cst_sgn (minnode) >= 0 ? UNSIGNED : SIGNED;
      int lowprec = tree_int_cst_min_precision (minnode, sgn);
      int highprec = tree_int_cst_min_precision (maxnode, sgn);
      int precision = MAX (lowprec, highprec);
      unsigned int itk;
      bool use_short_enum;

      /* Determine the underlying type of the enumeration.

         [dcl.enum]

         The underlying type of an enumeration is an integral type that
         can represent all the enumerator values defined in the
         enumeration.  It is implementation-defined which integral type is
         used as the underlying type for an enumeration except that the
         underlying type shall not be larger than int unless the value of
         an enumerator cannot fit in an int or unsigned int.

         We use "int" or an "unsigned int" as the underlying type, even if
         a smaller integral type would work, unless the user has
         explicitly requested that we use the smallest possible type.  The
         user can request that for all enumerations with a command line
         flag, or for just one enumeration with an attribute.  */

      use_short_enum = flag_short_enums
        || lookup_attribute ("packed", TYPE_ATTRIBUTES (enumtype));

      for (itk = (use_short_enum ? itk_char : itk_int);
           itk != itk_none;
           itk++)
        {
          underlying_type = integer_types[itk];
          if (underlying_type != NULL_TREE
	      && TYPE_PRECISION (underlying_type) >= precision
              && TYPE_SIGN (underlying_type) == sgn)
            break;
        }
      if (itk == itk_none)
        {
          /* DR 377

             IF no integral type can represent all the enumerator values, the
             enumeration is ill-formed.  */
          error ("no integral type can represent all of the enumerator values "
                 "for %qT", enumtype);
          precision = TYPE_PRECISION (long_long_integer_type_node);
          underlying_type = integer_types[itk_unsigned_long_long];
        }

      /* [dcl.enum]

         The value of sizeof() applied to an enumeration type, an object
         of an enumeration type, or an enumerator, is the value of sizeof()
         applied to the underlying type.  */
      copy_type_enum (enumtype, underlying_type);

      /* Compute the minimum and maximum values for the type.

	 [dcl.enum]

	 For an enumeration where emin is the smallest enumerator and emax
	 is the largest, the values of the enumeration are the values of the
	 underlying type in the range bmin to bmax, where bmin and bmax are,
	 respectively, the smallest and largest values of the smallest bit-
	 field that can store emin and emax.  */

      /* The middle-end currently assumes that types with TYPE_PRECISION
	 narrower than their underlying type are suitably zero or sign
	 extended to fill their mode.  Similarly, it assumes that the front
	 end assures that a value of a particular type must be within
	 TYPE_MIN_VALUE and TYPE_MAX_VALUE.

	 We used to set these fields based on bmin and bmax, but that led
	 to invalid assumptions like optimizing away bounds checking.  So
	 now we just set the TYPE_PRECISION, TYPE_MIN_VALUE, and
	 TYPE_MAX_VALUE to the values for the mode above and only restrict
	 the ENUM_UNDERLYING_TYPE for the benefit of diagnostics.  */
      ENUM_UNDERLYING_TYPE (enumtype)
	= build_distinct_type_copy (underlying_type);
      TYPE_PRECISION (ENUM_UNDERLYING_TYPE (enumtype)) = precision;
      set_min_and_max_values_for_integral_type
        (ENUM_UNDERLYING_TYPE (enumtype), precision, sgn);

      /* If -fstrict-enums, still constrain TYPE_MIN/MAX_VALUE.  */
      if (flag_strict_enums)
	set_min_and_max_values_for_integral_type (enumtype, precision, sgn);
    }
  else
    underlying_type = ENUM_UNDERLYING_TYPE (enumtype);

  /* Convert each of the enumerators to the type of the underlying
     type of the enumeration.  */
  for (values = TYPE_VALUES (enumtype); values; values = TREE_CHAIN (values))
    {
      location_t saved_location;

      decl = TREE_VALUE (values);
      saved_location = input_location;
      input_location = DECL_SOURCE_LOCATION (decl);
      if (fixed_underlying_type_p)
        /* If the enumeration type has a fixed underlying type, we
           already checked all of the enumerator values.  */
        value = DECL_INITIAL (decl);
      else
        value = perform_implicit_conversion (underlying_type,
                                             DECL_INITIAL (decl),
                                             tf_warning_or_error);
      input_location = saved_location;

      /* Do not clobber shared ints.  */
      value = copy_node (value);

      TREE_TYPE (value) = enumtype;
      DECL_INITIAL (decl) = value;
    }

  /* Fix up all variant types of this enum type.  */
  for (t = TYPE_MAIN_VARIANT (enumtype); t; t = TYPE_NEXT_VARIANT (t))
    TYPE_VALUES (t) = TYPE_VALUES (enumtype);

  if (at_class_scope_p ()
      && COMPLETE_TYPE_P (current_class_type)
      && UNSCOPED_ENUM_P (enumtype))
    insert_late_enum_def_into_classtype_sorted_fields (enumtype,
						       current_class_type);

  /* Finish debugging output for this type.  */
  rest_of_type_compilation (enumtype, namespace_bindings_p ());
}

/* Finishes the enum type. This is called only the first time an
   enumeration is seen, be it opaque or odinary.
   ENUMTYPE is the type object.  */

void
finish_enum (tree enumtype)
{
  if (processing_template_decl)
    {
      if (at_function_scope_p ())
	add_stmt (build_min (TAG_DEFN, enumtype));
      return;
    }

  /* If this is a forward declaration, there should not be any variants,
     though we can get a variant in the middle of an enum-specifier with
     wacky code like 'enum E { e = sizeof(const E*) };'  */
  gcc_assert (enumtype == TYPE_MAIN_VARIANT (enumtype)
	      && (TYPE_VALUES (enumtype)
		  || !TYPE_NEXT_VARIANT (enumtype)));
}

/* Build and install a CONST_DECL for an enumeration constant of the
   enumeration type ENUMTYPE whose NAME and VALUE (if any) are provided.
   LOC is the location of NAME.
   Assignment of sequential values by default is handled here.  */

void
build_enumerator (tree name, tree value, tree enumtype, location_t loc)
{
  tree decl;
  tree context;
  tree type;

  /* scalar_constant_value will pull out this expression, so make sure
     it's folded as appropriate.  */
  if (processing_template_decl)
    value = fold_non_dependent_expr (value);

  /* If the VALUE was erroneous, pretend it wasn't there; that will
     result in the enum being assigned the next value in sequence.  */
  if (value == error_mark_node)
    value = NULL_TREE;

  /* Remove no-op casts from the value.  */
  if (value)
    STRIP_TYPE_NOPS (value);

  if (! processing_template_decl)
    {
      /* Validate and default VALUE.  */
      if (value != NULL_TREE)
	{
	  if (!ENUM_UNDERLYING_TYPE (enumtype))
	    {
	      tree tmp_value = build_expr_type_conversion (WANT_INT | WANT_ENUM,
							   value, true);
	      if (tmp_value)
		value = tmp_value;
	    }
	  else if (! INTEGRAL_OR_ENUMERATION_TYPE_P (TREE_TYPE (value)))
	    value = perform_implicit_conversion_flags
	      (ENUM_UNDERLYING_TYPE (enumtype), value, tf_warning_or_error,
	       LOOKUP_IMPLICIT | LOOKUP_NO_NARROWING);

	  if (value == error_mark_node)
	    value = NULL_TREE;

	  if (value != NULL_TREE)
	    {
	      value = cxx_constant_value (value);

	      if (TREE_CODE (value) != INTEGER_CST
		  || ! INTEGRAL_OR_ENUMERATION_TYPE_P (TREE_TYPE (value)))
		{
		  error ("enumerator value for %qD is not an integer constant",
			 name);
		  value = NULL_TREE;
		}
	    }
	}

      /* Default based on previous value.  */
      if (value == NULL_TREE)
	{
	  if (TYPE_VALUES (enumtype))
	    {
	      tree prev_value;
	      bool overflowed;

	      /* C++03 7.2/4: If no initializer is specified for the first
		 enumerator, the type is an unspecified integral
		 type. Otherwise the type is the same as the type of the
		 initializing value of the preceding enumerator unless the
		 incremented value is not representable in that type, in
		 which case the type is an unspecified integral type
		 sufficient to contain the incremented value.  */
	      prev_value = DECL_INITIAL (TREE_VALUE (TYPE_VALUES (enumtype)));
	      if (error_operand_p (prev_value))
		value = error_mark_node;
	      else
		{
		  tree type = TREE_TYPE (prev_value);
		  signop sgn = TYPE_SIGN (type);
		  widest_int wi = wi::add (wi::to_widest (prev_value), 1, sgn,
					   &overflowed);
		  if (!overflowed)
		    {
		      bool pos = !wi::neg_p (wi, sgn);
		      if (!wi::fits_to_tree_p (wi, type))
			{
			  unsigned int itk;
			  for (itk = itk_int; itk != itk_none; itk++)
			    {
			      type = integer_types[itk];
			      if (type != NULL_TREE
				  && (pos || !TYPE_UNSIGNED (type))
				  && wi::fits_to_tree_p (wi, type))
				break;
			    }
			  if (type && cxx_dialect < cxx11
			      && itk > itk_unsigned_long)
			    pedwarn (input_location, OPT_Wlong_long, pos ? "\
incremented enumerator value is too large for %<unsigned long%>" :  "\
incremented enumerator value is too large for %<long%>");
			}
		      if (type == NULL_TREE)
			overflowed = true;
		      else
			value = wide_int_to_tree (type, wi);
		    }

		  if (overflowed)
		    {
		      error ("overflow in enumeration values at %qD", name);
		      value = error_mark_node;
		    }
		}
	    }
	  else
	    value = integer_zero_node;
	}

      /* Remove no-op casts from the value.  */
      STRIP_TYPE_NOPS (value);

      /* If the underlying type of the enum is fixed, check whether
         the enumerator values fits in the underlying type.  If it
         does not fit, the program is ill-formed [C++0x dcl.enum].  */
      if (ENUM_UNDERLYING_TYPE (enumtype)
          && value
          && TREE_CODE (value) == INTEGER_CST)
        {
	  if (!int_fits_type_p (value, ENUM_UNDERLYING_TYPE (enumtype)))
	    error ("enumerator value %E is outside the range of underlying "
		   "type %<%T%>", value, ENUM_UNDERLYING_TYPE (enumtype));

          /* Convert the value to the appropriate type.  */
          value = convert (ENUM_UNDERLYING_TYPE (enumtype), value);
        }
    }

  /* C++ associates enums with global, function, or class declarations.  */
  context = current_scope ();

  /* Build the actual enumeration constant.  Note that the enumeration
     constants have the underlying type of the enum (if it is fixed)
     or the type of their initializer (if the underlying type of the
     enum is not fixed):

      [ C++0x dcl.enum ]

        If the underlying type is fixed, the type of each enumerator
        prior to the closing brace is the underlying type; if the
        initializing value of an enumerator cannot be represented by
        the underlying type, the program is ill-formed. If the
        underlying type is not fixed, the type of each enumerator is
        the type of its initializing value.

    If the underlying type is not fixed, it will be computed by
    finish_enum and we will reset the type of this enumerator.  Of
    course, if we're processing a template, there may be no value.  */
  type = value ? TREE_TYPE (value) : NULL_TREE;

  decl = build_decl (loc, CONST_DECL, name, type);
  
  DECL_CONTEXT (decl) = enumtype;
  TREE_CONSTANT (decl) = 1;
  TREE_READONLY (decl) = 1;
  DECL_INITIAL (decl) = value;

  if (context && context == current_class_type && !SCOPED_ENUM_P (enumtype))
    /* In something like `struct S { enum E { i = 7 }; };' we put `i'
       on the TYPE_FIELDS list for `S'.  (That's so that you can say
       things like `S::i' later.)  */
    finish_member_declaration (decl);
  else
    pushdecl (decl);

  /* Add this enumeration constant to the list for this type.  */
  TYPE_VALUES (enumtype) = tree_cons (name, decl, TYPE_VALUES (enumtype));
}

/* Look for an enumerator with the given NAME within the enumeration
   type ENUMTYPE.  This routine is used primarily for qualified name
   lookup into an enumerator in C++0x, e.g.,

     enum class Color { Red, Green, Blue };

     Color color = Color::Red;

   Returns the value corresponding to the enumerator, or
   NULL_TREE if no such enumerator was found.  */
tree
lookup_enumerator (tree enumtype, tree name)
{
  tree e;
  gcc_assert (enumtype && TREE_CODE (enumtype) == ENUMERAL_TYPE);

  e = purpose_member (name, TYPE_VALUES (enumtype));
  return e? TREE_VALUE (e) : NULL_TREE;
}


/* We're defining DECL.  Make sure that its type is OK.  */

static void
check_function_type (tree decl, tree current_function_parms)
{
  tree fntype = TREE_TYPE (decl);
  tree return_type = complete_type (TREE_TYPE (fntype));

  /* In a function definition, arg types must be complete.  */
  require_complete_types_for_parms (current_function_parms);

  if (dependent_type_p (return_type)
      || type_uses_auto (return_type))
    return;
  if (!COMPLETE_OR_VOID_TYPE_P (return_type)
      || (TYPE_FOR_JAVA (return_type) && MAYBE_CLASS_TYPE_P (return_type)))
    {
      tree args = TYPE_ARG_TYPES (fntype);

      if (!COMPLETE_OR_VOID_TYPE_P (return_type))
	error ("return type %q#T is incomplete", return_type);
      else
	error ("return type has Java class type %q#T", return_type);

      /* Make it return void instead.  */
      if (TREE_CODE (fntype) == METHOD_TYPE)
	fntype = build_method_type_directly (TREE_TYPE (TREE_VALUE (args)),
					     void_type_node,
					     TREE_CHAIN (args));
      else
	fntype = build_function_type (void_type_node, args);
      fntype
	= build_exception_variant (fntype,
				   TYPE_RAISES_EXCEPTIONS (TREE_TYPE (decl)));
      fntype = (cp_build_type_attribute_variant
		(fntype, TYPE_ATTRIBUTES (TREE_TYPE (decl))));
      TREE_TYPE (decl) = fntype;
    }
  else
    abstract_virtuals_error (decl, TREE_TYPE (fntype));
}

/* Create the FUNCTION_DECL for a function definition.
   DECLSPECS and DECLARATOR are the parts of the declaration;
   they describe the function's name and the type it returns,
   but twisted together in a fashion that parallels the syntax of C.

   FLAGS is a bitwise or of SF_PRE_PARSED (indicating that the
   DECLARATOR is really the DECL for the function we are about to
   process and that DECLSPECS should be ignored), SF_INCLASS_INLINE
   indicating that the function is an inline defined in-class.

   This function creates a binding context for the function body
   as well as setting up the FUNCTION_DECL in current_function_decl.

   For C++, we must first check whether that datum makes any sense.
   For example, "class A local_a(1,2);" means that variable local_a
   is an aggregate of type A, which should have a constructor
   applied to it with the argument list [1, 2].

   On entry, DECL_INITIAL (decl1) should be NULL_TREE or error_mark_node,
   or may be a BLOCK if the function has been defined previously
   in this translation unit.  On exit, DECL_INITIAL (decl1) will be
   error_mark_node if the function has never been defined, or
   a BLOCK if the function has been defined somewhere.  */

bool
start_preparsed_function (tree decl1, tree attrs, int flags)
{
  tree ctype = NULL_TREE;
  tree fntype;
  tree restype;
  int doing_friend = 0;
  cp_binding_level *bl;
  tree current_function_parms;
  struct c_fileinfo *finfo
    = get_fileinfo (LOCATION_FILE (DECL_SOURCE_LOCATION (decl1)));
  bool honor_interface;

  /* Sanity check.  */
  gcc_assert (VOID_TYPE_P (TREE_VALUE (void_list_node)));
  gcc_assert (TREE_CHAIN (void_list_node) == NULL_TREE);

  fntype = TREE_TYPE (decl1);
  if (TREE_CODE (fntype) == METHOD_TYPE)
    ctype = TYPE_METHOD_BASETYPE (fntype);

  /* ISO C++ 11.4/5.  A friend function defined in a class is in
     the (lexical) scope of the class in which it is defined.  */
  if (!ctype && DECL_FRIEND_P (decl1))
    {
      ctype = DECL_FRIEND_CONTEXT (decl1);

      /* CTYPE could be null here if we're dealing with a template;
	 for example, `inline friend float foo()' inside a template
	 will have no CTYPE set.  */
      if (ctype && TREE_CODE (ctype) != RECORD_TYPE)
	ctype = NULL_TREE;
      else
	doing_friend = 1;
    }

  if (DECL_DECLARED_INLINE_P (decl1)
      && lookup_attribute ("noinline", attrs))
    warning (0, "inline function %q+D given attribute noinline", decl1);

  /* Handle gnu_inline attribute.  */
  if (GNU_INLINE_P (decl1))
    {
      DECL_EXTERNAL (decl1) = 1;
      DECL_NOT_REALLY_EXTERN (decl1) = 0;
      DECL_INTERFACE_KNOWN (decl1) = 1;
      DECL_DISREGARD_INLINE_LIMITS (decl1) = 1;
    }

  if (DECL_MAYBE_IN_CHARGE_CONSTRUCTOR_P (decl1))
    /* This is a constructor, we must ensure that any default args
       introduced by this definition are propagated to the clones
       now. The clones are used directly in overload resolution.  */
    adjust_clone_args (decl1);

  /* Sometimes we don't notice that a function is a static member, and
     build a METHOD_TYPE for it.  Fix that up now.  */
  gcc_assert (!(ctype != NULL_TREE && DECL_STATIC_FUNCTION_P (decl1)
		&& TREE_CODE (TREE_TYPE (decl1)) == METHOD_TYPE));

  /* Set up current_class_type, and enter the scope of the class, if
     appropriate.  */
  if (ctype)
    push_nested_class (ctype);
  else if (DECL_STATIC_FUNCTION_P (decl1))
    push_nested_class (DECL_CONTEXT (decl1));

  /* Now that we have entered the scope of the class, we must restore
     the bindings for any template parameters surrounding DECL1, if it
     is an inline member template.  (Order is important; consider the
     case where a template parameter has the same name as a field of
     the class.)  It is not until after this point that
     PROCESSING_TEMPLATE_DECL is guaranteed to be set up correctly.  */
  if (flags & SF_INCLASS_INLINE)
    maybe_begin_member_template_processing (decl1);

  /* Effective C++ rule 15.  */
  if (warn_ecpp
      && DECL_OVERLOADED_OPERATOR_P (decl1) == NOP_EXPR
      && VOID_TYPE_P (TREE_TYPE (fntype)))
    warning (OPT_Weffc__, "%<operator=%> should return a reference to %<*this%>");

  /* Make the init_value nonzero so pushdecl knows this is not tentative.
     error_mark_node is replaced below (in poplevel) with the BLOCK.  */
  if (!DECL_INITIAL (decl1))
    DECL_INITIAL (decl1) = error_mark_node;

  /* This function exists in static storage.
     (This does not mean `static' in the C sense!)  */
  TREE_STATIC (decl1) = 1;

  /* We must call push_template_decl after current_class_type is set
     up.  (If we are processing inline definitions after exiting a
     class scope, current_class_type will be NULL_TREE until set above
     by push_nested_class.)  */
  if (processing_template_decl)
    {
      tree newdecl1 = push_template_decl (decl1);
      if (newdecl1 == error_mark_node)
	{
	  if (ctype || DECL_STATIC_FUNCTION_P (decl1))
	    pop_nested_class ();
	  return false;
	}
      decl1 = newdecl1;
    }

  /* We are now in the scope of the function being defined.  */
  current_function_decl = decl1;

  /* Save the parm names or decls from this function's declarator
     where store_parm_decls will find them.  */
  current_function_parms = DECL_ARGUMENTS (decl1);

  /* Make sure the parameter and return types are reasonable.  When
     you declare a function, these types can be incomplete, but they
     must be complete when you define the function.  */
  check_function_type (decl1, current_function_parms);

  /* Build the return declaration for the function.  */
  restype = TREE_TYPE (fntype);

  if (DECL_RESULT (decl1) == NULL_TREE)
    {
      tree resdecl;

      resdecl = build_decl (input_location, RESULT_DECL, 0, restype);
      DECL_ARTIFICIAL (resdecl) = 1;
      DECL_IGNORED_P (resdecl) = 1;
      DECL_RESULT (decl1) = resdecl;

      cp_apply_type_quals_to_decl (cp_type_quals (restype), resdecl);
    }

  /* Let the user know we're compiling this function.  */
  announce_function (decl1);

  /* Record the decl so that the function name is defined.
     If we already have a decl for this name, and it is a FUNCTION_DECL,
     use the old decl.  */
  if (!processing_template_decl && !(flags & SF_PRE_PARSED))
    {
      /* A specialization is not used to guide overload resolution.  */
      if (!DECL_FUNCTION_MEMBER_P (decl1)
	  && !(DECL_USE_TEMPLATE (decl1) &&
	       PRIMARY_TEMPLATE_P (DECL_TI_TEMPLATE (decl1))))
	{
	  tree olddecl = pushdecl (decl1);

	  if (olddecl == error_mark_node)
	    /* If something went wrong when registering the declaration,
	       use DECL1; we have to have a FUNCTION_DECL to use when
	       parsing the body of the function.  */
	    ;
	  else
	    {
	      /* Otherwise, OLDDECL is either a previous declaration
		 of the same function or DECL1 itself.  */

	      if (warn_missing_declarations
		  && olddecl == decl1
		  && !DECL_MAIN_P (decl1)
		  && TREE_PUBLIC (decl1)
		  && !DECL_DECLARED_INLINE_P (decl1))
		{
		  tree context;

		  /* Check whether DECL1 is in an anonymous
		     namespace.  */
		  for (context = DECL_CONTEXT (decl1);
		       context;
		       context = DECL_CONTEXT (context))
		    {
		      if (TREE_CODE (context) == NAMESPACE_DECL
			  && DECL_NAME (context) == NULL_TREE)
			break;
		    }

		  if (context == NULL)
		    warning (OPT_Wmissing_declarations,
			     "no previous declaration for %q+D", decl1);
		}

	      decl1 = olddecl;
	    }
	}
      else
	{
	  /* We need to set the DECL_CONTEXT.  */
	  if (!DECL_CONTEXT (decl1) && DECL_TEMPLATE_INFO (decl1))
	    DECL_CONTEXT (decl1) = DECL_CONTEXT (DECL_TI_TEMPLATE (decl1));
	}
      fntype = TREE_TYPE (decl1);
      restype = TREE_TYPE (fntype);

      /* If #pragma weak applies, mark the decl appropriately now.
	 The pragma only applies to global functions.  Because
	 determining whether or not the #pragma applies involves
	 computing the mangled name for the declaration, we cannot
	 apply the pragma until after we have merged this declaration
	 with any previous declarations; if the original declaration
	 has a linkage specification, that specification applies to
	 the definition as well, and may affect the mangled name.  */
      if (DECL_FILE_SCOPE_P (decl1))
	maybe_apply_pragma_weak (decl1);
    }

  /* Reset this in case the call to pushdecl changed it.  */
  current_function_decl = decl1;

  gcc_assert (DECL_INITIAL (decl1));

  /* This function may already have been parsed, in which case just
     return; our caller will skip over the body without parsing.  */
  if (DECL_INITIAL (decl1) != error_mark_node)
    return true;

  /* Initialize RTL machinery.  We cannot do this until
     CURRENT_FUNCTION_DECL and DECL_RESULT are set up.  We do this
     even when processing a template; this is how we get
     CFUN set up, and our per-function variables initialized.
     FIXME factor out the non-RTL stuff.  */
  bl = current_binding_level;
  allocate_struct_function (decl1, processing_template_decl);

  /* Initialize the language data structures.  Whenever we start
     a new function, we destroy temporaries in the usual way.  */
  cfun->language = ggc_cleared_alloc<language_function> ();
  current_stmt_tree ()->stmts_are_full_exprs_p = 1;
  current_binding_level = bl;

  if (!processing_template_decl && type_uses_auto (restype))
    {
      FNDECL_USED_AUTO (decl1) = true;
      current_function_auto_return_pattern = restype;
    }

  /* Start the statement-tree, start the tree now.  */
  DECL_SAVED_TREE (decl1) = push_stmt_list ();

  /* If we are (erroneously) defining a function that we have already
     defined before, wipe out what we knew before.  */
  if (!DECL_PENDING_INLINE_P (decl1))
    DECL_SAVED_FUNCTION_DATA (decl1) = NULL;

  if (ctype && !doing_friend && !DECL_STATIC_FUNCTION_P (decl1))
    {
      /* We know that this was set up by `grokclassfn'.  We do not
	 wait until `store_parm_decls', since evil parse errors may
	 never get us to that point.  Here we keep the consistency
	 between `current_class_type' and `current_class_ptr'.  */
      tree t = DECL_ARGUMENTS (decl1);

      gcc_assert (t != NULL_TREE && TREE_CODE (t) == PARM_DECL);
      gcc_assert (TYPE_PTR_P (TREE_TYPE (t)));

      cp_function_chain->x_current_class_ref
	= cp_build_indirect_ref (t, RO_NULL, tf_warning_or_error);
      /* Set this second to avoid shortcut in cp_build_indirect_ref.  */
      cp_function_chain->x_current_class_ptr = t;

      /* Constructors and destructors need to know whether they're "in
	 charge" of initializing virtual base classes.  */
      t = DECL_CHAIN (t);
      if (DECL_HAS_IN_CHARGE_PARM_P (decl1))
	{
	  current_in_charge_parm = t;
	  t = DECL_CHAIN (t);
	}
      if (DECL_HAS_VTT_PARM_P (decl1))
	{
	  gcc_assert (DECL_NAME (t) == vtt_parm_identifier);
	  current_vtt_parm = t;
	}
    }

  honor_interface = (!DECL_TEMPLATE_INSTANTIATION (decl1)
		     /* Implicitly-defined methods (like the
			destructor for a class in which no destructor
			is explicitly declared) must not be defined
			until their definition is needed.  So, we
			ignore interface specifications for
			compiler-generated functions.  */
		     && !DECL_ARTIFICIAL (decl1));

  if (processing_template_decl)
    /* Don't mess with interface flags.  */;
  else if (DECL_INTERFACE_KNOWN (decl1))
    {
      tree ctx = decl_function_context (decl1);

      if (DECL_NOT_REALLY_EXTERN (decl1))
	DECL_EXTERNAL (decl1) = 0;

      if (ctx != NULL_TREE && vague_linkage_p (ctx))
	/* This is a function in a local class in an extern inline
	   or template function.  */
	comdat_linkage (decl1);
    }
  /* If this function belongs to an interface, it is public.
     If it belongs to someone else's interface, it is also external.
     This only affects inlines and template instantiations.  */
  else if (!finfo->interface_unknown && honor_interface)
    {
      if (DECL_DECLARED_INLINE_P (decl1)
	  || DECL_TEMPLATE_INSTANTIATION (decl1))
	{
	  DECL_EXTERNAL (decl1)
	    = (finfo->interface_only
	       || (DECL_DECLARED_INLINE_P (decl1)
		   && ! flag_implement_inlines
		   && !DECL_VINDEX (decl1)));

	  /* For WIN32 we also want to put these in linkonce sections.  */
	  maybe_make_one_only (decl1);
	}
      else
	DECL_EXTERNAL (decl1) = 0;
      DECL_INTERFACE_KNOWN (decl1) = 1;
      /* If this function is in an interface implemented in this file,
	 make sure that the back end knows to emit this function
	 here.  */
      if (!DECL_EXTERNAL (decl1))
	mark_needed (decl1);
    }
  else if (finfo->interface_unknown && finfo->interface_only
	   && honor_interface)
    {
      /* If MULTIPLE_SYMBOL_SPACES is defined and we saw a #pragma
	 interface, we will have both finfo->interface_unknown and
	 finfo->interface_only set.  In that case, we don't want to
	 use the normal heuristics because someone will supply a
	 #pragma implementation elsewhere, and deducing it here would
	 produce a conflict.  */
      comdat_linkage (decl1);
      DECL_EXTERNAL (decl1) = 0;
      DECL_INTERFACE_KNOWN (decl1) = 1;
      DECL_DEFER_OUTPUT (decl1) = 1;
    }
  else
    {
      /* This is a definition, not a reference.
	 So clear DECL_EXTERNAL, unless this is a GNU extern inline.  */
      if (!GNU_INLINE_P (decl1))
	DECL_EXTERNAL (decl1) = 0;

      if ((DECL_DECLARED_INLINE_P (decl1)
	   || DECL_TEMPLATE_INSTANTIATION (decl1))
	  && ! DECL_INTERFACE_KNOWN (decl1))
	DECL_DEFER_OUTPUT (decl1) = 1;
      else
	DECL_INTERFACE_KNOWN (decl1) = 1;
    }

  /* Determine the ELF visibility attribute for the function.  We must not
     do this before calling "pushdecl", as we must allow "duplicate_decls"
     to merge any attributes appropriately.  We also need to wait until
     linkage is set.  */
  if (!DECL_CLONED_FUNCTION_P (decl1))
    determine_visibility (decl1);

  if (!processing_template_decl)
    maybe_instantiate_noexcept (decl1);

  begin_scope (sk_function_parms, decl1);

  ++function_depth;

  if (DECL_DESTRUCTOR_P (decl1)
      || (DECL_CONSTRUCTOR_P (decl1)
	  && targetm.cxx.cdtor_returns_this ()))
    {
      cdtor_label = create_artificial_label (input_location);
    }

  start_fname_decls ();

  store_parm_decls (current_function_parms);

  return true;
}


/* Like start_preparsed_function, except that instead of a
   FUNCTION_DECL, this function takes DECLSPECS and DECLARATOR.

   Returns true on success.  If the DECLARATOR is not suitable
   for a function, we return false, which tells the parser to
   skip the entire function.  */

bool
start_function (cp_decl_specifier_seq *declspecs,
		const cp_declarator *declarator,
		tree attrs)
{
  tree decl1;

  decl1 = grokdeclarator (declarator, declspecs, FUNCDEF, 1, &attrs);
  if (decl1 == error_mark_node)
    return false;
  /* If the declarator is not suitable for a function definition,
     cause a syntax error.  */
  if (decl1 == NULL_TREE || TREE_CODE (decl1) != FUNCTION_DECL)
    {
      error ("invalid function declaration");
      return false;
    }

  if (DECL_MAIN_P (decl1))
    /* main must return int.  grokfndecl should have corrected it
       (and issued a diagnostic) if the user got it wrong.  */
    gcc_assert (same_type_p (TREE_TYPE (TREE_TYPE (decl1)),
			     integer_type_node));

  return start_preparsed_function (decl1, attrs, /*flags=*/SF_DEFAULT);
}

/* Returns true iff an EH_SPEC_BLOCK should be created in the body of
   FN.  */

static bool
use_eh_spec_block (tree fn)
{
  return (flag_exceptions && flag_enforce_eh_specs
	  && !processing_template_decl
	  && !type_throw_all_p (TREE_TYPE (fn))
	  /* We insert the EH_SPEC_BLOCK only in the original
	     function; then, it is copied automatically to the
	     clones.  */
	  && !DECL_CLONED_FUNCTION_P (fn)
	  /* Implicitly-generated constructors and destructors have
	     exception specifications.  However, those specifications
	     are the union of the possible exceptions specified by the
	     constructors/destructors for bases and members, so no
	     unallowed exception will ever reach this function.  By
	     not creating the EH_SPEC_BLOCK we save a little memory,
	     and we avoid spurious warnings about unreachable
	     code.  */
	  && !DECL_DEFAULTED_FN (fn));
}

/* Store the parameter declarations into the current function declaration.
   This is called after parsing the parameter declarations, before
   digesting the body of the function.

   Also install to binding contour return value identifier, if any.  */

static void
store_parm_decls (tree current_function_parms)
{
  tree fndecl = current_function_decl;
  tree parm;

  /* This is a chain of any other decls that came in among the parm
     declarations.  If a parm is declared with  enum {foo, bar} x;
     then CONST_DECLs for foo and bar are put here.  */
  tree nonparms = NULL_TREE;

  if (current_function_parms)
    {
      /* This case is when the function was defined with an ANSI prototype.
	 The parms already have decls, so we need not do anything here
	 except record them as in effect
	 and complain if any redundant old-style parm decls were written.  */

      tree specparms = current_function_parms;
      tree next;

      /* Must clear this because it might contain TYPE_DECLs declared
	     at class level.  */
      current_binding_level->names = NULL;

      /* If we're doing semantic analysis, then we'll call pushdecl
	     for each of these.  We must do them in reverse order so that
	     they end in the correct forward order.  */
      specparms = nreverse (specparms);

      for (parm = specparms; parm; parm = next)
	{
	  next = DECL_CHAIN (parm);
	  if (TREE_CODE (parm) == PARM_DECL)
	    {
	      if (DECL_NAME (parm) == NULL_TREE
		  || !VOID_TYPE_P (parm))
		pushdecl (parm);
	      else
		error ("parameter %qD declared void", parm);
	    }
	  else
	    {
	      /* If we find an enum constant or a type tag,
		 put it aside for the moment.  */
	      TREE_CHAIN (parm) = NULL_TREE;
	      nonparms = chainon (nonparms, parm);
	    }
	}

      /* Get the decls in their original chain order and record in the
	 function.  This is all and only the PARM_DECLs that were
	 pushed into scope by the loop above.  */
      DECL_ARGUMENTS (fndecl) = getdecls ();
    }
  else
    DECL_ARGUMENTS (fndecl) = NULL_TREE;

  /* Now store the final chain of decls for the arguments
     as the decl-chain of the current lexical scope.
     Put the enumerators in as well, at the front so that
     DECL_ARGUMENTS is not modified.  */
  current_binding_level->names = chainon (nonparms, DECL_ARGUMENTS (fndecl));

  if (use_eh_spec_block (current_function_decl))
    current_eh_spec_block = begin_eh_spec_block ();
}

// Bring the parameters of a function declaration back into
// scope without entering the function body. The declarator
// must be a function declarator. The caller is responsible
// for calling finish_scope.
void
push_function_parms (cp_declarator *declarator)
{
  // Find the actual function declarator.
  while (declarator)
    {
      if (declarator->kind == cdk_function)
        break;
      declarator = declarator->declarator;
    }

  begin_scope (sk_function_parms, NULL_TREE);
  tree p = declarator->u.function.parameters;
  while (p != NULL_TREE && !VOID_TYPE_P (TREE_VALUE (p)))
    {
      pushdecl (TREE_VALUE (p));
      p = TREE_CHAIN (p);
    }
}


/* We have finished doing semantic analysis on DECL, but have not yet
   generated RTL for its body.  Save away our current state, so that
   when we want to generate RTL later we know what to do.  */

static void
save_function_data (tree decl)
{
  struct language_function *f;

  /* Save the language-specific per-function data so that we can
     get it back when we really expand this function.  */
  gcc_assert (!DECL_PENDING_INLINE_P (decl));

  /* Make a copy.  */
  f = ggc_alloc<language_function> ();
  memcpy (f, cp_function_chain, sizeof (struct language_function));
  DECL_SAVED_FUNCTION_DATA (decl) = f;

  /* Clear out the bits we don't need.  */
  f->base.x_stmt_tree.x_cur_stmt_list = NULL;
  f->bindings = NULL;
  f->x_local_names = NULL;
  f->base.local_typedefs = NULL;
}


/* Set the return value of the constructor (if present).  */

static void
finish_constructor_body (void)
{
  tree val;
  tree exprstmt;

  if (targetm.cxx.cdtor_returns_this ()
      && (! TYPE_FOR_JAVA (current_class_type)))
    {
      /* Any return from a constructor will end up here.  */
      add_stmt (build_stmt (input_location, LABEL_EXPR, cdtor_label));

      val = DECL_ARGUMENTS (current_function_decl);
      val = build2 (MODIFY_EXPR, TREE_TYPE (val),
		    DECL_RESULT (current_function_decl), val);
      /* Return the address of the object.  */
      exprstmt = build_stmt (input_location, RETURN_EXPR, val);
      add_stmt (exprstmt);
    }
}

/* Do all the processing for the beginning of a destructor; set up the
   vtable pointers and cleanups for bases and members.  */

static void
begin_destructor_body (void)
{
  tree compound_stmt;

  /* If the CURRENT_CLASS_TYPE is incomplete, we will have already
     issued an error message.  We still want to try to process the
     body of the function, but initialize_vtbl_ptrs will crash if
     TYPE_BINFO is NULL.  */
  if (COMPLETE_TYPE_P (current_class_type))
    {
      compound_stmt = begin_compound_stmt (0);
      /* Make all virtual function table pointers in non-virtual base
	 classes point to CURRENT_CLASS_TYPE's virtual function
	 tables.  */
      initialize_vtbl_ptrs (current_class_ptr);
      finish_compound_stmt (compound_stmt);

      if (flag_lifetime_dse)
	{
	  /* Insert a cleanup to let the back end know that the object is dead
	     when we exit the destructor, either normally or via exception.  */
	  tree btype = CLASSTYPE_AS_BASE (current_class_type);
	  tree clobber = build_constructor (btype, NULL);
	  TREE_THIS_VOLATILE (clobber) = true;
	  tree bref = build_nop (build_reference_type (btype),
				 current_class_ptr);
	  bref = convert_from_reference (bref);
	  tree exprstmt = build2 (MODIFY_EXPR, btype, bref, clobber);
	  finish_decl_cleanup (NULL_TREE, exprstmt);
	}

      /* And insert cleanups for our bases and members so that they
	 will be properly destroyed if we throw.  */
      push_base_cleanups ();
    }
}

/* At the end of every destructor we generate code to delete the object if
   necessary.  Do that now.  */

static void
finish_destructor_body (void)
{
  tree exprstmt;

  /* Any return from a destructor will end up here; that way all base
     and member cleanups will be run when the function returns.  */
  add_stmt (build_stmt (input_location, LABEL_EXPR, cdtor_label));

  /* In a virtual destructor, we must call delete.  */
  if (DECL_VIRTUAL_P (current_function_decl))
    {
      tree if_stmt;
      tree virtual_size = cxx_sizeof (current_class_type);

      /* [class.dtor]

      At the point of definition of a virtual destructor (including
      an implicit definition), non-placement operator delete shall
      be looked up in the scope of the destructor's class and if
      found shall be accessible and unambiguous.  */
      exprstmt = build_op_delete_call (DELETE_EXPR, current_class_ptr,
				       virtual_size,
				       /*global_p=*/false,
				       /*placement=*/NULL_TREE,
				       /*alloc_fn=*/NULL_TREE,
				       tf_warning_or_error);

      if_stmt = begin_if_stmt ();
      finish_if_stmt_cond (build2 (BIT_AND_EXPR, integer_type_node,
				   current_in_charge_parm,
				   integer_one_node),
			   if_stmt);
      finish_expr_stmt (exprstmt);
      finish_then_clause (if_stmt);
      finish_if_stmt (if_stmt);
    }

  if (targetm.cxx.cdtor_returns_this ())
    {
      tree val;

      val = DECL_ARGUMENTS (current_function_decl);
      val = build2 (MODIFY_EXPR, TREE_TYPE (val),
		    DECL_RESULT (current_function_decl), val);
      /* Return the address of the object.  */
      exprstmt = build_stmt (input_location, RETURN_EXPR, val);
      add_stmt (exprstmt);
    }
}

/* Do the necessary processing for the beginning of a function body, which
   in this case includes member-initializers, but not the catch clauses of
   a function-try-block.  Currently, this means opening a binding level
   for the member-initializers (in a ctor), member cleanups (in a dtor),
   and capture proxies (in a lambda operator()).  */

tree
begin_function_body (void)
{
  tree stmt;

  if (! FUNCTION_NEEDS_BODY_BLOCK (current_function_decl))
    return NULL_TREE;

  if (processing_template_decl)
    /* Do nothing now.  */;
  else
    /* Always keep the BLOCK node associated with the outermost pair of
       curly braces of a function.  These are needed for correct
       operation of dwarfout.c.  */
    keep_next_level (true);

  stmt = begin_compound_stmt (BCS_FN_BODY);

  if (processing_template_decl)
    /* Do nothing now.  */;
  else if (DECL_DESTRUCTOR_P (current_function_decl))
    begin_destructor_body ();

  return stmt;
}

/* Do the processing for the end of a function body.  Currently, this means
   closing out the cleanups for fully-constructed bases and members, and in
   the case of the destructor, deleting the object if desired.  Again, this
   is only meaningful for [cd]tors, since they are the only functions where
   there is a significant distinction between the main body and any
   function catch clauses.  Handling, say, main() return semantics here
   would be wrong, as flowing off the end of a function catch clause for
   main() would also need to return 0.  */

void
finish_function_body (tree compstmt)
{
  if (compstmt == NULL_TREE)
    return;

  /* Close the block.  */
  finish_compound_stmt (compstmt);

  if (processing_template_decl)
    /* Do nothing now.  */;
  else if (DECL_CONSTRUCTOR_P (current_function_decl))
    finish_constructor_body ();
  else if (DECL_DESTRUCTOR_P (current_function_decl))
    finish_destructor_body ();
}

/* Given a function, returns the BLOCK corresponding to the outermost level
   of curly braces, skipping the artificial block created for constructor
   initializers.  */

tree
outer_curly_brace_block (tree fndecl)
{
  tree block = DECL_INITIAL (fndecl);
  if (BLOCK_OUTER_CURLY_BRACE_P (block))
    return block;
  block = BLOCK_SUBBLOCKS (block);
  if (BLOCK_OUTER_CURLY_BRACE_P (block))
    return block;
  block = BLOCK_SUBBLOCKS (block);
  gcc_assert (BLOCK_OUTER_CURLY_BRACE_P (block));
  return block;
}

/* If FNDECL is a class's key method, add the class to the list of
   keyed classes that should be emitted.  */

static void
record_key_method_defined (tree fndecl)
{
  if (DECL_NONSTATIC_MEMBER_FUNCTION_P (fndecl)
      && DECL_VIRTUAL_P (fndecl)
      && !processing_template_decl)
    {
      tree fnclass = DECL_CONTEXT (fndecl);
      if (fndecl == CLASSTYPE_KEY_METHOD (fnclass))
	keyed_classes = tree_cons (NULL_TREE, fnclass, keyed_classes);
    }
}

/* Subroutine of finish_function.
   Save the body of constexpr functions for possible
   future compile time evaluation.  */

static void
maybe_save_function_definition (tree fun)
{
  if (!processing_template_decl
      && DECL_DECLARED_CONSTEXPR_P (fun)
      && !cp_function_chain->invalid_constexpr
      && !DECL_CLONED_FUNCTION_P (fun))
    register_constexpr_fundef (fun, DECL_SAVED_TREE (fun));
}

/* Finish up a function declaration and compile that function
   all the way to assembler language output.  The free the storage
   for the function definition.

   FLAGS is a bitwise or of the following values:
     2 - INCLASS_INLINE
       We just finished processing the body of an in-class inline
       function definition.  (This processing will have taken place
       after the class definition is complete.)  */

tree
finish_function (int flags)
{
  tree fndecl = current_function_decl;
  tree fntype, ctype = NULL_TREE;
  int inclass_inline = (flags & 2) != 0;

  /* When we get some parse errors, we can end up without a
     current_function_decl, so cope.  */
  if (fndecl == NULL_TREE)
    return error_mark_node;

  if (c_dialect_objc ())
    objc_finish_function ();

  gcc_assert (!defer_mark_used_calls);
  defer_mark_used_calls = true;

  record_key_method_defined (fndecl);

  fntype = TREE_TYPE (fndecl);

  /*  TREE_READONLY (fndecl) = 1;
      This caused &foo to be of type ptr-to-const-function
      which then got a warning when stored in a ptr-to-function variable.  */

  gcc_assert (building_stmt_list_p ());
  /* The current function is being defined, so its DECL_INITIAL should
     be set, and unless there's a multiple definition, it should be
     error_mark_node.  */
  gcc_assert (DECL_INITIAL (fndecl) == error_mark_node);

  /* For a cloned function, we've already got all the code we need;
     there's no need to add any extra bits.  */
  if (!DECL_CLONED_FUNCTION_P (fndecl))
    {
      /* Make it so that `main' always returns 0 by default.  */
      if (DECL_MAIN_P (current_function_decl))
	finish_return_stmt (integer_zero_node);

      if (use_eh_spec_block (current_function_decl))
	finish_eh_spec_block (TYPE_RAISES_EXCEPTIONS
			      (TREE_TYPE (current_function_decl)),
			      current_eh_spec_block);
    }

  /* If we're saving up tree structure, tie off the function now.  */
  DECL_SAVED_TREE (fndecl) = pop_stmt_list (DECL_SAVED_TREE (fndecl));

  if (fn_contains_cilk_spawn_p (cfun) && !processing_template_decl)
    cfun->cilk_frame_decl = insert_cilk_frame (fndecl);

  finish_fname_decls ();

  /* If this function can't throw any exceptions, remember that.  */
  if (!processing_template_decl
      && !cp_function_chain->can_throw
      && !flag_non_call_exceptions
      && !decl_replaceable_p (fndecl))
    TREE_NOTHROW (fndecl) = 1;

  /* This must come after expand_function_end because cleanups might
     have declarations (from inline functions) that need to go into
     this function's blocks.  */

  /* If the current binding level isn't the outermost binding level
     for this function, either there is a bug, or we have experienced
     syntax errors and the statement tree is malformed.  */
  if (current_binding_level->kind != sk_function_parms)
    {
      /* Make sure we have already experienced errors.  */
      gcc_assert (errorcount);

      /* Throw away the broken statement tree and extra binding
	 levels.  */
      DECL_SAVED_TREE (fndecl) = alloc_stmt_list ();

      while (current_binding_level->kind != sk_function_parms)
	{
	  if (current_binding_level->kind == sk_class)
	    pop_nested_class ();
	  else
	    poplevel (0, 0, 0);
	}
    }
  poplevel (1, 0, 1);

  /* Statements should always be full-expressions at the outermost set
     of curly braces for a function.  */
  gcc_assert (stmts_are_full_exprs_p ());

  /* If there are no return statements in a function with auto return type,
     the return type is void.  But if the declared type is something like
     auto*, this is an error.  */
  if (!processing_template_decl && FNDECL_USED_AUTO (fndecl)
      && TREE_TYPE (fntype) == current_function_auto_return_pattern)
    {
      if (!is_auto (current_function_auto_return_pattern)
	  && !current_function_returns_value && !current_function_returns_null)
	{
	  error ("no return statements in function returning %qT",
		 current_function_auto_return_pattern);
	  inform (input_location, "only plain %<auto%> return type can be "
		  "deduced to %<void%>");
	}
      apply_deduced_return_type (fndecl, void_type_node);
      fntype = TREE_TYPE (fndecl);
    }

  // If this is a concept, check that the definition is reasonable.
  if (DECL_DECLARED_CONCEPT_P (fndecl))
    check_function_concept (fndecl);

  /* Save constexpr function body before it gets munged by
     the NRV transformation.   */
  maybe_save_function_definition (fndecl);

  /* Set up the named return value optimization, if we can.  Candidate
     variables are selected in check_return_expr.  */
  if (current_function_return_value)
    {
      tree r = current_function_return_value;
      tree outer;

      if (r != error_mark_node
	  /* This is only worth doing for fns that return in memory--and
	     simpler, since we don't have to worry about promoted modes.  */
	  && aggregate_value_p (TREE_TYPE (TREE_TYPE (fndecl)), fndecl)
	  /* Only allow this for variables declared in the outer scope of
	     the function so we know that their lifetime always ends with a
	     return; see g++.dg/opt/nrv6.C.  We could be more flexible if
	     we were to do this optimization in tree-ssa.  */
	  && (outer = outer_curly_brace_block (fndecl))
	  && chain_member (r, BLOCK_VARS (outer)))
	finalize_nrv (&DECL_SAVED_TREE (fndecl), r, DECL_RESULT (fndecl));

      current_function_return_value = NULL_TREE;
    }

  /* Remember that we were in class scope.  */
  if (current_class_name)
    ctype = current_class_type;

  /* Must mark the RESULT_DECL as being in this function.  */
  DECL_CONTEXT (DECL_RESULT (fndecl)) = fndecl;

  /* Set the BLOCK_SUPERCONTEXT of the outermost function scope to point
     to the FUNCTION_DECL node itself.  */
  BLOCK_SUPERCONTEXT (DECL_INITIAL (fndecl)) = fndecl;

  /* Save away current state, if appropriate.  */
  if (!processing_template_decl)
    save_function_data (fndecl);

  /* Complain if there's just no return statement.  */
  if (warn_return_type
      && !VOID_TYPE_P (TREE_TYPE (fntype))
      && !dependent_type_p (TREE_TYPE (fntype))
      && !current_function_returns_value && !current_function_returns_null
      /* Don't complain if we abort or throw.  */
      && !current_function_returns_abnormally
      /* Don't complain if there's an infinite loop.  */
      && !current_function_infinite_loop
      /* Don't complain if we are declared noreturn.  */
      && !TREE_THIS_VOLATILE (fndecl)
      && !DECL_NAME (DECL_RESULT (fndecl))
      && !TREE_NO_WARNING (fndecl)
      /* Structor return values (if any) are set by the compiler.  */
      && !DECL_CONSTRUCTOR_P (fndecl)
      && !DECL_DESTRUCTOR_P (fndecl)
      && targetm.warn_func_return (fndecl))
    {
      warning (OPT_Wreturn_type,
 	       "no return statement in function returning non-void");
      TREE_NO_WARNING (fndecl) = 1;
    }

  /* Store the end of the function, so that we get good line number
     info for the epilogue.  */
  cfun->function_end_locus = input_location;

  /* Complain about parameters that are only set, but never otherwise used.  */
  if (warn_unused_but_set_parameter
      && !processing_template_decl
      && errorcount == unused_but_set_errorcount
      && !DECL_CLONED_FUNCTION_P (fndecl))
    {
      tree decl;

      for (decl = DECL_ARGUMENTS (fndecl);
	   decl;
	   decl = DECL_CHAIN (decl))
	if (TREE_USED (decl)
	    && TREE_CODE (decl) == PARM_DECL
	    && !DECL_READ_P (decl)
	    && DECL_NAME (decl)
	    && !DECL_ARTIFICIAL (decl)
	    && !TREE_NO_WARNING (decl)
	    && !DECL_IN_SYSTEM_HEADER (decl)
	    && TREE_TYPE (decl) != error_mark_node
	    && TREE_CODE (TREE_TYPE (decl)) != REFERENCE_TYPE
	    && (!CLASS_TYPE_P (TREE_TYPE (decl))
	        || !TYPE_HAS_NONTRIVIAL_DESTRUCTOR (TREE_TYPE (decl))))
	  warning (OPT_Wunused_but_set_parameter,
		   "parameter %q+D set but not used", decl);
      unused_but_set_errorcount = errorcount;
    }

  /* Complain about locally defined typedefs that are not used in this
     function.  */
  maybe_warn_unused_local_typedefs ();

  /* Genericize before inlining.  */
  if (!processing_template_decl)
    {
      struct language_function *f = DECL_SAVED_FUNCTION_DATA (fndecl);
      invoke_plugin_callbacks (PLUGIN_PRE_GENERICIZE, fndecl);
      cp_genericize (fndecl);
      /* Clear out the bits we don't need.  */
      f->x_current_class_ptr = NULL;
      f->x_current_class_ref = NULL;
      f->x_eh_spec_block = NULL;
      f->x_in_charge_parm = NULL;
      f->x_vtt_parm = NULL;
      f->x_return_value = NULL;
      f->bindings = NULL;
      f->extern_decl_map = NULL;
      f->infinite_loops = NULL;
    }
  /* Clear out the bits we don't need.  */
  local_names = NULL;

  /* We're leaving the context of this function, so zap cfun.  It's still in
     DECL_STRUCT_FUNCTION, and we'll restore it in tree_rest_of_compilation.  */
  set_cfun (NULL);
  current_function_decl = NULL;

  /* If this is an in-class inline definition, we may have to pop the
     bindings for the template parameters that we added in
     maybe_begin_member_template_processing when start_function was
     called.  */
  if (inclass_inline)
    maybe_end_member_template_processing ();

  /* Leave the scope of the class.  */
  if (ctype)
    pop_nested_class ();

  --function_depth;

  /* Clean up.  */
  current_function_decl = NULL_TREE;

  defer_mark_used_calls = false;
  if (deferred_mark_used_calls)
    {
      unsigned int i;
      tree decl;

      FOR_EACH_VEC_SAFE_ELT (deferred_mark_used_calls, i, decl)
	mark_used (decl);
      vec_free (deferred_mark_used_calls);
    }

  return fndecl;
}

/* Create the FUNCTION_DECL for a function definition.
   DECLSPECS and DECLARATOR are the parts of the declaration;
   they describe the return type and the name of the function,
   but twisted together in a fashion that parallels the syntax of C.

   This function creates a binding context for the function body
   as well as setting up the FUNCTION_DECL in current_function_decl.

   Returns a FUNCTION_DECL on success.

   If the DECLARATOR is not suitable for a function (it defines a datum
   instead), we return 0, which tells yyparse to report a parse error.

   May return void_type_node indicating that this method is actually
   a friend.  See grokfield for more details.

   Came here with a `.pushlevel' .

   DO NOT MAKE ANY CHANGES TO THIS CODE WITHOUT MAKING CORRESPONDING
   CHANGES TO CODE IN `grokfield'.  */

tree
grokmethod (cp_decl_specifier_seq *declspecs,
	    const cp_declarator *declarator, tree attrlist)
{
  tree fndecl = grokdeclarator (declarator, declspecs, MEMFUNCDEF, 0,
				&attrlist);

  if (fndecl == error_mark_node)
    return error_mark_node;

  if (fndecl == NULL || TREE_CODE (fndecl) != FUNCTION_DECL)
    {
      error ("invalid member function declaration");
      return error_mark_node;
    }

  if (attrlist)
    cplus_decl_attributes (&fndecl, attrlist, 0);

  /* Pass friends other than inline friend functions back.  */
  if (fndecl == void_type_node)
    return fndecl;

  if (DECL_IN_AGGR_P (fndecl))
    {
      if (DECL_CLASS_SCOPE_P (fndecl))
	error ("%qD is already defined in class %qT", fndecl,
	       DECL_CONTEXT (fndecl));
      return error_mark_node;
    }

  check_template_shadow (fndecl);

  DECL_COMDAT (fndecl) = 1;
  DECL_DECLARED_INLINE_P (fndecl) = 1;
  DECL_NO_INLINE_WARNING_P (fndecl) = 1;

  /* We process method specializations in finish_struct_1.  */
  if (processing_template_decl && !DECL_TEMPLATE_SPECIALIZATION (fndecl))
    {
      fndecl = push_template_decl (fndecl);
      if (fndecl == error_mark_node)
	return fndecl;
    }

  if (! DECL_FRIEND_P (fndecl))
    {
      if (DECL_CHAIN (fndecl))
	{
	  fndecl = copy_node (fndecl);
	  TREE_CHAIN (fndecl) = NULL_TREE;
	}
    }

  cp_finish_decl (fndecl, NULL_TREE, false, NULL_TREE, 0);

  DECL_IN_AGGR_P (fndecl) = 1;
  return fndecl;
}


/* VAR is a VAR_DECL.  If its type is incomplete, remember VAR so that
   we can lay it out later, when and if its type becomes complete.

   Also handle constexpr variables where the initializer involves
   an unlowered PTRMEM_CST because the class isn't complete yet.  */

void
maybe_register_incomplete_var (tree var)
{
  gcc_assert (VAR_P (var));

  /* Keep track of variables with incomplete types.  */
  if (!processing_template_decl && TREE_TYPE (var) != error_mark_node
      && DECL_EXTERNAL (var))
    {
      tree inner_type = TREE_TYPE (var);

      while (TREE_CODE (inner_type) == ARRAY_TYPE)
	inner_type = TREE_TYPE (inner_type);
      inner_type = TYPE_MAIN_VARIANT (inner_type);

      if ((!COMPLETE_TYPE_P (inner_type) && CLASS_TYPE_P (inner_type))
	  /* RTTI TD entries are created while defining the type_info.  */
	  || (TYPE_LANG_SPECIFIC (inner_type)
	      && TYPE_BEING_DEFINED (inner_type)))
	{
	  incomplete_var iv = {var, inner_type};
	  vec_safe_push (incomplete_vars, iv);
	}
      else if (!(DECL_LANG_SPECIFIC (var) && DECL_TEMPLATE_INFO (var))
	       && decl_constant_var_p (var)
	       && (TYPE_PTRMEM_P (inner_type) || CLASS_TYPE_P (inner_type)))
	{
	  /* When the outermost open class is complete we can resolve any
	     pointers-to-members.  */
	  tree context = outermost_open_class ();
	  incomplete_var iv = {var, context};
	  vec_safe_push (incomplete_vars, iv);
	}
    }
}

/* Called when a class type (given by TYPE) is defined.  If there are
   any existing VAR_DECLs whose type has been completed by this
   declaration, update them now.  */

void
complete_vars (tree type)
{
  unsigned ix;
  incomplete_var *iv;

  for (ix = 0; vec_safe_iterate (incomplete_vars, ix, &iv); )
    {
      if (same_type_p (type, iv->incomplete_type))
	{
	  tree var = iv->decl;
	  tree type = TREE_TYPE (var);

	  if (TYPE_MAIN_VARIANT (strip_array_types (type))
	      == iv->incomplete_type)
	    {
	      /* Complete the type of the variable.  The VAR_DECL itself
		 will be laid out in expand_expr.  */
	      complete_type (type);
	      cp_apply_type_quals_to_decl (cp_type_quals (type), var);
	    }

	  if (DECL_INITIAL (var)
	      && decl_constant_var_p (var))
	    DECL_INITIAL (var) = cplus_expand_constant (DECL_INITIAL (var));

	  /* Remove this entry from the list.  */
	  incomplete_vars->unordered_remove (ix);
	}
      else
	ix++;
    }

  /* Check for pending declarations which may have abstract type.  */
  complete_type_check_abstract (type);
}

/* If DECL is of a type which needs a cleanup, build and return an
   expression to perform that cleanup here.  Return NULL_TREE if no
   cleanup need be done.  */

tree
cxx_maybe_build_cleanup (tree decl, tsubst_flags_t complain)
{
  tree type;
  tree attr;
  tree cleanup;

  /* Assume no cleanup is required.  */
  cleanup = NULL_TREE;

  if (error_operand_p (decl))
    return cleanup;

  /* Handle "__attribute__((cleanup))".  We run the cleanup function
     before the destructor since the destructor is what actually
     terminates the lifetime of the object.  */
  attr = lookup_attribute ("cleanup", DECL_ATTRIBUTES (decl));
  if (attr)
    {
      tree id;
      tree fn;
      tree arg;

      /* Get the name specified by the user for the cleanup function.  */
      id = TREE_VALUE (TREE_VALUE (attr));
      /* Look up the name to find the cleanup function to call.  It is
	 important to use lookup_name here because that is what is
	 used in c-common.c:handle_cleanup_attribute when performing
	 initial checks on the attribute.  Note that those checks
	 include ensuring that the function found is not an overloaded
	 function, or an object with an overloaded call operator,
	 etc.; we can rely on the fact that the function found is an
	 ordinary FUNCTION_DECL.  */
      fn = lookup_name (id);
      arg = build_address (decl);
      mark_used (decl);
      cleanup = cp_build_function_call_nary (fn, complain, arg, NULL_TREE);
      if (cleanup == error_mark_node)
	return error_mark_node;
    }
  /* Handle ordinary C++ destructors.  */
  type = TREE_TYPE (decl);
  if (type_build_dtor_call (type))
    {
      int flags = LOOKUP_NORMAL|LOOKUP_NONVIRTUAL|LOOKUP_DESTRUCTOR;
      tree addr;
      tree call;

      if (TREE_CODE (type) == ARRAY_TYPE)
	addr = decl;
      else
	addr = build_address (decl);

      call = build_delete (TREE_TYPE (addr), addr,
			   sfk_complete_destructor, flags, 0, complain);
      if (call == error_mark_node)
	cleanup = error_mark_node;
      else if (TYPE_HAS_TRIVIAL_DESTRUCTOR (type))
	/* Discard the call.  */;
      else if (cleanup)
	cleanup = cp_build_compound_expr (cleanup, call, complain);
      else
	cleanup = call;
    }

  /* build_delete sets the location of the destructor call to the
     current location, even though the destructor is going to be
     called later, at the end of the current scope.  This can lead to
     a "jumpy" behaviour for users of debuggers when they step around
     the end of the block.  So let's unset the location of the
     destructor call instead.  */
  if (cleanup != NULL && EXPR_P (cleanup))
    SET_EXPR_LOCATION (cleanup, UNKNOWN_LOCATION);

  if (cleanup
      && !lookup_attribute ("warn_unused", TYPE_ATTRIBUTES (TREE_TYPE (decl))))
    /* Treat objects with destructors as used; the destructor may do
       something substantive.  */
    mark_used (decl);

  return cleanup;
}


/* Return the FUNCTION_TYPE that corresponds to MEMFNTYPE, which can be a
   FUNCTION_DECL, METHOD_TYPE, FUNCTION_TYPE, pointer or reference to
   METHOD_TYPE or FUNCTION_TYPE, or pointer to member function.  */

tree
static_fn_type (tree memfntype)
{
  tree fntype;
  tree args;

  if (TYPE_PTRMEMFUNC_P (memfntype))
    memfntype = TYPE_PTRMEMFUNC_FN_TYPE (memfntype);
  if (POINTER_TYPE_P (memfntype)
      || TREE_CODE (memfntype) == FUNCTION_DECL)
    memfntype = TREE_TYPE (memfntype);
  if (TREE_CODE (memfntype) == FUNCTION_TYPE)
    return memfntype;
  gcc_assert (TREE_CODE (memfntype) == METHOD_TYPE);
  args = TYPE_ARG_TYPES (memfntype);
  cp_ref_qualifier rqual = type_memfn_rqual (memfntype);
  fntype = build_function_type (TREE_TYPE (memfntype), TREE_CHAIN (args));
  fntype = apply_memfn_quals (fntype, type_memfn_quals (memfntype), rqual);
  fntype = (cp_build_type_attribute_variant
	    (fntype, TYPE_ATTRIBUTES (memfntype)));
  fntype = (build_exception_variant
	    (fntype, TYPE_RAISES_EXCEPTIONS (memfntype)));
  if (TYPE_HAS_LATE_RETURN_TYPE (memfntype))
    TYPE_HAS_LATE_RETURN_TYPE (fntype) = 1;
  return fntype;
}

/* DECL was originally constructed as a non-static member function,
   but turned out to be static.  Update it accordingly.  */

void
revert_static_member_fn (tree decl)
{
  tree stype = static_fn_type (decl);
  cp_cv_quals quals = type_memfn_quals (stype);
  cp_ref_qualifier rqual = type_memfn_rqual (stype);

  if (quals != TYPE_UNQUALIFIED || rqual != REF_QUAL_NONE)
    stype = apply_memfn_quals (stype, TYPE_UNQUALIFIED, REF_QUAL_NONE);

  TREE_TYPE (decl) = stype;

  if (DECL_ARGUMENTS (decl))
    DECL_ARGUMENTS (decl) = DECL_CHAIN (DECL_ARGUMENTS (decl));
  DECL_STATIC_FUNCTION_P (decl) = 1;
}

/* Return which tree structure is used by T, or TS_CP_GENERIC if T is
   one of the language-independent trees.  */

enum cp_tree_node_structure_enum
cp_tree_node_structure (union lang_tree_node * t)
{
  switch (TREE_CODE (&t->generic))
    {
    case DEFAULT_ARG:		return TS_CP_DEFAULT_ARG;
    case DEFERRED_NOEXCEPT:	return TS_CP_DEFERRED_NOEXCEPT;
    case IDENTIFIER_NODE:	return TS_CP_IDENTIFIER;
    case OVERLOAD:		return TS_CP_OVERLOAD;
    case TEMPLATE_PARM_INDEX:	return TS_CP_TPI;
    case PTRMEM_CST:		return TS_CP_PTRMEM;
    case BASELINK:		return TS_CP_BASELINK;
    case TEMPLATE_DECL:		return TS_CP_TEMPLATE_DECL;
    case STATIC_ASSERT:		return TS_CP_STATIC_ASSERT;
    case ARGUMENT_PACK_SELECT:  return TS_CP_ARGUMENT_PACK_SELECT;
    case TRAIT_EXPR:		return TS_CP_TRAIT_EXPR;
    case LAMBDA_EXPR:		return TS_CP_LAMBDA_EXPR;
    case TEMPLATE_INFO:		return TS_CP_TEMPLATE_INFO;
    case CONSTRAINT_INFO:       return TS_CP_CONSTRAINT_INFO;
    case USERDEF_LITERAL:	return TS_CP_USERDEF_LITERAL;
    default:			return TS_CP_GENERIC;
    }
}

/* Build the void_list_node (void_type_node having been created).  */
tree
build_void_list_node (void)
{
  tree t = build_tree_list (NULL_TREE, void_type_node);
  return t;
}

bool
cp_missing_noreturn_ok_p (tree decl)
{
  /* A missing noreturn is ok for the `main' function.  */
  return DECL_MAIN_P (decl);
}

/* Return the decl used to identify the COMDAT group into which DECL should
   be placed.  */

tree
cxx_comdat_group (tree decl)
{
  /* Virtual tables, construction virtual tables, and virtual table
     tables all go in a single COMDAT group, named after the primary
     virtual table.  */
  if (VAR_P (decl) && DECL_VTABLE_OR_VTT_P (decl))
    decl = CLASSTYPE_VTABLES (DECL_CONTEXT (decl));
  /* For all other DECLs, the COMDAT group is the mangled name of the
     declaration itself.  */
  else
    {
      while (DECL_THUNK_P (decl))
	{
	  /* If TARGET_USE_LOCAL_THUNK_ALIAS_P, use_thunk puts the thunk
	     into the same section as the target function.  In that case
	     we must return target's name.  */
	  tree target = THUNK_TARGET (decl);
	  if (TARGET_USE_LOCAL_THUNK_ALIAS_P (target)
	      && DECL_SECTION_NAME (target) != NULL
	      && DECL_ONE_ONLY (target))
	    decl = target;
	  else
	    break;
	}
    }

  return decl;
}

/* Returns the return type for FN as written by the user, which may include
   a placeholder for a deduced return type.  */

tree
fndecl_declared_return_type (tree fn)
{
  fn = STRIP_TEMPLATE (fn);
  if (FNDECL_USED_AUTO (fn))
    {
      struct language_function *f = NULL;
      if (DECL_STRUCT_FUNCTION (fn))
	f = DECL_STRUCT_FUNCTION (fn)->language;
      if (f == NULL)
	f = DECL_SAVED_FUNCTION_DATA (fn);
      return f->x_auto_return_pattern;
    }
  return TREE_TYPE (TREE_TYPE (fn));
}

/* Returns true iff DECL was declared with an auto return type and it has
   not yet been deduced to a real type.  */

bool
undeduced_auto_decl (tree decl)
{
  if (cxx_dialect < cxx14)
    return false;
  return type_uses_auto (TREE_TYPE (decl));
}

/* Complain if DECL has an undeduced return type.  */

void
require_deduced_type (tree decl)
{
  if (undeduced_auto_decl (decl))
    error ("use of %qD before deduction of %<auto%>", decl);
}

#include "gt-cp-decl.h"<|MERGE_RESOLUTION|>--- conflicted
+++ resolved
@@ -4042,6 +4042,10 @@
 
     /* Ensure attribs.c is initialized.  */
     init_attributes ();
+
+    /* Ensure constraint.cc is initialized. */
+    init_constraint_processing ();
+
     extvisattr = build_tree_list (get_identifier ("externally_visible"),
 				  NULL_TREE);
     newattrs = tree_cons (get_identifier ("alloc_size"),
@@ -11007,13 +11011,8 @@
 			       reqs,
 			       virtualp, flags, memfn_quals, rqual, raises,
 			       friendp ? -1 : 0, friendp, publicp,
-<<<<<<< HEAD
                                inlinep | (2 * constexpr_p) | (4 * concept_p),
-			       sfk,
-=======
-                               inlinep | (2 * constexpr_p),
 			       initialized == SD_DELETED, sfk,
->>>>>>> 051d7389
 			       funcdef_flag, template_count, in_namespace,
 			       attrlist, declarator->id_loc);
             decl = set_virt_specifiers (decl, virt_specifiers);
@@ -11240,14 +11239,10 @@
 	decl = grokfndecl (ctype, type, original_name, parms, unqualified_id,
                            reqs, virtualp, flags, memfn_quals, rqual, raises,
 			   1, friendp,
-<<<<<<< HEAD
-			   publicp,
+			   publicp, 
                            inlinep | (2 * constexpr_p) | (4 * concept_p),
+			   initialized == SD_DELETED, 
                            sfk,
-=======
-			   publicp, inlinep | (2 * constexpr_p),
-			   initialized == SD_DELETED, sfk,
->>>>>>> 051d7389
                            funcdef_flag,
 			   template_count, in_namespace, attrlist,
 			   declarator->id_loc);

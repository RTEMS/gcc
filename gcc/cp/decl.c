--- conflicted
+++ resolved
@@ -2138,8 +2138,6 @@
     TREE_USED (newdecl) = 1;
   else if (TREE_USED (newdecl))
     TREE_USED (olddecl) = 1;
-<<<<<<< HEAD
-=======
   if (TREE_CODE (newdecl) == VAR_DECL)
     {
       if (DECL_READ_P (olddecl))
@@ -2147,7 +2145,6 @@
       else if (DECL_READ_P (newdecl))
 	DECL_READ_P (olddecl) = 1;
     }
->>>>>>> 6e7f08ad
   if (DECL_PRESERVE_P (olddecl))
     DECL_PRESERVE_P (newdecl) = 1;
   else if (DECL_PRESERVE_P (newdecl))
@@ -5851,12 +5848,7 @@
 	       but [cd]tors are never actually compiled directly.  We need
 	       to put statics on the list so we can deal with the label
 	       address extension.  */
-<<<<<<< HEAD
-	    cfun->local_decls = tree_cons (NULL_TREE, decl,
-					   cfun->local_decls);
-=======
 	    add_local_decl (cfun, decl);
->>>>>>> 6e7f08ad
 	}
 
       /* Convert the initializer to the type of DECL, if we have not
@@ -8341,24 +8333,6 @@
     error ("qualifiers are not allowed on declaration of %<operator %T%>",
 	   ctor_return_type);
 
-<<<<<<< HEAD
-  if (TREE_CODE (type) == FUNCTION_TYPE
-      && type_quals != TYPE_UNQUALIFIED)
-    {
-      /* This was an error in C++98 (cv-qualifiers cannot be added to
-	 a function type), but DR 295 makes the code well-formed by
-	 dropping the extra qualifiers. */
-      if (pedantic && cxx_dialect == cxx98)
-	{
-	  tree bad_type = build_qualified_type (type, type_quals);
-	  pedwarn (input_location, OPT_pedantic, 
-		   "ignoring %qV qualifiers added to function type %qT",
-		   bad_type, type);
-	}
-      type_quals = TYPE_UNQUALIFIED;
-    }
-=======
->>>>>>> 6e7f08ad
   type_quals |= cp_type_quals (type);
   type = cp_build_qualified_type_real
     (type, type_quals, ((typedef_decl && !DECL_ARTIFICIAL (typedef_decl)
@@ -9278,11 +9252,7 @@
 
 	  /* The qualifiers on the function type become the qualifiers on
 	     the non-static member function. */
-<<<<<<< HEAD
-	  memfn_quals |= cp_type_quals (type);
-=======
 	  memfn_quals |= type_memfn_quals (type);
->>>>>>> 6e7f08ad
 	  type_quals = TYPE_UNQUALIFIED;
 	}
     }

/* Process declarations and variables for C++ compiler.
   Copyright (C) 1988, 1992, 1993, 1994, 1995, 1996, 1997, 1998, 1999, 2000,
   2001, 2002, 2003, 2004, 2005, 2006, 2007, 2008, 2009, 2010, 2011, 2012
   Free Software Foundation, Inc.
   Contributed by Michael Tiemann (tiemann@cygnus.com)

This file is part of GCC.

GCC is free software; you can redistribute it and/or modify
it under the terms of the GNU General Public License as published by
the Free Software Foundation; either version 3, or (at your option)
any later version.

GCC is distributed in the hope that it will be useful,
but WITHOUT ANY WARRANTY; without even the implied warranty of
MERCHANTABILITY or FITNESS FOR A PARTICULAR PURPOSE.  See the
GNU General Public License for more details.

You should have received a copy of the GNU General Public License
along with GCC; see the file COPYING3.  If not see
<http://www.gnu.org/licenses/>.  */


/* Process declarations and symbol lookup for C++ front end.
   Also constructs types; the standard scalar types at initialization,
   and structure, union, array and enum types when they are declared.  */

/* ??? not all decl nodes are given the most useful possible
   line numbers.  For example, the CONST_DECLs for enum values.  */

#include "config.h"
#include "system.h"
#include "coretypes.h"
#include "tm.h"
#include "tree.h"
#include "flags.h"
#include "cp-tree.h"
#include "tree-iterator.h"
#include "tree-inline.h"
#include "decl.h"
#include "intl.h"
#include "toplev.h"
#include "hashtab.h"
#include "tm_p.h"
#include "target.h"
#include "c-family/c-common.h"
#include "c-family/c-objc.h"
#include "c-family/c-pragma.h"
#include "diagnostic.h"
#include "intl.h"
#include "debug.h"
#include "timevar.h"
#include "pointer-set.h"
#include "splay-tree.h"
#include "plugin.h"
#include "cilk.h"

/* Possible cases of bad specifiers type used by bad_specifiers. */
enum bad_spec_place {
  BSP_VAR,    /* variable */
  BSP_PARM,   /* parameter */
  BSP_TYPE,   /* type */
  BSP_FIELD   /* field */
};

static tree grokparms (tree parmlist, tree *);
static const char *redeclaration_error_message (tree, tree);

static int decl_jump_unsafe (tree);
static void require_complete_types_for_parms (tree);
static int ambi_op_p (enum tree_code);
static int unary_op_p (enum tree_code);
static void push_local_name (tree);
static tree grok_reference_init (tree, tree, tree, int);
static tree grokvardecl (tree, tree, const cp_decl_specifier_seq *,
			 int, int, tree);
static int check_static_variable_definition (tree, tree);
static void record_unknown_type (tree, const char *);
static tree builtin_function_1 (tree, tree, bool);
static tree build_library_fn_1 (tree, enum tree_code, tree);
static int member_function_or_else (tree, tree, enum overload_flags);
static void bad_specifiers (tree, enum bad_spec_place, int, int, int, int,
			    int);
static void check_for_uninitialized_const_var (tree);
static hashval_t typename_hash (const void *);
static int typename_compare (const void *, const void *);
static tree local_variable_p_walkfn (tree *, int *, void *);
static tree record_builtin_java_type (const char *, int);
static const char *tag_name (enum tag_types);
static tree lookup_and_check_tag (enum tag_types, tree, tag_scope, bool);
static int walk_namespaces_r (tree, walk_namespaces_fn, void *);
static void maybe_deduce_size_from_array_init (tree, tree);
static void layout_var_decl (tree);
static tree check_initializer (tree, tree, int, VEC(tree,gc) **);
static void make_rtl_for_nonlocal_decl (tree, tree, const char *);
static void save_function_data (tree);
static void copy_type_enum (tree , tree);
static void check_function_type (tree, tree);
static void finish_constructor_body (void);
static void begin_destructor_body (void);
static void finish_destructor_body (void);
static void record_key_method_defined (tree);
static tree create_array_type_for_decl (tree, tree, tree);
static tree get_atexit_node (void);
static tree get_dso_handle_node (void);
static tree start_cleanup_fn (void);
static void end_cleanup_fn (void);
static tree cp_make_fname_decl (location_t, tree, int);
static void initialize_predefined_identifiers (void);
static tree check_special_function_return_type
	(special_function_kind, tree, tree);
static tree push_cp_library_fn (enum tree_code, tree);
static tree build_cp_library_fn (tree, enum tree_code, tree);
static void store_parm_decls (tree);
static void initialize_local_var (tree, tree);
static void expand_static_init (tree, tree);

/* The following symbols are subsumed in the cp_global_trees array, and
   listed here individually for documentation purposes.

   C++ extensions
	tree wchar_decl_node;

	tree vtable_entry_type;
	tree delta_type_node;
	tree __t_desc_type_node;

	tree class_type_node;
	tree unknown_type_node;

   Array type `vtable_entry_type[]'

	tree vtbl_type_node;
	tree vtbl_ptr_type_node;

   Namespaces,

	tree std_node;
	tree abi_node;

   A FUNCTION_DECL which can call `abort'.  Not necessarily the
   one that the user will declare, but sufficient to be called
   by routines that want to abort the program.

	tree abort_fndecl;

   The FUNCTION_DECL for the default `::operator delete'.

	tree global_delete_fndecl;

   Used by RTTI
	tree type_info_type_node, tinfo_decl_id, tinfo_decl_type;
	tree tinfo_var_id;  */

tree cp_global_trees[CPTI_MAX];

/* Indicates that there is a type value in some namespace, although
   that is not necessarily in scope at the moment.  */

tree global_type_node;

/* The node that holds the "name" of the global scope.  */
tree global_scope_name;

#define local_names cp_function_chain->x_local_names

/* A list of objects which have constructors or destructors
   which reside in the global scope.  The decl is stored in
   the TREE_VALUE slot and the initializer is stored
   in the TREE_PURPOSE slot.  */
tree static_aggregates;

/* Like static_aggregates, but for thread_local variables.  */
tree tls_aggregates;

/* -- end of C++ */

/* A node for the integer constant 2.  */

tree integer_two_node;

/* Used only for jumps to as-yet undefined labels, since jumps to
   defined labels can have their validity checked immediately.  */

struct GTY((chain_next ("%h.next"))) named_label_use_entry {
  struct named_label_use_entry *next;
  /* The binding level to which this entry is *currently* attached.
     This is initially the binding level in which the goto appeared,
     but is modified as scopes are closed.  */
  cp_binding_level *binding_level;
  /* The head of the names list that was current when the goto appeared,
     or the inner scope popped.  These are the decls that will *not* be
     skipped when jumping to the label.  */
  tree names_in_scope;
  /* The location of the goto, for error reporting.  */
  location_t o_goto_locus;
  /* True if an OpenMP structured block scope has been closed since
     the goto appeared.  This means that the branch from the label will
     illegally exit an OpenMP scope.  */
  bool in_omp_scope;
};

/* A list of all LABEL_DECLs in the function that have names.  Here so
   we can clear out their names' definitions at the end of the
   function, and so we can check the validity of jumps to these labels.  */

struct GTY(()) named_label_entry {
  /* The decl itself.  */
  tree label_decl;

  /* The binding level to which the label is *currently* attached.
     This is initially set to the binding level in which the label
     is defined, but is modified as scopes are closed.  */
  cp_binding_level *binding_level;
  /* The head of the names list that was current when the label was
     defined, or the inner scope popped.  These are the decls that will
     be skipped when jumping to the label.  */
  tree names_in_scope;
  /* A vector of all decls from all binding levels that would be
     crossed by a backward branch to the label.  */
  VEC(tree,gc) *bad_decls;

  /* A list of uses of the label, before the label is defined.  */
  struct named_label_use_entry *uses;

  /* The following bits are set after the label is defined, and are
     updated as scopes are popped.  They indicate that a backward jump
     to the label will illegally enter a scope of the given flavor.  */
  bool in_try_scope;
  bool in_catch_scope;
  bool in_omp_scope;
};

#define named_labels cp_function_chain->x_named_labels

/* The number of function bodies which we are currently processing.
   (Zero if we are at namespace scope, one inside the body of a
   function, two inside the body of a function in a local class, etc.)  */
int function_depth;

/* To avoid unwanted recursion, finish_function defers all mark_used calls
   encountered during its execution until it finishes.  */
bool defer_mark_used_calls;
VEC(tree, gc) *deferred_mark_used_calls;

/* States indicating how grokdeclarator() should handle declspecs marked
   with __attribute__((deprecated)).  An object declared as
   __attribute__((deprecated)) suppresses warnings of uses of other
   deprecated items.  */
enum deprecated_states deprecated_state = DEPRECATED_NORMAL;


/* A list of VAR_DECLs whose type was incomplete at the time the
   variable was declared.  */

typedef struct GTY(()) incomplete_var_d {
  tree decl;
  tree incomplete_type;
} incomplete_var;

DEF_VEC_O(incomplete_var);
DEF_VEC_ALLOC_O(incomplete_var,gc);

static GTY(()) VEC(incomplete_var,gc) *incomplete_vars;

/* Returns the kind of template specialization we are currently
   processing, given that it's declaration contained N_CLASS_SCOPES
   explicit scope qualifications.  */

tmpl_spec_kind
current_tmpl_spec_kind (int n_class_scopes)
{
  int n_template_parm_scopes = 0;
  int seen_specialization_p = 0;
  int innermost_specialization_p = 0;
  cp_binding_level *b;

  /* Scan through the template parameter scopes.  */
  for (b = current_binding_level;
       b->kind == sk_template_parms;
       b = b->level_chain)
    {
      /* If we see a specialization scope inside a parameter scope,
	 then something is wrong.  That corresponds to a declaration
	 like:

	    template <class T> template <> ...

	 which is always invalid since [temp.expl.spec] forbids the
	 specialization of a class member template if the enclosing
	 class templates are not explicitly specialized as well.  */
      if (b->explicit_spec_p)
	{
	  if (n_template_parm_scopes == 0)
	    innermost_specialization_p = 1;
	  else
	    seen_specialization_p = 1;
	}
      else if (seen_specialization_p == 1)
	return tsk_invalid_member_spec;

      ++n_template_parm_scopes;
    }

  /* Handle explicit instantiations.  */
  if (processing_explicit_instantiation)
    {
      if (n_template_parm_scopes != 0)
	/* We've seen a template parameter list during an explicit
	   instantiation.  For example:

	     template <class T> template void f(int);

	   This is erroneous.  */
	return tsk_invalid_expl_inst;
      else
	return tsk_expl_inst;
    }

  if (n_template_parm_scopes < n_class_scopes)
    /* We've not seen enough template headers to match all the
       specialized classes present.  For example:

	 template <class T> void R<T>::S<T>::f(int);

       This is invalid; there needs to be one set of template
       parameters for each class.  */
    return tsk_insufficient_parms;
  else if (n_template_parm_scopes == n_class_scopes)
    /* We're processing a non-template declaration (even though it may
       be a member of a template class.)  For example:

	 template <class T> void S<T>::f(int);

       The `class T' matches the `S<T>', leaving no template headers
       corresponding to the `f'.  */
    return tsk_none;
  else if (n_template_parm_scopes > n_class_scopes + 1)
    /* We've got too many template headers.  For example:

	 template <> template <class T> void f (T);

       There need to be more enclosing classes.  */
    return tsk_excessive_parms;
  else
    /* This must be a template.  It's of the form:

	 template <class T> template <class U> void S<T>::f(U);

       This is a specialization if the innermost level was a
       specialization; otherwise it's just a definition of the
       template.  */
    return innermost_specialization_p ? tsk_expl_spec : tsk_template;
}

/* Exit the current scope.  */

void
finish_scope (void)
{
  poplevel (0, 0, 0);
}

/* When a label goes out of scope, check to see if that label was used
   in a valid manner, and issue any appropriate warnings or errors.  */

static void
pop_label (tree label, tree old_value)
{
  if (!processing_template_decl)
    {
      if (DECL_INITIAL (label) == NULL_TREE)
	{
	  location_t location;

	  error ("label %q+D used but not defined", label);
	  location = input_location; /* FIXME want (input_filename, (line)0) */
	  /* Avoid crashing later.  */
	  if (flag_enable_cilk)
	    {
	      error ("compliation terminated due to errors.\n");
	      exit (ICE_EXIT_CODE);
	    }
	  else
	    define_label (location, DECL_NAME (label));
	}
      else 
	warn_for_unused_label (label);
    }

  SET_IDENTIFIER_LABEL_VALUE (DECL_NAME (label), old_value);
}

/* At the end of a function, all labels declared within the function
   go out of scope.  BLOCK is the top-level block for the
   function.  */

static int
pop_labels_1 (void **slot, void *data)
{
  struct named_label_entry *ent = (struct named_label_entry *) *slot;
  tree block = (tree) data;

  pop_label (ent->label_decl, NULL_TREE);

  /* Put the labels into the "variables" of the top-level block,
     so debugger can see them.  */
  DECL_CHAIN (ent->label_decl) = BLOCK_VARS (block);
  BLOCK_VARS (block) = ent->label_decl;

  htab_clear_slot (named_labels, slot);

  return 1;
}

static void
pop_labels (tree block)
{
  if (named_labels)
    {
      htab_traverse (named_labels, pop_labels_1, block);
      named_labels = NULL;
    }
}

/* At the end of a block with local labels, restore the outer definition.  */

static void
pop_local_label (tree label, tree old_value)
{
  struct named_label_entry dummy;
  void **slot;

  pop_label (label, old_value);

  dummy.label_decl = label;
  slot = htab_find_slot (named_labels, &dummy, NO_INSERT);
  htab_clear_slot (named_labels, slot);
}

/* The following two routines are used to interface to Objective-C++.
   The binding level is purposely treated as an opaque type.  */

void *
objc_get_current_scope (void)
{
  return current_binding_level;
}

/* The following routine is used by the NeXT-style SJLJ exceptions;
   variables get marked 'volatile' so as to not be clobbered by
   _setjmp()/_longjmp() calls.  All variables in the current scope,
   as well as parent scopes up to (but not including) ENCLOSING_BLK
   shall be thusly marked.  */

void
objc_mark_locals_volatile (void *enclosing_blk)
{
  cp_binding_level *scope;

  for (scope = current_binding_level;
       scope && scope != enclosing_blk;
       scope = scope->level_chain)
    {
      tree decl;

      for (decl = scope->names; decl; decl = TREE_CHAIN (decl))
	objc_volatilize_decl (decl);

      /* Do not climb up past the current function.  */
      if (scope->kind == sk_function_parms)
	break;
    }
}

/* Update data for defined and undefined labels when leaving a scope.  */

static int
poplevel_named_label_1 (void **slot, void *data)
{
  struct named_label_entry *ent = (struct named_label_entry *) *slot;
  cp_binding_level *bl = (cp_binding_level *) data;
  cp_binding_level *obl = bl->level_chain;

  if (ent->binding_level == bl)
    {
      tree decl;

      /* ENT->NAMES_IN_SCOPE may contain a mixture of DECLs and
	 TREE_LISTs representing OVERLOADs, so be careful.  */
      for (decl = ent->names_in_scope; decl; decl = (DECL_P (decl)
						     ? DECL_CHAIN (decl)
						     : TREE_CHAIN (decl)))
	if (decl_jump_unsafe (decl))
	  VEC_safe_push (tree, gc, ent->bad_decls, decl);

      ent->binding_level = obl;
      ent->names_in_scope = obl->names;
      switch (bl->kind)
	{
	case sk_try:
	  ent->in_try_scope = true;
	  break;
	case sk_catch:
	  ent->in_catch_scope = true;
	  break;
	case sk_omp:
	  ent->in_omp_scope = true;
	  break;
	default:
	  break;
	}
    }
  else if (ent->uses)
    {
      struct named_label_use_entry *use;

      for (use = ent->uses; use ; use = use->next)
	if (use->binding_level == bl)
	  {
	    use->binding_level = obl;
	    use->names_in_scope = obl->names;
	    if (bl->kind == sk_omp)
	      use->in_omp_scope = true;
	  }
    }

  return 1;
}

/* Saved errorcount to avoid -Wunused-but-set-{parameter,variable} warnings
   when errors were reported, except for -Werror-unused-but-set-*.  */
static int unused_but_set_errorcount;

/* Exit a binding level.
   Pop the level off, and restore the state of the identifier-decl mappings
   that were in effect when this level was entered.

   If KEEP == 1, this level had explicit declarations, so
   and create a "block" (a BLOCK node) for the level
   to record its declarations and subblocks for symbol table output.

   If FUNCTIONBODY is nonzero, this level is the body of a function,
   so create a block as if KEEP were set and also clear out all
   label names.

   If REVERSE is nonzero, reverse the order of decls before putting
   them into the BLOCK.  */

tree
poplevel (int keep, int reverse, int functionbody)
{
  tree link;
  /* The chain of decls was accumulated in reverse order.
     Put it into forward order, just for cleanliness.  */
  tree decls;
  tree subblocks;
  tree block;
  tree decl;
  int leaving_for_scope;
  scope_kind kind;
  unsigned ix;
  cp_label_binding *label_bind;

  bool subtime = timevar_cond_start (TV_NAME_LOOKUP);
 restart:

  block = NULL_TREE;

  gcc_assert (current_binding_level->kind != sk_class);

  if (current_binding_level->kind == sk_cleanup)
    functionbody = 0;
  subblocks = functionbody >= 0 ? current_binding_level->blocks : 0;

  gcc_assert (!VEC_length(cp_class_binding,
			  current_binding_level->class_shadowed));

  /* We used to use KEEP == 2 to indicate that the new block should go
     at the beginning of the list of blocks at this binding level,
     rather than the end.  This hack is no longer used.  */
  gcc_assert (keep == 0 || keep == 1);

  if (current_binding_level->keep)
    keep = 1;

  /* Any uses of undefined labels, and any defined labels, now operate
     under constraints of next binding contour.  */
  if (cfun && !functionbody && named_labels)
    htab_traverse (named_labels, poplevel_named_label_1,
		   current_binding_level);

  /* Get the decls in the order they were written.
     Usually current_binding_level->names is in reverse order.
     But parameter decls were previously put in forward order.  */

  if (reverse)
    current_binding_level->names
      = decls = nreverse (current_binding_level->names);
  else
    decls = current_binding_level->names;

  /* If there were any declarations or structure tags in that level,
     or if this level is a function body,
     create a BLOCK to record them for the life of this function.  */
  block = NULL_TREE;
  if (keep == 1 || functionbody)
    block = make_node (BLOCK);
  if (block != NULL_TREE)
    {
      BLOCK_VARS (block) = decls;
      BLOCK_SUBBLOCKS (block) = subblocks;
    }

  /* In each subblock, record that this is its superior.  */
  if (keep >= 0)
    for (link = subblocks; link; link = BLOCK_CHAIN (link))
      BLOCK_SUPERCONTEXT (link) = block;

  /* We still support the old for-scope rules, whereby the variables
     in a for-init statement were in scope after the for-statement
     ended.  We only use the new rules if flag_new_for_scope is
     nonzero.  */
  leaving_for_scope
    = current_binding_level->kind == sk_for && flag_new_for_scope == 1;

  /* Before we remove the declarations first check for unused variables.  */
  if ((warn_unused_variable || warn_unused_but_set_variable)
      && !processing_template_decl)
    for (tree d = getdecls (); d; d = TREE_CHAIN (d))
      {
	/* There are cases where D itself is a TREE_LIST.  See in
	   push_local_binding where the list of decls returned by
	   getdecls is built.  */
	decl = TREE_CODE (d) == TREE_LIST ? TREE_VALUE (d) : d;
	if (TREE_CODE (decl) == VAR_DECL
	    && (! TREE_USED (decl) || !DECL_READ_P (decl))
	    && ! DECL_IN_SYSTEM_HEADER (decl)
	    && DECL_NAME (decl) && ! DECL_ARTIFICIAL (decl)
	    && TREE_TYPE (decl) != error_mark_node
	    && (!CLASS_TYPE_P (TREE_TYPE (decl))
		|| !TYPE_HAS_NONTRIVIAL_DESTRUCTOR (TREE_TYPE (decl))))
	  {
	    if (! TREE_USED (decl))
	      warning (OPT_Wunused_variable, "unused variable %q+D", decl);
	    else if (DECL_CONTEXT (decl) == current_function_decl
		     && TREE_CODE (TREE_TYPE (decl)) != REFERENCE_TYPE
		     && errorcount == unused_but_set_errorcount)
	      {
		warning (OPT_Wunused_but_set_variable,
			 "variable %q+D set but not used", decl);
		unused_but_set_errorcount = errorcount;
	      }
	  }
      }

  /* Remove declarations for all the DECLs in this level.  */
  for (link = decls; link; link = TREE_CHAIN (link))
    {
      if (leaving_for_scope && TREE_CODE (link) == VAR_DECL
	  /* It's hard to make this ARM compatibility hack play nicely with
	     lambdas, and it really isn't necessary in C++11 mode.  */
	  && cxx_dialect < cxx0x
	  && DECL_NAME (link))
	{
	  tree name = DECL_NAME (link);
	  cxx_binding *ob;
	  tree ns_binding;

	  ob = outer_binding (name,
			      IDENTIFIER_BINDING (name),
			      /*class_p=*/true);
	  if (!ob)
	    ns_binding = IDENTIFIER_NAMESPACE_VALUE (name);
	  else
	    ns_binding = NULL_TREE;

	  if (ob && ob->scope == current_binding_level->level_chain)
	    /* We have something like:

		 int i;
		 for (int i; ;);

	       and we are leaving the `for' scope.  There's no reason to
	       keep the binding of the inner `i' in this case.  */
	    pop_binding (name, link);
	  else if ((ob && (TREE_CODE (ob->value) == TYPE_DECL))
		   || (ns_binding && TREE_CODE (ns_binding) == TYPE_DECL))
	    /* Here, we have something like:

		 typedef int I;

		 void f () {
		   for (int I; ;);
		 }

	       We must pop the for-scope binding so we know what's a
	       type and what isn't.  */
	    pop_binding (name, link);
	  else
	    {
	      /* Mark this VAR_DECL as dead so that we can tell we left it
		 there only for backward compatibility.  */
	      DECL_DEAD_FOR_LOCAL (link) = 1;

	      /* Keep track of what should have happened when we
		 popped the binding.  */
	      if (ob && ob->value)
		{
		  SET_DECL_SHADOWED_FOR_VAR (link, ob->value);
		  DECL_HAS_SHADOWED_FOR_VAR_P (link) = 1;
		}

	      /* Add it to the list of dead variables in the next
		 outermost binding to that we can remove these when we
		 leave that binding.  */
	      VEC_safe_push (tree, gc,
			     current_binding_level->level_chain->dead_vars_from_for,
			     link);

	      /* Although we don't pop the cxx_binding, we do clear
		 its SCOPE since the scope is going away now.  */
	      IDENTIFIER_BINDING (name)->scope
		= current_binding_level->level_chain;
	    }
	}
      else
	{
	  tree name;

	  /* Remove the binding.  */
	  decl = link;

	  if (TREE_CODE (decl) == TREE_LIST)
	    decl = TREE_VALUE (decl);
	  name = decl;

	  if (TREE_CODE (name) == OVERLOAD)
	    name = OVL_FUNCTION (name);

	  gcc_assert (DECL_P (name));
	  pop_binding (DECL_NAME (name), decl);
	}
    }

  /* Remove declarations for any `for' variables from inner scopes
     that we kept around.  */
  FOR_EACH_VEC_ELT_REVERSE (tree, current_binding_level->dead_vars_from_for,
			    ix, decl)
    pop_binding (DECL_NAME (decl), decl);

  /* Restore the IDENTIFIER_TYPE_VALUEs.  */
  for (link = current_binding_level->type_shadowed;
       link; link = TREE_CHAIN (link))
    SET_IDENTIFIER_TYPE_VALUE (TREE_PURPOSE (link), TREE_VALUE (link));

  /* Restore the IDENTIFIER_LABEL_VALUEs for local labels.  */
  FOR_EACH_VEC_ELT_REVERSE (cp_label_binding,
			    current_binding_level->shadowed_labels,
			    ix, label_bind)
    pop_local_label (label_bind->label, label_bind->prev_value);

  /* There may be OVERLOADs (wrapped in TREE_LISTs) on the BLOCK_VARs
     list if a `using' declaration put them there.  The debugging
     back ends won't understand OVERLOAD, so we remove them here.
     Because the BLOCK_VARS are (temporarily) shared with
     CURRENT_BINDING_LEVEL->NAMES we must do this fixup after we have
     popped all the bindings.  */
  if (block)
    {
      tree* d;

      for (d = &BLOCK_VARS (block); *d; )
	{
	  if (TREE_CODE (*d) == TREE_LIST)
	    *d = TREE_CHAIN (*d);
	  else
	    d = &DECL_CHAIN (*d);
	}
    }

  /* If the level being exited is the top level of a function,
     check over all the labels.  */
  if (functionbody)
    {
      /* Since this is the top level block of a function, the vars are
	 the function's parameters.  Don't leave them in the BLOCK
	 because they are found in the FUNCTION_DECL instead.  */
      BLOCK_VARS (block) = 0;
      pop_labels (block);
    }

  kind = current_binding_level->kind;
  if (kind == sk_cleanup)
    {
      tree stmt;

      /* If this is a temporary binding created for a cleanup, then we'll
	 have pushed a statement list level.  Pop that, create a new
	 BIND_EXPR for the block, and insert it into the stream.  */
      stmt = pop_stmt_list (current_binding_level->statement_list);
      stmt = c_build_bind_expr (input_location, block, stmt);
      add_stmt (stmt);
    }

  leave_scope ();
  if (functionbody)
    {
      /* The current function is being defined, so its DECL_INITIAL
	 should be error_mark_node.  */
      gcc_assert (DECL_INITIAL (current_function_decl) == error_mark_node);
      DECL_INITIAL (current_function_decl) = block;
    }
  else if (block)
    current_binding_level->blocks
      = block_chainon (current_binding_level->blocks, block);

  /* If we did not make a block for the level just exited,
     any blocks made for inner levels
     (since they cannot be recorded as subblocks in that level)
     must be carried forward so they will later become subblocks
     of something else.  */
  else if (subblocks)
    current_binding_level->blocks
      = block_chainon (current_binding_level->blocks, subblocks);

  /* Each and every BLOCK node created here in `poplevel' is important
     (e.g. for proper debugging information) so if we created one
     earlier, mark it as "used".  */
  if (block)
    TREE_USED (block) = 1;

  /* All temporary bindings created for cleanups are popped silently.  */
  if (kind == sk_cleanup)
    goto restart;

  timevar_cond_stop (TV_NAME_LOOKUP, subtime);
  return block;
}

/* Walk all the namespaces contained NAMESPACE, including NAMESPACE
   itself, calling F for each.  The DATA is passed to F as well.  */

static int
walk_namespaces_r (tree name_space, walk_namespaces_fn f, void* data)
{
  int result = 0;
  tree current = NAMESPACE_LEVEL (name_space)->namespaces;

  result |= (*f) (name_space, data);

  for (; current; current = DECL_CHAIN (current))
    result |= walk_namespaces_r (current, f, data);

  return result;
}

/* Walk all the namespaces, calling F for each.  The DATA is passed to
   F as well.  */

int
walk_namespaces (walk_namespaces_fn f, void* data)
{
  return walk_namespaces_r (global_namespace, f, data);
}

/* Call wrapup_globals_declarations for the globals in NAMESPACE.  If
   DATA is non-NULL, this is the last time we will call
   wrapup_global_declarations for this NAMESPACE.  */

int
wrapup_globals_for_namespace (tree name_space, void* data)
{
  cp_binding_level *level = NAMESPACE_LEVEL (name_space);
  VEC(tree,gc) *statics = level->static_decls;
  tree *vec = VEC_address (tree, statics);
  int len = VEC_length (tree, statics);
  int last_time = (data != 0);

  if (last_time)
    {
      check_global_declarations (vec, len);
      emit_debug_global_declarations (vec, len);
      return 0;
    }

  /* Write out any globals that need to be output.  */
  return wrapup_global_declarations (vec, len);
}


/* In C++, you don't have to write `struct S' to refer to `S'; you
   can just use `S'.  We accomplish this by creating a TYPE_DECL as
   if the user had written `typedef struct S S'.  Create and return
   the TYPE_DECL for TYPE.  */

tree
create_implicit_typedef (tree name, tree type)
{
  tree decl;

  decl = build_decl (input_location, TYPE_DECL, name, type);
  DECL_ARTIFICIAL (decl) = 1;
  /* There are other implicit type declarations, like the one *within*
     a class that allows you to write `S::S'.  We must distinguish
     amongst these.  */
  SET_DECL_IMPLICIT_TYPEDEF_P (decl);
  TYPE_NAME (type) = decl;
  TYPE_STUB_DECL (type) = decl;

  return decl;
}

/* Remember a local name for name-mangling purposes.  */

static void
push_local_name (tree decl)
{
  size_t i, nelts;
  tree t, name;

  timevar_start (TV_NAME_LOOKUP);

  name = DECL_NAME (decl);

  nelts = VEC_length (tree, local_names);
  for (i = 0; i < nelts; i++)
    {
      t = VEC_index (tree, local_names, i);
      if (DECL_NAME (t) == name)
	{
	  if (!DECL_LANG_SPECIFIC (decl))
	    retrofit_lang_decl (decl);
	  DECL_LANG_SPECIFIC (decl)->u.base.u2sel = 1;
	  if (DECL_LANG_SPECIFIC (t))
	    DECL_DISCRIMINATOR (decl) = DECL_DISCRIMINATOR (t) + 1;
	  else
	    DECL_DISCRIMINATOR (decl) = 1;

	  VEC_replace (tree, local_names, i, decl);
	  timevar_stop (TV_NAME_LOOKUP);
	  return;
	}
    }

  VEC_safe_push (tree, gc, local_names, decl);
  timevar_stop (TV_NAME_LOOKUP);
}

/* Subroutine of duplicate_decls: return truthvalue of whether
   or not types of these decls match.

   For C++, we must compare the parameter list so that `int' can match
   `int&' in a parameter position, but `int&' is not confused with
   `const int&'.  */

int
decls_match (tree newdecl, tree olddecl)
{
  int types_match;

  if (newdecl == olddecl)
    return 1;

  if (TREE_CODE (newdecl) != TREE_CODE (olddecl))
    /* If the two DECLs are not even the same kind of thing, we're not
       interested in their types.  */
    return 0;

  gcc_assert (DECL_P (newdecl));

  if (TREE_CODE (newdecl) == FUNCTION_DECL)
    {
      tree f1 = TREE_TYPE (newdecl);
      tree f2 = TREE_TYPE (olddecl);
      tree p1 = TYPE_ARG_TYPES (f1);
      tree p2 = TYPE_ARG_TYPES (f2);
      tree r2;

      /* Specializations of different templates are different functions
	 even if they have the same type.  */
      tree t1 = (DECL_USE_TEMPLATE (newdecl)
		 ? DECL_TI_TEMPLATE (newdecl)
		 : NULL_TREE);
      tree t2 = (DECL_USE_TEMPLATE (olddecl)
		 ? DECL_TI_TEMPLATE (olddecl)
		 : NULL_TREE);
      if (t1 != t2)
	return 0;

      if (CP_DECL_CONTEXT (newdecl) != CP_DECL_CONTEXT (olddecl)
	  && ! (DECL_EXTERN_C_P (newdecl)
		&& DECL_EXTERN_C_P (olddecl)))
	return 0;

#ifdef NO_IMPLICIT_EXTERN_C
      /* A new declaration doesn't match a built-in one unless it
	 is also extern "C".  */
      if (DECL_IS_BUILTIN (olddecl)
	  && DECL_EXTERN_C_P (olddecl) && !DECL_EXTERN_C_P (newdecl))
	return 0;
#endif

      if (TREE_CODE (f1) != TREE_CODE (f2))
	return 0;

      /* A declaration with deduced return type should use its pre-deduction
	 type for declaration matching.  */
      if (FNDECL_USED_AUTO (olddecl))
	r2 = DECL_STRUCT_FUNCTION (olddecl)->language->x_auto_return_pattern;
      else
	r2 = TREE_TYPE (f2);

      if (same_type_p (TREE_TYPE (f1), r2))
	{
	  if (!prototype_p (f2) && DECL_EXTERN_C_P (olddecl)
	      && (DECL_BUILT_IN (olddecl)
#ifndef NO_IMPLICIT_EXTERN_C
		  || (DECL_IN_SYSTEM_HEADER (newdecl) && !DECL_CLASS_SCOPE_P (newdecl))
		  || (DECL_IN_SYSTEM_HEADER (olddecl) && !DECL_CLASS_SCOPE_P (olddecl))
#endif
	      ))
	    {
	      types_match = self_promoting_args_p (p1);
	      if (p1 == void_list_node)
		TREE_TYPE (newdecl) = TREE_TYPE (olddecl);
	    }
#ifndef NO_IMPLICIT_EXTERN_C
	  else if (!prototype_p (f1)
		   && (DECL_EXTERN_C_P (olddecl)
		       && DECL_IN_SYSTEM_HEADER (olddecl)
		       && !DECL_CLASS_SCOPE_P (olddecl))
		   && (DECL_EXTERN_C_P (newdecl)
		       && DECL_IN_SYSTEM_HEADER (newdecl)
		       && !DECL_CLASS_SCOPE_P (newdecl)))
	    {
	      types_match = self_promoting_args_p (p2);
	      TREE_TYPE (newdecl) = TREE_TYPE (olddecl);
	    }
#endif
	  else
	    types_match =
	      compparms (p1, p2)
	      && (TYPE_ATTRIBUTES (TREE_TYPE (newdecl)) == NULL_TREE
	          || comp_type_attributes (TREE_TYPE (newdecl),
					   TREE_TYPE (olddecl)) != 0);
	}
      else
	types_match = 0;
    }
  else if (TREE_CODE (newdecl) == TEMPLATE_DECL)
    {
      if (TREE_CODE (DECL_TEMPLATE_RESULT (newdecl))
	  != TREE_CODE (DECL_TEMPLATE_RESULT (olddecl)))
	return 0;

      if (!comp_template_parms (DECL_TEMPLATE_PARMS (newdecl),
				DECL_TEMPLATE_PARMS (olddecl)))
	return 0;

      if (TREE_CODE (DECL_TEMPLATE_RESULT (newdecl)) == TYPE_DECL)
	types_match = same_type_p (TREE_TYPE (DECL_TEMPLATE_RESULT (olddecl)),
				   TREE_TYPE (DECL_TEMPLATE_RESULT (newdecl)));
      else
	types_match = decls_match (DECL_TEMPLATE_RESULT (olddecl),
				   DECL_TEMPLATE_RESULT (newdecl));
    }
  else
    {
      /* Need to check scope for variable declaration (VAR_DECL).
	 For typedef (TYPE_DECL), scope is ignored.  */
      if (TREE_CODE (newdecl) == VAR_DECL
	  && CP_DECL_CONTEXT (newdecl) != CP_DECL_CONTEXT (olddecl)
	  /* [dcl.link]
	     Two declarations for an object with C language linkage
	     with the same name (ignoring the namespace that qualify
	     it) that appear in different namespace scopes refer to
	     the same object.  */
	  && !(DECL_EXTERN_C_P (olddecl) && DECL_EXTERN_C_P (newdecl)))
	return 0;

      if (TREE_TYPE (newdecl) == error_mark_node)
	types_match = TREE_TYPE (olddecl) == error_mark_node;
      else if (TREE_TYPE (olddecl) == NULL_TREE)
	types_match = TREE_TYPE (newdecl) == NULL_TREE;
      else if (TREE_TYPE (newdecl) == NULL_TREE)
	types_match = 0;
      else
	types_match = comptypes (TREE_TYPE (newdecl),
				 TREE_TYPE (olddecl),
				 COMPARE_REDECLARATION);
    }

  return types_match;
}

/* If NEWDECL is `static' and an `extern' was seen previously,
   warn about it.  OLDDECL is the previous declaration.

   Note that this does not apply to the C++ case of declaring
   a variable `extern const' and then later `const'.

   Don't complain about built-in functions, since they are beyond
   the user's control.  */

void
warn_extern_redeclared_static (tree newdecl, tree olddecl)
{
  if (TREE_CODE (newdecl) == TYPE_DECL
      || TREE_CODE (newdecl) == TEMPLATE_DECL
      || TREE_CODE (newdecl) == CONST_DECL
      || TREE_CODE (newdecl) == NAMESPACE_DECL)
    return;

  /* Don't get confused by static member functions; that's a different
     use of `static'.  */
  if (TREE_CODE (newdecl) == FUNCTION_DECL
      && DECL_STATIC_FUNCTION_P (newdecl))
    return;

  /* If the old declaration was `static', or the new one isn't, then
     everything is OK.  */
  if (DECL_THIS_STATIC (olddecl) || !DECL_THIS_STATIC (newdecl))
    return;

  /* It's OK to declare a builtin function as `static'.  */
  if (TREE_CODE (olddecl) == FUNCTION_DECL
      && DECL_ARTIFICIAL (olddecl))
    return;

  permerror (input_location, "%qD was declared %<extern%> and later %<static%>", newdecl);
  permerror (input_location, "previous declaration of %q+D", olddecl);
}

/* NEW_DECL is a redeclaration of OLD_DECL; both are functions or
   function templates.  If their exception specifications do not
   match, issue a diagnostic.  */

static void
check_redeclaration_exception_specification (tree new_decl,
					     tree old_decl)
{
  tree new_type;
  tree old_type;
  tree new_exceptions;
  tree old_exceptions;

  new_type = TREE_TYPE (new_decl);
  new_exceptions = TYPE_RAISES_EXCEPTIONS (new_type);
  old_type = TREE_TYPE (old_decl);
  old_exceptions = TYPE_RAISES_EXCEPTIONS (old_type);

  /* [except.spec]

     If any declaration of a function has an exception-specification,
     all declarations, including the definition and an explicit
     specialization, of that function shall have an
     exception-specification with the same set of type-ids.  */
  if ((pedantic || ! DECL_IN_SYSTEM_HEADER (old_decl))
      && ! DECL_IS_BUILTIN (old_decl)
      && flag_exceptions
      && !comp_except_specs (new_exceptions, old_exceptions, ce_normal))
    {
      error ("declaration of %qF has a different exception specifier",
	     new_decl);
      error ("from previous declaration %q+F", old_decl);
    }
}

/* Return true if OLD_DECL and NEW_DECL agree on constexprness.
   Otherwise issue diagnostics.  */

static bool
validate_constexpr_redeclaration (tree old_decl, tree new_decl)
{
  old_decl = STRIP_TEMPLATE (old_decl);
  new_decl = STRIP_TEMPLATE (new_decl);
  if (!VAR_OR_FUNCTION_DECL_P (old_decl)
      || !VAR_OR_FUNCTION_DECL_P (new_decl))
    return true;
  if (DECL_DECLARED_CONSTEXPR_P (old_decl)
      == DECL_DECLARED_CONSTEXPR_P (new_decl))
    return true;
  if (TREE_CODE (old_decl) == FUNCTION_DECL && DECL_BUILT_IN (old_decl))
    {
      /* Hide a built-in declaration.  */
      DECL_DECLARED_CONSTEXPR_P (old_decl)
	= DECL_DECLARED_CONSTEXPR_P (new_decl);
      return true;
    }
  error ("redeclaration %qD differs in %<constexpr%>", new_decl);
  error ("from previous declaration %q+D", old_decl);
  return false;
}


#define GNU_INLINE_P(fn) (DECL_DECLARED_INLINE_P (fn)			\
			  && lookup_attribute ("gnu_inline",		\
					       DECL_ATTRIBUTES (fn)))

/* If NEWDECL is a redeclaration of OLDDECL, merge the declarations.
   If the redeclaration is invalid, a diagnostic is issued, and the
   error_mark_node is returned.  Otherwise, OLDDECL is returned.

   If NEWDECL is not a redeclaration of OLDDECL, NULL_TREE is
   returned.

   NEWDECL_IS_FRIEND is true if NEWDECL was declared as a friend.  */

tree
duplicate_decls (tree newdecl, tree olddecl, bool newdecl_is_friend)
{
  unsigned olddecl_uid = DECL_UID (olddecl);
  int olddecl_friend = 0, types_match = 0, hidden_friend = 0;
  int new_defines_function = 0;
  tree new_template_info;

  if (newdecl == olddecl)
    return olddecl;

  /* this will make sure we do not have conflicts with internal builtin cilk
     functions when we compile the cilk runtime.  */
  if (flag_enable_cilk && is_cilk_function_decl (olddecl, newdecl))
    return newdecl;

  types_match = decls_match (newdecl, olddecl);

  /* If either the type of the new decl or the type of the old decl is an
     error_mark_node, then that implies that we have already issued an
     error (earlier) for some bogus type specification, and in that case,
     it is rather pointless to harass the user with yet more error message
     about the same declaration, so just pretend the types match here.  */
  if (TREE_TYPE (newdecl) == error_mark_node
      || TREE_TYPE (olddecl) == error_mark_node)
    return error_mark_node;

  if (UDLIT_OPER_P (DECL_NAME (newdecl))
      && UDLIT_OPER_P (DECL_NAME (olddecl)))
    {
      if (TREE_CODE (newdecl) == TEMPLATE_DECL
	  && TREE_CODE (olddecl) != TEMPLATE_DECL
	  && check_raw_literal_operator (olddecl))
	error ("literal operator template %q+D conflicts with"
	       " raw literal operator %qD", newdecl, olddecl);
      else if (TREE_CODE (newdecl) != TEMPLATE_DECL
	       && TREE_CODE (olddecl) == TEMPLATE_DECL
	       && check_raw_literal_operator (newdecl))
	error ("raw literal operator %q+D conflicts with"
	       " literal operator template %qD", newdecl, olddecl);
    }

  if (DECL_P (olddecl)
      && TREE_CODE (newdecl) == FUNCTION_DECL
      && TREE_CODE (olddecl) == FUNCTION_DECL
      && (DECL_UNINLINABLE (newdecl) || DECL_UNINLINABLE (olddecl)))
    {
      if (DECL_DECLARED_INLINE_P (newdecl)
	  && DECL_UNINLINABLE (newdecl)
	  && lookup_attribute ("noinline", DECL_ATTRIBUTES (newdecl)))
	/* Already warned elsewhere.  */;
      else if (DECL_DECLARED_INLINE_P (olddecl)
	       && DECL_UNINLINABLE (olddecl)
	       && lookup_attribute ("noinline", DECL_ATTRIBUTES (olddecl)))
	/* Already warned.  */;
      else if (DECL_DECLARED_INLINE_P (newdecl)
	       && DECL_UNINLINABLE (olddecl)
	       && lookup_attribute ("noinline", DECL_ATTRIBUTES (olddecl)))
	{
	  warning (OPT_Wattributes, "function %q+D redeclared as inline",
		   newdecl);
	  warning (OPT_Wattributes, "previous declaration of %q+D "
		   "with attribute noinline", olddecl);
	}
      else if (DECL_DECLARED_INLINE_P (olddecl)
	       && DECL_UNINLINABLE (newdecl)
	       && lookup_attribute ("noinline", DECL_ATTRIBUTES (newdecl)))
	{
	  warning (OPT_Wattributes, "function %q+D redeclared with "
		   "attribute noinline", newdecl);
	  warning (OPT_Wattributes, "previous declaration of %q+D was inline",
		   olddecl);
	}
    }

  /* Check for redeclaration and other discrepancies.  */
  if (TREE_CODE (olddecl) == FUNCTION_DECL
      && DECL_ARTIFICIAL (olddecl))
    {
      gcc_assert (!DECL_HIDDEN_FRIEND_P (olddecl));
      if (TREE_CODE (newdecl) != FUNCTION_DECL)
	{
	  /* Avoid warnings redeclaring built-ins which have not been
	     explicitly declared.  */
	  if (DECL_ANTICIPATED (olddecl))
	    return NULL_TREE;

	  /* If you declare a built-in or predefined function name as static,
	     the old definition is overridden, but optionally warn this was a
	     bad choice of name.  */
	  if (! TREE_PUBLIC (newdecl))
	    {
	      warning (OPT_Wshadow, 
                       DECL_BUILT_IN (olddecl)
                       ? G_("shadowing built-in function %q#D")
                       : G_("shadowing library function %q#D"), olddecl);
	      /* Discard the old built-in function.  */
	      return NULL_TREE;
	    }
	  /* If the built-in is not ansi, then programs can override
	     it even globally without an error.  */
	  else if (! DECL_BUILT_IN (olddecl))
	    warning (0, "library function %q#D redeclared as non-function %q#D",
		     olddecl, newdecl);
	  else
	    {
	      error ("declaration of %q#D", newdecl);
	      error ("conflicts with built-in declaration %q#D",
		     olddecl);
	    }
	  return NULL_TREE;
	}
      else if (!types_match)
	{
	  /* Avoid warnings redeclaring built-ins which have not been
	     explicitly declared.  */
	  if (DECL_ANTICIPATED (olddecl))
	    {
	      /* Deal with fileptr_type_node.  FILE type is not known
		 at the time we create the builtins.  */
	      tree t1, t2;

	      for (t1 = TYPE_ARG_TYPES (TREE_TYPE (newdecl)),
		   t2 = TYPE_ARG_TYPES (TREE_TYPE (olddecl));
		   t1 || t2;
		   t1 = TREE_CHAIN (t1), t2 = TREE_CHAIN (t2))
		if (!t1 || !t2)
		  break;
		else if (TREE_VALUE (t2) == fileptr_type_node)
		  {
		    tree t = TREE_VALUE (t1);

		    if (TREE_CODE (t) == POINTER_TYPE
			&& TYPE_NAME (TREE_TYPE (t))
			&& DECL_NAME (TYPE_NAME (TREE_TYPE (t)))
			   == get_identifier ("FILE")
			&& compparms (TREE_CHAIN (t1), TREE_CHAIN (t2)))
		      {
			tree oldargs = TYPE_ARG_TYPES (TREE_TYPE (olddecl));

			TYPE_ARG_TYPES (TREE_TYPE (olddecl))
			  = TYPE_ARG_TYPES (TREE_TYPE (newdecl));
			types_match = decls_match (newdecl, olddecl);
			if (types_match)
			  return duplicate_decls (newdecl, olddecl,
						  newdecl_is_friend);
			TYPE_ARG_TYPES (TREE_TYPE (olddecl)) = oldargs;
		      }
		  }
		else if (! same_type_p (TREE_VALUE (t1), TREE_VALUE (t2)))
		  break;
	    }
	  else if ((DECL_EXTERN_C_P (newdecl)
		    && DECL_EXTERN_C_P (olddecl))
		   || compparms (TYPE_ARG_TYPES (TREE_TYPE (newdecl)),
				 TYPE_ARG_TYPES (TREE_TYPE (olddecl))))
	    {
	      /* A near match; override the builtin.  */

	      if (TREE_PUBLIC (newdecl))
		{
		  warning (0, "new declaration %q#D", newdecl);
		  warning (0, "ambiguates built-in declaration %q#D",
			   olddecl);
		}
	      else
		warning (OPT_Wshadow, 
                         DECL_BUILT_IN (olddecl)
                         ? G_("shadowing built-in function %q#D")
                         : G_("shadowing library function %q#D"), olddecl);
	    }
	  else
	    /* Discard the old built-in function.  */
	    return NULL_TREE;

	  /* Replace the old RTL to avoid problems with inlining.  */
	  COPY_DECL_RTL (newdecl, olddecl);
	}
      /* Even if the types match, prefer the new declarations type for
	 built-ins which have not been explicitly declared, for
	 exception lists, etc...  */
      else if (DECL_IS_BUILTIN (olddecl))
	{
	  tree type = TREE_TYPE (newdecl);
	  tree attribs = (*targetm.merge_type_attributes)
	    (TREE_TYPE (olddecl), type);

	  type = cp_build_type_attribute_variant (type, attribs);
	  TREE_TYPE (newdecl) = TREE_TYPE (olddecl) = type;
	}

      /* If a function is explicitly declared "throw ()", propagate that to
	 the corresponding builtin.  */
      if (DECL_BUILT_IN_CLASS (olddecl) == BUILT_IN_NORMAL
	  && DECL_ANTICIPATED (olddecl)
	  && TREE_NOTHROW (newdecl)
	  && !TREE_NOTHROW (olddecl))
	{
	  enum built_in_function fncode = DECL_FUNCTION_CODE (olddecl);
	  tree tmpdecl = builtin_decl_explicit (fncode);
	  if (tmpdecl && tmpdecl != olddecl && types_match)
	    TREE_NOTHROW (tmpdecl)  = 1;
	}

      /* Whether or not the builtin can throw exceptions has no
	 bearing on this declarator.  */
      TREE_NOTHROW (olddecl) = 0;

      if (DECL_THIS_STATIC (newdecl) && !DECL_THIS_STATIC (olddecl))
	{
	  /* If a builtin function is redeclared as `static', merge
	     the declarations, but make the original one static.  */
	  DECL_THIS_STATIC (olddecl) = 1;
	  TREE_PUBLIC (olddecl) = 0;

	  /* Make the old declaration consistent with the new one so
	     that all remnants of the builtin-ness of this function
	     will be banished.  */
	  SET_DECL_LANGUAGE (olddecl, DECL_LANGUAGE (newdecl));
	  COPY_DECL_RTL (newdecl, olddecl);
	}
    }
  else if (TREE_CODE (olddecl) != TREE_CODE (newdecl))
    {
      /* C++ Standard, 3.3, clause 4:
	 "[Note: a namespace name or a class template name must be unique
	 in its declarative region (7.3.2, clause 14). ]"  */
      if (TREE_CODE (olddecl) != NAMESPACE_DECL
	  && TREE_CODE (newdecl) != NAMESPACE_DECL
	  && (TREE_CODE (olddecl) != TEMPLATE_DECL
	      || TREE_CODE (DECL_TEMPLATE_RESULT (olddecl)) != TYPE_DECL)
	  && (TREE_CODE (newdecl) != TEMPLATE_DECL
	      || TREE_CODE (DECL_TEMPLATE_RESULT (newdecl)) != TYPE_DECL))
	{
	  if ((TREE_CODE (olddecl) == TYPE_DECL && DECL_ARTIFICIAL (olddecl)
	       && TREE_CODE (newdecl) != TYPE_DECL)
	      || (TREE_CODE (newdecl) == TYPE_DECL && DECL_ARTIFICIAL (newdecl)
		  && TREE_CODE (olddecl) != TYPE_DECL))
	    {
	      /* We do nothing special here, because C++ does such nasty
		 things with TYPE_DECLs.  Instead, just let the TYPE_DECL
		 get shadowed, and know that if we need to find a TYPE_DECL
		 for a given name, we can look in the IDENTIFIER_TYPE_VALUE
		 slot of the identifier.  */
	      return NULL_TREE;
	    }
	    
	    if ((TREE_CODE (newdecl) == FUNCTION_DECL
		 && DECL_FUNCTION_TEMPLATE_P (olddecl))
		|| (TREE_CODE (olddecl) == FUNCTION_DECL
		    && DECL_FUNCTION_TEMPLATE_P (newdecl)))
	      return NULL_TREE;
	}

      error ("%q#D redeclared as different kind of symbol", newdecl);
      if (TREE_CODE (olddecl) == TREE_LIST)
	olddecl = TREE_VALUE (olddecl);
      error ("previous declaration of %q+#D", olddecl);

      return error_mark_node;
    }
  else if (!types_match)
    {
      if (CP_DECL_CONTEXT (newdecl) != CP_DECL_CONTEXT (olddecl))
	/* These are certainly not duplicate declarations; they're
	   from different scopes.  */
	return NULL_TREE;

      if (TREE_CODE (newdecl) == TEMPLATE_DECL)
	{
	  /* The name of a class template may not be declared to refer to
	     any other template, class, function, object, namespace, value,
	     or type in the same scope.  */
	  if (TREE_CODE (DECL_TEMPLATE_RESULT (olddecl)) == TYPE_DECL
	      || TREE_CODE (DECL_TEMPLATE_RESULT (newdecl)) == TYPE_DECL)
	    {
	      error ("declaration of template %q#D", newdecl);
	      error ("conflicts with previous declaration %q+#D", olddecl);
	      return error_mark_node;
	    }
	  else if (TREE_CODE (DECL_TEMPLATE_RESULT (olddecl)) == FUNCTION_DECL
		   && TREE_CODE (DECL_TEMPLATE_RESULT (newdecl)) == FUNCTION_DECL
		   && compparms (TYPE_ARG_TYPES (TREE_TYPE (DECL_TEMPLATE_RESULT (olddecl))),
				 TYPE_ARG_TYPES (TREE_TYPE (DECL_TEMPLATE_RESULT (newdecl))))
		   && comp_template_parms (DECL_TEMPLATE_PARMS (newdecl),
					   DECL_TEMPLATE_PARMS (olddecl))
		   /* Template functions can be disambiguated by
		      return type.  */
		   && same_type_p (TREE_TYPE (TREE_TYPE (newdecl)),
				   TREE_TYPE (TREE_TYPE (olddecl))))
	    {
	      error ("new declaration %q#D", newdecl);
	      error ("ambiguates old declaration %q+#D", olddecl);
	    }
	  return NULL_TREE;
	}
      if (TREE_CODE (newdecl) == FUNCTION_DECL)
	{
	  if (DECL_EXTERN_C_P (newdecl) && DECL_EXTERN_C_P (olddecl))
	    {
	      error ("declaration of C function %q#D conflicts with",
		     newdecl);
	      error ("previous declaration %q+#D here", olddecl);
	      return NULL_TREE;
	    }
	  else if (compparms (TYPE_ARG_TYPES (TREE_TYPE (newdecl)),
			      TYPE_ARG_TYPES (TREE_TYPE (olddecl))))
	    {
	      error ("new declaration %q#D", newdecl);
	      if (FNDECL_USED_AUTO (olddecl))
		error_at (DECL_SOURCE_LOCATION (olddecl), "ambiguates old "
			  "declaration with deduced return type");
	      else
		error ("ambiguates old declaration %q+#D", olddecl);
              return error_mark_node;
	    }
	  else
	    return NULL_TREE;
	}
      else
	{
	  error ("conflicting declaration %q#D", newdecl);
	  error ("%q+D has a previous declaration as %q#D", olddecl, olddecl);
	  return error_mark_node;
	}
    }
  else if (TREE_CODE (newdecl) == FUNCTION_DECL
	    && ((DECL_TEMPLATE_SPECIALIZATION (olddecl)
		 && (!DECL_TEMPLATE_INFO (newdecl)
		     || (DECL_TI_TEMPLATE (newdecl)
			 != DECL_TI_TEMPLATE (olddecl))))
		|| (DECL_TEMPLATE_SPECIALIZATION (newdecl)
		    && (!DECL_TEMPLATE_INFO (olddecl)
			|| (DECL_TI_TEMPLATE (olddecl)
			    != DECL_TI_TEMPLATE (newdecl))))))
    /* It's OK to have a template specialization and a non-template
       with the same type, or to have specializations of two
       different templates with the same type.  Note that if one is a
       specialization, and the other is an instantiation of the same
       template, that we do not exit at this point.  That situation
       can occur if we instantiate a template class, and then
       specialize one of its methods.  This situation is valid, but
       the declarations must be merged in the usual way.  */
    return NULL_TREE;
  else if (TREE_CODE (newdecl) == FUNCTION_DECL
	   && ((DECL_TEMPLATE_INSTANTIATION (olddecl)
		&& !DECL_USE_TEMPLATE (newdecl))
	       || (DECL_TEMPLATE_INSTANTIATION (newdecl)
		   && !DECL_USE_TEMPLATE (olddecl))))
    /* One of the declarations is a template instantiation, and the
       other is not a template at all.  That's OK.  */
    return NULL_TREE;
  else if (TREE_CODE (newdecl) == NAMESPACE_DECL)
    {
      /* In [namespace.alias] we have:

	   In a declarative region, a namespace-alias-definition can be
	   used to redefine a namespace-alias declared in that declarative
	   region to refer only to the namespace to which it already
	   refers.

	 Therefore, if we encounter a second alias directive for the same
	 alias, we can just ignore the second directive.  */
      if (DECL_NAMESPACE_ALIAS (newdecl)
	  && (DECL_NAMESPACE_ALIAS (newdecl)
	      == DECL_NAMESPACE_ALIAS (olddecl)))
	return olddecl;
      /* [namespace.alias]

	 A namespace-name or namespace-alias shall not be declared as
	 the name of any other entity in the same declarative region.
	 A namespace-name defined at global scope shall not be
	 declared as the name of any other entity in any global scope
	 of the program.  */
      error ("declaration of namespace %qD conflicts with", newdecl);
      error ("previous declaration of namespace %q+D here", olddecl);
      return error_mark_node;
    }
  else
    {
      const char *errmsg = redeclaration_error_message (newdecl, olddecl);
      if (errmsg)
	{
	  error_at (DECL_SOURCE_LOCATION (newdecl), errmsg, newdecl);
	  if (DECL_NAME (olddecl) != NULL_TREE)
	    error ((DECL_INITIAL (olddecl) && namespace_bindings_p ())
		   ? G_("%q+#D previously defined here")
		   : G_("%q+#D previously declared here"), olddecl);
	  return error_mark_node;
	}
      else if (TREE_CODE (olddecl) == FUNCTION_DECL
	       && DECL_INITIAL (olddecl) != NULL_TREE
	       && !prototype_p (TREE_TYPE (olddecl))
	       && prototype_p (TREE_TYPE (newdecl)))
	{
	  /* Prototype decl follows defn w/o prototype.  */
	  warning_at (input_location, 0, "prototype for %q+#D", newdecl);
	  warning_at (DECL_SOURCE_LOCATION (olddecl), 0,
		      "follows non-prototype definition here");
	}
      else if ((TREE_CODE (olddecl) == FUNCTION_DECL
		|| TREE_CODE (olddecl) == VAR_DECL)
	       && DECL_LANGUAGE (newdecl) != DECL_LANGUAGE (olddecl))
	{
	  /* [dcl.link]
	     If two declarations of the same function or object
	     specify different linkage-specifications ..., the program
	     is ill-formed.... Except for functions with C++ linkage,
	     a function declaration without a linkage specification
	     shall not precede the first linkage specification for
	     that function.  A function can be declared without a
	     linkage specification after an explicit linkage
	     specification has been seen; the linkage explicitly
	     specified in the earlier declaration is not affected by
	     such a function declaration.

	     DR 563 raises the question why the restrictions on
	     functions should not also apply to objects.  Older
	     versions of G++ silently ignore the linkage-specification
	     for this example:

	       namespace N { 
                 extern int i;
   	         extern "C" int i;
               }

             which is clearly wrong.  Therefore, we now treat objects
	     like functions.  */
	  if (current_lang_depth () == 0)
	    {
	      /* There is no explicit linkage-specification, so we use
		 the linkage from the previous declaration.  */
	      if (!DECL_LANG_SPECIFIC (newdecl))
		retrofit_lang_decl (newdecl);
	      SET_DECL_LANGUAGE (newdecl, DECL_LANGUAGE (olddecl));
	    }
	  else
	    {
	      error ("previous declaration of %q+#D with %qL linkage",
		     olddecl, DECL_LANGUAGE (olddecl));
	      error ("conflicts with new declaration with %qL linkage",
		     DECL_LANGUAGE (newdecl));
	    }
	}

      if (DECL_LANG_SPECIFIC (olddecl) && DECL_USE_TEMPLATE (olddecl))
	;
      else if (TREE_CODE (olddecl) == FUNCTION_DECL)
	{
	  tree t1 = TYPE_ARG_TYPES (TREE_TYPE (olddecl));
	  tree t2 = TYPE_ARG_TYPES (TREE_TYPE (newdecl));
	  int i = 1;

	  if (TREE_CODE (TREE_TYPE (newdecl)) == METHOD_TYPE)
	    t1 = TREE_CHAIN (t1), t2 = TREE_CHAIN (t2);

	  for (; t1 && t1 != void_list_node;
	       t1 = TREE_CHAIN (t1), t2 = TREE_CHAIN (t2), i++)
	    if (TREE_PURPOSE (t1) && TREE_PURPOSE (t2))
	      {
		if (1 == simple_cst_equal (TREE_PURPOSE (t1),
					   TREE_PURPOSE (t2)))
		  {
		    permerror (input_location, "default argument given for parameter %d of %q#D",
			       i, newdecl);
		    permerror (input_location, "after previous specification in %q+#D", olddecl);
		  }
		else
		  {
		    error ("default argument given for parameter %d of %q#D",
			   i, newdecl);
		    error ("after previous specification in %q+#D",
				 olddecl);
		  }
	      }
	}
    }

  /* Do not merge an implicit typedef with an explicit one.  In:

       class A;
       ...
       typedef class A A __attribute__ ((foo));

     the attribute should apply only to the typedef.  */
  if (TREE_CODE (olddecl) == TYPE_DECL
      && (DECL_IMPLICIT_TYPEDEF_P (olddecl)
	  || DECL_IMPLICIT_TYPEDEF_P (newdecl)))
    return NULL_TREE;

  /* If new decl is `static' and an `extern' was seen previously,
     warn about it.  */
  warn_extern_redeclared_static (newdecl, olddecl);

  if (!validate_constexpr_redeclaration (olddecl, newdecl))
    return error_mark_node;

  /* We have committed to returning 1 at this point.  */
  if (TREE_CODE (newdecl) == FUNCTION_DECL)
    {
      /* Now that functions must hold information normally held
	 by field decls, there is extra work to do so that
	 declaration information does not get destroyed during
	 definition.  */
      if (DECL_VINDEX (olddecl))
	DECL_VINDEX (newdecl) = DECL_VINDEX (olddecl);
      if (DECL_CONTEXT (olddecl))
	DECL_CONTEXT (newdecl) = DECL_CONTEXT (olddecl);
      DECL_STATIC_CONSTRUCTOR (newdecl) |= DECL_STATIC_CONSTRUCTOR (olddecl);
      DECL_STATIC_DESTRUCTOR (newdecl) |= DECL_STATIC_DESTRUCTOR (olddecl);
      DECL_PURE_VIRTUAL_P (newdecl) |= DECL_PURE_VIRTUAL_P (olddecl);
      DECL_VIRTUAL_P (newdecl) |= DECL_VIRTUAL_P (olddecl);
      DECL_INVALID_OVERRIDER_P (newdecl) |= DECL_INVALID_OVERRIDER_P (olddecl);
      DECL_THIS_STATIC (newdecl) |= DECL_THIS_STATIC (olddecl);
      if (DECL_OVERLOADED_OPERATOR_P (olddecl) != ERROR_MARK)
	SET_OVERLOADED_OPERATOR_CODE
	  (newdecl, DECL_OVERLOADED_OPERATOR_P (olddecl));
      new_defines_function = DECL_INITIAL (newdecl) != NULL_TREE;

      /* Optionally warn about more than one declaration for the same
	 name, but don't warn about a function declaration followed by a
	 definition.  */
      if (warn_redundant_decls && ! DECL_ARTIFICIAL (olddecl)
	  && !(new_defines_function && DECL_INITIAL (olddecl) == NULL_TREE)
	  /* Don't warn about extern decl followed by definition.  */
	  && !(DECL_EXTERNAL (olddecl) && ! DECL_EXTERNAL (newdecl))
	  /* Don't warn about friends, let add_friend take care of it.  */
	  && ! (newdecl_is_friend || DECL_FRIEND_P (olddecl))
	  /* Don't warn about declaration followed by specialization.  */
	  && (! DECL_TEMPLATE_SPECIALIZATION (newdecl)
	      || DECL_TEMPLATE_SPECIALIZATION (olddecl)))
	{
	  warning (OPT_Wredundant_decls, "redundant redeclaration of %qD in same scope", newdecl);
	  warning (OPT_Wredundant_decls, "previous declaration of %q+D", olddecl);
	}

      if (DECL_DELETED_FN (newdecl))
	{
	  error ("deleted definition of %qD", newdecl);
	  error ("after previous declaration %q+D", olddecl);
	}
      DECL_DELETED_FN (newdecl) |= DECL_DELETED_FN (olddecl);
    }

  /* Deal with C++: must preserve virtual function table size.  */
  if (TREE_CODE (olddecl) == TYPE_DECL)
    {
      tree newtype = TREE_TYPE (newdecl);
      tree oldtype = TREE_TYPE (olddecl);

      if (newtype != error_mark_node && oldtype != error_mark_node
	  && TYPE_LANG_SPECIFIC (newtype) && TYPE_LANG_SPECIFIC (oldtype))
	CLASSTYPE_FRIEND_CLASSES (newtype)
	  = CLASSTYPE_FRIEND_CLASSES (oldtype);

      DECL_ORIGINAL_TYPE (newdecl) = DECL_ORIGINAL_TYPE (olddecl);
    }

  /* Copy all the DECL_... slots specified in the new decl
     except for any that we copy here from the old type.  */
  DECL_ATTRIBUTES (newdecl)
    = (*targetm.merge_decl_attributes) (olddecl, newdecl);

  if (TREE_CODE (newdecl) == TEMPLATE_DECL)
    {
      tree old_result;
      tree new_result;
      old_result = DECL_TEMPLATE_RESULT (olddecl);
      new_result = DECL_TEMPLATE_RESULT (newdecl);
      TREE_TYPE (olddecl) = TREE_TYPE (old_result);
      DECL_TEMPLATE_SPECIALIZATIONS (olddecl)
	= chainon (DECL_TEMPLATE_SPECIALIZATIONS (olddecl),
		   DECL_TEMPLATE_SPECIALIZATIONS (newdecl));

      DECL_ATTRIBUTES (old_result)
	= (*targetm.merge_decl_attributes) (old_result, new_result);

      if (DECL_FUNCTION_TEMPLATE_P (newdecl))
	{
	  if (GNU_INLINE_P (old_result) != GNU_INLINE_P (new_result)
	      && DECL_INITIAL (new_result))
	    {
	      if (DECL_INITIAL (old_result))
		DECL_UNINLINABLE (old_result) = 1;
	      else
		DECL_UNINLINABLE (old_result) = DECL_UNINLINABLE (new_result);
	      DECL_EXTERNAL (old_result) = DECL_EXTERNAL (new_result);
	      DECL_NOT_REALLY_EXTERN (old_result)
		= DECL_NOT_REALLY_EXTERN (new_result);
	      DECL_INTERFACE_KNOWN (old_result)
		= DECL_INTERFACE_KNOWN (new_result);
	      DECL_DECLARED_INLINE_P (old_result)
		= DECL_DECLARED_INLINE_P (new_result);
	      DECL_DISREGARD_INLINE_LIMITS (old_result)
	        |= DECL_DISREGARD_INLINE_LIMITS (new_result);

	    }
	  else
	    {
	      DECL_DECLARED_INLINE_P (old_result)
		|= DECL_DECLARED_INLINE_P (new_result);
	      DECL_DISREGARD_INLINE_LIMITS (old_result)
	        |= DECL_DISREGARD_INLINE_LIMITS (new_result);
	      check_redeclaration_exception_specification (newdecl, olddecl);
	    }
	}

      /* If the new declaration is a definition, update the file and
	 line information on the declaration, and also make
	 the old declaration the same definition.  */
      if (DECL_INITIAL (new_result) != NULL_TREE)
	{
	  DECL_SOURCE_LOCATION (olddecl)
	    = DECL_SOURCE_LOCATION (old_result)
	    = DECL_SOURCE_LOCATION (newdecl);
	  DECL_INITIAL (old_result) = DECL_INITIAL (new_result);
	  if (DECL_FUNCTION_TEMPLATE_P (newdecl))
	    {
	      tree parm;
	      DECL_ARGUMENTS (old_result)
		= DECL_ARGUMENTS (new_result);
	      for (parm = DECL_ARGUMENTS (old_result); parm;
		   parm = DECL_CHAIN (parm))
		DECL_CONTEXT (parm) = old_result;
	    }
	}

      return olddecl;
    }

  if (types_match)
    {
      /* Automatically handles default parameters.  */
      tree oldtype = TREE_TYPE (olddecl);
      tree newtype;

      if (TREE_CODE (newdecl) == FUNCTION_DECL)
	maybe_instantiate_noexcept (olddecl);

      /* Merge the data types specified in the two decls.  */
      newtype = merge_types (TREE_TYPE (newdecl), TREE_TYPE (olddecl));

      /* If merge_types produces a non-typedef type, just use the old type.  */
      if (TREE_CODE (newdecl) == TYPE_DECL
	  && newtype == DECL_ORIGINAL_TYPE (newdecl))
	newtype = oldtype;

      if (TREE_CODE (newdecl) == VAR_DECL)
	{
	  DECL_THIS_EXTERN (newdecl) |= DECL_THIS_EXTERN (olddecl);
	  DECL_INITIALIZED_P (newdecl) |= DECL_INITIALIZED_P (olddecl);
	  DECL_NONTRIVIALLY_INITIALIZED_P (newdecl)
	    |= DECL_NONTRIVIALLY_INITIALIZED_P (olddecl);
	  DECL_INITIALIZED_BY_CONSTANT_EXPRESSION_P (newdecl)
	    |= DECL_INITIALIZED_BY_CONSTANT_EXPRESSION_P (olddecl);

	  /* Merge the threadprivate attribute from OLDDECL into NEWDECL.  */
	  if (DECL_LANG_SPECIFIC (olddecl)
	      && CP_DECL_THREADPRIVATE_P (olddecl))
	    {
	      /* Allocate a LANG_SPECIFIC structure for NEWDECL, if needed.  */
	      if (!DECL_LANG_SPECIFIC (newdecl))
		retrofit_lang_decl (newdecl);

	      DECL_TLS_MODEL (newdecl) = DECL_TLS_MODEL (olddecl);
	      CP_DECL_THREADPRIVATE_P (newdecl) = 1;
	    }
	}

      /* Do this after calling `merge_types' so that default
	 parameters don't confuse us.  */
      else if (TREE_CODE (newdecl) == FUNCTION_DECL)
	check_redeclaration_exception_specification (newdecl, olddecl);
      TREE_TYPE (newdecl) = TREE_TYPE (olddecl) = newtype;

      if (TREE_CODE (newdecl) == FUNCTION_DECL)
	check_default_args (newdecl);

      /* Lay the type out, unless already done.  */
      if (! same_type_p (newtype, oldtype)
	  && TREE_TYPE (newdecl) != error_mark_node
	  && !(processing_template_decl && uses_template_parms (newdecl)))
	layout_type (TREE_TYPE (newdecl));

      if ((TREE_CODE (newdecl) == VAR_DECL
	   || TREE_CODE (newdecl) == PARM_DECL
	   || TREE_CODE (newdecl) == RESULT_DECL
	   || TREE_CODE (newdecl) == FIELD_DECL
	   || TREE_CODE (newdecl) == TYPE_DECL)
	  && !(processing_template_decl && uses_template_parms (newdecl)))
	layout_decl (newdecl, 0);

      /* Merge the type qualifiers.  */
      if (TREE_READONLY (newdecl))
	TREE_READONLY (olddecl) = 1;
      if (TREE_THIS_VOLATILE (newdecl))
	TREE_THIS_VOLATILE (olddecl) = 1;
      if (TREE_NOTHROW (newdecl))
	TREE_NOTHROW (olddecl) = 1;

      /* Merge deprecatedness.  */
      if (TREE_DEPRECATED (newdecl))
	TREE_DEPRECATED (olddecl) = 1;

      /* Preserve function specific target and optimization options */
      if (TREE_CODE (newdecl) == FUNCTION_DECL)
	{
	  if (DECL_FUNCTION_SPECIFIC_TARGET (olddecl)
	      && !DECL_FUNCTION_SPECIFIC_TARGET (newdecl))
	    DECL_FUNCTION_SPECIFIC_TARGET (newdecl)
	      = DECL_FUNCTION_SPECIFIC_TARGET (olddecl);

	  if (DECL_FUNCTION_SPECIFIC_OPTIMIZATION (olddecl)
	      && !DECL_FUNCTION_SPECIFIC_OPTIMIZATION (newdecl))
	    DECL_FUNCTION_SPECIFIC_OPTIMIZATION (newdecl)
	      = DECL_FUNCTION_SPECIFIC_OPTIMIZATION (olddecl);
	}

      /* Merge the initialization information.  */
      if (DECL_INITIAL (newdecl) == NULL_TREE
	  && DECL_INITIAL (olddecl) != NULL_TREE)
	{
	  DECL_INITIAL (newdecl) = DECL_INITIAL (olddecl);
	  DECL_SOURCE_LOCATION (newdecl) = DECL_SOURCE_LOCATION (olddecl);
	  if (TREE_CODE (newdecl) == FUNCTION_DECL)
	    {
	      DECL_SAVED_TREE (newdecl) = DECL_SAVED_TREE (olddecl);
	      DECL_STRUCT_FUNCTION (newdecl) = DECL_STRUCT_FUNCTION (olddecl);
	    }
	}

      /* Merge the section attribute.
	 We want to issue an error if the sections conflict but that must be
	 done later in decl_attributes since we are called before attributes
	 are assigned.  */
      if (DECL_SECTION_NAME (newdecl) == NULL_TREE)
	DECL_SECTION_NAME (newdecl) = DECL_SECTION_NAME (olddecl);

      if (TREE_CODE (newdecl) == FUNCTION_DECL)
	{
	  DECL_NO_INSTRUMENT_FUNCTION_ENTRY_EXIT (newdecl)
	    |= DECL_NO_INSTRUMENT_FUNCTION_ENTRY_EXIT (olddecl);
	  DECL_NO_LIMIT_STACK (newdecl) |= DECL_NO_LIMIT_STACK (olddecl);
	  TREE_THIS_VOLATILE (newdecl) |= TREE_THIS_VOLATILE (olddecl);
	  TREE_NOTHROW (newdecl) |= TREE_NOTHROW (olddecl);
	  DECL_IS_MALLOC (newdecl) |= DECL_IS_MALLOC (olddecl);
	  DECL_IS_OPERATOR_NEW (newdecl) |= DECL_IS_OPERATOR_NEW (olddecl);
	  DECL_PURE_P (newdecl) |= DECL_PURE_P (olddecl);
	  TREE_READONLY (newdecl) |= TREE_READONLY (olddecl);
	  DECL_LOOPING_CONST_OR_PURE_P (newdecl) 
	    |= DECL_LOOPING_CONST_OR_PURE_P (olddecl);
	  /* Keep the old RTL.  */
	  COPY_DECL_RTL (olddecl, newdecl);
	}
      else if (TREE_CODE (newdecl) == VAR_DECL
	       && (DECL_SIZE (olddecl) || !DECL_SIZE (newdecl)))
	{
	  /* Keep the old RTL.  We cannot keep the old RTL if the old
	     declaration was for an incomplete object and the new
	     declaration is not since many attributes of the RTL will
	     change.  */
	  COPY_DECL_RTL (olddecl, newdecl);
	}
    }
  /* If cannot merge, then use the new type and qualifiers,
     and don't preserve the old rtl.  */
  else
    {
      /* Clean out any memory we had of the old declaration.  */
      tree oldstatic = value_member (olddecl, static_aggregates);
      if (oldstatic)
	TREE_VALUE (oldstatic) = error_mark_node;

      TREE_TYPE (olddecl) = TREE_TYPE (newdecl);
      TREE_READONLY (olddecl) = TREE_READONLY (newdecl);
      TREE_THIS_VOLATILE (olddecl) = TREE_THIS_VOLATILE (newdecl);
      TREE_SIDE_EFFECTS (olddecl) = TREE_SIDE_EFFECTS (newdecl);
    }

  /* Merge the storage class information.  */
  merge_weak (newdecl, olddecl);

  if (DECL_ONE_ONLY (olddecl))
    DECL_COMDAT_GROUP (newdecl) = DECL_COMDAT_GROUP (olddecl);

  DECL_DEFER_OUTPUT (newdecl) |= DECL_DEFER_OUTPUT (olddecl);
  TREE_PUBLIC (newdecl) = TREE_PUBLIC (olddecl);
  TREE_STATIC (olddecl) = TREE_STATIC (newdecl) |= TREE_STATIC (olddecl);
  if (! DECL_EXTERNAL (olddecl))
    DECL_EXTERNAL (newdecl) = 0;

  new_template_info = NULL_TREE;
  if (DECL_LANG_SPECIFIC (newdecl) && DECL_LANG_SPECIFIC (olddecl))
    {
      bool new_redefines_gnu_inline = false;

      if (new_defines_function
	  && ((DECL_INTERFACE_KNOWN (olddecl)
	       && TREE_CODE (olddecl) == FUNCTION_DECL)
	      || (TREE_CODE (olddecl) == TEMPLATE_DECL
		  && (TREE_CODE (DECL_TEMPLATE_RESULT (olddecl))
		      == FUNCTION_DECL))))
	{
	  tree fn = olddecl;

	  if (TREE_CODE (fn) == TEMPLATE_DECL)
	    fn = DECL_TEMPLATE_RESULT (olddecl);

	  new_redefines_gnu_inline = GNU_INLINE_P (fn) && DECL_INITIAL (fn);
	}

      if (!new_redefines_gnu_inline)
	{
	  DECL_INTERFACE_KNOWN (newdecl) |= DECL_INTERFACE_KNOWN (olddecl);
	  DECL_NOT_REALLY_EXTERN (newdecl) |= DECL_NOT_REALLY_EXTERN (olddecl);
	  DECL_COMDAT (newdecl) |= DECL_COMDAT (olddecl);
	}
      DECL_TEMPLATE_INSTANTIATED (newdecl)
	|= DECL_TEMPLATE_INSTANTIATED (olddecl);
      DECL_ODR_USED (newdecl) |= DECL_ODR_USED (olddecl);

      /* If the OLDDECL is an instantiation and/or specialization,
	 then the NEWDECL must be too.  But, it may not yet be marked
	 as such if the caller has created NEWDECL, but has not yet
	 figured out that it is a redeclaration.  */
      if (!DECL_USE_TEMPLATE (newdecl))
	DECL_USE_TEMPLATE (newdecl) = DECL_USE_TEMPLATE (olddecl);

      /* Don't really know how much of the language-specific
	 values we should copy from old to new.  */
      DECL_IN_AGGR_P (newdecl) = DECL_IN_AGGR_P (olddecl);
      DECL_REPO_AVAILABLE_P (newdecl) = DECL_REPO_AVAILABLE_P (olddecl);
      DECL_INITIALIZED_IN_CLASS_P (newdecl)
	|= DECL_INITIALIZED_IN_CLASS_P (olddecl);

      if (LANG_DECL_HAS_MIN (newdecl))
	{
	  DECL_LANG_SPECIFIC (newdecl)->u.min.u2 =
	    DECL_LANG_SPECIFIC (olddecl)->u.min.u2;
	  if (DECL_TEMPLATE_INFO (newdecl))
	    new_template_info = DECL_TEMPLATE_INFO (newdecl);
	  DECL_TEMPLATE_INFO (newdecl) = DECL_TEMPLATE_INFO (olddecl);
	}
      /* Only functions have these fields.  */
      if (TREE_CODE (newdecl) == FUNCTION_DECL
	  || DECL_FUNCTION_TEMPLATE_P (newdecl))
	{
	  DECL_NONCONVERTING_P (newdecl) = DECL_NONCONVERTING_P (olddecl);
	  olddecl_friend = DECL_FRIEND_P (olddecl);
	  hidden_friend = (DECL_ANTICIPATED (olddecl)
			   && DECL_HIDDEN_FRIEND_P (olddecl)
			   && newdecl_is_friend);
	  DECL_BEFRIENDING_CLASSES (newdecl)
	    = chainon (DECL_BEFRIENDING_CLASSES (newdecl),
		       DECL_BEFRIENDING_CLASSES (olddecl));
	  /* DECL_THUNKS is only valid for virtual functions,
	     otherwise it is a DECL_FRIEND_CONTEXT.  */
	  if (DECL_VIRTUAL_P (newdecl))
	    DECL_THUNKS (newdecl) = DECL_THUNKS (olddecl);
	}
      /* Only variables have this field.  */
      else if (TREE_CODE (newdecl) == VAR_DECL
	       && VAR_HAD_UNKNOWN_BOUND (olddecl))
	SET_VAR_HAD_UNKNOWN_BOUND (newdecl);
    }

  if (TREE_CODE (newdecl) == FUNCTION_DECL)
    {
      tree parm;

      /* Merge parameter attributes. */
      tree oldarg, newarg;
      for (oldarg = DECL_ARGUMENTS(olddecl), 
               newarg = DECL_ARGUMENTS(newdecl);
           oldarg && newarg;
           oldarg = DECL_CHAIN(oldarg), newarg = DECL_CHAIN(newarg)) {
          DECL_ATTRIBUTES (newarg)
              = (*targetm.merge_decl_attributes) (oldarg, newarg);
          DECL_ATTRIBUTES (oldarg) = DECL_ATTRIBUTES (newarg);
      }
      
      if (DECL_TEMPLATE_INSTANTIATION (olddecl)
	  && !DECL_TEMPLATE_INSTANTIATION (newdecl))
	{
	  /* If newdecl is not a specialization, then it is not a
	     template-related function at all.  And that means that we
	     should have exited above, returning 0.  */
	  gcc_assert (DECL_TEMPLATE_SPECIALIZATION (newdecl));

	  if (DECL_ODR_USED (olddecl))
	    /* From [temp.expl.spec]:

	       If a template, a member template or the member of a class
	       template is explicitly specialized then that
	       specialization shall be declared before the first use of
	       that specialization that would cause an implicit
	       instantiation to take place, in every translation unit in
	       which such a use occurs.  */
	    error ("explicit specialization of %qD after first use",
		      olddecl);

	  SET_DECL_TEMPLATE_SPECIALIZATION (olddecl);

	  /* Don't propagate visibility from the template to the
	     specialization here.  We'll do that in determine_visibility if
	     appropriate.  */
	  DECL_VISIBILITY_SPECIFIED (olddecl) = 0;

	  /* [temp.expl.spec/14] We don't inline explicit specialization
	     just because the primary template says so.  */

	  /* But still keep DECL_DISREGARD_INLINE_LIMITS in sync with
	     the always_inline attribute.  */
	  if (DECL_DISREGARD_INLINE_LIMITS (olddecl)
	      && !DECL_DISREGARD_INLINE_LIMITS (newdecl))
	    {
	      if (DECL_DECLARED_INLINE_P (newdecl))
		DECL_DISREGARD_INLINE_LIMITS (newdecl) = true;
	      else
		DECL_ATTRIBUTES (newdecl)
		  = remove_attribute ("always_inline",
				      DECL_ATTRIBUTES (newdecl));
	    }
	}
      else if (new_defines_function && DECL_INITIAL (olddecl))
	{
	  /* Never inline re-defined extern inline functions.
	     FIXME: this could be better handled by keeping both
	     function as separate declarations.  */
	  DECL_UNINLINABLE (newdecl) = 1;
	}
      else
	{
	  if (DECL_PENDING_INLINE_INFO (newdecl) == 0)
	    DECL_PENDING_INLINE_INFO (newdecl) = DECL_PENDING_INLINE_INFO (olddecl);

	  DECL_DECLARED_INLINE_P (newdecl) |= DECL_DECLARED_INLINE_P (olddecl);

	  DECL_UNINLINABLE (newdecl) = DECL_UNINLINABLE (olddecl)
	    = (DECL_UNINLINABLE (newdecl) || DECL_UNINLINABLE (olddecl));

	  DECL_DISREGARD_INLINE_LIMITS (newdecl)
	    = DECL_DISREGARD_INLINE_LIMITS (olddecl)
	    = (DECL_DISREGARD_INLINE_LIMITS (newdecl)
	       || DECL_DISREGARD_INLINE_LIMITS (olddecl));
	}

      /* Preserve abstractness on cloned [cd]tors.  */
      DECL_ABSTRACT (newdecl) = DECL_ABSTRACT (olddecl);

      /* Update newdecl's parms to point at olddecl.  */
      for (parm = DECL_ARGUMENTS (newdecl); parm;
	   parm = DECL_CHAIN (parm))
	DECL_CONTEXT (parm) = olddecl;

      if (! types_match)
	{
	  SET_DECL_LANGUAGE (olddecl, DECL_LANGUAGE (newdecl));
	  COPY_DECL_ASSEMBLER_NAME (newdecl, olddecl);
	  COPY_DECL_RTL (newdecl, olddecl);
	}
      if (! types_match || new_defines_function)
	{
	  /* These need to be copied so that the names are available.
	     Note that if the types do match, we'll preserve inline
	     info and other bits, but if not, we won't.  */
	  DECL_ARGUMENTS (olddecl) = DECL_ARGUMENTS (newdecl);
	  DECL_RESULT (olddecl) = DECL_RESULT (newdecl);
	}
      /* If redeclaring a builtin function, it stays built in
	 if newdecl is a gnu_inline definition, or if newdecl is just
	 a declaration.  */
      if (DECL_BUILT_IN (olddecl)
	  && (new_defines_function ? GNU_INLINE_P (newdecl) : types_match))
	{
	  DECL_BUILT_IN_CLASS (newdecl) = DECL_BUILT_IN_CLASS (olddecl);
	  DECL_FUNCTION_CODE (newdecl) = DECL_FUNCTION_CODE (olddecl);
	  /* If we're keeping the built-in definition, keep the rtl,
	     regardless of declaration matches.  */
	  COPY_DECL_RTL (olddecl, newdecl);
	  if (DECL_BUILT_IN_CLASS (newdecl) == BUILT_IN_NORMAL)
	    {
	      enum built_in_function fncode = DECL_FUNCTION_CODE (newdecl);
	      switch (fncode)
		{
		  /* If a compatible prototype of these builtin functions
		     is seen, assume the runtime implements it with the
		     expected semantics.  */
		case BUILT_IN_STPCPY:
		  if (builtin_decl_explicit_p (fncode))
		    set_builtin_decl_implicit_p (fncode, true);
		  break;
		default:
		  break;
		}
	    }
	}
      if (new_defines_function)
	/* If defining a function declared with other language
	   linkage, use the previously declared language linkage.  */
	SET_DECL_LANGUAGE (newdecl, DECL_LANGUAGE (olddecl));
      else if (types_match)
	{
	  DECL_RESULT (newdecl) = DECL_RESULT (olddecl);
	  /* Don't clear out the arguments if we're just redeclaring a
	     function.  */
	  if (DECL_ARGUMENTS (olddecl))
	    DECL_ARGUMENTS (newdecl) = DECL_ARGUMENTS (olddecl);
	}
    }
  else if (TREE_CODE (newdecl) == NAMESPACE_DECL)
    NAMESPACE_LEVEL (newdecl) = NAMESPACE_LEVEL (olddecl);

  /* Now preserve various other info from the definition.  */
  TREE_ADDRESSABLE (newdecl) = TREE_ADDRESSABLE (olddecl);
  TREE_ASM_WRITTEN (newdecl) = TREE_ASM_WRITTEN (olddecl);
  DECL_COMMON (newdecl) = DECL_COMMON (olddecl);
  COPY_DECL_ASSEMBLER_NAME (olddecl, newdecl);

  /* Warn about conflicting visibility specifications.  */
  if (DECL_VISIBILITY_SPECIFIED (olddecl)
      && DECL_VISIBILITY_SPECIFIED (newdecl)
      && DECL_VISIBILITY (newdecl) != DECL_VISIBILITY (olddecl))
    {
      warning_at (input_location, OPT_Wattributes,
		  "%q+D: visibility attribute ignored because it", newdecl);
      warning_at (DECL_SOURCE_LOCATION (olddecl), OPT_Wattributes,
		  "conflicts with previous declaration here");
    }
  /* Choose the declaration which specified visibility.  */
  if (DECL_VISIBILITY_SPECIFIED (olddecl))
    {
      DECL_VISIBILITY (newdecl) = DECL_VISIBILITY (olddecl);
      DECL_VISIBILITY_SPECIFIED (newdecl) = 1;
    }
  /* Init priority used to be merged from newdecl to olddecl by the memcpy,
     so keep this behavior.  */
  if (TREE_CODE (newdecl) == VAR_DECL && DECL_HAS_INIT_PRIORITY_P (newdecl))
    {
      SET_DECL_INIT_PRIORITY (olddecl, DECL_INIT_PRIORITY (newdecl));
      DECL_HAS_INIT_PRIORITY_P (olddecl) = 1;
    }
  /* Likewise for DECL_ALIGN, DECL_USER_ALIGN and DECL_PACKED.  */
  if (DECL_ALIGN (olddecl) > DECL_ALIGN (newdecl))
    {
      DECL_ALIGN (newdecl) = DECL_ALIGN (olddecl);
      DECL_USER_ALIGN (newdecl) |= DECL_USER_ALIGN (olddecl);
    }
  DECL_USER_ALIGN (olddecl) = DECL_USER_ALIGN (newdecl);
  if (TREE_CODE (newdecl) == FIELD_DECL)
    DECL_PACKED (olddecl) = DECL_PACKED (newdecl);

  /* The DECL_LANG_SPECIFIC information in OLDDECL will be replaced
     with that from NEWDECL below.  */
  if (DECL_LANG_SPECIFIC (olddecl))
    {
      gcc_assert (DECL_LANG_SPECIFIC (olddecl)
		  != DECL_LANG_SPECIFIC (newdecl));
      ggc_free (DECL_LANG_SPECIFIC (olddecl));
    }

  /* Merge the USED information.  */
  if (TREE_USED (olddecl))
    TREE_USED (newdecl) = 1;
  else if (TREE_USED (newdecl))
    TREE_USED (olddecl) = 1;
  if (TREE_CODE (newdecl) == VAR_DECL)
    {
      if (DECL_READ_P (olddecl))
	DECL_READ_P (newdecl) = 1;
      else if (DECL_READ_P (newdecl))
	DECL_READ_P (olddecl) = 1;
    }
  if (DECL_PRESERVE_P (olddecl))
    DECL_PRESERVE_P (newdecl) = 1;
  else if (DECL_PRESERVE_P (newdecl))
    DECL_PRESERVE_P (olddecl) = 1;

  if (TREE_CODE (newdecl) == FUNCTION_DECL)
    {
      int function_size;

      function_size = sizeof (struct tree_decl_common);

      memcpy ((char *) olddecl + sizeof (struct tree_common),
	      (char *) newdecl + sizeof (struct tree_common),
	      function_size - sizeof (struct tree_common));

      memcpy ((char *) olddecl + sizeof (struct tree_decl_common),
	      (char *) newdecl + sizeof (struct tree_decl_common),
	      sizeof (struct tree_function_decl) - sizeof (struct tree_decl_common));
      if (new_template_info)
	/* If newdecl is a template instantiation, it is possible that
	   the following sequence of events has occurred:

	   o A friend function was declared in a class template.  The
	   class template was instantiated.

	   o The instantiation of the friend declaration was
	   recorded on the instantiation list, and is newdecl.

	   o Later, however, instantiate_class_template called pushdecl
	   on the newdecl to perform name injection.  But, pushdecl in
	   turn called duplicate_decls when it discovered that another
	   declaration of a global function with the same name already
	   existed.

	   o Here, in duplicate_decls, we decided to clobber newdecl.

	   If we're going to do that, we'd better make sure that
	   olddecl, and not newdecl, is on the list of
	   instantiations so that if we try to do the instantiation
	   again we won't get the clobbered declaration.  */
	reregister_specialization (newdecl,
				   new_template_info,
				   olddecl);
    }
  else
    {
      size_t size = tree_code_size (TREE_CODE (olddecl));
      memcpy ((char *) olddecl + sizeof (struct tree_common),
	      (char *) newdecl + sizeof (struct tree_common),
	      sizeof (struct tree_decl_common) - sizeof (struct tree_common));
      switch (TREE_CODE (olddecl))
	{
	case LABEL_DECL:
	case VAR_DECL:
	case RESULT_DECL:
	case PARM_DECL:
	case FIELD_DECL:
	case TYPE_DECL:
	case CONST_DECL:
	  {
	    memcpy ((char *) olddecl + sizeof (struct tree_decl_common),
		    (char *) newdecl + sizeof (struct tree_decl_common),
		    size - sizeof (struct tree_decl_common)
		    + TREE_CODE_LENGTH (TREE_CODE (newdecl)) * sizeof (char *));
	  }
	  break;
	default:
	  memcpy ((char *) olddecl + sizeof (struct tree_decl_common),
		  (char *) newdecl + sizeof (struct tree_decl_common),
		  sizeof (struct tree_decl_non_common) - sizeof (struct tree_decl_common)
		  + TREE_CODE_LENGTH (TREE_CODE (newdecl)) * sizeof (char *));
	  break;
	}
    }
  DECL_UID (olddecl) = olddecl_uid;
  if (olddecl_friend)
    DECL_FRIEND_P (olddecl) = 1;
  if (hidden_friend)
    {
      DECL_ANTICIPATED (olddecl) = 1;
      DECL_HIDDEN_FRIEND_P (olddecl) = 1;
    }

  /* NEWDECL contains the merged attribute lists.
     Update OLDDECL to be the same.  */
  DECL_ATTRIBUTES (olddecl) = DECL_ATTRIBUTES (newdecl);

  /* If OLDDECL had its DECL_RTL instantiated, re-invoke make_decl_rtl
    so that encode_section_info has a chance to look at the new decl
    flags and attributes.  */
  if (DECL_RTL_SET_P (olddecl)
      && (TREE_CODE (olddecl) == FUNCTION_DECL
	  || (TREE_CODE (olddecl) == VAR_DECL
	      && TREE_STATIC (olddecl))))
    make_decl_rtl (olddecl);

  /* The NEWDECL will no longer be needed.  Because every out-of-class
     declaration of a member results in a call to duplicate_decls,
     freeing these nodes represents in a significant savings.  */
  ggc_free (newdecl);

  return olddecl;
}

/* Return zero if the declaration NEWDECL is valid
   when the declaration OLDDECL (assumed to be for the same name)
   has already been seen.
   Otherwise return an error message format string with a %s
   where the identifier should go.  */

static const char *
redeclaration_error_message (tree newdecl, tree olddecl)
{
  if (TREE_CODE (newdecl) == TYPE_DECL)
    {
      /* Because C++ can put things into name space for free,
	 constructs like "typedef struct foo { ... } foo"
	 would look like an erroneous redeclaration.  */
      if (same_type_p (TREE_TYPE (newdecl), TREE_TYPE (olddecl)))
	return NULL;
      else
	return G_("redefinition of %q#D");
    }
  else if (TREE_CODE (newdecl) == FUNCTION_DECL)
    {
      /* If this is a pure function, its olddecl will actually be
	 the original initialization to `0' (which we force to call
	 abort()).  Don't complain about redefinition in this case.  */
      if (DECL_LANG_SPECIFIC (olddecl) && DECL_PURE_VIRTUAL_P (olddecl)
	  && DECL_INITIAL (olddecl) == NULL_TREE)
	return NULL;

      /* If both functions come from different namespaces, this is not
	 a redeclaration - this is a conflict with a used function.  */
      if (DECL_NAMESPACE_SCOPE_P (olddecl)
	  && DECL_CONTEXT (olddecl) != DECL_CONTEXT (newdecl)
	  && ! decls_match (olddecl, newdecl))
	return G_("%qD conflicts with used function");

      /* We'll complain about linkage mismatches in
	 warn_extern_redeclared_static.  */

      /* Defining the same name twice is no good.  */
      if (DECL_INITIAL (olddecl) != NULL_TREE
	  && DECL_INITIAL (newdecl) != NULL_TREE)
	{
	  if (DECL_NAME (olddecl) == NULL_TREE)
	    return G_("%q#D not declared in class");
	  else if (!GNU_INLINE_P (olddecl)
		   || GNU_INLINE_P (newdecl))
	    return G_("redefinition of %q#D");
	}

      if (DECL_DECLARED_INLINE_P (olddecl) && DECL_DECLARED_INLINE_P (newdecl))
	{
	  bool olda = GNU_INLINE_P (olddecl);
	  bool newa = GNU_INLINE_P (newdecl);

	  if (olda != newa)
	    {
	      if (newa)
		return G_("%q+D redeclared inline with "
			  "%<gnu_inline%> attribute");
	      else
		return G_("%q+D redeclared inline without "
			  "%<gnu_inline%> attribute");
	    }
	}

      return NULL;
    }
  else if (TREE_CODE (newdecl) == TEMPLATE_DECL)
    {
      tree nt, ot;

      if (TREE_CODE (DECL_TEMPLATE_RESULT (newdecl)) == TYPE_DECL)
	{
	  if (COMPLETE_TYPE_P (TREE_TYPE (newdecl))
	      && COMPLETE_TYPE_P (TREE_TYPE (olddecl)))
	    return G_("redefinition of %q#D");
	  return NULL;
	}

      if (TREE_CODE (DECL_TEMPLATE_RESULT (newdecl)) != FUNCTION_DECL
	  || (DECL_TEMPLATE_RESULT (newdecl)
	      == DECL_TEMPLATE_RESULT (olddecl)))
	return NULL;

      nt = DECL_TEMPLATE_RESULT (newdecl);
      if (DECL_TEMPLATE_INFO (nt))
	nt = DECL_TEMPLATE_RESULT (template_for_substitution (nt));
      ot = DECL_TEMPLATE_RESULT (olddecl);
      if (DECL_TEMPLATE_INFO (ot))
	ot = DECL_TEMPLATE_RESULT (template_for_substitution (ot));
      if (DECL_INITIAL (nt) && DECL_INITIAL (ot)
	  && (!GNU_INLINE_P (ot) || GNU_INLINE_P (nt)))
	return G_("redefinition of %q#D");

      if (DECL_DECLARED_INLINE_P (ot) && DECL_DECLARED_INLINE_P (nt))
	{
	  bool olda = GNU_INLINE_P (ot);
	  bool newa = GNU_INLINE_P (nt);

	  if (olda != newa)
	    {
	      if (newa)
		return G_("%q+D redeclared inline with "
			  "%<gnu_inline%> attribute");
	      else
		return G_("%q+D redeclared inline without "
		     	  "%<gnu_inline%> attribute");
	    }
	}

      /* Core issue #226 (C++0x): 
           
           If a friend function template declaration specifies a
           default template-argument, that declaration shall be a
           definition and shall be the only declaration of the
           function template in the translation unit.  */
      if ((cxx_dialect != cxx98) 
          && TREE_CODE (ot) == FUNCTION_DECL && DECL_FRIEND_P (ot)
          && !check_default_tmpl_args (nt, DECL_TEMPLATE_PARMS (newdecl), 
                                       /*is_primary=*/true,
				       /*is_partial=*/false,
                                       /*is_friend_decl=*/2))
        return G_("redeclaration of friend %q#D "
	 	  "may not have default template arguments");

      return NULL;
    }
  else if (TREE_CODE (newdecl) == VAR_DECL
	   && DECL_THREAD_LOCAL_P (newdecl) != DECL_THREAD_LOCAL_P (olddecl)
	   && (! DECL_LANG_SPECIFIC (olddecl)
	       || ! CP_DECL_THREADPRIVATE_P (olddecl)
	       || DECL_THREAD_LOCAL_P (newdecl)))
    {
      /* Only variables can be thread-local, and all declarations must
	 agree on this property.  */
      if (DECL_THREAD_LOCAL_P (newdecl))
	return G_("thread-local declaration of %q#D follows "
	          "non-thread-local declaration");
      else
	return G_("non-thread-local declaration of %q#D follows "
	          "thread-local declaration");
    }
  else if (toplevel_bindings_p () || DECL_NAMESPACE_SCOPE_P (newdecl))
    {
      /* The objects have been declared at namespace scope.  If either
	 is a member of an anonymous union, then this is an invalid
	 redeclaration.  For example:

	   int i;
	   union { int i; };

	   is invalid.  */
      if ((TREE_CODE (newdecl) == VAR_DECL && DECL_ANON_UNION_VAR_P (newdecl))
	  || (TREE_CODE (olddecl) == VAR_DECL && DECL_ANON_UNION_VAR_P (olddecl)))
	return G_("redeclaration of %q#D");
      /* If at least one declaration is a reference, there is no
	 conflict.  For example:

	   int i = 3;
	   extern int i;

	 is valid.  */
      if (DECL_EXTERNAL (newdecl) || DECL_EXTERNAL (olddecl))
	return NULL;
      /* Reject two definitions.  */
      return G_("redefinition of %q#D");
    }
  else
    {
      /* Objects declared with block scope:  */
      /* Reject two definitions, and reject a definition
	 together with an external reference.  */
      if (!(DECL_EXTERNAL (newdecl) && DECL_EXTERNAL (olddecl)))
	return G_("redeclaration of %q#D");
      return NULL;
    }
}

/* Hash and equality functions for the named_label table.  */

static hashval_t
named_label_entry_hash (const void *data)
{
  const struct named_label_entry *ent = (const struct named_label_entry *) data;
  return DECL_UID (ent->label_decl);
}

static int
named_label_entry_eq (const void *a, const void *b)
{
  const struct named_label_entry *ent_a = (const struct named_label_entry *) a;
  const struct named_label_entry *ent_b = (const struct named_label_entry *) b;
  return ent_a->label_decl == ent_b->label_decl;
}

/* Create a new label, named ID.  */

static tree
make_label_decl (tree id, int local_p)
{
  struct named_label_entry *ent;
  void **slot;
  tree decl;

  decl = build_decl (input_location, LABEL_DECL, id, void_type_node);

  DECL_CONTEXT (decl) = current_function_decl;
  DECL_MODE (decl) = VOIDmode;
  C_DECLARED_LABEL_FLAG (decl) = local_p;

  /* Say where one reference is to the label, for the sake of the
     error if it is not defined.  */
  DECL_SOURCE_LOCATION (decl) = input_location;

  /* Record the fact that this identifier is bound to this label.  */
  SET_IDENTIFIER_LABEL_VALUE (id, decl);

  /* Create the label htab for the function on demand.  */
  if (!named_labels)
    named_labels = htab_create_ggc (13, named_label_entry_hash,
				    named_label_entry_eq, NULL);

  /* Record this label on the list of labels used in this function.
     We do this before calling make_label_decl so that we get the
     IDENTIFIER_LABEL_VALUE before the new label is declared.  */
  ent = ggc_alloc_cleared_named_label_entry ();
  ent->label_decl = decl;

  slot = htab_find_slot (named_labels, ent, INSERT);
  gcc_assert (*slot == NULL);
  *slot = ent;

  return decl;
}

/* Look for a label named ID in the current function.  If one cannot
   be found, create one.  (We keep track of used, but undefined,
   labels, and complain about them at the end of a function.)  */

static tree
lookup_label_1 (tree id)
{
  tree decl;

  /* You can't use labels at global scope.  */
  if (current_function_decl == NULL_TREE)
    {
      error ("label %qE referenced outside of any function", id);
      return NULL_TREE;
    }

  /* See if we've already got this label.  */
  decl = IDENTIFIER_LABEL_VALUE (id);
  if (decl != NULL_TREE && DECL_CONTEXT (decl) == current_function_decl)
    return decl;

  decl = make_label_decl (id, /*local_p=*/0);
  return decl;
}

/* Wrapper for lookup_label_1.  */

tree
lookup_label (tree id)
{
  tree ret;
  bool subtime = timevar_cond_start (TV_NAME_LOOKUP);
  ret = lookup_label_1 (id);
  timevar_cond_stop (TV_NAME_LOOKUP, subtime);
  return ret;
}

/* Declare a local label named ID.  */

tree
declare_local_label (tree id)
{
  tree decl;
  cp_label_binding bind;

  /* Add a new entry to the SHADOWED_LABELS list so that when we leave
     this scope we can restore the old value of IDENTIFIER_TYPE_VALUE.  */
  bind.prev_value = IDENTIFIER_LABEL_VALUE (id);

  decl = make_label_decl (id, /*local_p=*/1);
  bind.label = decl;
  VEC_safe_push (cp_label_binding, gc, current_binding_level->shadowed_labels,
		 bind);

  return decl;
}

/* Returns nonzero if it is ill-formed to jump past the declaration of
   DECL.  Returns 2 if it's also a real problem.  */

static int
decl_jump_unsafe (tree decl)
{
  /* [stmt.dcl]/3: A program that jumps from a point where a local variable
     with automatic storage duration is not in scope to a point where it is
     in scope is ill-formed unless the variable has scalar type, class type
     with a trivial default constructor and a trivial destructor, a
     cv-qualified version of one of these types, or an array of one of the
     preceding types and is declared without an initializer (8.5).  */
  tree type = TREE_TYPE (decl);

  if (TREE_CODE (decl) != VAR_DECL || TREE_STATIC (decl)
      || type == error_mark_node)
    return 0;

  type = strip_array_types (type);

  if (DECL_NONTRIVIALLY_INITIALIZED_P (decl))
    return 2;

  if (TYPE_HAS_NONTRIVIAL_DESTRUCTOR (TREE_TYPE (decl)))
    return 1;

  return 0;
}

/* A subroutine of check_previous_goto_1 to identify a branch to the user.  */

static void
identify_goto (tree decl, const location_t *locus)
{
  if (decl)
    permerror (input_location, "jump to label %qD", decl);
  else
    permerror (input_location, "jump to case label");
  if (locus)
    permerror (*locus, "  from here");
}

/* Check that a single previously seen jump to a newly defined label
   is OK.  DECL is the LABEL_DECL or 0; LEVEL is the binding_level for
   the jump context; NAMES are the names in scope in LEVEL at the jump
   context; LOCUS is the source position of the jump or 0.  Returns
   true if all is well.  */

static bool
check_previous_goto_1 (tree decl, cp_binding_level* level, tree names,
		       bool exited_omp, const location_t *locus)
{
  cp_binding_level *b;
  bool identified = false, saw_eh = false, saw_omp = false;

  if (exited_omp)
    {
      identify_goto (decl, locus);
      error ("  exits OpenMP structured block");
      identified = saw_omp = true;
    }

  for (b = current_binding_level; b ; b = b->level_chain)
    {
      tree new_decls, old_decls = (b == level ? names : NULL_TREE);

      for (new_decls = b->names; new_decls != old_decls;
	   new_decls = (DECL_P (new_decls) ? DECL_CHAIN (new_decls)
			: TREE_CHAIN (new_decls)))
	{
	  int problem = decl_jump_unsafe (new_decls);
	  if (! problem)
	    continue;

	  if (!identified)
	    {
	      identify_goto (decl, locus);
	      identified = true;
	    }
	  if (problem > 1)
	    error ("  crosses initialization of %q+#D", new_decls);
	  else
	    permerror (input_location, "  enters scope of %q+#D which has "
		       "non-trivial destructor", new_decls);
	}

      if (b == level)
	break;
      if ((b->kind == sk_try || b->kind == sk_catch) && !saw_eh)
	{
	  if (!identified)
	    {
	      identify_goto (decl, locus);
	      identified = true;
	    }
	  if (b->kind == sk_try)
	    error ("  enters try block");
	  else
	    error ("  enters catch block");
	  saw_eh = true;
	}
      if (b->kind == sk_omp && !saw_omp)
	{
	  if (!identified)
	    {
	      identify_goto (decl, locus);
	      identified = true;
	    }
	  error ("  enters OpenMP structured block");
	  saw_omp = true;
	}
    }

  return !identified;
}

static void
check_previous_goto (tree decl, struct named_label_use_entry *use)
{
  check_previous_goto_1 (decl, use->binding_level,
			 use->names_in_scope, use->in_omp_scope,
			 &use->o_goto_locus);
}

static bool
check_switch_goto (cp_binding_level* level)
{
  return check_previous_goto_1 (NULL_TREE, level, level->names, false, NULL);
}

/* Check that a new jump to a label DECL is OK.  Called by
   finish_goto_stmt.  */

void
check_goto (tree decl)
{
  struct named_label_entry *ent, dummy;
  bool saw_catch = false, identified = false;
  tree bad;
  unsigned ix;

  /* We can't know where a computed goto is jumping.
     So we assume that it's OK.  */
  if (TREE_CODE (decl) != LABEL_DECL)
    return;

  /* We didn't record any information about this label when we created it,
     and there's not much point since it's trivial to analyze as a return.  */
  if (decl == cdtor_label)
    return;

  dummy.label_decl = decl;
  ent = (struct named_label_entry *) htab_find (named_labels, &dummy);
  gcc_assert (ent != NULL);

  /* If the label hasn't been defined yet, defer checking.  */
  if (! DECL_INITIAL (decl))
    {
      struct named_label_use_entry *new_use;

      /* Don't bother creating another use if the last goto had the
	 same data, and will therefore create the same set of errors.  */
      if (ent->uses
	  && ent->uses->names_in_scope == current_binding_level->names)
	return;

      new_use = ggc_alloc_named_label_use_entry ();
      new_use->binding_level = current_binding_level;
      new_use->names_in_scope = current_binding_level->names;
      new_use->o_goto_locus = input_location;
      new_use->in_omp_scope = false;

      new_use->next = ent->uses;
      ent->uses = new_use;
      return;
    }

  if (ent->in_try_scope || ent->in_catch_scope
      || ent->in_omp_scope || !VEC_empty (tree, ent->bad_decls))
    {
      permerror (input_location, "jump to label %q+D", decl);
      permerror (input_location, "  from here");
      identified = true;
    }

  FOR_EACH_VEC_ELT (tree, ent->bad_decls, ix, bad)
    {
      int u = decl_jump_unsafe (bad);

      if (u > 1 && DECL_ARTIFICIAL (bad))
	{
	  /* Can't skip init of __exception_info.  */
	  error_at (DECL_SOURCE_LOCATION (bad), "  enters catch block");
	  saw_catch = true;
	}
      else if (u > 1)
	error ("  skips initialization of %q+#D", bad);
      else
	permerror (input_location, "  enters scope of %q+#D which has "
		   "non-trivial destructor", bad);
    }

  if (ent->in_try_scope)
    error ("  enters try block");
  else if (ent->in_catch_scope && !saw_catch)
    error ("  enters catch block");

  if (ent->in_omp_scope)
    error ("  enters OpenMP structured block");
  else if (flag_openmp)
    {
      cp_binding_level *b;
      for (b = current_binding_level; b ; b = b->level_chain)
	{
	  if (b == ent->binding_level)
	    break;
	  if (b->kind == sk_omp)
	    {
	      if (!identified)
		{
		  permerror (input_location, "jump to label %q+D", decl);
		  permerror (input_location, "  from here");
		  identified = true;
		}
	      error ("  exits OpenMP structured block");
	      break;
	    }
	}
    }
}

/* Check that a return is ok wrt OpenMP structured blocks.
   Called by finish_return_stmt.  Returns true if all is well.  */

bool
check_omp_return (void)
{
  cp_binding_level *b;
  for (b = current_binding_level; b ; b = b->level_chain)
    if (b->kind == sk_omp)
      {
	error ("invalid exit from OpenMP structured block");
	return false;
      }
    else if (b->kind == sk_function_parms)
      break;
  return true;
}

/* Define a label, specifying the location in the source file.
   Return the LABEL_DECL node for the label.  */

static tree
define_label_1 (location_t location, tree name)
{
  struct named_label_entry *ent, dummy;
  cp_binding_level *p;
  tree decl;

  decl = lookup_label (name);

  dummy.label_decl = decl;
  ent = (struct named_label_entry *) htab_find (named_labels, &dummy);
  gcc_assert (ent != NULL);

  /* After labels, make any new cleanups in the function go into their
     own new (temporary) binding contour.  */
  for (p = current_binding_level;
       p->kind != sk_function_parms;
       p = p->level_chain)
    p->more_cleanups_ok = 0;

  if (name == get_identifier ("wchar_t"))
    permerror (input_location, "label named wchar_t");

  if (DECL_INITIAL (decl) != NULL_TREE)
    {
      error ("duplicate label %qD", decl);
      return error_mark_node;
    }
  else
    {
      struct named_label_use_entry *use;

      /* Mark label as having been defined.  */
      DECL_INITIAL (decl) = error_mark_node;
      /* Say where in the source.  */
      DECL_SOURCE_LOCATION (decl) = location;

      ent->binding_level = current_binding_level;
      ent->names_in_scope = current_binding_level->names;

      for (use = ent->uses; use ; use = use->next)
	check_previous_goto (decl, use);
      ent->uses = NULL;
    }

  return decl;
}

/* Wrapper for define_label_1.  */

tree
define_label (location_t location, tree name)
{
  tree ret;
  bool running = timevar_cond_start (TV_NAME_LOOKUP);
  ret = define_label_1 (location, name);
  timevar_cond_stop (TV_NAME_LOOKUP, running);
  return ret;
}


struct cp_switch
{
  cp_binding_level *level;
  struct cp_switch *next;
  /* The SWITCH_STMT being built.  */
  tree switch_stmt;
  /* A splay-tree mapping the low element of a case range to the high
     element, or NULL_TREE if there is no high element.  Used to
     determine whether or not a new case label duplicates an old case
     label.  We need a tree, rather than simply a hash table, because
     of the GNU case range extension.  */
  splay_tree cases;
};

/* A stack of the currently active switch statements.  The innermost
   switch statement is on the top of the stack.  There is no need to
   mark the stack for garbage collection because it is only active
   during the processing of the body of a function, and we never
   collect at that point.  */

static struct cp_switch *switch_stack;

/* Called right after a switch-statement condition is parsed.
   SWITCH_STMT is the switch statement being parsed.  */

void
push_switch (tree switch_stmt)
{
  struct cp_switch *p = XNEW (struct cp_switch);
  p->level = current_binding_level;
  p->next = switch_stack;
  p->switch_stmt = switch_stmt;
  p->cases = splay_tree_new (case_compare, NULL, NULL);
  switch_stack = p;
}

void
pop_switch (void)
{
  struct cp_switch *cs = switch_stack;
  location_t switch_location;

  /* Emit warnings as needed.  */
  switch_location = EXPR_LOC_OR_HERE (cs->switch_stmt);
  if (!processing_template_decl)
    c_do_switch_warnings (cs->cases, switch_location,
			  SWITCH_STMT_TYPE (cs->switch_stmt),
			  SWITCH_STMT_COND (cs->switch_stmt));

  splay_tree_delete (cs->cases);
  switch_stack = switch_stack->next;
  free (cs);
}

/* Convert a case constant VALUE in a switch to the type TYPE of the switch
   condition.  Note that if TYPE and VALUE are already integral we don't
   really do the conversion because the language-independent
   warning/optimization code will work better that way.  */

static tree
case_conversion (tree type, tree value)
{
  if (value == NULL_TREE)
    return value;

  if (cxx_dialect >= cxx0x
      && (SCOPED_ENUM_P (type)
	  || !INTEGRAL_OR_UNSCOPED_ENUMERATION_TYPE_P (TREE_TYPE (value))))
    {
      if (INTEGRAL_OR_UNSCOPED_ENUMERATION_TYPE_P (type))
	type = type_promotes_to (type);
      value = perform_implicit_conversion (type, value, tf_warning_or_error);
    }
  return cxx_constant_value (value);
}

/* Note that we've seen a definition of a case label, and complain if this
   is a bad place for one.  */

tree
finish_case_label (location_t loc, tree low_value, tree high_value)
{
  tree cond, r;
  cp_binding_level *p;
  tree type;

  if (processing_template_decl)
    {
      tree label;

      /* For templates, just add the case label; we'll do semantic
	 analysis at instantiation-time.  */
      label = build_decl (loc, LABEL_DECL, NULL_TREE, NULL_TREE);
      return add_stmt (build_case_label (low_value, high_value, label));
    }

  /* Find the condition on which this switch statement depends.  */
  cond = SWITCH_STMT_COND (switch_stack->switch_stmt);
  if (cond && TREE_CODE (cond) == TREE_LIST)
    cond = TREE_VALUE (cond);

  if (!check_switch_goto (switch_stack->level))
    return error_mark_node;

  type = SWITCH_STMT_TYPE (switch_stack->switch_stmt);

  low_value = case_conversion (type, low_value);
  high_value = case_conversion (type, high_value);

  r = c_add_case_label (loc, switch_stack->cases, cond, type,
			low_value, high_value);

  /* After labels, make any new cleanups in the function go into their
     own new (temporary) binding contour.  */
  for (p = current_binding_level;
       p->kind != sk_function_parms;
       p = p->level_chain)
    p->more_cleanups_ok = 0;

  return r;
}

/* Hash a TYPENAME_TYPE.  K is really of type `tree'.  */

static hashval_t
typename_hash (const void* k)
{
  hashval_t hash;
  const_tree const t = (const_tree) k;

  hash = (htab_hash_pointer (TYPE_CONTEXT (t))
	  ^ htab_hash_pointer (DECL_NAME (TYPE_NAME (t))));

  return hash;
}

typedef struct typename_info {
  tree scope;
  tree name;
  tree template_id;
  bool enum_p;
  bool class_p;
} typename_info;

/* Compare two TYPENAME_TYPEs.  K1 is really of type `tree', K2 is
   really of type `typename_info*'  */

static int
typename_compare (const void * k1, const void * k2)
{
  const_tree const t1 = (const_tree) k1;
  const typename_info *const t2 = (const typename_info *) k2;

  return (DECL_NAME (TYPE_NAME (t1)) == t2->name
	  && TYPE_CONTEXT (t1) == t2->scope
	  && TYPENAME_TYPE_FULLNAME (t1) == t2->template_id
	  && TYPENAME_IS_ENUM_P (t1) == t2->enum_p
	  && TYPENAME_IS_CLASS_P (t1) == t2->class_p);
}

/* Build a TYPENAME_TYPE.  If the type is `typename T::t', CONTEXT is
   the type of `T', NAME is the IDENTIFIER_NODE for `t'.

   Returns the new TYPENAME_TYPE.  */

static GTY ((param_is (union tree_node))) htab_t typename_htab;

static tree
build_typename_type (tree context, tree name, tree fullname,
		     enum tag_types tag_type)
{
  tree t;
  tree d;
  typename_info ti;
  void **e;
  hashval_t hash;

  if (typename_htab == NULL)
    typename_htab = htab_create_ggc (61, &typename_hash,
				     &typename_compare, NULL);

  ti.scope = FROB_CONTEXT (context);
  ti.name = name;
  ti.template_id = fullname;
  ti.enum_p = tag_type == enum_type;
  ti.class_p = (tag_type == class_type
		|| tag_type == record_type
		|| tag_type == union_type);
  hash =  (htab_hash_pointer (ti.scope)
	   ^ htab_hash_pointer (ti.name));

  /* See if we already have this type.  */
  e = htab_find_slot_with_hash (typename_htab, &ti, hash, INSERT);
  if (*e)
    t = (tree) *e;
  else
    {
      /* Build the TYPENAME_TYPE.  */
      t = cxx_make_type (TYPENAME_TYPE);
      TYPE_CONTEXT (t) = ti.scope;
      TYPENAME_TYPE_FULLNAME (t) = ti.template_id;
      TYPENAME_IS_ENUM_P (t) = ti.enum_p;
      TYPENAME_IS_CLASS_P (t) = ti.class_p;

      /* Build the corresponding TYPE_DECL.  */
      d = build_decl (input_location, TYPE_DECL, name, t);
      TYPE_NAME (TREE_TYPE (d)) = d;
      TYPE_STUB_DECL (TREE_TYPE (d)) = d;
      DECL_CONTEXT (d) = FROB_CONTEXT (context);
      DECL_ARTIFICIAL (d) = 1;

      /* Store it in the hash table.  */
      *e = t;

      /* TYPENAME_TYPEs must always be compared structurally, because
	 they may or may not resolve down to another type depending on
	 the currently open classes. */
      SET_TYPE_STRUCTURAL_EQUALITY (t);
    }

  return t;
}

/* Resolve `typename CONTEXT::NAME'.  TAG_TYPE indicates the tag
   provided to name the type.  Returns an appropriate type, unless an
   error occurs, in which case error_mark_node is returned.  If we
   locate a non-artificial TYPE_DECL and TF_KEEP_TYPE_DECL is set, we
   return that, rather than the _TYPE it corresponds to, in other
   cases we look through the type decl.  If TF_ERROR is set, complain
   about errors, otherwise be quiet.  */

tree
make_typename_type (tree context, tree name, enum tag_types tag_type,
		    tsubst_flags_t complain)
{
  tree fullname;
  tree t;
  bool want_template;

  if (name == error_mark_node
      || context == NULL_TREE
      || context == error_mark_node)
    return error_mark_node;

  if (TYPE_P (name))
    {
      if (!(TYPE_LANG_SPECIFIC (name)
	    && (CLASSTYPE_IS_TEMPLATE (name)
		|| CLASSTYPE_USE_TEMPLATE (name))))
	name = TYPE_IDENTIFIER (name);
      else
	/* Create a TEMPLATE_ID_EXPR for the type.  */
	name = build_nt (TEMPLATE_ID_EXPR,
			 CLASSTYPE_TI_TEMPLATE (name),
			 CLASSTYPE_TI_ARGS (name));
    }
  else if (TREE_CODE (name) == TYPE_DECL)
    name = DECL_NAME (name);

  fullname = name;

  if (TREE_CODE (name) == TEMPLATE_ID_EXPR)
    {
      name = TREE_OPERAND (name, 0);
      if (TREE_CODE (name) == TEMPLATE_DECL)
	name = TREE_OPERAND (fullname, 0) = DECL_NAME (name);
      else if (TREE_CODE (name) == OVERLOAD)
	{
	  if (complain & tf_error)
	    error ("%qD is not a type", name);
	  return error_mark_node;
	}
    }
  if (TREE_CODE (name) == TEMPLATE_DECL)
    {
      if (complain & tf_error)
	error ("%qD used without template parameters", name);
      return error_mark_node;
    }
  gcc_assert (TREE_CODE (name) == IDENTIFIER_NODE);
  gcc_assert (TYPE_P (context));

  if (!MAYBE_CLASS_TYPE_P (context))
    {
      if (complain & tf_error)
	error ("%q#T is not a class", context);
      return error_mark_node;
    }
  
  /* When the CONTEXT is a dependent type,  NAME could refer to a
     dependent base class of CONTEXT.  But look inside it anyway
     if CONTEXT is a currently open scope, in case it refers to a
     member of the current instantiation or a non-dependent base;
     lookup will stop when we hit a dependent base.  */
  if (!dependent_scope_p (context))
    /* We should only set WANT_TYPE when we're a nested typename type.
       Then we can give better diagnostics if we find a non-type.  */
    t = lookup_field (context, name, 2, /*want_type=*/true);
  else
    t = NULL_TREE;

  if ((!t || TREE_CODE (t) == TREE_LIST) && dependent_type_p (context))
    return build_typename_type (context, name, fullname, tag_type);

  want_template = TREE_CODE (fullname) == TEMPLATE_ID_EXPR;
  
  if (!t)
    {
      if (complain & tf_error)
	error (want_template ? G_("no class template named %q#T in %q#T")
	       : G_("no type named %q#T in %q#T"), name, context);
      return error_mark_node;
    }
  
  /* Pull out the template from an injected-class-name (or multiple).  */
  if (want_template)
    t = maybe_get_template_decl_from_type_decl (t);

  if (TREE_CODE (t) == TREE_LIST)
    {
      if (complain & tf_error)
	{
	  error ("lookup of %qT in %qT is ambiguous", name, context);
	  print_candidates (t);
	}
      return error_mark_node;
    }

  if (want_template && !DECL_TYPE_TEMPLATE_P (t))
    {
      if (complain & tf_error)
	error ("%<typename %T::%D%> names %q#T, which is not a class template",
	       context, name, t);
      return error_mark_node;
    }
  if (!want_template && TREE_CODE (t) != TYPE_DECL)
    {
      if (complain & tf_error)
	error ("%<typename %T::%D%> names %q#T, which is not a type",
	       context, name, t);
      return error_mark_node;
    }

  if (!perform_or_defer_access_check (TYPE_BINFO (context), t, t, complain))
    return error_mark_node;

  /* If we are currently parsing a template and if T is a typedef accessed
     through CONTEXT then we need to remember and check access of T at
     template instantiation time.  */
  add_typedef_to_current_template_for_access_check (t, context, input_location);

  if (want_template)
    return lookup_template_class (t, TREE_OPERAND (fullname, 1),
				  NULL_TREE, context,
				  /*entering_scope=*/0,
				  tf_warning_or_error | tf_user);
  
  if (DECL_ARTIFICIAL (t) || !(complain & tf_keep_type_decl))
    t = TREE_TYPE (t);

  maybe_record_typedef_use (t);

  return t;
}

/* Resolve `CONTEXT::template NAME'.  Returns a TEMPLATE_DECL if the name
   can be resolved or an UNBOUND_CLASS_TEMPLATE, unless an error occurs,
   in which case error_mark_node is returned.

   If PARM_LIST is non-NULL, also make sure that the template parameter
   list of TEMPLATE_DECL matches.

   If COMPLAIN zero, don't complain about any errors that occur.  */

tree
make_unbound_class_template (tree context, tree name, tree parm_list,
			     tsubst_flags_t complain)
{
  tree t;
  tree d;

  if (TYPE_P (name))
    name = TYPE_IDENTIFIER (name);
  else if (DECL_P (name))
    name = DECL_NAME (name);
  gcc_assert (TREE_CODE (name) == IDENTIFIER_NODE);

  if (!dependent_type_p (context)
      || currently_open_class (context))
    {
      tree tmpl = NULL_TREE;

      if (MAYBE_CLASS_TYPE_P (context))
	tmpl = lookup_field (context, name, 0, false);

      if (tmpl && TREE_CODE (tmpl) == TYPE_DECL)
	tmpl = maybe_get_template_decl_from_type_decl (tmpl);

      if (!tmpl || !DECL_TYPE_TEMPLATE_P (tmpl))
	{
	  if (complain & tf_error)
	    error ("no class template named %q#T in %q#T", name, context);
	  return error_mark_node;
	}

      if (parm_list
	  && !comp_template_parms (DECL_TEMPLATE_PARMS (tmpl), parm_list))
	{
	  if (complain & tf_error)
	    {
	      error ("template parameters do not match template");
	      error ("%q+D declared here", tmpl);
	    }
	  return error_mark_node;
	}

      if (!perform_or_defer_access_check (TYPE_BINFO (context), tmpl, tmpl,
					  complain))
	return error_mark_node;

      return tmpl;
    }

  /* Build the UNBOUND_CLASS_TEMPLATE.  */
  t = cxx_make_type (UNBOUND_CLASS_TEMPLATE);
  TYPE_CONTEXT (t) = FROB_CONTEXT (context);
  TREE_TYPE (t) = NULL_TREE;
  SET_TYPE_STRUCTURAL_EQUALITY (t);

  /* Build the corresponding TEMPLATE_DECL.  */
  d = build_decl (input_location, TEMPLATE_DECL, name, t);
  TYPE_NAME (TREE_TYPE (d)) = d;
  TYPE_STUB_DECL (TREE_TYPE (d)) = d;
  DECL_CONTEXT (d) = FROB_CONTEXT (context);
  DECL_ARTIFICIAL (d) = 1;
  DECL_TEMPLATE_PARMS (d) = parm_list;

  return t;
}



/* Push the declarations of builtin types into the namespace.
   RID_INDEX is the index of the builtin type in the array
   RID_POINTERS.  NAME is the name used when looking up the builtin
   type.  TYPE is the _TYPE node for the builtin type.  */

void
record_builtin_type (enum rid rid_index,
		     const char* name,
		     tree type)
{
  tree rname = NULL_TREE, tname = NULL_TREE;
  tree tdecl = NULL_TREE;

  if ((int) rid_index < (int) RID_MAX)
    rname = ridpointers[(int) rid_index];
  if (name)
    tname = get_identifier (name);

  /* The calls to SET_IDENTIFIER_GLOBAL_VALUE below should be
     eliminated.  Built-in types should not be looked up name; their
     names are keywords that the parser can recognize.  However, there
     is code in c-common.c that uses identifier_global_value to look
     up built-in types by name.  */
  if (tname)
    {
      tdecl = build_decl (BUILTINS_LOCATION, TYPE_DECL, tname, type);
      DECL_ARTIFICIAL (tdecl) = 1;
      SET_IDENTIFIER_GLOBAL_VALUE (tname, tdecl);
    }
  if (rname)
    {
      if (!tdecl)
	{
	  tdecl = build_decl (BUILTINS_LOCATION, TYPE_DECL, rname, type);
	  DECL_ARTIFICIAL (tdecl) = 1;
	}
      SET_IDENTIFIER_GLOBAL_VALUE (rname, tdecl);
    }

  if (!TYPE_NAME (type))
    TYPE_NAME (type) = tdecl;

  if (tdecl)
    debug_hooks->type_decl (tdecl, 0);
}

/* Record one of the standard Java types.
 * Declare it as having the given NAME.
 * If SIZE > 0, it is the size of one of the integral types;
 * otherwise it is the negative of the size of one of the other types.  */

static tree
record_builtin_java_type (const char* name, int size)
{
  tree type, decl;
  if (size > 0)
    {
      type = build_nonstandard_integer_type (size, 0);
      type = build_distinct_type_copy (type);
    }
  else if (size > -32)
    {
      tree stype;
      /* "__java_char" or ""__java_boolean".  */
      type = build_nonstandard_integer_type (-size, 1);
      type = build_distinct_type_copy (type);
      /* Get the signed type cached and attached to the unsigned type,
	 so it doesn't get garbage-collected at "random" times,
	 causing potential codegen differences out of different UIDs
	 and different alias set numbers.  */
      stype = build_nonstandard_integer_type (-size, 0);
      stype = build_distinct_type_copy (stype);
      TREE_CHAIN (type) = stype;
      /*if (size == -1)	TREE_SET_CODE (type, BOOLEAN_TYPE);*/
    }
  else
    { /* "__java_float" or ""__java_double".  */
      type = make_node (REAL_TYPE);
      TYPE_PRECISION (type) = - size;
      layout_type (type);
    }
  record_builtin_type (RID_MAX, name, type);
  decl = TYPE_NAME (type);

  /* Suppress generate debug symbol entries for these types,
     since for normal C++ they are just clutter.
     However, push_lang_context undoes this if extern "Java" is seen.  */
  DECL_IGNORED_P (decl) = 1;

  TYPE_FOR_JAVA (type) = 1;
  return type;
}

/* Push a type into the namespace so that the back ends ignore it.  */

static void
record_unknown_type (tree type, const char* name)
{
  tree decl = pushdecl (build_decl (UNKNOWN_LOCATION,
				    TYPE_DECL, get_identifier (name), type));
  /* Make sure the "unknown type" typedecl gets ignored for debug info.  */
  DECL_IGNORED_P (decl) = 1;
  TYPE_DECL_SUPPRESS_DEBUG (decl) = 1;
  TYPE_SIZE (type) = TYPE_SIZE (void_type_node);
  TYPE_ALIGN (type) = 1;
  TYPE_USER_ALIGN (type) = 0;
  SET_TYPE_MODE (type, TYPE_MODE (void_type_node));
}

/* A string for which we should create an IDENTIFIER_NODE at
   startup.  */

typedef struct predefined_identifier
{
  /* The name of the identifier.  */
  const char *const name;
  /* The place where the IDENTIFIER_NODE should be stored.  */
  tree *const node;
  /* Nonzero if this is the name of a constructor or destructor.  */
  const int ctor_or_dtor_p;
} predefined_identifier;

/* Create all the predefined identifiers.  */

static void
initialize_predefined_identifiers (void)
{
  const predefined_identifier *pid;

  /* A table of identifiers to create at startup.  */
  static const predefined_identifier predefined_identifiers[] = {
    { "C++", &lang_name_cplusplus, 0 },
    { "C", &lang_name_c, 0 },
    { "Cilk+", &lang_name_cilk, 0 },
    { "Java", &lang_name_java, 0 },
    /* Some of these names have a trailing space so that it is
       impossible for them to conflict with names written by users.  */
    { "__ct ", &ctor_identifier, 1 },
    { "__base_ctor ", &base_ctor_identifier, 1 },
    { "__comp_ctor ", &complete_ctor_identifier, 1 },
    { "__dt ", &dtor_identifier, 1 },
    { "__comp_dtor ", &complete_dtor_identifier, 1 },
    { "__base_dtor ", &base_dtor_identifier, 1 },
    { "__deleting_dtor ", &deleting_dtor_identifier, 1 },
    { IN_CHARGE_NAME, &in_charge_identifier, 0 },
    { "nelts", &nelts_identifier, 0 },
    { THIS_NAME, &this_identifier, 0 },
    { VTABLE_DELTA_NAME, &delta_identifier, 0 },
    { VTABLE_PFN_NAME, &pfn_identifier, 0 },
    { "_vptr", &vptr_identifier, 0 },
    { "__vtt_parm", &vtt_parm_identifier, 0 },
    { "::", &global_scope_name, 0 },
    { "std", &std_identifier, 0 },
    { NULL, NULL, 0 }
  };

  for (pid = predefined_identifiers; pid->name; ++pid)
    {
      *pid->node = get_identifier (pid->name);
      if (pid->ctor_or_dtor_p)
	IDENTIFIER_CTOR_OR_DTOR_P (*pid->node) = 1;
    }
}

/* Create the predefined scalar types of C,
   and some nodes representing standard constants (0, 1, (void *)0).
   Initialize the global binding level.
   Make definitions for built-in primitive functions.  */

void
cxx_init_decl_processing (void)
{
  tree void_ftype;
  tree void_ftype_ptr;

  /* Create all the identifiers we need.  */
  initialize_predefined_identifiers ();

  /* Create the global variables.  */
  push_to_top_level ();

  current_function_decl = NULL_TREE;
  current_binding_level = NULL;
  /* Enter the global namespace.  */
  gcc_assert (global_namespace == NULL_TREE);
  global_namespace = build_lang_decl (NAMESPACE_DECL, global_scope_name,
				      void_type_node);
  DECL_CONTEXT (global_namespace) = build_translation_unit_decl (NULL_TREE);
  TREE_PUBLIC (global_namespace) = 1;
  begin_scope (sk_namespace, global_namespace);

  if (flag_visibility_ms_compat)
    default_visibility = VISIBILITY_HIDDEN;

  /* Initially, C.  */
  current_lang_name = lang_name_c;

  /* Create the `std' namespace.  */
  push_namespace (std_identifier);
  std_node = current_namespace;
  pop_namespace ();

  c_common_nodes_and_builtins ();

  java_byte_type_node = record_builtin_java_type ("__java_byte", 8);
  java_short_type_node = record_builtin_java_type ("__java_short", 16);
  java_int_type_node = record_builtin_java_type ("__java_int", 32);
  java_long_type_node = record_builtin_java_type ("__java_long", 64);
  java_float_type_node = record_builtin_java_type ("__java_float", -32);
  java_double_type_node = record_builtin_java_type ("__java_double", -64);
  java_char_type_node = record_builtin_java_type ("__java_char", -16);
  java_boolean_type_node = record_builtin_java_type ("__java_boolean", -1);

  integer_two_node = build_int_cst (NULL_TREE, 2);

  record_builtin_type (RID_BOOL, "bool", boolean_type_node);
  truthvalue_type_node = boolean_type_node;
  truthvalue_false_node = boolean_false_node;
  truthvalue_true_node = boolean_true_node;

  empty_except_spec = build_tree_list (NULL_TREE, NULL_TREE);
  noexcept_true_spec = build_tree_list (boolean_true_node, NULL_TREE);
  noexcept_false_spec = build_tree_list (boolean_false_node, NULL_TREE);

#if 0
  record_builtin_type (RID_MAX, NULL, string_type_node);
#endif

  delta_type_node = ptrdiff_type_node;
  vtable_index_type = ptrdiff_type_node;

  vtt_parm_type = build_pointer_type (const_ptr_type_node);
  void_ftype = build_function_type_list (void_type_node, NULL_TREE);
  void_ftype_ptr = build_function_type_list (void_type_node,
					     ptr_type_node, NULL_TREE);
  void_ftype_ptr
    = build_exception_variant (void_ftype_ptr, empty_except_spec);

  /* C++ extensions */

  unknown_type_node = make_node (LANG_TYPE);
  record_unknown_type (unknown_type_node, "unknown type");

  /* Indirecting an UNKNOWN_TYPE node yields an UNKNOWN_TYPE node.  */
  TREE_TYPE (unknown_type_node) = unknown_type_node;

  /* Looking up TYPE_POINTER_TO and TYPE_REFERENCE_TO yield the same
     result.  */
  TYPE_POINTER_TO (unknown_type_node) = unknown_type_node;
  TYPE_REFERENCE_TO (unknown_type_node) = unknown_type_node;

  init_list_type_node = make_node (LANG_TYPE);
  record_unknown_type (init_list_type_node, "init list");

  {
    /* Make sure we get a unique function type, so we can give
       its pointer type a name.  (This wins for gdb.) */
    tree vfunc_type = make_node (FUNCTION_TYPE);
    TREE_TYPE (vfunc_type) = integer_type_node;
    TYPE_ARG_TYPES (vfunc_type) = NULL_TREE;
    layout_type (vfunc_type);

    vtable_entry_type = build_pointer_type (vfunc_type);
  }
  record_builtin_type (RID_MAX, VTBL_PTR_TYPE, vtable_entry_type);

  vtbl_type_node
    = build_cplus_array_type (vtable_entry_type, NULL_TREE);
  layout_type (vtbl_type_node);
  vtbl_type_node = cp_build_qualified_type (vtbl_type_node, TYPE_QUAL_CONST);
  record_builtin_type (RID_MAX, NULL, vtbl_type_node);
  vtbl_ptr_type_node = build_pointer_type (vtable_entry_type);
  layout_type (vtbl_ptr_type_node);
  record_builtin_type (RID_MAX, NULL, vtbl_ptr_type_node);

  push_namespace (get_identifier ("__cxxabiv1"));
  abi_node = current_namespace;
  pop_namespace ();

  global_type_node = make_node (LANG_TYPE);
  record_unknown_type (global_type_node, "global type");

  /* Now, C++.  */
  current_lang_name = lang_name_cplusplus;

  {
    tree newattrs, extvisattr;
    tree newtype, deltype;
    tree ptr_ftype_sizetype;
    tree new_eh_spec;

    ptr_ftype_sizetype
      = build_function_type_list (ptr_type_node, size_type_node, NULL_TREE);
    if (cxx_dialect == cxx98)
      {
	tree bad_alloc_id;
	tree bad_alloc_type_node;
	tree bad_alloc_decl;

	push_namespace (std_identifier);
	bad_alloc_id = get_identifier ("bad_alloc");
	bad_alloc_type_node = make_class_type (RECORD_TYPE);
	TYPE_CONTEXT (bad_alloc_type_node) = current_namespace;
	bad_alloc_decl
	  = create_implicit_typedef (bad_alloc_id, bad_alloc_type_node);
	DECL_CONTEXT (bad_alloc_decl) = current_namespace;
	pop_namespace ();

	new_eh_spec
	  = add_exception_specifier (NULL_TREE, bad_alloc_type_node, -1);
      }
    else
      new_eh_spec = noexcept_false_spec;

    /* Ensure attribs.c is initialized.  */
    init_attributes ();
    extvisattr = build_tree_list (get_identifier ("externally_visible"),
				  NULL_TREE);
    newattrs = tree_cons (get_identifier ("alloc_size"),
			  build_tree_list (NULL_TREE, integer_one_node),
			  extvisattr);
    newtype = cp_build_type_attribute_variant (ptr_ftype_sizetype, newattrs);
    newtype = build_exception_variant (newtype, new_eh_spec);
    deltype = cp_build_type_attribute_variant (void_ftype_ptr, extvisattr);
    deltype = build_exception_variant (deltype, empty_except_spec);
    push_cp_library_fn (NEW_EXPR, newtype);
    push_cp_library_fn (VEC_NEW_EXPR, newtype);
    global_delete_fndecl = push_cp_library_fn (DELETE_EXPR, deltype);
    push_cp_library_fn (VEC_DELETE_EXPR, deltype);

    nullptr_type_node = make_node (NULLPTR_TYPE);
    TYPE_SIZE (nullptr_type_node) = bitsize_int (GET_MODE_BITSIZE (ptr_mode));
    TYPE_SIZE_UNIT (nullptr_type_node) = size_int (GET_MODE_SIZE (ptr_mode));
    TYPE_UNSIGNED (nullptr_type_node) = 1;
    TYPE_PRECISION (nullptr_type_node) = GET_MODE_BITSIZE (ptr_mode);
    SET_TYPE_MODE (nullptr_type_node, ptr_mode);
    record_builtin_type (RID_MAX, "decltype(nullptr)", nullptr_type_node);
    nullptr_node = build_int_cst (nullptr_type_node, 0);
  }

  abort_fndecl
    = build_library_fn_ptr ("__cxa_pure_virtual", void_ftype);

  /* Perform other language dependent initializations.  */
  init_class_processing ();
  init_rtti_processing ();
  init_template_processing ();

  if (flag_exceptions)
    init_exception_processing ();

  if (! supports_one_only ())
    flag_weak = 0;

  make_fname_decl = cp_make_fname_decl;
  start_fname_decls ();

  /* Show we use EH for cleanups.  */
  if (flag_exceptions)
    using_eh_for_cleanups ();
}

/* Generate an initializer for a function naming variable from
   NAME. NAME may be NULL, to indicate a dependent name.  TYPE_P is
   filled in with the type of the init.  */

tree
cp_fname_init (const char* name, tree *type_p)
{
  tree domain = NULL_TREE;
  tree type;
  tree init = NULL_TREE;
  size_t length = 0;

  if (name)
    {
      length = strlen (name);
      domain = build_index_type (size_int (length));
      init = build_string (length + 1, name);
    }

  type = cp_build_qualified_type (char_type_node, TYPE_QUAL_CONST);
  type = build_cplus_array_type (type, domain);

  *type_p = type;

  if (init)
    TREE_TYPE (init) = type;
  else
    init = error_mark_node;

  return init;
}

/* Create the VAR_DECL for __FUNCTION__ etc. ID is the name to give
   the decl, LOC is the location to give the decl, NAME is the
   initialization string and TYPE_DEP indicates whether NAME depended
   on the type of the function. We make use of that to detect
   __PRETTY_FUNCTION__ inside a template fn. This is being done lazily
   at the point of first use, so we mustn't push the decl now.  */

static tree
cp_make_fname_decl (location_t loc, tree id, int type_dep)
{
  const char *const name = (type_dep && processing_template_decl
			    ? NULL : fname_as_string (type_dep));
  tree type;
  tree init = cp_fname_init (name, &type);
  tree decl = build_decl (loc, VAR_DECL, id, type);

  if (name)
    free (CONST_CAST (char *, name));

  /* As we're using pushdecl_with_scope, we must set the context.  */
  DECL_CONTEXT (decl) = current_function_decl;

  TREE_STATIC (decl) = 1;
  TREE_READONLY (decl) = 1;
  DECL_ARTIFICIAL (decl) = 1;

  TREE_USED (decl) = 1;

  if (current_function_decl)
    {
      cp_binding_level *b = current_binding_level;
      if (b->kind == sk_function_parms)
	return error_mark_node;
      while (b->level_chain->kind != sk_function_parms)
	b = b->level_chain;
      pushdecl_with_scope (decl, b, /*is_friend=*/false);
      cp_finish_decl (decl, init, /*init_const_expr_p=*/false, NULL_TREE,
		      LOOKUP_ONLYCONVERTING);
    }
  else
    {
      DECL_THIS_STATIC (decl) = true;
      pushdecl_top_level_and_finish (decl, init);
    }

  return decl;
}

static tree
builtin_function_1 (tree decl, tree context, bool is_global)
{
  tree          id = DECL_NAME (decl);
  const char *name = IDENTIFIER_POINTER (id);

  retrofit_lang_decl (decl);

  DECL_ARTIFICIAL (decl) = 1;
  SET_OVERLOADED_OPERATOR_CODE (decl, ERROR_MARK);
  SET_DECL_LANGUAGE (decl, lang_c);
  /* Runtime library routines are, by definition, available in an
     external shared object.  */
  DECL_VISIBILITY (decl) = VISIBILITY_DEFAULT;
  DECL_VISIBILITY_SPECIFIED (decl) = 1;

  DECL_CONTEXT (decl) = context;

  if (is_global)
    pushdecl_top_level (decl);
  else
    pushdecl (decl);

  /* A function in the user's namespace should have an explicit
     declaration before it is used.  Mark the built-in function as
     anticipated but not actually declared.  */
  if (name[0] != '_' || name[1] != '_')
    DECL_ANTICIPATED (decl) = 1;
  else if (strncmp (name + 2, "builtin_", strlen ("builtin_")) != 0)
    {
      size_t len = strlen (name);

      /* Treat __*_chk fortification functions as anticipated as well,
	 unless they are __builtin_*.  */
      if (len > strlen ("___chk")
	  && memcmp (name + len - strlen ("_chk"),
		     "_chk", strlen ("_chk") + 1) == 0)
	DECL_ANTICIPATED (decl) = 1;
    }

  return decl;
}

tree
cxx_builtin_function (tree decl)
{
  tree          id = DECL_NAME (decl);
  const char *name = IDENTIFIER_POINTER (id);
  /* All builtins that don't begin with an '_' should additionally
     go in the 'std' namespace.  */
  if (name[0] != '_')
    {
      tree decl2 = copy_node(decl);
      push_namespace (std_identifier);
      builtin_function_1 (decl2, std_node, false);
      pop_namespace ();
    }

  return builtin_function_1 (decl, NULL_TREE, false);
}

/* Like cxx_builtin_function, but guarantee the function is added to the global
   scope.  This is to allow function specific options to add new machine
   dependent builtins when the target ISA changes via attribute((target(...)))
   which saves space on program startup if the program does not use non-generic
   ISAs.  */

tree
cxx_builtin_function_ext_scope (tree decl)
{

  tree          id = DECL_NAME (decl);
  const char *name = IDENTIFIER_POINTER (id);
  /* All builtins that don't begin with an '_' should additionally
     go in the 'std' namespace.  */
  if (name[0] != '_')
    {
      tree decl2 = copy_node(decl);
      push_namespace (std_identifier);
      builtin_function_1 (decl2, std_node, true);
      pop_namespace ();
    }

  return builtin_function_1 (decl, NULL_TREE, true);
}

/* Generate a FUNCTION_DECL with the typical flags for a runtime library
   function.  Not called directly.  */

static tree
build_library_fn_1 (tree name, enum tree_code operator_code, tree type)
{
  tree fn = build_lang_decl (FUNCTION_DECL, name, type);
  DECL_EXTERNAL (fn) = 1;
  TREE_PUBLIC (fn) = 1;
  DECL_ARTIFICIAL (fn) = 1;
  SET_OVERLOADED_OPERATOR_CODE (fn, operator_code);
  SET_DECL_LANGUAGE (fn, lang_c);
  /* Runtime library routines are, by definition, available in an
     external shared object.  */
  DECL_VISIBILITY (fn) = VISIBILITY_DEFAULT;
  DECL_VISIBILITY_SPECIFIED (fn) = 1;
  return fn;
}

/* Returns the _DECL for a library function with C linkage.
   We assume that such functions never throw; if this is incorrect,
   callers should unset TREE_NOTHROW.  */

static tree
build_library_fn (tree name, tree type)
{
  tree fn = build_library_fn_1 (name, ERROR_MARK, type);
  TREE_NOTHROW (fn) = 1;
  return fn;
}

/* Returns the _DECL for a library function with C++ linkage.  */

static tree
build_cp_library_fn (tree name, enum tree_code operator_code, tree type)
{
  tree fn = build_library_fn_1 (name, operator_code, type);
  TREE_NOTHROW (fn) = TYPE_NOTHROW_P (type);
  DECL_CONTEXT (fn) = FROB_CONTEXT (current_namespace);
  SET_DECL_LANGUAGE (fn, lang_cplusplus);
  return fn;
}

/* Like build_library_fn, but takes a C string instead of an
   IDENTIFIER_NODE.  */

tree
build_library_fn_ptr (const char* name, tree type)
{
  return build_library_fn (get_identifier (name), type);
}

/* Like build_cp_library_fn, but takes a C string instead of an
   IDENTIFIER_NODE.  */

tree
build_cp_library_fn_ptr (const char* name, tree type)
{
  return build_cp_library_fn (get_identifier (name), ERROR_MARK, type);
}

/* Like build_library_fn, but also pushes the function so that we will
   be able to find it via IDENTIFIER_GLOBAL_VALUE.  Also, the function
   may throw exceptions listed in RAISES.  */

tree
push_library_fn (tree name, tree type, tree raises)
{
  tree fn;

  if (raises)
    type = build_exception_variant (type, raises);

  fn = build_library_fn (name, type);
  pushdecl_top_level (fn);
  return fn;
}

/* Like build_cp_library_fn, but also pushes the function so that it
   will be found by normal lookup.  */

static tree
push_cp_library_fn (enum tree_code operator_code, tree type)
{
  tree fn = build_cp_library_fn (ansi_opname (operator_code),
				 operator_code,
				 type);
  pushdecl (fn);
  if (flag_tm)
    apply_tm_attr (fn, get_identifier ("transaction_safe"));
  return fn;
}

/* Like push_library_fn, but takes a TREE_LIST of parm types rather than
   a FUNCTION_TYPE.  */

tree
push_void_library_fn (tree name, tree parmtypes)
{
  tree type = build_function_type (void_type_node, parmtypes);
  return push_library_fn (name, type, NULL_TREE);
}

/* Like push_library_fn, but also note that this function throws
   and does not return.  Used for __throw_foo and the like.  */

tree
push_throw_library_fn (tree name, tree type)
{
  tree fn = push_library_fn (name, type, NULL_TREE);
  TREE_THIS_VOLATILE (fn) = 1;
  TREE_NOTHROW (fn) = 0;
  return fn;
}

/* When we call finish_struct for an anonymous union, we create
   default copy constructors and such.  But, an anonymous union
   shouldn't have such things; this function undoes the damage to the
   anonymous union type T.

   (The reason that we create the synthesized methods is that we don't
   distinguish `union { int i; }' from `typedef union { int i; } U'.
   The first is an anonymous union; the second is just an ordinary
   union type.)  */

void
fixup_anonymous_aggr (tree t)
{
  tree *q;

  /* Wipe out memory of synthesized methods.  */
  TYPE_HAS_USER_CONSTRUCTOR (t) = 0;
  TYPE_HAS_DEFAULT_CONSTRUCTOR (t) = 0;
  TYPE_HAS_COPY_CTOR (t) = 0;
  TYPE_HAS_CONST_COPY_CTOR (t) = 0;
  TYPE_HAS_COPY_ASSIGN (t) = 0;
  TYPE_HAS_CONST_COPY_ASSIGN (t) = 0;

  /* Splice the implicitly generated functions out of the TYPE_METHODS
     list.  */
  q = &TYPE_METHODS (t);
  while (*q)
    {
      if (DECL_ARTIFICIAL (*q))
	*q = TREE_CHAIN (*q);
      else
	q = &DECL_CHAIN (*q);
    }

  /* ISO C++ 9.5.3.  Anonymous unions may not have function members.  */
  if (TYPE_METHODS (t))
    {
      tree decl = TYPE_MAIN_DECL (t);

      if (TREE_CODE (t) != UNION_TYPE)
	error_at (DECL_SOURCE_LOCATION (decl), 
		  "an anonymous struct cannot have function members");
      else
	error_at (DECL_SOURCE_LOCATION (decl),
		  "an anonymous union cannot have function members");
    }

  /* Anonymous aggregates cannot have fields with ctors, dtors or complex
     assignment operators (because they cannot have these methods themselves).
     For anonymous unions this is already checked because they are not allowed
     in any union, otherwise we have to check it.  */
  if (TREE_CODE (t) != UNION_TYPE)
    {
      tree field, type;

      for (field = TYPE_FIELDS (t); field; field = DECL_CHAIN (field))
	if (TREE_CODE (field) == FIELD_DECL)
	  {
	    type = TREE_TYPE (field);
	    if (CLASS_TYPE_P (type))
	      {
		if (TYPE_NEEDS_CONSTRUCTING (type))
		  error ("member %q+#D with constructor not allowed "
			 "in anonymous aggregate", field);
		if (TYPE_HAS_NONTRIVIAL_DESTRUCTOR (type))
		  error ("member %q+#D with destructor not allowed "
			 "in anonymous aggregate", field);
		if (TYPE_HAS_COMPLEX_COPY_ASSIGN (type))
		  error ("member %q+#D with copy assignment operator "
			 "not allowed in anonymous aggregate", field);
	      }
	  }
    }
}

/* Warn for an attribute located at LOCATION that appertains to the
   class type CLASS_TYPE that has not been properly placed after its
   class-key, in it class-specifier.  */

void
warn_misplaced_attr_for_class_type (source_location location,
				    tree class_type)
{
  gcc_assert (TAGGED_TYPE_P (class_type));

  warning_at (location, OPT_Wattributes,
	      "attribute ignored in declaration "
	      "of %q#T", class_type);
  inform (location,
	  "attribute for %q#T must follow the %qs keyword",
	  class_type, class_key_or_enum_as_string (class_type));
}

/* Make sure that a declaration with no declarator is well-formed, i.e.
   just declares a tagged type or anonymous union.

   Returns the type declared; or NULL_TREE if none.  */

tree
check_tag_decl (cp_decl_specifier_seq *declspecs,
		bool explicit_type_instantiation_p)
{
  int saw_friend = decl_spec_seq_has_spec_p (declspecs, ds_friend);
  int saw_typedef = decl_spec_seq_has_spec_p (declspecs, ds_typedef);
  /* If a class, struct, or enum type is declared by the DECLSPECS
     (i.e, if a class-specifier, enum-specifier, or non-typename
     elaborated-type-specifier appears in the DECLSPECS),
     DECLARED_TYPE is set to the corresponding type.  */
  tree declared_type = NULL_TREE;
  bool error_p = false;

  if (declspecs->multiple_types_p)
    error ("multiple types in one declaration");
  else if (declspecs->redefined_builtin_type)
    {
      if (!in_system_header)
	permerror (declspecs->locations[ds_redefined_builtin_type_spec],
		   "redeclaration of C++ built-in type %qT",
		   declspecs->redefined_builtin_type);
      return NULL_TREE;
    }

  if (declspecs->type
      && TYPE_P (declspecs->type)
      && ((TREE_CODE (declspecs->type) != TYPENAME_TYPE
	   && MAYBE_CLASS_TYPE_P (declspecs->type))
	  || TREE_CODE (declspecs->type) == ENUMERAL_TYPE))
    declared_type = declspecs->type;
  else if (declspecs->type == error_mark_node)
    error_p = true;
  if (declared_type == NULL_TREE && ! saw_friend && !error_p)
    permerror (input_location, "declaration does not declare anything");
  else if (declared_type != NULL_TREE && type_uses_auto (declared_type))
    {
      error ("%<auto%> can only be specified for variables "
	     "or function declarations");
      return error_mark_node;
    }
  /* Check for an anonymous union.  */
  else if (declared_type && RECORD_OR_UNION_CODE_P (TREE_CODE (declared_type))
	   && TYPE_ANONYMOUS_P (declared_type))
    {
      /* 7/3 In a simple-declaration, the optional init-declarator-list
	 can be omitted only when declaring a class (clause 9) or
	 enumeration (7.2), that is, when the decl-specifier-seq contains
	 either a class-specifier, an elaborated-type-specifier with
	 a class-key (9.1), or an enum-specifier.  In these cases and
	 whenever a class-specifier or enum-specifier is present in the
	 decl-specifier-seq, the identifiers in these specifiers are among
	 the names being declared by the declaration (as class-name,
	 enum-names, or enumerators, depending on the syntax).  In such
	 cases, and except for the declaration of an unnamed bit-field (9.6),
	 the decl-specifier-seq shall introduce one or more names into the
	 program, or shall redeclare a name introduced by a previous
	 declaration.  [Example:
	     enum { };			// ill-formed
	     typedef class { };		// ill-formed
	 --end example]  */
      if (saw_typedef)
	{
	  error ("missing type-name in typedef-declaration");
	  return NULL_TREE;
	}
      /* Anonymous unions are objects, so they can have specifiers.  */;
      SET_ANON_AGGR_TYPE_P (declared_type);

      if (TREE_CODE (declared_type) != UNION_TYPE && !in_system_header)
	pedwarn (input_location, OPT_Wpedantic, "ISO C++ prohibits anonymous structs");
    }

  else
    {
      if (decl_spec_seq_has_spec_p (declspecs, ds_inline)
	  || decl_spec_seq_has_spec_p (declspecs, ds_virtual))
	error ("%qs can only be specified for functions",
	       decl_spec_seq_has_spec_p (declspecs, ds_inline)
	       ? "inline" : "virtual");
      else if (saw_friend
	       && (!current_class_type
		   || current_scope () != current_class_type))
	error ("%<friend%> can only be specified inside a class");
      else if (decl_spec_seq_has_spec_p (declspecs, ds_explicit))
	error ("%<explicit%> can only be specified for constructors");
      else if (declspecs->storage_class)
	error ("a storage class can only be specified for objects "
	       "and functions");
      else if (decl_spec_seq_has_spec_p (declspecs, ds_const)
	       || decl_spec_seq_has_spec_p (declspecs, ds_volatile)
	       || decl_spec_seq_has_spec_p (declspecs, ds_restrict)
	       || decl_spec_seq_has_spec_p (declspecs, ds_thread))
	error ("qualifiers can only be specified for objects "
	       "and functions");
      else if (saw_typedef)
	warning (0, "%<typedef%> was ignored in this declaration");
      else if (decl_spec_seq_has_spec_p (declspecs,  ds_constexpr))
        error ("%<constexpr%> cannot be used for type declarations");
    }

  if (declspecs->attributes && warn_attributes && declared_type)
    {
      location_t loc;
      if (!CLASS_TYPE_P (declared_type)
	  || !CLASSTYPE_TEMPLATE_INSTANTIATION (declared_type))
	/* For a non-template class, use the name location.  */
	loc = location_of (declared_type);
      else
	/* For a template class (an explicit instantiation), use the
	   current location.  */
	loc = input_location;

      if (explicit_type_instantiation_p)
	/* [dcl.attr.grammar]/4:

	       No attribute-specifier-seq shall appertain to an explicit
	       instantiation.  */
	{
	  warning_at (loc, OPT_Wattributes,
		      "attribute ignored in explicit instantiation %q#T",
		      declared_type);
	  inform (loc,
		  "no attribute can be applied to "
		  "an explicit instantiation");
	}
      else
	warn_misplaced_attr_for_class_type (loc, declared_type);
    }

  return declared_type;
}

/* Called when a declaration is seen that contains no names to declare.
   If its type is a reference to a structure, union or enum inherited
   from a containing scope, shadow that tag name for the current scope
   with a forward reference.
   If its type defines a new named structure or union
   or defines an enum, it is valid but we need not do anything here.
   Otherwise, it is an error.

   C++: may have to grok the declspecs to learn about static,
   complain for anonymous unions.

   Returns the TYPE declared -- or NULL_TREE if none.  */

tree
shadow_tag (cp_decl_specifier_seq *declspecs)
{
  tree t = check_tag_decl (declspecs,
			   /*explicit_type_instantiation_p=*/false);

  if (!t)
    return NULL_TREE;

  if (maybe_process_partial_specialization (t) == error_mark_node)
    return NULL_TREE;

  /* This is where the variables in an anonymous union are
     declared.  An anonymous union declaration looks like:
     union { ... } ;
     because there is no declarator after the union, the parser
     sends that declaration here.  */
  if (ANON_AGGR_TYPE_P (t))
    {
      fixup_anonymous_aggr (t);

      if (TYPE_FIELDS (t))
	{
	  tree decl = grokdeclarator (/*declarator=*/NULL,
				      declspecs, NORMAL, 0, NULL);
	  finish_anon_union (decl);
	}
    }

  return t;
}

/* Decode a "typename", such as "int **", returning a ..._TYPE node.  */

tree
groktypename (cp_decl_specifier_seq *type_specifiers,
	      const cp_declarator *declarator,
	      bool is_template_arg)
{
  tree attrs;
  tree type;
  enum decl_context context
    = is_template_arg ? TEMPLATE_TYPE_ARG : TYPENAME;
  attrs = type_specifiers->attributes;
  type_specifiers->attributes = NULL_TREE;
  type = grokdeclarator (declarator, type_specifiers, context, 0, &attrs);
  if (attrs && type != error_mark_node)
    {
      if (CLASS_TYPE_P (type))
	warning (OPT_Wattributes, "ignoring attributes applied to class type %qT "
		 "outside of definition", type);
      else if (MAYBE_CLASS_TYPE_P (type))
	/* A template type parameter or other dependent type.  */
	warning (OPT_Wattributes, "ignoring attributes applied to dependent "
		 "type %qT without an associated declaration", type);
      else
	cplus_decl_attributes (&type, attrs, 0);
    }
  return type;
}

/* Process a DECLARATOR for a function-scope variable declaration,
   namespace-scope variable declaration, or function declaration.
   (Function definitions go through start_function; class member
   declarations appearing in the body of the class go through
   grokfield.)  The DECL corresponding to the DECLARATOR is returned.
   If an error occurs, the error_mark_node is returned instead.
   
   DECLSPECS are the decl-specifiers for the declaration.  INITIALIZED is
   SD_INITIALIZED if an explicit initializer is present, or SD_DEFAULTED
   for an explicitly defaulted function, or SD_DELETED for an explicitly
   deleted function, but 0 (SD_UNINITIALIZED) if this is a variable
   implicitly initialized via a default constructor.  ATTRIBUTES and
   PREFIX_ATTRIBUTES are GNU attributes associated with this declaration.

   The scope represented by the context of the returned DECL is pushed
   (if it is not the global namespace) and is assigned to
   *PUSHED_SCOPE_P.  The caller is then responsible for calling
   pop_scope on *PUSHED_SCOPE_P if it is set.  */

tree
start_decl (const cp_declarator *declarator,
	    cp_decl_specifier_seq *declspecs,
	    int initialized,
	    tree attributes,
	    tree prefix_attributes,
	    tree *pushed_scope_p)
{
  tree decl;
  tree context;
  bool was_public;
  int flags;
  bool alias;

  *pushed_scope_p = NULL_TREE;

  /* An object declared as __attribute__((deprecated)) suppresses
     warnings of uses of other deprecated items.  */
  if (lookup_attribute ("deprecated", attributes))
    deprecated_state = DEPRECATED_SUPPRESS;

  attributes = chainon (attributes, prefix_attributes);

  decl = grokdeclarator (declarator, declspecs, NORMAL, initialized,
			 &attributes);

  deprecated_state = DEPRECATED_NORMAL;

  if (decl == NULL_TREE || TREE_CODE (decl) == VOID_TYPE
      || decl == error_mark_node)
    return error_mark_node;

  context = CP_DECL_CONTEXT (decl);
  if (context != global_namespace)
    *pushed_scope_p = push_scope (context);

  if (initialized)
    /* Is it valid for this decl to have an initializer at all?
       If not, set INITIALIZED to zero, which will indirectly
       tell `cp_finish_decl' to ignore the initializer once it is parsed.  */
    switch (TREE_CODE (decl))
      {
      case TYPE_DECL:
	error ("typedef %qD is initialized (use decltype instead)", decl);
	return error_mark_node;

      case FUNCTION_DECL:
	if (initialized == SD_DELETED)
	  /* We'll handle the rest of the semantics later, but we need to
	     set this now so it's visible to duplicate_decls.  */
	  DECL_DELETED_FN (decl) = 1;
	break;

      default:
	break;
      }

  if (initialized)
    {
      if (! toplevel_bindings_p ()
	  && DECL_EXTERNAL (decl))
	warning (0, "declaration of %q#D has %<extern%> and is initialized",
		 decl);
      DECL_EXTERNAL (decl) = 0;
      if (toplevel_bindings_p ())
	TREE_STATIC (decl) = 1;
    }
  alias = lookup_attribute ("alias", DECL_ATTRIBUTES (decl)) != 0;
  
  if (alias && TREE_CODE (decl) == FUNCTION_DECL)
    record_key_method_defined (decl);

  /* If this is a typedef that names the class for linkage purposes
     (7.1.3p8), apply any attributes directly to the type.  */
  if (TREE_CODE (decl) == TYPE_DECL
      && TAGGED_TYPE_P (TREE_TYPE (decl))
      && decl == TYPE_NAME (TYPE_MAIN_VARIANT (TREE_TYPE (decl))))
    flags = ATTR_FLAG_TYPE_IN_PLACE;
  else
    flags = 0;

  /* Set attributes here so if duplicate decl, will have proper attributes.  */
  cplus_decl_attributes (&decl, attributes, flags);

  /* Dllimported symbols cannot be defined.  Static data members (which
     can be initialized in-class and dllimported) go through grokfield,
     not here, so we don't need to exclude those decls when checking for
     a definition.  */
  if (initialized && DECL_DLLIMPORT_P (decl))
    {
      error ("definition of %q#D is marked %<dllimport%>", decl);
      DECL_DLLIMPORT_P (decl) = 0;
    }

  /* If #pragma weak was used, mark the decl weak now.  */
  if (!processing_template_decl)
    maybe_apply_pragma_weak (decl);

  if (TREE_CODE (decl) == FUNCTION_DECL
      && DECL_DECLARED_INLINE_P (decl)
      && DECL_UNINLINABLE (decl)
      && lookup_attribute ("noinline", DECL_ATTRIBUTES (decl)))
    warning (0, "inline function %q+D given attribute noinline", decl);

  if (TYPE_P (context) && COMPLETE_TYPE_P (complete_type (context)))
    {
      if (TREE_CODE (decl) == VAR_DECL)
	{
	  tree field = lookup_field (context, DECL_NAME (decl), 0, false);
	  if (field == NULL_TREE || TREE_CODE (field) != VAR_DECL)
	    error ("%q#D is not a static member of %q#T", decl, context);
	  else
	    {
	      if (DECL_CONTEXT (field) != context)
		{
		  if (!same_type_p (DECL_CONTEXT (field), context))
		    permerror (input_location, "ISO C++ does not permit %<%T::%D%> "
			       "to be defined as %<%T::%D%>",
			       DECL_CONTEXT (field), DECL_NAME (decl),
			       context, DECL_NAME (decl));
		  DECL_CONTEXT (decl) = DECL_CONTEXT (field);
		}
	      /* Static data member are tricky; an in-class initialization
		 still doesn't provide a definition, so the in-class
		 declaration will have DECL_EXTERNAL set, but will have an
		 initialization.  Thus, duplicate_decls won't warn
		 about this situation, and so we check here.  */
	      if (initialized && DECL_INITIALIZED_IN_CLASS_P (field))
		error ("duplicate initialization of %qD", decl);
	      if (duplicate_decls (decl, field, /*newdecl_is_friend=*/false))
		decl = field;
              if (decl_spec_seq_has_spec_p (declspecs, ds_constexpr)
                  && !DECL_DECLARED_CONSTEXPR_P (field))
                error ("%qD declared %<constexpr%> outside its class", field);
	    }
	}
      else
	{
	  tree field = check_classfn (context, decl,
				      (processing_template_decl
				       > template_class_depth (context))
				      ? current_template_parms
				      : NULL_TREE);
	  if (field && field != error_mark_node
	      && duplicate_decls (decl, field,
				 /*newdecl_is_friend=*/false))
	    decl = field;
	}

      /* cp_finish_decl sets DECL_EXTERNAL if DECL_IN_AGGR_P is set.  */
      DECL_IN_AGGR_P (decl) = 0;
      /* Do not mark DECL as an explicit specialization if it was not
	 already marked as an instantiation; a declaration should
	 never be marked as a specialization unless we know what
	 template is being specialized.  */
      if (DECL_LANG_SPECIFIC (decl) && DECL_USE_TEMPLATE (decl))
	{
	  SET_DECL_TEMPLATE_SPECIALIZATION (decl);

	  /* [temp.expl.spec] An explicit specialization of a static data
	     member of a template is a definition if the declaration
	     includes an initializer; otherwise, it is a declaration.

	     We check for processing_specialization so this only applies
	     to the new specialization syntax.  */
	  if (!initialized && processing_specialization)
	    DECL_EXTERNAL (decl) = 1;
	}

      if (DECL_EXTERNAL (decl) && ! DECL_TEMPLATE_SPECIALIZATION (decl)
	  /* Aliases are definitions. */
	  && !alias)
	permerror (input_location, "declaration of %q#D outside of class is not definition",
		   decl);
    }

  was_public = TREE_PUBLIC (decl);

  /* Enter this declaration into the symbol table.  */
  decl = maybe_push_decl (decl);

  if (processing_template_decl)
    decl = push_template_decl (decl);
  if (decl == error_mark_node)
    return error_mark_node;

  if (TREE_CODE (decl) == VAR_DECL
      && DECL_NAMESPACE_SCOPE_P (decl) && !TREE_PUBLIC (decl) && !was_public
      && !DECL_THIS_STATIC (decl) && !DECL_ARTIFICIAL (decl))
    {
      /* This is a const variable with implicit 'static'.  Set
	 DECL_THIS_STATIC so we can tell it from variables that are
	 !TREE_PUBLIC because of the anonymous namespace.  */
      gcc_assert (CP_TYPE_CONST_P (TREE_TYPE (decl)) || errorcount);
      DECL_THIS_STATIC (decl) = 1;
    }

  if (!processing_template_decl && TREE_CODE (decl) == VAR_DECL)
    start_decl_1 (decl, initialized);

  return decl;
}

/* Process the declaration of a variable DECL.  INITIALIZED is true
   iff DECL is explicitly initialized.  (INITIALIZED is false if the
   variable is initialized via an implicitly-called constructor.)
   This function must be called for ordinary variables (including, for
   example, implicit instantiations of templates), but must not be
   called for template declarations.  */

void
start_decl_1 (tree decl, bool initialized)
{
  tree type;
  bool complete_p;
  bool aggregate_definition_p;

  gcc_assert (!processing_template_decl);

  if (error_operand_p (decl))
    return;

  gcc_assert (TREE_CODE (decl) == VAR_DECL);

  type = TREE_TYPE (decl);
  complete_p = COMPLETE_TYPE_P (type);
  aggregate_definition_p = MAYBE_CLASS_TYPE_P (type) && !DECL_EXTERNAL (decl);

  /* If an explicit initializer is present, or if this is a definition
     of an aggregate, then we need a complete type at this point.
     (Scalars are always complete types, so there is nothing to
     check.)  This code just sets COMPLETE_P; errors (if necessary)
     are issued below.  */
  if ((initialized || aggregate_definition_p) 
      && !complete_p
      && COMPLETE_TYPE_P (complete_type (type)))
    {
      complete_p = true;
      /* We will not yet have set TREE_READONLY on DECL if the type
	 was "const", but incomplete, before this point.  But, now, we
	 have a complete type, so we can try again.  */
      cp_apply_type_quals_to_decl (cp_type_quals (type), decl);
    }

  if (initialized)
    /* Is it valid for this decl to have an initializer at all?  */
    {
      /* Don't allow initializations for incomplete types except for
	 arrays which might be completed by the initialization.  */
      if (complete_p)
	;			/* A complete type is ok.  */
      else if (type_uses_auto (type))
	; 			/* An auto type is ok.  */
      else if (TREE_CODE (type) != ARRAY_TYPE)
	{
	  error ("variable %q#D has initializer but incomplete type", decl);
	  type = TREE_TYPE (decl) = error_mark_node;
	}
      else if (!COMPLETE_TYPE_P (complete_type (TREE_TYPE (type))))
	{
	  if (DECL_LANG_SPECIFIC (decl) && DECL_TEMPLATE_INFO (decl))
	    error ("elements of array %q#D have incomplete type", decl);
	  /* else we already gave an error in start_decl.  */
	}
    }
  else if (aggregate_definition_p && !complete_p)
    {
      if (type_uses_auto (type))
	error ("declaration of %q#D has no initializer", decl);
      else
	error ("aggregate %q#D has incomplete type and cannot be defined",
	       decl);
      /* Change the type so that assemble_variable will give
	 DECL an rtl we can live with: (mem (const_int 0)).  */
      type = TREE_TYPE (decl) = error_mark_node;
    }

  /* Create a new scope to hold this declaration if necessary.
     Whether or not a new scope is necessary cannot be determined
     until after the type has been completed; if the type is a
     specialization of a class template it is not until after
     instantiation has occurred that TYPE_HAS_NONTRIVIAL_DESTRUCTOR
     will be set correctly.  */
  maybe_push_cleanup_level (type);
}

/* Handle initialization of references.  DECL, TYPE, and INIT have the
   same meaning as in cp_finish_decl.  *CLEANUP must be NULL on entry,
   but will be set to a new CLEANUP_STMT if a temporary is created
   that must be destroyed subsequently.

   Returns an initializer expression to use to initialize DECL, or
   NULL if the initialization can be performed statically.

   Quotes on semantics can be found in ARM 8.4.3.  */

static tree
grok_reference_init (tree decl, tree type, tree init, int flags)
{
  if (init == NULL_TREE)
    {
      if ((DECL_LANG_SPECIFIC (decl) == 0
	   || DECL_IN_AGGR_P (decl) == 0)
	  && ! DECL_THIS_EXTERN (decl))
	error ("%qD declared as reference but not initialized", decl);
      return NULL_TREE;
    }

  if (TREE_CODE (init) == TREE_LIST)
    init = build_x_compound_expr_from_list (init, ELK_INIT,
					    tf_warning_or_error);

  if (TREE_CODE (TREE_TYPE (type)) != ARRAY_TYPE
      && TREE_CODE (TREE_TYPE (init)) == ARRAY_TYPE)
    /* Note: default conversion is only called in very special cases.  */
    init = decay_conversion (init, tf_warning_or_error);

  /* Convert INIT to the reference type TYPE.  This may involve the
     creation of a temporary, whose lifetime must be the same as that
     of the reference.  If so, a DECL_EXPR for the temporary will be
     added just after the DECL_EXPR for DECL.  That's why we don't set
     DECL_INITIAL for local references (instead assigning to them
     explicitly); we need to allow the temporary to be initialized
     first.  */
  return initialize_reference (type, init, flags,
			       tf_warning_or_error);
}

/* Designated initializers in arrays are not supported in GNU C++.
   The parser cannot detect this error since it does not know whether
   a given brace-enclosed initializer is for a class type or for an
   array.  This function checks that CE does not use a designated
   initializer.  If it does, an error is issued.  Returns true if CE
   is valid, i.e., does not have a designated initializer.  */

static bool
check_array_designated_initializer (const constructor_elt *ce,
				    unsigned HOST_WIDE_INT index)
{
  /* Designated initializers for array elements are not supported.  */
  if (ce->index)
    {
      /* The parser only allows identifiers as designated
	 initializers.  */
      if (ce->index == error_mark_node)
	error ("name used in a GNU-style designated "
	       "initializer for an array");
      else if (TREE_CODE (ce->index) == INTEGER_CST)
	{
	  /* A C99 designator is OK if it matches the current index.  */
	  if (TREE_INT_CST_LOW (ce->index) == index)
	    return true;
	  else
	    sorry ("non-trivial designated initializers not supported");
	}
      else
	{
	  gcc_assert (TREE_CODE (ce->index) == IDENTIFIER_NODE);
	  error ("name %qD used in a GNU-style designated "
		 "initializer for an array", ce->index);
	}
      return false;
    }

  return true;
}

/* When parsing `int a[] = {1, 2};' we don't know the size of the
   array until we finish parsing the initializer.  If that's the
   situation we're in, update DECL accordingly.  */

static void
maybe_deduce_size_from_array_init (tree decl, tree init)
{
  tree type = TREE_TYPE (decl);

  if (TREE_CODE (type) == ARRAY_TYPE
      && TYPE_DOMAIN (type) == NULL_TREE
      && TREE_CODE (decl) != TYPE_DECL)
    {
      /* do_default is really a C-ism to deal with tentative definitions.
	 But let's leave it here to ease the eventual merge.  */
      int do_default = !DECL_EXTERNAL (decl);
      tree initializer = init ? init : DECL_INITIAL (decl);
      int failure = 0;

      /* Check that there are no designated initializers in INIT, as
	 those are not supported in GNU C++, and as the middle-end
	 will crash if presented with a non-numeric designated
	 initializer.  */
      if (initializer && TREE_CODE (initializer) == CONSTRUCTOR)
	{
	  VEC(constructor_elt,gc) *v = CONSTRUCTOR_ELTS (initializer);
	  constructor_elt *ce;
	  HOST_WIDE_INT i;
	  FOR_EACH_VEC_ELT (constructor_elt, v, i, ce)
	    if (!check_array_designated_initializer (ce, i))
	      failure = 1;
	}

      if (!failure)
	{
	  failure = cp_complete_array_type (&TREE_TYPE (decl), initializer,
					    do_default);
	  if (failure == 1)
	    {
	      error ("initializer fails to determine size of %qD", decl);
	      TREE_TYPE (decl) = error_mark_node;
	    }
	  else if (failure == 2)
	    {
	      if (do_default)
		{
		  error ("array size missing in %qD", decl);
		  TREE_TYPE (decl) = error_mark_node;
		}
	      /* If a `static' var's size isn't known, make it extern as
		 well as static, so it does not get allocated.  If it's not
		 `static', then don't mark it extern; finish_incomplete_decl
		 will give it a default size and it will get allocated.  */
	      else if (!pedantic && TREE_STATIC (decl) && !TREE_PUBLIC (decl))
		DECL_EXTERNAL (decl) = 1;
	    }
	  else if (failure == 3)
	    {
	      error ("zero-size array %qD", decl);
	      TREE_TYPE (decl) = error_mark_node;
	    }
	}

      cp_apply_type_quals_to_decl (cp_type_quals (TREE_TYPE (decl)), decl);

      relayout_decl (decl);
    }
}

/* Set DECL_SIZE, DECL_ALIGN, etc. for DECL (a VAR_DECL), and issue
   any appropriate error messages regarding the layout.  */

static void
layout_var_decl (tree decl)
{
  tree type;

  type = TREE_TYPE (decl);
  if (type == error_mark_node)
    return;

  /* If we haven't already layed out this declaration, do so now.
     Note that we must not call complete type for an external object
     because it's type might involve templates that we are not
     supposed to instantiate yet.  (And it's perfectly valid to say
     `extern X x' for some incomplete type `X'.)  */
  if (!DECL_EXTERNAL (decl))
    complete_type (type);
  if (!DECL_SIZE (decl)
      && TREE_TYPE (decl) != error_mark_node
      && (COMPLETE_TYPE_P (type)
	  || (TREE_CODE (type) == ARRAY_TYPE
	      && !TYPE_DOMAIN (type)
	      && COMPLETE_TYPE_P (TREE_TYPE (type)))))
    layout_decl (decl, 0);

  if (!DECL_EXTERNAL (decl) && DECL_SIZE (decl) == NULL_TREE)
    {
      /* An automatic variable with an incomplete type: that is an error.
	 Don't talk about array types here, since we took care of that
	 message in grokdeclarator.  */
      error ("storage size of %qD isn%'t known", decl);
      TREE_TYPE (decl) = error_mark_node;
    }
#if 0
  /* Keep this code around in case we later want to control debug info
     based on whether a type is "used".  (jason 1999-11-11) */

  else if (!DECL_EXTERNAL (decl) && MAYBE_CLASS_TYPE_P (ttype))
    /* Let debugger know it should output info for this type.  */
    note_debug_info_needed (ttype);

  if (TREE_STATIC (decl) && DECL_CLASS_SCOPE_P (decl))
    note_debug_info_needed (DECL_CONTEXT (decl));
#endif

  if ((DECL_EXTERNAL (decl) || TREE_STATIC (decl))
      && DECL_SIZE (decl) != NULL_TREE
      && ! TREE_CONSTANT (DECL_SIZE (decl)))
    {
      if (TREE_CODE (DECL_SIZE (decl)) == INTEGER_CST)
	constant_expression_warning (DECL_SIZE (decl));
      else
	{
	  error ("storage size of %qD isn%'t constant", decl);
	  TREE_TYPE (decl) = error_mark_node;
	}
    }
}

/* If a local static variable is declared in an inline function, or if
   we have a weak definition, we must endeavor to create only one
   instance of the variable at link-time.  */

void
maybe_commonize_var (tree decl)
{
  /* Static data in a function with comdat linkage also has comdat
     linkage.  */
  if (TREE_STATIC (decl)
      /* Don't mess with __FUNCTION__.  */
      && ! DECL_ARTIFICIAL (decl)
      && DECL_FUNCTION_SCOPE_P (decl)
      && vague_linkage_p (DECL_CONTEXT (decl)))
    {
      if (flag_weak)
	{
	  /* With weak symbols, we simply make the variable COMDAT;
	     that will cause copies in multiple translations units to
	     be merged.  */
	  comdat_linkage (decl);
	}
      else
	{
	  if (DECL_INITIAL (decl) == NULL_TREE
	      || DECL_INITIAL (decl) == error_mark_node)
	    {
	      /* Without weak symbols, we can use COMMON to merge
		 uninitialized variables.  */
	      TREE_PUBLIC (decl) = 1;
	      DECL_COMMON (decl) = 1;
	    }
	  else
	    {
	      /* While for initialized variables, we must use internal
		 linkage -- which means that multiple copies will not
		 be merged.  */
	      TREE_PUBLIC (decl) = 0;
	      DECL_COMMON (decl) = 0;
	      warning_at (input_location, 0,
			  "sorry: semantics of inline function static "
			  "data %q+#D are wrong (you%'ll wind up "
			  "with multiple copies)", decl);
	      warning_at (DECL_SOURCE_LOCATION (decl), 0, 
			  "  you can work around this by removing "
			  "the initializer");
	    }
	}
    }
  else if (DECL_LANG_SPECIFIC (decl) && DECL_COMDAT (decl))
    /* Set it up again; we might have set DECL_INITIAL since the last
       time.  */
    comdat_linkage (decl);
}

/* Issue an error message if DECL is an uninitialized const variable.  */

static void
check_for_uninitialized_const_var (tree decl)
{
  tree type = strip_array_types (TREE_TYPE (decl));

  /* ``Unless explicitly declared extern, a const object does not have
     external linkage and must be initialized. ($8.4; $12.1)'' ARM
     7.1.6 */
  if (TREE_CODE (decl) == VAR_DECL
      && TREE_CODE (type) != REFERENCE_TYPE
      && CP_TYPE_CONST_P (type)
      && !DECL_INITIAL (decl))
    {
      tree field = default_init_uninitialized_part (type);
      if (!field)
	return;

      permerror (DECL_SOURCE_LOCATION (decl),
		 "uninitialized const %qD", decl);

      if (CLASS_TYPE_P (type))
	{
	  tree defaulted_ctor;

	  inform (DECL_SOURCE_LOCATION (TYPE_MAIN_DECL (type)),
		  "%q#T has no user-provided default constructor", type);
	  defaulted_ctor = in_class_defaulted_default_constructor (type);
	  if (defaulted_ctor)
	    inform (DECL_SOURCE_LOCATION (defaulted_ctor),
		    "constructor is not user-provided because it is "
		    "explicitly defaulted in the class body");
	  inform (0, "and the implicitly-defined constructor does not "
		  "initialize %q+#D", field);
	}
    }
}

/* Structure holding the current initializer being processed by reshape_init.
   CUR is a pointer to the current element being processed, END is a pointer
   after the last element present in the initializer.  */
typedef struct reshape_iterator_t
{
  constructor_elt *cur;
  constructor_elt *end;
} reshape_iter;

static tree reshape_init_r (tree, reshape_iter *, bool, tsubst_flags_t);

/* FIELD is a FIELD_DECL or NULL.  In the former case, the value
   returned is the next FIELD_DECL (possibly FIELD itself) that can be
   initialized.  If there are no more such fields, the return value
   will be NULL.  */

tree
next_initializable_field (tree field)
{
  while (field
	 && (TREE_CODE (field) != FIELD_DECL
	     || (DECL_C_BIT_FIELD (field) && !DECL_NAME (field))
	     || DECL_ARTIFICIAL (field)))
    field = DECL_CHAIN (field);

  return field;
}

/* Subroutine of reshape_init_array and reshape_init_vector, which does
   the actual work. ELT_TYPE is the element type of the array. MAX_INDEX is an
   INTEGER_CST representing the size of the array minus one (the maximum index),
   or NULL_TREE if the array was declared without specifying the size. D is
   the iterator within the constructor.  */

static tree
reshape_init_array_1 (tree elt_type, tree max_index, reshape_iter *d,
		      tsubst_flags_t complain)
{
  tree new_init;
  bool sized_array_p = (max_index != NULL_TREE);
  unsigned HOST_WIDE_INT max_index_cst = 0;
  unsigned HOST_WIDE_INT index;

  /* The initializer for an array is always a CONSTRUCTOR.  */
  new_init = build_constructor (init_list_type_node, NULL);

  if (sized_array_p)
    {
      /* Minus 1 is used for zero sized arrays.  */
      if (integer_all_onesp (max_index))
	return new_init;

      if (host_integerp (max_index, 1))
	max_index_cst = tree_low_cst (max_index, 1);
      /* sizetype is sign extended, not zero extended.  */
      else
	max_index_cst = tree_low_cst (fold_convert (size_type_node, max_index),
				      1);
    }

  /* Loop until there are no more initializers.  */
  for (index = 0;
       d->cur != d->end && (!sized_array_p || index <= max_index_cst);
       ++index)
    {
      tree elt_init;

      check_array_designated_initializer (d->cur, index);
      elt_init = reshape_init_r (elt_type, d, /*first_initializer_p=*/false,
				 complain);
      if (elt_init == error_mark_node)
	return error_mark_node;
      CONSTRUCTOR_APPEND_ELT (CONSTRUCTOR_ELTS (new_init),
			      size_int (index), elt_init);
      if (!TREE_CONSTANT (elt_init))
	TREE_CONSTANT (new_init) = false;
    }

  return new_init;
}

/* Subroutine of reshape_init_r, processes the initializers for arrays.
   Parameters are the same of reshape_init_r.  */

static tree
reshape_init_array (tree type, reshape_iter *d, tsubst_flags_t complain)
{
  tree max_index = NULL_TREE;

  gcc_assert (TREE_CODE (type) == ARRAY_TYPE);

  if (TYPE_DOMAIN (type))
    max_index = array_type_nelts (type);

  return reshape_init_array_1 (TREE_TYPE (type), max_index, d, complain);
}

/* Subroutine of reshape_init_r, processes the initializers for vectors.
   Parameters are the same of reshape_init_r.  */

static tree
reshape_init_vector (tree type, reshape_iter *d, tsubst_flags_t complain)
{
  tree max_index = NULL_TREE;

  gcc_assert (TREE_CODE (type) == VECTOR_TYPE);

  if (COMPOUND_LITERAL_P (d->cur->value))
    {
      tree value = d->cur->value;
      if (!same_type_p (TREE_TYPE (value), type))
	{
	  if (complain & tf_error)
	    error ("invalid type %qT as initializer for a vector of type %qT",
		   TREE_TYPE (d->cur->value), type);
	  value = error_mark_node;
	}
      ++d->cur;
      return value;
    }

  /* For a vector, we initialize it as an array of the appropriate size.  */
  if (TREE_CODE (type) == VECTOR_TYPE)
    max_index = size_int (TYPE_VECTOR_SUBPARTS (type) - 1);

  return reshape_init_array_1 (TREE_TYPE (type), max_index, d, complain);
}

/* Subroutine of reshape_init_r, processes the initializers for classes
   or union. Parameters are the same of reshape_init_r.  */

static tree
reshape_init_class (tree type, reshape_iter *d, bool first_initializer_p,
		    tsubst_flags_t complain)
{
  tree field;
  tree new_init;

  gcc_assert (CLASS_TYPE_P (type));

  /* The initializer for a class is always a CONSTRUCTOR.  */
  new_init = build_constructor (init_list_type_node, NULL);
  field = next_initializable_field (TYPE_FIELDS (type));

  if (!field)
    {
      /* [dcl.init.aggr]

	An initializer for an aggregate member that is an
	empty class shall have the form of an empty
	initializer-list {}.  */
      if (!first_initializer_p)
	{
	  if (complain & tf_error)
	    error ("initializer for %qT must be brace-enclosed", type);
	  return error_mark_node;
	}
      return new_init;
    }

  /* Loop through the initializable fields, gathering initializers.  */
  while (d->cur != d->end)
    {
      tree field_init;
      constructor_elt *old_cur = d->cur;

      /* Handle designated initializers, as an extension.  */
      if (d->cur->index)
	{
	  if (TREE_CODE (d->cur->index) == INTEGER_CST)
	    {
	      if (complain & tf_error)
		error ("%<[%E] =%> used in a GNU-style designated initializer"
		       " for class %qT", d->cur->index, type);
	      return error_mark_node;
	    }

	  if (TREE_CODE (d->cur->index) == FIELD_DECL)
	    /* We already reshaped this.  */
	    gcc_assert (d->cur->index == field);
	  else
	    field = lookup_field_1 (type, d->cur->index, /*want_type=*/false);

	  if (!field || TREE_CODE (field) != FIELD_DECL)
	    {
	      if (complain & tf_error)
		error ("%qT has no non-static data member named %qD", type,
		       d->cur->index);
	      return error_mark_node;
	    }
	}

      /* If we processed all the member of the class, we are done.  */
      if (!field)
	break;

      field_init = reshape_init_r (TREE_TYPE (field), d,
				   /*first_initializer_p=*/false, complain);
      if (field_init == error_mark_node)
	return error_mark_node;

      if (d->cur == old_cur && d->cur->index)
	{
	  /* This can happen with an invalid initializer for a flexible
	     array member (c++/54441).  */
	  if (complain & tf_error)
	    error ("invalid initializer for %q#D", field);
	  return error_mark_node;
	}

      CONSTRUCTOR_APPEND_ELT (CONSTRUCTOR_ELTS (new_init), field, field_init);

      /* [dcl.init.aggr]

	When a union  is  initialized with a brace-enclosed
	initializer, the braces shall only contain an
	initializer for the first member of the union.  */
      if (TREE_CODE (type) == UNION_TYPE)
	break;

      field = next_initializable_field (DECL_CHAIN (field));
    }

  return new_init;
}

/* Subroutine of reshape_init_r.  We're in a context where C99 initializer
   designators are not valid; either complain or return true to indicate
   that reshape_init_r should return error_mark_node.  */

static bool
has_designator_problem (reshape_iter *d, tsubst_flags_t complain)
{
  if (d->cur->index)
    {
      if (complain & tf_error)
	error ("C99 designator %qE outside aggregate initializer",
	       d->cur->index);
      else
	return true;
    }
  return false;
}

/* Subroutine of reshape_init, which processes a single initializer (part of
   a CONSTRUCTOR). TYPE is the type of the variable being initialized, D is the
   iterator within the CONSTRUCTOR which points to the initializer to process.
   FIRST_INITIALIZER_P is true if this is the first initializer of the
   outermost CONSTRUCTOR node.  */

static tree
reshape_init_r (tree type, reshape_iter *d, bool first_initializer_p,
		tsubst_flags_t complain)
{
  tree init = d->cur->value;

  if (error_operand_p (init))
    return error_mark_node;

  if (first_initializer_p && !CP_AGGREGATE_TYPE_P (type)
      && has_designator_problem (d, complain))
    return error_mark_node;

  if (TREE_CODE (type) == COMPLEX_TYPE)
    {
      /* A complex type can be initialized from one or two initializers,
	 but braces are not elided.  */
      d->cur++;
      if (BRACE_ENCLOSED_INITIALIZER_P (init))
	{
	  if (CONSTRUCTOR_NELTS (init) > 2)
	    {
	      if (complain & tf_error)
		error ("too many initializers for %qT", type);
	      else
		return error_mark_node;
	    }
	}
      else if (first_initializer_p && d->cur != d->end)
	{
	  VEC(constructor_elt, gc) *v = 0;
	  CONSTRUCTOR_APPEND_ELT (v, NULL_TREE, init);
	  CONSTRUCTOR_APPEND_ELT (v, NULL_TREE, d->cur->value);
	  if (has_designator_problem (d, complain))
	    return error_mark_node;
	  d->cur++;
	  init = build_constructor (init_list_type_node, v);
	}
      return init;
    }

  /* A non-aggregate type is always initialized with a single
     initializer.  */
  if (!CP_AGGREGATE_TYPE_P (type))
    {
      /* It is invalid to initialize a non-aggregate type with a
	 brace-enclosed initializer before C++0x.
	 We need to check for BRACE_ENCLOSED_INITIALIZER_P here because
	 of g++.old-deja/g++.mike/p7626.C: a pointer-to-member constant is
	 a CONSTRUCTOR (with a record type).  */
      if (TREE_CODE (init) == CONSTRUCTOR
	  && BRACE_ENCLOSED_INITIALIZER_P (init))  /* p7626.C */
	{
	  if (SCALAR_TYPE_P (type))
	    {
	      if (complain & tf_error)
		error ("braces around scalar initializer for type %qT", type);
	      init = error_mark_node;
	    }
	  else
	    maybe_warn_cpp0x (CPP0X_INITIALIZER_LISTS);
	}

      d->cur++;
      return init;
    }

  /* [dcl.init.aggr]

     All implicit type conversions (clause _conv_) are considered when
     initializing the aggregate member with an initializer from an
     initializer-list.  If the initializer can initialize a member,
     the member is initialized.  Otherwise, if the member is itself a
     non-empty subaggregate, brace elision is assumed and the
     initializer is considered for the initialization of the first
     member of the subaggregate.  */
  if (TREE_CODE (init) != CONSTRUCTOR
      /* But don't try this for the first initializer, since that would be
	 looking through the outermost braces; A a2 = { a1 }; is not a
	 valid aggregate initialization.  */
      && !first_initializer_p
      && (same_type_ignoring_top_level_qualifiers_p (type, TREE_TYPE (init))
	  || can_convert_arg (type, TREE_TYPE (init), init, LOOKUP_NORMAL,
			      complain)))
    {
      d->cur++;
      return init;
    }

  /* [dcl.init.string]

      A char array (whether plain char, signed char, or unsigned char)
      can be initialized by a string-literal (optionally enclosed in
      braces); a wchar_t array can be initialized by a wide
      string-literal (optionally enclosed in braces).  */
  if (TREE_CODE (type) == ARRAY_TYPE
      && char_type_p (TYPE_MAIN_VARIANT (TREE_TYPE (type))))
    {
      tree str_init = init;

      /* Strip one level of braces if and only if they enclose a single
	 element (as allowed by [dcl.init.string]).  */
      if (!first_initializer_p
	  && TREE_CODE (str_init) == CONSTRUCTOR
	  && VEC_length (constructor_elt, CONSTRUCTOR_ELTS (str_init)) == 1)
	{
	  str_init = VEC_index (constructor_elt,
				CONSTRUCTOR_ELTS (str_init), 0).value;
	}

      /* If it's a string literal, then it's the initializer for the array
	 as a whole. Otherwise, continue with normal initialization for
	 array types (one value per array element).  */
      if (TREE_CODE (str_init) == STRING_CST)
	{
	  if (has_designator_problem (d, complain))
	    return error_mark_node;
	  d->cur++;
	  return str_init;
	}
    }

  /* The following cases are about aggregates. If we are not within a full
     initializer already, and there is not a CONSTRUCTOR, it means that there
     is a missing set of braces (that is, we are processing the case for
     which reshape_init exists).  */
  if (!first_initializer_p)
    {
      if (TREE_CODE (init) == CONSTRUCTOR)
	{
	  if (TREE_TYPE (init) && TYPE_PTRMEMFUNC_P (TREE_TYPE (init)))
	    /* There is no need to reshape pointer-to-member function
	       initializers, as they are always constructed correctly
	       by the front end.  */
           ;
	  else if (COMPOUND_LITERAL_P (init))
	  /* For a nested compound literal, there is no need to reshape since
	     brace elision is not allowed. Even if we decided to allow it,
	     we should add a call to reshape_init in finish_compound_literal,
	     before calling digest_init, so changing this code would still
	     not be necessary.  */
	    gcc_assert (!BRACE_ENCLOSED_INITIALIZER_P (init));
	  else
	    {
	      ++d->cur;
	      gcc_assert (BRACE_ENCLOSED_INITIALIZER_P (init));
	      return reshape_init (type, init, complain);
	    }
	}

      warning (OPT_Wmissing_braces, "missing braces around initializer for %qT",
	       type);
    }

  /* Dispatch to specialized routines.  */
  if (CLASS_TYPE_P (type))
    return reshape_init_class (type, d, first_initializer_p, complain);
  else if (TREE_CODE (type) == ARRAY_TYPE)
    return reshape_init_array (type, d, complain);
  else if (TREE_CODE (type) == VECTOR_TYPE)
    return reshape_init_vector (type, d, complain);
  else
    gcc_unreachable();
}

/* Undo the brace-elision allowed by [dcl.init.aggr] in a
   brace-enclosed aggregate initializer.

   INIT is the CONSTRUCTOR containing the list of initializers describing
   a brace-enclosed initializer for an entity of the indicated aggregate TYPE.
   It may not presently match the shape of the TYPE; for example:

     struct S { int a; int b; };
     struct S a[] = { 1, 2, 3, 4 };

   Here INIT will hold a VEC of four elements, rather than a
   VEC of two elements, each itself a VEC of two elements.  This
   routine transforms INIT from the former form into the latter.  The
   revised CONSTRUCTOR node is returned.  */

tree
reshape_init (tree type, tree init, tsubst_flags_t complain)
{
  VEC(constructor_elt, gc) *v;
  reshape_iter d;
  tree new_init;

  gcc_assert (BRACE_ENCLOSED_INITIALIZER_P (init));

  v = CONSTRUCTOR_ELTS (init);

  /* An empty constructor does not need reshaping, and it is always a valid
     initializer.  */
  if (VEC_empty (constructor_elt, v))
    return init;

  /* Recurse on this CONSTRUCTOR.  */
  d.cur = &VEC_index (constructor_elt, v, 0);
  d.end = d.cur + VEC_length (constructor_elt, v);

  new_init = reshape_init_r (type, &d, true, complain);
  if (new_init == error_mark_node)
    return error_mark_node;

  /* Make sure all the element of the constructor were used. Otherwise,
     issue an error about exceeding initializers.  */
  if (d.cur != d.end)
    {
      if (complain & tf_error)
	error ("too many initializers for %qT", type);
      else
	return error_mark_node;
    }

  return new_init;
}

/* Verify array initializer.  Returns true if errors have been reported.  */

bool
check_array_initializer (tree decl, tree type, tree init)
{
  tree element_type = TREE_TYPE (type);

  /* The array type itself need not be complete, because the
     initializer may tell us how many elements are in the array.
     But, the elements of the array must be complete.  */
  if (!COMPLETE_TYPE_P (complete_type (element_type)))
    {
      if (decl)
	error ("elements of array %q#D have incomplete type", decl);
      else
	error ("elements of array %q#T have incomplete type", type);
      return true;
    }
  /* It is not valid to initialize a VLA.  */
  if (init
      && ((COMPLETE_TYPE_P (type) && !TREE_CONSTANT (TYPE_SIZE (type)))
	  || !TREE_CONSTANT (TYPE_SIZE (element_type))))
    {
      if (decl)
	error ("variable-sized object %qD may not be initialized", decl);
      else
	error ("variable-sized compound literal");
      return true;
    }
  return false;
}

/* Subroutine of check_initializer; args are passed down from that function.
   Set stmts_are_full_exprs_p to 1 across a call to build_aggr_init.  */

static tree
build_aggr_init_full_exprs (tree decl, tree init, int flags)
     
{
  gcc_assert (stmts_are_full_exprs_p ());
  return build_aggr_init (decl, init, flags, tf_warning_or_error);
}

/* Verify INIT (the initializer for DECL), and record the
   initialization in DECL_INITIAL, if appropriate.  CLEANUP is as for
   grok_reference_init.

   If the return value is non-NULL, it is an expression that must be
   evaluated dynamically to initialize DECL.  */

static tree
check_initializer (tree decl, tree init, int flags, VEC(tree,gc) **cleanups)
{
  tree type = TREE_TYPE (decl);
  tree init_code = NULL;
  tree extra_init = NULL_TREE;
  tree core_type;

  /* Things that are going to be initialized need to have complete
     type.  */
  TREE_TYPE (decl) = type = complete_type (TREE_TYPE (decl));

  if (DECL_HAS_VALUE_EXPR_P (decl))
    {
      /* A variable with DECL_HAS_VALUE_EXPR_P set is just a placeholder,
	 it doesn't have storage to be initialized.  */
      gcc_assert (init == NULL_TREE);
      return NULL_TREE;
    }

  if (type == error_mark_node)
    /* We will have already complained.  */
    return NULL_TREE;

  if (TREE_CODE (type) == ARRAY_TYPE)
    {
      if (check_array_initializer (decl, type, init))
	return NULL_TREE;
    }
  else if (!COMPLETE_TYPE_P (type))
    {
      error ("%q#D has incomplete type", decl);
      TREE_TYPE (decl) = error_mark_node;
      return NULL_TREE;
    }
  else
    /* There is no way to make a variable-sized class type in GNU C++.  */
    gcc_assert (TREE_CONSTANT (TYPE_SIZE (type)));

  if (init && BRACE_ENCLOSED_INITIALIZER_P (init))
    {
      int init_len = VEC_length (constructor_elt, CONSTRUCTOR_ELTS (init));
      if (SCALAR_TYPE_P (type))
	{
	  if (init_len == 0)
	    {
	      maybe_warn_cpp0x (CPP0X_INITIALIZER_LISTS);
	      init = build_zero_init (type, NULL_TREE, false);
	    }
	  else if (init_len != 1 && TREE_CODE (type) != COMPLEX_TYPE)
	    {
	      error ("scalar object %qD requires one element in initializer",
		     decl);
	      TREE_TYPE (decl) = error_mark_node;
	      return NULL_TREE;
	    }
	}
    }

  if (TREE_CODE (decl) == CONST_DECL)
    {
      gcc_assert (TREE_CODE (type) != REFERENCE_TYPE);

      DECL_INITIAL (decl) = init;

      gcc_assert (init != NULL_TREE);
      init = NULL_TREE;
    }
  else if (!init && DECL_REALLY_EXTERN (decl))
    ;
  else if (init || type_build_ctor_call (type)
	   || TREE_CODE (type) == REFERENCE_TYPE)
    {
      if (TREE_CODE (type) == REFERENCE_TYPE)
	{
	  init = grok_reference_init (decl, type, init, flags);
	  flags |= LOOKUP_ALREADY_DIGESTED;
	}
      else if (!init)
	check_for_uninitialized_const_var (decl);
      /* Do not reshape constructors of vectors (they don't need to be
	 reshaped.  */
      else if (BRACE_ENCLOSED_INITIALIZER_P (init))
	{
	  if (is_std_init_list (type))
	    {
	      init = perform_implicit_conversion (type, init,
						  tf_warning_or_error);
	      flags |= LOOKUP_ALREADY_DIGESTED;
	    }
	  else if (TYPE_NON_AGGREGATE_CLASS (type))
	    {
	      /* Don't reshape if the class has constructors.  */
	      if (cxx_dialect == cxx98)
		error ("in C++98 %qD must be initialized by constructor, "
		       "not by %<{...}%>",
		       decl);
	    }
	  else if (TREE_CODE (type) == VECTOR_TYPE && TYPE_VECTOR_OPAQUE (type))
	    {
	      error ("opaque vector types cannot be initialized");
	      init = error_mark_node;
	    }
	  else
	    {
	      init = reshape_init (type, init, tf_warning_or_error);
	      if (SCALAR_TYPE_P (type))
		check_narrowing (type, init);
	    }
	}

      /* If DECL has an array type without a specific bound, deduce the
	 array size from the initializer.  */
      maybe_deduce_size_from_array_init (decl, init);
      type = TREE_TYPE (decl);
      if (type == error_mark_node)
	return NULL_TREE;

      if ((type_build_ctor_call (type) || CLASS_TYPE_P (type))
	  && !(flags & LOOKUP_ALREADY_DIGESTED)
	  && !(init && BRACE_ENCLOSED_INITIALIZER_P (init)
	       && CP_AGGREGATE_TYPE_P (type)))
	{
	  init_code = build_aggr_init_full_exprs (decl, init, flags);

	  /* A constructor call is a non-trivial initializer even if
	     it isn't explicitly written.  */
	  if (TREE_SIDE_EFFECTS (init_code))
	    DECL_NONTRIVIALLY_INITIALIZED_P (decl) = true;

	  /* If this is a constexpr initializer, expand_default_init will
	     have returned an INIT_EXPR rather than a CALL_EXPR.  In that
	     case, pull the initializer back out and pass it down into
	     store_init_value.  */
	  while (TREE_CODE (init_code) == EXPR_STMT
		 || TREE_CODE (init_code) == CONVERT_EXPR)
	    init_code = TREE_OPERAND (init_code, 0);
	  if (TREE_CODE (init_code) == INIT_EXPR)
	    {
	      init = TREE_OPERAND (init_code, 1);
	      init_code = NULL_TREE;
	      /* Don't call digest_init; it's unnecessary and will complain
		 about aggregate initialization of non-aggregate classes.  */
	      flags |= LOOKUP_ALREADY_DIGESTED;
	    }
	  else if (DECL_DECLARED_CONSTEXPR_P (decl))
	    {
	      /* Declared constexpr, but no suitable initializer; massage
		 init appropriately so we can pass it into store_init_value
		 for the error.  */
	      if (init && BRACE_ENCLOSED_INITIALIZER_P (init))
		init = finish_compound_literal (type, init,
						tf_warning_or_error);
	      else if (CLASS_TYPE_P (type)
		       && (!init || TREE_CODE (init) == TREE_LIST))
		{
		  init = build_functional_cast (type, init, tf_none);
		  if (init != error_mark_node)
		    TARGET_EXPR_DIRECT_INIT_P (init) = true;
		}
	      init_code = NULL_TREE;
	    }
	  else
	    init = NULL_TREE;
	}

      if (init && TREE_CODE (init) != TREE_VEC)
	{
	  /* In aggregate initialization of a variable, each element
	     initialization is a full-expression because there is no
	     enclosing expression.  */
	  gcc_assert (stmts_are_full_exprs_p ());

	  init_code = store_init_value (decl, init, cleanups, flags);

	  if (pedantic && TREE_CODE (type) == ARRAY_TYPE
	      && DECL_INITIAL (decl)
	      && TREE_CODE (DECL_INITIAL (decl)) == STRING_CST
	      && PAREN_STRING_LITERAL_P (DECL_INITIAL (decl)))
	    warning (0, "array %qD initialized by parenthesized string literal %qE",
		     decl, DECL_INITIAL (decl));
	  init = NULL;
	}
    }
  else
    {
      if (CLASS_TYPE_P (core_type = strip_array_types (type))
	  && (CLASSTYPE_READONLY_FIELDS_NEED_INIT (core_type)
	      || CLASSTYPE_REF_FIELDS_NEED_INIT (core_type)))
	diagnose_uninitialized_cst_or_ref_member (core_type, /*using_new=*/false,
						  /*complain=*/true);

      check_for_uninitialized_const_var (decl);
    }

  if (init && init != error_mark_node)
    init_code = build2 (INIT_EXPR, type, decl, init);

  if (extra_init)
    init_code = add_stmt_to_compound (extra_init, init_code);

  if (init_code && DECL_IN_AGGR_P (decl))
    {
      static int explained = 0;

      if (cxx_dialect < cxx0x)
	error ("initializer invalid for static member with constructor");
      else
	error ("non-constant in-class initialization invalid for static "
	       "member %qD", decl);
      if (!explained)
	{
	  error ("(an out of class initialization is required)");
	  explained = 1;
	}
    }

  return init_code;
}

/* If DECL is not a local variable, give it RTL.  */

static void
make_rtl_for_nonlocal_decl (tree decl, tree init, const char* asmspec)
{
  int toplev = toplevel_bindings_p ();
  int defer_p;
  const char *filename;

  /* Set the DECL_ASSEMBLER_NAME for the object.  */
  if (asmspec)
    {
      /* The `register' keyword, when used together with an
	 asm-specification, indicates that the variable should be
	 placed in a particular register.  */
      if (TREE_CODE (decl) == VAR_DECL && DECL_REGISTER (decl))
	{
	  set_user_assembler_name (decl, asmspec);
	  DECL_HARD_REGISTER (decl) = 1;
	}
      else
	{
	  if (TREE_CODE (decl) == FUNCTION_DECL
	      && DECL_BUILT_IN_CLASS (decl) == BUILT_IN_NORMAL)
	    set_builtin_user_assembler_name (decl, asmspec);
	  set_user_assembler_name (decl, asmspec);
	}
    }

  /* Handle non-variables up front.  */
  if (TREE_CODE (decl) != VAR_DECL)
    {
      rest_of_decl_compilation (decl, toplev, at_eof);
      return;
    }

  /* If we see a class member here, it should be a static data
     member.  */
  if (DECL_LANG_SPECIFIC (decl) && DECL_IN_AGGR_P (decl))
    {
      gcc_assert (TREE_STATIC (decl));
      /* An in-class declaration of a static data member should be
	 external; it is only a declaration, and not a definition.  */
      if (init == NULL_TREE)
	gcc_assert (DECL_EXTERNAL (decl) || !TREE_PUBLIC (decl));
    }

  /* We don't create any RTL for local variables.  */
  if (DECL_FUNCTION_SCOPE_P (decl) && !TREE_STATIC (decl))
    return;

  /* We defer emission of local statics until the corresponding
     DECL_EXPR is expanded.  */
  defer_p = DECL_FUNCTION_SCOPE_P (decl) || DECL_VIRTUAL_P (decl);

  /* We try to defer namespace-scope static constants so that they are
     not emitted into the object file unnecessarily.  */
  filename = input_filename;
  if (!DECL_VIRTUAL_P (decl)
      && TREE_READONLY (decl)
      && DECL_INITIAL (decl) != NULL_TREE
      && DECL_INITIAL (decl) != error_mark_node
      && filename != NULL
      && ! EMPTY_CONSTRUCTOR_P (DECL_INITIAL (decl))
      && toplev
      && !TREE_PUBLIC (decl))
    {
      /* Fool with the linkage of static consts according to #pragma
	 interface.  */
      struct c_fileinfo *finfo = get_fileinfo (filename);
      if (!finfo->interface_unknown && !TREE_PUBLIC (decl))
	{
	  TREE_PUBLIC (decl) = 1;
	  DECL_EXTERNAL (decl) = finfo->interface_only;
	}

      defer_p = 1;
    }
  /* Likewise for template instantiations.  */
  else if (DECL_LANG_SPECIFIC (decl)
	   && DECL_IMPLICIT_INSTANTIATION (decl))
    defer_p = 1;

  /* If we're not deferring, go ahead and assemble the variable.  */
  if (!defer_p)
    rest_of_decl_compilation (decl, toplev, at_eof);
}

/* walk_tree helper for wrap_temporary_cleanups, below.  */

static tree
wrap_cleanups_r (tree *stmt_p, int *walk_subtrees, void *data)
{
  /* Stop at types or full-expression boundaries.  */
  if (TYPE_P (*stmt_p)
      || TREE_CODE (*stmt_p) == CLEANUP_POINT_EXPR)
    {
      *walk_subtrees = 0;
      return NULL_TREE;
    }

  if (TREE_CODE (*stmt_p) == TARGET_EXPR)
    {
      tree guard = (tree)data;
      tree tcleanup = TARGET_EXPR_CLEANUP (*stmt_p);

      tcleanup = build2 (TRY_CATCH_EXPR, void_type_node, tcleanup, guard);
      /* Tell honor_protect_cleanup_actions to handle this as a separate
	 cleanup.  */
      TRY_CATCH_IS_CLEANUP (tcleanup) = 1;
 
      TARGET_EXPR_CLEANUP (*stmt_p) = tcleanup;
    }

  return NULL_TREE;
}

/* We're initializing a local variable which has a cleanup GUARD.  If there
   are any temporaries used in the initializer INIT of this variable, we
   need to wrap their cleanups with TRY_CATCH_EXPR (, GUARD) so that the
   variable will be cleaned up properly if one of them throws.

   Unfortunately, there's no way to express this properly in terms of
   nesting, as the regions for the temporaries overlap the region for the
   variable itself; if there are two temporaries, the variable needs to be
   the first thing destroyed if either of them throws.  However, we only
   want to run the variable's cleanup if it actually got constructed.  So
   we need to guard the temporary cleanups with the variable's cleanup if
   they are run on the normal path, but not if they are run on the
   exceptional path.  We implement this by telling
   honor_protect_cleanup_actions to strip the variable cleanup from the
   exceptional path.  */

static void
wrap_temporary_cleanups (tree init, tree guard)
{
  cp_walk_tree_without_duplicates (&init, wrap_cleanups_r, (void *)guard);
}

/* Generate code to initialize DECL (a local variable).  */

static void
initialize_local_var (tree decl, tree init)
{
  tree type = TREE_TYPE (decl);
  tree cleanup;
  int already_used;

  gcc_assert (TREE_CODE (decl) == VAR_DECL
	      || TREE_CODE (decl) == RESULT_DECL);
  gcc_assert (!TREE_STATIC (decl));

  if (DECL_SIZE (decl) == NULL_TREE)
    {
      /* If we used it already as memory, it must stay in memory.  */
      DECL_INITIAL (decl) = NULL_TREE;
      TREE_ADDRESSABLE (decl) = TREE_USED (decl);
      return;
    }

  if (type == error_mark_node)
    return;

  /* Compute and store the initial value.  */
  already_used = TREE_USED (decl) || TREE_USED (type);
  if (TREE_USED (type))
    DECL_READ_P (decl) = 1;

  /* Generate a cleanup, if necessary.  */
  cleanup = cxx_maybe_build_cleanup (decl, tf_warning_or_error);

  /* Perform the initialization.  */
  if (init)
    {
      if (TREE_CODE (init) == INIT_EXPR
	  && !TREE_SIDE_EFFECTS (TREE_OPERAND (init, 1)))
	{
	  /* Stick simple initializers in DECL_INITIAL so that
	     -Wno-init-self works (c++/34772).  */
	  gcc_assert (TREE_OPERAND (init, 0) == decl);
	  DECL_INITIAL (decl) = TREE_OPERAND (init, 1);
	}
      else
	{
	  int saved_stmts_are_full_exprs_p;

	  /* If we're only initializing a single object, guard the
	     destructors of any temporaries used in its initializer with
	     its destructor.  This isn't right for arrays because each
	     element initialization is a full-expression.  */
	  if (cleanup && TREE_CODE (type) != ARRAY_TYPE)
	    wrap_temporary_cleanups (init, cleanup);

	  gcc_assert (building_stmt_list_p ());
	  saved_stmts_are_full_exprs_p = stmts_are_full_exprs_p ();
	  current_stmt_tree ()->stmts_are_full_exprs_p = 1;
	  finish_expr_stmt (init);
	  current_stmt_tree ()->stmts_are_full_exprs_p =
	    saved_stmts_are_full_exprs_p;
	}
    }

  /* Set this to 0 so we can tell whether an aggregate which was
     initialized was ever used.  Don't do this if it has a
     destructor, so we don't complain about the 'resource
     allocation is initialization' idiom.  Now set
     attribute((unused)) on types so decls of that type will be
     marked used. (see TREE_USED, above.)  */
  if (TYPE_NEEDS_CONSTRUCTING (type)
      && ! already_used
      && TYPE_HAS_TRIVIAL_DESTRUCTOR (type)
      && DECL_NAME (decl))
    TREE_USED (decl) = 0;
  else if (already_used)
    TREE_USED (decl) = 1;

  if (cleanup)
    finish_decl_cleanup (decl, cleanup);
}

/* DECL is a VAR_DECL for a compiler-generated variable with static
   storage duration (like a virtual table) whose initializer is a
   compile-time constant.  Initialize the variable and provide it to the
   back end.  */

void
initialize_artificial_var (tree decl, VEC(constructor_elt,gc) *v)
{
  tree init;
  gcc_assert (DECL_ARTIFICIAL (decl));
  init = build_constructor (TREE_TYPE (decl), v);
  gcc_assert (TREE_CODE (init) == CONSTRUCTOR);
  DECL_INITIAL (decl) = init;
  DECL_INITIALIZED_P (decl) = 1;
  determine_visibility (decl);
  layout_var_decl (decl);
  maybe_commonize_var (decl);
  make_rtl_for_nonlocal_decl (decl, init, /*asmspec=*/NULL);
}

/* INIT is the initializer for a variable, as represented by the
   parser.  Returns true iff INIT is type-dependent.  */

static bool
type_dependent_init_p (tree init)
{
  if (TREE_CODE (init) == TREE_LIST)
    /* A parenthesized initializer, e.g.: int i (3, 2); ? */
    return any_type_dependent_elements_p (init);
  else if (TREE_CODE (init) == CONSTRUCTOR)
  /* A brace-enclosed initializer, e.g.: int i = { 3 }; ? */
    {
      VEC(constructor_elt, gc) *elts;
      size_t nelts;
      size_t i;

      elts = CONSTRUCTOR_ELTS (init);
      nelts = VEC_length (constructor_elt, elts);
      for (i = 0; i < nelts; ++i)
	if (type_dependent_init_p (VEC_index (constructor_elt,
					      elts, i).value))
	  return true;
    }
  else
    /* It must be a simple expression, e.g., int i = 3;  */
    return type_dependent_expression_p (init);

  return false;
}

/* INIT is the initializer for a variable, as represented by the
   parser.  Returns true iff INIT is value-dependent.  */

static bool
value_dependent_init_p (tree init)
{
  if (TREE_CODE (init) == TREE_LIST)
    /* A parenthesized initializer, e.g.: int i (3, 2); ? */
    return any_value_dependent_elements_p (init);
  else if (TREE_CODE (init) == CONSTRUCTOR)
  /* A brace-enclosed initializer, e.g.: int i = { 3 }; ? */
    {
      VEC(constructor_elt, gc) *elts;
      size_t nelts;
      size_t i;

      elts = CONSTRUCTOR_ELTS (init);
      nelts = VEC_length (constructor_elt, elts);
      for (i = 0; i < nelts; ++i)
	if (value_dependent_init_p (VEC_index (constructor_elt,
					       elts, i).value))
	  return true;
    }
  else
    /* It must be a simple expression, e.g., int i = 3;  */
    return value_dependent_expression_p (init);
  
  return false;
}

/* Finish processing of a declaration;
   install its line number and initial value.
   If the length of an array type is not known before,
   it must be determined now, from the initial value, or it is an error.

   INIT is the initializer (if any) for DECL.  If INIT_CONST_EXPR_P is
   true, then INIT is an integral constant expression.

   FLAGS is LOOKUP_ONLYCONVERTING if the = init syntax was used, else 0
   if the (init) syntax was used.  */

void
cp_finish_decl (tree decl, tree init, bool init_const_expr_p,
		tree asmspec_tree, int flags)
{
  tree type;
  VEC(tree,gc) *cleanups = NULL;
  const char *asmspec = NULL;
  int was_readonly = 0;
  bool var_definition_p = false;
  tree auto_node;

  if (decl == error_mark_node)
    return;
  else if (! decl)
    {
      if (init)
	error ("assignment (not initialization) in declaration");
      return;
    }

  gcc_assert (TREE_CODE (decl) != RESULT_DECL);
  /* Parameters are handled by store_parm_decls, not cp_finish_decl.  */
  gcc_assert (TREE_CODE (decl) != PARM_DECL);

  type = TREE_TYPE (decl);
  if (type == error_mark_node)
    return;

  /* If a name was specified, get the string.  */
  if (at_namespace_scope_p ())
    asmspec_tree = maybe_apply_renaming_pragma (decl, asmspec_tree);
  if (asmspec_tree && asmspec_tree != error_mark_node)
    asmspec = TREE_STRING_POINTER (asmspec_tree);

  if (current_class_type
      && CP_DECL_CONTEXT (decl) == current_class_type
      && TYPE_BEING_DEFINED (current_class_type)
      && !CLASSTYPE_TEMPLATE_INSTANTIATION (current_class_type)
      && (DECL_INITIAL (decl) || init))
    DECL_INITIALIZED_IN_CLASS_P (decl) = 1;

  if (TREE_CODE (decl) != FUNCTION_DECL
      && (auto_node = type_uses_auto (type)))
    {
      tree d_init;
      if (init == NULL_TREE)
	{
	  error ("declaration of %q#D has no initializer", decl);
	  TREE_TYPE (decl) = error_mark_node;
	  return;
	}
      d_init = init;
      if (TREE_CODE (d_init) == TREE_LIST)
	d_init = build_x_compound_expr_from_list (d_init, ELK_INIT,
						  tf_warning_or_error);
      d_init = resolve_nondeduced_context (d_init);
      type = TREE_TYPE (decl) = do_auto_deduction (type, d_init,
						   auto_node);
      if (type == error_mark_node)
	return;
    }

  if (!ensure_literal_type_for_constexpr_object (decl))
    DECL_DECLARED_CONSTEXPR_P (decl) = 0;

  if (TREE_CODE (decl) == VAR_DECL
      && DECL_CLASS_SCOPE_P (decl)
      && DECL_INITIALIZED_IN_CLASS_P (decl))
    check_static_variable_definition (decl, type);

  if (init && TREE_CODE (decl) == FUNCTION_DECL)
    {
      tree clone;
      if (init == ridpointers[(int)RID_DELETE])
	{
	  /* FIXME check this is 1st decl.  */
	  DECL_DELETED_FN (decl) = 1;
	  DECL_DECLARED_INLINE_P (decl) = 1;
	  DECL_INITIAL (decl) = error_mark_node;
	  FOR_EACH_CLONE (clone, decl)
	    {
	      DECL_DELETED_FN (clone) = 1;
	      DECL_DECLARED_INLINE_P (clone) = 1;
	      DECL_INITIAL (clone) = error_mark_node;
	    }
	  init = NULL_TREE;
	}
      else if (init == ridpointers[(int)RID_DEFAULT])
	{
	  if (defaultable_fn_check (decl))
	    DECL_DEFAULTED_FN (decl) = 1;
	  else
	    DECL_INITIAL (decl) = NULL_TREE;
	}
    }

  if (init && TREE_CODE (decl) == VAR_DECL)
    {
      DECL_NONTRIVIALLY_INITIALIZED_P (decl) = 1;
      /* If DECL is a reference, then we want to know whether init is a
	 reference constant; init_const_expr_p as passed tells us whether
	 it's an rvalue constant.  */
      if (TREE_CODE (type) == REFERENCE_TYPE)
	init_const_expr_p = potential_constant_expression (init);
      if (init_const_expr_p)
	{
	  /* Set these flags now for templates.  We'll update the flags in
	     store_init_value for instantiations.  */
	  DECL_INITIALIZED_BY_CONSTANT_EXPRESSION_P (decl) = 1;
	  if (decl_maybe_constant_var_p (decl))
	    TREE_CONSTANT (decl) = 1;
	}
    }

  if (processing_template_decl)
    {
      bool type_dependent_p;

      /* Add this declaration to the statement-tree.  */
      if (at_function_scope_p ())
	add_decl_expr (decl);

      type_dependent_p = dependent_type_p (type);

      if (check_for_bare_parameter_packs (init))
	{
	  init = NULL_TREE;
	  DECL_INITIAL (decl) = NULL_TREE;
	}

      /* Generally, initializers in templates are expanded when the
	 template is instantiated.  But, if DECL is a variable constant
	 then it can be used in future constant expressions, so its value
	 must be available. */

      if (TREE_CODE (decl) != VAR_DECL || dependent_type_p (type))
	/* We can't do anything if the decl has dependent type.  */;
      else if (init
	       && init_const_expr_p
	       && !type_dependent_p
	       && decl_maybe_constant_var_p (decl)
	       && !type_dependent_init_p (init)
	       && !value_dependent_init_p (init))
	{
	  /* This variable seems to be a non-dependent constant, so process
	     its initializer.  If check_initializer returns non-null the
	     initialization wasn't constant after all.  */
	  tree init_code;
	  cleanups = make_tree_vector ();
	  init_code = check_initializer (decl, init, flags, &cleanups);
	  if (init_code == NULL_TREE)
	    init = NULL_TREE;
	  release_tree_vector (cleanups);
	}
      else if (!DECL_PRETTY_FUNCTION_P (decl))
	{
	  /* Deduce array size even if the initializer is dependent.  */
	  maybe_deduce_size_from_array_init (decl, init);
	  /* And complain about multiple initializers.  */
	  if (init && TREE_CODE (init) == TREE_LIST && TREE_CHAIN (init)
	      && !MAYBE_CLASS_TYPE_P (type))
	    init = build_x_compound_expr_from_list (init, ELK_INIT,
						    tf_warning_or_error);
	}

      if (init)
	DECL_INITIAL (decl) = init;
      return;
    }

  /* Just store non-static data member initializers for later.  */
  if (init && TREE_CODE (decl) == FIELD_DECL)
    DECL_INITIAL (decl) = init;

  /* Take care of TYPE_DECLs up front.  */
  if (TREE_CODE (decl) == TYPE_DECL)
    {
      if (type != error_mark_node
	  && MAYBE_CLASS_TYPE_P (type) && DECL_NAME (decl))
	{
	  if (TREE_TYPE (DECL_NAME (decl)) && TREE_TYPE (decl) != type)
	    warning (0, "shadowing previous type declaration of %q#D", decl);
	  set_identifier_type_value (DECL_NAME (decl), decl);
	}

      /* If we have installed this as the canonical typedef for this
	 type, and that type has not been defined yet, delay emitting
	 the debug information for it, as we will emit it later.  */
      if (TYPE_MAIN_DECL (TREE_TYPE (decl)) == decl
	  && !COMPLETE_TYPE_P (TREE_TYPE (decl)))
	TYPE_DECL_SUPPRESS_DEBUG (decl) = 1;

      rest_of_decl_compilation (decl, DECL_FILE_SCOPE_P (decl),
				at_eof);
      return;
    }

  /* A reference will be modified here, as it is initialized.  */
  if (! DECL_EXTERNAL (decl)
      && TREE_READONLY (decl)
      && TREE_CODE (type) == REFERENCE_TYPE)
    {
      was_readonly = 1;
      TREE_READONLY (decl) = 0;
    }

  if (TREE_CODE (decl) == VAR_DECL)
    {
      /* If this is a local variable that will need a mangled name,
	 register it now.  We must do this before processing the
	 initializer for the variable, since the initialization might
	 require a guard variable, and since the mangled name of the
	 guard variable will depend on the mangled name of this
	 variable.  */
      if (DECL_FUNCTION_SCOPE_P (decl)
	  && TREE_STATIC (decl)
	  && !DECL_ARTIFICIAL (decl))
	{
	  push_local_name (decl);
	  if (DECL_CONSTRUCTOR_P (current_function_decl)
	      || DECL_DESTRUCTOR_P (current_function_decl))
	    /* Normally local_decls is populated during GIMPLE lowering,
	       but [cd]tors are never actually compiled directly.  We need
	       to put statics on the list so we can deal with the label
	       address extension.  FIXME.  */
	    add_local_decl (cfun, decl);
	}

      /* Convert the initializer to the type of DECL, if we have not
	 already initialized DECL.  */
      if (!DECL_INITIALIZED_P (decl)
	  /* If !DECL_EXTERNAL then DECL is being defined.  In the
	     case of a static data member initialized inside the
	     class-specifier, there can be an initializer even if DECL
	     is *not* defined.  */
	  && (!DECL_EXTERNAL (decl) || init))
	{
	  if (TYPE_FOR_JAVA (type) && MAYBE_CLASS_TYPE_P (type))
	    {
	      tree jclass
		= IDENTIFIER_GLOBAL_VALUE (get_identifier ("jclass"));
	      /* Allow libjava/prims.cc define primitive classes.  */
	      if (init != NULL_TREE
		  || jclass == NULL_TREE
		  || TREE_CODE (jclass) != TYPE_DECL
		  || !POINTER_TYPE_P (TREE_TYPE (jclass))
		  || !same_type_ignoring_top_level_qualifiers_p
					(type, TREE_TYPE (TREE_TYPE (jclass))))
		error ("Java object %qD not allocated with %<new%>", decl);
	      init = NULL_TREE;
	    }
	  cleanups = make_tree_vector ();
	  init = check_initializer (decl, init, flags, &cleanups);

	  /* Check that the initializer for a static data member was a
	     constant.  Although we check in the parser that the
	     initializer is an integral constant expression, we do not
	     simplify division-by-zero at the point at which it
	     occurs.  Therefore, in:

	       struct S { static const int i = 7 / 0; };

	     we issue an error at this point.  It would
	     probably be better to forbid division by zero in
	     integral constant expressions.  */
	  if (DECL_EXTERNAL (decl) && init)
	    {
	      error ("%qD cannot be initialized by a non-constant expression"
		     " when being declared", decl);
	      DECL_INITIALIZED_IN_CLASS_P (decl) = 0;
	      init = NULL_TREE;
	    }

	  /* Handle:

	     [dcl.init]

	     The memory occupied by any object of static storage
	     duration is zero-initialized at program startup before
	     any other initialization takes place.

	     We cannot create an appropriate initializer until after
	     the type of DECL is finalized.  If DECL_INITIAL is set,
	     then the DECL is statically initialized, and any
	     necessary zero-initialization has already been performed.  */
	  if (TREE_STATIC (decl) && !DECL_INITIAL (decl))
	    DECL_INITIAL (decl) = build_zero_init (TREE_TYPE (decl),
						   /*nelts=*/NULL_TREE,
						   /*static_storage_p=*/true);
	  /* Remember that the initialization for this variable has
	     taken place.  */
	  DECL_INITIALIZED_P (decl) = 1;
	  /* This declaration is the definition of this variable,
	     unless we are initializing a static data member within
	     the class specifier.  */
	  if (!DECL_EXTERNAL (decl))
	    var_definition_p = true;
	}
      /* If the variable has an array type, lay out the type, even if
	 there is no initializer.  It is valid to index through the
	 array, and we must get TYPE_ALIGN set correctly on the array
	 type.  */
      else if (TREE_CODE (type) == ARRAY_TYPE)
	layout_type (type);

      if (TREE_STATIC (decl)
	  && !at_function_scope_p ()
	  && current_function_decl == NULL)
	/* So decl is a global variable or a static member of a
	   non local class. Record the types it uses
	   so that we can decide later to emit debug info for them.  */
	record_types_used_by_current_var_decl (decl);
    }
  else if (TREE_CODE (decl) == FIELD_DECL
	   && TYPE_FOR_JAVA (type) && MAYBE_CLASS_TYPE_P (type))
    error ("non-static data member %qD has Java class type", decl);

  /* Add this declaration to the statement-tree.  This needs to happen
     after the call to check_initializer so that the DECL_EXPR for a
     reference temp is added before the DECL_EXPR for the reference itself.  */
  if (DECL_FUNCTION_SCOPE_P (decl))
    add_decl_expr (decl);

  /* Let the middle end know about variables and functions -- but not
     static data members in uninstantiated class templates.  */
  if (TREE_CODE (decl) == VAR_DECL
      || TREE_CODE (decl) == FUNCTION_DECL)
    {
      if (TREE_CODE (decl) == VAR_DECL)
	{
	  layout_var_decl (decl);
	  maybe_commonize_var (decl);
	}

      /* This needs to happen after the linkage is set. */
      determine_visibility (decl);

      if (var_definition_p && TREE_STATIC (decl))
	{
	  /* If a TREE_READONLY variable needs initialization
	     at runtime, it is no longer readonly and we need to
	     avoid MEM_READONLY_P being set on RTL created for it.  */
	  if (init)
	    {
	      if (TREE_READONLY (decl))
		TREE_READONLY (decl) = 0;
	      was_readonly = 0;
	    }
	  else if (was_readonly)
	    TREE_READONLY (decl) = 1;
	}

      make_rtl_for_nonlocal_decl (decl, init, asmspec);

      /* Check for abstractness of the type. Notice that there is no
	 need to strip array types here since the check for those types
	 is already done within create_array_type_for_decl.  */
      if (TREE_CODE (type) == FUNCTION_TYPE
	  || TREE_CODE (type) == METHOD_TYPE)
	abstract_virtuals_error (decl, TREE_TYPE (type));
      else
	abstract_virtuals_error (decl, type);

      if (TREE_TYPE (decl) == error_mark_node)
	/* No initialization required.  */
	;
      else if (TREE_CODE (decl) == FUNCTION_DECL)
	{
	  if (init)
	    {
	      if (init == ridpointers[(int)RID_DEFAULT])
		{
		  /* An out-of-class default definition is defined at
		     the point where it is explicitly defaulted.  */
		  if (DECL_DELETED_FN (decl))
		    maybe_explain_implicit_delete (decl);
		  else if (DECL_INITIAL (decl) == error_mark_node)
		    synthesize_method (decl);
		}
	      else
		error ("function %q#D is initialized like a variable", decl);
	    }
	  /* else no initialization required.  */
	}
      else if (DECL_EXTERNAL (decl)
	       && ! (DECL_LANG_SPECIFIC (decl)
		     && DECL_NOT_REALLY_EXTERN (decl)))
	{
	  if (init)
	    DECL_INITIAL (decl) = init;
	}
      /* A variable definition.  */
      else if (DECL_FUNCTION_SCOPE_P (decl) && !TREE_STATIC (decl))
	/* Initialize the local variable.  */
	initialize_local_var (decl, init);

      /* If a variable is defined, and then a subsequent
	 definition with external linkage is encountered, we will
	 get here twice for the same variable.  We want to avoid
	 calling expand_static_init more than once.  For variables
	 that are not static data members, we can call
	 expand_static_init only when we actually process the
	 initializer.  It is not legal to redeclare a static data
	 member, so this issue does not arise in that case.  */
      else if (var_definition_p && TREE_STATIC (decl))
	expand_static_init (decl, init);
    }

  /* If a CLEANUP_STMT was created to destroy a temporary bound to a
     reference, insert it in the statement-tree now.  */
  if (cleanups)
    {
      unsigned i; tree t;
      FOR_EACH_VEC_ELT (tree, cleanups, i, t)
	push_cleanup (decl, t, false);
      release_tree_vector (cleanups);
    }

  if (was_readonly)
    TREE_READONLY (decl) = 1;

  invoke_plugin_callbacks (PLUGIN_FINISH_DECL, decl);
}

/* Returns a declaration for a VAR_DECL as if:

     extern "C" TYPE NAME;

   had been seen.  Used to create compiler-generated global
   variables.  */

static tree
declare_global_var (tree name, tree type)
{
  tree decl;

  push_to_top_level ();
  decl = build_decl (input_location, VAR_DECL, name, type);
  TREE_PUBLIC (decl) = 1;
  DECL_EXTERNAL (decl) = 1;
  DECL_ARTIFICIAL (decl) = 1;
  /* If the user has explicitly declared this variable (perhaps
     because the code we are compiling is part of a low-level runtime
     library), then it is possible that our declaration will be merged
     with theirs by pushdecl.  */
  decl = pushdecl (decl);
  cp_finish_decl (decl, NULL_TREE, false, NULL_TREE, 0);
  pop_from_top_level ();

  return decl;
}

/* Returns the type for the argument to "__cxa_atexit" (or "atexit",
   if "__cxa_atexit" is not being used) corresponding to the function
   to be called when the program exits.  */

static tree
get_atexit_fn_ptr_type (void)
{
  tree fn_type;

  if (!atexit_fn_ptr_type_node)
    {
      tree arg_type;
      if (flag_use_cxa_atexit 
	  && !targetm.cxx.use_atexit_for_cxa_atexit ())
	/* The parameter to "__cxa_atexit" is "void (*)(void *)".  */
	arg_type = ptr_type_node;
      else
	/* The parameter to "atexit" is "void (*)(void)".  */
	arg_type = NULL_TREE;
      
      fn_type = build_function_type_list (void_type_node,
					  arg_type, NULL_TREE);
      atexit_fn_ptr_type_node = build_pointer_type (fn_type);
    }

  return atexit_fn_ptr_type_node;
}

/* Returns a pointer to the `atexit' function.  Note that if
   FLAG_USE_CXA_ATEXIT is nonzero, then this will actually be the new
   `__cxa_atexit' function specified in the IA64 C++ ABI.  */

static tree
get_atexit_node (void)
{
  tree atexit_fndecl;
  tree fn_type;
  tree fn_ptr_type;
  const char *name;
  bool use_aeabi_atexit;

  if (atexit_node)
    return atexit_node;

  if (flag_use_cxa_atexit && !targetm.cxx.use_atexit_for_cxa_atexit ())
    {
      /* The declaration for `__cxa_atexit' is:

	   int __cxa_atexit (void (*)(void *), void *, void *)

	 We build up the argument types and then the function type
	 itself.  */
      tree argtype0, argtype1, argtype2;

      use_aeabi_atexit = targetm.cxx.use_aeabi_atexit ();
      /* First, build the pointer-to-function type for the first
	 argument.  */
      fn_ptr_type = get_atexit_fn_ptr_type ();
      /* Then, build the rest of the argument types.  */
      argtype2 = ptr_type_node;
      if (use_aeabi_atexit)
	{
	  argtype1 = fn_ptr_type;
	  argtype0 = ptr_type_node;
	}
      else
	{
	  argtype1 = ptr_type_node;
	  argtype0 = fn_ptr_type;
	}
      /* And the final __cxa_atexit type.  */
      fn_type = build_function_type_list (integer_type_node,
					  argtype0, argtype1, argtype2,
					  NULL_TREE);
      if (use_aeabi_atexit)
	name = "__aeabi_atexit";
      else
	name = "__cxa_atexit";
    }
  else
    {
      /* The declaration for `atexit' is:

	   int atexit (void (*)());

	 We build up the argument types and then the function type
	 itself.  */
      fn_ptr_type = get_atexit_fn_ptr_type ();
      /* Build the final atexit type.  */
      fn_type = build_function_type_list (integer_type_node,
					  fn_ptr_type, NULL_TREE);
      name = "atexit";
    }

  /* Now, build the function declaration.  */
  push_lang_context (lang_name_c);
  atexit_fndecl = build_library_fn_ptr (name, fn_type);
  mark_used (atexit_fndecl);
  pop_lang_context ();
  atexit_node = decay_conversion (atexit_fndecl, tf_warning_or_error);

  return atexit_node;
}

/* Like get_atexit_node, but for thread-local cleanups.  */

static tree
get_thread_atexit_node (void)
{
  /* The declaration for `__cxa_thread_atexit' is:

     int __cxa_thread_atexit (void (*)(void *), void *, void *) */
  tree fn_type = build_function_type_list (integer_type_node,
					   get_atexit_fn_ptr_type (),
					   ptr_type_node, ptr_type_node,
					   NULL_TREE);

  /* Now, build the function declaration.  */
  tree atexit_fndecl = build_library_fn_ptr ("__cxa_thread_atexit", fn_type);
  return decay_conversion (atexit_fndecl, tf_warning_or_error);
}

/* Returns the __dso_handle VAR_DECL.  */

static tree
get_dso_handle_node (void)
{
  if (dso_handle_node)
    return dso_handle_node;

  /* Declare the variable.  */
  dso_handle_node = declare_global_var (get_identifier ("__dso_handle"),
					ptr_type_node);

#ifdef HAVE_GAS_HIDDEN
  DECL_VISIBILITY (dso_handle_node) = VISIBILITY_HIDDEN;
  DECL_VISIBILITY_SPECIFIED (dso_handle_node) = 1;
#endif

  return dso_handle_node;
}

/* Begin a new function with internal linkage whose job will be simply
   to destroy some particular variable.  */

static GTY(()) int start_cleanup_cnt;

static tree
start_cleanup_fn (void)
{
  char name[32];
  tree fntype;
  tree fndecl;
  bool use_cxa_atexit = flag_use_cxa_atexit
			&& !targetm.cxx.use_atexit_for_cxa_atexit ();

  push_to_top_level ();

  /* No need to mangle this.  */
  push_lang_context (lang_name_c);

  /* Build the name of the function.  */
  sprintf (name, "__tcf_%d", start_cleanup_cnt++);
  /* Build the function declaration.  */
  fntype = TREE_TYPE (get_atexit_fn_ptr_type ());
  fndecl = build_lang_decl (FUNCTION_DECL, get_identifier (name), fntype);
  /* It's a function with internal linkage, generated by the
     compiler.  */
  TREE_PUBLIC (fndecl) = 0;
  DECL_ARTIFICIAL (fndecl) = 1;
  /* Make the function `inline' so that it is only emitted if it is
     actually needed.  It is unlikely that it will be inlined, since
     it is only called via a function pointer, but we avoid unnecessary
     emissions this way.  */
  DECL_DECLARED_INLINE_P (fndecl) = 1;
  DECL_INTERFACE_KNOWN (fndecl) = 1;
  /* Build the parameter.  */
  if (use_cxa_atexit)
    {
      tree parmdecl;

      parmdecl = cp_build_parm_decl (NULL_TREE, ptr_type_node);
      DECL_CONTEXT (parmdecl) = fndecl;
      TREE_USED (parmdecl) = 1;
      DECL_READ_P (parmdecl) = 1;
      DECL_ARGUMENTS (fndecl) = parmdecl;
    }

  pushdecl (fndecl);
  start_preparsed_function (fndecl, NULL_TREE, SF_PRE_PARSED);

  pop_lang_context ();

  return current_function_decl;
}

/* Finish the cleanup function begun by start_cleanup_fn.  */

static void
end_cleanup_fn (void)
{
  expand_or_defer_fn (finish_function (0));

  pop_from_top_level ();
}

/* Generate code to handle the destruction of DECL, an object with
   static storage duration.  */

tree
register_dtor_fn (tree decl)
{
  tree cleanup;
  tree addr;
  tree compound_stmt;
  tree fcall;
  tree type;
  bool ob_parm, dso_parm, use_dtor;
  tree arg0, arg1, arg2;
  tree atex_node;

  type = TREE_TYPE (decl);
  if (TYPE_HAS_TRIVIAL_DESTRUCTOR (type))
    return void_zero_node;

  /* If we're using "__cxa_atexit" (or "__cxa_thread_atexit" or
     "__aeabi_atexit"), and DECL is a class object, we can just pass the
     destructor to "__cxa_atexit"; we don't have to build a temporary
     function to do the cleanup.  */
  ob_parm = (DECL_THREAD_LOCAL_P (decl)
	     || (flag_use_cxa_atexit
		 && !targetm.cxx.use_atexit_for_cxa_atexit ()));
  dso_parm = ob_parm;
  use_dtor = ob_parm && CLASS_TYPE_P (type);
  if (use_dtor)
    {
      int idx;

      /* Find the destructor.  */
      idx = lookup_fnfields_1 (type, complete_dtor_identifier);
      gcc_assert (idx >= 0);
      cleanup = VEC_index (tree, CLASSTYPE_METHOD_VEC (type), idx);
      /* Make sure it is accessible.  */
      perform_or_defer_access_check (TYPE_BINFO (type), cleanup, cleanup,
				     tf_warning_or_error);
    }
  else
    {
      /* Call build_cleanup before we enter the anonymous function so
	 that any access checks will be done relative to the current
	 scope, rather than the scope of the anonymous function.  */
      build_cleanup (decl);
  
      /* Now start the function.  */
      cleanup = start_cleanup_fn ();
      
      /* Now, recompute the cleanup.  It may contain SAVE_EXPRs that refer
	 to the original function, rather than the anonymous one.  That
	 will make the back end think that nested functions are in use,
	 which causes confusion.  */
      push_deferring_access_checks (dk_no_check);
      fcall = build_cleanup (decl);
      pop_deferring_access_checks ();
      
      /* Create the body of the anonymous function.  */
      compound_stmt = begin_compound_stmt (BCS_FN_BODY);
      finish_expr_stmt (fcall);
      finish_compound_stmt (compound_stmt);
      end_cleanup_fn ();
    }

  /* Call atexit with the cleanup function.  */
  mark_used (cleanup);
  cleanup = build_address (cleanup);

  if (DECL_THREAD_LOCAL_P (decl))
    atex_node = get_thread_atexit_node ();
  else
    atex_node = get_atexit_node ();

  if (use_dtor)
    {
      /* We must convert CLEANUP to the type that "__cxa_atexit"
	 expects.  */
      cleanup = build_nop (get_atexit_fn_ptr_type (), cleanup);
      /* "__cxa_atexit" will pass the address of DECL to the
	 cleanup function.  */
      mark_used (decl);
      addr = build_address (decl);
      /* The declared type of the parameter to "__cxa_atexit" is
	 "void *".  For plain "T*", we could just let the
	 machinery in cp_build_function_call convert it -- but if the
	 type is "cv-qualified T *", then we need to convert it
	 before passing it in, to avoid spurious errors.  */
      addr = build_nop (ptr_type_node, addr);
    }
  else if (ob_parm)
    /* Since the cleanup functions we build ignore the address
       they're given, there's no reason to pass the actual address
       in, and, in general, it's cheaper to pass NULL than any
       other value.  */
    addr = null_pointer_node;

  if (dso_parm)
    arg2 = cp_build_addr_expr (get_dso_handle_node (),
			       tf_warning_or_error);
  else
    arg2 = NULL_TREE;

  if (ob_parm)
    {
      if (!DECL_THREAD_LOCAL_P (decl)
	  && targetm.cxx.use_aeabi_atexit ())
	{
	  arg1 = cleanup;
	  arg0 = addr;
	}
      else
	{
	  arg1 = addr;
	  arg0 = cleanup;
	}
    }
  else
<<<<<<< HEAD
    arg0 = cleanup;
  return cp_build_function_call_nary (get_atexit_node (), CILK_CALL_NORMAL,
				      tf_warning_or_error,
=======
    {
      arg0 = cleanup;
      arg1 = NULL_TREE;
    }
  return cp_build_function_call_nary (atex_node, tf_warning_or_error,
>>>>>>> f298688c
				      arg0, arg1, arg2, NULL_TREE);
}

/* DECL is a VAR_DECL with static storage duration.  INIT, if present,
   is its initializer.  Generate code to handle the construction
   and destruction of DECL.  */

static void
expand_static_init (tree decl, tree init)
{
  gcc_assert (TREE_CODE (decl) == VAR_DECL);
  gcc_assert (TREE_STATIC (decl));

  /* Some variables require no dynamic initialization.  */
  if (!init
      && TYPE_HAS_TRIVIAL_DESTRUCTOR (TREE_TYPE (decl)))
    return;

  if (DECL_THREAD_LOCAL_P (decl) && DECL_GNU_TLS_P (decl)
      && !DECL_FUNCTION_SCOPE_P (decl))
    {
      if (init)
	error ("non-local variable %qD declared %<__thread%> "
	       "needs dynamic initialization", decl);
      else
	error ("non-local variable %qD declared %<__thread%> "
	       "has a non-trivial destructor", decl);
      static bool informed;
      if (!informed)
	{
	  inform (DECL_SOURCE_LOCATION (decl),
		  "C++11 %<thread_local%> allows dynamic initialization "
		  "and destruction");
	  informed = true;
	}
      return;
    }

  if (DECL_FUNCTION_SCOPE_P (decl))
    {
      /* Emit code to perform this initialization but once.  */
      tree if_stmt = NULL_TREE, inner_if_stmt = NULL_TREE;
      tree then_clause = NULL_TREE, inner_then_clause = NULL_TREE;
      tree guard, guard_addr;
      tree flag, begin;
      /* We don't need thread-safety code for thread-local vars.  */
      bool thread_guard = (flag_threadsafe_statics
			   && !DECL_THREAD_LOCAL_P (decl));

      /* Emit code to perform this initialization but once.  This code
	 looks like:

	   static <type> guard;
	   if (!guard.first_byte) {
	     if (__cxa_guard_acquire (&guard)) {
	       bool flag = false;
	       try {
		 // Do initialization.
		 flag = true; __cxa_guard_release (&guard);
		 // Register variable for destruction at end of program.
	       } catch {
		 if (!flag) __cxa_guard_abort (&guard);
	       }
	   }

	 Note that the `flag' variable is only set to 1 *after* the
	 initialization is complete.  This ensures that an exception,
	 thrown during the construction, will cause the variable to
	 reinitialized when we pass through this code again, as per:

	   [stmt.dcl]

	   If the initialization exits by throwing an exception, the
	   initialization is not complete, so it will be tried again
	   the next time control enters the declaration.

	 This process should be thread-safe, too; multiple threads
	 should not be able to initialize the variable more than
	 once.  */

      /* Create the guard variable.  */
      guard = get_guard (decl);

      /* This optimization isn't safe on targets with relaxed memory
	 consistency.  On such targets we force synchronization in
	 __cxa_guard_acquire.  */
      if (!targetm.relaxed_ordering || !thread_guard)
	{
	  /* Begin the conditional initialization.  */
	  if_stmt = begin_if_stmt ();
	  finish_if_stmt_cond (get_guard_cond (guard), if_stmt);
	  then_clause = begin_compound_stmt (BCS_NO_SCOPE);
	}

      if (thread_guard)
	{
	  tree vfntype = NULL_TREE;
	  tree acquire_name, release_name, abort_name;
	  tree acquire_fn, release_fn, abort_fn;
	  guard_addr = build_address (guard);

	  acquire_name = get_identifier ("__cxa_guard_acquire");
	  release_name = get_identifier ("__cxa_guard_release");
	  abort_name = get_identifier ("__cxa_guard_abort");
	  acquire_fn = identifier_global_value (acquire_name);
	  release_fn = identifier_global_value (release_name);
	  abort_fn = identifier_global_value (abort_name);
	  if (!acquire_fn)
	    acquire_fn = push_library_fn
	      (acquire_name, build_function_type_list (integer_type_node,
						       TREE_TYPE (guard_addr),
						       NULL_TREE),
	       NULL_TREE);
	  if (!release_fn || !abort_fn)
	    vfntype = build_function_type_list (void_type_node,
						TREE_TYPE (guard_addr),
						NULL_TREE);
	  if (!release_fn)
	    release_fn = push_library_fn (release_name, vfntype, NULL_TREE);
	  if (!abort_fn)
	    abort_fn = push_library_fn (abort_name, vfntype, NULL_TREE);

	  inner_if_stmt = begin_if_stmt ();
	  finish_if_stmt_cond (build_call_n (acquire_fn, CILK_CALL_NORMAL,
					     1, guard_addr),
			       inner_if_stmt);

	  inner_then_clause = begin_compound_stmt (BCS_NO_SCOPE);
	  begin = get_target_expr (boolean_false_node);
	  flag = TARGET_EXPR_SLOT (begin);

	  TARGET_EXPR_CLEANUP (begin)
	    = build3 (COND_EXPR, void_type_node, flag,
		      void_zero_node,
		      build_call_n (abort_fn, CILK_CALL_NORMAL, 1, guard_addr));
	  CLEANUP_EH_ONLY (begin) = 1;

	  /* Do the initialization itself.  */
	  init = add_stmt_to_compound (begin, init);
	  init = add_stmt_to_compound
	    (init, build2 (MODIFY_EXPR, void_type_node, flag, boolean_true_node));
	  init = add_stmt_to_compound
	    (init, build_call_n (release_fn, CILK_CALL_NORMAL, 1, guard_addr));
	}
      else
	init = add_stmt_to_compound (init, set_guard (guard));

      /* Use atexit to register a function for destroying this static
	 variable.  */
      init = add_stmt_to_compound (init, register_dtor_fn (decl));

      finish_expr_stmt (init);

      if (thread_guard)
	{
	  finish_compound_stmt (inner_then_clause);
	  finish_then_clause (inner_if_stmt);
	  finish_if_stmt (inner_if_stmt);
	}

      if (!targetm.relaxed_ordering || !thread_guard)
	{
	  finish_compound_stmt (then_clause);
	  finish_then_clause (if_stmt);
	  finish_if_stmt (if_stmt);
	}
    }
  else if (DECL_THREAD_LOCAL_P (decl))
    tls_aggregates = tree_cons (init, decl, tls_aggregates);
  else
    static_aggregates = tree_cons (init, decl, static_aggregates);
}


/* Make TYPE a complete type based on INITIAL_VALUE.
   Return 0 if successful, 1 if INITIAL_VALUE can't be deciphered,
   2 if there was no information (in which case assume 0 if DO_DEFAULT),
   3 if the initializer list is empty (in pedantic mode). */

int
cp_complete_array_type (tree *ptype, tree initial_value, bool do_default)
{
  int failure;
  tree type, elt_type;

  if (initial_value)
    {
      unsigned HOST_WIDE_INT i;
      tree value;

      /* An array of character type can be initialized from a
	 brace-enclosed string constant.

	 FIXME: this code is duplicated from reshape_init. Probably
	 we should just call reshape_init here?  */
      if (char_type_p (TYPE_MAIN_VARIANT (TREE_TYPE (*ptype)))
	  && TREE_CODE (initial_value) == CONSTRUCTOR
	  && !VEC_empty (constructor_elt, CONSTRUCTOR_ELTS (initial_value)))
	{
	  VEC(constructor_elt,gc) *v = CONSTRUCTOR_ELTS (initial_value);
	  tree value = VEC_index (constructor_elt, v, 0).value;

	  if (TREE_CODE (value) == STRING_CST
	      && VEC_length (constructor_elt, v) == 1)
	    initial_value = value;
	}

      /* If any of the elements are parameter packs, we can't actually
	 complete this type now because the array size is dependent.  */
      if (TREE_CODE (initial_value) == CONSTRUCTOR)
	{
	  FOR_EACH_CONSTRUCTOR_VALUE (CONSTRUCTOR_ELTS (initial_value), 
				      i, value)
	    {
	      if (PACK_EXPANSION_P (value))
		return 0;
	    }
	}
    }

  failure = complete_array_type (ptype, initial_value, do_default);

  /* We can create the array before the element type is complete, which
     means that we didn't have these two bits set in the original type
     either.  In completing the type, we are expected to propagate these
     bits.  See also complete_type which does the same thing for arrays
     of fixed size.  */
  type = *ptype;
  if (TYPE_DOMAIN (type))
    {
      elt_type = TREE_TYPE (type);
      TYPE_NEEDS_CONSTRUCTING (type) = TYPE_NEEDS_CONSTRUCTING (elt_type);
      TYPE_HAS_NONTRIVIAL_DESTRUCTOR (type)
	= TYPE_HAS_NONTRIVIAL_DESTRUCTOR (elt_type);
    }

  return failure;
}

/* As above, but either give an error or reject zero-size arrays, depending
   on COMPLAIN.  */

int
cp_complete_array_type_or_error (tree *ptype, tree initial_value,
				 bool do_default, tsubst_flags_t complain)
{
  int failure;
  bool sfinae = !(complain & tf_error);
  /* In SFINAE context we can't be lenient about zero-size arrays.  */
  if (sfinae)
    ++pedantic;
  failure = cp_complete_array_type (ptype, initial_value, do_default);
  if (sfinae)
    --pedantic;
  if (failure)
    {
      if (sfinae)
	/* Not an error.  */;
      else if (failure == 1)
	error ("initializer fails to determine size of %qT", *ptype);
      else if (failure == 2)
	{
	  if (do_default)
	    error ("array size missing in %qT", *ptype);
	}
      else if (failure == 3)
	error ("zero-size array %qT", *ptype);
      *ptype = error_mark_node;
    }
  return failure;
}

/* Return zero if something is declared to be a member of type
   CTYPE when in the context of CUR_TYPE.  STRING is the error
   message to print in that case.  Otherwise, quietly return 1.  */

static int
member_function_or_else (tree ctype, tree cur_type, enum overload_flags flags)
{
  if (ctype && ctype != cur_type)
    {
      if (flags == DTOR_FLAG)
	error ("destructor for alien class %qT cannot be a member", ctype);
      else
	error ("constructor for alien class %qT cannot be a member", ctype);
      return 0;
    }
  return 1;
}

/* Subroutine of `grokdeclarator'.  */

/* Generate errors possibly applicable for a given set of specifiers.
   This is for ARM $7.1.2.  */

static void
bad_specifiers (tree object,
		enum bad_spec_place type,
		int virtualp,
		int quals,
		int inlinep,
		int friendp,
		int raises)
{
  switch (type)
    {
      case BSP_VAR:
	if (virtualp)
	  error ("%qD declared as a %<virtual%> variable", object);
	if (inlinep)
	  error ("%qD declared as an %<inline%> variable", object);
	if (quals)
	  error ("%<const%> and %<volatile%> function specifiers on "
	         "%qD invalid in variable declaration", object);
	break;
      case BSP_PARM:
	if (virtualp)
	  error ("%qD declared as a %<virtual%> parameter", object);
	if (inlinep)
	  error ("%qD declared as an %<inline%> parameter", object);
	if (quals)
	  error ("%<const%> and %<volatile%> function specifiers on "
	  	 "%qD invalid in parameter declaration", object);
	break;
      case BSP_TYPE:
	if (virtualp)
	  error ("%qD declared as a %<virtual%> type", object);
	if (inlinep)
	  error ("%qD declared as an %<inline%> type", object);
	if (quals)
	  error ("%<const%> and %<volatile%> function specifiers on "
	  	 "%qD invalid in type declaration", object);
	break;
      case BSP_FIELD:
	if (virtualp)
	  error ("%qD declared as a %<virtual%> field", object);
	if (inlinep)
	  error ("%qD declared as an %<inline%> field", object);
	if (quals)
	  error ("%<const%> and %<volatile%> function specifiers on "
	  	 "%qD invalid in field declaration", object);
	break;
      default:
        gcc_unreachable();
    }
  if (friendp)
    error ("%q+D declared as a friend", object);
  if (raises
      && (TREE_CODE (object) == TYPE_DECL
	  || (!TYPE_PTRFN_P (TREE_TYPE (object))
	      && !TYPE_REFFN_P (TREE_TYPE (object))
	      && !TYPE_PTRMEMFUNC_P (TREE_TYPE (object)))))
    error ("%q+D declared with an exception specification", object);
}

/* DECL is a member function or static data member and is presently
   being defined.  Check that the definition is taking place in a
   valid namespace.  */

static void
check_class_member_definition_namespace (tree decl)
{
  /* These checks only apply to member functions and static data
     members.  */
  gcc_assert (TREE_CODE (decl) == FUNCTION_DECL
	      || TREE_CODE (decl) == VAR_DECL);
  /* We check for problems with specializations in pt.c in
     check_specialization_namespace, where we can issue better
     diagnostics.  */
  if (processing_specialization)
    return;
  /* There are no restrictions on the placement of
     explicit instantiations.  */
  if (processing_explicit_instantiation)
    return;
  /* [class.mfct]

     A member function definition that appears outside of the
     class definition shall appear in a namespace scope enclosing
     the class definition.

     [class.static.data]

     The definition for a static data member shall appear in a
     namespace scope enclosing the member's class definition.  */
  if (!is_ancestor (current_namespace, DECL_CONTEXT (decl)))
    permerror (input_location, "definition of %qD is not in namespace enclosing %qT",
	       decl, DECL_CONTEXT (decl));
}

/* Build a PARM_DECL for the "this" parameter.  TYPE is the
   METHOD_TYPE for a non-static member function; QUALS are the
   cv-qualifiers that apply to the function.  */

tree
build_this_parm (tree type, cp_cv_quals quals)
{
  tree this_type;
  tree qual_type;
  tree parm;
  cp_cv_quals this_quals;

  if (CLASS_TYPE_P (type))
    {
      this_type
	= cp_build_qualified_type (type, quals & ~TYPE_QUAL_RESTRICT);
      this_type = build_pointer_type (this_type);
    }
  else
    this_type = type_of_this_parm (type);
  /* The `this' parameter is implicitly `const'; it cannot be
     assigned to.  */
  this_quals = (quals & TYPE_QUAL_RESTRICT) | TYPE_QUAL_CONST;
  qual_type = cp_build_qualified_type (this_type, this_quals);
  parm = build_artificial_parm (this_identifier, qual_type);
  cp_apply_type_quals_to_decl (this_quals, parm);
  return parm;
}

/* DECL is a static member function.  Complain if it was declared
   with function-cv-quals.  */

static void
check_static_quals (tree decl, cp_cv_quals quals)
{
  if (quals != TYPE_UNQUALIFIED)
    error ("static member function %q#D declared with type qualifiers",
	   decl);
}

/* CTYPE is class type, or null if non-class.
   TYPE is type this FUNCTION_DECL should have, either FUNCTION_TYPE
   or METHOD_TYPE.
   DECLARATOR is the function's name.
   PARMS is a chain of PARM_DECLs for the function.
   VIRTUALP is truthvalue of whether the function is virtual or not.
   FLAGS are to be passed through to `grokclassfn'.
   QUALS are qualifiers indicating whether the function is `const'
   or `volatile'.
   RAISES is a list of exceptions that this function can raise.
   CHECK is 1 if we must find this method in CTYPE, 0 if we should
   not look, and -1 if we should not call `grokclassfn' at all.

   SFK is the kind of special function (if any) for the new function.

   Returns `NULL_TREE' if something goes wrong, after issuing
   applicable error messages.  */

static tree
grokfndecl (tree ctype,
	    tree type,
	    tree declarator,
	    tree parms,
	    tree orig_declarator,
	    int virtualp,
	    enum overload_flags flags,
	    cp_cv_quals quals,
	    tree raises,
	    int check,
	    int friendp,
	    int publicp,
	    int inlinep,
	    special_function_kind sfk,
	    bool funcdef_flag,
	    int template_count,
	    tree in_namespace,
	    tree* attrlist,
	    location_t location)
{
  tree decl;
  int staticp = ctype && TREE_CODE (type) == FUNCTION_TYPE;
  tree t;

  if (raises)
    type = build_exception_variant (type, raises);

  decl = build_lang_decl (FUNCTION_DECL, declarator, type);

  /* If we have an explicit location, use it, otherwise use whatever
     build_lang_decl used (probably input_location).  */
  if (location != UNKNOWN_LOCATION)
    DECL_SOURCE_LOCATION (decl) = location;

  if (TREE_CODE (type) == METHOD_TYPE)
    {
      tree parm;
      parm = build_this_parm (type, quals);
      DECL_CHAIN (parm) = parms;
      parms = parm;
    }
  DECL_ARGUMENTS (decl) = parms;
  for (t = parms; t; t = DECL_CHAIN (t))
    DECL_CONTEXT (t) = decl;
  /* Propagate volatile out from type to decl.  */
  if (TYPE_VOLATILE (type))
    TREE_THIS_VOLATILE (decl) = 1;

  /* Setup decl according to sfk.  */
  switch (sfk)
    {
    case sfk_constructor:
    case sfk_copy_constructor:
    case sfk_move_constructor:
      DECL_CONSTRUCTOR_P (decl) = 1;
      break;
    case sfk_destructor:
      DECL_DESTRUCTOR_P (decl) = 1;
      break;
    default:
      break;
    }

  /* If pointers to member functions use the least significant bit to
     indicate whether a function is virtual, ensure a pointer
     to this function will have that bit clear.  */
  if (TARGET_PTRMEMFUNC_VBIT_LOCATION == ptrmemfunc_vbit_in_pfn
      && TREE_CODE (type) == METHOD_TYPE
      && DECL_ALIGN (decl) < 2 * BITS_PER_UNIT)
    DECL_ALIGN (decl) = 2 * BITS_PER_UNIT;

  if (friendp
      && TREE_CODE (orig_declarator) == TEMPLATE_ID_EXPR)
    {
      if (funcdef_flag)
	error
	  ("defining explicit specialization %qD in friend declaration",
	   orig_declarator);
      else
	{
	  tree fns = TREE_OPERAND (orig_declarator, 0);
	  tree args = TREE_OPERAND (orig_declarator, 1);

	  if (PROCESSING_REAL_TEMPLATE_DECL_P ())
	    {
	      /* Something like `template <class T> friend void f<T>()'.  */
	      error ("invalid use of template-id %qD in declaration "
		     "of primary template",
		     orig_declarator);
	      return NULL_TREE;
	    }


	  /* A friend declaration of the form friend void f<>().  Record
	     the information in the TEMPLATE_ID_EXPR.  */
	  SET_DECL_IMPLICIT_INSTANTIATION (decl);

	  if (TREE_CODE (fns) == COMPONENT_REF)
	    {
	      /* Due to bison parser ickiness, we will have already looked
		 up an operator_name or PFUNCNAME within the current class
		 (see template_id in parse.y). If the current class contains
		 such a name, we'll get a COMPONENT_REF here. Undo that.  */

	      gcc_assert (TREE_TYPE (TREE_OPERAND (fns, 0))
			  == current_class_type);
	      fns = TREE_OPERAND (fns, 1);
	    }
	  gcc_assert (TREE_CODE (fns) == IDENTIFIER_NODE
		      || TREE_CODE (fns) == OVERLOAD);
	  DECL_TEMPLATE_INFO (decl) = build_template_info (fns, args);

	  for (t = TYPE_ARG_TYPES (TREE_TYPE (decl)); t; t = TREE_CHAIN (t))
	    if (TREE_PURPOSE (t)
		&& TREE_CODE (TREE_PURPOSE (t)) == DEFAULT_ARG)
	    {
	      error ("default arguments are not allowed in declaration "
		     "of friend template specialization %qD",
		     decl);
	      return NULL_TREE;
	    }

	  if (inlinep)
	    {
	      error ("%<inline%> is not allowed in declaration of friend "
		     "template specialization %qD",
		     decl);
	      return NULL_TREE;
	    }
	}
    }

  /* If this decl has namespace scope, set that up.  */
  if (in_namespace)
    set_decl_namespace (decl, in_namespace, friendp);
  else if (!ctype)
    DECL_CONTEXT (decl) = FROB_CONTEXT (current_decl_namespace ());

  /* `main' and builtins have implicit 'C' linkage.  */
  if ((MAIN_NAME_P (declarator)
       || (IDENTIFIER_LENGTH (declarator) > 10
	   && IDENTIFIER_POINTER (declarator)[0] == '_'
	   && IDENTIFIER_POINTER (declarator)[1] == '_'
	   && strncmp (IDENTIFIER_POINTER (declarator)+2, "builtin_", 8) == 0))
      && current_lang_name == lang_name_cplusplus
      && ctype == NULL_TREE
      && DECL_FILE_SCOPE_P (decl))
    SET_DECL_LANGUAGE (decl, lang_c);

  /* Should probably propagate const out from type to decl I bet (mrs).  */
  if (staticp)
    {
      DECL_STATIC_FUNCTION_P (decl) = 1;
      DECL_CONTEXT (decl) = ctype;
    }

  if (ctype)
    {
      DECL_CONTEXT (decl) = ctype;
      if (funcdef_flag)
	check_class_member_definition_namespace (decl);
    }

  if (ctype == NULL_TREE && DECL_MAIN_P (decl))
    {
      if (processing_template_decl)
	error ("cannot declare %<::main%> to be a template");
      if (inlinep)
	error ("cannot declare %<::main%> to be inline");
      if (!publicp)
	error ("cannot declare %<::main%> to be static");
      inlinep = 0;
      publicp = 1;
    }

  /* Members of anonymous types and local classes have no linkage; make
     them internal.  If a typedef is made later, this will be changed.  */
  if (ctype && (TYPE_ANONYMOUS_P (ctype)
		|| decl_function_context (TYPE_MAIN_DECL (ctype))))
    publicp = 0;

  if (publicp && cxx_dialect == cxx98)
    {
      /* [basic.link]: A name with no linkage (notably, the name of a class
	 or enumeration declared in a local scope) shall not be used to
	 declare an entity with linkage.

	 DR 757 relaxes this restriction for C++0x.  */
      t = no_linkage_check (TREE_TYPE (decl),
			    /*relaxed_p=*/false);
      if (t)
	{
	  if (TYPE_ANONYMOUS_P (t))
	    {
	      if (DECL_EXTERN_C_P (decl))
		/* Allow this; it's pretty common in C.  */;
	      else
		{
		  permerror (input_location, "anonymous type with no linkage "
			     "used to declare function %q#D with linkage",
			     decl);
		  if (DECL_ORIGINAL_TYPE (TYPE_NAME (t)))
		    permerror (input_location, "%q+#D does not refer to the unqualified "
			       "type, so it is not used for linkage",
			       TYPE_NAME (t));
		}
	    }
	  else
	    permerror (input_location, "type %qT with no linkage used to "
		       "declare function %q#D with linkage", t, decl);
	}
    }

  TREE_PUBLIC (decl) = publicp;
  if (! publicp)
    {
      DECL_INTERFACE_KNOWN (decl) = 1;
      DECL_NOT_REALLY_EXTERN (decl) = 1;
    }

  /* If the declaration was declared inline, mark it as such.  */
  if (inlinep)
    DECL_DECLARED_INLINE_P (decl) = 1;
  if (inlinep & 2)
    DECL_DECLARED_CONSTEXPR_P (decl) = true;

  DECL_EXTERNAL (decl) = 1;
  if (quals && TREE_CODE (type) == FUNCTION_TYPE)
    {
      error (ctype
             ? G_("static member function %qD cannot have cv-qualifier")
             : G_("non-member function %qD cannot have cv-qualifier"),
	     decl);
      quals = TYPE_UNQUALIFIED;
    }

  if (IDENTIFIER_OPNAME_P (DECL_NAME (decl))
      && !grok_op_properties (decl, /*complain=*/true))
    return NULL_TREE;
  else if (UDLIT_OPER_P (DECL_NAME (decl)))
    {
      bool long_long_unsigned_p;
      bool long_double_p;
      const char *suffix = NULL;
      /* [over.literal]/6: Literal operators shall not have C linkage. */
      if (DECL_LANGUAGE (decl) == lang_c)
	{
	  error ("literal operator with C linkage");
	  return NULL_TREE;
	}

      if (DECL_NAMESPACE_SCOPE_P (decl))
	{
	  if (!check_literal_operator_args (decl, &long_long_unsigned_p,
					    &long_double_p))
	    {
	      error ("%qD has invalid argument list", decl);
	      return NULL_TREE;
	    }

	  suffix = UDLIT_OP_SUFFIX (DECL_NAME (decl));
	  if (long_long_unsigned_p)
	    {
	      if (cpp_interpret_int_suffix (suffix, strlen (suffix)))
		warning (0, "integer suffix %<%s%>"
			    " shadowed by implementation", suffix);
	    }
	  else if (long_double_p)
	    {
	      if (cpp_interpret_float_suffix (suffix, strlen (suffix)))
		warning (0, "floating point suffix %<%s%>"
			    " shadowed by implementation", suffix);
	    }
	}
      else
	{
	  error ("%qD must be a non-member function", decl);
	  return NULL_TREE;
	}
    }

  if (funcdef_flag)
    /* Make the init_value nonzero so pushdecl knows this is not
       tentative.  error_mark_node is replaced later with the BLOCK.  */
    DECL_INITIAL (decl) = error_mark_node;

  if (TYPE_NOTHROW_P (type) || nothrow_libfn_p (decl))
    TREE_NOTHROW (decl) = 1;

  /* Caller will do the rest of this.  */
  if (check < 0)
    return decl;

  if (ctype != NULL_TREE)
    grokclassfn (ctype, decl, flags);

  /* 12.4/3  */
  if (cxx_dialect >= cxx0x
      && DECL_DESTRUCTOR_P (decl)
      && !TYPE_BEING_DEFINED (DECL_CONTEXT (decl))
      && !processing_template_decl)
    deduce_noexcept_on_destructor (decl);

  decl = check_explicit_specialization (orig_declarator, decl,
					template_count,
					2 * funcdef_flag +
					4 * (friendp != 0));
  if (decl == error_mark_node)
    return NULL_TREE;

  if (DECL_STATIC_FUNCTION_P (decl))
    check_static_quals (decl, quals);

  if (attrlist)
    {
      cplus_decl_attributes (&decl, *attrlist, 0);
      *attrlist = NULL_TREE;
    }

  /* Check main's type after attributes have been applied.  */
  if (ctype == NULL_TREE && DECL_MAIN_P (decl))
    {
      if (!same_type_p (TREE_TYPE (TREE_TYPE (decl)),
			integer_type_node))
	{
	  tree oldtypeargs = TYPE_ARG_TYPES (TREE_TYPE (decl));
	  tree newtype;
	  error ("%<::main%> must return %<int%>");
	  newtype = build_function_type (integer_type_node, oldtypeargs);
	  TREE_TYPE (decl) = newtype;
	}
      if (warn_main)
	check_main_parameter_types (decl);
    }

  if (ctype != NULL_TREE
      && (! TYPE_FOR_JAVA (ctype) || check_java_method (decl))
      && check)
    {
      tree old_decl = check_classfn (ctype, decl,
				     (processing_template_decl
				      > template_class_depth (ctype))
				     ? current_template_parms
				     : NULL_TREE);

      if (old_decl == error_mark_node)
	return NULL_TREE;

      if (old_decl)
	{
	  tree ok;
	  tree pushed_scope;

	  if (TREE_CODE (old_decl) == TEMPLATE_DECL)
	    /* Because grokfndecl is always supposed to return a
	       FUNCTION_DECL, we pull out the DECL_TEMPLATE_RESULT
	       here.  We depend on our callers to figure out that its
	       really a template that's being returned.  */
	    old_decl = DECL_TEMPLATE_RESULT (old_decl);

	  if (DECL_STATIC_FUNCTION_P (old_decl)
	      && TREE_CODE (TREE_TYPE (decl)) == METHOD_TYPE)
	    {
	      /* Remove the `this' parm added by grokclassfn.  */
	      revert_static_member_fn (decl);
	      check_static_quals (decl, quals);
	    }
	  if (DECL_ARTIFICIAL (old_decl))
	    {
	      error ("definition of implicitly-declared %qD", old_decl);
	      return NULL_TREE;
	    }
	  else if (DECL_DEFAULTED_FN (old_decl))
	    {
	      error ("definition of explicitly-defaulted %q+D", decl);
	      error ("%q+#D explicitly defaulted here", old_decl);
	      return NULL_TREE;
	    }

	  /* Since we've smashed OLD_DECL to its
	     DECL_TEMPLATE_RESULT, we must do the same to DECL.  */
	  if (TREE_CODE (decl) == TEMPLATE_DECL)
	    decl = DECL_TEMPLATE_RESULT (decl);

	  /* Attempt to merge the declarations.  This can fail, in
	     the case of some invalid specialization declarations.  */
	  pushed_scope = push_scope (ctype);
	  ok = duplicate_decls (decl, old_decl, friendp);
	  if (pushed_scope)
	    pop_scope (pushed_scope);
	  if (!ok)
	    {
	      error ("no %q#D member function declared in class %qT",
		     decl, ctype);
	      return NULL_TREE;
	    }
	  return old_decl;
	}
    }

  if (DECL_CONSTRUCTOR_P (decl) && !grok_ctor_properties (ctype, decl))
    return NULL_TREE;

  if (ctype == NULL_TREE || check)
    return decl;

  if (virtualp)
    DECL_VIRTUAL_P (decl) = 1;

  return decl;
}

/* decl is a FUNCTION_DECL.
   specifiers are the parsed virt-specifiers.

   Set flags to reflect the virt-specifiers.

   Returns decl.  */

static tree
set_virt_specifiers (tree decl, cp_virt_specifiers specifiers)
{
  if (decl == NULL_TREE)
    return decl;
  if (specifiers & VIRT_SPEC_OVERRIDE)
    DECL_OVERRIDE_P (decl) = 1;
  if (specifiers & VIRT_SPEC_FINAL)
    DECL_FINAL_P (decl) = 1;
  return decl;
}

/* DECL is a VAR_DECL for a static data member.  Set flags to reflect
   the linkage that DECL will receive in the object file.  */

static void
set_linkage_for_static_data_member (tree decl)
{
  /* A static data member always has static storage duration and
     external linkage.  Note that static data members are forbidden in
     local classes -- the only situation in which a class has
     non-external linkage.  */
  TREE_PUBLIC (decl) = 1;
  TREE_STATIC (decl) = 1;
  /* For non-template classes, static data members are always put
     out in exactly those files where they are defined, just as
     with ordinary namespace-scope variables.  */
  if (!processing_template_decl)
    DECL_INTERFACE_KNOWN (decl) = 1;
}

/* Create a VAR_DECL named NAME with the indicated TYPE.

   If SCOPE is non-NULL, it is the class type or namespace containing
   the variable.  If SCOPE is NULL, the variable should is created in
   the innermost enclosings scope.  */

static tree
grokvardecl (tree type,
	     tree name,
	     const cp_decl_specifier_seq *declspecs,
	     int initialized,
	     int constp,
	     tree scope)
{
  tree decl;
  tree explicit_scope;

  gcc_assert (!name || TREE_CODE (name) == IDENTIFIER_NODE);

  /* Compute the scope in which to place the variable, but remember
     whether or not that scope was explicitly specified by the user.   */
  explicit_scope = scope;
  if (!scope)
    {
      /* An explicit "extern" specifier indicates a namespace-scope
	 variable.  */
      if (declspecs->storage_class == sc_extern)
	scope = current_decl_namespace ();
      else if (!at_function_scope_p ())
	scope = current_scope ();
    }

  if (scope
      && (/* If the variable is a namespace-scope variable declared in a
	     template, we need DECL_LANG_SPECIFIC.  */
	  (TREE_CODE (scope) == NAMESPACE_DECL && processing_template_decl)
	  /* Similarly for namespace-scope variables with language linkage
	     other than C++.  */
	  || (TREE_CODE (scope) == NAMESPACE_DECL
	      && current_lang_name != lang_name_cplusplus)
	  /* Similarly for static data members.  */
	  || TYPE_P (scope)))
    decl = build_lang_decl (VAR_DECL, name, type);
  else
    decl = build_decl (input_location, VAR_DECL, name, type);

  if (explicit_scope && TREE_CODE (explicit_scope) == NAMESPACE_DECL)
    set_decl_namespace (decl, explicit_scope, 0);
  else
    DECL_CONTEXT (decl) = FROB_CONTEXT (scope);

  if (declspecs->storage_class == sc_extern)
    {
      DECL_THIS_EXTERN (decl) = 1;
      DECL_EXTERNAL (decl) = !initialized;
    }

  if (DECL_CLASS_SCOPE_P (decl))
    {
      set_linkage_for_static_data_member (decl);
      /* This function is only called with out-of-class definitions.  */
      DECL_EXTERNAL (decl) = 0;
      check_class_member_definition_namespace (decl);
    }
  /* At top level, either `static' or no s.c. makes a definition
     (perhaps tentative), and absence of `static' makes it public.  */
  else if (toplevel_bindings_p ())
    {
      TREE_PUBLIC (decl) = (declspecs->storage_class != sc_static
			    && (DECL_THIS_EXTERN (decl) || ! constp));
      TREE_STATIC (decl) = ! DECL_EXTERNAL (decl);
    }
  /* Not at top level, only `static' makes a static definition.  */
  else
    {
      TREE_STATIC (decl) = declspecs->storage_class == sc_static;
      TREE_PUBLIC (decl) = DECL_EXTERNAL (decl);
    }

  if (decl_spec_seq_has_spec_p (declspecs, ds_thread))
    {
      DECL_TLS_MODEL (decl) = decl_default_tls_model (decl);
      if (declspecs->gnu_thread_keyword_p)
	DECL_GNU_TLS_P (decl) = true;
    }

  /* If the type of the decl has no linkage, make sure that we'll
     notice that in mark_used.  */
  if (cxx_dialect > cxx98
      && decl_linkage (decl) != lk_none
      && DECL_LANG_SPECIFIC (decl) == NULL
      && !DECL_EXTERN_C_P (decl)
      && no_linkage_check (TREE_TYPE (decl), /*relaxed_p=*/false))
    retrofit_lang_decl (decl);

  if (TREE_PUBLIC (decl))
    {
      /* [basic.link]: A name with no linkage (notably, the name of a class
	 or enumeration declared in a local scope) shall not be used to
	 declare an entity with linkage.

	 DR 757 relaxes this restriction for C++0x.  */
      tree t = (cxx_dialect > cxx98 ? NULL_TREE
		: no_linkage_check (TREE_TYPE (decl), /*relaxed_p=*/false));
      if (t)
	{
	  if (TYPE_ANONYMOUS_P (t))
	    {
	      if (DECL_EXTERN_C_P (decl))
		/* Allow this; it's pretty common in C.  */
		;
	      else
		{
		  /* DRs 132, 319 and 389 seem to indicate types with
		     no linkage can only be used to declare extern "C"
		     entities.  Since it's not always an error in the
		     ISO C++ 90 Standard, we only issue a warning.  */
		  warning (0, "anonymous type with no linkage used to declare "
			   "variable %q#D with linkage", decl);
		  if (DECL_ORIGINAL_TYPE (TYPE_NAME (t)))
		    warning (0, "%q+#D does not refer to the unqualified "
			     "type, so it is not used for linkage",
			     TYPE_NAME (t));
		}
	    }
	  else
	    warning (0, "type %qT with no linkage used to declare variable "
		     "%q#D with linkage", t, decl);
	}
    }
  else
    DECL_INTERFACE_KNOWN (decl) = 1;

  return decl;
}

/* Create and return a canonical pointer to member function type, for
   TYPE, which is a POINTER_TYPE to a METHOD_TYPE.  */

tree
build_ptrmemfunc_type (tree type)
{
  tree field, fields;
  tree t;
  tree unqualified_variant = NULL_TREE;

  if (type == error_mark_node)
    return type;

  /* If a canonical type already exists for this type, use it.  We use
     this method instead of type_hash_canon, because it only does a
     simple equality check on the list of field members.  */

  if ((t = TYPE_GET_PTRMEMFUNC_TYPE (type)))
    return t;

  /* Make sure that we always have the unqualified pointer-to-member
     type first.  */
  if (cp_type_quals (type) != TYPE_UNQUALIFIED)
    unqualified_variant
      = build_ptrmemfunc_type (TYPE_MAIN_VARIANT (type));

  t = make_class_type (RECORD_TYPE);
  xref_basetypes (t, NULL_TREE);

  /* Let the front end know this is a pointer to member function...  */
  TYPE_PTRMEMFUNC_FLAG (t) = 1;
  /* ... and not really a class type.  */
  SET_CLASS_TYPE_P (t, 0);

  field = build_decl (input_location, FIELD_DECL, pfn_identifier, type);
  fields = field;

  field = build_decl (input_location, FIELD_DECL, delta_identifier, 
		      delta_type_node);
  DECL_CHAIN (field) = fields;
  fields = field;

  finish_builtin_struct (t, "__ptrmemfunc_type", fields, ptr_type_node);

  /* Zap out the name so that the back end will give us the debugging
     information for this anonymous RECORD_TYPE.  */
  TYPE_NAME (t) = NULL_TREE;

  /* If this is not the unqualified form of this pointer-to-member
     type, set the TYPE_MAIN_VARIANT for this type to be the
     unqualified type.  Since they are actually RECORD_TYPEs that are
     not variants of each other, we must do this manually.
     As we just built a new type there is no need to do yet another copy.  */
  if (cp_type_quals (type) != TYPE_UNQUALIFIED)
    {
      int type_quals = cp_type_quals (type);
      TYPE_READONLY (t) = (type_quals & TYPE_QUAL_CONST) != 0;
      TYPE_VOLATILE (t) = (type_quals & TYPE_QUAL_VOLATILE) != 0;
      TYPE_RESTRICT (t) = (type_quals & TYPE_QUAL_RESTRICT) != 0;
      TYPE_MAIN_VARIANT (t) = unqualified_variant;
      TYPE_NEXT_VARIANT (t) = TYPE_NEXT_VARIANT (unqualified_variant);
      TYPE_NEXT_VARIANT (unqualified_variant) = t;
      TREE_TYPE (TYPE_BINFO (t)) = t;
    }

  /* Cache this pointer-to-member type so that we can find it again
     later.  */
  TYPE_SET_PTRMEMFUNC_TYPE (type, t);

  if (TYPE_STRUCTURAL_EQUALITY_P (type))
    SET_TYPE_STRUCTURAL_EQUALITY (t);
  else if (TYPE_CANONICAL (type) != type)
    TYPE_CANONICAL (t) = build_ptrmemfunc_type (TYPE_CANONICAL (type));

  return t;
}

/* Create and return a pointer to data member type.  */

tree
build_ptrmem_type (tree class_type, tree member_type)
{
  if (TREE_CODE (member_type) == METHOD_TYPE)
    {
      cp_cv_quals quals = type_memfn_quals (member_type);
      member_type = build_memfn_type (member_type, class_type, quals);
      return build_ptrmemfunc_type (build_pointer_type (member_type));
    }
  else
    {
      gcc_assert (TREE_CODE (member_type) != FUNCTION_TYPE);
      return build_offset_type (class_type, member_type);
    }
}

/* DECL is a VAR_DECL defined in-class, whose TYPE is also given.
   Check to see that the definition is valid.  Issue appropriate error
   messages.  Return 1 if the definition is particularly bad, or 0
   otherwise.  */

static int
check_static_variable_definition (tree decl, tree type)
{
  /* Can't check yet if we don't know the type.  */
  if (dependent_type_p (type))
    return 0;
  /* If DECL is declared constexpr, we'll do the appropriate checks
     in check_initializer.  */
  if (DECL_P (decl) && DECL_DECLARED_CONSTEXPR_P (decl))
    return 0;
  else if (cxx_dialect >= cxx0x && !INTEGRAL_OR_ENUMERATION_TYPE_P (type))
    {
      if (!COMPLETE_TYPE_P (type))
	error ("in-class initialization of static data member %q#D of "
	       "incomplete type", decl);
      else if (literal_type_p (type))
	permerror (input_location,
		   "%<constexpr%> needed for in-class initialization of "
		   "static data member %q#D of non-integral type", decl);
      else
	error ("in-class initialization of static data member %q#D of "
	       "non-literal type", decl);
      return 1;
    }

  /* Motion 10 at San Diego: If a static const integral data member is
     initialized with an integral constant expression, the initializer
     may appear either in the declaration (within the class), or in
     the definition, but not both.  If it appears in the class, the
     member is a member constant.  The file-scope definition is always
     required.  */
  if (!ARITHMETIC_TYPE_P (type) && TREE_CODE (type) != ENUMERAL_TYPE)
    {
      error ("invalid in-class initialization of static data member "
	     "of non-integral type %qT",
	     type);
      return 1;
    }
  else if (!CP_TYPE_CONST_P (type))
    error ("ISO C++ forbids in-class initialization of non-const "
	   "static member %qD",
	   decl);
  else if (!INTEGRAL_OR_ENUMERATION_TYPE_P (type))
    pedwarn (input_location, OPT_Wpedantic, "ISO C++ forbids initialization of member constant "
	     "%qD of non-integral type %qT", decl, type);

  return 0;
}

/* *expr_p is part of the TYPE_SIZE of a variably-sized array.  If any
   SAVE_EXPRs in *expr_p wrap expressions with side-effects, break those
   expressions out into temporary variables so that walk_tree doesn't
   step into them (c++/15764).  */

static tree
stabilize_save_expr_r (tree *expr_p, int *walk_subtrees, void *data)
{
  struct pointer_set_t *pset = (struct pointer_set_t *)data;
  tree expr = *expr_p;
  if (TREE_CODE (expr) == SAVE_EXPR)
    {
      tree op = TREE_OPERAND (expr, 0);
      cp_walk_tree (&op, stabilize_save_expr_r, data, pset);
      if (TREE_SIDE_EFFECTS (op))
	TREE_OPERAND (expr, 0) = get_temp_regvar (TREE_TYPE (op), op);
      *walk_subtrees = 0;
    }
  else if (!EXPR_P (expr) || !TREE_SIDE_EFFECTS (expr))
    *walk_subtrees = 0;
  return NULL;
}

/* Entry point for the above.  */

static void
stabilize_vla_size (tree size)
{
  struct pointer_set_t *pset = pointer_set_create ();
  /* Break out any function calls into temporary variables.  */
  cp_walk_tree (&size, stabilize_save_expr_r, pset, pset);
  pointer_set_destroy (pset);
}

/* Helper function for compute_array_index_type.  Look for SIZEOF_EXPR
   not inside of SAVE_EXPR and fold them.  */

static tree
fold_sizeof_expr_r (tree *expr_p, int *walk_subtrees, void *data)
{
  tree expr = *expr_p;
  if (TREE_CODE (expr) == SAVE_EXPR || TYPE_P (expr))
    *walk_subtrees = 0;
  else if (TREE_CODE (expr) == SIZEOF_EXPR)
    {
      *(bool *)data = true;
      if (SIZEOF_EXPR_TYPE_P (expr))
	expr = cxx_sizeof_or_alignof_type (TREE_TYPE (TREE_OPERAND (expr, 0)),
					   SIZEOF_EXPR, false);
      else if (TYPE_P (TREE_OPERAND (expr, 0)))
	expr = cxx_sizeof_or_alignof_type (TREE_OPERAND (expr, 0), SIZEOF_EXPR,
					   false);
      else
        expr = cxx_sizeof_or_alignof_expr (TREE_OPERAND (expr, 0), SIZEOF_EXPR,
					   false);
      if (expr == error_mark_node)
        expr = size_one_node;
      *expr_p = expr;
      *walk_subtrees = 0;
    }
  return NULL;
}

/* Given the SIZE (i.e., number of elements) in an array, compute an
   appropriate index type for the array.  If non-NULL, NAME is the
   name of the thing being declared.  */

tree
compute_array_index_type (tree name, tree size, tsubst_flags_t complain)
{
  tree itype;
  tree osize = size;
  tree abi_1_itype = NULL_TREE;

  if (error_operand_p (size))
    return error_mark_node;

  if (!type_dependent_expression_p (size))
    {
      tree type = TREE_TYPE (size);

      mark_rvalue_use (size);

      if (cxx_dialect < cxx0x && TREE_CODE (size) == NOP_EXPR
	  && TREE_SIDE_EFFECTS (size))
	/* In C++98, we mark a non-constant array bound with a magic
	   NOP_EXPR with TREE_SIDE_EFFECTS; don't fold in that case.  */;
      else
	{
	  size = fold_non_dependent_expr_sfinae (size, complain);

	  if (CLASS_TYPE_P (type)
	      && CLASSTYPE_LITERAL_P (type))
	    {
	      size = build_expr_type_conversion (WANT_INT, size, true);
	      if (!size)
		{
		  if (!(complain & tf_error))
		    return error_mark_node;
		  if (name)
		    error ("size of array %qD has non-integral type %qT",
			   name, type);
		  else
		    error ("size of array has non-integral type %qT", type);
		  size = integer_one_node;
		}
	      if (size == error_mark_node)
		return error_mark_node;
	      type = TREE_TYPE (size);
	      /* We didn't support this case in GCC 3.2, so don't bother
		 trying to model it now in ABI v1.  */
	      abi_1_itype = error_mark_node;
	    }

	  size = maybe_constant_value (size);
	  if (!TREE_CONSTANT (size))
	    size = osize;
	}

      if (error_operand_p (size))
	return error_mark_node;

      /* The array bound must be an integer type.  */
      if (!INTEGRAL_OR_UNSCOPED_ENUMERATION_TYPE_P (type))
	{
	  if (!(complain & tf_error))
	    return error_mark_node;
	  if (name)
	    error ("size of array %qD has non-integral type %qT", name, type);
	  else
	    error ("size of array has non-integral type %qT", type);
	  size = integer_one_node;
	  type = TREE_TYPE (size);
	}
    }

  /* A type is dependent if it is...an array type constructed from any
     dependent type or whose size is specified by a constant expression
     that is value-dependent.  */
  /* We can only call value_dependent_expression_p on integral constant
     expressions; treat non-constant expressions as dependent, too.  */
  if (processing_template_decl
      && (type_dependent_expression_p (size)
	  || !TREE_CONSTANT (size) || value_dependent_expression_p (size)))
    {
      /* We cannot do any checking for a SIZE that isn't known to be
	 constant. Just build the index type and mark that it requires
	 structural equality checks.  */
      itype = build_index_type (build_min (MINUS_EXPR, sizetype,
					   size, integer_one_node));
      TYPE_DEPENDENT_P (itype) = 1;
      TYPE_DEPENDENT_P_VALID (itype) = 1;
      SET_TYPE_STRUCTURAL_EQUALITY (itype);
      return itype;
    }
  
  if (!abi_version_at_least (2) && processing_template_decl
      && abi_1_itype == NULL_TREE)
    /* For abi-1, we handled all instances in templates the same way,
       even when they were non-dependent. This affects the manglings
       produced.  So, we do the normal checking for non-dependent
       sizes, but at the end we'll return the same type that abi-1
       would have, but with TYPE_CANONICAL set to the "right"
       value that the current ABI would provide. */
    abi_1_itype = build_index_type (build_min (MINUS_EXPR, sizetype,
					       osize, integer_one_node));

  /* Normally, the array-bound will be a constant.  */
  if (TREE_CODE (size) == INTEGER_CST)
    {
      /* Check to see if the array bound overflowed.  Make that an
	 error, no matter how generous we're being.  */
      constant_expression_error (size);

      /* An array must have a positive number of elements.  */
      if (INT_CST_LT (size, integer_zero_node))
	{
	  if (!(complain & tf_error))
	    return error_mark_node;
	  if (name)
	    error ("size of array %qD is negative", name);
	  else
	    error ("size of array is negative");
	  size = integer_one_node;
	}
      /* As an extension we allow zero-sized arrays.  */
      else if (integer_zerop (size))
	{
	  if (!(complain & tf_error))
	    /* We must fail if performing argument deduction (as
	       indicated by the state of complain), so that
	       another substitution can be found.  */
	    return error_mark_node;
	  else if (in_system_header)
	    /* Allow them in system headers because glibc uses them.  */;
	  else if (name)
	    pedwarn (input_location, OPT_Wpedantic, "ISO C++ forbids zero-size array %qD", name);
	  else
	    pedwarn (input_location, OPT_Wpedantic, "ISO C++ forbids zero-size array");
	}
    }
  else if (TREE_CONSTANT (size)
	   /* We don't allow VLAs at non-function scopes, or during
	      tentative template substitution.  */
	   || !at_function_scope_p () || !(complain & tf_error))
    {
      if (!(complain & tf_error))
	return error_mark_node;
      /* `(int) &fn' is not a valid array bound.  */
      if (name)
	error ("size of array %qD is not an integral constant-expression",
	       name);
      else
	error ("size of array is not an integral constant-expression");
      size = integer_one_node;
    }
  else if (pedantic && warn_vla != 0)
    {
      if (name)
	pedwarn (input_location, OPT_Wvla, "ISO C++ forbids variable length array %qD", name);
      else
	pedwarn (input_location, OPT_Wvla, "ISO C++ forbids variable length array");
    }
  else if (warn_vla > 0)
    {
      if (name)
	warning (OPT_Wvla, 
                 "variable length array %qD is used", name);
      else
	warning (OPT_Wvla, 
                 "variable length array is used");
    }

  if (processing_template_decl && !TREE_CONSTANT (size))
    /* A variable sized array.  */
    itype = build_min (MINUS_EXPR, sizetype, size, integer_one_node);
  else
    {
      HOST_WIDE_INT saved_processing_template_decl;

      /* Compute the index of the largest element in the array.  It is
	 one less than the number of elements in the array.  We save
	 and restore PROCESSING_TEMPLATE_DECL so that computations in
	 cp_build_binary_op will be appropriately folded.  */
      saved_processing_template_decl = processing_template_decl;
      processing_template_decl = 0;
      itype = cp_build_binary_op (input_location,
				  MINUS_EXPR,
				  cp_convert (ssizetype, size, complain),
				  cp_convert (ssizetype, integer_one_node,
					      complain),
				  complain);
      itype = fold (itype);
      processing_template_decl = saved_processing_template_decl;

      if (!TREE_CONSTANT (itype))
	{
	  /* A variable sized array.  */
	  itype = variable_size (itype);
	  if (TREE_CODE (itype) != SAVE_EXPR)
	    {
	      /* Look for SIZEOF_EXPRs in itype and fold them, otherwise
		 they might survive till gimplification.  */
	      tree newitype = itype;
	      bool found = false;
	      cp_walk_tree_without_duplicates (&newitype,
					       fold_sizeof_expr_r, &found);
	      if (found)
		itype = variable_size (fold (newitype));
	    }
	}
      /* Make sure that there was no overflow when creating to a signed
	 index type.  (For example, on a 32-bit machine, an array with
	 size 2^32 - 1 is too big.)  */
      else if (TREE_CODE (itype) == INTEGER_CST
	       && TREE_OVERFLOW (itype))
	{
	  if (!(complain & tf_error))
	    return error_mark_node;
	  error ("overflow in array dimension");
	  TREE_OVERFLOW (itype) = 0;
	}
    }

  /* Create and return the appropriate index type.  */
  if (abi_1_itype && abi_1_itype != error_mark_node)
    {
      tree t = build_index_type (itype);
      TYPE_CANONICAL (abi_1_itype) = TYPE_CANONICAL (t);
      itype = abi_1_itype;
    }
  else
    itype = build_index_type (itype);

  /* If the index type were dependent, we would have returned early, so
     remember that it isn't.  */
  TYPE_DEPENDENT_P (itype) = 0;
  TYPE_DEPENDENT_P_VALID (itype) = 1;
  return itype;
}

/* Returns the scope (if any) in which the entity declared by
   DECLARATOR will be located.  If the entity was declared with an
   unqualified name, NULL_TREE is returned.  */

tree
get_scope_of_declarator (const cp_declarator *declarator)
{
  while (declarator && declarator->kind != cdk_id)
    declarator = declarator->declarator;

  /* If the declarator-id is a SCOPE_REF, the scope in which the
     declaration occurs is the first operand.  */
  if (declarator
      && declarator->u.id.qualifying_scope)
    return declarator->u.id.qualifying_scope;

  /* Otherwise, the declarator is not a qualified name; the entity will
     be declared in the current scope.  */
  return NULL_TREE;
}

/* Returns an ARRAY_TYPE for an array with SIZE elements of the
   indicated TYPE.  If non-NULL, NAME is the NAME of the declaration
   with this type.  */

static tree
create_array_type_for_decl (tree name, tree type, tree size)
{
  tree itype = NULL_TREE;

  /* If things have already gone awry, bail now.  */
  if (type == error_mark_node || size == error_mark_node)
    return error_mark_node;

  /* 8.3.4/1: If the type of the identifier of D contains the auto
     type-specifier, the program is ill-formed.  */
  if (pedantic && type_uses_auto (type))
    pedwarn (input_location, OPT_Wpedantic,
	     "declaration of %qD as array of %<auto%>", name);

  /* If there are some types which cannot be array elements,
     issue an error-message and return.  */
  switch (TREE_CODE (type))
    {
    case VOID_TYPE:
      if (name)
        error ("declaration of %qD as array of void", name);
      else
        error ("creating array of void");
      return error_mark_node;

    case FUNCTION_TYPE:
      if (name)
        error ("declaration of %qD as array of functions", name);
      else
        error ("creating array of functions");
      return error_mark_node;

    case REFERENCE_TYPE:
      if (name)
        error ("declaration of %qD as array of references", name);
      else
        error ("creating array of references");
      return error_mark_node;

    case METHOD_TYPE:
      if (name)
        error ("declaration of %qD as array of function members", name);
      else
        error ("creating array of function members");
      return error_mark_node;

    default:
      break;
    }

  /* [dcl.array]

     The constant expressions that specify the bounds of the arrays
     can be omitted only for the first member of the sequence.  */
  if (TREE_CODE (type) == ARRAY_TYPE && !TYPE_DOMAIN (type))
    {
      if (name)
	error ("declaration of %qD as multidimensional array must "
	       "have bounds for all dimensions except the first",
	       name);
      else
	error ("multidimensional array must have bounds for all "
	       "dimensions except the first");

      return error_mark_node;
    }

  /* Figure out the index type for the array.  */
  if (size)
    itype = compute_array_index_type (name, size, tf_warning_or_error);

  /* [dcl.array]
     T is called the array element type; this type shall not be [...] an
     abstract class type.  */
  abstract_virtuals_error (name, type);

  return build_cplus_array_type (type, itype);
}

/* Check that it's OK to declare a function with the indicated TYPE.
   SFK indicates the kind of special function (if any) that this
   function is.  OPTYPE is the type given in a conversion operator
   declaration, or the class type for a constructor/destructor.
   Returns the actual return type of the function; that
   may be different than TYPE if an error occurs, or for certain
   special functions.  */

static tree
check_special_function_return_type (special_function_kind sfk,
				    tree type,
				    tree optype)
{
  switch (sfk)
    {
    case sfk_constructor:
      if (type)
	error ("return type specification for constructor invalid");

      if (targetm.cxx.cdtor_returns_this () && !TYPE_FOR_JAVA (optype))
	type = build_pointer_type (optype);
      else
	type = void_type_node;
      break;

    case sfk_destructor:
      if (type)
	error ("return type specification for destructor invalid");
      /* We can't use the proper return type here because we run into
	 problems with ambiguous bases and covariant returns.
	 Java classes are left unchanged because (void *) isn't a valid
	 Java type, and we don't want to change the Java ABI.  */
      if (targetm.cxx.cdtor_returns_this () && !TYPE_FOR_JAVA (optype))
	type = build_pointer_type (void_type_node);
      else
	type = void_type_node;
      break;

    case sfk_conversion:
      if (type)
	error ("return type specified for %<operator %T%>",  optype);
      type = optype;
      break;

    default:
      gcc_unreachable ();
    }

  return type;
}

/* A variable or data member (whose unqualified name is IDENTIFIER)
   has been declared with the indicated TYPE.  If the TYPE is not
   acceptable, issue an error message and return a type to use for
   error-recovery purposes.  */

tree
check_var_type (tree identifier, tree type)
{
  if (VOID_TYPE_P (type))
    {
      if (!identifier)
	error ("unnamed variable or field declared void");
      else if (TREE_CODE (identifier) == IDENTIFIER_NODE)
	{
	  gcc_assert (!IDENTIFIER_OPNAME_P (identifier));
	  error ("variable or field %qE declared void", identifier);
	}
      else
	error ("variable or field declared void");
      type = error_mark_node;
    }

  return type;
}

/* Given declspecs and a declarator (abstract or otherwise), determine
   the name and type of the object declared and construct a DECL node
   for it.

   DECLSPECS points to the representation of declaration-specifier
   sequence that precedes declarator.

   DECL_CONTEXT says which syntactic context this declaration is in:
     NORMAL for most contexts.  Make a VAR_DECL or FUNCTION_DECL or TYPE_DECL.
     FUNCDEF for a function definition.  Like NORMAL but a few different
      error messages in each case.  Return value may be zero meaning
      this definition is too screwy to try to parse.
     MEMFUNCDEF for a function definition.  Like FUNCDEF but prepares to
      handle member functions (which have FIELD context).
      Return value may be zero meaning this definition is too screwy to
      try to parse.
     PARM for a parameter declaration (either within a function prototype
      or before a function body).  Make a PARM_DECL, or return void_type_node.
     TPARM for a template parameter declaration.
     CATCHPARM for a parameter declaration before a catch clause.
     TYPENAME if for a typename (in a cast or sizeof).
      Don't make a DECL node; just return the ..._TYPE node.
     FIELD for a struct or union field; make a FIELD_DECL.
     BITFIELD for a field with specified width.

   INITIALIZED is as for start_decl.

   ATTRLIST is a pointer to the list of attributes, which may be NULL
   if there are none; *ATTRLIST may be modified if attributes from inside
   the declarator should be applied to the declaration.

   When this function is called, scoping variables (such as
   CURRENT_CLASS_TYPE) should reflect the scope in which the
   declaration occurs, not the scope in which the new declaration will
   be placed.  For example, on:

     void S::f() { ... }

   when grokdeclarator is called for `S::f', the CURRENT_CLASS_TYPE
   should not be `S'.

   Returns a DECL (if a declarator is present), a TYPE (if there is no
   declarator, in cases like "struct S;"), or the ERROR_MARK_NODE if an
   error occurs. */

tree
grokdeclarator (const cp_declarator *declarator,
		cp_decl_specifier_seq *declspecs,
		enum decl_context decl_context,
		int initialized,
		tree* attrlist)
{
  tree type = NULL_TREE;
  int longlong = 0;
  int explicit_int128 = 0;
  int virtualp, explicitp, friendp, inlinep, staticp;
  int explicit_int = 0;
  int explicit_char = 0;
  int defaulted_int = 0;
  tree dependent_name = NULL_TREE;

  tree typedef_decl = NULL_TREE;
  const char *name = NULL;
  tree typedef_type = NULL_TREE;
  /* True if this declarator is a function definition.  */
  bool funcdef_flag = false;
  cp_declarator_kind innermost_code = cdk_error;
  int bitfield = 0;
#if 0
  /* See the code below that used this.  */
  tree decl_attr = NULL_TREE;
#endif

  /* Keep track of what sort of function is being processed
     so that we can warn about default return values, or explicit
     return values which do not match prescribed defaults.  */
  special_function_kind sfk = sfk_none;

  tree dname = NULL_TREE;
  tree ctor_return_type = NULL_TREE;
  enum overload_flags flags = NO_SPECIAL;
  /* cv-qualifiers that apply to the declarator, for a declaration of
     a member function.  */
  cp_cv_quals memfn_quals = TYPE_UNQUALIFIED;
  /* virt-specifiers that apply to the declarator, for a declaration of
     a member function.  */
  cp_virt_specifiers virt_specifiers = VIRT_SPEC_UNSPECIFIED;
  /* cv-qualifiers that apply to the type specified by the DECLSPECS.  */
  int type_quals;
  tree raises = NULL_TREE;
  int template_count = 0;
  tree returned_attrs = NULL_TREE;
  tree parms = NULL_TREE;
  const cp_declarator *id_declarator;
  /* The unqualified name of the declarator; either an
     IDENTIFIER_NODE, BIT_NOT_EXPR, or TEMPLATE_ID_EXPR.  */
  tree unqualified_id;
  /* The class type, if any, in which this entity is located,
     or NULL_TREE if none.  Note that this value may be different from
     the current class type; for example if an attempt is made to declare
     "A::f" inside "B", this value will be "A".  */
  tree ctype = current_class_type;
  /* The NAMESPACE_DECL for the namespace in which this entity is
     located.  If an unqualified name is used to declare the entity,
     this value will be NULL_TREE, even if the entity is located at
     namespace scope.  */
  tree in_namespace = NULL_TREE;
  cp_storage_class storage_class;
  bool unsigned_p, signed_p, short_p, long_p, thread_p;
  bool type_was_error_mark_node = false;
  bool parameter_pack_p = declarator? declarator->parameter_pack_p : false;
  bool template_type_arg = false;
  bool template_parm_flag = false;
  bool constexpr_p = decl_spec_seq_has_spec_p (declspecs, ds_constexpr);
  const char *errmsg;

  signed_p = decl_spec_seq_has_spec_p (declspecs, ds_signed);
  unsigned_p = decl_spec_seq_has_spec_p (declspecs, ds_unsigned);
  short_p = decl_spec_seq_has_spec_p (declspecs, ds_short);
  long_p = decl_spec_seq_has_spec_p (declspecs, ds_long);
  longlong = decl_spec_seq_has_spec_p (declspecs, ds_long_long);
  explicit_int128 = declspecs->explicit_int128_p;
  thread_p = decl_spec_seq_has_spec_p (declspecs, ds_thread);

  if (decl_context == FUNCDEF)
    funcdef_flag = true, decl_context = NORMAL;
  else if (decl_context == MEMFUNCDEF)
    funcdef_flag = true, decl_context = FIELD;
  else if (decl_context == BITFIELD)
    bitfield = 1, decl_context = FIELD;
  else if (decl_context == TEMPLATE_TYPE_ARG)
    template_type_arg = true, decl_context = TYPENAME;
  else if (decl_context == TPARM)
    template_parm_flag = true, decl_context = PARM;

  if (initialized > 1)
    funcdef_flag = true;

  /* Look inside a declarator for the name being declared
     and get it as a string, for an error message.  */
  for (id_declarator = declarator;
       id_declarator;
       id_declarator = id_declarator->declarator)
    {
      if (id_declarator->kind != cdk_id)
	innermost_code = id_declarator->kind;

      switch (id_declarator->kind)
	{
	case cdk_function:
	  if (id_declarator->declarator
	      && id_declarator->declarator->kind == cdk_id)
	    {
	      sfk = id_declarator->declarator->u.id.sfk;
	      if (sfk == sfk_destructor)
		flags = DTOR_FLAG;
	    }
	  break;

	case cdk_id:
	  {
	    tree qualifying_scope = id_declarator->u.id.qualifying_scope;
	    tree decl = id_declarator->u.id.unqualified_name;
	    if (!decl)
	      break;
	    if (qualifying_scope)
	      {
		if (at_function_scope_p ())
		  {
		    /* [dcl.meaning] 

		       A declarator-id shall not be qualified except
		       for ... 

		       None of the cases are permitted in block
		       scope.  */
		    if (qualifying_scope == global_namespace)
		      error ("invalid use of qualified-name %<::%D%>",
			     decl);
		    else if (TYPE_P (qualifying_scope))
		      error ("invalid use of qualified-name %<%T::%D%>",
			     qualifying_scope, decl);
		    else 
		      error ("invalid use of qualified-name %<%D::%D%>",
			     qualifying_scope, decl);
		    return error_mark_node;
		  }
		else if (TYPE_P (qualifying_scope))
		  {
		    ctype = qualifying_scope;
		    if (!MAYBE_CLASS_TYPE_P (ctype))
		      {
			error ("%q#T is not a class or a namespace", ctype);
			ctype = NULL_TREE;
		      }
		    else if (innermost_code != cdk_function
			     && current_class_type
			     && !uniquely_derived_from_p (ctype,
							  current_class_type))
		      {
			error ("type %qT is not derived from type %qT",
			       ctype, current_class_type);
			return error_mark_node;
		      }
		  }
		else if (TREE_CODE (qualifying_scope) == NAMESPACE_DECL)
		  in_namespace = qualifying_scope;
	      }
	    switch (TREE_CODE (decl))
	      {
	      case BIT_NOT_EXPR:
		{
		  tree type;

		  if (innermost_code != cdk_function)
		    {
		      error ("declaration of %qD as non-function", decl);
		      return error_mark_node;
		    }
		  else if (!qualifying_scope
			   && !(current_class_type && at_class_scope_p ()))
		    {
		      error ("declaration of %qD as non-member", decl);
		      return error_mark_node;
		    }

		  type = TREE_OPERAND (decl, 0);
		  if (TYPE_P (type))
		    type = constructor_name (type);
		  name = identifier_to_locale (IDENTIFIER_POINTER (type));
		  dname = decl;
		}
		break;

	      case TEMPLATE_ID_EXPR:
		{
		  tree fns = TREE_OPERAND (decl, 0);

		  dname = fns;
		  if (TREE_CODE (dname) != IDENTIFIER_NODE)
		    {
		      gcc_assert (is_overloaded_fn (dname));
		      dname = DECL_NAME (get_first_fn (dname));
		    }
		}
		/* Fall through.  */

	      case IDENTIFIER_NODE:
		if (TREE_CODE (decl) == IDENTIFIER_NODE)
		  dname = decl;

		if (C_IS_RESERVED_WORD (dname))
		  {
		    error ("declarator-id missing; using reserved word %qD",
			   dname);
		    name = identifier_to_locale (IDENTIFIER_POINTER (dname));
		  }
		else if (!IDENTIFIER_TYPENAME_P (dname))
		  name = identifier_to_locale (IDENTIFIER_POINTER (dname));
		else
		  {
		    gcc_assert (flags == NO_SPECIAL);
		    flags = TYPENAME_FLAG;
		    ctor_return_type = TREE_TYPE (dname);
		    sfk = sfk_conversion;
		    if (is_typename_at_global_scope (dname))
		      name = identifier_to_locale (IDENTIFIER_POINTER (dname));
		    else
		      name = "<invalid operator>";
		  }
		break;

	      default:
		gcc_unreachable ();
	      }
	    break;
	  }

	case cdk_array:
	case cdk_pointer:
	case cdk_reference:
	case cdk_ptrmem:
	  break;

	case cdk_error:
	  return error_mark_node;

	default:
	  gcc_unreachable ();
	}
      if (id_declarator->kind == cdk_id)
	break;
    }

  /* [dcl.fct.edf]

     The declarator in a function-definition shall have the form
     D1 ( parameter-declaration-clause) ...  */
  if (funcdef_flag && innermost_code != cdk_function)
    {
      error ("function definition does not declare parameters");
      return error_mark_node;
    }

  if (((dname && IDENTIFIER_OPNAME_P (dname)) || flags == TYPENAME_FLAG)
      && innermost_code != cdk_function
      && ! (ctype && !declspecs->any_specifiers_p))
    {
      error ("declaration of %qD as non-function", dname);
      return error_mark_node;
    }

  if (dname
      && TREE_CODE (dname) == IDENTIFIER_NODE
      && UDLIT_OPER_P (dname)
      && innermost_code != cdk_function)
    {
      error ("declaration of %qD as non-function", dname);
      return error_mark_node;
    }

  if (dname && IDENTIFIER_OPNAME_P (dname))
    {
      if (decl_spec_seq_has_spec_p (declspecs, ds_typedef))
	{
	  error ("declaration of %qD as %<typedef%>", dname);
	  return error_mark_node;
	}
      else if (decl_context == PARM || decl_context == CATCHPARM)
	{
	  error ("declaration of %qD as parameter", dname);
	  return error_mark_node;
	}
    }

  /* Anything declared one level down from the top level
     must be one of the parameters of a function
     (because the body is at least two levels down).  */

  /* This heuristic cannot be applied to C++ nodes! Fixed, however,
     by not allowing C++ class definitions to specify their parameters
     with xdecls (must be spec.d in the parmlist).

     Since we now wait to push a class scope until we are sure that
     we are in a legitimate method context, we must set oldcname
     explicitly (since current_class_name is not yet alive).

     We also want to avoid calling this a PARM if it is in a namespace.  */

  if (decl_context == NORMAL && !toplevel_bindings_p ())
    {
      cp_binding_level *b = current_binding_level;
      current_binding_level = b->level_chain;
      if (current_binding_level != 0 && toplevel_bindings_p ())
	decl_context = PARM;
      current_binding_level = b;
    }

  if (name == NULL)
    name = decl_context == PARM ? "parameter" : "type name";

  if (constexpr_p && decl_spec_seq_has_spec_p (declspecs, ds_typedef))
    {
      error ("%<constexpr%> cannot appear in a typedef declaration");
      return error_mark_node;
    }

  /* If there were multiple types specified in the decl-specifier-seq,
     issue an error message.  */
  if (declspecs->multiple_types_p)
    {
      error ("two or more data types in declaration of %qs", name);
      return error_mark_node;
    }

  if (declspecs->conflicting_specifiers_p)
    {
      error ("conflicting specifiers in declaration of %qs", name);
      return error_mark_node;
    }

  /* Extract the basic type from the decl-specifier-seq.  */
  type = declspecs->type;
  if (type == error_mark_node)
    {
      type = NULL_TREE;
      type_was_error_mark_node = true;
    }
  /* If the entire declaration is itself tagged as deprecated then
     suppress reports of deprecated items.  */
  if (type && TREE_DEPRECATED (type)
      && deprecated_state != DEPRECATED_SUPPRESS)
    warn_deprecated_use (type, NULL_TREE);
  if (type && TREE_CODE (type) == TYPE_DECL)
    {
      typedef_decl = type;
      type = TREE_TYPE (typedef_decl);
      if (TREE_DEPRECATED (type)
	  && DECL_ARTIFICIAL (typedef_decl)
	  && deprecated_state != DEPRECATED_SUPPRESS)
	warn_deprecated_use (type, NULL_TREE);
    }
  /* No type at all: default to `int', and set DEFAULTED_INT
     because it was not a user-defined typedef.  */
  if (type == NULL_TREE && (signed_p || unsigned_p || long_p || short_p))
    {
      /* These imply 'int'.  */
      type = integer_type_node;
      defaulted_int = 1;
    }
  /* Gather flags.  */
  explicit_int = declspecs->explicit_int_p;
  explicit_char = declspecs->explicit_char_p;

#if 0
  /* See the code below that used this.  */
  if (typedef_decl)
    decl_attr = DECL_ATTRIBUTES (typedef_decl);
#endif
  typedef_type = type;


  if (sfk != sfk_conversion)
    ctor_return_type = ctype;

  if (sfk != sfk_none)
    type = check_special_function_return_type (sfk, type,
					       ctor_return_type);
  else if (type == NULL_TREE)
    {
      int is_main;

      explicit_int = -1;

      /* We handle `main' specially here, because 'main () { }' is so
	 common.  With no options, it is allowed.  With -Wreturn-type,
	 it is a warning.  It is only an error with -pedantic-errors.  */
      is_main = (funcdef_flag
		 && dname && TREE_CODE (dname) == IDENTIFIER_NODE
		 && MAIN_NAME_P (dname)
		 && ctype == NULL_TREE
		 && in_namespace == NULL_TREE
		 && current_namespace == global_namespace);

      if (type_was_error_mark_node)
	/* We've already issued an error, don't complain more.  */;
      else if (in_system_header || flag_ms_extensions)
	/* Allow it, sigh.  */;
      else if (! is_main)
	permerror (input_location, "ISO C++ forbids declaration of %qs with no type", name);
      else if (pedantic)
	pedwarn (input_location, OPT_Wpedantic,
		 "ISO C++ forbids declaration of %qs with no type", name);
      else
	warning (OPT_Wreturn_type,
                 "ISO C++ forbids declaration of %qs with no type", name);

      type = integer_type_node;
    }

  ctype = NULL_TREE;

  if (explicit_int128)
    {
      if (int128_integer_type_node == NULL_TREE)
	{
	  error ("%<__int128%> is not supported by this target");
	  explicit_int128 = false;
	}
      else if (pedantic && ! in_system_header)
	pedwarn (input_location, OPT_Wpedantic,
		 "ISO C++ does not support %<__int128%> for %qs", name);
    }

  /* Now process the modifiers that were specified
     and check for invalid combinations.  */

  /* Long double is a special combination.  */
  if (long_p && !longlong && TYPE_MAIN_VARIANT (type) == double_type_node)
    {
      long_p = false;
      type = cp_build_qualified_type (long_double_type_node,
				      cp_type_quals (type));
    }

  /* Check all other uses of type modifiers.  */

  if (unsigned_p || signed_p || long_p || short_p)
    {
      int ok = 0;

      if ((signed_p || unsigned_p) && TREE_CODE (type) != INTEGER_TYPE)
	error ("%<signed%> or %<unsigned%> invalid for %qs", name);
      else if (signed_p && unsigned_p)
	error ("%<signed%> and %<unsigned%> specified together for %qs", name);
      else if (longlong && TREE_CODE (type) != INTEGER_TYPE)
	error ("%<long long%> invalid for %qs", name);
      else if (long_p && TREE_CODE (type) == REAL_TYPE)
	error ("%<long%> invalid for %qs", name);
      else if (short_p && TREE_CODE (type) == REAL_TYPE)
	error ("%<short%> invalid for %qs", name);
      else if ((long_p || short_p) && TREE_CODE (type) != INTEGER_TYPE)
	error ("%<long%> or %<short%> invalid for %qs", name);
      else if ((long_p || short_p || explicit_char || explicit_int) && explicit_int128)
	error ("%<long%>, %<int%>, %<short%>, or %<char%> invalid for %qs", name);
      else if ((long_p || short_p) && explicit_char)
	error ("%<long%> or %<short%> specified with char for %qs", name);
      else if (long_p && short_p)
	error ("%<long%> and %<short%> specified together for %qs", name);
      else if (type == char16_type_node || type == char32_type_node)
	{
	  if (signed_p || unsigned_p)
	    error ("%<signed%> or %<unsigned%> invalid for %qs", name);
	  else if (short_p || long_p)
	    error ("%<short%> or %<long%> invalid for %qs", name);
	}
      else
	{
	  ok = 1;
	  if (!explicit_int && !defaulted_int && !explicit_char && !explicit_int128 && pedantic)
	    {
	      pedwarn (input_location, OPT_Wpedantic, 
		       "long, short, signed or unsigned used invalidly for %qs",
		       name);
	      if (flag_pedantic_errors)
		ok = 0;
	    }
	}

      /* Discard the type modifiers if they are invalid.  */
      if (! ok)
	{
	  unsigned_p = false;
	  signed_p = false;
	  long_p = false;
	  short_p = false;
	  longlong = 0;
	}
    }

  /* Decide whether an integer type is signed or not.
     Optionally treat bitfields as signed by default.  */
  if (unsigned_p
      /* [class.bit]

	 It is implementation-defined whether a plain (neither
	 explicitly signed or unsigned) char, short, int, or long
	 bit-field is signed or unsigned.

	 Naturally, we extend this to long long as well.  Note that
	 this does not include wchar_t.  */
      || (bitfield && !flag_signed_bitfields
	  && !signed_p
	  /* A typedef for plain `int' without `signed' can be
	     controlled just like plain `int', but a typedef for
	     `signed int' cannot be so controlled.  */
	  && !(typedef_decl
	       && C_TYPEDEF_EXPLICITLY_SIGNED (typedef_decl))
	  && TREE_CODE (type) == INTEGER_TYPE
	  && !same_type_p (TYPE_MAIN_VARIANT (type), wchar_type_node)))
    {
      if (explicit_int128)
	type = int128_unsigned_type_node;
      else if (longlong)
	type = long_long_unsigned_type_node;
      else if (long_p)
	type = long_unsigned_type_node;
      else if (short_p)
	type = short_unsigned_type_node;
      else if (type == char_type_node)
	type = unsigned_char_type_node;
      else if (typedef_decl)
	type = unsigned_type_for (type);
      else
	type = unsigned_type_node;
    }
  else if (signed_p && type == char_type_node)
    type = signed_char_type_node;
  else if (explicit_int128)
    type = int128_integer_type_node;
  else if (longlong)
    type = long_long_integer_type_node;
  else if (long_p)
    type = long_integer_type_node;
  else if (short_p)
    type = short_integer_type_node;

  if (decl_spec_seq_has_spec_p (declspecs, ds_complex))
    {
      if (TREE_CODE (type) != INTEGER_TYPE && TREE_CODE (type) != REAL_TYPE)
	error ("complex invalid for %qs", name);
      /* If we just have "complex", it is equivalent to
	 "complex double", but if any modifiers at all are specified it is
	 the complex form of TYPE.  E.g, "complex short" is
	 "complex short int".  */
      else if (defaulted_int && ! longlong && ! explicit_int128
	       && ! (long_p || short_p || signed_p || unsigned_p))
	type = complex_double_type_node;
      else if (type == integer_type_node)
	type = complex_integer_type_node;
      else if (type == float_type_node)
	type = complex_float_type_node;
      else if (type == double_type_node)
	type = complex_double_type_node;
      else if (type == long_double_type_node)
	type = complex_long_double_type_node;
      else
	type = build_complex_type (type);
    }

  type_quals = TYPE_UNQUALIFIED;
  if (decl_spec_seq_has_spec_p (declspecs, ds_const))
    type_quals |= TYPE_QUAL_CONST;
  if (decl_spec_seq_has_spec_p (declspecs, ds_volatile))
    type_quals |= TYPE_QUAL_VOLATILE;
  if (decl_spec_seq_has_spec_p (declspecs, ds_restrict))
    type_quals |= TYPE_QUAL_RESTRICT;
  if (sfk == sfk_conversion && type_quals != TYPE_UNQUALIFIED)
    error ("qualifiers are not allowed on declaration of %<operator %T%>",
	   ctor_return_type);

  /* If we're using the injected-class-name to form a compound type or a
     declaration, replace it with the underlying class so we don't get
     redundant typedefs in the debug output.  But if we are returning the
     type unchanged, leave it alone so that it's available to
     maybe_get_template_decl_from_type_decl.  */
  if (CLASS_TYPE_P (type)
      && DECL_SELF_REFERENCE_P (TYPE_NAME (type))
      && type == TREE_TYPE (TYPE_NAME (type))
      && (declarator || type_quals))
    type = DECL_ORIGINAL_TYPE (TYPE_NAME (type));

  type_quals |= cp_type_quals (type);
  type = cp_build_qualified_type_real
    (type, type_quals, ((typedef_decl && !DECL_ARTIFICIAL (typedef_decl)
			 ? tf_ignore_bad_quals : 0) | tf_warning_or_error));
  /* We might have ignored or rejected some of the qualifiers.  */
  type_quals = cp_type_quals (type);

  staticp = 0;
  inlinep = decl_spec_seq_has_spec_p (declspecs, ds_inline);
  virtualp =  decl_spec_seq_has_spec_p (declspecs, ds_virtual);
  explicitp = decl_spec_seq_has_spec_p (declspecs, ds_explicit);

  storage_class = declspecs->storage_class;
  if (storage_class == sc_static)
    staticp = 1 + (decl_context == FIELD);

  if (virtualp && staticp == 2)
    {
      error ("member %qD cannot be declared both virtual and static", dname);
      storage_class = sc_none;
      staticp = 0;
    }
  friendp = decl_spec_seq_has_spec_p (declspecs, ds_friend);

  if (dependent_name && !friendp)
    {
      error ("%<%T::%D%> is not a valid declarator", ctype, dependent_name);
      return error_mark_node;
    }

  /* Issue errors about use of storage classes for parameters.  */
  if (decl_context == PARM)
    {
      if (decl_spec_seq_has_spec_p (declspecs, ds_typedef))
	{
	  error ("typedef declaration invalid in parameter declaration");
	  return error_mark_node;
	}
      else if (template_parm_flag && storage_class != sc_none)
	{
	  error ("storage class specified for template parameter %qs", name);
	  return error_mark_node;
	}
      else if (storage_class == sc_static
	       || storage_class == sc_extern
	       || thread_p)
	error ("storage class specifiers invalid in parameter declarations");

      /* Function parameters cannot be constexpr.  If we saw one, moan
         and pretend it wasn't there.  */
      if (constexpr_p)
        {
          error ("a parameter cannot be declared %<constexpr%>");
          constexpr_p = 0;
        }
    }

  /* Give error if `virtual' is used outside of class declaration.  */
  if (virtualp
      && (current_class_name == NULL_TREE || decl_context != FIELD))
    {
      error ("%<virtual%> outside class declaration");
      virtualp = 0;
    }

  /* Static anonymous unions are dealt with here.  */
  if (staticp && decl_context == TYPENAME
      && declspecs->type
      && ANON_AGGR_TYPE_P (declspecs->type))
    decl_context = FIELD;

  /* Warn about storage classes that are invalid for certain
     kinds of declarations (parameters, typenames, etc.).  */
  if (thread_p
      && ((storage_class
	   && storage_class != sc_extern
	   && storage_class != sc_static)
	  || decl_spec_seq_has_spec_p (declspecs, ds_typedef)))
    {
      error ("multiple storage classes in declaration of %qs", name);
      thread_p = false;
    }
  if (decl_context != NORMAL
      && ((storage_class != sc_none
	   && storage_class != sc_mutable)
	  || thread_p))
    {
      if ((decl_context == PARM || decl_context == CATCHPARM)
	  && (storage_class == sc_register
	      || storage_class == sc_auto))
	;
      else if (decl_spec_seq_has_spec_p (declspecs, ds_typedef))
	;
      else if (decl_context == FIELD
	       /* C++ allows static class elements.  */
	       && storage_class == sc_static)
	/* C++ also allows inlines and signed and unsigned elements,
	   but in those cases we don't come in here.  */
	;
      else
	{
	  if (decl_context == FIELD)
	    error ("storage class specified for %qs", name);
	  else
	    {
	      if (decl_context == PARM || decl_context == CATCHPARM)
		error ("storage class specified for parameter %qs", name);
	      else
		error ("storage class specified for typename");
	    }
	  if (storage_class == sc_register
	      || storage_class == sc_auto
	      || storage_class == sc_extern
	      || thread_p)
	    storage_class = sc_none;
	}
    }
  else if (storage_class == sc_extern && funcdef_flag
	   && ! toplevel_bindings_p ())
    error ("nested function %qs declared %<extern%>", name);
  else if (toplevel_bindings_p ())
    {
      if (storage_class == sc_auto)
	error ("top-level declaration of %qs specifies %<auto%>", name);
    }
  else if (thread_p
	   && storage_class != sc_extern
	   && storage_class != sc_static)
    {
      if (declspecs->gnu_thread_keyword_p)
	pedwarn (input_location, 0, "function-scope %qs implicitly auto and "
		 "declared %<__thread%>", name);

      /* When thread_local is applied to a variable of block scope the
	 storage-class-specifier static is implied if it does not appear
	 explicitly.  */
      storage_class = declspecs->storage_class = sc_static;
      staticp = 1;
    }

  if (storage_class && friendp)
    {
      error ("storage class specifiers invalid in friend function declarations");
      storage_class = sc_none;
      staticp = 0;
    }

  if (!id_declarator)
    unqualified_id = NULL_TREE;
  else
    {
      unqualified_id = id_declarator->u.id.unqualified_name;
      switch (TREE_CODE (unqualified_id))
	{
	case BIT_NOT_EXPR:
	  unqualified_id = TREE_OPERAND (unqualified_id, 0);
	  if (TYPE_P (unqualified_id))
	    unqualified_id = constructor_name (unqualified_id);
	  break;

	case IDENTIFIER_NODE:
	case TEMPLATE_ID_EXPR:
	  break;

	default:
	  gcc_unreachable ();
	}
    }

  if (declspecs->std_attributes)
    {
      /* Apply the c++11 attributes to the type preceding them.  */
      source_location saved_loc = input_location;
      input_location = declspecs->locations[ds_std_attribute];
      decl_attributes (&type, declspecs->std_attributes, 0);
      input_location = saved_loc;
    }

  /* Determine the type of the entity declared by recurring on the
     declarator.  */
  for (; declarator; declarator = declarator->declarator)
    {
      const cp_declarator *inner_declarator;
      tree attrs;

      if (type == error_mark_node)
	return error_mark_node;

      attrs = declarator->attributes;
      if (attrs)
	{
	  int attr_flags;

	  attr_flags = 0;
	  if (declarator == NULL || declarator->kind == cdk_id)
	    attr_flags |= (int) ATTR_FLAG_DECL_NEXT;
	  if (declarator->kind == cdk_function)
	    attr_flags |= (int) ATTR_FLAG_FUNCTION_NEXT;
	  if (declarator->kind == cdk_array)
	    attr_flags |= (int) ATTR_FLAG_ARRAY_NEXT;
	  returned_attrs = decl_attributes (&type,
					    chainon (returned_attrs, attrs),
					    attr_flags);
	}

      if (declarator->kind == cdk_id)
	break;

      inner_declarator = declarator->declarator;

      switch (declarator->kind)
	{
	case cdk_array:
	  type = create_array_type_for_decl (dname, type,
					     declarator->u.array.bounds);
	  if (declarator->std_attributes)
	    /* [dcl.array]/1:

	       The optional attribute-specifier-seq appertains to the
	       array.  */
	    returned_attrs = chainon (returned_attrs,
				      declarator->std_attributes);
	  break;

	case cdk_function:
	  {
	    tree arg_types;
	    int funcdecl_p;

	    /* Declaring a function type.
	       Make sure we have a valid type for the function to return.  */

	    if (type_quals != TYPE_UNQUALIFIED)
	      {
		if (SCALAR_TYPE_P (type) || VOID_TYPE_P (type))
		  warning (OPT_Wignored_qualifiers,
			   "type qualifiers ignored on function return type");
		/* We now know that the TYPE_QUALS don't apply to the
		   decl, but to its return type.  */
		type_quals = TYPE_UNQUALIFIED;
	      }
	    errmsg = targetm.invalid_return_type (type);
	    if (errmsg)
	      {
		error (errmsg);
		type = integer_type_node;
	      }

	    /* Error about some types functions can't return.  */

	    if (TREE_CODE (type) == FUNCTION_TYPE)
	      {
		error ("%qs declared as function returning a function", name);
		return error_mark_node;
	      }
	    if (TREE_CODE (type) == ARRAY_TYPE)
	      {
		error ("%qs declared as function returning an array", name);
		return error_mark_node;
	      }
	    /* When decl_context == NORMAL we emit a better error message
	       later in abstract_virtuals_error.  */
	    if (decl_context == TYPENAME && ABSTRACT_CLASS_TYPE_P (type))
	      error ("%qs declared as function returning an abstract "
		     "class type", name);

	    /* Pick up type qualifiers which should be applied to `this'.  */
	    memfn_quals = declarator->u.function.qualifiers;
	    /* Pick up virt-specifiers.  */
            virt_specifiers = declarator->u.function.virt_specifiers;
	    /* Pick up the exception specifications.  */
	    raises = declarator->u.function.exception_specification;
	    /* If the exception-specification is ill-formed, let's pretend
	       there wasn't one.  */
	    if (raises == error_mark_node)
	      raises = NULL_TREE;

	    /* Say it's a definition only for the CALL_EXPR
	       closest to the identifier.  */
	    funcdecl_p = inner_declarator && inner_declarator->kind == cdk_id;

	    /* Handle a late-specified return type.  */
	    if (funcdecl_p)
	      {
		if (type_uses_auto (type))
		  {
		    if (!declarator->u.function.late_return_type)
		      {
			if (current_class_type
			    && LAMBDA_TYPE_P (current_class_type))
			  /* OK for C++11 lambdas.  */;
			else if (cxx_dialect < cxx1y)
			  pedwarn (input_location, 0, "%qs function uses "
				   "%<auto%> type specifier without trailing "
				   "return type", name);
		      }
		    else if (!is_auto (type))
		      {
			error ("%qs function with trailing return type has"
			       " %qT as its type rather than plain %<auto%>",
			       name, type);
			return error_mark_node;
		      }
		  }
		else if (declarator->u.function.late_return_type)
		  {
		    if (cxx_dialect < cxx0x)
		      /* Not using maybe_warn_cpp0x because this should
			 always be an error.  */
		      error ("trailing return type only available with "
			     "-std=c++11 or -std=gnu++11");
		    else
		      error ("%qs function with trailing return type not "
			     "declared with %<auto%> type specifier", name);
		    return error_mark_node;
		  }
	      }
	    type = splice_late_return_type
	      (type, declarator->u.function.late_return_type);
	    if (type == error_mark_node)
	      return error_mark_node;

	    if (ctype == NULL_TREE
		&& decl_context == FIELD
		&& funcdecl_p
		&& (friendp == 0 || dname == current_class_name))
	      ctype = current_class_type;

	    if (ctype && (sfk == sfk_constructor
			  || sfk == sfk_destructor))
	      {
		/* We are within a class's scope. If our declarator name
		   is the same as the class name, and we are defining
		   a function, then it is a constructor/destructor, and
		   therefore returns a void type.  */

		/* ISO C++ 12.4/2.  A destructor may not be declared
		   const or volatile.  A destructor may not be
		   static.

		   ISO C++ 12.1.  A constructor may not be declared
		   const or volatile.  A constructor may not be
		   virtual.  A constructor may not be static.  */
		if (staticp == 2)
		  error ((flags == DTOR_FLAG)
			 ? G_("destructor cannot be static member function")
			 : G_("constructor cannot be static member function"));
		if (memfn_quals)
		  {
		    error ((flags == DTOR_FLAG)
			   ? G_("destructors may not be cv-qualified")
			   : G_("constructors may not be cv-qualified"));
		    memfn_quals = TYPE_UNQUALIFIED;
		  }

		if (decl_context == FIELD
		    && !member_function_or_else (ctype,
						 current_class_type,
						 flags))
		  return error_mark_node;

		if (flags != DTOR_FLAG)
		  {
		    /* It's a constructor.  */
		    if (explicitp == 1)
		      explicitp = 2;
		    if (virtualp)
		      {
			permerror (input_location, "constructors cannot be declared virtual");
			virtualp = 0;
		      }
		    if (decl_context == FIELD
			&& sfk != sfk_constructor)
		      return error_mark_node;
		  }
		if (decl_context == FIELD)
		  staticp = 0;
	      }
	    else if (friendp)
	      {
		if (initialized)
		  error ("can%'t initialize friend function %qs", name);
		if (virtualp)
		  {
		    /* Cannot be both friend and virtual.  */
		    error ("virtual functions cannot be friends");
		    friendp = 0;
		  }
		if (decl_context == NORMAL)
		  error ("friend declaration not in class definition");
		if (current_function_decl && funcdef_flag)
		  error ("can%'t define friend function %qs in a local "
			 "class definition",
			 name);
	      }
	    else if (ctype && sfk == sfk_conversion)
	      {
		if (explicitp == 1)
		  {
		    maybe_warn_cpp0x (CPP0X_EXPLICIT_CONVERSION);
		    explicitp = 2;
		  }
	      }

	    arg_types = grokparms (declarator->u.function.parameters,
				   &parms);

	    if (inner_declarator
		&& inner_declarator->kind == cdk_id
		&& inner_declarator->u.id.sfk == sfk_destructor
		&& arg_types != void_list_node)
	      {
		error ("destructors may not have parameters");
		arg_types = void_list_node;
		parms = NULL_TREE;
	      }

	    type = build_function_type (type, arg_types);
	    if (declarator->std_attributes)
	      /* [dcl.fct]/2:

		 The optional attribute-specifier-seq appertains to
		 the function type.  */
	      decl_attributes (&type, declarator->std_attributes,
			       0);
	  }
	  break;

	case cdk_pointer:
	case cdk_reference:
	case cdk_ptrmem:
	  /* Filter out pointers-to-references and references-to-references.
	     We can get these if a TYPE_DECL is used.  */

	  if (TREE_CODE (type) == REFERENCE_TYPE)
	    {
	      if (declarator->kind != cdk_reference)
		{
		  error ("cannot declare pointer to %q#T", type);
		  type = TREE_TYPE (type);
		}

	      /* In C++0x, we allow reference to reference declarations
		 that occur indirectly through typedefs [7.1.3/8 dcl.typedef]
		 and template type arguments [14.3.1/4 temp.arg.type]. The
		 check for direct reference to reference declarations, which
		 are still forbidden, occurs below. Reasoning behind the change
		 can be found in DR106, DR540, and the rvalue reference
		 proposals. */
	      else if (cxx_dialect == cxx98)
		{
		  error ("cannot declare reference to %q#T", type);
		  type = TREE_TYPE (type);
		}
	    }
	  else if (VOID_TYPE_P (type))
	    {
	      if (declarator->kind == cdk_reference)
		error ("cannot declare reference to %q#T", type);
	      else if (declarator->kind == cdk_ptrmem)
		error ("cannot declare pointer to %q#T member", type);
	    }

	  /* We now know that the TYPE_QUALS don't apply to the decl,
	     but to the target of the pointer.  */
	  type_quals = TYPE_UNQUALIFIED;

	  if (declarator->kind == cdk_ptrmem
	      && (TREE_CODE (type) == FUNCTION_TYPE
		  || (memfn_quals && TREE_CODE (type) == METHOD_TYPE)))
	    {
	      memfn_quals |= type_memfn_quals (type);
	      type = build_memfn_type (type,
				       declarator->u.pointer.class_type,
				       memfn_quals);
	      if (type == error_mark_node)
		return error_mark_node;
	      memfn_quals = TYPE_UNQUALIFIED;
	    }

	  if (TREE_CODE (type) == FUNCTION_TYPE
	      && type_memfn_quals (type) != TYPE_UNQUALIFIED)
            error (declarator->kind == cdk_reference
                   ? G_("cannot declare reference to qualified function type %qT")
                   : G_("cannot declare pointer to qualified function type %qT"),
		   type);

	  /* When the pointed-to type involves components of variable size,
	     care must be taken to ensure that the size evaluation code is
	     emitted early enough to dominate all the possible later uses
	     and late enough for the variables on which it depends to have
	     been assigned.

	     This is expected to happen automatically when the pointed-to
	     type has a name/declaration of it's own, but special attention
	     is required if the type is anonymous.

	     We handle the NORMAL and FIELD contexts here by inserting a
	     dummy statement that just evaluates the size at a safe point
	     and ensures it is not deferred until e.g. within a deeper
	     conditional context (c++/43555).

	     We expect nothing to be needed here for PARM or TYPENAME.
	     Evaluating the size at this point for TYPENAME would
	     actually be incorrect, as we might be in the middle of an
	     expression with side effects on the pointed-to type size
	     "arguments" prior to the pointer declaration point and the
	     size evaluation could end up prior to the side effects.  */

	  if (!TYPE_NAME (type)
	      && (decl_context == NORMAL || decl_context == FIELD)
	      && at_function_scope_p ()
	      && variably_modified_type_p (type, NULL_TREE))
	    {
	      /* First break out any side-effects.  */
	      stabilize_vla_size (TYPE_SIZE (type));
	      /* And then force evaluation of the SAVE_EXPR.  */
	      finish_expr_stmt (TYPE_SIZE (type));
	    }

	  if (declarator->kind == cdk_reference)
	    {
	      /* In C++0x, the type we are creating a reference to might be
		 a typedef which is itself a reference type. In that case,
		 we follow the reference collapsing rules in
		 [7.1.3/8 dcl.typedef] to create the final reference type:

		 "If a typedef TD names a type that is a reference to a type
		 T, an attempt to create the type 'lvalue reference to cv TD'
		 creates the type 'lvalue reference to T,' while an attempt
		 to create the type "rvalue reference to cv TD' creates the
		 type TD."
              */
	      if (VOID_TYPE_P (type))
		/* We already gave an error.  */;
	      else if (TREE_CODE (type) == REFERENCE_TYPE)
		{
		  if (declarator->u.reference.rvalue_ref)
		    /* Leave type alone.  */;
		  else
		    type = cp_build_reference_type (TREE_TYPE (type), false);
		}
	      else
		type = cp_build_reference_type
		  (type, declarator->u.reference.rvalue_ref);

	      /* In C++0x, we need this check for direct reference to
		 reference declarations, which are forbidden by
		 [8.3.2/5 dcl.ref]. Reference to reference declarations
		 are only allowed indirectly through typedefs and template
		 type arguments. Example:

		   void foo(int & &);      // invalid ref-to-ref decl

		   typedef int & int_ref;
		   void foo(int_ref &);    // valid ref-to-ref decl
	      */
	      if (inner_declarator && inner_declarator->kind == cdk_reference)
		error ("cannot declare reference to %q#T, which is not "
		       "a typedef or a template type argument", type);
	    }
	  else if (TREE_CODE (type) == METHOD_TYPE)
	    type = build_ptrmemfunc_type (build_pointer_type (type));
	  else if (declarator->kind == cdk_ptrmem)
	    {
	      gcc_assert (TREE_CODE (declarator->u.pointer.class_type)
			  != NAMESPACE_DECL);
	      if (declarator->u.pointer.class_type == error_mark_node)
		/* We will already have complained.  */
		type = error_mark_node;
	      else
		type = build_ptrmem_type (declarator->u.pointer.class_type,
					  type);
	    }
	  else
	    type = build_pointer_type (type);

	  /* Process a list of type modifier keywords (such as
	     const or volatile) that were given inside the `*' or `&'.  */

	  if (declarator->u.pointer.qualifiers)
	    {
	      type
		= cp_build_qualified_type (type,
					   declarator->u.pointer.qualifiers);
	      type_quals = cp_type_quals (type);
	    }

	  /* Apply C++11 attributes to the pointer, and not to the
	     type pointed to.  This is unlike what is done for GNU
	     attributes above.  It is to comply with [dcl.ptr]/1:

		 [the optional attribute-specifier-seq (7.6.1) appertains
		  to the pointer and not to the object pointed to].  */
	  if (declarator->std_attributes)
	    decl_attributes (&type, declarator->std_attributes,
			     0);

	  ctype = NULL_TREE;
	  break;

	case cdk_error:
	  break;

	default:
	  gcc_unreachable ();
	}
    }

  /* We need to stabilize side-effects in VLA sizes for regular array
     declarations too, not just pointers to arrays.  */
  if (type != error_mark_node && !TYPE_NAME (type)
      && (decl_context == NORMAL || decl_context == FIELD)
      && at_function_scope_p ()
      && variably_modified_type_p (type, NULL_TREE))
    stabilize_vla_size (TYPE_SIZE (type));

  /* A `constexpr' specifier used in an object declaration declares
     the object as `const'.  */
  if (constexpr_p && innermost_code != cdk_function)
    {
      if (type_quals & TYPE_QUAL_VOLATILE)
        error ("both %<volatile%> and %<constexpr%> cannot be used here");
      if (TREE_CODE (type) != REFERENCE_TYPE)
	{
	  type_quals |= TYPE_QUAL_CONST;
	  type = cp_build_qualified_type (type, type_quals);
	}
    }

  if (unqualified_id && TREE_CODE (unqualified_id) == TEMPLATE_ID_EXPR
      && TREE_CODE (type) != FUNCTION_TYPE
      && TREE_CODE (type) != METHOD_TYPE)
    {
      error ("template-id %qD used as a declarator",
	     unqualified_id);
      unqualified_id = dname;
    }

  /* If TYPE is a FUNCTION_TYPE, but the function name was explicitly
     qualified with a class-name, turn it into a METHOD_TYPE, unless
     we know that the function is static.  We take advantage of this
     opportunity to do other processing that pertains to entities
     explicitly declared to be class members.  Note that if DECLARATOR
     is non-NULL, we know it is a cdk_id declarator; otherwise, we
     would not have exited the loop above.  */
  if (declarator
      && declarator->u.id.qualifying_scope
      && MAYBE_CLASS_TYPE_P (declarator->u.id.qualifying_scope))
    {
      ctype = declarator->u.id.qualifying_scope;
      ctype = TYPE_MAIN_VARIANT (ctype);
      template_count = num_template_headers_for_class (ctype);

      if (ctype == current_class_type)
	{
	  if (friendp)
	    {
	      permerror (input_location, "member functions are implicitly friends of their class");
	      friendp = 0;
	    }
	  else
	    permerror (declarator->id_loc, 
			  "extra qualification %<%T::%> on member %qs",
			  ctype, name);
	}
      else if (/* If the qualifying type is already complete, then we
		  can skip the following checks.  */
	       !COMPLETE_TYPE_P (ctype)
	       && (/* If the function is being defined, then
		      qualifying type must certainly be complete.  */
		   funcdef_flag
		   /* A friend declaration of "T::f" is OK, even if
		      "T" is a template parameter.  But, if this
		      function is not a friend, the qualifying type
		      must be a class.  */
		   || (!friendp && !CLASS_TYPE_P (ctype))
		   /* For a declaration, the type need not be
		      complete, if either it is dependent (since there
		      is no meaningful definition of complete in that
		      case) or the qualifying class is currently being
		      defined.  */
		   || !(dependent_type_p (ctype)
			|| currently_open_class (ctype)))
	       /* Check that the qualifying type is complete.  */
	       && !complete_type_or_else (ctype, NULL_TREE))
	return error_mark_node;
      else if (TREE_CODE (type) == FUNCTION_TYPE)
	{
	  if (current_class_type
	      && (!friendp || funcdef_flag))
	    {
	      error (funcdef_flag
		     ? G_("cannot define member function %<%T::%s%> "
			  "within %<%T%>")
		     : G_("cannot declare member function %<%T::%s%> "
			  "within %<%T%>"),
		     ctype, name, current_class_type);
	      return error_mark_node;
	    }
	}
      else if (decl_spec_seq_has_spec_p (declspecs, ds_typedef)
	       && current_class_type)
	{
	  error ("cannot declare member %<%T::%s%> within %qT",
		 ctype, name, current_class_type);
	  return error_mark_node;
	}
    }

  if (ctype == NULL_TREE && decl_context == FIELD && friendp == 0)
    ctype = current_class_type;

  /* Now TYPE has the actual type.  */

  if (returned_attrs)
    {
      if (attrlist)
	*attrlist = chainon (returned_attrs, *attrlist);
      else
	attrlist = &returned_attrs;
    }

  if (declarator
      && declarator->kind == cdk_id
      && declarator->std_attributes)
    /* [dcl.meaning]/1: The optional attribute-specifier-seq following
       a declarator-id appertains to the entity that is declared.  */
    *attrlist = chainon (*attrlist, declarator->std_attributes);

  /* Handle parameter packs. */
  if (parameter_pack_p)
    {
      if (decl_context == PARM)
        /* Turn the type into a pack expansion.*/
        type = make_pack_expansion (type);
      else
        error ("non-parameter %qs cannot be a parameter pack", name);
    }

  /* Did array size calculations overflow or does the array cover more
     than half of the address-space?  */
  if (TREE_CODE (type) == ARRAY_TYPE
      && COMPLETE_TYPE_P (type)
      && TREE_CODE (TYPE_SIZE_UNIT (type)) == INTEGER_CST
      && ! valid_constant_size_p (TYPE_SIZE_UNIT (type)))
    {
      error ("size of array %qs is too large", name);
      /* If we proceed with the array type as it is, we'll eventually
	 crash in tree_low_cst().  */
      type = error_mark_node;
    }

  if ((decl_context == FIELD || decl_context == PARM)
      && !processing_template_decl
      && variably_modified_type_p (type, NULL_TREE))
    {
      if (decl_context == FIELD)
	error ("data member may not have variably modified type %qT", type);
      else
	error ("parameter may not have variably modified type %qT", type);
      type = error_mark_node;
    }

  if (explicitp == 1 || (explicitp && friendp))
    {
      /* [dcl.fct.spec] The explicit specifier shall only be used in
	 declarations of constructors within a class definition.  */
      error ("only declarations of constructors can be %<explicit%>");
      explicitp = 0;
    }

  if (storage_class == sc_mutable)
    {
      if (decl_context != FIELD || friendp)
	{
	  error ("non-member %qs cannot be declared %<mutable%>", name);
	  storage_class = sc_none;
	}
      else if (decl_context == TYPENAME
	       || decl_spec_seq_has_spec_p (declspecs, ds_typedef))
	{
	  error ("non-object member %qs cannot be declared %<mutable%>", name);
	  storage_class = sc_none;
	}
      else if (TREE_CODE (type) == FUNCTION_TYPE
	       || TREE_CODE (type) == METHOD_TYPE)
	{
	  error ("function %qs cannot be declared %<mutable%>", name);
	  storage_class = sc_none;
	}
      else if (staticp)
	{
	  error ("static %qs cannot be declared %<mutable%>", name);
	  storage_class = sc_none;
	}
      else if (type_quals & TYPE_QUAL_CONST)
	{
	  error ("const %qs cannot be declared %<mutable%>", name);
	  storage_class = sc_none;
	}
      else if (TREE_CODE (type) == REFERENCE_TYPE)
	{
	  permerror (input_location, "reference %qs cannot be declared "
	             "%<mutable%>", name);
	  storage_class = sc_none;
	}
    }

  /* If this is declaring a typedef name, return a TYPE_DECL.  */
  if (decl_spec_seq_has_spec_p (declspecs, ds_typedef) && decl_context != TYPENAME)
    {
      tree decl;

      /* Note that the grammar rejects storage classes
	 in typenames, fields or parameters.  */
      if (current_lang_name == lang_name_java)
	TYPE_FOR_JAVA (type) = 1;

      /* This declaration:

	   typedef void f(int) const;

	 declares a function type which is not a member of any
	 particular class, but which is cv-qualified; for
	 example "f S::*" declares a pointer to a const-qualified
	 member function of S.  We record the cv-qualification in the
	 function type.  */
      if (memfn_quals && TREE_CODE (type) == FUNCTION_TYPE)
        {
          type = apply_memfn_quals (type, memfn_quals);
          
          /* We have now dealt with these qualifiers.  */
          memfn_quals = TYPE_UNQUALIFIED;
        }

      if (type_uses_auto (type))
	{
	  error ("typedef declared %<auto%>");
	  type = error_mark_node;
	}

      if (decl_context == FIELD)
	decl = build_lang_decl (TYPE_DECL, unqualified_id, type);
      else
	decl = build_decl (input_location, TYPE_DECL, unqualified_id, type);
      if (id_declarator && declarator->u.id.qualifying_scope) {
	error_at (DECL_SOURCE_LOCATION (decl), 
		  "typedef name may not be a nested-name-specifier");
	TREE_TYPE (decl) = error_mark_node;
      }

      if (decl_context != FIELD)
	{
	  if (!current_function_decl)
	    DECL_CONTEXT (decl) = FROB_CONTEXT (current_namespace);
	  else if (DECL_MAYBE_IN_CHARGE_CONSTRUCTOR_P (current_function_decl)
		   || (DECL_MAYBE_IN_CHARGE_DESTRUCTOR_P
		       (current_function_decl)))
	    /* The TYPE_DECL is "abstract" because there will be
	       clones of this constructor/destructor, and there will
	       be copies of this TYPE_DECL generated in those
	       clones.  */
	    DECL_ABSTRACT (decl) = 1;
	}
      else if (current_class_type
	       && constructor_name_p (unqualified_id, current_class_type))
	permerror (input_location, "ISO C++ forbids nested type %qD with same name "
		   "as enclosing class",
		   unqualified_id);

      /* If the user declares "typedef struct {...} foo" then the
	 struct will have an anonymous name.  Fill that name in now.
	 Nothing can refer to it, so nothing needs know about the name
	 change.  */
      if (type != error_mark_node
	  && unqualified_id
	  && TYPE_NAME (type)
	  && TREE_CODE (TYPE_NAME (type)) == TYPE_DECL
	  && TYPE_ANONYMOUS_P (type)
	  && declspecs->type_definition_p
	  && cp_type_quals (type) == TYPE_UNQUALIFIED)
	{
	  tree t;

	  /* Replace the anonymous name with the real name everywhere.  */
	  for (t = TYPE_MAIN_VARIANT (type); t; t = TYPE_NEXT_VARIANT (t))
	    {
	      if (ANON_AGGRNAME_P (TYPE_IDENTIFIER (t)))
		/* We do not rename the debug info representing the
		   anonymous tagged type because the standard says in
		   [dcl.typedef] that the naming applies only for
		   linkage purposes.  */
		/*debug_hooks->set_name (t, decl);*/
		TYPE_NAME (t) = decl;
  	    }

	  if (TYPE_LANG_SPECIFIC (type))
	    TYPE_WAS_ANONYMOUS (type) = 1;

	  /* If this is a typedef within a template class, the nested
	     type is a (non-primary) template.  The name for the
	     template needs updating as well.  */
	  if (TYPE_LANG_SPECIFIC (type) && CLASSTYPE_TEMPLATE_INFO (type))
	    DECL_NAME (CLASSTYPE_TI_TEMPLATE (type))
	      = TYPE_IDENTIFIER (type);

	  /* Adjust linkage now that we aren't anonymous anymore.  */
	  set_linkage_according_to_type (type, TYPE_MAIN_DECL (type));
	  determine_visibility (TYPE_MAIN_DECL (type));

	  /* FIXME remangle member functions; member functions of a
	     type with external linkage have external linkage.  */
	}

      if (signed_p
	  || (typedef_decl && C_TYPEDEF_EXPLICITLY_SIGNED (typedef_decl)))
	C_TYPEDEF_EXPLICITLY_SIGNED (decl) = 1;

      bad_specifiers (decl, BSP_TYPE, virtualp,
		      memfn_quals != TYPE_UNQUALIFIED,
		      inlinep, friendp, raises != NULL_TREE);

      if (decl_spec_seq_has_spec_p (declspecs, ds_alias))
	/* Acknowledge that this was written:
	     `using analias = atype;'.  */
	TYPE_DECL_ALIAS_P (decl) = 1;

      return decl;
    }

  /* Detect the case of an array type of unspecified size
     which came, as such, direct from a typedef name.
     We must copy the type, so that the array's domain can be
     individually set by the object's initializer.  */

  if (type && typedef_type
      && TREE_CODE (type) == ARRAY_TYPE && !TYPE_DOMAIN (type)
      && TYPE_MAIN_VARIANT (type) == TYPE_MAIN_VARIANT (typedef_type))
    type = build_cplus_array_type (TREE_TYPE (type), NULL_TREE);

  /* Detect where we're using a typedef of function type to declare a
     function. PARMS will not be set, so we must create it now.  */

  if (type == typedef_type && TREE_CODE (type) == FUNCTION_TYPE)
    {
      tree decls = NULL_TREE;
      tree args;

      for (args = TYPE_ARG_TYPES (type);
	   args && args != void_list_node;
	   args = TREE_CHAIN (args))
	{
	  tree decl = cp_build_parm_decl (NULL_TREE, TREE_VALUE (args));

	  DECL_CHAIN (decl) = decls;
	  decls = decl;
	}

      parms = nreverse (decls);

      if (decl_context != TYPENAME)
	{
	  /* A cv-qualifier-seq shall only be part of the function type
	     for a non-static member function. [8.3.5/4 dcl.fct] */
	  if (type_memfn_quals (type) != TYPE_UNQUALIFIED
	      && (current_class_type == NULL_TREE || staticp) )
	    {
	      error (staticp
                     ? G_("qualified function types cannot be used to "
                          "declare static member functions")
                     : G_("qualified function types cannot be used to "
                          "declare free functions"));
	      type = TYPE_MAIN_VARIANT (type);
	    }

	  /* The qualifiers on the function type become the qualifiers on
	     the non-static member function. */
	  memfn_quals |= type_memfn_quals (type);
	  type_quals = TYPE_UNQUALIFIED;
	}
    }

  /* If this is a type name (such as, in a cast or sizeof),
     compute the type and return it now.  */

  if (decl_context == TYPENAME)
    {
      /* Note that the grammar rejects storage classes
	 in typenames, fields or parameters.  */
      if (type_quals != TYPE_UNQUALIFIED)
	type_quals = TYPE_UNQUALIFIED;

      /* Special case: "friend class foo" looks like a TYPENAME context.  */
      if (friendp)
	{
	  if (type_quals != TYPE_UNQUALIFIED)
	    {
	      error ("type qualifiers specified for friend class declaration");
	      type_quals = TYPE_UNQUALIFIED;
	    }
	  if (inlinep)
	    {
	      error ("%<inline%> specified for friend class declaration");
	      inlinep = 0;
	    }

	  if (!current_aggr)
	    {
	      /* Don't allow friend declaration without a class-key.  */
	      if (TREE_CODE (type) == TEMPLATE_TYPE_PARM)
		permerror (input_location, "template parameters cannot be friends");
	      else if (TREE_CODE (type) == TYPENAME_TYPE)
		permerror (input_location, "friend declaration requires class-key, "
			   "i.e. %<friend class %T::%D%>",
			   TYPE_CONTEXT (type), TYPENAME_TYPE_FULLNAME (type));
	      else
		permerror (input_location, "friend declaration requires class-key, "
			   "i.e. %<friend %#T%>",
			   type);
	    }

	  /* Only try to do this stuff if we didn't already give up.  */
	  if (type != integer_type_node)
	    {
	      /* A friendly class?  */
	      if (current_class_type)
		make_friend_class (current_class_type, TYPE_MAIN_VARIANT (type),
				   /*complain=*/true);
	      else
		error ("trying to make class %qT a friend of global scope",
		       type);

	      type = void_type_node;
	    }
	}
      else if (memfn_quals)
	{
	  if (ctype == NULL_TREE
	      && TREE_CODE (type) == METHOD_TYPE)
	    ctype = TYPE_METHOD_BASETYPE (type);

	  if (ctype)
	    type = build_memfn_type (type, ctype, memfn_quals);
	  /* Core issue #547: need to allow this in template type args.  */
	  else if (template_type_arg && TREE_CODE (type) == FUNCTION_TYPE)
	    type = apply_memfn_quals (type, memfn_quals);
	  else
	    error ("invalid qualifiers on non-member function type");
	}

      return type;
    }
  else if (unqualified_id == NULL_TREE && decl_context != PARM
	   && decl_context != CATCHPARM
	   && TREE_CODE (type) != UNION_TYPE
	   && ! bitfield)
    {
      error ("abstract declarator %qT used as declaration", type);
      return error_mark_node;
    }

  /* Only functions may be declared using an operator-function-id.  */
  if (unqualified_id
      && IDENTIFIER_OPNAME_P (unqualified_id)
      && TREE_CODE (type) != FUNCTION_TYPE
      && TREE_CODE (type) != METHOD_TYPE)
    {
      error ("declaration of %qD as non-function", unqualified_id);
      return error_mark_node;
    }

  /* We don't check parameter types here because we can emit a better
     error message later.  */
  if (decl_context != PARM)
    {
      type = check_var_type (unqualified_id, type);
      if (type == error_mark_node)
        return error_mark_node;
    }

  /* Now create the decl, which may be a VAR_DECL, a PARM_DECL
     or a FUNCTION_DECL, depending on DECL_CONTEXT and TYPE.  */

  if (decl_context == PARM || decl_context == CATCHPARM)
    {
      if (ctype || in_namespace)
	error ("cannot use %<::%> in parameter declaration");

      if (type_uses_auto (type))
	{
	  error ("parameter declared %<auto%>");
	  type = error_mark_node;
	}

      /* A parameter declared as an array of T is really a pointer to T.
	 One declared as a function is really a pointer to a function.
	 One declared as a member is really a pointer to member.  */

      if (TREE_CODE (type) == ARRAY_TYPE)
	{
	  /* Transfer const-ness of array into that of type pointed to.  */
	  type = build_pointer_type (TREE_TYPE (type));
	  type_quals = TYPE_UNQUALIFIED;
	}
      else if (TREE_CODE (type) == FUNCTION_TYPE)
	type = build_pointer_type (type);
    }

  if (ctype && TREE_CODE (type) == FUNCTION_TYPE && staticp < 2
      && !NEW_DELETE_OPNAME_P (unqualified_id))
    {
      cp_cv_quals real_quals = memfn_quals;
      if (constexpr_p && sfk != sfk_constructor && sfk != sfk_destructor)
	real_quals |= TYPE_QUAL_CONST;
      type = build_memfn_type (type, ctype, real_quals);
    }

  {
    tree decl;

    if (decl_context == PARM)
      {
	decl = cp_build_parm_decl (unqualified_id, type);

	bad_specifiers (decl, BSP_PARM, virtualp,
			memfn_quals != TYPE_UNQUALIFIED,
			inlinep, friendp, raises != NULL_TREE);
      }
    else if (decl_context == FIELD)
      {
	if (!staticp && TREE_CODE (type) != METHOD_TYPE
	    && type_uses_auto (type))
	  {
	    error ("non-static data member declared %<auto%>");
	    type = error_mark_node;
	  }

	/* The C99 flexible array extension.  */
	if (!staticp && TREE_CODE (type) == ARRAY_TYPE
	    && TYPE_DOMAIN (type) == NULL_TREE)
	  {
	    tree itype = compute_array_index_type (dname, integer_zero_node,
						   tf_warning_or_error);
	    type = build_cplus_array_type (TREE_TYPE (type), itype);
	  }

	if (type == error_mark_node)
	  {
	    /* Happens when declaring arrays of sizes which
	       are error_mark_node, for example.  */
	    decl = NULL_TREE;
	  }
	else if (in_namespace && !friendp)
	  {
	    /* Something like struct S { int N::j; };  */
	    error ("invalid use of %<::%>");
	    return error_mark_node;
	  }
	else if (TREE_CODE (type) == FUNCTION_TYPE
		 || TREE_CODE (type) == METHOD_TYPE)
	  {
	    int publicp = 0;
	    tree function_context;

	    if (friendp == 0)
	      {
		/* This should never happen in pure C++ (the check
		   could be an assert).  It could happen in
		   Objective-C++ if someone writes invalid code that
		   uses a function declaration for an instance
		   variable or property (instance variables and
		   properties are parsed as FIELD_DECLs, but they are
		   part of an Objective-C class, not a C++ class).
		   That code is invalid and is caught by this
		   check.  */
		if (!ctype)
		  {
		    error ("declaration of function %qD in invalid context",
			   unqualified_id);
		    return error_mark_node;
		  }

		/* ``A union may [ ... ] not [ have ] virtual functions.''
		   ARM 9.5 */
		if (virtualp && TREE_CODE (ctype) == UNION_TYPE)
		  {
		    error ("function %qD declared virtual inside a union",
			   unqualified_id);
		    return error_mark_node;
		  }

		if (NEW_DELETE_OPNAME_P (unqualified_id))
		  {
		    if (virtualp)
		      {
			error ("%qD cannot be declared virtual, since it "
			       "is always static",
			       unqualified_id);
			virtualp = 0;
		      }
		  }
	      }

	    /* Check that the name used for a destructor makes sense.  */
	    if (sfk == sfk_destructor)
	      {
		tree uqname = id_declarator->u.id.unqualified_name;

		if (!ctype)
		  {
		    gcc_assert (friendp);
		    error ("expected qualified name in friend declaration "
			   "for destructor %qD", uqname);
		    return error_mark_node;
		  }

		if (!check_dtor_name (ctype, TREE_OPERAND (uqname, 0)))
		  {
		    error ("declaration of %qD as member of %qT",
			   uqname, ctype);
		    return error_mark_node;
		  }
                if (constexpr_p)
                  {
                    error ("a destructor cannot be %<constexpr%>");
                    return error_mark_node;
                  }
	      }
	    else if (sfk == sfk_constructor && friendp && !ctype)
	      {
		error ("expected qualified name in friend declaration "
		       "for constructor %qD",
		       id_declarator->u.id.unqualified_name);
		return error_mark_node;
	      }

	    /* Tell grokfndecl if it needs to set TREE_PUBLIC on the node.  */
	    function_context = (ctype != NULL_TREE) ?
	      decl_function_context (TYPE_MAIN_DECL (ctype)) : NULL_TREE;
	    publicp = (! friendp || ! staticp)
	      && function_context == NULL_TREE;
	    decl = grokfndecl (ctype, type,
			       TREE_CODE (unqualified_id) != TEMPLATE_ID_EXPR
			       ? unqualified_id : dname,
			       parms,
			       unqualified_id,
			       virtualp, flags, memfn_quals, raises,
			       friendp ? -1 : 0, friendp, publicp,
                               inlinep | (2 * constexpr_p),
			       sfk,
			       funcdef_flag, template_count, in_namespace,
			       attrlist, declarator->id_loc);
            decl = set_virt_specifiers (decl, virt_specifiers);
	    if (decl == NULL_TREE)
	      return error_mark_node;
#if 0
	    /* This clobbers the attrs stored in `decl' from `attrlist'.  */
	    /* The decl and setting of decl_attr is also turned off.  */
	    decl = build_decl_attribute_variant (decl, decl_attr);
#endif

	    /* [class.conv.ctor]

	       A constructor declared without the function-specifier
	       explicit that can be called with a single parameter
	       specifies a conversion from the type of its first
	       parameter to the type of its class.  Such a constructor
	       is called a converting constructor.  */
	    if (explicitp == 2)
	      DECL_NONCONVERTING_P (decl) = 1;
	  }
	else if (!staticp && !dependent_type_p (type)
		 && !COMPLETE_TYPE_P (complete_type (type))
		 && (TREE_CODE (type) != ARRAY_TYPE || initialized == 0))
	  {
	    if (unqualified_id)
	      error ("field %qD has incomplete type", unqualified_id);
	    else
	      error ("name %qT has incomplete type", type);

	    /* If we're instantiating a template, tell them which
	       instantiation made the field's type be incomplete.  */
	    if (current_class_type
		&& TYPE_NAME (current_class_type)
		&& IDENTIFIER_TEMPLATE (current_class_name)
		&& declspecs->type
		&& declspecs->type == type)
	      error ("  in instantiation of template %qT",
		     current_class_type);

	    return error_mark_node;
	  }
	else
	  {
	    if (friendp)
	      {
		error ("%qE is neither function nor member function; "
		       "cannot be declared friend", unqualified_id);
		friendp = 0;
	      }
	    decl = NULL_TREE;
	  }

	if (friendp)
	  {
	    /* Friends are treated specially.  */
	    if (ctype == current_class_type)
	      ;  /* We already issued a permerror.  */
	    else if (decl && DECL_NAME (decl))
	      {
		if (template_class_depth (current_class_type) == 0)
		  {
		    decl = check_explicit_specialization
		      (unqualified_id, decl, template_count,
		       2 * funcdef_flag + 4);
		    if (decl == error_mark_node)
		      return error_mark_node;
		  }

		decl = do_friend (ctype, unqualified_id, decl,
				  *attrlist, flags,
				  funcdef_flag);
		return decl;
	      }
	    else
	      return error_mark_node;
	  }

	/* Structure field.  It may not be a function, except for C++.  */

	if (decl == NULL_TREE)
	  {
	    if (staticp)
	      {
		/* C++ allows static class members.  All other work
		   for this is done by grokfield.  */
		decl = build_lang_decl_loc (declarator->id_loc,
					    VAR_DECL, unqualified_id, type);
		set_linkage_for_static_data_member (decl);
		/* Even if there is an in-class initialization, DECL
		   is considered undefined until an out-of-class
		   definition is provided.  */
		DECL_EXTERNAL (decl) = 1;

		if (thread_p)
		  DECL_TLS_MODEL (decl) = decl_default_tls_model (decl);

		if (constexpr_p && !initialized)
		  {
		    error ("constexpr static data member %qD must have an "
			   "initializer", decl);
		    constexpr_p = false;
		  }
	      }
	    else
	      {
                if (constexpr_p)
		  {
		    error ("non-static data member %qE declared %<constexpr%>",
			   unqualified_id);
		    constexpr_p = false;
		  }
		decl = build_decl (input_location,
				   FIELD_DECL, unqualified_id, type);
		DECL_NONADDRESSABLE_P (decl) = bitfield;
		if (bitfield && !unqualified_id)
		  TREE_NO_WARNING (decl) = 1;

		if (storage_class == sc_mutable)
		  {
		    DECL_MUTABLE_P (decl) = 1;
		    storage_class = sc_none;
		  }

		if (initialized)
		  {
		    /* An attempt is being made to initialize a non-static
		       member.  This is new in C++11.  */
		    maybe_warn_cpp0x (CPP0X_NSDMI);

		    /* If this has been parsed with static storage class, but
		       errors forced staticp to be cleared, ensure NSDMI is
		       not present.  */
		    if (declspecs->storage_class == sc_static)
		      DECL_INITIAL (decl) = error_mark_node;
		  }
	      }

	    bad_specifiers (decl, BSP_FIELD, virtualp,
			    memfn_quals != TYPE_UNQUALIFIED,
			    inlinep, friendp, raises != NULL_TREE);
	  }
      }
    else if (TREE_CODE (type) == FUNCTION_TYPE
	     || TREE_CODE (type) == METHOD_TYPE)
      {
	tree original_name;
	int publicp = 0;

	if (!unqualified_id)
	  return error_mark_node;

	if (TREE_CODE (unqualified_id) == TEMPLATE_ID_EXPR)
	  original_name = dname;
	else
	  original_name = unqualified_id;

	if (storage_class == sc_auto)
	  error ("storage class %<auto%> invalid for function %qs", name);
	else if (storage_class == sc_register)
	  error ("storage class %<register%> invalid for function %qs", name);
	else if (thread_p)
	  {
	    if (declspecs->gnu_thread_keyword_p)
	      error ("storage class %<__thread%> invalid for function %qs",
		     name);
	    else
	      error ("storage class %<thread_local%> invalid for function %qs",
		     name);
	  }

        if (virt_specifiers)
          error ("virt-specifiers in %qs not allowed outside a class definition", name);
	/* Function declaration not at top level.
	   Storage classes other than `extern' are not allowed
	   and `extern' makes no difference.  */
	if (! toplevel_bindings_p ()
	    && (storage_class == sc_static
		|| decl_spec_seq_has_spec_p (declspecs, ds_inline))
	    && pedantic)
	  {
	    if (storage_class == sc_static)
	      pedwarn (input_location, OPT_Wpedantic, 
		       "%<static%> specified invalid for function %qs "
		       "declared out of global scope", name);
	    else
	      pedwarn (input_location, OPT_Wpedantic, 
		       "%<inline%> specifier invalid for function %qs "
		       "declared out of global scope", name);
	  }

	if (ctype == NULL_TREE)
	  {
	    if (virtualp)
	      {
		error ("virtual non-class function %qs", name);
		virtualp = 0;
	      }
	    else if (sfk == sfk_constructor
		     || sfk == sfk_destructor)
	      {
		error (funcdef_flag
		       ? G_("%qs defined in a non-class scope")
		       : G_("%qs declared in a non-class scope"), name);
		sfk = sfk_none;
	      }
	  }

	/* Record presence of `static'.  */
	publicp = (ctype != NULL_TREE
		   || storage_class == sc_extern
		   || storage_class != sc_static);

	decl = grokfndecl (ctype, type, original_name, parms, unqualified_id,
			   virtualp, flags, memfn_quals, raises,
			   1, friendp,
			   publicp, inlinep | (2 * constexpr_p), sfk,
                           funcdef_flag,
			   template_count, in_namespace, attrlist,
			   declarator->id_loc);
	if (decl == NULL_TREE)
	  return error_mark_node;

	if (staticp == 1)
	  {
	    int invalid_static = 0;

	    /* Don't allow a static member function in a class, and forbid
	       declaring main to be static.  */
	    if (TREE_CODE (type) == METHOD_TYPE)
	      {
		permerror (input_location, "cannot declare member function %qD to have "
			   "static linkage", decl);
		invalid_static = 1;
	      }
	    else if (current_function_decl)
	      {
		/* FIXME need arm citation */
		error ("cannot declare static function inside another function");
		invalid_static = 1;
	      }

	    if (invalid_static)
	      {
		staticp = 0;
		storage_class = sc_none;
	      }
	  }
      }
    else
      {
	/* It's a variable.  */

	/* An uninitialized decl with `extern' is a reference.  */
	decl = grokvardecl (type, unqualified_id,
			    declspecs,
			    initialized,
			    (type_quals & TYPE_QUAL_CONST) != 0,
			    ctype ? ctype : in_namespace);
	bad_specifiers (decl, BSP_VAR, virtualp,
			memfn_quals != TYPE_UNQUALIFIED,
			inlinep, friendp, raises != NULL_TREE);

	if (ctype)
	  {
	    DECL_CONTEXT (decl) = ctype;
	    if (staticp == 1)
	      {
		permerror (input_location, "%<static%> may not be used when defining "
			   "(as opposed to declaring) a static data member");
		staticp = 0;
		storage_class = sc_none;
	      }
	    if (storage_class == sc_register && TREE_STATIC (decl))
	      {
		error ("static member %qD declared %<register%>", decl);
		storage_class = sc_none;
	      }
	    if (storage_class == sc_extern && pedantic)
	      {
		pedwarn (input_location, OPT_Wpedantic, 
			 "cannot explicitly declare member %q#D to have "
			 "extern linkage", decl);
		storage_class = sc_none;
	      }
	  }
	else if (constexpr_p && DECL_EXTERNAL (decl))
	  {
	    error ("declaration of constexpr variable %qD is not a definition",
		   decl);
	    constexpr_p = false;
	  }
      }

    if (storage_class == sc_extern && initialized && !funcdef_flag)
      {
	if (toplevel_bindings_p ())
	  {
	    /* It's common practice (and completely valid) to have a const
	       be initialized and declared extern.  */
	    if (!(type_quals & TYPE_QUAL_CONST))
	      warning (0, "%qs initialized and declared %<extern%>", name);
	  }
	else
	  {
	    error ("%qs has both %<extern%> and initializer", name);
	    return error_mark_node;
	  }
      }

    /* Record `register' declaration for warnings on &
       and in case doing stupid register allocation.  */

    if (storage_class == sc_register)
      DECL_REGISTER (decl) = 1;
    else if (storage_class == sc_extern)
      DECL_THIS_EXTERN (decl) = 1;
    else if (storage_class == sc_static)
      DECL_THIS_STATIC (decl) = 1;

    /* Set constexpr flag on vars (functions got it in grokfndecl).  */
    if (constexpr_p && TREE_CODE (decl) == VAR_DECL)
      DECL_DECLARED_CONSTEXPR_P (decl) = true;

    /* Record constancy and volatility on the DECL itself .  There's
       no need to do this when processing a template; we'll do this
       for the instantiated declaration based on the type of DECL.  */
    if (!processing_template_decl)
      cp_apply_type_quals_to_decl (type_quals, decl);

    return decl;
  }
}

/* Subroutine of start_function.  Ensure that each of the parameter
   types (as listed in PARMS) is complete, as is required for a
   function definition.  */

static void
require_complete_types_for_parms (tree parms)
{
  for (; parms; parms = DECL_CHAIN (parms))
    {
      if (dependent_type_p (TREE_TYPE (parms)))
	continue;
      if (!VOID_TYPE_P (TREE_TYPE (parms))
	  && complete_type_or_else (TREE_TYPE (parms), parms))
	{
	  relayout_decl (parms);
	  DECL_ARG_TYPE (parms) = type_passed_as (TREE_TYPE (parms));
	}
      else
	/* grokparms or complete_type_or_else will have already issued
	   an error.  */
	TREE_TYPE (parms) = error_mark_node;
    }
}

/* Returns nonzero if T is a local variable.  */

int
local_variable_p (const_tree t)
{
  if ((TREE_CODE (t) == VAR_DECL
       /* A VAR_DECL with a context that is a _TYPE is a static data
	  member.  */
       && !TYPE_P (CP_DECL_CONTEXT (t))
       /* Any other non-local variable must be at namespace scope.  */
       && !DECL_NAMESPACE_SCOPE_P (t))
      || (TREE_CODE (t) == PARM_DECL))
    return 1;

  return 0;
}

/* Like local_variable_p, but suitable for use as a tree-walking
   function.  */

static tree
local_variable_p_walkfn (tree *tp, int *walk_subtrees,
			 void * /*data*/)
{
  /* Check DECL_NAME to avoid including temporaries.  We don't check
     DECL_ARTIFICIAL because we do want to complain about 'this'.  */
  if (local_variable_p (*tp) && DECL_NAME (*tp))
    return *tp;
  else if (TYPE_P (*tp))
    *walk_subtrees = 0;

  return NULL_TREE;
}

/* Check that ARG, which is a default-argument expression for a
   parameter DECL, is valid.  Returns ARG, or ERROR_MARK_NODE, if
   something goes wrong.  DECL may also be a _TYPE node, rather than a
   DECL, if there is no DECL available.  */

tree
check_default_argument (tree decl, tree arg)
{
  tree var;
  tree decl_type;

  if (TREE_CODE (arg) == DEFAULT_ARG)
    /* We get a DEFAULT_ARG when looking at an in-class declaration
       with a default argument.  Ignore the argument for now; we'll
       deal with it after the class is complete.  */
    return arg;

  if (TYPE_P (decl))
    {
      decl_type = decl;
      decl = NULL_TREE;
    }
  else
    decl_type = TREE_TYPE (decl);

  if (arg == error_mark_node
      || decl == error_mark_node
      || TREE_TYPE (arg) == error_mark_node
      || decl_type == error_mark_node)
    /* Something already went wrong.  There's no need to check
       further.  */
    return error_mark_node;

  /* [dcl.fct.default]

     A default argument expression is implicitly converted to the
     parameter type.  */
  ++cp_unevaluated_operand;
  perform_implicit_conversion_flags (decl_type, arg, tf_warning_or_error,
				     LOOKUP_NORMAL);
  --cp_unevaluated_operand;

  if (warn_zero_as_null_pointer_constant
      && c_inhibit_evaluation_warnings == 0
      && TYPE_PTR_OR_PTRMEM_P (decl_type)
      && null_ptr_cst_p (arg)
      && !NULLPTR_TYPE_P (TREE_TYPE (arg)))
    {
      warning (OPT_Wzero_as_null_pointer_constant,
	       "zero as null pointer constant");
      return nullptr_node;
    }

  /* [dcl.fct.default]

     Local variables shall not be used in default argument
     expressions.

     The keyword `this' shall not be used in a default argument of a
     member function.  */
  var = cp_walk_tree_without_duplicates (&arg, local_variable_p_walkfn, NULL);
  if (var)
    {
      if (DECL_NAME (var) == this_identifier)
	permerror (input_location, "default argument %qE uses %qD", arg, var);
      else
	error ("default argument %qE uses local variable %qD", arg, var);
      return error_mark_node;
    }

  /* All is well.  */
  return arg;
}

/* Returns a deprecated type used within TYPE, or NULL_TREE if none.  */

static tree
type_is_deprecated (tree type)
{
  enum tree_code code;
  if (TREE_DEPRECATED (type))
    return type;
  if (TYPE_NAME (type)
      && TREE_DEPRECATED (TYPE_NAME (type)))
    return type;

  /* Do warn about using typedefs to a deprecated class.  */
  if (TAGGED_TYPE_P (type) && type != TYPE_MAIN_VARIANT (type))
    return type_is_deprecated (TYPE_MAIN_VARIANT (type));

  code = TREE_CODE (type);

  if (code == POINTER_TYPE || code == REFERENCE_TYPE
      || code == OFFSET_TYPE || code == FUNCTION_TYPE
      || code == METHOD_TYPE || code == ARRAY_TYPE)
    return type_is_deprecated (TREE_TYPE (type));

  if (TYPE_PTRMEMFUNC_P (type))
    return type_is_deprecated
      (TREE_TYPE (TREE_TYPE (TYPE_PTRMEMFUNC_FN_TYPE (type))));

  return NULL_TREE;
}

/* Decode the list of parameter types for a function type.
   Given the list of things declared inside the parens,
   return a list of types.

   If this parameter does not end with an ellipsis, we append
   void_list_node.

   *PARMS is set to the chain of PARM_DECLs created.  */

static tree
grokparms (tree parmlist, tree *parms)
{
  tree result = NULL_TREE;
  tree decls = NULL_TREE;
  tree parm;
  int any_error = 0;

  for (parm = parmlist; parm != NULL_TREE; parm = TREE_CHAIN (parm))
    {
      tree type = NULL_TREE;
      tree init = TREE_PURPOSE (parm);
      tree decl = TREE_VALUE (parm);
      const char *errmsg;

      if (parm == void_list_node)
	break;

      if (! decl || TREE_TYPE (decl) == error_mark_node)
	continue;

      type = TREE_TYPE (decl);
      if (VOID_TYPE_P (type))
	{
	  if (same_type_p (type, void_type_node)
	      && DECL_SELF_REFERENCE_P (type)
	      && !DECL_NAME (decl) && !result && TREE_CHAIN (parm) == void_list_node)
	    /* this is a parmlist of `(void)', which is ok.  */
	    break;
	  cxx_incomplete_type_error (decl, type);
	  /* It's not a good idea to actually create parameters of
	     type `void'; other parts of the compiler assume that a
	     void type terminates the parameter list.  */
	  type = error_mark_node;
	  TREE_TYPE (decl) = error_mark_node;
	}

      if (type != error_mark_node
	  && TYPE_FOR_JAVA (type)
	  && MAYBE_CLASS_TYPE_P (type))
	{
	  error ("parameter %qD has Java class type", decl);
	  type = error_mark_node;
	  TREE_TYPE (decl) = error_mark_node;
	  init = NULL_TREE;
	}

      if (type != error_mark_node
	  && (errmsg = targetm.invalid_parameter_type (type)))
	{
	  error (errmsg);
	  type = error_mark_node;
	  TREE_TYPE (decl) = error_mark_node;
	}

      if (type != error_mark_node)
	{
	  if (deprecated_state != DEPRECATED_SUPPRESS)
	    {
	      tree deptype = type_is_deprecated (type);
	      if (deptype)
		warn_deprecated_use (deptype, NULL_TREE);
	    }

	  /* Top-level qualifiers on the parameters are
	     ignored for function types.  */
	  type = cp_build_qualified_type (type, 0);
	  if (TREE_CODE (type) == METHOD_TYPE)
	    {
	      error ("parameter %qD invalidly declared method type", decl);
	      type = build_pointer_type (type);
	      TREE_TYPE (decl) = type;
	    }
	  else if (abstract_virtuals_error (decl, type))
	    any_error = 1;  /* Seems like a good idea.  */
	  else if (POINTER_TYPE_P (type))
	    {
	      /* [dcl.fct]/6, parameter types cannot contain pointers
		 (references) to arrays of unknown bound.  */
	      tree t = TREE_TYPE (type);
	      int ptr = TYPE_PTR_P (type);

	      while (1)
		{
		  if (TYPE_PTR_P (t))
		    ptr = 1;
		  else if (TREE_CODE (t) != ARRAY_TYPE)
		    break;
		  else if (!TYPE_DOMAIN (t))
		    break;
		  t = TREE_TYPE (t);
		}
	      if (TREE_CODE (t) == ARRAY_TYPE)
		error (ptr
                       ? G_("parameter %qD includes pointer to array of "
                            "unknown bound %qT")
                       : G_("parameter %qD includes reference to array of "
                            "unknown bound %qT"),
                       decl, t);
	    }

	  if (any_error)
	    init = NULL_TREE;
	  else if (init && !processing_template_decl)
	    init = check_default_argument (decl, init);
	}

      DECL_CHAIN (decl) = decls;
      decls = decl;
      result = tree_cons (init, type, result);
    }
  decls = nreverse (decls);
  result = nreverse (result);
  if (parm)
    result = chainon (result, void_list_node);
  *parms = decls;

  return result;
}


/* D is a constructor or overloaded `operator='.

   Let T be the class in which D is declared. Then, this function
   returns:

   -1 if D's is an ill-formed constructor or copy assignment operator
      whose first parameter is of type `T'.
   0  if D is not a copy constructor or copy assignment
      operator.
   1  if D is a copy constructor or copy assignment operator whose
      first parameter is a reference to non-const qualified T.
   2  if D is a copy constructor or copy assignment operator whose
      first parameter is a reference to const qualified T.

   This function can be used as a predicate. Positive values indicate
   a copy constructor and nonzero values indicate a copy assignment
   operator.  */

int
copy_fn_p (const_tree d)
{
  tree args;
  tree arg_type;
  int result = 1;

  gcc_assert (DECL_FUNCTION_MEMBER_P (d));

  if (TREE_CODE (d) == TEMPLATE_DECL
      || (DECL_TEMPLATE_INFO (d)
	  && DECL_MEMBER_TEMPLATE_P (DECL_TI_TEMPLATE (d))))
    /* Instantiations of template member functions are never copy
       functions.  Note that member functions of templated classes are
       represented as template functions internally, and we must
       accept those as copy functions.  */
    return 0;

  args = FUNCTION_FIRST_USER_PARMTYPE (d);
  if (!args)
    return 0;

  arg_type = TREE_VALUE (args);
  if (arg_type == error_mark_node)
    return 0;

  if (TYPE_MAIN_VARIANT (arg_type) == DECL_CONTEXT (d))
    {
      /* Pass by value copy assignment operator.  */
      result = -1;
    }
  else if (TREE_CODE (arg_type) == REFERENCE_TYPE
	   && !TYPE_REF_IS_RVALUE (arg_type)
	   && TYPE_MAIN_VARIANT (TREE_TYPE (arg_type)) == DECL_CONTEXT (d))
    {
      if (CP_TYPE_CONST_P (TREE_TYPE (arg_type)))
	result = 2;
    }
  else
    return 0;

  args = TREE_CHAIN (args);

  if (args && args != void_list_node && !TREE_PURPOSE (args))
    /* There are more non-optional args.  */
    return 0;

  return result;
}

/* D is a constructor or overloaded `operator='.

   Let T be the class in which D is declared. Then, this function
   returns true when D is a move constructor or move assignment
   operator, false otherwise.  */

bool
move_fn_p (const_tree d)
{
  gcc_assert (DECL_FUNCTION_MEMBER_P (d));

  if (cxx_dialect == cxx98)
    /* There are no move constructors if we are in C++98 mode.  */
    return false;

  if (TREE_CODE (d) == TEMPLATE_DECL
      || (DECL_TEMPLATE_INFO (d)
         && DECL_MEMBER_TEMPLATE_P (DECL_TI_TEMPLATE (d))))
    /* Instantiations of template member functions are never move
       functions.  Note that member functions of templated classes are
       represented as template functions internally, and we must
       accept those as move functions.  */
    return 0;

  return move_signature_fn_p (d);
}

/* D is a constructor or overloaded `operator='.

   Then, this function returns true when D has the same signature as a move
   constructor or move assignment operator (because either it is such a
   ctor/op= or it is a template specialization with the same signature),
   false otherwise.  */

bool
move_signature_fn_p (const_tree d)
{
  tree args;
  tree arg_type;
  bool result = false;

  args = FUNCTION_FIRST_USER_PARMTYPE (d);
  if (!args)
    return 0;

  arg_type = TREE_VALUE (args);
  if (arg_type == error_mark_node)
    return 0;

  if (TREE_CODE (arg_type) == REFERENCE_TYPE
      && TYPE_REF_IS_RVALUE (arg_type)
      && same_type_p (TYPE_MAIN_VARIANT (TREE_TYPE (arg_type)),
                      DECL_CONTEXT (d)))
    result = true;

  args = TREE_CHAIN (args);

  if (args && args != void_list_node && !TREE_PURPOSE (args))
    /* There are more non-optional args.  */
    return false;

  return result;
}

/* Remember any special properties of member function DECL.  */

void
grok_special_member_properties (tree decl)
{
  tree class_type;

  if (!DECL_NONSTATIC_MEMBER_FUNCTION_P (decl))
    return;

  class_type = DECL_CONTEXT (decl);
  if (DECL_CONSTRUCTOR_P (decl))
    {
      int ctor = copy_fn_p (decl);

      if (!DECL_ARTIFICIAL (decl))
	TYPE_HAS_USER_CONSTRUCTOR (class_type) = 1;

      if (ctor > 0)
	{
	  /* [class.copy]

	     A non-template constructor for class X is a copy
	     constructor if its first parameter is of type X&, const
	     X&, volatile X& or const volatile X&, and either there
	     are no other parameters or else all other parameters have
	     default arguments.  */
	  TYPE_HAS_COPY_CTOR (class_type) = 1;
	  if (user_provided_p (decl))
	    TYPE_HAS_COMPLEX_COPY_CTOR (class_type) = 1;
	  if (ctor > 1)
	    TYPE_HAS_CONST_COPY_CTOR (class_type) = 1;
	}
      else if (sufficient_parms_p (FUNCTION_FIRST_USER_PARMTYPE (decl)))
	{
	  TYPE_HAS_DEFAULT_CONSTRUCTOR (class_type) = 1;
	  if (user_provided_p (decl))
	    TYPE_HAS_COMPLEX_DFLT (class_type) = 1;
	}
      else if (move_fn_p (decl) && user_provided_p (decl))
	TYPE_HAS_COMPLEX_MOVE_CTOR (class_type) = 1;
      else if (is_list_ctor (decl))
	TYPE_HAS_LIST_CTOR (class_type) = 1;

      if (DECL_DECLARED_CONSTEXPR_P (decl)
	  && !copy_fn_p (decl) && !move_fn_p (decl))
	TYPE_HAS_CONSTEXPR_CTOR (class_type) = 1;
    }
  else if (DECL_OVERLOADED_OPERATOR_P (decl) == NOP_EXPR)
    {
      /* [class.copy]

	 A non-template assignment operator for class X is a copy
	 assignment operator if its parameter is of type X, X&, const
	 X&, volatile X& or const volatile X&.  */

      int assop = copy_fn_p (decl);

      if (assop)
	{
	  TYPE_HAS_COPY_ASSIGN (class_type) = 1;
	  if (user_provided_p (decl))
	    TYPE_HAS_COMPLEX_COPY_ASSIGN (class_type) = 1;
	  if (assop != 1)
	    TYPE_HAS_CONST_COPY_ASSIGN (class_type) = 1;
	}
      else if (move_fn_p (decl) && user_provided_p (decl))
	TYPE_HAS_COMPLEX_MOVE_ASSIGN (class_type) = 1;
    }
  /* Destructors are handled in check_methods.  */
}

/* Check a constructor DECL has the correct form.  Complains
   if the class has a constructor of the form X(X).  */

int
grok_ctor_properties (const_tree ctype, const_tree decl)
{
  int ctor_parm = copy_fn_p (decl);

  if (ctor_parm < 0)
    {
      /* [class.copy]

	 A declaration of a constructor for a class X is ill-formed if
	 its first parameter is of type (optionally cv-qualified) X
	 and either there are no other parameters or else all other
	 parameters have default arguments.

	 We *don't* complain about member template instantiations that
	 have this form, though; they can occur as we try to decide
	 what constructor to use during overload resolution.  Since
	 overload resolution will never prefer such a constructor to
	 the non-template copy constructor (which is either explicitly
	 or implicitly defined), there's no need to worry about their
	 existence.  Theoretically, they should never even be
	 instantiated, but that's hard to forestall.  */
      error ("invalid constructor; you probably meant %<%T (const %T&)%>",
		ctype, ctype);
      return 0;
    }

  return 1;
}

/* An operator with this code is unary, but can also be binary.  */

static int
ambi_op_p (enum tree_code code)
{
  return (code == INDIRECT_REF
	  || code == ADDR_EXPR
	  || code == UNARY_PLUS_EXPR
	  || code == NEGATE_EXPR
	  || code == PREINCREMENT_EXPR
	  || code == PREDECREMENT_EXPR);
}

/* An operator with this name can only be unary.  */

static int
unary_op_p (enum tree_code code)
{
  return (code == TRUTH_NOT_EXPR
	  || code == BIT_NOT_EXPR
	  || code == COMPONENT_REF
	  || code == TYPE_EXPR);
}

/* DECL is a declaration for an overloaded operator.  If COMPLAIN is true,
   errors are issued for invalid declarations.  */

bool
grok_op_properties (tree decl, bool complain)
{
  tree argtypes = TYPE_ARG_TYPES (TREE_TYPE (decl));
  tree argtype;
  int methodp = (TREE_CODE (TREE_TYPE (decl)) == METHOD_TYPE);
  tree name = DECL_NAME (decl);
  enum tree_code operator_code;
  int arity;
  bool ellipsis_p;
  tree class_type;

  /* Count the number of arguments and check for ellipsis.  */
  for (argtype = argtypes, arity = 0;
       argtype && argtype != void_list_node;
       argtype = TREE_CHAIN (argtype))
    ++arity;
  ellipsis_p = !argtype;

  class_type = DECL_CONTEXT (decl);
  if (class_type && !CLASS_TYPE_P (class_type))
    class_type = NULL_TREE;

  if (DECL_CONV_FN_P (decl))
    operator_code = TYPE_EXPR;
  else
    do
      {
#define DEF_OPERATOR(NAME, CODE, MANGLING, ARITY, ASSN_P)	\
	if (ansi_opname (CODE) == name)				\
	  {							\
	    operator_code = (CODE);				\
	    break;						\
	  }							\
	else if (ansi_assopname (CODE) == name)			\
	  {							\
	    operator_code = (CODE);				\
	    DECL_ASSIGNMENT_OPERATOR_P (decl) = 1;		\
	    break;						\
	  }

#include "operators.def"
#undef DEF_OPERATOR

	gcc_unreachable ();
      }
    while (0);
  gcc_assert (operator_code != MAX_TREE_CODES);
  SET_OVERLOADED_OPERATOR_CODE (decl, operator_code);

  if (class_type)
    switch (operator_code)
      {
      case NEW_EXPR:
	TYPE_HAS_NEW_OPERATOR (class_type) = 1;
	break;

      case DELETE_EXPR:
	TYPE_GETS_DELETE (class_type) |= 1;
	break;

      case VEC_NEW_EXPR:
	TYPE_HAS_ARRAY_NEW_OPERATOR (class_type) = 1;
	break;

      case VEC_DELETE_EXPR:
	TYPE_GETS_DELETE (class_type) |= 2;
	break;

      default:
	break;
      }

    /* [basic.std.dynamic.allocation]/1:

       A program is ill-formed if an allocation function is declared
       in a namespace scope other than global scope or declared static
       in global scope.

       The same also holds true for deallocation functions.  */
  if (operator_code == NEW_EXPR || operator_code == VEC_NEW_EXPR
      || operator_code == DELETE_EXPR || operator_code == VEC_DELETE_EXPR)
    {
      if (DECL_NAMESPACE_SCOPE_P (decl))
	{
	  if (CP_DECL_CONTEXT (decl) != global_namespace)
	    {
	      error ("%qD may not be declared within a namespace", decl);
	      return false;
	    }
	  else if (!TREE_PUBLIC (decl))
	    {
	      error ("%qD may not be declared as static", decl);
	      return false;
	    }
	}
    }

  if (operator_code == NEW_EXPR || operator_code == VEC_NEW_EXPR)
    {
      TREE_TYPE (decl) = coerce_new_type (TREE_TYPE (decl));
      DECL_IS_OPERATOR_NEW (decl) = 1;
    }
  else if (operator_code == DELETE_EXPR || operator_code == VEC_DELETE_EXPR)
    TREE_TYPE (decl) = coerce_delete_type (TREE_TYPE (decl));
  else
    {
      /* An operator function must either be a non-static member function
	 or have at least one parameter of a class, a reference to a class,
	 an enumeration, or a reference to an enumeration.  13.4.0.6 */
      if (! methodp || DECL_STATIC_FUNCTION_P (decl))
	{
	  if (operator_code == TYPE_EXPR
	      || operator_code == CALL_EXPR
	      || operator_code == COMPONENT_REF
	      || operator_code == ARRAY_REF
	      || operator_code == NOP_EXPR)
	    {
	      error ("%qD must be a nonstatic member function", decl);
	      return false;
	    }
	  else
	    {
	      tree p;

	      if (DECL_STATIC_FUNCTION_P (decl))
		{
		  error ("%qD must be either a non-static member "
			 "function or a non-member function", decl);
		  return false;
		}

	      for (p = argtypes; p && p != void_list_node; p = TREE_CHAIN (p))
		{
		  tree arg = non_reference (TREE_VALUE (p));
		  if (arg == error_mark_node)
		    return false;

		  /* MAYBE_CLASS_TYPE_P, rather than CLASS_TYPE_P, is used
		     because these checks are performed even on
		     template functions.  */
		  if (MAYBE_CLASS_TYPE_P (arg)
		      || TREE_CODE (arg) == ENUMERAL_TYPE)
		    break;
		}

	      if (!p || p == void_list_node)
		{
		  if (complain)
		    error ("%qD must have an argument of class or "
			   "enumerated type", decl);
		  return false;
		}
	    }
	}

      /* There are no restrictions on the arguments to an overloaded
	 "operator ()".  */
      if (operator_code == CALL_EXPR)
	return true;

      /* Warn about conversion operators that will never be used.  */
      if (IDENTIFIER_TYPENAME_P (name)
	  && ! DECL_TEMPLATE_INFO (decl)
	  && warn_conversion
	  /* Warn only declaring the function; there is no need to
	     warn again about out-of-class definitions.  */
	  && class_type == current_class_type)
	{
	  tree t = TREE_TYPE (name);
	  int ref = (TREE_CODE (t) == REFERENCE_TYPE);

	  if (ref)
	    t = TYPE_MAIN_VARIANT (TREE_TYPE (t));

	  if (TREE_CODE (t) == VOID_TYPE)
            warning (OPT_Wconversion,
                     ref
                     ? G_("conversion to a reference to void "
                          "will never use a type conversion operator")
                     : G_("conversion to void "
                          "will never use a type conversion operator"));
	  else if (class_type)
	    {
	      if (t == class_type)
                warning (OPT_Wconversion,
                     ref
                     ? G_("conversion to a reference to the same type "
                          "will never use a type conversion operator")
                     : G_("conversion to the same type "
                          "will never use a type conversion operator"));		
	      /* Don't force t to be complete here.  */
	      else if (MAYBE_CLASS_TYPE_P (t)
		       && COMPLETE_TYPE_P (t)
		       && DERIVED_FROM_P (t, class_type))
                 warning (OPT_Wconversion,
                          ref
                          ? G_("conversion to a reference to a base class "
                               "will never use a type conversion operator")
                          : G_("conversion to a base class "
                               "will never use a type conversion operator"));		
	    }

	}

      if (operator_code == COND_EXPR)
	{
	  /* 13.4.0.3 */
	  error ("ISO C++ prohibits overloading operator ?:");
	  return false;
	}
      else if (ellipsis_p)
	{
	  error ("%qD must not have variable number of arguments", decl);
	  return false;
	}
      else if (ambi_op_p (operator_code))
	{
	  if (arity == 1)
	    /* We pick the one-argument operator codes by default, so
	       we don't have to change anything.  */
	    ;
	  else if (arity == 2)
	    {
	      /* If we thought this was a unary operator, we now know
		 it to be a binary operator.  */
	      switch (operator_code)
		{
		case INDIRECT_REF:
		  operator_code = MULT_EXPR;
		  break;

		case ADDR_EXPR:
		  operator_code = BIT_AND_EXPR;
		  break;

		case UNARY_PLUS_EXPR:
		  operator_code = PLUS_EXPR;
		  break;

		case NEGATE_EXPR:
		  operator_code = MINUS_EXPR;
		  break;

		case PREINCREMENT_EXPR:
		  operator_code = POSTINCREMENT_EXPR;
		  break;

		case PREDECREMENT_EXPR:
		  operator_code = POSTDECREMENT_EXPR;
		  break;

		default:
		  gcc_unreachable ();
		}

	      SET_OVERLOADED_OPERATOR_CODE (decl, operator_code);

	      if ((operator_code == POSTINCREMENT_EXPR
		   || operator_code == POSTDECREMENT_EXPR)
		  && ! processing_template_decl
		  && ! same_type_p (TREE_VALUE (TREE_CHAIN (argtypes)), integer_type_node))
		{
		  if (methodp)
		    error ("postfix %qD must take %<int%> as its argument",
			   decl);
		  else
		    error ("postfix %qD must take %<int%> as its second "
			   "argument", decl);
		  return false;
		}
	    }
	  else
	    {
	      if (methodp)
		error ("%qD must take either zero or one argument", decl);
	      else
		error ("%qD must take either one or two arguments", decl);
	      return false;
	    }

	  /* More Effective C++ rule 6.  */
	  if (warn_ecpp
	      && (operator_code == POSTINCREMENT_EXPR
		  || operator_code == POSTDECREMENT_EXPR
		  || operator_code == PREINCREMENT_EXPR
		  || operator_code == PREDECREMENT_EXPR))
	    {
	      tree arg = TREE_VALUE (argtypes);
	      tree ret = TREE_TYPE (TREE_TYPE (decl));
	      if (methodp || TREE_CODE (arg) == REFERENCE_TYPE)
		arg = TREE_TYPE (arg);
	      arg = TYPE_MAIN_VARIANT (arg);
	      if (operator_code == PREINCREMENT_EXPR
		  || operator_code == PREDECREMENT_EXPR)
		{
		  if (TREE_CODE (ret) != REFERENCE_TYPE
		      || !same_type_p (TYPE_MAIN_VARIANT (TREE_TYPE (ret)),
				       arg))
		    warning (OPT_Weffc__, "prefix %qD should return %qT", decl,
			     build_reference_type (arg));
		}
	      else
		{
		  if (!same_type_p (TYPE_MAIN_VARIANT (ret), arg))
		    warning (OPT_Weffc__, "postfix %qD should return %qT", decl, arg);
		}
	    }
	}
      else if (unary_op_p (operator_code))
	{
	  if (arity != 1)
	    {
	      if (methodp)
		error ("%qD must take %<void%>", decl);
	      else
		error ("%qD must take exactly one argument", decl);
	      return false;
	    }
	}
      else /* if (binary_op_p (operator_code)) */
	{
	  if (arity != 2)
	    {
	      if (methodp)
		error ("%qD must take exactly one argument", decl);
	      else
		error ("%qD must take exactly two arguments", decl);
	      return false;
	    }

	  /* More Effective C++ rule 7.  */
	  if (warn_ecpp
	      && (operator_code == TRUTH_ANDIF_EXPR
		  || operator_code == TRUTH_ORIF_EXPR
		  || operator_code == COMPOUND_EXPR))
	    warning (OPT_Weffc__, "user-defined %qD always evaluates both arguments",
		     decl);
	}

      /* Effective C++ rule 23.  */
      if (warn_ecpp
	  && arity == 2
	  && !DECL_ASSIGNMENT_OPERATOR_P (decl)
	  && (operator_code == PLUS_EXPR
	      || operator_code == MINUS_EXPR
	      || operator_code == TRUNC_DIV_EXPR
	      || operator_code == MULT_EXPR
	      || operator_code == TRUNC_MOD_EXPR)
	  && TREE_CODE (TREE_TYPE (TREE_TYPE (decl))) == REFERENCE_TYPE)
	warning (OPT_Weffc__, "%qD should return by value", decl);

      /* [over.oper]/8 */
      for (; argtypes && argtypes != void_list_node;
	  argtypes = TREE_CHAIN (argtypes))
	if (TREE_PURPOSE (argtypes))
	  {
	    TREE_PURPOSE (argtypes) = NULL_TREE;
	    if (operator_code == POSTINCREMENT_EXPR
		|| operator_code == POSTDECREMENT_EXPR)
	      {
		pedwarn (input_location, OPT_Wpedantic, "%qD cannot have default arguments", 
			 decl);
	      }
	    else
	      {
		error ("%qD cannot have default arguments", decl);
		return false;
	      }
	  }
    }
  return true;
}

/* Return a string giving the keyword associate with CODE.  */

static const char *
tag_name (enum tag_types code)
{
  switch (code)
    {
    case record_type:
      return "struct";
    case class_type:
      return "class";
    case union_type:
      return "union";
    case enum_type:
      return "enum";
    case typename_type:
      return "typename";
    default:
      gcc_unreachable ();
    }
}

/* Name lookup in an elaborated-type-specifier (after the keyword
   indicated by TAG_CODE) has found the TYPE_DECL DECL.  If the
   elaborated-type-specifier is invalid, issue a diagnostic and return
   error_mark_node; otherwise, return the *_TYPE to which it referred.
   If ALLOW_TEMPLATE_P is true, TYPE may be a class template.  */

tree
check_elaborated_type_specifier (enum tag_types tag_code,
				 tree decl,
				 bool allow_template_p)
{
  tree type;

  if (decl == error_mark_node)
    return error_mark_node;

  /* In the case of:

       struct S { struct S *p; };

     name lookup will find the TYPE_DECL for the implicit "S::S"
     typedef.  Adjust for that here.  */
  if (DECL_SELF_REFERENCE_P (decl))
    decl = TYPE_NAME (TREE_TYPE (decl));

  type = TREE_TYPE (decl);

  /* Check TEMPLATE_TYPE_PARM first because DECL_IMPLICIT_TYPEDEF_P
     is false for this case as well.  */
  if (TREE_CODE (type) == TEMPLATE_TYPE_PARM)
    {
      error ("using template type parameter %qT after %qs",
	     type, tag_name (tag_code));
      return error_mark_node;
    }
  /* Accept template template parameters.  */
  else if (allow_template_p
	   && (TREE_CODE (type) == BOUND_TEMPLATE_TEMPLATE_PARM
	       || TREE_CODE (type) == TEMPLATE_TEMPLATE_PARM))
    ;
  /*   [dcl.type.elab]

       If the identifier resolves to a typedef-name or the
       simple-template-id resolves to an alias template
       specialization, the elaborated-type-specifier is ill-formed.

     In other words, the only legitimate declaration to use in the
     elaborated type specifier is the implicit typedef created when
     the type is declared.  */
  else if (!DECL_IMPLICIT_TYPEDEF_P (decl)
	   && !DECL_SELF_REFERENCE_P (decl)
	   && tag_code != typename_type)
    {
      if (alias_template_specialization_p (type))
	error ("using alias template specialization %qT after %qs",
	       type, tag_name (tag_code));
      else
	error ("using typedef-name %qD after %qs", decl, tag_name (tag_code));
      inform (DECL_SOURCE_LOCATION (decl),
	      "%qD has a previous declaration here", decl);
      return error_mark_node;
    }
  else if (TREE_CODE (type) != RECORD_TYPE
	   && TREE_CODE (type) != UNION_TYPE
	   && tag_code != enum_type
	   && tag_code != typename_type)
    {
      error ("%qT referred to as %qs", type, tag_name (tag_code));
      error ("%q+T has a previous declaration here", type);
      return error_mark_node;
    }
  else if (TREE_CODE (type) != ENUMERAL_TYPE
	   && tag_code == enum_type)
    {
      error ("%qT referred to as enum", type);
      error ("%q+T has a previous declaration here", type);
      return error_mark_node;
    }
  else if (!allow_template_p
	   && TREE_CODE (type) == RECORD_TYPE
	   && CLASSTYPE_IS_TEMPLATE (type))
    {
      /* If a class template appears as elaborated type specifier
	 without a template header such as:

	   template <class T> class C {};
	   void f(class C);		// No template header here

	 then the required template argument is missing.  */
      error ("template argument required for %<%s %T%>",
	     tag_name (tag_code),
	     DECL_NAME (CLASSTYPE_TI_TEMPLATE (type)));
      return error_mark_node;
    }

  return type;
}

/* Lookup NAME in elaborate type specifier in scope according to
   SCOPE and issue diagnostics if necessary.
   Return *_TYPE node upon success, NULL_TREE when the NAME is not
   found, and ERROR_MARK_NODE for type error.  */

static tree
lookup_and_check_tag (enum tag_types tag_code, tree name,
		      tag_scope scope, bool template_header_p)
{
  tree t;
  tree decl;
  if (scope == ts_global)
    {
      /* First try ordinary name lookup, ignoring hidden class name
	 injected via friend declaration.  */
      decl = lookup_name_prefer_type (name, 2);
      /* If that fails, the name will be placed in the smallest
	 non-class, non-function-prototype scope according to 3.3.1/5.
	 We may already have a hidden name declared as friend in this
	 scope.  So lookup again but not ignoring hidden names.
	 If we find one, that name will be made visible rather than
	 creating a new tag.  */
      if (!decl)
	decl = lookup_type_scope (name, ts_within_enclosing_non_class);
    }
  else
    decl = lookup_type_scope (name, scope);

  if (decl
      && (DECL_CLASS_TEMPLATE_P (decl)
	  || DECL_TEMPLATE_TEMPLATE_PARM_P (decl)))
    decl = DECL_TEMPLATE_RESULT (decl);

  if (decl && TREE_CODE (decl) == TYPE_DECL)
    {
      /* Look for invalid nested type:
	   class C {
	     class C {};
	   };  */
      if (scope == ts_current && DECL_SELF_REFERENCE_P (decl))
	{
	  error ("%qD has the same name as the class in which it is "
		 "declared",
		 decl);
	  return error_mark_node;
	}

      /* Two cases we need to consider when deciding if a class
	 template is allowed as an elaborated type specifier:
	 1. It is a self reference to its own class.
	 2. It comes with a template header.

	 For example:

	   template <class T> class C {
	     class C *c1;		// DECL_SELF_REFERENCE_P is true
	     class D;
	   };
	   template <class U> class C; // template_header_p is true
	   template <class T> class C<T>::D {
	     class C *c2;		// DECL_SELF_REFERENCE_P is true
	   };  */

      t = check_elaborated_type_specifier (tag_code,
					   decl,
					   template_header_p
					   | DECL_SELF_REFERENCE_P (decl));
      return t;
    }
  else if (decl && TREE_CODE (decl) == TREE_LIST)
    {
      error ("reference to %qD is ambiguous", name);
      print_candidates (decl);
      return error_mark_node;
    }
  else
    return NULL_TREE;
}

/* Get the struct, enum or union (TAG_CODE says which) with tag NAME.
   Define the tag as a forward-reference if it is not defined.

   If a declaration is given, process it here, and report an error if
   multiple declarations are not identical.

   SCOPE is TS_CURRENT when this is also a definition.  Only look in
   the current frame for the name (since C++ allows new names in any
   scope.)  It is TS_WITHIN_ENCLOSING_NON_CLASS if this is a friend
   declaration.  Only look beginning from the current scope outward up
   till the nearest non-class scope.  Otherwise it is TS_GLOBAL.

   TEMPLATE_HEADER_P is true when this declaration is preceded by
   a set of template parameters.  */

static tree
xref_tag_1 (enum tag_types tag_code, tree name,
            tag_scope scope, bool template_header_p)
{
  enum tree_code code;
  tree t;
  tree context = NULL_TREE;

  gcc_assert (TREE_CODE (name) == IDENTIFIER_NODE);

  switch (tag_code)
    {
    case record_type:
    case class_type:
      code = RECORD_TYPE;
      break;
    case union_type:
      code = UNION_TYPE;
      break;
    case enum_type:
      code = ENUMERAL_TYPE;
      break;
    default:
      gcc_unreachable ();
    }

  /* In case of anonymous name, xref_tag is only called to
     make type node and push name.  Name lookup is not required.  */
  if (ANON_AGGRNAME_P (name))
    t = NULL_TREE;
  else
    t = lookup_and_check_tag  (tag_code, name,
			       scope, template_header_p);

  if (t == error_mark_node)
    return error_mark_node;

  if (scope != ts_current && t && current_class_type
      && template_class_depth (current_class_type)
      && template_header_p)
    {
      if (TREE_CODE (t) == TEMPLATE_TEMPLATE_PARM)
	return t;

      /* Since SCOPE is not TS_CURRENT, we are not looking at a
	 definition of this tag.  Since, in addition, we are currently
	 processing a (member) template declaration of a template
	 class, we must be very careful; consider:

	   template <class X>
	   struct S1

	   template <class U>
	   struct S2
	   { template <class V>
	   friend struct S1; };

	 Here, the S2::S1 declaration should not be confused with the
	 outer declaration.  In particular, the inner version should
	 have a template parameter of level 2, not level 1.  This
	 would be particularly important if the member declaration
	 were instead:

	   template <class V = U> friend struct S1;

	 say, when we should tsubst into `U' when instantiating
	 S2.  On the other hand, when presented with:

	   template <class T>
	   struct S1 {
	     template <class U>
	     struct S2 {};
	     template <class U>
	     friend struct S2;
	   };

	 we must find the inner binding eventually.  We
	 accomplish this by making sure that the new type we
	 create to represent this declaration has the right
	 TYPE_CONTEXT.  */
      context = TYPE_CONTEXT (t);
      t = NULL_TREE;
    }

  if (! t)
    {
      /* If no such tag is yet defined, create a forward-reference node
	 and record it as the "definition".
	 When a real declaration of this type is found,
	 the forward-reference will be altered into a real type.  */
      if (code == ENUMERAL_TYPE)
	{
	  error ("use of enum %q#D without previous declaration", name);
	  return error_mark_node;
	}
      else
	{
	  t = make_class_type (code);
	  TYPE_CONTEXT (t) = context;
	  t = pushtag (name, t, scope);
	}
    }
  else
    {
      if (template_header_p && MAYBE_CLASS_TYPE_P (t))
        {
	  if (!redeclare_class_template (t, current_template_parms))
            return error_mark_node;
        }
      else if (!processing_template_decl
	       && CLASS_TYPE_P (t)
	       && CLASSTYPE_IS_TEMPLATE (t))
	{
	  error ("redeclaration of %qT as a non-template", t);
	  error ("previous declaration %q+D", t);
	  return error_mark_node;
	}

      /* Make injected friend class visible.  */
      if (scope != ts_within_enclosing_non_class
	  && hidden_name_p (TYPE_NAME (t)))
	{
	  DECL_ANTICIPATED (TYPE_NAME (t)) = 0;
	  DECL_FRIEND_P (TYPE_NAME (t)) = 0;

	  if (TYPE_TEMPLATE_INFO (t))
	    {
	      DECL_ANTICIPATED (TYPE_TI_TEMPLATE (t)) = 0;
	      DECL_FRIEND_P (TYPE_TI_TEMPLATE (t)) = 0;
	    }
	}
    }

  return t;
}

/* Wrapper for xref_tag_1.  */

tree
xref_tag (enum tag_types tag_code, tree name,
          tag_scope scope, bool template_header_p)
{
  tree ret;
  bool subtime;
  subtime = timevar_cond_start (TV_NAME_LOOKUP);
  ret = xref_tag_1 (tag_code, name, scope, template_header_p);
  timevar_cond_stop (TV_NAME_LOOKUP, subtime);
  return ret;
}


tree
xref_tag_from_type (tree old, tree id, tag_scope scope)
{
  enum tag_types tag_kind;

  if (TREE_CODE (old) == RECORD_TYPE)
    tag_kind = (CLASSTYPE_DECLARED_CLASS (old) ? class_type : record_type);
  else
    tag_kind  = union_type;

  if (id == NULL_TREE)
    id = TYPE_IDENTIFIER (old);

  return xref_tag (tag_kind, id, scope, false);
}

/* Create the binfo hierarchy for REF with (possibly NULL) base list
   BASE_LIST.  For each element on BASE_LIST the TREE_PURPOSE is an
   access_* node, and the TREE_VALUE is the type of the base-class.
   Non-NULL TREE_TYPE indicates virtual inheritance.  
 
   Returns true if the binfo hierarchy was successfully created,
   false if an error was detected. */

bool
xref_basetypes (tree ref, tree base_list)
{
  tree *basep;
  tree binfo, base_binfo;
  unsigned max_vbases = 0; /* Maximum direct & indirect virtual bases.  */
  unsigned max_bases = 0;  /* Maximum direct bases.  */
  int i;
  tree default_access;
  tree igo_prev; /* Track Inheritance Graph Order.  */

  if (ref == error_mark_node)
    return false;

  /* The base of a derived class is private by default, all others are
     public.  */
  default_access = (TREE_CODE (ref) == RECORD_TYPE
		    && CLASSTYPE_DECLARED_CLASS (ref)
		    ? access_private_node : access_public_node);

  /* First, make sure that any templates in base-classes are
     instantiated.  This ensures that if we call ourselves recursively
     we do not get confused about which classes are marked and which
     are not.  */
  basep = &base_list;
  while (*basep)
    {
      tree basetype = TREE_VALUE (*basep);

      /* The dependent_type_p call below should really be dependent_scope_p
	 so that we give a hard error about using an incomplete type as a
	 base, but we allow it with a pedwarn for backward
	 compatibility.  */
      if (processing_template_decl
	  && CLASS_TYPE_P (basetype) && TYPE_BEING_DEFINED (basetype))
	cxx_incomplete_type_diagnostic (NULL_TREE, basetype, DK_PEDWARN);
      if (!dependent_type_p (basetype)
	  && !complete_type_or_else (basetype, NULL))
	/* An incomplete type.  Remove it from the list.  */
	*basep = TREE_CHAIN (*basep);
      else
	{
	  max_bases++;
	  if (TREE_TYPE (*basep))
	    max_vbases++;
	  if (CLASS_TYPE_P (basetype))
	    max_vbases += VEC_length (tree, CLASSTYPE_VBASECLASSES (basetype));
	  basep = &TREE_CHAIN (*basep);
	}
    }

  TYPE_MARKED_P (ref) = 1;

  /* The binfo slot should be empty, unless this is an (ill-formed)
     redefinition.  */
  if (TYPE_BINFO (ref) && !TYPE_SIZE (ref))
    {
      error ("redefinition of %q#T", ref);
      return false;
    }

  gcc_assert (TYPE_MAIN_VARIANT (ref) == ref);

  binfo = make_tree_binfo (max_bases);

  TYPE_BINFO (ref) = binfo;
  BINFO_OFFSET (binfo) = size_zero_node;
  BINFO_TYPE (binfo) = ref;

  /* Apply base-class info set up to the variants of this type.  */
  fixup_type_variants (ref);

  if (max_bases)
    {
      BINFO_BASE_ACCESSES (binfo) = VEC_alloc (tree, gc, max_bases);
      /* An aggregate cannot have baseclasses.  */
      CLASSTYPE_NON_AGGREGATE (ref) = 1;

      if (TREE_CODE (ref) == UNION_TYPE)
        {
	  error ("derived union %qT invalid", ref);
          return false;
        }
    }

  if (max_bases > 1)
    {
      if (TYPE_FOR_JAVA (ref))
        {
	  error ("Java class %qT cannot have multiple bases", ref);
          return false;
        }
    }

  if (max_vbases)
    {
      CLASSTYPE_VBASECLASSES (ref) = VEC_alloc (tree, gc, max_vbases);

      if (TYPE_FOR_JAVA (ref))
        {
	  error ("Java class %qT cannot have virtual bases", ref);
          return false;
        }
    }

  for (igo_prev = binfo; base_list; base_list = TREE_CHAIN (base_list))
    {
      tree access = TREE_PURPOSE (base_list);
      int via_virtual = TREE_TYPE (base_list) != NULL_TREE;
      tree basetype = TREE_VALUE (base_list);

      if (access == access_default_node)
	access = default_access;

      if (PACK_EXPANSION_P (basetype))
        basetype = PACK_EXPANSION_PATTERN (basetype);
      if (TREE_CODE (basetype) == TYPE_DECL)
	basetype = TREE_TYPE (basetype);
      if (!MAYBE_CLASS_TYPE_P (basetype) || TREE_CODE (basetype) == UNION_TYPE)
	{
	  error ("base type %qT fails to be a struct or class type",
		 basetype);
	  return false;
	}

      if (TYPE_FOR_JAVA (basetype) && (current_lang_depth () == 0))
	TYPE_FOR_JAVA (ref) = 1;

      base_binfo = NULL_TREE;
      if (CLASS_TYPE_P (basetype) && !dependent_scope_p (basetype))
	{
	  base_binfo = TYPE_BINFO (basetype);
	  /* The original basetype could have been a typedef'd type.  */
	  basetype = BINFO_TYPE (base_binfo);

	  /* Inherit flags from the base.  */
	  TYPE_HAS_NEW_OPERATOR (ref)
	    |= TYPE_HAS_NEW_OPERATOR (basetype);
	  TYPE_HAS_ARRAY_NEW_OPERATOR (ref)
	    |= TYPE_HAS_ARRAY_NEW_OPERATOR (basetype);
	  TYPE_GETS_DELETE (ref) |= TYPE_GETS_DELETE (basetype);
	  TYPE_HAS_CONVERSION (ref) |= TYPE_HAS_CONVERSION (basetype);
	  CLASSTYPE_DIAMOND_SHAPED_P (ref)
	    |= CLASSTYPE_DIAMOND_SHAPED_P (basetype);
	  CLASSTYPE_REPEATED_BASE_P (ref)
	    |= CLASSTYPE_REPEATED_BASE_P (basetype);
	}

      /* We must do this test after we've seen through a typedef
	 type.  */
      if (TYPE_MARKED_P (basetype))
	{
	  if (basetype == ref)
	    error ("recursive type %qT undefined", basetype);
	  else
	    error ("duplicate base type %qT invalid", basetype);
	  return false;
	}

      if (PACK_EXPANSION_P (TREE_VALUE (base_list)))
        /* Regenerate the pack expansion for the bases. */
        basetype = make_pack_expansion (basetype);

      TYPE_MARKED_P (basetype) = 1;

      base_binfo = copy_binfo (base_binfo, basetype, ref,
			       &igo_prev, via_virtual);
      if (!BINFO_INHERITANCE_CHAIN (base_binfo))
	BINFO_INHERITANCE_CHAIN (base_binfo) = binfo;

      BINFO_BASE_APPEND (binfo, base_binfo);
      BINFO_BASE_ACCESS_APPEND (binfo, access);
    }

  if (VEC_length (tree, CLASSTYPE_VBASECLASSES (ref)) < max_vbases)
    /* If we didn't get max_vbases vbases, we must have shared at
       least one of them, and are therefore diamond shaped.  */
    CLASSTYPE_DIAMOND_SHAPED_P (ref) = 1;

  /* Unmark all the types.  */
  for (i = 0; BINFO_BASE_ITERATE (binfo, i, base_binfo); i++)
    TYPE_MARKED_P (BINFO_TYPE (base_binfo)) = 0;
  TYPE_MARKED_P (ref) = 0;

  /* Now see if we have a repeated base type.  */
  if (!CLASSTYPE_REPEATED_BASE_P (ref))
    {
      for (base_binfo = binfo; base_binfo;
	   base_binfo = TREE_CHAIN (base_binfo))
	{
	  if (TYPE_MARKED_P (BINFO_TYPE (base_binfo)))
	    {
	      CLASSTYPE_REPEATED_BASE_P (ref) = 1;
	      break;
	    }
	  TYPE_MARKED_P (BINFO_TYPE (base_binfo)) = 1;
	}
      for (base_binfo = binfo; base_binfo;
	   base_binfo = TREE_CHAIN (base_binfo))
	if (TYPE_MARKED_P (BINFO_TYPE (base_binfo)))
	  TYPE_MARKED_P (BINFO_TYPE (base_binfo)) = 0;
	else
	  break;
    }

  return true;
}


/* Copies the enum-related properties from type SRC to type DST.
   Used with the underlying type of an enum and the enum itself.  */
static void
copy_type_enum (tree dst, tree src)
{
  tree t;
  for (t = dst; t; t = TYPE_NEXT_VARIANT (t))
    {
      TYPE_MIN_VALUE (t) = TYPE_MIN_VALUE (src);
      TYPE_MAX_VALUE (t) = TYPE_MAX_VALUE (src);
      TYPE_SIZE (t) = TYPE_SIZE (src);
      TYPE_SIZE_UNIT (t) = TYPE_SIZE_UNIT (src);
      SET_TYPE_MODE (dst, TYPE_MODE (src));
      TYPE_PRECISION (t) = TYPE_PRECISION (src);
      TYPE_ALIGN (t) = TYPE_ALIGN (src);
      TYPE_USER_ALIGN (t) = TYPE_USER_ALIGN (src);
      TYPE_UNSIGNED (t) = TYPE_UNSIGNED (src);
    }
}

/* Begin compiling the definition of an enumeration type.
   NAME is its name, 

   if ENUMTYPE is not NULL_TREE then the type has alredy been found.

   UNDERLYING_TYPE is the type that will be used as the storage for
   the enumeration type. This should be NULL_TREE if no storage type
   was specified.

   SCOPED_ENUM_P is true if this is a scoped enumeration type.

   if IS_NEW is not NULL, gets TRUE iff a new type is created.

   Returns the type object, as yet incomplete.
   Also records info about it so that build_enumerator
   may be used to declare the individual values as they are read.  */

tree
start_enum (tree name, tree enumtype, tree underlying_type,
	    bool scoped_enum_p, bool *is_new)
{
  tree prevtype = NULL_TREE;
  gcc_assert (TREE_CODE (name) == IDENTIFIER_NODE);

  if (is_new)
    *is_new = false;
  /* [C++0x dcl.enum]p5:

    If not explicitly specified, the underlying type of a scoped
    enumeration type is int.  */
  if (!underlying_type && scoped_enum_p)
    underlying_type = integer_type_node;

  if (underlying_type)
    underlying_type = cv_unqualified (underlying_type);

  /* If this is the real definition for a previous forward reference,
     fill in the contents in the same object that used to be the
     forward reference.  */
  if (!enumtype)
    enumtype = lookup_and_check_tag (enum_type, name,
				     /*tag_scope=*/ts_current,
				     /*template_header_p=*/false);

  /* In case of a template_decl, the only check that should be deferred
     to instantiation time is the comparison of underlying types.  */
  if (enumtype && TREE_CODE (enumtype) == ENUMERAL_TYPE)
    {
      if (scoped_enum_p != SCOPED_ENUM_P (enumtype))
	{
	  error_at (input_location, "scoped/unscoped mismatch "
		    "in enum %q#T", enumtype);
	  error_at (DECL_SOURCE_LOCATION (TYPE_MAIN_DECL (enumtype)),
		    "previous definition here");
	  enumtype = error_mark_node;
	}
      else if (ENUM_FIXED_UNDERLYING_TYPE_P (enumtype) != !! underlying_type)
	{
	  error_at (input_location, "underlying type mismatch "
		    "in enum %q#T", enumtype);
	  error_at (DECL_SOURCE_LOCATION (TYPE_MAIN_DECL (enumtype)),
		    "previous definition here");
	  enumtype = error_mark_node;
	}
      else if (underlying_type && ENUM_UNDERLYING_TYPE (enumtype)
	       && !dependent_type_p (underlying_type)
	       && !dependent_type_p (ENUM_UNDERLYING_TYPE (enumtype))
	       && !same_type_p (underlying_type,
				ENUM_UNDERLYING_TYPE (enumtype)))
	{
	  error_at (input_location, "different underlying type "
		    "in enum %q#T", enumtype);
	  error_at (DECL_SOURCE_LOCATION (TYPE_MAIN_DECL (enumtype)),
		    "previous definition here");
	  underlying_type = NULL_TREE;
	}
    }

  if (!enumtype || TREE_CODE (enumtype) != ENUMERAL_TYPE
      || processing_template_decl)
    {
      /* In case of error, make a dummy enum to allow parsing to
	 continue.  */
      if (enumtype == error_mark_node)
	{
	  name = make_anon_name ();
	  enumtype = NULL_TREE;
	}

      /* enumtype may be an ENUMERAL_TYPE if this is a redefinition
         of an opaque enum, or an opaque enum of an already defined
	 enumeration (C++0x only).
	 In any other case, it'll be NULL_TREE. */
      if (!enumtype)
	{
	  if (is_new)
	    *is_new = true;
	}
      prevtype = enumtype;

      /* Do not push the decl more than once, unless we need to
	 compare underlying types at instantiation time */
      if (!enumtype
	  || TREE_CODE (enumtype) != ENUMERAL_TYPE
	  || (underlying_type
	      && dependent_type_p (underlying_type))
	  || (ENUM_UNDERLYING_TYPE (enumtype)
	      && dependent_type_p (ENUM_UNDERLYING_TYPE (enumtype))))
	{
	  enumtype = cxx_make_type (ENUMERAL_TYPE);
	  enumtype = pushtag (name, enumtype, /*tag_scope=*/ts_current);
	}
      else
	  enumtype = xref_tag (enum_type, name, /*tag_scope=*/ts_current,
			       false);

      if (enumtype == error_mark_node)
	return error_mark_node;

      /* The enum is considered opaque until the opening '{' of the
	 enumerator list.  */
      SET_OPAQUE_ENUM_P (enumtype, true);
      ENUM_FIXED_UNDERLYING_TYPE_P (enumtype) = !! underlying_type;
    }

  SET_SCOPED_ENUM_P (enumtype, scoped_enum_p);

  if (underlying_type)
    {
      if (CP_INTEGRAL_TYPE_P (underlying_type))
        {
	  copy_type_enum (enumtype, underlying_type);
          ENUM_UNDERLYING_TYPE (enumtype) = underlying_type;
        }
      else if (dependent_type_p (underlying_type))
	ENUM_UNDERLYING_TYPE (enumtype) = underlying_type;
      else
        error ("underlying type %<%T%> of %<%T%> must be an integral type", 
               underlying_type, enumtype);
    }

  /* If into a template class, the returned enum is always the first
     declaration (opaque or not) seen. This way all the references to
     this type will be to the same declaration. The following ones are used
     only to check for definition errors.  */
  if (prevtype && processing_template_decl)
    return prevtype;
  else
    return enumtype;
}

/* After processing and defining all the values of an enumeration type,
   install their decls in the enumeration type.
   ENUMTYPE is the type object.  */

void
finish_enum_value_list (tree enumtype)
{
  tree values;
  tree underlying_type;
  tree decl;
  tree value;
  tree minnode, maxnode;
  tree t;

  bool fixed_underlying_type_p 
    = ENUM_UNDERLYING_TYPE (enumtype) != NULL_TREE;

  /* We built up the VALUES in reverse order.  */
  TYPE_VALUES (enumtype) = nreverse (TYPE_VALUES (enumtype));

  /* For an enum defined in a template, just set the type of the values;
     all further processing is postponed until the template is
     instantiated.  We need to set the type so that tsubst of a CONST_DECL
     works.  */
  if (processing_template_decl)
    {
      for (values = TYPE_VALUES (enumtype);
	   values;
	   values = TREE_CHAIN (values))
	TREE_TYPE (TREE_VALUE (values)) = enumtype;
      return;
    }

  /* Determine the minimum and maximum values of the enumerators.  */
  if (TYPE_VALUES (enumtype))
    {
      minnode = maxnode = NULL_TREE;

      for (values = TYPE_VALUES (enumtype);
	   values;
	   values = TREE_CHAIN (values))
	{
	  decl = TREE_VALUE (values);

	  /* [dcl.enum]: Following the closing brace of an enum-specifier,
	     each enumerator has the type of its enumeration.  Prior to the
	     closing brace, the type of each enumerator is the type of its
	     initializing value.  */
	  TREE_TYPE (decl) = enumtype;

	  /* Update the minimum and maximum values, if appropriate.  */
	  value = DECL_INITIAL (decl);
	  if (value == error_mark_node)
	    value = integer_zero_node;
	  /* Figure out what the minimum and maximum values of the
	     enumerators are.  */
	  if (!minnode)
	    minnode = maxnode = value;
	  else if (tree_int_cst_lt (maxnode, value))
	    maxnode = value;
	  else if (tree_int_cst_lt (value, minnode))
	    minnode = value;
	}
    }
  else
    /* [dcl.enum]

       If the enumerator-list is empty, the underlying type is as if
       the enumeration had a single enumerator with value 0.  */
    minnode = maxnode = integer_zero_node;

  if (!fixed_underlying_type_p)
    {
      /* Compute the number of bits require to represent all values of the
	 enumeration.  We must do this before the type of MINNODE and
	 MAXNODE are transformed, since tree_int_cst_min_precision relies
	 on the TREE_TYPE of the value it is passed.  */
      bool unsignedp = tree_int_cst_sgn (minnode) >= 0;
      int lowprec = tree_int_cst_min_precision (minnode, unsignedp);
      int highprec = tree_int_cst_min_precision (maxnode, unsignedp);
      int precision = MAX (lowprec, highprec);
      unsigned int itk;
      bool use_short_enum;

      /* Determine the underlying type of the enumeration.

         [dcl.enum]

         The underlying type of an enumeration is an integral type that
         can represent all the enumerator values defined in the
         enumeration.  It is implementation-defined which integral type is
         used as the underlying type for an enumeration except that the
         underlying type shall not be larger than int unless the value of
         an enumerator cannot fit in an int or unsigned int.

         We use "int" or an "unsigned int" as the underlying type, even if
         a smaller integral type would work, unless the user has
         explicitly requested that we use the smallest possible type.  The
         user can request that for all enumerations with a command line
         flag, or for just one enumeration with an attribute.  */

      use_short_enum = flag_short_enums
        || lookup_attribute ("packed", TYPE_ATTRIBUTES (enumtype));

      for (itk = (use_short_enum ? itk_char : itk_int);
           itk != itk_none;
           itk++)
        {
          underlying_type = integer_types[itk];
          if (underlying_type != NULL_TREE
	      && TYPE_PRECISION (underlying_type) >= precision
              && TYPE_UNSIGNED (underlying_type) == unsignedp)
            break;
        }
      if (itk == itk_none)
        {
          /* DR 377

             IF no integral type can represent all the enumerator values, the
             enumeration is ill-formed.  */
          error ("no integral type can represent all of the enumerator values "
                 "for %qT", enumtype);
          precision = TYPE_PRECISION (long_long_integer_type_node);
          underlying_type = integer_types[itk_unsigned_long_long];
        }

      /* [dcl.enum]

         The value of sizeof() applied to an enumeration type, an object
         of an enumeration type, or an enumerator, is the value of sizeof()
         applied to the underlying type.  */
      copy_type_enum (enumtype, underlying_type);

      /* Compute the minimum and maximum values for the type.

	 [dcl.enum]

	 For an enumeration where emin is the smallest enumerator and emax
	 is the largest, the values of the enumeration are the values of the
	 underlying type in the range bmin to bmax, where bmin and bmax are,
	 respectively, the smallest and largest values of the smallest bit-
	 field that can store emin and emax.  */

      /* The middle-end currently assumes that types with TYPE_PRECISION
	 narrower than their underlying type are suitably zero or sign
	 extended to fill their mode.  Similarly, it assumes that the front
	 end assures that a value of a particular type must be within
	 TYPE_MIN_VALUE and TYPE_MAX_VALUE.

	 We used to set these fields based on bmin and bmax, but that led
	 to invalid assumptions like optimizing away bounds checking.  So
	 now we just set the TYPE_PRECISION, TYPE_MIN_VALUE, and
	 TYPE_MAX_VALUE to the values for the mode above and only restrict
	 the ENUM_UNDERLYING_TYPE for the benefit of diagnostics.  */
      ENUM_UNDERLYING_TYPE (enumtype)
	= build_distinct_type_copy (underlying_type);
      TYPE_PRECISION (ENUM_UNDERLYING_TYPE (enumtype)) = precision;
      set_min_and_max_values_for_integral_type
        (ENUM_UNDERLYING_TYPE (enumtype), precision, unsignedp);

      /* If -fstrict-enums, still constrain TYPE_MIN/MAX_VALUE.  */
      if (flag_strict_enums)
	set_min_and_max_values_for_integral_type (enumtype, precision,
						  unsignedp);
    }
  else
    underlying_type = ENUM_UNDERLYING_TYPE (enumtype);

  /* Convert each of the enumerators to the type of the underlying
     type of the enumeration.  */
  for (values = TYPE_VALUES (enumtype); values; values = TREE_CHAIN (values))
    {
      location_t saved_location;

      decl = TREE_VALUE (values);
      saved_location = input_location;
      input_location = DECL_SOURCE_LOCATION (decl);
      if (fixed_underlying_type_p)
        /* If the enumeration type has a fixed underlying type, we
           already checked all of the enumerator values.  */
        value = DECL_INITIAL (decl);
      else
        value = perform_implicit_conversion (underlying_type,
                                             DECL_INITIAL (decl),
                                             tf_warning_or_error);
      input_location = saved_location;

      /* Do not clobber shared ints.  */
      value = copy_node (value);

      TREE_TYPE (value) = enumtype;
      DECL_INITIAL (decl) = value;
    }

  /* Fix up all variant types of this enum type.  */
  for (t = TYPE_MAIN_VARIANT (enumtype); t; t = TYPE_NEXT_VARIANT (t))
    TYPE_VALUES (t) = TYPE_VALUES (enumtype);

  if (at_class_scope_p ()
      && COMPLETE_TYPE_P (current_class_type)
      && UNSCOPED_ENUM_P (enumtype))
    insert_late_enum_def_into_classtype_sorted_fields (enumtype,
						       current_class_type);

  /* Finish debugging output for this type.  */
  rest_of_type_compilation (enumtype, namespace_bindings_p ());
}

/* Finishes the enum type. This is called only the first time an
   enumeration is seen, be it opaque or odinary.
   ENUMTYPE is the type object.  */

void
finish_enum (tree enumtype)
{
  if (processing_template_decl)
    {
      if (at_function_scope_p ())
	add_stmt (build_min (TAG_DEFN, enumtype));
      return;
    }

  /* If this is a forward declaration, there should not be any variants,
     though we can get a variant in the middle of an enum-specifier with
     wacky code like 'enum E { e = sizeof(const E*) };'  */
  gcc_assert (enumtype == TYPE_MAIN_VARIANT (enumtype)
	      && (TYPE_VALUES (enumtype)
		  || !TYPE_NEXT_VARIANT (enumtype)));
}

/* Build and install a CONST_DECL for an enumeration constant of the
   enumeration type ENUMTYPE whose NAME and VALUE (if any) are provided.
   LOC is the location of NAME.
   Assignment of sequential values by default is handled here.  */

void
build_enumerator (tree name, tree value, tree enumtype, location_t loc)
{
  tree decl;
  tree context;
  tree type;

  /* If the VALUE was erroneous, pretend it wasn't there; that will
     result in the enum being assigned the next value in sequence.  */
  if (value == error_mark_node)
    value = NULL_TREE;

  /* Remove no-op casts from the value.  */
  if (value)
    STRIP_TYPE_NOPS (value);

  if (! processing_template_decl)
    {
      /* Validate and default VALUE.  */
      if (value != NULL_TREE)
	{
	  value = cxx_constant_value (value);

	  if (TREE_CODE (value) != INTEGER_CST
	      || ! INTEGRAL_OR_ENUMERATION_TYPE_P (TREE_TYPE (value)))
	    {
	      error ("enumerator value for %qD is not an integer constant",
		     name);
	      value = NULL_TREE;
	    }
	}

      /* Default based on previous value.  */
      if (value == NULL_TREE)
	{
	  if (TYPE_VALUES (enumtype))
	    {
	      tree prev_value;
	      bool overflowed;

	      /* C++03 7.2/4: If no initializer is specified for the first
		 enumerator, the type is an unspecified integral
		 type. Otherwise the type is the same as the type of the
		 initializing value of the preceding enumerator unless the
		 incremented value is not representable in that type, in
		 which case the type is an unspecified integral type
		 sufficient to contain the incremented value.  */
	      prev_value = DECL_INITIAL (TREE_VALUE (TYPE_VALUES (enumtype)));
	      if (error_operand_p (prev_value))
		value = error_mark_node;
	      else
		{
		  double_int di = TREE_INT_CST (prev_value)
				  .add_with_sign (double_int_one,
						  false, &overflowed);
		  if (!overflowed)
		    {
		      tree type = TREE_TYPE (prev_value);
		      bool pos = TYPE_UNSIGNED (type) || !di.is_negative ();
		      if (!double_int_fits_to_tree_p (type, di))
			{
			  unsigned int itk;
			  for (itk = itk_int; itk != itk_none; itk++)
			    {
			      type = integer_types[itk];
			      if (type != NULL_TREE
				  && (pos || !TYPE_UNSIGNED (type))
				  && double_int_fits_to_tree_p (type, di))
				break;
			    }
			  if (type && cxx_dialect < cxx0x
			      && itk > itk_unsigned_long)
			    pedwarn (input_location, OPT_Wlong_long, pos ? "\
incremented enumerator value is too large for %<unsigned long%>" :  "\
incremented enumerator value is too large for %<long%>");
			}
		      if (type == NULL_TREE)
			overflowed = true;
		      else
			value = double_int_to_tree (type, di);
		    }

		  if (overflowed)
		    {
		      error ("overflow in enumeration values at %qD", name);
		      value = error_mark_node;
		    }
		}
	    }
	  else
	    value = integer_zero_node;
	}

      /* Remove no-op casts from the value.  */
      STRIP_TYPE_NOPS (value);

      /* If the underlying type of the enum is fixed, check whether
         the enumerator values fits in the underlying type.  If it
         does not fit, the program is ill-formed [C++0x dcl.enum].  */
      if (ENUM_UNDERLYING_TYPE (enumtype)
          && value
          && TREE_CODE (value) == INTEGER_CST
          && !int_fits_type_p (value, ENUM_UNDERLYING_TYPE (enumtype)))
        {
          error ("enumerator value %E is too large for underlying type %<%T%>",
                 value, ENUM_UNDERLYING_TYPE (enumtype));

          /* Silently convert the value so that we can continue.  */
          value = perform_implicit_conversion (ENUM_UNDERLYING_TYPE (enumtype),
                                               value, tf_none);
        }
    }

  /* C++ associates enums with global, function, or class declarations.  */
  context = current_scope ();

  /* Build the actual enumeration constant.  Note that the enumeration
     constants have the underlying type of the enum (if it is fixed)
     or the type of their initializer (if the underlying type of the
     enum is not fixed):

      [ C++0x dcl.enum ]

        If the underlying type is fixed, the type of each enumerator
        prior to the closing brace is the underlying type; if the
        initializing value of an enumerator cannot be represented by
        the underlying type, the program is ill-formed. If the
        underlying type is not fixed, the type of each enumerator is
        the type of its initializing value.

    If the underlying type is not fixed, it will be computed by
    finish_enum and we will reset the type of this enumerator.  Of
    course, if we're processing a template, there may be no value.  */
  type = value ? TREE_TYPE (value) : NULL_TREE;

  decl = build_decl (loc, CONST_DECL, name, type);
  
  DECL_CONTEXT (decl) = enumtype;
  TREE_CONSTANT (decl) = 1;
  TREE_READONLY (decl) = 1;
  DECL_INITIAL (decl) = value;

  if (context && context == current_class_type && !SCOPED_ENUM_P (enumtype))
    /* In something like `struct S { enum E { i = 7 }; };' we put `i'
       on the TYPE_FIELDS list for `S'.  (That's so that you can say
       things like `S::i' later.)  */
    finish_member_declaration (decl);
  else
    pushdecl (decl);

  /* Add this enumeration constant to the list for this type.  */
  TYPE_VALUES (enumtype) = tree_cons (name, decl, TYPE_VALUES (enumtype));
}

/* Look for an enumerator with the given NAME within the enumeration
   type ENUMTYPE.  This routine is used primarily for qualified name
   lookup into an enumerator in C++0x, e.g.,

     enum class Color { Red, Green, Blue };

     Color color = Color::Red;

   Returns the value corresponding to the enumerator, or
   NULL_TREE if no such enumerator was found.  */
tree
lookup_enumerator (tree enumtype, tree name)
{
  tree e;
  gcc_assert (enumtype && TREE_CODE (enumtype) == ENUMERAL_TYPE);

  e = purpose_member (name, TYPE_VALUES (enumtype));
  return e? TREE_VALUE (e) : NULL_TREE;
}


/* We're defining DECL.  Make sure that its type is OK.  */

static void
check_function_type (tree decl, tree current_function_parms)
{
  tree fntype = TREE_TYPE (decl);
  tree return_type = complete_type (TREE_TYPE (fntype));

  /* In a function definition, arg types must be complete.  */
  require_complete_types_for_parms (current_function_parms);

  if (dependent_type_p (return_type)
      || type_uses_auto (return_type))
    return;
  if (!COMPLETE_OR_VOID_TYPE_P (return_type)
      || (TYPE_FOR_JAVA (return_type) && MAYBE_CLASS_TYPE_P (return_type)))
    {
      tree args = TYPE_ARG_TYPES (fntype);

      if (!COMPLETE_OR_VOID_TYPE_P (return_type))
	error ("return type %q#T is incomplete", return_type);
      else
	error ("return type has Java class type %q#T", return_type);

      /* Make it return void instead.  */
      if (TREE_CODE (fntype) == METHOD_TYPE)
	fntype = build_method_type_directly (TREE_TYPE (TREE_VALUE (args)),
					     void_type_node,
					     TREE_CHAIN (args));
      else
	fntype = build_function_type (void_type_node, args);
      fntype
	= build_exception_variant (fntype,
				   TYPE_RAISES_EXCEPTIONS (TREE_TYPE (decl)));
      fntype = (cp_build_type_attribute_variant
		(fntype, TYPE_ATTRIBUTES (TREE_TYPE (decl))));
      TREE_TYPE (decl) = fntype;
    }
  else
    abstract_virtuals_error (decl, TREE_TYPE (fntype));
}

/* Create the FUNCTION_DECL for a function definition.
   DECLSPECS and DECLARATOR are the parts of the declaration;
   they describe the function's name and the type it returns,
   but twisted together in a fashion that parallels the syntax of C.

   FLAGS is a bitwise or of SF_PRE_PARSED (indicating that the
   DECLARATOR is really the DECL for the function we are about to
   process and that DECLSPECS should be ignored), SF_INCLASS_INLINE
   indicating that the function is an inline defined in-class.

   This function creates a binding context for the function body
   as well as setting up the FUNCTION_DECL in current_function_decl.

   For C++, we must first check whether that datum makes any sense.
   For example, "class A local_a(1,2);" means that variable local_a
   is an aggregate of type A, which should have a constructor
   applied to it with the argument list [1, 2].

   On entry, DECL_INITIAL (decl1) should be NULL_TREE or error_mark_node,
   or may be a BLOCK if the function has been defined previously
   in this translation unit.  On exit, DECL_INITIAL (decl1) will be
   error_mark_node if the function has never been defined, or
   a BLOCK if the function has been defined somewhere.  */

void
start_preparsed_function (tree decl1, tree attrs, int flags)
{
  tree ctype = NULL_TREE;
  tree fntype;
  tree restype;
  int doing_friend = 0;
  cp_binding_level *bl;
  tree current_function_parms;
  struct c_fileinfo *finfo = NULL;
  bool honor_interface;

  /* This was added to make sure that the location is available.  For example,
     in Cilk Plus, we add internal functions which does not have a line or
     file location.  This will make sure we do not crash in those cases.  
     Also, we added the check to see finfo is available before we accessed the
     structure's fields.  */
  if (DECL_SOURCE_LOCATION (decl1) 
      && LOCATION_FILE (DECL_SOURCE_LOCATION (decl1))) 
    finfo = get_fileinfo (LOCATION_FILE (DECL_SOURCE_LOCATION (decl1)));
  else
    finfo = NULL;

  /* Sanity check.  */
  gcc_assert (TREE_CODE (TREE_VALUE (void_list_node)) == VOID_TYPE);
  gcc_assert (TREE_CHAIN (void_list_node) == NULL_TREE);

  fntype = TREE_TYPE (decl1);
  if (TREE_CODE (fntype) == METHOD_TYPE)
    ctype = TYPE_METHOD_BASETYPE (fntype);

  /* ISO C++ 11.4/5.  A friend function defined in a class is in
     the (lexical) scope of the class in which it is defined.  */
  if (!ctype && DECL_FRIEND_P (decl1))
    {
      ctype = DECL_FRIEND_CONTEXT (decl1);

      /* CTYPE could be null here if we're dealing with a template;
	 for example, `inline friend float foo()' inside a template
	 will have no CTYPE set.  */
      if (ctype && TREE_CODE (ctype) != RECORD_TYPE)
	ctype = NULL_TREE;
      else
	doing_friend = 1;
    }

  if (DECL_DECLARED_INLINE_P (decl1)
      && lookup_attribute ("noinline", attrs))
    warning (0, "inline function %q+D given attribute noinline", decl1);

  /* Handle gnu_inline attribute.  */
  if (GNU_INLINE_P (decl1))
    {
      DECL_EXTERNAL (decl1) = 1;
      DECL_NOT_REALLY_EXTERN (decl1) = 0;
      DECL_INTERFACE_KNOWN (decl1) = 1;
      DECL_DISREGARD_INLINE_LIMITS (decl1) = 1;
    }

  if (DECL_MAYBE_IN_CHARGE_CONSTRUCTOR_P (decl1))
    /* This is a constructor, we must ensure that any default args
       introduced by this definition are propagated to the clones
       now. The clones are used directly in overload resolution.  */
    adjust_clone_args (decl1);

  /* Sometimes we don't notice that a function is a static member, and
     build a METHOD_TYPE for it.  Fix that up now.  */
  gcc_assert (!(ctype != NULL_TREE && DECL_STATIC_FUNCTION_P (decl1)
		&& TREE_CODE (TREE_TYPE (decl1)) == METHOD_TYPE));

  /* Set up current_class_type, and enter the scope of the class, if
     appropriate.  */
  if (ctype)
    push_nested_class (ctype);
  else if (DECL_STATIC_FUNCTION_P (decl1))
    push_nested_class (DECL_CONTEXT (decl1));

  /* Now that we have entered the scope of the class, we must restore
     the bindings for any template parameters surrounding DECL1, if it
     is an inline member template.  (Order is important; consider the
     case where a template parameter has the same name as a field of
     the class.)  It is not until after this point that
     PROCESSING_TEMPLATE_DECL is guaranteed to be set up correctly.  */
  if (flags & SF_INCLASS_INLINE)
    maybe_begin_member_template_processing (decl1);

  /* Effective C++ rule 15.  */
  if (warn_ecpp
      && DECL_OVERLOADED_OPERATOR_P (decl1) == NOP_EXPR
      && TREE_CODE (TREE_TYPE (fntype)) == VOID_TYPE)
    warning (OPT_Weffc__, "%<operator=%> should return a reference to %<*this%>");

  /* Make the init_value nonzero so pushdecl knows this is not tentative.
     error_mark_node is replaced below (in poplevel) with the BLOCK.  */
  if (!DECL_INITIAL (decl1))
    DECL_INITIAL (decl1) = error_mark_node;

  /* This function exists in static storage.
     (This does not mean `static' in the C sense!)  */
  TREE_STATIC (decl1) = 1;

  /* We must call push_template_decl after current_class_type is set
     up.  (If we are processing inline definitions after exiting a
     class scope, current_class_type will be NULL_TREE until set above
     by push_nested_class.)  */
  if (processing_template_decl)
    {
      /* FIXME: Handle error_mark_node more gracefully.  */
      tree newdecl1 = push_template_decl (decl1);
      if (newdecl1 != error_mark_node)
	decl1 = newdecl1;
    }

  /* We are now in the scope of the function being defined.  */
  current_function_decl = decl1;

  /* Save the parm names or decls from this function's declarator
     where store_parm_decls will find them.  */
  current_function_parms = DECL_ARGUMENTS (decl1);

  /* Make sure the parameter and return types are reasonable.  When
     you declare a function, these types can be incomplete, but they
     must be complete when you define the function.  */
  check_function_type (decl1, current_function_parms);

  /* Build the return declaration for the function.  */
  restype = TREE_TYPE (fntype);

  if (DECL_RESULT (decl1) == NULL_TREE)
    {
      tree resdecl;

      resdecl = build_decl (input_location, RESULT_DECL, 0, restype);
      DECL_ARTIFICIAL (resdecl) = 1;
      DECL_IGNORED_P (resdecl) = 1;
      DECL_RESULT (decl1) = resdecl;

      cp_apply_type_quals_to_decl (cp_type_quals (restype), resdecl);
    }

  /* Let the user know we're compiling this function.  */
  announce_function (decl1);

  /* Record the decl so that the function name is defined.
     If we already have a decl for this name, and it is a FUNCTION_DECL,
     use the old decl.  */
  if (!processing_template_decl && !(flags & SF_PRE_PARSED))
    {
      /* A specialization is not used to guide overload resolution.  */
      if (!DECL_FUNCTION_MEMBER_P (decl1)
	  && !(DECL_USE_TEMPLATE (decl1) &&
	       PRIMARY_TEMPLATE_P (DECL_TI_TEMPLATE (decl1))))
	{
	  tree olddecl = pushdecl (decl1);

	  if (olddecl == error_mark_node)
	    /* If something went wrong when registering the declaration,
	       use DECL1; we have to have a FUNCTION_DECL to use when
	       parsing the body of the function.  */
	    ;
	  else
	    {
	      /* Otherwise, OLDDECL is either a previous declaration
		 of the same function or DECL1 itself.  */

	      if (warn_missing_declarations
		  && olddecl == decl1
		  && !DECL_MAIN_P (decl1)
		  && TREE_PUBLIC (decl1)
		  && !DECL_DECLARED_INLINE_P (decl1))
		{
		  tree context;

		  /* Check whether DECL1 is in an anonymous
		     namespace.  */
		  for (context = DECL_CONTEXT (decl1);
		       context;
		       context = DECL_CONTEXT (context))
		    {
		      if (TREE_CODE (context) == NAMESPACE_DECL
			  && DECL_NAME (context) == NULL_TREE)
			break;
		    }

		  if (context == NULL)
		    warning (OPT_Wmissing_declarations,
			     "no previous declaration for %q+D", decl1);
		}

	      decl1 = olddecl;
	    }
	}
      else
	{
	  /* We need to set the DECL_CONTEXT.  */
	  if (!DECL_CONTEXT (decl1) && DECL_TEMPLATE_INFO (decl1))
	    DECL_CONTEXT (decl1) = DECL_CONTEXT (DECL_TI_TEMPLATE (decl1));
	}
      fntype = TREE_TYPE (decl1);

      /* If #pragma weak applies, mark the decl appropriately now.
	 The pragma only applies to global functions.  Because
	 determining whether or not the #pragma applies involves
	 computing the mangled name for the declaration, we cannot
	 apply the pragma until after we have merged this declaration
	 with any previous declarations; if the original declaration
	 has a linkage specification, that specification applies to
	 the definition as well, and may affect the mangled name.  */
      if (DECL_FILE_SCOPE_P (decl1))
	maybe_apply_pragma_weak (decl1);
    }

  /* Reset this in case the call to pushdecl changed it.  */
  current_function_decl = decl1;

  gcc_assert (DECL_INITIAL (decl1));

  /* This function may already have been parsed, in which case just
     return; our caller will skip over the body without parsing.  */
  if (DECL_INITIAL (decl1) != error_mark_node)
    return;

  /* Initialize RTL machinery.  We cannot do this until
     CURRENT_FUNCTION_DECL and DECL_RESULT are set up.  We do this
     even when processing a template; this is how we get
     CFUN set up, and our per-function variables initialized.
     FIXME factor out the non-RTL stuff.  */
  bl = current_binding_level;
  allocate_struct_function (decl1, processing_template_decl);

  /* Initialize the language data structures.  Whenever we start
     a new function, we destroy temporaries in the usual way.  */
  cfun->language = ggc_alloc_cleared_language_function ();
  current_stmt_tree ()->stmts_are_full_exprs_p = 1;
  current_binding_level = bl;

  if (!processing_template_decl && type_uses_auto (restype))
    {
      FNDECL_USED_AUTO (decl1) = true;
      current_function_auto_return_pattern = restype;
    }

  /* Start the statement-tree, start the tree now.  */
  DECL_SAVED_TREE (decl1) = push_stmt_list ();

  /* If we are (erroneously) defining a function that we have already
     defined before, wipe out what we knew before.  */
  if (!DECL_PENDING_INLINE_P (decl1))
    DECL_SAVED_FUNCTION_DATA (decl1) = NULL;

  if (ctype && !doing_friend && !DECL_STATIC_FUNCTION_P (decl1))
    {
      /* We know that this was set up by `grokclassfn'.  We do not
	 wait until `store_parm_decls', since evil parse errors may
	 never get us to that point.  Here we keep the consistency
	 between `current_class_type' and `current_class_ptr'.  */
      tree t = DECL_ARGUMENTS (decl1);

      gcc_assert (t != NULL_TREE && TREE_CODE (t) == PARM_DECL);
      gcc_assert (TREE_CODE (TREE_TYPE (t)) == POINTER_TYPE);

      cp_function_chain->x_current_class_ref
	= cp_build_indirect_ref (t, RO_NULL, tf_warning_or_error);
      /* Set this second to avoid shortcut in cp_build_indirect_ref.  */
      cp_function_chain->x_current_class_ptr = t;

      /* Constructors and destructors need to know whether they're "in
	 charge" of initializing virtual base classes.  */
      t = DECL_CHAIN (t);
      if (DECL_HAS_IN_CHARGE_PARM_P (decl1))
	{
	  current_in_charge_parm = t;
	  t = DECL_CHAIN (t);
	}
      if (DECL_HAS_VTT_PARM_P (decl1))
	{
	  gcc_assert (DECL_NAME (t) == vtt_parm_identifier);
	  current_vtt_parm = t;
	}
    }

  honor_interface = (!DECL_TEMPLATE_INSTANTIATION (decl1)
		     /* Implicitly-defined methods (like the
			destructor for a class in which no destructor
			is explicitly declared) must not be defined
			until their definition is needed.  So, we
			ignore interface specifications for
			compiler-generated functions.  */
		     && !DECL_ARTIFICIAL (decl1));

  if (processing_template_decl)
    /* Don't mess with interface flags.  */;
  else if (DECL_INTERFACE_KNOWN (decl1))
    {
      tree ctx = decl_function_context (decl1);

      if (DECL_NOT_REALLY_EXTERN (decl1))
	DECL_EXTERNAL (decl1) = 0;

      if (ctx != NULL_TREE && DECL_DECLARED_INLINE_P (ctx)
	  && TREE_PUBLIC (ctx))
	/* This is a function in a local class in an extern inline
	   function.  */
	comdat_linkage (decl1);
    }
  /* If this function belongs to an interface, it is public.
     If it belongs to someone else's interface, it is also external.
     This only affects inlines and template instantiations.  */
  else if (finfo && !finfo->interface_unknown && honor_interface)
    {
      if (DECL_DECLARED_INLINE_P (decl1)
	  || DECL_TEMPLATE_INSTANTIATION (decl1))
	{
	  DECL_EXTERNAL (decl1)
	    = (finfo->interface_only
	       || (DECL_DECLARED_INLINE_P (decl1)
		   && ! flag_implement_inlines
		   && !DECL_VINDEX (decl1)));

	  /* For WIN32 we also want to put these in linkonce sections.  */
	  maybe_make_one_only (decl1);
	}
      else
	DECL_EXTERNAL (decl1) = 0;
      DECL_INTERFACE_KNOWN (decl1) = 1;
      /* If this function is in an interface implemented in this file,
	 make sure that the back end knows to emit this function
	 here.  */
      if (!DECL_EXTERNAL (decl1))
	mark_needed (decl1);
    }
  else if (finfo && finfo->interface_unknown && finfo->interface_only
	   && honor_interface)
    {
      /* If MULTIPLE_SYMBOL_SPACES is defined and we saw a #pragma
	 interface, we will have both finfo->interface_unknown and
	 finfo->interface_only set.  In that case, we don't want to
	 use the normal heuristics because someone will supply a
	 #pragma implementation elsewhere, and deducing it here would
	 produce a conflict.  */
      comdat_linkage (decl1);
      DECL_EXTERNAL (decl1) = 0;
      DECL_INTERFACE_KNOWN (decl1) = 1;
      DECL_DEFER_OUTPUT (decl1) = 1;
    }
  else
    {
      /* This is a definition, not a reference.
	 So clear DECL_EXTERNAL, unless this is a GNU extern inline.  */
      if (!GNU_INLINE_P (decl1))
	DECL_EXTERNAL (decl1) = 0;

      if ((DECL_DECLARED_INLINE_P (decl1)
	   || DECL_TEMPLATE_INSTANTIATION (decl1))
	  && ! DECL_INTERFACE_KNOWN (decl1))
	DECL_DEFER_OUTPUT (decl1) = 1;
      else
	DECL_INTERFACE_KNOWN (decl1) = 1;
    }

  /* Determine the ELF visibility attribute for the function.  We must not
     do this before calling "pushdecl", as we must allow "duplicate_decls"
     to merge any attributes appropriately.  We also need to wait until
     linkage is set.  */
  if (!DECL_CLONED_FUNCTION_P (decl1))
    determine_visibility (decl1);

  begin_scope (sk_function_parms, decl1);

  ++function_depth;

  if (DECL_DESTRUCTOR_P (decl1)
      || (DECL_CONSTRUCTOR_P (decl1)
	  && targetm.cxx.cdtor_returns_this ()))
    {
      cdtor_label = build_decl (input_location, 
				LABEL_DECL, NULL_TREE, NULL_TREE);
      DECL_CONTEXT (cdtor_label) = current_function_decl;
    }

  start_fname_decls ();

  store_parm_decls (current_function_parms);
}


/* Like start_preparsed_function, except that instead of a
   FUNCTION_DECL, this function takes DECLSPECS and DECLARATOR.

   Returns 1 on success.  If the DECLARATOR is not suitable for a function
   (it defines a datum instead), we return 0, which tells
   yyparse to report a parse error.  */

int
start_function (cp_decl_specifier_seq *declspecs,
		const cp_declarator *declarator,
		tree attrs)
{
  tree decl1;

  decl1 = grokdeclarator (declarator, declspecs, FUNCDEF, 1, &attrs);
  if (decl1 == error_mark_node)
    return 0;
  /* If the declarator is not suitable for a function definition,
     cause a syntax error.  */
  if (decl1 == NULL_TREE || TREE_CODE (decl1) != FUNCTION_DECL)
    {
      error ("invalid function declaration");
      return 0;
    }

  if (DECL_MAIN_P (decl1))
    /* main must return int.  grokfndecl should have corrected it
       (and issued a diagnostic) if the user got it wrong.  */
    gcc_assert (same_type_p (TREE_TYPE (TREE_TYPE (decl1)),
			     integer_type_node));

  start_preparsed_function (decl1, attrs, /*flags=*/SF_DEFAULT);

  return 1;
}

/* Returns true iff an EH_SPEC_BLOCK should be created in the body of
   FN.  */

static bool
use_eh_spec_block (tree fn)
{
  return (flag_exceptions && flag_enforce_eh_specs
	  && !processing_template_decl
	  && !type_throw_all_p (TREE_TYPE (fn))
	  /* We insert the EH_SPEC_BLOCK only in the original
	     function; then, it is copied automatically to the
	     clones.  */
	  && !DECL_CLONED_FUNCTION_P (fn)
	  /* Implicitly-generated constructors and destructors have
	     exception specifications.  However, those specifications
	     are the union of the possible exceptions specified by the
	     constructors/destructors for bases and members, so no
	     unallowed exception will ever reach this function.  By
	     not creating the EH_SPEC_BLOCK we save a little memory,
	     and we avoid spurious warnings about unreachable
	     code.  */
	  && !DECL_DEFAULTED_FN (fn));
}

/* Store the parameter declarations into the current function declaration.
   This is called after parsing the parameter declarations, before
   digesting the body of the function.

   Also install to binding contour return value identifier, if any.  */

static void
store_parm_decls (tree current_function_parms)
{
  tree fndecl = current_function_decl;
  tree parm;

  /* This is a chain of any other decls that came in among the parm
     declarations.  If a parm is declared with  enum {foo, bar} x;
     then CONST_DECLs for foo and bar are put here.  */
  tree nonparms = NULL_TREE;

  if (current_function_parms)
    {
      /* This case is when the function was defined with an ANSI prototype.
	 The parms already have decls, so we need not do anything here
	 except record them as in effect
	 and complain if any redundant old-style parm decls were written.  */

      tree specparms = current_function_parms;
      tree next;

      /* Must clear this because it might contain TYPE_DECLs declared
	     at class level.  */
      current_binding_level->names = NULL;

      /* If we're doing semantic analysis, then we'll call pushdecl
	     for each of these.  We must do them in reverse order so that
	     they end in the correct forward order.  */
      specparms = nreverse (specparms);

      for (parm = specparms; parm; parm = next)
	{
	  next = DECL_CHAIN (parm);
	  if (TREE_CODE (parm) == PARM_DECL)
	    {
	      if (DECL_NAME (parm) == NULL_TREE
		  || TREE_CODE (parm) != VOID_TYPE)
		pushdecl (parm);
	      else
		error ("parameter %qD declared void", parm);
	    }
	  else
	    {
	      /* If we find an enum constant or a type tag,
		 put it aside for the moment.  */
	      TREE_CHAIN (parm) = NULL_TREE;
	      nonparms = chainon (nonparms, parm);
	    }
	}

      /* Get the decls in their original chain order and record in the
	 function.  This is all and only the PARM_DECLs that were
	 pushed into scope by the loop above.  */
      DECL_ARGUMENTS (fndecl) = getdecls ();
    }
  else
    DECL_ARGUMENTS (fndecl) = NULL_TREE;

  /* Now store the final chain of decls for the arguments
     as the decl-chain of the current lexical scope.
     Put the enumerators in as well, at the front so that
     DECL_ARGUMENTS is not modified.  */
  current_binding_level->names = chainon (nonparms, DECL_ARGUMENTS (fndecl));

  if (use_eh_spec_block (current_function_decl))
    current_eh_spec_block = begin_eh_spec_block ();
}


/* We have finished doing semantic analysis on DECL, but have not yet
   generated RTL for its body.  Save away our current state, so that
   when we want to generate RTL later we know what to do.  */

static void
save_function_data (tree decl)
{
  struct language_function *f;

  /* Save the language-specific per-function data so that we can
     get it back when we really expand this function.  */
  gcc_assert (!DECL_PENDING_INLINE_P (decl));

  /* Make a copy.  */
  f = ggc_alloc_language_function ();
  memcpy (f, cp_function_chain, sizeof (struct language_function));
  DECL_SAVED_FUNCTION_DATA (decl) = f;

  /* Clear out the bits we don't need.  */
  f->base.x_stmt_tree.x_cur_stmt_list = NULL;
  f->bindings = NULL;
  f->x_local_names = NULL;
  f->base.local_typedefs = NULL;
}


/* Set the return value of the constructor (if present).  */

static void
finish_constructor_body (void)
{
  tree val;
  tree exprstmt;

  if (targetm.cxx.cdtor_returns_this ()
      && (! TYPE_FOR_JAVA (current_class_type)))
    {
      /* Any return from a constructor will end up here.  */
      add_stmt (build_stmt (input_location, LABEL_EXPR, cdtor_label));

      val = DECL_ARGUMENTS (current_function_decl);
      val = build2 (MODIFY_EXPR, TREE_TYPE (val),
		    DECL_RESULT (current_function_decl), val);
      /* Return the address of the object.  */
      exprstmt = build_stmt (input_location, RETURN_EXPR, val);
      add_stmt (exprstmt);
    }
}

/* Do all the processing for the beginning of a destructor; set up the
   vtable pointers and cleanups for bases and members.  */

static void
begin_destructor_body (void)
{
  tree compound_stmt;

  /* If the CURRENT_CLASS_TYPE is incomplete, we will have already
     issued an error message.  We still want to try to process the
     body of the function, but initialize_vtbl_ptrs will crash if
     TYPE_BINFO is NULL.  */
  if (COMPLETE_TYPE_P (current_class_type))
    {
      compound_stmt = begin_compound_stmt (0);
      /* Make all virtual function table pointers in non-virtual base
	 classes point to CURRENT_CLASS_TYPE's virtual function
	 tables.  */
      initialize_vtbl_ptrs (current_class_ptr);
      finish_compound_stmt (compound_stmt);

      /* And insert cleanups for our bases and members so that they
	 will be properly destroyed if we throw.  */
      push_base_cleanups ();
    }
}

/* At the end of every destructor we generate code to delete the object if
   necessary.  Do that now.  */

static void
finish_destructor_body (void)
{
  tree exprstmt;

  /* Any return from a destructor will end up here; that way all base
     and member cleanups will be run when the function returns.  */
  add_stmt (build_stmt (input_location, LABEL_EXPR, cdtor_label));

  /* In a virtual destructor, we must call delete.  */
  if (DECL_VIRTUAL_P (current_function_decl))
    {
      tree if_stmt;
      tree virtual_size = cxx_sizeof (current_class_type);

      /* [class.dtor]

      At the point of definition of a virtual destructor (including
      an implicit definition), non-placement operator delete shall
      be looked up in the scope of the destructor's class and if
      found shall be accessible and unambiguous.  */
      exprstmt = build_op_delete_call (DELETE_EXPR, current_class_ptr,
				       virtual_size,
				       /*global_p=*/false,
				       /*placement=*/NULL_TREE,
				       /*alloc_fn=*/NULL_TREE,
				       tf_warning_or_error);

      if_stmt = begin_if_stmt ();
      finish_if_stmt_cond (build2 (BIT_AND_EXPR, integer_type_node,
				   current_in_charge_parm,
				   integer_one_node),
			   if_stmt);
      finish_expr_stmt (exprstmt);
      finish_then_clause (if_stmt);
      finish_if_stmt (if_stmt);
    }

  if (targetm.cxx.cdtor_returns_this ())
    {
      tree val;

      val = DECL_ARGUMENTS (current_function_decl);
      val = build2 (MODIFY_EXPR, TREE_TYPE (val),
		    DECL_RESULT (current_function_decl), val);
      /* Return the address of the object.  */
      exprstmt = build_stmt (input_location, RETURN_EXPR, val);
      add_stmt (exprstmt);
    }
}

/* Do the necessary processing for the beginning of a function body, which
   in this case includes member-initializers, but not the catch clauses of
   a function-try-block.  Currently, this means opening a binding level
   for the member-initializers (in a ctor), member cleanups (in a dtor),
   and capture proxies (in a lambda operator()).  */

tree
begin_function_body (void)
{
  tree stmt;

  if (! FUNCTION_NEEDS_BODY_BLOCK (current_function_decl))
    return NULL_TREE;

  if (processing_template_decl)
    /* Do nothing now.  */;
  else
    /* Always keep the BLOCK node associated with the outermost pair of
       curly braces of a function.  These are needed for correct
       operation of dwarfout.c.  */
    keep_next_level (true);

  stmt = begin_compound_stmt (BCS_FN_BODY);

  if (processing_template_decl)
    /* Do nothing now.  */;
  else if (DECL_DESTRUCTOR_P (current_function_decl))
    begin_destructor_body ();

  return stmt;
}

/* Do the processing for the end of a function body.  Currently, this means
   closing out the cleanups for fully-constructed bases and members, and in
   the case of the destructor, deleting the object if desired.  Again, this
   is only meaningful for [cd]tors, since they are the only functions where
   there is a significant distinction between the main body and any
   function catch clauses.  Handling, say, main() return semantics here
   would be wrong, as flowing off the end of a function catch clause for
   main() would also need to return 0.  */

void
finish_function_body (tree compstmt)
{
  if (compstmt == NULL_TREE)
    return;

  /* Here we insert Cilk specific functions when _Cilk_spawn is used.  */
  if (flag_enable_cilk && cfun->calls_spawn)
    {
      cfun->cilk_frame_decl = cp_make_cilk_frame (compstmt);
      DECL_HAS_SPAWN_P (cfun->decl) = 1;
    }

  /* Close the block.  */
  finish_compound_stmt (compstmt);

  if (processing_template_decl)
    /* Do nothing now.  */;
  else if (DECL_CONSTRUCTOR_P (current_function_decl))
    finish_constructor_body ();
  else if (DECL_DESTRUCTOR_P (current_function_decl))
    finish_destructor_body ();
}

/* Given a function, returns the BLOCK corresponding to the outermost level
   of curly braces, skipping the artificial block created for constructor
   initializers.  */

tree
outer_curly_brace_block (tree fndecl)
{
  tree block = BLOCK_SUBBLOCKS (DECL_INITIAL (fndecl));
  if (FUNCTION_NEEDS_BODY_BLOCK (current_function_decl))
    /* Skip the artificial function body block.  */
    block = BLOCK_SUBBLOCKS (block);
  return block;
}

/* If FNDECL is a class's key method, add the class to the list of
   keyed classes that should be emitted.  */

static void
record_key_method_defined (tree fndecl)
{
  if (DECL_NONSTATIC_MEMBER_FUNCTION_P (fndecl)
      && DECL_VIRTUAL_P (fndecl)
      && !processing_template_decl)
    {
      tree fnclass = DECL_CONTEXT (fndecl);
      if (fndecl == CLASSTYPE_KEY_METHOD (fnclass))
	keyed_classes = tree_cons (NULL_TREE, fnclass, keyed_classes);
    }
}

/* Subroutine of finish_function.
   Save the body of constexpr functions for possible
   future compile time evaluation.  */

static void
maybe_save_function_definition (tree fun)
{
  if (!processing_template_decl
      && DECL_DECLARED_CONSTEXPR_P (fun)
      && !DECL_CLONED_FUNCTION_P (fun))
    register_constexpr_fundef (fun, DECL_SAVED_TREE (fun));
}

/* Finish up a function declaration and compile that function
   all the way to assembler language output.  The free the storage
   for the function definition.

   FLAGS is a bitwise or of the following values:
     2 - INCLASS_INLINE
       We just finished processing the body of an in-class inline
       function definition.  (This processing will have taken place
       after the class definition is complete.)  */

tree
finish_function (int flags)
{
  tree fndecl = current_function_decl;
  tree fntype, ctype = NULL_TREE;
  int inclass_inline = (flags & 2) != 0;

  /* When we get some parse errors, we can end up without a
     current_function_decl, so cope.  */
  if (fndecl == NULL_TREE)
    return error_mark_node;

  if (c_dialect_objc ())
    objc_finish_function ();

  gcc_assert (!defer_mark_used_calls);
  defer_mark_used_calls = true;

  record_key_method_defined (fndecl);

  fntype = TREE_TYPE (fndecl);

  /*  TREE_READONLY (fndecl) = 1;
      This caused &foo to be of type ptr-to-const-function
      which then got a warning when stored in a ptr-to-function variable.  */

  gcc_assert (building_stmt_list_p ());
  /* The current function is being defined, so its DECL_INITIAL should
     be set, and unless there's a multiple definition, it should be
     error_mark_node.  */
  gcc_assert (DECL_INITIAL (fndecl) == error_mark_node);

  /* For a cloned function, we've already got all the code we need;
     there's no need to add any extra bits.  */
  if (!DECL_CLONED_FUNCTION_P (fndecl))
    {
      /* Make it so that `main' always returns 0 by default.  */
      if (DECL_MAIN_P (current_function_decl))
	finish_return_stmt (integer_zero_node);

      if (use_eh_spec_block (current_function_decl))
	finish_eh_spec_block (TYPE_RAISES_EXCEPTIONS
			      (TREE_TYPE (current_function_decl)),
			      current_eh_spec_block);
    }

  /* Cilk needs this to insert the spawn information correctly.  */
  if (flag_enable_cilk && DECL_SAVED_TREE (current_function_decl))
    VEC_safe_push (tree, gc, stmt_list_stack,
		   DECL_SAVED_TREE (current_function_decl));
  
  /* If we're saving up tree structure, tie off the function now.  */
  DECL_SAVED_TREE (fndecl) = pop_stmt_list (DECL_SAVED_TREE (fndecl));

  finish_fname_decls ();

  /* If this function can't throw any exceptions, remember that.  */
  if (!processing_template_decl
      && !cp_function_chain->can_throw
      && !flag_non_call_exceptions
      && !decl_replaceable_p (fndecl))
    TREE_NOTHROW (fndecl) = 1;

  /* This must come after expand_function_end because cleanups might
     have declarations (from inline functions) that need to go into
     this function's blocks.  */

  /* If the current binding level isn't the outermost binding level
     for this function, either there is a bug, or we have experienced
     syntax errors and the statement tree is malformed.  */
  if (current_binding_level->kind != sk_function_parms)
    {
      /* Make sure we have already experienced errors.  */
      gcc_assert (errorcount);

      /* Throw away the broken statement tree and extra binding
	 levels.  */
      DECL_SAVED_TREE (fndecl) = alloc_stmt_list ();

      while (current_binding_level->kind != sk_function_parms)
	{
	  if (current_binding_level->kind == sk_class)
	    pop_nested_class ();
	  else
	    poplevel (0, 0, 0);
	}
    }
  poplevel (1, 0, 1);

  /* Statements should always be full-expressions at the outermost set
     of curly braces for a function.  */
  gcc_assert (stmts_are_full_exprs_p ());

  /* If there are no return statements in a function with auto return type,
     the return type is void.  But if the declared type is something like
     auto*, this is an error.  */
  if (!processing_template_decl && FNDECL_USED_AUTO (fndecl)
      && TREE_TYPE (fntype) == current_function_auto_return_pattern)
    {
      if (!is_auto (current_function_auto_return_pattern)
	  && !current_function_returns_value && !current_function_returns_null)
	{
	  error ("no return statements in function returning %qT",
		 current_function_auto_return_pattern);
	  inform (input_location, "only plain %<auto%> return type can be "
		  "deduced to %<void%>");
	}
      apply_deduced_return_type (fndecl, void_type_node);
      fntype = TREE_TYPE (fndecl);
    }

  /* Save constexpr function body before it gets munged by
     the NRV transformation.   */
  maybe_save_function_definition (fndecl);

  /* Set up the named return value optimization, if we can.  Candidate
     variables are selected in check_return_expr.  */
  if (current_function_return_value)
    {
      tree r = current_function_return_value;
      tree outer;

      if (r != error_mark_node
	  /* This is only worth doing for fns that return in memory--and
	     simpler, since we don't have to worry about promoted modes.  */
	  && aggregate_value_p (TREE_TYPE (TREE_TYPE (fndecl)), fndecl)
	  /* Only allow this for variables declared in the outer scope of
	     the function so we know that their lifetime always ends with a
	     return; see g++.dg/opt/nrv6.C.  We could be more flexible if
	     we were to do this optimization in tree-ssa.  */
	  && (outer = outer_curly_brace_block (fndecl))
	  && chain_member (r, BLOCK_VARS (outer)))
	finalize_nrv (&DECL_SAVED_TREE (fndecl), r, DECL_RESULT (fndecl));

      current_function_return_value = NULL_TREE;
    }

  /* Remember that we were in class scope.  */
  if (current_class_name)
    ctype = current_class_type;

  /* Must mark the RESULT_DECL as being in this function.  */
  DECL_CONTEXT (DECL_RESULT (fndecl)) = fndecl;

  /* Set the BLOCK_SUPERCONTEXT of the outermost function scope to point
     to the FUNCTION_DECL node itself.  */
  BLOCK_SUPERCONTEXT (DECL_INITIAL (fndecl)) = fndecl;

  /* Save away current state, if appropriate.  */
  if (!processing_template_decl)
    save_function_data (fndecl);

  /* Complain if there's just no return statement.  */
  if (warn_return_type
      && TREE_CODE (TREE_TYPE (fntype)) != VOID_TYPE
      && !dependent_type_p (TREE_TYPE (fntype))
      && !current_function_returns_value && !current_function_returns_null
      /* Don't complain if we abort or throw.  */
      && !current_function_returns_abnormally
      /* Don't complain if we are declared noreturn.  */
      && !TREE_THIS_VOLATILE (fndecl)
      && !DECL_NAME (DECL_RESULT (fndecl))
      && !TREE_NO_WARNING (fndecl)
      /* Structor return values (if any) are set by the compiler.  */
      && !DECL_CONSTRUCTOR_P (fndecl)
      && !DECL_DESTRUCTOR_P (fndecl)
      && targetm.warn_func_return (fndecl))
    {
      warning (OPT_Wreturn_type,
 	       "no return statement in function returning non-void");
      TREE_NO_WARNING (fndecl) = 1;
    }

  /* Store the end of the function, so that we get good line number
     info for the epilogue.  */
  cfun->function_end_locus = input_location;

  /* Complain about parameters that are only set, but never otherwise used.  */
  if (warn_unused_but_set_parameter
      && !processing_template_decl
      && errorcount == unused_but_set_errorcount
      && !DECL_CLONED_FUNCTION_P (fndecl))
    {
      tree decl;

      for (decl = DECL_ARGUMENTS (fndecl);
	   decl;
	   decl = DECL_CHAIN (decl))
	if (TREE_USED (decl)
	    && TREE_CODE (decl) == PARM_DECL
	    && !DECL_READ_P (decl)
	    && DECL_NAME (decl)
	    && !DECL_ARTIFICIAL (decl)
	    && !TREE_NO_WARNING (decl)
	    && !DECL_IN_SYSTEM_HEADER (decl)
	    && TREE_TYPE (decl) != error_mark_node
	    && TREE_CODE (TREE_TYPE (decl)) != REFERENCE_TYPE
	    && (!CLASS_TYPE_P (TREE_TYPE (decl))
	        || !TYPE_HAS_NONTRIVIAL_DESTRUCTOR (TREE_TYPE (decl))))
	  warning (OPT_Wunused_but_set_parameter,
		   "parameter %q+D set but not used", decl);
      unused_but_set_errorcount = errorcount;
    }

  /* Complain about locally defined typedefs that are not used in this
     function.  */
  maybe_warn_unused_local_typedefs ();

  /* Genericize before inlining.  */
  if (!processing_template_decl)
    {
      struct language_function *f = DECL_SAVED_FUNCTION_DATA (fndecl);
      invoke_plugin_callbacks (PLUGIN_PRE_GENERICIZE, fndecl);
      cp_genericize (fndecl);
      /* Clear out the bits we don't need.  */
      f->x_current_class_ptr = NULL;
      f->x_current_class_ref = NULL;
      f->x_eh_spec_block = NULL;
      f->x_in_charge_parm = NULL;
      f->x_vtt_parm = NULL;
      f->x_return_value = NULL;
      f->bindings = NULL;
      f->extern_decl_map = NULL;
    }
  /* Clear out the bits we don't need.  */
  local_names = NULL;

  /* We're leaving the context of this function, so zap cfun.  It's still in
     DECL_STRUCT_FUNCTION, and we'll restore it in tree_rest_of_compilation.  */
  set_cfun (NULL);
  current_function_decl = NULL;

  /* If this is an in-class inline definition, we may have to pop the
     bindings for the template parameters that we added in
     maybe_begin_member_template_processing when start_function was
     called.  */
  if (inclass_inline)
    maybe_end_member_template_processing ();

  /* Leave the scope of the class.  */
  if (ctype)
    pop_nested_class ();

  --function_depth;

  /* Clean up.  */
  current_function_decl = NULL_TREE;

  defer_mark_used_calls = false;
  if (deferred_mark_used_calls)
    {
      unsigned int i;
      tree decl;

      FOR_EACH_VEC_ELT (tree, deferred_mark_used_calls, i, decl)
	mark_used (decl);
      VEC_free (tree, gc, deferred_mark_used_calls);
    }

  return fndecl;
}

/* Create the FUNCTION_DECL for a function definition.
   DECLSPECS and DECLARATOR are the parts of the declaration;
   they describe the return type and the name of the function,
   but twisted together in a fashion that parallels the syntax of C.

   This function creates a binding context for the function body
   as well as setting up the FUNCTION_DECL in current_function_decl.

   Returns a FUNCTION_DECL on success.

   If the DECLARATOR is not suitable for a function (it defines a datum
   instead), we return 0, which tells yyparse to report a parse error.

   May return void_type_node indicating that this method is actually
   a friend.  See grokfield for more details.

   Came here with a `.pushlevel' .

   DO NOT MAKE ANY CHANGES TO THIS CODE WITHOUT MAKING CORRESPONDING
   CHANGES TO CODE IN `grokfield'.  */

tree
grokmethod (cp_decl_specifier_seq *declspecs,
	    const cp_declarator *declarator, tree attrlist)
{
  tree fndecl = grokdeclarator (declarator, declspecs, MEMFUNCDEF, 0,
				&attrlist);

  if (fndecl == error_mark_node)
    return error_mark_node;

  if (fndecl == NULL || TREE_CODE (fndecl) != FUNCTION_DECL)
    {
      error ("invalid member function declaration");
      return error_mark_node;
    }

  if (attrlist)
    cplus_decl_attributes (&fndecl, attrlist, 0);

  /* Pass friends other than inline friend functions back.  */
  if (fndecl == void_type_node)
    return fndecl;

  if (DECL_IN_AGGR_P (fndecl))
    {
      if (DECL_CLASS_SCOPE_P (fndecl))
	error ("%qD is already defined in class %qT", fndecl,
	       DECL_CONTEXT (fndecl));
      return error_mark_node;
    }

  check_template_shadow (fndecl);

  DECL_DECLARED_INLINE_P (fndecl) = 1;
  DECL_NO_INLINE_WARNING_P (fndecl) = 1;

  /* We process method specializations in finish_struct_1.  */
  if (processing_template_decl && !DECL_TEMPLATE_SPECIALIZATION (fndecl))
    {
      fndecl = push_template_decl (fndecl);
      if (fndecl == error_mark_node)
	return fndecl;
    }

  if (! DECL_FRIEND_P (fndecl))
    {
      if (DECL_CHAIN (fndecl))
	{
	  fndecl = copy_node (fndecl);
	  TREE_CHAIN (fndecl) = NULL_TREE;
	}
    }

  cp_finish_decl (fndecl, NULL_TREE, false, NULL_TREE, 0);

  DECL_IN_AGGR_P (fndecl) = 1;
  return fndecl;
}


/* VAR is a VAR_DECL.  If its type is incomplete, remember VAR so that
   we can lay it out later, when and if its type becomes complete.  */

void
maybe_register_incomplete_var (tree var)
{
  gcc_assert (TREE_CODE (var) == VAR_DECL);

  /* Keep track of variables with incomplete types.  */
  if (!processing_template_decl && TREE_TYPE (var) != error_mark_node
      && DECL_EXTERNAL (var))
    {
      tree inner_type = TREE_TYPE (var);

      while (TREE_CODE (inner_type) == ARRAY_TYPE)
	inner_type = TREE_TYPE (inner_type);
      inner_type = TYPE_MAIN_VARIANT (inner_type);

      if ((!COMPLETE_TYPE_P (inner_type) && CLASS_TYPE_P (inner_type))
	  /* RTTI TD entries are created while defining the type_info.  */
	  || (TYPE_LANG_SPECIFIC (inner_type)
	      && TYPE_BEING_DEFINED (inner_type)))
	{
	  incomplete_var iv = {var, inner_type};
	  VEC_safe_push (incomplete_var, gc, incomplete_vars, iv);
	}
    }
}

/* Called when a class type (given by TYPE) is defined.  If there are
   any existing VAR_DECLs whose type has been completed by this
   declaration, update them now.  */

void
complete_vars (tree type)
{
  unsigned ix;
  incomplete_var *iv;

  for (ix = 0; VEC_iterate (incomplete_var, incomplete_vars, ix, iv); )
    {
      if (same_type_p (type, iv->incomplete_type))
	{
	  tree var = iv->decl;
	  tree type = TREE_TYPE (var);
	  /* Complete the type of the variable.  The VAR_DECL itself
	     will be laid out in expand_expr.  */
	  complete_type (type);
	  cp_apply_type_quals_to_decl (cp_type_quals (type), var);
	  /* Remove this entry from the list.  */
	  VEC_unordered_remove (incomplete_var, incomplete_vars, ix);
	}
      else
	ix++;
    }

  /* Check for pending declarations which may have abstract type.  */
  complete_type_check_abstract (type);
}

/* If DECL is of a type which needs a cleanup, build and return an
   expression to perform that cleanup here.  Return NULL_TREE if no
   cleanup need be done.  */

tree
cxx_maybe_build_cleanup (tree decl, tsubst_flags_t complain)
{
  tree type;
  tree attr;
  tree cleanup;

  /* Assume no cleanup is required.  */
  cleanup = NULL_TREE;

  if (error_operand_p (decl))
    return cleanup;

  /* Handle "__attribute__((cleanup))".  We run the cleanup function
     before the destructor since the destructor is what actually
     terminates the lifetime of the object.  */
  attr = lookup_attribute ("cleanup", DECL_ATTRIBUTES (decl));
  if (attr)
    {
      tree id;
      tree fn;
      tree arg;

      /* Get the name specified by the user for the cleanup function.  */
      id = TREE_VALUE (TREE_VALUE (attr));
      /* Look up the name to find the cleanup function to call.  It is
	 important to use lookup_name here because that is what is
	 used in c-common.c:handle_cleanup_attribute when performing
	 initial checks on the attribute.  Note that those checks
	 include ensuring that the function found is not an overloaded
	 function, or an object with an overloaded call operator,
	 etc.; we can rely on the fact that the function found is an
	 ordinary FUNCTION_DECL.  */
      fn = lookup_name (id);
      arg = build_address (decl);
      mark_used (decl);
      cleanup = cp_build_function_call_nary (fn, CILK_CALL_NORMAL,
					     complain, arg, NULL_TREE);
      if (cleanup == error_mark_node)
	return error_mark_node;
    }
  /* Handle ordinary C++ destructors.  */
  type = TREE_TYPE (decl);
  if (TYPE_HAS_NONTRIVIAL_DESTRUCTOR (type))
    {
      int flags = LOOKUP_NORMAL|LOOKUP_DESTRUCTOR;
      bool has_vbases = (TREE_CODE (type) == RECORD_TYPE
			 && CLASSTYPE_VBASECLASSES (type));
      tree addr;
      tree call;

      if (TREE_CODE (type) == ARRAY_TYPE)
	addr = decl;
      else
	addr = build_address (decl);

      /* Optimize for space over speed here.  */
      if (!has_vbases || flag_expensive_optimizations)
	flags |= LOOKUP_NONVIRTUAL;

      call = build_delete (TREE_TYPE (addr), addr,
			   sfk_complete_destructor, flags, 0, complain);
      if (call == error_mark_node)
	cleanup = error_mark_node;
      else if (cleanup)
	cleanup = cp_build_compound_expr (cleanup, call, complain);
      else
	cleanup = call;
    }

  /* build_delete sets the location of the destructor call to the
     current location, even though the destructor is going to be
     called later, at the end of the current scope.  This can lead to
     a "jumpy" behaviour for users of debuggers when they step around
     the end of the block.  So let's unset the location of the
     destructor call instead.  */
  if (cleanup != NULL && EXPR_P (cleanup))
    SET_EXPR_LOCATION (cleanup, UNKNOWN_LOCATION);
  return cleanup;
}


/* When a stmt has been parsed, this function is called.  */

void
finish_stmt (void)
{
}

/* Return the FUNCTION_TYPE that corresponds to MEMFNTYPE, which can be a
   FUNCTION_DECL, METHOD_TYPE, FUNCTION_TYPE, pointer or reference to
   METHOD_TYPE or FUNCTION_TYPE, or pointer to member function.  */

tree
static_fn_type (tree memfntype)
{
  tree fntype;
  tree args;

  if (TYPE_PTRMEMFUNC_P (memfntype))
    memfntype = TYPE_PTRMEMFUNC_FN_TYPE (memfntype);
  if (POINTER_TYPE_P (memfntype)
      || TREE_CODE (memfntype) == FUNCTION_DECL)
    memfntype = TREE_TYPE (memfntype);
  if (TREE_CODE (memfntype) == FUNCTION_TYPE)
    return memfntype;
  gcc_assert (TREE_CODE (memfntype) == METHOD_TYPE);
  args = TYPE_ARG_TYPES (memfntype);
  fntype = build_function_type (TREE_TYPE (memfntype), TREE_CHAIN (args));
  fntype = apply_memfn_quals (fntype, type_memfn_quals (memfntype));
  fntype = (cp_build_type_attribute_variant
	    (fntype, TYPE_ATTRIBUTES (memfntype)));
  fntype = (build_exception_variant
	    (fntype, TYPE_RAISES_EXCEPTIONS (memfntype)));
  return fntype;
}

/* DECL was originally constructed as a non-static member function,
   but turned out to be static.  Update it accordingly.  */

void
revert_static_member_fn (tree decl)
{
  tree stype = static_fn_type (decl);
  cp_cv_quals quals = type_memfn_quals (stype);

  if (quals != TYPE_UNQUALIFIED)
    stype = apply_memfn_quals (stype, TYPE_UNQUALIFIED);

  TREE_TYPE (decl) = stype;

  if (DECL_ARGUMENTS (decl))
    DECL_ARGUMENTS (decl) = DECL_CHAIN (DECL_ARGUMENTS (decl));
  DECL_STATIC_FUNCTION_P (decl) = 1;
}

/* Return which tree structure is used by T, or TS_CP_GENERIC if T is
   one of the language-independent trees.  */

enum cp_tree_node_structure_enum
cp_tree_node_structure (union lang_tree_node * t)
{
  switch (TREE_CODE (&t->generic))
    {
    case DEFAULT_ARG:		return TS_CP_DEFAULT_ARG;
    case DEFERRED_NOEXCEPT:	return TS_CP_DEFERRED_NOEXCEPT;
    case IDENTIFIER_NODE:	return TS_CP_IDENTIFIER;
    case OVERLOAD:		return TS_CP_OVERLOAD;
    case TEMPLATE_PARM_INDEX:	return TS_CP_TPI;
    case PTRMEM_CST:		return TS_CP_PTRMEM;
    case BASELINK:		return TS_CP_BASELINK;
    case STATIC_ASSERT:		return TS_CP_STATIC_ASSERT;
    case ARGUMENT_PACK_SELECT:  return TS_CP_ARGUMENT_PACK_SELECT;
    case TRAIT_EXPR:		return TS_CP_TRAIT_EXPR;
    case LAMBDA_EXPR:		return TS_CP_LAMBDA_EXPR;
    case TEMPLATE_INFO:		return TS_CP_TEMPLATE_INFO;
    case USERDEF_LITERAL:	return TS_CP_USERDEF_LITERAL;
    default:			return TS_CP_GENERIC;
    }
}

/* Build the void_list_node (void_type_node having been created).  */
tree
build_void_list_node (void)
{
  tree t = build_tree_list (NULL_TREE, void_type_node);
  return t;
}

bool
cp_missing_noreturn_ok_p (tree decl)
{
  /* A missing noreturn is ok for the `main' function.  */
  return DECL_MAIN_P (decl);
}

/* Return the COMDAT group into which DECL should be placed.  */

tree
cxx_comdat_group (tree decl)
{
  tree name;

  /* Virtual tables, construction virtual tables, and virtual table
     tables all go in a single COMDAT group, named after the primary
     virtual table.  */
  if (TREE_CODE (decl) == VAR_DECL && DECL_VTABLE_OR_VTT_P (decl))
    name = DECL_ASSEMBLER_NAME (CLASSTYPE_VTABLES (DECL_CONTEXT (decl)));
  /* For all other DECLs, the COMDAT group is the mangled name of the
     declaration itself.  */
  else
    {
      while (DECL_THUNK_P (decl))
	{
	  /* If TARGET_USE_LOCAL_THUNK_ALIAS_P, use_thunk puts the thunk
	     into the same section as the target function.  In that case
	     we must return target's name.  */
	  tree target = THUNK_TARGET (decl);
	  if (TARGET_USE_LOCAL_THUNK_ALIAS_P (target)
	      && DECL_SECTION_NAME (target) != NULL
	      && DECL_ONE_ONLY (target))
	    decl = target;
	  else
	    break;
	}
      name = DECL_ASSEMBLER_NAME (decl);
    }

  return name;
}

#include "gt-cp-decl.h"<|MERGE_RESOLUTION|>--- conflicted
+++ resolved
@@ -6824,17 +6824,12 @@
 	}
     }
   else
-<<<<<<< HEAD
-    arg0 = cleanup;
-  return cp_build_function_call_nary (get_atexit_node (), CILK_CALL_NORMAL,
-				      tf_warning_or_error,
-=======
     {
       arg0 = cleanup;
       arg1 = NULL_TREE;
     }
-  return cp_build_function_call_nary (atex_node, tf_warning_or_error,
->>>>>>> f298688c
+  return cp_build_function_call_nary (atex_node, CILK_CALL_NORMAL,
+				      tf_warning_or_error,
 				      arg0, arg1, arg2, NULL_TREE);
 }
 

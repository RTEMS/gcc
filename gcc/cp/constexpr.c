--- conflicted
+++ resolved
@@ -3186,18 +3186,6 @@
 	      && tree_fits_poly_int64_p (op01))
 	    {
 	      tree part_width = TYPE_SIZE (type);
-<<<<<<< HEAD
-	      unsigned HOST_WIDE_INT part_widthi = tree_to_shwi (part_width)/BITS_PER_UNIT;
-	      unsigned HOST_WIDE_INT indexi = offset * BITS_PER_UNIT;
-	      tree index = bitsize_int (indexi);
-
-	      if (must_lt (offset / part_widthi,
-			   TYPE_VECTOR_SUBPARTS (op00type)))
-		return fold_build3_loc (loc,
-					BIT_FIELD_REF, type, op00,
-					part_width, index);
-
-=======
 	      poly_uint64 max_offset
 		= (tree_to_uhwi (part_width) / BITS_PER_UNIT
 		   * TYPE_VECTOR_SUBPARTS (op00type));
@@ -3208,7 +3196,6 @@
 					  BIT_FIELD_REF, type, op00,
 					  part_width, index);
 		}
->>>>>>> 70783a86
 	    }
 	  /* ((foo*)&complexfoo)[1] => __imag__ complexfoo */
 	  else if (TREE_CODE (op00type) == COMPLEX_TYPE
@@ -6010,15 +5997,6 @@
 	  return false;
       return true;
 
-<<<<<<< HEAD
-    case CILK_SYNC_STMT:
-    case CILK_SPAWN_STMT:
-    case ARRAY_NOTATION_REF:
-      return false;
-
-=======
-    case FMA_EXPR:
->>>>>>> 70783a86
     case VEC_PERM_EXPR:
      for (i = 0; i < 3; ++i)
       if (!RECUR (TREE_OPERAND (t, i), true))

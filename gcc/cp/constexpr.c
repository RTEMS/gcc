--- conflicted
+++ resolved
@@ -3444,7 +3444,21 @@
 	}
       break;
 
-<<<<<<< HEAD
+    case GOTO_EXPR:
+      *jump_target = TREE_OPERAND (t, 0);
+      gcc_assert (breaks (jump_target) || continues (jump_target));
+      break;
+
+    case LOOP_EXPR:
+      cxx_eval_loop_expr (ctx, t,
+			  non_constant_p, overflow_p, jump_target);
+      break;
+
+    case SWITCH_EXPR:
+      cxx_eval_switch_expr (ctx, t,
+			    non_constant_p, overflow_p, jump_target);
+      break;
+
     case REQUIRES_EXPR:
       /* A requires-expression appearing as the initializer of
          variable concept is evaluated as a constant expression.
@@ -3453,22 +3467,6 @@
       gcc_assert (processing_template_decl);
       *non_constant_p = true;
       return t;
-=======
-    case GOTO_EXPR:
-      *jump_target = TREE_OPERAND (t, 0);
-      gcc_assert (breaks (jump_target) || continues (jump_target));
-      break;
-
-    case LOOP_EXPR:
-      cxx_eval_loop_expr (ctx, t,
-			  non_constant_p, overflow_p, jump_target);
-      break;
-
-    case SWITCH_EXPR:
-      cxx_eval_switch_expr (ctx, t,
-			    non_constant_p, overflow_p, jump_target);
-      break;
->>>>>>> 051d7389
 
     default:
       if (STATEMENT_CODE_P (TREE_CODE (t)))
@@ -3840,12 +3838,9 @@
     case USING_DECL:
     case USING_STMT:
     case PLACEHOLDER_EXPR:
-<<<<<<< HEAD
-    case REQUIRES_EXPR:
-=======
     case BREAK_STMT:
     case CONTINUE_STMT:
->>>>>>> 051d7389
+    case REQUIRES_EXPR:
       return true;
 
     case AGGR_INIT_EXPR:

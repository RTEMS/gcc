--- conflicted
+++ resolved
@@ -267,13 +267,7 @@
       fprintf (repo_file, "\n");
     }
 
-<<<<<<< HEAD
-  for (ix = VEC_length (tree, pending_repo) - 1;
-       VEC_iterate (tree, pending_repo, ix, val);
-       ix--)
-=======
   FOR_EACH_VEC_ELT_REVERSE (tree, pending_repo, ix, val)
->>>>>>> 03d20231
     {
       tree name = DECL_ASSEMBLER_NAME (val);
       char type = IDENTIFIER_REPO_CHOSEN (name) ? 'C' : 'O';

/* Language-level data type conversion for GNU C++.
   Copyright (C) 1987-2013 Free Software Foundation, Inc.
   Hacked by Michael Tiemann (tiemann@cygnus.com)

This file is part of GCC.

GCC is free software; you can redistribute it and/or modify
it under the terms of the GNU General Public License as published by
the Free Software Foundation; either version 3, or (at your option)
any later version.

GCC is distributed in the hope that it will be useful,
but WITHOUT ANY WARRANTY; without even the implied warranty of
MERCHANTABILITY or FITNESS FOR A PARTICULAR PURPOSE.  See the
GNU General Public License for more details.

You should have received a copy of the GNU General Public License
along with GCC; see the file COPYING3.  If not see
<http://www.gnu.org/licenses/>.  */


/* This file contains the functions for converting C++ expressions
   to different data types.  The only entry point is `convert'.
   Every language front end must have a `convert' function
   but what kind of conversions it does will depend on the language.  */

#include "config.h"
#include "system.h"
#include "coretypes.h"
#include "tm.h"
#include "tree.h"
#include "flags.h"
#include "cp-tree.h"
#include "intl.h"
#include "convert.h"
#include "decl.h"
#include "target.h"

static tree cp_convert_to_pointer (tree, tree, tsubst_flags_t);
static tree convert_to_pointer_force (tree, tree, tsubst_flags_t);
static tree build_type_conversion (tree, tree);
static tree build_up_reference (tree, tree, int, tree, tsubst_flags_t);
static void diagnose_ref_binding (location_t, tree, tree, tree);

/* Change of width--truncation and extension of integers or reals--
   is represented with NOP_EXPR.  Proper functioning of many things
   assumes that no other conversions can be NOP_EXPRs.

   Conversion between integer and pointer is represented with CONVERT_EXPR.
   Converting integer to real uses FLOAT_EXPR
   and real to integer uses FIX_TRUNC_EXPR.

   Here is a list of all the functions that assume that widening and
   narrowing is always done with a NOP_EXPR:
     In convert.c, convert_to_integer.
     In c-typeck.c, build_binary_op_nodefault (boolean ops),
	and c_common_truthvalue_conversion.
     In expr.c: expand_expr, for operands of a MULT_EXPR.
     In fold-const.c: fold.
     In tree.c: get_narrower and get_unwidened.

   C++: in multiple-inheritance, converting between pointers may involve
   adjusting them by a delta stored within the class definition.  */

/* Subroutines of `convert'.  */

/* if converting pointer to pointer
     if dealing with classes, check for derived->base or vice versa
     else if dealing with method pointers, delegate
     else convert blindly
   else if converting class, pass off to build_type_conversion
   else try C-style pointer conversion.  */

static tree
cp_convert_to_pointer (tree type, tree expr, tsubst_flags_t complain)
{
  tree intype = TREE_TYPE (expr);
  enum tree_code form;
  tree rval;
  location_t loc = EXPR_LOC_OR_HERE (expr);

  if (intype == error_mark_node)
    return error_mark_node;

  if (MAYBE_CLASS_TYPE_P (intype))
    {
      intype = complete_type (intype);
      if (!COMPLETE_TYPE_P (intype))
	{
	  if (complain & tf_error)
	    error_at (loc, "can%'t convert from incomplete type %qT to %qT",
		      intype, type);
	  return error_mark_node;
	}

      rval = build_type_conversion (type, expr);
      if (rval)
	{
	  if ((complain & tf_error)
	      && rval == error_mark_node)
	    error_at (loc, "conversion of %qE from %qT to %qT is ambiguous",
		      expr, intype, type);
	  return rval;
	}
    }

  /* Handle anachronistic conversions from (::*)() to cv void* or (*)().  */
  if (TYPE_PTR_P (type)
      && (TREE_CODE (TREE_TYPE (type)) == FUNCTION_TYPE
	  || VOID_TYPE_P (TREE_TYPE (type))))
    {
      if (TYPE_PTRMEMFUNC_P (intype)
	  || TREE_CODE (intype) == METHOD_TYPE)
	return convert_member_func_to_ptr (type, expr, complain);
      if (TYPE_PTR_P (TREE_TYPE (expr)))
	return build_nop (type, expr);
      intype = TREE_TYPE (expr);
    }

  if (expr == error_mark_node)
    return error_mark_node;

  form = TREE_CODE (intype);

  if (POINTER_TYPE_P (intype))
    {
      intype = TYPE_MAIN_VARIANT (intype);

      if (TYPE_MAIN_VARIANT (type) != intype
	  && TYPE_PTR_P (type)
	  && TREE_CODE (TREE_TYPE (type)) == RECORD_TYPE
	  && MAYBE_CLASS_TYPE_P (TREE_TYPE (type))
	  && MAYBE_CLASS_TYPE_P (TREE_TYPE (intype))
	  && TREE_CODE (TREE_TYPE (intype)) == RECORD_TYPE)
	{
	  enum tree_code code = PLUS_EXPR;
	  tree binfo;
	  tree intype_class;
	  tree type_class;
	  bool same_p;

	  intype_class = TREE_TYPE (intype);
	  type_class = TREE_TYPE (type);

	  same_p = same_type_p (TYPE_MAIN_VARIANT (intype_class),
				TYPE_MAIN_VARIANT (type_class));
	  binfo = NULL_TREE;
	  /* Try derived to base conversion.  */
	  if (!same_p)
	    binfo = lookup_base (intype_class, type_class, ba_check,
				 NULL, complain);
	  if (!same_p && !binfo)
	    {
	      /* Try base to derived conversion.  */
	      binfo = lookup_base (type_class, intype_class, ba_check,
				   NULL, complain);
	      code = MINUS_EXPR;
	    }
	  if (binfo == error_mark_node)
	    return error_mark_node;
	  if (binfo || same_p)
	    {
	      if (binfo)
		expr = build_base_path (code, expr, binfo, 0, complain);
	      /* Add any qualifier conversions.  */
	      return build_nop (type, expr);
	    }
	}

      if (TYPE_PTRMEMFUNC_P (type))
	{
	  if (complain & tf_error)
	    error_at (loc, "cannot convert %qE from type %qT to type %qT",
		      expr, intype, type);
	  return error_mark_node;
	}

      return build_nop (type, expr);
    }
  else if ((TYPE_PTRDATAMEM_P (type) && TYPE_PTRDATAMEM_P (intype))
	   || (TYPE_PTRMEMFUNC_P (type) && TYPE_PTRMEMFUNC_P (intype)))
    return convert_ptrmem (type, expr, /*allow_inverse_p=*/false,
			   /*c_cast_p=*/false, complain);
  else if (TYPE_PTRMEMFUNC_P (intype))
    {
      if (!warn_pmf2ptr)
	{
	  if (TREE_CODE (expr) == PTRMEM_CST)
	    return cp_convert_to_pointer (type, PTRMEM_CST_MEMBER (expr),
					  complain);
	  else if (TREE_CODE (expr) == OFFSET_REF)
	    {
	      tree object = TREE_OPERAND (expr, 0);
	      return get_member_function_from_ptrfunc (&object,
						       TREE_OPERAND (expr, 1),
						       complain);
	    }
	}
      error_at (loc, "cannot convert %qE from type %qT to type %qT",
		expr, intype, type);
      return error_mark_node;
    }

  if (null_ptr_cst_p (expr))
    {
      if (complain & tf_warning)
	maybe_warn_zero_as_null_pointer_constant (expr, loc);

      if (TYPE_PTRMEMFUNC_P (type))
	return build_ptrmemfunc (TYPE_PTRMEMFUNC_FN_TYPE (type), expr, 0,
				 /*c_cast_p=*/false, complain);

      /* A NULL pointer-to-data-member is represented by -1, not by
	 zero.  */
      tree val = (TYPE_PTRDATAMEM_P (type)
		  ? build_int_cst_type (type, -1)
		  : build_int_cst (type, 0));

      return (TREE_SIDE_EFFECTS (expr)
	      ? build2 (COMPOUND_EXPR, type, expr, val) : val);
    }
  else if (TYPE_PTRMEM_P (type) && INTEGRAL_CODE_P (form))
    {
      if (complain & tf_error)
	error_at (loc, "invalid conversion from %qT to %qT", intype, type);
      return error_mark_node;
    }

  if (INTEGRAL_CODE_P (form))
    {
      if (TYPE_PRECISION (intype) == POINTER_SIZE)
	return build1 (CONVERT_EXPR, type, expr);
      expr = cp_convert (c_common_type_for_size (POINTER_SIZE, 0), expr,
			 complain);
      /* Modes may be different but sizes should be the same.  There
	 is supposed to be some integral type that is the same width
	 as a pointer.  */
      gcc_assert (GET_MODE_SIZE (TYPE_MODE (TREE_TYPE (expr)))
		  == GET_MODE_SIZE (TYPE_MODE (type)));

      return convert_to_pointer (type, expr);
    }

  if (type_unknown_p (expr))
    return instantiate_type (type, expr, complain);

  if (complain & tf_error)
    error_at (loc, "cannot convert %qE from type %qT to type %qT",
	      expr, intype, type);
  return error_mark_node;
}

/* Like convert, except permit conversions to take place which
   are not normally allowed due to access restrictions
   (such as conversion from sub-type to private super-type).  */

static tree
convert_to_pointer_force (tree type, tree expr, tsubst_flags_t complain)
{
  tree intype = TREE_TYPE (expr);
  enum tree_code form = TREE_CODE (intype);

  if (form == POINTER_TYPE)
    {
      intype = TYPE_MAIN_VARIANT (intype);

      if (TYPE_MAIN_VARIANT (type) != intype
	  && TREE_CODE (TREE_TYPE (type)) == RECORD_TYPE
	  && MAYBE_CLASS_TYPE_P (TREE_TYPE (type))
	  && MAYBE_CLASS_TYPE_P (TREE_TYPE (intype))
	  && TREE_CODE (TREE_TYPE (intype)) == RECORD_TYPE)
	{
	  enum tree_code code = PLUS_EXPR;
	  tree binfo;

	  binfo = lookup_base (TREE_TYPE (intype), TREE_TYPE (type),
			       ba_unique, NULL, complain);
	  if (!binfo)
	    {
	      binfo = lookup_base (TREE_TYPE (type), TREE_TYPE (intype),
				   ba_unique, NULL, complain);
	      code = MINUS_EXPR;
	    }
	  if (binfo == error_mark_node)
	    return error_mark_node;
	  if (binfo)
	    {
	      expr = build_base_path (code, expr, binfo, 0, complain);
	      if (expr == error_mark_node)
		 return error_mark_node;
	      /* Add any qualifier conversions.  */
	      if (!same_type_p (TREE_TYPE (TREE_TYPE (expr)),
				TREE_TYPE (type)))
		expr = build_nop (type, expr);
	      return expr;
	    }
	}
    }

  return cp_convert_to_pointer (type, expr, complain);
}

/* We are passing something to a function which requires a reference.
   The type we are interested in is in TYPE. The initial
   value we have to begin with is in ARG.

   FLAGS controls how we manage access checking.
   DIRECT_BIND in FLAGS controls how any temporaries are generated.
     If DIRECT_BIND is set, DECL is the reference we're binding to.  */

static tree
build_up_reference (tree type, tree arg, int flags, tree decl,
		    tsubst_flags_t complain)
{
  tree rval;
  tree argtype = TREE_TYPE (arg);
  tree target_type = TREE_TYPE (type);

  gcc_assert (TREE_CODE (type) == REFERENCE_TYPE);

  if ((flags & DIRECT_BIND) && ! real_lvalue_p (arg))
    {
      /* Create a new temporary variable.  We can't just use a TARGET_EXPR
	 here because it needs to live as long as DECL.  */
      tree targ = arg;

      arg = make_temporary_var_for_ref_to_temp (decl, target_type);

      /* Process the initializer for the declaration.  */
      DECL_INITIAL (arg) = targ;
      cp_finish_decl (arg, targ, /*init_const_expr_p=*/false, NULL_TREE,
		      LOOKUP_ONLYCONVERTING|DIRECT_BIND);
    }
  else if (!(flags & DIRECT_BIND) && ! lvalue_p (arg))
    return get_target_expr_sfinae (arg, complain);

  /* If we had a way to wrap this up, and say, if we ever needed its
     address, transform all occurrences of the register, into a memory
     reference we could win better.  */
  rval = cp_build_addr_expr (arg, complain);
  if (rval == error_mark_node)
    return error_mark_node;

  if ((flags & LOOKUP_PROTECT)
      && TYPE_MAIN_VARIANT (argtype) != TYPE_MAIN_VARIANT (target_type)
      && MAYBE_CLASS_TYPE_P (argtype)
      && MAYBE_CLASS_TYPE_P (target_type))
    {
      /* We go through lookup_base for the access control.  */
      tree binfo = lookup_base (argtype, target_type, ba_check,
				NULL, complain);
      if (binfo == error_mark_node)
	return error_mark_node;
      if (binfo == NULL_TREE)
	return error_not_base_type (target_type, argtype);
      rval = build_base_path (PLUS_EXPR, rval, binfo, 1, complain);
    }
  else
    rval
      = convert_to_pointer_force (build_pointer_type (target_type),
				  rval, complain);
  return build_nop (type, rval);
}

/* Subroutine of convert_to_reference. REFTYPE is the target reference type.
   INTYPE is the original rvalue type and DECL is an optional _DECL node
   for diagnostics.

   [dcl.init.ref] says that if an rvalue is used to
   initialize a reference, then the reference must be to a
   non-volatile const type.  */

static void
diagnose_ref_binding (location_t loc, tree reftype, tree intype, tree decl)
{
  tree ttl = TREE_TYPE (reftype);

  if (!CP_TYPE_CONST_NON_VOLATILE_P (ttl))
    {
      const char *msg;

      if (CP_TYPE_VOLATILE_P (ttl) && decl)
	msg = G_("initialization of volatile reference type %q#T from "
	         "rvalue of type %qT");
      else if (CP_TYPE_VOLATILE_P (ttl))
	msg = G_("conversion to volatile reference type %q#T "
	         "from rvalue of type %qT");
      else if (decl)
	msg = G_("initialization of non-const reference type %q#T from "
	         "rvalue of type %qT");
      else
	msg = G_("conversion to non-const reference type %q#T from "
	         "rvalue of type %qT");

      permerror (loc, msg, reftype, intype);
    }
}

/* For C++: Only need to do one-level references, but cannot
   get tripped up on signed/unsigned differences.

   DECL is either NULL_TREE or the _DECL node for a reference that is being
   initialized.  It can be error_mark_node if we don't know the _DECL but
   we know it's an initialization.  */

tree
convert_to_reference (tree reftype, tree expr, int convtype,
		      int flags, tree decl, tsubst_flags_t complain)
{
  tree type = TYPE_MAIN_VARIANT (TREE_TYPE (reftype));
  tree intype;
  tree rval = NULL_TREE;
  tree rval_as_conversion = NULL_TREE;
  bool can_convert_intype_to_type;
  location_t loc = EXPR_LOC_OR_HERE (expr);

  if (TREE_CODE (type) == FUNCTION_TYPE
      && TREE_TYPE (expr) == unknown_type_node)
    expr = instantiate_type (type, expr, complain);

  if (expr == error_mark_node)
    return error_mark_node;

  intype = TREE_TYPE (expr);

  gcc_assert (TREE_CODE (intype) != REFERENCE_TYPE);
  gcc_assert (TREE_CODE (reftype) == REFERENCE_TYPE);

  intype = TYPE_MAIN_VARIANT (intype);

  can_convert_intype_to_type = can_convert_standard (type, intype, complain);

  if (!can_convert_intype_to_type
      && (convtype & CONV_IMPLICIT) && MAYBE_CLASS_TYPE_P (intype)
      && ! (flags & LOOKUP_NO_CONVERSION))
    {
      /* Look for a user-defined conversion to lvalue that we can use.  */

      rval_as_conversion
	= build_type_conversion (reftype, expr);

      if (rval_as_conversion && rval_as_conversion != error_mark_node
	  && real_lvalue_p (rval_as_conversion))
	{
	  expr = rval_as_conversion;
	  rval_as_conversion = NULL_TREE;
	  intype = type;
	  can_convert_intype_to_type = 1;
	}
    }

<<<<<<< HEAD
  if (((convtype & CONV_STATIC) && 
          can_convert_standard (intype, type, complain))
=======
  if (((convtype & CONV_STATIC)
       && can_convert_standard (intype, type, complain))
>>>>>>> 87dd8ab0
      || ((convtype & CONV_IMPLICIT) && can_convert_intype_to_type))
    {
      {
	tree ttl = TREE_TYPE (reftype);
	tree ttr = lvalue_type (expr);

	if ((complain & tf_error)
	    && ! real_lvalue_p (expr))
	  diagnose_ref_binding (loc, reftype, intype, decl);

	if (! (convtype & CONV_CONST)
	    && !at_least_as_qualified_p (ttl, ttr))
	  {
	    if (complain & tf_error)
	      permerror (loc, "conversion from %qT to %qT discards qualifiers",
			 ttr, reftype);
	    else
	      return error_mark_node;
	  }
      }

      return build_up_reference (reftype, expr, flags, decl, complain);
    }
  else if ((convtype & CONV_REINTERPRET) && lvalue_p (expr))
    {
      /* When casting an lvalue to a reference type, just convert into
	 a pointer to the new type and deference it.  This is allowed
	 by San Diego WP section 5.2.9 paragraph 12, though perhaps it
	 should be done directly (jason).  (int &)ri ---> *(int*)&ri */

      /* B* bp; A& ar = (A&)bp; is valid, but it's probably not what they
	 meant.  */
      if ((complain & tf_warning)
	  && TYPE_PTR_P (intype)
	  && (comptypes (TREE_TYPE (intype), type,
			 COMPARE_BASE | COMPARE_DERIVED)))
	warning_at (loc, 0, "casting %qT to %qT does not dereference pointer",
		    intype, reftype);

      rval = cp_build_addr_expr (expr, complain);
      if (rval != error_mark_node)
	rval = convert_force (build_pointer_type (TREE_TYPE (reftype)),
			      rval, 0, complain);
      if (rval != error_mark_node)
	rval = build1 (NOP_EXPR, reftype, rval);
    }
  else
    {
      rval = convert_for_initialization (NULL_TREE, type, expr, flags,
					 ICR_CONVERTING, 0, 0, complain);
      if (rval == NULL_TREE || rval == error_mark_node)
	return rval;
      if (complain & tf_error)
	diagnose_ref_binding (loc, reftype, intype, decl);
      rval = build_up_reference (reftype, rval, flags, decl, complain);
    }

  if (rval)
    {
      /* If we found a way to convert earlier, then use it.  */
      return rval;
    }

  if (complain & tf_error)
    error_at (loc, "cannot convert type %qT to type %qT", intype, reftype);

  return error_mark_node;
}

/* We are using a reference VAL for its value. Bash that reference all the
   way down to its lowest form.  */

tree
convert_from_reference (tree val)
{
  if (TREE_TYPE (val)
      && TREE_CODE (TREE_TYPE (val)) == REFERENCE_TYPE)
    {
      tree t = TREE_TYPE (TREE_TYPE (val));
      tree ref = build1 (INDIRECT_REF, t, val);

      mark_exp_read (val);
       /* We *must* set TREE_READONLY when dereferencing a pointer to const,
	  so that we get the proper error message if the result is used
	  to assign to.  Also, &* is supposed to be a no-op.  */
      TREE_READONLY (ref) = CP_TYPE_CONST_P (t);
      TREE_THIS_VOLATILE (ref) = CP_TYPE_VOLATILE_P (t);
      TREE_SIDE_EFFECTS (ref)
	= (TREE_THIS_VOLATILE (ref) || TREE_SIDE_EFFECTS (val));
      val = ref;
    }

  return val;
}

/* Really perform an lvalue-to-rvalue conversion, including copying an
   argument of class type into a temporary.  */

tree
force_rvalue (tree expr, tsubst_flags_t complain)
{
  tree type = TREE_TYPE (expr);
  if (MAYBE_CLASS_TYPE_P (type) && TREE_CODE (expr) != TARGET_EXPR)
    {
      vec<tree, va_gc> *args = make_tree_vector_single (expr);
      expr = build_special_member_call (NULL_TREE, complete_ctor_identifier,
					&args, type, LOOKUP_NORMAL, complain);
      release_tree_vector (args);
      expr = build_cplus_new (type, expr, complain);
    }
  else
    expr = decay_conversion (expr, complain);

  return expr;
}


/* If EXPR and ORIG are INTEGER_CSTs, return a version of EXPR that has
   TREE_OVERFLOW set only if it is set in ORIG.  Otherwise, return EXPR
   unchanged.  */

static tree
ignore_overflows (tree expr, tree orig)
{
  if (TREE_CODE (expr) == INTEGER_CST
      && TREE_CODE (orig) == INTEGER_CST
      && TREE_OVERFLOW (expr) != TREE_OVERFLOW (orig))
    {
      gcc_assert (!TREE_OVERFLOW (orig));
      /* Ensure constant sharing.  */
      expr = build_int_cst_wide (TREE_TYPE (expr),
				 TREE_INT_CST_LOW (expr),
				 TREE_INT_CST_HIGH (expr));
    }
  return expr;
}

/* Fold away simple conversions, but make sure TREE_OVERFLOW is set
   properly.  */

tree
cp_fold_convert (tree type, tree expr)
{
  tree conv = fold_convert (type, expr);
  conv = ignore_overflows (conv, expr);
  return conv;
}

/* C++ conversions, preference to static cast conversions.  */

tree
cp_convert (tree type, tree expr, tsubst_flags_t complain)
{
  return ocp_convert (type, expr, CONV_OLD_CONVERT, LOOKUP_NORMAL, complain);
}

/* C++ equivalent of convert_and_check but using cp_convert as the
   conversion function.

   Convert EXPR to TYPE, warning about conversion problems with constants.
   Invoke this function on every expression that is converted implicitly,
   i.e. because of language rules and not because of an explicit cast.  */

tree
cp_convert_and_check (tree type, tree expr, tsubst_flags_t complain)
{
  tree result;

  if (TREE_TYPE (expr) == type)
    return expr;
  
  result = cp_convert (type, expr, complain);

  if ((complain & tf_warning)
      && c_inhibit_evaluation_warnings == 0)
    {
      tree folded = maybe_constant_value (expr);
      tree stripped = folded;
      tree folded_result = cp_convert (type, folded, complain);

      /* maybe_constant_value wraps an INTEGER_CST with TREE_OVERFLOW in a
	 NOP_EXPR so that it isn't TREE_CONSTANT anymore.  */
      STRIP_NOPS (stripped);

      if (!TREE_OVERFLOW_P (stripped)
	  && folded_result != error_mark_node)
	warnings_for_convert_and_check (type, folded, folded_result);
    }

  return result;
}

/* Conversion...

   FLAGS indicates how we should behave.  */

tree
ocp_convert (tree type, tree expr, int convtype, int flags,
	     tsubst_flags_t complain)
{
  tree e = expr;
  enum tree_code code = TREE_CODE (type);
  const char *invalid_conv_diag;
  tree e1;
  location_t loc = EXPR_LOC_OR_HERE (expr);

  if (error_operand_p (e) || type == error_mark_node)
    return error_mark_node;

  complete_type (type);
  complete_type (TREE_TYPE (expr));

  if ((invalid_conv_diag
       = targetm.invalid_conversion (TREE_TYPE (expr), type)))
    {
      if (complain & tf_error)
	error (invalid_conv_diag);
      return error_mark_node;
    }

  /* FIXME remove when moving to c_fully_fold model.  */
  /* FIXME do we still need this test?  */
  if (!CLASS_TYPE_P (type))
    e = integral_constant_value (e);
  if (error_operand_p (e))
    return error_mark_node;

  if (MAYBE_CLASS_TYPE_P (type) && (convtype & CONV_FORCE_TEMP))
    /* We need a new temporary; don't take this shortcut.  */;
  else if (same_type_ignoring_top_level_qualifiers_p (type, TREE_TYPE (e)))
    {
      if (same_type_p (type, TREE_TYPE (e)))
	/* The call to fold will not always remove the NOP_EXPR as
	   might be expected, since if one of the types is a typedef;
	   the comparison in fold is just equality of pointers, not a
	   call to comptypes.  We don't call fold in this case because
	   that can result in infinite recursion; fold will call
	   convert, which will call ocp_convert, etc.  */
	return e;
      /* For complex data types, we need to perform componentwise
	 conversion.  */
      else if (TREE_CODE (type) == COMPLEX_TYPE)
	return fold_if_not_in_template (convert_to_complex (type, e));
      else if (TREE_CODE (type) == VECTOR_TYPE)
	return fold_if_not_in_template (convert_to_vector (type, e));
      else if (TREE_CODE (e) == TARGET_EXPR)
	{
	  /* Don't build a NOP_EXPR of class type.  Instead, change the
	     type of the temporary.  */
	  TREE_TYPE (e) = TREE_TYPE (TARGET_EXPR_SLOT (e)) = type;
	  return e;
	}
      else
	{
	  /* We shouldn't be treating objects of ADDRESSABLE type as
	     rvalues.  */
	  gcc_assert (!TREE_ADDRESSABLE (type));
	  return fold_if_not_in_template (build_nop (type, e));
	}
    }

  e1 = targetm.convert_to_type (type, e);
  if (e1)
    return e1;

  if (code == VOID_TYPE && (convtype & CONV_STATIC))
    {
      e = convert_to_void (e, ICV_CAST, complain);
      return e;
    }

  if (INTEGRAL_CODE_P (code))
    {
      tree intype = TREE_TYPE (e);
      tree converted;

      if (TREE_CODE (type) == ENUMERAL_TYPE)
	{
	  /* enum = enum, enum = int, enum = float, (enum)pointer are all
	     errors.  */
	  if (((INTEGRAL_OR_ENUMERATION_TYPE_P (intype)
		|| TREE_CODE (intype) == REAL_TYPE)
	       && ! (convtype & CONV_STATIC))
	      || TYPE_PTR_P (intype))
	    {
	      if (complain & tf_error)
		permerror (loc, "conversion from %q#T to %q#T", intype, type);
	      else
		return error_mark_node;
	    }

	  /* [expr.static.cast]

	     8. A value of integral or enumeration type can be explicitly
	     converted to an enumeration type. The value is unchanged if
	     the original value is within the range of the enumeration
	     values. Otherwise, the resulting enumeration value is
	     unspecified.  */
	  if ((complain & tf_warning)
	      && TREE_CODE (e) == INTEGER_CST
	      && !int_fits_type_p (e, ENUM_UNDERLYING_TYPE (type)))
	    warning_at (loc, OPT_Wconversion, 
			"the result of the conversion is unspecified because "
			"%qE is outside the range of type %qT",
			expr, type);
	}
      if (MAYBE_CLASS_TYPE_P (intype))
	{
	  tree rval;
	  rval = build_type_conversion (type, e);
	  if (rval)
	    return rval;
	  if (complain & tf_error)
	    error_at (loc, "%q#T used where a %qT was expected", intype, type);
	  return error_mark_node;
	}
      if (code == BOOLEAN_TYPE)
	{
	  if (VOID_TYPE_P (intype))
	    {
	      if (complain & tf_error)
		error_at (loc,
			  "could not convert %qE from %<void%> to %<bool%>",
			  expr);
	      return error_mark_node;
	    }

	  /* We can't implicitly convert a scoped enum to bool, so convert
	     to the underlying type first.  */
	  if (SCOPED_ENUM_P (intype) && (convtype & CONV_STATIC))
	    e = build_nop (ENUM_UNDERLYING_TYPE (intype), e);
	  return cp_truthvalue_conversion (e);
	}

      converted = fold_if_not_in_template (convert_to_integer (type, e));

      /* Ignore any integer overflow caused by the conversion.  */
      return ignore_overflows (converted, e);
    }
  if (NULLPTR_TYPE_P (type) && e && null_ptr_cst_p (e))
    {
      if (complain & tf_warning)
	maybe_warn_zero_as_null_pointer_constant (e, loc);
      return nullptr_node;
    }
  if (POINTER_TYPE_P (type) || TYPE_PTRMEM_P (type))
    return fold_if_not_in_template (cp_convert_to_pointer (type, e, complain));
  if (code == VECTOR_TYPE)
    {
      tree in_vtype = TREE_TYPE (e);
      if (MAYBE_CLASS_TYPE_P (in_vtype))
	{
	  tree ret_val;
	  ret_val = build_type_conversion (type, e);
	  if (ret_val)
	    return ret_val;
	  if (complain & tf_error)
	    error_at (loc, "%q#T used where a %qT was expected",
		      in_vtype, type);
	  return error_mark_node;
	}
      return fold_if_not_in_template (convert_to_vector (type, e));
    }
  if (code == REAL_TYPE || code == COMPLEX_TYPE)
    {
      if (MAYBE_CLASS_TYPE_P (TREE_TYPE (e)))
	{
	  tree rval;
	  rval = build_type_conversion (type, e);
	  if (rval)
	    return rval;
	  else if (complain & tf_error)
	    error_at (loc,
		      "%q#T used where a floating point value was expected",
		      TREE_TYPE (e));
	}
      if (code == REAL_TYPE)
	return fold_if_not_in_template (convert_to_real (type, e));
      else if (code == COMPLEX_TYPE)
	return fold_if_not_in_template (convert_to_complex (type, e));
    }

  /* New C++ semantics:  since assignment is now based on
     memberwise copying,  if the rhs type is derived from the
     lhs type, then we may still do a conversion.  */
  if (RECORD_OR_UNION_CODE_P (code))
    {
      tree dtype = TREE_TYPE (e);
      tree ctor = NULL_TREE;

      dtype = TYPE_MAIN_VARIANT (dtype);

      /* Conversion between aggregate types.  New C++ semantics allow
	 objects of derived type to be cast to objects of base type.
	 Old semantics only allowed this between pointers.

	 There may be some ambiguity between using a constructor
	 vs. using a type conversion operator when both apply.  */

      ctor = e;

      if (abstract_virtuals_error_sfinae (NULL_TREE, type, complain))
	return error_mark_node;

      if (BRACE_ENCLOSED_INITIALIZER_P (ctor))
	ctor = perform_implicit_conversion (type, ctor, complain);
      else if ((flags & LOOKUP_ONLYCONVERTING)
	       && ! (CLASS_TYPE_P (dtype) && DERIVED_FROM_P (type, dtype)))
	/* For copy-initialization, first we create a temp of the proper type
	   with a user-defined conversion sequence, then we direct-initialize
	   the target with the temp (see [dcl.init]).  */
	ctor = build_user_type_conversion (type, ctor, flags, complain);
      else
	{
	  vec<tree, va_gc> *ctor_vec = make_tree_vector_single (ctor);
	  ctor = build_special_member_call (NULL_TREE,
					    complete_ctor_identifier,
					    &ctor_vec,
					    type, flags, complain);
	  release_tree_vector (ctor_vec);
	}
      if (ctor)
	return build_cplus_new (type, ctor, complain);
    }

  if (complain & tf_error)
    {
      /* If the conversion failed and expr was an invalid use of pointer to
	 member function, try to report a meaningful error.  */
      if (invalid_nonstatic_memfn_p (expr, complain))
	/* We displayed the error message.  */;
      else
	error_at (loc, "conversion from %qT to non-scalar type %qT requested",
		  TREE_TYPE (expr), type);
    }
  return error_mark_node;
}

/* When an expression is used in a void context, its value is discarded and
   no lvalue-rvalue and similar conversions happen [expr.static.cast/4,
   stmt.expr/1, expr.comma/1].  This permits dereferencing an incomplete type
   in a void context. The C++ standard does not define what an `access' to an
   object is, but there is reason to believe that it is the lvalue to rvalue
   conversion -- if it were not, `*&*p = 1' would violate [expr]/4 in that it
   accesses `*p' not to calculate the value to be stored. But, dcl.type.cv/8
   indicates that volatile semantics should be the same between C and C++
   where ever possible. C leaves it implementation defined as to what
   constitutes an access to a volatile. So, we interpret `*vp' as a read of
   the volatile object `vp' points to, unless that is an incomplete type. For
   volatile references we do not do this interpretation, because that would
   make it impossible to ignore the reference return value from functions. We
   issue warnings in the confusing cases.

   The IMPLICIT is ICV_CAST when the user is explicitly converting an expression
   to void via a cast. If an expression is being implicitly converted, IMPLICIT
   indicates the context of the implicit conversion.  */

tree
convert_to_void (tree expr, impl_conv_void implicit, tsubst_flags_t complain)
{
  location_t loc = EXPR_LOC_OR_HERE (expr);

  if (expr == error_mark_node
      || TREE_TYPE (expr) == error_mark_node)
    return error_mark_node;

  if (implicit == ICV_CAST)
    mark_exp_read (expr);
  else
    {
      tree exprv = expr;

      while (TREE_CODE (exprv) == COMPOUND_EXPR)
	exprv = TREE_OPERAND (exprv, 1);
      if (DECL_P (exprv)
	  || handled_component_p (exprv)
	  || INDIRECT_REF_P (exprv))
	/* Expr is not being 'used' here, otherwise we whould have
	   called mark_{rl}value_use use here, which would have in turn
	   called mark_exp_read.  Rather, we call mark_exp_read directly
	   to avoid some warnings when
	   -Wunused-but-set-{variable,parameter} is in effect.  */
	mark_exp_read (exprv);
    }

  if (!TREE_TYPE (expr))
    return expr;
  if (invalid_nonstatic_memfn_p (expr, complain))
    return error_mark_node;
  if (TREE_CODE (expr) == PSEUDO_DTOR_EXPR)
    {
      if (complain & tf_error)
        error_at (loc, "pseudo-destructor is not called");
      return error_mark_node;
    }
  if (VOID_TYPE_P (TREE_TYPE (expr)))
    return expr;
  switch (TREE_CODE (expr))
    {
    case COND_EXPR:
      {
	/* The two parts of a cond expr might be separate lvalues.  */
	tree op1 = TREE_OPERAND (expr,1);
	tree op2 = TREE_OPERAND (expr,2);
	bool side_effects = ((op1 && TREE_SIDE_EFFECTS (op1))
			     || TREE_SIDE_EFFECTS (op2));
	tree new_op1, new_op2;
	new_op1 = NULL_TREE;
	if (implicit != ICV_CAST && !side_effects)
	  {
	    if (op1)
	      new_op1 = convert_to_void (op1, ICV_SECOND_OF_COND, complain);
	    new_op2 = convert_to_void (op2, ICV_THIRD_OF_COND, complain);
	  }
	else
	  {
	    if (op1)
	      new_op1 = convert_to_void (op1, ICV_CAST, complain);
	    new_op2 = convert_to_void (op2, ICV_CAST, complain);
	  }

	expr = build3 (COND_EXPR, TREE_TYPE (new_op2),
		       TREE_OPERAND (expr, 0), new_op1, new_op2);
	break;
      }

    case COMPOUND_EXPR:
      {
	/* The second part of a compound expr contains the value.  */
	tree op1 = TREE_OPERAND (expr,1);
	tree new_op1;
	if (implicit != ICV_CAST && !TREE_NO_WARNING (expr))
	  new_op1 = convert_to_void (op1, ICV_RIGHT_OF_COMMA, complain);
	else
	  new_op1 = convert_to_void (op1, ICV_CAST, complain);

	if (new_op1 != op1)
	  {
	    tree t = build2 (COMPOUND_EXPR, TREE_TYPE (new_op1),
			     TREE_OPERAND (expr, 0), new_op1);
	    expr = t;
	  }

	break;
      }

    case NON_LVALUE_EXPR:
    case NOP_EXPR:
      /* These have already decayed to rvalue.  */
      break;

    case CALL_EXPR:   /* We have a special meaning for volatile void fn().  */
      break;

    case INDIRECT_REF:
      {
	tree type = TREE_TYPE (expr);
	int is_reference = TREE_CODE (TREE_TYPE (TREE_OPERAND (expr, 0)))
			   == REFERENCE_TYPE;
	int is_volatile = TYPE_VOLATILE (type);
	int is_complete = COMPLETE_TYPE_P (complete_type (type));

	/* Can't load the value if we don't know the type.  */
	if (is_volatile && !is_complete)
          {
            if (complain & tf_warning)
	      switch (implicit)
		{
	      	  case ICV_CAST:
		    warning_at (loc, 0, "conversion to void will not access "
				"object of incomplete type %qT", type);
		    break;
		  case ICV_SECOND_OF_COND:
		    warning_at (loc, 0, "indirection will not access object of "
				"incomplete type %qT in second operand "
				"of conditional expression", type);
		    break;
		  case ICV_THIRD_OF_COND:
		    warning_at (loc, 0, "indirection will not access object of "
				"incomplete type %qT in third operand "
				"of conditional expression", type);
		    break;
		  case ICV_RIGHT_OF_COMMA:
		    warning_at (loc, 0, "indirection will not access object of "
				"incomplete type %qT in right operand of "
				"comma operator", type);
		    break;
		  case ICV_LEFT_OF_COMMA:
		    warning_at (loc, 0, "indirection will not access object of "
				"incomplete type %qT in left operand of "
				"comma operator", type);
		    break;
		  case ICV_STATEMENT:
		    warning_at (loc, 0, "indirection will not access object of "
				"incomplete type %qT in statement", type);
		     break;
		  case ICV_THIRD_IN_FOR:
		    warning_at (loc, 0, "indirection will not access object of "
				"incomplete type %qT in for increment "
				"expression", type);
		    break;
		  default:
		    gcc_unreachable ();
		}
          }
	/* Don't load the value if this is an implicit dereference, or if
	   the type needs to be handled by ctors/dtors.  */
	else if (is_volatile && is_reference)
          {
            if (complain & tf_warning)
	      switch (implicit)
		{
	      	  case ICV_CAST:
		    warning_at (loc, 0, "conversion to void will not access "
				"object of type %qT", type);
		    break;
		  case ICV_SECOND_OF_COND:
		    warning_at (loc, 0, "implicit dereference will not access "
				"object of type %qT in second operand of "
				"conditional expression", type);
		    break;
		  case ICV_THIRD_OF_COND:
		    warning_at (loc, 0, "implicit dereference will not access "
				"object of type %qT in third operand of "
				"conditional expression", type);
		    break;
		  case ICV_RIGHT_OF_COMMA:
		    warning_at (loc, 0, "implicit dereference will not access "
				"object of type %qT in right operand of "
				"comma operator", type);
		    break;
		  case ICV_LEFT_OF_COMMA:
		    warning_at (loc, 0, "implicit dereference will not access "
				"object of type %qT in left operand of comma "
				"operator", type);
		    break;
		  case ICV_STATEMENT:
		    warning_at (loc, 0, "implicit dereference will not access "
				"object of type %qT in statement",  type);
		     break;
		  case ICV_THIRD_IN_FOR:
		    warning_at (loc, 0, "implicit dereference will not access "
				"object of type %qT in for increment expression",
				type);
		    break;
		  default:
		    gcc_unreachable ();
		}
          }
	else if (is_volatile && TREE_ADDRESSABLE (type))
	  {
	    if (complain & tf_warning)
	      switch (implicit)
		{
	      	  case ICV_CAST:
		    warning_at (loc, 0, "conversion to void will not access "
				"object of non-trivially-copyable type %qT",
				type);
		    break;
		  case ICV_SECOND_OF_COND:
		    warning_at (loc, 0, "indirection will not access object of "
				"non-trivially-copyable type %qT in second "
				"operand of conditional expression", type);
		    break;
		  case ICV_THIRD_OF_COND:
		    warning_at (loc, 0, "indirection will not access object of "
		  	      	"non-trivially-copyable type %qT in third "
				"operand of conditional expression", type);
		    break;
		  case ICV_RIGHT_OF_COMMA:
		    warning_at (loc, 0, "indirection will not access object of "
		    		"non-trivially-copyable type %qT in right "
				"operand of comma operator", type);
		    break;
		  case ICV_LEFT_OF_COMMA:
		    warning_at (loc, 0, "indirection will not access object of "
		    		"non-trivially-copyable type %qT in left "
				"operand of comma operator", type);
		    break;
		  case ICV_STATEMENT:
		    warning_at (loc, 0, "indirection will not access object of "
		     		"non-trivially-copyable type %qT in statement",
				type);
		     break;
		  case ICV_THIRD_IN_FOR:
		    warning_at (loc, 0, "indirection will not access object of "
		    		"non-trivially-copyable type %qT in for "
				"increment expression", type);
		    break;
		  default:
		    gcc_unreachable ();
		}
	  }
	if (is_reference || !is_volatile || !is_complete || TREE_ADDRESSABLE (type))
          {
            /* Emit a warning (if enabled) when the "effect-less" INDIRECT_REF
               operation is stripped off. Note that we don't warn about
               - an expression with TREE_NO_WARNING set. (For an example of
                 such expressions, see build_over_call in call.c.)
               - automatic dereferencing of references, since the user cannot
                 control it. (See also warn_if_unused_value() in c-common.c.)  */
            if (warn_unused_value
		&& implicit != ICV_CAST
                && (complain & tf_warning)
                && !TREE_NO_WARNING (expr)
                && !is_reference)
              warning_at (loc, OPT_Wunused_value, "value computed is not used");
            expr = TREE_OPERAND (expr, 0);
          }

	break;
      }

    case VAR_DECL:
      {
	/* External variables might be incomplete.  */
	tree type = TREE_TYPE (expr);
	int is_complete = COMPLETE_TYPE_P (complete_type (type));

	if (TYPE_VOLATILE (type) && !is_complete && (complain & tf_warning))
	  switch (implicit)
	    {
	      case ICV_CAST:
		warning_at (loc, 0, "conversion to void will not access "
			    "object %qE of incomplete type %qT", expr, type);
		break;
	      case ICV_SECOND_OF_COND:
	        warning_at (loc, 0, "variable %qE of incomplete type %qT will "
			    "not be accessed in second operand of "
			    "conditional expression", expr, type);
		break;
	      case ICV_THIRD_OF_COND:
	        warning_at (loc, 0, "variable %qE of incomplete type %qT will "
			    "not be accessed in third operand of "
			    "conditional expression", expr, type);
		break;
	      case ICV_RIGHT_OF_COMMA:
	        warning_at (loc, 0, "variable %qE of incomplete type %qT will "
			    "not be accessed in right operand of comma operator",
			    expr, type);
		break;
	      case ICV_LEFT_OF_COMMA:
	        warning_at (loc, 0, "variable %qE of incomplete type %qT will "
			    "not be accessed in left operand of comma operator",
			    expr, type);
		break;
	      case ICV_STATEMENT:
	        warning_at (loc, 0, "variable %qE of incomplete type %qT will "
			    "not be accessed in statement", expr, type);
		break;
	      case ICV_THIRD_IN_FOR:
	        warning_at (loc, 0, "variable %qE of incomplete type %qT will "
			    "not be accessed in for increment expression",
			    expr, type);
		break;
	      default:
	        gcc_unreachable ();
	    }

	break;
      }

    case TARGET_EXPR:
      /* Don't bother with the temporary object returned from a function if
	 we don't use it and don't need to destroy it.  We'll still
	 allocate space for it in expand_call or declare_return_variable,
	 but we don't need to track it through all the tree phases.  */
      if (TARGET_EXPR_IMPLICIT_P (expr)
	  && TYPE_HAS_TRIVIAL_DESTRUCTOR (TREE_TYPE (expr)))
	{
	  tree init = TARGET_EXPR_INITIAL (expr);
	  if (TREE_CODE (init) == AGGR_INIT_EXPR
	      && !AGGR_INIT_VIA_CTOR_P (init))
	    {
	      tree fn = AGGR_INIT_EXPR_FN (init);
	      expr = build_call_array_loc (input_location,
					   TREE_TYPE (TREE_TYPE (TREE_TYPE (fn))),
					   fn,
					   aggr_init_expr_nargs (init),
					   AGGR_INIT_EXPR_ARGP (init));
	    }
	}
      break;

    default:;
    }
  expr = resolve_nondeduced_context (expr);
  {
    tree probe = expr;

    if (TREE_CODE (probe) == ADDR_EXPR)
      probe = TREE_OPERAND (expr, 0);
    if (type_unknown_p (probe))
      {
	/* [over.over] enumerates the places where we can take the address
	   of an overloaded function, and this is not one of them.  */
	if (complain & tf_error)
	  switch (implicit)
	    {
	      case ICV_CAST:
		error_at (loc, "conversion to void "
			  "cannot resolve address of overloaded function");
		break;
	      case ICV_SECOND_OF_COND:
		error_at (loc, "second operand of conditional expression "
			  "cannot resolve address of overloaded function");
		break;
	      case ICV_THIRD_OF_COND:
		error_at (loc, "third operand of conditional expression "
			  "cannot resolve address of overloaded function");
		break;
	      case ICV_RIGHT_OF_COMMA:
		error_at (loc, "right operand of comma operator "
			  "cannot resolve address of overloaded function");
		break;
	      case ICV_LEFT_OF_COMMA:
		error_at (loc, "left operand of comma operator "
			  "cannot resolve address of overloaded function");
		break;
	      case ICV_STATEMENT:
		error_at (loc, "statement "
			  "cannot resolve address of overloaded function");
		break;
	      case ICV_THIRD_IN_FOR:
		error_at (loc, "for increment expression "
			  "cannot resolve address of overloaded function");
		break;
	    }
	else
	  return error_mark_node;
	expr = void_zero_node;
      }
    else if (implicit != ICV_CAST && probe == expr && is_overloaded_fn (probe))
      {
	/* Only warn when there is no &.  */
	if (complain & tf_warning)
	  switch (implicit)
	    {
	      case ICV_SECOND_OF_COND:
	        warning_at (loc, OPT_Waddress,
			    "second operand of conditional expression "
			    "is a reference, not call, to function %qE", expr);
		break;
	      case ICV_THIRD_OF_COND:
	        warning_at (loc, OPT_Waddress,
			    "third operand of conditional expression "
			    "is a reference, not call, to function %qE", expr);
		break;
	      case ICV_RIGHT_OF_COMMA:
		warning_at (loc, OPT_Waddress,
			    "right operand of comma operator "
			    "is a reference, not call, to function %qE", expr);
		break;
	      case ICV_LEFT_OF_COMMA:
	        warning_at (loc, OPT_Waddress,
			    "left operand of comma operator "
			    "is a reference, not call, to function %qE", expr);
		break;
	      case ICV_STATEMENT:
	        warning_at (loc, OPT_Waddress,
			    "statement is a reference, not call, to function %qE",
			    expr);
		break;
	      case ICV_THIRD_IN_FOR:
	        warning_at (loc, OPT_Waddress,
			    "for increment expression "
			    "is a reference, not call, to function %qE", expr);
		break;
	      default:
	        gcc_unreachable ();
	    }

	if (TREE_CODE (expr) == COMPONENT_REF)
	  expr = TREE_OPERAND (expr, 0);
      }
  }

  if (expr != error_mark_node && !VOID_TYPE_P (TREE_TYPE (expr)))
    {
      if (implicit != ICV_CAST
	  && warn_unused_value
	  && !TREE_NO_WARNING (expr)
	  && !processing_template_decl)
	{
	  /* The middle end does not warn about expressions that have
	     been explicitly cast to void, so we must do so here.  */
	  if (!TREE_SIDE_EFFECTS (expr)) {
            if (complain & tf_warning)
	      switch (implicit)
		{
		  case ICV_SECOND_OF_COND:
		    warning_at (loc, OPT_Wunused_value,
				"second operand of conditional expression "
				"has no effect");
		    break;
		  case ICV_THIRD_OF_COND:
		    warning_at (loc, OPT_Wunused_value,
				"third operand of conditional expression "
				"has no effect");
		    break;
		  case ICV_RIGHT_OF_COMMA:
		    warning_at (loc, OPT_Wunused_value,
				"right operand of comma operator has no effect");
		    break;
		  case ICV_LEFT_OF_COMMA:
		    warning_at (loc, OPT_Wunused_value,
				"left operand of comma operator has no effect");
		    break;
		  case ICV_STATEMENT:
		    warning_at (loc, OPT_Wunused_value,
				"statement has no effect");
		    break;
		  case ICV_THIRD_IN_FOR:
		    warning_at (loc, OPT_Wunused_value,
				"for increment expression has no effect");
		    break;
		  default:
		    gcc_unreachable ();
		}
          }
	  else
	    {
	      tree e;
	      enum tree_code code;
	      enum tree_code_class tclass;

	      e = expr;
	      /* We might like to warn about (say) "(int) f()", as the
		 cast has no effect, but the compiler itself will
		 generate implicit conversions under some
		 circumstances.  (For example a block copy will be
		 turned into a call to "__builtin_memcpy", with a
		 conversion of the return value to an appropriate
		 type.)  So, to avoid false positives, we strip
		 conversions.  Do not use STRIP_NOPs because it will
		 not strip conversions to "void", as that is not a
		 mode-preserving conversion.  */
	      while (TREE_CODE (e) == NOP_EXPR)
		e = TREE_OPERAND (e, 0);

	      code = TREE_CODE (e);
	      tclass = TREE_CODE_CLASS (code);
	      if ((tclass == tcc_comparison
		   || tclass == tcc_unary
		   || (tclass == tcc_binary
		       && !(code == MODIFY_EXPR
			    || code == INIT_EXPR
			    || code == PREDECREMENT_EXPR
			    || code == PREINCREMENT_EXPR
			    || code == POSTDECREMENT_EXPR
			    || code == POSTINCREMENT_EXPR)))
                  && (complain & tf_warning))
		warning_at (loc, OPT_Wunused_value, "value computed is not used");
	    }
	}
      expr = build1 (CONVERT_EXPR, void_type_node, expr);
    }
  if (! TREE_SIDE_EFFECTS (expr))
    expr = void_zero_node;
  return expr;
}

/* Create an expression whose value is that of EXPR,
   converted to type TYPE.  The TREE_TYPE of the value
   is always TYPE.  This function implements all reasonable
   conversions; callers should filter out those that are
   not permitted by the language being compiled.

   Most of this routine is from build_reinterpret_cast.

   The back end cannot call cp_convert (what was convert) because
   conversions to/from basetypes may involve memory references
   (vbases) and adding or subtracting small values (multiple
   inheritance), but it calls convert from the constant folding code
   on subtrees of already built trees after it has ripped them apart.

   Also, if we ever support range variables, we'll probably also have to
   do a little bit more work.  */

tree
convert (tree type, tree expr)
{
  tree intype;

  if (type == error_mark_node || expr == error_mark_node)
    return error_mark_node;

  intype = TREE_TYPE (expr);

  if (POINTER_TYPE_P (type) && POINTER_TYPE_P (intype))
    return fold_if_not_in_template (build_nop (type, expr));

  return ocp_convert (type, expr, CONV_OLD_CONVERT,
		      LOOKUP_NORMAL|LOOKUP_NO_CONVERSION,
		      tf_warning_or_error);
}

/* Like cp_convert, except permit conversions to take place which
   are not normally allowed due to access restrictions
   (such as conversion from sub-type to private super-type).  */

tree
convert_force (tree type, tree expr, int convtype, tsubst_flags_t complain)
{
  tree e = expr;
  enum tree_code code = TREE_CODE (type);

  if (code == REFERENCE_TYPE)
    return (fold_if_not_in_template
	    (convert_to_reference (type, e, CONV_C_CAST, 0,
				   NULL_TREE, complain)));

  if (code == POINTER_TYPE)
    return fold_if_not_in_template (convert_to_pointer_force (type, e,
							      complain));

  /* From typeck.c convert_for_assignment */
  if (((TYPE_PTR_P (TREE_TYPE (e)) && TREE_CODE (e) == ADDR_EXPR
	&& TREE_CODE (TREE_TYPE (TREE_TYPE (e))) == METHOD_TYPE)
       || integer_zerop (e)
       || TYPE_PTRMEMFUNC_P (TREE_TYPE (e)))
      && TYPE_PTRMEMFUNC_P (type))
    /* compatible pointer to member functions.  */
    return build_ptrmemfunc (TYPE_PTRMEMFUNC_FN_TYPE (type), e, 1,
			     /*c_cast_p=*/1, complain);

  return ocp_convert (type, e, CONV_C_CAST|convtype, LOOKUP_NORMAL, complain);
}

/* Convert an aggregate EXPR to type XTYPE.  If a conversion
   exists, return the attempted conversion.  This may
   return ERROR_MARK_NODE if the conversion is not
   allowed (references private members, etc).
   If no conversion exists, NULL_TREE is returned.

   FIXME: Ambiguity checking is wrong.  Should choose one by the implicit
   object parameter, or by the second standard conversion sequence if
   that doesn't do it.  This will probably wait for an overloading rewrite.
   (jason 8/9/95)  */

static tree
build_type_conversion (tree xtype, tree expr)
{
  /* C++: check to see if we can convert this aggregate type
     into the required type.  */
  return build_user_type_conversion (xtype, expr, LOOKUP_NORMAL,
				     tf_warning_or_error);
}

/* Convert the given EXPR to one of a group of types suitable for use in an
   expression.  DESIRES is a combination of various WANT_* flags (q.v.)
   which indicates which types are suitable.  If COMPLAIN is true, complain
   about ambiguity; otherwise, the caller will deal with it.  */

tree
build_expr_type_conversion (int desires, tree expr, bool complain)
{
  tree basetype = TREE_TYPE (expr);
  tree conv = NULL_TREE;
  tree winner = NULL_TREE;

  if (expr == null_node
      && (desires & WANT_INT)
      && !(desires & WANT_NULL))
    {
      source_location loc =
	expansion_point_location_if_in_system_header (input_location);

      warning_at (loc, OPT_Wconversion_null,
		  "converting NULL to non-pointer type");
    }

  if (basetype == error_mark_node)
    return error_mark_node;

  if (! MAYBE_CLASS_TYPE_P (basetype))
    switch (TREE_CODE (basetype))
      {
      case INTEGER_TYPE:
	if ((desires & WANT_NULL) && null_ptr_cst_p (expr))
	  return expr;
	/* else fall through...  */

      case BOOLEAN_TYPE:
	return (desires & WANT_INT) ? expr : NULL_TREE;
      case ENUMERAL_TYPE:
	return (desires & WANT_ENUM) ? expr : NULL_TREE;
      case REAL_TYPE:
	return (desires & WANT_FLOAT) ? expr : NULL_TREE;
      case POINTER_TYPE:
	return (desires & WANT_POINTER) ? expr : NULL_TREE;

      case FUNCTION_TYPE:
      case ARRAY_TYPE:
	return (desires & WANT_POINTER) ? decay_conversion (expr,
							    tf_warning_or_error)
					: NULL_TREE;

      case COMPLEX_TYPE:
      case VECTOR_TYPE:
	if ((desires & WANT_VECTOR_OR_COMPLEX) == 0)
	  return NULL_TREE;
	switch (TREE_CODE (TREE_TYPE (basetype)))
	  {
	  case INTEGER_TYPE:
	  case BOOLEAN_TYPE:
	    return (desires & WANT_INT) ? expr : NULL_TREE;
	  case ENUMERAL_TYPE:
	    return (desires & WANT_ENUM) ? expr : NULL_TREE;
	  case REAL_TYPE:
	    return (desires & WANT_FLOAT) ? expr : NULL_TREE;
	  default:
	    return NULL_TREE;
	  }

      default:
	return NULL_TREE;
      }

  /* The code for conversions from class type is currently only used for
     delete expressions.  Other expressions are handled by build_new_op.  */
  if (!complete_type_or_maybe_complain (basetype, expr, complain))
    return error_mark_node;
  if (!TYPE_HAS_CONVERSION (basetype))
    return NULL_TREE;

  for (conv = lookup_conversions (basetype); conv; conv = TREE_CHAIN (conv))
    {
      int win = 0;
      tree candidate;
      tree cand = TREE_VALUE (conv);
      cand = OVL_CURRENT (cand);

      if (winner && winner == cand)
	continue;

      if (DECL_NONCONVERTING_P (cand))
	continue;

      if (TREE_CODE (cand) == TEMPLATE_DECL)
	{
	  if (complain)
	    {
	      error ("ambiguous default type conversion from %qT",
		     basetype);
	      error ("  candidate conversions include %qD", cand);
	    }
	  return error_mark_node;
	}

      candidate = non_reference (TREE_TYPE (TREE_TYPE (cand)));

      switch (TREE_CODE (candidate))
	{
	case BOOLEAN_TYPE:
	case INTEGER_TYPE:
	  win = (desires & WANT_INT); break;
	case ENUMERAL_TYPE:
	  win = (desires & WANT_ENUM); break;
	case REAL_TYPE:
	  win = (desires & WANT_FLOAT); break;
	case POINTER_TYPE:
	  win = (desires & WANT_POINTER); break;

	case COMPLEX_TYPE:
	case VECTOR_TYPE:
	  if ((desires & WANT_VECTOR_OR_COMPLEX) == 0)
	    break;
	  switch (TREE_CODE (TREE_TYPE (candidate)))
	    {
	    case BOOLEAN_TYPE:
	    case INTEGER_TYPE:
	      win = (desires & WANT_INT); break;
	    case ENUMERAL_TYPE:
	      win = (desires & WANT_ENUM); break;
	    case REAL_TYPE:
	      win = (desires & WANT_FLOAT); break;
	    default:
	      break;
	    }
	  break;

	default:
	  break;
	}

      if (win)
	{
	  if (winner)
	    {
	      tree winner_type
		= non_reference (TREE_TYPE (TREE_TYPE (winner)));

	      if (!same_type_ignoring_top_level_qualifiers_p (winner_type,
							      candidate))
		{
		  if (complain)
		    {
		      error ("ambiguous default type conversion from %qT",
			     basetype);
		      error ("  candidate conversions include %qD and %qD",
			     winner, cand);
		    }
		  return error_mark_node;
		}
	    }

	  winner = cand;
	}
    }

  if (winner)
    {
      tree type = non_reference (TREE_TYPE (TREE_TYPE (winner)));
      return build_user_type_conversion (type, expr, LOOKUP_NORMAL,
					 tf_warning_or_error);
    }

  return NULL_TREE;
}

/* Implements integral promotion (4.1) and float->double promotion.  */

tree
type_promotes_to (tree type)
{
  tree promoted_type;

  if (type == error_mark_node)
    return error_mark_node;

  type = TYPE_MAIN_VARIANT (type);

  /* Check for promotions of target-defined types first.  */
  promoted_type = targetm.promoted_type (type);
  if (promoted_type)
    return promoted_type;

  /* bool always promotes to int (not unsigned), even if it's the same
     size.  */
  if (TREE_CODE (type) == BOOLEAN_TYPE)
    type = integer_type_node;

  /* Scoped enums don't promote, but pretend they do for backward ABI bug
     compatibility wrt varargs.  */
  else if (SCOPED_ENUM_P (type) && abi_version_at_least (6))
    ;

  /* Normally convert enums to int, but convert wide enums to something
     wider.  */
  else if (TREE_CODE (type) == ENUMERAL_TYPE
	   || type == char16_type_node
	   || type == char32_type_node
	   || type == wchar_type_node)
    {
      int precision = MAX (TYPE_PRECISION (type),
			   TYPE_PRECISION (integer_type_node));
      tree totype = c_common_type_for_size (precision, 0);
      if (SCOPED_ENUM_P (type))
	warning (OPT_Wabi, "scoped enum %qT will not promote to an integral "
		 "type in a future version of GCC", type);
      if (TREE_CODE (type) == ENUMERAL_TYPE)
	type = ENUM_UNDERLYING_TYPE (type);
      if (TYPE_UNSIGNED (type)
	  && ! int_fits_type_p (TYPE_MAX_VALUE (type), totype))
	type = c_common_type_for_size (precision, 1);
      else
	type = totype;
    }
  else if (c_promoting_integer_type_p (type))
    {
      /* Retain unsignedness if really not getting bigger.  */
      if (TYPE_UNSIGNED (type)
	  && TYPE_PRECISION (type) == TYPE_PRECISION (integer_type_node))
	type = unsigned_type_node;
      else
	type = integer_type_node;
    }
  else if (type == float_type_node)
    type = double_type_node;

  return type;
}

/* The routines below this point are carefully written to conform to
   the standard.  They use the same terminology, and follow the rules
   closely.  Although they are used only in pt.c at the moment, they
   should presumably be used everywhere in the future.  */

/* Attempt to perform qualification conversions on EXPR to convert it
   to TYPE.  Return the resulting expression, or error_mark_node if
   the conversion was impossible.  */

tree
perform_qualification_conversions (tree type, tree expr)
{
  tree expr_type;

  expr_type = TREE_TYPE (expr);

  if (same_type_p (type, expr_type))
    return expr;
  else if (TYPE_PTR_P (type) && TYPE_PTR_P (expr_type)
	   && comp_ptr_ttypes (TREE_TYPE (type), TREE_TYPE (expr_type)))
    return build_nop (type, expr);
  else if (TYPE_PTRMEM_P (type) && TYPE_PTRMEM_P (expr_type)
	   && same_type_p (TYPE_PTRMEM_CLASS_TYPE (type),
			   TYPE_PTRMEM_CLASS_TYPE (expr_type))
	   && comp_ptr_ttypes (TYPE_PTRMEM_POINTED_TO_TYPE (type),
			       TYPE_PTRMEM_POINTED_TO_TYPE (expr_type)))
    return build_nop (type, expr);
  else
    return error_mark_node;
}<|MERGE_RESOLUTION|>--- conflicted
+++ resolved
@@ -450,13 +450,8 @@
 	}
     }
 
-<<<<<<< HEAD
-  if (((convtype & CONV_STATIC) && 
-          can_convert_standard (intype, type, complain))
-=======
   if (((convtype & CONV_STATIC)
        && can_convert_standard (intype, type, complain))
->>>>>>> 87dd8ab0
       || ((convtype & CONV_IMPLICIT) && can_convert_intype_to_type))
     {
       {

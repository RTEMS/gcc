/* Language-level data type conversion for GNU C++.
   Copyright (C) 1987, 1988, 1992, 1993, 1994, 1995, 1996, 1997, 1998,
   1999, 2000, 2001, 2002, 2003, 2004, 2005, 2006, 2007, 2008, 2009, 2010
   Free Software Foundation, Inc.
   Hacked by Michael Tiemann (tiemann@cygnus.com)

This file is part of GCC.

GCC is free software; you can redistribute it and/or modify
it under the terms of the GNU General Public License as published by
the Free Software Foundation; either version 3, or (at your option)
any later version.

GCC is distributed in the hope that it will be useful,
but WITHOUT ANY WARRANTY; without even the implied warranty of
MERCHANTABILITY or FITNESS FOR A PARTICULAR PURPOSE.  See the
GNU General Public License for more details.

You should have received a copy of the GNU General Public License
along with GCC; see the file COPYING3.  If not see
<http://www.gnu.org/licenses/>.  */


/* This file contains the functions for converting C++ expressions
   to different data types.  The only entry point is `convert'.
   Every language front end must have a `convert' function
   but what kind of conversions it does will depend on the language.  */

#include "config.h"
#include "system.h"
#include "coretypes.h"
#include "tm.h"
#include "tree.h"
#include "flags.h"
#include "cp-tree.h"
#include "intl.h"
#include "convert.h"
#include "toplev.h"
#include "decl.h"
#include "target.h"

static tree cp_convert_to_pointer (tree, tree);
static tree convert_to_pointer_force (tree, tree);
static tree build_type_conversion (tree, tree);
static tree build_up_reference (tree, tree, int, tree);
static void warn_ref_binding (tree, tree, tree);

/* Change of width--truncation and extension of integers or reals--
   is represented with NOP_EXPR.  Proper functioning of many things
   assumes that no other conversions can be NOP_EXPRs.

   Conversion between integer and pointer is represented with CONVERT_EXPR.
   Converting integer to real uses FLOAT_EXPR
   and real to integer uses FIX_TRUNC_EXPR.

   Here is a list of all the functions that assume that widening and
   narrowing is always done with a NOP_EXPR:
     In convert.c, convert_to_integer.
     In c-typeck.c, build_binary_op_nodefault (boolean ops),
	and c_common_truthvalue_conversion.
     In expr.c: expand_expr, for operands of a MULT_EXPR.
     In fold-const.c: fold.
     In tree.c: get_narrower and get_unwidened.

   C++: in multiple-inheritance, converting between pointers may involve
   adjusting them by a delta stored within the class definition.  */

/* Subroutines of `convert'.  */

/* if converting pointer to pointer
     if dealing with classes, check for derived->base or vice versa
     else if dealing with method pointers, delegate
     else convert blindly
   else if converting class, pass off to build_type_conversion
   else try C-style pointer conversion.  */

static tree
cp_convert_to_pointer (tree type, tree expr)
{
  tree intype = TREE_TYPE (expr);
  enum tree_code form;
  tree rval;
  if (intype == error_mark_node)
    return error_mark_node;

  if (MAYBE_CLASS_TYPE_P (intype))
    {
      intype = complete_type (intype);
      if (!COMPLETE_TYPE_P (intype))
	{
	  error ("can't convert from incomplete type %qT to %qT",
		 intype, type);
	  return error_mark_node;
	}

      rval = build_type_conversion (type, expr);
      if (rval)
	{
	  if (rval == error_mark_node)
	    error ("conversion of %qE from %qT to %qT is ambiguous",
		   expr, intype, type);
	  return rval;
	}
    }

  /* Handle anachronistic conversions from (::*)() to cv void* or (*)().  */
  if (TREE_CODE (type) == POINTER_TYPE
      && (TREE_CODE (TREE_TYPE (type)) == FUNCTION_TYPE
	  || VOID_TYPE_P (TREE_TYPE (type))))
    {
      if (TYPE_PTRMEMFUNC_P (intype)
	  || TREE_CODE (intype) == METHOD_TYPE)
	return convert_member_func_to_ptr (type, expr);
      if (TREE_CODE (TREE_TYPE (expr)) == POINTER_TYPE)
	return build_nop (type, expr);
      intype = TREE_TYPE (expr);
    }

  if (expr == error_mark_node)
    return error_mark_node;

  form = TREE_CODE (intype);

  if (POINTER_TYPE_P (intype))
    {
      intype = TYPE_MAIN_VARIANT (intype);

      if (TYPE_MAIN_VARIANT (type) != intype
	  && TREE_CODE (type) == POINTER_TYPE
	  && TREE_CODE (TREE_TYPE (type)) == RECORD_TYPE
	  && MAYBE_CLASS_TYPE_P (TREE_TYPE (type))
	  && MAYBE_CLASS_TYPE_P (TREE_TYPE (intype))
	  && TREE_CODE (TREE_TYPE (intype)) == RECORD_TYPE)
	{
	  enum tree_code code = PLUS_EXPR;
	  tree binfo;
	  tree intype_class;
	  tree type_class;
	  bool same_p;

	  intype_class = TREE_TYPE (intype);
	  type_class = TREE_TYPE (type);

	  same_p = same_type_p (TYPE_MAIN_VARIANT (intype_class),
				TYPE_MAIN_VARIANT (type_class));
	  binfo = NULL_TREE;
	  /* Try derived to base conversion.  */
	  if (!same_p)
	    binfo = lookup_base (intype_class, type_class, ba_check, NULL);
	  if (!same_p && !binfo)
	    {
	      /* Try base to derived conversion.  */
	      binfo = lookup_base (type_class, intype_class, ba_check, NULL);
	      code = MINUS_EXPR;
	    }
	  if (binfo == error_mark_node)
	    return error_mark_node;
	  if (binfo || same_p)
	    {
	      if (binfo)
		expr = build_base_path (code, expr, binfo, 0);
	      /* Add any qualifier conversions.  */
	      return build_nop (type, expr);
	    }
	}

      if (TYPE_PTRMEMFUNC_P (type))
	{
	  error ("cannot convert %qE from type %qT to type %qT",
		 expr, intype, type);
	  return error_mark_node;
	}

      return build_nop (type, expr);
    }
  else if ((TYPE_PTRMEM_P (type) && TYPE_PTRMEM_P (intype))
	   || (TYPE_PTRMEMFUNC_P (type) && TYPE_PTRMEMFUNC_P (intype)))
    return convert_ptrmem (type, expr, /*allow_inverse_p=*/false,
			   /*c_cast_p=*/false, tf_warning_or_error);
  else if (TYPE_PTRMEMFUNC_P (intype))
    {
      if (!warn_pmf2ptr)
	{
	  if (TREE_CODE (expr) == PTRMEM_CST)
	    return cp_convert_to_pointer (type,
					  PTRMEM_CST_MEMBER (expr));
	  else if (TREE_CODE (expr) == OFFSET_REF)
	    {
	      tree object = TREE_OPERAND (expr, 0);
	      return get_member_function_from_ptrfunc (&object,
						       TREE_OPERAND (expr, 1));
	    }
	}
      error ("cannot convert %qE from type %qT to type %qT",
	     expr, intype, type);
      return error_mark_node;
    }

  if (null_ptr_cst_p (expr))
    {
      if (TYPE_PTRMEMFUNC_P (type))
	return build_ptrmemfunc (TYPE_PTRMEMFUNC_FN_TYPE (type), expr, 0,
				 /*c_cast_p=*/false, tf_warning_or_error);

      if (TYPE_PTRMEM_P (type))
	{
	  /* A NULL pointer-to-member is represented by -1, not by
	     zero.  */
	  expr = build_int_cst_type (type, -1);
	}
      else
	expr = build_int_cst (type, 0);

      return expr;
    }
  else if (TYPE_PTR_TO_MEMBER_P (type) && INTEGRAL_CODE_P (form))
    {
      error ("invalid conversion from %qT to %qT", intype, type);
      return error_mark_node;
    }

  if (INTEGRAL_CODE_P (form))
    {
      if (TYPE_PRECISION (intype) == POINTER_SIZE)
	return build1 (CONVERT_EXPR, type, expr);
      expr = cp_convert (c_common_type_for_size (POINTER_SIZE, 0), expr);
      /* Modes may be different but sizes should be the same.  There
	 is supposed to be some integral type that is the same width
	 as a pointer.  */
      gcc_assert (GET_MODE_SIZE (TYPE_MODE (TREE_TYPE (expr)))
		  == GET_MODE_SIZE (TYPE_MODE (type)));

      return convert_to_pointer (type, expr);
    }

  if (type_unknown_p (expr))
    return instantiate_type (type, expr, tf_warning_or_error);

  error ("cannot convert %qE from type %qT to type %qT",
	 expr, intype, type);
  return error_mark_node;
}

/* Like convert, except permit conversions to take place which
   are not normally allowed due to access restrictions
   (such as conversion from sub-type to private super-type).  */

static tree
convert_to_pointer_force (tree type, tree expr)
{
  tree intype = TREE_TYPE (expr);
  enum tree_code form = TREE_CODE (intype);

  if (form == POINTER_TYPE)
    {
      intype = TYPE_MAIN_VARIANT (intype);

      if (TYPE_MAIN_VARIANT (type) != intype
	  && TREE_CODE (TREE_TYPE (type)) == RECORD_TYPE
	  && MAYBE_CLASS_TYPE_P (TREE_TYPE (type))
	  && MAYBE_CLASS_TYPE_P (TREE_TYPE (intype))
	  && TREE_CODE (TREE_TYPE (intype)) == RECORD_TYPE)
	{
	  enum tree_code code = PLUS_EXPR;
	  tree binfo;

	  binfo = lookup_base (TREE_TYPE (intype), TREE_TYPE (type),
			       ba_unique, NULL);
	  if (!binfo)
	    {
	      binfo = lookup_base (TREE_TYPE (type), TREE_TYPE (intype),
				   ba_unique, NULL);
	      code = MINUS_EXPR;
	    }
	  if (binfo == error_mark_node)
	    return error_mark_node;
	  if (binfo)
	    {
	      expr = build_base_path (code, expr, binfo, 0);
	      if (expr == error_mark_node)
		 return error_mark_node;
	      /* Add any qualifier conversions.  */
	      if (!same_type_p (TREE_TYPE (TREE_TYPE (expr)),
				TREE_TYPE (type)))
		expr = build_nop (type, expr);
	      return expr;
	    }
	}
    }

  return cp_convert_to_pointer (type, expr);
}

/* We are passing something to a function which requires a reference.
   The type we are interested in is in TYPE. The initial
   value we have to begin with is in ARG.

   FLAGS controls how we manage access checking.
   DIRECT_BIND in FLAGS controls how any temporaries are generated.
     If DIRECT_BIND is set, DECL is the reference we're binding to.  */

static tree
build_up_reference (tree type, tree arg, int flags, tree decl)
{
  tree rval;
  tree argtype = TREE_TYPE (arg);
  tree target_type = TREE_TYPE (type);

  gcc_assert (TREE_CODE (type) == REFERENCE_TYPE);

  if ((flags & DIRECT_BIND) && ! real_lvalue_p (arg))
    {
      /* Create a new temporary variable.  We can't just use a TARGET_EXPR
	 here because it needs to live as long as DECL.  */
      tree targ = arg;

      arg = make_temporary_var_for_ref_to_temp (decl, TREE_TYPE (arg));

      /* Process the initializer for the declaration.  */
      DECL_INITIAL (arg) = targ;
      cp_finish_decl (arg, targ, /*init_const_expr_p=*/false, NULL_TREE,
		      LOOKUP_ONLYCONVERTING|DIRECT_BIND);
    }
  else if (!(flags & DIRECT_BIND) && ! lvalue_p (arg))
    return get_target_expr (arg);

  /* If we had a way to wrap this up, and say, if we ever needed its
     address, transform all occurrences of the register, into a memory
     reference we could win better.  */
  rval = cp_build_unary_op (ADDR_EXPR, arg, 1, tf_warning_or_error);
  if (rval == error_mark_node)
    return error_mark_node;

  if ((flags & LOOKUP_PROTECT)
      && TYPE_MAIN_VARIANT (argtype) != TYPE_MAIN_VARIANT (target_type)
      && MAYBE_CLASS_TYPE_P (argtype)
      && MAYBE_CLASS_TYPE_P (target_type))
    {
      /* We go through lookup_base for the access control.  */
      tree binfo = lookup_base (argtype, target_type, ba_check, NULL);
      if (binfo == error_mark_node)
	return error_mark_node;
      if (binfo == NULL_TREE)
	return error_not_base_type (target_type, argtype);
      rval = build_base_path (PLUS_EXPR, rval, binfo, 1);
    }
  else
    rval
      = convert_to_pointer_force (build_pointer_type (target_type), rval);
  return build_nop (type, rval);
}

/* Subroutine of convert_to_reference. REFTYPE is the target reference type.
   INTYPE is the original rvalue type and DECL is an optional _DECL node
   for diagnostics.

   [dcl.init.ref] says that if an rvalue is used to
   initialize a reference, then the reference must be to a
   non-volatile const type.  */

static void
warn_ref_binding (tree reftype, tree intype, tree decl)
{
  tree ttl = TREE_TYPE (reftype);

  if (!CP_TYPE_CONST_NON_VOLATILE_P (ttl))
    {
      const char *msg;

      if (CP_TYPE_VOLATILE_P (ttl) && decl)
	msg = G_("initialization of volatile reference type %q#T from "
	         "rvalue of type %qT");
      else if (CP_TYPE_VOLATILE_P (ttl))
	msg = G_("conversion to volatile reference type %q#T "
	         "from rvalue of type %qT");
      else if (decl)
	msg = G_("initialization of non-const reference type %q#T from "
	         "rvalue of type %qT");
      else
	msg = G_("conversion to non-const reference type %q#T from "
	         "rvalue of type %qT");

      permerror (input_location, msg, reftype, intype);
    }
}

/* For C++: Only need to do one-level references, but cannot
   get tripped up on signed/unsigned differences.

   DECL is either NULL_TREE or the _DECL node for a reference that is being
   initialized.  It can be error_mark_node if we don't know the _DECL but
   we know it's an initialization.  */

tree
convert_to_reference (tree reftype, tree expr, int convtype,
		      int flags, tree decl)
{
  tree type = TYPE_MAIN_VARIANT (TREE_TYPE (reftype));
  tree intype;
  tree rval = NULL_TREE;
  tree rval_as_conversion = NULL_TREE;
  bool can_convert_intype_to_type;

  if (TREE_CODE (type) == FUNCTION_TYPE
      && TREE_TYPE (expr) == unknown_type_node)
    expr = instantiate_type (type, expr,
			     (flags & LOOKUP_COMPLAIN)
			     ? tf_warning_or_error : tf_none);

  if (expr == error_mark_node)
    return error_mark_node;

  intype = TREE_TYPE (expr);

  gcc_assert (TREE_CODE (intype) != REFERENCE_TYPE);
  gcc_assert (TREE_CODE (reftype) == REFERENCE_TYPE);

  intype = TYPE_MAIN_VARIANT (intype);

  can_convert_intype_to_type = can_convert (type, intype);
  if (!can_convert_intype_to_type
      && (convtype & CONV_IMPLICIT) && MAYBE_CLASS_TYPE_P (intype)
      && ! (flags & LOOKUP_NO_CONVERSION))
    {
      /* Look for a user-defined conversion to lvalue that we can use.  */

      rval_as_conversion
	= build_type_conversion (reftype, expr);

      if (rval_as_conversion && rval_as_conversion != error_mark_node
	  && real_lvalue_p (rval_as_conversion))
	{
	  expr = rval_as_conversion;
	  rval_as_conversion = NULL_TREE;
	  intype = type;
	  can_convert_intype_to_type = 1;
	}
    }

  if (((convtype & CONV_STATIC) && can_convert (intype, type))
      || ((convtype & CONV_IMPLICIT) && can_convert_intype_to_type))
    {
      if (flags & LOOKUP_COMPLAIN)
	{
	  tree ttl = TREE_TYPE (reftype);
	  tree ttr = lvalue_type (expr);

	  if (! real_lvalue_p (expr))
	    warn_ref_binding (reftype, intype, decl);

	  if (! (convtype & CONV_CONST)
		   && !at_least_as_qualified_p (ttl, ttr))
	    permerror (input_location, "conversion from %qT to %qT discards qualifiers",
		       ttr, reftype);
	}

      return build_up_reference (reftype, expr, flags, decl);
    }
  else if ((convtype & CONV_REINTERPRET) && lvalue_p (expr))
    {
      /* When casting an lvalue to a reference type, just convert into
	 a pointer to the new type and deference it.  This is allowed
	 by San Diego WP section 5.2.9 paragraph 12, though perhaps it
	 should be done directly (jason).  (int &)ri ---> *(int*)&ri */

      /* B* bp; A& ar = (A&)bp; is valid, but it's probably not what they
	 meant.  */
      if (TREE_CODE (intype) == POINTER_TYPE
	  && (comptypes (TREE_TYPE (intype), type,
			 COMPARE_BASE | COMPARE_DERIVED)))
	warning (0, "casting %qT to %qT does not dereference pointer",
		 intype, reftype);

      rval = cp_build_unary_op (ADDR_EXPR, expr, 0, tf_warning_or_error);
      if (rval != error_mark_node)
	rval = convert_force (build_pointer_type (TREE_TYPE (reftype)),
			      rval, 0);
      if (rval != error_mark_node)
	rval = build1 (NOP_EXPR, reftype, rval);
    }
  else
    {
      rval = convert_for_initialization (NULL_TREE, type, expr, flags,
					 ICR_CONVERTING, 0, 0,
                                         tf_warning_or_error);
      if (rval == NULL_TREE || rval == error_mark_node)
	return rval;
      warn_ref_binding (reftype, intype, decl);
      rval = build_up_reference (reftype, rval, flags, decl);
    }

  if (rval)
    {
      /* If we found a way to convert earlier, then use it.  */
      return rval;
    }

  if (flags & LOOKUP_COMPLAIN)
    error ("cannot convert type %qT to type %qT", intype, reftype);

  return error_mark_node;
}

/* We are using a reference VAL for its value. Bash that reference all the
   way down to its lowest form.  */

tree
convert_from_reference (tree val)
{
  if (TREE_TYPE (val)
      && TREE_CODE (TREE_TYPE (val)) == REFERENCE_TYPE)
    {
      tree t = TREE_TYPE (TREE_TYPE (val));
      tree ref = build1 (INDIRECT_REF, t, val);

       /* We *must* set TREE_READONLY when dereferencing a pointer to const,
	  so that we get the proper error message if the result is used
	  to assign to.  Also, &* is supposed to be a no-op.  */
      TREE_READONLY (ref) = CP_TYPE_CONST_P (t);
      TREE_THIS_VOLATILE (ref) = CP_TYPE_VOLATILE_P (t);
      TREE_SIDE_EFFECTS (ref)
	= (TREE_THIS_VOLATILE (ref) || TREE_SIDE_EFFECTS (val));
      REFERENCE_REF_P (ref) = 1;
      val = ref;
    }

  return val;
}

/* Really perform an lvalue-to-rvalue conversion, including copying an
   argument of class type into a temporary.  */

tree
force_rvalue (tree expr)
{
  if (MAYBE_CLASS_TYPE_P (TREE_TYPE (expr)) && TREE_CODE (expr) != TARGET_EXPR)
    expr = ocp_convert (TREE_TYPE (expr), expr,
			CONV_IMPLICIT|CONV_FORCE_TEMP, LOOKUP_NORMAL);
  else
    expr = decay_conversion (expr);

  return expr;
}


/* Fold away simple conversions, but make sure the result is an rvalue.  */

tree
cp_fold_convert (tree type, tree expr)
{
  return rvalue (fold_convert (type, expr));
}

/* C++ conversions, preference to static cast conversions.  */

tree
cp_convert (tree type, tree expr)
{
  return ocp_convert (type, expr, CONV_OLD_CONVERT, LOOKUP_NORMAL);
}

/* C++ equivalent of convert_and_check but using cp_convert as the
   conversion function.

   Convert EXPR to TYPE, warning about conversion problems with constants.
   Invoke this function on every expression that is converted implicitly,
   i.e. because of language rules and not because of an explicit cast.  */

tree
cp_convert_and_check (tree type, tree expr)
{
  tree result;

  if (TREE_TYPE (expr) == type)
    return expr;
  
  result = cp_convert (type, expr);

  if (c_inhibit_evaluation_warnings == 0
      && !TREE_OVERFLOW_P (expr)
      && result != error_mark_node)
    warnings_for_convert_and_check (type, expr, result);

  return result;
}

/* Conversion...

   FLAGS indicates how we should behave.  */

tree
ocp_convert (tree type, tree expr, int convtype, int flags)
{
  tree e = expr;
  enum tree_code code = TREE_CODE (type);
  const char *invalid_conv_diag;
  tree e1;

  if (error_operand_p (e) || type == error_mark_node)
    return error_mark_node;

  complete_type (type);
  complete_type (TREE_TYPE (expr));

  if ((invalid_conv_diag
       = targetm.invalid_conversion (TREE_TYPE (expr), type)))
    {
      error (invalid_conv_diag);
      return error_mark_node;
    }

  e = integral_constant_value (e);
  if (error_operand_p (e))
    return error_mark_node;

  if (MAYBE_CLASS_TYPE_P (type) && (convtype & CONV_FORCE_TEMP))
    /* We need a new temporary; don't take this shortcut.  */;
  else if (same_type_ignoring_top_level_qualifiers_p (type, TREE_TYPE (e)))
    {
      if (same_type_p (type, TREE_TYPE (e)))
	/* The call to fold will not always remove the NOP_EXPR as
	   might be expected, since if one of the types is a typedef;
	   the comparison in fold is just equality of pointers, not a
	   call to comptypes.  We don't call fold in this case because
	   that can result in infinite recursion; fold will call
	   convert, which will call ocp_convert, etc.  */
	return e;
      /* For complex data types, we need to perform componentwise
	 conversion.  */
      else if (TREE_CODE (type) == COMPLEX_TYPE)
	return fold_if_not_in_template (convert_to_complex (type, e));
      else if (TREE_CODE (e) == TARGET_EXPR)
	{
	  /* Don't build a NOP_EXPR of class type.  Instead, change the
	     type of the temporary.  */
	  TREE_TYPE (e) = TREE_TYPE (TARGET_EXPR_SLOT (e)) = type;
	  return e;
	}
      else
	{
	  /* We shouldn't be treating objects of ADDRESSABLE type as
	     rvalues.  */
	  gcc_assert (!TREE_ADDRESSABLE (type));
	  return fold_if_not_in_template (build_nop (type, e));
	}
    }

  e1 = targetm.convert_to_type (type, e);
  if (e1)
    return e1;

  if (code == VOID_TYPE && (convtype & CONV_STATIC))
    {
      e = convert_to_void (e, ICV_CAST, tf_warning_or_error);
      return e;
    }

  if (INTEGRAL_CODE_P (code))
    {
      tree intype = TREE_TYPE (e);

      if (TREE_CODE (type) == ENUMERAL_TYPE)
	{
	  /* enum = enum, enum = int, enum = float, (enum)pointer are all
	     errors.  */
	  if (((INTEGRAL_OR_ENUMERATION_TYPE_P (intype)
		|| TREE_CODE (intype) == REAL_TYPE)
	       && ! (convtype & CONV_STATIC))
	      || TREE_CODE (intype) == POINTER_TYPE)
	    {
	      if (flags & LOOKUP_COMPLAIN)
		permerror (input_location, "conversion from %q#T to %q#T", intype, type);

	      if (!flag_permissive)
		return error_mark_node;
	    }

	  /* [expr.static.cast]

	     8. A value of integral or enumeration type can be explicitly
	     converted to an enumeration type. The value is unchanged if
	     the original value is within the range of the enumeration
	     values. Otherwise, the resulting enumeration value is
	     unspecified.  */
	  if (TREE_CODE (expr) == INTEGER_CST
	      && !int_fits_type_p (expr, ENUM_UNDERLYING_TYPE (type)))
	    warning (OPT_Wconversion, 
		     "the result of the conversion is unspecified because "
		     "%qE is outside the range of type %qT",
		     expr, type);
	}
      if (MAYBE_CLASS_TYPE_P (intype))
	{
	  tree rval;
	  rval = build_type_conversion (type, e);
	  if (rval)
	    return rval;
	  if (flags & LOOKUP_COMPLAIN)
	    error ("%q#T used where a %qT was expected", intype, type);
	  return error_mark_node;
	}
      if (code == BOOLEAN_TYPE)
	return cp_truthvalue_conversion (e);

      return fold_if_not_in_template (convert_to_integer (type, e));
    }
  if (NULLPTR_TYPE_P (type) && e && null_ptr_cst_p (e))
    return nullptr_node;
  if (POINTER_TYPE_P (type) || TYPE_PTR_TO_MEMBER_P (type))
    return fold_if_not_in_template (cp_convert_to_pointer (type, e));
  if (code == VECTOR_TYPE)
    {
      tree in_vtype = TREE_TYPE (e);
      if (MAYBE_CLASS_TYPE_P (in_vtype))
	{
	  tree ret_val;
	  ret_val = build_type_conversion (type, e);
	  if (ret_val)
	    return ret_val;
	  if (flags & LOOKUP_COMPLAIN)
	    error ("%q#T used where a %qT was expected", in_vtype, type);
	  return error_mark_node;
	}
      return fold_if_not_in_template (convert_to_vector (type, e));
    }
  if (code == REAL_TYPE || code == COMPLEX_TYPE)
    {
      if (MAYBE_CLASS_TYPE_P (TREE_TYPE (e)))
	{
	  tree rval;
	  rval = build_type_conversion (type, e);
	  if (rval)
	    return rval;
	  else
	    if (flags & LOOKUP_COMPLAIN)
	      error ("%q#T used where a floating point value was expected",
			TREE_TYPE (e));
	}
      if (code == REAL_TYPE)
	return fold_if_not_in_template (convert_to_real (type, e));
      else if (code == COMPLEX_TYPE)
	return fold_if_not_in_template (convert_to_complex (type, e));
    }

  /* New C++ semantics:  since assignment is now based on
     memberwise copying,  if the rhs type is derived from the
     lhs type, then we may still do a conversion.  */
  if (RECORD_OR_UNION_CODE_P (code))
    {
      tree dtype = TREE_TYPE (e);
      tree ctor = NULL_TREE;

      dtype = TYPE_MAIN_VARIANT (dtype);

      /* Conversion between aggregate types.  New C++ semantics allow
	 objects of derived type to be cast to objects of base type.
	 Old semantics only allowed this between pointers.

	 There may be some ambiguity between using a constructor
	 vs. using a type conversion operator when both apply.  */

      ctor = e;

      if (abstract_virtuals_error (NULL_TREE, type))
	return error_mark_node;

      if (BRACE_ENCLOSED_INITIALIZER_P (ctor))
	ctor = perform_implicit_conversion (type, ctor, tf_warning_or_error);
      else if ((flags & LOOKUP_ONLYCONVERTING)
	       && ! (CLASS_TYPE_P (dtype) && DERIVED_FROM_P (type, dtype)))
	/* For copy-initialization, first we create a temp of the proper type
	   with a user-defined conversion sequence, then we direct-initialize
	   the target with the temp (see [dcl.init]).  */
	ctor = build_user_type_conversion (type, ctor, flags);
      else
	{
	  VEC(tree,gc) *ctor_vec = make_tree_vector_single (ctor);
	  ctor = build_special_member_call (NULL_TREE,
					    complete_ctor_identifier,
					    &ctor_vec,
					    type, flags,
					    tf_warning_or_error);
	  release_tree_vector (ctor_vec);
	}
      if (ctor)
	return build_cplus_new (type, ctor);
    }

  if (flags & LOOKUP_COMPLAIN)
    {
      /* If the conversion failed and expr was an invalid use of pointer to
	 member function, try to report a meaningful error.  */
      if (invalid_nonstatic_memfn_p (expr, tf_warning_or_error))
	/* We displayed the error message.  */;
      else
	error ("conversion from %qT to non-scalar type %qT requested",
	       TREE_TYPE (expr), type);
    }
  return error_mark_node;
}

/* When an expression is used in a void context, its value is discarded and
   no lvalue-rvalue and similar conversions happen [expr.static.cast/4,
   stmt.expr/1, expr.comma/1].  This permits dereferencing an incomplete type
   in a void context. The C++ standard does not define what an `access' to an
   object is, but there is reason to believe that it is the lvalue to rvalue
   conversion -- if it were not, `*&*p = 1' would violate [expr]/4 in that it
   accesses `*p' not to calculate the value to be stored. But, dcl.type.cv/8
   indicates that volatile semantics should be the same between C and C++
   where ever possible. C leaves it implementation defined as to what
   constitutes an access to a volatile. So, we interpret `*vp' as a read of
   the volatile object `vp' points to, unless that is an incomplete type. For
   volatile references we do not do this interpretation, because that would
   make it impossible to ignore the reference return value from functions. We
   issue warnings in the confusing cases.

   The IMPLICIT is ICV_CAST when the user is explicitly converting an expression
   to void via a cast. If an expression is being implicitly converted, IMPLICIT
   indicates the context of the implicit conversion.  */

tree
convert_to_void (tree expr, impl_conv_void implicit, tsubst_flags_t complain)
{
  if (expr == error_mark_node
      || TREE_TYPE (expr) == error_mark_node)
    return error_mark_node;

<<<<<<< HEAD
  if (implicit == NULL)
=======
  if (implicit == ICV_CAST)
>>>>>>> 3bd7a983
    mark_exp_read (expr);
  else
    {
      tree exprv = expr;

      while (TREE_CODE (exprv) == COMPOUND_EXPR)
	exprv = TREE_OPERAND (exprv, 1);
      if (DECL_P (exprv)
	  || handled_component_p (exprv)
	  || TREE_CODE (exprv) == INDIRECT_REF)
	/* Expr is not being 'used' here, otherwise we whould have
	   called mark_{rl}value_use use here, which would have in turn
	   called mark_exp_read.  Rather, we call mark_exp_read directly
	   to avoid some warnings when
	   -Wunused-but-set-{variable,parameter} is in effect.  */
	mark_exp_read (exprv);
    }

  if (!TREE_TYPE (expr))
    return expr;
  if (invalid_nonstatic_memfn_p (expr, complain))
    return error_mark_node;
  if (TREE_CODE (expr) == PSEUDO_DTOR_EXPR)
    {
      if (complain & tf_error)
        error ("pseudo-destructor is not called");
      return error_mark_node;
    }
  if (VOID_TYPE_P (TREE_TYPE (expr)))
    return expr;
  switch (TREE_CODE (expr))
    {
    case COND_EXPR:
      {
	/* The two parts of a cond expr might be separate lvalues.  */
	tree op1 = TREE_OPERAND (expr,1);
	tree op2 = TREE_OPERAND (expr,2);
	bool side_effects = TREE_SIDE_EFFECTS (op1) || TREE_SIDE_EFFECTS (op2);
	tree new_op1, new_op2;
	if (implicit != ICV_CAST && !side_effects)
	  {
	    new_op1 = convert_to_void (op1, ICV_SECOND_OF_COND, complain);
	    new_op2 = convert_to_void (op2, ICV_THIRD_OF_COND, complain);
	  }
	else
	  {
	    new_op1 = convert_to_void (op1, ICV_CAST, complain);
	    new_op2 = convert_to_void (op2, ICV_CAST, complain);
	  }

	expr = build3 (COND_EXPR, TREE_TYPE (new_op1),
		       TREE_OPERAND (expr, 0), new_op1, new_op2);
	break;
      }

    case COMPOUND_EXPR:
      {
	/* The second part of a compound expr contains the value.  */
	tree op1 = TREE_OPERAND (expr,1);
	tree new_op1;
	if (implicit != ICV_CAST && !TREE_NO_WARNING (expr))
	  new_op1 = convert_to_void (op1, ICV_RIGHT_OF_COMMA, complain);
	else
	  new_op1 = convert_to_void (op1, ICV_CAST, complain);

	if (new_op1 != op1)
	  {
	    tree t = build2 (COMPOUND_EXPR, TREE_TYPE (new_op1),
			     TREE_OPERAND (expr, 0), new_op1);
	    expr = t;
	  }

	break;
      }

    case NON_LVALUE_EXPR:
    case NOP_EXPR:
      /* These have already decayed to rvalue.  */
      break;

    case CALL_EXPR:   /* We have a special meaning for volatile void fn().  */
      break;

    case INDIRECT_REF:
      {
	tree type = TREE_TYPE (expr);
	int is_reference = TREE_CODE (TREE_TYPE (TREE_OPERAND (expr, 0)))
			   == REFERENCE_TYPE;
	int is_volatile = TYPE_VOLATILE (type);
	int is_complete = COMPLETE_TYPE_P (complete_type (type));

	/* Can't load the value if we don't know the type.  */
	if (is_volatile && !is_complete)
          {
            if (complain & tf_warning)
	      switch (implicit)
		{
	      	  case ICV_CAST:
		    warning (0, "conversion to void will not access "
				"object of incomplete type %qT", type);
		    break;
		  case ICV_SECOND_OF_COND:
		    warning (0, "indirection will not access object of "
				"incomplete type %qT in second operand "
				"of conditional expression", type);
		    break;
		  case ICV_THIRD_OF_COND:
		    warning (0, "indirection will not access object of "
				"incomplete type %qT in third operand "
				"of conditional expression", type);
		    break;
		  case ICV_RIGHT_OF_COMMA:
		    warning (0, "indirection will not access object of "
				"incomplete type %qT in right operand of "
				"comma operator", type);
		    break;
		  case ICV_LEFT_OF_COMMA:
		    warning (0, "indirection will not access object of "
				"incomplete type %qT in left operand of "
				"comma operator", type);
		    break;
		  case ICV_STATEMENT:
		    warning (0, "indirection will not access object of "
				"incomplete type %qT in statement", type);
		     break;
		  case ICV_THIRD_IN_FOR:
		    warning (0, "indirection will not access object of "
				"incomplete type %qT in for increment "
				"expression", type);
		    break;
		  default:
		    gcc_unreachable ();
		}
          }
	/* Don't load the value if this is an implicit dereference, or if
	   the type needs to be handled by ctors/dtors.  */
	else if (is_volatile && is_reference)
          {
            if (complain & tf_warning)
	      switch (implicit)
		{
	      	  case ICV_CAST:
		    warning (0, "conversion to void will not access "
				"object of type %qT", type);
		    break;
		  case ICV_SECOND_OF_COND:
		    warning (0, "implicit dereference will not access object "
				"of type %qT in second operand of "
				"conditional expression", type);
		    break;
		  case ICV_THIRD_OF_COND:
		    warning (0, "implicit dereference will not access object "
		  	      	"of type %qT in third operand of "
				"conditional expression", type);
		    break;
		  case ICV_RIGHT_OF_COMMA:
		    warning (0, "implicit dereference will not access object "
		    		"of type %qT in right operand of "
				"comma operator", type);
		    break;
		  case ICV_LEFT_OF_COMMA:
		    warning (0, "implicit dereference will not access object "
		    		"of type %qT in left operand of comma operator",
			     type);
		    break;
		  case ICV_STATEMENT:
		    warning (0, "implicit dereference will not access object "
		     		"of type %qT in statement",  type);
		     break;
		  case ICV_THIRD_IN_FOR:
		    warning (0, "implicit dereference will not access object "
		    		"of type %qT in for increment expression",
			     type);
		    break;
		  default:
		    gcc_unreachable ();
		}
          }
	else if (is_volatile && TREE_ADDRESSABLE (type))
	  {
	    if (complain & tf_warning)
	      switch (implicit)
		{
	      	  case ICV_CAST:
		    warning (0, "conversion to void will not access "
				"object of non-trivially-copyable type %qT",
			     type);
		    break;
		  case ICV_SECOND_OF_COND:
		    warning (0, "indirection will not access object of "
				"non-trivially-copyable type %qT in second "
				"operand of conditional expression", type);
		    break;
		  case ICV_THIRD_OF_COND:
		    warning (0, "indirection will not access object of "
		  	      	"non-trivially-copyable type %qT in third "
				"operand of conditional expression", type);
		    break;
		  case ICV_RIGHT_OF_COMMA:
		    warning (0, "indirection will not access object of "
		    		"non-trivially-copyable type %qT in right "
				"operand of comma operator", type);
		    break;
		  case ICV_LEFT_OF_COMMA:
		    warning (0, "indirection will not access object of "
		    		"non-trivially-copyable type %qT in left "
				"operand of comma operator", type);
		    break;
		  case ICV_STATEMENT:
		    warning (0, "indirection will not access object of "
		     		"non-trivially-copyable type %qT in statement",
			      type);
		     break;
		  case ICV_THIRD_IN_FOR:
		    warning (0, "indirection will not access object of "
		    		"non-trivially-copyable type %qT in for "
				"increment expression", type);
		    break;
		  default:
		    gcc_unreachable ();
		}
	  }
	if (is_reference || !is_volatile || !is_complete || TREE_ADDRESSABLE (type))
          {
            /* Emit a warning (if enabled) when the "effect-less" INDIRECT_REF
               operation is stripped off. Note that we don't warn about
               - an expression with TREE_NO_WARNING set. (For an example of
                 such expressions, see build_over_call in call.c.)
               - automatic dereferencing of references, since the user cannot
                 control it. (See also warn_if_unused_value() in stmt.c.)  */
            if (warn_unused_value
		&& implicit != ICV_CAST
                && (complain & tf_warning)
                && !TREE_NO_WARNING (expr)
                && !is_reference)
              warning (OPT_Wunused_value, "value computed is not used");
            expr = TREE_OPERAND (expr, 0);
          }

	break;
      }

    case VAR_DECL:
      {
	/* External variables might be incomplete.  */
	tree type = TREE_TYPE (expr);
	int is_complete = COMPLETE_TYPE_P (complete_type (type));

	if (TYPE_VOLATILE (type) && !is_complete && (complain & tf_warning))
	  switch (implicit)
	    {
	      case ICV_CAST:
		warning (0, "conversion to void will not access "
			    "object %qE of incomplete type %qT", expr, type);
		break;
	      case ICV_SECOND_OF_COND:
	        warning (0, "variable %qE of incomplete type %qT will not "
			    "be accessed in second operand of "
			    "conditional expression", expr, type);
		break;
	      case ICV_THIRD_OF_COND:
	        warning (0, "variable %qE of incomplete type %qT will not "
			    "be accessed in third operand of "
			    "conditional expression", expr, type);
		break;
	      case ICV_RIGHT_OF_COMMA:
	        warning (0, "variable %qE of incomplete type %qT will not "
			    "be accessed in right operand of comma operator",
			 expr, type);
		break;
	      case ICV_LEFT_OF_COMMA:
	        warning (0, "variable %qE of incomplete type %qT will not "
			    "be accessed in left operand of comma operator",
			 expr, type);
		break;
	      case ICV_STATEMENT:
	        warning (0, "variable %qE of incomplete type %qT will not "
		            "be accessed in statement", expr, type);
		break;
	      case ICV_THIRD_IN_FOR:
	        warning (0, "variable %qE of incomplete type %qT will not "
			    "be accessed in for increment expression",
		         expr, type);
		break;
	      default:
	        gcc_unreachable ();
	    }

	break;
      }

    case TARGET_EXPR:
      /* Don't bother with the temporary object returned from a function if
	 we don't use it and don't need to destroy it.  We'll still
	 allocate space for it in expand_call or declare_return_variable,
	 but we don't need to track it through all the tree phases.  */
      if (TARGET_EXPR_IMPLICIT_P (expr)
	  && TYPE_HAS_TRIVIAL_DESTRUCTOR (TREE_TYPE (expr)))
	{
	  tree init = TARGET_EXPR_INITIAL (expr);
	  if (TREE_CODE (init) == AGGR_INIT_EXPR
	      && !AGGR_INIT_VIA_CTOR_P (init))
	    {
	      tree fn = AGGR_INIT_EXPR_FN (init);
	      expr = build_call_array_loc (input_location,
					   TREE_TYPE (TREE_TYPE (TREE_TYPE (fn))),
					   fn,
					   aggr_init_expr_nargs (init),
					   AGGR_INIT_EXPR_ARGP (init));
	    }
	}
      break;

    default:;
    }
  expr = resolve_nondeduced_context (expr);
  {
    tree probe = expr;

    if (TREE_CODE (probe) == ADDR_EXPR)
      probe = TREE_OPERAND (expr, 0);
    if (type_unknown_p (probe))
      {
	/* [over.over] enumerates the places where we can take the address
	   of an overloaded function, and this is not one of them.  */
	if (complain & tf_error)
	  switch (implicit)
	    {
	      case ICV_CAST:
		error ("conversion to void "
		       "cannot resolve address of overloaded function");
		break;
	      case ICV_SECOND_OF_COND:
		error ("second operand of conditional expression "
		       "cannot resolve address of overloaded function");
		break;
	      case ICV_THIRD_OF_COND:
		error ("third operand of conditional expression "
		       "cannot resolve address of overloaded function");
		break;
	      case ICV_RIGHT_OF_COMMA:
		error ("right operand of comma operator "
		       "cannot resolve address of overloaded function");
		break;
	      case ICV_LEFT_OF_COMMA:
		error ("left operand of comma operator "
		       "cannot resolve address of overloaded function");
		break;
	      case ICV_STATEMENT:
		error ("statement "
		       "cannot resolve address of overloaded function");
		break;
	      case ICV_THIRD_IN_FOR:
		error ("for increment expression "
		       "cannot resolve address of overloaded function");
		break;
	    }
	else
	  return error_mark_node;
	expr = void_zero_node;
      }
    else if (implicit != ICV_CAST && probe == expr && is_overloaded_fn (probe))
      {
	/* Only warn when there is no &.  */
	if (complain & tf_warning)
	  switch (implicit)
	    {
	      case ICV_SECOND_OF_COND:
	        warning (OPT_Waddress,
			 "second operand of conditional expression "
			 "is a reference, not call, to function %qE", expr);
		break;
	      case ICV_THIRD_OF_COND:
	        warning (OPT_Waddress,
			 "third operand of conditional expression "
			 "is a reference, not call, to function %qE", expr);
		break;
	      case ICV_RIGHT_OF_COMMA:
	        warning (OPT_Waddress,
			 "right operand of comma operator "
			 "is a reference, not call, to function %qE", expr);
		break;
	      case ICV_LEFT_OF_COMMA:
	        warning (OPT_Waddress,
			 "left operand of comma operator "
			 "is a reference, not call, to function %qE", expr);
		break;
	      case ICV_STATEMENT:
	        warning (OPT_Waddress,
			 "statement is a reference, not call, to function %qE",
			 expr);
		break;
	      case ICV_THIRD_IN_FOR:
	        warning (OPT_Waddress,
			 "for increment expression "
			 "is a reference, not call, to function %qE", expr);
		break;
	      default:
	        gcc_unreachable ();
	    }

	if (TREE_CODE (expr) == COMPONENT_REF)
	  expr = TREE_OPERAND (expr, 0);
      }
  }

  if (expr != error_mark_node && !VOID_TYPE_P (TREE_TYPE (expr)))
    {
      if (implicit != ICV_CAST
	  && warn_unused_value
	  && !TREE_NO_WARNING (expr)
	  && !processing_template_decl)
	{
	  /* The middle end does not warn about expressions that have
	     been explicitly cast to void, so we must do so here.  */
	  if (!TREE_SIDE_EFFECTS (expr)) {
            if (complain & tf_warning)
	      switch (implicit)
		{
		  case ICV_SECOND_OF_COND:
		    warning (OPT_Wunused_value,
			     "second operand of conditional expression has no effect");
		    break;
		  case ICV_THIRD_OF_COND:
		    warning (OPT_Wunused_value,
		    	     "third operand of conditional expression has no effect");
		    break;
		  case ICV_RIGHT_OF_COMMA:
		    warning (OPT_Wunused_value,
		    	     "right operand of comma operator has no effect");
		    break;
		  case ICV_LEFT_OF_COMMA:
		    warning (OPT_Wunused_value,
		    	     "left operand of comma operator has no effect");
		    break;
		  case ICV_STATEMENT:
		    warning (OPT_Wunused_value,
		    	     "statement has no effect");
		    break;
		  case ICV_THIRD_IN_FOR:
		    warning (OPT_Wunused_value,
		    	     "for increment expression has no effect");
		    break;
		  default:
		    gcc_unreachable ();
		}
          }
	  else
	    {
	      tree e;
	      enum tree_code code;
	      enum tree_code_class tclass;

	      e = expr;
	      /* We might like to warn about (say) "(int) f()", as the
		 cast has no effect, but the compiler itself will
		 generate implicit conversions under some
		 circumstances.  (For example a block copy will be
		 turned into a call to "__builtin_memcpy", with a
		 conversion of the return value to an appropriate
		 type.)  So, to avoid false positives, we strip
		 conversions.  Do not use STRIP_NOPs because it will
		 not strip conversions to "void", as that is not a
		 mode-preserving conversion.  */
	      while (TREE_CODE (e) == NOP_EXPR)
		e = TREE_OPERAND (e, 0);

	      code = TREE_CODE (e);
	      tclass = TREE_CODE_CLASS (code);
	      if ((tclass == tcc_comparison
		   || tclass == tcc_unary
		   || (tclass == tcc_binary
		       && !(code == MODIFY_EXPR
			    || code == INIT_EXPR
			    || code == PREDECREMENT_EXPR
			    || code == PREINCREMENT_EXPR
			    || code == POSTDECREMENT_EXPR
			    || code == POSTINCREMENT_EXPR)))
                  && (complain & tf_warning))
		warning (OPT_Wunused_value, "value computed is not used");
	    }
	}
      expr = build1 (CONVERT_EXPR, void_type_node, expr);
    }
  if (! TREE_SIDE_EFFECTS (expr))
    expr = void_zero_node;
  return expr;
}

/* Create an expression whose value is that of EXPR,
   converted to type TYPE.  The TREE_TYPE of the value
   is always TYPE.  This function implements all reasonable
   conversions; callers should filter out those that are
   not permitted by the language being compiled.

   Most of this routine is from build_reinterpret_cast.

   The back end cannot call cp_convert (what was convert) because
   conversions to/from basetypes may involve memory references
   (vbases) and adding or subtracting small values (multiple
   inheritance), but it calls convert from the constant folding code
   on subtrees of already built trees after it has ripped them apart.

   Also, if we ever support range variables, we'll probably also have to
   do a little bit more work.  */

tree
convert (tree type, tree expr)
{
  tree intype;

  if (type == error_mark_node || expr == error_mark_node)
    return error_mark_node;

  intype = TREE_TYPE (expr);

  if (POINTER_TYPE_P (type) && POINTER_TYPE_P (intype))
    return fold_if_not_in_template (build_nop (type, expr));

  return ocp_convert (type, expr, CONV_OLD_CONVERT,
		      LOOKUP_NORMAL|LOOKUP_NO_CONVERSION);
}

/* Like cp_convert, except permit conversions to take place which
   are not normally allowed due to access restrictions
   (such as conversion from sub-type to private super-type).  */

tree
convert_force (tree type, tree expr, int convtype)
{
  tree e = expr;
  enum tree_code code = TREE_CODE (type);

  if (code == REFERENCE_TYPE)
    return (fold_if_not_in_template
	    (convert_to_reference (type, e, CONV_C_CAST, LOOKUP_COMPLAIN,
				   NULL_TREE)));

  if (code == POINTER_TYPE)
    return fold_if_not_in_template (convert_to_pointer_force (type, e));

  /* From typeck.c convert_for_assignment */
  if (((TREE_CODE (TREE_TYPE (e)) == POINTER_TYPE && TREE_CODE (e) == ADDR_EXPR
	&& TREE_CODE (TREE_TYPE (e)) == POINTER_TYPE
	&& TREE_CODE (TREE_TYPE (TREE_TYPE (e))) == METHOD_TYPE)
       || integer_zerop (e)
       || TYPE_PTRMEMFUNC_P (TREE_TYPE (e)))
      && TYPE_PTRMEMFUNC_P (type))
    /* compatible pointer to member functions.  */
    return build_ptrmemfunc (TYPE_PTRMEMFUNC_FN_TYPE (type), e, 1,
			     /*c_cast_p=*/1, tf_warning_or_error);

  return ocp_convert (type, e, CONV_C_CAST|convtype, LOOKUP_NORMAL);
}

/* Convert an aggregate EXPR to type XTYPE.  If a conversion
   exists, return the attempted conversion.  This may
   return ERROR_MARK_NODE if the conversion is not
   allowed (references private members, etc).
   If no conversion exists, NULL_TREE is returned.

   FIXME: Ambiguity checking is wrong.  Should choose one by the implicit
   object parameter, or by the second standard conversion sequence if
   that doesn't do it.  This will probably wait for an overloading rewrite.
   (jason 8/9/95)  */

static tree
build_type_conversion (tree xtype, tree expr)
{
  /* C++: check to see if we can convert this aggregate type
     into the required type.  */
  return build_user_type_conversion (xtype, expr, LOOKUP_NORMAL);
}

/* Convert the given EXPR to one of a group of types suitable for use in an
   expression.  DESIRES is a combination of various WANT_* flags (q.v.)
   which indicates which types are suitable.  If COMPLAIN is true, complain
   about ambiguity; otherwise, the caller will deal with it.  */

tree
build_expr_type_conversion (int desires, tree expr, bool complain)
{
  tree basetype = TREE_TYPE (expr);
  tree conv = NULL_TREE;
  tree winner = NULL_TREE;

  if (expr == null_node
      && (desires & WANT_INT)
      && !(desires & WANT_NULL))
    warning_at (input_location, OPT_Wconversion_null,
		"converting NULL to non-pointer type");

  basetype = TREE_TYPE (expr);

  if (basetype == error_mark_node)
    return error_mark_node;

  if (! MAYBE_CLASS_TYPE_P (basetype))
    switch (TREE_CODE (basetype))
      {
      case INTEGER_TYPE:
	if ((desires & WANT_NULL) && null_ptr_cst_p (expr))
	  return expr;
	/* else fall through...  */

      case BOOLEAN_TYPE:
	return (desires & WANT_INT) ? expr : NULL_TREE;
      case ENUMERAL_TYPE:
	return (desires & WANT_ENUM) ? expr : NULL_TREE;
      case REAL_TYPE:
	return (desires & WANT_FLOAT) ? expr : NULL_TREE;
      case POINTER_TYPE:
	return (desires & WANT_POINTER) ? expr : NULL_TREE;

      case FUNCTION_TYPE:
      case ARRAY_TYPE:
	return (desires & WANT_POINTER) ? decay_conversion (expr)
					: NULL_TREE;

      case COMPLEX_TYPE:
      case VECTOR_TYPE:
	if ((desires & WANT_VECTOR_OR_COMPLEX) == 0)
	  return NULL_TREE;
	switch (TREE_CODE (TREE_TYPE (basetype)))
	  {
	  case INTEGER_TYPE:
	  case BOOLEAN_TYPE:
	    return (desires & WANT_INT) ? expr : NULL_TREE;
	  case ENUMERAL_TYPE:
	    return (desires & WANT_ENUM) ? expr : NULL_TREE;
	  case REAL_TYPE:
	    return (desires & WANT_FLOAT) ? expr : NULL_TREE;
	  default:
	    return NULL_TREE;
	  }

      default:
	return NULL_TREE;
      }

  /* The code for conversions from class type is currently only used for
     delete expressions.  Other expressions are handled by build_new_op.  */
  if (!complete_type_or_else (basetype, expr))
    return error_mark_node;
  if (!TYPE_HAS_CONVERSION (basetype))
    return NULL_TREE;

  for (conv = lookup_conversions (basetype, /*lookup_template_convs_p=*/true);
       conv;
       conv = TREE_CHAIN (conv))
    {
      int win = 0;
      tree candidate;
      tree cand = TREE_VALUE (conv);
      cand = OVL_CURRENT (cand);

      if (winner && winner == cand)
	continue;

      if (DECL_NONCONVERTING_P (cand))
	continue;

      candidate = non_reference (TREE_TYPE (TREE_TYPE (cand)));

      switch (TREE_CODE (candidate))
	{
	case BOOLEAN_TYPE:
	case INTEGER_TYPE:
	  win = (desires & WANT_INT); break;
	case ENUMERAL_TYPE:
	  win = (desires & WANT_ENUM); break;
	case REAL_TYPE:
	  win = (desires & WANT_FLOAT); break;
	case POINTER_TYPE:
	  win = (desires & WANT_POINTER); break;

	case COMPLEX_TYPE:
	case VECTOR_TYPE:
	  if ((desires & WANT_VECTOR_OR_COMPLEX) == 0)
	    break;
	  switch (TREE_CODE (TREE_TYPE (candidate)))
	    {
	    case BOOLEAN_TYPE:
	    case INTEGER_TYPE:
	      win = (desires & WANT_INT); break;
	    case ENUMERAL_TYPE:
	      win = (desires & WANT_ENUM); break;
	    case REAL_TYPE:
	      win = (desires & WANT_FLOAT); break;
	    default:
	      break;
	    }
	  break;

	default:
	  break;
	}

      if (win)
	{
	  if (winner)
	    {
	      if (complain)
		{
		  error ("ambiguous default type conversion from %qT",
			 basetype);
		  error ("  candidate conversions include %qD and %qD",
			 winner, cand);
		}
	      return error_mark_node;
	    }
	  else
	    winner = cand;
	}
    }

  if (winner)
    {
      tree type = non_reference (TREE_TYPE (TREE_TYPE (winner)));
      return build_user_type_conversion (type, expr, LOOKUP_NORMAL);
    }

  return NULL_TREE;
}

/* Implements integral promotion (4.1) and float->double promotion.  */

tree
type_promotes_to (tree type)
{
  tree promoted_type;

  if (type == error_mark_node)
    return error_mark_node;

  type = TYPE_MAIN_VARIANT (type);

  /* Check for promotions of target-defined types first.  */
  promoted_type = targetm.promoted_type (type);
  if (promoted_type)
    return promoted_type;

  /* bool always promotes to int (not unsigned), even if it's the same
     size.  */
  if (TREE_CODE (type) == BOOLEAN_TYPE)
    type = integer_type_node;

  /* Normally convert enums to int, but convert wide enums to something
     wider.  */
  else if (TREE_CODE (type) == ENUMERAL_TYPE
	   || type == char16_type_node
	   || type == char32_type_node
	   || type == wchar_type_node)
    {
      int precision = MAX (TYPE_PRECISION (type),
			   TYPE_PRECISION (integer_type_node));
      tree totype = c_common_type_for_size (precision, 0);
      if (TREE_CODE (type) == ENUMERAL_TYPE)
	type = ENUM_UNDERLYING_TYPE (type);
      if (TYPE_UNSIGNED (type)
	  && ! int_fits_type_p (TYPE_MAX_VALUE (type), totype))
	type = c_common_type_for_size (precision, 1);
      else
	type = totype;
    }
  else if (c_promoting_integer_type_p (type))
    {
      /* Retain unsignedness if really not getting bigger.  */
      if (TYPE_UNSIGNED (type)
	  && TYPE_PRECISION (type) == TYPE_PRECISION (integer_type_node))
	type = unsigned_type_node;
      else
	type = integer_type_node;
    }
  else if (type == float_type_node)
    type = double_type_node;

  return type;
}

/* The routines below this point are carefully written to conform to
   the standard.  They use the same terminology, and follow the rules
   closely.  Although they are used only in pt.c at the moment, they
   should presumably be used everywhere in the future.  */

/* Attempt to perform qualification conversions on EXPR to convert it
   to TYPE.  Return the resulting expression, or error_mark_node if
   the conversion was impossible.  */

tree
perform_qualification_conversions (tree type, tree expr)
{
  tree expr_type;

  expr_type = TREE_TYPE (expr);

  if (same_type_p (type, expr_type))
    return expr;
  else if (TYPE_PTR_P (type) && TYPE_PTR_P (expr_type)
	   && comp_ptr_ttypes (TREE_TYPE (type), TREE_TYPE (expr_type)))
    return build_nop (type, expr);
  else if (TYPE_PTR_TO_MEMBER_P (type)
	   && TYPE_PTR_TO_MEMBER_P (expr_type)
	   && same_type_p (TYPE_PTRMEM_CLASS_TYPE (type),
			   TYPE_PTRMEM_CLASS_TYPE (expr_type))
	   && comp_ptr_ttypes (TYPE_PTRMEM_POINTED_TO_TYPE (type),
			       TYPE_PTRMEM_POINTED_TO_TYPE (expr_type)))
    return build_nop (type, expr);
  else
    return error_mark_node;
}<|MERGE_RESOLUTION|>--- conflicted
+++ resolved
@@ -827,11 +827,7 @@
       || TREE_TYPE (expr) == error_mark_node)
     return error_mark_node;
 
-<<<<<<< HEAD
-  if (implicit == NULL)
-=======
   if (implicit == ICV_CAST)
->>>>>>> 3bd7a983
     mark_exp_read (expr);
   else
     {

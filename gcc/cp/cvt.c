/* Language-level data type conversion for GNU C++.
   Copyright (C) 1987-2015 Free Software Foundation, Inc.
   Hacked by Michael Tiemann (tiemann@cygnus.com)

This file is part of GCC.

GCC is free software; you can redistribute it and/or modify
it under the terms of the GNU General Public License as published by
the Free Software Foundation; either version 3, or (at your option)
any later version.

GCC is distributed in the hope that it will be useful,
but WITHOUT ANY WARRANTY; without even the implied warranty of
MERCHANTABILITY or FITNESS FOR A PARTICULAR PURPOSE.  See the
GNU General Public License for more details.

You should have received a copy of the GNU General Public License
along with GCC; see the file COPYING3.  If not see
<http://www.gnu.org/licenses/>.  */


/* This file contains the functions for converting C++ expressions
   to different data types.  The only entry point is `convert'.
   Every language front end must have a `convert' function
   but what kind of conversions it does will depend on the language.  */

#include "config.h"
#include "system.h"
#include "coretypes.h"
#include "tm.h"
#include "alias.h"
#include "symtab.h"
#include "tree.h"
#include "stor-layout.h"
#include "flags.h"
#include "cp-tree.h"
#include "intl.h"
#include "convert.h"
#include "decl.h"
#include "target.h"

static tree cp_convert_to_pointer (tree, tree, tsubst_flags_t);
static tree convert_to_pointer_force (tree, tree, tsubst_flags_t);
static tree build_type_conversion (tree, tree);
static tree build_up_reference (tree, tree, int, tree, tsubst_flags_t);
static void diagnose_ref_binding (location_t, tree, tree, tree);

/* Change of width--truncation and extension of integers or reals--
   is represented with NOP_EXPR.  Proper functioning of many things
   assumes that no other conversions can be NOP_EXPRs.

   Conversion between integer and pointer is represented with CONVERT_EXPR.
   Converting integer to real uses FLOAT_EXPR
   and real to integer uses FIX_TRUNC_EXPR.

   Here is a list of all the functions that assume that widening and
   narrowing is always done with a NOP_EXPR:
     In convert.c, convert_to_integer.
     In c-typeck.c, build_binary_op_nodefault (boolean ops),
	and c_common_truthvalue_conversion.
     In expr.c: expand_expr, for operands of a MULT_EXPR.
     In fold-const.c: fold.
     In tree.c: get_narrower and get_unwidened.

   C++: in multiple-inheritance, converting between pointers may involve
   adjusting them by a delta stored within the class definition.  */

/* Subroutines of `convert'.  */

/* if converting pointer to pointer
     if dealing with classes, check for derived->base or vice versa
     else if dealing with method pointers, delegate
     else convert blindly
   else if converting class, pass off to build_type_conversion
   else try C-style pointer conversion.  */

static tree
cp_convert_to_pointer (tree type, tree expr, tsubst_flags_t complain)
{
  tree intype = TREE_TYPE (expr);
  enum tree_code form;
  tree rval;
  location_t loc = EXPR_LOC_OR_LOC (expr, input_location);

  if (intype == error_mark_node)
    return error_mark_node;

  if (MAYBE_CLASS_TYPE_P (intype))
    {
      intype = complete_type (intype);
      if (!COMPLETE_TYPE_P (intype))
	{
	  if (complain & tf_error)
	    error_at (loc, "can%'t convert from incomplete type %qT to %qT",
		      intype, type);
	  return error_mark_node;
	}

      rval = build_type_conversion (type, expr);
      if (rval)
	{
	  if ((complain & tf_error)
	      && rval == error_mark_node)
	    error_at (loc, "conversion of %qE from %qT to %qT is ambiguous",
		      expr, intype, type);
	  return rval;
	}
    }

  /* Handle anachronistic conversions from (::*)() to cv void* or (*)().  */
  if (TYPE_PTR_P (type)
      && (TREE_CODE (TREE_TYPE (type)) == FUNCTION_TYPE
	  || VOID_TYPE_P (TREE_TYPE (type))))
    {
      if (TYPE_PTRMEMFUNC_P (intype)
	  || TREE_CODE (intype) == METHOD_TYPE)
	return convert_member_func_to_ptr (type, expr, complain);
      if (TYPE_PTR_P (TREE_TYPE (expr)))
	return build_nop (type, expr);
      intype = TREE_TYPE (expr);
    }

  if (expr == error_mark_node)
    return error_mark_node;

  form = TREE_CODE (intype);

  if (POINTER_TYPE_P (intype))
    {
      intype = TYPE_MAIN_VARIANT (intype);

      if (TYPE_MAIN_VARIANT (type) != intype
	  && TYPE_PTR_P (type)
	  && TREE_CODE (TREE_TYPE (type)) == RECORD_TYPE
	  && MAYBE_CLASS_TYPE_P (TREE_TYPE (type))
	  && MAYBE_CLASS_TYPE_P (TREE_TYPE (intype))
	  && TREE_CODE (TREE_TYPE (intype)) == RECORD_TYPE)
	{
	  enum tree_code code = PLUS_EXPR;
	  tree binfo;
	  tree intype_class;
	  tree type_class;
	  bool same_p;

	  intype_class = TREE_TYPE (intype);
	  type_class = TREE_TYPE (type);

	  same_p = same_type_p (TYPE_MAIN_VARIANT (intype_class),
				TYPE_MAIN_VARIANT (type_class));
	  binfo = NULL_TREE;
	  /* Try derived to base conversion.  */
	  if (!same_p)
	    binfo = lookup_base (intype_class, type_class, ba_check,
				 NULL, complain);
	  if (!same_p && !binfo)
	    {
	      /* Try base to derived conversion.  */
	      binfo = lookup_base (type_class, intype_class, ba_check,
				   NULL, complain);
	      code = MINUS_EXPR;
	    }
	  if (binfo == error_mark_node)
	    return error_mark_node;
	  if (binfo || same_p)
	    {
	      if (binfo)
		expr = build_base_path (code, expr, binfo, 0, complain);
	      /* Add any qualifier conversions.  */
	      return build_nop (type, expr);
	    }
	}

      if (TYPE_PTRMEMFUNC_P (type))
	{
	  if (complain & tf_error)
	    error_at (loc, "cannot convert %qE from type %qT to type %qT",
		      expr, intype, type);
	  return error_mark_node;
	}

      return build_nop (type, expr);
    }
  else if ((TYPE_PTRDATAMEM_P (type) && TYPE_PTRDATAMEM_P (intype))
	   || (TYPE_PTRMEMFUNC_P (type) && TYPE_PTRMEMFUNC_P (intype)))
    return convert_ptrmem (type, expr, /*allow_inverse_p=*/false,
			   /*c_cast_p=*/false, complain);
  else if (TYPE_PTRMEMFUNC_P (intype))
    {
      if (!warn_pmf2ptr)
	{
	  if (TREE_CODE (expr) == PTRMEM_CST)
	    return cp_convert_to_pointer (type, PTRMEM_CST_MEMBER (expr),
					  complain);
	  else if (TREE_CODE (expr) == OFFSET_REF)
	    {
	      tree object = TREE_OPERAND (expr, 0);
	      return get_member_function_from_ptrfunc (&object,
						       TREE_OPERAND (expr, 1),
						       complain);
	    }
	}
      if (complain & tf_error)
	error_at (loc, "cannot convert %qE from type %qT to type %qT",
		  expr, intype, type);
      return error_mark_node;
    }

  if (null_ptr_cst_p (expr))
    {
      if (TYPE_PTRMEMFUNC_P (type))
	return build_ptrmemfunc (TYPE_PTRMEMFUNC_FN_TYPE (type), expr, 0,
				 /*c_cast_p=*/false, complain);

      if (complain & tf_warning)
	maybe_warn_zero_as_null_pointer_constant (expr, loc);

      /* A NULL pointer-to-data-member is represented by -1, not by
	 zero.  */
      tree val = (TYPE_PTRDATAMEM_P (type)
		  ? build_int_cst_type (type, -1)
		  : build_int_cst (type, 0));

      return (TREE_SIDE_EFFECTS (expr)
	      ? build2 (COMPOUND_EXPR, type, expr, val) : val);
    }
  else if (TYPE_PTRMEM_P (type) && INTEGRAL_CODE_P (form))
    {
      if (complain & tf_error)
	error_at (loc, "invalid conversion from %qT to %qT", intype, type);
      return error_mark_node;
    }

  if (INTEGRAL_CODE_P (form))
    {
      if (TYPE_PRECISION (intype) == POINTER_SIZE)
	return build1 (CONVERT_EXPR, type, expr);
      expr = cp_convert (c_common_type_for_size (POINTER_SIZE, 0), expr,
			 complain);
      /* Modes may be different but sizes should be the same.  There
	 is supposed to be some integral type that is the same width
	 as a pointer.  */
      gcc_assert (GET_MODE_SIZE (TYPE_MODE (TREE_TYPE (expr)))
		  == GET_MODE_SIZE (TYPE_MODE (type)));

      return convert_to_pointer (type, expr);
    }

  if (type_unknown_p (expr))
    return instantiate_type (type, expr, complain);

  if (complain & tf_error)
    error_at (loc, "cannot convert %qE from type %qT to type %qT",
	      expr, intype, type);
  return error_mark_node;
}

/* Like convert, except permit conversions to take place which
   are not normally allowed due to access restrictions
   (such as conversion from sub-type to private super-type).  */

static tree
convert_to_pointer_force (tree type, tree expr, tsubst_flags_t complain)
{
  tree intype = TREE_TYPE (expr);
  enum tree_code form = TREE_CODE (intype);

  if (form == POINTER_TYPE)
    {
      intype = TYPE_MAIN_VARIANT (intype);

      if (TYPE_MAIN_VARIANT (type) != intype
	  && TREE_CODE (TREE_TYPE (type)) == RECORD_TYPE
	  && MAYBE_CLASS_TYPE_P (TREE_TYPE (type))
	  && MAYBE_CLASS_TYPE_P (TREE_TYPE (intype))
	  && TREE_CODE (TREE_TYPE (intype)) == RECORD_TYPE)
	{
	  enum tree_code code = PLUS_EXPR;
	  tree binfo;

	  binfo = lookup_base (TREE_TYPE (intype), TREE_TYPE (type),
			       ba_unique, NULL, complain);
	  if (!binfo)
	    {
	      binfo = lookup_base (TREE_TYPE (type), TREE_TYPE (intype),
				   ba_unique, NULL, complain);
	      code = MINUS_EXPR;
	    }
	  if (binfo == error_mark_node)
	    return error_mark_node;
	  if (binfo)
	    {
	      expr = build_base_path (code, expr, binfo, 0, complain);
	      if (expr == error_mark_node)
		 return error_mark_node;
	      /* Add any qualifier conversions.  */
	      if (!same_type_p (TREE_TYPE (TREE_TYPE (expr)),
				TREE_TYPE (type)))
		expr = build_nop (type, expr);
	      return expr;
	    }
	}
    }

  return cp_convert_to_pointer (type, expr, complain);
}

/* We are passing something to a function which requires a reference.
   The type we are interested in is in TYPE. The initial
   value we have to begin with is in ARG.

   FLAGS controls how we manage access checking.
   DIRECT_BIND in FLAGS controls how any temporaries are generated.
     If DIRECT_BIND is set, DECL is the reference we're binding to.  */

static tree
build_up_reference (tree type, tree arg, int flags, tree decl,
		    tsubst_flags_t complain)
{
  tree rval;
  tree argtype = TREE_TYPE (arg);
  tree target_type = TREE_TYPE (type);

  gcc_assert (TREE_CODE (type) == REFERENCE_TYPE);

  if ((flags & DIRECT_BIND) && ! real_lvalue_p (arg))
    {
      /* Create a new temporary variable.  We can't just use a TARGET_EXPR
	 here because it needs to live as long as DECL.  */
      tree targ = arg;

      arg = make_temporary_var_for_ref_to_temp (decl, target_type);

      /* Process the initializer for the declaration.  */
      DECL_INITIAL (arg) = targ;
      cp_finish_decl (arg, targ, /*init_const_expr_p=*/false, NULL_TREE,
		      LOOKUP_ONLYCONVERTING|DIRECT_BIND);
    }
  else if (!(flags & DIRECT_BIND) && ! lvalue_p (arg))
    return get_target_expr_sfinae (arg, complain);

  /* If we had a way to wrap this up, and say, if we ever needed its
     address, transform all occurrences of the register, into a memory
     reference we could win better.  */
  rval = cp_build_addr_expr (arg, complain);
  if (rval == error_mark_node)
    return error_mark_node;

  if ((flags & LOOKUP_PROTECT)
      && TYPE_MAIN_VARIANT (argtype) != TYPE_MAIN_VARIANT (target_type)
      && MAYBE_CLASS_TYPE_P (argtype)
      && MAYBE_CLASS_TYPE_P (target_type))
    {
      /* We go through lookup_base for the access control.  */
      tree binfo = lookup_base (argtype, target_type, ba_check,
				NULL, complain);
      if (binfo == error_mark_node)
	return error_mark_node;
      if (binfo == NULL_TREE)
	return error_not_base_type (target_type, argtype);
      rval = build_base_path (PLUS_EXPR, rval, binfo, 1, complain);
    }
  else
    rval
      = convert_to_pointer_force (build_pointer_type (target_type),
				  rval, complain);
  return build_nop (type, rval);
}

/* Subroutine of convert_to_reference. REFTYPE is the target reference type.
   INTYPE is the original rvalue type and DECL is an optional _DECL node
   for diagnostics.

   [dcl.init.ref] says that if an rvalue is used to
   initialize a reference, then the reference must be to a
   non-volatile const type.  */

static void
diagnose_ref_binding (location_t loc, tree reftype, tree intype, tree decl)
{
  tree ttl = TREE_TYPE (reftype);

  if (!CP_TYPE_CONST_NON_VOLATILE_P (ttl))
    {
      const char *msg;

      if (CP_TYPE_VOLATILE_P (ttl) && decl)
	msg = G_("initialization of volatile reference type %q#T from "
	         "rvalue of type %qT");
      else if (CP_TYPE_VOLATILE_P (ttl))
	msg = G_("conversion to volatile reference type %q#T "
	         "from rvalue of type %qT");
      else if (decl)
	msg = G_("initialization of non-const reference type %q#T from "
	         "rvalue of type %qT");
      else
	msg = G_("conversion to non-const reference type %q#T from "
	         "rvalue of type %qT");

      permerror (loc, msg, reftype, intype);
    }
}

/* For C++: Only need to do one-level references, but cannot
   get tripped up on signed/unsigned differences.

   DECL is either NULL_TREE or the _DECL node for a reference that is being
   initialized.  It can be error_mark_node if we don't know the _DECL but
   we know it's an initialization.  */

tree
convert_to_reference (tree reftype, tree expr, int convtype,
		      int flags, tree decl, tsubst_flags_t complain)
{
  tree type = TYPE_MAIN_VARIANT (TREE_TYPE (reftype));
  tree intype;
  tree rval = NULL_TREE;
  tree rval_as_conversion = NULL_TREE;
  bool can_convert_intype_to_type;
  location_t loc = EXPR_LOC_OR_LOC (expr, input_location);

  if (TREE_CODE (type) == FUNCTION_TYPE
      && TREE_TYPE (expr) == unknown_type_node)
    expr = instantiate_type (type, expr, complain);

  if (expr == error_mark_node)
    return error_mark_node;

  intype = TREE_TYPE (expr);

  gcc_assert (TREE_CODE (intype) != REFERENCE_TYPE);
  gcc_assert (TREE_CODE (reftype) == REFERENCE_TYPE);

  intype = TYPE_MAIN_VARIANT (intype);

  can_convert_intype_to_type = can_convert_standard (type, intype, complain);

  if (!can_convert_intype_to_type
      && (convtype & CONV_IMPLICIT) && MAYBE_CLASS_TYPE_P (intype)
      && ! (flags & LOOKUP_NO_CONVERSION))
    {
      /* Look for a user-defined conversion to lvalue that we can use.  */

      rval_as_conversion
	= build_type_conversion (reftype, expr);

      if (rval_as_conversion && rval_as_conversion != error_mark_node
	  && real_lvalue_p (rval_as_conversion))
	{
	  expr = rval_as_conversion;
	  rval_as_conversion = NULL_TREE;
	  intype = type;
	  can_convert_intype_to_type = 1;
	}
    }

  if (((convtype & CONV_STATIC)
       && can_convert_standard (intype, type, complain))
      || ((convtype & CONV_IMPLICIT) && can_convert_intype_to_type))
    {
      {
	tree ttl = TREE_TYPE (reftype);
	tree ttr = lvalue_type (expr);

	if ((complain & tf_error)
	    && ! real_lvalue_p (expr))
	  diagnose_ref_binding (loc, reftype, intype, decl);

	if (! (convtype & CONV_CONST)
	    && !at_least_as_qualified_p (ttl, ttr))
	  {
	    if (complain & tf_error)
	      permerror (loc, "conversion from %qT to %qT discards qualifiers",
			 ttr, reftype);
	    else
	      return error_mark_node;
	  }
      }

      return build_up_reference (reftype, expr, flags, decl, complain);
    }
  else if ((convtype & CONV_REINTERPRET) && lvalue_p (expr))
    {
      /* When casting an lvalue to a reference type, just convert into
	 a pointer to the new type and deference it.  This is allowed
	 by San Diego WP section 5.2.9 paragraph 12, though perhaps it
	 should be done directly (jason).  (int &)ri ---> *(int*)&ri */

      /* B* bp; A& ar = (A&)bp; is valid, but it's probably not what they
	 meant.  */
      if ((complain & tf_warning)
	  && TYPE_PTR_P (intype)
	  && (comptypes (TREE_TYPE (intype), type,
			 COMPARE_BASE | COMPARE_DERIVED)))
	warning_at (loc, 0, "casting %qT to %qT does not dereference pointer",
		    intype, reftype);

      rval = cp_build_addr_expr (expr, complain);
      if (rval != error_mark_node)
	rval = convert_force (build_pointer_type (TREE_TYPE (reftype)),
			      rval, 0, complain);
      if (rval != error_mark_node)
	rval = build1 (NOP_EXPR, reftype, rval);
    }
  else
    {
      rval = convert_for_initialization (NULL_TREE, type, expr, flags,
					 ICR_CONVERTING, 0, 0, complain);
      if (rval == NULL_TREE || rval == error_mark_node)
	return rval;
      if (complain & tf_error)
	diagnose_ref_binding (loc, reftype, intype, decl);
      rval = build_up_reference (reftype, rval, flags, decl, complain);
    }

  if (rval)
    {
      /* If we found a way to convert earlier, then use it.  */
      return rval;
    }

  if (complain & tf_error)
    error_at (loc, "cannot convert type %qT to type %qT", intype, reftype);

  return error_mark_node;
}

/* We are using a reference VAL for its value. Bash that reference all the
   way down to its lowest form.  */

tree
convert_from_reference (tree val)
{
  if (TREE_TYPE (val)
      && TREE_CODE (TREE_TYPE (val)) == REFERENCE_TYPE)
    {
      tree t = TREE_TYPE (TREE_TYPE (val));
      tree ref = build1 (INDIRECT_REF, t, val);

      mark_exp_read (val);
       /* We *must* set TREE_READONLY when dereferencing a pointer to const,
	  so that we get the proper error message if the result is used
	  to assign to.  Also, &* is supposed to be a no-op.  */
      TREE_READONLY (ref) = CP_TYPE_CONST_P (t);
      TREE_THIS_VOLATILE (ref) = CP_TYPE_VOLATILE_P (t);
      TREE_SIDE_EFFECTS (ref)
	= (TREE_THIS_VOLATILE (ref) || TREE_SIDE_EFFECTS (val));
      val = ref;
    }

  return val;
}

/* Really perform an lvalue-to-rvalue conversion, including copying an
   argument of class type into a temporary.  */

tree
force_rvalue (tree expr, tsubst_flags_t complain)
{
  tree type = TREE_TYPE (expr);
  if (MAYBE_CLASS_TYPE_P (type) && TREE_CODE (expr) != TARGET_EXPR)
    {
      vec<tree, va_gc> *args = make_tree_vector_single (expr);
      expr = build_special_member_call (NULL_TREE, complete_ctor_identifier,
					&args, type, LOOKUP_NORMAL, complain);
      release_tree_vector (args);
      expr = build_cplus_new (type, expr, complain);
    }
  else
    expr = decay_conversion (expr, complain);

  return expr;
}


/* If EXPR and ORIG are INTEGER_CSTs, return a version of EXPR that has
   TREE_OVERFLOW set only if it is set in ORIG.  Otherwise, return EXPR
   unchanged.  */

static tree
ignore_overflows (tree expr, tree orig)
{
  if (TREE_CODE (expr) == INTEGER_CST
      && TREE_CODE (orig) == INTEGER_CST
      && TREE_OVERFLOW (expr) != TREE_OVERFLOW (orig))
    {
      gcc_assert (!TREE_OVERFLOW (orig));
      /* Ensure constant sharing.  */
      expr = wide_int_to_tree (TREE_TYPE (expr), expr);
    }
  return expr;
}

/* Fold away simple conversions, but make sure TREE_OVERFLOW is set
   properly.  */

tree
cp_fold_convert (tree type, tree expr)
{
  tree conv;
  if (TREE_TYPE (expr) == type)
    conv = expr;
  else if (TREE_CODE (expr) == PTRMEM_CST)
    {
      /* Avoid wrapping a PTRMEM_CST in NOP_EXPR.  */
      conv = copy_node (expr);
      TREE_TYPE (conv) = type;
    }
  else
    {
      if (TREE_CODE (expr) == INTEGER_CST)
        conv = fold_convert (type, expr);
      else
        conv = convert (type, expr);
      conv = ignore_overflows (conv, expr);
    }

  return conv;
}

/* C++ conversions, preference to static cast conversions.  */

tree
cp_convert (tree type, tree expr, tsubst_flags_t complain)
{
  return ocp_convert (type, expr, CONV_OLD_CONVERT, LOOKUP_NORMAL, complain);
}

/* C++ equivalent of convert_and_check but using cp_convert as the
   conversion function.

   Convert EXPR to TYPE, warning about conversion problems with constants.
   Invoke this function on every expression that is converted implicitly,
   i.e. because of language rules and not because of an explicit cast.  */

tree
cp_convert_and_check (tree type, tree expr, tsubst_flags_t complain)
{
  tree result;

  if (TREE_TYPE (expr) == type)
    return expr;

  if (expr == error_mark_node)
    return expr;
  result = cp_convert (type, expr, complain);

  if ((complain & tf_warning)
      && c_inhibit_evaluation_warnings == 0)
    {
      tree folded = maybe_constant_value (expr);
      tree stripped = folded;
      tree folded_result;
      folded_result
	= folded != expr ? cp_convert (type, folded, complain) : result;
      folded_result = cp_fully_fold (folded_result);
      /* The maybe_constant_value wraps an INTEGER_CST with TREE_OVERFLOW
	 in a NOP_EXPR so that it isn't TREE_CONSTANT anymore.  */
      STRIP_NOPS (stripped);
      folded = cp_fully_fold (folded);
      if (!TREE_OVERFLOW_P (stripped)
	  && folded_result != error_mark_node)
	warnings_for_convert_and_check (input_location, type, folded,
					folded_result);
    }

  return result;
}

/* Conversion...

   FLAGS indicates how we should behave.  */

tree
ocp_convert (tree type, tree expr, int convtype, int flags,
	     tsubst_flags_t complain)
{
  tree e = expr;
  enum tree_code code = TREE_CODE (type);
  const char *invalid_conv_diag;
  tree e1;
  location_t loc = EXPR_LOC_OR_LOC (expr, input_location);

  if (error_operand_p (e) || type == error_mark_node)
    return error_mark_node;

  complete_type (type);
  complete_type (TREE_TYPE (expr));

  if ((invalid_conv_diag
       = targetm.invalid_conversion (TREE_TYPE (expr), type)))
    {
      if (complain & tf_error)
	error (invalid_conv_diag);
      return error_mark_node;
    }

  /* FIXME remove when moving to c_fully_fold model.  */
  e = scalar_constant_value (e);
  if (error_operand_p (e))
    return error_mark_node;

  if (MAYBE_CLASS_TYPE_P (type) && (convtype & CONV_FORCE_TEMP))
    /* We need a new temporary; don't take this shortcut.  */;
  else if (same_type_ignoring_top_level_qualifiers_p (type, TREE_TYPE (e)))
    {
      if (same_type_p (type, TREE_TYPE (e)))
	/* The call to fold will not always remove the NOP_EXPR as
	   might be expected, since if one of the types is a typedef;
	   the comparison in fold is just equality of pointers, not a
	   call to comptypes.  We don't call fold in this case because
	   that can result in infinite recursion; fold will call
	   convert, which will call ocp_convert, etc.  */
	return e;
      /* For complex data types, we need to perform componentwise
	 conversion.  */
      else if (TREE_CODE (type) == COMPLEX_TYPE)
<<<<<<< HEAD
	return convert_to_complex (type, e);
      else if (TREE_CODE (type) == VECTOR_TYPE)
	return convert_to_vector (type, e);
=======
	return fold_if_not_in_template (convert_to_complex (type, e));
      else if (VECTOR_TYPE_P (type))
	return fold_if_not_in_template (convert_to_vector (type, e));
>>>>>>> fd425e62
      else if (TREE_CODE (e) == TARGET_EXPR)
	{
	  /* Don't build a NOP_EXPR of class type.  Instead, change the
	     type of the temporary.  */
	  TREE_TYPE (e) = TREE_TYPE (TARGET_EXPR_SLOT (e)) = type;
	  return e;
	}
      else
	{
	  /* We shouldn't be treating objects of ADDRESSABLE type as
	     rvalues.  */
	  gcc_assert (!TREE_ADDRESSABLE (type));
	  return build_nop (type, e);
	}
    }

  e1 = targetm.convert_to_type (type, e);
  if (e1)
    return e1;

  if (code == VOID_TYPE && (convtype & CONV_STATIC))
    {
      e = convert_to_void (e, ICV_CAST, complain);
      return e;
    }

  if (INTEGRAL_CODE_P (code))
    {
      tree intype = TREE_TYPE (e);
      tree converted;

      if (TREE_CODE (type) == ENUMERAL_TYPE)
	{
	  /* enum = enum, enum = int, enum = float, (enum)pointer are all
	     errors.  */
	  if (((INTEGRAL_OR_ENUMERATION_TYPE_P (intype)
		|| TREE_CODE (intype) == REAL_TYPE)
	       && ! (convtype & CONV_STATIC))
	      || TYPE_PTR_P (intype))
	    {
	      if (complain & tf_error)
		permerror (loc, "conversion from %q#T to %q#T", intype, type);
	      else
		return error_mark_node;
	    }

	  /* [expr.static.cast]

	     8. A value of integral or enumeration type can be explicitly
	     converted to an enumeration type. The value is unchanged if
	     the original value is within the range of the enumeration
	     values. Otherwise, the resulting enumeration value is
	     unspecified.  */
	  if ((complain & tf_warning)
	      && TREE_CODE (e) == INTEGER_CST
	      && ENUM_UNDERLYING_TYPE (type)
	      && !int_fits_type_p (e, ENUM_UNDERLYING_TYPE (type)))
	    warning_at (loc, OPT_Wconversion, 
			"the result of the conversion is unspecified because "
			"%qE is outside the range of type %qT",
			expr, type);
	}
      if (MAYBE_CLASS_TYPE_P (intype))
	{
	  tree rval;
	  rval = build_type_conversion (type, e);
	  if (rval)
	    return rval;
	  if (complain & tf_error)
	    error_at (loc, "%q#T used where a %qT was expected", intype, type);
	  return error_mark_node;
	}
      if (code == BOOLEAN_TYPE)
	{
	  if (VOID_TYPE_P (intype))
	    {
	      if (complain & tf_error)
		error_at (loc,
			  "could not convert %qE from %<void%> to %<bool%>",
			  expr);
	      return error_mark_node;
	    }

	  /* We can't implicitly convert a scoped enum to bool, so convert
	     to the underlying type first.  */
	  if (SCOPED_ENUM_P (intype) && (convtype & CONV_STATIC))
	    e = build_nop (ENUM_UNDERLYING_TYPE (intype), e);
	  return cp_truthvalue_conversion (e);
	}

      converted = convert_to_integer (type, e);

      /* Ignore any integer overflow caused by the conversion.  */
      return ignore_overflows (converted, e);
    }
  if (NULLPTR_TYPE_P (type) && e && null_ptr_cst_p (e))
    {
      if (complain & tf_warning)
	maybe_warn_zero_as_null_pointer_constant (e, loc);
      return nullptr_node;
    }
  if (POINTER_TYPE_P (type) || TYPE_PTRMEM_P (type))
    return cp_convert_to_pointer (type, e, complain);
  if (code == VECTOR_TYPE)
    {
      tree in_vtype = TREE_TYPE (e);
      if (MAYBE_CLASS_TYPE_P (in_vtype))
	{
	  tree ret_val;
	  ret_val = build_type_conversion (type, e);
	  if (ret_val)
	    return ret_val;
	  if (complain & tf_error)
	    error_at (loc, "%q#T used where a %qT was expected",
		      in_vtype, type);
	  return error_mark_node;
	}
      return convert_to_vector (type, e);
    }
  if (code == REAL_TYPE || code == COMPLEX_TYPE)
    {
      if (MAYBE_CLASS_TYPE_P (TREE_TYPE (e)))
	{
	  tree rval;
	  rval = build_type_conversion (type, e);
	  if (rval)
	    return rval;
	  else if (complain & tf_error)
	    error_at (loc,
		      "%q#T used where a floating point value was expected",
		      TREE_TYPE (e));
	}
      if (code == REAL_TYPE)
	return convert_to_real (type, e);
      else if (code == COMPLEX_TYPE)
	return convert_to_complex (type, e);
    }

  /* New C++ semantics:  since assignment is now based on
     memberwise copying,  if the rhs type is derived from the
     lhs type, then we may still do a conversion.  */
  if (RECORD_OR_UNION_CODE_P (code))
    {
      tree dtype = TREE_TYPE (e);
      tree ctor = NULL_TREE;

      dtype = TYPE_MAIN_VARIANT (dtype);

      /* Conversion between aggregate types.  New C++ semantics allow
	 objects of derived type to be cast to objects of base type.
	 Old semantics only allowed this between pointers.

	 There may be some ambiguity between using a constructor
	 vs. using a type conversion operator when both apply.  */

      ctor = e;

      if (abstract_virtuals_error_sfinae (NULL_TREE, type, complain))
	return error_mark_node;

      if (BRACE_ENCLOSED_INITIALIZER_P (ctor))
	ctor = perform_implicit_conversion (type, ctor, complain);
      else if ((flags & LOOKUP_ONLYCONVERTING)
	       && ! (CLASS_TYPE_P (dtype) && DERIVED_FROM_P (type, dtype)))
	/* For copy-initialization, first we create a temp of the proper type
	   with a user-defined conversion sequence, then we direct-initialize
	   the target with the temp (see [dcl.init]).  */
	ctor = build_user_type_conversion (type, ctor, flags, complain);
      else
	{
	  vec<tree, va_gc> *ctor_vec = make_tree_vector_single (ctor);
	  ctor = build_special_member_call (NULL_TREE,
					    complete_ctor_identifier,
					    &ctor_vec,
					    type, flags, complain);
	  release_tree_vector (ctor_vec);
	}
      if (ctor)
	return build_cplus_new (type, ctor, complain);
    }

  if (complain & tf_error)
    {
      /* If the conversion failed and expr was an invalid use of pointer to
	 member function, try to report a meaningful error.  */
      if (invalid_nonstatic_memfn_p (loc, expr, complain))
	/* We displayed the error message.  */;
      else
	error_at (loc, "conversion from %qT to non-scalar type %qT requested",
		  TREE_TYPE (expr), type);
    }
  return error_mark_node;
}

/* When an expression is used in a void context, its value is discarded and
   no lvalue-rvalue and similar conversions happen [expr.static.cast/4,
   stmt.expr/1, expr.comma/1].  This permits dereferencing an incomplete type
   in a void context. The C++ standard does not define what an `access' to an
   object is, but there is reason to believe that it is the lvalue to rvalue
   conversion -- if it were not, `*&*p = 1' would violate [expr]/4 in that it
   accesses `*p' not to calculate the value to be stored. But, dcl.type.cv/8
   indicates that volatile semantics should be the same between C and C++
   where ever possible. C leaves it implementation defined as to what
   constitutes an access to a volatile. So, we interpret `*vp' as a read of
   the volatile object `vp' points to, unless that is an incomplete type. For
   volatile references we do not do this interpretation, because that would
   make it impossible to ignore the reference return value from functions. We
   issue warnings in the confusing cases.

   The IMPLICIT is ICV_CAST when the user is explicitly converting an expression
   to void via a cast. If an expression is being implicitly converted, IMPLICIT
   indicates the context of the implicit conversion.  */

tree
convert_to_void (tree expr, impl_conv_void implicit, tsubst_flags_t complain)
{
  location_t loc = EXPR_LOC_OR_LOC (expr, input_location);

  if (expr == error_mark_node
      || TREE_TYPE (expr) == error_mark_node)
    return error_mark_node;

  if (implicit == ICV_CAST)
    mark_exp_read (expr);
  else
    {
      tree exprv = expr;

      while (TREE_CODE (exprv) == COMPOUND_EXPR)
	exprv = TREE_OPERAND (exprv, 1);
      if (DECL_P (exprv)
	  || handled_component_p (exprv)
	  || INDIRECT_REF_P (exprv))
	/* Expr is not being 'used' here, otherwise we whould have
	   called mark_{rl}value_use use here, which would have in turn
	   called mark_exp_read.  Rather, we call mark_exp_read directly
	   to avoid some warnings when
	   -Wunused-but-set-{variable,parameter} is in effect.  */
	mark_exp_read (exprv);
    }

  if (!TREE_TYPE (expr))
    return expr;
  if (invalid_nonstatic_memfn_p (loc, expr, complain))
    return error_mark_node;
  if (TREE_CODE (expr) == PSEUDO_DTOR_EXPR)
    {
      if (complain & tf_error)
        error_at (loc, "pseudo-destructor is not called");
      return error_mark_node;
    }
  if (VOID_TYPE_P (TREE_TYPE (expr)))
    return expr;
  switch (TREE_CODE (expr))
    {
    case COND_EXPR:
      {
	/* The two parts of a cond expr might be separate lvalues.  */
	tree op1 = TREE_OPERAND (expr,1);
	tree op2 = TREE_OPERAND (expr,2);
	bool side_effects = ((op1 && TREE_SIDE_EFFECTS (op1))
			     || TREE_SIDE_EFFECTS (op2));
	tree new_op1, new_op2;
	new_op1 = NULL_TREE;
	if (implicit != ICV_CAST && !side_effects)
	  {
	    if (op1)
	      new_op1 = convert_to_void (op1, ICV_SECOND_OF_COND, complain);
	    new_op2 = convert_to_void (op2, ICV_THIRD_OF_COND, complain);
	  }
	else
	  {
	    if (op1)
	      new_op1 = convert_to_void (op1, ICV_CAST, complain);
	    new_op2 = convert_to_void (op2, ICV_CAST, complain);
	  }

	expr = build3 (COND_EXPR, TREE_TYPE (new_op2),
		       TREE_OPERAND (expr, 0), new_op1, new_op2);
	break;
      }

    case COMPOUND_EXPR:
      {
	/* The second part of a compound expr contains the value.  */
	tree op1 = TREE_OPERAND (expr,1);
	tree new_op1;
	if (implicit != ICV_CAST && !TREE_NO_WARNING (expr))
	  new_op1 = convert_to_void (op1, ICV_RIGHT_OF_COMMA, complain);
	else
	  new_op1 = convert_to_void (op1, ICV_CAST, complain);

	if (new_op1 != op1)
	  {
	    tree t = build2 (COMPOUND_EXPR, TREE_TYPE (new_op1),
			     TREE_OPERAND (expr, 0), new_op1);
	    expr = t;
	  }

	break;
      }

    case NON_LVALUE_EXPR:
    case NOP_EXPR:
      /* These have already decayed to rvalue.  */
      break;

    case CALL_EXPR:   /* We have a special meaning for volatile void fn().  */
      break;

    case INDIRECT_REF:
      {
	tree type = TREE_TYPE (expr);
	int is_reference = TREE_CODE (TREE_TYPE (TREE_OPERAND (expr, 0)))
			   == REFERENCE_TYPE;
	int is_volatile = TYPE_VOLATILE (type);
	int is_complete = COMPLETE_TYPE_P (complete_type (type));

	/* Can't load the value if we don't know the type.  */
	if (is_volatile && !is_complete)
          {
            if (complain & tf_warning)
	      switch (implicit)
		{
	      	  case ICV_CAST:
		    warning_at (loc, 0, "conversion to void will not access "
				"object of incomplete type %qT", type);
		    break;
		  case ICV_SECOND_OF_COND:
		    warning_at (loc, 0, "indirection will not access object of "
				"incomplete type %qT in second operand "
				"of conditional expression", type);
		    break;
		  case ICV_THIRD_OF_COND:
		    warning_at (loc, 0, "indirection will not access object of "
				"incomplete type %qT in third operand "
				"of conditional expression", type);
		    break;
		  case ICV_RIGHT_OF_COMMA:
		    warning_at (loc, 0, "indirection will not access object of "
				"incomplete type %qT in right operand of "
				"comma operator", type);
		    break;
		  case ICV_LEFT_OF_COMMA:
		    warning_at (loc, 0, "indirection will not access object of "
				"incomplete type %qT in left operand of "
				"comma operator", type);
		    break;
		  case ICV_STATEMENT:
		    warning_at (loc, 0, "indirection will not access object of "
				"incomplete type %qT in statement", type);
		     break;
		  case ICV_THIRD_IN_FOR:
		    warning_at (loc, 0, "indirection will not access object of "
				"incomplete type %qT in for increment "
				"expression", type);
		    break;
		  default:
		    gcc_unreachable ();
		}
          }
	/* Don't load the value if this is an implicit dereference, or if
	   the type needs to be handled by ctors/dtors.  */
	else if (is_volatile && is_reference)
          {
            if (complain & tf_warning)
	      switch (implicit)
		{
	      	  case ICV_CAST:
		    warning_at (loc, 0, "conversion to void will not access "
				"object of type %qT", type);
		    break;
		  case ICV_SECOND_OF_COND:
		    warning_at (loc, 0, "implicit dereference will not access "
				"object of type %qT in second operand of "
				"conditional expression", type);
		    break;
		  case ICV_THIRD_OF_COND:
		    warning_at (loc, 0, "implicit dereference will not access "
				"object of type %qT in third operand of "
				"conditional expression", type);
		    break;
		  case ICV_RIGHT_OF_COMMA:
		    warning_at (loc, 0, "implicit dereference will not access "
				"object of type %qT in right operand of "
				"comma operator", type);
		    break;
		  case ICV_LEFT_OF_COMMA:
		    warning_at (loc, 0, "implicit dereference will not access "
				"object of type %qT in left operand of comma "
				"operator", type);
		    break;
		  case ICV_STATEMENT:
		    warning_at (loc, 0, "implicit dereference will not access "
				"object of type %qT in statement",  type);
		     break;
		  case ICV_THIRD_IN_FOR:
		    warning_at (loc, 0, "implicit dereference will not access "
				"object of type %qT in for increment expression",
				type);
		    break;
		  default:
		    gcc_unreachable ();
		}
          }
	else if (is_volatile && TREE_ADDRESSABLE (type))
	  {
	    if (complain & tf_warning)
	      switch (implicit)
		{
	      	  case ICV_CAST:
		    warning_at (loc, 0, "conversion to void will not access "
				"object of non-trivially-copyable type %qT",
				type);
		    break;
		  case ICV_SECOND_OF_COND:
		    warning_at (loc, 0, "indirection will not access object of "
				"non-trivially-copyable type %qT in second "
				"operand of conditional expression", type);
		    break;
		  case ICV_THIRD_OF_COND:
		    warning_at (loc, 0, "indirection will not access object of "
		  	      	"non-trivially-copyable type %qT in third "
				"operand of conditional expression", type);
		    break;
		  case ICV_RIGHT_OF_COMMA:
		    warning_at (loc, 0, "indirection will not access object of "
		    		"non-trivially-copyable type %qT in right "
				"operand of comma operator", type);
		    break;
		  case ICV_LEFT_OF_COMMA:
		    warning_at (loc, 0, "indirection will not access object of "
		    		"non-trivially-copyable type %qT in left "
				"operand of comma operator", type);
		    break;
		  case ICV_STATEMENT:
		    warning_at (loc, 0, "indirection will not access object of "
		     		"non-trivially-copyable type %qT in statement",
				type);
		     break;
		  case ICV_THIRD_IN_FOR:
		    warning_at (loc, 0, "indirection will not access object of "
		    		"non-trivially-copyable type %qT in for "
				"increment expression", type);
		    break;
		  default:
		    gcc_unreachable ();
		}
	  }
	if (is_reference || !is_volatile || !is_complete || TREE_ADDRESSABLE (type))
          {
            /* Emit a warning (if enabled) when the "effect-less" INDIRECT_REF
               operation is stripped off. Note that we don't warn about
               - an expression with TREE_NO_WARNING set. (For an example of
                 such expressions, see build_over_call in call.c.)
               - automatic dereferencing of references, since the user cannot
                 control it. (See also warn_if_unused_value() in c-common.c.)  */
            if (warn_unused_value
		&& implicit != ICV_CAST
                && (complain & tf_warning)
                && !TREE_NO_WARNING (expr)
                && !is_reference)
              warning_at (loc, OPT_Wunused_value, "value computed is not used");
            expr = TREE_OPERAND (expr, 0);
          }

	break;
      }

    case VAR_DECL:
      {
	/* External variables might be incomplete.  */
	tree type = TREE_TYPE (expr);
	int is_complete = COMPLETE_TYPE_P (complete_type (type));

	if (TYPE_VOLATILE (type) && !is_complete && (complain & tf_warning))
	  switch (implicit)
	    {
	      case ICV_CAST:
		warning_at (loc, 0, "conversion to void will not access "
			    "object %qE of incomplete type %qT", expr, type);
		break;
	      case ICV_SECOND_OF_COND:
	        warning_at (loc, 0, "variable %qE of incomplete type %qT will "
			    "not be accessed in second operand of "
			    "conditional expression", expr, type);
		break;
	      case ICV_THIRD_OF_COND:
	        warning_at (loc, 0, "variable %qE of incomplete type %qT will "
			    "not be accessed in third operand of "
			    "conditional expression", expr, type);
		break;
	      case ICV_RIGHT_OF_COMMA:
	        warning_at (loc, 0, "variable %qE of incomplete type %qT will "
			    "not be accessed in right operand of comma operator",
			    expr, type);
		break;
	      case ICV_LEFT_OF_COMMA:
	        warning_at (loc, 0, "variable %qE of incomplete type %qT will "
			    "not be accessed in left operand of comma operator",
			    expr, type);
		break;
	      case ICV_STATEMENT:
	        warning_at (loc, 0, "variable %qE of incomplete type %qT will "
			    "not be accessed in statement", expr, type);
		break;
	      case ICV_THIRD_IN_FOR:
	        warning_at (loc, 0, "variable %qE of incomplete type %qT will "
			    "not be accessed in for increment expression",
			    expr, type);
		break;
	      default:
	        gcc_unreachable ();
	    }

	break;
      }

    case TARGET_EXPR:
      /* Don't bother with the temporary object returned from a function if
	 we don't use it and don't need to destroy it.  We'll still
	 allocate space for it in expand_call or declare_return_variable,
	 but we don't need to track it through all the tree phases.  */
      if (TARGET_EXPR_IMPLICIT_P (expr)
	  && TYPE_HAS_TRIVIAL_DESTRUCTOR (TREE_TYPE (expr)))
	{
	  tree init = TARGET_EXPR_INITIAL (expr);
	  if (TREE_CODE (init) == AGGR_INIT_EXPR
	      && !AGGR_INIT_VIA_CTOR_P (init))
	    {
	      tree fn = AGGR_INIT_EXPR_FN (init);
	      expr = build_call_array_loc (input_location,
					   TREE_TYPE (TREE_TYPE (TREE_TYPE (fn))),
					   fn,
					   aggr_init_expr_nargs (init),
					   AGGR_INIT_EXPR_ARGP (init));
	    }
	}
      break;

    default:;
    }
  expr = resolve_nondeduced_context (expr);
  {
    tree probe = expr;

    if (TREE_CODE (probe) == ADDR_EXPR)
      probe = TREE_OPERAND (expr, 0);
    if (type_unknown_p (probe))
      {
	/* [over.over] enumerates the places where we can take the address
	   of an overloaded function, and this is not one of them.  */
	if (complain & tf_error)
	  switch (implicit)
	    {
	      case ICV_CAST:
		error_at (loc, "conversion to void "
			  "cannot resolve address of overloaded function");
		break;
	      case ICV_SECOND_OF_COND:
		error_at (loc, "second operand of conditional expression "
			  "cannot resolve address of overloaded function");
		break;
	      case ICV_THIRD_OF_COND:
		error_at (loc, "third operand of conditional expression "
			  "cannot resolve address of overloaded function");
		break;
	      case ICV_RIGHT_OF_COMMA:
		error_at (loc, "right operand of comma operator "
			  "cannot resolve address of overloaded function");
		break;
	      case ICV_LEFT_OF_COMMA:
		error_at (loc, "left operand of comma operator "
			  "cannot resolve address of overloaded function");
		break;
	      case ICV_STATEMENT:
		error_at (loc, "statement "
			  "cannot resolve address of overloaded function");
		break;
	      case ICV_THIRD_IN_FOR:
		error_at (loc, "for increment expression "
			  "cannot resolve address of overloaded function");
		break;
	    }
	else
	  return error_mark_node;
	expr = void_node;
      }
    else if (implicit != ICV_CAST && probe == expr && is_overloaded_fn (probe))
      {
	/* Only warn when there is no &.  */
	if (complain & tf_warning)
	  switch (implicit)
	    {
	      case ICV_SECOND_OF_COND:
	        warning_at (loc, OPT_Waddress,
			    "second operand of conditional expression "
			    "is a reference, not call, to function %qE", expr);
		break;
	      case ICV_THIRD_OF_COND:
	        warning_at (loc, OPT_Waddress,
			    "third operand of conditional expression "
			    "is a reference, not call, to function %qE", expr);
		break;
	      case ICV_RIGHT_OF_COMMA:
		warning_at (loc, OPT_Waddress,
			    "right operand of comma operator "
			    "is a reference, not call, to function %qE", expr);
		break;
	      case ICV_LEFT_OF_COMMA:
	        warning_at (loc, OPT_Waddress,
			    "left operand of comma operator "
			    "is a reference, not call, to function %qE", expr);
		break;
	      case ICV_STATEMENT:
	        warning_at (loc, OPT_Waddress,
			    "statement is a reference, not call, to function %qE",
			    expr);
		break;
	      case ICV_THIRD_IN_FOR:
	        warning_at (loc, OPT_Waddress,
			    "for increment expression "
			    "is a reference, not call, to function %qE", expr);
		break;
	      default:
	        gcc_unreachable ();
	    }

	if (TREE_CODE (expr) == COMPONENT_REF)
	  expr = TREE_OPERAND (expr, 0);
      }
  }

  if (expr != error_mark_node && !VOID_TYPE_P (TREE_TYPE (expr)))
    {
      if (implicit != ICV_CAST
	  && warn_unused_value
	  && !TREE_NO_WARNING (expr)
	  && !processing_template_decl)
	{
	  /* The middle end does not warn about expressions that have
	     been explicitly cast to void, so we must do so here.  */
	  if (!TREE_SIDE_EFFECTS (expr)) {
            if (complain & tf_warning)
	      switch (implicit)
		{
		  case ICV_SECOND_OF_COND:
		    warning_at (loc, OPT_Wunused_value,
				"second operand of conditional expression "
				"has no effect");
		    break;
		  case ICV_THIRD_OF_COND:
		    warning_at (loc, OPT_Wunused_value,
				"third operand of conditional expression "
				"has no effect");
		    break;
		  case ICV_RIGHT_OF_COMMA:
		    warning_at (loc, OPT_Wunused_value,
				"right operand of comma operator has no effect");
		    break;
		  case ICV_LEFT_OF_COMMA:
		    warning_at (loc, OPT_Wunused_value,
				"left operand of comma operator has no effect");
		    break;
		  case ICV_STATEMENT:
		    warning_at (loc, OPT_Wunused_value,
				"statement has no effect");
		    break;
		  case ICV_THIRD_IN_FOR:
		    warning_at (loc, OPT_Wunused_value,
				"for increment expression has no effect");
		    break;
		  default:
		    gcc_unreachable ();
		}
          }
	  else
	    {
	      tree e;
	      enum tree_code code;
	      enum tree_code_class tclass;

	      e = expr;
	      /* We might like to warn about (say) "(int) f()", as the
		 cast has no effect, but the compiler itself will
		 generate implicit conversions under some
		 circumstances.  (For example a block copy will be
		 turned into a call to "__builtin_memcpy", with a
		 conversion of the return value to an appropriate
		 type.)  So, to avoid false positives, we strip
		 conversions.  Do not use STRIP_NOPs because it will
		 not strip conversions to "void", as that is not a
		 mode-preserving conversion.  */
	      while (TREE_CODE (e) == NOP_EXPR)
		e = TREE_OPERAND (e, 0);

	      code = TREE_CODE (e);
	      tclass = TREE_CODE_CLASS (code);
	      if ((tclass == tcc_comparison
		   || tclass == tcc_unary
		   || (tclass == tcc_binary
		       && !(code == MODIFY_EXPR
			    || code == INIT_EXPR
			    || code == PREDECREMENT_EXPR
			    || code == PREINCREMENT_EXPR
			    || code == POSTDECREMENT_EXPR
			    || code == POSTINCREMENT_EXPR))
		   || code == VEC_PERM_EXPR
		   || code == VEC_COND_EXPR)
                  && (complain & tf_warning))
		warning_at (loc, OPT_Wunused_value, "value computed is not used");
	    }
	}
      expr = build1 (CONVERT_EXPR, void_type_node, expr);
    }
  if (! TREE_SIDE_EFFECTS (expr))
    expr = void_node;
  return expr;
}

/* Create an expression whose value is that of EXPR,
   converted to type TYPE.  The TREE_TYPE of the value
   is always TYPE.  This function implements all reasonable
   conversions; callers should filter out those that are
   not permitted by the language being compiled.

   Most of this routine is from build_reinterpret_cast.

   The back end cannot call cp_convert (what was convert) because
   conversions to/from basetypes may involve memory references
   (vbases) and adding or subtracting small values (multiple
   inheritance), but it calls convert from the constant folding code
   on subtrees of already built trees after it has ripped them apart.

   Also, if we ever support range variables, we'll probably also have to
   do a little bit more work.  */

tree
convert (tree type, tree expr)
{
  tree intype;

  if (type == error_mark_node || expr == error_mark_node)
    return error_mark_node;

  intype = TREE_TYPE (expr);

  if (POINTER_TYPE_P (type) && POINTER_TYPE_P (intype))
    return build_nop (type, expr);

  return ocp_convert (type, expr, CONV_OLD_CONVERT,
		      LOOKUP_NORMAL|LOOKUP_NO_CONVERSION,
		      tf_warning_or_error);
}

/* Like cp_convert, except permit conversions to take place which
   are not normally allowed due to access restrictions
   (such as conversion from sub-type to private super-type).  */

tree
convert_force (tree type, tree expr, int convtype, tsubst_flags_t complain)
{
  tree e = expr;
  enum tree_code code = TREE_CODE (type);

  if (code == REFERENCE_TYPE)
    return convert_to_reference (type, e, CONV_C_CAST, 0,
				 NULL_TREE, complain);

  if (code == POINTER_TYPE)
    return convert_to_pointer_force (type, e, complain);

  /* From typeck.c convert_for_assignment */
  if (((TYPE_PTR_P (TREE_TYPE (e)) && TREE_CODE (e) == ADDR_EXPR
	&& TREE_CODE (TREE_TYPE (TREE_TYPE (e))) == METHOD_TYPE)
       || integer_zerop (e)
       || TYPE_PTRMEMFUNC_P (TREE_TYPE (e)))
      && TYPE_PTRMEMFUNC_P (type))
    /* compatible pointer to member functions.  */
    return build_ptrmemfunc (TYPE_PTRMEMFUNC_FN_TYPE (type), e, 1,
			     /*c_cast_p=*/1, complain);

  return ocp_convert (type, e, CONV_C_CAST|convtype, LOOKUP_NORMAL, complain);
}

/* Convert an aggregate EXPR to type XTYPE.  If a conversion
   exists, return the attempted conversion.  This may
   return ERROR_MARK_NODE if the conversion is not
   allowed (references private members, etc).
   If no conversion exists, NULL_TREE is returned.

   FIXME: Ambiguity checking is wrong.  Should choose one by the implicit
   object parameter, or by the second standard conversion sequence if
   that doesn't do it.  This will probably wait for an overloading rewrite.
   (jason 8/9/95)  */

static tree
build_type_conversion (tree xtype, tree expr)
{
  /* C++: check to see if we can convert this aggregate type
     into the required type.  */
  return build_user_type_conversion (xtype, expr, LOOKUP_NORMAL,
				     tf_warning_or_error);
}

/* Convert the given EXPR to one of a group of types suitable for use in an
   expression.  DESIRES is a combination of various WANT_* flags (q.v.)
   which indicates which types are suitable.  If COMPLAIN is true, complain
   about ambiguity; otherwise, the caller will deal with it.  */

tree
build_expr_type_conversion (int desires, tree expr, bool complain)
{
  tree basetype = TREE_TYPE (expr);
  tree conv = NULL_TREE;
  tree winner = NULL_TREE;
  /* Want to see if EXPR is a constant.  See below checks for null_node.  */
  tree expr_folded = fold_simple_on_cst (expr);

  STRIP_NOPS (expr_folded);
  if (expr_folded == null_node
      && (desires & WANT_INT)
      && !(desires & WANT_NULL))
    {
      source_location loc =
	expansion_point_location_if_in_system_header (input_location);

      warning_at (loc, OPT_Wconversion_null,
		  "converting NULL to non-pointer type");
    }

  if (basetype == error_mark_node)
    return error_mark_node;

  if (! MAYBE_CLASS_TYPE_P (basetype))
    switch (TREE_CODE (basetype))
      {
      case INTEGER_TYPE:
	if ((desires & WANT_NULL) && null_ptr_cst_p (expr_folded))
	  return expr;
	/* else fall through...  */

      case BOOLEAN_TYPE:
	return (desires & WANT_INT) ? expr : NULL_TREE;
      case ENUMERAL_TYPE:
	return (desires & WANT_ENUM) ? expr : NULL_TREE;
      case REAL_TYPE:
	return (desires & WANT_FLOAT) ? expr : NULL_TREE;
      case POINTER_TYPE:
	return (desires & WANT_POINTER) ? expr : NULL_TREE;

      case FUNCTION_TYPE:
      case ARRAY_TYPE:
	return (desires & WANT_POINTER) ? decay_conversion (expr,
							    tf_warning_or_error)
					: NULL_TREE;

      case COMPLEX_TYPE:
      case VECTOR_TYPE:
	if ((desires & WANT_VECTOR_OR_COMPLEX) == 0)
	  return NULL_TREE;
	switch (TREE_CODE (TREE_TYPE (basetype)))
	  {
	  case INTEGER_TYPE:
	  case BOOLEAN_TYPE:
	    return (desires & WANT_INT) ? expr : NULL_TREE;
	  case ENUMERAL_TYPE:
	    return (desires & WANT_ENUM) ? expr : NULL_TREE;
	  case REAL_TYPE:
	    return (desires & WANT_FLOAT) ? expr : NULL_TREE;
	  default:
	    return NULL_TREE;
	  }

      default:
	return NULL_TREE;
      }

  /* The code for conversions from class type is currently only used for
     delete expressions.  Other expressions are handled by build_new_op.  */
  if (!complete_type_or_maybe_complain (basetype, expr, complain))
    return error_mark_node;
  if (!TYPE_HAS_CONVERSION (basetype))
    return NULL_TREE;

  for (conv = lookup_conversions (basetype); conv; conv = TREE_CHAIN (conv))
    {
      int win = 0;
      tree candidate;
      tree cand = TREE_VALUE (conv);
      cand = OVL_CURRENT (cand);

      if (winner && winner == cand)
	continue;

      if (DECL_NONCONVERTING_P (cand))
	continue;

      candidate = non_reference (TREE_TYPE (TREE_TYPE (cand)));

      switch (TREE_CODE (candidate))
	{
	case BOOLEAN_TYPE:
	case INTEGER_TYPE:
	  win = (desires & WANT_INT); break;
	case ENUMERAL_TYPE:
	  win = (desires & WANT_ENUM); break;
	case REAL_TYPE:
	  win = (desires & WANT_FLOAT); break;
	case POINTER_TYPE:
	  win = (desires & WANT_POINTER); break;

	case COMPLEX_TYPE:
	case VECTOR_TYPE:
	  if ((desires & WANT_VECTOR_OR_COMPLEX) == 0)
	    break;
	  switch (TREE_CODE (TREE_TYPE (candidate)))
	    {
	    case BOOLEAN_TYPE:
	    case INTEGER_TYPE:
	      win = (desires & WANT_INT); break;
	    case ENUMERAL_TYPE:
	      win = (desires & WANT_ENUM); break;
	    case REAL_TYPE:
	      win = (desires & WANT_FLOAT); break;
	    default:
	      break;
	    }
	  break;

	default:
	  /* A wildcard could be instantiated to match any desired
	     type, but we can't deduce the template argument.  */
	  if (WILDCARD_TYPE_P (candidate))
	    win = true;
	  break;
	}

      if (win)
	{
	  if (TREE_CODE (cand) == TEMPLATE_DECL)
	    {
	      if (complain)
		error ("default type conversion can't deduce template"
		       " argument for %qD", cand);
	      return error_mark_node;
	    }

	  if (winner)
	    {
	      tree winner_type
		= non_reference (TREE_TYPE (TREE_TYPE (winner)));

	      if (!same_type_ignoring_top_level_qualifiers_p (winner_type,
							      candidate))
		{
		  if (complain)
		    {
		      error ("ambiguous default type conversion from %qT",
			     basetype);
		      inform (input_location,
			      "  candidate conversions include %qD and %qD",
			      winner, cand);
		    }
		  return error_mark_node;
		}
	    }

	  winner = cand;
	}
    }

  if (winner)
    {
      tree type = non_reference (TREE_TYPE (TREE_TYPE (winner)));
      return build_user_type_conversion (type, expr, LOOKUP_NORMAL,
					 tf_warning_or_error);
    }

  return NULL_TREE;
}

/* Implements integral promotion (4.1) and float->double promotion.  */

tree
type_promotes_to (tree type)
{
  tree promoted_type;

  if (type == error_mark_node)
    return error_mark_node;

  type = TYPE_MAIN_VARIANT (type);

  /* Check for promotions of target-defined types first.  */
  promoted_type = targetm.promoted_type (type);
  if (promoted_type)
    return promoted_type;

  /* bool always promotes to int (not unsigned), even if it's the same
     size.  */
  if (TREE_CODE (type) == BOOLEAN_TYPE)
    type = integer_type_node;

  /* Normally convert enums to int, but convert wide enums to something
     wider.  Scoped enums don't promote, but pretend they do for backward
     ABI bug compatibility wrt varargs.  */
  else if (TREE_CODE (type) == ENUMERAL_TYPE
	   || type == char16_type_node
	   || type == char32_type_node
	   || type == wchar_type_node)
    {
      int precision = MAX (TYPE_PRECISION (type),
			   TYPE_PRECISION (integer_type_node));
      tree totype = c_common_type_for_size (precision, 0);
      tree prom = type;
      if (TREE_CODE (prom) == ENUMERAL_TYPE)
	prom = ENUM_UNDERLYING_TYPE (prom);
      if (TYPE_UNSIGNED (prom)
	  && ! int_fits_type_p (TYPE_MAX_VALUE (prom), totype))
	prom = c_common_type_for_size (precision, 1);
      else
	prom = totype;
      if (SCOPED_ENUM_P (type))
	{
	  if (abi_version_crosses (6)
	      && TYPE_MODE (prom) != TYPE_MODE (type))
	    warning (OPT_Wabi, "scoped enum %qT passed through ... as "
		     "%qT before -fabi-version=6, %qT after",
		     type, prom, ENUM_UNDERLYING_TYPE (type));
	  if (!abi_version_at_least (6))
	    type = prom;
	}
      else
	type = prom;
    }
  else if (c_promoting_integer_type_p (type))
    {
      /* Retain unsignedness if really not getting bigger.  */
      if (TYPE_UNSIGNED (type)
	  && TYPE_PRECISION (type) == TYPE_PRECISION (integer_type_node))
	type = unsigned_type_node;
      else
	type = integer_type_node;
    }
  else if (type == float_type_node)
    type = double_type_node;

  return type;
}

/* The routines below this point are carefully written to conform to
   the standard.  They use the same terminology, and follow the rules
   closely.  Although they are used only in pt.c at the moment, they
   should presumably be used everywhere in the future.  */

/* Attempt to perform qualification conversions on EXPR to convert it
   to TYPE.  Return the resulting expression, or error_mark_node if
   the conversion was impossible.  */

tree
perform_qualification_conversions (tree type, tree expr)
{
  tree expr_type;

  expr_type = TREE_TYPE (expr);

  if (same_type_p (type, expr_type))
    return expr;
  else if (TYPE_PTR_P (type) && TYPE_PTR_P (expr_type)
	   && comp_ptr_ttypes (TREE_TYPE (type), TREE_TYPE (expr_type)))
    return build_nop (type, expr);
  else if (TYPE_PTRMEM_P (type) && TYPE_PTRMEM_P (expr_type)
	   && same_type_p (TYPE_PTRMEM_CLASS_TYPE (type),
			   TYPE_PTRMEM_CLASS_TYPE (expr_type))
	   && comp_ptr_ttypes (TYPE_PTRMEM_POINTED_TO_TYPE (type),
			       TYPE_PTRMEM_POINTED_TO_TYPE (expr_type)))
    return build_nop (type, expr);
  else
    return error_mark_node;
}<|MERGE_RESOLUTION|>--- conflicted
+++ resolved
@@ -716,15 +716,9 @@
       /* For complex data types, we need to perform componentwise
 	 conversion.  */
       else if (TREE_CODE (type) == COMPLEX_TYPE)
-<<<<<<< HEAD
 	return convert_to_complex (type, e);
-      else if (TREE_CODE (type) == VECTOR_TYPE)
+      else if (VECTOR_TYPE_P (type))
 	return convert_to_vector (type, e);
-=======
-	return fold_if_not_in_template (convert_to_complex (type, e));
-      else if (VECTOR_TYPE_P (type))
-	return fold_if_not_in_template (convert_to_vector (type, e));
->>>>>>> fd425e62
       else if (TREE_CODE (e) == TARGET_EXPR)
 	{
 	  /* Don't build a NOP_EXPR of class type.  Instead, change the

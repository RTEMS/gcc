--- conflicted
+++ resolved
@@ -256,11 +256,7 @@
   $(C_PRAGMA_H) toplev.h output.h input.h cp/operators.def $(TM_P_H)
 cp/cp-lang.o: cp/cp-lang.c $(CXX_TREE_H) $(TM_H) toplev.h debug.h langhooks.h \
   $(LANGHOOKS_DEF_H) $(C_COMMON_H) gtype-cp.h gt-cp-cp-lang.h \
-<<<<<<< HEAD
-  $(DIAGNOSTIC_H) cp/cp-objcp-common.h $(EXPR_H) $(EXCEPT_H)
-=======
   cp/cp-objcp-common.h $(EXPR_H) $(TARGET_H)
->>>>>>> 6e7f08ad
 cp/decl.o: cp/decl.c $(CXX_TREE_H) $(TM_H) $(FLAGS_H) cp/decl.h \
   output.h toplev.h $(HASHTAB_H) $(RTL_H) \
   cp/operators.def $(TM_P_H) $(TREE_INLINE_H) $(DIAGNOSTIC_H) $(C_PRAGMA_H) \
@@ -291,19 +287,11 @@
   $(TM_P_H) $(TARGET_H) $(DIAGNOSTIC_H) gt-cp-method.h $(GIMPLE_H)
 cp/cvt.o: cp/cvt.c $(CXX_TREE_H) $(TM_H) cp/decl.h $(FLAGS_H) toplev.h \
   convert.h $(TARGET_H) intl.h
-<<<<<<< HEAD
-cp/search.o: cp/search.c $(CXX_TREE_H) $(TM_H) $(FLAGS_H) toplev.h $(RTL_H) \
-  intl.h
-cp/tree.o: cp/tree.c $(CXX_TREE_H) $(TM_H) $(FLAGS_H) toplev.h $(RTL_H) \
-  insn-config.h $(INTEGRATE_H) $(TREE_INLINE_H) $(REAL_H) gt-cp-tree.h \
-  $(TARGET_H) debug.h $(TREE_FLOW_H) $(CGRAPH_H)
-=======
 cp/search.o: cp/search.c $(CXX_TREE_H) $(TM_H) $(FLAGS_H) toplev.h \
   intl.h
 cp/tree.o: cp/tree.c $(CXX_TREE_H) $(TM_H) $(FLAGS_H) toplev.h \
   $(TREE_INLINE_H) $(REAL_H) gt-cp-tree.h \
   $(TARGET_H) debug.h $(CGRAPH_H) $(SPLAY_TREE_H) $(GIMPLE_H)
->>>>>>> 6e7f08ad
 cp/ptree.o: cp/ptree.c $(CXX_TREE_H) $(TM_H)
 cp/rtti.o: cp/rtti.c $(CXX_TREE_H) $(TM_H) $(FLAGS_H) toplev.h convert.h \
   $(TARGET_H) $(C_PRAGMA_H) gt-cp-rtti.h intl.h
@@ -327,13 +315,8 @@
   $(TARGET_H) tree-iterator.h $(CGRAPH_H) $(DIAGNOSTIC_CORE_H)
 cp/mangle.o: cp/mangle.c $(CXX_TREE_H) $(TM_H) toplev.h $(REAL_H) \
   gt-cp-mangle.h $(TARGET_H) $(TM_P_H) $(CGRAPH_H)
-<<<<<<< HEAD
-cp/parser.o: cp/parser.c $(CXX_TREE_H) $(TM_H) $(DIAGNOSTIC_H) gt-cp-parser.h \
-  output.h $(TARGET_H) $(PLUGIN_H) intl.h
-=======
 cp/parser.o: cp/parser.c $(CXX_TREE_H) $(TM_H) $(DIAGNOSTIC_CORE_H) \
   gt-cp-parser.h output.h $(TARGET_H) $(PLUGIN_H) intl.h
->>>>>>> 6e7f08ad
 cp/cp-gimplify.o: cp/cp-gimplify.c $(CXX_TREE_H) toplev.h $(C_COMMON_H) \
 	$(TM_H) coretypes.h pointer-set.h tree-iterator.h
 

# Top level -*- makefile -*- fragment for GNU C++.
#   Copyright (C) 1994, 1995, 1997, 1998, 1999, 2000, 2001, 2002, 2003, 2004,
#   2005, 2007, 2008, 2009, 2010
#   Free Software Foundation, Inc.

#This file is part of GCC.

#GCC is free software; you can redistribute it and/or modify
#it under the terms of the GNU General Public License as published by
#the Free Software Foundation; either version 3, or (at your option)
#any later version.

#GCC is distributed in the hope that it will be useful,
#but WITHOUT ANY WARRANTY; without even the implied warranty of
#MERCHANTABILITY or FITNESS FOR A PARTICULAR PURPOSE.  See the
#GNU General Public License for more details.

# You should have received a copy of the GNU General Public License
# along with GCC; see the file COPYING3.  If not see
# <http://www.gnu.org/licenses/>.

# This file provides the language dependent support in the main Makefile.
# Each language makefile fragment must provide the following targets:
#
# foo.all.cross, foo.start.encap, foo.rest.encap,
# foo.install-common, foo.install-man, foo.install-info, foo.install-pdf,
# foo.install-html, foo.info, foo.dvi, foo.pdf, foo.html, foo.uninstall,
# foo.mostlyclean, foo.clean, foo.distclean,
# foo.maintainer-clean, foo.stage1, foo.stage2, foo.stage3, foo.stage4
#
# where `foo' is the name of the language.
#
# It should also provide rules for:
#
# - making any compiler driver (eg: g++)
# - the compiler proper (eg: cc1plus)
# - define the names for selecting the language in LANGUAGES.

# Actual names to use when installing a native compiler.
CXX_INSTALL_NAME := $(shell echo c++|sed '$(program_transform_name)')
GXX_INSTALL_NAME := $(shell echo g++|sed '$(program_transform_name)')
CXX_TARGET_INSTALL_NAME := $(target_noncanonical)-$(shell echo c++|sed '$(program_transform_name)')
GXX_TARGET_INSTALL_NAME := $(target_noncanonical)-$(shell echo g++|sed '$(program_transform_name)')
CP_PLUGIN_HEADERS := cp-tree.h cxx-pretty-print.h name-lookup.h

#
# Define the names for selecting c++ in LANGUAGES.
# Note that it would be nice to move the dependency on g++
# into the C++ rule, but that needs a little bit of work
# to do the right thing within all.cross.
c++: cc1plus$(exeext)

# Tell GNU make to ignore these if they exist.
.PHONY: c++

g++spec.o: $(srcdir)/cp/g++spec.c $(SYSTEM_H) coretypes.h $(TM_H) $(GCC_H) \
    $(CONFIG_H) $(OPTS_H)
	(SHLIB_LINK='$(SHLIB_LINK)'; \
	$(COMPILER) -c $(ALL_COMPILERFLAGS) $(ALL_CPPFLAGS) $(DRIVER_DEFINES) \
		$(INCLUDES) $(srcdir)/cp/g++spec.c)

# Create the compiler driver for g++.
GXX_OBJS = $(GCC_OBJS) g++spec.o intl.o prefix.o version.o
g++$(exeext): $(GXX_OBJS) $(EXTRA_GCC_OBJS) $(LIBDEPS)
<<<<<<< HEAD
	$(LINKER) $(ALL_LINKERFLAGS) $(LDFLAGS) -o $@ \
=======
	+$(LINKER) $(ALL_LINKERFLAGS) $(LDFLAGS) -o $@ \
>>>>>>> 03d20231
	  $(GXX_OBJS) $(EXTRA_GCC_OBJS) $(LIBS)

# Create a version of the g++ driver which calls the cross-compiler.
g++-cross$(exeext): g++$(exeext)
	-rm -f g++-cross$(exeext)
	cp g++$(exeext) g++-cross$(exeext)

# The compiler itself.
# Shared with C front end:
CXX_C_OBJS = attribs.o incpath.o prefix.o \
	$(C_COMMON_OBJS) $(CXX_TARGET_OBJS)

# Language-specific object files for C++ and Objective C++.
CXX_AND_OBJCXX_OBJS = cp/call.o cp/decl.o cp/expr.o cp/pt.o cp/typeck2.o \
 cp/class.o cp/decl2.o cp/error.o cp/lex.o cp/parser.o cp/ptree.o cp/rtti.o \
 cp/typeck.o cp/cvt.o cp/except.o cp/friend.o cp/init.o cp/method.o \
 cp/search.o cp/semantics.o cp/tree.o cp/repo.o cp/dump.o cp/optimize.o \
 cp/mangle.o cp/cp-objcp-common.o cp/name-lookup.o cp/cxx-pretty-print.o \
 cp/cp-gimplify.o tree-mudflap.o $(CXX_C_OBJS)

# Language-specific object files for C++.
CXX_OBJS = cp/cp-lang.o c-family/stub-objc.o $(CXX_AND_OBJCXX_OBJS)

c++_OBJS = $(CXX_OBJS) cc1plus-checksum.o cp/g++spec.o

# Use strict warnings for this front end.
cp-warn = $(STRICT_WARN)

<<<<<<< HEAD
cc1plus-dummy$(exeext): $(CXX_OBJS) dummy-checksum.o $(BACKEND) $(LIBDEPS)
	$(LINKER) $(ALL_LINKERFLAGS) $(LDFLAGS) -o $@ \
	      $(CXX_OBJS) dummy-checksum.o $(BACKEND) $(LIBS) $(BACKENDLIBS)

cc1plus-checksum.c : cc1plus-dummy$(exeext) build/genchecksum$(build_exeext)
	build/genchecksum$(build_exeext) cc1plus-dummy$(exeext) > $@

cc1plus-checksum.o : cc1plus-checksum.c $(CONFIG_H) $(SYSTEM_H)

cc1plus$(exeext): $(CXX_OBJS) cc1plus-checksum.o $(BACKEND) $(LIBDEPS)
	$(LINKER) $(ALL_LINKERFLAGS) $(LDFLAGS) -o $@ \
=======
# compute checksum over all object files and the options
cc1plus-checksum.c : build/genchecksum$(build_exeext) checksum-options \
	$(CXX_OBJS) $(BACKEND) $(LIBDEPS) 
	build/genchecksum$(build_exeext) $(CXX_OBJS) $(BACKEND) $(LIBDEPS) \
                     checksum-options > cc1plus-checksum.c.tmp &&	   \
	$(srcdir)/../move-if-change cc1plus-checksum.c.tmp cc1plus-checksum.c

cc1plus-checksum.o : cc1plus-checksum.c $(CONFIG_H) $(SYSTEM_H)

cc1plus$(exeext): $(CXX_OBJS) cc1plus-checksum.o $(BACKEND) $(LIBDEPS)
	+$(LINKER) $(ALL_LINKERFLAGS) $(LDFLAGS) -o $@ \
>>>>>>> 03d20231
	      $(CXX_OBJS) cc1plus-checksum.o $(BACKEND) $(LIBS) $(BACKENDLIBS)

# Special build rules.
$(srcdir)/cp/cfns.h: $(srcdir)/cp/cfns.gperf
	gperf -o -C -E -k '1-6,$$' -j1 -D -N 'libc_name_p' -L ANSI-C \
		$(srcdir)/cp/cfns.gperf > $(srcdir)/cp/cfns.h

#
# Build hooks:

c++.all.cross: g++-cross$(exeext)
c++.start.encap: g++$(exeext)
c++.rest.encap:
c++.info:
c++.install-info:
c++.dvi:
c++.pdf:
c++.install-pdf:
c++.install-html:
c++.html:
c++.srcinfo:
c++.srcextra:

c++.tags: force
	cd $(srcdir)/cp; etags -o TAGS.sub *.c *.h --language=none \
	  --regex='/DEFTREECODE [(]\([A-Z_]+\)/\1/' cp-tree.def; \
	etags --include TAGS.sub --include ../TAGS.sub

c++.man: doc/g++.1

c++.srcman: doc/g++.1
	-cp -p $^ $(srcdir)/doc

# 'make check' in gcc/ looks for check-c++, as do all toplevel C++-related
# check targets.  However, our DejaGNU framework requires 'check-g++' as its
# entry point.  We feed the former to the latter here.
check-c++ : check-g++
check-c++-subtargets : check-g++-subtargets
# List of targets that can use the generic check- rule and its // variant.
lang_checks += check-g++
lang_checks_parallelized += check-g++
# For description see comment above check_gcc_parallelize in gcc/Makefile.in.
check_g++_parallelize = old-deja.exp dg.exp

#
# Install hooks:
# cc1plus is installed elsewhere as part of $(COMPILERS).

# Install the driver program as $(target)-g++
# and also as either g++ (if native) or $(tooldir)/bin/g++.
c++.install-common: installdirs
	-rm -f $(DESTDIR)$(bindir)/$(GXX_INSTALL_NAME)$(exeext)
	-$(INSTALL_PROGRAM) g++$(exeext) $(DESTDIR)$(bindir)/$(GXX_INSTALL_NAME)$(exeext)
	-chmod a+x $(DESTDIR)$(bindir)/$(GXX_INSTALL_NAME)$(exeext)
	-rm -f $(DESTDIR)$(bindir)/$(CXX_INSTALL_NAME)$(exeext)
	-( cd $(DESTDIR)$(bindir) && \
	      $(LN) $(GXX_INSTALL_NAME)$(exeext) $(CXX_INSTALL_NAME)$(exeext) )
	-if [ -f cc1plus$(exeext) ] ; then \
	  if [ -f g++-cross$(exeext) ] ; then \
	    if [ -d $(DESTDIR)$(gcc_tooldir)/bin/. ] ; then \
	      rm -f $(DESTDIR)$(gcc_tooldir)/bin/g++$(exeext); \
	      $(INSTALL_PROGRAM) g++-cross$(exeext) $(DESTDIR)$(gcc_tooldir)/bin/g++$(exeext); \
	      rm -f $(DESTDIR)$(gcc_tooldir)/bin/c++$(exeext); \
	      ( cd $(DESTDIR)$(gcc_tooldir)/bin && \
		$(LN) g++$(exeext) c++$(exeext) ); \
	    else true; fi; \
	  else \
	    rm -f $(DESTDIR)$(bindir)/$(GXX_TARGET_INSTALL_NAME)$(exeext); \
	    ( cd $(DESTDIR)$(bindir) && \
	      $(LN) $(GXX_INSTALL_NAME)$(exeext) $(GXX_TARGET_INSTALL_NAME)$(exeext) ); \
	    rm -f $(DESTDIR)$(bindir)/$(CXX_TARGET_INSTALL_NAME)$(exeext); \
	    ( cd $(DESTDIR)$(bindir) && \
	      $(LN) $(CXX_INSTALL_NAME)$(exeext) $(CXX_TARGET_INSTALL_NAME)$(exeext) ); \
	  fi ; \
	fi

# We can't use links because not everyone supports them, and we can't use
# .so because Irix 6.5 doesn't support them.  So just copy the manpage.
doc/g++.1: doc/gcc.1
	cp $< doc/g++.1

c++.install-man: $(DESTDIR)$(man1dir)/$(GXX_INSTALL_NAME)$(man1ext)

$(DESTDIR)$(man1dir)/$(GXX_INSTALL_NAME)$(man1ext): doc/g++.1 installdirs
	-rm -f $@
	-$(INSTALL_DATA) $< $@
	-chmod a-x $@

c++.install-plugin: installdirs
# We keep the directory structure for files in config and .def files. All
# other files are flattened to a single directory.
	headers="$(CP_PLUGIN_HEADERS)"; \
	for file in $$headers; do \
	  path=$(srcdir)/cp/$$file; \
	  dest=$(plugin_includedir)/cp/$$file; \
	  echo $(INSTALL_DATA) $$path $(DESTDIR)$$dest; \
	  dir=`dirname $$dest`; \
	  $(mkinstalldirs) $(DESTDIR)$$dir; \
	  $(INSTALL_DATA) $$path $(DESTDIR)$$dest; \
	done

c++.uninstall:
	-rm -rf $(DESTDIR)$(bindir)/$(CXX_INSTALL_NAME)$(exeext)
	-rm -rf $(DESTDIR)$(bindir)/$(GXX_INSTALL_NAME)$(exeext)
	-rm -rf $(DESTDIR)$(man1dir)/$(GXX_INSTALL_NAME)$(man1ext)
#
# Clean hooks:
# A lot of the ancillary files are deleted by the main makefile.
# We just have to delete files specific to us.

c++.mostlyclean:
	-rm -f doc/g++.1
	-rm -f cp/*$(objext)
	-rm -f cp/*$(coverageexts)
c++.clean:
c++.distclean:
	-rm -f cp/config.status cp/Makefile
c++.maintainer-clean:
#
# Stage hooks:
# The main makefile has already created stage?/cp.

c++.stage1: stage1-start
	-mv cp/*$(objext) stage1/cp
c++.stage2: stage2-start
	-mv cp/*$(objext) stage2/cp
c++.stage3: stage3-start
	-mv cp/*$(objext) stage3/cp
c++.stage4: stage4-start
	-mv cp/*$(objext) stage4/cp
c++.stageprofile: stageprofile-start
	-mv cp/*$(objext) stageprofile/cp
c++.stagefeedback: stagefeedback-start
	-mv cp/*$(objext) stagefeedback/cp

#
# .o: .h dependencies.
CXX_TREE_H = $(TREE_H) cp/name-lookup.h cp/cp-tree.h $(C_COMMON_H) \
	$(FUNCTION_H) \
	$(SYSTEM_H) coretypes.h $(CONFIG_H) $(TARGET_H) $(GGC_H) \
	$(srcdir)/../include/hashtab.h

CXX_PRETTY_PRINT_H = cp/cxx-pretty-print.h $(C_PRETTY_PRINT_H)

cp/lex.o: cp/lex.c $(CXX_TREE_H) $(TM_H) $(FLAGS_H) \
<<<<<<< HEAD
  $(C_PRAGMA_H) toplev.h output.h input.h cp/operators.def $(TM_P_H)
cp/cp-lang.o: cp/cp-lang.c $(CXX_TREE_H) $(TM_H) toplev.h debug.h langhooks.h \
  $(LANGHOOKS_DEF_H) $(C_COMMON_H) gtype-cp.h gt-cp-cp-lang.h \
  cp/cp-objcp-common.h $(EXPR_H)
=======
  $(C_PRAGMA_H) output.h input.h cp/operators.def $(TM_P_H) \
  c-family/c-objc.h
cp/cp-lang.o: cp/cp-lang.c $(CXX_TREE_H) $(TM_H) debug.h langhooks.h \
  $(LANGHOOKS_DEF_H) $(C_COMMON_H) gtype-cp.h gt-cp-cp-lang.h \
  cp/cp-objcp-common.h $(EXPR_H) $(TARGET_H)
>>>>>>> 03d20231
cp/decl.o: cp/decl.c $(CXX_TREE_H) $(TM_H) $(FLAGS_H) cp/decl.h \
  output.h toplev.h $(HASHTAB_H) $(RTL_H) \
  cp/operators.def $(TM_P_H) $(TREE_INLINE_H) $(DIAGNOSTIC_H) $(C_PRAGMA_H) \
  debug.h gt-cp-decl.h $(TIMEVAR_H) $(TARGET_H) $(PLUGIN_H) \
<<<<<<< HEAD
  intl.h tree-iterator.h $(SPLAY_TREE_H)
cp/decl2.o: cp/decl2.c $(CXX_TREE_H) $(TM_H) $(FLAGS_H) cp/decl.h \
  output.h toplev.h $(C_COMMON_H) gt-cp-decl2.h $(CGRAPH_H) \
  $(C_PRAGMA_H) $(TREE_DUMP_H) intl.h $(TARGET_H) $(GIMPLE_H) $(POINTER_SET_H) \
  $(SPLAY_TREE_H) c-family/c-ada-spec.h
=======
  intl.h tree-iterator.h $(SPLAY_TREE_H) \
  c-family/c-objc.h
cp/decl2.o: cp/decl2.c $(CXX_TREE_H) $(TM_H) $(FLAGS_H) cp/decl.h \
  output.h toplev.h $(C_COMMON_H) gt-cp-decl2.h $(CGRAPH_H) \
  $(C_PRAGMA_H) $(TREE_DUMP_H) intl.h $(TARGET_H) $(GIMPLE_H) $(POINTER_SET_H) \
  $(SPLAY_TREE_H) c-family/c-ada-spec.h \
  c-family/c-objc.h
>>>>>>> 03d20231
cp/cp-objcp-common.o : cp/cp-objcp-common.c $(CONFIG_H) $(SYSTEM_H) \
  coretypes.h $(TM_H) $(TREE_H) $(CXX_TREE_H) $(C_COMMON_H) \
  langhooks.h $(LANGHOOKS_DEF_H) $(DIAGNOSTIC_H) debug.h \
  $(CXX_PRETTY_PRINT_H) cp/cp-objcp-common.h gt-cp-cp-objcp-common.h
<<<<<<< HEAD
cp/typeck2.o: cp/typeck2.c $(CXX_TREE_H) $(TM_H) $(FLAGS_H) toplev.h output.h \
  $(TM_P_H) $(DIAGNOSTIC_CORE_H) gt-cp-typeck2.h $(REAL_H) intl.h
cp/typeck.o: cp/typeck.c $(CXX_TREE_H) $(TM_H) $(FLAGS_H) \
  toplev.h $(DIAGNOSTIC_H) convert.h $(C_COMMON_H) $(TARGET_H) \
  output.h toplev.h
=======
cp/typeck2.o: cp/typeck2.c $(CXX_TREE_H) $(TM_H) $(FLAGS_H) output.h \
  $(TM_P_H) $(DIAGNOSTIC_CORE_H) gt-cp-typeck2.h $(REAL_H) intl.h
cp/typeck.o: cp/typeck.c $(CXX_TREE_H) $(TM_H) $(FLAGS_H) \
  toplev.h $(DIAGNOSTIC_H) convert.h $(C_COMMON_H) $(TARGET_H) \
  output.h c-family/c-objc.h
>>>>>>> 03d20231
cp/class.o: cp/class.c $(CXX_TREE_H) $(TM_H) $(FLAGS_H) toplev.h \
  $(TARGET_H) convert.h $(CGRAPH_H) $(TREE_DUMP_H) gt-cp-class.h \
  $(SPLAY_TREE_H)
cp/call.o: cp/call.c $(CXX_TREE_H) $(TM_H) $(FLAGS_H) toplev.h \
<<<<<<< HEAD
  $(DIAGNOSTIC_CORE_H) intl.h gt-cp-call.h convert.h $(TARGET_H) langhooks.h
cp/friend.o: cp/friend.c $(CXX_TREE_H) $(TM_H) $(FLAGS_H) toplev.h
cp/init.o: cp/init.c $(CXX_TREE_H) $(TM_H) $(FLAGS_H) \
  toplev.h $(EXCEPT_H) $(TARGET_H)
cp/method.o: cp/method.c $(CXX_TREE_H) $(TM_H) toplev.h \
  $(TM_P_H) $(TARGET_H) $(DIAGNOSTIC_H) gt-cp-method.h $(GIMPLE_H)
cp/cvt.o: cp/cvt.c $(CXX_TREE_H) $(TM_H) cp/decl.h $(FLAGS_H) toplev.h \
  convert.h $(TARGET_H) intl.h
cp/search.o: cp/search.c $(CXX_TREE_H) $(TM_H) $(FLAGS_H) toplev.h \
  intl.h
cp/tree.o: cp/tree.c $(CXX_TREE_H) $(TM_H) $(FLAGS_H) toplev.h \
  $(TREE_INLINE_H) $(REAL_H) gt-cp-tree.h \
  $(TARGET_H) debug.h $(CGRAPH_H) $(SPLAY_TREE_H) $(GIMPLE_H)
cp/ptree.o: cp/ptree.c $(CXX_TREE_H) $(TM_H)
cp/rtti.o: cp/rtti.c $(CXX_TREE_H) $(TM_H) $(FLAGS_H) toplev.h convert.h \
  $(TARGET_H) $(C_PRAGMA_H) gt-cp-rtti.h intl.h
cp/except.o: cp/except.c $(CXX_TREE_H) $(TM_H) $(FLAGS_H) \
  toplev.h cp/cfns.h $(TREE_INLINE_H) $(TARGET_H)
cp/expr.o: cp/expr.c $(CXX_TREE_H) $(TM_H) $(FLAGS_H) toplev.h $(TM_P_H)
cp/pt.o: cp/pt.c $(CXX_TREE_H) $(TM_H) cp/decl.h cp/cp-objcp-common.h \
  toplev.h $(TREE_INLINE_H) pointer-set.h gt-cp-pt.h vecprim.h intl.h
cp/error.o: cp/error.c $(CXX_TREE_H) $(TM_H) toplev.h $(DIAGNOSTIC_H) \
  $(FLAGS_H) $(REAL_H) $(LANGHOOKS_DEF_H) $(CXX_PRETTY_PRINT_H) \
  tree-diagnostic.h tree-pretty-print.h
=======
  $(DIAGNOSTIC_CORE_H) intl.h gt-cp-call.h convert.h $(TARGET_H) langhooks.h \
  c-family/c-objc.h
cp/friend.o: cp/friend.c $(CXX_TREE_H) $(TM_H) $(FLAGS_H)
cp/init.o: cp/init.c $(CXX_TREE_H) $(TM_H) $(FLAGS_H) \
  $(EXCEPT_H) $(TARGET_H)
cp/method.o: cp/method.c $(CXX_TREE_H) $(TM_H) toplev.h \
  $(TM_P_H) $(TARGET_H) $(DIAGNOSTIC_H) gt-cp-method.h $(GIMPLE_H)
cp/cvt.o: cp/cvt.c $(CXX_TREE_H) $(TM_H) cp/decl.h $(FLAGS_H) \
  convert.h $(TARGET_H) intl.h
cp/search.o: cp/search.c $(CXX_TREE_H) $(TM_H) $(FLAGS_H) toplev.h \
  intl.h
cp/tree.o: cp/tree.c $(CXX_TREE_H) $(TM_H) $(FLAGS_H) \
  $(TREE_INLINE_H) $(REAL_H) gt-cp-tree.h \
  $(TARGET_H) debug.h $(CGRAPH_H) $(SPLAY_TREE_H) $(GIMPLE_H)
cp/ptree.o: cp/ptree.c $(CXX_TREE_H) $(TM_H)
cp/rtti.o: cp/rtti.c $(CXX_TREE_H) $(TM_H) $(FLAGS_H) convert.h \
  $(TARGET_H) $(C_PRAGMA_H) gt-cp-rtti.h intl.h
cp/except.o: cp/except.c $(CXX_TREE_H) $(TM_H) $(FLAGS_H) \
  cp/cfns.h $(TREE_INLINE_H) $(TARGET_H)
cp/expr.o: cp/expr.c $(CXX_TREE_H) $(TM_H) $(FLAGS_H) $(TM_P_H)
cp/pt.o: cp/pt.c $(CXX_TREE_H) $(TM_H) cp/decl.h cp/cp-objcp-common.h \
  toplev.h $(TREE_INLINE_H) pointer-set.h gt-cp-pt.h vecprim.h intl.h \
  c-family/c-objc.h
cp/error.o: cp/error.c $(CXX_TREE_H) $(TM_H) $(DIAGNOSTIC_H) \
  $(FLAGS_H) $(REAL_H) $(LANGHOOKS_DEF_H) $(CXX_PRETTY_PRINT_H) \
  tree-diagnostic.h tree-pretty-print.h c-family/c-objc.h
>>>>>>> 03d20231
cp/repo.o: cp/repo.c $(CXX_TREE_H) $(TM_H) toplev.h $(DIAGNOSTIC_CORE_H) \
  gt-cp-repo.h
cp/semantics.o: cp/semantics.c $(CXX_TREE_H) $(TM_H) toplev.h \
  $(FLAGS_H) output.h $(RTL_H) $(TIMEVAR_H) \
  $(TREE_INLINE_H) $(CGRAPH_H) $(TARGET_H) $(C_COMMON_H) $(GIMPLE_H) \
<<<<<<< HEAD
  bitmap.h gt-cp-semantics.h
=======
  bitmap.h gt-cp-semantics.h c-family/c-objc.h
>>>>>>> 03d20231
cp/dump.o: cp/dump.c $(CXX_TREE_H) $(TM_H) $(TREE_DUMP_H)
cp/optimize.o: cp/optimize.c $(CXX_TREE_H) $(TM_H) \
  input.h $(PARAMS_H) debug.h $(TREE_INLINE_H) $(GIMPLE_H) \
  $(TARGET_H) tree-iterator.h $(CGRAPH_H) $(DIAGNOSTIC_CORE_H)
<<<<<<< HEAD
cp/mangle.o: cp/mangle.c $(CXX_TREE_H) $(TM_H) toplev.h $(REAL_H) \
  gt-cp-mangle.h $(TARGET_H) $(TM_P_H) $(CGRAPH_H)
cp/parser.o: cp/parser.c $(CXX_TREE_H) $(TM_H) $(DIAGNOSTIC_CORE_H) \
  gt-cp-parser.h output.h $(TARGET_H) $(PLUGIN_H) intl.h
cp/cp-gimplify.o: cp/cp-gimplify.c $(CXX_TREE_H) toplev.h $(C_COMMON_H) \
	$(TM_H) coretypes.h pointer-set.h tree-iterator.h

cp/name-lookup.o: cp/name-lookup.c $(CONFIG_H) $(SYSTEM_H) coretypes.h \
	$(TM_H) $(CXX_TREE_H) $(TIMEVAR_H) gt-cp-name-lookup.h toplev.h \
=======
cp/mangle.o: cp/mangle.c $(CXX_TREE_H) $(TM_H) $(REAL_H) \
  gt-cp-mangle.h $(TARGET_H) $(TM_P_H) $(CGRAPH_H)
cp/parser.o: cp/parser.c $(CXX_TREE_H) $(TM_H) $(DIAGNOSTIC_CORE_H) \
  gt-cp-parser.h output.h $(TARGET_H) $(PLUGIN_H) intl.h \
  c-family/c-objc.h
cp/cp-gimplify.o: cp/cp-gimplify.c $(CXX_TREE_H) $(C_COMMON_H) \
	$(TM_H) coretypes.h pointer-set.h tree-iterator.h

cp/name-lookup.o: cp/name-lookup.c $(CONFIG_H) $(SYSTEM_H) coretypes.h \
	$(TM_H) $(CXX_TREE_H) $(TIMEVAR_H) gt-cp-name-lookup.h \
>>>>>>> 03d20231
	$(DIAGNOSTIC_CORE_H) $(FLAGS_H) debug.h

cp/cxx-pretty-print.o: cp/cxx-pretty-print.c $(CXX_PRETTY_PRINT_H) \
  $(CONFIG_H) $(SYSTEM_H) $(TM_H) coretypes.h $(CXX_TREE_H) tree-pretty-print.h<|MERGE_RESOLUTION|>--- conflicted
+++ resolved
@@ -63,11 +63,7 @@
 # Create the compiler driver for g++.
 GXX_OBJS = $(GCC_OBJS) g++spec.o intl.o prefix.o version.o
 g++$(exeext): $(GXX_OBJS) $(EXTRA_GCC_OBJS) $(LIBDEPS)
-<<<<<<< HEAD
-	$(LINKER) $(ALL_LINKERFLAGS) $(LDFLAGS) -o $@ \
-=======
 	+$(LINKER) $(ALL_LINKERFLAGS) $(LDFLAGS) -o $@ \
->>>>>>> 03d20231
 	  $(GXX_OBJS) $(EXTRA_GCC_OBJS) $(LIBS)
 
 # Create a version of the g++ driver which calls the cross-compiler.
@@ -96,19 +92,6 @@
 # Use strict warnings for this front end.
 cp-warn = $(STRICT_WARN)
 
-<<<<<<< HEAD
-cc1plus-dummy$(exeext): $(CXX_OBJS) dummy-checksum.o $(BACKEND) $(LIBDEPS)
-	$(LINKER) $(ALL_LINKERFLAGS) $(LDFLAGS) -o $@ \
-	      $(CXX_OBJS) dummy-checksum.o $(BACKEND) $(LIBS) $(BACKENDLIBS)
-
-cc1plus-checksum.c : cc1plus-dummy$(exeext) build/genchecksum$(build_exeext)
-	build/genchecksum$(build_exeext) cc1plus-dummy$(exeext) > $@
-
-cc1plus-checksum.o : cc1plus-checksum.c $(CONFIG_H) $(SYSTEM_H)
-
-cc1plus$(exeext): $(CXX_OBJS) cc1plus-checksum.o $(BACKEND) $(LIBDEPS)
-	$(LINKER) $(ALL_LINKERFLAGS) $(LDFLAGS) -o $@ \
-=======
 # compute checksum over all object files and the options
 cc1plus-checksum.c : build/genchecksum$(build_exeext) checksum-options \
 	$(CXX_OBJS) $(BACKEND) $(LIBDEPS) 
@@ -120,7 +103,6 @@
 
 cc1plus$(exeext): $(CXX_OBJS) cc1plus-checksum.o $(BACKEND) $(LIBDEPS)
 	+$(LINKER) $(ALL_LINKERFLAGS) $(LDFLAGS) -o $@ \
->>>>>>> 03d20231
 	      $(CXX_OBJS) cc1plus-checksum.o $(BACKEND) $(LIBS) $(BACKENDLIBS)
 
 # Special build rules.
@@ -271,29 +253,15 @@
 CXX_PRETTY_PRINT_H = cp/cxx-pretty-print.h $(C_PRETTY_PRINT_H)
 
 cp/lex.o: cp/lex.c $(CXX_TREE_H) $(TM_H) $(FLAGS_H) \
-<<<<<<< HEAD
-  $(C_PRAGMA_H) toplev.h output.h input.h cp/operators.def $(TM_P_H)
-cp/cp-lang.o: cp/cp-lang.c $(CXX_TREE_H) $(TM_H) toplev.h debug.h langhooks.h \
-  $(LANGHOOKS_DEF_H) $(C_COMMON_H) gtype-cp.h gt-cp-cp-lang.h \
-  cp/cp-objcp-common.h $(EXPR_H)
-=======
   $(C_PRAGMA_H) output.h input.h cp/operators.def $(TM_P_H) \
   c-family/c-objc.h
 cp/cp-lang.o: cp/cp-lang.c $(CXX_TREE_H) $(TM_H) debug.h langhooks.h \
   $(LANGHOOKS_DEF_H) $(C_COMMON_H) gtype-cp.h gt-cp-cp-lang.h \
   cp/cp-objcp-common.h $(EXPR_H) $(TARGET_H)
->>>>>>> 03d20231
 cp/decl.o: cp/decl.c $(CXX_TREE_H) $(TM_H) $(FLAGS_H) cp/decl.h \
   output.h toplev.h $(HASHTAB_H) $(RTL_H) \
   cp/operators.def $(TM_P_H) $(TREE_INLINE_H) $(DIAGNOSTIC_H) $(C_PRAGMA_H) \
   debug.h gt-cp-decl.h $(TIMEVAR_H) $(TARGET_H) $(PLUGIN_H) \
-<<<<<<< HEAD
-  intl.h tree-iterator.h $(SPLAY_TREE_H)
-cp/decl2.o: cp/decl2.c $(CXX_TREE_H) $(TM_H) $(FLAGS_H) cp/decl.h \
-  output.h toplev.h $(C_COMMON_H) gt-cp-decl2.h $(CGRAPH_H) \
-  $(C_PRAGMA_H) $(TREE_DUMP_H) intl.h $(TARGET_H) $(GIMPLE_H) $(POINTER_SET_H) \
-  $(SPLAY_TREE_H) c-family/c-ada-spec.h
-=======
   intl.h tree-iterator.h $(SPLAY_TREE_H) \
   c-family/c-objc.h
 cp/decl2.o: cp/decl2.c $(CXX_TREE_H) $(TM_H) $(FLAGS_H) cp/decl.h \
@@ -301,54 +269,19 @@
   $(C_PRAGMA_H) $(TREE_DUMP_H) intl.h $(TARGET_H) $(GIMPLE_H) $(POINTER_SET_H) \
   $(SPLAY_TREE_H) c-family/c-ada-spec.h \
   c-family/c-objc.h
->>>>>>> 03d20231
 cp/cp-objcp-common.o : cp/cp-objcp-common.c $(CONFIG_H) $(SYSTEM_H) \
   coretypes.h $(TM_H) $(TREE_H) $(CXX_TREE_H) $(C_COMMON_H) \
   langhooks.h $(LANGHOOKS_DEF_H) $(DIAGNOSTIC_H) debug.h \
   $(CXX_PRETTY_PRINT_H) cp/cp-objcp-common.h gt-cp-cp-objcp-common.h
-<<<<<<< HEAD
-cp/typeck2.o: cp/typeck2.c $(CXX_TREE_H) $(TM_H) $(FLAGS_H) toplev.h output.h \
-  $(TM_P_H) $(DIAGNOSTIC_CORE_H) gt-cp-typeck2.h $(REAL_H) intl.h
-cp/typeck.o: cp/typeck.c $(CXX_TREE_H) $(TM_H) $(FLAGS_H) \
-  toplev.h $(DIAGNOSTIC_H) convert.h $(C_COMMON_H) $(TARGET_H) \
-  output.h toplev.h
-=======
 cp/typeck2.o: cp/typeck2.c $(CXX_TREE_H) $(TM_H) $(FLAGS_H) output.h \
   $(TM_P_H) $(DIAGNOSTIC_CORE_H) gt-cp-typeck2.h $(REAL_H) intl.h
 cp/typeck.o: cp/typeck.c $(CXX_TREE_H) $(TM_H) $(FLAGS_H) \
   toplev.h $(DIAGNOSTIC_H) convert.h $(C_COMMON_H) $(TARGET_H) \
   output.h c-family/c-objc.h
->>>>>>> 03d20231
 cp/class.o: cp/class.c $(CXX_TREE_H) $(TM_H) $(FLAGS_H) toplev.h \
   $(TARGET_H) convert.h $(CGRAPH_H) $(TREE_DUMP_H) gt-cp-class.h \
   $(SPLAY_TREE_H)
 cp/call.o: cp/call.c $(CXX_TREE_H) $(TM_H) $(FLAGS_H) toplev.h \
-<<<<<<< HEAD
-  $(DIAGNOSTIC_CORE_H) intl.h gt-cp-call.h convert.h $(TARGET_H) langhooks.h
-cp/friend.o: cp/friend.c $(CXX_TREE_H) $(TM_H) $(FLAGS_H) toplev.h
-cp/init.o: cp/init.c $(CXX_TREE_H) $(TM_H) $(FLAGS_H) \
-  toplev.h $(EXCEPT_H) $(TARGET_H)
-cp/method.o: cp/method.c $(CXX_TREE_H) $(TM_H) toplev.h \
-  $(TM_P_H) $(TARGET_H) $(DIAGNOSTIC_H) gt-cp-method.h $(GIMPLE_H)
-cp/cvt.o: cp/cvt.c $(CXX_TREE_H) $(TM_H) cp/decl.h $(FLAGS_H) toplev.h \
-  convert.h $(TARGET_H) intl.h
-cp/search.o: cp/search.c $(CXX_TREE_H) $(TM_H) $(FLAGS_H) toplev.h \
-  intl.h
-cp/tree.o: cp/tree.c $(CXX_TREE_H) $(TM_H) $(FLAGS_H) toplev.h \
-  $(TREE_INLINE_H) $(REAL_H) gt-cp-tree.h \
-  $(TARGET_H) debug.h $(CGRAPH_H) $(SPLAY_TREE_H) $(GIMPLE_H)
-cp/ptree.o: cp/ptree.c $(CXX_TREE_H) $(TM_H)
-cp/rtti.o: cp/rtti.c $(CXX_TREE_H) $(TM_H) $(FLAGS_H) toplev.h convert.h \
-  $(TARGET_H) $(C_PRAGMA_H) gt-cp-rtti.h intl.h
-cp/except.o: cp/except.c $(CXX_TREE_H) $(TM_H) $(FLAGS_H) \
-  toplev.h cp/cfns.h $(TREE_INLINE_H) $(TARGET_H)
-cp/expr.o: cp/expr.c $(CXX_TREE_H) $(TM_H) $(FLAGS_H) toplev.h $(TM_P_H)
-cp/pt.o: cp/pt.c $(CXX_TREE_H) $(TM_H) cp/decl.h cp/cp-objcp-common.h \
-  toplev.h $(TREE_INLINE_H) pointer-set.h gt-cp-pt.h vecprim.h intl.h
-cp/error.o: cp/error.c $(CXX_TREE_H) $(TM_H) toplev.h $(DIAGNOSTIC_H) \
-  $(FLAGS_H) $(REAL_H) $(LANGHOOKS_DEF_H) $(CXX_PRETTY_PRINT_H) \
-  tree-diagnostic.h tree-pretty-print.h
-=======
   $(DIAGNOSTIC_CORE_H) intl.h gt-cp-call.h convert.h $(TARGET_H) langhooks.h \
   c-family/c-objc.h
 cp/friend.o: cp/friend.c $(CXX_TREE_H) $(TM_H) $(FLAGS_H)
@@ -375,32 +308,16 @@
 cp/error.o: cp/error.c $(CXX_TREE_H) $(TM_H) $(DIAGNOSTIC_H) \
   $(FLAGS_H) $(REAL_H) $(LANGHOOKS_DEF_H) $(CXX_PRETTY_PRINT_H) \
   tree-diagnostic.h tree-pretty-print.h c-family/c-objc.h
->>>>>>> 03d20231
 cp/repo.o: cp/repo.c $(CXX_TREE_H) $(TM_H) toplev.h $(DIAGNOSTIC_CORE_H) \
   gt-cp-repo.h
 cp/semantics.o: cp/semantics.c $(CXX_TREE_H) $(TM_H) toplev.h \
   $(FLAGS_H) output.h $(RTL_H) $(TIMEVAR_H) \
   $(TREE_INLINE_H) $(CGRAPH_H) $(TARGET_H) $(C_COMMON_H) $(GIMPLE_H) \
-<<<<<<< HEAD
-  bitmap.h gt-cp-semantics.h
-=======
   bitmap.h gt-cp-semantics.h c-family/c-objc.h
->>>>>>> 03d20231
 cp/dump.o: cp/dump.c $(CXX_TREE_H) $(TM_H) $(TREE_DUMP_H)
 cp/optimize.o: cp/optimize.c $(CXX_TREE_H) $(TM_H) \
   input.h $(PARAMS_H) debug.h $(TREE_INLINE_H) $(GIMPLE_H) \
   $(TARGET_H) tree-iterator.h $(CGRAPH_H) $(DIAGNOSTIC_CORE_H)
-<<<<<<< HEAD
-cp/mangle.o: cp/mangle.c $(CXX_TREE_H) $(TM_H) toplev.h $(REAL_H) \
-  gt-cp-mangle.h $(TARGET_H) $(TM_P_H) $(CGRAPH_H)
-cp/parser.o: cp/parser.c $(CXX_TREE_H) $(TM_H) $(DIAGNOSTIC_CORE_H) \
-  gt-cp-parser.h output.h $(TARGET_H) $(PLUGIN_H) intl.h
-cp/cp-gimplify.o: cp/cp-gimplify.c $(CXX_TREE_H) toplev.h $(C_COMMON_H) \
-	$(TM_H) coretypes.h pointer-set.h tree-iterator.h
-
-cp/name-lookup.o: cp/name-lookup.c $(CONFIG_H) $(SYSTEM_H) coretypes.h \
-	$(TM_H) $(CXX_TREE_H) $(TIMEVAR_H) gt-cp-name-lookup.h toplev.h \
-=======
 cp/mangle.o: cp/mangle.c $(CXX_TREE_H) $(TM_H) $(REAL_H) \
   gt-cp-mangle.h $(TARGET_H) $(TM_P_H) $(CGRAPH_H)
 cp/parser.o: cp/parser.c $(CXX_TREE_H) $(TM_H) $(DIAGNOSTIC_CORE_H) \
@@ -411,7 +328,6 @@
 
 cp/name-lookup.o: cp/name-lookup.c $(CONFIG_H) $(SYSTEM_H) coretypes.h \
 	$(TM_H) $(CXX_TREE_H) $(TIMEVAR_H) gt-cp-name-lookup.h \
->>>>>>> 03d20231
 	$(DIAGNOSTIC_CORE_H) $(FLAGS_H) debug.h
 
 cp/cxx-pretty-print.o: cp/cxx-pretty-print.c $(CXX_PRETTY_PRINT_H) \

--- conflicted
+++ resolved
@@ -150,12 +150,6 @@
 static void check_bases_and_members (tree);
 static tree create_vtable_ptr (tree, tree *);
 static void include_empty_classes (record_layout_info);
-<<<<<<< HEAD
-static void fixup_pending_inline (tree);
-static void fixup_inline_methods (tree);
-=======
-static void layout_class_type (tree, tree *);
->>>>>>> 42a9ba1d
 static void propagate_binfo_offsets (tree, tree);
 static void layout_virtual_bases (record_layout_info, splay_tree);
 static void build_vbase_offset_vtbl_entries (tree, vtbl_init_data *);
@@ -779,11 +773,7 @@
   if (complete)
     {
       DECL_EXTERNAL (decl) = 1;
-<<<<<<< HEAD
-      finish_decl (decl, NULL_TREE, NULL_TREE, NULL_TREE);
-=======
       cp_finish_decl (decl, NULL_TREE, false, NULL_TREE, 0);
->>>>>>> 42a9ba1d
     }
 
   return decl;
@@ -6244,11 +6234,7 @@
 
       fn = TREE_PURPOSE (matches);
       for (match = TREE_CHAIN (matches); match; match = TREE_CHAIN (match))
-<<<<<<< HEAD
-	if (!decls_match (fn, TREE_PURPOSE (matches)))
-=======
 	if (!decls_match (fn, TREE_PURPOSE (match)))
->>>>>>> 42a9ba1d
 	  break;
 
       if (match)

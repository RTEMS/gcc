--- conflicted
+++ resolved
@@ -282,15 +282,9 @@
 
   if (!want_pointer)
     /* This must happen before the call to save_expr.  */
-<<<<<<< HEAD
-    expr = cp_build_unary_op (ADDR_EXPR, expr, 0, tf_warning_or_error);
-  else
-    mark_rvalue_use (expr);
-=======
     expr = cp_build_addr_expr (expr, tf_warning_or_error);
   else
     expr = mark_rvalue_use (expr);
->>>>>>> 03d20231
 
   offset = BINFO_OFFSET (binfo);
   fixed_type_p = resolves_to_fixed_type_p (expr, &nonnull);
@@ -437,12 +431,7 @@
  out:
   if (null_test)
     expr = fold_build3_loc (input_location, COND_EXPR, target_type, null_test, expr,
-<<<<<<< HEAD
-			fold_build1_loc (input_location, NOP_EXPR, target_type,
-				     integer_zero_node));
-=======
 			    build_zero_cst (target_type));
->>>>>>> 03d20231
 
   return expr;
 }
@@ -1271,11 +1260,7 @@
   seen_non_virtual_nearly_empty_base_p = 0;
 
   if (!CLASSTYPE_NON_STD_LAYOUT (t))
-<<<<<<< HEAD
-    for (field = TYPE_FIELDS (t); field; field = TREE_CHAIN (field))
-=======
     for (field = TYPE_FIELDS (t); field; field = DECL_CHAIN (field))
->>>>>>> 03d20231
       if (TREE_CODE (field) == FIELD_DECL)
 	break;
 
@@ -1364,11 +1349,7 @@
 	       members, or has no base classes with non-static data
 	       members */
 	    for (basefield = TYPE_FIELDS (basetype); basefield;
-<<<<<<< HEAD
-		 basefield = TREE_CHAIN (basefield))
-=======
 		 basefield = DECL_CHAIN (basefield))
->>>>>>> 03d20231
 	      if (TREE_CODE (basefield) == FIELD_DECL)
 		{
 		  if (field)
@@ -1565,10 +1546,6 @@
       TYPE_ALIGN (variants) = TYPE_ALIGN (t);
     }
 }
-<<<<<<< HEAD
-
-=======
->>>>>>> 03d20231
  
 /* Set memoizing fields and bits of T (and its variants) for later
@@ -2328,10 +2305,6 @@
     /* The `this' pointer needs to be adjusted from pointing to
        BINFO to pointing at the base where the final overrider
        appears.  */
-<<<<<<< HEAD
-    virtual_covariant:
-=======
->>>>>>> 03d20231
     delta = size_diffop_loc (input_location,
 			 convert (ssizetype,
 				  BINFO_OFFSET (TREE_VALUE (overrider))),
@@ -2925,17 +2898,12 @@
 	  if (TYPE_HAS_COMPLEX_COPY_ASSIGN (type))
 	    error ("member %q+#D with copy assignment operator not allowed in union",
 		   field);
-<<<<<<< HEAD
-	  /* Don't bother diagnosing move assop now; C++0x has more
-	     flexible unions.  */
-=======
 	  if (!warned && errorcount > oldcount)
 	    {
 	      inform (DECL_SOURCE_LOCATION (field), "unrestricted unions "
 		      "only available with -std=c++0x or -std=gnu++0x");
 	      warned = true;
 	    }
->>>>>>> 03d20231
 	}
       else
 	{
@@ -3095,14 +3063,11 @@
       if (TREE_PRIVATE (x) || TREE_PROTECTED (x))
 	CLASSTYPE_NON_AGGREGATE (t) = 1;
 
-<<<<<<< HEAD
-=======
       /* If at least one non-static data member is non-literal, the whole
          class becomes non-literal.  */
       if (!literal_type_p (type))
         CLASSTYPE_LITERAL_P (t) = false;
 
->>>>>>> 03d20231
       /* A standard-layout class is a class that:
 	 ...
 	 has the same access control (Clause 11) for all non-static data members,
@@ -3970,13 +3935,8 @@
   /* Remember where this function came from.  */
   DECL_ABSTRACT_ORIGIN (clone) = fn;
   /* Make it easy to find the CLONE given the FN.  */
-<<<<<<< HEAD
-  TREE_CHAIN (clone) = TREE_CHAIN (fn);
-  TREE_CHAIN (fn) = clone;
-=======
   DECL_CHAIN (clone) = DECL_CHAIN (fn);
   DECL_CHAIN (fn) = clone;
->>>>>>> 03d20231
 
   /* If this is a template, do the rest on the DECL_TEMPLATE_RESULT.  */
   if (TREE_CODE (clone) == TEMPLATE_DECL)
@@ -4039,16 +3999,6 @@
   DECL_ARGUMENTS (clone) = copy_list (DECL_ARGUMENTS (clone));
   /* Remove the in-charge parameter.  */
   if (DECL_HAS_IN_CHARGE_PARM_P (clone))
-<<<<<<< HEAD
-    {
-      TREE_CHAIN (DECL_ARGUMENTS (clone))
-	= TREE_CHAIN (TREE_CHAIN (DECL_ARGUMENTS (clone)));
-      DECL_HAS_IN_CHARGE_PARM_P (clone) = 0;
-    }
-  /* And the VTT parm, in a complete [cd]tor.  */
-  if (DECL_HAS_VTT_PARM_P (fn))
-    {
-=======
     {
       DECL_CHAIN (DECL_ARGUMENTS (clone))
 	= DECL_CHAIN (DECL_CHAIN (DECL_ARGUMENTS (clone)));
@@ -4057,27 +4007,17 @@
   /* And the VTT parm, in a complete [cd]tor.  */
   if (DECL_HAS_VTT_PARM_P (fn))
     {
->>>>>>> 03d20231
       if (DECL_NEEDS_VTT_PARM_P (clone))
 	DECL_HAS_VTT_PARM_P (clone) = 1;
       else
 	{
-<<<<<<< HEAD
-	  TREE_CHAIN (DECL_ARGUMENTS (clone))
-	    = TREE_CHAIN (TREE_CHAIN (DECL_ARGUMENTS (clone)));
-=======
 	  DECL_CHAIN (DECL_ARGUMENTS (clone))
 	    = DECL_CHAIN (DECL_CHAIN (DECL_ARGUMENTS (clone)));
->>>>>>> 03d20231
 	  DECL_HAS_VTT_PARM_P (clone) = 0;
 	}
     }
 
-<<<<<<< HEAD
-  for (parms = DECL_ARGUMENTS (clone); parms; parms = TREE_CHAIN (parms))
-=======
   for (parms = DECL_ARGUMENTS (clone); parms; parms = DECL_CHAIN (parms))
->>>>>>> 03d20231
     {
       DECL_CONTEXT (parms) = clone;
       cxx_dup_lang_specific_decl (parms);
@@ -4140,13 +4080,8 @@
   tree clone;
 
   /* Avoid inappropriate cloning.  */
-<<<<<<< HEAD
-  if (TREE_CHAIN (fn)
-      && DECL_CLONED_FUNCTION_P (TREE_CHAIN (fn)))
-=======
   if (DECL_CHAIN (fn)
       && DECL_CLONED_FUNCTION_P (DECL_CHAIN (fn)))
->>>>>>> 03d20231
     return;
 
   if (DECL_MAYBE_IN_CHARGE_CONSTRUCTOR_P (fn))
@@ -4203,13 +4138,8 @@
 {
   tree clone;
 
-<<<<<<< HEAD
-  for (clone = TREE_CHAIN (decl); clone && DECL_CLONED_FUNCTION_P (clone);
-       clone = TREE_CHAIN (clone))
-=======
   for (clone = DECL_CHAIN (decl); clone && DECL_CLONED_FUNCTION_P (clone);
        clone = DECL_CHAIN (clone))
->>>>>>> 03d20231
     {
       tree orig_clone_parms = TYPE_ARG_TYPES (TREE_TYPE (clone));
       tree orig_decl_parms = TYPE_ARG_TYPES (TREE_TYPE (decl));
@@ -4403,39 +4333,6 @@
   return false;
 }
 
-<<<<<<< HEAD
-/* Returns true iff class TYPE has a virtual destructor.  */
-
-bool
-type_has_virtual_destructor (tree type)
-{
-  tree dtor;
-
-  if (!CLASS_TYPE_P (type))
-    return false;
-
-  gcc_assert (COMPLETE_TYPE_P (type));
-  dtor = CLASSTYPE_DESTRUCTORS (type);
-  return (dtor && DECL_VIRTUAL_P (dtor));
-}
-
-/* Returns true iff class T has a move constructor.  */
-
-bool
-type_has_move_constructor (tree t)
-{
-  tree fns;
-
-  if (CLASSTYPE_LAZY_MOVE_CTOR (t))
-    {
-      gcc_assert (COMPLETE_TYPE_P (t));
-      lazily_declare_fn (sfk_move_constructor, t);
-    }
-
-  if (!CLASSTYPE_METHOD_VEC (t))
-    return false;
-
-=======
 /* Returns true iff for class T, a synthesized default constructor
    would be constexpr.  */
 
@@ -4498,7 +4395,6 @@
   if (!CLASSTYPE_METHOD_VEC (t))
     return false;
 
->>>>>>> 03d20231
   for (fns = CLASSTYPE_CONSTRUCTORS (t); fns; fns = OVL_NEXT (fns))
     if (move_fn_p (OVL_CURRENT (fns)))
       return true;
@@ -4545,11 +4441,7 @@
 	     check_bitfield_decl eventually sets DECL_SIZE (*fieldsp)
 	     to that width.  */
 	  && integer_zerop (DECL_SIZE (*fieldsp)))
-<<<<<<< HEAD
-	*fieldsp = TREE_CHAIN (*fieldsp);
-=======
 	*fieldsp = DECL_CHAIN (*fieldsp);
->>>>>>> 03d20231
       else
 	fieldsp = &DECL_CHAIN (*fieldsp);
     }
@@ -4766,11 +4658,7 @@
 
   /* Check defaulted declarations here so we have cant_have_const_ctor
      and don't need to worry about clones.  */
-<<<<<<< HEAD
-  for (fn = TYPE_METHODS (t); fn; fn = TREE_CHAIN (fn))
-=======
   for (fn = TYPE_METHODS (t); fn; fn = DECL_CHAIN (fn))
->>>>>>> 03d20231
     if (DECL_DEFAULTED_IN_CLASS_P (fn))
       {
 	int copy = copy_fn_p (fn);
@@ -4806,13 +4694,10 @@
       CLASSTYPE_NON_AGGREGATE (t) = 1;
     }
 
-<<<<<<< HEAD
-=======
   /* Compute the 'literal type' property before we
      do anything with non-static member functions.  */
   finalize_literal_type_property (t);
 
->>>>>>> 03d20231
   /* Create the in-charge and not-in-charge variants of constructors
      and destructors.  */
   clone_constructors_and_destructors (t);
@@ -6897,11 +6782,7 @@
   DECL_CONTEXT (value) = current_class_type;
   DECL_ARTIFICIAL (value) = 1;
   SET_DECL_SELF_REFERENCE_P (value);
-<<<<<<< HEAD
-  cp_set_underlying_type (value);
-=======
   set_underlying_type (value);
->>>>>>> 03d20231
 
   if (processing_template_decl)
     value = push_template_decl (value);
@@ -6961,20 +6842,11 @@
 }
 
 /* Returns true if TYPE contains no actual data, just various
-<<<<<<< HEAD
-   possible combinations of empty classes.  */
-=======
    possible combinations of empty classes and possibly a vptr.  */
->>>>>>> 03d20231
 
 bool
 is_really_empty_class (tree type)
 {
-<<<<<<< HEAD
-  if (is_empty_class (type))
-    return true;
-=======
->>>>>>> 03d20231
   if (CLASS_TYPE_P (type))
     {
       tree field;
@@ -6982,23 +6854,16 @@
       tree base_binfo;
       int i;
 
-<<<<<<< HEAD
-=======
       /* CLASSTYPE_EMPTY_P isn't set properly until the class is actually laid
 	 out, but we'd like to be able to check this before then.  */
       if (COMPLETE_TYPE_P (type) && is_empty_class (type))
 	return true;
 
->>>>>>> 03d20231
       for (binfo = TYPE_BINFO (type), i = 0;
 	   BINFO_BASE_ITERATE (binfo, i, base_binfo); ++i)
 	if (!is_really_empty_class (BINFO_TYPE (base_binfo)))
 	  return false;
-<<<<<<< HEAD
-      for (field = TYPE_FIELDS (type); field; field = TREE_CHAIN (field))
-=======
       for (field = TYPE_FIELDS (type); field; field = DECL_CHAIN (field))
->>>>>>> 03d20231
 	if (TREE_CODE (field) == FIELD_DECL
 	    && !DECL_ARTIFICIAL (field)
 	    && !is_really_empty_class (TREE_TYPE (field)))
@@ -7450,13 +7315,8 @@
     return;
 
   /* Figure out the type of the VTT.  */
-<<<<<<< HEAD
-  type = build_index_type (size_int (VEC_length (constructor_elt, inits) - 1));
-  type = build_cplus_array_type (const_ptr_type_node, type);
-=======
   type = build_array_of_n_type (const_ptr_type_node,
 				VEC_length (constructor_elt, inits));
->>>>>>> 03d20231
 
   /* Now, build the VTT object itself.  */
   vtt = build_vtable (t, mangle_vtt_for_type (t), type);
@@ -7711,13 +7571,8 @@
     }
 
   /* Figure out the type of the construction vtable.  */
-<<<<<<< HEAD
-  type = build_index_type (size_int (VEC_length (constructor_elt, v) - 1));
-  type = build_cplus_array_type (vtable_entry_type, type);
-=======
   type = build_array_of_n_type (vtable_entry_type,
 				VEC_length (constructor_elt, v));
->>>>>>> 03d20231
   layout_type (type);
   TREE_TYPE (vtbl) = type;
   DECL_SIZE (vtbl) = DECL_SIZE_UNIT (vtbl) = NULL_TREE;
@@ -7921,11 +7776,7 @@
 			int* non_fn_entries_p,
 			VEC(constructor_elt,gc) **inits)
 {
-<<<<<<< HEAD
-  tree v, b;
-=======
   tree v;
->>>>>>> 03d20231
   vtbl_init_data vid;
   unsigned ix, jx;
   tree vbinfo;
@@ -7977,15 +7828,9 @@
 	  int j;
 	  int new_position = (TARGET_VTABLE_DATA_ENTRY_DISTANCE * ix
 			      + (TARGET_VTABLE_DATA_ENTRY_DISTANCE - 1));
-<<<<<<< HEAD
 
 	  VEC_replace (constructor_elt, vid.inits, new_position, e);
 
-=======
-
-	  VEC_replace (constructor_elt, vid.inits, new_position, e);
-
->>>>>>> 03d20231
 	  for (j = 1; j < TARGET_VTABLE_DATA_ENTRY_DISTANCE; ++j)
 	    {
 	      constructor_elt *f = VEC_index (constructor_elt, vid.inits,

--- conflicted
+++ resolved
@@ -3952,14 +3952,7 @@
 
       /* Step through each of the elements in the array.  */
       for (index = size_zero_node;
-<<<<<<< HEAD
-	   /* G++ 3.2 had an off-by-one error here.  */
-	   (abi_version_at_least (2)
-	    ? !tree_int_cst_lt (TYPE_MAX_VALUE (domain), index)
-	    : tree_int_cst_lt (index, TYPE_MAX_VALUE (domain)));
-=======
 	   !tree_int_cst_lt (TYPE_MAX_VALUE (domain), index);
->>>>>>> 331c6259
 	   index = size_binop (PLUS_EXPR, index, size_one_node))
 	{
 	  r = walk_subobject_offsets (TREE_TYPE (type),
@@ -5943,23 +5936,9 @@
   if (TREE_CODE (rli_size) == INTEGER_CST
       && tree_int_cst_lt (rli_size, eoc))
     {
-<<<<<<< HEAD
-      if (!abi_version_at_least (2))
-	/* In version 1 of the ABI, the size of a class that ends with
-	   a bitfield was not rounded up to a whole multiple of a
-	   byte.  Because rli_size_unit_so_far returns only the number
-	   of fully allocated bytes, any extra bits were not included
-	   in the size.  */
-	rli->bitpos = round_down (rli->bitpos, BITS_PER_UNIT);
-      else
-	/* The size should have been rounded to a whole byte.  */
-	gcc_assert (tree_int_cst_equal
-		    (rli->bitpos, round_down (rli->bitpos, BITS_PER_UNIT)));
-=======
       /* The size should have been rounded to a whole byte.  */
       gcc_assert (tree_int_cst_equal
 		  (rli->bitpos, round_down (rli->bitpos, BITS_PER_UNIT)));
->>>>>>> 331c6259
       rli->bitpos
 	= size_binop (PLUS_EXPR,
 		      rli->bitpos,
@@ -6089,16 +6068,8 @@
 	    integer_type = integer_types[itk];
 	  } while (itk > 0 && integer_type == NULL_TREE);
 
-<<<<<<< HEAD
-	  /* Figure out how much additional padding is required.  GCC
-	     3.2 always created a padding field, even if it had zero
-	     width.  */
-	  if (!abi_version_at_least (2)
-	      || tree_int_cst_lt (TYPE_SIZE (integer_type), DECL_SIZE (field)))
-=======
 	  /* Figure out how much additional padding is required.  */
 	  if (tree_int_cst_lt (TYPE_SIZE (integer_type), DECL_SIZE (field)))
->>>>>>> 331c6259
 	    {
 	      if (TREE_CODE (t) == UNION_TYPE)
 		/* In a union, the padding field must have the full width

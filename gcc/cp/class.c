--- conflicted
+++ resolved
@@ -1394,36 +1394,8 @@
 	  tree tag = TREE_VALUE (list);
 	  tree id = get_identifier (TREE_STRING_POINTER (tag));
 	  IDENTIFIER_MARKED (id) = val;
-<<<<<<< HEAD
-=======
-	}
-    }
-
-  /* Also mark ABI tags from template arguments.  */
-  if (CLASSTYPE_TEMPLATE_INFO (t))
-    {
-      tree args = CLASSTYPE_TI_ARGS (t);
-      for (int i = 0; i < TMPL_ARGS_DEPTH (args); ++i)
-	{
-	  tree level = TMPL_ARGS_LEVEL (args, i+1);
-	  for (int j = 0; j < TREE_VEC_LENGTH (level); ++j)
-	    {
-	      tree arg = TREE_VEC_ELT (level, j);
-	      if (CLASS_TYPE_P (arg))
-		mark_type_abi_tags (arg, val);
-	    }
->>>>>>> 18b0ea8f
-	}
-    }
-}
-
-/* Check that class T has all the abi tags that subobject SUBOB has, or
-   warn if not.  */
-
-static void
-check_abi_tags (tree t, tree subob)
-{
-  mark_type_abi_tags (t, true);
+	}
+    }
 
   /* Also mark ABI tags from template arguments.  */
   if (CLASSTYPE_TEMPLATE_INFO (t))

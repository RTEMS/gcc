/* Functions related to building classes and their related objects.
   Copyright (C) 1987, 1992, 1993, 1994, 1995, 1996, 1997, 1998,
   1999, 2000, 2001, 2002, 2003, 2004, 2005, 2007, 2008, 2009
   Free Software Foundation, Inc.
   Contributed by Michael Tiemann (tiemann@cygnus.com)

This file is part of GCC.

GCC is free software; you can redistribute it and/or modify
it under the terms of the GNU General Public License as published by
the Free Software Foundation; either version 3, or (at your option)
any later version.

GCC is distributed in the hope that it will be useful,
but WITHOUT ANY WARRANTY; without even the implied warranty of
MERCHANTABILITY or FITNESS FOR A PARTICULAR PURPOSE.  See the
GNU General Public License for more details.

You should have received a copy of the GNU General Public License
along with GCC; see the file COPYING3.  If not see
<http://www.gnu.org/licenses/>.  */


/* High-level class interface.  */

#include "config.h"
#include "system.h"
#include "coretypes.h"
#include "tm.h"
#include "tree.h"
#include "cp-tree.h"
#include "flags.h"
#include "rtl.h"
#include "output.h"
#include "toplev.h"
#include "target.h"
#include "convert.h"
#include "cgraph.h"
#include "tree-dump.h"

/* The number of nested classes being processed.  If we are not in the
   scope of any class, this is zero.  */

int current_class_depth;

/* In order to deal with nested classes, we keep a stack of classes.
   The topmost entry is the innermost class, and is the entry at index
   CURRENT_CLASS_DEPTH  */

typedef struct class_stack_node {
  /* The name of the class.  */
  tree name;

  /* The _TYPE node for the class.  */
  tree type;

  /* The access specifier pending for new declarations in the scope of
     this class.  */
  tree access;

  /* If were defining TYPE, the names used in this class.  */
  splay_tree names_used;

  /* Nonzero if this class is no longer open, because of a call to
     push_to_top_level.  */
  size_t hidden;
}* class_stack_node_t;

typedef struct vtbl_init_data_s
{
  /* The base for which we're building initializers.  */
  tree binfo;
  /* The type of the most-derived type.  */
  tree derived;
  /* The binfo for the dynamic type. This will be TYPE_BINFO (derived),
     unless ctor_vtbl_p is true.  */
  tree rtti_binfo;
  /* The negative-index vtable initializers built up so far.  These
     are in order from least negative index to most negative index.  */
  tree inits;
  /* The last (i.e., most negative) entry in INITS.  */
  tree* last_init;
  /* The binfo for the virtual base for which we're building
     vcall offset initializers.  */
  tree vbase;
  /* The functions in vbase for which we have already provided vcall
     offsets.  */
  VEC(tree,gc) *fns;
  /* The vtable index of the next vcall or vbase offset.  */
  tree index;
  /* Nonzero if we are building the initializer for the primary
     vtable.  */
  int primary_vtbl_p;
  /* Nonzero if we are building the initializer for a construction
     vtable.  */
  int ctor_vtbl_p;
  /* True when adding vcall offset entries to the vtable.  False when
     merely computing the indices.  */
  bool generate_vcall_entries;
} vtbl_init_data;

/* The type of a function passed to walk_subobject_offsets.  */
typedef int (*subobject_offset_fn) (tree, tree, splay_tree);

/* The stack itself.  This is a dynamically resized array.  The
   number of elements allocated is CURRENT_CLASS_STACK_SIZE.  */
static int current_class_stack_size;
static class_stack_node_t current_class_stack;

/* The size of the largest empty class seen in this translation unit.  */
static GTY (()) tree sizeof_biggest_empty_class;

/* An array of all local classes present in this translation unit, in
   declaration order.  */
VEC(tree,gc) *local_classes;

static tree get_vfield_name (tree);
static void finish_struct_anon (tree);
static tree get_vtable_name (tree);
static tree get_basefndecls (tree, tree);
static int build_primary_vtable (tree, tree);
static int build_secondary_vtable (tree);
static void finish_vtbls (tree);
static void modify_vtable_entry (tree, tree, tree, tree, tree *);
static void finish_struct_bits (tree);
static int alter_access (tree, tree, tree);
static void handle_using_decl (tree, tree);
static tree dfs_modify_vtables (tree, void *);
static tree modify_all_vtables (tree, tree);
static void determine_primary_bases (tree);
static void finish_struct_methods (tree);
static void maybe_warn_about_overly_private_class (tree);
static int method_name_cmp (const void *, const void *);
static int resort_method_name_cmp (const void *, const void *);
static void add_implicitly_declared_members (tree, int, int);
static tree fixed_type_or_null (tree, int *, int *);
static tree build_simple_base_path (tree expr, tree binfo);
static tree build_vtbl_ref_1 (tree, tree);
static tree build_vtbl_initializer (tree, tree, tree, tree, int *);
static int count_fields (tree);
static int add_fields_to_record_type (tree, struct sorted_fields_type*, int);
static bool check_bitfield_decl (tree);
static void check_field_decl (tree, tree, int *, int *, int *);
static void check_field_decls (tree, tree *, int *, int *);
static tree *build_base_field (record_layout_info, tree, splay_tree, tree *);
static void build_base_fields (record_layout_info, splay_tree, tree *);
static void check_methods (tree);
static void remove_zero_width_bit_fields (tree);
static void check_bases (tree, int *, int *);
static void check_bases_and_members (tree);
static tree create_vtable_ptr (tree, tree *);
static void include_empty_classes (record_layout_info);
static void layout_class_type (tree, tree *);
static void propagate_binfo_offsets (tree, tree);
static void layout_virtual_bases (record_layout_info, splay_tree);
static void build_vbase_offset_vtbl_entries (tree, vtbl_init_data *);
static void add_vcall_offset_vtbl_entries_r (tree, vtbl_init_data *);
static void add_vcall_offset_vtbl_entries_1 (tree, vtbl_init_data *);
static void build_vcall_offset_vtbl_entries (tree, vtbl_init_data *);
static void add_vcall_offset (tree, tree, vtbl_init_data *);
static void layout_vtable_decl (tree, int);
static tree dfs_find_final_overrider_pre (tree, void *);
static tree dfs_find_final_overrider_post (tree, void *);
static tree find_final_overrider (tree, tree, tree);
static int make_new_vtable (tree, tree);
static tree get_primary_binfo (tree);
static int maybe_indent_hierarchy (FILE *, int, int);
static tree dump_class_hierarchy_r (FILE *, int, tree, tree, int);
static void dump_class_hierarchy (tree);
static void dump_class_hierarchy_1 (FILE *, int, tree);
static void dump_array (FILE *, tree);
static void dump_vtable (tree, tree, tree);
static void dump_vtt (tree, tree);
static void dump_thunk (FILE *, int, tree);
static tree build_vtable (tree, tree, tree);
static void initialize_vtable (tree, tree);
static void layout_nonempty_base_or_field (record_layout_info,
					   tree, tree, splay_tree);
static tree end_of_class (tree, int);
static bool layout_empty_base (record_layout_info, tree, tree, splay_tree);
static void accumulate_vtbl_inits (tree, tree, tree, tree, tree);
static tree dfs_accumulate_vtbl_inits (tree, tree, tree, tree,
					       tree);
static void build_rtti_vtbl_entries (tree, vtbl_init_data *);
static void build_vcall_and_vbase_vtbl_entries (tree, vtbl_init_data *);
static void clone_constructors_and_destructors (tree);
static tree build_clone (tree, tree);
static void update_vtable_entry_for_fn (tree, tree, tree, tree *, unsigned);
static void build_ctor_vtbl_group (tree, tree);
static void build_vtt (tree);
static tree binfo_ctor_vtable (tree);
static tree *build_vtt_inits (tree, tree, tree *, tree *);
static tree dfs_build_secondary_vptr_vtt_inits (tree, void *);
static tree dfs_fixup_binfo_vtbls (tree, void *);
static int record_subobject_offset (tree, tree, splay_tree);
static int check_subobject_offset (tree, tree, splay_tree);
static int walk_subobject_offsets (tree, subobject_offset_fn,
				   tree, splay_tree, tree, int);
static void record_subobject_offsets (tree, tree, splay_tree, bool);
static int layout_conflict_p (tree, tree, splay_tree, int);
static int splay_tree_compare_integer_csts (splay_tree_key k1,
					    splay_tree_key k2);
static void warn_about_ambiguous_bases (tree);
static bool type_requires_array_cookie (tree);
static bool contains_empty_class_p (tree);
static bool base_derived_from (tree, tree);
static int empty_base_at_nonzero_offset_p (tree, tree, splay_tree);
static tree end_of_base (tree);
static tree get_vcall_index (tree, tree);

/* Variables shared between class.c and call.c.  */

#ifdef GATHER_STATISTICS
int n_vtables = 0;
int n_vtable_entries = 0;
int n_vtable_searches = 0;
int n_vtable_elems = 0;
int n_convert_harshness = 0;
int n_compute_conversion_costs = 0;
int n_inner_fields_searched = 0;
#endif

/* Convert to or from a base subobject.  EXPR is an expression of type
   `A' or `A*', an expression of type `B' or `B*' is returned.  To
   convert A to a base B, CODE is PLUS_EXPR and BINFO is the binfo for
   the B base instance within A.  To convert base A to derived B, CODE
   is MINUS_EXPR and BINFO is the binfo for the A instance within B.
   In this latter case, A must not be a morally virtual base of B.
   NONNULL is true if EXPR is known to be non-NULL (this is only
   needed when EXPR is of pointer type).  CV qualifiers are preserved
   from EXPR.  */

tree
build_base_path (enum tree_code code,
		 tree expr,
		 tree binfo,
		 int nonnull)
{
  tree v_binfo = NULL_TREE;
  tree d_binfo = NULL_TREE;
  tree probe;
  tree offset;
  tree target_type;
  tree null_test = NULL;
  tree ptr_target_type;
  int fixed_type_p;
  int want_pointer = TREE_CODE (TREE_TYPE (expr)) == POINTER_TYPE;
  bool has_empty = false;
  bool virtual_access;

  if (expr == error_mark_node || binfo == error_mark_node || !binfo)
    return error_mark_node;

  for (probe = binfo; probe; probe = BINFO_INHERITANCE_CHAIN (probe))
    {
      d_binfo = probe;
      if (is_empty_class (BINFO_TYPE (probe)))
	has_empty = true;
      if (!v_binfo && BINFO_VIRTUAL_P (probe))
	v_binfo = probe;
    }

  probe = TYPE_MAIN_VARIANT (TREE_TYPE (expr));
  if (want_pointer)
    probe = TYPE_MAIN_VARIANT (TREE_TYPE (probe));

  gcc_assert ((code == MINUS_EXPR
	       && SAME_BINFO_TYPE_P (BINFO_TYPE (binfo), probe))
	      || (code == PLUS_EXPR
		  && SAME_BINFO_TYPE_P (BINFO_TYPE (d_binfo), probe)));

  if (binfo == d_binfo)
    /* Nothing to do.  */
    return expr;

  if (code == MINUS_EXPR && v_binfo)
    {
      error ("cannot convert from base %qT to derived type %qT via virtual base %qT",
	     BINFO_TYPE (binfo), BINFO_TYPE (d_binfo), BINFO_TYPE (v_binfo));
      return error_mark_node;
    }

  if (!want_pointer)
    /* This must happen before the call to save_expr.  */
    expr = cp_build_unary_op (ADDR_EXPR, expr, 0, tf_warning_or_error);

  offset = BINFO_OFFSET (binfo);
  fixed_type_p = resolves_to_fixed_type_p (expr, &nonnull);
  target_type = code == PLUS_EXPR ? BINFO_TYPE (binfo) : BINFO_TYPE (d_binfo);

  /* Do we need to look in the vtable for the real offset?  */
  virtual_access = (v_binfo && fixed_type_p <= 0);

  /* Don't bother with the calculations inside sizeof; they'll ICE if the
     source type is incomplete and the pointer value doesn't matter.  */
  if (cp_unevaluated_operand != 0)
    {
      expr = build_nop (build_pointer_type (target_type), expr);
      if (!want_pointer)
	expr = build_indirect_ref (EXPR_LOCATION (expr), expr, NULL);
      return expr;
    }

  /* Do we need to check for a null pointer?  */
  if (want_pointer && !nonnull)
    {
      /* If we know the conversion will not actually change the value
	 of EXPR, then we can avoid testing the expression for NULL.
	 We have to avoid generating a COMPONENT_REF for a base class
	 field, because other parts of the compiler know that such
	 expressions are always non-NULL.  */
      if (!virtual_access && integer_zerop (offset))
	{
	  tree class_type;
	  /* TARGET_TYPE has been extracted from BINFO, and, is
	     therefore always cv-unqualified.  Extract the
	     cv-qualifiers from EXPR so that the expression returned
	     matches the input.  */
	  class_type = TREE_TYPE (TREE_TYPE (expr));
	  target_type
	    = cp_build_qualified_type (target_type,
				       cp_type_quals (class_type));
	  return build_nop (build_pointer_type (target_type), expr);
	}
      null_test = error_mark_node;
    }

  /* Protect against multiple evaluation if necessary.  */
  if (TREE_SIDE_EFFECTS (expr) && (null_test || virtual_access))
    expr = save_expr (expr);

  /* Now that we've saved expr, build the real null test.  */
  if (null_test)
    {
      tree zero = cp_convert (TREE_TYPE (expr), integer_zero_node);
      null_test = fold_build2_loc (input_location, NE_EXPR, boolean_type_node,
			       expr, zero);
    }

  /* If this is a simple base reference, express it as a COMPONENT_REF.  */
  if (code == PLUS_EXPR && !virtual_access
      /* We don't build base fields for empty bases, and they aren't very
	 interesting to the optimizers anyway.  */
      && !has_empty)
    {
      expr = cp_build_indirect_ref (expr, NULL, tf_warning_or_error);
      expr = build_simple_base_path (expr, binfo);
      if (want_pointer)
	expr = build_address (expr);
      target_type = TREE_TYPE (expr);
      goto out;
    }

  if (virtual_access)
    {
      /* Going via virtual base V_BINFO.  We need the static offset
	 from V_BINFO to BINFO, and the dynamic offset from D_BINFO to
	 V_BINFO.  That offset is an entry in D_BINFO's vtable.  */
      tree v_offset;

      if (fixed_type_p < 0 && in_base_initializer)
	{
	  /* In a base member initializer, we cannot rely on the
	     vtable being set up.  We have to indirect via the
	     vtt_parm.  */
	  tree t;

	  t = TREE_TYPE (TYPE_VFIELD (current_class_type));
	  t = build_pointer_type (t);
	  v_offset = convert (t, current_vtt_parm);
	  v_offset = cp_build_indirect_ref (v_offset, NULL, 
                                            tf_warning_or_error);
	}
      else
	v_offset = build_vfield_ref (cp_build_indirect_ref (expr, NULL,
                                                            tf_warning_or_error),
				     TREE_TYPE (TREE_TYPE (expr)));

      v_offset = build2 (POINTER_PLUS_EXPR, TREE_TYPE (v_offset),
			 v_offset, fold_convert (sizetype, BINFO_VPTR_FIELD (v_binfo)));
      v_offset = build1 (NOP_EXPR,
			 build_pointer_type (ptrdiff_type_node),
			 v_offset);
      v_offset = cp_build_indirect_ref (v_offset, NULL, tf_warning_or_error);
      TREE_CONSTANT (v_offset) = 1;

      offset = convert_to_integer (ptrdiff_type_node,
				   size_diffop_loc (input_location, offset,
						BINFO_OFFSET (v_binfo)));

      if (!integer_zerop (offset))
	v_offset = build2 (code, ptrdiff_type_node, v_offset, offset);

      if (fixed_type_p < 0)
	/* Negative fixed_type_p means this is a constructor or destructor;
	   virtual base layout is fixed in in-charge [cd]tors, but not in
	   base [cd]tors.  */
	offset = build3 (COND_EXPR, ptrdiff_type_node,
			 build2 (EQ_EXPR, boolean_type_node,
				 current_in_charge_parm, integer_zero_node),
			 v_offset,
			 convert_to_integer (ptrdiff_type_node,
					     BINFO_OFFSET (binfo)));
      else
	offset = v_offset;
    }

  target_type = cp_build_qualified_type
    (target_type, cp_type_quals (TREE_TYPE (TREE_TYPE (expr))));
  ptr_target_type = build_pointer_type (target_type);
  if (want_pointer)
    target_type = ptr_target_type;

  expr = build1 (NOP_EXPR, ptr_target_type, expr);

  if (!integer_zerop (offset))
    {
      offset = fold_convert (sizetype, offset);
      if (code == MINUS_EXPR)
	offset = fold_build1_loc (input_location, NEGATE_EXPR, sizetype, offset);
      expr = build2 (POINTER_PLUS_EXPR, ptr_target_type, expr, offset);
    }
  else
    null_test = NULL;

  if (!want_pointer)
    expr = cp_build_indirect_ref (expr, NULL, tf_warning_or_error);

 out:
  if (null_test)
    expr = fold_build3_loc (input_location, COND_EXPR, target_type, null_test, expr,
			fold_build1_loc (input_location, NOP_EXPR, target_type,
				     integer_zero_node));

  return expr;
}

/* Subroutine of build_base_path; EXPR and BINFO are as in that function.
   Perform a derived-to-base conversion by recursively building up a
   sequence of COMPONENT_REFs to the appropriate base fields.  */

static tree
build_simple_base_path (tree expr, tree binfo)
{
  tree type = BINFO_TYPE (binfo);
  tree d_binfo = BINFO_INHERITANCE_CHAIN (binfo);
  tree field;

  if (d_binfo == NULL_TREE)
    {
      tree temp;

      gcc_assert (TYPE_MAIN_VARIANT (TREE_TYPE (expr)) == type);

      /* Transform `(a, b).x' into `(*(a, &b)).x', `(a ? b : c).x'
	 into `(*(a ?  &b : &c)).x', and so on.  A COND_EXPR is only
	 an lvalue in the front end; only _DECLs and _REFs are lvalues
	 in the back end.  */
      temp = unary_complex_lvalue (ADDR_EXPR, expr);
      if (temp)
	expr = cp_build_indirect_ref (temp, NULL, tf_warning_or_error);

      return expr;
    }

  /* Recurse.  */
  expr = build_simple_base_path (expr, d_binfo);

  for (field = TYPE_FIELDS (BINFO_TYPE (d_binfo));
       field; field = TREE_CHAIN (field))
    /* Is this the base field created by build_base_field?  */
    if (TREE_CODE (field) == FIELD_DECL
	&& DECL_FIELD_IS_BASE (field)
	&& TREE_TYPE (field) == type)
      {
	/* We don't use build_class_member_access_expr here, as that
	   has unnecessary checks, and more importantly results in
	   recursive calls to dfs_walk_once.  */
	int type_quals = cp_type_quals (TREE_TYPE (expr));

	expr = build3 (COMPONENT_REF,
		       cp_build_qualified_type (type, type_quals),
		       expr, field, NULL_TREE);
	expr = fold_if_not_in_template (expr);

	/* Mark the expression const or volatile, as appropriate.
	   Even though we've dealt with the type above, we still have
	   to mark the expression itself.  */
	if (type_quals & TYPE_QUAL_CONST)
	  TREE_READONLY (expr) = 1;
	if (type_quals & TYPE_QUAL_VOLATILE)
	  TREE_THIS_VOLATILE (expr) = 1;

	return expr;
      }

  /* Didn't find the base field?!?  */
  gcc_unreachable ();
}

/* Convert OBJECT to the base TYPE.  OBJECT is an expression whose
   type is a class type or a pointer to a class type.  In the former
   case, TYPE is also a class type; in the latter it is another
   pointer type.  If CHECK_ACCESS is true, an error message is emitted
   if TYPE is inaccessible.  If OBJECT has pointer type, the value is
   assumed to be non-NULL.  */

tree
convert_to_base (tree object, tree type, bool check_access, bool nonnull)
{
  tree binfo;
  tree object_type;

  if (TYPE_PTR_P (TREE_TYPE (object)))
    {
      object_type = TREE_TYPE (TREE_TYPE (object));
      type = TREE_TYPE (type);
    }
  else
    object_type = TREE_TYPE (object);

  binfo = lookup_base (object_type, type,
		       check_access ? ba_check : ba_unique,
		       NULL);
  if (!binfo || binfo == error_mark_node)
    return error_mark_node;

  return build_base_path (PLUS_EXPR, object, binfo, nonnull);
}

/* EXPR is an expression with unqualified class type.  BASE is a base
   binfo of that class type.  Returns EXPR, converted to the BASE
   type.  This function assumes that EXPR is the most derived class;
   therefore virtual bases can be found at their static offsets.  */

tree
convert_to_base_statically (tree expr, tree base)
{
  tree expr_type;

  expr_type = TREE_TYPE (expr);
  if (!SAME_BINFO_TYPE_P (BINFO_TYPE (base), expr_type))
    {
      tree pointer_type;

      pointer_type = build_pointer_type (expr_type);

      /* We use fold_build2 and fold_convert below to simplify the trees
	 provided to the optimizers.  It is not safe to call these functions
	 when processing a template because they do not handle C++-specific
	 trees.  */
      gcc_assert (!processing_template_decl);
      expr = cp_build_unary_op (ADDR_EXPR, expr, /*noconvert=*/1, 
                             tf_warning_or_error);
      if (!integer_zerop (BINFO_OFFSET (base)))
        expr = fold_build2_loc (input_location,
			    POINTER_PLUS_EXPR, pointer_type, expr,
			    fold_convert (sizetype, BINFO_OFFSET (base)));
      expr = fold_convert (build_pointer_type (BINFO_TYPE (base)), expr);
      expr = build_fold_indirect_ref_loc (input_location, expr);
    }

  return expr;
}


tree
build_vfield_ref (tree datum, tree type)
{
  tree vfield, vcontext;

  if (datum == error_mark_node)
    return error_mark_node;

  /* First, convert to the requested type.  */
  if (!same_type_ignoring_top_level_qualifiers_p (TREE_TYPE (datum), type))
    datum = convert_to_base (datum, type, /*check_access=*/false,
			     /*nonnull=*/true);

  /* Second, the requested type may not be the owner of its own vptr.
     If not, convert to the base class that owns it.  We cannot use
     convert_to_base here, because VCONTEXT may appear more than once
     in the inheritance hierarchy of TYPE, and thus direct conversion
     between the types may be ambiguous.  Following the path back up
     one step at a time via primary bases avoids the problem.  */
  vfield = TYPE_VFIELD (type);
  vcontext = DECL_CONTEXT (vfield);
  while (!same_type_ignoring_top_level_qualifiers_p (vcontext, type))
    {
      datum = build_simple_base_path (datum, CLASSTYPE_PRIMARY_BINFO (type));
      type = TREE_TYPE (datum);
    }

  return build3 (COMPONENT_REF, TREE_TYPE (vfield), datum, vfield, NULL_TREE);
}

/* Given an object INSTANCE, return an expression which yields the
   vtable element corresponding to INDEX.  There are many special
   cases for INSTANCE which we take care of here, mainly to avoid
   creating extra tree nodes when we don't have to.  */

static tree
build_vtbl_ref_1 (tree instance, tree idx)
{
  tree aref;
  tree vtbl = NULL_TREE;

  /* Try to figure out what a reference refers to, and
     access its virtual function table directly.  */

  int cdtorp = 0;
  tree fixed_type = fixed_type_or_null (instance, NULL, &cdtorp);

  tree basetype = non_reference (TREE_TYPE (instance));

  if (fixed_type && !cdtorp)
    {
      tree binfo = lookup_base (fixed_type, basetype,
				ba_unique | ba_quiet, NULL);
      if (binfo)
	vtbl = unshare_expr (BINFO_VTABLE (binfo));
    }

  if (!vtbl)
    vtbl = build_vfield_ref (instance, basetype);

  aref = build_array_ref (input_location, vtbl, idx);
  TREE_CONSTANT (aref) |= TREE_CONSTANT (vtbl) && TREE_CONSTANT (idx);

  return aref;
}

tree
build_vtbl_ref (tree instance, tree idx)
{
  tree aref = build_vtbl_ref_1 (instance, idx);

  return aref;
}

/* Given a stable object pointer INSTANCE_PTR, return an expression which
   yields a function pointer corresponding to vtable element INDEX.  */

tree
build_vfn_ref (tree instance_ptr, tree idx)
{
  tree aref;

  aref = build_vtbl_ref_1 (cp_build_indirect_ref (instance_ptr, 0,
                                                  tf_warning_or_error), 
                           idx);

  /* When using function descriptors, the address of the
     vtable entry is treated as a function pointer.  */
  if (TARGET_VTABLE_USES_DESCRIPTORS)
    aref = build1 (NOP_EXPR, TREE_TYPE (aref),
		   cp_build_unary_op (ADDR_EXPR, aref, /*noconvert=*/1,
                                   tf_warning_or_error));

  /* Remember this as a method reference, for later devirtualization.  */
  aref = build3 (OBJ_TYPE_REF, TREE_TYPE (aref), aref, instance_ptr, idx);

  return aref;
}

/* Return the name of the virtual function table (as an IDENTIFIER_NODE)
   for the given TYPE.  */

static tree
get_vtable_name (tree type)
{
  return mangle_vtbl_for_type (type);
}

/* DECL is an entity associated with TYPE, like a virtual table or an
   implicitly generated constructor.  Determine whether or not DECL
   should have external or internal linkage at the object file
   level.  This routine does not deal with COMDAT linkage and other
   similar complexities; it simply sets TREE_PUBLIC if it possible for
   entities in other translation units to contain copies of DECL, in
   the abstract.  */

void
set_linkage_according_to_type (tree type, tree decl)
{
  /* If TYPE involves a local class in a function with internal
     linkage, then DECL should have internal linkage too.  Other local
     classes have no linkage -- but if their containing functions
     have external linkage, it makes sense for DECL to have external
     linkage too.  That will allow template definitions to be merged,
     for example.  */
  if (no_linkage_check (type, /*relaxed_p=*/true))
    {
      TREE_PUBLIC (decl) = 0;
      DECL_INTERFACE_KNOWN (decl) = 1;
    }
  else
    TREE_PUBLIC (decl) = 1;
}

/* Create a VAR_DECL for a primary or secondary vtable for CLASS_TYPE.
   (For a secondary vtable for B-in-D, CLASS_TYPE should be D, not B.)
   Use NAME for the name of the vtable, and VTABLE_TYPE for its type.  */

static tree
build_vtable (tree class_type, tree name, tree vtable_type)
{
  tree decl;

  decl = build_lang_decl (VAR_DECL, name, vtable_type);
  /* vtable names are already mangled; give them their DECL_ASSEMBLER_NAME
     now to avoid confusion in mangle_decl.  */
  SET_DECL_ASSEMBLER_NAME (decl, name);
  DECL_CONTEXT (decl) = class_type;
  DECL_ARTIFICIAL (decl) = 1;
  TREE_STATIC (decl) = 1;
  TREE_READONLY (decl) = 1;
  DECL_VIRTUAL_P (decl) = 1;
  DECL_ALIGN (decl) = TARGET_VTABLE_ENTRY_ALIGN;
  DECL_VTABLE_OR_VTT_P (decl) = 1;
  /* At one time the vtable info was grabbed 2 words at a time.  This
     fails on sparc unless you have 8-byte alignment.  (tiemann) */
  DECL_ALIGN (decl) = MAX (TYPE_ALIGN (double_type_node),
			   DECL_ALIGN (decl));
  set_linkage_according_to_type (class_type, decl);
  /* The vtable has not been defined -- yet.  */
  DECL_EXTERNAL (decl) = 1;
  DECL_NOT_REALLY_EXTERN (decl) = 1;

  /* Mark the VAR_DECL node representing the vtable itself as a
     "gratuitous" one, thereby forcing dwarfout.c to ignore it.  It
     is rather important that such things be ignored because any
     effort to actually generate DWARF for them will run into
     trouble when/if we encounter code like:

     #pragma interface
     struct S { virtual void member (); };

     because the artificial declaration of the vtable itself (as
     manufactured by the g++ front end) will say that the vtable is
     a static member of `S' but only *after* the debug output for
     the definition of `S' has already been output.  This causes
     grief because the DWARF entry for the definition of the vtable
     will try to refer back to an earlier *declaration* of the
     vtable as a static member of `S' and there won't be one.  We
     might be able to arrange to have the "vtable static member"
     attached to the member list for `S' before the debug info for
     `S' get written (which would solve the problem) but that would
     require more intrusive changes to the g++ front end.  */
  DECL_IGNORED_P (decl) = 1;

  return decl;
}

/* Get the VAR_DECL of the vtable for TYPE. TYPE need not be polymorphic,
   or even complete.  If this does not exist, create it.  If COMPLETE is
   nonzero, then complete the definition of it -- that will render it
   impossible to actually build the vtable, but is useful to get at those
   which are known to exist in the runtime.  */

tree
get_vtable_decl (tree type, int complete)
{
  tree decl;

  if (CLASSTYPE_VTABLES (type))
    return CLASSTYPE_VTABLES (type);

  decl = build_vtable (type, get_vtable_name (type), vtbl_type_node);
  CLASSTYPE_VTABLES (type) = decl;

  if (complete)
    {
      DECL_EXTERNAL (decl) = 1;
      cp_finish_decl (decl, NULL_TREE, false, NULL_TREE, 0);
    }

  return decl;
}

/* Build the primary virtual function table for TYPE.  If BINFO is
   non-NULL, build the vtable starting with the initial approximation
   that it is the same as the one which is the head of the association
   list.  Returns a nonzero value if a new vtable is actually
   created.  */

static int
build_primary_vtable (tree binfo, tree type)
{
  tree decl;
  tree virtuals;

  decl = get_vtable_decl (type, /*complete=*/0);

  if (binfo)
    {
      if (BINFO_NEW_VTABLE_MARKED (binfo))
	/* We have already created a vtable for this base, so there's
	   no need to do it again.  */
	return 0;

      virtuals = copy_list (BINFO_VIRTUALS (binfo));
      TREE_TYPE (decl) = TREE_TYPE (get_vtbl_decl_for_binfo (binfo));
      DECL_SIZE (decl) = TYPE_SIZE (TREE_TYPE (decl));
      DECL_SIZE_UNIT (decl) = TYPE_SIZE_UNIT (TREE_TYPE (decl));
    }
  else
    {
      gcc_assert (TREE_TYPE (decl) == vtbl_type_node);
      virtuals = NULL_TREE;
    }

#ifdef GATHER_STATISTICS
  n_vtables += 1;
  n_vtable_elems += list_length (virtuals);
#endif

  /* Initialize the association list for this type, based
     on our first approximation.  */
  BINFO_VTABLE (TYPE_BINFO (type)) = decl;
  BINFO_VIRTUALS (TYPE_BINFO (type)) = virtuals;
  SET_BINFO_NEW_VTABLE_MARKED (TYPE_BINFO (type));
  return 1;
}

/* Give BINFO a new virtual function table which is initialized
   with a skeleton-copy of its original initialization.  The only
   entry that changes is the `delta' entry, so we can really
   share a lot of structure.

   FOR_TYPE is the most derived type which caused this table to
   be needed.

   Returns nonzero if we haven't met BINFO before.

   The order in which vtables are built (by calling this function) for
   an object must remain the same, otherwise a binary incompatibility
   can result.  */

static int
build_secondary_vtable (tree binfo)
{
  if (BINFO_NEW_VTABLE_MARKED (binfo))
    /* We already created a vtable for this base.  There's no need to
       do it again.  */
    return 0;

  /* Remember that we've created a vtable for this BINFO, so that we
     don't try to do so again.  */
  SET_BINFO_NEW_VTABLE_MARKED (binfo);

  /* Make fresh virtual list, so we can smash it later.  */
  BINFO_VIRTUALS (binfo) = copy_list (BINFO_VIRTUALS (binfo));

  /* Secondary vtables are laid out as part of the same structure as
     the primary vtable.  */
  BINFO_VTABLE (binfo) = NULL_TREE;
  return 1;
}

/* Create a new vtable for BINFO which is the hierarchy dominated by
   T. Return nonzero if we actually created a new vtable.  */

static int
make_new_vtable (tree t, tree binfo)
{
  if (binfo == TYPE_BINFO (t))
    /* In this case, it is *type*'s vtable we are modifying.  We start
       with the approximation that its vtable is that of the
       immediate base class.  */
    return build_primary_vtable (binfo, t);
  else
    /* This is our very own copy of `basetype' to play with.  Later,
       we will fill in all the virtual functions that override the
       virtual functions in these base classes which are not defined
       by the current type.  */
    return build_secondary_vtable (binfo);
}

/* Make *VIRTUALS, an entry on the BINFO_VIRTUALS list for BINFO
   (which is in the hierarchy dominated by T) list FNDECL as its
   BV_FN.  DELTA is the required constant adjustment from the `this'
   pointer where the vtable entry appears to the `this' required when
   the function is actually called.  */

static void
modify_vtable_entry (tree t,
		     tree binfo,
		     tree fndecl,
		     tree delta,
		     tree *virtuals)
{
  tree v;

  v = *virtuals;

  if (fndecl != BV_FN (v)
      || !tree_int_cst_equal (delta, BV_DELTA (v)))
    {
      /* We need a new vtable for BINFO.  */
      if (make_new_vtable (t, binfo))
	{
	  /* If we really did make a new vtable, we also made a copy
	     of the BINFO_VIRTUALS list.  Now, we have to find the
	     corresponding entry in that list.  */
	  *virtuals = BINFO_VIRTUALS (binfo);
	  while (BV_FN (*virtuals) != BV_FN (v))
	    *virtuals = TREE_CHAIN (*virtuals);
	  v = *virtuals;
	}

      BV_DELTA (v) = delta;
      BV_VCALL_INDEX (v) = NULL_TREE;
      BV_FN (v) = fndecl;
    }
}


/* Add method METHOD to class TYPE.  If USING_DECL is non-null, it is
   the USING_DECL naming METHOD.  Returns true if the method could be
   added to the method vec.  */

bool
add_method (tree type, tree method, tree using_decl)
{
  unsigned slot;
  tree overload;
  bool template_conv_p = false;
  bool conv_p;
  VEC(tree,gc) *method_vec;
  bool complete_p;
  bool insert_p = false;
  tree current_fns;
  tree fns;

  if (method == error_mark_node)
    return false;

  complete_p = COMPLETE_TYPE_P (type);
  conv_p = DECL_CONV_FN_P (method);
  if (conv_p)
    template_conv_p = (TREE_CODE (method) == TEMPLATE_DECL
		       && DECL_TEMPLATE_CONV_FN_P (method));

  method_vec = CLASSTYPE_METHOD_VEC (type);
  if (!method_vec)
    {
      /* Make a new method vector.  We start with 8 entries.  We must
	 allocate at least two (for constructors and destructors), and
	 we're going to end up with an assignment operator at some
	 point as well.  */
      method_vec = VEC_alloc (tree, gc, 8);
      /* Create slots for constructors and destructors.  */
      VEC_quick_push (tree, method_vec, NULL_TREE);
      VEC_quick_push (tree, method_vec, NULL_TREE);
      CLASSTYPE_METHOD_VEC (type) = method_vec;
    }

  /* Maintain TYPE_HAS_USER_CONSTRUCTOR, etc.  */
  grok_special_member_properties (method);

  /* Constructors and destructors go in special slots.  */
  if (DECL_MAYBE_IN_CHARGE_CONSTRUCTOR_P (method))
    slot = CLASSTYPE_CONSTRUCTOR_SLOT;
  else if (DECL_MAYBE_IN_CHARGE_DESTRUCTOR_P (method))
    {
      slot = CLASSTYPE_DESTRUCTOR_SLOT;

      if (TYPE_FOR_JAVA (type))
	{
	  if (!DECL_ARTIFICIAL (method))
	    error ("Java class %qT cannot have a destructor", type);
	  else if (TYPE_HAS_NONTRIVIAL_DESTRUCTOR (type))
	    error ("Java class %qT cannot have an implicit non-trivial "
		   "destructor",
		   type);
	}
    }
  else
    {
      tree m;

      insert_p = true;
      /* See if we already have an entry with this name.  */
      for (slot = CLASSTYPE_FIRST_CONVERSION_SLOT;
	   VEC_iterate (tree, method_vec, slot, m);
	   ++slot)
	{
	  m = OVL_CURRENT (m);
	  if (template_conv_p)
	    {
	      if (TREE_CODE (m) == TEMPLATE_DECL
		  && DECL_TEMPLATE_CONV_FN_P (m))
		insert_p = false;
	      break;
	    }
	  if (conv_p && !DECL_CONV_FN_P (m))
	    break;
	  if (DECL_NAME (m) == DECL_NAME (method))
	    {
	      insert_p = false;
	      break;
	    }
	  if (complete_p
	      && !DECL_CONV_FN_P (m)
	      && DECL_NAME (m) > DECL_NAME (method))
	    break;
	}
    }
  current_fns = insert_p ? NULL_TREE : VEC_index (tree, method_vec, slot);

  /* Check to see if we've already got this method.  */
  for (fns = current_fns; fns; fns = OVL_NEXT (fns))
    {
      tree fn = OVL_CURRENT (fns);
      tree fn_type;
      tree method_type;
      tree parms1;
      tree parms2;

      if (TREE_CODE (fn) != TREE_CODE (method))
	continue;

      /* [over.load] Member function declarations with the
	 same name and the same parameter types cannot be
	 overloaded if any of them is a static member
	 function declaration.

	 [namespace.udecl] When a using-declaration brings names
	 from a base class into a derived class scope, member
	 functions in the derived class override and/or hide member
	 functions with the same name and parameter types in a base
	 class (rather than conflicting).  */
      fn_type = TREE_TYPE (fn);
      method_type = TREE_TYPE (method);
      parms1 = TYPE_ARG_TYPES (fn_type);
      parms2 = TYPE_ARG_TYPES (method_type);

      /* Compare the quals on the 'this' parm.  Don't compare
	 the whole types, as used functions are treated as
	 coming from the using class in overload resolution.  */
      if (! DECL_STATIC_FUNCTION_P (fn)
	  && ! DECL_STATIC_FUNCTION_P (method)
	  && TREE_TYPE (TREE_VALUE (parms1)) != error_mark_node
	  && TREE_TYPE (TREE_VALUE (parms2)) != error_mark_node
	  && (TYPE_QUALS (TREE_TYPE (TREE_VALUE (parms1)))
	      != TYPE_QUALS (TREE_TYPE (TREE_VALUE (parms2)))))
	continue;

      /* For templates, the return type and template parameters
	 must be identical.  */
      if (TREE_CODE (fn) == TEMPLATE_DECL
	  && (!same_type_p (TREE_TYPE (fn_type),
			    TREE_TYPE (method_type))
	      || !comp_template_parms (DECL_TEMPLATE_PARMS (fn),
				       DECL_TEMPLATE_PARMS (method))))
	continue;

      if (! DECL_STATIC_FUNCTION_P (fn))
	parms1 = TREE_CHAIN (parms1);
      if (! DECL_STATIC_FUNCTION_P (method))
	parms2 = TREE_CHAIN (parms2);

      if (compparms (parms1, parms2)
	  && (!DECL_CONV_FN_P (fn)
	      || same_type_p (TREE_TYPE (fn_type),
			      TREE_TYPE (method_type))))
	{
	  if (using_decl)
	    {
	      if (DECL_CONTEXT (fn) == type)
		/* Defer to the local function.  */
		return false;
	      if (DECL_CONTEXT (fn) == DECL_CONTEXT (method))
		error ("repeated using declaration %q+D", using_decl);
	      else
		error ("using declaration %q+D conflicts with a previous using declaration",
		       using_decl);
	    }
	  else
	    {
	      error ("%q+#D cannot be overloaded", method);
	      error ("with %q+#D", fn);
	    }

	  /* We don't call duplicate_decls here to merge the
	     declarations because that will confuse things if the
	     methods have inline definitions.  In particular, we
	     will crash while processing the definitions.  */
	  return false;
	}
    }

  /* A class should never have more than one destructor.  */
  if (current_fns && DECL_MAYBE_IN_CHARGE_DESTRUCTOR_P (method))
    return false;

  /* Add the new binding.  */
  overload = build_overload (method, current_fns);

  if (conv_p)
    TYPE_HAS_CONVERSION (type) = 1;
  else if (slot >= CLASSTYPE_FIRST_CONVERSION_SLOT && !complete_p)
    push_class_level_binding (DECL_NAME (method), overload);

  if (insert_p)
    {
      bool reallocated;

      /* We only expect to add few methods in the COMPLETE_P case, so
	 just make room for one more method in that case.  */
      if (complete_p)
	reallocated = VEC_reserve_exact (tree, gc, method_vec, 1);
      else
	reallocated = VEC_reserve (tree, gc, method_vec, 1);
      if (reallocated)
	CLASSTYPE_METHOD_VEC (type) = method_vec;
      if (slot == VEC_length (tree, method_vec))
	VEC_quick_push (tree, method_vec, overload);
      else
	VEC_quick_insert (tree, method_vec, slot, overload);
    }
  else
    /* Replace the current slot.  */
    VEC_replace (tree, method_vec, slot, overload);
  return true;
}

/* Subroutines of finish_struct.  */

/* Change the access of FDECL to ACCESS in T.  Return 1 if change was
   legit, otherwise return 0.  */

static int
alter_access (tree t, tree fdecl, tree access)
{
  tree elem;

  if (!DECL_LANG_SPECIFIC (fdecl))
    retrofit_lang_decl (fdecl);

  gcc_assert (!DECL_DISCRIMINATOR_P (fdecl));

  elem = purpose_member (t, DECL_ACCESS (fdecl));
  if (elem)
    {
      if (TREE_VALUE (elem) != access)
	{
	  if (TREE_CODE (TREE_TYPE (fdecl)) == FUNCTION_DECL)
	    error ("conflicting access specifications for method"
		   " %q+D, ignored", TREE_TYPE (fdecl));
	  else
	    error ("conflicting access specifications for field %qE, ignored",
		   DECL_NAME (fdecl));
	}
      else
	{
	  /* They're changing the access to the same thing they changed
	     it to before.  That's OK.  */
	  ;
	}
    }
  else
    {
      perform_or_defer_access_check (TYPE_BINFO (t), fdecl, fdecl);
      DECL_ACCESS (fdecl) = tree_cons (t, access, DECL_ACCESS (fdecl));
      return 1;
    }
  return 0;
}

/* Process the USING_DECL, which is a member of T.  */

static void
handle_using_decl (tree using_decl, tree t)
{
  tree decl = USING_DECL_DECLS (using_decl);
  tree name = DECL_NAME (using_decl);
  tree access
    = TREE_PRIVATE (using_decl) ? access_private_node
    : TREE_PROTECTED (using_decl) ? access_protected_node
    : access_public_node;
  tree flist = NULL_TREE;
  tree old_value;

  gcc_assert (!processing_template_decl && decl);

  old_value = lookup_member (t, name, /*protect=*/0, /*want_type=*/false);
  if (old_value)
    {
      if (is_overloaded_fn (old_value))
	old_value = OVL_CURRENT (old_value);

      if (DECL_P (old_value) && DECL_CONTEXT (old_value) == t)
	/* OK */;
      else
	old_value = NULL_TREE;
    }

  cp_emit_debug_info_for_using (decl, USING_DECL_SCOPE (using_decl));

  if (is_overloaded_fn (decl))
    flist = decl;

  if (! old_value)
    ;
  else if (is_overloaded_fn (old_value))
    {
      if (flist)
	/* It's OK to use functions from a base when there are functions with
	   the same name already present in the current class.  */;
      else
	{
	  error ("%q+D invalid in %q#T", using_decl, t);
	  error ("  because of local method %q+#D with same name",
		 OVL_CURRENT (old_value));
	  return;
	}
    }
  else if (!DECL_ARTIFICIAL (old_value))
    {
      error ("%q+D invalid in %q#T", using_decl, t);
      error ("  because of local member %q+#D with same name", old_value);
      return;
    }

  /* Make type T see field decl FDECL with access ACCESS.  */
  if (flist)
    for (; flist; flist = OVL_NEXT (flist))
      {
	add_method (t, OVL_CURRENT (flist), using_decl);
	alter_access (t, OVL_CURRENT (flist), access);
      }
  else
    alter_access (t, decl, access);
}

/* Run through the base classes of T, updating CANT_HAVE_CONST_CTOR_P,
   and NO_CONST_ASN_REF_P.  Also set flag bits in T based on
   properties of the bases.  */

static void
check_bases (tree t,
	     int* cant_have_const_ctor_p,
	     int* no_const_asn_ref_p)
{
  int i;
  int seen_non_virtual_nearly_empty_base_p;
  tree base_binfo;
  tree binfo;
  tree field = NULL_TREE;

  seen_non_virtual_nearly_empty_base_p = 0;

  if (!CLASSTYPE_NON_STD_LAYOUT (t))
    for (field = TYPE_FIELDS (t); field; field = TREE_CHAIN (field))
      if (TREE_CODE (field) == FIELD_DECL)
	break;

  for (binfo = TYPE_BINFO (t), i = 0;
       BINFO_BASE_ITERATE (binfo, i, base_binfo); i++)
    {
      tree basetype = TREE_TYPE (base_binfo);

      gcc_assert (COMPLETE_TYPE_P (basetype));

      /* Effective C++ rule 14.  We only need to check TYPE_POLYMORPHIC_P
	 here because the case of virtual functions but non-virtual
	 dtor is handled in finish_struct_1.  */
      if (!TYPE_POLYMORPHIC_P (basetype))
	warning (OPT_Weffc__,
		 "base class %q#T has a non-virtual destructor", basetype);

      /* If the base class doesn't have copy constructors or
	 assignment operators that take const references, then the
	 derived class cannot have such a member automatically
	 generated.  */
      if (! TYPE_HAS_CONST_INIT_REF (basetype))
	*cant_have_const_ctor_p = 1;
      if (TYPE_HAS_ASSIGN_REF (basetype)
	  && !TYPE_HAS_CONST_ASSIGN_REF (basetype))
	*no_const_asn_ref_p = 1;

      if (BINFO_VIRTUAL_P (base_binfo))
	/* A virtual base does not effect nearly emptiness.  */
	;
      else if (CLASSTYPE_NEARLY_EMPTY_P (basetype))
	{
	  if (seen_non_virtual_nearly_empty_base_p)
	    /* And if there is more than one nearly empty base, then the
	       derived class is not nearly empty either.  */
	    CLASSTYPE_NEARLY_EMPTY_P (t) = 0;
	  else
	    /* Remember we've seen one.  */
	    seen_non_virtual_nearly_empty_base_p = 1;
	}
      else if (!is_empty_class (basetype))
	/* If the base class is not empty or nearly empty, then this
	   class cannot be nearly empty.  */
	CLASSTYPE_NEARLY_EMPTY_P (t) = 0;

      /* A lot of properties from the bases also apply to the derived
	 class.  */
      TYPE_NEEDS_CONSTRUCTING (t) |= TYPE_NEEDS_CONSTRUCTING (basetype);
      TYPE_HAS_NONTRIVIAL_DESTRUCTOR (t)
	|= TYPE_HAS_NONTRIVIAL_DESTRUCTOR (basetype);
      TYPE_HAS_COMPLEX_ASSIGN_REF (t)
	|= TYPE_HAS_COMPLEX_ASSIGN_REF (basetype);
      TYPE_HAS_COMPLEX_INIT_REF (t) |= TYPE_HAS_COMPLEX_INIT_REF (basetype);
      TYPE_POLYMORPHIC_P (t) |= TYPE_POLYMORPHIC_P (basetype);
      CLASSTYPE_CONTAINS_EMPTY_CLASS_P (t)
	|= CLASSTYPE_CONTAINS_EMPTY_CLASS_P (basetype);
      TYPE_HAS_COMPLEX_DFLT (t) |= TYPE_HAS_COMPLEX_DFLT (basetype);      

      /*  A standard-layout class is a class that:
	  ...
	  * has no non-standard-layout base classes,  */
      CLASSTYPE_NON_STD_LAYOUT (t) |= CLASSTYPE_NON_STD_LAYOUT (basetype);
      if (!CLASSTYPE_NON_STD_LAYOUT (t))
	{
	  tree basefield;
	  /* ...has no base classes of the same type as the first non-static
	     data member...  */
	  if (field && DECL_CONTEXT (field) == t
	      && (same_type_ignoring_top_level_qualifiers_p
		  (TREE_TYPE (field), basetype)))
	    CLASSTYPE_NON_STD_LAYOUT (t) = 1;
	  else
	    /* ...either has no non-static data members in the most-derived
	       class and at most one base class with non-static data
	       members, or has no base classes with non-static data
	       members */
	    for (basefield = TYPE_FIELDS (basetype); basefield;
		 basefield = TREE_CHAIN (basefield))
	      if (TREE_CODE (basefield) == FIELD_DECL)
		{
		  if (field)
		    CLASSTYPE_NON_STD_LAYOUT (t) = 1;
		  else
		    field = basefield;
		  break;
		}
	}
    }
}

/* Determine all the primary bases within T.  Sets BINFO_PRIMARY_BASE_P for
   those that are primaries.  Sets BINFO_LOST_PRIMARY_P for those
   that have had a nearly-empty virtual primary base stolen by some
   other base in the hierarchy.  Determines CLASSTYPE_PRIMARY_BASE for
   T.  */

static void
determine_primary_bases (tree t)
{
  unsigned i;
  tree primary = NULL_TREE;
  tree type_binfo = TYPE_BINFO (t);
  tree base_binfo;

  /* Determine the primary bases of our bases.  */
  for (base_binfo = TREE_CHAIN (type_binfo); base_binfo;
       base_binfo = TREE_CHAIN (base_binfo))
    {
      tree primary = CLASSTYPE_PRIMARY_BINFO (BINFO_TYPE (base_binfo));

      /* See if we're the non-virtual primary of our inheritance
	 chain.  */
      if (!BINFO_VIRTUAL_P (base_binfo))
	{
	  tree parent = BINFO_INHERITANCE_CHAIN (base_binfo);
	  tree parent_primary = CLASSTYPE_PRIMARY_BINFO (BINFO_TYPE (parent));

	  if (parent_primary
	      && SAME_BINFO_TYPE_P (BINFO_TYPE (base_binfo),
				    BINFO_TYPE (parent_primary)))
	    /* We are the primary binfo.  */
	    BINFO_PRIMARY_P (base_binfo) = 1;
	}
      /* Determine if we have a virtual primary base, and mark it so.
       */
      if (primary && BINFO_VIRTUAL_P (primary))
	{
	  tree this_primary = copied_binfo (primary, base_binfo);

	  if (BINFO_PRIMARY_P (this_primary))
	    /* Someone already claimed this base.  */
	    BINFO_LOST_PRIMARY_P (base_binfo) = 1;
	  else
	    {
	      tree delta;

	      BINFO_PRIMARY_P (this_primary) = 1;
	      BINFO_INHERITANCE_CHAIN (this_primary) = base_binfo;

	      /* A virtual binfo might have been copied from within
		 another hierarchy. As we're about to use it as a
		 primary base, make sure the offsets match.  */
	      delta = size_diffop_loc (input_location,
				   convert (ssizetype,
					    BINFO_OFFSET (base_binfo)),
				   convert (ssizetype,
					    BINFO_OFFSET (this_primary)));

	      propagate_binfo_offsets (this_primary, delta);
	    }
	}
    }

  /* First look for a dynamic direct non-virtual base.  */
  for (i = 0; BINFO_BASE_ITERATE (type_binfo, i, base_binfo); i++)
    {
      tree basetype = BINFO_TYPE (base_binfo);

      if (TYPE_CONTAINS_VPTR_P (basetype) && !BINFO_VIRTUAL_P (base_binfo))
	{
	  primary = base_binfo;
	  goto found;
	}
    }

  /* A "nearly-empty" virtual base class can be the primary base
     class, if no non-virtual polymorphic base can be found.  Look for
     a nearly-empty virtual dynamic base that is not already a primary
     base of something in the hierarchy.  If there is no such base,
     just pick the first nearly-empty virtual base.  */

  for (base_binfo = TREE_CHAIN (type_binfo); base_binfo;
       base_binfo = TREE_CHAIN (base_binfo))
    if (BINFO_VIRTUAL_P (base_binfo)
	&& CLASSTYPE_NEARLY_EMPTY_P (BINFO_TYPE (base_binfo)))
      {
	if (!BINFO_PRIMARY_P (base_binfo))
	  {
	    /* Found one that is not primary.  */
	    primary = base_binfo;
	    goto found;
	  }
	else if (!primary)
	  /* Remember the first candidate.  */
	  primary = base_binfo;
      }

 found:
  /* If we've got a primary base, use it.  */
  if (primary)
    {
      tree basetype = BINFO_TYPE (primary);

      CLASSTYPE_PRIMARY_BINFO (t) = primary;
      if (BINFO_PRIMARY_P (primary))
	/* We are stealing a primary base.  */
	BINFO_LOST_PRIMARY_P (BINFO_INHERITANCE_CHAIN (primary)) = 1;
      BINFO_PRIMARY_P (primary) = 1;
      if (BINFO_VIRTUAL_P (primary))
	{
	  tree delta;

	  BINFO_INHERITANCE_CHAIN (primary) = type_binfo;
	  /* A virtual binfo might have been copied from within
	     another hierarchy. As we're about to use it as a primary
	     base, make sure the offsets match.  */
	  delta = size_diffop_loc (input_location, ssize_int (0),
			       convert (ssizetype, BINFO_OFFSET (primary)));

	  propagate_binfo_offsets (primary, delta);
	}

      primary = TYPE_BINFO (basetype);

      TYPE_VFIELD (t) = TYPE_VFIELD (basetype);
      BINFO_VTABLE (type_binfo) = BINFO_VTABLE (primary);
      BINFO_VIRTUALS (type_binfo) = BINFO_VIRTUALS (primary);
    }
}

/* Update the variant types of T.  */

void
fixup_type_variants (tree t)
{
  tree variants;

  if (!t)
    return;

  for (variants = TYPE_NEXT_VARIANT (t);
       variants;
       variants = TYPE_NEXT_VARIANT (variants))
    {
      /* These fields are in the _TYPE part of the node, not in
	 the TYPE_LANG_SPECIFIC component, so they are not shared.  */
      TYPE_HAS_USER_CONSTRUCTOR (variants) = TYPE_HAS_USER_CONSTRUCTOR (t);
      TYPE_NEEDS_CONSTRUCTING (variants) = TYPE_NEEDS_CONSTRUCTING (t);
      TYPE_HAS_NONTRIVIAL_DESTRUCTOR (variants)
	= TYPE_HAS_NONTRIVIAL_DESTRUCTOR (t);

      TYPE_POLYMORPHIC_P (variants) = TYPE_POLYMORPHIC_P (t);

      TYPE_BINFO (variants) = TYPE_BINFO (t);

      /* Copy whatever these are holding today.  */
      TYPE_VFIELD (variants) = TYPE_VFIELD (t);
      TYPE_METHODS (variants) = TYPE_METHODS (t);
      TYPE_FIELDS (variants) = TYPE_FIELDS (t);

      /* All variants of a class have the same attributes.  */
      TYPE_ATTRIBUTES (variants) = TYPE_ATTRIBUTES (t);
    }
}


/* Set memoizing fields and bits of T (and its variants) for later
   use.  */

static void
finish_struct_bits (tree t)
{
  /* Fix up variants (if any).  */
  fixup_type_variants (t);

  if (BINFO_N_BASE_BINFOS (TYPE_BINFO (t)) && TYPE_POLYMORPHIC_P (t))
    /* For a class w/o baseclasses, 'finish_struct' has set
       CLASSTYPE_PURE_VIRTUALS correctly (by definition).
       Similarly for a class whose base classes do not have vtables.
       When neither of these is true, we might have removed abstract
       virtuals (by providing a definition), added some (by declaring
       new ones), or redeclared ones from a base class.  We need to
       recalculate what's really an abstract virtual at this point (by
       looking in the vtables).  */
    get_pure_virtuals (t);

  /* If this type has a copy constructor or a destructor, force its
     mode to be BLKmode, and force its TREE_ADDRESSABLE bit to be
     nonzero.  This will cause it to be passed by invisible reference
     and prevent it from being returned in a register.  */
  if (! TYPE_HAS_TRIVIAL_INIT_REF (t) || TYPE_HAS_NONTRIVIAL_DESTRUCTOR (t))
    {
      tree variants;
      DECL_MODE (TYPE_MAIN_DECL (t)) = BLKmode;
      for (variants = t; variants; variants = TYPE_NEXT_VARIANT (variants))
	{
	  SET_TYPE_MODE (variants, BLKmode);
	  TREE_ADDRESSABLE (variants) = 1;
	}
    }
}

/* Issue warnings about T having private constructors, but no friends,
   and so forth.

   HAS_NONPRIVATE_METHOD is nonzero if T has any non-private methods or
   static members.  HAS_NONPRIVATE_STATIC_FN is nonzero if T has any
   non-private static member functions.  */

static void
maybe_warn_about_overly_private_class (tree t)
{
  int has_member_fn = 0;
  int has_nonprivate_method = 0;
  tree fn;

  if (!warn_ctor_dtor_privacy
      /* If the class has friends, those entities might create and
	 access instances, so we should not warn.  */
      || (CLASSTYPE_FRIEND_CLASSES (t)
	  || DECL_FRIENDLIST (TYPE_MAIN_DECL (t)))
      /* We will have warned when the template was declared; there's
	 no need to warn on every instantiation.  */
      || CLASSTYPE_TEMPLATE_INSTANTIATION (t))
    /* There's no reason to even consider warning about this
       class.  */
    return;

  /* We only issue one warning, if more than one applies, because
     otherwise, on code like:

     class A {
       // Oops - forgot `public:'
       A();
       A(const A&);
       ~A();
     };

     we warn several times about essentially the same problem.  */

  /* Check to see if all (non-constructor, non-destructor) member
     functions are private.  (Since there are no friends or
     non-private statics, we can't ever call any of the private member
     functions.)  */
  for (fn = TYPE_METHODS (t); fn; fn = TREE_CHAIN (fn))
    /* We're not interested in compiler-generated methods; they don't
       provide any way to call private members.  */
    if (!DECL_ARTIFICIAL (fn))
      {
	if (!TREE_PRIVATE (fn))
	  {
	    if (DECL_STATIC_FUNCTION_P (fn))
	      /* A non-private static member function is just like a
		 friend; it can create and invoke private member
		 functions, and be accessed without a class
		 instance.  */
	      return;

	    has_nonprivate_method = 1;
	    /* Keep searching for a static member function.  */
	  }
	else if (!DECL_CONSTRUCTOR_P (fn) && !DECL_DESTRUCTOR_P (fn))
	  has_member_fn = 1;
      }

  if (!has_nonprivate_method && has_member_fn)
    {
      /* There are no non-private methods, and there's at least one
	 private member function that isn't a constructor or
	 destructor.  (If all the private members are
	 constructors/destructors we want to use the code below that
	 issues error messages specifically referring to
	 constructors/destructors.)  */
      unsigned i;
      tree binfo = TYPE_BINFO (t);

      for (i = 0; i != BINFO_N_BASE_BINFOS (binfo); i++)
	if (BINFO_BASE_ACCESS (binfo, i) != access_private_node)
	  {
	    has_nonprivate_method = 1;
	    break;
	  }
      if (!has_nonprivate_method)
	{
	  warning (OPT_Wctor_dtor_privacy,
		   "all member functions in class %qT are private", t);
	  return;
	}
    }

  /* Even if some of the member functions are non-private, the class
     won't be useful for much if all the constructors or destructors
     are private: such an object can never be created or destroyed.  */
  fn = CLASSTYPE_DESTRUCTORS (t);
  if (fn && TREE_PRIVATE (fn))
    {
      warning (OPT_Wctor_dtor_privacy,
	       "%q#T only defines a private destructor and has no friends",
	       t);
      return;
    }

  /* Warn about classes that have private constructors and no friends.  */
  if (TYPE_HAS_USER_CONSTRUCTOR (t)
      /* Implicitly generated constructors are always public.  */
      && (!CLASSTYPE_LAZY_DEFAULT_CTOR (t)
	  || !CLASSTYPE_LAZY_COPY_CTOR (t)))
    {
      int nonprivate_ctor = 0;

      /* If a non-template class does not define a copy
	 constructor, one is defined for it, enabling it to avoid
	 this warning.  For a template class, this does not
	 happen, and so we would normally get a warning on:

	   template <class T> class C { private: C(); };

	 To avoid this asymmetry, we check TYPE_HAS_INIT_REF.  All
	 complete non-template or fully instantiated classes have this
	 flag set.  */
      if (!TYPE_HAS_INIT_REF (t))
	nonprivate_ctor = 1;
      else
	for (fn = CLASSTYPE_CONSTRUCTORS (t); fn; fn = OVL_NEXT (fn))
	  {
	    tree ctor = OVL_CURRENT (fn);
	    /* Ideally, we wouldn't count copy constructors (or, in
	       fact, any constructor that takes an argument of the
	       class type as a parameter) because such things cannot
	       be used to construct an instance of the class unless
	       you already have one.  But, for now at least, we're
	       more generous.  */
	    if (! TREE_PRIVATE (ctor))
	      {
		nonprivate_ctor = 1;
		break;
	      }
	  }

      if (nonprivate_ctor == 0)
	{
	  warning (OPT_Wctor_dtor_privacy,
		   "%q#T only defines private constructors and has no friends",
		   t);
	  return;
	}
    }
}

static struct {
  gt_pointer_operator new_value;
  void *cookie;
} resort_data;

/* Comparison function to compare two TYPE_METHOD_VEC entries by name.  */

static int
method_name_cmp (const void* m1_p, const void* m2_p)
{
  const tree *const m1 = (const tree *) m1_p;
  const tree *const m2 = (const tree *) m2_p;

  if (*m1 == NULL_TREE && *m2 == NULL_TREE)
    return 0;
  if (*m1 == NULL_TREE)
    return -1;
  if (*m2 == NULL_TREE)
    return 1;
  if (DECL_NAME (OVL_CURRENT (*m1)) < DECL_NAME (OVL_CURRENT (*m2)))
    return -1;
  return 1;
}

/* This routine compares two fields like method_name_cmp but using the
   pointer operator in resort_field_decl_data.  */

static int
resort_method_name_cmp (const void* m1_p, const void* m2_p)
{
  const tree *const m1 = (const tree *) m1_p;
  const tree *const m2 = (const tree *) m2_p;
  if (*m1 == NULL_TREE && *m2 == NULL_TREE)
    return 0;
  if (*m1 == NULL_TREE)
    return -1;
  if (*m2 == NULL_TREE)
    return 1;
  {
    tree d1 = DECL_NAME (OVL_CURRENT (*m1));
    tree d2 = DECL_NAME (OVL_CURRENT (*m2));
    resort_data.new_value (&d1, resort_data.cookie);
    resort_data.new_value (&d2, resort_data.cookie);
    if (d1 < d2)
      return -1;
  }
  return 1;
}

/* Resort TYPE_METHOD_VEC because pointers have been reordered.  */

void
resort_type_method_vec (void* obj,
			void* orig_obj ATTRIBUTE_UNUSED ,
			gt_pointer_operator new_value,
			void* cookie)
{
  VEC(tree,gc) *method_vec = (VEC(tree,gc) *) obj;
  int len = VEC_length (tree, method_vec);
  size_t slot;
  tree fn;

  /* The type conversion ops have to live at the front of the vec, so we
     can't sort them.  */
  for (slot = CLASSTYPE_FIRST_CONVERSION_SLOT;
       VEC_iterate (tree, method_vec, slot, fn);
       ++slot)
    if (!DECL_CONV_FN_P (OVL_CURRENT (fn)))
      break;

  if (len - slot > 1)
    {
      resort_data.new_value = new_value;
      resort_data.cookie = cookie;
      qsort (VEC_address (tree, method_vec) + slot, len - slot, sizeof (tree),
	     resort_method_name_cmp);
    }
}

/* Warn about duplicate methods in fn_fields.

   Sort methods that are not special (i.e., constructors, destructors,
   and type conversion operators) so that we can find them faster in
   search.  */

static void
finish_struct_methods (tree t)
{
  tree fn_fields;
  VEC(tree,gc) *method_vec;
  int slot, len;

  method_vec = CLASSTYPE_METHOD_VEC (t);
  if (!method_vec)
    return;

  len = VEC_length (tree, method_vec);

  /* Clear DECL_IN_AGGR_P for all functions.  */
  for (fn_fields = TYPE_METHODS (t); fn_fields;
       fn_fields = TREE_CHAIN (fn_fields))
    DECL_IN_AGGR_P (fn_fields) = 0;

  /* Issue warnings about private constructors and such.  If there are
     no methods, then some public defaults are generated.  */
  maybe_warn_about_overly_private_class (t);

  /* The type conversion ops have to live at the front of the vec, so we
     can't sort them.  */
  for (slot = CLASSTYPE_FIRST_CONVERSION_SLOT;
       VEC_iterate (tree, method_vec, slot, fn_fields);
       ++slot)
    if (!DECL_CONV_FN_P (OVL_CURRENT (fn_fields)))
      break;
  if (len - slot > 1)
    qsort (VEC_address (tree, method_vec) + slot,
	   len-slot, sizeof (tree), method_name_cmp);
}

/* Make BINFO's vtable have N entries, including RTTI entries,
   vbase and vcall offsets, etc.  Set its type and call the back end
   to lay it out.  */

static void
layout_vtable_decl (tree binfo, int n)
{
  tree atype;
  tree vtable;

  atype = build_cplus_array_type (vtable_entry_type,
				  build_index_type (size_int (n - 1)));
  layout_type (atype);

  /* We may have to grow the vtable.  */
  vtable = get_vtbl_decl_for_binfo (binfo);
  if (!same_type_p (TREE_TYPE (vtable), atype))
    {
      TREE_TYPE (vtable) = atype;
      DECL_SIZE (vtable) = DECL_SIZE_UNIT (vtable) = NULL_TREE;
      layout_decl (vtable, 0);
    }
}

/* True iff FNDECL and BASE_FNDECL (both non-static member functions)
   have the same signature.  */

int
same_signature_p (const_tree fndecl, const_tree base_fndecl)
{
  /* One destructor overrides another if they are the same kind of
     destructor.  */
  if (DECL_DESTRUCTOR_P (base_fndecl) && DECL_DESTRUCTOR_P (fndecl)
      && special_function_p (base_fndecl) == special_function_p (fndecl))
    return 1;
  /* But a non-destructor never overrides a destructor, nor vice
     versa, nor do different kinds of destructors override
     one-another.  For example, a complete object destructor does not
     override a deleting destructor.  */
  if (DECL_DESTRUCTOR_P (base_fndecl) || DECL_DESTRUCTOR_P (fndecl))
    return 0;

  if (DECL_NAME (fndecl) == DECL_NAME (base_fndecl)
      || (DECL_CONV_FN_P (fndecl)
	  && DECL_CONV_FN_P (base_fndecl)
	  && same_type_p (DECL_CONV_FN_TYPE (fndecl),
			  DECL_CONV_FN_TYPE (base_fndecl))))
    {
      tree types, base_types;
      types = TYPE_ARG_TYPES (TREE_TYPE (fndecl));
      base_types = TYPE_ARG_TYPES (TREE_TYPE (base_fndecl));
      if ((TYPE_QUALS (TREE_TYPE (TREE_VALUE (base_types)))
	   == TYPE_QUALS (TREE_TYPE (TREE_VALUE (types))))
	  && compparms (TREE_CHAIN (base_types), TREE_CHAIN (types)))
	return 1;
    }
  return 0;
}

/* Returns TRUE if DERIVED is a binfo containing the binfo BASE as a
   subobject.  */

static bool
base_derived_from (tree derived, tree base)
{
  tree probe;

  for (probe = base; probe; probe = BINFO_INHERITANCE_CHAIN (probe))
    {
      if (probe == derived)
	return true;
      else if (BINFO_VIRTUAL_P (probe))
	/* If we meet a virtual base, we can't follow the inheritance
	   any more.  See if the complete type of DERIVED contains
	   such a virtual base.  */
	return (binfo_for_vbase (BINFO_TYPE (probe), BINFO_TYPE (derived))
		!= NULL_TREE);
    }
  return false;
}

typedef struct find_final_overrider_data_s {
  /* The function for which we are trying to find a final overrider.  */
  tree fn;
  /* The base class in which the function was declared.  */
  tree declaring_base;
  /* The candidate overriders.  */
  tree candidates;
  /* Path to most derived.  */
  VEC(tree,heap) *path;
} find_final_overrider_data;

/* Add the overrider along the current path to FFOD->CANDIDATES.
   Returns true if an overrider was found; false otherwise.  */

static bool
dfs_find_final_overrider_1 (tree binfo,
			    find_final_overrider_data *ffod,
			    unsigned depth)
{
  tree method;

  /* If BINFO is not the most derived type, try a more derived class.
     A definition there will overrider a definition here.  */
  if (depth)
    {
      depth--;
      if (dfs_find_final_overrider_1
	  (VEC_index (tree, ffod->path, depth), ffod, depth))
	return true;
    }

  method = look_for_overrides_here (BINFO_TYPE (binfo), ffod->fn);
  if (method)
    {
      tree *candidate = &ffod->candidates;

      /* Remove any candidates overridden by this new function.  */
      while (*candidate)
	{
	  /* If *CANDIDATE overrides METHOD, then METHOD
	     cannot override anything else on the list.  */
	  if (base_derived_from (TREE_VALUE (*candidate), binfo))
	    return true;
	  /* If METHOD overrides *CANDIDATE, remove *CANDIDATE.  */
	  if (base_derived_from (binfo, TREE_VALUE (*candidate)))
	    *candidate = TREE_CHAIN (*candidate);
	  else
	    candidate = &TREE_CHAIN (*candidate);
	}

      /* Add the new function.  */
      ffod->candidates = tree_cons (method, binfo, ffod->candidates);
      return true;
    }

  return false;
}

/* Called from find_final_overrider via dfs_walk.  */

static tree
dfs_find_final_overrider_pre (tree binfo, void *data)
{
  find_final_overrider_data *ffod = (find_final_overrider_data *) data;

  if (binfo == ffod->declaring_base)
    dfs_find_final_overrider_1 (binfo, ffod, VEC_length (tree, ffod->path));
  VEC_safe_push (tree, heap, ffod->path, binfo);

  return NULL_TREE;
}

static tree
dfs_find_final_overrider_post (tree binfo ATTRIBUTE_UNUSED, void *data)
{
  find_final_overrider_data *ffod = (find_final_overrider_data *) data;
  VEC_pop (tree, ffod->path);

  return NULL_TREE;
}

/* Returns a TREE_LIST whose TREE_PURPOSE is the final overrider for
   FN and whose TREE_VALUE is the binfo for the base where the
   overriding occurs.  BINFO (in the hierarchy dominated by the binfo
   DERIVED) is the base object in which FN is declared.  */

static tree
find_final_overrider (tree derived, tree binfo, tree fn)
{
  find_final_overrider_data ffod;

  /* Getting this right is a little tricky.  This is valid:

       struct S { virtual void f (); };
       struct T { virtual void f (); };
       struct U : public S, public T { };

     even though calling `f' in `U' is ambiguous.  But,

       struct R { virtual void f(); };
       struct S : virtual public R { virtual void f (); };
       struct T : virtual public R { virtual void f (); };
       struct U : public S, public T { };

     is not -- there's no way to decide whether to put `S::f' or
     `T::f' in the vtable for `R'.

     The solution is to look at all paths to BINFO.  If we find
     different overriders along any two, then there is a problem.  */
  if (DECL_THUNK_P (fn))
    fn = THUNK_TARGET (fn);

  /* Determine the depth of the hierarchy.  */
  ffod.fn = fn;
  ffod.declaring_base = binfo;
  ffod.candidates = NULL_TREE;
  ffod.path = VEC_alloc (tree, heap, 30);

  dfs_walk_all (derived, dfs_find_final_overrider_pre,
		dfs_find_final_overrider_post, &ffod);

  VEC_free (tree, heap, ffod.path);

  /* If there was no winner, issue an error message.  */
  if (!ffod.candidates || TREE_CHAIN (ffod.candidates))
    return error_mark_node;

  return ffod.candidates;
}

/* Return the index of the vcall offset for FN when TYPE is used as a
   virtual base.  */

static tree
get_vcall_index (tree fn, tree type)
{
  VEC(tree_pair_s,gc) *indices = CLASSTYPE_VCALL_INDICES (type);
  tree_pair_p p;
  unsigned ix;

  for (ix = 0; VEC_iterate (tree_pair_s, indices, ix, p); ix++)
    if ((DECL_DESTRUCTOR_P (fn) && DECL_DESTRUCTOR_P (p->purpose))
	|| same_signature_p (fn, p->purpose))
      return p->value;

  /* There should always be an appropriate index.  */
  gcc_unreachable ();
}

/* Update an entry in the vtable for BINFO, which is in the hierarchy
   dominated by T.  FN has been overridden in BINFO; VIRTUALS points to the
   corresponding position in the BINFO_VIRTUALS list.  */

static void
update_vtable_entry_for_fn (tree t, tree binfo, tree fn, tree* virtuals,
			    unsigned ix)
{
  tree b;
  tree overrider;
  tree delta;
  tree virtual_base;
  tree first_defn;
  tree overrider_fn, overrider_target;
  tree target_fn = DECL_THUNK_P (fn) ? THUNK_TARGET (fn) : fn;
  tree over_return, base_return;
  bool lost = false;

  /* Find the nearest primary base (possibly binfo itself) which defines
     this function; this is the class the caller will convert to when
     calling FN through BINFO.  */
  for (b = binfo; ; b = get_primary_binfo (b))
    {
      gcc_assert (b);
      if (look_for_overrides_here (BINFO_TYPE (b), target_fn))
	break;

      /* The nearest definition is from a lost primary.  */
      if (BINFO_LOST_PRIMARY_P (b))
	lost = true;
    }
  first_defn = b;

  /* Find the final overrider.  */
  overrider = find_final_overrider (TYPE_BINFO (t), b, target_fn);
  if (overrider == error_mark_node)
    {
      error ("no unique final overrider for %qD in %qT", target_fn, t);
      return;
    }
  overrider_target = overrider_fn = TREE_PURPOSE (overrider);

  /* Check for adjusting covariant return types.  */
  over_return = TREE_TYPE (TREE_TYPE (overrider_target));
  base_return = TREE_TYPE (TREE_TYPE (target_fn));

  if (POINTER_TYPE_P (over_return)
      && TREE_CODE (over_return) == TREE_CODE (base_return)
      && CLASS_TYPE_P (TREE_TYPE (over_return))
      && CLASS_TYPE_P (TREE_TYPE (base_return))
      /* If the overrider is invalid, don't even try.  */
      && !DECL_INVALID_OVERRIDER_P (overrider_target))
    {
      /* If FN is a covariant thunk, we must figure out the adjustment
	 to the final base FN was converting to. As OVERRIDER_TARGET might
	 also be converting to the return type of FN, we have to
	 combine the two conversions here.  */
      tree fixed_offset, virtual_offset;

      over_return = TREE_TYPE (over_return);
      base_return = TREE_TYPE (base_return);

      if (DECL_THUNK_P (fn))
	{
	  gcc_assert (DECL_RESULT_THUNK_P (fn));
	  fixed_offset = ssize_int (THUNK_FIXED_OFFSET (fn));
	  virtual_offset = THUNK_VIRTUAL_OFFSET (fn);
	}
      else
	fixed_offset = virtual_offset = NULL_TREE;

      if (virtual_offset)
	/* Find the equivalent binfo within the return type of the
	   overriding function. We will want the vbase offset from
	   there.  */
	virtual_offset = binfo_for_vbase (BINFO_TYPE (virtual_offset),
					  over_return);
      else if (!same_type_ignoring_top_level_qualifiers_p
	       (over_return, base_return))
	{
	  /* There was no existing virtual thunk (which takes
	     precedence).  So find the binfo of the base function's
	     return type within the overriding function's return type.
	     We cannot call lookup base here, because we're inside a
	     dfs_walk, and will therefore clobber the BINFO_MARKED
	     flags.  Fortunately we know the covariancy is valid (it
	     has already been checked), so we can just iterate along
	     the binfos, which have been chained in inheritance graph
	     order.  Of course it is lame that we have to repeat the
	     search here anyway -- we should really be caching pieces
	     of the vtable and avoiding this repeated work.  */
	  tree thunk_binfo, base_binfo;

	  /* Find the base binfo within the overriding function's
	     return type.  We will always find a thunk_binfo, except
	     when the covariancy is invalid (which we will have
	     already diagnosed).  */
	  for (base_binfo = TYPE_BINFO (base_return),
	       thunk_binfo = TYPE_BINFO (over_return);
	       thunk_binfo;
	       thunk_binfo = TREE_CHAIN (thunk_binfo))
	    if (SAME_BINFO_TYPE_P (BINFO_TYPE (thunk_binfo),
				   BINFO_TYPE (base_binfo)))
	      break;

	  /* See if virtual inheritance is involved.  */
	  for (virtual_offset = thunk_binfo;
	       virtual_offset;
	       virtual_offset = BINFO_INHERITANCE_CHAIN (virtual_offset))
	    if (BINFO_VIRTUAL_P (virtual_offset))
	      break;

	  if (virtual_offset
	      || (thunk_binfo && !BINFO_OFFSET_ZEROP (thunk_binfo)))
	    {
	      tree offset = convert (ssizetype, BINFO_OFFSET (thunk_binfo));

	      if (virtual_offset)
		{
		  /* We convert via virtual base.  Adjust the fixed
		     offset to be from there.  */
		  offset = 
		    size_diffop (offset,
				 convert (ssizetype,
					  BINFO_OFFSET (virtual_offset)));
		}
	      if (fixed_offset)
		/* There was an existing fixed offset, this must be
		   from the base just converted to, and the base the
		   FN was thunking to.  */
		fixed_offset = size_binop (PLUS_EXPR, fixed_offset, offset);
	      else
		fixed_offset = offset;
	    }
	}

      if (fixed_offset || virtual_offset)
	/* Replace the overriding function with a covariant thunk.  We
	   will emit the overriding function in its own slot as
	   well.  */
	overrider_fn = make_thunk (overrider_target, /*this_adjusting=*/0,
				   fixed_offset, virtual_offset);
    }
  else
    gcc_assert (DECL_INVALID_OVERRIDER_P (overrider_target) ||
		!DECL_THUNK_P (fn));

  /* Assume that we will produce a thunk that convert all the way to
     the final overrider, and not to an intermediate virtual base.  */
  virtual_base = NULL_TREE;

  /* See if we can convert to an intermediate virtual base first, and then
     use the vcall offset located there to finish the conversion.  */
  for (; b; b = BINFO_INHERITANCE_CHAIN (b))
    {
      /* If we find the final overrider, then we can stop
	 walking.  */
      if (SAME_BINFO_TYPE_P (BINFO_TYPE (b),
			     BINFO_TYPE (TREE_VALUE (overrider))))
	break;

      /* If we find a virtual base, and we haven't yet found the
	 overrider, then there is a virtual base between the
	 declaring base (first_defn) and the final overrider.  */
      if (BINFO_VIRTUAL_P (b))
	{
	  virtual_base = b;
	  break;
	}
    }

  if (overrider_fn != overrider_target && !virtual_base)
    {
      /* The ABI specifies that a covariant thunk includes a mangling
	 for a this pointer adjustment.  This-adjusting thunks that
	 override a function from a virtual base have a vcall
	 adjustment.  When the virtual base in question is a primary
	 virtual base, we know the adjustments are zero, (and in the
	 non-covariant case, we would not use the thunk).
	 Unfortunately we didn't notice this could happen, when
	 designing the ABI and so never mandated that such a covariant
	 thunk should be emitted.  Because we must use the ABI mandated
	 name, we must continue searching from the binfo where we
	 found the most recent definition of the function, towards the
	 primary binfo which first introduced the function into the
	 vtable.  If that enters a virtual base, we must use a vcall
	 this-adjusting thunk.  Bleah! */
      tree probe = first_defn;

      while ((probe = get_primary_binfo (probe))
	     && (unsigned) list_length (BINFO_VIRTUALS (probe)) > ix)
	if (BINFO_VIRTUAL_P (probe))
	  virtual_base = probe;

      if (virtual_base)
	/* Even if we find a virtual base, the correct delta is
	   between the overrider and the binfo we're building a vtable
	   for.  */
	goto virtual_covariant;
    }

  /* Compute the constant adjustment to the `this' pointer.  The
     `this' pointer, when this function is called, will point at BINFO
     (or one of its primary bases, which are at the same offset).  */
  if (virtual_base)
    /* The `this' pointer needs to be adjusted from the declaration to
       the nearest virtual base.  */
    delta = size_diffop_loc (input_location,
			 convert (ssizetype, BINFO_OFFSET (virtual_base)),
			 convert (ssizetype, BINFO_OFFSET (first_defn)));
  else if (lost)
    /* If the nearest definition is in a lost primary, we don't need an
       entry in our vtable.  Except possibly in a constructor vtable,
       if we happen to get our primary back.  In that case, the offset
       will be zero, as it will be a primary base.  */
    delta = size_zero_node;
  else
    /* The `this' pointer needs to be adjusted from pointing to
       BINFO to pointing at the base where the final overrider
       appears.  */
    virtual_covariant:
    delta = size_diffop_loc (input_location,
			 convert (ssizetype,
				  BINFO_OFFSET (TREE_VALUE (overrider))),
			 convert (ssizetype, BINFO_OFFSET (binfo)));

  modify_vtable_entry (t, binfo, overrider_fn, delta, virtuals);

  if (virtual_base)
    BV_VCALL_INDEX (*virtuals)
      = get_vcall_index (overrider_target, BINFO_TYPE (virtual_base));
  else
    BV_VCALL_INDEX (*virtuals) = NULL_TREE;
}

/* Called from modify_all_vtables via dfs_walk.  */

static tree
dfs_modify_vtables (tree binfo, void* data)
{
  tree t = (tree) data;
  tree virtuals;
  tree old_virtuals;
  unsigned ix;

  if (!TYPE_CONTAINS_VPTR_P (BINFO_TYPE (binfo)))
    /* A base without a vtable needs no modification, and its bases
       are uninteresting.  */
    return dfs_skip_bases;

  if (SAME_BINFO_TYPE_P (BINFO_TYPE (binfo), t)
      && !CLASSTYPE_HAS_PRIMARY_BASE_P (t))
    /* Don't do the primary vtable, if it's new.  */
    return NULL_TREE;

  if (BINFO_PRIMARY_P (binfo) && !BINFO_VIRTUAL_P (binfo))
    /* There's no need to modify the vtable for a non-virtual primary
       base; we're not going to use that vtable anyhow.  We do still
       need to do this for virtual primary bases, as they could become
       non-primary in a construction vtable.  */
    return NULL_TREE;

  make_new_vtable (t, binfo);

  /* Now, go through each of the virtual functions in the virtual
     function table for BINFO.  Find the final overrider, and update
     the BINFO_VIRTUALS list appropriately.  */
  for (ix = 0, virtuals = BINFO_VIRTUALS (binfo),
	 old_virtuals = BINFO_VIRTUALS (TYPE_BINFO (BINFO_TYPE (binfo)));
       virtuals;
       ix++, virtuals = TREE_CHAIN (virtuals),
	 old_virtuals = TREE_CHAIN (old_virtuals))
    update_vtable_entry_for_fn (t,
				binfo,
				BV_FN (old_virtuals),
				&virtuals, ix);

  return NULL_TREE;
}

/* Update all of the primary and secondary vtables for T.  Create new
   vtables as required, and initialize their RTTI information.  Each
   of the functions in VIRTUALS is declared in T and may override a
   virtual function from a base class; find and modify the appropriate
   entries to point to the overriding functions.  Returns a list, in
   declaration order, of the virtual functions that are declared in T,
   but do not appear in the primary base class vtable, and which
   should therefore be appended to the end of the vtable for T.  */

static tree
modify_all_vtables (tree t, tree virtuals)
{
  tree binfo = TYPE_BINFO (t);
  tree *fnsp;

  /* Update all of the vtables.  */
  dfs_walk_once (binfo, dfs_modify_vtables, NULL, t);

  /* Add virtual functions not already in our primary vtable. These
     will be both those introduced by this class, and those overridden
     from secondary bases.  It does not include virtuals merely
     inherited from secondary bases.  */
  for (fnsp = &virtuals; *fnsp; )
    {
      tree fn = TREE_VALUE (*fnsp);

      if (!value_member (fn, BINFO_VIRTUALS (binfo))
	  || DECL_VINDEX (fn) == error_mark_node)
	{
	  /* We don't need to adjust the `this' pointer when
	     calling this function.  */
	  BV_DELTA (*fnsp) = integer_zero_node;
	  BV_VCALL_INDEX (*fnsp) = NULL_TREE;

	  /* This is a function not already in our vtable.  Keep it.  */
	  fnsp = &TREE_CHAIN (*fnsp);
	}
      else
	/* We've already got an entry for this function.  Skip it.  */
	*fnsp = TREE_CHAIN (*fnsp);
    }

  return virtuals;
}

/* Get the base virtual function declarations in T that have the
   indicated NAME.  */

static tree
get_basefndecls (tree name, tree t)
{
  tree methods;
  tree base_fndecls = NULL_TREE;
  int n_baseclasses = BINFO_N_BASE_BINFOS (TYPE_BINFO (t));
  int i;

  /* Find virtual functions in T with the indicated NAME.  */
  i = lookup_fnfields_1 (t, name);
  if (i != -1)
    for (methods = VEC_index (tree, CLASSTYPE_METHOD_VEC (t), i);
	 methods;
	 methods = OVL_NEXT (methods))
      {
	tree method = OVL_CURRENT (methods);

	if (TREE_CODE (method) == FUNCTION_DECL
	    && DECL_VINDEX (method))
	  base_fndecls = tree_cons (NULL_TREE, method, base_fndecls);
      }

  if (base_fndecls)
    return base_fndecls;

  for (i = 0; i < n_baseclasses; i++)
    {
      tree basetype = BINFO_TYPE (BINFO_BASE_BINFO (TYPE_BINFO (t), i));
      base_fndecls = chainon (get_basefndecls (name, basetype),
			      base_fndecls);
    }

  return base_fndecls;
}

/* If this declaration supersedes the declaration of
   a method declared virtual in the base class, then
   mark this field as being virtual as well.  */

void
check_for_override (tree decl, tree ctype)
{
  if (TREE_CODE (decl) == TEMPLATE_DECL)
    /* In [temp.mem] we have:

	 A specialization of a member function template does not
	 override a virtual function from a base class.  */
    return;
  if ((DECL_DESTRUCTOR_P (decl)
       || IDENTIFIER_VIRTUAL_P (DECL_NAME (decl))
       || DECL_CONV_FN_P (decl))
      && look_for_overrides (ctype, decl)
      && !DECL_STATIC_FUNCTION_P (decl))
    /* Set DECL_VINDEX to a value that is neither an INTEGER_CST nor
       the error_mark_node so that we know it is an overriding
       function.  */
    DECL_VINDEX (decl) = decl;

  if (DECL_VIRTUAL_P (decl))
    {
      if (!DECL_VINDEX (decl))
	DECL_VINDEX (decl) = error_mark_node;
      IDENTIFIER_VIRTUAL_P (DECL_NAME (decl)) = 1;
    }
}

/* Warn about hidden virtual functions that are not overridden in t.
   We know that constructors and destructors don't apply.  */

static void
warn_hidden (tree t)
{
  VEC(tree,gc) *method_vec = CLASSTYPE_METHOD_VEC (t);
  tree fns;
  size_t i;

  /* We go through each separately named virtual function.  */
  for (i = CLASSTYPE_FIRST_CONVERSION_SLOT;
       VEC_iterate (tree, method_vec, i, fns);
       ++i)
    {
      tree fn;
      tree name;
      tree fndecl;
      tree base_fndecls;
      tree base_binfo;
      tree binfo;
      int j;

      /* All functions in this slot in the CLASSTYPE_METHOD_VEC will
	 have the same name.  Figure out what name that is.  */
      name = DECL_NAME (OVL_CURRENT (fns));
      /* There are no possibly hidden functions yet.  */
      base_fndecls = NULL_TREE;
      /* Iterate through all of the base classes looking for possibly
	 hidden functions.  */
      for (binfo = TYPE_BINFO (t), j = 0;
	   BINFO_BASE_ITERATE (binfo, j, base_binfo); j++)
	{
	  tree basetype = BINFO_TYPE (base_binfo);
	  base_fndecls = chainon (get_basefndecls (name, basetype),
				  base_fndecls);
	}

      /* If there are no functions to hide, continue.  */
      if (!base_fndecls)
	continue;

      /* Remove any overridden functions.  */
      for (fn = fns; fn; fn = OVL_NEXT (fn))
	{
	  fndecl = OVL_CURRENT (fn);
	  if (DECL_VINDEX (fndecl))
	    {
	      tree *prev = &base_fndecls;

	      while (*prev)
		/* If the method from the base class has the same
		   signature as the method from the derived class, it
		   has been overridden.  */
		if (same_signature_p (fndecl, TREE_VALUE (*prev)))
		  *prev = TREE_CHAIN (*prev);
		else
		  prev = &TREE_CHAIN (*prev);
	    }
	}

      /* Now give a warning for all base functions without overriders,
	 as they are hidden.  */
      while (base_fndecls)
	{
	  /* Here we know it is a hider, and no overrider exists.  */
	  warning (OPT_Woverloaded_virtual, "%q+D was hidden", TREE_VALUE (base_fndecls));
	  warning (OPT_Woverloaded_virtual, "  by %q+D", fns);
	  base_fndecls = TREE_CHAIN (base_fndecls);
	}
    }
}

/* Check for things that are invalid.  There are probably plenty of other
   things we should check for also.  */

static void
finish_struct_anon (tree t)
{
  tree field;

  for (field = TYPE_FIELDS (t); field; field = TREE_CHAIN (field))
    {
      if (TREE_STATIC (field))
	continue;
      if (TREE_CODE (field) != FIELD_DECL)
	continue;

      if (DECL_NAME (field) == NULL_TREE
	  && ANON_AGGR_TYPE_P (TREE_TYPE (field)))
	{
	  bool is_union = TREE_CODE (TREE_TYPE (field)) == UNION_TYPE;
	  tree elt = TYPE_FIELDS (TREE_TYPE (field));
	  for (; elt; elt = TREE_CHAIN (elt))
	    {
	      /* We're generally only interested in entities the user
		 declared, but we also find nested classes by noticing
		 the TYPE_DECL that we create implicitly.  You're
		 allowed to put one anonymous union inside another,
		 though, so we explicitly tolerate that.  We use
		 TYPE_ANONYMOUS_P rather than ANON_AGGR_TYPE_P so that
		 we also allow unnamed types used for defining fields.  */
	      if (DECL_ARTIFICIAL (elt)
		  && (!DECL_IMPLICIT_TYPEDEF_P (elt)
		      || TYPE_ANONYMOUS_P (TREE_TYPE (elt))))
		continue;

	      if (TREE_CODE (elt) != FIELD_DECL)
		{
		  if (is_union)
		    permerror (input_location, "%q+#D invalid; an anonymous union can "
			       "only have non-static data members", elt);
		  else
		    permerror (input_location, "%q+#D invalid; an anonymous struct can "
			       "only have non-static data members", elt);
		  continue;
		}

	      if (TREE_PRIVATE (elt))
		{
		  if (is_union)
		    permerror (input_location, "private member %q+#D in anonymous union", elt);
		  else
		    permerror (input_location, "private member %q+#D in anonymous struct", elt);
		}
	      else if (TREE_PROTECTED (elt))
		{
		  if (is_union)
		    permerror (input_location, "protected member %q+#D in anonymous union", elt);
		  else
		    permerror (input_location, "protected member %q+#D in anonymous struct", elt);
		}

	      TREE_PRIVATE (elt) = TREE_PRIVATE (field);
	      TREE_PROTECTED (elt) = TREE_PROTECTED (field);
	    }
	}
    }
}

/* Add T to CLASSTYPE_DECL_LIST of current_class_type which
   will be used later during class template instantiation.
   When FRIEND_P is zero, T can be a static member data (VAR_DECL),
   a non-static member data (FIELD_DECL), a member function
   (FUNCTION_DECL), a nested type (RECORD_TYPE, ENUM_TYPE),
   a typedef (TYPE_DECL) or a member class template (TEMPLATE_DECL)
   When FRIEND_P is nonzero, T is either a friend class
   (RECORD_TYPE, TEMPLATE_DECL) or a friend function
   (FUNCTION_DECL, TEMPLATE_DECL).  */

void
maybe_add_class_template_decl_list (tree type, tree t, int friend_p)
{
  /* Save some memory by not creating TREE_LIST if TYPE is not template.  */
  if (CLASSTYPE_TEMPLATE_INFO (type))
    CLASSTYPE_DECL_LIST (type)
      = tree_cons (friend_p ? NULL_TREE : type,
		   t, CLASSTYPE_DECL_LIST (type));
}

/* Create default constructors, assignment operators, and so forth for
   the type indicated by T, if they are needed.  CANT_HAVE_CONST_CTOR,
   and CANT_HAVE_CONST_ASSIGNMENT are nonzero if, for whatever reason,
   the class cannot have a default constructor, copy constructor
   taking a const reference argument, or an assignment operator taking
   a const reference, respectively.  */

static void
add_implicitly_declared_members (tree t,
				 int cant_have_const_cctor,
				 int cant_have_const_assignment)
{
  /* Destructor.  */
  if (!CLASSTYPE_DESTRUCTORS (t))
    {
      /* In general, we create destructors lazily.  */
      CLASSTYPE_LAZY_DESTRUCTOR (t) = 1;
      /* However, if the implicit destructor is non-trivial
	 destructor, we sometimes have to create it at this point.  */
      if (TYPE_HAS_NONTRIVIAL_DESTRUCTOR (t))
	{
	  bool lazy_p = true;

	  if (TYPE_FOR_JAVA (t))
	    /* If this a Java class, any non-trivial destructor is
	       invalid, even if compiler-generated.  Therefore, if the
	       destructor is non-trivial we create it now.  */
	    lazy_p = false;
	  else
	    {
	      tree binfo;
	      tree base_binfo;
	      int ix;

	      /* If the implicit destructor will be virtual, then we must
		 generate it now because (unfortunately) we do not
		 generate virtual tables lazily.  */
	      binfo = TYPE_BINFO (t);
	      for (ix = 0; BINFO_BASE_ITERATE (binfo, ix, base_binfo); ix++)
		{
		  tree base_type;
		  tree dtor;

		  base_type = BINFO_TYPE (base_binfo);
		  dtor = CLASSTYPE_DESTRUCTORS (base_type);
		  if (dtor && DECL_VIRTUAL_P (dtor))
		    {
		      lazy_p = false;
		      break;
		    }
		}
	    }

	  /* If we can't get away with being lazy, generate the destructor
	     now.  */
	  if (!lazy_p)
	    lazily_declare_fn (sfk_destructor, t);
	}
    }

  /* [class.ctor]

     If there is no user-declared constructor for a class, a default
     constructor is implicitly declared.  */
  if (! TYPE_HAS_USER_CONSTRUCTOR (t))
    {
      TYPE_HAS_DEFAULT_CONSTRUCTOR (t) = 1;
      CLASSTYPE_LAZY_DEFAULT_CTOR (t) = 1;
    }

  /* [class.ctor]

     If a class definition does not explicitly declare a copy
     constructor, one is declared implicitly.  */
  if (! TYPE_HAS_INIT_REF (t) && ! TYPE_FOR_JAVA (t))
    {
      TYPE_HAS_INIT_REF (t) = 1;
      TYPE_HAS_CONST_INIT_REF (t) = !cant_have_const_cctor;
      CLASSTYPE_LAZY_COPY_CTOR (t) = 1;
    }

  /* Currently only lambdas get a lazy move ctor, but N2987 adds them for
     other classes.  */
  if (LAMBDA_TYPE_P (t))
    CLASSTYPE_LAZY_MOVE_CTOR (t) = 1;

  /* If there is no assignment operator, one will be created if and
     when it is needed.  For now, just record whether or not the type
     of the parameter to the assignment operator will be a const or
     non-const reference.  */
  if (!TYPE_HAS_ASSIGN_REF (t) && !TYPE_FOR_JAVA (t))
    {
      TYPE_HAS_ASSIGN_REF (t) = 1;
      TYPE_HAS_CONST_ASSIGN_REF (t) = !cant_have_const_assignment;
      CLASSTYPE_LAZY_ASSIGNMENT_OP (t) = 1;
    }
}

/* Subroutine of finish_struct_1.  Recursively count the number of fields
   in TYPE, including anonymous union members.  */

static int
count_fields (tree fields)
{
  tree x;
  int n_fields = 0;
  for (x = fields; x; x = TREE_CHAIN (x))
    {
      if (TREE_CODE (x) == FIELD_DECL && ANON_AGGR_TYPE_P (TREE_TYPE (x)))
	n_fields += count_fields (TYPE_FIELDS (TREE_TYPE (x)));
      else
	n_fields += 1;
    }
  return n_fields;
}

/* Subroutine of finish_struct_1.  Recursively add all the fields in the
   TREE_LIST FIELDS to the SORTED_FIELDS_TYPE elts, starting at offset IDX.  */

static int
add_fields_to_record_type (tree fields, struct sorted_fields_type *field_vec, int idx)
{
  tree x;
  for (x = fields; x; x = TREE_CHAIN (x))
    {
      if (TREE_CODE (x) == FIELD_DECL && ANON_AGGR_TYPE_P (TREE_TYPE (x)))
	idx = add_fields_to_record_type (TYPE_FIELDS (TREE_TYPE (x)), field_vec, idx);
      else
	field_vec->elts[idx++] = x;
    }
  return idx;
}

/* FIELD is a bit-field.  We are finishing the processing for its
   enclosing type.  Issue any appropriate messages and set appropriate
   flags.  Returns false if an error has been diagnosed.  */

static bool
check_bitfield_decl (tree field)
{
  tree type = TREE_TYPE (field);
  tree w;

  /* Extract the declared width of the bitfield, which has been
     temporarily stashed in DECL_INITIAL.  */
  w = DECL_INITIAL (field);
  gcc_assert (w != NULL_TREE);
  /* Remove the bit-field width indicator so that the rest of the
     compiler does not treat that value as an initializer.  */
  DECL_INITIAL (field) = NULL_TREE;

  /* Detect invalid bit-field type.  */
  if (!INTEGRAL_OR_ENUMERATION_TYPE_P (type))
    {
      error ("bit-field %q+#D with non-integral type", field);
      w = error_mark_node;
    }
  else
    {
      /* Avoid the non_lvalue wrapper added by fold for PLUS_EXPRs.  */
      STRIP_NOPS (w);

      /* detect invalid field size.  */
      w = integral_constant_value (w);

      if (TREE_CODE (w) != INTEGER_CST)
	{
	  error ("bit-field %q+D width not an integer constant", field);
	  w = error_mark_node;
	}
      else if (tree_int_cst_sgn (w) < 0)
	{
	  error ("negative width in bit-field %q+D", field);
	  w = error_mark_node;
	}
      else if (integer_zerop (w) && DECL_NAME (field) != 0)
	{
	  error ("zero width for bit-field %q+D", field);
	  w = error_mark_node;
	}
      else if (compare_tree_int (w, TYPE_PRECISION (type)) > 0
	       && TREE_CODE (type) != ENUMERAL_TYPE
	       && TREE_CODE (type) != BOOLEAN_TYPE)
	warning (0, "width of %q+D exceeds its type", field);
      else if (TREE_CODE (type) == ENUMERAL_TYPE
	       && (0 > compare_tree_int (w,
					 tree_int_cst_min_precision
					 (TYPE_MIN_VALUE (type),
					  TYPE_UNSIGNED (type)))
		   ||  0 > compare_tree_int (w,
					     tree_int_cst_min_precision
					     (TYPE_MAX_VALUE (type),
					      TYPE_UNSIGNED (type)))))
	warning (0, "%q+D is too small to hold all values of %q#T", field, type);
    }

  if (w != error_mark_node)
    {
      DECL_SIZE (field) = convert (bitsizetype, w);
      DECL_BIT_FIELD (field) = 1;
      return true;
    }
  else
    {
      /* Non-bit-fields are aligned for their type.  */
      DECL_BIT_FIELD (field) = 0;
      CLEAR_DECL_C_BIT_FIELD (field);
      return false;
    }
}

/* FIELD is a non bit-field.  We are finishing the processing for its
   enclosing type T.  Issue any appropriate messages and set appropriate
   flags.  */

static void
check_field_decl (tree field,
		  tree t,
		  int* cant_have_const_ctor,
		  int* no_const_asn_ref,
		  int* any_default_members)
{
  tree type = strip_array_types (TREE_TYPE (field));

  /* An anonymous union cannot contain any fields which would change
     the settings of CANT_HAVE_CONST_CTOR and friends.  */
  if (ANON_UNION_TYPE_P (type))
    ;
  /* And, we don't set TYPE_HAS_CONST_INIT_REF, etc., for anonymous
     structs.  So, we recurse through their fields here.  */
  else if (ANON_AGGR_TYPE_P (type))
    {
      tree fields;

      for (fields = TYPE_FIELDS (type); fields; fields = TREE_CHAIN (fields))
	if (TREE_CODE (fields) == FIELD_DECL && !DECL_C_BIT_FIELD (field))
	  check_field_decl (fields, t, cant_have_const_ctor,
			    no_const_asn_ref, any_default_members);
    }
  /* Check members with class type for constructors, destructors,
     etc.  */
  else if (CLASS_TYPE_P (type))
    {
      /* Never let anything with uninheritable virtuals
	 make it through without complaint.  */
      abstract_virtuals_error (field, type);

      if (TREE_CODE (t) == UNION_TYPE)
	{
	  if (TYPE_NEEDS_CONSTRUCTING (type))
	    error ("member %q+#D with constructor not allowed in union",
		   field);
	  if (TYPE_HAS_NONTRIVIAL_DESTRUCTOR (type))
	    error ("member %q+#D with destructor not allowed in union", field);
	  if (TYPE_HAS_COMPLEX_ASSIGN_REF (type))
	    error ("member %q+#D with copy assignment operator not allowed in union",
		   field);
	}
      else
	{
	  TYPE_NEEDS_CONSTRUCTING (t) |= TYPE_NEEDS_CONSTRUCTING (type);
	  TYPE_HAS_NONTRIVIAL_DESTRUCTOR (t)
	    |= TYPE_HAS_NONTRIVIAL_DESTRUCTOR (type);
	  TYPE_HAS_COMPLEX_ASSIGN_REF (t) |= TYPE_HAS_COMPLEX_ASSIGN_REF (type);
	  TYPE_HAS_COMPLEX_INIT_REF (t) |= TYPE_HAS_COMPLEX_INIT_REF (type);
	  TYPE_HAS_COMPLEX_DFLT (t) |= TYPE_HAS_COMPLEX_DFLT (type);
	}

      if (!TYPE_HAS_CONST_INIT_REF (type))
	*cant_have_const_ctor = 1;

      if (!TYPE_HAS_CONST_ASSIGN_REF (type))
	*no_const_asn_ref = 1;
    }
  if (DECL_INITIAL (field) != NULL_TREE)
    {
      /* `build_class_init_list' does not recognize
	 non-FIELD_DECLs.  */
      if (TREE_CODE (t) == UNION_TYPE && any_default_members != 0)
	error ("multiple fields in union %qT initialized", t);
      *any_default_members = 1;
    }
}

/* Check the data members (both static and non-static), class-scoped
   typedefs, etc., appearing in the declaration of T.  Issue
   appropriate diagnostics.  Sets ACCESS_DECLS to a list (in
   declaration order) of access declarations; each TREE_VALUE in this
   list is a USING_DECL.

   In addition, set the following flags:

     EMPTY_P
       The class is empty, i.e., contains no non-static data members.

     CANT_HAVE_CONST_CTOR_P
       This class cannot have an implicitly generated copy constructor
       taking a const reference.

     CANT_HAVE_CONST_ASN_REF
       This class cannot have an implicitly generated assignment
       operator taking a const reference.

   All of these flags should be initialized before calling this
   function.

   Returns a pointer to the end of the TYPE_FIELDs chain; additional
   fields can be added by adding to this chain.  */

static void
check_field_decls (tree t, tree *access_decls,
		   int *cant_have_const_ctor_p,
		   int *no_const_asn_ref_p)
{
  tree *field;
  tree *next;
  bool has_pointers;
  int any_default_members;
  int cant_pack = 0;
  int field_access = -1;

  /* Assume there are no access declarations.  */
  *access_decls = NULL_TREE;
  /* Assume this class has no pointer members.  */
  has_pointers = false;
  /* Assume none of the members of this class have default
     initializations.  */
  any_default_members = 0;

  for (field = &TYPE_FIELDS (t); *field; field = next)
    {
      tree x = *field;
      tree type = TREE_TYPE (x);
      int this_field_access;

      next = &TREE_CHAIN (x);

      if (TREE_CODE (x) == USING_DECL)
	{
	  /* Prune the access declaration from the list of fields.  */
	  *field = TREE_CHAIN (x);

	  /* Save the access declarations for our caller.  */
	  *access_decls = tree_cons (NULL_TREE, x, *access_decls);

	  /* Since we've reset *FIELD there's no reason to skip to the
	     next field.  */
	  next = field;
	  continue;
	}

      if (TREE_CODE (x) == TYPE_DECL
	  || TREE_CODE (x) == TEMPLATE_DECL)
	continue;

      /* If we've gotten this far, it's a data member, possibly static,
	 or an enumerator.  */
      DECL_CONTEXT (x) = t;

      /* When this goes into scope, it will be a non-local reference.  */
      DECL_NONLOCAL (x) = 1;

      if (TREE_CODE (t) == UNION_TYPE)
	{
	  /* [class.union]

	     If a union contains a static data member, or a member of
	     reference type, the program is ill-formed.  */
	  if (TREE_CODE (x) == VAR_DECL)
	    {
	      error ("%q+D may not be static because it is a member of a union", x);
	      continue;
	    }
	  if (TREE_CODE (type) == REFERENCE_TYPE)
	    {
	      error ("%q+D may not have reference type %qT because"
		     " it is a member of a union",
		     x, type);
	      continue;
	    }
	}

      /* Perform error checking that did not get done in
	 grokdeclarator.  */
      if (TREE_CODE (type) == FUNCTION_TYPE)
	{
	  error ("field %q+D invalidly declared function type", x);
	  type = build_pointer_type (type);
	  TREE_TYPE (x) = type;
	}
      else if (TREE_CODE (type) == METHOD_TYPE)
	{
	  error ("field %q+D invalidly declared method type", x);
	  type = build_pointer_type (type);
	  TREE_TYPE (x) = type;
	}

      if (type == error_mark_node)
	continue;

      if (TREE_CODE (x) == CONST_DECL || TREE_CODE (x) == VAR_DECL)
	continue;

      /* Now it can only be a FIELD_DECL.  */

      if (TREE_PRIVATE (x) || TREE_PROTECTED (x))
	CLASSTYPE_NON_AGGREGATE (t) = 1;

      /* A standard-layout class is a class that:
	 ...
	 has the same access control (Clause 11) for all non-static data members,
         ...  */
      this_field_access = TREE_PROTECTED (x) ? 1 : TREE_PRIVATE (x) ? 2 : 0;
      if (field_access == -1)
	field_access = this_field_access;
      else if (this_field_access != field_access)
	CLASSTYPE_NON_STD_LAYOUT (t) = 1;

      /* If this is of reference type, check if it needs an init.  */
      if (TREE_CODE (type) == REFERENCE_TYPE)
	{
	  CLASSTYPE_NON_LAYOUT_POD_P (t) = 1;
	  CLASSTYPE_NON_STD_LAYOUT (t) = 1;
	  if (DECL_INITIAL (x) == NULL_TREE)
	    SET_CLASSTYPE_REF_FIELDS_NEED_INIT (t, 1);

	  /* ARM $12.6.2: [A member initializer list] (or, for an
	     aggregate, initialization by a brace-enclosed list) is the
	     only way to initialize nonstatic const and reference
	     members.  */
	  TYPE_HAS_COMPLEX_ASSIGN_REF (t) = 1;
	}

      type = strip_array_types (type);

      if (TYPE_PACKED (t))
	{
	  if (!layout_pod_type_p (type) && !TYPE_PACKED (type))
	    {
	      warning
		(0,
		 "ignoring packed attribute because of unpacked non-POD field %q+#D",
		 x);
	      cant_pack = 1;
	    }
	  else if (DECL_C_BIT_FIELD (x)
		   || TYPE_ALIGN (TREE_TYPE (x)) > BITS_PER_UNIT)
	    DECL_PACKED (x) = 1;
	}

      if (DECL_C_BIT_FIELD (x) && integer_zerop (DECL_INITIAL (x)))
	/* We don't treat zero-width bitfields as making a class
	   non-empty.  */
	;
      else
	{
	  /* The class is non-empty.  */
	  CLASSTYPE_EMPTY_P (t) = 0;
	  /* The class is not even nearly empty.  */
	  CLASSTYPE_NEARLY_EMPTY_P (t) = 0;
	  /* If one of the data members contains an empty class,
	     so does T.  */
	  if (CLASS_TYPE_P (type)
	      && CLASSTYPE_CONTAINS_EMPTY_CLASS_P (type))
	    CLASSTYPE_CONTAINS_EMPTY_CLASS_P (t) = 1;
	}

      /* This is used by -Weffc++ (see below). Warn only for pointers
	 to members which might hold dynamic memory. So do not warn
	 for pointers to functions or pointers to members.  */
      if (TYPE_PTR_P (type)
	  && !TYPE_PTRFN_P (type)
	  && !TYPE_PTR_TO_MEMBER_P (type))
	has_pointers = true;

      if (CLASS_TYPE_P (type))
	{
	  if (CLASSTYPE_REF_FIELDS_NEED_INIT (type))
	    SET_CLASSTYPE_REF_FIELDS_NEED_INIT (t, 1);
	  if (CLASSTYPE_READONLY_FIELDS_NEED_INIT (type))
	    SET_CLASSTYPE_READONLY_FIELDS_NEED_INIT (t, 1);
	}

      if (DECL_MUTABLE_P (x) || TYPE_HAS_MUTABLE_P (type))
	CLASSTYPE_HAS_MUTABLE (t) = 1;

      if (! layout_pod_type_p (type))
	/* DR 148 now allows pointers to members (which are POD themselves),
	   to be allowed in POD structs.  */
	CLASSTYPE_NON_LAYOUT_POD_P (t) = 1;

      if (!std_layout_type_p (type))
	CLASSTYPE_NON_STD_LAYOUT (t) = 1;

      if (! zero_init_p (type))
	CLASSTYPE_NON_ZERO_INIT_P (t) = 1;

      /* If any field is const, the structure type is pseudo-const.  */
      if (CP_TYPE_CONST_P (type))
	{
	  C_TYPE_FIELDS_READONLY (t) = 1;
	  if (DECL_INITIAL (x) == NULL_TREE)
	    SET_CLASSTYPE_READONLY_FIELDS_NEED_INIT (t, 1);

	  /* ARM $12.6.2: [A member initializer list] (or, for an
	     aggregate, initialization by a brace-enclosed list) is the
	     only way to initialize nonstatic const and reference
	     members.  */
	  TYPE_HAS_COMPLEX_ASSIGN_REF (t) = 1;
	}
      /* A field that is pseudo-const makes the structure likewise.  */
      else if (CLASS_TYPE_P (type))
	{
	  C_TYPE_FIELDS_READONLY (t) |= C_TYPE_FIELDS_READONLY (type);
	  SET_CLASSTYPE_READONLY_FIELDS_NEED_INIT (t,
	    CLASSTYPE_READONLY_FIELDS_NEED_INIT (t)
	    | CLASSTYPE_READONLY_FIELDS_NEED_INIT (type));
	}

      /* Core issue 80: A nonstatic data member is required to have a
	 different name from the class iff the class has a
	 user-declared constructor.  */
      if (constructor_name_p (DECL_NAME (x), t)
	  && TYPE_HAS_USER_CONSTRUCTOR (t))
	permerror (input_location, "field %q+#D with same name as class", x);

      /* We set DECL_C_BIT_FIELD in grokbitfield.
	 If the type and width are valid, we'll also set DECL_BIT_FIELD.  */
      if (! DECL_C_BIT_FIELD (x) || ! check_bitfield_decl (x))
	check_field_decl (x, t,
			  cant_have_const_ctor_p,
			  no_const_asn_ref_p,
			  &any_default_members);
    }

  /* Effective C++ rule 11: if a class has dynamic memory held by pointers,
     it should also define a copy constructor and an assignment operator to
     implement the correct copy semantic (deep vs shallow, etc.). As it is
     not feasible to check whether the constructors do allocate dynamic memory
     and store it within members, we approximate the warning like this:

     -- Warn only if there are members which are pointers
     -- Warn only if there is a non-trivial constructor (otherwise,
	there cannot be memory allocated).
     -- Warn only if there is a non-trivial destructor. We assume that the
	user at least implemented the cleanup correctly, and a destructor
	is needed to free dynamic memory.

     This seems enough for practical purposes.  */
  if (warn_ecpp
      && has_pointers
      && TYPE_HAS_USER_CONSTRUCTOR (t)
      && TYPE_HAS_NONTRIVIAL_DESTRUCTOR (t)
      && !(TYPE_HAS_INIT_REF (t) && TYPE_HAS_ASSIGN_REF (t)))
    {
      warning (OPT_Weffc__, "%q#T has pointer data members", t);

      if (! TYPE_HAS_INIT_REF (t))
	{
	  warning (OPT_Weffc__,
		   "  but does not override %<%T(const %T&)%>", t, t);
	  if (!TYPE_HAS_ASSIGN_REF (t))
	    warning (OPT_Weffc__, "  or %<operator=(const %T&)%>", t);
	}
      else if (! TYPE_HAS_ASSIGN_REF (t))
	warning (OPT_Weffc__,
		 "  but does not override %<operator=(const %T&)%>", t);
    }

  /* If any of the fields couldn't be packed, unset TYPE_PACKED.  */
  if (cant_pack)
    TYPE_PACKED (t) = 0;

  /* Check anonymous struct/anonymous union fields.  */
  finish_struct_anon (t);

  /* We've built up the list of access declarations in reverse order.
     Fix that now.  */
  *access_decls = nreverse (*access_decls);
}

/* If TYPE is an empty class type, records its OFFSET in the table of
   OFFSETS.  */

static int
record_subobject_offset (tree type, tree offset, splay_tree offsets)
{
  splay_tree_node n;

  if (!is_empty_class (type))
    return 0;

  /* Record the location of this empty object in OFFSETS.  */
  n = splay_tree_lookup (offsets, (splay_tree_key) offset);
  if (!n)
    n = splay_tree_insert (offsets,
			   (splay_tree_key) offset,
			   (splay_tree_value) NULL_TREE);
  n->value = ((splay_tree_value)
	      tree_cons (NULL_TREE,
			 type,
			 (tree) n->value));

  return 0;
}

/* Returns nonzero if TYPE is an empty class type and there is
   already an entry in OFFSETS for the same TYPE as the same OFFSET.  */

static int
check_subobject_offset (tree type, tree offset, splay_tree offsets)
{
  splay_tree_node n;
  tree t;

  if (!is_empty_class (type))
    return 0;

  /* Record the location of this empty object in OFFSETS.  */
  n = splay_tree_lookup (offsets, (splay_tree_key) offset);
  if (!n)
    return 0;

  for (t = (tree) n->value; t; t = TREE_CHAIN (t))
    if (same_type_p (TREE_VALUE (t), type))
      return 1;

  return 0;
}

/* Walk through all the subobjects of TYPE (located at OFFSET).  Call
   F for every subobject, passing it the type, offset, and table of
   OFFSETS.  If VBASES_P is one, then virtual non-primary bases should
   be traversed.

   If MAX_OFFSET is non-NULL, then subobjects with an offset greater
   than MAX_OFFSET will not be walked.

   If F returns a nonzero value, the traversal ceases, and that value
   is returned.  Otherwise, returns zero.  */

static int
walk_subobject_offsets (tree type,
			subobject_offset_fn f,
			tree offset,
			splay_tree offsets,
			tree max_offset,
			int vbases_p)
{
  int r = 0;
  tree type_binfo = NULL_TREE;

  /* If this OFFSET is bigger than the MAX_OFFSET, then we should
     stop.  */
  if (max_offset && INT_CST_LT (max_offset, offset))
    return 0;

  if (type == error_mark_node)
    return 0;

  if (!TYPE_P (type))
    {
      if (abi_version_at_least (2))
	type_binfo = type;
      type = BINFO_TYPE (type);
    }

  if (CLASS_TYPE_P (type))
    {
      tree field;
      tree binfo;
      int i;

      /* Avoid recursing into objects that are not interesting.  */
      if (!CLASSTYPE_CONTAINS_EMPTY_CLASS_P (type))
	return 0;

      /* Record the location of TYPE.  */
      r = (*f) (type, offset, offsets);
      if (r)
	return r;

      /* Iterate through the direct base classes of TYPE.  */
      if (!type_binfo)
	type_binfo = TYPE_BINFO (type);
      for (i = 0; BINFO_BASE_ITERATE (type_binfo, i, binfo); i++)
	{
	  tree binfo_offset;

	  if (abi_version_at_least (2)
	      && BINFO_VIRTUAL_P (binfo))
	    continue;

	  if (!vbases_p
	      && BINFO_VIRTUAL_P (binfo)
	      && !BINFO_PRIMARY_P (binfo))
	    continue;

	  if (!abi_version_at_least (2))
	    binfo_offset = size_binop (PLUS_EXPR,
				       offset,
				       BINFO_OFFSET (binfo));
	  else
	    {
	      tree orig_binfo;
	      /* We cannot rely on BINFO_OFFSET being set for the base
		 class yet, but the offsets for direct non-virtual
		 bases can be calculated by going back to the TYPE.  */
	      orig_binfo = BINFO_BASE_BINFO (TYPE_BINFO (type), i);
	      binfo_offset = size_binop (PLUS_EXPR,
					 offset,
					 BINFO_OFFSET (orig_binfo));
	    }

	  r = walk_subobject_offsets (binfo,
				      f,
				      binfo_offset,
				      offsets,
				      max_offset,
				      (abi_version_at_least (2)
				       ? /*vbases_p=*/0 : vbases_p));
	  if (r)
	    return r;
	}

      if (abi_version_at_least (2) && CLASSTYPE_VBASECLASSES (type))
	{
	  unsigned ix;
	  VEC(tree,gc) *vbases;

	  /* Iterate through the virtual base classes of TYPE.  In G++
	     3.2, we included virtual bases in the direct base class
	     loop above, which results in incorrect results; the
	     correct offsets for virtual bases are only known when
	     working with the most derived type.  */
	  if (vbases_p)
	    for (vbases = CLASSTYPE_VBASECLASSES (type), ix = 0;
		 VEC_iterate (tree, vbases, ix, binfo); ix++)
	      {
		r = walk_subobject_offsets (binfo,
					    f,
					    size_binop (PLUS_EXPR,
							offset,
							BINFO_OFFSET (binfo)),
					    offsets,
					    max_offset,
					    /*vbases_p=*/0);
		if (r)
		  return r;
	      }
	  else
	    {
	      /* We still have to walk the primary base, if it is
		 virtual.  (If it is non-virtual, then it was walked
		 above.)  */
	      tree vbase = get_primary_binfo (type_binfo);

	      if (vbase && BINFO_VIRTUAL_P (vbase)
		  && BINFO_PRIMARY_P (vbase)
		  && BINFO_INHERITANCE_CHAIN (vbase) == type_binfo)
		{
		  r = (walk_subobject_offsets
		       (vbase, f, offset,
			offsets, max_offset, /*vbases_p=*/0));
		  if (r)
		    return r;
		}
	    }
	}

      /* Iterate through the fields of TYPE.  */
      for (field = TYPE_FIELDS (type); field; field = TREE_CHAIN (field))
	if (TREE_CODE (field) == FIELD_DECL && !DECL_ARTIFICIAL (field))
	  {
	    tree field_offset;

	    if (abi_version_at_least (2))
	      field_offset = byte_position (field);
	    else
	      /* In G++ 3.2, DECL_FIELD_OFFSET was used.  */
	      field_offset = DECL_FIELD_OFFSET (field);

	    r = walk_subobject_offsets (TREE_TYPE (field),
					f,
					size_binop (PLUS_EXPR,
						    offset,
						    field_offset),
					offsets,
					max_offset,
					/*vbases_p=*/1);
	    if (r)
	      return r;
	  }
    }
  else if (TREE_CODE (type) == ARRAY_TYPE)
    {
      tree element_type = strip_array_types (type);
      tree domain = TYPE_DOMAIN (type);
      tree index;

      /* Avoid recursing into objects that are not interesting.  */
      if (!CLASS_TYPE_P (element_type)
	  || !CLASSTYPE_CONTAINS_EMPTY_CLASS_P (element_type))
	return 0;

      /* Step through each of the elements in the array.  */
      for (index = size_zero_node;
	   /* G++ 3.2 had an off-by-one error here.  */
	   (abi_version_at_least (2)
	    ? !INT_CST_LT (TYPE_MAX_VALUE (domain), index)
	    : INT_CST_LT (index, TYPE_MAX_VALUE (domain)));
	   index = size_binop (PLUS_EXPR, index, size_one_node))
	{
	  r = walk_subobject_offsets (TREE_TYPE (type),
				      f,
				      offset,
				      offsets,
				      max_offset,
				      /*vbases_p=*/1);
	  if (r)
	    return r;
	  offset = size_binop (PLUS_EXPR, offset,
			       TYPE_SIZE_UNIT (TREE_TYPE (type)));
	  /* If this new OFFSET is bigger than the MAX_OFFSET, then
	     there's no point in iterating through the remaining
	     elements of the array.  */
	  if (max_offset && INT_CST_LT (max_offset, offset))
	    break;
	}
    }

  return 0;
}

/* Record all of the empty subobjects of TYPE (either a type or a
   binfo).  If IS_DATA_MEMBER is true, then a non-static data member
   is being placed at OFFSET; otherwise, it is a base class that is
   being placed at OFFSET.  */

static void
record_subobject_offsets (tree type,
			  tree offset,
			  splay_tree offsets,
			  bool is_data_member)
{
  tree max_offset;
  /* If recording subobjects for a non-static data member or a
     non-empty base class , we do not need to record offsets beyond
     the size of the biggest empty class.  Additional data members
     will go at the end of the class.  Additional base classes will go
     either at offset zero (if empty, in which case they cannot
     overlap with offsets past the size of the biggest empty class) or
     at the end of the class.

     However, if we are placing an empty base class, then we must record
     all offsets, as either the empty class is at offset zero (where
     other empty classes might later be placed) or at the end of the
     class (where other objects might then be placed, so other empty
     subobjects might later overlap).  */
  if (is_data_member
      || !is_empty_class (BINFO_TYPE (type)))
    max_offset = sizeof_biggest_empty_class;
  else
    max_offset = NULL_TREE;
  walk_subobject_offsets (type, record_subobject_offset, offset,
			  offsets, max_offset, is_data_member);
}

/* Returns nonzero if any of the empty subobjects of TYPE (located at
   OFFSET) conflict with entries in OFFSETS.  If VBASES_P is nonzero,
   virtual bases of TYPE are examined.  */

static int
layout_conflict_p (tree type,
		   tree offset,
		   splay_tree offsets,
		   int vbases_p)
{
  splay_tree_node max_node;

  /* Get the node in OFFSETS that indicates the maximum offset where
     an empty subobject is located.  */
  max_node = splay_tree_max (offsets);
  /* If there aren't any empty subobjects, then there's no point in
     performing this check.  */
  if (!max_node)
    return 0;

  return walk_subobject_offsets (type, check_subobject_offset, offset,
				 offsets, (tree) (max_node->key),
				 vbases_p);
}

/* DECL is a FIELD_DECL corresponding either to a base subobject of a
   non-static data member of the type indicated by RLI.  BINFO is the
   binfo corresponding to the base subobject, OFFSETS maps offsets to
   types already located at those offsets.  This function determines
   the position of the DECL.  */

static void
layout_nonempty_base_or_field (record_layout_info rli,
			       tree decl,
			       tree binfo,
			       splay_tree offsets)
{
  tree offset = NULL_TREE;
  bool field_p;
  tree type;

  if (binfo)
    {
      /* For the purposes of determining layout conflicts, we want to
	 use the class type of BINFO; TREE_TYPE (DECL) will be the
	 CLASSTYPE_AS_BASE version, which does not contain entries for
	 zero-sized bases.  */
      type = TREE_TYPE (binfo);
      field_p = false;
    }
  else
    {
      type = TREE_TYPE (decl);
      field_p = true;
    }

  /* Try to place the field.  It may take more than one try if we have
     a hard time placing the field without putting two objects of the
     same type at the same address.  */
  while (1)
    {
      struct record_layout_info_s old_rli = *rli;

      /* Place this field.  */
      place_field (rli, decl);
      offset = byte_position (decl);

      /* We have to check to see whether or not there is already
	 something of the same type at the offset we're about to use.
	 For example, consider:

	   struct S {};
	   struct T : public S { int i; };
	   struct U : public S, public T {};

	 Here, we put S at offset zero in U.  Then, we can't put T at
	 offset zero -- its S component would be at the same address
	 as the S we already allocated.  So, we have to skip ahead.
	 Since all data members, including those whose type is an
	 empty class, have nonzero size, any overlap can happen only
	 with a direct or indirect base-class -- it can't happen with
	 a data member.  */
      /* In a union, overlap is permitted; all members are placed at
	 offset zero.  */
      if (TREE_CODE (rli->t) == UNION_TYPE)
	break;
      /* G++ 3.2 did not check for overlaps when placing a non-empty
	 virtual base.  */
      if (!abi_version_at_least (2) && binfo && BINFO_VIRTUAL_P (binfo))
	break;
      if (layout_conflict_p (field_p ? type : binfo, offset,
			     offsets, field_p))
	{
	  /* Strip off the size allocated to this field.  That puts us
	     at the first place we could have put the field with
	     proper alignment.  */
	  *rli = old_rli;

	  /* Bump up by the alignment required for the type.  */
	  rli->bitpos
	    = size_binop (PLUS_EXPR, rli->bitpos,
			  bitsize_int (binfo
				       ? CLASSTYPE_ALIGN (type)
				       : TYPE_ALIGN (type)));
	  normalize_rli (rli);
	}
      else
	/* There was no conflict.  We're done laying out this field.  */
	break;
    }

  /* Now that we know where it will be placed, update its
     BINFO_OFFSET.  */
  if (binfo && CLASS_TYPE_P (BINFO_TYPE (binfo)))
    /* Indirect virtual bases may have a nonzero BINFO_OFFSET at
       this point because their BINFO_OFFSET is copied from another
       hierarchy.  Therefore, we may not need to add the entire
       OFFSET.  */
    propagate_binfo_offsets (binfo,
			     size_diffop_loc (input_location,
					  convert (ssizetype, offset),
					  convert (ssizetype,
						   BINFO_OFFSET (binfo))));
}

/* Returns true if TYPE is empty and OFFSET is nonzero.  */

static int
empty_base_at_nonzero_offset_p (tree type,
				tree offset,
				splay_tree offsets ATTRIBUTE_UNUSED)
{
  return is_empty_class (type) && !integer_zerop (offset);
}

/* Layout the empty base BINFO.  EOC indicates the byte currently just
   past the end of the class, and should be correctly aligned for a
   class of the type indicated by BINFO; OFFSETS gives the offsets of
   the empty bases allocated so far. T is the most derived
   type.  Return nonzero iff we added it at the end.  */

static bool
layout_empty_base (record_layout_info rli, tree binfo,
		   tree eoc, splay_tree offsets)
{
  tree alignment;
  tree basetype = BINFO_TYPE (binfo);
  bool atend = false;

  /* This routine should only be used for empty classes.  */
  gcc_assert (is_empty_class (basetype));
  alignment = ssize_int (CLASSTYPE_ALIGN_UNIT (basetype));

  if (!integer_zerop (BINFO_OFFSET (binfo)))
    {
      if (abi_version_at_least (2))
	propagate_binfo_offsets
	  (binfo, size_diffop_loc (input_location,
			       size_zero_node, BINFO_OFFSET (binfo)));
      else
	warning (OPT_Wabi,
		 "offset of empty base %qT may not be ABI-compliant and may"
		 "change in a future version of GCC",
		 BINFO_TYPE (binfo));
    }

  /* This is an empty base class.  We first try to put it at offset
     zero.  */
  if (layout_conflict_p (binfo,
			 BINFO_OFFSET (binfo),
			 offsets,
			 /*vbases_p=*/0))
    {
      /* That didn't work.  Now, we move forward from the next
	 available spot in the class.  */
      atend = true;
      propagate_binfo_offsets (binfo, convert (ssizetype, eoc));
      while (1)
	{
	  if (!layout_conflict_p (binfo,
				  BINFO_OFFSET (binfo),
				  offsets,
				  /*vbases_p=*/0))
	    /* We finally found a spot where there's no overlap.  */
	    break;

	  /* There's overlap here, too.  Bump along to the next spot.  */
	  propagate_binfo_offsets (binfo, alignment);
	}
    }

  if (CLASSTYPE_USER_ALIGN (basetype))
    {
      rli->record_align = MAX (rli->record_align, CLASSTYPE_ALIGN (basetype));
      if (warn_packed)
	rli->unpacked_align = MAX (rli->unpacked_align, CLASSTYPE_ALIGN (basetype));
      TYPE_USER_ALIGN (rli->t) = 1;
    }

  return atend;
}

/* Layout the base given by BINFO in the class indicated by RLI.
   *BASE_ALIGN is a running maximum of the alignments of
   any base class.  OFFSETS gives the location of empty base
   subobjects.  T is the most derived type.  Return nonzero if the new
   object cannot be nearly-empty.  A new FIELD_DECL is inserted at
   *NEXT_FIELD, unless BINFO is for an empty base class.

   Returns the location at which the next field should be inserted.  */

static tree *
build_base_field (record_layout_info rli, tree binfo,
		  splay_tree offsets, tree *next_field)
{
  tree t = rli->t;
  tree basetype = BINFO_TYPE (binfo);

  if (!COMPLETE_TYPE_P (basetype))
    /* This error is now reported in xref_tag, thus giving better
       location information.  */
    return next_field;

  /* Place the base class.  */
  if (!is_empty_class (basetype))
    {
      tree decl;

      /* The containing class is non-empty because it has a non-empty
	 base class.  */
      CLASSTYPE_EMPTY_P (t) = 0;

      /* Create the FIELD_DECL.  */
      decl = build_decl (input_location,
			 FIELD_DECL, NULL_TREE, CLASSTYPE_AS_BASE (basetype));
      DECL_ARTIFICIAL (decl) = 1;
      DECL_IGNORED_P (decl) = 1;
      DECL_FIELD_CONTEXT (decl) = t;
      if (CLASSTYPE_AS_BASE (basetype))
	{
	  DECL_SIZE (decl) = CLASSTYPE_SIZE (basetype);
	  DECL_SIZE_UNIT (decl) = CLASSTYPE_SIZE_UNIT (basetype);
	  DECL_ALIGN (decl) = CLASSTYPE_ALIGN (basetype);
	  DECL_USER_ALIGN (decl) = CLASSTYPE_USER_ALIGN (basetype);
	  DECL_MODE (decl) = TYPE_MODE (basetype);
	  DECL_FIELD_IS_BASE (decl) = 1;

	  /* Try to place the field.  It may take more than one try if we
	     have a hard time placing the field without putting two
	     objects of the same type at the same address.  */
	  layout_nonempty_base_or_field (rli, decl, binfo, offsets);
	  /* Add the new FIELD_DECL to the list of fields for T.  */
	  TREE_CHAIN (decl) = *next_field;
	  *next_field = decl;
	  next_field = &TREE_CHAIN (decl);
	}
    }
  else
    {
      tree eoc;
      bool atend;

      /* On some platforms (ARM), even empty classes will not be
	 byte-aligned.  */
      eoc = round_up_loc (input_location,
		      rli_size_unit_so_far (rli),
		      CLASSTYPE_ALIGN_UNIT (basetype));
      atend = layout_empty_base (rli, binfo, eoc, offsets);
      /* A nearly-empty class "has no proper base class that is empty,
	 not morally virtual, and at an offset other than zero."  */
      if (!BINFO_VIRTUAL_P (binfo) && CLASSTYPE_NEARLY_EMPTY_P (t))
	{
	  if (atend)
	    CLASSTYPE_NEARLY_EMPTY_P (t) = 0;
	  /* The check above (used in G++ 3.2) is insufficient because
	     an empty class placed at offset zero might itself have an
	     empty base at a nonzero offset.  */
	  else if (walk_subobject_offsets (basetype,
					   empty_base_at_nonzero_offset_p,
					   size_zero_node,
					   /*offsets=*/NULL,
					   /*max_offset=*/NULL_TREE,
					   /*vbases_p=*/true))
	    {
	      if (abi_version_at_least (2))
		CLASSTYPE_NEARLY_EMPTY_P (t) = 0;
	      else
		warning (OPT_Wabi,
			 "class %qT will be considered nearly empty in a "
			 "future version of GCC", t);
	    }
	}

      /* We do not create a FIELD_DECL for empty base classes because
	 it might overlap some other field.  We want to be able to
	 create CONSTRUCTORs for the class by iterating over the
	 FIELD_DECLs, and the back end does not handle overlapping
	 FIELD_DECLs.  */

      /* An empty virtual base causes a class to be non-empty
	 -- but in that case we do not need to clear CLASSTYPE_EMPTY_P
	 here because that was already done when the virtual table
	 pointer was created.  */
    }

  /* Record the offsets of BINFO and its base subobjects.  */
  record_subobject_offsets (binfo,
			    BINFO_OFFSET (binfo),
			    offsets,
			    /*is_data_member=*/false);

  return next_field;
}

/* Layout all of the non-virtual base classes.  Record empty
   subobjects in OFFSETS.  T is the most derived type.  Return nonzero
   if the type cannot be nearly empty.  The fields created
   corresponding to the base classes will be inserted at
   *NEXT_FIELD.  */

static void
build_base_fields (record_layout_info rli,
		   splay_tree offsets, tree *next_field)
{
  /* Chain to hold all the new FIELD_DECLs which stand in for base class
     subobjects.  */
  tree t = rli->t;
  int n_baseclasses = BINFO_N_BASE_BINFOS (TYPE_BINFO (t));
  int i;

  /* The primary base class is always allocated first.  */
  if (CLASSTYPE_HAS_PRIMARY_BASE_P (t))
    next_field = build_base_field (rli, CLASSTYPE_PRIMARY_BINFO (t),
				   offsets, next_field);

  /* Now allocate the rest of the bases.  */
  for (i = 0; i < n_baseclasses; ++i)
    {
      tree base_binfo;

      base_binfo = BINFO_BASE_BINFO (TYPE_BINFO (t), i);

      /* The primary base was already allocated above, so we don't
	 need to allocate it again here.  */
      if (base_binfo == CLASSTYPE_PRIMARY_BINFO (t))
	continue;

      /* Virtual bases are added at the end (a primary virtual base
	 will have already been added).  */
      if (BINFO_VIRTUAL_P (base_binfo))
	continue;

      next_field = build_base_field (rli, base_binfo,
				     offsets, next_field);
    }
}

/* Go through the TYPE_METHODS of T issuing any appropriate
   diagnostics, figuring out which methods override which other
   methods, and so forth.  */

static void
check_methods (tree t)
{
  tree x;

  for (x = TYPE_METHODS (t); x; x = TREE_CHAIN (x))
    {
      check_for_override (x, t);
      if (DECL_PURE_VIRTUAL_P (x) && ! DECL_VINDEX (x))
	error ("initializer specified for non-virtual method %q+D", x);
      /* The name of the field is the original field name
	 Save this in auxiliary field for later overloading.  */
      if (DECL_VINDEX (x))
	{
	  TYPE_POLYMORPHIC_P (t) = 1;
	  if (DECL_PURE_VIRTUAL_P (x))
	    VEC_safe_push (tree, gc, CLASSTYPE_PURE_VIRTUALS (t), x);
	}
      /* All user-provided destructors are non-trivial.  */
      if (DECL_DESTRUCTOR_P (x) && user_provided_p (x))
	TYPE_HAS_NONTRIVIAL_DESTRUCTOR (t) = 1;
    }
}

/* FN is a constructor or destructor.  Clone the declaration to create
   a specialized in-charge or not-in-charge version, as indicated by
   NAME.  */

static tree
build_clone (tree fn, tree name)
{
  tree parms;
  tree clone;

  /* Copy the function.  */
  clone = copy_decl (fn);
  /* Reset the function name.  */
  DECL_NAME (clone) = name;
  SET_DECL_ASSEMBLER_NAME (clone, NULL_TREE);
  /* Remember where this function came from.  */
  DECL_ABSTRACT_ORIGIN (clone) = fn;
  /* Make it easy to find the CLONE given the FN.  */
  TREE_CHAIN (clone) = TREE_CHAIN (fn);
  TREE_CHAIN (fn) = clone;

  /* If this is a template, do the rest on the DECL_TEMPLATE_RESULT.  */
  if (TREE_CODE (clone) == TEMPLATE_DECL)
    {
      tree result = build_clone (DECL_TEMPLATE_RESULT (clone), name);
      DECL_TEMPLATE_RESULT (clone) = result;
      DECL_TEMPLATE_INFO (result) = copy_node (DECL_TEMPLATE_INFO (result));
      DECL_TI_TEMPLATE (result) = clone;
      TREE_TYPE (clone) = TREE_TYPE (result);
      return clone;
    }

  DECL_CLONED_FUNCTION (clone) = fn;
  /* There's no pending inline data for this function.  */
  DECL_PENDING_INLINE_INFO (clone) = NULL;
  DECL_PENDING_INLINE_P (clone) = 0;

  /* The base-class destructor is not virtual.  */
  if (name == base_dtor_identifier)
    {
      DECL_VIRTUAL_P (clone) = 0;
      if (TREE_CODE (clone) != TEMPLATE_DECL)
	DECL_VINDEX (clone) = NULL_TREE;
    }

  /* If there was an in-charge parameter, drop it from the function
     type.  */
  if (DECL_HAS_IN_CHARGE_PARM_P (clone))
    {
      tree basetype;
      tree parmtypes;
      tree exceptions;

      exceptions = TYPE_RAISES_EXCEPTIONS (TREE_TYPE (clone));
      basetype = TYPE_METHOD_BASETYPE (TREE_TYPE (clone));
      parmtypes = TYPE_ARG_TYPES (TREE_TYPE (clone));
      /* Skip the `this' parameter.  */
      parmtypes = TREE_CHAIN (parmtypes);
      /* Skip the in-charge parameter.  */
      parmtypes = TREE_CHAIN (parmtypes);
      /* And the VTT parm, in a complete [cd]tor.  */
      if (DECL_HAS_VTT_PARM_P (fn)
	  && ! DECL_NEEDS_VTT_PARM_P (clone))
	parmtypes = TREE_CHAIN (parmtypes);
       /* If this is subobject constructor or destructor, add the vtt
	 parameter.  */
      TREE_TYPE (clone)
	= build_method_type_directly (basetype,
				      TREE_TYPE (TREE_TYPE (clone)),
				      parmtypes);
      if (exceptions)
	TREE_TYPE (clone) = build_exception_variant (TREE_TYPE (clone),
						     exceptions);
      TREE_TYPE (clone)
	= cp_build_type_attribute_variant (TREE_TYPE (clone),
					   TYPE_ATTRIBUTES (TREE_TYPE (fn)));
    }

  /* Copy the function parameters.  */
  DECL_ARGUMENTS (clone) = copy_list (DECL_ARGUMENTS (clone));
  /* Remove the in-charge parameter.  */
  if (DECL_HAS_IN_CHARGE_PARM_P (clone))
    {
      TREE_CHAIN (DECL_ARGUMENTS (clone))
	= TREE_CHAIN (TREE_CHAIN (DECL_ARGUMENTS (clone)));
      DECL_HAS_IN_CHARGE_PARM_P (clone) = 0;
    }
  /* And the VTT parm, in a complete [cd]tor.  */
  if (DECL_HAS_VTT_PARM_P (fn))
    {
      if (DECL_NEEDS_VTT_PARM_P (clone))
	DECL_HAS_VTT_PARM_P (clone) = 1;
      else
	{
	  TREE_CHAIN (DECL_ARGUMENTS (clone))
	    = TREE_CHAIN (TREE_CHAIN (DECL_ARGUMENTS (clone)));
	  DECL_HAS_VTT_PARM_P (clone) = 0;
	}
    }

  for (parms = DECL_ARGUMENTS (clone); parms; parms = TREE_CHAIN (parms))
    {
      DECL_CONTEXT (parms) = clone;
      cxx_dup_lang_specific_decl (parms);
    }

  /* Create the RTL for this function.  */
  SET_DECL_RTL (clone, NULL_RTX);
  rest_of_decl_compilation (clone, /*top_level=*/1, at_eof);

  if (pch_file)
    note_decl_for_pch (clone);

  return clone;
}

/* Implementation of DECL_CLONED_FUNCTION and DECL_CLONED_FUNCTION_P, do
   not invoke this function directly.

   For a non-thunk function, returns the address of the slot for storing
   the function it is a clone of.  Otherwise returns NULL_TREE.

   If JUST_TESTING, looks through TEMPLATE_DECL and returns NULL if
   cloned_function is unset.  This is to support the separate
   DECL_CLONED_FUNCTION and DECL_CLONED_FUNCTION_P modes; using the latter
   on a template makes sense, but not the former.  */

tree *
decl_cloned_function_p (const_tree decl, bool just_testing)
{
  tree *ptr;
  if (just_testing)
    decl = STRIP_TEMPLATE (decl);

  if (TREE_CODE (decl) != FUNCTION_DECL
      || !DECL_LANG_SPECIFIC (decl)
      || DECL_LANG_SPECIFIC (decl)->u.fn.thunk_p)
    {
#if defined ENABLE_TREE_CHECKING && (GCC_VERSION >= 2007)
      if (!just_testing)
	lang_check_failed (__FILE__, __LINE__, __FUNCTION__);
      else
#endif
	return NULL;
    }

  ptr = &DECL_LANG_SPECIFIC (decl)->u.fn.u5.cloned_function;
  if (just_testing && *ptr == NULL_TREE)
    return NULL;
  else
    return ptr;
}

/* Produce declarations for all appropriate clones of FN.  If
   UPDATE_METHOD_VEC_P is nonzero, the clones are added to the
   CLASTYPE_METHOD_VEC as well.  */

void
clone_function_decl (tree fn, int update_method_vec_p)
{
  tree clone;

  /* Avoid inappropriate cloning.  */
  if (TREE_CHAIN (fn)
      && DECL_CLONED_FUNCTION_P (TREE_CHAIN (fn)))
    return;

  if (DECL_MAYBE_IN_CHARGE_CONSTRUCTOR_P (fn))
    {
      /* For each constructor, we need two variants: an in-charge version
	 and a not-in-charge version.  */
      clone = build_clone (fn, complete_ctor_identifier);
      if (update_method_vec_p)
	add_method (DECL_CONTEXT (clone), clone, NULL_TREE);
      clone = build_clone (fn, base_ctor_identifier);
      if (update_method_vec_p)
	add_method (DECL_CONTEXT (clone), clone, NULL_TREE);
    }
  else
    {
      gcc_assert (DECL_MAYBE_IN_CHARGE_DESTRUCTOR_P (fn));

      /* For each destructor, we need three variants: an in-charge
	 version, a not-in-charge version, and an in-charge deleting
	 version.  We clone the deleting version first because that
	 means it will go second on the TYPE_METHODS list -- and that
	 corresponds to the correct layout order in the virtual
	 function table.

	 For a non-virtual destructor, we do not build a deleting
	 destructor.  */
      if (DECL_VIRTUAL_P (fn))
	{
	  clone = build_clone (fn, deleting_dtor_identifier);
	  if (update_method_vec_p)
	    add_method (DECL_CONTEXT (clone), clone, NULL_TREE);
	}
      clone = build_clone (fn, complete_dtor_identifier);
      if (update_method_vec_p)
	add_method (DECL_CONTEXT (clone), clone, NULL_TREE);
      clone = build_clone (fn, base_dtor_identifier);
      if (update_method_vec_p)
	add_method (DECL_CONTEXT (clone), clone, NULL_TREE);
    }

  /* Note that this is an abstract function that is never emitted.  */
  DECL_ABSTRACT (fn) = 1;
}

/* DECL is an in charge constructor, which is being defined. This will
   have had an in class declaration, from whence clones were
   declared. An out-of-class definition can specify additional default
   arguments. As it is the clones that are involved in overload
   resolution, we must propagate the information from the DECL to its
   clones.  */

void
adjust_clone_args (tree decl)
{
  tree clone;

  for (clone = TREE_CHAIN (decl); clone && DECL_CLONED_FUNCTION_P (clone);
       clone = TREE_CHAIN (clone))
    {
      tree orig_clone_parms = TYPE_ARG_TYPES (TREE_TYPE (clone));
      tree orig_decl_parms = TYPE_ARG_TYPES (TREE_TYPE (decl));
      tree decl_parms, clone_parms;

      clone_parms = orig_clone_parms;

      /* Skip the 'this' parameter.  */
      orig_clone_parms = TREE_CHAIN (orig_clone_parms);
      orig_decl_parms = TREE_CHAIN (orig_decl_parms);

      if (DECL_HAS_IN_CHARGE_PARM_P (decl))
	orig_decl_parms = TREE_CHAIN (orig_decl_parms);
      if (DECL_HAS_VTT_PARM_P (decl))
	orig_decl_parms = TREE_CHAIN (orig_decl_parms);

      clone_parms = orig_clone_parms;
      if (DECL_HAS_VTT_PARM_P (clone))
	clone_parms = TREE_CHAIN (clone_parms);

      for (decl_parms = orig_decl_parms; decl_parms;
	   decl_parms = TREE_CHAIN (decl_parms),
	     clone_parms = TREE_CHAIN (clone_parms))
	{
	  gcc_assert (same_type_p (TREE_TYPE (decl_parms),
				   TREE_TYPE (clone_parms)));

	  if (TREE_PURPOSE (decl_parms) && !TREE_PURPOSE (clone_parms))
	    {
	      /* A default parameter has been added. Adjust the
		 clone's parameters.  */
	      tree exceptions = TYPE_RAISES_EXCEPTIONS (TREE_TYPE (clone));
	      tree attrs = TYPE_ATTRIBUTES (TREE_TYPE (clone));
	      tree basetype = TYPE_METHOD_BASETYPE (TREE_TYPE (clone));
	      tree type;

	      clone_parms = orig_decl_parms;

	      if (DECL_HAS_VTT_PARM_P (clone))
		{
		  clone_parms = tree_cons (TREE_PURPOSE (orig_clone_parms),
					   TREE_VALUE (orig_clone_parms),
					   clone_parms);
		  TREE_TYPE (clone_parms) = TREE_TYPE (orig_clone_parms);
		}
	      type = build_method_type_directly (basetype,
						 TREE_TYPE (TREE_TYPE (clone)),
						 clone_parms);
	      if (exceptions)
		type = build_exception_variant (type, exceptions);
	      if (attrs)
		type = cp_build_type_attribute_variant (type, attrs);
	      TREE_TYPE (clone) = type;

	      clone_parms = NULL_TREE;
	      break;
	    }
	}
      gcc_assert (!clone_parms);
    }
}

/* For each of the constructors and destructors in T, create an
   in-charge and not-in-charge variant.  */

static void
clone_constructors_and_destructors (tree t)
{
  tree fns;

  /* If for some reason we don't have a CLASSTYPE_METHOD_VEC, we bail
     out now.  */
  if (!CLASSTYPE_METHOD_VEC (t))
    return;

  for (fns = CLASSTYPE_CONSTRUCTORS (t); fns; fns = OVL_NEXT (fns))
    clone_function_decl (OVL_CURRENT (fns), /*update_method_vec_p=*/1);
  for (fns = CLASSTYPE_DESTRUCTORS (t); fns; fns = OVL_NEXT (fns))
    clone_function_decl (OVL_CURRENT (fns), /*update_method_vec_p=*/1);
}

/* Returns true iff class T has a user-defined constructor other than
   the default constructor.  */

bool
type_has_user_nondefault_constructor (tree t)
{
  tree fns;

  if (!TYPE_HAS_USER_CONSTRUCTOR (t))
    return false;

  for (fns = CLASSTYPE_CONSTRUCTORS (t); fns; fns = OVL_NEXT (fns))
    {
      tree fn = OVL_CURRENT (fns);
      if (!DECL_ARTIFICIAL (fn)
	  && (TREE_CODE (fn) == TEMPLATE_DECL
	      || (skip_artificial_parms_for (fn, DECL_ARGUMENTS (fn))
		  != NULL_TREE)))
	return true;
    }

  return false;
}

/* Returns true iff FN is a user-provided function, i.e. user-declared
   and not defaulted at its first declaration; or explicit, private,
   protected, or non-const.  */

bool
user_provided_p (tree fn)
{
  if (TREE_CODE (fn) == TEMPLATE_DECL)
    return true;
  else
    return (!DECL_ARTIFICIAL (fn)
	    && !DECL_DEFAULTED_IN_CLASS_P (fn));
}

/* Returns true iff class T has a user-provided constructor.  */

bool
type_has_user_provided_constructor (tree t)
{
  tree fns;

  if (!CLASS_TYPE_P (t))
    return false;

  if (!TYPE_HAS_USER_CONSTRUCTOR (t))
    return false;

  /* This can happen in error cases; avoid crashing.  */
  if (!CLASSTYPE_METHOD_VEC (t))
    return false;

  for (fns = CLASSTYPE_CONSTRUCTORS (t); fns; fns = OVL_NEXT (fns))
    if (user_provided_p (OVL_CURRENT (fns)))
      return true;

  return false;
}

/* Returns true iff class T has a user-provided default constructor.  */

bool
type_has_user_provided_default_constructor (tree t)
{
  tree fns, args;

  if (!TYPE_HAS_USER_CONSTRUCTOR (t))
    return false;

  for (fns = CLASSTYPE_CONSTRUCTORS (t); fns; fns = OVL_NEXT (fns))
    {
      tree fn = OVL_CURRENT (fns);
      if (TREE_CODE (fn) == FUNCTION_DECL
	  && user_provided_p (fn))
	{
	  args = FUNCTION_FIRST_USER_PARMTYPE (fn);
	  while (args && TREE_PURPOSE (args))
	    args = TREE_CHAIN (args);
	  if (!args || args == void_list_node)
	    return true;
	}
    }

  return false;
}

/* Remove all zero-width bit-fields from T.  */

static void
remove_zero_width_bit_fields (tree t)
{
  tree *fieldsp;

  fieldsp = &TYPE_FIELDS (t);
  while (*fieldsp)
    {
      if (TREE_CODE (*fieldsp) == FIELD_DECL
	  && DECL_C_BIT_FIELD (*fieldsp)
          /* We should not be confused by the fact that grokbitfield
	     temporarily sets the width of the bit field into
	     DECL_INITIAL (*fieldsp).
	     check_bitfield_decl eventually sets DECL_SIZE (*fieldsp)
	     to that width.  */
	  && integer_zerop (DECL_SIZE (*fieldsp)))
	*fieldsp = TREE_CHAIN (*fieldsp);
      else
	fieldsp = &TREE_CHAIN (*fieldsp);
    }
}

/* Returns TRUE iff we need a cookie when dynamically allocating an
   array whose elements have the indicated class TYPE.  */

static bool
type_requires_array_cookie (tree type)
{
  tree fns;
  bool has_two_argument_delete_p = false;

  gcc_assert (CLASS_TYPE_P (type));

  /* If there's a non-trivial destructor, we need a cookie.  In order
     to iterate through the array calling the destructor for each
     element, we'll have to know how many elements there are.  */
  if (TYPE_HAS_NONTRIVIAL_DESTRUCTOR (type))
    return true;

  /* If the usual deallocation function is a two-argument whose second
     argument is of type `size_t', then we have to pass the size of
     the array to the deallocation function, so we will need to store
     a cookie.  */
  fns = lookup_fnfields (TYPE_BINFO (type),
			 ansi_opname (VEC_DELETE_EXPR),
			 /*protect=*/0);
  /* If there are no `operator []' members, or the lookup is
     ambiguous, then we don't need a cookie.  */
  if (!fns || fns == error_mark_node)
    return false;
  /* Loop through all of the functions.  */
  for (fns = BASELINK_FUNCTIONS (fns); fns; fns = OVL_NEXT (fns))
    {
      tree fn;
      tree second_parm;

      /* Select the current function.  */
      fn = OVL_CURRENT (fns);
      /* See if this function is a one-argument delete function.  If
	 it is, then it will be the usual deallocation function.  */
      second_parm = TREE_CHAIN (TYPE_ARG_TYPES (TREE_TYPE (fn)));
      if (second_parm == void_list_node)
	return false;
      /* Do not consider this function if its second argument is an
	 ellipsis.  */
      if (!second_parm)
	continue;
      /* Otherwise, if we have a two-argument function and the second
	 argument is `size_t', it will be the usual deallocation
	 function -- unless there is one-argument function, too.  */
      if (TREE_CHAIN (second_parm) == void_list_node
	  && same_type_p (TREE_VALUE (second_parm), size_type_node))
	has_two_argument_delete_p = true;
    }

  return has_two_argument_delete_p;
}

/* Check the validity of the bases and members declared in T.  Add any
   implicitly-generated functions (like copy-constructors and
   assignment operators).  Compute various flag bits (like
   CLASSTYPE_NON_LAYOUT_POD_T) for T.  This routine works purely at the C++
   level: i.e., independently of the ABI in use.  */

static void
check_bases_and_members (tree t)
{
  /* Nonzero if the implicitly generated copy constructor should take
     a non-const reference argument.  */
  int cant_have_const_ctor;
  /* Nonzero if the implicitly generated assignment operator
     should take a non-const reference argument.  */
  int no_const_asn_ref;
  tree access_decls;
  bool saved_complex_asn_ref;
  bool saved_nontrivial_dtor;
  tree fn;

  /* By default, we use const reference arguments and generate default
     constructors.  */
  cant_have_const_ctor = 0;
  no_const_asn_ref = 0;

  /* Check all the base-classes.  */
  check_bases (t, &cant_have_const_ctor,
	       &no_const_asn_ref);

  /* Check all the method declarations.  */
  check_methods (t);

  /* Save the initial values of these flags which only indicate whether
     or not the class has user-provided functions.  As we analyze the
     bases and members we can set these flags for other reasons.  */
  saved_complex_asn_ref = TYPE_HAS_COMPLEX_ASSIGN_REF (t);
  saved_nontrivial_dtor = TYPE_HAS_NONTRIVIAL_DESTRUCTOR (t);

  /* Check all the data member declarations.  We cannot call
     check_field_decls until we have called check_bases check_methods,
     as check_field_decls depends on TYPE_HAS_NONTRIVIAL_DESTRUCTOR
     being set appropriately.  */
  check_field_decls (t, &access_decls,
		     &cant_have_const_ctor,
		     &no_const_asn_ref);

  /* A nearly-empty class has to be vptr-containing; a nearly empty
     class contains just a vptr.  */
  if (!TYPE_CONTAINS_VPTR_P (t))
    CLASSTYPE_NEARLY_EMPTY_P (t) = 0;

  /* Do some bookkeeping that will guide the generation of implicitly
     declared member functions.  */
  TYPE_HAS_COMPLEX_INIT_REF (t) |= TYPE_CONTAINS_VPTR_P (t);
  /* We need to call a constructor for this class if it has a
     user-provided constructor, or if the default constructor is going
     to initialize the vptr.  (This is not an if-and-only-if;
     TYPE_NEEDS_CONSTRUCTING is set elsewhere if bases or members
     themselves need constructing.)  */
  TYPE_NEEDS_CONSTRUCTING (t)
    |= (type_has_user_provided_constructor (t) || TYPE_CONTAINS_VPTR_P (t));
  /* [dcl.init.aggr]

     An aggregate is an array or a class with no user-provided
     constructors ... and no virtual functions.  

     Again, other conditions for being an aggregate are checked
     elsewhere.  */
  CLASSTYPE_NON_AGGREGATE (t)
    |= (type_has_user_provided_constructor (t) || TYPE_POLYMORPHIC_P (t));
  /* This is the C++98/03 definition of POD; it changed in C++0x, but we
     retain the old definition internally for ABI reasons.  */
  CLASSTYPE_NON_LAYOUT_POD_P (t)
    |= (CLASSTYPE_NON_AGGREGATE (t)
	|| saved_nontrivial_dtor || saved_complex_asn_ref);
  CLASSTYPE_NON_STD_LAYOUT (t) |= TYPE_CONTAINS_VPTR_P (t);
  TYPE_HAS_COMPLEX_ASSIGN_REF (t) |= TYPE_CONTAINS_VPTR_P (t);
  TYPE_HAS_COMPLEX_DFLT (t) |= TYPE_CONTAINS_VPTR_P (t);

  /* If the class has no user-declared constructor, but does have
     non-static const or reference data members that can never be
     initialized, issue a warning.  */
  if (warn_uninitialized
      /* Classes with user-declared constructors are presumed to
	 initialize these members.  */
      && !TYPE_HAS_USER_CONSTRUCTOR (t)
      /* Aggregates can be initialized with brace-enclosed
	 initializers.  */
      && CLASSTYPE_NON_AGGREGATE (t))
    {
      tree field;

      for (field = TYPE_FIELDS (t); field; field = TREE_CHAIN (field))
	{
	  tree type;

	  if (TREE_CODE (field) != FIELD_DECL)
	    continue;

	  type = TREE_TYPE (field);
	  if (TREE_CODE (type) == REFERENCE_TYPE)
	    warning (OPT_Wuninitialized, "non-static reference %q+#D "
		     "in class without a constructor", field);
	  else if (CP_TYPE_CONST_P (type)
		   && (!CLASS_TYPE_P (type)
		       || !TYPE_HAS_DEFAULT_CONSTRUCTOR (type)))
	    warning (OPT_Wuninitialized, "non-static const member %q+#D "
		     "in class without a constructor", field);
	}
    }

  /* Synthesize any needed methods.  */
  add_implicitly_declared_members (t,
				   cant_have_const_ctor,
				   no_const_asn_ref);

  /* Check defaulted declarations here so we have cant_have_const_ctor
     and don't need to worry about clones.  */
  for (fn = TYPE_METHODS (t); fn; fn = TREE_CHAIN (fn))
    if (DECL_DEFAULTED_IN_CLASS_P (fn))
      {
	int copy = copy_fn_p (fn);
	if (copy > 0)
	  {
	    bool imp_const_p
	      = (DECL_CONSTRUCTOR_P (fn) ? !cant_have_const_ctor
		 : !no_const_asn_ref);
	    bool fn_const_p = (copy == 2);

	    if (fn_const_p && !imp_const_p)
	      /* If the function is defaulted outside the class, we just
		 give the synthesis error.  */
	      error ("%q+D declared to take const reference, but implicit "
		     "declaration would take non-const", fn);
	    else if (imp_const_p && !fn_const_p)
	      error ("%q+D declared to take non-const reference cannot be "
		     "defaulted in the class body", fn);
	  }
	defaulted_late_check (fn);
      }

  if (LAMBDA_TYPE_P (t))
    {
      /* "The closure type associated with a lambda-expression has a deleted
	 default constructor and a deleted copy assignment operator."  */
      TYPE_NEEDS_CONSTRUCTING (t) = 1;
      TYPE_HAS_DEFAULT_CONSTRUCTOR (t) = 0;
      CLASSTYPE_LAZY_DEFAULT_CTOR (t) = 0;
      TYPE_HAS_ASSIGN_REF (t) = 0;
      CLASSTYPE_LAZY_ASSIGNMENT_OP (t) = 0;

      /* "This class type is not an aggregate."  */
      CLASSTYPE_NON_AGGREGATE (t) = 1;
    }

  /* Create the in-charge and not-in-charge variants of constructors
     and destructors.  */
  clone_constructors_and_destructors (t);

  /* Process the using-declarations.  */
  for (; access_decls; access_decls = TREE_CHAIN (access_decls))
    handle_using_decl (TREE_VALUE (access_decls), t);

  /* Build and sort the CLASSTYPE_METHOD_VEC.  */
  finish_struct_methods (t);

  /* Figure out whether or not we will need a cookie when dynamically
     allocating an array of this type.  */
  TYPE_LANG_SPECIFIC (t)->u.c.vec_new_uses_cookie
    = type_requires_array_cookie (t);
}

/* If T needs a pointer to its virtual function table, set TYPE_VFIELD
   accordingly.  If a new vfield was created (because T doesn't have a
   primary base class), then the newly created field is returned.  It
   is not added to the TYPE_FIELDS list; it is the caller's
   responsibility to do that.  Accumulate declared virtual functions
   on VIRTUALS_P.  */

static tree
create_vtable_ptr (tree t, tree* virtuals_p)
{
  tree fn;

  /* Collect the virtual functions declared in T.  */
  for (fn = TYPE_METHODS (t); fn; fn = TREE_CHAIN (fn))
    if (DECL_VINDEX (fn) && !DECL_MAYBE_IN_CHARGE_DESTRUCTOR_P (fn)
	&& TREE_CODE (DECL_VINDEX (fn)) != INTEGER_CST)
      {
	tree new_virtual = make_node (TREE_LIST);

	BV_FN (new_virtual) = fn;
	BV_DELTA (new_virtual) = integer_zero_node;
	BV_VCALL_INDEX (new_virtual) = NULL_TREE;

	TREE_CHAIN (new_virtual) = *virtuals_p;
	*virtuals_p = new_virtual;
      }

  /* If we couldn't find an appropriate base class, create a new field
     here.  Even if there weren't any new virtual functions, we might need a
     new virtual function table if we're supposed to include vptrs in
     all classes that need them.  */
  if (!TYPE_VFIELD (t) && (*virtuals_p || TYPE_CONTAINS_VPTR_P (t)))
    {
      /* We build this decl with vtbl_ptr_type_node, which is a
	 `vtable_entry_type*'.  It might seem more precise to use
	 `vtable_entry_type (*)[N]' where N is the number of virtual
	 functions.  However, that would require the vtable pointer in
	 base classes to have a different type than the vtable pointer
	 in derived classes.  We could make that happen, but that
	 still wouldn't solve all the problems.  In particular, the
	 type-based alias analysis code would decide that assignments
	 to the base class vtable pointer can't alias assignments to
	 the derived class vtable pointer, since they have different
	 types.  Thus, in a derived class destructor, where the base
	 class constructor was inlined, we could generate bad code for
	 setting up the vtable pointer.

	 Therefore, we use one type for all vtable pointers.  We still
	 use a type-correct type; it's just doesn't indicate the array
	 bounds.  That's better than using `void*' or some such; it's
	 cleaner, and it let's the alias analysis code know that these
	 stores cannot alias stores to void*!  */
      tree field;

      field = build_decl (input_location, 
			  FIELD_DECL, get_vfield_name (t), vtbl_ptr_type_node);
      DECL_VIRTUAL_P (field) = 1;
      DECL_ARTIFICIAL (field) = 1;
      DECL_FIELD_CONTEXT (field) = t;
      DECL_FCONTEXT (field) = t;

      TYPE_VFIELD (t) = field;

      /* This class is non-empty.  */
      CLASSTYPE_EMPTY_P (t) = 0;

      return field;
    }

  return NULL_TREE;
}

/* Add OFFSET to all base types of BINFO which is a base in the
   hierarchy dominated by T.

   OFFSET, which is a type offset, is number of bytes.  */

static void
propagate_binfo_offsets (tree binfo, tree offset)
{
  int i;
  tree primary_binfo;
  tree base_binfo;

  /* Update BINFO's offset.  */
  BINFO_OFFSET (binfo)
    = convert (sizetype,
	       size_binop (PLUS_EXPR,
			   convert (ssizetype, BINFO_OFFSET (binfo)),
			   offset));

  /* Find the primary base class.  */
  primary_binfo = get_primary_binfo (binfo);

  if (primary_binfo && BINFO_INHERITANCE_CHAIN (primary_binfo) == binfo)
    propagate_binfo_offsets (primary_binfo, offset);

  /* Scan all of the bases, pushing the BINFO_OFFSET adjust
     downwards.  */
  for (i = 0; BINFO_BASE_ITERATE (binfo, i, base_binfo); ++i)
    {
      /* Don't do the primary base twice.  */
      if (base_binfo == primary_binfo)
	continue;

      if (BINFO_VIRTUAL_P (base_binfo))
	continue;

      propagate_binfo_offsets (base_binfo, offset);
    }
}

/* Set BINFO_OFFSET for all of the virtual bases for RLI->T.  Update
   TYPE_ALIGN and TYPE_SIZE for T.  OFFSETS gives the location of
   empty subobjects of T.  */

static void
layout_virtual_bases (record_layout_info rli, splay_tree offsets)
{
  tree vbase;
  tree t = rli->t;
  bool first_vbase = true;
  tree *next_field;

  if (BINFO_N_BASE_BINFOS (TYPE_BINFO (t)) == 0)
    return;

  if (!abi_version_at_least(2))
    {
      /* In G++ 3.2, we incorrectly rounded the size before laying out
	 the virtual bases.  */
      finish_record_layout (rli, /*free_p=*/false);
#ifdef STRUCTURE_SIZE_BOUNDARY
      /* Packed structures don't need to have minimum size.  */
      if (! TYPE_PACKED (t))
	TYPE_ALIGN (t) = MAX (TYPE_ALIGN (t), (unsigned) STRUCTURE_SIZE_BOUNDARY);
#endif
      rli->offset = TYPE_SIZE_UNIT (t);
      rli->bitpos = bitsize_zero_node;
      rli->record_align = TYPE_ALIGN (t);
    }

  /* Find the last field.  The artificial fields created for virtual
     bases will go after the last extant field to date.  */
  next_field = &TYPE_FIELDS (t);
  while (*next_field)
    next_field = &TREE_CHAIN (*next_field);

  /* Go through the virtual bases, allocating space for each virtual
     base that is not already a primary base class.  These are
     allocated in inheritance graph order.  */
  for (vbase = TYPE_BINFO (t); vbase; vbase = TREE_CHAIN (vbase))
    {
      if (!BINFO_VIRTUAL_P (vbase))
	continue;

      if (!BINFO_PRIMARY_P (vbase))
	{
	  tree basetype = TREE_TYPE (vbase);

	  /* This virtual base is not a primary base of any class in the
	     hierarchy, so we have to add space for it.  */
	  next_field = build_base_field (rli, vbase,
					 offsets, next_field);

	  /* If the first virtual base might have been placed at a
	     lower address, had we started from CLASSTYPE_SIZE, rather
	     than TYPE_SIZE, issue a warning.  There can be both false
	     positives and false negatives from this warning in rare
	     cases; to deal with all the possibilities would probably
	     require performing both layout algorithms and comparing
	     the results which is not particularly tractable.  */
	  if (warn_abi
	      && first_vbase
	      && (tree_int_cst_lt
		  (size_binop (CEIL_DIV_EXPR,
			       round_up_loc (input_location,
					 CLASSTYPE_SIZE (t),
					 CLASSTYPE_ALIGN (basetype)),
			       bitsize_unit_node),
		   BINFO_OFFSET (vbase))))
	    warning (OPT_Wabi,
		     "offset of virtual base %qT is not ABI-compliant and "
		     "may change in a future version of GCC",
		     basetype);

	  first_vbase = false;
	}
    }
}

/* Returns the offset of the byte just past the end of the base class
   BINFO.  */

static tree
end_of_base (tree binfo)
{
  tree size;

  if (!CLASSTYPE_AS_BASE (BINFO_TYPE (binfo)))
    size = TYPE_SIZE_UNIT (char_type_node);
  else if (is_empty_class (BINFO_TYPE (binfo)))
    /* An empty class has zero CLASSTYPE_SIZE_UNIT, but we need to
       allocate some space for it. It cannot have virtual bases, so
       TYPE_SIZE_UNIT is fine.  */
    size = TYPE_SIZE_UNIT (BINFO_TYPE (binfo));
  else
    size = CLASSTYPE_SIZE_UNIT (BINFO_TYPE (binfo));

  return size_binop (PLUS_EXPR, BINFO_OFFSET (binfo), size);
}

/* Returns the offset of the byte just past the end of the base class
   with the highest offset in T.  If INCLUDE_VIRTUALS_P is zero, then
   only non-virtual bases are included.  */

static tree
end_of_class (tree t, int include_virtuals_p)
{
  tree result = size_zero_node;
  VEC(tree,gc) *vbases;
  tree binfo;
  tree base_binfo;
  tree offset;
  int i;

  for (binfo = TYPE_BINFO (t), i = 0;
       BINFO_BASE_ITERATE (binfo, i, base_binfo); ++i)
    {
      if (!include_virtuals_p
	  && BINFO_VIRTUAL_P (base_binfo)
	  && (!BINFO_PRIMARY_P (base_binfo)
	      || BINFO_INHERITANCE_CHAIN (base_binfo) != TYPE_BINFO (t)))
	continue;

      offset = end_of_base (base_binfo);
      if (INT_CST_LT_UNSIGNED (result, offset))
	result = offset;
    }

  /* G++ 3.2 did not check indirect virtual bases.  */
  if (abi_version_at_least (2) && include_virtuals_p)
    for (vbases = CLASSTYPE_VBASECLASSES (t), i = 0;
	 VEC_iterate (tree, vbases, i, base_binfo); i++)
      {
	offset = end_of_base (base_binfo);
	if (INT_CST_LT_UNSIGNED (result, offset))
	  result = offset;
      }

  return result;
}

/* Warn about bases of T that are inaccessible because they are
   ambiguous.  For example:

     struct S {};
     struct T : public S {};
     struct U : public S, public T {};

   Here, `(S*) new U' is not allowed because there are two `S'
   subobjects of U.  */

static void
warn_about_ambiguous_bases (tree t)
{
  int i;
  VEC(tree,gc) *vbases;
  tree basetype;
  tree binfo;
  tree base_binfo;

  /* If there are no repeated bases, nothing can be ambiguous.  */
  if (!CLASSTYPE_REPEATED_BASE_P (t))
    return;

  /* Check direct bases.  */
  for (binfo = TYPE_BINFO (t), i = 0;
       BINFO_BASE_ITERATE (binfo, i, base_binfo); ++i)
    {
      basetype = BINFO_TYPE (base_binfo);

      if (!lookup_base (t, basetype, ba_unique | ba_quiet, NULL))
	warning (0, "direct base %qT inaccessible in %qT due to ambiguity",
		 basetype, t);
    }

  /* Check for ambiguous virtual bases.  */
  if (extra_warnings)
    for (vbases = CLASSTYPE_VBASECLASSES (t), i = 0;
	 VEC_iterate (tree, vbases, i, binfo); i++)
      {
	basetype = BINFO_TYPE (binfo);

	if (!lookup_base (t, basetype, ba_unique | ba_quiet, NULL))
	  warning (OPT_Wextra, "virtual base %qT inaccessible in %qT due to ambiguity",
		   basetype, t);
      }
}

/* Compare two INTEGER_CSTs K1 and K2.  */

static int
splay_tree_compare_integer_csts (splay_tree_key k1, splay_tree_key k2)
{
  return tree_int_cst_compare ((tree) k1, (tree) k2);
}

/* Increase the size indicated in RLI to account for empty classes
   that are "off the end" of the class.  */

static void
include_empty_classes (record_layout_info rli)
{
  tree eoc;
  tree rli_size;

  /* It might be the case that we grew the class to allocate a
     zero-sized base class.  That won't be reflected in RLI, yet,
     because we are willing to overlay multiple bases at the same
     offset.  However, now we need to make sure that RLI is big enough
     to reflect the entire class.  */
  eoc = end_of_class (rli->t,
		      CLASSTYPE_AS_BASE (rli->t) != NULL_TREE);
  rli_size = rli_size_unit_so_far (rli);
  if (TREE_CODE (rli_size) == INTEGER_CST
      && INT_CST_LT_UNSIGNED (rli_size, eoc))
    {
      if (!abi_version_at_least (2))
	/* In version 1 of the ABI, the size of a class that ends with
	   a bitfield was not rounded up to a whole multiple of a
	   byte.  Because rli_size_unit_so_far returns only the number
	   of fully allocated bytes, any extra bits were not included
	   in the size.  */
	rli->bitpos = round_down (rli->bitpos, BITS_PER_UNIT);
      else
	/* The size should have been rounded to a whole byte.  */
	gcc_assert (tree_int_cst_equal
		    (rli->bitpos, round_down (rli->bitpos, BITS_PER_UNIT)));
      rli->bitpos
	= size_binop (PLUS_EXPR,
		      rli->bitpos,
		      size_binop (MULT_EXPR,
				  convert (bitsizetype,
					   size_binop (MINUS_EXPR,
						       eoc, rli_size)),
				  bitsize_int (BITS_PER_UNIT)));
      normalize_rli (rli);
    }
}

/* Calculate the TYPE_SIZE, TYPE_ALIGN, etc for T.  Calculate
   BINFO_OFFSETs for all of the base-classes.  Position the vtable
   pointer.  Accumulate declared virtual functions on VIRTUALS_P.  */

static void
layout_class_type (tree t, tree *virtuals_p)
{
  tree non_static_data_members;
  tree field;
  tree vptr;
  record_layout_info rli;
  /* Maps offsets (represented as INTEGER_CSTs) to a TREE_LIST of
     types that appear at that offset.  */
  splay_tree empty_base_offsets;
  /* True if the last field layed out was a bit-field.  */
  bool last_field_was_bitfield = false;
  /* The location at which the next field should be inserted.  */
  tree *next_field;
  /* T, as a base class.  */
  tree base_t;

  /* Keep track of the first non-static data member.  */
  non_static_data_members = TYPE_FIELDS (t);

  /* Start laying out the record.  */
  rli = start_record_layout (t);

  /* Mark all the primary bases in the hierarchy.  */
  determine_primary_bases (t);

  /* Create a pointer to our virtual function table.  */
  vptr = create_vtable_ptr (t, virtuals_p);

  /* The vptr is always the first thing in the class.  */
  if (vptr)
    {
      TREE_CHAIN (vptr) = TYPE_FIELDS (t);
      TYPE_FIELDS (t) = vptr;
      next_field = &TREE_CHAIN (vptr);
      place_field (rli, vptr);
    }
  else
    next_field = &TYPE_FIELDS (t);

  /* Build FIELD_DECLs for all of the non-virtual base-types.  */
  empty_base_offsets = splay_tree_new (splay_tree_compare_integer_csts,
				       NULL, NULL);
  build_base_fields (rli, empty_base_offsets, next_field);

  /* Layout the non-static data members.  */
  for (field = non_static_data_members; field; field = TREE_CHAIN (field))
    {
      tree type;
      tree padding;

      /* We still pass things that aren't non-static data members to
	 the back end, in case it wants to do something with them.  */
      if (TREE_CODE (field) != FIELD_DECL)
	{
	  place_field (rli, field);
	  /* If the static data member has incomplete type, keep track
	     of it so that it can be completed later.  (The handling
	     of pending statics in finish_record_layout is
	     insufficient; consider:

	       struct S1;
	       struct S2 { static S1 s1; };

	     At this point, finish_record_layout will be called, but
	     S1 is still incomplete.)  */
	  if (TREE_CODE (field) == VAR_DECL)
	    {
	      maybe_register_incomplete_var (field);
	      /* The visibility of static data members is determined
		 at their point of declaration, not their point of
		 definition.  */
	      determine_visibility (field);
	    }
	  continue;
	}

      type = TREE_TYPE (field);
      if (type == error_mark_node)
	continue;

      padding = NULL_TREE;

      /* If this field is a bit-field whose width is greater than its
	 type, then there are some special rules for allocating
	 it.  */
      if (DECL_C_BIT_FIELD (field)
	  && INT_CST_LT (TYPE_SIZE (type), DECL_SIZE (field)))
	{
	  unsigned int itk;
	  tree integer_type;
	  bool was_unnamed_p = false;
	  /* We must allocate the bits as if suitably aligned for the
	     longest integer type that fits in this many bits.  type
	     of the field.  Then, we are supposed to use the left over
	     bits as additional padding.  */
	  for (itk = itk_char; itk != itk_none; ++itk)
	    if (INT_CST_LT (DECL_SIZE (field),
			    TYPE_SIZE (integer_types[itk])))
	      break;

	  /* ITK now indicates a type that is too large for the
	     field.  We have to back up by one to find the largest
	     type that fits.  */
	  integer_type = integer_types[itk - 1];

	  /* Figure out how much additional padding is required.  GCC
	     3.2 always created a padding field, even if it had zero
	     width.  */
	  if (!abi_version_at_least (2)
	      || INT_CST_LT (TYPE_SIZE (integer_type), DECL_SIZE (field)))
	    {
	      if (abi_version_at_least (2) && TREE_CODE (t) == UNION_TYPE)
		/* In a union, the padding field must have the full width
		   of the bit-field; all fields start at offset zero.  */
		padding = DECL_SIZE (field);
	      else
		{
		  if (TREE_CODE (t) == UNION_TYPE)
		    warning (OPT_Wabi, "size assigned to %qT may not be "
			     "ABI-compliant and may change in a future "
			     "version of GCC",
			     t);
		  padding = size_binop (MINUS_EXPR, DECL_SIZE (field),
					TYPE_SIZE (integer_type));
		}
	    }
#ifdef PCC_BITFIELD_TYPE_MATTERS
	  /* An unnamed bitfield does not normally affect the
	     alignment of the containing class on a target where
	     PCC_BITFIELD_TYPE_MATTERS.  But, the C++ ABI does not
	     make any exceptions for unnamed bitfields when the
	     bitfields are longer than their types.  Therefore, we
	     temporarily give the field a name.  */
	  if (PCC_BITFIELD_TYPE_MATTERS && !DECL_NAME (field))
	    {
	      was_unnamed_p = true;
	      DECL_NAME (field) = make_anon_name ();
	    }
#endif
	  DECL_SIZE (field) = TYPE_SIZE (integer_type);
	  DECL_ALIGN (field) = TYPE_ALIGN (integer_type);
	  DECL_USER_ALIGN (field) = TYPE_USER_ALIGN (integer_type);
	  layout_nonempty_base_or_field (rli, field, NULL_TREE,
					 empty_base_offsets);
	  if (was_unnamed_p)
	    DECL_NAME (field) = NULL_TREE;
	  /* Now that layout has been performed, set the size of the
	     field to the size of its declared type; the rest of the
	     field is effectively invisible.  */
	  DECL_SIZE (field) = TYPE_SIZE (type);
	  /* We must also reset the DECL_MODE of the field.  */
	  if (abi_version_at_least (2))
	    DECL_MODE (field) = TYPE_MODE (type);
	  else if (warn_abi
		   && DECL_MODE (field) != TYPE_MODE (type))
	    /* Versions of G++ before G++ 3.4 did not reset the
	       DECL_MODE.  */
	    warning (OPT_Wabi,
		     "the offset of %qD may not be ABI-compliant and may "
		     "change in a future version of GCC", field);
	}
      else
	layout_nonempty_base_or_field (rli, field, NULL_TREE,
				       empty_base_offsets);

      /* Remember the location of any empty classes in FIELD.  */
      if (abi_version_at_least (2))
	record_subobject_offsets (TREE_TYPE (field),
				  byte_position(field),
				  empty_base_offsets,
				  /*is_data_member=*/true);

      /* If a bit-field does not immediately follow another bit-field,
	 and yet it starts in the middle of a byte, we have failed to
	 comply with the ABI.  */
      if (warn_abi
	  && DECL_C_BIT_FIELD (field)
	  /* The TREE_NO_WARNING flag gets set by Objective-C when
	     laying out an Objective-C class.  The ObjC ABI differs
	     from the C++ ABI, and so we do not want a warning
	     here.  */
	  && !TREE_NO_WARNING (field)
	  && !last_field_was_bitfield
	  && !integer_zerop (size_binop (TRUNC_MOD_EXPR,
					 DECL_FIELD_BIT_OFFSET (field),
					 bitsize_unit_node)))
	warning (OPT_Wabi, "offset of %q+D is not ABI-compliant and may "
		 "change in a future version of GCC", field);

      /* G++ used to use DECL_FIELD_OFFSET as if it were the byte
	 offset of the field.  */
      if (warn_abi
	  && !tree_int_cst_equal (DECL_FIELD_OFFSET (field),
				  byte_position (field))
	  && contains_empty_class_p (TREE_TYPE (field)))
	warning (OPT_Wabi, "%q+D contains empty classes which may cause base "
		 "classes to be placed at different locations in a "
		 "future version of GCC", field);

      /* The middle end uses the type of expressions to determine the
	 possible range of expression values.  In order to optimize
	 "x.i > 7" to "false" for a 2-bit bitfield "i", the middle end
	 must be made aware of the width of "i", via its type.

	 Because C++ does not have integer types of arbitrary width,
	 we must (for the purposes of the front end) convert from the
	 type assigned here to the declared type of the bitfield
	 whenever a bitfield expression is used as an rvalue.
	 Similarly, when assigning a value to a bitfield, the value
	 must be converted to the type given the bitfield here.  */
      if (DECL_C_BIT_FIELD (field))
	{
	  unsigned HOST_WIDE_INT width;
	  tree ftype = TREE_TYPE (field);
	  width = tree_low_cst (DECL_SIZE (field), /*unsignedp=*/1);
	  if (width != TYPE_PRECISION (ftype))
	    {
	      TREE_TYPE (field)
		= c_build_bitfield_integer_type (width,
						 TYPE_UNSIGNED (ftype));
	      TREE_TYPE (field)
		= cp_build_qualified_type (TREE_TYPE (field),
					   TYPE_QUALS (ftype));
	    }
	}

      /* If we needed additional padding after this field, add it
	 now.  */
      if (padding)
	{
	  tree padding_field;

	  padding_field = build_decl (input_location,
				      FIELD_DECL,
				      NULL_TREE,
				      char_type_node);
	  DECL_BIT_FIELD (padding_field) = 1;
	  DECL_SIZE (padding_field) = padding;
	  DECL_CONTEXT (padding_field) = t;
	  DECL_ARTIFICIAL (padding_field) = 1;
	  DECL_IGNORED_P (padding_field) = 1;
	  layout_nonempty_base_or_field (rli, padding_field,
					 NULL_TREE,
					 empty_base_offsets);
	}

      last_field_was_bitfield = DECL_C_BIT_FIELD (field);
    }

  if (abi_version_at_least (2) && !integer_zerop (rli->bitpos))
    {
      /* Make sure that we are on a byte boundary so that the size of
	 the class without virtual bases will always be a round number
	 of bytes.  */
      rli->bitpos = round_up_loc (input_location, rli->bitpos, BITS_PER_UNIT);
      normalize_rli (rli);
    }

  /* G++ 3.2 does not allow virtual bases to be overlaid with tail
     padding.  */
  if (!abi_version_at_least (2))
    include_empty_classes(rli);

  /* Delete all zero-width bit-fields from the list of fields.  Now
     that the type is laid out they are no longer important.  */
  remove_zero_width_bit_fields (t);

  /* Create the version of T used for virtual bases.  We do not use
     make_class_type for this version; this is an artificial type.  For
     a POD type, we just reuse T.  */
  if (CLASSTYPE_NON_LAYOUT_POD_P (t) || CLASSTYPE_EMPTY_P (t))
    {
      base_t = make_node (TREE_CODE (t));

      /* Set the size and alignment for the new type.  In G++ 3.2, all
	 empty classes were considered to have size zero when used as
	 base classes.  */
      if (!abi_version_at_least (2) && CLASSTYPE_EMPTY_P (t))
	{
	  TYPE_SIZE (base_t) = bitsize_zero_node;
	  TYPE_SIZE_UNIT (base_t) = size_zero_node;
	  if (warn_abi && !integer_zerop (rli_size_unit_so_far (rli)))
	    warning (OPT_Wabi,
		     "layout of classes derived from empty class %qT "
		     "may change in a future version of GCC",
		     t);
	}
      else
	{
	  tree eoc;

	  /* If the ABI version is not at least two, and the last
	     field was a bit-field, RLI may not be on a byte
	     boundary.  In particular, rli_size_unit_so_far might
	     indicate the last complete byte, while rli_size_so_far
	     indicates the total number of bits used.  Therefore,
	     rli_size_so_far, rather than rli_size_unit_so_far, is
	     used to compute TYPE_SIZE_UNIT.  */
	  eoc = end_of_class (t, /*include_virtuals_p=*/0);
	  TYPE_SIZE_UNIT (base_t)
	    = size_binop (MAX_EXPR,
			  convert (sizetype,
				   size_binop (CEIL_DIV_EXPR,
					       rli_size_so_far (rli),
					       bitsize_int (BITS_PER_UNIT))),
			  eoc);
	  TYPE_SIZE (base_t)
	    = size_binop (MAX_EXPR,
			  rli_size_so_far (rli),
			  size_binop (MULT_EXPR,
				      convert (bitsizetype, eoc),
				      bitsize_int (BITS_PER_UNIT)));
	}
      TYPE_ALIGN (base_t) = rli->record_align;
      TYPE_USER_ALIGN (base_t) = TYPE_USER_ALIGN (t);

      /* Copy the fields from T.  */
      next_field = &TYPE_FIELDS (base_t);
      for (field = TYPE_FIELDS (t); field; field = TREE_CHAIN (field))
	if (TREE_CODE (field) == FIELD_DECL)
	  {
	    *next_field = build_decl (input_location,
				      FIELD_DECL,
				      DECL_NAME (field),
				      TREE_TYPE (field));
	    DECL_CONTEXT (*next_field) = base_t;
	    DECL_FIELD_OFFSET (*next_field) = DECL_FIELD_OFFSET (field);
	    DECL_FIELD_BIT_OFFSET (*next_field)
	      = DECL_FIELD_BIT_OFFSET (field);
	    DECL_SIZE (*next_field) = DECL_SIZE (field);
	    DECL_MODE (*next_field) = DECL_MODE (field);
	    next_field = &TREE_CHAIN (*next_field);
	  }

      /* Record the base version of the type.  */
      CLASSTYPE_AS_BASE (t) = base_t;
      TYPE_CONTEXT (base_t) = t;
    }
  else
    CLASSTYPE_AS_BASE (t) = t;

  /* Every empty class contains an empty class.  */
  if (CLASSTYPE_EMPTY_P (t))
    CLASSTYPE_CONTAINS_EMPTY_CLASS_P (t) = 1;

  /* Set the TYPE_DECL for this type to contain the right
     value for DECL_OFFSET, so that we can use it as part
     of a COMPONENT_REF for multiple inheritance.  */
  layout_decl (TYPE_MAIN_DECL (t), 0);

  /* Now fix up any virtual base class types that we left lying
     around.  We must get these done before we try to lay out the
     virtual function table.  As a side-effect, this will remove the
     base subobject fields.  */
  layout_virtual_bases (rli, empty_base_offsets);

  /* Make sure that empty classes are reflected in RLI at this
     point.  */
  include_empty_classes(rli);

  /* Make sure not to create any structures with zero size.  */
  if (integer_zerop (rli_size_unit_so_far (rli)) && CLASSTYPE_EMPTY_P (t))
    place_field (rli,
		 build_decl (input_location,
			     FIELD_DECL, NULL_TREE, char_type_node));

  /* Let the back end lay out the type.  */
  finish_record_layout (rli, /*free_p=*/true);

  /* Warn about bases that can't be talked about due to ambiguity.  */
  warn_about_ambiguous_bases (t);

  /* Now that we're done with layout, give the base fields the real types.  */
  for (field = TYPE_FIELDS (t); field; field = TREE_CHAIN (field))
    if (DECL_ARTIFICIAL (field) && IS_FAKE_BASE_TYPE (TREE_TYPE (field)))
      TREE_TYPE (field) = TYPE_CONTEXT (TREE_TYPE (field));

  /* Clean up.  */
  splay_tree_delete (empty_base_offsets);

  if (CLASSTYPE_EMPTY_P (t)
      && tree_int_cst_lt (sizeof_biggest_empty_class,
			  TYPE_SIZE_UNIT (t)))
    sizeof_biggest_empty_class = TYPE_SIZE_UNIT (t);
}

/* Determine the "key method" for the class type indicated by TYPE,
   and set CLASSTYPE_KEY_METHOD accordingly.  */

void
determine_key_method (tree type)
{
  tree method;

  if (TYPE_FOR_JAVA (type)
      || processing_template_decl
      || CLASSTYPE_TEMPLATE_INSTANTIATION (type)
      || CLASSTYPE_INTERFACE_KNOWN (type))
    return;

  /* The key method is the first non-pure virtual function that is not
     inline at the point of class definition.  On some targets the
     key function may not be inline; those targets should not call
     this function until the end of the translation unit.  */
  for (method = TYPE_METHODS (type); method != NULL_TREE;
       method = TREE_CHAIN (method))
    if (DECL_VINDEX (method) != NULL_TREE
	&& ! DECL_DECLARED_INLINE_P (method)
	&& ! DECL_PURE_VIRTUAL_P (method))
      {
	CLASSTYPE_KEY_METHOD (type) = method;
	break;
      }

  return;
}

/* Perform processing required when the definition of T (a class type)
   is complete.  */

void
finish_struct_1 (tree t)
{
  tree x;
  /* A TREE_LIST.  The TREE_VALUE of each node is a FUNCTION_DECL.  */
  tree virtuals = NULL_TREE;
  int n_fields = 0;

  if (COMPLETE_TYPE_P (t))
    {
      gcc_assert (MAYBE_CLASS_TYPE_P (t));
      error ("redefinition of %q#T", t);
      popclass ();
      return;
    }

  /* If this type was previously laid out as a forward reference,
     make sure we lay it out again.  */
  TYPE_SIZE (t) = NULL_TREE;
  CLASSTYPE_PRIMARY_BINFO (t) = NULL_TREE;

  /* Make assumptions about the class; we'll reset the flags if
     necessary.  */
  CLASSTYPE_EMPTY_P (t) = 1;
  CLASSTYPE_NEARLY_EMPTY_P (t) = 1;
  CLASSTYPE_CONTAINS_EMPTY_CLASS_P (t) = 0;

  /* Do end-of-class semantic processing: checking the validity of the
     bases and members and add implicitly generated methods.  */
  check_bases_and_members (t);

  /* Find the key method.  */
  if (TYPE_CONTAINS_VPTR_P (t))
    {
      /* The Itanium C++ ABI permits the key method to be chosen when
	 the class is defined -- even though the key method so
	 selected may later turn out to be an inline function.  On
	 some systems (such as ARM Symbian OS) the key method cannot
	 be determined until the end of the translation unit.  On such
	 systems, we leave CLASSTYPE_KEY_METHOD set to NULL, which
	 will cause the class to be added to KEYED_CLASSES.  Then, in
	 finish_file we will determine the key method.  */
      if (targetm.cxx.key_method_may_be_inline ())
	determine_key_method (t);

      /* If a polymorphic class has no key method, we may emit the vtable
	 in every translation unit where the class definition appears.  */
      if (CLASSTYPE_KEY_METHOD (t) == NULL_TREE)
	keyed_classes = tree_cons (NULL_TREE, t, keyed_classes);
    }

  /* Layout the class itself.  */
  layout_class_type (t, &virtuals);
  if (CLASSTYPE_AS_BASE (t) != t)
    /* We use the base type for trivial assignments, and hence it
       needs a mode.  */
    compute_record_mode (CLASSTYPE_AS_BASE (t));

  virtuals = modify_all_vtables (t, nreverse (virtuals));

  /* If necessary, create the primary vtable for this class.  */
  if (virtuals || TYPE_CONTAINS_VPTR_P (t))
    {
      /* We must enter these virtuals into the table.  */
      if (!CLASSTYPE_HAS_PRIMARY_BASE_P (t))
	build_primary_vtable (NULL_TREE, t);
      else if (! BINFO_NEW_VTABLE_MARKED (TYPE_BINFO (t)))
	/* Here we know enough to change the type of our virtual
	   function table, but we will wait until later this function.  */
	build_primary_vtable (CLASSTYPE_PRIMARY_BINFO (t), t);
    }

  if (TYPE_CONTAINS_VPTR_P (t))
    {
      int vindex;
      tree fn;

      if (BINFO_VTABLE (TYPE_BINFO (t)))
	gcc_assert (DECL_VIRTUAL_P (BINFO_VTABLE (TYPE_BINFO (t))));
      if (!CLASSTYPE_HAS_PRIMARY_BASE_P (t))
	gcc_assert (BINFO_VIRTUALS (TYPE_BINFO (t)) == NULL_TREE);

      /* Add entries for virtual functions introduced by this class.  */
      BINFO_VIRTUALS (TYPE_BINFO (t))
	= chainon (BINFO_VIRTUALS (TYPE_BINFO (t)), virtuals);

      /* Set DECL_VINDEX for all functions declared in this class.  */
      for (vindex = 0, fn = BINFO_VIRTUALS (TYPE_BINFO (t));
	   fn;
	   fn = TREE_CHAIN (fn),
	     vindex += (TARGET_VTABLE_USES_DESCRIPTORS
			? TARGET_VTABLE_USES_DESCRIPTORS : 1))
	{
	  tree fndecl = BV_FN (fn);

	  if (DECL_THUNK_P (fndecl))
	    /* A thunk. We should never be calling this entry directly
	       from this vtable -- we'd use the entry for the non
	       thunk base function.  */
	    DECL_VINDEX (fndecl) = NULL_TREE;
	  else if (TREE_CODE (DECL_VINDEX (fndecl)) != INTEGER_CST)
	    DECL_VINDEX (fndecl) = build_int_cst (NULL_TREE, vindex);
	}
    }

  finish_struct_bits (t);

  /* Complete the rtl for any static member objects of the type we're
     working on.  */
  for (x = TYPE_FIELDS (t); x; x = TREE_CHAIN (x))
    if (TREE_CODE (x) == VAR_DECL && TREE_STATIC (x)
        && TREE_TYPE (x) != error_mark_node
	&& same_type_p (TYPE_MAIN_VARIANT (TREE_TYPE (x)), t))
      DECL_MODE (x) = TYPE_MODE (t);

  /* Done with FIELDS...now decide whether to sort these for
     faster lookups later.

     We use a small number because most searches fail (succeeding
     ultimately as the search bores through the inheritance
     hierarchy), and we want this failure to occur quickly.  */

  n_fields = count_fields (TYPE_FIELDS (t));
  if (n_fields > 7)
    {
      struct sorted_fields_type *field_vec = GGC_NEWVAR
	 (struct sorted_fields_type,
	  sizeof (struct sorted_fields_type) + n_fields * sizeof (tree));
      field_vec->len = n_fields;
      add_fields_to_record_type (TYPE_FIELDS (t), field_vec, 0);
      qsort (field_vec->elts, n_fields, sizeof (tree),
	     field_decl_cmp);
      CLASSTYPE_SORTED_FIELDS (t) = field_vec;
    }

  /* Complain if one of the field types requires lower visibility.  */
  constrain_class_visibility (t);

  /* Make the rtl for any new vtables we have created, and unmark
     the base types we marked.  */
  finish_vtbls (t);

  /* Build the VTT for T.  */
  build_vtt (t);

  /* This warning does not make sense for Java classes, since they
     cannot have destructors.  */
  if (!TYPE_FOR_JAVA (t) && warn_nonvdtor && TYPE_POLYMORPHIC_P (t))
    {
      tree dtor;

      dtor = CLASSTYPE_DESTRUCTORS (t);
      if (/* An implicitly declared destructor is always public.  And,
	     if it were virtual, we would have created it by now.  */
	  !dtor
	  || (!DECL_VINDEX (dtor)
	      && (/* public non-virtual */
		  (!TREE_PRIVATE (dtor) && !TREE_PROTECTED (dtor))
		   || (/* non-public non-virtual with friends */
		       (TREE_PRIVATE (dtor) || TREE_PROTECTED (dtor))
			&& (CLASSTYPE_FRIEND_CLASSES (t)
			|| DECL_FRIENDLIST (TYPE_MAIN_DECL (t)))))))
	warning (OPT_Wnon_virtual_dtor,
		 "%q#T has virtual functions and accessible"
		 " non-virtual destructor", t);
    }

  complete_vars (t);

  if (warn_overloaded_virtual)
    warn_hidden (t);

  /* Class layout, assignment of virtual table slots, etc., is now
     complete.  Give the back end a chance to tweak the visibility of
     the class or perform any other required target modifications.  */
  targetm.cxx.adjust_class_at_definition (t);

  maybe_suppress_debug_info (t);

  dump_class_hierarchy (t);

  /* Finish debugging output for this type.  */
  rest_of_type_compilation (t, ! LOCAL_CLASS_P (t));
}

/* When T was built up, the member declarations were added in reverse
   order.  Rearrange them to declaration order.  */

void
unreverse_member_declarations (tree t)
{
  tree next;
  tree prev;
  tree x;

  /* The following lists are all in reverse order.  Put them in
     declaration order now.  */
  TYPE_METHODS (t) = nreverse (TYPE_METHODS (t));
  CLASSTYPE_DECL_LIST (t) = nreverse (CLASSTYPE_DECL_LIST (t));

  /* Actually, for the TYPE_FIELDS, only the non TYPE_DECLs are in
     reverse order, so we can't just use nreverse.  */
  prev = NULL_TREE;
  for (x = TYPE_FIELDS (t);
       x && TREE_CODE (x) != TYPE_DECL;
       x = next)
    {
      next = TREE_CHAIN (x);
      TREE_CHAIN (x) = prev;
      prev = x;
    }
  if (prev)
    {
      TREE_CHAIN (TYPE_FIELDS (t)) = x;
      if (prev)
	TYPE_FIELDS (t) = prev;
    }
}

tree
finish_struct (tree t, tree attributes)
{
  location_t saved_loc = input_location;

  /* Now that we've got all the field declarations, reverse everything
     as necessary.  */
  unreverse_member_declarations (t);

  cplus_decl_attributes (&t, attributes, (int) ATTR_FLAG_TYPE_IN_PLACE);

  /* Nadger the current location so that diagnostics point to the start of
     the struct, not the end.  */
  input_location = DECL_SOURCE_LOCATION (TYPE_NAME (t));

  if (processing_template_decl)
    {
      tree x;

      finish_struct_methods (t);
      TYPE_SIZE (t) = bitsize_zero_node;
      TYPE_SIZE_UNIT (t) = size_zero_node;

      /* We need to emit an error message if this type was used as a parameter
	 and it is an abstract type, even if it is a template. We construct
	 a simple CLASSTYPE_PURE_VIRTUALS list without taking bases into
	 account and we call complete_vars with this type, which will check
	 the PARM_DECLS. Note that while the type is being defined,
	 CLASSTYPE_PURE_VIRTUALS contains the list of the inline friends
	 (see CLASSTYPE_INLINE_FRIENDS) so we need to clear it.  */
      CLASSTYPE_PURE_VIRTUALS (t) = NULL;
      for (x = TYPE_METHODS (t); x; x = TREE_CHAIN (x))
	if (DECL_PURE_VIRTUAL_P (x))
	  VEC_safe_push (tree, gc, CLASSTYPE_PURE_VIRTUALS (t), x);
      complete_vars (t);

      /* Remember current #pragma pack value.  */
      TYPE_PRECISION (t) = maximum_field_alignment;
    }
  else
    finish_struct_1 (t);

  input_location = saved_loc;

  TYPE_BEING_DEFINED (t) = 0;

  if (current_class_type)
    popclass ();
  else
    error ("trying to finish struct, but kicked out due to previous parse errors");

  if (processing_template_decl && at_function_scope_p ())
    add_stmt (build_min (TAG_DEFN, t));

  return t;
}

/* Return the dynamic type of INSTANCE, if known.
   Used to determine whether the virtual function table is needed
   or not.

   *NONNULL is set iff INSTANCE can be known to be nonnull, regardless
   of our knowledge of its type.  *NONNULL should be initialized
   before this function is called.  */

static tree
fixed_type_or_null (tree instance, int *nonnull, int *cdtorp)
{
#define RECUR(T) fixed_type_or_null((T), nonnull, cdtorp)

  switch (TREE_CODE (instance))
    {
    case INDIRECT_REF:
      if (POINTER_TYPE_P (TREE_TYPE (instance)))
	return NULL_TREE;
      else
	return RECUR (TREE_OPERAND (instance, 0));

    case CALL_EXPR:
      /* This is a call to a constructor, hence it's never zero.  */
      if (TREE_HAS_CONSTRUCTOR (instance))
	{
	  if (nonnull)
	    *nonnull = 1;
	  return TREE_TYPE (instance);
	}
      return NULL_TREE;

    case SAVE_EXPR:
      /* This is a call to a constructor, hence it's never zero.  */
      if (TREE_HAS_CONSTRUCTOR (instance))
	{
	  if (nonnull)
	    *nonnull = 1;
	  return TREE_TYPE (instance);
	}
      return RECUR (TREE_OPERAND (instance, 0));

    case POINTER_PLUS_EXPR:
    case PLUS_EXPR:
    case MINUS_EXPR:
      if (TREE_CODE (TREE_OPERAND (instance, 0)) == ADDR_EXPR)
	return RECUR (TREE_OPERAND (instance, 0));
      if (TREE_CODE (TREE_OPERAND (instance, 1)) == INTEGER_CST)
	/* Propagate nonnull.  */
	return RECUR (TREE_OPERAND (instance, 0));

      return NULL_TREE;

    CASE_CONVERT:
      return RECUR (TREE_OPERAND (instance, 0));

    case ADDR_EXPR:
      instance = TREE_OPERAND (instance, 0);
      if (nonnull)
	{
	  /* Just because we see an ADDR_EXPR doesn't mean we're dealing
	     with a real object -- given &p->f, p can still be null.  */
	  tree t = get_base_address (instance);
	  /* ??? Probably should check DECL_WEAK here.  */
	  if (t && DECL_P (t))
	    *nonnull = 1;
	}
      return RECUR (instance);

    case COMPONENT_REF:
      /* If this component is really a base class reference, then the field
	 itself isn't definitive.  */
      if (DECL_FIELD_IS_BASE (TREE_OPERAND (instance, 1)))
	return RECUR (TREE_OPERAND (instance, 0));
      return RECUR (TREE_OPERAND (instance, 1));

    case VAR_DECL:
    case FIELD_DECL:
      if (TREE_CODE (TREE_TYPE (instance)) == ARRAY_TYPE
	  && MAYBE_CLASS_TYPE_P (TREE_TYPE (TREE_TYPE (instance))))
	{
	  if (nonnull)
	    *nonnull = 1;
	  return TREE_TYPE (TREE_TYPE (instance));
	}
      /* fall through...  */
    case TARGET_EXPR:
    case PARM_DECL:
    case RESULT_DECL:
      if (MAYBE_CLASS_TYPE_P (TREE_TYPE (instance)))
	{
	  if (nonnull)
	    *nonnull = 1;
	  return TREE_TYPE (instance);
	}
      else if (instance == current_class_ptr)
	{
	  if (nonnull)
	    *nonnull = 1;

	  /* if we're in a ctor or dtor, we know our type.  */
	  if (DECL_LANG_SPECIFIC (current_function_decl)
	      && (DECL_CONSTRUCTOR_P (current_function_decl)
		  || DECL_DESTRUCTOR_P (current_function_decl)))
	    {
	      if (cdtorp)
		*cdtorp = 1;
	      return TREE_TYPE (TREE_TYPE (instance));
	    }
	}
      else if (TREE_CODE (TREE_TYPE (instance)) == REFERENCE_TYPE)
	{
	  /* We only need one hash table because it is always left empty.  */
	  static htab_t ht;
	  if (!ht)
	    ht = htab_create (37, 
			      htab_hash_pointer,
			      htab_eq_pointer,
			      /*htab_del=*/NULL);

	  /* Reference variables should be references to objects.  */
	  if (nonnull)
	    *nonnull = 1;

	  /* Enter the INSTANCE in a table to prevent recursion; a
	     variable's initializer may refer to the variable
	     itself.  */
	  if (TREE_CODE (instance) == VAR_DECL
	      && DECL_INITIAL (instance)
	      && !htab_find (ht, instance))
	    {
	      tree type;
	      void **slot;

	      slot = htab_find_slot (ht, instance, INSERT);
	      *slot = instance;
	      type = RECUR (DECL_INITIAL (instance));
	      htab_remove_elt (ht, instance);

	      return type;
	    }
	}
      return NULL_TREE;

    default:
      return NULL_TREE;
    }
#undef RECUR
}

/* Return nonzero if the dynamic type of INSTANCE is known, and
   equivalent to the static type.  We also handle the case where
   INSTANCE is really a pointer. Return negative if this is a
   ctor/dtor. There the dynamic type is known, but this might not be
   the most derived base of the original object, and hence virtual
   bases may not be layed out according to this type.

   Used to determine whether the virtual function table is needed
   or not.

   *NONNULL is set iff INSTANCE can be known to be nonnull, regardless
   of our knowledge of its type.  *NONNULL should be initialized
   before this function is called.  */

int
resolves_to_fixed_type_p (tree instance, int* nonnull)
{
  tree t = TREE_TYPE (instance);
  int cdtorp = 0;
  tree fixed = fixed_type_or_null (instance, nonnull, &cdtorp);
  if (fixed == NULL_TREE)
    return 0;
  if (POINTER_TYPE_P (t))
    t = TREE_TYPE (t);
  if (!same_type_ignoring_top_level_qualifiers_p (t, fixed))
    return 0;
  return cdtorp ? -1 : 1;
}


void
init_class_processing (void)
{
  current_class_depth = 0;
  current_class_stack_size = 10;
  current_class_stack
    = XNEWVEC (struct class_stack_node, current_class_stack_size);
  local_classes = VEC_alloc (tree, gc, 8);
  sizeof_biggest_empty_class = size_zero_node;

  ridpointers[(int) RID_PUBLIC] = access_public_node;
  ridpointers[(int) RID_PRIVATE] = access_private_node;
  ridpointers[(int) RID_PROTECTED] = access_protected_node;
}

/* Restore the cached PREVIOUS_CLASS_LEVEL.  */

static void
restore_class_cache (void)
{
  tree type;

  /* We are re-entering the same class we just left, so we don't
     have to search the whole inheritance matrix to find all the
     decls to bind again.  Instead, we install the cached
     class_shadowed list and walk through it binding names.  */
  push_binding_level (previous_class_level);
  class_binding_level = previous_class_level;
  /* Restore IDENTIFIER_TYPE_VALUE.  */
  for (type = class_binding_level->type_shadowed;
       type;
       type = TREE_CHAIN (type))
    SET_IDENTIFIER_TYPE_VALUE (TREE_PURPOSE (type), TREE_TYPE (type));
}

/* Set global variables CURRENT_CLASS_NAME and CURRENT_CLASS_TYPE as
   appropriate for TYPE.

   So that we may avoid calls to lookup_name, we cache the _TYPE
   nodes of local TYPE_DECLs in the TREE_TYPE field of the name.

   For multiple inheritance, we perform a two-pass depth-first search
   of the type lattice.  */

void
pushclass (tree type)
{
  class_stack_node_t csn;

  type = TYPE_MAIN_VARIANT (type);

  /* Make sure there is enough room for the new entry on the stack.  */
  if (current_class_depth + 1 >= current_class_stack_size)
    {
      current_class_stack_size *= 2;
      current_class_stack
	= XRESIZEVEC (struct class_stack_node, current_class_stack,
		      current_class_stack_size);
    }

  /* Insert a new entry on the class stack.  */
  csn = current_class_stack + current_class_depth;
  csn->name = current_class_name;
  csn->type = current_class_type;
  csn->access = current_access_specifier;
  csn->names_used = 0;
  csn->hidden = 0;
  current_class_depth++;

  /* Now set up the new type.  */
  current_class_name = TYPE_NAME (type);
  if (TREE_CODE (current_class_name) == TYPE_DECL)
    current_class_name = DECL_NAME (current_class_name);
  current_class_type = type;

  /* By default, things in classes are private, while things in
     structures or unions are public.  */
  current_access_specifier = (CLASSTYPE_DECLARED_CLASS (type)
			      ? access_private_node
			      : access_public_node);

  if (previous_class_level
      && type != previous_class_level->this_entity
      && current_class_depth == 1)
    {
      /* Forcibly remove any old class remnants.  */
      invalidate_class_lookup_cache ();
    }

  if (!previous_class_level
      || type != previous_class_level->this_entity
      || current_class_depth > 1)
    pushlevel_class ();
  else
    restore_class_cache ();
}

/* When we exit a toplevel class scope, we save its binding level so
   that we can restore it quickly.  Here, we've entered some other
   class, so we must invalidate our cache.  */

void
invalidate_class_lookup_cache (void)
{
  previous_class_level = NULL;
}

/* Get out of the current class scope. If we were in a class scope
   previously, that is the one popped to.  */

void
popclass (void)
{
  poplevel_class ();

  current_class_depth--;
  current_class_name = current_class_stack[current_class_depth].name;
  current_class_type = current_class_stack[current_class_depth].type;
  current_access_specifier = current_class_stack[current_class_depth].access;
  if (current_class_stack[current_class_depth].names_used)
    splay_tree_delete (current_class_stack[current_class_depth].names_used);
}

/* Mark the top of the class stack as hidden.  */

void
push_class_stack (void)
{
  if (current_class_depth)
    ++current_class_stack[current_class_depth - 1].hidden;
}

/* Mark the top of the class stack as un-hidden.  */

void
pop_class_stack (void)
{
  if (current_class_depth)
    --current_class_stack[current_class_depth - 1].hidden;
}

/* Returns 1 if the class type currently being defined is either T or
   a nested type of T.  */

bool
currently_open_class (tree t)
{
  int i;

  if (!CLASS_TYPE_P (t))
    return false;

  t = TYPE_MAIN_VARIANT (t);

  /* We start looking from 1 because entry 0 is from global scope,
     and has no type.  */
  for (i = current_class_depth; i > 0; --i)
    {
      tree c;
      if (i == current_class_depth)
	c = current_class_type;
      else
	{
	  if (current_class_stack[i].hidden)
	    break;
	  c = current_class_stack[i].type;
	}
      if (!c)
	continue;
      if (same_type_p (c, t))
	return true;
    }
  return false;
}

/* If either current_class_type or one of its enclosing classes are derived
   from T, return the appropriate type.  Used to determine how we found
   something via unqualified lookup.  */

tree
currently_open_derived_class (tree t)
{
  int i;

  /* The bases of a dependent type are unknown.  */
  if (dependent_type_p (t))
    return NULL_TREE;

  if (!current_class_type)
    return NULL_TREE;

  if (DERIVED_FROM_P (t, current_class_type))
    return current_class_type;

  for (i = current_class_depth - 1; i > 0; --i)
    {
      if (current_class_stack[i].hidden)
	break;
      if (DERIVED_FROM_P (t, current_class_stack[i].type))
	return current_class_stack[i].type;
    }

  return NULL_TREE;
}

/* When entering a class scope, all enclosing class scopes' names with
   static meaning (static variables, static functions, types and
   enumerators) have to be visible.  This recursive function calls
   pushclass for all enclosing class contexts until global or a local
   scope is reached.  TYPE is the enclosed class.  */

void
push_nested_class (tree type)
{
  /* A namespace might be passed in error cases, like A::B:C.  */
  if (type == NULL_TREE
      || !CLASS_TYPE_P (type))
    return;

  push_nested_class (DECL_CONTEXT (TYPE_MAIN_DECL (type)));

  pushclass (type);
}

/* Undoes a push_nested_class call.  */

void
pop_nested_class (void)
{
  tree context = DECL_CONTEXT (TYPE_MAIN_DECL (current_class_type));

  popclass ();
  if (context && CLASS_TYPE_P (context))
    pop_nested_class ();
}

/* Returns the number of extern "LANG" blocks we are nested within.  */

int
current_lang_depth (void)
{
  return VEC_length (tree, current_lang_base);
}

/* Set global variables CURRENT_LANG_NAME to appropriate value
   so that behavior of name-mangling machinery is correct.  */

void
push_lang_context (tree name)
{
  VEC_safe_push (tree, gc, current_lang_base, current_lang_name);

  if (name == lang_name_cplusplus)
    {
      current_lang_name = name;
    }
  else if (name == lang_name_java)
    {
      current_lang_name = name;
      /* DECL_IGNORED_P is initially set for these types, to avoid clutter.
	 (See record_builtin_java_type in decl.c.)  However, that causes
	 incorrect debug entries if these types are actually used.
	 So we re-enable debug output after extern "Java".  */
      DECL_IGNORED_P (TYPE_NAME (java_byte_type_node)) = 0;
      DECL_IGNORED_P (TYPE_NAME (java_short_type_node)) = 0;
      DECL_IGNORED_P (TYPE_NAME (java_int_type_node)) = 0;
      DECL_IGNORED_P (TYPE_NAME (java_long_type_node)) = 0;
      DECL_IGNORED_P (TYPE_NAME (java_float_type_node)) = 0;
      DECL_IGNORED_P (TYPE_NAME (java_double_type_node)) = 0;
      DECL_IGNORED_P (TYPE_NAME (java_char_type_node)) = 0;
      DECL_IGNORED_P (TYPE_NAME (java_boolean_type_node)) = 0;
    }
  else if (name == lang_name_c)
    {
      current_lang_name = name;
    }
  else
    error ("language string %<\"%E\"%> not recognized", name);
}

/* Get out of the current language scope.  */

void
pop_lang_context (void)
{
  current_lang_name = VEC_pop (tree, current_lang_base);
}

/* Type instantiation routines.  */

/* Given an OVERLOAD and a TARGET_TYPE, return the function that
   matches the TARGET_TYPE.  If there is no satisfactory match, return
   error_mark_node, and issue an error & warning messages under
   control of FLAGS.  Permit pointers to member function if FLAGS
   permits.  If TEMPLATE_ONLY, the name of the overloaded function was
   a template-id, and EXPLICIT_TARGS are the explicitly provided
   template arguments.  

   If OVERLOAD is for one or more member functions, then ACCESS_PATH
   is the base path used to reference those member functions.  If
   TF_NO_ACCESS_CONTROL is not set in FLAGS, and the address is
   resolved to a member function, access checks will be performed and
   errors issued if appropriate.  */

static tree
resolve_address_of_overloaded_function (tree target_type,
					tree overload,
					tsubst_flags_t flags,
					bool template_only,
					tree explicit_targs,
					tree access_path)
{
  /* Here's what the standard says:

       [over.over]

       If the name is a function template, template argument deduction
       is done, and if the argument deduction succeeds, the deduced
       arguments are used to generate a single template function, which
       is added to the set of overloaded functions considered.

       Non-member functions and static member functions match targets of
       type "pointer-to-function" or "reference-to-function."  Nonstatic
       member functions match targets of type "pointer-to-member
       function;" the function type of the pointer to member is used to
       select the member function from the set of overloaded member
       functions.  If a nonstatic member function is selected, the
       reference to the overloaded function name is required to have the
       form of a pointer to member as described in 5.3.1.

       If more than one function is selected, any template functions in
       the set are eliminated if the set also contains a non-template
       function, and any given template function is eliminated if the
       set contains a second template function that is more specialized
       than the first according to the partial ordering rules 14.5.5.2.
       After such eliminations, if any, there shall remain exactly one
       selected function.  */

  int is_ptrmem = 0;
<<<<<<< HEAD
  int is_reference = 0;
  int is_ifunc;
=======
>>>>>>> af078bb0
  /* We store the matches in a TREE_LIST rooted here.  The functions
     are the TREE_PURPOSE, not the TREE_VALUE, in this list, for easy
     interoperability with most_specialized_instantiation.  */
  tree matches = NULL_TREE;
  tree fn;
  tree target_fn_type;

  is_ifunc = (current_function_decl != NULL
	      && DECL_IS_IFUNC (current_function_decl)
	      && DECL_NONSTATIC_MEMBER_FUNCTION_P (current_function_decl));

  /* By the time we get here, we should be seeing only real
     pointer-to-member types, not the internal POINTER_TYPE to
     METHOD_TYPE representation unless it is in an IFUNC member
     function.  */
  gcc_assert (TREE_CODE (target_type) != POINTER_TYPE
	      || TREE_CODE (TREE_TYPE (target_type)) != METHOD_TYPE
	      || is_ifunc);

  gcc_assert (is_overloaded_fn (overload));

  /* Check that the TARGET_TYPE is reasonable.  */
  if (TYPE_PTRFN_P (target_type))
    /* This is OK.  */;
  else if (TYPE_PTRMEMFUNC_P (target_type))
    /* This is OK, too.  */
    is_ptrmem = 1;
  else if (TREE_CODE (target_type) == FUNCTION_TYPE)
<<<<<<< HEAD
    {
      /* This is OK, too.  This comes from a conversion to reference
	 type.  */
      target_type = build_reference_type (target_type);
      is_reference = 1;
    }
  else if (is_ifunc && TYPE_PTRMEMIFUNC_P (target_type))
    /* This is OK.  */;
=======
    /* This is OK, too.  This comes from a conversion to reference
       type.  */
    target_type = build_reference_type (target_type);
>>>>>>> af078bb0
  else
    {
      if (flags & tf_error)
	error ("cannot resolve overloaded function %qD based on"
	       " conversion to type %qT",
	       DECL_NAME (OVL_FUNCTION (overload)), target_type);
      return error_mark_node;
    }

  /* Non-member functions and static member functions match targets of type
     "pointer-to-function" or "reference-to-function."  Nonstatic member
     functions match targets of type "pointer-to-member-function;" the
     function type of the pointer to member is used to select the member
     function from the set of overloaded member functions.

     So figure out the FUNCTION_TYPE that we want to match against.  */
  target_fn_type = static_fn_type (target_type);

  /* If we can find a non-template function that matches, we can just
     use it.  There's no point in generating template instantiations
     if we're just going to throw them out anyhow.  But, of course, we
     can only do this when we don't *need* a template function.  */
  if (!template_only)
    {
      tree fns;

      for (fns = overload; fns; fns = OVL_NEXT (fns))
	{
	  tree fn = OVL_CURRENT (fns);

	  if (TREE_CODE (fn) == TEMPLATE_DECL)
	    /* We're not looking for templates just yet.  */
	    continue;

	  if ((TREE_CODE (TREE_TYPE (fn)) == METHOD_TYPE)
	      != (is_ptrmem | is_ifunc))
	    /* We're looking for a non-static member, and this isn't
	       one, or vice versa.  */
	    continue;

	  /* Ignore functions which haven't been explicitly
	     declared.  */
	  if (DECL_ANTICIPATED (fn))
	    continue;

	  /* See if there's a match.  */
	  if (same_type_p (target_fn_type, static_fn_type (fn)))
	    matches = tree_cons (fn, NULL_TREE, matches);
	}
    }

  /* Now, if we've already got a match (or matches), there's no need
     to proceed to the template functions.  But, if we don't have a
     match we need to look at them, too.  */
  if (!matches)
    {
      tree target_arg_types;
      tree target_ret_type;
      tree fns;
      tree *args;
      unsigned int nargs, ia;
      tree arg;

      target_arg_types = TYPE_ARG_TYPES (target_fn_type);
      target_ret_type = TREE_TYPE (target_fn_type);

      nargs = list_length (target_arg_types);
      args = XALLOCAVEC (tree, nargs);
      for (arg = target_arg_types, ia = 0;
	   arg != NULL_TREE && arg != void_list_node;
	   arg = TREE_CHAIN (arg), ++ia)
	args[ia] = TREE_VALUE (arg);
      nargs = ia;

      for (fns = overload; fns; fns = OVL_NEXT (fns))
	{
	  tree fn = OVL_CURRENT (fns);
	  tree instantiation;
	  tree targs;

	  if (TREE_CODE (fn) != TEMPLATE_DECL)
	    /* We're only looking for templates.  */
	    continue;

	  if ((TREE_CODE (TREE_TYPE (fn)) == METHOD_TYPE)
	      != is_ptrmem)
	    /* We're not looking for a non-static member, and this is
	       one, or vice versa.  */
	    continue;

	  /* Try to do argument deduction.  */
	  targs = make_tree_vec (DECL_NTPARMS (fn));
	  if (fn_type_unification (fn, explicit_targs, targs, args, nargs,
				   target_ret_type, DEDUCE_EXACT,
				   LOOKUP_NORMAL))
	    /* Argument deduction failed.  */
	    continue;

	  /* Instantiate the template.  */
	  instantiation = instantiate_template (fn, targs, flags);
	  if (instantiation == error_mark_node)
	    /* Instantiation failed.  */
	    continue;

	  /* See if there's a match.  */
	  if (same_type_p (target_fn_type, static_fn_type (instantiation)))
	    matches = tree_cons (instantiation, fn, matches);
	}

      /* Now, remove all but the most specialized of the matches.  */
      if (matches)
	{
	  tree match = most_specialized_instantiation (matches);

	  if (match != error_mark_node)
	    matches = tree_cons (TREE_PURPOSE (match),
				 NULL_TREE,
				 NULL_TREE);
	}
    }

  /* Now we should have exactly one function in MATCHES.  */
  if (matches == NULL_TREE)
    {
      /* There were *no* matches.  */
      if (flags & tf_error)
	{
	  error ("no matches converting function %qD to type %q#T",
		 DECL_NAME (OVL_CURRENT (overload)),
		 target_type);

	  /* print_candidates expects a chain with the functions in
	     TREE_VALUE slots, so we cons one up here (we're losing anyway,
	     so why be clever?).  */
	  for (; overload; overload = OVL_NEXT (overload))
	    matches = tree_cons (NULL_TREE, OVL_CURRENT (overload),
				 matches);

	  print_candidates (matches);
	}
      return error_mark_node;
    }
  else if (TREE_CHAIN (matches))
    {
      /* There were too many matches.  First check if they're all
	 the same function.  */
      tree match;

      fn = TREE_PURPOSE (matches);
      for (match = TREE_CHAIN (matches); match; match = TREE_CHAIN (match))
	if (!decls_match (fn, TREE_PURPOSE (match)))
	  break;

      if (match)
	{
	  if (flags & tf_error)
	    {
	      error ("converting overloaded function %qD to type %q#T is ambiguous",
		     DECL_NAME (OVL_FUNCTION (overload)),
		     target_type);

	      /* Since print_candidates expects the functions in the
		 TREE_VALUE slot, we flip them here.  */
	      for (match = matches; match; match = TREE_CHAIN (match))
		TREE_VALUE (match) = TREE_PURPOSE (match);

	      print_candidates (matches);
	    }

	  return error_mark_node;
	}
    }

  /* Good, exactly one match.  Now, convert it to the correct type.  */
  fn = TREE_PURPOSE (matches);

  if (DECL_NONSTATIC_MEMBER_FUNCTION_P (fn)
      && !(flags & tf_ptrmem_ok) && !flag_ms_extensions)
    {
      static int explained;

      if (!(flags & tf_error))
	return error_mark_node;

      permerror (input_location, "assuming pointer to member %qD", fn);
      if (!explained)
	{
	  inform (input_location, "(a pointer to member can only be formed with %<&%E%>)", fn);
	  explained = 1;
	}
    }

  /* If we're doing overload resolution purely for the purpose of
     determining conversion sequences, we should not consider the
     function used.  If this conversion sequence is selected, the
     function will be marked as used at this point.  */
  if (!(flags & tf_conv))
    {
      /* Make =delete work with SFINAE.  */
      if (DECL_DELETED_FN (fn) && !(flags & tf_error))
	return error_mark_node;
      
      mark_used (fn);
    }

  /* We could not check access to member functions when this
     expression was originally created since we did not know at that
     time to which function the expression referred.  */
  if (!(flags & tf_no_access_control) 
      && DECL_FUNCTION_MEMBER_P (fn))
    {
      gcc_assert (access_path);
      perform_or_defer_access_check (access_path, fn, fn);
    }

  if (TYPE_PTRFN_P (target_type)
      || TYPE_PTRMEMFUNC_P (target_type)
      || (is_ifunc && TYPE_PTRMEMIFUNC_P (target_type)))
    return cp_build_unary_op (ADDR_EXPR, fn, 0, flags);
  else
    {
      /* The target must be a REFERENCE_TYPE.  Above, cp_build_unary_op
	 will mark the function as addressed, but here we must do it
	 explicitly.  */
      cxx_mark_addressable (fn);

      return fn;
    }
}

/* This function will instantiate the type of the expression given in
   RHS to match the type of LHSTYPE.  If errors exist, then return
   error_mark_node. FLAGS is a bit mask.  If TF_ERROR is set, then
   we complain on errors.  If we are not complaining, never modify rhs,
   as overload resolution wants to try many possible instantiations, in
   the hope that at least one will work.

   For non-recursive calls, LHSTYPE should be a function, pointer to
   function, or a pointer to member function.  */

tree
instantiate_type (tree lhstype, tree rhs, tsubst_flags_t flags)
{
  tsubst_flags_t flags_in = flags;
  tree access_path = NULL_TREE;

  flags &= ~tf_ptrmem_ok;

  if (TREE_CODE (lhstype) == UNKNOWN_TYPE)
    {
      if (flags & tf_error)
	error ("not enough type information");
      return error_mark_node;
    }

  if (TREE_TYPE (rhs) != NULL_TREE && ! (type_unknown_p (rhs)))
    {
      if (same_type_p (lhstype, TREE_TYPE (rhs)))
	return rhs;
      if (flag_ms_extensions
	  && TYPE_PTRMEMFUNC_P (lhstype)
	  && !TYPE_PTRMEMFUNC_P (TREE_TYPE (rhs)))
	/* Microsoft allows `A::f' to be resolved to a
	   pointer-to-member.  */
	;
      else
	{
	  if (flags & tf_error)
	    error ("argument of type %qT does not match %qT",
		   TREE_TYPE (rhs), lhstype);
	  return error_mark_node;
	}
    }

  if (TREE_CODE (rhs) == BASELINK)
    {
      access_path = BASELINK_ACCESS_BINFO (rhs);
      rhs = BASELINK_FUNCTIONS (rhs);
    }

  /* If we are in a template, and have a NON_DEPENDENT_EXPR, we cannot
     deduce any type information.  */
  if (TREE_CODE (rhs) == NON_DEPENDENT_EXPR)
    {
      if (flags & tf_error)
	error ("not enough type information");
      return error_mark_node;
    }

  /* There only a few kinds of expressions that may have a type
     dependent on overload resolution.  */
  gcc_assert (TREE_CODE (rhs) == ADDR_EXPR
	      || TREE_CODE (rhs) == COMPONENT_REF
	      || really_overloaded_fn (rhs)
	      || (flag_ms_extensions && TREE_CODE (rhs) == FUNCTION_DECL));

  /* This should really only be used when attempting to distinguish
     what sort of a pointer to function we have.  For now, any
     arithmetic operation which is not supported on pointers
     is rejected as an error.  */

  switch (TREE_CODE (rhs))
    {
    case COMPONENT_REF:
      {
	tree member = TREE_OPERAND (rhs, 1);

	member = instantiate_type (lhstype, member, flags);
	if (member != error_mark_node
	    && TREE_SIDE_EFFECTS (TREE_OPERAND (rhs, 0)))
	  /* Do not lose object's side effects.  */
	  return build2 (COMPOUND_EXPR, TREE_TYPE (member),
			 TREE_OPERAND (rhs, 0), member);
	return member;
      }

    case OFFSET_REF:
      rhs = TREE_OPERAND (rhs, 1);
      if (BASELINK_P (rhs))
	return instantiate_type (lhstype, rhs, flags_in);

      /* This can happen if we are forming a pointer-to-member for a
	 member template.  */
      gcc_assert (TREE_CODE (rhs) == TEMPLATE_ID_EXPR);

      /* Fall through.  */

    case TEMPLATE_ID_EXPR:
      {
	tree fns = TREE_OPERAND (rhs, 0);
	tree args = TREE_OPERAND (rhs, 1);

	return
	  resolve_address_of_overloaded_function (lhstype, fns, flags_in,
						  /*template_only=*/true,
						  args, access_path);
      }

    case OVERLOAD:
    case FUNCTION_DECL:
      return
	resolve_address_of_overloaded_function (lhstype, rhs, flags_in,
						/*template_only=*/false,
						/*explicit_targs=*/NULL_TREE,
						access_path);

    case ADDR_EXPR:
    {
      if (PTRMEM_OK_P (rhs))
	flags |= tf_ptrmem_ok;

      return instantiate_type (lhstype, TREE_OPERAND (rhs, 0), flags);
    }

    case ERROR_MARK:
      return error_mark_node;

    default:
      gcc_unreachable ();
    }
  return error_mark_node;
}

/* Return the name of the virtual function pointer field
   (as an IDENTIFIER_NODE) for the given TYPE.  Note that
   this may have to look back through base types to find the
   ultimate field name.  (For single inheritance, these could
   all be the same name.  Who knows for multiple inheritance).  */

static tree
get_vfield_name (tree type)
{
  tree binfo, base_binfo;
  char *buf;

  for (binfo = TYPE_BINFO (type);
       BINFO_N_BASE_BINFOS (binfo);
       binfo = base_binfo)
    {
      base_binfo = BINFO_BASE_BINFO (binfo, 0);

      if (BINFO_VIRTUAL_P (base_binfo)
	  || !TYPE_CONTAINS_VPTR_P (BINFO_TYPE (base_binfo)))
	break;
    }

  type = BINFO_TYPE (binfo);
  buf = (char *) alloca (sizeof (VFIELD_NAME_FORMAT)
			 + TYPE_NAME_LENGTH (type) + 2);
  sprintf (buf, VFIELD_NAME_FORMAT,
	   IDENTIFIER_POINTER (constructor_name (type)));
  return get_identifier (buf);
}

void
print_class_statistics (void)
{
#ifdef GATHER_STATISTICS
  fprintf (stderr, "convert_harshness = %d\n", n_convert_harshness);
  fprintf (stderr, "compute_conversion_costs = %d\n", n_compute_conversion_costs);
  if (n_vtables)
    {
      fprintf (stderr, "vtables = %d; vtable searches = %d\n",
	       n_vtables, n_vtable_searches);
      fprintf (stderr, "vtable entries = %d; vtable elems = %d\n",
	       n_vtable_entries, n_vtable_elems);
    }
#endif
}

/* Build a dummy reference to ourselves so Derived::Base (and A::A) works,
   according to [class]:
					  The class-name is also inserted
   into  the scope of the class itself.  For purposes of access checking,
   the inserted class name is treated as if it were a public member name.  */

void
build_self_reference (void)
{
  tree name = constructor_name (current_class_type);
  tree value = build_lang_decl (TYPE_DECL, name, current_class_type);
  tree saved_cas;

  DECL_NONLOCAL (value) = 1;
  DECL_CONTEXT (value) = current_class_type;
  DECL_ARTIFICIAL (value) = 1;
  SET_DECL_SELF_REFERENCE_P (value);
  set_underlying_type (value);

  if (processing_template_decl)
    value = push_template_decl (value);

  saved_cas = current_access_specifier;
  current_access_specifier = access_public_node;
  finish_member_declaration (value);
  current_access_specifier = saved_cas;
}

/* Returns 1 if TYPE contains only padding bytes.  */

int
is_empty_class (tree type)
{
  if (type == error_mark_node)
    return 0;

  if (! CLASS_TYPE_P (type))
    return 0;

  /* In G++ 3.2, whether or not a class was empty was determined by
     looking at its size.  */
  if (abi_version_at_least (2))
    return CLASSTYPE_EMPTY_P (type);
  else
    return integer_zerop (CLASSTYPE_SIZE (type));
}

/* Returns true if TYPE contains an empty class.  */

static bool
contains_empty_class_p (tree type)
{
  if (is_empty_class (type))
    return true;
  if (CLASS_TYPE_P (type))
    {
      tree field;
      tree binfo;
      tree base_binfo;
      int i;

      for (binfo = TYPE_BINFO (type), i = 0;
	   BINFO_BASE_ITERATE (binfo, i, base_binfo); ++i)
	if (contains_empty_class_p (BINFO_TYPE (base_binfo)))
	  return true;
      for (field = TYPE_FIELDS (type); field; field = TREE_CHAIN (field))
	if (TREE_CODE (field) == FIELD_DECL
	    && !DECL_ARTIFICIAL (field)
	    && is_empty_class (TREE_TYPE (field)))
	  return true;
    }
  else if (TREE_CODE (type) == ARRAY_TYPE)
    return contains_empty_class_p (TREE_TYPE (type));
  return false;
}

/* Returns true if TYPE contains no actual data, just various
   possible combinations of empty classes.  */

bool
is_really_empty_class (tree type)
{
  if (is_empty_class (type))
    return true;
  if (CLASS_TYPE_P (type))
    {
      tree field;
      tree binfo;
      tree base_binfo;
      int i;

      for (binfo = TYPE_BINFO (type), i = 0;
	   BINFO_BASE_ITERATE (binfo, i, base_binfo); ++i)
	if (!is_really_empty_class (BINFO_TYPE (base_binfo)))
	  return false;
      for (field = TYPE_FIELDS (type); field; field = TREE_CHAIN (field))
	if (TREE_CODE (field) == FIELD_DECL
	    && !DECL_ARTIFICIAL (field)
	    && !is_really_empty_class (TREE_TYPE (field)))
	  return false;
      return true;
    }
  else if (TREE_CODE (type) == ARRAY_TYPE)
    return is_really_empty_class (TREE_TYPE (type));
  return false;
}

/* Note that NAME was looked up while the current class was being
   defined and that the result of that lookup was DECL.  */

void
maybe_note_name_used_in_class (tree name, tree decl)
{
  splay_tree names_used;

  /* If we're not defining a class, there's nothing to do.  */
  if (!(innermost_scope_kind() == sk_class
	&& TYPE_BEING_DEFINED (current_class_type)
	&& !LAMBDA_TYPE_P (current_class_type)))
    return;

  /* If there's already a binding for this NAME, then we don't have
     anything to worry about.  */
  if (lookup_member (current_class_type, name,
		     /*protect=*/0, /*want_type=*/false))
    return;

  if (!current_class_stack[current_class_depth - 1].names_used)
    current_class_stack[current_class_depth - 1].names_used
      = splay_tree_new (splay_tree_compare_pointers, 0, 0);
  names_used = current_class_stack[current_class_depth - 1].names_used;

  splay_tree_insert (names_used,
		     (splay_tree_key) name,
		     (splay_tree_value) decl);
}

/* Note that NAME was declared (as DECL) in the current class.  Check
   to see that the declaration is valid.  */

void
note_name_declared_in_class (tree name, tree decl)
{
  splay_tree names_used;
  splay_tree_node n;

  /* Look to see if we ever used this name.  */
  names_used
    = current_class_stack[current_class_depth - 1].names_used;
  if (!names_used)
    return;

  n = splay_tree_lookup (names_used, (splay_tree_key) name);
  if (n)
    {
      /* [basic.scope.class]

	 A name N used in a class S shall refer to the same declaration
	 in its context and when re-evaluated in the completed scope of
	 S.  */
      permerror (input_location, "declaration of %q#D", decl);
      permerror (input_location, "changes meaning of %qD from %q+#D",
	       DECL_NAME (OVL_CURRENT (decl)), (tree) n->value);
    }
}

/* Returns the VAR_DECL for the complete vtable associated with BINFO.
   Secondary vtables are merged with primary vtables; this function
   will return the VAR_DECL for the primary vtable.  */

tree
get_vtbl_decl_for_binfo (tree binfo)
{
  tree decl;

  decl = BINFO_VTABLE (binfo);
  if (decl && TREE_CODE (decl) == POINTER_PLUS_EXPR)
    {
      gcc_assert (TREE_CODE (TREE_OPERAND (decl, 0)) == ADDR_EXPR);
      decl = TREE_OPERAND (TREE_OPERAND (decl, 0), 0);
    }
  if (decl)
    gcc_assert (TREE_CODE (decl) == VAR_DECL);
  return decl;
}


/* Returns the binfo for the primary base of BINFO.  If the resulting
   BINFO is a virtual base, and it is inherited elsewhere in the
   hierarchy, then the returned binfo might not be the primary base of
   BINFO in the complete object.  Check BINFO_PRIMARY_P or
   BINFO_LOST_PRIMARY_P to be sure.  */

static tree
get_primary_binfo (tree binfo)
{
  tree primary_base;

  primary_base = CLASSTYPE_PRIMARY_BINFO (BINFO_TYPE (binfo));
  if (!primary_base)
    return NULL_TREE;

  return copied_binfo (primary_base, binfo);
}

/* If INDENTED_P is zero, indent to INDENT. Return nonzero.  */

static int
maybe_indent_hierarchy (FILE * stream, int indent, int indented_p)
{
  if (!indented_p)
    fprintf (stream, "%*s", indent, "");
  return 1;
}

/* Dump the offsets of all the bases rooted at BINFO to STREAM.
   INDENT should be zero when called from the top level; it is
   incremented recursively.  IGO indicates the next expected BINFO in
   inheritance graph ordering.  */

static tree
dump_class_hierarchy_r (FILE *stream,
			int flags,
			tree binfo,
			tree igo,
			int indent)
{
  int indented = 0;
  tree base_binfo;
  int i;

  indented = maybe_indent_hierarchy (stream, indent, 0);
  fprintf (stream, "%s (0x%lx) ",
	   type_as_string (BINFO_TYPE (binfo), TFF_PLAIN_IDENTIFIER),
	   (unsigned long) binfo);
  if (binfo != igo)
    {
      fprintf (stream, "alternative-path\n");
      return igo;
    }
  igo = TREE_CHAIN (binfo);

  fprintf (stream, HOST_WIDE_INT_PRINT_DEC,
	   tree_low_cst (BINFO_OFFSET (binfo), 0));
  if (is_empty_class (BINFO_TYPE (binfo)))
    fprintf (stream, " empty");
  else if (CLASSTYPE_NEARLY_EMPTY_P (BINFO_TYPE (binfo)))
    fprintf (stream, " nearly-empty");
  if (BINFO_VIRTUAL_P (binfo))
    fprintf (stream, " virtual");
  fprintf (stream, "\n");

  indented = 0;
  if (BINFO_PRIMARY_P (binfo))
    {
      indented = maybe_indent_hierarchy (stream, indent + 3, indented);
      fprintf (stream, " primary-for %s (0x%lx)",
	       type_as_string (BINFO_TYPE (BINFO_INHERITANCE_CHAIN (binfo)),
			       TFF_PLAIN_IDENTIFIER),
	       (unsigned long)BINFO_INHERITANCE_CHAIN (binfo));
    }
  if (BINFO_LOST_PRIMARY_P (binfo))
    {
      indented = maybe_indent_hierarchy (stream, indent + 3, indented);
      fprintf (stream, " lost-primary");
    }
  if (indented)
    fprintf (stream, "\n");

  if (!(flags & TDF_SLIM))
    {
      int indented = 0;

      if (BINFO_SUBVTT_INDEX (binfo))
	{
	  indented = maybe_indent_hierarchy (stream, indent + 3, indented);
	  fprintf (stream, " subvttidx=%s",
		   expr_as_string (BINFO_SUBVTT_INDEX (binfo),
				   TFF_PLAIN_IDENTIFIER));
	}
      if (BINFO_VPTR_INDEX (binfo))
	{
	  indented = maybe_indent_hierarchy (stream, indent + 3, indented);
	  fprintf (stream, " vptridx=%s",
		   expr_as_string (BINFO_VPTR_INDEX (binfo),
				   TFF_PLAIN_IDENTIFIER));
	}
      if (BINFO_VPTR_FIELD (binfo))
	{
	  indented = maybe_indent_hierarchy (stream, indent + 3, indented);
	  fprintf (stream, " vbaseoffset=%s",
		   expr_as_string (BINFO_VPTR_FIELD (binfo),
				   TFF_PLAIN_IDENTIFIER));
	}
      if (BINFO_VTABLE (binfo))
	{
	  indented = maybe_indent_hierarchy (stream, indent + 3, indented);
	  fprintf (stream, " vptr=%s",
		   expr_as_string (BINFO_VTABLE (binfo),
				   TFF_PLAIN_IDENTIFIER));
	}

      if (indented)
	fprintf (stream, "\n");
    }

  for (i = 0; BINFO_BASE_ITERATE (binfo, i, base_binfo); i++)
    igo = dump_class_hierarchy_r (stream, flags, base_binfo, igo, indent + 2);

  return igo;
}

/* Dump the BINFO hierarchy for T.  */

static void
dump_class_hierarchy_1 (FILE *stream, int flags, tree t)
{
  fprintf (stream, "Class %s\n", type_as_string (t, TFF_PLAIN_IDENTIFIER));
  fprintf (stream, "   size=%lu align=%lu\n",
	   (unsigned long)(tree_low_cst (TYPE_SIZE (t), 0) / BITS_PER_UNIT),
	   (unsigned long)(TYPE_ALIGN (t) / BITS_PER_UNIT));
  fprintf (stream, "   base size=%lu base align=%lu\n",
	   (unsigned long)(tree_low_cst (TYPE_SIZE (CLASSTYPE_AS_BASE (t)), 0)
			   / BITS_PER_UNIT),
	   (unsigned long)(TYPE_ALIGN (CLASSTYPE_AS_BASE (t))
			   / BITS_PER_UNIT));
  dump_class_hierarchy_r (stream, flags, TYPE_BINFO (t), TYPE_BINFO (t), 0);
  fprintf (stream, "\n");
}

/* Debug interface to hierarchy dumping.  */

void
debug_class (tree t)
{
  dump_class_hierarchy_1 (stderr, TDF_SLIM, t);
}

static void
dump_class_hierarchy (tree t)
{
  int flags;
  FILE *stream = dump_begin (TDI_class, &flags);

  if (stream)
    {
      dump_class_hierarchy_1 (stream, flags, t);
      dump_end (TDI_class, stream);
    }
}

static void
dump_array (FILE * stream, tree decl)
{
  tree value;
  unsigned HOST_WIDE_INT ix;
  HOST_WIDE_INT elt;
  tree size = TYPE_MAX_VALUE (TYPE_DOMAIN (TREE_TYPE (decl)));

  elt = (tree_low_cst (TYPE_SIZE (TREE_TYPE (TREE_TYPE (decl))), 0)
	 / BITS_PER_UNIT);
  fprintf (stream, "%s:", decl_as_string (decl, TFF_PLAIN_IDENTIFIER));
  fprintf (stream, " %s entries",
	   expr_as_string (size_binop (PLUS_EXPR, size, size_one_node),
			   TFF_PLAIN_IDENTIFIER));
  fprintf (stream, "\n");

  FOR_EACH_CONSTRUCTOR_VALUE (CONSTRUCTOR_ELTS (DECL_INITIAL (decl)),
			      ix, value)
    fprintf (stream, "%-4ld  %s\n", (long)(ix * elt),
	     expr_as_string (value, TFF_PLAIN_IDENTIFIER));
}

static void
dump_vtable (tree t, tree binfo, tree vtable)
{
  int flags;
  FILE *stream = dump_begin (TDI_class, &flags);

  if (!stream)
    return;

  if (!(flags & TDF_SLIM))
    {
      int ctor_vtbl_p = TYPE_BINFO (t) != binfo;

      fprintf (stream, "%s for %s",
	       ctor_vtbl_p ? "Construction vtable" : "Vtable",
	       type_as_string (BINFO_TYPE (binfo), TFF_PLAIN_IDENTIFIER));
      if (ctor_vtbl_p)
	{
	  if (!BINFO_VIRTUAL_P (binfo))
	    fprintf (stream, " (0x%lx instance)", (unsigned long)binfo);
	  fprintf (stream, " in %s", type_as_string (t, TFF_PLAIN_IDENTIFIER));
	}
      fprintf (stream, "\n");
      dump_array (stream, vtable);
      fprintf (stream, "\n");
    }

  dump_end (TDI_class, stream);
}

static void
dump_vtt (tree t, tree vtt)
{
  int flags;
  FILE *stream = dump_begin (TDI_class, &flags);

  if (!stream)
    return;

  if (!(flags & TDF_SLIM))
    {
      fprintf (stream, "VTT for %s\n",
	       type_as_string (t, TFF_PLAIN_IDENTIFIER));
      dump_array (stream, vtt);
      fprintf (stream, "\n");
    }

  dump_end (TDI_class, stream);
}

/* Dump a function or thunk and its thunkees.  */

static void
dump_thunk (FILE *stream, int indent, tree thunk)
{
  static const char spaces[] = "        ";
  tree name = DECL_NAME (thunk);
  tree thunks;

  fprintf (stream, "%.*s%p %s %s", indent, spaces,
	   (void *)thunk,
	   !DECL_THUNK_P (thunk) ? "function"
	   : DECL_THIS_THUNK_P (thunk) ? "this-thunk" : "covariant-thunk",
	   name ? IDENTIFIER_POINTER (name) : "<unset>");
  if (DECL_THUNK_P (thunk))
    {
      HOST_WIDE_INT fixed_adjust = THUNK_FIXED_OFFSET (thunk);
      tree virtual_adjust = THUNK_VIRTUAL_OFFSET (thunk);

      fprintf (stream, " fixed=" HOST_WIDE_INT_PRINT_DEC, fixed_adjust);
      if (!virtual_adjust)
	/*NOP*/;
      else if (DECL_THIS_THUNK_P (thunk))
	fprintf (stream, " vcall="  HOST_WIDE_INT_PRINT_DEC,
		 tree_low_cst (virtual_adjust, 0));
      else
	fprintf (stream, " vbase=" HOST_WIDE_INT_PRINT_DEC "(%s)",
		 tree_low_cst (BINFO_VPTR_FIELD (virtual_adjust), 0),
		 type_as_string (BINFO_TYPE (virtual_adjust), TFF_SCOPE));
      if (THUNK_ALIAS (thunk))
	fprintf (stream, " alias to %p", (void *)THUNK_ALIAS (thunk));
    }
  fprintf (stream, "\n");
  for (thunks = DECL_THUNKS (thunk); thunks; thunks = TREE_CHAIN (thunks))
    dump_thunk (stream, indent + 2, thunks);
}

/* Dump the thunks for FN.  */

void
debug_thunks (tree fn)
{
  dump_thunk (stderr, 0, fn);
}

/* Virtual function table initialization.  */

/* Create all the necessary vtables for T and its base classes.  */

static void
finish_vtbls (tree t)
{
  tree list;
  tree vbase;

  /* We lay out the primary and secondary vtables in one contiguous
     vtable.  The primary vtable is first, followed by the non-virtual
     secondary vtables in inheritance graph order.  */
  list = build_tree_list (BINFO_VTABLE (TYPE_BINFO (t)), NULL_TREE);
  accumulate_vtbl_inits (TYPE_BINFO (t), TYPE_BINFO (t),
			 TYPE_BINFO (t), t, list);

  /* Then come the virtual bases, also in inheritance graph order.  */
  for (vbase = TYPE_BINFO (t); vbase; vbase = TREE_CHAIN (vbase))
    {
      if (!BINFO_VIRTUAL_P (vbase))
	continue;
      accumulate_vtbl_inits (vbase, vbase, TYPE_BINFO (t), t, list);
    }

  if (BINFO_VTABLE (TYPE_BINFO (t)))
    initialize_vtable (TYPE_BINFO (t), TREE_VALUE (list));
}

/* Initialize the vtable for BINFO with the INITS.  */

static void
initialize_vtable (tree binfo, tree inits)
{
  tree decl;

  layout_vtable_decl (binfo, list_length (inits));
  decl = get_vtbl_decl_for_binfo (binfo);
  initialize_artificial_var (decl, inits);
  dump_vtable (BINFO_TYPE (binfo), binfo, decl);
}

/* Build the VTT (virtual table table) for T.
   A class requires a VTT if it has virtual bases.

   This holds
   1 - primary virtual pointer for complete object T
   2 - secondary VTTs for each direct non-virtual base of T which requires a
       VTT
   3 - secondary virtual pointers for each direct or indirect base of T which
       has virtual bases or is reachable via a virtual path from T.
   4 - secondary VTTs for each direct or indirect virtual base of T.

   Secondary VTTs look like complete object VTTs without part 4.  */

static void
build_vtt (tree t)
{
  tree inits;
  tree type;
  tree vtt;
  tree index;

  /* Build up the initializers for the VTT.  */
  inits = NULL_TREE;
  index = size_zero_node;
  build_vtt_inits (TYPE_BINFO (t), t, &inits, &index);

  /* If we didn't need a VTT, we're done.  */
  if (!inits)
    return;

  /* Figure out the type of the VTT.  */
  type = build_index_type (size_int (list_length (inits) - 1));
  type = build_cplus_array_type (const_ptr_type_node, type);

  /* Now, build the VTT object itself.  */
  vtt = build_vtable (t, mangle_vtt_for_type (t), type);
  initialize_artificial_var (vtt, inits);
  /* Add the VTT to the vtables list.  */
  TREE_CHAIN (vtt) = TREE_CHAIN (CLASSTYPE_VTABLES (t));
  TREE_CHAIN (CLASSTYPE_VTABLES (t)) = vtt;

  dump_vtt (t, vtt);
}

/* When building a secondary VTT, BINFO_VTABLE is set to a TREE_LIST with
   PURPOSE the RTTI_BINFO, VALUE the real vtable pointer for this binfo,
   and CHAIN the vtable pointer for this binfo after construction is
   complete.  VALUE can also be another BINFO, in which case we recurse.  */

static tree
binfo_ctor_vtable (tree binfo)
{
  tree vt;

  while (1)
    {
      vt = BINFO_VTABLE (binfo);
      if (TREE_CODE (vt) == TREE_LIST)
	vt = TREE_VALUE (vt);
      if (TREE_CODE (vt) == TREE_BINFO)
	binfo = vt;
      else
	break;
    }

  return vt;
}

/* Data for secondary VTT initialization.  */
typedef struct secondary_vptr_vtt_init_data_s
{
  /* Is this the primary VTT? */
  bool top_level_p;

  /* Current index into the VTT.  */
  tree index;

  /* TREE_LIST of initializers built up.  */
  tree inits;

  /* The type being constructed by this secondary VTT.  */
  tree type_being_constructed;
} secondary_vptr_vtt_init_data;

/* Recursively build the VTT-initializer for BINFO (which is in the
   hierarchy dominated by T).  INITS points to the end of the initializer
   list to date.  INDEX is the VTT index where the next element will be
   replaced.  Iff BINFO is the binfo for T, this is the top level VTT (i.e.
   not a subvtt for some base of T).  When that is so, we emit the sub-VTTs
   for virtual bases of T. When it is not so, we build the constructor
   vtables for the BINFO-in-T variant.  */

static tree *
build_vtt_inits (tree binfo, tree t, tree *inits, tree *index)
{
  int i;
  tree b;
  tree init;
  tree secondary_vptrs;
  secondary_vptr_vtt_init_data data;
  int top_level_p = SAME_BINFO_TYPE_P (BINFO_TYPE (binfo), t);

  /* We only need VTTs for subobjects with virtual bases.  */
  if (!CLASSTYPE_VBASECLASSES (BINFO_TYPE (binfo)))
    return inits;

  /* We need to use a construction vtable if this is not the primary
     VTT.  */
  if (!top_level_p)
    {
      build_ctor_vtbl_group (binfo, t);

      /* Record the offset in the VTT where this sub-VTT can be found.  */
      BINFO_SUBVTT_INDEX (binfo) = *index;
    }

  /* Add the address of the primary vtable for the complete object.  */
  init = binfo_ctor_vtable (binfo);
  *inits = build_tree_list (NULL_TREE, init);
  inits = &TREE_CHAIN (*inits);
  if (top_level_p)
    {
      gcc_assert (!BINFO_VPTR_INDEX (binfo));
      BINFO_VPTR_INDEX (binfo) = *index;
    }
  *index = size_binop (PLUS_EXPR, *index, TYPE_SIZE_UNIT (ptr_type_node));

  /* Recursively add the secondary VTTs for non-virtual bases.  */
  for (i = 0; BINFO_BASE_ITERATE (binfo, i, b); ++i)
    if (!BINFO_VIRTUAL_P (b))
      inits = build_vtt_inits (b, t, inits, index);

  /* Add secondary virtual pointers for all subobjects of BINFO with
     either virtual bases or reachable along a virtual path, except
     subobjects that are non-virtual primary bases.  */
  data.top_level_p = top_level_p;
  data.index = *index;
  data.inits = NULL;
  data.type_being_constructed = BINFO_TYPE (binfo);

  dfs_walk_once (binfo, dfs_build_secondary_vptr_vtt_inits, NULL, &data);

  *index = data.index;

  /* The secondary vptrs come back in reverse order.  After we reverse
     them, and add the INITS, the last init will be the first element
     of the chain.  */
  secondary_vptrs = data.inits;
  if (secondary_vptrs)
    {
      *inits = nreverse (secondary_vptrs);
      inits = &TREE_CHAIN (secondary_vptrs);
      gcc_assert (*inits == NULL_TREE);
    }

  if (top_level_p)
    /* Add the secondary VTTs for virtual bases in inheritance graph
       order.  */
    for (b = TYPE_BINFO (BINFO_TYPE (binfo)); b; b = TREE_CHAIN (b))
      {
	if (!BINFO_VIRTUAL_P (b))
	  continue;

	inits = build_vtt_inits (b, t, inits, index);
      }
  else
    /* Remove the ctor vtables we created.  */
    dfs_walk_all (binfo, dfs_fixup_binfo_vtbls, NULL, binfo);

  return inits;
}

/* Called from build_vtt_inits via dfs_walk.  BINFO is the binfo for the base
   in most derived. DATA is a SECONDARY_VPTR_VTT_INIT_DATA structure.  */

static tree
dfs_build_secondary_vptr_vtt_inits (tree binfo, void *data_)
{
  secondary_vptr_vtt_init_data *data = (secondary_vptr_vtt_init_data *)data_;

  /* We don't care about bases that don't have vtables.  */
  if (!TYPE_VFIELD (BINFO_TYPE (binfo)))
    return dfs_skip_bases;

  /* We're only interested in proper subobjects of the type being
     constructed.  */
  if (SAME_BINFO_TYPE_P (BINFO_TYPE (binfo), data->type_being_constructed))
    return NULL_TREE;

  /* We're only interested in bases with virtual bases or reachable
     via a virtual path from the type being constructed.  */
  if (!(CLASSTYPE_VBASECLASSES (BINFO_TYPE (binfo))
	|| binfo_via_virtual (binfo, data->type_being_constructed)))
    return dfs_skip_bases;

  /* We're not interested in non-virtual primary bases.  */
  if (!BINFO_VIRTUAL_P (binfo) && BINFO_PRIMARY_P (binfo))
    return NULL_TREE;

  /* Record the index where this secondary vptr can be found.  */
  if (data->top_level_p)
    {
      gcc_assert (!BINFO_VPTR_INDEX (binfo));
      BINFO_VPTR_INDEX (binfo) = data->index;

      if (BINFO_VIRTUAL_P (binfo))
	{
	  /* It's a primary virtual base, and this is not a
	     construction vtable.  Find the base this is primary of in
	     the inheritance graph, and use that base's vtable
	     now.  */
	  while (BINFO_PRIMARY_P (binfo))
	    binfo = BINFO_INHERITANCE_CHAIN (binfo);
	}
    }

  /* Add the initializer for the secondary vptr itself.  */
  data->inits = tree_cons (NULL_TREE, binfo_ctor_vtable (binfo), data->inits);

  /* Advance the vtt index.  */
  data->index = size_binop (PLUS_EXPR, data->index,
			    TYPE_SIZE_UNIT (ptr_type_node));

  return NULL_TREE;
}

/* Called from build_vtt_inits via dfs_walk. After building
   constructor vtables and generating the sub-vtt from them, we need
   to restore the BINFO_VTABLES that were scribbled on.  DATA is the
   binfo of the base whose sub vtt was generated.  */

static tree
dfs_fixup_binfo_vtbls (tree binfo, void* data)
{
  tree vtable = BINFO_VTABLE (binfo);

  if (!TYPE_CONTAINS_VPTR_P (BINFO_TYPE (binfo)))
    /* If this class has no vtable, none of its bases do.  */
    return dfs_skip_bases;

  if (!vtable)
    /* This might be a primary base, so have no vtable in this
       hierarchy.  */
    return NULL_TREE;

  /* If we scribbled the construction vtable vptr into BINFO, clear it
     out now.  */
  if (TREE_CODE (vtable) == TREE_LIST
      && (TREE_PURPOSE (vtable) == (tree) data))
    BINFO_VTABLE (binfo) = TREE_CHAIN (vtable);

  return NULL_TREE;
}

/* Build the construction vtable group for BINFO which is in the
   hierarchy dominated by T.  */

static void
build_ctor_vtbl_group (tree binfo, tree t)
{
  tree list;
  tree type;
  tree vtbl;
  tree inits;
  tree id;
  tree vbase;

  /* See if we've already created this construction vtable group.  */
  id = mangle_ctor_vtbl_for_type (t, binfo);
  if (IDENTIFIER_GLOBAL_VALUE (id))
    return;

  gcc_assert (!SAME_BINFO_TYPE_P (BINFO_TYPE (binfo), t));
  /* Build a version of VTBL (with the wrong type) for use in
     constructing the addresses of secondary vtables in the
     construction vtable group.  */
  vtbl = build_vtable (t, id, ptr_type_node);
  DECL_CONSTRUCTION_VTABLE_P (vtbl) = 1;
  list = build_tree_list (vtbl, NULL_TREE);
  accumulate_vtbl_inits (binfo, TYPE_BINFO (TREE_TYPE (binfo)),
			 binfo, t, list);

  /* Add the vtables for each of our virtual bases using the vbase in T
     binfo.  */
  for (vbase = TYPE_BINFO (BINFO_TYPE (binfo));
       vbase;
       vbase = TREE_CHAIN (vbase))
    {
      tree b;

      if (!BINFO_VIRTUAL_P (vbase))
	continue;
      b = copied_binfo (vbase, binfo);

      accumulate_vtbl_inits (b, vbase, binfo, t, list);
    }
  inits = TREE_VALUE (list);

  /* Figure out the type of the construction vtable.  */
  type = build_index_type (size_int (list_length (inits) - 1));
  type = build_cplus_array_type (vtable_entry_type, type);
  layout_type (type);
  TREE_TYPE (vtbl) = type;
  DECL_SIZE (vtbl) = DECL_SIZE_UNIT (vtbl) = NULL_TREE;
  layout_decl (vtbl, 0);

  /* Initialize the construction vtable.  */
  CLASSTYPE_VTABLES (t) = chainon (CLASSTYPE_VTABLES (t), vtbl);
  initialize_artificial_var (vtbl, inits);
  dump_vtable (t, binfo, vtbl);
}

/* Add the vtbl initializers for BINFO (and its bases other than
   non-virtual primaries) to the list of INITS.  BINFO is in the
   hierarchy dominated by T.  RTTI_BINFO is the binfo within T of
   the constructor the vtbl inits should be accumulated for. (If this
   is the complete object vtbl then RTTI_BINFO will be TYPE_BINFO (T).)
   ORIG_BINFO is the binfo for this object within BINFO_TYPE (RTTI_BINFO).
   BINFO is the active base equivalent of ORIG_BINFO in the inheritance
   graph of T. Both BINFO and ORIG_BINFO will have the same BINFO_TYPE,
   but are not necessarily the same in terms of layout.  */

static void
accumulate_vtbl_inits (tree binfo,
		       tree orig_binfo,
		       tree rtti_binfo,
		       tree t,
		       tree inits)
{
  int i;
  tree base_binfo;
  int ctor_vtbl_p = !SAME_BINFO_TYPE_P (BINFO_TYPE (rtti_binfo), t);

  gcc_assert (SAME_BINFO_TYPE_P (BINFO_TYPE (binfo), BINFO_TYPE (orig_binfo)));

  /* If it doesn't have a vptr, we don't do anything.  */
  if (!TYPE_CONTAINS_VPTR_P (BINFO_TYPE (binfo)))
    return;

  /* If we're building a construction vtable, we're not interested in
     subobjects that don't require construction vtables.  */
  if (ctor_vtbl_p
      && !CLASSTYPE_VBASECLASSES (BINFO_TYPE (binfo))
      && !binfo_via_virtual (orig_binfo, BINFO_TYPE (rtti_binfo)))
    return;

  /* Build the initializers for the BINFO-in-T vtable.  */
  TREE_VALUE (inits)
    = chainon (TREE_VALUE (inits),
	       dfs_accumulate_vtbl_inits (binfo, orig_binfo,
					  rtti_binfo, t, inits));

  /* Walk the BINFO and its bases.  We walk in preorder so that as we
     initialize each vtable we can figure out at what offset the
     secondary vtable lies from the primary vtable.  We can't use
     dfs_walk here because we need to iterate through bases of BINFO
     and RTTI_BINFO simultaneously.  */
  for (i = 0; BINFO_BASE_ITERATE (binfo, i, base_binfo); ++i)
    {
      /* Skip virtual bases.  */
      if (BINFO_VIRTUAL_P (base_binfo))
	continue;
      accumulate_vtbl_inits (base_binfo,
			     BINFO_BASE_BINFO (orig_binfo, i),
			     rtti_binfo, t,
			     inits);
    }
}

/* Called from accumulate_vtbl_inits.  Returns the initializers for
   the BINFO vtable.  */

static tree
dfs_accumulate_vtbl_inits (tree binfo,
			   tree orig_binfo,
			   tree rtti_binfo,
			   tree t,
			   tree l)
{
  tree inits = NULL_TREE;
  tree vtbl = NULL_TREE;
  int ctor_vtbl_p = !SAME_BINFO_TYPE_P (BINFO_TYPE (rtti_binfo), t);

  if (ctor_vtbl_p
      && BINFO_VIRTUAL_P (orig_binfo) && BINFO_PRIMARY_P (orig_binfo))
    {
      /* In the hierarchy of BINFO_TYPE (RTTI_BINFO), this is a
	 primary virtual base.  If it is not the same primary in
	 the hierarchy of T, we'll need to generate a ctor vtable
	 for it, to place at its location in T.  If it is the same
	 primary, we still need a VTT entry for the vtable, but it
	 should point to the ctor vtable for the base it is a
	 primary for within the sub-hierarchy of RTTI_BINFO.

	 There are three possible cases:

	 1) We are in the same place.
	 2) We are a primary base within a lost primary virtual base of
	 RTTI_BINFO.
	 3) We are primary to something not a base of RTTI_BINFO.  */

      tree b;
      tree last = NULL_TREE;

      /* First, look through the bases we are primary to for RTTI_BINFO
	 or a virtual base.  */
      b = binfo;
      while (BINFO_PRIMARY_P (b))
	{
	  b = BINFO_INHERITANCE_CHAIN (b);
	  last = b;
	  if (BINFO_VIRTUAL_P (b) || b == rtti_binfo)
	    goto found;
	}
      /* If we run out of primary links, keep looking down our
	 inheritance chain; we might be an indirect primary.  */
      for (b = last; b; b = BINFO_INHERITANCE_CHAIN (b))
	if (BINFO_VIRTUAL_P (b) || b == rtti_binfo)
	  break;
    found:

      /* If we found RTTI_BINFO, this is case 1.  If we found a virtual
	 base B and it is a base of RTTI_BINFO, this is case 2.  In
	 either case, we share our vtable with LAST, i.e. the
	 derived-most base within B of which we are a primary.  */
      if (b == rtti_binfo
	  || (b && binfo_for_vbase (BINFO_TYPE (b), BINFO_TYPE (rtti_binfo))))
	/* Just set our BINFO_VTABLE to point to LAST, as we may not have
	   set LAST's BINFO_VTABLE yet.  We'll extract the actual vptr in
	   binfo_ctor_vtable after everything's been set up.  */
	vtbl = last;

      /* Otherwise, this is case 3 and we get our own.  */
    }
  else if (!BINFO_NEW_VTABLE_MARKED (orig_binfo))
    return inits;

  if (!vtbl)
    {
      tree index;
      int non_fn_entries;

      /* Compute the initializer for this vtable.  */
      inits = build_vtbl_initializer (binfo, orig_binfo, t, rtti_binfo,
				      &non_fn_entries);

      /* Figure out the position to which the VPTR should point.  */
      vtbl = TREE_PURPOSE (l);
      vtbl = build1 (ADDR_EXPR, vtbl_ptr_type_node, vtbl);
      index = size_binop (PLUS_EXPR,
			  size_int (non_fn_entries),
			  size_int (list_length (TREE_VALUE (l))));
      index = size_binop (MULT_EXPR,
			  TYPE_SIZE_UNIT (vtable_entry_type),
			  index);
      vtbl = build2 (POINTER_PLUS_EXPR, TREE_TYPE (vtbl), vtbl, index);
    }

  if (ctor_vtbl_p)
    /* For a construction vtable, we can't overwrite BINFO_VTABLE.
       So, we make a TREE_LIST.  Later, dfs_fixup_binfo_vtbls will
       straighten this out.  */
    BINFO_VTABLE (binfo) = tree_cons (rtti_binfo, vtbl, BINFO_VTABLE (binfo));
  else if (BINFO_PRIMARY_P (binfo) && BINFO_VIRTUAL_P (binfo))
    inits = NULL_TREE;
  else
     /* For an ordinary vtable, set BINFO_VTABLE.  */
    BINFO_VTABLE (binfo) = vtbl;

  return inits;
}

static GTY(()) tree abort_fndecl_addr;

/* Construct the initializer for BINFO's virtual function table.  BINFO
   is part of the hierarchy dominated by T.  If we're building a
   construction vtable, the ORIG_BINFO is the binfo we should use to
   find the actual function pointers to put in the vtable - but they
   can be overridden on the path to most-derived in the graph that
   ORIG_BINFO belongs.  Otherwise,
   ORIG_BINFO should be the same as BINFO.  The RTTI_BINFO is the
   BINFO that should be indicated by the RTTI information in the
   vtable; it will be a base class of T, rather than T itself, if we
   are building a construction vtable.

   The value returned is a TREE_LIST suitable for wrapping in a
   CONSTRUCTOR to use as the DECL_INITIAL for a vtable.  If
   NON_FN_ENTRIES_P is not NULL, *NON_FN_ENTRIES_P is set to the
   number of non-function entries in the vtable.

   It might seem that this function should never be called with a
   BINFO for which BINFO_PRIMARY_P holds, the vtable for such a
   base is always subsumed by a derived class vtable.  However, when
   we are building construction vtables, we do build vtables for
   primary bases; we need these while the primary base is being
   constructed.  */

static tree
build_vtbl_initializer (tree binfo,
			tree orig_binfo,
			tree t,
			tree rtti_binfo,
			int* non_fn_entries_p)
{
  tree v, b;
  tree vfun_inits;
  vtbl_init_data vid;
  unsigned ix;
  tree vbinfo;
  VEC(tree,gc) *vbases;

  /* Initialize VID.  */
  memset (&vid, 0, sizeof (vid));
  vid.binfo = binfo;
  vid.derived = t;
  vid.rtti_binfo = rtti_binfo;
  vid.last_init = &vid.inits;
  vid.primary_vtbl_p = SAME_BINFO_TYPE_P (BINFO_TYPE (binfo), t);
  vid.ctor_vtbl_p = !SAME_BINFO_TYPE_P (BINFO_TYPE (rtti_binfo), t);
  vid.generate_vcall_entries = true;
  /* The first vbase or vcall offset is at index -3 in the vtable.  */
  vid.index = ssize_int(-3 * TARGET_VTABLE_DATA_ENTRY_DISTANCE);

  /* Add entries to the vtable for RTTI.  */
  build_rtti_vtbl_entries (binfo, &vid);

  /* Create an array for keeping track of the functions we've
     processed.  When we see multiple functions with the same
     signature, we share the vcall offsets.  */
  vid.fns = VEC_alloc (tree, gc, 32);
  /* Add the vcall and vbase offset entries.  */
  build_vcall_and_vbase_vtbl_entries (binfo, &vid);

  /* Clear BINFO_VTABLE_PATH_MARKED; it's set by
     build_vbase_offset_vtbl_entries.  */
  for (vbases = CLASSTYPE_VBASECLASSES (t), ix = 0;
       VEC_iterate (tree, vbases, ix, vbinfo); ix++)
    BINFO_VTABLE_PATH_MARKED (vbinfo) = 0;

  /* If the target requires padding between data entries, add that now.  */
  if (TARGET_VTABLE_DATA_ENTRY_DISTANCE > 1)
    {
      tree cur, *prev;

      for (prev = &vid.inits; (cur = *prev); prev = &TREE_CHAIN (cur))
	{
	  tree add = cur;
	  int i;

	  for (i = 1; i < TARGET_VTABLE_DATA_ENTRY_DISTANCE; ++i)
	    add = tree_cons (NULL_TREE,
			     build1 (NOP_EXPR, vtable_entry_type,
				     null_pointer_node),
			     add);
	  *prev = add;
	}
    }

  if (non_fn_entries_p)
    *non_fn_entries_p = list_length (vid.inits);

  /* Go through all the ordinary virtual functions, building up
     initializers.  */
  vfun_inits = NULL_TREE;
  for (v = BINFO_VIRTUALS (orig_binfo); v; v = TREE_CHAIN (v))
    {
      tree delta;
      tree vcall_index;
      tree fn, fn_original;
      tree init = NULL_TREE;

      fn = BV_FN (v);
      fn_original = fn;
      if (DECL_THUNK_P (fn))
	{
	  if (!DECL_NAME (fn))
	    finish_thunk (fn);
	  if (THUNK_ALIAS (fn))
	    {
	      fn = THUNK_ALIAS (fn);
	      BV_FN (v) = fn;
	    }
	  fn_original = THUNK_TARGET (fn);
	}

      /* If the only definition of this function signature along our
	 primary base chain is from a lost primary, this vtable slot will
	 never be used, so just zero it out.  This is important to avoid
	 requiring extra thunks which cannot be generated with the function.

	 We first check this in update_vtable_entry_for_fn, so we handle
	 restored primary bases properly; we also need to do it here so we
	 zero out unused slots in ctor vtables, rather than filling them
	 with erroneous values (though harmless, apart from relocation
	 costs).  */
      for (b = binfo; ; b = get_primary_binfo (b))
	{
	  /* We found a defn before a lost primary; go ahead as normal.  */
	  if (look_for_overrides_here (BINFO_TYPE (b), fn_original))
	    break;

	  /* The nearest definition is from a lost primary; clear the
	     slot.  */
	  if (BINFO_LOST_PRIMARY_P (b))
	    {
	      init = size_zero_node;
	      break;
	    }
	}

      if (! init)
	{
	  /* Pull the offset for `this', and the function to call, out of
	     the list.  */
	  delta = BV_DELTA (v);
	  vcall_index = BV_VCALL_INDEX (v);

	  gcc_assert (TREE_CODE (delta) == INTEGER_CST);
	  gcc_assert (TREE_CODE (fn) == FUNCTION_DECL);

	  /* You can't call an abstract virtual function; it's abstract.
	     So, we replace these functions with __pure_virtual.  */
	  if (DECL_PURE_VIRTUAL_P (fn_original))
	    {
	      fn = abort_fndecl;
	      if (abort_fndecl_addr == NULL)
		abort_fndecl_addr = build1 (ADDR_EXPR, vfunc_ptr_type_node, fn);
	      init = abort_fndecl_addr;
	    }
	  else
	    {
	      if (!integer_zerop (delta) || vcall_index)
		{
		  fn = make_thunk (fn, /*this_adjusting=*/1, delta, vcall_index);
		  if (!DECL_NAME (fn))
		    finish_thunk (fn);
		}
	      /* Take the address of the function, considering it to be of an
		 appropriate generic type.  */
	      init = build1 (ADDR_EXPR, vfunc_ptr_type_node, fn);
	    }
	}

      /* And add it to the chain of initializers.  */
      if (TARGET_VTABLE_USES_DESCRIPTORS)
	{
	  int i;
	  if (init == size_zero_node)
	    for (i = 0; i < TARGET_VTABLE_USES_DESCRIPTORS; ++i)
	      vfun_inits = tree_cons (NULL_TREE, init, vfun_inits);
	  else
	    for (i = 0; i < TARGET_VTABLE_USES_DESCRIPTORS; ++i)
	      {
		tree fdesc = build2 (FDESC_EXPR, vfunc_ptr_type_node,
				     TREE_OPERAND (init, 0),
				     build_int_cst (NULL_TREE, i));
		TREE_CONSTANT (fdesc) = 1;

		vfun_inits = tree_cons (NULL_TREE, fdesc, vfun_inits);
	      }
	}
      else
	vfun_inits = tree_cons (NULL_TREE, init, vfun_inits);
    }

  /* The initializers for virtual functions were built up in reverse
     order; straighten them out now.  */
  vfun_inits = nreverse (vfun_inits);

  /* The negative offset initializers are also in reverse order.  */
  vid.inits = nreverse (vid.inits);

  /* Chain the two together.  */
  return chainon (vid.inits, vfun_inits);
}

/* Adds to vid->inits the initializers for the vbase and vcall
   offsets in BINFO, which is in the hierarchy dominated by T.  */

static void
build_vcall_and_vbase_vtbl_entries (tree binfo, vtbl_init_data* vid)
{
  tree b;

  /* If this is a derived class, we must first create entries
     corresponding to the primary base class.  */
  b = get_primary_binfo (binfo);
  if (b)
    build_vcall_and_vbase_vtbl_entries (b, vid);

  /* Add the vbase entries for this base.  */
  build_vbase_offset_vtbl_entries (binfo, vid);
  /* Add the vcall entries for this base.  */
  build_vcall_offset_vtbl_entries (binfo, vid);
}

/* Returns the initializers for the vbase offset entries in the vtable
   for BINFO (which is part of the class hierarchy dominated by T), in
   reverse order.  VBASE_OFFSET_INDEX gives the vtable index
   where the next vbase offset will go.  */

static void
build_vbase_offset_vtbl_entries (tree binfo, vtbl_init_data* vid)
{
  tree vbase;
  tree t;
  tree non_primary_binfo;

  /* If there are no virtual baseclasses, then there is nothing to
     do.  */
  if (!CLASSTYPE_VBASECLASSES (BINFO_TYPE (binfo)))
    return;

  t = vid->derived;

  /* We might be a primary base class.  Go up the inheritance hierarchy
     until we find the most derived class of which we are a primary base:
     it is the offset of that which we need to use.  */
  non_primary_binfo = binfo;
  while (BINFO_INHERITANCE_CHAIN (non_primary_binfo))
    {
      tree b;

      /* If we have reached a virtual base, then it must be a primary
	 base (possibly multi-level) of vid->binfo, or we wouldn't
	 have called build_vcall_and_vbase_vtbl_entries for it.  But it
	 might be a lost primary, so just skip down to vid->binfo.  */
      if (BINFO_VIRTUAL_P (non_primary_binfo))
	{
	  non_primary_binfo = vid->binfo;
	  break;
	}

      b = BINFO_INHERITANCE_CHAIN (non_primary_binfo);
      if (get_primary_binfo (b) != non_primary_binfo)
	break;
      non_primary_binfo = b;
    }

  /* Go through the virtual bases, adding the offsets.  */
  for (vbase = TYPE_BINFO (BINFO_TYPE (binfo));
       vbase;
       vbase = TREE_CHAIN (vbase))
    {
      tree b;
      tree delta;

      if (!BINFO_VIRTUAL_P (vbase))
	continue;

      /* Find the instance of this virtual base in the complete
	 object.  */
      b = copied_binfo (vbase, binfo);

      /* If we've already got an offset for this virtual base, we
	 don't need another one.  */
      if (BINFO_VTABLE_PATH_MARKED (b))
	continue;
      BINFO_VTABLE_PATH_MARKED (b) = 1;

      /* Figure out where we can find this vbase offset.  */
      delta = size_binop (MULT_EXPR,
			  vid->index,
			  convert (ssizetype,
				   TYPE_SIZE_UNIT (vtable_entry_type)));
      if (vid->primary_vtbl_p)
	BINFO_VPTR_FIELD (b) = delta;

      if (binfo != TYPE_BINFO (t))
	/* The vbase offset had better be the same.  */
	gcc_assert (tree_int_cst_equal (delta, BINFO_VPTR_FIELD (vbase)));

      /* The next vbase will come at a more negative offset.  */
      vid->index = size_binop (MINUS_EXPR, vid->index,
			       ssize_int (TARGET_VTABLE_DATA_ENTRY_DISTANCE));

      /* The initializer is the delta from BINFO to this virtual base.
	 The vbase offsets go in reverse inheritance-graph order, and
	 we are walking in inheritance graph order so these end up in
	 the right order.  */
      delta = size_diffop_loc (input_location,
			   BINFO_OFFSET (b), BINFO_OFFSET (non_primary_binfo));

      *vid->last_init
	= build_tree_list (NULL_TREE,
			   fold_build1_loc (input_location, NOP_EXPR,
					vtable_entry_type,
					delta));
      vid->last_init = &TREE_CHAIN (*vid->last_init);
    }
}

/* Adds the initializers for the vcall offset entries in the vtable
   for BINFO (which is part of the class hierarchy dominated by VID->DERIVED)
   to VID->INITS.  */

static void
build_vcall_offset_vtbl_entries (tree binfo, vtbl_init_data* vid)
{
  /* We only need these entries if this base is a virtual base.  We
     compute the indices -- but do not add to the vtable -- when
     building the main vtable for a class.  */
  if (binfo == TYPE_BINFO (vid->derived)
      || (BINFO_VIRTUAL_P (binfo) 
	  /* If BINFO is RTTI_BINFO, then (since BINFO does not
	     correspond to VID->DERIVED), we are building a primary
	     construction virtual table.  Since this is a primary
	     virtual table, we do not need the vcall offsets for
	     BINFO.  */
	  && binfo != vid->rtti_binfo))
    {
      /* We need a vcall offset for each of the virtual functions in this
	 vtable.  For example:

	   class A { virtual void f (); };
	   class B1 : virtual public A { virtual void f (); };
	   class B2 : virtual public A { virtual void f (); };
	   class C: public B1, public B2 { virtual void f (); };

	 A C object has a primary base of B1, which has a primary base of A.  A
	 C also has a secondary base of B2, which no longer has a primary base
	 of A.  So the B2-in-C construction vtable needs a secondary vtable for
	 A, which will adjust the A* to a B2* to call f.  We have no way of
	 knowing what (or even whether) this offset will be when we define B2,
	 so we store this "vcall offset" in the A sub-vtable and look it up in
	 a "virtual thunk" for B2::f.

	 We need entries for all the functions in our primary vtable and
	 in our non-virtual bases' secondary vtables.  */
      vid->vbase = binfo;
      /* If we are just computing the vcall indices -- but do not need
	 the actual entries -- not that.  */
      if (!BINFO_VIRTUAL_P (binfo))
	vid->generate_vcall_entries = false;
      /* Now, walk through the non-virtual bases, adding vcall offsets.  */
      add_vcall_offset_vtbl_entries_r (binfo, vid);
    }
}

/* Build vcall offsets, starting with those for BINFO.  */

static void
add_vcall_offset_vtbl_entries_r (tree binfo, vtbl_init_data* vid)
{
  int i;
  tree primary_binfo;
  tree base_binfo;

  /* Don't walk into virtual bases -- except, of course, for the
     virtual base for which we are building vcall offsets.  Any
     primary virtual base will have already had its offsets generated
     through the recursion in build_vcall_and_vbase_vtbl_entries.  */
  if (BINFO_VIRTUAL_P (binfo) && vid->vbase != binfo)
    return;

  /* If BINFO has a primary base, process it first.  */
  primary_binfo = get_primary_binfo (binfo);
  if (primary_binfo)
    add_vcall_offset_vtbl_entries_r (primary_binfo, vid);

  /* Add BINFO itself to the list.  */
  add_vcall_offset_vtbl_entries_1 (binfo, vid);

  /* Scan the non-primary bases of BINFO.  */
  for (i = 0; BINFO_BASE_ITERATE (binfo, i, base_binfo); ++i)
    if (base_binfo != primary_binfo)
      add_vcall_offset_vtbl_entries_r (base_binfo, vid);
}

/* Called from build_vcall_offset_vtbl_entries_r.  */

static void
add_vcall_offset_vtbl_entries_1 (tree binfo, vtbl_init_data* vid)
{
  /* Make entries for the rest of the virtuals.  */
  if (abi_version_at_least (2))
    {
      tree orig_fn;

      /* The ABI requires that the methods be processed in declaration
	 order.  G++ 3.2 used the order in the vtable.  */
      for (orig_fn = TYPE_METHODS (BINFO_TYPE (binfo));
	   orig_fn;
	   orig_fn = TREE_CHAIN (orig_fn))
	if (DECL_VINDEX (orig_fn))
	  add_vcall_offset (orig_fn, binfo, vid);
    }
  else
    {
      tree derived_virtuals;
      tree base_virtuals;
      tree orig_virtuals;
      /* If BINFO is a primary base, the most derived class which has
	 BINFO as a primary base; otherwise, just BINFO.  */
      tree non_primary_binfo;

      /* We might be a primary base class.  Go up the inheritance hierarchy
	 until we find the most derived class of which we are a primary base:
	 it is the BINFO_VIRTUALS there that we need to consider.  */
      non_primary_binfo = binfo;
      while (BINFO_INHERITANCE_CHAIN (non_primary_binfo))
	{
	  tree b;

	  /* If we have reached a virtual base, then it must be vid->vbase,
	     because we ignore other virtual bases in
	     add_vcall_offset_vtbl_entries_r.  In turn, it must be a primary
	     base (possibly multi-level) of vid->binfo, or we wouldn't
	     have called build_vcall_and_vbase_vtbl_entries for it.  But it
	     might be a lost primary, so just skip down to vid->binfo.  */
	  if (BINFO_VIRTUAL_P (non_primary_binfo))
	    {
	      gcc_assert (non_primary_binfo == vid->vbase);
	      non_primary_binfo = vid->binfo;
	      break;
	    }

	  b = BINFO_INHERITANCE_CHAIN (non_primary_binfo);
	  if (get_primary_binfo (b) != non_primary_binfo)
	    break;
	  non_primary_binfo = b;
	}

      if (vid->ctor_vtbl_p)
	/* For a ctor vtable we need the equivalent binfo within the hierarchy
	   where rtti_binfo is the most derived type.  */
	non_primary_binfo
	  = original_binfo (non_primary_binfo, vid->rtti_binfo);

      for (base_virtuals = BINFO_VIRTUALS (binfo),
	     derived_virtuals = BINFO_VIRTUALS (non_primary_binfo),
	     orig_virtuals = BINFO_VIRTUALS (TYPE_BINFO (BINFO_TYPE (binfo)));
	   base_virtuals;
	   base_virtuals = TREE_CHAIN (base_virtuals),
	     derived_virtuals = TREE_CHAIN (derived_virtuals),
	     orig_virtuals = TREE_CHAIN (orig_virtuals))
	{
	  tree orig_fn;

	  /* Find the declaration that originally caused this function to
	     be present in BINFO_TYPE (binfo).  */
	  orig_fn = BV_FN (orig_virtuals);

	  /* When processing BINFO, we only want to generate vcall slots for
	     function slots introduced in BINFO.  So don't try to generate
	     one if the function isn't even defined in BINFO.  */
	  if (!SAME_BINFO_TYPE_P (BINFO_TYPE (binfo), DECL_CONTEXT (orig_fn)))
	    continue;

	  add_vcall_offset (orig_fn, binfo, vid);
	}
    }
}

/* Add a vcall offset entry for ORIG_FN to the vtable.  */

static void
add_vcall_offset (tree orig_fn, tree binfo, vtbl_init_data *vid)
{
  size_t i;
  tree vcall_offset;
  tree derived_entry;

  /* If there is already an entry for a function with the same
     signature as FN, then we do not need a second vcall offset.
     Check the list of functions already present in the derived
     class vtable.  */
  for (i = 0; VEC_iterate (tree, vid->fns, i, derived_entry); ++i)
    {
      if (same_signature_p (derived_entry, orig_fn)
	  /* We only use one vcall offset for virtual destructors,
	     even though there are two virtual table entries.  */
	  || (DECL_DESTRUCTOR_P (derived_entry)
	      && DECL_DESTRUCTOR_P (orig_fn)))
	return;
    }

  /* If we are building these vcall offsets as part of building
     the vtable for the most derived class, remember the vcall
     offset.  */
  if (vid->binfo == TYPE_BINFO (vid->derived))
    {
      tree_pair_p elt = VEC_safe_push (tree_pair_s, gc,
				       CLASSTYPE_VCALL_INDICES (vid->derived),
				       NULL);
      elt->purpose = orig_fn;
      elt->value = vid->index;
    }

  /* The next vcall offset will be found at a more negative
     offset.  */
  vid->index = size_binop (MINUS_EXPR, vid->index,
			   ssize_int (TARGET_VTABLE_DATA_ENTRY_DISTANCE));

  /* Keep track of this function.  */
  VEC_safe_push (tree, gc, vid->fns, orig_fn);

  if (vid->generate_vcall_entries)
    {
      tree base;
      tree fn;

      /* Find the overriding function.  */
      fn = find_final_overrider (vid->rtti_binfo, binfo, orig_fn);
      if (fn == error_mark_node)
	vcall_offset = build1 (NOP_EXPR, vtable_entry_type,
			       integer_zero_node);
      else
	{
	  base = TREE_VALUE (fn);

	  /* The vbase we're working on is a primary base of
	     vid->binfo.  But it might be a lost primary, so its
	     BINFO_OFFSET might be wrong, so we just use the
	     BINFO_OFFSET from vid->binfo.  */
	  vcall_offset = size_diffop_loc (input_location,
				      BINFO_OFFSET (base),
				      BINFO_OFFSET (vid->binfo));
	  vcall_offset = fold_build1_loc (input_location,
				      NOP_EXPR, vtable_entry_type,
				      vcall_offset);
	}
      /* Add the initializer to the vtable.  */
      *vid->last_init = build_tree_list (NULL_TREE, vcall_offset);
      vid->last_init = &TREE_CHAIN (*vid->last_init);
    }
}

/* Return vtbl initializers for the RTTI entries corresponding to the
   BINFO's vtable.  The RTTI entries should indicate the object given
   by VID->rtti_binfo.  */

static void
build_rtti_vtbl_entries (tree binfo, vtbl_init_data* vid)
{
  tree b;
  tree t;
  tree offset;
  tree decl;
  tree init;

  t = BINFO_TYPE (vid->rtti_binfo);

  /* To find the complete object, we will first convert to our most
     primary base, and then add the offset in the vtbl to that value.  */
  b = binfo;
  while (CLASSTYPE_HAS_PRIMARY_BASE_P (BINFO_TYPE (b))
	 && !BINFO_LOST_PRIMARY_P (b))
    {
      tree primary_base;

      primary_base = get_primary_binfo (b);
      gcc_assert (BINFO_PRIMARY_P (primary_base)
		  && BINFO_INHERITANCE_CHAIN (primary_base) == b);
      b = primary_base;
    }
  offset = size_diffop_loc (input_location,
			BINFO_OFFSET (vid->rtti_binfo), BINFO_OFFSET (b));

  /* The second entry is the address of the typeinfo object.  */
  if (flag_rtti)
    decl = build_address (get_tinfo_decl (t));
  else
    decl = integer_zero_node;

  /* Convert the declaration to a type that can be stored in the
     vtable.  */
  init = build_nop (vfunc_ptr_type_node, decl);
  *vid->last_init = build_tree_list (NULL_TREE, init);
  vid->last_init = &TREE_CHAIN (*vid->last_init);

  /* Add the offset-to-top entry.  It comes earlier in the vtable than
     the typeinfo entry.  Convert the offset to look like a
     function pointer, so that we can put it in the vtable.  */
  init = build_nop (vfunc_ptr_type_node, offset);
  *vid->last_init = build_tree_list (NULL_TREE, init);
  vid->last_init = &TREE_CHAIN (*vid->last_init);
}

/* Fold a OBJ_TYPE_REF expression to the address of a function.
   KNOWN_TYPE carries the true type of OBJ_TYPE_REF_OBJECT(REF).  */

tree
cp_fold_obj_type_ref (tree ref, tree known_type)
{
  HOST_WIDE_INT index = tree_low_cst (OBJ_TYPE_REF_TOKEN (ref), 1);
  HOST_WIDE_INT i = 0;
  tree v = BINFO_VIRTUALS (TYPE_BINFO (known_type));
  tree fndecl;

  while (i != index)
    {
      i += (TARGET_VTABLE_USES_DESCRIPTORS
	    ? TARGET_VTABLE_USES_DESCRIPTORS : 1);
      v = TREE_CHAIN (v);
    }

  fndecl = BV_FN (v);

#ifdef ENABLE_CHECKING
  gcc_assert (tree_int_cst_equal (OBJ_TYPE_REF_TOKEN (ref),
				  DECL_VINDEX (fndecl)));
#endif

  cgraph_node (fndecl)->local.vtable_method = true;

  return build_address (fndecl);
}

#include "gt-cp-class.h"<|MERGE_RESOLUTION|>--- conflicted
+++ resolved
@@ -6071,11 +6071,7 @@
        selected function.  */
 
   int is_ptrmem = 0;
-<<<<<<< HEAD
-  int is_reference = 0;
   int is_ifunc;
-=======
->>>>>>> af078bb0
   /* We store the matches in a TREE_LIST rooted here.  The functions
      are the TREE_PURPOSE, not the TREE_VALUE, in this list, for easy
      interoperability with most_specialized_instantiation.  */
@@ -6104,20 +6100,11 @@
     /* This is OK, too.  */
     is_ptrmem = 1;
   else if (TREE_CODE (target_type) == FUNCTION_TYPE)
-<<<<<<< HEAD
-    {
-      /* This is OK, too.  This comes from a conversion to reference
-	 type.  */
-      target_type = build_reference_type (target_type);
-      is_reference = 1;
-    }
-  else if (is_ifunc && TYPE_PTRMEMIFUNC_P (target_type))
-    /* This is OK.  */;
-=======
     /* This is OK, too.  This comes from a conversion to reference
        type.  */
     target_type = build_reference_type (target_type);
->>>>>>> af078bb0
+  else if (is_ifunc && TYPE_PTRMEMIFUNC_P (target_type))
+    /* This is OK.  */;
   else
     {
       if (flags & tf_error)

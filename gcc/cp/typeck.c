/* Build expressions with type checking for C++ compiler.
   Copyright (C) 1987-2015 Free Software Foundation, Inc.
   Hacked by Michael Tiemann (tiemann@cygnus.com)

This file is part of GCC.

GCC is free software; you can redistribute it and/or modify
it under the terms of the GNU General Public License as published by
the Free Software Foundation; either version 3, or (at your option)
any later version.

GCC is distributed in the hope that it will be useful,
but WITHOUT ANY WARRANTY; without even the implied warranty of
MERCHANTABILITY or FITNESS FOR A PARTICULAR PURPOSE.  See the
GNU General Public License for more details.

You should have received a copy of the GNU General Public License
along with GCC; see the file COPYING3.  If not see
<http://www.gnu.org/licenses/>.  */


/* This file is part of the C++ front end.
   It contains routines to build C++ expressions given their operands,
   including computing the types of the result, C and C++ specific error
   checks, and some optimization.  */

#include "config.h"
#include "system.h"
#include "coretypes.h"
#include "tm.h"
#include "hash-set.h"
#include "machmode.h"
#include "vec.h"
#include "double-int.h"
#include "input.h"
#include "alias.h"
#include "symtab.h"
#include "wide-int.h"
#include "inchash.h"
#include "tree.h"
#include "fold-const.h"
#include "stor-layout.h"
#include "varasm.h"
#include "cp-tree.h"
#include "flags.h"
#include "diagnostic.h"
#include "intl.h"
#include "target.h"
#include "convert.h"
#include "c-family/c-common.h"
#include "c-family/c-objc.h"
#include "c-family/c-ubsan.h"
#include "params.h"

static tree cp_build_addr_expr_strict (tree, tsubst_flags_t);
static tree cp_build_function_call (tree, tree, tsubst_flags_t);
static tree pfn_from_ptrmemfunc (tree);
static tree delta_from_ptrmemfunc (tree);
static tree convert_for_assignment (tree, tree, impl_conv_rhs, tree, int,
				    tsubst_flags_t, int);
static tree cp_pointer_int_sum (enum tree_code, tree, tree, tsubst_flags_t);
static tree rationalize_conditional_expr (enum tree_code, tree, 
					  tsubst_flags_t);
static int comp_ptr_ttypes_real (tree, tree, int);
static bool comp_except_types (tree, tree, bool);
static bool comp_array_types (const_tree, const_tree, bool);
static tree pointer_diff (tree, tree, tree, tsubst_flags_t);
static tree get_delta_difference (tree, tree, bool, bool, tsubst_flags_t);
static void casts_away_constness_r (tree *, tree *, tsubst_flags_t);
static bool casts_away_constness (tree, tree, tsubst_flags_t);
static bool maybe_warn_about_returning_address_of_local (tree);
static tree lookup_destructor (tree, tree, tree, tsubst_flags_t);
static void warn_args_num (location_t, tree, bool);
static int convert_arguments (tree, vec<tree, va_gc> **, tree, int,
                              tsubst_flags_t);

/* Do `exp = require_complete_type (exp);' to make sure exp
   does not have an incomplete type.  (That includes void types.)
   Returns error_mark_node if the VALUE does not have
   complete type when this function returns.  */

tree
require_complete_type_sfinae (tree value, tsubst_flags_t complain)
{
  tree type;

  if (processing_template_decl || value == error_mark_node)
    return value;

  if (TREE_CODE (value) == OVERLOAD)
    type = unknown_type_node;
  else
    type = TREE_TYPE (value);

  if (type == error_mark_node)
    return error_mark_node;

  /* First, detect a valid value with a complete type.  */
  if (COMPLETE_TYPE_P (type))
    return value;

  if (complete_type_or_maybe_complain (type, value, complain))
    return value;
  else
    return error_mark_node;
}

tree
require_complete_type (tree value)
{
  return require_complete_type_sfinae (value, tf_warning_or_error);
}

/* Try to complete TYPE, if it is incomplete.  For example, if TYPE is
   a template instantiation, do the instantiation.  Returns TYPE,
   whether or not it could be completed, unless something goes
   horribly wrong, in which case the error_mark_node is returned.  */

tree
complete_type (tree type)
{
  if (type == NULL_TREE)
    /* Rather than crash, we return something sure to cause an error
       at some point.  */
    return error_mark_node;

  if (type == error_mark_node || COMPLETE_TYPE_P (type))
    ;
  else if (TREE_CODE (type) == ARRAY_TYPE && TYPE_DOMAIN (type))
    {
      tree t = complete_type (TREE_TYPE (type));
      unsigned int needs_constructing, has_nontrivial_dtor;
      if (COMPLETE_TYPE_P (t) && !dependent_type_p (type))
	layout_type (type);
      needs_constructing
	= TYPE_NEEDS_CONSTRUCTING (TYPE_MAIN_VARIANT (t));
      has_nontrivial_dtor
	= TYPE_HAS_NONTRIVIAL_DESTRUCTOR (TYPE_MAIN_VARIANT (t));
      for (t = TYPE_MAIN_VARIANT (type); t; t = TYPE_NEXT_VARIANT (t))
	{
	  TYPE_NEEDS_CONSTRUCTING (t) = needs_constructing;
	  TYPE_HAS_NONTRIVIAL_DESTRUCTOR (t) = has_nontrivial_dtor;
	}
    }
  else if (CLASS_TYPE_P (type) && CLASSTYPE_TEMPLATE_INSTANTIATION (type))
    instantiate_class_template (TYPE_MAIN_VARIANT (type));

  return type;
}

/* Like complete_type, but issue an error if the TYPE cannot be completed.
   VALUE is used for informative diagnostics.
   Returns NULL_TREE if the type cannot be made complete.  */

tree
complete_type_or_maybe_complain (tree type, tree value, tsubst_flags_t complain)
{
  type = complete_type (type);
  if (type == error_mark_node)
    /* We already issued an error.  */
    return NULL_TREE;
  else if (!COMPLETE_TYPE_P (type))
    {
      if (complain & tf_error)
	cxx_incomplete_type_diagnostic (value, type, DK_ERROR);
      return NULL_TREE;
    }
  else
    return type;
}

tree
complete_type_or_else (tree type, tree value)
{
  return complete_type_or_maybe_complain (type, value, tf_warning_or_error);
}

/* Return truthvalue of whether type of EXP is instantiated.  */

int
type_unknown_p (const_tree exp)
{
  return (TREE_CODE (exp) == TREE_LIST
	  || TREE_TYPE (exp) == unknown_type_node);
}


/* Return the common type of two parameter lists.
   We assume that comptypes has already been done and returned 1;
   if that isn't so, this may crash.

   As an optimization, free the space we allocate if the parameter
   lists are already common.  */

static tree
commonparms (tree p1, tree p2)
{
  tree oldargs = p1, newargs, n;
  int i, len;
  int any_change = 0;

  len = list_length (p1);
  newargs = tree_last (p1);

  if (newargs == void_list_node)
    i = 1;
  else
    {
      i = 0;
      newargs = 0;
    }

  for (; i < len; i++)
    newargs = tree_cons (NULL_TREE, NULL_TREE, newargs);

  n = newargs;

  for (i = 0; p1;
       p1 = TREE_CHAIN (p1), p2 = TREE_CHAIN (p2), n = TREE_CHAIN (n), i++)
    {
      if (TREE_PURPOSE (p1) && !TREE_PURPOSE (p2))
	{
	  TREE_PURPOSE (n) = TREE_PURPOSE (p1);
	  any_change = 1;
	}
      else if (! TREE_PURPOSE (p1))
	{
	  if (TREE_PURPOSE (p2))
	    {
	      TREE_PURPOSE (n) = TREE_PURPOSE (p2);
	      any_change = 1;
	    }
	}
      else
	{
	  if (1 != simple_cst_equal (TREE_PURPOSE (p1), TREE_PURPOSE (p2)))
	    any_change = 1;
	  TREE_PURPOSE (n) = TREE_PURPOSE (p2);
	}
      if (TREE_VALUE (p1) != TREE_VALUE (p2))
	{
	  any_change = 1;
	  TREE_VALUE (n) = merge_types (TREE_VALUE (p1), TREE_VALUE (p2));
	}
      else
	TREE_VALUE (n) = TREE_VALUE (p1);
    }
  if (! any_change)
    return oldargs;

  return newargs;
}

/* Given a type, perhaps copied for a typedef,
   find the "original" version of it.  */
static tree
original_type (tree t)
{
  int quals = cp_type_quals (t);
  while (t != error_mark_node
	 && TYPE_NAME (t) != NULL_TREE)
    {
      tree x = TYPE_NAME (t);
      if (TREE_CODE (x) != TYPE_DECL)
	break;
      x = DECL_ORIGINAL_TYPE (x);
      if (x == NULL_TREE)
	break;
      t = x;
    }
  return cp_build_qualified_type (t, quals);
}

/* Return the common type for two arithmetic types T1 and T2 under the
   usual arithmetic conversions.  The default conversions have already
   been applied, and enumerated types converted to their compatible
   integer types.  */

static tree
cp_common_type (tree t1, tree t2)
{
  enum tree_code code1 = TREE_CODE (t1);
  enum tree_code code2 = TREE_CODE (t2);
  tree attributes;
  int i;


  /* In what follows, we slightly generalize the rules given in [expr] so
     as to deal with `long long' and `complex'.  First, merge the
     attributes.  */
  attributes = (*targetm.merge_type_attributes) (t1, t2);

  if (SCOPED_ENUM_P (t1) || SCOPED_ENUM_P (t2))
    {
      if (TYPE_MAIN_VARIANT (t1) == TYPE_MAIN_VARIANT (t2))
	return build_type_attribute_variant (t1, attributes);
      else
	return NULL_TREE;
    }

  /* FIXME: Attributes.  */
  gcc_assert (ARITHMETIC_TYPE_P (t1)
	      || TREE_CODE (t1) == VECTOR_TYPE
	      || UNSCOPED_ENUM_P (t1));
  gcc_assert (ARITHMETIC_TYPE_P (t2)
	      || TREE_CODE (t2) == VECTOR_TYPE
	      || UNSCOPED_ENUM_P (t2));

  /* If one type is complex, form the common type of the non-complex
     components, then make that complex.  Use T1 or T2 if it is the
     required type.  */
  if (code1 == COMPLEX_TYPE || code2 == COMPLEX_TYPE)
    {
      tree subtype1 = code1 == COMPLEX_TYPE ? TREE_TYPE (t1) : t1;
      tree subtype2 = code2 == COMPLEX_TYPE ? TREE_TYPE (t2) : t2;
      tree subtype
	= type_after_usual_arithmetic_conversions (subtype1, subtype2);

      if (code1 == COMPLEX_TYPE && TREE_TYPE (t1) == subtype)
	return build_type_attribute_variant (t1, attributes);
      else if (code2 == COMPLEX_TYPE && TREE_TYPE (t2) == subtype)
	return build_type_attribute_variant (t2, attributes);
      else
	return build_type_attribute_variant (build_complex_type (subtype),
					     attributes);
    }

  if (code1 == VECTOR_TYPE)
    {
      /* When we get here we should have two vectors of the same size.
	 Just prefer the unsigned one if present.  */
      if (TYPE_UNSIGNED (t1))
	return build_type_attribute_variant (t1, attributes);
      else
	return build_type_attribute_variant (t2, attributes);
    }

  /* If only one is real, use it as the result.  */
  if (code1 == REAL_TYPE && code2 != REAL_TYPE)
    return build_type_attribute_variant (t1, attributes);
  if (code2 == REAL_TYPE && code1 != REAL_TYPE)
    return build_type_attribute_variant (t2, attributes);

  /* Both real or both integers; use the one with greater precision.  */
  if (TYPE_PRECISION (t1) > TYPE_PRECISION (t2))
    return build_type_attribute_variant (t1, attributes);
  else if (TYPE_PRECISION (t2) > TYPE_PRECISION (t1))
    return build_type_attribute_variant (t2, attributes);

  /* The types are the same; no need to do anything fancy.  */
  if (TYPE_MAIN_VARIANT (t1) == TYPE_MAIN_VARIANT (t2))
    return build_type_attribute_variant (t1, attributes);

  if (code1 != REAL_TYPE)
    {
      /* If one is unsigned long long, then convert the other to unsigned
	 long long.  */
      if (same_type_p (TYPE_MAIN_VARIANT (t1), long_long_unsigned_type_node)
	  || same_type_p (TYPE_MAIN_VARIANT (t2), long_long_unsigned_type_node))
	return build_type_attribute_variant (long_long_unsigned_type_node,
					     attributes);
      /* If one is a long long, and the other is an unsigned long, and
	 long long can represent all the values of an unsigned long, then
	 convert to a long long.  Otherwise, convert to an unsigned long
	 long.  Otherwise, if either operand is long long, convert the
	 other to long long.

	 Since we're here, we know the TYPE_PRECISION is the same;
	 therefore converting to long long cannot represent all the values
	 of an unsigned long, so we choose unsigned long long in that
	 case.  */
      if (same_type_p (TYPE_MAIN_VARIANT (t1), long_long_integer_type_node)
	  || same_type_p (TYPE_MAIN_VARIANT (t2), long_long_integer_type_node))
	{
	  tree t = ((TYPE_UNSIGNED (t1) || TYPE_UNSIGNED (t2))
		    ? long_long_unsigned_type_node
		    : long_long_integer_type_node);
	  return build_type_attribute_variant (t, attributes);
	}

      /* Go through the same procedure, but for longs.  */
      if (same_type_p (TYPE_MAIN_VARIANT (t1), long_unsigned_type_node)
	  || same_type_p (TYPE_MAIN_VARIANT (t2), long_unsigned_type_node))
	return build_type_attribute_variant (long_unsigned_type_node,
					     attributes);
      if (same_type_p (TYPE_MAIN_VARIANT (t1), long_integer_type_node)
	  || same_type_p (TYPE_MAIN_VARIANT (t2), long_integer_type_node))
	{
	  tree t = ((TYPE_UNSIGNED (t1) || TYPE_UNSIGNED (t2))
		    ? long_unsigned_type_node : long_integer_type_node);
	  return build_type_attribute_variant (t, attributes);
	}

      /* For __intN types, either the type is __int128 (and is lower
	 priority than the types checked above, but higher than other
	 128-bit types) or it's known to not be the same size as other
	 types (enforced in toplev.c).  Prefer the unsigned type. */
      for (i = 0; i < NUM_INT_N_ENTS; i ++)
	{
	  if (int_n_enabled_p [i]
	      && (same_type_p (TYPE_MAIN_VARIANT (t1), int_n_trees[i].signed_type)
		  || same_type_p (TYPE_MAIN_VARIANT (t2), int_n_trees[i].signed_type)
		  || same_type_p (TYPE_MAIN_VARIANT (t1), int_n_trees[i].unsigned_type)
		  || same_type_p (TYPE_MAIN_VARIANT (t2), int_n_trees[i].unsigned_type)))
	    {
	      tree t = ((TYPE_UNSIGNED (t1) || TYPE_UNSIGNED (t2))
			? int_n_trees[i].unsigned_type
			: int_n_trees[i].signed_type);
	      return build_type_attribute_variant (t, attributes);
	    }
	}

      /* Otherwise prefer the unsigned one.  */
      if (TYPE_UNSIGNED (t1))
	return build_type_attribute_variant (t1, attributes);
      else
	return build_type_attribute_variant (t2, attributes);
    }
  else
    {
      if (same_type_p (TYPE_MAIN_VARIANT (t1), long_double_type_node)
	  || same_type_p (TYPE_MAIN_VARIANT (t2), long_double_type_node))
	return build_type_attribute_variant (long_double_type_node,
					     attributes);
      if (same_type_p (TYPE_MAIN_VARIANT (t1), double_type_node)
	  || same_type_p (TYPE_MAIN_VARIANT (t2), double_type_node))
	return build_type_attribute_variant (double_type_node,
					     attributes);
      if (same_type_p (TYPE_MAIN_VARIANT (t1), float_type_node)
	  || same_type_p (TYPE_MAIN_VARIANT (t2), float_type_node))
	return build_type_attribute_variant (float_type_node,
					     attributes);

      /* Two floating-point types whose TYPE_MAIN_VARIANTs are none of
	 the standard C++ floating-point types.  Logic earlier in this
	 function has already eliminated the possibility that
	 TYPE_PRECISION (t2) != TYPE_PRECISION (t1), so there's no
	 compelling reason to choose one or the other.  */
      return build_type_attribute_variant (t1, attributes);
    }
}

/* T1 and T2 are arithmetic or enumeration types.  Return the type
   that will result from the "usual arithmetic conversions" on T1 and
   T2 as described in [expr].  */

tree
type_after_usual_arithmetic_conversions (tree t1, tree t2)
{
  gcc_assert (ARITHMETIC_TYPE_P (t1)
	      || TREE_CODE (t1) == VECTOR_TYPE
	      || UNSCOPED_ENUM_P (t1));
  gcc_assert (ARITHMETIC_TYPE_P (t2)
	      || TREE_CODE (t2) == VECTOR_TYPE
	      || UNSCOPED_ENUM_P (t2));

  /* Perform the integral promotions.  We do not promote real types here.  */
  if (INTEGRAL_OR_ENUMERATION_TYPE_P (t1)
      && INTEGRAL_OR_ENUMERATION_TYPE_P (t2))
    {
      t1 = type_promotes_to (t1);
      t2 = type_promotes_to (t2);
    }

  return cp_common_type (t1, t2);
}

static void
composite_pointer_error (diagnostic_t kind, tree t1, tree t2,
			 composite_pointer_operation operation)
{
  switch (operation)
    {
    case CPO_COMPARISON:
      emit_diagnostic (kind, input_location, 0,
		       "comparison between "
		       "distinct pointer types %qT and %qT lacks a cast",
		       t1, t2);
      break;
    case CPO_CONVERSION:
      emit_diagnostic (kind, input_location, 0,
		       "conversion between "
		       "distinct pointer types %qT and %qT lacks a cast",
		       t1, t2);
      break;
    case CPO_CONDITIONAL_EXPR:
      emit_diagnostic (kind, input_location, 0,
		       "conditional expression between "
		       "distinct pointer types %qT and %qT lacks a cast",
		       t1, t2);
      break;
    default:
      gcc_unreachable ();
    }
}

/* Subroutine of composite_pointer_type to implement the recursive
   case.  See that function for documentation of the parameters.  */

static tree
composite_pointer_type_r (tree t1, tree t2, 
			  composite_pointer_operation operation,
			  tsubst_flags_t complain)
{
  tree pointee1;
  tree pointee2;
  tree result_type;
  tree attributes;

  /* Determine the types pointed to by T1 and T2.  */
  if (TYPE_PTR_P (t1))
    {
      pointee1 = TREE_TYPE (t1);
      pointee2 = TREE_TYPE (t2);
    }
  else
    {
      pointee1 = TYPE_PTRMEM_POINTED_TO_TYPE (t1);
      pointee2 = TYPE_PTRMEM_POINTED_TO_TYPE (t2);
    }

  /* [expr.rel]

     Otherwise, the composite pointer type is a pointer type
     similar (_conv.qual_) to the type of one of the operands,
     with a cv-qualification signature (_conv.qual_) that is the
     union of the cv-qualification signatures of the operand
     types.  */
  if (same_type_ignoring_top_level_qualifiers_p (pointee1, pointee2))
    result_type = pointee1;
  else if ((TYPE_PTR_P (pointee1) && TYPE_PTR_P (pointee2))
	   || (TYPE_PTRMEM_P (pointee1) && TYPE_PTRMEM_P (pointee2)))
    {
      result_type = composite_pointer_type_r (pointee1, pointee2, operation,
					      complain);
      if (result_type == error_mark_node)
	return error_mark_node;
    }
  else
    {
      if (complain & tf_error)
	composite_pointer_error (DK_PERMERROR, t1, t2, operation);
      else
	return error_mark_node;
      result_type = void_type_node;
    }
  result_type = cp_build_qualified_type (result_type,
					 (cp_type_quals (pointee1)
					  | cp_type_quals (pointee2)));
  /* If the original types were pointers to members, so is the
     result.  */
  if (TYPE_PTRMEM_P (t1))
    {
      if (!same_type_p (TYPE_PTRMEM_CLASS_TYPE (t1),
			TYPE_PTRMEM_CLASS_TYPE (t2)))
	{
	  if (complain & tf_error)
	    composite_pointer_error (DK_PERMERROR, t1, t2, operation);
	  else
	    return error_mark_node;
	}
      result_type = build_ptrmem_type (TYPE_PTRMEM_CLASS_TYPE (t1),
				       result_type);
    }
  else
    result_type = build_pointer_type (result_type);

  /* Merge the attributes.  */
  attributes = (*targetm.merge_type_attributes) (t1, t2);
  return build_type_attribute_variant (result_type, attributes);
}

/* Return the composite pointer type (see [expr.rel]) for T1 and T2.
   ARG1 and ARG2 are the values with those types.  The OPERATION is to
   describe the operation between the pointer types,
   in case an error occurs.

   This routine also implements the computation of a common type for
   pointers-to-members as per [expr.eq].  */

tree
composite_pointer_type (tree t1, tree t2, tree arg1, tree arg2,
			composite_pointer_operation operation, 
			tsubst_flags_t complain)
{
  tree class1;
  tree class2;

  /* [expr.rel]

     If one operand is a null pointer constant, the composite pointer
     type is the type of the other operand.  */
  if (null_ptr_cst_p (arg1))
    return t2;
  if (null_ptr_cst_p (arg2))
    return t1;

  /* We have:

       [expr.rel]

       If one of the operands has type "pointer to cv1 void*", then
       the other has type "pointer to cv2T", and the composite pointer
       type is "pointer to cv12 void", where cv12 is the union of cv1
       and cv2.

    If either type is a pointer to void, make sure it is T1.  */
  if (TYPE_PTR_P (t2) && VOID_TYPE_P (TREE_TYPE (t2)))
    std::swap (t1, t2);

  /* Now, if T1 is a pointer to void, merge the qualifiers.  */
  if (TYPE_PTR_P (t1) && VOID_TYPE_P (TREE_TYPE (t1)))
    {
      tree attributes;
      tree result_type;

      if (TYPE_PTRFN_P (t2))
	{
	  if (complain & tf_error)
	    {
	      switch (operation)
		{
		case CPO_COMPARISON:
		  pedwarn (input_location, OPT_Wpedantic, 
			   "ISO C++ forbids comparison between pointer "
			   "of type %<void *%> and pointer-to-function");
		  break;
		case CPO_CONVERSION:
		  pedwarn (input_location, OPT_Wpedantic,
			   "ISO C++ forbids conversion between pointer "
			   "of type %<void *%> and pointer-to-function");
		  break;
		case CPO_CONDITIONAL_EXPR:
		  pedwarn (input_location, OPT_Wpedantic,
			   "ISO C++ forbids conditional expression between "
			   "pointer of type %<void *%> and "
			   "pointer-to-function");
		  break;
		default:
		  gcc_unreachable ();
		}
	    }
	  else
	    return error_mark_node;
        }
      result_type
	= cp_build_qualified_type (void_type_node,
				   (cp_type_quals (TREE_TYPE (t1))
				    | cp_type_quals (TREE_TYPE (t2))));
      result_type = build_pointer_type (result_type);
      /* Merge the attributes.  */
      attributes = (*targetm.merge_type_attributes) (t1, t2);
      return build_type_attribute_variant (result_type, attributes);
    }

  if (c_dialect_objc () && TYPE_PTR_P (t1)
      && TYPE_PTR_P (t2))
    {
      if (objc_have_common_type (t1, t2, -3, NULL_TREE))
	return objc_common_type (t1, t2);
    }

  /* [expr.eq] permits the application of a pointer conversion to
     bring the pointers to a common type.  */
  if (TYPE_PTR_P (t1) && TYPE_PTR_P (t2)
      && CLASS_TYPE_P (TREE_TYPE (t1))
      && CLASS_TYPE_P (TREE_TYPE (t2))
      && !same_type_ignoring_top_level_qualifiers_p (TREE_TYPE (t1),
						     TREE_TYPE (t2)))
    {
      class1 = TREE_TYPE (t1);
      class2 = TREE_TYPE (t2);

      if (DERIVED_FROM_P (class1, class2))
	t2 = (build_pointer_type
	      (cp_build_qualified_type (class1, cp_type_quals (class2))));
      else if (DERIVED_FROM_P (class2, class1))
	t1 = (build_pointer_type
	      (cp_build_qualified_type (class2, cp_type_quals (class1))));
      else
        {
          if (complain & tf_error)
	    composite_pointer_error (DK_ERROR, t1, t2, operation);
          return error_mark_node;
        }
    }
  /* [expr.eq] permits the application of a pointer-to-member
     conversion to change the class type of one of the types.  */
  else if (TYPE_PTRMEM_P (t1)
           && !same_type_p (TYPE_PTRMEM_CLASS_TYPE (t1),
			    TYPE_PTRMEM_CLASS_TYPE (t2)))
    {
      class1 = TYPE_PTRMEM_CLASS_TYPE (t1);
      class2 = TYPE_PTRMEM_CLASS_TYPE (t2);

      if (DERIVED_FROM_P (class1, class2))
	t1 = build_ptrmem_type (class2, TYPE_PTRMEM_POINTED_TO_TYPE (t1));
      else if (DERIVED_FROM_P (class2, class1))
	t2 = build_ptrmem_type (class1, TYPE_PTRMEM_POINTED_TO_TYPE (t2));
      else
        {
          if (complain & tf_error)
            switch (operation)
              {
              case CPO_COMPARISON:
                error ("comparison between distinct "
                       "pointer-to-member types %qT and %qT lacks a cast",
                       t1, t2);
                break;
              case CPO_CONVERSION:
                error ("conversion between distinct "
                       "pointer-to-member types %qT and %qT lacks a cast",
                       t1, t2);
                break;
              case CPO_CONDITIONAL_EXPR:
                error ("conditional expression between distinct "
                       "pointer-to-member types %qT and %qT lacks a cast",
                       t1, t2);
                break;
              default:
                gcc_unreachable ();
              }
          return error_mark_node;
        }
    }

  return composite_pointer_type_r (t1, t2, operation, complain);
}

/* Return the merged type of two types.
   We assume that comptypes has already been done and returned 1;
   if that isn't so, this may crash.

   This just combines attributes and default arguments; any other
   differences would cause the two types to compare unalike.  */

tree
merge_types (tree t1, tree t2)
{
  enum tree_code code1;
  enum tree_code code2;
  tree attributes;

  /* Save time if the two types are the same.  */
  if (t1 == t2)
    return t1;
  if (original_type (t1) == original_type (t2))
    return t1;

  /* If one type is nonsense, use the other.  */
  if (t1 == error_mark_node)
    return t2;
  if (t2 == error_mark_node)
    return t1;

  /* Handle merging an auto redeclaration with a previous deduced
     return type.  */
  if (is_auto (t1))
    return t2;

  /* Merge the attributes.  */
  attributes = (*targetm.merge_type_attributes) (t1, t2);

  if (TYPE_PTRMEMFUNC_P (t1))
    t1 = TYPE_PTRMEMFUNC_FN_TYPE (t1);
  if (TYPE_PTRMEMFUNC_P (t2))
    t2 = TYPE_PTRMEMFUNC_FN_TYPE (t2);

  code1 = TREE_CODE (t1);
  code2 = TREE_CODE (t2);
  if (code1 != code2)
    {
      gcc_assert (code1 == TYPENAME_TYPE || code2 == TYPENAME_TYPE);
      if (code1 == TYPENAME_TYPE)
	{
          t1 = resolve_typename_type (t1, /*only_current_p=*/true);
	  code1 = TREE_CODE (t1);
	}
      else
	{
          t2 = resolve_typename_type (t2, /*only_current_p=*/true);
	  code2 = TREE_CODE (t2);
	}
    }

  switch (code1)
    {
    case POINTER_TYPE:
    case REFERENCE_TYPE:
      /* For two pointers, do this recursively on the target type.  */
      {
	tree target = merge_types (TREE_TYPE (t1), TREE_TYPE (t2));
	int quals = cp_type_quals (t1);

	if (code1 == POINTER_TYPE)
	  t1 = build_pointer_type (target);
	else
	  t1 = cp_build_reference_type (target, TYPE_REF_IS_RVALUE (t1));
	t1 = build_type_attribute_variant (t1, attributes);
	t1 = cp_build_qualified_type (t1, quals);

	if (TREE_CODE (target) == METHOD_TYPE)
	  t1 = build_ptrmemfunc_type (t1);

	return t1;
      }

    case OFFSET_TYPE:
      {
	int quals;
	tree pointee;
	quals = cp_type_quals (t1);
	pointee = merge_types (TYPE_PTRMEM_POINTED_TO_TYPE (t1),
			       TYPE_PTRMEM_POINTED_TO_TYPE (t2));
	t1 = build_ptrmem_type (TYPE_PTRMEM_CLASS_TYPE (t1),
				pointee);
	t1 = cp_build_qualified_type (t1, quals);
	break;
      }

    case ARRAY_TYPE:
      {
	tree elt = merge_types (TREE_TYPE (t1), TREE_TYPE (t2));
	/* Save space: see if the result is identical to one of the args.  */
	if (elt == TREE_TYPE (t1) && TYPE_DOMAIN (t1))
	  return build_type_attribute_variant (t1, attributes);
	if (elt == TREE_TYPE (t2) && TYPE_DOMAIN (t2))
	  return build_type_attribute_variant (t2, attributes);
	/* Merge the element types, and have a size if either arg has one.  */
	t1 = build_cplus_array_type
	  (elt, TYPE_DOMAIN (TYPE_DOMAIN (t1) ? t1 : t2));
	break;
      }

    case FUNCTION_TYPE:
      /* Function types: prefer the one that specified arg types.
	 If both do, merge the arg types.  Also merge the return types.  */
      {
	tree valtype = merge_types (TREE_TYPE (t1), TREE_TYPE (t2));
	tree p1 = TYPE_ARG_TYPES (t1);
	tree p2 = TYPE_ARG_TYPES (t2);
	tree parms;
	tree rval, raises;
	bool late_return_type_p = TYPE_HAS_LATE_RETURN_TYPE (t1);

	/* Save space: see if the result is identical to one of the args.  */
	if (valtype == TREE_TYPE (t1) && ! p2)
	  return cp_build_type_attribute_variant (t1, attributes);
	if (valtype == TREE_TYPE (t2) && ! p1)
	  return cp_build_type_attribute_variant (t2, attributes);

	/* Simple way if one arg fails to specify argument types.  */
	if (p1 == NULL_TREE || TREE_VALUE (p1) == void_type_node)
	  parms = p2;
	else if (p2 == NULL_TREE || TREE_VALUE (p2) == void_type_node)
	  parms = p1;
	else
	  parms = commonparms (p1, p2);

	rval = build_function_type (valtype, parms);
	gcc_assert (type_memfn_quals (t1) == type_memfn_quals (t2));
	gcc_assert (type_memfn_rqual (t1) == type_memfn_rqual (t2));
	rval = apply_memfn_quals (rval,
				  type_memfn_quals (t1),
				  type_memfn_rqual (t1));
	raises = merge_exception_specifiers (TYPE_RAISES_EXCEPTIONS (t1),
					     TYPE_RAISES_EXCEPTIONS (t2));
	t1 = build_exception_variant (rval, raises);
	if (late_return_type_p)
	  TYPE_HAS_LATE_RETURN_TYPE (t1) = 1;
	break;
      }

    case METHOD_TYPE:
      {
	/* Get this value the long way, since TYPE_METHOD_BASETYPE
	   is just the main variant of this.  */
	tree basetype = class_of_this_parm (t2);
	tree raises = merge_exception_specifiers (TYPE_RAISES_EXCEPTIONS (t1),
						  TYPE_RAISES_EXCEPTIONS (t2));
	cp_ref_qualifier rqual = type_memfn_rqual (t1);
	tree t3;
	bool late_return_type_1_p = TYPE_HAS_LATE_RETURN_TYPE (t1);
	bool late_return_type_2_p = TYPE_HAS_LATE_RETURN_TYPE (t2);

	/* If this was a member function type, get back to the
	   original type of type member function (i.e., without
	   the class instance variable up front.  */
	t1 = build_function_type (TREE_TYPE (t1),
				  TREE_CHAIN (TYPE_ARG_TYPES (t1)));
	t2 = build_function_type (TREE_TYPE (t2),
				  TREE_CHAIN (TYPE_ARG_TYPES (t2)));
	t3 = merge_types (t1, t2);
	t3 = build_method_type_directly (basetype, TREE_TYPE (t3),
					 TYPE_ARG_TYPES (t3));
	t1 = build_exception_variant (t3, raises);
	t1 = build_ref_qualified_type (t1, rqual);
	if (late_return_type_1_p)
	  TYPE_HAS_LATE_RETURN_TYPE (t1) = 1;
	if (late_return_type_2_p)
	  TYPE_HAS_LATE_RETURN_TYPE (t2) = 1;
	break;
      }

    case TYPENAME_TYPE:
      /* There is no need to merge attributes into a TYPENAME_TYPE.
	 When the type is instantiated it will have whatever
	 attributes result from the instantiation.  */
      return t1;

    default:;
    }

  if (attribute_list_equal (TYPE_ATTRIBUTES (t1), attributes))
    return t1;
  else if (attribute_list_equal (TYPE_ATTRIBUTES (t2), attributes))
    return t2;
  else
    return cp_build_type_attribute_variant (t1, attributes);
}

/* Return the ARRAY_TYPE type without its domain.  */

tree
strip_array_domain (tree type)
{
  tree t2;
  gcc_assert (TREE_CODE (type) == ARRAY_TYPE);
  if (TYPE_DOMAIN (type) == NULL_TREE)
    return type;
  t2 = build_cplus_array_type (TREE_TYPE (type), NULL_TREE);
  return cp_build_type_attribute_variant (t2, TYPE_ATTRIBUTES (type));
}

/* Wrapper around cp_common_type that is used by c-common.c and other
   front end optimizations that remove promotions.  

   Return the common type for two arithmetic types T1 and T2 under the
   usual arithmetic conversions.  The default conversions have already
   been applied, and enumerated types converted to their compatible
   integer types.  */

tree
common_type (tree t1, tree t2)
{
  /* If one type is nonsense, use the other  */
  if (t1 == error_mark_node)
    return t2;
  if (t2 == error_mark_node)
    return t1;

  return cp_common_type (t1, t2);
}

/* Return the common type of two pointer types T1 and T2.  This is the
   type for the result of most arithmetic operations if the operands
   have the given two types.
 
   We assume that comp_target_types has already been done and returned
   nonzero; if that isn't so, this may crash.  */

tree
common_pointer_type (tree t1, tree t2)
{
  gcc_assert ((TYPE_PTR_P (t1) && TYPE_PTR_P (t2))
              || (TYPE_PTRDATAMEM_P (t1) && TYPE_PTRDATAMEM_P (t2))
              || (TYPE_PTRMEMFUNC_P (t1) && TYPE_PTRMEMFUNC_P (t2)));

  return composite_pointer_type (t1, t2, error_mark_node, error_mark_node,
                                 CPO_CONVERSION, tf_warning_or_error);
}

/* Compare two exception specifier types for exactness or subsetness, if
   allowed. Returns false for mismatch, true for match (same, or
   derived and !exact).

   [except.spec] "If a class X ... objects of class X or any class publicly
   and unambiguously derived from X. Similarly, if a pointer type Y * ...
   exceptions of type Y * or that are pointers to any type publicly and
   unambiguously derived from Y. Otherwise a function only allows exceptions
   that have the same type ..."
   This does not mention cv qualifiers and is different to what throw
   [except.throw] and catch [except.catch] will do. They will ignore the
   top level cv qualifiers, and allow qualifiers in the pointer to class
   example.

   We implement the letter of the standard.  */

static bool
comp_except_types (tree a, tree b, bool exact)
{
  if (same_type_p (a, b))
    return true;
  else if (!exact)
    {
      if (cp_type_quals (a) || cp_type_quals (b))
	return false;

      if (TYPE_PTR_P (a) && TYPE_PTR_P (b))
	{
	  a = TREE_TYPE (a);
	  b = TREE_TYPE (b);
	  if (cp_type_quals (a) || cp_type_quals (b))
	    return false;
	}

      if (TREE_CODE (a) != RECORD_TYPE
	  || TREE_CODE (b) != RECORD_TYPE)
	return false;

      if (publicly_uniquely_derived_p (a, b))
	return true;
    }
  return false;
}

/* Return true if TYPE1 and TYPE2 are equivalent exception specifiers.
   If EXACT is ce_derived, T2 can be stricter than T1 (according to 15.4/5).
   If EXACT is ce_normal, the compatibility rules in 15.4/3 apply.
   If EXACT is ce_exact, the specs must be exactly the same. Exception lists
   are unordered, but we've already filtered out duplicates. Most lists will
   be in order, we should try to make use of that.  */

bool
comp_except_specs (const_tree t1, const_tree t2, int exact)
{
  const_tree probe;
  const_tree base;
  int  length = 0;

  if (t1 == t2)
    return true;

  /* First handle noexcept.  */
  if (exact < ce_exact)
    {
      /* noexcept(false) is compatible with no exception-specification,
	 and stricter than any spec.  */
      if (t1 == noexcept_false_spec)
	return t2 == NULL_TREE || exact == ce_derived;
      /* Even a derived noexcept(false) is compatible with no
	 exception-specification.  */
      if (t2 == noexcept_false_spec)
	return t1 == NULL_TREE;

      /* Otherwise, if we aren't looking for an exact match, noexcept is
	 equivalent to throw().  */
      if (t1 == noexcept_true_spec)
	t1 = empty_except_spec;
      if (t2 == noexcept_true_spec)
	t2 = empty_except_spec;
    }

  /* If any noexcept is left, it is only comparable to itself;
     either we're looking for an exact match or we're redeclaring a
     template with dependent noexcept.  */
  if ((t1 && TREE_PURPOSE (t1))
      || (t2 && TREE_PURPOSE (t2)))
    return (t1 && t2
	    && cp_tree_equal (TREE_PURPOSE (t1), TREE_PURPOSE (t2)));

  if (t1 == NULL_TREE)			   /* T1 is ...  */
    return t2 == NULL_TREE || exact == ce_derived;
  if (!TREE_VALUE (t1))			   /* t1 is EMPTY */
    return t2 != NULL_TREE && !TREE_VALUE (t2);
  if (t2 == NULL_TREE)			   /* T2 is ...  */
    return false;
  if (TREE_VALUE (t1) && !TREE_VALUE (t2)) /* T2 is EMPTY, T1 is not */
    return exact == ce_derived;

  /* Neither set is ... or EMPTY, make sure each part of T2 is in T1.
     Count how many we find, to determine exactness. For exact matching and
     ordered T1, T2, this is an O(n) operation, otherwise its worst case is
     O(nm).  */
  for (base = t1; t2 != NULL_TREE; t2 = TREE_CHAIN (t2))
    {
      for (probe = base; probe != NULL_TREE; probe = TREE_CHAIN (probe))
	{
	  tree a = TREE_VALUE (probe);
	  tree b = TREE_VALUE (t2);

	  if (comp_except_types (a, b, exact))
	    {
	      if (probe == base && exact > ce_derived)
		base = TREE_CHAIN (probe);
	      length++;
	      break;
	    }
	}
      if (probe == NULL_TREE)
	return false;
    }
  return exact == ce_derived || base == NULL_TREE || length == list_length (t1);
}

/* Compare the array types T1 and T2.  ALLOW_REDECLARATION is true if
   [] can match [size].  */

static bool
comp_array_types (const_tree t1, const_tree t2, bool allow_redeclaration)
{
  tree d1;
  tree d2;
  tree max1, max2;

  if (t1 == t2)
    return true;

  /* The type of the array elements must be the same.  */
  if (!same_type_p (TREE_TYPE (t1), TREE_TYPE (t2)))
    return false;

  d1 = TYPE_DOMAIN (t1);
  d2 = TYPE_DOMAIN (t2);

  if (d1 == d2)
    return true;

  /* If one of the arrays is dimensionless, and the other has a
     dimension, they are of different types.  However, it is valid to
     write:

       extern int a[];
       int a[3];

     by [basic.link]:

       declarations for an array object can specify
       array types that differ by the presence or absence of a major
       array bound (_dcl.array_).  */
  if (!d1 || !d2)
    return allow_redeclaration;

  /* Check that the dimensions are the same.  */

  if (!cp_tree_equal (TYPE_MIN_VALUE (d1), TYPE_MIN_VALUE (d2)))
    return false;
  max1 = TYPE_MAX_VALUE (d1);
  max2 = TYPE_MAX_VALUE (d2);

  if (!cp_tree_equal (max1, max2))
    return false;

  return true;
}

/* Compare the relative position of T1 and T2 into their respective
   template parameter list.
   T1 and T2 must be template parameter types.
   Return TRUE if T1 and T2 have the same position, FALSE otherwise.  */

static bool
comp_template_parms_position (tree t1, tree t2)
{
  tree index1, index2;
  gcc_assert (t1 && t2
	      && TREE_CODE (t1) == TREE_CODE (t2)
	      && (TREE_CODE (t1) == BOUND_TEMPLATE_TEMPLATE_PARM
		  || TREE_CODE (t1) == TEMPLATE_TEMPLATE_PARM
		  || TREE_CODE (t1) == TEMPLATE_TYPE_PARM));

  index1 = TEMPLATE_TYPE_PARM_INDEX (TYPE_MAIN_VARIANT (t1));
  index2 = TEMPLATE_TYPE_PARM_INDEX (TYPE_MAIN_VARIANT (t2));

  /* Then compare their relative position.  */
  if (TEMPLATE_PARM_IDX (index1) != TEMPLATE_PARM_IDX (index2)
      || TEMPLATE_PARM_LEVEL (index1) != TEMPLATE_PARM_LEVEL (index2)
      || (TEMPLATE_PARM_PARAMETER_PACK (index1)
	  != TEMPLATE_PARM_PARAMETER_PACK (index2)))
    return false;

  /* In C++14 we can end up comparing 'auto' to a normal template
     parameter.  Don't confuse them.  */
  if (cxx_dialect >= cxx14 && (is_auto (t1) || is_auto (t2)))
    return TYPE_IDENTIFIER (t1) == TYPE_IDENTIFIER (t2);

  return true;
}

/* Subroutine in comptypes.  */

static bool
structural_comptypes (tree t1, tree t2, int strict)
{
  if (t1 == t2)
    return true;

  /* Suppress errors caused by previously reported errors.  */
  if (t1 == error_mark_node || t2 == error_mark_node)
    return false;

  gcc_assert (TYPE_P (t1) && TYPE_P (t2));

  /* TYPENAME_TYPEs should be resolved if the qualifying scope is the
     current instantiation.  */
  if (TREE_CODE (t1) == TYPENAME_TYPE)
    t1 = resolve_typename_type (t1, /*only_current_p=*/true);

  if (TREE_CODE (t2) == TYPENAME_TYPE)
    t2 = resolve_typename_type (t2, /*only_current_p=*/true);

  if (TYPE_PTRMEMFUNC_P (t1))
    t1 = TYPE_PTRMEMFUNC_FN_TYPE (t1);
  if (TYPE_PTRMEMFUNC_P (t2))
    t2 = TYPE_PTRMEMFUNC_FN_TYPE (t2);

  /* Different classes of types can't be compatible.  */
  if (TREE_CODE (t1) != TREE_CODE (t2))
    return false;

  /* Qualifiers must match.  For array types, we will check when we
     recur on the array element types.  */
  if (TREE_CODE (t1) != ARRAY_TYPE
      && cp_type_quals (t1) != cp_type_quals (t2))
    return false;
  if (TREE_CODE (t1) == FUNCTION_TYPE
      && type_memfn_quals (t1) != type_memfn_quals (t2))
    return false;
  /* Need to check this before TYPE_MAIN_VARIANT.
     FIXME function qualifiers should really change the main variant.  */
  if ((TREE_CODE (t1) == FUNCTION_TYPE
       || TREE_CODE (t1) == METHOD_TYPE)
      && type_memfn_rqual (t1) != type_memfn_rqual (t2))
    return false;
  if (TYPE_FOR_JAVA (t1) != TYPE_FOR_JAVA (t2))
    return false;

  /* Allow for two different type nodes which have essentially the same
     definition.  Note that we already checked for equality of the type
     qualifiers (just above).  */

  if (TREE_CODE (t1) != ARRAY_TYPE
      && TYPE_MAIN_VARIANT (t1) == TYPE_MAIN_VARIANT (t2))
    return true;


  /* Compare the types.  Break out if they could be the same.  */
  switch (TREE_CODE (t1))
    {
    case VOID_TYPE:
    case BOOLEAN_TYPE:
      /* All void and bool types are the same.  */
      break;

    case INTEGER_TYPE:
    case FIXED_POINT_TYPE:
    case REAL_TYPE:
      /* With these nodes, we can't determine type equivalence by
	 looking at what is stored in the nodes themselves, because
	 two nodes might have different TYPE_MAIN_VARIANTs but still
	 represent the same type.  For example, wchar_t and int could
	 have the same properties (TYPE_PRECISION, TYPE_MIN_VALUE,
	 TYPE_MAX_VALUE, etc.), but have different TYPE_MAIN_VARIANTs
	 and are distinct types. On the other hand, int and the
	 following typedef

           typedef int INT __attribute((may_alias));

	 have identical properties, different TYPE_MAIN_VARIANTs, but
	 represent the same type.  The canonical type system keeps
	 track of equivalence in this case, so we fall back on it.  */
      return TYPE_CANONICAL (t1) == TYPE_CANONICAL (t2);

    case TEMPLATE_TEMPLATE_PARM:
    case BOUND_TEMPLATE_TEMPLATE_PARM:
      if (!comp_template_parms_position (t1, t2))
	return false;
      if (!comp_template_parms
	  (DECL_TEMPLATE_PARMS (TEMPLATE_TEMPLATE_PARM_TEMPLATE_DECL (t1)),
	   DECL_TEMPLATE_PARMS (TEMPLATE_TEMPLATE_PARM_TEMPLATE_DECL (t2))))
	return false;
      if (TREE_CODE (t1) == TEMPLATE_TEMPLATE_PARM)
	break;
      /* Don't check inheritance.  */
      strict = COMPARE_STRICT;
      /* Fall through.  */

    case RECORD_TYPE:
    case UNION_TYPE:
      if (TYPE_TEMPLATE_INFO (t1) && TYPE_TEMPLATE_INFO (t2)
	  && (TYPE_TI_TEMPLATE (t1) == TYPE_TI_TEMPLATE (t2)
	      || TREE_CODE (t1) == BOUND_TEMPLATE_TEMPLATE_PARM)
	  && comp_template_args (TYPE_TI_ARGS (t1), TYPE_TI_ARGS (t2)))
	break;

      if ((strict & COMPARE_BASE) && DERIVED_FROM_P (t1, t2))
	break;
      else if ((strict & COMPARE_DERIVED) && DERIVED_FROM_P (t2, t1))
	break;

      return false;

    case OFFSET_TYPE:
      if (!comptypes (TYPE_OFFSET_BASETYPE (t1), TYPE_OFFSET_BASETYPE (t2),
		      strict & ~COMPARE_REDECLARATION))
	return false;
      if (!same_type_p (TREE_TYPE (t1), TREE_TYPE (t2)))
	return false;
      break;

    case REFERENCE_TYPE:
      if (TYPE_REF_IS_RVALUE (t1) != TYPE_REF_IS_RVALUE (t2))
	return false;
      /* fall through to checks for pointer types */

    case POINTER_TYPE:
      if (TYPE_MODE (t1) != TYPE_MODE (t2)
	  || !same_type_p (TREE_TYPE (t1), TREE_TYPE (t2)))
	return false;
      break;

    case METHOD_TYPE:
    case FUNCTION_TYPE:
      if (!same_type_p (TREE_TYPE (t1), TREE_TYPE (t2)))
	return false;
      if (!compparms (TYPE_ARG_TYPES (t1), TYPE_ARG_TYPES (t2)))
	return false;
      break;

    case ARRAY_TYPE:
      /* Target types must match incl. qualifiers.  */
      if (!comp_array_types (t1, t2, !!(strict & COMPARE_REDECLARATION)))
	return false;
      break;

    case TEMPLATE_TYPE_PARM:
      /* If T1 and T2 don't have the same relative position in their
	 template parameters set, they can't be equal.  */
      if (!comp_template_parms_position (t1, t2))
	return false;
      break;

    case TYPENAME_TYPE:
      if (!cp_tree_equal (TYPENAME_TYPE_FULLNAME (t1),
			  TYPENAME_TYPE_FULLNAME (t2)))
	return false;
      /* Qualifiers don't matter on scopes.  */
      if (!same_type_ignoring_top_level_qualifiers_p (TYPE_CONTEXT (t1),
						      TYPE_CONTEXT (t2)))
	return false;
      break;

    case UNBOUND_CLASS_TEMPLATE:
      if (!cp_tree_equal (TYPE_IDENTIFIER (t1), TYPE_IDENTIFIER (t2)))
	return false;
      if (!same_type_p (TYPE_CONTEXT (t1), TYPE_CONTEXT (t2)))
	return false;
      break;

    case COMPLEX_TYPE:
      if (!same_type_p (TREE_TYPE (t1), TREE_TYPE (t2)))
	return false;
      break;

    case VECTOR_TYPE:
      if (TYPE_VECTOR_SUBPARTS (t1) != TYPE_VECTOR_SUBPARTS (t2)
	  || !same_type_p (TREE_TYPE (t1), TREE_TYPE (t2)))
	return false;
      break;

    case TYPE_PACK_EXPANSION:
      return (same_type_p (PACK_EXPANSION_PATTERN (t1),
			   PACK_EXPANSION_PATTERN (t2))
	      && comp_template_args (PACK_EXPANSION_EXTRA_ARGS (t1),
				     PACK_EXPANSION_EXTRA_ARGS (t2)));

    case DECLTYPE_TYPE:
      if (DECLTYPE_TYPE_ID_EXPR_OR_MEMBER_ACCESS_P (t1)
          != DECLTYPE_TYPE_ID_EXPR_OR_MEMBER_ACCESS_P (t2)
	  || (DECLTYPE_FOR_LAMBDA_CAPTURE (t1)
	      != DECLTYPE_FOR_LAMBDA_CAPTURE (t2))
	  || (DECLTYPE_FOR_LAMBDA_PROXY (t1)
	      != DECLTYPE_FOR_LAMBDA_PROXY (t2))
          || !cp_tree_equal (DECLTYPE_TYPE_EXPR (t1), 
                             DECLTYPE_TYPE_EXPR (t2)))
        return false;
      break;

    case UNDERLYING_TYPE:
      return same_type_p (UNDERLYING_TYPE_TYPE (t1), 
			  UNDERLYING_TYPE_TYPE (t2));

    default:
      return false;
    }

  /* If we get here, we know that from a target independent POV the
     types are the same.  Make sure the target attributes are also
     the same.  */
  return comp_type_attributes (t1, t2);
}

/* Return true if T1 and T2 are related as allowed by STRICT.  STRICT
   is a bitwise-or of the COMPARE_* flags.  */

bool
comptypes (tree t1, tree t2, int strict)
{
  if (strict == COMPARE_STRICT)
    {
      if (t1 == t2)
	return true;

      if (t1 == error_mark_node || t2 == error_mark_node)
	return false;

      if (TYPE_STRUCTURAL_EQUALITY_P (t1) || TYPE_STRUCTURAL_EQUALITY_P (t2))
	/* At least one of the types requires structural equality, so
	   perform a deep check. */
	return structural_comptypes (t1, t2, strict);

#ifdef ENABLE_CHECKING
      if (USE_CANONICAL_TYPES)
	{
	  bool result = structural_comptypes (t1, t2, strict);
	  
	  if (result && TYPE_CANONICAL (t1) != TYPE_CANONICAL (t2))
	    /* The two types are structurally equivalent, but their
	       canonical types were different. This is a failure of the
	       canonical type propagation code.*/
	    internal_error 
	      ("canonical types differ for identical types %T and %T", 
	       t1, t2);
	  else if (!result && TYPE_CANONICAL (t1) == TYPE_CANONICAL (t2))
	    /* Two types are structurally different, but the canonical
	       types are the same. This means we were over-eager in
	       assigning canonical types. */
	    internal_error 
	      ("same canonical type node for different types %T and %T",
	       t1, t2);
	  
	  return result;
	}
#else
      if (USE_CANONICAL_TYPES)
	return TYPE_CANONICAL (t1) == TYPE_CANONICAL (t2);
#endif
      else
	return structural_comptypes (t1, t2, strict);
    }
  else if (strict == COMPARE_STRUCTURAL)
    return structural_comptypes (t1, t2, COMPARE_STRICT);
  else
    return structural_comptypes (t1, t2, strict);
}

/* Returns nonzero iff TYPE1 and TYPE2 are the same type, ignoring
   top-level qualifiers.  */

bool
same_type_ignoring_top_level_qualifiers_p (tree type1, tree type2)
{
  if (type1 == error_mark_node || type2 == error_mark_node)
    return false;

  return same_type_p (TYPE_MAIN_VARIANT (type1), TYPE_MAIN_VARIANT (type2));
}

/* Returns 1 if TYPE1 is at least as qualified as TYPE2.  */

bool
at_least_as_qualified_p (const_tree type1, const_tree type2)
{
  int q1 = cp_type_quals (type1);
  int q2 = cp_type_quals (type2);

  /* All qualifiers for TYPE2 must also appear in TYPE1.  */
  return (q1 & q2) == q2;
}

/* Returns 1 if TYPE1 is more cv-qualified than TYPE2, -1 if TYPE2 is
   more cv-qualified that TYPE1, and 0 otherwise.  */

int
comp_cv_qualification (int q1, int q2)
{
  if (q1 == q2)
    return 0;

  if ((q1 & q2) == q2)
    return 1;
  else if ((q1 & q2) == q1)
    return -1;

  return 0;
}

int
comp_cv_qualification (const_tree type1, const_tree type2)
{
  int q1 = cp_type_quals (type1);
  int q2 = cp_type_quals (type2);
  return comp_cv_qualification (q1, q2);
}

/* Returns 1 if the cv-qualification signature of TYPE1 is a proper
   subset of the cv-qualification signature of TYPE2, and the types
   are similar.  Returns -1 if the other way 'round, and 0 otherwise.  */

int
comp_cv_qual_signature (tree type1, tree type2)
{
  if (comp_ptr_ttypes_real (type2, type1, -1))
    return 1;
  else if (comp_ptr_ttypes_real (type1, type2, -1))
    return -1;
  else
    return 0;
}

/* Subroutines of `comptypes'.  */

/* Return true if two parameter type lists PARMS1 and PARMS2 are
   equivalent in the sense that functions with those parameter types
   can have equivalent types.  The two lists must be equivalent,
   element by element.  */

bool
compparms (const_tree parms1, const_tree parms2)
{
  const_tree t1, t2;

  /* An unspecified parmlist matches any specified parmlist
     whose argument types don't need default promotions.  */

  for (t1 = parms1, t2 = parms2;
       t1 || t2;
       t1 = TREE_CHAIN (t1), t2 = TREE_CHAIN (t2))
    {
      /* If one parmlist is shorter than the other,
	 they fail to match.  */
      if (!t1 || !t2)
	return false;
      if (!same_type_p (TREE_VALUE (t1), TREE_VALUE (t2)))
	return false;
    }
  return true;
}


/* Process a sizeof or alignof expression where the operand is a
   type.  */

tree
cxx_sizeof_or_alignof_type (tree type, enum tree_code op, bool complain)
{
  tree value;
  bool dependent_p;

  gcc_assert (op == SIZEOF_EXPR || op == ALIGNOF_EXPR);
  if (type == error_mark_node)
    return error_mark_node;

  type = non_reference (type);
  if (TREE_CODE (type) == METHOD_TYPE)
    {
      if (complain)
	pedwarn (input_location, OPT_Wpointer_arith, 
		 "invalid application of %qs to a member function", 
		 operator_name_info[(int) op].name);
      else
	return error_mark_node;
      value = size_one_node;
    }

  dependent_p = dependent_type_p (type);
  if (!dependent_p)
    complete_type (type);
  if (dependent_p
      /* VLA types will have a non-constant size.  In the body of an
	 uninstantiated template, we don't need to try to compute the
	 value, because the sizeof expression is not an integral
	 constant expression in that case.  And, if we do try to
	 compute the value, we'll likely end up with SAVE_EXPRs, which
	 the template substitution machinery does not expect to see.  */
      || (processing_template_decl 
	  && COMPLETE_TYPE_P (type)
	  && TREE_CODE (TYPE_SIZE (type)) != INTEGER_CST))
    {
      value = build_min (op, size_type_node, type);
      TREE_READONLY (value) = 1;
      return value;
    }

  return c_sizeof_or_alignof_type (input_location, complete_type (type),
				   op == SIZEOF_EXPR, false,
				   complain);
}

/* Return the size of the type, without producing any warnings for
   types whose size cannot be taken.  This routine should be used only
   in some other routine that has already produced a diagnostic about
   using the size of such a type.  */
tree 
cxx_sizeof_nowarn (tree type)
{
  if (TREE_CODE (type) == FUNCTION_TYPE
      || VOID_TYPE_P (type)
      || TREE_CODE (type) == ERROR_MARK)
    return size_one_node;
  else if (!COMPLETE_TYPE_P (type))
    return size_zero_node;
  else
    return cxx_sizeof_or_alignof_type (type, SIZEOF_EXPR, false);
}

/* Process a sizeof expression where the operand is an expression.  */

static tree
cxx_sizeof_expr (tree e, tsubst_flags_t complain)
{
  if (e == error_mark_node)
    return error_mark_node;

  if (processing_template_decl)
    {
      e = build_min (SIZEOF_EXPR, size_type_node, e);
      TREE_SIDE_EFFECTS (e) = 0;
      TREE_READONLY (e) = 1;

      return e;
    }

  /* To get the size of a static data member declared as an array of
     unknown bound, we need to instantiate it.  */
  if (VAR_P (e)
      && VAR_HAD_UNKNOWN_BOUND (e)
      && DECL_TEMPLATE_INSTANTIATION (e))
    instantiate_decl (e, /*defer_ok*/true, /*expl_inst_mem*/false);

  if (TREE_CODE (e) == PARM_DECL
      && DECL_ARRAY_PARAMETER_P (e)
      && (complain & tf_warning))
    {
      if (warning (OPT_Wsizeof_array_argument, "%<sizeof%> on array function "
		   "parameter %qE will return size of %qT", e, TREE_TYPE (e)))
	inform (DECL_SOURCE_LOCATION (e), "declared here");
    }

  e = mark_type_use (e);

  if (TREE_CODE (e) == COMPONENT_REF
      && TREE_CODE (TREE_OPERAND (e, 1)) == FIELD_DECL
      && DECL_C_BIT_FIELD (TREE_OPERAND (e, 1)))
    {
      if (complain & tf_error)
        error ("invalid application of %<sizeof%> to a bit-field");
      else
        return error_mark_node;
      e = char_type_node;
    }
  else if (is_overloaded_fn (e))
    {
      if (complain & tf_error)
        permerror (input_location, "ISO C++ forbids applying %<sizeof%> to an expression of "
                   "function type");
      else
        return error_mark_node;
      e = char_type_node;
    }
  else if (type_unknown_p (e))
    {
      if (complain & tf_error)
        cxx_incomplete_type_error (e, TREE_TYPE (e));
      else
        return error_mark_node;
      e = char_type_node;
    }
  else
    e = TREE_TYPE (e);

  return cxx_sizeof_or_alignof_type (e, SIZEOF_EXPR, complain & tf_error);
}

/* Implement the __alignof keyword: Return the minimum required
   alignment of E, measured in bytes.  For VAR_DECL's and
   FIELD_DECL's return DECL_ALIGN (which can be set from an
   "aligned" __attribute__ specification).  */

static tree
cxx_alignof_expr (tree e, tsubst_flags_t complain)
{
  tree t;

  if (e == error_mark_node)
    return error_mark_node;

  if (processing_template_decl)
    {
      e = build_min (ALIGNOF_EXPR, size_type_node, e);
      TREE_SIDE_EFFECTS (e) = 0;
      TREE_READONLY (e) = 1;

      return e;
    }

  e = mark_type_use (e);

  if (VAR_P (e))
    t = size_int (DECL_ALIGN_UNIT (e));
  else if (TREE_CODE (e) == COMPONENT_REF
	   && TREE_CODE (TREE_OPERAND (e, 1)) == FIELD_DECL
	   && DECL_C_BIT_FIELD (TREE_OPERAND (e, 1)))
    {
      if (complain & tf_error)
        error ("invalid application of %<__alignof%> to a bit-field");
      else
        return error_mark_node;
      t = size_one_node;
    }
  else if (TREE_CODE (e) == COMPONENT_REF
	   && TREE_CODE (TREE_OPERAND (e, 1)) == FIELD_DECL)
    t = size_int (DECL_ALIGN_UNIT (TREE_OPERAND (e, 1)));
  else if (is_overloaded_fn (e))
    {
      if (complain & tf_error)
        permerror (input_location, "ISO C++ forbids applying %<__alignof%> to an expression of "
                   "function type");
      else
        return error_mark_node;
      if (TREE_CODE (e) == FUNCTION_DECL)
	t = size_int (DECL_ALIGN_UNIT (e));
      else
	t = size_one_node;
    }
  else if (type_unknown_p (e))
    {
      if (complain & tf_error)
        cxx_incomplete_type_error (e, TREE_TYPE (e));
      else
        return error_mark_node;
      t = size_one_node;
    }
  else
    return cxx_sizeof_or_alignof_type (TREE_TYPE (e), ALIGNOF_EXPR, 
                                       complain & tf_error);

  return fold_convert (size_type_node, t);
}

/* Process a sizeof or alignof expression E with code OP where the operand
   is an expression.  */

tree
cxx_sizeof_or_alignof_expr (tree e, enum tree_code op, bool complain)
{
  if (op == SIZEOF_EXPR)
    return cxx_sizeof_expr (e, complain? tf_warning_or_error : tf_none);
  else
    return cxx_alignof_expr (e, complain? tf_warning_or_error : tf_none);
}

/*  Build a representation of an expression 'alignas(E).'  Return the
    folded integer value of E if it is an integral constant expression
    that resolves to a valid alignment.  If E depends on a template
    parameter, return a syntactic representation tree of kind
    ALIGNOF_EXPR.  Otherwise, return an error_mark_node if the
    expression is ill formed, or NULL_TREE if E is NULL_TREE.  */

tree
cxx_alignas_expr (tree e)
{
  if (e == NULL_TREE || e == error_mark_node
      || (!TYPE_P (e) && !require_potential_rvalue_constant_expression (e)))
    return e;
  
  if (TYPE_P (e))
    /* [dcl.align]/3:
       
	   When the alignment-specifier is of the form
	   alignas(type-id ), it shall have the same effect as
	   alignas(alignof(type-id )).  */

    return cxx_sizeof_or_alignof_type (e, ALIGNOF_EXPR, false);
  
  /* If we reach this point, it means the alignas expression if of
     the form "alignas(assignment-expression)", so we should follow
     what is stated by [dcl.align]/2.  */

  if (value_dependent_expression_p (e))
    /* Leave value-dependent expression alone for now. */
    return e;

  e = instantiate_non_dependent_expr (e);
  e = mark_rvalue_use (e);

  /* [dcl.align]/2 says:

         the assignment-expression shall be an integral constant
	 expression.  */
  
  return cxx_constant_value (e);
}


/* EXPR is being used in a context that is not a function call.
   Enforce:

     [expr.ref]

     The expression can be used only as the left-hand operand of a
     member function call.

     [expr.mptr.operator]

     If the result of .* or ->* is a function, then that result can be
     used only as the operand for the function call operator ().

   by issuing an error message if appropriate.  Returns true iff EXPR
   violates these rules.  */

bool
invalid_nonstatic_memfn_p (tree expr, tsubst_flags_t complain)
{
  if (expr == NULL_TREE)
    return false;
  /* Don't enforce this in MS mode.  */
  if (flag_ms_extensions)
    return false;
  if (is_overloaded_fn (expr) && !really_overloaded_fn (expr))
    expr = get_first_fn (expr);
  if (DECL_NONSTATIC_MEMBER_FUNCTION_P (expr))
    {
      if (complain & tf_error)
        error ("invalid use of non-static member function");
      return true;
    }
  return false;
}

/* If EXP is a reference to a bitfield, and the type of EXP does not
   match the declared type of the bitfield, return the declared type
   of the bitfield.  Otherwise, return NULL_TREE.  */

tree
is_bitfield_expr_with_lowered_type (const_tree exp)
{
  switch (TREE_CODE (exp))
    {
    case COND_EXPR:
      if (!is_bitfield_expr_with_lowered_type (TREE_OPERAND (exp, 1)
					       ? TREE_OPERAND (exp, 1)
					       : TREE_OPERAND (exp, 0)))
	return NULL_TREE;
      return is_bitfield_expr_with_lowered_type (TREE_OPERAND (exp, 2));

    case COMPOUND_EXPR:
      return is_bitfield_expr_with_lowered_type (TREE_OPERAND (exp, 1));

    case MODIFY_EXPR:
    case SAVE_EXPR:
      return is_bitfield_expr_with_lowered_type (TREE_OPERAND (exp, 0));

    case COMPONENT_REF:
      {
	tree field;
	
	field = TREE_OPERAND (exp, 1);
	if (TREE_CODE (field) != FIELD_DECL || !DECL_BIT_FIELD_TYPE (field))
	  return NULL_TREE;
	if (same_type_ignoring_top_level_qualifiers_p
	    (TREE_TYPE (exp), DECL_BIT_FIELD_TYPE (field)))
	  return NULL_TREE;
	return DECL_BIT_FIELD_TYPE (field);
      }

    CASE_CONVERT:
      if (TYPE_MAIN_VARIANT (TREE_TYPE (TREE_OPERAND (exp, 0)))
	  == TYPE_MAIN_VARIANT (TREE_TYPE (exp)))
	return is_bitfield_expr_with_lowered_type (TREE_OPERAND (exp, 0));
      /* Fallthrough.  */

    default:
      return NULL_TREE;
    }
}

/* Like is_bitfield_with_lowered_type, except that if EXP is not a
   bitfield with a lowered type, the type of EXP is returned, rather
   than NULL_TREE.  */

tree
unlowered_expr_type (const_tree exp)
{
  tree type;
  tree etype = TREE_TYPE (exp);

  type = is_bitfield_expr_with_lowered_type (exp);
  if (type)
    type = cp_build_qualified_type (type, cp_type_quals (etype));
  else
    type = etype;

  return type;
}

/* Perform the conversions in [expr] that apply when an lvalue appears
   in an rvalue context: the lvalue-to-rvalue, array-to-pointer, and
   function-to-pointer conversions.  In addition, manifest constants
   are replaced by their values, and bitfield references are converted
   to their declared types. Note that this function does not perform the
   lvalue-to-rvalue conversion for class types. If you need that conversion
   to for class types, then you probably need to use force_rvalue.

   Although the returned value is being used as an rvalue, this
   function does not wrap the returned expression in a
   NON_LVALUE_EXPR; the caller is expected to be mindful of the fact
   that the return value is no longer an lvalue.  */

tree
decay_conversion (tree exp, tsubst_flags_t complain)
{
  tree type;
  enum tree_code code;
  location_t loc = EXPR_LOC_OR_LOC (exp, input_location);

  type = TREE_TYPE (exp);
  if (type == error_mark_node)
    return error_mark_node;

  exp = mark_rvalue_use (exp);

  exp = resolve_nondeduced_context (exp);
  if (type_unknown_p (exp))
    {
      if (complain & tf_error)
	cxx_incomplete_type_error (exp, TREE_TYPE (exp));
      return error_mark_node;
    }

  code = TREE_CODE (type);

  /* FIXME remove for delayed folding.  */
  exp = scalar_constant_value (exp);
  if (error_operand_p (exp))
    return error_mark_node;

  if (NULLPTR_TYPE_P (type) && !TREE_SIDE_EFFECTS (exp))
    return nullptr_node;

  /* build_c_cast puts on a NOP_EXPR to make the result not an lvalue.
     Leave such NOP_EXPRs, since RHS is being used in non-lvalue context.  */
  if (code == VOID_TYPE)
    {
      if (complain & tf_error)
	error_at (loc, "void value not ignored as it ought to be");
      return error_mark_node;
    }
  if (invalid_nonstatic_memfn_p (exp, complain))
    return error_mark_node;
  if (code == FUNCTION_TYPE || is_overloaded_fn (exp))
    return cp_build_addr_expr (exp, complain);
  if (code == ARRAY_TYPE)
    {
      tree adr;
      tree ptrtype;

      if (INDIRECT_REF_P (exp))
	return build_nop (build_pointer_type (TREE_TYPE (type)),
			  TREE_OPERAND (exp, 0));

      if (TREE_CODE (exp) == COMPOUND_EXPR)
	{
	  tree op1 = decay_conversion (TREE_OPERAND (exp, 1), complain);
	  if (op1 == error_mark_node)
            return error_mark_node;
	  return build2 (COMPOUND_EXPR, TREE_TYPE (op1),
			 TREE_OPERAND (exp, 0), op1);
	}

      if (!lvalue_p (exp)
	  && ! (TREE_CODE (exp) == CONSTRUCTOR && TREE_STATIC (exp)))
	{
	  if (complain & tf_error)
	    error_at (loc, "invalid use of non-lvalue array");
	  return error_mark_node;
	}

      /* Don't let an array compound literal decay to a pointer.  It can
	 still be used to initialize an array or bind to a reference.  */
      if (TREE_CODE (exp) == TARGET_EXPR)
	{
	  if (complain & tf_error)
	    error_at (loc, "taking address of temporary array");
	  return error_mark_node;
	}

      ptrtype = build_pointer_type (TREE_TYPE (type));

      if (VAR_P (exp))
	{
	  if (!cxx_mark_addressable (exp))
	    return error_mark_node;
	  adr = build_nop (ptrtype, build_address (exp));
	  return adr;
	}
      /* This way is better for a COMPONENT_REF since it can
	 simplify the offset for a component.  */
      adr = cp_build_addr_expr (exp, complain);
      return cp_convert (ptrtype, adr, complain);
    }

  /* If a bitfield is used in a context where integral promotion
     applies, then the caller is expected to have used
     default_conversion.  That function promotes bitfields correctly
     before calling this function.  At this point, if we have a
     bitfield referenced, we may assume that is not subject to
     promotion, and that, therefore, the type of the resulting rvalue
     is the declared type of the bitfield.  */
  exp = convert_bitfield_to_declared_type (exp);

  /* We do not call rvalue() here because we do not want to wrap EXP
     in a NON_LVALUE_EXPR.  */

  /* [basic.lval]

     Non-class rvalues always have cv-unqualified types.  */
  type = TREE_TYPE (exp);
  if (!CLASS_TYPE_P (type) && cv_qualified_p (type))
    exp = build_nop (cv_unqualified (type), exp);

  return exp;
}

/* Perform preparatory conversions, as part of the "usual arithmetic
   conversions".  In particular, as per [expr]:

     Whenever an lvalue expression appears as an operand of an
     operator that expects the rvalue for that operand, the
     lvalue-to-rvalue, array-to-pointer, or function-to-pointer
     standard conversions are applied to convert the expression to an
     rvalue.

   In addition, we perform integral promotions here, as those are
   applied to both operands to a binary operator before determining
   what additional conversions should apply.  */

static tree
cp_default_conversion (tree exp, tsubst_flags_t complain)
{
  /* Check for target-specific promotions.  */
  tree promoted_type = targetm.promoted_type (TREE_TYPE (exp));
  if (promoted_type)
    exp = cp_convert (promoted_type, exp, complain);
  /* Perform the integral promotions first so that bitfield
     expressions (which may promote to "int", even if the bitfield is
     declared "unsigned") are promoted correctly.  */
  else if (INTEGRAL_OR_UNSCOPED_ENUMERATION_TYPE_P (TREE_TYPE (exp)))
    exp = cp_perform_integral_promotions (exp, complain);
  /* Perform the other conversions.  */
  exp = decay_conversion (exp, complain);

  return exp;
}

/* C version.  */

tree
default_conversion (tree exp)
{
  return cp_default_conversion (exp, tf_warning_or_error);
}

/* EXPR is an expression with an integral or enumeration type.
   Perform the integral promotions in [conv.prom], and return the
   converted value.  */

tree
cp_perform_integral_promotions (tree expr, tsubst_flags_t complain)
{
  tree type;
  tree promoted_type;

  expr = mark_rvalue_use (expr);

  /* [conv.prom]

     If the bitfield has an enumerated type, it is treated as any
     other value of that type for promotion purposes.  */
  type = is_bitfield_expr_with_lowered_type (expr);
  if (!type || TREE_CODE (type) != ENUMERAL_TYPE)
    type = TREE_TYPE (expr);
  gcc_assert (INTEGRAL_OR_ENUMERATION_TYPE_P (type));
  /* Scoped enums don't promote.  */
  if (SCOPED_ENUM_P (type))
    return expr;
  promoted_type = type_promotes_to (type);
  if (type != promoted_type)
    expr = cp_convert (promoted_type, expr, complain);
  return expr;
}

/* C version.  */

tree
perform_integral_promotions (tree expr)
{
  return cp_perform_integral_promotions (expr, tf_warning_or_error);
}

/* Returns nonzero iff exp is a STRING_CST or the result of applying
   decay_conversion to one.  */

int
string_conv_p (const_tree totype, const_tree exp, int warn)
{
  tree t;

  if (!TYPE_PTR_P (totype))
    return 0;

  t = TREE_TYPE (totype);
  if (!same_type_p (t, char_type_node)
      && !same_type_p (t, char16_type_node)
      && !same_type_p (t, char32_type_node)
      && !same_type_p (t, wchar_type_node))
    return 0;

  if (TREE_CODE (exp) == STRING_CST)
    {
      /* Make sure that we don't try to convert between char and wide chars.  */
      if (!same_type_p (TYPE_MAIN_VARIANT (TREE_TYPE (TREE_TYPE (exp))), t))
	return 0;
    }
  else
    {
      /* Is this a string constant which has decayed to 'const char *'?  */
      t = build_pointer_type (cp_build_qualified_type (t, TYPE_QUAL_CONST));
      if (!same_type_p (TREE_TYPE (exp), t))
	return 0;
      STRIP_NOPS (exp);
      if (TREE_CODE (exp) != ADDR_EXPR
	  || TREE_CODE (TREE_OPERAND (exp, 0)) != STRING_CST)
	return 0;
    }
  if (warn)
    {
      if (cxx_dialect >= cxx11)
	pedwarn (input_location,
		 pedantic ? OPT_Wpedantic : OPT_Wwrite_strings,
		 "ISO C++ forbids converting a string constant to %qT",
		 totype);
      else
	warning (OPT_Wwrite_strings,
		 "deprecated conversion from string constant to %qT",
		 totype);
    }

  return 1;
}

/* Given a COND_EXPR, MIN_EXPR, or MAX_EXPR in T, return it in a form that we
   can, for example, use as an lvalue.  This code used to be in
   unary_complex_lvalue, but we needed it to deal with `a = (d == c) ? b : c'
   expressions, where we're dealing with aggregates.  But now it's again only
   called from unary_complex_lvalue.  The case (in particular) that led to
   this was with CODE == ADDR_EXPR, since it's not an lvalue when we'd
   get it there.  */

static tree
rationalize_conditional_expr (enum tree_code code, tree t,
                              tsubst_flags_t complain)
{
  location_t loc = EXPR_LOC_OR_LOC (t, input_location);

  /* For MIN_EXPR or MAX_EXPR, fold-const.c has arranged things so that
     the first operand is always the one to be used if both operands
     are equal, so we know what conditional expression this used to be.  */
  if (TREE_CODE (t) == MIN_EXPR || TREE_CODE (t) == MAX_EXPR)
    {
      tree op0 = TREE_OPERAND (t, 0);
      tree op1 = TREE_OPERAND (t, 1);

      /* The following code is incorrect if either operand side-effects.  */
      gcc_assert (!TREE_SIDE_EFFECTS (op0)
		  && !TREE_SIDE_EFFECTS (op1));
      return
	build_conditional_expr (loc,
				build_x_binary_op (loc,
						   (TREE_CODE (t) == MIN_EXPR
						    ? LE_EXPR : GE_EXPR),
						   op0, TREE_CODE (op0),
						   op1, TREE_CODE (op1),
						   /*overload=*/NULL,
						   complain),
                                cp_build_unary_op (code, op0, 0, complain),
                                cp_build_unary_op (code, op1, 0, complain),
                                complain);
    }

  return
    build_conditional_expr (loc, TREE_OPERAND (t, 0),
			    cp_build_unary_op (code, TREE_OPERAND (t, 1), 0,
                                               complain),
			    cp_build_unary_op (code, TREE_OPERAND (t, 2), 0,
                                               complain),
                            complain);
}

/* Given the TYPE of an anonymous union field inside T, return the
   FIELD_DECL for the field.  If not found return NULL_TREE.  Because
   anonymous unions can nest, we must also search all anonymous unions
   that are directly reachable.  */

tree
lookup_anon_field (tree t, tree type)
{
  tree field;

  t = TYPE_MAIN_VARIANT (t);

  for (field = TYPE_FIELDS (t); field; field = DECL_CHAIN (field))
    {
      if (TREE_STATIC (field))
	continue;
      if (TREE_CODE (field) != FIELD_DECL || DECL_ARTIFICIAL (field))
	continue;

      /* If we find it directly, return the field.  */
      if (DECL_NAME (field) == NULL_TREE
	  && type == TYPE_MAIN_VARIANT (TREE_TYPE (field)))
	{
	  return field;
	}

      /* Otherwise, it could be nested, search harder.  */
      if (DECL_NAME (field) == NULL_TREE
	  && ANON_AGGR_TYPE_P (TREE_TYPE (field)))
	{
	  tree subfield = lookup_anon_field (TREE_TYPE (field), type);
	  if (subfield)
	    return subfield;
	}
    }
  return NULL_TREE;
}

/* Build an expression representing OBJECT.MEMBER.  OBJECT is an
   expression; MEMBER is a DECL or baselink.  If ACCESS_PATH is
   non-NULL, it indicates the path to the base used to name MEMBER.
   If PRESERVE_REFERENCE is true, the expression returned will have
   REFERENCE_TYPE if the MEMBER does.  Otherwise, the expression
   returned will have the type referred to by the reference.

   This function does not perform access control; that is either done
   earlier by the parser when the name of MEMBER is resolved to MEMBER
   itself, or later when overload resolution selects one of the
   functions indicated by MEMBER.  */

tree
build_class_member_access_expr (tree object, tree member,
				tree access_path, bool preserve_reference,
				tsubst_flags_t complain)
{
  tree object_type;
  tree member_scope;
  tree result = NULL_TREE;
  tree using_decl = NULL_TREE;

  if (error_operand_p (object) || error_operand_p (member))
    return error_mark_node;

  gcc_assert (DECL_P (member) || BASELINK_P (member));

  /* [expr.ref]

     The type of the first expression shall be "class object" (of a
     complete type).  */
  object_type = TREE_TYPE (object);
  if (!currently_open_class (object_type)
      && !complete_type_or_maybe_complain (object_type, object, complain))
    return error_mark_node;
  if (!CLASS_TYPE_P (object_type))
    {
      if (complain & tf_error)
	{
	  if (POINTER_TYPE_P (object_type)
	      && CLASS_TYPE_P (TREE_TYPE (object_type)))
	    error ("request for member %qD in %qE, which is of pointer "
		   "type %qT (maybe you meant to use %<->%> ?)",
		   member, object, object_type);
	  else
	    error ("request for member %qD in %qE, which is of non-class "
		   "type %qT", member, object, object_type);
	}
      return error_mark_node;
    }

  /* The standard does not seem to actually say that MEMBER must be a
     member of OBJECT_TYPE.  However, that is clearly what is
     intended.  */
  if (DECL_P (member))
    {
      member_scope = DECL_CLASS_CONTEXT (member);
      if (!mark_used (member, complain) && !(complain & tf_error))
	return error_mark_node;
      if (TREE_DEPRECATED (member))
	warn_deprecated_use (member, NULL_TREE);
    }
  else
    member_scope = BINFO_TYPE (BASELINK_ACCESS_BINFO (member));
  /* If MEMBER is from an anonymous aggregate, MEMBER_SCOPE will
     presently be the anonymous union.  Go outwards until we find a
     type related to OBJECT_TYPE.  */
  while ((ANON_AGGR_TYPE_P (member_scope) || UNSCOPED_ENUM_P (member_scope))
	 && !same_type_ignoring_top_level_qualifiers_p (member_scope,
							object_type))
    member_scope = TYPE_CONTEXT (member_scope);
  if (!member_scope || !DERIVED_FROM_P (member_scope, object_type))
    {
      if (complain & tf_error)
	{
	  if (TREE_CODE (member) == FIELD_DECL)
	    error ("invalid use of nonstatic data member %qE", member);
	  else
	    error ("%qD is not a member of %qT", member, object_type);
	}
      return error_mark_node;
    }

  /* Transform `(a, b).x' into `(*(a, &b)).x', `(a ? b : c).x' into
     `(*(a ?  &b : &c)).x', and so on.  A COND_EXPR is only an lvalue
     in the front end; only _DECLs and _REFs are lvalues in the back end.  */
  {
    tree temp = unary_complex_lvalue (ADDR_EXPR, object);
    if (temp)
      object = cp_build_indirect_ref (temp, RO_NULL, complain);
  }

  /* In [expr.ref], there is an explicit list of the valid choices for
     MEMBER.  We check for each of those cases here.  */
  if (VAR_P (member))
    {
      /* A static data member.  */
      result = member;
      mark_exp_read (object);
      /* If OBJECT has side-effects, they are supposed to occur.  */
      if (TREE_SIDE_EFFECTS (object))
	result = build2 (COMPOUND_EXPR, TREE_TYPE (result), object, result);
    }
  else if (TREE_CODE (member) == FIELD_DECL)
    {
      /* A non-static data member.  */
      bool null_object_p;
      int type_quals;
      tree member_type;

      null_object_p = (INDIRECT_REF_P (object)
		       && integer_zerop (TREE_OPERAND (object, 0)));

      /* Convert OBJECT to the type of MEMBER.  */
      if (!same_type_p (TYPE_MAIN_VARIANT (object_type),
			TYPE_MAIN_VARIANT (member_scope)))
	{
	  tree binfo;
	  base_kind kind;

	  binfo = lookup_base (access_path ? access_path : object_type,
			       member_scope, ba_unique, &kind, complain);
	  if (binfo == error_mark_node)
	    return error_mark_node;

	  /* It is invalid to try to get to a virtual base of a
	     NULL object.  The most common cause is invalid use of
	     offsetof macro.  */
	  if (null_object_p && kind == bk_via_virtual)
	    {
	      if (complain & tf_error)
		{
		  error ("invalid access to non-static data member %qD in "
			 "virtual base of NULL object", member);
		}
	      return error_mark_node;
	    }

	  /* Convert to the base.  */
	  object = build_base_path (PLUS_EXPR, object, binfo,
				    /*nonnull=*/1, complain);
	  /* If we found the base successfully then we should be able
	     to convert to it successfully.  */
	  gcc_assert (object != error_mark_node);
	}

      /* If MEMBER is from an anonymous aggregate, we have converted
	 OBJECT so that it refers to the class containing the
	 anonymous union.  Generate a reference to the anonymous union
	 itself, and recur to find MEMBER.  */
      if (ANON_AGGR_TYPE_P (DECL_CONTEXT (member))
	  /* When this code is called from build_field_call, the
	     object already has the type of the anonymous union.
	     That is because the COMPONENT_REF was already
	     constructed, and was then disassembled before calling
	     build_field_call.  After the function-call code is
	     cleaned up, this waste can be eliminated.  */
	  && (!same_type_ignoring_top_level_qualifiers_p
	      (TREE_TYPE (object), DECL_CONTEXT (member))))
	{
	  tree anonymous_union;

	  anonymous_union = lookup_anon_field (TREE_TYPE (object),
					       DECL_CONTEXT (member));
	  object = build_class_member_access_expr (object,
						   anonymous_union,
						   /*access_path=*/NULL_TREE,
						   preserve_reference,
						   complain);
	}

      /* Compute the type of the field, as described in [expr.ref].  */
      type_quals = TYPE_UNQUALIFIED;
      member_type = TREE_TYPE (member);
      if (TREE_CODE (member_type) != REFERENCE_TYPE)
	{
	  type_quals = (cp_type_quals (member_type)
			| cp_type_quals (object_type));

	  /* A field is const (volatile) if the enclosing object, or the
	     field itself, is const (volatile).  But, a mutable field is
	     not const, even within a const object.  */
	  if (DECL_MUTABLE_P (member))
	    type_quals &= ~TYPE_QUAL_CONST;
	  member_type = cp_build_qualified_type (member_type, type_quals);
	}

      result = build3_loc (input_location, COMPONENT_REF, member_type,
			   object, member, NULL_TREE);
      result = fold_if_not_in_template (result);

      /* Mark the expression const or volatile, as appropriate.  Even
	 though we've dealt with the type above, we still have to mark the
	 expression itself.  */
      if (type_quals & TYPE_QUAL_CONST)
	TREE_READONLY (result) = 1;
      if (type_quals & TYPE_QUAL_VOLATILE)
	TREE_THIS_VOLATILE (result) = 1;
    }
  else if (BASELINK_P (member))
    {
      /* The member is a (possibly overloaded) member function.  */
      tree functions;
      tree type;

      /* If the MEMBER is exactly one static member function, then we
	 know the type of the expression.  Otherwise, we must wait
	 until overload resolution has been performed.  */
      functions = BASELINK_FUNCTIONS (member);
      if (TREE_CODE (functions) == FUNCTION_DECL
	  && DECL_STATIC_FUNCTION_P (functions))
	type = TREE_TYPE (functions);
      else
	type = unknown_type_node;
      /* Note that we do not convert OBJECT to the BASELINK_BINFO
	 base.  That will happen when the function is called.  */
      result = build3 (COMPONENT_REF, type, object, member, NULL_TREE);
    }
  else if (TREE_CODE (member) == CONST_DECL)
    {
      /* The member is an enumerator.  */
      result = member;
      /* If OBJECT has side-effects, they are supposed to occur.  */
      if (TREE_SIDE_EFFECTS (object))
	result = build2 (COMPOUND_EXPR, TREE_TYPE (result),
			 object, result);
    }
  else if ((using_decl = strip_using_decl (member)) != member)
    result = build_class_member_access_expr (object,
					     using_decl,
					     access_path, preserve_reference,
					     complain);
  else
    {
      if (complain & tf_error)
	error ("invalid use of %qD", member);
      return error_mark_node;
    }

  if (!preserve_reference)
    /* [expr.ref]

       If E2 is declared to have type "reference to T", then ... the
       type of E1.E2 is T.  */
    result = convert_from_reference (result);

  return result;
}

/* Return the destructor denoted by OBJECT.SCOPE::DTOR_NAME, or, if
   SCOPE is NULL, by OBJECT.DTOR_NAME, where DTOR_NAME is ~type.  */

static tree
lookup_destructor (tree object, tree scope, tree dtor_name,
		   tsubst_flags_t complain)
{
  tree object_type = TREE_TYPE (object);
  tree dtor_type = TREE_OPERAND (dtor_name, 0);
  tree expr;

  /* We've already complained about this destructor.  */
  if (dtor_type == error_mark_node)
    return error_mark_node;

  if (scope && !check_dtor_name (scope, dtor_type))
    {
      if (complain & tf_error)
	error ("qualified type %qT does not match destructor name ~%qT",
	       scope, dtor_type);
      return error_mark_node;
    }
  if (is_auto (dtor_type))
    dtor_type = object_type;
  else if (identifier_p (dtor_type))
    {
      /* In a template, names we can't find a match for are still accepted
	 destructor names, and we check them here.  */
      if (check_dtor_name (object_type, dtor_type))
	dtor_type = object_type;
      else
	{
	  if (complain & tf_error)
	    error ("object type %qT does not match destructor name ~%qT",
		   object_type, dtor_type);
	  return error_mark_node;
	}
      
    }
  else if (!DERIVED_FROM_P (dtor_type, TYPE_MAIN_VARIANT (object_type)))
    {
      if (complain & tf_error)
	error ("the type being destroyed is %qT, but the destructor "
	       "refers to %qT", TYPE_MAIN_VARIANT (object_type), dtor_type);
      return error_mark_node;
    }
  expr = lookup_member (dtor_type, complete_dtor_identifier,
			/*protect=*/1, /*want_type=*/false,
			tf_warning_or_error);
  if (!expr)
    {
      if (complain & tf_error)
	cxx_incomplete_type_error (dtor_name, dtor_type);
      return error_mark_node;
    }
  expr = (adjust_result_of_qualified_name_lookup
	  (expr, dtor_type, object_type));
  if (scope == NULL_TREE)
    /* We need to call adjust_result_of_qualified_name_lookup in case the
       destructor names a base class, but we unset BASELINK_QUALIFIED_P so
       that we still get virtual function binding.  */
    BASELINK_QUALIFIED_P (expr) = false;
  return expr;
}

/* An expression of the form "A::template B" has been resolved to
   DECL.  Issue a diagnostic if B is not a template or template
   specialization.  */

void
check_template_keyword (tree decl)
{
  /* The standard says:

      [temp.names]

      If a name prefixed by the keyword template is not a member
      template, the program is ill-formed.

     DR 228 removed the restriction that the template be a member
     template.

     DR 96, if accepted would add the further restriction that explicit
     template arguments must be provided if the template keyword is
     used, but, as of 2005-10-16, that DR is still in "drafting".  If
     this DR is accepted, then the semantic checks here can be
     simplified, as the entity named must in fact be a template
     specialization, rather than, as at present, a set of overloaded
     functions containing at least one template function.  */
  if (TREE_CODE (decl) != TEMPLATE_DECL
      && TREE_CODE (decl) != TEMPLATE_ID_EXPR)
    {
      if (!is_overloaded_fn (decl))
	permerror (input_location, "%qD is not a template", decl);
      else
	{
	  tree fns;
	  fns = decl;
	  if (BASELINK_P (fns))
	    fns = BASELINK_FUNCTIONS (fns);
	  while (fns)
	    {
	      tree fn = OVL_CURRENT (fns);
	      if (TREE_CODE (fn) == TEMPLATE_DECL
		  || TREE_CODE (fn) == TEMPLATE_ID_EXPR)
		break;
	      if (TREE_CODE (fn) == FUNCTION_DECL
		  && DECL_USE_TEMPLATE (fn)
		  && PRIMARY_TEMPLATE_P (DECL_TI_TEMPLATE (fn)))
		break;
	      fns = OVL_NEXT (fns);
	    }
	  if (!fns)
	    permerror (input_location, "%qD is not a template", decl);
	}
    }
}

/* This function is called by the parser to process a class member
   access expression of the form OBJECT.NAME.  NAME is a node used by
   the parser to represent a name; it is not yet a DECL.  It may,
   however, be a BASELINK where the BASELINK_FUNCTIONS is a
   TEMPLATE_ID_EXPR.  Templates must be looked up by the parser, and
   there is no reason to do the lookup twice, so the parser keeps the
   BASELINK.  TEMPLATE_P is true iff NAME was explicitly declared to
   be a template via the use of the "A::template B" syntax.  */

tree
finish_class_member_access_expr (tree object, tree name, bool template_p,
				 tsubst_flags_t complain)
{
  tree expr;
  tree object_type;
  tree member;
  tree access_path = NULL_TREE;
  tree orig_object = object;
  tree orig_name = name;

  if (object == error_mark_node || name == error_mark_node)
    return error_mark_node;

  /* If OBJECT is an ObjC class instance, we must obey ObjC access rules.  */
  if (!objc_is_public (object, name))
    return error_mark_node;

  object_type = TREE_TYPE (object);

  if (processing_template_decl)
    {
      if (/* If OBJECT_TYPE is dependent, so is OBJECT.NAME.  */
	  dependent_type_p (object_type)
	  /* If NAME is just an IDENTIFIER_NODE, then the expression
	     is dependent.  */
	  || identifier_p (object)
	  /* If NAME is "f<args>", where either 'f' or 'args' is
	     dependent, then the expression is dependent.  */
	  || (TREE_CODE (name) == TEMPLATE_ID_EXPR
	      && dependent_template_id_p (TREE_OPERAND (name, 0),
					  TREE_OPERAND (name, 1)))
	  /* If NAME is "T::X" where "T" is dependent, then the
	     expression is dependent.  */
	  || (TREE_CODE (name) == SCOPE_REF
	      && TYPE_P (TREE_OPERAND (name, 0))
	      && dependent_type_p (TREE_OPERAND (name, 0))))
	return build_min_nt_loc (UNKNOWN_LOCATION, COMPONENT_REF,
				 object, name, NULL_TREE);
      object = build_non_dependent_expr (object);
    }
  else if (c_dialect_objc ()
	   && identifier_p (name)
	   && (expr = objc_maybe_build_component_ref (object, name)))
    return expr;
    
  /* [expr.ref]

     The type of the first expression shall be "class object" (of a
     complete type).  */
  if (!currently_open_class (object_type)
      && !complete_type_or_maybe_complain (object_type, object, complain))
    return error_mark_node;
  if (!CLASS_TYPE_P (object_type))
    {
      if (complain & tf_error)
	{
	  if (POINTER_TYPE_P (object_type)
	      && CLASS_TYPE_P (TREE_TYPE (object_type)))
	    error ("request for member %qD in %qE, which is of pointer "
		   "type %qT (maybe you meant to use %<->%> ?)",
		   name, object, object_type);
	  else
	    error ("request for member %qD in %qE, which is of non-class "
		   "type %qT", name, object, object_type);
	}
      return error_mark_node;
    }

  if (BASELINK_P (name))
    /* A member function that has already been looked up.  */
    member = name;
  else
    {
      bool is_template_id = false;
      tree template_args = NULL_TREE;
      tree scope;

      if (TREE_CODE (name) == TEMPLATE_ID_EXPR)
	{
	  is_template_id = true;
	  template_args = TREE_OPERAND (name, 1);
	  name = TREE_OPERAND (name, 0);

	  if (TREE_CODE (name) == OVERLOAD)
	    name = DECL_NAME (get_first_fn (name));
	  else if (DECL_P (name))
	    name = DECL_NAME (name);
	}

      if (TREE_CODE (name) == SCOPE_REF)
	{
	  /* A qualified name.  The qualifying class or namespace `S'
	     has already been looked up; it is either a TYPE or a
	     NAMESPACE_DECL.  */
	  scope = TREE_OPERAND (name, 0);
	  name = TREE_OPERAND (name, 1);

	  /* If SCOPE is a namespace, then the qualified name does not
	     name a member of OBJECT_TYPE.  */
	  if (TREE_CODE (scope) == NAMESPACE_DECL)
	    {
	      if (complain & tf_error)
		error ("%<%D::%D%> is not a member of %qT",
		       scope, name, object_type);
	      return error_mark_node;
	    }

	  if (TREE_CODE (scope) == ENUMERAL_TYPE)
	    {
	      /* Looking up a member enumerator (c++/56793).  */
	      if (!TYPE_CLASS_SCOPE_P (scope)
		  || !DERIVED_FROM_P (TYPE_CONTEXT (scope), object_type))
		{
		  if (complain & tf_error)
		    error ("%<%D::%D%> is not a member of %qT",
			   scope, name, object_type);
		  return error_mark_node;
		}
	      tree val = lookup_enumerator (scope, name);
	      if (!val)
		{
		  if (complain & tf_error)
		    error ("%qD is not a member of %qD",
			   name, scope);
		  return error_mark_node;
		}
	      
	      if (TREE_SIDE_EFFECTS (object))
		val = build2 (COMPOUND_EXPR, TREE_TYPE (val), object, val);
	      return val;
	    }

	  gcc_assert (CLASS_TYPE_P (scope));
	  gcc_assert (identifier_p (name) || TREE_CODE (name) == BIT_NOT_EXPR);

	  if (constructor_name_p (name, scope))
	    {
	      if (complain & tf_error)
		error ("cannot call constructor %<%T::%D%> directly",
		       scope, name);
	      return error_mark_node;
	    }

	  /* Find the base of OBJECT_TYPE corresponding to SCOPE.  */
	  access_path = lookup_base (object_type, scope, ba_check,
				     NULL, complain);
	  if (access_path == error_mark_node)
	    return error_mark_node;
	  if (!access_path)
	    {
	      if (complain & tf_error)
		error ("%qT is not a base of %qT", scope, object_type);
	      return error_mark_node;
	    }
	}
      else
	{
	  scope = NULL_TREE;
	  access_path = object_type;
	}

      if (TREE_CODE (name) == BIT_NOT_EXPR)
	member = lookup_destructor (object, scope, name, complain);
      else
	{
	  /* Look up the member.  */
	  member = lookup_member (access_path, name, /*protect=*/1,
				  /*want_type=*/false, complain);
	  if (member == NULL_TREE)
	    {
	      if (complain & tf_error)
		error ("%q#T has no member named %qE",
		       TREE_CODE (access_path) == TREE_BINFO
		       ? TREE_TYPE (access_path) : object_type, name);
	      return error_mark_node;
	    }
	  if (member == error_mark_node)
	    return error_mark_node;
	}

      if (is_template_id)
	{
	  tree templ = member;

	  if (BASELINK_P (templ))
	    templ = lookup_template_function (templ, template_args);
	  else
	    {
	      if (complain & tf_error)
		error ("%qD is not a member template function", name);
	      return error_mark_node;
	    }
	}
    }

  if (TREE_DEPRECATED (member))
    warn_deprecated_use (member, NULL_TREE);

  if (template_p)
    check_template_keyword (member);

  expr = build_class_member_access_expr (object, member, access_path,
					 /*preserve_reference=*/false,
					 complain);
  if (processing_template_decl && expr != error_mark_node)
    {
      if (BASELINK_P (member))
	{
	  if (TREE_CODE (orig_name) == SCOPE_REF)
	    BASELINK_QUALIFIED_P (member) = 1;
	  orig_name = member;
	}
      return build_min_non_dep (COMPONENT_REF, expr,
				orig_object, orig_name,
				NULL_TREE);
    }

  return expr;
}

/* Build a COMPONENT_REF of OBJECT and MEMBER with the appropriate
   type.  */

tree
build_simple_component_ref (tree object, tree member)
{
  tree type = cp_build_qualified_type (TREE_TYPE (member),
				       cp_type_quals (TREE_TYPE (object)));
  return fold_build3_loc (input_location,
			  COMPONENT_REF, type,
			  object, member, NULL_TREE);
}

/* Return an expression for the MEMBER_NAME field in the internal
   representation of PTRMEM, a pointer-to-member function.  (Each
   pointer-to-member function type gets its own RECORD_TYPE so it is
   more convenient to access the fields by name than by FIELD_DECL.)
   This routine converts the NAME to a FIELD_DECL and then creates the
   node for the complete expression.  */

tree
build_ptrmemfunc_access_expr (tree ptrmem, tree member_name)
{
  tree ptrmem_type;
  tree member;

  /* This code is a stripped down version of
     build_class_member_access_expr.  It does not work to use that
     routine directly because it expects the object to be of class
     type.  */
  ptrmem_type = TREE_TYPE (ptrmem);
  gcc_assert (TYPE_PTRMEMFUNC_P (ptrmem_type));
  for (member = TYPE_FIELDS (ptrmem_type); member;
       member = DECL_CHAIN (member))
    if (DECL_NAME (member) == member_name)
      break;
  return build_simple_component_ref (ptrmem, member);
}

/* Given an expression PTR for a pointer, return an expression
   for the value pointed to.
   ERRORSTRING is the name of the operator to appear in error messages.

   This function may need to overload OPERATOR_FNNAME.
   Must also handle REFERENCE_TYPEs for C++.  */

tree
build_x_indirect_ref (location_t loc, tree expr, ref_operator errorstring, 
                      tsubst_flags_t complain)
{
  tree orig_expr = expr;
  tree rval;

  if (processing_template_decl)
    {
      /* Retain the type if we know the operand is a pointer.  */
      if (TREE_TYPE (expr) && POINTER_TYPE_P (TREE_TYPE (expr)))
	return build_min (INDIRECT_REF, TREE_TYPE (TREE_TYPE (expr)), expr);
      if (type_dependent_expression_p (expr))
	return build_min_nt_loc (loc, INDIRECT_REF, expr);
      expr = build_non_dependent_expr (expr);
    }

  rval = build_new_op (loc, INDIRECT_REF, LOOKUP_NORMAL, expr,
		       NULL_TREE, NULL_TREE, /*overload=*/NULL, complain);
  if (!rval)
    rval = cp_build_indirect_ref (expr, errorstring, complain);

  if (processing_template_decl && rval != error_mark_node)
    return build_min_non_dep (INDIRECT_REF, rval, orig_expr);
  else
    return rval;
}

/* Helper function called from c-common.  */
tree
build_indirect_ref (location_t /*loc*/,
		    tree ptr, ref_operator errorstring)
{
  return cp_build_indirect_ref (ptr, errorstring, tf_warning_or_error);
}

tree
cp_build_indirect_ref (tree ptr, ref_operator errorstring, 
                       tsubst_flags_t complain)
{
  tree pointer, type;

  if (ptr == current_class_ptr
      || (TREE_CODE (ptr) == NOP_EXPR
	  && TREE_OPERAND (ptr, 0) == current_class_ptr
	  && (same_type_ignoring_top_level_qualifiers_p
	      (TREE_TYPE (ptr), TREE_TYPE (current_class_ptr)))))
    return current_class_ref;

  pointer = (TREE_CODE (TREE_TYPE (ptr)) == REFERENCE_TYPE
	     ? ptr : decay_conversion (ptr, complain));
  if (pointer == error_mark_node)
    return error_mark_node;

  type = TREE_TYPE (pointer);

  if (POINTER_TYPE_P (type))
    {
      /* [expr.unary.op]

	 If the type of the expression is "pointer to T," the type
	 of  the  result  is  "T."  */
      tree t = TREE_TYPE (type);

      if ((CONVERT_EXPR_P (ptr)
	   || TREE_CODE (ptr) == VIEW_CONVERT_EXPR)
	  && (!CLASS_TYPE_P (t) || !CLASSTYPE_EMPTY_P (t)))
	{
	  /* If a warning is issued, mark it to avoid duplicates from
	     the backend.  This only needs to be done at
	     warn_strict_aliasing > 2.  */
	  if (warn_strict_aliasing > 2)
	    if (strict_aliasing_warning (TREE_TYPE (TREE_OPERAND (ptr, 0)),
					 type, TREE_OPERAND (ptr, 0)))
	      TREE_NO_WARNING (ptr) = 1;
	}

      if (VOID_TYPE_P (t))
	{
	  /* A pointer to incomplete type (other than cv void) can be
	     dereferenced [expr.unary.op]/1  */
          if (complain & tf_error)
            error ("%qT is not a pointer-to-object type", type);
	  return error_mark_node;
	}
      else if (TREE_CODE (pointer) == ADDR_EXPR
	       && same_type_p (t, TREE_TYPE (TREE_OPERAND (pointer, 0))))
	/* The POINTER was something like `&x'.  We simplify `*&x' to
	   `x'.  */
	return TREE_OPERAND (pointer, 0);
      else
	{
	  tree ref = build1 (INDIRECT_REF, t, pointer);

	  /* We *must* set TREE_READONLY when dereferencing a pointer to const,
	     so that we get the proper error message if the result is used
	     to assign to.  Also, &* is supposed to be a no-op.  */
	  TREE_READONLY (ref) = CP_TYPE_CONST_P (t);
	  TREE_THIS_VOLATILE (ref) = CP_TYPE_VOLATILE_P (t);
	  TREE_SIDE_EFFECTS (ref)
	    = (TREE_THIS_VOLATILE (ref) || TREE_SIDE_EFFECTS (pointer));
	  return ref;
	}
    }
  else if (!(complain & tf_error))
    /* Don't emit any errors; we'll just return ERROR_MARK_NODE later.  */
    ;
  /* `pointer' won't be an error_mark_node if we were given a
     pointer to member, so it's cool to check for this here.  */
  else if (TYPE_PTRMEM_P (type))
    switch (errorstring)
      {
         case RO_ARRAY_INDEXING:
           error ("invalid use of array indexing on pointer to member");
           break;
         case RO_UNARY_STAR:
           error ("invalid use of unary %<*%> on pointer to member");
           break;
         case RO_IMPLICIT_CONVERSION:
           error ("invalid use of implicit conversion on pointer to member");
           break;
         case RO_ARROW_STAR:
           error ("left hand operand of %<->*%> must be a pointer to class, "
		  "but is a pointer to member of type %qT", type);
           break;
         default:
           gcc_unreachable ();
      }
  else if (pointer != error_mark_node)
    invalid_indirection_error (input_location, type, errorstring);

  return error_mark_node;
}

/* This handles expressions of the form "a[i]", which denotes
   an array reference.

   This is logically equivalent in C to *(a+i), but we may do it differently.
   If A is a variable or a member, we generate a primitive ARRAY_REF.
   This avoids forcing the array out of registers, and can work on
   arrays that are not lvalues (for example, members of structures returned
   by functions).

   If INDEX is of some user-defined type, it must be converted to
   integer type.  Otherwise, to make a compatible PLUS_EXPR, it
   will inherit the type of the array, which will be some pointer type.
   
   LOC is the location to use in building the array reference.  */

tree
cp_build_array_ref (location_t loc, tree array, tree idx,
		    tsubst_flags_t complain)
{
  tree ret;

  if (idx == 0)
    {
      if (complain & tf_error)
	error_at (loc, "subscript missing in array reference");
      return error_mark_node;
    }

  /* If an array's index is an array notation, then its rank cannot be
     greater than one.  */ 
  if (flag_cilkplus && contains_array_notation_expr (idx))
    {
      size_t rank = 0;

      /* If find_rank returns false, then it should have reported an error,
	 thus it is unnecessary for repetition.  */
      if (!find_rank (loc, idx, idx, true, &rank))
	return error_mark_node;
      if (rank > 1)
	{
	  error_at (loc, "rank of the array%'s index is greater than 1");
	  return error_mark_node;
	}
    }
  if (TREE_TYPE (array) == error_mark_node
      || TREE_TYPE (idx) == error_mark_node)
    return error_mark_node;

  /* If ARRAY is a COMPOUND_EXPR or COND_EXPR, move our reference
     inside it.  */
  switch (TREE_CODE (array))
    {
    case COMPOUND_EXPR:
      {
	tree value = cp_build_array_ref (loc, TREE_OPERAND (array, 1), idx,
					 complain);
	ret = build2 (COMPOUND_EXPR, TREE_TYPE (value),
		      TREE_OPERAND (array, 0), value);
	SET_EXPR_LOCATION (ret, loc);
	return ret;
      }

    case COND_EXPR:
      ret = build_conditional_expr
	       (loc, TREE_OPERAND (array, 0),
	       cp_build_array_ref (loc, TREE_OPERAND (array, 1), idx,
				   complain),
	       cp_build_array_ref (loc, TREE_OPERAND (array, 2), idx,
				   complain),
	       complain);
      protected_set_expr_location (ret, loc);
      return ret;

    default:
      break;
    }

  bool non_lvalue
    = convert_vector_to_pointer_for_subscript (loc, &array, idx);

  if (TREE_CODE (TREE_TYPE (array)) == ARRAY_TYPE)
    {
      tree rval, type;

      warn_array_subscript_with_type_char (loc, idx);

      if (!INTEGRAL_OR_UNSCOPED_ENUMERATION_TYPE_P (TREE_TYPE (idx)))
	{
	  if (complain & tf_error)
	    error_at (loc, "array subscript is not an integer");
	  return error_mark_node;
	}

      /* Apply integral promotions *after* noticing character types.
	 (It is unclear why we do these promotions -- the standard
	 does not say that we should.  In fact, the natural thing would
	 seem to be to convert IDX to ptrdiff_t; we're performing
	 pointer arithmetic.)  */
      idx = cp_perform_integral_promotions (idx, complain);

      /* An array that is indexed by a non-constant
	 cannot be stored in a register; we must be able to do
	 address arithmetic on its address.
	 Likewise an array of elements of variable size.  */
      if (TREE_CODE (idx) != INTEGER_CST
	  || (COMPLETE_TYPE_P (TREE_TYPE (TREE_TYPE (array)))
	      && (TREE_CODE (TYPE_SIZE (TREE_TYPE (TREE_TYPE (array))))
		  != INTEGER_CST)))
	{
	  if (!cxx_mark_addressable (array))
	    return error_mark_node;
	}

      /* An array that is indexed by a constant value which is not within
	 the array bounds cannot be stored in a register either; because we
	 would get a crash in store_bit_field/extract_bit_field when trying
	 to access a non-existent part of the register.  */
      if (TREE_CODE (idx) == INTEGER_CST
	  && TYPE_DOMAIN (TREE_TYPE (array))
	  && ! int_fits_type_p (idx, TYPE_DOMAIN (TREE_TYPE (array))))
	{
	  if (!cxx_mark_addressable (array))
	    return error_mark_node;
	}

      if (!lvalue_p (array))
	{
	  if (complain & tf_error)
	    pedwarn (loc, OPT_Wpedantic, 
		     "ISO C++ forbids subscripting non-lvalue array");
	  else
	    return error_mark_node;
	}

      /* Note in C++ it is valid to subscript a `register' array, since
	 it is valid to take the address of something with that
	 storage specification.  */
      if (extra_warnings)
	{
	  tree foo = array;
	  while (TREE_CODE (foo) == COMPONENT_REF)
	    foo = TREE_OPERAND (foo, 0);
	  if (VAR_P (foo) && DECL_REGISTER (foo)
	      && (complain & tf_warning))
	    warning_at (loc, OPT_Wextra,
			"subscripting array declared %<register%>");
	}

      type = TREE_TYPE (TREE_TYPE (array));
      rval = build4 (ARRAY_REF, type, array, idx, NULL_TREE, NULL_TREE);
      /* Array ref is const/volatile if the array elements are
	 or if the array is..  */
      TREE_READONLY (rval)
	|= (CP_TYPE_CONST_P (type) | TREE_READONLY (array));
      TREE_SIDE_EFFECTS (rval)
	|= (CP_TYPE_VOLATILE_P (type) | TREE_SIDE_EFFECTS (array));
      TREE_THIS_VOLATILE (rval)
	|= (CP_TYPE_VOLATILE_P (type) | TREE_THIS_VOLATILE (array));
      ret = require_complete_type_sfinae (fold_if_not_in_template (rval),
					  complain);
      protected_set_expr_location (ret, loc);
      if (non_lvalue)
	ret = non_lvalue_loc (loc, ret);
      return ret;
    }

  {
    tree ar = cp_default_conversion (array, complain);
    tree ind = cp_default_conversion (idx, complain);

    /* Put the integer in IND to simplify error checking.  */
    if (TREE_CODE (TREE_TYPE (ar)) == INTEGER_TYPE)
      {
	tree temp = ar;
	ar = ind;
	ind = temp;
      }

    if (ar == error_mark_node || ind == error_mark_node)
      return error_mark_node;

    if (!TYPE_PTR_P (TREE_TYPE (ar)))
      {
	if (complain & tf_error)
	  error_at (loc, "subscripted value is neither array nor pointer");
	return error_mark_node;
      }
    if (TREE_CODE (TREE_TYPE (ind)) != INTEGER_TYPE)
      {
	if (complain & tf_error)
	  error_at (loc, "array subscript is not an integer");
	return error_mark_node;
      }

    warn_array_subscript_with_type_char (loc, idx);

    ret = cp_build_indirect_ref (cp_build_binary_op (input_location,
						     PLUS_EXPR, ar, ind,
						     complain),
                                 RO_ARRAY_INDEXING,
                                 complain);
    protected_set_expr_location (ret, loc);
    if (non_lvalue)
      ret = non_lvalue_loc (loc, ret);
    return ret;
  }
}

/* Entry point for Obj-C++.  */

tree
build_array_ref (location_t loc, tree array, tree idx)
{
  return cp_build_array_ref (loc, array, idx, tf_warning_or_error);
}

/* Resolve a pointer to member function.  INSTANCE is the object
   instance to use, if the member points to a virtual member.

   This used to avoid checking for virtual functions if basetype
   has no virtual functions, according to an earlier ANSI draft.
   With the final ISO C++ rules, such an optimization is
   incorrect: A pointer to a derived member can be static_cast
   to pointer-to-base-member, as long as the dynamic object
   later has the right member.  So now we only do this optimization
   when we know the dynamic type of the object.  */

tree
get_member_function_from_ptrfunc (tree *instance_ptrptr, tree function,
				  tsubst_flags_t complain)
{
  if (TREE_CODE (function) == OFFSET_REF)
    function = TREE_OPERAND (function, 1);

  if (TYPE_PTRMEMFUNC_P (TREE_TYPE (function)))
    {
      tree idx, delta, e1, e2, e3, vtbl;
      bool nonvirtual;
      tree fntype = TYPE_PTRMEMFUNC_FN_TYPE (TREE_TYPE (function));
      tree basetype = TYPE_METHOD_BASETYPE (TREE_TYPE (fntype));

      tree instance_ptr = *instance_ptrptr;
      tree instance_save_expr = 0;
      if (instance_ptr == error_mark_node)
	{
	  if (TREE_CODE (function) == PTRMEM_CST)
	    {
	      /* Extracting the function address from a pmf is only
		 allowed with -Wno-pmf-conversions. It only works for
		 pmf constants.  */
	      e1 = build_addr_func (PTRMEM_CST_MEMBER (function), complain);
	      e1 = convert (fntype, e1);
	      return e1;
	    }
	  else
	    {
	      if (complain & tf_error)
		error ("object missing in use of %qE", function);
	      return error_mark_node;
	    }
	}

      /* True if we know that the dynamic type of the object doesn't have
	 virtual functions, so we can assume the PFN field is a pointer.  */
      nonvirtual = (COMPLETE_TYPE_P (basetype)
		    && !TYPE_POLYMORPHIC_P (basetype)
		    && resolves_to_fixed_type_p (instance_ptr, 0));

      /* If we don't really have an object (i.e. in an ill-formed
	 conversion from PMF to pointer), we can't resolve virtual
	 functions anyway.  */
      if (!nonvirtual && is_dummy_object (instance_ptr))
	nonvirtual = true;

      if (TREE_SIDE_EFFECTS (instance_ptr))
	instance_ptr = instance_save_expr = save_expr (instance_ptr);

      if (TREE_SIDE_EFFECTS (function))
	function = save_expr (function);

      /* Start by extracting all the information from the PMF itself.  */
      e3 = pfn_from_ptrmemfunc (function);
      delta = delta_from_ptrmemfunc (function);
      idx = build1 (NOP_EXPR, vtable_index_type, e3);
      switch (TARGET_PTRMEMFUNC_VBIT_LOCATION)
	{
	case ptrmemfunc_vbit_in_pfn:
	  e1 = cp_build_binary_op (input_location,
				   BIT_AND_EXPR, idx, integer_one_node,
				   complain);
	  idx = cp_build_binary_op (input_location,
				    MINUS_EXPR, idx, integer_one_node,
				    complain);
	  if (idx == error_mark_node)
	    return error_mark_node;
	  break;

	case ptrmemfunc_vbit_in_delta:
	  e1 = cp_build_binary_op (input_location,
				   BIT_AND_EXPR, delta, integer_one_node,
				   complain);
	  delta = cp_build_binary_op (input_location,
				      RSHIFT_EXPR, delta, integer_one_node,
				      complain);
	  if (delta == error_mark_node)
	    return error_mark_node;
	  break;

	default:
	  gcc_unreachable ();
	}

      if (e1 == error_mark_node)
	return error_mark_node;

      /* Convert down to the right base before using the instance.  A
	 special case is that in a pointer to member of class C, C may
	 be incomplete.  In that case, the function will of course be
	 a member of C, and no conversion is required.  In fact,
	 lookup_base will fail in that case, because incomplete
	 classes do not have BINFOs.  */
      if (!same_type_ignoring_top_level_qualifiers_p
	  (basetype, TREE_TYPE (TREE_TYPE (instance_ptr))))
	{
	  basetype = lookup_base (TREE_TYPE (TREE_TYPE (instance_ptr)),
				  basetype, ba_check, NULL, complain);
	  instance_ptr = build_base_path (PLUS_EXPR, instance_ptr, basetype,
					  1, complain);
	  if (instance_ptr == error_mark_node)
	    return error_mark_node;
	}
      /* ...and then the delta in the PMF.  */
      instance_ptr = fold_build_pointer_plus (instance_ptr, delta);

      /* Hand back the adjusted 'this' argument to our caller.  */
      *instance_ptrptr = instance_ptr;

      if (nonvirtual)
	/* Now just return the pointer.  */
	return e3;

      /* Next extract the vtable pointer from the object.  */
      vtbl = build1 (NOP_EXPR, build_pointer_type (vtbl_ptr_type_node),
		     instance_ptr);
      vtbl = cp_build_indirect_ref (vtbl, RO_NULL, complain);
      if (vtbl == error_mark_node)
	return error_mark_node;

      /* Finally, extract the function pointer from the vtable.  */
      e2 = fold_build_pointer_plus_loc (input_location, vtbl, idx);
      e2 = cp_build_indirect_ref (e2, RO_NULL, complain);
      if (e2 == error_mark_node)
	return error_mark_node;
      TREE_CONSTANT (e2) = 1;

      /* When using function descriptors, the address of the
	 vtable entry is treated as a function pointer.  */
      if (TARGET_VTABLE_USES_DESCRIPTORS)
	e2 = build1 (NOP_EXPR, TREE_TYPE (e2),
		     cp_build_addr_expr (e2, complain));

      e2 = fold_convert (TREE_TYPE (e3), e2);
      e1 = build_conditional_expr (input_location, e1, e2, e3, complain);
      if (e1 == error_mark_node)
	return error_mark_node;

      /* Make sure this doesn't get evaluated first inside one of the
	 branches of the COND_EXPR.  */
      if (instance_save_expr)
	e1 = build2 (COMPOUND_EXPR, TREE_TYPE (e1),
		     instance_save_expr, e1);

      function = e1;
    }
  return function;
}

/* Used by the C-common bits.  */
tree
build_function_call (location_t /*loc*/, 
		     tree function, tree params)
{
  return cp_build_function_call (function, params, tf_warning_or_error);
}

/* Used by the C-common bits.  */
tree
build_function_call_vec (location_t /*loc*/, vec<location_t> /*arg_loc*/,
			 tree function, vec<tree, va_gc> *params,
			 vec<tree, va_gc> * /*origtypes*/)
{
  vec<tree, va_gc> *orig_params = params;
  tree ret = cp_build_function_call_vec (function, &params,
					 tf_warning_or_error);

  /* cp_build_function_call_vec can reallocate PARAMS by adding
     default arguments.  That should never happen here.  Verify
     that.  */
  gcc_assert (params == orig_params);

  return ret;
}

/* Build a function call using a tree list of arguments.  */

static tree
cp_build_function_call (tree function, tree params, tsubst_flags_t complain)
{
  vec<tree, va_gc> *vec;
  tree ret;

  vec = make_tree_vector ();
  for (; params != NULL_TREE; params = TREE_CHAIN (params))
    vec_safe_push (vec, TREE_VALUE (params));
  ret = cp_build_function_call_vec (function, &vec, complain);
  release_tree_vector (vec);
  return ret;
}

/* Build a function call using varargs.  */

tree
cp_build_function_call_nary (tree function, tsubst_flags_t complain, ...)
{
  vec<tree, va_gc> *vec;
  va_list args;
  tree ret, t;

  vec = make_tree_vector ();
  va_start (args, complain);
  for (t = va_arg (args, tree); t != NULL_TREE; t = va_arg (args, tree))
    vec_safe_push (vec, t);
  va_end (args);
  ret = cp_build_function_call_vec (function, &vec, complain);
  release_tree_vector (vec);
  return ret;
}

/* Build a function call using a vector of arguments.  PARAMS may be
   NULL if there are no parameters.  This changes the contents of
   PARAMS.  */

tree
cp_build_function_call_vec (tree function, vec<tree, va_gc> **params,
			    tsubst_flags_t complain)
{
  tree fntype, fndecl;
  int is_method;
  tree original = function;
  int nargs;
  tree *argarray;
  tree parm_types;
  vec<tree, va_gc> *allocated = NULL;
  tree ret;

  /* For Objective-C, convert any calls via a cast to OBJC_TYPE_REF
     expressions, like those used for ObjC messenger dispatches.  */
  if (params != NULL && !vec_safe_is_empty (*params))
    function = objc_rewrite_function_call (function, (**params)[0]);

  /* build_c_cast puts on a NOP_EXPR to make the result not an lvalue.
     Strip such NOP_EXPRs, since FUNCTION is used in non-lvalue context.  */
  if (TREE_CODE (function) == NOP_EXPR
      && TREE_TYPE (function) == TREE_TYPE (TREE_OPERAND (function, 0)))
    function = TREE_OPERAND (function, 0);

  if (TREE_CODE (function) == FUNCTION_DECL)
    {
<<<<<<< HEAD
      /* If the function is a non-template member function 
         or a non-template friend, then we need to check the 
         constraints.
      
        Note that if overload resolution failed with a single 
        candidate this function will be used to explicitly diagnose 
        the failure for the single call expression. The check is 
        technically redundant since we also would have failed in
        add_function_candidate. */
      if (flag_concepts && !constraints_satisfied_p (function))
        {
          error ("cannot call function %qD", function);
          location_t loc = DECL_SOURCE_LOCATION (function);
          diagnose_constraints (loc, function, NULL_TREE);
          return error_mark_node;
        }

      mark_used (function);
=======
      if (!mark_used (function, complain) && !(complain & tf_error))
	return error_mark_node;
>>>>>>> 2d44c7de
      fndecl = function;

      /* Convert anything with function type to a pointer-to-function.  */
      if (DECL_MAIN_P (function))
	{
	  if (complain & tf_error)
	    pedwarn (input_location, OPT_Wpedantic, 
		     "ISO C++ forbids calling %<::main%> from within program");
	  else
	    return error_mark_node;
	}
      function = build_addr_func (function, complain);
    }
  else
    {
      fndecl = NULL_TREE;

      function = build_addr_func (function, complain);
    }

  if (function == error_mark_node)
    return error_mark_node;

  fntype = TREE_TYPE (function);

  if (TYPE_PTRMEMFUNC_P (fntype))
    {
      if (complain & tf_error)
	error ("must use %<.*%> or %<->*%> to call pointer-to-member "
	       "function in %<%E (...)%>, e.g. %<(... ->* %E) (...)%>",
	       original, original);
      return error_mark_node;
    }

  is_method = (TYPE_PTR_P (fntype)
	       && TREE_CODE (TREE_TYPE (fntype)) == METHOD_TYPE);

  if (!(TYPE_PTRFN_P (fntype)
	|| is_method
	|| TREE_CODE (function) == TEMPLATE_ID_EXPR))
    {
      if (complain & tf_error)
	{
	  if (!flag_diagnostics_show_caret)
	    error_at (input_location,
		      "%qE cannot be used as a function", original);
	  else if (DECL_P (original))
	    error_at (input_location,
		      "%qD cannot be used as a function", original);
	  else 
	    error_at (input_location,
		      "expression cannot be used as a function");
	}

      return error_mark_node;
    }

  /* fntype now gets the type of function pointed to.  */
  fntype = TREE_TYPE (fntype);
  parm_types = TYPE_ARG_TYPES (fntype);

  if (params == NULL)
    {
      allocated = make_tree_vector ();
      params = &allocated;
    }

    nargs = convert_arguments (parm_types, params, fndecl, LOOKUP_NORMAL,
			       complain);
  if (nargs < 0)
    return error_mark_node;

  argarray = (*params)->address ();

  /* Check for errors in format strings and inappropriately
     null parameters.  */
  check_function_arguments (fntype, nargs, argarray);

  ret = build_cxx_call (function, nargs, argarray, complain);

  if (allocated != NULL)
    release_tree_vector (allocated);

  return ret;
}

/* Subroutine of convert_arguments.
   Warn about wrong number of args are genereted. */

static void
warn_args_num (location_t loc, tree fndecl, bool too_many_p)
{
  if (fndecl)
    {
      if (TREE_CODE (TREE_TYPE (fndecl)) == METHOD_TYPE)
	{
	  if (DECL_NAME (fndecl) == NULL_TREE
	      || IDENTIFIER_HAS_TYPE_VALUE (DECL_NAME (fndecl)))
	    error_at (loc,
		      too_many_p
		      ? G_("too many arguments to constructor %q#D")
		      : G_("too few arguments to constructor %q#D"),
		      fndecl);
	  else
	    error_at (loc,
		      too_many_p
		      ? G_("too many arguments to member function %q#D")
		      : G_("too few arguments to member function %q#D"),
		      fndecl);
	}
      else
	error_at (loc,
		  too_many_p
		  ? G_("too many arguments to function %q#D")
		  : G_("too few arguments to function %q#D"),
		  fndecl);
      if (!DECL_IS_BUILTIN (fndecl))
	inform (DECL_SOURCE_LOCATION (fndecl), "declared here");
    }
  else
    {
      if (c_dialect_objc ()  &&  objc_message_selector ())
	error_at (loc,
		  too_many_p 
		  ? G_("too many arguments to method %q#D")
		  : G_("too few arguments to method %q#D"),
		  objc_message_selector ());
      else
	error_at (loc, too_many_p ? G_("too many arguments to function")
		                  : G_("too few arguments to function"));
    }
}

/* Convert the actual parameter expressions in the list VALUES to the
   types in the list TYPELIST.  The converted expressions are stored
   back in the VALUES vector.
   If parmdecls is exhausted, or when an element has NULL as its type,
   perform the default conversions.

   NAME is an IDENTIFIER_NODE or 0.  It is used only for error messages.

   This is also where warnings about wrong number of args are generated.

   Returns the actual number of arguments processed (which might be less
   than the length of the vector), or -1 on error.

   In C++, unspecified trailing parameters can be filled in with their
   default arguments, if such were specified.  Do so here.  */

static int
convert_arguments (tree typelist, vec<tree, va_gc> **values, tree fndecl,
		   int flags, tsubst_flags_t complain)
{
  tree typetail;
  unsigned int i;

  /* Argument passing is always copy-initialization.  */
  flags |= LOOKUP_ONLYCONVERTING;

  for (i = 0, typetail = typelist;
       i < vec_safe_length (*values);
       i++)
    {
      tree type = typetail ? TREE_VALUE (typetail) : 0;
      tree val = (**values)[i];

      if (val == error_mark_node || type == error_mark_node)
	return -1;

      if (type == void_type_node)
	{
          if (complain & tf_error)
            {
	      warn_args_num (input_location, fndecl, /*too_many_p=*/true);
              return i;
            }
          else
            return -1;
	}

      /* build_c_cast puts on a NOP_EXPR to make the result not an lvalue.
	 Strip such NOP_EXPRs, since VAL is used in non-lvalue context.  */
      if (TREE_CODE (val) == NOP_EXPR
	  && TREE_TYPE (val) == TREE_TYPE (TREE_OPERAND (val, 0))
	  && (type == 0 || TREE_CODE (type) != REFERENCE_TYPE))
	val = TREE_OPERAND (val, 0);

      if (type == 0 || TREE_CODE (type) != REFERENCE_TYPE)
	{
	  if (TREE_CODE (TREE_TYPE (val)) == ARRAY_TYPE
	      || TREE_CODE (TREE_TYPE (val)) == FUNCTION_TYPE
	      || TREE_CODE (TREE_TYPE (val)) == METHOD_TYPE)
	    val = decay_conversion (val, complain);
	}

      if (val == error_mark_node)
	return -1;

      if (type != 0)
	{
	  /* Formal parm type is specified by a function prototype.  */
	  tree parmval;

	  if (!COMPLETE_TYPE_P (complete_type (type)))
	    {
              if (complain & tf_error)
                {
                  if (fndecl)
                    error ("parameter %P of %qD has incomplete type %qT",
                           i, fndecl, type);
                  else
                    error ("parameter %P has incomplete type %qT", i, type);
                }
	      parmval = error_mark_node;
	    }
	  else
	    {
	      parmval = convert_for_initialization
		(NULL_TREE, type, val, flags,
		 ICR_ARGPASS, fndecl, i, complain);
	      parmval = convert_for_arg_passing (type, parmval, complain);
	    }

	  if (parmval == error_mark_node)
	    return -1;

	  (**values)[i] = parmval;
	}
      else
	{
	  if (fndecl && magic_varargs_p (fndecl))
	    /* Don't do ellipsis conversion for __built_in_constant_p
	       as this will result in spurious errors for non-trivial
	       types.  */
	    val = require_complete_type_sfinae (val, complain);
	  else
	    val = convert_arg_to_ellipsis (val, complain);

	  (**values)[i] = val;
	}

      if (typetail)
	typetail = TREE_CHAIN (typetail);
    }

  if (typetail != 0 && typetail != void_list_node)
    {
      /* See if there are default arguments that can be used.  Because
	 we hold default arguments in the FUNCTION_TYPE (which is so
	 wrong), we can see default parameters here from deduced
	 contexts (and via typeof) for indirect function calls.
	 Fortunately we know whether we have a function decl to
	 provide default arguments in a language conformant
	 manner.  */
      if (fndecl && TREE_PURPOSE (typetail)
	  && TREE_CODE (TREE_PURPOSE (typetail)) != DEFAULT_ARG)
	{
	  for (; typetail != void_list_node; ++i)
	    {
	      tree parmval
		= convert_default_arg (TREE_VALUE (typetail),
				       TREE_PURPOSE (typetail),
				       fndecl, i, complain);

	      if (parmval == error_mark_node)
		return -1;

	      vec_safe_push (*values, parmval);
	      typetail = TREE_CHAIN (typetail);
	      /* ends with `...'.  */
	      if (typetail == NULL_TREE)
		break;
	    }
	}
      else
	{
          if (complain & tf_error)
	    warn_args_num (input_location, fndecl, /*too_many_p=*/false);
	  return -1;
	}
    }

  return (int) i;
}

/* Build a binary-operation expression, after performing default
   conversions on the operands.  CODE is the kind of expression to
   build.  ARG1 and ARG2 are the arguments.  ARG1_CODE and ARG2_CODE
   are the tree codes which correspond to ARG1 and ARG2 when issuing
   warnings about possibly misplaced parentheses.  They may differ
   from the TREE_CODE of ARG1 and ARG2 if the parser has done constant
   folding (e.g., if the parser sees "a | 1 + 1", it may call this
   routine with ARG2 being an INTEGER_CST and ARG2_CODE == PLUS_EXPR).
   To avoid issuing any parentheses warnings, pass ARG1_CODE and/or
   ARG2_CODE as ERROR_MARK.  */

tree
build_x_binary_op (location_t loc, enum tree_code code, tree arg1,
		   enum tree_code arg1_code, tree arg2,
		   enum tree_code arg2_code, tree *overload,
		   tsubst_flags_t complain)
{
  tree orig_arg1;
  tree orig_arg2;
  tree expr;

  orig_arg1 = arg1;
  orig_arg2 = arg2;

  if (processing_template_decl)
    {
      if (type_dependent_expression_p (arg1)
	  || type_dependent_expression_p (arg2))
	return build_min_nt_loc (loc, code, arg1, arg2);
      arg1 = build_non_dependent_expr (arg1);
      arg2 = build_non_dependent_expr (arg2);
    }

  if (code == DOTSTAR_EXPR)
    expr = build_m_component_ref (arg1, arg2, complain);
  else
    expr = build_new_op (loc, code, LOOKUP_NORMAL, arg1, arg2, NULL_TREE,
			 overload, complain);

  /* Check for cases such as x+y<<z which users are likely to
     misinterpret.  But don't warn about obj << x + y, since that is a
     common idiom for I/O.  */
  if (warn_parentheses
      && (complain & tf_warning)
      && !processing_template_decl
      && !error_operand_p (arg1)
      && !error_operand_p (arg2)
      && (code != LSHIFT_EXPR
	  || !CLASS_TYPE_P (TREE_TYPE (arg1))))
    warn_about_parentheses (loc, code, arg1_code, orig_arg1,
			    arg2_code, orig_arg2);

  if (processing_template_decl && expr != error_mark_node)
    return build_min_non_dep (code, expr, orig_arg1, orig_arg2);

  return expr;
}

/* Build and return an ARRAY_REF expression.  */

tree
build_x_array_ref (location_t loc, tree arg1, tree arg2,
		   tsubst_flags_t complain)
{
  tree orig_arg1 = arg1;
  tree orig_arg2 = arg2;
  tree expr;

  if (processing_template_decl)
    {
      if (type_dependent_expression_p (arg1)
	  || type_dependent_expression_p (arg2))
	return build_min_nt_loc (loc, ARRAY_REF, arg1, arg2,
				 NULL_TREE, NULL_TREE);
      arg1 = build_non_dependent_expr (arg1);
      arg2 = build_non_dependent_expr (arg2);
    }

  expr = build_new_op (loc, ARRAY_REF, LOOKUP_NORMAL, arg1, arg2,
		       NULL_TREE, /*overload=*/NULL, complain);

  if (processing_template_decl && expr != error_mark_node)
    return build_min_non_dep (ARRAY_REF, expr, orig_arg1, orig_arg2,
			      NULL_TREE, NULL_TREE);
  return expr;
}

/* Return whether OP is an expression of enum type cast to integer
   type.  In C++ even unsigned enum types are cast to signed integer
   types.  We do not want to issue warnings about comparisons between
   signed and unsigned types when one of the types is an enum type.
   Those warnings are always false positives in practice.  */

static bool
enum_cast_to_int (tree op)
{
  if (CONVERT_EXPR_P (op)
      && TREE_TYPE (op) == integer_type_node
      && TREE_CODE (TREE_TYPE (TREE_OPERAND (op, 0))) == ENUMERAL_TYPE
      && TYPE_UNSIGNED (TREE_TYPE (TREE_OPERAND (op, 0))))
    return true;

  /* The cast may have been pushed into a COND_EXPR.  */
  if (TREE_CODE (op) == COND_EXPR)
    return (enum_cast_to_int (TREE_OPERAND (op, 1))
	    || enum_cast_to_int (TREE_OPERAND (op, 2)));

  return false;
}

/* For the c-common bits.  */
tree
build_binary_op (location_t location, enum tree_code code, tree op0, tree op1,
		 int /*convert_p*/)
{
  return cp_build_binary_op (location, code, op0, op1, tf_warning_or_error);
}


/* Build a binary-operation expression without default conversions.
   CODE is the kind of expression to build.
   LOCATION is the location_t of the operator in the source code.
   This function differs from `build' in several ways:
   the data type of the result is computed and recorded in it,
   warnings are generated if arg data types are invalid,
   special handling for addition and subtraction of pointers is known,
   and some optimization is done (operations on narrow ints
   are done in the narrower type when that gives the same result).
   Constant folding is also done before the result is returned.

   Note that the operands will never have enumeral types
   because either they have just had the default conversions performed
   or they have both just been converted to some other type in which
   the arithmetic is to be done.

   C++: must do special pointer arithmetic when implementing
   multiple inheritance, and deal with pointer to member functions.  */

tree
cp_build_binary_op (location_t location,
		    enum tree_code code, tree orig_op0, tree orig_op1,
		    tsubst_flags_t complain)
{
  tree op0, op1;
  enum tree_code code0, code1;
  tree type0, type1;
  const char *invalid_op_diag;

  /* Expression code to give to the expression when it is built.
     Normally this is CODE, which is what the caller asked for,
     but in some special cases we change it.  */
  enum tree_code resultcode = code;

  /* Data type in which the computation is to be performed.
     In the simplest cases this is the common type of the arguments.  */
  tree result_type = NULL;

  /* Nonzero means operands have already been type-converted
     in whatever way is necessary.
     Zero means they need to be converted to RESULT_TYPE.  */
  int converted = 0;

  /* Nonzero means create the expression with this type, rather than
     RESULT_TYPE.  */
  tree build_type = 0;

  /* Nonzero means after finally constructing the expression
     convert it to this type.  */
  tree final_type = 0;

  tree result;
  tree orig_type = NULL;

  /* Nonzero if this is an operation like MIN or MAX which can
     safely be computed in short if both args are promoted shorts.
     Also implies COMMON.
     -1 indicates a bitwise operation; this makes a difference
     in the exact conditions for when it is safe to do the operation
     in a narrower mode.  */
  int shorten = 0;

  /* Nonzero if this is a comparison operation;
     if both args are promoted shorts, compare the original shorts.
     Also implies COMMON.  */
  int short_compare = 0;

  /* Nonzero means set RESULT_TYPE to the common type of the args.  */
  int common = 0;

  /* True if both operands have arithmetic type.  */
  bool arithmetic_types_p;

  /* Apply default conversions.  */
  op0 = orig_op0;
  op1 = orig_op1;

  /* Remember whether we're doing / or %.  */
  bool doing_div_or_mod = false;

  /* Remember whether we're doing << or >>.  */
  bool doing_shift = false;

  /* Tree holding instrumentation expression.  */
  tree instrument_expr = NULL;

  if (code == TRUTH_AND_EXPR || code == TRUTH_ANDIF_EXPR
      || code == TRUTH_OR_EXPR || code == TRUTH_ORIF_EXPR
      || code == TRUTH_XOR_EXPR)
    {
      if (!really_overloaded_fn (op0) && !VOID_TYPE_P (TREE_TYPE (op0)))
	op0 = decay_conversion (op0, complain);
      if (!really_overloaded_fn (op1) && !VOID_TYPE_P (TREE_TYPE (op1)))
	op1 = decay_conversion (op1, complain);
    }
  else
    {
      if (!really_overloaded_fn (op0) && !VOID_TYPE_P (TREE_TYPE (op0)))
	op0 = cp_default_conversion (op0, complain);
      if (!really_overloaded_fn (op1) && !VOID_TYPE_P (TREE_TYPE (op1)))
	op1 = cp_default_conversion (op1, complain);
    }

  /* Strip NON_LVALUE_EXPRs, etc., since we aren't using as an lvalue.  */
  STRIP_TYPE_NOPS (op0);
  STRIP_TYPE_NOPS (op1);

  /* DTRT if one side is an overloaded function, but complain about it.  */
  if (type_unknown_p (op0))
    {
      tree t = instantiate_type (TREE_TYPE (op1), op0, tf_none);
      if (t != error_mark_node)
	{
	  if (complain & tf_error)
	    permerror (input_location, "assuming cast to type %qT from overloaded function",
		       TREE_TYPE (t));
	  op0 = t;
	}
    }
  if (type_unknown_p (op1))
    {
      tree t = instantiate_type (TREE_TYPE (op0), op1, tf_none);
      if (t != error_mark_node)
	{
	  if (complain & tf_error)
	    permerror (input_location, "assuming cast to type %qT from overloaded function",
		       TREE_TYPE (t));
	  op1 = t;
	}
    }

  type0 = TREE_TYPE (op0); 
  type1 = TREE_TYPE (op1);

  /* The expression codes of the data types of the arguments tell us
     whether the arguments are integers, floating, pointers, etc.  */
  code0 = TREE_CODE (type0);
  code1 = TREE_CODE (type1);

  /* If an error was already reported for one of the arguments,
     avoid reporting another error.  */
  if (code0 == ERROR_MARK || code1 == ERROR_MARK)
    return error_mark_node;

  if ((invalid_op_diag
       = targetm.invalid_binary_op (code, type0, type1)))
    {
      if (complain & tf_error)
	error (invalid_op_diag);
      return error_mark_node;
    }

  /* Issue warnings about peculiar, but valid, uses of NULL.  */
  if ((orig_op0 == null_node || orig_op1 == null_node)
      /* It's reasonable to use pointer values as operands of &&
	 and ||, so NULL is no exception.  */
      && code != TRUTH_ANDIF_EXPR && code != TRUTH_ORIF_EXPR 
      && ( /* Both are NULL (or 0) and the operation was not a
	      comparison or a pointer subtraction.  */
	  (null_ptr_cst_p (orig_op0) && null_ptr_cst_p (orig_op1) 
	   && code != EQ_EXPR && code != NE_EXPR && code != MINUS_EXPR) 
	  /* Or if one of OP0 or OP1 is neither a pointer nor NULL.  */
	  || (!null_ptr_cst_p (orig_op0)
	      && !TYPE_PTR_OR_PTRMEM_P (type0))
	  || (!null_ptr_cst_p (orig_op1) 
	      && !TYPE_PTR_OR_PTRMEM_P (type1)))
      && (complain & tf_warning))
    {
      source_location loc =
	expansion_point_location_if_in_system_header (input_location);

      warning_at (loc, OPT_Wpointer_arith, "NULL used in arithmetic");
    }

  /* In case when one of the operands of the binary operation is
     a vector and another is a scalar -- convert scalar to vector.  */
  if ((code0 == VECTOR_TYPE) != (code1 == VECTOR_TYPE))
    {
      enum stv_conv convert_flag = scalar_to_vector (location, code, op0, op1,
						     complain & tf_error);

      switch (convert_flag)
        {
          case stv_error:
            return error_mark_node;
          case stv_firstarg:
            {
              op0 = convert (TREE_TYPE (type1), op0);
	      op0 = save_expr (op0);
              op0 = build_vector_from_val (type1, op0);
              type0 = TREE_TYPE (op0);
              code0 = TREE_CODE (type0);
              converted = 1;
              break;
            }
          case stv_secondarg:
            {
              op1 = convert (TREE_TYPE (type0), op1);
	      op1 = save_expr (op1);
              op1 = build_vector_from_val (type0, op1);
              type1 = TREE_TYPE (op1);
              code1 = TREE_CODE (type1);
              converted = 1;
              break;
            }
          default:
            break;
        }
    }

  switch (code)
    {
    case MINUS_EXPR:
      /* Subtraction of two similar pointers.
	 We must subtract them as integers, then divide by object size.  */
      if (code0 == POINTER_TYPE && code1 == POINTER_TYPE
	  && same_type_ignoring_top_level_qualifiers_p (TREE_TYPE (type0),
							TREE_TYPE (type1)))
	return pointer_diff (op0, op1, common_pointer_type (type0, type1),
			     complain);
      /* In all other cases except pointer - int, the usual arithmetic
	 rules apply.  */
      else if (!(code0 == POINTER_TYPE && code1 == INTEGER_TYPE))
	{
	  common = 1;
	  break;
	}
      /* The pointer - int case is just like pointer + int; fall
	 through.  */
    case PLUS_EXPR:
      if ((code0 == POINTER_TYPE || code1 == POINTER_TYPE)
	  && (code0 == INTEGER_TYPE || code1 == INTEGER_TYPE))
	{
	  tree ptr_operand;
	  tree int_operand;
	  ptr_operand = ((code0 == POINTER_TYPE) ? op0 : op1);
	  int_operand = ((code0 == INTEGER_TYPE) ? op0 : op1);
	  if (processing_template_decl)
	    {
	      result_type = TREE_TYPE (ptr_operand);
	      break;
	    }
	  return cp_pointer_int_sum (code,
				     ptr_operand, 
				     int_operand,
				     complain);
	}
      common = 1;
      break;

    case MULT_EXPR:
      common = 1;
      break;

    case TRUNC_DIV_EXPR:
    case CEIL_DIV_EXPR:
    case FLOOR_DIV_EXPR:
    case ROUND_DIV_EXPR:
    case EXACT_DIV_EXPR:
      if ((code0 == INTEGER_TYPE || code0 == REAL_TYPE
	   || code0 == COMPLEX_TYPE || code0 == VECTOR_TYPE)
	  && (code1 == INTEGER_TYPE || code1 == REAL_TYPE
	      || code1 == COMPLEX_TYPE || code1 == VECTOR_TYPE))
	{
	  enum tree_code tcode0 = code0, tcode1 = code1;
	  tree cop1 = fold_non_dependent_expr (op1);
	  doing_div_or_mod = true;
	  warn_for_div_by_zero (location, cop1);

	  if (tcode0 == COMPLEX_TYPE || tcode0 == VECTOR_TYPE)
	    tcode0 = TREE_CODE (TREE_TYPE (TREE_TYPE (op0)));
	  if (tcode1 == COMPLEX_TYPE || tcode1 == VECTOR_TYPE)
	    tcode1 = TREE_CODE (TREE_TYPE (TREE_TYPE (op1)));

	  if (!(tcode0 == INTEGER_TYPE && tcode1 == INTEGER_TYPE))
	    resultcode = RDIV_EXPR;
	  else
	    /* When dividing two signed integers, we have to promote to int.
	       unless we divide by a constant != -1.  Note that default
	       conversion will have been performed on the operands at this
	       point, so we have to dig out the original type to find out if
	       it was unsigned.  */
	    shorten = ((TREE_CODE (op0) == NOP_EXPR
			&& TYPE_UNSIGNED (TREE_TYPE (TREE_OPERAND (op0, 0))))
		       || (TREE_CODE (op1) == INTEGER_CST
			   && ! integer_all_onesp (op1)));

	  common = 1;
	}
      break;

    case BIT_AND_EXPR:
    case BIT_IOR_EXPR:
    case BIT_XOR_EXPR:
      if ((code0 == INTEGER_TYPE && code1 == INTEGER_TYPE)
	  || (code0 == VECTOR_TYPE && code1 == VECTOR_TYPE
	      && !VECTOR_FLOAT_TYPE_P (type0)
	      && !VECTOR_FLOAT_TYPE_P (type1)))
	shorten = -1;
      break;

    case TRUNC_MOD_EXPR:
    case FLOOR_MOD_EXPR:
      {
	tree cop1 = fold_non_dependent_expr (op1);
	doing_div_or_mod = true;
	warn_for_div_by_zero (location, cop1);
      }

      if (code0 == VECTOR_TYPE && code1 == VECTOR_TYPE
	  && TREE_CODE (TREE_TYPE (type0)) == INTEGER_TYPE
	  && TREE_CODE (TREE_TYPE (type1)) == INTEGER_TYPE)
	common = 1;
      else if (code0 == INTEGER_TYPE && code1 == INTEGER_TYPE)
	{
	  /* Although it would be tempting to shorten always here, that loses
	     on some targets, since the modulo instruction is undefined if the
	     quotient can't be represented in the computation mode.  We shorten
	     only if unsigned or if dividing by something we know != -1.  */
	  shorten = ((TREE_CODE (op0) == NOP_EXPR
		      && TYPE_UNSIGNED (TREE_TYPE (TREE_OPERAND (op0, 0))))
		     || (TREE_CODE (op1) == INTEGER_CST
			 && ! integer_all_onesp (op1)));
	  common = 1;
	}
      break;

    case TRUTH_ANDIF_EXPR:
    case TRUTH_ORIF_EXPR:
    case TRUTH_AND_EXPR:
    case TRUTH_OR_EXPR:
      if (!VECTOR_TYPE_P (type0) && VECTOR_TYPE_P (type1))
	{
	  if (!COMPARISON_CLASS_P (op1))
	    op1 = cp_build_binary_op (EXPR_LOCATION (op1), NE_EXPR, op1,
				      build_zero_cst (type1), complain);
	  if (code == TRUTH_ANDIF_EXPR)
	    {
	      tree z = build_zero_cst (TREE_TYPE (op1));
	      return build_conditional_expr (location, op0, op1, z, complain);
	    }
	  else if (code == TRUTH_ORIF_EXPR)
	    {
	      tree m1 = build_all_ones_cst (TREE_TYPE (op1));
	      return build_conditional_expr (location, op0, m1, op1, complain);
	    }
	  else
	    gcc_unreachable ();
	}
      if (VECTOR_TYPE_P (type0))
	{
	  if (!COMPARISON_CLASS_P (op0))
	    op0 = cp_build_binary_op (EXPR_LOCATION (op0), NE_EXPR, op0,
				      build_zero_cst (type0), complain);
	  if (!VECTOR_TYPE_P (type1))
	    {
	      tree m1 = build_all_ones_cst (TREE_TYPE (op0));
	      tree z = build_zero_cst (TREE_TYPE (op0));
	      op1 = build_conditional_expr (location, op1, z, m1, complain);
	    }
	  else if (!COMPARISON_CLASS_P (op1))
	    op1 = cp_build_binary_op (EXPR_LOCATION (op1), NE_EXPR, op1,
				      build_zero_cst (type1), complain);

	  if (code == TRUTH_ANDIF_EXPR)
	    code = BIT_AND_EXPR;
	  else if (code == TRUTH_ORIF_EXPR)
	    code = BIT_IOR_EXPR;
	  else
	    gcc_unreachable ();

	  return cp_build_binary_op (location, code, op0, op1, complain);
	}

      result_type = boolean_type_node;
      break;

      /* Shift operations: result has same type as first operand;
	 always convert second operand to int.
	 Also set SHORT_SHIFT if shifting rightward.  */

    case RSHIFT_EXPR:
      if (code0 == VECTOR_TYPE && code1 == INTEGER_TYPE
          && TREE_CODE (TREE_TYPE (type0)) == INTEGER_TYPE)
        {
          result_type = type0;
          converted = 1;
        }
      else if (code0 == VECTOR_TYPE && code1 == VECTOR_TYPE
	  && TREE_CODE (TREE_TYPE (type0)) == INTEGER_TYPE
	  && TREE_CODE (TREE_TYPE (type1)) == INTEGER_TYPE
	  && TYPE_VECTOR_SUBPARTS (type0) == TYPE_VECTOR_SUBPARTS (type1))
	{
	  result_type = type0;
	  converted = 1;
	}
      else if (code0 == INTEGER_TYPE && code1 == INTEGER_TYPE)
	{
	  tree const_op1 = fold_non_dependent_expr (op1);
	  if (TREE_CODE (const_op1) != INTEGER_CST)
	    const_op1 = op1;
	  result_type = type0;
	  doing_shift = true;
	  if (TREE_CODE (const_op1) == INTEGER_CST)
	    {
	      if (tree_int_cst_lt (const_op1, integer_zero_node))
		{
		  if ((complain & tf_warning)
		      && c_inhibit_evaluation_warnings == 0)
		    warning (OPT_Wshift_count_negative,
			     "right shift count is negative");
		}
	      else
		{
		  if (compare_tree_int (const_op1, TYPE_PRECISION (type0)) >= 0
		      && (complain & tf_warning)
		      && c_inhibit_evaluation_warnings == 0)
		    warning (OPT_Wshift_count_overflow,
			     "right shift count >= width of type");
		}
	    }
	  /* Avoid converting op1 to result_type later.  */
	  converted = 1;
	}
      break;

    case LSHIFT_EXPR:
      if (code0 == VECTOR_TYPE && code1 == INTEGER_TYPE
          && TREE_CODE (TREE_TYPE (type0)) == INTEGER_TYPE)
        {
          result_type = type0;
          converted = 1;
        }
      else if (code0 == VECTOR_TYPE && code1 == VECTOR_TYPE
	  && TREE_CODE (TREE_TYPE (type0)) == INTEGER_TYPE
	  && TREE_CODE (TREE_TYPE (type1)) == INTEGER_TYPE
	  && TYPE_VECTOR_SUBPARTS (type0) == TYPE_VECTOR_SUBPARTS (type1))
	{
	  result_type = type0;
	  converted = 1;
	}
      else if (code0 == INTEGER_TYPE && code1 == INTEGER_TYPE)
	{
	  tree const_op0 = fold_non_dependent_expr (op0);
	  if (TREE_CODE (const_op0) != INTEGER_CST)
	    const_op0 = op0;
	  tree const_op1 = fold_non_dependent_expr (op1);
	  if (TREE_CODE (const_op1) != INTEGER_CST)
	    const_op1 = op1;
	  result_type = type0;
	  doing_shift = true;
	  if (TREE_CODE (const_op0) == INTEGER_CST
	      && tree_int_cst_sgn (const_op0) < 0
	      && (complain & tf_warning)
	      && c_inhibit_evaluation_warnings == 0)
	    warning (OPT_Wshift_negative_value,
		     "left shift of negative value");
	  if (TREE_CODE (const_op1) == INTEGER_CST)
	    {
	      if (tree_int_cst_lt (const_op1, integer_zero_node))
		{
		  if ((complain & tf_warning)
		      && c_inhibit_evaluation_warnings == 0)
		    warning (OPT_Wshift_count_negative,
			     "left shift count is negative");
		}
	      else if (compare_tree_int (const_op1,
					 TYPE_PRECISION (type0)) >= 0)
		{
		  if ((complain & tf_warning)
		      && c_inhibit_evaluation_warnings == 0)
		    warning (OPT_Wshift_count_overflow,
			     "left shift count >= width of type");
		}
	    }
	  /* Avoid converting op1 to result_type later.  */
	  converted = 1;
	}
      break;

    case RROTATE_EXPR:
    case LROTATE_EXPR:
      if (code0 == INTEGER_TYPE && code1 == INTEGER_TYPE)
	{
	  result_type = type0;
	  if (TREE_CODE (op1) == INTEGER_CST)
	    {
	      if (tree_int_cst_lt (op1, integer_zero_node))
		{
		  if (complain & tf_warning)
		    warning (0, (code == LROTATE_EXPR)
			          ? G_("left rotate count is negative")
   			          : G_("right rotate count is negative"));
		}
	      else if (compare_tree_int (op1, TYPE_PRECISION (type0)) >= 0)
		{
		  if (complain & tf_warning)
		    warning (0, (code == LROTATE_EXPR) 
                                  ? G_("left rotate count >= width of type")
                                  : G_("right rotate count >= width of type"));
		}
	    }
	  /* Convert the shift-count to an integer, regardless of
	     size of value being shifted.  */
	  if (TYPE_MAIN_VARIANT (TREE_TYPE (op1)) != integer_type_node)
	    op1 = cp_convert (integer_type_node, op1, complain);
	}
      break;

    case EQ_EXPR:
    case NE_EXPR:
      if (code0 == VECTOR_TYPE && code1 == VECTOR_TYPE)
	goto vector_compare;
      if ((complain & tf_warning)
	  && (FLOAT_TYPE_P (type0) || FLOAT_TYPE_P (type1)))
	warning (OPT_Wfloat_equal,
		 "comparing floating point with == or != is unsafe");
      if ((complain & tf_warning)
	  && ((TREE_CODE (orig_op0) == STRING_CST && !integer_zerop (op1))
	      || (TREE_CODE (orig_op1) == STRING_CST && !integer_zerop (op0))))
	warning (OPT_Waddress, "comparison with string literal results in unspecified behaviour");

      build_type = boolean_type_node;
      if ((code0 == INTEGER_TYPE || code0 == REAL_TYPE
	   || code0 == COMPLEX_TYPE || code0 == ENUMERAL_TYPE)
	  && (code1 == INTEGER_TYPE || code1 == REAL_TYPE
	      || code1 == COMPLEX_TYPE || code1 == ENUMERAL_TYPE))
	short_compare = 1;
      else if (((code0 == POINTER_TYPE || TYPE_PTRDATAMEM_P (type0))
		&& null_ptr_cst_p (op1))
	       /* Handle, eg, (void*)0 (c++/43906), and more.  */
	       || (code0 == POINTER_TYPE
		   && TYPE_PTR_P (type1) && integer_zerop (op1)))
	{
	  if (TYPE_PTR_P (type1))
	    result_type = composite_pointer_type (type0, type1, op0, op1,
						  CPO_COMPARISON, complain);
	  else
	    result_type = type0;

	  if (TREE_CODE (op0) == ADDR_EXPR
	      && decl_with_nonnull_addr_p (TREE_OPERAND (op0, 0)))
	    {
	      if ((complain & tf_warning)
		  && c_inhibit_evaluation_warnings == 0
		  && !TREE_NO_WARNING (op0))
		warning (OPT_Waddress, "the address of %qD will never be NULL",
			 TREE_OPERAND (op0, 0));
	    }
	}
      else if (((code1 == POINTER_TYPE || TYPE_PTRDATAMEM_P (type1))
		&& null_ptr_cst_p (op0))
	       /* Handle, eg, (void*)0 (c++/43906), and more.  */
	       || (code1 == POINTER_TYPE
		   && TYPE_PTR_P (type0) && integer_zerop (op0)))
	{
	  if (TYPE_PTR_P (type0))
	    result_type = composite_pointer_type (type0, type1, op0, op1,
						  CPO_COMPARISON, complain);
	  else
	    result_type = type1;

	  if (TREE_CODE (op1) == ADDR_EXPR 
	      && decl_with_nonnull_addr_p (TREE_OPERAND (op1, 0)))
	    {
	      if ((complain & tf_warning)
		  && c_inhibit_evaluation_warnings == 0
		  && !TREE_NO_WARNING (op1))
		warning (OPT_Waddress, "the address of %qD will never be NULL",
			 TREE_OPERAND (op1, 0));
	    }
	}
      else if ((code0 == POINTER_TYPE && code1 == POINTER_TYPE)
	       || (TYPE_PTRDATAMEM_P (type0) && TYPE_PTRDATAMEM_P (type1)))
	result_type = composite_pointer_type (type0, type1, op0, op1,
					      CPO_COMPARISON, complain);
      else if (null_ptr_cst_p (op0) && null_ptr_cst_p (op1))
	/* One of the operands must be of nullptr_t type.  */
        result_type = TREE_TYPE (nullptr_node);
      else if (code0 == POINTER_TYPE && code1 == INTEGER_TYPE)
	{
	  result_type = type0;
	  if (complain & tf_error) 
            permerror (input_location, "ISO C++ forbids comparison between pointer and integer");
          else
            return error_mark_node;
	}
      else if (code0 == INTEGER_TYPE && code1 == POINTER_TYPE)
	{
	  result_type = type1;
	  if (complain & tf_error)
	    permerror (input_location, "ISO C++ forbids comparison between pointer and integer");
          else
            return error_mark_node;
	}
      else if (TYPE_PTRMEMFUNC_P (type0) && null_ptr_cst_p (op1))
	{
	  if (TARGET_PTRMEMFUNC_VBIT_LOCATION
	      == ptrmemfunc_vbit_in_delta)
	    {
	      tree pfn0, delta0, e1, e2;

	      if (TREE_SIDE_EFFECTS (op0))
		op0 = save_expr (op0);

	      pfn0 = pfn_from_ptrmemfunc (op0);
	      delta0 = delta_from_ptrmemfunc (op0);
	      e1 = cp_build_binary_op (location,
				       EQ_EXPR,
	  			       pfn0,
				       build_zero_cst (TREE_TYPE (pfn0)),
				       complain);
	      e2 = cp_build_binary_op (location,
				       BIT_AND_EXPR,
				       delta0,
				       integer_one_node,
				       complain);

	      if (complain & tf_warning)
		maybe_warn_zero_as_null_pointer_constant (op1, input_location);

	      e2 = cp_build_binary_op (location,
				       EQ_EXPR, e2, integer_zero_node,
				       complain);
	      op0 = cp_build_binary_op (location,
					TRUTH_ANDIF_EXPR, e1, e2,
					complain);
	      op1 = cp_convert (TREE_TYPE (op0), integer_one_node, complain); 
	    }
     	  else 
	    {
	      op0 = build_ptrmemfunc_access_expr (op0, pfn_identifier);
	      op1 = cp_convert (TREE_TYPE (op0), op1, complain);
	    }
	  result_type = TREE_TYPE (op0);
	}
      else if (TYPE_PTRMEMFUNC_P (type1) && null_ptr_cst_p (op0))
	return cp_build_binary_op (location, code, op1, op0, complain);
      else if (TYPE_PTRMEMFUNC_P (type0) && TYPE_PTRMEMFUNC_P (type1))
	{
	  tree type;
	  /* E will be the final comparison.  */
	  tree e;
	  /* E1 and E2 are for scratch.  */
	  tree e1;
	  tree e2;
	  tree pfn0;
	  tree pfn1;
	  tree delta0;
	  tree delta1;

	  type = composite_pointer_type (type0, type1, op0, op1, 
					 CPO_COMPARISON, complain);

	  if (!same_type_p (TREE_TYPE (op0), type))
	    op0 = cp_convert_and_check (type, op0, complain);
	  if (!same_type_p (TREE_TYPE (op1), type))
	    op1 = cp_convert_and_check (type, op1, complain);

	  if (op0 == error_mark_node || op1 == error_mark_node)
	    return error_mark_node;

	  if (TREE_SIDE_EFFECTS (op0))
	    op0 = save_expr (op0);
	  if (TREE_SIDE_EFFECTS (op1))
	    op1 = save_expr (op1);

	  pfn0 = pfn_from_ptrmemfunc (op0);
	  /* Avoid -Waddress warnings (c++/64877).  */
	  if (TREE_CODE (pfn0) == ADDR_EXPR)
	    TREE_NO_WARNING (pfn0) = 1;
	  pfn1 = pfn_from_ptrmemfunc (op1);
	  delta0 = delta_from_ptrmemfunc (op0);
	  delta1 = delta_from_ptrmemfunc (op1);
	  if (TARGET_PTRMEMFUNC_VBIT_LOCATION
	      == ptrmemfunc_vbit_in_delta)
	    {
	      /* We generate:

		 (op0.pfn == op1.pfn
		  && ((op0.delta == op1.delta)
     		       || (!op0.pfn && op0.delta & 1 == 0 
			   && op1.delta & 1 == 0))

	         The reason for the `!op0.pfn' bit is that a NULL
	         pointer-to-member is any member with a zero PFN and
	         LSB of the DELTA field is 0.  */

	      e1 = cp_build_binary_op (location, BIT_AND_EXPR,
				       delta0, 
				       integer_one_node,
				       complain);
	      e1 = cp_build_binary_op (location,
				       EQ_EXPR, e1, integer_zero_node,
				       complain);
	      e2 = cp_build_binary_op (location, BIT_AND_EXPR,
				       delta1,
				       integer_one_node,
				       complain);
	      e2 = cp_build_binary_op (location,
				       EQ_EXPR, e2, integer_zero_node,
				       complain);
	      e1 = cp_build_binary_op (location,
				       TRUTH_ANDIF_EXPR, e2, e1,
				       complain);
	      e2 = cp_build_binary_op (location, EQ_EXPR,
				       pfn0,
				       build_zero_cst (TREE_TYPE (pfn0)),
				       complain);
	      e2 = cp_build_binary_op (location,
				       TRUTH_ANDIF_EXPR, e2, e1, complain);
	      e1 = cp_build_binary_op (location,
				       EQ_EXPR, delta0, delta1, complain);
	      e1 = cp_build_binary_op (location,
				       TRUTH_ORIF_EXPR, e1, e2, complain);
	    }
	  else
	    {
	      /* We generate:

	         (op0.pfn == op1.pfn
	         && (!op0.pfn || op0.delta == op1.delta))

	         The reason for the `!op0.pfn' bit is that a NULL
	         pointer-to-member is any member with a zero PFN; the
	         DELTA field is unspecified.  */
 
    	      e1 = cp_build_binary_op (location,
				       EQ_EXPR, delta0, delta1, complain);
	      e2 = cp_build_binary_op (location,
				       EQ_EXPR,
		      		       pfn0,
			   	       build_zero_cst (TREE_TYPE (pfn0)),
				       complain);
	      e1 = cp_build_binary_op (location,
				       TRUTH_ORIF_EXPR, e1, e2, complain);
	    }
	  e2 = build2 (EQ_EXPR, boolean_type_node, pfn0, pfn1);
	  e = cp_build_binary_op (location,
				  TRUTH_ANDIF_EXPR, e2, e1, complain);
	  if (code == EQ_EXPR)
	    return e;
	  return cp_build_binary_op (location,
				     EQ_EXPR, e, integer_zero_node, complain);
	}
      else
	{
	  gcc_assert (!TYPE_PTRMEMFUNC_P (type0)
		      || !same_type_p (TYPE_PTRMEMFUNC_FN_TYPE (type0),
				       type1));
	  gcc_assert (!TYPE_PTRMEMFUNC_P (type1)
		      || !same_type_p (TYPE_PTRMEMFUNC_FN_TYPE (type1),
				       type0));
	}

      break;

    case MAX_EXPR:
    case MIN_EXPR:
      if ((code0 == INTEGER_TYPE || code0 == REAL_TYPE)
	   && (code1 == INTEGER_TYPE || code1 == REAL_TYPE))
	shorten = 1;
      else if (code0 == POINTER_TYPE && code1 == POINTER_TYPE)
	result_type = composite_pointer_type (type0, type1, op0, op1,
					      CPO_COMPARISON, complain);
      break;

    case LE_EXPR:
    case GE_EXPR:
    case LT_EXPR:
    case GT_EXPR:
      if (TREE_CODE (orig_op0) == STRING_CST
	  || TREE_CODE (orig_op1) == STRING_CST)
	{
	  if (complain & tf_warning)
	    warning (OPT_Waddress, "comparison with string literal results in unspecified behaviour");
	}

      if (code0 == VECTOR_TYPE && code1 == VECTOR_TYPE)
	{
	vector_compare:
	  tree intt;
	  if (!same_type_ignoring_top_level_qualifiers_p (TREE_TYPE (type0),
							  TREE_TYPE (type1))
	      && !vector_types_compatible_elements_p (type0, type1))
	    {
	      if (complain & tf_error)
		{
		  error_at (location, "comparing vectors with different "
				      "element types");
		  inform (location, "operand types are %qT and %qT",
			  type0, type1);
		}
	      return error_mark_node;
	    }

	  if (TYPE_VECTOR_SUBPARTS (type0) != TYPE_VECTOR_SUBPARTS (type1))
	    {
	      if (complain & tf_error)
		{
		  error_at (location, "comparing vectors with different "
				      "number of elements");
		  inform (location, "operand types are %qT and %qT",
			  type0, type1);
		}
	      return error_mark_node;
	    }

	  /* Always construct signed integer vector type.  */
	  intt = c_common_type_for_size (GET_MODE_BITSIZE
					   (TYPE_MODE (TREE_TYPE (type0))), 0);
	  if (!intt)
	    {
	      if (complain & tf_error)
		error_at (location, "could not find an integer type "
			  "of the same size as %qT", TREE_TYPE (type0));
	      return error_mark_node;
	    }
	  result_type = build_opaque_vector_type (intt,
						  TYPE_VECTOR_SUBPARTS (type0));
	  converted = 1;
	  break;
	}
      build_type = boolean_type_node;
      if ((code0 == INTEGER_TYPE || code0 == REAL_TYPE
	   || code0 == ENUMERAL_TYPE)
	   && (code1 == INTEGER_TYPE || code1 == REAL_TYPE
	       || code1 == ENUMERAL_TYPE))
	short_compare = 1;
      else if (code0 == POINTER_TYPE && code1 == POINTER_TYPE)
	result_type = composite_pointer_type (type0, type1, op0, op1,
					      CPO_COMPARISON, complain);
      else if (code0 == POINTER_TYPE && null_ptr_cst_p (op1))
	{
	  result_type = type0;
	  if (extra_warnings && (complain & tf_warning))
	    warning (OPT_Wextra,
		     "ordered comparison of pointer with integer zero");
	}
      else if (code1 == POINTER_TYPE && null_ptr_cst_p (op0))
	{
	  result_type = type1;
	  if (extra_warnings && (complain & tf_warning))
	    warning (OPT_Wextra,
		     "ordered comparison of pointer with integer zero");
	}
      else if (null_ptr_cst_p (op0) && null_ptr_cst_p (op1))
	/* One of the operands must be of nullptr_t type.  */
        result_type = TREE_TYPE (nullptr_node);
      else if (code0 == POINTER_TYPE && code1 == INTEGER_TYPE)
	{
	  result_type = type0;
	  if (complain & tf_error)
	    permerror (input_location, "ISO C++ forbids comparison between pointer and integer");
          else
            return error_mark_node;
	}
      else if (code0 == INTEGER_TYPE && code1 == POINTER_TYPE)
	{
	  result_type = type1;
	  if (complain & tf_error)
	    permerror (input_location, "ISO C++ forbids comparison between pointer and integer");
          else
            return error_mark_node;
	}
      break;

    case UNORDERED_EXPR:
    case ORDERED_EXPR:
    case UNLT_EXPR:
    case UNLE_EXPR:
    case UNGT_EXPR:
    case UNGE_EXPR:
    case UNEQ_EXPR:
      build_type = integer_type_node;
      if (code0 != REAL_TYPE || code1 != REAL_TYPE)
	{
	  if (complain & tf_error)
	    error ("unordered comparison on non-floating point argument");
	  return error_mark_node;
	}
      common = 1;
      break;

    default:
      break;
    }

  if (((code0 == INTEGER_TYPE || code0 == REAL_TYPE || code0 == COMPLEX_TYPE
	|| code0 == ENUMERAL_TYPE)
       && (code1 == INTEGER_TYPE || code1 == REAL_TYPE
	   || code1 == COMPLEX_TYPE || code1 == ENUMERAL_TYPE)))
    arithmetic_types_p = 1;
  else
    {
      arithmetic_types_p = 0;
      /* Vector arithmetic is only allowed when both sides are vectors.  */
      if (code0 == VECTOR_TYPE && code1 == VECTOR_TYPE)
	{
	  if (!tree_int_cst_equal (TYPE_SIZE (type0), TYPE_SIZE (type1))
	      || !vector_types_compatible_elements_p (type0, type1))
	    {
	      if (complain & tf_error)
		binary_op_error (location, code, type0, type1);
	      return error_mark_node;
	    }
	  arithmetic_types_p = 1;
	}
    }
  /* Determine the RESULT_TYPE, if it is not already known.  */
  if (!result_type
      && arithmetic_types_p
      && (shorten || common || short_compare))
    {
      result_type = cp_common_type (type0, type1);
      if (complain & tf_warning)
	do_warn_double_promotion (result_type, type0, type1,
				  "implicit conversion from %qT to %qT "
				  "to match other operand of binary "
				  "expression",
				  location);
    }

  if (!result_type)
    {
      if (complain & tf_error)
	error ("invalid operands of types %qT and %qT to binary %qO",
	       TREE_TYPE (orig_op0), TREE_TYPE (orig_op1), code);
      return error_mark_node;
    }

  /* If we're in a template, the only thing we need to know is the
     RESULT_TYPE.  */
  if (processing_template_decl)
    {
      /* Since the middle-end checks the type when doing a build2, we
	 need to build the tree in pieces.  This built tree will never
	 get out of the front-end as we replace it when instantiating
	 the template.  */
      tree tmp = build2 (resultcode,
			 build_type ? build_type : result_type,
			 NULL_TREE, op1);
      TREE_OPERAND (tmp, 0) = op0;
      return tmp;
    }

  if (arithmetic_types_p)
    {
      bool first_complex = (code0 == COMPLEX_TYPE);
      bool second_complex = (code1 == COMPLEX_TYPE);
      int none_complex = (!first_complex && !second_complex);

      /* Adapted from patch for c/24581.  */
      if (first_complex != second_complex
	  && (code == PLUS_EXPR
	      || code == MINUS_EXPR
	      || code == MULT_EXPR
	      || (code == TRUNC_DIV_EXPR && first_complex))
	  && TREE_CODE (TREE_TYPE (result_type)) == REAL_TYPE
	  && flag_signed_zeros)
	{
	  /* An operation on mixed real/complex operands must be
	     handled specially, but the language-independent code can
	     more easily optimize the plain complex arithmetic if
	     -fno-signed-zeros.  */
	  tree real_type = TREE_TYPE (result_type);
	  tree real, imag;
	  if (first_complex)
	    {
	      if (TREE_TYPE (op0) != result_type)
		op0 = cp_convert_and_check (result_type, op0, complain);
	      if (TREE_TYPE (op1) != real_type)
		op1 = cp_convert_and_check (real_type, op1, complain);
	    }
	  else
	    {
	      if (TREE_TYPE (op0) != real_type)
		op0 = cp_convert_and_check (real_type, op0, complain);
	      if (TREE_TYPE (op1) != result_type)
		op1 = cp_convert_and_check (result_type, op1, complain);
	    }
	  if (TREE_CODE (op0) == ERROR_MARK || TREE_CODE (op1) == ERROR_MARK)
	    return error_mark_node;
	  if (first_complex)
	    {
	      op0 = save_expr (op0);
	      real = cp_build_unary_op (REALPART_EXPR, op0, 1, complain);
	      imag = cp_build_unary_op (IMAGPART_EXPR, op0, 1, complain);
	      switch (code)
		{
		case MULT_EXPR:
		case TRUNC_DIV_EXPR:
		  op1 = save_expr (op1);
		  imag = build2 (resultcode, real_type, imag, op1);
		  /* Fall through.  */
		case PLUS_EXPR:
		case MINUS_EXPR:
		  real = build2 (resultcode, real_type, real, op1);
		  break;
		default:
		  gcc_unreachable();
		}
	    }
	  else
	    {
	      op1 = save_expr (op1);
	      real = cp_build_unary_op (REALPART_EXPR, op1, 1, complain);
	      imag = cp_build_unary_op (IMAGPART_EXPR, op1, 1, complain);
	      switch (code)
		{
		case MULT_EXPR:
		  op0 = save_expr (op0);
		  imag = build2 (resultcode, real_type, op0, imag);
		  /* Fall through.  */
		case PLUS_EXPR:
		  real = build2 (resultcode, real_type, op0, real);
		  break;
		case MINUS_EXPR:
		  real = build2 (resultcode, real_type, op0, real);
		  imag = build1 (NEGATE_EXPR, real_type, imag);
		  break;
		default:
		  gcc_unreachable();
		}
	    }
	  real = fold_if_not_in_template (real);
	  imag = fold_if_not_in_template (imag);
	  result = build2 (COMPLEX_EXPR, result_type, real, imag);
	  result = fold_if_not_in_template (result);
	  return result;
	}

      /* For certain operations (which identify themselves by shorten != 0)
	 if both args were extended from the same smaller type,
	 do the arithmetic in that type and then extend.

	 shorten !=0 and !=1 indicates a bitwise operation.
	 For them, this optimization is safe only if
	 both args are zero-extended or both are sign-extended.
	 Otherwise, we might change the result.
	 E.g., (short)-1 | (unsigned short)-1 is (int)-1
	 but calculated in (unsigned short) it would be (unsigned short)-1.  */

      if (shorten && none_complex)
	{
	  orig_type = result_type;
	  final_type = result_type;
	  result_type = shorten_binary_op (result_type, op0, op1,
					   shorten == -1);
	}

      /* Comparison operations are shortened too but differently.
	 They identify themselves by setting short_compare = 1.  */

      if (short_compare)
	{
	  /* Don't write &op0, etc., because that would prevent op0
	     from being kept in a register.
	     Instead, make copies of the our local variables and
	     pass the copies by reference, then copy them back afterward.  */
	  tree xop0 = op0, xop1 = op1, xresult_type = result_type;
	  enum tree_code xresultcode = resultcode;
	  tree val
	    = shorten_compare (location, &xop0, &xop1, &xresult_type,
			       &xresultcode);
	  if (val != 0)
	    return cp_convert (boolean_type_node, val, complain);
	  op0 = xop0, op1 = xop1;
	  converted = 1;
	  resultcode = xresultcode;
	}

      if ((short_compare || code == MIN_EXPR || code == MAX_EXPR)
	  && warn_sign_compare
	  /* Do not warn until the template is instantiated; we cannot
	     bound the ranges of the arguments until that point.  */
	  && !processing_template_decl
          && (complain & tf_warning)
	  && c_inhibit_evaluation_warnings == 0
	  /* Even unsigned enum types promote to signed int.  We don't
	     want to issue -Wsign-compare warnings for this case.  */
	  && !enum_cast_to_int (orig_op0)
	  && !enum_cast_to_int (orig_op1))
	{
	  tree oop0 = maybe_constant_value (orig_op0);
	  tree oop1 = maybe_constant_value (orig_op1);

	  if (TREE_CODE (oop0) != INTEGER_CST)
	    oop0 = orig_op0;
	  if (TREE_CODE (oop1) != INTEGER_CST)
	    oop1 = orig_op1;
	  warn_for_sign_compare (location, oop0, oop1, op0, op1, 
				 result_type, resultcode);
	}
    }

  /* If CONVERTED is zero, both args will be converted to type RESULT_TYPE.
     Then the expression will be built.
     It will be given type FINAL_TYPE if that is nonzero;
     otherwise, it will be given type RESULT_TYPE.  */
  if (! converted)
    {
      if (TREE_TYPE (op0) != result_type)
	op0 = cp_convert_and_check (result_type, op0, complain);
      if (TREE_TYPE (op1) != result_type)
	op1 = cp_convert_and_check (result_type, op1, complain);

      if (op0 == error_mark_node || op1 == error_mark_node)
	return error_mark_node;
    }

  if (build_type == NULL_TREE)
    build_type = result_type;

  if ((flag_sanitize & (SANITIZE_SHIFT | SANITIZE_DIVIDE
			| SANITIZE_FLOAT_DIVIDE))
      && !processing_template_decl
      && do_ubsan_in_current_function ()
      && (doing_div_or_mod || doing_shift))
    {
      /* OP0 and/or OP1 might have side-effects.  */
      op0 = cp_save_expr (op0);
      op1 = cp_save_expr (op1);
      op0 = fold_non_dependent_expr (op0);
      op1 = fold_non_dependent_expr (op1);
      if (doing_div_or_mod && (flag_sanitize & (SANITIZE_DIVIDE
						| SANITIZE_FLOAT_DIVIDE)))
	{
	  /* For diagnostics we want to use the promoted types without
	     shorten_binary_op.  So convert the arguments to the
	     original result_type.  */
	  tree cop0 = op0;
	  tree cop1 = op1;
	  if (orig_type != NULL && result_type != orig_type)
	    {
	      cop0 = cp_convert (orig_type, op0, complain);
	      cop1 = cp_convert (orig_type, op1, complain);
	    }
	  instrument_expr = ubsan_instrument_division (location, cop0, cop1);
	}
      else if (doing_shift && (flag_sanitize & SANITIZE_SHIFT))
	instrument_expr = ubsan_instrument_shift (location, code, op0, op1);
    }

  result = build2 (resultcode, build_type, op0, op1);
  result = fold_if_not_in_template (result);
  if (final_type != 0)
    result = cp_convert (final_type, result, complain);

  if (TREE_OVERFLOW_P (result) 
      && !TREE_OVERFLOW_P (op0) 
      && !TREE_OVERFLOW_P (op1))
    overflow_warning (location, result);

  if (instrument_expr != NULL)
    result = fold_build2 (COMPOUND_EXPR, TREE_TYPE (result),
			  instrument_expr, result);

  return result;
}

/* Build a VEC_PERM_EXPR.
   This is a simple wrapper for c_build_vec_perm_expr.  */
tree
build_x_vec_perm_expr (location_t loc,
			tree arg0, tree arg1, tree arg2,
			tsubst_flags_t complain)
{
  tree orig_arg0 = arg0;
  tree orig_arg1 = arg1;
  tree orig_arg2 = arg2;
  if (processing_template_decl)
    {
      if (type_dependent_expression_p (arg0)
	  || type_dependent_expression_p (arg1)
	  || type_dependent_expression_p (arg2))
	return build_min_nt_loc (loc, VEC_PERM_EXPR, arg0, arg1, arg2);
      arg0 = build_non_dependent_expr (arg0);
      if (arg1)
	arg1 = build_non_dependent_expr (arg1);
      arg2 = build_non_dependent_expr (arg2);
    }
  tree exp = c_build_vec_perm_expr (loc, arg0, arg1, arg2, complain & tf_error);
  if (processing_template_decl && exp != error_mark_node)
    return build_min_non_dep (VEC_PERM_EXPR, exp, orig_arg0,
			      orig_arg1, orig_arg2);
  return exp;
}

/* Return a tree for the sum or difference (RESULTCODE says which)
   of pointer PTROP and integer INTOP.  */

static tree
cp_pointer_int_sum (enum tree_code resultcode, tree ptrop, tree intop,
		    tsubst_flags_t complain)
{
  tree res_type = TREE_TYPE (ptrop);

  /* pointer_int_sum() uses size_in_bytes() on the TREE_TYPE(res_type)
     in certain circumstance (when it's valid to do so).  So we need
     to make sure it's complete.  We don't need to check here, if we
     can actually complete it at all, as those checks will be done in
     pointer_int_sum() anyway.  */
  complete_type (TREE_TYPE (res_type));

  return pointer_int_sum (input_location, resultcode, ptrop,
			  fold_if_not_in_template (intop),
			  complain & tf_warning_or_error);
}

/* Return a tree for the difference of pointers OP0 and OP1.
   The resulting tree has type int.  */

static tree
pointer_diff (tree op0, tree op1, tree ptrtype, tsubst_flags_t complain)
{
  tree result;
  tree restype = ptrdiff_type_node;
  tree target_type = TREE_TYPE (ptrtype);

  if (!complete_type_or_else (target_type, NULL_TREE))
    return error_mark_node;

  if (VOID_TYPE_P (target_type))
    {
      if (complain & tf_error)
	permerror (input_location, "ISO C++ forbids using pointer of "
		   "type %<void *%> in subtraction");
      else
	return error_mark_node;
    }
  if (TREE_CODE (target_type) == FUNCTION_TYPE)
    {
      if (complain & tf_error)
	permerror (input_location, "ISO C++ forbids using pointer to "
		   "a function in subtraction");
      else
	return error_mark_node;
    }
  if (TREE_CODE (target_type) == METHOD_TYPE)
    {
      if (complain & tf_error)
	permerror (input_location, "ISO C++ forbids using pointer to "
		   "a method in subtraction");
      else
	return error_mark_node;
    }

  /* First do the subtraction as integers;
     then drop through to build the divide operator.  */

  op0 = cp_build_binary_op (input_location,
			    MINUS_EXPR,
			    cp_convert (restype, op0, complain),
			    cp_convert (restype, op1, complain),
			    complain);

  /* This generates an error if op1 is a pointer to an incomplete type.  */
  if (!COMPLETE_TYPE_P (TREE_TYPE (TREE_TYPE (op1))))
    {
      if (complain & tf_error)
	error ("invalid use of a pointer to an incomplete type in "
	       "pointer arithmetic");
      else
	return error_mark_node;
    }

  if (pointer_to_zero_sized_aggr_p (TREE_TYPE (op1)))
    {
      if (complain & tf_error)
	error ("arithmetic on pointer to an empty aggregate");
      else
	return error_mark_node;
    }

  op1 = (TYPE_PTROB_P (ptrtype)
	 ? size_in_bytes (target_type)
	 : integer_one_node);

  /* Do the division.  */

  result = build2 (EXACT_DIV_EXPR, restype, op0,
		   cp_convert (restype, op1, complain));
  return fold_if_not_in_template (result);
}

/* Construct and perhaps optimize a tree representation
   for a unary operation.  CODE, a tree_code, specifies the operation
   and XARG is the operand.  */

tree
build_x_unary_op (location_t loc, enum tree_code code, tree xarg,
		  tsubst_flags_t complain)
{
  tree orig_expr = xarg;
  tree exp;
  int ptrmem = 0;

  if (processing_template_decl)
    {
      if (type_dependent_expression_p (xarg))
	return build_min_nt_loc (loc, code, xarg, NULL_TREE);

      xarg = build_non_dependent_expr (xarg);
    }

  exp = NULL_TREE;

  /* [expr.unary.op] says:

       The address of an object of incomplete type can be taken.

     (And is just the ordinary address operator, not an overloaded
     "operator &".)  However, if the type is a template
     specialization, we must complete the type at this point so that
     an overloaded "operator &" will be available if required.  */
  if (code == ADDR_EXPR
      && TREE_CODE (xarg) != TEMPLATE_ID_EXPR
      && ((CLASS_TYPE_P (TREE_TYPE (xarg))
	   && !COMPLETE_TYPE_P (complete_type (TREE_TYPE (xarg))))
	  || (TREE_CODE (xarg) == OFFSET_REF)))
    /* Don't look for a function.  */;
  else
    exp = build_new_op (loc, code, LOOKUP_NORMAL, xarg, NULL_TREE,
			NULL_TREE, /*overload=*/NULL, complain);
  if (!exp && code == ADDR_EXPR)
    {
      if (is_overloaded_fn (xarg))
	{
	  tree fn = get_first_fn (xarg);
	  if (DECL_CONSTRUCTOR_P (fn) || DECL_DESTRUCTOR_P (fn))
	    {
	      if (complain & tf_error)
		error (DECL_CONSTRUCTOR_P (fn)
		       ? G_("taking address of constructor %qE")
		       : G_("taking address of destructor %qE"),
		       xarg);
	      return error_mark_node;
	    }
	}

      /* A pointer to member-function can be formed only by saying
	 &X::mf.  */
      if (!flag_ms_extensions && TREE_CODE (TREE_TYPE (xarg)) == METHOD_TYPE
	  && (TREE_CODE (xarg) != OFFSET_REF || !PTRMEM_OK_P (xarg)))
	{
	  if (TREE_CODE (xarg) != OFFSET_REF
	      || !TYPE_P (TREE_OPERAND (xarg, 0)))
	    {
	      if (complain & tf_error)
		{
		  error ("invalid use of %qE to form a "
			 "pointer-to-member-function", xarg);
		  if (TREE_CODE (xarg) != OFFSET_REF)
		    inform (input_location, "  a qualified-id is required");
		}
	      return error_mark_node;
	    }
	  else
	    {
	      if (complain & tf_error)
		error ("parentheses around %qE cannot be used to form a"
		       " pointer-to-member-function",
		       xarg);
	      else
		return error_mark_node;
	      PTRMEM_OK_P (xarg) = 1;
	    }
	}

      if (TREE_CODE (xarg) == OFFSET_REF)
	{
	  ptrmem = PTRMEM_OK_P (xarg);

	  if (!ptrmem && !flag_ms_extensions
	      && TREE_CODE (TREE_TYPE (TREE_OPERAND (xarg, 1))) == METHOD_TYPE)
	    {
	      /* A single non-static member, make sure we don't allow a
		 pointer-to-member.  */
	      xarg = build2 (OFFSET_REF, TREE_TYPE (xarg),
			     TREE_OPERAND (xarg, 0),
			     ovl_cons (TREE_OPERAND (xarg, 1), NULL_TREE));
	      PTRMEM_OK_P (xarg) = ptrmem;
	    }
	}

      exp = cp_build_addr_expr_strict (xarg, complain);
    }

  if (processing_template_decl && exp != error_mark_node)
    exp = build_min_non_dep (code, exp, orig_expr,
			     /*For {PRE,POST}{INC,DEC}REMENT_EXPR*/NULL_TREE);
  if (TREE_CODE (exp) == ADDR_EXPR)
    PTRMEM_OK_P (exp) = ptrmem;
  return exp;
}

/* Like c_common_truthvalue_conversion, but handle pointer-to-member
   constants, where a null value is represented by an INTEGER_CST of
   -1.  */

tree
cp_truthvalue_conversion (tree expr)
{
  tree type = TREE_TYPE (expr);
  if (TYPE_PTRDATAMEM_P (type)
      /* Avoid ICE on invalid use of non-static member function.  */
      || TREE_CODE (expr) == FUNCTION_DECL)
    return build_binary_op (EXPR_LOCATION (expr),
			    NE_EXPR, expr, nullptr_node, 1);
  else if (TYPE_PTR_P (type) || TYPE_PTRMEMFUNC_P (type))
    {
      /* With -Wzero-as-null-pointer-constant do not warn for an
	 'if (p)' or a 'while (!p)', where p is a pointer.  */
      tree ret;
      ++c_inhibit_evaluation_warnings;
      ret = c_common_truthvalue_conversion (input_location, expr);
      --c_inhibit_evaluation_warnings;
      return ret;
    }
  else
    return c_common_truthvalue_conversion (input_location, expr);
}

/* Just like cp_truthvalue_conversion, but we want a CLEANUP_POINT_EXPR.  */

tree
condition_conversion (tree expr)
{
  tree t;
  if (processing_template_decl)
    return expr;
  t = perform_implicit_conversion_flags (boolean_type_node, expr,
					 tf_warning_or_error, LOOKUP_NORMAL);
  t = fold_build_cleanup_point_expr (boolean_type_node, t);
  return t;
}

/* Returns the address of T.  This function will fold away
   ADDR_EXPR of INDIRECT_REF.  */

tree
build_address (tree t)
{
  if (error_operand_p (t) || !cxx_mark_addressable (t))
    return error_mark_node;
  gcc_checking_assert (TREE_CODE (t) != CONSTRUCTOR);
  t = build_fold_addr_expr (t);
  if (TREE_CODE (t) != ADDR_EXPR)
    t = rvalue (t);
  return t;
}

/* Return a NOP_EXPR converting EXPR to TYPE.  */

tree
build_nop (tree type, tree expr)
{
  if (type == error_mark_node || error_operand_p (expr))
    return expr;
  return build1 (NOP_EXPR, type, expr);
}

/* Take the address of ARG, whatever that means under C++ semantics.
   If STRICT_LVALUE is true, require an lvalue; otherwise, allow xvalues
   and class rvalues as well.

   Nothing should call this function directly; instead, callers should use
   cp_build_addr_expr or cp_build_addr_expr_strict.  */

static tree
cp_build_addr_expr_1 (tree arg, bool strict_lvalue, tsubst_flags_t complain)
{
  tree argtype;
  tree val;

  if (!arg || error_operand_p (arg))
    return error_mark_node;

  arg = mark_lvalue_use (arg);
  argtype = lvalue_type (arg);

  gcc_assert (!identifier_p (arg) || !IDENTIFIER_OPNAME_P (arg));

  if (TREE_CODE (arg) == COMPONENT_REF && type_unknown_p (arg)
      && !really_overloaded_fn (TREE_OPERAND (arg, 1)))
    {
      /* They're trying to take the address of a unique non-static
	 member function.  This is ill-formed (except in MS-land),
	 but let's try to DTRT.
	 Note: We only handle unique functions here because we don't
	 want to complain if there's a static overload; non-unique
	 cases will be handled by instantiate_type.  But we need to
	 handle this case here to allow casts on the resulting PMF.
	 We could defer this in non-MS mode, but it's easier to give
	 a useful error here.  */

      /* Inside constant member functions, the `this' pointer
	 contains an extra const qualifier.  TYPE_MAIN_VARIANT
	 is used here to remove this const from the diagnostics
	 and the created OFFSET_REF.  */
      tree base = TYPE_MAIN_VARIANT (TREE_TYPE (TREE_OPERAND (arg, 0)));
      tree fn = get_first_fn (TREE_OPERAND (arg, 1));
      if (!mark_used (fn, complain) && !(complain & tf_error))
	return error_mark_node;

      if (! flag_ms_extensions)
	{
	  tree name = DECL_NAME (fn);
	  if (!(complain & tf_error))
	    return error_mark_node;
	  else if (current_class_type
		   && TREE_OPERAND (arg, 0) == current_class_ref)
	    /* An expression like &memfn.  */
	    permerror (input_location, "ISO C++ forbids taking the address of an unqualified"
		       " or parenthesized non-static member function to form"
		       " a pointer to member function.  Say %<&%T::%D%>",
		       base, name);
	  else
	    permerror (input_location, "ISO C++ forbids taking the address of a bound member"
		       " function to form a pointer to member function."
		       "  Say %<&%T::%D%>",
		       base, name);
	}
      arg = build_offset_ref (base, fn, /*address_p=*/true, complain);
    }

  /* Uninstantiated types are all functions.  Taking the
     address of a function is a no-op, so just return the
     argument.  */
  if (type_unknown_p (arg))
    return build1 (ADDR_EXPR, unknown_type_node, arg);

  if (TREE_CODE (arg) == OFFSET_REF)
    /* We want a pointer to member; bypass all the code for actually taking
       the address of something.  */
    goto offset_ref;

  /* Anything not already handled and not a true memory reference
     is an error.  */
  if (TREE_CODE (argtype) != FUNCTION_TYPE
      && TREE_CODE (argtype) != METHOD_TYPE)
    {
      cp_lvalue_kind kind = lvalue_kind (arg);
      if (kind == clk_none)
	{
	  if (complain & tf_error)
	    lvalue_error (input_location, lv_addressof);
	  return error_mark_node;
	}
      if (strict_lvalue && (kind & (clk_rvalueref|clk_class)))
	{
	  if (!(complain & tf_error))
	    return error_mark_node;
	  if (kind & clk_class)
	    /* Make this a permerror because we used to accept it.  */
	    permerror (input_location, "taking address of temporary");
	  else
	    error ("taking address of xvalue (rvalue reference)");
	}
    }

  if (TREE_CODE (argtype) == REFERENCE_TYPE)
    {
      tree type = build_pointer_type (TREE_TYPE (argtype));
      arg = build1 (CONVERT_EXPR, type, arg);
      return arg;
    }
  else if (pedantic && DECL_MAIN_P (arg))
    {
      /* ARM $3.4 */
      /* Apparently a lot of autoconf scripts for C++ packages do this,
	 so only complain if -Wpedantic.  */
      if (complain & (flag_pedantic_errors ? tf_error : tf_warning))
	pedwarn (input_location, OPT_Wpedantic,
		 "ISO C++ forbids taking address of function %<::main%>");
      else if (flag_pedantic_errors)
	return error_mark_node;
    }

  /* Let &* cancel out to simplify resulting code.  */
  if (INDIRECT_REF_P (arg))
    {
      /* We don't need to have `current_class_ptr' wrapped in a
	 NON_LVALUE_EXPR node.  */
      if (arg == current_class_ref)
	return current_class_ptr;

      arg = TREE_OPERAND (arg, 0);
      if (TREE_CODE (TREE_TYPE (arg)) == REFERENCE_TYPE)
	{
	  tree type = build_pointer_type (TREE_TYPE (TREE_TYPE (arg)));
	  arg = build1 (CONVERT_EXPR, type, arg);
	}
      else
	/* Don't let this be an lvalue.  */
	arg = rvalue (arg);
      return arg;
    }

  /* ??? Cope with user tricks that amount to offsetof.  */
  if (TREE_CODE (argtype) != FUNCTION_TYPE
      && TREE_CODE (argtype) != METHOD_TYPE
      && argtype != unknown_type_node
      && (val = get_base_address (arg))
      && COMPLETE_TYPE_P (TREE_TYPE (val))
      && INDIRECT_REF_P (val)
      && TREE_CONSTANT (TREE_OPERAND (val, 0)))
    {
      tree type = build_pointer_type (argtype);
      return fold_convert (type, fold_offsetof_1 (arg));
    }

  /* Handle complex lvalues (when permitted)
     by reduction to simpler cases.  */
  val = unary_complex_lvalue (ADDR_EXPR, arg);
  if (val != 0)
    return val;

  switch (TREE_CODE (arg))
    {
    CASE_CONVERT:
    case FLOAT_EXPR:
    case FIX_TRUNC_EXPR:
      /* Even if we're not being pedantic, we cannot allow this
	 extension when we're instantiating in a SFINAE
	 context.  */
      if (! lvalue_p (arg) && complain == tf_none)
	{
	  if (complain & tf_error)
	    permerror (input_location, "ISO C++ forbids taking the address of a cast to a non-lvalue expression");
	  else
	    return error_mark_node;
	}
      break;

    case BASELINK:
      arg = BASELINK_FUNCTIONS (arg);
      /* Fall through.  */

    case OVERLOAD:
      arg = OVL_CURRENT (arg);
      break;

    case OFFSET_REF:
    offset_ref:
      /* Turn a reference to a non-static data member into a
	 pointer-to-member.  */
      {
	tree type;
	tree t;

	gcc_assert (PTRMEM_OK_P (arg));

	t = TREE_OPERAND (arg, 1);
	if (TREE_CODE (TREE_TYPE (t)) == REFERENCE_TYPE)
	  {
	    if (complain & tf_error)
	      error ("cannot create pointer to reference member %qD", t);
	    return error_mark_node;
	  }

	type = build_ptrmem_type (context_for_name_lookup (t),
				  TREE_TYPE (t));
	t = make_ptrmem_cst (type, TREE_OPERAND (arg, 1));
	return t;
      }

    default:
      break;
    }

  if (argtype != error_mark_node)
    argtype = build_pointer_type (argtype);

  /* In a template, we are processing a non-dependent expression
     so we can just form an ADDR_EXPR with the correct type.  */
  if (processing_template_decl || TREE_CODE (arg) != COMPONENT_REF)
    {
      val = build_address (arg);
      if (TREE_CODE (arg) == OFFSET_REF)
	PTRMEM_OK_P (val) = PTRMEM_OK_P (arg);
    }
  else if (BASELINK_P (TREE_OPERAND (arg, 1)))
    {
      tree fn = BASELINK_FUNCTIONS (TREE_OPERAND (arg, 1));

      /* We can only get here with a single static member
	 function.  */
      gcc_assert (TREE_CODE (fn) == FUNCTION_DECL
		  && DECL_STATIC_FUNCTION_P (fn));
      if (!mark_used (fn, complain) && !(complain & tf_error))
	return error_mark_node;
      val = build_address (fn);
      if (TREE_SIDE_EFFECTS (TREE_OPERAND (arg, 0)))
	/* Do not lose object's side effects.  */
	val = build2 (COMPOUND_EXPR, TREE_TYPE (val),
		      TREE_OPERAND (arg, 0), val);
    }
  else if (DECL_C_BIT_FIELD (TREE_OPERAND (arg, 1)))
    {
      if (complain & tf_error)
	error ("attempt to take address of bit-field structure member %qD",
	       TREE_OPERAND (arg, 1));
      return error_mark_node;
    }
  else
    {
      tree object = TREE_OPERAND (arg, 0);
      tree field = TREE_OPERAND (arg, 1);
      gcc_assert (same_type_ignoring_top_level_qualifiers_p
		  (TREE_TYPE (object), decl_type_context (field)));
      val = build_address (arg);
    }

  if (TYPE_PTR_P (argtype)
      && TREE_CODE (TREE_TYPE (argtype)) == METHOD_TYPE)
    {
      build_ptrmemfunc_type (argtype);
      val = build_ptrmemfunc (argtype, val, 0,
			      /*c_cast_p=*/false,
			      complain);
    }

  return val;
}

/* Take the address of ARG if it has one, even if it's an rvalue.  */

tree
cp_build_addr_expr (tree arg, tsubst_flags_t complain)
{
  return cp_build_addr_expr_1 (arg, 0, complain);
}

/* Take the address of ARG, but only if it's an lvalue.  */

static tree
cp_build_addr_expr_strict (tree arg, tsubst_flags_t complain)
{
  return cp_build_addr_expr_1 (arg, 1, complain);
}

/* C++: Must handle pointers to members.

   Perhaps type instantiation should be extended to handle conversion
   from aggregates to types we don't yet know we want?  (Or are those
   cases typically errors which should be reported?)

   NOCONVERT nonzero suppresses the default promotions
   (such as from short to int).  */

tree
cp_build_unary_op (enum tree_code code, tree xarg, int noconvert, 
                   tsubst_flags_t complain)
{
  /* No default_conversion here.  It causes trouble for ADDR_EXPR.  */
  tree arg = xarg;
  tree argtype = 0;
  const char *errstring = NULL;
  tree val;
  const char *invalid_op_diag;

  if (!arg || error_operand_p (arg))
    return error_mark_node;

  if ((invalid_op_diag
       = targetm.invalid_unary_op ((code == UNARY_PLUS_EXPR
				    ? CONVERT_EXPR
				    : code),
				   TREE_TYPE (xarg))))
    {
      if (complain & tf_error)
	error (invalid_op_diag);
      return error_mark_node;
    }

  switch (code)
    {
    case UNARY_PLUS_EXPR:
    case NEGATE_EXPR:
      {
	int flags = WANT_ARITH | WANT_ENUM;
	/* Unary plus (but not unary minus) is allowed on pointers.  */
	if (code == UNARY_PLUS_EXPR)
	  flags |= WANT_POINTER;
	arg = build_expr_type_conversion (flags, arg, true);
	if (!arg)
	  errstring = (code == NEGATE_EXPR
		       ? _("wrong type argument to unary minus")
		       : _("wrong type argument to unary plus"));
	else
	  {
	    if (!noconvert && CP_INTEGRAL_TYPE_P (TREE_TYPE (arg)))
	      arg = cp_perform_integral_promotions (arg, complain);

	    /* Make sure the result is not an lvalue: a unary plus or minus
	       expression is always a rvalue.  */
	    arg = rvalue (arg);
	  }
      }
      break;

    case BIT_NOT_EXPR:
      if (TREE_CODE (TREE_TYPE (arg)) == COMPLEX_TYPE)
	{
	  code = CONJ_EXPR;
	  if (!noconvert)
	    {
	      arg = cp_default_conversion (arg, complain);
	      if (arg == error_mark_node)
		return error_mark_node;
	    }
	}
      else if (!(arg = build_expr_type_conversion (WANT_INT | WANT_ENUM
						   | WANT_VECTOR_OR_COMPLEX,
						   arg, true)))
	errstring = _("wrong type argument to bit-complement");
      else if (!noconvert && CP_INTEGRAL_TYPE_P (TREE_TYPE (arg)))
	arg = cp_perform_integral_promotions (arg, complain);
      break;

    case ABS_EXPR:
      if (!(arg = build_expr_type_conversion (WANT_ARITH | WANT_ENUM, arg, true)))
	errstring = _("wrong type argument to abs");
      else if (!noconvert)
	{
	  arg = cp_default_conversion (arg, complain);
	  if (arg == error_mark_node)
	    return error_mark_node;
	}
      break;

    case CONJ_EXPR:
      /* Conjugating a real value is a no-op, but allow it anyway.  */
      if (!(arg = build_expr_type_conversion (WANT_ARITH | WANT_ENUM, arg, true)))
	errstring = _("wrong type argument to conjugation");
      else if (!noconvert)
	{
	  arg = cp_default_conversion (arg, complain);
	  if (arg == error_mark_node)
	    return error_mark_node;
	}
      break;

    case TRUTH_NOT_EXPR:
      if (VECTOR_TYPE_P (TREE_TYPE (arg)))
	return cp_build_binary_op (input_location, EQ_EXPR, arg,
				   build_zero_cst (TREE_TYPE (arg)), complain);
      arg = perform_implicit_conversion (boolean_type_node, arg,
					 complain);
      val = invert_truthvalue_loc (input_location, arg);
      if (arg != error_mark_node)
	return val;
      errstring = _("in argument to unary !");
      break;

    case NOP_EXPR:
      break;

    case REALPART_EXPR:
    case IMAGPART_EXPR:
      arg = build_real_imag_expr (input_location, code, arg);
      if (arg == error_mark_node)
	return arg;
      else
	return fold_if_not_in_template (arg);

    case PREINCREMENT_EXPR:
    case POSTINCREMENT_EXPR:
    case PREDECREMENT_EXPR:
    case POSTDECREMENT_EXPR:
      /* Handle complex lvalues (when permitted)
	 by reduction to simpler cases.  */

      val = unary_complex_lvalue (code, arg);
      if (val != 0)
	return val;

      arg = mark_lvalue_use (arg);

      /* Increment or decrement the real part of the value,
	 and don't change the imaginary part.  */
      if (TREE_CODE (TREE_TYPE (arg)) == COMPLEX_TYPE)
	{
	  tree real, imag;

	  arg = stabilize_reference (arg);
	  real = cp_build_unary_op (REALPART_EXPR, arg, 1, complain);
	  imag = cp_build_unary_op (IMAGPART_EXPR, arg, 1, complain);
	  real = cp_build_unary_op (code, real, 1, complain);
	  if (real == error_mark_node || imag == error_mark_node)
	    return error_mark_node;
	  return build2 (COMPLEX_EXPR, TREE_TYPE (arg),
			 real, imag);
	}

      /* Report invalid types.  */

      if (!(arg = build_expr_type_conversion (WANT_ARITH | WANT_POINTER,
					      arg, true)))
	{
	  if (code == PREINCREMENT_EXPR)
	    errstring = _("no pre-increment operator for type");
	  else if (code == POSTINCREMENT_EXPR)
	    errstring = _("no post-increment operator for type");
	  else if (code == PREDECREMENT_EXPR)
	    errstring = _("no pre-decrement operator for type");
	  else
	    errstring = _("no post-decrement operator for type");
	  break;
	}
      else if (arg == error_mark_node)
	return error_mark_node;

      /* Report something read-only.  */

      if (CP_TYPE_CONST_P (TREE_TYPE (arg))
	  || TREE_READONLY (arg)) 
        {
          if (complain & tf_error)
            cxx_readonly_error (arg, ((code == PREINCREMENT_EXPR
				      || code == POSTINCREMENT_EXPR)
				     ? lv_increment : lv_decrement));
          else
            return error_mark_node;
        }

      {
	tree inc;
	tree declared_type = unlowered_expr_type (arg);

	argtype = TREE_TYPE (arg);

	/* ARM $5.2.5 last annotation says this should be forbidden.  */
	if (TREE_CODE (argtype) == ENUMERAL_TYPE)
          {
            if (complain & tf_error)
              permerror (input_location, (code == PREINCREMENT_EXPR || code == POSTINCREMENT_EXPR)
                         ? G_("ISO C++ forbids incrementing an enum")
                         : G_("ISO C++ forbids decrementing an enum"));
            else
              return error_mark_node;
          }

	/* Compute the increment.  */

	if (TYPE_PTR_P (argtype))
	  {
	    tree type = complete_type (TREE_TYPE (argtype));

	    if (!COMPLETE_OR_VOID_TYPE_P (type))
              {
                if (complain & tf_error)
                  error (((code == PREINCREMENT_EXPR
                           || code == POSTINCREMENT_EXPR))
                         ? G_("cannot increment a pointer to incomplete type %qT")
                         : G_("cannot decrement a pointer to incomplete type %qT"),
                         TREE_TYPE (argtype));
                else
                  return error_mark_node;
              }
	    else if (!TYPE_PTROB_P (argtype)) 
              {
                if (complain & tf_error)
                  pedwarn (input_location, OPT_Wpointer_arith,
			   (code == PREINCREMENT_EXPR
                              || code == POSTINCREMENT_EXPR)
			   ? G_("ISO C++ forbids incrementing a pointer of type %qT")
			   : G_("ISO C++ forbids decrementing a pointer of type %qT"),
			   argtype);
                else
                  return error_mark_node;
              }

	    inc = cxx_sizeof_nowarn (TREE_TYPE (argtype));
	  }
	else
	  inc = VECTOR_TYPE_P (argtype)
	    ? build_one_cst (argtype)
	    : integer_one_node;

	inc = cp_convert (argtype, inc, complain);

	/* If 'arg' is an Objective-C PROPERTY_REF expression, then we
	   need to ask Objective-C to build the increment or decrement
	   expression for it.  */
	if (objc_is_property_ref (arg))
	  return objc_build_incr_expr_for_property_ref (input_location, code, 
							arg, inc);	

	/* Complain about anything else that is not a true lvalue.  */
	if (!lvalue_or_else (arg, ((code == PREINCREMENT_EXPR
				    || code == POSTINCREMENT_EXPR)
				   ? lv_increment : lv_decrement),
                             complain))
	  return error_mark_node;

	/* Forbid using -- on `bool'.  */
	if (TREE_CODE (declared_type) == BOOLEAN_TYPE)
	  {
	    if (code == POSTDECREMENT_EXPR || code == PREDECREMENT_EXPR)
	      {
                if (complain & tf_error)
                  error ("invalid use of Boolean expression as operand "
                         "to %<operator--%>");
		return error_mark_node;
	      }
	    val = boolean_increment (code, arg);
	  }
	else if (code == POSTINCREMENT_EXPR || code == POSTDECREMENT_EXPR)
	  /* An rvalue has no cv-qualifiers.  */
	  val = build2 (code, cv_unqualified (TREE_TYPE (arg)), arg, inc);
	else
	  val = build2 (code, TREE_TYPE (arg), arg, inc);

	TREE_SIDE_EFFECTS (val) = 1;
	return val;
      }

    case ADDR_EXPR:
      /* Note that this operation never does default_conversion
	 regardless of NOCONVERT.  */
      return cp_build_addr_expr (arg, complain);

    default:
      break;
    }

  if (!errstring)
    {
      if (argtype == 0)
	argtype = TREE_TYPE (arg);
      return fold_if_not_in_template (build1 (code, argtype, arg));
    }

  if (complain & tf_error)
    error ("%s", errstring);
  return error_mark_node;
}

/* Hook for the c-common bits that build a unary op.  */
tree
build_unary_op (location_t /*location*/,
		enum tree_code code, tree xarg, int noconvert)
{
  return cp_build_unary_op (code, xarg, noconvert, tf_warning_or_error);
}

/* Apply unary lvalue-demanding operator CODE to the expression ARG
   for certain kinds of expressions which are not really lvalues
   but which we can accept as lvalues.

   If ARG is not a kind of expression we can handle, return
   NULL_TREE.  */

tree
unary_complex_lvalue (enum tree_code code, tree arg)
{
  /* Inside a template, making these kinds of adjustments is
     pointless; we are only concerned with the type of the
     expression.  */
  if (processing_template_decl)
    return NULL_TREE;

  /* Handle (a, b) used as an "lvalue".  */
  if (TREE_CODE (arg) == COMPOUND_EXPR)
    {
      tree real_result = cp_build_unary_op (code, TREE_OPERAND (arg, 1), 0,
                                            tf_warning_or_error);
      return build2 (COMPOUND_EXPR, TREE_TYPE (real_result),
		     TREE_OPERAND (arg, 0), real_result);
    }

  /* Handle (a ? b : c) used as an "lvalue".  */
  if (TREE_CODE (arg) == COND_EXPR
      || TREE_CODE (arg) == MIN_EXPR || TREE_CODE (arg) == MAX_EXPR)
    return rationalize_conditional_expr (code, arg, tf_warning_or_error);

  /* Handle (a = b), (++a), and (--a) used as an "lvalue".  */
  if (TREE_CODE (arg) == MODIFY_EXPR
      || TREE_CODE (arg) == PREINCREMENT_EXPR
      || TREE_CODE (arg) == PREDECREMENT_EXPR)
    {
      tree lvalue = TREE_OPERAND (arg, 0);
      if (TREE_SIDE_EFFECTS (lvalue))
	{
	  lvalue = stabilize_reference (lvalue);
	  arg = build2 (TREE_CODE (arg), TREE_TYPE (arg),
			lvalue, TREE_OPERAND (arg, 1));
	}
      return unary_complex_lvalue
	(code, build2 (COMPOUND_EXPR, TREE_TYPE (lvalue), arg, lvalue));
    }

  if (code != ADDR_EXPR)
    return NULL_TREE;

  /* Handle (a = b) used as an "lvalue" for `&'.  */
  if (TREE_CODE (arg) == MODIFY_EXPR
      || TREE_CODE (arg) == INIT_EXPR)
    {
      tree real_result = cp_build_unary_op (code, TREE_OPERAND (arg, 0), 0,
                                            tf_warning_or_error);
      arg = build2 (COMPOUND_EXPR, TREE_TYPE (real_result),
		    arg, real_result);
      TREE_NO_WARNING (arg) = 1;
      return arg;
    }

  if (TREE_CODE (TREE_TYPE (arg)) == FUNCTION_TYPE
      || TREE_CODE (TREE_TYPE (arg)) == METHOD_TYPE
      || TREE_CODE (arg) == OFFSET_REF)
    return NULL_TREE;

  /* We permit compiler to make function calls returning
     objects of aggregate type look like lvalues.  */
  {
    tree targ = arg;

    if (TREE_CODE (targ) == SAVE_EXPR)
      targ = TREE_OPERAND (targ, 0);

    if (TREE_CODE (targ) == CALL_EXPR && MAYBE_CLASS_TYPE_P (TREE_TYPE (targ)))
      {
	if (TREE_CODE (arg) == SAVE_EXPR)
	  targ = arg;
	else
	  targ = build_cplus_new (TREE_TYPE (arg), arg, tf_warning_or_error);
	return build1 (ADDR_EXPR, build_pointer_type (TREE_TYPE (arg)), targ);
      }

    if (TREE_CODE (arg) == SAVE_EXPR && INDIRECT_REF_P (targ))
      return build3 (SAVE_EXPR, build_pointer_type (TREE_TYPE (arg)),
		     TREE_OPERAND (targ, 0), current_function_decl, NULL);
  }

  /* Don't let anything else be handled specially.  */
  return NULL_TREE;
}

/* Mark EXP saying that we need to be able to take the
   address of it; it should not be allocated in a register.
   Value is true if successful.

   C++: we do not allow `current_class_ptr' to be addressable.  */

bool
cxx_mark_addressable (tree exp)
{
  tree x = exp;

  while (1)
    switch (TREE_CODE (x))
      {
      case ADDR_EXPR:
      case COMPONENT_REF:
      case ARRAY_REF:
      case REALPART_EXPR:
      case IMAGPART_EXPR:
	x = TREE_OPERAND (x, 0);
	break;

      case PARM_DECL:
	if (x == current_class_ptr)
	  {
	    error ("cannot take the address of %<this%>, which is an rvalue expression");
	    TREE_ADDRESSABLE (x) = 1; /* so compiler doesn't die later.  */
	    return true;
	  }
	/* Fall through.  */

      case VAR_DECL:
	/* Caller should not be trying to mark initialized
	   constant fields addressable.  */
	gcc_assert (DECL_LANG_SPECIFIC (x) == 0
		    || DECL_IN_AGGR_P (x) == 0
		    || TREE_STATIC (x)
		    || DECL_EXTERNAL (x));
	/* Fall through.  */

      case RESULT_DECL:
	if (DECL_REGISTER (x) && !TREE_ADDRESSABLE (x)
	    && !DECL_ARTIFICIAL (x))
	  {
	    if (VAR_P (x) && DECL_HARD_REGISTER (x))
	      {
		error
		  ("address of explicit register variable %qD requested", x);
		return false;
	      }
	    else if (extra_warnings)
	      warning
		(OPT_Wextra, "address requested for %qD, which is declared %<register%>", x);
	  }
	TREE_ADDRESSABLE (x) = 1;
	return true;

      case CONST_DECL:
      case FUNCTION_DECL:
	TREE_ADDRESSABLE (x) = 1;
	return true;

      case CONSTRUCTOR:
	TREE_ADDRESSABLE (x) = 1;
	return true;

      case TARGET_EXPR:
	TREE_ADDRESSABLE (x) = 1;
	cxx_mark_addressable (TREE_OPERAND (x, 0));
	return true;

      default:
	return true;
    }
}

/* Build and return a conditional expression IFEXP ? OP1 : OP2.  */

tree
build_x_conditional_expr (location_t loc, tree ifexp, tree op1, tree op2, 
                          tsubst_flags_t complain)
{
  tree orig_ifexp = ifexp;
  tree orig_op1 = op1;
  tree orig_op2 = op2;
  tree expr;

  if (processing_template_decl)
    {
      /* The standard says that the expression is type-dependent if
	 IFEXP is type-dependent, even though the eventual type of the
	 expression doesn't dependent on IFEXP.  */
      if (type_dependent_expression_p (ifexp)
	  /* As a GNU extension, the middle operand may be omitted.  */
	  || (op1 && type_dependent_expression_p (op1))
	  || type_dependent_expression_p (op2))
	return build_min_nt_loc (loc, COND_EXPR, ifexp, op1, op2);
      ifexp = build_non_dependent_expr (ifexp);
      if (op1)
	op1 = build_non_dependent_expr (op1);
      op2 = build_non_dependent_expr (op2);
    }

  expr = build_conditional_expr (loc, ifexp, op1, op2, complain);
  if (processing_template_decl && expr != error_mark_node
      && TREE_CODE (expr) != VEC_COND_EXPR)
    {
      tree min = build_min_non_dep (COND_EXPR, expr,
				    orig_ifexp, orig_op1, orig_op2);
      /* In C++11, remember that the result is an lvalue or xvalue.
         In C++98, lvalue_kind can just assume lvalue in a template.  */
      if (cxx_dialect >= cxx11
	  && lvalue_or_rvalue_with_address_p (expr)
	  && !lvalue_or_rvalue_with_address_p (min))
	TREE_TYPE (min) = cp_build_reference_type (TREE_TYPE (min),
						   !real_lvalue_p (expr));
      expr = convert_from_reference (min);
    }
  return expr;
}

/* Given a list of expressions, return a compound expression
   that performs them all and returns the value of the last of them.  */

tree
build_x_compound_expr_from_list (tree list, expr_list_kind exp,
				 tsubst_flags_t complain)
{
  tree expr = TREE_VALUE (list);

  if (BRACE_ENCLOSED_INITIALIZER_P (expr)
      && !CONSTRUCTOR_IS_DIRECT_INIT (expr))
    {
      if (complain & tf_error)
	pedwarn (EXPR_LOC_OR_LOC (expr, input_location), 0,
		 "list-initializer for non-class type must not "
		 "be parenthesized");
      else
	return error_mark_node;
    }

  if (TREE_CHAIN (list))
    {
      if (complain & tf_error)
	switch (exp)
	  {
	  case ELK_INIT:
	    permerror (input_location, "expression list treated as compound "
				       "expression in initializer");
	    break;
	  case ELK_MEM_INIT:
	    permerror (input_location, "expression list treated as compound "
				       "expression in mem-initializer");
	    break;
	  case ELK_FUNC_CAST:
	    permerror (input_location, "expression list treated as compound "
				       "expression in functional cast");
	    break;
	  default:
	    gcc_unreachable ();
	  }
      else
	return error_mark_node;

      for (list = TREE_CHAIN (list); list; list = TREE_CHAIN (list))
	expr = build_x_compound_expr (EXPR_LOCATION (TREE_VALUE (list)),
				      expr, TREE_VALUE (list), complain);
    }

  return expr;
}

/* Like build_x_compound_expr_from_list, but using a VEC.  */

tree
build_x_compound_expr_from_vec (vec<tree, va_gc> *vec, const char *msg,
				tsubst_flags_t complain)
{
  if (vec_safe_is_empty (vec))
    return NULL_TREE;
  else if (vec->length () == 1)
    return (*vec)[0];
  else
    {
      tree expr;
      unsigned int ix;
      tree t;

      if (msg != NULL)
	{
	  if (complain & tf_error)
	    permerror (input_location,
		       "%s expression list treated as compound expression",
		       msg);
	  else
	    return error_mark_node;
	}

      expr = (*vec)[0];
      for (ix = 1; vec->iterate (ix, &t); ++ix)
	expr = build_x_compound_expr (EXPR_LOCATION (t), expr,
				      t, complain);

      return expr;
    }
}

/* Handle overloading of the ',' operator when needed.  */

tree
build_x_compound_expr (location_t loc, tree op1, tree op2,
		       tsubst_flags_t complain)
{
  tree result;
  tree orig_op1 = op1;
  tree orig_op2 = op2;

  if (processing_template_decl)
    {
      if (type_dependent_expression_p (op1)
	  || type_dependent_expression_p (op2))
	return build_min_nt_loc (loc, COMPOUND_EXPR, op1, op2);
      op1 = build_non_dependent_expr (op1);
      op2 = build_non_dependent_expr (op2);
    }

  result = build_new_op (loc, COMPOUND_EXPR, LOOKUP_NORMAL, op1, op2,
			 NULL_TREE, /*overload=*/NULL, complain);
  if (!result)
    result = cp_build_compound_expr (op1, op2, complain);

  if (processing_template_decl && result != error_mark_node)
    return build_min_non_dep (COMPOUND_EXPR, result, orig_op1, orig_op2);

  return result;
}

/* Like cp_build_compound_expr, but for the c-common bits.  */

tree
build_compound_expr (location_t /*loc*/, tree lhs, tree rhs)
{
  return cp_build_compound_expr (lhs, rhs, tf_warning_or_error);
}

/* Build a compound expression.  */

tree
cp_build_compound_expr (tree lhs, tree rhs, tsubst_flags_t complain)
{
  lhs = convert_to_void (lhs, ICV_LEFT_OF_COMMA, complain);

  if (lhs == error_mark_node || rhs == error_mark_node)
    return error_mark_node;

  if (flag_cilkplus
      && (TREE_CODE (lhs) == CILK_SPAWN_STMT
	  || TREE_CODE (rhs) == CILK_SPAWN_STMT))
    {
      location_t loc = (EXPR_HAS_LOCATION (lhs) ? EXPR_LOCATION (lhs)
			: EXPR_LOCATION (rhs));
      error_at (loc,
		"spawned function call cannot be part of a comma expression");
      return error_mark_node;
    }

  if (TREE_CODE (rhs) == TARGET_EXPR)
    {
      /* If the rhs is a TARGET_EXPR, then build the compound
	 expression inside the target_expr's initializer. This
	 helps the compiler to eliminate unnecessary temporaries.  */
      tree init = TREE_OPERAND (rhs, 1);

      init = build2 (COMPOUND_EXPR, TREE_TYPE (init), lhs, init);
      TREE_OPERAND (rhs, 1) = init;

      return rhs;
    }

  if (type_unknown_p (rhs))
    {
      if (complain & tf_error)
	error ("no context to resolve type of %qE", rhs);
      return error_mark_node;
    }
  
  return build2 (COMPOUND_EXPR, TREE_TYPE (rhs), lhs, rhs);
}

/* Issue a diagnostic message if casting from SRC_TYPE to DEST_TYPE
   casts away constness.  CAST gives the type of cast.  Returns true
   if the cast is ill-formed, false if it is well-formed.

   ??? This function warns for casting away any qualifier not just
   const.  We would like to specify exactly what qualifiers are casted
   away.
*/

static bool
check_for_casting_away_constness (tree src_type, tree dest_type,
				  enum tree_code cast, tsubst_flags_t complain)
{
  /* C-style casts are allowed to cast away constness.  With
     WARN_CAST_QUAL, we still want to issue a warning.  */
  if (cast == CAST_EXPR && !warn_cast_qual)
    return false;
  
  if (!casts_away_constness (src_type, dest_type, complain))
    return false;

  switch (cast)
    {
    case CAST_EXPR:
      if (complain & tf_warning)
	warning (OPT_Wcast_qual,
		 "cast from type %qT to type %qT casts away qualifiers",
		 src_type, dest_type);
      return false;
      
    case STATIC_CAST_EXPR:
      if (complain & tf_error)
	error ("static_cast from type %qT to type %qT casts away qualifiers",
	       src_type, dest_type);
      return true;
      
    case REINTERPRET_CAST_EXPR:
      if (complain & tf_error)
	error ("reinterpret_cast from type %qT to type %qT casts away qualifiers",
	       src_type, dest_type);
      return true;

    default:
      gcc_unreachable();
    }
}

/*
  Warns if the cast from expression EXPR to type TYPE is useless.
 */
void
maybe_warn_about_useless_cast (tree type, tree expr, tsubst_flags_t complain)
{
  if (warn_useless_cast
      && complain & tf_warning)
    {
      if ((TREE_CODE (type) == REFERENCE_TYPE
	   && (TYPE_REF_IS_RVALUE (type)
	       ? xvalue_p (expr) : real_lvalue_p (expr))
	   && same_type_p (TREE_TYPE (expr), TREE_TYPE (type)))
	  || same_type_p (TREE_TYPE (expr), type))
	warning (OPT_Wuseless_cast, "useless cast to type %qT", type);
    }
}

/* Convert EXPR (an expression with pointer-to-member type) to TYPE
   (another pointer-to-member type in the same hierarchy) and return
   the converted expression.  If ALLOW_INVERSE_P is permitted, a
   pointer-to-derived may be converted to pointer-to-base; otherwise,
   only the other direction is permitted.  If C_CAST_P is true, this
   conversion is taking place as part of a C-style cast.  */

tree
convert_ptrmem (tree type, tree expr, bool allow_inverse_p,
		bool c_cast_p, tsubst_flags_t complain)
{
  if (TYPE_PTRDATAMEM_P (type))
    {
      tree delta;

      if (TREE_CODE (expr) == PTRMEM_CST)
	expr = cplus_expand_constant (expr);
      delta = get_delta_difference (TYPE_PTRMEM_CLASS_TYPE (TREE_TYPE (expr)),
				    TYPE_PTRMEM_CLASS_TYPE (type),
				    allow_inverse_p,
				    c_cast_p, complain);
      if (delta == error_mark_node)
	return error_mark_node;

      if (!integer_zerop (delta))
	{
	  tree cond, op1, op2;

	  cond = cp_build_binary_op (input_location,
				     EQ_EXPR,
				     expr,
				     build_int_cst (TREE_TYPE (expr), -1),
				     complain);
	  op1 = build_nop (ptrdiff_type_node, expr);
	  op2 = cp_build_binary_op (input_location,
				    PLUS_EXPR, op1, delta,
				    complain);

	  expr = fold_build3_loc (input_location,
			      COND_EXPR, ptrdiff_type_node, cond, op1, op2);
			 
	}

      return build_nop (type, expr);
    }
  else
    return build_ptrmemfunc (TYPE_PTRMEMFUNC_FN_TYPE (type), expr,
			     allow_inverse_p, c_cast_p, complain);
}

/* Perform a static_cast from EXPR to TYPE.  When C_CAST_P is true,
   this static_cast is being attempted as one of the possible casts
   allowed by a C-style cast.  (In that case, accessibility of base
   classes is not considered, and it is OK to cast away
   constness.)  Return the result of the cast.  *VALID_P is set to
   indicate whether or not the cast was valid.  */

static tree
build_static_cast_1 (tree type, tree expr, bool c_cast_p,
		     bool *valid_p, tsubst_flags_t complain)
{
  tree intype;
  tree result;
  cp_lvalue_kind clk;

  /* Assume the cast is valid.  */
  *valid_p = true;

  intype = unlowered_expr_type (expr);

  /* Save casted types in the function's used types hash table.  */
  used_types_insert (type);

  /* [expr.static.cast]

     An lvalue of type "cv1 B", where B is a class type, can be cast
     to type "reference to cv2 D", where D is a class derived (clause
     _class.derived_) from B, if a valid standard conversion from
     "pointer to D" to "pointer to B" exists (_conv.ptr_), cv2 is the
     same cv-qualification as, or greater cv-qualification than, cv1,
     and B is not a virtual base class of D.  */
  /* We check this case before checking the validity of "TYPE t =
     EXPR;" below because for this case:

       struct B {};
       struct D : public B { D(const B&); };
       extern B& b;
       void f() { static_cast<const D&>(b); }

     we want to avoid constructing a new D.  The standard is not
     completely clear about this issue, but our interpretation is
     consistent with other compilers.  */
  if (TREE_CODE (type) == REFERENCE_TYPE
      && CLASS_TYPE_P (TREE_TYPE (type))
      && CLASS_TYPE_P (intype)
      && (TYPE_REF_IS_RVALUE (type) || real_lvalue_p (expr))
      && DERIVED_FROM_P (intype, TREE_TYPE (type))
      && can_convert_standard (build_pointer_type (TYPE_MAIN_VARIANT (intype)),
		      build_pointer_type (TYPE_MAIN_VARIANT
					  (TREE_TYPE (type))),
		      complain)
      && (c_cast_p
	  || at_least_as_qualified_p (TREE_TYPE (type), intype)))
    {
      tree base;

      /* There is a standard conversion from "D*" to "B*" even if "B"
	 is ambiguous or inaccessible.  If this is really a
	 static_cast, then we check both for inaccessibility and
	 ambiguity.  However, if this is a static_cast being performed
	 because the user wrote a C-style cast, then accessibility is
	 not considered.  */
      base = lookup_base (TREE_TYPE (type), intype,
			  c_cast_p ? ba_unique : ba_check,
			  NULL, complain);
      expr = build_address (expr);

      if (flag_sanitize & SANITIZE_VPTR)
	{
	  tree ubsan_check
	    = cp_ubsan_maybe_instrument_downcast (input_location, type, expr);
	  if (ubsan_check)
	    expr = ubsan_check;
	}

      /* Convert from "B*" to "D*".  This function will check that "B"
	 is not a virtual base of "D".  */
      expr = build_base_path (MINUS_EXPR, expr, base, /*nonnull=*/false,
			      complain);

      /* Convert the pointer to a reference -- but then remember that
	 there are no expressions with reference type in C++.

         We call rvalue so that there's an actual tree code
         (NON_LVALUE_EXPR) for the static_cast; otherwise, if the operand
         is a variable with the same type, the conversion would get folded
         away, leaving just the variable and causing lvalue_kind to give
         the wrong answer.  */
      return convert_from_reference (rvalue (cp_fold_convert (type, expr)));
    }

  /* "A glvalue of type cv1 T1 can be cast to type rvalue reference to
     cv2 T2 if cv2 T2 is reference-compatible with cv1 T1 (8.5.3)."  */
  if (TREE_CODE (type) == REFERENCE_TYPE
      && TYPE_REF_IS_RVALUE (type)
      && (clk = real_lvalue_p (expr))
      && reference_related_p (TREE_TYPE (type), intype)
      && (c_cast_p || at_least_as_qualified_p (TREE_TYPE (type), intype)))
    {
      if (clk == clk_ordinary)
	{
	  /* Handle the (non-bit-field) lvalue case here by casting to
	     lvalue reference and then changing it to an rvalue reference.
	     Casting an xvalue to rvalue reference will be handled by the
	     main code path.  */
	  tree lref = cp_build_reference_type (TREE_TYPE (type), false);
	  result = (perform_direct_initialization_if_possible
		    (lref, expr, c_cast_p, complain));
	  result = cp_fold_convert (type, result);
	  /* Make sure we don't fold back down to a named rvalue reference,
	     because that would be an lvalue.  */
	  if (DECL_P (result))
	    result = build1 (NON_LVALUE_EXPR, type, result);
	  return convert_from_reference (result);
	}
      else
	/* For a bit-field or packed field, bind to a temporary.  */
	expr = rvalue (expr);
    }

  /* Resolve overloaded address here rather than once in
     implicit_conversion and again in the inverse code below.  */
  if (TYPE_PTRMEMFUNC_P (type) && type_unknown_p (expr))
    {
      expr = instantiate_type (type, expr, complain);
      intype = TREE_TYPE (expr);
    }

  /* [expr.static.cast]

     Any expression can be explicitly converted to type cv void.  */
  if (VOID_TYPE_P (type))
    return convert_to_void (expr, ICV_CAST, complain);

  /* [class.abstract]
     An abstract class shall not be used ... as the type of an explicit
     conversion.  */
  if (abstract_virtuals_error_sfinae (ACU_CAST, type, complain))
    return error_mark_node;

  /* [expr.static.cast]

     An expression e can be explicitly converted to a type T using a
     static_cast of the form static_cast<T>(e) if the declaration T
     t(e);" is well-formed, for some invented temporary variable
     t.  */
  result = perform_direct_initialization_if_possible (type, expr,
						      c_cast_p, complain);
  if (result)
    {
      result = convert_from_reference (result);

      /* [expr.static.cast]

	 If T is a reference type, the result is an lvalue; otherwise,
	 the result is an rvalue.  */
      if (TREE_CODE (type) != REFERENCE_TYPE)
	result = rvalue (result);
      return result;
    }

  /* [expr.static.cast]

     The inverse of any standard conversion sequence (clause _conv_),
     other than the lvalue-to-rvalue (_conv.lval_), array-to-pointer
     (_conv.array_), function-to-pointer (_conv.func_), and boolean
     (_conv.bool_) conversions, can be performed explicitly using
     static_cast subject to the restriction that the explicit
     conversion does not cast away constness (_expr.const.cast_), and
     the following additional rules for specific cases:  */
  /* For reference, the conversions not excluded are: integral
     promotions, floating point promotion, integral conversions,
     floating point conversions, floating-integral conversions,
     pointer conversions, and pointer to member conversions.  */
  /* DR 128

     A value of integral _or enumeration_ type can be explicitly
     converted to an enumeration type.  */
  /* The effect of all that is that any conversion between any two
     types which are integral, floating, or enumeration types can be
     performed.  */
  if ((INTEGRAL_OR_ENUMERATION_TYPE_P (type)
       || SCALAR_FLOAT_TYPE_P (type))
      && (INTEGRAL_OR_ENUMERATION_TYPE_P (intype)
	  || SCALAR_FLOAT_TYPE_P (intype)))
    return ocp_convert (type, expr, CONV_C_CAST, LOOKUP_NORMAL, complain);

  if (TYPE_PTR_P (type) && TYPE_PTR_P (intype)
      && CLASS_TYPE_P (TREE_TYPE (type))
      && CLASS_TYPE_P (TREE_TYPE (intype))
      && can_convert_standard (build_pointer_type (TYPE_MAIN_VARIANT
					  (TREE_TYPE (intype))),
		      build_pointer_type (TYPE_MAIN_VARIANT
					  (TREE_TYPE (type))),
		      complain))
    {
      tree base;

      if (!c_cast_p
	  && check_for_casting_away_constness (intype, type, STATIC_CAST_EXPR,
					       complain))
	return error_mark_node;
      base = lookup_base (TREE_TYPE (type), TREE_TYPE (intype),
			  c_cast_p ? ba_unique : ba_check,
			  NULL, complain);
      expr = build_base_path (MINUS_EXPR, expr, base, /*nonnull=*/false,
			      complain);

      if (flag_sanitize & SANITIZE_VPTR)
	{
	  tree ubsan_check
	    = cp_ubsan_maybe_instrument_downcast (input_location, type, expr);
	  if (ubsan_check)
	    expr = ubsan_check;
	}

      return cp_fold_convert (type, expr);
    }

  if ((TYPE_PTRDATAMEM_P (type) && TYPE_PTRDATAMEM_P (intype))
      || (TYPE_PTRMEMFUNC_P (type) && TYPE_PTRMEMFUNC_P (intype)))
    {
      tree c1;
      tree c2;
      tree t1;
      tree t2;

      c1 = TYPE_PTRMEM_CLASS_TYPE (intype);
      c2 = TYPE_PTRMEM_CLASS_TYPE (type);

      if (TYPE_PTRDATAMEM_P (type))
	{
	  t1 = (build_ptrmem_type
		(c1,
		 TYPE_MAIN_VARIANT (TYPE_PTRMEM_POINTED_TO_TYPE (intype))));
	  t2 = (build_ptrmem_type
		(c2,
		 TYPE_MAIN_VARIANT (TYPE_PTRMEM_POINTED_TO_TYPE (type))));
	}
      else
	{
	  t1 = intype;
	  t2 = type;
	}
      if (can_convert_standard (t1, t2, complain)
	  || can_convert_standard (t2, t1, complain))
	{
	  if (!c_cast_p
	      && check_for_casting_away_constness (intype, type,
						   STATIC_CAST_EXPR,
						   complain))
	    return error_mark_node;
	  return convert_ptrmem (type, expr, /*allow_inverse_p=*/1,
				 c_cast_p, complain);
	}
    }

  /* [expr.static.cast]

     An rvalue of type "pointer to cv void" can be explicitly
     converted to a pointer to object type.  A value of type pointer
     to object converted to "pointer to cv void" and back to the
     original pointer type will have its original value.  */
  if (TYPE_PTR_P (intype)
      && VOID_TYPE_P (TREE_TYPE (intype))
      && TYPE_PTROB_P (type))
    {
      if (!c_cast_p
	  && check_for_casting_away_constness (intype, type, STATIC_CAST_EXPR,
					       complain))
	return error_mark_node;
      return build_nop (type, expr);
    }

  *valid_p = false;
  return error_mark_node;
}

/* Return an expression representing static_cast<TYPE>(EXPR).  */

tree
build_static_cast (tree type, tree expr, tsubst_flags_t complain)
{
  tree result;
  bool valid_p;

  if (type == error_mark_node || expr == error_mark_node)
    return error_mark_node;

  if (processing_template_decl)
    {
      expr = build_min (STATIC_CAST_EXPR, type, expr);
      /* We don't know if it will or will not have side effects.  */
      TREE_SIDE_EFFECTS (expr) = 1;
      return convert_from_reference (expr);
    }

  /* build_c_cast puts on a NOP_EXPR to make the result not an lvalue.
     Strip such NOP_EXPRs if VALUE is being used in non-lvalue context.  */
  if (TREE_CODE (type) != REFERENCE_TYPE
      && TREE_CODE (expr) == NOP_EXPR
      && TREE_TYPE (expr) == TREE_TYPE (TREE_OPERAND (expr, 0)))
    expr = TREE_OPERAND (expr, 0);

  result = build_static_cast_1 (type, expr, /*c_cast_p=*/false, &valid_p,
                                complain);
  if (valid_p)
    {
      if (result != error_mark_node)
	maybe_warn_about_useless_cast (type, expr, complain);
      return result;
    }

  if (complain & tf_error)
    error ("invalid static_cast from type %qT to type %qT",
           TREE_TYPE (expr), type);
  return error_mark_node;
}

/* EXPR is an expression with member function or pointer-to-member
   function type.  TYPE is a pointer type.  Converting EXPR to TYPE is
   not permitted by ISO C++, but we accept it in some modes.  If we
   are not in one of those modes, issue a diagnostic.  Return the
   converted expression.  */

tree
convert_member_func_to_ptr (tree type, tree expr, tsubst_flags_t complain)
{
  tree intype;
  tree decl;

  intype = TREE_TYPE (expr);
  gcc_assert (TYPE_PTRMEMFUNC_P (intype)
	      || TREE_CODE (intype) == METHOD_TYPE);

  if (!(complain & tf_warning_or_error))
    return error_mark_node;

  if (pedantic || warn_pmf2ptr)
    pedwarn (input_location, pedantic ? OPT_Wpedantic : OPT_Wpmf_conversions,
	     "converting from %qT to %qT", intype, type);

  if (TREE_CODE (intype) == METHOD_TYPE)
    expr = build_addr_func (expr, complain);
  else if (TREE_CODE (expr) == PTRMEM_CST)
    expr = build_address (PTRMEM_CST_MEMBER (expr));
  else
    {
      decl = maybe_dummy_object (TYPE_PTRMEM_CLASS_TYPE (intype), 0);
      decl = build_address (decl);
      expr = get_member_function_from_ptrfunc (&decl, expr, complain);
    }

  if (expr == error_mark_node)
    return error_mark_node;

  return build_nop (type, expr);
}

/* Return a representation for a reinterpret_cast from EXPR to TYPE.
   If C_CAST_P is true, this reinterpret cast is being done as part of
   a C-style cast.  If VALID_P is non-NULL, *VALID_P is set to
   indicate whether or not reinterpret_cast was valid.  */

static tree
build_reinterpret_cast_1 (tree type, tree expr, bool c_cast_p,
			  bool *valid_p, tsubst_flags_t complain)
{
  tree intype;

  /* Assume the cast is invalid.  */
  if (valid_p)
    *valid_p = true;

  if (type == error_mark_node || error_operand_p (expr))
    return error_mark_node;

  intype = TREE_TYPE (expr);

  /* Save casted types in the function's used types hash table.  */
  used_types_insert (type);

  /* [expr.reinterpret.cast]
     An lvalue expression of type T1 can be cast to the type
     "reference to T2" if an expression of type "pointer to T1" can be
     explicitly converted to the type "pointer to T2" using a
     reinterpret_cast.  */
  if (TREE_CODE (type) == REFERENCE_TYPE)
    {
      if (! real_lvalue_p (expr))
	{
          if (complain & tf_error)
            error ("invalid cast of an rvalue expression of type "
                   "%qT to type %qT",
                   intype, type);
	  return error_mark_node;
	}

      /* Warn about a reinterpret_cast from "A*" to "B&" if "A" and
	 "B" are related class types; the reinterpret_cast does not
	 adjust the pointer.  */
      if (TYPE_PTR_P (intype)
          && (complain & tf_warning)
	  && (comptypes (TREE_TYPE (intype), TREE_TYPE (type),
			 COMPARE_BASE | COMPARE_DERIVED)))
	warning (0, "casting %qT to %qT does not dereference pointer",
		 intype, type);

      expr = cp_build_addr_expr (expr, complain);

      if (warn_strict_aliasing > 2)
	strict_aliasing_warning (TREE_TYPE (expr), type, expr);

      if (expr != error_mark_node)
	expr = build_reinterpret_cast_1
	  (build_pointer_type (TREE_TYPE (type)), expr, c_cast_p,
	   valid_p, complain);
      if (expr != error_mark_node)
	/* cp_build_indirect_ref isn't right for rvalue refs.  */
	expr = convert_from_reference (fold_convert (type, expr));
      return expr;
    }

  /* As a G++ extension, we consider conversions from member
     functions, and pointers to member functions to
     pointer-to-function and pointer-to-void types.  If
     -Wno-pmf-conversions has not been specified,
     convert_member_func_to_ptr will issue an error message.  */
  if ((TYPE_PTRMEMFUNC_P (intype)
       || TREE_CODE (intype) == METHOD_TYPE)
      && TYPE_PTR_P (type)
      && (TREE_CODE (TREE_TYPE (type)) == FUNCTION_TYPE
	  || VOID_TYPE_P (TREE_TYPE (type))))
    return convert_member_func_to_ptr (type, expr, complain);

  /* If the cast is not to a reference type, the lvalue-to-rvalue,
     array-to-pointer, and function-to-pointer conversions are
     performed.  */
  expr = decay_conversion (expr, complain);

  /* build_c_cast puts on a NOP_EXPR to make the result not an lvalue.
     Strip such NOP_EXPRs if VALUE is being used in non-lvalue context.  */
  if (TREE_CODE (expr) == NOP_EXPR
      && TREE_TYPE (expr) == TREE_TYPE (TREE_OPERAND (expr, 0)))
    expr = TREE_OPERAND (expr, 0);

  if (error_operand_p (expr))
    return error_mark_node;

  intype = TREE_TYPE (expr);

  /* [expr.reinterpret.cast]
     A pointer can be converted to any integral type large enough to
     hold it. ... A value of type std::nullptr_t can be converted to
     an integral type; the conversion has the same meaning and
     validity as a conversion of (void*)0 to the integral type.  */
  if (CP_INTEGRAL_TYPE_P (type)
      && (TYPE_PTR_P (intype) || NULLPTR_TYPE_P (intype)))
    {
      if (TYPE_PRECISION (type) < TYPE_PRECISION (intype))
        {
          if (complain & tf_error)
            permerror (input_location, "cast from %qT to %qT loses precision",
                       intype, type);
          else
            return error_mark_node;
        }
      if (NULLPTR_TYPE_P (intype))
        return build_int_cst (type, 0);
    }
  /* [expr.reinterpret.cast]
     A value of integral or enumeration type can be explicitly
     converted to a pointer.  */
  else if (TYPE_PTR_P (type) && INTEGRAL_OR_ENUMERATION_TYPE_P (intype))
    /* OK */
    ;
  else if ((INTEGRAL_OR_ENUMERATION_TYPE_P (type)
	    || TYPE_PTR_OR_PTRMEM_P (type))
	   && same_type_p (type, intype))
    /* DR 799 */
    return rvalue (expr);
  else if ((TYPE_PTRFN_P (type) && TYPE_PTRFN_P (intype))
	   || (TYPE_PTRMEMFUNC_P (type) && TYPE_PTRMEMFUNC_P (intype)))
    return fold_if_not_in_template (build_nop (type, expr));
  else if ((TYPE_PTRDATAMEM_P (type) && TYPE_PTRDATAMEM_P (intype))
	   || (TYPE_PTROBV_P (type) && TYPE_PTROBV_P (intype)))
    {
      tree sexpr = expr;

      if (!c_cast_p
	  && check_for_casting_away_constness (intype, type,
					       REINTERPRET_CAST_EXPR,
					       complain))
	return error_mark_node;
      /* Warn about possible alignment problems.  */
      if (STRICT_ALIGNMENT && warn_cast_align
          && (complain & tf_warning)
	  && !VOID_TYPE_P (type)
	  && TREE_CODE (TREE_TYPE (intype)) != FUNCTION_TYPE
	  && COMPLETE_TYPE_P (TREE_TYPE (type))
	  && COMPLETE_TYPE_P (TREE_TYPE (intype))
	  && TYPE_ALIGN (TREE_TYPE (type)) > TYPE_ALIGN (TREE_TYPE (intype)))
	warning (OPT_Wcast_align, "cast from %qT to %qT "
                 "increases required alignment of target type", intype, type);

      /* We need to strip nops here, because the front end likes to
	 create (int *)&a for array-to-pointer decay, instead of &a[0].  */
      STRIP_NOPS (sexpr);
      if (warn_strict_aliasing <= 2)
	strict_aliasing_warning (intype, type, sexpr);

      return fold_if_not_in_template (build_nop (type, expr));
    }
  else if ((TYPE_PTRFN_P (type) && TYPE_PTROBV_P (intype))
	   || (TYPE_PTRFN_P (intype) && TYPE_PTROBV_P (type)))
    {
      if (complain & tf_warning)
	/* C++11 5.2.10 p8 says that "Converting a function pointer to an
	   object pointer type or vice versa is conditionally-supported."  */
	warning (OPT_Wconditionally_supported,
		 "casting between pointer-to-function and pointer-to-object "
		 "is conditionally-supported");
      return fold_if_not_in_template (build_nop (type, expr));
    }
  else if (TREE_CODE (type) == VECTOR_TYPE)
    return fold_if_not_in_template (convert_to_vector (type, expr));
  else if (TREE_CODE (intype) == VECTOR_TYPE
	   && INTEGRAL_OR_ENUMERATION_TYPE_P (type))
    return fold_if_not_in_template (convert_to_integer (type, expr));
  else
    {
      if (valid_p)
	*valid_p = false;
      if (complain & tf_error)
        error ("invalid cast from type %qT to type %qT", intype, type);
      return error_mark_node;
    }

  return cp_convert (type, expr, complain);
}

tree
build_reinterpret_cast (tree type, tree expr, tsubst_flags_t complain)
{
  tree r;

  if (type == error_mark_node || expr == error_mark_node)
    return error_mark_node;

  if (processing_template_decl)
    {
      tree t = build_min (REINTERPRET_CAST_EXPR, type, expr);

      if (!TREE_SIDE_EFFECTS (t)
	  && type_dependent_expression_p (expr))
	/* There might turn out to be side effects inside expr.  */
	TREE_SIDE_EFFECTS (t) = 1;
      return convert_from_reference (t);
    }

  r = build_reinterpret_cast_1 (type, expr, /*c_cast_p=*/false,
				/*valid_p=*/NULL, complain);
  if (r != error_mark_node)
    maybe_warn_about_useless_cast (type, expr, complain);
  return r;
}

/* Perform a const_cast from EXPR to TYPE.  If the cast is valid,
   return an appropriate expression.  Otherwise, return
   error_mark_node.  If the cast is not valid, and COMPLAIN is true,
   then a diagnostic will be issued.  If VALID_P is non-NULL, we are
   performing a C-style cast, its value upon return will indicate
   whether or not the conversion succeeded.  */

static tree
build_const_cast_1 (tree dst_type, tree expr, tsubst_flags_t complain,
		    bool *valid_p)
{
  tree src_type;
  tree reference_type;

  /* Callers are responsible for handling error_mark_node as a
     destination type.  */
  gcc_assert (dst_type != error_mark_node);
  /* In a template, callers should be building syntactic
     representations of casts, not using this machinery.  */
  gcc_assert (!processing_template_decl);

  /* Assume the conversion is invalid.  */
  if (valid_p)
    *valid_p = false;

  if (!POINTER_TYPE_P (dst_type) && !TYPE_PTRDATAMEM_P (dst_type))
    {
      if (complain & tf_error)
	error ("invalid use of const_cast with type %qT, "
	       "which is not a pointer, "
	       "reference, nor a pointer-to-data-member type", dst_type);
      return error_mark_node;
    }

  if (TREE_CODE (TREE_TYPE (dst_type)) == FUNCTION_TYPE)
    {
      if (complain & tf_error)
	error ("invalid use of const_cast with type %qT, which is a pointer "
	       "or reference to a function type", dst_type);
      return error_mark_node;
    }

  /* Save casted types in the function's used types hash table.  */
  used_types_insert (dst_type);

  src_type = TREE_TYPE (expr);
  /* Expressions do not really have reference types.  */
  if (TREE_CODE (src_type) == REFERENCE_TYPE)
    src_type = TREE_TYPE (src_type);

  /* [expr.const.cast]

     For two object types T1 and T2, if a pointer to T1 can be explicitly
     converted to the type "pointer to T2" using a const_cast, then the
     following conversions can also be made:

     -- an lvalue of type T1 can be explicitly converted to an lvalue of
     type T2 using the cast const_cast<T2&>;

     -- a glvalue of type T1 can be explicitly converted to an xvalue of
     type T2 using the cast const_cast<T2&&>; and

     -- if T1 is a class type, a prvalue of type T1 can be explicitly
     converted to an xvalue of type T2 using the cast const_cast<T2&&>.  */

  if (TREE_CODE (dst_type) == REFERENCE_TYPE)
    {
      reference_type = dst_type;
      if (!TYPE_REF_IS_RVALUE (dst_type)
	  ? real_lvalue_p (expr)
	  : (CLASS_TYPE_P (TREE_TYPE (dst_type))
	     ? lvalue_p (expr)
	     : lvalue_or_rvalue_with_address_p (expr)))
	/* OK.  */;
      else
	{
	  if (complain & tf_error)
	    error ("invalid const_cast of an rvalue of type %qT to type %qT",
		   src_type, dst_type);
	  return error_mark_node;
	}
      dst_type = build_pointer_type (TREE_TYPE (dst_type));
      src_type = build_pointer_type (src_type);
    }
  else
    {
      reference_type = NULL_TREE;
      /* If the destination type is not a reference type, the
	 lvalue-to-rvalue, array-to-pointer, and function-to-pointer
	 conversions are performed.  */
      src_type = type_decays_to (src_type);
      if (src_type == error_mark_node)
	return error_mark_node;
    }

  if (TYPE_PTR_P (src_type) || TYPE_PTRDATAMEM_P (src_type))
    {
      if (comp_ptr_ttypes_const (dst_type, src_type))
	{
	  if (valid_p)
	    {
	      *valid_p = true;
	      /* This cast is actually a C-style cast.  Issue a warning if
		 the user is making a potentially unsafe cast.  */
	      check_for_casting_away_constness (src_type, dst_type,
						CAST_EXPR, complain);
	    }
	  if (reference_type)
	    {
	      expr = cp_build_addr_expr (expr, complain);
	      if (expr == error_mark_node)
		return error_mark_node;
	      expr = build_nop (reference_type, expr);
	      return convert_from_reference (expr);
	    }
	  else
	    {
	      expr = decay_conversion (expr, complain);
	      if (expr == error_mark_node)
		return error_mark_node;

	      /* build_c_cast puts on a NOP_EXPR to make the result not an
		 lvalue.  Strip such NOP_EXPRs if VALUE is being used in
		 non-lvalue context.  */
	      if (TREE_CODE (expr) == NOP_EXPR
		  && TREE_TYPE (expr) == TREE_TYPE (TREE_OPERAND (expr, 0)))
		expr = TREE_OPERAND (expr, 0);
	      return build_nop (dst_type, expr);
	    }
	}
      else if (valid_p
	       && !at_least_as_qualified_p (TREE_TYPE (dst_type),
					    TREE_TYPE (src_type)))
	check_for_casting_away_constness (src_type, dst_type, CAST_EXPR,
					  complain);
    }

  if (complain & tf_error)
    error ("invalid const_cast from type %qT to type %qT",
	   src_type, dst_type);
  return error_mark_node;
}

tree
build_const_cast (tree type, tree expr, tsubst_flags_t complain)
{
  tree r;

  if (type == error_mark_node || error_operand_p (expr))
    return error_mark_node;

  if (processing_template_decl)
    {
      tree t = build_min (CONST_CAST_EXPR, type, expr);

      if (!TREE_SIDE_EFFECTS (t)
	  && type_dependent_expression_p (expr))
	/* There might turn out to be side effects inside expr.  */
	TREE_SIDE_EFFECTS (t) = 1;
      return convert_from_reference (t);
    }

  r = build_const_cast_1 (type, expr, complain, /*valid_p=*/NULL);
  if (r != error_mark_node)
    maybe_warn_about_useless_cast (type, expr, complain);
  return r;
}

/* Like cp_build_c_cast, but for the c-common bits.  */

tree
build_c_cast (location_t /*loc*/, tree type, tree expr)
{
  return cp_build_c_cast (type, expr, tf_warning_or_error);
}

/* Build an expression representing an explicit C-style cast to type
   TYPE of expression EXPR.  */

tree
cp_build_c_cast (tree type, tree expr, tsubst_flags_t complain)
{
  tree value = expr;
  tree result;
  bool valid_p;

  if (type == error_mark_node || error_operand_p (expr))
    return error_mark_node;

  if (processing_template_decl)
    {
      tree t = build_min (CAST_EXPR, type,
			  tree_cons (NULL_TREE, value, NULL_TREE));
      /* We don't know if it will or will not have side effects.  */
      TREE_SIDE_EFFECTS (t) = 1;
      return convert_from_reference (t);
    }

  /* Casts to a (pointer to a) specific ObjC class (or 'id' or
     'Class') should always be retained, because this information aids
     in method lookup.  */
  if (objc_is_object_ptr (type)
      && objc_is_object_ptr (TREE_TYPE (expr)))
    return build_nop (type, expr);

  /* build_c_cast puts on a NOP_EXPR to make the result not an lvalue.
     Strip such NOP_EXPRs if VALUE is being used in non-lvalue context.  */
  if (TREE_CODE (type) != REFERENCE_TYPE
      && TREE_CODE (value) == NOP_EXPR
      && TREE_TYPE (value) == TREE_TYPE (TREE_OPERAND (value, 0)))
    value = TREE_OPERAND (value, 0);

  if (TREE_CODE (type) == ARRAY_TYPE)
    {
      /* Allow casting from T1* to T2[] because Cfront allows it.
	 NIHCL uses it. It is not valid ISO C++ however.  */
      if (TYPE_PTR_P (TREE_TYPE (expr)))
	{
          if (complain & tf_error)
            permerror (input_location, "ISO C++ forbids casting to an array type %qT", type);
          else
            return error_mark_node;
	  type = build_pointer_type (TREE_TYPE (type));
	}
      else
	{
          if (complain & tf_error)
            error ("ISO C++ forbids casting to an array type %qT", type);
	  return error_mark_node;
	}
    }

  if (TREE_CODE (type) == FUNCTION_TYPE
      || TREE_CODE (type) == METHOD_TYPE)
    {
      if (complain & tf_error)
        error ("invalid cast to function type %qT", type);
      return error_mark_node;
    }

  if (TYPE_PTR_P (type)
      && TREE_CODE (TREE_TYPE (value)) == INTEGER_TYPE
      /* Casting to an integer of smaller size is an error detected elsewhere.  */
      && TYPE_PRECISION (type) > TYPE_PRECISION (TREE_TYPE (value))
      /* Don't warn about converting any constant.  */
      && !TREE_CONSTANT (value))
    warning_at (input_location, OPT_Wint_to_pointer_cast, 
		"cast to pointer from integer of different size");

  /* A C-style cast can be a const_cast.  */
  result = build_const_cast_1 (type, value, complain & tf_warning,
			       &valid_p);
  if (valid_p)
    {
      if (result != error_mark_node)
	maybe_warn_about_useless_cast (type, value, complain);
      return result;
    }

  /* Or a static cast.  */
  result = build_static_cast_1 (type, value, /*c_cast_p=*/true,
				&valid_p, complain);
  /* Or a reinterpret_cast.  */
  if (!valid_p)
    result = build_reinterpret_cast_1 (type, value, /*c_cast_p=*/true,
				       &valid_p, complain);
  /* The static_cast or reinterpret_cast may be followed by a
     const_cast.  */
  if (valid_p
      /* A valid cast may result in errors if, for example, a
	 conversion to an ambiguous base class is required.  */
      && !error_operand_p (result))
    {
      tree result_type;

      maybe_warn_about_useless_cast (type, value, complain);

      /* Non-class rvalues always have cv-unqualified type.  */
      if (!CLASS_TYPE_P (type))
	type = TYPE_MAIN_VARIANT (type);
      result_type = TREE_TYPE (result);
      if (!CLASS_TYPE_P (result_type) && TREE_CODE (type) != REFERENCE_TYPE)
	result_type = TYPE_MAIN_VARIANT (result_type);
      /* If the type of RESULT does not match TYPE, perform a
	 const_cast to make it match.  If the static_cast or
	 reinterpret_cast succeeded, we will differ by at most
	 cv-qualification, so the follow-on const_cast is guaranteed
	 to succeed.  */
      if (!same_type_p (non_reference (type), non_reference (result_type)))
	{
	  result = build_const_cast_1 (type, result, false, &valid_p);
	  gcc_assert (valid_p);
	}
      return result;
    }

  return error_mark_node;
}

/* For use from the C common bits.  */
tree
build_modify_expr (location_t /*location*/,
		   tree lhs, tree /*lhs_origtype*/,
		   enum tree_code modifycode, 
		   location_t /*rhs_location*/, tree rhs,
		   tree /*rhs_origtype*/)
{
  return cp_build_modify_expr (lhs, modifycode, rhs, tf_warning_or_error);
}

/* Build an assignment expression of lvalue LHS from value RHS.
   MODIFYCODE is the code for a binary operator that we use
   to combine the old value of LHS with RHS to get the new value.
   Or else MODIFYCODE is NOP_EXPR meaning do a simple assignment.

   C++: If MODIFYCODE is INIT_EXPR, then leave references unbashed.  */

tree
cp_build_modify_expr (tree lhs, enum tree_code modifycode, tree rhs,
		      tsubst_flags_t complain)
{
  tree result;
  tree newrhs = rhs;
  tree lhstype = TREE_TYPE (lhs);
  tree olhstype = lhstype;
  bool plain_assign = (modifycode == NOP_EXPR);

  /* Avoid duplicate error messages from operands that had errors.  */
  if (error_operand_p (lhs) || error_operand_p (rhs))
    return error_mark_node;

  /* Handle control structure constructs used as "lvalues".  */
  switch (TREE_CODE (lhs))
    {
      /* Handle --foo = 5; as these are valid constructs in C++.  */
    case PREDECREMENT_EXPR:
    case PREINCREMENT_EXPR:
      if (TREE_SIDE_EFFECTS (TREE_OPERAND (lhs, 0)))
	lhs = build2 (TREE_CODE (lhs), TREE_TYPE (lhs),
		      stabilize_reference (TREE_OPERAND (lhs, 0)),
		      TREE_OPERAND (lhs, 1));
      newrhs = cp_build_modify_expr (TREE_OPERAND (lhs, 0),
				     modifycode, rhs, complain);
      if (newrhs == error_mark_node)
	return error_mark_node;
      return build2 (COMPOUND_EXPR, lhstype, lhs, newrhs);

      /* Handle (a, b) used as an "lvalue".  */
    case COMPOUND_EXPR:
      newrhs = cp_build_modify_expr (TREE_OPERAND (lhs, 1),
				     modifycode, rhs, complain);
      if (newrhs == error_mark_node)
	return error_mark_node;
      return build2 (COMPOUND_EXPR, lhstype,
		     TREE_OPERAND (lhs, 0), newrhs);

    case MODIFY_EXPR:
      if (TREE_SIDE_EFFECTS (TREE_OPERAND (lhs, 0)))
	lhs = build2 (TREE_CODE (lhs), TREE_TYPE (lhs),
		      stabilize_reference (TREE_OPERAND (lhs, 0)),
		      TREE_OPERAND (lhs, 1));
      newrhs = cp_build_modify_expr (TREE_OPERAND (lhs, 0), modifycode, rhs,
				     complain);
      if (newrhs == error_mark_node)
	return error_mark_node;
      return build2 (COMPOUND_EXPR, lhstype, lhs, newrhs);

    case MIN_EXPR:
    case MAX_EXPR:
      /* MIN_EXPR and MAX_EXPR are currently only permitted as lvalues,
	 when neither operand has side-effects.  */
      if (!lvalue_or_else (lhs, lv_assign, complain))
	return error_mark_node;

      gcc_assert (!TREE_SIDE_EFFECTS (TREE_OPERAND (lhs, 0))
		  && !TREE_SIDE_EFFECTS (TREE_OPERAND (lhs, 1)));

      lhs = build3 (COND_EXPR, TREE_TYPE (lhs),
		    build2 (TREE_CODE (lhs) == MIN_EXPR ? LE_EXPR : GE_EXPR,
			    boolean_type_node,
			    TREE_OPERAND (lhs, 0),
			    TREE_OPERAND (lhs, 1)),
		    TREE_OPERAND (lhs, 0),
		    TREE_OPERAND (lhs, 1));
      /* Fall through.  */

      /* Handle (a ? b : c) used as an "lvalue".  */
    case COND_EXPR:
      {
	/* Produce (a ? (b = rhs) : (c = rhs))
	   except that the RHS goes through a save-expr
	   so the code to compute it is only emitted once.  */
	tree cond;
	tree preeval = NULL_TREE;

	if (VOID_TYPE_P (TREE_TYPE (rhs)))
	  {
	    if (complain & tf_error)
	      error ("void value not ignored as it ought to be");
	    return error_mark_node;
	  }

	rhs = stabilize_expr (rhs, &preeval);

	/* Check this here to avoid odd errors when trying to convert
	   a throw to the type of the COND_EXPR.  */
	if (!lvalue_or_else (lhs, lv_assign, complain))
	  return error_mark_node;

	cond = build_conditional_expr
	  (input_location, TREE_OPERAND (lhs, 0),
	   cp_build_modify_expr (TREE_OPERAND (lhs, 1),
				 modifycode, rhs, complain),
	   cp_build_modify_expr (TREE_OPERAND (lhs, 2),
				 modifycode, rhs, complain),
           complain);

	if (cond == error_mark_node)
	  return cond;
	/* Make sure the code to compute the rhs comes out
	   before the split.  */
	if (preeval)
	  cond = build2 (COMPOUND_EXPR, TREE_TYPE (lhs), preeval, cond);
	return cond;
      }

    default:
      break;
    }

  if (modifycode == INIT_EXPR)
    {
      if (BRACE_ENCLOSED_INITIALIZER_P (rhs))
	/* Do the default thing.  */;
      else if (TREE_CODE (rhs) == CONSTRUCTOR)
	{
	  /* Compound literal.  */
	  if (! same_type_p (TREE_TYPE (rhs), lhstype))
	    /* Call convert to generate an error; see PR 11063.  */
	    rhs = convert (lhstype, rhs);
	  result = build2 (INIT_EXPR, lhstype, lhs, rhs);
	  TREE_SIDE_EFFECTS (result) = 1;
	  return result;
	}
      else if (! MAYBE_CLASS_TYPE_P (lhstype))
	/* Do the default thing.  */;
      else
	{
	  vec<tree, va_gc> *rhs_vec = make_tree_vector_single (rhs);
	  result = build_special_member_call (lhs, complete_ctor_identifier,
					      &rhs_vec, lhstype, LOOKUP_NORMAL,
                                              complain);
	  release_tree_vector (rhs_vec);
	  if (result == NULL_TREE)
	    return error_mark_node;
	  return result;
	}
    }
  else
    {
      lhs = require_complete_type_sfinae (lhs, complain);
      if (lhs == error_mark_node)
	return error_mark_node;

      if (modifycode == NOP_EXPR)
	{
	  if (c_dialect_objc ())
	    {
	      result = objc_maybe_build_modify_expr (lhs, rhs);
	      if (result)
		return result;
	    }

	  /* `operator=' is not an inheritable operator.  */
	  if (! MAYBE_CLASS_TYPE_P (lhstype))
	    /* Do the default thing.  */;
	  else
	    {
	      result = build_new_op (input_location, MODIFY_EXPR,
				     LOOKUP_NORMAL, lhs, rhs,
				     make_node (NOP_EXPR), /*overload=*/NULL,
				     complain);
	      if (result == NULL_TREE)
		return error_mark_node;
	      return result;
	    }
	  lhstype = olhstype;
	}
      else
	{
	  tree init = NULL_TREE;

	  /* A binary op has been requested.  Combine the old LHS
	     value with the RHS producing the value we should actually
	     store into the LHS.  */
	  gcc_assert (!((TREE_CODE (lhstype) == REFERENCE_TYPE
			 && MAYBE_CLASS_TYPE_P (TREE_TYPE (lhstype)))
			|| MAYBE_CLASS_TYPE_P (lhstype)));

	  /* Preevaluate the RHS to make sure its evaluation is complete
	     before the lvalue-to-rvalue conversion of the LHS:

	     [expr.ass] With respect to an indeterminately-sequenced
	     function call, the operation of a compound assignment is a
	     single evaluation. [ Note: Therefore, a function call shall
	     not intervene between the lvalue-to-rvalue conversion and the
	     side effect associated with any single compound assignment
	     operator. -- end note ]  */
	  lhs = stabilize_reference (lhs);
	  rhs = rvalue (rhs);
	  rhs = stabilize_expr (rhs, &init);
	  newrhs = cp_build_binary_op (input_location,
				       modifycode, lhs, rhs,
				       complain);
	  if (newrhs == error_mark_node)
	    {
	      if (complain & tf_error)
		error ("  in evaluation of %<%Q(%#T, %#T)%>", modifycode,
		       TREE_TYPE (lhs), TREE_TYPE (rhs));
	      return error_mark_node;
	    }

	  if (init)
	    newrhs = build2 (COMPOUND_EXPR, TREE_TYPE (newrhs), init, newrhs);

	  /* Now it looks like a plain assignment.  */
	  modifycode = NOP_EXPR;
	  if (c_dialect_objc ())
	    {
	      result = objc_maybe_build_modify_expr (lhs, newrhs);
	      if (result)
		return result;
	    }
	}
      gcc_assert (TREE_CODE (lhstype) != REFERENCE_TYPE);
      gcc_assert (TREE_CODE (TREE_TYPE (newrhs)) != REFERENCE_TYPE);
    }

  /* The left-hand side must be an lvalue.  */
  if (!lvalue_or_else (lhs, lv_assign, complain))
    return error_mark_node;

  /* Warn about modifying something that is `const'.  Don't warn if
     this is initialization.  */
  if (modifycode != INIT_EXPR
      && (TREE_READONLY (lhs) || CP_TYPE_CONST_P (lhstype)
	  /* Functions are not modifiable, even though they are
	     lvalues.  */
	  || TREE_CODE (TREE_TYPE (lhs)) == FUNCTION_TYPE
	  || TREE_CODE (TREE_TYPE (lhs)) == METHOD_TYPE
	  /* If it's an aggregate and any field is const, then it is
	     effectively const.  */
	  || (CLASS_TYPE_P (lhstype)
	      && C_TYPE_FIELDS_READONLY (lhstype))))
    {
      if (complain & tf_error)
	cxx_readonly_error (lhs, lv_assign);
      else
	return error_mark_node;
    }

  /* If storing into a structure or union member, it may have been given a
     lowered bitfield type.  We need to convert to the declared type first,
     so retrieve it now.  */

  olhstype = unlowered_expr_type (lhs);

  /* Convert new value to destination type.  */

  if (TREE_CODE (lhstype) == ARRAY_TYPE)
    {
      int from_array;

      if (BRACE_ENCLOSED_INITIALIZER_P (newrhs))
	{
	  if (modifycode != INIT_EXPR)
	    {
	      if (complain & tf_error)
		error ("assigning to an array from an initializer list");
	      return error_mark_node;
	    }
	  if (check_array_initializer (lhs, lhstype, newrhs))
	    return error_mark_node;
	  newrhs = digest_init (lhstype, newrhs, complain);
	  if (newrhs == error_mark_node)
	    return error_mark_node;
	}

      /* C++11 8.5/17: "If the destination type is an array of characters,
	 an array of char16_t, an array of char32_t, or an array of wchar_t,
	 and the initializer is a string literal...".  */
      else if (TREE_CODE (newrhs) == STRING_CST
	       && char_type_p (TREE_TYPE (TYPE_MAIN_VARIANT (lhstype)))
	       && modifycode == INIT_EXPR)
	{
	  newrhs = digest_init (lhstype, newrhs, complain);
	  if (newrhs == error_mark_node)
	    return error_mark_node;
	}

      else if (!same_or_base_type_p (TYPE_MAIN_VARIANT (lhstype),
				     TYPE_MAIN_VARIANT (TREE_TYPE (newrhs))))
	{
	  if (complain & tf_error)
	    error ("incompatible types in assignment of %qT to %qT",
		   TREE_TYPE (rhs), lhstype);
	  return error_mark_node;
	}

      /* Allow array assignment in compiler-generated code.  */
      else if (!current_function_decl
	       || !DECL_DEFAULTED_FN (current_function_decl))
	{
          /* This routine is used for both initialization and assignment.
             Make sure the diagnostic message differentiates the context.  */
	  if (complain & tf_error)
	    {
	      if (modifycode == INIT_EXPR)
		error ("array used as initializer");
	      else
		error ("invalid array assignment");
	    }
	  return error_mark_node;
	}

      from_array = TREE_CODE (TREE_TYPE (newrhs)) == ARRAY_TYPE
		   ? 1 + (modifycode != INIT_EXPR): 0;
      return build_vec_init (lhs, NULL_TREE, newrhs,
			     /*explicit_value_init_p=*/false,
			     from_array, complain);
    }

  if (modifycode == INIT_EXPR)
    /* Calls with INIT_EXPR are all direct-initialization, so don't set
       LOOKUP_ONLYCONVERTING.  */
    newrhs = convert_for_initialization (lhs, olhstype, newrhs, LOOKUP_NORMAL,
					 ICR_INIT, NULL_TREE, 0,
                                         complain);
  else
    newrhs = convert_for_assignment (olhstype, newrhs, ICR_ASSIGN,
				     NULL_TREE, 0, complain, LOOKUP_IMPLICIT);

  if (!same_type_p (lhstype, olhstype))
    newrhs = cp_convert_and_check (lhstype, newrhs, complain);

  if (modifycode != INIT_EXPR)
    {
      if (TREE_CODE (newrhs) == CALL_EXPR
	  && TYPE_NEEDS_CONSTRUCTING (lhstype))
	newrhs = build_cplus_new (lhstype, newrhs, complain);

      /* Can't initialize directly from a TARGET_EXPR, since that would
	 cause the lhs to be constructed twice, and possibly result in
	 accidental self-initialization.  So we force the TARGET_EXPR to be
	 expanded without a target.  */
      if (TREE_CODE (newrhs) == TARGET_EXPR)
	newrhs = build2 (COMPOUND_EXPR, TREE_TYPE (newrhs), newrhs,
			 TREE_OPERAND (newrhs, 0));
    }

  if (newrhs == error_mark_node)
    return error_mark_node;

  if (c_dialect_objc () && flag_objc_gc)
    {
      result = objc_generate_write_barrier (lhs, modifycode, newrhs);

      if (result)
	return result;
    }

  result = build2 (modifycode == NOP_EXPR ? MODIFY_EXPR : INIT_EXPR,
		   lhstype, lhs, newrhs);

  TREE_SIDE_EFFECTS (result) = 1;
  if (!plain_assign)
    TREE_NO_WARNING (result) = 1;

  return result;
}

tree
build_x_modify_expr (location_t loc, tree lhs, enum tree_code modifycode,
		     tree rhs, tsubst_flags_t complain)
{
  if (processing_template_decl)
    return build_min_nt_loc (loc, MODOP_EXPR, lhs,
			     build_min_nt_loc (loc, modifycode, NULL_TREE,
					       NULL_TREE), rhs);

  if (modifycode != NOP_EXPR)
    {
      tree rval = build_new_op (loc, MODIFY_EXPR, LOOKUP_NORMAL, lhs, rhs,
				make_node (modifycode), /*overload=*/NULL,
				complain);
      if (rval)
	{
	  TREE_NO_WARNING (rval) = 1;
	  return rval;
	}
    }
  return cp_build_modify_expr (lhs, modifycode, rhs, complain);
}

/* Helper function for get_delta_difference which assumes FROM is a base
   class of TO.  Returns a delta for the conversion of pointer-to-member
   of FROM to pointer-to-member of TO.  If the conversion is invalid and 
   tf_error is not set in COMPLAIN returns error_mark_node, otherwise
   returns zero.  If FROM is not a base class of TO, returns NULL_TREE.
   If C_CAST_P is true, this conversion is taking place as part of a 
   C-style cast.  */

static tree
get_delta_difference_1 (tree from, tree to, bool c_cast_p,
			tsubst_flags_t complain)
{
  tree binfo;
  base_kind kind;

  binfo = lookup_base (to, from, c_cast_p ? ba_unique : ba_check,
		       &kind, complain);

  if (binfo == error_mark_node)
    {
      if (!(complain & tf_error))
	return error_mark_node;

      error ("   in pointer to member function conversion");
      return size_zero_node;
    }
  else if (binfo)
    {
      if (kind != bk_via_virtual)
	return BINFO_OFFSET (binfo);
      else
	/* FROM is a virtual base class of TO.  Issue an error or warning
	   depending on whether or not this is a reinterpret cast.  */
	{
	  if (!(complain & tf_error))
	    return error_mark_node;

	  error ("pointer to member conversion via virtual base %qT",
		 BINFO_TYPE (binfo_from_vbase (binfo)));

	  return size_zero_node;
	}
      }
  else
    return NULL_TREE;
}

/* Get difference in deltas for different pointer to member function
   types.  If the conversion is invalid and tf_error is not set in
   COMPLAIN, returns error_mark_node, otherwise returns an integer
   constant of type PTRDIFF_TYPE_NODE and its value is zero if the
   conversion is invalid.  If ALLOW_INVERSE_P is true, then allow reverse
   conversions as well.  If C_CAST_P is true this conversion is taking
   place as part of a C-style cast.

   Note that the naming of FROM and TO is kind of backwards; the return
   value is what we add to a TO in order to get a FROM.  They are named
   this way because we call this function to find out how to convert from
   a pointer to member of FROM to a pointer to member of TO.  */

static tree
get_delta_difference (tree from, tree to,
		      bool allow_inverse_p,
		      bool c_cast_p, tsubst_flags_t complain)
{
  tree result;

  if (same_type_ignoring_top_level_qualifiers_p (from, to))
    /* Pointer to member of incomplete class is permitted*/
    result = size_zero_node;
  else
    result = get_delta_difference_1 (from, to, c_cast_p, complain);

  if (result == error_mark_node)
    return error_mark_node;

  if (!result)
  {
    if (!allow_inverse_p)
      {
	if (!(complain & tf_error))
	  return error_mark_node;

	error_not_base_type (from, to);
	error ("   in pointer to member conversion");
      	result = size_zero_node;
      }
    else
      {
	result = get_delta_difference_1 (to, from, c_cast_p, complain);

	if (result == error_mark_node)
	  return error_mark_node;

	if (result)
	  result = size_diffop_loc (input_location,
				    size_zero_node, result);
	else
	  {
	    if (!(complain & tf_error))
	      return error_mark_node;

	    error_not_base_type (from, to);
	    error ("   in pointer to member conversion");
	    result = size_zero_node;
	  }
      }
  }

  return fold_if_not_in_template (convert_to_integer (ptrdiff_type_node,
						      result));
}

/* Return a constructor for the pointer-to-member-function TYPE using
   the other components as specified.  */

tree
build_ptrmemfunc1 (tree type, tree delta, tree pfn)
{
  tree u = NULL_TREE;
  tree delta_field;
  tree pfn_field;
  vec<constructor_elt, va_gc> *v;

  /* Pull the FIELD_DECLs out of the type.  */
  pfn_field = TYPE_FIELDS (type);
  delta_field = DECL_CHAIN (pfn_field);

  /* Make sure DELTA has the type we want.  */
  delta = convert_and_check (input_location, delta_type_node, delta);

  /* Convert to the correct target type if necessary.  */
  pfn = fold_convert (TREE_TYPE (pfn_field), pfn);

  /* Finish creating the initializer.  */
  vec_alloc (v, 2);
  CONSTRUCTOR_APPEND_ELT(v, pfn_field, pfn);
  CONSTRUCTOR_APPEND_ELT(v, delta_field, delta);
  u = build_constructor (type, v);
  TREE_CONSTANT (u) = TREE_CONSTANT (pfn) & TREE_CONSTANT (delta);
  TREE_STATIC (u) = (TREE_CONSTANT (u)
		     && (initializer_constant_valid_p (pfn, TREE_TYPE (pfn))
			 != NULL_TREE)
		     && (initializer_constant_valid_p (delta, TREE_TYPE (delta))
			 != NULL_TREE));
  return u;
}

/* Build a constructor for a pointer to member function.  It can be
   used to initialize global variables, local variable, or used
   as a value in expressions.  TYPE is the POINTER to METHOD_TYPE we
   want to be.

   If FORCE is nonzero, then force this conversion, even if
   we would rather not do it.  Usually set when using an explicit
   cast.  A C-style cast is being processed iff C_CAST_P is true.

   Return error_mark_node, if something goes wrong.  */

tree
build_ptrmemfunc (tree type, tree pfn, int force, bool c_cast_p,
		  tsubst_flags_t complain)
{
  tree fn;
  tree pfn_type;
  tree to_type;

  if (error_operand_p (pfn))
    return error_mark_node;

  pfn_type = TREE_TYPE (pfn);
  to_type = build_ptrmemfunc_type (type);

  /* Handle multiple conversions of pointer to member functions.  */
  if (TYPE_PTRMEMFUNC_P (pfn_type))
    {
      tree delta = NULL_TREE;
      tree npfn = NULL_TREE;
      tree n;

      if (!force
	  && !can_convert_arg (to_type, TREE_TYPE (pfn), pfn,
			       LOOKUP_NORMAL, complain))
	{
	  if (complain & tf_error)
	    error ("invalid conversion to type %qT from type %qT",
		   to_type, pfn_type);
	  else
	    return error_mark_node;
	}

      n = get_delta_difference (TYPE_PTRMEMFUNC_OBJECT_TYPE (pfn_type),
				TYPE_PTRMEMFUNC_OBJECT_TYPE (to_type),
				force,
				c_cast_p, complain);
      if (n == error_mark_node)
	return error_mark_node;

      /* We don't have to do any conversion to convert a
	 pointer-to-member to its own type.  But, we don't want to
	 just return a PTRMEM_CST if there's an explicit cast; that
	 cast should make the expression an invalid template argument.  */
      if (TREE_CODE (pfn) != PTRMEM_CST)
	{
	  if (same_type_p (to_type, pfn_type))
	    return pfn;
	  else if (integer_zerop (n))
	    return build_reinterpret_cast (to_type, pfn, 
                                           complain);
	}

      if (TREE_SIDE_EFFECTS (pfn))
	pfn = save_expr (pfn);

      /* Obtain the function pointer and the current DELTA.  */
      if (TREE_CODE (pfn) == PTRMEM_CST)
	expand_ptrmemfunc_cst (pfn, &delta, &npfn);
      else
	{
	  npfn = build_ptrmemfunc_access_expr (pfn, pfn_identifier);
	  delta = build_ptrmemfunc_access_expr (pfn, delta_identifier);
	}

      /* Just adjust the DELTA field.  */
      gcc_assert  (same_type_ignoring_top_level_qualifiers_p
		   (TREE_TYPE (delta), ptrdiff_type_node));
      if (TARGET_PTRMEMFUNC_VBIT_LOCATION == ptrmemfunc_vbit_in_delta)
	n = cp_build_binary_op (input_location,
				LSHIFT_EXPR, n, integer_one_node,
				complain);
      delta = cp_build_binary_op (input_location,
				  PLUS_EXPR, delta, n, complain);
      return build_ptrmemfunc1 (to_type, delta, npfn);
    }

  /* Handle null pointer to member function conversions.  */
  if (null_ptr_cst_p (pfn))
    {
      pfn = cp_build_c_cast (type, pfn, complain);
      return build_ptrmemfunc1 (to_type,
				integer_zero_node,
				pfn);
    }

  if (type_unknown_p (pfn))
    return instantiate_type (type, pfn, complain);

  fn = TREE_OPERAND (pfn, 0);
  gcc_assert (TREE_CODE (fn) == FUNCTION_DECL
	      /* In a template, we will have preserved the
		 OFFSET_REF.  */
	      || (processing_template_decl && TREE_CODE (fn) == OFFSET_REF));
  return make_ptrmem_cst (to_type, fn);
}

/* Return the DELTA, IDX, PFN, and DELTA2 values for the PTRMEM_CST
   given by CST.

   ??? There is no consistency as to the types returned for the above
   values.  Some code acts as if it were a sizetype and some as if it were
   integer_type_node.  */

void
expand_ptrmemfunc_cst (tree cst, tree *delta, tree *pfn)
{
  tree type = TREE_TYPE (cst);
  tree fn = PTRMEM_CST_MEMBER (cst);
  tree ptr_class, fn_class;

  gcc_assert (TREE_CODE (fn) == FUNCTION_DECL);

  /* The class that the function belongs to.  */
  fn_class = DECL_CONTEXT (fn);

  /* The class that we're creating a pointer to member of.  */
  ptr_class = TYPE_PTRMEMFUNC_OBJECT_TYPE (type);

  /* First, calculate the adjustment to the function's class.  */
  *delta = get_delta_difference (fn_class, ptr_class, /*force=*/0,
				 /*c_cast_p=*/0, tf_warning_or_error);

  if (!DECL_VIRTUAL_P (fn))
    *pfn = convert (TYPE_PTRMEMFUNC_FN_TYPE (type),
		    build_addr_func (fn, tf_warning_or_error));
  else
    {
      /* If we're dealing with a virtual function, we have to adjust 'this'
	 again, to point to the base which provides the vtable entry for
	 fn; the call will do the opposite adjustment.  */
      tree orig_class = DECL_CONTEXT (fn);
      tree binfo = binfo_or_else (orig_class, fn_class);
      *delta = build2 (PLUS_EXPR, TREE_TYPE (*delta),
		       *delta, BINFO_OFFSET (binfo));
      *delta = fold_if_not_in_template (*delta);

      /* We set PFN to the vtable offset at which the function can be
	 found, plus one (unless ptrmemfunc_vbit_in_delta, in which
	 case delta is shifted left, and then incremented).  */
      *pfn = DECL_VINDEX (fn);
      *pfn = build2 (MULT_EXPR, integer_type_node, *pfn,
		     TYPE_SIZE_UNIT (vtable_entry_type));
      *pfn = fold_if_not_in_template (*pfn);

      switch (TARGET_PTRMEMFUNC_VBIT_LOCATION)
	{
	case ptrmemfunc_vbit_in_pfn:
	  *pfn = build2 (PLUS_EXPR, integer_type_node, *pfn,
			 integer_one_node);
	  *pfn = fold_if_not_in_template (*pfn);
	  break;

	case ptrmemfunc_vbit_in_delta:
	  *delta = build2 (LSHIFT_EXPR, TREE_TYPE (*delta),
			   *delta, integer_one_node);
	  *delta = fold_if_not_in_template (*delta);
	  *delta = build2 (PLUS_EXPR, TREE_TYPE (*delta),
			   *delta, integer_one_node);
	  *delta = fold_if_not_in_template (*delta);
	  break;

	default:
	  gcc_unreachable ();
	}

      *pfn = build_nop (TYPE_PTRMEMFUNC_FN_TYPE (type), *pfn);
      *pfn = fold_if_not_in_template (*pfn);
    }
}

/* Return an expression for PFN from the pointer-to-member function
   given by T.  */

static tree
pfn_from_ptrmemfunc (tree t)
{
  if (TREE_CODE (t) == PTRMEM_CST)
    {
      tree delta;
      tree pfn;

      expand_ptrmemfunc_cst (t, &delta, &pfn);
      if (pfn)
	return pfn;
    }

  return build_ptrmemfunc_access_expr (t, pfn_identifier);
}

/* Return an expression for DELTA from the pointer-to-member function
   given by T.  */

static tree
delta_from_ptrmemfunc (tree t)
{
  if (TREE_CODE (t) == PTRMEM_CST)
    {
      tree delta;
      tree pfn;

      expand_ptrmemfunc_cst (t, &delta, &pfn);
      if (delta)
	return delta;
    }

  return build_ptrmemfunc_access_expr (t, delta_identifier);
}

/* Convert value RHS to type TYPE as preparation for an assignment to
   an lvalue of type TYPE.  ERRTYPE indicates what kind of error the
   implicit conversion is.  If FNDECL is non-NULL, we are doing the
   conversion in order to pass the PARMNUMth argument of FNDECL.
   If FNDECL is NULL, we are doing the conversion in function pointer
   argument passing, conversion in initialization, etc. */

static tree
convert_for_assignment (tree type, tree rhs,
			impl_conv_rhs errtype, tree fndecl, int parmnum,
			tsubst_flags_t complain, int flags)
{
  tree rhstype;
  enum tree_code coder;

  /* Strip NON_LVALUE_EXPRs since we aren't using as an lvalue.  */
  if (TREE_CODE (rhs) == NON_LVALUE_EXPR)
    rhs = TREE_OPERAND (rhs, 0);

  rhstype = TREE_TYPE (rhs);
  coder = TREE_CODE (rhstype);

  if (TREE_CODE (type) == VECTOR_TYPE && coder == VECTOR_TYPE
      && vector_types_convertible_p (type, rhstype, true))
    {
      rhs = mark_rvalue_use (rhs);
      return convert (type, rhs);
    }

  if (rhs == error_mark_node || rhstype == error_mark_node)
    return error_mark_node;
  if (TREE_CODE (rhs) == TREE_LIST && TREE_VALUE (rhs) == error_mark_node)
    return error_mark_node;

  /* The RHS of an assignment cannot have void type.  */
  if (coder == VOID_TYPE)
    {
      if (complain & tf_error)
	error ("void value not ignored as it ought to be");
      return error_mark_node;
    }

  if (c_dialect_objc ())
    {
      int parmno;
      tree selector;
      tree rname = fndecl;

      switch (errtype)
        {
	  case ICR_ASSIGN:
	    parmno = -1;
	    break;
	  case ICR_INIT:
	    parmno = -2;
	    break;
	  default:
	    selector = objc_message_selector ();
	    parmno = parmnum;
	    if (selector && parmno > 1)
	      {
		rname = selector;
		parmno -= 1;
	      }
	}

      if (objc_compare_types (type, rhstype, parmno, rname))
	{
	  rhs = mark_rvalue_use (rhs);
	  return convert (type, rhs);
	}
    }

  /* [expr.ass]

     The expression is implicitly converted (clause _conv_) to the
     cv-unqualified type of the left operand.

     We allow bad conversions here because by the time we get to this point
     we are committed to doing the conversion.  If we end up doing a bad
     conversion, convert_like will complain.  */
  if (!can_convert_arg_bad (type, rhstype, rhs, flags, complain))
    {
      /* When -Wno-pmf-conversions is use, we just silently allow
	 conversions from pointers-to-members to plain pointers.  If
	 the conversion doesn't work, cp_convert will complain.  */
      if (!warn_pmf2ptr
	  && TYPE_PTR_P (type)
	  && TYPE_PTRMEMFUNC_P (rhstype))
	rhs = cp_convert (strip_top_quals (type), rhs, complain);
      else
	{
	  if (complain & tf_error)
	    {
	      /* If the right-hand side has unknown type, then it is an
		 overloaded function.  Call instantiate_type to get error
		 messages.  */
	      if (rhstype == unknown_type_node)
		instantiate_type (type, rhs, tf_warning_or_error);
	      else if (fndecl)
		error ("cannot convert %qT to %qT for argument %qP to %qD",
		       rhstype, type, parmnum, fndecl);
	      else
		switch (errtype)
		  {
		    case ICR_DEFAULT_ARGUMENT:
		      error ("cannot convert %qT to %qT in default argument",
			     rhstype, type);
		      break;
		    case ICR_ARGPASS:
		      error ("cannot convert %qT to %qT in argument passing",
			     rhstype, type);
		      break;
		    case ICR_CONVERTING:
		      error ("cannot convert %qT to %qT",
			     rhstype, type);
		      break;
		    case ICR_INIT:
		      error ("cannot convert %qT to %qT in initialization",
			     rhstype, type);
		      break;
		    case ICR_RETURN:
		      error ("cannot convert %qT to %qT in return",
			     rhstype, type);
		      break;
		    case ICR_ASSIGN:
		      error ("cannot convert %qT to %qT in assignment",
			     rhstype, type);
		      break;
		    default:
		      gcc_unreachable();
		  }
	      if (TYPE_PTR_P (rhstype)
		  && TYPE_PTR_P (type)
		  && CLASS_TYPE_P (TREE_TYPE (rhstype))
		  && CLASS_TYPE_P (TREE_TYPE (type))
		  && !COMPLETE_TYPE_P (TREE_TYPE (rhstype)))
		inform (DECL_SOURCE_LOCATION (TYPE_MAIN_DECL
					      (TREE_TYPE (rhstype))),
			"class type %qT is incomplete", TREE_TYPE (rhstype));
	    }
	  return error_mark_node;
	}
    }
  if (warn_suggest_attribute_format)
    {
      const enum tree_code codel = TREE_CODE (type);
      if ((codel == POINTER_TYPE || codel == REFERENCE_TYPE)
	  && coder == codel
	  && check_missing_format_attribute (type, rhstype)
	  && (complain & tf_warning))
	switch (errtype)
	  {
	    case ICR_ARGPASS:
	    case ICR_DEFAULT_ARGUMENT:
	      if (fndecl)
		warning (OPT_Wsuggest_attribute_format,
			 "parameter %qP of %qD might be a candidate "
			 "for a format attribute", parmnum, fndecl);
	      else
		warning (OPT_Wsuggest_attribute_format,
			 "parameter might be a candidate "
			 "for a format attribute");
	      break;
	    case ICR_CONVERTING:
	      warning (OPT_Wsuggest_attribute_format,
		       "target of conversion might be a candidate "
		       "for a format attribute");
	      break;
	    case ICR_INIT:
	      warning (OPT_Wsuggest_attribute_format,
		       "target of initialization might be a candidate "
		       "for a format attribute");
	      break;
	    case ICR_RETURN:
	      warning (OPT_Wsuggest_attribute_format,
		       "return type might be a candidate "
		       "for a format attribute");
	      break;
	    case ICR_ASSIGN:
	      warning (OPT_Wsuggest_attribute_format,
		       "left-hand side of assignment might be a candidate "
		       "for a format attribute");
	      break;
	    default:
	      gcc_unreachable();
	  }
    }

  /* If -Wparentheses, warn about a = b = c when a has type bool and b
     does not.  */
  if (warn_parentheses
      && TREE_CODE (type) == BOOLEAN_TYPE
      && TREE_CODE (rhs) == MODIFY_EXPR
      && !TREE_NO_WARNING (rhs)
      && TREE_CODE (TREE_TYPE (rhs)) != BOOLEAN_TYPE
      && (complain & tf_warning))
    {
      location_t loc = EXPR_LOC_OR_LOC (rhs, input_location);

      warning_at (loc, OPT_Wparentheses,
		  "suggest parentheses around assignment used as truth value");
      TREE_NO_WARNING (rhs) = 1;
    }

  return perform_implicit_conversion_flags (strip_top_quals (type), rhs,
					    complain, flags);
}

/* Convert RHS to be of type TYPE.
   If EXP is nonzero, it is the target of the initialization.
   ERRTYPE indicates what kind of error the implicit conversion is.

   Two major differences between the behavior of
   `convert_for_assignment' and `convert_for_initialization'
   are that references are bashed in the former, while
   copied in the latter, and aggregates are assigned in
   the former (operator=) while initialized in the
   latter (X(X&)).

   If using constructor make sure no conversion operator exists, if one does
   exist, an ambiguity exists.  */

tree
convert_for_initialization (tree exp, tree type, tree rhs, int flags,
			    impl_conv_rhs errtype, tree fndecl, int parmnum,
                            tsubst_flags_t complain)
{
  enum tree_code codel = TREE_CODE (type);
  tree rhstype;
  enum tree_code coder;

  /* build_c_cast puts on a NOP_EXPR to make the result not an lvalue.
     Strip such NOP_EXPRs, since RHS is used in non-lvalue context.  */
  if (TREE_CODE (rhs) == NOP_EXPR
      && TREE_TYPE (rhs) == TREE_TYPE (TREE_OPERAND (rhs, 0))
      && codel != REFERENCE_TYPE)
    rhs = TREE_OPERAND (rhs, 0);

  if (type == error_mark_node
      || rhs == error_mark_node
      || (TREE_CODE (rhs) == TREE_LIST && TREE_VALUE (rhs) == error_mark_node))
    return error_mark_node;

  if ((TREE_CODE (TREE_TYPE (rhs)) == ARRAY_TYPE
       && TREE_CODE (type) != ARRAY_TYPE
       && (TREE_CODE (type) != REFERENCE_TYPE
	   || TREE_CODE (TREE_TYPE (type)) != ARRAY_TYPE))
      || (TREE_CODE (TREE_TYPE (rhs)) == FUNCTION_TYPE
	  && !TYPE_REFFN_P (type))
      || TREE_CODE (TREE_TYPE (rhs)) == METHOD_TYPE)
    rhs = decay_conversion (rhs, complain);

  rhstype = TREE_TYPE (rhs);
  coder = TREE_CODE (rhstype);

  if (coder == ERROR_MARK)
    return error_mark_node;

  /* We accept references to incomplete types, so we can
     return here before checking if RHS is of complete type.  */

  if (codel == REFERENCE_TYPE)
    {
      /* This should eventually happen in convert_arguments.  */
      int savew = 0, savee = 0;

      if (fndecl)
	savew = warningcount + werrorcount, savee = errorcount;
      rhs = initialize_reference (type, rhs, flags, complain);

      if (fndecl
	  && (warningcount + werrorcount > savew || errorcount > savee))
	inform (input_location,
		"in passing argument %P of %q+D", parmnum, fndecl);

      return rhs;
    }

  if (exp != 0)
    exp = require_complete_type_sfinae (exp, complain);
  if (exp == error_mark_node)
    return error_mark_node;

  rhstype = non_reference (rhstype);

  type = complete_type (type);

  if (DIRECT_INIT_EXPR_P (type, rhs))
    /* Don't try to do copy-initialization if we already have
       direct-initialization.  */
    return rhs;

  if (MAYBE_CLASS_TYPE_P (type))
    return perform_implicit_conversion_flags (type, rhs, complain, flags);

  return convert_for_assignment (type, rhs, errtype, fndecl, parmnum,
				 complain, flags);
}

/* If RETVAL is the address of, or a reference to, a local variable or
   temporary give an appropriate warning and return true.  */

static bool
maybe_warn_about_returning_address_of_local (tree retval)
{
  tree valtype = TREE_TYPE (DECL_RESULT (current_function_decl));
  tree whats_returned = retval;

  for (;;)
    {
      if (TREE_CODE (whats_returned) == COMPOUND_EXPR)
	whats_returned = TREE_OPERAND (whats_returned, 1);
      else if (CONVERT_EXPR_P (whats_returned)
	       || TREE_CODE (whats_returned) == NON_LVALUE_EXPR)
	whats_returned = TREE_OPERAND (whats_returned, 0);
      else
	break;
    }

  if (TREE_CODE (whats_returned) != ADDR_EXPR)
    return false;
  whats_returned = TREE_OPERAND (whats_returned, 0);

  while (TREE_CODE (whats_returned) == COMPONENT_REF
	 || TREE_CODE (whats_returned) == ARRAY_REF)
    whats_returned = TREE_OPERAND (whats_returned, 0);

  if (TREE_CODE (valtype) == REFERENCE_TYPE)
    {
      if (TREE_CODE (whats_returned) == AGGR_INIT_EXPR
	  || TREE_CODE (whats_returned) == TARGET_EXPR)
	{
	  warning (OPT_Wreturn_local_addr, "returning reference to temporary");
	  return true;
	}
      if (VAR_P (whats_returned)
	  && DECL_NAME (whats_returned)
	  && TEMP_NAME_P (DECL_NAME (whats_returned)))
	{
	  warning (OPT_Wreturn_local_addr, "reference to non-lvalue returned");
	  return true;
	}
    }

  if (DECL_P (whats_returned)
      && DECL_NAME (whats_returned)
      && DECL_FUNCTION_SCOPE_P (whats_returned)
      && !is_capture_proxy (whats_returned)
      && !(TREE_STATIC (whats_returned)
	   || TREE_PUBLIC (whats_returned)))
    {
      if (TREE_CODE (valtype) == REFERENCE_TYPE)
	warning (OPT_Wreturn_local_addr, "reference to local variable %q+D returned",
		 whats_returned);
      else if (TREE_CODE (whats_returned) == LABEL_DECL)
	warning (OPT_Wreturn_local_addr, "address of label %q+D returned",
		 whats_returned);
      else
	warning (OPT_Wreturn_local_addr, "address of local variable %q+D "
		 "returned", whats_returned);
      return true;
    }

  return false;
}

/* Check that returning RETVAL from the current function is valid.
   Return an expression explicitly showing all conversions required to
   change RETVAL into the function return type, and to assign it to
   the DECL_RESULT for the function.  Set *NO_WARNING to true if
   code reaches end of non-void function warning shouldn't be issued
   on this RETURN_EXPR.  */

tree
check_return_expr (tree retval, bool *no_warning)
{
  tree result;
  /* The type actually returned by the function.  */
  tree valtype;
  /* The type the function is declared to return, or void if
     the declared type is incomplete.  */
  tree functype;
  int fn_returns_value_p;
  bool named_return_value_okay_p;

  *no_warning = false;

  if (flag_cilkplus && retval && contains_cilk_spawn_stmt (retval))
    {
      error_at (EXPR_LOCATION (retval), "use of %<_Cilk_spawn%> in a return "
		"statement is not allowed");
      return NULL_TREE;
    }

  /* A `volatile' function is one that isn't supposed to return, ever.
     (This is a G++ extension, used to get better code for functions
     that call the `volatile' function.)  */
  if (TREE_THIS_VOLATILE (current_function_decl))
    warning (0, "function declared %<noreturn%> has a %<return%> statement");

  /* Check for various simple errors.  */
  if (DECL_DESTRUCTOR_P (current_function_decl))
    {
      if (retval)
	error ("returning a value from a destructor");
      return NULL_TREE;
    }
  else if (DECL_CONSTRUCTOR_P (current_function_decl))
    {
      if (in_function_try_handler)
	/* If a return statement appears in a handler of the
	   function-try-block of a constructor, the program is ill-formed.  */
	error ("cannot return from a handler of a function-try-block of a constructor");
      else if (retval)
	/* You can't return a value from a constructor.  */
	error ("returning a value from a constructor");
      return NULL_TREE;
    }

  if (processing_template_decl)
    {
      current_function_returns_value = 1;
      if (check_for_bare_parameter_packs (retval))
        retval = error_mark_node;
      return retval;
    }

  functype = TREE_TYPE (TREE_TYPE (current_function_decl));

  /* Deduce auto return type from a return statement.  */
  if (current_function_auto_return_pattern)
    {
      tree auto_node;
      tree type;

      if (!retval && !is_auto (current_function_auto_return_pattern))
	{
	  /* Give a helpful error message.  */
	  error ("return-statement with no value, in function returning %qT",
		 current_function_auto_return_pattern);
	  inform (input_location, "only plain %<auto%> return type can be "
		  "deduced to %<void%>");
	  type = error_mark_node;
	}
      else if (retval && BRACE_ENCLOSED_INITIALIZER_P (retval))
	{
	  error ("returning initializer list");
	  type = error_mark_node;
	}
      else
	{
	  if (!retval)
	    retval = void_node;
	  auto_node = type_uses_auto (current_function_auto_return_pattern);
	  type = do_auto_deduction (current_function_auto_return_pattern,
				    retval, auto_node);
	}

      if (type == error_mark_node)
	/* Leave it.  */;
      else if (functype == current_function_auto_return_pattern)
	apply_deduced_return_type (current_function_decl, type);
      else
	/* A mismatch should have been diagnosed in do_auto_deduction.  */
	gcc_assert (same_type_p (type, functype));
      functype = type;
    }

  /* When no explicit return-value is given in a function with a named
     return value, the named return value is used.  */
  result = DECL_RESULT (current_function_decl);
  valtype = TREE_TYPE (result);
  gcc_assert (valtype != NULL_TREE);
  fn_returns_value_p = !VOID_TYPE_P (valtype);
  if (!retval && DECL_NAME (result) && fn_returns_value_p)
    retval = result;

  /* Check for a return statement with no return value in a function
     that's supposed to return a value.  */
  if (!retval && fn_returns_value_p)
    {
      if (functype != error_mark_node)
	permerror (input_location, "return-statement with no value, in "
		   "function returning %qT", valtype);
      /* Remember that this function did return.  */
      current_function_returns_value = 1;
      /* And signal caller that TREE_NO_WARNING should be set on the
	 RETURN_EXPR to avoid control reaches end of non-void function
	 warnings in tree-cfg.c.  */
      *no_warning = true;
    }
  /* Check for a return statement with a value in a function that
     isn't supposed to return a value.  */
  else if (retval && !fn_returns_value_p)
    {
      if (VOID_TYPE_P (TREE_TYPE (retval)))
	/* You can return a `void' value from a function of `void'
	   type.  In that case, we have to evaluate the expression for
	   its side-effects.  */
	  finish_expr_stmt (retval);
      else
	permerror (input_location, "return-statement with a value, in function "
		   "returning 'void'");
      current_function_returns_null = 1;

      /* There's really no value to return, after all.  */
      return NULL_TREE;
    }
  else if (!retval)
    /* Remember that this function can sometimes return without a
       value.  */
    current_function_returns_null = 1;
  else
    /* Remember that this function did return a value.  */
    current_function_returns_value = 1;

  /* Check for erroneous operands -- but after giving ourselves a
     chance to provide an error about returning a value from a void
     function.  */
  if (error_operand_p (retval))
    {
      current_function_return_value = error_mark_node;
      return error_mark_node;
    }

  /* Only operator new(...) throw(), can return NULL [expr.new/13].  */
  if ((DECL_OVERLOADED_OPERATOR_P (current_function_decl) == NEW_EXPR
       || DECL_OVERLOADED_OPERATOR_P (current_function_decl) == VEC_NEW_EXPR)
      && !TYPE_NOTHROW_P (TREE_TYPE (current_function_decl))
      && ! flag_check_new
      && retval && null_ptr_cst_p (retval))
    warning (0, "%<operator new%> must not return NULL unless it is "
	     "declared %<throw()%> (or -fcheck-new is in effect)");

  /* Effective C++ rule 15.  See also start_function.  */
  if (warn_ecpp
      && DECL_NAME (current_function_decl) == ansi_assopname(NOP_EXPR))
    {
      bool warn = true;

      /* The function return type must be a reference to the current
	class.  */
      if (TREE_CODE (valtype) == REFERENCE_TYPE
	  && same_type_ignoring_top_level_qualifiers_p
	      (TREE_TYPE (valtype), TREE_TYPE (current_class_ref)))
	{
	  /* Returning '*this' is obviously OK.  */
	  if (retval == current_class_ref)
	    warn = false;
	  /* If we are calling a function whose return type is the same of
	     the current class reference, it is ok.  */
	  else if (INDIRECT_REF_P (retval)
		   && TREE_CODE (TREE_OPERAND (retval, 0)) == CALL_EXPR)
	    warn = false;
	}

      if (warn)
	warning (OPT_Weffc__, "%<operator=%> should return a reference to %<*this%>");
    }

  /* The fabled Named Return Value optimization, as per [class.copy]/15:

     [...]      For  a function with a class return type, if the expression
     in the return statement is the name of a local  object,  and  the  cv-
     unqualified  type  of  the  local  object  is the same as the function
     return type, an implementation is permitted to omit creating the  tem-
     porary  object  to  hold  the function return value [...]

     So, if this is a value-returning function that always returns the same
     local variable, remember it.

     It might be nice to be more flexible, and choose the first suitable
     variable even if the function sometimes returns something else, but
     then we run the risk of clobbering the variable we chose if the other
     returned expression uses the chosen variable somehow.  And people expect
     this restriction, anyway.  (jason 2000-11-19)

     See finish_function and finalize_nrv for the rest of this optimization.  */

  named_return_value_okay_p = 
    (retval != NULL_TREE
     /* Must be a local, automatic variable.  */
     && VAR_P (retval)
     && DECL_CONTEXT (retval) == current_function_decl
     && ! TREE_STATIC (retval)
     /* And not a lambda or anonymous union proxy.  */
     && !DECL_HAS_VALUE_EXPR_P (retval)
     && (DECL_ALIGN (retval) <= DECL_ALIGN (result))
     /* The cv-unqualified type of the returned value must be the
        same as the cv-unqualified return type of the
        function.  */
     && same_type_p ((TYPE_MAIN_VARIANT (TREE_TYPE (retval))),
                     (TYPE_MAIN_VARIANT (functype)))
     /* And the returned value must be non-volatile.  */
     && ! TYPE_VOLATILE (TREE_TYPE (retval)));
     
  if (fn_returns_value_p && flag_elide_constructors)
    {
      if (named_return_value_okay_p
          && (current_function_return_value == NULL_TREE
              || current_function_return_value == retval))
	current_function_return_value = retval;
      else
	current_function_return_value = error_mark_node;
    }

  /* We don't need to do any conversions when there's nothing being
     returned.  */
  if (!retval)
    return NULL_TREE;

  /* Do any required conversions.  */
  if (retval == result || DECL_CONSTRUCTOR_P (current_function_decl))
    /* No conversions are required.  */
    ;
  else
    {
      int flags = LOOKUP_NORMAL | LOOKUP_ONLYCONVERTING;

      /* The functype's return type will have been set to void, if it
	 was an incomplete type.  Just treat this as 'return;' */
      if (VOID_TYPE_P (functype))
	return error_mark_node;

      /* If we had an id-expression obfuscated by force_paren_expr, we need
	 to undo it so we can try to treat it as an rvalue below.  */
      if (cxx_dialect >= cxx14
	  && INDIRECT_REF_P (retval)
	  && REF_PARENTHESIZED_P (retval))
	{
	  retval = TREE_OPERAND (retval, 0);
	  while (TREE_CODE (retval) == NON_LVALUE_EXPR
		 || TREE_CODE (retval) == NOP_EXPR)
	    retval = TREE_OPERAND (retval, 0);
	  gcc_assert (TREE_CODE (retval) == ADDR_EXPR);
	  retval = TREE_OPERAND (retval, 0);
	}

      /* Under C++11 [12.8/32 class.copy], a returned lvalue is sometimes
	 treated as an rvalue for the purposes of overload resolution to
	 favor move constructors over copy constructors.

         Note that these conditions are similar to, but not as strict as,
	 the conditions for the named return value optimization.  */
      if ((cxx_dialect != cxx98)
          && ((VAR_P (retval) && !DECL_HAS_VALUE_EXPR_P (retval))
	      || TREE_CODE (retval) == PARM_DECL)
	  && DECL_CONTEXT (retval) == current_function_decl
	  && !TREE_STATIC (retval)
	  /* This is only interesting for class type.  */
	  && CLASS_TYPE_P (functype))
	flags = flags | LOOKUP_PREFER_RVALUE;

      /* First convert the value to the function's return type, then
	 to the type of return value's location to handle the
	 case that functype is smaller than the valtype.  */
      retval = convert_for_initialization
	(NULL_TREE, functype, retval, flags, ICR_RETURN, NULL_TREE, 0,
         tf_warning_or_error);
      retval = convert (valtype, retval);

      /* If the conversion failed, treat this just like `return;'.  */
      if (retval == error_mark_node)
	return retval;
      /* We can't initialize a register from a AGGR_INIT_EXPR.  */
      else if (! cfun->returns_struct
	       && TREE_CODE (retval) == TARGET_EXPR
	       && TREE_CODE (TREE_OPERAND (retval, 1)) == AGGR_INIT_EXPR)
	retval = build2 (COMPOUND_EXPR, TREE_TYPE (retval), retval,
			 TREE_OPERAND (retval, 0));
      else if (maybe_warn_about_returning_address_of_local (retval))
	retval = build2 (COMPOUND_EXPR, TREE_TYPE (retval), retval,
			 build_zero_cst (TREE_TYPE (retval)));
    }

  /* Actually copy the value returned into the appropriate location.  */
  if (retval && retval != result)
    retval = build2 (INIT_EXPR, TREE_TYPE (result), result, retval);

  return retval;
}


/* Returns nonzero if the pointer-type FROM can be converted to the
   pointer-type TO via a qualification conversion.  If CONSTP is -1,
   then we return nonzero if the pointers are similar, and the
   cv-qualification signature of FROM is a proper subset of that of TO.

   If CONSTP is positive, then all outer pointers have been
   const-qualified.  */

static int
comp_ptr_ttypes_real (tree to, tree from, int constp)
{
  bool to_more_cv_qualified = false;
  bool is_opaque_pointer = false;

  for (; ; to = TREE_TYPE (to), from = TREE_TYPE (from))
    {
      if (TREE_CODE (to) != TREE_CODE (from))
	return 0;

      if (TREE_CODE (from) == OFFSET_TYPE
	  && !same_type_p (TYPE_OFFSET_BASETYPE (from),
			   TYPE_OFFSET_BASETYPE (to)))
	return 0;

      /* Const and volatile mean something different for function types,
	 so the usual checks are not appropriate.  */
      if (TREE_CODE (to) != FUNCTION_TYPE && TREE_CODE (to) != METHOD_TYPE)
	{
	  if (!at_least_as_qualified_p (to, from))
	    return 0;

	  if (!at_least_as_qualified_p (from, to))
	    {
	      if (constp == 0)
		return 0;
	      to_more_cv_qualified = true;
	    }

	  if (constp > 0)
	    constp &= TYPE_READONLY (to);
	}

      if (TREE_CODE (to) == VECTOR_TYPE)
	is_opaque_pointer = vector_targets_convertible_p (to, from);

      if (!TYPE_PTR_P (to) && !TYPE_PTRDATAMEM_P (to))
	return ((constp >= 0 || to_more_cv_qualified)
		&& (is_opaque_pointer
		    || same_type_ignoring_top_level_qualifiers_p (to, from)));
    }
}

/* When comparing, say, char ** to char const **, this function takes
   the 'char *' and 'char const *'.  Do not pass non-pointer/reference
   types to this function.  */

int
comp_ptr_ttypes (tree to, tree from)
{
  return comp_ptr_ttypes_real (to, from, 1);
}

/* Returns true iff FNTYPE is a non-class type that involves
   error_mark_node.  We can get FUNCTION_TYPE with buried error_mark_node
   if a parameter type is ill-formed.  */

bool
error_type_p (const_tree type)
{
  tree t;

  switch (TREE_CODE (type))
    {
    case ERROR_MARK:
      return true;

    case POINTER_TYPE:
    case REFERENCE_TYPE:
    case OFFSET_TYPE:
      return error_type_p (TREE_TYPE (type));

    case FUNCTION_TYPE:
    case METHOD_TYPE:
      if (error_type_p (TREE_TYPE (type)))
	return true;
      for (t = TYPE_ARG_TYPES (type); t; t = TREE_CHAIN (t))
	if (error_type_p (TREE_VALUE (t)))
	  return true;
      return false;

    case RECORD_TYPE:
      if (TYPE_PTRMEMFUNC_P (type))
	return error_type_p (TYPE_PTRMEMFUNC_FN_TYPE (type));
      return false;

    default:
      return false;
    }
}

/* Returns true if to and from are (possibly multi-level) pointers to the same
   type or inheritance-related types, regardless of cv-quals.  */

bool
ptr_reasonably_similar (const_tree to, const_tree from)
{
  for (; ; to = TREE_TYPE (to), from = TREE_TYPE (from))
    {
      /* Any target type is similar enough to void.  */
      if (VOID_TYPE_P (to))
	return !error_type_p (from);
      if (VOID_TYPE_P (from))
	return !error_type_p (to);

      if (TREE_CODE (to) != TREE_CODE (from))
	return false;

      if (TREE_CODE (from) == OFFSET_TYPE
	  && comptypes (TYPE_OFFSET_BASETYPE (to),
			TYPE_OFFSET_BASETYPE (from),
			COMPARE_BASE | COMPARE_DERIVED))
	continue;

      if (TREE_CODE (to) == VECTOR_TYPE
	  && vector_types_convertible_p (to, from, false))
	return true;

      if (TREE_CODE (to) == INTEGER_TYPE
	  && TYPE_PRECISION (to) == TYPE_PRECISION (from))
	return true;

      if (TREE_CODE (to) == FUNCTION_TYPE)
	return !error_type_p (to) && !error_type_p (from);

      if (!TYPE_PTR_P (to))
	{
	  /* When either type is incomplete avoid DERIVED_FROM_P,
	     which may call complete_type (c++/57942).  */
	  bool b = !COMPLETE_TYPE_P (to) || !COMPLETE_TYPE_P (from);
	  return comptypes
	    (TYPE_MAIN_VARIANT (to), TYPE_MAIN_VARIANT (from),
	     b ? COMPARE_STRICT : COMPARE_BASE | COMPARE_DERIVED);
	}
    }
}

/* Return true if TO and FROM (both of which are POINTER_TYPEs or
   pointer-to-member types) are the same, ignoring cv-qualification at
   all levels.  */

bool
comp_ptr_ttypes_const (tree to, tree from)
{
  bool is_opaque_pointer = false;

  for (; ; to = TREE_TYPE (to), from = TREE_TYPE (from))
    {
      if (TREE_CODE (to) != TREE_CODE (from))
	return false;

      if (TREE_CODE (from) == OFFSET_TYPE
	  && same_type_p (TYPE_OFFSET_BASETYPE (from),
			  TYPE_OFFSET_BASETYPE (to)))
	  continue;

      if (TREE_CODE (to) == VECTOR_TYPE)
	is_opaque_pointer = vector_targets_convertible_p (to, from);

      if (!TYPE_PTR_P (to))
	return (is_opaque_pointer
		|| same_type_ignoring_top_level_qualifiers_p (to, from));
    }
}

/* Returns the type qualifiers for this type, including the qualifiers on the
   elements for an array type.  */

int
cp_type_quals (const_tree type)
{
  int quals;
  /* This CONST_CAST is okay because strip_array_types returns its
     argument unmodified and we assign it to a const_tree.  */
  type = strip_array_types (CONST_CAST_TREE (type));
  if (type == error_mark_node
      /* Quals on a FUNCTION_TYPE are memfn quals.  */
      || TREE_CODE (type) == FUNCTION_TYPE)
    return TYPE_UNQUALIFIED;
  quals = TYPE_QUALS (type);
  /* METHOD and REFERENCE_TYPEs should never have quals.  */
  gcc_assert ((TREE_CODE (type) != METHOD_TYPE
	       && TREE_CODE (type) != REFERENCE_TYPE)
	      || ((quals & (TYPE_QUAL_CONST|TYPE_QUAL_VOLATILE))
		  == TYPE_UNQUALIFIED));
  return quals;
}

/* Returns the function-ref-qualifier for TYPE */

cp_ref_qualifier
type_memfn_rqual (const_tree type)
{
  gcc_assert (TREE_CODE (type) == FUNCTION_TYPE
              || TREE_CODE (type) == METHOD_TYPE);

  if (!FUNCTION_REF_QUALIFIED (type))
    return REF_QUAL_NONE;
  else if (FUNCTION_RVALUE_QUALIFIED (type))
    return REF_QUAL_RVALUE;
  else
    return REF_QUAL_LVALUE;
}

/* Returns the function-cv-quals for TYPE, which must be a FUNCTION_TYPE or
   METHOD_TYPE.  */

int
type_memfn_quals (const_tree type)
{
  if (TREE_CODE (type) == FUNCTION_TYPE)
    return TYPE_QUALS (type);
  else if (TREE_CODE (type) == METHOD_TYPE)
    return cp_type_quals (class_of_this_parm (type));
  else
    gcc_unreachable ();
}

/* Returns the FUNCTION_TYPE TYPE with its function-cv-quals changed to
   MEMFN_QUALS and its ref-qualifier to RQUAL. */

tree
apply_memfn_quals (tree type, cp_cv_quals memfn_quals, cp_ref_qualifier rqual)
{
  /* Could handle METHOD_TYPE here if necessary.  */
  gcc_assert (TREE_CODE (type) == FUNCTION_TYPE);
  if (TYPE_QUALS (type) == memfn_quals
      && type_memfn_rqual (type) == rqual)
    return type;

  /* This should really have a different TYPE_MAIN_VARIANT, but that gets
     complex.  */
  tree result = build_qualified_type (type, memfn_quals);
  if (tree canon = TYPE_CANONICAL (result))
    if (canon != result)
      /* check_qualified_type doesn't check the ref-qualifier, so make sure
	 TYPE_CANONICAL is correct.  */
      TYPE_CANONICAL (result)
	= build_ref_qualified_type (canon, type_memfn_rqual (result));
  result = build_exception_variant (result, TYPE_RAISES_EXCEPTIONS (type));
  return build_ref_qualified_type (result, rqual);
}

/* Returns nonzero if TYPE is const or volatile.  */

bool
cv_qualified_p (const_tree type)
{
  int quals = cp_type_quals (type);
  return (quals & (TYPE_QUAL_CONST|TYPE_QUAL_VOLATILE)) != 0;
}

/* Returns nonzero if the TYPE contains a mutable member.  */

bool
cp_has_mutable_p (const_tree type)
{
  /* This CONST_CAST is okay because strip_array_types returns its
     argument unmodified and we assign it to a const_tree.  */
  type = strip_array_types (CONST_CAST_TREE(type));

  return CLASS_TYPE_P (type) && CLASSTYPE_HAS_MUTABLE (type);
}

/* Set TREE_READONLY and TREE_VOLATILE on DECL as indicated by the
   TYPE_QUALS.  For a VAR_DECL, this may be an optimistic
   approximation.  In particular, consider:

     int f();
     struct S { int i; };
     const S s = { f(); }

   Here, we will make "s" as TREE_READONLY (because it is declared
   "const") -- only to reverse ourselves upon seeing that the
   initializer is non-constant.  */

void
cp_apply_type_quals_to_decl (int type_quals, tree decl)
{
  tree type = TREE_TYPE (decl);

  if (type == error_mark_node)
    return;

  if (TREE_CODE (decl) == TYPE_DECL)
    return;

  gcc_assert (!(TREE_CODE (type) == FUNCTION_TYPE
		&& type_quals != TYPE_UNQUALIFIED));

  /* Avoid setting TREE_READONLY incorrectly.  */
  /* We used to check TYPE_NEEDS_CONSTRUCTING here, but now a constexpr
     constructor can produce constant init, so rely on cp_finish_decl to
     clear TREE_READONLY if the variable has non-constant init.  */

  /* If the type has (or might have) a mutable component, that component
     might be modified.  */
  if (TYPE_HAS_MUTABLE_P (type) || !COMPLETE_TYPE_P (type))
    type_quals &= ~TYPE_QUAL_CONST;

  c_apply_type_quals_to_decl (type_quals, decl);
}

/* Subroutine of casts_away_constness.  Make T1 and T2 point at
   exemplar types such that casting T1 to T2 is casting away constness
   if and only if there is no implicit conversion from T1 to T2.  */

static void
casts_away_constness_r (tree *t1, tree *t2, tsubst_flags_t complain)
{
  int quals1;
  int quals2;

  /* [expr.const.cast]

     For multi-level pointer to members and multi-level mixed pointers
     and pointers to members (conv.qual), the "member" aspect of a
     pointer to member level is ignored when determining if a const
     cv-qualifier has been cast away.  */
  /* [expr.const.cast]

     For  two  pointer types:

	    X1 is T1cv1,1 * ... cv1,N *   where T1 is not a pointer type
	    X2 is T2cv2,1 * ... cv2,M *   where T2 is not a pointer type
	    K is min(N,M)

     casting from X1 to X2 casts away constness if, for a non-pointer
     type T there does not exist an implicit conversion (clause
     _conv_) from:

	    Tcv1,(N-K+1) * cv1,(N-K+2) * ... cv1,N *

     to

	    Tcv2,(M-K+1) * cv2,(M-K+2) * ... cv2,M *.  */
  if ((!TYPE_PTR_P (*t1) && !TYPE_PTRDATAMEM_P (*t1))
      || (!TYPE_PTR_P (*t2) && !TYPE_PTRDATAMEM_P (*t2)))
    {
      *t1 = cp_build_qualified_type (void_type_node,
				     cp_type_quals (*t1));
      *t2 = cp_build_qualified_type (void_type_node,
				     cp_type_quals (*t2));
      return;
    }

  quals1 = cp_type_quals (*t1);
  quals2 = cp_type_quals (*t2);

  if (TYPE_PTRDATAMEM_P (*t1))
    *t1 = TYPE_PTRMEM_POINTED_TO_TYPE (*t1);
  else
    *t1 = TREE_TYPE (*t1);
  if (TYPE_PTRDATAMEM_P (*t2))
    *t2 = TYPE_PTRMEM_POINTED_TO_TYPE (*t2);
  else
    *t2 = TREE_TYPE (*t2);

  casts_away_constness_r (t1, t2, complain);
  *t1 = build_pointer_type (*t1);
  *t2 = build_pointer_type (*t2);
  *t1 = cp_build_qualified_type (*t1, quals1);
  *t2 = cp_build_qualified_type (*t2, quals2);
}

/* Returns nonzero if casting from TYPE1 to TYPE2 casts away
   constness.  

   ??? This function returns non-zero if casting away qualifiers not
   just const.  We would like to return to the caller exactly which
   qualifiers are casted away to give more accurate diagnostics.
*/

static bool
casts_away_constness (tree t1, tree t2, tsubst_flags_t complain)
{
  if (TREE_CODE (t2) == REFERENCE_TYPE)
    {
      /* [expr.const.cast]

	 Casting from an lvalue of type T1 to an lvalue of type T2
	 using a reference cast casts away constness if a cast from an
	 rvalue of type "pointer to T1" to the type "pointer to T2"
	 casts away constness.  */
      t1 = (TREE_CODE (t1) == REFERENCE_TYPE ? TREE_TYPE (t1) : t1);
      return casts_away_constness (build_pointer_type (t1),
				   build_pointer_type (TREE_TYPE (t2)),
				   complain);
    }

  if (TYPE_PTRDATAMEM_P (t1) && TYPE_PTRDATAMEM_P (t2))
    /* [expr.const.cast]

       Casting from an rvalue of type "pointer to data member of X
       of type T1" to the type "pointer to data member of Y of type
       T2" casts away constness if a cast from an rvalue of type
       "pointer to T1" to the type "pointer to T2" casts away
       constness.  */
    return casts_away_constness
      (build_pointer_type (TYPE_PTRMEM_POINTED_TO_TYPE (t1)),
       build_pointer_type (TYPE_PTRMEM_POINTED_TO_TYPE (t2)),
       complain);

  /* Casting away constness is only something that makes sense for
     pointer or reference types.  */
  if (!TYPE_PTR_P (t1) || !TYPE_PTR_P (t2))
    return false;

  /* Top-level qualifiers don't matter.  */
  t1 = TYPE_MAIN_VARIANT (t1);
  t2 = TYPE_MAIN_VARIANT (t2);
  casts_away_constness_r (&t1, &t2, complain);
  if (!can_convert_standard (t2, t1, complain))
    return true;

  return false;
}

/* If T is a REFERENCE_TYPE return the type to which T refers.
   Otherwise, return T itself.  */

tree
non_reference (tree t)
{
  if (t && TREE_CODE (t) == REFERENCE_TYPE)
    t = TREE_TYPE (t);
  return t;
}


/* Return nonzero if REF is an lvalue valid for this language;
   otherwise, print an error message and return zero.  USE says
   how the lvalue is being used and so selects the error message.  */

int
lvalue_or_else (tree ref, enum lvalue_use use, tsubst_flags_t complain)
{
  cp_lvalue_kind kind = lvalue_kind (ref);

  if (kind == clk_none)
    {
      if (complain & tf_error)
	lvalue_error (input_location, use);
      return 0;
    }
  else if (kind & (clk_rvalueref|clk_class))
    {
      if (!(complain & tf_error))
	return 0;
      if (kind & clk_class)
	/* Make this a permerror because we used to accept it.  */
	permerror (input_location, "using temporary as lvalue");
      else
	error ("using xvalue (rvalue reference) as lvalue");
    }
  return 1;
}

/* Return true if a user-defined literal operator is a raw operator.  */

bool
check_raw_literal_operator (const_tree decl)
{
  tree argtypes = TYPE_ARG_TYPES (TREE_TYPE (decl));
  tree argtype;
  int arity;
  bool maybe_raw_p = false;

  /* Count the number and type of arguments and check for ellipsis.  */
  for (argtype = argtypes, arity = 0;
       argtype && argtype != void_list_node;
       ++arity, argtype = TREE_CHAIN (argtype))
    {
      tree t = TREE_VALUE (argtype);

      if (same_type_p (t, const_string_type_node))
	maybe_raw_p = true;
    }
  if (!argtype)
    return false; /* Found ellipsis.  */

  if (!maybe_raw_p || arity != 1)
    return false;

  return true;
}


/* Return true if a user-defined literal operator has one of the allowed
   argument types.  */

bool
check_literal_operator_args (const_tree decl,
			     bool *long_long_unsigned_p, bool *long_double_p)
{
  tree argtypes = TYPE_ARG_TYPES (TREE_TYPE (decl));

  *long_long_unsigned_p = false;
  *long_double_p = false;
  if (processing_template_decl || processing_specialization)
    return argtypes == void_list_node;
  else
    {
      tree argtype;
      int arity;
      int max_arity = 2;

      /* Count the number and type of arguments and check for ellipsis.  */
      for (argtype = argtypes, arity = 0;
	   argtype && argtype != void_list_node;
	   argtype = TREE_CHAIN (argtype))
	{
	  tree t = TREE_VALUE (argtype);
	  ++arity;

	  if (TYPE_PTR_P (t))
	    {
	      bool maybe_raw_p = false;
	      t = TREE_TYPE (t);
	      if (cp_type_quals (t) != TYPE_QUAL_CONST)
		return false;
	      t = TYPE_MAIN_VARIANT (t);
	      if ((maybe_raw_p = same_type_p (t, char_type_node))
		  || same_type_p (t, wchar_type_node)
		  || same_type_p (t, char16_type_node)
		  || same_type_p (t, char32_type_node))
		{
		  argtype = TREE_CHAIN (argtype);
		  if (!argtype)
		    return false;
		  t = TREE_VALUE (argtype);
		  if (maybe_raw_p && argtype == void_list_node)
		    return true;
		  else if (same_type_p (t, size_type_node))
		    {
		      ++arity;
		      continue;
		    }
		  else
		    return false;
		}
	    }
	  else if (same_type_p (t, long_long_unsigned_type_node))
	    {
	      max_arity = 1;
	      *long_long_unsigned_p = true;
	    }
	  else if (same_type_p (t, long_double_type_node))
	    {
	      max_arity = 1;
	      *long_double_p = true;
	    }
	  else if (same_type_p (t, char_type_node))
	    max_arity = 1;
	  else if (same_type_p (t, wchar_type_node))
	    max_arity = 1;
	  else if (same_type_p (t, char16_type_node))
	    max_arity = 1;
	  else if (same_type_p (t, char32_type_node))
	    max_arity = 1;
	  else
	    return false;
	}
      if (!argtype)
	return false; /* Found ellipsis.  */

      if (arity != max_arity)
	return false;

      return true;
    }
}<|MERGE_RESOLUTION|>--- conflicted
+++ resolved
@@ -3486,7 +3486,6 @@
 
   if (TREE_CODE (function) == FUNCTION_DECL)
     {
-<<<<<<< HEAD
       /* If the function is a non-template member function 
          or a non-template friend, then we need to check the 
          constraints.
@@ -3496,7 +3495,9 @@
         the failure for the single call expression. The check is 
         technically redundant since we also would have failed in
         add_function_candidate. */
-      if (flag_concepts && !constraints_satisfied_p (function))
+      if (flag_concepts 
+          && (complain & tf_error) 
+          && !constraints_satisfied_p (function))
         {
           error ("cannot call function %qD", function);
           location_t loc = DECL_SOURCE_LOCATION (function);
@@ -3504,11 +3505,9 @@
           return error_mark_node;
         }
 
-      mark_used (function);
-=======
       if (!mark_used (function, complain) && !(complain & tf_error))
 	return error_mark_node;
->>>>>>> 2d44c7de
+
       fndecl = function;
 
       /* Convert anything with function type to a pointer-to-function.  */

/* Build expressions with type checking for C++ compiler.
   Copyright (C) 1987-2019 Free Software Foundation, Inc.
   Hacked by Michael Tiemann (tiemann@cygnus.com)

This file is part of GCC.

GCC is free software; you can redistribute it and/or modify
it under the terms of the GNU General Public License as published by
the Free Software Foundation; either version 3, or (at your option)
any later version.

GCC is distributed in the hope that it will be useful,
but WITHOUT ANY WARRANTY; without even the implied warranty of
MERCHANTABILITY or FITNESS FOR A PARTICULAR PURPOSE.  See the
GNU General Public License for more details.

You should have received a copy of the GNU General Public License
along with GCC; see the file COPYING3.  If not see
<http://www.gnu.org/licenses/>.  */


/* This file is part of the C++ front end.
   It contains routines to build C++ expressions given their operands,
   including computing the types of the result, C and C++ specific error
   checks, and some optimization.  */

#include "config.h"
#include "system.h"
#include "coretypes.h"
#include "target.h"
#include "cp-tree.h"
#include "stor-layout.h"
#include "varasm.h"
#include "intl.h"
#include "convert.h"
#include "c-family/c-objc.h"
#include "c-family/c-ubsan.h"
#include "gcc-rich-location.h"
#include "stringpool.h"
#include "attribs.h"
#include "asan.h"
#include "gimplify.h"

static tree cp_build_addr_expr_strict (tree, tsubst_flags_t);
static tree cp_build_function_call (tree, tree, tsubst_flags_t);
static tree pfn_from_ptrmemfunc (tree);
static tree delta_from_ptrmemfunc (tree);
static tree convert_for_assignment (tree, tree, impl_conv_rhs, tree, int,
				    tsubst_flags_t, int);
static tree cp_pointer_int_sum (location_t, enum tree_code, tree, tree,
				tsubst_flags_t);
static tree rationalize_conditional_expr (enum tree_code, tree, 
					  tsubst_flags_t);
static bool comp_ptr_ttypes_real (tree, tree, int);
static bool comp_except_types (tree, tree, bool);
static bool comp_array_types (const_tree, const_tree, compare_bounds_t, bool);
static tree pointer_diff (location_t, tree, tree, tree, tsubst_flags_t, tree *);
static tree get_delta_difference (tree, tree, bool, bool, tsubst_flags_t);
static void casts_away_constness_r (tree *, tree *, tsubst_flags_t);
static bool casts_away_constness (tree, tree, tsubst_flags_t);
static bool maybe_warn_about_returning_address_of_local (tree);
static void error_args_num (location_t, tree, bool);
static int convert_arguments (tree, vec<tree, va_gc> **, tree, int,
                              tsubst_flags_t);
static bool is_std_move_p (tree);
static bool is_std_forward_p (tree);

/* Do `exp = require_complete_type (exp);' to make sure exp
   does not have an incomplete type.  (That includes void types.)
   Returns error_mark_node if the VALUE does not have
   complete type when this function returns.  */

tree
require_complete_type_sfinae (tree value, tsubst_flags_t complain)
{
  tree type;

  if (processing_template_decl || value == error_mark_node)
    return value;

  if (TREE_CODE (value) == OVERLOAD)
    type = unknown_type_node;
  else
    type = TREE_TYPE (value);

  if (type == error_mark_node)
    return error_mark_node;

  /* First, detect a valid value with a complete type.  */
  if (COMPLETE_TYPE_P (type))
    return value;

  if (complete_type_or_maybe_complain (type, value, complain))
    return value;
  else
    return error_mark_node;
}

tree
require_complete_type (tree value)
{
  return require_complete_type_sfinae (value, tf_warning_or_error);
}

/* Try to complete TYPE, if it is incomplete.  For example, if TYPE is
   a template instantiation, do the instantiation.  Returns TYPE,
   whether or not it could be completed, unless something goes
   horribly wrong, in which case the error_mark_node is returned.  */

tree
complete_type (tree type)
{
  if (type == NULL_TREE)
    /* Rather than crash, we return something sure to cause an error
       at some point.  */
    return error_mark_node;

  if (type == error_mark_node || COMPLETE_TYPE_P (type))
    ;
  else if (TREE_CODE (type) == ARRAY_TYPE)
    {
      tree t = complete_type (TREE_TYPE (type));
      unsigned int needs_constructing, has_nontrivial_dtor;
      if (COMPLETE_TYPE_P (t) && !dependent_type_p (type))
	layout_type (type);
      needs_constructing
	= TYPE_NEEDS_CONSTRUCTING (TYPE_MAIN_VARIANT (t));
      has_nontrivial_dtor
	= TYPE_HAS_NONTRIVIAL_DESTRUCTOR (TYPE_MAIN_VARIANT (t));
      for (t = TYPE_MAIN_VARIANT (type); t; t = TYPE_NEXT_VARIANT (t))
	{
	  TYPE_NEEDS_CONSTRUCTING (t) = needs_constructing;
	  TYPE_HAS_NONTRIVIAL_DESTRUCTOR (t) = has_nontrivial_dtor;
	}
    }
  else if (CLASS_TYPE_P (type) && CLASSTYPE_TEMPLATE_INSTANTIATION (type))
    instantiate_class_template (TYPE_MAIN_VARIANT (type));

  return type;
}

/* Like complete_type, but issue an error if the TYPE cannot be completed.
   VALUE is used for informative diagnostics.
   Returns NULL_TREE if the type cannot be made complete.  */

tree
complete_type_or_maybe_complain (tree type, tree value, tsubst_flags_t complain)
{
  type = complete_type (type);
  if (type == error_mark_node)
    /* We already issued an error.  */
    return NULL_TREE;
  else if (!COMPLETE_TYPE_P (type))
    {
      if (complain & tf_error)
	cxx_incomplete_type_diagnostic (value, type, DK_ERROR);
      return NULL_TREE;
    }
  else
    return type;
}

tree
complete_type_or_else (tree type, tree value)
{
  return complete_type_or_maybe_complain (type, value, tf_warning_or_error);
}


/* Return the common type of two parameter lists.
   We assume that comptypes has already been done and returned 1;
   if that isn't so, this may crash.

   As an optimization, free the space we allocate if the parameter
   lists are already common.  */

static tree
commonparms (tree p1, tree p2)
{
  tree oldargs = p1, newargs, n;
  int i, len;
  int any_change = 0;

  len = list_length (p1);
  newargs = tree_last (p1);

  if (newargs == void_list_node)
    i = 1;
  else
    {
      i = 0;
      newargs = 0;
    }

  for (; i < len; i++)
    newargs = tree_cons (NULL_TREE, NULL_TREE, newargs);

  n = newargs;

  for (i = 0; p1;
       p1 = TREE_CHAIN (p1), p2 = TREE_CHAIN (p2), n = TREE_CHAIN (n), i++)
    {
      if (TREE_PURPOSE (p1) && !TREE_PURPOSE (p2))
	{
	  TREE_PURPOSE (n) = TREE_PURPOSE (p1);
	  any_change = 1;
	}
      else if (! TREE_PURPOSE (p1))
	{
	  if (TREE_PURPOSE (p2))
	    {
	      TREE_PURPOSE (n) = TREE_PURPOSE (p2);
	      any_change = 1;
	    }
	}
      else
	{
	  if (simple_cst_equal (TREE_PURPOSE (p1), TREE_PURPOSE (p2)) != 1)
	    any_change = 1;
	  TREE_PURPOSE (n) = TREE_PURPOSE (p2);
	}
      if (TREE_VALUE (p1) != TREE_VALUE (p2))
	{
	  any_change = 1;
	  TREE_VALUE (n) = merge_types (TREE_VALUE (p1), TREE_VALUE (p2));
	}
      else
	TREE_VALUE (n) = TREE_VALUE (p1);
    }
  if (! any_change)
    return oldargs;

  return newargs;
}

/* Given a type, perhaps copied for a typedef,
   find the "original" version of it.  */
static tree
original_type (tree t)
{
  int quals = cp_type_quals (t);
  while (t != error_mark_node
	 && TYPE_NAME (t) != NULL_TREE)
    {
      tree x = TYPE_NAME (t);
      if (TREE_CODE (x) != TYPE_DECL)
	break;
      x = DECL_ORIGINAL_TYPE (x);
      if (x == NULL_TREE)
	break;
      t = x;
    }
  return cp_build_qualified_type (t, quals);
}

/* Return the common type for two arithmetic types T1 and T2 under the
   usual arithmetic conversions.  The default conversions have already
   been applied, and enumerated types converted to their compatible
   integer types.  */

static tree
cp_common_type (tree t1, tree t2)
{
  enum tree_code code1 = TREE_CODE (t1);
  enum tree_code code2 = TREE_CODE (t2);
  tree attributes;
  int i;


  /* In what follows, we slightly generalize the rules given in [expr] so
     as to deal with `long long' and `complex'.  First, merge the
     attributes.  */
  attributes = (*targetm.merge_type_attributes) (t1, t2);

  if (SCOPED_ENUM_P (t1) || SCOPED_ENUM_P (t2))
    {
      if (TYPE_MAIN_VARIANT (t1) == TYPE_MAIN_VARIANT (t2))
	return build_type_attribute_variant (t1, attributes);
      else
	return NULL_TREE;
    }

  /* FIXME: Attributes.  */
  gcc_assert (ARITHMETIC_TYPE_P (t1)
	      || VECTOR_TYPE_P (t1)
	      || UNSCOPED_ENUM_P (t1));
  gcc_assert (ARITHMETIC_TYPE_P (t2)
	      || VECTOR_TYPE_P (t2)
	      || UNSCOPED_ENUM_P (t2));

  /* If one type is complex, form the common type of the non-complex
     components, then make that complex.  Use T1 or T2 if it is the
     required type.  */
  if (code1 == COMPLEX_TYPE || code2 == COMPLEX_TYPE)
    {
      tree subtype1 = code1 == COMPLEX_TYPE ? TREE_TYPE (t1) : t1;
      tree subtype2 = code2 == COMPLEX_TYPE ? TREE_TYPE (t2) : t2;
      tree subtype
	= type_after_usual_arithmetic_conversions (subtype1, subtype2);

      if (code1 == COMPLEX_TYPE && TREE_TYPE (t1) == subtype)
	return build_type_attribute_variant (t1, attributes);
      else if (code2 == COMPLEX_TYPE && TREE_TYPE (t2) == subtype)
	return build_type_attribute_variant (t2, attributes);
      else
	return build_type_attribute_variant (build_complex_type (subtype),
					     attributes);
    }

  if (code1 == VECTOR_TYPE)
    {
      /* When we get here we should have two vectors of the same size.
	 Just prefer the unsigned one if present.  */
      if (TYPE_UNSIGNED (t1))
	return build_type_attribute_variant (t1, attributes);
      else
	return build_type_attribute_variant (t2, attributes);
    }

  /* If only one is real, use it as the result.  */
  if (code1 == REAL_TYPE && code2 != REAL_TYPE)
    return build_type_attribute_variant (t1, attributes);
  if (code2 == REAL_TYPE && code1 != REAL_TYPE)
    return build_type_attribute_variant (t2, attributes);

  /* Both real or both integers; use the one with greater precision.  */
  if (TYPE_PRECISION (t1) > TYPE_PRECISION (t2))
    return build_type_attribute_variant (t1, attributes);
  else if (TYPE_PRECISION (t2) > TYPE_PRECISION (t1))
    return build_type_attribute_variant (t2, attributes);

  /* The types are the same; no need to do anything fancy.  */
  if (TYPE_MAIN_VARIANT (t1) == TYPE_MAIN_VARIANT (t2))
    return build_type_attribute_variant (t1, attributes);

  if (code1 != REAL_TYPE)
    {
      /* If one is unsigned long long, then convert the other to unsigned
	 long long.  */
      if (same_type_p (TYPE_MAIN_VARIANT (t1), long_long_unsigned_type_node)
	  || same_type_p (TYPE_MAIN_VARIANT (t2), long_long_unsigned_type_node))
	return build_type_attribute_variant (long_long_unsigned_type_node,
					     attributes);
      /* If one is a long long, and the other is an unsigned long, and
	 long long can represent all the values of an unsigned long, then
	 convert to a long long.  Otherwise, convert to an unsigned long
	 long.  Otherwise, if either operand is long long, convert the
	 other to long long.

	 Since we're here, we know the TYPE_PRECISION is the same;
	 therefore converting to long long cannot represent all the values
	 of an unsigned long, so we choose unsigned long long in that
	 case.  */
      if (same_type_p (TYPE_MAIN_VARIANT (t1), long_long_integer_type_node)
	  || same_type_p (TYPE_MAIN_VARIANT (t2), long_long_integer_type_node))
	{
	  tree t = ((TYPE_UNSIGNED (t1) || TYPE_UNSIGNED (t2))
		    ? long_long_unsigned_type_node
		    : long_long_integer_type_node);
	  return build_type_attribute_variant (t, attributes);
	}

      /* Go through the same procedure, but for longs.  */
      if (same_type_p (TYPE_MAIN_VARIANT (t1), long_unsigned_type_node)
	  || same_type_p (TYPE_MAIN_VARIANT (t2), long_unsigned_type_node))
	return build_type_attribute_variant (long_unsigned_type_node,
					     attributes);
      if (same_type_p (TYPE_MAIN_VARIANT (t1), long_integer_type_node)
	  || same_type_p (TYPE_MAIN_VARIANT (t2), long_integer_type_node))
	{
	  tree t = ((TYPE_UNSIGNED (t1) || TYPE_UNSIGNED (t2))
		    ? long_unsigned_type_node : long_integer_type_node);
	  return build_type_attribute_variant (t, attributes);
	}

      /* For __intN types, either the type is __int128 (and is lower
	 priority than the types checked above, but higher than other
	 128-bit types) or it's known to not be the same size as other
	 types (enforced in toplev.c).  Prefer the unsigned type. */
      for (i = 0; i < NUM_INT_N_ENTS; i ++)
	{
	  if (int_n_enabled_p [i]
	      && (same_type_p (TYPE_MAIN_VARIANT (t1), int_n_trees[i].signed_type)
		  || same_type_p (TYPE_MAIN_VARIANT (t2), int_n_trees[i].signed_type)
		  || same_type_p (TYPE_MAIN_VARIANT (t1), int_n_trees[i].unsigned_type)
		  || same_type_p (TYPE_MAIN_VARIANT (t2), int_n_trees[i].unsigned_type)))
	    {
	      tree t = ((TYPE_UNSIGNED (t1) || TYPE_UNSIGNED (t2))
			? int_n_trees[i].unsigned_type
			: int_n_trees[i].signed_type);
	      return build_type_attribute_variant (t, attributes);
	    }
	}

      /* Otherwise prefer the unsigned one.  */
      if (TYPE_UNSIGNED (t1))
	return build_type_attribute_variant (t1, attributes);
      else
	return build_type_attribute_variant (t2, attributes);
    }
  else
    {
      if (same_type_p (TYPE_MAIN_VARIANT (t1), long_double_type_node)
	  || same_type_p (TYPE_MAIN_VARIANT (t2), long_double_type_node))
	return build_type_attribute_variant (long_double_type_node,
					     attributes);
      if (same_type_p (TYPE_MAIN_VARIANT (t1), double_type_node)
	  || same_type_p (TYPE_MAIN_VARIANT (t2), double_type_node))
	return build_type_attribute_variant (double_type_node,
					     attributes);
      if (same_type_p (TYPE_MAIN_VARIANT (t1), float_type_node)
	  || same_type_p (TYPE_MAIN_VARIANT (t2), float_type_node))
	return build_type_attribute_variant (float_type_node,
					     attributes);

      /* Two floating-point types whose TYPE_MAIN_VARIANTs are none of
	 the standard C++ floating-point types.  Logic earlier in this
	 function has already eliminated the possibility that
	 TYPE_PRECISION (t2) != TYPE_PRECISION (t1), so there's no
	 compelling reason to choose one or the other.  */
      return build_type_attribute_variant (t1, attributes);
    }
}

/* T1 and T2 are arithmetic or enumeration types.  Return the type
   that will result from the "usual arithmetic conversions" on T1 and
   T2 as described in [expr].  */

tree
type_after_usual_arithmetic_conversions (tree t1, tree t2)
{
  gcc_assert (ARITHMETIC_TYPE_P (t1)
	      || VECTOR_TYPE_P (t1)
	      || UNSCOPED_ENUM_P (t1));
  gcc_assert (ARITHMETIC_TYPE_P (t2)
	      || VECTOR_TYPE_P (t2)
	      || UNSCOPED_ENUM_P (t2));

  /* Perform the integral promotions.  We do not promote real types here.  */
  if (INTEGRAL_OR_ENUMERATION_TYPE_P (t1)
      && INTEGRAL_OR_ENUMERATION_TYPE_P (t2))
    {
      t1 = type_promotes_to (t1);
      t2 = type_promotes_to (t2);
    }

  return cp_common_type (t1, t2);
}

static void
composite_pointer_error (const op_location_t &location,
			 diagnostic_t kind, tree t1, tree t2,
			 composite_pointer_operation operation)
{
  switch (operation)
    {
    case CPO_COMPARISON:
      emit_diagnostic (kind, location, 0,
		       "comparison between "
		       "distinct pointer types %qT and %qT lacks a cast",
		       t1, t2);
      break;
    case CPO_CONVERSION:
      emit_diagnostic (kind, location, 0,
		       "conversion between "
		       "distinct pointer types %qT and %qT lacks a cast",
		       t1, t2);
      break;
    case CPO_CONDITIONAL_EXPR:
      emit_diagnostic (kind, location, 0,
		       "conditional expression between "
		       "distinct pointer types %qT and %qT lacks a cast",
		       t1, t2);
      break;
    default:
      gcc_unreachable ();
    }
}

/* Subroutine of composite_pointer_type to implement the recursive
   case.  See that function for documentation of the parameters.  */

static tree
composite_pointer_type_r (const op_location_t &location,
			  tree t1, tree t2, 
			  composite_pointer_operation operation,
			  tsubst_flags_t complain)
{
  tree pointee1;
  tree pointee2;
  tree result_type;
  tree attributes;

  /* Determine the types pointed to by T1 and T2.  */
  if (TYPE_PTR_P (t1))
    {
      pointee1 = TREE_TYPE (t1);
      pointee2 = TREE_TYPE (t2);
    }
  else
    {
      pointee1 = TYPE_PTRMEM_POINTED_TO_TYPE (t1);
      pointee2 = TYPE_PTRMEM_POINTED_TO_TYPE (t2);
    }

  /* [expr.rel]

     Otherwise, the composite pointer type is a pointer type
     similar (_conv.qual_) to the type of one of the operands,
     with a cv-qualification signature (_conv.qual_) that is the
     union of the cv-qualification signatures of the operand
     types.  */
  if (same_type_ignoring_top_level_qualifiers_p (pointee1, pointee2))
    result_type = pointee1;
  else if ((TYPE_PTR_P (pointee1) && TYPE_PTR_P (pointee2))
	   || (TYPE_PTRMEM_P (pointee1) && TYPE_PTRMEM_P (pointee2)))
    {
      result_type = composite_pointer_type_r (location, pointee1, pointee2,
					      operation, complain);
      if (result_type == error_mark_node)
	return error_mark_node;
    }
  else
    {
      if (complain & tf_error)
	composite_pointer_error (location, DK_PERMERROR,
				 t1, t2, operation);
      else
	return error_mark_node;
      result_type = void_type_node;
    }
  result_type = cp_build_qualified_type (result_type,
					 (cp_type_quals (pointee1)
					  | cp_type_quals (pointee2)));
  /* If the original types were pointers to members, so is the
     result.  */
  if (TYPE_PTRMEM_P (t1))
    {
      if (!same_type_p (TYPE_PTRMEM_CLASS_TYPE (t1),
			TYPE_PTRMEM_CLASS_TYPE (t2)))
	{
	  if (complain & tf_error)
	    composite_pointer_error (location, DK_PERMERROR,
				     t1, t2, operation);
	  else
	    return error_mark_node;
	}
      result_type = build_ptrmem_type (TYPE_PTRMEM_CLASS_TYPE (t1),
				       result_type);
    }
  else
    result_type = build_pointer_type (result_type);

  /* Merge the attributes.  */
  attributes = (*targetm.merge_type_attributes) (t1, t2);
  return build_type_attribute_variant (result_type, attributes);
}

/* Return the composite pointer type (see [expr.rel]) for T1 and T2.
   ARG1 and ARG2 are the values with those types.  The OPERATION is to
   describe the operation between the pointer types,
   in case an error occurs.

   This routine also implements the computation of a common type for
   pointers-to-members as per [expr.eq].  */

tree
composite_pointer_type (const op_location_t &location,
			tree t1, tree t2, tree arg1, tree arg2,
			composite_pointer_operation operation, 
			tsubst_flags_t complain)
{
  tree class1;
  tree class2;

  /* [expr.rel]

     If one operand is a null pointer constant, the composite pointer
     type is the type of the other operand.  */
  if (null_ptr_cst_p (arg1))
    return t2;
  if (null_ptr_cst_p (arg2))
    return t1;

  /* We have:

       [expr.rel]

       If one of the operands has type "pointer to cv1 void*", then
       the other has type "pointer to cv2T", and the composite pointer
       type is "pointer to cv12 void", where cv12 is the union of cv1
       and cv2.

    If either type is a pointer to void, make sure it is T1.  */
  if (TYPE_PTR_P (t2) && VOID_TYPE_P (TREE_TYPE (t2)))
    std::swap (t1, t2);

  /* Now, if T1 is a pointer to void, merge the qualifiers.  */
  if (TYPE_PTR_P (t1) && VOID_TYPE_P (TREE_TYPE (t1)))
    {
      tree attributes;
      tree result_type;

      if (TYPE_PTRFN_P (t2))
	{
	  if (complain & tf_error)
	    {
	      switch (operation)
		{
		case CPO_COMPARISON:
		  pedwarn (location, OPT_Wpedantic, 
			   "ISO C++ forbids comparison between pointer "
			   "of type %<void *%> and pointer-to-function");
		  break;
		case CPO_CONVERSION:
		  pedwarn (location, OPT_Wpedantic,
			   "ISO C++ forbids conversion between pointer "
			   "of type %<void *%> and pointer-to-function");
		  break;
		case CPO_CONDITIONAL_EXPR:
		  pedwarn (location, OPT_Wpedantic,
			   "ISO C++ forbids conditional expression between "
			   "pointer of type %<void *%> and "
			   "pointer-to-function");
		  break;
		default:
		  gcc_unreachable ();
		}
	    }
	  else
	    return error_mark_node;
        }
      result_type
	= cp_build_qualified_type (void_type_node,
				   (cp_type_quals (TREE_TYPE (t1))
				    | cp_type_quals (TREE_TYPE (t2))));
      result_type = build_pointer_type (result_type);
      /* Merge the attributes.  */
      attributes = (*targetm.merge_type_attributes) (t1, t2);
      return build_type_attribute_variant (result_type, attributes);
    }

  if (c_dialect_objc () && TYPE_PTR_P (t1)
      && TYPE_PTR_P (t2))
    {
      if (objc_have_common_type (t1, t2, -3, NULL_TREE))
	return objc_common_type (t1, t2);
    }

  /* if T1 or T2 is "pointer to noexcept function" and the other type is
     "pointer to function", where the function types are otherwise the same,
     "pointer to function" */
  if (fnptr_conv_p (t1, t2))
    return t1;
  if (fnptr_conv_p (t2, t1))
    return t2;

  /* [expr.eq] permits the application of a pointer conversion to
     bring the pointers to a common type.  */
  if (TYPE_PTR_P (t1) && TYPE_PTR_P (t2)
      && CLASS_TYPE_P (TREE_TYPE (t1))
      && CLASS_TYPE_P (TREE_TYPE (t2))
      && !same_type_ignoring_top_level_qualifiers_p (TREE_TYPE (t1),
						     TREE_TYPE (t2)))
    {
      class1 = TREE_TYPE (t1);
      class2 = TREE_TYPE (t2);

      if (DERIVED_FROM_P (class1, class2))
	t2 = (build_pointer_type
	      (cp_build_qualified_type (class1, cp_type_quals (class2))));
      else if (DERIVED_FROM_P (class2, class1))
	t1 = (build_pointer_type
	      (cp_build_qualified_type (class2, cp_type_quals (class1))));
      else
        {
          if (complain & tf_error)
	    composite_pointer_error (location, DK_ERROR, t1, t2, operation);
          return error_mark_node;
        }
    }
  /* [expr.eq] permits the application of a pointer-to-member
     conversion to change the class type of one of the types.  */
  else if (TYPE_PTRMEM_P (t1)
           && !same_type_p (TYPE_PTRMEM_CLASS_TYPE (t1),
			    TYPE_PTRMEM_CLASS_TYPE (t2)))
    {
      class1 = TYPE_PTRMEM_CLASS_TYPE (t1);
      class2 = TYPE_PTRMEM_CLASS_TYPE (t2);

      if (DERIVED_FROM_P (class1, class2))
	t1 = build_ptrmem_type (class2, TYPE_PTRMEM_POINTED_TO_TYPE (t1));
      else if (DERIVED_FROM_P (class2, class1))
	t2 = build_ptrmem_type (class1, TYPE_PTRMEM_POINTED_TO_TYPE (t2));
      else
        {
          if (complain & tf_error)
            switch (operation)
              {
              case CPO_COMPARISON:
                error_at (location, "comparison between distinct "
			  "pointer-to-member types %qT and %qT lacks a cast",
			  t1, t2);
                break;
              case CPO_CONVERSION:
                error_at (location, "conversion between distinct "
			  "pointer-to-member types %qT and %qT lacks a cast",
			  t1, t2);
                break;
              case CPO_CONDITIONAL_EXPR:
                error_at (location, "conditional expression between distinct "
			  "pointer-to-member types %qT and %qT lacks a cast",
			  t1, t2);
                break;
              default:
                gcc_unreachable ();
              }
          return error_mark_node;
        }
    }

  return composite_pointer_type_r (location, t1, t2, operation, complain);
}

/* Return the merged type of two types.
   We assume that comptypes has already been done and returned 1;
   if that isn't so, this may crash.

   This just combines attributes and default arguments; any other
   differences would cause the two types to compare unalike.  */

tree
merge_types (tree t1, tree t2)
{
  enum tree_code code1;
  enum tree_code code2;
  tree attributes;

  /* Save time if the two types are the same.  */
  if (t1 == t2)
    return t1;
  if (original_type (t1) == original_type (t2))
    return t1;

  /* If one type is nonsense, use the other.  */
  if (t1 == error_mark_node)
    return t2;
  if (t2 == error_mark_node)
    return t1;

  /* Handle merging an auto redeclaration with a previous deduced
     return type.  */
  if (is_auto (t1))
    return t2;

  /* Merge the attributes.  */
  attributes = (*targetm.merge_type_attributes) (t1, t2);

  if (TYPE_PTRMEMFUNC_P (t1))
    t1 = TYPE_PTRMEMFUNC_FN_TYPE (t1);
  if (TYPE_PTRMEMFUNC_P (t2))
    t2 = TYPE_PTRMEMFUNC_FN_TYPE (t2);

  code1 = TREE_CODE (t1);
  code2 = TREE_CODE (t2);
  if (code1 != code2)
    {
      gcc_assert (code1 == TYPENAME_TYPE || code2 == TYPENAME_TYPE);
      if (code1 == TYPENAME_TYPE)
	{
          t1 = resolve_typename_type (t1, /*only_current_p=*/true);
	  code1 = TREE_CODE (t1);
	}
      else
	{
          t2 = resolve_typename_type (t2, /*only_current_p=*/true);
	  code2 = TREE_CODE (t2);
	}
    }

  switch (code1)
    {
    case POINTER_TYPE:
    case REFERENCE_TYPE:
      /* For two pointers, do this recursively on the target type.  */
      {
	tree target = merge_types (TREE_TYPE (t1), TREE_TYPE (t2));
	int quals = cp_type_quals (t1);

	if (code1 == POINTER_TYPE)
	  {
	    t1 = build_pointer_type (target);
	    if (TREE_CODE (target) == METHOD_TYPE)
	      t1 = build_ptrmemfunc_type (t1);
	  }
	else
	  t1 = cp_build_reference_type (target, TYPE_REF_IS_RVALUE (t1));
	t1 = build_type_attribute_variant (t1, attributes);
	t1 = cp_build_qualified_type (t1, quals);

	return t1;
      }

    case OFFSET_TYPE:
      {
	int quals;
	tree pointee;
	quals = cp_type_quals (t1);
	pointee = merge_types (TYPE_PTRMEM_POINTED_TO_TYPE (t1),
			       TYPE_PTRMEM_POINTED_TO_TYPE (t2));
	t1 = build_ptrmem_type (TYPE_PTRMEM_CLASS_TYPE (t1),
				pointee);
	t1 = cp_build_qualified_type (t1, quals);
	break;
      }

    case ARRAY_TYPE:
      {
	tree elt = merge_types (TREE_TYPE (t1), TREE_TYPE (t2));
	/* Save space: see if the result is identical to one of the args.  */
	if (elt == TREE_TYPE (t1) && TYPE_DOMAIN (t1))
	  return build_type_attribute_variant (t1, attributes);
	if (elt == TREE_TYPE (t2) && TYPE_DOMAIN (t2))
	  return build_type_attribute_variant (t2, attributes);
	/* Merge the element types, and have a size if either arg has one.  */
	t1 = build_cplus_array_type
	  (elt, TYPE_DOMAIN (TYPE_DOMAIN (t1) ? t1 : t2));
	break;
      }

    case FUNCTION_TYPE:
      /* Function types: prefer the one that specified arg types.
	 If both do, merge the arg types.  Also merge the return types.  */
      {
	tree valtype = merge_types (TREE_TYPE (t1), TREE_TYPE (t2));
	tree p1 = TYPE_ARG_TYPES (t1);
	tree p2 = TYPE_ARG_TYPES (t2);
	tree parms;

	/* Save space: see if the result is identical to one of the args.  */
	if (valtype == TREE_TYPE (t1) && ! p2)
	  return cp_build_type_attribute_variant (t1, attributes);
	if (valtype == TREE_TYPE (t2) && ! p1)
	  return cp_build_type_attribute_variant (t2, attributes);

	/* Simple way if one arg fails to specify argument types.  */
	if (p1 == NULL_TREE || TREE_VALUE (p1) == void_type_node)
	  parms = p2;
	else if (p2 == NULL_TREE || TREE_VALUE (p2) == void_type_node)
	  parms = p1;
	else
	  parms = commonparms (p1, p2);

	cp_cv_quals quals = type_memfn_quals (t1);
	cp_ref_qualifier rqual = type_memfn_rqual (t1);
	gcc_assert (quals == type_memfn_quals (t2));
	gcc_assert (rqual == type_memfn_rqual (t2));

	tree rval = build_function_type (valtype, parms);
	rval = apply_memfn_quals (rval, quals);
	tree raises = merge_exception_specifiers (TYPE_RAISES_EXCEPTIONS (t1),
						  TYPE_RAISES_EXCEPTIONS (t2));
	bool late_return_type_p = TYPE_HAS_LATE_RETURN_TYPE (t1);
	t1 = build_cp_fntype_variant (rval, rqual, raises, late_return_type_p);
	break;
      }

    case METHOD_TYPE:
      {
	/* Get this value the long way, since TYPE_METHOD_BASETYPE
	   is just the main variant of this.  */
	tree basetype = class_of_this_parm (t2);
	tree raises = merge_exception_specifiers (TYPE_RAISES_EXCEPTIONS (t1),
						  TYPE_RAISES_EXCEPTIONS (t2));
	cp_ref_qualifier rqual = type_memfn_rqual (t1);
	tree t3;
	bool late_return_type_1_p = TYPE_HAS_LATE_RETURN_TYPE (t1);

	/* If this was a member function type, get back to the
	   original type of type member function (i.e., without
	   the class instance variable up front.  */
	t1 = build_function_type (TREE_TYPE (t1),
				  TREE_CHAIN (TYPE_ARG_TYPES (t1)));
	t2 = build_function_type (TREE_TYPE (t2),
				  TREE_CHAIN (TYPE_ARG_TYPES (t2)));
	t3 = merge_types (t1, t2);
	t3 = build_method_type_directly (basetype, TREE_TYPE (t3),
					 TYPE_ARG_TYPES (t3));
	t1 = build_cp_fntype_variant (t3, rqual, raises, late_return_type_1_p);
	break;
      }

    case TYPENAME_TYPE:
      /* There is no need to merge attributes into a TYPENAME_TYPE.
	 When the type is instantiated it will have whatever
	 attributes result from the instantiation.  */
      return t1;

    default:;
      if (attribute_list_equal (TYPE_ATTRIBUTES (t1), attributes))
	return t1;
      else if (attribute_list_equal (TYPE_ATTRIBUTES (t2), attributes))
	return t2;
      break;
    }

  return cp_build_type_attribute_variant (t1, attributes);
}

/* Return the ARRAY_TYPE type without its domain.  */

tree
strip_array_domain (tree type)
{
  tree t2;
  gcc_assert (TREE_CODE (type) == ARRAY_TYPE);
  if (TYPE_DOMAIN (type) == NULL_TREE)
    return type;
  t2 = build_cplus_array_type (TREE_TYPE (type), NULL_TREE);
  return cp_build_type_attribute_variant (t2, TYPE_ATTRIBUTES (type));
}

/* Wrapper around cp_common_type that is used by c-common.c and other
   front end optimizations that remove promotions.  

   Return the common type for two arithmetic types T1 and T2 under the
   usual arithmetic conversions.  The default conversions have already
   been applied, and enumerated types converted to their compatible
   integer types.  */

tree
common_type (tree t1, tree t2)
{
  /* If one type is nonsense, use the other  */
  if (t1 == error_mark_node)
    return t2;
  if (t2 == error_mark_node)
    return t1;

  return cp_common_type (t1, t2);
}

/* Return the common type of two pointer types T1 and T2.  This is the
   type for the result of most arithmetic operations if the operands
   have the given two types.
 
   We assume that comp_target_types has already been done and returned
   nonzero; if that isn't so, this may crash.  */

tree
common_pointer_type (tree t1, tree t2)
{
  gcc_assert ((TYPE_PTR_P (t1) && TYPE_PTR_P (t2))
              || (TYPE_PTRDATAMEM_P (t1) && TYPE_PTRDATAMEM_P (t2))
              || (TYPE_PTRMEMFUNC_P (t1) && TYPE_PTRMEMFUNC_P (t2)));

  return composite_pointer_type (input_location, t1, t2,
				 error_mark_node, error_mark_node,
                                 CPO_CONVERSION, tf_warning_or_error);
}

/* Compare two exception specifier types for exactness or subsetness, if
   allowed. Returns false for mismatch, true for match (same, or
   derived and !exact).

   [except.spec] "If a class X ... objects of class X or any class publicly
   and unambiguously derived from X. Similarly, if a pointer type Y * ...
   exceptions of type Y * or that are pointers to any type publicly and
   unambiguously derived from Y. Otherwise a function only allows exceptions
   that have the same type ..."
   This does not mention cv qualifiers and is different to what throw
   [except.throw] and catch [except.catch] will do. They will ignore the
   top level cv qualifiers, and allow qualifiers in the pointer to class
   example.

   We implement the letter of the standard.  */

static bool
comp_except_types (tree a, tree b, bool exact)
{
  if (same_type_p (a, b))
    return true;
  else if (!exact)
    {
      if (cp_type_quals (a) || cp_type_quals (b))
	return false;

      if (TYPE_PTR_P (a) && TYPE_PTR_P (b))
	{
	  a = TREE_TYPE (a);
	  b = TREE_TYPE (b);
	  if (cp_type_quals (a) || cp_type_quals (b))
	    return false;
	}

      if (TREE_CODE (a) != RECORD_TYPE
	  || TREE_CODE (b) != RECORD_TYPE)
	return false;

      if (publicly_uniquely_derived_p (a, b))
	return true;
    }
  return false;
}

/* Return true if TYPE1 and TYPE2 are equivalent exception specifiers.
   If EXACT is ce_derived, T2 can be stricter than T1 (according to 15.4/5).
   If EXACT is ce_type, the C++17 type compatibility rules apply.
   If EXACT is ce_normal, the compatibility rules in 15.4/3 apply.
   If EXACT is ce_exact, the specs must be exactly the same. Exception lists
   are unordered, but we've already filtered out duplicates. Most lists will
   be in order, we should try to make use of that.  */

bool
comp_except_specs (const_tree t1, const_tree t2, int exact)
{
  const_tree probe;
  const_tree base;
  int  length = 0;

  if (t1 == t2)
    return true;

  /* First handle noexcept.  */
  if (exact < ce_exact)
    {
      if (exact == ce_type
	  && (canonical_eh_spec (CONST_CAST_TREE (t1))
	      == canonical_eh_spec (CONST_CAST_TREE (t2))))
	return true;

      /* noexcept(false) is compatible with no exception-specification,
	 and less strict than any spec.  */
      if (t1 == noexcept_false_spec)
	return t2 == NULL_TREE || exact == ce_derived;
      /* Even a derived noexcept(false) is compatible with no
	 exception-specification.  */
      if (t2 == noexcept_false_spec)
	return t1 == NULL_TREE;

      /* Otherwise, if we aren't looking for an exact match, noexcept is
	 equivalent to throw().  */
      if (t1 == noexcept_true_spec)
	t1 = empty_except_spec;
      if (t2 == noexcept_true_spec)
	t2 = empty_except_spec;
    }

  /* If any noexcept is left, it is only comparable to itself;
     either we're looking for an exact match or we're redeclaring a
     template with dependent noexcept.  */
  if ((t1 && TREE_PURPOSE (t1))
      || (t2 && TREE_PURPOSE (t2)))
    return (t1 && t2
	    && cp_tree_equal (TREE_PURPOSE (t1), TREE_PURPOSE (t2)));

  if (t1 == NULL_TREE)			   /* T1 is ...  */
    return t2 == NULL_TREE || exact == ce_derived;
  if (!TREE_VALUE (t1))			   /* t1 is EMPTY */
    return t2 != NULL_TREE && !TREE_VALUE (t2);
  if (t2 == NULL_TREE)			   /* T2 is ...  */
    return false;
  if (TREE_VALUE (t1) && !TREE_VALUE (t2)) /* T2 is EMPTY, T1 is not */
    return exact == ce_derived;

  /* Neither set is ... or EMPTY, make sure each part of T2 is in T1.
     Count how many we find, to determine exactness. For exact matching and
     ordered T1, T2, this is an O(n) operation, otherwise its worst case is
     O(nm).  */
  for (base = t1; t2 != NULL_TREE; t2 = TREE_CHAIN (t2))
    {
      for (probe = base; probe != NULL_TREE; probe = TREE_CHAIN (probe))
	{
	  tree a = TREE_VALUE (probe);
	  tree b = TREE_VALUE (t2);

	  if (comp_except_types (a, b, exact))
	    {
	      if (probe == base && exact > ce_derived)
		base = TREE_CHAIN (probe);
	      length++;
	      break;
	    }
	}
      if (probe == NULL_TREE)
	return false;
    }
  return exact == ce_derived || base == NULL_TREE || length == list_length (t1);
}

/* Compare the array types T1 and T2.  CB says how we should behave when
   comparing array bounds: bounds_none doesn't allow dimensionless arrays,
   bounds_either says than any array can be [], bounds_first means that
   onlt T1 can be an array with unknown bounds.  STRICT is true if
   qualifiers must match when comparing the types of the array elements.  */

static bool
comp_array_types (const_tree t1, const_tree t2, compare_bounds_t cb,
		  bool strict)
{
  tree d1;
  tree d2;
  tree max1, max2;

  if (t1 == t2)
    return true;

  /* The type of the array elements must be the same.  */
  if (strict
      ? !same_type_p (TREE_TYPE (t1), TREE_TYPE (t2))
      : !similar_type_p (TREE_TYPE (t1), TREE_TYPE (t2)))
    return false;

  d1 = TYPE_DOMAIN (t1);
  d2 = TYPE_DOMAIN (t2);

  if (d1 == d2)
    return true;

  /* If one of the arrays is dimensionless, and the other has a
     dimension, they are of different types.  However, it is valid to
     write:

       extern int a[];
       int a[3];

     by [basic.link]:

       declarations for an array object can specify
       array types that differ by the presence or absence of a major
       array bound (_dcl.array_).  */
  if (!d1 && d2)
    return cb >= bounds_either;
  else if (d1 && !d2)
    return cb == bounds_either;

  /* Check that the dimensions are the same.  */

  if (!cp_tree_equal (TYPE_MIN_VALUE (d1), TYPE_MIN_VALUE (d2)))
    return false;
  max1 = TYPE_MAX_VALUE (d1);
  max2 = TYPE_MAX_VALUE (d2);

  if (!cp_tree_equal (max1, max2))
    return false;

  return true;
}

/* Compare the relative position of T1 and T2 into their respective
   template parameter list.
   T1 and T2 must be template parameter types.
   Return TRUE if T1 and T2 have the same position, FALSE otherwise.  */

static bool
comp_template_parms_position (tree t1, tree t2)
{
  tree index1, index2;
  gcc_assert (t1 && t2
	      && TREE_CODE (t1) == TREE_CODE (t2)
	      && (TREE_CODE (t1) == BOUND_TEMPLATE_TEMPLATE_PARM
		  || TREE_CODE (t1) == TEMPLATE_TEMPLATE_PARM
		  || TREE_CODE (t1) == TEMPLATE_TYPE_PARM));

  index1 = TEMPLATE_TYPE_PARM_INDEX (TYPE_MAIN_VARIANT (t1));
  index2 = TEMPLATE_TYPE_PARM_INDEX (TYPE_MAIN_VARIANT (t2));

  /* Then compare their relative position.  */
  if (TEMPLATE_PARM_IDX (index1) != TEMPLATE_PARM_IDX (index2)
      || TEMPLATE_PARM_LEVEL (index1) != TEMPLATE_PARM_LEVEL (index2)
      || (TEMPLATE_PARM_PARAMETER_PACK (index1)
	  != TEMPLATE_PARM_PARAMETER_PACK (index2)))
    return false;

  /* In C++14 we can end up comparing 'auto' to a normal template
     parameter.  Don't confuse them.  */
  if (cxx_dialect >= cxx14 && (is_auto (t1) || is_auto (t2)))
    return TYPE_IDENTIFIER (t1) == TYPE_IDENTIFIER (t2);

  return true;
}

/* Heuristic check if two parameter types can be considered ABI-equivalent.  */

static bool
cxx_safe_arg_type_equiv_p (tree t1, tree t2)
{
  t1 = TYPE_MAIN_VARIANT (t1);
  t2 = TYPE_MAIN_VARIANT (t2);

  if (TYPE_PTR_P (t1)
      && TYPE_PTR_P (t2))
    return true;

  /* The signedness of the parameter matters only when an integral
     type smaller than int is promoted to int, otherwise only the
     precision of the parameter matters.
     This check should make sure that the callee does not see
     undefined values in argument registers.  */
  if (INTEGRAL_TYPE_P (t1)
      && INTEGRAL_TYPE_P (t2)
      && TYPE_PRECISION (t1) == TYPE_PRECISION (t2)
      && (TYPE_UNSIGNED (t1) == TYPE_UNSIGNED (t2)
	  || !targetm.calls.promote_prototypes (NULL_TREE)
	  || TYPE_PRECISION (t1) >= TYPE_PRECISION (integer_type_node)))
    return true;

  return same_type_p (t1, t2);
}

/* Check if a type cast between two function types can be considered safe.  */

static bool
cxx_safe_function_type_cast_p (tree t1, tree t2)
{
  if (TREE_TYPE (t1) == void_type_node &&
      TYPE_ARG_TYPES (t1) == void_list_node)
    return true;

  if (TREE_TYPE (t2) == void_type_node &&
      TYPE_ARG_TYPES (t2) == void_list_node)
    return true;

  if (!cxx_safe_arg_type_equiv_p (TREE_TYPE (t1), TREE_TYPE (t2)))
    return false;

  for (t1 = TYPE_ARG_TYPES (t1), t2 = TYPE_ARG_TYPES (t2);
       t1 && t2;
       t1 = TREE_CHAIN (t1), t2 = TREE_CHAIN (t2))
    if (!cxx_safe_arg_type_equiv_p (TREE_VALUE (t1), TREE_VALUE (t2)))
      return false;

  return true;
}

/* Subroutine in comptypes.  */

static bool
structural_comptypes (tree t1, tree t2, int strict)
{
  if (t1 == t2)
    return true;

  /* Suppress errors caused by previously reported errors.  */
  if (t1 == error_mark_node || t2 == error_mark_node)
    return false;

  gcc_assert (TYPE_P (t1) && TYPE_P (t2));

  /* TYPENAME_TYPEs should be resolved if the qualifying scope is the
     current instantiation.  */
  if (TREE_CODE (t1) == TYPENAME_TYPE)
    t1 = resolve_typename_type (t1, /*only_current_p=*/true);

  if (TREE_CODE (t2) == TYPENAME_TYPE)
    t2 = resolve_typename_type (t2, /*only_current_p=*/true);

  if (TYPE_PTRMEMFUNC_P (t1))
    t1 = TYPE_PTRMEMFUNC_FN_TYPE (t1);
  if (TYPE_PTRMEMFUNC_P (t2))
    t2 = TYPE_PTRMEMFUNC_FN_TYPE (t2);

  /* Different classes of types can't be compatible.  */
  if (TREE_CODE (t1) != TREE_CODE (t2))
    return false;

  /* Qualifiers must match.  For array types, we will check when we
     recur on the array element types.  */
  if (TREE_CODE (t1) != ARRAY_TYPE
      && cp_type_quals (t1) != cp_type_quals (t2))
    return false;
  if (TREE_CODE (t1) == FUNCTION_TYPE
      && type_memfn_quals (t1) != type_memfn_quals (t2))
    return false;
  /* Need to check this before TYPE_MAIN_VARIANT.
     FIXME function qualifiers should really change the main variant.  */
  if (FUNC_OR_METHOD_TYPE_P (t1))
    {
      if (type_memfn_rqual (t1) != type_memfn_rqual (t2))
	return false;
      if (flag_noexcept_type
	  && !comp_except_specs (TYPE_RAISES_EXCEPTIONS (t1),
				 TYPE_RAISES_EXCEPTIONS (t2),
				 ce_type))
	return false;
    }

  /* Allow for two different type nodes which have essentially the same
     definition.  Note that we already checked for equality of the type
     qualifiers (just above).  */

  if (TREE_CODE (t1) != ARRAY_TYPE
      && TYPE_MAIN_VARIANT (t1) == TYPE_MAIN_VARIANT (t2))
    return true;


  /* Compare the types.  Break out if they could be the same.  */
  switch (TREE_CODE (t1))
    {
    case VOID_TYPE:
    case BOOLEAN_TYPE:
      /* All void and bool types are the same.  */
      break;

    case INTEGER_TYPE:
    case FIXED_POINT_TYPE:
    case REAL_TYPE:
      /* With these nodes, we can't determine type equivalence by
	 looking at what is stored in the nodes themselves, because
	 two nodes might have different TYPE_MAIN_VARIANTs but still
	 represent the same type.  For example, wchar_t and int could
	 have the same properties (TYPE_PRECISION, TYPE_MIN_VALUE,
	 TYPE_MAX_VALUE, etc.), but have different TYPE_MAIN_VARIANTs
	 and are distinct types. On the other hand, int and the
	 following typedef

           typedef int INT __attribute((may_alias));

	 have identical properties, different TYPE_MAIN_VARIANTs, but
	 represent the same type.  The canonical type system keeps
	 track of equivalence in this case, so we fall back on it.  */
      return TYPE_CANONICAL (t1) == TYPE_CANONICAL (t2);

    case TEMPLATE_TEMPLATE_PARM:
    case BOUND_TEMPLATE_TEMPLATE_PARM:
      if (!comp_template_parms_position (t1, t2))
	return false;
      if (!comp_template_parms
	  (DECL_TEMPLATE_PARMS (TEMPLATE_TEMPLATE_PARM_TEMPLATE_DECL (t1)),
	   DECL_TEMPLATE_PARMS (TEMPLATE_TEMPLATE_PARM_TEMPLATE_DECL (t2))))
	return false;
      if (TREE_CODE (t1) == TEMPLATE_TEMPLATE_PARM)
	break;
      /* Don't check inheritance.  */
      strict = COMPARE_STRICT;
      /* Fall through.  */

    case RECORD_TYPE:
    case UNION_TYPE:
      if (TYPE_TEMPLATE_INFO (t1) && TYPE_TEMPLATE_INFO (t2)
	  && (TYPE_TI_TEMPLATE (t1) == TYPE_TI_TEMPLATE (t2)
	      || TREE_CODE (t1) == BOUND_TEMPLATE_TEMPLATE_PARM)
	  && comp_template_args (TYPE_TI_ARGS (t1), TYPE_TI_ARGS (t2)))
	break;

      if ((strict & COMPARE_BASE) && DERIVED_FROM_P (t1, t2))
	break;
      else if ((strict & COMPARE_DERIVED) && DERIVED_FROM_P (t2, t1))
	break;

      return false;

    case OFFSET_TYPE:
      if (!comptypes (TYPE_OFFSET_BASETYPE (t1), TYPE_OFFSET_BASETYPE (t2),
		      strict & ~COMPARE_REDECLARATION))
	return false;
      if (!same_type_p (TREE_TYPE (t1), TREE_TYPE (t2)))
	return false;
      break;

    case REFERENCE_TYPE:
      if (TYPE_REF_IS_RVALUE (t1) != TYPE_REF_IS_RVALUE (t2))
	return false;
      /* fall through to checks for pointer types */
      gcc_fallthrough ();

    case POINTER_TYPE:
      if (TYPE_MODE (t1) != TYPE_MODE (t2)
	  || !same_type_p (TREE_TYPE (t1), TREE_TYPE (t2)))
	return false;
      break;

    case METHOD_TYPE:
    case FUNCTION_TYPE:
      if (!same_type_p (TREE_TYPE (t1), TREE_TYPE (t2)))
	return false;
      if (!compparms (TYPE_ARG_TYPES (t1), TYPE_ARG_TYPES (t2)))
	return false;
      break;

    case ARRAY_TYPE:
      /* Target types must match incl. qualifiers.  */
      if (!comp_array_types (t1, t2, ((strict & COMPARE_REDECLARATION)
				      ? bounds_either : bounds_none),
			     /*strict=*/true))
	return false;
      break;

    case TEMPLATE_TYPE_PARM:
      /* If T1 and T2 don't have the same relative position in their
	 template parameters set, they can't be equal.  */
      if (!comp_template_parms_position (t1, t2))
	return false;
      /* If T1 and T2 don't represent the same class template deduction,
         they aren't equal.  */
      if (CLASS_PLACEHOLDER_TEMPLATE (t1)
	  != CLASS_PLACEHOLDER_TEMPLATE (t2))
	return false;
      /* Constrained 'auto's are distinct from parms that don't have the same
	 constraints.  */
      if (!equivalent_placeholder_constraints (t1, t2))
	return false;
      break;

    case TYPENAME_TYPE:
      if (!cp_tree_equal (TYPENAME_TYPE_FULLNAME (t1),
			  TYPENAME_TYPE_FULLNAME (t2)))
	return false;
      /* Qualifiers don't matter on scopes.  */
      if (!same_type_ignoring_top_level_qualifiers_p (TYPE_CONTEXT (t1),
						      TYPE_CONTEXT (t2)))
	return false;
      break;

    case UNBOUND_CLASS_TEMPLATE:
      if (!cp_tree_equal (TYPE_IDENTIFIER (t1), TYPE_IDENTIFIER (t2)))
	return false;
      if (!same_type_p (TYPE_CONTEXT (t1), TYPE_CONTEXT (t2)))
	return false;
      break;

    case COMPLEX_TYPE:
      if (!same_type_p (TREE_TYPE (t1), TREE_TYPE (t2)))
	return false;
      break;

    case VECTOR_TYPE:
      if (gnu_vector_type_p (t1) != gnu_vector_type_p (t2)
	  || maybe_ne (TYPE_VECTOR_SUBPARTS (t1), TYPE_VECTOR_SUBPARTS (t2))
	  || !same_type_p (TREE_TYPE (t1), TREE_TYPE (t2)))
	return false;
      break;

    case TYPE_PACK_EXPANSION:
      return (same_type_p (PACK_EXPANSION_PATTERN (t1),
			   PACK_EXPANSION_PATTERN (t2))
	      && comp_template_args (PACK_EXPANSION_EXTRA_ARGS (t1),
				     PACK_EXPANSION_EXTRA_ARGS (t2)));

    case DECLTYPE_TYPE:
      if (DECLTYPE_TYPE_ID_EXPR_OR_MEMBER_ACCESS_P (t1)
          != DECLTYPE_TYPE_ID_EXPR_OR_MEMBER_ACCESS_P (t2)
	  || (DECLTYPE_FOR_LAMBDA_CAPTURE (t1)
	      != DECLTYPE_FOR_LAMBDA_CAPTURE (t2))
	  || (DECLTYPE_FOR_LAMBDA_PROXY (t1)
	      != DECLTYPE_FOR_LAMBDA_PROXY (t2))
          || !cp_tree_equal (DECLTYPE_TYPE_EXPR (t1), 
                             DECLTYPE_TYPE_EXPR (t2)))
        return false;
      break;

    case UNDERLYING_TYPE:
      return same_type_p (UNDERLYING_TYPE_TYPE (t1), 
			  UNDERLYING_TYPE_TYPE (t2));

    default:
      return false;
    }

  /* Don't treat an alias template specialization with dependent
     arguments as equivalent to its underlying type when used as a
     template argument; we need them to be distinct so that we
     substitute into the specialization arguments at instantiation
     time.  And aliases can't be equivalent without being ==, so
     we don't need to look any deeper.  */
  if (comparing_specializations)
    {
      tree dep1 = dependent_alias_template_spec_p (t1, nt_transparent);
      tree dep2 = dependent_alias_template_spec_p (t2, nt_transparent);
      if ((dep1 || dep2) && dep1 != dep2)
	return false;
    }

  /* If we get here, we know that from a target independent POV the
     types are the same.  Make sure the target attributes are also
     the same.  */
  return comp_type_attributes (t1, t2);
}

/* Return true if T1 and T2 are related as allowed by STRICT.  STRICT
   is a bitwise-or of the COMPARE_* flags.  */

bool
comptypes (tree t1, tree t2, int strict)
{
  if (strict == COMPARE_STRICT && comparing_specializations
      && (t1 != TYPE_CANONICAL (t1) || t2 != TYPE_CANONICAL (t2)))
    /* If comparing_specializations, treat dependent aliases as distinct.  */
    strict = COMPARE_STRUCTURAL;
  if (strict == COMPARE_STRICT)
    {
      if (t1 == t2)
	return true;

      if (t1 == error_mark_node || t2 == error_mark_node)
	return false;

      if (TYPE_STRUCTURAL_EQUALITY_P (t1) || TYPE_STRUCTURAL_EQUALITY_P (t2))
	/* At least one of the types requires structural equality, so
	   perform a deep check. */
	return structural_comptypes (t1, t2, strict);

      if (flag_checking && param_use_canonical_types)
	{
	  bool result = structural_comptypes (t1, t2, strict);
	  
	  if (result && TYPE_CANONICAL (t1) != TYPE_CANONICAL (t2))
	    /* The two types are structurally equivalent, but their
	       canonical types were different. This is a failure of the
	       canonical type propagation code.*/
	    internal_error 
	      ("canonical types differ for identical types %qT and %qT",
	       t1, t2);
	  else if (!result && TYPE_CANONICAL (t1) == TYPE_CANONICAL (t2))
	    /* Two types are structurally different, but the canonical
	       types are the same. This means we were over-eager in
	       assigning canonical types. */
	    internal_error 
	      ("same canonical type node for different types %qT and %qT",
	       t1, t2);
	  
	  return result;
	}
      if (!flag_checking && param_use_canonical_types)
	return TYPE_CANONICAL (t1) == TYPE_CANONICAL (t2);
      else
	return structural_comptypes (t1, t2, strict);
    }
  else if (strict == COMPARE_STRUCTURAL)
    return structural_comptypes (t1, t2, COMPARE_STRICT);
  else
    return structural_comptypes (t1, t2, strict);
}

/* Returns nonzero iff TYPE1 and TYPE2 are the same type, ignoring
   top-level qualifiers.  */

bool
same_type_ignoring_top_level_qualifiers_p (tree type1, tree type2)
{
  if (type1 == error_mark_node || type2 == error_mark_node)
    return false;
  if (type1 == type2)
    return true;

  type1 = cp_build_qualified_type (type1, TYPE_UNQUALIFIED);
  type2 = cp_build_qualified_type (type2, TYPE_UNQUALIFIED);
  return same_type_p (type1, type2);
}

/* Returns nonzero iff TYPE1 and TYPE2 are similar, as per [conv.qual].  */

bool
similar_type_p (tree type1, tree type2)
{
  if (type1 == error_mark_node || type2 == error_mark_node)
    return false;

  /* Informally, two types are similar if, ignoring top-level cv-qualification:
     * they are the same type; or
     * they are both pointers, and the pointed-to types are similar; or
     * they are both pointers to member of the same class, and the types of
       the pointed-to members are similar; or
     * they are both arrays of the same size or both arrays of unknown bound,
       and the array element types are similar.  */

  if (same_type_ignoring_top_level_qualifiers_p (type1, type2))
    return true;

  if ((TYPE_PTR_P (type1) && TYPE_PTR_P (type2))
      || (TYPE_PTRDATAMEM_P (type1) && TYPE_PTRDATAMEM_P (type2))
      || (TREE_CODE (type1) == ARRAY_TYPE && TREE_CODE (type2) == ARRAY_TYPE))
    return comp_ptr_ttypes_const (type1, type2, bounds_either);

  return false;
}

/* Returns 1 if TYPE1 is at least as qualified as TYPE2.  */

bool
at_least_as_qualified_p (const_tree type1, const_tree type2)
{
  int q1 = cp_type_quals (type1);
  int q2 = cp_type_quals (type2);

  /* All qualifiers for TYPE2 must also appear in TYPE1.  */
  return (q1 & q2) == q2;
}

/* Returns 1 if TYPE1 is more cv-qualified than TYPE2, -1 if TYPE2 is
   more cv-qualified that TYPE1, and 0 otherwise.  */

int
comp_cv_qualification (int q1, int q2)
{
  if (q1 == q2)
    return 0;

  if ((q1 & q2) == q2)
    return 1;
  else if ((q1 & q2) == q1)
    return -1;

  return 0;
}

int
comp_cv_qualification (const_tree type1, const_tree type2)
{
  int q1 = cp_type_quals (type1);
  int q2 = cp_type_quals (type2);
  return comp_cv_qualification (q1, q2);
}

/* Returns 1 if the cv-qualification signature of TYPE1 is a proper
   subset of the cv-qualification signature of TYPE2, and the types
   are similar.  Returns -1 if the other way 'round, and 0 otherwise.  */

int
comp_cv_qual_signature (tree type1, tree type2)
{
  if (comp_ptr_ttypes_real (type2, type1, -1))
    return 1;
  else if (comp_ptr_ttypes_real (type1, type2, -1))
    return -1;
  else
    return 0;
}

/* Subroutines of `comptypes'.  */

/* Return true if two parameter type lists PARMS1 and PARMS2 are
   equivalent in the sense that functions with those parameter types
   can have equivalent types.  The two lists must be equivalent,
   element by element.  */

bool
compparms (const_tree parms1, const_tree parms2)
{
  const_tree t1, t2;

  /* An unspecified parmlist matches any specified parmlist
     whose argument types don't need default promotions.  */

  for (t1 = parms1, t2 = parms2;
       t1 || t2;
       t1 = TREE_CHAIN (t1), t2 = TREE_CHAIN (t2))
    {
      /* If one parmlist is shorter than the other,
	 they fail to match.  */
      if (!t1 || !t2)
	return false;
      if (!same_type_p (TREE_VALUE (t1), TREE_VALUE (t2)))
	return false;
    }
  return true;
}


/* Process a sizeof or alignof expression where the operand is a
   type. STD_ALIGNOF indicates whether an alignof has C++11 (minimum alignment)
   or GNU (preferred alignment) semantics; it is ignored if op is
   SIZEOF_EXPR.  */

tree
cxx_sizeof_or_alignof_type (location_t loc, tree type, enum tree_code op,
			    bool std_alignof, bool complain)
{
  gcc_assert (op == SIZEOF_EXPR || op == ALIGNOF_EXPR);
  if (type == error_mark_node)
    return error_mark_node;

  type = non_reference (type);
  if (TREE_CODE (type) == METHOD_TYPE)
    {
      if (complain)
	{
	  pedwarn (loc, OPT_Wpointer_arith,
		   "invalid application of %qs to a member function",
		   OVL_OP_INFO (false, op)->name);
	  return size_one_node;
	}
      else
	return error_mark_node;
    }

  bool dependent_p = dependent_type_p (type);
  if (!dependent_p)
    complete_type (type);
  if (dependent_p
      /* VLA types will have a non-constant size.  In the body of an
	 uninstantiated template, we don't need to try to compute the
	 value, because the sizeof expression is not an integral
	 constant expression in that case.  And, if we do try to
	 compute the value, we'll likely end up with SAVE_EXPRs, which
	 the template substitution machinery does not expect to see.  */
      || (processing_template_decl 
	  && COMPLETE_TYPE_P (type)
	  && TREE_CODE (TYPE_SIZE (type)) != INTEGER_CST))
    {
      tree value = build_min (op, size_type_node, type);
      TREE_READONLY (value) = 1;
      if (op == ALIGNOF_EXPR && std_alignof)
	ALIGNOF_EXPR_STD_P (value) = true;
      SET_EXPR_LOCATION (value, loc);
      return value;
    }

  return c_sizeof_or_alignof_type (loc, complete_type (type),
				   op == SIZEOF_EXPR, std_alignof,
				   complain);
}

/* Return the size of the type, without producing any warnings for
   types whose size cannot be taken.  This routine should be used only
   in some other routine that has already produced a diagnostic about
   using the size of such a type.  */
tree 
cxx_sizeof_nowarn (tree type)
{
  if (TREE_CODE (type) == FUNCTION_TYPE
      || VOID_TYPE_P (type)
      || TREE_CODE (type) == ERROR_MARK)
    return size_one_node;
  else if (!COMPLETE_TYPE_P (type))
    return size_zero_node;
  else
    return cxx_sizeof_or_alignof_type (input_location, type,
				       SIZEOF_EXPR, false, false);
}

/* Process a sizeof expression where the operand is an expression.  */

static tree
cxx_sizeof_expr (location_t loc, tree e, tsubst_flags_t complain)
{
  if (e == error_mark_node)
    return error_mark_node;

  if (instantiation_dependent_uneval_expression_p (e))
    {
      e = build_min (SIZEOF_EXPR, size_type_node, e);
      TREE_SIDE_EFFECTS (e) = 0;
      TREE_READONLY (e) = 1;
      SET_EXPR_LOCATION (e, loc);

      return e;
    }

  location_t e_loc = cp_expr_loc_or_loc (e, loc);
  STRIP_ANY_LOCATION_WRAPPER (e);

  /* To get the size of a static data member declared as an array of
     unknown bound, we need to instantiate it.  */
  if (VAR_P (e)
      && VAR_HAD_UNKNOWN_BOUND (e)
      && DECL_TEMPLATE_INSTANTIATION (e))
    instantiate_decl (e, /*defer_ok*/true, /*expl_inst_mem*/false);

  if (TREE_CODE (e) == PARM_DECL
      && DECL_ARRAY_PARAMETER_P (e)
      && (complain & tf_warning))
    {
      auto_diagnostic_group d;
      if (warning_at (e_loc, OPT_Wsizeof_array_argument,
		      "%<sizeof%> on array function parameter %qE "
		      "will return size of %qT", e, TREE_TYPE (e)))
	inform (DECL_SOURCE_LOCATION (e), "declared here");
    }

  e = mark_type_use (e);

  if (bitfield_p (e))
    {
      if (complain & tf_error)
	error_at (e_loc,
		  "invalid application of %<sizeof%> to a bit-field");
      else
        return error_mark_node;
      e = char_type_node;
    }
  else if (is_overloaded_fn (e))
    {
      if (complain & tf_error)
	permerror (e_loc, "ISO C++ forbids applying %<sizeof%> to "
		   "an expression of function type");
      else
        return error_mark_node;
      e = char_type_node;
    }
  else if (type_unknown_p (e))
    {
      if (complain & tf_error)
        cxx_incomplete_type_error (e_loc, e, TREE_TYPE (e));
      else
        return error_mark_node;
      e = char_type_node;
    }
  else
    e = TREE_TYPE (e);

  return cxx_sizeof_or_alignof_type (loc, e, SIZEOF_EXPR, false,
				     complain & tf_error);
}

/* Implement the __alignof keyword: Return the minimum required
   alignment of E, measured in bytes.  For VAR_DECL's and
   FIELD_DECL's return DECL_ALIGN (which can be set from an
   "aligned" __attribute__ specification).  */

static tree
cxx_alignof_expr (location_t loc, tree e, tsubst_flags_t complain)
{
  tree t;

  if (e == error_mark_node)
    return error_mark_node;

  if (processing_template_decl)
    {
      e = build_min (ALIGNOF_EXPR, size_type_node, e);
      TREE_SIDE_EFFECTS (e) = 0;
      TREE_READONLY (e) = 1;
      SET_EXPR_LOCATION (e, loc);

      return e;
    }

  location_t e_loc = cp_expr_loc_or_loc (e, loc);
  STRIP_ANY_LOCATION_WRAPPER (e);

  e = mark_type_use (e);

<<<<<<< HEAD
  if (!verify_type_context (input_location, TCTX_ALIGNOF, TREE_TYPE (e),
=======
  if (!verify_type_context (loc, TCTX_ALIGNOF, TREE_TYPE (e),
>>>>>>> 29c4171e
			    !(complain & tf_error)))
    {
      if (!(complain & tf_error))
	return error_mark_node;
      t = size_one_node;
    }
  else if (VAR_P (e))
    t = size_int (DECL_ALIGN_UNIT (e));
  else if (bitfield_p (e))
    {
      if (complain & tf_error)
	error_at (e_loc,
		  "invalid application of %<__alignof%> to a bit-field");
      else
        return error_mark_node;
      t = size_one_node;
    }
  else if (TREE_CODE (e) == COMPONENT_REF
	   && TREE_CODE (TREE_OPERAND (e, 1)) == FIELD_DECL)
    t = size_int (DECL_ALIGN_UNIT (TREE_OPERAND (e, 1)));
  else if (is_overloaded_fn (e))
    {
      if (complain & tf_error)
	permerror (e_loc, "ISO C++ forbids applying %<__alignof%> to "
		   "an expression of function type");
      else
        return error_mark_node;
      if (TREE_CODE (e) == FUNCTION_DECL)
	t = size_int (DECL_ALIGN_UNIT (e));
      else
	t = size_one_node;
    }
  else if (type_unknown_p (e))
    {
      if (complain & tf_error)
        cxx_incomplete_type_error (e_loc, e, TREE_TYPE (e));
      else
        return error_mark_node;
      t = size_one_node;
    }
  else
    return cxx_sizeof_or_alignof_type (loc, TREE_TYPE (e),
				       ALIGNOF_EXPR, false,
                                       complain & tf_error);

  return fold_convert_loc (loc, size_type_node, t);
}

/* Process a sizeof or alignof expression E with code OP where the operand
   is an expression.  */

tree
cxx_sizeof_or_alignof_expr (location_t loc, tree e, enum tree_code op,
			    bool complain)
{
  if (op == SIZEOF_EXPR)
    return cxx_sizeof_expr (loc, e, complain? tf_warning_or_error : tf_none);
  else
    return cxx_alignof_expr (loc, e, complain? tf_warning_or_error : tf_none);
}

/*  Build a representation of an expression 'alignas(E).'  Return the
    folded integer value of E if it is an integral constant expression
    that resolves to a valid alignment.  If E depends on a template
    parameter, return a syntactic representation tree of kind
    ALIGNOF_EXPR.  Otherwise, return an error_mark_node if the
    expression is ill formed, or NULL_TREE if E is NULL_TREE.  */

tree
cxx_alignas_expr (tree e)
{
  if (e == NULL_TREE || e == error_mark_node
      || (!TYPE_P (e) && !require_potential_rvalue_constant_expression (e)))
    return e;
  
  if (TYPE_P (e))
    /* [dcl.align]/3:
       
	   When the alignment-specifier is of the form
	   alignas(type-id ), it shall have the same effect as
	   alignas(alignof(type-id )).  */

    return cxx_sizeof_or_alignof_type (input_location,
				       e, ALIGNOF_EXPR, true, false);
  
  /* If we reach this point, it means the alignas expression if of
     the form "alignas(assignment-expression)", so we should follow
     what is stated by [dcl.align]/2.  */

  if (value_dependent_expression_p (e))
    /* Leave value-dependent expression alone for now. */
    return e;

  e = instantiate_non_dependent_expr (e);
  e = mark_rvalue_use (e);

  /* [dcl.align]/2 says:

         the assignment-expression shall be an integral constant
	 expression.  */

  if (!INTEGRAL_OR_UNSCOPED_ENUMERATION_TYPE_P (TREE_TYPE (e)))
    {
      error ("%<alignas%> argument has non-integral type %qT", TREE_TYPE (e));
      return error_mark_node;
    }
  
  return cxx_constant_value (e);
}


/* EXPR is being used in a context that is not a function call.
   Enforce:

     [expr.ref]

     The expression can be used only as the left-hand operand of a
     member function call.

     [expr.mptr.operator]

     If the result of .* or ->* is a function, then that result can be
     used only as the operand for the function call operator ().

   by issuing an error message if appropriate.  Returns true iff EXPR
   violates these rules.  */

bool
invalid_nonstatic_memfn_p (location_t loc, tree expr, tsubst_flags_t complain)
{
  if (expr == NULL_TREE)
    return false;
  /* Don't enforce this in MS mode.  */
  if (flag_ms_extensions)
    return false;
  if (is_overloaded_fn (expr) && !really_overloaded_fn (expr))
    expr = get_first_fn (expr);
  if (DECL_NONSTATIC_MEMBER_FUNCTION_P (expr))
    {
      if (complain & tf_error)
	{
	  if (DECL_P (expr))
	    {
	      error_at (loc, "invalid use of non-static member function %qD",
			expr);
	      inform (DECL_SOURCE_LOCATION (expr), "declared here");
	    }
	  else
	    error_at (loc, "invalid use of non-static member function of "
		      "type %qT", TREE_TYPE (expr));
	}
      return true;
    }
  return false;
}

/* If EXP is a reference to a bitfield, and the type of EXP does not
   match the declared type of the bitfield, return the declared type
   of the bitfield.  Otherwise, return NULL_TREE.  */

tree
is_bitfield_expr_with_lowered_type (const_tree exp)
{
  switch (TREE_CODE (exp))
    {
    case COND_EXPR:
      if (!is_bitfield_expr_with_lowered_type (TREE_OPERAND (exp, 1)
					       ? TREE_OPERAND (exp, 1)
					       : TREE_OPERAND (exp, 0)))
	return NULL_TREE;
      return is_bitfield_expr_with_lowered_type (TREE_OPERAND (exp, 2));

    case COMPOUND_EXPR:
      return is_bitfield_expr_with_lowered_type (TREE_OPERAND (exp, 1));

    case MODIFY_EXPR:
    case SAVE_EXPR:
      return is_bitfield_expr_with_lowered_type (TREE_OPERAND (exp, 0));

    case COMPONENT_REF:
      {
	tree field;
	
	field = TREE_OPERAND (exp, 1);
	if (TREE_CODE (field) != FIELD_DECL || !DECL_BIT_FIELD_TYPE (field))
	  return NULL_TREE;
	if (same_type_ignoring_top_level_qualifiers_p
	    (TREE_TYPE (exp), DECL_BIT_FIELD_TYPE (field)))
	  return NULL_TREE;
	return DECL_BIT_FIELD_TYPE (field);
      }

    case VAR_DECL:
      if (DECL_HAS_VALUE_EXPR_P (exp))
	return is_bitfield_expr_with_lowered_type (DECL_VALUE_EXPR
						   (CONST_CAST_TREE (exp)));
      return NULL_TREE;

    case VIEW_CONVERT_EXPR:
      if (location_wrapper_p (exp))
	return is_bitfield_expr_with_lowered_type (TREE_OPERAND (exp, 0));
      else
	return NULL_TREE;

    default:
      return NULL_TREE;
    }
}

/* Like is_bitfield_with_lowered_type, except that if EXP is not a
   bitfield with a lowered type, the type of EXP is returned, rather
   than NULL_TREE.  */

tree
unlowered_expr_type (const_tree exp)
{
  tree type;
  tree etype = TREE_TYPE (exp);

  type = is_bitfield_expr_with_lowered_type (exp);
  if (type)
    type = cp_build_qualified_type (type, cp_type_quals (etype));
  else
    type = etype;

  return type;
}

/* Perform the conversions in [expr] that apply when an lvalue appears
   in an rvalue context: the lvalue-to-rvalue, array-to-pointer, and
   function-to-pointer conversions.  In addition, bitfield references are
   converted to their declared types. Note that this function does not perform
   the lvalue-to-rvalue conversion for class types. If you need that conversion
   for class types, then you probably need to use force_rvalue.

   Although the returned value is being used as an rvalue, this
   function does not wrap the returned expression in a
   NON_LVALUE_EXPR; the caller is expected to be mindful of the fact
   that the return value is no longer an lvalue.  */

tree
decay_conversion (tree exp,
		  tsubst_flags_t complain,
		  bool reject_builtin /* = true */)
{
  tree type;
  enum tree_code code;
  location_t loc = cp_expr_loc_or_input_loc (exp);

  type = TREE_TYPE (exp);
  if (type == error_mark_node)
    return error_mark_node;

  exp = resolve_nondeduced_context_or_error (exp, complain);

  code = TREE_CODE (type);

  if (error_operand_p (exp))
    return error_mark_node;

  if (NULLPTR_TYPE_P (type) && !TREE_SIDE_EFFECTS (exp))
    {
      mark_rvalue_use (exp, loc, reject_builtin);
      return nullptr_node;
    }

  /* build_c_cast puts on a NOP_EXPR to make the result not an lvalue.
     Leave such NOP_EXPRs, since RHS is being used in non-lvalue context.  */
  if (code == VOID_TYPE)
    {
      if (complain & tf_error)
	error_at (loc, "void value not ignored as it ought to be");
      return error_mark_node;
    }
  if (invalid_nonstatic_memfn_p (loc, exp, complain))
    return error_mark_node;
  if (code == FUNCTION_TYPE || is_overloaded_fn (exp))
    {
      exp = mark_lvalue_use (exp);
      if (reject_builtin && reject_gcc_builtin (exp, loc))
	return error_mark_node;
      return cp_build_addr_expr (exp, complain);
    }
  if (code == ARRAY_TYPE)
    {
      tree adr;
      tree ptrtype;

      exp = mark_lvalue_use (exp);

      if (INDIRECT_REF_P (exp))
	return build_nop (build_pointer_type (TREE_TYPE (type)),
			  TREE_OPERAND (exp, 0));

      if (TREE_CODE (exp) == COMPOUND_EXPR)
	{
	  tree op1 = decay_conversion (TREE_OPERAND (exp, 1), complain);
	  if (op1 == error_mark_node)
            return error_mark_node;
	  return build2 (COMPOUND_EXPR, TREE_TYPE (op1),
			 TREE_OPERAND (exp, 0), op1);
	}

      if (!obvalue_p (exp)
	  && ! (TREE_CODE (exp) == CONSTRUCTOR && TREE_STATIC (exp)))
	{
	  if (complain & tf_error)
	    error_at (loc, "invalid use of non-lvalue array");
	  return error_mark_node;
	}

      /* Don't let an array compound literal decay to a pointer.  It can
	 still be used to initialize an array or bind to a reference.  */
      if (TREE_CODE (exp) == TARGET_EXPR)
	{
	  if (complain & tf_error)
	    error_at (loc, "taking address of temporary array");
	  return error_mark_node;
	}

      ptrtype = build_pointer_type (TREE_TYPE (type));

      if (VAR_P (exp))
	{
	  if (!cxx_mark_addressable (exp))
	    return error_mark_node;
	  adr = build_nop (ptrtype, build_address (exp));
	  return adr;
	}
      /* This way is better for a COMPONENT_REF since it can
	 simplify the offset for a component.  */
      adr = cp_build_addr_expr (exp, complain);
      return cp_convert (ptrtype, adr, complain);
    }

  /* Otherwise, it's the lvalue-to-rvalue conversion.  */
  exp = mark_rvalue_use (exp, loc, reject_builtin);

  /* If a bitfield is used in a context where integral promotion
     applies, then the caller is expected to have used
     default_conversion.  That function promotes bitfields correctly
     before calling this function.  At this point, if we have a
     bitfield referenced, we may assume that is not subject to
     promotion, and that, therefore, the type of the resulting rvalue
     is the declared type of the bitfield.  */
  exp = convert_bitfield_to_declared_type (exp);

  /* We do not call rvalue() here because we do not want to wrap EXP
     in a NON_LVALUE_EXPR.  */

  /* [basic.lval]

     Non-class rvalues always have cv-unqualified types.  */
  type = TREE_TYPE (exp);
  if (!CLASS_TYPE_P (type) && cv_qualified_p (type))
    exp = build_nop (cv_unqualified (type), exp);

  if (!complete_type_or_maybe_complain (type, exp, complain))
    return error_mark_node;

  return exp;
}

/* Perform preparatory conversions, as part of the "usual arithmetic
   conversions".  In particular, as per [expr]:

     Whenever an lvalue expression appears as an operand of an
     operator that expects the rvalue for that operand, the
     lvalue-to-rvalue, array-to-pointer, or function-to-pointer
     standard conversions are applied to convert the expression to an
     rvalue.

   In addition, we perform integral promotions here, as those are
   applied to both operands to a binary operator before determining
   what additional conversions should apply.  */

static tree
cp_default_conversion (tree exp, tsubst_flags_t complain)
{
  /* Check for target-specific promotions.  */
  tree promoted_type = targetm.promoted_type (TREE_TYPE (exp));
  if (promoted_type)
    exp = cp_convert (promoted_type, exp, complain);
  /* Perform the integral promotions first so that bitfield
     expressions (which may promote to "int", even if the bitfield is
     declared "unsigned") are promoted correctly.  */
  else if (INTEGRAL_OR_UNSCOPED_ENUMERATION_TYPE_P (TREE_TYPE (exp)))
    exp = cp_perform_integral_promotions (exp, complain);
  /* Perform the other conversions.  */
  exp = decay_conversion (exp, complain);

  return exp;
}

/* C version.  */

tree
default_conversion (tree exp)
{
  return cp_default_conversion (exp, tf_warning_or_error);
}

/* EXPR is an expression with an integral or enumeration type.
   Perform the integral promotions in [conv.prom], and return the
   converted value.  */

tree
cp_perform_integral_promotions (tree expr, tsubst_flags_t complain)
{
  tree type;
  tree promoted_type;

  expr = mark_rvalue_use (expr);
  if (error_operand_p (expr))
    return error_mark_node;

  type = TREE_TYPE (expr);

  /* [conv.prom]

     A prvalue for an integral bit-field (11.3.9) can be converted to a prvalue
     of type int if int can represent all the values of the bit-field;
     otherwise, it can be converted to unsigned int if unsigned int can
     represent all the values of the bit-field. If the bit-field is larger yet,
     no integral promotion applies to it. If the bit-field has an enumerated
     type, it is treated as any other value of that type for promotion
     purposes.  */
  tree bitfield_type = is_bitfield_expr_with_lowered_type (expr);
  if (bitfield_type
      && (TREE_CODE (bitfield_type) == ENUMERAL_TYPE
	  || TYPE_PRECISION (type) > TYPE_PRECISION (integer_type_node)))
    type = bitfield_type;

  gcc_assert (INTEGRAL_OR_ENUMERATION_TYPE_P (type));
  /* Scoped enums don't promote.  */
  if (SCOPED_ENUM_P (type))
    return expr;
  promoted_type = type_promotes_to (type);
  if (type != promoted_type)
    expr = cp_convert (promoted_type, expr, complain);
  else if (bitfield_type && bitfield_type != type)
    /* Prevent decay_conversion from converting to bitfield_type.  */
    expr = build_nop (type, expr);
  return expr;
}

/* C version.  */

tree
perform_integral_promotions (tree expr)
{
  return cp_perform_integral_promotions (expr, tf_warning_or_error);
}

/* Returns nonzero iff exp is a STRING_CST or the result of applying
   decay_conversion to one.  */

int
string_conv_p (const_tree totype, const_tree exp, int warn)
{
  tree t;

  if (!TYPE_PTR_P (totype))
    return 0;

  t = TREE_TYPE (totype);
  if (!same_type_p (t, char_type_node)
      && !same_type_p (t, char8_type_node)
      && !same_type_p (t, char16_type_node)
      && !same_type_p (t, char32_type_node)
      && !same_type_p (t, wchar_type_node))
    return 0;

  location_t loc = EXPR_LOC_OR_LOC (exp, input_location);

  STRIP_ANY_LOCATION_WRAPPER (exp);

  if (TREE_CODE (exp) == STRING_CST)
    {
      /* Make sure that we don't try to convert between char and wide chars.  */
      if (!same_type_p (TYPE_MAIN_VARIANT (TREE_TYPE (TREE_TYPE (exp))), t))
	return 0;
    }
  else
    {
      /* Is this a string constant which has decayed to 'const char *'?  */
      t = build_pointer_type (cp_build_qualified_type (t, TYPE_QUAL_CONST));
      if (!same_type_p (TREE_TYPE (exp), t))
	return 0;
      STRIP_NOPS (exp);
      if (TREE_CODE (exp) != ADDR_EXPR
	  || TREE_CODE (TREE_OPERAND (exp, 0)) != STRING_CST)
	return 0;
    }
  if (warn)
    {
      if (cxx_dialect >= cxx11)
	pedwarn (loc, OPT_Wwrite_strings,
		 "ISO C++ forbids converting a string constant to %qT",
		 totype);
      else
	warning_at (loc, OPT_Wwrite_strings,
		    "deprecated conversion from string constant to %qT",
		    totype);
    }

  return 1;
}

/* Given a COND_EXPR, MIN_EXPR, or MAX_EXPR in T, return it in a form that we
   can, for example, use as an lvalue.  This code used to be in
   unary_complex_lvalue, but we needed it to deal with `a = (d == c) ? b : c'
   expressions, where we're dealing with aggregates.  But now it's again only
   called from unary_complex_lvalue.  The case (in particular) that led to
   this was with CODE == ADDR_EXPR, since it's not an lvalue when we'd
   get it there.  */

static tree
rationalize_conditional_expr (enum tree_code code, tree t,
                              tsubst_flags_t complain)
{
  location_t loc = cp_expr_loc_or_input_loc (t);

  /* For MIN_EXPR or MAX_EXPR, fold-const.c has arranged things so that
     the first operand is always the one to be used if both operands
     are equal, so we know what conditional expression this used to be.  */
  if (TREE_CODE (t) == MIN_EXPR || TREE_CODE (t) == MAX_EXPR)
    {
      tree op0 = TREE_OPERAND (t, 0);
      tree op1 = TREE_OPERAND (t, 1);

      /* The following code is incorrect if either operand side-effects.  */
      gcc_assert (!TREE_SIDE_EFFECTS (op0)
		  && !TREE_SIDE_EFFECTS (op1));
      return
	build_conditional_expr (loc,
				build_x_binary_op (loc,
						   (TREE_CODE (t) == MIN_EXPR
						    ? LE_EXPR : GE_EXPR),
						   op0, TREE_CODE (op0),
						   op1, TREE_CODE (op1),
						   /*overload=*/NULL,
						   complain),
                                cp_build_unary_op (code, op0, false, complain),
                                cp_build_unary_op (code, op1, false, complain),
                                complain);
    }

  tree op1 = TREE_OPERAND (t, 1);
  if (TREE_CODE (op1) != THROW_EXPR)
    op1 = cp_build_unary_op (code, op1, false, complain);
  tree op2 = TREE_OPERAND (t, 2);
  if (TREE_CODE (op2) != THROW_EXPR)
    op2 = cp_build_unary_op (code, op2, false, complain);

  return
    build_conditional_expr (loc, TREE_OPERAND (t, 0), op1, op2, complain);
}

/* Given the TYPE of an anonymous union field inside T, return the
   FIELD_DECL for the field.  If not found return NULL_TREE.  Because
   anonymous unions can nest, we must also search all anonymous unions
   that are directly reachable.  */

tree
lookup_anon_field (tree t, tree type)
{
  tree field;

  t = TYPE_MAIN_VARIANT (t);

  for (field = TYPE_FIELDS (t); field; field = DECL_CHAIN (field))
    {
      if (TREE_STATIC (field))
	continue;
      if (TREE_CODE (field) != FIELD_DECL || DECL_ARTIFICIAL (field))
	continue;

      /* If we find it directly, return the field.  */
      if (DECL_NAME (field) == NULL_TREE
	  && type == TYPE_MAIN_VARIANT (TREE_TYPE (field)))
	{
	  return field;
	}

      /* Otherwise, it could be nested, search harder.  */
      if (DECL_NAME (field) == NULL_TREE
	  && ANON_AGGR_TYPE_P (TREE_TYPE (field)))
	{
	  tree subfield = lookup_anon_field (TREE_TYPE (field), type);
	  if (subfield)
	    return subfield;
	}
    }
  return NULL_TREE;
}

/* Build an expression representing OBJECT.MEMBER.  OBJECT is an
   expression; MEMBER is a DECL or baselink.  If ACCESS_PATH is
   non-NULL, it indicates the path to the base used to name MEMBER.
   If PRESERVE_REFERENCE is true, the expression returned will have
   REFERENCE_TYPE if the MEMBER does.  Otherwise, the expression
   returned will have the type referred to by the reference.

   This function does not perform access control; that is either done
   earlier by the parser when the name of MEMBER is resolved to MEMBER
   itself, or later when overload resolution selects one of the
   functions indicated by MEMBER.  */

tree
build_class_member_access_expr (cp_expr object, tree member,
				tree access_path, bool preserve_reference,
				tsubst_flags_t complain)
{
  tree object_type;
  tree member_scope;
  tree result = NULL_TREE;
  tree using_decl = NULL_TREE;

  if (error_operand_p (object) || error_operand_p (member))
    return error_mark_node;

  gcc_assert (DECL_P (member) || BASELINK_P (member));

  /* [expr.ref]

     The type of the first expression shall be "class object" (of a
     complete type).  */
  object_type = TREE_TYPE (object);
  if (!currently_open_class (object_type)
      && !complete_type_or_maybe_complain (object_type, object, complain))
    return error_mark_node;
  if (!CLASS_TYPE_P (object_type))
    {
      if (complain & tf_error)
	{
	  if (INDIRECT_TYPE_P (object_type)
	      && CLASS_TYPE_P (TREE_TYPE (object_type)))
	    error ("request for member %qD in %qE, which is of pointer "
		   "type %qT (maybe you meant to use %<->%> ?)",
		   member, object.get_value (), object_type);
	  else
	    error ("request for member %qD in %qE, which is of non-class "
		   "type %qT", member, object.get_value (), object_type);
	}
      return error_mark_node;
    }

  /* The standard does not seem to actually say that MEMBER must be a
     member of OBJECT_TYPE.  However, that is clearly what is
     intended.  */
  if (DECL_P (member))
    {
      member_scope = DECL_CLASS_CONTEXT (member);
      if (!mark_used (member, complain) && !(complain & tf_error))
	return error_mark_node;
      if (TREE_DEPRECATED (member))
	warn_deprecated_use (member, NULL_TREE);
    }
  else
    member_scope = BINFO_TYPE (BASELINK_ACCESS_BINFO (member));
  /* If MEMBER is from an anonymous aggregate, MEMBER_SCOPE will
     presently be the anonymous union.  Go outwards until we find a
     type related to OBJECT_TYPE.  */
  while ((ANON_AGGR_TYPE_P (member_scope) || UNSCOPED_ENUM_P (member_scope))
	 && !same_type_ignoring_top_level_qualifiers_p (member_scope,
							object_type))
    member_scope = TYPE_CONTEXT (member_scope);
  if (!member_scope || !DERIVED_FROM_P (member_scope, object_type))
    {
      if (complain & tf_error)
	{
	  if (TREE_CODE (member) == FIELD_DECL)
	    error ("invalid use of nonstatic data member %qE", member);
	  else
	    error ("%qD is not a member of %qT", member, object_type);
	}
      return error_mark_node;
    }

  /* Transform `(a, b).x' into `(*(a, &b)).x', `(a ? b : c).x' into
     `(*(a ?  &b : &c)).x', and so on.  A COND_EXPR is only an lvalue
     in the front end; only _DECLs and _REFs are lvalues in the back end.  */
  {
    tree temp = unary_complex_lvalue (ADDR_EXPR, object);
    if (temp)
      {
	temp = cp_build_fold_indirect_ref (temp);
	if (xvalue_p (object) && !xvalue_p (temp))
	  /* Preserve xvalue kind.  */
	  temp = move (temp);
	object = temp;
      }
  }

  /* In [expr.ref], there is an explicit list of the valid choices for
     MEMBER.  We check for each of those cases here.  */
  if (VAR_P (member))
    {
      /* A static data member.  */
      result = member;
      mark_exp_read (object);

      if (tree wrap = maybe_get_tls_wrapper_call (result))
	/* Replace an evaluated use of the thread_local variable with
	   a call to its wrapper.  */
	result = wrap;

      /* If OBJECT has side-effects, they are supposed to occur.  */
      if (TREE_SIDE_EFFECTS (object))
	result = build2 (COMPOUND_EXPR, TREE_TYPE (result), object, result);
    }
  else if (TREE_CODE (member) == FIELD_DECL)
    {
      /* A non-static data member.  */
      bool null_object_p;
      int type_quals;
      tree member_type;

      if (INDIRECT_REF_P (object))
	null_object_p =
	  integer_zerop (tree_strip_nop_conversions (TREE_OPERAND (object, 0)));
      else
	null_object_p = false;

      /* Convert OBJECT to the type of MEMBER.  */
      if (!same_type_p (TYPE_MAIN_VARIANT (object_type),
			TYPE_MAIN_VARIANT (member_scope)))
	{
	  tree binfo;
	  base_kind kind;

	  /* We didn't complain above about a currently open class, but now we
	     must: we don't know how to refer to a base member before layout is
	     complete.  But still don't complain in a template.  */
	  if (!cp_unevaluated_operand
	      && !dependent_type_p (object_type)
	      && !complete_type_or_maybe_complain (object_type, object,
						   complain))
	    return error_mark_node;

	  binfo = lookup_base (access_path ? access_path : object_type,
			       member_scope, ba_unique, &kind, complain);
	  if (binfo == error_mark_node)
	    return error_mark_node;

	  /* It is invalid to try to get to a virtual base of a
	     NULL object.  The most common cause is invalid use of
	     offsetof macro.  */
	  if (null_object_p && kind == bk_via_virtual)
	    {
	      if (complain & tf_error)
		{
		  error ("invalid access to non-static data member %qD in "
			 "virtual base of NULL object", member);
		}
	      return error_mark_node;
	    }

	  /* Convert to the base.  */
	  object = build_base_path (PLUS_EXPR, object, binfo,
				    /*nonnull=*/1, complain);
	  /* If we found the base successfully then we should be able
	     to convert to it successfully.  */
	  gcc_assert (object != error_mark_node);
	}

      /* If MEMBER is from an anonymous aggregate, we have converted
	 OBJECT so that it refers to the class containing the
	 anonymous union.  Generate a reference to the anonymous union
	 itself, and recur to find MEMBER.  */
      if (ANON_AGGR_TYPE_P (DECL_CONTEXT (member))
	  /* When this code is called from build_field_call, the
	     object already has the type of the anonymous union.
	     That is because the COMPONENT_REF was already
	     constructed, and was then disassembled before calling
	     build_field_call.  After the function-call code is
	     cleaned up, this waste can be eliminated.  */
	  && (!same_type_ignoring_top_level_qualifiers_p
	      (TREE_TYPE (object), DECL_CONTEXT (member))))
	{
	  tree anonymous_union;

	  anonymous_union = lookup_anon_field (TREE_TYPE (object),
					       DECL_CONTEXT (member));
	  object = build_class_member_access_expr (object,
						   anonymous_union,
						   /*access_path=*/NULL_TREE,
						   preserve_reference,
						   complain);
	}

      /* Compute the type of the field, as described in [expr.ref].  */
      type_quals = TYPE_UNQUALIFIED;
      member_type = TREE_TYPE (member);
      if (!TYPE_REF_P (member_type))
	{
	  type_quals = (cp_type_quals (member_type)
			| cp_type_quals (object_type));

	  /* A field is const (volatile) if the enclosing object, or the
	     field itself, is const (volatile).  But, a mutable field is
	     not const, even within a const object.  */
	  if (DECL_MUTABLE_P (member))
	    type_quals &= ~TYPE_QUAL_CONST;
	  member_type = cp_build_qualified_type (member_type, type_quals);
	}

      result = build3_loc (input_location, COMPONENT_REF, member_type,
			   object, member, NULL_TREE);

      /* Mark the expression const or volatile, as appropriate.  Even
	 though we've dealt with the type above, we still have to mark the
	 expression itself.  */
      if (type_quals & TYPE_QUAL_CONST)
	TREE_READONLY (result) = 1;
      if (type_quals & TYPE_QUAL_VOLATILE)
	TREE_THIS_VOLATILE (result) = 1;
    }
  else if (BASELINK_P (member))
    {
      /* The member is a (possibly overloaded) member function.  */
      tree functions;
      tree type;

      /* If the MEMBER is exactly one static member function, then we
	 know the type of the expression.  Otherwise, we must wait
	 until overload resolution has been performed.  */
      functions = BASELINK_FUNCTIONS (member);
      if (TREE_CODE (functions) == FUNCTION_DECL
	  && DECL_STATIC_FUNCTION_P (functions))
	type = TREE_TYPE (functions);
      else
	type = unknown_type_node;
      /* Note that we do not convert OBJECT to the BASELINK_BINFO
	 base.  That will happen when the function is called.  */
      result = build3_loc (input_location, COMPONENT_REF, type, object, member,
			   NULL_TREE);
    }
  else if (TREE_CODE (member) == CONST_DECL)
    {
      /* The member is an enumerator.  */
      result = member;
      /* If OBJECT has side-effects, they are supposed to occur.  */
      if (TREE_SIDE_EFFECTS (object))
	result = build2 (COMPOUND_EXPR, TREE_TYPE (result),
			 object, result);
    }
  else if ((using_decl = strip_using_decl (member)) != member)
    result = build_class_member_access_expr (object,
					     using_decl,
					     access_path, preserve_reference,
					     complain);
  else
    {
      if (complain & tf_error)
	error ("invalid use of %qD", member);
      return error_mark_node;
    }

  if (!preserve_reference)
    /* [expr.ref]

       If E2 is declared to have type "reference to T", then ... the
       type of E1.E2 is T.  */
    result = convert_from_reference (result);

  return result;
}

/* Return the destructor denoted by OBJECT.SCOPE::DTOR_NAME, or, if
   SCOPE is NULL, by OBJECT.DTOR_NAME, where DTOR_NAME is ~type.  */

tree
lookup_destructor (tree object, tree scope, tree dtor_name,
		   tsubst_flags_t complain)
{
  tree object_type = TREE_TYPE (object);
  tree dtor_type = TREE_OPERAND (dtor_name, 0);
  tree expr;

  /* We've already complained about this destructor.  */
  if (dtor_type == error_mark_node)
    return error_mark_node;

  if (scope && !check_dtor_name (scope, dtor_type))
    {
      if (complain & tf_error)
	error ("qualified type %qT does not match destructor name ~%qT",
	       scope, dtor_type);
      return error_mark_node;
    }
  if (is_auto (dtor_type))
    dtor_type = object_type;
  else if (identifier_p (dtor_type))
    {
      /* In a template, names we can't find a match for are still accepted
	 destructor names, and we check them here.  */
      if (check_dtor_name (object_type, dtor_type))
	dtor_type = object_type;
      else
	{
	  if (complain & tf_error)
	    error ("object type %qT does not match destructor name ~%qT",
		   object_type, dtor_type);
	  return error_mark_node;
	}
      
    }
  else if (!DERIVED_FROM_P (dtor_type, TYPE_MAIN_VARIANT (object_type)))
    {
      if (complain & tf_error)
	error ("the type being destroyed is %qT, but the destructor "
	       "refers to %qT", TYPE_MAIN_VARIANT (object_type), dtor_type);
      return error_mark_node;
    }
  expr = lookup_member (dtor_type, complete_dtor_identifier,
			/*protect=*/1, /*want_type=*/false,
			tf_warning_or_error);
  if (!expr)
    {
      if (complain & tf_error)
	cxx_incomplete_type_error (dtor_name, dtor_type);
      return error_mark_node;
    }
  expr = (adjust_result_of_qualified_name_lookup
	  (expr, dtor_type, object_type));
  if (scope == NULL_TREE)
    /* We need to call adjust_result_of_qualified_name_lookup in case the
       destructor names a base class, but we unset BASELINK_QUALIFIED_P so
       that we still get virtual function binding.  */
    BASELINK_QUALIFIED_P (expr) = false;
  return expr;
}

/* An expression of the form "A::template B" has been resolved to
   DECL.  Issue a diagnostic if B is not a template or template
   specialization.  */

void
check_template_keyword (tree decl)
{
  /* The standard says:

      [temp.names]

      If a name prefixed by the keyword template is not a member
      template, the program is ill-formed.

     DR 228 removed the restriction that the template be a member
     template.

     DR 96, if accepted would add the further restriction that explicit
     template arguments must be provided if the template keyword is
     used, but, as of 2005-10-16, that DR is still in "drafting".  If
     this DR is accepted, then the semantic checks here can be
     simplified, as the entity named must in fact be a template
     specialization, rather than, as at present, a set of overloaded
     functions containing at least one template function.  */
  if (TREE_CODE (decl) != TEMPLATE_DECL
      && TREE_CODE (decl) != TEMPLATE_ID_EXPR)
    {
      if (VAR_P (decl))
	{
	  if (DECL_USE_TEMPLATE (decl)
	      && PRIMARY_TEMPLATE_P (DECL_TI_TEMPLATE (decl)))
	    ;
	  else
	    permerror (input_location, "%qD is not a template", decl);
	}
      else if (!is_overloaded_fn (decl))
	permerror (input_location, "%qD is not a template", decl);
      else
	{
	  bool found = false;

	  for (lkp_iterator iter (MAYBE_BASELINK_FUNCTIONS (decl));
	       !found && iter; ++iter)
	    {
	      tree fn = *iter;
	      if (TREE_CODE (fn) == TEMPLATE_DECL
		  || TREE_CODE (fn) == TEMPLATE_ID_EXPR
		  || (TREE_CODE (fn) == FUNCTION_DECL
		      && DECL_USE_TEMPLATE (fn)
		      && PRIMARY_TEMPLATE_P (DECL_TI_TEMPLATE (fn))))
		found = true;
	    }
	  if (!found)
	    permerror (input_location, "%qD is not a template", decl);
	}
    }
}

/* Record that an access failure occurred on BASETYPE_PATH attempting
   to access DECL, where DIAG_DECL should be used for diagnostics.  */

void
access_failure_info::record_access_failure (tree basetype_path,
					    tree decl, tree diag_decl)
{
  m_was_inaccessible = true;
  m_basetype_path = basetype_path;
  m_decl = decl;
  m_diag_decl = diag_decl;
}

/* If an access failure was recorded, then attempt to locate an
   accessor function for the pertinent field.
   Otherwise, return NULL_TREE.  */

tree
access_failure_info::get_any_accessor (bool const_p) const
{
  if (!was_inaccessible_p ())
    return NULL_TREE;

  tree accessor
    = locate_field_accessor (m_basetype_path, m_diag_decl, const_p);
  if (!accessor)
    return NULL_TREE;

  /* The accessor must itself be accessible for it to be a reasonable
     suggestion.  */
  if (!accessible_p (m_basetype_path, accessor, true))
    return NULL_TREE;

  return accessor;
}

/* Add a fix-it hint to RICHLOC suggesting the use of ACCESSOR_DECL, by
   replacing the primary location in RICHLOC with "accessor()".  */

void
access_failure_info::add_fixit_hint (rich_location *richloc,
				     tree accessor_decl)
{
  pretty_printer pp;
  pp_printf (&pp, "%s()", IDENTIFIER_POINTER (DECL_NAME (accessor_decl)));
  richloc->add_fixit_replace (pp_formatted_text (&pp));
}

/* If an access failure was recorded, then attempt to locate an
   accessor function for the pertinent field, and if one is
   available, add a note and fix-it hint suggesting using it.  */

void
access_failure_info::maybe_suggest_accessor (bool const_p) const
{
  tree accessor = get_any_accessor (const_p);
  if (accessor == NULL_TREE)
    return;
  rich_location richloc (line_table, input_location);
  add_fixit_hint (&richloc, accessor);
  inform (&richloc, "field %q#D can be accessed via %q#D",
	  m_diag_decl, accessor);
}

/* Subroutine of finish_class_member_access_expr.
   Issue an error about NAME not being a member of ACCESS_PATH (or
   OBJECT_TYPE), potentially providing a fix-it hint for misspelled
   names.  */

static void
complain_about_unrecognized_member (tree access_path, tree name,
				    tree object_type)
{
  /* Attempt to provide a hint about misspelled names.  */
  tree guessed_id = lookup_member_fuzzy (access_path, name,
					 /*want_type=*/false);
  if (guessed_id == NULL_TREE)
    {
      /* No hint.  */
      error ("%q#T has no member named %qE",
	     TREE_CODE (access_path) == TREE_BINFO
	     ? TREE_TYPE (access_path) : object_type, name);
      return;
    }

  location_t bogus_component_loc = input_location;
  gcc_rich_location rich_loc (bogus_component_loc);

  /* Check that the guessed name is accessible along access_path.  */
  access_failure_info afi;
  lookup_member (access_path, guessed_id, /*protect=*/1,
		 /*want_type=*/false, /*complain=*/false,
		 &afi);
  if (afi.was_inaccessible_p ())
    {
      tree accessor = afi.get_any_accessor (TYPE_READONLY (object_type));
      if (accessor)
	{
	  /* The guessed name isn't directly accessible, but can be accessed
	     via an accessor member function.  */
	  afi.add_fixit_hint (&rich_loc, accessor);
	  error_at (&rich_loc,
		    "%q#T has no member named %qE;"
		    " did you mean %q#D? (accessible via %q#D)",
		    TREE_CODE (access_path) == TREE_BINFO
		    ? TREE_TYPE (access_path) : object_type,
		    name, afi.get_diag_decl (), accessor);
	}
      else
	{
	  /* The guessed name isn't directly accessible, and no accessor
	     member function could be found.  */
	  error_at (&rich_loc,
		    "%q#T has no member named %qE;"
		    " did you mean %q#D? (not accessible from this context)",
		    TREE_CODE (access_path) == TREE_BINFO
		    ? TREE_TYPE (access_path) : object_type,
		    name, afi.get_diag_decl ());
	  complain_about_access (afi.get_decl (), afi.get_diag_decl (), false);
	}
    }
  else
    {
      /* The guessed name is directly accessible; suggest it.  */
      rich_loc.add_fixit_misspelled_id (bogus_component_loc,
					guessed_id);
      error_at (&rich_loc,
		"%q#T has no member named %qE;"
		" did you mean %qE?",
		TREE_CODE (access_path) == TREE_BINFO
		? TREE_TYPE (access_path) : object_type,
		name, guessed_id);
    }
}

/* This function is called by the parser to process a class member
   access expression of the form OBJECT.NAME.  NAME is a node used by
   the parser to represent a name; it is not yet a DECL.  It may,
   however, be a BASELINK where the BASELINK_FUNCTIONS is a
   TEMPLATE_ID_EXPR.  Templates must be looked up by the parser, and
   there is no reason to do the lookup twice, so the parser keeps the
   BASELINK.  TEMPLATE_P is true iff NAME was explicitly declared to
   be a template via the use of the "A::template B" syntax.  */

tree
finish_class_member_access_expr (cp_expr object, tree name, bool template_p,
				 tsubst_flags_t complain)
{
  tree expr;
  tree object_type;
  tree member;
  tree access_path = NULL_TREE;
  tree orig_object = object;
  tree orig_name = name;

  if (object == error_mark_node || name == error_mark_node)
    return error_mark_node;

  /* If OBJECT is an ObjC class instance, we must obey ObjC access rules.  */
  if (!objc_is_public (object, name))
    return error_mark_node;

  object_type = TREE_TYPE (object);

  if (processing_template_decl)
    {
      if (/* If OBJECT is dependent, so is OBJECT.NAME.  */
	  type_dependent_object_expression_p (object)
	  /* If NAME is "f<args>", where either 'f' or 'args' is
	     dependent, then the expression is dependent.  */
	  || (TREE_CODE (name) == TEMPLATE_ID_EXPR
	      && dependent_template_id_p (TREE_OPERAND (name, 0),
					  TREE_OPERAND (name, 1)))
	  /* If NAME is "T::X" where "T" is dependent, then the
	     expression is dependent.  */
	  || (TREE_CODE (name) == SCOPE_REF
	      && TYPE_P (TREE_OPERAND (name, 0))
	      && dependent_scope_p (TREE_OPERAND (name, 0)))
	  /* If NAME is operator T where "T" is dependent, we can't
	     lookup until we instantiate the T.  */
	  || (TREE_CODE (name) == IDENTIFIER_NODE
	      && IDENTIFIER_CONV_OP_P (name)
	      && dependent_type_p (TREE_TYPE (name))))
	{
	dependent:
	  return build_min_nt_loc (UNKNOWN_LOCATION, COMPONENT_REF,
				   orig_object, orig_name, NULL_TREE);
	}
      object = build_non_dependent_expr (object);
    }
  else if (c_dialect_objc ()
	   && identifier_p (name)
	   && (expr = objc_maybe_build_component_ref (object, name)))
    return expr;
    
  /* [expr.ref]

     The type of the first expression shall be "class object" (of a
     complete type).  */
  if (!currently_open_class (object_type)
      && !complete_type_or_maybe_complain (object_type, object, complain))
    return error_mark_node;
  if (!CLASS_TYPE_P (object_type))
    {
      if (complain & tf_error)
	{
	  if (INDIRECT_TYPE_P (object_type)
	      && CLASS_TYPE_P (TREE_TYPE (object_type)))
	    error ("request for member %qD in %qE, which is of pointer "
		   "type %qT (maybe you meant to use %<->%> ?)",
		   name, object.get_value (), object_type);
	  else
	    error ("request for member %qD in %qE, which is of non-class "
		   "type %qT", name, object.get_value (), object_type);
	}
      return error_mark_node;
    }

  if (BASELINK_P (name))
    /* A member function that has already been looked up.  */
    member = name;
  else
    {
      bool is_template_id = false;
      tree template_args = NULL_TREE;
      tree scope = NULL_TREE;

      access_path = object_type;

      if (TREE_CODE (name) == SCOPE_REF)
	{
	  /* A qualified name.  The qualifying class or namespace `S'
	     has already been looked up; it is either a TYPE or a
	     NAMESPACE_DECL.  */
	  scope = TREE_OPERAND (name, 0);
	  name = TREE_OPERAND (name, 1);

	  /* If SCOPE is a namespace, then the qualified name does not
	     name a member of OBJECT_TYPE.  */
	  if (TREE_CODE (scope) == NAMESPACE_DECL)
	    {
	      if (complain & tf_error)
		error ("%<%D::%D%> is not a member of %qT",
		       scope, name, object_type);
	      return error_mark_node;
	    }
	}
      
      if (TREE_CODE (name) == TEMPLATE_ID_EXPR)
	{
	  is_template_id = true;
	  template_args = TREE_OPERAND (name, 1);
	  name = TREE_OPERAND (name, 0);

	  if (!identifier_p (name))
	    name = OVL_NAME (name);
	}

      if (scope)
	{
	  if (TREE_CODE (scope) == ENUMERAL_TYPE)
	    {
	      gcc_assert (!is_template_id);
	      /* Looking up a member enumerator (c++/56793).  */
	      if (!TYPE_CLASS_SCOPE_P (scope)
		  || !DERIVED_FROM_P (TYPE_CONTEXT (scope), object_type))
		{
		  if (complain & tf_error)
		    error ("%<%D::%D%> is not a member of %qT",
			   scope, name, object_type);
		  return error_mark_node;
		}
	      tree val = lookup_enumerator (scope, name);
	      if (!val)
		{
		  if (complain & tf_error)
		    error ("%qD is not a member of %qD",
			   name, scope);
		  return error_mark_node;
		}
	      
	      if (TREE_SIDE_EFFECTS (object))
		val = build2 (COMPOUND_EXPR, TREE_TYPE (val), object, val);
	      return val;
	    }

	  gcc_assert (CLASS_TYPE_P (scope));
	  gcc_assert (identifier_p (name) || TREE_CODE (name) == BIT_NOT_EXPR);

	  if (constructor_name_p (name, scope))
	    {
	      if (complain & tf_error)
		error ("cannot call constructor %<%T::%D%> directly",
		       scope, name);
	      return error_mark_node;
	    }

	  /* Find the base of OBJECT_TYPE corresponding to SCOPE.  */
	  access_path = lookup_base (object_type, scope, ba_check,
				     NULL, complain);
	  if (access_path == error_mark_node)
	    return error_mark_node;
	  if (!access_path)
	    {
	      if (any_dependent_bases_p (object_type))
		goto dependent;
	      if (complain & tf_error)
		error ("%qT is not a base of %qT", scope, object_type);
	      return error_mark_node;
	    }
	}

      if (TREE_CODE (name) == BIT_NOT_EXPR)
	{
	  if (dependent_type_p (object_type))
	    /* The destructor isn't declared yet.  */
	    goto dependent;
	  member = lookup_destructor (object, scope, name, complain);
	}
      else
	{
	  /* Look up the member.  */
	  access_failure_info afi;
	  member = lookup_member (access_path, name, /*protect=*/1,
				  /*want_type=*/false, complain,
				  &afi);
	  afi.maybe_suggest_accessor (TYPE_READONLY (object_type));
	  if (member == NULL_TREE)
	    {
	      if (dependent_type_p (object_type))
		/* Try again at instantiation time.  */
		goto dependent;
	      if (complain & tf_error)
		complain_about_unrecognized_member (access_path, name,
						    object_type);
	      return error_mark_node;
	    }
	  if (member == error_mark_node)
	    return error_mark_node;
	  if (DECL_P (member)
	      && any_dependent_type_attributes_p (DECL_ATTRIBUTES (member)))
	    /* Dependent type attributes on the decl mean that the TREE_TYPE is
	       wrong, so don't use it.  */
	    goto dependent;
	  if (TREE_CODE (member) == USING_DECL && DECL_DEPENDENT_P (member))
	    goto dependent;
	}

      if (is_template_id)
	{
	  tree templ = member;

	  if (BASELINK_P (templ))
	    member = lookup_template_function (templ, template_args);
	  else if (variable_template_p (templ))
	    member = (lookup_and_finish_template_variable
		      (templ, template_args, complain));
	  else
	    {
	      if (complain & tf_error)
		error ("%qD is not a member template function", name);
	      return error_mark_node;
	    }
	}
    }

  if (TREE_DEPRECATED (member))
    warn_deprecated_use (member, NULL_TREE);

  if (template_p)
    check_template_keyword (member);

  expr = build_class_member_access_expr (object, member, access_path,
					 /*preserve_reference=*/false,
					 complain);
  if (processing_template_decl && expr != error_mark_node)
    {
      if (BASELINK_P (member))
	{
	  if (TREE_CODE (orig_name) == SCOPE_REF)
	    BASELINK_QUALIFIED_P (member) = 1;
	  orig_name = member;
	}
      return build_min_non_dep (COMPONENT_REF, expr,
				orig_object, orig_name,
				NULL_TREE);
    }

  return expr;
}

/* Build a COMPONENT_REF of OBJECT and MEMBER with the appropriate
   type.  */

tree
build_simple_component_ref (tree object, tree member)
{
  tree type = cp_build_qualified_type (TREE_TYPE (member),
				       cp_type_quals (TREE_TYPE (object)));
  return build3_loc (input_location,
		     COMPONENT_REF, type,
		     object, member, NULL_TREE);
}

/* Return an expression for the MEMBER_NAME field in the internal
   representation of PTRMEM, a pointer-to-member function.  (Each
   pointer-to-member function type gets its own RECORD_TYPE so it is
   more convenient to access the fields by name than by FIELD_DECL.)
   This routine converts the NAME to a FIELD_DECL and then creates the
   node for the complete expression.  */

tree
build_ptrmemfunc_access_expr (tree ptrmem, tree member_name)
{
  tree ptrmem_type;
  tree member;

  if (TREE_CODE (ptrmem) == CONSTRUCTOR)
    {
      unsigned int ix;
      tree index, value;
      FOR_EACH_CONSTRUCTOR_ELT (CONSTRUCTOR_ELTS (ptrmem),
				ix, index, value)
	if (index && DECL_P (index) && DECL_NAME (index) == member_name)
	  return value;
      gcc_unreachable ();
    }

  /* This code is a stripped down version of
     build_class_member_access_expr.  It does not work to use that
     routine directly because it expects the object to be of class
     type.  */
  ptrmem_type = TREE_TYPE (ptrmem);
  gcc_assert (TYPE_PTRMEMFUNC_P (ptrmem_type));
  for (member = TYPE_FIELDS (ptrmem_type); member;
       member = DECL_CHAIN (member))
    if (DECL_NAME (member) == member_name)
      break;
  tree res = build_simple_component_ref (ptrmem, member);

  TREE_NO_WARNING (res) = 1;
  return res;
}

/* Given an expression PTR for a pointer, return an expression
   for the value pointed to.
   ERRORSTRING is the name of the operator to appear in error messages.

   This function may need to overload OPERATOR_FNNAME.
   Must also handle REFERENCE_TYPEs for C++.  */

tree
build_x_indirect_ref (location_t loc, tree expr, ref_operator errorstring, 
                      tsubst_flags_t complain)
{
  tree orig_expr = expr;
  tree rval;
  tree overload = NULL_TREE;

  if (processing_template_decl)
    {
      /* Retain the type if we know the operand is a pointer.  */
      if (TREE_TYPE (expr) && INDIRECT_TYPE_P (TREE_TYPE (expr)))
	return build_min (INDIRECT_REF, TREE_TYPE (TREE_TYPE (expr)), expr);
      if (type_dependent_expression_p (expr))
	return build_min_nt_loc (loc, INDIRECT_REF, expr);
      expr = build_non_dependent_expr (expr);
    }

  rval = build_new_op (loc, INDIRECT_REF, LOOKUP_NORMAL, expr,
		       NULL_TREE, NULL_TREE, &overload, complain);
  if (!rval)
    rval = cp_build_indirect_ref (loc, expr, errorstring, complain);

  if (processing_template_decl && rval != error_mark_node)
    {
      if (overload != NULL_TREE)
	return (build_min_non_dep_op_overload
		(INDIRECT_REF, rval, overload, orig_expr));

      return build_min_non_dep (INDIRECT_REF, rval, orig_expr);
    }
  else
    return rval;
}

/* The implementation of the above, and of indirection implied by other
   constructs.  If DO_FOLD is true, fold away INDIRECT_REF of ADDR_EXPR.  */

static tree
cp_build_indirect_ref_1 (location_t loc, tree ptr, ref_operator errorstring,
			 tsubst_flags_t complain, bool do_fold)
{
  tree pointer, type;

  /* RO_NULL should only be used with the folding entry points below, not
     cp_build_indirect_ref.  */
  gcc_checking_assert (errorstring != RO_NULL || do_fold);

  if (ptr == current_class_ptr
      || (TREE_CODE (ptr) == NOP_EXPR
	  && TREE_OPERAND (ptr, 0) == current_class_ptr
	  && (same_type_ignoring_top_level_qualifiers_p
	      (TREE_TYPE (ptr), TREE_TYPE (current_class_ptr)))))
    return current_class_ref;

  pointer = (TYPE_REF_P (TREE_TYPE (ptr))
	     ? ptr : decay_conversion (ptr, complain));
  if (pointer == error_mark_node)
    return error_mark_node;

  type = TREE_TYPE (pointer);

  if (INDIRECT_TYPE_P (type))
    {
      /* [expr.unary.op]

	 If the type of the expression is "pointer to T," the type
	 of  the  result  is  "T."  */
      tree t = TREE_TYPE (type);

      if ((CONVERT_EXPR_P (ptr)
	   || TREE_CODE (ptr) == VIEW_CONVERT_EXPR)
	  && (!CLASS_TYPE_P (t) || !CLASSTYPE_EMPTY_P (t)))
	{
	  /* If a warning is issued, mark it to avoid duplicates from
	     the backend.  This only needs to be done at
	     warn_strict_aliasing > 2.  */
	  if (warn_strict_aliasing > 2)
	    if (strict_aliasing_warning (EXPR_LOCATION (ptr),
					 type, TREE_OPERAND (ptr, 0)))
	      TREE_NO_WARNING (ptr) = 1;
	}

      if (VOID_TYPE_P (t))
	{
	  /* A pointer to incomplete type (other than cv void) can be
	     dereferenced [expr.unary.op]/1  */
          if (complain & tf_error)
            error_at (loc, "%qT is not a pointer-to-object type", type);
	  return error_mark_node;
	}
      else if (do_fold && TREE_CODE (pointer) == ADDR_EXPR
	       && same_type_p (t, TREE_TYPE (TREE_OPERAND (pointer, 0))))
	/* The POINTER was something like `&x'.  We simplify `*&x' to
	   `x'.  */
	return TREE_OPERAND (pointer, 0);
      else
	{
	  tree ref = build1 (INDIRECT_REF, t, pointer);

	  /* We *must* set TREE_READONLY when dereferencing a pointer to const,
	     so that we get the proper error message if the result is used
	     to assign to.  Also, &* is supposed to be a no-op.  */
	  TREE_READONLY (ref) = CP_TYPE_CONST_P (t);
	  TREE_THIS_VOLATILE (ref) = CP_TYPE_VOLATILE_P (t);
	  TREE_SIDE_EFFECTS (ref)
	    = (TREE_THIS_VOLATILE (ref) || TREE_SIDE_EFFECTS (pointer));
	  return ref;
	}
    }
  else if (!(complain & tf_error))
    /* Don't emit any errors; we'll just return ERROR_MARK_NODE later.  */
    ;
  /* `pointer' won't be an error_mark_node if we were given a
     pointer to member, so it's cool to check for this here.  */
  else if (TYPE_PTRMEM_P (type))
    switch (errorstring)
      {
         case RO_ARRAY_INDEXING:
           error_at (loc,
		     "invalid use of array indexing on pointer to member");
           break;
         case RO_UNARY_STAR:
           error_at (loc, "invalid use of unary %<*%> on pointer to member");
           break;
         case RO_IMPLICIT_CONVERSION:
           error_at (loc, "invalid use of implicit conversion on pointer "
		     "to member");
           break;
         case RO_ARROW_STAR:
           error_at (loc, "left hand operand of %<->*%> must be a pointer to "
		     "class, but is a pointer to member of type %qT", type);
           break;
         default:
           gcc_unreachable ();
      }
  else if (pointer != error_mark_node)
    invalid_indirection_error (loc, type, errorstring);

  return error_mark_node;
}

/* Entry point used by c-common, which expects folding.  */

tree
build_indirect_ref (location_t loc, tree ptr, ref_operator errorstring)
{
  return cp_build_indirect_ref_1 (loc, ptr, errorstring,
				  tf_warning_or_error, true);
}

/* Entry point used by internal indirection needs that don't correspond to any
   syntactic construct.  */

tree
cp_build_fold_indirect_ref (tree pointer)
{
  return cp_build_indirect_ref_1 (input_location, pointer, RO_NULL,
				  tf_warning_or_error, true);
}

/* Entry point used by indirection needs that correspond to some syntactic
   construct.  */

tree
cp_build_indirect_ref (location_t loc, tree ptr, ref_operator errorstring,
		       tsubst_flags_t complain)
{
  return cp_build_indirect_ref_1 (loc, ptr, errorstring, complain, false);
}

/* This handles expressions of the form "a[i]", which denotes
   an array reference.

   This is logically equivalent in C to *(a+i), but we may do it differently.
   If A is a variable or a member, we generate a primitive ARRAY_REF.
   This avoids forcing the array out of registers, and can work on
   arrays that are not lvalues (for example, members of structures returned
   by functions).

   If INDEX is of some user-defined type, it must be converted to
   integer type.  Otherwise, to make a compatible PLUS_EXPR, it
   will inherit the type of the array, which will be some pointer type.
   
   LOC is the location to use in building the array reference.  */

tree
cp_build_array_ref (location_t loc, tree array, tree idx,
		    tsubst_flags_t complain)
{
  tree ret;

  if (idx == 0)
    {
      if (complain & tf_error)
	error_at (loc, "subscript missing in array reference");
      return error_mark_node;
    }

  if (TREE_TYPE (array) == error_mark_node
      || TREE_TYPE (idx) == error_mark_node)
    return error_mark_node;

  /* If ARRAY is a COMPOUND_EXPR or COND_EXPR, move our reference
     inside it.  */
  switch (TREE_CODE (array))
    {
    case COMPOUND_EXPR:
      {
	tree value = cp_build_array_ref (loc, TREE_OPERAND (array, 1), idx,
					 complain);
	ret = build2 (COMPOUND_EXPR, TREE_TYPE (value),
		      TREE_OPERAND (array, 0), value);
	SET_EXPR_LOCATION (ret, loc);
	return ret;
      }

    case COND_EXPR:
      ret = build_conditional_expr
	       (loc, TREE_OPERAND (array, 0),
	       cp_build_array_ref (loc, TREE_OPERAND (array, 1), idx,
				   complain),
	       cp_build_array_ref (loc, TREE_OPERAND (array, 2), idx,
				   complain),
	       complain);
      protected_set_expr_location (ret, loc);
      return ret;

    default:
      break;
    }

  bool non_lvalue = convert_vector_to_array_for_subscript (loc, &array, idx);

  if (TREE_CODE (TREE_TYPE (array)) == ARRAY_TYPE)
    {
      tree rval, type;

      warn_array_subscript_with_type_char (loc, idx);

      if (!INTEGRAL_OR_UNSCOPED_ENUMERATION_TYPE_P (TREE_TYPE (idx)))
	{
	  if (complain & tf_error)
	    error_at (loc, "array subscript is not an integer");
	  return error_mark_node;
	}

      /* Apply integral promotions *after* noticing character types.
	 (It is unclear why we do these promotions -- the standard
	 does not say that we should.  In fact, the natural thing would
	 seem to be to convert IDX to ptrdiff_t; we're performing
	 pointer arithmetic.)  */
      idx = cp_perform_integral_promotions (idx, complain);

      idx = maybe_constant_value (idx);

      /* An array that is indexed by a non-constant
	 cannot be stored in a register; we must be able to do
	 address arithmetic on its address.
	 Likewise an array of elements of variable size.  */
      if (TREE_CODE (idx) != INTEGER_CST
	  || (COMPLETE_TYPE_P (TREE_TYPE (TREE_TYPE (array)))
	      && (TREE_CODE (TYPE_SIZE (TREE_TYPE (TREE_TYPE (array))))
		  != INTEGER_CST)))
	{
	  if (!cxx_mark_addressable (array, true))
	    return error_mark_node;
	}

      /* An array that is indexed by a constant value which is not within
	 the array bounds cannot be stored in a register either; because we
	 would get a crash in store_bit_field/extract_bit_field when trying
	 to access a non-existent part of the register.  */
      if (TREE_CODE (idx) == INTEGER_CST
	  && TYPE_DOMAIN (TREE_TYPE (array))
	  && ! int_fits_type_p (idx, TYPE_DOMAIN (TREE_TYPE (array))))
	{
	  if (!cxx_mark_addressable (array))
	    return error_mark_node;
	}

      /* Note in C++ it is valid to subscript a `register' array, since
	 it is valid to take the address of something with that
	 storage specification.  */
      if (extra_warnings)
	{
	  tree foo = array;
	  while (TREE_CODE (foo) == COMPONENT_REF)
	    foo = TREE_OPERAND (foo, 0);
	  if (VAR_P (foo) && DECL_REGISTER (foo)
	      && (complain & tf_warning))
	    warning_at (loc, OPT_Wextra,
			"subscripting array declared %<register%>");
	}

      type = TREE_TYPE (TREE_TYPE (array));
      rval = build4 (ARRAY_REF, type, array, idx, NULL_TREE, NULL_TREE);
      /* Array ref is const/volatile if the array elements are
	 or if the array is..  */
      TREE_READONLY (rval)
	|= (CP_TYPE_CONST_P (type) | TREE_READONLY (array));
      TREE_SIDE_EFFECTS (rval)
	|= (CP_TYPE_VOLATILE_P (type) | TREE_SIDE_EFFECTS (array));
      TREE_THIS_VOLATILE (rval)
	|= (CP_TYPE_VOLATILE_P (type) | TREE_THIS_VOLATILE (array));
      ret = require_complete_type_sfinae (rval, complain);
      protected_set_expr_location (ret, loc);
      if (non_lvalue)
	ret = non_lvalue_loc (loc, ret);
      return ret;
    }

  {
    tree ar = cp_default_conversion (array, complain);
    tree ind = cp_default_conversion (idx, complain);
    tree first = NULL_TREE;

    if (flag_strong_eval_order == 2 && TREE_SIDE_EFFECTS (ind))
      ar = first = save_expr (ar);

    /* Put the integer in IND to simplify error checking.  */
    if (TREE_CODE (TREE_TYPE (ar)) == INTEGER_TYPE)
      std::swap (ar, ind);

    if (ar == error_mark_node || ind == error_mark_node)
      return error_mark_node;

    if (!TYPE_PTR_P (TREE_TYPE (ar)))
      {
	if (complain & tf_error)
	  error_at (loc, "subscripted value is neither array nor pointer");
	return error_mark_node;
      }
    if (TREE_CODE (TREE_TYPE (ind)) != INTEGER_TYPE)
      {
	if (complain & tf_error)
	  error_at (loc, "array subscript is not an integer");
	return error_mark_node;
      }

    warn_array_subscript_with_type_char (loc, idx);

    ret = cp_build_binary_op (input_location, PLUS_EXPR, ar, ind, complain);
    if (first)
      ret = build2_loc (loc, COMPOUND_EXPR, TREE_TYPE (ret), first, ret);
    ret = cp_build_indirect_ref (loc, ret, RO_ARRAY_INDEXING, complain);
    protected_set_expr_location (ret, loc);
    if (non_lvalue)
      ret = non_lvalue_loc (loc, ret);
    return ret;
  }
}

/* Entry point for Obj-C++.  */

tree
build_array_ref (location_t loc, tree array, tree idx)
{
  return cp_build_array_ref (loc, array, idx, tf_warning_or_error);
}

/* Resolve a pointer to member function.  INSTANCE is the object
   instance to use, if the member points to a virtual member.

   This used to avoid checking for virtual functions if basetype
   has no virtual functions, according to an earlier ANSI draft.
   With the final ISO C++ rules, such an optimization is
   incorrect: A pointer to a derived member can be static_cast
   to pointer-to-base-member, as long as the dynamic object
   later has the right member.  So now we only do this optimization
   when we know the dynamic type of the object.  */

tree
get_member_function_from_ptrfunc (tree *instance_ptrptr, tree function,
				  tsubst_flags_t complain)
{
  if (TREE_CODE (function) == OFFSET_REF)
    function = TREE_OPERAND (function, 1);

  if (TYPE_PTRMEMFUNC_P (TREE_TYPE (function)))
    {
      tree idx, delta, e1, e2, e3, vtbl;
      bool nonvirtual;
      tree fntype = TYPE_PTRMEMFUNC_FN_TYPE (TREE_TYPE (function));
      tree basetype = TYPE_METHOD_BASETYPE (TREE_TYPE (fntype));

      tree instance_ptr = *instance_ptrptr;
      tree instance_save_expr = 0;
      if (instance_ptr == error_mark_node)
	{
	  if (TREE_CODE (function) == PTRMEM_CST)
	    {
	      /* Extracting the function address from a pmf is only
		 allowed with -Wno-pmf-conversions. It only works for
		 pmf constants.  */
	      e1 = build_addr_func (PTRMEM_CST_MEMBER (function), complain);
	      e1 = convert (fntype, e1);
	      return e1;
	    }
	  else
	    {
	      if (complain & tf_error)
		error ("object missing in use of %qE", function);
	      return error_mark_node;
	    }
	}

      /* True if we know that the dynamic type of the object doesn't have
	 virtual functions, so we can assume the PFN field is a pointer.  */
      nonvirtual = (COMPLETE_TYPE_P (basetype)
		    && !TYPE_POLYMORPHIC_P (basetype)
		    && resolves_to_fixed_type_p (instance_ptr, 0));

      /* If we don't really have an object (i.e. in an ill-formed
	 conversion from PMF to pointer), we can't resolve virtual
	 functions anyway.  */
      if (!nonvirtual && is_dummy_object (instance_ptr))
	nonvirtual = true;

      if (TREE_SIDE_EFFECTS (instance_ptr))
	instance_ptr = instance_save_expr = save_expr (instance_ptr);

      if (TREE_SIDE_EFFECTS (function))
	function = save_expr (function);

      /* Start by extracting all the information from the PMF itself.  */
      e3 = pfn_from_ptrmemfunc (function);
      delta = delta_from_ptrmemfunc (function);
      idx = build1 (NOP_EXPR, vtable_index_type, e3);
      switch (TARGET_PTRMEMFUNC_VBIT_LOCATION)
	{
	  int flag_sanitize_save;
	case ptrmemfunc_vbit_in_pfn:
	  e1 = cp_build_binary_op (input_location,
				   BIT_AND_EXPR, idx, integer_one_node,
				   complain);
	  idx = cp_build_binary_op (input_location,
				    MINUS_EXPR, idx, integer_one_node,
				    complain);
	  if (idx == error_mark_node)
	    return error_mark_node;
	  break;

	case ptrmemfunc_vbit_in_delta:
	  e1 = cp_build_binary_op (input_location,
				   BIT_AND_EXPR, delta, integer_one_node,
				   complain);
	  /* Don't instrument the RSHIFT_EXPR we're about to create because
	     we're going to use DELTA number of times, and that wouldn't play
	     well with SAVE_EXPRs therein.  */
	  flag_sanitize_save = flag_sanitize;
	  flag_sanitize = 0;
	  delta = cp_build_binary_op (input_location,
				      RSHIFT_EXPR, delta, integer_one_node,
				      complain);
	  flag_sanitize = flag_sanitize_save;
	  if (delta == error_mark_node)
	    return error_mark_node;
	  break;

	default:
	  gcc_unreachable ();
	}

      if (e1 == error_mark_node)
	return error_mark_node;

      /* Convert down to the right base before using the instance.  A
	 special case is that in a pointer to member of class C, C may
	 be incomplete.  In that case, the function will of course be
	 a member of C, and no conversion is required.  In fact,
	 lookup_base will fail in that case, because incomplete
	 classes do not have BINFOs.  */
      if (!same_type_ignoring_top_level_qualifiers_p
	  (basetype, TREE_TYPE (TREE_TYPE (instance_ptr))))
	{
	  basetype = lookup_base (TREE_TYPE (TREE_TYPE (instance_ptr)),
				  basetype, ba_check, NULL, complain);
	  instance_ptr = build_base_path (PLUS_EXPR, instance_ptr, basetype,
					  1, complain);
	  if (instance_ptr == error_mark_node)
	    return error_mark_node;
	}
      /* ...and then the delta in the PMF.  */
      instance_ptr = fold_build_pointer_plus (instance_ptr, delta);

      /* Hand back the adjusted 'this' argument to our caller.  */
      *instance_ptrptr = instance_ptr;

      if (nonvirtual)
	/* Now just return the pointer.  */
	return e3;

      /* Next extract the vtable pointer from the object.  */
      vtbl = build1 (NOP_EXPR, build_pointer_type (vtbl_ptr_type_node),
		     instance_ptr);
      vtbl = cp_build_fold_indirect_ref (vtbl);
      if (vtbl == error_mark_node)
	return error_mark_node;

      /* Finally, extract the function pointer from the vtable.  */
      e2 = fold_build_pointer_plus_loc (input_location, vtbl, idx);
      e2 = cp_build_fold_indirect_ref (e2);
      if (e2 == error_mark_node)
	return error_mark_node;
      TREE_CONSTANT (e2) = 1;

      /* When using function descriptors, the address of the
	 vtable entry is treated as a function pointer.  */
      if (TARGET_VTABLE_USES_DESCRIPTORS)
	e2 = build1 (NOP_EXPR, TREE_TYPE (e2),
		     cp_build_addr_expr (e2, complain));

      e2 = fold_convert (TREE_TYPE (e3), e2);
      e1 = build_conditional_expr (input_location, e1, e2, e3, complain);
      if (e1 == error_mark_node)
	return error_mark_node;

      /* Make sure this doesn't get evaluated first inside one of the
	 branches of the COND_EXPR.  */
      if (instance_save_expr)
	e1 = build2 (COMPOUND_EXPR, TREE_TYPE (e1),
		     instance_save_expr, e1);

      function = e1;
    }
  return function;
}

/* Used by the C-common bits.  */
tree
build_function_call (location_t /*loc*/, 
		     tree function, tree params)
{
  return cp_build_function_call (function, params, tf_warning_or_error);
}

/* Used by the C-common bits.  */
tree
build_function_call_vec (location_t /*loc*/, vec<location_t> /*arg_loc*/,
			 tree function, vec<tree, va_gc> *params,
			 vec<tree, va_gc> * /*origtypes*/, tree orig_function)
{
  vec<tree, va_gc> *orig_params = params;
  tree ret = cp_build_function_call_vec (function, &params,
					 tf_warning_or_error, orig_function);

  /* cp_build_function_call_vec can reallocate PARAMS by adding
     default arguments.  That should never happen here.  Verify
     that.  */
  gcc_assert (params == orig_params);

  return ret;
}

/* Build a function call using a tree list of arguments.  */

static tree
cp_build_function_call (tree function, tree params, tsubst_flags_t complain)
{
  tree ret;

  releasing_vec vec;
  for (; params != NULL_TREE; params = TREE_CHAIN (params))
    vec_safe_push (vec, TREE_VALUE (params));
  ret = cp_build_function_call_vec (function, &vec, complain);
  return ret;
}

/* Build a function call using varargs.  */

tree
cp_build_function_call_nary (tree function, tsubst_flags_t complain, ...)
{
  va_list args;
  tree ret, t;

  releasing_vec vec;
  va_start (args, complain);
  for (t = va_arg (args, tree); t != NULL_TREE; t = va_arg (args, tree))
    vec_safe_push (vec, t);
  va_end (args);
  ret = cp_build_function_call_vec (function, &vec, complain);
  return ret;
}

/* Build a function call using a vector of arguments.
   If FUNCTION is the result of resolving an overloaded target built-in,
   ORIG_FNDECL is the original function decl, otherwise it is null.
   PARAMS may be NULL if there are no parameters.  This changes the
   contents of PARAMS.  */

tree
cp_build_function_call_vec (tree function, vec<tree, va_gc> **params,
			    tsubst_flags_t complain, tree orig_fndecl)
{
  tree fntype, fndecl;
  int is_method;
  tree original = function;
  int nargs;
  tree *argarray;
  tree parm_types;
  vec<tree, va_gc> *allocated = NULL;
  tree ret;

  /* For Objective-C, convert any calls via a cast to OBJC_TYPE_REF
     expressions, like those used for ObjC messenger dispatches.  */
  if (params != NULL && !vec_safe_is_empty (*params))
    function = objc_rewrite_function_call (function, (**params)[0]);

  /* build_c_cast puts on a NOP_EXPR to make the result not an lvalue.
     Strip such NOP_EXPRs, since FUNCTION is used in non-lvalue context.  */
  if (TREE_CODE (function) == NOP_EXPR
      && TREE_TYPE (function) == TREE_TYPE (TREE_OPERAND (function, 0)))
    function = TREE_OPERAND (function, 0);

  if (TREE_CODE (function) == FUNCTION_DECL)
    {
      if (!mark_used (function, complain))
	return error_mark_node;
      fndecl = function;

      /* Convert anything with function type to a pointer-to-function.  */
      if (DECL_MAIN_P (function))
	{
	  if (complain & tf_error)
	    pedwarn (input_location, OPT_Wpedantic, 
		     "ISO C++ forbids calling %<::main%> from within program");
	  else
	    return error_mark_node;
	}
      function = build_addr_func (function, complain);
    }
  else
    {
      fndecl = NULL_TREE;

      function = build_addr_func (function, complain);
    }

  if (function == error_mark_node)
    return error_mark_node;

  fntype = TREE_TYPE (function);

  if (TYPE_PTRMEMFUNC_P (fntype))
    {
      if (complain & tf_error)
	error ("must use %<.*%> or %<->*%> to call pointer-to-member "
	       "function in %<%E (...)%>, e.g. %<(... ->* %E) (...)%>",
	       original, original);
      return error_mark_node;
    }

  is_method = (TYPE_PTR_P (fntype)
	       && TREE_CODE (TREE_TYPE (fntype)) == METHOD_TYPE);

  if (!(TYPE_PTRFN_P (fntype)
	|| is_method
	|| TREE_CODE (function) == TEMPLATE_ID_EXPR))
    {
      if (complain & tf_error)
	{
	  if (!flag_diagnostics_show_caret)
	    error_at (input_location,
		      "%qE cannot be used as a function", original);
	  else if (DECL_P (original))
	    error_at (input_location,
		      "%qD cannot be used as a function", original);
	  else 
	    error_at (input_location,
		      "expression cannot be used as a function");
	}

      return error_mark_node;
    }

  /* fntype now gets the type of function pointed to.  */
  fntype = TREE_TYPE (fntype);
  parm_types = TYPE_ARG_TYPES (fntype);

  if (params == NULL)
    {
      allocated = make_tree_vector ();
      params = &allocated;
    }

    nargs = convert_arguments (parm_types, params, fndecl, LOOKUP_NORMAL,
			       complain);
  if (nargs < 0)
    return error_mark_node;

  argarray = (*params)->address ();

  /* Check for errors in format strings and inappropriately
     null parameters.  */
  bool warned_p = check_function_arguments (input_location, fndecl, fntype,
					    nargs, argarray, NULL);

  ret = build_cxx_call (function, nargs, argarray, complain, orig_fndecl);

  if (warned_p)
    {
      tree c = extract_call_expr (ret);
      if (TREE_CODE (c) == CALL_EXPR)
	TREE_NO_WARNING (c) = 1;
    }

  if (allocated != NULL)
    release_tree_vector (allocated);

  return ret;
}

/* Subroutine of convert_arguments.
   Print an error message about a wrong number of arguments.  */

static void
error_args_num (location_t loc, tree fndecl, bool too_many_p)
{
  if (fndecl)
    {
      if (TREE_CODE (TREE_TYPE (fndecl)) == METHOD_TYPE)
	{
	  if (DECL_NAME (fndecl) == NULL_TREE
	      || IDENTIFIER_HAS_TYPE_VALUE (DECL_NAME (fndecl)))
	    error_at (loc,
		      too_many_p
		      ? G_("too many arguments to constructor %q#D")
		      : G_("too few arguments to constructor %q#D"),
		      fndecl);
	  else
	    error_at (loc,
		      too_many_p
		      ? G_("too many arguments to member function %q#D")
		      : G_("too few arguments to member function %q#D"),
		      fndecl);
	}
      else
	error_at (loc,
		  too_many_p
		  ? G_("too many arguments to function %q#D")
		  : G_("too few arguments to function %q#D"),
		  fndecl);
      if (!DECL_IS_BUILTIN (fndecl))
	inform (DECL_SOURCE_LOCATION (fndecl), "declared here");
    }
  else
    {
      if (c_dialect_objc ()  &&  objc_message_selector ())
	error_at (loc,
		  too_many_p 
		  ? G_("too many arguments to method %q#D")
		  : G_("too few arguments to method %q#D"),
		  objc_message_selector ());
      else
	error_at (loc, too_many_p ? G_("too many arguments to function")
		                  : G_("too few arguments to function"));
    }
}

/* Convert the actual parameter expressions in the list VALUES to the
   types in the list TYPELIST.  The converted expressions are stored
   back in the VALUES vector.
   If parmdecls is exhausted, or when an element has NULL as its type,
   perform the default conversions.

   NAME is an IDENTIFIER_NODE or 0.  It is used only for error messages.

   This is also where warnings about wrong number of args are generated.

   Returns the actual number of arguments processed (which might be less
   than the length of the vector), or -1 on error.

   In C++, unspecified trailing parameters can be filled in with their
   default arguments, if such were specified.  Do so here.  */

static int
convert_arguments (tree typelist, vec<tree, va_gc> **values, tree fndecl,
		   int flags, tsubst_flags_t complain)
{
  tree typetail;
  unsigned int i;

  /* Argument passing is always copy-initialization.  */
  flags |= LOOKUP_ONLYCONVERTING;

  for (i = 0, typetail = typelist;
       i < vec_safe_length (*values);
       i++)
    {
      tree type = typetail ? TREE_VALUE (typetail) : 0;
      tree val = (**values)[i];

      if (val == error_mark_node || type == error_mark_node)
	return -1;

      if (type == void_type_node)
	{
          if (complain & tf_error)
            {
	      error_args_num (input_location, fndecl, /*too_many_p=*/true);
              return i;
            }
          else
            return -1;
	}

      /* build_c_cast puts on a NOP_EXPR to make the result not an lvalue.
	 Strip such NOP_EXPRs, since VAL is used in non-lvalue context.  */
      if (TREE_CODE (val) == NOP_EXPR
	  && TREE_TYPE (val) == TREE_TYPE (TREE_OPERAND (val, 0))
	  && (type == 0 || !TYPE_REF_P (type)))
	val = TREE_OPERAND (val, 0);

      if (type == 0 || !TYPE_REF_P (type))
	{
	  if (TREE_CODE (TREE_TYPE (val)) == ARRAY_TYPE
	      || FUNC_OR_METHOD_TYPE_P (TREE_TYPE (val)))
	    val = decay_conversion (val, complain);
	}

      if (val == error_mark_node)
	return -1;

      if (type != 0)
	{
	  /* Formal parm type is specified by a function prototype.  */
	  tree parmval;

	  if (!COMPLETE_TYPE_P (complete_type (type)))
	    {
              if (complain & tf_error)
                {
		  location_t loc = EXPR_LOC_OR_LOC (val, input_location);
                  if (fndecl)
		    {
		      auto_diagnostic_group d;
		      error_at (loc,
				"parameter %P of %qD has incomplete type %qT",
				i, fndecl, type);
		      inform (get_fndecl_argument_location (fndecl, i),
			      "  declared here");
		    }
                  else
		    error_at (loc, "parameter %P has incomplete type %qT", i,
			      type);
                }
	      parmval = error_mark_node;
	    }
	  else
	    {
	      parmval = convert_for_initialization
		(NULL_TREE, type, val, flags,
		 ICR_ARGPASS, fndecl, i, complain);
	      parmval = convert_for_arg_passing (type, parmval, complain);
	    }

	  if (parmval == error_mark_node)
	    return -1;

	  (**values)[i] = parmval;
	}
      else
	{
	  if (fndecl && magic_varargs_p (fndecl))
	    /* Don't do ellipsis conversion for __built_in_constant_p
	       as this will result in spurious errors for non-trivial
	       types.  */
	    val = require_complete_type_sfinae (val, complain);
	  else
	    val = convert_arg_to_ellipsis (val, complain);

	  (**values)[i] = val;
	}

      if (typetail)
	typetail = TREE_CHAIN (typetail);
    }

  if (typetail != 0 && typetail != void_list_node)
    {
      /* See if there are default arguments that can be used.  Because
	 we hold default arguments in the FUNCTION_TYPE (which is so
	 wrong), we can see default parameters here from deduced
	 contexts (and via typeof) for indirect function calls.
	 Fortunately we know whether we have a function decl to
	 provide default arguments in a language conformant
	 manner.  */
      if (fndecl && TREE_PURPOSE (typetail)
	  && TREE_CODE (TREE_PURPOSE (typetail)) != DEFERRED_PARSE)
	{
	  for (; typetail != void_list_node; ++i)
	    {
	      /* After DR777, with explicit template args we can end up with a
		 default argument followed by no default argument.  */
	      if (!TREE_PURPOSE (typetail))
		break;
	      tree parmval
		= convert_default_arg (TREE_VALUE (typetail),
				       TREE_PURPOSE (typetail),
				       fndecl, i, complain);

	      if (parmval == error_mark_node)
		return -1;

	      vec_safe_push (*values, parmval);
	      typetail = TREE_CHAIN (typetail);
	      /* ends with `...'.  */
	      if (typetail == NULL_TREE)
		break;
	    }
	}

      if (typetail && typetail != void_list_node)
	{
	  if (complain & tf_error)
	    error_args_num (input_location, fndecl, /*too_many_p=*/false);
	  return -1;
	}
    }

  return (int) i;
}

/* Build a binary-operation expression, after performing default
   conversions on the operands.  CODE is the kind of expression to
   build.  ARG1 and ARG2 are the arguments.  ARG1_CODE and ARG2_CODE
   are the tree codes which correspond to ARG1 and ARG2 when issuing
   warnings about possibly misplaced parentheses.  They may differ
   from the TREE_CODE of ARG1 and ARG2 if the parser has done constant
   folding (e.g., if the parser sees "a | 1 + 1", it may call this
   routine with ARG2 being an INTEGER_CST and ARG2_CODE == PLUS_EXPR).
   To avoid issuing any parentheses warnings, pass ARG1_CODE and/or
   ARG2_CODE as ERROR_MARK.  */

tree
build_x_binary_op (const op_location_t &loc, enum tree_code code, tree arg1,
		   enum tree_code arg1_code, tree arg2,
		   enum tree_code arg2_code, tree *overload_p,
		   tsubst_flags_t complain)
{
  tree orig_arg1;
  tree orig_arg2;
  tree expr;
  tree overload = NULL_TREE;

  orig_arg1 = arg1;
  orig_arg2 = arg2;

  if (processing_template_decl)
    {
      if (type_dependent_expression_p (arg1)
	  || type_dependent_expression_p (arg2))
	{
	  expr = build_min_nt_loc (loc, code, arg1, arg2);
	  maybe_save_operator_binding (expr);
	  return expr;
	}
      arg1 = build_non_dependent_expr (arg1);
      arg2 = build_non_dependent_expr (arg2);
    }

  if (code == DOTSTAR_EXPR)
    expr = build_m_component_ref (arg1, arg2, complain);
  else
    expr = build_new_op (loc, code, LOOKUP_NORMAL, arg1, arg2, NULL_TREE,
			 &overload, complain);

  if (overload_p != NULL)
    *overload_p = overload;

  /* Check for cases such as x+y<<z which users are likely to
     misinterpret.  But don't warn about obj << x + y, since that is a
     common idiom for I/O.  */
  if (warn_parentheses
      && (complain & tf_warning)
      && !processing_template_decl
      && !error_operand_p (arg1)
      && !error_operand_p (arg2)
      && (code != LSHIFT_EXPR
	  || !CLASS_TYPE_P (TREE_TYPE (arg1))))
    warn_about_parentheses (loc, code, arg1_code, orig_arg1,
			    arg2_code, orig_arg2);

  if (processing_template_decl && expr != error_mark_node)
    {
      if (overload != NULL_TREE)
	return (build_min_non_dep_op_overload
		(code, expr, overload, orig_arg1, orig_arg2));

      return build_min_non_dep (code, expr, orig_arg1, orig_arg2);
    }

  return expr;
}

/* Build and return an ARRAY_REF expression.  */

tree
build_x_array_ref (location_t loc, tree arg1, tree arg2,
		   tsubst_flags_t complain)
{
  tree orig_arg1 = arg1;
  tree orig_arg2 = arg2;
  tree expr;
  tree overload = NULL_TREE;

  if (processing_template_decl)
    {
      if (type_dependent_expression_p (arg1)
	  || type_dependent_expression_p (arg2))
	return build_min_nt_loc (loc, ARRAY_REF, arg1, arg2,
				 NULL_TREE, NULL_TREE);
      arg1 = build_non_dependent_expr (arg1);
      arg2 = build_non_dependent_expr (arg2);
    }

  expr = build_new_op (loc, ARRAY_REF, LOOKUP_NORMAL, arg1, arg2,
		       NULL_TREE, &overload, complain);

  if (processing_template_decl && expr != error_mark_node)
    {
      if (overload != NULL_TREE)
	return (build_min_non_dep_op_overload
		(ARRAY_REF, expr, overload, orig_arg1, orig_arg2));

      return build_min_non_dep (ARRAY_REF, expr, orig_arg1, orig_arg2,
				NULL_TREE, NULL_TREE);
    }
  return expr;
}

/* Return whether OP is an expression of enum type cast to integer
   type.  In C++ even unsigned enum types are cast to signed integer
   types.  We do not want to issue warnings about comparisons between
   signed and unsigned types when one of the types is an enum type.
   Those warnings are always false positives in practice.  */

static bool
enum_cast_to_int (tree op)
{
  if (CONVERT_EXPR_P (op)
      && TREE_TYPE (op) == integer_type_node
      && TREE_CODE (TREE_TYPE (TREE_OPERAND (op, 0))) == ENUMERAL_TYPE
      && TYPE_UNSIGNED (TREE_TYPE (TREE_OPERAND (op, 0))))
    return true;

  /* The cast may have been pushed into a COND_EXPR.  */
  if (TREE_CODE (op) == COND_EXPR)
    return (enum_cast_to_int (TREE_OPERAND (op, 1))
	    || enum_cast_to_int (TREE_OPERAND (op, 2)));

  return false;
}

/* For the c-common bits.  */
tree
build_binary_op (location_t location, enum tree_code code, tree op0, tree op1,
		 bool /*convert_p*/)
{
  return cp_build_binary_op (location, code, op0, op1, tf_warning_or_error);
}

/* Build a vector comparison of ARG0 and ARG1 using CODE opcode
   into a value of TYPE type.  Comparison is done via VEC_COND_EXPR.  */

static tree
build_vec_cmp (tree_code code, tree type,
	       tree arg0, tree arg1)
{
  tree zero_vec = build_zero_cst (type);
  tree minus_one_vec = build_minus_one_cst (type);
  tree cmp_type = truth_type_for (type);
  tree cmp = build2 (code, cmp_type, arg0, arg1);
  return build3 (VEC_COND_EXPR, type, cmp, minus_one_vec, zero_vec);
}

/* Possibly warn about an address never being NULL.  */

static void
warn_for_null_address (location_t location, tree op, tsubst_flags_t complain)
{
  if (!warn_address
      || (complain & tf_warning) == 0
      || c_inhibit_evaluation_warnings != 0
      || TREE_NO_WARNING (op))
    return;

  tree cop = fold_for_warn (op);

  if (TREE_CODE (cop) == ADDR_EXPR
      && decl_with_nonnull_addr_p (TREE_OPERAND (cop, 0))
      && !TREE_NO_WARNING (cop))
    warning_at (location, OPT_Waddress, "the address of %qD will never "
		"be NULL", TREE_OPERAND (cop, 0));

  if (CONVERT_EXPR_P (op)
      && TYPE_REF_P (TREE_TYPE (TREE_OPERAND (op, 0))))
    {
      tree inner_op = op;
      STRIP_NOPS (inner_op);

      if (DECL_P (inner_op))
	warning_at (location, OPT_Waddress,
		    "the compiler can assume that the address of "
		    "%qD will never be NULL", inner_op);
    }
}

/* Build a binary-operation expression without default conversions.
   CODE is the kind of expression to build.
   LOCATION is the location_t of the operator in the source code.
   This function differs from `build' in several ways:
   the data type of the result is computed and recorded in it,
   warnings are generated if arg data types are invalid,
   special handling for addition and subtraction of pointers is known,
   and some optimization is done (operations on narrow ints
   are done in the narrower type when that gives the same result).
   Constant folding is also done before the result is returned.

   Note that the operands will never have enumeral types
   because either they have just had the default conversions performed
   or they have both just been converted to some other type in which
   the arithmetic is to be done.

   C++: must do special pointer arithmetic when implementing
   multiple inheritance, and deal with pointer to member functions.  */

tree
cp_build_binary_op (const op_location_t &location,
		    enum tree_code code, tree orig_op0, tree orig_op1,
		    tsubst_flags_t complain)
{
  tree op0, op1;
  enum tree_code code0, code1;
  tree type0, type1;
  const char *invalid_op_diag;

  /* Expression code to give to the expression when it is built.
     Normally this is CODE, which is what the caller asked for,
     but in some special cases we change it.  */
  enum tree_code resultcode = code;

  /* Data type in which the computation is to be performed.
     In the simplest cases this is the common type of the arguments.  */
  tree result_type = NULL_TREE;

  /* Nonzero means operands have already been type-converted
     in whatever way is necessary.
     Zero means they need to be converted to RESULT_TYPE.  */
  int converted = 0;

  /* Nonzero means create the expression with this type, rather than
     RESULT_TYPE.  */
  tree build_type = 0;

  /* Nonzero means after finally constructing the expression
     convert it to this type.  */
  tree final_type = 0;

  tree result, result_ovl;

  /* Nonzero if this is an operation like MIN or MAX which can
     safely be computed in short if both args are promoted shorts.
     Also implies COMMON.
     -1 indicates a bitwise operation; this makes a difference
     in the exact conditions for when it is safe to do the operation
     in a narrower mode.  */
  int shorten = 0;

  /* Nonzero if this is a comparison operation;
     if both args are promoted shorts, compare the original shorts.
     Also implies COMMON.  */
  int short_compare = 0;

  /* Nonzero means set RESULT_TYPE to the common type of the args.  */
  int common = 0;

  /* True if both operands have arithmetic type.  */
  bool arithmetic_types_p;

  /* Remember whether we're doing / or %.  */
  bool doing_div_or_mod = false;

  /* Remember whether we're doing << or >>.  */
  bool doing_shift = false;

  /* Tree holding instrumentation expression.  */
  tree instrument_expr = NULL_TREE;

  /* Apply default conversions.  */
  op0 = resolve_nondeduced_context (orig_op0, complain);
  op1 = resolve_nondeduced_context (orig_op1, complain);

  if (code == TRUTH_AND_EXPR || code == TRUTH_ANDIF_EXPR
      || code == TRUTH_OR_EXPR || code == TRUTH_ORIF_EXPR
      || code == TRUTH_XOR_EXPR)
    {
      if (!really_overloaded_fn (op0) && !VOID_TYPE_P (TREE_TYPE (op0)))
	op0 = decay_conversion (op0, complain);
      if (!really_overloaded_fn (op1) && !VOID_TYPE_P (TREE_TYPE (op1)))
	op1 = decay_conversion (op1, complain);
    }
  else
    {
      if (!really_overloaded_fn (op0) && !VOID_TYPE_P (TREE_TYPE (op0)))
	op0 = cp_default_conversion (op0, complain);
      if (!really_overloaded_fn (op1) && !VOID_TYPE_P (TREE_TYPE (op1)))
	op1 = cp_default_conversion (op1, complain);
    }

  /* Strip NON_LVALUE_EXPRs, etc., since we aren't using as an lvalue.  */
  STRIP_TYPE_NOPS (op0);
  STRIP_TYPE_NOPS (op1);

  /* DTRT if one side is an overloaded function, but complain about it.  */
  if (type_unknown_p (op0))
    {
      tree t = instantiate_type (TREE_TYPE (op1), op0, tf_none);
      if (t != error_mark_node)
	{
	  if (complain & tf_error)
	    permerror (location,
		       "assuming cast to type %qT from overloaded function",
		       TREE_TYPE (t));
	  op0 = t;
	}
    }
  if (type_unknown_p (op1))
    {
      tree t = instantiate_type (TREE_TYPE (op0), op1, tf_none);
      if (t != error_mark_node)
	{
	  if (complain & tf_error)
	    permerror (location,
		       "assuming cast to type %qT from overloaded function",
		       TREE_TYPE (t));
	  op1 = t;
	}
    }

  type0 = TREE_TYPE (op0); 
  type1 = TREE_TYPE (op1);

  /* The expression codes of the data types of the arguments tell us
     whether the arguments are integers, floating, pointers, etc.  */
  code0 = TREE_CODE (type0);
  code1 = TREE_CODE (type1);

  /* If an error was already reported for one of the arguments,
     avoid reporting another error.  */
  if (code0 == ERROR_MARK || code1 == ERROR_MARK)
    return error_mark_node;

  if ((invalid_op_diag
       = targetm.invalid_binary_op (code, type0, type1)))
    {
      if (complain & tf_error)
	error (invalid_op_diag);
      return error_mark_node;
    }

  /* Issue warnings about peculiar, but valid, uses of NULL.  */
  if ((null_node_p (orig_op0) || null_node_p (orig_op1))
      /* It's reasonable to use pointer values as operands of &&
	 and ||, so NULL is no exception.  */
      && code != TRUTH_ANDIF_EXPR && code != TRUTH_ORIF_EXPR 
      && ( /* Both are NULL (or 0) and the operation was not a
	      comparison or a pointer subtraction.  */
	  (null_ptr_cst_p (orig_op0) && null_ptr_cst_p (orig_op1) 
	   && code != EQ_EXPR && code != NE_EXPR && code != MINUS_EXPR) 
	  /* Or if one of OP0 or OP1 is neither a pointer nor NULL.  */
	  || (!null_ptr_cst_p (orig_op0)
	      && !TYPE_PTR_OR_PTRMEM_P (type0))
	  || (!null_ptr_cst_p (orig_op1) 
	      && !TYPE_PTR_OR_PTRMEM_P (type1)))
      && (complain & tf_warning))
    {
      location_t loc =
	expansion_point_location_if_in_system_header (input_location);

      warning_at (loc, OPT_Wpointer_arith, "NULL used in arithmetic");
    }

  /* In case when one of the operands of the binary operation is
     a vector and another is a scalar -- convert scalar to vector.  */
  if ((gnu_vector_type_p (type0) && code1 != VECTOR_TYPE)
      || (gnu_vector_type_p (type1) && code0 != VECTOR_TYPE))
    {
      enum stv_conv convert_flag = scalar_to_vector (location, code, op0, op1,
						     complain & tf_error);

      switch (convert_flag)
        {
          case stv_error:
            return error_mark_node;
          case stv_firstarg:
            {
              op0 = convert (TREE_TYPE (type1), op0);
	      op0 = save_expr (op0);
              op0 = build_vector_from_val (type1, op0);
              type0 = TREE_TYPE (op0);
              code0 = TREE_CODE (type0);
              converted = 1;
              break;
            }
          case stv_secondarg:
            {
              op1 = convert (TREE_TYPE (type0), op1);
	      op1 = save_expr (op1);
              op1 = build_vector_from_val (type0, op1);
              type1 = TREE_TYPE (op1);
              code1 = TREE_CODE (type1);
              converted = 1;
              break;
            }
          default:
            break;
        }
    }

  switch (code)
    {
    case MINUS_EXPR:
      /* Subtraction of two similar pointers.
	 We must subtract them as integers, then divide by object size.  */
      if (code0 == POINTER_TYPE && code1 == POINTER_TYPE
	  && same_type_ignoring_top_level_qualifiers_p (TREE_TYPE (type0),
							TREE_TYPE (type1)))
	{
	  result = pointer_diff (location, op0, op1,
				 common_pointer_type (type0, type1), complain,
				 &instrument_expr);
	  if (instrument_expr != NULL)
	    result = build2 (COMPOUND_EXPR, TREE_TYPE (result),
			     instrument_expr, result);

	  return result;
	}
      /* In all other cases except pointer - int, the usual arithmetic
	 rules apply.  */
      else if (!(code0 == POINTER_TYPE && code1 == INTEGER_TYPE))
	{
	  common = 1;
	  break;
	}
      /* The pointer - int case is just like pointer + int; fall
	 through.  */
      gcc_fallthrough ();
    case PLUS_EXPR:
      if ((code0 == POINTER_TYPE || code1 == POINTER_TYPE)
	  && (code0 == INTEGER_TYPE || code1 == INTEGER_TYPE))
	{
	  tree ptr_operand;
	  tree int_operand;
	  ptr_operand = ((code0 == POINTER_TYPE) ? op0 : op1);
	  int_operand = ((code0 == INTEGER_TYPE) ? op0 : op1);
	  if (processing_template_decl)
	    {
	      result_type = TREE_TYPE (ptr_operand);
	      break;
	    }
	  return cp_pointer_int_sum (location, code,
				     ptr_operand,
				     int_operand,
				     complain);
	}
      common = 1;
      break;

    case MULT_EXPR:
      common = 1;
      break;

    case TRUNC_DIV_EXPR:
    case CEIL_DIV_EXPR:
    case FLOOR_DIV_EXPR:
    case ROUND_DIV_EXPR:
    case EXACT_DIV_EXPR:
      if (TREE_CODE (op0) == SIZEOF_EXPR && TREE_CODE (op1) == SIZEOF_EXPR)
	{
	  tree type0 = TREE_OPERAND (op0, 0);
	  tree type1 = TREE_OPERAND (op1, 0);
	  tree first_arg = type0;
	  if (!TYPE_P (type0))
	    type0 = TREE_TYPE (type0);
	  if (!TYPE_P (type1))
	    type1 = TREE_TYPE (type1);
	  if (INDIRECT_TYPE_P (type0) && same_type_p (TREE_TYPE (type0), type1))
	    {
	      STRIP_ANY_LOCATION_WRAPPER (first_arg);
	      if (!(TREE_CODE (first_arg) == PARM_DECL
		    && DECL_ARRAY_PARAMETER_P (first_arg)
		    && warn_sizeof_array_argument)
		  && (complain & tf_warning))
		{
		  auto_diagnostic_group d;
		  if (warning_at (location, OPT_Wsizeof_pointer_div,
				  "division %<sizeof (%T) / sizeof (%T)%> does "
				  "not compute the number of array elements",
				  type0, type1))
		    if (DECL_P (first_arg))
		      inform (DECL_SOURCE_LOCATION (first_arg),
			      "first %<sizeof%> operand was declared here");
		}
	    }
	}

      if ((code0 == INTEGER_TYPE || code0 == REAL_TYPE
	   || code0 == COMPLEX_TYPE || code0 == VECTOR_TYPE)
	  && (code1 == INTEGER_TYPE || code1 == REAL_TYPE
	      || code1 == COMPLEX_TYPE || code1 == VECTOR_TYPE))
	{
	  enum tree_code tcode0 = code0, tcode1 = code1;
	  doing_div_or_mod = true;
	  warn_for_div_by_zero (location, fold_for_warn (op1));

	  if (tcode0 == COMPLEX_TYPE || tcode0 == VECTOR_TYPE)
	    tcode0 = TREE_CODE (TREE_TYPE (TREE_TYPE (op0)));
	  if (tcode1 == COMPLEX_TYPE || tcode1 == VECTOR_TYPE)
	    tcode1 = TREE_CODE (TREE_TYPE (TREE_TYPE (op1)));

	  if (!(tcode0 == INTEGER_TYPE && tcode1 == INTEGER_TYPE))
	    resultcode = RDIV_EXPR;
	  else
	    {
	      /* When dividing two signed integers, we have to promote to int.
		 unless we divide by a constant != -1.  Note that default
		 conversion will have been performed on the operands at this
		 point, so we have to dig out the original type to find out if
		 it was unsigned.  */
	      tree stripped_op1 = tree_strip_any_location_wrapper (op1);
	      shorten = ((TREE_CODE (op0) == NOP_EXPR
			  && TYPE_UNSIGNED (TREE_TYPE (TREE_OPERAND (op0, 0))))
			 || (TREE_CODE (stripped_op1) == INTEGER_CST
			     && ! integer_all_onesp (stripped_op1)));
	    }

	  common = 1;
	}
      break;

    case BIT_AND_EXPR:
    case BIT_IOR_EXPR:
    case BIT_XOR_EXPR:
      if ((code0 == INTEGER_TYPE && code1 == INTEGER_TYPE)
	  || (code0 == VECTOR_TYPE && code1 == VECTOR_TYPE
	      && !VECTOR_FLOAT_TYPE_P (type0)
	      && !VECTOR_FLOAT_TYPE_P (type1)))
	shorten = -1;
      break;

    case TRUNC_MOD_EXPR:
    case FLOOR_MOD_EXPR:
      doing_div_or_mod = true;
      warn_for_div_by_zero (location, fold_for_warn (op1));

      if (code0 == VECTOR_TYPE && code1 == VECTOR_TYPE
	  && TREE_CODE (TREE_TYPE (type0)) == INTEGER_TYPE
	  && TREE_CODE (TREE_TYPE (type1)) == INTEGER_TYPE)
	common = 1;
      else if (code0 == INTEGER_TYPE && code1 == INTEGER_TYPE)
	{
	  /* Although it would be tempting to shorten always here, that loses
	     on some targets, since the modulo instruction is undefined if the
	     quotient can't be represented in the computation mode.  We shorten
	     only if unsigned or if dividing by something we know != -1.  */
	  tree stripped_op1 = tree_strip_any_location_wrapper (op1);
	  shorten = ((TREE_CODE (op0) == NOP_EXPR
		      && TYPE_UNSIGNED (TREE_TYPE (TREE_OPERAND (op0, 0))))
		     || (TREE_CODE (stripped_op1) == INTEGER_CST
			 && ! integer_all_onesp (stripped_op1)));
	  common = 1;
	}
      break;

    case TRUTH_ANDIF_EXPR:
    case TRUTH_ORIF_EXPR:
    case TRUTH_AND_EXPR:
    case TRUTH_OR_EXPR:
      if (!VECTOR_TYPE_P (type0) && gnu_vector_type_p (type1))
	{
	  if (!COMPARISON_CLASS_P (op1))
	    op1 = cp_build_binary_op (EXPR_LOCATION (op1), NE_EXPR, op1,
				      build_zero_cst (type1), complain);
	  if (code == TRUTH_ANDIF_EXPR)
	    {
	      tree z = build_zero_cst (TREE_TYPE (op1));
	      return build_conditional_expr (location, op0, op1, z, complain);
	    }
	  else if (code == TRUTH_ORIF_EXPR)
	    {
	      tree m1 = build_all_ones_cst (TREE_TYPE (op1));
	      return build_conditional_expr (location, op0, m1, op1, complain);
	    }
	  else
	    gcc_unreachable ();
	}
      if (gnu_vector_type_p (type0)
	  && (!VECTOR_TYPE_P (type1) || gnu_vector_type_p (type1)))
	{
	  if (!COMPARISON_CLASS_P (op0))
	    op0 = cp_build_binary_op (EXPR_LOCATION (op0), NE_EXPR, op0,
				      build_zero_cst (type0), complain);
	  if (!VECTOR_TYPE_P (type1))
	    {
	      tree m1 = build_all_ones_cst (TREE_TYPE (op0));
	      tree z = build_zero_cst (TREE_TYPE (op0));
	      op1 = build_conditional_expr (location, op1, m1, z, complain);
	    }
	  else if (!COMPARISON_CLASS_P (op1))
	    op1 = cp_build_binary_op (EXPR_LOCATION (op1), NE_EXPR, op1,
				      build_zero_cst (type1), complain);

	  if (code == TRUTH_ANDIF_EXPR)
	    code = BIT_AND_EXPR;
	  else if (code == TRUTH_ORIF_EXPR)
	    code = BIT_IOR_EXPR;
	  else
	    gcc_unreachable ();

	  return cp_build_binary_op (location, code, op0, op1, complain);
	}

      result_type = boolean_type_node;
      break;

      /* Shift operations: result has same type as first operand;
	 always convert second operand to int.
	 Also set SHORT_SHIFT if shifting rightward.  */

    case RSHIFT_EXPR:
      if (gnu_vector_type_p (type0)
	  && code1 == INTEGER_TYPE
	  && TREE_CODE (TREE_TYPE (type0)) == INTEGER_TYPE)
        {
          result_type = type0;
          converted = 1;
        }
      else if (gnu_vector_type_p (type0)
	       && gnu_vector_type_p (type1)
	       && TREE_CODE (TREE_TYPE (type0)) == INTEGER_TYPE
	       && TREE_CODE (TREE_TYPE (type1)) == INTEGER_TYPE
	       && known_eq (TYPE_VECTOR_SUBPARTS (type0),
			    TYPE_VECTOR_SUBPARTS (type1)))
	{
	  result_type = type0;
	  converted = 1;
	}
      else if (code0 == INTEGER_TYPE && code1 == INTEGER_TYPE)
	{
	  tree const_op1 = fold_for_warn (op1);
	  if (TREE_CODE (const_op1) != INTEGER_CST)
	    const_op1 = op1;
	  result_type = type0;
	  doing_shift = true;
	  if (TREE_CODE (const_op1) == INTEGER_CST)
	    {
	      if (tree_int_cst_lt (const_op1, integer_zero_node))
		{
		  if ((complain & tf_warning)
		      && c_inhibit_evaluation_warnings == 0)
		    warning_at (location, OPT_Wshift_count_negative,
				"right shift count is negative");
		}
	      else
		{
		  if (compare_tree_int (const_op1, TYPE_PRECISION (type0)) >= 0
		      && (complain & tf_warning)
		      && c_inhibit_evaluation_warnings == 0)
		    warning_at (location, OPT_Wshift_count_overflow,
				"right shift count >= width of type");
		}
	    }
	  /* Avoid converting op1 to result_type later.  */
	  converted = 1;
	}
      break;

    case LSHIFT_EXPR:
      if (gnu_vector_type_p (type0)
	  && code1 == INTEGER_TYPE
          && TREE_CODE (TREE_TYPE (type0)) == INTEGER_TYPE)
        {
          result_type = type0;
          converted = 1;
        }
      else if (gnu_vector_type_p (type0)
	       && gnu_vector_type_p (type1)
	       && TREE_CODE (TREE_TYPE (type0)) == INTEGER_TYPE
	       && TREE_CODE (TREE_TYPE (type1)) == INTEGER_TYPE
	       && known_eq (TYPE_VECTOR_SUBPARTS (type0),
			    TYPE_VECTOR_SUBPARTS (type1)))
	{
	  result_type = type0;
	  converted = 1;
	}
      else if (code0 == INTEGER_TYPE && code1 == INTEGER_TYPE)
	{
	  tree const_op0 = fold_for_warn (op0);
	  if (TREE_CODE (const_op0) != INTEGER_CST)
	    const_op0 = op0;
	  tree const_op1 = fold_for_warn (op1);
	  if (TREE_CODE (const_op1) != INTEGER_CST)
	    const_op1 = op1;
	  result_type = type0;
	  doing_shift = true;
	  if (TREE_CODE (const_op0) == INTEGER_CST
	      && tree_int_cst_sgn (const_op0) < 0
	      && (complain & tf_warning)
	      && c_inhibit_evaluation_warnings == 0)
	    warning_at (location, OPT_Wshift_negative_value,
			"left shift of negative value");
	  if (TREE_CODE (const_op1) == INTEGER_CST)
	    {
	      if (tree_int_cst_lt (const_op1, integer_zero_node))
		{
		  if ((complain & tf_warning)
		      && c_inhibit_evaluation_warnings == 0)
		    warning_at (location, OPT_Wshift_count_negative,
				"left shift count is negative");
		}
	      else if (compare_tree_int (const_op1,
					 TYPE_PRECISION (type0)) >= 0)
		{
		  if ((complain & tf_warning)
		      && c_inhibit_evaluation_warnings == 0)
		    warning_at (location, OPT_Wshift_count_overflow,
				"left shift count >= width of type");
		}
	      else if (TREE_CODE (const_op0) == INTEGER_CST
		       && (complain & tf_warning))
		maybe_warn_shift_overflow (location, const_op0, const_op1);
	    }
	  /* Avoid converting op1 to result_type later.  */
	  converted = 1;
	}
      break;

    case EQ_EXPR:
    case NE_EXPR:
      if (gnu_vector_type_p (type0) && gnu_vector_type_p (type1))
	goto vector_compare;
      if ((complain & tf_warning)
	  && c_inhibit_evaluation_warnings == 0
	  && (FLOAT_TYPE_P (type0) || FLOAT_TYPE_P (type1)))
	warning_at (location, OPT_Wfloat_equal,
		    "comparing floating-point with %<==%> "
		    "or %<!=%> is unsafe");
      if (complain & tf_warning)
	{
	  tree stripped_orig_op0 = tree_strip_any_location_wrapper (orig_op0);
	  tree stripped_orig_op1 = tree_strip_any_location_wrapper (orig_op1);
	  if ((TREE_CODE (stripped_orig_op0) == STRING_CST
	       && !integer_zerop (cp_fully_fold (op1)))
	      || (TREE_CODE (stripped_orig_op1) == STRING_CST
		  && !integer_zerop (cp_fully_fold (op0))))
	    warning_at (location, OPT_Waddress,
			"comparison with string literal results in "
			"unspecified behavior");
	}

      build_type = boolean_type_node;
      if ((code0 == INTEGER_TYPE || code0 == REAL_TYPE
	   || code0 == COMPLEX_TYPE || code0 == ENUMERAL_TYPE)
	  && (code1 == INTEGER_TYPE || code1 == REAL_TYPE
	      || code1 == COMPLEX_TYPE || code1 == ENUMERAL_TYPE))
	short_compare = 1;
      else if (((code0 == POINTER_TYPE || TYPE_PTRDATAMEM_P (type0))
		&& null_ptr_cst_p (orig_op1))
	       /* Handle, eg, (void*)0 (c++/43906), and more.  */
	       || (code0 == POINTER_TYPE
		   && TYPE_PTR_P (type1) && integer_zerop (op1)))
	{
	  if (TYPE_PTR_P (type1))
	    result_type = composite_pointer_type (location,
						  type0, type1, op0, op1,
						  CPO_COMPARISON, complain);
	  else
	    result_type = type0;

	  if (char_type_p (TREE_TYPE (orig_op1)))
	    {
	      auto_diagnostic_group d;
	      if (warning_at (location, OPT_Wpointer_compare,
			      "comparison between pointer and zero character "
			      "constant"))
		inform (location,
			"did you mean to dereference the pointer?");
	    }
	  warn_for_null_address (location, op0, complain);
	}
      else if (((code1 == POINTER_TYPE || TYPE_PTRDATAMEM_P (type1))
		&& null_ptr_cst_p (orig_op0))
	       /* Handle, eg, (void*)0 (c++/43906), and more.  */
	       || (code1 == POINTER_TYPE
		   && TYPE_PTR_P (type0) && integer_zerop (op0)))
	{
	  if (TYPE_PTR_P (type0))
	    result_type = composite_pointer_type (location,
						  type0, type1, op0, op1,
						  CPO_COMPARISON, complain);
	  else
	    result_type = type1;

	  if (char_type_p (TREE_TYPE (orig_op0)))
	    {
	      auto_diagnostic_group d;
	      if (warning_at (location, OPT_Wpointer_compare,
			     "comparison between pointer and zero character "
			     "constant"))
		inform (location,
			"did you mean to dereference the pointer?");
	    }
	  warn_for_null_address (location, op1, complain);
	}
      else if ((code0 == POINTER_TYPE && code1 == POINTER_TYPE)
	       || (TYPE_PTRDATAMEM_P (type0) && TYPE_PTRDATAMEM_P (type1)))
	result_type = composite_pointer_type (location,
					      type0, type1, op0, op1,
					      CPO_COMPARISON, complain);
      else if (null_ptr_cst_p (orig_op0) && null_ptr_cst_p (orig_op1))
	/* One of the operands must be of nullptr_t type.  */
        result_type = TREE_TYPE (nullptr_node);
      else if (code0 == POINTER_TYPE && code1 == INTEGER_TYPE)
	{
	  result_type = type0;
	  if (complain & tf_error)
	    permerror (location, "ISO C++ forbids comparison between "
		       "pointer and integer");
          else
            return error_mark_node;
	}
      else if (code0 == INTEGER_TYPE && code1 == POINTER_TYPE)
	{
	  result_type = type1;
	  if (complain & tf_error)
	    permerror (location, "ISO C++ forbids comparison between "
		       "pointer and integer");
          else
            return error_mark_node;
	}
      else if (TYPE_PTRMEMFUNC_P (type0) && null_ptr_cst_p (orig_op1))
	{
	  if (TARGET_PTRMEMFUNC_VBIT_LOCATION
	      == ptrmemfunc_vbit_in_delta)
	    {
	      tree pfn0, delta0, e1, e2;

	      if (TREE_SIDE_EFFECTS (op0))
		op0 = cp_save_expr (op0);

	      pfn0 = pfn_from_ptrmemfunc (op0);
	      delta0 = delta_from_ptrmemfunc (op0);
	      e1 = cp_build_binary_op (location,
				       EQ_EXPR,
	  			       pfn0,
				       build_zero_cst (TREE_TYPE (pfn0)),
				       complain);
	      e2 = cp_build_binary_op (location,
				       BIT_AND_EXPR,
				       delta0,
				       integer_one_node,
				       complain);

	      if (complain & tf_warning)
		maybe_warn_zero_as_null_pointer_constant (op1, input_location);

	      e2 = cp_build_binary_op (location,
				       EQ_EXPR, e2, integer_zero_node,
				       complain);
	      op0 = cp_build_binary_op (location,
					TRUTH_ANDIF_EXPR, e1, e2,
					complain);
	      op1 = cp_convert (TREE_TYPE (op0), integer_one_node, complain);
	    }
     	  else 
	    {
	      op0 = build_ptrmemfunc_access_expr (op0, pfn_identifier);
	      op1 = cp_convert (TREE_TYPE (op0), op1, complain);
	    }
	  result_type = TREE_TYPE (op0);
	}
      else if (TYPE_PTRMEMFUNC_P (type1) && null_ptr_cst_p (orig_op0))
	return cp_build_binary_op (location, code, op1, op0, complain);
      else if (TYPE_PTRMEMFUNC_P (type0) && TYPE_PTRMEMFUNC_P (type1))
	{
	  tree type;
	  /* E will be the final comparison.  */
	  tree e;
	  /* E1 and E2 are for scratch.  */
	  tree e1;
	  tree e2;
	  tree pfn0;
	  tree pfn1;
	  tree delta0;
	  tree delta1;

	  type = composite_pointer_type (location, type0, type1, op0, op1, 
					 CPO_COMPARISON, complain);

	  if (!same_type_p (TREE_TYPE (op0), type))
	    op0 = cp_convert_and_check (type, op0, complain);
	  if (!same_type_p (TREE_TYPE (op1), type))
	    op1 = cp_convert_and_check (type, op1, complain);

	  if (op0 == error_mark_node || op1 == error_mark_node)
	    return error_mark_node;

	  if (TREE_SIDE_EFFECTS (op0))
	    op0 = save_expr (op0);
	  if (TREE_SIDE_EFFECTS (op1))
	    op1 = save_expr (op1);

	  pfn0 = pfn_from_ptrmemfunc (op0);
	  pfn0 = cp_fully_fold (pfn0);
	  /* Avoid -Waddress warnings (c++/64877).  */
	  if (TREE_CODE (pfn0) == ADDR_EXPR)
	    TREE_NO_WARNING (pfn0) = 1;
	  pfn1 = pfn_from_ptrmemfunc (op1);
	  pfn1 = cp_fully_fold (pfn1);
	  delta0 = delta_from_ptrmemfunc (op0);
	  delta1 = delta_from_ptrmemfunc (op1);
	  if (TARGET_PTRMEMFUNC_VBIT_LOCATION
	      == ptrmemfunc_vbit_in_delta)
	    {
	      /* We generate:

		 (op0.pfn == op1.pfn
		  && ((op0.delta == op1.delta)
     		       || (!op0.pfn && op0.delta & 1 == 0 
			   && op1.delta & 1 == 0))

	         The reason for the `!op0.pfn' bit is that a NULL
	         pointer-to-member is any member with a zero PFN and
	         LSB of the DELTA field is 0.  */

	      e1 = cp_build_binary_op (location, BIT_AND_EXPR,
				       delta0, 
				       integer_one_node,
				       complain);
	      e1 = cp_build_binary_op (location,
				       EQ_EXPR, e1, integer_zero_node,
				       complain);
	      e2 = cp_build_binary_op (location, BIT_AND_EXPR,
				       delta1,
				       integer_one_node,
				       complain);
	      e2 = cp_build_binary_op (location,
				       EQ_EXPR, e2, integer_zero_node,
				       complain);
	      e1 = cp_build_binary_op (location,
				       TRUTH_ANDIF_EXPR, e2, e1,
				       complain);
	      e2 = cp_build_binary_op (location, EQ_EXPR,
				       pfn0,
				       build_zero_cst (TREE_TYPE (pfn0)),
				       complain);
	      e2 = cp_build_binary_op (location,
				       TRUTH_ANDIF_EXPR, e2, e1, complain);
	      e1 = cp_build_binary_op (location,
				       EQ_EXPR, delta0, delta1, complain);
	      e1 = cp_build_binary_op (location,
				       TRUTH_ORIF_EXPR, e1, e2, complain);
	    }
	  else
	    {
	      /* We generate:

	         (op0.pfn == op1.pfn
	         && (!op0.pfn || op0.delta == op1.delta))

	         The reason for the `!op0.pfn' bit is that a NULL
	         pointer-to-member is any member with a zero PFN; the
	         DELTA field is unspecified.  */
 
    	      e1 = cp_build_binary_op (location,
				       EQ_EXPR, delta0, delta1, complain);
	      e2 = cp_build_binary_op (location,
				       EQ_EXPR,
		      		       pfn0,
			   	       build_zero_cst (TREE_TYPE (pfn0)),
				       complain);
	      e1 = cp_build_binary_op (location,
				       TRUTH_ORIF_EXPR, e1, e2, complain);
	    }
	  e2 = build2 (EQ_EXPR, boolean_type_node, pfn0, pfn1);
	  e = cp_build_binary_op (location,
				  TRUTH_ANDIF_EXPR, e2, e1, complain);
	  if (code == EQ_EXPR)
	    return e;
	  return cp_build_binary_op (location,
				     EQ_EXPR, e, integer_zero_node, complain);
	}
      else
	{
	  gcc_assert (!TYPE_PTRMEMFUNC_P (type0)
		      || !same_type_p (TYPE_PTRMEMFUNC_FN_TYPE (type0),
				       type1));
	  gcc_assert (!TYPE_PTRMEMFUNC_P (type1)
		      || !same_type_p (TYPE_PTRMEMFUNC_FN_TYPE (type1),
				       type0));
	}

      break;

    case MAX_EXPR:
    case MIN_EXPR:
      if ((code0 == INTEGER_TYPE || code0 == REAL_TYPE)
	   && (code1 == INTEGER_TYPE || code1 == REAL_TYPE))
	shorten = 1;
      else if (code0 == POINTER_TYPE && code1 == POINTER_TYPE)
	result_type = composite_pointer_type (location,
					      type0, type1, op0, op1,
					      CPO_COMPARISON, complain);
      break;

    case LE_EXPR:
    case GE_EXPR:
    case LT_EXPR:
    case GT_EXPR:
    case SPACESHIP_EXPR:
      if (TREE_CODE (orig_op0) == STRING_CST
	  || TREE_CODE (orig_op1) == STRING_CST)
	{
	  if (complain & tf_warning)
	    warning_at (location, OPT_Waddress,
			"comparison with string literal results "
			"in unspecified behavior");
	}

      if (gnu_vector_type_p (type0) && gnu_vector_type_p (type1))
	{
	vector_compare:
	  tree intt;
	  if (!same_type_ignoring_top_level_qualifiers_p (TREE_TYPE (type0),
							  TREE_TYPE (type1))
	      && !vector_types_compatible_elements_p (type0, type1))
	    {
	      if (complain & tf_error)
		{
		  error_at (location, "comparing vectors with different "
				      "element types");
		  inform (location, "operand types are %qT and %qT",
			  type0, type1);
		}
	      return error_mark_node;
	    }

	  if (maybe_ne (TYPE_VECTOR_SUBPARTS (type0),
			TYPE_VECTOR_SUBPARTS (type1)))
	    {
	      if (complain & tf_error)
		{
		  error_at (location, "comparing vectors with different "
				      "number of elements");
		  inform (location, "operand types are %qT and %qT",
			  type0, type1);
		}
	      return error_mark_node;
	    }

	  /* It's not precisely specified how the usual arithmetic
	     conversions apply to the vector types.  Here, we use
	     the unsigned type if one of the operands is signed and
	     the other one is unsigned.  */
	  if (TYPE_UNSIGNED (type0) != TYPE_UNSIGNED (type1))
	    {
	      if (!TYPE_UNSIGNED (type0))
		op0 = build1 (VIEW_CONVERT_EXPR, type1, op0);
	      else
		op1 = build1 (VIEW_CONVERT_EXPR, type0, op1);
	      warning_at (location, OPT_Wsign_compare, "comparison between "
			  "types %qT and %qT", type0, type1);
	    }

	  if (resultcode == SPACESHIP_EXPR)
	    {
	      if (complain & tf_error)
		sorry_at (location, "three-way comparison of vectors");
	      return error_mark_node;
	    }

	  /* Always construct signed integer vector type.  */
	  intt = c_common_type_for_size
	    (GET_MODE_BITSIZE (SCALAR_TYPE_MODE (TREE_TYPE (type0))), 0);
	  if (!intt)
	    {
	      if (complain & tf_error)
		error_at (location, "could not find an integer type "
			  "of the same size as %qT", TREE_TYPE (type0));
	      return error_mark_node;
	    }
	  result_type = build_opaque_vector_type (intt,
						  TYPE_VECTOR_SUBPARTS (type0));
	  return build_vec_cmp (resultcode, result_type, op0, op1);
	}
      build_type = boolean_type_node;
      if ((code0 == INTEGER_TYPE || code0 == REAL_TYPE
	   || code0 == ENUMERAL_TYPE)
	   && (code1 == INTEGER_TYPE || code1 == REAL_TYPE
	       || code1 == ENUMERAL_TYPE))
	short_compare = 1;
      else if (code0 == POINTER_TYPE && code1 == POINTER_TYPE)
	result_type = composite_pointer_type (location,
					      type0, type1, op0, op1,
					      CPO_COMPARISON, complain);
      else if (code0 == POINTER_TYPE && null_ptr_cst_p (orig_op1))
	{
	  result_type = type0;
	  if (extra_warnings && (complain & tf_warning))
	    warning_at (location, OPT_Wextra,
			"ordered comparison of pointer with integer zero");
	}
      else if (code1 == POINTER_TYPE && null_ptr_cst_p (orig_op0))
	{
	  result_type = type1;
	  if (extra_warnings && (complain & tf_warning))
	    warning_at (location, OPT_Wextra,
			"ordered comparison of pointer with integer zero");
	}
      else if (null_ptr_cst_p (orig_op0) && null_ptr_cst_p (orig_op1))
	/* One of the operands must be of nullptr_t type.  */
        result_type = TREE_TYPE (nullptr_node);
      else if (code0 == POINTER_TYPE && code1 == INTEGER_TYPE)
	{
	  result_type = type0;
	  if (complain & tf_error)
	    permerror (location, "ISO C++ forbids comparison between "
		       "pointer and integer");
	  else
            return error_mark_node;
	}
      else if (code0 == INTEGER_TYPE && code1 == POINTER_TYPE)
	{
	  result_type = type1;
	  if (complain & tf_error)
	    permerror (location, "ISO C++ forbids comparison between "
		       "pointer and integer");
	  else
            return error_mark_node;
	}

      if ((code0 == POINTER_TYPE || code1 == POINTER_TYPE)
	  && !processing_template_decl
	  && sanitize_flags_p (SANITIZE_POINTER_COMPARE))
	{
	  op0 = save_expr (op0);
	  op1 = save_expr (op1);

	  tree tt = builtin_decl_explicit (BUILT_IN_ASAN_POINTER_COMPARE);
	  instrument_expr = build_call_expr_loc (location, tt, 2, op0, op1);
	}

      break;

    case UNORDERED_EXPR:
    case ORDERED_EXPR:
    case UNLT_EXPR:
    case UNLE_EXPR:
    case UNGT_EXPR:
    case UNGE_EXPR:
    case UNEQ_EXPR:
      build_type = integer_type_node;
      if (code0 != REAL_TYPE || code1 != REAL_TYPE)
	{
	  if (complain & tf_error)
	    error ("unordered comparison on non-floating-point argument");
	  return error_mark_node;
	}
      common = 1;
      break;

    default:
      break;
    }

  if (((code0 == INTEGER_TYPE || code0 == REAL_TYPE || code0 == COMPLEX_TYPE
	|| code0 == ENUMERAL_TYPE)
       && (code1 == INTEGER_TYPE || code1 == REAL_TYPE
	   || code1 == COMPLEX_TYPE || code1 == ENUMERAL_TYPE)))
    arithmetic_types_p = 1;
  else
    {
      arithmetic_types_p = 0;
      /* Vector arithmetic is only allowed when both sides are vectors.  */
      if (gnu_vector_type_p (type0) && gnu_vector_type_p (type1))
	{
	  if (!tree_int_cst_equal (TYPE_SIZE (type0), TYPE_SIZE (type1))
	      || !vector_types_compatible_elements_p (type0, type1))
	    {
	      if (complain & tf_error)
		{
		  /* "location" already embeds the locations of the
		     operands, so we don't need to add them separately
		     to richloc.  */
		  rich_location richloc (line_table, location);
		  binary_op_error (&richloc, code, type0, type1);
		}
	      return error_mark_node;
	    }
	  arithmetic_types_p = 1;
	}
    }
  /* Determine the RESULT_TYPE, if it is not already known.  */
  if (!result_type
      && arithmetic_types_p
      && (shorten || common || short_compare))
    {
      result_type = cp_common_type (type0, type1);
      if (complain & tf_warning)
	do_warn_double_promotion (result_type, type0, type1,
				  "implicit conversion from %qH to %qI "
				  "to match other operand of binary "
				  "expression",
				  location);
    }

  if (code == SPACESHIP_EXPR)
    {
      iloc_sentinel s (location);

      tree orig_type0 = TREE_TYPE (orig_op0);
      tree_code orig_code0 = TREE_CODE (orig_type0);
      tree orig_type1 = TREE_TYPE (orig_op1);
      tree_code orig_code1 = TREE_CODE (orig_type1);
      if (!result_type)
	/* Nope.  */;
      else if ((orig_code0 == BOOLEAN_TYPE) != (orig_code1 == BOOLEAN_TYPE))
	/* "If one of the operands is of type bool and the other is not, the
	   program is ill-formed."  */
	result_type = NULL_TREE;
      else if (code0 == POINTER_TYPE && orig_code0 != POINTER_TYPE
	       && code1 == POINTER_TYPE && orig_code1 != POINTER_TYPE)
	/* We only do array/function-to-pointer conversion if "at least one of
	   the operands is of pointer type".  */
	result_type = NULL_TREE;
      else if (TYPE_PTRFN_P (result_type) || NULLPTR_TYPE_P (result_type))
	/* <=> no longer supports equality relations.  */
	result_type = NULL_TREE;
      else if (orig_code0 == ENUMERAL_TYPE && orig_code1 == ENUMERAL_TYPE
	       && !(same_type_ignoring_top_level_qualifiers_p
		    (orig_type0, orig_type1)))
	/* "If both operands have arithmetic types, or one operand has integral
	   type and the other operand has unscoped enumeration type, the usual
	   arithmetic conversions are applied to the operands."  So we don't do
	   arithmetic conversions if the operands both have enumeral type.  */
	result_type = NULL_TREE;

      if (result_type)
	{
	  build_type = spaceship_type (result_type, complain);
	  if (build_type == error_mark_node)
	    return error_mark_node;
	}

      if (result_type && arithmetic_types_p)
	{
	  /* If a narrowing conversion is required, other than from an integral
	     type to a floating point type, the program is ill-formed.  */
	  bool ok = true;
	  if (TREE_CODE (result_type) == REAL_TYPE
	      && INTEGRAL_OR_ENUMERATION_TYPE_P (TREE_TYPE (orig_op0)))
	    /* OK */;
	  else if (!check_narrowing (result_type, orig_op0, complain))
	    ok = false;
	  if (TREE_CODE (result_type) == REAL_TYPE
	      && INTEGRAL_OR_ENUMERATION_TYPE_P (TREE_TYPE (orig_op1)))
	    /* OK */;
	  else if (!check_narrowing (result_type, orig_op1, complain))
	    ok = false;
	  if (!ok && !(complain & tf_error))
	    return error_mark_node;
	}
    }

  if (!result_type)
    {
      if (complain & tf_error)
	{
	  binary_op_rich_location richloc (location,
					   orig_op0, orig_op1, true);
	  error_at (&richloc,
		    "invalid operands of types %qT and %qT to binary %qO",
		    TREE_TYPE (orig_op0), TREE_TYPE (orig_op1), code);
	}
      return error_mark_node;
    }

  /* If we're in a template, the only thing we need to know is the
     RESULT_TYPE.  */
  if (processing_template_decl)
    {
      /* Since the middle-end checks the type when doing a build2, we
	 need to build the tree in pieces.  This built tree will never
	 get out of the front-end as we replace it when instantiating
	 the template.  */
      tree tmp = build2 (resultcode,
			 build_type ? build_type : result_type,
			 NULL_TREE, op1);
      TREE_OPERAND (tmp, 0) = op0;
      return tmp;
    }

  /* Remember the original type; RESULT_TYPE might be changed later on
     by shorten_binary_op.  */
  tree orig_type = result_type;

  if (arithmetic_types_p)
    {
      bool first_complex = (code0 == COMPLEX_TYPE);
      bool second_complex = (code1 == COMPLEX_TYPE);
      int none_complex = (!first_complex && !second_complex);

      /* Adapted from patch for c/24581.  */
      if (first_complex != second_complex
	  && (code == PLUS_EXPR
	      || code == MINUS_EXPR
	      || code == MULT_EXPR
	      || (code == TRUNC_DIV_EXPR && first_complex))
	  && TREE_CODE (TREE_TYPE (result_type)) == REAL_TYPE
	  && flag_signed_zeros)
	{
	  /* An operation on mixed real/complex operands must be
	     handled specially, but the language-independent code can
	     more easily optimize the plain complex arithmetic if
	     -fno-signed-zeros.  */
	  tree real_type = TREE_TYPE (result_type);
	  tree real, imag;
	  if (first_complex)
	    {
	      if (TREE_TYPE (op0) != result_type)
		op0 = cp_convert_and_check (result_type, op0, complain);
	      if (TREE_TYPE (op1) != real_type)
		op1 = cp_convert_and_check (real_type, op1, complain);
	    }
	  else
	    {
	      if (TREE_TYPE (op0) != real_type)
		op0 = cp_convert_and_check (real_type, op0, complain);
	      if (TREE_TYPE (op1) != result_type)
		op1 = cp_convert_and_check (result_type, op1, complain);
	    }
	  if (TREE_CODE (op0) == ERROR_MARK || TREE_CODE (op1) == ERROR_MARK)
	    return error_mark_node;
	  if (first_complex)
	    {
	      op0 = save_expr (op0);
	      real = cp_build_unary_op (REALPART_EXPR, op0, true, complain);
	      imag = cp_build_unary_op (IMAGPART_EXPR, op0, true, complain);
	      switch (code)
		{
		case MULT_EXPR:
		case TRUNC_DIV_EXPR:
		  op1 = save_expr (op1);
		  imag = build2 (resultcode, real_type, imag, op1);
		  /* Fall through.  */
		case PLUS_EXPR:
		case MINUS_EXPR:
		  real = build2 (resultcode, real_type, real, op1);
		  break;
		default:
		  gcc_unreachable();
		}
	    }
	  else
	    {
	      op1 = save_expr (op1);
	      real = cp_build_unary_op (REALPART_EXPR, op1, true, complain);
	      imag = cp_build_unary_op (IMAGPART_EXPR, op1, true, complain);
	      switch (code)
		{
		case MULT_EXPR:
		  op0 = save_expr (op0);
		  imag = build2 (resultcode, real_type, op0, imag);
		  /* Fall through.  */
		case PLUS_EXPR:
		  real = build2 (resultcode, real_type, op0, real);
		  break;
		case MINUS_EXPR:
		  real = build2 (resultcode, real_type, op0, real);
		  imag = build1 (NEGATE_EXPR, real_type, imag);
		  break;
		default:
		  gcc_unreachable();
		}
	    }
	  result = build2 (COMPLEX_EXPR, result_type, real, imag);
	  return result;
	}

      /* For certain operations (which identify themselves by shorten != 0)
	 if both args were extended from the same smaller type,
	 do the arithmetic in that type and then extend.

	 shorten !=0 and !=1 indicates a bitwise operation.
	 For them, this optimization is safe only if
	 both args are zero-extended or both are sign-extended.
	 Otherwise, we might change the result.
	 E.g., (short)-1 | (unsigned short)-1 is (int)-1
	 but calculated in (unsigned short) it would be (unsigned short)-1.  */

      if (shorten && none_complex)
	{
	  final_type = result_type;
	  result_type = shorten_binary_op (result_type, op0, op1,
					   shorten == -1);
	}

      /* Comparison operations are shortened too but differently.
	 They identify themselves by setting short_compare = 1.  */

      if (short_compare)
	{
	  /* We call shorten_compare only for diagnostics.  */
	  tree xop0 = fold_simple (op0);
	  tree xop1 = fold_simple (op1);
	  tree xresult_type = result_type;
	  enum tree_code xresultcode = resultcode;
	  shorten_compare (location, &xop0, &xop1, &xresult_type,
			   &xresultcode);
	}

      if ((short_compare || code == MIN_EXPR || code == MAX_EXPR)
	  && warn_sign_compare
	  /* Do not warn until the template is instantiated; we cannot
	     bound the ranges of the arguments until that point.  */
	  && !processing_template_decl
          && (complain & tf_warning)
	  && c_inhibit_evaluation_warnings == 0
	  /* Even unsigned enum types promote to signed int.  We don't
	     want to issue -Wsign-compare warnings for this case.  */
	  && !enum_cast_to_int (orig_op0)
	  && !enum_cast_to_int (orig_op1))
	{
	  warn_for_sign_compare (location, orig_op0, orig_op1, op0, op1,
				 result_type, resultcode);
	}
    }

  /* If CONVERTED is zero, both args will be converted to type RESULT_TYPE.
     Then the expression will be built.
     It will be given type FINAL_TYPE if that is nonzero;
     otherwise, it will be given type RESULT_TYPE.  */
  if (! converted)
    {
      warning_sentinel w (warn_sign_conversion, short_compare);
      if (!same_type_p (TREE_TYPE (op0), result_type))
	op0 = cp_convert_and_check (result_type, op0, complain);
      if (!same_type_p (TREE_TYPE (op1), result_type))
	op1 = cp_convert_and_check (result_type, op1, complain);

      if (op0 == error_mark_node || op1 == error_mark_node)
	return error_mark_node;
    }

  if (build_type == NULL_TREE)
    build_type = result_type;

  if (doing_shift
      && flag_strong_eval_order == 2
      && TREE_SIDE_EFFECTS (op1)
      && !processing_template_decl)
    {
      /* In C++17, in both op0 << op1 and op0 >> op1 op0 is sequenced before
	 op1, so if op1 has side-effects, use SAVE_EXPR around op0.  */
      op0 = cp_save_expr (op0);
      instrument_expr = op0;
    }

  if (sanitize_flags_p ((SANITIZE_SHIFT
			 | SANITIZE_DIVIDE | SANITIZE_FLOAT_DIVIDE))
      && current_function_decl != NULL_TREE
      && !processing_template_decl
      && (doing_div_or_mod || doing_shift))
    {
      /* OP0 and/or OP1 might have side-effects.  */
      op0 = cp_save_expr (op0);
      op1 = cp_save_expr (op1);
      op0 = fold_non_dependent_expr (op0, complain);
      op1 = fold_non_dependent_expr (op1, complain);
      tree instrument_expr1 = NULL_TREE;
      if (doing_div_or_mod
	  && sanitize_flags_p (SANITIZE_DIVIDE | SANITIZE_FLOAT_DIVIDE))
	{
	  /* For diagnostics we want to use the promoted types without
	     shorten_binary_op.  So convert the arguments to the
	     original result_type.  */
	  tree cop0 = op0;
	  tree cop1 = op1;
	  if (TREE_TYPE (cop0) != orig_type)
	    cop0 = cp_convert (orig_type, op0, complain);
	  if (TREE_TYPE (cop1) != orig_type)
	    cop1 = cp_convert (orig_type, op1, complain);
	  instrument_expr1 = ubsan_instrument_division (location, cop0, cop1);
	}
      else if (doing_shift && sanitize_flags_p (SANITIZE_SHIFT))
	instrument_expr1 = ubsan_instrument_shift (location, code, op0, op1);
      if (instrument_expr != NULL)
	instrument_expr = add_stmt_to_compound (instrument_expr,
						instrument_expr1);
      else
	instrument_expr = instrument_expr1;
    }

  result = build2_loc (location, resultcode, build_type, op0, op1);
  if (final_type != 0)
    result = cp_convert (final_type, result, complain);

  if (instrument_expr != NULL)
    result = build2 (COMPOUND_EXPR, TREE_TYPE (result),
		     instrument_expr, result);

  if (!processing_template_decl)
    {
      op0 = cp_fully_fold (op0);
      /* Only consider the second argument if the first isn't overflowed.  */
      if (!CONSTANT_CLASS_P (op0) || TREE_OVERFLOW_P (op0))
	return result;
      op1 = cp_fully_fold (op1);
      if (!CONSTANT_CLASS_P (op1) || TREE_OVERFLOW_P (op1))
	return result;
    }
  else if (!CONSTANT_CLASS_P (op0) || !CONSTANT_CLASS_P (op1)
	   || TREE_OVERFLOW_P (op0) || TREE_OVERFLOW_P (op1))
    return result;

  result_ovl = fold_build2 (resultcode, build_type, op0, op1);
  if (TREE_OVERFLOW_P (result_ovl))
    overflow_warning (location, result_ovl);

  return result;
}

/* Build a VEC_PERM_EXPR.
   This is a simple wrapper for c_build_vec_perm_expr.  */
tree
build_x_vec_perm_expr (location_t loc,
			tree arg0, tree arg1, tree arg2,
			tsubst_flags_t complain)
{
  tree orig_arg0 = arg0;
  tree orig_arg1 = arg1;
  tree orig_arg2 = arg2;
  if (processing_template_decl)
    {
      if (type_dependent_expression_p (arg0)
	  || type_dependent_expression_p (arg1)
	  || type_dependent_expression_p (arg2))
	return build_min_nt_loc (loc, VEC_PERM_EXPR, arg0, arg1, arg2);
      arg0 = build_non_dependent_expr (arg0);
      if (arg1)
	arg1 = build_non_dependent_expr (arg1);
      arg2 = build_non_dependent_expr (arg2);
    }
  tree exp = c_build_vec_perm_expr (loc, arg0, arg1, arg2, complain & tf_error);
  if (processing_template_decl && exp != error_mark_node)
    return build_min_non_dep (VEC_PERM_EXPR, exp, orig_arg0,
			      orig_arg1, orig_arg2);
  return exp;
}

/* Return a tree for the sum or difference (RESULTCODE says which)
   of pointer PTROP and integer INTOP.  */

static tree
cp_pointer_int_sum (location_t loc, enum tree_code resultcode, tree ptrop,
		    tree intop, tsubst_flags_t complain)
{
  tree res_type = TREE_TYPE (ptrop);

  /* pointer_int_sum() uses size_in_bytes() on the TREE_TYPE(res_type)
     in certain circumstance (when it's valid to do so).  So we need
     to make sure it's complete.  We don't need to check here, if we
     can actually complete it at all, as those checks will be done in
     pointer_int_sum() anyway.  */
  complete_type (TREE_TYPE (res_type));

  return pointer_int_sum (loc, resultcode, ptrop,
			  intop, complain & tf_warning_or_error);
}

/* Return a tree for the difference of pointers OP0 and OP1.
   The resulting tree has type int.  If POINTER_SUBTRACT sanitization is
   enabled, assign to INSTRUMENT_EXPR call to libsanitizer.  */

static tree
pointer_diff (location_t loc, tree op0, tree op1, tree ptrtype,
	      tsubst_flags_t complain, tree *instrument_expr)
{
  tree result, inttype;
  tree restype = ptrdiff_type_node;
  tree target_type = TREE_TYPE (ptrtype);

  if (!complete_type_or_else (target_type, NULL_TREE))
    return error_mark_node;

  if (VOID_TYPE_P (target_type))
    {
      if (complain & tf_error)
	permerror (loc, "ISO C++ forbids using pointer of "
		   "type %<void *%> in subtraction");
      else
	return error_mark_node;
    }
  if (TREE_CODE (target_type) == FUNCTION_TYPE)
    {
      if (complain & tf_error)
	permerror (loc, "ISO C++ forbids using pointer to "
		   "a function in subtraction");
      else
	return error_mark_node;
    }
  if (TREE_CODE (target_type) == METHOD_TYPE)
    {
      if (complain & tf_error)
	permerror (loc, "ISO C++ forbids using pointer to "
		   "a method in subtraction");
      else
	return error_mark_node;
    }
  else if (!verify_type_context (loc, TCTX_POINTER_ARITH,
				 TREE_TYPE (TREE_TYPE (op0)),
				 !(complain & tf_error))
	   || !verify_type_context (loc, TCTX_POINTER_ARITH,
				    TREE_TYPE (TREE_TYPE (op1)),
				    !(complain & tf_error)))
    return error_mark_node;

  /* Determine integer type result of the subtraction.  This will usually
     be the same as the result type (ptrdiff_t), but may need to be a wider
     type if pointers for the address space are wider than ptrdiff_t.  */
  if (TYPE_PRECISION (restype) < TYPE_PRECISION (TREE_TYPE (op0)))
    inttype = c_common_type_for_size (TYPE_PRECISION (TREE_TYPE (op0)), 0);
  else
    inttype = restype;

  if (!processing_template_decl
      && sanitize_flags_p (SANITIZE_POINTER_SUBTRACT))
    {
      op0 = save_expr (op0);
      op1 = save_expr (op1);

      tree tt = builtin_decl_explicit (BUILT_IN_ASAN_POINTER_SUBTRACT);
      *instrument_expr = build_call_expr_loc (loc, tt, 2, op0, op1);
    }

  /* First do the subtraction, then build the divide operator
     and only convert at the very end.
     Do not do default conversions in case restype is a short type.  */

  /* POINTER_DIFF_EXPR requires a signed integer type of the same size as
     pointers.  If some platform cannot provide that, or has a larger
     ptrdiff_type to support differences larger than half the address
     space, cast the pointers to some larger integer type and do the
     computations in that type.  */
  if (TYPE_PRECISION (inttype) > TYPE_PRECISION (TREE_TYPE (op0)))
    op0 = cp_build_binary_op (loc,
			      MINUS_EXPR,
			      cp_convert (inttype, op0, complain),
			      cp_convert (inttype, op1, complain),
			      complain);
  else
    op0 = build2_loc (loc, POINTER_DIFF_EXPR, inttype, op0, op1);

  /* This generates an error if op1 is a pointer to an incomplete type.  */
  if (!COMPLETE_TYPE_P (TREE_TYPE (TREE_TYPE (op1))))
    {
      if (complain & tf_error)
	error_at (loc, "invalid use of a pointer to an incomplete type in "
		  "pointer arithmetic");
      else
	return error_mark_node;
    }

  if (pointer_to_zero_sized_aggr_p (TREE_TYPE (op1)))
    {
      if (complain & tf_error)
	error_at (loc, "arithmetic on pointer to an empty aggregate");
      else
	return error_mark_node;
    }

  op1 = (TYPE_PTROB_P (ptrtype)
	 ? size_in_bytes_loc (loc, target_type)
	 : integer_one_node);

  /* Do the division.  */

  result = build2_loc (loc, EXACT_DIV_EXPR, inttype, op0,
		       cp_convert (inttype, op1, complain));
  return cp_convert (restype, result, complain);
}

/* Construct and perhaps optimize a tree representation
   for a unary operation.  CODE, a tree_code, specifies the operation
   and XARG is the operand.  */

tree
build_x_unary_op (location_t loc, enum tree_code code, cp_expr xarg,
		  tsubst_flags_t complain)
{
  tree orig_expr = xarg;
  tree exp;
  int ptrmem = 0;
  tree overload = NULL_TREE;

  if (processing_template_decl)
    {
      if (type_dependent_expression_p (xarg))
	{
	  tree e = build_min_nt_loc (loc, code, xarg.get_value (), NULL_TREE);
	  maybe_save_operator_binding (e);
	  return e;
	}

      xarg = build_non_dependent_expr (xarg);
    }

  exp = NULL_TREE;

  /* [expr.unary.op] says:

       The address of an object of incomplete type can be taken.

     (And is just the ordinary address operator, not an overloaded
     "operator &".)  However, if the type is a template
     specialization, we must complete the type at this point so that
     an overloaded "operator &" will be available if required.  */
  if (code == ADDR_EXPR
      && TREE_CODE (xarg) != TEMPLATE_ID_EXPR
      && ((CLASS_TYPE_P (TREE_TYPE (xarg))
	   && !COMPLETE_TYPE_P (complete_type (TREE_TYPE (xarg))))
	  || (TREE_CODE (xarg) == OFFSET_REF)))
    /* Don't look for a function.  */;
  else
    exp = build_new_op (loc, code, LOOKUP_NORMAL, xarg, NULL_TREE,
			NULL_TREE, &overload, complain);

  if (!exp && code == ADDR_EXPR)
    {
      if (is_overloaded_fn (xarg))
	{
	  tree fn = get_first_fn (xarg);
	  if (DECL_CONSTRUCTOR_P (fn) || DECL_DESTRUCTOR_P (fn))
	    {
	      if (complain & tf_error)
		error_at (loc, DECL_CONSTRUCTOR_P (fn)
			  ? G_("taking address of constructor %qD")
			  : G_("taking address of destructor %qD"),
			  fn);
	      return error_mark_node;
	    }
	}

      /* A pointer to member-function can be formed only by saying
	 &X::mf.  */
      if (!flag_ms_extensions && TREE_CODE (TREE_TYPE (xarg)) == METHOD_TYPE
	  && (TREE_CODE (xarg) != OFFSET_REF || !PTRMEM_OK_P (xarg)))
	{
	  if (TREE_CODE (xarg) != OFFSET_REF
	      || !TYPE_P (TREE_OPERAND (xarg, 0)))
	    {
	      if (complain & tf_error)
		{
		  error_at (loc, "invalid use of %qE to form a "
			    "pointer-to-member-function", xarg.get_value ());
		  if (TREE_CODE (xarg) != OFFSET_REF)
		    inform (loc, "  a qualified-id is required");
		}
	      return error_mark_node;
	    }
	  else
	    {
	      if (complain & tf_error)
		error_at (loc, "parentheses around %qE cannot be used to "
			  "form a pointer-to-member-function",
			  xarg.get_value ());
	      else
		return error_mark_node;
	      PTRMEM_OK_P (xarg) = 1;
	    }
	}

      if (TREE_CODE (xarg) == OFFSET_REF)
	{
	  ptrmem = PTRMEM_OK_P (xarg);

	  if (!ptrmem && !flag_ms_extensions
	      && TREE_CODE (TREE_TYPE (TREE_OPERAND (xarg, 1))) == METHOD_TYPE)
	    {
	      /* A single non-static member, make sure we don't allow a
		 pointer-to-member.  */
	      xarg = build2 (OFFSET_REF, TREE_TYPE (xarg),
			     TREE_OPERAND (xarg, 0),
			     ovl_make (TREE_OPERAND (xarg, 1)));
	      PTRMEM_OK_P (xarg) = ptrmem;
	    }
	}

      exp = cp_build_addr_expr_strict (xarg, complain);
    }

  if (processing_template_decl && exp != error_mark_node)
    {
      if (overload != NULL_TREE)
	return (build_min_non_dep_op_overload
		(code, exp, overload, orig_expr, integer_zero_node));

      exp = build_min_non_dep (code, exp, orig_expr,
			       /*For {PRE,POST}{INC,DEC}REMENT_EXPR*/NULL_TREE);
    }
  if (TREE_CODE (exp) == ADDR_EXPR)
    PTRMEM_OK_P (exp) = ptrmem;
  return exp;
}

/* Construct and perhaps optimize a tree representation
   for __builtin_addressof operation.  ARG specifies the operand.  */

tree
cp_build_addressof (location_t loc, tree arg, tsubst_flags_t complain)
{
  tree orig_expr = arg;

  if (processing_template_decl)
    {
      if (type_dependent_expression_p (arg))
	return build_min_nt_loc (loc, ADDRESSOF_EXPR, arg, NULL_TREE);

      arg = build_non_dependent_expr (arg);
    }

  tree exp = cp_build_addr_expr_strict (arg, complain);

  if (processing_template_decl && exp != error_mark_node)
    exp = build_min_non_dep (ADDRESSOF_EXPR, exp, orig_expr, NULL_TREE);
  return exp;
}

/* Like c_common_truthvalue_conversion, but handle pointer-to-member
   constants, where a null value is represented by an INTEGER_CST of
   -1.  */

tree
cp_truthvalue_conversion (tree expr, tsubst_flags_t complain)
{
  tree type = TREE_TYPE (expr);
  location_t loc = cp_expr_loc_or_input_loc (expr);
  if (TYPE_PTR_OR_PTRMEM_P (type)
      /* Avoid ICE on invalid use of non-static member function.  */
      || TREE_CODE (expr) == FUNCTION_DECL)
    return cp_build_binary_op (loc, NE_EXPR, expr, nullptr_node, complain);
  else
    return c_common_truthvalue_conversion (loc, expr);
}

/* Returns EXPR contextually converted to bool.  */

tree
contextual_conv_bool (tree expr, tsubst_flags_t complain)
{
  return perform_implicit_conversion_flags (boolean_type_node, expr,
					    complain, LOOKUP_NORMAL);
}

/* Just like cp_truthvalue_conversion, but we want a CLEANUP_POINT_EXPR.  This
   is a low-level function; most callers should use maybe_convert_cond.  */

tree
condition_conversion (tree expr)
{
  tree t = contextual_conv_bool (expr, tf_warning_or_error);
  if (!processing_template_decl)
    t = fold_build_cleanup_point_expr (boolean_type_node, t);
  return t;
}

/* Returns the address of T.  This function will fold away
   ADDR_EXPR of INDIRECT_REF.  This is only for low-level usage;
   most places should use cp_build_addr_expr instead.  */

tree
build_address (tree t)
{
  if (error_operand_p (t) || !cxx_mark_addressable (t))
    return error_mark_node;
  gcc_checking_assert (TREE_CODE (t) != CONSTRUCTOR
		       || processing_template_decl);
  t = build_fold_addr_expr_loc (EXPR_LOCATION (t), t);
  if (TREE_CODE (t) != ADDR_EXPR)
    t = rvalue (t);
  return t;
}

/* Return a NOP_EXPR converting EXPR to TYPE.  */

tree
build_nop (tree type, tree expr)
{
  if (type == error_mark_node || error_operand_p (expr))
    return expr;
  return build1_loc (EXPR_LOCATION (expr), NOP_EXPR, type, expr);
}

/* Take the address of ARG, whatever that means under C++ semantics.
   If STRICT_LVALUE is true, require an lvalue; otherwise, allow xvalues
   and class rvalues as well.

   Nothing should call this function directly; instead, callers should use
   cp_build_addr_expr or cp_build_addr_expr_strict.  */

static tree
cp_build_addr_expr_1 (tree arg, bool strict_lvalue, tsubst_flags_t complain)
{
  tree argtype;
  tree val;

  if (!arg || error_operand_p (arg))
    return error_mark_node;

  arg = mark_lvalue_use (arg);
  if (error_operand_p (arg))
    return error_mark_node;

  argtype = lvalue_type (arg);
  location_t loc = cp_expr_loc_or_input_loc (arg);

  gcc_assert (!(identifier_p (arg) && IDENTIFIER_ANY_OP_P (arg)));

  if (TREE_CODE (arg) == COMPONENT_REF && type_unknown_p (arg)
      && !really_overloaded_fn (arg))
    {
      /* They're trying to take the address of a unique non-static
	 member function.  This is ill-formed (except in MS-land),
	 but let's try to DTRT.
	 Note: We only handle unique functions here because we don't
	 want to complain if there's a static overload; non-unique
	 cases will be handled by instantiate_type.  But we need to
	 handle this case here to allow casts on the resulting PMF.
	 We could defer this in non-MS mode, but it's easier to give
	 a useful error here.  */

      /* Inside constant member functions, the `this' pointer
	 contains an extra const qualifier.  TYPE_MAIN_VARIANT
	 is used here to remove this const from the diagnostics
	 and the created OFFSET_REF.  */
      tree base = TYPE_MAIN_VARIANT (TREE_TYPE (TREE_OPERAND (arg, 0)));
      tree fn = get_first_fn (TREE_OPERAND (arg, 1));
      if (!mark_used (fn, complain) && !(complain & tf_error))
	return error_mark_node;

      if (! flag_ms_extensions)
	{
	  tree name = DECL_NAME (fn);
	  if (!(complain & tf_error))
	    return error_mark_node;
	  else if (current_class_type
		   && TREE_OPERAND (arg, 0) == current_class_ref)
	    /* An expression like &memfn.  */
	    permerror (loc,
		       "ISO C++ forbids taking the address of an unqualified"
		       " or parenthesized non-static member function to form"
		       " a pointer to member function.  Say %<&%T::%D%>",
		       base, name);
	  else
	    permerror (loc,
		       "ISO C++ forbids taking the address of a bound member"
		       " function to form a pointer to member function."
		       "  Say %<&%T::%D%>",
		       base, name);
	}
      arg = build_offset_ref (base, fn, /*address_p=*/true, complain);
    }

  /* Uninstantiated types are all functions.  Taking the
     address of a function is a no-op, so just return the
     argument.  */
  if (type_unknown_p (arg))
    return build1 (ADDR_EXPR, unknown_type_node, arg);

  if (TREE_CODE (arg) == OFFSET_REF)
    /* We want a pointer to member; bypass all the code for actually taking
       the address of something.  */
    goto offset_ref;

  /* Anything not already handled and not a true memory reference
     is an error.  */
  if (!FUNC_OR_METHOD_TYPE_P (argtype))
    {
      cp_lvalue_kind kind = lvalue_kind (arg);
      if (kind == clk_none)
	{
	  if (complain & tf_error)
	    lvalue_error (loc, lv_addressof);
	  return error_mark_node;
	}
      if (strict_lvalue && (kind & (clk_rvalueref|clk_class)))
	{
	  if (!(complain & tf_error))
	    return error_mark_node;
	  /* Make this a permerror because we used to accept it.  */
	  permerror (loc, "taking address of rvalue");
	}
    }

  if (TYPE_REF_P (argtype))
    {
      tree type = build_pointer_type (TREE_TYPE (argtype));
      arg = build1 (CONVERT_EXPR, type, arg);
      return arg;
    }
  else if (pedantic && DECL_MAIN_P (tree_strip_any_location_wrapper (arg)))
    {
      /* ARM $3.4 */
      /* Apparently a lot of autoconf scripts for C++ packages do this,
	 so only complain if -Wpedantic.  */
      if (complain & (flag_pedantic_errors ? tf_error : tf_warning))
	pedwarn (loc, OPT_Wpedantic,
		 "ISO C++ forbids taking address of function %<::main%>");
      else if (flag_pedantic_errors)
	return error_mark_node;
    }

  /* Let &* cancel out to simplify resulting code.  */
  if (INDIRECT_REF_P (arg))
    {
      arg = TREE_OPERAND (arg, 0);
      if (TYPE_REF_P (TREE_TYPE (arg)))
	{
	  tree type = build_pointer_type (TREE_TYPE (TREE_TYPE (arg)));
	  arg = build1 (CONVERT_EXPR, type, arg);
	}
      else
	/* Don't let this be an lvalue.  */
	arg = rvalue (arg);
      return arg;
    }

  /* Handle complex lvalues (when permitted)
     by reduction to simpler cases.  */
  val = unary_complex_lvalue (ADDR_EXPR, arg);
  if (val != 0)
    return val;

  switch (TREE_CODE (arg))
    {
    CASE_CONVERT:
    case FLOAT_EXPR:
    case FIX_TRUNC_EXPR:
      /* We should have handled this above in the lvalue_kind check.  */
      gcc_unreachable ();
      break;

    case BASELINK:
      arg = BASELINK_FUNCTIONS (arg);
      /* Fall through.  */

    case OVERLOAD:
      arg = OVL_FIRST (arg);
      break;

    case OFFSET_REF:
    offset_ref:
      /* Turn a reference to a non-static data member into a
	 pointer-to-member.  */
      {
	tree type;
	tree t;

	gcc_assert (PTRMEM_OK_P (arg));

	t = TREE_OPERAND (arg, 1);
	if (TYPE_REF_P (TREE_TYPE (t)))
	  {
	    if (complain & tf_error)
	      error_at (loc,
			"cannot create pointer to reference member %qD", t);
	    return error_mark_node;
	  }

	type = build_ptrmem_type (context_for_name_lookup (t),
				  TREE_TYPE (t));
	t = make_ptrmem_cst (type, TREE_OPERAND (arg, 1));
	return t;
      }

    default:
      break;
    }

  if (argtype != error_mark_node)
    argtype = build_pointer_type (argtype);

  if (bitfield_p (arg))
    {
      if (complain & tf_error)
	error_at (loc, "attempt to take address of bit-field");
      return error_mark_node;
    }

  /* In a template, we are processing a non-dependent expression
     so we can just form an ADDR_EXPR with the correct type.  */
  if (processing_template_decl || TREE_CODE (arg) != COMPONENT_REF)
    {
      tree stripped_arg = tree_strip_any_location_wrapper (arg);
      if (TREE_CODE (stripped_arg) == FUNCTION_DECL
	  && DECL_IMMEDIATE_FUNCTION_P (stripped_arg)
	  && (current_function_decl == NULL_TREE
	      || !DECL_IMMEDIATE_FUNCTION_P (current_function_decl)))
	{
	  if (complain & tf_error)
	    error_at (loc, "taking address of an immediate function %qD",
		      stripped_arg);
	  return error_mark_node;
	}
      if (TREE_CODE (stripped_arg) == FUNCTION_DECL
	  && !mark_used (stripped_arg, complain) && !(complain & tf_error))
	return error_mark_node;
      val = build_address (arg);
      if (TREE_CODE (arg) == OFFSET_REF)
	PTRMEM_OK_P (val) = PTRMEM_OK_P (arg);
    }
  else if (BASELINK_P (TREE_OPERAND (arg, 1)))
    {
      tree fn = BASELINK_FUNCTIONS (TREE_OPERAND (arg, 1));

      /* We can only get here with a single static member
	 function.  */
      gcc_assert (TREE_CODE (fn) == FUNCTION_DECL
		  && DECL_STATIC_FUNCTION_P (fn));
      if (!mark_used (fn, complain) && !(complain & tf_error))
	return error_mark_node;
      val = build_address (fn);
      if (TREE_SIDE_EFFECTS (TREE_OPERAND (arg, 0)))
	/* Do not lose object's side effects.  */
	val = build2 (COMPOUND_EXPR, TREE_TYPE (val),
		      TREE_OPERAND (arg, 0), val);
    }
  else
    {
      tree object = TREE_OPERAND (arg, 0);
      tree field = TREE_OPERAND (arg, 1);
      gcc_assert (same_type_ignoring_top_level_qualifiers_p
		  (TREE_TYPE (object), decl_type_context (field)));
      val = build_address (arg);
    }

  if (TYPE_PTR_P (argtype)
      && TREE_CODE (TREE_TYPE (argtype)) == METHOD_TYPE)
    {
      build_ptrmemfunc_type (argtype);
      val = build_ptrmemfunc (argtype, val, 0,
			      /*c_cast_p=*/false,
			      complain);
    }

  return val;
}

/* Take the address of ARG if it has one, even if it's an rvalue.  */

tree
cp_build_addr_expr (tree arg, tsubst_flags_t complain)
{
  return cp_build_addr_expr_1 (arg, 0, complain);
}

/* Take the address of ARG, but only if it's an lvalue.  */

static tree
cp_build_addr_expr_strict (tree arg, tsubst_flags_t complain)
{
  return cp_build_addr_expr_1 (arg, 1, complain);
}

/* C++: Must handle pointers to members.

   Perhaps type instantiation should be extended to handle conversion
   from aggregates to types we don't yet know we want?  (Or are those
   cases typically errors which should be reported?)

   NOCONVERT suppresses the default promotions (such as from short to int).  */

tree
cp_build_unary_op (enum tree_code code, tree xarg, bool noconvert,
                   tsubst_flags_t complain)
{
  /* No default_conversion here.  It causes trouble for ADDR_EXPR.  */
  tree arg = xarg;
  location_t location = cp_expr_loc_or_input_loc (arg);
  tree argtype = 0;
  const char *errstring = NULL;
  tree val;
  const char *invalid_op_diag;

  if (!arg || error_operand_p (arg))
    return error_mark_node;

  arg = resolve_nondeduced_context (arg, complain);

  if ((invalid_op_diag
       = targetm.invalid_unary_op ((code == UNARY_PLUS_EXPR
				    ? CONVERT_EXPR
				    : code),
				   TREE_TYPE (arg))))
    {
      if (complain & tf_error)
	error (invalid_op_diag);
      return error_mark_node;
    }

  switch (code)
    {
    case UNARY_PLUS_EXPR:
    case NEGATE_EXPR:
      {
	int flags = WANT_ARITH | WANT_ENUM;
	/* Unary plus (but not unary minus) is allowed on pointers.  */
	if (code == UNARY_PLUS_EXPR)
	  flags |= WANT_POINTER;
	arg = build_expr_type_conversion (flags, arg, true);
	if (!arg)
	  errstring = (code == NEGATE_EXPR
		       ? _("wrong type argument to unary minus")
		       : _("wrong type argument to unary plus"));
	else
	  {
	    if (!noconvert && INTEGRAL_OR_ENUMERATION_TYPE_P (TREE_TYPE (arg)))
	      arg = cp_perform_integral_promotions (arg, complain);

	    /* Make sure the result is not an lvalue: a unary plus or minus
	       expression is always a rvalue.  */
	    arg = rvalue (arg);
	  }
      }
      break;

    case BIT_NOT_EXPR:
      if (TREE_CODE (TREE_TYPE (arg)) == COMPLEX_TYPE)
	{
	  code = CONJ_EXPR;
	  if (!noconvert)
	    {
	      arg = cp_default_conversion (arg, complain);
	      if (arg == error_mark_node)
		return error_mark_node;
	    }
	}
      else if (!(arg = build_expr_type_conversion (WANT_INT | WANT_ENUM
						   | WANT_VECTOR_OR_COMPLEX,
						   arg, true)))
	errstring = _("wrong type argument to bit-complement");
      else if (!noconvert && INTEGRAL_OR_ENUMERATION_TYPE_P (TREE_TYPE (arg)))
	{
	  /* Warn if the expression has boolean value.  */
	  if (TREE_CODE (TREE_TYPE (arg)) == BOOLEAN_TYPE
	      && (complain & tf_warning)
	      && warning_at (location, OPT_Wbool_operation,
			     "%<~%> on an expression of type %<bool%>"))
	    inform (location, "did you mean to use logical not (%<!%>)?");
	  arg = cp_perform_integral_promotions (arg, complain);
	}
      else if (!noconvert && VECTOR_TYPE_P (TREE_TYPE (arg)))
	arg = mark_rvalue_use (arg);
      break;

    case ABS_EXPR:
      if (!(arg = build_expr_type_conversion (WANT_ARITH | WANT_ENUM, arg, true)))
	errstring = _("wrong type argument to abs");
      else if (!noconvert)
	{
	  arg = cp_default_conversion (arg, complain);
	  if (arg == error_mark_node)
	    return error_mark_node;
	}
      break;

    case CONJ_EXPR:
      /* Conjugating a real value is a no-op, but allow it anyway.  */
      if (!(arg = build_expr_type_conversion (WANT_ARITH | WANT_ENUM, arg, true)))
	errstring = _("wrong type argument to conjugation");
      else if (!noconvert)
	{
	  arg = cp_default_conversion (arg, complain);
	  if (arg == error_mark_node)
	    return error_mark_node;
	}
      break;

    case TRUTH_NOT_EXPR:
      if (gnu_vector_type_p (TREE_TYPE (arg)))
	return cp_build_binary_op (input_location, EQ_EXPR, arg,
				   build_zero_cst (TREE_TYPE (arg)), complain);
      arg = perform_implicit_conversion (boolean_type_node, arg,
					 complain);
      val = invert_truthvalue_loc (location, arg);
      if (arg != error_mark_node)
	return val;
      errstring = _("in argument to unary !");
      break;

    case NOP_EXPR:
      break;

    case REALPART_EXPR:
    case IMAGPART_EXPR:
      arg = build_real_imag_expr (input_location, code, arg);
      return arg;

    case PREINCREMENT_EXPR:
    case POSTINCREMENT_EXPR:
    case PREDECREMENT_EXPR:
    case POSTDECREMENT_EXPR:
      /* Handle complex lvalues (when permitted)
	 by reduction to simpler cases.  */

      val = unary_complex_lvalue (code, arg);
      if (val != 0)
	return val;

      arg = mark_lvalue_use (arg);

      /* Increment or decrement the real part of the value,
	 and don't change the imaginary part.  */
      if (TREE_CODE (TREE_TYPE (arg)) == COMPLEX_TYPE)
	{
	  tree real, imag;

	  arg = cp_stabilize_reference (arg);
	  real = cp_build_unary_op (REALPART_EXPR, arg, true, complain);
	  imag = cp_build_unary_op (IMAGPART_EXPR, arg, true, complain);
	  real = cp_build_unary_op (code, real, true, complain);
	  if (real == error_mark_node || imag == error_mark_node)
	    return error_mark_node;
	  return build2 (COMPLEX_EXPR, TREE_TYPE (arg),
			 real, imag);
	}

      /* Report invalid types.  */

      if (!(arg = build_expr_type_conversion (WANT_ARITH | WANT_POINTER,
					      arg, true)))
	{
	  if (code == PREINCREMENT_EXPR)
	    errstring = _("no pre-increment operator for type");
	  else if (code == POSTINCREMENT_EXPR)
	    errstring = _("no post-increment operator for type");
	  else if (code == PREDECREMENT_EXPR)
	    errstring = _("no pre-decrement operator for type");
	  else
	    errstring = _("no post-decrement operator for type");
	  break;
	}
      else if (arg == error_mark_node)
	return error_mark_node;

      /* Report something read-only.  */

      if (CP_TYPE_CONST_P (TREE_TYPE (arg))
	  || TREE_READONLY (arg)) 
        {
          if (complain & tf_error)
	    cxx_readonly_error (location, arg,
				((code == PREINCREMENT_EXPR
				  || code == POSTINCREMENT_EXPR)
				 ? lv_increment : lv_decrement));
          else
            return error_mark_node;
        }

      {
	tree inc;
	tree declared_type = unlowered_expr_type (arg);

	argtype = TREE_TYPE (arg);

	/* ARM $5.2.5 last annotation says this should be forbidden.  */
	if (TREE_CODE (argtype) == ENUMERAL_TYPE)
          {
            if (complain & tf_error)
              permerror (location, (code == PREINCREMENT_EXPR
				    || code == POSTINCREMENT_EXPR)
                         ? G_("ISO C++ forbids incrementing an enum")
                         : G_("ISO C++ forbids decrementing an enum"));
            else
              return error_mark_node;
          }

	/* Compute the increment.  */

	if (TYPE_PTR_P (argtype))
	  {
	    tree type = complete_type (TREE_TYPE (argtype));

	    if (!COMPLETE_OR_VOID_TYPE_P (type))
              {
                if (complain & tf_error)
                  error_at (location, ((code == PREINCREMENT_EXPR
					|| code == POSTINCREMENT_EXPR))
			    ? G_("cannot increment a pointer to incomplete "
				 "type %qT")
			    : G_("cannot decrement a pointer to incomplete "
				 "type %qT"),
			    TREE_TYPE (argtype));
                else
                  return error_mark_node;
              }
	    else if (!TYPE_PTROB_P (argtype)) 
              {
                if (complain & tf_error)
                  pedwarn (location, OPT_Wpointer_arith,
			   (code == PREINCREMENT_EXPR
                              || code == POSTINCREMENT_EXPR)
			   ? G_("ISO C++ forbids incrementing a pointer "
				"of type %qT")
			   : G_("ISO C++ forbids decrementing a pointer "
				"of type %qT"),
			   argtype);
                else
                  return error_mark_node;
              }
	    else if (!verify_type_context (location, TCTX_POINTER_ARITH,
					   TREE_TYPE (argtype),
					   !(complain & tf_error)))
	      return error_mark_node;

	    inc = cxx_sizeof_nowarn (TREE_TYPE (argtype));
	  }
	else
	  inc = VECTOR_TYPE_P (argtype)
	    ? build_one_cst (argtype)
	    : integer_one_node;

	inc = cp_convert (argtype, inc, complain);

	/* If 'arg' is an Objective-C PROPERTY_REF expression, then we
	   need to ask Objective-C to build the increment or decrement
	   expression for it.  */
	if (objc_is_property_ref (arg))
	  return objc_build_incr_expr_for_property_ref (input_location, code, 
							arg, inc);	

	/* Complain about anything else that is not a true lvalue.  */
	if (!lvalue_or_else (arg, ((code == PREINCREMENT_EXPR
				    || code == POSTINCREMENT_EXPR)
				   ? lv_increment : lv_decrement),
                             complain))
	  return error_mark_node;

	/* [depr.volatile.type] "Postfix ++ and -- expressions and
	   prefix ++ and -- expressions of volatile-qualified arithmetic
	   and pointer types are deprecated."  */
	if (TREE_THIS_VOLATILE (arg) || CP_TYPE_VOLATILE_P (TREE_TYPE (arg)))
	  warning_at (location, OPT_Wvolatile,
		      "%qs expression of %<volatile%>-qualified type is "
		      "deprecated",
		      ((code == PREINCREMENT_EXPR
			|| code == POSTINCREMENT_EXPR)
		       ? "++" : "--"));

	/* Forbid using -- or ++ in C++17 on `bool'.  */
	if (TREE_CODE (declared_type) == BOOLEAN_TYPE)
	  {
	    if (code == POSTDECREMENT_EXPR || code == PREDECREMENT_EXPR)
	      {
                if (complain & tf_error)
		  error_at (location,
			    "use of an operand of type %qT in %<operator--%> "
			    "is forbidden", boolean_type_node);
		return error_mark_node;
	      }
	    else
	      {
		if (cxx_dialect >= cxx17)
		  {
		    if (complain & tf_error)
		      error_at (location,
				"use of an operand of type %qT in "
				"%<operator++%> is forbidden in C++17",
				boolean_type_node);
		    return error_mark_node;
		  }
		/* Otherwise, [depr.incr.bool] says this is deprecated.  */
		else
		  warning_at (location, OPT_Wdeprecated,
			      "use of an operand of type %qT "
			      "in %<operator++%> is deprecated",
			      boolean_type_node);
	      }
	    val = boolean_increment (code, arg);
	  }
	else if (code == POSTINCREMENT_EXPR || code == POSTDECREMENT_EXPR)
	  /* An rvalue has no cv-qualifiers.  */
	  val = build2 (code, cv_unqualified (TREE_TYPE (arg)), arg, inc);
	else
	  val = build2 (code, TREE_TYPE (arg), arg, inc);

	TREE_SIDE_EFFECTS (val) = 1;
	return val;
      }

    case ADDR_EXPR:
      /* Note that this operation never does default_conversion
	 regardless of NOCONVERT.  */
      return cp_build_addr_expr (arg, complain);

    default:
      break;
    }

  if (!errstring)
    {
      if (argtype == 0)
	argtype = TREE_TYPE (arg);
      return build1 (code, argtype, arg);
    }

  if (complain & tf_error)
    error_at (location, "%s", errstring);
  return error_mark_node;
}

/* Hook for the c-common bits that build a unary op.  */
tree
build_unary_op (location_t /*location*/,
		enum tree_code code, tree xarg, bool noconvert)
{
  return cp_build_unary_op (code, xarg, noconvert, tf_warning_or_error);
}

/* Adjust LVALUE, an MODIFY_EXPR, PREINCREMENT_EXPR or PREDECREMENT_EXPR,
   so that it is a valid lvalue even for GENERIC by replacing
   (lhs = rhs) with ((lhs = rhs), lhs)
   (--lhs) with ((--lhs), lhs)
   (++lhs) with ((++lhs), lhs)
   and if lhs has side-effects, calling cp_stabilize_reference on it, so
   that it can be evaluated multiple times.  */

tree
genericize_compound_lvalue (tree lvalue)
{
  if (TREE_SIDE_EFFECTS (TREE_OPERAND (lvalue, 0)))
    lvalue = build2 (TREE_CODE (lvalue), TREE_TYPE (lvalue),
		     cp_stabilize_reference (TREE_OPERAND (lvalue, 0)),
		     TREE_OPERAND (lvalue, 1));
  return build2 (COMPOUND_EXPR, TREE_TYPE (TREE_OPERAND (lvalue, 0)),
		 lvalue, TREE_OPERAND (lvalue, 0));
}

/* Apply unary lvalue-demanding operator CODE to the expression ARG
   for certain kinds of expressions which are not really lvalues
   but which we can accept as lvalues.

   If ARG is not a kind of expression we can handle, return
   NULL_TREE.  */

tree
unary_complex_lvalue (enum tree_code code, tree arg)
{
  /* Inside a template, making these kinds of adjustments is
     pointless; we are only concerned with the type of the
     expression.  */
  if (processing_template_decl)
    return NULL_TREE;

  /* Handle (a, b) used as an "lvalue".  */
  if (TREE_CODE (arg) == COMPOUND_EXPR)
    {
      tree real_result = cp_build_unary_op (code, TREE_OPERAND (arg, 1), false,
                                            tf_warning_or_error);
      return build2 (COMPOUND_EXPR, TREE_TYPE (real_result),
		     TREE_OPERAND (arg, 0), real_result);
    }

  /* Handle (a ? b : c) used as an "lvalue".  */
  if (TREE_CODE (arg) == COND_EXPR
      || TREE_CODE (arg) == MIN_EXPR || TREE_CODE (arg) == MAX_EXPR)
    return rationalize_conditional_expr (code, arg, tf_warning_or_error);

  /* Handle (a = b), (++a), and (--a) used as an "lvalue".  */
  if (TREE_CODE (arg) == MODIFY_EXPR
      || TREE_CODE (arg) == PREINCREMENT_EXPR
      || TREE_CODE (arg) == PREDECREMENT_EXPR)
    return unary_complex_lvalue (code, genericize_compound_lvalue (arg));

  if (code != ADDR_EXPR)
    return NULL_TREE;

  /* Handle (a = b) used as an "lvalue" for `&'.  */
  if (TREE_CODE (arg) == MODIFY_EXPR
      || TREE_CODE (arg) == INIT_EXPR)
    {
      tree real_result = cp_build_unary_op (code, TREE_OPERAND (arg, 0), false,
                                            tf_warning_or_error);
      arg = build2 (COMPOUND_EXPR, TREE_TYPE (real_result),
		    arg, real_result);
      TREE_NO_WARNING (arg) = 1;
      return arg;
    }

  if (FUNC_OR_METHOD_TYPE_P (TREE_TYPE (arg))
      || TREE_CODE (arg) == OFFSET_REF)
    return NULL_TREE;

  /* We permit compiler to make function calls returning
     objects of aggregate type look like lvalues.  */
  {
    tree targ = arg;

    if (TREE_CODE (targ) == SAVE_EXPR)
      targ = TREE_OPERAND (targ, 0);

    if (TREE_CODE (targ) == CALL_EXPR && MAYBE_CLASS_TYPE_P (TREE_TYPE (targ)))
      {
	if (TREE_CODE (arg) == SAVE_EXPR)
	  targ = arg;
	else
	  targ = build_cplus_new (TREE_TYPE (arg), arg, tf_warning_or_error);
	return build1 (ADDR_EXPR, build_pointer_type (TREE_TYPE (arg)), targ);
      }

    if (TREE_CODE (arg) == SAVE_EXPR && INDIRECT_REF_P (targ))
      return build3 (SAVE_EXPR, build_pointer_type (TREE_TYPE (arg)),
		     TREE_OPERAND (targ, 0), current_function_decl, NULL);
  }

  /* Don't let anything else be handled specially.  */
  return NULL_TREE;
}

/* Mark EXP saying that we need to be able to take the
   address of it; it should not be allocated in a register.
   Value is true if successful.  ARRAY_REF_P is true if this
   is for ARRAY_REF construction - in that case we don't want
   to look through VIEW_CONVERT_EXPR from VECTOR_TYPE to ARRAY_TYPE,
   it is fine to use ARRAY_REFs for vector subscripts on vector
   register variables.

   C++: we do not allow `current_class_ptr' to be addressable.  */

bool
cxx_mark_addressable (tree exp, bool array_ref_p)
{
  tree x = exp;

  while (1)
    switch (TREE_CODE (x))
      {
      case VIEW_CONVERT_EXPR:
	if (array_ref_p
	    && TREE_CODE (TREE_TYPE (x)) == ARRAY_TYPE
	    && VECTOR_TYPE_P (TREE_TYPE (TREE_OPERAND (x, 0))))
	  return true;
	/* FALLTHRU */
      case ADDR_EXPR:
      case COMPONENT_REF:
      case ARRAY_REF:
      case REALPART_EXPR:
      case IMAGPART_EXPR:
	x = TREE_OPERAND (x, 0);
	break;

      case PARM_DECL:
	if (x == current_class_ptr)
	  {
	    error ("cannot take the address of %<this%>, which is an rvalue expression");
	    TREE_ADDRESSABLE (x) = 1; /* so compiler doesn't die later.  */
	    return true;
	  }
	/* Fall through.  */

      case VAR_DECL:
	/* Caller should not be trying to mark initialized
	   constant fields addressable.  */
	gcc_assert (DECL_LANG_SPECIFIC (x) == 0
		    || DECL_IN_AGGR_P (x) == 0
		    || TREE_STATIC (x)
		    || DECL_EXTERNAL (x));
	/* Fall through.  */

      case RESULT_DECL:
	if (DECL_REGISTER (x) && !TREE_ADDRESSABLE (x)
	    && !DECL_ARTIFICIAL (x))
	  {
	    if (VAR_P (x) && DECL_HARD_REGISTER (x))
	      {
		error
		  ("address of explicit register variable %qD requested", x);
		return false;
	      }
	    else if (extra_warnings)
	      warning
		(OPT_Wextra, "address requested for %qD, which is declared %<register%>", x);
	  }
	TREE_ADDRESSABLE (x) = 1;
	return true;

      case CONST_DECL:
      case FUNCTION_DECL:
	TREE_ADDRESSABLE (x) = 1;
	return true;

      case CONSTRUCTOR:
	TREE_ADDRESSABLE (x) = 1;
	return true;

      case TARGET_EXPR:
	TREE_ADDRESSABLE (x) = 1;
	cxx_mark_addressable (TREE_OPERAND (x, 0));
	return true;

      default:
	return true;
    }
}

/* Build and return a conditional expression IFEXP ? OP1 : OP2.  */

tree
build_x_conditional_expr (location_t loc, tree ifexp, tree op1, tree op2, 
                          tsubst_flags_t complain)
{
  tree orig_ifexp = ifexp;
  tree orig_op1 = op1;
  tree orig_op2 = op2;
  tree expr;

  if (processing_template_decl)
    {
      /* The standard says that the expression is type-dependent if
	 IFEXP is type-dependent, even though the eventual type of the
	 expression doesn't dependent on IFEXP.  */
      if (type_dependent_expression_p (ifexp)
	  /* As a GNU extension, the middle operand may be omitted.  */
	  || (op1 && type_dependent_expression_p (op1))
	  || type_dependent_expression_p (op2))
	return build_min_nt_loc (loc, COND_EXPR, ifexp, op1, op2);
      ifexp = build_non_dependent_expr (ifexp);
      if (op1)
	op1 = build_non_dependent_expr (op1);
      op2 = build_non_dependent_expr (op2);
    }

  expr = build_conditional_expr (loc, ifexp, op1, op2, complain);
  if (processing_template_decl && expr != error_mark_node)
    {
      tree min = build_min_non_dep (COND_EXPR, expr,
				    orig_ifexp, orig_op1, orig_op2);
      expr = convert_from_reference (min);
    }
  return expr;
}

/* Given a list of expressions, return a compound expression
   that performs them all and returns the value of the last of them.  */

tree
build_x_compound_expr_from_list (tree list, expr_list_kind exp,
				 tsubst_flags_t complain)
{
  tree expr = TREE_VALUE (list);

  if (BRACE_ENCLOSED_INITIALIZER_P (expr)
      && !CONSTRUCTOR_IS_DIRECT_INIT (expr))
    {
      if (complain & tf_error)
	pedwarn (cp_expr_loc_or_input_loc (expr), 0,
		 "list-initializer for non-class type must not "
		 "be parenthesized");
      else
	return error_mark_node;
    }

  if (TREE_CHAIN (list))
    {
      if (complain & tf_error)
	switch (exp)
	  {
	  case ELK_INIT:
	    permerror (input_location, "expression list treated as compound "
				       "expression in initializer");
	    break;
	  case ELK_MEM_INIT:
	    permerror (input_location, "expression list treated as compound "
				       "expression in mem-initializer");
	    break;
	  case ELK_FUNC_CAST:
	    permerror (input_location, "expression list treated as compound "
				       "expression in functional cast");
	    break;
	  default:
	    gcc_unreachable ();
	  }
      else
	return error_mark_node;

      for (list = TREE_CHAIN (list); list; list = TREE_CHAIN (list))
	expr = build_x_compound_expr (EXPR_LOCATION (TREE_VALUE (list)),
				      expr, TREE_VALUE (list), complain);
    }

  return expr;
}

/* Like build_x_compound_expr_from_list, but using a VEC.  */

tree
build_x_compound_expr_from_vec (vec<tree, va_gc> *vec, const char *msg,
				tsubst_flags_t complain)
{
  if (vec_safe_is_empty (vec))
    return NULL_TREE;
  else if (vec->length () == 1)
    return (*vec)[0];
  else
    {
      tree expr;
      unsigned int ix;
      tree t;

      if (msg != NULL)
	{
	  if (complain & tf_error)
	    permerror (input_location,
		       "%s expression list treated as compound expression",
		       msg);
	  else
	    return error_mark_node;
	}

      expr = (*vec)[0];
      for (ix = 1; vec->iterate (ix, &t); ++ix)
	expr = build_x_compound_expr (EXPR_LOCATION (t), expr,
				      t, complain);

      return expr;
    }
}

/* Handle overloading of the ',' operator when needed.  */

tree
build_x_compound_expr (location_t loc, tree op1, tree op2,
		       tsubst_flags_t complain)
{
  tree result;
  tree orig_op1 = op1;
  tree orig_op2 = op2;
  tree overload = NULL_TREE;

  if (processing_template_decl)
    {
      if (type_dependent_expression_p (op1)
	  || type_dependent_expression_p (op2))
	return build_min_nt_loc (loc, COMPOUND_EXPR, op1, op2);
      op1 = build_non_dependent_expr (op1);
      op2 = build_non_dependent_expr (op2);
    }

  result = build_new_op (loc, COMPOUND_EXPR, LOOKUP_NORMAL, op1, op2,
			 NULL_TREE, &overload, complain);
  if (!result)
    result = cp_build_compound_expr (op1, op2, complain);

  if (processing_template_decl && result != error_mark_node)
    {
      if (overload != NULL_TREE)
	return (build_min_non_dep_op_overload
		(COMPOUND_EXPR, result, overload, orig_op1, orig_op2));

      return build_min_non_dep (COMPOUND_EXPR, result, orig_op1, orig_op2);
    }

  return result;
}

/* Like cp_build_compound_expr, but for the c-common bits.  */

tree
build_compound_expr (location_t /*loc*/, tree lhs, tree rhs)
{
  return cp_build_compound_expr (lhs, rhs, tf_warning_or_error);
}

/* Build a compound expression.  */

tree
cp_build_compound_expr (tree lhs, tree rhs, tsubst_flags_t complain)
{
  lhs = convert_to_void (lhs, ICV_LEFT_OF_COMMA, complain);

  if (lhs == error_mark_node || rhs == error_mark_node)
    return error_mark_node;

  if (TREE_CODE (rhs) == TARGET_EXPR)
    {
      /* If the rhs is a TARGET_EXPR, then build the compound
	 expression inside the target_expr's initializer. This
	 helps the compiler to eliminate unnecessary temporaries.  */
      tree init = TREE_OPERAND (rhs, 1);

      init = build2 (COMPOUND_EXPR, TREE_TYPE (init), lhs, init);
      TREE_OPERAND (rhs, 1) = init;

      return rhs;
    }

  if (type_unknown_p (rhs))
    {
      if (complain & tf_error)
	error_at (cp_expr_loc_or_input_loc (rhs),
		  "no context to resolve type of %qE", rhs);
      return error_mark_node;
    }
  
  return build2 (COMPOUND_EXPR, TREE_TYPE (rhs), lhs, rhs);
}

/* Issue a diagnostic message if casting from SRC_TYPE to DEST_TYPE
   casts away constness.  CAST gives the type of cast.  Returns true
   if the cast is ill-formed, false if it is well-formed.

   ??? This function warns for casting away any qualifier not just
   const.  We would like to specify exactly what qualifiers are casted
   away.
*/

static bool
check_for_casting_away_constness (location_t loc, tree src_type,
				  tree dest_type, enum tree_code cast,
				  tsubst_flags_t complain)
{
  /* C-style casts are allowed to cast away constness.  With
     WARN_CAST_QUAL, we still want to issue a warning.  */
  if (cast == CAST_EXPR && !warn_cast_qual)
    return false;
  
  if (!casts_away_constness (src_type, dest_type, complain))
    return false;

  switch (cast)
    {
    case CAST_EXPR:
      if (complain & tf_warning)
	warning_at (loc, OPT_Wcast_qual,
		    "cast from type %qT to type %qT casts away qualifiers",
		    src_type, dest_type);
      return false;

    case STATIC_CAST_EXPR:
      if (complain & tf_error)
	error_at (loc, "%<static_cast%> from type %qT to type %qT casts "
		  "away qualifiers",
		  src_type, dest_type);
      return true;

    case REINTERPRET_CAST_EXPR:
      if (complain & tf_error)
	error_at (loc, "%<reinterpret_cast%> from type %qT to type %qT "
		  "casts away qualifiers",
		  src_type, dest_type);
      return true;

    default:
      gcc_unreachable();
    }
}

/* Warns if the cast from expression EXPR to type TYPE is useless.  */
void
maybe_warn_about_useless_cast (location_t loc, tree type, tree expr,
			       tsubst_flags_t complain)
{
  if (warn_useless_cast
      && complain & tf_warning)
    {
      if ((TYPE_REF_P (type)
	   && (TYPE_REF_IS_RVALUE (type)
	       ? xvalue_p (expr) : lvalue_p (expr))
	   && same_type_p (TREE_TYPE (expr), TREE_TYPE (type)))
	  || same_type_p (TREE_TYPE (expr), type))
	warning_at (loc, OPT_Wuseless_cast,
		    "useless cast to type %q#T", type);
    }
}

/* Warns if the cast ignores cv-qualifiers on TYPE.  */
static void
maybe_warn_about_cast_ignoring_quals (location_t loc, tree type,
				      tsubst_flags_t complain)
{
  if (warn_ignored_qualifiers
      && complain & tf_warning
      && !CLASS_TYPE_P (type)
      && (cp_type_quals (type) & (TYPE_QUAL_CONST|TYPE_QUAL_VOLATILE)))
    warning_at (loc, OPT_Wignored_qualifiers,
		"type qualifiers ignored on cast result type");
}

/* Convert EXPR (an expression with pointer-to-member type) to TYPE
   (another pointer-to-member type in the same hierarchy) and return
   the converted expression.  If ALLOW_INVERSE_P is permitted, a
   pointer-to-derived may be converted to pointer-to-base; otherwise,
   only the other direction is permitted.  If C_CAST_P is true, this
   conversion is taking place as part of a C-style cast.  */

tree
convert_ptrmem (tree type, tree expr, bool allow_inverse_p,
		bool c_cast_p, tsubst_flags_t complain)
{
  if (same_type_p (type, TREE_TYPE (expr)))
    return expr;

  if (TYPE_PTRDATAMEM_P (type))
    {
      tree obase = TYPE_PTRMEM_CLASS_TYPE (TREE_TYPE (expr));
      tree nbase = TYPE_PTRMEM_CLASS_TYPE (type);
      tree delta = (get_delta_difference
		    (obase, nbase,
		     allow_inverse_p, c_cast_p, complain));

      if (delta == error_mark_node)
	return error_mark_node;

      if (!same_type_p (obase, nbase))
	{
	  if (TREE_CODE (expr) == PTRMEM_CST)
	    expr = cplus_expand_constant (expr);

	  tree cond = cp_build_binary_op (input_location, EQ_EXPR, expr,
					  build_int_cst (TREE_TYPE (expr), -1),
					  complain);
	  tree op1 = build_nop (ptrdiff_type_node, expr);
	  tree op2 = cp_build_binary_op (input_location, PLUS_EXPR, op1, delta,
					 complain);

	  expr = fold_build3_loc (input_location,
				  COND_EXPR, ptrdiff_type_node, cond, op1, op2);
	}

      return build_nop (type, expr);
    }
  else
    return build_ptrmemfunc (TYPE_PTRMEMFUNC_FN_TYPE (type), expr,
			     allow_inverse_p, c_cast_p, complain);
}

/* Perform a static_cast from EXPR to TYPE.  When C_CAST_P is true,
   this static_cast is being attempted as one of the possible casts
   allowed by a C-style cast.  (In that case, accessibility of base
   classes is not considered, and it is OK to cast away
   constness.)  Return the result of the cast.  *VALID_P is set to
   indicate whether or not the cast was valid.  */

static tree
build_static_cast_1 (location_t loc, tree type, tree expr, bool c_cast_p,
		     bool *valid_p, tsubst_flags_t complain)
{
  tree intype;
  tree result;
  cp_lvalue_kind clk;

  /* Assume the cast is valid.  */
  *valid_p = true;

  intype = unlowered_expr_type (expr);

  /* Save casted types in the function's used types hash table.  */
  used_types_insert (type);

  /* A prvalue of non-class type is cv-unqualified.  */
  if (!CLASS_TYPE_P (type))
    type = cv_unqualified (type);

  /* [expr.static.cast]

     An lvalue of type "cv1 B", where B is a class type, can be cast
     to type "reference to cv2 D", where D is a class derived (clause
     _class.derived_) from B, if a valid standard conversion from
     "pointer to D" to "pointer to B" exists (_conv.ptr_), cv2 is the
     same cv-qualification as, or greater cv-qualification than, cv1,
     and B is not a virtual base class of D.  */
  /* We check this case before checking the validity of "TYPE t =
     EXPR;" below because for this case:

       struct B {};
       struct D : public B { D(const B&); };
       extern B& b;
       void f() { static_cast<const D&>(b); }

     we want to avoid constructing a new D.  The standard is not
     completely clear about this issue, but our interpretation is
     consistent with other compilers.  */
  if (TYPE_REF_P (type)
      && CLASS_TYPE_P (TREE_TYPE (type))
      && CLASS_TYPE_P (intype)
      && (TYPE_REF_IS_RVALUE (type) || lvalue_p (expr))
      && DERIVED_FROM_P (intype, TREE_TYPE (type))
      && can_convert (build_pointer_type (TYPE_MAIN_VARIANT (intype)),
		      build_pointer_type (TYPE_MAIN_VARIANT
					  (TREE_TYPE (type))),
		      complain)
      && (c_cast_p
	  || at_least_as_qualified_p (TREE_TYPE (type), intype)))
    {
      tree base;

      if (processing_template_decl)
	return expr;

      /* There is a standard conversion from "D*" to "B*" even if "B"
	 is ambiguous or inaccessible.  If this is really a
	 static_cast, then we check both for inaccessibility and
	 ambiguity.  However, if this is a static_cast being performed
	 because the user wrote a C-style cast, then accessibility is
	 not considered.  */
      base = lookup_base (TREE_TYPE (type), intype,
			  c_cast_p ? ba_unique : ba_check,
			  NULL, complain);
      expr = cp_build_addr_expr (expr, complain);

      if (sanitize_flags_p (SANITIZE_VPTR))
	{
	  tree ubsan_check
	    = cp_ubsan_maybe_instrument_downcast (loc, type,
						  intype, expr);
	  if (ubsan_check)
	    expr = ubsan_check;
	}

      /* Convert from "B*" to "D*".  This function will check that "B"
	 is not a virtual base of "D".  Even if we don't have a guarantee
	 that expr is NULL, if the static_cast is to a reference type,
	 it is UB if it would be NULL, so omit the non-NULL check.  */
      expr = build_base_path (MINUS_EXPR, expr, base,
			      /*nonnull=*/flag_delete_null_pointer_checks,
			      complain);

      /* Convert the pointer to a reference -- but then remember that
	 there are no expressions with reference type in C++.

         We call rvalue so that there's an actual tree code
         (NON_LVALUE_EXPR) for the static_cast; otherwise, if the operand
         is a variable with the same type, the conversion would get folded
         away, leaving just the variable and causing lvalue_kind to give
         the wrong answer.  */
      expr = cp_fold_convert (type, expr);

      /* When -fsanitize=null, make sure to diagnose reference binding to
	 NULL even when the reference is converted to pointer later on.  */
      if (sanitize_flags_p (SANITIZE_NULL)
	  && TREE_CODE (expr) == COND_EXPR
	  && TREE_OPERAND (expr, 2)
	  && TREE_CODE (TREE_OPERAND (expr, 2)) == INTEGER_CST
	  && TREE_TYPE (TREE_OPERAND (expr, 2)) == type)
	ubsan_maybe_instrument_reference (&TREE_OPERAND (expr, 2));

      return convert_from_reference (rvalue (expr));
    }

  /* "A glvalue of type cv1 T1 can be cast to type rvalue reference to
     cv2 T2 if cv2 T2 is reference-compatible with cv1 T1 (8.5.3)."  */
  if (TYPE_REF_P (type)
      && TYPE_REF_IS_RVALUE (type)
      && (clk = real_lvalue_p (expr))
      && reference_related_p (TREE_TYPE (type), intype)
      && (c_cast_p || at_least_as_qualified_p (TREE_TYPE (type), intype)))
    {
      if (processing_template_decl)
	return expr;
      if (clk == clk_ordinary)
	{
	  /* Handle the (non-bit-field) lvalue case here by casting to
	     lvalue reference and then changing it to an rvalue reference.
	     Casting an xvalue to rvalue reference will be handled by the
	     main code path.  */
	  tree lref = cp_build_reference_type (TREE_TYPE (type), false);
	  result = (perform_direct_initialization_if_possible
		    (lref, expr, c_cast_p, complain));
	  result = build1 (NON_LVALUE_EXPR, type, result);
	  return convert_from_reference (result);
	}
      else
	/* For a bit-field or packed field, bind to a temporary.  */
	expr = rvalue (expr);
    }

  /* Resolve overloaded address here rather than once in
     implicit_conversion and again in the inverse code below.  */
  if (TYPE_PTRMEMFUNC_P (type) && type_unknown_p (expr))
    {
      expr = instantiate_type (type, expr, complain);
      intype = TREE_TYPE (expr);
    }

  /* [expr.static.cast]

     Any expression can be explicitly converted to type cv void.  */
  if (VOID_TYPE_P (type))
    return convert_to_void (expr, ICV_CAST, complain);

  /* [class.abstract]
     An abstract class shall not be used ... as the type of an explicit
     conversion.  */
  if (abstract_virtuals_error_sfinae (ACU_CAST, type, complain))
    return error_mark_node;

  /* [expr.static.cast]

     An expression e can be explicitly converted to a type T using a
     static_cast of the form static_cast<T>(e) if the declaration T
     t(e);" is well-formed, for some invented temporary variable
     t.  */
  result = perform_direct_initialization_if_possible (type, expr,
						      c_cast_p, complain);
  if (result)
    {
      if (processing_template_decl)
	return expr;

      result = convert_from_reference (result);

      /* [expr.static.cast]

	 If T is a reference type, the result is an lvalue; otherwise,
	 the result is an rvalue.  */
      if (!TYPE_REF_P (type))
	{
	  result = rvalue (result);

	  if (result == expr && SCALAR_TYPE_P (type))
	    /* Leave some record of the cast.  */
	    result = build_nop (type, expr);
	}
      return result;
    }

  /* [expr.static.cast]

     The inverse of any standard conversion sequence (clause _conv_),
     other than the lvalue-to-rvalue (_conv.lval_), array-to-pointer
     (_conv.array_), function-to-pointer (_conv.func_), and boolean
     (_conv.bool_) conversions, can be performed explicitly using
     static_cast subject to the restriction that the explicit
     conversion does not cast away constness (_expr.const.cast_), and
     the following additional rules for specific cases:  */
  /* For reference, the conversions not excluded are: integral
     promotions, floating-point promotion, integral conversions,
     floating-point conversions, floating-integral conversions,
     pointer conversions, and pointer to member conversions.  */
  /* DR 128

     A value of integral _or enumeration_ type can be explicitly
     converted to an enumeration type.  */
  /* The effect of all that is that any conversion between any two
     types which are integral, floating, or enumeration types can be
     performed.  */
  if ((INTEGRAL_OR_ENUMERATION_TYPE_P (type)
       || SCALAR_FLOAT_TYPE_P (type))
      && (INTEGRAL_OR_ENUMERATION_TYPE_P (intype)
	  || SCALAR_FLOAT_TYPE_P (intype)))
    {
      if (processing_template_decl)
	return expr;
      return ocp_convert (type, expr, CONV_C_CAST, LOOKUP_NORMAL, complain);
    }

  if (TYPE_PTR_P (type) && TYPE_PTR_P (intype)
      && CLASS_TYPE_P (TREE_TYPE (type))
      && CLASS_TYPE_P (TREE_TYPE (intype))
      && can_convert (build_pointer_type (TYPE_MAIN_VARIANT
					  (TREE_TYPE (intype))),
		      build_pointer_type (TYPE_MAIN_VARIANT
					  (TREE_TYPE (type))),
		      complain))
    {
      tree base;

      if (processing_template_decl)
	return expr;

      if (!c_cast_p
	  && check_for_casting_away_constness (loc, intype, type,
					       STATIC_CAST_EXPR,
					       complain))
	return error_mark_node;
      base = lookup_base (TREE_TYPE (type), TREE_TYPE (intype),
			  c_cast_p ? ba_unique : ba_check,
			  NULL, complain);
      expr = build_base_path (MINUS_EXPR, expr, base, /*nonnull=*/false,
			      complain);

      if (sanitize_flags_p (SANITIZE_VPTR))
	{
	  tree ubsan_check
	    = cp_ubsan_maybe_instrument_downcast (loc, type,
						  intype, expr);
	  if (ubsan_check)
	    expr = ubsan_check;
	}

      return cp_fold_convert (type, expr);
    }

  if ((TYPE_PTRDATAMEM_P (type) && TYPE_PTRDATAMEM_P (intype))
      || (TYPE_PTRMEMFUNC_P (type) && TYPE_PTRMEMFUNC_P (intype)))
    {
      tree c1;
      tree c2;
      tree t1;
      tree t2;

      c1 = TYPE_PTRMEM_CLASS_TYPE (intype);
      c2 = TYPE_PTRMEM_CLASS_TYPE (type);

      if (TYPE_PTRDATAMEM_P (type))
	{
	  t1 = (build_ptrmem_type
		(c1,
		 TYPE_MAIN_VARIANT (TYPE_PTRMEM_POINTED_TO_TYPE (intype))));
	  t2 = (build_ptrmem_type
		(c2,
		 TYPE_MAIN_VARIANT (TYPE_PTRMEM_POINTED_TO_TYPE (type))));
	}
      else
	{
	  t1 = intype;
	  t2 = type;
	}
      if (can_convert (t1, t2, complain) || can_convert (t2, t1, complain))
	{
	  if (!c_cast_p
	      && check_for_casting_away_constness (loc, intype, type,
						   STATIC_CAST_EXPR,
						   complain))
	    return error_mark_node;
	  if (processing_template_decl)
	    return expr;
	  return convert_ptrmem (type, expr, /*allow_inverse_p=*/1,
				 c_cast_p, complain);
	}
    }

  /* [expr.static.cast]

     An rvalue of type "pointer to cv void" can be explicitly
     converted to a pointer to object type.  A value of type pointer
     to object converted to "pointer to cv void" and back to the
     original pointer type will have its original value.  */
  if (TYPE_PTR_P (intype)
      && VOID_TYPE_P (TREE_TYPE (intype))
      && TYPE_PTROB_P (type))
    {
      if (!c_cast_p
	  && check_for_casting_away_constness (loc, intype, type,
					       STATIC_CAST_EXPR,
					       complain))
	return error_mark_node;
      if (processing_template_decl)
	return expr;
      return build_nop (type, expr);
    }

  *valid_p = false;
  return error_mark_node;
}

/* Return an expression representing static_cast<TYPE>(EXPR).  */

tree
build_static_cast (location_t loc, tree type, tree oexpr,
		   tsubst_flags_t complain)
{
  tree expr = oexpr;
  tree result;
  bool valid_p;

  if (type == error_mark_node || expr == error_mark_node)
    return error_mark_node;

  bool dependent = (dependent_type_p (type)
		    || type_dependent_expression_p (expr));
  if (dependent)
    {
    tmpl:
      expr = build_min (STATIC_CAST_EXPR, type, oexpr);
      /* We don't know if it will or will not have side effects.  */
      TREE_SIDE_EFFECTS (expr) = 1;
      result = convert_from_reference (expr);
      protected_set_expr_location (result, loc);
      return result;
    }
  else if (processing_template_decl)
    expr = build_non_dependent_expr (expr);

  /* build_c_cast puts on a NOP_EXPR to make the result not an lvalue.
     Strip such NOP_EXPRs if VALUE is being used in non-lvalue context.  */
  if (!TYPE_REF_P (type)
      && TREE_CODE (expr) == NOP_EXPR
      && TREE_TYPE (expr) == TREE_TYPE (TREE_OPERAND (expr, 0)))
    expr = TREE_OPERAND (expr, 0);

  result = build_static_cast_1 (loc, type, expr, /*c_cast_p=*/false,
				&valid_p, complain);
  if (valid_p)
    {
      if (result != error_mark_node)
	{
	  maybe_warn_about_useless_cast (loc, type, expr, complain);
	  maybe_warn_about_cast_ignoring_quals (loc, type, complain);
	}
      if (processing_template_decl)
	goto tmpl;
      protected_set_expr_location (result, loc);
      return result;
    }

  if (complain & tf_error)
    {
      error_at (loc, "invalid %<static_cast%> from type %qT to type %qT",
		TREE_TYPE (expr), type);
      if ((TYPE_PTR_P (type) || TYPE_REF_P (type))
	  && CLASS_TYPE_P (TREE_TYPE (type))
	    && !COMPLETE_TYPE_P (TREE_TYPE (type)))
	inform (DECL_SOURCE_LOCATION (TYPE_MAIN_DECL (TREE_TYPE (type))),
		"class type %qT is incomplete", TREE_TYPE (type));
      tree expr_type = TREE_TYPE (expr);
      if (TYPE_PTR_P (expr_type))
	expr_type = TREE_TYPE (expr_type);
      if (CLASS_TYPE_P (expr_type) && !COMPLETE_TYPE_P (expr_type))
	inform (DECL_SOURCE_LOCATION (TYPE_MAIN_DECL (expr_type)),
		"class type %qT is incomplete", expr_type);
    }
  return error_mark_node;
}

/* EXPR is an expression with member function or pointer-to-member
   function type.  TYPE is a pointer type.  Converting EXPR to TYPE is
   not permitted by ISO C++, but we accept it in some modes.  If we
   are not in one of those modes, issue a diagnostic.  Return the
   converted expression.  */

tree
convert_member_func_to_ptr (tree type, tree expr, tsubst_flags_t complain)
{
  tree intype;
  tree decl;

  intype = TREE_TYPE (expr);
  gcc_assert (TYPE_PTRMEMFUNC_P (intype)
	      || TREE_CODE (intype) == METHOD_TYPE);

  if (!(complain & tf_warning_or_error))
    return error_mark_node;

  if (pedantic || warn_pmf2ptr)
    pedwarn (input_location, pedantic ? OPT_Wpedantic : OPT_Wpmf_conversions,
	     "converting from %qH to %qI", intype, type);

  if (TREE_CODE (intype) == METHOD_TYPE)
    expr = build_addr_func (expr, complain);
  else if (TREE_CODE (expr) == PTRMEM_CST)
    expr = build_address (PTRMEM_CST_MEMBER (expr));
  else
    {
      decl = maybe_dummy_object (TYPE_PTRMEM_CLASS_TYPE (intype), 0);
      decl = build_address (decl);
      expr = get_member_function_from_ptrfunc (&decl, expr, complain);
    }

  if (expr == error_mark_node)
    return error_mark_node;

  return build_nop (type, expr);
}

/* Build a NOP_EXPR to TYPE, but mark it as a reinterpret_cast so that
   constexpr evaluation knows to reject it.  */

static tree
build_nop_reinterpret (tree type, tree expr)
{
  tree ret = build_nop (type, expr);
  if (ret != expr)
    REINTERPRET_CAST_P (ret) = true;
  return ret;
}

/* Return a representation for a reinterpret_cast from EXPR to TYPE.
   If C_CAST_P is true, this reinterpret cast is being done as part of
   a C-style cast.  If VALID_P is non-NULL, *VALID_P is set to
   indicate whether or not reinterpret_cast was valid.  */

static tree
build_reinterpret_cast_1 (location_t loc, tree type, tree expr,
			  bool c_cast_p, bool *valid_p,
			  tsubst_flags_t complain)
{
  tree intype;

  /* Assume the cast is invalid.  */
  if (valid_p)
    *valid_p = true;

  if (type == error_mark_node || error_operand_p (expr))
    return error_mark_node;

  intype = TREE_TYPE (expr);

  /* Save casted types in the function's used types hash table.  */
  used_types_insert (type);

  /* A prvalue of non-class type is cv-unqualified.  */
  if (!CLASS_TYPE_P (type))
    type = cv_unqualified (type);

  /* [expr.reinterpret.cast]
     A glvalue expression of type T1 can be cast to the type
     "reference to T2" if an expression of type "pointer to T1" can be
     explicitly converted to the type "pointer to T2" using a
     reinterpret_cast.  */
  if (TYPE_REF_P (type))
    {
      if (TYPE_REF_IS_RVALUE (type) && !VOID_TYPE_P (intype))
	{
	  if (!obvalue_p (expr))
	    /* Perform the temporary materialization conversion.  */
	    expr = get_target_expr_sfinae (expr, complain);
	}
      else if (!lvalue_p (expr))
	{
          if (complain & tf_error)
            error_at (loc, "invalid cast of an rvalue expression of type "
		      "%qT to type %qT",
		      intype, type);
	  return error_mark_node;
	}

      /* Warn about a reinterpret_cast from "A*" to "B&" if "A" and
	 "B" are related class types; the reinterpret_cast does not
	 adjust the pointer.  */
      if (TYPE_PTR_P (intype)
          && (complain & tf_warning)
	  && (comptypes (TREE_TYPE (intype), TREE_TYPE (type),
			 COMPARE_BASE | COMPARE_DERIVED)))
	warning_at (loc, 0, "casting %qT to %qT does not dereference pointer",
		    intype, type);

      expr = cp_build_addr_expr (expr, complain);

      if (warn_strict_aliasing > 2)
	strict_aliasing_warning (EXPR_LOCATION (expr), type, expr);

      if (expr != error_mark_node)
	expr = build_reinterpret_cast_1
	  (loc, build_pointer_type (TREE_TYPE (type)), expr, c_cast_p,
	   valid_p, complain);
      if (expr != error_mark_node)
	/* cp_build_indirect_ref isn't right for rvalue refs.  */
	expr = convert_from_reference (fold_convert (type, expr));
      return expr;
    }

  /* As a G++ extension, we consider conversions from member
     functions, and pointers to member functions to
     pointer-to-function and pointer-to-void types.  If
     -Wno-pmf-conversions has not been specified,
     convert_member_func_to_ptr will issue an error message.  */
  if ((TYPE_PTRMEMFUNC_P (intype)
       || TREE_CODE (intype) == METHOD_TYPE)
      && TYPE_PTR_P (type)
      && (TREE_CODE (TREE_TYPE (type)) == FUNCTION_TYPE
	  || VOID_TYPE_P (TREE_TYPE (type))))
    return convert_member_func_to_ptr (type, expr, complain);

  /* If the cast is not to a reference type, the lvalue-to-rvalue,
     array-to-pointer, and function-to-pointer conversions are
     performed.  */
  expr = decay_conversion (expr, complain);

  /* build_c_cast puts on a NOP_EXPR to make the result not an lvalue.
     Strip such NOP_EXPRs if VALUE is being used in non-lvalue context.  */
  if (TREE_CODE (expr) == NOP_EXPR
      && TREE_TYPE (expr) == TREE_TYPE (TREE_OPERAND (expr, 0)))
    expr = TREE_OPERAND (expr, 0);

  if (error_operand_p (expr))
    return error_mark_node;

  intype = TREE_TYPE (expr);

  /* [expr.reinterpret.cast]
     A pointer can be converted to any integral type large enough to
     hold it. ... A value of type std::nullptr_t can be converted to
     an integral type; the conversion has the same meaning and
     validity as a conversion of (void*)0 to the integral type.  */
  if (CP_INTEGRAL_TYPE_P (type)
      && (TYPE_PTR_P (intype) || NULLPTR_TYPE_P (intype)))
    {
      if (TYPE_PRECISION (type) < TYPE_PRECISION (intype))
        {
          if (complain & tf_error)
            permerror (loc, "cast from %qH to %qI loses precision",
                       intype, type);
          else
            return error_mark_node;
        }
      if (NULLPTR_TYPE_P (intype))
        return build_int_cst (type, 0);
    }
  /* [expr.reinterpret.cast]
     A value of integral or enumeration type can be explicitly
     converted to a pointer.  */
  else if (TYPE_PTR_P (type) && INTEGRAL_OR_ENUMERATION_TYPE_P (intype))
    /* OK */
    ;
  else if ((INTEGRAL_OR_ENUMERATION_TYPE_P (type)
	    || TYPE_PTR_OR_PTRMEM_P (type))
	   && same_type_p (type, intype))
    /* DR 799 */
    return rvalue (expr);
  else if (TYPE_PTRFN_P (type) && TYPE_PTRFN_P (intype))
    {
      if ((complain & tf_warning)
	  && !cxx_safe_function_type_cast_p (TREE_TYPE (type),
					     TREE_TYPE (intype)))
	warning_at (loc, OPT_Wcast_function_type,
		    "cast between incompatible function types"
		    " from %qH to %qI", intype, type);
      return build_nop_reinterpret (type, expr);
    }
  else if (TYPE_PTRMEMFUNC_P (type) && TYPE_PTRMEMFUNC_P (intype))
    {
      if ((complain & tf_warning)
	  && !cxx_safe_function_type_cast_p
		(TREE_TYPE (TYPE_PTRMEMFUNC_FN_TYPE_RAW (type)),
		 TREE_TYPE (TYPE_PTRMEMFUNC_FN_TYPE_RAW (intype))))
	warning_at (loc, OPT_Wcast_function_type,
		    "cast between incompatible pointer to member types"
		    " from %qH to %qI", intype, type);
      return build_nop_reinterpret (type, expr);
    }
  else if ((TYPE_PTRDATAMEM_P (type) && TYPE_PTRDATAMEM_P (intype))
	   || (TYPE_PTROBV_P (type) && TYPE_PTROBV_P (intype)))
    {
      if (!c_cast_p
	  && check_for_casting_away_constness (loc, intype, type,
					       REINTERPRET_CAST_EXPR,
					       complain))
	return error_mark_node;
      /* Warn about possible alignment problems.  */
      if ((STRICT_ALIGNMENT || warn_cast_align == 2)
	  && (complain & tf_warning)
	  && !VOID_TYPE_P (type)
	  && TREE_CODE (TREE_TYPE (intype)) != FUNCTION_TYPE
	  && COMPLETE_TYPE_P (TREE_TYPE (type))
	  && COMPLETE_TYPE_P (TREE_TYPE (intype))
	  && min_align_of_type (TREE_TYPE (type))
	     > min_align_of_type (TREE_TYPE (intype)))
	warning_at (loc, OPT_Wcast_align, "cast from %qH to %qI "
		    "increases required alignment of target type",
		    intype, type);

      if (warn_strict_aliasing <= 2)
	/* strict_aliasing_warning STRIP_NOPs its expr.  */
	strict_aliasing_warning (EXPR_LOCATION (expr), type, expr);

      return build_nop_reinterpret (type, expr);
    }
  else if ((TYPE_PTRFN_P (type) && TYPE_PTROBV_P (intype))
	   || (TYPE_PTRFN_P (intype) && TYPE_PTROBV_P (type)))
    {
      if (complain & tf_warning)
	/* C++11 5.2.10 p8 says that "Converting a function pointer to an
	   object pointer type or vice versa is conditionally-supported."  */
	warning_at (loc, OPT_Wconditionally_supported,
		    "casting between pointer-to-function and "
		    "pointer-to-object is conditionally-supported");
      return build_nop_reinterpret (type, expr);
    }
  else if (gnu_vector_type_p (type))
    return convert_to_vector (type, rvalue (expr));
  else if (gnu_vector_type_p (intype)
	   && INTEGRAL_OR_ENUMERATION_TYPE_P (type))
    return convert_to_integer_nofold (type, expr);
  else
    {
      if (valid_p)
	*valid_p = false;
      if (complain & tf_error)
        error_at (loc, "invalid cast from type %qT to type %qT",
		  intype, type);
      return error_mark_node;
    }

  expr = cp_convert (type, expr, complain);
  if (TREE_CODE (expr) == NOP_EXPR)
    /* Mark any nop_expr that created as a reintepret_cast.  */
    REINTERPRET_CAST_P (expr) = true;
  return expr;
}

tree
build_reinterpret_cast (location_t loc, tree type, tree expr,
			tsubst_flags_t complain)
{
  tree r;

  if (type == error_mark_node || expr == error_mark_node)
    return error_mark_node;

  if (processing_template_decl)
    {
      tree t = build_min (REINTERPRET_CAST_EXPR, type, expr);

      if (!TREE_SIDE_EFFECTS (t)
	  && type_dependent_expression_p (expr))
	/* There might turn out to be side effects inside expr.  */
	TREE_SIDE_EFFECTS (t) = 1;
      r = convert_from_reference (t);
      protected_set_expr_location (r, loc);
      return r;
    }

  r = build_reinterpret_cast_1 (loc, type, expr, /*c_cast_p=*/false,
				/*valid_p=*/NULL, complain);
  if (r != error_mark_node)
    {
      maybe_warn_about_useless_cast (loc, type, expr, complain);
      maybe_warn_about_cast_ignoring_quals (loc, type, complain);
    }
  protected_set_expr_location (r, loc);
  return r;
}

/* Perform a const_cast from EXPR to TYPE.  If the cast is valid,
   return an appropriate expression.  Otherwise, return
   error_mark_node.  If the cast is not valid, and COMPLAIN is true,
   then a diagnostic will be issued.  If VALID_P is non-NULL, we are
   performing a C-style cast, its value upon return will indicate
   whether or not the conversion succeeded.  */

static tree
build_const_cast_1 (location_t loc, tree dst_type, tree expr,
		    tsubst_flags_t complain, bool *valid_p)
{
  tree src_type;
  tree reference_type;

  /* Callers are responsible for handling error_mark_node as a
     destination type.  */
  gcc_assert (dst_type != error_mark_node);
  /* In a template, callers should be building syntactic
     representations of casts, not using this machinery.  */
  gcc_assert (!processing_template_decl);

  /* Assume the conversion is invalid.  */
  if (valid_p)
    *valid_p = false;

  if (!INDIRECT_TYPE_P (dst_type) && !TYPE_PTRDATAMEM_P (dst_type))
    {
      if (complain & tf_error)
	error_at (loc, "invalid use of %<const_cast%> with type %qT, "
		  "which is not a pointer, reference, "
		  "nor a pointer-to-data-member type", dst_type);
      return error_mark_node;
    }

  if (TREE_CODE (TREE_TYPE (dst_type)) == FUNCTION_TYPE)
    {
      if (complain & tf_error)
	error_at (loc, "invalid use of %<const_cast%> with type %qT, "
		  "which is a pointer or reference to a function type",
		  dst_type);
       return error_mark_node;
    }

  /* A prvalue of non-class type is cv-unqualified.  */
  dst_type = cv_unqualified (dst_type);

  /* Save casted types in the function's used types hash table.  */
  used_types_insert (dst_type);

  src_type = TREE_TYPE (expr);
  /* Expressions do not really have reference types.  */
  if (TYPE_REF_P (src_type))
    src_type = TREE_TYPE (src_type);

  /* [expr.const.cast]

     For two object types T1 and T2, if a pointer to T1 can be explicitly
     converted to the type "pointer to T2" using a const_cast, then the
     following conversions can also be made:

     -- an lvalue of type T1 can be explicitly converted to an lvalue of
     type T2 using the cast const_cast<T2&>;

     -- a glvalue of type T1 can be explicitly converted to an xvalue of
     type T2 using the cast const_cast<T2&&>; and

     -- if T1 is a class type, a prvalue of type T1 can be explicitly
     converted to an xvalue of type T2 using the cast const_cast<T2&&>.  */

  if (TYPE_REF_P (dst_type))
    {
      reference_type = dst_type;
      if (!TYPE_REF_IS_RVALUE (dst_type)
	  ? lvalue_p (expr)
	  : obvalue_p (expr))
	/* OK.  */;
      else
	{
	  if (complain & tf_error)
	    error_at (loc, "invalid %<const_cast%> of an rvalue of type %qT "
		      "to type %qT",
		      src_type, dst_type);
 	  return error_mark_node;
	}
      dst_type = build_pointer_type (TREE_TYPE (dst_type));
      src_type = build_pointer_type (src_type);
    }
  else
    {
      reference_type = NULL_TREE;
      /* If the destination type is not a reference type, the
	 lvalue-to-rvalue, array-to-pointer, and function-to-pointer
	 conversions are performed.  */
      src_type = type_decays_to (src_type);
      if (src_type == error_mark_node)
	return error_mark_node;
    }

  if (TYPE_PTR_P (src_type) || TYPE_PTRDATAMEM_P (src_type))
    {
      if (comp_ptr_ttypes_const (dst_type, src_type, bounds_none))
	{
	  if (valid_p)
	    {
	      *valid_p = true;
	      /* This cast is actually a C-style cast.  Issue a warning if
		 the user is making a potentially unsafe cast.  */
	      check_for_casting_away_constness (loc, src_type, dst_type,
						CAST_EXPR, complain);
	      /* ??? comp_ptr_ttypes_const ignores TYPE_ALIGN.  */
	      if ((STRICT_ALIGNMENT || warn_cast_align == 2)
		  && (complain & tf_warning)
		  && min_align_of_type (TREE_TYPE (dst_type))
		     > min_align_of_type (TREE_TYPE (src_type)))
		warning_at (loc, OPT_Wcast_align, "cast from %qH to %qI "
			    "increases required alignment of target type",
			    src_type, dst_type);
	    }
	  if (reference_type)
	    {
	      expr = cp_build_addr_expr (expr, complain);
	      if (expr == error_mark_node)
		return error_mark_node;
	      expr = build_nop (reference_type, expr);
	      return convert_from_reference (expr);
	    }
	  else
	    {
	      expr = decay_conversion (expr, complain);
	      if (expr == error_mark_node)
		return error_mark_node;

	      /* build_c_cast puts on a NOP_EXPR to make the result not an
		 lvalue.  Strip such NOP_EXPRs if VALUE is being used in
		 non-lvalue context.  */
	      if (TREE_CODE (expr) == NOP_EXPR
		  && TREE_TYPE (expr) == TREE_TYPE (TREE_OPERAND (expr, 0)))
		expr = TREE_OPERAND (expr, 0);
	      return build_nop (dst_type, expr);
	    }
	}
      else if (valid_p
	       && !at_least_as_qualified_p (TREE_TYPE (dst_type),
					    TREE_TYPE (src_type)))
	check_for_casting_away_constness (loc, src_type, dst_type,
					  CAST_EXPR, complain);
    }

  if (complain & tf_error)
    error_at (loc, "invalid %<const_cast%> from type %qT to type %qT",
	      src_type, dst_type);
  return error_mark_node;
}

tree
build_const_cast (location_t loc, tree type, tree expr,
		  tsubst_flags_t complain)
{
  tree r;

  if (type == error_mark_node || error_operand_p (expr))
    return error_mark_node;

  if (processing_template_decl)
    {
      tree t = build_min (CONST_CAST_EXPR, type, expr);

      if (!TREE_SIDE_EFFECTS (t)
	  && type_dependent_expression_p (expr))
	/* There might turn out to be side effects inside expr.  */
	TREE_SIDE_EFFECTS (t) = 1;
      r = convert_from_reference (t);
      protected_set_expr_location (r, loc);
      return r;
    }

  r = build_const_cast_1 (loc, type, expr, complain, /*valid_p=*/NULL);
  if (r != error_mark_node)
    {
      maybe_warn_about_useless_cast (loc, type, expr, complain);
      maybe_warn_about_cast_ignoring_quals (loc, type, complain);
    }
  protected_set_expr_location (r, loc);
  return r;
}

/* Like cp_build_c_cast, but for the c-common bits.  */

tree
build_c_cast (location_t loc, tree type, tree expr)
{
  return cp_build_c_cast (loc, type, expr, tf_warning_or_error);
}

/* Like the "build_c_cast" used for c-common, but using cp_expr to
   preserve location information even for tree nodes that don't
   support it.  */

cp_expr
build_c_cast (location_t loc, tree type, cp_expr expr)
{
  cp_expr result = cp_build_c_cast (loc, type, expr, tf_warning_or_error);
  result.set_location (loc);
  return result;
}

/* Build an expression representing an explicit C-style cast to type
   TYPE of expression EXPR.  */

tree
cp_build_c_cast (location_t loc, tree type, tree expr,
		 tsubst_flags_t complain)
{
  tree value = expr;
  tree result;
  bool valid_p;

  if (type == error_mark_node || error_operand_p (expr))
    return error_mark_node;

  if (processing_template_decl)
    {
      tree t = build_min (CAST_EXPR, type,
			  tree_cons (NULL_TREE, value, NULL_TREE));
      /* We don't know if it will or will not have side effects.  */
      TREE_SIDE_EFFECTS (t) = 1;
      return convert_from_reference (t);
    }

  /* Casts to a (pointer to a) specific ObjC class (or 'id' or
     'Class') should always be retained, because this information aids
     in method lookup.  */
  if (objc_is_object_ptr (type)
      && objc_is_object_ptr (TREE_TYPE (expr)))
    return build_nop (type, expr);

  /* build_c_cast puts on a NOP_EXPR to make the result not an lvalue.
     Strip such NOP_EXPRs if VALUE is being used in non-lvalue context.  */
  if (!TYPE_REF_P (type)
      && TREE_CODE (value) == NOP_EXPR
      && TREE_TYPE (value) == TREE_TYPE (TREE_OPERAND (value, 0)))
    value = TREE_OPERAND (value, 0);

  if (TREE_CODE (type) == ARRAY_TYPE)
    {
      /* Allow casting from T1* to T2[] because Cfront allows it.
	 NIHCL uses it. It is not valid ISO C++ however.  */
      if (TYPE_PTR_P (TREE_TYPE (expr)))
	{
          if (complain & tf_error)
            permerror (loc, "ISO C++ forbids casting to an array type %qT",
		       type);
          else
            return error_mark_node;
	  type = build_pointer_type (TREE_TYPE (type));
	}
      else
	{
          if (complain & tf_error)
            error_at (loc, "ISO C++ forbids casting to an array type %qT",
		      type);
	  return error_mark_node;
	}
    }

  if (FUNC_OR_METHOD_TYPE_P (type))
    {
      if (complain & tf_error)
        error_at (loc, "invalid cast to function type %qT", type);
      return error_mark_node;
    }

  if (TYPE_PTR_P (type)
      && TREE_CODE (TREE_TYPE (value)) == INTEGER_TYPE
      /* Casting to an integer of smaller size is an error detected elsewhere.  */
      && TYPE_PRECISION (type) > TYPE_PRECISION (TREE_TYPE (value))
      /* Don't warn about converting any constant.  */
      && !TREE_CONSTANT (value))
    warning_at (loc, OPT_Wint_to_pointer_cast, 
		"cast to pointer from integer of different size");

  /* A C-style cast can be a const_cast.  */
  result = build_const_cast_1 (loc, type, value, complain & tf_warning,
			       &valid_p);
  if (valid_p)
    {
      if (result != error_mark_node)
	{
	  maybe_warn_about_useless_cast (loc, type, value, complain);
	  maybe_warn_about_cast_ignoring_quals (loc, type, complain);
	}
      return result;
    }

  /* Or a static cast.  */
  result = build_static_cast_1 (loc, type, value, /*c_cast_p=*/true,
				&valid_p, complain);
  /* Or a reinterpret_cast.  */
  if (!valid_p)
    result = build_reinterpret_cast_1 (loc, type, value, /*c_cast_p=*/true,
				       &valid_p, complain);
  /* The static_cast or reinterpret_cast may be followed by a
     const_cast.  */
  if (valid_p
      /* A valid cast may result in errors if, for example, a
	 conversion to an ambiguous base class is required.  */
      && !error_operand_p (result))
    {
      tree result_type;

      maybe_warn_about_useless_cast (loc, type, value, complain);
      maybe_warn_about_cast_ignoring_quals (loc, type, complain);

      /* Non-class rvalues always have cv-unqualified type.  */
      if (!CLASS_TYPE_P (type))
	type = TYPE_MAIN_VARIANT (type);
      result_type = TREE_TYPE (result);
      if (!CLASS_TYPE_P (result_type) && !TYPE_REF_P (type))
	result_type = TYPE_MAIN_VARIANT (result_type);
      /* If the type of RESULT does not match TYPE, perform a
	 const_cast to make it match.  If the static_cast or
	 reinterpret_cast succeeded, we will differ by at most
	 cv-qualification, so the follow-on const_cast is guaranteed
	 to succeed.  */
      if (!same_type_p (non_reference (type), non_reference (result_type)))
	{
	  result = build_const_cast_1 (loc, type, result, false, &valid_p);
	  gcc_assert (valid_p);
	}
      return result;
    }

  return error_mark_node;
}

/* For use from the C common bits.  */
tree
build_modify_expr (location_t location,
		   tree lhs, tree /*lhs_origtype*/,
		   enum tree_code modifycode, 
		   location_t /*rhs_location*/, tree rhs,
		   tree /*rhs_origtype*/)
{
  return cp_build_modify_expr (location, lhs, modifycode, rhs,
			       tf_warning_or_error);
}

/* Build an assignment expression of lvalue LHS from value RHS.
   MODIFYCODE is the code for a binary operator that we use
   to combine the old value of LHS with RHS to get the new value.
   Or else MODIFYCODE is NOP_EXPR meaning do a simple assignment.

   C++: If MODIFYCODE is INIT_EXPR, then leave references unbashed.  */

tree
cp_build_modify_expr (location_t loc, tree lhs, enum tree_code modifycode,
		      tree rhs, tsubst_flags_t complain)
{
  lhs = mark_lvalue_use_nonread (lhs);

  tree result = NULL_TREE;
  tree newrhs = rhs;
  tree lhstype = TREE_TYPE (lhs);
  tree olhs = lhs;
  tree olhstype = lhstype;
  bool plain_assign = (modifycode == NOP_EXPR);
  bool compound_side_effects_p = false;
  tree preeval = NULL_TREE;

  /* Avoid duplicate error messages from operands that had errors.  */
  if (error_operand_p (lhs) || error_operand_p (rhs))
    return error_mark_node;

  while (TREE_CODE (lhs) == COMPOUND_EXPR)
    {
      if (TREE_SIDE_EFFECTS (TREE_OPERAND (lhs, 0)))
	compound_side_effects_p = true;
      lhs = TREE_OPERAND (lhs, 1);
    }

  /* Handle control structure constructs used as "lvalues".  Note that we
     leave COMPOUND_EXPR on the LHS because it is sequenced after the RHS.  */
  switch (TREE_CODE (lhs))
    {
      /* Handle --foo = 5; as these are valid constructs in C++.  */
    case PREDECREMENT_EXPR:
    case PREINCREMENT_EXPR:
      if (compound_side_effects_p)
	newrhs = rhs = stabilize_expr (rhs, &preeval);
      lhs = genericize_compound_lvalue (lhs);
    maybe_add_compound:
      /* If we had (bar, --foo) = 5; or (bar, (baz, --foo)) = 5;
	 and looked through the COMPOUND_EXPRs, readd them now around
	 the resulting lhs.  */
      if (TREE_CODE (olhs) == COMPOUND_EXPR)
	{
	  lhs = build2 (COMPOUND_EXPR, lhstype, TREE_OPERAND (olhs, 0), lhs);
	  tree *ptr = &TREE_OPERAND (lhs, 1);
	  for (olhs = TREE_OPERAND (olhs, 1);
	       TREE_CODE (olhs) == COMPOUND_EXPR;
	       olhs = TREE_OPERAND (olhs, 1))
	    {
	      *ptr = build2 (COMPOUND_EXPR, lhstype,
			     TREE_OPERAND (olhs, 0), *ptr);
	      ptr = &TREE_OPERAND (*ptr, 1);
	    }
	}
      break;

    case MODIFY_EXPR:
      if (compound_side_effects_p)
	newrhs = rhs = stabilize_expr (rhs, &preeval);
      lhs = genericize_compound_lvalue (lhs);
      goto maybe_add_compound;

    case MIN_EXPR:
    case MAX_EXPR:
      /* MIN_EXPR and MAX_EXPR are currently only permitted as lvalues,
	 when neither operand has side-effects.  */
      if (!lvalue_or_else (lhs, lv_assign, complain))
	return error_mark_node;

      gcc_assert (!TREE_SIDE_EFFECTS (TREE_OPERAND (lhs, 0))
		  && !TREE_SIDE_EFFECTS (TREE_OPERAND (lhs, 1)));

      lhs = build3 (COND_EXPR, TREE_TYPE (lhs),
		    build2 (TREE_CODE (lhs) == MIN_EXPR ? LE_EXPR : GE_EXPR,
			    boolean_type_node,
			    TREE_OPERAND (lhs, 0),
			    TREE_OPERAND (lhs, 1)),
		    TREE_OPERAND (lhs, 0),
		    TREE_OPERAND (lhs, 1));
      gcc_fallthrough ();

      /* Handle (a ? b : c) used as an "lvalue".  */
    case COND_EXPR:
      {
	/* Produce (a ? (b = rhs) : (c = rhs))
	   except that the RHS goes through a save-expr
	   so the code to compute it is only emitted once.  */
	if (VOID_TYPE_P (TREE_TYPE (rhs)))
	  {
	    if (complain & tf_error)
	      error_at (cp_expr_loc_or_loc (rhs, loc),
			"void value not ignored as it ought to be");
	    return error_mark_node;
	  }

	rhs = stabilize_expr (rhs, &preeval);

	/* Check this here to avoid odd errors when trying to convert
	   a throw to the type of the COND_EXPR.  */
	if (!lvalue_or_else (lhs, lv_assign, complain))
	  return error_mark_node;

	tree op1 = TREE_OPERAND (lhs, 1);
	if (TREE_CODE (op1) != THROW_EXPR)
	  op1 = cp_build_modify_expr (loc, op1, modifycode, rhs, complain);
	/* When sanitizing undefined behavior, even when rhs doesn't need
	   stabilization at this point, the sanitization might add extra
	   SAVE_EXPRs in there and so make sure there is no tree sharing
	   in the rhs, otherwise those SAVE_EXPRs will have initialization
	   only in one of the two branches.  */
	if (sanitize_flags_p (SANITIZE_UNDEFINED
			      | SANITIZE_UNDEFINED_NONDEFAULT))
	  rhs = unshare_expr (rhs);
	tree op2 = TREE_OPERAND (lhs, 2);
	if (TREE_CODE (op2) != THROW_EXPR)
	  op2 = cp_build_modify_expr (loc, op2, modifycode, rhs, complain);
	tree cond = build_conditional_expr (input_location,
					    TREE_OPERAND (lhs, 0), op1, op2,
					    complain);

	if (cond == error_mark_node)
	  return cond;
	/* If we had (e, (a ? b : c)) = d; or (e, (f, (a ? b : c))) = d;
	   and looked through the COMPOUND_EXPRs, readd them now around
	   the resulting cond before adding the preevaluated rhs.  */
	if (TREE_CODE (olhs) == COMPOUND_EXPR)
	  {
	    cond = build2 (COMPOUND_EXPR, TREE_TYPE (cond),
			   TREE_OPERAND (olhs, 0), cond);
	    tree *ptr = &TREE_OPERAND (cond, 1);
	    for (olhs = TREE_OPERAND (olhs, 1);
		 TREE_CODE (olhs) == COMPOUND_EXPR;
		 olhs = TREE_OPERAND (olhs, 1))
	      {
		*ptr = build2 (COMPOUND_EXPR, TREE_TYPE (cond),
			       TREE_OPERAND (olhs, 0), *ptr);
		ptr = &TREE_OPERAND (*ptr, 1);
	      }
	  }
	/* Make sure the code to compute the rhs comes out
	   before the split.  */
	result = cond;
	goto ret;
      }

    default:
      lhs = olhs;
      break;
    }

  if (modifycode == INIT_EXPR)
    {
      if (BRACE_ENCLOSED_INITIALIZER_P (rhs))
	/* Do the default thing.  */;
      else if (TREE_CODE (rhs) == CONSTRUCTOR)
	{
	  /* Compound literal.  */
	  if (! same_type_p (TREE_TYPE (rhs), lhstype))
	    /* Call convert to generate an error; see PR 11063.  */
	    rhs = convert (lhstype, rhs);
	  result = build2 (INIT_EXPR, lhstype, lhs, rhs);
	  TREE_SIDE_EFFECTS (result) = 1;
	  goto ret;
	}
      else if (! MAYBE_CLASS_TYPE_P (lhstype))
	/* Do the default thing.  */;
      else
	{
	  releasing_vec rhs_vec = make_tree_vector_single (rhs);
	  result = build_special_member_call (lhs, complete_ctor_identifier,
					      &rhs_vec, lhstype, LOOKUP_NORMAL,
                                              complain);
	  if (result == NULL_TREE)
	    return error_mark_node;
	  goto ret;
	}
    }
  else
    {
      lhs = require_complete_type_sfinae (lhs, complain);
      if (lhs == error_mark_node)
	return error_mark_node;

      if (modifycode == NOP_EXPR)
	{
	  if (c_dialect_objc ())
	    {
	      result = objc_maybe_build_modify_expr (lhs, rhs);
	      if (result)
		goto ret;
	    }

	  /* `operator=' is not an inheritable operator.  */
	  if (! MAYBE_CLASS_TYPE_P (lhstype))
	    /* Do the default thing.  */;
	  else
	    {
	      result = build_new_op (input_location, MODIFY_EXPR,
				     LOOKUP_NORMAL, lhs, rhs,
				     make_node (NOP_EXPR), /*overload=*/NULL,
				     complain);
	      if (result == NULL_TREE)
		return error_mark_node;
	      goto ret;
	    }
	  lhstype = olhstype;
	}
      else
	{
	  tree init = NULL_TREE;

	  /* A binary op has been requested.  Combine the old LHS
	     value with the RHS producing the value we should actually
	     store into the LHS.  */
	  gcc_assert (!((TYPE_REF_P (lhstype)
			 && MAYBE_CLASS_TYPE_P (TREE_TYPE (lhstype)))
			|| MAYBE_CLASS_TYPE_P (lhstype)));

	  /* An expression of the form E1 op= E2.  [expr.ass] says:
	     "Such expressions are deprecated if E1 has volatile-qualified
	     type."  We warn here rather than in cp_genericize_r because
	     for compound assignments we are supposed to warn even if the
	     assignment is a discarded-value expression.  */
	  if (TREE_THIS_VOLATILE (lhs) || CP_TYPE_VOLATILE_P (lhstype))
	    warning_at (loc, OPT_Wvolatile,
			"compound assignment with %<volatile%>-qualified left "
			"operand is deprecated");
	  /* Preevaluate the RHS to make sure its evaluation is complete
	     before the lvalue-to-rvalue conversion of the LHS:

	     [expr.ass] With respect to an indeterminately-sequenced
	     function call, the operation of a compound assignment is a
	     single evaluation. [ Note: Therefore, a function call shall
	     not intervene between the lvalue-to-rvalue conversion and the
	     side effect associated with any single compound assignment
	     operator. -- end note ]  */
	  lhs = cp_stabilize_reference (lhs);
	  rhs = decay_conversion (rhs, complain);
	  if (rhs == error_mark_node)
	    return error_mark_node;
	  rhs = stabilize_expr (rhs, &init);
	  newrhs = cp_build_binary_op (loc, modifycode, lhs, rhs, complain);
	  if (newrhs == error_mark_node)
	    {
	      if (complain & tf_error)
		inform (loc, "  in evaluation of %<%Q(%#T, %#T)%>",
			modifycode, TREE_TYPE (lhs), TREE_TYPE (rhs));
	      return error_mark_node;
	    }

	  if (init)
	    newrhs = build2 (COMPOUND_EXPR, TREE_TYPE (newrhs), init, newrhs);

	  /* Now it looks like a plain assignment.  */
	  modifycode = NOP_EXPR;
	  if (c_dialect_objc ())
	    {
	      result = objc_maybe_build_modify_expr (lhs, newrhs);
	      if (result)
		goto ret;
	    }
	}
      gcc_assert (!TYPE_REF_P (lhstype));
      gcc_assert (!TYPE_REF_P (TREE_TYPE (newrhs)));
    }

  /* The left-hand side must be an lvalue.  */
  if (!lvalue_or_else (lhs, lv_assign, complain))
    return error_mark_node;

  /* Warn about modifying something that is `const'.  Don't warn if
     this is initialization.  */
  if (modifycode != INIT_EXPR
      && (TREE_READONLY (lhs) || CP_TYPE_CONST_P (lhstype)
	  /* Functions are not modifiable, even though they are
	     lvalues.  */
	  || FUNC_OR_METHOD_TYPE_P (TREE_TYPE (lhs))
	  /* If it's an aggregate and any field is const, then it is
	     effectively const.  */
	  || (CLASS_TYPE_P (lhstype)
	      && C_TYPE_FIELDS_READONLY (lhstype))))
    {
      if (complain & tf_error)
	cxx_readonly_error (loc, lhs, lv_assign);
      return error_mark_node;
    }

  /* If storing into a structure or union member, it may have been given a
     lowered bitfield type.  We need to convert to the declared type first,
     so retrieve it now.  */

  olhstype = unlowered_expr_type (lhs);

  /* Convert new value to destination type.  */

  if (TREE_CODE (lhstype) == ARRAY_TYPE)
    {
      int from_array;

      if (BRACE_ENCLOSED_INITIALIZER_P (newrhs))
	{
	  if (modifycode != INIT_EXPR)
	    {
	      if (complain & tf_error)
		error_at (loc,
			  "assigning to an array from an initializer list");
	      return error_mark_node;
	    }
	  if (check_array_initializer (lhs, lhstype, newrhs))
	    return error_mark_node;
	  newrhs = digest_init (lhstype, newrhs, complain);
	  if (newrhs == error_mark_node)
	    return error_mark_node;
	}

      /* C++11 8.5/17: "If the destination type is an array of characters,
	 an array of char16_t, an array of char32_t, or an array of wchar_t,
	 and the initializer is a string literal...".  */
      else if ((TREE_CODE (tree_strip_any_location_wrapper (newrhs))
		== STRING_CST)
	       && char_type_p (TREE_TYPE (TYPE_MAIN_VARIANT (lhstype)))
	       && modifycode == INIT_EXPR)
	{
	  newrhs = digest_init (lhstype, newrhs, complain);
	  if (newrhs == error_mark_node)
	    return error_mark_node;
	}

      else if (!same_or_base_type_p (TYPE_MAIN_VARIANT (lhstype),
				     TYPE_MAIN_VARIANT (TREE_TYPE (newrhs))))
	{
	  if (complain & tf_error)
	    error_at (loc, "incompatible types in assignment of %qT to %qT",
		      TREE_TYPE (rhs), lhstype);
	  return error_mark_node;
	}

      /* Allow array assignment in compiler-generated code.  */
      else if (!current_function_decl
	       || !DECL_DEFAULTED_FN (current_function_decl))
	{
          /* This routine is used for both initialization and assignment.
             Make sure the diagnostic message differentiates the context.  */
	  if (complain & tf_error)
	    {
	      if (modifycode == INIT_EXPR)
		error_at (loc, "array used as initializer");
	      else
		error_at (loc, "invalid array assignment");
	    }
	  return error_mark_node;
	}

      from_array = TREE_CODE (TREE_TYPE (newrhs)) == ARRAY_TYPE
		   ? 1 + (modifycode != INIT_EXPR): 0;
      result = build_vec_init (lhs, NULL_TREE, newrhs,
			       /*explicit_value_init_p=*/false,
			       from_array, complain);
      goto ret;
    }

  if (modifycode == INIT_EXPR)
    /* Calls with INIT_EXPR are all direct-initialization, so don't set
       LOOKUP_ONLYCONVERTING.  */
    newrhs = convert_for_initialization (lhs, olhstype, newrhs, LOOKUP_NORMAL,
					 ICR_INIT, NULL_TREE, 0,
                                         complain);
  else
    newrhs = convert_for_assignment (olhstype, newrhs, ICR_ASSIGN,
				     NULL_TREE, 0, complain, LOOKUP_IMPLICIT);

  if (!same_type_p (lhstype, olhstype))
    newrhs = cp_convert_and_check (lhstype, newrhs, complain);

  if (modifycode != INIT_EXPR)
    {
      if (TREE_CODE (newrhs) == CALL_EXPR
	  && TYPE_NEEDS_CONSTRUCTING (lhstype))
	newrhs = build_cplus_new (lhstype, newrhs, complain);

      /* Can't initialize directly from a TARGET_EXPR, since that would
	 cause the lhs to be constructed twice, and possibly result in
	 accidental self-initialization.  So we force the TARGET_EXPR to be
	 expanded without a target.  */
      if (TREE_CODE (newrhs) == TARGET_EXPR)
	newrhs = build2 (COMPOUND_EXPR, TREE_TYPE (newrhs), newrhs,
			 TREE_OPERAND (newrhs, 0));
    }

  if (newrhs == error_mark_node)
    return error_mark_node;

  if (c_dialect_objc () && flag_objc_gc)
    {
      result = objc_generate_write_barrier (lhs, modifycode, newrhs);

      if (result)
	goto ret;
    }

  result = build2_loc (loc, modifycode == NOP_EXPR ? MODIFY_EXPR : INIT_EXPR,
		       lhstype, lhs, newrhs);

  TREE_SIDE_EFFECTS (result) = 1;
  if (!plain_assign)
    TREE_NO_WARNING (result) = 1;

 ret:
  if (preeval)
    result = build2 (COMPOUND_EXPR, TREE_TYPE (result), preeval, result);
  return result;
}

cp_expr
build_x_modify_expr (location_t loc, tree lhs, enum tree_code modifycode,
		     tree rhs, tsubst_flags_t complain)
{
  tree orig_lhs = lhs;
  tree orig_rhs = rhs;
  tree overload = NULL_TREE;
  tree op = build_nt (modifycode, NULL_TREE, NULL_TREE);

  if (processing_template_decl)
    {
      if (modifycode == NOP_EXPR
	  || type_dependent_expression_p (lhs)
	  || type_dependent_expression_p (rhs))
        return build_min_nt_loc (loc, MODOP_EXPR, lhs,
				 build_min_nt_loc (loc, modifycode, NULL_TREE,
						   NULL_TREE), rhs);

      lhs = build_non_dependent_expr (lhs);
      rhs = build_non_dependent_expr (rhs);
    }

  if (modifycode != NOP_EXPR)
    {
      tree rval = build_new_op (loc, MODIFY_EXPR, LOOKUP_NORMAL,
				lhs, rhs, op, &overload, complain);
      if (rval)
	{
	  if (rval == error_mark_node)
	    return rval;
	  TREE_NO_WARNING (rval) = 1;
	  if (processing_template_decl)
	    {
	      if (overload != NULL_TREE)
		return (build_min_non_dep_op_overload
			(MODIFY_EXPR, rval, overload, orig_lhs, orig_rhs));

	      return (build_min_non_dep
		      (MODOP_EXPR, rval, orig_lhs, op, orig_rhs));
	    }
	  return rval;
	}
    }
  return cp_build_modify_expr (loc, lhs, modifycode, rhs, complain);
}

/* Helper function for get_delta_difference which assumes FROM is a base
   class of TO.  Returns a delta for the conversion of pointer-to-member
   of FROM to pointer-to-member of TO.  If the conversion is invalid and 
   tf_error is not set in COMPLAIN returns error_mark_node, otherwise
   returns zero.  If FROM is not a base class of TO, returns NULL_TREE.
   If C_CAST_P is true, this conversion is taking place as part of a 
   C-style cast.  */

static tree
get_delta_difference_1 (tree from, tree to, bool c_cast_p,
			tsubst_flags_t complain)
{
  tree binfo;
  base_kind kind;

  binfo = lookup_base (to, from, c_cast_p ? ba_unique : ba_check,
		       &kind, complain);

  if (binfo == error_mark_node)
    {
      if (!(complain & tf_error))
	return error_mark_node;

      inform (input_location, "   in pointer to member function conversion");
      return size_zero_node;
    }
  else if (binfo)
    {
      if (kind != bk_via_virtual)
	return BINFO_OFFSET (binfo);
      else
	/* FROM is a virtual base class of TO.  Issue an error or warning
	   depending on whether or not this is a reinterpret cast.  */
	{
	  if (!(complain & tf_error))
	    return error_mark_node;

	  error ("pointer to member conversion via virtual base %qT",
		 BINFO_TYPE (binfo_from_vbase (binfo)));

	  return size_zero_node;
	}
      }
  else
    return NULL_TREE;
}

/* Get difference in deltas for different pointer to member function
   types.  If the conversion is invalid and tf_error is not set in
   COMPLAIN, returns error_mark_node, otherwise returns an integer
   constant of type PTRDIFF_TYPE_NODE and its value is zero if the
   conversion is invalid.  If ALLOW_INVERSE_P is true, then allow reverse
   conversions as well.  If C_CAST_P is true this conversion is taking
   place as part of a C-style cast.

   Note that the naming of FROM and TO is kind of backwards; the return
   value is what we add to a TO in order to get a FROM.  They are named
   this way because we call this function to find out how to convert from
   a pointer to member of FROM to a pointer to member of TO.  */

static tree
get_delta_difference (tree from, tree to,
		      bool allow_inverse_p,
		      bool c_cast_p, tsubst_flags_t complain)
{
  tree result;

  if (same_type_ignoring_top_level_qualifiers_p (from, to))
    /* Pointer to member of incomplete class is permitted*/
    result = size_zero_node;
  else
    result = get_delta_difference_1 (from, to, c_cast_p, complain);

  if (result == error_mark_node)
    return error_mark_node;

  if (!result)
  {
    if (!allow_inverse_p)
      {
	if (!(complain & tf_error))
	  return error_mark_node;

	error_not_base_type (from, to);
	inform (input_location, "   in pointer to member conversion");
      	result = size_zero_node;
      }
    else
      {
	result = get_delta_difference_1 (to, from, c_cast_p, complain);

	if (result == error_mark_node)
	  return error_mark_node;

	if (result)
	  result = size_diffop_loc (input_location,
				    size_zero_node, result);
	else
	  {
	    if (!(complain & tf_error))
	      return error_mark_node;

	    error_not_base_type (from, to);
	    inform (input_location, "   in pointer to member conversion");
	    result = size_zero_node;
	  }
      }
  }

  return convert_to_integer (ptrdiff_type_node, result);
}

/* Return a constructor for the pointer-to-member-function TYPE using
   the other components as specified.  */

tree
build_ptrmemfunc1 (tree type, tree delta, tree pfn)
{
  tree u = NULL_TREE;
  tree delta_field;
  tree pfn_field;
  vec<constructor_elt, va_gc> *v;

  /* Pull the FIELD_DECLs out of the type.  */
  pfn_field = TYPE_FIELDS (type);
  delta_field = DECL_CHAIN (pfn_field);

  /* Make sure DELTA has the type we want.  */
  delta = convert_and_check (input_location, delta_type_node, delta);

  /* Convert to the correct target type if necessary.  */
  pfn = fold_convert (TREE_TYPE (pfn_field), pfn);

  /* Finish creating the initializer.  */
  vec_alloc (v, 2);
  CONSTRUCTOR_APPEND_ELT(v, pfn_field, pfn);
  CONSTRUCTOR_APPEND_ELT(v, delta_field, delta);
  u = build_constructor (type, v);
  TREE_CONSTANT (u) = TREE_CONSTANT (pfn) & TREE_CONSTANT (delta);
  TREE_STATIC (u) = (TREE_CONSTANT (u)
		     && (initializer_constant_valid_p (pfn, TREE_TYPE (pfn))
			 != NULL_TREE)
		     && (initializer_constant_valid_p (delta, TREE_TYPE (delta))
			 != NULL_TREE));
  return u;
}

/* Build a constructor for a pointer to member function.  It can be
   used to initialize global variables, local variable, or used
   as a value in expressions.  TYPE is the POINTER to METHOD_TYPE we
   want to be.

   If FORCE is nonzero, then force this conversion, even if
   we would rather not do it.  Usually set when using an explicit
   cast.  A C-style cast is being processed iff C_CAST_P is true.

   Return error_mark_node, if something goes wrong.  */

tree
build_ptrmemfunc (tree type, tree pfn, int force, bool c_cast_p,
		  tsubst_flags_t complain)
{
  tree fn;
  tree pfn_type;
  tree to_type;

  if (error_operand_p (pfn))
    return error_mark_node;

  pfn_type = TREE_TYPE (pfn);
  to_type = build_ptrmemfunc_type (type);

  /* Handle multiple conversions of pointer to member functions.  */
  if (TYPE_PTRMEMFUNC_P (pfn_type))
    {
      tree delta = NULL_TREE;
      tree npfn = NULL_TREE;
      tree n;

      if (!force
	  && !can_convert_arg (to_type, TREE_TYPE (pfn), pfn,
			       LOOKUP_NORMAL, complain))
	{
	  if (complain & tf_error)
	    error ("invalid conversion to type %qT from type %qT",
		   to_type, pfn_type);
	  else
	    return error_mark_node;
	}

      n = get_delta_difference (TYPE_PTRMEMFUNC_OBJECT_TYPE (pfn_type),
				TYPE_PTRMEMFUNC_OBJECT_TYPE (to_type),
				force,
				c_cast_p, complain);
      if (n == error_mark_node)
	return error_mark_node;

      /* We don't have to do any conversion to convert a
	 pointer-to-member to its own type.  But, we don't want to
	 just return a PTRMEM_CST if there's an explicit cast; that
	 cast should make the expression an invalid template argument.  */
      if (TREE_CODE (pfn) != PTRMEM_CST)
	{
	  if (same_type_p (to_type, pfn_type))
	    return pfn;
	  else if (integer_zerop (n) && TREE_CODE (pfn) != CONSTRUCTOR)
	    return build_reinterpret_cast (input_location, to_type, pfn, 
                                           complain);
	}

      if (TREE_SIDE_EFFECTS (pfn))
	pfn = save_expr (pfn);

      /* Obtain the function pointer and the current DELTA.  */
      if (TREE_CODE (pfn) == PTRMEM_CST)
	expand_ptrmemfunc_cst (pfn, &delta, &npfn);
      else
	{
	  npfn = build_ptrmemfunc_access_expr (pfn, pfn_identifier);
	  delta = build_ptrmemfunc_access_expr (pfn, delta_identifier);
	}

      /* Just adjust the DELTA field.  */
      gcc_assert  (same_type_ignoring_top_level_qualifiers_p
		   (TREE_TYPE (delta), ptrdiff_type_node));
      if (!integer_zerop (n))
	{
	  if (TARGET_PTRMEMFUNC_VBIT_LOCATION == ptrmemfunc_vbit_in_delta)
	    n = cp_build_binary_op (input_location,
				    LSHIFT_EXPR, n, integer_one_node,
				    complain);
	  delta = cp_build_binary_op (input_location,
				      PLUS_EXPR, delta, n, complain);
	}
      return build_ptrmemfunc1 (to_type, delta, npfn);
    }

  /* Handle null pointer to member function conversions.  */
  if (null_ptr_cst_p (pfn))
    {
      pfn = cp_build_c_cast (input_location, type, pfn, complain);
      return build_ptrmemfunc1 (to_type,
				integer_zero_node,
				pfn);
    }

  if (type_unknown_p (pfn))
    return instantiate_type (type, pfn, complain);

  fn = TREE_OPERAND (pfn, 0);
  gcc_assert (TREE_CODE (fn) == FUNCTION_DECL
	      /* In a template, we will have preserved the
		 OFFSET_REF.  */
	      || (processing_template_decl && TREE_CODE (fn) == OFFSET_REF));
  return make_ptrmem_cst (to_type, fn);
}

/* Return the DELTA, IDX, PFN, and DELTA2 values for the PTRMEM_CST
   given by CST.

   ??? There is no consistency as to the types returned for the above
   values.  Some code acts as if it were a sizetype and some as if it were
   integer_type_node.  */

void
expand_ptrmemfunc_cst (tree cst, tree *delta, tree *pfn)
{
  tree type = TREE_TYPE (cst);
  tree fn = PTRMEM_CST_MEMBER (cst);
  tree ptr_class, fn_class;

  gcc_assert (TREE_CODE (fn) == FUNCTION_DECL);

  /* The class that the function belongs to.  */
  fn_class = DECL_CONTEXT (fn);

  /* The class that we're creating a pointer to member of.  */
  ptr_class = TYPE_PTRMEMFUNC_OBJECT_TYPE (type);

  /* First, calculate the adjustment to the function's class.  */
  *delta = get_delta_difference (fn_class, ptr_class, /*force=*/0,
				 /*c_cast_p=*/0, tf_warning_or_error);

  if (!DECL_VIRTUAL_P (fn))
    *pfn = convert (TYPE_PTRMEMFUNC_FN_TYPE (type),
		    build_addr_func (fn, tf_warning_or_error));
  else
    {
      /* If we're dealing with a virtual function, we have to adjust 'this'
	 again, to point to the base which provides the vtable entry for
	 fn; the call will do the opposite adjustment.  */
      tree orig_class = DECL_CONTEXT (fn);
      tree binfo = binfo_or_else (orig_class, fn_class);
      *delta = fold_build2 (PLUS_EXPR, TREE_TYPE (*delta),
			    *delta, BINFO_OFFSET (binfo));

      /* We set PFN to the vtable offset at which the function can be
	 found, plus one (unless ptrmemfunc_vbit_in_delta, in which
	 case delta is shifted left, and then incremented).  */
      *pfn = DECL_VINDEX (fn);
      *pfn = fold_build2 (MULT_EXPR, integer_type_node, *pfn,
			  TYPE_SIZE_UNIT (vtable_entry_type));

      switch (TARGET_PTRMEMFUNC_VBIT_LOCATION)
	{
	case ptrmemfunc_vbit_in_pfn:
	  *pfn = fold_build2 (PLUS_EXPR, integer_type_node, *pfn,
			      integer_one_node);
	  break;

	case ptrmemfunc_vbit_in_delta:
	  *delta = fold_build2 (LSHIFT_EXPR, TREE_TYPE (*delta),
				*delta, integer_one_node);
	  *delta = fold_build2 (PLUS_EXPR, TREE_TYPE (*delta),
				*delta, integer_one_node);
	  break;

	default:
	  gcc_unreachable ();
	}

      *pfn = fold_convert (TYPE_PTRMEMFUNC_FN_TYPE (type), *pfn);
    }
}

/* Return an expression for PFN from the pointer-to-member function
   given by T.  */

static tree
pfn_from_ptrmemfunc (tree t)
{
  if (TREE_CODE (t) == PTRMEM_CST)
    {
      tree delta;
      tree pfn;

      expand_ptrmemfunc_cst (t, &delta, &pfn);
      if (pfn)
	return pfn;
    }

  return build_ptrmemfunc_access_expr (t, pfn_identifier);
}

/* Return an expression for DELTA from the pointer-to-member function
   given by T.  */

static tree
delta_from_ptrmemfunc (tree t)
{
  if (TREE_CODE (t) == PTRMEM_CST)
    {
      tree delta;
      tree pfn;

      expand_ptrmemfunc_cst (t, &delta, &pfn);
      if (delta)
	return delta;
    }

  return build_ptrmemfunc_access_expr (t, delta_identifier);
}

/* Convert value RHS to type TYPE as preparation for an assignment to
   an lvalue of type TYPE.  ERRTYPE indicates what kind of error the
   implicit conversion is.  If FNDECL is non-NULL, we are doing the
   conversion in order to pass the PARMNUMth argument of FNDECL.
   If FNDECL is NULL, we are doing the conversion in function pointer
   argument passing, conversion in initialization, etc. */

static tree
convert_for_assignment (tree type, tree rhs,
			impl_conv_rhs errtype, tree fndecl, int parmnum,
			tsubst_flags_t complain, int flags)
{
  tree rhstype;
  enum tree_code coder;

  location_t rhs_loc = EXPR_LOC_OR_LOC (rhs, input_location);
  bool has_loc = EXPR_LOCATION (rhs) != UNKNOWN_LOCATION;
  /* Strip NON_LVALUE_EXPRs since we aren't using as an lvalue,
     but preserve location wrappers.  */
  if (TREE_CODE (rhs) == NON_LVALUE_EXPR
      && !location_wrapper_p (rhs))
    rhs = TREE_OPERAND (rhs, 0);

  /* Handle [dcl.init.list] direct-list-initialization from
     single element of enumeration with a fixed underlying type.  */
  if (is_direct_enum_init (type, rhs))
    {
      tree elt = CONSTRUCTOR_ELT (rhs, 0)->value;
      if (check_narrowing (ENUM_UNDERLYING_TYPE (type), elt, complain))
	{
	  warning_sentinel w (warn_useless_cast);
	  warning_sentinel w2 (warn_ignored_qualifiers);
	  rhs = cp_build_c_cast (rhs_loc, type, elt, complain);
	}
      else
	rhs = error_mark_node;
    }

  rhstype = TREE_TYPE (rhs);
  coder = TREE_CODE (rhstype);

  if (VECTOR_TYPE_P (type) && coder == VECTOR_TYPE
      && vector_types_convertible_p (type, rhstype, true))
    {
      rhs = mark_rvalue_use (rhs);
      return convert (type, rhs);
    }

  if (rhs == error_mark_node || rhstype == error_mark_node)
    return error_mark_node;
  if (TREE_CODE (rhs) == TREE_LIST && TREE_VALUE (rhs) == error_mark_node)
    return error_mark_node;

  /* The RHS of an assignment cannot have void type.  */
  if (coder == VOID_TYPE)
    {
      if (complain & tf_error)
	error_at (rhs_loc, "void value not ignored as it ought to be");
      return error_mark_node;
    }

  if (c_dialect_objc ())
    {
      int parmno;
      tree selector;
      tree rname = fndecl;

      switch (errtype)
        {
	  case ICR_ASSIGN:
	    parmno = -1;
	    break;
	  case ICR_INIT:
	    parmno = -2;
	    break;
	  default:
	    selector = objc_message_selector ();
	    parmno = parmnum;
	    if (selector && parmno > 1)
	      {
		rname = selector;
		parmno -= 1;
	      }
	}

      if (objc_compare_types (type, rhstype, parmno, rname))
	{
	  rhs = mark_rvalue_use (rhs);
	  return convert (type, rhs);
	}
    }

  /* [expr.ass]

     The expression is implicitly converted (clause _conv_) to the
     cv-unqualified type of the left operand.

     We allow bad conversions here because by the time we get to this point
     we are committed to doing the conversion.  If we end up doing a bad
     conversion, convert_like will complain.  */
  if (!can_convert_arg_bad (type, rhstype, rhs, flags, complain))
    {
      /* When -Wno-pmf-conversions is use, we just silently allow
	 conversions from pointers-to-members to plain pointers.  If
	 the conversion doesn't work, cp_convert will complain.  */
      if (!warn_pmf2ptr
	  && TYPE_PTR_P (type)
	  && TYPE_PTRMEMFUNC_P (rhstype))
	rhs = cp_convert (strip_top_quals (type), rhs, complain);
      else
	{
	  if (complain & tf_error)
	    {
	      /* If the right-hand side has unknown type, then it is an
		 overloaded function.  Call instantiate_type to get error
		 messages.  */
	      if (rhstype == unknown_type_node)
		{
		  tree r = instantiate_type (type, rhs, tf_warning_or_error);
		  /* -fpermissive might allow this; recurse.  */
		  if (!seen_error ())
		    return convert_for_assignment (type, r, errtype, fndecl,
						   parmnum, complain, flags);
		}
	      else if (fndecl)
		complain_about_bad_argument (rhs_loc,
					     rhstype, type,
					     fndecl, parmnum);
	      else
		{
		  range_label_for_type_mismatch label (rhstype, type);
		  gcc_rich_location richloc (rhs_loc, has_loc ? &label : NULL);
		  switch (errtype)
		    {
		    case ICR_DEFAULT_ARGUMENT:
		      error_at (&richloc,
				"cannot convert %qH to %qI in default argument",
				rhstype, type);
		      break;
		    case ICR_ARGPASS:
		      error_at (&richloc,
				"cannot convert %qH to %qI in argument passing",
				rhstype, type);
		      break;
		    case ICR_CONVERTING:
		      error_at (&richloc, "cannot convert %qH to %qI",
				rhstype, type);
		      break;
		    case ICR_INIT:
		      error_at (&richloc,
				"cannot convert %qH to %qI in initialization",
				rhstype, type);
		      break;
		    case ICR_RETURN:
		      error_at (&richloc, "cannot convert %qH to %qI in return",
				rhstype, type);
		      break;
		    case ICR_ASSIGN:
		      error_at (&richloc,
				"cannot convert %qH to %qI in assignment",
				rhstype, type);
		      break;
		    default:
		      gcc_unreachable();
		  }
		}
	      if (TYPE_PTR_P (rhstype)
		  && TYPE_PTR_P (type)
		  && CLASS_TYPE_P (TREE_TYPE (rhstype))
		  && CLASS_TYPE_P (TREE_TYPE (type))
		  && !COMPLETE_TYPE_P (TREE_TYPE (rhstype)))
		inform (DECL_SOURCE_LOCATION (TYPE_MAIN_DECL
					      (TREE_TYPE (rhstype))),
			"class type %qT is incomplete", TREE_TYPE (rhstype));
	    }
	  return error_mark_node;
	}
    }
  if (warn_suggest_attribute_format)
    {
      const enum tree_code codel = TREE_CODE (type);
      if ((codel == POINTER_TYPE || codel == REFERENCE_TYPE)
	  && coder == codel
	  && check_missing_format_attribute (type, rhstype)
	  && (complain & tf_warning))
	switch (errtype)
	  {
	    case ICR_ARGPASS:
	    case ICR_DEFAULT_ARGUMENT:
	      if (fndecl)
		warning (OPT_Wsuggest_attribute_format,
			 "parameter %qP of %qD might be a candidate "
			 "for a format attribute", parmnum, fndecl);
	      else
		warning (OPT_Wsuggest_attribute_format,
			 "parameter might be a candidate "
			 "for a format attribute");
	      break;
	    case ICR_CONVERTING:
	      warning (OPT_Wsuggest_attribute_format,
		       "target of conversion might be a candidate "
		       "for a format attribute");
	      break;
	    case ICR_INIT:
	      warning (OPT_Wsuggest_attribute_format,
		       "target of initialization might be a candidate "
		       "for a format attribute");
	      break;
	    case ICR_RETURN:
	      warning (OPT_Wsuggest_attribute_format,
		       "return type might be a candidate "
		       "for a format attribute");
	      break;
	    case ICR_ASSIGN:
	      warning (OPT_Wsuggest_attribute_format,
		       "left-hand side of assignment might be a candidate "
		       "for a format attribute");
	      break;
	    default:
	      gcc_unreachable();
	  }
    }

  /* If -Wparentheses, warn about a = b = c when a has type bool and b
     does not.  */
  if (warn_parentheses
      && TREE_CODE (type) == BOOLEAN_TYPE
      && TREE_CODE (rhs) == MODIFY_EXPR
      && !TREE_NO_WARNING (rhs)
      && TREE_CODE (TREE_TYPE (rhs)) != BOOLEAN_TYPE
      && (complain & tf_warning)
      && warning_at (rhs_loc, OPT_Wparentheses,
		     "suggest parentheses around assignment used as "
		     "truth value"))
    TREE_NO_WARNING (rhs) = 1;

  if (complain & tf_warning)
    warn_for_address_or_pointer_of_packed_member (type, rhs);

  return perform_implicit_conversion_flags (strip_top_quals (type), rhs,
					    complain, flags);
}

/* Convert RHS to be of type TYPE.
   If EXP is nonzero, it is the target of the initialization.
   ERRTYPE indicates what kind of error the implicit conversion is.

   Two major differences between the behavior of
   `convert_for_assignment' and `convert_for_initialization'
   are that references are bashed in the former, while
   copied in the latter, and aggregates are assigned in
   the former (operator=) while initialized in the
   latter (X(X&)).

   If using constructor make sure no conversion operator exists, if one does
   exist, an ambiguity exists.  */

tree
convert_for_initialization (tree exp, tree type, tree rhs, int flags,
			    impl_conv_rhs errtype, tree fndecl, int parmnum,
                            tsubst_flags_t complain)
{
  enum tree_code codel = TREE_CODE (type);
  tree rhstype;
  enum tree_code coder;

  /* build_c_cast puts on a NOP_EXPR to make the result not an lvalue.
     Strip such NOP_EXPRs, since RHS is used in non-lvalue context.  */
  if (TREE_CODE (rhs) == NOP_EXPR
      && TREE_TYPE (rhs) == TREE_TYPE (TREE_OPERAND (rhs, 0))
      && codel != REFERENCE_TYPE)
    rhs = TREE_OPERAND (rhs, 0);

  if (type == error_mark_node
      || rhs == error_mark_node
      || (TREE_CODE (rhs) == TREE_LIST && TREE_VALUE (rhs) == error_mark_node))
    return error_mark_node;

  if (MAYBE_CLASS_TYPE_P (non_reference (type)))
    ;
  else if ((TREE_CODE (TREE_TYPE (rhs)) == ARRAY_TYPE
	    && TREE_CODE (type) != ARRAY_TYPE
	    && (!TYPE_REF_P (type)
		|| TREE_CODE (TREE_TYPE (type)) != ARRAY_TYPE))
	   || (TREE_CODE (TREE_TYPE (rhs)) == FUNCTION_TYPE
	       && !TYPE_REFFN_P (type))
	   || TREE_CODE (TREE_TYPE (rhs)) == METHOD_TYPE)
    rhs = decay_conversion (rhs, complain);

  rhstype = TREE_TYPE (rhs);
  coder = TREE_CODE (rhstype);

  if (coder == ERROR_MARK)
    return error_mark_node;

  /* We accept references to incomplete types, so we can
     return here before checking if RHS is of complete type.  */

  if (codel == REFERENCE_TYPE)
    {
      auto_diagnostic_group d;
      /* This should eventually happen in convert_arguments.  */
      int savew = 0, savee = 0;

      if (fndecl)
	savew = warningcount + werrorcount, savee = errorcount;
      rhs = initialize_reference (type, rhs, flags, complain);

      if (fndecl
	  && (warningcount + werrorcount > savew || errorcount > savee))
	inform (get_fndecl_argument_location (fndecl, parmnum),
		"in passing argument %P of %qD", parmnum, fndecl);
      return rhs;
    }

  if (exp != 0)
    exp = require_complete_type_sfinae (exp, complain);
  if (exp == error_mark_node)
    return error_mark_node;

  type = complete_type (type);

  if (DIRECT_INIT_EXPR_P (type, rhs))
    /* Don't try to do copy-initialization if we already have
       direct-initialization.  */
    return rhs;

  if (MAYBE_CLASS_TYPE_P (type))
    return perform_implicit_conversion_flags (type, rhs, complain, flags);

  return convert_for_assignment (type, rhs, errtype, fndecl, parmnum,
				 complain, flags);
}

/* If RETVAL is the address of, or a reference to, a local variable or
   temporary give an appropriate warning and return true.  */

static bool
maybe_warn_about_returning_address_of_local (tree retval)
{
  tree valtype = TREE_TYPE (DECL_RESULT (current_function_decl));
  tree whats_returned = fold_for_warn (retval);
  location_t loc = cp_expr_loc_or_input_loc (retval);

  for (;;)
    {
      if (TREE_CODE (whats_returned) == COMPOUND_EXPR)
	whats_returned = TREE_OPERAND (whats_returned, 1);
      else if (CONVERT_EXPR_P (whats_returned)
	       || TREE_CODE (whats_returned) == NON_LVALUE_EXPR)
	whats_returned = TREE_OPERAND (whats_returned, 0);
      else
	break;
    }

  if (TREE_CODE (whats_returned) == TARGET_EXPR
      && is_std_init_list (TREE_TYPE (whats_returned)))
    {
      tree init = TARGET_EXPR_INITIAL (whats_returned);
      if (TREE_CODE (init) == CONSTRUCTOR)
	/* Pull out the array address.  */
	whats_returned = CONSTRUCTOR_ELT (init, 0)->value;
      else if (TREE_CODE (init) == INDIRECT_REF)
	/* The source of a trivial copy looks like *(T*)&var.  */
	whats_returned = TREE_OPERAND (init, 0);
      else
	return false;
      STRIP_NOPS (whats_returned);
    }

  /* As a special case, we handle a call to std::move or std::forward.  */
  if (TREE_CODE (whats_returned) == CALL_EXPR
      && (is_std_move_p (whats_returned)
	  || is_std_forward_p (whats_returned)))
    {
      tree arg = CALL_EXPR_ARG (whats_returned, 0);
      return maybe_warn_about_returning_address_of_local (arg);
    }

  if (TREE_CODE (whats_returned) != ADDR_EXPR)
    return false;
  whats_returned = TREE_OPERAND (whats_returned, 0);

  while (TREE_CODE (whats_returned) == COMPONENT_REF
	 || TREE_CODE (whats_returned) == ARRAY_REF)
    whats_returned = TREE_OPERAND (whats_returned, 0);

  if (TREE_CODE (whats_returned) == AGGR_INIT_EXPR
      || TREE_CODE (whats_returned) == TARGET_EXPR)
    {
      if (TYPE_REF_P (valtype))
	warning_at (loc, OPT_Wreturn_local_addr,
		    "returning reference to temporary");
      else if (is_std_init_list (valtype))
	warning_at (loc, OPT_Winit_list_lifetime,
		    "returning temporary %<initializer_list%> does not extend "
		    "the lifetime of the underlying array");
      return true;
    }

  STRIP_ANY_LOCATION_WRAPPER (whats_returned);

  if (DECL_P (whats_returned)
      && DECL_NAME (whats_returned)
      && DECL_FUNCTION_SCOPE_P (whats_returned)
      && !is_capture_proxy (whats_returned)
      && !(TREE_STATIC (whats_returned)
	   || TREE_PUBLIC (whats_returned)))
    {
      if (VAR_P (whats_returned)
	  && DECL_DECOMPOSITION_P (whats_returned)
	  && DECL_DECOMP_BASE (whats_returned)
	  && DECL_HAS_VALUE_EXPR_P (whats_returned))
	{
	  /* When returning address of a structured binding, if the structured
	     binding is not a reference, continue normally, if it is a
	     reference, recurse on the initializer of the structured
	     binding.  */
	  tree base = DECL_DECOMP_BASE (whats_returned);
	  if (TYPE_REF_P (TREE_TYPE (base)))
	    {
	      if (tree init = DECL_INITIAL (base))
		return maybe_warn_about_returning_address_of_local (init);
	      else
		return false;
	    }
	}
      bool w = false;
      auto_diagnostic_group d;
      if (TYPE_REF_P (valtype))
	w = warning_at (loc, OPT_Wreturn_local_addr,
			"reference to local variable %qD returned",
			whats_returned);
      else if (is_std_init_list (valtype))
	w = warning_at (loc, OPT_Winit_list_lifetime,
			"returning local %<initializer_list%> variable %qD "
			"does not extend the lifetime of the underlying array",
			whats_returned);
      else if (POINTER_TYPE_P (valtype)
	       && TREE_CODE (whats_returned) == LABEL_DECL)
	w = warning_at (loc, OPT_Wreturn_local_addr,
			"address of label %qD returned",
			whats_returned);
      else if (POINTER_TYPE_P (valtype))
	w = warning_at (loc, OPT_Wreturn_local_addr,
			"address of local variable %qD returned",
			whats_returned);
      if (w)
	inform (DECL_SOURCE_LOCATION (whats_returned),
		"declared here");
      return true;
    }

  return false;
}

/* Returns true if DECL is in the std namespace.  */

bool
decl_in_std_namespace_p (tree decl)
{
  while (decl)
    {
      decl = decl_namespace_context (decl);
      if (DECL_NAMESPACE_STD_P (decl))
	return true;
      /* Allow inline namespaces inside of std namespace, e.g. with
	 --enable-symvers=gnu-versioned-namespace std::forward would be
	 actually std::_8::forward.  */
      if (!DECL_NAMESPACE_INLINE_P (decl))
	return false;
      decl = CP_DECL_CONTEXT (decl);
    }
  return false;
}

/* Returns true if FN, a CALL_EXPR, is a call to std::forward.  */

static bool
is_std_forward_p (tree fn)
{
  /* std::forward only takes one argument.  */
  if (call_expr_nargs (fn) != 1)
    return false;

  tree fndecl = cp_get_callee_fndecl_nofold (fn);
  if (!decl_in_std_namespace_p (fndecl))
    return false;

  tree name = DECL_NAME (fndecl);
  return name && id_equal (name, "forward");
}

/* Returns true if FN, a CALL_EXPR, is a call to std::move.  */

static bool
is_std_move_p (tree fn)
{
  /* std::move only takes one argument.  */
  if (call_expr_nargs (fn) != 1)
    return false;

  tree fndecl = cp_get_callee_fndecl_nofold (fn);
  if (!decl_in_std_namespace_p (fndecl))
    return false;

  tree name = DECL_NAME (fndecl);
  return name && id_equal (name, "move");
}

/* Returns true if RETVAL is a good candidate for the NRVO as per
   [class.copy.elision].  FUNCTYPE is the type the function is declared
   to return.  */

static bool
can_do_nrvo_p (tree retval, tree functype)
{
  if (functype == error_mark_node)
    return false;
  if (retval)
    STRIP_ANY_LOCATION_WRAPPER (retval);
  tree result = DECL_RESULT (current_function_decl);
  return (retval != NULL_TREE
	  && !processing_template_decl
	  /* Must be a local, automatic variable.  */
	  && VAR_P (retval)
	  && DECL_CONTEXT (retval) == current_function_decl
	  && !TREE_STATIC (retval)
	  /* And not a lambda or anonymous union proxy.  */
	  && !DECL_HAS_VALUE_EXPR_P (retval)
	  && (DECL_ALIGN (retval) <= DECL_ALIGN (result))
	  /* The cv-unqualified type of the returned value must be the
	     same as the cv-unqualified return type of the
	     function.  */
	  && same_type_p ((TYPE_MAIN_VARIANT (TREE_TYPE (retval))),
			  (TYPE_MAIN_VARIANT (functype)))
	  /* And the returned value must be non-volatile.  */
	  && !TYPE_VOLATILE (TREE_TYPE (retval)));
}

/* Returns true if we should treat RETVAL, an expression being returned,
   as if it were designated by an rvalue.  See [class.copy.elision].
   PARM_P is true if a function parameter is OK in this context.  */

bool
treat_lvalue_as_rvalue_p (tree retval, bool parm_ok)
{
  STRIP_ANY_LOCATION_WRAPPER (retval);
  return ((cxx_dialect != cxx98)
	  && ((VAR_P (retval) && !DECL_HAS_VALUE_EXPR_P (retval))
	      || (parm_ok && TREE_CODE (retval) == PARM_DECL))
	  && DECL_CONTEXT (retval) == current_function_decl
	  && !TREE_STATIC (retval));
}

/* Warn about wrong usage of std::move in a return statement.  RETVAL
   is the expression we are returning; FUNCTYPE is the type the function
   is declared to return.  */

static void
maybe_warn_pessimizing_move (tree retval, tree functype)
{
  if (!(warn_pessimizing_move || warn_redundant_move))
    return;

  location_t loc = cp_expr_loc_or_input_loc (retval);

  /* C++98 doesn't know move.  */
  if (cxx_dialect < cxx11)
    return;

  /* Wait until instantiation time, since we can't gauge if we should do
     the NRVO until then.  */
  if (processing_template_decl)
    return;

  /* This is only interesting for class types.  */
  if (!CLASS_TYPE_P (functype))
    return;

  /* We're looking for *std::move<T&> ((T &) &arg).  */
  if (REFERENCE_REF_P (retval)
      && TREE_CODE (TREE_OPERAND (retval, 0)) == CALL_EXPR)
    {
      tree fn = TREE_OPERAND (retval, 0);
      if (is_std_move_p (fn))
	{
	  tree arg = CALL_EXPR_ARG (fn, 0);
	  if (TREE_CODE (arg) != NOP_EXPR)
	    return;
	  arg = TREE_OPERAND (arg, 0);
	  if (TREE_CODE (arg) != ADDR_EXPR)
	    return;
	  arg = TREE_OPERAND (arg, 0);
	  arg = convert_from_reference (arg);
	  /* Warn if we could do copy elision were it not for the move.  */
	  if (can_do_nrvo_p (arg, functype))
	    {
	      auto_diagnostic_group d;
	      if (warning_at (loc, OPT_Wpessimizing_move,
			      "moving a local object in a return statement "
			      "prevents copy elision"))
		inform (loc, "remove %<std::move%> call");
	    }
	  /* Warn if the move is redundant.  It is redundant when we would
	     do maybe-rvalue overload resolution even without std::move.  */
	  else if (warn_redundant_move
		   && treat_lvalue_as_rvalue_p (arg, /*parm_ok*/true))
	    {
	      /* Make sure that the overload resolution would actually succeed
		 if we removed the std::move call.  */
	      tree t = convert_for_initialization (NULL_TREE, functype,
						   move (arg),
						   (LOOKUP_NORMAL
						    | LOOKUP_ONLYCONVERTING
						    | LOOKUP_PREFER_RVALUE),
						   ICR_RETURN, NULL_TREE, 0,
						   tf_none);
	      /* If this worked, implicit rvalue would work, so the call to
		 std::move is redundant.  */
	      if (t != error_mark_node)
		{
		  auto_diagnostic_group d;
		  if (warning_at (loc, OPT_Wredundant_move,
				  "redundant move in return statement"))
		    inform (loc, "remove %<std::move%> call");
		}
	    }
	}
    }
}

/* Check that returning RETVAL from the current function is valid.
   Return an expression explicitly showing all conversions required to
   change RETVAL into the function return type, and to assign it to
   the DECL_RESULT for the function.  Set *NO_WARNING to true if
   code reaches end of non-void function warning shouldn't be issued
   on this RETURN_EXPR.  */

tree
check_return_expr (tree retval, bool *no_warning)
{
  tree result;
  /* The type actually returned by the function.  */
  tree valtype;
  /* The type the function is declared to return, or void if
     the declared type is incomplete.  */
  tree functype;
  int fn_returns_value_p;
  location_t loc = cp_expr_loc_or_input_loc (retval);

  *no_warning = false;

  /* A `volatile' function is one that isn't supposed to return, ever.
     (This is a G++ extension, used to get better code for functions
     that call the `volatile' function.)  */
  if (TREE_THIS_VOLATILE (current_function_decl))
    warning (0, "function declared %<noreturn%> has a %<return%> statement");

  /* Check for various simple errors.  */
  if (DECL_DESTRUCTOR_P (current_function_decl))
    {
      if (retval)
	error_at (loc, "returning a value from a destructor");
      return NULL_TREE;
    }
  else if (DECL_CONSTRUCTOR_P (current_function_decl))
    {
      if (in_function_try_handler)
	/* If a return statement appears in a handler of the
	   function-try-block of a constructor, the program is ill-formed.  */
	error ("cannot return from a handler of a function-try-block of a constructor");
      else if (retval)
	/* You can't return a value from a constructor.  */
	error_at (loc, "returning a value from a constructor");
      return NULL_TREE;
    }

  const tree saved_retval = retval;

  if (processing_template_decl)
    {
      current_function_returns_value = 1;

      if (check_for_bare_parameter_packs (retval))
	return error_mark_node;

      /* If one of the types might be void, we can't tell whether we're
	 returning a value.  */
      if ((WILDCARD_TYPE_P (TREE_TYPE (DECL_RESULT (current_function_decl)))
	   && !FNDECL_USED_AUTO (current_function_decl))
	  || (retval != NULL_TREE
	      && (TREE_TYPE (retval) == NULL_TREE
		  || WILDCARD_TYPE_P (TREE_TYPE (retval)))))
	goto dependent;
    }

  functype = TREE_TYPE (TREE_TYPE (current_function_decl));

  /* Deduce auto return type from a return statement.  */
  if (FNDECL_USED_AUTO (current_function_decl))
    {
      tree pattern = DECL_SAVED_AUTO_RETURN_TYPE (current_function_decl);
      tree auto_node;
      tree type;

      if (!retval && !is_auto (pattern))
	{
	  /* Give a helpful error message.  */
	  error ("return-statement with no value, in function returning %qT",
		 pattern);
	  inform (input_location, "only plain %<auto%> return type can be "
		  "deduced to %<void%>");
	  type = error_mark_node;
	}
      else if (retval && BRACE_ENCLOSED_INITIALIZER_P (retval))
	{
	  error ("returning initializer list");
	  type = error_mark_node;
	}
      else
	{
	  if (!retval)
	    retval = void_node;
	  auto_node = type_uses_auto (pattern);
	  type = do_auto_deduction (pattern, retval, auto_node,
				    tf_warning_or_error, adc_return_type);
	}

      if (type == error_mark_node)
	/* Leave it.  */;
      else if (functype == pattern)
	apply_deduced_return_type (current_function_decl, type);
      else if (!same_type_p (type, functype))
	{
	  if (LAMBDA_FUNCTION_P (current_function_decl))
	    error_at (loc, "inconsistent types %qT and %qT deduced for "
		      "lambda return type", functype, type);
	  else
	    error_at (loc, "inconsistent deduction for auto return type: "
		      "%qT and then %qT", functype, type);
	}
      functype = type;
    }

  result = DECL_RESULT (current_function_decl);
  valtype = TREE_TYPE (result);
  gcc_assert (valtype != NULL_TREE);
  fn_returns_value_p = !VOID_TYPE_P (valtype);

  /* Check for a return statement with no return value in a function
     that's supposed to return a value.  */
  if (!retval && fn_returns_value_p)
    {
      if (functype != error_mark_node)
	permerror (input_location, "return-statement with no value, in "
		   "function returning %qT", valtype);
      /* Remember that this function did return.  */
      current_function_returns_value = 1;
      /* And signal caller that TREE_NO_WARNING should be set on the
	 RETURN_EXPR to avoid control reaches end of non-void function
	 warnings in tree-cfg.c.  */
      *no_warning = true;
    }
  /* Check for a return statement with a value in a function that
     isn't supposed to return a value.  */
  else if (retval && !fn_returns_value_p)
    {
      if (VOID_TYPE_P (TREE_TYPE (retval)))
	/* You can return a `void' value from a function of `void'
	   type.  In that case, we have to evaluate the expression for
	   its side-effects.  */
	finish_expr_stmt (retval);
      else if (retval != error_mark_node)
	permerror (loc, "return-statement with a value, in function "
		   "returning %qT", valtype);
      current_function_returns_null = 1;

      /* There's really no value to return, after all.  */
      return NULL_TREE;
    }
  else if (!retval)
    /* Remember that this function can sometimes return without a
       value.  */
    current_function_returns_null = 1;
  else
    /* Remember that this function did return a value.  */
    current_function_returns_value = 1;

  /* Check for erroneous operands -- but after giving ourselves a
     chance to provide an error about returning a value from a void
     function.  */
  if (error_operand_p (retval))
    {
      current_function_return_value = error_mark_node;
      return error_mark_node;
    }

  /* Only operator new(...) throw(), can return NULL [expr.new/13].  */
  if (IDENTIFIER_NEW_OP_P (DECL_NAME (current_function_decl))
      && !TYPE_NOTHROW_P (TREE_TYPE (current_function_decl))
      && ! flag_check_new
      && retval && null_ptr_cst_p (retval))
    warning (0, "%<operator new%> must not return NULL unless it is "
	     "declared %<throw()%> (or %<-fcheck-new%> is in effect)");

  /* Effective C++ rule 15.  See also start_function.  */
  if (warn_ecpp
      && DECL_NAME (current_function_decl) == assign_op_identifier
      && !type_dependent_expression_p (retval))
    {
      bool warn = true;

      /* The function return type must be a reference to the current
	class.  */
      if (TYPE_REF_P (valtype)
	  && same_type_ignoring_top_level_qualifiers_p
	      (TREE_TYPE (valtype), TREE_TYPE (current_class_ref)))
	{
	  /* Returning '*this' is obviously OK.  */
	  if (retval == current_class_ref)
	    warn = false;
	  /* If we are calling a function whose return type is the same of
	     the current class reference, it is ok.  */
	  else if (INDIRECT_REF_P (retval)
		   && TREE_CODE (TREE_OPERAND (retval, 0)) == CALL_EXPR)
	    warn = false;
	}

      if (warn)
	warning_at (loc, OPT_Weffc__,
		    "%<operator=%> should return a reference to %<*this%>");
    }

  if (dependent_type_p (functype)
      || type_dependent_expression_p (retval))
    {
    dependent:
      /* We should not have changed the return value.  */
      gcc_assert (retval == saved_retval);
      return retval;
    }

  /* The fabled Named Return Value optimization, as per [class.copy]/15:

     [...]      For  a function with a class return type, if the expression
     in the return statement is the name of a local  object,  and  the  cv-
     unqualified  type  of  the  local  object  is the same as the function
     return type, an implementation is permitted to omit creating the  tem-
     porary  object  to  hold  the function return value [...]

     So, if this is a value-returning function that always returns the same
     local variable, remember it.

     It might be nice to be more flexible, and choose the first suitable
     variable even if the function sometimes returns something else, but
     then we run the risk of clobbering the variable we chose if the other
     returned expression uses the chosen variable somehow.  And people expect
     this restriction, anyway.  (jason 2000-11-19)

     See finish_function and finalize_nrv for the rest of this optimization.  */
  if (retval)
    STRIP_ANY_LOCATION_WRAPPER (retval);

  bool named_return_value_okay_p = can_do_nrvo_p (retval, functype);
  if (fn_returns_value_p && flag_elide_constructors)
    {
      if (named_return_value_okay_p
          && (current_function_return_value == NULL_TREE
              || current_function_return_value == retval))
	current_function_return_value = retval;
      else
	current_function_return_value = error_mark_node;
    }

  /* We don't need to do any conversions when there's nothing being
     returned.  */
  if (!retval)
    return NULL_TREE;

  if (!named_return_value_okay_p)
    maybe_warn_pessimizing_move (retval, functype);

  /* Do any required conversions.  */
  if (retval == result || DECL_CONSTRUCTOR_P (current_function_decl))
    /* No conversions are required.  */
    ;
  else
    {
      int flags = LOOKUP_NORMAL | LOOKUP_ONLYCONVERTING;

      /* The functype's return type will have been set to void, if it
	 was an incomplete type.  Just treat this as 'return;' */
      if (VOID_TYPE_P (functype))
	return error_mark_node;

      /* If we had an id-expression obfuscated by force_paren_expr, we need
	 to undo it so we can try to treat it as an rvalue below.  */
      retval = maybe_undo_parenthesized_ref (retval);

      if (processing_template_decl)
	retval = build_non_dependent_expr (retval);

      /* Under C++11 [12.8/32 class.copy], a returned lvalue is sometimes
	 treated as an rvalue for the purposes of overload resolution to
	 favor move constructors over copy constructors.

         Note that these conditions are similar to, but not as strict as,
	 the conditions for the named return value optimization.  */
      bool converted = false;
      if (treat_lvalue_as_rvalue_p (retval, /*parm_ok*/true)
	  /* This is only interesting for class type.  */
	  && CLASS_TYPE_P (functype))
	{
	  tree moved = move (retval);
	  moved = convert_for_initialization
	    (NULL_TREE, functype, moved, flags|LOOKUP_PREFER_RVALUE,
	     ICR_RETURN, NULL_TREE, 0, tf_none);
	  if (moved != error_mark_node)
	    {
	      retval = moved;
	      converted = true;
	    }
	}

      /* The call in a (lambda) thunk needs no conversions.  */
      if (TREE_CODE (retval) == CALL_EXPR
	  && CALL_FROM_THUNK_P (retval))
	converted = true;

      /* First convert the value to the function's return type, then
	 to the type of return value's location to handle the
	 case that functype is smaller than the valtype.  */
      if (!converted)
	retval = convert_for_initialization
	  (NULL_TREE, functype, retval, flags, ICR_RETURN, NULL_TREE, 0,
	   tf_warning_or_error);
      retval = convert (valtype, retval);

      /* If the conversion failed, treat this just like `return;'.  */
      if (retval == error_mark_node)
	return retval;
      /* We can't initialize a register from a AGGR_INIT_EXPR.  */
      else if (! cfun->returns_struct
	       && TREE_CODE (retval) == TARGET_EXPR
	       && TREE_CODE (TREE_OPERAND (retval, 1)) == AGGR_INIT_EXPR)
	retval = build2 (COMPOUND_EXPR, TREE_TYPE (retval), retval,
			 TREE_OPERAND (retval, 0));
      else if (!processing_template_decl
	       && maybe_warn_about_returning_address_of_local (retval)
	       && INDIRECT_TYPE_P (valtype))
	retval = build2 (COMPOUND_EXPR, TREE_TYPE (retval), retval,
			 build_zero_cst (TREE_TYPE (retval)));
    }

  if (processing_template_decl)
    return saved_retval;

  /* Actually copy the value returned into the appropriate location.  */
  if (retval && retval != result)
    retval = build2 (INIT_EXPR, TREE_TYPE (result), result, retval);

  return retval;
}


/* Returns nonzero if the pointer-type FROM can be converted to the
   pointer-type TO via a qualification conversion.  If CONSTP is -1,
   then we return nonzero if the pointers are similar, and the
   cv-qualification signature of FROM is a proper subset of that of TO.

   If CONSTP is positive, then all outer pointers have been
   const-qualified.  */

static bool
comp_ptr_ttypes_real (tree to, tree from, int constp)
{
  bool to_more_cv_qualified = false;
  bool is_opaque_pointer = false;

  for (; ; to = TREE_TYPE (to), from = TREE_TYPE (from))
    {
      if (TREE_CODE (to) != TREE_CODE (from))
	return false;

      if (TREE_CODE (from) == OFFSET_TYPE
	  && !same_type_p (TYPE_OFFSET_BASETYPE (from),
			   TYPE_OFFSET_BASETYPE (to)))
	return false;

      /* Const and volatile mean something different for function and
	 array types, so the usual checks are not appropriate.  We'll
	 check the array type elements in further iterations.  */
      if (!FUNC_OR_METHOD_TYPE_P (to) && TREE_CODE (to) != ARRAY_TYPE)
	{
	  if (!at_least_as_qualified_p (to, from))
	    return false;

	  if (!at_least_as_qualified_p (from, to))
	    {
	      if (constp == 0)
		return false;
	      to_more_cv_qualified = true;
	    }

	  if (constp > 0)
	    constp &= TYPE_READONLY (to);
	}

      if (VECTOR_TYPE_P (to))
	is_opaque_pointer = vector_targets_convertible_p (to, from);

      /* P0388R4 allows a conversion from int[N] to int[] but not the
	 other way round.  When both arrays have bounds but they do
	 not match, then no conversion is possible.  */
      if (TREE_CODE (to) == ARRAY_TYPE
	  && !comp_array_types (to, from, bounds_first, /*strict=*/false))
	return false;

      if (!TYPE_PTR_P (to)
	  && !TYPE_PTRDATAMEM_P (to)
	  /* CWG 330 says we need to look through arrays.  */
	  && TREE_CODE (to) != ARRAY_TYPE)
	return ((constp >= 0 || to_more_cv_qualified)
		&& (is_opaque_pointer
		    || same_type_ignoring_top_level_qualifiers_p (to, from)));
    }
}

/* When comparing, say, char ** to char const **, this function takes
   the 'char *' and 'char const *'.  Do not pass non-pointer/reference
   types to this function.  */

int
comp_ptr_ttypes (tree to, tree from)
{
  return comp_ptr_ttypes_real (to, from, 1);
}

/* Returns true iff FNTYPE is a non-class type that involves
   error_mark_node.  We can get FUNCTION_TYPE with buried error_mark_node
   if a parameter type is ill-formed.  */

bool
error_type_p (const_tree type)
{
  tree t;

  switch (TREE_CODE (type))
    {
    case ERROR_MARK:
      return true;

    case POINTER_TYPE:
    case REFERENCE_TYPE:
    case OFFSET_TYPE:
      return error_type_p (TREE_TYPE (type));

    case FUNCTION_TYPE:
    case METHOD_TYPE:
      if (error_type_p (TREE_TYPE (type)))
	return true;
      for (t = TYPE_ARG_TYPES (type); t; t = TREE_CHAIN (t))
	if (error_type_p (TREE_VALUE (t)))
	  return true;
      return false;

    case RECORD_TYPE:
      if (TYPE_PTRMEMFUNC_P (type))
	return error_type_p (TYPE_PTRMEMFUNC_FN_TYPE (type));
      return false;

    default:
      return false;
    }
}

/* Returns true if to and from are (possibly multi-level) pointers to the same
   type or inheritance-related types, regardless of cv-quals.  */

bool
ptr_reasonably_similar (const_tree to, const_tree from)
{
  for (; ; to = TREE_TYPE (to), from = TREE_TYPE (from))
    {
      /* Any target type is similar enough to void.  */
      if (VOID_TYPE_P (to))
	return !error_type_p (from);
      if (VOID_TYPE_P (from))
	return !error_type_p (to);

      if (TREE_CODE (to) != TREE_CODE (from))
	return false;

      if (TREE_CODE (from) == OFFSET_TYPE
	  && comptypes (TYPE_OFFSET_BASETYPE (to),
			TYPE_OFFSET_BASETYPE (from),
			COMPARE_BASE | COMPARE_DERIVED))
	continue;

      if (VECTOR_TYPE_P (to)
	  && vector_types_convertible_p (to, from, false))
	return true;

      if (TREE_CODE (to) == INTEGER_TYPE
	  && TYPE_PRECISION (to) == TYPE_PRECISION (from))
	return true;

      if (TREE_CODE (to) == FUNCTION_TYPE)
	return !error_type_p (to) && !error_type_p (from);

      if (!TYPE_PTR_P (to))
	{
	  /* When either type is incomplete avoid DERIVED_FROM_P,
	     which may call complete_type (c++/57942).  */
	  bool b = !COMPLETE_TYPE_P (to) || !COMPLETE_TYPE_P (from);
	  return comptypes
	    (TYPE_MAIN_VARIANT (to), TYPE_MAIN_VARIANT (from),
	     b ? COMPARE_STRICT : COMPARE_BASE | COMPARE_DERIVED);
	}
    }
}

/* Return true if TO and FROM (both of which are POINTER_TYPEs or
   pointer-to-member types) are the same, ignoring cv-qualification at
   all levels.  CB says how we should behave when comparing array bounds.  */

bool
comp_ptr_ttypes_const (tree to, tree from, compare_bounds_t cb)
{
  bool is_opaque_pointer = false;

  for (; ; to = TREE_TYPE (to), from = TREE_TYPE (from))
    {
      if (TREE_CODE (to) != TREE_CODE (from))
	return false;

      if (TREE_CODE (from) == OFFSET_TYPE
	  && same_type_p (TYPE_OFFSET_BASETYPE (from),
			  TYPE_OFFSET_BASETYPE (to)))
	  continue;

      if (VECTOR_TYPE_P (to))
	is_opaque_pointer = vector_targets_convertible_p (to, from);

      if (TREE_CODE (to) == ARRAY_TYPE
	  /* Ignore cv-qualification, but if we see e.g. int[3] and int[4],
	     we must fail.  */
	  && !comp_array_types (to, from, cb, /*strict=*/false))
	return false;

      /* CWG 330 says we need to look through arrays.  */
      if (!TYPE_PTR_P (to) && TREE_CODE (to) != ARRAY_TYPE)
	return (is_opaque_pointer
		|| same_type_ignoring_top_level_qualifiers_p (to, from));
    }
}

/* Returns the type qualifiers for this type, including the qualifiers on the
   elements for an array type.  */

int
cp_type_quals (const_tree type)
{
  int quals;
  /* This CONST_CAST is okay because strip_array_types returns its
     argument unmodified and we assign it to a const_tree.  */
  type = strip_array_types (CONST_CAST_TREE (type));
  if (type == error_mark_node
      /* Quals on a FUNCTION_TYPE are memfn quals.  */
      || TREE_CODE (type) == FUNCTION_TYPE)
    return TYPE_UNQUALIFIED;
  quals = TYPE_QUALS (type);
  /* METHOD and REFERENCE_TYPEs should never have quals.  */
  gcc_assert ((TREE_CODE (type) != METHOD_TYPE
	       && !TYPE_REF_P (type))
	      || ((quals & (TYPE_QUAL_CONST|TYPE_QUAL_VOLATILE))
		  == TYPE_UNQUALIFIED));
  return quals;
}

/* Returns the function-ref-qualifier for TYPE */

cp_ref_qualifier
type_memfn_rqual (const_tree type)
{
  gcc_assert (FUNC_OR_METHOD_TYPE_P (type));

  if (!FUNCTION_REF_QUALIFIED (type))
    return REF_QUAL_NONE;
  else if (FUNCTION_RVALUE_QUALIFIED (type))
    return REF_QUAL_RVALUE;
  else
    return REF_QUAL_LVALUE;
}

/* Returns the function-cv-quals for TYPE, which must be a FUNCTION_TYPE or
   METHOD_TYPE.  */

int
type_memfn_quals (const_tree type)
{
  if (TREE_CODE (type) == FUNCTION_TYPE)
    return TYPE_QUALS (type);
  else if (TREE_CODE (type) == METHOD_TYPE)
    return cp_type_quals (class_of_this_parm (type));
  else
    gcc_unreachable ();
}

/* Returns the FUNCTION_TYPE TYPE with its function-cv-quals changed to
   MEMFN_QUALS and its ref-qualifier to RQUAL. */

tree
apply_memfn_quals (tree type, cp_cv_quals memfn_quals, cp_ref_qualifier rqual)
{
  /* Could handle METHOD_TYPE here if necessary.  */
  gcc_assert (TREE_CODE (type) == FUNCTION_TYPE);
  if (TYPE_QUALS (type) == memfn_quals
      && type_memfn_rqual (type) == rqual)
    return type;

  /* This should really have a different TYPE_MAIN_VARIANT, but that gets
     complex.  */
  tree result = build_qualified_type (type, memfn_quals);
  return build_ref_qualified_type (result, rqual);
}

/* Returns nonzero if TYPE is const or volatile.  */

bool
cv_qualified_p (const_tree type)
{
  int quals = cp_type_quals (type);
  return (quals & (TYPE_QUAL_CONST|TYPE_QUAL_VOLATILE)) != 0;
}

/* Returns nonzero if the TYPE contains a mutable member.  */

bool
cp_has_mutable_p (const_tree type)
{
  /* This CONST_CAST is okay because strip_array_types returns its
     argument unmodified and we assign it to a const_tree.  */
  type = strip_array_types (CONST_CAST_TREE(type));

  return CLASS_TYPE_P (type) && CLASSTYPE_HAS_MUTABLE (type);
}

/* Set TREE_READONLY and TREE_VOLATILE on DECL as indicated by the
   TYPE_QUALS.  For a VAR_DECL, this may be an optimistic
   approximation.  In particular, consider:

     int f();
     struct S { int i; };
     const S s = { f(); }

   Here, we will make "s" as TREE_READONLY (because it is declared
   "const") -- only to reverse ourselves upon seeing that the
   initializer is non-constant.  */

void
cp_apply_type_quals_to_decl (int type_quals, tree decl)
{
  tree type = TREE_TYPE (decl);

  if (type == error_mark_node)
    return;

  if (TREE_CODE (decl) == TYPE_DECL)
    return;

  gcc_assert (!(TREE_CODE (type) == FUNCTION_TYPE
		&& type_quals != TYPE_UNQUALIFIED));

  /* Avoid setting TREE_READONLY incorrectly.  */
  /* We used to check TYPE_NEEDS_CONSTRUCTING here, but now a constexpr
     constructor can produce constant init, so rely on cp_finish_decl to
     clear TREE_READONLY if the variable has non-constant init.  */

  /* If the type has (or might have) a mutable component, that component
     might be modified.  */
  if (TYPE_HAS_MUTABLE_P (type) || !COMPLETE_TYPE_P (type))
    type_quals &= ~TYPE_QUAL_CONST;

  c_apply_type_quals_to_decl (type_quals, decl);
}

/* Subroutine of casts_away_constness.  Make T1 and T2 point at
   exemplar types such that casting T1 to T2 is casting away constness
   if and only if there is no implicit conversion from T1 to T2.  */

static void
casts_away_constness_r (tree *t1, tree *t2, tsubst_flags_t complain)
{
  int quals1;
  int quals2;

  /* [expr.const.cast]

     For multi-level pointer to members and multi-level mixed pointers
     and pointers to members (conv.qual), the "member" aspect of a
     pointer to member level is ignored when determining if a const
     cv-qualifier has been cast away.  */
  /* [expr.const.cast]

     For  two  pointer types:

	    X1 is T1cv1,1 * ... cv1,N *   where T1 is not a pointer type
	    X2 is T2cv2,1 * ... cv2,M *   where T2 is not a pointer type
	    K is min(N,M)

     casting from X1 to X2 casts away constness if, for a non-pointer
     type T there does not exist an implicit conversion (clause
     _conv_) from:

	    Tcv1,(N-K+1) * cv1,(N-K+2) * ... cv1,N *

     to

	    Tcv2,(M-K+1) * cv2,(M-K+2) * ... cv2,M *.  */
  if ((!TYPE_PTR_P (*t1) && !TYPE_PTRDATAMEM_P (*t1))
      || (!TYPE_PTR_P (*t2) && !TYPE_PTRDATAMEM_P (*t2)))
    {
      *t1 = cp_build_qualified_type (void_type_node,
				     cp_type_quals (*t1));
      *t2 = cp_build_qualified_type (void_type_node,
				     cp_type_quals (*t2));
      return;
    }

  quals1 = cp_type_quals (*t1);
  quals2 = cp_type_quals (*t2);

  if (TYPE_PTRDATAMEM_P (*t1))
    *t1 = TYPE_PTRMEM_POINTED_TO_TYPE (*t1);
  else
    *t1 = TREE_TYPE (*t1);
  if (TYPE_PTRDATAMEM_P (*t2))
    *t2 = TYPE_PTRMEM_POINTED_TO_TYPE (*t2);
  else
    *t2 = TREE_TYPE (*t2);

  casts_away_constness_r (t1, t2, complain);
  *t1 = build_pointer_type (*t1);
  *t2 = build_pointer_type (*t2);
  *t1 = cp_build_qualified_type (*t1, quals1);
  *t2 = cp_build_qualified_type (*t2, quals2);
}

/* Returns nonzero if casting from TYPE1 to TYPE2 casts away
   constness.  

   ??? This function returns non-zero if casting away qualifiers not
   just const.  We would like to return to the caller exactly which
   qualifiers are casted away to give more accurate diagnostics.
*/

static bool
casts_away_constness (tree t1, tree t2, tsubst_flags_t complain)
{
  if (TYPE_REF_P (t2))
    {
      /* [expr.const.cast]

	 Casting from an lvalue of type T1 to an lvalue of type T2
	 using a reference cast casts away constness if a cast from an
	 rvalue of type "pointer to T1" to the type "pointer to T2"
	 casts away constness.  */
      t1 = (TYPE_REF_P (t1) ? TREE_TYPE (t1) : t1);
      return casts_away_constness (build_pointer_type (t1),
				   build_pointer_type (TREE_TYPE (t2)),
				   complain);
    }

  if (TYPE_PTRDATAMEM_P (t1) && TYPE_PTRDATAMEM_P (t2))
    /* [expr.const.cast]

       Casting from an rvalue of type "pointer to data member of X
       of type T1" to the type "pointer to data member of Y of type
       T2" casts away constness if a cast from an rvalue of type
       "pointer to T1" to the type "pointer to T2" casts away
       constness.  */
    return casts_away_constness
      (build_pointer_type (TYPE_PTRMEM_POINTED_TO_TYPE (t1)),
       build_pointer_type (TYPE_PTRMEM_POINTED_TO_TYPE (t2)),
       complain);

  /* Casting away constness is only something that makes sense for
     pointer or reference types.  */
  if (!TYPE_PTR_P (t1) || !TYPE_PTR_P (t2))
    return false;

  /* Top-level qualifiers don't matter.  */
  t1 = TYPE_MAIN_VARIANT (t1);
  t2 = TYPE_MAIN_VARIANT (t2);
  casts_away_constness_r (&t1, &t2, complain);
  if (!can_convert (t2, t1, complain))
    return true;

  return false;
}

/* If T is a REFERENCE_TYPE return the type to which T refers.
   Otherwise, return T itself.  */

tree
non_reference (tree t)
{
  if (t && TYPE_REF_P (t))
    t = TREE_TYPE (t);
  return t;
}


/* Return nonzero if REF is an lvalue valid for this language;
   otherwise, print an error message and return zero.  USE says
   how the lvalue is being used and so selects the error message.  */

int
lvalue_or_else (tree ref, enum lvalue_use use, tsubst_flags_t complain)
{
  cp_lvalue_kind kind = lvalue_kind (ref);

  if (kind == clk_none)
    {
      if (complain & tf_error)
	lvalue_error (cp_expr_loc_or_input_loc (ref), use);
      return 0;
    }
  else if (kind & (clk_rvalueref|clk_class))
    {
      if (!(complain & tf_error))
	return 0;
      /* Make this a permerror because we used to accept it.  */
      permerror (cp_expr_loc_or_input_loc (ref),
		 "using rvalue as lvalue");
    }
  return 1;
}

/* Return true if a user-defined literal operator is a raw operator.  */

bool
check_raw_literal_operator (const_tree decl)
{
  tree argtypes = TYPE_ARG_TYPES (TREE_TYPE (decl));
  tree argtype;
  int arity;
  bool maybe_raw_p = false;

  /* Count the number and type of arguments and check for ellipsis.  */
  for (argtype = argtypes, arity = 0;
       argtype && argtype != void_list_node;
       ++arity, argtype = TREE_CHAIN (argtype))
    {
      tree t = TREE_VALUE (argtype);

      if (same_type_p (t, const_string_type_node))
	maybe_raw_p = true;
    }
  if (!argtype)
    return false; /* Found ellipsis.  */

  if (!maybe_raw_p || arity != 1)
    return false;

  return true;
}


/* Return true if a user-defined literal operator has one of the allowed
   argument types.  */

bool
check_literal_operator_args (const_tree decl,
			     bool *long_long_unsigned_p, bool *long_double_p)
{
  tree argtypes = TYPE_ARG_TYPES (TREE_TYPE (decl));

  *long_long_unsigned_p = false;
  *long_double_p = false;
  if (processing_template_decl || processing_specialization)
    return argtypes == void_list_node;
  else
    {
      tree argtype;
      int arity;
      int max_arity = 2;

      /* Count the number and type of arguments and check for ellipsis.  */
      for (argtype = argtypes, arity = 0;
	   argtype && argtype != void_list_node;
	   argtype = TREE_CHAIN (argtype))
	{
	  tree t = TREE_VALUE (argtype);
	  ++arity;

	  if (TYPE_PTR_P (t))
	    {
	      bool maybe_raw_p = false;
	      t = TREE_TYPE (t);
	      if (cp_type_quals (t) != TYPE_QUAL_CONST)
		return false;
	      t = TYPE_MAIN_VARIANT (t);
	      if ((maybe_raw_p = same_type_p (t, char_type_node))
		  || same_type_p (t, wchar_type_node)
		  || same_type_p (t, char8_type_node)
		  || same_type_p (t, char16_type_node)
		  || same_type_p (t, char32_type_node))
		{
		  argtype = TREE_CHAIN (argtype);
		  if (!argtype)
		    return false;
		  t = TREE_VALUE (argtype);
		  if (maybe_raw_p && argtype == void_list_node)
		    return true;
		  else if (same_type_p (t, size_type_node))
		    {
		      ++arity;
		      continue;
		    }
		  else
		    return false;
		}
	    }
	  else if (same_type_p (t, long_long_unsigned_type_node))
	    {
	      max_arity = 1;
	      *long_long_unsigned_p = true;
	    }
	  else if (same_type_p (t, long_double_type_node))
	    {
	      max_arity = 1;
	      *long_double_p = true;
	    }
	  else if (same_type_p (t, char_type_node))
	    max_arity = 1;
	  else if (same_type_p (t, wchar_type_node))
	    max_arity = 1;
	  else if (same_type_p (t, char8_type_node))
	    max_arity = 1;
	  else if (same_type_p (t, char16_type_node))
	    max_arity = 1;
	  else if (same_type_p (t, char32_type_node))
	    max_arity = 1;
	  else
	    return false;
	}
      if (!argtype)
	return false; /* Found ellipsis.  */

      if (arity != max_arity)
	return false;

      return true;
    }
}

/* Always returns false since unlike C90, C++ has no concept of implicit
   function declarations.  */

bool
c_decl_implicit (const_tree)
{
  return false;
}<|MERGE_RESOLUTION|>--- conflicted
+++ resolved
@@ -1835,11 +1835,7 @@
 
   e = mark_type_use (e);
 
-<<<<<<< HEAD
-  if (!verify_type_context (input_location, TCTX_ALIGNOF, TREE_TYPE (e),
-=======
   if (!verify_type_context (loc, TCTX_ALIGNOF, TREE_TYPE (e),
->>>>>>> 29c4171e
 			    !(complain & tf_error)))
     {
       if (!(complain & tf_error))

--- conflicted
+++ resolved
@@ -1,10 +1,6 @@
 /* Build expressions with type checking for C++ compiler.
    Copyright (C) 1987, 1988, 1989, 1992, 1993, 1994, 1995, 1996, 1997, 1998,
-<<<<<<< HEAD
-   1999, 2000, 2001, 2002, 2003, 2004, 2005, 2006, 2007, 2008, 2009
-=======
    1999, 2000, 2001, 2002, 2003, 2004, 2005, 2006, 2007, 2008, 2009, 2010, 2011
->>>>>>> 03d20231
    Free Software Foundation, Inc.
    Hacked by Michael Tiemann (tiemann@cygnus.com)
 
@@ -43,10 +39,7 @@
 #include "target.h"
 #include "convert.h"
 #include "c-family/c-common.h"
-<<<<<<< HEAD
-=======
 #include "c-family/c-objc.h"
->>>>>>> 03d20231
 #include "params.h"
 
 static tree pfn_from_ptrmemfunc (tree);
@@ -279,10 +272,7 @@
   enum tree_code code2 = TREE_CODE (t2);
   tree attributes;
 
-<<<<<<< HEAD
-=======
-
->>>>>>> 03d20231
+
   /* In what follows, we slightly generalize the rules given in [expr] so
      as to deal with `long long' and `complex'.  First, merge the
      attributes.  */
@@ -526,33 +516,8 @@
   else
     {
       if (complain & tf_error)
-<<<<<<< HEAD
-        {
-          switch (operation)
-            {
-            case CPO_COMPARISON:
-              permerror (input_location, "comparison between "
-                         "distinct pointer types %qT and %qT lacks a cast",
-                         t1, t2);
-              break;
-            case CPO_CONVERSION:
-              permerror (input_location, "conversion between "
-                         "distinct pointer types %qT and %qT lacks a cast",
-                         t1, t2);
-              break;
-            case CPO_CONDITIONAL_EXPR:
-              permerror (input_location, "conditional expression between "
-                         "distinct pointer types %qT and %qT lacks a cast",
-                         t1, t2);
-              break;
-            default:
-              gcc_unreachable ();
-            }
-        }
-=======
 	composite_pointer_error (DK_PERMERROR, t1, t2, operation);
 
->>>>>>> 03d20231
       result_type = void_type_node;
     }
   result_type = cp_build_qualified_type (result_type,
@@ -565,32 +530,7 @@
       if (!same_type_p (TYPE_PTRMEM_CLASS_TYPE (t1),
 			TYPE_PTRMEM_CLASS_TYPE (t2))
 	  && (complain & tf_error))
-<<<<<<< HEAD
-        {
-          switch (operation)
-            {
-            case CPO_COMPARISON:
-              permerror (input_location, "comparison between "
-                         "distinct pointer types %qT and %qT lacks a cast", 
-                         t1, t2);
-              break;
-            case CPO_CONVERSION:
-              permerror (input_location, "conversion between "
-                         "distinct pointer types %qT and %qT lacks a cast",
-                         t1, t2);
-              break;
-            case CPO_CONDITIONAL_EXPR:
-              permerror (input_location, "conditional expression between "
-                         "distinct pointer types %qT and %qT lacks a cast",
-                         t1, t2);
-              break;
-            default:
-              gcc_unreachable ();
-            }
-        }
-=======
 	composite_pointer_error (DK_PERMERROR, t1, t2, operation);
->>>>>>> 03d20231
       result_type = build_ptrmem_type (TYPE_PTRMEM_CLASS_TYPE (t1),
 				       result_type);
     }
@@ -711,27 +651,7 @@
       else
         {
           if (complain & tf_error)
-<<<<<<< HEAD
-            switch (operation)
-              {
-              case CPO_COMPARISON:
-                error ("comparison between distinct "
-                       "pointer types %qT and %qT lacks a cast", t1, t2);
-                break;
-              case CPO_CONVERSION:
-                error ("conversion between distinct "
-                       "pointer types %qT and %qT lacks a cast", t1, t2);
-                break;
-              case CPO_CONDITIONAL_EXPR:
-                error ("conditional expression between distinct "
-                       "pointer types %qT and %qT lacks a cast", t1, t2);
-                break;
-              default:
-                gcc_unreachable ();
-              }
-=======
 	    composite_pointer_error (DK_ERROR, t1, t2, operation);
->>>>>>> 03d20231
           return error_mark_node;
         }
     }
@@ -1197,126 +1117,13 @@
 static bool
 comp_template_parms_position (tree t1, tree t2)
 {
-<<<<<<< HEAD
-=======
   tree index1, index2;
->>>>>>> 03d20231
   gcc_assert (t1 && t2
 	      && TREE_CODE (t1) == TREE_CODE (t2)
 	      && (TREE_CODE (t1) == BOUND_TEMPLATE_TEMPLATE_PARM
 		  || TREE_CODE (t1) == TEMPLATE_TEMPLATE_PARM
 		  || TREE_CODE (t1) == TEMPLATE_TYPE_PARM));
 
-<<<<<<< HEAD
-      if (TEMPLATE_TYPE_IDX (t1) != TEMPLATE_TYPE_IDX (t2)
-	  || TEMPLATE_TYPE_LEVEL (t1) != TEMPLATE_TYPE_LEVEL (t2)
-          || (TEMPLATE_TYPE_PARAMETER_PACK (t1) 
-              != TEMPLATE_TYPE_PARAMETER_PACK (t2)))
-	return false;
-
-      return true;
-}
-
-/* Subroutine of incompatible_dependent_types_p.
-   Return the template parameter of the dependent type T.
-   If T is a typedef, return the template parameters of
-   the _decl_ of the typedef. T must be a dependent type.  */
-
-static tree
-get_template_parms_of_dependent_type (tree t)
-{
-  tree tinfo = NULL_TREE, tparms = NULL_TREE;
-
-  /* First, try the obvious case of getting the
-     template info from T itself.  */
-  if ((tinfo = get_template_info (t)))
-    ;
-  else if (TREE_CODE (t) == TEMPLATE_TYPE_PARM)
-    return TEMPLATE_TYPE_PARM_SIBLING_PARMS (t);
-  else if (typedef_variant_p (t)
-	   && !NAMESPACE_SCOPE_P (TYPE_NAME (t)))
-    tinfo = get_template_info (DECL_CONTEXT (TYPE_NAME (t)));
-  /* If T is a TYPENAME_TYPE which context is a template type
-     parameter, get the template parameters from that context.  */
-  else if (TYPE_CONTEXT (t)
-	   && TREE_CODE (TYPE_CONTEXT (t)) == TEMPLATE_TYPE_PARM)
-   return TEMPLATE_TYPE_PARM_SIBLING_PARMS (TYPE_CONTEXT (t));
-  else if (TYPE_CONTEXT (t)
-	   && !NAMESPACE_SCOPE_P (t))
-    tinfo = get_template_info (TYPE_CONTEXT (t));
-
-  if (tinfo)
-    tparms = DECL_TEMPLATE_PARMS (TI_TEMPLATE (tinfo));
-
-  return tparms;
-}
-
-/* Subroutine of structural_comptypes.
-   Compare the dependent types T1 and T2.
-   Return TRUE if we are sure they can't be equal, FALSE otherwise.
-   The whole point of this function is to support cases where either T1 or
-   T2 is a typedef. In those cases, we need to compare the template parameters
-   of the _decl_ of the typedef. If those don't match then we know T1
-   and T2 cannot be equal.  */
-
-static bool
-incompatible_dependent_types_p (tree t1, tree t2)
-{
-  tree tparms1 = NULL_TREE, tparms2 = NULL_TREE;
-  bool t1_typedef_variant_p, t2_typedef_variant_p;
-
-  if (!uses_template_parms (t1) || !uses_template_parms (t2))
-    return false;
-
-  if (TREE_CODE (t1) == TEMPLATE_TYPE_PARM)
-    {
-      /* If T1 and T2 don't have the same relative position in their
-	 template parameters set, they can't be equal.  */
-      if (!comp_template_parms_position (t1, t2))
-	return true;
-    }
-
-  t1_typedef_variant_p = typedef_variant_p (t1);
-  t2_typedef_variant_p = typedef_variant_p (t2);
-
-  /* Either T1 or T2 must be a typedef.  */
-  if (!t1_typedef_variant_p && !t2_typedef_variant_p)
-    return false;
-
-  if (!t1_typedef_variant_p || !t2_typedef_variant_p)
-    /* Either T1 or T2 is not a typedef so we cannot compare the
-       the template parms of the typedefs of T1 and T2.
-       At this point, if the main variant type of T1 and T2 are equal
-       it means the two types can't be incompatible, from the perspective
-       of this function.  */
-    if (TYPE_MAIN_VARIANT (t1) == TYPE_MAIN_VARIANT (t2))
-      return false;
-
-  /* So if we reach this point, it means either T1 or T2 is a typedef variant.
-     Let's compare their template parameters.  */
-
-  tparms1 = get_template_parms_of_dependent_type (t1);
-  tparms2 = get_template_parms_of_dependent_type (t2);
-
-  /* If T2 is a template type parm and if we could not get the template
-     parms it belongs to, that means we have not finished parsing the
-     full set of template parameters of the template declaration it
-     belongs to yet. If we could get the template parms T1 belongs to,
-     that mostly means T1 and T2 belongs to templates that are
-     different and incompatible.  */
-  if (TREE_CODE (t1) == TEMPLATE_TYPE_PARM
-      && (tparms1 == NULL_TREE || tparms2 == NULL_TREE)
-      && tparms1 != tparms2)
-    return true;
-
-  if (tparms1 == NULL_TREE
-      || tparms2 == NULL_TREE
-      || tparms1 == tparms2)
-    return false;
-
-  /* And now compare the mighty template parms!  */
-  return !comp_template_parms (tparms1, tparms2);
-=======
   index1 = TEMPLATE_TYPE_PARM_INDEX (TYPE_MAIN_VARIANT (t1));
   index2 = TEMPLATE_TYPE_PARM_INDEX (TYPE_MAIN_VARIANT (t2));
 
@@ -1334,7 +1141,6 @@
     return false;
 
   return true;
->>>>>>> 03d20231
 }
 
 /* Subroutine in comptypes.  */
@@ -1377,12 +1183,6 @@
       && type_memfn_quals (t1) != type_memfn_quals (t2))
     return false;
   if (TYPE_FOR_JAVA (t1) != TYPE_FOR_JAVA (t2))
-    return false;
-
-  /* If T1 and T2 are dependent typedefs then check upfront that
-     the template parameters of their typedef DECLs match before
-     going down checking their subtypes.  */
-  if (incompatible_dependent_types_p (t1, t2))
     return false;
 
   /* Allow for two different type nodes which have essentially the same
@@ -1485,15 +1285,10 @@
       break;
 
     case TEMPLATE_TYPE_PARM:
-<<<<<<< HEAD
-      /* If incompatible_dependent_types_p called earlier didn't decide
-         T1 and T2 were different, they might be equal.  */
-=======
       /* If T1 and T2 don't have the same relative position in their
 	 template parameters set, they can't be equal.  */
       if (!comp_template_parms_position (t1, t2))
 	return false;
->>>>>>> 03d20231
       break;
 
     case TYPENAME_TYPE:
@@ -2986,28 +2781,8 @@
            gcc_unreachable ();
       }
   else if (pointer != error_mark_node)
-<<<<<<< HEAD
-    switch (errorstring)
-      {
-         case RO_NULL:
-           error ("invalid type argument");
-           break;
-         case RO_ARRAY_INDEXING:
-           error ("invalid type argument of array indexing");
-           break;
-         case RO_UNARY_STAR:
-           error ("invalid type argument of unary %<*%>");
-           break;
-         case RO_IMPLICIT_CONVERSION:
-           error ("invalid type argument of implicit conversion");
-           break;
-         default:
-           gcc_unreachable ();
-      }
-=======
     invalid_indirection_error (input_location, type, errorstring);
 
->>>>>>> 03d20231
   return error_mark_node;
 }
 
@@ -3536,10 +3311,6 @@
 	      "declared here");
     }
   else
-<<<<<<< HEAD
-    error_at (loc, too_many_p ? G_("too many arguments to function")
-		      	      : G_("too few arguments to function"));
-=======
     {
       if (c_dialect_objc ()  &&  objc_message_selector ())
 	error_at (loc,
@@ -3551,7 +3322,6 @@
 	error_at (loc, too_many_p ? G_("too many arguments to function")
 		                  : G_("too few arguments to function"));
     }
->>>>>>> 03d20231
 }
 
 /* Convert the actual parameter expressions in the list VALUES to the
@@ -5355,15 +5125,9 @@
 	  || TREE_READONLY (arg)) 
         {
           if (complain & tf_error)
-<<<<<<< HEAD
-            readonly_error (arg, ((code == PREINCREMENT_EXPR
-                                   || code == POSTINCREMENT_EXPR)
-                                  ? REK_INCREMENT : REK_DECREMENT));
-=======
             cxx_readonly_error (arg, ((code == PREINCREMENT_EXPR
 				      || code == POSTINCREMENT_EXPR)
 				     ? lv_increment : lv_decrement));
->>>>>>> 03d20231
           else
             return error_mark_node;
         }
@@ -5458,241 +5222,7 @@
     case ADDR_EXPR:
       /* Note that this operation never does default_conversion
 	 regardless of NOCONVERT.  */
-<<<<<<< HEAD
-
-      argtype = lvalue_type (arg);
-
-      arg = mark_lvalue_use (arg);
-
-      if (TREE_CODE (arg) == OFFSET_REF)
-	goto offset_ref;
-
-      if (TREE_CODE (argtype) == REFERENCE_TYPE)
-	{
-	  tree type = build_pointer_type (TREE_TYPE (argtype));
-	  arg = build1 (CONVERT_EXPR, type, arg);
-	  return arg;
-	}
-      else if (pedantic && DECL_MAIN_P (arg))
-        {
-          /* ARM $3.4 */
-	  /* Apparently a lot of autoconf scripts for C++ packages do this,
-	     so only complain if -pedantic.  */
-          if (complain & (flag_pedantic_errors ? tf_error : tf_warning))
-            pedwarn (input_location, OPT_pedantic,
-		     "ISO C++ forbids taking address of function %<::main%>");
-          else if (flag_pedantic_errors)
-            return error_mark_node;
-        }
-
-      /* Let &* cancel out to simplify resulting code.  */
-      if (TREE_CODE (arg) == INDIRECT_REF)
-	{
-	  /* We don't need to have `current_class_ptr' wrapped in a
-	     NON_LVALUE_EXPR node.  */
-	  if (arg == current_class_ref)
-	    return current_class_ptr;
-
-	  arg = TREE_OPERAND (arg, 0);
-	  if (TREE_CODE (TREE_TYPE (arg)) == REFERENCE_TYPE)
-	    {
-	      tree type = build_pointer_type (TREE_TYPE (TREE_TYPE (arg)));
-	      arg = build1 (CONVERT_EXPR, type, arg);
-	    }
-	  else
-	    /* Don't let this be an lvalue.  */
-	    arg = rvalue (arg);
-	  return arg;
-	}
-
-      /* ??? Cope with user tricks that amount to offsetof.  */
-      if (TREE_CODE (argtype) != FUNCTION_TYPE
-	  && TREE_CODE (argtype) != METHOD_TYPE
-	  && argtype != unknown_type_node
-	  && (val = get_base_address (arg))
-	  && TREE_CODE (val) == INDIRECT_REF
-	  && TREE_CONSTANT (TREE_OPERAND (val, 0)))
-	{
-	  tree type = build_pointer_type (argtype);
-	  tree op0 = fold_convert (type, TREE_OPERAND (val, 0));
-	  tree op1 = fold_convert (sizetype, fold_offsetof (arg, val));
-	  return fold_build2 (POINTER_PLUS_EXPR, type, op0, op1);
-	}
-
-      /* Uninstantiated types are all functions.  Taking the
-	 address of a function is a no-op, so just return the
-	 argument.  */
-
-      gcc_assert (TREE_CODE (arg) != IDENTIFIER_NODE
-		  || !IDENTIFIER_OPNAME_P (arg));
-
-      if (TREE_CODE (arg) == COMPONENT_REF && type_unknown_p (arg)
-	  && !really_overloaded_fn (TREE_OPERAND (arg, 1)))
-	{
-	  /* They're trying to take the address of a unique non-static
-	     member function.  This is ill-formed (except in MS-land),
-	     but let's try to DTRT.
-	     Note: We only handle unique functions here because we don't
-	     want to complain if there's a static overload; non-unique
-	     cases will be handled by instantiate_type.  But we need to
-	     handle this case here to allow casts on the resulting PMF.
-	     We could defer this in non-MS mode, but it's easier to give
-	     a useful error here.  */
-
-	  /* Inside constant member functions, the `this' pointer
-	     contains an extra const qualifier.  TYPE_MAIN_VARIANT
-	     is used here to remove this const from the diagnostics
-	     and the created OFFSET_REF.  */
-	  tree base = TYPE_MAIN_VARIANT (TREE_TYPE (TREE_OPERAND (arg, 0)));
-	  tree fn = get_first_fn (TREE_OPERAND (arg, 1));
-	  mark_used (fn);
-
-	  if (! flag_ms_extensions)
-	    {
-	      tree name = DECL_NAME (fn);
-              if (!(complain & tf_error))
-                return error_mark_node;
-	      else if (current_class_type
-                       && TREE_OPERAND (arg, 0) == current_class_ref)
-                  /* An expression like &memfn.  */
-                permerror (input_location, "ISO C++ forbids taking the address of an unqualified"
-                           " or parenthesized non-static member function to form"
-                           " a pointer to member function.  Say %<&%T::%D%>",
-                           base, name);
-	      else
-		permerror (input_location, "ISO C++ forbids taking the address of a bound member"
-			   " function to form a pointer to member function."
-			   "  Say %<&%T::%D%>",
-			   base, name);
-	    }
-	  arg = build_offset_ref (base, fn, /*address_p=*/true);
-	}
-
-    offset_ref:
-      if (type_unknown_p (arg))
-	return build1 (ADDR_EXPR, unknown_type_node, arg);
-
-      /* Handle complex lvalues (when permitted)
-	 by reduction to simpler cases.  */
-      val = unary_complex_lvalue (code, arg);
-      if (val != 0)
-	return val;
-
-      switch (TREE_CODE (arg))
-	{
-	CASE_CONVERT:
-	case FLOAT_EXPR:
-	case FIX_TRUNC_EXPR:
-          /* Even if we're not being pedantic, we cannot allow this
-             extension when we're instantiating in a SFINAE
-             context.  */
-	  if (! lvalue_p (arg) && complain == tf_none)
-            {
-              if (complain & tf_error)
-                permerror (input_location, "ISO C++ forbids taking the address of a cast to a non-lvalue expression");
-              else
-                return error_mark_node;
-            }
-	  break;
-
-	case BASELINK:
-	  arg = BASELINK_FUNCTIONS (arg);
-	  /* Fall through.  */
-
-	case OVERLOAD:
-	  arg = OVL_CURRENT (arg);
-	  break;
-
-	case OFFSET_REF:
-	  /* Turn a reference to a non-static data member into a
-	     pointer-to-member.  */
-	  {
-	    tree type;
-	    tree t;
-
-	    if (!PTRMEM_OK_P (arg))
-	      return cp_build_unary_op (code, arg, 0, complain);
-
-	    t = TREE_OPERAND (arg, 1);
-	    if (TREE_CODE (TREE_TYPE (t)) == REFERENCE_TYPE)
-	      {
-                if (complain & tf_error)
-                  error ("cannot create pointer to reference member %qD", t);
-		return error_mark_node;
-	      }
-
-	    type = build_ptrmem_type (context_for_name_lookup (t),
-				      TREE_TYPE (t));
-	    t = make_ptrmem_cst (type, TREE_OPERAND (arg, 1));
-	    return t;
-	  }
-
-	default:
-	  break;
-	}
-
-      /* Anything not already handled and not a true memory reference
-	 is an error.  */
-      if (TREE_CODE (argtype) != FUNCTION_TYPE
-	  && TREE_CODE (argtype) != METHOD_TYPE
-	  && TREE_CODE (arg) != OFFSET_REF
-	  && !lvalue_or_else (arg, lv_addressof, complain))
-	return error_mark_node;
-
-      if (argtype != error_mark_node)
-	argtype = build_pointer_type (argtype);
-
-      /* In a template, we are processing a non-dependent expression
-	 so we can just form an ADDR_EXPR with the correct type.  */
-      if (processing_template_decl || TREE_CODE (arg) != COMPONENT_REF)
-	{
-	  val = build_address (arg);
-	  if (TREE_CODE (arg) == OFFSET_REF)
-	    PTRMEM_OK_P (val) = PTRMEM_OK_P (arg);
-	}
-      else if (TREE_CODE (TREE_OPERAND (arg, 1)) == BASELINK)
-	{
-	  tree fn = BASELINK_FUNCTIONS (TREE_OPERAND (arg, 1));
-
-	  /* We can only get here with a single static member
-	     function.  */
-	  gcc_assert (TREE_CODE (fn) == FUNCTION_DECL
-		      && DECL_STATIC_FUNCTION_P (fn));
-	  mark_used (fn);
-	  val = build_address (fn);
-	  if (TREE_SIDE_EFFECTS (TREE_OPERAND (arg, 0)))
-	    /* Do not lose object's side effects.  */
-	    val = build2 (COMPOUND_EXPR, TREE_TYPE (val),
-			  TREE_OPERAND (arg, 0), val);
-	}
-      else if (DECL_C_BIT_FIELD (TREE_OPERAND (arg, 1)))
-	{
-          if (complain & tf_error)
-            error ("attempt to take address of bit-field structure member %qD",
-                   TREE_OPERAND (arg, 1));
-	  return error_mark_node;
-	}
-      else
-	{
-	  tree object = TREE_OPERAND (arg, 0);
-	  tree field = TREE_OPERAND (arg, 1);
-	  gcc_assert (same_type_ignoring_top_level_qualifiers_p
-		      (TREE_TYPE (object), decl_type_context (field)));
-	  val = build_address (arg);
-	}
-
-      if (TREE_CODE (argtype) == POINTER_TYPE
-	  && TREE_CODE (TREE_TYPE (argtype)) == METHOD_TYPE)
-	{
-	  build_ptrmemfunc_type (argtype);
-	  val = build_ptrmemfunc (argtype, val, 0,
-				  /*c_cast_p=*/false);
-	}
-
-      return val;
-=======
       return cp_build_addr_expr (arg, complain);
->>>>>>> 03d20231
 
     default:
       break;
@@ -5927,25 +5457,16 @@
    that performs them all and returns the value of the last of them.  */
 
 tree
-<<<<<<< HEAD
-build_x_compound_expr_from_list (tree list, expr_list_kind exp)
-=======
 build_x_compound_expr_from_list (tree list, expr_list_kind exp,
 				 tsubst_flags_t complain)
->>>>>>> 03d20231
 {
   tree expr = TREE_VALUE (list);
 
   if (TREE_CHAIN (list))
     {
-<<<<<<< HEAD
-      switch (exp)
-	{
-=======
       if (complain & tf_error)
 	switch (exp)
 	  {
->>>>>>> 03d20231
 	  case ELK_INIT:
 	    permerror (input_location, "expression list treated as compound "
 				       "expression in initializer");
@@ -5960,11 +5481,7 @@
 	    break;
 	  default:
 	    gcc_unreachable ();
-<<<<<<< HEAD
-	}
-=======
 	  }
->>>>>>> 03d20231
 
       for (list = TREE_CHAIN (list); list; list = TREE_CHAIN (list))
 	expr = build_x_compound_expr (expr, TREE_VALUE (list), 
@@ -6232,9 +5749,14 @@
       expr = build_base_path (MINUS_EXPR, build_address (expr),
 			      base, /*nonnull=*/false);
       /* Convert the pointer to a reference -- but then remember that
-<<<<<<< HEAD
-	 there are no expressions with reference type in C++.  */
-      return convert_from_reference (cp_fold_convert (type, expr));
+	 there are no expressions with reference type in C++.
+
+         We call rvalue so that there's an actual tree code
+         (NON_LVALUE_EXPR) for the static_cast; otherwise, if the operand
+         is a variable with the same type, the conversion would get folded
+         away, leaving just the variable and causing lvalue_kind to give
+         the wrong answer.  */
+      return convert_from_reference (rvalue (cp_fold_convert (type, expr)));
     }
 
   /* "An lvalue of type cv1 T1 can be cast to type rvalue reference to
@@ -6247,36 +5769,6 @@
     {
       expr = build_typed_address (expr, type);
       return convert_from_reference (expr);
-=======
-	 there are no expressions with reference type in C++.
-
-         We call rvalue so that there's an actual tree code
-         (NON_LVALUE_EXPR) for the static_cast; otherwise, if the operand
-         is a variable with the same type, the conversion would get folded
-         away, leaving just the variable and causing lvalue_kind to give
-         the wrong answer.  */
-      return convert_from_reference (rvalue (cp_fold_convert (type, expr)));
->>>>>>> 03d20231
-    }
-
-  /* "An lvalue of type cv1 T1 can be cast to type rvalue reference to
-     cv2 T2 if cv2 T2 is reference-compatible with cv1 T1 (8.5.3)."  */
-  if (TREE_CODE (type) == REFERENCE_TYPE
-      && TYPE_REF_IS_RVALUE (type)
-      && real_lvalue_p (expr)
-      && reference_related_p (TREE_TYPE (type), intype)
-      && (c_cast_p || at_least_as_qualified_p (TREE_TYPE (type), intype)))
-    {
-      expr = build_typed_address (expr, type);
-      return convert_from_reference (expr);
-    }
-
-  /* Resolve overloaded address here rather than once in
-     implicit_conversion and again in the inverse code below.  */
-  if (TYPE_PTRMEMFUNC_P (type) && type_unknown_p (expr))
-    {
-      expr = instantiate_type (type, expr, complain);
-      intype = TREE_TYPE (expr);
     }
 
   /* Resolve overloaded address here rather than once in
@@ -6338,17 +5830,7 @@
        || SCALAR_FLOAT_TYPE_P (type))
       && (INTEGRAL_OR_ENUMERATION_TYPE_P (intype)
 	  || SCALAR_FLOAT_TYPE_P (intype)))
-<<<<<<< HEAD
-    {
-      expr = ocp_convert (type, expr, CONV_C_CAST, LOOKUP_NORMAL);
-
-      /* Ignore any integer overflow caused by the cast.  */
-      expr = ignore_overflows (expr, orig);
-      return expr;
-    }
-=======
     return ocp_convert (type, expr, CONV_C_CAST, LOOKUP_NORMAL);
->>>>>>> 03d20231
 
   if (TYPE_PTR_P (type) && TYPE_PTR_P (intype)
       && CLASS_TYPE_P (TREE_TYPE (type))
@@ -6542,11 +6024,7 @@
 	warning (0, "casting %qT to %qT does not dereference pointer",
 		 intype, type);
 
-<<<<<<< HEAD
-      expr = cp_build_unary_op (ADDR_EXPR, expr, 0, complain);
-=======
       expr = cp_build_addr_expr (expr, complain);
->>>>>>> 03d20231
 
       if (warn_strict_aliasing > 2)
 	strict_aliasing_warning (TREE_TYPE (expr), type, expr);
@@ -7196,11 +6674,7 @@
 	      && C_TYPE_FIELDS_READONLY (lhstype))))
     {
       if (complain & tf_error)
-<<<<<<< HEAD
-	readonly_error (lhs, REK_ASSIGNMENT);
-=======
 	cxx_readonly_error (lhs, lv_assign);
->>>>>>> 03d20231
       else
 	return error_mark_node;
     }
@@ -7435,11 +6909,7 @@
 
 	if (result)
 	  result = size_diffop_loc (input_location,
-<<<<<<< HEAD
-				size_zero_node, result);
-=======
 				    size_zero_node, result);
->>>>>>> 03d20231
 	else
 	  {
 	    if (!(complain & tf_error))
@@ -7865,11 +7335,7 @@
 	      break;
 	    case ICR_CONVERTING:
 	      warning (OPT_Wmissing_format_attribute,
-<<<<<<< HEAD
-		       "target of conversion might be might be a candidate "
-=======
 		       "target of conversion might be a candidate "
->>>>>>> 03d20231
 		       "for a format attribute");
 	      break;
 	    case ICR_INIT:
@@ -7901,12 +7367,7 @@
       && TREE_CODE (TREE_TYPE (rhs)) != BOOLEAN_TYPE
       && (complain & tf_warning))
     {
-<<<<<<< HEAD
-      location_t loc = EXPR_HAS_LOCATION (rhs) 
-	? EXPR_LOCATION (rhs) : input_location;
-=======
       location_t loc = EXPR_LOC_OR_HERE (rhs);
->>>>>>> 03d20231
 
       warning_at (loc, OPT_Wparentheses,
 		  "suggest parentheses around assignment used as truth value");
@@ -8771,12 +8232,6 @@
 {
   cp_lvalue_kind kind = lvalue_kind (ref);
 
-<<<<<<< HEAD
-  if (!win && (complain & tf_error))
-    lvalue_error (use);
-
-  return win;
-=======
   if (kind == clk_none)
     {
       if (complain & tf_error)
@@ -8794,5 +8249,4 @@
 	error ("using xvalue (rvalue reference) as lvalue");
     }
   return 1;
->>>>>>> 03d20231
-}
+}

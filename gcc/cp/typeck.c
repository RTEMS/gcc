/* Build expressions with type checking for C++ compiler.
   Copyright (C) 1987-2013 Free Software Foundation, Inc.
   Hacked by Michael Tiemann (tiemann@cygnus.com)

This file is part of GCC.

GCC is free software; you can redistribute it and/or modify
it under the terms of the GNU General Public License as published by
the Free Software Foundation; either version 3, or (at your option)
any later version.

GCC is distributed in the hope that it will be useful,
but WITHOUT ANY WARRANTY; without even the implied warranty of
MERCHANTABILITY or FITNESS FOR A PARTICULAR PURPOSE.  See the
GNU General Public License for more details.

You should have received a copy of the GNU General Public License
along with GCC; see the file COPYING3.  If not see
<http://www.gnu.org/licenses/>.  */


/* This file is part of the C++ front end.
   It contains routines to build C++ expressions given their operands,
   including computing the types of the result, C and C++ specific error
   checks, and some optimization.  */

#include "config.h"
#include "system.h"
#include "coretypes.h"
#include "tm.h"
#include "tree.h"
#include "cp-tree.h"
#include "flags.h"
#include "diagnostic.h"
#include "intl.h"
#include "target.h"
#include "convert.h"
#include "c-family/c-common.h"
#include "c-family/c-objc.h"
#include "params.h"

static tree pfn_from_ptrmemfunc (tree);
static tree delta_from_ptrmemfunc (tree);
static tree convert_for_assignment (tree, tree, impl_conv_rhs, tree, int,
				    tsubst_flags_t, int);
static tree cp_pointer_int_sum (enum tree_code, tree, tree);
static tree rationalize_conditional_expr (enum tree_code, tree, 
					  tsubst_flags_t);
static int comp_ptr_ttypes_real (tree, tree, int);
static bool comp_except_types (tree, tree, bool);
static bool comp_array_types (const_tree, const_tree, bool);
static tree pointer_diff (tree, tree, tree, tsubst_flags_t);
static tree get_delta_difference (tree, tree, bool, bool, tsubst_flags_t);
static void casts_away_constness_r (tree *, tree *, tsubst_flags_t);
static bool casts_away_constness (tree, tree, tsubst_flags_t);
static void maybe_warn_about_returning_address_of_local (tree);
static tree lookup_destructor (tree, tree, tree, tsubst_flags_t);
static void warn_args_num (location_t, tree, bool);
static int convert_arguments (tree, vec<tree, va_gc> **, tree, int,
                              tsubst_flags_t);

/* Do `exp = require_complete_type (exp);' to make sure exp
   does not have an incomplete type.  (That includes void types.)
   Returns error_mark_node if the VALUE does not have
   complete type when this function returns.  */

tree
require_complete_type_sfinae (tree value, tsubst_flags_t complain)
{
  tree type;

  if (processing_template_decl || value == error_mark_node)
    return value;

  if (TREE_CODE (value) == OVERLOAD)
    type = unknown_type_node;
  else
    type = TREE_TYPE (value);

  if (type == error_mark_node)
    return error_mark_node;

  /* First, detect a valid value with a complete type.  */
  if (COMPLETE_TYPE_P (type))
    return value;

  if (complete_type_or_maybe_complain (type, value, complain))
    return value;
  else
    return error_mark_node;
}

tree
require_complete_type (tree value)
{
  return require_complete_type_sfinae (value, tf_warning_or_error);
}

/* Try to complete TYPE, if it is incomplete.  For example, if TYPE is
   a template instantiation, do the instantiation.  Returns TYPE,
   whether or not it could be completed, unless something goes
   horribly wrong, in which case the error_mark_node is returned.  */

tree
complete_type (tree type)
{
  if (type == NULL_TREE)
    /* Rather than crash, we return something sure to cause an error
       at some point.  */
    return error_mark_node;

  if (type == error_mark_node || COMPLETE_TYPE_P (type))
    ;
  else if (TREE_CODE (type) == ARRAY_TYPE && TYPE_DOMAIN (type))
    {
      tree t = complete_type (TREE_TYPE (type));
      unsigned int needs_constructing, has_nontrivial_dtor;
      if (COMPLETE_TYPE_P (t) && !dependent_type_p (type))
	layout_type (type);
      needs_constructing
	= TYPE_NEEDS_CONSTRUCTING (TYPE_MAIN_VARIANT (t));
      has_nontrivial_dtor
	= TYPE_HAS_NONTRIVIAL_DESTRUCTOR (TYPE_MAIN_VARIANT (t));
      for (t = TYPE_MAIN_VARIANT (type); t; t = TYPE_NEXT_VARIANT (t))
	{
	  TYPE_NEEDS_CONSTRUCTING (t) = needs_constructing;
	  TYPE_HAS_NONTRIVIAL_DESTRUCTOR (t) = has_nontrivial_dtor;
	}
    }
  else if (CLASS_TYPE_P (type) && CLASSTYPE_TEMPLATE_INSTANTIATION (type))
    instantiate_class_template (TYPE_MAIN_VARIANT (type));

  return type;
}

/* Like complete_type, but issue an error if the TYPE cannot be completed.
   VALUE is used for informative diagnostics.
   Returns NULL_TREE if the type cannot be made complete.  */

tree
complete_type_or_maybe_complain (tree type, tree value, tsubst_flags_t complain)
{
  type = complete_type (type);
  if (type == error_mark_node)
    /* We already issued an error.  */
    return NULL_TREE;
  else if (!COMPLETE_TYPE_P (type))
    {
      if (complain & tf_error)
	cxx_incomplete_type_diagnostic (value, type, DK_ERROR);
      return NULL_TREE;
    }
  else
    return type;
}

tree
complete_type_or_else (tree type, tree value)
{
  return complete_type_or_maybe_complain (type, value, tf_warning_or_error);
}

/* Return truthvalue of whether type of EXP is instantiated.  */

int
type_unknown_p (const_tree exp)
{
  return (TREE_CODE (exp) == TREE_LIST
	  || TREE_TYPE (exp) == unknown_type_node);
}


/* Return the common type of two parameter lists.
   We assume that comptypes has already been done and returned 1;
   if that isn't so, this may crash.

   As an optimization, free the space we allocate if the parameter
   lists are already common.  */

static tree
commonparms (tree p1, tree p2)
{
  tree oldargs = p1, newargs, n;
  int i, len;
  int any_change = 0;

  len = list_length (p1);
  newargs = tree_last (p1);

  if (newargs == void_list_node)
    i = 1;
  else
    {
      i = 0;
      newargs = 0;
    }

  for (; i < len; i++)
    newargs = tree_cons (NULL_TREE, NULL_TREE, newargs);

  n = newargs;

  for (i = 0; p1;
       p1 = TREE_CHAIN (p1), p2 = TREE_CHAIN (p2), n = TREE_CHAIN (n), i++)
    {
      if (TREE_PURPOSE (p1) && !TREE_PURPOSE (p2))
	{
	  TREE_PURPOSE (n) = TREE_PURPOSE (p1);
	  any_change = 1;
	}
      else if (! TREE_PURPOSE (p1))
	{
	  if (TREE_PURPOSE (p2))
	    {
	      TREE_PURPOSE (n) = TREE_PURPOSE (p2);
	      any_change = 1;
	    }
	}
      else
	{
	  if (1 != simple_cst_equal (TREE_PURPOSE (p1), TREE_PURPOSE (p2)))
	    any_change = 1;
	  TREE_PURPOSE (n) = TREE_PURPOSE (p2);
	}
      if (TREE_VALUE (p1) != TREE_VALUE (p2))
	{
	  any_change = 1;
	  TREE_VALUE (n) = merge_types (TREE_VALUE (p1), TREE_VALUE (p2));
	}
      else
	TREE_VALUE (n) = TREE_VALUE (p1);
    }
  if (! any_change)
    return oldargs;

  return newargs;
}

/* Given a type, perhaps copied for a typedef,
   find the "original" version of it.  */
static tree
original_type (tree t)
{
  int quals = cp_type_quals (t);
  while (t != error_mark_node
	 && TYPE_NAME (t) != NULL_TREE)
    {
      tree x = TYPE_NAME (t);
      if (TREE_CODE (x) != TYPE_DECL)
	break;
      x = DECL_ORIGINAL_TYPE (x);
      if (x == NULL_TREE)
	break;
      t = x;
    }
  return cp_build_qualified_type (t, quals);
}

/* Return the common type for two arithmetic types T1 and T2 under the
   usual arithmetic conversions.  The default conversions have already
   been applied, and enumerated types converted to their compatible
   integer types.  */

static tree
cp_common_type (tree t1, tree t2)
{
  enum tree_code code1 = TREE_CODE (t1);
  enum tree_code code2 = TREE_CODE (t2);
  tree attributes;


  /* In what follows, we slightly generalize the rules given in [expr] so
     as to deal with `long long' and `complex'.  First, merge the
     attributes.  */
  attributes = (*targetm.merge_type_attributes) (t1, t2);

  if (SCOPED_ENUM_P (t1) || SCOPED_ENUM_P (t2))
    {
      if (TYPE_MAIN_VARIANT (t1) == TYPE_MAIN_VARIANT (t2))
	return build_type_attribute_variant (t1, attributes);
      else
	return NULL_TREE;
    }

  /* FIXME: Attributes.  */
  gcc_assert (ARITHMETIC_TYPE_P (t1)
	      || TREE_CODE (t1) == VECTOR_TYPE
	      || UNSCOPED_ENUM_P (t1));
  gcc_assert (ARITHMETIC_TYPE_P (t2)
	      || TREE_CODE (t2) == VECTOR_TYPE
	      || UNSCOPED_ENUM_P (t2));

  /* If one type is complex, form the common type of the non-complex
     components, then make that complex.  Use T1 or T2 if it is the
     required type.  */
  if (code1 == COMPLEX_TYPE || code2 == COMPLEX_TYPE)
    {
      tree subtype1 = code1 == COMPLEX_TYPE ? TREE_TYPE (t1) : t1;
      tree subtype2 = code2 == COMPLEX_TYPE ? TREE_TYPE (t2) : t2;
      tree subtype
	= type_after_usual_arithmetic_conversions (subtype1, subtype2);

      if (code1 == COMPLEX_TYPE && TREE_TYPE (t1) == subtype)
	return build_type_attribute_variant (t1, attributes);
      else if (code2 == COMPLEX_TYPE && TREE_TYPE (t2) == subtype)
	return build_type_attribute_variant (t2, attributes);
      else
	return build_type_attribute_variant (build_complex_type (subtype),
					     attributes);
    }

  if (code1 == VECTOR_TYPE)
    {
      /* When we get here we should have two vectors of the same size.
	 Just prefer the unsigned one if present.  */
      if (TYPE_UNSIGNED (t1))
	return build_type_attribute_variant (t1, attributes);
      else
	return build_type_attribute_variant (t2, attributes);
    }

  /* If only one is real, use it as the result.  */
  if (code1 == REAL_TYPE && code2 != REAL_TYPE)
    return build_type_attribute_variant (t1, attributes);
  if (code2 == REAL_TYPE && code1 != REAL_TYPE)
    return build_type_attribute_variant (t2, attributes);

  /* Both real or both integers; use the one with greater precision.  */
  if (TYPE_PRECISION (t1) > TYPE_PRECISION (t2))
    return build_type_attribute_variant (t1, attributes);
  else if (TYPE_PRECISION (t2) > TYPE_PRECISION (t1))
    return build_type_attribute_variant (t2, attributes);

  /* The types are the same; no need to do anything fancy.  */
  if (TYPE_MAIN_VARIANT (t1) == TYPE_MAIN_VARIANT (t2))
    return build_type_attribute_variant (t1, attributes);

  if (code1 != REAL_TYPE)
    {
      /* If one is unsigned long long, then convert the other to unsigned
	 long long.  */
      if (same_type_p (TYPE_MAIN_VARIANT (t1), long_long_unsigned_type_node)
	  || same_type_p (TYPE_MAIN_VARIANT (t2), long_long_unsigned_type_node))
	return build_type_attribute_variant (long_long_unsigned_type_node,
					     attributes);
      /* If one is a long long, and the other is an unsigned long, and
	 long long can represent all the values of an unsigned long, then
	 convert to a long long.  Otherwise, convert to an unsigned long
	 long.  Otherwise, if either operand is long long, convert the
	 other to long long.

	 Since we're here, we know the TYPE_PRECISION is the same;
	 therefore converting to long long cannot represent all the values
	 of an unsigned long, so we choose unsigned long long in that
	 case.  */
      if (same_type_p (TYPE_MAIN_VARIANT (t1), long_long_integer_type_node)
	  || same_type_p (TYPE_MAIN_VARIANT (t2), long_long_integer_type_node))
	{
	  tree t = ((TYPE_UNSIGNED (t1) || TYPE_UNSIGNED (t2))
		    ? long_long_unsigned_type_node
		    : long_long_integer_type_node);
	  return build_type_attribute_variant (t, attributes);
	}
      if (int128_integer_type_node != NULL_TREE
	  && (same_type_p (TYPE_MAIN_VARIANT (t1),
			   int128_integer_type_node)
	      || same_type_p (TYPE_MAIN_VARIANT (t2),
			      int128_integer_type_node)))
	{
	  tree t = ((TYPE_UNSIGNED (t1) || TYPE_UNSIGNED (t2))
		    ? int128_unsigned_type_node
		    : int128_integer_type_node);
	  return build_type_attribute_variant (t, attributes);
	}

      /* Go through the same procedure, but for longs.  */
      if (same_type_p (TYPE_MAIN_VARIANT (t1), long_unsigned_type_node)
	  || same_type_p (TYPE_MAIN_VARIANT (t2), long_unsigned_type_node))
	return build_type_attribute_variant (long_unsigned_type_node,
					     attributes);
      if (same_type_p (TYPE_MAIN_VARIANT (t1), long_integer_type_node)
	  || same_type_p (TYPE_MAIN_VARIANT (t2), long_integer_type_node))
	{
	  tree t = ((TYPE_UNSIGNED (t1) || TYPE_UNSIGNED (t2))
		    ? long_unsigned_type_node : long_integer_type_node);
	  return build_type_attribute_variant (t, attributes);
	}
      /* Otherwise prefer the unsigned one.  */
      if (TYPE_UNSIGNED (t1))
	return build_type_attribute_variant (t1, attributes);
      else
	return build_type_attribute_variant (t2, attributes);
    }
  else
    {
      if (same_type_p (TYPE_MAIN_VARIANT (t1), long_double_type_node)
	  || same_type_p (TYPE_MAIN_VARIANT (t2), long_double_type_node))
	return build_type_attribute_variant (long_double_type_node,
					     attributes);
      if (same_type_p (TYPE_MAIN_VARIANT (t1), double_type_node)
	  || same_type_p (TYPE_MAIN_VARIANT (t2), double_type_node))
	return build_type_attribute_variant (double_type_node,
					     attributes);
      if (same_type_p (TYPE_MAIN_VARIANT (t1), float_type_node)
	  || same_type_p (TYPE_MAIN_VARIANT (t2), float_type_node))
	return build_type_attribute_variant (float_type_node,
					     attributes);

      /* Two floating-point types whose TYPE_MAIN_VARIANTs are none of
	 the standard C++ floating-point types.  Logic earlier in this
	 function has already eliminated the possibility that
	 TYPE_PRECISION (t2) != TYPE_PRECISION (t1), so there's no
	 compelling reason to choose one or the other.  */
      return build_type_attribute_variant (t1, attributes);
    }
}

/* T1 and T2 are arithmetic or enumeration types.  Return the type
   that will result from the "usual arithmetic conversions" on T1 and
   T2 as described in [expr].  */

tree
type_after_usual_arithmetic_conversions (tree t1, tree t2)
{
  gcc_assert (ARITHMETIC_TYPE_P (t1)
	      || TREE_CODE (t1) == VECTOR_TYPE
	      || UNSCOPED_ENUM_P (t1));
  gcc_assert (ARITHMETIC_TYPE_P (t2)
	      || TREE_CODE (t2) == VECTOR_TYPE
	      || UNSCOPED_ENUM_P (t2));

  /* Perform the integral promotions.  We do not promote real types here.  */
  if (INTEGRAL_OR_ENUMERATION_TYPE_P (t1)
      && INTEGRAL_OR_ENUMERATION_TYPE_P (t2))
    {
      t1 = type_promotes_to (t1);
      t2 = type_promotes_to (t2);
    }

  return cp_common_type (t1, t2);
}

static void
composite_pointer_error (diagnostic_t kind, tree t1, tree t2,
			 composite_pointer_operation operation)
{
  switch (operation)
    {
    case CPO_COMPARISON:
      emit_diagnostic (kind, input_location, 0,
		       "comparison between "
		       "distinct pointer types %qT and %qT lacks a cast",
		       t1, t2);
      break;
    case CPO_CONVERSION:
      emit_diagnostic (kind, input_location, 0,
		       "conversion between "
		       "distinct pointer types %qT and %qT lacks a cast",
		       t1, t2);
      break;
    case CPO_CONDITIONAL_EXPR:
      emit_diagnostic (kind, input_location, 0,
		       "conditional expression between "
		       "distinct pointer types %qT and %qT lacks a cast",
		       t1, t2);
      break;
    default:
      gcc_unreachable ();
    }
}

/* Subroutine of composite_pointer_type to implement the recursive
   case.  See that function for documentation of the parameters.  */

static tree
composite_pointer_type_r (tree t1, tree t2, 
			  composite_pointer_operation operation,
			  tsubst_flags_t complain)
{
  tree pointee1;
  tree pointee2;
  tree result_type;
  tree attributes;

  /* Determine the types pointed to by T1 and T2.  */
  if (TYPE_PTR_P (t1))
    {
      pointee1 = TREE_TYPE (t1);
      pointee2 = TREE_TYPE (t2);
    }
  else
    {
      pointee1 = TYPE_PTRMEM_POINTED_TO_TYPE (t1);
      pointee2 = TYPE_PTRMEM_POINTED_TO_TYPE (t2);
    }

  /* [expr.rel]

     Otherwise, the composite pointer type is a pointer type
     similar (_conv.qual_) to the type of one of the operands,
     with a cv-qualification signature (_conv.qual_) that is the
     union of the cv-qualification signatures of the operand
     types.  */
  if (same_type_ignoring_top_level_qualifiers_p (pointee1, pointee2))
    result_type = pointee1;
  else if ((TYPE_PTR_P (pointee1) && TYPE_PTR_P (pointee2))
	   || (TYPE_PTRMEM_P (pointee1) && TYPE_PTRMEM_P (pointee2)))
    {
      result_type = composite_pointer_type_r (pointee1, pointee2, operation,
					      complain);
      if (result_type == error_mark_node)
	return error_mark_node;
    }
  else
    {
      if (complain & tf_error)
	composite_pointer_error (DK_PERMERROR, t1, t2, operation);
      else
	return error_mark_node;
      result_type = void_type_node;
    }
  result_type = cp_build_qualified_type (result_type,
					 (cp_type_quals (pointee1)
					  | cp_type_quals (pointee2)));
  /* If the original types were pointers to members, so is the
     result.  */
  if (TYPE_PTRMEM_P (t1))
    {
      if (!same_type_p (TYPE_PTRMEM_CLASS_TYPE (t1),
			TYPE_PTRMEM_CLASS_TYPE (t2)))
	{
	  if (complain & tf_error)
	    composite_pointer_error (DK_PERMERROR, t1, t2, operation);
	  else
	    return error_mark_node;
	}
      result_type = build_ptrmem_type (TYPE_PTRMEM_CLASS_TYPE (t1),
				       result_type);
    }
  else
    result_type = build_pointer_type (result_type);

  /* Merge the attributes.  */
  attributes = (*targetm.merge_type_attributes) (t1, t2);
  return build_type_attribute_variant (result_type, attributes);
}

/* Return the composite pointer type (see [expr.rel]) for T1 and T2.
   ARG1 and ARG2 are the values with those types.  The OPERATION is to
   describe the operation between the pointer types,
   in case an error occurs.

   This routine also implements the computation of a common type for
   pointers-to-members as per [expr.eq].  */

tree
composite_pointer_type (tree t1, tree t2, tree arg1, tree arg2,
			composite_pointer_operation operation, 
			tsubst_flags_t complain)
{
  tree class1;
  tree class2;

  /* [expr.rel]

     If one operand is a null pointer constant, the composite pointer
     type is the type of the other operand.  */
  if (null_ptr_cst_p (arg1))
    return t2;
  if (null_ptr_cst_p (arg2))
    return t1;

  /* We have:

       [expr.rel]

       If one of the operands has type "pointer to cv1 void*", then
       the other has type "pointer to cv2T", and the composite pointer
       type is "pointer to cv12 void", where cv12 is the union of cv1
       and cv2.

    If either type is a pointer to void, make sure it is T1.  */
  if (TYPE_PTR_P (t2) && VOID_TYPE_P (TREE_TYPE (t2)))
    {
      tree t;
      t = t1;
      t1 = t2;
      t2 = t;
    }

  /* Now, if T1 is a pointer to void, merge the qualifiers.  */
  if (TYPE_PTR_P (t1) && VOID_TYPE_P (TREE_TYPE (t1)))
    {
      tree attributes;
      tree result_type;

      if (TYPE_PTRFN_P (t2) && (complain & tf_error))
        {
          switch (operation)
              {
              case CPO_COMPARISON:
                pedwarn (input_location, OPT_Wpedantic, 
                         "ISO C++ forbids comparison between "
                         "pointer of type %<void *%> and pointer-to-function");
                break;
              case CPO_CONVERSION:
                pedwarn (input_location, OPT_Wpedantic,
                         "ISO C++ forbids conversion between "
                         "pointer of type %<void *%> and pointer-to-function");
                break;
              case CPO_CONDITIONAL_EXPR:
                pedwarn (input_location, OPT_Wpedantic,
                         "ISO C++ forbids conditional expression between "
                         "pointer of type %<void *%> and pointer-to-function");
                break;
              default:
                gcc_unreachable ();
              }
        }
      result_type
	= cp_build_qualified_type (void_type_node,
				   (cp_type_quals (TREE_TYPE (t1))
				    | cp_type_quals (TREE_TYPE (t2))));
      result_type = build_pointer_type (result_type);
      /* Merge the attributes.  */
      attributes = (*targetm.merge_type_attributes) (t1, t2);
      return build_type_attribute_variant (result_type, attributes);
    }

  if (c_dialect_objc () && TYPE_PTR_P (t1)
      && TYPE_PTR_P (t2))
    {
      if (objc_have_common_type (t1, t2, -3, NULL_TREE))
	return objc_common_type (t1, t2);
    }

  /* [expr.eq] permits the application of a pointer conversion to
     bring the pointers to a common type.  */
  if (TYPE_PTR_P (t1) && TYPE_PTR_P (t2)
      && CLASS_TYPE_P (TREE_TYPE (t1))
      && CLASS_TYPE_P (TREE_TYPE (t2))
      && !same_type_ignoring_top_level_qualifiers_p (TREE_TYPE (t1),
						     TREE_TYPE (t2)))
    {
      class1 = TREE_TYPE (t1);
      class2 = TREE_TYPE (t2);

      if (DERIVED_FROM_P (class1, class2))
	t2 = (build_pointer_type
	      (cp_build_qualified_type (class1, cp_type_quals (class2))));
      else if (DERIVED_FROM_P (class2, class1))
	t1 = (build_pointer_type
	      (cp_build_qualified_type (class2, cp_type_quals (class1))));
      else
        {
          if (complain & tf_error)
	    composite_pointer_error (DK_ERROR, t1, t2, operation);
          return error_mark_node;
        }
    }
  /* [expr.eq] permits the application of a pointer-to-member
     conversion to change the class type of one of the types.  */
  else if (TYPE_PTRMEM_P (t1)
           && !same_type_p (TYPE_PTRMEM_CLASS_TYPE (t1),
			    TYPE_PTRMEM_CLASS_TYPE (t2)))
    {
      class1 = TYPE_PTRMEM_CLASS_TYPE (t1);
      class2 = TYPE_PTRMEM_CLASS_TYPE (t2);

      if (DERIVED_FROM_P (class1, class2))
	t1 = build_ptrmem_type (class2, TYPE_PTRMEM_POINTED_TO_TYPE (t1));
      else if (DERIVED_FROM_P (class2, class1))
	t2 = build_ptrmem_type (class1, TYPE_PTRMEM_POINTED_TO_TYPE (t2));
      else
        {
          if (complain & tf_error)
            switch (operation)
              {
              case CPO_COMPARISON:
                error ("comparison between distinct "
                       "pointer-to-member types %qT and %qT lacks a cast",
                       t1, t2);
                break;
              case CPO_CONVERSION:
                error ("conversion between distinct "
                       "pointer-to-member types %qT and %qT lacks a cast",
                       t1, t2);
                break;
              case CPO_CONDITIONAL_EXPR:
                error ("conditional expression between distinct "
                       "pointer-to-member types %qT and %qT lacks a cast",
                       t1, t2);
                break;
              default:
                gcc_unreachable ();
              }
          return error_mark_node;
        }
    }

  return composite_pointer_type_r (t1, t2, operation, complain);
}

/* Return the merged type of two types.
   We assume that comptypes has already been done and returned 1;
   if that isn't so, this may crash.

   This just combines attributes and default arguments; any other
   differences would cause the two types to compare unalike.  */

tree
merge_types (tree t1, tree t2)
{
  enum tree_code code1;
  enum tree_code code2;
  tree attributes;

  /* Save time if the two types are the same.  */
  if (t1 == t2)
    return t1;
  if (original_type (t1) == original_type (t2))
    return t1;

  /* If one type is nonsense, use the other.  */
  if (t1 == error_mark_node)
    return t2;
  if (t2 == error_mark_node)
    return t1;

  /* Handle merging an auto redeclaration with a previous deduced
     return type.  */
  if (is_auto (t1))
    return t2;

  /* Merge the attributes.  */
  attributes = (*targetm.merge_type_attributes) (t1, t2);

  if (TYPE_PTRMEMFUNC_P (t1))
    t1 = TYPE_PTRMEMFUNC_FN_TYPE (t1);
  if (TYPE_PTRMEMFUNC_P (t2))
    t2 = TYPE_PTRMEMFUNC_FN_TYPE (t2);

  code1 = TREE_CODE (t1);
  code2 = TREE_CODE (t2);
  if (code1 != code2)
    {
      gcc_assert (code1 == TYPENAME_TYPE || code2 == TYPENAME_TYPE);
      if (code1 == TYPENAME_TYPE)
	{
          t1 = resolve_typename_type (t1, /*only_current_p=*/true);
	  code1 = TREE_CODE (t1);
	}
      else
	{
          t2 = resolve_typename_type (t2, /*only_current_p=*/true);
	  code2 = TREE_CODE (t2);
	}
    }

  switch (code1)
    {
    case POINTER_TYPE:
    case REFERENCE_TYPE:
      /* For two pointers, do this recursively on the target type.  */
      {
	tree target = merge_types (TREE_TYPE (t1), TREE_TYPE (t2));
	int quals = cp_type_quals (t1);

	if (code1 == POINTER_TYPE)
	  t1 = build_pointer_type (target);
	else
	  t1 = cp_build_reference_type (target, TYPE_REF_IS_RVALUE (t1));
	t1 = build_type_attribute_variant (t1, attributes);
	t1 = cp_build_qualified_type (t1, quals);

	if (TREE_CODE (target) == METHOD_TYPE)
	  t1 = build_ptrmemfunc_type (t1);

	return t1;
      }

    case OFFSET_TYPE:
      {
	int quals;
	tree pointee;
	quals = cp_type_quals (t1);
	pointee = merge_types (TYPE_PTRMEM_POINTED_TO_TYPE (t1),
			       TYPE_PTRMEM_POINTED_TO_TYPE (t2));
	t1 = build_ptrmem_type (TYPE_PTRMEM_CLASS_TYPE (t1),
				pointee);
	t1 = cp_build_qualified_type (t1, quals);
	break;
      }

    case ARRAY_TYPE:
      {
	tree elt = merge_types (TREE_TYPE (t1), TREE_TYPE (t2));
	/* Save space: see if the result is identical to one of the args.  */
	if (elt == TREE_TYPE (t1) && TYPE_DOMAIN (t1))
	  return build_type_attribute_variant (t1, attributes);
	if (elt == TREE_TYPE (t2) && TYPE_DOMAIN (t2))
	  return build_type_attribute_variant (t2, attributes);
	/* Merge the element types, and have a size if either arg has one.  */
	t1 = build_cplus_array_type
	  (elt, TYPE_DOMAIN (TYPE_DOMAIN (t1) ? t1 : t2));
	break;
      }

    case FUNCTION_TYPE:
      /* Function types: prefer the one that specified arg types.
	 If both do, merge the arg types.  Also merge the return types.  */
      {
	tree valtype = merge_types (TREE_TYPE (t1), TREE_TYPE (t2));
	tree p1 = TYPE_ARG_TYPES (t1);
	tree p2 = TYPE_ARG_TYPES (t2);
	tree parms;
	tree rval, raises;

	/* Save space: see if the result is identical to one of the args.  */
	if (valtype == TREE_TYPE (t1) && ! p2)
	  return cp_build_type_attribute_variant (t1, attributes);
	if (valtype == TREE_TYPE (t2) && ! p1)
	  return cp_build_type_attribute_variant (t2, attributes);

	/* Simple way if one arg fails to specify argument types.  */
	if (p1 == NULL_TREE || TREE_VALUE (p1) == void_type_node)
	  parms = p2;
	else if (p2 == NULL_TREE || TREE_VALUE (p2) == void_type_node)
	  parms = p1;
	else
	  parms = commonparms (p1, p2);

	rval = build_function_type (valtype, parms);
	gcc_assert (type_memfn_quals (t1) == type_memfn_quals (t2));
	gcc_assert (type_memfn_rqual (t1) == type_memfn_rqual (t2));
	rval = apply_memfn_quals (rval,
				  type_memfn_quals (t1),
				  type_memfn_rqual (t1));
	raises = merge_exception_specifiers (TYPE_RAISES_EXCEPTIONS (t1),
					     TYPE_RAISES_EXCEPTIONS (t2),
					     NULL_TREE);
	t1 = build_exception_variant (rval, raises);
	break;
      }

    case METHOD_TYPE:
      {
	/* Get this value the long way, since TYPE_METHOD_BASETYPE
	   is just the main variant of this.  */
	tree basetype = class_of_this_parm (t2);
	tree raises = merge_exception_specifiers (TYPE_RAISES_EXCEPTIONS (t1),
						  TYPE_RAISES_EXCEPTIONS (t2),
						  NULL_TREE);
	cp_ref_qualifier rqual = type_memfn_rqual (t1);
	tree t3;

	/* If this was a member function type, get back to the
	   original type of type member function (i.e., without
	   the class instance variable up front.  */
	t1 = build_function_type (TREE_TYPE (t1),
				  TREE_CHAIN (TYPE_ARG_TYPES (t1)));
	t2 = build_function_type (TREE_TYPE (t2),
				  TREE_CHAIN (TYPE_ARG_TYPES (t2)));
	t3 = merge_types (t1, t2);
	t3 = build_method_type_directly (basetype, TREE_TYPE (t3),
					 TYPE_ARG_TYPES (t3));
	t1 = build_exception_variant (t3, raises);
	t1 = build_ref_qualified_type (t1, rqual);
	break;
      }

    case TYPENAME_TYPE:
      /* There is no need to merge attributes into a TYPENAME_TYPE.
	 When the type is instantiated it will have whatever
	 attributes result from the instantiation.  */
      return t1;

    default:;
    }

  if (attribute_list_equal (TYPE_ATTRIBUTES (t1), attributes))
    return t1;
  else if (attribute_list_equal (TYPE_ATTRIBUTES (t2), attributes))
    return t2;
  else
    return cp_build_type_attribute_variant (t1, attributes);
}

/* Return the ARRAY_TYPE type without its domain.  */

tree
strip_array_domain (tree type)
{
  tree t2;
  gcc_assert (TREE_CODE (type) == ARRAY_TYPE);
  if (TYPE_DOMAIN (type) == NULL_TREE)
    return type;
  t2 = build_cplus_array_type (TREE_TYPE (type), NULL_TREE);
  return cp_build_type_attribute_variant (t2, TYPE_ATTRIBUTES (type));
}

/* Wrapper around cp_common_type that is used by c-common.c and other
   front end optimizations that remove promotions.  

   Return the common type for two arithmetic types T1 and T2 under the
   usual arithmetic conversions.  The default conversions have already
   been applied, and enumerated types converted to their compatible
   integer types.  */

tree
common_type (tree t1, tree t2)
{
  /* If one type is nonsense, use the other  */
  if (t1 == error_mark_node)
    return t2;
  if (t2 == error_mark_node)
    return t1;

  return cp_common_type (t1, t2);
}

/* Return the common type of two pointer types T1 and T2.  This is the
   type for the result of most arithmetic operations if the operands
   have the given two types.
 
   We assume that comp_target_types has already been done and returned
   nonzero; if that isn't so, this may crash.  */

tree
common_pointer_type (tree t1, tree t2)
{
  gcc_assert ((TYPE_PTR_P (t1) && TYPE_PTR_P (t2))
              || (TYPE_PTRDATAMEM_P (t1) && TYPE_PTRDATAMEM_P (t2))
              || (TYPE_PTRMEMFUNC_P (t1) && TYPE_PTRMEMFUNC_P (t2)));

  return composite_pointer_type (t1, t2, error_mark_node, error_mark_node,
                                 CPO_CONVERSION, tf_warning_or_error);
}

/* Compare two exception specifier types for exactness or subsetness, if
   allowed. Returns false for mismatch, true for match (same, or
   derived and !exact).

   [except.spec] "If a class X ... objects of class X or any class publicly
   and unambiguously derived from X. Similarly, if a pointer type Y * ...
   exceptions of type Y * or that are pointers to any type publicly and
   unambiguously derived from Y. Otherwise a function only allows exceptions
   that have the same type ..."
   This does not mention cv qualifiers and is different to what throw
   [except.throw] and catch [except.catch] will do. They will ignore the
   top level cv qualifiers, and allow qualifiers in the pointer to class
   example.

   We implement the letter of the standard.  */

static bool
comp_except_types (tree a, tree b, bool exact)
{
  if (same_type_p (a, b))
    return true;
  else if (!exact)
    {
      if (cp_type_quals (a) || cp_type_quals (b))
	return false;

      if (TYPE_PTR_P (a) && TYPE_PTR_P (b))
	{
	  a = TREE_TYPE (a);
	  b = TREE_TYPE (b);
	  if (cp_type_quals (a) || cp_type_quals (b))
	    return false;
	}

      if (TREE_CODE (a) != RECORD_TYPE
	  || TREE_CODE (b) != RECORD_TYPE)
	return false;

      if (publicly_uniquely_derived_p (a, b))
	return true;
    }
  return false;
}

/* Return true if TYPE1 and TYPE2 are equivalent exception specifiers.
   If EXACT is ce_derived, T2 can be stricter than T1 (according to 15.4/5).
   If EXACT is ce_normal, the compatibility rules in 15.4/3 apply.
   If EXACT is ce_exact, the specs must be exactly the same. Exception lists
   are unordered, but we've already filtered out duplicates. Most lists will
   be in order, we should try to make use of that.  */

bool
comp_except_specs (const_tree t1, const_tree t2, int exact)
{
  const_tree probe;
  const_tree base;
  int  length = 0;

  if (t1 == t2)
    return true;

  /* First handle noexcept.  */
  if (exact < ce_exact)
    {
      /* noexcept(false) is compatible with no exception-specification,
	 and stricter than any spec.  */
      if (t1 == noexcept_false_spec)
	return t2 == NULL_TREE || exact == ce_derived;
      /* Even a derived noexcept(false) is compatible with no
	 exception-specification.  */
      if (t2 == noexcept_false_spec)
	return t1 == NULL_TREE;

      /* Otherwise, if we aren't looking for an exact match, noexcept is
	 equivalent to throw().  */
      if (t1 == noexcept_true_spec)
	t1 = empty_except_spec;
      if (t2 == noexcept_true_spec)
	t2 = empty_except_spec;
    }

  /* If any noexcept is left, it is only comparable to itself;
     either we're looking for an exact match or we're redeclaring a
     template with dependent noexcept.  */
  if ((t1 && TREE_PURPOSE (t1))
      || (t2 && TREE_PURPOSE (t2)))
    return (t1 && t2
	    && cp_tree_equal (TREE_PURPOSE (t1), TREE_PURPOSE (t2)));

  if (t1 == NULL_TREE)			   /* T1 is ...  */
    return t2 == NULL_TREE || exact == ce_derived;
  if (!TREE_VALUE (t1))			   /* t1 is EMPTY */
    return t2 != NULL_TREE && !TREE_VALUE (t2);
  if (t2 == NULL_TREE)			   /* T2 is ...  */
    return false;
  if (TREE_VALUE (t1) && !TREE_VALUE (t2)) /* T2 is EMPTY, T1 is not */
    return exact == ce_derived;

  /* Neither set is ... or EMPTY, make sure each part of T2 is in T1.
     Count how many we find, to determine exactness. For exact matching and
     ordered T1, T2, this is an O(n) operation, otherwise its worst case is
     O(nm).  */
  for (base = t1; t2 != NULL_TREE; t2 = TREE_CHAIN (t2))
    {
      for (probe = base; probe != NULL_TREE; probe = TREE_CHAIN (probe))
	{
	  tree a = TREE_VALUE (probe);
	  tree b = TREE_VALUE (t2);

	  if (comp_except_types (a, b, exact))
	    {
	      if (probe == base && exact > ce_derived)
		base = TREE_CHAIN (probe);
	      length++;
	      break;
	    }
	}
      if (probe == NULL_TREE)
	return false;
    }
  return exact == ce_derived || base == NULL_TREE || length == list_length (t1);
}

/* Compare the array types T1 and T2.  ALLOW_REDECLARATION is true if
   [] can match [size].  */

static bool
comp_array_types (const_tree t1, const_tree t2, bool allow_redeclaration)
{
  tree d1;
  tree d2;
  tree max1, max2;

  if (t1 == t2)
    return true;

  /* The type of the array elements must be the same.  */
  if (!same_type_p (TREE_TYPE (t1), TREE_TYPE (t2)))
    return false;

  d1 = TYPE_DOMAIN (t1);
  d2 = TYPE_DOMAIN (t2);

  if (d1 == d2)
    return true;

  /* If one of the arrays is dimensionless, and the other has a
     dimension, they are of different types.  However, it is valid to
     write:

       extern int a[];
       int a[3];

     by [basic.link]:

       declarations for an array object can specify
       array types that differ by the presence or absence of a major
       array bound (_dcl.array_).  */
  if (!d1 || !d2)
    return allow_redeclaration;

  /* Check that the dimensions are the same.  */

  if (!cp_tree_equal (TYPE_MIN_VALUE (d1), TYPE_MIN_VALUE (d2)))
    return false;
  max1 = TYPE_MAX_VALUE (d1);
  max2 = TYPE_MAX_VALUE (d2);
  if (processing_template_decl && !abi_version_at_least (2)
      && !value_dependent_expression_p (max1)
      && !value_dependent_expression_p (max2))
    {
      /* With abi-1 we do not fold non-dependent array bounds, (and
	 consequently mangle them incorrectly).  We must therefore
	 fold them here, to verify the domains have the same
	 value.  */
      max1 = fold (max1);
      max2 = fold (max2);
    }

  if (!cp_tree_equal (max1, max2))
    return false;

  return true;
}

/* Compare the relative position of T1 and T2 into their respective
   template parameter list.
   T1 and T2 must be template parameter types.
   Return TRUE if T1 and T2 have the same position, FALSE otherwise.  */

static bool
comp_template_parms_position (tree t1, tree t2)
{
  tree index1, index2;
  gcc_assert (t1 && t2
	      && TREE_CODE (t1) == TREE_CODE (t2)
	      && (TREE_CODE (t1) == BOUND_TEMPLATE_TEMPLATE_PARM
		  || TREE_CODE (t1) == TEMPLATE_TEMPLATE_PARM
		  || TREE_CODE (t1) == TEMPLATE_TYPE_PARM));

  index1 = TEMPLATE_TYPE_PARM_INDEX (TYPE_MAIN_VARIANT (t1));
  index2 = TEMPLATE_TYPE_PARM_INDEX (TYPE_MAIN_VARIANT (t2));

  /* Then compare their relative position.  */
  if (TEMPLATE_PARM_IDX (index1) != TEMPLATE_PARM_IDX (index2)
      || TEMPLATE_PARM_LEVEL (index1) != TEMPLATE_PARM_LEVEL (index2)
      || (TEMPLATE_PARM_PARAMETER_PACK (index1)
	  != TEMPLATE_PARM_PARAMETER_PACK (index2)))
    return false;

  return true;
}

/* Subroutine in comptypes.  */

static bool
structural_comptypes (tree t1, tree t2, int strict)
{
  if (t1 == t2)
    return true;

  /* Suppress errors caused by previously reported errors.  */
  if (t1 == error_mark_node || t2 == error_mark_node)
    return false;

  gcc_assert (TYPE_P (t1) && TYPE_P (t2));

  /* TYPENAME_TYPEs should be resolved if the qualifying scope is the
     current instantiation.  */
  if (TREE_CODE (t1) == TYPENAME_TYPE)
    t1 = resolve_typename_type (t1, /*only_current_p=*/true);

  if (TREE_CODE (t2) == TYPENAME_TYPE)
    t2 = resolve_typename_type (t2, /*only_current_p=*/true);

  if (TYPE_PTRMEMFUNC_P (t1))
    t1 = TYPE_PTRMEMFUNC_FN_TYPE (t1);
  if (TYPE_PTRMEMFUNC_P (t2))
    t2 = TYPE_PTRMEMFUNC_FN_TYPE (t2);

  /* Different classes of types can't be compatible.  */
  if (TREE_CODE (t1) != TREE_CODE (t2))
    return false;

  /* Qualifiers must match.  For array types, we will check when we
     recur on the array element types.  */
  if (TREE_CODE (t1) != ARRAY_TYPE
      && cp_type_quals (t1) != cp_type_quals (t2))
    return false;
  if (TREE_CODE (t1) == FUNCTION_TYPE
      && type_memfn_quals (t1) != type_memfn_quals (t2))
    return false;
  /* Need to check this before TYPE_MAIN_VARIANT.
     FIXME function qualifiers should really change the main variant.  */
  if ((TREE_CODE (t1) == FUNCTION_TYPE
       || TREE_CODE (t1) == METHOD_TYPE)
      && type_memfn_rqual (t1) != type_memfn_rqual (t2))
    return false;
  if (TYPE_FOR_JAVA (t1) != TYPE_FOR_JAVA (t2))
    return false;

  /* Allow for two different type nodes which have essentially the same
     definition.  Note that we already checked for equality of the type
     qualifiers (just above).  */

  if (TREE_CODE (t1) != ARRAY_TYPE
      && TYPE_MAIN_VARIANT (t1) == TYPE_MAIN_VARIANT (t2))
    return true;


  /* Compare the types.  Break out if they could be the same.  */
  switch (TREE_CODE (t1))
    {
    case VOID_TYPE:
    case BOOLEAN_TYPE:
      /* All void and bool types are the same.  */
      break;

    case INTEGER_TYPE:
    case FIXED_POINT_TYPE:
    case REAL_TYPE:
      /* With these nodes, we can't determine type equivalence by
	 looking at what is stored in the nodes themselves, because
	 two nodes might have different TYPE_MAIN_VARIANTs but still
	 represent the same type.  For example, wchar_t and int could
	 have the same properties (TYPE_PRECISION, TYPE_MIN_VALUE,
	 TYPE_MAX_VALUE, etc.), but have different TYPE_MAIN_VARIANTs
	 and are distinct types. On the other hand, int and the
	 following typedef

           typedef int INT __attribute((may_alias));

	 have identical properties, different TYPE_MAIN_VARIANTs, but
	 represent the same type.  The canonical type system keeps
	 track of equivalence in this case, so we fall back on it.  */
      return TYPE_CANONICAL (t1) == TYPE_CANONICAL (t2);

    case TEMPLATE_TEMPLATE_PARM:
    case BOUND_TEMPLATE_TEMPLATE_PARM:
      if (!comp_template_parms_position (t1, t2))
	return false;
      if (!comp_template_parms
	  (DECL_TEMPLATE_PARMS (TEMPLATE_TEMPLATE_PARM_TEMPLATE_DECL (t1)),
	   DECL_TEMPLATE_PARMS (TEMPLATE_TEMPLATE_PARM_TEMPLATE_DECL (t2))))
	return false;
      if (TREE_CODE (t1) == TEMPLATE_TEMPLATE_PARM)
	break;
      /* Don't check inheritance.  */
      strict = COMPARE_STRICT;
      /* Fall through.  */

    case RECORD_TYPE:
    case UNION_TYPE:
      if (TYPE_TEMPLATE_INFO (t1) && TYPE_TEMPLATE_INFO (t2)
	  && (TYPE_TI_TEMPLATE (t1) == TYPE_TI_TEMPLATE (t2)
	      || TREE_CODE (t1) == BOUND_TEMPLATE_TEMPLATE_PARM)
	  && comp_template_args (TYPE_TI_ARGS (t1), TYPE_TI_ARGS (t2)))
	break;

      if ((strict & COMPARE_BASE) && DERIVED_FROM_P (t1, t2))
	break;
      else if ((strict & COMPARE_DERIVED) && DERIVED_FROM_P (t2, t1))
	break;

      return false;

    case OFFSET_TYPE:
      if (!comptypes (TYPE_OFFSET_BASETYPE (t1), TYPE_OFFSET_BASETYPE (t2),
		      strict & ~COMPARE_REDECLARATION))
	return false;
      if (!same_type_p (TREE_TYPE (t1), TREE_TYPE (t2)))
	return false;
      break;

    case REFERENCE_TYPE:
      if (TYPE_REF_IS_RVALUE (t1) != TYPE_REF_IS_RVALUE (t2))
	return false;
      /* fall through to checks for pointer types */

    case POINTER_TYPE:
      if (TYPE_MODE (t1) != TYPE_MODE (t2)
	  || TYPE_REF_CAN_ALIAS_ALL (t1) != TYPE_REF_CAN_ALIAS_ALL (t2)
	  || !same_type_p (TREE_TYPE (t1), TREE_TYPE (t2)))
	return false;
      break;

    case METHOD_TYPE:
    case FUNCTION_TYPE:
      if (!same_type_p (TREE_TYPE (t1), TREE_TYPE (t2)))
	return false;
      if (!compparms (TYPE_ARG_TYPES (t1), TYPE_ARG_TYPES (t2)))
	return false;
      break;

    case ARRAY_TYPE:
      /* Target types must match incl. qualifiers.  */
      if (!comp_array_types (t1, t2, !!(strict & COMPARE_REDECLARATION)))
	return false;
      break;

    case TEMPLATE_TYPE_PARM:
      /* If T1 and T2 don't have the same relative position in their
	 template parameters set, they can't be equal.  */
      if (!comp_template_parms_position (t1, t2))
	return false;
      break;

    case TYPENAME_TYPE:
      if (!cp_tree_equal (TYPENAME_TYPE_FULLNAME (t1),
			  TYPENAME_TYPE_FULLNAME (t2)))
	return false;
      /* Qualifiers don't matter on scopes.  */
      if (!same_type_ignoring_top_level_qualifiers_p (TYPE_CONTEXT (t1),
						      TYPE_CONTEXT (t2)))
	return false;
      break;

    case UNBOUND_CLASS_TEMPLATE:
      if (!cp_tree_equal (TYPE_IDENTIFIER (t1), TYPE_IDENTIFIER (t2)))
	return false;
      if (!same_type_p (TYPE_CONTEXT (t1), TYPE_CONTEXT (t2)))
	return false;
      break;

    case COMPLEX_TYPE:
      if (!same_type_p (TREE_TYPE (t1), TREE_TYPE (t2)))
	return false;
      break;

    case VECTOR_TYPE:
      if (TYPE_VECTOR_SUBPARTS (t1) != TYPE_VECTOR_SUBPARTS (t2)
	  || !same_type_p (TREE_TYPE (t1), TREE_TYPE (t2)))
	return false;
      break;

    case TYPE_PACK_EXPANSION:
      return (same_type_p (PACK_EXPANSION_PATTERN (t1),
			   PACK_EXPANSION_PATTERN (t2))
	      && comp_template_args (PACK_EXPANSION_EXTRA_ARGS (t1),
				     PACK_EXPANSION_EXTRA_ARGS (t2)));

    case DECLTYPE_TYPE:
      if (DECLTYPE_TYPE_ID_EXPR_OR_MEMBER_ACCESS_P (t1)
          != DECLTYPE_TYPE_ID_EXPR_OR_MEMBER_ACCESS_P (t2)
	  || (DECLTYPE_FOR_LAMBDA_CAPTURE (t1)
	      != DECLTYPE_FOR_LAMBDA_CAPTURE (t2))
	  || (DECLTYPE_FOR_LAMBDA_PROXY (t1)
	      != DECLTYPE_FOR_LAMBDA_PROXY (t2))
          || !cp_tree_equal (DECLTYPE_TYPE_EXPR (t1), 
                             DECLTYPE_TYPE_EXPR (t2)))
        return false;
      break;

    case UNDERLYING_TYPE:
      return same_type_p (UNDERLYING_TYPE_TYPE (t1), 
			  UNDERLYING_TYPE_TYPE (t2));

    default:
      return false;
    }

  /* If we get here, we know that from a target independent POV the
     types are the same.  Make sure the target attributes are also
     the same.  */
  return comp_type_attributes (t1, t2);
}

/* Return true if T1 and T2 are related as allowed by STRICT.  STRICT
   is a bitwise-or of the COMPARE_* flags.  */

bool
comptypes (tree t1, tree t2, int strict)
{
  if (strict == COMPARE_STRICT)
    {
      if (t1 == t2)
	return true;

      if (t1 == error_mark_node || t2 == error_mark_node)
	return false;

      if (TYPE_STRUCTURAL_EQUALITY_P (t1) || TYPE_STRUCTURAL_EQUALITY_P (t2))
	/* At least one of the types requires structural equality, so
	   perform a deep check. */
	return structural_comptypes (t1, t2, strict);

#ifdef ENABLE_CHECKING
      if (USE_CANONICAL_TYPES)
	{
	  bool result = structural_comptypes (t1, t2, strict);
	  
	  if (result && TYPE_CANONICAL (t1) != TYPE_CANONICAL (t2))
	    /* The two types are structurally equivalent, but their
	       canonical types were different. This is a failure of the
	       canonical type propagation code.*/
	    internal_error 
	      ("canonical types differ for identical types %T and %T", 
	       t1, t2);
	  else if (!result && TYPE_CANONICAL (t1) == TYPE_CANONICAL (t2))
	    /* Two types are structurally different, but the canonical
	       types are the same. This means we were over-eager in
	       assigning canonical types. */
	    internal_error 
	      ("same canonical type node for different types %T and %T",
	       t1, t2);
	  
	  return result;
	}
#else
      if (USE_CANONICAL_TYPES)
	return TYPE_CANONICAL (t1) == TYPE_CANONICAL (t2);
#endif
      else
	return structural_comptypes (t1, t2, strict);
    }
  else if (strict == COMPARE_STRUCTURAL)
    return structural_comptypes (t1, t2, COMPARE_STRICT);
  else
    return structural_comptypes (t1, t2, strict);
}

/* Returns nonzero iff TYPE1 and TYPE2 are the same type, ignoring
   top-level qualifiers.  */

bool
same_type_ignoring_top_level_qualifiers_p (tree type1, tree type2)
{
  if (type1 == error_mark_node || type2 == error_mark_node)
    return false;

  return same_type_p (TYPE_MAIN_VARIANT (type1), TYPE_MAIN_VARIANT (type2));
}

/* Returns 1 if TYPE1 is at least as qualified as TYPE2.  */

bool
at_least_as_qualified_p (const_tree type1, const_tree type2)
{
  int q1 = cp_type_quals (type1);
  int q2 = cp_type_quals (type2);

  /* All qualifiers for TYPE2 must also appear in TYPE1.  */
  return (q1 & q2) == q2;
}

/* Returns 1 if TYPE1 is more cv-qualified than TYPE2, -1 if TYPE2 is
   more cv-qualified that TYPE1, and 0 otherwise.  */

int
comp_cv_qualification (const_tree type1, const_tree type2)
{
  int q1 = cp_type_quals (type1);
  int q2 = cp_type_quals (type2);

  if (q1 == q2)
    return 0;

  if ((q1 & q2) == q2)
    return 1;
  else if ((q1 & q2) == q1)
    return -1;

  return 0;
}

/* Returns 1 if the cv-qualification signature of TYPE1 is a proper
   subset of the cv-qualification signature of TYPE2, and the types
   are similar.  Returns -1 if the other way 'round, and 0 otherwise.  */

int
comp_cv_qual_signature (tree type1, tree type2)
{
  if (comp_ptr_ttypes_real (type2, type1, -1))
    return 1;
  else if (comp_ptr_ttypes_real (type1, type2, -1))
    return -1;
  else
    return 0;
}

/* Subroutines of `comptypes'.  */

/* Return true if two parameter type lists PARMS1 and PARMS2 are
   equivalent in the sense that functions with those parameter types
   can have equivalent types.  The two lists must be equivalent,
   element by element.  */

bool
compparms (const_tree parms1, const_tree parms2)
{
  const_tree t1, t2;

  /* An unspecified parmlist matches any specified parmlist
     whose argument types don't need default promotions.  */

  for (t1 = parms1, t2 = parms2;
       t1 || t2;
       t1 = TREE_CHAIN (t1), t2 = TREE_CHAIN (t2))
    {
      /* If one parmlist is shorter than the other,
	 they fail to match.  */
      if (!t1 || !t2)
	return false;
      if (!same_type_p (TREE_VALUE (t1), TREE_VALUE (t2)))
	return false;
    }
  return true;
}


/* Process a sizeof or alignof expression where the operand is a
   type.  */

tree
cxx_sizeof_or_alignof_type (tree type, enum tree_code op, bool complain)
{
  tree value;
  bool dependent_p;

  gcc_assert (op == SIZEOF_EXPR || op == ALIGNOF_EXPR);
  if (type == error_mark_node)
    return error_mark_node;

  type = non_reference (type);
  if (TREE_CODE (type) == METHOD_TYPE)
    {
      if (complain)
	pedwarn (input_location, OPT_Wpointer_arith, 
		 "invalid application of %qs to a member function", 
		 operator_name_info[(int) op].name);
      value = size_one_node;
    }

  dependent_p = dependent_type_p (type);
  if (!dependent_p)
    complete_type (type);
  if (dependent_p
      /* VLA types will have a non-constant size.  In the body of an
	 uninstantiated template, we don't need to try to compute the
	 value, because the sizeof expression is not an integral
	 constant expression in that case.  And, if we do try to
	 compute the value, we'll likely end up with SAVE_EXPRs, which
	 the template substitution machinery does not expect to see.  */
      || (processing_template_decl 
	  && COMPLETE_TYPE_P (type)
	  && TREE_CODE (TYPE_SIZE (type)) != INTEGER_CST))
    {
      value = build_min (op, size_type_node, type);
      TREE_READONLY (value) = 1;
      return value;
    }

  if (cxx_dialect >= cxx1y && array_of_runtime_bound_p (type))
    {
      if (complain & tf_warning_or_error)
	pedwarn (input_location, OPT_Wvla,
		 "taking sizeof array of runtime bound");
      else
	return error_mark_node;
    }

  return c_sizeof_or_alignof_type (input_location, complete_type (type),
				   op == SIZEOF_EXPR,
				   complain);
}

/* Return the size of the type, without producing any warnings for
   types whose size cannot be taken.  This routine should be used only
   in some other routine that has already produced a diagnostic about
   using the size of such a type.  */
tree 
cxx_sizeof_nowarn (tree type)
{
  if (TREE_CODE (type) == FUNCTION_TYPE
      || VOID_TYPE_P (type)
      || TREE_CODE (type) == ERROR_MARK)
    return size_one_node;
  else if (!COMPLETE_TYPE_P (type))
    return size_zero_node;
  else
    return cxx_sizeof_or_alignof_type (type, SIZEOF_EXPR, false);
}

/* Process a sizeof expression where the operand is an expression.  */

static tree
cxx_sizeof_expr (tree e, tsubst_flags_t complain)
{
  if (e == error_mark_node)
    return error_mark_node;

  if (processing_template_decl)
    {
      e = build_min (SIZEOF_EXPR, size_type_node, e);
      TREE_SIDE_EFFECTS (e) = 0;
      TREE_READONLY (e) = 1;

      return e;
    }

  /* To get the size of a static data member declared as an array of
     unknown bound, we need to instantiate it.  */
  if (VAR_P (e)
      && VAR_HAD_UNKNOWN_BOUND (e)
      && DECL_TEMPLATE_INSTANTIATION (e))
    instantiate_decl (e, /*defer_ok*/true, /*expl_inst_mem*/false);

  e = mark_type_use (e);

  if (TREE_CODE (e) == COMPONENT_REF
      && TREE_CODE (TREE_OPERAND (e, 1)) == FIELD_DECL
      && DECL_C_BIT_FIELD (TREE_OPERAND (e, 1)))
    {
      if (complain & tf_error)
        error ("invalid application of %<sizeof%> to a bit-field");
      else
        return error_mark_node;
      e = char_type_node;
    }
  else if (is_overloaded_fn (e))
    {
      if (complain & tf_error)
        permerror (input_location, "ISO C++ forbids applying %<sizeof%> to an expression of "
                   "function type");
      else
        return error_mark_node;
      e = char_type_node;
    }
  else if (type_unknown_p (e))
    {
      if (complain & tf_error)
        cxx_incomplete_type_error (e, TREE_TYPE (e));
      else
        return error_mark_node;
      e = char_type_node;
    }
  else
    e = TREE_TYPE (e);

  return cxx_sizeof_or_alignof_type (e, SIZEOF_EXPR, complain & tf_error);
}

/* Implement the __alignof keyword: Return the minimum required
   alignment of E, measured in bytes.  For VAR_DECL's and
   FIELD_DECL's return DECL_ALIGN (which can be set from an
   "aligned" __attribute__ specification).  */

static tree
cxx_alignof_expr (tree e, tsubst_flags_t complain)
{
  tree t;

  if (e == error_mark_node)
    return error_mark_node;

  if (processing_template_decl)
    {
      e = build_min (ALIGNOF_EXPR, size_type_node, e);
      TREE_SIDE_EFFECTS (e) = 0;
      TREE_READONLY (e) = 1;

      return e;
    }

  e = mark_type_use (e);

  if (VAR_P (e))
    t = size_int (DECL_ALIGN_UNIT (e));
  else if (TREE_CODE (e) == COMPONENT_REF
	   && TREE_CODE (TREE_OPERAND (e, 1)) == FIELD_DECL
	   && DECL_C_BIT_FIELD (TREE_OPERAND (e, 1)))
    {
      if (complain & tf_error)
        error ("invalid application of %<__alignof%> to a bit-field");
      else
        return error_mark_node;
      t = size_one_node;
    }
  else if (TREE_CODE (e) == COMPONENT_REF
	   && TREE_CODE (TREE_OPERAND (e, 1)) == FIELD_DECL)
    t = size_int (DECL_ALIGN_UNIT (TREE_OPERAND (e, 1)));
  else if (is_overloaded_fn (e))
    {
      if (complain & tf_error)
        permerror (input_location, "ISO C++ forbids applying %<__alignof%> to an expression of "
                   "function type");
      else
        return error_mark_node;
      if (TREE_CODE (e) == FUNCTION_DECL)
	t = size_int (DECL_ALIGN_UNIT (e));
      else
	t = size_one_node;
    }
  else if (type_unknown_p (e))
    {
      if (complain & tf_error)
        cxx_incomplete_type_error (e, TREE_TYPE (e));
      else
        return error_mark_node;
      t = size_one_node;
    }
  else
    return cxx_sizeof_or_alignof_type (TREE_TYPE (e), ALIGNOF_EXPR, 
                                       complain & tf_error);

  return fold_convert (size_type_node, t);
}

/* Process a sizeof or alignof expression E with code OP where the operand
   is an expression.  */

tree
cxx_sizeof_or_alignof_expr (tree e, enum tree_code op, bool complain)
{
  if (op == SIZEOF_EXPR)
    return cxx_sizeof_expr (e, complain? tf_warning_or_error : tf_none);
  else
    return cxx_alignof_expr (e, complain? tf_warning_or_error : tf_none);
}

/*  Build a representation of an expression 'alignas(E).'  Return the
    folded integer value of E if it is an integral constant expression
    that resolves to a valid alignment.  If E depends on a template
    parameter, return a syntactic representation tree of kind
    ALIGNOF_EXPR.  Otherwise, return an error_mark_node if the
    expression is ill formed, or NULL_TREE if E is NULL_TREE.  */

tree
cxx_alignas_expr (tree e)
{
  if (e == NULL_TREE || e == error_mark_node
      || (!TYPE_P (e) && !require_potential_rvalue_constant_expression (e)))
    return e;
  
  if (TYPE_P (e))
    /* [dcl.align]/3:
       
	   When the alignment-specifier is of the form
	   alignas(type-id ), it shall have the same effect as
	   alignas(alignof(type-id )).  */

    return cxx_sizeof_or_alignof_type (e, ALIGNOF_EXPR, false);
  
  /* If we reach this point, it means the alignas expression if of
     the form "alignas(assignment-expression)", so we should follow
     what is stated by [dcl.align]/2.  */

  if (value_dependent_expression_p (e))
    /* Leave value-dependent expression alone for now. */
    return e;

  e = fold_non_dependent_expr (e);
  e = mark_rvalue_use (e);

  /* [dcl.align]/2 says:

         the assignment-expression shall be an integral constant
	 expression.  */
  
  return cxx_constant_value (e);
}


/* EXPR is being used in a context that is not a function call.
   Enforce:

     [expr.ref]

     The expression can be used only as the left-hand operand of a
     member function call.

     [expr.mptr.operator]

     If the result of .* or ->* is a function, then that result can be
     used only as the operand for the function call operator ().

   by issuing an error message if appropriate.  Returns true iff EXPR
   violates these rules.  */

bool
invalid_nonstatic_memfn_p (tree expr, tsubst_flags_t complain)
{
  if (expr == NULL_TREE)
    return false;
  /* Don't enforce this in MS mode.  */
  if (flag_ms_extensions)
    return false;
  if (is_overloaded_fn (expr) && !really_overloaded_fn (expr))
    expr = get_first_fn (expr);
  if (DECL_NONSTATIC_MEMBER_FUNCTION_P (expr))
    {
      if (complain & tf_error)
        error ("invalid use of non-static member function");
      return true;
    }
  return false;
}

/* If EXP is a reference to a bitfield, and the type of EXP does not
   match the declared type of the bitfield, return the declared type
   of the bitfield.  Otherwise, return NULL_TREE.  */

tree
is_bitfield_expr_with_lowered_type (const_tree exp)
{
  switch (TREE_CODE (exp))
    {
    case COND_EXPR:
      if (!is_bitfield_expr_with_lowered_type (TREE_OPERAND (exp, 1)
					       ? TREE_OPERAND (exp, 1)
					       : TREE_OPERAND (exp, 0)))
	return NULL_TREE;
      return is_bitfield_expr_with_lowered_type (TREE_OPERAND (exp, 2));

    case COMPOUND_EXPR:
      return is_bitfield_expr_with_lowered_type (TREE_OPERAND (exp, 1));

    case MODIFY_EXPR:
    case SAVE_EXPR:
      return is_bitfield_expr_with_lowered_type (TREE_OPERAND (exp, 0));

    case COMPONENT_REF:
      {
	tree field;
	
	field = TREE_OPERAND (exp, 1);
	if (TREE_CODE (field) != FIELD_DECL || !DECL_BIT_FIELD_TYPE (field))
	  return NULL_TREE;
	if (same_type_ignoring_top_level_qualifiers_p
	    (TREE_TYPE (exp), DECL_BIT_FIELD_TYPE (field)))
	  return NULL_TREE;
	return DECL_BIT_FIELD_TYPE (field);
      }

    CASE_CONVERT:
      if (TYPE_MAIN_VARIANT (TREE_TYPE (TREE_OPERAND (exp, 0)))
	  == TYPE_MAIN_VARIANT (TREE_TYPE (exp)))
	return is_bitfield_expr_with_lowered_type (TREE_OPERAND (exp, 0));
      /* Fallthrough.  */

    default:
      return NULL_TREE;
    }
}

/* Like is_bitfield_with_lowered_type, except that if EXP is not a
   bitfield with a lowered type, the type of EXP is returned, rather
   than NULL_TREE.  */

tree
unlowered_expr_type (const_tree exp)
{
  tree type;
  tree etype = TREE_TYPE (exp);

  type = is_bitfield_expr_with_lowered_type (exp);
  if (type)
    type = cp_build_qualified_type (type, cp_type_quals (etype));
  else
    type = etype;

  return type;
}

/* Perform the conversions in [expr] that apply when an lvalue appears
   in an rvalue context: the lvalue-to-rvalue, array-to-pointer, and
   function-to-pointer conversions.  In addition, manifest constants
   are replaced by their values, and bitfield references are converted
   to their declared types. Note that this function does not perform the
   lvalue-to-rvalue conversion for class types. If you need that conversion
   to for class types, then you probably need to use force_rvalue.

   Although the returned value is being used as an rvalue, this
   function does not wrap the returned expression in a
   NON_LVALUE_EXPR; the caller is expected to be mindful of the fact
   that the return value is no longer an lvalue.  */

tree
decay_conversion (tree exp, tsubst_flags_t complain)
{
  tree type;
  enum tree_code code;
  location_t loc = EXPR_LOC_OR_HERE (exp);

  type = TREE_TYPE (exp);
  if (type == error_mark_node)
    return error_mark_node;

  exp = mark_rvalue_use (exp);

  exp = resolve_nondeduced_context (exp);
  if (type_unknown_p (exp))
    {
      if (complain & tf_error)
	cxx_incomplete_type_error (exp, TREE_TYPE (exp));
      return error_mark_node;
    }

  code = TREE_CODE (type);

  /* For an array decl decay_conversion should not try to return its
     initializer.  */
  if (code != ARRAY_TYPE)
    {
      /* FIXME remove? at least need to remember that this isn't really a
	 constant expression if EXP isn't decl_constant_var_p, like with
	 C_MAYBE_CONST_EXPR.  */
      exp = decl_constant_value_safe (exp);
      if (error_operand_p (exp))
	return error_mark_node;
    }

  if (NULLPTR_TYPE_P (type) && !TREE_SIDE_EFFECTS (exp))
    return nullptr_node;

  /* build_c_cast puts on a NOP_EXPR to make the result not an lvalue.
     Leave such NOP_EXPRs, since RHS is being used in non-lvalue context.  */
  if (code == VOID_TYPE)
    {
      if (complain & tf_error)
	error_at (loc, "void value not ignored as it ought to be");
      return error_mark_node;
    }
  if (invalid_nonstatic_memfn_p (exp, complain))
    return error_mark_node;
  if (code == FUNCTION_TYPE || is_overloaded_fn (exp))
    return cp_build_addr_expr (exp, complain);
  if (code == ARRAY_TYPE)
    {
      tree adr;
      tree ptrtype;

      if (INDIRECT_REF_P (exp))
	return build_nop (build_pointer_type (TREE_TYPE (type)),
			  TREE_OPERAND (exp, 0));

      if (TREE_CODE (exp) == COMPOUND_EXPR)
	{
	  tree op1 = decay_conversion (TREE_OPERAND (exp, 1), complain);
	  if (op1 == error_mark_node)
            return error_mark_node;
	  return build2 (COMPOUND_EXPR, TREE_TYPE (op1),
			 TREE_OPERAND (exp, 0), op1);
	}

      if (!lvalue_p (exp)
	  && ! (TREE_CODE (exp) == CONSTRUCTOR && TREE_STATIC (exp)))
	{
	  if (complain & tf_error)
	    error_at (loc, "invalid use of non-lvalue array");
	  return error_mark_node;
	}

      /* Don't let an array compound literal decay to a pointer.  It can
	 still be used to initialize an array or bind to a reference.  */
      if (TREE_CODE (exp) == TARGET_EXPR)
	{
	  if (complain & tf_error)
	    error_at (loc, "taking address of temporary array");
	  return error_mark_node;
	}

      ptrtype = build_pointer_type (TREE_TYPE (type));

      if (VAR_P (exp))
	{
	  if (!cxx_mark_addressable (exp))
	    return error_mark_node;
	  adr = build_nop (ptrtype, build_address (exp));
	  return adr;
	}
      /* This way is better for a COMPONENT_REF since it can
	 simplify the offset for a component.  */
      adr = cp_build_addr_expr (exp, complain);
      return cp_convert (ptrtype, adr, complain);
    }

  /* If a bitfield is used in a context where integral promotion
     applies, then the caller is expected to have used
     default_conversion.  That function promotes bitfields correctly
     before calling this function.  At this point, if we have a
     bitfield referenced, we may assume that is not subject to
     promotion, and that, therefore, the type of the resulting rvalue
     is the declared type of the bitfield.  */
  exp = convert_bitfield_to_declared_type (exp);

  /* We do not call rvalue() here because we do not want to wrap EXP
     in a NON_LVALUE_EXPR.  */

  /* [basic.lval]

     Non-class rvalues always have cv-unqualified types.  */
  type = TREE_TYPE (exp);
  if (!CLASS_TYPE_P (type) && cv_qualified_p (type))
    exp = build_nop (cv_unqualified (type), exp);

  return exp;
}

/* Perform preparatory conversions, as part of the "usual arithmetic
   conversions".  In particular, as per [expr]:

     Whenever an lvalue expression appears as an operand of an
     operator that expects the rvalue for that operand, the
     lvalue-to-rvalue, array-to-pointer, or function-to-pointer
     standard conversions are applied to convert the expression to an
     rvalue.

   In addition, we perform integral promotions here, as those are
   applied to both operands to a binary operator before determining
   what additional conversions should apply.  */

static tree
cp_default_conversion (tree exp, tsubst_flags_t complain)
{
  /* Check for target-specific promotions.  */
  tree promoted_type = targetm.promoted_type (TREE_TYPE (exp));
  if (promoted_type)
    exp = cp_convert (promoted_type, exp, complain);
  /* Perform the integral promotions first so that bitfield
     expressions (which may promote to "int", even if the bitfield is
     declared "unsigned") are promoted correctly.  */
  else if (INTEGRAL_OR_UNSCOPED_ENUMERATION_TYPE_P (TREE_TYPE (exp)))
    exp = cp_perform_integral_promotions (exp, complain);
  /* Perform the other conversions.  */
  exp = decay_conversion (exp, complain);

  return exp;
}

/* C version.  */

tree
default_conversion (tree exp)
{
  return cp_default_conversion (exp, tf_warning_or_error);
}

/* EXPR is an expression with an integral or enumeration type.
   Perform the integral promotions in [conv.prom], and return the
   converted value.  */

tree
cp_perform_integral_promotions (tree expr, tsubst_flags_t complain)
{
  tree type;
  tree promoted_type;

  expr = mark_rvalue_use (expr);

  /* [conv.prom]

     If the bitfield has an enumerated type, it is treated as any
     other value of that type for promotion purposes.  */
  type = is_bitfield_expr_with_lowered_type (expr);
  if (!type || TREE_CODE (type) != ENUMERAL_TYPE)
    type = TREE_TYPE (expr);
  gcc_assert (INTEGRAL_OR_ENUMERATION_TYPE_P (type));
  /* Scoped enums don't promote.  */
  if (SCOPED_ENUM_P (type))
    return expr;
  promoted_type = type_promotes_to (type);
  if (type != promoted_type)
    expr = cp_convert (promoted_type, expr, complain);
  return expr;
}

/* C version.  */

tree
perform_integral_promotions (tree expr)
{
  return cp_perform_integral_promotions (expr, tf_warning_or_error);
}

/* Returns nonzero iff exp is a STRING_CST or the result of applying
   decay_conversion to one.  */

int
string_conv_p (const_tree totype, const_tree exp, int warn)
{
  tree t;

  if (!TYPE_PTR_P (totype))
    return 0;

  t = TREE_TYPE (totype);
  if (!same_type_p (t, char_type_node)
      && !same_type_p (t, char16_type_node)
      && !same_type_p (t, char32_type_node)
      && !same_type_p (t, wchar_type_node))
    return 0;

  if (TREE_CODE (exp) == STRING_CST)
    {
      /* Make sure that we don't try to convert between char and wide chars.  */
      if (!same_type_p (TYPE_MAIN_VARIANT (TREE_TYPE (TREE_TYPE (exp))), t))
	return 0;
    }
  else
    {
      /* Is this a string constant which has decayed to 'const char *'?  */
      t = build_pointer_type (cp_build_qualified_type (t, TYPE_QUAL_CONST));
      if (!same_type_p (TREE_TYPE (exp), t))
	return 0;
      STRIP_NOPS (exp);
      if (TREE_CODE (exp) != ADDR_EXPR
	  || TREE_CODE (TREE_OPERAND (exp, 0)) != STRING_CST)
	return 0;
    }

  /* This warning is not very useful, as it complains about printf.  */
  if (warn)
    warning (OPT_Wwrite_strings,
	     "deprecated conversion from string constant to %qT",
	     totype);

  return 1;
}

/* Given a COND_EXPR, MIN_EXPR, or MAX_EXPR in T, return it in a form that we
   can, for example, use as an lvalue.  This code used to be in
   unary_complex_lvalue, but we needed it to deal with `a = (d == c) ? b : c'
   expressions, where we're dealing with aggregates.  But now it's again only
   called from unary_complex_lvalue.  The case (in particular) that led to
   this was with CODE == ADDR_EXPR, since it's not an lvalue when we'd
   get it there.  */

static tree
rationalize_conditional_expr (enum tree_code code, tree t,
                              tsubst_flags_t complain)
{
  /* For MIN_EXPR or MAX_EXPR, fold-const.c has arranged things so that
     the first operand is always the one to be used if both operands
     are equal, so we know what conditional expression this used to be.  */
  if (TREE_CODE (t) == MIN_EXPR || TREE_CODE (t) == MAX_EXPR)
    {
      tree op0 = TREE_OPERAND (t, 0);
      tree op1 = TREE_OPERAND (t, 1);

      /* The following code is incorrect if either operand side-effects.  */
      gcc_assert (!TREE_SIDE_EFFECTS (op0)
		  && !TREE_SIDE_EFFECTS (op1));
      return
	build_conditional_expr (EXPR_LOC_OR_HERE (t),
				build_x_binary_op (EXPR_LOC_OR_HERE (t),
						   (TREE_CODE (t) == MIN_EXPR
						    ? LE_EXPR : GE_EXPR),
						   op0, TREE_CODE (op0),
						   op1, TREE_CODE (op1),
						   /*overload=*/NULL,
						   complain),
                                cp_build_unary_op (code, op0, 0, complain),
                                cp_build_unary_op (code, op1, 0, complain),
                                complain);
    }

  return
    build_conditional_expr (EXPR_LOC_OR_HERE (t), TREE_OPERAND (t, 0),
			    cp_build_unary_op (code, TREE_OPERAND (t, 1), 0,
                                               complain),
			    cp_build_unary_op (code, TREE_OPERAND (t, 2), 0,
                                               complain),
                            complain);
}

/* Given the TYPE of an anonymous union field inside T, return the
   FIELD_DECL for the field.  If not found return NULL_TREE.  Because
   anonymous unions can nest, we must also search all anonymous unions
   that are directly reachable.  */

tree
lookup_anon_field (tree t, tree type)
{
  tree field;

  for (field = TYPE_FIELDS (t); field; field = DECL_CHAIN (field))
    {
      if (TREE_STATIC (field))
	continue;
      if (TREE_CODE (field) != FIELD_DECL || DECL_ARTIFICIAL (field))
	continue;

      /* If we find it directly, return the field.  */
      if (DECL_NAME (field) == NULL_TREE
	  && type == TYPE_MAIN_VARIANT (TREE_TYPE (field)))
	{
	  return field;
	}

      /* Otherwise, it could be nested, search harder.  */
      if (DECL_NAME (field) == NULL_TREE
	  && ANON_AGGR_TYPE_P (TREE_TYPE (field)))
	{
	  tree subfield = lookup_anon_field (TREE_TYPE (field), type);
	  if (subfield)
	    return subfield;
	}
    }
  return NULL_TREE;
}

/* Build an expression representing OBJECT.MEMBER.  OBJECT is an
   expression; MEMBER is a DECL or baselink.  If ACCESS_PATH is
   non-NULL, it indicates the path to the base used to name MEMBER.
   If PRESERVE_REFERENCE is true, the expression returned will have
   REFERENCE_TYPE if the MEMBER does.  Otherwise, the expression
   returned will have the type referred to by the reference.

   This function does not perform access control; that is either done
   earlier by the parser when the name of MEMBER is resolved to MEMBER
   itself, or later when overload resolution selects one of the
   functions indicated by MEMBER.  */

tree
build_class_member_access_expr (tree object, tree member,
				tree access_path, bool preserve_reference,
				tsubst_flags_t complain)
{
  tree object_type;
  tree member_scope;
  tree result = NULL_TREE;
  tree using_decl = NULL_TREE;

  if (error_operand_p (object) || error_operand_p (member))
    return error_mark_node;

  gcc_assert (DECL_P (member) || BASELINK_P (member));

  /* [expr.ref]

     The type of the first expression shall be "class object" (of a
     complete type).  */
  object_type = TREE_TYPE (object);
  if (!currently_open_class (object_type)
      && !complete_type_or_maybe_complain (object_type, object, complain))
    return error_mark_node;
  if (!CLASS_TYPE_P (object_type))
    {
      if (complain & tf_error)
	{
	  if (POINTER_TYPE_P (object_type)
	      && CLASS_TYPE_P (TREE_TYPE (object_type)))
	    error ("request for member %qD in %qE, which is of pointer "
		   "type %qT (maybe you meant to use %<->%> ?)",
		   member, object, object_type);
	  else
	    error ("request for member %qD in %qE, which is of non-class "
		   "type %qT", member, object, object_type);
	}
      return error_mark_node;
    }

  /* The standard does not seem to actually say that MEMBER must be a
     member of OBJECT_TYPE.  However, that is clearly what is
     intended.  */
  if (DECL_P (member))
    {
      member_scope = DECL_CLASS_CONTEXT (member);
      mark_used (member);
      if (TREE_DEPRECATED (member))
	warn_deprecated_use (member, NULL_TREE);
    }
  else
    member_scope = BINFO_TYPE (BASELINK_ACCESS_BINFO (member));
  /* If MEMBER is from an anonymous aggregate, MEMBER_SCOPE will
     presently be the anonymous union.  Go outwards until we find a
     type related to OBJECT_TYPE.  */
  while ((ANON_AGGR_TYPE_P (member_scope) || UNSCOPED_ENUM_P (member_scope))
	 && !same_type_ignoring_top_level_qualifiers_p (member_scope,
							object_type))
    member_scope = TYPE_CONTEXT (member_scope);
  if (!member_scope || !DERIVED_FROM_P (member_scope, object_type))
    {
      if (complain & tf_error)
	{
	  if (TREE_CODE (member) == FIELD_DECL)
	    error ("invalid use of nonstatic data member %qE", member);
	  else
	    error ("%qD is not a member of %qT", member, object_type);
	}
      return error_mark_node;
    }

  /* Transform `(a, b).x' into `(*(a, &b)).x', `(a ? b : c).x' into
     `(*(a ?  &b : &c)).x', and so on.  A COND_EXPR is only an lvalue
     in the front end; only _DECLs and _REFs are lvalues in the back end.  */
  {
    tree temp = unary_complex_lvalue (ADDR_EXPR, object);
    if (temp)
      object = cp_build_indirect_ref (temp, RO_NULL, complain);
  }

  /* In [expr.ref], there is an explicit list of the valid choices for
     MEMBER.  We check for each of those cases here.  */
  if (VAR_P (member))
    {
      /* A static data member.  */
      result = member;
      mark_exp_read (object);
      /* If OBJECT has side-effects, they are supposed to occur.  */
      if (TREE_SIDE_EFFECTS (object))
	result = build2 (COMPOUND_EXPR, TREE_TYPE (result), object, result);
    }
  else if (TREE_CODE (member) == FIELD_DECL)
    {
      /* A non-static data member.  */
      bool null_object_p;
      int type_quals;
      tree member_type;

      null_object_p = (INDIRECT_REF_P (object)
		       && integer_zerop (TREE_OPERAND (object, 0)));

      /* Convert OBJECT to the type of MEMBER.  */
      if (!same_type_p (TYPE_MAIN_VARIANT (object_type),
			TYPE_MAIN_VARIANT (member_scope)))
	{
	  tree binfo;
	  base_kind kind;

	  binfo = lookup_base (access_path ? access_path : object_type,
			       member_scope, ba_unique, &kind, complain);
	  if (binfo == error_mark_node)
	    return error_mark_node;

	  /* It is invalid to try to get to a virtual base of a
	     NULL object.  The most common cause is invalid use of
	     offsetof macro.  */
	  if (null_object_p && kind == bk_via_virtual)
	    {
	      if (complain & tf_error)
		{
		  error ("invalid access to non-static data member %qD of "
			 "NULL object",
			 member);
		  error ("(perhaps the %<offsetof%> macro was used incorrectly)");
		}
	      return error_mark_node;
	    }

	  /* Convert to the base.  */
	  object = build_base_path (PLUS_EXPR, object, binfo,
				    /*nonnull=*/1, complain);
	  /* If we found the base successfully then we should be able
	     to convert to it successfully.  */
	  gcc_assert (object != error_mark_node);
	}

      /* Complain about other invalid uses of offsetof, even though they will
	 give the right answer.  Note that we complain whether or not they
	 actually used the offsetof macro, since there's no way to know at this
	 point.  So we just give a warning, instead of a pedwarn.  */
      /* Do not produce this warning for base class field references, because
	 we know for a fact that didn't come from offsetof.  This does occur
	 in various testsuite cases where a null object is passed where a
	 vtable access is required.  */
      if (null_object_p && warn_invalid_offsetof
	  && CLASSTYPE_NON_STD_LAYOUT (object_type)
	  && !DECL_FIELD_IS_BASE (member)
	  && cp_unevaluated_operand == 0
	  && (complain & tf_warning))
	{
	  warning (OPT_Winvalid_offsetof, 
                   "invalid access to non-static data member %qD "
                   " of NULL object", member);
	  warning (OPT_Winvalid_offsetof, 
                   "(perhaps the %<offsetof%> macro was used incorrectly)");
	}

      /* If MEMBER is from an anonymous aggregate, we have converted
	 OBJECT so that it refers to the class containing the
	 anonymous union.  Generate a reference to the anonymous union
	 itself, and recur to find MEMBER.  */
      if (ANON_AGGR_TYPE_P (DECL_CONTEXT (member))
	  /* When this code is called from build_field_call, the
	     object already has the type of the anonymous union.
	     That is because the COMPONENT_REF was already
	     constructed, and was then disassembled before calling
	     build_field_call.  After the function-call code is
	     cleaned up, this waste can be eliminated.  */
	  && (!same_type_ignoring_top_level_qualifiers_p
	      (TREE_TYPE (object), DECL_CONTEXT (member))))
	{
	  tree anonymous_union;

	  anonymous_union = lookup_anon_field (TREE_TYPE (object),
					       DECL_CONTEXT (member));
	  object = build_class_member_access_expr (object,
						   anonymous_union,
						   /*access_path=*/NULL_TREE,
						   preserve_reference,
						   complain);
	}

      /* Compute the type of the field, as described in [expr.ref].  */
      type_quals = TYPE_UNQUALIFIED;
      member_type = TREE_TYPE (member);
      if (TREE_CODE (member_type) != REFERENCE_TYPE)
	{
	  type_quals = (cp_type_quals (member_type)
			| cp_type_quals (object_type));

	  /* A field is const (volatile) if the enclosing object, or the
	     field itself, is const (volatile).  But, a mutable field is
	     not const, even within a const object.  */
	  if (DECL_MUTABLE_P (member))
	    type_quals &= ~TYPE_QUAL_CONST;
	  member_type = cp_build_qualified_type (member_type, type_quals);
	}

      result = build3 (COMPONENT_REF, member_type, object, member,
		       NULL_TREE);
      result = fold_if_not_in_template (result);

      /* Mark the expression const or volatile, as appropriate.  Even
	 though we've dealt with the type above, we still have to mark the
	 expression itself.  */
      if (type_quals & TYPE_QUAL_CONST)
	TREE_READONLY (result) = 1;
      if (type_quals & TYPE_QUAL_VOLATILE)
	TREE_THIS_VOLATILE (result) = 1;
    }
  else if (BASELINK_P (member))
    {
      /* The member is a (possibly overloaded) member function.  */
      tree functions;
      tree type;

      /* If the MEMBER is exactly one static member function, then we
	 know the type of the expression.  Otherwise, we must wait
	 until overload resolution has been performed.  */
      functions = BASELINK_FUNCTIONS (member);
      if (TREE_CODE (functions) == FUNCTION_DECL
	  && DECL_STATIC_FUNCTION_P (functions))
	type = TREE_TYPE (functions);
      else
	type = unknown_type_node;
      /* Note that we do not convert OBJECT to the BASELINK_BINFO
	 base.  That will happen when the function is called.  */
      result = build3 (COMPONENT_REF, type, object, member, NULL_TREE);
    }
  else if (TREE_CODE (member) == CONST_DECL)
    {
      /* The member is an enumerator.  */
      result = member;
      /* If OBJECT has side-effects, they are supposed to occur.  */
      if (TREE_SIDE_EFFECTS (object))
	result = build2 (COMPOUND_EXPR, TREE_TYPE (result),
			 object, result);
    }
  else if ((using_decl = strip_using_decl (member)) != member)
    result = build_class_member_access_expr (object,
					     using_decl,
					     access_path, preserve_reference,
					     complain);
  else
    {
      if (complain & tf_error)
	error ("invalid use of %qD", member);
      return error_mark_node;
    }

  if (!preserve_reference)
    /* [expr.ref]

       If E2 is declared to have type "reference to T", then ... the
       type of E1.E2 is T.  */
    result = convert_from_reference (result);

  return result;
}

/* Return the destructor denoted by OBJECT.SCOPE::DTOR_NAME, or, if
   SCOPE is NULL, by OBJECT.DTOR_NAME, where DTOR_NAME is ~type.  */

static tree
lookup_destructor (tree object, tree scope, tree dtor_name,
		   tsubst_flags_t complain)
{
  tree object_type = TREE_TYPE (object);
  tree dtor_type = TREE_OPERAND (dtor_name, 0);
  tree expr;

  if (scope && !check_dtor_name (scope, dtor_type))
    {
      if (complain & tf_error)
	error ("qualified type %qT does not match destructor name ~%qT",
	       scope, dtor_type);
      return error_mark_node;
    }
  if (is_auto (dtor_type))
    dtor_type = object_type;
  else if (identifier_p (dtor_type))
    {
      /* In a template, names we can't find a match for are still accepted
	 destructor names, and we check them here.  */
      if (check_dtor_name (object_type, dtor_type))
	dtor_type = object_type;
      else
	{
	  if (complain & tf_error)
	    error ("object type %qT does not match destructor name ~%qT",
		   object_type, dtor_type);
	  return error_mark_node;
	}
      
    }
  else if (!DERIVED_FROM_P (dtor_type, TYPE_MAIN_VARIANT (object_type)))
    {
      if (complain & tf_error)
	error ("the type being destroyed is %qT, but the destructor "
	       "refers to %qT", TYPE_MAIN_VARIANT (object_type), dtor_type);
      return error_mark_node;
    }
  expr = lookup_member (dtor_type, complete_dtor_identifier,
			/*protect=*/1, /*want_type=*/false,
			tf_warning_or_error);
  expr = (adjust_result_of_qualified_name_lookup
	  (expr, dtor_type, object_type));
  if (scope == NULL_TREE)
    /* We need to call adjust_result_of_qualified_name_lookup in case the
       destructor names a base class, but we unset BASELINK_QUALIFIED_P so
       that we still get virtual function binding.  */
    BASELINK_QUALIFIED_P (expr) = false;
  return expr;
}

/* An expression of the form "A::template B" has been resolved to
   DECL.  Issue a diagnostic if B is not a template or template
   specialization.  */

void
check_template_keyword (tree decl)
{
  /* The standard says:

      [temp.names]

      If a name prefixed by the keyword template is not a member
      template, the program is ill-formed.

     DR 228 removed the restriction that the template be a member
     template.

     DR 96, if accepted would add the further restriction that explicit
     template arguments must be provided if the template keyword is
     used, but, as of 2005-10-16, that DR is still in "drafting".  If
     this DR is accepted, then the semantic checks here can be
     simplified, as the entity named must in fact be a template
     specialization, rather than, as at present, a set of overloaded
     functions containing at least one template function.  */
  if (TREE_CODE (decl) != TEMPLATE_DECL
      && TREE_CODE (decl) != TEMPLATE_ID_EXPR)
    {
      if (!is_overloaded_fn (decl))
	permerror (input_location, "%qD is not a template", decl);
      else
	{
	  tree fns;
	  fns = decl;
	  if (BASELINK_P (fns))
	    fns = BASELINK_FUNCTIONS (fns);
	  while (fns)
	    {
	      tree fn = OVL_CURRENT (fns);
	      if (TREE_CODE (fn) == TEMPLATE_DECL
		  || TREE_CODE (fn) == TEMPLATE_ID_EXPR)
		break;
	      if (TREE_CODE (fn) == FUNCTION_DECL
		  && DECL_USE_TEMPLATE (fn)
		  && PRIMARY_TEMPLATE_P (DECL_TI_TEMPLATE (fn)))
		break;
	      fns = OVL_NEXT (fns);
	    }
	  if (!fns)
	    permerror (input_location, "%qD is not a template", decl);
	}
    }
}

/* This function is called by the parser to process a class member
   access expression of the form OBJECT.NAME.  NAME is a node used by
   the parser to represent a name; it is not yet a DECL.  It may,
   however, be a BASELINK where the BASELINK_FUNCTIONS is a
   TEMPLATE_ID_EXPR.  Templates must be looked up by the parser, and
   there is no reason to do the lookup twice, so the parser keeps the
   BASELINK.  TEMPLATE_P is true iff NAME was explicitly declared to
   be a template via the use of the "A::template B" syntax.  */

tree
finish_class_member_access_expr (tree object, tree name, bool template_p,
				 tsubst_flags_t complain)
{
  tree expr;
  tree object_type;
  tree member;
  tree access_path = NULL_TREE;
  tree orig_object = object;
  tree orig_name = name;

  if (object == error_mark_node || name == error_mark_node)
    return error_mark_node;

  /* If OBJECT is an ObjC class instance, we must obey ObjC access rules.  */
  if (!objc_is_public (object, name))
    return error_mark_node;

  object_type = TREE_TYPE (object);

  if (processing_template_decl)
    {
      if (/* If OBJECT_TYPE is dependent, so is OBJECT.NAME.  */
	  dependent_type_p (object_type)
	  /* If NAME is just an IDENTIFIER_NODE, then the expression
	     is dependent.  */
	  || identifier_p (object)
	  /* If NAME is "f<args>", where either 'f' or 'args' is
	     dependent, then the expression is dependent.  */
	  || (TREE_CODE (name) == TEMPLATE_ID_EXPR
	      && dependent_template_id_p (TREE_OPERAND (name, 0),
					  TREE_OPERAND (name, 1)))
	  /* If NAME is "T::X" where "T" is dependent, then the
	     expression is dependent.  */
	  || (TREE_CODE (name) == SCOPE_REF
	      && TYPE_P (TREE_OPERAND (name, 0))
	      && dependent_type_p (TREE_OPERAND (name, 0))))
	return build_min_nt_loc (UNKNOWN_LOCATION, COMPONENT_REF,
				 object, name, NULL_TREE);
      object = build_non_dependent_expr (object);
    }
  else if (c_dialect_objc ()
	   && identifier_p (name)
	   && (expr = objc_maybe_build_component_ref (object, name)))
    return expr;
    
  /* [expr.ref]

     The type of the first expression shall be "class object" (of a
     complete type).  */
  if (!currently_open_class (object_type)
      && !complete_type_or_maybe_complain (object_type, object, complain))
    return error_mark_node;
  if (!CLASS_TYPE_P (object_type))
    {
      if (complain & tf_error)
	{
	  if (POINTER_TYPE_P (object_type)
	      && CLASS_TYPE_P (TREE_TYPE (object_type)))
	    error ("request for member %qD in %qE, which is of pointer "
		   "type %qT (maybe you meant to use %<->%> ?)",
		   name, object, object_type);
	  else
	    error ("request for member %qD in %qE, which is of non-class "
		   "type %qT", name, object, object_type);
	}
      return error_mark_node;
    }

  if (BASELINK_P (name))
    /* A member function that has already been looked up.  */
    member = name;
  else
    {
      bool is_template_id = false;
      tree template_args = NULL_TREE;
      tree scope;

      if (TREE_CODE (name) == TEMPLATE_ID_EXPR)
	{
	  is_template_id = true;
	  template_args = TREE_OPERAND (name, 1);
	  name = TREE_OPERAND (name, 0);

	  if (TREE_CODE (name) == OVERLOAD)
	    name = DECL_NAME (get_first_fn (name));
	  else if (DECL_P (name))
	    name = DECL_NAME (name);
	}

      if (TREE_CODE (name) == SCOPE_REF)
	{
	  /* A qualified name.  The qualifying class or namespace `S'
	     has already been looked up; it is either a TYPE or a
	     NAMESPACE_DECL.  */
	  scope = TREE_OPERAND (name, 0);
	  name = TREE_OPERAND (name, 1);

	  /* If SCOPE is a namespace, then the qualified name does not
	     name a member of OBJECT_TYPE.  */
	  if (TREE_CODE (scope) == NAMESPACE_DECL)
	    {
	      if (complain & tf_error)
		error ("%<%D::%D%> is not a member of %qT",
		       scope, name, object_type);
	      return error_mark_node;
	    }

	  if (TREE_CODE (scope) == ENUMERAL_TYPE)
	    {
	      /* Looking up a member enumerator (c++/56793).  */
	      if (!TYPE_CLASS_SCOPE_P (scope)
		  || !DERIVED_FROM_P (TYPE_CONTEXT (scope), object_type))
		{
		  if (complain & tf_error)
		    error ("%<%D::%D%> is not a member of %qT",
			   scope, name, object_type);
		  return error_mark_node;
		}
	      tree val = lookup_enumerator (scope, name);
	      if (TREE_SIDE_EFFECTS (object))
		val = build2 (COMPOUND_EXPR, TREE_TYPE (val), object, val);
	      return val;
	    }

	  gcc_assert (CLASS_TYPE_P (scope));
	  gcc_assert (identifier_p (name) || TREE_CODE (name) == BIT_NOT_EXPR);

	  if (constructor_name_p (name, scope))
	    {
	      if (complain & tf_error)
		error ("cannot call constructor %<%T::%D%> directly",
		       scope, name);
	      return error_mark_node;
	    }

	  /* Find the base of OBJECT_TYPE corresponding to SCOPE.  */
	  access_path = lookup_base (object_type, scope, ba_check,
				     NULL, complain);
	  if (access_path == error_mark_node)
	    return error_mark_node;
	  if (!access_path)
	    {
	      if (complain & tf_error)
		error ("%qT is not a base of %qT", scope, object_type);
	      return error_mark_node;
	    }
	}
      else
	{
	  scope = NULL_TREE;
	  access_path = object_type;
	}

      if (TREE_CODE (name) == BIT_NOT_EXPR)
	member = lookup_destructor (object, scope, name, complain);
      else
	{
	  /* Look up the member.  */
	  member = lookup_member (access_path, name, /*protect=*/1,
				  /*want_type=*/false, complain);
	  if (member == NULL_TREE)
	    {
	      if (complain & tf_error)
		error ("%qD has no member named %qE",
		       TREE_CODE (access_path) == TREE_BINFO
		       ? TREE_TYPE (access_path) : object_type, name);
	      return error_mark_node;
	    }
	  if (member == error_mark_node)
	    return error_mark_node;
	}

      if (is_template_id)
	{
	  tree templ = member;

	  if (BASELINK_P (templ))
	    templ = lookup_template_function (templ, template_args);
	  else
	    {
	      if (complain & tf_error)
		error ("%qD is not a member template function", name);
	      return error_mark_node;
	    }
	}
    }

  if (TREE_DEPRECATED (member))
    warn_deprecated_use (member, NULL_TREE);

  if (template_p)
    check_template_keyword (member);

  expr = build_class_member_access_expr (object, member, access_path,
					 /*preserve_reference=*/false,
					 complain);
  if (processing_template_decl && expr != error_mark_node)
    {
      if (BASELINK_P (member))
	{
	  if (TREE_CODE (orig_name) == SCOPE_REF)
	    BASELINK_QUALIFIED_P (member) = 1;
	  orig_name = member;
	}
      return build_min_non_dep (COMPONENT_REF, expr,
				orig_object, orig_name,
				NULL_TREE);
    }

  return expr;
}

/* Build a COMPONENT_REF of OBJECT and MEMBER with the appropriate
   type.  */

tree
build_simple_component_ref (tree object, tree member)
{
  tree type = cp_build_qualified_type (TREE_TYPE (member),
				       cp_type_quals (TREE_TYPE (object)));
  return fold_build3_loc (input_location,
			  COMPONENT_REF, type,
			  object, member, NULL_TREE);
}

/* Return an expression for the MEMBER_NAME field in the internal
   representation of PTRMEM, a pointer-to-member function.  (Each
   pointer-to-member function type gets its own RECORD_TYPE so it is
   more convenient to access the fields by name than by FIELD_DECL.)
   This routine converts the NAME to a FIELD_DECL and then creates the
   node for the complete expression.  */

tree
build_ptrmemfunc_access_expr (tree ptrmem, tree member_name)
{
  tree ptrmem_type;
  tree member;

  /* This code is a stripped down version of
     build_class_member_access_expr.  It does not work to use that
     routine directly because it expects the object to be of class
     type.  */
  ptrmem_type = TREE_TYPE (ptrmem);
  gcc_assert (TYPE_PTRMEMFUNC_P (ptrmem_type));
  member = lookup_member (ptrmem_type, member_name, /*protect=*/0,
			  /*want_type=*/false, tf_warning_or_error);
  return build_simple_component_ref (ptrmem, member);
}

/* Given an expression PTR for a pointer, return an expression
   for the value pointed to.
   ERRORSTRING is the name of the operator to appear in error messages.

   This function may need to overload OPERATOR_FNNAME.
   Must also handle REFERENCE_TYPEs for C++.  */

tree
build_x_indirect_ref (location_t loc, tree expr, ref_operator errorstring, 
                      tsubst_flags_t complain)
{
  tree orig_expr = expr;
  tree rval;

  if (processing_template_decl)
    {
      /* Retain the type if we know the operand is a pointer.  */
      if (TREE_TYPE (expr) && POINTER_TYPE_P (TREE_TYPE (expr)))
	return build_min (INDIRECT_REF, TREE_TYPE (TREE_TYPE (expr)), expr);
      if (type_dependent_expression_p (expr))
	return build_min_nt_loc (loc, INDIRECT_REF, expr);
      expr = build_non_dependent_expr (expr);
    }

  rval = build_new_op (loc, INDIRECT_REF, LOOKUP_NORMAL, expr,
		       NULL_TREE, NULL_TREE, /*overload=*/NULL, complain);
  if (!rval)
    rval = cp_build_indirect_ref (expr, errorstring, complain);

  if (processing_template_decl && rval != error_mark_node)
    return build_min_non_dep (INDIRECT_REF, rval, orig_expr);
  else
    return rval;
}

/* Helper function called from c-common.  */
tree
build_indirect_ref (location_t /*loc*/,
		    tree ptr, ref_operator errorstring)
{
  return cp_build_indirect_ref (ptr, errorstring, tf_warning_or_error);
}

tree
cp_build_indirect_ref (tree ptr, ref_operator errorstring, 
                       tsubst_flags_t complain)
{
  tree pointer, type;

  if (ptr == current_class_ptr
      || (TREE_CODE (ptr) == NOP_EXPR
	  && TREE_OPERAND (ptr, 0) == current_class_ptr
	  && (same_type_ignoring_top_level_qualifiers_p
	      (TREE_TYPE (ptr), TREE_TYPE (current_class_ptr)))))
    return current_class_ref;

  pointer = (TREE_CODE (TREE_TYPE (ptr)) == REFERENCE_TYPE
	     ? ptr : decay_conversion (ptr, complain));
  if (pointer == error_mark_node)
    return error_mark_node;

  type = TREE_TYPE (pointer);

  if (POINTER_TYPE_P (type))
    {
      /* [expr.unary.op]

	 If the type of the expression is "pointer to T," the type
	 of  the  result  is  "T."  */
      tree t = TREE_TYPE (type);

      if (CONVERT_EXPR_P (ptr)
          || TREE_CODE (ptr) == VIEW_CONVERT_EXPR)
	{
	  /* If a warning is issued, mark it to avoid duplicates from
	     the backend.  This only needs to be done at
	     warn_strict_aliasing > 2.  */
	  if (warn_strict_aliasing > 2)
	    if (strict_aliasing_warning (TREE_TYPE (TREE_OPERAND (ptr, 0)),
					 type, TREE_OPERAND (ptr, 0)))
	      TREE_NO_WARNING (ptr) = 1;
	}

      if (VOID_TYPE_P (t))
	{
	  /* A pointer to incomplete type (other than cv void) can be
	     dereferenced [expr.unary.op]/1  */
          if (complain & tf_error)
            error ("%qT is not a pointer-to-object type", type);
	  return error_mark_node;
	}
      else if (TREE_CODE (pointer) == ADDR_EXPR
	       && same_type_p (t, TREE_TYPE (TREE_OPERAND (pointer, 0))))
	/* The POINTER was something like `&x'.  We simplify `*&x' to
	   `x'.  */
	return TREE_OPERAND (pointer, 0);
      else
	{
	  tree ref = build1 (INDIRECT_REF, t, pointer);

	  /* We *must* set TREE_READONLY when dereferencing a pointer to const,
	     so that we get the proper error message if the result is used
	     to assign to.  Also, &* is supposed to be a no-op.  */
	  TREE_READONLY (ref) = CP_TYPE_CONST_P (t);
	  TREE_THIS_VOLATILE (ref) = CP_TYPE_VOLATILE_P (t);
	  TREE_SIDE_EFFECTS (ref)
	    = (TREE_THIS_VOLATILE (ref) || TREE_SIDE_EFFECTS (pointer));
	  return ref;
	}
    }
  else if (!(complain & tf_error))
    /* Don't emit any errors; we'll just return ERROR_MARK_NODE later.  */
    ;
  /* `pointer' won't be an error_mark_node if we were given a
     pointer to member, so it's cool to check for this here.  */
  else if (TYPE_PTRMEM_P (type))
    switch (errorstring)
      {
         case RO_ARRAY_INDEXING:
           error ("invalid use of array indexing on pointer to member");
           break;
         case RO_UNARY_STAR:
           error ("invalid use of unary %<*%> on pointer to member");
           break;
         case RO_IMPLICIT_CONVERSION:
           error ("invalid use of implicit conversion on pointer to member");
           break;
         case RO_ARROW_STAR:
           error ("left hand operand of %<->*%> must be a pointer to class, "
		  "but is a pointer to member of type %qT", type);
           break;
         default:
           gcc_unreachable ();
      }
  else if (pointer != error_mark_node)
    invalid_indirection_error (input_location, type, errorstring);

  return error_mark_node;
}

/* This handles expressions of the form "a[i]", which denotes
   an array reference.

   This is logically equivalent in C to *(a+i), but we may do it differently.
   If A is a variable or a member, we generate a primitive ARRAY_REF.
   This avoids forcing the array out of registers, and can work on
   arrays that are not lvalues (for example, members of structures returned
   by functions).

   If INDEX is of some user-defined type, it must be converted to
   integer type.  Otherwise, to make a compatible PLUS_EXPR, it
   will inherit the type of the array, which will be some pointer type.
   
   LOC is the location to use in building the array reference.  */

tree
cp_build_array_ref (location_t loc, tree array, tree idx,
		    tsubst_flags_t complain)
{
  tree ret;

  if (idx == 0)
    {
      if (complain & tf_error)
	error_at (loc, "subscript missing in array reference");
      return error_mark_node;
    }

  /* If an array's index is an array notation, then its rank cannot be
     greater than one.  */ 
  if (flag_enable_cilkplus && contains_array_notation_expr (idx))
    {
      size_t rank = 0;

      /* If find_rank returns false, then it should have reported an error,
	 thus it is unnecessary for repetition.  */
      if (!find_rank (loc, idx, idx, true, &rank))
	return error_mark_node;
      if (rank > 1)
	{
	  error_at (loc, "rank of the array%'s index is greater than 1");
	  return error_mark_node;
	}
    }
  if (TREE_TYPE (array) == error_mark_node
      || TREE_TYPE (idx) == error_mark_node)
    return error_mark_node;

  /* If ARRAY is a COMPOUND_EXPR or COND_EXPR, move our reference
     inside it.  */
  switch (TREE_CODE (array))
    {
    case COMPOUND_EXPR:
      {
	tree value = cp_build_array_ref (loc, TREE_OPERAND (array, 1), idx,
					 complain);
	ret = build2 (COMPOUND_EXPR, TREE_TYPE (value),
		      TREE_OPERAND (array, 0), value);
	SET_EXPR_LOCATION (ret, loc);
	return ret;
      }

    case COND_EXPR:
      ret = build_conditional_expr
	       (loc, TREE_OPERAND (array, 0),
	       cp_build_array_ref (loc, TREE_OPERAND (array, 1), idx,
				   complain),
	       cp_build_array_ref (loc, TREE_OPERAND (array, 2), idx,
				   complain),
	       complain);
      protected_set_expr_location (ret, loc);
      return ret;

    default:
      break;
    }

  convert_vector_to_pointer_for_subscript (loc, &array, idx);

  if (TREE_CODE (TREE_TYPE (array)) == ARRAY_TYPE)
    {
      tree rval, type;

      warn_array_subscript_with_type_char (idx);

      if (!INTEGRAL_OR_UNSCOPED_ENUMERATION_TYPE_P (TREE_TYPE (idx)))
	{
	  if (complain & tf_error)
	    error_at (loc, "array subscript is not an integer");
	  return error_mark_node;
	}

      /* Apply integral promotions *after* noticing character types.
	 (It is unclear why we do these promotions -- the standard
	 does not say that we should.  In fact, the natural thing would
	 seem to be to convert IDX to ptrdiff_t; we're performing
	 pointer arithmetic.)  */
      idx = cp_perform_integral_promotions (idx, complain);

      /* An array that is indexed by a non-constant
	 cannot be stored in a register; we must be able to do
	 address arithmetic on its address.
	 Likewise an array of elements of variable size.  */
      if (TREE_CODE (idx) != INTEGER_CST
	  || (COMPLETE_TYPE_P (TREE_TYPE (TREE_TYPE (array)))
	      && (TREE_CODE (TYPE_SIZE (TREE_TYPE (TREE_TYPE (array))))
		  != INTEGER_CST)))
	{
	  if (!cxx_mark_addressable (array))
	    return error_mark_node;
	}

      /* An array that is indexed by a constant value which is not within
	 the array bounds cannot be stored in a register either; because we
	 would get a crash in store_bit_field/extract_bit_field when trying
	 to access a non-existent part of the register.  */
      if (TREE_CODE (idx) == INTEGER_CST
	  && TYPE_DOMAIN (TREE_TYPE (array))
	  && ! int_fits_type_p (idx, TYPE_DOMAIN (TREE_TYPE (array))))
	{
	  if (!cxx_mark_addressable (array))
	    return error_mark_node;
	}

      if (!lvalue_p (array) && (complain & tf_error))
	pedwarn (loc, OPT_Wpedantic, 
	         "ISO C++ forbids subscripting non-lvalue array");

      /* Note in C++ it is valid to subscript a `register' array, since
	 it is valid to take the address of something with that
	 storage specification.  */
      if (extra_warnings)
	{
	  tree foo = array;
	  while (TREE_CODE (foo) == COMPONENT_REF)
	    foo = TREE_OPERAND (foo, 0);
	  if (VAR_P (foo) && DECL_REGISTER (foo)
	      && (complain & tf_warning))
	    warning_at (loc, OPT_Wextra,
			"subscripting array declared %<register%>");
	}

      type = TREE_TYPE (TREE_TYPE (array));
      rval = build4 (ARRAY_REF, type, array, idx, NULL_TREE, NULL_TREE);
      /* Array ref is const/volatile if the array elements are
	 or if the array is..  */
      TREE_READONLY (rval)
	|= (CP_TYPE_CONST_P (type) | TREE_READONLY (array));
      TREE_SIDE_EFFECTS (rval)
	|= (CP_TYPE_VOLATILE_P (type) | TREE_SIDE_EFFECTS (array));
      TREE_THIS_VOLATILE (rval)
	|= (CP_TYPE_VOLATILE_P (type) | TREE_THIS_VOLATILE (array));
      ret = require_complete_type_sfinae (fold_if_not_in_template (rval),
					  complain);
      protected_set_expr_location (ret, loc);
      return ret;
    }

  {
    tree ar = cp_default_conversion (array, complain);
    tree ind = cp_default_conversion (idx, complain);

    /* Put the integer in IND to simplify error checking.  */
    if (TREE_CODE (TREE_TYPE (ar)) == INTEGER_TYPE)
      {
	tree temp = ar;
	ar = ind;
	ind = temp;
      }

    if (ar == error_mark_node || ind == error_mark_node)
      return error_mark_node;

    if (!TYPE_PTR_P (TREE_TYPE (ar)))
      {
	if (complain & tf_error)
	  error_at (loc, "subscripted value is neither array nor pointer");
	return error_mark_node;
      }
    if (TREE_CODE (TREE_TYPE (ind)) != INTEGER_TYPE)
      {
	if (complain & tf_error)
	  error_at (loc, "array subscript is not an integer");
	return error_mark_node;
      }

    warn_array_subscript_with_type_char (idx);

    ret = cp_build_indirect_ref (cp_build_binary_op (input_location,
						     PLUS_EXPR, ar, ind,
						     complain),
                                 RO_ARRAY_INDEXING,
                                 complain);
    protected_set_expr_location (ret, loc);
    return ret;
  }
}

/* Entry point for Obj-C++.  */

tree
build_array_ref (location_t loc, tree array, tree idx)
{
  return cp_build_array_ref (loc, array, idx, tf_warning_or_error);
}

/* Resolve a pointer to member function.  INSTANCE is the object
   instance to use, if the member points to a virtual member.

   This used to avoid checking for virtual functions if basetype
   has no virtual functions, according to an earlier ANSI draft.
   With the final ISO C++ rules, such an optimization is
   incorrect: A pointer to a derived member can be static_cast
   to pointer-to-base-member, as long as the dynamic object
   later has the right member.  So now we only do this optimization
   when we know the dynamic type of the object.  */

tree
get_member_function_from_ptrfunc (tree *instance_ptrptr, tree function,
				  tsubst_flags_t complain)
{
  if (TREE_CODE (function) == OFFSET_REF)
    function = TREE_OPERAND (function, 1);

  if (TYPE_PTRMEMFUNC_P (TREE_TYPE (function)))
    {
      tree idx, delta, e1, e2, e3, vtbl;
      bool nonvirtual;
      tree fntype = TYPE_PTRMEMFUNC_FN_TYPE (TREE_TYPE (function));
      tree basetype = TYPE_METHOD_BASETYPE (TREE_TYPE (fntype));

      tree instance_ptr = *instance_ptrptr;
      tree instance_save_expr = 0;
      if (instance_ptr == error_mark_node)
	{
	  if (TREE_CODE (function) == PTRMEM_CST)
	    {
	      /* Extracting the function address from a pmf is only
		 allowed with -Wno-pmf-conversions. It only works for
		 pmf constants.  */
	      e1 = build_addr_func (PTRMEM_CST_MEMBER (function), complain);
	      e1 = convert (fntype, e1);
	      return e1;
	    }
	  else
	    {
	      if (complain & tf_error)
		error ("object missing in use of %qE", function);
	      return error_mark_node;
	    }
	}

      /* True if we know that the dynamic type of the object doesn't have
	 virtual functions, so we can assume the PFN field is a pointer.  */
      nonvirtual = (COMPLETE_TYPE_P (basetype)
		    && !TYPE_POLYMORPHIC_P (basetype)
		    && resolves_to_fixed_type_p (instance_ptr, 0));

      if (TREE_SIDE_EFFECTS (instance_ptr))
	instance_ptr = instance_save_expr = save_expr (instance_ptr);

      if (TREE_SIDE_EFFECTS (function))
	function = save_expr (function);

      /* Start by extracting all the information from the PMF itself.  */
      e3 = pfn_from_ptrmemfunc (function);
      delta = delta_from_ptrmemfunc (function);
      idx = build1 (NOP_EXPR, vtable_index_type, e3);
      switch (TARGET_PTRMEMFUNC_VBIT_LOCATION)
	{
	case ptrmemfunc_vbit_in_pfn:
	  e1 = cp_build_binary_op (input_location,
				   BIT_AND_EXPR, idx, integer_one_node,
				   complain);
	  idx = cp_build_binary_op (input_location,
				    MINUS_EXPR, idx, integer_one_node,
				    complain);
	  if (idx == error_mark_node)
	    return error_mark_node;
	  break;

	case ptrmemfunc_vbit_in_delta:
	  e1 = cp_build_binary_op (input_location,
				   BIT_AND_EXPR, delta, integer_one_node,
				   complain);
	  delta = cp_build_binary_op (input_location,
				      RSHIFT_EXPR, delta, integer_one_node,
				      complain);
	  if (delta == error_mark_node)
	    return error_mark_node;
	  break;

	default:
	  gcc_unreachable ();
	}

      if (e1 == error_mark_node)
	return error_mark_node;

      /* Convert down to the right base before using the instance.  A
	 special case is that in a pointer to member of class C, C may
	 be incomplete.  In that case, the function will of course be
	 a member of C, and no conversion is required.  In fact,
	 lookup_base will fail in that case, because incomplete
	 classes do not have BINFOs.  */
      if (!same_type_ignoring_top_level_qualifiers_p
	  (basetype, TREE_TYPE (TREE_TYPE (instance_ptr))))
	{
	  basetype = lookup_base (TREE_TYPE (TREE_TYPE (instance_ptr)),
				  basetype, ba_check, NULL, complain);
	  instance_ptr = build_base_path (PLUS_EXPR, instance_ptr, basetype,
					  1, complain);
	  if (instance_ptr == error_mark_node)
	    return error_mark_node;
	}
      /* ...and then the delta in the PMF.  */
      instance_ptr = fold_build_pointer_plus (instance_ptr, delta);

      /* Hand back the adjusted 'this' argument to our caller.  */
      *instance_ptrptr = instance_ptr;

      if (nonvirtual)
	/* Now just return the pointer.  */
	return e3;

      /* Next extract the vtable pointer from the object.  */
      vtbl = build1 (NOP_EXPR, build_pointer_type (vtbl_ptr_type_node),
		     instance_ptr);
      vtbl = cp_build_indirect_ref (vtbl, RO_NULL, complain);
      if (vtbl == error_mark_node)
	return error_mark_node;

      /* Finally, extract the function pointer from the vtable.  */
      e2 = fold_build_pointer_plus_loc (input_location, vtbl, idx);
      e2 = cp_build_indirect_ref (e2, RO_NULL, complain);
      if (e2 == error_mark_node)
	return error_mark_node;
      TREE_CONSTANT (e2) = 1;

      /* When using function descriptors, the address of the
	 vtable entry is treated as a function pointer.  */
      if (TARGET_VTABLE_USES_DESCRIPTORS)
	e2 = build1 (NOP_EXPR, TREE_TYPE (e2),
		     cp_build_addr_expr (e2, complain));

      e2 = fold_convert (TREE_TYPE (e3), e2);
      e1 = build_conditional_expr (input_location, e1, e2, e3, complain);
      if (e1 == error_mark_node)
	return error_mark_node;

      /* Make sure this doesn't get evaluated first inside one of the
	 branches of the COND_EXPR.  */
      if (instance_save_expr)
	e1 = build2 (COMPOUND_EXPR, TREE_TYPE (e1),
		     instance_save_expr, e1);

      function = e1;
    }
  return function;
}

/* Used by the C-common bits.  */
tree
build_function_call (location_t /*loc*/, 
		     tree function, tree params)
{
  return cp_build_function_call (function, params, tf_warning_or_error);
}

/* Used by the C-common bits.  */
tree
build_function_call_vec (location_t /*loc*/,
			 tree function, vec<tree, va_gc> *params,
			 vec<tree, va_gc> * /*origtypes*/)
{
  vec<tree, va_gc> *orig_params = params;
  tree ret = cp_build_function_call_vec (function, &params,
					 tf_warning_or_error);

  /* cp_build_function_call_vec can reallocate PARAMS by adding
     default arguments.  That should never happen here.  Verify
     that.  */
  gcc_assert (params == orig_params);

  return ret;
}

/* Build a function call using a tree list of arguments.  */

tree
cp_build_function_call (tree function, tree params, tsubst_flags_t complain)
{
  vec<tree, va_gc> *vec;
  tree ret;

  vec = make_tree_vector ();
  for (; params != NULL_TREE; params = TREE_CHAIN (params))
    vec_safe_push (vec, TREE_VALUE (params));
  ret = cp_build_function_call_vec (function, &vec, complain);
  release_tree_vector (vec);
  return ret;
}

/* Build a function call using varargs.  */

tree
cp_build_function_call_nary (tree function, tsubst_flags_t complain, ...)
{
  vec<tree, va_gc> *vec;
  va_list args;
  tree ret, t;

  vec = make_tree_vector ();
  va_start (args, complain);
  for (t = va_arg (args, tree); t != NULL_TREE; t = va_arg (args, tree))
    vec_safe_push (vec, t);
  va_end (args);
  ret = cp_build_function_call_vec (function, &vec, complain);
  release_tree_vector (vec);
  return ret;
}

/* Build a function call using a vector of arguments.  PARAMS may be
   NULL if there are no parameters.  This changes the contents of
   PARAMS.  */

tree
cp_build_function_call_vec (tree function, vec<tree, va_gc> **params,
			    tsubst_flags_t complain)
{
  tree fntype, fndecl;
  int is_method;
  tree original = function;
  int nargs;
  tree *argarray;
  tree parm_types;
  vec<tree, va_gc> *allocated = NULL;
  tree ret;

  /* For Objective-C, convert any calls via a cast to OBJC_TYPE_REF
     expressions, like those used for ObjC messenger dispatches.  */
  if (params != NULL && !vec_safe_is_empty (*params))
    function = objc_rewrite_function_call (function, (**params)[0]);

  /* build_c_cast puts on a NOP_EXPR to make the result not an lvalue.
     Strip such NOP_EXPRs, since FUNCTION is used in non-lvalue context.  */
  if (TREE_CODE (function) == NOP_EXPR
      && TREE_TYPE (function) == TREE_TYPE (TREE_OPERAND (function, 0)))
    function = TREE_OPERAND (function, 0);

  if (TREE_CODE (function) == FUNCTION_DECL)
    {
      mark_used (function);
      fndecl = function;

      /* Convert anything with function type to a pointer-to-function.  */
      if (DECL_MAIN_P (function) && (complain & tf_error))
	pedwarn (input_location, OPT_Wpedantic, 
		 "ISO C++ forbids calling %<::main%> from within program");

      function = build_addr_func (function, complain);
    }
  else
    {
      fndecl = NULL_TREE;

      function = build_addr_func (function, complain);
    }

  if (function == error_mark_node)
    return error_mark_node;

  fntype = TREE_TYPE (function);

  if (TYPE_PTRMEMFUNC_P (fntype))
    {
      if (complain & tf_error)
	error ("must use %<.*%> or %<->*%> to call pointer-to-member "
	       "function in %<%E (...)%>, e.g. %<(... ->* %E) (...)%>",
	       original, original);
      return error_mark_node;
    }

  is_method = (TYPE_PTR_P (fntype)
	       && TREE_CODE (TREE_TYPE (fntype)) == METHOD_TYPE);

  if (!(TYPE_PTRFN_P (fntype)
	|| is_method
	|| TREE_CODE (function) == TEMPLATE_ID_EXPR))
    {
      if (complain & tf_error)
	{
	  if (!flag_diagnostics_show_caret)
	    error_at (input_location,
		      "%qE cannot be used as a function", original);
	  else if (DECL_P (original))
	    error_at (input_location,
		      "%qD cannot be used as a function", original);
	  else 
	    error_at (input_location,
		      "expression cannot be used as a function");
	}

      return error_mark_node;
    }

  /* fntype now gets the type of function pointed to.  */
  fntype = TREE_TYPE (fntype);
  parm_types = TYPE_ARG_TYPES (fntype);

  if (params == NULL)
    {
      allocated = make_tree_vector ();
      params = &allocated;
    }

<<<<<<< HEAD
  if (flag_enable_cilkplus
      && is_cilkplus_reduce_builtin (fndecl) != BUILT_IN_NONE)
    nargs = (*params)->length ();
  else
=======
>>>>>>> 0dc99c85
    nargs = convert_arguments (parm_types, params, fndecl, LOOKUP_NORMAL,
			       complain);
  if (nargs < 0)
    return error_mark_node;

  argarray = (*params)->address ();

  /* Check for errors in format strings and inappropriately
     null parameters.  */
  check_function_arguments (fntype, nargs, argarray);

  ret = build_cxx_call (function, nargs, argarray, complain);

  if (allocated != NULL)
    release_tree_vector (allocated);

  return ret;
}

/* Subroutine of convert_arguments.
   Warn about wrong number of args are genereted. */

static void
warn_args_num (location_t loc, tree fndecl, bool too_many_p)
{
  if (fndecl)
    {
      if (TREE_CODE (TREE_TYPE (fndecl)) == METHOD_TYPE)
	{
	  if (DECL_NAME (fndecl) == NULL_TREE
	      || IDENTIFIER_HAS_TYPE_VALUE (DECL_NAME (fndecl)))
	    error_at (loc,
		      too_many_p
		      ? G_("too many arguments to constructor %q#D")
		      : G_("too few arguments to constructor %q#D"),
		      fndecl);
	  else
	    error_at (loc,
		      too_many_p
		      ? G_("too many arguments to member function %q#D")
		      : G_("too few arguments to member function %q#D"),
		      fndecl);
	}
      else
	error_at (loc,
		  too_many_p
		  ? G_("too many arguments to function %q#D")
		  : G_("too few arguments to function %q#D"),
		  fndecl);
      inform (DECL_SOURCE_LOCATION (fndecl),
	      "declared here");
    }
  else
    {
      if (c_dialect_objc ()  &&  objc_message_selector ())
	error_at (loc,
		  too_many_p 
		  ? G_("too many arguments to method %q#D")
		  : G_("too few arguments to method %q#D"),
		  objc_message_selector ());
      else
	error_at (loc, too_many_p ? G_("too many arguments to function")
		                  : G_("too few arguments to function"));
    }
}

/* Convert the actual parameter expressions in the list VALUES to the
   types in the list TYPELIST.  The converted expressions are stored
   back in the VALUES vector.
   If parmdecls is exhausted, or when an element has NULL as its type,
   perform the default conversions.

   NAME is an IDENTIFIER_NODE or 0.  It is used only for error messages.

   This is also where warnings about wrong number of args are generated.

   Returns the actual number of arguments processed (which might be less
   than the length of the vector), or -1 on error.

   In C++, unspecified trailing parameters can be filled in with their
   default arguments, if such were specified.  Do so here.  */

static int
convert_arguments (tree typelist, vec<tree, va_gc> **values, tree fndecl,
		   int flags, tsubst_flags_t complain)
{
  tree typetail;
  unsigned int i;

  /* Argument passing is always copy-initialization.  */
  flags |= LOOKUP_ONLYCONVERTING;

  for (i = 0, typetail = typelist;
       i < vec_safe_length (*values);
       i++)
    {
      tree type = typetail ? TREE_VALUE (typetail) : 0;
      tree val = (**values)[i];

      if (val == error_mark_node || type == error_mark_node)
	return -1;

      if (type == void_type_node)
	{
          if (complain & tf_error)
            {
	      warn_args_num (input_location, fndecl, /*too_many_p=*/true);
              return i;
            }
          else
            return -1;
	}

      /* build_c_cast puts on a NOP_EXPR to make the result not an lvalue.
	 Strip such NOP_EXPRs, since VAL is used in non-lvalue context.  */
      if (TREE_CODE (val) == NOP_EXPR
	  && TREE_TYPE (val) == TREE_TYPE (TREE_OPERAND (val, 0))
	  && (type == 0 || TREE_CODE (type) != REFERENCE_TYPE))
	val = TREE_OPERAND (val, 0);

      if (type == 0 || TREE_CODE (type) != REFERENCE_TYPE)
	{
	  if (TREE_CODE (TREE_TYPE (val)) == ARRAY_TYPE
	      || TREE_CODE (TREE_TYPE (val)) == FUNCTION_TYPE
	      || TREE_CODE (TREE_TYPE (val)) == METHOD_TYPE)
	    val = decay_conversion (val, complain);
	}

      if (val == error_mark_node)
	return -1;

      if (type != 0)
	{
	  /* Formal parm type is specified by a function prototype.  */
	  tree parmval;

	  if (!COMPLETE_TYPE_P (complete_type (type)))
	    {
              if (complain & tf_error)
                {
                  if (fndecl)
                    error ("parameter %P of %qD has incomplete type %qT",
                           i, fndecl, type);
                  else
                    error ("parameter %P has incomplete type %qT", i, type);
                }
	      parmval = error_mark_node;
	    }
	  else
	    {
	      parmval = convert_for_initialization
		(NULL_TREE, type, val, flags,
		 ICR_ARGPASS, fndecl, i, complain);
	      parmval = convert_for_arg_passing (type, parmval, complain);
	    }

	  if (parmval == error_mark_node)
	    return -1;

	  (**values)[i] = parmval;
	}
      else
	{
	  if (fndecl && magic_varargs_p (fndecl))
	    /* Don't do ellipsis conversion for __built_in_constant_p
	       as this will result in spurious errors for non-trivial
	       types.  */
	    val = require_complete_type_sfinae (val, complain);
	  else
	    val = convert_arg_to_ellipsis (val, complain);

	  (**values)[i] = val;
	}

      if (typetail)
	typetail = TREE_CHAIN (typetail);
    }

  if (typetail != 0 && typetail != void_list_node)
    {
      /* See if there are default arguments that can be used.  Because
	 we hold default arguments in the FUNCTION_TYPE (which is so
	 wrong), we can see default parameters here from deduced
	 contexts (and via typeof) for indirect function calls.
	 Fortunately we know whether we have a function decl to
	 provide default arguments in a language conformant
	 manner.  */
      if (fndecl && TREE_PURPOSE (typetail)
	  && TREE_CODE (TREE_PURPOSE (typetail)) != DEFAULT_ARG)
	{
	  for (; typetail != void_list_node; ++i)
	    {
	      tree parmval
		= convert_default_arg (TREE_VALUE (typetail),
				       TREE_PURPOSE (typetail),
				       fndecl, i, complain);

	      if (parmval == error_mark_node)
		return -1;

	      vec_safe_push (*values, parmval);
	      typetail = TREE_CHAIN (typetail);
	      /* ends with `...'.  */
	      if (typetail == NULL_TREE)
		break;
	    }
	}
      else
	{
          if (complain & tf_error)
	    warn_args_num (input_location, fndecl, /*too_many_p=*/false);
	  return -1;
	}
    }

  return (int) i;
}

/* Build a binary-operation expression, after performing default
   conversions on the operands.  CODE is the kind of expression to
   build.  ARG1 and ARG2 are the arguments.  ARG1_CODE and ARG2_CODE
   are the tree codes which correspond to ARG1 and ARG2 when issuing
   warnings about possibly misplaced parentheses.  They may differ
   from the TREE_CODE of ARG1 and ARG2 if the parser has done constant
   folding (e.g., if the parser sees "a | 1 + 1", it may call this
   routine with ARG2 being an INTEGER_CST and ARG2_CODE == PLUS_EXPR).
   To avoid issuing any parentheses warnings, pass ARG1_CODE and/or
   ARG2_CODE as ERROR_MARK.  */

tree
build_x_binary_op (location_t loc, enum tree_code code, tree arg1,
		   enum tree_code arg1_code, tree arg2,
		   enum tree_code arg2_code, tree *overload,
		   tsubst_flags_t complain)
{
  tree orig_arg1;
  tree orig_arg2;
  tree expr;

  orig_arg1 = arg1;
  orig_arg2 = arg2;

  if (processing_template_decl)
    {
      if (type_dependent_expression_p (arg1)
	  || type_dependent_expression_p (arg2))
	return build_min_nt_loc (loc, code, arg1, arg2);
      arg1 = build_non_dependent_expr (arg1);
      arg2 = build_non_dependent_expr (arg2);
    }

  if (code == DOTSTAR_EXPR)
    expr = build_m_component_ref (arg1, arg2, complain);
  else
    expr = build_new_op (loc, code, LOOKUP_NORMAL, arg1, arg2, NULL_TREE,
			 overload, complain);

  /* Check for cases such as x+y<<z which users are likely to
     misinterpret.  But don't warn about obj << x + y, since that is a
     common idiom for I/O.  */
  if (warn_parentheses
      && (complain & tf_warning)
      && !processing_template_decl
      && !error_operand_p (arg1)
      && !error_operand_p (arg2)
      && (code != LSHIFT_EXPR
	  || !CLASS_TYPE_P (TREE_TYPE (arg1))))
    warn_about_parentheses (loc, code, arg1_code, orig_arg1,
			    arg2_code, orig_arg2);

  if (processing_template_decl && expr != error_mark_node)
    return build_min_non_dep (code, expr, orig_arg1, orig_arg2);

  return expr;
}

/* Build and return an ARRAY_REF expression.  */

tree
build_x_array_ref (location_t loc, tree arg1, tree arg2,
		   tsubst_flags_t complain)
{
  tree orig_arg1 = arg1;
  tree orig_arg2 = arg2;
  tree expr;

  if (processing_template_decl)
    {
      if (type_dependent_expression_p (arg1)
	  || type_dependent_expression_p (arg2))
	return build_min_nt_loc (loc, ARRAY_REF, arg1, arg2,
				 NULL_TREE, NULL_TREE);
      arg1 = build_non_dependent_expr (arg1);
      arg2 = build_non_dependent_expr (arg2);
    }

  expr = build_new_op (loc, ARRAY_REF, LOOKUP_NORMAL, arg1, arg2,
		       NULL_TREE, /*overload=*/NULL, complain);

  if (processing_template_decl && expr != error_mark_node)
    return build_min_non_dep (ARRAY_REF, expr, orig_arg1, orig_arg2,
			      NULL_TREE, NULL_TREE);
  return expr;
}

/* Return whether OP is an expression of enum type cast to integer
   type.  In C++ even unsigned enum types are cast to signed integer
   types.  We do not want to issue warnings about comparisons between
   signed and unsigned types when one of the types is an enum type.
   Those warnings are always false positives in practice.  */

static bool
enum_cast_to_int (tree op)
{
  if (TREE_CODE (op) == NOP_EXPR
      && TREE_TYPE (op) == integer_type_node
      && TREE_CODE (TREE_TYPE (TREE_OPERAND (op, 0))) == ENUMERAL_TYPE
      && TYPE_UNSIGNED (TREE_TYPE (TREE_OPERAND (op, 0))))
    return true;

  /* The cast may have been pushed into a COND_EXPR.  */
  if (TREE_CODE (op) == COND_EXPR)
    return (enum_cast_to_int (TREE_OPERAND (op, 1))
	    || enum_cast_to_int (TREE_OPERAND (op, 2)));

  return false;
}

/* For the c-common bits.  */
tree
build_binary_op (location_t location, enum tree_code code, tree op0, tree op1,
		 int /*convert_p*/)
{
  return cp_build_binary_op (location, code, op0, op1, tf_warning_or_error);
}


/* Build a binary-operation expression without default conversions.
   CODE is the kind of expression to build.
   LOCATION is the location_t of the operator in the source code.
   This function differs from `build' in several ways:
   the data type of the result is computed and recorded in it,
   warnings are generated if arg data types are invalid,
   special handling for addition and subtraction of pointers is known,
   and some optimization is done (operations on narrow ints
   are done in the narrower type when that gives the same result).
   Constant folding is also done before the result is returned.

   Note that the operands will never have enumeral types
   because either they have just had the default conversions performed
   or they have both just been converted to some other type in which
   the arithmetic is to be done.

   C++: must do special pointer arithmetic when implementing
   multiple inheritance, and deal with pointer to member functions.  */

tree
cp_build_binary_op (location_t location,
		    enum tree_code code, tree orig_op0, tree orig_op1,
		    tsubst_flags_t complain)
{
  tree op0, op1;
  enum tree_code code0, code1;
  tree type0, type1;
  const char *invalid_op_diag;

  /* Expression code to give to the expression when it is built.
     Normally this is CODE, which is what the caller asked for,
     but in some special cases we change it.  */
  enum tree_code resultcode = code;

  /* Data type in which the computation is to be performed.
     In the simplest cases this is the common type of the arguments.  */
  tree result_type = NULL;

  /* Nonzero means operands have already been type-converted
     in whatever way is necessary.
     Zero means they need to be converted to RESULT_TYPE.  */
  int converted = 0;

  /* Nonzero means create the expression with this type, rather than
     RESULT_TYPE.  */
  tree build_type = 0;

  /* Nonzero means after finally constructing the expression
     convert it to this type.  */
  tree final_type = 0;

  tree result;

  /* Nonzero if this is an operation like MIN or MAX which can
     safely be computed in short if both args are promoted shorts.
     Also implies COMMON.
     -1 indicates a bitwise operation; this makes a difference
     in the exact conditions for when it is safe to do the operation
     in a narrower mode.  */
  int shorten = 0;

  /* Nonzero if this is a comparison operation;
     if both args are promoted shorts, compare the original shorts.
     Also implies COMMON.  */
  int short_compare = 0;

  /* Nonzero means set RESULT_TYPE to the common type of the args.  */
  int common = 0;

  /* True if both operands have arithmetic type.  */
  bool arithmetic_types_p;

  /* Apply default conversions.  */
  op0 = orig_op0;
  op1 = orig_op1;

  if (code == TRUTH_AND_EXPR || code == TRUTH_ANDIF_EXPR
      || code == TRUTH_OR_EXPR || code == TRUTH_ORIF_EXPR
      || code == TRUTH_XOR_EXPR)
    {
      if (!really_overloaded_fn (op0) && !VOID_TYPE_P (TREE_TYPE (op0)))
	op0 = decay_conversion (op0, complain);
      if (!really_overloaded_fn (op1) && !VOID_TYPE_P (TREE_TYPE (op1)))
	op1 = decay_conversion (op1, complain);
    }
  else
    {
      if (!really_overloaded_fn (op0) && !VOID_TYPE_P (TREE_TYPE (op0)))
	op0 = cp_default_conversion (op0, complain);
      if (!really_overloaded_fn (op1) && !VOID_TYPE_P (TREE_TYPE (op1)))
	op1 = cp_default_conversion (op1, complain);
    }

  /* Strip NON_LVALUE_EXPRs, etc., since we aren't using as an lvalue.  */
  STRIP_TYPE_NOPS (op0);
  STRIP_TYPE_NOPS (op1);

  /* DTRT if one side is an overloaded function, but complain about it.  */
  if (type_unknown_p (op0))
    {
      tree t = instantiate_type (TREE_TYPE (op1), op0, tf_none);
      if (t != error_mark_node)
	{
	  if (complain & tf_error)
	    permerror (input_location, "assuming cast to type %qT from overloaded function",
		       TREE_TYPE (t));
	  op0 = t;
	}
    }
  if (type_unknown_p (op1))
    {
      tree t = instantiate_type (TREE_TYPE (op0), op1, tf_none);
      if (t != error_mark_node)
	{
	  if (complain & tf_error)
	    permerror (input_location, "assuming cast to type %qT from overloaded function",
		       TREE_TYPE (t));
	  op1 = t;
	}
    }

<<<<<<< HEAD
  if (flag_enable_cilkplus && contains_array_notation_expr (op0))
    type0 = find_correct_array_notation_type (op0);
  else
    type0 = TREE_TYPE (op0);

  if (flag_enable_cilkplus && contains_array_notation_expr (op1))
    type1 = find_correct_array_notation_type (op1);
  else
    type1 = TREE_TYPE (op1);
=======
  type0 = TREE_TYPE (op0); 
  type1 = TREE_TYPE (op1);
>>>>>>> 0dc99c85

  /* The expression codes of the data types of the arguments tell us
     whether the arguments are integers, floating, pointers, etc.  */
  code0 = TREE_CODE (type0);
  code1 = TREE_CODE (type1);

  /* If an error was already reported for one of the arguments,
     avoid reporting another error.  */
  if (code0 == ERROR_MARK || code1 == ERROR_MARK)
    return error_mark_node;

  if ((invalid_op_diag
       = targetm.invalid_binary_op (code, type0, type1)))
    {
      if (complain & tf_error)
	error (invalid_op_diag);
      return error_mark_node;
    }

  /* Issue warnings about peculiar, but valid, uses of NULL.  */
  if ((orig_op0 == null_node || orig_op1 == null_node)
      /* It's reasonable to use pointer values as operands of &&
	 and ||, so NULL is no exception.  */
      && code != TRUTH_ANDIF_EXPR && code != TRUTH_ORIF_EXPR 
      && ( /* Both are NULL (or 0) and the operation was not a
	      comparison or a pointer subtraction.  */
	  (null_ptr_cst_p (orig_op0) && null_ptr_cst_p (orig_op1) 
	   && code != EQ_EXPR && code != NE_EXPR && code != MINUS_EXPR) 
	  /* Or if one of OP0 or OP1 is neither a pointer nor NULL.  */
	  || (!null_ptr_cst_p (orig_op0)
	      && !TYPE_PTR_OR_PTRMEM_P (type0))
	  || (!null_ptr_cst_p (orig_op1) 
	      && !TYPE_PTR_OR_PTRMEM_P (type1)))
      && (complain & tf_warning))
    {
      source_location loc =
	expansion_point_location_if_in_system_header (input_location);

      warning_at (loc, OPT_Wpointer_arith, "NULL used in arithmetic");
    }

  /* In case when one of the operands of the binary operation is
     a vector and another is a scalar -- convert scalar to vector.  */
  if ((code0 == VECTOR_TYPE) != (code1 == VECTOR_TYPE))
    {
      enum stv_conv convert_flag = scalar_to_vector (location, code, op0, op1,
						     complain & tf_error);

      switch (convert_flag)
        {
          case stv_error:
            return error_mark_node;
          case stv_firstarg:
            {
	      op0 = save_expr (op0);
              op0 = convert (TREE_TYPE (type1), op0);
              op0 = build_vector_from_val (type1, op0);
              type0 = TREE_TYPE (op0);
              code0 = TREE_CODE (type0);
              converted = 1;
              break;
            }
          case stv_secondarg:
            {
	      op1 = save_expr (op1);
              op1 = convert (TREE_TYPE (type0), op1);
              op1 = build_vector_from_val (type0, op1);
              type1 = TREE_TYPE (op1);
              code1 = TREE_CODE (type1);
              converted = 1;
              break;
            }
          default:
            break;
        }
    }

  switch (code)
    {
    case MINUS_EXPR:
      /* Subtraction of two similar pointers.
	 We must subtract them as integers, then divide by object size.  */
      if (code0 == POINTER_TYPE && code1 == POINTER_TYPE
	  && same_type_ignoring_top_level_qualifiers_p (TREE_TYPE (type0),
							TREE_TYPE (type1)))
	return pointer_diff (op0, op1, common_pointer_type (type0, type1),
			     complain);
      /* In all other cases except pointer - int, the usual arithmetic
	 rules apply.  */
      else if (!(code0 == POINTER_TYPE && code1 == INTEGER_TYPE))
	{
	  common = 1;
	  break;
	}
      /* The pointer - int case is just like pointer + int; fall
	 through.  */
    case PLUS_EXPR:
      if ((code0 == POINTER_TYPE || code1 == POINTER_TYPE)
	  && (code0 == INTEGER_TYPE || code1 == INTEGER_TYPE))
	{
	  tree ptr_operand;
	  tree int_operand;
	  ptr_operand = ((code0 == POINTER_TYPE) ? op0 : op1);
	  int_operand = ((code0 == INTEGER_TYPE) ? op0 : op1);
	  if (processing_template_decl)
	    {
	      result_type = TREE_TYPE (ptr_operand);
	      break;
	    }
	  return cp_pointer_int_sum (code,
				     ptr_operand, 
				     int_operand);
	}
      common = 1;
      break;

    case MULT_EXPR:
      common = 1;
      break;

    case TRUNC_DIV_EXPR:
    case CEIL_DIV_EXPR:
    case FLOOR_DIV_EXPR:
    case ROUND_DIV_EXPR:
    case EXACT_DIV_EXPR:
      if ((code0 == INTEGER_TYPE || code0 == REAL_TYPE
	   || code0 == COMPLEX_TYPE || code0 == VECTOR_TYPE)
	  && (code1 == INTEGER_TYPE || code1 == REAL_TYPE
	      || code1 == COMPLEX_TYPE || code1 == VECTOR_TYPE))
	{
	  enum tree_code tcode0 = code0, tcode1 = code1;
	  tree cop1 = fold_non_dependent_expr_sfinae (op1, tf_none);

	  warn_for_div_by_zero (location, maybe_constant_value (cop1));

	  if (tcode0 == COMPLEX_TYPE || tcode0 == VECTOR_TYPE)
	    tcode0 = TREE_CODE (TREE_TYPE (TREE_TYPE (op0)));
	  if (tcode1 == COMPLEX_TYPE || tcode1 == VECTOR_TYPE)
	    tcode1 = TREE_CODE (TREE_TYPE (TREE_TYPE (op1)));

	  if (!(tcode0 == INTEGER_TYPE && tcode1 == INTEGER_TYPE))
	    resultcode = RDIV_EXPR;
	  else
	    /* When dividing two signed integers, we have to promote to int.
	       unless we divide by a constant != -1.  Note that default
	       conversion will have been performed on the operands at this
	       point, so we have to dig out the original type to find out if
	       it was unsigned.  */
	    shorten = ((TREE_CODE (op0) == NOP_EXPR
			&& TYPE_UNSIGNED (TREE_TYPE (TREE_OPERAND (op0, 0))))
		       || (TREE_CODE (op1) == INTEGER_CST
			   && ! integer_all_onesp (op1)));

	  common = 1;
	}
      break;

    case BIT_AND_EXPR:
    case BIT_IOR_EXPR:
    case BIT_XOR_EXPR:
      if ((code0 == INTEGER_TYPE && code1 == INTEGER_TYPE)
	  || (code0 == VECTOR_TYPE && code1 == VECTOR_TYPE
	      && !VECTOR_FLOAT_TYPE_P (type0)
	      && !VECTOR_FLOAT_TYPE_P (type1)))
	shorten = -1;
      break;

    case TRUNC_MOD_EXPR:
    case FLOOR_MOD_EXPR:
      {
	tree cop1 = fold_non_dependent_expr_sfinae (op1, tf_none);

	warn_for_div_by_zero (location, maybe_constant_value (cop1));
      }

      if (code0 == VECTOR_TYPE && code1 == VECTOR_TYPE
	  && TREE_CODE (TREE_TYPE (type0)) == INTEGER_TYPE
	  && TREE_CODE (TREE_TYPE (type1)) == INTEGER_TYPE)
	common = 1;
      else if (code0 == INTEGER_TYPE && code1 == INTEGER_TYPE)
	{
	  /* Although it would be tempting to shorten always here, that loses
	     on some targets, since the modulo instruction is undefined if the
	     quotient can't be represented in the computation mode.  We shorten
	     only if unsigned or if dividing by something we know != -1.  */
	  shorten = ((TREE_CODE (op0) == NOP_EXPR
		      && TYPE_UNSIGNED (TREE_TYPE (TREE_OPERAND (op0, 0))))
		     || (TREE_CODE (op1) == INTEGER_CST
			 && ! integer_all_onesp (op1)));
	  common = 1;
	}
      break;

    case TRUTH_ANDIF_EXPR:
    case TRUTH_ORIF_EXPR:
    case TRUTH_AND_EXPR:
    case TRUTH_OR_EXPR:
      result_type = boolean_type_node;
      break;

      /* Shift operations: result has same type as first operand;
	 always convert second operand to int.
	 Also set SHORT_SHIFT if shifting rightward.  */

    case RSHIFT_EXPR:
      if (code0 == VECTOR_TYPE && code1 == INTEGER_TYPE
          && TREE_CODE (TREE_TYPE (type0)) == INTEGER_TYPE)
        {
          result_type = type0;
          converted = 1;
        }
      else if (code0 == VECTOR_TYPE && code1 == VECTOR_TYPE
	  && TREE_CODE (TREE_TYPE (type0)) == INTEGER_TYPE
	  && TREE_CODE (TREE_TYPE (type1)) == INTEGER_TYPE
	  && TYPE_VECTOR_SUBPARTS (type0) == TYPE_VECTOR_SUBPARTS (type1))
	{
	  result_type = type0;
	  converted = 1;
	}
      else if (code0 == INTEGER_TYPE && code1 == INTEGER_TYPE)
	{
	  tree const_op1 = fold_non_dependent_expr_sfinae (op1, tf_none);
	  const_op1 = maybe_constant_value (const_op1);
	  if (TREE_CODE (const_op1) != INTEGER_CST)
	    const_op1 = op1;
	  result_type = type0;
	  if (TREE_CODE (const_op1) == INTEGER_CST)
	    {
	      if (tree_int_cst_lt (const_op1, integer_zero_node))
		{
		  if ((complain & tf_warning)
		      && c_inhibit_evaluation_warnings == 0)
		    warning (0, "right shift count is negative");
		}
	      else
		{
		  if (compare_tree_int (const_op1, TYPE_PRECISION (type0)) >= 0
		      && (complain & tf_warning)
		      && c_inhibit_evaluation_warnings == 0)
		    warning (0, "right shift count >= width of type");
		}
	    }
	  /* Convert the shift-count to an integer, regardless of
	     size of value being shifted.  */
	  if (TYPE_MAIN_VARIANT (TREE_TYPE (op1)) != integer_type_node)
	    op1 = cp_convert (integer_type_node, op1, complain);
	  /* Avoid converting op1 to result_type later.  */
	  converted = 1;
	}
      break;

    case LSHIFT_EXPR:
      if (code0 == VECTOR_TYPE && code1 == INTEGER_TYPE
          && TREE_CODE (TREE_TYPE (type0)) == INTEGER_TYPE)
        {
          result_type = type0;
          converted = 1;
        }
      else if (code0 == VECTOR_TYPE && code1 == VECTOR_TYPE
	  && TREE_CODE (TREE_TYPE (type0)) == INTEGER_TYPE
	  && TREE_CODE (TREE_TYPE (type1)) == INTEGER_TYPE
	  && TYPE_VECTOR_SUBPARTS (type0) == TYPE_VECTOR_SUBPARTS (type1))
	{
	  result_type = type0;
	  converted = 1;
	}
      else if (code0 == INTEGER_TYPE && code1 == INTEGER_TYPE)
	{
	  tree const_op1 = fold_non_dependent_expr_sfinae (op1, tf_none);
	  const_op1 = maybe_constant_value (const_op1);
	  if (TREE_CODE (const_op1) != INTEGER_CST)
	    const_op1 = op1;
	  result_type = type0;
	  if (TREE_CODE (const_op1) == INTEGER_CST)
	    {
	      if (tree_int_cst_lt (const_op1, integer_zero_node))
		{
		  if ((complain & tf_warning)
		      && c_inhibit_evaluation_warnings == 0)
		    warning (0, "left shift count is negative");
		}
	      else if (compare_tree_int (const_op1,
					 TYPE_PRECISION (type0)) >= 0)
		{
		  if ((complain & tf_warning)
		      && c_inhibit_evaluation_warnings == 0)
		    warning (0, "left shift count >= width of type");
		}
	    }
	  /* Convert the shift-count to an integer, regardless of
	     size of value being shifted.  */
	  if (TYPE_MAIN_VARIANT (TREE_TYPE (op1)) != integer_type_node)
	    op1 = cp_convert (integer_type_node, op1, complain);
	  /* Avoid converting op1 to result_type later.  */
	  converted = 1;
	}
      break;

    case RROTATE_EXPR:
    case LROTATE_EXPR:
      if (code0 == INTEGER_TYPE && code1 == INTEGER_TYPE)
	{
	  result_type = type0;
	  if (TREE_CODE (op1) == INTEGER_CST)
	    {
	      if (tree_int_cst_lt (op1, integer_zero_node))
		{
		  if (complain & tf_warning)
		    warning (0, (code == LROTATE_EXPR)
			          ? G_("left rotate count is negative")
   			          : G_("right rotate count is negative"));
		}
	      else if (compare_tree_int (op1, TYPE_PRECISION (type0)) >= 0)
		{
		  if (complain & tf_warning)
		    warning (0, (code == LROTATE_EXPR) 
                                  ? G_("left rotate count >= width of type")
                                  : G_("right rotate count >= width of type"));
		}
	    }
	  /* Convert the shift-count to an integer, regardless of
	     size of value being shifted.  */
	  if (TYPE_MAIN_VARIANT (TREE_TYPE (op1)) != integer_type_node)
	    op1 = cp_convert (integer_type_node, op1, complain);
	}
      break;

    case EQ_EXPR:
    case NE_EXPR:
      if (code0 == VECTOR_TYPE && code1 == VECTOR_TYPE)
	goto vector_compare;
      if ((complain & tf_warning)
	  && (FLOAT_TYPE_P (type0) || FLOAT_TYPE_P (type1)))
	warning (OPT_Wfloat_equal,
		 "comparing floating point with == or != is unsafe");
      if ((complain & tf_warning)
	  && ((TREE_CODE (orig_op0) == STRING_CST && !integer_zerop (op1))
	      || (TREE_CODE (orig_op1) == STRING_CST && !integer_zerop (op0))))
	warning (OPT_Waddress, "comparison with string literal results in unspecified behaviour");

      build_type = boolean_type_node;
      if ((code0 == INTEGER_TYPE || code0 == REAL_TYPE
	   || code0 == COMPLEX_TYPE || code0 == ENUMERAL_TYPE)
	  && (code1 == INTEGER_TYPE || code1 == REAL_TYPE
	      || code1 == COMPLEX_TYPE || code1 == ENUMERAL_TYPE))
	short_compare = 1;
      else if ((code0 == POINTER_TYPE && code1 == POINTER_TYPE)
	       || (TYPE_PTRDATAMEM_P (type0) && TYPE_PTRDATAMEM_P (type1)))
	result_type = composite_pointer_type (type0, type1, op0, op1,
					      CPO_COMPARISON, complain);
      else if ((code0 == POINTER_TYPE || TYPE_PTRDATAMEM_P (type0))
	       && null_ptr_cst_p (op1))
	{
	  if (TREE_CODE (op0) == ADDR_EXPR
	      && decl_with_nonnull_addr_p (TREE_OPERAND (op0, 0)))
	    {
	      if ((complain & tf_warning)
		  && c_inhibit_evaluation_warnings == 0)
		warning (OPT_Waddress, "the address of %qD will never be NULL",
			 TREE_OPERAND (op0, 0));
	    }
	  result_type = type0;
	}
      else if ((code1 == POINTER_TYPE || TYPE_PTRDATAMEM_P (type1))
	       && null_ptr_cst_p (op0))
	{
	  if (TREE_CODE (op1) == ADDR_EXPR 
	      && decl_with_nonnull_addr_p (TREE_OPERAND (op1, 0)))
	    {
	      if ((complain & tf_warning)
		  && c_inhibit_evaluation_warnings == 0)
		warning (OPT_Waddress, "the address of %qD will never be NULL",
			 TREE_OPERAND (op1, 0));
	    }
	  result_type = type1;
	}
      else if (null_ptr_cst_p (op0) && null_ptr_cst_p (op1))
	/* One of the operands must be of nullptr_t type.  */
        result_type = TREE_TYPE (nullptr_node);
      else if (code0 == POINTER_TYPE && code1 == INTEGER_TYPE)
	{
	  result_type = type0;
	  if (complain & tf_error) 
            permerror (input_location, "ISO C++ forbids comparison between pointer and integer");
          else
            return error_mark_node;
	}
      else if (code0 == INTEGER_TYPE && code1 == POINTER_TYPE)
	{
	  result_type = type1;
	  if (complain & tf_error)
	    permerror (input_location, "ISO C++ forbids comparison between pointer and integer");
          else
            return error_mark_node;
	}
      else if (TYPE_PTRMEMFUNC_P (type0) && null_ptr_cst_p (op1))
	{
	  if (TARGET_PTRMEMFUNC_VBIT_LOCATION
	      == ptrmemfunc_vbit_in_delta)
	    {
	      tree pfn0, delta0, e1, e2;

	      if (TREE_SIDE_EFFECTS (op0))
		op0 = save_expr (op0);

	      pfn0 = pfn_from_ptrmemfunc (op0);
	      delta0 = delta_from_ptrmemfunc (op0);
	      e1 = cp_build_binary_op (location,
				       EQ_EXPR,
	  			       pfn0,
				       build_zero_cst (TREE_TYPE (pfn0)),
				       complain);
	      e2 = cp_build_binary_op (location,
				       BIT_AND_EXPR,
				       delta0,
				       integer_one_node,
				       complain);

	      if (complain & tf_warning)
		maybe_warn_zero_as_null_pointer_constant (op1, input_location);

	      e2 = cp_build_binary_op (location,
				       EQ_EXPR, e2, integer_zero_node,
				       complain);
	      op0 = cp_build_binary_op (location,
					TRUTH_ANDIF_EXPR, e1, e2,
					complain);
	      op1 = cp_convert (TREE_TYPE (op0), integer_one_node, complain); 
	    }
     	  else 
	    {
	      op0 = build_ptrmemfunc_access_expr (op0, pfn_identifier);
	      op1 = cp_convert (TREE_TYPE (op0), op1, complain);
	    }
	  result_type = TREE_TYPE (op0);
	}
      else if (TYPE_PTRMEMFUNC_P (type1) && null_ptr_cst_p (op0))
	return cp_build_binary_op (location, code, op1, op0, complain);
      else if (TYPE_PTRMEMFUNC_P (type0) && TYPE_PTRMEMFUNC_P (type1))
	{
	  tree type;
	  /* E will be the final comparison.  */
	  tree e;
	  /* E1 and E2 are for scratch.  */
	  tree e1;
	  tree e2;
	  tree pfn0;
	  tree pfn1;
	  tree delta0;
	  tree delta1;

	  type = composite_pointer_type (type0, type1, op0, op1, 
					 CPO_COMPARISON, complain);

	  if (!same_type_p (TREE_TYPE (op0), type))
	    op0 = cp_convert_and_check (type, op0, complain);
	  if (!same_type_p (TREE_TYPE (op1), type))
	    op1 = cp_convert_and_check (type, op1, complain);

	  if (op0 == error_mark_node || op1 == error_mark_node)
	    return error_mark_node;

	  if (TREE_SIDE_EFFECTS (op0))
	    op0 = save_expr (op0);
	  if (TREE_SIDE_EFFECTS (op1))
	    op1 = save_expr (op1);

	  pfn0 = pfn_from_ptrmemfunc (op0);
	  pfn1 = pfn_from_ptrmemfunc (op1);
	  delta0 = delta_from_ptrmemfunc (op0);
	  delta1 = delta_from_ptrmemfunc (op1);
	  if (TARGET_PTRMEMFUNC_VBIT_LOCATION
	      == ptrmemfunc_vbit_in_delta)
	    {
	      /* We generate:

		 (op0.pfn == op1.pfn
		  && ((op0.delta == op1.delta)
     		       || (!op0.pfn && op0.delta & 1 == 0 
			   && op1.delta & 1 == 0))

	         The reason for the `!op0.pfn' bit is that a NULL
	         pointer-to-member is any member with a zero PFN and
	         LSB of the DELTA field is 0.  */

	      e1 = cp_build_binary_op (location, BIT_AND_EXPR,
				       delta0, 
				       integer_one_node,
				       complain);
	      e1 = cp_build_binary_op (location,
				       EQ_EXPR, e1, integer_zero_node,
				       complain);
	      e2 = cp_build_binary_op (location, BIT_AND_EXPR,
				       delta1,
				       integer_one_node,
				       complain);
	      e2 = cp_build_binary_op (location,
				       EQ_EXPR, e2, integer_zero_node,
				       complain);
	      e1 = cp_build_binary_op (location,
				       TRUTH_ANDIF_EXPR, e2, e1,
				       complain);
	      e2 = cp_build_binary_op (location, EQ_EXPR,
				       pfn0,
				       build_zero_cst (TREE_TYPE (pfn0)),
				       complain);
	      e2 = cp_build_binary_op (location,
				       TRUTH_ANDIF_EXPR, e2, e1, complain);
	      e1 = cp_build_binary_op (location,
				       EQ_EXPR, delta0, delta1, complain);
	      e1 = cp_build_binary_op (location,
				       TRUTH_ORIF_EXPR, e1, e2, complain);
	    }
	  else
	    {
	      /* We generate:

	         (op0.pfn == op1.pfn
	         && (!op0.pfn || op0.delta == op1.delta))

	         The reason for the `!op0.pfn' bit is that a NULL
	         pointer-to-member is any member with a zero PFN; the
	         DELTA field is unspecified.  */
 
    	      e1 = cp_build_binary_op (location,
				       EQ_EXPR, delta0, delta1, complain);
	      e2 = cp_build_binary_op (location,
				       EQ_EXPR,
		      		       pfn0,
			   	       build_zero_cst (TREE_TYPE (pfn0)),
				       complain);
	      e1 = cp_build_binary_op (location,
				       TRUTH_ORIF_EXPR, e1, e2, complain);
	    }
	  e2 = build2 (EQ_EXPR, boolean_type_node, pfn0, pfn1);
	  e = cp_build_binary_op (location,
				  TRUTH_ANDIF_EXPR, e2, e1, complain);
	  if (code == EQ_EXPR)
	    return e;
	  return cp_build_binary_op (location,
				     EQ_EXPR, e, integer_zero_node, complain);
	}
      else
	{
	  gcc_assert (!TYPE_PTRMEMFUNC_P (type0)
		      || !same_type_p (TYPE_PTRMEMFUNC_FN_TYPE (type0),
				       type1));
	  gcc_assert (!TYPE_PTRMEMFUNC_P (type1)
		      || !same_type_p (TYPE_PTRMEMFUNC_FN_TYPE (type1),
				       type0));
	}

      break;

    case MAX_EXPR:
    case MIN_EXPR:
      if ((code0 == INTEGER_TYPE || code0 == REAL_TYPE)
	   && (code1 == INTEGER_TYPE || code1 == REAL_TYPE))
	shorten = 1;
      else if (code0 == POINTER_TYPE && code1 == POINTER_TYPE)
	result_type = composite_pointer_type (type0, type1, op0, op1,
					      CPO_COMPARISON, complain);
      break;

    case LE_EXPR:
    case GE_EXPR:
    case LT_EXPR:
    case GT_EXPR:
      if (TREE_CODE (orig_op0) == STRING_CST
	  || TREE_CODE (orig_op1) == STRING_CST)
	{
	  if (complain & tf_warning)
	    warning (OPT_Waddress, "comparison with string literal results in unspecified behaviour");
	}

      if (code0 == VECTOR_TYPE && code1 == VECTOR_TYPE)
	{
	vector_compare:
	  tree intt;
	  if (!same_type_ignoring_top_level_qualifiers_p (TREE_TYPE (type0),
							  TREE_TYPE (type1)))
	    {
	      error_at (location, "comparing vectors with different "
				  "element types");
	      inform (location, "operand types are %qT and %qT", type0, type1);
	      return error_mark_node;
	    }

	  if (TYPE_VECTOR_SUBPARTS (type0) != TYPE_VECTOR_SUBPARTS (type1))
	    {
	      error_at (location, "comparing vectors with different "
				  "number of elements");
	      inform (location, "operand types are %qT and %qT", type0, type1);
	      return error_mark_node;
	    }

	  /* Always construct signed integer vector type.  */
	  intt = c_common_type_for_size (GET_MODE_BITSIZE
					   (TYPE_MODE (TREE_TYPE (type0))), 0);
	  result_type = build_opaque_vector_type (intt,
						  TYPE_VECTOR_SUBPARTS (type0));
	  converted = 1;
	  break;
	}
      build_type = boolean_type_node;
      if ((code0 == INTEGER_TYPE || code0 == REAL_TYPE
	   || code0 == ENUMERAL_TYPE)
	   && (code1 == INTEGER_TYPE || code1 == REAL_TYPE
	       || code1 == ENUMERAL_TYPE))
	short_compare = 1;
      else if (code0 == POINTER_TYPE && code1 == POINTER_TYPE)
	result_type = composite_pointer_type (type0, type1, op0, op1,
					      CPO_COMPARISON, complain);
      else if (code0 == POINTER_TYPE && null_ptr_cst_p (op1))
	{
	  result_type = type0;
	  if (extra_warnings && (complain & tf_warning))
	    warning (OPT_Wextra,
		     "ordered comparison of pointer with integer zero");
	}
      else if (code1 == POINTER_TYPE && null_ptr_cst_p (op0))
	{
	  result_type = type1;
	  if (extra_warnings && (complain & tf_warning))
	    warning (OPT_Wextra,
		     "ordered comparison of pointer with integer zero");
	}
      else if (null_ptr_cst_p (op0) && null_ptr_cst_p (op1))
	/* One of the operands must be of nullptr_t type.  */
        result_type = TREE_TYPE (nullptr_node);
      else if (code0 == POINTER_TYPE && code1 == INTEGER_TYPE)
	{
	  result_type = type0;
	  if (complain & tf_error)
	    permerror (input_location, "ISO C++ forbids comparison between pointer and integer");
          else
            return error_mark_node;
	}
      else if (code0 == INTEGER_TYPE && code1 == POINTER_TYPE)
	{
	  result_type = type1;
	  if (complain & tf_error)
	    permerror (input_location, "ISO C++ forbids comparison between pointer and integer");
          else
            return error_mark_node;
	}
      break;

    case UNORDERED_EXPR:
    case ORDERED_EXPR:
    case UNLT_EXPR:
    case UNLE_EXPR:
    case UNGT_EXPR:
    case UNGE_EXPR:
    case UNEQ_EXPR:
      build_type = integer_type_node;
      if (code0 != REAL_TYPE || code1 != REAL_TYPE)
	{
	  if (complain & tf_error)
	    error ("unordered comparison on non-floating point argument");
	  return error_mark_node;
	}
      common = 1;
      break;

    default:
      break;
    }

  if (((code0 == INTEGER_TYPE || code0 == REAL_TYPE || code0 == COMPLEX_TYPE
	|| code0 == ENUMERAL_TYPE)
       && (code1 == INTEGER_TYPE || code1 == REAL_TYPE
	   || code1 == COMPLEX_TYPE || code1 == ENUMERAL_TYPE)))
    arithmetic_types_p = 1;
  else
    {
      arithmetic_types_p = 0;
      /* Vector arithmetic is only allowed when both sides are vectors.  */
      if (code0 == VECTOR_TYPE && code1 == VECTOR_TYPE)
	{
	  if (!tree_int_cst_equal (TYPE_SIZE (type0), TYPE_SIZE (type1))
	      || !same_scalar_type_ignoring_signedness (TREE_TYPE (type0),
							TREE_TYPE (type1)))
	    {
	      if (complain & tf_error)
		binary_op_error (location, code, type0, type1);
	      return error_mark_node;
	    }
	  arithmetic_types_p = 1;
	}
    }
  /* Determine the RESULT_TYPE, if it is not already known.  */
  if (!result_type
      && arithmetic_types_p
      && (shorten || common || short_compare))
    {
      result_type = cp_common_type (type0, type1);
      if (complain & tf_warning)
	do_warn_double_promotion (result_type, type0, type1,
				  "implicit conversion from %qT to %qT "
				  "to match other operand of binary "
				  "expression",
				  location);
    }

  if (!result_type)
    {
      if (complain & tf_error)
	error ("invalid operands of types %qT and %qT to binary %qO",
	       TREE_TYPE (orig_op0), TREE_TYPE (orig_op1), code);
      return error_mark_node;
    }

  /* If we're in a template, the only thing we need to know is the
     RESULT_TYPE.  */
  if (processing_template_decl)
    {
      /* Since the middle-end checks the type when doing a build2, we
	 need to build the tree in pieces.  This built tree will never
	 get out of the front-end as we replace it when instantiating
	 the template.  */
      tree tmp = build2 (resultcode,
			 build_type ? build_type : result_type,
			 NULL_TREE, op1);
      TREE_OPERAND (tmp, 0) = op0;
      return tmp;
    }

  if (arithmetic_types_p)
    {
      bool first_complex = (code0 == COMPLEX_TYPE);
      bool second_complex = (code1 == COMPLEX_TYPE);
      int none_complex = (!first_complex && !second_complex);

      /* Adapted from patch for c/24581.  */
      if (first_complex != second_complex
	  && (code == PLUS_EXPR
	      || code == MINUS_EXPR
	      || code == MULT_EXPR
	      || (code == TRUNC_DIV_EXPR && first_complex))
	  && TREE_CODE (TREE_TYPE (result_type)) == REAL_TYPE
	  && flag_signed_zeros)
	{
	  /* An operation on mixed real/complex operands must be
	     handled specially, but the language-independent code can
	     more easily optimize the plain complex arithmetic if
	     -fno-signed-zeros.  */
	  tree real_type = TREE_TYPE (result_type);
	  tree real, imag;
	  if (first_complex)
	    {
	      if (TREE_TYPE (op0) != result_type)
		op0 = cp_convert_and_check (result_type, op0, complain);
	      if (TREE_TYPE (op1) != real_type)
		op1 = cp_convert_and_check (real_type, op1, complain);
	    }
	  else
	    {
	      if (TREE_TYPE (op0) != real_type)
		op0 = cp_convert_and_check (real_type, op0, complain);
	      if (TREE_TYPE (op1) != result_type)
		op1 = cp_convert_and_check (result_type, op1, complain);
	    }
	  if (TREE_CODE (op0) == ERROR_MARK || TREE_CODE (op1) == ERROR_MARK)
	    return error_mark_node;
	  if (first_complex)
	    {
	      op0 = save_expr (op0);
	      real = cp_build_unary_op (REALPART_EXPR, op0, 1, complain);
	      imag = cp_build_unary_op (IMAGPART_EXPR, op0, 1, complain);
	      switch (code)
		{
		case MULT_EXPR:
		case TRUNC_DIV_EXPR:
		  op1 = save_expr (op1);
		  imag = build2 (resultcode, real_type, imag, op1);
		  /* Fall through.  */
		case PLUS_EXPR:
		case MINUS_EXPR:
		  real = build2 (resultcode, real_type, real, op1);
		  break;
		default:
		  gcc_unreachable();
		}
	    }
	  else
	    {
	      op1 = save_expr (op1);
	      real = cp_build_unary_op (REALPART_EXPR, op1, 1, complain);
	      imag = cp_build_unary_op (IMAGPART_EXPR, op1, 1, complain);
	      switch (code)
		{
		case MULT_EXPR:
		  op0 = save_expr (op0);
		  imag = build2 (resultcode, real_type, op0, imag);
		  /* Fall through.  */
		case PLUS_EXPR:
		  real = build2 (resultcode, real_type, op0, real);
		  break;
		case MINUS_EXPR:
		  real = build2 (resultcode, real_type, op0, real);
		  imag = build1 (NEGATE_EXPR, real_type, imag);
		  break;
		default:
		  gcc_unreachable();
		}
	    }
	  real = fold_if_not_in_template (real);
	  imag = fold_if_not_in_template (imag);
	  result = build2 (COMPLEX_EXPR, result_type, real, imag);
	  result = fold_if_not_in_template (result);
	  return result;
	}

      /* For certain operations (which identify themselves by shorten != 0)
	 if both args were extended from the same smaller type,
	 do the arithmetic in that type and then extend.

	 shorten !=0 and !=1 indicates a bitwise operation.
	 For them, this optimization is safe only if
	 both args are zero-extended or both are sign-extended.
	 Otherwise, we might change the result.
	 E.g., (short)-1 | (unsigned short)-1 is (int)-1
	 but calculated in (unsigned short) it would be (unsigned short)-1.  */

      if (shorten && none_complex)
	{
	  final_type = result_type;
	  result_type = shorten_binary_op (result_type, op0, op1, 
					   shorten == -1);
	}

      /* Comparison operations are shortened too but differently.
	 They identify themselves by setting short_compare = 1.  */

      if (short_compare)
	{
	  /* Don't write &op0, etc., because that would prevent op0
	     from being kept in a register.
	     Instead, make copies of the our local variables and
	     pass the copies by reference, then copy them back afterward.  */
	  tree xop0 = op0, xop1 = op1, xresult_type = result_type;
	  enum tree_code xresultcode = resultcode;
	  tree val
	    = shorten_compare (&xop0, &xop1, &xresult_type, &xresultcode);
	  if (val != 0)
	    return cp_convert (boolean_type_node, val, complain);
	  op0 = xop0, op1 = xop1;
	  converted = 1;
	  resultcode = xresultcode;
	}

      if ((short_compare || code == MIN_EXPR || code == MAX_EXPR)
	  && warn_sign_compare
	  /* Do not warn until the template is instantiated; we cannot
	     bound the ranges of the arguments until that point.  */
	  && !processing_template_decl
          && (complain & tf_warning)
	  && c_inhibit_evaluation_warnings == 0
	  /* Even unsigned enum types promote to signed int.  We don't
	     want to issue -Wsign-compare warnings for this case.  */
	  && !enum_cast_to_int (orig_op0)
	  && !enum_cast_to_int (orig_op1))
	{
	  tree oop0 = maybe_constant_value (orig_op0);
	  tree oop1 = maybe_constant_value (orig_op1);

	  if (TREE_CODE (oop0) != INTEGER_CST)
	    oop0 = orig_op0;
	  if (TREE_CODE (oop1) != INTEGER_CST)
	    oop1 = orig_op1;
	  warn_for_sign_compare (location, oop0, oop1, op0, op1, 
				 result_type, resultcode);
	}
    }

  /* If CONVERTED is zero, both args will be converted to type RESULT_TYPE.
     Then the expression will be built.
     It will be given type FINAL_TYPE if that is nonzero;
     otherwise, it will be given type RESULT_TYPE.  */
  if (! converted)
    {
      if (TREE_TYPE (op0) != result_type)
	op0 = cp_convert_and_check (result_type, op0, complain);
      if (TREE_TYPE (op1) != result_type)
	op1 = cp_convert_and_check (result_type, op1, complain);

      if (op0 == error_mark_node || op1 == error_mark_node)
	return error_mark_node;
    }

  if (build_type == NULL_TREE)
    build_type = result_type;

  result = build2 (resultcode, build_type, op0, op1);
  result = fold_if_not_in_template (result);
  if (final_type != 0)
    result = cp_convert (final_type, result, complain);

  if (TREE_OVERFLOW_P (result) 
      && !TREE_OVERFLOW_P (op0) 
      && !TREE_OVERFLOW_P (op1))
    overflow_warning (location, result);

  return result;
}

/* Build a VEC_PERM_EXPR.
   This is a simple wrapper for c_build_vec_perm_expr.  */
tree
build_x_vec_perm_expr (location_t loc,
			tree arg0, tree arg1, tree arg2,
			tsubst_flags_t complain)
{
  if (processing_template_decl
      && (type_dependent_expression_p (arg0)
	  || type_dependent_expression_p (arg1)
	  || type_dependent_expression_p (arg2)))
    return build_min_nt_loc (loc, VEC_PERM_EXPR, arg0, arg1, arg2);
  return c_build_vec_perm_expr (loc, arg0, arg1, arg2, complain & tf_error);
}

/* Return a tree for the sum or difference (RESULTCODE says which)
   of pointer PTROP and integer INTOP.  */

static tree
cp_pointer_int_sum (enum tree_code resultcode, tree ptrop, tree intop)
{
  tree res_type = TREE_TYPE (ptrop);

  /* pointer_int_sum() uses size_in_bytes() on the TREE_TYPE(res_type)
     in certain circumstance (when it's valid to do so).  So we need
     to make sure it's complete.  We don't need to check here, if we
     can actually complete it at all, as those checks will be done in
     pointer_int_sum() anyway.  */
  complete_type (TREE_TYPE (res_type));

  return pointer_int_sum (input_location, resultcode, ptrop,
			  fold_if_not_in_template (intop));
}

/* Return a tree for the difference of pointers OP0 and OP1.
   The resulting tree has type int.  */

static tree
pointer_diff (tree op0, tree op1, tree ptrtype, tsubst_flags_t complain)
{
  tree result;
  tree restype = ptrdiff_type_node;
  tree target_type = TREE_TYPE (ptrtype);

  if (!complete_type_or_else (target_type, NULL_TREE))
    return error_mark_node;

  if (VOID_TYPE_P (target_type))
    {
      if (complain & tf_error)
	permerror (input_location, "ISO C++ forbids using pointer of "
		   "type %<void *%> in subtraction");
      else
	return error_mark_node;
    }
  if (TREE_CODE (target_type) == FUNCTION_TYPE)
    {
      if (complain & tf_error)
	permerror (input_location, "ISO C++ forbids using pointer to "
		   "a function in subtraction");
      else
	return error_mark_node;
    }
  if (TREE_CODE (target_type) == METHOD_TYPE)
    {
      if (complain & tf_error)
	permerror (input_location, "ISO C++ forbids using pointer to "
		   "a method in subtraction");
      else
	return error_mark_node;
    }

  /* First do the subtraction as integers;
     then drop through to build the divide operator.  */

  op0 = cp_build_binary_op (input_location,
			    MINUS_EXPR,
			    cp_convert (restype, op0, complain),
			    cp_convert (restype, op1, complain),
			    complain);

  /* This generates an error if op1 is a pointer to an incomplete type.  */
  if (!COMPLETE_TYPE_P (TREE_TYPE (TREE_TYPE (op1))))
    {
      if (complain & tf_error)
	error ("invalid use of a pointer to an incomplete type in "
	       "pointer arithmetic");
      else
	return error_mark_node;
    }

  op1 = (TYPE_PTROB_P (ptrtype)
	 ? size_in_bytes (target_type)
	 : integer_one_node);

  /* Do the division.  */

  result = build2 (EXACT_DIV_EXPR, restype, op0,
		   cp_convert (restype, op1, complain));
  return fold_if_not_in_template (result);
}

/* Construct and perhaps optimize a tree representation
   for a unary operation.  CODE, a tree_code, specifies the operation
   and XARG is the operand.  */

tree
build_x_unary_op (location_t loc, enum tree_code code, tree xarg,
		  tsubst_flags_t complain)
{
  tree orig_expr = xarg;
  tree exp;
  int ptrmem = 0;

  if (processing_template_decl)
    {
      if (type_dependent_expression_p (xarg))
	return build_min_nt_loc (loc, code, xarg, NULL_TREE);

      xarg = build_non_dependent_expr (xarg);
    }

  exp = NULL_TREE;

  /* [expr.unary.op] says:

       The address of an object of incomplete type can be taken.

     (And is just the ordinary address operator, not an overloaded
     "operator &".)  However, if the type is a template
     specialization, we must complete the type at this point so that
     an overloaded "operator &" will be available if required.  */
  if (code == ADDR_EXPR
      && TREE_CODE (xarg) != TEMPLATE_ID_EXPR
      && ((CLASS_TYPE_P (TREE_TYPE (xarg))
	   && !COMPLETE_TYPE_P (complete_type (TREE_TYPE (xarg))))
	  || (TREE_CODE (xarg) == OFFSET_REF)))
    /* Don't look for a function.  */;
  else
    exp = build_new_op (loc, code, LOOKUP_NORMAL, xarg, NULL_TREE,
			NULL_TREE, /*overload=*/NULL, complain);
  if (!exp && code == ADDR_EXPR)
    {
      if (is_overloaded_fn (xarg))
	{
	  tree fn = get_first_fn (xarg);
	  if (DECL_CONSTRUCTOR_P (fn) || DECL_DESTRUCTOR_P (fn))
	    {
	      if (complain & tf_error)
		error (DECL_CONSTRUCTOR_P (fn)
		       ? G_("taking address of constructor %qE")
		       : G_("taking address of destructor %qE"),
		       xarg);
	      return error_mark_node;
	    }
	}

      /* A pointer to member-function can be formed only by saying
	 &X::mf.  */
      if (!flag_ms_extensions && TREE_CODE (TREE_TYPE (xarg)) == METHOD_TYPE
	  && (TREE_CODE (xarg) != OFFSET_REF || !PTRMEM_OK_P (xarg)))
	{
	  if (TREE_CODE (xarg) != OFFSET_REF
	      || !TYPE_P (TREE_OPERAND (xarg, 0)))
	    {
	      if (complain & tf_error)
		{
		  error ("invalid use of %qE to form a "
			 "pointer-to-member-function", xarg);
		  if (TREE_CODE (xarg) != OFFSET_REF)
		    inform (input_location, "  a qualified-id is required");
		}
	      return error_mark_node;
	    }
	  else
	    {
	      if (complain & tf_error)
		error ("parentheses around %qE cannot be used to form a"
		       " pointer-to-member-function",
		       xarg);
	      else
		return error_mark_node;
	      PTRMEM_OK_P (xarg) = 1;
	    }
	}

      if (TREE_CODE (xarg) == OFFSET_REF)
	{
	  ptrmem = PTRMEM_OK_P (xarg);

	  if (!ptrmem && !flag_ms_extensions
	      && TREE_CODE (TREE_TYPE (TREE_OPERAND (xarg, 1))) == METHOD_TYPE)
	    {
	      /* A single non-static member, make sure we don't allow a
		 pointer-to-member.  */
	      xarg = build2 (OFFSET_REF, TREE_TYPE (xarg),
			     TREE_OPERAND (xarg, 0),
			     ovl_cons (TREE_OPERAND (xarg, 1), NULL_TREE));
	      PTRMEM_OK_P (xarg) = ptrmem;
	    }
	}

      exp = cp_build_addr_expr_strict (xarg, complain);
    }

  if (processing_template_decl && exp != error_mark_node)
    exp = build_min_non_dep (code, exp, orig_expr,
			     /*For {PRE,POST}{INC,DEC}REMENT_EXPR*/NULL_TREE);
  if (TREE_CODE (exp) == ADDR_EXPR)
    PTRMEM_OK_P (exp) = ptrmem;
  return exp;
}

/* Like c_common_truthvalue_conversion, but handle pointer-to-member
   constants, where a null value is represented by an INTEGER_CST of
   -1.  */

tree
cp_truthvalue_conversion (tree expr)
{
  tree type = TREE_TYPE (expr);
  if (TYPE_PTRDATAMEM_P (type))
    return build_binary_op (EXPR_LOCATION (expr),
			    NE_EXPR, expr, nullptr_node, 1);
  else if (TYPE_PTR_P (type) || TYPE_PTRMEMFUNC_P (type))
    {
      /* With -Wzero-as-null-pointer-constant do not warn for an
	 'if (p)' or a 'while (!p)', where p is a pointer.  */
      tree ret;
      ++c_inhibit_evaluation_warnings;
      ret = c_common_truthvalue_conversion (input_location, expr);
      --c_inhibit_evaluation_warnings;
      return ret;
    }
  else
    return c_common_truthvalue_conversion (input_location, expr);
}

/* Just like cp_truthvalue_conversion, but we want a CLEANUP_POINT_EXPR.  */

tree
condition_conversion (tree expr)
{
  tree t;
  if (processing_template_decl)
    return expr;
  t = perform_implicit_conversion_flags (boolean_type_node, expr,
					 tf_warning_or_error, LOOKUP_NORMAL);
  t = fold_build_cleanup_point_expr (boolean_type_node, t);
  return t;
}

/* Returns the address of T.  This function will fold away
   ADDR_EXPR of INDIRECT_REF.  */

tree
build_address (tree t)
{
  if (error_operand_p (t) || !cxx_mark_addressable (t))
    return error_mark_node;
  t = build_fold_addr_expr (t);
  if (TREE_CODE (t) != ADDR_EXPR)
    t = rvalue (t);
  return t;
}

/* Returns the address of T with type TYPE.  */

tree
build_typed_address (tree t, tree type)
{
  if (error_operand_p (t) || !cxx_mark_addressable (t))
    return error_mark_node;
  t = build_fold_addr_expr_with_type (t, type);
  if (TREE_CODE (t) != ADDR_EXPR)
    t = rvalue (t);
  return t;
}

/* Return a NOP_EXPR converting EXPR to TYPE.  */

tree
build_nop (tree type, tree expr)
{
  if (type == error_mark_node || error_operand_p (expr))
    return expr;
  return build1 (NOP_EXPR, type, expr);
}

/* Take the address of ARG, whatever that means under C++ semantics.
   If STRICT_LVALUE is true, require an lvalue; otherwise, allow xvalues
   and class rvalues as well.

   Nothing should call this function directly; instead, callers should use
   cp_build_addr_expr or cp_build_addr_expr_strict.  */

static tree
cp_build_addr_expr_1 (tree arg, bool strict_lvalue, tsubst_flags_t complain)
{
  tree argtype;
  tree val;

  if (!arg || error_operand_p (arg))
    return error_mark_node;

  arg = mark_lvalue_use (arg);
  argtype = lvalue_type (arg);

  gcc_assert (!identifier_p (arg) || !IDENTIFIER_OPNAME_P (arg));

  if (flag_enable_cilkplus && TREE_CODE (arg) == ARRAY_NOTATION_REF)
    {
      val = build_address (arg);
      if (TREE_CODE (arg) == OFFSET_REF)
	PTRMEM_OK_P (val) = PTRMEM_OK_P (arg);
      return val;
    }
  if (TREE_CODE (arg) == COMPONENT_REF && type_unknown_p (arg)
      && !really_overloaded_fn (TREE_OPERAND (arg, 1)))
    {
      /* They're trying to take the address of a unique non-static
	 member function.  This is ill-formed (except in MS-land),
	 but let's try to DTRT.
	 Note: We only handle unique functions here because we don't
	 want to complain if there's a static overload; non-unique
	 cases will be handled by instantiate_type.  But we need to
	 handle this case here to allow casts on the resulting PMF.
	 We could defer this in non-MS mode, but it's easier to give
	 a useful error here.  */

      /* Inside constant member functions, the `this' pointer
	 contains an extra const qualifier.  TYPE_MAIN_VARIANT
	 is used here to remove this const from the diagnostics
	 and the created OFFSET_REF.  */
      tree base = TYPE_MAIN_VARIANT (TREE_TYPE (TREE_OPERAND (arg, 0)));
      tree fn = get_first_fn (TREE_OPERAND (arg, 1));
      mark_used (fn);

      if (! flag_ms_extensions)
	{
	  tree name = DECL_NAME (fn);
	  if (!(complain & tf_error))
	    return error_mark_node;
	  else if (current_class_type
		   && TREE_OPERAND (arg, 0) == current_class_ref)
	    /* An expression like &memfn.  */
	    permerror (input_location, "ISO C++ forbids taking the address of an unqualified"
		       " or parenthesized non-static member function to form"
		       " a pointer to member function.  Say %<&%T::%D%>",
		       base, name);
	  else
	    permerror (input_location, "ISO C++ forbids taking the address of a bound member"
		       " function to form a pointer to member function."
		       "  Say %<&%T::%D%>",
		       base, name);
	}
      arg = build_offset_ref (base, fn, /*address_p=*/true, complain);
    }

  /* Uninstantiated types are all functions.  Taking the
     address of a function is a no-op, so just return the
     argument.  */
  if (type_unknown_p (arg))
    return build1 (ADDR_EXPR, unknown_type_node, arg);

  if (TREE_CODE (arg) == OFFSET_REF)
    /* We want a pointer to member; bypass all the code for actually taking
       the address of something.  */
    goto offset_ref;

  /* Anything not already handled and not a true memory reference
     is an error.  */
  if (TREE_CODE (argtype) != FUNCTION_TYPE
      && TREE_CODE (argtype) != METHOD_TYPE)
    {
      cp_lvalue_kind kind = lvalue_kind (arg);
      if (kind == clk_none)
	{
	  if (complain & tf_error)
	    lvalue_error (input_location, lv_addressof);
	  return error_mark_node;
	}
      if (strict_lvalue && (kind & (clk_rvalueref|clk_class)))
	{
	  if (!(complain & tf_error))
	    return error_mark_node;
	  if (kind & clk_class)
	    /* Make this a permerror because we used to accept it.  */
	    permerror (input_location, "taking address of temporary");
	  else
	    error ("taking address of xvalue (rvalue reference)");
	}
    }

  if (TREE_CODE (argtype) == REFERENCE_TYPE)
    {
      tree type = build_pointer_type (TREE_TYPE (argtype));
      arg = build1 (CONVERT_EXPR, type, arg);
      return arg;
    }
  else if (pedantic && DECL_MAIN_P (arg))
    {
      /* ARM $3.4 */
      /* Apparently a lot of autoconf scripts for C++ packages do this,
	 so only complain if -Wpedantic.  */
      if (complain & (flag_pedantic_errors ? tf_error : tf_warning))
	pedwarn (input_location, OPT_Wpedantic,
		 "ISO C++ forbids taking address of function %<::main%>");
      else if (flag_pedantic_errors)
	return error_mark_node;
    }

  /* Let &* cancel out to simplify resulting code.  */
  if (INDIRECT_REF_P (arg))
    {
      /* We don't need to have `current_class_ptr' wrapped in a
	 NON_LVALUE_EXPR node.  */
      if (arg == current_class_ref)
	return current_class_ptr;

      arg = TREE_OPERAND (arg, 0);
      if (TREE_CODE (TREE_TYPE (arg)) == REFERENCE_TYPE)
	{
	  tree type = build_pointer_type (TREE_TYPE (TREE_TYPE (arg)));
	  arg = build1 (CONVERT_EXPR, type, arg);
	}
      else
	/* Don't let this be an lvalue.  */
	arg = rvalue (arg);
      return arg;
    }

  /* ??? Cope with user tricks that amount to offsetof.  */
  if (TREE_CODE (argtype) != FUNCTION_TYPE
      && TREE_CODE (argtype) != METHOD_TYPE
      && argtype != unknown_type_node
      && (val = get_base_address (arg))
      && COMPLETE_TYPE_P (TREE_TYPE (val))
      && INDIRECT_REF_P (val)
      && TREE_CONSTANT (TREE_OPERAND (val, 0)))
    {
      tree type = build_pointer_type (argtype);
      return fold_convert (type, fold_offsetof_1 (arg));
    }

  /* Handle complex lvalues (when permitted)
     by reduction to simpler cases.  */
  val = unary_complex_lvalue (ADDR_EXPR, arg);
  if (val != 0)
    return val;

  switch (TREE_CODE (arg))
    {
    CASE_CONVERT:
    case FLOAT_EXPR:
    case FIX_TRUNC_EXPR:
      /* Even if we're not being pedantic, we cannot allow this
	 extension when we're instantiating in a SFINAE
	 context.  */
      if (! lvalue_p (arg) && complain == tf_none)
	{
	  if (complain & tf_error)
	    permerror (input_location, "ISO C++ forbids taking the address of a cast to a non-lvalue expression");
	  else
	    return error_mark_node;
	}
      break;

    case BASELINK:
      arg = BASELINK_FUNCTIONS (arg);
      /* Fall through.  */

    case OVERLOAD:
      arg = OVL_CURRENT (arg);
      break;

    case OFFSET_REF:
    offset_ref:
      /* Turn a reference to a non-static data member into a
	 pointer-to-member.  */
      {
	tree type;
	tree t;

	gcc_assert (PTRMEM_OK_P (arg));

	t = TREE_OPERAND (arg, 1);
	if (TREE_CODE (TREE_TYPE (t)) == REFERENCE_TYPE)
	  {
	    if (complain & tf_error)
	      error ("cannot create pointer to reference member %qD", t);
	    return error_mark_node;
	  }

	type = build_ptrmem_type (context_for_name_lookup (t),
				  TREE_TYPE (t));
	t = make_ptrmem_cst (type, TREE_OPERAND (arg, 1));
	return t;
      }

    default:
      break;
    }

  if (argtype != error_mark_node)
    {
      if (cxx_dialect >= cxx1y && array_of_runtime_bound_p (argtype))
	{
	  if (complain & tf_warning_or_error)
	    pedwarn (input_location, OPT_Wvla,
		     "taking address of array of runtime bound");
	  else
	    return error_mark_node;
	}
      argtype = build_pointer_type (argtype);
    }

  /* In a template, we are processing a non-dependent expression
     so we can just form an ADDR_EXPR with the correct type.  */
  if (processing_template_decl || TREE_CODE (arg) != COMPONENT_REF)
    {
      val = build_address (arg);
      if (TREE_CODE (arg) == OFFSET_REF)
	PTRMEM_OK_P (val) = PTRMEM_OK_P (arg);
    }
  else if (BASELINK_P (TREE_OPERAND (arg, 1)))
    {
      tree fn = BASELINK_FUNCTIONS (TREE_OPERAND (arg, 1));

      /* We can only get here with a single static member
	 function.  */
      gcc_assert (TREE_CODE (fn) == FUNCTION_DECL
		  && DECL_STATIC_FUNCTION_P (fn));
      mark_used (fn);
      val = build_address (fn);
      if (TREE_SIDE_EFFECTS (TREE_OPERAND (arg, 0)))
	/* Do not lose object's side effects.  */
	val = build2 (COMPOUND_EXPR, TREE_TYPE (val),
		      TREE_OPERAND (arg, 0), val);
    }
  else if (DECL_C_BIT_FIELD (TREE_OPERAND (arg, 1)))
    {
      if (complain & tf_error)
	error ("attempt to take address of bit-field structure member %qD",
	       TREE_OPERAND (arg, 1));
      return error_mark_node;
    }
  else
    {
      tree object = TREE_OPERAND (arg, 0);
      tree field = TREE_OPERAND (arg, 1);
      gcc_assert (same_type_ignoring_top_level_qualifiers_p
		  (TREE_TYPE (object), decl_type_context (field)));
      val = build_address (arg);
    }

  if (TYPE_PTR_P (argtype)
      && TREE_CODE (TREE_TYPE (argtype)) == METHOD_TYPE)
    {
      build_ptrmemfunc_type (argtype);
      val = build_ptrmemfunc (argtype, val, 0,
			      /*c_cast_p=*/false,
			      complain);
    }

  return val;
}

/* Take the address of ARG if it has one, even if it's an rvalue.  */

tree
cp_build_addr_expr (tree arg, tsubst_flags_t complain)
{
  return cp_build_addr_expr_1 (arg, 0, complain);
}

/* Take the address of ARG, but only if it's an lvalue.  */

tree
cp_build_addr_expr_strict (tree arg, tsubst_flags_t complain)
{
  return cp_build_addr_expr_1 (arg, 1, complain);
}

/* C++: Must handle pointers to members.

   Perhaps type instantiation should be extended to handle conversion
   from aggregates to types we don't yet know we want?  (Or are those
   cases typically errors which should be reported?)

   NOCONVERT nonzero suppresses the default promotions
   (such as from short to int).  */

tree
cp_build_unary_op (enum tree_code code, tree xarg, int noconvert, 
                   tsubst_flags_t complain)
{
  /* No default_conversion here.  It causes trouble for ADDR_EXPR.  */
  tree arg = xarg;
  tree argtype = 0;
  const char *errstring = NULL;
  tree val;
  const char *invalid_op_diag;

  if (!arg || error_operand_p (arg))
    return error_mark_node;

  if ((invalid_op_diag
       = targetm.invalid_unary_op ((code == UNARY_PLUS_EXPR
				    ? CONVERT_EXPR
				    : code),
				   TREE_TYPE (xarg))))
    {
      if (complain & tf_error)
	error (invalid_op_diag);
      return error_mark_node;
    }

  switch (code)
    {
    case UNARY_PLUS_EXPR:
    case NEGATE_EXPR:
      {
	int flags = WANT_ARITH | WANT_ENUM;
	/* Unary plus (but not unary minus) is allowed on pointers.  */
	if (code == UNARY_PLUS_EXPR)
	  flags |= WANT_POINTER;
	arg = build_expr_type_conversion (flags, arg, true);
	if (!arg)
	  errstring = (code == NEGATE_EXPR
		       ? _("wrong type argument to unary minus")
		       : _("wrong type argument to unary plus"));
	else
	  {
	    if (!noconvert && CP_INTEGRAL_TYPE_P (TREE_TYPE (arg)))
	      arg = cp_perform_integral_promotions (arg, complain);

	    /* Make sure the result is not an lvalue: a unary plus or minus
	       expression is always a rvalue.  */
	    arg = rvalue (arg);
	  }
      }
      break;

    case BIT_NOT_EXPR:
      if (TREE_CODE (TREE_TYPE (arg)) == COMPLEX_TYPE)
	{
	  code = CONJ_EXPR;
	  if (!noconvert)
	    {
	      arg = cp_default_conversion (arg, complain);
	      if (arg == error_mark_node)
		return error_mark_node;
	    }
	}
      else if (!(arg = build_expr_type_conversion (WANT_INT | WANT_ENUM
						   | WANT_VECTOR_OR_COMPLEX,
						   arg, true)))
	errstring = _("wrong type argument to bit-complement");
      else if (!noconvert && CP_INTEGRAL_TYPE_P (TREE_TYPE (arg)))
	arg = cp_perform_integral_promotions (arg, complain);
      break;

    case ABS_EXPR:
      if (!(arg = build_expr_type_conversion (WANT_ARITH | WANT_ENUM, arg, true)))
	errstring = _("wrong type argument to abs");
      else if (!noconvert)
	{
	  arg = cp_default_conversion (arg, complain);
	  if (arg == error_mark_node)
	    return error_mark_node;
	}
      break;

    case CONJ_EXPR:
      /* Conjugating a real value is a no-op, but allow it anyway.  */
      if (!(arg = build_expr_type_conversion (WANT_ARITH | WANT_ENUM, arg, true)))
	errstring = _("wrong type argument to conjugation");
      else if (!noconvert)
	{
	  arg = cp_default_conversion (arg, complain);
	  if (arg == error_mark_node)
	    return error_mark_node;
	}
      break;

    case TRUTH_NOT_EXPR:
      arg = perform_implicit_conversion (boolean_type_node, arg,
					 complain);
      val = invert_truthvalue_loc (input_location, arg);
      if (arg != error_mark_node)
	return val;
      errstring = _("in argument to unary !");
      break;

    case NOP_EXPR:
      break;

    case REALPART_EXPR:
    case IMAGPART_EXPR:
      arg = build_real_imag_expr (input_location, code, arg);
      if (arg == error_mark_node)
	return arg;
      else
	return fold_if_not_in_template (arg);

    case PREINCREMENT_EXPR:
    case POSTINCREMENT_EXPR:
    case PREDECREMENT_EXPR:
    case POSTDECREMENT_EXPR:
      /* Handle complex lvalues (when permitted)
	 by reduction to simpler cases.  */

      val = unary_complex_lvalue (code, arg);
      if (val != 0)
	return val;

      arg = mark_lvalue_use (arg);

      /* Increment or decrement the real part of the value,
	 and don't change the imaginary part.  */
      if (TREE_CODE (TREE_TYPE (arg)) == COMPLEX_TYPE)
	{
	  tree real, imag;

	  arg = stabilize_reference (arg);
	  real = cp_build_unary_op (REALPART_EXPR, arg, 1, complain);
	  imag = cp_build_unary_op (IMAGPART_EXPR, arg, 1, complain);
	  real = cp_build_unary_op (code, real, 1, complain);
	  if (real == error_mark_node || imag == error_mark_node)
	    return error_mark_node;
	  return build2 (COMPLEX_EXPR, TREE_TYPE (arg),
			 real, imag);
	}

      /* Report invalid types.  */

      if (!(arg = build_expr_type_conversion (WANT_ARITH | WANT_POINTER,
					      arg, true)))
	{
	  if (code == PREINCREMENT_EXPR)
	    errstring = _("no pre-increment operator for type");
	  else if (code == POSTINCREMENT_EXPR)
	    errstring = _("no post-increment operator for type");
	  else if (code == PREDECREMENT_EXPR)
	    errstring = _("no pre-decrement operator for type");
	  else
	    errstring = _("no post-decrement operator for type");
	  break;
	}
      else if (arg == error_mark_node)
	return error_mark_node;

      /* Report something read-only.  */

      if (CP_TYPE_CONST_P (TREE_TYPE (arg))
	  || TREE_READONLY (arg)) 
        {
          if (complain & tf_error)
            cxx_readonly_error (arg, ((code == PREINCREMENT_EXPR
				      || code == POSTINCREMENT_EXPR)
				     ? lv_increment : lv_decrement));
          else
            return error_mark_node;
        }

      {
	tree inc;
	tree declared_type = unlowered_expr_type (arg);

	argtype = TREE_TYPE (arg);

	/* ARM $5.2.5 last annotation says this should be forbidden.  */
	if (TREE_CODE (argtype) == ENUMERAL_TYPE)
          {
            if (complain & tf_error)
              permerror (input_location, (code == PREINCREMENT_EXPR || code == POSTINCREMENT_EXPR)
                         ? G_("ISO C++ forbids incrementing an enum")
                         : G_("ISO C++ forbids decrementing an enum"));
            else
              return error_mark_node;
          }

	/* Compute the increment.  */

	if (TYPE_PTR_P (argtype))
	  {
	    tree type = complete_type (TREE_TYPE (argtype));

	    if (!COMPLETE_OR_VOID_TYPE_P (type))
              {
                if (complain & tf_error)
                  error (((code == PREINCREMENT_EXPR
                           || code == POSTINCREMENT_EXPR))
                         ? G_("cannot increment a pointer to incomplete type %qT")
                         : G_("cannot decrement a pointer to incomplete type %qT"),
                         TREE_TYPE (argtype));
                else
                  return error_mark_node;
              }
	    else if (!TYPE_PTROB_P (argtype)) 
              {
                if (complain & tf_error)
                  pedwarn (input_location, OPT_Wpointer_arith,
			   (code == PREINCREMENT_EXPR
                              || code == POSTINCREMENT_EXPR)
			   ? G_("ISO C++ forbids incrementing a pointer of type %qT")
			   : G_("ISO C++ forbids decrementing a pointer of type %qT"),
			   argtype);
                else
                  return error_mark_node;
              }

	    inc = cxx_sizeof_nowarn (TREE_TYPE (argtype));
	  }
	else
	  inc = integer_one_node;

	inc = cp_convert (argtype, inc, complain);

	/* If 'arg' is an Objective-C PROPERTY_REF expression, then we
	   need to ask Objective-C to build the increment or decrement
	   expression for it.  */
	if (objc_is_property_ref (arg))
	  return objc_build_incr_expr_for_property_ref (input_location, code, 
							arg, inc);	

	/* Complain about anything else that is not a true lvalue.  */
	if (!lvalue_or_else (arg, ((code == PREINCREMENT_EXPR
				    || code == POSTINCREMENT_EXPR)
				   ? lv_increment : lv_decrement),
                             complain))
	  return error_mark_node;

	/* Forbid using -- on `bool'.  */
	if (TREE_CODE (declared_type) == BOOLEAN_TYPE)
	  {
	    if (code == POSTDECREMENT_EXPR || code == PREDECREMENT_EXPR)
	      {
                if (complain & tf_error)
                  error ("invalid use of Boolean expression as operand "
                         "to %<operator--%>");
		return error_mark_node;
	      }
	    val = boolean_increment (code, arg);
	  }
	else if (code == POSTINCREMENT_EXPR || code == POSTDECREMENT_EXPR)
	  /* An rvalue has no cv-qualifiers.  */
	  val = build2 (code, cv_unqualified (TREE_TYPE (arg)), arg, inc);
	else
	  val = build2 (code, TREE_TYPE (arg), arg, inc);

	TREE_SIDE_EFFECTS (val) = 1;
	return val;
      }

    case ADDR_EXPR:
      /* Note that this operation never does default_conversion
	 regardless of NOCONVERT.  */
      return cp_build_addr_expr (arg, complain);

    default:
      break;
    }

  if (!errstring)
    {
      if (argtype == 0)
	argtype = TREE_TYPE (arg);
      return fold_if_not_in_template (build1 (code, argtype, arg));
    }

  if (complain & tf_error)
    error ("%s", errstring);
  return error_mark_node;
}

/* Hook for the c-common bits that build a unary op.  */
tree
build_unary_op (location_t /*location*/,
		enum tree_code code, tree xarg, int noconvert)
{
  return cp_build_unary_op (code, xarg, noconvert, tf_warning_or_error);
}

/* Apply unary lvalue-demanding operator CODE to the expression ARG
   for certain kinds of expressions which are not really lvalues
   but which we can accept as lvalues.

   If ARG is not a kind of expression we can handle, return
   NULL_TREE.  */

tree
unary_complex_lvalue (enum tree_code code, tree arg)
{
  /* Inside a template, making these kinds of adjustments is
     pointless; we are only concerned with the type of the
     expression.  */
  if (processing_template_decl)
    return NULL_TREE;

  /* Handle (a, b) used as an "lvalue".  */
  if (TREE_CODE (arg) == COMPOUND_EXPR)
    {
      tree real_result = cp_build_unary_op (code, TREE_OPERAND (arg, 1), 0,
                                            tf_warning_or_error);
      return build2 (COMPOUND_EXPR, TREE_TYPE (real_result),
		     TREE_OPERAND (arg, 0), real_result);
    }

  /* Handle (a ? b : c) used as an "lvalue".  */
  if (TREE_CODE (arg) == COND_EXPR
      || TREE_CODE (arg) == MIN_EXPR || TREE_CODE (arg) == MAX_EXPR)
    return rationalize_conditional_expr (code, arg, tf_warning_or_error);

  /* Handle (a = b), (++a), and (--a) used as an "lvalue".  */
  if (TREE_CODE (arg) == MODIFY_EXPR
      || TREE_CODE (arg) == PREINCREMENT_EXPR
      || TREE_CODE (arg) == PREDECREMENT_EXPR)
    {
      tree lvalue = TREE_OPERAND (arg, 0);
      if (TREE_SIDE_EFFECTS (lvalue))
	{
	  lvalue = stabilize_reference (lvalue);
	  arg = build2 (TREE_CODE (arg), TREE_TYPE (arg),
			lvalue, TREE_OPERAND (arg, 1));
	}
      return unary_complex_lvalue
	(code, build2 (COMPOUND_EXPR, TREE_TYPE (lvalue), arg, lvalue));
    }

  if (code != ADDR_EXPR)
    return NULL_TREE;

  /* Handle (a = b) used as an "lvalue" for `&'.  */
  if (TREE_CODE (arg) == MODIFY_EXPR
      || TREE_CODE (arg) == INIT_EXPR)
    {
      tree real_result = cp_build_unary_op (code, TREE_OPERAND (arg, 0), 0,
                                            tf_warning_or_error);
      arg = build2 (COMPOUND_EXPR, TREE_TYPE (real_result),
		    arg, real_result);
      TREE_NO_WARNING (arg) = 1;
      return arg;
    }

  if (TREE_CODE (TREE_TYPE (arg)) == FUNCTION_TYPE
      || TREE_CODE (TREE_TYPE (arg)) == METHOD_TYPE
      || TREE_CODE (arg) == OFFSET_REF)
    return NULL_TREE;

  /* We permit compiler to make function calls returning
     objects of aggregate type look like lvalues.  */
  {
    tree targ = arg;

    if (TREE_CODE (targ) == SAVE_EXPR)
      targ = TREE_OPERAND (targ, 0);

    if (TREE_CODE (targ) == CALL_EXPR && MAYBE_CLASS_TYPE_P (TREE_TYPE (targ)))
      {
	if (TREE_CODE (arg) == SAVE_EXPR)
	  targ = arg;
	else
	  targ = build_cplus_new (TREE_TYPE (arg), arg, tf_warning_or_error);
	return build1 (ADDR_EXPR, build_pointer_type (TREE_TYPE (arg)), targ);
      }

    if (TREE_CODE (arg) == SAVE_EXPR && INDIRECT_REF_P (targ))
      return build3 (SAVE_EXPR, build_pointer_type (TREE_TYPE (arg)),
		     TREE_OPERAND (targ, 0), current_function_decl, NULL);
  }

  /* Don't let anything else be handled specially.  */
  return NULL_TREE;
}

/* Mark EXP saying that we need to be able to take the
   address of it; it should not be allocated in a register.
   Value is true if successful.

   C++: we do not allow `current_class_ptr' to be addressable.  */

bool
cxx_mark_addressable (tree exp)
{
  tree x = exp;

  while (1)
    switch (TREE_CODE (x))
      {
      case ADDR_EXPR:
      case COMPONENT_REF:
      case ARRAY_REF:
      case REALPART_EXPR:
      case IMAGPART_EXPR:
	x = TREE_OPERAND (x, 0);
	break;

      case PARM_DECL:
	if (x == current_class_ptr)
	  {
	    error ("cannot take the address of %<this%>, which is an rvalue expression");
	    TREE_ADDRESSABLE (x) = 1; /* so compiler doesn't die later.  */
	    return true;
	  }
	/* Fall through.  */

      case VAR_DECL:
	/* Caller should not be trying to mark initialized
	   constant fields addressable.  */
	gcc_assert (DECL_LANG_SPECIFIC (x) == 0
		    || DECL_IN_AGGR_P (x) == 0
		    || TREE_STATIC (x)
		    || DECL_EXTERNAL (x));
	/* Fall through.  */

      case RESULT_DECL:
	if (DECL_REGISTER (x) && !TREE_ADDRESSABLE (x)
	    && !DECL_ARTIFICIAL (x))
	  {
	    if (VAR_P (x) && DECL_HARD_REGISTER (x))
	      {
		error
		  ("address of explicit register variable %qD requested", x);
		return false;
	      }
	    else if (extra_warnings)
	      warning
		(OPT_Wextra, "address requested for %qD, which is declared %<register%>", x);
	  }
	TREE_ADDRESSABLE (x) = 1;
	return true;

      case CONST_DECL:
      case FUNCTION_DECL:
	TREE_ADDRESSABLE (x) = 1;
	return true;

      case CONSTRUCTOR:
	TREE_ADDRESSABLE (x) = 1;
	return true;

      case TARGET_EXPR:
	TREE_ADDRESSABLE (x) = 1;
	cxx_mark_addressable (TREE_OPERAND (x, 0));
	return true;

      default:
	return true;
    }
}

/* Build and return a conditional expression IFEXP ? OP1 : OP2.  */

tree
build_x_conditional_expr (location_t loc, tree ifexp, tree op1, tree op2, 
                          tsubst_flags_t complain)
{
  tree orig_ifexp = ifexp;
  tree orig_op1 = op1;
  tree orig_op2 = op2;
  tree expr;

  if (processing_template_decl)
    {
      /* The standard says that the expression is type-dependent if
	 IFEXP is type-dependent, even though the eventual type of the
	 expression doesn't dependent on IFEXP.  */
      if (type_dependent_expression_p (ifexp)
	  /* As a GNU extension, the middle operand may be omitted.  */
	  || (op1 && type_dependent_expression_p (op1))
	  || type_dependent_expression_p (op2))
	return build_min_nt_loc (loc, COND_EXPR, ifexp, op1, op2);
      ifexp = build_non_dependent_expr (ifexp);
      if (op1)
	op1 = build_non_dependent_expr (op1);
      op2 = build_non_dependent_expr (op2);
    }

  expr = build_conditional_expr (loc, ifexp, op1, op2, complain);
  if (processing_template_decl && expr != error_mark_node
      && TREE_CODE (expr) != VEC_COND_EXPR)
    {
      tree min = build_min_non_dep (COND_EXPR, expr,
				    orig_ifexp, orig_op1, orig_op2);
      /* In C++11, remember that the result is an lvalue or xvalue.
         In C++98, lvalue_kind can just assume lvalue in a template.  */
      if (cxx_dialect >= cxx11
	  && lvalue_or_rvalue_with_address_p (expr)
	  && !lvalue_or_rvalue_with_address_p (min))
	TREE_TYPE (min) = cp_build_reference_type (TREE_TYPE (min),
						   !real_lvalue_p (expr));
      expr = convert_from_reference (min);
    }
  return expr;
}

/* Given a list of expressions, return a compound expression
   that performs them all and returns the value of the last of them.  */

tree
build_x_compound_expr_from_list (tree list, expr_list_kind exp,
				 tsubst_flags_t complain)
{
  tree expr = TREE_VALUE (list);

  if (BRACE_ENCLOSED_INITIALIZER_P (expr)
      && !CONSTRUCTOR_IS_DIRECT_INIT (expr))
    {
      if (complain & tf_error)
	pedwarn (EXPR_LOC_OR_HERE (expr), 0, "list-initializer for "
		 "non-class type must not be parenthesized");
      else
	return error_mark_node;
    }

  if (TREE_CHAIN (list))
    {
      if (complain & tf_error)
	switch (exp)
	  {
	  case ELK_INIT:
	    permerror (input_location, "expression list treated as compound "
				       "expression in initializer");
	    break;
	  case ELK_MEM_INIT:
	    permerror (input_location, "expression list treated as compound "
				       "expression in mem-initializer");
	    break;
	  case ELK_FUNC_CAST:
	    permerror (input_location, "expression list treated as compound "
				       "expression in functional cast");
	    break;
	  default:
	    gcc_unreachable ();
	  }
      else
	return error_mark_node;

      for (list = TREE_CHAIN (list); list; list = TREE_CHAIN (list))
	expr = build_x_compound_expr (EXPR_LOCATION (TREE_VALUE (list)),
				      expr, TREE_VALUE (list), complain);
    }

  return expr;
}

/* Like build_x_compound_expr_from_list, but using a VEC.  */

tree
build_x_compound_expr_from_vec (vec<tree, va_gc> *vec, const char *msg,
				tsubst_flags_t complain)
{
  if (vec_safe_is_empty (vec))
    return NULL_TREE;
  else if (vec->length () == 1)
    return (*vec)[0];
  else
    {
      tree expr;
      unsigned int ix;
      tree t;

      if (msg != NULL)
	{
	  if (complain & tf_error)
	    permerror (input_location,
		       "%s expression list treated as compound expression",
		       msg);
	  else
	    return error_mark_node;
	}

      expr = (*vec)[0];
      for (ix = 1; vec->iterate (ix, &t); ++ix)
	expr = build_x_compound_expr (EXPR_LOCATION (t), expr,
				      t, complain);

      return expr;
    }
}

/* Handle overloading of the ',' operator when needed.  */

tree
build_x_compound_expr (location_t loc, tree op1, tree op2,
		       tsubst_flags_t complain)
{
  tree result;
  tree orig_op1 = op1;
  tree orig_op2 = op2;

  if (processing_template_decl)
    {
      if (type_dependent_expression_p (op1)
	  || type_dependent_expression_p (op2))
	return build_min_nt_loc (loc, COMPOUND_EXPR, op1, op2);
      op1 = build_non_dependent_expr (op1);
      op2 = build_non_dependent_expr (op2);
    }

  result = build_new_op (loc, COMPOUND_EXPR, LOOKUP_NORMAL, op1, op2,
			 NULL_TREE, /*overload=*/NULL, complain);
  if (!result)
    result = cp_build_compound_expr (op1, op2, complain);

  if (processing_template_decl && result != error_mark_node)
    return build_min_non_dep (COMPOUND_EXPR, result, orig_op1, orig_op2);

  return result;
}

/* Like cp_build_compound_expr, but for the c-common bits.  */

tree
build_compound_expr (location_t /*loc*/, tree lhs, tree rhs)
{
  return cp_build_compound_expr (lhs, rhs, tf_warning_or_error);
}

/* Build a compound expression.  */

tree
cp_build_compound_expr (tree lhs, tree rhs, tsubst_flags_t complain)
{
  lhs = convert_to_void (lhs, ICV_LEFT_OF_COMMA, complain);

  if (lhs == error_mark_node || rhs == error_mark_node)
    return error_mark_node;

  if (TREE_CODE (rhs) == TARGET_EXPR)
    {
      /* If the rhs is a TARGET_EXPR, then build the compound
	 expression inside the target_expr's initializer. This
	 helps the compiler to eliminate unnecessary temporaries.  */
      tree init = TREE_OPERAND (rhs, 1);

      init = build2 (COMPOUND_EXPR, TREE_TYPE (init), lhs, init);
      TREE_OPERAND (rhs, 1) = init;

      return rhs;
    }

  if (type_unknown_p (rhs))
    {
      if (complain & tf_error)
	error ("no context to resolve type of %qE", rhs);
      return error_mark_node;
    }
  
  return build2 (COMPOUND_EXPR, TREE_TYPE (rhs), lhs, rhs);
}

/* Issue a diagnostic message if casting from SRC_TYPE to DEST_TYPE
   casts away constness.  CAST gives the type of cast.  Returns true
   if the cast is ill-formed, false if it is well-formed.

   ??? This function warns for casting away any qualifier not just
   const.  We would like to specify exactly what qualifiers are casted
   away.
*/

static bool
check_for_casting_away_constness (tree src_type, tree dest_type,
				  enum tree_code cast, tsubst_flags_t complain)
{
  /* C-style casts are allowed to cast away constness.  With
     WARN_CAST_QUAL, we still want to issue a warning.  */
  if (cast == CAST_EXPR && !warn_cast_qual)
    return false;
  
  if (!casts_away_constness (src_type, dest_type, complain))
    return false;

  switch (cast)
    {
    case CAST_EXPR:
      if (complain & tf_warning)
	warning (OPT_Wcast_qual,
		 "cast from type %qT to type %qT casts away qualifiers",
		 src_type, dest_type);
      return false;
      
    case STATIC_CAST_EXPR:
      if (complain & tf_error)
	error ("static_cast from type %qT to type %qT casts away qualifiers",
	       src_type, dest_type);
      return true;
      
    case REINTERPRET_CAST_EXPR:
      if (complain & tf_error)
	error ("reinterpret_cast from type %qT to type %qT casts away qualifiers",
	       src_type, dest_type);
      return true;

    default:
      gcc_unreachable();
    }
}

/*
  Warns if the cast from expression EXPR to type TYPE is useless.
 */
void
maybe_warn_about_useless_cast (tree type, tree expr, tsubst_flags_t complain)
{
  if (warn_useless_cast
      && complain & tf_warning
      && c_inhibit_evaluation_warnings == 0)
    {
      if (REFERENCE_REF_P (expr))
	expr = TREE_OPERAND (expr, 0);

      if ((TREE_CODE (type) == REFERENCE_TYPE
	   && (TYPE_REF_IS_RVALUE (type)
	       ? xvalue_p (expr) : real_lvalue_p (expr))
	   && same_type_p (TREE_TYPE (expr), TREE_TYPE (type)))
	  || same_type_p (TREE_TYPE (expr), type))
	warning (OPT_Wuseless_cast, "useless cast to type %qT", type);
    }
}

/* Convert EXPR (an expression with pointer-to-member type) to TYPE
   (another pointer-to-member type in the same hierarchy) and return
   the converted expression.  If ALLOW_INVERSE_P is permitted, a
   pointer-to-derived may be converted to pointer-to-base; otherwise,
   only the other direction is permitted.  If C_CAST_P is true, this
   conversion is taking place as part of a C-style cast.  */

tree
convert_ptrmem (tree type, tree expr, bool allow_inverse_p,
		bool c_cast_p, tsubst_flags_t complain)
{
  if (TYPE_PTRDATAMEM_P (type))
    {
      tree delta;

      if (TREE_CODE (expr) == PTRMEM_CST)
	expr = cplus_expand_constant (expr);
      delta = get_delta_difference (TYPE_PTRMEM_CLASS_TYPE (TREE_TYPE (expr)),
				    TYPE_PTRMEM_CLASS_TYPE (type),
				    allow_inverse_p,
				    c_cast_p, complain);
      if (delta == error_mark_node)
	return error_mark_node;

      if (!integer_zerop (delta))
	{
	  tree cond, op1, op2;

	  cond = cp_build_binary_op (input_location,
				     EQ_EXPR,
				     expr,
				     build_int_cst (TREE_TYPE (expr), -1),
				     complain);
	  op1 = build_nop (ptrdiff_type_node, expr);
	  op2 = cp_build_binary_op (input_location,
				    PLUS_EXPR, op1, delta,
				    complain);

	  expr = fold_build3_loc (input_location,
			      COND_EXPR, ptrdiff_type_node, cond, op1, op2);
			 
	}

      return build_nop (type, expr);
    }
  else
    return build_ptrmemfunc (TYPE_PTRMEMFUNC_FN_TYPE (type), expr,
			     allow_inverse_p, c_cast_p, complain);
}

/* Perform a static_cast from EXPR to TYPE.  When C_CAST_P is true,
   this static_cast is being attempted as one of the possible casts
   allowed by a C-style cast.  (In that case, accessibility of base
   classes is not considered, and it is OK to cast away
   constness.)  Return the result of the cast.  *VALID_P is set to
   indicate whether or not the cast was valid.  */

static tree
build_static_cast_1 (tree type, tree expr, bool c_cast_p,
		     bool *valid_p, tsubst_flags_t complain)
{
  tree intype;
  tree result;
  cp_lvalue_kind clk;

  /* Assume the cast is valid.  */
  *valid_p = true;

  intype = unlowered_expr_type (expr);

  /* Save casted types in the function's used types hash table.  */
  used_types_insert (type);

  /* [expr.static.cast]

     An lvalue of type "cv1 B", where B is a class type, can be cast
     to type "reference to cv2 D", where D is a class derived (clause
     _class.derived_) from B, if a valid standard conversion from
     "pointer to D" to "pointer to B" exists (_conv.ptr_), cv2 is the
     same cv-qualification as, or greater cv-qualification than, cv1,
     and B is not a virtual base class of D.  */
  /* We check this case before checking the validity of "TYPE t =
     EXPR;" below because for this case:

       struct B {};
       struct D : public B { D(const B&); };
       extern B& b;
       void f() { static_cast<const D&>(b); }

     we want to avoid constructing a new D.  The standard is not
     completely clear about this issue, but our interpretation is
     consistent with other compilers.  */
  if (TREE_CODE (type) == REFERENCE_TYPE
      && CLASS_TYPE_P (TREE_TYPE (type))
      && CLASS_TYPE_P (intype)
      && (TYPE_REF_IS_RVALUE (type) || real_lvalue_p (expr))
      && DERIVED_FROM_P (intype, TREE_TYPE (type))
      && can_convert (build_pointer_type (TYPE_MAIN_VARIANT (intype)),
		      build_pointer_type (TYPE_MAIN_VARIANT
					  (TREE_TYPE (type))),
		      complain)
      && (c_cast_p
	  || at_least_as_qualified_p (TREE_TYPE (type), intype)))
    {
      tree base;

      /* There is a standard conversion from "D*" to "B*" even if "B"
	 is ambiguous or inaccessible.  If this is really a
	 static_cast, then we check both for inaccessibility and
	 ambiguity.  However, if this is a static_cast being performed
	 because the user wrote a C-style cast, then accessibility is
	 not considered.  */
      base = lookup_base (TREE_TYPE (type), intype,
			  c_cast_p ? ba_unique : ba_check,
			  NULL, complain);

      /* Convert from "B*" to "D*".  This function will check that "B"
	 is not a virtual base of "D".  */
      expr = build_base_path (MINUS_EXPR, build_address (expr),
			      base, /*nonnull=*/false, complain);
      /* Convert the pointer to a reference -- but then remember that
	 there are no expressions with reference type in C++.

         We call rvalue so that there's an actual tree code
         (NON_LVALUE_EXPR) for the static_cast; otherwise, if the operand
         is a variable with the same type, the conversion would get folded
         away, leaving just the variable and causing lvalue_kind to give
         the wrong answer.  */
      return convert_from_reference (rvalue (cp_fold_convert (type, expr)));
    }

  /* "A glvalue of type cv1 T1 can be cast to type rvalue reference to
     cv2 T2 if cv2 T2 is reference-compatible with cv1 T1 (8.5.3)."  */
  if (TREE_CODE (type) == REFERENCE_TYPE
      && TYPE_REF_IS_RVALUE (type)
      && (clk = real_lvalue_p (expr))
      && reference_related_p (TREE_TYPE (type), intype)
      && (c_cast_p || at_least_as_qualified_p (TREE_TYPE (type), intype)))
    {
      if (clk == clk_ordinary)
	{
	  /* Handle the (non-bit-field) lvalue case here by casting to
	     lvalue reference and then changing it to an rvalue reference.
	     Casting an xvalue to rvalue reference will be handled by the
	     main code path.  */
	  tree lref = cp_build_reference_type (TREE_TYPE (type), false);
	  result = (perform_direct_initialization_if_possible
		    (lref, expr, c_cast_p, complain));
	  result = cp_fold_convert (type, result);
	  /* Make sure we don't fold back down to a named rvalue reference,
	     because that would be an lvalue.  */
	  if (DECL_P (result))
	    result = build1 (NON_LVALUE_EXPR, type, result);
	  return convert_from_reference (result);
	}
      else
	/* For a bit-field or packed field, bind to a temporary.  */
	expr = rvalue (expr);
    }

  /* Resolve overloaded address here rather than once in
     implicit_conversion and again in the inverse code below.  */
  if (TYPE_PTRMEMFUNC_P (type) && type_unknown_p (expr))
    {
      expr = instantiate_type (type, expr, complain);
      intype = TREE_TYPE (expr);
    }

  /* [expr.static.cast]

     Any expression can be explicitly converted to type cv void.  */
  if (VOID_TYPE_P (type))
    return convert_to_void (expr, ICV_CAST, complain);

  /* [class.abstract]
     An abstract class shall not be used ... as the type of an explicit
     conversion.  */
  if (abstract_virtuals_error_sfinae (ACU_CAST, type, complain))
    return error_mark_node;

  /* [expr.static.cast]

     An expression e can be explicitly converted to a type T using a
     static_cast of the form static_cast<T>(e) if the declaration T
     t(e);" is well-formed, for some invented temporary variable
     t.  */
  result = perform_direct_initialization_if_possible (type, expr,
						      c_cast_p, complain);
  if (result)
    {
      result = convert_from_reference (result);

      /* [expr.static.cast]

	 If T is a reference type, the result is an lvalue; otherwise,
	 the result is an rvalue.  */
      if (TREE_CODE (type) != REFERENCE_TYPE)
	result = rvalue (result);
      return result;
    }

  /* [expr.static.cast]

     The inverse of any standard conversion sequence (clause _conv_),
     other than the lvalue-to-rvalue (_conv.lval_), array-to-pointer
     (_conv.array_), function-to-pointer (_conv.func_), and boolean
     (_conv.bool_) conversions, can be performed explicitly using
     static_cast subject to the restriction that the explicit
     conversion does not cast away constness (_expr.const.cast_), and
     the following additional rules for specific cases:  */
  /* For reference, the conversions not excluded are: integral
     promotions, floating point promotion, integral conversions,
     floating point conversions, floating-integral conversions,
     pointer conversions, and pointer to member conversions.  */
  /* DR 128

     A value of integral _or enumeration_ type can be explicitly
     converted to an enumeration type.  */
  /* The effect of all that is that any conversion between any two
     types which are integral, floating, or enumeration types can be
     performed.  */
  if ((INTEGRAL_OR_ENUMERATION_TYPE_P (type)
       || SCALAR_FLOAT_TYPE_P (type))
      && (INTEGRAL_OR_ENUMERATION_TYPE_P (intype)
	  || SCALAR_FLOAT_TYPE_P (intype)))
    return ocp_convert (type, expr, CONV_C_CAST, LOOKUP_NORMAL, complain);

  if (TYPE_PTR_P (type) && TYPE_PTR_P (intype)
      && CLASS_TYPE_P (TREE_TYPE (type))
      && CLASS_TYPE_P (TREE_TYPE (intype))
      && can_convert (build_pointer_type (TYPE_MAIN_VARIANT
					  (TREE_TYPE (intype))),
		      build_pointer_type (TYPE_MAIN_VARIANT
					  (TREE_TYPE (type))),
		      complain))
    {
      tree base;

      if (!c_cast_p
	  && check_for_casting_away_constness (intype, type, STATIC_CAST_EXPR,
					       complain))
	return error_mark_node;
      base = lookup_base (TREE_TYPE (type), TREE_TYPE (intype),
			  c_cast_p ? ba_unique : ba_check,
			  NULL, complain);
      expr = build_base_path (MINUS_EXPR, expr, base, /*nonnull=*/false,
			      complain);
      return cp_fold_convert(type, expr);
    }

  if ((TYPE_PTRDATAMEM_P (type) && TYPE_PTRDATAMEM_P (intype))
      || (TYPE_PTRMEMFUNC_P (type) && TYPE_PTRMEMFUNC_P (intype)))
    {
      tree c1;
      tree c2;
      tree t1;
      tree t2;

      c1 = TYPE_PTRMEM_CLASS_TYPE (intype);
      c2 = TYPE_PTRMEM_CLASS_TYPE (type);

      if (TYPE_PTRDATAMEM_P (type))
	{
	  t1 = (build_ptrmem_type
		(c1,
		 TYPE_MAIN_VARIANT (TYPE_PTRMEM_POINTED_TO_TYPE (intype))));
	  t2 = (build_ptrmem_type
		(c2,
		 TYPE_MAIN_VARIANT (TYPE_PTRMEM_POINTED_TO_TYPE (type))));
	}
      else
	{
	  t1 = intype;
	  t2 = type;
	}
      if (can_convert (t1, t2, complain) || can_convert (t2, t1, complain))
	{
	  if (!c_cast_p
	      && check_for_casting_away_constness (intype, type,
						   STATIC_CAST_EXPR,
						   complain))
	    return error_mark_node;
	  return convert_ptrmem (type, expr, /*allow_inverse_p=*/1,
				 c_cast_p, complain);
	}
    }

  /* [expr.static.cast]

     An rvalue of type "pointer to cv void" can be explicitly
     converted to a pointer to object type.  A value of type pointer
     to object converted to "pointer to cv void" and back to the
     original pointer type will have its original value.  */
  if (TYPE_PTR_P (intype)
      && VOID_TYPE_P (TREE_TYPE (intype))
      && TYPE_PTROB_P (type))
    {
      if (!c_cast_p
	  && check_for_casting_away_constness (intype, type, STATIC_CAST_EXPR,
					       complain))
	return error_mark_node;
      return build_nop (type, expr);
    }

  *valid_p = false;
  return error_mark_node;
}

/* Return an expression representing static_cast<TYPE>(EXPR).  */

tree
build_static_cast (tree type, tree expr, tsubst_flags_t complain)
{
  tree result;
  bool valid_p;

  if (type == error_mark_node || expr == error_mark_node)
    return error_mark_node;

  if (processing_template_decl)
    {
      expr = build_min (STATIC_CAST_EXPR, type, expr);
      /* We don't know if it will or will not have side effects.  */
      TREE_SIDE_EFFECTS (expr) = 1;
      return convert_from_reference (expr);
    }

  /* build_c_cast puts on a NOP_EXPR to make the result not an lvalue.
     Strip such NOP_EXPRs if VALUE is being used in non-lvalue context.  */
  if (TREE_CODE (type) != REFERENCE_TYPE
      && TREE_CODE (expr) == NOP_EXPR
      && TREE_TYPE (expr) == TREE_TYPE (TREE_OPERAND (expr, 0)))
    expr = TREE_OPERAND (expr, 0);

  result = build_static_cast_1 (type, expr, /*c_cast_p=*/false, &valid_p,
                                complain);
  if (valid_p)
    {
      if (result != error_mark_node)
	maybe_warn_about_useless_cast (type, expr, complain);
      return result;
    }

  if (complain & tf_error)
    error ("invalid static_cast from type %qT to type %qT",
           TREE_TYPE (expr), type);
  return error_mark_node;
}

/* EXPR is an expression with member function or pointer-to-member
   function type.  TYPE is a pointer type.  Converting EXPR to TYPE is
   not permitted by ISO C++, but we accept it in some modes.  If we
   are not in one of those modes, issue a diagnostic.  Return the
   converted expression.  */

tree
convert_member_func_to_ptr (tree type, tree expr, tsubst_flags_t complain)
{
  tree intype;
  tree decl;

  intype = TREE_TYPE (expr);
  gcc_assert (TYPE_PTRMEMFUNC_P (intype)
	      || TREE_CODE (intype) == METHOD_TYPE);

  if (!(complain & tf_warning_or_error))
    return error_mark_node;

  if (pedantic || warn_pmf2ptr)
    pedwarn (input_location, pedantic ? OPT_Wpedantic : OPT_Wpmf_conversions,
	     "converting from %qT to %qT", intype, type);

  if (TREE_CODE (intype) == METHOD_TYPE)
    expr = build_addr_func (expr, complain);
  else if (TREE_CODE (expr) == PTRMEM_CST)
    expr = build_address (PTRMEM_CST_MEMBER (expr));
  else
    {
      decl = maybe_dummy_object (TYPE_PTRMEM_CLASS_TYPE (intype), 0);
      decl = build_address (decl);
      expr = get_member_function_from_ptrfunc (&decl, expr, complain);
    }

  if (expr == error_mark_node)
    return error_mark_node;

  return build_nop (type, expr);
}

/* Return a representation for a reinterpret_cast from EXPR to TYPE.
   If C_CAST_P is true, this reinterpret cast is being done as part of
   a C-style cast.  If VALID_P is non-NULL, *VALID_P is set to
   indicate whether or not reinterpret_cast was valid.  */

static tree
build_reinterpret_cast_1 (tree type, tree expr, bool c_cast_p,
			  bool *valid_p, tsubst_flags_t complain)
{
  tree intype;

  /* Assume the cast is invalid.  */
  if (valid_p)
    *valid_p = true;

  if (type == error_mark_node || error_operand_p (expr))
    return error_mark_node;

  intype = TREE_TYPE (expr);

  /* Save casted types in the function's used types hash table.  */
  used_types_insert (type);

  /* [expr.reinterpret.cast]
     An lvalue expression of type T1 can be cast to the type
     "reference to T2" if an expression of type "pointer to T1" can be
     explicitly converted to the type "pointer to T2" using a
     reinterpret_cast.  */
  if (TREE_CODE (type) == REFERENCE_TYPE)
    {
      if (! real_lvalue_p (expr))
	{
          if (complain & tf_error)
            error ("invalid cast of an rvalue expression of type "
                   "%qT to type %qT",
                   intype, type);
	  return error_mark_node;
	}

      /* Warn about a reinterpret_cast from "A*" to "B&" if "A" and
	 "B" are related class types; the reinterpret_cast does not
	 adjust the pointer.  */
      if (TYPE_PTR_P (intype)
          && (complain & tf_warning)
	  && (comptypes (TREE_TYPE (intype), TREE_TYPE (type),
			 COMPARE_BASE | COMPARE_DERIVED)))
	warning (0, "casting %qT to %qT does not dereference pointer",
		 intype, type);

      expr = cp_build_addr_expr (expr, complain);

      if (warn_strict_aliasing > 2)
	strict_aliasing_warning (TREE_TYPE (expr), type, expr);

      if (expr != error_mark_node)
	expr = build_reinterpret_cast_1
	  (build_pointer_type (TREE_TYPE (type)), expr, c_cast_p,
	   valid_p, complain);
      if (expr != error_mark_node)
	/* cp_build_indirect_ref isn't right for rvalue refs.  */
	expr = convert_from_reference (fold_convert (type, expr));
      return expr;
    }

  /* As a G++ extension, we consider conversions from member
     functions, and pointers to member functions to
     pointer-to-function and pointer-to-void types.  If
     -Wno-pmf-conversions has not been specified,
     convert_member_func_to_ptr will issue an error message.  */
  if ((TYPE_PTRMEMFUNC_P (intype)
       || TREE_CODE (intype) == METHOD_TYPE)
      && TYPE_PTR_P (type)
      && (TREE_CODE (TREE_TYPE (type)) == FUNCTION_TYPE
	  || VOID_TYPE_P (TREE_TYPE (type))))
    return convert_member_func_to_ptr (type, expr, complain);

  /* If the cast is not to a reference type, the lvalue-to-rvalue,
     array-to-pointer, and function-to-pointer conversions are
     performed.  */
  expr = decay_conversion (expr, complain);

  /* build_c_cast puts on a NOP_EXPR to make the result not an lvalue.
     Strip such NOP_EXPRs if VALUE is being used in non-lvalue context.  */
  if (TREE_CODE (expr) == NOP_EXPR
      && TREE_TYPE (expr) == TREE_TYPE (TREE_OPERAND (expr, 0)))
    expr = TREE_OPERAND (expr, 0);

  if (error_operand_p (expr))
    return error_mark_node;

  intype = TREE_TYPE (expr);

  /* [expr.reinterpret.cast]
     A pointer can be converted to any integral type large enough to
     hold it. ... A value of type std::nullptr_t can be converted to
     an integral type; the conversion has the same meaning and
     validity as a conversion of (void*)0 to the integral type.  */
  if (CP_INTEGRAL_TYPE_P (type)
      && (TYPE_PTR_P (intype) || NULLPTR_TYPE_P (intype)))
    {
      if (TYPE_PRECISION (type) < TYPE_PRECISION (intype))
        {
          if (complain & tf_error)
            permerror (input_location, "cast from %qT to %qT loses precision",
                       intype, type);
          else
            return error_mark_node;
        }
      if (NULLPTR_TYPE_P (intype))
        return build_int_cst (type, 0);
    }
  /* [expr.reinterpret.cast]
     A value of integral or enumeration type can be explicitly
     converted to a pointer.  */
  else if (TYPE_PTR_P (type) && INTEGRAL_OR_ENUMERATION_TYPE_P (intype))
    /* OK */
    ;
  else if ((INTEGRAL_OR_ENUMERATION_TYPE_P (type)
	    || TYPE_PTR_OR_PTRMEM_P (type))
	   && same_type_p (type, intype))
    /* DR 799 */
    return fold_if_not_in_template (build_nop (type, expr));
  else if ((TYPE_PTRFN_P (type) && TYPE_PTRFN_P (intype))
	   || (TYPE_PTRMEMFUNC_P (type) && TYPE_PTRMEMFUNC_P (intype)))
    return fold_if_not_in_template (build_nop (type, expr));
  else if ((TYPE_PTRDATAMEM_P (type) && TYPE_PTRDATAMEM_P (intype))
	   || (TYPE_PTROBV_P (type) && TYPE_PTROBV_P (intype)))
    {
      tree sexpr = expr;

      if (!c_cast_p
	  && check_for_casting_away_constness (intype, type,
					       REINTERPRET_CAST_EXPR,
					       complain))
	return error_mark_node;
      /* Warn about possible alignment problems.  */
      if (STRICT_ALIGNMENT && warn_cast_align
          && (complain & tf_warning)
	  && !VOID_TYPE_P (type)
	  && TREE_CODE (TREE_TYPE (intype)) != FUNCTION_TYPE
	  && COMPLETE_TYPE_P (TREE_TYPE (type))
	  && COMPLETE_TYPE_P (TREE_TYPE (intype))
	  && TYPE_ALIGN (TREE_TYPE (type)) > TYPE_ALIGN (TREE_TYPE (intype)))
	warning (OPT_Wcast_align, "cast from %qT to %qT "
                 "increases required alignment of target type", intype, type);

      /* We need to strip nops here, because the front end likes to
	 create (int *)&a for array-to-pointer decay, instead of &a[0].  */
      STRIP_NOPS (sexpr);
      if (warn_strict_aliasing <= 2)
	strict_aliasing_warning (intype, type, sexpr);

      return fold_if_not_in_template (build_nop (type, expr));
    }
  else if ((TYPE_PTRFN_P (type) && TYPE_PTROBV_P (intype))
	   || (TYPE_PTRFN_P (intype) && TYPE_PTROBV_P (type)))
    {
      if (complain & tf_warning)
	/* C++11 5.2.10 p8 says that "Converting a function pointer to an
	   object pointer type or vice versa is conditionally-supported."  */
	warning (OPT_Wconditionally_supported,
		 "casting between pointer-to-function and pointer-to-object "
		 "is conditionally-supported");
      return fold_if_not_in_template (build_nop (type, expr));
    }
  else if (TREE_CODE (type) == VECTOR_TYPE)
    return fold_if_not_in_template (convert_to_vector (type, expr));
  else if (TREE_CODE (intype) == VECTOR_TYPE
	   && INTEGRAL_OR_ENUMERATION_TYPE_P (type))
    return fold_if_not_in_template (convert_to_integer (type, expr));
  else
    {
      if (valid_p)
	*valid_p = false;
      if (complain & tf_error)
        error ("invalid cast from type %qT to type %qT", intype, type);
      return error_mark_node;
    }

  return cp_convert (type, expr, complain);
}

tree
build_reinterpret_cast (tree type, tree expr, tsubst_flags_t complain)
{
  tree r;

  if (type == error_mark_node || expr == error_mark_node)
    return error_mark_node;

  if (processing_template_decl)
    {
      tree t = build_min (REINTERPRET_CAST_EXPR, type, expr);

      if (!TREE_SIDE_EFFECTS (t)
	  && type_dependent_expression_p (expr))
	/* There might turn out to be side effects inside expr.  */
	TREE_SIDE_EFFECTS (t) = 1;
      return convert_from_reference (t);
    }

  r = build_reinterpret_cast_1 (type, expr, /*c_cast_p=*/false,
				/*valid_p=*/NULL, complain);
  if (r != error_mark_node)
    maybe_warn_about_useless_cast (type, expr, complain);
  return r;
}

/* Perform a const_cast from EXPR to TYPE.  If the cast is valid,
   return an appropriate expression.  Otherwise, return
   error_mark_node.  If the cast is not valid, and COMPLAIN is true,
   then a diagnostic will be issued.  If VALID_P is non-NULL, we are
   performing a C-style cast, its value upon return will indicate
   whether or not the conversion succeeded.  */

static tree
build_const_cast_1 (tree dst_type, tree expr, tsubst_flags_t complain,
		    bool *valid_p)
{
  tree src_type;
  tree reference_type;

  /* Callers are responsible for handling error_mark_node as a
     destination type.  */
  gcc_assert (dst_type != error_mark_node);
  /* In a template, callers should be building syntactic
     representations of casts, not using this machinery.  */
  gcc_assert (!processing_template_decl);

  /* Assume the conversion is invalid.  */
  if (valid_p)
    *valid_p = false;

  if (!POINTER_TYPE_P (dst_type) && !TYPE_PTRDATAMEM_P (dst_type))
    {
      if (complain & tf_error)
	error ("invalid use of const_cast with type %qT, "
	       "which is not a pointer, "
	       "reference, nor a pointer-to-data-member type", dst_type);
      return error_mark_node;
    }

  if (TREE_CODE (TREE_TYPE (dst_type)) == FUNCTION_TYPE)
    {
      if (complain & tf_error)
	error ("invalid use of const_cast with type %qT, which is a pointer "
	       "or reference to a function type", dst_type);
      return error_mark_node;
    }

  /* Save casted types in the function's used types hash table.  */
  used_types_insert (dst_type);

  src_type = TREE_TYPE (expr);
  /* Expressions do not really have reference types.  */
  if (TREE_CODE (src_type) == REFERENCE_TYPE)
    src_type = TREE_TYPE (src_type);

  /* [expr.const.cast]

     For two object types T1 and T2, if a pointer to T1 can be explicitly
     converted to the type "pointer to T2" using a const_cast, then the
     following conversions can also be made:

     -- an lvalue of type T1 can be explicitly converted to an lvalue of
     type T2 using the cast const_cast<T2&>;

     -- a glvalue of type T1 can be explicitly converted to an xvalue of
     type T2 using the cast const_cast<T2&&>; and

     -- if T1 is a class type, a prvalue of type T1 can be explicitly
     converted to an xvalue of type T2 using the cast const_cast<T2&&>.  */

  if (TREE_CODE (dst_type) == REFERENCE_TYPE)
    {
      reference_type = dst_type;
      if (!TYPE_REF_IS_RVALUE (dst_type)
	  ? real_lvalue_p (expr)
	  : (CLASS_TYPE_P (TREE_TYPE (dst_type))
	     ? lvalue_p (expr)
	     : lvalue_or_rvalue_with_address_p (expr)))
	/* OK.  */;
      else
	{
	  if (complain & tf_error)
	    error ("invalid const_cast of an rvalue of type %qT to type %qT",
		   src_type, dst_type);
	  return error_mark_node;
	}
      dst_type = build_pointer_type (TREE_TYPE (dst_type));
      src_type = build_pointer_type (src_type);
    }
  else
    {
      reference_type = NULL_TREE;
      /* If the destination type is not a reference type, the
	 lvalue-to-rvalue, array-to-pointer, and function-to-pointer
	 conversions are performed.  */
      src_type = type_decays_to (src_type);
      if (src_type == error_mark_node)
	return error_mark_node;
    }

  if (TYPE_PTR_P (src_type) || TYPE_PTRDATAMEM_P (src_type))
    {
      if (comp_ptr_ttypes_const (dst_type, src_type))
	{
	  if (valid_p)
	    {
	      *valid_p = true;
	      /* This cast is actually a C-style cast.  Issue a warning if
		 the user is making a potentially unsafe cast.  */
	      check_for_casting_away_constness (src_type, dst_type,
						CAST_EXPR, complain);
	    }
	  if (reference_type)
	    {
	      expr = cp_build_addr_expr (expr, complain);
	      if (expr == error_mark_node)
		return error_mark_node;
	      expr = build_nop (reference_type, expr);
	      return convert_from_reference (expr);
	    }
	  else
	    {
	      expr = decay_conversion (expr, complain);
	      if (expr == error_mark_node)
		return error_mark_node;

	      /* build_c_cast puts on a NOP_EXPR to make the result not an
		 lvalue.  Strip such NOP_EXPRs if VALUE is being used in
		 non-lvalue context.  */
	      if (TREE_CODE (expr) == NOP_EXPR
		  && TREE_TYPE (expr) == TREE_TYPE (TREE_OPERAND (expr, 0)))
		expr = TREE_OPERAND (expr, 0);
	      return build_nop (dst_type, expr);
	    }
	}
      else if (valid_p
	       && !at_least_as_qualified_p (TREE_TYPE (dst_type),
					    TREE_TYPE (src_type)))
	check_for_casting_away_constness (src_type, dst_type, CAST_EXPR,
					  complain);
    }

  if (complain & tf_error)
    error ("invalid const_cast from type %qT to type %qT",
	   src_type, dst_type);
  return error_mark_node;
}

tree
build_const_cast (tree type, tree expr, tsubst_flags_t complain)
{
  tree r;

  if (type == error_mark_node || error_operand_p (expr))
    return error_mark_node;

  if (processing_template_decl)
    {
      tree t = build_min (CONST_CAST_EXPR, type, expr);

      if (!TREE_SIDE_EFFECTS (t)
	  && type_dependent_expression_p (expr))
	/* There might turn out to be side effects inside expr.  */
	TREE_SIDE_EFFECTS (t) = 1;
      return convert_from_reference (t);
    }

  r = build_const_cast_1 (type, expr, complain, /*valid_p=*/NULL);
  if (r != error_mark_node)
    maybe_warn_about_useless_cast (type, expr, complain);
  return r;
}

/* Like cp_build_c_cast, but for the c-common bits.  */

tree
build_c_cast (location_t /*loc*/, tree type, tree expr)
{
  return cp_build_c_cast (type, expr, tf_warning_or_error);
}

/* Build an expression representing an explicit C-style cast to type
   TYPE of expression EXPR.  */

tree
cp_build_c_cast (tree type, tree expr, tsubst_flags_t complain)
{
  tree value = expr;
  tree result;
  bool valid_p;

  if (type == error_mark_node || error_operand_p (expr))
    return error_mark_node;

  if (processing_template_decl)
    {
      tree t = build_min (CAST_EXPR, type,
			  tree_cons (NULL_TREE, value, NULL_TREE));
      /* We don't know if it will or will not have side effects.  */
      TREE_SIDE_EFFECTS (t) = 1;
      return convert_from_reference (t);
    }

  /* Casts to a (pointer to a) specific ObjC class (or 'id' or
     'Class') should always be retained, because this information aids
     in method lookup.  */
  if (objc_is_object_ptr (type)
      && objc_is_object_ptr (TREE_TYPE (expr)))
    return build_nop (type, expr);

  /* build_c_cast puts on a NOP_EXPR to make the result not an lvalue.
     Strip such NOP_EXPRs if VALUE is being used in non-lvalue context.  */
  if (TREE_CODE (type) != REFERENCE_TYPE
      && TREE_CODE (value) == NOP_EXPR
      && TREE_TYPE (value) == TREE_TYPE (TREE_OPERAND (value, 0)))
    value = TREE_OPERAND (value, 0);

  if (TREE_CODE (type) == ARRAY_TYPE)
    {
      /* Allow casting from T1* to T2[] because Cfront allows it.
	 NIHCL uses it. It is not valid ISO C++ however.  */
      if (TYPE_PTR_P (TREE_TYPE (expr)))
	{
          if (complain & tf_error)
            permerror (input_location, "ISO C++ forbids casting to an array type %qT", type);
          else
            return error_mark_node;
	  type = build_pointer_type (TREE_TYPE (type));
	}
      else
	{
          if (complain & tf_error)
            error ("ISO C++ forbids casting to an array type %qT", type);
	  return error_mark_node;
	}
    }

  if (TREE_CODE (type) == FUNCTION_TYPE
      || TREE_CODE (type) == METHOD_TYPE)
    {
      if (complain & tf_error)
        error ("invalid cast to function type %qT", type);
      return error_mark_node;
    }

  if (TYPE_PTR_P (type)
      && TREE_CODE (TREE_TYPE (value)) == INTEGER_TYPE
      /* Casting to an integer of smaller size is an error detected elsewhere.  */
      && TYPE_PRECISION (type) > TYPE_PRECISION (TREE_TYPE (value))
      /* Don't warn about converting any constant.  */
      && !TREE_CONSTANT (value))
    warning_at (input_location, OPT_Wint_to_pointer_cast, 
		"cast to pointer from integer of different size");

  /* A C-style cast can be a const_cast.  */
  result = build_const_cast_1 (type, value, complain & tf_warning,
			       &valid_p);
  if (valid_p)
    {
      if (result != error_mark_node)
	maybe_warn_about_useless_cast (type, value, complain);
      return result;
    }

  /* Or a static cast.  */
  result = build_static_cast_1 (type, value, /*c_cast_p=*/true,
				&valid_p, complain);
  /* Or a reinterpret_cast.  */
  if (!valid_p)
    result = build_reinterpret_cast_1 (type, value, /*c_cast_p=*/true,
				       &valid_p, complain);
  /* The static_cast or reinterpret_cast may be followed by a
     const_cast.  */
  if (valid_p
      /* A valid cast may result in errors if, for example, a
	 conversion to an ambiguous base class is required.  */
      && !error_operand_p (result))
    {
      tree result_type;

      maybe_warn_about_useless_cast (type, value, complain);

      /* Non-class rvalues always have cv-unqualified type.  */
      if (!CLASS_TYPE_P (type))
	type = TYPE_MAIN_VARIANT (type);
      result_type = TREE_TYPE (result);
      if (!CLASS_TYPE_P (result_type) && TREE_CODE (type) != REFERENCE_TYPE)
	result_type = TYPE_MAIN_VARIANT (result_type);
      /* If the type of RESULT does not match TYPE, perform a
	 const_cast to make it match.  If the static_cast or
	 reinterpret_cast succeeded, we will differ by at most
	 cv-qualification, so the follow-on const_cast is guaranteed
	 to succeed.  */
      if (!same_type_p (non_reference (type), non_reference (result_type)))
	{
	  result = build_const_cast_1 (type, result, false, &valid_p);
	  gcc_assert (valid_p);
	}
      return result;
    }

  return error_mark_node;
}

/* For use from the C common bits.  */
tree
build_modify_expr (location_t /*location*/,
		   tree lhs, tree /*lhs_origtype*/,
		   enum tree_code modifycode, 
		   location_t /*rhs_location*/, tree rhs,
		   tree /*rhs_origtype*/)
{
  return cp_build_modify_expr (lhs, modifycode, rhs, tf_warning_or_error);
}

/* Build an assignment expression of lvalue LHS from value RHS.
   MODIFYCODE is the code for a binary operator that we use
   to combine the old value of LHS with RHS to get the new value.
   Or else MODIFYCODE is NOP_EXPR meaning do a simple assignment.

   C++: If MODIFYCODE is INIT_EXPR, then leave references unbashed.  */

tree
cp_build_modify_expr (tree lhs, enum tree_code modifycode, tree rhs,
		      tsubst_flags_t complain)
{
  tree result;
  tree newrhs = rhs;
  tree lhstype = TREE_TYPE (lhs);
  tree olhstype = lhstype;
  bool plain_assign = (modifycode == NOP_EXPR);

  /* Avoid duplicate error messages from operands that had errors.  */
  if (error_operand_p (lhs) || error_operand_p (rhs))
    return error_mark_node;

  /* Handle control structure constructs used as "lvalues".  */
  switch (TREE_CODE (lhs))
    {
      /* Handle --foo = 5; as these are valid constructs in C++.  */
    case PREDECREMENT_EXPR:
    case PREINCREMENT_EXPR:
      if (TREE_SIDE_EFFECTS (TREE_OPERAND (lhs, 0)))
	lhs = build2 (TREE_CODE (lhs), TREE_TYPE (lhs),
		      stabilize_reference (TREE_OPERAND (lhs, 0)),
		      TREE_OPERAND (lhs, 1));
      newrhs = cp_build_modify_expr (TREE_OPERAND (lhs, 0),
				     modifycode, rhs, complain);
      if (newrhs == error_mark_node)
	return error_mark_node;
      return build2 (COMPOUND_EXPR, lhstype, lhs, newrhs);

      /* Handle (a, b) used as an "lvalue".  */
    case COMPOUND_EXPR:
      newrhs = cp_build_modify_expr (TREE_OPERAND (lhs, 1),
				     modifycode, rhs, complain);
      if (newrhs == error_mark_node)
	return error_mark_node;
      return build2 (COMPOUND_EXPR, lhstype,
		     TREE_OPERAND (lhs, 0), newrhs);

    case MODIFY_EXPR:
      if (TREE_SIDE_EFFECTS (TREE_OPERAND (lhs, 0)))
	lhs = build2 (TREE_CODE (lhs), TREE_TYPE (lhs),
		      stabilize_reference (TREE_OPERAND (lhs, 0)),
		      TREE_OPERAND (lhs, 1));
      newrhs = cp_build_modify_expr (TREE_OPERAND (lhs, 0), modifycode, rhs,
				     complain);
      if (newrhs == error_mark_node)
	return error_mark_node;
      return build2 (COMPOUND_EXPR, lhstype, lhs, newrhs);

    case MIN_EXPR:
    case MAX_EXPR:
      /* MIN_EXPR and MAX_EXPR are currently only permitted as lvalues,
	 when neither operand has side-effects.  */
      if (!lvalue_or_else (lhs, lv_assign, complain))
	return error_mark_node;

      gcc_assert (!TREE_SIDE_EFFECTS (TREE_OPERAND (lhs, 0))
		  && !TREE_SIDE_EFFECTS (TREE_OPERAND (lhs, 1)));

      lhs = build3 (COND_EXPR, TREE_TYPE (lhs),
		    build2 (TREE_CODE (lhs) == MIN_EXPR ? LE_EXPR : GE_EXPR,
			    boolean_type_node,
			    TREE_OPERAND (lhs, 0),
			    TREE_OPERAND (lhs, 1)),
		    TREE_OPERAND (lhs, 0),
		    TREE_OPERAND (lhs, 1));
      /* Fall through.  */

      /* Handle (a ? b : c) used as an "lvalue".  */
    case COND_EXPR:
      {
	/* Produce (a ? (b = rhs) : (c = rhs))
	   except that the RHS goes through a save-expr
	   so the code to compute it is only emitted once.  */
	tree cond;
	tree preeval = NULL_TREE;

	if (VOID_TYPE_P (TREE_TYPE (rhs)))
	  {
	    if (complain & tf_error)
	      error ("void value not ignored as it ought to be");
	    return error_mark_node;
	  }

	rhs = stabilize_expr (rhs, &preeval);

	/* Check this here to avoid odd errors when trying to convert
	   a throw to the type of the COND_EXPR.  */
	if (!lvalue_or_else (lhs, lv_assign, complain))
	  return error_mark_node;

	cond = build_conditional_expr
	  (input_location, TREE_OPERAND (lhs, 0),
	   cp_build_modify_expr (TREE_OPERAND (lhs, 1),
				 modifycode, rhs, complain),
	   cp_build_modify_expr (TREE_OPERAND (lhs, 2),
				 modifycode, rhs, complain),
           complain);

	if (cond == error_mark_node)
	  return cond;
	/* Make sure the code to compute the rhs comes out
	   before the split.  */
	if (preeval)
	  cond = build2 (COMPOUND_EXPR, TREE_TYPE (lhs), preeval, cond);
	return cond;
      }

    default:
      break;
    }

  if (modifycode == INIT_EXPR)
    {
      if (BRACE_ENCLOSED_INITIALIZER_P (rhs))
	/* Do the default thing.  */;
      else if (TREE_CODE (rhs) == CONSTRUCTOR)
	{
	  /* Compound literal.  */
	  if (! same_type_p (TREE_TYPE (rhs), lhstype))
	    /* Call convert to generate an error; see PR 11063.  */
	    rhs = convert (lhstype, rhs);
	  result = build2 (INIT_EXPR, lhstype, lhs, rhs);
	  TREE_SIDE_EFFECTS (result) = 1;
	  return result;
	}
      else if (! MAYBE_CLASS_TYPE_P (lhstype))
	/* Do the default thing.  */;
      else
	{
	  vec<tree, va_gc> *rhs_vec = make_tree_vector_single (rhs);
	  result = build_special_member_call (lhs, complete_ctor_identifier,
					      &rhs_vec, lhstype, LOOKUP_NORMAL,
                                              complain);
	  release_tree_vector (rhs_vec);
	  if (result == NULL_TREE)
	    return error_mark_node;
	  return result;
	}
    }
  else
    {
      lhs = require_complete_type_sfinae (lhs, complain);
      if (lhs == error_mark_node)
	return error_mark_node;

      if (modifycode == NOP_EXPR)
	{
	  if (c_dialect_objc ())
	    {
	      result = objc_maybe_build_modify_expr (lhs, rhs);
	      if (result)
		return result;
	    }

	  /* `operator=' is not an inheritable operator.  */
	  if (! MAYBE_CLASS_TYPE_P (lhstype))
	    /* Do the default thing.  */;
	  else
	    {
	      result = build_new_op (input_location, MODIFY_EXPR,
				     LOOKUP_NORMAL, lhs, rhs,
				     make_node (NOP_EXPR), /*overload=*/NULL,
				     complain);
	      if (result == NULL_TREE)
		return error_mark_node;
	      return result;
	    }
	  lhstype = olhstype;
	}
      else
	{
	  tree init = NULL_TREE;

	  /* A binary op has been requested.  Combine the old LHS
	     value with the RHS producing the value we should actually
	     store into the LHS.  */
	  gcc_assert (!((TREE_CODE (lhstype) == REFERENCE_TYPE
			 && MAYBE_CLASS_TYPE_P (TREE_TYPE (lhstype)))
			|| MAYBE_CLASS_TYPE_P (lhstype)));

	  /* Preevaluate the RHS to make sure its evaluation is complete
	     before the lvalue-to-rvalue conversion of the LHS:

	     [expr.ass] With respect to an indeterminately-sequenced
	     function call, the operation of a compound assignment is a
	     single evaluation. [ Note: Therefore, a function call shall
	     not intervene between the lvalue-to-rvalue conversion and the
	     side effect associated with any single compound assignment
	     operator. -- end note ]  */
	  lhs = stabilize_reference (lhs);
	  if (TREE_SIDE_EFFECTS (rhs))
	    rhs = mark_rvalue_use (rhs);
	  rhs = stabilize_expr (rhs, &init);
	  newrhs = cp_build_binary_op (input_location,
				       modifycode, lhs, rhs,
				       complain);
	  if (newrhs == error_mark_node)
	    {
	      if (complain & tf_error)
		error ("  in evaluation of %<%Q(%#T, %#T)%>", modifycode,
		       TREE_TYPE (lhs), TREE_TYPE (rhs));
	      return error_mark_node;
	    }

	  if (init)
	    newrhs = build2 (COMPOUND_EXPR, TREE_TYPE (newrhs), init, newrhs);

	  /* Now it looks like a plain assignment.  */
	  modifycode = NOP_EXPR;
	  if (c_dialect_objc ())
	    {
	      result = objc_maybe_build_modify_expr (lhs, newrhs);
	      if (result)
		return result;
	    }
	}
      gcc_assert (TREE_CODE (lhstype) != REFERENCE_TYPE);
      gcc_assert (TREE_CODE (TREE_TYPE (newrhs)) != REFERENCE_TYPE);
    }

  /* The left-hand side must be an lvalue.  */
  if (!lvalue_or_else (lhs, lv_assign, complain))
    return error_mark_node;

  /* Warn about modifying something that is `const'.  Don't warn if
     this is initialization.  */
  if (modifycode != INIT_EXPR
      && (TREE_READONLY (lhs) || CP_TYPE_CONST_P (lhstype)
	  /* Functions are not modifiable, even though they are
	     lvalues.  */
	  || TREE_CODE (TREE_TYPE (lhs)) == FUNCTION_TYPE
	  || TREE_CODE (TREE_TYPE (lhs)) == METHOD_TYPE
	  /* If it's an aggregate and any field is const, then it is
	     effectively const.  */
	  || (CLASS_TYPE_P (lhstype)
	      && C_TYPE_FIELDS_READONLY (lhstype))))
    {
      if (complain & tf_error)
	cxx_readonly_error (lhs, lv_assign);
      else
	return error_mark_node;
    }

  /* If storing into a structure or union member, it may have been given a
     lowered bitfield type.  We need to convert to the declared type first,
     so retrieve it now.  */

  olhstype = unlowered_expr_type (lhs);

  /* Convert new value to destination type.  */

  if (TREE_CODE (lhstype) == ARRAY_TYPE)
    {
      int from_array;

      if (BRACE_ENCLOSED_INITIALIZER_P (newrhs))
	{
	  if (modifycode != INIT_EXPR)
	    {
	      if (complain & tf_error)
		error ("assigning to an array from an initializer list");
	      return error_mark_node;
	    }
	  if (check_array_initializer (lhs, lhstype, newrhs))
	    return error_mark_node;
	  newrhs = digest_init (lhstype, newrhs, complain);
	  if (newrhs == error_mark_node)
	    return error_mark_node;
	}

      else if (!same_or_base_type_p (TYPE_MAIN_VARIANT (lhstype),
				     TYPE_MAIN_VARIANT (TREE_TYPE (newrhs))))
	{
	  if (complain & tf_error)
	    error ("incompatible types in assignment of %qT to %qT",
		   TREE_TYPE (rhs), lhstype);
	  return error_mark_node;
	}

      /* Allow array assignment in compiler-generated code.  */
      else if (!current_function_decl
	       || !DECL_DEFAULTED_FN (current_function_decl))
	{
          /* This routine is used for both initialization and assignment.
             Make sure the diagnostic message differentiates the context.  */
	  if (complain & tf_error)
	    {
	      if (modifycode == INIT_EXPR)
		error ("array used as initializer");
	      else
		error ("invalid array assignment");
	    }
	  return error_mark_node;
	}

      from_array = TREE_CODE (TREE_TYPE (newrhs)) == ARRAY_TYPE
		   ? 1 + (modifycode != INIT_EXPR): 0;
      return build_vec_init (lhs, NULL_TREE, newrhs,
			     /*explicit_value_init_p=*/false,
			     from_array, complain);
    }

  if (modifycode == INIT_EXPR)
    /* Calls with INIT_EXPR are all direct-initialization, so don't set
       LOOKUP_ONLYCONVERTING.  */
    newrhs = convert_for_initialization (lhs, olhstype, newrhs, LOOKUP_NORMAL,
					 ICR_INIT, NULL_TREE, 0,
                                         complain);
  else
    newrhs = convert_for_assignment (olhstype, newrhs, ICR_ASSIGN,
				     NULL_TREE, 0, complain, LOOKUP_IMPLICIT);

  if (!same_type_p (lhstype, olhstype))
    newrhs = cp_convert_and_check (lhstype, newrhs, complain);

  if (modifycode != INIT_EXPR)
    {
      if (TREE_CODE (newrhs) == CALL_EXPR
	  && TYPE_NEEDS_CONSTRUCTING (lhstype))
	newrhs = build_cplus_new (lhstype, newrhs, complain);

      /* Can't initialize directly from a TARGET_EXPR, since that would
	 cause the lhs to be constructed twice, and possibly result in
	 accidental self-initialization.  So we force the TARGET_EXPR to be
	 expanded without a target.  */
      if (TREE_CODE (newrhs) == TARGET_EXPR)
	newrhs = build2 (COMPOUND_EXPR, TREE_TYPE (newrhs), newrhs,
			 TREE_OPERAND (newrhs, 0));
    }

  if (newrhs == error_mark_node)
    return error_mark_node;

  if (c_dialect_objc () && flag_objc_gc)
    {
      result = objc_generate_write_barrier (lhs, modifycode, newrhs);

      if (result)
	return result;
    }

  result = build2 (modifycode == NOP_EXPR ? MODIFY_EXPR : INIT_EXPR,
		   lhstype, lhs, newrhs);

  TREE_SIDE_EFFECTS (result) = 1;
  if (!plain_assign)
    TREE_NO_WARNING (result) = 1;

  return result;
}

tree
build_x_modify_expr (location_t loc, tree lhs, enum tree_code modifycode,
		     tree rhs, tsubst_flags_t complain)
{
  if (processing_template_decl)
    return build_min_nt_loc (loc, MODOP_EXPR, lhs,
			     build_min_nt_loc (loc, modifycode, NULL_TREE,
					       NULL_TREE), rhs);

  if (modifycode != NOP_EXPR)
    {
      tree rval = build_new_op (loc, MODIFY_EXPR, LOOKUP_NORMAL, lhs, rhs,
				make_node (modifycode), /*overload=*/NULL,
				complain);
      if (rval)
	{
	  TREE_NO_WARNING (rval) = 1;
	  return rval;
	}
    }
  return cp_build_modify_expr (lhs, modifycode, rhs, complain);
}

/* Helper function for get_delta_difference which assumes FROM is a base
   class of TO.  Returns a delta for the conversion of pointer-to-member
   of FROM to pointer-to-member of TO.  If the conversion is invalid and 
   tf_error is not set in COMPLAIN returns error_mark_node, otherwise
   returns zero.  If FROM is not a base class of TO, returns NULL_TREE.
   If C_CAST_P is true, this conversion is taking place as part of a 
   C-style cast.  */

static tree
get_delta_difference_1 (tree from, tree to, bool c_cast_p,
			tsubst_flags_t complain)
{
  tree binfo;
  base_kind kind;

  binfo = lookup_base (to, from, c_cast_p ? ba_unique : ba_check,
		       &kind, complain);

  if (binfo == error_mark_node)
    {
      if (!(complain & tf_error))
	return error_mark_node;

      error ("   in pointer to member function conversion");
      return size_zero_node;
    }
  else if (binfo)
    {
      if (kind != bk_via_virtual)
	return BINFO_OFFSET (binfo);
      else
	/* FROM is a virtual base class of TO.  Issue an error or warning
	   depending on whether or not this is a reinterpret cast.  */
	{
	  if (!(complain & tf_error))
	    return error_mark_node;

	  error ("pointer to member conversion via virtual base %qT",
		 BINFO_TYPE (binfo_from_vbase (binfo)));

	  return size_zero_node;
	}
      }
  else
    return NULL_TREE;
}

/* Get difference in deltas for different pointer to member function
   types.  If the conversion is invalid and tf_error is not set in
   COMPLAIN, returns error_mark_node, otherwise returns an integer
   constant of type PTRDIFF_TYPE_NODE and its value is zero if the
   conversion is invalid.  If ALLOW_INVERSE_P is true, then allow reverse
   conversions as well.  If C_CAST_P is true this conversion is taking
   place as part of a C-style cast.

   Note that the naming of FROM and TO is kind of backwards; the return
   value is what we add to a TO in order to get a FROM.  They are named
   this way because we call this function to find out how to convert from
   a pointer to member of FROM to a pointer to member of TO.  */

static tree
get_delta_difference (tree from, tree to,
		      bool allow_inverse_p,
		      bool c_cast_p, tsubst_flags_t complain)
{
  tree result;

  if (same_type_ignoring_top_level_qualifiers_p (from, to))
    /* Pointer to member of incomplete class is permitted*/
    result = size_zero_node;
  else
    result = get_delta_difference_1 (from, to, c_cast_p, complain);

  if (result == error_mark_node)
    return error_mark_node;

  if (!result)
  {
    if (!allow_inverse_p)
      {
	if (!(complain & tf_error))
	  return error_mark_node;

	error_not_base_type (from, to);
	error ("   in pointer to member conversion");
      	result = size_zero_node;
      }
    else
      {
	result = get_delta_difference_1 (to, from, c_cast_p, complain);

	if (result == error_mark_node)
	  return error_mark_node;

	if (result)
	  result = size_diffop_loc (input_location,
				    size_zero_node, result);
	else
	  {
	    if (!(complain & tf_error))
	      return error_mark_node;

	    error_not_base_type (from, to);
	    error ("   in pointer to member conversion");
	    result = size_zero_node;
	  }
      }
  }

  return fold_if_not_in_template (convert_to_integer (ptrdiff_type_node,
						      result));
}

/* Return a constructor for the pointer-to-member-function TYPE using
   the other components as specified.  */

tree
build_ptrmemfunc1 (tree type, tree delta, tree pfn)
{
  tree u = NULL_TREE;
  tree delta_field;
  tree pfn_field;
  vec<constructor_elt, va_gc> *v;

  /* Pull the FIELD_DECLs out of the type.  */
  pfn_field = TYPE_FIELDS (type);
  delta_field = DECL_CHAIN (pfn_field);

  /* Make sure DELTA has the type we want.  */
  delta = convert_and_check (delta_type_node, delta);

  /* Convert to the correct target type if necessary.  */
  pfn = fold_convert (TREE_TYPE (pfn_field), pfn);

  /* Finish creating the initializer.  */
  vec_alloc (v, 2);
  CONSTRUCTOR_APPEND_ELT(v, pfn_field, pfn);
  CONSTRUCTOR_APPEND_ELT(v, delta_field, delta);
  u = build_constructor (type, v);
  TREE_CONSTANT (u) = TREE_CONSTANT (pfn) & TREE_CONSTANT (delta);
  TREE_STATIC (u) = (TREE_CONSTANT (u)
		     && (initializer_constant_valid_p (pfn, TREE_TYPE (pfn))
			 != NULL_TREE)
		     && (initializer_constant_valid_p (delta, TREE_TYPE (delta))
			 != NULL_TREE));
  return u;
}

/* Build a constructor for a pointer to member function.  It can be
   used to initialize global variables, local variable, or used
   as a value in expressions.  TYPE is the POINTER to METHOD_TYPE we
   want to be.

   If FORCE is nonzero, then force this conversion, even if
   we would rather not do it.  Usually set when using an explicit
   cast.  A C-style cast is being processed iff C_CAST_P is true.

   Return error_mark_node, if something goes wrong.  */

tree
build_ptrmemfunc (tree type, tree pfn, int force, bool c_cast_p,
		  tsubst_flags_t complain)
{
  tree fn;
  tree pfn_type;
  tree to_type;

  if (error_operand_p (pfn))
    return error_mark_node;

  pfn_type = TREE_TYPE (pfn);
  to_type = build_ptrmemfunc_type (type);

  /* Handle multiple conversions of pointer to member functions.  */
  if (TYPE_PTRMEMFUNC_P (pfn_type))
    {
      tree delta = NULL_TREE;
      tree npfn = NULL_TREE;
      tree n;

      if (!force
	  && !can_convert_arg (to_type, TREE_TYPE (pfn), pfn,
			       LOOKUP_NORMAL, complain))
	{
	  if (complain & tf_error)
	    error ("invalid conversion to type %qT from type %qT",
		   to_type, pfn_type);
	  else
	    return error_mark_node;
	}

      n = get_delta_difference (TYPE_PTRMEMFUNC_OBJECT_TYPE (pfn_type),
				TYPE_PTRMEMFUNC_OBJECT_TYPE (to_type),
				force,
				c_cast_p, complain);
      if (n == error_mark_node)
	return error_mark_node;

      /* We don't have to do any conversion to convert a
	 pointer-to-member to its own type.  But, we don't want to
	 just return a PTRMEM_CST if there's an explicit cast; that
	 cast should make the expression an invalid template argument.  */
      if (TREE_CODE (pfn) != PTRMEM_CST)
	{
	  if (same_type_p (to_type, pfn_type))
	    return pfn;
	  else if (integer_zerop (n))
	    return build_reinterpret_cast (to_type, pfn, 
                                           complain);
	}

      if (TREE_SIDE_EFFECTS (pfn))
	pfn = save_expr (pfn);

      /* Obtain the function pointer and the current DELTA.  */
      if (TREE_CODE (pfn) == PTRMEM_CST)
	expand_ptrmemfunc_cst (pfn, &delta, &npfn);
      else
	{
	  npfn = build_ptrmemfunc_access_expr (pfn, pfn_identifier);
	  delta = build_ptrmemfunc_access_expr (pfn, delta_identifier);
	}

      /* Just adjust the DELTA field.  */
      gcc_assert  (same_type_ignoring_top_level_qualifiers_p
		   (TREE_TYPE (delta), ptrdiff_type_node));
      if (TARGET_PTRMEMFUNC_VBIT_LOCATION == ptrmemfunc_vbit_in_delta)
	n = cp_build_binary_op (input_location,
				LSHIFT_EXPR, n, integer_one_node,
				complain);
      delta = cp_build_binary_op (input_location,
				  PLUS_EXPR, delta, n, complain);
      return build_ptrmemfunc1 (to_type, delta, npfn);
    }

  /* Handle null pointer to member function conversions.  */
  if (null_ptr_cst_p (pfn))
    {
      pfn = build_c_cast (input_location, type, pfn);
      return build_ptrmemfunc1 (to_type,
				integer_zero_node,
				pfn);
    }

  if (type_unknown_p (pfn))
    return instantiate_type (type, pfn, complain);

  fn = TREE_OPERAND (pfn, 0);
  gcc_assert (TREE_CODE (fn) == FUNCTION_DECL
	      /* In a template, we will have preserved the
		 OFFSET_REF.  */
	      || (processing_template_decl && TREE_CODE (fn) == OFFSET_REF));
  return make_ptrmem_cst (to_type, fn);
}

/* Return the DELTA, IDX, PFN, and DELTA2 values for the PTRMEM_CST
   given by CST.

   ??? There is no consistency as to the types returned for the above
   values.  Some code acts as if it were a sizetype and some as if it were
   integer_type_node.  */

void
expand_ptrmemfunc_cst (tree cst, tree *delta, tree *pfn)
{
  tree type = TREE_TYPE (cst);
  tree fn = PTRMEM_CST_MEMBER (cst);
  tree ptr_class, fn_class;

  gcc_assert (TREE_CODE (fn) == FUNCTION_DECL);

  /* The class that the function belongs to.  */
  fn_class = DECL_CONTEXT (fn);

  /* The class that we're creating a pointer to member of.  */
  ptr_class = TYPE_PTRMEMFUNC_OBJECT_TYPE (type);

  /* First, calculate the adjustment to the function's class.  */
  *delta = get_delta_difference (fn_class, ptr_class, /*force=*/0,
				 /*c_cast_p=*/0, tf_warning_or_error);

  if (!DECL_VIRTUAL_P (fn))
    *pfn = convert (TYPE_PTRMEMFUNC_FN_TYPE (type),
		    build_addr_func (fn, tf_warning_or_error));
  else
    {
      /* If we're dealing with a virtual function, we have to adjust 'this'
	 again, to point to the base which provides the vtable entry for
	 fn; the call will do the opposite adjustment.  */
      tree orig_class = DECL_CONTEXT (fn);
      tree binfo = binfo_or_else (orig_class, fn_class);
      *delta = build2 (PLUS_EXPR, TREE_TYPE (*delta),
		       *delta, BINFO_OFFSET (binfo));
      *delta = fold_if_not_in_template (*delta);

      /* We set PFN to the vtable offset at which the function can be
	 found, plus one (unless ptrmemfunc_vbit_in_delta, in which
	 case delta is shifted left, and then incremented).  */
      *pfn = DECL_VINDEX (fn);
      *pfn = build2 (MULT_EXPR, integer_type_node, *pfn,
		     TYPE_SIZE_UNIT (vtable_entry_type));
      *pfn = fold_if_not_in_template (*pfn);

      switch (TARGET_PTRMEMFUNC_VBIT_LOCATION)
	{
	case ptrmemfunc_vbit_in_pfn:
	  *pfn = build2 (PLUS_EXPR, integer_type_node, *pfn,
			 integer_one_node);
	  *pfn = fold_if_not_in_template (*pfn);
	  break;

	case ptrmemfunc_vbit_in_delta:
	  *delta = build2 (LSHIFT_EXPR, TREE_TYPE (*delta),
			   *delta, integer_one_node);
	  *delta = fold_if_not_in_template (*delta);
	  *delta = build2 (PLUS_EXPR, TREE_TYPE (*delta),
			   *delta, integer_one_node);
	  *delta = fold_if_not_in_template (*delta);
	  break;

	default:
	  gcc_unreachable ();
	}

      *pfn = build_nop (TYPE_PTRMEMFUNC_FN_TYPE (type), *pfn);
      *pfn = fold_if_not_in_template (*pfn);
    }
}

/* Return an expression for PFN from the pointer-to-member function
   given by T.  */

static tree
pfn_from_ptrmemfunc (tree t)
{
  if (TREE_CODE (t) == PTRMEM_CST)
    {
      tree delta;
      tree pfn;

      expand_ptrmemfunc_cst (t, &delta, &pfn);
      if (pfn)
	return pfn;
    }

  return build_ptrmemfunc_access_expr (t, pfn_identifier);
}

/* Return an expression for DELTA from the pointer-to-member function
   given by T.  */

static tree
delta_from_ptrmemfunc (tree t)
{
  if (TREE_CODE (t) == PTRMEM_CST)
    {
      tree delta;
      tree pfn;

      expand_ptrmemfunc_cst (t, &delta, &pfn);
      if (delta)
	return delta;
    }

  return build_ptrmemfunc_access_expr (t, delta_identifier);
}

/* Convert value RHS to type TYPE as preparation for an assignment to
   an lvalue of type TYPE.  ERRTYPE indicates what kind of error the
   implicit conversion is.  If FNDECL is non-NULL, we are doing the
   conversion in order to pass the PARMNUMth argument of FNDECL.
   If FNDECL is NULL, we are doing the conversion in function pointer
   argument passing, conversion in initialization, etc. */

static tree
convert_for_assignment (tree type, tree rhs,
			impl_conv_rhs errtype, tree fndecl, int parmnum,
			tsubst_flags_t complain, int flags)
{
  tree rhstype;
  enum tree_code coder;

  /* If we are dealing with built-in array notation function then we don't need
     to convert them.  They will be broken up into modify exprs in future,
     during which all these checks will be done.  */
  if (flag_enable_cilkplus
      && is_cilkplus_reduce_builtin (fndecl) != BUILT_IN_NONE)
    return rhs;
  
  /* Strip NON_LVALUE_EXPRs since we aren't using as an lvalue.  */
  if (TREE_CODE (rhs) == NON_LVALUE_EXPR)
    rhs = TREE_OPERAND (rhs, 0);

  rhstype = TREE_TYPE (rhs);
  coder = TREE_CODE (rhstype);

  if (TREE_CODE (type) == VECTOR_TYPE && coder == VECTOR_TYPE
      && vector_types_convertible_p (type, rhstype, true))
    {
      rhs = mark_rvalue_use (rhs);
      return convert (type, rhs);
    }

  if (rhs == error_mark_node || rhstype == error_mark_node)
    return error_mark_node;
  if (TREE_CODE (rhs) == TREE_LIST && TREE_VALUE (rhs) == error_mark_node)
    return error_mark_node;

  /* The RHS of an assignment cannot have void type.  */
  if (coder == VOID_TYPE)
    {
      if (complain & tf_error)
	error ("void value not ignored as it ought to be");
      return error_mark_node;
    }

  if (c_dialect_objc ())
    {
      int parmno;
      tree selector;
      tree rname = fndecl;

      switch (errtype)
        {
	  case ICR_ASSIGN:
	    parmno = -1;
	    break;
	  case ICR_INIT:
	    parmno = -2;
	    break;
	  default:
	    selector = objc_message_selector ();
	    parmno = parmnum;
	    if (selector && parmno > 1)
	      {
		rname = selector;
		parmno -= 1;
	      }
	}

      if (objc_compare_types (type, rhstype, parmno, rname))
	{
	  rhs = mark_rvalue_use (rhs);
	  return convert (type, rhs);
	}
    }

  /* [expr.ass]

     The expression is implicitly converted (clause _conv_) to the
     cv-unqualified type of the left operand.

     We allow bad conversions here because by the time we get to this point
     we are committed to doing the conversion.  If we end up doing a bad
     conversion, convert_like will complain.  */
  if (!can_convert_arg_bad (type, rhstype, rhs, flags, complain))
    {
      /* When -Wno-pmf-conversions is use, we just silently allow
	 conversions from pointers-to-members to plain pointers.  If
	 the conversion doesn't work, cp_convert will complain.  */
      if (!warn_pmf2ptr
	  && TYPE_PTR_P (type)
	  && TYPE_PTRMEMFUNC_P (rhstype))
	rhs = cp_convert (strip_top_quals (type), rhs, complain);
      else
	{
	  if (complain & tf_error)
	    {
	      /* If the right-hand side has unknown type, then it is an
		 overloaded function.  Call instantiate_type to get error
		 messages.  */
	      if (rhstype == unknown_type_node)
		instantiate_type (type, rhs, tf_warning_or_error);
	      else if (fndecl)
		error ("cannot convert %qT to %qT for argument %qP to %qD",
		       rhstype, type, parmnum, fndecl);
	      else
		switch (errtype)
		  {
		    case ICR_DEFAULT_ARGUMENT:
		      error ("cannot convert %qT to %qT in default argument",
			     rhstype, type);
		      break;
		    case ICR_ARGPASS:
		      error ("cannot convert %qT to %qT in argument passing",
			     rhstype, type);
		      break;
		    case ICR_CONVERTING:
		      error ("cannot convert %qT to %qT",
			     rhstype, type);
		      break;
		    case ICR_INIT:
		      error ("cannot convert %qT to %qT in initialization",
			     rhstype, type);
		      break;
		    case ICR_RETURN:
		      error ("cannot convert %qT to %qT in return",
			     rhstype, type);
		      break;
		    case ICR_ASSIGN:
		      error ("cannot convert %qT to %qT in assignment",
			     rhstype, type);
		      break;
		    default:
		      gcc_unreachable();
		  }
	    }
	  return error_mark_node;
	}
    }
  if (warn_suggest_attribute_format)
    {
      const enum tree_code codel = TREE_CODE (type);
      if ((codel == POINTER_TYPE || codel == REFERENCE_TYPE)
	  && coder == codel
	  && check_missing_format_attribute (type, rhstype)
	  && (complain & tf_warning))
	switch (errtype)
	  {
	    case ICR_ARGPASS:
	    case ICR_DEFAULT_ARGUMENT:
	      if (fndecl)
		warning (OPT_Wsuggest_attribute_format,
			 "parameter %qP of %qD might be a candidate "
			 "for a format attribute", parmnum, fndecl);
	      else
		warning (OPT_Wsuggest_attribute_format,
			 "parameter might be a candidate "
			 "for a format attribute");
	      break;
	    case ICR_CONVERTING:
	      warning (OPT_Wsuggest_attribute_format,
		       "target of conversion might be a candidate "
		       "for a format attribute");
	      break;
	    case ICR_INIT:
	      warning (OPT_Wsuggest_attribute_format,
		       "target of initialization might be a candidate "
		       "for a format attribute");
	      break;
	    case ICR_RETURN:
	      warning (OPT_Wsuggest_attribute_format,
		       "return type might be a candidate "
		       "for a format attribute");
	      break;
	    case ICR_ASSIGN:
	      warning (OPT_Wsuggest_attribute_format,
		       "left-hand side of assignment might be a candidate "
		       "for a format attribute");
	      break;
	    default:
	      gcc_unreachable();
	  }
    }

  /* If -Wparentheses, warn about a = b = c when a has type bool and b
     does not.  */
  if (warn_parentheses
      && TREE_CODE (type) == BOOLEAN_TYPE
      && TREE_CODE (rhs) == MODIFY_EXPR
      && !TREE_NO_WARNING (rhs)
      && TREE_CODE (TREE_TYPE (rhs)) != BOOLEAN_TYPE
      && (complain & tf_warning))
    {
      location_t loc = EXPR_LOC_OR_HERE (rhs);

      warning_at (loc, OPT_Wparentheses,
		  "suggest parentheses around assignment used as truth value");
      TREE_NO_WARNING (rhs) = 1;
    }

  return perform_implicit_conversion_flags (strip_top_quals (type), rhs,
					    complain, flags);
}

/* Convert RHS to be of type TYPE.
   If EXP is nonzero, it is the target of the initialization.
   ERRTYPE indicates what kind of error the implicit conversion is.

   Two major differences between the behavior of
   `convert_for_assignment' and `convert_for_initialization'
   are that references are bashed in the former, while
   copied in the latter, and aggregates are assigned in
   the former (operator=) while initialized in the
   latter (X(X&)).

   If using constructor make sure no conversion operator exists, if one does
   exist, an ambiguity exists.  */

tree
convert_for_initialization (tree exp, tree type, tree rhs, int flags,
			    impl_conv_rhs errtype, tree fndecl, int parmnum,
                            tsubst_flags_t complain)
{
  enum tree_code codel = TREE_CODE (type);
  tree rhstype;
  enum tree_code coder;

  /* build_c_cast puts on a NOP_EXPR to make the result not an lvalue.
     Strip such NOP_EXPRs, since RHS is used in non-lvalue context.  */
  if (TREE_CODE (rhs) == NOP_EXPR
      && TREE_TYPE (rhs) == TREE_TYPE (TREE_OPERAND (rhs, 0))
      && codel != REFERENCE_TYPE)
    rhs = TREE_OPERAND (rhs, 0);

  if (type == error_mark_node
      || rhs == error_mark_node
      || (TREE_CODE (rhs) == TREE_LIST && TREE_VALUE (rhs) == error_mark_node))
    return error_mark_node;

  if ((TREE_CODE (TREE_TYPE (rhs)) == ARRAY_TYPE
       && TREE_CODE (type) != ARRAY_TYPE
       && (TREE_CODE (type) != REFERENCE_TYPE
	   || TREE_CODE (TREE_TYPE (type)) != ARRAY_TYPE))
      || (TREE_CODE (TREE_TYPE (rhs)) == FUNCTION_TYPE
	  && !TYPE_REFFN_P (type))
      || TREE_CODE (TREE_TYPE (rhs)) == METHOD_TYPE)
    rhs = decay_conversion (rhs, complain);

  rhstype = TREE_TYPE (rhs);
  coder = TREE_CODE (rhstype);

  if (coder == ERROR_MARK)
    return error_mark_node;

  /* We accept references to incomplete types, so we can
     return here before checking if RHS is of complete type.  */

  if (codel == REFERENCE_TYPE)
    {
      /* This should eventually happen in convert_arguments.  */
      int savew = 0, savee = 0;

      if (fndecl)
	savew = warningcount + werrorcount, savee = errorcount;
      rhs = initialize_reference (type, rhs, flags, complain);

      if (fndecl
	  && (warningcount + werrorcount > savew || errorcount > savee))
	inform (input_location,
		"in passing argument %P of %q+D", parmnum, fndecl);

      return rhs;
    }

  if (exp != 0)
    exp = require_complete_type_sfinae (exp, complain);
  if (exp == error_mark_node)
    return error_mark_node;

  rhstype = non_reference (rhstype);

  type = complete_type (type);

  if (DIRECT_INIT_EXPR_P (type, rhs))
    /* Don't try to do copy-initialization if we already have
       direct-initialization.  */
    return rhs;

  if (MAYBE_CLASS_TYPE_P (type))
    return perform_implicit_conversion_flags (type, rhs, complain, flags);

  return convert_for_assignment (type, rhs, errtype, fndecl, parmnum,
				 complain, flags);
}

/* If RETVAL is the address of, or a reference to, a local variable or
   temporary give an appropriate warning.  */

static void
maybe_warn_about_returning_address_of_local (tree retval)
{
  tree valtype = TREE_TYPE (DECL_RESULT (current_function_decl));
  tree whats_returned = retval;

  for (;;)
    {
      if (TREE_CODE (whats_returned) == COMPOUND_EXPR)
	whats_returned = TREE_OPERAND (whats_returned, 1);
      else if (CONVERT_EXPR_P (whats_returned)
	       || TREE_CODE (whats_returned) == NON_LVALUE_EXPR)
	whats_returned = TREE_OPERAND (whats_returned, 0);
      else
	break;
    }

  if (TREE_CODE (whats_returned) != ADDR_EXPR)
    return;
  whats_returned = TREE_OPERAND (whats_returned, 0);

  if (TREE_CODE (valtype) == REFERENCE_TYPE)
    {
      if (TREE_CODE (whats_returned) == AGGR_INIT_EXPR
	  || TREE_CODE (whats_returned) == TARGET_EXPR)
	{
	  warning (OPT_Wreturn_local_addr, "returning reference to temporary");
	  return;
	}
      if (VAR_P (whats_returned)
	  && DECL_NAME (whats_returned)
	  && TEMP_NAME_P (DECL_NAME (whats_returned)))
	{
	  warning (OPT_Wreturn_local_addr, "reference to non-lvalue returned");
	  return;
	}
    }

  while (TREE_CODE (whats_returned) == COMPONENT_REF
	 || TREE_CODE (whats_returned) == ARRAY_REF)
    whats_returned = TREE_OPERAND (whats_returned, 0);

  if (DECL_P (whats_returned)
      && DECL_NAME (whats_returned)
      && DECL_FUNCTION_SCOPE_P (whats_returned)
      && !is_capture_proxy (whats_returned)
      && !(TREE_STATIC (whats_returned)
	   || TREE_PUBLIC (whats_returned)))
    {
      if (TREE_CODE (valtype) == REFERENCE_TYPE)
	warning (OPT_Wreturn_local_addr, "reference to local variable %q+D returned",
		 whats_returned);
      else
	warning (OPT_Wreturn_local_addr, "address of local variable %q+D returned",
		 whats_returned);
      return;
    }
}

/* Check that returning RETVAL from the current function is valid.
   Return an expression explicitly showing all conversions required to
   change RETVAL into the function return type, and to assign it to
   the DECL_RESULT for the function.  Set *NO_WARNING to true if
   code reaches end of non-void function warning shouldn't be issued
   on this RETURN_EXPR.  */

tree
check_return_expr (tree retval, bool *no_warning)
{
  tree result;
  /* The type actually returned by the function.  */
  tree valtype;
  /* The type the function is declared to return, or void if
     the declared type is incomplete.  */
  tree functype;
  int fn_returns_value_p;
  bool named_return_value_okay_p;

  *no_warning = false;

  /* A `volatile' function is one that isn't supposed to return, ever.
     (This is a G++ extension, used to get better code for functions
     that call the `volatile' function.)  */
  if (TREE_THIS_VOLATILE (current_function_decl))
    warning (0, "function declared %<noreturn%> has a %<return%> statement");

  /* Check for various simple errors.  */
  if (DECL_DESTRUCTOR_P (current_function_decl))
    {
      if (retval)
	error ("returning a value from a destructor");
      return NULL_TREE;
    }
  else if (DECL_CONSTRUCTOR_P (current_function_decl))
    {
      if (in_function_try_handler)
	/* If a return statement appears in a handler of the
	   function-try-block of a constructor, the program is ill-formed.  */
	error ("cannot return from a handler of a function-try-block of a constructor");
      else if (retval)
	/* You can't return a value from a constructor.  */
	error ("returning a value from a constructor");
      return NULL_TREE;
    }

  if (processing_template_decl)
    {
      current_function_returns_value = 1;
      if (check_for_bare_parameter_packs (retval))
        retval = error_mark_node;
      return retval;
    }

  functype = TREE_TYPE (TREE_TYPE (current_function_decl));

  /* Deduce auto return type from a return statement.  */
  if (current_function_auto_return_pattern)
    {
      tree auto_node;
      tree type;

      if (!retval && !is_auto (current_function_auto_return_pattern))
	{
	  /* Give a helpful error message.  */
	  error ("return-statement with no value, in function returning %qT",
		 current_function_auto_return_pattern);
	  inform (input_location, "only plain %<auto%> return type can be "
		  "deduced to %<void%>");
	  type = error_mark_node;
	}
      else if (retval && BRACE_ENCLOSED_INITIALIZER_P (retval))
	{
	  error ("returning initializer list");
	  type = error_mark_node;
	}
      else
	{
	  if (!retval)
	    retval = void_zero_node;
	  auto_node = type_uses_auto (current_function_auto_return_pattern);
	  type = do_auto_deduction (current_function_auto_return_pattern,
				    retval, auto_node);
	}

      if (type == error_mark_node)
	/* Leave it.  */;
      else if (functype == current_function_auto_return_pattern)
	apply_deduced_return_type (current_function_decl, type);
      else
	/* A mismatch should have been diagnosed in do_auto_deduction.  */
	gcc_assert (same_type_p (type, functype));
      functype = type;
    }

  /* When no explicit return-value is given in a function with a named
     return value, the named return value is used.  */
  result = DECL_RESULT (current_function_decl);
  valtype = TREE_TYPE (result);
  gcc_assert (valtype != NULL_TREE);
  fn_returns_value_p = !VOID_TYPE_P (valtype);
  if (!retval && DECL_NAME (result) && fn_returns_value_p)
    retval = result;

  /* Check for a return statement with no return value in a function
     that's supposed to return a value.  */
  if (!retval && fn_returns_value_p)
    {
      if (functype != error_mark_node)
	permerror (input_location, "return-statement with no value, in "
		   "function returning %qT", valtype);
      /* Remember that this function did return.  */
      current_function_returns_value = 1;
      /* And signal caller that TREE_NO_WARNING should be set on the
	 RETURN_EXPR to avoid control reaches end of non-void function
	 warnings in tree-cfg.c.  */
      *no_warning = true;
    }
  /* Check for a return statement with a value in a function that
     isn't supposed to return a value.  */
  else if (retval && !fn_returns_value_p)
    {
      if (VOID_TYPE_P (TREE_TYPE (retval)))
	/* You can return a `void' value from a function of `void'
	   type.  In that case, we have to evaluate the expression for
	   its side-effects.  */
	  finish_expr_stmt (retval);
      else
	permerror (input_location, "return-statement with a value, in function "
		   "returning 'void'");
      current_function_returns_null = 1;

      /* There's really no value to return, after all.  */
      return NULL_TREE;
    }
  else if (!retval)
    /* Remember that this function can sometimes return without a
       value.  */
    current_function_returns_null = 1;
  else
    /* Remember that this function did return a value.  */
    current_function_returns_value = 1;

  /* Check for erroneous operands -- but after giving ourselves a
     chance to provide an error about returning a value from a void
     function.  */
  if (error_operand_p (retval))
    {
      current_function_return_value = error_mark_node;
      return error_mark_node;
    }

  /* Only operator new(...) throw(), can return NULL [expr.new/13].  */
  if ((DECL_OVERLOADED_OPERATOR_P (current_function_decl) == NEW_EXPR
       || DECL_OVERLOADED_OPERATOR_P (current_function_decl) == VEC_NEW_EXPR)
      && !TYPE_NOTHROW_P (TREE_TYPE (current_function_decl))
      && ! flag_check_new
      && retval && null_ptr_cst_p (retval))
    warning (0, "%<operator new%> must not return NULL unless it is "
	     "declared %<throw()%> (or -fcheck-new is in effect)");

  /* Effective C++ rule 15.  See also start_function.  */
  if (warn_ecpp
      && DECL_NAME (current_function_decl) == ansi_assopname(NOP_EXPR))
    {
      bool warn = true;

      /* The function return type must be a reference to the current
	class.  */
      if (TREE_CODE (valtype) == REFERENCE_TYPE
	  && same_type_ignoring_top_level_qualifiers_p
	      (TREE_TYPE (valtype), TREE_TYPE (current_class_ref)))
	{
	  /* Returning '*this' is obviously OK.  */
	  if (retval == current_class_ref)
	    warn = false;
	  /* If we are calling a function whose return type is the same of
	     the current class reference, it is ok.  */
	  else if (INDIRECT_REF_P (retval)
		   && TREE_CODE (TREE_OPERAND (retval, 0)) == CALL_EXPR)
	    warn = false;
	}

      if (warn)
	warning (OPT_Weffc__, "%<operator=%> should return a reference to %<*this%>");
    }

  /* The fabled Named Return Value optimization, as per [class.copy]/15:

     [...]      For  a function with a class return type, if the expression
     in the return statement is the name of a local  object,  and  the  cv-
     unqualified  type  of  the  local  object  is the same as the function
     return type, an implementation is permitted to omit creating the  tem-
     porary  object  to  hold  the function return value [...]

     So, if this is a value-returning function that always returns the same
     local variable, remember it.

     It might be nice to be more flexible, and choose the first suitable
     variable even if the function sometimes returns something else, but
     then we run the risk of clobbering the variable we chose if the other
     returned expression uses the chosen variable somehow.  And people expect
     this restriction, anyway.  (jason 2000-11-19)

     See finish_function and finalize_nrv for the rest of this optimization.  */

  named_return_value_okay_p = 
    (retval != NULL_TREE
     /* Must be a local, automatic variable.  */
     && VAR_P (retval)
     && DECL_CONTEXT (retval) == current_function_decl
     && ! TREE_STATIC (retval)
     /* And not a lambda or anonymous union proxy.  */
     && !DECL_HAS_VALUE_EXPR_P (retval)
     && (DECL_ALIGN (retval) <= DECL_ALIGN (result))
     /* The cv-unqualified type of the returned value must be the
        same as the cv-unqualified return type of the
        function.  */
     && same_type_p ((TYPE_MAIN_VARIANT (TREE_TYPE (retval))),
                     (TYPE_MAIN_VARIANT (functype)))
     /* And the returned value must be non-volatile.  */
     && ! TYPE_VOLATILE (TREE_TYPE (retval)));
     
  if (fn_returns_value_p && flag_elide_constructors)
    {
      if (named_return_value_okay_p
          && (current_function_return_value == NULL_TREE
              || current_function_return_value == retval))
	current_function_return_value = retval;
      else
	current_function_return_value = error_mark_node;
    }

  /* We don't need to do any conversions when there's nothing being
     returned.  */
  if (!retval)
    return NULL_TREE;

  /* Do any required conversions.  */
  if (retval == result || DECL_CONSTRUCTOR_P (current_function_decl))
    /* No conversions are required.  */
    ;
  else
    {
      int flags = LOOKUP_NORMAL | LOOKUP_ONLYCONVERTING;

      /* The functype's return type will have been set to void, if it
	 was an incomplete type.  Just treat this as 'return;' */
      if (VOID_TYPE_P (functype))
	return error_mark_node;

      /* Under C++0x [12.8/16 class.copy], a returned lvalue is sometimes
	 treated as an rvalue for the purposes of overload resolution to
	 favor move constructors over copy constructors.

         Note that these conditions are similar to, but not as strict as,
	 the conditions for the named return value optimization.  */
      if ((cxx_dialect != cxx98)
          && ((VAR_P (retval) && !DECL_HAS_VALUE_EXPR_P (retval))
	      || TREE_CODE (retval) == PARM_DECL)
	  && DECL_CONTEXT (retval) == current_function_decl
	  && !TREE_STATIC (retval)
	  && same_type_p ((TYPE_MAIN_VARIANT (TREE_TYPE (retval))),
			  (TYPE_MAIN_VARIANT (functype)))
	  /* This is only interesting for class type.  */
	  && CLASS_TYPE_P (functype))
	flags = flags | LOOKUP_PREFER_RVALUE;

      /* First convert the value to the function's return type, then
	 to the type of return value's location to handle the
	 case that functype is smaller than the valtype.  */
      retval = convert_for_initialization
	(NULL_TREE, functype, retval, flags, ICR_RETURN, NULL_TREE, 0,
         tf_warning_or_error);
      retval = convert (valtype, retval);

      /* If the conversion failed, treat this just like `return;'.  */
      if (retval == error_mark_node)
	return retval;
      /* We can't initialize a register from a AGGR_INIT_EXPR.  */
      else if (! cfun->returns_struct
	       && TREE_CODE (retval) == TARGET_EXPR
	       && TREE_CODE (TREE_OPERAND (retval, 1)) == AGGR_INIT_EXPR)
	retval = build2 (COMPOUND_EXPR, TREE_TYPE (retval), retval,
			 TREE_OPERAND (retval, 0));
      else
	maybe_warn_about_returning_address_of_local (retval);
    }

  /* Actually copy the value returned into the appropriate location.  */
  if (retval && retval != result)
    retval = build2 (INIT_EXPR, TREE_TYPE (result), result, retval);

  return retval;
}


/* Returns nonzero if the pointer-type FROM can be converted to the
   pointer-type TO via a qualification conversion.  If CONSTP is -1,
   then we return nonzero if the pointers are similar, and the
   cv-qualification signature of FROM is a proper subset of that of TO.

   If CONSTP is positive, then all outer pointers have been
   const-qualified.  */

static int
comp_ptr_ttypes_real (tree to, tree from, int constp)
{
  bool to_more_cv_qualified = false;
  bool is_opaque_pointer = false;

  for (; ; to = TREE_TYPE (to), from = TREE_TYPE (from))
    {
      if (TREE_CODE (to) != TREE_CODE (from))
	return 0;

      if (TREE_CODE (from) == OFFSET_TYPE
	  && !same_type_p (TYPE_OFFSET_BASETYPE (from),
			   TYPE_OFFSET_BASETYPE (to)))
	return 0;

      /* Const and volatile mean something different for function types,
	 so the usual checks are not appropriate.  */
      if (TREE_CODE (to) != FUNCTION_TYPE && TREE_CODE (to) != METHOD_TYPE)
	{
	  if (!at_least_as_qualified_p (to, from))
	    return 0;

	  if (!at_least_as_qualified_p (from, to))
	    {
	      if (constp == 0)
		return 0;
	      to_more_cv_qualified = true;
	    }

	  if (constp > 0)
	    constp &= TYPE_READONLY (to);
	}

      if (TREE_CODE (to) == VECTOR_TYPE)
	is_opaque_pointer = vector_targets_convertible_p (to, from);

      if (!TYPE_PTR_P (to) && !TYPE_PTRDATAMEM_P (to))
	return ((constp >= 0 || to_more_cv_qualified)
		&& (is_opaque_pointer
		    || same_type_ignoring_top_level_qualifiers_p (to, from)));
    }
}

/* When comparing, say, char ** to char const **, this function takes
   the 'char *' and 'char const *'.  Do not pass non-pointer/reference
   types to this function.  */

int
comp_ptr_ttypes (tree to, tree from)
{
  return comp_ptr_ttypes_real (to, from, 1);
}

/* Returns true iff FNTYPE is a non-class type that involves
   error_mark_node.  We can get FUNCTION_TYPE with buried error_mark_node
   if a parameter type is ill-formed.  */

bool
error_type_p (const_tree type)
{
  tree t;

  switch (TREE_CODE (type))
    {
    case ERROR_MARK:
      return true;

    case POINTER_TYPE:
    case REFERENCE_TYPE:
    case OFFSET_TYPE:
      return error_type_p (TREE_TYPE (type));

    case FUNCTION_TYPE:
    case METHOD_TYPE:
      if (error_type_p (TREE_TYPE (type)))
	return true;
      for (t = TYPE_ARG_TYPES (type); t; t = TREE_CHAIN (t))
	if (error_type_p (TREE_VALUE (t)))
	  return true;
      return false;

    case RECORD_TYPE:
      if (TYPE_PTRMEMFUNC_P (type))
	return error_type_p (TYPE_PTRMEMFUNC_FN_TYPE (type));
      return false;

    default:
      return false;
    }
}

/* Returns 1 if to and from are (possibly multi-level) pointers to the same
   type or inheritance-related types, regardless of cv-quals.  */

int
ptr_reasonably_similar (const_tree to, const_tree from)
{
  for (; ; to = TREE_TYPE (to), from = TREE_TYPE (from))
    {
      /* Any target type is similar enough to void.  */
      if (VOID_TYPE_P (to))
	return !error_type_p (from);
      if (VOID_TYPE_P (from))
	return !error_type_p (to);

      if (TREE_CODE (to) != TREE_CODE (from))
	return 0;

      if (TREE_CODE (from) == OFFSET_TYPE
	  && comptypes (TYPE_OFFSET_BASETYPE (to),
			TYPE_OFFSET_BASETYPE (from),
			COMPARE_BASE | COMPARE_DERIVED))
	continue;

      if (TREE_CODE (to) == VECTOR_TYPE
	  && vector_types_convertible_p (to, from, false))
	return 1;

      if (TREE_CODE (to) == INTEGER_TYPE
	  && TYPE_PRECISION (to) == TYPE_PRECISION (from))
	return 1;

      if (TREE_CODE (to) == FUNCTION_TYPE)
	return !error_type_p (to) && !error_type_p (from);

      if (!TYPE_PTR_P (to))
	return comptypes
	  (TYPE_MAIN_VARIANT (to), TYPE_MAIN_VARIANT (from),
	   COMPARE_BASE | COMPARE_DERIVED);
    }
}

/* Return true if TO and FROM (both of which are POINTER_TYPEs or
   pointer-to-member types) are the same, ignoring cv-qualification at
   all levels.  */

bool
comp_ptr_ttypes_const (tree to, tree from)
{
  bool is_opaque_pointer = false;

  for (; ; to = TREE_TYPE (to), from = TREE_TYPE (from))
    {
      if (TREE_CODE (to) != TREE_CODE (from))
	return false;

      if (TREE_CODE (from) == OFFSET_TYPE
	  && same_type_p (TYPE_OFFSET_BASETYPE (from),
			  TYPE_OFFSET_BASETYPE (to)))
	  continue;

      if (TREE_CODE (to) == VECTOR_TYPE)
	is_opaque_pointer = vector_targets_convertible_p (to, from);

      if (!TYPE_PTR_P (to))
	return (is_opaque_pointer
		|| same_type_ignoring_top_level_qualifiers_p (to, from));
    }
}

/* Returns the type qualifiers for this type, including the qualifiers on the
   elements for an array type.  */

int
cp_type_quals (const_tree type)
{
  int quals;
  /* This CONST_CAST is okay because strip_array_types returns its
     argument unmodified and we assign it to a const_tree.  */
  type = strip_array_types (CONST_CAST_TREE (type));
  if (type == error_mark_node
      /* Quals on a FUNCTION_TYPE are memfn quals.  */
      || TREE_CODE (type) == FUNCTION_TYPE)
    return TYPE_UNQUALIFIED;
  quals = TYPE_QUALS (type);
  /* METHOD and REFERENCE_TYPEs should never have quals.  */
  gcc_assert ((TREE_CODE (type) != METHOD_TYPE
	       && TREE_CODE (type) != REFERENCE_TYPE)
	      || ((quals & (TYPE_QUAL_CONST|TYPE_QUAL_VOLATILE))
		  == TYPE_UNQUALIFIED));
  return quals;
}

/* Returns the function-ref-qualifier for TYPE */

cp_ref_qualifier
type_memfn_rqual (const_tree type)
{
  gcc_assert (TREE_CODE (type) == FUNCTION_TYPE
              || TREE_CODE (type) == METHOD_TYPE);

  if (!FUNCTION_REF_QUALIFIED (type))
    return REF_QUAL_NONE;
  else if (FUNCTION_RVALUE_QUALIFIED (type))
    return REF_QUAL_RVALUE;
  else
    return REF_QUAL_LVALUE;
}

/* Returns the function-cv-quals for TYPE, which must be a FUNCTION_TYPE or
   METHOD_TYPE.  */

int
type_memfn_quals (const_tree type)
{
  if (TREE_CODE (type) == FUNCTION_TYPE)
    return TYPE_QUALS (type);
  else if (TREE_CODE (type) == METHOD_TYPE)
    return cp_type_quals (class_of_this_parm (type));
  else
    gcc_unreachable ();
}

/* Returns the FUNCTION_TYPE TYPE with its function-cv-quals changed to
   MEMFN_QUALS and its ref-qualifier to RQUAL. */

tree
apply_memfn_quals (tree type, cp_cv_quals memfn_quals, cp_ref_qualifier rqual)
{
  /* Could handle METHOD_TYPE here if necessary.  */
  gcc_assert (TREE_CODE (type) == FUNCTION_TYPE);
  if (TYPE_QUALS (type) == memfn_quals
      && type_memfn_rqual (type) == rqual)
    return type;

  /* This should really have a different TYPE_MAIN_VARIANT, but that gets
     complex.  */
  tree result = build_qualified_type (type, memfn_quals);
  result = build_exception_variant (result, TYPE_RAISES_EXCEPTIONS (type));
  return build_ref_qualified_type (result, rqual);
}

/* Returns nonzero if TYPE is const or volatile.  */

bool
cv_qualified_p (const_tree type)
{
  int quals = cp_type_quals (type);
  return (quals & (TYPE_QUAL_CONST|TYPE_QUAL_VOLATILE)) != 0;
}

/* Returns nonzero if the TYPE contains a mutable member.  */

bool
cp_has_mutable_p (const_tree type)
{
  /* This CONST_CAST is okay because strip_array_types returns its
     argument unmodified and we assign it to a const_tree.  */
  type = strip_array_types (CONST_CAST_TREE(type));

  return CLASS_TYPE_P (type) && CLASSTYPE_HAS_MUTABLE (type);
}

/* Set TREE_READONLY and TREE_VOLATILE on DECL as indicated by the
   TYPE_QUALS.  For a VAR_DECL, this may be an optimistic
   approximation.  In particular, consider:

     int f();
     struct S { int i; };
     const S s = { f(); }

   Here, we will make "s" as TREE_READONLY (because it is declared
   "const") -- only to reverse ourselves upon seeing that the
   initializer is non-constant.  */

void
cp_apply_type_quals_to_decl (int type_quals, tree decl)
{
  tree type = TREE_TYPE (decl);

  if (type == error_mark_node)
    return;

  if (TREE_CODE (decl) == TYPE_DECL)
    return;

  gcc_assert (!(TREE_CODE (type) == FUNCTION_TYPE
		&& type_quals != TYPE_UNQUALIFIED));

  /* Avoid setting TREE_READONLY incorrectly.  */
  /* We used to check TYPE_NEEDS_CONSTRUCTING here, but now a constexpr
     constructor can produce constant init, so rely on cp_finish_decl to
     clear TREE_READONLY if the variable has non-constant init.  */

  /* If the type has (or might have) a mutable component, that component
     might be modified.  */
  if (TYPE_HAS_MUTABLE_P (type) || !COMPLETE_TYPE_P (type))
    type_quals &= ~TYPE_QUAL_CONST;

  c_apply_type_quals_to_decl (type_quals, decl);
}

/* Subroutine of casts_away_constness.  Make T1 and T2 point at
   exemplar types such that casting T1 to T2 is casting away constness
   if and only if there is no implicit conversion from T1 to T2.  */

static void
casts_away_constness_r (tree *t1, tree *t2, tsubst_flags_t complain)
{
  int quals1;
  int quals2;

  /* [expr.const.cast]

     For multi-level pointer to members and multi-level mixed pointers
     and pointers to members (conv.qual), the "member" aspect of a
     pointer to member level is ignored when determining if a const
     cv-qualifier has been cast away.  */
  /* [expr.const.cast]

     For  two  pointer types:

	    X1 is T1cv1,1 * ... cv1,N *   where T1 is not a pointer type
	    X2 is T2cv2,1 * ... cv2,M *   where T2 is not a pointer type
	    K is min(N,M)

     casting from X1 to X2 casts away constness if, for a non-pointer
     type T there does not exist an implicit conversion (clause
     _conv_) from:

	    Tcv1,(N-K+1) * cv1,(N-K+2) * ... cv1,N *

     to

	    Tcv2,(M-K+1) * cv2,(M-K+2) * ... cv2,M *.  */
  if ((!TYPE_PTR_P (*t1) && !TYPE_PTRDATAMEM_P (*t1))
      || (!TYPE_PTR_P (*t2) && !TYPE_PTRDATAMEM_P (*t2)))
    {
      *t1 = cp_build_qualified_type (void_type_node,
				     cp_type_quals (*t1));
      *t2 = cp_build_qualified_type (void_type_node,
				     cp_type_quals (*t2));
      return;
    }

  quals1 = cp_type_quals (*t1);
  quals2 = cp_type_quals (*t2);

  if (TYPE_PTRDATAMEM_P (*t1))
    *t1 = TYPE_PTRMEM_POINTED_TO_TYPE (*t1);
  else
    *t1 = TREE_TYPE (*t1);
  if (TYPE_PTRDATAMEM_P (*t2))
    *t2 = TYPE_PTRMEM_POINTED_TO_TYPE (*t2);
  else
    *t2 = TREE_TYPE (*t2);

  casts_away_constness_r (t1, t2, complain);
  *t1 = build_pointer_type (*t1);
  *t2 = build_pointer_type (*t2);
  *t1 = cp_build_qualified_type (*t1, quals1);
  *t2 = cp_build_qualified_type (*t2, quals2);
}

/* Returns nonzero if casting from TYPE1 to TYPE2 casts away
   constness.  

   ??? This function returns non-zero if casting away qualifiers not
   just const.  We would like to return to the caller exactly which
   qualifiers are casted away to give more accurate diagnostics.
*/

static bool
casts_away_constness (tree t1, tree t2, tsubst_flags_t complain)
{
  if (TREE_CODE (t2) == REFERENCE_TYPE)
    {
      /* [expr.const.cast]

	 Casting from an lvalue of type T1 to an lvalue of type T2
	 using a reference cast casts away constness if a cast from an
	 rvalue of type "pointer to T1" to the type "pointer to T2"
	 casts away constness.  */
      t1 = (TREE_CODE (t1) == REFERENCE_TYPE ? TREE_TYPE (t1) : t1);
      return casts_away_constness (build_pointer_type (t1),
				   build_pointer_type (TREE_TYPE (t2)),
				   complain);
    }

  if (TYPE_PTRDATAMEM_P (t1) && TYPE_PTRDATAMEM_P (t2))
    /* [expr.const.cast]

       Casting from an rvalue of type "pointer to data member of X
       of type T1" to the type "pointer to data member of Y of type
       T2" casts away constness if a cast from an rvalue of type
       "pointer to T1" to the type "pointer to T2" casts away
       constness.  */
    return casts_away_constness
      (build_pointer_type (TYPE_PTRMEM_POINTED_TO_TYPE (t1)),
       build_pointer_type (TYPE_PTRMEM_POINTED_TO_TYPE (t2)),
       complain);

  /* Casting away constness is only something that makes sense for
     pointer or reference types.  */
  if (!TYPE_PTR_P (t1) || !TYPE_PTR_P (t2))
    return false;

  /* Top-level qualifiers don't matter.  */
  t1 = TYPE_MAIN_VARIANT (t1);
  t2 = TYPE_MAIN_VARIANT (t2);
  casts_away_constness_r (&t1, &t2, complain);
  if (!can_convert (t2, t1, complain))
    return true;

  return false;
}

/* If T is a REFERENCE_TYPE return the type to which T refers.
   Otherwise, return T itself.  */

tree
non_reference (tree t)
{
  if (t && TREE_CODE (t) == REFERENCE_TYPE)
    t = TREE_TYPE (t);
  return t;
}


/* Return nonzero if REF is an lvalue valid for this language;
   otherwise, print an error message and return zero.  USE says
   how the lvalue is being used and so selects the error message.  */

int
lvalue_or_else (tree ref, enum lvalue_use use, tsubst_flags_t complain)
{
  cp_lvalue_kind kind = lvalue_kind (ref);

  if (kind == clk_none)
    {
      if (complain & tf_error)
	lvalue_error (input_location, use);
      return 0;
    }
  else if (kind & (clk_rvalueref|clk_class))
    {
      if (!(complain & tf_error))
	return 0;
      if (kind & clk_class)
	/* Make this a permerror because we used to accept it.  */
	permerror (input_location, "using temporary as lvalue");
      else
	error ("using xvalue (rvalue reference) as lvalue");
    }
  return 1;
}

/* Return true if a user-defined literal operator is a raw operator.  */

bool
check_raw_literal_operator (const_tree decl)
{
  tree argtypes = TYPE_ARG_TYPES (TREE_TYPE (decl));
  tree argtype;
  int arity;
  bool maybe_raw_p = false;

  /* Count the number and type of arguments and check for ellipsis.  */
  for (argtype = argtypes, arity = 0;
       argtype && argtype != void_list_node;
       ++arity, argtype = TREE_CHAIN (argtype))
    {
      tree t = TREE_VALUE (argtype);

      if (same_type_p (t, const_string_type_node))
	maybe_raw_p = true;
    }
  if (!argtype)
    return false; /* Found ellipsis.  */

  if (!maybe_raw_p || arity != 1)
    return false;

  return true;
}


/* Return true if a user-defined literal operator has one of the allowed
   argument types.  */

bool
check_literal_operator_args (const_tree decl,
			     bool *long_long_unsigned_p, bool *long_double_p)
{
  tree argtypes = TYPE_ARG_TYPES (TREE_TYPE (decl));

  *long_long_unsigned_p = false;
  *long_double_p = false;
  if (processing_template_decl || processing_specialization)
    return argtypes == void_list_node;
  else
    {
      tree argtype;
      int arity;
      int max_arity = 2;

      /* Count the number and type of arguments and check for ellipsis.  */
      for (argtype = argtypes, arity = 0;
	   argtype && argtype != void_list_node;
	   argtype = TREE_CHAIN (argtype))
	{
	  tree t = TREE_VALUE (argtype);
	  ++arity;

	  if (TYPE_PTR_P (t))
	    {
	      bool maybe_raw_p = false;
	      t = TREE_TYPE (t);
	      if (cp_type_quals (t) != TYPE_QUAL_CONST)
		return false;
	      t = TYPE_MAIN_VARIANT (t);
	      if ((maybe_raw_p = same_type_p (t, char_type_node))
		  || same_type_p (t, wchar_type_node)
		  || same_type_p (t, char16_type_node)
		  || same_type_p (t, char32_type_node))
		{
		  argtype = TREE_CHAIN (argtype);
		  if (!argtype)
		    return false;
		  t = TREE_VALUE (argtype);
		  if (maybe_raw_p && argtype == void_list_node)
		    return true;
		  else if (same_type_p (t, size_type_node))
		    {
		      ++arity;
		      continue;
		    }
		  else
		    return false;
		}
	    }
	  else if (same_type_p (t, long_long_unsigned_type_node))
	    {
	      max_arity = 1;
	      *long_long_unsigned_p = true;
	    }
	  else if (same_type_p (t, long_double_type_node))
	    {
	      max_arity = 1;
	      *long_double_p = true;
	    }
	  else if (same_type_p (t, char_type_node))
	    max_arity = 1;
	  else if (same_type_p (t, wchar_type_node))
	    max_arity = 1;
	  else if (same_type_p (t, char16_type_node))
	    max_arity = 1;
	  else if (same_type_p (t, char32_type_node))
	    max_arity = 1;
	  else
	    return false;
	}
      if (!argtype)
	return false; /* Found ellipsis.  */

      if (arity != max_arity)
	return false;

      return true;
    }
}<|MERGE_RESOLUTION|>--- conflicted
+++ resolved
@@ -3499,13 +3499,6 @@
       params = &allocated;
     }
 
-<<<<<<< HEAD
-  if (flag_enable_cilkplus
-      && is_cilkplus_reduce_builtin (fndecl) != BUILT_IN_NONE)
-    nargs = (*params)->length ();
-  else
-=======
->>>>>>> 0dc99c85
     nargs = convert_arguments (parm_types, params, fndecl, LOOKUP_NORMAL,
 			       complain);
   if (nargs < 0)
@@ -3966,20 +3959,8 @@
 	}
     }
 
-<<<<<<< HEAD
-  if (flag_enable_cilkplus && contains_array_notation_expr (op0))
-    type0 = find_correct_array_notation_type (op0);
-  else
-    type0 = TREE_TYPE (op0);
-
-  if (flag_enable_cilkplus && contains_array_notation_expr (op1))
-    type1 = find_correct_array_notation_type (op1);
-  else
-    type1 = TREE_TYPE (op1);
-=======
   type0 = TREE_TYPE (op0); 
   type1 = TREE_TYPE (op1);
->>>>>>> 0dc99c85
 
   /* The expression codes of the data types of the arguments tell us
      whether the arguments are integers, floating, pointers, etc.  */
@@ -5199,13 +5180,6 @@
 
   gcc_assert (!identifier_p (arg) || !IDENTIFIER_OPNAME_P (arg));
 
-  if (flag_enable_cilkplus && TREE_CODE (arg) == ARRAY_NOTATION_REF)
-    {
-      val = build_address (arg);
-      if (TREE_CODE (arg) == OFFSET_REF)
-	PTRMEM_OK_P (val) = PTRMEM_OK_P (arg);
-      return val;
-    }
   if (TREE_CODE (arg) == COMPONENT_REF && type_unknown_p (arg)
       && !really_overloaded_fn (TREE_OPERAND (arg, 1)))
     {
@@ -7888,13 +7862,6 @@
   tree rhstype;
   enum tree_code coder;
 
-  /* If we are dealing with built-in array notation function then we don't need
-     to convert them.  They will be broken up into modify exprs in future,
-     during which all these checks will be done.  */
-  if (flag_enable_cilkplus
-      && is_cilkplus_reduce_builtin (fndecl) != BUILT_IN_NONE)
-    return rhs;
-  
   /* Strip NON_LVALUE_EXPRs since we aren't using as an lvalue.  */
   if (TREE_CODE (rhs) == NON_LVALUE_EXPR)
     rhs = TREE_OPERAND (rhs, 0);

--- conflicted
+++ resolved
@@ -4383,13 +4383,8 @@
   tree sized = NULL_TREE;
   tree unsized = NULL_TREE;
 
-<<<<<<< HEAD
-  for (ovl_iterator iter (IDENTIFIER_GLOBAL_VALUE (ansi_opname (code)));
+  for (ovl_iterator iter (IDENTIFIER_GLOBAL_VALUE (cp_operator_id (code)));
        iter; ++iter)
-=======
-  for (tree ovl = IDENTIFIER_GLOBAL_VALUE (cp_operator_id (code));
-       ovl; ovl = OVL_NEXT (ovl))
->>>>>>> 3a1eab85
     {
       tree fn = *iter;
       /* We're only interested in usual deallocation functions.  */

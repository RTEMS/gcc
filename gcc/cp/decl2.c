--- conflicted
+++ resolved
@@ -1988,11 +1988,8 @@
 	   && (tmpl || !DECL_VISIBILITY_SPECIFIED (decl)))
     {
       DECL_VISIBILITY (decl) = (enum symbol_visibility) visibility;
-<<<<<<< HEAD
-=======
       /* This visibility was not specified.  */
       DECL_VISIBILITY_SPECIFIED (decl) = false;
->>>>>>> 6c4f0f01
     }
 }
 

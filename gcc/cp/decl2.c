--- conflicted
+++ resolved
@@ -4807,12 +4807,6 @@
 
   /* Generate Java hidden aliases.  */
   build_java_method_aliases ();
-<<<<<<< HEAD
-
-  timevar_stop (TV_PHASE_DEFERRED);
-  timevar_start (TV_PHASE_OPT_GEN);
-=======
->>>>>>> 7d5059b2
 
   if (flag_vtable_verify)
     {

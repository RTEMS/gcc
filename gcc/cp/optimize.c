/* Perform optimizations on tree structure.
   Copyright (C) 1998, 1999, 2000, 2001, 2002, 2004, 2005, 2007, 2008, 2009,
   2010 Free Software Foundation, Inc.
   Written by Mark Michell (mark@codesourcery.com).

This file is part of GCC.

GCC is free software; you can redistribute it and/or modify it
under the terms of the GNU General Public License as published by
the Free Software Foundation; either version 3, or (at your option)
any later version.

GCC is distributed in the hope that it will be useful, but
WITHOUT ANY WARRANTY; without even the implied warranty of
MERCHANTABILITY or FITNESS FOR A PARTICULAR PURPOSE.  See the GNU
General Public License for more details.

You should have received a copy of the GNU General Public License
along with GCC; see the file COPYING3.  If not see
<http://www.gnu.org/licenses/>.  */

#include "config.h"
#include "system.h"
#include "coretypes.h"
#include "tm.h"
#include "tree.h"
#include "cp-tree.h"
#include "input.h"
<<<<<<< HEAD
#include "toplev.h"
=======
>>>>>>> 03d20231
#include "params.h"
#include "hashtab.h"
#include "target.h"
#include "debug.h"
#include "tree-inline.h"
#include "flags.h"
#include "langhooks.h"
#include "diagnostic-core.h"
#include "tree-dump.h"
#include "gimple.h"
#include "tree-iterator.h"
#include "cgraph.h"

/* Prototypes.  */

static void update_cloned_parm (tree, tree, bool);

/* CLONED_PARM is a copy of CLONE, generated for a cloned constructor
   or destructor.  Update it to ensure that the source-position for
   the cloned parameter matches that for the original, and that the
   debugging generation code will be able to find the original PARM.  */

static void
update_cloned_parm (tree parm, tree cloned_parm, bool first)
{
  DECL_ABSTRACT_ORIGIN (cloned_parm) = parm;

  /* We may have taken its address.  */
  TREE_ADDRESSABLE (cloned_parm) = TREE_ADDRESSABLE (parm);

  /* The definition might have different constness.  */
  TREE_READONLY (cloned_parm) = TREE_READONLY (parm);

  TREE_USED (cloned_parm) = !first || TREE_USED (parm);

  /* The name may have changed from the declaration.  */
  DECL_NAME (cloned_parm) = DECL_NAME (parm);
  DECL_SOURCE_LOCATION (cloned_parm) = DECL_SOURCE_LOCATION (parm);
  TREE_TYPE (cloned_parm) = TREE_TYPE (parm);

  DECL_GIMPLE_REG_P (cloned_parm) = DECL_GIMPLE_REG_P (parm);
}


/* FN is a function in High GIMPLE form that has a complete body and no
   CFG.  CLONE is a function whose body is to be set to a copy of FN,
   mapping argument declarations according to the ARG_MAP splay_tree.  */

static void
clone_body (tree clone, tree fn, void *arg_map)
{
  copy_body_data id;
  tree stmts;

  /* Clone the body, as if we were making an inline call.  But, remap
     the parameters in the callee to the parameters of caller.  */
  memset (&id, 0, sizeof (id));
  id.src_fn = fn;
  id.dst_fn = clone;
  id.src_cfun = DECL_STRUCT_FUNCTION (fn);
  id.decl_map = (struct pointer_map_t *) arg_map;

  id.copy_decl = copy_decl_no_change;
  id.transform_call_graph_edges = CB_CGE_DUPLICATE;
  id.transform_new_cfg = true;
  id.transform_return_to_modify = false;
  id.transform_lang_insert_block = NULL;

  /* We're not inside any EH region.  */
  id.eh_lp_nr = 0;

  stmts = DECL_SAVED_TREE (fn);
  walk_tree (&stmts, copy_tree_body_r, &id, NULL);

  /* Also remap the initializer of any static variables so that they (in
     particular, any label addresses) correspond to the base variant rather
     than the abstract one.  */
  if (DECL_NAME (clone) == base_dtor_identifier
      || DECL_NAME (clone) == base_ctor_identifier)
    {
<<<<<<< HEAD
      tree decls = DECL_STRUCT_FUNCTION (fn)->local_decls;
      for (; decls; decls = TREE_CHAIN (decls))
	{
	  tree decl = TREE_VALUE (decls);
	  walk_tree (&DECL_INITIAL (decl), copy_tree_body_r, &id, NULL);
	}
=======
      unsigned ix;
      tree decl;

      FOR_EACH_LOCAL_DECL (DECL_STRUCT_FUNCTION (fn), ix, decl)
        walk_tree (&DECL_INITIAL (decl), copy_tree_body_r, &id, NULL);
>>>>>>> 03d20231
    }

  append_to_statement_list_force (stmts, &DECL_SAVED_TREE (clone));
}

/* DELETE_DTOR is a delete destructor whose body will be built.
   COMPLETE_DTOR is the corresponding complete destructor.  */
<<<<<<< HEAD

static void
build_delete_destructor_body (tree delete_dtor, tree complete_dtor)
{
  tree call_dtor, call_delete;
  tree parm = DECL_ARGUMENTS (delete_dtor);
  tree virtual_size = cxx_sizeof (current_class_type);

  /* Call the corresponding complete destructor.  */
  gcc_assert (complete_dtor);
  call_dtor = build_cxx_call (complete_dtor, 1, &parm);
  add_stmt (call_dtor);

  add_stmt (build_stmt (0, LABEL_EXPR, cdtor_label));

  /* Call the delete function.  */
  call_delete = build_op_delete_call (DELETE_EXPR, current_class_ptr,
                                      virtual_size,
                                      /*global_p=*/false,
                                      /*placement=*/NULL_TREE,
                                      /*alloc_fn=*/NULL_TREE);
  add_stmt (call_delete);

  /* Return the address of the object.  */
  if (targetm.cxx.cdtor_returns_this ())
    {
      tree val = DECL_ARGUMENTS (delete_dtor);
      val = build2 (MODIFY_EXPR, TREE_TYPE (val),
                    DECL_RESULT (delete_dtor), val);
      add_stmt (build_stmt (0, RETURN_EXPR, val));
    }
}

=======

static void
build_delete_destructor_body (tree delete_dtor, tree complete_dtor)
{
  tree call_dtor, call_delete;
  tree parm = DECL_ARGUMENTS (delete_dtor);
  tree virtual_size = cxx_sizeof (current_class_type);

  /* Call the corresponding complete destructor.  */
  gcc_assert (complete_dtor);
  call_dtor = build_cxx_call (complete_dtor, 1, &parm);
  add_stmt (call_dtor);

  add_stmt (build_stmt (0, LABEL_EXPR, cdtor_label));

  /* Call the delete function.  */
  call_delete = build_op_delete_call (DELETE_EXPR, current_class_ptr,
                                      virtual_size,
                                      /*global_p=*/false,
                                      /*placement=*/NULL_TREE,
                                      /*alloc_fn=*/NULL_TREE);
  add_stmt (call_delete);

  /* Return the address of the object.  */
  if (targetm.cxx.cdtor_returns_this ())
    {
      tree val = DECL_ARGUMENTS (delete_dtor);
      val = build2 (MODIFY_EXPR, TREE_TYPE (val),
                    DECL_RESULT (delete_dtor), val);
      add_stmt (build_stmt (0, RETURN_EXPR, val));
    }
}

>>>>>>> 03d20231
/* Return name of comdat group for complete and base ctor (or dtor)
   that have the same body.  If dtor is virtual, deleting dtor goes
   into this comdat group as well.  */

static tree
cdtor_comdat_group (tree complete, tree base)
{
  tree complete_name = DECL_COMDAT_GROUP (complete);
  tree base_name = DECL_COMDAT_GROUP (base);
  char *grp_name;
  const char *p, *q;
  bool diff_seen = false;
  size_t idx;
  if (complete_name == NULL)
    complete_name = cxx_comdat_group (complete);
  if (base_name == NULL)
    base_name = cxx_comdat_group (base);
  gcc_assert (IDENTIFIER_LENGTH (complete_name)
	      == IDENTIFIER_LENGTH (base_name));
  grp_name = XALLOCAVEC (char, IDENTIFIER_LENGTH (complete_name) + 1);
  p = IDENTIFIER_POINTER (complete_name);
  q = IDENTIFIER_POINTER (base_name);
  for (idx = 0; idx < IDENTIFIER_LENGTH (complete_name); idx++)
    if (p[idx] == q[idx])
      grp_name[idx] = p[idx];
    else
      {
	gcc_assert (!diff_seen
		    && idx > 0
		    && (p[idx - 1] == 'C' || p[idx - 1] == 'D')
		    && p[idx] == '1'
		    && q[idx] == '2');
	grp_name[idx] = '5';
	diff_seen = true;
      }
  grp_name[idx] = '\0';
  gcc_assert (diff_seen);
  return get_identifier (grp_name);
}

/* FN is a function that has a complete body.  Clone the body as
   necessary.  Returns nonzero if there's no longer any need to
   process the main body.  */

bool
maybe_clone_body (tree fn)
{
  tree comdat_group = NULL_TREE;
  tree clone;
  tree fns[3];
  bool first = true;
  bool in_charge_parm_used;
  int idx;
  bool need_alias = false;

  /* We only clone constructors and destructors.  */
  if (!DECL_MAYBE_IN_CHARGE_CONSTRUCTOR_P (fn)
      && !DECL_MAYBE_IN_CHARGE_DESTRUCTOR_P (fn))
    return 0;

  /* Emit the DWARF1 abstract instance.  */
  (*debug_hooks->deferred_inline_function) (fn);

  in_charge_parm_used = CLASSTYPE_VBASECLASSES (DECL_CONTEXT (fn)) != NULL;
  fns[0] = NULL_TREE;
  fns[1] = NULL_TREE;
  fns[2] = NULL_TREE;

  /* Look for the complete destructor which may be used to build the
     delete destructor.  */
  FOR_EACH_CLONE (clone, fn)
    if (DECL_NAME (clone) == complete_dtor_identifier
	|| DECL_NAME (clone) == complete_ctor_identifier)
      fns[1] = clone;
    else if (DECL_NAME (clone) == base_dtor_identifier
	     || DECL_NAME (clone) == base_ctor_identifier)
      fns[0] = clone;
    else if (DECL_NAME (clone) == deleting_dtor_identifier)
      fns[2] = clone;
    else
      gcc_unreachable ();

  /* Remember if we can't have multiple clones for some reason.  We need to
     check this before we remap local static initializers in clone_body.  */
  if (!tree_versionable_function_p (fn))
    need_alias = true;

  /* We know that any clones immediately follow FN in the TYPE_METHODS
     list.  */
  push_to_top_level ();
  for (idx = 0; idx < 3; idx++)
    {
      tree parm;
      tree clone_parm;
      int parmno;
      bool alias = false;
      struct pointer_map_t *decl_map;

      clone = fns[idx];
      if (!clone)
	continue;      

      /* Update CLONE's source position information to match FN's.  */
      DECL_SOURCE_LOCATION (clone) = DECL_SOURCE_LOCATION (fn);
      DECL_DECLARED_INLINE_P (clone) = DECL_DECLARED_INLINE_P (fn);
      DECL_DECLARED_CONSTEXPR_P (clone) = DECL_DECLARED_CONSTEXPR_P (fn);
      DECL_COMDAT (clone) = DECL_COMDAT (fn);
      DECL_WEAK (clone) = DECL_WEAK (fn);

      /* We don't copy the comdat group from fn to clone because the assembler
	 name of fn was corrupted by write_mangled_name by adding *INTERNAL*
	 to it. By doing so, it also corrupted the comdat group. */
      if (DECL_ONE_ONLY (fn))
	DECL_COMDAT_GROUP (clone) = cxx_comdat_group (clone);
      DECL_SECTION_NAME (clone) = DECL_SECTION_NAME (fn);
      DECL_USE_TEMPLATE (clone) = DECL_USE_TEMPLATE (fn);
      DECL_EXTERNAL (clone) = DECL_EXTERNAL (fn);
      DECL_INTERFACE_KNOWN (clone) = DECL_INTERFACE_KNOWN (fn);
      DECL_NOT_REALLY_EXTERN (clone) = DECL_NOT_REALLY_EXTERN (fn);
      TREE_PUBLIC (clone) = TREE_PUBLIC (fn);
      DECL_VISIBILITY (clone) = DECL_VISIBILITY (fn);
      DECL_VISIBILITY_SPECIFIED (clone) = DECL_VISIBILITY_SPECIFIED (fn);
      DECL_DLLIMPORT_P (clone) = DECL_DLLIMPORT_P (fn);
      DECL_ATTRIBUTES (clone) = copy_list (DECL_ATTRIBUTES (fn));
      DECL_DISREGARD_INLINE_LIMITS (clone) = DECL_DISREGARD_INLINE_LIMITS (fn);

      /* Adjust the parameter names and locations.  */
      parm = DECL_ARGUMENTS (fn);
      clone_parm = DECL_ARGUMENTS (clone);
      /* Update the `this' parameter, which is always first.  */
      update_cloned_parm (parm, clone_parm, first);
      parm = DECL_CHAIN (parm);
      clone_parm = DECL_CHAIN (clone_parm);
      if (DECL_HAS_IN_CHARGE_PARM_P (fn))
	parm = DECL_CHAIN (parm);
      if (DECL_HAS_VTT_PARM_P (fn))
	parm = DECL_CHAIN (parm);
      if (DECL_HAS_VTT_PARM_P (clone))
	clone_parm = DECL_CHAIN (clone_parm);
      for (; parm;
	   parm = DECL_CHAIN (parm), clone_parm = DECL_CHAIN (clone_parm))
	/* Update this parameter.  */
	update_cloned_parm (parm, clone_parm, first);

      /* Start processing the function.  */
      start_preparsed_function (clone, NULL_TREE, SF_PRE_PARSED);

      /* Tell cgraph if both ctors or both dtors are known to have
	 the same body.  */
      if (!in_charge_parm_used
	  && fns[0]
	  && idx == 1
	  && !flag_use_repository
	  && DECL_INTERFACE_KNOWN (fns[0])
	  && (SUPPORTS_ONE_ONLY || !DECL_WEAK (fns[0]))
	  && (!DECL_ONE_ONLY (fns[0])
	      || (HAVE_COMDAT_GROUP
		  && DECL_WEAK (fns[0])))
	  && cgraph_same_body_alias (clone, fns[0]))
	{
	  alias = true;
	  if (DECL_ONE_ONLY (fns[0]))
	    {
	      /* For comdat base and complete cdtors put them
		 into the same, *[CD]5* comdat group instead of
		 *[CD][12]*.  */
	      comdat_group = cdtor_comdat_group (fns[1], fns[0]);
	      DECL_COMDAT_GROUP (fns[0]) = comdat_group;
	    }
	}

      /* Build the delete destructor by calling complete destructor
         and delete function.  */
      if (idx == 2)
	build_delete_destructor_body (clone, fns[1]);
      else if (alias)
	/* No need to populate body.  */ ;
      else
	{
	  /* If we can't have multiple copies of FN (say, because there's a
	     static local initialized with the address of a label), we need
	     to use an alias for the complete variant.  */
	  if (idx == 1 && need_alias)
	    {
	      if (DECL_STRUCT_FUNCTION (fn)->cannot_be_copied_set)
		sorry (DECL_STRUCT_FUNCTION (fn)->cannot_be_copied_reason, fn);
	      else
		sorry ("making multiple clones of %qD", fn);
	    }

          /* Remap the parameters.  */
          decl_map = pointer_map_create ();
          for (parmno = 0,
                parm = DECL_ARGUMENTS (fn),
                clone_parm = DECL_ARGUMENTS (clone);
              parm;
              ++parmno,
<<<<<<< HEAD
                parm = TREE_CHAIN (parm))
=======
                parm = DECL_CHAIN (parm))
>>>>>>> 03d20231
            {
              /* Map the in-charge parameter to an appropriate constant.  */
              if (DECL_HAS_IN_CHARGE_PARM_P (fn) && parmno == 1)
                {
                  tree in_charge;
                  in_charge = in_charge_arg_for_name (DECL_NAME (clone));
                  *pointer_map_insert (decl_map, parm) = in_charge;
                }
              else if (DECL_ARTIFICIAL (parm)
                       && DECL_NAME (parm) == vtt_parm_identifier)
                {
                  /* For a subobject constructor or destructor, the next
                     argument is the VTT parameter.  Remap the VTT_PARM
                     from the CLONE to this parameter.  */
                  if (DECL_HAS_VTT_PARM_P (clone))
                    {
                      DECL_ABSTRACT_ORIGIN (clone_parm) = parm;
                      *pointer_map_insert (decl_map, parm) = clone_parm;
<<<<<<< HEAD
                      clone_parm = TREE_CHAIN (clone_parm);
=======
                      clone_parm = DECL_CHAIN (clone_parm);
>>>>>>> 03d20231
                    }
                  /* Otherwise, map the VTT parameter to `NULL'.  */
                  else
                    *pointer_map_insert (decl_map, parm)
                       = fold_convert (TREE_TYPE (parm), null_pointer_node);
                }
              /* Map other parameters to their equivalents in the cloned
                 function.  */
              else
                {
                  *pointer_map_insert (decl_map, parm) = clone_parm;
<<<<<<< HEAD
                  clone_parm = TREE_CHAIN (clone_parm);
=======
                  clone_parm = DECL_CHAIN (clone_parm);
>>>>>>> 03d20231
                }
            }

          if (targetm.cxx.cdtor_returns_this ())
            {
              parm = DECL_RESULT (fn);
              clone_parm = DECL_RESULT (clone);
              *pointer_map_insert (decl_map, parm) = clone_parm;
            }

          /* Clone the body.  */
          clone_body (clone, fn, decl_map);

          /* Clean up.  */
          pointer_map_destroy (decl_map);
        }

      /* The clone can throw iff the original function can throw.  */
      cp_function_chain->can_throw = !TREE_NOTHROW (fn);

      /* Now, expand this function into RTL, if appropriate.  */
      finish_function (0);
      BLOCK_ABSTRACT_ORIGIN (DECL_INITIAL (clone)) = DECL_INITIAL (fn);
      if (alias)
	{
	  if (expand_or_defer_fn_1 (clone))
	    emit_associated_thunks (clone);
	}
      else
	expand_or_defer_fn (clone);
      first = false;
    }
  pop_from_top_level ();

  if (comdat_group)
    {
      DECL_COMDAT_GROUP (fns[1]) = comdat_group;
      if (fns[2])
	{
	  struct cgraph_node *base_dtor_node, *deleting_dtor_node;
	  /* If *[CD][12]* dtors go into the *[CD]5* comdat group and dtor is
	     virtual, it goes into the same comdat group as well.  */
	  DECL_COMDAT_GROUP (fns[2]) = comdat_group;
	  base_dtor_node = cgraph_node (fns[0]);
	  deleting_dtor_node = cgraph_node (fns[2]);
	  gcc_assert (base_dtor_node->same_comdat_group == NULL);
	  gcc_assert (deleting_dtor_node->same_comdat_group == NULL);
	  base_dtor_node->same_comdat_group = deleting_dtor_node;
	  deleting_dtor_node->same_comdat_group = base_dtor_node;
	}
    }

  /* We don't need to process the original function any further.  */
  return 1;
}<|MERGE_RESOLUTION|>--- conflicted
+++ resolved
@@ -26,10 +26,6 @@
 #include "tree.h"
 #include "cp-tree.h"
 #include "input.h"
-<<<<<<< HEAD
-#include "toplev.h"
-=======
->>>>>>> 03d20231
 #include "params.h"
 #include "hashtab.h"
 #include "target.h"
@@ -110,20 +106,11 @@
   if (DECL_NAME (clone) == base_dtor_identifier
       || DECL_NAME (clone) == base_ctor_identifier)
     {
-<<<<<<< HEAD
-      tree decls = DECL_STRUCT_FUNCTION (fn)->local_decls;
-      for (; decls; decls = TREE_CHAIN (decls))
-	{
-	  tree decl = TREE_VALUE (decls);
-	  walk_tree (&DECL_INITIAL (decl), copy_tree_body_r, &id, NULL);
-	}
-=======
       unsigned ix;
       tree decl;
 
       FOR_EACH_LOCAL_DECL (DECL_STRUCT_FUNCTION (fn), ix, decl)
         walk_tree (&DECL_INITIAL (decl), copy_tree_body_r, &id, NULL);
->>>>>>> 03d20231
     }
 
   append_to_statement_list_force (stmts, &DECL_SAVED_TREE (clone));
@@ -131,7 +118,6 @@
 
 /* DELETE_DTOR is a delete destructor whose body will be built.
    COMPLETE_DTOR is the corresponding complete destructor.  */
-<<<<<<< HEAD
 
 static void
 build_delete_destructor_body (tree delete_dtor, tree complete_dtor)
@@ -165,41 +151,6 @@
     }
 }
 
-=======
-
-static void
-build_delete_destructor_body (tree delete_dtor, tree complete_dtor)
-{
-  tree call_dtor, call_delete;
-  tree parm = DECL_ARGUMENTS (delete_dtor);
-  tree virtual_size = cxx_sizeof (current_class_type);
-
-  /* Call the corresponding complete destructor.  */
-  gcc_assert (complete_dtor);
-  call_dtor = build_cxx_call (complete_dtor, 1, &parm);
-  add_stmt (call_dtor);
-
-  add_stmt (build_stmt (0, LABEL_EXPR, cdtor_label));
-
-  /* Call the delete function.  */
-  call_delete = build_op_delete_call (DELETE_EXPR, current_class_ptr,
-                                      virtual_size,
-                                      /*global_p=*/false,
-                                      /*placement=*/NULL_TREE,
-                                      /*alloc_fn=*/NULL_TREE);
-  add_stmt (call_delete);
-
-  /* Return the address of the object.  */
-  if (targetm.cxx.cdtor_returns_this ())
-    {
-      tree val = DECL_ARGUMENTS (delete_dtor);
-      val = build2 (MODIFY_EXPR, TREE_TYPE (val),
-                    DECL_RESULT (delete_dtor), val);
-      add_stmt (build_stmt (0, RETURN_EXPR, val));
-    }
-}
-
->>>>>>> 03d20231
 /* Return name of comdat group for complete and base ctor (or dtor)
    that have the same body.  If dtor is virtual, deleting dtor goes
    into this comdat group as well.  */
@@ -397,11 +348,7 @@
                 clone_parm = DECL_ARGUMENTS (clone);
               parm;
               ++parmno,
-<<<<<<< HEAD
-                parm = TREE_CHAIN (parm))
-=======
                 parm = DECL_CHAIN (parm))
->>>>>>> 03d20231
             {
               /* Map the in-charge parameter to an appropriate constant.  */
               if (DECL_HAS_IN_CHARGE_PARM_P (fn) && parmno == 1)
@@ -420,11 +367,7 @@
                     {
                       DECL_ABSTRACT_ORIGIN (clone_parm) = parm;
                       *pointer_map_insert (decl_map, parm) = clone_parm;
-<<<<<<< HEAD
-                      clone_parm = TREE_CHAIN (clone_parm);
-=======
                       clone_parm = DECL_CHAIN (clone_parm);
->>>>>>> 03d20231
                     }
                   /* Otherwise, map the VTT parameter to `NULL'.  */
                   else
@@ -436,11 +379,7 @@
               else
                 {
                   *pointer_map_insert (decl_map, parm) = clone_parm;
-<<<<<<< HEAD
-                  clone_parm = TREE_CHAIN (clone_parm);
-=======
                   clone_parm = DECL_CHAIN (clone_parm);
->>>>>>> 03d20231
                 }
             }
 

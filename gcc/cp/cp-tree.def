/* This file contains the definitions and documentation for the
   additional tree codes used in the GNU C++ compiler (see tree.def
   for the standard codes).
   Copyright (C) 1987-2019 Free Software Foundation, Inc.
   Hacked by Michael Tiemann (tiemann@cygnus.com)

This file is part of GCC.

GCC is free software; you can redistribute it and/or modify
it under the terms of the GNU General Public License as published by
the Free Software Foundation; either version 3, or (at your option)
any later version.

GCC is distributed in the hope that it will be useful,
but WITHOUT ANY WARRANTY; without even the implied warranty of
MERCHANTABILITY or FITNESS FOR A PARTICULAR PURPOSE.  See the
GNU General Public License for more details.

You should have received a copy of the GNU General Public License
along with GCC; see the file COPYING3.  If not see
<http://www.gnu.org/licenses/>.  */


/* An OFFSET_REF is used in two situations:

   1. An expression of the form `A::m' where `A' is a class and `m' is
      a non-static member.  In this case, operand 0 will be a TYPE
      (corresponding to `A') and operand 1 will be a FIELD_DECL,
      BASELINK, or TEMPLATE_ID_EXPR (corresponding to `m').

      The expression is a pointer-to-member if its address is taken,
      but simply denotes a member of the object if its address is not
      taken.

      This form is only used during the parsing phase; once semantic
      analysis has taken place they are eliminated.

   2. An expression of the form `x.*p'.  In this case, operand 0 will
      be an expression corresponding to `x' and operand 1 will be an
      expression with pointer-to-member type.  */
DEFTREECODE (OFFSET_REF, "offset_ref", tcc_reference, 2)

/* A pointer-to-member constant.  For a pointer-to-member constant
   `X::Y' The PTRMEM_CST_CLASS is the RECORD_TYPE for `X' and the
   PTRMEM_CST_MEMBER is the _DECL for `Y'.  */
DEFTREECODE (PTRMEM_CST, "ptrmem_cst", tcc_constant, 0)

/* For NEW_EXPR, operand 0 is the placement list.
   Operand 1 is the new-declarator.
   Operand 2 is the number of elements in the array.
   Operand 3 is the initializer.  */
DEFTREECODE (NEW_EXPR, "nw_expr", tcc_expression, 4)
DEFTREECODE (VEC_NEW_EXPR, "vec_nw_expr", tcc_expression, 3)

/* For DELETE_EXPR, operand 0 is the store to be destroyed.
   Operand 1 is the value to pass to the destroying function
   saying whether the store should be deallocated as well.  */
DEFTREECODE (DELETE_EXPR, "dl_expr", tcc_expression, 2)
DEFTREECODE (VEC_DELETE_EXPR, "vec_dl_expr", tcc_expression, 2)

/* Value is reference to particular overloaded class method.
   Operand 0 is the class, operand 1 is the field
   The COMPLEXITY field holds the class level (usually 0).  */
DEFTREECODE (SCOPE_REF, "scope_ref", tcc_reference, 2)

/* When composing an object with a member, this is the result.
   Operand 0 is the object.  Operand 1 is the member (usually
   a dereferenced pointer to member).  */
DEFTREECODE (MEMBER_REF, "member_ref", tcc_reference, 2)

/* Type conversion operator in C++.  TREE_TYPE is type that this
   operator converts to.  Operand is expression to be converted.  */
DEFTREECODE (TYPE_EXPR, "type_expr", tcc_expression, 1)

/* AGGR_INIT_EXPRs have a variably-sized representation similar to
   that of CALL_EXPRs.  Operand 0 is an INTEGER_CST node containing the
   operand count, operand 1 is the function which performs initialization,
   operand 2 is the slot which was allocated for this expression, and
   the remaining operands are the arguments to the initialization function.  */
DEFTREECODE (AGGR_INIT_EXPR, "aggr_init_expr", tcc_vl_exp, 3)

/* Initialization of an array from another array, expressed at a high level
   so that it works with TARGET_EXPR.  Operand 0 is the target, operand 1
   is the initializer.  */
DEFTREECODE (VEC_INIT_EXPR, "vec_init_expr", tcc_expression, 2)

/* A throw expression.  operand 0 is the expression, if there was one,
   else it is NULL_TREE.  */
DEFTREECODE (THROW_EXPR, "throw_expr", tcc_expression, 1)

/* An empty class object.  The TREE_TYPE gives the class type.  We use
   these to avoid actually creating instances of the empty classes.  */
DEFTREECODE (EMPTY_CLASS_EXPR, "empty_class_expr", tcc_expression, 0)

/* A reference to a member function or member functions from a base
   class.  BASELINK_FUNCTIONS gives the FUNCTION_DECL,
   TEMPLATE_DECL, OVERLOAD, or TEMPLATE_ID_EXPR corresponding to the
   functions.  BASELINK_BINFO gives the base from which the functions
   come, i.e., the base to which the `this' pointer must be converted
   before the functions are called.  BASELINK_ACCESS_BINFO gives the
   base used to name the functions.

   A BASELINK is an expression; the TREE_TYPE of the BASELINK gives
   the type of the expression.  This type is either a FUNCTION_TYPE,
   METHOD_TYPE, or `unknown_type_node' indicating that the function is
   overloaded.  */
DEFTREECODE (BASELINK, "baselink", tcc_exceptional, 0)

/* Template definition.  The following fields have the specified uses,
   although there are other macros in cp-tree.h that should be used for
   accessing this data.
	DECL_ARGUMENTS		template parm vector
	DECL_TEMPLATE_INFO      template text &c
	DECL_VINDEX		list of instantiations already produced;
				only done for functions so far
   For class template:
	DECL_INITIAL		associated templates (methods &c)
	DECL_TEMPLATE_RESULT    null
   For non-class templates:
	TREE_TYPE		type of object to be constructed
	DECL_TEMPLATE_RESULT    decl for object to be created
				(e.g., FUNCTION_DECL with tmpl parms used)
 */
DEFTREECODE (TEMPLATE_DECL, "template_decl", tcc_declaration, 0)

/* Index into a template parameter list.  The TEMPLATE_PARM_IDX gives
   the index (from 0) of the parameter, while the TEMPLATE_PARM_LEVEL
   gives the level (from 1) of the parameter.

   Here's an example:

   template <class T> // Index 0, Level 1.
   struct S
   {
      template <class U, // Index 0, Level 2.
		class V> // Index 1, Level 2.
      void f();
   };

   The DESCENDANTS will be a chain of TEMPLATE_PARM_INDEXs descended
   from this one.  The first descendant will have the same IDX, but
   its LEVEL will be one less.  The TREE_CHAIN field is used to chain
   together the descendants.  The TEMPLATE_PARM_DECL is the
   declaration of this parameter, either a TYPE_DECL or CONST_DECL.
   The TEMPLATE_PARM_ORIG_LEVEL is the LEVEL of the most distant
   parent, i.e., the LEVEL that the parameter originally had when it
   was declared.  For example, if we instantiate S<int>, we will have:

   struct S<int>
   {
     template <class U, // Index 0, Level 1, Orig Level 2
	       class V> // Index 1, Level 1, Orig Level 2
     void f();
   };

   The LEVEL is the level of the parameter when we are worrying about
   the types of things; the ORIG_LEVEL is the level when we are
   worrying about instantiating things.  */
DEFTREECODE (TEMPLATE_PARM_INDEX, "template_parm_index", tcc_exceptional, 0)

/* Index into a template parameter list for template template parameters.
   This parameter must be a type.  The TYPE_FIELDS value will be a
   TEMPLATE_PARM_INDEX.

   It is used without template arguments like TT in C<TT>,
   TYPE_NAME is a TEMPLATE_DECL.  */
DEFTREECODE (TEMPLATE_TEMPLATE_PARM, "template_template_parm", tcc_type, 0)

/* The ordering of the following codes is optimized for the checking
   macros in tree.h.  Changing the order will degrade the speed of the
   compiler.  TEMPLATE_TYPE_PARM, TYPENAME_TYPE, TYPEOF_TYPE,
   BOUND_TEMPLATE_TEMPLATE_PARM.  */

/* Index into a template parameter list.  This parameter must be a type.
   The type.values field will be a TEMPLATE_PARM_INDEX.  */
DEFTREECODE (TEMPLATE_TYPE_PARM, "template_type_parm", tcc_type, 0)

/* A type designated by `typename T::t'.  TYPE_CONTEXT is `T',
   TYPE_NAME is an IDENTIFIER_NODE for `t'.  If the type was named via
   template-id, TYPENAME_TYPE_FULLNAME will hold the TEMPLATE_ID_EXPR.
   TREE_TYPE is always NULL.  */
DEFTREECODE (TYPENAME_TYPE, "typename_type", tcc_type, 0)

/* A type designated by `__typeof (expr)'.  TYPEOF_TYPE_EXPR is the
   expression in question.  */
DEFTREECODE (TYPEOF_TYPE, "typeof_type", tcc_type, 0)

/* Like TEMPLATE_TEMPLATE_PARM it is used with bound template arguments
   like TT<int>.
   In this case, TEMPLATE_TEMPLATE_PARM_TEMPLATE_INFO contains the
   template name and its bound arguments.  TYPE_NAME is a TYPE_DECL.  */
DEFTREECODE (BOUND_TEMPLATE_TEMPLATE_PARM, "bound_template_template_parm",
	     tcc_type, 0)

/* For template template argument of the form `T::template C'.
   TYPE_CONTEXT is `T', the template parameter dependent object.
   TYPE_NAME is an IDENTIFIER_NODE for `C', the member class template.  */
DEFTREECODE (UNBOUND_CLASS_TEMPLATE, "unbound_class_template", tcc_type, 0)

/* A using declaration.  USING_DECL_SCOPE contains the specified
   scope.  In a variadic using-declaration, this is a TYPE_PACK_EXPANSION.
   In a member using decl, unless DECL_DEPENDENT_P is true,
   USING_DECL_DECLS contains the _DECL or OVERLOAD so named.  This is
   not an alias, but is later expanded into multiple aliases.  */
DEFTREECODE (USING_DECL, "using_decl", tcc_declaration, 0)

/* A using directive. The operand is USING_STMT_NAMESPACE.  */
DEFTREECODE (USING_STMT, "using_stmt", tcc_statement, 1)

/* An un-parsed operand.  Holds a vector of input tokens and
   a vector of places where the argument was instantiated before
   parsing had occurred.  This is used for default arguments, delayed
   NSDMIs, and noexcept-specifier parsing.  */
DEFTREECODE (DEFERRED_PARSE, "deferred_parse", tcc_exceptional, 0)

/* An uninstantiated/unevaluated noexcept-specification.  For the
   uninstantiated case, DEFERRED_NOEXCEPT_PATTERN is the pattern from the
   template, and DEFERRED_NOEXCEPT_ARGS are the template arguments to
   substitute into the pattern when needed.  For the unevaluated case,
   those slots are NULL_TREE and we use get_defaulted_eh_spec to find
   the exception-specification.  */
DEFTREECODE (DEFERRED_NOEXCEPT, "deferred_noexcept", tcc_exceptional, 0)

/* A template-id, like foo<int>.  The first operand is the template.
   The second is NULL if there are no explicit arguments, or a
   TREE_VEC of arguments.  The template will be a FUNCTION_DECL,
   TEMPLATE_DECL, or an OVERLOAD.  If the template-id refers to a
   member template, the template may be an IDENTIFIER_NODE.  */
DEFTREECODE (TEMPLATE_ID_EXPR, "template_id_expr", tcc_expression, 2)

/* One of a set of overloaded functions.  */
DEFTREECODE (OVERLOAD, "overload", tcc_exceptional, 0)

/* A pseudo-destructor, of the form "OBJECT.~DESTRUCTOR" or
   "OBJECT.SCOPE::~DESTRUCTOR.  The first operand is the OBJECT.  The
   second operand (if non-NULL) is the SCOPE.  The third operand is
   the TYPE node corresponding to the DESTRUCTOR.  The type of the
   first operand will always be a scalar type.

   The type of a PSEUDO_DTOR_EXPR is always "void", even though it can
   be used as if it were a zero-argument function.  We handle the
   function-call case specially, and giving it "void" type prevents it
   being used in expressions in ways that are not permitted.  */
DEFTREECODE (PSEUDO_DTOR_EXPR, "pseudo_dtor_expr", tcc_expression, 3)

/* A whole bunch of tree codes for the initial, superficial parsing of
   templates.  */
DEFTREECODE (MODOP_EXPR, "modop_expr", tcc_expression, 3)
DEFTREECODE (CAST_EXPR, "cast_expr", tcc_unary, 1)
DEFTREECODE (REINTERPRET_CAST_EXPR, "reinterpret_cast_expr", tcc_unary, 1)
DEFTREECODE (CONST_CAST_EXPR, "const_cast_expr", tcc_unary, 1)
DEFTREECODE (STATIC_CAST_EXPR, "static_cast_expr", tcc_unary, 1)
DEFTREECODE (DYNAMIC_CAST_EXPR, "dynamic_cast_expr", tcc_unary, 1)
DEFTREECODE (IMPLICIT_CONV_EXPR, "implicit_conv_expr", tcc_unary, 1)
DEFTREECODE (DOTSTAR_EXPR, "dotstar_expr", tcc_expression, 2)
DEFTREECODE (TYPEID_EXPR, "typeid_expr", tcc_expression, 1)
DEFTREECODE (NOEXCEPT_EXPR, "noexcept_expr", tcc_unary, 1)

/* A placeholder for an expression that is not type-dependent, but
   does occur in a template.  When an expression that is not
   type-dependent appears in a larger expression, we must compute the
   type of that larger expression.  That computation would normally
   modify the original expression, which would change the mangling of
   that expression if it appeared in a template argument list.  In
   that situation, we create a NON_DEPENDENT_EXPR to take the place of
   the original expression.  The expression is the only operand -- it
   is only needed for diagnostics.  */
DEFTREECODE (NON_DEPENDENT_EXPR, "non_dependent_expr", tcc_expression, 1)

/* CTOR_INITIALIZER is a placeholder in template code for a call to
   setup_vtbl_pointer (and appears in all functions, not just ctors).  */
DEFTREECODE (CTOR_INITIALIZER, "ctor_initializer", tcc_expression, 1)

DEFTREECODE (TRY_BLOCK, "try_block", tcc_statement, 2)

DEFTREECODE (EH_SPEC_BLOCK, "eh_spec_block", tcc_statement, 2)

/* A HANDLER wraps a catch handler for the HANDLER_TYPE.  If this is
   CATCH_ALL_TYPE, then the handler catches all types.  The declaration of
   the catch variable is in HANDLER_PARMS, and the body block in
   HANDLER_BODY.  */
DEFTREECODE (HANDLER, "handler", tcc_statement, 2)

/* A MUST_NOT_THROW_EXPR wraps an expression that may not
   throw, and must call terminate if it does.  The second argument
   is a condition, used in templates to express noexcept (condition).  */
DEFTREECODE (MUST_NOT_THROW_EXPR, "must_not_throw_expr", tcc_expression, 2)

/* A CLEANUP_STMT marks the point at which a declaration is fully
   constructed.  The CLEANUP_EXPR is run on behalf of CLEANUP_DECL
   when CLEANUP_BODY completes.  */
DEFTREECODE (CLEANUP_STMT, "cleanup_stmt", tcc_statement, 3)

/* Represents an 'if' statement. The operands are IF_COND,
   THEN_CLAUSE, and ELSE_CLAUSE, and the current scope, respectively.  */
/* ??? It is currently still necessary to distinguish between IF_STMT
   and COND_EXPR for the benefit of templates.  */
DEFTREECODE (IF_STMT, "if_stmt", tcc_statement, 4)

/* Used to represent a `for' statement. The operands are
   FOR_INIT_STMT, FOR_COND, FOR_EXPR, and FOR_BODY, respectively.  */
DEFTREECODE (FOR_STMT, "for_stmt", tcc_statement, 5)

/* Used to represent a range-based `for' statement. The operands are
   RANGE_FOR_DECL, RANGE_FOR_EXPR, RANGE_FOR_BODY, RANGE_FOR_SCOPE,
   RANGE_FOR_UNROLL, and RANGE_FOR_INIT_STMT, respectively.  Only used in
   templates.  */
DEFTREECODE (RANGE_FOR_STMT, "range_for_stmt", tcc_statement, 6)

/* Used to represent a 'while' statement. The operands are WHILE_COND
   and WHILE_BODY, respectively.  */
DEFTREECODE (WHILE_STMT, "while_stmt", tcc_statement, 2)

/* Used to represent a 'do' statement. The operands are DO_BODY and
   DO_COND, respectively.  */
DEFTREECODE (DO_STMT, "do_stmt", tcc_statement, 2)

/* Used to represent a 'break' statement.  */
DEFTREECODE (BREAK_STMT, "break_stmt", tcc_statement, 0)

/* Used to represent a 'continue' statement.  */
DEFTREECODE (CONTINUE_STMT, "continue_stmt", tcc_statement, 0)

/* Used to represent a 'switch' statement. The operands are
   SWITCH_STMT_COND, SWITCH_STMT_BODY, SWITCH_STMT_TYPE, and
   SWITCH_STMT_SCOPE, respectively.  */
DEFTREECODE (SWITCH_STMT, "switch_stmt", tcc_statement, 4)

/* Used to represent an expression statement.  Use `EXPR_STMT_EXPR' to
   obtain the expression.  */
DEFTREECODE (EXPR_STMT, "expr_stmt", tcc_expression, 1)

DEFTREECODE (TAG_DEFN, "tag_defn", tcc_expression, 0)

/* Represents an 'offsetof' expression during template expansion.  */
DEFTREECODE (OFFSETOF_EXPR, "offsetof_expr", tcc_expression, 2)

/* Represents an '__builtin_addressof' expression during template
   expansion.  This is similar to ADDR_EXPR, but it doesn't invoke
   overloaded & operators.  */
DEFTREECODE (ADDRESSOF_EXPR, "addressof_expr", tcc_expression, 1)

/* Represents the -> operator during template expansion.  */
DEFTREECODE (ARROW_EXPR, "arrow_expr", tcc_expression, 1)

/* Represents an '__alignof__' expression during template
   expansion.  */
DEFTREECODE (ALIGNOF_EXPR, "alignof_expr", tcc_expression, 1)

/* Represents an Objective-C++ '@encode' expression during template
   expansion.  */
DEFTREECODE (AT_ENCODE_EXPR, "at_encode_expr", tcc_expression, 1)

/* A STMT_EXPR represents a statement-expression during template
   expansion.  This is the GCC extension { ( ... ) }.  The
   STMT_EXPR_STMT is the statement given by the expression.  */
DEFTREECODE (STMT_EXPR, "stmt_expr", tcc_expression, 1)

/* Unary plus. Operand 0 is the expression to which the unary plus
   is applied.  */
DEFTREECODE (UNARY_PLUS_EXPR, "unary_plus_expr", tcc_unary, 1)

/** C++11 extensions. */

/* A static assertion.  This is a C++11 extension.
   STATIC_ASSERT_CONDITION contains the condition that is being
   checked.  STATIC_ASSERT_MESSAGE contains the message (a string
   literal) to be displayed if the condition fails to hold.  */
DEFTREECODE (STATIC_ASSERT, "static_assert", tcc_exceptional, 0)

/* Represents an argument pack of types (or templates). An argument
   pack stores zero or more arguments that will be used to instantiate
   a parameter pack. 

   ARGUMENT_PACK_ARGS retrieves the arguments stored in the argument
   pack.

   Example:
     template<typename... Values>
     class tuple { ... };

     tuple<int, float, double> t;

   Values is a (template) parameter pack. When tuple<int, float,
   double> is instantiated, the Values parameter pack is instantiated
   with the argument pack <int, float, double>. ARGUMENT_PACK_ARGS will
   be a TREE_VEC containing int, float, and double.  */
DEFTREECODE (TYPE_ARGUMENT_PACK, "type_argument_pack", tcc_type, 0)

/* Represents an argument pack of values, which can be used either for
   non-type template arguments or function call arguments. 

   NONTYPE_ARGUMENT_PACK plays precisely the same role as
   TYPE_ARGUMENT_PACK, but will be used for packing non-type template
   arguments (e.g., "int... Dimensions") or function arguments ("const
   Args&... args"). */
DEFTREECODE (NONTYPE_ARGUMENT_PACK, "nontype_argument_pack", tcc_expression, 1)

/* Represents a type expression that will be expanded into a list of
   types when instantiated with one or more argument packs.

   PACK_EXPANSION_PATTERN retrieves the expansion pattern. This is
   the type or expression that we will substitute into with each
   argument in an argument pack.

   SET_PACK_EXPANSION_PATTERN sets the expansion pattern.

   PACK_EXPANSION_PARAMETER_PACKS contains a TREE_LIST of the parameter
   packs that are used in this pack expansion.

   Example:
     template<typename... Values>
     struct tied : tuple<Values&...> { 
       // ...
     };

   The derivation from tuple contains a TYPE_PACK_EXPANSION for the
   template arguments. Its PACK_EXPANSION_PATTERN is "Values&" and its
   PACK_EXPANSION_PARAMETER_PACKS will contain "Values".  */
DEFTREECODE (TYPE_PACK_EXPANSION, "type_pack_expansion", tcc_type, 0)

/* Represents an expression that will be expanded into a list of
   expressions when instantiated with one or more argument packs.

   EXPR_PACK_EXPANSION plays precisely the same role as TYPE_PACK_EXPANSION,
   but will be used for expressions.  */
DEFTREECODE (EXPR_PACK_EXPANSION, "expr_pack_expansion", tcc_expression, 3)

/* Selects the Ith parameter out of an argument pack. This node will
   be used when instantiating pack expansions; see
   tsubst_pack_expansion. 

   ARGUMENT_PACK_SELECT_FROM_PACK contains the *_ARGUMENT_PACK node
   from which the argument will be selected.

   ARGUMENT_PACK_SELECT_INDEX contains the index into the argument
   pack that will be returned by this ARGUMENT_PACK_SELECT node. The
   index is a machine integer.  */
DEFTREECODE (ARGUMENT_PACK_SELECT, "argument_pack_select", tcc_exceptional, 0)

/* Fold expressions allow the expansion of a template argument pack
   over a binary operator.

   FOLD_EXPR_MOD_P is true when the fold operation is a compound assignment
   operator.

   FOLD_EXPR_OP is an INTEGER_CST storing the tree code for the folded
   expression. Note that when FOLDEXPR_MOD_P is true, the operator is
   a compound assignment operator for that kind of expression.

   FOLD_EXPR_PACK is an expression containing an unexpanded parameter pack;
   when expanded, each term becomes an argument of the folded expression.

   In a BINARY_FOLD_EXPRESSION, FOLD_EXPR_INIT is the non-pack argument. */
DEFTREECODE (UNARY_LEFT_FOLD_EXPR, "unary_left_fold_expr", tcc_expression, 2)
DEFTREECODE (UNARY_RIGHT_FOLD_EXPR, "unary_right_fold_expr", tcc_expression, 2)
DEFTREECODE (BINARY_LEFT_FOLD_EXPR, "binary_left_fold_expr", tcc_expression, 3)
DEFTREECODE (BINARY_RIGHT_FOLD_EXPR, "binary_right_fold_expr", tcc_expression, 3)


/** C++ extensions. */

/* Represents a trait expression during template expansion.  */
DEFTREECODE (TRAIT_EXPR, "trait_expr", tcc_exceptional, 0)

/* A lambda expression.  This is a C++0x extension.
   LAMBDA_EXPR_DEFAULT_CAPTURE_MODE is an enum for the default, which may be
   none.
   LAMBDA_EXPR_CAPTURE_LIST holds the capture-list, including `this'.
   LAMBDA_EXPR_THIS_CAPTURE goes straight to the capture of `this', if it exists.
   LAMBDA_EXPR_PENDING_PROXIES is a vector of capture proxies which need to
   be pushed once scope returns to the lambda.
   LAMBDA_EXPR_MUTABLE_P signals whether this lambda was declared mutable.  */
DEFTREECODE (LAMBDA_EXPR, "lambda_expr", tcc_exceptional, 0)

/* The declared type of an expression.  This is a C++0x extension.
   DECLTYPE_TYPE_EXPR is the expression whose type we are computing.
   DECLTYPE_TYPE_ID_EXPR_OR_MEMBER_ACCESS_P states whether the
   expression was parsed as an id-expression or a member access
   expression. When false, it was parsed as a full expression.
   DECLTYPE_FOR_LAMBDA_CAPTURE is set if we want lambda capture semantics.
   DECLTYPE_FOR_LAMBDA_RETURN is set if we want lambda return deduction.  */
DEFTREECODE (DECLTYPE_TYPE, "decltype_type", tcc_type, 0)

/* A type designated by `__underlying_type (type)'.
   UNDERLYING_TYPE_TYPE is the type in question.  */
DEFTREECODE (UNDERLYING_TYPE, "underlying_type", tcc_type, 0)

/* A type designated by one of the bases type traits.
   BASES_TYPE is the type in question.  */
DEFTREECODE (BASES, "bases", tcc_type, 0)

/* Used to represent the template information stored by template
   specializations.
   The accessors are:
   TI_TEMPLATE the template declaration associated to the specialization
   TI_ARGS the arguments of the template specialization
   TI_TYPEDEFS_NEEDING_ACCESS_CHECKING the vector of typedefs used in
   the pattern of the template for which access check is needed at template
   instantiation time.  */
DEFTREECODE (TEMPLATE_INFO, "template_info", tcc_exceptional, 0)

/* OpenMP - #pragma omp depobj
   Operand 0: OMP_DEPOBJ_DEPOBJ: Depobj expression
   Operand 1: OMP_DEPOBJ_CLAUSES: List of clauses.  */
DEFTREECODE (OMP_DEPOBJ, "omp_depobj", tcc_statement, 2)

/* Extensions for Concepts. */

/* Concept definition. This is not entirely different than a VAR_DECL
   except that a) it must be a template, and b) doesn't have the wide
   range of value and linkage options available to variables.  */
DEFTREECODE (CONCEPT_DECL, "concept_decl", tcc_declaration, 0)

/* Used to represent information associated with constrained declarations. */
DEFTREECODE (CONSTRAINT_INFO, "constraint_info", tcc_exceptional, 0)

/* A wildcard declaration is a placeholder for a template parameter
   used to resolve constrained-type-names in concepts.  During
   resolution, the matching argument is saved as the TREE_TYPE
   of the wildcard.  */
DEFTREECODE (WILDCARD_DECL, "wildcard_decl", tcc_declaration, 0)

/* A requires-expr is a binary expression. The first operand is
   its parameter list (possibly NULL). The second is a list of
   requirements, which are denoted by the _REQ* tree codes
   below. */
DEFTREECODE (REQUIRES_EXPR,   "requires_expr", tcc_expression, 2)

/* A requirement for an expression. */
DEFTREECODE (SIMPLE_REQ, "simple_req", tcc_expression, 1)

/* A requirement for a type. */
DEFTREECODE (TYPE_REQ, "type_req", tcc_expression, 1)

/* A requirement for an expression and its properties. The
   first operand is the expression, and the 2nd is its type.
   The accessor COMPOUND_REQ_NOEXCEPT determines whether
   the noexcept keyword was present. */
DEFTREECODE (COMPOUND_REQ, "compound_req", tcc_expression, 2)

/* A requires clause within a requires expression. */
DEFTREECODE (NESTED_REQ, "nested_req", tcc_expression, 1)

/* Constraints are modeled as kinds of expressions.
   The operands of a constraint can be either types or expressions.
   Unlike expressions, constraints do not have a type. */

/* An atomic constraint evaluates an expression E. The operand of the
   constraint is its parameter mapping. The actual expression is stored
   in the context.

   ATOMIC_CONSTR_INFO provides source info to support diagnostics.
   ATOMIC_CONSTR_EXPR has the expression to be evaluated.
   ATOMIC_CONSTR_PARMS is the parameter mapping for the atomic constraint
   and is stored in the type field.  */
DEFTREECODE (ATOMIC_CONSTR, "atomic_constr", tcc_expression, 1)

/* The conjunction and disjunction of two constraints, respectively.
   Operands are accessed using TREE_OPERAND. The third operand provides
   source info for diagnostics.

   CONJ_CONSTR_INFO and DISJ_CONSTR_INFO provide access to the source
   information of constraints, which is stored in the TREE_TYPE.  */
DEFTREECODE (CONJ_CONSTR, "conj_constr", tcc_expression, 2)
DEFTREECODE (DISJ_CONSTR, "disj_constr", tcc_expression, 2)

/* A check constraint represents the checking of a concept
   C. It has two operands: the template defining the concept
   and a sequence of template arguments.

   CHECK_CONSTR_CONCEPT has the concept definition
   CHECK_CONSTR_ARGUMENTS are the template arguments */
DEFTREECODE (CHECK_CONSTR, "check_constr", tcc_expression, 2)

<<<<<<< HEAD
/* An expression constraint determines the validity of a expression E.

   EXPR_CONST_EXPR has the expression being validated. */
DEFTREECODE (EXPR_CONSTR, "expr_constr", tcc_expression, 1)

/* A type constraint determines the validity of a type T. Note that

   TYPE_CONST_TYPE has the type being validated */
DEFTREECODE (TYPE_CONSTR, "type_constr", tcc_expression, 1)

/* An implicit conversion constraint determines if an expression
   E is implicitly convertible to a type T. Note that T may
   be dependent but does not contain any placeholders.

   ICONV_CONSTR_EXPR has the expression E.
   ICONV_CONSTR_TYPE has the type T.
   */
DEFTREECODE (ICONV_CONSTR, "iconv_constr", tcc_expression, 2)

/* An argument deduction constraint determines if the type of an
   expression E can be deduced from a type pattern T. Note that
   T must contain at least one place holder.

   DEDUCT_CONSTR_EXPR has the expression E
   DEDUCT_CONSTR_PATTERN has the type pattern T.
   DEDUCT_CONSTR_PLACEHOLDERS has the list of placeholder nodes in T. */
DEFTREECODE (DEDUCT_CONSTR, "deduct_constr", tcc_expression, 3)

/* An exception constraint determines if, for an expression E,
   noexcept(E) is true.

   EXCEPT_CONSTR_EXPR has the expression E. */
DEFTREECODE (EXCEPT_CONSTR, "except_constr", tcc_expression, 1)

/* A parameterized constraint declares constraint variables, which
   are used in expression, type, and exception constraints.

   PARM_CONSTR_PARMS has a TREE_LIST of parameter declarations.
   PARM_CONSTR_OPERAND has the nested constraint. */
DEFTREECODE (PARM_CONSTR, "parm_constr", tcc_expression, 2)

/* The conjunction and disjunction of two constraints, respectively.
   Operands are accessed using TREE_OPERAND. */
DEFTREECODE (CONJ_CONSTR, "conj_constr", tcc_expression, 2)
DEFTREECODE (DISJ_CONSTR, "disj_constr", tcc_expression, 2)

/* The co_await expression is used to support coroutines.

  Op 0 is the cast expresssion (potentially modified by the
  promise "await_transform()" method).
  Op1 is a proxy for the temp / coro frame slot 'e' value.
  Op2 is the initialiser for Op1 (Op0, potentially modified by any
  applicable 'co_await' operator).
  Op3 is a vector of the [0] e.ready, [1] e.suspend and [2] e.resume calls.
  Op4 is a mode : 0 (await) 1 (yield) 2 (initial) 3 (final) */
DEFTREECODE (CO_AWAIT_EXPR, "co_await", tcc_expression, 5)

/* The co_yield expression is used to support coroutines.

   Op0 is the original expr (for use in diagnostics)
   Op2 is the co_await derived from this. */   
DEFTREECODE (CO_YIELD_EXPR, "co_yield", tcc_expression, 2)

/* The co_return expression is used to support coroutines.

   Op0 is the original expr, can be void (for use in diagnostics)
   Op2 is the promise return_xxxx call for Op0. */

DEFTREECODE (CO_RETRN_EXPR, "co_return", tcc_expression, 2)

=======
>>>>>>> 599207ab
/*
Local variables:
mode:c
End:
*/<|MERGE_RESOLUTION|>--- conflicted
+++ resolved
@@ -573,53 +573,6 @@
    CHECK_CONSTR_ARGUMENTS are the template arguments */
 DEFTREECODE (CHECK_CONSTR, "check_constr", tcc_expression, 2)
 
-<<<<<<< HEAD
-/* An expression constraint determines the validity of a expression E.
-
-   EXPR_CONST_EXPR has the expression being validated. */
-DEFTREECODE (EXPR_CONSTR, "expr_constr", tcc_expression, 1)
-
-/* A type constraint determines the validity of a type T. Note that
-
-   TYPE_CONST_TYPE has the type being validated */
-DEFTREECODE (TYPE_CONSTR, "type_constr", tcc_expression, 1)
-
-/* An implicit conversion constraint determines if an expression
-   E is implicitly convertible to a type T. Note that T may
-   be dependent but does not contain any placeholders.
-
-   ICONV_CONSTR_EXPR has the expression E.
-   ICONV_CONSTR_TYPE has the type T.
-   */
-DEFTREECODE (ICONV_CONSTR, "iconv_constr", tcc_expression, 2)
-
-/* An argument deduction constraint determines if the type of an
-   expression E can be deduced from a type pattern T. Note that
-   T must contain at least one place holder.
-
-   DEDUCT_CONSTR_EXPR has the expression E
-   DEDUCT_CONSTR_PATTERN has the type pattern T.
-   DEDUCT_CONSTR_PLACEHOLDERS has the list of placeholder nodes in T. */
-DEFTREECODE (DEDUCT_CONSTR, "deduct_constr", tcc_expression, 3)
-
-/* An exception constraint determines if, for an expression E,
-   noexcept(E) is true.
-
-   EXCEPT_CONSTR_EXPR has the expression E. */
-DEFTREECODE (EXCEPT_CONSTR, "except_constr", tcc_expression, 1)
-
-/* A parameterized constraint declares constraint variables, which
-   are used in expression, type, and exception constraints.
-
-   PARM_CONSTR_PARMS has a TREE_LIST of parameter declarations.
-   PARM_CONSTR_OPERAND has the nested constraint. */
-DEFTREECODE (PARM_CONSTR, "parm_constr", tcc_expression, 2)
-
-/* The conjunction and disjunction of two constraints, respectively.
-   Operands are accessed using TREE_OPERAND. */
-DEFTREECODE (CONJ_CONSTR, "conj_constr", tcc_expression, 2)
-DEFTREECODE (DISJ_CONSTR, "disj_constr", tcc_expression, 2)
-
 /* The co_await expression is used to support coroutines.
 
   Op 0 is the cast expresssion (potentially modified by the
@@ -644,8 +597,6 @@
 
 DEFTREECODE (CO_RETRN_EXPR, "co_return", tcc_expression, 2)
 
-=======
->>>>>>> 599207ab
 /*
 Local variables:
 mode:c

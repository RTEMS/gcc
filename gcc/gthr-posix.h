--- conflicted
+++ resolved
@@ -1,11 +1,7 @@
 /* Threads compatibility routines for libgcc2 and libobjc.  */
 /* Compile this one with gcc.  */
 /* Copyright (C) 1997, 1999, 2000, 2001, 2002, 2003, 2004, 2005, 2006, 2007,
-<<<<<<< HEAD
-   2008, 2009 Free Software Foundation, Inc.
-=======
    2008, 2009, 2010 Free Software Foundation, Inc.
->>>>>>> 03d20231
 
 This file is part of GCC.
 
@@ -281,39 +277,6 @@
 
 static volatile int __gthread_active = -1;
 
-<<<<<<< HEAD
-static void *
-__gthread_start (void *__arg __attribute__((unused)))
-{
-  return NULL;
-}
-
-static void __gthread_active_init (void) __attribute__((noinline));
-static void
-__gthread_active_init (void)
-{
-  static pthread_mutex_t __gthread_active_mutex = PTHREAD_MUTEX_INITIALIZER;
-  pthread_t __t;
-  pthread_attr_t __a;
-  int __result;
-
-  __gthrw_(pthread_mutex_lock) (&__gthread_active_mutex);
-  if (__gthread_active < 0)
-    {
-      __gthrw_(pthread_attr_init) (&__a);
-      __gthrw_(pthread_attr_setdetachstate) (&__a, PTHREAD_CREATE_DETACHED);
-      __result = __gthrw_(pthread_create) (&__t, &__a, __gthread_start, NULL);
-      if (__result != ENOSYS)
-	__gthread_active = 1;
-      else
-	__gthread_active = 0;
-      __gthrw_(pthread_attr_destroy) (&__a);
-    }
-  __gthrw_(pthread_mutex_unlock) (&__gthread_active_mutex);
-}
-
-=======
->>>>>>> 03d20231
 static inline int
 __gthread_active_p (void)
 {

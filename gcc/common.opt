--- conflicted
+++ resolved
@@ -601,11 +601,7 @@
 Type based escape and alias analysis
 
 fipa-matrix-reorg
-<<<<<<< HEAD
-Common Report Var(flag_ipa_matrix_reorg)
-=======
 Common Report Var(flag_ipa_matrix_reorg) Optimization
->>>>>>> 99c9c69a
 Perform matrix layout flattening and transposing based
 on profiling information.
 
@@ -753,11 +749,7 @@
 Generate position-independent code for executables if possible (small mode)
 
 fpredictive-commoning
-<<<<<<< HEAD
-Common Report Var(flag_predictive_commoning)
-=======
 Common Report Var(flag_predictive_commoning) Optimization
->>>>>>> 99c9c69a
 Run predictive commoning optimization.
 
 fprefetch-loop-arrays

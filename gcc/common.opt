--- conflicted
+++ resolved
@@ -407,8 +407,6 @@
 Common Optimization
 Optimize for speed disregarding exact standards compliance
 
-<<<<<<< HEAD
-=======
 R
 Driver Joined Separate
 
@@ -427,7 +425,6 @@
 Ttext
 Driver Separate
 
->>>>>>> 155d23aa
 W
 Common RejectNegative Warning Alias(Wextra)
 This switch is deprecated; use -Wextra instead
@@ -627,8 +624,6 @@
 Wcoverage-mismatch
 Common Var(warn_coverage_mismatch) Init(1) Warning
 Warn in case profiles in -fprofile-use do not match
-<<<<<<< HEAD
-=======
 
 Xassembler
 Driver Separate
@@ -638,7 +633,6 @@
 
 Xpreprocessor
 Driver Separate
->>>>>>> 155d23aa
 
 aux-info
 Common Separate Var(aux_info_file_name)
@@ -668,10 +662,6 @@
 -dumpbase <file>	Set the file basename to be used for dumps
 
 dumpdir
-<<<<<<< HEAD
-Common Separate
--dumpdir <dir>	Set the directory name to be used for dumps
-=======
 Common Separate Var(dump_dir_name)
 -dumpdir <dir>	Set the directory name to be used for dumps
 
@@ -686,7 +676,6 @@
 
 e
 Driver Joined Separate
->>>>>>> 155d23aa
 
 ; The version of the C++ ABI in use.  The following values are allowed:
 ;
@@ -739,21 +728,6 @@
 Common RejectNegative Joined UInteger Var(align_loops)
 
 fargument-alias
-<<<<<<< HEAD
-Common
-Does nothing. Preserved for backward compatibility.
-
-fargument-noalias
-Common
-Does nothing. Preserved for backward compatibility.
-
-fargument-noalias-global
-Common
-Does nothing. Preserved for backward compatibility.
-
-fargument-noalias-anything
-Common
-=======
 Common Ignore
 Does nothing. Preserved for backward compatibility.
 
@@ -767,7 +741,6 @@
 
 fargument-noalias-anything
 Common Ignore
->>>>>>> 155d23aa
 Does nothing. Preserved for backward compatibility.
 
 fasynchronous-unwind-tables
@@ -1102,13 +1075,10 @@
 Common Report Var(flag_loop_block) Optimization
 Enable Loop Blocking transformation
 
-<<<<<<< HEAD
-=======
 floop-flatten
 Common Report Var(flag_loop_flatten) Optimization
 Enable Loop Flattening transformation
 
->>>>>>> 155d23aa
 fstrict-volatile-bitfields
 Common Report Var(flag_strict_volatile_bitfields) Init(-1)
 Force bitfield accesses to match their type width
@@ -2080,17 +2050,6 @@
 Common Report Var(flag_web) Init(2) Optimization
 Construct webs and split unrelated uses of single variable
 
-<<<<<<< HEAD
-fwhopr
-Common
-Enable partitioned link-time optimization
-
-fwhopr=
-Common RejectNegative UInteger Joined Var(flag_whopr)
-Enable partitioned link-time optimization with specified number of parallel jobs
-
-=======
->>>>>>> 155d23aa
 ftree-builtin-call-dce
 Common Report Var(flag_tree_builtin_call_dce) Init(0) Optimization
 Enable conditional dead code elimination for builtin calls
@@ -2155,18 +2114,13 @@
 Common JoinedOrMissing Negative(gcoff)
 Generate debug information in extended XCOFF format
 
-<<<<<<< HEAD
-=======
 h
 Driver Joined Separate
 
->>>>>>> 155d23aa
 iplugindir=
 Common Joined Var(plugindir_string) Init(0)
 -iplugindir=<dir>	Set <dir> to be the default plugin directory
 
-<<<<<<< HEAD
-=======
 l
 Driver Joined Separate
 
@@ -2179,7 +2133,6 @@
 nostdlib
 Driver
 
->>>>>>> 155d23aa
 o
 Common Driver Joined Separate Var(asm_file_name) MissingArgError(missing filename after %qs)
 -o <file>	Place output into <file>

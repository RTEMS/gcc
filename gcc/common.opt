; Options for the language- and target-independent parts of the compiler.

; Copyright (C) 2003, 2004, 2005, 2006, 2007, 2008, 2009
; Free Software Foundation, Inc.
;
; This file is part of GCC.
;
; GCC is free software; you can redistribute it and/or modify it under
; the terms of the GNU General Public License as published by the Free
; Software Foundation; either version 3, or (at your option) any later
; version.
;
; GCC is distributed in the hope that it will be useful, but WITHOUT ANY
; WARRANTY; without even the implied warranty of MERCHANTABILITY or
; FITNESS FOR A PARTICULAR PURPOSE.  See the GNU General Public License
; for more details.
;
; You should have received a copy of the GNU General Public License
; along with GCC; see the file COPYING3.  If not see
; <http://www.gnu.org/licenses/>.

; See the GCC internals manual (options.texi) for a description of this file's format.

; Please try to keep this file in ASCII collating order.

-help
Common
Display this information

-help=
Common Report Joined
--help=<class>	Display descriptions of a specific class of options.  <class> is one or more of optimizers, target, warnings, undocumented, params

-target-help
Common
Alias for --help=target

;; The following four entries are to work around the gcc driver
;; program's insatiable desire to turn options starting with a
;; double dash (--) into options starting with a dash f (-f).
fhelp
Common Var(help_flag)

fhelp=
Common Joined

ftarget-help
Common

fversion
Common

-param
Common Separate
--param <param>=<value>	Set parameter <param> to value.  See below for a complete list of parameters

-version
Common

G
Common Joined Separate UInteger
-G<number>	Put global and static data smaller than <number> bytes into a special section (on some targets)

O
Common JoinedOrMissing Optimization
-O<number>	Set optimization level to <number>

Os
Common Optimization
Optimize for space rather than speed

W
Common RejectNegative Var(extra_warnings) Warning
This switch is deprecated; use -Wextra instead

Waggregate-return
Common Var(warn_aggregate_return) Warning
Warn about returning structures, unions or arrays

Warray-bounds
Common Var(warn_array_bounds) Warning
Warn if an array is accessed out of bounds

Wattributes
Common Var(warn_attributes) Init(1) Warning
Warn about inappropriate attribute usage

Wcast-align
Common Var(warn_cast_align) Warning
Warn about pointer casts which increase alignment

Wdeprecated-declarations
Common Var(warn_deprecated_decl) Init(1) Warning
Warn about uses of __attribute__((deprecated)) declarations

Wdisabled-optimization
Common Var(warn_disabled_optimization) Warning
Warn when an optimization pass is disabled

Werror
Common Var(warnings_are_errors)
Treat all warnings as errors

Werror=
Common Joined
Treat specified warning as error

Wextra
Common Var(extra_warnings) Warning
Print extra (possibly unwanted) warnings

Wfatal-errors
Common Var(flag_fatal_errors)
Exit on the first error occurred

Wframe-larger-than=
Common RejectNegative Joined UInteger
-Wframe-larger-than=<number> Warn if a function's stack frame requires more than <number> bytes

Winline
Common Var(warn_inline) Warning
Warn when an inlined function cannot be inlined

Wlarger-than-
Common RejectNegative Joined UInteger Warning

Wlarger-than=
Common RejectNegative Joined UInteger Warning
-Wlarger-than=<number>	Warn if an object is larger than <number> bytes

Wunsafe-loop-optimizations
Common Var(warn_unsafe_loop_optimizations) Warning
Warn if the loop cannot be optimized due to nontrivial assumptions.

Wmissing-noreturn
Common Var(warn_missing_noreturn) Warning
Warn about functions which might be candidates for __attribute__((noreturn))

Wmudflap
Common Var(warn_mudflap) Init(1) Warning
Warn about constructs not instrumented by -fmudflap

Woverflow
Common Var(warn_overflow) Init(1) Warning
Warn about overflow in arithmetic expressions

Wpacked
Common Var(warn_packed) Warning
Warn when the packed attribute has no effect on struct layout

Wpadded
Common Var(warn_padded) Warning
Warn when padding is required to align structure members

Wshadow
Common Var(warn_shadow) Warning
Warn when one local variable shadows another

Wstack-protector
Common Var(warn_stack_protect) Warning
Warn when not issuing stack smashing protection for some reason

Wstrict-aliasing
Common Warning
Warn about code which might break strict aliasing rules

Wstrict-aliasing=
Common Joined UInteger Var(warn_strict_aliasing) Init(-1) Warning
Warn about code which might break strict aliasing rules

Wstrict-overflow
Common Warning
Warn about optimizations that assume that signed overflow is undefined

Wstrict-overflow=
Common Joined UInteger Var(warn_strict_overflow) Init(-1) Warning
Warn about optimizations that assume that signed overflow is undefined

Wswitch
Common Var(warn_switch) Warning
Warn about enumerated switches, with no default, missing a case

Wswitch-default
Common Var(warn_switch_default) Warning
Warn about enumerated switches missing a \"default:\" statement

Wswitch-enum
Common Var(warn_switch_enum) Warning
Warn about all enumerated switches missing a specific case

Wsystem-headers
Common Var(warn_system_headers) Warning
Do not suppress warnings from system headers

Wtype-limits
Common Var(warn_type_limits) Init(-1) Warning
Warn if a comparison is always true or always false due to the limited range of the data type

Wuninitialized
Common Var(warn_uninitialized) Init(-1) Warning
Warn about uninitialized automatic variables

Wunreachable-code
Common Var(warn_notreached) Warning
Warn about code that will never be executed

Wunused
Common Var(warn_unused) Init(0) Warning
Enable all -Wunused- warnings

Wunused-function
Common Var(warn_unused_function) Init(-1) Warning
Warn when a function is unused

Wunused-label
Common Var(warn_unused_label) Init(-1) Warning
Warn when a label is unused

Wunused-parameter
Common Var(warn_unused_parameter) Init(-1) Warning
Warn when a function parameter is unused

Wunused-value
Common Var(warn_unused_value) Init(-1) Warning
Warn when an expression value is unused

Wunused-variable
Common Var(warn_unused_variable) Init(-1) Warning
Warn when a variable is unused

Wcoverage-mismatch
Common RejectNegative Var(warn_coverage_mismatch) Warning
Warn instead of error in case profiles in -fprofile-use do not match

aux-info
Common Separate
-aux-info <file>	Emit declaration information into <file>

aux-info=
Common Joined

auxbase
Common Separate

auxbase-strip
Common Separate

d
Common Joined
-d<letters>	Enable dumps from specific passes of the compiler

dumpbase
Common Separate
-dumpbase <file>	Set the file basename to be used for dumps

; The version of the C++ ABI in use.  The following values are allowed:
;
; 0: The version of the ABI believed most conformant with the C++ ABI
;    specification.  This ABI may change as bugs are discovered and fixed.
;    Therefore, 0 will not necessarily indicate the same ABI in different
;    versions of G++.
;
; 1: The version of the ABI first used in G++ 3.2.
;
; 2: The version of the ABI first used in G++ 3.4.
;
; Additional positive integers will be assigned as new versions of
; the ABI become the default version of the ABI.
fabi-version=
Common Joined UInteger Var(flag_abi_version) Init(2)

falign-functions
Common Report Var(align_functions,0) Optimization UInteger
Align the start of functions

falign-functions=
Common RejectNegative Joined UInteger

falign-jumps
Common Report Var(align_jumps,0) Optimization UInteger
Align labels which are only reached by jumping

falign-jumps=
Common RejectNegative Joined UInteger

falign-labels
Common Report Var(align_labels,0) Optimization UInteger
Align all labels

falign-labels=
Common RejectNegative Joined UInteger

falign-loops
Common Report Var(align_loops) Optimization UInteger
Align the start of loops

falign-loops=
Common RejectNegative Joined UInteger

; This flag is only tested if alias checking is enabled.
; 0 if pointer arguments may alias each other.  True in C.
; 1 if pointer arguments may not alias each other but may alias
;   global variables.
; 2 if pointer arguments may not alias each other and may not
;   alias global variables.
; 3 if pointer arguments may not alias anything.  True in Fortran.
;   Set by the front end.
fargument-alias
Common Report Var(flag_argument_noalias,0) Optimization
Specify that arguments may alias each other and globals

fargument-noalias
Common Report Var(flag_argument_noalias,1) VarExists Optimization
Assume arguments may alias globals but not each other

fargument-noalias-global
Common Report Var(flag_argument_noalias,2) VarExists Optimization
Assume arguments alias neither each other nor globals

fargument-noalias-anything
Common Report Var(flag_argument_noalias,3) VarExists Optimization
Assume arguments alias no other storage

fasynchronous-unwind-tables
Common Report Var(flag_asynchronous_unwind_tables) Optimization
Generate unwind tables that are exact at each instruction boundary

fauto-inc-dec
Common Report Var(flag_auto_inc_dec) Init(1)
Generate auto-inc/dec instructions

; -fcheck-bounds causes gcc to generate array bounds checks.
; For C, C++ and ObjC: defaults off.
; For Java: defaults to on.
; For Fortran: defaults to off.
fbounds-check
Common Report Var(flag_bounds_check)
Generate code to check bounds before indexing arrays

fbranch-count-reg
Common Report Var(flag_branch_on_count_reg) Init(1) Optimization
Replace add, compare, branch with branch on count register

fbranch-probabilities
Common Report Var(flag_branch_probabilities) Optimization
Use profiling information for branch probabilities

fbranch-target-load-optimize
Common Report Var(flag_branch_target_load_optimize) Optimization
Perform branch target load optimization before prologue / epilogue threading

fbranch-target-load-optimize2
Common Report Var(flag_branch_target_load_optimize2) Optimization
Perform branch target load optimization after prologue / epilogue threading

fbtr-bb-exclusive
Common Report Var(flag_btr_bb_exclusive) Optimization
Restrict target load migration not to re-use registers in any basic block

fcall-saved-
Common Joined RejectNegative
-fcall-saved-<register>	Mark <register> as being preserved across functions

fcall-used-
Common Joined RejectNegative
-fcall-used-<register>	Mark <register> as being corrupted by function calls

; Nonzero for -fcaller-saves: allocate values in regs that need to
; be saved across function calls, if that produces overall better code.
; Optional now, so people can test it.
fcaller-saves
Common Report Var(flag_caller_saves) Optimization
Save registers around function calls

fcheck-data-deps
Common Report Var(flag_check_data_deps)
Compare the results of several data dependence analyzers.

fcommon
Common Report Var(flag_no_common,0) Optimization
Do not put uninitialized globals in the common section

fconserve-stack
Common Var(flag_conserve_stack) Optimization
Do not perform optimizations increasing noticeably stack usage

fcompare-debug=
Common JoinedOrMissing RejectNegative Var(flag_compare_debug_opt)
-fcompare-debug[=<opts>] Compile with and without e.g. -gtoggle, and compare the final-insns dump

fcompare-debug-second
Common RejectNegative Var(flag_compare_debug)
Run only the second compilation of -fcompare-debug

fcprop-registers
Common Report Var(flag_cprop_registers) Optimization
Perform a register copy-propagation optimization pass

fcrossjumping
Common Report Var(flag_crossjumping) Optimization
Perform cross-jumping optimization

fcse-follow-jumps
Common Report Var(flag_cse_follow_jumps) Optimization
When running CSE, follow jumps to their targets

fcse-skip-blocks
Common
Does nothing.  Preserved for backward compatibility.

fcx-limited-range
Common Report Var(flag_cx_limited_range) Optimization
Omit range reduction step when performing complex division

fcx-fortran-rules
Common Report Var(flag_cx_fortran_rules) Optimization
Complex multiplication and division follow Fortran rules

fdata-sections
Common Report Var(flag_data_sections) Optimization
Place data items into their own section

fdbg-cnt-list
Common Report
List all available debugging counters with their limits and counts.

fdbg-cnt=
Common RejectNegative Joined
-fdbg-cnt=<counter>:<limit>[,<counter>:<limit>,...]    Set the debug counter limit.   

fdebug-prefix-map=
Common Joined RejectNegative
Map one directory name to another in debug information

; Nonzero for -fdefer-pop: don't pop args after each function call
; instead save them up to pop many calls' args with one insns.
fdefer-pop
Common Report Var(flag_defer_pop) Optimization
Defer popping functions args from stack until later

fdelayed-branch
Common Report Var(flag_delayed_branch) Optimization
Attempt to fill delay slots of branch instructions

fdelete-null-pointer-checks
Common Report Var(flag_delete_null_pointer_checks) Init(1) Optimization
Delete useless null pointer checks

fdiagnostics-show-location=
Common Joined RejectNegative
-fdiagnostics-show-location=[once|every-line]	How often to emit source location at the beginning of line-wrapped diagnostics

fdiagnostics-show-option
Common
Amend appropriate diagnostic messages with the command line option that controls them

fdump-
Common Joined RejectNegative
-fdump-<type>	Dump various compiler internals to a file

fdump-final-insns=
Common RejectNegative Joined Var(flag_dump_final_insns)
-fdump-final-insns=filename	Dump to filename the insns at the end of translation

fdump-noaddr
Common Report Var(flag_dump_noaddr)
Suppress output of addresses in debugging dumps

fdump-unnumbered
Common Report Var(flag_dump_unnumbered) VarExists
Suppress output of instruction numbers, line number notes and addresses in debugging dumps

fdwarf2-cfi-asm
Common Report Var(flag_dwarf2_cfi_asm) Init(HAVE_GAS_CFI_DIRECTIVE)
Enable CFI tables via GAS assembler directives.

<<<<<<< HEAD
fripa
Common Report Var(flag_dyn_ipa)
Perform Dynamic Inter-Procedural Analysis.
=======
fdump-unnumbered-links
Common Report Var(flag_dump_unnumbered_links) VarExists
Suppress output of previous and next insn numbers in debugging dumps
>>>>>>> 7c8b00f9

fearly-inlining
Common Report Var(flag_early_inlining) Init(1) Optimization
Perform early inlining

feliminate-dwarf2-dups
Common Report Var(flag_eliminate_dwarf2_dups)
Perform DWARF2 duplicate elimination

feliminate-unused-debug-symbols
Common Report Var(flag_debug_only_used_symbols)
Perform unused type elimination in debug info

feliminate-unused-debug-types
Common Report Var(flag_eliminate_unused_debug_types) Init(1)
Perform unused type elimination in debug info

femit-class-debug-always
Common Report Var(flag_emit_class_debug_always) Init(0)
Do not suppress C++ class debug information.

fexceptions
Common Report Var(flag_exceptions) Optimization
Enable exception handling

fexpensive-optimizations
Common Report Var(flag_expensive_optimizations) Optimization
Perform a number of minor, expensive optimizations

fexcess-precision=
Common Joined RejectNegative
-fexcess-precision=[fast|standard]	Specify handling of excess floating-point precision

ffast-math
Common

ffinite-math-only
Common Report Var(flag_finite_math_only) Optimization
Assume no NaNs or infinities are generated

ffixed-
Common Joined RejectNegative
-ffixed-<register>	Mark <register> as being unavailable to the compiler

ffloat-store
Common Report Var(flag_float_store) Optimization
Don't allocate floats and doubles in extended-precision registers

fforce-addr
Common
Does nothing.  Preserved for backward compatibility.

fforward-propagate
Common Report Var(flag_forward_propagate) Optimization
Perform a forward propagation pass on RTL

; Nonzero means don't put addresses of constant functions in registers.
; Used for compiling the Unix kernel, where strange substitutions are
; done on the assembly output.
ffunction-cse
Common Report Var(flag_no_function_cse,0)
Allow function addresses to be held in registers

ffunction-sections
Common Report Var(flag_function_sections)
Place each function into its own section

fgcse
Common Report Var(flag_gcse) Optimization
Perform global common subexpression elimination

fgcse-lm
Common Report Var(flag_gcse_lm) Init(1) Optimization
Perform enhanced load motion during global common subexpression elimination

fgcse-sm
Common Report Var(flag_gcse_sm) Init(0) Optimization
Perform store motion after global common subexpression elimination

fgcse-las
Common Report Var(flag_gcse_las) Init(0) Optimization
Perform redundant load after store elimination in global common subexpression
elimination

fgcse-after-reload
Common Report Var(flag_gcse_after_reload) Optimization
Perform global common subexpression elimination after register allocation
has finished

; This option is not documented yet as its semantics will change.
fgraphite
Common Report Var(flag_graphite)
Enable in and out of Graphite representation

floop-strip-mine
Common Report Var(flag_loop_strip_mine) Optimization
Enable Loop Strip Mining transformation

floop-interchange
Common Report Var(flag_loop_interchange) Optimization
Enable Loop Interchange transformation

floop-block
Common Report Var(flag_loop_block) Optimization
Enable Loop Blocking transformation

; This option is not documented as it does not perform any useful optimization.
fgraphite-identity
Common Report Var(flag_graphite_identity) Optimization
Enable Graphite Identity transformation

fguess-branch-probability
Common Report Var(flag_guess_branch_prob) Optimization
Enable guessing of branch probabilities

; Nonzero means ignore `#ident' directives.  0 means handle them.
; Generate position-independent code for executables if possible
; On SVR4 targets, it also controls whether or not to emit a
; string identifying the compiler.
fident
Common Report Var(flag_no_ident,0)
Process #ident directives

fif-conversion
Common Report Var(flag_if_conversion) Optimization
Perform conversion of conditional jumps to branchless equivalents

fif-conversion2
Common Report Var(flag_if_conversion2) Optimization
Perform conversion of conditional jumps to conditional execution

; -finhibit-size-directive inhibits output of .size for ELF.
; This is used only for compiling crtstuff.c,
; and it may be extended to other effects
; needed for crtstuff.c on other systems.
finhibit-size-directive
Common Report Var(flag_inhibit_size_directive)
Do not generate .size directives

findirect-inlining
Common Report Var(flag_indirect_inlining)
Perform indirect inlining

; Nonzero means that functions declared `inline' will be treated
; as `static'.  Prevents generation of zillions of copies of unused
; static inline functions; instead, `inlines' are written out
; only when actually used.  Used in conjunction with -g.  Also
; does the right thing with #pragma interface.
finline
Common Report Var(flag_no_inline,0) Init(0)
Pay attention to the \"inline\" keyword

finline-small-functions
Common Report Var(flag_inline_small_functions) Optimization
Integrate simple functions into their callers when code size is known to not growth

finline-functions
Common Report Var(flag_inline_functions) Optimization
Integrate simple functions into their callers

finline-functions-called-once
Common Report Var(flag_inline_functions_called_once) Init(1) Optimization
Integrate functions called once into their callers

finline-limit-
Common RejectNegative Joined UInteger

finline-limit=
Common RejectNegative Joined UInteger
-finline-limit=<number>	Limit the size of inlined functions to <number>

finstrument-functions
Common Report Var(flag_instrument_function_entry_exit)
Instrument function entry and exit with profiling calls

finstrument-functions-exclude-function-list=
Common RejectNegative Joined
-finstrument-functions-exclude-function-list=name,...  Do not instrument listed functions

finstrument-functions-exclude-file-list=
Common RejectNegative Joined
-finstrument-functions-exclude-file-list=filename,...  Do not instrument functions listed in files

fipa-cp
Common Report Var(flag_ipa_cp) Optimization
Perform Interprocedural constant propagation

fipa-cp-clone
Common Report Var(flag_ipa_cp_clone) Optimization
Perform cloning to make Interprocedural constant propagation stronger

fipa-pure-const
Common Report Var(flag_ipa_pure_const) Init(0) Optimization
Discover pure and const functions

fipa-pta
Common Report Var(flag_ipa_pta) Init(0) Optimization
Perform interprocedural points-to analysis

fipa-reference
Common Report Var(flag_ipa_reference) Init(0) Optimization
Discover readonly and non addressable static variables

fipa-type-escape
Common Report Var(flag_ipa_type_escape) Init(0) Optimization
Type based escape and alias analysis

fipa-matrix-reorg
Common Report Var(flag_ipa_matrix_reorg) Optimization
Perform matrix layout flattening and transposing based
on profiling information.

fipa-struct-reorg
Common Report Var(flag_ipa_struct_reorg)
Perform structure layout optimizations based
on profiling information.

fira-algorithm=
Common Joined RejectNegative
-fira-algorithm=[CB|priority] Set the used IRA algorithm

fira-region=
Common Joined RejectNegative
-fira-region=[one|all|mixed] Set regions for IRA

fira-coalesce
Common Report Var(flag_ira_coalesce) Init(0)
Do optimistic coalescing.

fira-share-save-slots
Common Report Var(flag_ira_share_save_slots) Init(1)
Share slots for saving different hard registers.

fira-share-spill-slots
Common Report Var(flag_ira_share_spill_slots) Init(1)
Share stack slots for spilled pseudo-registers.

fira-verbose=
Common RejectNegative Joined UInteger
-fira-verbose=<number> Control IRA's level of diagnostic messages.

fivopts
Common Report Var(flag_ivopts) Init(1) Optimization
Optimize induction variables on trees

fjump-tables
Common Var(flag_jump_tables) Init(1) Optimization
Use jump tables for sufficiently large switch statements

fkeep-inline-functions
Common Report Var(flag_keep_inline_functions)
Generate code for functions even if they are fully inlined

fkeep-static-consts
Common Report Var(flag_keep_static_consts) Init(1)
Emit static const variables even if they are not used

fleading-underscore
Common Report Var(flag_leading_underscore) Init(-1)
Give external symbols a leading underscore

floop-optimize
Common
Does nothing.  Preserved for backward compatibility.

fmath-errno
Common Report Var(flag_errno_math) Init(1) Optimization
Set errno after built-in math functions

fmem-report
Common Report Var(mem_report)
Report on permanent memory allocation

; This will attempt to merge constant section constants, if 1 only
; string constants and constants from constant pool, if 2 also constant
; variables.
fmerge-all-constants
Common Report Var(flag_merge_constants,2) Init(1) Optimization
Attempt to merge identical constants and constant variables

fmerge-constants
Common Report Var(flag_merge_constants,1) VarExists Optimization
Attempt to merge identical constants across compilation units

fmerge-debug-strings
Common Report Var(flag_merge_debug_strings) Init(1)
Attempt to merge identical debug strings across compilation units

fmessage-length=
Common RejectNegative Joined UInteger
-fmessage-length=<number>	Limit diagnostics to <number> characters per line.  0 suppresses line-wrapping

fmodulo-sched
Common Report Var(flag_modulo_sched) Optimization
Perform SMS based modulo scheduling before the first scheduling pass

fmodulo-sched-allow-regmoves
Common Report Var(flag_modulo_sched_allow_regmoves)
Perform SMS based modulo scheduling with register moves allowed

fmove-loop-invariants
Common Report Var(flag_move_loop_invariants) Init(1) Optimization
Move loop invariant computations out of loops

fmudflap
Common RejectNegative Report Var(flag_mudflap)
Add mudflap bounds-checking instrumentation for single-threaded program

fmudflapth
Common RejectNegative Report VarExists Var(flag_mudflap,2)
Add mudflap bounds-checking instrumentation for multi-threaded program

fmudflapir
Common RejectNegative Report Var(flag_mudflap_ignore_reads)
Ignore read operations when inserting mudflap instrumentation

fdce
Common Var(flag_dce) Init(1) Optimization
Use the RTL dead code elimination pass

fdse
Common Var(flag_dse) Init(1) Optimization
Use the RTL dead store elimination pass

freschedule-modulo-scheduled-loops
Common Report Var(flag_resched_modulo_sched) Optimization
Enable/Disable the traditional scheduling in loops that already passed modulo scheduling

fnon-call-exceptions
Common Report Var(flag_non_call_exceptions) Optimization
Support synchronous non-call exceptions

fomit-frame-pointer
Common Report Var(flag_omit_frame_pointer) Optimization
When possible do not generate stack frames

foptimize-register-move
Common Report Var(flag_regmove) Optimization
Do the full register move optimization pass

foptimize-sibling-calls
Common Report Var(flag_optimize_sibling_calls) Optimization
Optimize sibling and tail recursive calls

fpre-ipa-mem-report
Common Report Var(pre_ipa_mem_report)
Report on memory allocation before interprocedural optimization

fpost-ipa-mem-report
Common Report Var(post_ipa_mem_report)
Report on memory allocation before interprocedural optimization

fpack-struct
Common Report Var(flag_pack_struct) Optimization
Pack structure members together without holes

fpack-struct=
Common RejectNegative Joined UInteger Optimization
-fpack-struct=<number>	Set initial maximum structure member alignment

fpcc-struct-return
Common Report Var(flag_pcc_struct_return,1) VarExists
Return small aggregates in memory, not registers

fpeel-loops
Common Report Var(flag_peel_loops) Optimization
Perform loop peeling

fpeephole
Common Report Var(flag_no_peephole,0) Optimization
Enable machine specific peephole optimizations

fpeephole2
Common Report Var(flag_peephole2) Optimization
Enable an RTL peephole pass before sched2

fPIC
Common Report Var(flag_pic,2)
Generate position-independent code if possible (large mode)

fPIE
Common Report Var(flag_pie,2)
Generate position-independent code for executables if possible (large mode)

fpic
Common Report Var(flag_pic,1) VarExists
Generate position-independent code if possible (small mode)

fpie
Common Report Var(flag_pie,1) VarExists
Generate position-independent code for executables if possible (small mode)

fplugin=
Common Joined RejectNegative
Specify a plugin to load

fplugin-arg-
Common Joined RejectNegative
-fplugin-arg-<name>-<key>[=<value>] Specify argument <key>=<value> for plugin <name>

fpredictive-commoning
Common Report Var(flag_predictive_commoning) Optimization
Run predictive commoning optimization.

fprefetch-loop-arrays
Common Report Var(flag_prefetch_loop_arrays) Optimization
Generate prefetch instructions, if available, for arrays in loops

fprofile
Common Report Var(profile_flag)
Enable basic program profiling code

fprofile-arcs
Common Report Var(profile_arc_flag)
Insert arc-based program profiling code

fprofile-correction
Common Report Var(flag_profile_correction)
Enable correction of flow inconsistent profile data input

fprofile-dir=
Common Joined RejectNegative
Set the top-level directory for storing the profile data.
The default is 'pwd'.

fprofile-dump
Common Report Var(flag_profile_dump) Init(0) Optimization
Dump CFG profile for comparison.

fprofile-generate
Common
Enable common options for generating profile info for profile feedback directed optimizations

fprofile-generate=
Common Joined RejectNegative
Enable common options for generating profile info for profile feedback directed optimizations, and set -fprofile-dir=

fprofile-use
Common Var(flag_profile_use)
Enable common options for performing profile feedback directed optimizations

fprofile-use=
Common Joined RejectNegative
Enable common options for performing profile feedback directed optimizations, and set -fprofile-dir=

fprofile-values
Common Report Var(flag_profile_values)
Insert code to profile values of expressions

frandom-seed
Common

frandom-seed=
Common Joined RejectNegative
-frandom-seed=<string>	Make compile reproducible using <string>

; This switch causes the command line that was used to create an
; object file to be recorded into the object file.  The exact format
; of this recording is target and binary file format dependent.
; It is related to the -fverbose-asm switch, but that switch only
; records information in the assembler output file as comments, so
; they never reach the object file.
frecord-gcc-switches
Common Report Var(flag_record_gcc_switches)
Record gcc command line switches in the object file.

freg-struct-return
Common Report Var(flag_pcc_struct_return,0) VarExists Optimization
Return small aggregates in registers

fregmove
Common Report Var(flag_regmove) Optimization
Enables a register move optimization

frename-registers
Common Report Var(flag_rename_registers) Init(2) Optimization
Perform a register renaming optimization pass

freorder-blocks
Common Report Var(flag_reorder_blocks) Optimization
Reorder basic blocks to improve code placement

freorder-blocks-and-partition
Common Report Var(flag_reorder_blocks_and_partition) Optimization
Reorder basic blocks and partition into hot and cold sections

freorder-functions
Common Report Var(flag_reorder_functions) Optimization
Reorder functions to improve code placement

frerun-cse-after-loop
Common Report Var(flag_rerun_cse_after_loop) Init(2) Optimization
Add a common subexpression elimination pass after loop optimizations

frerun-loop-opt
Common
Does nothing.  Preserved for backward compatibility.

frounding-math
Common Report Var(flag_rounding_math) Optimization
Disable optimizations that assume default FP rounding behavior

fsched-interblock
Common Report Var(flag_schedule_interblock) Init(1) Optimization
Enable scheduling across basic blocks

fsched-spec
Common Report Var(flag_schedule_speculative) Init(1) Optimization
Allow speculative motion of non-loads

fsched-spec-load
Common Report Var(flag_schedule_speculative_load) Optimization
Allow speculative motion of some loads

fsched-spec-load-dangerous
Common Report Var(flag_schedule_speculative_load_dangerous) Optimization
Allow speculative motion of more loads

fsched-verbose=
Common RejectNegative Joined
-fsched-verbose=<number>	Set the verbosity level of the scheduler

fsched2-use-superblocks
Common Report Var(flag_sched2_use_superblocks) Optimization
If scheduling post reload, do superblock scheduling

fsched2-use-traces
Common Report Var(flag_sched2_use_traces) Optimization
If scheduling post reload, do trace scheduling

fschedule-insns
Common Report Var(flag_schedule_insns) Optimization
Reschedule instructions before register allocation

fschedule-insns2
Common Report Var(flag_schedule_insns_after_reload) Optimization
Reschedule instructions after register allocation

; This flag should be on when a target implements non-trivial
; scheduling hooks, maybe saving some information for its own sake.
; On IA64, for example, this is used for correct bundling. 
fselective-scheduling
Common Report Var(flag_selective_scheduling) Optimization
Schedule instructions using selective scheduling algorithm

fselective-scheduling2
Common Report Var(flag_selective_scheduling2) Optimization 
Run selective scheduling after reload

fsel-sched-pipelining
Common Report Var(flag_sel_sched_pipelining) Init(0) Optimization
Perform software pipelining of inner loops during selective scheduling

fsel-sched-pipelining-outer-loops
Common Report Var(flag_sel_sched_pipelining_outer_loops) Init(0) Optimization
Perform software pipelining of outer loops during selective scheduling

fsel-sched-reschedule-pipelined
Common Report Var(flag_sel_sched_reschedule_pipelined) Init(0) Optimization
Reschedule pipelined regions without pipelining

; sched_stalled_insns means that insns can be moved prematurely from the queue
; of stalled insns into the ready list.
fsched-stalled-insns
Common Report Var(flag_sched_stalled_insns) Optimization UInteger
Allow premature scheduling of queued insns

fsched-stalled-insns=
Common RejectNegative Joined UInteger
-fsched-stalled-insns=<number>	Set number of queued insns that can be prematurely scheduled

; sched_stalled_insns_dep controls how many recently scheduled cycles will
; be examined for a dependency on a stalled insn that is candidate for
; premature removal from the queue of stalled insns into the ready list (has
; an effect only if the flag 'sched_stalled_insns' is set).
fsched-stalled-insns-dep
Common Report Var(flag_sched_stalled_insns_dep,1) Init(1) Optimization UInteger
Set dependence distance checking in premature scheduling of queued insns

fsched-stalled-insns-dep=
Common RejectNegative Joined UInteger
-fsched-stalled-insns-dep=<number>	Set dependence distance checking in premature scheduling of queued insns

fsection-anchors
Common Report Var(flag_section_anchors) Optimization
Access data in the same section from shared anchor points

fsee
Common
Does nothing.  Preserved for backward compatibility.

fshow-column
Common C ObjC C++ ObjC++ Report Var(flag_show_column) Init(1)
Show column numbers in diagnostics, when available.  Default on

fsignaling-nans
Common Report Var(flag_signaling_nans) Optimization
Disable optimizations observable by IEEE signaling NaNs

fsigned-zeros
Common Report Var(flag_signed_zeros) Init(1) Optimization
Disable floating point optimizations that ignore the IEEE signedness of zero

fsingle-precision-constant
Common Report Var(flag_single_precision_constant) Optimization
Convert floating point constants to single precision constants

fsplit-ivs-in-unroller
Common Report Var(flag_split_ivs_in_unroller) Init(1) Optimization
Split lifetimes of induction variables when loops are unrolled

fsplit-wide-types
Common Report Var(flag_split_wide_types) Optimization
Split wide types into independent registers

fvariable-expansion-in-unroller
Common Report Var(flag_variable_expansion_in_unroller) Optimization
Apply variable expansion when loops are unrolled

fstack-check=
Common Report RejectNegative Joined
-fstack-check=[no|generic|specific]	Insert stack checking code into the program

fstack-check
Common Report
Insert stack checking code into the program.  Same as -fstack-check=specific

fstack-limit
Common

fstack-limit-register=
Common RejectNegative Joined
-fstack-limit-register=<register>	Trap if the stack goes past <register>

fstack-limit-symbol=
Common RejectNegative Joined
-fstack-limit-symbol=<name>	Trap if the stack goes past symbol <name>

fstack-protector
Common Report Var(flag_stack_protect, 1)
Use propolice as a stack protection method

fstack-protector-all
Common Report RejectNegative Var(flag_stack_protect, 2) VarExists
Use a stack protection method for every function

fstrength-reduce
Common
Does nothing.  Preserved for backward compatibility.

; Nonzero if we should do (language-dependent) alias analysis.
; Typically, this analysis will assume that expressions of certain
; types do not alias expressions of certain other types.  Only used
; if alias analysis (in general) is enabled.
fstrict-aliasing
Common Report Var(flag_strict_aliasing) Optimization
Assume strict aliasing rules apply

fstrict-overflow
Common Report Var(flag_strict_overflow)
Treat signed overflow as undefined

fsyntax-only
Common Report Var(flag_syntax_only)
Check for syntax errors, then stop

ftest-coverage
Common Report Var(flag_test_coverage)
Create data files needed by \"gcov\"

fthread-jumps
Common Report Var(flag_thread_jumps) Optimization
Perform jump threading optimizations

ftime-report
Common Report Var(time_report)
Report the time taken by each compiler pass

ftls-model=
Common Joined RejectNegative
-ftls-model=[global-dynamic|local-dynamic|initial-exec|local-exec]	Set the default thread-local storage code generation model

ftoplevel-reorder
Common Report Var(flag_toplevel_reorder) Init(2) Optimization
Reorder top level functions, variables, and asms

ftracer
Common Report Var(flag_tracer)
Perform superblock formation via tail duplication

; Zero means that floating-point math operations cannot generate a
; (user-visible) trap.  This is the case, for example, in nonstop
; IEEE 754 arithmetic.
ftrapping-math
Common Report Var(flag_trapping_math) Init(1) Optimization
Assume floating-point operations can trap

ftrapv
Common Report Var(flag_trapv) Optimization
Trap for signed overflow in addition, subtraction and multiplication

ftree-ccp
Common Report Var(flag_tree_ccp) Optimization
Enable SSA-CCP optimization on trees

ftree-store-ccp
Common
Does nothing.  Preserved for backward compatibility.

ftree-ch
Common Report Var(flag_tree_ch) Optimization
Enable loop header copying on trees

ftree-copyrename
Common Report Var(flag_tree_copyrename) Optimization
Replace SSA temporaries with better names in copies

ftree-copy-prop
Common Report Var(flag_tree_copy_prop) Optimization
Enable copy propagation on trees

ftree-store-copy-prop
Common
Does nothing.  Preserved for backward compatibility.

ftree-cselim
Common Report Var(flag_tree_cselim) Init(2) Optimization
Transform condition stores into unconditional ones

ftree-switch-conversion
Common Report Var(flag_tree_switch_conversion) Optimization
Perform conversions of switch initializations.

ftree-dce
Common Report Var(flag_tree_dce) Optimization
Enable SSA dead code elimination optimization on trees

ftree-dominator-opts
Common Report Var(flag_tree_dom) Optimization
Enable dominator optimizations

ftree-dse
Common Report Var(flag_tree_dse) Optimization
Enable dead store elimination

ftree-forwprop
Common Report Var(flag_tree_forwprop) Init(1) Optimization
Enable forward propagation on trees

ftree-fre
Common Report Var(flag_tree_fre) Optimization
Enable Full Redundancy Elimination (FRE) on trees

ftree-loop-distribution
Common Report Var(flag_tree_loop_distribution) Optimization
Enable loop distribution on trees

ftree-loop-im
Common Report Var(flag_tree_loop_im) Init(1) Optimization
Enable loop invariant motion on trees

ftree-loop-linear
Common Report Var(flag_tree_loop_linear) Optimization
Enable linear loop transforms on trees

ftree-loop-ivcanon
Common Report Var(flag_tree_loop_ivcanon) Init(1) Optimization
Create canonical induction variables in loops

ftree-loop-optimize
Common Report Var(flag_tree_loop_optimize) Init(1) Optimization
Enable loop optimizations on tree level

ftree-parallelize-loops=
Common Report Joined UInteger Var(flag_tree_parallelize_loops) Init(1)
Enable automatic parallelization of loops

ftree-phiprop
Common Report Var(flag_tree_phiprop) Init(1) Optimization
Enable hoisting loads from conditional pointers.

ftree-pre
Common Report Var(flag_tree_pre) Optimization
Enable SSA-PRE optimization on trees

ftree-pta
Common Report Var(flag_tree_pta) Init(1) Optimization
Perform function-local points-to analysis on trees.

ftree-reassoc
Common Report Var(flag_tree_reassoc) Init(1) Optimization
Enable reassociation on tree level

ftree-salias
Common
Does nothing.  Preserved for backward compatibility.

ftree-sink
Common Report Var(flag_tree_sink) Optimization
Enable SSA code sinking on trees

ftree-sra
Common Report Var(flag_tree_sra) Optimization
Perform scalar replacement of aggregates

ftree-ter
Common Report Var(flag_tree_ter) Init(1) Optimization
Replace temporary expressions in the SSA->normal pass

ftree-lrs
Common Report Var(flag_tree_live_range_split) Optimization
Perform live range splitting during the SSA->normal pass

ftree-vrp
Common Report Var(flag_tree_vrp) Init(0) Optimization
Perform Value Range Propagation on trees

funit-at-a-time
Common Report Var(flag_unit_at_a_time) Init(1) Optimization
Compile whole compilation unit at a time

funroll-loops
Common Report Var(flag_unroll_loops) Optimization
Perform loop unrolling when iteration count is known

funroll-all-loops
Common Report Var(flag_unroll_all_loops) Optimization
Perform loop unrolling for all loops

; Nonzero means that loop optimizer may assume that the induction variables
; that control loops do not overflow and that the loops with nontrivial
; exit condition are not infinite
funsafe-loop-optimizations
Common Report Var(flag_unsafe_loop_optimizations) Optimization
Allow loop optimizations to assume that the loops behave in normal way

fassociative-math
Common Report Var(flag_associative_math)
Allow optimization for floating-point arithmetic which may change the
result of the operation due to rounding.

freciprocal-math
Common Report Var(flag_reciprocal_math)
Same as -fassociative-math for expressions which include division.

; Nonzero means that unsafe floating-point math optimizations are allowed
; for the sake of speed.  IEEE compliance is not guaranteed, and operations
; are allowed to assume that their arguments and results are "normal"
; (e.g., nonnegative for SQRT).
funsafe-math-optimizations
Common Report Var(flag_unsafe_math_optimizations) Optimization
Allow math optimizations that may violate IEEE or ISO standards

funswitch-loops
Common Report Var(flag_unswitch_loops) Optimization
Perform loop unswitching

funwind-tables
Common Report Var(flag_unwind_tables) Optimization
Just generate unwind tables for exception handling

fvar-tracking
Common Report Var(flag_var_tracking) VarExists Optimization
Perform variable tracking

fvar-tracking-uninit
Common Report Var(flag_var_tracking_uninit) Optimization
Perform variable tracking and also tag variables that are uninitialized

ftree-vectorize
Common Report Var(flag_tree_vectorize) Optimization
Enable loop vectorization on trees

ftree-slp-vectorize
Common Report Var(flag_tree_slp_vectorize) Init(2) Optimization
Enable basic block vectorization (SLP) on trees

fvect-cost-model
Common Report Var(flag_vect_cost_model) Optimization
Enable use of cost model in vectorization

ftree-vect-loop-version
Common Report Var(flag_tree_vect_loop_version) Init(1) Optimization
Enable loop versioning when doing loop vectorization on trees

ftree-vectorizer-verbose=
Common RejectNegative Joined
-ftree-vectorizer-verbose=<number>	Set the verbosity level of the vectorizer

ftree-scev-cprop
Common Report Var(flag_tree_scev_cprop) Init(1) Optimization
Enable copy propagation of scalar-evolution information.

; -fverbose-asm causes extra commentary information to be produced in
; the generated assembly code (to make it more readable).  This option
; is generally only of use to those who actually need to read the
; generated assembly code (perhaps while debugging the compiler itself).
; -fno-verbose-asm, the default, causes the extra information
; to not be added and is useful when comparing two assembler files.
fverbose-asm
Common Report Var(flag_verbose_asm)
Add extra commentary to assembler output

fvisibility=
Common Joined RejectNegative
-fvisibility=[default|internal|hidden|protected]	Set the default symbol visibility


fvpt
Common Report Var(flag_value_profile_transformations) Optimization
Use expression value profiles in optimizations

fweb
Common Report Var(flag_web) Init(2) Optimization
Construct webs and split unrelated uses of single variable

ftree-builtin-call-dce
Common Report Var(flag_tree_builtin_call_dce) Init(0) Optimization
Enable conditional dead code elimination for builtin calls

fwhole-program
Common Report Var(flag_whole_program) Init(0) Optimization
Perform whole program optimizations

fwrapv
Common Report Var(flag_wrapv) Optimization
Assume signed arithmetic overflow wraps around

fzero-initialized-in-bss
Common Report Var(flag_zero_initialized_in_bss) Init(1)
Put zero initialized data in the bss section

g
Common JoinedOrMissing
Generate debug information in default format

gcoff
Common JoinedOrMissing Negative(gdwarf-)
Generate debug information in COFF format

<<<<<<< HEAD
gdwarf-2
Common JoinedOrMissing Negative(gdwarf-4)
Generate debug information in DWARF v2 format
=======
gdwarf-
Common Joined UInteger Var(dwarf_version) Init(2) Negative(gstabs)
Generate debug information in DWARF v2 (or later) format
>>>>>>> 7c8b00f9

gdwarf-4
Common JoinedOrMissing Negative(gstabs)
Generate debug information in DWARF v4 format (experimental)

ggdb
Common JoinedOrMissing
Generate debug information in default extended format

gstabs
Common JoinedOrMissing Negative(gstabs+)
Generate debug information in STABS format

gstabs+
Common JoinedOrMissing Negative(gvms)
Generate debug information in extended STABS format

gtoggle
Common Report Var(flag_gtoggle)
Toggle debug information generation

gvms
Common JoinedOrMissing Negative(gxcoff)
Generate debug information in VMS format

gxcoff
Common JoinedOrMissing Negative(gxcoff+)
Generate debug information in XCOFF format

gxcoff+
Common JoinedOrMissing Negative(gcoff)
Generate debug information in extended XCOFF format

o
Common Joined Separate
-o <file>	Place output into <file>

p
Common Var(profile_flag)
Enable function profiling

pedantic
Common Var(pedantic)
Issue warnings needed for strict compliance to the standard

pedantic-errors
Common
Like -pedantic but issue them as errors

quiet
Common Var(quiet_flag)
Do not display functions compiled or elapsed time

version
Common Var(version_flag)
Display the compiler's version

w
Common Var(inhibit_warnings)
Suppress warnings

shared
Common RejectNegative Negative(pie)
Create a shared library

pie
Common RejectNegative Negative(shared)
Create a position independent executable

; This comment is to ensure we retain the blank line above.<|MERGE_RESOLUTION|>--- conflicted
+++ resolved
@@ -474,15 +474,13 @@
 Common Report Var(flag_dwarf2_cfi_asm) Init(HAVE_GAS_CFI_DIRECTIVE)
 Enable CFI tables via GAS assembler directives.
 
-<<<<<<< HEAD
 fripa
 Common Report Var(flag_dyn_ipa)
 Perform Dynamic Inter-Procedural Analysis.
-=======
+
 fdump-unnumbered-links
 Common Report Var(flag_dump_unnumbered_links) VarExists
 Suppress output of previous and next insn numbers in debugging dumps
->>>>>>> 7c8b00f9
 
 fearly-inlining
 Common Report Var(flag_early_inlining) Init(1) Optimization
@@ -1423,19 +1421,9 @@
 Common JoinedOrMissing Negative(gdwarf-)
 Generate debug information in COFF format
 
-<<<<<<< HEAD
-gdwarf-2
-Common JoinedOrMissing Negative(gdwarf-4)
-Generate debug information in DWARF v2 format
-=======
 gdwarf-
 Common Joined UInteger Var(dwarf_version) Init(2) Negative(gstabs)
 Generate debug information in DWARF v2 (or later) format
->>>>>>> 7c8b00f9
-
-gdwarf-4
-Common JoinedOrMissing Negative(gstabs)
-Generate debug information in DWARF v4 format (experimental)
 
 ggdb
 Common JoinedOrMissing

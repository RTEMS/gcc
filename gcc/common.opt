--- conflicted
+++ resolved
@@ -1219,7 +1219,6 @@
 Common Ignore
 Does nothing. Preserved for backward compatibility.
 
-<<<<<<< HEAD
 flra
 Common Report Var(flag_lra) Init(1)
 Use local RA pass instead of reload.
@@ -1228,11 +1227,10 @@
 Common Report Var(flag_lra_reg_spill) Init(1)
 Spill pseudos occured only in move insns into available regs of different
 class instead of memory if it is profitable
-=======
+
 floop-nest-optimize
 Common Report Var(flag_loop_optimize_isl) Optimization
 Enable the ISL based loop nest optimizer
->>>>>>> b7753059
 
 fstrict-volatile-bitfields
 Common Report Var(flag_strict_volatile_bitfields) Init(-1)

; Options for the language- and target-independent parts of the compiler.

; Copyright (C) 2003, 2004, 2005, 2006, 2007, 2008, 2009, 2010, 2011, 2012
; Free Software Foundation, Inc.
;
; This file is part of GCC.
;
; GCC is free software; you can redistribute it and/or modify it under
; the terms of the GNU General Public License as published by the Free
; Software Foundation; either version 3, or (at your option) any later
; version.
;
; GCC is distributed in the hope that it will be useful, but WITHOUT ANY
; WARRANTY; without even the implied warranty of MERCHANTABILITY or
; FITNESS FOR A PARTICULAR PURPOSE.  See the GNU General Public License
; for more details.
;
; You should have received a copy of the GNU General Public License
; along with GCC; see the file COPYING3.  If not see
; <http://www.gnu.org/licenses/>.

; See the GCC internals manual (options.texi) for a description of this file's format.

; Please try to keep this file in ASCII collating order.

Variable
int target_flags

Variable
int optimize

Variable
int optimize_size

Variable
int optimize_debug

; Not used directly to control optimizations, only to save -Ofast
; setting for "optimize" attributes.
Variable
int optimize_fast

; True if this is the lto front end.  This is used to disable gimple
; generation and lowering passes that are normally run on the output
; of a front end.  These passes must be bypassed for lto since they
; have already been done before the gimple was written.
Variable
bool in_lto_p = false

; 0 means straightforward implementation of complex divide acceptable.
; 1 means wide ranges of inputs must work for complex divide.
; 2 means C99-like requirements for complex multiply and divide.
Variable
int flag_complex_method = 1

; Nonzero if subexpressions must be evaluated from left-to-right.
Variable
int flag_evaluation_order = 0

; Language specific warning pass for unused results.
Variable
bool flag_warn_unused_result = false

Variable
int *param_values

; Nonzero if we should write GIMPLE bytecode for link-time optimization.
Variable
int flag_generate_lto

; True to warn about any objects definitions whose size is larger
; than N bytes.  Also want about function definitions whose returned
; values are larger than N bytes, where N is 'larger_than_size'.
Variable
bool warn_larger_than

Variable
HOST_WIDE_INT larger_than_size

; True to warn about any function whose frame size is larger
; than N bytes.
Variable
bool warn_frame_larger_than

Variable
HOST_WIDE_INT frame_larger_than_size

; Nonzero means we should be saving declaration info into a .X file.
Variable
int flag_gen_aux_info = 0

; Nonzero if we are compiling code for a shared library, zero for
; executable.
Variable
int flag_shlib

; These two are really VEC(char_p,heap) *.

Variable
void *flag_instrument_functions_exclude_functions

Variable
void *flag_instrument_functions_exclude_files

; Generic structs (e.g. templates not explicitly specialized)
; may not have a compilation unit associated with them, and so
; may need to be treated differently from ordinary structs.
;
; Structs only handled by reference (indirectly), will also usually
; not need as much debugging information.

Variable
enum debug_struct_file debug_struct_ordinary[DINFO_USAGE_NUM_ENUMS] = { DINFO_STRUCT_FILE_ANY, DINFO_STRUCT_FILE_ANY, DINFO_STRUCT_FILE_ANY }

Variable
enum debug_struct_file debug_struct_generic[DINFO_USAGE_NUM_ENUMS] = { DINFO_STRUCT_FILE_ANY, DINFO_STRUCT_FILE_ANY, DINFO_STRUCT_FILE_ANY }

; True if we should exit after parsing options.
Variable
bool exit_after_options

; Type(s) of debugging information we are producing (if any).  See
; flag-types.h for the definitions of the different possible types of
; debugging information.
Variable
enum debug_info_type write_symbols = NO_DEBUG

; Level of debugging information we are producing.  See flag-types.h
; for the definitions of the different possible levels.
Variable
enum debug_info_levels debug_info_level = DINFO_LEVEL_NONE

; Nonzero means use GNU-only extensions in the generated symbolic
; debugging information.  Currently, this only has an effect when
; write_symbols is set to DBX_DEBUG, XCOFF_DEBUG, or DWARF_DEBUG.
Variable
bool use_gnu_debug_info_extensions

; Original value of maximum field alignment in bytes, specified via
; -fpack-struct=<value>.
Variable
unsigned int initial_max_fld_align = TARGET_DEFAULT_PACK_STRUCT

; Type of stack check.
Variable
enum stack_check_type flag_stack_check = NO_STACK_CHECK

; True if stack usage information needs to be computed.
Variable
bool flag_stack_usage_info = false

; -dA causes debug commentary information to be produced in
; the generated assembly code (to make it more readable).  This option
; is generally only of use to those who actually need to read the
; generated assembly code (perhaps while debugging the compiler itself).
; Currently, this switch is only used by dwarf2out.c; however, it is intended
; to be a catchall for printing debug information in the assembler file.
Variable
int flag_debug_asm

; -dP causes the rtl to be emitted as a comment in assembly.
Variable
int flag_dump_rtl_in_asm

; Whether -da was passed (used only in handle_common_deferred_options).
Variable
bool flag_dump_all_passed

; Other flags saying which kinds of debugging dump have been requested.

Variable
int rtl_dump_and_exit

Variable
int flag_print_asm_name

Variable
enum graph_dump_types graph_dump_format = no_graph

; Name of top-level original source file (what was input to cpp).
; This comes from the #-command at the beginning of the actual input.
; If there isn't any there, then this is the cc1 input file name.
Variable
const char *main_input_filename

; Pointer to base name in main_input_filename, with directories and a
; single final extension removed, and the length of this base
; name.

Variable
const char *main_input_basename

Variable
int main_input_baselength

; Which options have been printed by --help.
Variable
char *help_printed

; Which enums have been printed by --help.  0 = not printed, no
; relevant options seen, 1 = relevant option seen, not yet printed, 2
; = printed.
Variable
char *help_enum_printed

; The number of columns for --help output.
Variable
unsigned int help_columns

; Whether this options structure has been through finish_options
Variable
bool flag_opts_finished

###
Driver

-assemble
Driver Alias(S)

-compile
Driver Alias(c)

-coverage
Driver Alias(coverage)

-debug
Common Alias(g)

-dump
Common Separate Alias(d)

-dump=
Common Joined Alias(d)

-dumpbase
Common Separate Alias(dumpbase)

-dumpdir
Common Separate Alias(dumpdir)

-entry
Driver Separate Alias(e)

-entry=
Driver Joined Alias(e)

-extra-warnings
Common Warning Alias(Wextra)

-for-assembler
Driver Separate Alias(Xassembler)

-for-assembler=
Driver JoinedOrMissing Alias(Xassembler)

-for-linker
Driver Separate Alias(Xlinker)

-for-linker=
Driver JoinedOrMissing Alias(Xlinker)

-force-link
Driver Separate Alias(u)

-force-link=
Driver Joined Alias(u)

-help
Common Driver Var(help_flag)
Display this information

-help=
Common Driver Report Joined
--help=<class>	Display descriptions of a specific class of options.  <class> is one or more of optimizers, target, warnings, undocumented, params

-language
Driver Separate Alias(x)

-language=
Driver Joined Alias(x)

-library-directory
Driver Separate Alias(L)

-library-directory=
Driver Joined Alias(L)

-no-canonical-prefixes
Driver Alias(no-canonical-prefixes)

-canonical-prefixes
Driver Alias(canonical-prefixes)

-no-standard-libraries
Driver Alias(nostdlib)

-no-sysroot-suffix
Driver Var(no_sysroot_suffix)

-no-warnings
Common Alias(w)

-optimize
Common Alias(O)

-output
Common Driver Separate Alias(o) MissingArgError(missing filename after %qs)

-output=
Common Driver Joined Alias(o) MissingArgError(missing filename after %qs)

-pass-exit-codes
Driver Alias(pass-exit-codes)

-pedantic
Common Alias(Wpedantic)

-pedantic-errors
Common Alias(pedantic-errors)

-pie
Driver Alias(pie)

-pipe
Driver Alias(pipe)

-prefix
Driver Separate Alias(B)

-prefix=
Driver JoinedOrMissing Alias(B)

-preprocess
Driver Alias(E)

-print-file-name
Driver Separate Alias(print-file-name=)

-print-file-name=
Driver JoinedOrMissing Alias(print-file-name=)

-print-libgcc-file-name
Driver Alias(print-libgcc-file-name)

-print-multi-directory
Driver Alias(print-multi-directory)

-print-multi-lib
Driver Alias(print-multi-lib)

-print-multi-os-directory
Driver Alias(print-multi-os-directory)

-print-multiarch
Driver Alias(print-multiarch)

-print-prog-name
Driver Separate Alias(print-prog-name=)

-print-prog-name=
Driver JoinedOrMissing Alias(print-prog-name=)

-print-search-dirs
Driver Alias(print-search-dirs)

-print-sysroot
Driver Alias(print-sysroot)

-print-sysroot-headers-suffix
Driver Alias(print-sysroot-headers-suffix)

-profile
Common Alias(p)

-save-temps
Driver Alias(save-temps)

-shared
Driver Alias(shared)

-specs
Driver Separate Alias(specs=)

-specs=
Driver Joined Alias(specs=)

-static
Driver Alias(static)

-symbolic
Driver Alias(symbolic)

-target-help
Common Driver
Alias for --help=target

-time
Driver Alias(time)

-verbose
Driver Alias(v)

;; The driver used to convert options such as --help into forms such
;; as -fhelp; the following four entries are for compatibility with
;; any direct uses of those (undocumented) -f forms
fhelp
Common Driver Alias(-help)

fhelp=
Common Driver Joined Alias(-help=)

ftarget-help
Common Driver Alias(-target-help)

fversion
Common Driver Alias(-version)

-param
Common Separate
--param <param>=<value>	Set parameter <param> to value.  See below for a complete list of parameters

-param=
Common Joined Alias(-param)

-sysroot
Driver Separate Alias(-sysroot=)

-sysroot=
Driver JoinedOrMissing

-version
Common Driver

B
Driver Joined Separate

E
Driver

L
Driver Joined Separate

N
Driver

O
Common JoinedOrMissing Optimization
-O<number>	Set optimization level to <number>

Os
Common Optimization
Optimize for space rather than speed

Ofast
Common Optimization
Optimize for speed disregarding exact standards compliance

Og
Common Optimization
Optimize for debugging experience rather than speed or size

Q
Driver

Qn
Driver Negative(Qy)

Qy
Driver Negative(Qn)

R
Driver Joined Separate

S
Driver

T
Driver Joined Separate

Tbss
Driver Separate

Tbss=
Driver Joined

Tdata
Driver Separate

Tdata=
Driver Joined

Ttext
Driver Separate

Ttext=
Driver Joined

W
Common RejectNegative Warning Alias(Wextra)
This switch is deprecated; use -Wextra instead

Wa,
Driver JoinedOrMissing

Wl,
Driver JoinedOrMissing

Wp,
Driver JoinedOrMissing

Waggregate-return
Common Var(warn_aggregate_return) Warning
Warn about returning structures, unions or arrays

Warray-bounds
Common Var(warn_array_bounds) Warning
Warn if an array is accessed out of bounds

Wattributes
Common Var(warn_attributes) Init(1) Warning
Warn about inappropriate attribute usage

Wcast-align
Common Var(warn_cast_align) Warning
Warn about pointer casts which increase alignment

Wcpp
Common Var(warn_cpp) Init(1) Warning
Warn when a #warning directive is encountered

Wdeprecated-declarations
Common Var(warn_deprecated_decl) Init(1) Warning
Warn about uses of __attribute__((deprecated)) declarations

Wdisabled-optimization
Common Var(warn_disabled_optimization) Warning
Warn when an optimization pass is disabled

Werror
Common Var(warnings_are_errors)
Treat all warnings as errors

Werror=
Common Joined
Treat specified warning as error

Wextra
Common Var(extra_warnings) Warning
Print extra (possibly unwanted) warnings

Wfatal-errors
Common Var(flag_fatal_errors)
Exit on the first error occurred

Wframe-larger-than=
Common RejectNegative Joined UInteger
-Wframe-larger-than=<number>	Warn if a function's stack frame requires more than <number> bytes

Wfree-nonheap-object
Common Var(warn_free_nonheap_object) Init(1) Warning
Warn when attempting to free a non-heap object

Winline
Common Var(warn_inline) Warning
Warn when an inlined function cannot be inlined

Winvalid-memory-model
Common Var(warn_invalid_memory_model) Init(1) Warning
Warn when an atomic memory model parameter is known to be outside the valid range.

Wlarger-than-
Common RejectNegative Joined Warning Undocumented Alias(Wlarger-than=)

Wlarger-than=
Common RejectNegative Joined UInteger Warning
-Wlarger-than=<number>	Warn if an object is larger than <number> bytes

Wunsafe-loop-optimizations
Common Var(warn_unsafe_loop_optimizations) Warning
Warn if the loop cannot be optimized due to nontrivial assumptions.

Wmissing-noreturn
Common Alias(Wsuggest-attribute=noreturn)

Woverflow
Common Var(warn_overflow) Init(1) Warning
Warn about overflow in arithmetic expressions

Wpacked
Common Var(warn_packed) Warning
Warn when the packed attribute has no effect on struct layout

Wpadded
Common Var(warn_padded) Warning
Warn when padding is required to align structure members

; FIXME.  The following -Wself-assign flag is a placeholder to prevent
; confusing the compiler when applications are built with these flags.
; Actual support for this flag is found in the google/main branch.
Wself-assign
Common Var(warn_self_assign) Init(0) Warning
Warn when a variable is assigned to itself

Wpedantic
Common Var(pedantic) Warning
Issue warnings needed for strict compliance to the standard

Wshadow
Common Var(warn_shadow) Warning
Warn when one local variable shadows another

Wstack-protector
Common Var(warn_stack_protect) Warning
Warn when not issuing stack smashing protection for some reason

Wstack-usage=
Common Joined RejectNegative UInteger Var(warn_stack_usage) Init(-1) Warning
Warn if stack usage might be larger than specified amount

Wstrict-aliasing
Common Warning
Warn about code which might break strict aliasing rules

Wstrict-aliasing=
Common Joined RejectNegative UInteger Var(warn_strict_aliasing) Warning
Warn about code which might break strict aliasing rules

Wstrict-overflow
Common Warning
Warn about optimizations that assume that signed overflow is undefined

Wstrict-overflow=
Common Joined RejectNegative UInteger Var(warn_strict_overflow) Warning
Warn about optimizations that assume that signed overflow is undefined

Wsuggest-attribute=const
Common Var(warn_suggest_attribute_const) Warning
Warn about functions which might be candidates for __attribute__((const))

Wsuggest-attribute=pure
Common Var(warn_suggest_attribute_pure) Warning
Warn about functions which might be candidates for __attribute__((pure))

Wsuggest-attribute=noreturn
Common Var(warn_suggest_attribute_noreturn) Warning
Warn about functions which might be candidates for __attribute__((noreturn))

Wsystem-headers
Common Var(warn_system_headers) Warning
Do not suppress warnings from system headers

Wtrampolines
Common Var(warn_trampolines) Warning
Warn whenever a trampoline is generated

; FIXME.  The following -Wthread-* flags are placeholders to prevent
; confusing the compiler when applications are built with these flags.
; Actual support for these flags is being implemented in the
; thread-annotations branch.
Wthread-safety
Common Var(warn_thread_safety) Warning
Warn about potential thread safety issues when the code is annotated with thread safety attributes

Wthread-safety-analysis
Common Ignore
Does nothing.  For compatibility with clang thread safety analysis.

Wthread-safety-attributes
Common Ignore
Does nothing.  For compatibility with clang thread safety analysis.

Wthread-safety-precise
Common Ignore
Does nothing.  For compatibility with clang thread safety analysis.

Wthread-unguarded-var
Common Var(warn_thread_unguarded_var) Init(1) Warning
Warn about shared variables not properly protected by locks specified in the attributes

Wthread-unguarded-func
Common Var(warn_thread_unguarded_func) Init(1) Warning
Warn about function calls not properly protected by locks specified in the attributes

Wthread-mismatched-lock-order
Common Var(warn_thread_mismatched_lock_order) Init(1) Warning
Warn about lock acquisition order inconsistent with what specified in the attributes

Wthread-mismatched-lock-acq-rel
Common Var(warn_thread_mismatched_lock_acq_rel) Init(1) Warning
Warn about mismatched lock acquisition and release

Wthread-reentrant-lock
Common Var(warn_thread_reentrant_lock) Init(1) Warning
Warn about a lock being acquired recursively

Wthread-unsupported-lock-name
Common Var(warn_unsupported_lock_name) Init(0) Warning
Warn about uses of unsupported lock names in attributes

Wtype-limits
Common Var(warn_type_limits) Warning EnabledBy(Wextra)
Warn if a comparison is always true or always false due to the limited range of the data type

Wuninitialized
Common Var(warn_uninitialized) Warning EnabledBy(Wextra)
Warn about uninitialized automatic variables

Wmaybe-uninitialized
Common Var(warn_maybe_uninitialized) Warning EnabledBy(Wuninitialized)
Warn about maybe uninitialized automatic variables

Wunreachable-code
Common Ignore
Does nothing. Preserved for backward compatibility.

Wunused
Common Var(warn_unused) Init(0) Warning
Enable all -Wunused- warnings

Wunused-but-set-parameter
Common Var(warn_unused_but_set_parameter) Warning EnabledBy(Wunused && Wextra)
Warn when a function parameter is only set, otherwise unused

Wunused-but-set-variable
Common Var(warn_unused_but_set_variable) Warning EnabledBy(Wunused)
Warn when a variable is only set, otherwise unused

Wunused-function
Common Var(warn_unused_function) Warning EnabledBy(Wunused)
Warn when a function is unused

Wunused-label
Common Var(warn_unused_label) Warning EnabledBy(Wunused)
Warn when a label is unused

Wunused-parameter
Common Var(warn_unused_parameter) Warning EnabledBy(Wunused && Wextra)
Warn when a function parameter is unused

Wunused-value
Common Var(warn_unused_value) Warning EnabledBy(Wunused)
Warn when an expression value is unused

Wunused-variable
Common Var(warn_unused_variable) Warning EnabledBy(Wunused)
Warn when a variable is unused

Wcoverage-mismatch
Common Var(warn_coverage_mismatch) Init(1) Warning
Warn in case profiles in -fprofile-use do not match

Wvector-operation-performance
Common Var(warn_vector_operation_performance) Warning
Warn when a vector operation is compiled outside the SIMD

Xassembler
Driver Separate

Xclang-only=
Driver Joined Ignore

Xlinker
Driver Separate

Xpreprocessor
Driver Separate

Z
Driver

aux-info
Common Separate Var(aux_info_file_name)
-aux-info <file>	Emit declaration information into <file>

aux-info=
Common Joined Alias(aux-info)

auxbase
Common Separate RejectDriver Var(aux_base_name)

auxbase-strip
Common Separate RejectDriver

coverage
Driver

c
Driver

d
Common Joined
-d<letters>	Enable dumps from specific passes of the compiler

dumpbase
Common Separate Var(dump_base_name)
-dumpbase <file>	Set the file basename to be used for dumps

dumpdir
Common Separate Var(dump_dir_name)
-dumpdir <dir>	Set the directory name to be used for dumps

dumpmachine
Driver

dumpspecs
Driver

dumpversion
Driver

e
Driver Joined Separate

; This option has historically been passed down to the linker by an
; accident of a %{e*} spec, so ensure it continues to be passed down
; as a single option.  The supported option for this purpose is
; -rdynamic.  See PR 47390.
export-dynamic
Driver Undocumented

; The version of the C++ ABI in use.  The following values are allowed:
;
; 0: The version of the ABI believed most conformant with the C++ ABI
;    specification.  This ABI may change as bugs are discovered and fixed.
;    Therefore, 0 will not necessarily indicate the same ABI in different
;    versions of G++.
;
; 1: The version of the ABI first used in G++ 3.2.
;
; 2: The version of the ABI first used in G++ 3.4 (and current default).
;
; 3: The version of the ABI that fixes the missing underscore
;    in template non-type arguments of pointer type.
;
; 4: The version of the ABI that introduces unambiguous mangling of
;    vector types.  First selectable in G++ 4.5.
;
; 5: The version of the ABI that ignores attribute const/noreturn
;    in function pointer mangling, and corrects mangling of decltype and
;    function parameters used in other parameters and the return type.
;    First selectable in G++ 4.6.
;
; 6: The version of the ABI that doesn't promote scoped enums to int and
;    changes the mangling of template argument packs, const/static_cast,
;    prefix ++ and --, and a class scope function used as a template
;    argument.
;    First selectable in G++ 4.7.
;
; 7: The version of the ABI that treats nullptr_t as a builtin type.
;    First selectable in G++ 4.8.
; Additional positive integers will be assigned as new versions of
; the ABI become the default version of the ABI.
fabi-version=
Common Joined RejectNegative UInteger Var(flag_abi_version) Init(2)

falign-functions
Common Report Var(align_functions,0) Optimization UInteger
Align the start of functions

falign-functions=
Common RejectNegative Joined UInteger Var(align_functions)

falign-jumps
Common Report Var(align_jumps,0) Optimization UInteger
Align labels which are only reached by jumping

falign-jumps=
Common RejectNegative Joined UInteger Var(align_jumps)

falign-labels
Common Report Var(align_labels,0) Optimization UInteger
Align all labels

falign-labels=
Common RejectNegative Joined UInteger Var(align_labels)

falign-loops
Common Report Var(align_loops,0) Optimization UInteger
Align the start of loops

falign-loops=
Common RejectNegative Joined UInteger Var(align_loops)

fargument-alias
Common Ignore
Does nothing. Preserved for backward compatibility.

fargument-noalias
Common Ignore
Does nothing. Preserved for backward compatibility.

fargument-noalias-global
Common Ignore
Does nothing. Preserved for backward compatibility.

fargument-noalias-anything
Common Ignore
Does nothing. Preserved for backward compatibility.

fsanitize=address
Common Report Var(flag_asan)
Enable AddressSanitizer, a memory error detector

fsanitize=thread
Common Report Var(flag_tsan)
Enable ThreadSanitizer, a data race detector

fasynchronous-unwind-tables
Common Report Var(flag_asynchronous_unwind_tables) Optimization
Generate unwind tables that are exact at each instruction boundary

fauto-inc-dec
Common Report Var(flag_auto_inc_dec) Init(1)
Generate auto-inc/dec instructions

; -fcheck-bounds causes gcc to generate array bounds checks.
; For C, C++ and ObjC: defaults off.
; For Java: defaults to on.
; For Fortran: defaults to off.
fbounds-check
Common Report Var(flag_bounds_check)
Generate code to check bounds before indexing arrays

fbranch-count-reg
Common Report Var(flag_branch_on_count_reg) Init(1) Optimization
Replace add, compare, branch with branch on count register

fbranch-probabilities
Common Report Var(flag_branch_probabilities) Optimization
Use profiling information for branch probabilities

fbranch-target-load-optimize
Common Report Var(flag_branch_target_load_optimize) Optimization
Perform branch target load optimization before prologue / epilogue threading

fbranch-target-load-optimize2
Common Report Var(flag_branch_target_load_optimize2) Optimization
Perform branch target load optimization after prologue / epilogue threading

fbtr-bb-exclusive
Common Report Var(flag_btr_bb_exclusive) Optimization
Restrict target load migration not to re-use registers in any basic block

fcall-saved-
Common Joined RejectNegative Var(common_deferred_options) Defer
-fcall-saved-<register>	Mark <register> as being preserved across functions

fcall-used-
Common Joined RejectNegative Var(common_deferred_options) Defer
-fcall-used-<register>	Mark <register> as being corrupted by function calls

; Nonzero for -fcaller-saves: allocate values in regs that need to
; be saved across function calls, if that produces overall better code.
; Optional now, so people can test it.
fcaller-saves
Common Report Var(flag_caller_saves) Optimization
Save registers around function calls

fcheck-data-deps
Common Report Var(flag_check_data_deps)
Compare the results of several data dependence analyzers.

fcombine-stack-adjustments
Common Report Var(flag_combine_stack_adjustments) Optimization
Looks for opportunities to reduce stack adjustments and stack references.

fcommon
Common Report Var(flag_no_common,0) Optimization
Do not put uninitialized globals in the common section

fcompare-debug
Driver
; Converted by the driver to -fcompare-debug= options.

fcompare-debug=
Common Driver JoinedOrMissing RejectNegative Var(flag_compare_debug_opt)
-fcompare-debug[=<opts>]	Compile with and without e.g. -gtoggle, and compare the final-insns dump

fcompare-debug-second
Common Driver RejectNegative Var(flag_compare_debug)
Run only the second compilation of -fcompare-debug

fcompare-elim
Common Report Var(flag_compare_elim_after_reload) Optimization
Perform comparison elimination after register allocation has finished

fconserve-stack
Common Var(flag_conserve_stack) Optimization
Do not perform optimizations increasing noticeably stack usage

fcprop-registers
Common Report Var(flag_cprop_registers) Optimization
Perform a register copy-propagation optimization pass

fcrossjumping
Common Report Var(flag_crossjumping) Optimization
Perform cross-jumping optimization

fcse-follow-jumps
Common Report Var(flag_cse_follow_jumps) Optimization
When running CSE, follow jumps to their targets

fcse-skip-blocks
Common Ignore
Does nothing.  Preserved for backward compatibility.

fcx-limited-range
Common Report Var(flag_cx_limited_range) Optimization SetByCombined
Omit range reduction step when performing complex division

fcx-fortran-rules
Common Report Var(flag_cx_fortran_rules) Optimization
Complex multiplication and division follow Fortran rules

fdata-sections
Common Report Var(flag_data_sections) Optimization
Place data items into their own section

fdbg-cnt-list
Common Report Var(common_deferred_options) Defer
List all available debugging counters with their limits and counts.

fdbg-cnt=
Common RejectNegative Joined Var(common_deferred_options) Defer
-fdbg-cnt=<counter>:<limit>[,<counter>:<limit>,...]	Set the debug counter limit.   

fdebug-prefix-map=
Common Joined RejectNegative Var(common_deferred_options) Defer
Map one directory name to another in debug information

fdebug-types-section
Common Report Var(flag_debug_types_section) Init(0)
Output .debug_types section when using DWARF v4 debuginfo.

; Nonzero for -fdefer-pop: don't pop args after each function call
; instead save them up to pop many calls' args with one insns.
fdefer-pop
Common Report Var(flag_defer_pop) Optimization
Defer popping functions args from stack until later

fdelayed-branch
Common Report Var(flag_delayed_branch) Optimization
Attempt to fill delay slots of branch instructions

fdelete-dead-exceptions
Common Report Var(flag_delete_dead_exceptions) Init(0)
Delete dead instructions that may throw exceptions

fdelete-null-pointer-checks
Common Report Var(flag_delete_null_pointer_checks) Init(1) Optimization
Delete useless null pointer checks

fdevirtualize
Common Report Var(flag_devirtualize) Optimization
Try to convert virtual calls to direct ones.

fdiagnostics-show-location=
Common Joined RejectNegative Enum(diagnostic_prefixing_rule)
-fdiagnostics-show-location=[once|every-line]	How often to emit source location at the beginning of line-wrapped diagnostics

; Required for these enum values.
SourceInclude
pretty-print.h

Enum
Name(diagnostic_prefixing_rule) Type(int)

EnumValue
Enum(diagnostic_prefixing_rule) String(once) Value(DIAGNOSTICS_SHOW_PREFIX_ONCE)

EnumValue
Enum(diagnostic_prefixing_rule) String(every-line) Value(DIAGNOSTICS_SHOW_PREFIX_EVERY_LINE)

fdiagnostics-show-caret
Common Var(flag_diagnostics_show_caret) Init(1)
Show the source line with a caret indicating the column

fdiagnostics-show-option
Common Var(flag_diagnostics_show_option) Init(1)
Amend appropriate diagnostic messages with the command line option that controls them

fdisable-
Common Joined RejectNegative Var(common_deferred_options) Defer
-fdisable-[tree|rtl|ipa]-<pass>=range1+range2 disables an optimization pass

fenable-
Common Joined RejectNegative Var(common_deferred_options) Defer
-fenable-[tree|rtl|ipa]-<pass>=range1+range2 enables an optimization pass

fdump-
Common Joined RejectNegative Var(common_deferred_options) Defer
-fdump-<type>	Dump various compiler internals to a file

fdump-final-insns
Driver RejectNegative

fdump-final-insns=
Common RejectNegative Joined Var(flag_dump_final_insns)
-fdump-final-insns=filename	Dump to filename the insns at the end of translation

fdump-go-spec=
Common RejectNegative Joined Var(flag_dump_go_spec)
-fdump-go-spec=filename	Write all declarations to file as Go code

fdump-noaddr
Common Report Var(flag_dump_noaddr)
Suppress output of addresses in debugging dumps

fdump-passes
Common Var(flag_dump_passes) Init(0)
Dump optimization passes

fdump-unnumbered
Common Report Var(flag_dump_unnumbered)
Suppress output of instruction numbers, line number notes and addresses in debugging dumps

fdump-unnumbered-links
Common Report Var(flag_dump_unnumbered_links)
Suppress output of previous and next insn numbers in debugging dumps

fdwarf2-cfi-asm
Common Report Var(flag_dwarf2_cfi_asm) Init(HAVE_GAS_CFI_DIRECTIVE)
Enable CFI tables via GAS assembler directives.

fearly-inlining
Common Report Var(flag_early_inlining) Init(1) Optimization
Perform early inlining

feliminate-dwarf2-dups
Common Report Var(flag_eliminate_dwarf2_dups)
Perform DWARF2 duplicate elimination

fipa-sra
Common Report Var(flag_ipa_sra) Init(0) Optimization
Perform interprocedural reduction of aggregates

feliminate-unused-debug-symbols
Common Report Var(flag_debug_only_used_symbols)
Perform unused type elimination in debug info

feliminate-unused-debug-types
Common Report Var(flag_eliminate_unused_debug_types) Init(1)
Perform unused type elimination in debug info

femit-class-debug-always
Common Report Var(flag_emit_class_debug_always) Init(0)
Do not suppress C++ class debug information.

fexceptions
Common Report Var(flag_exceptions) Optimization
Enable exception handling

fexpensive-optimizations
Common Report Var(flag_expensive_optimizations) Optimization
Perform a number of minor, expensive optimizations

fexcess-precision=
Common Joined RejectNegative Enum(excess_precision) Var(flag_excess_precision_cmdline) Init(EXCESS_PRECISION_DEFAULT)
-fexcess-precision=[fast|standard]	Specify handling of excess floating-point precision

Enum
Name(excess_precision) Type(enum excess_precision) UnknownError(unknown excess precision style %qs)

EnumValue
Enum(excess_precision) String(fast) Value(EXCESS_PRECISION_FAST)

EnumValue
Enum(excess_precision) String(standard) Value(EXCESS_PRECISION_STANDARD)

ffast-math
Common

ffat-lto-objects
Common Var(flag_fat_lto_objects) Init(1)
Output lto objects containing both the intermediate language and binary output.

ffinite-math-only
Common Report Var(flag_finite_math_only) Optimization SetByCombined
Assume no NaNs or infinities are generated

ffixed-
Common Joined RejectNegative Var(common_deferred_options) Defer
-ffixed-<register>	Mark <register> as being unavailable to the compiler

ffloat-store
Common Report Var(flag_float_store) Optimization
Don't allocate floats and doubles in extended-precision registers

fforce-addr
Common Ignore
Does nothing.  Preserved for backward compatibility.

fforward-propagate
Common Report Var(flag_forward_propagate) Optimization
Perform a forward propagation pass on RTL

ffp-contract=
Common Joined RejectNegative Enum(fp_contract_mode) Var(flag_fp_contract_mode) Init(FP_CONTRACT_FAST)
-ffp-contract=[off|on|fast] Perform floating-point expression contraction.

Enum
Name(fp_contract_mode) Type(enum fp_contract_mode) UnknownError(unknown floating point contraction style %qs)

EnumValue
Enum(fp_contract_mode) String(off) Value(FP_CONTRACT_OFF)

; Not implemented, fall back to conservative FP_CONTRACT_OFF.
EnumValue
Enum(fp_contract_mode) String(on) Value(FP_CONTRACT_OFF)

EnumValue
Enum(fp_contract_mode) String(fast) Value(FP_CONTRACT_FAST)

; Nonzero means don't put addresses of constant functions in registers.
; Used for compiling the Unix kernel, where strange substitutions are
; done on the assembly output.
ffunction-cse
Common Report Var(flag_no_function_cse,0)
Allow function addresses to be held in registers

ffunction-sections
Common Report Var(flag_function_sections)
Place each function into its own section

fgcse
Common Report Var(flag_gcse) Optimization
Perform global common subexpression elimination

fgcse-lm
Common Report Var(flag_gcse_lm) Init(1) Optimization
Perform enhanced load motion during global common subexpression elimination

fgcse-sm
Common Report Var(flag_gcse_sm) Init(0) Optimization
Perform store motion after global common subexpression elimination

fgcse-las
Common Report Var(flag_gcse_las) Init(0) Optimization
Perform redundant load after store elimination in global common subexpression
elimination

fgcse-after-reload
Common Report Var(flag_gcse_after_reload) Optimization
Perform global common subexpression elimination after register allocation
has finished

; This option is not documented yet as its semantics will change.
fgraphite
Common Report Var(flag_graphite)
Enable in and out of Graphite representation

fgraphite-identity
Common Report Var(flag_graphite_identity) Optimization
Enable Graphite Identity transformation

fhoist-adjacent-loads
Common Report Var(flag_hoist_adjacent_loads) Optimization
Enable hoisting adjacent loads to encourage generating conditional move
instructions

floop-parallelize-all
Common Report Var(flag_loop_parallelize_all) Optimization
Mark all loops as parallel

floop-strip-mine
Common Report Var(flag_loop_strip_mine) Optimization
Enable Loop Strip Mining transformation

floop-interchange
Common Report Var(flag_loop_interchange) Optimization
Enable Loop Interchange transformation

floop-block
Common Report Var(flag_loop_block) Optimization
Enable Loop Blocking transformation

fgnu-tm
Common Report Var(flag_tm)
Enable support for GNU transactional memory

floop-flatten
Common Ignore
Does nothing. Preserved for backward compatibility.

floop-nest-optimize
Common Report Var(flag_loop_optimize_isl) Optimization
Enable the ISL based loop nest optimizer

fstrict-volatile-bitfields
Common Report Var(flag_strict_volatile_bitfields) Init(-1)
Force bitfield accesses to match their type width

fguess-branch-probability
Common Report Var(flag_guess_branch_prob) Optimization
Enable guessing of branch probabilities

; Nonzero means ignore `#ident' directives.  0 means handle them.
; Generate position-independent code for executables if possible
; On SVR4 targets, it also controls whether or not to emit a
; string identifying the compiler.
fident
Common Report Var(flag_no_ident,0)
Process #ident directives

fif-conversion
Common Report Var(flag_if_conversion) Optimization
Perform conversion of conditional jumps to branchless equivalents

fif-conversion2
Common Report Var(flag_if_conversion2) Optimization
Perform conversion of conditional jumps to conditional execution

fstack-reuse=
Common Joined RejectNegative Enum(stack_reuse_level) Var(flag_stack_reuse) Init(SR_ALL)
-fstack-reuse=[all|named_vars|none] Set stack reuse level for local variables.

Enum
Name(stack_reuse_level) Type(enum stack_reuse_level) UnknownError(unknown Stack Reuse Level %qs)

EnumValue
Enum(stack_reuse_level) String(all) Value(SR_ALL)

EnumValue
Enum(stack_reuse_level) String(named_vars) Value(SR_NAMED_VARS)

EnumValue
Enum(stack_reuse_level) String(none) Value(SR_NONE)

ftree-loop-if-convert
Common Report Var(flag_tree_loop_if_convert) Init(-1) Optimization
Convert conditional jumps in innermost loops to branchless equivalents

ftree-loop-if-convert-stores
Common Report Var(flag_tree_loop_if_convert_stores) Optimization
Also if-convert conditional jumps containing memory writes

; -finhibit-size-directive inhibits output of .size for ELF.
; This is used only for compiling crtstuff.c,
; and it may be extended to other effects
; needed for crtstuff.c on other systems.
finhibit-size-directive
Common Report Var(flag_inhibit_size_directive)
Do not generate .size directives

findirect-inlining
Common Report Var(flag_indirect_inlining)
Perform indirect inlining

; General flag to enable inlining.  Specifying -fno-inline will disable
; all inlining apart from always-inline functions.
finline
Common Report Var(flag_no_inline,0) Init(0) Optimization
Enable inlining of function declared \"inline\", disabling disables all inlining

finline-small-functions
Common Report Var(flag_inline_small_functions) Optimization
Integrate functions into their callers when code size is known not to grow

finline-functions
Common Report Var(flag_inline_functions) Optimization
Integrate functions not declared \"inline\" into their callers when profitable

finline-functions-called-once
Common Report Var(flag_inline_functions_called_once) Optimization
Integrate functions only required by their single caller

finline-limit-
Common RejectNegative Joined Alias(finline-limit=)

finline-limit=
Common RejectNegative Joined UInteger
-finline-limit=<number>	Limit the size of inlined functions to <number>

finline-atomics
Common Report Var(flag_inline_atomics) Init(1) Optimization
Inline __atomic operations when a lock free instruction sequence is available.

finstrument-functions
Common Report Var(flag_instrument_function_entry_exit)
Instrument function entry and exit with profiling calls

finstrument-functions-exclude-function-list=
Common RejectNegative Joined
-finstrument-functions-exclude-function-list=name,...  Do not instrument listed functions

finstrument-functions-exclude-file-list=
Common RejectNegative Joined
-finstrument-functions-exclude-file-list=filename,...  Do not instrument functions listed in files

fipa-cp
Common Report Var(flag_ipa_cp) Optimization
Perform Interprocedural constant propagation

fipa-cp-clone
Common Report Var(flag_ipa_cp_clone) Optimization
Perform cloning to make Interprocedural constant propagation stronger

fipa-profile
Common Report Var(flag_ipa_profile) Init(0) Optimization
Perform interprocedural profile propagation

fipa-pta
Common Report Var(flag_ipa_pta) Init(0) Optimization
Perform interprocedural points-to analysis

fipa-pure-const
Common Report Var(flag_ipa_pure_const) Init(0) Optimization
Discover pure and const functions

fipa-reference
Common Report Var(flag_ipa_reference) Init(0) Optimization
Discover readonly and non addressable static variables

fipa-matrix-reorg
Common Ignore
Does nothing. Preserved for backward compatibility.

fipa-struct-reorg
Common Ignore
Does nothing. Preserved for backward compatibility.

fira-algorithm=
Common Joined RejectNegative Enum(ira_algorithm) Var(flag_ira_algorithm) Init(IRA_ALGORITHM_CB)
-fira-algorithm=[CB|priority] Set the used IRA algorithm

Enum
Name(ira_algorithm) Type(enum ira_algorithm) UnknownError(unknown IRA algorithm %qs)

EnumValue
Enum(ira_algorithm) String(CB) Value(IRA_ALGORITHM_CB)

EnumValue
Enum(ira_algorithm) String(priority) Value(IRA_ALGORITHM_PRIORITY)

fira-region=
Common Joined RejectNegative Enum(ira_region) Var(flag_ira_region) Init(IRA_REGION_AUTODETECT)
-fira-region=[one|all|mixed] Set regions for IRA

Enum
Name(ira_region) Type(enum ira_region) UnknownError(unknown IRA region %qs)

EnumValue
Enum(ira_region) String(one) Value(IRA_REGION_ONE)

EnumValue
Enum(ira_region) String(all) Value(IRA_REGION_ALL)

EnumValue
Enum(ira_region) String(mixed) Value(IRA_REGION_MIXED)

fira-hoist-pressure
Common Report Var(flag_ira_hoist_pressure) Init(1) Optimization
Use IRA based register pressure calculation
in RTL hoist optimizations.

fira-loop-pressure
Common Report Var(flag_ira_loop_pressure)
Use IRA based register pressure calculation
in RTL loop optimizations.

fira-share-save-slots
Common Report Var(flag_ira_share_save_slots) Init(1)
Share slots for saving different hard registers.

fira-share-spill-slots
Common Report Var(flag_ira_share_spill_slots) Init(1)
Share stack slots for spilled pseudo-registers.

fira-verbose=
Common RejectNegative Joined UInteger Var(flag_ira_verbose) Init(5)
-fira-verbose=<number>	Control IRA's level of diagnostic messages.

fivopts
Common Report Var(flag_ivopts) Init(1) Optimization
Optimize induction variables on trees

fjump-tables
Common Var(flag_jump_tables) Init(1) Optimization
Use jump tables for sufficiently large switch statements

fkeep-inline-functions
Common Report Var(flag_keep_inline_functions)
Generate code for functions even if they are fully inlined

fkeep-static-consts
Common Report Var(flag_keep_static_consts) Init(1)
Emit static const variables even if they are not used

fleading-underscore
Common Report Var(flag_leading_underscore) Init(-1)
Give external symbols a leading underscore

floop-optimize
Common Ignore
Does nothing.  Preserved for backward compatibility.

flto
Common
Enable link-time optimization.

flto=
Common RejectNegative Joined Var(flag_lto)
Link-time optimization with number of parallel jobs or jobserver.

flto-partition=1to1
Common Var(flag_lto_partition_1to1)
Partition symbols and vars at linktime based on object files they originate from

flto-partition=balanced
Common Var(flag_lto_partition_balanced)
Partition functions and vars at linktime into approximately same sized buckets

flto-partition=max
Common Var(flag_lto_partition_max)
Put every symbol into separate partition

flto-partition=none
Common Var(flag_lto_partition_none)
Disable partioning and streaming

; The initial value of -1 comes from Z_DEFAULT_COMPRESSION in zlib.h.
flto-compression-level=
Common Joined RejectNegative UInteger Var(flag_lto_compression_level) Init(-1)
-flto-compression-level=<number>	Use zlib compression level <number> for IL

flto-report
Common Report Var(flag_lto_report) Init(0)
Report various link-time optimization statistics

fmath-errno
Common Report Var(flag_errno_math) Init(1) Optimization SetByCombined
Set errno after built-in math functions

fmax-errors=
Common Joined RejectNegative UInteger Var(flag_max_errors)
-fmax-errors=<number>	Maximum number of errors to report

fmem-report
Common Report Var(mem_report)
Report on permanent memory allocation

fmem-report-wpa
Common Report Var(mem_report_wpa)
Report on permanent memory allocation in WPA only

; This will attempt to merge constant section constants, if 1 only
; string constants and constants from constant pool, if 2 also constant
; variables.
fmerge-all-constants
Common Report Var(flag_merge_constants,2) Init(1) Optimization
Attempt to merge identical constants and constant variables

fmerge-constants
Common Report Var(flag_merge_constants,1) Optimization
Attempt to merge identical constants across compilation units

fmerge-debug-strings
Common Report Var(flag_merge_debug_strings) Init(1)
Attempt to merge identical debug strings across compilation units

fmessage-length=
Common RejectNegative Joined UInteger
-fmessage-length=<number>	Limit diagnostics to <number> characters per line.  0 suppresses line-wrapping

fmodulo-sched
Common Report Var(flag_modulo_sched) Optimization
Perform SMS based modulo scheduling before the first scheduling pass

fmodulo-sched-allow-regmoves
Common Report Var(flag_modulo_sched_allow_regmoves)
Perform SMS based modulo scheduling with register moves allowed

fmove-loop-invariants
Common Report Var(flag_move_loop_invariants) Init(1) Optimization
Move loop invariant computations out of loops

fdce
Common Var(flag_dce) Init(1) Optimization
Use the RTL dead code elimination pass

fdse
Common Var(flag_dse) Init(1) Optimization
Use the RTL dead store elimination pass

freschedule-modulo-scheduled-loops
Common Report Var(flag_resched_modulo_sched) Optimization
Enable/Disable the traditional scheduling in loops that already passed modulo scheduling

fnon-call-exceptions
Common Report Var(flag_non_call_exceptions) Optimization
Support synchronous non-call exceptions

fomit-frame-pointer
Common Report Var(flag_omit_frame_pointer) Optimization
When possible do not generate stack frames

fopt-info
Common Report Var(flag_opt_info) Optimization
Enable all optimization info dumps on stderr

fopt-info-
Common Joined RejectNegative Var(common_deferred_options) Defer
-fopt-info[-<type>=filename]	Dump compiler optimization details

foptimize-register-move
Common Report Var(flag_regmove) Optimization
Do the full register move optimization pass

foptimize-sibling-calls
Common Report Var(flag_optimize_sibling_calls) Optimization
Optimize sibling and tail recursive calls

fpartial-inlining
Common Report Var(flag_partial_inlining)
Perform partial inlining

fpre-ipa-mem-report
Common Report Var(pre_ipa_mem_report)
Report on memory allocation before interprocedural optimization

fpost-ipa-mem-report
Common Report Var(post_ipa_mem_report)
Report on memory allocation before interprocedural optimization

fpack-struct
Common Report Var(flag_pack_struct) Optimization
Pack structure members together without holes

fpack-struct=
Common RejectNegative Joined UInteger Optimization
-fpack-struct=<number>	Set initial maximum structure member alignment

fpcc-struct-return
Common Report Var(flag_pcc_struct_return,1) Init(DEFAULT_PCC_STRUCT_RETURN)
Return small aggregates in memory, not registers

fpeel-loops
Common Report Var(flag_peel_loops) Optimization
Perform loop peeling

fpeephole
Common Report Var(flag_no_peephole,0) Optimization
Enable machine specific peephole optimizations

fpeephole2
Common Report Var(flag_peephole2) Optimization
Enable an RTL peephole pass before sched2

fPIC
Common Report Var(flag_pic,2) Negative(fPIE)
Generate position-independent code if possible (large mode)

fPIE
Common Report Var(flag_pie,2) Negative(fpic)
Generate position-independent code for executables if possible (large mode)

fpic
Common Report Var(flag_pic,1) Negative(fpie)
Generate position-independent code if possible (small mode)

fpie
Common Report Var(flag_pie,1) Negative(fPIC)
Generate position-independent code for executables if possible (small mode)

fplugin=
Common Joined RejectNegative Var(common_deferred_options) Defer
Specify a plugin to load

fplugin-arg-
Common Joined RejectNegative Var(common_deferred_options) Defer
-fplugin-arg-<name>-<key>[=<value>]	Specify argument <key>=<value> for plugin <name>

fpredictive-commoning
Common Report Var(flag_predictive_commoning) Optimization
Run predictive commoning optimization.

fprefetch-loop-arrays
Common Report Var(flag_prefetch_loop_arrays) Init(-1) Optimization
Generate prefetch instructions, if available, for arrays in loops

fprofile
Common Report Var(profile_flag)
Enable basic program profiling code

fprofile-arcs
Common Report Var(profile_arc_flag)
Insert arc-based program profiling code

fprofile-dir=
Common Joined RejectNegative Var(profile_data_prefix)
Set the top-level directory for storing the profile data.
The default is 'pwd'.

fprofile-correction
Common Report Var(flag_profile_correction)
Enable correction of flow inconsistent profile data input

fprofile-generate
Common
Enable common options for generating profile info for profile feedback directed optimizations

fprofile-generate=
Common Joined RejectNegative
Enable common options for generating profile info for profile feedback directed optimizations, and set -fprofile-dir=

fprofile-use
Common Var(flag_profile_use)
Enable common options for performing profile feedback directed optimizations

fprofile-use=
Common Joined RejectNegative
Enable common options for performing profile feedback directed optimizations, and set -fprofile-dir=

fprofile-values
Common Report Var(flag_profile_values)
Insert code to profile values of expressions

fprofile-report
Common Report Var(profile_report)
Report on consistency of profile

frandom-seed
Common Var(common_deferred_options) Defer

frandom-seed=
Common Joined RejectNegative Var(common_deferred_options) Defer
-frandom-seed=<string>	Make compile reproducible using <string>

; This switch causes the command line that was used to create an
; object file to be recorded into the object file.  The exact format
; of this recording is target and binary file format dependent.
; It is related to the -fverbose-asm switch, but that switch only
; records information in the assembler output file as comments, so
; they never reach the object file.
frecord-gcc-switches
Common Report Var(flag_record_gcc_switches)
Record gcc command line switches in the object file.

freg-struct-return
Common Report Var(flag_pcc_struct_return,0) Optimization
Return small aggregates in registers

fregmove
Common Report Var(flag_regmove) Optimization
Enables a register move optimization

frename-registers
Common Report Var(flag_rename_registers) Init(2) Optimization
Perform a register renaming optimization pass

freorder-blocks
Common Report Var(flag_reorder_blocks) Optimization
Reorder basic blocks to improve code placement

freorder-blocks-and-partition
Common Report Var(flag_reorder_blocks_and_partition) Optimization
Reorder basic blocks and partition into hot and cold sections

freorder-functions
Common Report Var(flag_reorder_functions) Optimization
Reorder functions to improve code placement

frerun-cse-after-loop
Common Report Var(flag_rerun_cse_after_loop) Optimization
Add a common subexpression elimination pass after loop optimizations

frerun-loop-opt
Common Ignore
Does nothing.  Preserved for backward compatibility.

frounding-math
Common Report Var(flag_rounding_math) Optimization SetByCombined
Disable optimizations that assume default FP rounding behavior

fsched-interblock
Common Report Var(flag_schedule_interblock) Init(1) Optimization
Enable scheduling across basic blocks

fsched-pressure
Common Report Var(flag_sched_pressure) Init(0) Optimization
Enable register pressure sensitive insn scheduling

fsched-spec
Common Report Var(flag_schedule_speculative) Init(1) Optimization
Allow speculative motion of non-loads

fsched-spec-load
Common Report Var(flag_schedule_speculative_load) Optimization
Allow speculative motion of some loads

fsched-spec-load-dangerous
Common Report Var(flag_schedule_speculative_load_dangerous) Optimization
Allow speculative motion of more loads

fsched-verbose=
Common RejectNegative Joined UInteger Var(sched_verbose_param)
-fsched-verbose=<number>	Set the verbosity level of the scheduler

fsched2-use-superblocks
Common Report Var(flag_sched2_use_superblocks) Optimization
If scheduling post reload, do superblock scheduling

fsched2-use-traces
Common Ignore
Does nothing.  Preserved for backward compatibility.

fschedule-insns
Common Report Var(flag_schedule_insns) Optimization
Reschedule instructions before register allocation

fschedule-insns2
Common Report Var(flag_schedule_insns_after_reload) Optimization
Reschedule instructions after register allocation

; This flag should be on when a target implements non-trivial
; scheduling hooks, maybe saving some information for its own sake.
; On IA64, for example, this is used for correct bundling. 
fselective-scheduling
Common Report Var(flag_selective_scheduling) Optimization
Schedule instructions using selective scheduling algorithm

fselective-scheduling2
Common Report Var(flag_selective_scheduling2) Optimization 
Run selective scheduling after reload

fsel-sched-pipelining
Common Report Var(flag_sel_sched_pipelining) Init(0) Optimization
Perform software pipelining of inner loops during selective scheduling

fsel-sched-pipelining-outer-loops
Common Report Var(flag_sel_sched_pipelining_outer_loops) Init(0) Optimization
Perform software pipelining of outer loops during selective scheduling

fsel-sched-reschedule-pipelined
Common Report Var(flag_sel_sched_reschedule_pipelined) Init(0) Optimization
Reschedule pipelined regions without pipelining

; sched_stalled_insns means that insns can be moved prematurely from the queue
; of stalled insns into the ready list.
fsched-stalled-insns
Common Report Var(flag_sched_stalled_insns) Optimization UInteger
Allow premature scheduling of queued insns

fsched-stalled-insns=
Common RejectNegative Joined UInteger
-fsched-stalled-insns=<number>	Set number of queued insns that can be prematurely scheduled

; sched_stalled_insns_dep controls how many recently scheduled cycles will
; be examined for a dependency on a stalled insn that is candidate for
; premature removal from the queue of stalled insns into the ready list (has
; an effect only if the flag 'sched_stalled_insns' is set).
fsched-stalled-insns-dep
Common Report Var(flag_sched_stalled_insns_dep,1) Init(1) Optimization UInteger
Set dependence distance checking in premature scheduling of queued insns

fsched-stalled-insns-dep=
Common RejectNegative Joined UInteger
-fsched-stalled-insns-dep=<number>	Set dependence distance checking in premature scheduling of queued insns

fsched-group-heuristic
Common Report Var(flag_sched_group_heuristic) Init(1) Optimization
Enable the group heuristic in the scheduler

fsched-critical-path-heuristic
Common Report Var(flag_sched_critical_path_heuristic) Init(1) Optimization
Enable the critical path heuristic in the scheduler

fsched-spec-insn-heuristic
Common Report Var(flag_sched_spec_insn_heuristic) Init(1) Optimization
Enable the speculative instruction heuristic in the scheduler

fsched-rank-heuristic
Common Report Var(flag_sched_rank_heuristic) Init(1) Optimization
Enable the rank heuristic in the scheduler

fsched-last-insn-heuristic
Common Report Var(flag_sched_last_insn_heuristic) Init(1) Optimization
Enable the last instruction heuristic in the scheduler

fsched-dep-count-heuristic
Common Report Var(flag_sched_dep_count_heuristic) Init(1) Optimization
Enable the dependent count heuristic in the scheduler

fsection-anchors
Common Report Var(flag_section_anchors) Optimization
Access data in the same section from shared anchor points

fsee
Common Ignore
Does nothing.  Preserved for backward compatibility.

fzee
Common Ignore
Does nothing.  Preserved for backward compatibility.

free
Common Report Var(flag_ree) Init(0)
Turn on Redundant Extensions Elimination pass.

fshow-column
Common Report Var(flag_show_column) Init(1)
Show column numbers in diagnostics, when available.  Default on

fshrink-wrap
Common Report Var(flag_shrink_wrap) Optimization
Emit function prologues only before parts of the function that need it,
rather than at the top of the function.

fsignaling-nans
Common Report Var(flag_signaling_nans) Optimization SetByCombined
Disable optimizations observable by IEEE signaling NaNs

fsigned-zeros
Common Report Var(flag_signed_zeros) Init(1) Optimization SetByCombined
Disable floating point optimizations that ignore the IEEE signedness of zero

fsingle-precision-constant
Common Report Var(flag_single_precision_constant) Optimization
Convert floating point constants to single precision constants

fsplit-ivs-in-unroller
Common Report Var(flag_split_ivs_in_unroller) Init(1) Optimization
Split lifetimes of induction variables when loops are unrolled

fsplit-stack
Common Report Var(flag_split_stack) Init(-1)
Generate discontiguous stack frames

fsplit-wide-types
Common Report Var(flag_split_wide_types) Optimization
Split wide types into independent registers

fvariable-expansion-in-unroller
Common Report Var(flag_variable_expansion_in_unroller) Optimization
Apply variable expansion when loops are unrolled

fstack-check=
Common Report RejectNegative Joined
-fstack-check=[no|generic|specific]	Insert stack checking code into the program

fstack-check
Common Alias(fstack-check=, specific, no)
Insert stack checking code into the program.  Same as -fstack-check=specific

fstack-limit
Common Var(common_deferred_options) Defer

fstack-limit-register=
Common RejectNegative Joined Var(common_deferred_options) Defer
-fstack-limit-register=<register>	Trap if the stack goes past <register>

fstack-limit-symbol=
Common RejectNegative Joined Var(common_deferred_options) Defer
-fstack-limit-symbol=<name>	Trap if the stack goes past symbol <name>

fstack-protector
Common Report Var(flag_stack_protect, 1)
Use propolice as a stack protection method

fstack-protector-all
Common Report RejectNegative Var(flag_stack_protect, 2)
Use a stack protection method for every function

fstack-usage
Common RejectNegative Var(flag_stack_usage)
Output stack usage information on a per-function basis

fstrength-reduce
Common Ignore
Does nothing.  Preserved for backward compatibility.

; Nonzero if we should do (language-dependent) alias analysis.
; Typically, this analysis will assume that expressions of certain
; types do not alias expressions of certain other types.  Only used
; if alias analysis (in general) is enabled.
fstrict-aliasing
Common Report Var(flag_strict_aliasing) Optimization
Assume strict aliasing rules apply

fstrict-overflow
Common Report Var(flag_strict_overflow)
Treat signed overflow as undefined

fsync-libcalls
Common Report Var(flag_sync_libcalls) Init(1)
Implement __atomic operations via libcalls to legacy __sync functions

fsyntax-only
Common Report Var(flag_syntax_only)
Check for syntax errors, then stop

ftest-coverage
Common Report Var(flag_test_coverage)
Create data files needed by \"gcov\"

fthread-jumps
Common Report Var(flag_thread_jumps) Optimization
Perform jump threading optimizations

ftime-report
Common Report Var(time_report)
Report the time taken by each compiler pass

ftls-model=
Common Joined RejectNegative Enum(tls_model) Var(flag_tls_default) Init(TLS_MODEL_GLOBAL_DYNAMIC)
-ftls-model=[global-dynamic|local-dynamic|initial-exec|local-exec]	Set the default thread-local storage code generation model

Enum
Name(tls_model) Type(enum tls_model) UnknownError(unknown TLS model %qs)

EnumValue
Enum(tls_model) String(global-dynamic) Value(TLS_MODEL_GLOBAL_DYNAMIC)

EnumValue
Enum(tls_model) String(local-dynamic) Value(TLS_MODEL_LOCAL_DYNAMIC)

EnumValue
Enum(tls_model) String(initial-exec) Value(TLS_MODEL_INITIAL_EXEC)

EnumValue
Enum(tls_model) String(local-exec) Value(TLS_MODEL_LOCAL_EXEC)

ftoplevel-reorder
Common Report Var(flag_toplevel_reorder) Init(2) Optimization
Reorder top level functions, variables, and asms

ftracer
Common Report Var(flag_tracer)
Perform superblock formation via tail duplication

; Zero means that floating-point math operations cannot generate a
; (user-visible) trap.  This is the case, for example, in nonstop
; IEEE 754 arithmetic.
ftrapping-math
Common Report Var(flag_trapping_math) Init(1) Optimization SetByCombined
Assume floating-point operations can trap

ftrapv
Common Report Var(flag_trapv) Optimization
Trap for signed overflow in addition, subtraction and multiplication

ftree-ccp
Common Report Var(flag_tree_ccp) Optimization
Enable SSA-CCP optimization on trees

ftree-bit-ccp
Common Report Var(flag_tree_bit_ccp) Optimization
Enable SSA-BIT-CCP optimization on trees

ftree-store-ccp
Common Ignore
Does nothing.  Preserved for backward compatibility.

ftree-ch
Common Report Var(flag_tree_ch) Optimization
Enable loop header copying on trees

ftree-coalesce-inlined-vars
Common Report Var(flag_ssa_coalesce_vars,1) Init(2) RejectNegative Optimization
Enable coalescing of copy-related user variables that are inlined

ftree-coalesce-vars
Common Report Var(flag_ssa_coalesce_vars,2) Optimization
Enable coalescing of all copy-related user variables

ftree-copyrename
Common Report Var(flag_tree_copyrename) Optimization
Replace SSA temporaries with better names in copies

ftree-copy-prop
Common Report Var(flag_tree_copy_prop) Optimization
Enable copy propagation on trees

ftree-store-copy-prop
Common Ignore
Does nothing.  Preserved for backward compatibility.

ftree-cselim
Common Report Var(flag_tree_cselim) Init(2) Optimization
Transform condition stores into unconditional ones

ftree-switch-conversion
Common Report Var(flag_tree_switch_conversion) Optimization
Perform conversions of switch initializations.

ftree-dce
Common Report Var(flag_tree_dce) Optimization
Enable SSA dead code elimination optimization on trees

ftree-dominator-opts
Common Report Var(flag_tree_dom) Optimization
Enable dominator optimizations

ftree-tail-merge
Common Report Var(flag_tree_tail_merge) Optimization
Enable tail merging on trees

ftree-dse
Common Report Var(flag_tree_dse) Optimization
Enable dead store elimination

ftree-forwprop
Common Report Var(flag_tree_forwprop) Init(1) Optimization
Enable forward propagation on trees

ftree-fre
Common Report Var(flag_tree_fre) Optimization
Enable Full Redundancy Elimination (FRE) on trees

foptimize-strlen
Common Report Var(flag_optimize_strlen) Optimization
Enable string length optimizations on trees

ftree-loop-distribution
Common Report Var(flag_tree_loop_distribution) Optimization
Enable loop distribution on trees

ftree-loop-distribute-patterns
Common Report Var(flag_tree_loop_distribute_patterns) Optimization
Enable loop distribution for patterns transformed into a library call

ftree-loop-im
Common Report Var(flag_tree_loop_im) Init(1) Optimization
Enable loop invariant motion on trees

ftree-loop-linear
Common Alias(floop-interchange)
Enable loop interchange transforms.  Same as -floop-interchange

ftree-loop-ivcanon
Common Report Var(flag_tree_loop_ivcanon) Init(1) Optimization
Create canonical induction variables in loops

ftree-loop-optimize
Common Report Var(flag_tree_loop_optimize) Init(1) Optimization
Enable loop optimizations on tree level

ftree-parallelize-loops=
Common Report Joined RejectNegative UInteger Var(flag_tree_parallelize_loops) Init(1)
Enable automatic parallelization of loops

ftree-phiprop
Common Report Var(flag_tree_phiprop) Init(1) Optimization
Enable hoisting loads from conditional pointers.

ftree-pre
Common Report Var(flag_tree_pre) Optimization
Enable SSA-PRE optimization on trees

ftree-partial-pre
Common Report Var(flag_tree_partial_pre) Optimization
In SSA-PRE optimization on trees, enable partial-partial redundancy elimination

ftree-pta
Common Report Var(flag_tree_pta) Init(1) Optimization
Perform function-local points-to analysis on trees.

ftree-reassoc
Common Report Var(flag_tree_reassoc) Init(1) Optimization
Enable reassociation on tree level

ftree-salias
Common Ignore
Does nothing.  Preserved for backward compatibility.

ftree-sink
Common Report Var(flag_tree_sink) Optimization
Enable SSA code sinking on trees

ftree-slsr
Common Report Var(flag_tree_slsr) Optimization
Perform straight-line strength reduction

ftree-sra
Common Report Var(flag_tree_sra) Optimization
Perform scalar replacement of aggregates

ftree-ter
Common Report Var(flag_tree_ter) Optimization
Replace temporary expressions in the SSA->normal pass

ftree-lrs
Common Report Var(flag_tree_live_range_split) Optimization
Perform live range splitting during the SSA->normal pass

ftree-vrp
Common Report Var(flag_tree_vrp) Init(0) Optimization
Perform Value Range Propagation on trees

fstrict-enum-precision
Common Report Var(flag_strict_enum_precision) Init(1) Optimization
Perform transformations based on enum precision

funit-at-a-time
Common Report Var(flag_unit_at_a_time) Init(1) Optimization
Compile whole compilation unit at a time

funroll-loops
Common Report Var(flag_unroll_loops) Optimization
Perform loop unrolling when iteration count is known

funroll-all-loops
Common Report Var(flag_unroll_all_loops) Optimization
Perform loop unrolling for all loops

; Nonzero means that loop optimizer may assume that the induction variables
; that control loops do not overflow and that the loops with nontrivial
; exit condition are not infinite
funsafe-loop-optimizations
Common Report Var(flag_unsafe_loop_optimizations) Optimization
Allow loop optimizations to assume that the loops behave in normal way

fassociative-math
Common Report Var(flag_associative_math) SetByCombined
Allow optimization for floating-point arithmetic which may change the
result of the operation due to rounding.

freciprocal-math
Common Report Var(flag_reciprocal_math) SetByCombined
Same as -fassociative-math for expressions which include division.

; Nonzero means that unsafe floating-point math optimizations are allowed
; for the sake of speed.  IEEE compliance is not guaranteed, and operations
; are allowed to assume that their arguments and results are "normal"
; (e.g., nonnegative for SQRT).
funsafe-math-optimizations
Common Report Var(flag_unsafe_math_optimizations) Optimization SetByCombined
Allow math optimizations that may violate IEEE or ISO standards

funswitch-loops
Common Report Var(flag_unswitch_loops) Optimization
Perform loop unswitching

funwind-tables
Common Report Var(flag_unwind_tables) Optimization
Just generate unwind tables for exception handling

fuse-linker-plugin
Common Undocumented

; Positive if we should track variables, negative if we should run
; the var-tracking pass only to discard debug annotations, zero if
; we're not to run it.  When flag_var_tracking == 2 (AUTODETECT_VALUE) it
; will be set according to optimize, debug_info_level and debug_hooks
; in process_options ().
fvar-tracking
Common Report Var(flag_var_tracking) Init(2) Optimization
Perform variable tracking

; Positive if we should track variables at assignments, negative if
; we should run the var-tracking pass only to discard debug
; annotations.  When flag_var_tracking_assignments ==
; AUTODETECT_VALUE it will be set according to flag_var_tracking.
fvar-tracking-assignments
Common Report Var(flag_var_tracking_assignments) Init(2) Optimization
Perform variable tracking by annotating assignments

; Nonzero if we should toggle flag_var_tracking_assignments after
; processing options and computing its default.  */
fvar-tracking-assignments-toggle
Common Report Var(flag_var_tracking_assignments_toggle) Optimization
Toggle -fvar-tracking-assignments

; Positive if we should track uninitialized variables, negative if
; we should run the var-tracking pass only to discard debug
; annotations.  When flag_var_tracking_uninit == AUTODETECT_VALUE it
; will be set according to flag_var_tracking.
fvar-tracking-uninit
Common Report Var(flag_var_tracking_uninit) Optimization
Perform variable tracking and also tag variables that are uninitialized

ftree-vectorize
Common Report Var(flag_tree_vectorize) Optimization
Enable loop vectorization on trees

ftree-vectorizer-verbose=
Common RejectNegative Joined UInteger Var(common_deferred_options) Defer
-ftree-vectorizer-verbose=<number>	This switch is deprecated. Use -fopt-info instead.

ftree-slp-vectorize
Common Report Var(flag_tree_slp_vectorize) Init(2) Optimization
Enable basic block vectorization (SLP) on trees

fvect-cost-model
Common Report Var(flag_vect_cost_model) Optimization
Enable use of cost model in vectorization

ftree-vect-loop-version
Common Report Var(flag_tree_vect_loop_version) Init(1) Optimization
Enable loop versioning when doing loop vectorization on trees

ftree-scev-cprop
Common Report Var(flag_tree_scev_cprop) Init(1) Optimization
Enable copy propagation of scalar-evolution information.

; -fverbose-asm causes extra commentary information to be produced in
; the generated assembly code (to make it more readable).  This option
; is generally only of use to those who actually need to read the
; generated assembly code (perhaps while debugging the compiler itself).
; -fno-verbose-asm, the default, causes the extra information
; to not be added and is useful when comparing two assembler files.
fverbose-asm
Common Report Var(flag_verbose_asm)
Add extra commentary to assembler output

fvisibility=
Common Joined RejectNegative Enum(symbol_visibility) Var(default_visibility) Init(VISIBILITY_DEFAULT)
-fvisibility=[default|internal|hidden|protected]	Set the default symbol visibility

Enum
Name(symbol_visibility) Type(enum symbol_visibility) UnknownError(unrecognized visibility value %qs)

EnumValue
Enum(symbol_visibility) String(default) Value(VISIBILITY_DEFAULT)

EnumValue
Enum(symbol_visibility) String(internal) Value(VISIBILITY_INTERNAL)

EnumValue
Enum(symbol_visibility) String(hidden) Value(VISIBILITY_HIDDEN)

EnumValue
Enum(symbol_visibility) String(protected) Value(VISIBILITY_PROTECTED)

fvpt
Common Report Var(flag_value_profile_transformations) Optimization
Use expression value profiles in optimizations

fweb
Common Report Var(flag_web) Init(2) Optimization
Construct webs and split unrelated uses of single variable

ftree-builtin-call-dce
Common Report Var(flag_tree_builtin_call_dce) Init(0) Optimization
Enable conditional dead code elimination for builtin calls

fwhole-program
Common Report Var(flag_whole_program) Init(0) Optimization
Perform whole program optimizations

fwrapv
Common Report Var(flag_wrapv) Optimization
Assume signed arithmetic overflow wraps around

fzero-initialized-in-bss
Common Report Var(flag_zero_initialized_in_bss) Init(1)
Put zero initialized data in the bss section

g
Common JoinedOrMissing
Generate debug information in default format

gcoff
Common JoinedOrMissing Negative(gdwarf-)
Generate debug information in COFF format

gdwarf-
Common Joined UInteger Var(dwarf_version) Init(4) Negative(gstabs)
Generate debug information in DWARF v2 (or later) format

ggdb
Common JoinedOrMissing
Generate debug information in default extended format

gno-pubnames
Common RejectNegative Var(debug_generate_pub_sections, 0) Init(-1)
Don't generate DWARF pubnames and pubtypes sections.

gpubnames
Common RejectNegative Var(debug_generate_pub_sections, 1)
Generate DWARF pubnames and pubtypes sections.

gno-record-gcc-switches
Common RejectNegative Var(dwarf_record_gcc_switches,0) Init(1)
Don't record gcc command line switches in DWARF DW_AT_producer.

grecord-gcc-switches
Common RejectNegative Var(dwarf_record_gcc_switches,1)
Record gcc command line switches in DWARF DW_AT_producer.

<<<<<<< HEAD
gmlt
Common RejectNegative
Generate debug information at level 1 with minimal line table
=======
gno-split-dwarf
Common Driver RejectNegative Var(dwarf_split_debug_info,0) Init(0)
Don't generate debug information in separate .dwo files

gsplit-dwarf
Common Driver RejectNegative Var(dwarf_split_debug_info,1)
Generate debug information in separate .dwo files
>>>>>>> a1b98cc1

gstabs
Common JoinedOrMissing Negative(gstabs+)
Generate debug information in STABS format

gstabs+
Common JoinedOrMissing Negative(gvms)
Generate debug information in extended STABS format

gno-strict-dwarf
Common RejectNegative Var(dwarf_strict,0) Init(0)
Emit DWARF additions beyond selected version

gstrict-dwarf
Common Report RejectNegative Var(dwarf_strict,1)
Don't emit DWARF additions beyond selected version

gtoggle
Common Report Var(flag_gtoggle)
Toggle debug information generation

gvms
Common JoinedOrMissing Negative(gxcoff)
Generate debug information in VMS format

gxcoff
Common JoinedOrMissing Negative(gxcoff+)
Generate debug information in XCOFF format

gxcoff+
Common JoinedOrMissing Negative(gcoff)
Generate debug information in extended XCOFF format

h
Driver Joined Separate

iplugindir=
Common Joined Var(plugindir_string) Init(0)
-iplugindir=<dir>	Set <dir> to be the default plugin directory

imultiarch
Common Joined Separate RejectDriver Var(imultiarch) Init(0)
-imultiarch <dir>	Set <dir> to be the multiarch include subdirectory

l
Driver Joined Separate

n
Driver

no-canonical-prefixes
Driver

canonical-prefixes
Driver

nodefaultlibs
Driver

nostartfiles
Driver

nostdlib
Driver

o
Common Driver Joined Separate Var(asm_file_name) MissingArgError(missing filename after %qs)
-o <file>	Place output into <file>

p
Common Var(profile_flag)
Enable function profiling

pass-exit-codes
Driver Var(pass_exit_codes)

pedantic
Common Alias(Wpedantic)

pedantic-errors
Common Var(flag_pedantic_errors)
Like -pedantic but issue them as errors

pg
Driver

pipe
Driver Var(use_pipes)

print-file-name=
Driver JoinedOrMissing Var(print_file_name)

print-libgcc-file-name
Driver

print-multi-directory
Driver Var(print_multi_directory)

print-multi-lib
Driver Var(print_multi_lib)

print-multi-os-directory
Driver Var(print_multi_os_directory)
 
print-multiarch
Driver Var(print_multiarch)

print-prog-name=
Driver JoinedOrMissing Var(print_prog_name)

print-search-dirs
Driver Var(print_search_dirs)

print-sysroot
Driver Var(print_sysroot)

print-sysroot-headers-suffix
Driver Var(print_sysroot_headers_suffix)

quiet
Common Var(quiet_flag) RejectDriver
Do not display functions compiled or elapsed time

r
Driver

s
Driver

save-temps
Driver

save-temps=
Driver Joined

t
Driver

time
Driver Var(report_times)

time=
Driver JoinedOrMissing

u
Driver Joined Separate

undef
Driver
; C option, but driver must not handle as "-u ndef".

v
Common Driver Var(verbose_flag)
Enable verbose output

version
Common Var(version_flag) RejectDriver
Display the compiler's version

w
Common Var(inhibit_warnings)
Suppress warnings

wrapper
Driver Separate Var(wrapper_string)

x
Driver Joined Separate

shared
Driver RejectNegative Negative(pie)
Create a shared library

shared-libgcc
Driver

specs
Driver Separate Alias(specs=)

specs=
Driver Joined

static
Driver

static-libgcc
Driver

static-libgfortran
Driver
; Documented for Fortran, but always accepted by driver.

static-libstdc++
Driver

static-libgo
Driver
; Documented for Go, but always accepted by driver.

static-libasan
Driver

static-libtsan
Driver

symbolic
Driver

pie
Driver RejectNegative Negative(shared)
Create a position independent executable

z
Driver Joined Separate

; This comment is to ensure we retain the blank line above.<|MERGE_RESOLUTION|>--- conflicted
+++ resolved
@@ -2378,11 +2378,10 @@
 Common RejectNegative Var(dwarf_record_gcc_switches,1)
 Record gcc command line switches in DWARF DW_AT_producer.
 
-<<<<<<< HEAD
 gmlt
 Common RejectNegative
 Generate debug information at level 1 with minimal line table
-=======
+
 gno-split-dwarf
 Common Driver RejectNegative Var(dwarf_split_debug_info,0) Init(0)
 Don't generate debug information in separate .dwo files
@@ -2390,7 +2389,6 @@
 gsplit-dwarf
 Common Driver RejectNegative Var(dwarf_split_debug_info,1)
 Generate debug information in separate .dwo files
->>>>>>> a1b98cc1
 
 gstabs
 Common JoinedOrMissing Negative(gstabs+)

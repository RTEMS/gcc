/* Dump a gcov file, for debugging use.
   Copyright (C) 2002, 2003, 2004, 2005, 2006, 2007, 2008, 2009, 2010, 2011,
   2012 Free Software Foundation, Inc.
   Contributed by Nathan Sidwell <nathan@codesourcery.com>

Gcov is free software; you can redistribute it and/or modify
it under the terms of the GNU General Public License as published by
the Free Software Foundation; either version 3, or (at your option)
any later version.

Gcov is distributed in the hope that it will be useful,
but WITHOUT ANY WARRANTY; without even the implied warranty of
MERCHANTABILITY or FITNESS FOR A PARTICULAR PURPOSE.  See the
GNU General Public License for more details.

You should have received a copy of the GNU General Public License
along with Gcov; see the file COPYING3.  If not see
<http://www.gnu.org/licenses/>.  */

#include "config.h"
#include "system.h"
#include "coretypes.h"
#include "tm.h"
#include "version.h"
#include "intl.h"
#include "diagnostic.h"
#include <getopt.h>
#define IN_GCOV (-1)
#include "gcov-io.h"
#include "gcov-io.c"

<<<<<<< HEAD
static void dump_file (const char *);
static int dump_aux_modules (const char *);
=======
static void dump_gcov_file (const char *);
>>>>>>> 40acbb11
static void print_prefix (const char *, unsigned, gcov_position_t);
static void print_usage (void);
static void print_version (void);
static void tag_function (const char *, unsigned, unsigned);
static void tag_blocks (const char *, unsigned, unsigned);
static void tag_arcs (const char *, unsigned, unsigned);
static void tag_lines (const char *, unsigned, unsigned);
static void tag_counters (const char *, unsigned, unsigned);
static void tag_summary (const char *, unsigned, unsigned);
static void tag_module_info (const char *, unsigned, unsigned);
extern int main (int, char **);

typedef struct tag_format
{
  unsigned tag;
  char const *name;
  void (*proc) (const char *, unsigned, unsigned);
} tag_format_t;

static int flag_dump_contents = 0;
static int flag_dump_positions = 0;
static int flag_dump_aux_modules_only = 0;

static const struct option options[] =
{
  { "help",                 no_argument,       NULL, 'h' },
  { "version",              no_argument,       NULL, 'v' },
  { "long",                 no_argument,       NULL, 'l' },
  { "positions",	    no_argument,       NULL, 'o' },
  { 0, 0, 0, 0 }
};

static const tag_format_t tag_table[] =
{
  {0, "NOP", NULL},
  {0, "UNKNOWN", NULL},
  {0, "COUNTERS", tag_counters},
  {GCOV_TAG_FUNCTION, "FUNCTION", tag_function},
  {GCOV_TAG_BLOCKS, "BLOCKS", tag_blocks},
  {GCOV_TAG_ARCS, "ARCS", tag_arcs},
  {GCOV_TAG_LINES, "LINES", tag_lines},
  {GCOV_TAG_OBJECT_SUMMARY, "OBJECT_SUMMARY", tag_summary},
  {GCOV_TAG_PROGRAM_SUMMARY, "PROGRAM_SUMMARY", tag_summary},
  {GCOV_TAG_MODULE_INFO, "MODULE INFO", tag_module_info},
  {0, NULL, NULL}
};

int
main (int argc ATTRIBUTE_UNUSED, char **argv)
{
  int opt;
  const char *p;

  p = argv[0] + strlen (argv[0]);
  while (p != argv[0] && !IS_DIR_SEPARATOR (p[-1]))
    --p;
  progname = p;

  xmalloc_set_program_name (progname);

  /* Unlock the stdio streams.  */
  unlock_std_streams ();

  gcc_init_libintl ();

  diagnostic_initialize (global_dc, 0);

  while ((opt = getopt_long (argc, argv, "hlpvx", options, NULL)) != -1)
    {
      switch (opt)
	{
	case 'h':
	  print_usage ();
	  break;
	case 'v':
	  print_version ();
	  break;
	case 'l':
	  flag_dump_contents = 1;
	  break;
	case 'p':
	  flag_dump_positions = 1;
	  break;
	case 'x':
	  flag_dump_aux_modules_only = 1;
	  break;
	default:
	  fprintf (stderr, "unknown flag `%c'\n", opt);
	}
    }

<<<<<<< HEAD
  if (flag_dump_aux_modules_only)
    {
      while (argv[optind])
	if (dump_aux_modules (argv[optind++]))
	  return 1;
    }
  else
    while (argv[optind])
      dump_file (argv[optind++]);
=======
  while (argv[optind])
    dump_gcov_file (argv[optind++]);
>>>>>>> 40acbb11
  return 0;
}

static void
print_usage (void)
{
  printf ("Usage: gcov-dump [OPTION] ... gcovfiles\n");
  printf ("Print coverage file contents\n");
  printf ("  -h, --help           Print this help\n");
  printf ("  -v, --version        Print version number\n");
  printf ("  -l, --long           Dump record contents too\n");
  printf ("  -p, --positions      Dump record positions\n");
  printf ("  -x                   Dump names of auxiliary modules only\n");
}

static void
print_version (void)
{
  printf ("gcov-dump %s%s\n", pkgversion_string, version_string);
  printf ("Copyright (C) 2012 Free Software Foundation, Inc.\n");
  printf ("This is free software; see the source for copying conditions.\n"
  	  "There is NO warranty; not even for MERCHANTABILITY or \n"
	  "FITNESS FOR A PARTICULAR PURPOSE.\n\n");
}

static void
print_prefix (const char *filename, unsigned depth, gcov_position_t position)
{
  static const char prefix[] = "    ";

  printf ("%s:", filename);
  if (flag_dump_positions)
    printf ("%lu:", (unsigned long) position);
  printf ("%.*s", (int) depth, prefix);
}

/* Dump auxiliary module information for gcda file with
   name FILENAME.  */

static int
dump_aux_modules (const char *filename)
{
  if (!gcov_open (filename, 1))
    {
      fprintf (stderr, "%s:cannot open\n", filename);
      return 1;
    }

  /* magic */
  gcov_read_unsigned ();
  /* version */
  gcov_read_unsigned ();
  /* stamp */
  gcov_read_unsigned ();

  while (1)
    {
      gcov_position_t base;
      unsigned tag, length;
      int error;

      tag = gcov_read_unsigned ();
      if (!tag)
	break;
      length = gcov_read_unsigned ();
      base = gcov_position ();
      if (tag == GCOV_TAG_MODULE_INFO)
	tag_module_info (filename, tag, length);
      gcov_sync (base, length);
      if ((error = gcov_is_error ()))
	{
	  printf (error < 0 ? "%s:counter overflow at %lu\n" :
		  "%s:read error at %lu\n", filename,
		  (long unsigned) gcov_position ());
	  return 1;
	}
    }

  gcov_close ();
  return 0;
}

static void
dump_gcov_file (const char *filename)
{
  unsigned tags[4];
  unsigned depth = 0;

  if (!gcov_open (filename, 1))
    {
      fprintf (stderr, "%s:cannot open\n", filename);
      return;
    }

  /* magic */
  {
    unsigned magic = gcov_read_unsigned ();
    unsigned version;
    const char *type = NULL;
    int endianness = 0;
    char m[4], v[4];

    if ((endianness = gcov_magic (magic, GCOV_DATA_MAGIC)))
      type = "data";
    else if ((endianness = gcov_magic (magic, GCOV_NOTE_MAGIC)))
      type = "note";
    else
      {
	printf ("%s:not a gcov file\n", filename);
	gcov_close ();
	return;
      }
    version = gcov_read_unsigned ();
    GCOV_UNSIGNED2STRING (v, version);
    GCOV_UNSIGNED2STRING (m, magic);

    printf ("%s:%s:magic `%.4s':version `%.4s'%s\n", filename, type,
 	    m, v, endianness < 0 ? " (swapped endianness)" : "");
    if (version != GCOV_VERSION)
      {
	char e[4];

	GCOV_UNSIGNED2STRING (e, GCOV_VERSION);
	printf ("%s:warning:current version is `%.4s'\n", filename, e);
      }
  }

  /* stamp */
  {
    unsigned stamp = gcov_read_unsigned ();

    printf ("%s:stamp %lu\n", filename, (unsigned long)stamp);
  }

  while (1)
    {
      gcov_position_t base, position = gcov_position ();
      unsigned tag, length;
      tag_format_t const *format;
      unsigned tag_depth;
      int error;
      unsigned mask;

      tag = gcov_read_unsigned ();
      if (!tag)
	break;
      length = gcov_read_unsigned ();
      base = gcov_position ();
      mask = GCOV_TAG_MASK (tag) >> 1;
      for (tag_depth = 4; mask; mask >>= 8)
	{
	  if ((mask & 0xff) != 0xff)
	    {
	      printf ("%s:tag `%08x' is invalid\n", filename, tag);
	      break;
	    }
	  tag_depth--;
	}
      for (format = tag_table; format->name; format++)
	if (format->tag == tag)
	  goto found;
      format = &tag_table[GCOV_TAG_IS_COUNTER (tag) ? 2 : 1];
    found:;
      if (tag)
	{
	  if (depth && depth < tag_depth)
	    {
	      if (!GCOV_TAG_IS_SUBTAG (tags[depth - 1], tag))
		printf ("%s:tag `%08x' is incorrectly nested\n",
			filename, tag);
	    }
	  depth = tag_depth;
	  tags[depth - 1] = tag;
	}

      print_prefix (filename, tag_depth, position);
      printf ("%08x:%4u:%s", tag, length, format->name);
      if (format->proc)
	(*format->proc) (filename, tag, length);

      printf ("\n");
      if (flag_dump_contents && format->proc)
	{
	  unsigned long actual_length = gcov_position () - base;

	  if (actual_length > length)
	    printf ("%s:record size mismatch %lu bytes overread\n",
		    filename, actual_length - length);
	  else if (length > actual_length)
	    printf ("%s:record size mismatch %lu bytes unread\n",
		    filename, length - actual_length);
	}
      gcov_sync (base, length);
      if ((error = gcov_is_error ()))
	{
	  printf (error < 0 ? "%s:counter overflow at %lu\n" :
		  "%s:read error at %lu\n", filename,
		  (long unsigned) gcov_position ());
	  break;
	}
    }
  gcov_close ();
}

static void
tag_function (const char *filename ATTRIBUTE_UNUSED,
	      unsigned tag ATTRIBUTE_UNUSED, unsigned length)
{
  unsigned long pos = gcov_position ();

  if (!length)
    printf (" placeholder");
  else
    {
      printf (" ident=%u", gcov_read_unsigned ());
      printf (", lineno_checksum=0x%08x", gcov_read_unsigned ());
      printf (", cfg_checksum=0x%08x", gcov_read_unsigned ());

      if (gcov_position () - pos < length)
	{
	  const char *name;
	  
	  name = gcov_read_string ();
	  printf (", `%s'", name ? name : "NULL");
	  name = gcov_read_string ();
	  printf (" %s", name ? name : "NULL");
	  printf (":%u", gcov_read_unsigned ());
	}
    }
}

static void
tag_blocks (const char *filename ATTRIBUTE_UNUSED,
	    unsigned tag ATTRIBUTE_UNUSED, unsigned length ATTRIBUTE_UNUSED)
{
  unsigned n_blocks = GCOV_TAG_BLOCKS_NUM (length);

  printf (" %u blocks", n_blocks);

  if (flag_dump_contents)
    {
      unsigned ix;

      for (ix = 0; ix != n_blocks; ix++)
	{
	  if (!(ix & 7))
	    {
	      printf ("\n");
	      print_prefix (filename, 0, gcov_position ());
	      printf ("\t\t%u", ix);
	    }
	  printf (" %04x", gcov_read_unsigned ());
	}
    }
}

static void
tag_arcs (const char *filename ATTRIBUTE_UNUSED,
	  unsigned tag ATTRIBUTE_UNUSED, unsigned length ATTRIBUTE_UNUSED)
{
  unsigned n_arcs = GCOV_TAG_ARCS_NUM (length);

  printf (" %u arcs", n_arcs);
  if (flag_dump_contents)
    {
      unsigned ix;
      unsigned blockno = gcov_read_unsigned ();

      for (ix = 0; ix != n_arcs; ix++)
	{
	  unsigned dst, flags;

	  if (!(ix & 3))
	    {
	      printf ("\n");
	      print_prefix (filename, 0, gcov_position ());
	      printf ("\tblock %u:", blockno);
	    }
	  dst = gcov_read_unsigned ();
	  flags = gcov_read_unsigned ();
	  printf (" %u:%04x", dst, flags);
	  if (flags)
	    {
	      char c = '(';
	      
	      if (flags & GCOV_ARC_ON_TREE)
		printf ("%ctree", c), c = ',';
	      if (flags & GCOV_ARC_FAKE)
		printf ("%cfake", c), c = ',';
	      if (flags & GCOV_ARC_FALLTHROUGH)
		printf ("%cfall", c), c = ',';
	      printf (")");
	    }
	}
    }
}

static void
tag_lines (const char *filename ATTRIBUTE_UNUSED,
	   unsigned tag ATTRIBUTE_UNUSED, unsigned length ATTRIBUTE_UNUSED)
{
  if (flag_dump_contents)
    {
      unsigned blockno = gcov_read_unsigned ();
      char const *sep = NULL;

      while (1)
	{
	  gcov_position_t position = gcov_position ();
	  const char *source = NULL;
	  unsigned lineno = gcov_read_unsigned ();

	  if (!lineno)
	    {
	      source = gcov_read_string ();
	      if (!source)
		break;
	      sep = NULL;
	    }

	  if (!sep)
	    {
	      printf ("\n");
	      print_prefix (filename, 0, position);
	      printf ("\tblock %u:", blockno);
	      sep = "";
	    }
	  if (lineno)
	    {
	      printf ("%s%u", sep, lineno);
	      sep = ", ";
	    }
	  else
	    {
	      printf ("%s`%s'", sep, source);
	      sep = ":";
	    }
	}
    }
}

static void
tag_counters (const char *filename ATTRIBUTE_UNUSED,
	      unsigned tag ATTRIBUTE_UNUSED, unsigned length ATTRIBUTE_UNUSED)
{
  static const char *const counter_names[] = GCOV_COUNTER_NAMES;
  unsigned n_counts = GCOV_TAG_COUNTER_NUM (length);

  printf (" %s %u counts",
	  counter_names[GCOV_COUNTER_FOR_TAG (tag)], n_counts);
  if (flag_dump_contents)
    {
      unsigned ix;

      for (ix = 0; ix != n_counts; ix++)
	{
	  gcov_type count;

	  if (!(ix & 7))
	    {
	      printf ("\n");
	      print_prefix (filename, 0, gcov_position ());
	      printf ("\t\t%u", ix);
	    }

	  count = gcov_read_counter ();
	  printf (" ");
	  printf (HOST_WIDEST_INT_PRINT_DEC, count);
	}
    }
}

static void
tag_summary (const char *filename ATTRIBUTE_UNUSED,
	     unsigned tag ATTRIBUTE_UNUSED, unsigned length ATTRIBUTE_UNUSED)
{
  struct gcov_summary summary;
  unsigned ix, h_ix;
  gcov_bucket_type *histo_bucket;

  gcov_read_summary (&summary);
  printf (" checksum=0x%08x", summary.checksum);

  for (ix = 0; ix != GCOV_COUNTERS_SUMMABLE; ix++)
    {
      printf ("\n");
      print_prefix (filename, 0, 0);
      printf ("\t\tcounts=%u, runs=%u",
	      summary.ctrs[ix].num, summary.ctrs[ix].runs);

      printf (", sum_all=" HOST_WIDEST_INT_PRINT_DEC,
	      (HOST_WIDEST_INT)summary.ctrs[ix].sum_all);
      printf (", run_max=" HOST_WIDEST_INT_PRINT_DEC,
	      (HOST_WIDEST_INT)summary.ctrs[ix].run_max);
      printf (", sum_max=" HOST_WIDEST_INT_PRINT_DEC,
	      (HOST_WIDEST_INT)summary.ctrs[ix].sum_max);
      if (ix != GCOV_COUNTER_ARCS)
        continue;
      printf ("\n");
      print_prefix (filename, 0, 0);
      printf ("\t\tcounter histogram:");
      for (h_ix = 0; h_ix < GCOV_HISTOGRAM_SIZE; h_ix++)
        {
          histo_bucket = &summary.ctrs[ix].histogram[h_ix];
          if (!histo_bucket->num_counters)
            continue;
          printf ("\n");
          print_prefix (filename, 0, 0);
          printf ("\t\t%d: num counts=%u, min counter="
              HOST_WIDEST_INT_PRINT_DEC ", cum_counter="
              HOST_WIDEST_INT_PRINT_DEC,
	      h_ix, histo_bucket->num_counters,
              (HOST_WIDEST_INT)histo_bucket->min_value,
              (HOST_WIDEST_INT)histo_bucket->cum_value);
        }
    }
}

static void
tag_module_info (const char *filename ATTRIBUTE_UNUSED,
		 unsigned tag ATTRIBUTE_UNUSED, unsigned length)
{
  struct gcov_module_info* mod_info;

  mod_info = (struct gcov_module_info *) 
      alloca ((length + 2) * sizeof (gcov_unsigned_t));
  gcov_read_module_info (mod_info, length);
  if (flag_dump_aux_modules_only)
    {
      if (!mod_info->is_primary)
	printf ("%s\n", mod_info->source_filename);
    }
  else
    {
      const char *suffix = mod_info->is_primary
	? (mod_info->is_exported ? "primary, exported" : "primary")
	: "auxiliary";
      printf (": %s [%s]", mod_info->source_filename, suffix);
    }
}<|MERGE_RESOLUTION|>--- conflicted
+++ resolved
@@ -29,12 +29,8 @@
 #include "gcov-io.h"
 #include "gcov-io.c"
 
-<<<<<<< HEAD
-static void dump_file (const char *);
+static void dump_gcov_file (const char *);
 static int dump_aux_modules (const char *);
-=======
-static void dump_gcov_file (const char *);
->>>>>>> 40acbb11
 static void print_prefix (const char *, unsigned, gcov_position_t);
 static void print_usage (void);
 static void print_version (void);
@@ -126,7 +122,6 @@
 	}
     }
 
-<<<<<<< HEAD
   if (flag_dump_aux_modules_only)
     {
       while (argv[optind])
@@ -134,12 +129,8 @@
 	  return 1;
     }
   else
-    while (argv[optind])
-      dump_file (argv[optind++]);
-=======
   while (argv[optind])
     dump_gcov_file (argv[optind++]);
->>>>>>> 40acbb11
   return 0;
 }
 

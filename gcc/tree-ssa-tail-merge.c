--- conflicted
+++ resolved
@@ -1190,12 +1190,7 @@
 	    *vuse_escaped = true;
 	}
 
-<<<<<<< HEAD
-      if (!(is_gimple_assign (stmt) && local_def (gimple_get_lhs (stmt))
-	    && !gimple_has_side_effects (stmt)))
-=======
       if (!stmt_local_def (stmt))
->>>>>>> 747e4b8f
 	return;
       gsi_prev_nondebug (gsi);
     }

--- conflicted
+++ resolved
@@ -179,11 +179,7 @@
   switch (*spec)
     {
     case 'D':
-<<<<<<< HEAD
-      if (DECL_DEBUG_EXPR (t) && DECL_DEBUG_EXPR_IS_FROM (t))
-=======
       if (DECL_DEBUG_EXPR_IS_FROM (t) && DECL_DEBUG_EXPR (t))
->>>>>>> 8c044a9c
 	{
 	  t = DECL_DEBUG_EXPR (t);
 	  if (!DECL_P (t))

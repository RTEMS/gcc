--- conflicted
+++ resolved
@@ -60,12 +60,8 @@
     m_items (items), m_items_peak (items_peak) {}
 
   /* Comparison operator.  */
-<<<<<<< HEAD
-  inline bool operator< (const vec_usage &second) const
-=======
   inline bool
   operator< (const vec_usage &second) const
->>>>>>> ad42dbbe
   {
     return (m_allocated == second.m_allocated ?
 	    (m_peak == second.m_peak ? m_times < second.m_times
@@ -73,12 +69,8 @@
   }
 
   /* Sum the usage with SECOND usage.  */
-<<<<<<< HEAD
-  vec_usage operator+ (const vec_usage &second)
-=======
   vec_usage
   operator+ (const vec_usage &second)
->>>>>>> ad42dbbe
   {
     return vec_usage (m_allocated + second.m_allocated,
 		      m_times + second.m_times,
@@ -88,12 +80,8 @@
   }
 
   /* Dump usage coupled to LOC location, where TOTAL is sum of all rows.  */
-<<<<<<< HEAD
-  inline void dump (mem_location *loc, mem_usage &total) const
-=======
   inline void
   dump (mem_location *loc, mem_usage &total) const
->>>>>>> ad42dbbe
   {
     char s[4096];
     sprintf (s, "%s:%i (%s)", loc->get_trimmed_filename (),
@@ -108,12 +96,8 @@
   }
 
   /* Dump footer.  */
-<<<<<<< HEAD
-  inline void dump_footer ()
-=======
   inline void
   dump_footer ()
->>>>>>> ad42dbbe
   {
     print_dash_line ();
     fprintf (stderr, "%s%55li%25li%17li\n", "Total", (long)m_allocated,
@@ -122,12 +106,8 @@
   }
 
   /* Dump header with NAME.  */
-<<<<<<< HEAD
-  static inline void dump_header (const char *name)
-=======
   static inline void
   dump_header (const char *name)
->>>>>>> ad42dbbe
   {
     fprintf (stderr, "%-48s %11s%15s%10s%17s%11s\n", name, "Leak", "Peak",
 	     "Times", "Leak items", "Peak items");
@@ -135,12 +115,8 @@
   }
 
   /* Compare wrapper used by qsort method.  */
-<<<<<<< HEAD
-  static int compare (const void *first, const void *second)
-=======
   static int
   compare (const void *first, const void *second)
->>>>>>> ad42dbbe
   {
     typedef std::pair<mem_location *, vec_usage *> mem_pair_t;
 

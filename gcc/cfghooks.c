/* Hooks for cfg representation specific functions.
   Copyright (C) 2003, 2004, 2005 Free Software Foundation, Inc.
   Contributed by Sebastian Pop <s.pop@laposte.net>

This file is part of GCC.

GCC is free software; you can redistribute it and/or modify
it under the terms of the GNU General Public License as published by
the Free Software Foundation; either version 2, or (at your option)
any later version.

GCC is distributed in the hope that it will be useful,
but WITHOUT ANY WARRANTY; without even the implied warranty of
MERCHANTABILITY or FITNESS FOR A PARTICULAR PURPOSE.  See the
GNU General Public License for more details.

You should have received a copy of the GNU General Public License
along with GCC; see the file COPYING.  If not, write to
the Free Software Foundation, 51 Franklin Street, Fifth Floor,
Boston, MA 02110-1301, USA.  */

#include "config.h"
#include "system.h"
#include "coretypes.h"
#include "tm.h"
#include "tree.h"
#include "rtl.h"
#include "basic-block.h"
#include "tree-flow.h"
#include "timevar.h"
#include "toplev.h"
#include "cfgloop.h"

/* A pointer to one of the hooks containers.  */
static struct cfg_hooks *cfg_hooks;

/* Initialization of functions specific to the rtl IR.  */
void
rtl_register_cfg_hooks (void)
{
  cfg_hooks = &rtl_cfg_hooks;
}

/* Initialization of functions specific to the rtl IR.  */
void
cfg_layout_rtl_register_cfg_hooks (void)
{
  cfg_hooks = &cfg_layout_rtl_cfg_hooks;
}

/* Initialization of functions specific to the tree IR.  */

void
tree_register_cfg_hooks (void)
{
  cfg_hooks = &tree_cfg_hooks;
}

/* Returns current ir type.  */

enum ir_type
current_ir_type (void)
{
  if (cfg_hooks == &tree_cfg_hooks)
    return IR_GIMPLE;
  else if (cfg_hooks == &rtl_cfg_hooks)
    return IR_RTL_CFGRTL;
  else if (cfg_hooks == &cfg_layout_rtl_cfg_hooks)
    return IR_RTL_CFGLAYOUT;
  else
    gcc_unreachable ();
}

/* Verify the CFG consistency.

   Currently it does following: checks edge and basic block list correctness
   and calls into IL dependent checking then.  */

void
verify_flow_info (void)
{
  size_t *edge_checksum;
  int err = 0;
  basic_block bb, last_bb_seen;
  basic_block *last_visited;

  timevar_push (TV_CFG_VERIFY);
  last_visited = XCNEWVEC (basic_block, last_basic_block);
  edge_checksum = XCNEWVEC (size_t, last_basic_block);

  /* Check bb chain & numbers.  */
  last_bb_seen = ENTRY_BLOCK_PTR;
  FOR_BB_BETWEEN (bb, ENTRY_BLOCK_PTR->next_bb, NULL, next_bb)
    {
      if (bb != EXIT_BLOCK_PTR
	  && bb != BASIC_BLOCK (bb->index))
	{
	  error ("bb %d on wrong place", bb->index);
	  err = 1;
	}

      if (bb->prev_bb != last_bb_seen)
	{
	  error ("prev_bb of %d should be %d, not %d",
		 bb->index, last_bb_seen->index, bb->prev_bb->index);
	  err = 1;
	}

      last_bb_seen = bb;
    }

  /* Now check the basic blocks (boundaries etc.) */
  FOR_EACH_BB_REVERSE (bb)
    {
      int n_fallthru = 0;
      edge e;
      edge_iterator ei;

      if (bb->loop_father != NULL && current_loops == NULL)
	{
	  error ("verify_flow_info: Block %i has loop_father, but there are no loops",
		 bb->index);
	  err = 1;
	}
      if (bb->loop_father == NULL && current_loops != NULL)
	{
	  error ("verify_flow_info: Block %i lacks loop_father", bb->index);
	  err = 1;
	}

      if (bb->count < 0)
	{
	  error ("verify_flow_info: Wrong count of block %i %i",
		 bb->index, (int)bb->count);
	  err = 1;
	}
      if (bb->frequency < 0)
	{
	  error ("verify_flow_info: Wrong frequency of block %i %i",
		 bb->index, bb->frequency);
	  err = 1;
	}
      FOR_EACH_EDGE (e, ei, bb->succs)
	{
	  if (last_visited [e->dest->index] == bb)
	    {
	      error ("verify_flow_info: Duplicate edge %i->%i",
		     e->src->index, e->dest->index);
	      err = 1;
	    }
	  if (e->probability < 0 || e->probability > REG_BR_PROB_BASE)
	    {
	      error ("verify_flow_info: Wrong probability of edge %i->%i %i",
		     e->src->index, e->dest->index, e->probability);
	      err = 1;
	    }
	  if (e->count < 0)
	    {
	      error ("verify_flow_info: Wrong count of edge %i->%i %i",
		     e->src->index, e->dest->index, (int)e->count);
	      err = 1;
	    }

	  last_visited [e->dest->index] = bb;

	  if (e->flags & EDGE_FALLTHRU)
	    n_fallthru++;

	  if (e->src != bb)
	    {
	      error ("verify_flow_info: Basic block %d succ edge is corrupted",
		     bb->index);
	      fprintf (stderr, "Predecessor: ");
	      dump_edge_info (stderr, e, 0);
	      fprintf (stderr, "\nSuccessor: ");
	      dump_edge_info (stderr, e, 1);
	      fprintf (stderr, "\n");
	      err = 1;
	    }

	  edge_checksum[e->dest->index] += (size_t) e;
	}
      if (n_fallthru > 1)
	{
	  error ("wrong amount of branch edges after unconditional jump %i", bb->index);
	  err = 1;
	}

      FOR_EACH_EDGE (e, ei, bb->preds)
	{
	  if (e->dest != bb)
	    {
	      error ("basic block %d pred edge is corrupted", bb->index);
	      fputs ("Predecessor: ", stderr);
	      dump_edge_info (stderr, e, 0);
	      fputs ("\nSuccessor: ", stderr);
	      dump_edge_info (stderr, e, 1);
	      fputc ('\n', stderr);
	      err = 1;
	    }

	  if (ei.index != e->dest_idx)
	    {
	      error ("basic block %d pred edge is corrupted", bb->index);
	      error ("its dest_idx should be %d, not %d",
		     ei.index, e->dest_idx);
	      fputs ("Predecessor: ", stderr);
	      dump_edge_info (stderr, e, 0);
	      fputs ("\nSuccessor: ", stderr);
	      dump_edge_info (stderr, e, 1);
	      fputc ('\n', stderr);
	      err = 1;
	    }

	  edge_checksum[e->dest->index] -= (size_t) e;
	}
    }

  /* Complete edge checksumming for ENTRY and EXIT.  */
  {
    edge e;
    edge_iterator ei;

    FOR_EACH_EDGE (e, ei, ENTRY_BLOCK_PTR->succs)
      edge_checksum[e->dest->index] += (size_t) e;

    FOR_EACH_EDGE (e, ei, EXIT_BLOCK_PTR->preds)
      edge_checksum[e->dest->index] -= (size_t) e;
  }

  FOR_BB_BETWEEN (bb, ENTRY_BLOCK_PTR, NULL, next_bb)
    if (edge_checksum[bb->index])
      {
	error ("basic block %i edge lists are corrupted", bb->index);
	err = 1;
      }

  last_bb_seen = ENTRY_BLOCK_PTR;

  /* Clean up.  */
  free (last_visited);
  free (edge_checksum);

  if (cfg_hooks->verify_flow_info)
    err |= cfg_hooks->verify_flow_info ();
  if (err)
    internal_error ("verify_flow_info failed");
  timevar_pop (TV_CFG_VERIFY);
}

/* Print out one basic block.  This function takes care of the purely
   graph related information.  The cfg hook for the active representation
   should dump representation-specific information.  */

void
dump_bb (basic_block bb, FILE *outf, int indent)
{
  edge e;
  edge_iterator ei;
  char *s_indent;

  s_indent = alloca ((size_t) indent + 1);
  memset (s_indent, ' ', (size_t) indent);
  s_indent[indent] = '\0';

  fprintf (outf, ";;%s basic block %d, loop depth %d, count ",
	   s_indent, bb->index, bb->loop_depth);
  fprintf (outf, HOST_WIDEST_INT_PRINT_DEC, (HOST_WIDEST_INT) bb->count);
  putc ('\n', outf);

  fprintf (outf, ";;%s prev block ", s_indent);
  if (bb->prev_bb)
    fprintf (outf, "%d, ", bb->prev_bb->index);
  else
    fprintf (outf, "(nil), ");
  fprintf (outf, "next block ");
  if (bb->next_bb)
    fprintf (outf, "%d", bb->next_bb->index);
  else
    fprintf (outf, "(nil)");
  putc ('\n', outf);

  fprintf (outf, ";;%s pred:      ", s_indent);
  FOR_EACH_EDGE (e, ei, bb->preds)
    dump_edge_info (outf, e, 0);
  putc ('\n', outf);

  fprintf (outf, ";;%s succ:      ", s_indent);
  FOR_EACH_EDGE (e, ei, bb->succs)
    dump_edge_info (outf, e, 1);
  putc ('\n', outf);

  if (cfg_hooks->dump_bb)
    cfg_hooks->dump_bb (bb, outf, indent);
}

/* Redirect edge E to the given basic block DEST and update underlying program
   representation.  Returns edge representing redirected branch (that may not
   be equivalent to E in the case of duplicate edges being removed) or NULL
   if edge is not easily redirectable for whatever reason.  */

edge
redirect_edge_and_branch (edge e, basic_block dest)
{
  edge ret;

  if (!cfg_hooks->redirect_edge_and_branch)
    internal_error ("%s does not support redirect_edge_and_branch",
		    cfg_hooks->name);

  ret = cfg_hooks->redirect_edge_and_branch (e, dest);

  /* If RET != E, then the edge E was removed since RET already lead to the
     same destination.  */
  if (ret != NULL && current_loops != NULL)
    rescan_loop_exit (e, false, ret != e);

  return ret;
}

/* Returns true if it is possible to remove the edge E by redirecting it
   to the destination of the other edge going from its source.  */

bool
can_remove_branch_p (edge e)
{
  if (!cfg_hooks->can_remove_branch_p)
    internal_error ("%s does not support can_remove_branch_p",
		    cfg_hooks->name);

  if (EDGE_COUNT (e->src->succs) != 2)
    return false;

  return cfg_hooks->can_remove_branch_p (e);
}

/* Removes E, by redirecting it to the destination of the other edge going
   from its source.  Can_remove_branch_p must be true for E, hence this
   operation cannot fail.  */

void
remove_branch (edge e)
{
  edge other;
  basic_block src = e->src;
  int irr;

  gcc_assert (EDGE_COUNT (e->src->succs) == 2);

  other = EDGE_SUCC (src, EDGE_SUCC (src, 0) == e);
  irr = other->flags & EDGE_IRREDUCIBLE_LOOP;

  if (current_loops != NULL)
    rescan_loop_exit (e, false, true);

  e = redirect_edge_and_branch (e, other->dest);
  gcc_assert (e != NULL);

  e->flags &= ~EDGE_IRREDUCIBLE_LOOP;
  e->flags |= irr;
}

/* Redirect the edge E to basic block DEST even if it requires creating
   of a new basic block; then it returns the newly created basic block.
   Aborts when redirection is impossible.  */

basic_block
redirect_edge_and_branch_force (edge e, basic_block dest)
{
<<<<<<< HEAD
  basic_block ret;
=======
  basic_block ret, src = e->src;
>>>>>>> 1177f497
  struct loop *loop;

  if (!cfg_hooks->redirect_edge_and_branch_force)
    internal_error ("%s does not support redirect_edge_and_branch_force",
		    cfg_hooks->name);

  if (current_loops != NULL)
    rescan_loop_exit (e, false, true);

  ret = cfg_hooks->redirect_edge_and_branch_force (e, dest);
<<<<<<< HEAD
  if (current_loops != NULL && ret != NULL)
    {
      loop = find_common_loop (single_pred (ret)->loop_father,
			       single_succ (ret)->loop_father);
      add_bb_to_loop (ret, loop);
=======
  if (ret != NULL
      && dom_info_available_p (CDI_DOMINATORS))
    set_immediate_dominator (CDI_DOMINATORS, ret, src);

  if (current_loops != NULL)
    {
      if (ret != NULL)
	{
	  loop = find_common_loop (single_pred (ret)->loop_father,
				   single_succ (ret)->loop_father);
	  add_bb_to_loop (ret, loop);
	}
      else if (find_edge (src, dest) == e)
	rescan_loop_exit (e, true, false);
>>>>>>> 1177f497
    }

  return ret;
}

/* Splits basic block BB after the specified instruction I (but at least after
   the labels).  If I is NULL, splits just after labels.  The newly created edge
   is returned.  The new basic block is created just after the old one.  */

edge
split_block (basic_block bb, void *i)
{
  basic_block new_bb;

  if (!cfg_hooks->split_block)
    internal_error ("%s does not support split_block", cfg_hooks->name);

  new_bb = cfg_hooks->split_block (bb, i);
  if (!new_bb)
    return NULL;

  new_bb->count = bb->count;
  new_bb->frequency = bb->frequency;
  new_bb->loop_depth = bb->loop_depth;

  if (dom_info_available_p (CDI_DOMINATORS))
    {
      redirect_immediate_dominators (CDI_DOMINATORS, bb, new_bb);
      set_immediate_dominator (CDI_DOMINATORS, new_bb, bb);
    }

  if (current_loops != NULL)
    add_bb_to_loop (new_bb, bb->loop_father);

  return make_single_succ_edge (bb, new_bb, EDGE_FALLTHRU);
}

/* Splits block BB just after labels.  The newly created edge is returned.  */

edge
split_block_after_labels (basic_block bb)
{
  return split_block (bb, NULL);
}

/* Moves block BB immediately after block AFTER.  Returns false if the
   movement was impossible.  */

bool
move_block_after (basic_block bb, basic_block after)
{
  bool ret;

  if (!cfg_hooks->move_block_after)
    internal_error ("%s does not support move_block_after", cfg_hooks->name);

  ret = cfg_hooks->move_block_after (bb, after);

  return ret;
}

/* Deletes the basic block BB.  */

void
delete_basic_block (basic_block bb)
{
  if (!cfg_hooks->delete_basic_block)
    internal_error ("%s does not support delete_basic_block", cfg_hooks->name);

  cfg_hooks->delete_basic_block (bb);

  if (current_loops != NULL)
    {
      struct loop *loop = bb->loop_father;

      /* If we remove the header or the latch of a loop, mark the loop for
	 removal by setting its header and latch to NULL.  */
      if (loop->latch == bb
	  || loop->header == bb)
	{
	  loop->header = NULL;
	  loop->latch = NULL;
	}

      remove_bb_from_loops (bb);
    }

  /* Remove the edges into and out of this block.  Note that there may
     indeed be edges in, if we are removing an unreachable loop.  */
  while (EDGE_COUNT (bb->preds) != 0)
    remove_edge (EDGE_PRED (bb, 0));
  while (EDGE_COUNT (bb->succs) != 0)
    remove_edge (EDGE_SUCC (bb, 0));

  if (dom_computed[CDI_DOMINATORS])
    delete_from_dominance_info (CDI_DOMINATORS, bb);
  if (dom_computed[CDI_POST_DOMINATORS])
    delete_from_dominance_info (CDI_POST_DOMINATORS, bb);

  /* Remove the basic block from the array.  */
  expunge_block (bb);
}

/* Splits edge E and returns the newly created basic block.  */

basic_block
split_edge (edge e)
{
  basic_block ret;
  gcov_type count = e->count;
  int freq = EDGE_FREQUENCY (e);
  edge f;
  bool irr = (e->flags & EDGE_IRREDUCIBLE_LOOP) != 0;
  struct loop *loop;
  basic_block src = e->src, dest = e->dest;

  if (!cfg_hooks->split_edge)
    internal_error ("%s does not support split_edge", cfg_hooks->name);

  if (current_loops != NULL)
    rescan_loop_exit (e, false, true);

  ret = cfg_hooks->split_edge (e);
  ret->count = count;
  ret->frequency = freq;
  single_succ_edge (ret)->probability = REG_BR_PROB_BASE;
  single_succ_edge (ret)->count = count;

  if (irr)
    {
      ret->flags |= BB_IRREDUCIBLE_LOOP;
      single_pred_edge (ret)->flags |= EDGE_IRREDUCIBLE_LOOP;
      single_succ_edge (ret)->flags |= EDGE_IRREDUCIBLE_LOOP;
    }

  if (dom_computed[CDI_DOMINATORS])
    set_immediate_dominator (CDI_DOMINATORS, ret, single_pred (ret));

  if (dom_computed[CDI_DOMINATORS] >= DOM_NO_FAST_QUERY)
    {
      /* There are two cases:

	 If the immediate dominator of e->dest is not e->src, it
	 remains unchanged.

	 If immediate dominator of e->dest is e->src, it may become
	 ret, provided that all other predecessors of e->dest are
	 dominated by e->dest.  */

      if (get_immediate_dominator (CDI_DOMINATORS, single_succ (ret))
	  == single_pred (ret))
	{
	  edge_iterator ei;
	  FOR_EACH_EDGE (f, ei, single_succ (ret)->preds)
	    {
	      if (f == single_succ_edge (ret))
		continue;

	      if (!dominated_by_p (CDI_DOMINATORS, f->src,
				   single_succ (ret)))
		break;
	    }

	  if (!f)
	    set_immediate_dominator (CDI_DOMINATORS, single_succ (ret), ret);
	}
    }

  if (current_loops != NULL)
    {
      loop = find_common_loop (src->loop_father, dest->loop_father);
      add_bb_to_loop (ret, loop);

      if (loop->latch == src)
	loop->latch = ret;
    }

  return ret;
}

/* Creates a new basic block just after the basic block AFTER.
   HEAD and END are the first and the last statement belonging
   to the block.  If both are NULL, an empty block is created.  */

basic_block
create_basic_block (void *head, void *end, basic_block after)
{
  basic_block ret;

  if (!cfg_hooks->create_basic_block)
    internal_error ("%s does not support create_basic_block", cfg_hooks->name);

  ret = cfg_hooks->create_basic_block (head, end, after);

  if (dom_computed[CDI_DOMINATORS])
    add_to_dominance_info (CDI_DOMINATORS, ret);
  if (dom_computed[CDI_POST_DOMINATORS])
    add_to_dominance_info (CDI_POST_DOMINATORS, ret);

  return ret;
}

/* Creates an empty basic block just after basic block AFTER.  */

basic_block
create_empty_bb (basic_block after)
{
  return create_basic_block (NULL, NULL, after);
}

/* Checks whether we may merge blocks BB1 and BB2.  */

bool
can_merge_blocks_p (basic_block bb1, basic_block bb2)
{
  bool ret;

  if (!cfg_hooks->can_merge_blocks_p)
    internal_error ("%s does not support can_merge_blocks_p", cfg_hooks->name);

  ret = cfg_hooks->can_merge_blocks_p (bb1, bb2);

  return ret;
}

void
predict_edge (edge e, enum br_predictor predictor, int probability)
{
  if (!cfg_hooks->predict_edge)
    internal_error ("%s does not support predict_edge", cfg_hooks->name);

  cfg_hooks->predict_edge (e, predictor, probability);
}

bool
predicted_by_p (basic_block bb, enum br_predictor predictor)
{
  if (!cfg_hooks->predict_edge)
    internal_error ("%s does not support predicted_by_p", cfg_hooks->name);

  return cfg_hooks->predicted_by_p (bb, predictor);
}

/* Merges basic block B into basic block A.  */

void
merge_blocks (basic_block a, basic_block b)
{
  edge e;
  edge_iterator ei;

  if (!cfg_hooks->merge_blocks)
    internal_error ("%s does not support merge_blocks", cfg_hooks->name);

  if (current_loops != NULL)
    remove_bb_from_loops (b);

  cfg_hooks->merge_blocks (a, b);

  /* Normally there should only be one successor of A and that is B, but
     partway though the merge of blocks for conditional_execution we'll
     be merging a TEST block with THEN and ELSE successors.  Free the
     whole lot of them and hope the caller knows what they're doing.  */

  while (EDGE_COUNT (a->succs) != 0)
    {
      if (current_loops != NULL)
	rescan_loop_exit (EDGE_SUCC (a, 0), false, true);
      remove_edge (EDGE_SUCC (a, 0));
    }

  /* Adjust the edges out of B for the new owner.  */
  FOR_EACH_EDGE (e, ei, b->succs)
    {
      e->src = a;
      if (current_loops != NULL)
	rescan_loop_exit (e, true, false);
    }
  a->succs = b->succs;
  a->flags |= b->flags;

  /* B hasn't quite yet ceased to exist.  Attempt to prevent mishap.  */
  b->preds = b->succs = NULL;

  if (dom_computed[CDI_DOMINATORS])
    redirect_immediate_dominators (CDI_DOMINATORS, b, a);

  if (dom_computed[CDI_DOMINATORS])
    delete_from_dominance_info (CDI_DOMINATORS, b);
  if (dom_computed[CDI_POST_DOMINATORS])
    delete_from_dominance_info (CDI_POST_DOMINATORS, b);

  expunge_block (b);
}

/* Split BB into entry part and the rest (the rest is the newly created block).
   Redirect those edges for that REDIRECT_EDGE_P returns true to the entry
   part.  Returns the edge connecting the entry part to the rest.  */

edge
make_forwarder_block (basic_block bb, bool (*redirect_edge_p) (edge),
		      void (*new_bb_cbk) (basic_block))
{
  edge e, fallthru;
  edge_iterator ei;
  basic_block dummy, jump;
  struct loop *loop, *ploop, *cloop;

  if (!cfg_hooks->make_forwarder_block)
    internal_error ("%s does not support make_forwarder_block",
		    cfg_hooks->name);

  fallthru = split_block_after_labels (bb);
  dummy = fallthru->src;
  bb = fallthru->dest;

  /* Redirect back edges we want to keep.  */
  for (ei = ei_start (dummy->preds); (e = ei_safe_edge (ei)); )
    {
      if (redirect_edge_p (e))
	{
	  ei_next (&ei);
	  continue;
	}

      dummy->frequency -= EDGE_FREQUENCY (e);
      dummy->count -= e->count;
      if (dummy->frequency < 0)
	dummy->frequency = 0;
      if (dummy->count < 0)
	dummy->count = 0;
      fallthru->count -= e->count;
      if (fallthru->count < 0)
	fallthru->count = 0;

      jump = redirect_edge_and_branch_force (e, bb);
      if (jump != NULL
	  && new_bb_cbk != NULL)
	new_bb_cbk (jump);
    }

  if (dom_info_available_p (CDI_DOMINATORS))
    {
      basic_block doms_to_fix[2];

      doms_to_fix[0] = dummy;
      doms_to_fix[1] = bb;
      iterate_fix_dominators (CDI_DOMINATORS, doms_to_fix, 2);
    }

  if (current_loops != NULL)
    {
      /* If we do not split a loop header, then both blocks belong to the
	 same loop.  In case we split loop header and do not redirect the
	 latch edge to DUMMY, then DUMMY belongs to the outer loop, and
<<<<<<< HEAD
	 BB becomes the new header.  */
      loop = dummy->loop_father;
      if (loop->header == dummy
=======
	 BB becomes the new header.  If latch is not recorded for the loop,
	 we leave this updating on the caller (this may only happen during
	 loop analysis).  */
      loop = dummy->loop_father;
      if (loop->header == dummy
	  && loop->latch != NULL
>>>>>>> 1177f497
	  && find_edge (loop->latch, dummy) == NULL)
	{
	  remove_bb_from_loops (dummy);
	  loop->header = bb;

	  cloop = loop;
	  FOR_EACH_EDGE (e, ei, dummy->preds)
	    {
	      cloop = find_common_loop (cloop, e->src->loop_father);
	    }
	  add_bb_to_loop (dummy, cloop);
	}

      /* In case we split loop latch, update it.  */
      for (ploop = loop; ploop; ploop = ploop->outer)
	if (ploop->latch == dummy)
	  ploop->latch = bb;
    }

  cfg_hooks->make_forwarder_block (fallthru);

  return fallthru;
}

void
tidy_fallthru_edge (edge e)
{
  if (cfg_hooks->tidy_fallthru_edge)
    cfg_hooks->tidy_fallthru_edge (e);
}

/* Fix up edges that now fall through, or rather should now fall through
   but previously required a jump around now deleted blocks.  Simplify
   the search by only examining blocks numerically adjacent, since this
   is how find_basic_blocks created them.  */

void
tidy_fallthru_edges (void)
{
  basic_block b, c;

  if (!cfg_hooks->tidy_fallthru_edge)
    return;

  if (ENTRY_BLOCK_PTR->next_bb == EXIT_BLOCK_PTR)
    return;

  FOR_BB_BETWEEN (b, ENTRY_BLOCK_PTR->next_bb, EXIT_BLOCK_PTR->prev_bb, next_bb)
    {
      edge s;

      c = b->next_bb;

      /* We care about simple conditional or unconditional jumps with
	 a single successor.

	 If we had a conditional branch to the next instruction when
	 find_basic_blocks was called, then there will only be one
	 out edge for the block which ended with the conditional
	 branch (since we do not create duplicate edges).

	 Furthermore, the edge will be marked as a fallthru because we
	 merge the flags for the duplicate edges.  So we do not want to
	 check that the edge is not a FALLTHRU edge.  */

      if (single_succ_p (b))
	{
	  s = single_succ_edge (b);
	  if (! (s->flags & EDGE_COMPLEX)
	      && s->dest == c
	      && !find_reg_note (BB_END (b), REG_CROSSING_JUMP, NULL_RTX))
	    tidy_fallthru_edge (s);
	}
    }
}

/* Returns true if we can duplicate basic block BB.  */

bool
can_duplicate_block_p (basic_block bb)
{
  edge e;

  if (!cfg_hooks->can_duplicate_block_p)
    internal_error ("%s does not support can_duplicate_block_p",
		    cfg_hooks->name);

  if (bb == EXIT_BLOCK_PTR || bb == ENTRY_BLOCK_PTR)
    return false;

  /* Duplicating fallthru block to exit would require adding a jump
     and splitting the real last BB.  */
  e = find_edge (bb, EXIT_BLOCK_PTR);
  if (e && (e->flags & EDGE_FALLTHRU))
    return false;

  return cfg_hooks->can_duplicate_block_p (bb);
}

/* Duplicates basic block BB and redirects edge E to it.  Returns the
   new basic block.  The new basic block is placed after the basic block
   AFTER.  */

basic_block
duplicate_block (basic_block bb, edge e, basic_block after)
{
  edge s, n;
  basic_block new_bb;
  gcov_type new_count = e ? e->count : 0;
  edge_iterator ei;

  if (!cfg_hooks->duplicate_block)
    internal_error ("%s does not support duplicate_block",
		    cfg_hooks->name);

  if (bb->count < new_count)
    new_count = bb->count;

#ifdef ENABLE_CHECKING
  gcc_assert (can_duplicate_block_p (bb));
#endif

  new_bb = cfg_hooks->duplicate_block (bb);
  if (after)
    move_block_after (new_bb, after);

  new_bb->loop_depth = bb->loop_depth;
  new_bb->flags = bb->flags;
  FOR_EACH_EDGE (s, ei, bb->succs)
    {
      /* Since we are creating edges from a new block to successors
	 of another block (which therefore are known to be disjoint), there
	 is no need to actually check for duplicated edges.  */
      n = unchecked_make_edge (new_bb, s->dest, s->flags);
      n->probability = s->probability;
      if (e && bb->count)
	{
	  /* Take care for overflows!  */
	  n->count = s->count * (new_count * 10000 / bb->count) / 10000;
	  s->count -= n->count;
	}
      else
	n->count = s->count;
      n->aux = s->aux;
    }

  if (e)
    {
      new_bb->count = new_count;
      bb->count -= new_count;

      new_bb->frequency = EDGE_FREQUENCY (e);
      bb->frequency -= EDGE_FREQUENCY (e);

      redirect_edge_and_branch_force (e, new_bb);

      if (bb->count < 0)
	bb->count = 0;
      if (bb->frequency < 0)
	bb->frequency = 0;
    }
  else
    {
      new_bb->count = bb->count;
      new_bb->frequency = bb->frequency;
    }

  set_bb_original (new_bb, bb);
  set_bb_copy (bb, new_bb);

  /* Add the new block to the prescribed loop.  */
  if (current_loops != NULL)
    add_bb_to_loop (new_bb, bb->loop_father->copy);

  return new_bb;
}

/* Return 1 if BB ends with a call, possibly followed by some
   instructions that must stay with the call, 0 otherwise.  */

bool
block_ends_with_call_p (basic_block bb)
{
  if (!cfg_hooks->block_ends_with_call_p)
    internal_error ("%s does not support block_ends_with_call_p", cfg_hooks->name);

  return (cfg_hooks->block_ends_with_call_p) (bb);
}

/* Return 1 if BB ends with a conditional branch, 0 otherwise.  */

bool
block_ends_with_condjump_p (basic_block bb)
{
  if (!cfg_hooks->block_ends_with_condjump_p)
    internal_error ("%s does not support block_ends_with_condjump_p",
		    cfg_hooks->name);

  return (cfg_hooks->block_ends_with_condjump_p) (bb);
}

/* Add fake edges to the function exit for any non constant and non noreturn
   calls, volatile inline assembly in the bitmap of blocks specified by
   BLOCKS or to the whole CFG if BLOCKS is zero.  Return the number of blocks
   that were split.

   The goal is to expose cases in which entering a basic block does not imply
   that all subsequent instructions must be executed.  */

int
flow_call_edges_add (sbitmap blocks)
{
  if (!cfg_hooks->flow_call_edges_add)
    internal_error ("%s does not support flow_call_edges_add",
		    cfg_hooks->name);

  return (cfg_hooks->flow_call_edges_add) (blocks);
}

/* This function is called immediately after edge E is added to the
   edge vector E->dest->preds.  */

void
execute_on_growing_pred (edge e)
{
  if (cfg_hooks->execute_on_growing_pred)
    cfg_hooks->execute_on_growing_pred (e);
}

/* This function is called immediately before edge E is removed from
   the edge vector E->dest->preds.  */

void
execute_on_shrinking_pred (edge e)
{
  if (cfg_hooks->execute_on_shrinking_pred)
    cfg_hooks->execute_on_shrinking_pred (e);
}

/* This is used inside loop versioning when we want to insert
   stmts/insns on the edges, which have a different behavior
   in tree's and in RTL, so we made a CFG hook.  */
void
lv_flush_pending_stmts (edge e)
{
  if (cfg_hooks->flush_pending_stmts)
    cfg_hooks->flush_pending_stmts (e);
}

/* Loop versioning uses the duplicate_loop_to_header_edge to create
   a new version of the loop basic-blocks, the parameters here are
   exactly the same as in duplicate_loop_to_header_edge or
   tree_duplicate_loop_to_header_edge; while in tree-ssa there is
   additional work to maintain ssa information that's why there is
   a need to call the tree_duplicate_loop_to_header_edge rather
   than duplicate_loop_to_header_edge when we are in tree mode.  */
bool
cfg_hook_duplicate_loop_to_header_edge (struct loop *loop, edge e,
					unsigned int ndupl,
					sbitmap wont_exit, edge orig,
					VEC (edge, heap) **to_remove,
					int flags)
{
  gcc_assert (cfg_hooks->cfg_hook_duplicate_loop_to_header_edge);
  return cfg_hooks->cfg_hook_duplicate_loop_to_header_edge (loop, e,
							    ndupl, wont_exit,
							    orig, to_remove,
							    flags);
}

/* Conditional jumps are represented differently in trees and RTL,
   this hook takes a basic block that is known to have a cond jump
   at its end and extracts the taken and not taken eges out of it
   and store it in E1 and E2 respectively.  */
void
extract_cond_bb_edges (basic_block b, edge *e1, edge *e2)
{
  gcc_assert (cfg_hooks->extract_cond_bb_edges);
  cfg_hooks->extract_cond_bb_edges (b, e1, e2);
}

/* Responsible for updating the ssa info (PHI nodes) on the
   new condition basic block that guards the versioned loop.  */
void
lv_adjust_loop_header_phi (basic_block first, basic_block second,
			   basic_block new, edge e)
{
  if (cfg_hooks->lv_adjust_loop_header_phi)
    cfg_hooks->lv_adjust_loop_header_phi (first, second, new, e);
}

/* Conditions in trees and RTL are different so we need
   a different handling when we add the condition to the
   versioning code.  */
void
lv_add_condition_to_bb (basic_block first, basic_block second,
			basic_block new, void *cond)
{
  gcc_assert (cfg_hooks->lv_add_condition_to_bb);
  cfg_hooks->lv_add_condition_to_bb (first, second, new, cond);
}<|MERGE_RESOLUTION|>--- conflicted
+++ resolved
@@ -367,11 +367,7 @@
 basic_block
 redirect_edge_and_branch_force (edge e, basic_block dest)
 {
-<<<<<<< HEAD
-  basic_block ret;
-=======
   basic_block ret, src = e->src;
->>>>>>> 1177f497
   struct loop *loop;
 
   if (!cfg_hooks->redirect_edge_and_branch_force)
@@ -382,13 +378,6 @@
     rescan_loop_exit (e, false, true);
 
   ret = cfg_hooks->redirect_edge_and_branch_force (e, dest);
-<<<<<<< HEAD
-  if (current_loops != NULL && ret != NULL)
-    {
-      loop = find_common_loop (single_pred (ret)->loop_father,
-			       single_succ (ret)->loop_father);
-      add_bb_to_loop (ret, loop);
-=======
   if (ret != NULL
       && dom_info_available_p (CDI_DOMINATORS))
     set_immediate_dominator (CDI_DOMINATORS, ret, src);
@@ -403,7 +392,6 @@
 	}
       else if (find_edge (src, dest) == e)
 	rescan_loop_exit (e, true, false);
->>>>>>> 1177f497
     }
 
   return ret;
@@ -759,18 +747,12 @@
       /* If we do not split a loop header, then both blocks belong to the
 	 same loop.  In case we split loop header and do not redirect the
 	 latch edge to DUMMY, then DUMMY belongs to the outer loop, and
-<<<<<<< HEAD
-	 BB becomes the new header.  */
-      loop = dummy->loop_father;
-      if (loop->header == dummy
-=======
 	 BB becomes the new header.  If latch is not recorded for the loop,
 	 we leave this updating on the caller (this may only happen during
 	 loop analysis).  */
       loop = dummy->loop_father;
       if (loop->header == dummy
 	  && loop->latch != NULL
->>>>>>> 1177f497
 	  && find_edge (loop->latch, dummy) == NULL)
 	{
 	  remove_bb_from_loops (dummy);

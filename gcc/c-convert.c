--- conflicted
+++ resolved
@@ -73,10 +73,7 @@
   enum tree_code code = TREE_CODE (type);
   const char *invalid_conv_diag;
   tree ret;
-<<<<<<< HEAD
-=======
   location_t loc = EXPR_LOCATION (expr);
->>>>>>> 42a9ba1d
 
   if (type == error_mark_node
       || expr == error_mark_node
@@ -98,8 +95,6 @@
 
   STRIP_TYPE_NOPS (e);
 
-  STRIP_TYPE_NOPS (e);
-
   if (TYPE_MAIN_VARIANT (type) == TYPE_MAIN_VARIANT (TREE_TYPE (expr)))
     return fold_convert_loc (loc, type, expr);
   if (TREE_CODE (TREE_TYPE (expr)) == ERROR_MARK)
@@ -113,11 +108,7 @@
   switch (code)
     {
     case VOID_TYPE:
-<<<<<<< HEAD
-      return fold_convert (type, e);
-=======
       return fold_convert_loc (loc, type, e);
->>>>>>> 42a9ba1d
 
     case INTEGER_TYPE:
     case ENUMERAL_TYPE:
@@ -125,13 +116,8 @@
       goto maybe_fold;
 
     case BOOLEAN_TYPE:
-<<<<<<< HEAD
-      return fold_convert 
-	(type, c_objc_common_truthvalue_conversion (input_location, expr));
-=======
       return fold_convert_loc
 	(loc, type, c_objc_common_truthvalue_conversion (input_location, expr));
->>>>>>> 42a9ba1d
 
     case POINTER_TYPE:
     case REFERENCE_TYPE:

--- conflicted
+++ resolved
@@ -889,11 +889,7 @@
 enum sched_pressure_algorithm sched_pressure;
 
 /* Map regno -> its pressure class.  The map defined only when
-<<<<<<< HEAD
-   SCHED_PRESSURE_P is true.  */
-=======
    SCHED_PRESSURE != SCHED_PRESSURE_NONE.  */
->>>>>>> 5cc13354
 enum reg_class *sched_regno_pressure_class;
 
 /* The current register pressure.  Only elements corresponding pressure
@@ -937,19 +933,6 @@
 	{
 	  if (birth_p)
 	    {
-<<<<<<< HEAD
-	      bitmap_set_bit (curr_reg_live, regno);
-	      curr_reg_pressure[pressure_class]
-		+= (ira_reg_class_max_nregs
-		    [pressure_class][PSEUDO_REGNO_MODE (regno)]);
-	    }
-	  else
-	    {
-	      bitmap_clear_bit (curr_reg_live, regno);
-	      curr_reg_pressure[pressure_class]
-		-= (ira_reg_class_max_nregs
-		    [pressure_class][PSEUDO_REGNO_MODE (regno)]);
-=======
 	      if (!live || bitmap_set_bit (live, regno))
 		pressure[pressure_class]
 		  += (ira_reg_class_max_nregs
@@ -961,7 +944,6 @@
 		pressure[pressure_class]
 		  -= (ira_reg_class_max_nregs
 		      [pressure_class][PSEUDO_REGNO_MODE (regno)]);
->>>>>>> 5cc13354
 	    }
 	}
     }
@@ -970,15 +952,6 @@
     {
       if (birth_p)
 	{
-<<<<<<< HEAD
-	  bitmap_set_bit (curr_reg_live, regno);
-	  curr_reg_pressure[pressure_class]++;
-	}
-      else
-	{
-	  bitmap_clear_bit (curr_reg_live, regno);
-	  curr_reg_pressure[pressure_class]--;
-=======
 	  if (!live || bitmap_set_bit (live, regno))
 	    pressure[pressure_class]++;
 	}
@@ -986,7 +959,6 @@
 	{
 	  if (!live || bitmap_clear_bit (live, regno))
 	    pressure[pressure_class]--;
->>>>>>> 5cc13354
 	}
     }
 }
@@ -1734,22 +1706,7 @@
   gcc_checking_assert (!DEBUG_INSN_P (insn));
 
   excess_cost_change = 0;
-<<<<<<< HEAD
-  for (i = 0; i < ira_pressure_classes_num; i++)
-    death[ira_pressure_classes[i]] = 0;
-  for (use = INSN_REG_USE_LIST (insn); use != NULL; use = use->next_insn_use)
-    if (dying_use_p (use))
-      {
-	cl = sched_regno_pressure_class[use->regno];
-	if (use->regno < FIRST_PSEUDO_REGISTER)
-	  death[cl]++;
-	else
-	  death[cl]
-	    += ira_reg_class_max_nregs[cl][PSEUDO_REGNO_MODE (use->regno)];
-      }
-=======
   calculate_reg_deaths (insn, death);
->>>>>>> 5cc13354
   pressure_info = INSN_REG_PRESSURE (insn);
   max_reg_pressure = INSN_MAX_REG_PRESSURE (insn);
   gcc_assert (pressure_info != NULL && max_reg_pressure != NULL);
@@ -4332,17 +4289,9 @@
       rtx *first = ready_lastpos (&ready);
       for (i = 0; i < ready.n_ready; i++)
 	{
-<<<<<<< HEAD
-	  fputc (':', sched_dump);
-	  for (i = 0; i < ira_pressure_classes_num; i++)
-	    fprintf (sched_dump, "%s%+d(%d)",
-		     reg_class_names[ira_pressure_classes[i]],
-		     pressure_info[i].set_increase, pressure_info[i].change);
-=======
 	  rtx insn = first[i];
 	  QUEUE_INDEX (insn) = QUEUE_NOWHERE;
 	  INSN_TICK (insn) = INVALID_TICK;
->>>>>>> 5cc13354
 	}
     }
   for (i = 0; i <= max_insn_queue_index; i++)
@@ -6683,15 +6632,11 @@
     {
       int i, max_regno = max_reg_num ();
 
-<<<<<<< HEAD
-      ira_set_pseudo_classes (sched_verbose ? sched_dump : NULL);
-=======
       if (sched_dump != NULL)
 	/* We need info about pseudos for rtl dumps about pseudo
 	   classes and costs.  */
 	regstat_init_n_sets_and_refs ();
       ira_set_pseudo_classes (true, sched_verbose ? sched_dump : NULL);
->>>>>>> 5cc13354
       sched_regno_pressure_class
 	= (enum reg_class *) xmalloc (max_regno * sizeof (enum reg_class));
       for (i = 0; i < max_regno; i++)
@@ -6806,11 +6751,6 @@
   haifa_finish_h_i_d ();
   if (sched_pressure != SCHED_PRESSURE_NONE)
     {
-<<<<<<< HEAD
-      free (sched_regno_pressure_class);
-      BITMAP_FREE (region_ref_regs);
-      BITMAP_FREE (saved_reg_live);
-=======
       if (regstat_n_sets_and_refs != NULL)
 	regstat_free_n_sets_and_refs ();
       if (sched_pressure == SCHED_PRESSURE_WEIGHTED)
@@ -6818,7 +6758,6 @@
 	  BITMAP_FREE (region_ref_regs);
 	  BITMAP_FREE (saved_reg_live);
 	}
->>>>>>> 5cc13354
       BITMAP_FREE (curr_reg_live);
       free (sched_regno_pressure_class);
     }

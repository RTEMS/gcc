--- conflicted
+++ resolved
@@ -9455,7 +9455,42 @@
     return orig;
 }
 
-<<<<<<< HEAD
+/* PR jit/64810.
+   Targets can provide configure-time default options in
+   OPTION_DEFAULT_SPECS.  The jit needs to access these, but
+   they are expressed in the spec language.
+
+   Run just enough of the driver to be able to expand these
+   specs, and then call the callback CB on each
+   such option.  The options strings are *without* a leading
+   '-' character e.g. ("march=x86-64").  Finally, clean up.  */
+
+void
+driver_get_configure_time_options (void (*cb) (const char *option,
+					       void *user_data),
+				   void *user_data)
+{
+  size_t i;
+
+  obstack_init (&obstack);
+  gcc_obstack_init (&opts_obstack);
+  n_switches = 0;
+
+  for (i = 0; i < ARRAY_SIZE (option_default_specs); i++)
+    do_option_spec (option_default_specs[i].name,
+		    option_default_specs[i].spec);
+
+  for (i = 0; (int) i < n_switches; i++)
+    {
+      gcc_assert (switches[i].part1);
+      (*cb) (switches[i].part1, user_data);
+    }
+
+  obstack_free (&opts_obstack, NULL);
+  obstack_free (&obstack, NULL);
+  n_switches = 0;
+}
+
 #define IS_STD_DIR(PATH,STD) (strncmp (PATH, STD, sizeof (STD)-1) == 0)
 
 #ifdef CONFIGURE_RPATH_PREFIX
@@ -9684,41 +9719,4 @@
 
   return xstrdup (argv[0]);
 }
-#endif
-=======
-/* PR jit/64810.
-   Targets can provide configure-time default options in
-   OPTION_DEFAULT_SPECS.  The jit needs to access these, but
-   they are expressed in the spec language.
-
-   Run just enough of the driver to be able to expand these
-   specs, and then call the callback CB on each
-   such option.  The options strings are *without* a leading
-   '-' character e.g. ("march=x86-64").  Finally, clean up.  */
-
-void
-driver_get_configure_time_options (void (*cb) (const char *option,
-					       void *user_data),
-				   void *user_data)
-{
-  size_t i;
-
-  obstack_init (&obstack);
-  gcc_obstack_init (&opts_obstack);
-  n_switches = 0;
-
-  for (i = 0; i < ARRAY_SIZE (option_default_specs); i++)
-    do_option_spec (option_default_specs[i].name,
-		    option_default_specs[i].spec);
-
-  for (i = 0; (int) i < n_switches; i++)
-    {
-      gcc_assert (switches[i].part1);
-      (*cb) (switches[i].part1, user_data);
-    }
-
-  obstack_free (&opts_obstack, NULL);
-  obstack_free (&obstack, NULL);
-  n_switches = 0;
-}
->>>>>>> 45beb02e
+#endif
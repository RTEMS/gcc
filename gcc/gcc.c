/* Compiler driver program that can handle many languages.
   Copyright (C) 1987-2017 Free Software Foundation, Inc.

This file is part of GCC.

GCC is free software; you can redistribute it and/or modify it under
the terms of the GNU General Public License as published by the Free
Software Foundation; either version 3, or (at your option) any later
version.

GCC is distributed in the hope that it will be useful, but WITHOUT ANY
WARRANTY; without even the implied warranty of MERCHANTABILITY or
FITNESS FOR A PARTICULAR PURPOSE.  See the GNU General Public License
for more details.

You should have received a copy of the GNU General Public License
along with GCC; see the file COPYING3.  If not see
<http://www.gnu.org/licenses/>.  */

/* This program is the user interface to the C compiler and possibly to
other compilers.  It is used because compilation is a complicated procedure
which involves running several programs and passing temporary files between
them, forwarding the users switches to those programs selectively,
and deleting the temporary files at the end.

CC recognizes how to compile each input file by suffixes in the file names.
Once it knows which kind of compilation to perform, the procedure for
compilation is specified by a string called a "spec".  */

#include "config.h"
#include "system.h"
#include "coretypes.h"
#include "multilib.h" /* before tm.h */
#include "tm.h"
#include "xregex.h"
#include "obstack.h"
#include "intl.h"
#include "prefix.h"
#include "gcc.h"
#include "diagnostic.h"
#include "flags.h"
#include "opts.h"
#include "params.h"
#include "filenames.h"
#include "spellcheck.h"



/* Manage the manipulation of env vars.

   We poison "getenv" and "putenv", so that all enviroment-handling is
   done through this class.  Note that poisoning happens in the
   preprocessor at the identifier level, and doesn't distinguish between
     env.getenv ();
   and
     getenv ();
   Hence we need to use "get" for the accessor method, not "getenv".  */

class env_manager
{
 public:
  void init (bool can_restore, bool debug);
  const char *get (const char *name);
  void xput (const char *string);
  void restore ();

 private:
  bool m_can_restore;
  bool m_debug;
  struct kv
  {
    char *m_key;
    char *m_value;
  };
  vec<kv> m_keys;

};

/* The singleton instance of class env_manager.  */

static env_manager env;

/* Initializer for class env_manager.

   We can't do this as a constructor since we have a statically
   allocated instance ("env" above).  */

void
env_manager::init (bool can_restore, bool debug)
{
  m_can_restore = can_restore;
  m_debug = debug;
}

/* Get the value of NAME within the environment.  Essentially
   a wrapper for ::getenv, but adding logging, and the possibility
   of caching results.  */

const char *
env_manager::get (const char *name)
{
  const char *result = ::getenv (name);
  if (m_debug)
    fprintf (stderr, "env_manager::getenv (%s) -> %s\n", name, result);
  return result;
}

/* Put the given KEY=VALUE entry STRING into the environment.
   If the env_manager was initialized with CAN_RESTORE set, then
   also record the old value of KEY within the environment, so that it
   can be later restored.  */

void
env_manager::xput (const char *string)
{
  if (m_debug)
    fprintf (stderr, "env_manager::xput (%s)\n", string);
  if (verbose_flag)
    fnotice (stderr, "%s\n", string);

  if (m_can_restore)
    {
      char *equals = strchr (const_cast <char *> (string), '=');
      gcc_assert (equals);

      struct kv kv;
      kv.m_key = xstrndup (string, equals - string);
      const char *cur_value = ::getenv (kv.m_key);
      if (m_debug)
	fprintf (stderr, "saving old value: %s\n",cur_value);
      kv.m_value = cur_value ? xstrdup (cur_value) : NULL;
      m_keys.safe_push (kv);
    }

  ::putenv (CONST_CAST (char *, string));
}

/* Undo any xputenv changes made since last restore.
   Can only be called if the env_manager was initialized with
   CAN_RESTORE enabled.  */

void
env_manager::restore ()
{
  unsigned int i;
  struct kv *item;

  gcc_assert (m_can_restore);

  FOR_EACH_VEC_ELT_REVERSE (m_keys, i, item)
    {
      if (m_debug)
	printf ("restoring saved key: %s value: %s\n", item->m_key, item->m_value);
      if (item->m_value)
	::setenv (item->m_key, item->m_value, 1);
      else
	::unsetenv (item->m_key);
      free (item->m_key);
      free (item->m_value);
    }

  m_keys.truncate (0);
}

/* Forbid other uses of getenv and putenv.  */
#if (GCC_VERSION >= 3000)
#pragma GCC poison getenv putenv
#endif



/* By default there is no special suffix for target executables.  */
/* FIXME: when autoconf is fixed, remove the host check - dj */
#if defined(TARGET_EXECUTABLE_SUFFIX) && defined(HOST_EXECUTABLE_SUFFIX)
#define HAVE_TARGET_EXECUTABLE_SUFFIX
#endif

/* By default there is no special suffix for host executables.  */
#ifdef HOST_EXECUTABLE_SUFFIX
#define HAVE_HOST_EXECUTABLE_SUFFIX
#else
#define HOST_EXECUTABLE_SUFFIX ""
#endif

/* By default, the suffix for target object files is ".o".  */
#ifdef TARGET_OBJECT_SUFFIX
#define HAVE_TARGET_OBJECT_SUFFIX
#else
#define TARGET_OBJECT_SUFFIX ".o"
#endif

static const char dir_separator_str[] = { DIR_SEPARATOR, 0 };

/* Most every one is fine with LIBRARY_PATH.  For some, it conflicts.  */
#ifndef LIBRARY_PATH_ENV
#define LIBRARY_PATH_ENV "LIBRARY_PATH"
#endif

/* If a stage of compilation returns an exit status >= 1,
   compilation of that file ceases.  */

#define MIN_FATAL_STATUS 1

/* Flag set by cppspec.c to 1.  */
int is_cpp_driver;

/* Flag set to nonzero if an @file argument has been supplied to gcc.  */
static bool at_file_supplied;

/* Definition of string containing the arguments given to configure.  */
#include "configargs.h"

/* Flag saying to print the command line options understood by gcc and its
   sub-processes.  */

static int print_help_list;

/* Flag saying to print the version of gcc and its sub-processes.  */

static int print_version;

/* Flag indicating whether we should ONLY print the command and
   arguments (like verbose_flag) without executing the command.
   Displayed arguments are quoted so that the generated command
   line is suitable for execution.  This is intended for use in
   shell scripts to capture the driver-generated command line.  */
static int verbose_only_flag;

/* Flag indicating how to print command line options of sub-processes.  */

static int print_subprocess_help;

/* Linker suffix passed to -fuse-ld=... */
static const char *use_ld;

/* Whether we should report subprocess execution times to a file.  */

FILE *report_times_to_file = NULL;

/* Nonzero means place this string before uses of /, so that include
   and library files can be found in an alternate location.  */

#ifdef TARGET_SYSTEM_ROOT
#define DEFAULT_TARGET_SYSTEM_ROOT (TARGET_SYSTEM_ROOT)
#else
#define DEFAULT_TARGET_SYSTEM_ROOT (0)
#endif
static const char *target_system_root = DEFAULT_TARGET_SYSTEM_ROOT;

/* Nonzero means pass the updated target_system_root to the compiler.  */

static int target_system_root_changed;

/* Nonzero means append this string to target_system_root.  */

static const char *target_sysroot_suffix = 0;

/* Nonzero means append this string to target_system_root for headers.  */

static const char *target_sysroot_hdrs_suffix = 0;

/* Nonzero means write "temp" files in source directory
   and use the source file's name in them, and don't delete them.  */

static enum save_temps {
  SAVE_TEMPS_NONE,		/* no -save-temps */
  SAVE_TEMPS_CWD,		/* -save-temps in current directory */
  SAVE_TEMPS_OBJ		/* -save-temps in object directory */
} save_temps_flag;

/* Output file to use to get the object directory for -save-temps=obj  */
static char *save_temps_prefix = 0;
static size_t save_temps_length = 0;

/* The compiler version.  */

static const char *compiler_version;

/* The target version.  */

static const char *const spec_version = DEFAULT_TARGET_VERSION;

/* The target machine.  */

static const char *spec_machine = DEFAULT_TARGET_MACHINE;
static const char *spec_host_machine = DEFAULT_REAL_TARGET_MACHINE;

/* List of offload targets.  Separated by colon.  Empty string for
   -foffload=disable.  */

static char *offload_targets = NULL;

/* Nonzero if cross-compiling.
   When -b is used, the value comes from the `specs' file.  */

#ifdef CROSS_DIRECTORY_STRUCTURE
static const char *cross_compile = "1";
#else
static const char *cross_compile = "0";
#endif

/* Greatest exit code of sub-processes that has been encountered up to
   now.  */
static int greatest_status = 1;

/* This is the obstack which we use to allocate many strings.  */

static struct obstack obstack;

/* This is the obstack to build an environment variable to pass to
   collect2 that describes all of the relevant switches of what to
   pass the compiler in building the list of pointers to constructors
   and destructors.  */

static struct obstack collect_obstack;

/* Forward declaration for prototypes.  */
struct path_prefix;
struct prefix_list;

static void init_spec (void);
static void store_arg (const char *, int, int);
static void insert_wrapper (const char *);
static char *load_specs (const char *);
static void read_specs (const char *, bool, bool);
static void set_spec (const char *, const char *, bool);
static struct compiler *lookup_compiler (const char *, size_t, const char *);
static char *build_search_list (const struct path_prefix *, const char *,
				bool, bool);
static void xputenv (const char *);
static void putenv_from_prefixes (const struct path_prefix *, const char *,
				  bool);
static int access_check (const char *, int);
static char *find_a_file (const struct path_prefix *, const char *, int, bool);
static void add_prefix (struct path_prefix *, const char *, const char *,
			int, int, int);
static void add_sysrooted_prefix (struct path_prefix *, const char *,
				  const char *, int, int, int);
static char *skip_whitespace (char *);
static void delete_if_ordinary (const char *);
static void delete_temp_files (void);
static void delete_failure_queue (void);
static void clear_failure_queue (void);
static int check_live_switch (int, int);
static const char *handle_braces (const char *);
static inline bool input_suffix_matches (const char *, const char *);
static inline bool switch_matches (const char *, const char *, int);
static inline void mark_matching_switches (const char *, const char *, int);
static inline void process_marked_switches (void);
static const char *process_brace_body (const char *, const char *, const char *, int, int);
static const struct spec_function *lookup_spec_function (const char *);
static const char *eval_spec_function (const char *, const char *);
static const char *handle_spec_function (const char *, bool *);
static char *save_string (const char *, int);
static void set_collect_gcc_options (void);
static int do_spec_1 (const char *, int, const char *);
static int do_spec_2 (const char *);
static void do_option_spec (const char *, const char *);
static void do_self_spec (const char *);
static const char *find_file (const char *);
static int is_directory (const char *, bool);
static const char *validate_switches (const char *, bool);
static void validate_all_switches (void);
static inline void validate_switches_from_spec (const char *, bool);
static void give_switch (int, int);
static int default_arg (const char *, int);
static void set_multilib_dir (void);
static void print_multilib_info (void);
static void perror_with_name (const char *);
static void display_help (void);
static void add_preprocessor_option (const char *, int);
static void add_assembler_option (const char *, int);
static void add_linker_option (const char *, int);
static void process_command (unsigned int, struct cl_decoded_option *);
static int execute (void);
static void alloc_args (void);
static void clear_args (void);
static void fatal_signal (int);
#if defined(ENABLE_SHARED_LIBGCC) && !defined(REAL_LIBGCC_SPEC)
static void init_gcc_specs (struct obstack *, const char *, const char *,
			    const char *);
#endif
#if defined(HAVE_TARGET_OBJECT_SUFFIX) || defined(HAVE_TARGET_EXECUTABLE_SUFFIX)
static const char *convert_filename (const char *, int, int);
#endif

static void try_generate_repro (const char **argv);
static const char *getenv_spec_function (int, const char **);
static const char *if_exists_spec_function (int, const char **);
static const char *if_exists_else_spec_function (int, const char **);
static const char *sanitize_spec_function (int, const char **);
static const char *replace_outfile_spec_function (int, const char **);
static const char *remove_outfile_spec_function (int, const char **);
static const char *version_compare_spec_function (int, const char **);
static const char *include_spec_function (int, const char **);
static const char *find_file_spec_function (int, const char **);
static const char *find_plugindir_spec_function (int, const char **);
static const char *print_asm_header_spec_function (int, const char **);
static const char *compare_debug_dump_opt_spec_function (int, const char **);
static const char *compare_debug_self_opt_spec_function (int, const char **);
static const char *compare_debug_auxbase_opt_spec_function (int, const char **);
static const char *pass_through_libs_spec_func (int, const char **);
static const char *replace_extension_spec_func (int, const char **);
static const char *greater_than_spec_func (int, const char **);
static const char *debug_level_greater_than_spec_func (int, const char **);
static char *convert_white_space (char *);

/* The Specs Language

Specs are strings containing lines, each of which (if not blank)
is made up of a program name, and arguments separated by spaces.
The program name must be exact and start from root, since no path
is searched and it is unreliable to depend on the current working directory.
Redirection of input or output is not supported; the subprograms must
accept filenames saying what files to read and write.

In addition, the specs can contain %-sequences to substitute variable text
or for conditional text.  Here is a table of all defined %-sequences.
Note that spaces are not generated automatically around the results of
expanding these sequences; therefore, you can concatenate them together
or with constant text in a single argument.

 %%	substitute one % into the program name or argument.
 %i     substitute the name of the input file being processed.
 %b     substitute the basename of the input file being processed.
	This is the substring up to (and not including) the last period
	and not including the directory unless -save-temps was specified
	to put temporaries in a different location.
 %B	same as %b, but include the file suffix (text after the last period).
 %gSUFFIX
	substitute a file name that has suffix SUFFIX and is chosen
	once per compilation, and mark the argument a la %d.  To reduce
	exposure to denial-of-service attacks, the file name is now
	chosen in a way that is hard to predict even when previously
	chosen file names are known.  For example, `%g.s ... %g.o ... %g.s'
	might turn into `ccUVUUAU.s ccXYAXZ12.o ccUVUUAU.s'.  SUFFIX matches
	the regexp "[.0-9A-Za-z]*%O"; "%O" is treated exactly as if it
	had been pre-processed.  Previously, %g was simply substituted
	with a file name chosen once per compilation, without regard
	to any appended suffix (which was therefore treated just like
	ordinary text), making such attacks more likely to succeed.
 %|SUFFIX
	like %g, but if -pipe is in effect, expands simply to "-".
 %mSUFFIX
        like %g, but if -pipe is in effect, expands to nothing.  (We have both
	%| and %m to accommodate differences between system assemblers; see
	the AS_NEEDS_DASH_FOR_PIPED_INPUT target macro.)
 %uSUFFIX
	like %g, but generates a new temporary file name even if %uSUFFIX
	was already seen.
 %USUFFIX
	substitutes the last file name generated with %uSUFFIX, generating a
	new one if there is no such last file name.  In the absence of any
	%uSUFFIX, this is just like %gSUFFIX, except they don't share
	the same suffix "space", so `%g.s ... %U.s ... %g.s ... %U.s'
	would involve the generation of two distinct file names, one
	for each `%g.s' and another for each `%U.s'.  Previously, %U was
	simply substituted with a file name chosen for the previous %u,
	without regard to any appended suffix.
 %jSUFFIX
        substitutes the name of the HOST_BIT_BUCKET, if any, and if it is
        writable, and if save-temps is off; otherwise, substitute the name
        of a temporary file, just like %u.  This temporary file is not
        meant for communication between processes, but rather as a junk
        disposal mechanism.
 %.SUFFIX
        substitutes .SUFFIX for the suffixes of a matched switch's args when
        it is subsequently output with %*. SUFFIX is terminated by the next
        space or %.
 %d	marks the argument containing or following the %d as a
	temporary file name, so that file will be deleted if GCC exits
	successfully.  Unlike %g, this contributes no text to the argument.
 %w	marks the argument containing or following the %w as the
	"output file" of this compilation.  This puts the argument
	into the sequence of arguments that %o will substitute later.
 %V	indicates that this compilation produces no "output file".
 %W{...}
	like %{...} but mark last argument supplied within
	as a file to be deleted on failure.
 %o	substitutes the names of all the output files, with spaces
	automatically placed around them.  You should write spaces
	around the %o as well or the results are undefined.
	%o is for use in the specs for running the linker.
	Input files whose names have no recognized suffix are not compiled
	at all, but they are included among the output files, so they will
	be linked.
 %O	substitutes the suffix for object files.  Note that this is
        handled specially when it immediately follows %g, %u, or %U
	(with or without a suffix argument) because of the need for
	those to form complete file names.  The handling is such that
	%O is treated exactly as if it had already been substituted,
	except that %g, %u, and %U do not currently support additional
	SUFFIX characters following %O as they would following, for
	example, `.o'.
 %I	Substitute any of -iprefix (made from GCC_EXEC_PREFIX), -isysroot
	(made from TARGET_SYSTEM_ROOT), -isystem (made from COMPILER_PATH
	and -B options) and -imultilib as necessary.
 %s     current argument is the name of a library or startup file of some sort.
        Search for that file in a standard list of directories
	and substitute the full name found.
 %eSTR  Print STR as an error message.  STR is terminated by a newline.
        Use this when inconsistent options are detected.
 %nSTR  Print STR as a notice.  STR is terminated by a newline.
 %x{OPTION}	Accumulate an option for %X.
 %X	Output the accumulated linker options specified by compilations.
 %Y	Output the accumulated assembler options specified by compilations.
 %Z	Output the accumulated preprocessor options specified by compilations.
 %a     process ASM_SPEC as a spec.
        This allows config.h to specify part of the spec for running as.
 %A	process ASM_FINAL_SPEC as a spec.  A capital A is actually
	used here.  This can be used to run a post-processor after the
	assembler has done its job.
 %D	Dump out a -L option for each directory in startfile_prefixes.
	If multilib_dir is set, extra entries are generated with it affixed.
 %l     process LINK_SPEC as a spec.
 %L     process LIB_SPEC as a spec.
 %M     Output multilib_os_dir.
 %G     process LIBGCC_SPEC as a spec.
 %R     Output the concatenation of target_system_root and
        target_sysroot_suffix.
 %S     process STARTFILE_SPEC as a spec.  A capital S is actually used here.
 %E     process ENDFILE_SPEC as a spec.  A capital E is actually used here.
 %C     process CPP_SPEC as a spec.
 %1	process CC1_SPEC as a spec.
 %2	process CC1PLUS_SPEC as a spec.
 %*	substitute the variable part of a matched option.  (See below.)
	Note that each comma in the substituted string is replaced by
	a single space.  A space is appended after the last substition
	unless there is more text in current sequence.
 %<S    remove all occurrences of -S from the command line.
        Note - this command is position dependent.  % commands in the
        spec string before this one will see -S, % commands in the
        spec string after this one will not.
 %>S	Similar to "%<S", but keep it in the GCC command line.
 %<S*	remove all occurrences of all switches beginning with -S from the
        command line.
 %:function(args)
	Call the named function FUNCTION, passing it ARGS.  ARGS is
	first processed as a nested spec string, then split into an
	argument vector in the usual fashion.  The function returns
	a string which is processed as if it had appeared literally
	as part of the current spec.
 %{S}   substitutes the -S switch, if that switch was given to GCC.
	If that switch was not specified, this substitutes nothing.
	Here S is a metasyntactic variable.
 %{S*}  substitutes all the switches specified to GCC whose names start
	with -S.  This is used for -o, -I, etc; switches that take
	arguments.  GCC considers `-o foo' as being one switch whose
	name starts with `o'.  %{o*} would substitute this text,
	including the space; thus, two arguments would be generated.
 %{S*&T*} likewise, but preserve order of S and T options (the order
	of S and T in the spec is not significant).  Can be any number
	of ampersand-separated variables; for each the wild card is
	optional.  Useful for CPP as %{D*&U*&A*}.

 %{S:X}   substitutes X, if the -S switch was given to GCC.
 %{!S:X}  substitutes X, if the -S switch was NOT given to GCC.
 %{S*:X}  substitutes X if one or more switches whose names start
          with -S was given to GCC.  Normally X is substituted only
          once, no matter how many such switches appeared.  However,
          if %* appears somewhere in X, then X will be substituted
          once for each matching switch, with the %* replaced by the
          part of that switch that matched the '*'.  A space will be
	  appended after the last substition unless there is more
	  text in current sequence.
 %{.S:X}  substitutes X, if processing a file with suffix S.
 %{!.S:X} substitutes X, if NOT processing a file with suffix S.
 %{,S:X}  substitutes X, if processing a file which will use spec S.
 %{!,S:X} substitutes X, if NOT processing a file which will use spec S.

 %{S|T:X} substitutes X if either -S or -T was given to GCC.  This may be
	  combined with '!', '.', ',', and '*' as above binding stronger
	  than the OR.
	  If %* appears in X, all of the alternatives must be starred, and
	  only the first matching alternative is substituted.
 %{%:function(args):X}
	  Call function named FUNCTION with args ARGS.  If the function
	  returns non-NULL, then X is substituted, if it returns
	  NULL, it isn't substituted.
 %{S:X;   if S was given to GCC, substitutes X;
   T:Y;   else if T was given to GCC, substitutes Y;
    :D}   else substitutes D.  There can be as many clauses as you need.
          This may be combined with '.', '!', ',', '|', and '*' as above.

 %(Spec) processes a specification defined in a specs file as *Spec:

The switch matching text S in a %{S}, %{S:X}, or similar construct can use
a backslash to ignore the special meaning of the character following it,
thus allowing literal matching of a character that is otherwise specially
treated.  For example, %{std=iso9899\:1999:X} substitutes X if the
-std=iso9899:1999 option is given.

The conditional text X in a %{S:X} or similar construct may contain
other nested % constructs or spaces, or even newlines.  They are
processed as usual, as described above.  Trailing white space in X is
ignored.  White space may also appear anywhere on the left side of the
colon in these constructs, except between . or * and the corresponding
word.

The -O, -f, -g, -m, and -W switches are handled specifically in these
constructs.  If another value of -O or the negated form of a -f, -m, or
-W switch is found later in the command line, the earlier switch
value is ignored, except with {S*} where S is just one letter; this
passes all matching options.

The character | at the beginning of the predicate text is used to indicate
that a command should be piped to the following command, but only if -pipe
is specified.

Note that it is built into GCC which switches take arguments and which
do not.  You might think it would be useful to generalize this to
allow each compiler's spec to say which switches take arguments.  But
this cannot be done in a consistent fashion.  GCC cannot even decide
which input files have been specified without knowing which switches
take arguments, and it must know which input files to compile in order
to tell which compilers to run.

GCC also knows implicitly that arguments starting in `-l' are to be
treated as compiler output files, and passed to the linker in their
proper position among the other output files.  */

/* Define the macros used for specs %a, %l, %L, %S, %C, %1.  */

/* config.h can define ASM_SPEC to provide extra args to the assembler
   or extra switch-translations.  */
#ifndef ASM_SPEC
#define ASM_SPEC ""
#endif

/* config.h can define ASM_FINAL_SPEC to run a post processor after
   the assembler has run.  */
#ifndef ASM_FINAL_SPEC
#define ASM_FINAL_SPEC \
  "%{gsplit-dwarf: \n\
       objcopy --extract-dwo \
	 %{c:%{o*:%*}%{!o*:%b%O}}%{!c:%U%O} \
	 %{c:%{o*:%:replace-extension(%{o*:%*} .dwo)}%{!o*:%b.dwo}}%{!c:%b.dwo} \n\
       objcopy --strip-dwo \
	 %{c:%{o*:%*}%{!o*:%b%O}}%{!c:%U%O} \
    }"
#endif

/* config.h can define CPP_SPEC to provide extra args to the C preprocessor
   or extra switch-translations.  */
#ifndef CPP_SPEC
#define CPP_SPEC ""
#endif

/* config.h can define CC1_SPEC to provide extra args to cc1 and cc1plus
   or extra switch-translations.  */
#ifndef CC1_SPEC
#define CC1_SPEC ""
#endif

/* config.h can define CC1PLUS_SPEC to provide extra args to cc1plus
   or extra switch-translations.  */
#ifndef CC1PLUS_SPEC
#define CC1PLUS_SPEC ""
#endif

/* config.h can define LINK_SPEC to provide extra args to the linker
   or extra switch-translations.  */
#ifndef LINK_SPEC
#define LINK_SPEC ""
#endif

/* config.h can define LIB_SPEC to override the default libraries.  */
#ifndef LIB_SPEC
#define LIB_SPEC "%{!shared:%{g*:-lg} %{!p:%{!pg:-lc}}%{p:-lc_p}%{pg:-lc_p}}"
#endif

/* When using -fsplit-stack we need to wrap pthread_create, in order
   to initialize the stack guard.  We always use wrapping, rather than
   shared library ordering, and we keep the wrapper function in
   libgcc.  This is not yet a real spec, though it could become one;
   it is currently just stuffed into LINK_SPEC.  FIXME: This wrapping
   only works with GNU ld and gold.  */
#ifdef HAVE_GOLD_NON_DEFAULT_SPLIT_STACK
#define STACK_SPLIT_SPEC " %{fsplit-stack: -fuse-ld=gold --wrap=pthread_create}"
#else
#define STACK_SPLIT_SPEC " %{fsplit-stack: --wrap=pthread_create}"
#endif

#ifndef LIBASAN_SPEC
#define STATIC_LIBASAN_LIBS \
  " %{static-libasan:%:include(libsanitizer.spec)%(link_libasan)}"
#ifdef LIBASAN_EARLY_SPEC
#define LIBASAN_SPEC STATIC_LIBASAN_LIBS
#elif defined(HAVE_LD_STATIC_DYNAMIC)
#define LIBASAN_SPEC "%{static-libasan:" LD_STATIC_OPTION \
		     "} -lasan %{static-libasan:" LD_DYNAMIC_OPTION "}" \
		     STATIC_LIBASAN_LIBS
#else
#define LIBASAN_SPEC "-lasan" STATIC_LIBASAN_LIBS
#endif
#endif

#ifndef LIBASAN_EARLY_SPEC
#define LIBASAN_EARLY_SPEC ""
#endif

#ifndef LIBTSAN_SPEC
#define STATIC_LIBTSAN_LIBS \
  " %{static-libtsan:%:include(libsanitizer.spec)%(link_libtsan)}"
#ifdef LIBTSAN_EARLY_SPEC
#define LIBTSAN_SPEC STATIC_LIBTSAN_LIBS
#elif defined(HAVE_LD_STATIC_DYNAMIC)
#define LIBTSAN_SPEC "%{static-libtsan:" LD_STATIC_OPTION \
		     "} -ltsan %{static-libtsan:" LD_DYNAMIC_OPTION "}" \
		     STATIC_LIBTSAN_LIBS
#else
#define LIBTSAN_SPEC "-ltsan" STATIC_LIBTSAN_LIBS
#endif
#endif

#ifndef LIBTSAN_EARLY_SPEC
#define LIBTSAN_EARLY_SPEC ""
#endif

#ifndef LIBLSAN_SPEC
#define STATIC_LIBLSAN_LIBS \
  " %{static-liblsan:%:include(libsanitizer.spec)%(link_liblsan)}"
#ifdef LIBLSAN_EARLY_SPEC
#define LIBLSAN_SPEC STATIC_LIBLSAN_LIBS
#elif defined(HAVE_LD_STATIC_DYNAMIC)
#define LIBLSAN_SPEC "%{static-liblsan:" LD_STATIC_OPTION \
		     "} -llsan %{static-liblsan:" LD_DYNAMIC_OPTION "}" \
		     STATIC_LIBLSAN_LIBS
#else
#define LIBLSAN_SPEC "-llsan" STATIC_LIBLSAN_LIBS
#endif
#endif

#ifndef LIBLSAN_EARLY_SPEC
#define LIBLSAN_EARLY_SPEC ""
#endif

#ifndef LIBUBSAN_SPEC
#define STATIC_LIBUBSAN_LIBS \
  " %{static-libubsan:%:include(libsanitizer.spec)%(link_libubsan)}"
#ifdef HAVE_LD_STATIC_DYNAMIC
#define LIBUBSAN_SPEC "%{static-libubsan:" LD_STATIC_OPTION \
		     "} -lubsan %{static-libubsan:" LD_DYNAMIC_OPTION "}" \
		     STATIC_LIBUBSAN_LIBS
#else
#define LIBUBSAN_SPEC "-lubsan" STATIC_LIBUBSAN_LIBS
#endif
#endif

/* Linker options for compressed debug sections.  */
#if HAVE_LD_COMPRESS_DEBUG == 0
/* No linker support.  */
#define LINK_COMPRESS_DEBUG_SPEC \
	" %{gz*:%e-gz is not supported in this configuration} "
#elif HAVE_LD_COMPRESS_DEBUG == 1
/* GNU style on input, GNU ld options.  Reject, not useful.  */
#define LINK_COMPRESS_DEBUG_SPEC \
	" %{gz*:%e-gz is not supported in this configuration} "
#elif HAVE_LD_COMPRESS_DEBUG == 2
/* GNU style, GNU gold options.  */
#define LINK_COMPRESS_DEBUG_SPEC \
	" %{gz|gz=zlib-gnu:" LD_COMPRESS_DEBUG_OPTION "=zlib}" \
	" %{gz=none:"        LD_COMPRESS_DEBUG_OPTION "=none}" \
	" %{gz=zlib:%e-gz=zlib is not supported in this configuration} "
#elif HAVE_LD_COMPRESS_DEBUG == 3
/* ELF gABI style.  */
#define LINK_COMPRESS_DEBUG_SPEC \
	" %{gz|gz=zlib:"  LD_COMPRESS_DEBUG_OPTION "=zlib}" \
	" %{gz=none:"	  LD_COMPRESS_DEBUG_OPTION "=none}" \
	" %{gz=zlib-gnu:" LD_COMPRESS_DEBUG_OPTION "=zlib-gnu} "
#else
#error Unknown value for HAVE_LD_COMPRESS_DEBUG.
#endif

/* config.h can define LIBGCC_SPEC to override how and when libgcc.a is
   included.  */
#ifndef LIBGCC_SPEC
#if defined(REAL_LIBGCC_SPEC)
#define LIBGCC_SPEC REAL_LIBGCC_SPEC
#elif defined(LINK_LIBGCC_SPECIAL_1)
/* Have gcc do the search for libgcc.a.  */
#define LIBGCC_SPEC "libgcc.a%s"
#else
#define LIBGCC_SPEC "-lgcc"
#endif
#endif

/* config.h can define STARTFILE_SPEC to override the default crt0 files.  */
#ifndef STARTFILE_SPEC
#define STARTFILE_SPEC  \
  "%{!shared:%{pg:gcrt0%O%s}%{!pg:%{p:mcrt0%O%s}%{!p:crt0%O%s}}}"
#endif

/* config.h can define ENDFILE_SPEC to override the default crtn files.  */
#ifndef ENDFILE_SPEC
#define ENDFILE_SPEC ""
#endif

#ifndef LINKER_NAME
#define LINKER_NAME "collect2"
#endif

#ifdef HAVE_AS_DEBUG_PREFIX_MAP
#define ASM_MAP " %{fdebug-prefix-map=*:--debug-prefix-map %*}"
#else
#define ASM_MAP ""
#endif

/* Assembler options for compressed debug sections.  */
#if HAVE_LD_COMPRESS_DEBUG < 2
/* Reject if the linker cannot write compressed debug sections.  */
#define ASM_COMPRESS_DEBUG_SPEC \
	" %{gz*:%e-gz is not supported in this configuration} "
#else /* HAVE_LD_COMPRESS_DEBUG >= 2 */
#if HAVE_AS_COMPRESS_DEBUG == 0
/* No assembler support.  Ignore silently.  */
#define ASM_COMPRESS_DEBUG_SPEC \
	" %{gz*:} "
#elif HAVE_AS_COMPRESS_DEBUG == 1
/* GNU style, GNU as options.  */
#define ASM_COMPRESS_DEBUG_SPEC \
	" %{gz|gz=zlib-gnu:" AS_COMPRESS_DEBUG_OPTION "}" \
	" %{gz=none:"        AS_NO_COMPRESS_DEBUG_OPTION "}" \
	" %{gz=zlib:%e-gz=zlib is not supported in this configuration} "
#elif HAVE_AS_COMPRESS_DEBUG == 2
/* ELF gABI style.  */
#define ASM_COMPRESS_DEBUG_SPEC \
	" %{gz|gz=zlib:"  AS_COMPRESS_DEBUG_OPTION "=zlib}" \
	" %{gz=none:"	  AS_COMPRESS_DEBUG_OPTION "=none}" \
	" %{gz=zlib-gnu:" AS_COMPRESS_DEBUG_OPTION "=zlib-gnu} "
#else
#error Unknown value for HAVE_AS_COMPRESS_DEBUG.
#endif
#endif /* HAVE_LD_COMPRESS_DEBUG >= 2 */

/* Define ASM_DEBUG_SPEC to be a spec suitable for translating '-g'
   to the assembler.  */
#ifndef ASM_DEBUG_SPEC
# if defined(DBX_DEBUGGING_INFO) && defined(DWARF2_DEBUGGING_INFO) \
     && defined(HAVE_AS_GDWARF2_DEBUG_FLAG) && defined(HAVE_AS_GSTABS_DEBUG_FLAG)
#  define ASM_DEBUG_SPEC						\
      (PREFERRED_DEBUGGING_TYPE == DBX_DEBUG				\
       ? "%{%:debug-level-gt(0):"					\
	 "%{gdwarf*:--gdwarf2}%{!gdwarf*:%{g*:--gstabs}}}" ASM_MAP	\
       : "%{%:debug-level-gt(0):"					\
	 "%{gstabs*:--gstabs}%{!gstabs*:%{g*:--gdwarf2}}}" ASM_MAP)
# else
#  if defined(DBX_DEBUGGING_INFO) && defined(HAVE_AS_GSTABS_DEBUG_FLAG)
#   define ASM_DEBUG_SPEC "%{g*:%{%:debug-level-gt(0):--gstabs}}" ASM_MAP
#  endif
#  if defined(DWARF2_DEBUGGING_INFO) && defined(HAVE_AS_GDWARF2_DEBUG_FLAG)
#   define ASM_DEBUG_SPEC "%{g*:%{%:debug-level-gt(0):--gdwarf2}}" ASM_MAP
#  endif
# endif
#endif
#ifndef ASM_DEBUG_SPEC
# define ASM_DEBUG_SPEC ""
#endif

/* Here is the spec for running the linker, after compiling all files.  */

/* This is overridable by the target in case they need to specify the
   -lgcc and -lc order specially, yet not require them to override all
   of LINK_COMMAND_SPEC.  */
#ifndef LINK_GCC_C_SEQUENCE_SPEC
#define LINK_GCC_C_SEQUENCE_SPEC "%G %L %G"
#endif

#ifndef LINK_SSP_SPEC
#ifdef TARGET_LIBC_PROVIDES_SSP
#define LINK_SSP_SPEC "%{fstack-protector|fstack-protector-all" \
		       "|fstack-protector-strong|fstack-protector-explicit:}"
#else
#define LINK_SSP_SPEC "%{fstack-protector|fstack-protector-all" \
		       "|fstack-protector-strong|fstack-protector-explicit" \
		       ":-lssp_nonshared -lssp}"
#endif
#endif

#ifdef ENABLE_DEFAULT_PIE
#define PIE_SPEC		"!no-pie"
#define NO_FPIE1_SPEC		"fno-pie"
#define FPIE1_SPEC		NO_FPIE1_SPEC ":;"
#define NO_FPIE2_SPEC		"fno-PIE"
#define FPIE2_SPEC		NO_FPIE2_SPEC ":;"
#define NO_FPIE_SPEC		NO_FPIE1_SPEC "|" NO_FPIE2_SPEC
#define FPIE_SPEC		NO_FPIE_SPEC ":;"
#define NO_FPIC1_SPEC		"fno-pic"
#define FPIC1_SPEC		NO_FPIC1_SPEC ":;"
#define NO_FPIC2_SPEC		"fno-PIC"
#define FPIC2_SPEC		NO_FPIC2_SPEC ":;"
#define NO_FPIC_SPEC		NO_FPIC1_SPEC "|" NO_FPIC2_SPEC
#define FPIC_SPEC		NO_FPIC_SPEC ":;"
#define NO_FPIE1_AND_FPIC1_SPEC	NO_FPIE1_SPEC "|" NO_FPIC1_SPEC
#define FPIE1_OR_FPIC1_SPEC	NO_FPIE1_AND_FPIC1_SPEC ":;"
#define NO_FPIE2_AND_FPIC2_SPEC	NO_FPIE2_SPEC "|" NO_FPIC2_SPEC
#define FPIE2_OR_FPIC2_SPEC	NO_FPIE2_AND_FPIC2_SPEC ":;"
#define NO_FPIE_AND_FPIC_SPEC	NO_FPIE_SPEC "|" NO_FPIC_SPEC
#define FPIE_OR_FPIC_SPEC	NO_FPIE_AND_FPIC_SPEC ":;"
#else
#define PIE_SPEC		"pie"
#define FPIE1_SPEC		"fpie"
#define NO_FPIE1_SPEC		FPIE1_SPEC ":;"
#define FPIE2_SPEC		"fPIE"
#define NO_FPIE2_SPEC		FPIE2_SPEC ":;"
#define FPIE_SPEC		FPIE1_SPEC "|" FPIE2_SPEC
#define NO_FPIE_SPEC		FPIE_SPEC ":;"
#define FPIC1_SPEC		"fpic"
#define NO_FPIC1_SPEC		FPIC1_SPEC ":;"
#define FPIC2_SPEC		"fPIC"
#define NO_FPIC2_SPEC		FPIC2_SPEC ":;"
#define FPIC_SPEC		FPIC1_SPEC "|" FPIC2_SPEC
#define NO_FPIC_SPEC		FPIC_SPEC ":;"
#define FPIE1_OR_FPIC1_SPEC	FPIE1_SPEC "|" FPIC1_SPEC
#define NO_FPIE1_AND_FPIC1_SPEC	FPIE1_OR_FPIC1_SPEC ":;"
#define FPIE2_OR_FPIC2_SPEC	FPIE2_SPEC "|" FPIC2_SPEC
#define NO_FPIE2_AND_FPIC2_SPEC	FPIE1_OR_FPIC2_SPEC ":;"
#define FPIE_OR_FPIC_SPEC	FPIE_SPEC "|" FPIC_SPEC
#define NO_FPIE_AND_FPIC_SPEC	FPIE_OR_FPIC_SPEC ":;"
#endif

#ifndef LINK_PIE_SPEC
#ifdef HAVE_LD_PIE
#ifndef LD_PIE_SPEC
#define LD_PIE_SPEC "-pie"
#endif
#else
#define LD_PIE_SPEC ""
#endif
#define LINK_PIE_SPEC "%{static|shared|r:;" PIE_SPEC ":" LD_PIE_SPEC "} "
#endif

#ifndef LINK_BUILDID_SPEC
# if defined(HAVE_LD_BUILDID) && defined(ENABLE_LD_BUILDID)
#  define LINK_BUILDID_SPEC "%{!r:--build-id} "
# endif
#endif

/* Conditional to test whether the LTO plugin is used or not.
   FIXME: For slim LTO we will need to enable plugin unconditionally.  This
   still cause problems with PLUGIN_LD != LD and when plugin is built but
   not useable.  For GCC 4.6 we don't support slim LTO and thus we can enable
   plugin only when LTO is enabled.  We still honor explicit
   -fuse-linker-plugin if the linker used understands -plugin.  */

/* The linker has some plugin support.  */
#if HAVE_LTO_PLUGIN > 0
/* The linker used has full plugin support, use LTO plugin by default.  */
#if HAVE_LTO_PLUGIN == 2
#define PLUGIN_COND "!fno-use-linker-plugin:%{!fno-lto"
#define PLUGIN_COND_CLOSE "}"
#else
/* The linker used has limited plugin support, use LTO plugin with explicit
   -fuse-linker-plugin.  */
#define PLUGIN_COND "fuse-linker-plugin"
#define PLUGIN_COND_CLOSE ""
#endif
#define LINK_PLUGIN_SPEC \
    "%{" PLUGIN_COND": \
    -plugin %(linker_plugin_file) \
    -plugin-opt=%(lto_wrapper) \
    -plugin-opt=-fresolution=%u.res \
    %{!nostdlib:%{!nodefaultlibs:%:pass-through-libs(%(link_gcc_c_sequence))}} \
    }" PLUGIN_COND_CLOSE
#else
/* The linker used doesn't support -plugin, reject -fuse-linker-plugin.  */
#define LINK_PLUGIN_SPEC "%{fuse-linker-plugin:\
    %e-fuse-linker-plugin is not supported in this configuration}"
#endif

/* Linker command line options for -fsanitize= early on the command line.  */
#ifndef SANITIZER_EARLY_SPEC
#define SANITIZER_EARLY_SPEC "\
%{!nostdlib:%{!nodefaultlibs:%{%:sanitize(address):" LIBASAN_EARLY_SPEC "} \
    %{%:sanitize(thread):" LIBTSAN_EARLY_SPEC "} \
    %{%:sanitize(leak):" LIBLSAN_EARLY_SPEC "}}}"
#endif

/* Linker command line options for -fsanitize= late on the command line.  */
#ifndef SANITIZER_SPEC
#define SANITIZER_SPEC "\
%{!nostdlib:%{!nodefaultlibs:%{%:sanitize(address):" LIBASAN_SPEC "\
    %{static:%ecannot specify -static with -fsanitize=address}}\
    %{%:sanitize(thread):" LIBTSAN_SPEC "\
    %{static:%ecannot specify -static with -fsanitize=thread}}\
    %{%:sanitize(undefined):" LIBUBSAN_SPEC "}\
    %{%:sanitize(leak):" LIBLSAN_SPEC "}}}"
#endif

#ifndef POST_LINK_SPEC
#define POST_LINK_SPEC ""
#endif

/*  This is the spec to use, once the code for creating the vtable
    verification runtime library, libvtv.so, has been created.  Currently
    the vtable verification runtime functions are in libstdc++, so we use
    the spec just below this one.  */
#ifndef VTABLE_VERIFICATION_SPEC
#if ENABLE_VTABLE_VERIFY
#define VTABLE_VERIFICATION_SPEC "\
%{!nostdlib:%{fvtable-verify=std: -lvtv -u_vtable_map_vars_start -u_vtable_map_vars_end}\
    %{fvtable-verify=preinit: -lvtv -u_vtable_map_vars_start -u_vtable_map_vars_end}}"
#else
#define VTABLE_VERIFICATION_SPEC "\
%{fvtable-verify=none:} \
%{fvtable-verify=std: \
  %e-fvtable-verify=std is not supported in this configuration} \
%{fvtable-verify=preinit: \
  %e-fvtable-verify=preinit is not supported in this configuration}"
#endif
#endif

#ifndef CHKP_SPEC
#define CHKP_SPEC ""
#endif

/* -u* was put back because both BSD and SysV seem to support it.  */
/* %{static|no-pie:} simply prevents an error message:
   1. If the target machine doesn't handle -static.
   2. If PIE isn't enabled by default.
 */
/* We want %{T*} after %{L*} and %D so that it can be used to specify linker
   scripts which exist in user specified directories, or in standard
   directories.  */
/* We pass any -flto flags on to the linker, which is expected
   to understand them.  In practice, this means it had better be collect2.  */
/* %{e*} includes -export-dynamic; see comment in common.opt.  */
#ifndef LINK_COMMAND_SPEC
#define LINK_COMMAND_SPEC "\
%{!fsyntax-only:%{!c:%{!M:%{!MM:%{!E:%{!S:\
    %(linker) " \
    LINK_PLUGIN_SPEC \
   "%{flto|flto=*:%<fcompare-debug*} \
    %{flto} %{fno-lto} %{flto=*} %l " LINK_PIE_SPEC \
   "%{fuse-ld=*:-fuse-ld=%*} " LINK_COMPRESS_DEBUG_SPEC \
   "%X %{o*} %{e*} %{N} %{n} %{r}\
<<<<<<< HEAD
    %{s} %{t} %{u*} %{z} %{Z}\
    %{!nostdlib:%{!nostartfiles:%{fupc:%:include(upc-crtbegin.spec)%(upc_crtbegin)}}}\
    %{!nostdlib:%{!nostartfiles:%S}} \
    %{static:} %{L*} %(mfwrap) %(link_libgcc) " \
=======
    %{s} %{t} %{u*} %{z} %{Z} %{!nostdlib:%{!nostartfiles:%S}} \
    %{static|no-pie:} %{L*} %(mfwrap) %(link_libgcc) " \
>>>>>>> 61abf964
    VTABLE_VERIFICATION_SPEC " " SANITIZER_EARLY_SPEC " %o " CHKP_SPEC " \
    %{fopenacc|fopenmp|%:gt(%{ftree-parallelize-loops=*:%*} 1):\
	%:include(libgomp.spec)%(link_gomp)}\
    %{fcilkplus:%:include(libcilkrts.spec)%(link_cilkrts)}\
    %{fgnu-tm:%:include(libitm.spec)%(link_itm)}\
    %{fupc:%:include(libgupc.spec)%(link_upc)}\
    %(mflib) " STACK_SPLIT_SPEC "\
    %{fprofile-arcs|fprofile-generate*|coverage:-lgcov} " SANITIZER_SPEC " \
    %{!nostdlib:%{!nodefaultlibs:%(link_ssp) %(link_gcc_c_sequence)}}\
    %{!nostdlib:%{!nostartfiles:%{fupc:%:include(upc-crtend.spec)%(upc_crtend)}}}\
    %{!nostdlib:%{!nostartfiles:%E}} %{T*}  \n%(post_link) }}}}}}"
#endif

#ifndef LINK_LIBGCC_SPEC
/* Generate -L options for startfile prefix list.  */
# define LINK_LIBGCC_SPEC "%D"
#endif

#ifndef STARTFILE_PREFIX_SPEC
# define STARTFILE_PREFIX_SPEC ""
#endif

#ifndef SYSROOT_SPEC
# define SYSROOT_SPEC "--sysroot=%R"
#endif

#ifndef SYSROOT_SUFFIX_SPEC
# define SYSROOT_SUFFIX_SPEC ""
#endif

#ifndef SYSROOT_HEADERS_SUFFIX_SPEC
# define SYSROOT_HEADERS_SUFFIX_SPEC ""
#endif

static const char *asm_debug = ASM_DEBUG_SPEC;
static const char *cpp_spec = CPP_SPEC;
static const char *cc1_spec = CC1_SPEC;
static const char *cc1plus_spec = CC1PLUS_SPEC;
static const char *link_gcc_c_sequence_spec = LINK_GCC_C_SEQUENCE_SPEC;
static const char *link_ssp_spec = LINK_SSP_SPEC;
static const char *asm_spec = ASM_SPEC;
static const char *asm_final_spec = ASM_FINAL_SPEC;
static const char *link_spec = LINK_SPEC;
static const char *lib_spec = LIB_SPEC;
static const char *link_gomp_spec = "";
static const char *upc_crtbegin_spec = "";
static const char *link_upc_spec = "";
static const char *upc_crtend_spec = "";
static const char *libgcc_spec = LIBGCC_SPEC;
static const char *endfile_spec = ENDFILE_SPEC;
static const char *startfile_spec = STARTFILE_SPEC;
static const char *linker_name_spec = LINKER_NAME;
static const char *linker_plugin_file_spec = "";
static const char *lto_wrapper_spec = "";
static const char *lto_gcc_spec = "";
static const char *post_link_spec = POST_LINK_SPEC;
static const char *link_command_spec = LINK_COMMAND_SPEC;
static const char *link_libgcc_spec = LINK_LIBGCC_SPEC;
static const char *startfile_prefix_spec = STARTFILE_PREFIX_SPEC;
static const char *sysroot_spec = SYSROOT_SPEC;
static const char *sysroot_suffix_spec = SYSROOT_SUFFIX_SPEC;
static const char *sysroot_hdrs_suffix_spec = SYSROOT_HEADERS_SUFFIX_SPEC;
static const char *self_spec = "";

/* Standard options to cpp, cc1, and as, to reduce duplication in specs.
   There should be no need to override these in target dependent files,
   but we need to copy them to the specs file so that newer versions
   of the GCC driver can correctly drive older tool chains with the
   appropriate -B options.  */

/* When cpplib handles traditional preprocessing, get rid of this, and
   call cc1 (or cc1obj in objc/lang-specs.h) from the main specs so
   that we default the front end language better.  */
static const char *trad_capable_cpp =
"cc1 -E %{traditional|traditional-cpp:-traditional-cpp}";

/* We don't wrap .d files in %W{} since a missing .d file, and
   therefore no dependency entry, confuses make into thinking a .o
   file that happens to exist is up-to-date.  */
static const char *cpp_unique_options =
"%{!Q:-quiet} %{nostdinc*} %{C} %{CC} %{v} %{I*&F*} %{P} %I\
 %{MD:-MD %{!o:%b.d}%{o*:%.d%*}}\
 %{MMD:-MMD %{!o:%b.d}%{o*:%.d%*}}\
 %{M} %{MM} %{MF*} %{MG} %{MP} %{MQ*} %{MT*}\
 %{!E:%{!M:%{!MM:%{!MT:%{!MQ:%{MD|MMD:%{o*:-MQ %*}}}}}}}\
 %{remap} %{g3|ggdb3|gstabs3|gcoff3|gxcoff3|gvms3:-dD}\
 %{!iplugindir*:%{fplugin*:%:find-plugindir()}}\
 %{H} %C %{D*&U*&A*} %{i*} %Z %i\
 %{E|M|MM:%W{o*}}";

/* This contains cpp options which are common with cc1_options and are passed
   only when preprocessing only to avoid duplication.  We pass the cc1 spec
   options to the preprocessor so that it the cc1 spec may manipulate
   options used to set target flags.  Those special target flags settings may
   in turn cause preprocessor symbols to be defined specially.  */
static const char *cpp_options =
"%(cpp_unique_options) %1 %{m*} %{std*&ansi&trigraphs} %{W*&pedantic*} %{w}\
 %{f*} %{g*:%{%:debug-level-gt(0):%{g*}\
 %{!fno-working-directory:-fworking-directory}}} %{O*}\
 %{undef} %{save-temps*:-fpch-preprocess}";

/* This contains cpp options which are not passed when the preprocessor
   output will be used by another program.  */
static const char *cpp_debug_options = "%{d*}";

/* NB: This is shared amongst all front-ends, except for Ada.  */
static const char *cc1_options =
"%{pg:%{fomit-frame-pointer:%e-pg and -fomit-frame-pointer are incompatible}}\
 %{!iplugindir*:%{fplugin*:%:find-plugindir()}}\
 %1 %{!Q:-quiet} %{!dumpbase:-dumpbase %B} %{d*} %{m*} %{aux-info*}\
 %{fcompare-debug-second:%:compare-debug-auxbase-opt(%b)} \
 %{!fcompare-debug-second:%{c|S:%{o*:-auxbase-strip %*}%{!o*:-auxbase %b}}}%{!c:%{!S:-auxbase %b}} \
 %{g*} %{O*} %{W*&pedantic*} %{w} %{std*&ansi&trigraphs}\
 %{v:-version} %{pg:-p} %{p} %{f*} %{undef}\
 %{Qn:-fno-ident} %{Qy:} %{-help:--help}\
 %{-target-help:--target-help}\
 %{-version:--version}\
 %{-help=*:--help=%*}\
 %{!fsyntax-only:%{S:%W{o*}%{!o*:-o %b.s}}}\
 %{fsyntax-only:-o %j} %{-param*}\
 %{coverage:-fprofile-arcs -ftest-coverage}\
 %{fprofile-arcs|fprofile-generate*|coverage:\
   %{!fprofile-update=single:\
     %{pthread:-fprofile-update=prefer-atomic}}}";

static const char *upc_options =
 "-fupc %{!fno-upc-pre-include:-include gcc-upc.h}";

static const char *asm_options =
"%{-target-help:%:print-asm-header()} "
#if HAVE_GNU_AS
/* If GNU AS is used, then convert -w (no warnings), -I, and -v
   to the assembler equivalents.  */
"%{v} %{w:-W} %{I*} "
#endif
ASM_COMPRESS_DEBUG_SPEC
"%a %Y %{c:%W{o*}%{!o*:-o %w%b%O}}%{!c:-o %d%w%u%O}";

static const char *invoke_as =
#ifdef AS_NEEDS_DASH_FOR_PIPED_INPUT
"%{!fwpa*:\
   %{fcompare-debug=*|fdump-final-insns=*:%:compare-debug-dump-opt()}\
   %{!S:-o %|.s |\n as %(asm_options) %|.s %A }\
  }";
#else
"%{!fwpa*:\
   %{fcompare-debug=*|fdump-final-insns=*:%:compare-debug-dump-opt()}\
   %{!S:-o %|.s |\n as %(asm_options) %m.s %A }\
  }";
#endif

/* Some compilers have limits on line lengths, and the multilib_select
   and/or multilib_matches strings can be very long, so we build them at
   run time.  */
static struct obstack multilib_obstack;
static const char *multilib_select;
static const char *multilib_matches;
static const char *multilib_defaults;
static const char *multilib_exclusions;
static const char *multilib_reuse;

/* Check whether a particular argument is a default argument.  */

#ifndef MULTILIB_DEFAULTS
#define MULTILIB_DEFAULTS { "" }
#endif

static const char *const multilib_defaults_raw[] = MULTILIB_DEFAULTS;

#ifndef DRIVER_SELF_SPECS
#define DRIVER_SELF_SPECS ""
#endif

/* Linking to libgomp implies pthreads.  This is particularly important
   for targets that use different start files and suchlike.  */
#ifndef GOMP_SELF_SPECS
#define GOMP_SELF_SPECS \
  "%{fopenacc|fopenmp|%:gt(%{ftree-parallelize-loops=*:%*} 1): " \
  "-pthread}"
#endif

/* Likewise for -fgnu-tm.  */
#ifndef GTM_SELF_SPECS
#define GTM_SELF_SPECS "%{fgnu-tm: -pthread}"
#endif

/* Likewise for -fcilkplus.  */
#ifndef CILK_SELF_SPECS
#define CILK_SELF_SPECS "%{fcilkplus: -pthread}"
#endif

static const char *const driver_self_specs[] = {
  "%{fdump-final-insns:-fdump-final-insns=.} %<fdump-final-insns",
  DRIVER_SELF_SPECS, CONFIGURE_SPECS, GOMP_SELF_SPECS, GTM_SELF_SPECS,
  CILK_SELF_SPECS
};

#ifndef OPTION_DEFAULT_SPECS
#define OPTION_DEFAULT_SPECS { "", "" }
#endif

struct default_spec
{
  const char *name;
  const char *spec;
};

static const struct default_spec
  option_default_specs[] = { OPTION_DEFAULT_SPECS };

struct user_specs
{
  struct user_specs *next;
  const char *filename;
};

static struct user_specs *user_specs_head, *user_specs_tail;


/* Record the mapping from file suffixes for compilation specs.  */

struct compiler
{
  const char *suffix;		/* Use this compiler for input files
				   whose names end in this suffix.  */

  const char *spec;		/* To use this compiler, run this spec.  */

  const char *cpp_spec;         /* If non-NULL, substitute this spec
				   for `%C', rather than the usual
				   cpp_spec.  */
  int combinable;               /* If nonzero, compiler can deal with
				    multiple source files at once (IMA).  */
  int needs_preprocessing;       /* If nonzero, source files need to
				    be run through a preprocessor.  */
};

/* Pointer to a vector of `struct compiler' that gives the spec for
   compiling a file, based on its suffix.
   A file that does not end in any of these suffixes will be passed
   unchanged to the loader and nothing else will be done to it.

   An entry containing two 0s is used to terminate the vector.

   If multiple entries match a file, the last matching one is used.  */

static struct compiler *compilers;

/* Number of entries in `compilers', not counting the null terminator.  */

static int n_compilers;

/* The default list of file name suffixes and their compilation specs.  */

static const struct compiler default_compilers[] =
{
  /* Add lists of suffixes of known languages here.  If those languages
     were not present when we built the driver, we will hit these copies
     and be given a more meaningful error than "file not used since
     linking is not done".  */
  {".m",  "#Objective-C", 0, 0, 0}, {".mi",  "#Objective-C", 0, 0, 0},
  {".mm", "#Objective-C++", 0, 0, 0}, {".M", "#Objective-C++", 0, 0, 0},
  {".mii", "#Objective-C++", 0, 0, 0},
  {".cc", "#C++", 0, 0, 0}, {".cxx", "#C++", 0, 0, 0},
  {".cpp", "#C++", 0, 0, 0}, {".cp", "#C++", 0, 0, 0},
  {".c++", "#C++", 0, 0, 0}, {".C", "#C++", 0, 0, 0},
  {".CPP", "#C++", 0, 0, 0}, {".ii", "#C++", 0, 0, 0},
  {".ads", "#Ada", 0, 0, 0}, {".adb", "#Ada", 0, 0, 0},
  {".f", "#Fortran", 0, 0, 0}, {".F", "#Fortran", 0, 0, 0},
  {".for", "#Fortran", 0, 0, 0}, {".FOR", "#Fortran", 0, 0, 0},
  {".ftn", "#Fortran", 0, 0, 0}, {".FTN", "#Fortran", 0, 0, 0},
  {".fpp", "#Fortran", 0, 0, 0}, {".FPP", "#Fortran", 0, 0, 0},
  {".f90", "#Fortran", 0, 0, 0}, {".F90", "#Fortran", 0, 0, 0},
  {".f95", "#Fortran", 0, 0, 0}, {".F95", "#Fortran", 0, 0, 0},
  {".f03", "#Fortran", 0, 0, 0}, {".F03", "#Fortran", 0, 0, 0},
  {".f08", "#Fortran", 0, 0, 0}, {".F08", "#Fortran", 0, 0, 0},
  {".r", "#Ratfor", 0, 0, 0},
  {".go", "#Go", 0, 1, 0},
  /* Next come the entries for C.  */
  {".c", "@c", 0, 0, 1},
  {"@c",
   /* cc1 has an integrated ISO C preprocessor.  We should invoke the
      external preprocessor if -save-temps is given.  */
     "%{E|M|MM:%(trad_capable_cpp) %(cpp_options) %(cpp_debug_options)}\
      %{!E:%{!M:%{!MM:\
          %{traditional:\
%eGNU C no longer supports -traditional without -E}\
      %{save-temps*|traditional-cpp|no-integrated-cpp:%(trad_capable_cpp) \
	  %(cpp_options) -o %{save-temps*:%b.i} %{!save-temps*:%g.i} \n\
	    cc1 -fpreprocessed %{save-temps*:%b.i} %{!save-temps*:%g.i} \
	  %(cc1_options)}\
      %{!save-temps*:%{!traditional-cpp:%{!no-integrated-cpp:\
	  cc1 %(cpp_unique_options) %(cc1_options)}}}\
      %{!fsyntax-only:%(invoke_as)}}}}", 0, 0, 1},
  {"-",
   "%{!E:%e-E or -x required when input is from standard input}\
    %(trad_capable_cpp) %(cpp_options) %(cpp_debug_options)", 0, 0, 0},
  {".h", "@c-header", 0, 0, 0},
  {"@c-header",
   /* cc1 has an integrated ISO C preprocessor.  We should invoke the
      external preprocessor if -save-temps is given.  */
     "%{E|M|MM:%(trad_capable_cpp) %(cpp_options) %(cpp_debug_options)}\
      %{!E:%{!M:%{!MM:\
	  %{save-temps*|traditional-cpp|no-integrated-cpp:%(trad_capable_cpp) \
		%(cpp_options) -o %{save-temps*:%b.i} %{!save-temps*:%g.i} \n\
		    cc1 -fpreprocessed %{save-temps*:%b.i} %{!save-temps*:%g.i} \
			%(cc1_options)\
			%{!fsyntax-only:%{!S:-o %g.s} \
			    %{!fdump-ada-spec*:%{!o*:--output-pch=%i.gch}\
					       %W{o*:--output-pch=%*}}%V}}\
	  %{!save-temps*:%{!traditional-cpp:%{!no-integrated-cpp:\
		cc1 %(cpp_unique_options) %(cc1_options)\
		    %{!fsyntax-only:%{!S:-o %g.s} \
		        %{!fdump-ada-spec*:%{!o*:--output-pch=%i.gch}\
					   %W{o*:--output-pch=%*}}%V}}}}}}}", 0, 0, 0},
  {".i", "@cpp-output", 0, 0, 0},
  {"@cpp-output",
   "%{!M:%{!MM:%{!E:cc1 -fpreprocessed %i %(cc1_options) %{!fsyntax-only:%(invoke_as)}}}}", 0, 0, 0},
  {".s", "@assembler", 0, 0, 0},
  {"@assembler",
   "%{!M:%{!MM:%{!E:%{!S:as %(asm_debug) %(asm_options) %i %A }}}}", 0, 0, 0},
  {".sx", "@assembler-with-cpp", 0, 0, 0},
  {".S", "@assembler-with-cpp", 0, 0, 0},
  {"@assembler-with-cpp",
#ifdef AS_NEEDS_DASH_FOR_PIPED_INPUT
   "%(trad_capable_cpp) -lang-asm %(cpp_options) -fno-directives-only\
      %{E|M|MM:%(cpp_debug_options)}\
      %{!M:%{!MM:%{!E:%{!S:-o %|.s |\n\
       as %(asm_debug) %(asm_options) %|.s %A }}}}"
#else
   "%(trad_capable_cpp) -lang-asm %(cpp_options) -fno-directives-only\
      %{E|M|MM:%(cpp_debug_options)}\
      %{!M:%{!MM:%{!E:%{!S:-o %|.s |\n\
       as %(asm_debug) %(asm_options) %m.s %A }}}}"
#endif
   , 0, 0, 0},
  {".upc", "@upc", 0, 0, 0},
  {"@upc",
     /* Same as "@c" above, with the addition of %(upc_options).  */
     "%{E|M|MM:cc1 -E %(upc_options) %(cpp_options) %(cpp_debug_options)}\
      %{!E:%{!M:%{!MM:\
	%{traditional|ftraditional|traditional-cpp:\
              %e UPC does not support traditional compilation}\
	%{save-temps|no-integrated-cpp:\
	      cc1 -E %(upc_options) %(cpp_options)\
	  %{save-temps:%b.mi} %{!save-temps:%g.mi} \n\
	      cc1 -fpreprocessed %{save-temps:%b.mi} %{!save-temps:%g.mi}\
	             %(upc_options) %(cc1_options)}\
	%{!save-temps:%{!no-integrated-cpp:\
	    cc1 %(cpp_unique_options) %(upc_options) %(cc1_options)}}\
        %{!fsyntax-only:%(invoke_as)}}}}", 0, 0, 0},

#include "specs.h"
  /* Mark end of table.  */
  {0, 0, 0, 0, 0}
};

/* Number of elements in default_compilers, not counting the terminator.  */

static const int n_default_compilers = ARRAY_SIZE (default_compilers) - 1;

typedef char *char_p; /* For DEF_VEC_P.  */

/* A vector of options to give to the linker.
   These options are accumulated by %x,
   and substituted into the linker command with %X.  */
static vec<char_p> linker_options;

/* A vector of options to give to the assembler.
   These options are accumulated by -Wa,
   and substituted into the assembler command with %Y.  */
static vec<char_p> assembler_options;

/* A vector of options to give to the preprocessor.
   These options are accumulated by -Wp,
   and substituted into the preprocessor command with %Z.  */
static vec<char_p> preprocessor_options;

static char *
skip_whitespace (char *p)
{
  while (1)
    {
      /* A fully-blank line is a delimiter in the SPEC file and shouldn't
	 be considered whitespace.  */
      if (p[0] == '\n' && p[1] == '\n' && p[2] == '\n')
	return p + 1;
      else if (*p == '\n' || *p == ' ' || *p == '\t')
	p++;
      else if (*p == '#')
	{
	  while (*p != '\n')
	    p++;
	  p++;
	}
      else
	break;
    }

  return p;
}
/* Structures to keep track of prefixes to try when looking for files.  */

struct prefix_list
{
  const char *prefix;	      /* String to prepend to the path.  */
  struct prefix_list *next;   /* Next in linked list.  */
  int require_machine_suffix; /* Don't use without machine_suffix.  */
  /* 2 means try both machine_suffix and just_machine_suffix.  */
  int priority;		      /* Sort key - priority within list.  */
  int os_multilib;	      /* 1 if OS multilib scheme should be used,
				 0 for GCC multilib scheme.  */
};

struct path_prefix
{
  struct prefix_list *plist;  /* List of prefixes to try */
  int max_len;                /* Max length of a prefix in PLIST */
  const char *name;           /* Name of this list (used in config stuff) */
};

/* List of prefixes to try when looking for executables.  */

static struct path_prefix exec_prefixes = { 0, 0, "exec" };

/* List of prefixes to try when looking for startup (crt0) files.  */

static struct path_prefix startfile_prefixes = { 0, 0, "startfile" };

/* List of prefixes to try when looking for include files.  */

static struct path_prefix include_prefixes = { 0, 0, "include" };

/* Suffix to attach to directories searched for commands.
   This looks like `MACHINE/VERSION/'.  */

static const char *machine_suffix = 0;

/* Suffix to attach to directories searched for commands.
   This is just `MACHINE/'.  */

static const char *just_machine_suffix = 0;

/* Adjusted value of GCC_EXEC_PREFIX envvar.  */

static const char *gcc_exec_prefix;

/* Adjusted value of standard_libexec_prefix.  */

static const char *gcc_libexec_prefix;

/* Default prefixes to attach to command names.  */

#ifndef STANDARD_STARTFILE_PREFIX_1
#define STANDARD_STARTFILE_PREFIX_1 "/lib/"
#endif
#ifndef STANDARD_STARTFILE_PREFIX_2
#define STANDARD_STARTFILE_PREFIX_2 "/usr/lib/"
#endif

#ifdef CROSS_DIRECTORY_STRUCTURE  /* Don't use these prefixes for a cross compiler.  */
#undef MD_EXEC_PREFIX
#undef MD_STARTFILE_PREFIX
#undef MD_STARTFILE_PREFIX_1
#endif

/* If no prefixes defined, use the null string, which will disable them.  */
#ifndef MD_EXEC_PREFIX
#define MD_EXEC_PREFIX ""
#endif
#ifndef MD_STARTFILE_PREFIX
#define MD_STARTFILE_PREFIX ""
#endif
#ifndef MD_STARTFILE_PREFIX_1
#define MD_STARTFILE_PREFIX_1 ""
#endif

/* These directories are locations set at configure-time based on the
   --prefix option provided to configure.  Their initializers are
   defined in Makefile.in.  These paths are not *directly* used when
   gcc_exec_prefix is set because, in that case, we know where the
   compiler has been installed, and use paths relative to that
   location instead.  */
static const char *const standard_exec_prefix = STANDARD_EXEC_PREFIX;
static const char *const standard_libexec_prefix = STANDARD_LIBEXEC_PREFIX;
static const char *const standard_bindir_prefix = STANDARD_BINDIR_PREFIX;
static const char *const standard_startfile_prefix = STANDARD_STARTFILE_PREFIX;

/* For native compilers, these are well-known paths containing
   components that may be provided by the system.  For cross
   compilers, these paths are not used.  */
static const char *md_exec_prefix = MD_EXEC_PREFIX;
static const char *md_startfile_prefix = MD_STARTFILE_PREFIX;
static const char *md_startfile_prefix_1 = MD_STARTFILE_PREFIX_1;
static const char *const standard_startfile_prefix_1
  = STANDARD_STARTFILE_PREFIX_1;
static const char *const standard_startfile_prefix_2
  = STANDARD_STARTFILE_PREFIX_2;

/* A relative path to be used in finding the location of tools
   relative to the driver.  */
static const char *const tooldir_base_prefix = TOOLDIR_BASE_PREFIX;

/* A prefix to be used when this is an accelerator compiler.  */
static const char *const accel_dir_suffix = ACCEL_DIR_SUFFIX;

/* Subdirectory to use for locating libraries.  Set by
   set_multilib_dir based on the compilation options.  */

static const char *multilib_dir;

/* Subdirectory to use for locating libraries in OS conventions.  Set by
   set_multilib_dir based on the compilation options.  */

static const char *multilib_os_dir;

/* Subdirectory to use for locating libraries in multiarch conventions.  Set by
   set_multilib_dir based on the compilation options.  */

static const char *multiarch_dir;

/* Structure to keep track of the specs that have been defined so far.
   These are accessed using %(specname) in a compiler or link
   spec.  */

struct spec_list
{
				/* The following 2 fields must be first */
				/* to allow EXTRA_SPECS to be initialized */
  const char *name;		/* name of the spec.  */
  const char *ptr;		/* available ptr if no static pointer */

				/* The following fields are not initialized */
				/* by EXTRA_SPECS */
  const char **ptr_spec;	/* pointer to the spec itself.  */
  struct spec_list *next;	/* Next spec in linked list.  */
  int name_len;			/* length of the name */
  bool user_p;			/* whether string come from file spec.  */
  bool alloc_p;			/* whether string was allocated */
  const char *default_ptr;	/* The default value of *ptr_spec.  */
};

#define INIT_STATIC_SPEC(NAME,PTR) \
  { NAME, NULL, PTR, (struct spec_list *) 0, sizeof (NAME) - 1, false, false, \
    *PTR }

/* List of statically defined specs.  */
static struct spec_list static_specs[] =
{
  INIT_STATIC_SPEC ("asm",			&asm_spec),
  INIT_STATIC_SPEC ("asm_debug",		&asm_debug),
  INIT_STATIC_SPEC ("asm_final",		&asm_final_spec),
  INIT_STATIC_SPEC ("asm_options",		&asm_options),
  INIT_STATIC_SPEC ("invoke_as",		&invoke_as),
  INIT_STATIC_SPEC ("cpp",			&cpp_spec),
  INIT_STATIC_SPEC ("cpp_options",		&cpp_options),
  INIT_STATIC_SPEC ("cpp_debug_options",	&cpp_debug_options),
  INIT_STATIC_SPEC ("cpp_unique_options",	&cpp_unique_options),
  INIT_STATIC_SPEC ("trad_capable_cpp",		&trad_capable_cpp),
  INIT_STATIC_SPEC ("cc1",			&cc1_spec),
  INIT_STATIC_SPEC ("cc1_options",		&cc1_options),
  INIT_STATIC_SPEC ("upc_options",		&upc_options),
  INIT_STATIC_SPEC ("cc1plus",			&cc1plus_spec),
  INIT_STATIC_SPEC ("link_gcc_c_sequence",	&link_gcc_c_sequence_spec),
  INIT_STATIC_SPEC ("link_ssp",			&link_ssp_spec),
  INIT_STATIC_SPEC ("endfile",			&endfile_spec),
  INIT_STATIC_SPEC ("link",			&link_spec),
  INIT_STATIC_SPEC ("lib",			&lib_spec),
  INIT_STATIC_SPEC ("link_gomp",		&link_gomp_spec),
  INIT_STATIC_SPEC ("upc_crtbegin",		&upc_crtbegin_spec),
  INIT_STATIC_SPEC ("link_upc",			&link_upc_spec),
  INIT_STATIC_SPEC ("upc_crtend",		&upc_crtend_spec),
  INIT_STATIC_SPEC ("libgcc",			&libgcc_spec),
  INIT_STATIC_SPEC ("startfile",		&startfile_spec),
  INIT_STATIC_SPEC ("cross_compile",		&cross_compile),
  INIT_STATIC_SPEC ("version",			&compiler_version),
  INIT_STATIC_SPEC ("multilib",			&multilib_select),
  INIT_STATIC_SPEC ("multilib_defaults",	&multilib_defaults),
  INIT_STATIC_SPEC ("multilib_extra",		&multilib_extra),
  INIT_STATIC_SPEC ("multilib_matches",		&multilib_matches),
  INIT_STATIC_SPEC ("multilib_exclusions",	&multilib_exclusions),
  INIT_STATIC_SPEC ("multilib_options",		&multilib_options),
  INIT_STATIC_SPEC ("multilib_reuse",		&multilib_reuse),
  INIT_STATIC_SPEC ("linker",			&linker_name_spec),
  INIT_STATIC_SPEC ("linker_plugin_file",	&linker_plugin_file_spec),
  INIT_STATIC_SPEC ("lto_wrapper",		&lto_wrapper_spec),
  INIT_STATIC_SPEC ("lto_gcc",			&lto_gcc_spec),
  INIT_STATIC_SPEC ("post_link",		&post_link_spec),
  INIT_STATIC_SPEC ("link_libgcc",		&link_libgcc_spec),
  INIT_STATIC_SPEC ("md_exec_prefix",		&md_exec_prefix),
  INIT_STATIC_SPEC ("md_startfile_prefix",	&md_startfile_prefix),
  INIT_STATIC_SPEC ("md_startfile_prefix_1",	&md_startfile_prefix_1),
  INIT_STATIC_SPEC ("startfile_prefix_spec",	&startfile_prefix_spec),
  INIT_STATIC_SPEC ("sysroot_spec",             &sysroot_spec),
  INIT_STATIC_SPEC ("sysroot_suffix_spec",	&sysroot_suffix_spec),
  INIT_STATIC_SPEC ("sysroot_hdrs_suffix_spec",	&sysroot_hdrs_suffix_spec),
  INIT_STATIC_SPEC ("self_spec",		&self_spec),
};

#ifdef EXTRA_SPECS		/* additional specs needed */
/* Structure to keep track of just the first two args of a spec_list.
   That is all that the EXTRA_SPECS macro gives us.  */
struct spec_list_1
{
  const char *const name;
  const char *const ptr;
};

static const struct spec_list_1 extra_specs_1[] = { EXTRA_SPECS };
static struct spec_list *extra_specs = (struct spec_list *) 0;
#endif

/* List of dynamically allocates specs that have been defined so far.  */

static struct spec_list *specs = (struct spec_list *) 0;

/* List of static spec functions.  */

static const struct spec_function static_spec_functions[] =
{
  { "getenv",                   getenv_spec_function },
  { "if-exists",		if_exists_spec_function },
  { "if-exists-else",		if_exists_else_spec_function },
  { "sanitize",			sanitize_spec_function },
  { "replace-outfile",		replace_outfile_spec_function },
  { "remove-outfile",		remove_outfile_spec_function },
  { "version-compare",		version_compare_spec_function },
  { "include",			include_spec_function },
  { "find-file",		find_file_spec_function },
  { "find-plugindir",		find_plugindir_spec_function },
  { "print-asm-header",		print_asm_header_spec_function },
  { "compare-debug-dump-opt",	compare_debug_dump_opt_spec_function },
  { "compare-debug-self-opt",	compare_debug_self_opt_spec_function },
  { "compare-debug-auxbase-opt", compare_debug_auxbase_opt_spec_function },
  { "pass-through-libs",	pass_through_libs_spec_func },
  { "replace-extension",	replace_extension_spec_func },
  { "gt",			greater_than_spec_func },
  { "debug-level-gt",		debug_level_greater_than_spec_func },
#ifdef EXTRA_SPEC_FUNCTIONS
  EXTRA_SPEC_FUNCTIONS
#endif
  { 0, 0 }
};

static int processing_spec_function;

/* Add appropriate libgcc specs to OBSTACK, taking into account
   various permutations of -shared-libgcc, -shared, and such.  */

#if defined(ENABLE_SHARED_LIBGCC) && !defined(REAL_LIBGCC_SPEC)

#ifndef USE_LD_AS_NEEDED
#define USE_LD_AS_NEEDED 0
#endif

static void
init_gcc_specs (struct obstack *obstack, const char *shared_name,
		const char *static_name, const char *eh_name)
{
  char *buf;

  buf = concat ("%{static|static-libgcc:", static_name, " ", eh_name, "}"
		"%{!static:%{!static-libgcc:"
#if USE_LD_AS_NEEDED
		"%{!shared-libgcc:",
		static_name, " " LD_AS_NEEDED_OPTION " ",
		shared_name, " " LD_NO_AS_NEEDED_OPTION
		"}"
		"%{shared-libgcc:",
		shared_name, "%{!shared: ", static_name, "}"
		"}"
#else
		"%{!shared:"
		"%{!shared-libgcc:", static_name, " ", eh_name, "}"
		"%{shared-libgcc:", shared_name, " ", static_name, "}"
		"}"
#ifdef LINK_EH_SPEC
		"%{shared:"
		"%{shared-libgcc:", shared_name, "}"
		"%{!shared-libgcc:", static_name, "}"
		"}"
#else
		"%{shared:", shared_name, "}"
#endif
#endif
		"}}", NULL);

  obstack_grow (obstack, buf, strlen (buf));
  free (buf);
}
#endif /* ENABLE_SHARED_LIBGCC */

/* Initialize the specs lookup routines.  */

static void
init_spec (void)
{
  struct spec_list *next = (struct spec_list *) 0;
  struct spec_list *sl   = (struct spec_list *) 0;
  int i;

  if (specs)
    return;			/* Already initialized.  */

  if (verbose_flag)
    fnotice (stderr, "Using built-in specs.\n");

#ifdef EXTRA_SPECS
  extra_specs = XCNEWVEC (struct spec_list, ARRAY_SIZE (extra_specs_1));

  for (i = ARRAY_SIZE (extra_specs_1) - 1; i >= 0; i--)
    {
      sl = &extra_specs[i];
      sl->name = extra_specs_1[i].name;
      sl->ptr = extra_specs_1[i].ptr;
      sl->next = next;
      sl->name_len = strlen (sl->name);
      sl->ptr_spec = &sl->ptr;
      gcc_assert (sl->ptr_spec != NULL);
      sl->default_ptr = sl->ptr;
      next = sl;
    }
#endif

  for (i = ARRAY_SIZE (static_specs) - 1; i >= 0; i--)
    {
      sl = &static_specs[i];
      sl->next = next;
      next = sl;
    }

#if defined(ENABLE_SHARED_LIBGCC) && !defined(REAL_LIBGCC_SPEC)
  /* ??? If neither -shared-libgcc nor --static-libgcc was
     seen, then we should be making an educated guess.  Some proposed
     heuristics for ELF include:

	(1) If "-Wl,--export-dynamic", then it's a fair bet that the
	    program will be doing dynamic loading, which will likely
	    need the shared libgcc.

	(2) If "-ldl", then it's also a fair bet that we're doing
	    dynamic loading.

	(3) For each ET_DYN we're linking against (either through -lfoo
	    or /some/path/foo.so), check to see whether it or one of
	    its dependencies depends on a shared libgcc.

	(4) If "-shared"

	    If the runtime is fixed to look for program headers instead
	    of calling __register_frame_info at all, for each object,
	    use the shared libgcc if any EH symbol referenced.

	    If crtstuff is fixed to not invoke __register_frame_info
	    automatically, for each object, use the shared libgcc if
	    any non-empty unwind section found.

     Doing any of this probably requires invoking an external program to
     do the actual object file scanning.  */
  {
    const char *p = libgcc_spec;
    int in_sep = 1;

    /* Transform the extant libgcc_spec into one that uses the shared libgcc
       when given the proper command line arguments.  */
    while (*p)
      {
	if (in_sep && *p == '-' && strncmp (p, "-lgcc", 5) == 0)
	  {
	    init_gcc_specs (&obstack,
			    "-lgcc_s"
#ifdef USE_LIBUNWIND_EXCEPTIONS
			    " -lunwind"
#endif
			    ,
			    "-lgcc",
			    "-lgcc_eh"
#ifdef USE_LIBUNWIND_EXCEPTIONS
# ifdef HAVE_LD_STATIC_DYNAMIC
			    " %{!static:" LD_STATIC_OPTION "} -lunwind"
			    " %{!static:" LD_DYNAMIC_OPTION "}"
# else
			    " -lunwind"
# endif
#endif
			    );

	    p += 5;
	    in_sep = 0;
	  }
	else if (in_sep && *p == 'l' && strncmp (p, "libgcc.a%s", 10) == 0)
	  {
	    /* Ug.  We don't know shared library extensions.  Hope that
	       systems that use this form don't do shared libraries.  */
	    init_gcc_specs (&obstack,
			    "-lgcc_s",
			    "libgcc.a%s",
			    "libgcc_eh.a%s"
#ifdef USE_LIBUNWIND_EXCEPTIONS
			    " -lunwind"
#endif
			    );
	    p += 10;
	    in_sep = 0;
	  }
	else
	  {
	    obstack_1grow (&obstack, *p);
	    in_sep = (*p == ' ');
	    p += 1;
	  }
      }

    obstack_1grow (&obstack, '\0');
    libgcc_spec = XOBFINISH (&obstack, const char *);
  }
#endif
#ifdef USE_AS_TRADITIONAL_FORMAT
  /* Prepend "--traditional-format" to whatever asm_spec we had before.  */
  {
    static const char tf[] = "--traditional-format ";
    obstack_grow (&obstack, tf, sizeof (tf) - 1);
    obstack_grow0 (&obstack, asm_spec, strlen (asm_spec));
    asm_spec = XOBFINISH (&obstack, const char *);
  }
#endif

#if defined LINK_EH_SPEC || defined LINK_BUILDID_SPEC || \
    defined LINKER_HASH_STYLE
# ifdef LINK_BUILDID_SPEC
  /* Prepend LINK_BUILDID_SPEC to whatever link_spec we had before.  */
  obstack_grow (&obstack, LINK_BUILDID_SPEC, sizeof (LINK_BUILDID_SPEC) - 1);
# endif
# ifdef LINK_EH_SPEC
  /* Prepend LINK_EH_SPEC to whatever link_spec we had before.  */
  obstack_grow (&obstack, LINK_EH_SPEC, sizeof (LINK_EH_SPEC) - 1);
# endif
# ifdef LINKER_HASH_STYLE
  /* Prepend --hash-style=LINKER_HASH_STYLE to whatever link_spec we had
     before.  */
  {
    static const char hash_style[] = "--hash-style=";
    obstack_grow (&obstack, hash_style, sizeof (hash_style) - 1);
    obstack_grow (&obstack, LINKER_HASH_STYLE, sizeof (LINKER_HASH_STYLE) - 1);
    obstack_1grow (&obstack, ' ');
  }
# endif
  obstack_grow0 (&obstack, link_spec, strlen (link_spec));
  link_spec = XOBFINISH (&obstack, const char *);
#endif

  specs = sl;
}

/* Change the value of spec NAME to SPEC.  If SPEC is empty, then the spec is
   removed; If the spec starts with a + then SPEC is added to the end of the
   current spec.  */

static void
set_spec (const char *name, const char *spec, bool user_p)
{
  struct spec_list *sl;
  const char *old_spec;
  int name_len = strlen (name);
  int i;

  /* If this is the first call, initialize the statically allocated specs.  */
  if (!specs)
    {
      struct spec_list *next = (struct spec_list *) 0;
      for (i = ARRAY_SIZE (static_specs) - 1; i >= 0; i--)
	{
	  sl = &static_specs[i];
	  sl->next = next;
	  next = sl;
	}
      specs = sl;
    }

  /* See if the spec already exists.  */
  for (sl = specs; sl; sl = sl->next)
    if (name_len == sl->name_len && !strcmp (sl->name, name))
      break;

  if (!sl)
    {
      /* Not found - make it.  */
      sl = XNEW (struct spec_list);
      sl->name = xstrdup (name);
      sl->name_len = name_len;
      sl->ptr_spec = &sl->ptr;
      sl->alloc_p = 0;
      *(sl->ptr_spec) = "";
      sl->next = specs;
      sl->default_ptr = NULL;
      specs = sl;
    }

  old_spec = *(sl->ptr_spec);
  *(sl->ptr_spec) = ((spec[0] == '+' && ISSPACE ((unsigned char)spec[1]))
		     ? concat (old_spec, spec + 1, NULL)
		     : xstrdup (spec));

#ifdef DEBUG_SPECS
  if (verbose_flag)
    fnotice (stderr, "Setting spec %s to '%s'\n\n", name, *(sl->ptr_spec));
#endif

  /* Free the old spec.  */
  if (old_spec && sl->alloc_p)
    free (CONST_CAST (char *, old_spec));

  sl->user_p = user_p;
  sl->alloc_p = true;
}

/* Accumulate a command (program name and args), and run it.  */

typedef const char *const_char_p; /* For DEF_VEC_P.  */

/* Vector of pointers to arguments in the current line of specifications.  */

static vec<const_char_p> argbuf;

/* Were the options -c, -S or -E passed.  */
static int have_c = 0;

/* Was the option -o passed.  */
static int have_o = 0;

/* Was the option -E passed.  */
static int have_E = 0;

/* Pointer to output file name passed in with -o. */
static const char *output_file = 0;

/* This is the list of suffixes and codes (%g/%u/%U/%j) and the associated
   temp file.  If the HOST_BIT_BUCKET is used for %j, no entry is made for
   it here.  */

static struct temp_name {
  const char *suffix;	/* suffix associated with the code.  */
  int length;		/* strlen (suffix).  */
  int unique;		/* Indicates whether %g or %u/%U was used.  */
  const char *filename;	/* associated filename.  */
  int filename_length;	/* strlen (filename).  */
  struct temp_name *next;
} *temp_names;

/* Number of commands executed so far.  */

static int execution_count;

/* Number of commands that exited with a signal.  */

static int signal_count;

/* Allocate the argument vector.  */

static void
alloc_args (void)
{
  argbuf.create (10);
}

/* Clear out the vector of arguments (after a command is executed).  */

static void
clear_args (void)
{
  argbuf.truncate (0);
}

/* Add one argument to the vector at the end.
   This is done when a space is seen or at the end of the line.
   If DELETE_ALWAYS is nonzero, the arg is a filename
    and the file should be deleted eventually.
   If DELETE_FAILURE is nonzero, the arg is a filename
    and the file should be deleted if this compilation fails.  */

static void
store_arg (const char *arg, int delete_always, int delete_failure)
{
  argbuf.safe_push (arg);

  if (delete_always || delete_failure)
    {
      const char *p;
      /* If the temporary file we should delete is specified as
	 part of a joined argument extract the filename.  */
      if (arg[0] == '-'
	  && (p = strrchr (arg, '=')))
	arg = p + 1;
      record_temp_file (arg, delete_always, delete_failure);
    }
}

/* Load specs from a file name named FILENAME, replacing occurrences of
   various different types of line-endings, \r\n, \n\r and just \r, with
   a single \n.  */

static char *
load_specs (const char *filename)
{
  int desc;
  int readlen;
  struct stat statbuf;
  char *buffer;
  char *buffer_p;
  char *specs;
  char *specs_p;

  if (verbose_flag)
    fnotice (stderr, "Reading specs from %s\n", filename);

  /* Open and stat the file.  */
  desc = open (filename, O_RDONLY, 0);
  if (desc < 0)
    pfatal_with_name (filename);
  if (stat (filename, &statbuf) < 0)
    pfatal_with_name (filename);

  /* Read contents of file into BUFFER.  */
  buffer = XNEWVEC (char, statbuf.st_size + 1);
  readlen = read (desc, buffer, (unsigned) statbuf.st_size);
  if (readlen < 0)
    pfatal_with_name (filename);
  buffer[readlen] = 0;
  close (desc);

  specs = XNEWVEC (char, readlen + 1);
  specs_p = specs;
  for (buffer_p = buffer; buffer_p && *buffer_p; buffer_p++)
    {
      int skip = 0;
      char c = *buffer_p;
      if (c == '\r')
	{
	  if (buffer_p > buffer && *(buffer_p - 1) == '\n')	/* \n\r */
	    skip = 1;
	  else if (*(buffer_p + 1) == '\n')			/* \r\n */
	    skip = 1;
	  else							/* \r */
	    c = '\n';
	}
      if (! skip)
	*specs_p++ = c;
    }
  *specs_p = '\0';

  free (buffer);
  return (specs);
}

/* Read compilation specs from a file named FILENAME,
   replacing the default ones.

   A suffix which starts with `*' is a definition for
   one of the machine-specific sub-specs.  The "suffix" should be
   *asm, *cc1, *cpp, *link, *startfile, etc.
   The corresponding spec is stored in asm_spec, etc.,
   rather than in the `compilers' vector.

   Anything invalid in the file is a fatal error.  */

static void
read_specs (const char *filename, bool main_p, bool user_p)
{
  char *buffer;
  char *p;

  buffer = load_specs (filename);

  /* Scan BUFFER for specs, putting them in the vector.  */
  p = buffer;
  while (1)
    {
      char *suffix;
      char *spec;
      char *in, *out, *p1, *p2, *p3;

      /* Advance P in BUFFER to the next nonblank nocomment line.  */
      p = skip_whitespace (p);
      if (*p == 0)
	break;

      /* Is this a special command that starts with '%'? */
      /* Don't allow this for the main specs file, since it would
	 encourage people to overwrite it.  */
      if (*p == '%' && !main_p)
	{
	  p1 = p;
	  while (*p && *p != '\n')
	    p++;

	  /* Skip '\n'.  */
	  p++;

	  if (!strncmp (p1, "%include", sizeof ("%include") - 1)
	      && (p1[sizeof "%include" - 1] == ' '
		  || p1[sizeof "%include" - 1] == '\t'))
	    {
	      char *new_filename;

	      p1 += sizeof ("%include");
	      while (*p1 == ' ' || *p1 == '\t')
		p1++;

	      if (*p1++ != '<' || p[-2] != '>')
		fatal_error (input_location,
			     "specs %%include syntax malformed after "
			     "%ld characters",
			     (long) (p1 - buffer + 1));

	      p[-2] = '\0';
	      new_filename = find_a_file (&startfile_prefixes, p1, R_OK, true);
	      read_specs (new_filename ? new_filename : p1, false, user_p);
	      continue;
	    }
	  else if (!strncmp (p1, "%include_noerr", sizeof "%include_noerr" - 1)
		   && (p1[sizeof "%include_noerr" - 1] == ' '
		       || p1[sizeof "%include_noerr" - 1] == '\t'))
	    {
	      char *new_filename;

	      p1 += sizeof "%include_noerr";
	      while (*p1 == ' ' || *p1 == '\t')
		p1++;

	      if (*p1++ != '<' || p[-2] != '>')
		fatal_error (input_location,
			     "specs %%include syntax malformed after "
			     "%ld characters",
			     (long) (p1 - buffer + 1));

	      p[-2] = '\0';
	      new_filename = find_a_file (&startfile_prefixes, p1, R_OK, true);
	      if (new_filename)
		read_specs (new_filename, false, user_p);
	      else if (verbose_flag)
		fnotice (stderr, "could not find specs file %s\n", p1);
	      continue;
	    }
	  else if (!strncmp (p1, "%rename", sizeof "%rename" - 1)
		   && (p1[sizeof "%rename" - 1] == ' '
		       || p1[sizeof "%rename" - 1] == '\t'))
	    {
	      int name_len;
	      struct spec_list *sl;
	      struct spec_list *newsl;

	      /* Get original name.  */
	      p1 += sizeof "%rename";
	      while (*p1 == ' ' || *p1 == '\t')
		p1++;

	      if (! ISALPHA ((unsigned char) *p1))
		fatal_error (input_location,
			     "specs %%rename syntax malformed after "
			     "%ld characters",
			     (long) (p1 - buffer));

	      p2 = p1;
	      while (*p2 && !ISSPACE ((unsigned char) *p2))
		p2++;

	      if (*p2 != ' ' && *p2 != '\t')
		fatal_error (input_location,
			     "specs %%rename syntax malformed after "
			     "%ld characters",
			     (long) (p2 - buffer));

	      name_len = p2 - p1;
	      *p2++ = '\0';
	      while (*p2 == ' ' || *p2 == '\t')
		p2++;

	      if (! ISALPHA ((unsigned char) *p2))
		fatal_error (input_location,
			     "specs %%rename syntax malformed after "
			     "%ld characters",
			     (long) (p2 - buffer));

	      /* Get new spec name.  */
	      p3 = p2;
	      while (*p3 && !ISSPACE ((unsigned char) *p3))
		p3++;

	      if (p3 != p - 1)
		fatal_error (input_location,
			     "specs %%rename syntax malformed after "
			     "%ld characters",
			     (long) (p3 - buffer));
	      *p3 = '\0';

	      for (sl = specs; sl; sl = sl->next)
		if (name_len == sl->name_len && !strcmp (sl->name, p1))
		  break;

	      if (!sl)
		fatal_error (input_location,
			     "specs %s spec was not found to be renamed", p1);

	      if (strcmp (p1, p2) == 0)
		continue;

	      for (newsl = specs; newsl; newsl = newsl->next)
		if (strcmp (newsl->name, p2) == 0)
		  fatal_error (input_location,
			       "%s: attempt to rename spec %qs to "
			       "already defined spec %qs",
		    filename, p1, p2);

	      if (verbose_flag)
		{
		  fnotice (stderr, "rename spec %s to %s\n", p1, p2);
#ifdef DEBUG_SPECS
		  fnotice (stderr, "spec is '%s'\n\n", *(sl->ptr_spec));
#endif
		}

	      set_spec (p2, *(sl->ptr_spec), user_p);
	      if (sl->alloc_p)
		free (CONST_CAST (char *, *(sl->ptr_spec)));

	      *(sl->ptr_spec) = "";
	      sl->alloc_p = 0;
	      continue;
	    }
	  else
	    fatal_error (input_location,
			 "specs unknown %% command after %ld characters",
			 (long) (p1 - buffer));
	}

      /* Find the colon that should end the suffix.  */
      p1 = p;
      while (*p1 && *p1 != ':' && *p1 != '\n')
	p1++;

      /* The colon shouldn't be missing.  */
      if (*p1 != ':')
	fatal_error (input_location,
		     "specs file malformed after %ld characters",
		     (long) (p1 - buffer));

      /* Skip back over trailing whitespace.  */
      p2 = p1;
      while (p2 > buffer && (p2[-1] == ' ' || p2[-1] == '\t'))
	p2--;

      /* Copy the suffix to a string.  */
      suffix = save_string (p, p2 - p);
      /* Find the next line.  */
      p = skip_whitespace (p1 + 1);
      if (p[1] == 0)
	fatal_error (input_location,
		     "specs file malformed after %ld characters",
		     (long) (p - buffer));

      p1 = p;
      /* Find next blank line or end of string.  */
      while (*p1 && !(*p1 == '\n' && (p1[1] == '\n' || p1[1] == '\0')))
	p1++;

      /* Specs end at the blank line and do not include the newline.  */
      spec = save_string (p, p1 - p);
      p = p1;

      /* Delete backslash-newline sequences from the spec.  */
      in = spec;
      out = spec;
      while (*in != 0)
	{
	  if (in[0] == '\\' && in[1] == '\n')
	    in += 2;
	  else if (in[0] == '#')
	    while (*in && *in != '\n')
	      in++;

	  else
	    *out++ = *in++;
	}
      *out = 0;

      if (suffix[0] == '*')
	{
	  if (! strcmp (suffix, "*link_command"))
	    link_command_spec = spec;
	  else
	    {
	      set_spec (suffix + 1, spec, user_p);
	      free (spec);
	    }
	}
      else
	{
	  /* Add this pair to the vector.  */
	  compilers
	    = XRESIZEVEC (struct compiler, compilers, n_compilers + 2);

	  compilers[n_compilers].suffix = suffix;
	  compilers[n_compilers].spec = spec;
	  n_compilers++;
	  memset (&compilers[n_compilers], 0, sizeof compilers[n_compilers]);
	}

      if (*suffix == 0)
	link_command_spec = spec;
    }

  if (link_command_spec == 0)
    fatal_error (input_location, "spec file has no spec for linking");

  XDELETEVEC (buffer);
}

/* Record the names of temporary files we tell compilers to write,
   and delete them at the end of the run.  */

/* This is the common prefix we use to make temp file names.
   It is chosen once for each run of this program.
   It is substituted into a spec by %g or %j.
   Thus, all temp file names contain this prefix.
   In practice, all temp file names start with this prefix.

   This prefix comes from the envvar TMPDIR if it is defined;
   otherwise, from the P_tmpdir macro if that is defined;
   otherwise, in /usr/tmp or /tmp;
   or finally the current directory if all else fails.  */

static const char *temp_filename;

/* Length of the prefix.  */

static int temp_filename_length;

/* Define the list of temporary files to delete.  */

struct temp_file
{
  const char *name;
  struct temp_file *next;
};

/* Queue of files to delete on success or failure of compilation.  */
static struct temp_file *always_delete_queue;
/* Queue of files to delete on failure of compilation.  */
static struct temp_file *failure_delete_queue;

/* Record FILENAME as a file to be deleted automatically.
   ALWAYS_DELETE nonzero means delete it if all compilation succeeds;
   otherwise delete it in any case.
   FAIL_DELETE nonzero means delete it if a compilation step fails;
   otherwise delete it in any case.  */

void
record_temp_file (const char *filename, int always_delete, int fail_delete)
{
  char *const name = xstrdup (filename);

  if (always_delete)
    {
      struct temp_file *temp;
      for (temp = always_delete_queue; temp; temp = temp->next)
	if (! filename_cmp (name, temp->name))
	  {
	    free (name);
	    goto already1;
	  }

      temp = XNEW (struct temp_file);
      temp->next = always_delete_queue;
      temp->name = name;
      always_delete_queue = temp;

    already1:;
    }

  if (fail_delete)
    {
      struct temp_file *temp;
      for (temp = failure_delete_queue; temp; temp = temp->next)
	if (! filename_cmp (name, temp->name))
	  {
	    free (name);
	    goto already2;
	  }

      temp = XNEW (struct temp_file);
      temp->next = failure_delete_queue;
      temp->name = name;
      failure_delete_queue = temp;

    already2:;
    }
}

/* Delete all the temporary files whose names we previously recorded.  */

#ifndef DELETE_IF_ORDINARY
#define DELETE_IF_ORDINARY(NAME,ST,VERBOSE_FLAG)        \
do                                                      \
  {                                                     \
    if (stat (NAME, &ST) >= 0 && S_ISREG (ST.st_mode))  \
      if (unlink (NAME) < 0)                            \
	if (VERBOSE_FLAG)                               \
	  perror_with_name (NAME);                      \
  } while (0)
#endif

static void
delete_if_ordinary (const char *name)
{
  struct stat st;
#ifdef DEBUG
  int i, c;

  printf ("Delete %s? (y or n) ", name);
  fflush (stdout);
  i = getchar ();
  if (i != '\n')
    while ((c = getchar ()) != '\n' && c != EOF)
      ;

  if (i == 'y' || i == 'Y')
#endif /* DEBUG */
  DELETE_IF_ORDINARY (name, st, verbose_flag);
}

static void
delete_temp_files (void)
{
  struct temp_file *temp;

  for (temp = always_delete_queue; temp; temp = temp->next)
    delete_if_ordinary (temp->name);
  always_delete_queue = 0;
}

/* Delete all the files to be deleted on error.  */

static void
delete_failure_queue (void)
{
  struct temp_file *temp;

  for (temp = failure_delete_queue; temp; temp = temp->next)
    delete_if_ordinary (temp->name);
}

static void
clear_failure_queue (void)
{
  failure_delete_queue = 0;
}

/* Call CALLBACK for each path in PATHS, breaking out early if CALLBACK
   returns non-NULL.
   If DO_MULTI is true iterate over the paths twice, first with multilib
   suffix then without, otherwise iterate over the paths once without
   adding a multilib suffix.  When DO_MULTI is true, some attempt is made
   to avoid visiting the same path twice, but we could do better.  For
   instance, /usr/lib/../lib is considered different from /usr/lib.
   At least EXTRA_SPACE chars past the end of the path passed to
   CALLBACK are available for use by the callback.
   CALLBACK_INFO allows extra parameters to be passed to CALLBACK.

   Returns the value returned by CALLBACK.  */

static void *
for_each_path (const struct path_prefix *paths,
	       bool do_multi,
	       size_t extra_space,
	       void *(*callback) (char *, void *),
	       void *callback_info)
{
  struct prefix_list *pl;
  const char *multi_dir = NULL;
  const char *multi_os_dir = NULL;
  const char *multiarch_suffix = NULL;
  const char *multi_suffix;
  const char *just_multi_suffix;
  char *path = NULL;
  void *ret = NULL;
  bool skip_multi_dir = false;
  bool skip_multi_os_dir = false;

  multi_suffix = machine_suffix;
  just_multi_suffix = just_machine_suffix;
  if (do_multi && multilib_dir && strcmp (multilib_dir, ".") != 0)
    {
      multi_dir = concat (multilib_dir, dir_separator_str, NULL);
      multi_suffix = concat (multi_suffix, multi_dir, NULL);
      just_multi_suffix = concat (just_multi_suffix, multi_dir, NULL);
    }
  if (do_multi && multilib_os_dir && strcmp (multilib_os_dir, ".") != 0)
    multi_os_dir = concat (multilib_os_dir, dir_separator_str, NULL);
  if (multiarch_dir)
    multiarch_suffix = concat (multiarch_dir, dir_separator_str, NULL);

  while (1)
    {
      size_t multi_dir_len = 0;
      size_t multi_os_dir_len = 0;
      size_t multiarch_len = 0;
      size_t suffix_len;
      size_t just_suffix_len;
      size_t len;

      if (multi_dir)
	multi_dir_len = strlen (multi_dir);
      if (multi_os_dir)
	multi_os_dir_len = strlen (multi_os_dir);
      if (multiarch_suffix)
	multiarch_len = strlen (multiarch_suffix);
      suffix_len = strlen (multi_suffix);
      just_suffix_len = strlen (just_multi_suffix);

      if (path == NULL)
	{
	  len = paths->max_len + extra_space + 1;
	  len += MAX (MAX (suffix_len, multi_os_dir_len), multiarch_len);
	  path = XNEWVEC (char, len);
	}

      for (pl = paths->plist; pl != 0; pl = pl->next)
	{
	  len = strlen (pl->prefix);
	  memcpy (path, pl->prefix, len);

	  /* Look first in MACHINE/VERSION subdirectory.  */
	  if (!skip_multi_dir)
	    {
	      memcpy (path + len, multi_suffix, suffix_len + 1);
	      ret = callback (path, callback_info);
	      if (ret)
		break;
	    }

	  /* Some paths are tried with just the machine (ie. target)
	     subdir.  This is used for finding as, ld, etc.  */
	  if (!skip_multi_dir
	      && pl->require_machine_suffix == 2)
	    {
	      memcpy (path + len, just_multi_suffix, just_suffix_len + 1);
	      ret = callback (path, callback_info);
	      if (ret)
		break;
	    }

	  /* Now try the multiarch path.  */
	  if (!skip_multi_dir
	      && !pl->require_machine_suffix && multiarch_dir)
	    {
	      memcpy (path + len, multiarch_suffix, multiarch_len + 1);
	      ret = callback (path, callback_info);
	      if (ret)
		break;
	    }

	  /* Now try the base path.  */
	  if (!pl->require_machine_suffix
	      && !(pl->os_multilib ? skip_multi_os_dir : skip_multi_dir))
	    {
	      const char *this_multi;
	      size_t this_multi_len;

	      if (pl->os_multilib)
		{
		  this_multi = multi_os_dir;
		  this_multi_len = multi_os_dir_len;
		}
	      else
		{
		  this_multi = multi_dir;
		  this_multi_len = multi_dir_len;
		}

	      if (this_multi_len)
		memcpy (path + len, this_multi, this_multi_len + 1);
	      else
		path[len] = '\0';

	      ret = callback (path, callback_info);
	      if (ret)
		break;
	    }
	}
      if (pl)
	break;

      if (multi_dir == NULL && multi_os_dir == NULL)
	break;

      /* Run through the paths again, this time without multilibs.
	 Don't repeat any we have already seen.  */
      if (multi_dir)
	{
	  free (CONST_CAST (char *, multi_dir));
	  multi_dir = NULL;
	  free (CONST_CAST (char *, multi_suffix));
	  multi_suffix = machine_suffix;
	  free (CONST_CAST (char *, just_multi_suffix));
	  just_multi_suffix = just_machine_suffix;
	}
      else
	skip_multi_dir = true;
      if (multi_os_dir)
	{
	  free (CONST_CAST (char *, multi_os_dir));
	  multi_os_dir = NULL;
	}
      else
	skip_multi_os_dir = true;
    }

  if (multi_dir)
    {
      free (CONST_CAST (char *, multi_dir));
      free (CONST_CAST (char *, multi_suffix));
      free (CONST_CAST (char *, just_multi_suffix));
    }
  if (multi_os_dir)
    free (CONST_CAST (char *, multi_os_dir));
  if (ret != path)
    free (path);
  return ret;
}

/* Callback for build_search_list.  Adds path to obstack being built.  */

struct add_to_obstack_info {
  struct obstack *ob;
  bool check_dir;
  bool first_time;
};

static void *
add_to_obstack (char *path, void *data)
{
  struct add_to_obstack_info *info = (struct add_to_obstack_info *) data;

  if (info->check_dir && !is_directory (path, false))
    return NULL;

  if (!info->first_time)
    obstack_1grow (info->ob, PATH_SEPARATOR);

  obstack_grow (info->ob, path, strlen (path));

  info->first_time = false;
  return NULL;
}

/* Add or change the value of an environment variable, outputting the
   change to standard error if in verbose mode.  */
static void
xputenv (const char *string)
{
  env.xput (string);
}

/* Build a list of search directories from PATHS.
   PREFIX is a string to prepend to the list.
   If CHECK_DIR_P is true we ensure the directory exists.
   If DO_MULTI is true, multilib paths are output first, then
   non-multilib paths.
   This is used mostly by putenv_from_prefixes so we use `collect_obstack'.
   It is also used by the --print-search-dirs flag.  */

static char *
build_search_list (const struct path_prefix *paths, const char *prefix,
		   bool check_dir, bool do_multi)
{
  struct add_to_obstack_info info;

  info.ob = &collect_obstack;
  info.check_dir = check_dir;
  info.first_time = true;

  obstack_grow (&collect_obstack, prefix, strlen (prefix));
  obstack_1grow (&collect_obstack, '=');

  for_each_path (paths, do_multi, 0, add_to_obstack, &info);

  obstack_1grow (&collect_obstack, '\0');
  return XOBFINISH (&collect_obstack, char *);
}

/* Rebuild the COMPILER_PATH and LIBRARY_PATH environment variables
   for collect.  */

static void
putenv_from_prefixes (const struct path_prefix *paths, const char *env_var,
		      bool do_multi)
{
  xputenv (build_search_list (paths, env_var, true, do_multi));
}

/* Check whether NAME can be accessed in MODE.  This is like access,
   except that it never considers directories to be executable.  */

static int
access_check (const char *name, int mode)
{
  if (mode == X_OK)
    {
      struct stat st;

      if (stat (name, &st) < 0
	  || S_ISDIR (st.st_mode))
	return -1;
    }

  return access (name, mode);
}

/* Callback for find_a_file.  Appends the file name to the directory
   path.  If the resulting file exists in the right mode, return the
   full pathname to the file.  */

struct file_at_path_info {
  const char *name;
  const char *suffix;
  int name_len;
  int suffix_len;
  int mode;
};

static void *
file_at_path (char *path, void *data)
{
  struct file_at_path_info *info = (struct file_at_path_info *) data;
  size_t len = strlen (path);

  memcpy (path + len, info->name, info->name_len);
  len += info->name_len;

  /* Some systems have a suffix for executable files.
     So try appending that first.  */
  if (info->suffix_len)
    {
      memcpy (path + len, info->suffix, info->suffix_len + 1);
      if (access_check (path, info->mode) == 0)
	return path;
    }

  path[len] = '\0';
  if (access_check (path, info->mode) == 0)
    return path;

  return NULL;
}

/* Search for NAME using the prefix list PREFIXES.  MODE is passed to
   access to check permissions.  If DO_MULTI is true, search multilib
   paths then non-multilib paths, otherwise do not search multilib paths.
   Return 0 if not found, otherwise return its name, allocated with malloc.  */

static char *
find_a_file (const struct path_prefix *pprefix, const char *name, int mode,
	     bool do_multi)
{
  struct file_at_path_info info;

#ifdef DEFAULT_ASSEMBLER
  if (! strcmp (name, "as") && access (DEFAULT_ASSEMBLER, mode) == 0)
    return xstrdup (DEFAULT_ASSEMBLER);
#endif

#ifdef DEFAULT_LINKER
  if (! strcmp (name, "ld") && access (DEFAULT_LINKER, mode) == 0)
    return xstrdup (DEFAULT_LINKER);
#endif

  /* Determine the filename to execute (special case for absolute paths).  */

  if (IS_ABSOLUTE_PATH (name))
    {
      if (access (name, mode) == 0)
	return xstrdup (name);

      return NULL;
    }

  info.name = name;
  info.suffix = (mode & X_OK) != 0 ? HOST_EXECUTABLE_SUFFIX : "";
  info.name_len = strlen (info.name);
  info.suffix_len = strlen (info.suffix);
  info.mode = mode;

  return (char*) for_each_path (pprefix, do_multi,
				info.name_len + info.suffix_len,
				file_at_path, &info);
}

/* Ranking of prefixes in the sort list. -B prefixes are put before
   all others.  */

enum path_prefix_priority
{
  PREFIX_PRIORITY_B_OPT,
  PREFIX_PRIORITY_LAST
};

/* Add an entry for PREFIX in PLIST.  The PLIST is kept in ascending
   order according to PRIORITY.  Within each PRIORITY, new entries are
   appended.

   If WARN is nonzero, we will warn if no file is found
   through this prefix.  WARN should point to an int
   which will be set to 1 if this entry is used.

   COMPONENT is the value to be passed to update_path.

   REQUIRE_MACHINE_SUFFIX is 1 if this prefix can't be used without
   the complete value of machine_suffix.
   2 means try both machine_suffix and just_machine_suffix.  */

static void
add_prefix (struct path_prefix *pprefix, const char *prefix,
	    const char *component, /* enum prefix_priority */ int priority,
	    int require_machine_suffix, int os_multilib)
{
  struct prefix_list *pl, **prev;
  int len;

  for (prev = &pprefix->plist;
       (*prev) != NULL && (*prev)->priority <= priority;
       prev = &(*prev)->next)
    ;

  /* Keep track of the longest prefix.  */

  prefix = update_path (prefix, component);
  len = strlen (prefix);
  if (len > pprefix->max_len)
    pprefix->max_len = len;

  pl = XNEW (struct prefix_list);
  pl->prefix = prefix;
  pl->require_machine_suffix = require_machine_suffix;
  pl->priority = priority;
  pl->os_multilib = os_multilib;

  /* Insert after PREV.  */
  pl->next = (*prev);
  (*prev) = pl;
}

/* Same as add_prefix, but prepending target_system_root to prefix.  */
/* The target_system_root prefix has been relocated by gcc_exec_prefix.  */
static void
add_sysrooted_prefix (struct path_prefix *pprefix, const char *prefix,
		      const char *component,
		      /* enum prefix_priority */ int priority,
		      int require_machine_suffix, int os_multilib)
{
  if (!IS_ABSOLUTE_PATH (prefix))
    fatal_error (input_location, "system path %qs is not absolute", prefix);

  if (target_system_root)
    {
      char *sysroot_no_trailing_dir_separator = xstrdup (target_system_root);
      size_t sysroot_len = strlen (target_system_root);

      if (sysroot_len > 0
	  && target_system_root[sysroot_len - 1] == DIR_SEPARATOR)
	sysroot_no_trailing_dir_separator[sysroot_len - 1] = '\0';

      if (target_sysroot_suffix)
	prefix = concat (sysroot_no_trailing_dir_separator,
			 target_sysroot_suffix, prefix, NULL);
      else
	prefix = concat (sysroot_no_trailing_dir_separator, prefix, NULL);

      free (sysroot_no_trailing_dir_separator);

      /* We have to override this because GCC's notion of sysroot
	 moves along with GCC.  */
      component = "GCC";
    }

  add_prefix (pprefix, prefix, component, priority,
	      require_machine_suffix, os_multilib);
}

/* Execute the command specified by the arguments on the current line of spec.
   When using pipes, this includes several piped-together commands
   with `|' between them.

   Return 0 if successful, -1 if failed.  */

static int
execute (void)
{
  int i;
  int n_commands;		/* # of command.  */
  char *string;
  struct pex_obj *pex;
  struct command
  {
    const char *prog;		/* program name.  */
    const char **argv;		/* vector of args.  */
  };
  const char *arg;

  struct command *commands;	/* each command buffer with above info.  */

  gcc_assert (!processing_spec_function);

  if (wrapper_string)
    {
      string = find_a_file (&exec_prefixes,
			    argbuf[0], X_OK, false);
      if (string)
	argbuf[0] = string;
      insert_wrapper (wrapper_string);
    }

  /* Count # of piped commands.  */
  for (n_commands = 1, i = 0; argbuf.iterate (i, &arg); i++)
    if (strcmp (arg, "|") == 0)
      n_commands++;

  /* Get storage for each command.  */
  commands = (struct command *) alloca (n_commands * sizeof (struct command));

  /* Split argbuf into its separate piped processes,
     and record info about each one.
     Also search for the programs that are to be run.  */

  argbuf.safe_push (0);

  commands[0].prog = argbuf[0]; /* first command.  */
  commands[0].argv = argbuf.address ();

  if (!wrapper_string)
    {
      string = find_a_file (&exec_prefixes, commands[0].prog, X_OK, false);
      commands[0].argv[0] = (string) ? string : commands[0].argv[0];
    }

  for (n_commands = 1, i = 0; argbuf.iterate (i, &arg); i++)
    if (arg && strcmp (arg, "|") == 0)
      {				/* each command.  */
#if defined (__MSDOS__) || defined (OS2) || defined (VMS)
	fatal_error (input_location, "-pipe not supported");
#endif
	argbuf[i] = 0; /* Termination of
						     command args.  */
	commands[n_commands].prog = argbuf[i + 1];
	commands[n_commands].argv
	  = &(argbuf.address ())[i + 1];
	string = find_a_file (&exec_prefixes, commands[n_commands].prog,
			      X_OK, false);
	if (string)
	  commands[n_commands].argv[0] = string;
	n_commands++;
      }

  /* If -v, print what we are about to do, and maybe query.  */

  if (verbose_flag)
    {
      /* For help listings, put a blank line between sub-processes.  */
      if (print_help_list)
	fputc ('\n', stderr);

      /* Print each piped command as a separate line.  */
      for (i = 0; i < n_commands; i++)
	{
	  const char *const *j;

	  if (verbose_only_flag)
	    {
	      for (j = commands[i].argv; *j; j++)
		{
		  const char *p;
		  for (p = *j; *p; ++p)
		    if (!ISALNUM ((unsigned char) *p)
			&& *p != '_' && *p != '/' && *p != '-' && *p != '.')
		      break;
		  if (*p || !*j)
		    {
		      fprintf (stderr, " \"");
		      for (p = *j; *p; ++p)
			{
			  if (*p == '"' || *p == '\\' || *p == '$')
			    fputc ('\\', stderr);
			  fputc (*p, stderr);
			}
		      fputc ('"', stderr);
		    }
		  /* If it's empty, print "".  */
		  else if (!**j)
		    fprintf (stderr, " \"\"");
		  else
		    fprintf (stderr, " %s", *j);
		}
	    }
	  else
	    for (j = commands[i].argv; *j; j++)
	      /* If it's empty, print "".  */
	      if (!**j)
		fprintf (stderr, " \"\"");
	      else
		fprintf (stderr, " %s", *j);

	  /* Print a pipe symbol after all but the last command.  */
	  if (i + 1 != n_commands)
	    fprintf (stderr, " |");
	  fprintf (stderr, "\n");
	}
      fflush (stderr);
      if (verbose_only_flag != 0)
        {
	  /* verbose_only_flag should act as if the spec was
	     executed, so increment execution_count before
	     returning.  This prevents spurious warnings about
	     unused linker input files, etc.  */
	  execution_count++;
	  return 0;
        }
#ifdef DEBUG
      fnotice (stderr, "\nGo ahead? (y or n) ");
      fflush (stderr);
      i = getchar ();
      if (i != '\n')
	while (getchar () != '\n')
	  ;

      if (i != 'y' && i != 'Y')
	return 0;
#endif /* DEBUG */
    }

#ifdef ENABLE_VALGRIND_CHECKING
  /* Run the each command through valgrind.  To simplify prepending the
     path to valgrind and the option "-q" (for quiet operation unless
     something triggers), we allocate a separate argv array.  */

  for (i = 0; i < n_commands; i++)
    {
      const char **argv;
      int argc;
      int j;

      for (argc = 0; commands[i].argv[argc] != NULL; argc++)
	;

      argv = XALLOCAVEC (const char *, argc + 3);

      argv[0] = VALGRIND_PATH;
      argv[1] = "-q";
      for (j = 2; j < argc + 2; j++)
	argv[j] = commands[i].argv[j - 2];
      argv[j] = NULL;

      commands[i].argv = argv;
      commands[i].prog = argv[0];
    }
#endif

  /* Run each piped subprocess.  */

  pex = pex_init (PEX_USE_PIPES | ((report_times || report_times_to_file)
				   ? PEX_RECORD_TIMES : 0),
		  progname, temp_filename);
  if (pex == NULL)
    fatal_error (input_location, "pex_init failed: %m");

  for (i = 0; i < n_commands; i++)
    {
      const char *errmsg;
      int err;
      const char *string = commands[i].argv[0];

      errmsg = pex_run (pex,
			((i + 1 == n_commands ? PEX_LAST : 0)
			 | (string == commands[i].prog ? PEX_SEARCH : 0)),
			string, CONST_CAST (char **, commands[i].argv),
			NULL, NULL, &err);
      if (errmsg != NULL)
	{
	  if (err == 0)
	    fatal_error (input_location, errmsg);
	  else
	    {
	      errno = err;
	      pfatal_with_name (errmsg);
	    }
	}

      if (i && string != commands[i].prog)
	free (CONST_CAST (char *, string));
    }

  execution_count++;

  /* Wait for all the subprocesses to finish.  */

  {
    int *statuses;
    struct pex_time *times = NULL;
    int ret_code = 0;

    statuses = (int *) alloca (n_commands * sizeof (int));
    if (!pex_get_status (pex, n_commands, statuses))
      fatal_error (input_location, "failed to get exit status: %m");

    if (report_times || report_times_to_file)
      {
	times = (struct pex_time *) alloca (n_commands * sizeof (struct pex_time));
	if (!pex_get_times (pex, n_commands, times))
	  fatal_error (input_location, "failed to get process times: %m");
      }

    pex_free (pex);

    for (i = 0; i < n_commands; ++i)
      {
	int status = statuses[i];

	if (WIFSIGNALED (status))
	  switch (WTERMSIG (status))
	    {
	    case SIGINT:
	    case SIGTERM:
	      /* SIGQUIT and SIGKILL are not available on MinGW.  */
#ifdef SIGQUIT
	    case SIGQUIT:
#endif
#ifdef SIGKILL
	    case SIGKILL:
#endif
	      /* The user (or environment) did something to the
		 inferior.  Making this an ICE confuses the user into
		 thinking there's a compiler bug.  Much more likely is
		 the user or OOM killer nuked it.  */
	      fatal_error (input_location,
			   "%s signal terminated program %s",
			   strsignal (WTERMSIG (status)),
			   commands[i].prog);
	      break;

#ifdef SIGPIPE
	    case SIGPIPE:
	      /* SIGPIPE is a special case.  It happens in -pipe mode
		 when the compiler dies before the preprocessor is
		 done, or the assembler dies before the compiler is
		 done.  There's generally been an error already, and
		 this is just fallout.  So don't generate another
		 error unless we would otherwise have succeeded.  */
	      if (signal_count || greatest_status >= MIN_FATAL_STATUS)
		{
		  signal_count++;
		  ret_code = -1;
		  break;
		}
#endif
	      /* FALLTHROUGH */

	    default:
	      /* The inferior failed to catch the signal.  */
	      internal_error_no_backtrace ("%s signal terminated program %s",
					   strsignal (WTERMSIG (status)),
					   commands[i].prog);
	    }
	else if (WIFEXITED (status)
		 && WEXITSTATUS (status) >= MIN_FATAL_STATUS)
	  {
	    /* For ICEs in cc1, cc1obj, cc1plus see if it is
	       reproducible or not.  */
	    const char *p;
	    if (flag_report_bug
		&& WEXITSTATUS (status) == ICE_EXIT_CODE
		&& i == 0
		&& (p = strrchr (commands[0].argv[0], DIR_SEPARATOR))
		&& ! strncmp (p + 1, "cc1", 3))
	      try_generate_repro (commands[0].argv);
	    if (WEXITSTATUS (status) > greatest_status)
	      greatest_status = WEXITSTATUS (status);
	    ret_code = -1;
	  }

	if (report_times || report_times_to_file)
	  {
	    struct pex_time *pt = &times[i];
	    double ut, st;

	    ut = ((double) pt->user_seconds
		  + (double) pt->user_microseconds / 1.0e6);
	    st = ((double) pt->system_seconds
		  + (double) pt->system_microseconds / 1.0e6);

	    if (ut + st != 0)
	      {
		if (report_times)
		  fnotice (stderr, "# %s %.2f %.2f\n",
			   commands[i].prog, ut, st);

		if (report_times_to_file)
		  {
		    int c = 0;
		    const char *const *j;

		    fprintf (report_times_to_file, "%g %g", ut, st);

		    for (j = &commands[i].prog; *j; j = &commands[i].argv[++c])
		      {
			const char *p;
			for (p = *j; *p; ++p)
			  if (*p == '"' || *p == '\\' || *p == '$'
			      || ISSPACE (*p))
			    break;

			if (*p)
			  {
			    fprintf (report_times_to_file, " \"");
			    for (p = *j; *p; ++p)
			      {
				if (*p == '"' || *p == '\\' || *p == '$')
				  fputc ('\\', report_times_to_file);
				fputc (*p, report_times_to_file);
			      }
			    fputc ('"', report_times_to_file);
			  }
			else
			  fprintf (report_times_to_file, " %s", *j);
		      }

		    fputc ('\n', report_times_to_file);
		  }
	      }
	  }
      }

   if (commands[0].argv[0] != commands[0].prog)
     free (CONST_CAST (char *, commands[0].argv[0]));

    return ret_code;
  }
}

/* Find all the switches given to us
   and make a vector describing them.
   The elements of the vector are strings, one per switch given.
   If a switch uses following arguments, then the `part1' field
   is the switch itself and the `args' field
   is a null-terminated vector containing the following arguments.
   Bits in the `live_cond' field are:
   SWITCH_LIVE to indicate this switch is true in a conditional spec.
   SWITCH_FALSE to indicate this switch is overridden by a later switch.
   SWITCH_IGNORE to indicate this switch should be ignored (used in %<S).
   SWITCH_IGNORE_PERMANENTLY to indicate this switch should be ignored.
   SWITCH_KEEP_FOR_GCC to indicate that this switch, otherwise ignored,
   should be included in COLLECT_GCC_OPTIONS.
   in all do_spec calls afterwards.  Used for %<S from self specs.
   The `known' field describes whether this is an internal switch.
   The `validated' field describes whether any spec has looked at this switch;
   if it remains false at the end of the run, the switch must be meaningless.
   The `ordering' field is used to temporarily mark switches that have to be
   kept in a specific order.  */

#define SWITCH_LIVE    			(1 << 0)
#define SWITCH_FALSE   			(1 << 1)
#define SWITCH_IGNORE			(1 << 2)
#define SWITCH_IGNORE_PERMANENTLY	(1 << 3)
#define SWITCH_KEEP_FOR_GCC		(1 << 4)

struct switchstr
{
  const char *part1;
  const char **args;
  unsigned int live_cond;
  bool known;
  bool validated;
  bool ordering;
};

static struct switchstr *switches;

static int n_switches;

static int n_switches_alloc;

/* Set to zero if -fcompare-debug is disabled, positive if it's
   enabled and we're running the first compilation, negative if it's
   enabled and we're running the second compilation.  For most of the
   time, it's in the range -1..1, but it can be temporarily set to 2
   or 3 to indicate that the -fcompare-debug flags didn't come from
   the command-line, but rather from the GCC_COMPARE_DEBUG environment
   variable, until a synthesized -fcompare-debug flag is added to the
   command line.  */
int compare_debug;

/* Set to nonzero if we've seen the -fcompare-debug-second flag.  */
int compare_debug_second;

/* Set to the flags that should be passed to the second compilation in
   a -fcompare-debug compilation.  */
const char *compare_debug_opt;

static struct switchstr *switches_debug_check[2];

static int n_switches_debug_check[2];

static int n_switches_alloc_debug_check[2];

static char *debug_check_temp_file[2];

/* Language is one of three things:

   1) The name of a real programming language.
   2) NULL, indicating that no one has figured out
   what it is yet.
   3) '*', indicating that the file should be passed
   to the linker.  */
struct infile
{
  const char *name;
  const char *language;
  struct compiler *incompiler;
  bool compiled;
  bool preprocessed;
};

/* Also a vector of input files specified.  */

static struct infile *infiles;

int n_infiles;

static int n_infiles_alloc;

/* True if undefined environment variables encountered during spec processing
   are ok to ignore, typically when we're running for --help or --version.  */

static bool spec_undefvar_allowed;

/* True if multiple input files are being compiled to a single
   assembly file.  */

static bool combine_inputs;

/* This counts the number of libraries added by lang_specific_driver, so that
   we can tell if there were any user supplied any files or libraries.  */

static int added_libraries;

/* And a vector of corresponding output files is made up later.  */

const char **outfiles;

#if defined(HAVE_TARGET_OBJECT_SUFFIX) || defined(HAVE_TARGET_EXECUTABLE_SUFFIX)

/* Convert NAME to a new name if it is the standard suffix.  DO_EXE
   is true if we should look for an executable suffix.  DO_OBJ
   is true if we should look for an object suffix.  */

static const char *
convert_filename (const char *name, int do_exe ATTRIBUTE_UNUSED,
		  int do_obj ATTRIBUTE_UNUSED)
{
#if defined(HAVE_TARGET_EXECUTABLE_SUFFIX)
  int i;
#endif
  int len;

  if (name == NULL)
    return NULL;

  len = strlen (name);

#ifdef HAVE_TARGET_OBJECT_SUFFIX
  /* Convert x.o to x.obj if TARGET_OBJECT_SUFFIX is ".obj".  */
  if (do_obj && len > 2
      && name[len - 2] == '.'
      && name[len - 1] == 'o')
    {
      obstack_grow (&obstack, name, len - 2);
      obstack_grow0 (&obstack, TARGET_OBJECT_SUFFIX, strlen (TARGET_OBJECT_SUFFIX));
      name = XOBFINISH (&obstack, const char *);
    }
#endif

#if defined(HAVE_TARGET_EXECUTABLE_SUFFIX)
  /* If there is no filetype, make it the executable suffix (which includes
     the ".").  But don't get confused if we have just "-o".  */
  if (! do_exe || TARGET_EXECUTABLE_SUFFIX[0] == 0 || (len == 2 && name[0] == '-'))
    return name;

  for (i = len - 1; i >= 0; i--)
    if (IS_DIR_SEPARATOR (name[i]))
      break;

  for (i++; i < len; i++)
    if (name[i] == '.')
      return name;

  obstack_grow (&obstack, name, len);
  obstack_grow0 (&obstack, TARGET_EXECUTABLE_SUFFIX,
		 strlen (TARGET_EXECUTABLE_SUFFIX));
  name = XOBFINISH (&obstack, const char *);
#endif

  return name;
}
#endif

/* Display the command line switches accepted by gcc.  */
static void
display_help (void)
{
  printf (_("Usage: %s [options] file...\n"), progname);
  fputs (_("Options:\n"), stdout);

  fputs (_("  -pass-exit-codes         Exit with highest error code from a phase.\n"), stdout);
  fputs (_("  --help                   Display this information.\n"), stdout);
  fputs (_("  --target-help            Display target specific command line options.\n"), stdout);
  fputs (_("  --help={common|optimizers|params|target|warnings|[^]{joined|separate|undocumented}}[,...].\n"), stdout);
  fputs (_("                           Display specific types of command line options.\n"), stdout);
  if (! verbose_flag)
    fputs (_("  (Use '-v --help' to display command line options of sub-processes).\n"), stdout);
  fputs (_("  --version                Display compiler version information.\n"), stdout);
  fputs (_("  -dumpspecs               Display all of the built in spec strings.\n"), stdout);
  fputs (_("  -dumpversion             Display the version of the compiler.\n"), stdout);
  fputs (_("  -dumpmachine             Display the compiler's target processor.\n"), stdout);
  fputs (_("  -print-search-dirs       Display the directories in the compiler's search path.\n"), stdout);
  fputs (_("  -print-libgcc-file-name  Display the name of the compiler's companion library.\n"), stdout);
  fputs (_("  -print-file-name=<lib>   Display the full path to library <lib>.\n"), stdout);
  fputs (_("  -print-prog-name=<prog>  Display the full path to compiler component <prog>.\n"), stdout);
  fputs (_("\
  -print-multiarch         Display the target's normalized GNU triplet, used as\n\
                           a component in the library path.\n"), stdout);
  fputs (_("  -print-multi-directory   Display the root directory for versions of libgcc.\n"), stdout);
  fputs (_("\
  -print-multi-lib         Display the mapping between command line options and\n\
                           multiple library search directories.\n"), stdout);
  fputs (_("  -print-multi-os-directory Display the relative path to OS libraries.\n"), stdout);
  fputs (_("  -print-sysroot           Display the target libraries directory.\n"), stdout);
  fputs (_("  -print-sysroot-headers-suffix Display the sysroot suffix used to find headers.\n"), stdout);
  fputs (_("  -Wa,<options>            Pass comma-separated <options> on to the assembler.\n"), stdout);
  fputs (_("  -Wp,<options>            Pass comma-separated <options> on to the preprocessor.\n"), stdout);
  fputs (_("  -Wl,<options>            Pass comma-separated <options> on to the linker.\n"), stdout);
  fputs (_("  -Xassembler <arg>        Pass <arg> on to the assembler.\n"), stdout);
  fputs (_("  -Xpreprocessor <arg>     Pass <arg> on to the preprocessor.\n"), stdout);
  fputs (_("  -Xlinker <arg>           Pass <arg> on to the linker.\n"), stdout);
  fputs (_("  -save-temps              Do not delete intermediate files.\n"), stdout);
  fputs (_("  -save-temps=<arg>        Do not delete intermediate files.\n"), stdout);
  fputs (_("\
  -no-canonical-prefixes   Do not canonicalize paths when building relative\n\
                           prefixes to other gcc components.\n"), stdout);
  fputs (_("  -pipe                    Use pipes rather than intermediate files.\n"), stdout);
  fputs (_("  -time                    Time the execution of each subprocess.\n"), stdout);
  fputs (_("  -specs=<file>            Override built-in specs with the contents of <file>.\n"), stdout);
  fputs (_("  -std=<standard>          Assume that the input sources are for <standard>.\n"), stdout);
  fputs (_("\
  --sysroot=<directory>    Use <directory> as the root directory for headers\n\
                           and libraries.\n"), stdout);
  fputs (_("  -B <directory>           Add <directory> to the compiler's search paths.\n"), stdout);
  fputs (_("  -v                       Display the programs invoked by the compiler.\n"), stdout);
  fputs (_("  -###                     Like -v but options quoted and commands not executed.\n"), stdout);
  fputs (_("  -E                       Preprocess only; do not compile, assemble or link.\n"), stdout);
  fputs (_("  -S                       Compile only; do not assemble or link.\n"), stdout);
  fputs (_("  -c                       Compile and assemble, but do not link.\n"), stdout);
  fputs (_("  -o <file>                Place the output into <file>.\n"), stdout);
  fputs (_("  -pie                     Create a position independent executable.\n"), stdout);
  fputs (_("  -shared                  Create a shared library.\n"), stdout);
  fputs (_("\
  -x <language>            Specify the language of the following input files.\n\
                           Permissible languages include: c c++ assembler none\n\
                           'none' means revert to the default behavior of\n\
                           guessing the language based on the file's extension.\n\
"), stdout);

  printf (_("\
\nOptions starting with -g, -f, -m, -O, -W, or --param are automatically\n\
 passed on to the various sub-processes invoked by %s.  In order to pass\n\
 other options on to these processes the -W<letter> options must be used.\n\
"), progname);

  /* The rest of the options are displayed by invocations of the various
     sub-processes.  */
}

static void
add_preprocessor_option (const char *option, int len)
{
  preprocessor_options.safe_push (save_string (option, len));
}

static void
add_assembler_option (const char *option, int len)
{
  assembler_options.safe_push (save_string (option, len));
}

static void
add_linker_option (const char *option, int len)
{
  linker_options.safe_push (save_string (option, len));
}

/* Allocate space for an input file in infiles.  */

static void
alloc_infile (void)
{
  if (n_infiles_alloc == 0)
    {
      n_infiles_alloc = 16;
      infiles = XNEWVEC (struct infile, n_infiles_alloc);
    }
  else if (n_infiles_alloc == n_infiles)
    {
      n_infiles_alloc *= 2;
      infiles = XRESIZEVEC (struct infile, infiles, n_infiles_alloc);
    }
}

/* Store an input file with the given NAME and LANGUAGE in
   infiles.  */

static void
add_infile (const char *name, const char *language)
{
  alloc_infile ();
  infiles[n_infiles].name = name;
  infiles[n_infiles++].language = language;
}

/* Allocate space for a switch in switches.  */

static void
alloc_switch (void)
{
  if (n_switches_alloc == 0)
    {
      n_switches_alloc = 16;
      switches = XNEWVEC (struct switchstr, n_switches_alloc);
    }
  else if (n_switches_alloc == n_switches)
    {
      n_switches_alloc *= 2;
      switches = XRESIZEVEC (struct switchstr, switches, n_switches_alloc);
    }
}

/* Save an option OPT with N_ARGS arguments in array ARGS, marking it
   as validated if VALIDATED and KNOWN if it is an internal switch.  */

static void
save_switch (const char *opt, size_t n_args, const char *const *args,
	     bool validated, bool known)
{
  alloc_switch ();
  switches[n_switches].part1 = opt + 1;
  if (n_args == 0)
    switches[n_switches].args = 0;
  else
    {
      switches[n_switches].args = XNEWVEC (const char *, n_args + 1);
      memcpy (switches[n_switches].args, args, n_args * sizeof (const char *));
      switches[n_switches].args[n_args] = NULL;
    }

  switches[n_switches].live_cond = 0;
  switches[n_switches].validated = validated;
  switches[n_switches].known = known;
  switches[n_switches].ordering = 0;
  n_switches++;
}

/* Set the SOURCE_DATE_EPOCH environment variable to the current time if it is
   not set already.  */

static void
set_source_date_epoch_envvar ()
{
  /* Array size is 21 = ceil(log_10(2^64)) + 1 to hold string representations
     of 64 bit integers.  */
  char source_date_epoch[21];
  time_t tt;

  errno = 0;
  tt = time (NULL);
  if (tt < (time_t) 0 || errno != 0)
    tt = (time_t) 0;

  snprintf (source_date_epoch, 21, "%llu", (unsigned long long) tt);
  /* Using setenv instead of xputenv because we want the variable to remain
     after finalizing so that it's still set in the second run when using
     -fcompare-debug.  */
  setenv ("SOURCE_DATE_EPOCH", source_date_epoch, 0);
}

/* Handle an option DECODED that is unknown to the option-processing
   machinery.  */

static bool
driver_unknown_option_callback (const struct cl_decoded_option *decoded)
{
  const char *opt = decoded->arg;
  if (opt[1] == 'W' && opt[2] == 'n' && opt[3] == 'o' && opt[4] == '-'
      && !(decoded->errors & CL_ERR_NEGATIVE))
    {
      /* Leave unknown -Wno-* options for the compiler proper, to be
	 diagnosed only if there are warnings.  */
      save_switch (decoded->canonical_option[0],
		   decoded->canonical_option_num_elements - 1,
		   &decoded->canonical_option[1], false, true);
      return false;
    }
  if (decoded->opt_index == OPT_SPECIAL_unknown)
    {
      /* Give it a chance to define it a spec file.  */
      save_switch (decoded->canonical_option[0],
		   decoded->canonical_option_num_elements - 1,
		   &decoded->canonical_option[1], false, false);
      return false;
    }
  else
    return true;
}

/* Handle an option DECODED that is not marked as CL_DRIVER.
   LANG_MASK will always be CL_DRIVER.  */

static void
driver_wrong_lang_callback (const struct cl_decoded_option *decoded,
			    unsigned int lang_mask ATTRIBUTE_UNUSED)
{
  /* At this point, non-driver options are accepted (and expected to
     be passed down by specs) unless marked to be rejected by the
     driver.  Options to be rejected by the driver but accepted by the
     compilers proper are treated just like completely unknown
     options.  */
  const struct cl_option *option = &cl_options[decoded->opt_index];

  if (option->cl_reject_driver)
    error ("unrecognized command line option %qs",
	   decoded->orig_option_with_args_text);
  else
    save_switch (decoded->canonical_option[0],
		 decoded->canonical_option_num_elements - 1,
		 &decoded->canonical_option[1], false, true);
}

static const char *spec_lang = 0;
static int last_language_n_infiles;

/* Parse -foffload option argument.  */

static void
handle_foffload_option (const char *arg)
{
  const char *c, *cur, *n, *next, *end;
  char *target;

  /* If option argument starts with '-' then no target is specified and we
     do not need to parse it.  */
  if (arg[0] == '-')
    return;

  end = strchr (arg, '=');
  if (end == NULL)
    end = strchr (arg, '\0');
  cur = arg;

  while (cur < end)
    {
      next = strchr (cur, ',');
      if (next == NULL)
	next = end;
      next = (next > end) ? end : next;

      target = XNEWVEC (char, next - cur + 1);
      memcpy (target, cur, next - cur);
      target[next - cur] = '\0';

      /* If 'disable' is passed to the option, stop parsing the option and clean
         the list of offload targets.  */
      if (strcmp (target, "disable") == 0)
	{
	  free (offload_targets);
	  offload_targets = xstrdup ("");
	  break;
	}

      /* Check that GCC is configured to support the offload target.  */
      c = OFFLOAD_TARGETS;
      while (c)
	{
	  n = strchr (c, ',');
	  if (n == NULL)
	    n = strchr (c, '\0');

	  if (next - cur == n - c && strncmp (target, c, n - c) == 0)
	    break;

	  c = *n ? n + 1 : NULL;
	}

      if (!c)
	fatal_error (input_location,
		     "GCC is not configured to support %s as offload target",
		     target);

      if (!offload_targets)
	{
	  offload_targets = target;
	  target = NULL;
	}
      else
	{
	  /* Check that the target hasn't already presented in the list.  */
	  c = offload_targets;
	  do
	    {
	      n = strchr (c, ':');
	      if (n == NULL)
		n = strchr (c, '\0');

	      if (next - cur == n - c && strncmp (c, target, n - c) == 0)
		break;

	      c = n + 1;
	    }
	  while (*n);

	  /* If duplicate is not found, append the target to the list.  */
	  if (c > n)
	    {
	      size_t offload_targets_len = strlen (offload_targets);
	      offload_targets
		= XRESIZEVEC (char, offload_targets,
			      offload_targets_len + 1 + next - cur + 1);
	      offload_targets[offload_targets_len++] = ':';
	      memcpy (offload_targets + offload_targets_len, target, next - cur + 1);
	    }
	}

      cur = next + 1;
      XDELETEVEC (target);
    }
}

/* Handle a driver option; arguments and return value as for
   handle_option.  */

static bool
driver_handle_option (struct gcc_options *opts,
		      struct gcc_options *opts_set,
		      const struct cl_decoded_option *decoded,
		      unsigned int lang_mask ATTRIBUTE_UNUSED, int kind,
		      location_t loc,
		      const struct cl_option_handlers *handlers ATTRIBUTE_UNUSED,
		      diagnostic_context *dc,
		      void (*) (void))
{
  size_t opt_index = decoded->opt_index;
  const char *arg = decoded->arg;
  const char *compare_debug_replacement_opt;
  int value = decoded->value;
  bool validated = false;
  bool do_save = true;

  gcc_assert (opts == &global_options);
  gcc_assert (opts_set == &global_options_set);
  gcc_assert (kind == DK_UNSPECIFIED);
  gcc_assert (loc == UNKNOWN_LOCATION);
  gcc_assert (dc == global_dc);

  switch (opt_index)
    {
    case OPT_dumpspecs:
      {
	struct spec_list *sl;
	init_spec ();
	for (sl = specs; sl; sl = sl->next)
	  printf ("*%s:\n%s\n\n", sl->name, *(sl->ptr_spec));
	if (link_command_spec)
	  printf ("*link_command:\n%s\n\n", link_command_spec);
	exit (0);
      }

    case OPT_dumpversion:
      printf ("%s\n", spec_version);
      exit (0);

    case OPT_dumpmachine:
      printf ("%s\n", spec_machine);
      exit (0);

    case OPT_dumpfullversion:
      printf ("%s\n", BASEVER);
      exit (0);

    case OPT__version:
      print_version = 1;

      /* CPP driver cannot obtain switch from cc1_options.  */
      if (is_cpp_driver)
	add_preprocessor_option ("--version", strlen ("--version"));
      add_assembler_option ("--version", strlen ("--version"));
      add_linker_option ("--version", strlen ("--version"));
      break;

    case OPT__help:
      print_help_list = 1;

      /* CPP driver cannot obtain switch from cc1_options.  */
      if (is_cpp_driver)
	add_preprocessor_option ("--help", 6);
      add_assembler_option ("--help", 6);
      add_linker_option ("--help", 6);
      break;

    case OPT__help_:
      print_subprocess_help = 2;
      break;

    case OPT__target_help:
      print_subprocess_help = 1;

      /* CPP driver cannot obtain switch from cc1_options.  */
      if (is_cpp_driver)
	add_preprocessor_option ("--target-help", 13);
      add_assembler_option ("--target-help", 13);
      add_linker_option ("--target-help", 13);
      break;

    case OPT__no_sysroot_suffix:
    case OPT_pass_exit_codes:
    case OPT_print_search_dirs:
    case OPT_print_file_name_:
    case OPT_print_prog_name_:
    case OPT_print_multi_lib:
    case OPT_print_multi_directory:
    case OPT_print_sysroot:
    case OPT_print_multi_os_directory:
    case OPT_print_multiarch:
    case OPT_print_sysroot_headers_suffix:
    case OPT_time:
    case OPT_wrapper:
      /* These options set the variables specified in common.opt
	 automatically, and do not need to be saved for spec
	 processing.  */
      do_save = false;
      break;

    case OPT_print_libgcc_file_name:
      print_file_name = "libgcc.a";
      do_save = false;
      break;

    case OPT_fuse_ld_bfd:
       use_ld = ".bfd";
       break;

    case OPT_fuse_ld_gold:
       use_ld = ".gold";
       break;

    case OPT_fcompare_debug_second:
      compare_debug_second = 1;
      break;

    case OPT_fcompare_debug:
      switch (value)
	{
	case 0:
	  compare_debug_replacement_opt = "-fcompare-debug=";
	  arg = "";
	  goto compare_debug_with_arg;

	case 1:
	  compare_debug_replacement_opt = "-fcompare-debug=-gtoggle";
	  arg = "-gtoggle";
	  goto compare_debug_with_arg;

	default:
	  gcc_unreachable ();
	}
      break;

    case OPT_fcompare_debug_:
      compare_debug_replacement_opt = decoded->canonical_option[0];
    compare_debug_with_arg:
      gcc_assert (decoded->canonical_option_num_elements == 1);
      gcc_assert (arg != NULL);
      if (*arg)
	compare_debug = 1;
      else
	compare_debug = -1;
      if (compare_debug < 0)
	compare_debug_opt = NULL;
      else
	compare_debug_opt = arg;
      save_switch (compare_debug_replacement_opt, 0, NULL, validated, true);
      set_source_date_epoch_envvar ();
      return true;

    case OPT_fdiagnostics_color_:
      diagnostic_color_init (dc, value);
      break;

    case OPT_Wa_:
      {
	int prev, j;
	/* Pass the rest of this option to the assembler.  */

	/* Split the argument at commas.  */
	prev = 0;
	for (j = 0; arg[j]; j++)
	  if (arg[j] == ',')
	    {
	      add_assembler_option (arg + prev, j - prev);
	      prev = j + 1;
	    }

	/* Record the part after the last comma.  */
	add_assembler_option (arg + prev, j - prev);
      }
      do_save = false;
      break;

    case OPT_Wp_:
      {
	int prev, j;
	/* Pass the rest of this option to the preprocessor.  */

	/* Split the argument at commas.  */
	prev = 0;
	for (j = 0; arg[j]; j++)
	  if (arg[j] == ',')
	    {
	      add_preprocessor_option (arg + prev, j - prev);
	      prev = j + 1;
	    }

	/* Record the part after the last comma.  */
	add_preprocessor_option (arg + prev, j - prev);
      }
      do_save = false;
      break;

    case OPT_Wl_:
      {
	int prev, j;
	/* Split the argument at commas.  */
	prev = 0;
	for (j = 0; arg[j]; j++)
	  if (arg[j] == ',')
	    {
	      add_infile (save_string (arg + prev, j - prev), "*");
	      prev = j + 1;
	    }
	/* Record the part after the last comma.  */
	add_infile (arg + prev, "*");
      }
      do_save = false;
      break;

    case OPT_Xlinker:
      add_infile (arg, "*");
      do_save = false;
      break;

    case OPT_Xpreprocessor:
      add_preprocessor_option (arg, strlen (arg));
      do_save = false;
      break;

    case OPT_Xassembler:
      add_assembler_option (arg, strlen (arg));
      do_save = false;
      break;

    case OPT_l:
      /* POSIX allows separation of -l and the lib arg; canonicalize
	 by concatenating -l with its arg */
      add_infile (concat ("-l", arg, NULL), "*");
      do_save = false;
      break;

    case OPT_L:
      /* Similarly, canonicalize -L for linkers that may not accept
	 separate arguments.  */
      save_switch (concat ("-L", arg, NULL), 0, NULL, validated, true);
      return true;

    case OPT_F:
      /* Likewise -F.  */
      save_switch (concat ("-F", arg, NULL), 0, NULL, validated, true);
      return true;

    case OPT_save_temps:
      save_temps_flag = SAVE_TEMPS_CWD;
      validated = true;
      break;

    case OPT_save_temps_:
      if (strcmp (arg, "cwd") == 0)
	save_temps_flag = SAVE_TEMPS_CWD;
      else if (strcmp (arg, "obj") == 0
	       || strcmp (arg, "object") == 0)
	save_temps_flag = SAVE_TEMPS_OBJ;
      else
	fatal_error (input_location, "%qs is an unknown -save-temps option",
		     decoded->orig_option_with_args_text);
      break;

    case OPT_no_canonical_prefixes:
      /* Already handled as a special case, so ignored here.  */
      do_save = false;
      break;

    case OPT_pipe:
      validated = true;
      /* These options set the variables specified in common.opt
	 automatically, but do need to be saved for spec
	 processing.  */
      break;

    case OPT_specs_:
      {
	struct user_specs *user = XNEW (struct user_specs);

	user->next = (struct user_specs *) 0;
	user->filename = arg;
	if (user_specs_tail)
	  user_specs_tail->next = user;
	else
	  user_specs_head = user;
	user_specs_tail = user;
      }
      validated = true;
      break;

    case OPT__sysroot_:
      target_system_root = arg;
      target_system_root_changed = 1;
      do_save = false;
      break;

    case OPT_time_:
      if (report_times_to_file)
	fclose (report_times_to_file);
      report_times_to_file = fopen (arg, "a");
      do_save = false;
      break;

    case OPT____:
      /* "-###"
	 This is similar to -v except that there is no execution
	 of the commands and the echoed arguments are quoted.  It
	 is intended for use in shell scripts to capture the
	 driver-generated command line.  */
      verbose_only_flag++;
      verbose_flag = 1;
      do_save = false;
      break;

    case OPT_B:
      {
	size_t len = strlen (arg);

	/* Catch the case where the user has forgotten to append a
	   directory separator to the path.  Note, they may be using
	   -B to add an executable name prefix, eg "i386-elf-", in
	   order to distinguish between multiple installations of
	   GCC in the same directory.  Hence we must check to see
	   if appending a directory separator actually makes a
	   valid directory name.  */
	if (!IS_DIR_SEPARATOR (arg[len - 1])
	    && is_directory (arg, false))
	  {
	    char *tmp = XNEWVEC (char, len + 2);
	    strcpy (tmp, arg);
	    tmp[len] = DIR_SEPARATOR;
	    tmp[++len] = 0;
	    arg = tmp;
	  }

	add_prefix (&exec_prefixes, arg, NULL,
		    PREFIX_PRIORITY_B_OPT, 0, 0);
	add_prefix (&startfile_prefixes, arg, NULL,
		    PREFIX_PRIORITY_B_OPT, 0, 0);
	add_prefix (&include_prefixes, arg, NULL,
		    PREFIX_PRIORITY_B_OPT, 0, 0);
      }
      validated = true;
      break;

    case OPT_E:
      have_E = true;
      break;

    case OPT_x:
      spec_lang = arg;
      if (!strcmp (spec_lang, "none"))
	/* Suppress the warning if -xnone comes after the last input
	   file, because alternate command interfaces like g++ might
	   find it useful to place -xnone after each input file.  */
	spec_lang = 0;
      else
	last_language_n_infiles = n_infiles;
      do_save = false;
      break;

    case OPT_o:
      have_o = 1;
#if defined(HAVE_TARGET_EXECUTABLE_SUFFIX) || defined(HAVE_TARGET_OBJECT_SUFFIX)
      arg = convert_filename (arg, ! have_c, 0);
#endif
      output_file = arg;
      /* Save the output name in case -save-temps=obj was used.  */
      save_temps_prefix = xstrdup (arg);
      /* On some systems, ld cannot handle "-o" without a space.  So
	 split the option from its argument.  */
      save_switch ("-o", 1, &arg, validated, true);
      return true;

#ifdef ENABLE_DEFAULT_PIE
    case OPT_pie:
      /* -pie is turned on by default.  */
#endif

    case OPT_static_libgcc:
    case OPT_shared_libgcc:
    case OPT_static_libgfortran:
    case OPT_static_libstdc__:
      /* These are always valid, since gcc.c itself understands the
	 first two, gfortranspec.c understands -static-libgfortran and
	 g++spec.c understands -static-libstdc++ */
      validated = true;
      break;

    case OPT_fwpa:
      flag_wpa = "";
      break;

    case OPT_foffload_:
      handle_foffload_option (arg);
      break;

    default:
      /* Various driver options need no special processing at this
	 point, having been handled in a prescan above or being
	 handled by specs.  */
      break;
    }

  if (do_save)
    save_switch (decoded->canonical_option[0],
		 decoded->canonical_option_num_elements - 1,
		 &decoded->canonical_option[1], validated, true);
  return true;
}

/* Put the driver's standard set of option handlers in *HANDLERS.  */

static void
set_option_handlers (struct cl_option_handlers *handlers)
{
  handlers->unknown_option_callback = driver_unknown_option_callback;
  handlers->wrong_lang_callback = driver_wrong_lang_callback;
  handlers->num_handlers = 3;
  handlers->handlers[0].handler = driver_handle_option;
  handlers->handlers[0].mask = CL_DRIVER;
  handlers->handlers[1].handler = common_handle_option;
  handlers->handlers[1].mask = CL_COMMON;
  handlers->handlers[2].handler = target_handle_option;
  handlers->handlers[2].mask = CL_TARGET;
}

/* Create the vector `switches' and its contents.
   Store its length in `n_switches'.  */

static void
process_command (unsigned int decoded_options_count,
		 struct cl_decoded_option *decoded_options)
{
  const char *temp;
  char *temp1;
  char *tooldir_prefix, *tooldir_prefix2;
  char *(*get_relative_prefix) (const char *, const char *,
				const char *) = NULL;
  struct cl_option_handlers handlers;
  unsigned int j;

  gcc_exec_prefix = env.get ("GCC_EXEC_PREFIX");

  n_switches = 0;
  n_infiles = 0;
  added_libraries = 0;

  /* Figure compiler version from version string.  */

  compiler_version = temp1 = xstrdup (version_string);

  for (; *temp1; ++temp1)
    {
      if (*temp1 == ' ')
	{
	  *temp1 = '\0';
	  break;
	}
    }

  /* Handle any -no-canonical-prefixes flag early, to assign the function
     that builds relative prefixes.  This function creates default search
     paths that are needed later in normal option handling.  */

  for (j = 1; j < decoded_options_count; j++)
    {
      if (decoded_options[j].opt_index == OPT_no_canonical_prefixes)
	{
	  get_relative_prefix = make_relative_prefix_ignore_links;
	  break;
	}
    }
  if (! get_relative_prefix)
    get_relative_prefix = make_relative_prefix;

  /* Set up the default search paths.  If there is no GCC_EXEC_PREFIX,
     see if we can create it from the pathname specified in
     decoded_options[0].arg.  */

  gcc_libexec_prefix = standard_libexec_prefix;
#ifndef VMS
  /* FIXME: make_relative_prefix doesn't yet work for VMS.  */
  if (!gcc_exec_prefix)
    {
      gcc_exec_prefix = get_relative_prefix (decoded_options[0].arg,
					     standard_bindir_prefix,
					     standard_exec_prefix);
      gcc_libexec_prefix = get_relative_prefix (decoded_options[0].arg,
					     standard_bindir_prefix,
					     standard_libexec_prefix);
      if (gcc_exec_prefix)
	xputenv (concat ("GCC_EXEC_PREFIX=", gcc_exec_prefix, NULL));
    }
  else
    {
      /* make_relative_prefix requires a program name, but
	 GCC_EXEC_PREFIX is typically a directory name with a trailing
	 / (which is ignored by make_relative_prefix), so append a
	 program name.  */
      char *tmp_prefix = concat (gcc_exec_prefix, "gcc", NULL);
      gcc_libexec_prefix = get_relative_prefix (tmp_prefix,
						standard_exec_prefix,
						standard_libexec_prefix);

      /* The path is unrelocated, so fallback to the original setting.  */
      if (!gcc_libexec_prefix)
	gcc_libexec_prefix = standard_libexec_prefix;

      free (tmp_prefix);
    }
#else
#endif
  /* From this point onward, gcc_exec_prefix is non-null if the toolchain
     is relocated. The toolchain was either relocated using GCC_EXEC_PREFIX
     or an automatically created GCC_EXEC_PREFIX from
     decoded_options[0].arg.  */

  /* Do language-specific adjustment/addition of flags.  */
  lang_specific_driver (&decoded_options, &decoded_options_count,
			&added_libraries);

  if (gcc_exec_prefix)
    {
      int len = strlen (gcc_exec_prefix);

      if (len > (int) sizeof ("/lib/gcc/") - 1
	  && (IS_DIR_SEPARATOR (gcc_exec_prefix[len-1])))
	{
	  temp = gcc_exec_prefix + len - sizeof ("/lib/gcc/") + 1;
	  if (IS_DIR_SEPARATOR (*temp)
	      && filename_ncmp (temp + 1, "lib", 3) == 0
	      && IS_DIR_SEPARATOR (temp[4])
	      && filename_ncmp (temp + 5, "gcc", 3) == 0)
	    len -= sizeof ("/lib/gcc/") - 1;
	}

      set_std_prefix (gcc_exec_prefix, len);
      add_prefix (&exec_prefixes, gcc_libexec_prefix, "GCC",
		  PREFIX_PRIORITY_LAST, 0, 0);
      add_prefix (&startfile_prefixes, gcc_exec_prefix, "GCC",
		  PREFIX_PRIORITY_LAST, 0, 0);
    }

  /* COMPILER_PATH and LIBRARY_PATH have values
     that are lists of directory names with colons.  */

  temp = env.get ("COMPILER_PATH");
  if (temp)
    {
      const char *startp, *endp;
      char *nstore = (char *) alloca (strlen (temp) + 3);

      startp = endp = temp;
      while (1)
	{
	  if (*endp == PATH_SEPARATOR || *endp == 0)
	    {
	      strncpy (nstore, startp, endp - startp);
	      if (endp == startp)
		strcpy (nstore, concat (".", dir_separator_str, NULL));
	      else if (!IS_DIR_SEPARATOR (endp[-1]))
		{
		  nstore[endp - startp] = DIR_SEPARATOR;
		  nstore[endp - startp + 1] = 0;
		}
	      else
		nstore[endp - startp] = 0;
	      add_prefix (&exec_prefixes, nstore, 0,
			  PREFIX_PRIORITY_LAST, 0, 0);
	      add_prefix (&include_prefixes, nstore, 0,
			  PREFIX_PRIORITY_LAST, 0, 0);
	      if (*endp == 0)
		break;
	      endp = startp = endp + 1;
	    }
	  else
	    endp++;
	}
    }

  temp = env.get (LIBRARY_PATH_ENV);
  if (temp && *cross_compile == '0')
    {
      const char *startp, *endp;
      char *nstore = (char *) alloca (strlen (temp) + 3);

      startp = endp = temp;
      while (1)
	{
	  if (*endp == PATH_SEPARATOR || *endp == 0)
	    {
	      strncpy (nstore, startp, endp - startp);
	      if (endp == startp)
		strcpy (nstore, concat (".", dir_separator_str, NULL));
	      else if (!IS_DIR_SEPARATOR (endp[-1]))
		{
		  nstore[endp - startp] = DIR_SEPARATOR;
		  nstore[endp - startp + 1] = 0;
		}
	      else
		nstore[endp - startp] = 0;
	      add_prefix (&startfile_prefixes, nstore, NULL,
			  PREFIX_PRIORITY_LAST, 0, 1);
	      if (*endp == 0)
		break;
	      endp = startp = endp + 1;
	    }
	  else
	    endp++;
	}
    }

  /* Use LPATH like LIBRARY_PATH (for the CMU build program).  */
  temp = env.get ("LPATH");
  if (temp && *cross_compile == '0')
    {
      const char *startp, *endp;
      char *nstore = (char *) alloca (strlen (temp) + 3);

      startp = endp = temp;
      while (1)
	{
	  if (*endp == PATH_SEPARATOR || *endp == 0)
	    {
	      strncpy (nstore, startp, endp - startp);
	      if (endp == startp)
		strcpy (nstore, concat (".", dir_separator_str, NULL));
	      else if (!IS_DIR_SEPARATOR (endp[-1]))
		{
		  nstore[endp - startp] = DIR_SEPARATOR;
		  nstore[endp - startp + 1] = 0;
		}
	      else
		nstore[endp - startp] = 0;
	      add_prefix (&startfile_prefixes, nstore, NULL,
			  PREFIX_PRIORITY_LAST, 0, 1);
	      if (*endp == 0)
		break;
	      endp = startp = endp + 1;
	    }
	  else
	    endp++;
	}
    }

  /* Process the options and store input files and switches in their
     vectors.  */

  last_language_n_infiles = -1;

  set_option_handlers (&handlers);

  for (j = 1; j < decoded_options_count; j++)
    {
      switch (decoded_options[j].opt_index)
	{
	case OPT_S:
	case OPT_c:
	case OPT_E:
	  have_c = 1;
	  break;
	}
      if (have_c)
	break;
    }

  for (j = 1; j < decoded_options_count; j++)
    {
      if (decoded_options[j].opt_index == OPT_SPECIAL_input_file)
	{
	  const char *arg = decoded_options[j].arg;
          const char *p = strrchr (arg, '@');
          char *fname;
	  long offset;
	  int consumed;
#ifdef HAVE_TARGET_OBJECT_SUFFIX
	  arg = convert_filename (arg, 0, access (arg, F_OK));
#endif
	  /* For LTO static archive support we handle input file
	     specifications that are composed of a filename and
	     an offset like FNAME@OFFSET.  */
	  if (p
	      && p != arg
	      && sscanf (p, "@%li%n", &offset, &consumed) >= 1
	      && strlen (p) == (unsigned int)consumed)
	    {
              fname = (char *)xmalloc (p - arg + 1);
              memcpy (fname, arg, p - arg);
              fname[p - arg] = '\0';
	      /* Only accept non-stdin and existing FNAME parts, otherwise
		 try with the full name.  */
	      if (strcmp (fname, "-") == 0 || access (fname, F_OK) < 0)
		{
		  free (fname);
		  fname = xstrdup (arg);
		}
	    }
	  else
	    fname = xstrdup (arg);

          if (strcmp (fname, "-") != 0 && access (fname, F_OK) < 0)
	    {
	      if (fname[0] == '@' && access (fname + 1, F_OK) < 0)
		perror_with_name (fname + 1);
	      else
		perror_with_name (fname);
	    }
          else
	    add_infile (arg, spec_lang);

          free (fname);
	  continue;
	}

      read_cmdline_option (&global_options, &global_options_set,
			   decoded_options + j, UNKNOWN_LOCATION,
			   CL_DRIVER, &handlers, global_dc);
    }

  /* If the user didn't specify any, default to all configured offload
     targets.  */
  if (ENABLE_OFFLOADING && offload_targets == NULL)
    handle_foffload_option (OFFLOAD_TARGETS);

  if (output_file
      && strcmp (output_file, "-") != 0
      && strcmp (output_file, HOST_BIT_BUCKET) != 0)
    {
      int i;
      for (i = 0; i < n_infiles; i++)
	if ((!infiles[i].language || infiles[i].language[0] != '*')
	    && canonical_filename_eq (infiles[i].name, output_file))
	  fatal_error (input_location,
		       "input file %qs is the same as output file",
		       output_file);
    }

  if (output_file != NULL && output_file[0] == '\0')
    fatal_error (input_location, "output filename may not be empty");

  /* If -save-temps=obj and -o name, create the prefix to use for %b.
     Otherwise just make -save-temps=obj the same as -save-temps=cwd.  */
  if (save_temps_flag == SAVE_TEMPS_OBJ && save_temps_prefix != NULL)
    {
      save_temps_length = strlen (save_temps_prefix);
      temp = strrchr (lbasename (save_temps_prefix), '.');
      if (temp)
	{
	  save_temps_length -= strlen (temp);
	  save_temps_prefix[save_temps_length] = '\0';
	}

    }
  else if (save_temps_prefix != NULL)
    {
      free (save_temps_prefix);
      save_temps_prefix = NULL;
    }

  if (save_temps_flag && use_pipes)
    {
      /* -save-temps overrides -pipe, so that temp files are produced */
      if (save_temps_flag)
	warning (0, "-pipe ignored because -save-temps specified");
      use_pipes = 0;
    }

  if (!compare_debug)
    {
      const char *gcd = env.get ("GCC_COMPARE_DEBUG");

      if (gcd && gcd[0] == '-')
	{
	  compare_debug = 2;
	  compare_debug_opt = gcd;
	}
      else if (gcd && *gcd && strcmp (gcd, "0"))
	{
	  compare_debug = 3;
	  compare_debug_opt = "-gtoggle";
	}
    }
  else if (compare_debug < 0)
    {
      compare_debug = 0;
      gcc_assert (!compare_debug_opt);
    }

  /* Set up the search paths.  We add directories that we expect to
     contain GNU Toolchain components before directories specified by
     the machine description so that we will find GNU components (like
     the GNU assembler) before those of the host system.  */

  /* If we don't know where the toolchain has been installed, use the
     configured-in locations.  */
  if (!gcc_exec_prefix)
    {
#ifndef OS2
      add_prefix (&exec_prefixes, standard_libexec_prefix, "GCC",
		  PREFIX_PRIORITY_LAST, 1, 0);
      add_prefix (&exec_prefixes, standard_libexec_prefix, "BINUTILS",
		  PREFIX_PRIORITY_LAST, 2, 0);
      add_prefix (&exec_prefixes, standard_exec_prefix, "BINUTILS",
		  PREFIX_PRIORITY_LAST, 2, 0);
#endif
      add_prefix (&startfile_prefixes, standard_exec_prefix, "BINUTILS",
		  PREFIX_PRIORITY_LAST, 1, 0);
    }

  gcc_assert (!IS_ABSOLUTE_PATH (tooldir_base_prefix));
  tooldir_prefix2 = concat (tooldir_base_prefix, spec_machine,
			    dir_separator_str, NULL);

  /* Look for tools relative to the location from which the driver is
     running, or, if that is not available, the configured prefix.  */
  tooldir_prefix
    = concat (gcc_exec_prefix ? gcc_exec_prefix : standard_exec_prefix,
	      spec_host_machine, dir_separator_str, spec_version,
	      accel_dir_suffix, dir_separator_str, tooldir_prefix2, NULL);
  free (tooldir_prefix2);

  add_prefix (&exec_prefixes,
	      concat (tooldir_prefix, "bin", dir_separator_str, NULL),
	      "BINUTILS", PREFIX_PRIORITY_LAST, 0, 0);
  add_prefix (&startfile_prefixes,
	      concat (tooldir_prefix, "lib", dir_separator_str, NULL),
	      "BINUTILS", PREFIX_PRIORITY_LAST, 0, 1);
  free (tooldir_prefix);

#if defined(TARGET_SYSTEM_ROOT_RELOCATABLE) && !defined(VMS)
  /* If the normal TARGET_SYSTEM_ROOT is inside of $exec_prefix,
     then consider it to relocate with the rest of the GCC installation
     if GCC_EXEC_PREFIX is set.
     ``make_relative_prefix'' is not compiled for VMS, so don't call it.  */
  if (target_system_root && !target_system_root_changed && gcc_exec_prefix)
    {
      char *tmp_prefix = get_relative_prefix (decoded_options[0].arg,
					      standard_bindir_prefix,
					      target_system_root);
      if (tmp_prefix && access_check (tmp_prefix, F_OK) == 0)
	{
	  target_system_root = tmp_prefix;
	  target_system_root_changed = 1;
	}
    }
#endif

  /* More prefixes are enabled in main, after we read the specs file
     and determine whether this is cross-compilation or not.  */

  if (n_infiles == last_language_n_infiles && spec_lang != 0)
    warning (0, "%<-x %s%> after last input file has no effect", spec_lang);

  /* Synthesize -fcompare-debug flag from the GCC_COMPARE_DEBUG
     environment variable.  */
  if (compare_debug == 2 || compare_debug == 3)
    {
      const char *opt = concat ("-fcompare-debug=", compare_debug_opt, NULL);
      save_switch (opt, 0, NULL, false, true);
      compare_debug = 1;
    }

  /* Ensure we only invoke each subprocess once.  */
  if (print_subprocess_help || print_help_list || print_version)
    {
      n_infiles = 0;

      /* Create a dummy input file, so that we can pass
	 the help option on to the various sub-processes.  */
      add_infile ("help-dummy", "c");
    }

  /* Decide if undefined variable references are allowed in specs.  */

  /* -v alone is safe. --version and --help alone or together are safe.  Note
     that -v would make them unsafe, as they'd then be run for subprocesses as
     well, the location of which might depend on variables possibly coming
     from self-specs.  Note also that the command name is counted in
     decoded_options_count.  */

  unsigned help_version_count = 0;

  if (print_version)
    help_version_count++;

  if (print_help_list)
    help_version_count++;

  spec_undefvar_allowed =
    ((verbose_flag && decoded_options_count == 2)
     || help_version_count == decoded_options_count - 1);

  alloc_switch ();
  switches[n_switches].part1 = 0;
  alloc_infile ();
  infiles[n_infiles].name = 0;
}

/* Store switches not filtered out by %<S in spec in COLLECT_GCC_OPTIONS
   and place that in the environment.  */

static void
set_collect_gcc_options (void)
{
  int i;
  int first_time;

  /* Build COLLECT_GCC_OPTIONS to have all of the options specified to
     the compiler.  */
  obstack_grow (&collect_obstack, "COLLECT_GCC_OPTIONS=",
		sizeof ("COLLECT_GCC_OPTIONS=") - 1);

  first_time = TRUE;
  for (i = 0; (int) i < n_switches; i++)
    {
      const char *const *args;
      const char *p, *q;
      if (!first_time)
	obstack_grow (&collect_obstack, " ", 1);

      first_time = FALSE;

      /* Ignore elided switches.  */
      if ((switches[i].live_cond
	   & (SWITCH_IGNORE | SWITCH_KEEP_FOR_GCC))
	  == SWITCH_IGNORE)
	continue;

      obstack_grow (&collect_obstack, "'-", 2);
      q = switches[i].part1;
      while ((p = strchr (q, '\'')))
	{
	  obstack_grow (&collect_obstack, q, p - q);
	  obstack_grow (&collect_obstack, "'\\''", 4);
	  q = ++p;
	}
      obstack_grow (&collect_obstack, q, strlen (q));
      obstack_grow (&collect_obstack, "'", 1);

      for (args = switches[i].args; args && *args; args++)
	{
	  obstack_grow (&collect_obstack, " '", 2);
	  q = *args;
	  while ((p = strchr (q, '\'')))
	    {
	      obstack_grow (&collect_obstack, q, p - q);
	      obstack_grow (&collect_obstack, "'\\''", 4);
	      q = ++p;
	    }
	  obstack_grow (&collect_obstack, q, strlen (q));
	  obstack_grow (&collect_obstack, "'", 1);
	}
    }
  obstack_grow (&collect_obstack, "\0", 1);
  xputenv (XOBFINISH (&collect_obstack, char *));
}

/* Process a spec string, accumulating and running commands.  */

/* These variables describe the input file name.
   input_file_number is the index on outfiles of this file,
   so that the output file name can be stored for later use by %o.
   input_basename is the start of the part of the input file
   sans all directory names, and basename_length is the number
   of characters starting there excluding the suffix .c or whatever.  */

static const char *gcc_input_filename;
static int input_file_number;
size_t input_filename_length;
static int basename_length;
static int suffixed_basename_length;
static const char *input_basename;
static const char *input_suffix;
#ifndef HOST_LACKS_INODE_NUMBERS
static struct stat input_stat;
#endif
static int input_stat_set;

/* The compiler used to process the current input file.  */
static struct compiler *input_file_compiler;

/* These are variables used within do_spec and do_spec_1.  */

/* Nonzero if an arg has been started and not yet terminated
   (with space, tab or newline).  */
static int arg_going;

/* Nonzero means %d or %g has been seen; the next arg to be terminated
   is a temporary file name.  */
static int delete_this_arg;

/* Nonzero means %w has been seen; the next arg to be terminated
   is the output file name of this compilation.  */
static int this_is_output_file;

/* Nonzero means %s has been seen; the next arg to be terminated
   is the name of a library file and we should try the standard
   search dirs for it.  */
static int this_is_library_file;

/* Nonzero means %T has been seen; the next arg to be terminated
   is the name of a linker script and we should try all of the
   standard search dirs for it.  If it is found insert a --script
   command line switch and then substitute the full path in place,
   otherwise generate an error message.  */
static int this_is_linker_script;

/* Nonzero means that the input of this command is coming from a pipe.  */
static int input_from_pipe;

/* Nonnull means substitute this for any suffix when outputting a switches
   arguments.  */
static const char *suffix_subst;

/* If there is an argument being accumulated, terminate it and store it.  */

static void
end_going_arg (void)
{
  if (arg_going)
    {
      const char *string;

      obstack_1grow (&obstack, 0);
      string = XOBFINISH (&obstack, const char *);
      if (this_is_library_file)
	string = find_file (string);
      if (this_is_linker_script)
	{
	  char * full_script_path = find_a_file (&startfile_prefixes, string, R_OK, true);

	  if (full_script_path == NULL)
	    {
	      error ("unable to locate default linker script %qs in the library search paths", string);
	      /* Script was not found on search path.  */
	      return;
	    }
	  store_arg ("--script", false, false);
	  string = full_script_path;
	}
      store_arg (string, delete_this_arg, this_is_output_file);
      if (this_is_output_file)
	outfiles[input_file_number] = string;
      arg_going = 0;
    }
}


/* Parse the WRAPPER string which is a comma separated list of the command line
   and insert them into the beginning of argbuf.  */

static void
insert_wrapper (const char *wrapper)
{
  int n = 0;
  int i;
  char *buf = xstrdup (wrapper);
  char *p = buf;
  unsigned int old_length = argbuf.length ();

  do
    {
      n++;
      while (*p == ',')
        p++;
    }
  while ((p = strchr (p, ',')) != NULL);

  argbuf.safe_grow (old_length + n);
  memmove (argbuf.address () + n,
	   argbuf.address (),
	   old_length * sizeof (const_char_p));

  i = 0;
  p = buf;
  do
    {
      while (*p == ',')
        {
          *p = 0;
          p++;
        }
      argbuf[i] = p;
      i++;
    }
  while ((p = strchr (p, ',')) != NULL);
  gcc_assert (i == n);
}

/* Process the spec SPEC and run the commands specified therein.
   Returns 0 if the spec is successfully processed; -1 if failed.  */

int
do_spec (const char *spec)
{
  int value;

  value = do_spec_2 (spec);

  /* Force out any unfinished command.
     If -pipe, this forces out the last command if it ended in `|'.  */
  if (value == 0)
    {
      if (argbuf.length () > 0
	  && !strcmp (argbuf.last (), "|"))
	argbuf.pop ();

      set_collect_gcc_options ();

      if (argbuf.length () > 0)
	value = execute ();
    }

  return value;
}

static int
do_spec_2 (const char *spec)
{
  int result;

  clear_args ();
  arg_going = 0;
  delete_this_arg = 0;
  this_is_output_file = 0;
  this_is_library_file = 0;
  this_is_linker_script = 0;
  input_from_pipe = 0;
  suffix_subst = NULL;

  result = do_spec_1 (spec, 0, NULL);

  end_going_arg ();

  return result;
}


/* Process the given spec string and add any new options to the end
   of the switches/n_switches array.  */

static void
do_option_spec (const char *name, const char *spec)
{
  unsigned int i, value_count, value_len;
  const char *p, *q, *value;
  char *tmp_spec, *tmp_spec_p;

  if (configure_default_options[0].name == NULL)
    return;

  for (i = 0; i < ARRAY_SIZE (configure_default_options); i++)
    if (strcmp (configure_default_options[i].name, name) == 0)
      break;
  if (i == ARRAY_SIZE (configure_default_options))
    return;

  value = configure_default_options[i].value;
  value_len = strlen (value);

  /* Compute the size of the final spec.  */
  value_count = 0;
  p = spec;
  while ((p = strstr (p, "%(VALUE)")) != NULL)
    {
      p ++;
      value_count ++;
    }

  /* Replace each %(VALUE) by the specified value.  */
  tmp_spec = (char *) alloca (strlen (spec) + 1
		     + value_count * (value_len - strlen ("%(VALUE)")));
  tmp_spec_p = tmp_spec;
  q = spec;
  while ((p = strstr (q, "%(VALUE)")) != NULL)
    {
      memcpy (tmp_spec_p, q, p - q);
      tmp_spec_p = tmp_spec_p + (p - q);
      memcpy (tmp_spec_p, value, value_len);
      tmp_spec_p += value_len;
      q = p + strlen ("%(VALUE)");
    }
  strcpy (tmp_spec_p, q);

  do_self_spec (tmp_spec);
}

/* Process the given spec string and add any new options to the end
   of the switches/n_switches array.  */

static void
do_self_spec (const char *spec)
{
  int i;

  do_spec_2 (spec);
  do_spec_1 (" ", 0, NULL);

  /* Mark %<S switches processed by do_self_spec to be ignored permanently.
     do_self_specs adds the replacements to switches array, so it shouldn't
     be processed afterwards.  */
  for (i = 0; i < n_switches; i++)
    if ((switches[i].live_cond & SWITCH_IGNORE))
      switches[i].live_cond |= SWITCH_IGNORE_PERMANENTLY;

  if (argbuf.length () > 0)
    {
      const char **argbuf_copy;
      struct cl_decoded_option *decoded_options;
      struct cl_option_handlers handlers;
      unsigned int decoded_options_count;
      unsigned int j;

      /* Create a copy of argbuf with a dummy argv[0] entry for
	 decode_cmdline_options_to_array.  */
      argbuf_copy = XNEWVEC (const char *,
			     argbuf.length () + 1);
      argbuf_copy[0] = "";
      memcpy (argbuf_copy + 1, argbuf.address (),
	      argbuf.length () * sizeof (const char *));

      decode_cmdline_options_to_array (argbuf.length () + 1,
				       argbuf_copy,
				       CL_DRIVER, &decoded_options,
				       &decoded_options_count);
      free (argbuf_copy);

      set_option_handlers (&handlers);

      for (j = 1; j < decoded_options_count; j++)
	{
	  switch (decoded_options[j].opt_index)
	    {
	    case OPT_SPECIAL_input_file:
	      /* Specs should only generate options, not input
		 files.  */
	      if (strcmp (decoded_options[j].arg, "-") != 0)
		fatal_error (input_location,
			     "switch %qs does not start with %<-%>",
			     decoded_options[j].arg);
	      else
		fatal_error (input_location,
			     "spec-generated switch is just %<-%>");
	      break;

	    case OPT_fcompare_debug_second:
	    case OPT_fcompare_debug:
	    case OPT_fcompare_debug_:
	    case OPT_o:
	      /* Avoid duplicate processing of some options from
		 compare-debug specs; just save them here.  */
	      save_switch (decoded_options[j].canonical_option[0],
			   (decoded_options[j].canonical_option_num_elements
			    - 1),
			   &decoded_options[j].canonical_option[1], false, true);
	      break;

	    default:
	      read_cmdline_option (&global_options, &global_options_set,
				   decoded_options + j, UNKNOWN_LOCATION,
				   CL_DRIVER, &handlers, global_dc);
	      break;
	    }
	}

      free (decoded_options);

      alloc_switch ();
      switches[n_switches].part1 = 0;
    }
}

/* Callback for processing %D and %I specs.  */

struct spec_path_info {
  const char *option;
  const char *append;
  size_t append_len;
  bool omit_relative;
  bool separate_options;
};

static void *
spec_path (char *path, void *data)
{
  struct spec_path_info *info = (struct spec_path_info *) data;
  size_t len = 0;
  char save = 0;

  if (info->omit_relative && !IS_ABSOLUTE_PATH (path))
    return NULL;

  if (info->append_len != 0)
    {
      len = strlen (path);
      memcpy (path + len, info->append, info->append_len + 1);
    }

  if (!is_directory (path, true))
    return NULL;

  do_spec_1 (info->option, 1, NULL);
  if (info->separate_options)
    do_spec_1 (" ", 0, NULL);

  if (info->append_len == 0)
    {
      len = strlen (path);
      save = path[len - 1];
      if (IS_DIR_SEPARATOR (path[len - 1]))
	path[len - 1] = '\0';
    }

  do_spec_1 (path, 1, NULL);
  do_spec_1 (" ", 0, NULL);

  /* Must not damage the original path.  */
  if (info->append_len == 0)
    path[len - 1] = save;

  return NULL;
}

/* Create a temporary FILE with the contents of ARGV. Add @FILE to the
   argument list. */

static void
create_at_file (char **argv)
{
  char *temp_file = make_temp_file ("");
  char *at_argument = concat ("@", temp_file, NULL);
  FILE *f = fopen (temp_file, "w");
  int status;

  if (f == NULL)
    fatal_error (input_location, "could not open temporary response file %s",
		 temp_file);

  status = writeargv (argv, f);

  if (status)
    fatal_error (input_location,
		 "could not write to temporary response file %s",
		 temp_file);

  status = fclose (f);

  if (EOF == status)
    fatal_error (input_location, "could not close temporary response file %s",
		 temp_file);

  store_arg (at_argument, 0, 0);

  record_temp_file (temp_file, !save_temps_flag, !save_temps_flag);
}

/* True if we should compile INFILE. */

static bool
compile_input_file_p (struct infile *infile)
{
  if ((!infile->language) || (infile->language[0] != '*'))
    if (infile->incompiler == input_file_compiler)
      return true;
  return false;
}

/* Process each member of VEC as a spec.  */

static void
do_specs_vec (vec<char_p> vec)
{
  unsigned ix;
  char *opt;

  FOR_EACH_VEC_ELT (vec, ix, opt)
    {
      do_spec_1 (opt, 1, NULL);
      /* Make each accumulated option a separate argument.  */
      do_spec_1 (" ", 0, NULL);
    }
}

/* Process the sub-spec SPEC as a portion of a larger spec.
   This is like processing a whole spec except that we do
   not initialize at the beginning and we do not supply a
   newline by default at the end.
   INSWITCH nonzero means don't process %-sequences in SPEC;
   in this case, % is treated as an ordinary character.
   This is used while substituting switches.
   INSWITCH nonzero also causes SPC not to terminate an argument.

   Value is zero unless a line was finished
   and the command on that line reported an error.  */

static int
do_spec_1 (const char *spec, int inswitch, const char *soft_matched_part)
{
  const char *p = spec;
  int c;
  int i;
  int value;

  /* If it's an empty string argument to a switch, keep it as is.  */
  if (inswitch && !*p)
    arg_going = 1;

  while ((c = *p++))
    /* If substituting a switch, treat all chars like letters.
       Otherwise, NL, SPC, TAB and % are special.  */
    switch (inswitch ? 'a' : c)
      {
      case '\n':
	end_going_arg ();

	if (argbuf.length () > 0
	    && !strcmp (argbuf.last (), "|"))
	  {
	    /* A `|' before the newline means use a pipe here,
	       but only if -pipe was specified.
	       Otherwise, execute now and don't pass the `|' as an arg.  */
	    if (use_pipes)
	      {
		input_from_pipe = 1;
		break;
	      }
	    else
	      argbuf.pop ();
	  }

	set_collect_gcc_options ();

	if (argbuf.length () > 0)
	  {
	    value = execute ();
	    if (value)
	      return value;
	  }
	/* Reinitialize for a new command, and for a new argument.  */
	clear_args ();
	arg_going = 0;
	delete_this_arg = 0;
	this_is_output_file = 0;
	this_is_library_file = 0;
	this_is_linker_script = 0;
	input_from_pipe = 0;
	break;

      case '|':
	end_going_arg ();

	/* Use pipe */
	obstack_1grow (&obstack, c);
	arg_going = 1;
	break;

      case '\t':
      case ' ':
	end_going_arg ();

	/* Reinitialize for a new argument.  */
	delete_this_arg = 0;
	this_is_output_file = 0;
	this_is_library_file = 0;
	this_is_linker_script = 0;
	break;

      case '%':
	switch (c = *p++)
	  {
	  case 0:
	    fatal_error (input_location, "spec %qs invalid", spec);

	  case 'b':
	    if (save_temps_length)
	      obstack_grow (&obstack, save_temps_prefix, save_temps_length);
	    else
	      obstack_grow (&obstack, input_basename, basename_length);
	    if (compare_debug < 0)
	      obstack_grow (&obstack, ".gk", 3);
	    arg_going = 1;
	    break;

	  case 'B':
	    if (save_temps_length)
	      obstack_grow (&obstack, save_temps_prefix, save_temps_length);
	    else
	      obstack_grow (&obstack, input_basename, suffixed_basename_length);
	    if (compare_debug < 0)
	      obstack_grow (&obstack, ".gk", 3);
	    arg_going = 1;
	    break;

	  case 'd':
	    delete_this_arg = 2;
	    break;

	  /* Dump out the directories specified with LIBRARY_PATH,
	     followed by the absolute directories
	     that we search for startfiles.  */
	  case 'D':
	    {
	      struct spec_path_info info;

	      info.option = "-L";
	      info.append_len = 0;
#ifdef RELATIVE_PREFIX_NOT_LINKDIR
	      /* Used on systems which record the specified -L dirs
		 and use them to search for dynamic linking.
		 Relative directories always come from -B,
		 and it is better not to use them for searching
		 at run time.  In particular, stage1 loses.  */
	      info.omit_relative = true;
#else
	      info.omit_relative = false;
#endif
	      info.separate_options = false;

	      for_each_path (&startfile_prefixes, true, 0, spec_path, &info);
	    }
	    break;

	  case 'e':
	    /* %efoo means report an error with `foo' as error message
	       and don't execute any more commands for this file.  */
	    {
	      const char *q = p;
	      char *buf;
	      while (*p != 0 && *p != '\n')
		p++;
	      buf = (char *) alloca (p - q + 1);
	      strncpy (buf, q, p - q);
	      buf[p - q] = 0;
	      error ("%s", _(buf));
	      return -1;
	    }
	    break;
	  case 'n':
	    /* %nfoo means report a notice with `foo' on stderr.  */
	    {
	      const char *q = p;
	      char *buf;
	      while (*p != 0 && *p != '\n')
		p++;
	      buf = (char *) alloca (p - q + 1);
	      strncpy (buf, q, p - q);
	      buf[p - q] = 0;
	      inform (0, "%s", _(buf));
	      if (*p)
		p++;
	    }
	    break;

	  case 'j':
	    {
	      struct stat st;

	      /* If save_temps_flag is off, and the HOST_BIT_BUCKET is
		 defined, and it is not a directory, and it is
		 writable, use it.  Otherwise, treat this like any
		 other temporary file.  */

	      if ((!save_temps_flag)
		  && (stat (HOST_BIT_BUCKET, &st) == 0) && (!S_ISDIR (st.st_mode))
		  && (access (HOST_BIT_BUCKET, W_OK) == 0))
		{
		  obstack_grow (&obstack, HOST_BIT_BUCKET,
				strlen (HOST_BIT_BUCKET));
		  delete_this_arg = 0;
		  arg_going = 1;
		  break;
		}
	    }
	    goto create_temp_file;
	  case '|':
	    if (use_pipes)
	      {
		obstack_1grow (&obstack, '-');
		delete_this_arg = 0;
		arg_going = 1;

		/* consume suffix */
		while (*p == '.' || ISALNUM ((unsigned char) *p))
		  p++;
		if (p[0] == '%' && p[1] == 'O')
		  p += 2;

		break;
	      }
	    goto create_temp_file;
	  case 'm':
	    if (use_pipes)
	      {
		/* consume suffix */
		while (*p == '.' || ISALNUM ((unsigned char) *p))
		  p++;
		if (p[0] == '%' && p[1] == 'O')
		  p += 2;

		break;
	      }
	    goto create_temp_file;
	  case 'g':
	  case 'u':
	  case 'U':
	  create_temp_file:
	      {
		struct temp_name *t;
		int suffix_length;
		const char *suffix = p;
		char *saved_suffix = NULL;

		while (*p == '.' || ISALNUM ((unsigned char) *p))
		  p++;
		suffix_length = p - suffix;
		if (p[0] == '%' && p[1] == 'O')
		  {
		    p += 2;
		    /* We don't support extra suffix characters after %O.  */
		    if (*p == '.' || ISALNUM ((unsigned char) *p))
		      fatal_error (input_location,
				   "spec %qs has invalid %<%%0%c%>", spec, *p);
		    if (suffix_length == 0)
		      suffix = TARGET_OBJECT_SUFFIX;
		    else
		      {
			saved_suffix
			  = XNEWVEC (char, suffix_length
				     + strlen (TARGET_OBJECT_SUFFIX) + 1);
			strncpy (saved_suffix, suffix, suffix_length);
			strcpy (saved_suffix + suffix_length,
				TARGET_OBJECT_SUFFIX);
		      }
		    suffix_length += strlen (TARGET_OBJECT_SUFFIX);
		  }

		if (compare_debug < 0)
		  {
		    suffix = concat (".gk", suffix, NULL);
		    suffix_length += 3;
		  }

		/* If -save-temps=obj and -o were specified, use that for the
		   temp file.  */
		if (save_temps_length)
		  {
		    char *tmp;
		    temp_filename_length
		      = save_temps_length + suffix_length + 1;
		    tmp = (char *) alloca (temp_filename_length);
		    memcpy (tmp, save_temps_prefix, save_temps_length);
		    memcpy (tmp + save_temps_length, suffix, suffix_length);
		    tmp[save_temps_length + suffix_length] = '\0';
		    temp_filename = save_string (tmp, save_temps_length
						      + suffix_length);
		    obstack_grow (&obstack, temp_filename,
				  temp_filename_length);
		    arg_going = 1;
		    delete_this_arg = 0;
		    break;
		  }

		/* If the gcc_input_filename has the same suffix specified
		   for the %g, %u, or %U, and -save-temps is specified,
		   we could end up using that file as an intermediate
		   thus clobbering the user's source file (.e.g.,
		   gcc -save-temps foo.s would clobber foo.s with the
		   output of cpp0).  So check for this condition and
		   generate a temp file as the intermediate.  */

		if (save_temps_flag)
		  {
		    char *tmp;
		    temp_filename_length = basename_length + suffix_length + 1;
		    tmp = (char *) alloca (temp_filename_length);
		    memcpy (tmp, input_basename, basename_length);
		    memcpy (tmp + basename_length, suffix, suffix_length);
		    tmp[basename_length + suffix_length] = '\0';
		    temp_filename = tmp;

		    if (filename_cmp (temp_filename, gcc_input_filename) != 0)
		      {
#ifndef HOST_LACKS_INODE_NUMBERS
			struct stat st_temp;

			/* Note, set_input() resets input_stat_set to 0.  */
			if (input_stat_set == 0)
			  {
			    input_stat_set = stat (gcc_input_filename,
						   &input_stat);
			    if (input_stat_set >= 0)
			      input_stat_set = 1;
			  }

			/* If we have the stat for the gcc_input_filename
			   and we can do the stat for the temp_filename
			   then the they could still refer to the same
			   file if st_dev/st_ino's are the same.  */
			if (input_stat_set != 1
			    || stat (temp_filename, &st_temp) < 0
			    || input_stat.st_dev != st_temp.st_dev
			    || input_stat.st_ino != st_temp.st_ino)
#else
			/* Just compare canonical pathnames.  */
			char* input_realname = lrealpath (gcc_input_filename);
			char* temp_realname = lrealpath (temp_filename);
			bool files_differ = filename_cmp (input_realname, temp_realname);
			free (input_realname);
			free (temp_realname);
			if (files_differ)
#endif
			  {
			    temp_filename
			      = save_string (temp_filename,
					     temp_filename_length - 1);
			    obstack_grow (&obstack, temp_filename,
						    temp_filename_length);
			    arg_going = 1;
			    delete_this_arg = 0;
			    break;
			  }
		      }
		  }

		/* See if we already have an association of %g/%u/%U and
		   suffix.  */
		for (t = temp_names; t; t = t->next)
		  if (t->length == suffix_length
		      && strncmp (t->suffix, suffix, suffix_length) == 0
		      && t->unique == (c == 'u' || c == 'U' || c == 'j'))
		    break;

		/* Make a new association if needed.  %u and %j
		   require one.  */
		if (t == 0 || c == 'u' || c == 'j')
		  {
		    if (t == 0)
		      {
			t = XNEW (struct temp_name);
			t->next = temp_names;
			temp_names = t;
		      }
		    t->length = suffix_length;
		    if (saved_suffix)
		      {
			t->suffix = saved_suffix;
			saved_suffix = NULL;
		      }
		    else
		      t->suffix = save_string (suffix, suffix_length);
		    t->unique = (c == 'u' || c == 'U' || c == 'j');
		    temp_filename = make_temp_file (t->suffix);
		    temp_filename_length = strlen (temp_filename);
		    t->filename = temp_filename;
		    t->filename_length = temp_filename_length;
		  }

		free (saved_suffix);

		obstack_grow (&obstack, t->filename, t->filename_length);
		delete_this_arg = 1;
	      }
	    arg_going = 1;
	    break;

	  case 'i':
	    if (combine_inputs)
	      {
		if (at_file_supplied)
		  {
		    /* We are going to expand `%i' to `@FILE', where FILE
		       is a newly-created temporary filename.  The filenames
		       that would usually be expanded in place of %o will be
		       written to the temporary file.  */
		    char **argv;
		    int n_files = 0;
		    int j;

		    for (i = 0; i < n_infiles; i++)
		      if (compile_input_file_p (&infiles[i]))
			n_files++;

		    argv = (char **) alloca (sizeof (char *) * (n_files + 1));

		    /* Copy the strings over.  */
		    for (i = 0, j = 0; i < n_infiles; i++)
		      if (compile_input_file_p (&infiles[i]))
			{
			  argv[j] = CONST_CAST (char *, infiles[i].name);
			  infiles[i].compiled = true;
			  j++;
			}
		    argv[j] = NULL;

		    create_at_file (argv);
		  }
		else
		  for (i = 0; (int) i < n_infiles; i++)
		    if (compile_input_file_p (&infiles[i]))
		      {
			store_arg (infiles[i].name, 0, 0);
			infiles[i].compiled = true;
		      }
	      }
	    else
	      {
		obstack_grow (&obstack, gcc_input_filename,
			      input_filename_length);
		arg_going = 1;
	      }
	    break;

	  case 'I':
	    {
	      struct spec_path_info info;

	      if (multilib_dir)
		{
		  do_spec_1 ("-imultilib", 1, NULL);
		  /* Make this a separate argument.  */
		  do_spec_1 (" ", 0, NULL);
		  do_spec_1 (multilib_dir, 1, NULL);
		  do_spec_1 (" ", 0, NULL);
		}

	      if (multiarch_dir)
		{
		  do_spec_1 ("-imultiarch", 1, NULL);
		  /* Make this a separate argument.  */
		  do_spec_1 (" ", 0, NULL);
		  do_spec_1 (multiarch_dir, 1, NULL);
		  do_spec_1 (" ", 0, NULL);
		}

	      if (gcc_exec_prefix)
		{
		  do_spec_1 ("-iprefix", 1, NULL);
		  /* Make this a separate argument.  */
		  do_spec_1 (" ", 0, NULL);
		  do_spec_1 (gcc_exec_prefix, 1, NULL);
		  do_spec_1 (" ", 0, NULL);
		}

	      if (target_system_root_changed ||
		  (target_system_root && target_sysroot_hdrs_suffix))
		{
		  do_spec_1 ("-isysroot", 1, NULL);
		  /* Make this a separate argument.  */
		  do_spec_1 (" ", 0, NULL);
		  do_spec_1 (target_system_root, 1, NULL);
		  if (target_sysroot_hdrs_suffix)
		    do_spec_1 (target_sysroot_hdrs_suffix, 1, NULL);
		  do_spec_1 (" ", 0, NULL);
		}

	      info.option = "-isystem";
	      info.append = "include";
	      info.append_len = strlen (info.append);
	      info.omit_relative = false;
	      info.separate_options = true;

	      for_each_path (&include_prefixes, false, info.append_len,
			     spec_path, &info);

	      info.append = "include-fixed";
	      if (*sysroot_hdrs_suffix_spec)
		info.append = concat (info.append, dir_separator_str,
				      multilib_dir, NULL);
	      info.append_len = strlen (info.append);
	      for_each_path (&include_prefixes, false, info.append_len,
			     spec_path, &info);
	    }
	    break;

	  case 'o':
	    {
	      int max = n_infiles;
	      max += lang_specific_extra_outfiles;

              if (HAVE_GNU_LD && at_file_supplied)
                {
                  /* We are going to expand `%o' to `@FILE', where FILE
                     is a newly-created temporary filename.  The filenames
                     that would usually be expanded in place of %o will be
                     written to the temporary file.  */

                  char **argv;
                  int n_files, j;

                  /* Convert OUTFILES into a form suitable for writeargv.  */

                  /* Determine how many are non-NULL.  */
                  for (n_files = 0, i = 0; i < max; i++)
                    n_files += outfiles[i] != NULL;

                  argv = (char **) alloca (sizeof (char *) * (n_files + 1));

                  /* Copy the strings over.  */
                  for (i = 0, j = 0; i < max; i++)
                    if (outfiles[i])
                      {
                        argv[j] = CONST_CAST (char *, outfiles[i]);
                        j++;
                      }
                  argv[j] = NULL;

		  create_at_file (argv);
                }
              else
                for (i = 0; i < max; i++)
	          if (outfiles[i])
		    store_arg (outfiles[i], 0, 0);
	      break;
	    }

	  case 'O':
	    obstack_grow (&obstack, TARGET_OBJECT_SUFFIX, strlen (TARGET_OBJECT_SUFFIX));
	    arg_going = 1;
	    break;

	  case 's':
	    this_is_library_file = 1;
	    break;

	  case 'T':
	    this_is_linker_script = 1;
	    break;

	  case 'V':
	    outfiles[input_file_number] = NULL;
	    break;

	  case 'w':
	    this_is_output_file = 1;
	    break;

	  case 'W':
	    {
	      unsigned int cur_index = argbuf.length ();
	      /* Handle the {...} following the %W.  */
	      if (*p != '{')
		fatal_error (input_location,
			     "spec %qs has invalid %<%%W%c%>", spec, *p);
	      p = handle_braces (p + 1);
	      if (p == 0)
		return -1;
	      end_going_arg ();
	      /* If any args were output, mark the last one for deletion
		 on failure.  */
	      if (argbuf.length () != cur_index)
		record_temp_file (argbuf.last (), 0, 1);
	      break;
	    }

	  /* %x{OPTION} records OPTION for %X to output.  */
	  case 'x':
	    {
	      const char *p1 = p;
	      char *string;
	      char *opt;
	      unsigned ix;

	      /* Skip past the option value and make a copy.  */
	      if (*p != '{')
		fatal_error (input_location,
			     "spec %qs has invalid %<%%x%c%>", spec, *p);
	      while (*p++ != '}')
		;
	      string = save_string (p1 + 1, p - p1 - 2);

	      /* See if we already recorded this option.  */
	      FOR_EACH_VEC_ELT (linker_options, ix, opt)
		if (! strcmp (string, opt))
		  {
		    free (string);
		    return 0;
		  }

	      /* This option is new; add it.  */
	      add_linker_option (string, strlen (string));
	      free (string);
	    }
	    break;

	  /* Dump out the options accumulated previously using %x.  */
	  case 'X':
	    do_specs_vec (linker_options);
	    break;

	  /* Dump out the options accumulated previously using -Wa,.  */
	  case 'Y':
	    do_specs_vec (assembler_options);
	    break;

	  /* Dump out the options accumulated previously using -Wp,.  */
	  case 'Z':
	    do_specs_vec (preprocessor_options);
	    break;

	    /* Here are digits and numbers that just process
	       a certain constant string as a spec.  */

	  case '1':
	    value = do_spec_1 (cc1_spec, 0, NULL);
	    if (value != 0)
	      return value;
	    break;

	  case '2':
	    value = do_spec_1 (cc1plus_spec, 0, NULL);
	    if (value != 0)
	      return value;
	    break;

	  case 'a':
	    value = do_spec_1 (asm_spec, 0, NULL);
	    if (value != 0)
	      return value;
	    break;

	  case 'A':
	    value = do_spec_1 (asm_final_spec, 0, NULL);
	    if (value != 0)
	      return value;
	    break;

	  case 'C':
	    {
	      const char *const spec
		= (input_file_compiler->cpp_spec
		   ? input_file_compiler->cpp_spec
		   : cpp_spec);
	      value = do_spec_1 (spec, 0, NULL);
	      if (value != 0)
		return value;
	    }
	    break;

	  case 'E':
	    value = do_spec_1 (endfile_spec, 0, NULL);
	    if (value != 0)
	      return value;
	    break;

	  case 'l':
	    value = do_spec_1 (link_spec, 0, NULL);
	    if (value != 0)
	      return value;
	    break;

	  case 'L':
	    value = do_spec_1 (lib_spec, 0, NULL);
	    if (value != 0)
	      return value;
	    break;

	  case 'M':
	    if (multilib_os_dir == NULL)
	      obstack_1grow (&obstack, '.');
	    else
	      obstack_grow (&obstack, multilib_os_dir,
			    strlen (multilib_os_dir));
	    break;

	  case 'G':
	    value = do_spec_1 (libgcc_spec, 0, NULL);
	    if (value != 0)
	      return value;
	    break;

	  case 'R':
	    /* We assume there is a directory
	       separator at the end of this string.  */
	    if (target_system_root)
	      {
	        obstack_grow (&obstack, target_system_root,
			      strlen (target_system_root));
		if (target_sysroot_suffix)
		  obstack_grow (&obstack, target_sysroot_suffix,
				strlen (target_sysroot_suffix));
	      }
	    break;

	  case 'S':
	    value = do_spec_1 (startfile_spec, 0, NULL);
	    if (value != 0)
	      return value;
	    break;

	    /* Here we define characters other than letters and digits.  */

	  case '{':
	    p = handle_braces (p);
	    if (p == 0)
	      return -1;
	    break;

	  case ':':
	    p = handle_spec_function (p, NULL);
	    if (p == 0)
	      return -1;
	    break;

	  case '%':
	    obstack_1grow (&obstack, '%');
	    break;

	  case '.':
	    {
	      unsigned len = 0;

	      while (p[len] && p[len] != ' ' && p[len] != '%')
		len++;
	      suffix_subst = save_string (p - 1, len + 1);
	      p += len;
	    }
	   break;

	   /* Henceforth ignore the option(s) matching the pattern
	      after the %<.  */
	  case '<':
	  case '>':
	    {
	      unsigned len = 0;
	      int have_wildcard = 0;
	      int i;
	      int switch_option;

	      if (c == '>')
		switch_option = SWITCH_IGNORE | SWITCH_KEEP_FOR_GCC;
	      else
		switch_option = SWITCH_IGNORE;

	      while (p[len] && p[len] != ' ' && p[len] != '\t')
		len++;

	      if (p[len-1] == '*')
		have_wildcard = 1;

	      for (i = 0; i < n_switches; i++)
		if (!strncmp (switches[i].part1, p, len - have_wildcard)
		    && (have_wildcard || switches[i].part1[len] == '\0'))
		  {
		    switches[i].live_cond |= switch_option;
		    /* User switch be validated from validate_all_switches.
		       when the definition is seen from the spec file.
		       If not defined anywhere, will be rejected.  */
		    if (switches[i].known)
		      switches[i].validated = true;
		  }

	      p += len;
	    }
	    break;

	  case '*':
	    if (soft_matched_part)
	      {
		if (soft_matched_part[0])
		  do_spec_1 (soft_matched_part, 1, NULL);
		/* Only insert a space after the substitution if it is at the
		   end of the current sequence.  So if:

		     "%{foo=*:bar%*}%{foo=*:one%*two}"

		   matches -foo=hello then it will produce:
		   
		     barhello onehellotwo
		*/
		if (*p == 0 || *p == '}')
		  do_spec_1 (" ", 0, NULL);
	      }
	    else
	      /* Catch the case where a spec string contains something like
		 '%{foo:%*}'.  i.e. there is no * in the pattern on the left
		 hand side of the :.  */
	      error ("spec failure: %<%%*%> has not been initialized by pattern match");
	    break;

	    /* Process a string found as the value of a spec given by name.
	       This feature allows individual machine descriptions
	       to add and use their own specs.  */
	  case '(':
	    {
	      const char *name = p;
	      struct spec_list *sl;
	      int len;

	      /* The string after the S/P is the name of a spec that is to be
		 processed.  */
	      while (*p && *p != ')')
		p++;

	      /* See if it's in the list.  */
	      for (len = p - name, sl = specs; sl; sl = sl->next)
		if (sl->name_len == len && !strncmp (sl->name, name, len))
		  {
		    name = *(sl->ptr_spec);
#ifdef DEBUG_SPECS
		    fnotice (stderr, "Processing spec (%s), which is '%s'\n",
			     sl->name, name);
#endif
		    break;
		  }

	      if (sl)
		{
		  value = do_spec_1 (name, 0, NULL);
		  if (value != 0)
		    return value;
		}

	      /* Discard the closing paren.  */
	      if (*p)
		p++;
	    }
	    break;

	  default:
	    error ("spec failure: unrecognized spec option %qc", c);
	    break;
	  }
	break;

      case '\\':
	/* Backslash: treat next character as ordinary.  */
	c = *p++;

	/* Fall through.  */
      default:
	/* Ordinary character: put it into the current argument.  */
	obstack_1grow (&obstack, c);
	arg_going = 1;
      }

  /* End of string.  If we are processing a spec function, we need to
     end any pending argument.  */
  if (processing_spec_function)
    end_going_arg ();

  return 0;
}

/* Look up a spec function.  */

static const struct spec_function *
lookup_spec_function (const char *name)
{
  const struct spec_function *sf;

  for (sf = static_spec_functions; sf->name != NULL; sf++)
    if (strcmp (sf->name, name) == 0)
      return sf;

  return NULL;
}

/* Evaluate a spec function.  */

static const char *
eval_spec_function (const char *func, const char *args)
{
  const struct spec_function *sf;
  const char *funcval;

  /* Saved spec processing context.  */
  vec<const_char_p> save_argbuf;

  int save_arg_going;
  int save_delete_this_arg;
  int save_this_is_output_file;
  int save_this_is_library_file;
  int save_input_from_pipe;
  int save_this_is_linker_script;
  const char *save_suffix_subst;

  int save_growing_size;
  void *save_growing_value = NULL;

  sf = lookup_spec_function (func);
  if (sf == NULL)
    fatal_error (input_location, "unknown spec function %qs", func);

  /* Push the spec processing context.  */
  save_argbuf = argbuf;

  save_arg_going = arg_going;
  save_delete_this_arg = delete_this_arg;
  save_this_is_output_file = this_is_output_file;
  save_this_is_library_file = this_is_library_file;
  save_this_is_linker_script = this_is_linker_script;
  save_input_from_pipe = input_from_pipe;
  save_suffix_subst = suffix_subst;

  /* If we have some object growing now, finalize it so the args and function
     eval proceed from a cleared context.  This is needed to prevent the first
     constructed arg from mistakenly including the growing value.  We'll push
     this value back on the obstack once the function evaluation is done, to
     restore a consistent processing context for our caller.  This is fine as
     the address of growing objects isn't guaranteed to remain stable until
     they are finalized, and we expect this situation to be rare enough for
     the extra copy not to be an issue.  */
  save_growing_size = obstack_object_size (&obstack);
  if (save_growing_size > 0)
    save_growing_value = obstack_finish (&obstack);

  /* Create a new spec processing context, and build the function
     arguments.  */

  alloc_args ();
  if (do_spec_2 (args) < 0)
    fatal_error (input_location, "error in args to spec function %qs", func);

  /* argbuf_index is an index for the next argument to be inserted, and
     so contains the count of the args already inserted.  */

  funcval = (*sf->func) (argbuf.length (),
			 argbuf.address ());

  /* Pop the spec processing context.  */
  argbuf.release ();
  argbuf = save_argbuf;

  arg_going = save_arg_going;
  delete_this_arg = save_delete_this_arg;
  this_is_output_file = save_this_is_output_file;
  this_is_library_file = save_this_is_library_file;
  this_is_linker_script = save_this_is_linker_script;
  input_from_pipe = save_input_from_pipe;
  suffix_subst = save_suffix_subst;

  if (save_growing_size > 0)
    obstack_grow (&obstack, save_growing_value, save_growing_size);

  return funcval;
}

/* Handle a spec function call of the form:

   %:function(args)

   ARGS is processed as a spec in a separate context and split into an
   argument vector in the normal fashion.  The function returns a string
   containing a spec which we then process in the caller's context, or
   NULL if no processing is required.

   If RETVAL_NONNULL is not NULL, then store a bool whether function
   returned non-NULL.  */

static const char *
handle_spec_function (const char *p, bool *retval_nonnull)
{
  char *func, *args;
  const char *endp, *funcval;
  int count;

  processing_spec_function++;

  /* Get the function name.  */
  for (endp = p; *endp != '\0'; endp++)
    {
      if (*endp == '(')		/* ) */
        break;
      /* Only allow [A-Za-z0-9], -, and _ in function names.  */
      if (!ISALNUM (*endp) && !(*endp == '-' || *endp == '_'))
	fatal_error (input_location, "malformed spec function name");
    }
  if (*endp != '(')		/* ) */
    fatal_error (input_location, "no arguments for spec function");
  func = save_string (p, endp - p);
  p = ++endp;

  /* Get the arguments.  */
  for (count = 0; *endp != '\0'; endp++)
    {
      /* ( */
      if (*endp == ')')
	{
	  if (count == 0)
	    break;
	  count--;
	}
      else if (*endp == '(')	/* ) */
	count++;
    }
  /* ( */
  if (*endp != ')')
    fatal_error (input_location, "malformed spec function arguments");
  args = save_string (p, endp - p);
  p = ++endp;

  /* p now points to just past the end of the spec function expression.  */

  funcval = eval_spec_function (func, args);
  if (funcval != NULL && do_spec_1 (funcval, 0, NULL) < 0)
    p = NULL;
  if (retval_nonnull)
    *retval_nonnull = funcval != NULL;

  free (func);
  free (args);

  processing_spec_function--;

  return p;
}

/* Inline subroutine of handle_braces.  Returns true if the current
   input suffix matches the atom bracketed by ATOM and END_ATOM.  */
static inline bool
input_suffix_matches (const char *atom, const char *end_atom)
{
  return (input_suffix
	  && !strncmp (input_suffix, atom, end_atom - atom)
	  && input_suffix[end_atom - atom] == '\0');
}

/* Subroutine of handle_braces.  Returns true if the current
   input file's spec name matches the atom bracketed by ATOM and END_ATOM.  */
static bool
input_spec_matches (const char *atom, const char *end_atom)
{
  return (input_file_compiler
	  && input_file_compiler->suffix
	  && input_file_compiler->suffix[0] != '\0'
	  && !strncmp (input_file_compiler->suffix + 1, atom,
		       end_atom - atom)
	  && input_file_compiler->suffix[end_atom - atom + 1] == '\0');
}

/* Subroutine of handle_braces.  Returns true if a switch
   matching the atom bracketed by ATOM and END_ATOM appeared on the
   command line.  */
static bool
switch_matches (const char *atom, const char *end_atom, int starred)
{
  int i;
  int len = end_atom - atom;
  int plen = starred ? len : -1;

  for (i = 0; i < n_switches; i++)
    if (!strncmp (switches[i].part1, atom, len)
	&& (starred || switches[i].part1[len] == '\0')
	&& check_live_switch (i, plen))
      return true;

    /* Check if a switch with separated form matching the atom.
       We check -D and -U switches. */
    else if (switches[i].args != 0)
      {
	if ((*switches[i].part1 == 'D' || *switches[i].part1 == 'U')
	    && *switches[i].part1 == atom[0])
	  {
	    if (!strncmp (switches[i].args[0], &atom[1], len - 1)
		&& (starred || (switches[i].part1[1] == '\0'
				&& switches[i].args[0][len - 1] == '\0'))
		&& check_live_switch (i, (starred ? 1 : -1)))
	      return true;
	  }
      }

  return false;
}

/* Inline subroutine of handle_braces.  Mark all of the switches which
   match ATOM (extends to END_ATOM; STARRED indicates whether there
   was a star after the atom) for later processing.  */
static inline void
mark_matching_switches (const char *atom, const char *end_atom, int starred)
{
  int i;
  int len = end_atom - atom;
  int plen = starred ? len : -1;

  for (i = 0; i < n_switches; i++)
    if (!strncmp (switches[i].part1, atom, len)
	&& (starred || switches[i].part1[len] == '\0')
	&& check_live_switch (i, plen))
      switches[i].ordering = 1;
}

/* Inline subroutine of handle_braces.  Process all the currently
   marked switches through give_switch, and clear the marks.  */
static inline void
process_marked_switches (void)
{
  int i;

  for (i = 0; i < n_switches; i++)
    if (switches[i].ordering == 1)
      {
	switches[i].ordering = 0;
	give_switch (i, 0);
      }
}

/* Handle a %{ ... } construct.  P points just inside the leading {.
   Returns a pointer one past the end of the brace block, or 0
   if we call do_spec_1 and that returns -1.  */

static const char *
handle_braces (const char *p)
{
  const char *atom, *end_atom;
  const char *d_atom = NULL, *d_end_atom = NULL;
  char *esc_buf = NULL, *d_esc_buf = NULL;
  int esc;
  const char *orig = p;

  bool a_is_suffix;
  bool a_is_spectype;
  bool a_is_starred;
  bool a_is_negated;
  bool a_matched;

  bool a_must_be_last = false;
  bool ordered_set    = false;
  bool disjunct_set   = false;
  bool disj_matched   = false;
  bool disj_starred   = true;
  bool n_way_choice   = false;
  bool n_way_matched  = false;

#define SKIP_WHITE() do { while (*p == ' ' || *p == '\t') p++; } while (0)

  do
    {
      if (a_must_be_last)
	goto invalid;

      /* Scan one "atom" (S in the description above of %{}, possibly
	 with '!', '.', '@', ',', or '*' modifiers).  */
      a_matched = false;
      a_is_suffix = false;
      a_is_starred = false;
      a_is_negated = false;
      a_is_spectype = false;

      SKIP_WHITE ();
      if (*p == '!')
	p++, a_is_negated = true;

      SKIP_WHITE ();
      if (*p == '%' && p[1] == ':')
	{
	  atom = NULL;
	  end_atom = NULL;
	  p = handle_spec_function (p + 2, &a_matched);
	}
      else
	{
	  if (*p == '.')
	    p++, a_is_suffix = true;
	  else if (*p == ',')
	    p++, a_is_spectype = true;

	  atom = p;
	  esc = 0;
	  while (ISIDNUM (*p) || *p == '-' || *p == '+' || *p == '='
		 || *p == ',' || *p == '.' || *p == '@' || *p == '\\')
	    {
	      if (*p == '\\')
		{
		  p++;
		  if (!*p)
		    fatal_error (input_location,
				 "braced spec %qs ends in escape", orig);
		  esc++;
		}
	      p++;
	    }
	  end_atom = p;

	  if (esc)
	    {
	      const char *ap;
	      char *ep;

	      if (esc_buf && esc_buf != d_esc_buf)
		free (esc_buf);
	      esc_buf = NULL;
	      ep = esc_buf = (char *) xmalloc (end_atom - atom - esc + 1);
	      for (ap = atom; ap != end_atom; ap++, ep++)
		{
		  if (*ap == '\\')
		    ap++;
		  *ep = *ap;
		}
	      *ep = '\0';
	      atom = esc_buf;
	      end_atom = ep;
	    }

	  if (*p == '*')
	    p++, a_is_starred = 1;
	}

      SKIP_WHITE ();
      switch (*p)
	{
	case '&': case '}':
	  /* Substitute the switch(es) indicated by the current atom.  */
	  ordered_set = true;
	  if (disjunct_set || n_way_choice || a_is_negated || a_is_suffix
	      || a_is_spectype || atom == end_atom)
	    goto invalid;

	  mark_matching_switches (atom, end_atom, a_is_starred);

	  if (*p == '}')
	    process_marked_switches ();
	  break;

	case '|': case ':':
	  /* Substitute some text if the current atom appears as a switch
	     or suffix.  */
	  disjunct_set = true;
	  if (ordered_set)
	    goto invalid;

	  if (atom && atom == end_atom)
	    {
	      if (!n_way_choice || disj_matched || *p == '|'
		  || a_is_negated || a_is_suffix || a_is_spectype
		  || a_is_starred)
		goto invalid;

	      /* An empty term may appear as the last choice of an
		 N-way choice set; it means "otherwise".  */
	      a_must_be_last = true;
	      disj_matched = !n_way_matched;
	      disj_starred = false;
	    }
	  else
	    {
	      if ((a_is_suffix || a_is_spectype) && a_is_starred)
		goto invalid;

	      if (!a_is_starred)
		disj_starred = false;

	      /* Don't bother testing this atom if we already have a
		 match.  */
	      if (!disj_matched && !n_way_matched)
		{
		  if (atom == NULL)
		    /* a_matched is already set by handle_spec_function.  */;
		  else if (a_is_suffix)
		    a_matched = input_suffix_matches (atom, end_atom);
		  else if (a_is_spectype)
		    a_matched = input_spec_matches (atom, end_atom);
		  else
		    a_matched = switch_matches (atom, end_atom, a_is_starred);

		  if (a_matched != a_is_negated)
		    {
		      disj_matched = true;
		      d_atom = atom;
		      d_end_atom = end_atom;
		      d_esc_buf = esc_buf;
		    }
		}
	    }

	  if (*p == ':')
	    {
	      /* Found the body, that is, the text to substitute if the
		 current disjunction matches.  */
	      p = process_brace_body (p + 1, d_atom, d_end_atom, disj_starred,
				      disj_matched && !n_way_matched);
	      if (p == 0)
		goto done;

	      /* If we have an N-way choice, reset state for the next
		 disjunction.  */
	      if (*p == ';')
		{
		  n_way_choice = true;
		  n_way_matched |= disj_matched;
		  disj_matched = false;
		  disj_starred = true;
		  d_atom = d_end_atom = NULL;
		}
	    }
	  break;

	default:
	  goto invalid;
	}
    }
  while (*p++ != '}');

 done:
  if (d_esc_buf && d_esc_buf != esc_buf)
    free (d_esc_buf);
  if (esc_buf)
    free (esc_buf);

  return p;

 invalid:
  fatal_error (input_location, "braced spec %qs is invalid at %qc", orig, *p);

#undef SKIP_WHITE
}

/* Subroutine of handle_braces.  Scan and process a brace substitution body
   (X in the description of %{} syntax).  P points one past the colon;
   ATOM and END_ATOM bracket the first atom which was found to be true
   (present) in the current disjunction; STARRED indicates whether all
   the atoms in the current disjunction were starred (for syntax validation);
   MATCHED indicates whether the disjunction matched or not, and therefore
   whether or not the body is to be processed through do_spec_1 or just
   skipped.  Returns a pointer to the closing } or ;, or 0 if do_spec_1
   returns -1.  */

static const char *
process_brace_body (const char *p, const char *atom, const char *end_atom,
		    int starred, int matched)
{
  const char *body, *end_body;
  unsigned int nesting_level;
  bool have_subst     = false;

  /* Locate the closing } or ;, honoring nested braces.
     Trim trailing whitespace.  */
  body = p;
  nesting_level = 1;
  for (;;)
    {
      if (*p == '{')
	nesting_level++;
      else if (*p == '}')
	{
	  if (!--nesting_level)
	    break;
	}
      else if (*p == ';' && nesting_level == 1)
	break;
      else if (*p == '%' && p[1] == '*' && nesting_level == 1)
	have_subst = true;
      else if (*p == '\0')
	goto invalid;
      p++;
    }

  end_body = p;
  while (end_body[-1] == ' ' || end_body[-1] == '\t')
    end_body--;

  if (have_subst && !starred)
    goto invalid;

  if (matched)
    {
      /* Copy the substitution body to permanent storage and execute it.
	 If have_subst is false, this is a simple matter of running the
	 body through do_spec_1...  */
      char *string = save_string (body, end_body - body);
      if (!have_subst)
	{
	  if (do_spec_1 (string, 0, NULL) < 0)
	    {
	      free (string);
	      return 0;
	    }
	}
      else
	{
	  /* ... but if have_subst is true, we have to process the
	     body once for each matching switch, with %* set to the
	     variant part of the switch.  */
	  unsigned int hard_match_len = end_atom - atom;
	  int i;

	  for (i = 0; i < n_switches; i++)
	    if (!strncmp (switches[i].part1, atom, hard_match_len)
		&& check_live_switch (i, hard_match_len))
	      {
		if (do_spec_1 (string, 0,
			       &switches[i].part1[hard_match_len]) < 0)
		  {
		    free (string);
		    return 0;
		  }
		/* Pass any arguments this switch has.  */
		give_switch (i, 1);
		suffix_subst = NULL;
	      }
	}
      free (string);
    }

  return p;

 invalid:
  fatal_error (input_location, "braced spec body %qs is invalid", body);
}

/* Return 0 iff switch number SWITCHNUM is obsoleted by a later switch
   on the command line.  PREFIX_LENGTH is the length of XXX in an {XXX*}
   spec, or -1 if either exact match or %* is used.

   A -O switch is obsoleted by a later -O switch.  A -f, -g, -m, or -W switch
   whose value does not begin with "no-" is obsoleted by the same value
   with the "no-", similarly for a switch with the "no-" prefix.  */

static int
check_live_switch (int switchnum, int prefix_length)
{
  const char *name = switches[switchnum].part1;
  int i;

  /* If we already processed this switch and determined if it was
     live or not, return our past determination.  */
  if (switches[switchnum].live_cond != 0)
    return ((switches[switchnum].live_cond & SWITCH_LIVE) != 0
	    && (switches[switchnum].live_cond & SWITCH_FALSE) == 0
	    && (switches[switchnum].live_cond & SWITCH_IGNORE_PERMANENTLY)
	       == 0);

  /* In the common case of {<at-most-one-letter>*}, a negating
     switch would always match, so ignore that case.  We will just
     send the conflicting switches to the compiler phase.  */
  if (prefix_length >= 0 && prefix_length <= 1)
    return 1;

  /* Now search for duplicate in a manner that depends on the name.  */
  switch (*name)
    {
    case 'O':
      for (i = switchnum + 1; i < n_switches; i++)
	if (switches[i].part1[0] == 'O')
	  {
	    switches[switchnum].validated = true;
	    switches[switchnum].live_cond = SWITCH_FALSE;
	    return 0;
	  }
      break;

    case 'W':  case 'f':  case 'm': case 'g':
      if (! strncmp (name + 1, "no-", 3))
	{
	  /* We have Xno-YYY, search for XYYY.  */
	  for (i = switchnum + 1; i < n_switches; i++)
	    if (switches[i].part1[0] == name[0]
		&& ! strcmp (&switches[i].part1[1], &name[4]))
	      {
		/* --specs are validated with the validate_switches mechanism.  */
		if (switches[switchnum].known)
		  switches[switchnum].validated = true;
		switches[switchnum].live_cond = SWITCH_FALSE;
		return 0;
	      }
	}
      else
	{
	  /* We have XYYY, search for Xno-YYY.  */
	  for (i = switchnum + 1; i < n_switches; i++)
	    if (switches[i].part1[0] == name[0]
		&& switches[i].part1[1] == 'n'
		&& switches[i].part1[2] == 'o'
		&& switches[i].part1[3] == '-'
		&& !strcmp (&switches[i].part1[4], &name[1]))
	      {
		/* --specs are validated with the validate_switches mechanism.  */
		if (switches[switchnum].known)
		  switches[switchnum].validated = true;
		switches[switchnum].live_cond = SWITCH_FALSE;
		return 0;
	      }
	}
      break;
    }

  /* Otherwise the switch is live.  */
  switches[switchnum].live_cond |= SWITCH_LIVE;
  return 1;
}

/* Pass a switch to the current accumulating command
   in the same form that we received it.
   SWITCHNUM identifies the switch; it is an index into
   the vector of switches gcc received, which is `switches'.
   This cannot fail since it never finishes a command line.

   If OMIT_FIRST_WORD is nonzero, then we omit .part1 of the argument.  */

static void
give_switch (int switchnum, int omit_first_word)
{
  if ((switches[switchnum].live_cond & SWITCH_IGNORE) != 0)
    return;

  if (!omit_first_word)
    {
      do_spec_1 ("-", 0, NULL);
      do_spec_1 (switches[switchnum].part1, 1, NULL);
    }

  if (switches[switchnum].args != 0)
    {
      const char **p;
      for (p = switches[switchnum].args; *p; p++)
	{
	  const char *arg = *p;

	  do_spec_1 (" ", 0, NULL);
	  if (suffix_subst)
	    {
	      unsigned length = strlen (arg);
	      int dot = 0;

	      while (length-- && !IS_DIR_SEPARATOR (arg[length]))
		if (arg[length] == '.')
		  {
		    (CONST_CAST (char *, arg))[length] = 0;
		    dot = 1;
		    break;
		  }
	      do_spec_1 (arg, 1, NULL);
	      if (dot)
		(CONST_CAST (char *, arg))[length] = '.';
	      do_spec_1 (suffix_subst, 1, NULL);
	    }
	  else
	    do_spec_1 (arg, 1, NULL);
	}
    }

  do_spec_1 (" ", 0, NULL);
  switches[switchnum].validated = true;
}

/* Print GCC configuration (e.g. version, thread model, target,
   configuration_arguments) to a given FILE.  */

static void
print_configuration (FILE *file)
{
  int n;
  const char *thrmod;

  fnotice (file, "Target: %s\n", spec_machine);
  fnotice (file, "Configured with: %s\n", configuration_arguments);

#ifdef THREAD_MODEL_SPEC
  /* We could have defined THREAD_MODEL_SPEC to "%*" by default,
  but there's no point in doing all this processing just to get
  thread_model back.  */
  obstack_init (&obstack);
  do_spec_1 (THREAD_MODEL_SPEC, 0, thread_model);
  obstack_1grow (&obstack, '\0');
  thrmod = XOBFINISH (&obstack, const char *);
#else
  thrmod = thread_model;
#endif

  fnotice (file, "Thread model: %s\n", thrmod);

  /* compiler_version is truncated at the first space when initialized
  from version string, so truncate version_string at the first space
  before comparing.  */
  for (n = 0; version_string[n]; n++)
    if (version_string[n] == ' ')
      break;

  if (! strncmp (version_string, compiler_version, n)
      && compiler_version[n] == 0)
    fnotice (file, "gcc version %s %s\n", version_string,
	     pkgversion_string);
  else
    fnotice (file, "gcc driver version %s %sexecuting gcc version %s\n",
	     version_string, pkgversion_string, compiler_version);

}

#define RETRY_ICE_ATTEMPTS 3

/* Returns true if FILE1 and FILE2 contain equivalent data, 0 otherwise.  */

static bool
files_equal_p (char *file1, char *file2)
{
  struct stat st1, st2;
  off_t n, len;
  int fd1, fd2;
  const int bufsize = 8192;
  char *buf = XNEWVEC (char, bufsize);

  fd1 = open (file1, O_RDONLY);
  fd2 = open (file2, O_RDONLY);

  if (fd1 < 0 || fd2 < 0)
    goto error;

  if (fstat (fd1, &st1) < 0 || fstat (fd2, &st2) < 0)
    goto error;

  if (st1.st_size != st2.st_size)
    goto error;

  for (n = st1.st_size; n; n -= len)
    {
      len = n;
      if ((int) len > bufsize / 2)
	len = bufsize / 2;

      if (read (fd1, buf, len) != (int) len
	  || read (fd2, buf + bufsize / 2, len) != (int) len)
	{
	  goto error;
	}

      if (memcmp (buf, buf + bufsize / 2, len) != 0)
	goto error;
    }

  free (buf);
  close (fd1);
  close (fd2);

  return 1;

error:
  free (buf);
  close (fd1);
  close (fd2);
  return 0;
}

/* Check that compiler's output doesn't differ across runs.
   TEMP_STDOUT_FILES and TEMP_STDERR_FILES are arrays of files, containing
   stdout and stderr for each compiler run.  Return true if all of
   TEMP_STDOUT_FILES and TEMP_STDERR_FILES are equivalent.  */

static bool
check_repro (char **temp_stdout_files, char **temp_stderr_files)
{
  int i;
  for (i = 0; i < RETRY_ICE_ATTEMPTS - 2; ++i)
    {
     if (!files_equal_p (temp_stdout_files[i], temp_stdout_files[i + 1])
	 || !files_equal_p (temp_stderr_files[i], temp_stderr_files[i + 1]))
       {
	 fnotice (stderr, "The bug is not reproducible, so it is"
		  " likely a hardware or OS problem.\n");
	 break;
       }
    }
  return i == RETRY_ICE_ATTEMPTS - 2;
}

enum attempt_status {
  ATTEMPT_STATUS_FAIL_TO_RUN,
  ATTEMPT_STATUS_SUCCESS,
  ATTEMPT_STATUS_ICE
};


/* Run compiler with arguments NEW_ARGV to reproduce the ICE, storing stdout
   to OUT_TEMP and stderr to ERR_TEMP.  If APPEND is TRUE, append to OUT_TEMP
   and ERR_TEMP instead of truncating.  If EMIT_SYSTEM_INFO is TRUE, also write
   GCC configuration into to ERR_TEMP.  Return ATTEMPT_STATUS_FAIL_TO_RUN if
   compiler failed to run, ATTEMPT_STATUS_ICE if compiled ICE-ed and
   ATTEMPT_STATUS_SUCCESS otherwise.  */

static enum attempt_status
run_attempt (const char **new_argv, const char *out_temp,
	     const char *err_temp, int emit_system_info, int append)
{

  if (emit_system_info)
    {
      FILE *file_out = fopen (err_temp, "a");
      print_configuration (file_out);
      fputs ("\n", file_out);
      fclose (file_out);
    }

  int exit_status;
  const char *errmsg;
  struct pex_obj *pex;
  int err;
  int pex_flags = PEX_USE_PIPES | PEX_LAST;
  enum attempt_status status = ATTEMPT_STATUS_FAIL_TO_RUN;

  if (append)
    pex_flags |= PEX_STDOUT_APPEND | PEX_STDERR_APPEND;

  pex = pex_init (PEX_USE_PIPES, new_argv[0], NULL);
  if (!pex)
    fatal_error (input_location, "pex_init failed: %m");

  errmsg = pex_run (pex, pex_flags, new_argv[0],
		    CONST_CAST2 (char *const *, const char **, &new_argv[1]), out_temp,
		    err_temp, &err);
  if (errmsg != NULL)
    {
      if (err == 0)
	fatal_error (input_location, errmsg);
      else
	{
	  errno = err;
	  pfatal_with_name (errmsg);
	}
    }

  if (!pex_get_status (pex, 1, &exit_status))
    goto out;

  switch (WEXITSTATUS (exit_status))
    {
      case ICE_EXIT_CODE:
	status = ATTEMPT_STATUS_ICE;
	break;

      case SUCCESS_EXIT_CODE:
	status = ATTEMPT_STATUS_SUCCESS;
	break;

      default:
	;
    }

out:
  pex_free (pex);
  return status;
}

/* This routine reads lines from IN file, adds C++ style comments
   at the begining of each line and writes result into OUT.  */

static void
insert_comments (const char *file_in, const char *file_out)
{
  FILE *in = fopen (file_in, "rb");
  FILE *out = fopen (file_out, "wb");
  char line[256];

  bool add_comment = true;
  while (fgets (line, sizeof (line), in))
    {
      if (add_comment)
	fputs ("// ", out);
      fputs (line, out);
      add_comment = strchr (line, '\n') != NULL;
    }

  fclose (in);
  fclose (out);
}

/* This routine adds preprocessed source code into the given ERR_FILE.
   To do this, it adds "-E" to NEW_ARGV and execute RUN_ATTEMPT routine to
   add information in report file.  RUN_ATTEMPT should return
   ATTEMPT_STATUS_SUCCESS, in other case we cannot generate the report.  */

static void
do_report_bug (const char **new_argv, const int nargs,
	       char **out_file, char **err_file)
{
  int i, status;
  int fd = open (*out_file, O_RDWR | O_APPEND);
  if (fd < 0)
    return;
  write (fd, "\n//", 3);
  for (i = 0; i < nargs; i++)
    {
      write (fd, " ", 1);
      write (fd, new_argv[i], strlen (new_argv[i]));
    }
  write (fd, "\n\n", 2);
  close (fd);
  new_argv[nargs] = "-E";
  new_argv[nargs + 1] = NULL;

  status = run_attempt (new_argv, *out_file, *err_file, 0, 1);

  if (status == ATTEMPT_STATUS_SUCCESS)
    {
      fnotice (stderr, "Preprocessed source stored into %s file,"
	       " please attach this to your bugreport.\n", *out_file);
      /* Make sure it is not deleted.  */
      free (*out_file);
      *out_file = NULL;
    }
}

/* Try to reproduce ICE.  If bug is reproducible, generate report .err file
   containing GCC configuration, backtrace, compiler's command line options
   and preprocessed source code.  */

static void
try_generate_repro (const char **argv)
{
  int i, nargs, out_arg = -1, quiet = 0, attempt;
  const char **new_argv;
  char *temp_files[RETRY_ICE_ATTEMPTS * 2];
  char **temp_stdout_files = &temp_files[0];
  char **temp_stderr_files = &temp_files[RETRY_ICE_ATTEMPTS];

  if (gcc_input_filename == NULL || ! strcmp (gcc_input_filename, "-"))
    return;

  for (nargs = 0; argv[nargs] != NULL; ++nargs)
    /* Only retry compiler ICEs, not preprocessor ones.  */
    if (! strcmp (argv[nargs], "-E"))
      return;
    else if (argv[nargs][0] == '-' && argv[nargs][1] == 'o')
      {
	if (out_arg == -1)
	  out_arg = nargs;
	else
	  return;
      }
    /* If the compiler is going to output any time information,
       it might varry between invocations.  */
    else if (! strcmp (argv[nargs], "-quiet"))
      quiet = 1;
    else if (! strcmp (argv[nargs], "-ftime-report"))
      return;

  if (out_arg == -1 || !quiet)
    return;

  memset (temp_files, '\0', sizeof (temp_files));
  new_argv = XALLOCAVEC (const char *, nargs + 4);
  memcpy (new_argv, argv, (nargs + 1) * sizeof (const char *));
  new_argv[nargs++] = "-frandom-seed=0";
  new_argv[nargs++] = "-fdump-noaddr";
  new_argv[nargs] = NULL;
  if (new_argv[out_arg][2] == '\0')
    new_argv[out_arg + 1] = "-";
  else
    new_argv[out_arg] = "-o-";

  int status;
  for (attempt = 0; attempt < RETRY_ICE_ATTEMPTS; ++attempt)
    {
      int emit_system_info = 0;
      int append = 0;
      temp_stdout_files[attempt] = make_temp_file (".out");
      temp_stderr_files[attempt] = make_temp_file (".err");

      if (attempt == RETRY_ICE_ATTEMPTS - 1)
	{
	  append = 1;
	  emit_system_info = 1;
	}

      status = run_attempt (new_argv, temp_stdout_files[attempt],
			    temp_stderr_files[attempt], emit_system_info,
			    append);

      if (status != ATTEMPT_STATUS_ICE)
	{
	  fnotice (stderr, "The bug is not reproducible, so it is"
		   " likely a hardware or OS problem.\n");
	  goto out;
	}
    }

  if (!check_repro (temp_stdout_files, temp_stderr_files))
    goto out;

  {
    /* Insert commented out backtrace into report file.  */
    char **stderr_commented = &temp_stdout_files[RETRY_ICE_ATTEMPTS - 1];
    insert_comments (temp_stderr_files[RETRY_ICE_ATTEMPTS - 1],
		     *stderr_commented);

    /* In final attempt we append compiler options and preprocesssed code to last
       generated .out file with configuration and backtrace.  */
    char **output = &temp_stdout_files[RETRY_ICE_ATTEMPTS - 1];
    do_report_bug (new_argv, nargs, stderr_commented, output);
  }

out:
  for (i = 0; i < RETRY_ICE_ATTEMPTS * 2; i++)
    if (temp_files[i])
      {
	unlink (temp_stdout_files[i]);
	free (temp_stdout_files[i]);
      }
}

/* Search for a file named NAME trying various prefixes including the
   user's -B prefix and some standard ones.
   Return the absolute file name found.  If nothing is found, return NAME.  */

static const char *
find_file (const char *name)
{
  char *newname = find_a_file (&startfile_prefixes, name, R_OK, true);
  return newname ? newname : name;
}

/* Determine whether a directory exists.  If LINKER, return 0 for
   certain fixed names not needed by the linker.  */

static int
is_directory (const char *path1, bool linker)
{
  int len1;
  char *path;
  char *cp;
  struct stat st;

  /* Ensure the string ends with "/.".  The resulting path will be a
     directory even if the given path is a symbolic link.  */
  len1 = strlen (path1);
  path = (char *) alloca (3 + len1);
  memcpy (path, path1, len1);
  cp = path + len1;
  if (!IS_DIR_SEPARATOR (cp[-1]))
    *cp++ = DIR_SEPARATOR;
  *cp++ = '.';
  *cp = '\0';

  /* Exclude directories that the linker is known to search.  */
  if (linker
      && IS_DIR_SEPARATOR (path[0])
      && ((cp - path == 6
	   && filename_ncmp (path + 1, "lib", 3) == 0)
	  || (cp - path == 10
	      && filename_ncmp (path + 1, "usr", 3) == 0
	      && IS_DIR_SEPARATOR (path[4])
	      && filename_ncmp (path + 5, "lib", 3) == 0)))
    return 0;

  return (stat (path, &st) >= 0 && S_ISDIR (st.st_mode));
}

/* Set up the various global variables to indicate that we're processing
   the input file named FILENAME.  */

void
set_input (const char *filename)
{
  const char *p;

  gcc_input_filename = filename;
  input_filename_length = strlen (gcc_input_filename);
  input_basename = lbasename (gcc_input_filename);

  /* Find a suffix starting with the last period,
     and set basename_length to exclude that suffix.  */
  basename_length = strlen (input_basename);
  suffixed_basename_length = basename_length;
  p = input_basename + basename_length;
  while (p != input_basename && *p != '.')
    --p;
  if (*p == '.' && p != input_basename)
    {
      basename_length = p - input_basename;
      input_suffix = p + 1;
    }
  else
    input_suffix = "";

  /* If a spec for 'g', 'u', or 'U' is seen with -save-temps then
     we will need to do a stat on the gcc_input_filename.  The
     INPUT_STAT_SET signals that the stat is needed.  */
  input_stat_set = 0;
}

/* On fatal signals, delete all the temporary files.  */

static void
fatal_signal (int signum)
{
  signal (signum, SIG_DFL);
  delete_failure_queue ();
  delete_temp_files ();
  /* Get the same signal again, this time not handled,
     so its normal effect occurs.  */
  kill (getpid (), signum);
}

/* Compare the contents of the two files named CMPFILE[0] and
   CMPFILE[1].  Return zero if they're identical, nonzero
   otherwise.  */

static int
compare_files (char *cmpfile[])
{
  int ret = 0;
  FILE *temp[2] = { NULL, NULL };
  int i;

#if HAVE_MMAP_FILE
  {
    size_t length[2];
    void *map[2] = { NULL, NULL };

    for (i = 0; i < 2; i++)
      {
	struct stat st;

	if (stat (cmpfile[i], &st) < 0 || !S_ISREG (st.st_mode))
	  {
	    error ("%s: could not determine length of compare-debug file %s",
		   gcc_input_filename, cmpfile[i]);
	    ret = 1;
	    break;
	  }

	length[i] = st.st_size;
      }

    if (!ret && length[0] != length[1])
      {
	error ("%s: -fcompare-debug failure (length)", gcc_input_filename);
	ret = 1;
      }

    if (!ret)
      for (i = 0; i < 2; i++)
	{
	  int fd = open (cmpfile[i], O_RDONLY);
	  if (fd < 0)
	    {
	      error ("%s: could not open compare-debug file %s",
		     gcc_input_filename, cmpfile[i]);
	      ret = 1;
	      break;
	    }

	  map[i] = mmap (NULL, length[i], PROT_READ, MAP_PRIVATE, fd, 0);
	  close (fd);

	  if (map[i] == (void *) MAP_FAILED)
	    {
	      ret = -1;
	      break;
	    }
	}

    if (!ret)
      {
	if (memcmp (map[0], map[1], length[0]) != 0)
	  {
	    error ("%s: -fcompare-debug failure", gcc_input_filename);
	    ret = 1;
	  }
      }

    for (i = 0; i < 2; i++)
      if (map[i])
	munmap ((caddr_t) map[i], length[i]);

    if (ret >= 0)
      return ret;

    ret = 0;
  }
#endif

  for (i = 0; i < 2; i++)
    {
      temp[i] = fopen (cmpfile[i], "r");
      if (!temp[i])
	{
	  error ("%s: could not open compare-debug file %s",
		 gcc_input_filename, cmpfile[i]);
	  ret = 1;
	  break;
	}
    }

  if (!ret && temp[0] && temp[1])
    for (;;)
      {
	int c0, c1;
	c0 = fgetc (temp[0]);
	c1 = fgetc (temp[1]);

	if (c0 != c1)
	  {
	    error ("%s: -fcompare-debug failure",
		   gcc_input_filename);
	    ret = 1;
	    break;
	  }

	if (c0 == EOF)
	  break;
      }

  for (i = 1; i >= 0; i--)
    {
      if (temp[i])
	fclose (temp[i]);
    }

  return ret;
}

driver::driver (bool can_finalize, bool debug) :
  explicit_link_files (NULL),
  decoded_options (NULL),
  m_option_suggestions (NULL)
{
  env.init (can_finalize, debug);
}

driver::~driver ()
{
  XDELETEVEC (explicit_link_files);
  XDELETEVEC (decoded_options);
  if (m_option_suggestions)
    {
      int i;
      char *str;
      FOR_EACH_VEC_ELT (*m_option_suggestions, i, str)
	free (str);
      delete m_option_suggestions;
    }
}

/* driver::main is implemented as a series of driver:: method calls.  */

int
driver::main (int argc, char **argv)
{
  bool early_exit;

  set_progname (argv[0]);
  expand_at_files (&argc, &argv);
  decode_argv (argc, const_cast <const char **> (argv));
  global_initializations ();
  build_multilib_strings ();
  set_up_specs ();
  putenv_COLLECT_GCC (argv[0]);
  maybe_putenv_COLLECT_LTO_WRAPPER ();
  maybe_putenv_OFFLOAD_TARGETS ();
  handle_unrecognized_options ();

  if (!maybe_print_and_exit ())
    return 0;

  early_exit = prepare_infiles ();
  if (early_exit)
    return get_exit_code ();

  do_spec_on_infiles ();
  maybe_run_linker (argv[0]);
  final_actions ();
  return get_exit_code ();
}

/* Locate the final component of argv[0] after any leading path, and set
   the program name accordingly.  */

void
driver::set_progname (const char *argv0) const
{
  const char *p = argv0 + strlen (argv0);
  while (p != argv0 && !IS_DIR_SEPARATOR (p[-1]))
    --p;
  progname = p;

  xmalloc_set_program_name (progname);
}

/* Expand any @ files within the command-line args,
   setting at_file_supplied if any were expanded.  */

void
driver::expand_at_files (int *argc, char ***argv) const
{
  char **old_argv = *argv;

  expandargv (argc, argv);

  /* Determine if any expansions were made.  */
  if (*argv != old_argv)
    at_file_supplied = true;
}

/* Decode the command-line arguments from argc/argv into the
   decoded_options array.  */

void
driver::decode_argv (int argc, const char **argv)
{
  /* Register the language-independent parameters.  */
  global_init_params ();
  finish_params ();

  init_opts_obstack ();
  init_options_struct (&global_options, &global_options_set);

  decode_cmdline_options_to_array (argc, argv,
				   CL_DRIVER,
				   &decoded_options, &decoded_options_count);
}

/* Perform various initializations and setup.  */

void
driver::global_initializations ()
{
  /* Unlock the stdio streams.  */
  unlock_std_streams ();

  gcc_init_libintl ();

  diagnostic_initialize (global_dc, 0);
  diagnostic_color_init (global_dc);

#ifdef GCC_DRIVER_HOST_INITIALIZATION
  /* Perform host dependent initialization when needed.  */
  GCC_DRIVER_HOST_INITIALIZATION;
#endif

  if (atexit (delete_temp_files) != 0)
    fatal_error (input_location, "atexit failed");

  if (signal (SIGINT, SIG_IGN) != SIG_IGN)
    signal (SIGINT, fatal_signal);
#ifdef SIGHUP
  if (signal (SIGHUP, SIG_IGN) != SIG_IGN)
    signal (SIGHUP, fatal_signal);
#endif
  if (signal (SIGTERM, SIG_IGN) != SIG_IGN)
    signal (SIGTERM, fatal_signal);
#ifdef SIGPIPE
  if (signal (SIGPIPE, SIG_IGN) != SIG_IGN)
    signal (SIGPIPE, fatal_signal);
#endif
#ifdef SIGCHLD
  /* We *MUST* set SIGCHLD to SIG_DFL so that the wait4() call will
     receive the signal.  A different setting is inheritable */
  signal (SIGCHLD, SIG_DFL);
#endif

  /* Parsing and gimplification sometimes need quite large stack.
     Increase stack size limits if possible.  */
  stack_limit_increase (64 * 1024 * 1024);

  /* Allocate the argument vector.  */
  alloc_args ();

  obstack_init (&obstack);
}

/* Build multilib_select, et. al from the separate lines that make up each
   multilib selection.  */

void
driver::build_multilib_strings () const
{
  {
    const char *p;
    const char *const *q = multilib_raw;
    int need_space;

    obstack_init (&multilib_obstack);
    while ((p = *q++) != (char *) 0)
      obstack_grow (&multilib_obstack, p, strlen (p));

    obstack_1grow (&multilib_obstack, 0);
    multilib_select = XOBFINISH (&multilib_obstack, const char *);

    q = multilib_matches_raw;
    while ((p = *q++) != (char *) 0)
      obstack_grow (&multilib_obstack, p, strlen (p));

    obstack_1grow (&multilib_obstack, 0);
    multilib_matches = XOBFINISH (&multilib_obstack, const char *);

    q = multilib_exclusions_raw;
    while ((p = *q++) != (char *) 0)
      obstack_grow (&multilib_obstack, p, strlen (p));

    obstack_1grow (&multilib_obstack, 0);
    multilib_exclusions = XOBFINISH (&multilib_obstack, const char *);

    q = multilib_reuse_raw;
    while ((p = *q++) != (char *) 0)
      obstack_grow (&multilib_obstack, p, strlen (p));

    obstack_1grow (&multilib_obstack, 0);
    multilib_reuse = XOBFINISH (&multilib_obstack, const char *);

    need_space = FALSE;
    for (size_t i = 0; i < ARRAY_SIZE (multilib_defaults_raw); i++)
      {
	if (need_space)
	  obstack_1grow (&multilib_obstack, ' ');
	obstack_grow (&multilib_obstack,
		      multilib_defaults_raw[i],
		      strlen (multilib_defaults_raw[i]));
	need_space = TRUE;
      }

    obstack_1grow (&multilib_obstack, 0);
    multilib_defaults = XOBFINISH (&multilib_obstack, const char *);
  }
}

/* Set up the spec-handling machinery.  */

void
driver::set_up_specs () const
{
  const char *spec_machine_suffix;
  char *specs_file;
  size_t i;

#ifdef INIT_ENVIRONMENT
  /* Set up any other necessary machine specific environment variables.  */
  xputenv (INIT_ENVIRONMENT);
#endif

  /* Make a table of what switches there are (switches, n_switches).
     Make a table of specified input files (infiles, n_infiles).
     Decode switches that are handled locally.  */

  process_command (decoded_options_count, decoded_options);

  /* Initialize the vector of specs to just the default.
     This means one element containing 0s, as a terminator.  */

  compilers = XNEWVAR (struct compiler, sizeof default_compilers);
  memcpy (compilers, default_compilers, sizeof default_compilers);
  n_compilers = n_default_compilers;

  /* Read specs from a file if there is one.  */

  machine_suffix = concat (spec_host_machine, dir_separator_str, spec_version,
			   accel_dir_suffix, dir_separator_str, NULL);
  just_machine_suffix = concat (spec_machine, dir_separator_str, NULL);

  specs_file = find_a_file (&startfile_prefixes, "specs", R_OK, true);
  /* Read the specs file unless it is a default one.  */
  if (specs_file != 0 && strcmp (specs_file, "specs"))
    read_specs (specs_file, true, false);
  else
    init_spec ();

#ifdef ACCEL_COMPILER
  spec_machine_suffix = machine_suffix;
#else
  spec_machine_suffix = just_machine_suffix;
#endif

  /* We need to check standard_exec_prefix/spec_machine_suffix/specs
     for any override of as, ld and libraries.  */
  specs_file = (char *) alloca (strlen (standard_exec_prefix)
		       + strlen (spec_machine_suffix) + sizeof ("specs"));
  strcpy (specs_file, standard_exec_prefix);
  strcat (specs_file, spec_machine_suffix);
  strcat (specs_file, "specs");
  if (access (specs_file, R_OK) == 0)
    read_specs (specs_file, true, false);

  /* Process any configure-time defaults specified for the command line
     options, via OPTION_DEFAULT_SPECS.  */
  for (i = 0; i < ARRAY_SIZE (option_default_specs); i++)
    do_option_spec (option_default_specs[i].name,
		    option_default_specs[i].spec);

  /* Process DRIVER_SELF_SPECS, adding any new options to the end
     of the command line.  */

  for (i = 0; i < ARRAY_SIZE (driver_self_specs); i++)
    do_self_spec (driver_self_specs[i]);

  /* If not cross-compiling, look for executables in the standard
     places.  */
  if (*cross_compile == '0')
    {
      if (*md_exec_prefix)
	{
	  add_prefix (&exec_prefixes, md_exec_prefix, "GCC",
		      PREFIX_PRIORITY_LAST, 0, 0);
	}
    }

  /* Process sysroot_suffix_spec.  */
  if (*sysroot_suffix_spec != 0
      && !no_sysroot_suffix
      && do_spec_2 (sysroot_suffix_spec) == 0)
    {
      if (argbuf.length () > 1)
        error ("spec failure: more than one arg to SYSROOT_SUFFIX_SPEC");
      else if (argbuf.length () == 1)
        target_sysroot_suffix = xstrdup (argbuf.last ());
    }

#ifdef HAVE_LD_SYSROOT
  /* Pass the --sysroot option to the linker, if it supports that.  If
     there is a sysroot_suffix_spec, it has already been processed by
     this point, so target_system_root really is the system root we
     should be using.  */
  if (target_system_root)
    {
      obstack_grow (&obstack, "%(sysroot_spec) ", strlen ("%(sysroot_spec) "));
      obstack_grow0 (&obstack, link_spec, strlen (link_spec));
      set_spec ("link", XOBFINISH (&obstack, const char *), false);
    }
#endif

  /* Process sysroot_hdrs_suffix_spec.  */
  if (*sysroot_hdrs_suffix_spec != 0
      && !no_sysroot_suffix
      && do_spec_2 (sysroot_hdrs_suffix_spec) == 0)
    {
      if (argbuf.length () > 1)
        error ("spec failure: more than one arg to SYSROOT_HEADERS_SUFFIX_SPEC");
      else if (argbuf.length () == 1)
        target_sysroot_hdrs_suffix = xstrdup (argbuf.last ());
    }

  /* Look for startfiles in the standard places.  */
  if (*startfile_prefix_spec != 0
      && do_spec_2 (startfile_prefix_spec) == 0
      && do_spec_1 (" ", 0, NULL) == 0)
    {
      const char *arg;
      int ndx;
      FOR_EACH_VEC_ELT (argbuf, ndx, arg)
	add_sysrooted_prefix (&startfile_prefixes, arg, "BINUTILS",
			      PREFIX_PRIORITY_LAST, 0, 1);
    }
  /* We should eventually get rid of all these and stick to
     startfile_prefix_spec exclusively.  */
  else if (*cross_compile == '0' || target_system_root)
    {
      if (*md_startfile_prefix)
	add_sysrooted_prefix (&startfile_prefixes, md_startfile_prefix,
			      "GCC", PREFIX_PRIORITY_LAST, 0, 1);

      if (*md_startfile_prefix_1)
	add_sysrooted_prefix (&startfile_prefixes, md_startfile_prefix_1,
			      "GCC", PREFIX_PRIORITY_LAST, 0, 1);

      /* If standard_startfile_prefix is relative, base it on
	 standard_exec_prefix.  This lets us move the installed tree
	 as a unit.  If GCC_EXEC_PREFIX is defined, base
	 standard_startfile_prefix on that as well.

         If the prefix is relative, only search it for native compilers;
         otherwise we will search a directory containing host libraries.  */
      if (IS_ABSOLUTE_PATH (standard_startfile_prefix))
	add_sysrooted_prefix (&startfile_prefixes,
			      standard_startfile_prefix, "BINUTILS",
			      PREFIX_PRIORITY_LAST, 0, 1);
      else if (*cross_compile == '0')
	{
	  add_prefix (&startfile_prefixes,
		      concat (gcc_exec_prefix
			      ? gcc_exec_prefix : standard_exec_prefix,
			      machine_suffix,
			      standard_startfile_prefix, NULL),
		      NULL, PREFIX_PRIORITY_LAST, 0, 1);
	}

      /* Sysrooted prefixes are relocated because target_system_root is
	 also relocated by gcc_exec_prefix.  */
      if (*standard_startfile_prefix_1)
 	add_sysrooted_prefix (&startfile_prefixes,
			      standard_startfile_prefix_1, "BINUTILS",
			      PREFIX_PRIORITY_LAST, 0, 1);
      if (*standard_startfile_prefix_2)
	add_sysrooted_prefix (&startfile_prefixes,
			      standard_startfile_prefix_2, "BINUTILS",
			      PREFIX_PRIORITY_LAST, 0, 1);
    }

  /* Process any user specified specs in the order given on the command
     line.  */
  for (struct user_specs *uptr = user_specs_head; uptr; uptr = uptr->next)
    {
      char *filename = find_a_file (&startfile_prefixes, uptr->filename,
				    R_OK, true);
      read_specs (filename ? filename : uptr->filename, false, true);
    }

  /* Process any user self specs.  */
  {
    struct spec_list *sl;
    for (sl = specs; sl; sl = sl->next)
      if (sl->name_len == sizeof "self_spec" - 1
	  && !strcmp (sl->name, "self_spec"))
	do_self_spec (*sl->ptr_spec);
  }

  if (compare_debug)
    {
      enum save_temps save;

      if (!compare_debug_second)
	{
	  n_switches_debug_check[1] = n_switches;
	  n_switches_alloc_debug_check[1] = n_switches_alloc;
	  switches_debug_check[1] = XDUPVEC (struct switchstr, switches,
					     n_switches_alloc);

	  do_self_spec ("%:compare-debug-self-opt()");
	  n_switches_debug_check[0] = n_switches;
	  n_switches_alloc_debug_check[0] = n_switches_alloc;
	  switches_debug_check[0] = switches;

	  n_switches = n_switches_debug_check[1];
	  n_switches_alloc = n_switches_alloc_debug_check[1];
	  switches = switches_debug_check[1];
	}

      /* Avoid crash when computing %j in this early.  */
      save = save_temps_flag;
      save_temps_flag = SAVE_TEMPS_NONE;

      compare_debug = -compare_debug;
      do_self_spec ("%:compare-debug-self-opt()");

      save_temps_flag = save;

      if (!compare_debug_second)
	{
	  n_switches_debug_check[1] = n_switches;
	  n_switches_alloc_debug_check[1] = n_switches_alloc;
	  switches_debug_check[1] = switches;
	  compare_debug = -compare_debug;
	  n_switches = n_switches_debug_check[0];
	  n_switches_alloc = n_switches_debug_check[0];
	  switches = switches_debug_check[0];
	}
    }


  /* If we have a GCC_EXEC_PREFIX envvar, modify it for cpp's sake.  */
  if (gcc_exec_prefix)
    gcc_exec_prefix = concat (gcc_exec_prefix, spec_host_machine,
			      dir_separator_str, spec_version,
			      accel_dir_suffix, dir_separator_str, NULL);

  /* Now we have the specs.
     Set the `valid' bits for switches that match anything in any spec.  */

  validate_all_switches ();

  /* Now that we have the switches and the specs, set
     the subdirectory based on the options.  */
  set_multilib_dir ();
}

/* Set up to remember the pathname of gcc and any options
   needed for collect.  We use argv[0] instead of progname because
   we need the complete pathname.  */

void
driver::putenv_COLLECT_GCC (const char *argv0) const
{
  obstack_init (&collect_obstack);
  obstack_grow (&collect_obstack, "COLLECT_GCC=", sizeof ("COLLECT_GCC=") - 1);
  obstack_grow (&collect_obstack, argv0, strlen (argv0) + 1);
  xputenv (XOBFINISH (&collect_obstack, char *));
}

/* Set up to remember the pathname of the lto wrapper. */

void
driver::maybe_putenv_COLLECT_LTO_WRAPPER () const
{
  char *lto_wrapper_file;

  if (have_c)
    lto_wrapper_file = NULL;
  else
    lto_wrapper_file = find_a_file (&exec_prefixes, "lto-wrapper",
				    X_OK, false);
  if (lto_wrapper_file)
    {
      lto_wrapper_file = convert_white_space (lto_wrapper_file);
      lto_wrapper_spec = lto_wrapper_file;
      obstack_init (&collect_obstack);
      obstack_grow (&collect_obstack, "COLLECT_LTO_WRAPPER=",
		    sizeof ("COLLECT_LTO_WRAPPER=") - 1);
      obstack_grow (&collect_obstack, lto_wrapper_spec,
		    strlen (lto_wrapper_spec) + 1);
      xputenv (XOBFINISH (&collect_obstack, char *));
    }

}

/* Set up to remember the names of offload targets.  */

void
driver::maybe_putenv_OFFLOAD_TARGETS () const
{
  if (offload_targets && offload_targets[0] != '\0')
    {
      obstack_grow (&collect_obstack, "OFFLOAD_TARGET_NAMES=",
		    sizeof ("OFFLOAD_TARGET_NAMES=") - 1);
      obstack_grow (&collect_obstack, offload_targets,
		    strlen (offload_targets) + 1);
      xputenv (XOBFINISH (&collect_obstack, char *));
    }

  free (offload_targets);
  offload_targets = NULL;
}

/* Helper function for driver::suggest_option.  Populate
   m_option_suggestions with candidate strings for misspelled options.
   The strings will be freed by the driver's dtor.  */

void
driver::build_option_suggestions (void)
{
  gcc_assert (m_option_suggestions == NULL);
  m_option_suggestions = new auto_vec <char *> ();

  /* We build a vec of m_option_suggestions, using add_misspelling_candidates
     to add copies of strings, without a leading dash.  */

  for (unsigned int i = 0; i < cl_options_count; i++)
    {
      const struct cl_option *option = &cl_options[i];
      const char *opt_text = option->opt_text;
      switch (i)
	{
	default:
	  if (option->var_type == CLVC_ENUM)
	    {
	      const struct cl_enum *e = &cl_enums[option->var_enum];
	      for (unsigned j = 0; e->values[j].arg != NULL; j++)
		{
		  char *with_arg = concat (opt_text, e->values[j].arg, NULL);
		  add_misspelling_candidates (m_option_suggestions, option,
					      with_arg);
		  free (with_arg);
		}
	    }
	  else
	    add_misspelling_candidates (m_option_suggestions, option,
					opt_text);
	  break;

	case OPT_fsanitize_:
	case OPT_fsanitize_recover_:
	  /* -fsanitize= and -fsanitize-recover= can take
	     a comma-separated list of arguments.  Given that combinations
	     are supported, we can't add all potential candidates to the
	     vec, but if we at least add them individually without commas,
	     we should do a better job e.g. correcting
	       "-sanitize=address"
	     to
	       "-fsanitize=address"
	     rather than to "-Wframe-address" (PR driver/69265).  */
	  {
	    for (int j = 0; sanitizer_opts[j].name != NULL; ++j)
	      {
		struct cl_option optb;
		/* -fsanitize=all is not valid, only -fno-sanitize=all.
		   So don't register the positive misspelling candidates
		   for it.  */
		if (sanitizer_opts[j].flag == ~0U && i == OPT_fsanitize_)
		  {
		    optb = *option;
		    optb.opt_text = opt_text = "-fno-sanitize=";
		    optb.cl_reject_negative = true;
		    option = &optb;
		  }
		/* Get one arg at a time e.g. "-fsanitize=address".  */
		char *with_arg = concat (opt_text,
					 sanitizer_opts[j].name,
					 NULL);
		/* Add with_arg and all of its variant spellings e.g.
		   "-fno-sanitize=address" to candidates (albeit without
		   leading dashes).  */
		add_misspelling_candidates (m_option_suggestions, option,
					    with_arg);
		free (with_arg);
	      }
	  }
	  break;
	}
    }
}

/* Helper function for driver::handle_unrecognized_options.

   Given an unrecognized option BAD_OPT (without the leading dash),
   locate the closest reasonable matching option (again, without the
   leading dash), or NULL.

   The returned string is owned by the driver instance.  */

const char *
driver::suggest_option (const char *bad_opt)
{
  /* Lazily populate m_option_suggestions.  */
  if (!m_option_suggestions)
    build_option_suggestions ();
  gcc_assert (m_option_suggestions);

  /* "m_option_suggestions" is now populated.  Use it.  */
  return find_closest_string
    (bad_opt,
     (auto_vec <const char *> *) m_option_suggestions);
}

/* Reject switches that no pass was interested in.  */

void
driver::handle_unrecognized_options ()
{
  for (size_t i = 0; (int) i < n_switches; i++)
    if (! switches[i].validated)
      {
	const char *hint = suggest_option (switches[i].part1);
	if (hint)
	  error ("unrecognized command line option %<-%s%>;"
		 " did you mean %<-%s%>?",
		 switches[i].part1, hint);
	else
	  error ("unrecognized command line option %<-%s%>",
		 switches[i].part1);
      }
}

/* Handle the various -print-* options, returning 0 if the driver
   should exit, or nonzero if the driver should continue.  */

int
driver::maybe_print_and_exit () const
{
  if (print_search_dirs)
    {
      printf (_("install: %s%s\n"),
	      gcc_exec_prefix ? gcc_exec_prefix : standard_exec_prefix,
	      gcc_exec_prefix ? "" : machine_suffix);
      printf (_("programs: %s\n"),
	      build_search_list (&exec_prefixes, "", false, false));
      printf (_("libraries: %s\n"),
	      build_search_list (&startfile_prefixes, "", false, true));
      return (0);
    }

  if (print_file_name)
    {
      printf ("%s\n", find_file (print_file_name));
      return (0);
    }

  if (print_prog_name)
    {
      if (use_ld != NULL && ! strcmp (print_prog_name, "ld"))
	{
	  /* Append USE_LD to the default linker.  */
#ifdef DEFAULT_LINKER
	  char *ld;
# ifdef HAVE_HOST_EXECUTABLE_SUFFIX
	  int len = (sizeof (DEFAULT_LINKER)
		     - sizeof (HOST_EXECUTABLE_SUFFIX));
	  ld = NULL;
	  if (len > 0)
	    {
	      char *default_linker = xstrdup (DEFAULT_LINKER);
	      /* Strip HOST_EXECUTABLE_SUFFIX if DEFAULT_LINKER contains
		 HOST_EXECUTABLE_SUFFIX.  */
	      if (! strcmp (&default_linker[len], HOST_EXECUTABLE_SUFFIX))
		{
		  default_linker[len] = '\0';
		  ld = concat (default_linker, use_ld,
			       HOST_EXECUTABLE_SUFFIX, NULL);
		}
	    }
	  if (ld == NULL)
# endif
	  ld = concat (DEFAULT_LINKER, use_ld, NULL);
	  if (access (ld, X_OK) == 0)
	    {
	      printf ("%s\n", ld);
	      return (0);
	    }
#endif
	  print_prog_name = concat (print_prog_name, use_ld, NULL);
	}
      char *newname = find_a_file (&exec_prefixes, print_prog_name, X_OK, 0);
      printf ("%s\n", (newname ? newname : print_prog_name));
      return (0);
    }

  if (print_multi_lib)
    {
      print_multilib_info ();
      return (0);
    }

  if (print_multi_directory)
    {
      if (multilib_dir == NULL)
	printf (".\n");
      else
	printf ("%s\n", multilib_dir);
      return (0);
    }

  if (print_multiarch)
    {
      if (multiarch_dir == NULL)
	printf ("\n");
      else
	printf ("%s\n", multiarch_dir);
      return (0);
    }

  if (print_sysroot)
    {
      if (target_system_root)
	{
          if (target_sysroot_suffix)
	    printf ("%s%s\n", target_system_root, target_sysroot_suffix);
          else
	    printf ("%s\n", target_system_root);
	}
      return (0);
    }

  if (print_multi_os_directory)
    {
      if (multilib_os_dir == NULL)
	printf (".\n");
      else
	printf ("%s\n", multilib_os_dir);
      return (0);
    }

  if (print_sysroot_headers_suffix)
    {
      if (*sysroot_hdrs_suffix_spec)
	{
	  printf("%s\n", (target_sysroot_hdrs_suffix
			  ? target_sysroot_hdrs_suffix
			  : ""));
	  return (0);
	}
      else
	/* The error status indicates that only one set of fixed
	   headers should be built.  */
	fatal_error (input_location,
		     "not configured with sysroot headers suffix");
    }

  if (print_help_list)
    {
      display_help ();

      if (! verbose_flag)
	{
	  printf (_("\nFor bug reporting instructions, please see:\n"));
	  printf ("%s.\n", bug_report_url);

	  return (0);
	}

      /* We do not exit here.  Instead we have created a fake input file
	 called 'help-dummy' which needs to be compiled, and we pass this
	 on the various sub-processes, along with the --help switch.
	 Ensure their output appears after ours.  */
      fputc ('\n', stdout);
      fflush (stdout);
    }

  if (print_version)
    {
      printf (_("%s %s%s\n"), progname, pkgversion_string,
	      version_string);
      printf ("Copyright %s 2017 Free Software Foundation, Inc.\n",
	      _("(C)"));
      fputs (_("This is free software; see the source for copying conditions.  There is NO\n\
warranty; not even for MERCHANTABILITY or FITNESS FOR A PARTICULAR PURPOSE.\n\n"),
	     stdout);
      if (! verbose_flag)
	return 0;

      /* We do not exit here. We use the same mechanism of --help to print
	 the version of the sub-processes. */
      fputc ('\n', stdout);
      fflush (stdout);
    }

  if (verbose_flag)
    {
      print_configuration (stderr);
      if (n_infiles == 0)
	return (0);
    }

  return 1;
}

/* Figure out what to do with each input file.
   Return true if we need to exit early from "main", false otherwise.  */

bool
driver::prepare_infiles ()
{
  size_t i;
  int lang_n_infiles = 0;

  if (n_infiles == added_libraries)
    fatal_error (input_location, "no input files");

  if (seen_error ())
    /* Early exit needed from main.  */
    return true;

  /* Make a place to record the compiler output file names
     that correspond to the input files.  */

  i = n_infiles;
  i += lang_specific_extra_outfiles;
  outfiles = XCNEWVEC (const char *, i);

  /* Record which files were specified explicitly as link input.  */

  explicit_link_files = XCNEWVEC (char, n_infiles);

  combine_inputs = have_o || flag_wpa;

  for (i = 0; (int) i < n_infiles; i++)
    {
      const char *name = infiles[i].name;
      struct compiler *compiler = lookup_compiler (name,
						   strlen (name),
						   infiles[i].language);

      if (compiler && !(compiler->combinable))
	combine_inputs = false;

      if (lang_n_infiles > 0 && compiler != input_file_compiler
	  && infiles[i].language && infiles[i].language[0] != '*')
	infiles[i].incompiler = compiler;
      else if (compiler)
	{
	  lang_n_infiles++;
	  input_file_compiler = compiler;
	  infiles[i].incompiler = compiler;
	}
      else
	{
	  /* Since there is no compiler for this input file, assume it is a
	     linker file.  */
	  explicit_link_files[i] = 1;
	  infiles[i].incompiler = NULL;
	}
      infiles[i].compiled = false;
      infiles[i].preprocessed = false;
    }

  if (!combine_inputs && have_c && have_o && lang_n_infiles > 1)
    fatal_error (input_location,
		 "cannot specify -o with -c, -S or -E with multiple files");

  /* No early exit needed from main; we can continue.  */
  return false;
}

/* Run the spec machinery on each input file.  */

void
driver::do_spec_on_infiles () const
{
  size_t i;

  for (i = 0; (int) i < n_infiles; i++)
    {
      int this_file_error = 0;

      /* Tell do_spec what to substitute for %i.  */

      input_file_number = i;
      set_input (infiles[i].name);

      if (infiles[i].compiled)
	continue;

      /* Use the same thing in %o, unless cp->spec says otherwise.  */

      outfiles[i] = gcc_input_filename;

      /* Figure out which compiler from the file's suffix.  */

      input_file_compiler
	= lookup_compiler (infiles[i].name, input_filename_length,
			   infiles[i].language);

      if (input_file_compiler)
	{
	  /* Ok, we found an applicable compiler.  Run its spec.  */

	  if (input_file_compiler->spec[0] == '#')
	    {
	      error ("%s: %s compiler not installed on this system",
		     gcc_input_filename, &input_file_compiler->spec[1]);
	      this_file_error = 1;
	    }
	  else
	    {
	      int value;

	      if (compare_debug)
		{
		  free (debug_check_temp_file[0]);
		  debug_check_temp_file[0] = NULL;

		  free (debug_check_temp_file[1]);
		  debug_check_temp_file[1] = NULL;
		}

	      value = do_spec (input_file_compiler->spec);
	      infiles[i].compiled = true;
	      if (value < 0)
		this_file_error = 1;
	      else if (compare_debug && debug_check_temp_file[0])
		{
		  if (verbose_flag)
		    inform (0, "recompiling with -fcompare-debug");

		  compare_debug = -compare_debug;
		  n_switches = n_switches_debug_check[1];
		  n_switches_alloc = n_switches_alloc_debug_check[1];
		  switches = switches_debug_check[1];

		  value = do_spec (input_file_compiler->spec);

		  compare_debug = -compare_debug;
		  n_switches = n_switches_debug_check[0];
		  n_switches_alloc = n_switches_alloc_debug_check[0];
		  switches = switches_debug_check[0];

		  if (value < 0)
		    {
		      error ("during -fcompare-debug recompilation");
		      this_file_error = 1;
		    }

		  gcc_assert (debug_check_temp_file[1]
			      && filename_cmp (debug_check_temp_file[0],
					       debug_check_temp_file[1]));

		  if (verbose_flag)
		    inform (0, "comparing final insns dumps");

		  if (compare_files (debug_check_temp_file))
		    this_file_error = 1;
		}

	      if (compare_debug)
		{
		  free (debug_check_temp_file[0]);
		  debug_check_temp_file[0] = NULL;

		  free (debug_check_temp_file[1]);
		  debug_check_temp_file[1] = NULL;
		}
	    }
	}

      /* If this file's name does not contain a recognized suffix,
	 record it as explicit linker input.  */

      else
	explicit_link_files[i] = 1;

      /* Clear the delete-on-failure queue, deleting the files in it
	 if this compilation failed.  */

      if (this_file_error)
	{
	  delete_failure_queue ();
	  errorcount++;
	}
      /* If this compilation succeeded, don't delete those files later.  */
      clear_failure_queue ();
    }

  /* Reset the input file name to the first compile/object file name, for use
     with %b in LINK_SPEC. We use the first input file that we can find
     a compiler to compile it instead of using infiles.language since for
     languages other than C we use aliases that we then lookup later.  */
  if (n_infiles > 0)
    {
      int i;

      for (i = 0; i < n_infiles ; i++)
	if (infiles[i].incompiler
	    || (infiles[i].language && infiles[i].language[0] != '*'))
	  {
	    set_input (infiles[i].name);
	    break;
	  }
    }

  if (!seen_error ())
    {
      /* Make sure INPUT_FILE_NUMBER points to first available open
	 slot.  */
      input_file_number = n_infiles;
      if (lang_specific_pre_link ())
	errorcount++;
    }
}

/* If we have to run the linker, do it now.  */

void
driver::maybe_run_linker (const char *argv0) const
{
  size_t i;
  int linker_was_run = 0;
  int num_linker_inputs;

  /* Determine if there are any linker input files.  */
  num_linker_inputs = 0;
  for (i = 0; (int) i < n_infiles; i++)
    if (explicit_link_files[i] || outfiles[i] != NULL)
      num_linker_inputs++;

  /* Run ld to link all the compiler output files.  */

  if (num_linker_inputs > 0 && !seen_error () && print_subprocess_help < 2)
    {
      int tmp = execution_count;

      if (! have_c)
	{
#if HAVE_LTO_PLUGIN > 0
#if HAVE_LTO_PLUGIN == 2
	  const char *fno_use_linker_plugin = "fno-use-linker-plugin";
#else
	  const char *fuse_linker_plugin = "fuse-linker-plugin";
#endif
#endif

	  /* We'll use ld if we can't find collect2.  */
	  if (! strcmp (linker_name_spec, "collect2"))
	    {
	      char *s = find_a_file (&exec_prefixes, "collect2", X_OK, false);
	      if (s == NULL)
		linker_name_spec = "ld";
	    }

#if HAVE_LTO_PLUGIN > 0
#if HAVE_LTO_PLUGIN == 2
	  if (!switch_matches (fno_use_linker_plugin,
			       fno_use_linker_plugin
			       + strlen (fno_use_linker_plugin), 0))
#else
	  if (switch_matches (fuse_linker_plugin,
			      fuse_linker_plugin
			      + strlen (fuse_linker_plugin), 0))
#endif
	    {
	      char *temp_spec = find_a_file (&exec_prefixes,
					     LTOPLUGINSONAME, R_OK,
					     false);
	      if (!temp_spec)
		fatal_error (input_location,
			     "-fuse-linker-plugin, but %s not found",
			     LTOPLUGINSONAME);
	      linker_plugin_file_spec = convert_white_space (temp_spec);
	    }
#endif
	  lto_gcc_spec = argv0;
	}

      /* Rebuild the COMPILER_PATH and LIBRARY_PATH environment variables
	 for collect.  */
      putenv_from_prefixes (&exec_prefixes, "COMPILER_PATH", false);
      putenv_from_prefixes (&startfile_prefixes, LIBRARY_PATH_ENV, true);

      if (print_subprocess_help == 1)
	{
	  printf (_("\nLinker options\n==============\n\n"));
	  printf (_("Use \"-Wl,OPTION\" to pass \"OPTION\""
		    " to the linker.\n\n"));
	  fflush (stdout);
	}
      int value = do_spec (link_command_spec);
      if (value < 0)
	errorcount = 1;
      linker_was_run = (tmp != execution_count);
    }

  /* If options said don't run linker,
     complain about input files to be given to the linker.  */

  if (! linker_was_run && !seen_error ())
    for (i = 0; (int) i < n_infiles; i++)
      if (explicit_link_files[i]
	  && !(infiles[i].language && infiles[i].language[0] == '*'))
	warning (0, "%s: linker input file unused because linking not done",
		 outfiles[i]);
}

/* The end of "main".  */

void
driver::final_actions () const
{
  /* Delete some or all of the temporary files we made.  */

  if (seen_error ())
    delete_failure_queue ();
  delete_temp_files ();

  if (print_help_list)
    {
      printf (("\nFor bug reporting instructions, please see:\n"));
      printf ("%s\n", bug_report_url);
    }
}

/* Determine what the exit code of the driver should be.  */

int
driver::get_exit_code () const
{
  return (signal_count != 0 ? 2
	  : seen_error () ? (pass_exit_codes ? greatest_status : 1)
	  : 0);
}

/* Find the proper compilation spec for the file name NAME,
   whose length is LENGTH.  LANGUAGE is the specified language,
   or 0 if this file is to be passed to the linker.  */

static struct compiler *
lookup_compiler (const char *name, size_t length, const char *language)
{
  struct compiler *cp;

  /* If this was specified by the user to be a linker input, indicate that.  */
  if (language != 0 && language[0] == '*')
    return 0;

  /* Otherwise, look for the language, if one is spec'd.  */
  if (language != 0)
    {
      for (cp = compilers + n_compilers - 1; cp >= compilers; cp--)
	if (cp->suffix[0] == '@' && !strcmp (cp->suffix + 1, language))
	  {
	    if (name != NULL && strcmp (name, "-") == 0
		&& (strcmp (cp->suffix, "@c-header") == 0
		    || strcmp (cp->suffix, "@c++-header") == 0)
		&& !have_E)
	      fatal_error (input_location,
			   "cannot use %<-%> as input filename for a "
			   "precompiled header");

	    return cp;
	  }

      error ("language %s not recognized", language);
      return 0;
    }

  /* Look for a suffix.  */
  for (cp = compilers + n_compilers - 1; cp >= compilers; cp--)
    {
      if (/* The suffix `-' matches only the file name `-'.  */
	  (!strcmp (cp->suffix, "-") && !strcmp (name, "-"))
	  || (strlen (cp->suffix) < length
	      /* See if the suffix matches the end of NAME.  */
	      && !strcmp (cp->suffix,
			  name + length - strlen (cp->suffix))
	 ))
	break;
    }

#if defined (OS2) ||defined (HAVE_DOS_BASED_FILE_SYSTEM)
  /* Look again, but case-insensitively this time.  */
  if (cp < compilers)
    for (cp = compilers + n_compilers - 1; cp >= compilers; cp--)
      {
	if (/* The suffix `-' matches only the file name `-'.  */
	    (!strcmp (cp->suffix, "-") && !strcmp (name, "-"))
	    || (strlen (cp->suffix) < length
		/* See if the suffix matches the end of NAME.  */
		&& ((!strcmp (cp->suffix,
			     name + length - strlen (cp->suffix))
		     || !strpbrk (cp->suffix, "ABCDEFGHIJKLMNOPQRSTUVWXYZ"))
		    && !strcasecmp (cp->suffix,
				    name + length - strlen (cp->suffix)))
	   ))
	  break;
      }
#endif

  if (cp >= compilers)
    {
      if (cp->spec[0] != '@')
	/* A non-alias entry: return it.  */
	return cp;

      /* An alias entry maps a suffix to a language.
	 Search for the language; pass 0 for NAME and LENGTH
	 to avoid infinite recursion if language not found.  */
      return lookup_compiler (NULL, 0, cp->spec + 1);
    }
  return 0;
}

static char *
save_string (const char *s, int len)
{
  char *result = XNEWVEC (char, len + 1);

  gcc_checking_assert (strlen (s) >= (unsigned int) len);
  memcpy (result, s, len);
  result[len] = 0;
  return result;
}

void
pfatal_with_name (const char *name)
{
  perror_with_name (name);
  delete_temp_files ();
  exit (1);
}

static void
perror_with_name (const char *name)
{
  error ("%s: %m", name);
}

static inline void
validate_switches_from_spec (const char *spec, bool user)
{
  const char *p = spec;
  char c;
  while ((c = *p++))
    if (c == '%' && (*p == '{' || *p == '<' || (*p == 'W' && *++p == '{')))
      /* We have a switch spec.  */
      p = validate_switches (p + 1, user);
}

static void
validate_all_switches (void)
{
  struct compiler *comp;
  struct spec_list *spec;

  for (comp = compilers; comp->spec; comp++)
    validate_switches_from_spec (comp->spec, false);

  /* Look through the linked list of specs read from the specs file.  */
  for (spec = specs; spec; spec = spec->next)
    validate_switches_from_spec (*spec->ptr_spec, spec->user_p);

  validate_switches_from_spec (link_command_spec, false);
}

/* Look at the switch-name that comes after START
   and mark as valid all supplied switches that match it.  */

static const char *
validate_switches (const char *start, bool user_spec)
{
  const char *p = start;
  const char *atom;
  size_t len;
  int i;
  bool suffix = false;
  bool starred = false;

#define SKIP_WHITE() do { while (*p == ' ' || *p == '\t') p++; } while (0)

next_member:
  SKIP_WHITE ();

  if (*p == '!')
    p++;

  SKIP_WHITE ();
  if (*p == '.' || *p == ',')
    suffix = true, p++;

  atom = p;
  while (ISIDNUM (*p) || *p == '-' || *p == '+' || *p == '='
	 || *p == ',' || *p == '.' || *p == '@')
    p++;
  len = p - atom;

  if (*p == '*')
    starred = true, p++;

  SKIP_WHITE ();

  if (!suffix)
    {
      /* Mark all matching switches as valid.  */
      for (i = 0; i < n_switches; i++)
	if (!strncmp (switches[i].part1, atom, len)
	    && (starred || switches[i].part1[len] == '\0')
	    && (switches[i].known || user_spec))
	      switches[i].validated = true;
    }

  if (*p) p++;
  if (*p && (p[-1] == '|' || p[-1] == '&'))
    goto next_member;

  if (*p && p[-1] == ':')
    {
      while (*p && *p != ';' && *p != '}')
	{
	  if (*p == '%')
	    {
	      p++;
	      if (*p == '{' || *p == '<')
		p = validate_switches (p+1, user_spec);
	      else if (p[0] == 'W' && p[1] == '{')
		p = validate_switches (p+2, user_spec);
	    }
	  else
	    p++;
	}

      if (*p) p++;
      if (*p && p[-1] == ';')
	goto next_member;
    }

  return p;
#undef SKIP_WHITE
}

struct mdswitchstr
{
  const char *str;
  int len;
};

static struct mdswitchstr *mdswitches;
static int n_mdswitches;

/* Check whether a particular argument was used.  The first time we
   canonicalize the switches to keep only the ones we care about.  */

class used_arg_t
{
 public:
  int operator () (const char *p, int len);
  void finalize ();

 private:
  struct mswitchstr
  {
    const char *str;
    const char *replace;
    int len;
    int rep_len;
  };

  mswitchstr *mswitches;
  int n_mswitches;

};

used_arg_t used_arg;

int
used_arg_t::operator () (const char *p, int len)
{
  int i, j;

  if (!mswitches)
    {
      struct mswitchstr *matches;
      const char *q;
      int cnt = 0;

      /* Break multilib_matches into the component strings of string
         and replacement string.  */
      for (q = multilib_matches; *q != '\0'; q++)
	if (*q == ';')
	  cnt++;

      matches
	= (struct mswitchstr *) alloca ((sizeof (struct mswitchstr)) * cnt);
      i = 0;
      q = multilib_matches;
      while (*q != '\0')
	{
	  matches[i].str = q;
	  while (*q != ' ')
	    {
	      if (*q == '\0')
		{
		invalid_matches:
		  fatal_error (input_location, "multilib spec %qs is invalid",
			       multilib_matches);
		}
	      q++;
	    }
	  matches[i].len = q - matches[i].str;

	  matches[i].replace = ++q;
	  while (*q != ';' && *q != '\0')
	    {
	      if (*q == ' ')
		goto invalid_matches;
	      q++;
	    }
	  matches[i].rep_len = q - matches[i].replace;
	  i++;
	  if (*q == ';')
	    q++;
	}

      /* Now build a list of the replacement string for switches that we care
	 about.  Make sure we allocate at least one entry.  This prevents
	 xmalloc from calling fatal, and prevents us from re-executing this
	 block of code.  */
      mswitches
	= XNEWVEC (struct mswitchstr, n_mdswitches + (n_switches ? n_switches : 1));
      for (i = 0; i < n_switches; i++)
	if ((switches[i].live_cond & SWITCH_IGNORE) == 0)
	  {
	    int xlen = strlen (switches[i].part1);
	    for (j = 0; j < cnt; j++)
	      if (xlen == matches[j].len
		  && ! strncmp (switches[i].part1, matches[j].str, xlen))
		{
		  mswitches[n_mswitches].str = matches[j].replace;
		  mswitches[n_mswitches].len = matches[j].rep_len;
		  mswitches[n_mswitches].replace = (char *) 0;
		  mswitches[n_mswitches].rep_len = 0;
		  n_mswitches++;
		  break;
		}
	  }

      /* Add MULTILIB_DEFAULTS switches too, as long as they were not present
	 on the command line nor any options mutually incompatible with
	 them.  */
      for (i = 0; i < n_mdswitches; i++)
	{
	  const char *r;

	  for (q = multilib_options; *q != '\0'; *q && q++)
	    {
	      while (*q == ' ')
		q++;

	      r = q;
	      while (strncmp (q, mdswitches[i].str, mdswitches[i].len) != 0
		     || strchr (" /", q[mdswitches[i].len]) == NULL)
		{
		  while (*q != ' ' && *q != '/' && *q != '\0')
		    q++;
		  if (*q != '/')
		    break;
		  q++;
		}

	      if (*q != ' ' && *q != '\0')
		{
		  while (*r != ' ' && *r != '\0')
		    {
		      q = r;
		      while (*q != ' ' && *q != '/' && *q != '\0')
			q++;

		      if (used_arg (r, q - r))
			break;

		      if (*q != '/')
			{
			  mswitches[n_mswitches].str = mdswitches[i].str;
			  mswitches[n_mswitches].len = mdswitches[i].len;
			  mswitches[n_mswitches].replace = (char *) 0;
			  mswitches[n_mswitches].rep_len = 0;
			  n_mswitches++;
			  break;
			}

		      r = q + 1;
		    }
		  break;
		}
	    }
	}
    }

  for (i = 0; i < n_mswitches; i++)
    if (len == mswitches[i].len && ! strncmp (p, mswitches[i].str, len))
      return 1;

  return 0;
}

void used_arg_t::finalize ()
{
  XDELETEVEC (mswitches);
  mswitches = NULL;
  n_mswitches = 0;
}


static int
default_arg (const char *p, int len)
{
  int i;

  for (i = 0; i < n_mdswitches; i++)
    if (len == mdswitches[i].len && ! strncmp (p, mdswitches[i].str, len))
      return 1;

  return 0;
}

/* Work out the subdirectory to use based on the options. The format of
   multilib_select is a list of elements. Each element is a subdirectory
   name followed by a list of options followed by a semicolon. The format
   of multilib_exclusions is the same, but without the preceding
   directory. First gcc will check the exclusions, if none of the options
   beginning with an exclamation point are present, and all of the other
   options are present, then we will ignore this completely. Passing
   that, gcc will consider each multilib_select in turn using the same
   rules for matching the options. If a match is found, that subdirectory
   will be used.
   A subdirectory name is optionally followed by a colon and the corresponding
   multiarch name.  */

static void
set_multilib_dir (void)
{
  const char *p;
  unsigned int this_path_len;
  const char *this_path, *this_arg;
  const char *start, *end;
  int not_arg;
  int ok, ndfltok, first;

  n_mdswitches = 0;
  start = multilib_defaults;
  while (*start == ' ' || *start == '\t')
    start++;
  while (*start != '\0')
    {
      n_mdswitches++;
      while (*start != ' ' && *start != '\t' && *start != '\0')
	start++;
      while (*start == ' ' || *start == '\t')
        start++;
    }

  if (n_mdswitches)
    {
      int i = 0;

      mdswitches = XNEWVEC (struct mdswitchstr, n_mdswitches);
      for (start = multilib_defaults; *start != '\0'; start = end + 1)
	{
	  while (*start == ' ' || *start == '\t')
	    start++;

	  if (*start == '\0')
	    break;

	  for (end = start + 1;
	       *end != ' ' && *end != '\t' && *end != '\0'; end++)
	    ;

	  obstack_grow (&multilib_obstack, start, end - start);
	  obstack_1grow (&multilib_obstack, 0);
	  mdswitches[i].str = XOBFINISH (&multilib_obstack, const char *);
	  mdswitches[i++].len = end - start;

	  if (*end == '\0')
	    break;
	}
    }

  p = multilib_exclusions;
  while (*p != '\0')
    {
      /* Ignore newlines.  */
      if (*p == '\n')
	{
	  ++p;
	  continue;
	}

      /* Check the arguments.  */
      ok = 1;
      while (*p != ';')
	{
	  if (*p == '\0')
	    {
	    invalid_exclusions:
	      fatal_error (input_location, "multilib exclusions %qs is invalid",
			   multilib_exclusions);
	    }

	  if (! ok)
	    {
	      ++p;
	      continue;
	    }

	  this_arg = p;
	  while (*p != ' ' && *p != ';')
	    {
	      if (*p == '\0')
		goto invalid_exclusions;
	      ++p;
	    }

	  if (*this_arg != '!')
	    not_arg = 0;
	  else
	    {
	      not_arg = 1;
	      ++this_arg;
	    }

	  ok = used_arg (this_arg, p - this_arg);
	  if (not_arg)
	    ok = ! ok;

	  if (*p == ' ')
	    ++p;
	}

      if (ok)
	return;

      ++p;
    }

  first = 1;
  p = multilib_select;

  /* Append multilib reuse rules if any.  With those rules, we can reuse
     one multilib for certain different options sets.  */
  if (strlen (multilib_reuse) > 0)
    p = concat (p, multilib_reuse, NULL);

  while (*p != '\0')
    {
      /* Ignore newlines.  */
      if (*p == '\n')
	{
	  ++p;
	  continue;
	}

      /* Get the initial path.  */
      this_path = p;
      while (*p != ' ')
	{
	  if (*p == '\0')
	    {
	    invalid_select:
	      fatal_error (input_location, "multilib select %qs %qs is invalid",
			   multilib_select, multilib_reuse);
	    }
	  ++p;
	}
      this_path_len = p - this_path;

      /* Check the arguments.  */
      ok = 1;
      ndfltok = 1;
      ++p;
      while (*p != ';')
	{
	  if (*p == '\0')
	    goto invalid_select;

	  if (! ok)
	    {
	      ++p;
	      continue;
	    }

	  this_arg = p;
	  while (*p != ' ' && *p != ';')
	    {
	      if (*p == '\0')
		goto invalid_select;
	      ++p;
	    }

	  if (*this_arg != '!')
	    not_arg = 0;
	  else
	    {
	      not_arg = 1;
	      ++this_arg;
	    }

	  /* If this is a default argument, we can just ignore it.
	     This is true even if this_arg begins with '!'.  Beginning
	     with '!' does not mean that this argument is necessarily
	     inappropriate for this library: it merely means that
	     there is a more specific library which uses this
	     argument.  If this argument is a default, we need not
	     consider that more specific library.  */
	  ok = used_arg (this_arg, p - this_arg);
	  if (not_arg)
	    ok = ! ok;

	  if (! ok)
	    ndfltok = 0;

	  if (default_arg (this_arg, p - this_arg))
	    ok = 1;

	  if (*p == ' ')
	    ++p;
	}

      if (ok && first)
	{
	  if (this_path_len != 1
	      || this_path[0] != '.')
	    {
	      char *new_multilib_dir = XNEWVEC (char, this_path_len + 1);
	      char *q;

	      strncpy (new_multilib_dir, this_path, this_path_len);
	      new_multilib_dir[this_path_len] = '\0';
	      q = strchr (new_multilib_dir, ':');
	      if (q != NULL)
		*q = '\0';
	      multilib_dir = new_multilib_dir;
	    }
	  first = 0;
	}

      if (ndfltok)
	{
	  const char *q = this_path, *end = this_path + this_path_len;

	  while (q < end && *q != ':')
	    q++;
	  if (q < end)
	    {
	      const char *q2 = q + 1, *ml_end = end;
	      char *new_multilib_os_dir;

	      while (q2 < end && *q2 != ':')
		q2++;
	      if (*q2 == ':')
		ml_end = q2;
	      if (ml_end - q == 1)
		multilib_os_dir = xstrdup (".");
	      else
		{
		  new_multilib_os_dir = XNEWVEC (char, ml_end - q);
		  memcpy (new_multilib_os_dir, q + 1, ml_end - q - 1);
		  new_multilib_os_dir[ml_end - q - 1] = '\0';
		  multilib_os_dir = new_multilib_os_dir;
		}

	      if (q2 < end && *q2 == ':')
		{
		  char *new_multiarch_dir = XNEWVEC (char, end - q2);
		  memcpy (new_multiarch_dir, q2 + 1, end - q2 - 1);
		  new_multiarch_dir[end - q2 - 1] = '\0';
		  multiarch_dir = new_multiarch_dir;
		}
	      break;
	    }
	}

      ++p;
    }

  if (multilib_dir == NULL && multilib_os_dir != NULL
      && strcmp (multilib_os_dir, ".") == 0)
    {
      free (CONST_CAST (char *, multilib_os_dir));
      multilib_os_dir = NULL;
    }
  else if (multilib_dir != NULL && multilib_os_dir == NULL)
    multilib_os_dir = multilib_dir;
}

/* Print out the multiple library subdirectory selection
   information.  This prints out a series of lines.  Each line looks
   like SUBDIRECTORY;@OPTION@OPTION, with as many options as is
   required.  Only the desired options are printed out, the negative
   matches.  The options are print without a leading dash.  There are
   no spaces to make it easy to use the information in the shell.
   Each subdirectory is printed only once.  This assumes the ordering
   generated by the genmultilib script. Also, we leave out ones that match
   the exclusions.  */

static void
print_multilib_info (void)
{
  const char *p = multilib_select;
  const char *last_path = 0, *this_path;
  int skip;
  unsigned int last_path_len = 0;

  while (*p != '\0')
    {
      skip = 0;
      /* Ignore newlines.  */
      if (*p == '\n')
	{
	  ++p;
	  continue;
	}

      /* Get the initial path.  */
      this_path = p;
      while (*p != ' ')
	{
	  if (*p == '\0')
	    {
	    invalid_select:
	      fatal_error (input_location,
			   "multilib select %qs is invalid", multilib_select);
	    }

	  ++p;
	}

      /* When --disable-multilib was used but target defines
	 MULTILIB_OSDIRNAMES, entries starting with .: (and not starting
         with .:: for multiarch configurations) are there just to find
         multilib_os_dir, so skip them from output.  */
      if (this_path[0] == '.' && this_path[1] == ':' && this_path[2] != ':')
	skip = 1;

      /* Check for matches with the multilib_exclusions. We don't bother
         with the '!' in either list. If any of the exclusion rules match
         all of its options with the select rule, we skip it.  */
      {
	const char *e = multilib_exclusions;
	const char *this_arg;

	while (*e != '\0')
	  {
	    int m = 1;
	    /* Ignore newlines.  */
	    if (*e == '\n')
	      {
		++e;
		continue;
	      }

	    /* Check the arguments.  */
	    while (*e != ';')
	      {
		const char *q;
		int mp = 0;

		if (*e == '\0')
		  {
		  invalid_exclusion:
		    fatal_error (input_location,
				 "multilib exclusion %qs is invalid",
				 multilib_exclusions);
		  }

		if (! m)
		  {
		    ++e;
		    continue;
		  }

		this_arg = e;

		while (*e != ' ' && *e != ';')
		  {
		    if (*e == '\0')
		      goto invalid_exclusion;
		    ++e;
		  }

		q = p + 1;
		while (*q != ';')
		  {
		    const char *arg;
		    int len = e - this_arg;

		    if (*q == '\0')
		      goto invalid_select;

		    arg = q;

		    while (*q != ' ' && *q != ';')
		      {
			if (*q == '\0')
			  goto invalid_select;
			++q;
		      }

		    if (! strncmp (arg, this_arg,
				   (len < q - arg) ? q - arg : len)
			|| default_arg (this_arg, e - this_arg))
		      {
			mp = 1;
			break;
		      }

		    if (*q == ' ')
		      ++q;
		  }

		if (! mp)
		  m = 0;

		if (*e == ' ')
		  ++e;
	      }

	    if (m)
	      {
		skip = 1;
		break;
	      }

	    if (*e != '\0')
	      ++e;
	  }
      }

      if (! skip)
	{
	  /* If this is a duplicate, skip it.  */
	  skip = (last_path != 0
		  && (unsigned int) (p - this_path) == last_path_len
		  && ! filename_ncmp (last_path, this_path, last_path_len));

	  last_path = this_path;
	  last_path_len = p - this_path;
	}

      /* If this directory requires any default arguments, we can skip
	 it.  We will already have printed a directory identical to
	 this one which does not require that default argument.  */
      if (! skip)
	{
	  const char *q;

	  q = p + 1;
	  while (*q != ';')
	    {
	      const char *arg;

	      if (*q == '\0')
		goto invalid_select;

	      if (*q == '!')
		arg = NULL;
	      else
		arg = q;

	      while (*q != ' ' && *q != ';')
		{
		  if (*q == '\0')
		    goto invalid_select;
		  ++q;
		}

	      if (arg != NULL
		  && default_arg (arg, q - arg))
		{
		  skip = 1;
		  break;
		}

	      if (*q == ' ')
		++q;
	    }
	}

      if (! skip)
	{
	  const char *p1;

	  for (p1 = last_path; p1 < p && *p1 != ':'; p1++)
	    putchar (*p1);
	  putchar (';');
	}

      ++p;
      while (*p != ';')
	{
	  int use_arg;

	  if (*p == '\0')
	    goto invalid_select;

	  if (skip)
	    {
	      ++p;
	      continue;
	    }

	  use_arg = *p != '!';

	  if (use_arg)
	    putchar ('@');

	  while (*p != ' ' && *p != ';')
	    {
	      if (*p == '\0')
		goto invalid_select;
	      if (use_arg)
		putchar (*p);
	      ++p;
	    }

	  if (*p == ' ')
	    ++p;
	}

      if (! skip)
	{
	  /* If there are extra options, print them now.  */
	  if (multilib_extra && *multilib_extra)
	    {
	      int print_at = TRUE;
	      const char *q;

	      for (q = multilib_extra; *q != '\0'; q++)
		{
		  if (*q == ' ')
		    print_at = TRUE;
		  else
		    {
		      if (print_at)
			putchar ('@');
		      putchar (*q);
		      print_at = FALSE;
		    }
		}
	    }

	  putchar ('\n');
	}

      ++p;
    }
}

/* getenv built-in spec function.

   Returns the value of the environment variable given by its first argument,
   concatenated with the second argument.  If the variable is not defined, a
   fatal error is issued unless such undefs are internally allowed, in which
   case the variable name is used as the variable value.  */

static const char *
getenv_spec_function (int argc, const char **argv)
{
  const char *value;
  const char *varname;

  char *result;
  char *ptr;
  size_t len;

  if (argc != 2)
    return NULL;

  varname = argv[0];
  value = env.get (varname);

  if (!value && spec_undefvar_allowed)
    value = varname;

  if (!value)
    fatal_error (input_location,
		 "environment variable %qs not defined", varname);

  /* We have to escape every character of the environment variable so
     they are not interpreted as active spec characters.  A
     particularly painful case is when we are reading a variable
     holding a windows path complete with \ separators.  */
  len = strlen (value) * 2 + strlen (argv[1]) + 1;
  result = XNEWVAR (char, len);
  for (ptr = result; *value; ptr += 2)
    {
      ptr[0] = '\\';
      ptr[1] = *value++;
    }

  strcpy (ptr, argv[1]);

  return result;
}

/* if-exists built-in spec function.

   Checks to see if the file specified by the absolute pathname in
   ARGS exists.  Returns that pathname if found.

   The usual use for this function is to check for a library file
   (whose name has been expanded with %s).  */

static const char *
if_exists_spec_function (int argc, const char **argv)
{
  /* Must have only one argument.  */
  if (argc == 1 && IS_ABSOLUTE_PATH (argv[0]) && ! access (argv[0], R_OK))
    return argv[0];

  return NULL;
}

/* if-exists-else built-in spec function.

   This is like if-exists, but takes an additional argument which
   is returned if the first argument does not exist.  */

static const char *
if_exists_else_spec_function (int argc, const char **argv)
{
  /* Must have exactly two arguments.  */
  if (argc != 2)
    return NULL;

  if (IS_ABSOLUTE_PATH (argv[0]) && ! access (argv[0], R_OK))
    return argv[0];

  return argv[1];
}

/* sanitize built-in spec function.

   This returns non-NULL, if sanitizing address, thread or
   any of the undefined behavior sanitizers.  */

static const char *
sanitize_spec_function (int argc, const char **argv)
{
  if (argc != 1)
    return NULL;

  if (strcmp (argv[0], "address") == 0)
    return (flag_sanitize & SANITIZE_USER_ADDRESS) ? "" : NULL;
  if (strcmp (argv[0], "kernel-address") == 0)
    return (flag_sanitize & SANITIZE_KERNEL_ADDRESS) ? "" : NULL;
  if (strcmp (argv[0], "thread") == 0)
    return (flag_sanitize & SANITIZE_THREAD) ? "" : NULL;
  if (strcmp (argv[0], "undefined") == 0)
    return ((flag_sanitize
	     & (SANITIZE_UNDEFINED | SANITIZE_UNDEFINED_NONDEFAULT))
	    && !flag_sanitize_undefined_trap_on_error) ? "" : NULL;
  if (strcmp (argv[0], "leak") == 0)
    return ((flag_sanitize
	     & (SANITIZE_ADDRESS | SANITIZE_LEAK | SANITIZE_THREAD))
	    == SANITIZE_LEAK) ? "" : NULL;
  return NULL;
}

/* replace-outfile built-in spec function.

   This looks for the first argument in the outfiles array's name and
   replaces it with the second argument.  */

static const char *
replace_outfile_spec_function (int argc, const char **argv)
{
  int i;
  /* Must have exactly two arguments.  */
  if (argc != 2)
    abort ();

  for (i = 0; i < n_infiles; i++)
    {
      if (outfiles[i] && !filename_cmp (outfiles[i], argv[0]))
	outfiles[i] = xstrdup (argv[1]);
    }
  return NULL;
}

/* remove-outfile built-in spec function.
 *
 *    This looks for the first argument in the outfiles array's name and
 *       removes it.  */

static const char *
remove_outfile_spec_function (int argc, const char **argv)
{
  int i;
  /* Must have exactly one argument.  */
  if (argc != 1)
    abort ();

  for (i = 0; i < n_infiles; i++)
    {
      if (outfiles[i] && !filename_cmp (outfiles[i], argv[0]))
        outfiles[i] = NULL;
    }
  return NULL;
}

/* Given two version numbers, compares the two numbers.
   A version number must match the regular expression
   ([1-9][0-9]*|0)(\.([1-9][0-9]*|0))*
*/
static int
compare_version_strings (const char *v1, const char *v2)
{
  int rresult;
  regex_t r;

  if (regcomp (&r, "^([1-9][0-9]*|0)(\\.([1-9][0-9]*|0))*$",
	       REG_EXTENDED | REG_NOSUB) != 0)
    abort ();
  rresult = regexec (&r, v1, 0, NULL, 0);
  if (rresult == REG_NOMATCH)
    fatal_error (input_location, "invalid version number %qs", v1);
  else if (rresult != 0)
    abort ();
  rresult = regexec (&r, v2, 0, NULL, 0);
  if (rresult == REG_NOMATCH)
    fatal_error (input_location, "invalid version number %qs", v2);
  else if (rresult != 0)
    abort ();

  return strverscmp (v1, v2);
}


/* version_compare built-in spec function.

   This takes an argument of the following form:

   <comparison-op> <arg1> [<arg2>] <switch> <result>

   and produces "result" if the comparison evaluates to true,
   and nothing if it doesn't.

   The supported <comparison-op> values are:

   >=  true if switch is a later (or same) version than arg1
   !>  opposite of >=
   <   true if switch is an earlier version than arg1
   !<  opposite of <
   ><  true if switch is arg1 or later, and earlier than arg2
   <>  true if switch is earlier than arg1 or is arg2 or later

   If the switch is not present, the condition is false unless
   the first character of the <comparison-op> is '!'.

   For example,
   %:version-compare(>= 10.3 mmacosx-version-min= -lmx)
   adds -lmx if -mmacosx-version-min=10.3.9 was passed.  */

static const char *
version_compare_spec_function (int argc, const char **argv)
{
  int comp1, comp2;
  size_t switch_len;
  const char *switch_value = NULL;
  int nargs = 1, i;
  bool result;

  if (argc < 3)
    fatal_error (input_location, "too few arguments to %%:version-compare");
  if (argv[0][0] == '\0')
    abort ();
  if ((argv[0][1] == '<' || argv[0][1] == '>') && argv[0][0] != '!')
    nargs = 2;
  if (argc != nargs + 3)
    fatal_error (input_location, "too many arguments to %%:version-compare");

  switch_len = strlen (argv[nargs + 1]);
  for (i = 0; i < n_switches; i++)
    if (!strncmp (switches[i].part1, argv[nargs + 1], switch_len)
	&& check_live_switch (i, switch_len))
      switch_value = switches[i].part1 + switch_len;

  if (switch_value == NULL)
    comp1 = comp2 = -1;
  else
    {
      comp1 = compare_version_strings (switch_value, argv[1]);
      if (nargs == 2)
	comp2 = compare_version_strings (switch_value, argv[2]);
      else
	comp2 = -1;  /* This value unused.  */
    }

  switch (argv[0][0] << 8 | argv[0][1])
    {
    case '>' << 8 | '=':
      result = comp1 >= 0;
      break;
    case '!' << 8 | '<':
      result = comp1 >= 0 || switch_value == NULL;
      break;
    case '<' << 8:
      result = comp1 < 0;
      break;
    case '!' << 8 | '>':
      result = comp1 < 0 || switch_value == NULL;
      break;
    case '>' << 8 | '<':
      result = comp1 >= 0 && comp2 < 0;
      break;
    case '<' << 8 | '>':
      result = comp1 < 0 || comp2 >= 0;
      break;

    default:
      fatal_error (input_location,
		   "unknown operator %qs in %%:version-compare", argv[0]);
    }
  if (! result)
    return NULL;

  return argv[nargs + 2];
}

/* %:include builtin spec function.  This differs from %include in that it
   can be nested inside a spec, and thus be conditionalized.  It takes
   one argument, the filename, and looks for it in the startfile path.
   The result is always NULL, i.e. an empty expansion.  */

static const char *
include_spec_function (int argc, const char **argv)
{
  char *file;

  if (argc != 1)
    abort ();

  file = find_a_file (&startfile_prefixes, argv[0], R_OK, true);
  read_specs (file ? file : argv[0], false, false);

  return NULL;
}

/* %:find-file spec function.  This function replaces its argument by
    the file found through find_file, that is the -print-file-name gcc
    program option. */
static const char *
find_file_spec_function (int argc, const char **argv)
{
  const char *file;

  if (argc != 1)
    abort ();

  file = find_file (argv[0]);
  return file;
}


/* %:find-plugindir spec function.  This function replaces its argument
    by the -iplugindir=<dir> option.  `dir' is found through find_file, that
    is the -print-file-name gcc program option. */
static const char *
find_plugindir_spec_function (int argc, const char **argv ATTRIBUTE_UNUSED)
{
  const char *option;

  if (argc != 0)
    abort ();

  option = concat ("-iplugindir=", find_file ("plugin"), NULL);
  return option;
}


/* %:print-asm-header spec function.  Print a banner to say that the
   following output is from the assembler.  */

static const char *
print_asm_header_spec_function (int arg ATTRIBUTE_UNUSED,
				const char **argv ATTRIBUTE_UNUSED)
{
  printf (_("Assembler options\n=================\n\n"));
  printf (_("Use \"-Wa,OPTION\" to pass \"OPTION\" to the assembler.\n\n"));
  fflush (stdout);
  return NULL;
}

/* Get a random number for -frandom-seed */

static unsigned HOST_WIDE_INT
get_random_number (void)
{
  unsigned HOST_WIDE_INT ret = 0;
  int fd; 

  fd = open ("/dev/urandom", O_RDONLY); 
  if (fd >= 0)
    {
      read (fd, &ret, sizeof (HOST_WIDE_INT));
      close (fd);
      if (ret)
        return ret;
    }

  /* Get some more or less random data.  */
#ifdef HAVE_GETTIMEOFDAY
  {
    struct timeval tv;

    gettimeofday (&tv, NULL);
    ret = tv.tv_sec * 1000 + tv.tv_usec / 1000;
  }
#else
  {
    time_t now = time (NULL);

    if (now != (time_t)-1)
      ret = (unsigned) now;
  }
#endif

  return ret ^ getpid ();
}

/* %:compare-debug-dump-opt spec function.  Save the last argument,
   expected to be the last -fdump-final-insns option, or generate a
   temporary.  */

static const char *
compare_debug_dump_opt_spec_function (int arg,
				      const char **argv ATTRIBUTE_UNUSED)
{
  char *ret;
  char *name;
  int which;
  static char random_seed[HOST_BITS_PER_WIDE_INT / 4 + 3];

  if (arg != 0)
    fatal_error (input_location,
		 "too many arguments to %%:compare-debug-dump-opt");

  do_spec_2 ("%{fdump-final-insns=*:%*}");
  do_spec_1 (" ", 0, NULL);

  if (argbuf.length () > 0
      && strcmp (argv[argbuf.length () - 1], "."))
    {
      if (!compare_debug)
	return NULL;

      name = xstrdup (argv[argbuf.length () - 1]);
      ret = NULL;
    }
  else
    {
      const char *ext = NULL;

      if (argbuf.length () > 0)
	{
	  do_spec_2 ("%{o*:%*}%{!o:%{!S:%b%O}%{S:%b.s}}");
	  ext = ".gkd";
	}
      else if (!compare_debug)
	return NULL;
      else
	do_spec_2 ("%g.gkd");

      do_spec_1 (" ", 0, NULL);

      gcc_assert (argbuf.length () > 0);

      name = concat (argbuf.last (), ext, NULL);

      ret = concat ("-fdump-final-insns=", name, NULL);
    }

  which = compare_debug < 0;
  debug_check_temp_file[which] = name;

  if (!which)
    {
      unsigned HOST_WIDE_INT value = get_random_number ();

      sprintf (random_seed, HOST_WIDE_INT_PRINT_HEX, value);
    }

  if (*random_seed)
    {
      char *tmp = ret;
      ret = concat ("%{!frandom-seed=*:-frandom-seed=", random_seed, "} ",
		    ret, NULL);
      free (tmp);
    }

  if (which)
    *random_seed = 0;

  return ret;
}

static const char *debug_auxbase_opt;

/* %:compare-debug-self-opt spec function.  Expands to the options
    that are to be passed in the second compilation of
    compare-debug.  */

static const char *
compare_debug_self_opt_spec_function (int arg,
				      const char **argv ATTRIBUTE_UNUSED)
{
  if (arg != 0)
    fatal_error (input_location,
		 "too many arguments to %%:compare-debug-self-opt");

  if (compare_debug >= 0)
    return NULL;

  do_spec_2 ("%{c|S:%{o*:%*}}");
  do_spec_1 (" ", 0, NULL);

  if (argbuf.length () > 0)
    debug_auxbase_opt = concat ("-auxbase-strip ",
				argbuf.last (),
				NULL);
  else
    debug_auxbase_opt = NULL;

  return concat ("\
%<o %<MD %<MMD %<MF* %<MG %<MP %<MQ* %<MT* \
%<fdump-final-insns=* -w -S -o %j \
%{!fcompare-debug-second:-fcompare-debug-second} \
", compare_debug_opt, NULL);
}

/* %:compare-debug-auxbase-opt spec function.  Expands to the auxbase
    options that are to be passed in the second compilation of
    compare-debug.  It expects, as an argument, the basename of the
    current input file name, with the .gk suffix appended to it.  */

static const char *
compare_debug_auxbase_opt_spec_function (int arg,
					 const char **argv)
{
  char *name;
  int len;

  if (arg == 0)
    fatal_error (input_location,
		 "too few arguments to %%:compare-debug-auxbase-opt");

  if (arg != 1)
    fatal_error (input_location,
		 "too many arguments to %%:compare-debug-auxbase-opt");

  if (compare_debug >= 0)
    return NULL;

  len = strlen (argv[0]);
  if (len < 3 || strcmp (argv[0] + len - 3, ".gk") != 0)
    fatal_error (input_location, "argument to %%:compare-debug-auxbase-opt "
		 "does not end in .gk");

  if (debug_auxbase_opt)
    return debug_auxbase_opt;

#define OPT "-auxbase "

  len -= 3;
  name = (char*) xmalloc (sizeof (OPT) + len);
  memcpy (name, OPT, sizeof (OPT) - 1);
  memcpy (name + sizeof (OPT) - 1, argv[0], len);
  name[sizeof (OPT) - 1 + len] = '\0';

#undef OPT

  return name;
}

/* %:pass-through-libs spec function.  Finds all -l options and input
   file names in the lib spec passed to it, and makes a list of them
   prepended with the plugin option to cause them to be passed through
   to the final link after all the new object files have been added.  */

const char *
pass_through_libs_spec_func (int argc, const char **argv)
{
  char *prepended = xstrdup (" ");
  int n;
  /* Shlemiel the painter's algorithm.  Innately horrible, but at least
     we know that there will never be more than a handful of strings to
     concat, and it's only once per run, so it's not worth optimising.  */
  for (n = 0; n < argc; n++)
    {
      char *old = prepended;
      /* Anything that isn't an option is a full path to an output
         file; pass it through if it ends in '.a'.  Among options,
	 pass only -l.  */
      if (argv[n][0] == '-' && argv[n][1] == 'l')
	{
	  const char *lopt = argv[n] + 2;
	  /* Handle both joined and non-joined -l options.  If for any
	     reason there's a trailing -l with no joined or following
	     arg just discard it.  */
	  if (!*lopt && ++n >= argc)
	    break;
	  else if (!*lopt)
	    lopt = argv[n];
	  prepended = concat (prepended, "-plugin-opt=-pass-through=-l",
		lopt, " ", NULL);
	}
      else if (!strcmp (".a", argv[n] + strlen (argv[n]) - 2))
	{
	  prepended = concat (prepended, "-plugin-opt=-pass-through=",
		argv[n], " ", NULL);
	}
      if (prepended != old)
	free (old);
    }
  return prepended;
}

/* %:replace-extension spec function.  Replaces the extension of the
   first argument with the second argument.  */

const char *
replace_extension_spec_func (int argc, const char **argv)
{
  char *name;
  char *p;
  char *result;
  int i;

  if (argc != 2)
    fatal_error (input_location, "too few arguments to %%:replace-extension");

  name = xstrdup (argv[0]);

  for (i = strlen (name) - 1; i >= 0; i--)
    if (IS_DIR_SEPARATOR (name[i]))
      break;

  p = strrchr (name + i + 1, '.');
  if (p != NULL)
      *p = '\0';

  result = concat (name, argv[1], NULL);

  free (name);
  return result;
}

/* Returns "" if ARGV[ARGC - 2] is greater than ARGV[ARGC-1].
   Otherwise, return NULL.  */

static const char *
greater_than_spec_func (int argc, const char **argv)
{
  char *converted;

  if (argc == 1)
    return NULL;

  gcc_assert (argc >= 2);

  long arg = strtol (argv[argc - 2], &converted, 10);
  gcc_assert (converted != argv[argc - 2]);

  long lim = strtol (argv[argc - 1], &converted, 10);
  gcc_assert (converted != argv[argc - 1]);

  if (arg > lim)
    return "";

  return NULL;
}

/* Returns "" if debug_info_level is greater than ARGV[ARGC-1].
   Otherwise, return NULL.  */

static const char *
debug_level_greater_than_spec_func (int argc, const char **argv)
{
  char *converted;

  if (argc != 1)
    fatal_error (input_location,
		 "wrong number of arguments to %%:debug-level-gt");

  long arg = strtol (argv[0], &converted, 10);
  gcc_assert (converted != argv[0]);

  if (debug_info_level > arg)
    return "";

  return NULL;
}

/* Insert backslash before spaces in ORIG (usually a file path), to 
   avoid being broken by spec parser.

   This function is needed as do_spec_1 treats white space (' ' and '\t')
   as the end of an argument. But in case of -plugin /usr/gcc install/xxx.so,
   the file name should be treated as a single argument rather than being
   broken into multiple. Solution is to insert '\\' before the space in a 
   file name.
   
   This function converts and only converts all occurrence of ' ' 
   to '\\' + ' ' and '\t' to '\\' + '\t'.  For example:
   "a b"  -> "a\\ b"
   "a  b" -> "a\\ \\ b"
   "a\tb" -> "a\\\tb"
   "a\\ b" -> "a\\\\ b"

   orig: input null-terminating string that was allocated by xalloc. The
   memory it points to might be freed in this function. Behavior undefined
   if ORIG wasn't xalloced or was freed already at entry.

   Return: ORIG if no conversion needed. Otherwise a newly allocated string
   that was converted from ORIG.  */

static char *
convert_white_space (char *orig)
{
  int len, number_of_space = 0;

  for (len = 0; orig[len]; len++)
    if (orig[len] == ' ' || orig[len] == '\t') number_of_space++;

  if (number_of_space)
    {
      char *new_spec = (char *) xmalloc (len + number_of_space + 1);
      int j, k;
      for (j = 0, k = 0; j <= len; j++, k++)
	{
	  if (orig[j] == ' ' || orig[j] == '\t')
	    new_spec[k++] = '\\';
	  new_spec[k] = orig[j];
	}
      free (orig);
      return new_spec;
  }
  else
    return orig;
}

static void
path_prefix_reset (path_prefix *prefix)
{
  struct prefix_list *iter, *next;
  iter = prefix->plist;
  while (iter)
    {
      next = iter->next;
      free (const_cast <char *> (iter->prefix));
      XDELETE (iter);
      iter = next;
    }
  prefix->plist = 0;
  prefix->max_len = 0;
}

/* Restore all state within gcc.c to the initial state, so that the driver
   code can be safely re-run in-process.

   Many const char * variables are referenced by static specs (see
   INIT_STATIC_SPEC above).  These variables are restored to their default
   values by a simple loop over the static specs.

   For other variables, we directly restore them all to their initial
   values (often implicitly 0).

   Free the various obstacks in this file, along with "opts_obstack"
   from opts.c.

   This function also restores any environment variables that were changed.  */

void
driver::finalize ()
{
  env.restore ();
  params_c_finalize ();
  diagnostic_finish (global_dc);

  is_cpp_driver = 0;
  at_file_supplied = 0;
  print_help_list = 0;
  print_version = 0;
  verbose_only_flag = 0;
  print_subprocess_help = 0;
  use_ld = NULL;
  report_times_to_file = NULL;
  target_system_root = DEFAULT_TARGET_SYSTEM_ROOT;
  target_system_root_changed = 0;
  target_sysroot_suffix = 0;
  target_sysroot_hdrs_suffix = 0;
  save_temps_flag = SAVE_TEMPS_NONE;
  save_temps_prefix = 0;
  save_temps_length = 0;
  spec_machine = DEFAULT_TARGET_MACHINE;
  greatest_status = 1;

  finalize_options_struct (&global_options);
  finalize_options_struct (&global_options_set);

  obstack_free (&obstack, NULL);
  obstack_free (&opts_obstack, NULL); /* in opts.c */
  obstack_free (&collect_obstack, NULL);

  link_command_spec = LINK_COMMAND_SPEC;

  obstack_free (&multilib_obstack, NULL);

  user_specs_head = NULL;
  user_specs_tail = NULL;

  /* Within the "compilers" vec, the fields "suffix" and "spec" were
     statically allocated for the default compilers, but dynamically
     allocated for additional compilers.  Delete them for the latter. */
  for (int i = n_default_compilers; i < n_compilers; i++)
    {
      free (const_cast <char *> (compilers[i].suffix));
      free (const_cast <char *> (compilers[i].spec));
    }
  XDELETEVEC (compilers);
  compilers = NULL;
  n_compilers = 0;

  linker_options.truncate (0);
  assembler_options.truncate (0);
  preprocessor_options.truncate (0);

  path_prefix_reset (&exec_prefixes);
  path_prefix_reset (&startfile_prefixes);
  path_prefix_reset (&include_prefixes);

  machine_suffix = 0;
  just_machine_suffix = 0;
  gcc_exec_prefix = 0;
  gcc_libexec_prefix = 0;
  md_exec_prefix = MD_EXEC_PREFIX;
  md_startfile_prefix = MD_STARTFILE_PREFIX;
  md_startfile_prefix_1 = MD_STARTFILE_PREFIX_1;
  multilib_dir = 0;
  multilib_os_dir = 0;
  multiarch_dir = 0;

  /* Free any specs dynamically-allocated by set_spec.
     These will be at the head of the list, before the
     statically-allocated ones.  */
  if (specs)
    {
      while (specs != static_specs)
	{
	  spec_list *next = specs->next;
	  free (const_cast <char *> (specs->name));
	  XDELETE (specs);
	  specs = next;
	}
      specs = 0;
    }
  for (unsigned i = 0; i < ARRAY_SIZE (static_specs); i++)
    {
      spec_list *sl = &static_specs[i];
      if (sl->alloc_p)
	{
	  if (0)
	    free (const_cast <char *> (*(sl->ptr_spec)));
	  sl->alloc_p = false;
	}
      *(sl->ptr_spec) = sl->default_ptr;
    }
#ifdef EXTRA_SPECS
  extra_specs = NULL;
#endif

  processing_spec_function = 0;

  argbuf.truncate (0);

  have_c = 0;
  have_o = 0;

  temp_names = NULL;
  execution_count = 0;
  signal_count = 0;

  temp_filename = NULL;
  temp_filename_length = 0;
  always_delete_queue = NULL;
  failure_delete_queue = NULL;

  XDELETEVEC (switches);
  switches = NULL;
  n_switches = 0;
  n_switches_alloc = 0;

  compare_debug = 0;
  compare_debug_second = 0;
  compare_debug_opt = NULL;
  for (int i = 0; i < 2; i++)
    {
      switches_debug_check[i] = NULL;
      n_switches_debug_check[i] = 0;
      n_switches_alloc_debug_check[i] = 0;
      debug_check_temp_file[i] = NULL;
    }

  XDELETEVEC (infiles);
  infiles = NULL;
  n_infiles = 0;
  n_infiles_alloc = 0;

  combine_inputs = false;
  added_libraries = 0;
  XDELETEVEC (outfiles);
  outfiles = NULL;
  spec_lang = 0;
  last_language_n_infiles = 0;
  gcc_input_filename = NULL;
  input_file_number = 0;
  input_filename_length = 0;
  basename_length = 0;
  suffixed_basename_length = 0;
  input_basename = NULL;
  input_suffix = NULL;
  /* We don't need to purge "input_stat", just to unset "input_stat_set".  */
  input_stat_set = 0;
  input_file_compiler = NULL;
  arg_going = 0;
  delete_this_arg = 0;
  this_is_output_file = 0;
  this_is_library_file = 0;
  this_is_linker_script = 0;
  input_from_pipe = 0;
  suffix_subst = NULL;

  mdswitches = NULL;
  n_mdswitches = 0;

  debug_auxbase_opt = NULL;

  used_arg.finalize ();
}

/* PR jit/64810.
   Targets can provide configure-time default options in
   OPTION_DEFAULT_SPECS.  The jit needs to access these, but
   they are expressed in the spec language.

   Run just enough of the driver to be able to expand these
   specs, and then call the callback CB on each
   such option.  The options strings are *without* a leading
   '-' character e.g. ("march=x86-64").  Finally, clean up.  */

void
driver_get_configure_time_options (void (*cb) (const char *option,
					       void *user_data),
				   void *user_data)
{
  size_t i;

  obstack_init (&obstack);
  init_opts_obstack ();
  n_switches = 0;

  for (i = 0; i < ARRAY_SIZE (option_default_specs); i++)
    do_option_spec (option_default_specs[i].name,
		    option_default_specs[i].spec);

  for (i = 0; (int) i < n_switches; i++)
    {
      gcc_assert (switches[i].part1);
      (*cb) (switches[i].part1, user_data);
    }

  obstack_free (&opts_obstack, NULL);
  obstack_free (&obstack, NULL);
  n_switches = 0;
}<|MERGE_RESOLUTION|>--- conflicted
+++ resolved
@@ -1038,15 +1038,10 @@
     %{flto} %{fno-lto} %{flto=*} %l " LINK_PIE_SPEC \
    "%{fuse-ld=*:-fuse-ld=%*} " LINK_COMPRESS_DEBUG_SPEC \
    "%X %{o*} %{e*} %{N} %{n} %{r}\
-<<<<<<< HEAD
     %{s} %{t} %{u*} %{z} %{Z}\
     %{!nostdlib:%{!nostartfiles:%{fupc:%:include(upc-crtbegin.spec)%(upc_crtbegin)}}}\
     %{!nostdlib:%{!nostartfiles:%S}} \
-    %{static:} %{L*} %(mfwrap) %(link_libgcc) " \
-=======
-    %{s} %{t} %{u*} %{z} %{Z} %{!nostdlib:%{!nostartfiles:%S}} \
     %{static|no-pie:} %{L*} %(mfwrap) %(link_libgcc) " \
->>>>>>> 61abf964
     VTABLE_VERIFICATION_SPEC " " SANITIZER_EARLY_SPEC " %o " CHKP_SPEC " \
     %{fopenacc|fopenmp|%:gt(%{ftree-parallelize-loops=*:%*} 1):\
 	%:include(libgomp.spec)%(link_gomp)}\

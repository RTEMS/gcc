/* Compiler driver program that can handle many languages.
   Copyright (C) 1987-2015 Free Software Foundation, Inc.

This file is part of GCC.

GCC is free software; you can redistribute it and/or modify it under
the terms of the GNU General Public License as published by the Free
Software Foundation; either version 3, or (at your option) any later
version.

GCC is distributed in the hope that it will be useful, but WITHOUT ANY
WARRANTY; without even the implied warranty of MERCHANTABILITY or
FITNESS FOR A PARTICULAR PURPOSE.  See the GNU General Public License
for more details.

You should have received a copy of the GNU General Public License
along with GCC; see the file COPYING3.  If not see
<http://www.gnu.org/licenses/>.  */

/* This program is the user interface to the C compiler and possibly to
other compilers.  It is used because compilation is a complicated procedure
which involves running several programs and passing temporary files between
them, forwarding the users switches to those programs selectively,
and deleting the temporary files at the end.

CC recognizes how to compile each input file by suffixes in the file names.
Once it knows which kind of compilation to perform, the procedure for
compilation is specified by a string called a "spec".  */

#include "config.h"
#include "system.h"
#include "coretypes.h"
#include "multilib.h" /* before tm.h */
#include "tm.h"
#include "xregex.h"
#include "obstack.h"
#include "intl.h"
#include "prefix.h"
#include "gcc.h"
#include "diagnostic.h"
#include "flags.h"
#include "opts.h"
#include "params.h"
#include "filenames.h"
#include "spellcheck.h"



/* Manage the manipulation of env vars.

   We poison "getenv" and "putenv", so that all enviroment-handling is
   done through this class.  Note that poisoning happens in the
   preprocessor at the identifier level, and doesn't distinguish between
     env.getenv ();
   and
     getenv ();
   Hence we need to use "get" for the accessor method, not "getenv".  */

class env_manager
{
 public:
  void init (bool can_restore, bool debug);
  const char *get (const char *name);
  void xput (const char *string);
  void restore ();

 private:
  bool m_can_restore;
  bool m_debug;
  struct kv
  {
    char *m_key;
    char *m_value;
  };
  vec<kv> m_keys;

};

/* The singleton instance of class env_manager.  */

static env_manager env;

/* Initializer for class env_manager.

   We can't do this as a constructor since we have a statically
   allocated instance ("env" above).  */

void
env_manager::init (bool can_restore, bool debug)
{
  m_can_restore = can_restore;
  m_debug = debug;
}

/* Get the value of NAME within the environment.  Essentially
   a wrapper for ::getenv, but adding logging, and the possibility
   of caching results.  */

const char *
env_manager::get (const char *name)
{
  const char *result = ::getenv (name);
  if (m_debug)
    fprintf (stderr, "env_manager::getenv (%s) -> %s\n", name, result);
  return result;
}

/* Put the given KEY=VALUE entry STRING into the environment.
   If the env_manager was initialized with CAN_RESTORE set, then
   also record the old value of KEY within the environment, so that it
   can be later restored.  */

void
env_manager::xput (const char *string)
{
  if (m_debug)
    fprintf (stderr, "env_manager::xput (%s)\n", string);
  if (verbose_flag)
    fnotice (stderr, "%s\n", string);

  if (m_can_restore)
    {
      char *equals = strchr (const_cast <char *> (string), '=');
      gcc_assert (equals);

      struct kv kv;
      kv.m_key = xstrndup (string, equals - string);
      const char *cur_value = ::getenv (kv.m_key);
      if (m_debug)
	fprintf (stderr, "saving old value: %s\n",cur_value);
      kv.m_value = cur_value ? xstrdup (cur_value) : NULL;
      m_keys.safe_push (kv);
    }

  ::putenv (CONST_CAST (char *, string));
}

/* Undo any xputenv changes made since last restore.
   Can only be called if the env_manager was initialized with
   CAN_RESTORE enabled.  */

void
env_manager::restore ()
{
  unsigned int i;
  struct kv *item;

  gcc_assert (m_can_restore);

  FOR_EACH_VEC_ELT_REVERSE (m_keys, i, item)
    {
      if (m_debug)
	printf ("restoring saved key: %s value: %s\n", item->m_key, item->m_value);
      if (item->m_value)
	::setenv (item->m_key, item->m_value, 1);
      else
	::unsetenv (item->m_key);
      free (item->m_key);
      free (item->m_value);
    }

  m_keys.truncate (0);
}

/* Forbid other uses of getenv and putenv.  */
#if (GCC_VERSION >= 3000)
#pragma GCC poison getenv putenv
#endif



/* By default there is no special suffix for target executables.  */
/* FIXME: when autoconf is fixed, remove the host check - dj */
#if defined(TARGET_EXECUTABLE_SUFFIX) && defined(HOST_EXECUTABLE_SUFFIX)
#define HAVE_TARGET_EXECUTABLE_SUFFIX
#endif

/* By default there is no special suffix for host executables.  */
#ifdef HOST_EXECUTABLE_SUFFIX
#define HAVE_HOST_EXECUTABLE_SUFFIX
#else
#define HOST_EXECUTABLE_SUFFIX ""
#endif

/* By default, the suffix for target object files is ".o".  */
#ifdef TARGET_OBJECT_SUFFIX
#define HAVE_TARGET_OBJECT_SUFFIX
#else
#define TARGET_OBJECT_SUFFIX ".o"
#endif

static const char dir_separator_str[] = { DIR_SEPARATOR, 0 };

/* Most every one is fine with LIBRARY_PATH.  For some, it conflicts.  */
#ifndef LIBRARY_PATH_ENV
#define LIBRARY_PATH_ENV "LIBRARY_PATH"
#endif

/* If a stage of compilation returns an exit status >= 1,
   compilation of that file ceases.  */

#define MIN_FATAL_STATUS 1

/* Flag set by cppspec.c to 1.  */
int is_cpp_driver;

/* Flag set to nonzero if an @file argument has been supplied to gcc.  */
static bool at_file_supplied;

/* Definition of string containing the arguments given to configure.  */
#include "configargs.h"

/* Flag saying to print the command line options understood by gcc and its
   sub-processes.  */

static int print_help_list;

/* Flag saying to print the version of gcc and its sub-processes.  */

static int print_version;

/* Flag indicating whether we should ONLY print the command and
   arguments (like verbose_flag) without executing the command.
   Displayed arguments are quoted so that the generated command
   line is suitable for execution.  This is intended for use in
   shell scripts to capture the driver-generated command line.  */
static int verbose_only_flag;

/* Flag indicating how to print command line options of sub-processes.  */

static int print_subprocess_help;

/* Linker suffix passed to -fuse-ld=... */
static const char *use_ld;

/* Whether we should report subprocess execution times to a file.  */

FILE *report_times_to_file = NULL;

/* Nonzero means place this string before uses of /, so that include
   and library files can be found in an alternate location.  */

#ifdef TARGET_SYSTEM_ROOT
#define DEFAULT_TARGET_SYSTEM_ROOT (TARGET_SYSTEM_ROOT)
#else
#define DEFAULT_TARGET_SYSTEM_ROOT (0)
#endif
static const char *target_system_root = DEFAULT_TARGET_SYSTEM_ROOT;

/* Nonzero means pass the updated target_system_root to the compiler.  */

static int target_system_root_changed;

/* Nonzero means append this string to target_system_root.  */

static const char *target_sysroot_suffix = 0;

/* Nonzero means append this string to target_system_root for headers.  */

static const char *target_sysroot_hdrs_suffix = 0;

/* Nonzero means write "temp" files in source directory
   and use the source file's name in them, and don't delete them.  */

static enum save_temps {
  SAVE_TEMPS_NONE,		/* no -save-temps */
  SAVE_TEMPS_CWD,		/* -save-temps in current directory */
  SAVE_TEMPS_OBJ		/* -save-temps in object directory */
} save_temps_flag;

/* Output file to use to get the object directory for -save-temps=obj  */
static char *save_temps_prefix = 0;
static size_t save_temps_length = 0;

/* The compiler version.  */

static const char *compiler_version;

/* The target version.  */

static const char *const spec_version = DEFAULT_TARGET_VERSION;

/* The target machine.  */

static const char *spec_machine = DEFAULT_TARGET_MACHINE;
static const char *spec_host_machine = DEFAULT_REAL_TARGET_MACHINE;

/* List of offload targets.  Separated by colon.  Empty string for
   -foffload=disable.  */

static char *offload_targets = NULL;

/* Nonzero if cross-compiling.
   When -b is used, the value comes from the `specs' file.  */

#ifdef CROSS_DIRECTORY_STRUCTURE
static const char *cross_compile = "1";
#else
static const char *cross_compile = "0";
#endif

/* Greatest exit code of sub-processes that has been encountered up to
   now.  */
static int greatest_status = 1;

/* This is the obstack which we use to allocate many strings.  */

static struct obstack obstack;

/* This is the obstack to build an environment variable to pass to
   collect2 that describes all of the relevant switches of what to
   pass the compiler in building the list of pointers to constructors
   and destructors.  */

static struct obstack collect_obstack;

/* Forward declaration for prototypes.  */
struct path_prefix;
struct prefix_list;

static void init_spec (void);
static void store_arg (const char *, int, int);
static void insert_wrapper (const char *);
static char *load_specs (const char *);
static void read_specs (const char *, bool, bool);
static void set_spec (const char *, const char *, bool);
static struct compiler *lookup_compiler (const char *, size_t, const char *);
static char *build_search_list (const struct path_prefix *, const char *,
				bool, bool);
static void xputenv (const char *);
static void putenv_from_prefixes (const struct path_prefix *, const char *,
				  bool);
static int access_check (const char *, int);
static char *find_a_file (const struct path_prefix *, const char *, int, bool);
static void add_prefix (struct path_prefix *, const char *, const char *,
			int, int, int);
static void add_sysrooted_prefix (struct path_prefix *, const char *,
				  const char *, int, int, int);
static char *skip_whitespace (char *);
static void delete_if_ordinary (const char *);
static void delete_temp_files (void);
static void delete_failure_queue (void);
static void clear_failure_queue (void);
static int check_live_switch (int, int);
static const char *handle_braces (const char *);
static inline bool input_suffix_matches (const char *, const char *);
static inline bool switch_matches (const char *, const char *, int);
static inline void mark_matching_switches (const char *, const char *, int);
static inline void process_marked_switches (void);
static const char *process_brace_body (const char *, const char *, const char *, int, int);
static const struct spec_function *lookup_spec_function (const char *);
static const char *eval_spec_function (const char *, const char *);
static const char *handle_spec_function (const char *, bool *);
static char *save_string (const char *, int);
static void set_collect_gcc_options (void);
static int do_spec_1 (const char *, int, const char *);
static int do_spec_2 (const char *);
static void do_option_spec (const char *, const char *);
static void do_self_spec (const char *);
static const char *find_file (const char *);
static int is_directory (const char *, bool);
static const char *validate_switches (const char *, bool);
static void validate_all_switches (void);
static inline void validate_switches_from_spec (const char *, bool);
static void give_switch (int, int);
static int default_arg (const char *, int);
static void set_multilib_dir (void);
static void print_multilib_info (void);
static void perror_with_name (const char *);
static void display_help (void);
static void add_preprocessor_option (const char *, int);
static void add_assembler_option (const char *, int);
static void add_linker_option (const char *, int);
static void process_command (unsigned int, struct cl_decoded_option *);
static int execute (void);
static void alloc_args (void);
static void clear_args (void);
static void fatal_signal (int);
#if defined(ENABLE_SHARED_LIBGCC) && !defined(REAL_LIBGCC_SPEC)
static void init_gcc_specs (struct obstack *, const char *, const char *,
			    const char *);
#endif
#if defined(HAVE_TARGET_OBJECT_SUFFIX) || defined(HAVE_TARGET_EXECUTABLE_SUFFIX)
static const char *convert_filename (const char *, int, int);
#endif

static void try_generate_repro (const char **argv);
static const char *getenv_spec_function (int, const char **);
static const char *if_exists_spec_function (int, const char **);
static const char *if_exists_else_spec_function (int, const char **);
static const char *sanitize_spec_function (int, const char **);
static const char *replace_outfile_spec_function (int, const char **);
static const char *remove_outfile_spec_function (int, const char **);
static const char *version_compare_spec_function (int, const char **);
static const char *include_spec_function (int, const char **);
static const char *find_file_spec_function (int, const char **);
static const char *find_plugindir_spec_function (int, const char **);
static const char *print_asm_header_spec_function (int, const char **);
static const char *compare_debug_dump_opt_spec_function (int, const char **);
static const char *compare_debug_self_opt_spec_function (int, const char **);
static const char *compare_debug_auxbase_opt_spec_function (int, const char **);
static const char *pass_through_libs_spec_func (int, const char **);
static const char *replace_extension_spec_func (int, const char **);
static const char *greater_than_spec_func (int, const char **);
static char *convert_white_space (char *);

/* The Specs Language

Specs are strings containing lines, each of which (if not blank)
is made up of a program name, and arguments separated by spaces.
The program name must be exact and start from root, since no path
is searched and it is unreliable to depend on the current working directory.
Redirection of input or output is not supported; the subprograms must
accept filenames saying what files to read and write.

In addition, the specs can contain %-sequences to substitute variable text
or for conditional text.  Here is a table of all defined %-sequences.
Note that spaces are not generated automatically around the results of
expanding these sequences; therefore, you can concatenate them together
or with constant text in a single argument.

 %%	substitute one % into the program name or argument.
 %i     substitute the name of the input file being processed.
 %b     substitute the basename of the input file being processed.
	This is the substring up to (and not including) the last period
	and not including the directory unless -save-temps was specified
	to put temporaries in a different location.
 %B	same as %b, but include the file suffix (text after the last period).
 %gSUFFIX
	substitute a file name that has suffix SUFFIX and is chosen
	once per compilation, and mark the argument a la %d.  To reduce
	exposure to denial-of-service attacks, the file name is now
	chosen in a way that is hard to predict even when previously
	chosen file names are known.  For example, `%g.s ... %g.o ... %g.s'
	might turn into `ccUVUUAU.s ccXYAXZ12.o ccUVUUAU.s'.  SUFFIX matches
	the regexp "[.0-9A-Za-z]*%O"; "%O" is treated exactly as if it
	had been pre-processed.  Previously, %g was simply substituted
	with a file name chosen once per compilation, without regard
	to any appended suffix (which was therefore treated just like
	ordinary text), making such attacks more likely to succeed.
 %|SUFFIX
	like %g, but if -pipe is in effect, expands simply to "-".
 %mSUFFIX
        like %g, but if -pipe is in effect, expands to nothing.  (We have both
	%| and %m to accommodate differences between system assemblers; see
	the AS_NEEDS_DASH_FOR_PIPED_INPUT target macro.)
 %uSUFFIX
	like %g, but generates a new temporary file name even if %uSUFFIX
	was already seen.
 %USUFFIX
	substitutes the last file name generated with %uSUFFIX, generating a
	new one if there is no such last file name.  In the absence of any
	%uSUFFIX, this is just like %gSUFFIX, except they don't share
	the same suffix "space", so `%g.s ... %U.s ... %g.s ... %U.s'
	would involve the generation of two distinct file names, one
	for each `%g.s' and another for each `%U.s'.  Previously, %U was
	simply substituted with a file name chosen for the previous %u,
	without regard to any appended suffix.
 %jSUFFIX
        substitutes the name of the HOST_BIT_BUCKET, if any, and if it is
        writable, and if save-temps is off; otherwise, substitute the name
        of a temporary file, just like %u.  This temporary file is not
        meant for communication between processes, but rather as a junk
        disposal mechanism.
 %.SUFFIX
        substitutes .SUFFIX for the suffixes of a matched switch's args when
        it is subsequently output with %*. SUFFIX is terminated by the next
        space or %.
 %d	marks the argument containing or following the %d as a
	temporary file name, so that file will be deleted if GCC exits
	successfully.  Unlike %g, this contributes no text to the argument.
 %w	marks the argument containing or following the %w as the
	"output file" of this compilation.  This puts the argument
	into the sequence of arguments that %o will substitute later.
 %V	indicates that this compilation produces no "output file".
 %W{...}
	like %{...} but mark last argument supplied within
	as a file to be deleted on failure.
 %o	substitutes the names of all the output files, with spaces
	automatically placed around them.  You should write spaces
	around the %o as well or the results are undefined.
	%o is for use in the specs for running the linker.
	Input files whose names have no recognized suffix are not compiled
	at all, but they are included among the output files, so they will
	be linked.
 %O	substitutes the suffix for object files.  Note that this is
        handled specially when it immediately follows %g, %u, or %U
	(with or without a suffix argument) because of the need for
	those to form complete file names.  The handling is such that
	%O is treated exactly as if it had already been substituted,
	except that %g, %u, and %U do not currently support additional
	SUFFIX characters following %O as they would following, for
	example, `.o'.
 %I	Substitute any of -iprefix (made from GCC_EXEC_PREFIX), -isysroot
	(made from TARGET_SYSTEM_ROOT), -isystem (made from COMPILER_PATH
	and -B options) and -imultilib as necessary.
 %s     current argument is the name of a library or startup file of some sort.
        Search for that file in a standard list of directories
	and substitute the full name found.
 %eSTR  Print STR as an error message.  STR is terminated by a newline.
        Use this when inconsistent options are detected.
 %nSTR  Print STR as a notice.  STR is terminated by a newline.
 %x{OPTION}	Accumulate an option for %X.
 %X	Output the accumulated linker options specified by compilations.
 %Y	Output the accumulated assembler options specified by compilations.
 %Z	Output the accumulated preprocessor options specified by compilations.
 %a     process ASM_SPEC as a spec.
        This allows config.h to specify part of the spec for running as.
 %A	process ASM_FINAL_SPEC as a spec.  A capital A is actually
	used here.  This can be used to run a post-processor after the
	assembler has done its job.
 %D	Dump out a -L option for each directory in startfile_prefixes.
	If multilib_dir is set, extra entries are generated with it affixed.
 %l     process LINK_SPEC as a spec.
 %L     process LIB_SPEC as a spec.
 %M     Output multilib_os_dir.
 %G     process LIBGCC_SPEC as a spec.
 %R     Output the concatenation of target_system_root and
        target_sysroot_suffix.
 %S     process STARTFILE_SPEC as a spec.  A capital S is actually used here.
 %E     process ENDFILE_SPEC as a spec.  A capital E is actually used here.
 %C     process CPP_SPEC as a spec.
 %1	process CC1_SPEC as a spec.
 %2	process CC1PLUS_SPEC as a spec.
 %*	substitute the variable part of a matched option.  (See below.)
	Note that each comma in the substituted string is replaced by
	a single space.  A space is appended after the last substition
	unless there is more text in current sequence.
 %<S    remove all occurrences of -S from the command line.
        Note - this command is position dependent.  % commands in the
        spec string before this one will see -S, % commands in the
        spec string after this one will not.
 %>S	Similar to "%<S", but keep it in the GCC command line.
 %<S*	remove all occurrences of all switches beginning with -S from the
        command line.
 %:function(args)
	Call the named function FUNCTION, passing it ARGS.  ARGS is
	first processed as a nested spec string, then split into an
	argument vector in the usual fashion.  The function returns
	a string which is processed as if it had appeared literally
	as part of the current spec.
 %{S}   substitutes the -S switch, if that switch was given to GCC.
	If that switch was not specified, this substitutes nothing.
	Here S is a metasyntactic variable.
 %{S*}  substitutes all the switches specified to GCC whose names start
	with -S.  This is used for -o, -I, etc; switches that take
	arguments.  GCC considers `-o foo' as being one switch whose
	name starts with `o'.  %{o*} would substitute this text,
	including the space; thus, two arguments would be generated.
 %{S*&T*} likewise, but preserve order of S and T options (the order
	of S and T in the spec is not significant).  Can be any number
	of ampersand-separated variables; for each the wild card is
	optional.  Useful for CPP as %{D*&U*&A*}.

 %{S:X}   substitutes X, if the -S switch was given to GCC.
 %{!S:X}  substitutes X, if the -S switch was NOT given to GCC.
 %{S*:X}  substitutes X if one or more switches whose names start
          with -S was given to GCC.  Normally X is substituted only
          once, no matter how many such switches appeared.  However,
          if %* appears somewhere in X, then X will be substituted
          once for each matching switch, with the %* replaced by the
          part of that switch that matched the '*'.  A space will be
	  appended after the last substition unless there is more
	  text in current sequence.
 %{.S:X}  substitutes X, if processing a file with suffix S.
 %{!.S:X} substitutes X, if NOT processing a file with suffix S.
 %{,S:X}  substitutes X, if processing a file which will use spec S.
 %{!,S:X} substitutes X, if NOT processing a file which will use spec S.

 %{S|T:X} substitutes X if either -S or -T was given to GCC.  This may be
	  combined with '!', '.', ',', and '*' as above binding stronger
	  than the OR.
	  If %* appears in X, all of the alternatives must be starred, and
	  only the first matching alternative is substituted.
 %{%:function(args):X}
	  Call function named FUNCTION with args ARGS.  If the function
	  returns non-NULL, then X is substituted, if it returns
	  NULL, it isn't substituted.
 %{S:X;   if S was given to GCC, substitutes X;
   T:Y;   else if T was given to GCC, substitutes Y;
    :D}   else substitutes D.  There can be as many clauses as you need.
          This may be combined with '.', '!', ',', '|', and '*' as above.

 %(Spec) processes a specification defined in a specs file as *Spec:

The conditional text X in a %{S:X} or similar construct may contain
other nested % constructs or spaces, or even newlines.  They are
processed as usual, as described above.  Trailing white space in X is
ignored.  White space may also appear anywhere on the left side of the
colon in these constructs, except between . or * and the corresponding
word.

The -O, -f, -g, -m, and -W switches are handled specifically in these
constructs.  If another value of -O or the negated form of a -f, -m, or
-W switch is found later in the command line, the earlier switch
value is ignored, except with {S*} where S is just one letter; this
passes all matching options.

The character | at the beginning of the predicate text is used to indicate
that a command should be piped to the following command, but only if -pipe
is specified.

Note that it is built into GCC which switches take arguments and which
do not.  You might think it would be useful to generalize this to
allow each compiler's spec to say which switches take arguments.  But
this cannot be done in a consistent fashion.  GCC cannot even decide
which input files have been specified without knowing which switches
take arguments, and it must know which input files to compile in order
to tell which compilers to run.

GCC also knows implicitly that arguments starting in `-l' are to be
treated as compiler output files, and passed to the linker in their
proper position among the other output files.  */

/* Define the macros used for specs %a, %l, %L, %S, %C, %1.  */

/* config.h can define ASM_SPEC to provide extra args to the assembler
   or extra switch-translations.  */
#ifndef ASM_SPEC
#define ASM_SPEC ""
#endif

/* config.h can define ASM_FINAL_SPEC to run a post processor after
   the assembler has run.  */
#ifndef ASM_FINAL_SPEC
#define ASM_FINAL_SPEC \
  "%{gsplit-dwarf: \n\
       objcopy --extract-dwo \
	 %{c:%{o*:%*}%{!o*:%b%O}}%{!c:%U%O} \
	 %{c:%{o*:%:replace-extension(%{o*:%*} .dwo)}%{!o*:%b.dwo}}%{!c:%b.dwo} \n\
       objcopy --strip-dwo \
	 %{c:%{o*:%*}%{!o*:%b%O}}%{!c:%U%O} \
    }"
#endif

/* config.h can define CPP_SPEC to provide extra args to the C preprocessor
   or extra switch-translations.  */
#ifndef CPP_SPEC
#define CPP_SPEC ""
#endif

/* config.h can define CC1_SPEC to provide extra args to cc1 and cc1plus
   or extra switch-translations.  */
#ifndef CC1_SPEC
#define CC1_SPEC ""
#endif

/* config.h can define CC1PLUS_SPEC to provide extra args to cc1plus
   or extra switch-translations.  */
#ifndef CC1PLUS_SPEC
#define CC1PLUS_SPEC ""
#endif

/* config.h can define LINK_SPEC to provide extra args to the linker
   or extra switch-translations.  */
#ifndef LINK_SPEC
#define LINK_SPEC ""
#endif

/* config.h can define LIB_SPEC to override the default libraries.  */
#ifndef LIB_SPEC
#define LIB_SPEC "%{!shared:%{g*:-lg} %{!p:%{!pg:-lc}}%{p:-lc_p}%{pg:-lc_p}}"
#endif

/* When using -fsplit-stack we need to wrap pthread_create, in order
   to initialize the stack guard.  We always use wrapping, rather than
   shared library ordering, and we keep the wrapper function in
   libgcc.  This is not yet a real spec, though it could become one;
   it is currently just stuffed into LINK_SPEC.  FIXME: This wrapping
   only works with GNU ld and gold.  */
#ifdef HAVE_GOLD_NON_DEFAULT_SPLIT_STACK
#define STACK_SPLIT_SPEC " %{fsplit-stack: -fuse-ld=gold --wrap=pthread_create}"
#else
#define STACK_SPLIT_SPEC " %{fsplit-stack: --wrap=pthread_create}"
#endif

#ifndef LIBASAN_SPEC
#define STATIC_LIBASAN_LIBS \
  " %{static-libasan:%:include(libsanitizer.spec)%(link_libasan)}"
#ifdef LIBASAN_EARLY_SPEC
#define LIBASAN_SPEC STATIC_LIBASAN_LIBS
#elif defined(HAVE_LD_STATIC_DYNAMIC)
#define LIBASAN_SPEC "%{static-libasan:" LD_STATIC_OPTION \
		     "} -lasan %{static-libasan:" LD_DYNAMIC_OPTION "}" \
		     STATIC_LIBASAN_LIBS
#else
#define LIBASAN_SPEC "-lasan" STATIC_LIBASAN_LIBS
#endif
#endif

#ifndef LIBASAN_EARLY_SPEC
#define LIBASAN_EARLY_SPEC ""
#endif

#ifndef LIBTSAN_SPEC
#define STATIC_LIBTSAN_LIBS \
  " %{static-libtsan:%:include(libsanitizer.spec)%(link_libtsan)}"
#ifdef LIBTSAN_EARLY_SPEC
#define LIBTSAN_SPEC STATIC_LIBTSAN_LIBS
#elif defined(HAVE_LD_STATIC_DYNAMIC)
#define LIBTSAN_SPEC "%{static-libtsan:" LD_STATIC_OPTION \
		     "} -ltsan %{static-libtsan:" LD_DYNAMIC_OPTION "}" \
		     STATIC_LIBTSAN_LIBS
#else
#define LIBTSAN_SPEC "-ltsan" STATIC_LIBTSAN_LIBS
#endif
#endif

#ifndef LIBTSAN_EARLY_SPEC
#define LIBTSAN_EARLY_SPEC ""
#endif

#ifndef LIBLSAN_SPEC
#define STATIC_LIBLSAN_LIBS \
  " %{static-liblsan:%:include(libsanitizer.spec)%(link_liblsan)}"
#ifdef LIBLSAN_EARLY_SPEC
#define LIBLSAN_SPEC STATIC_LIBLSAN_LIBS
#elif defined(HAVE_LD_STATIC_DYNAMIC)
#define LIBLSAN_SPEC "%{static-liblsan:" LD_STATIC_OPTION \
		     "} -llsan %{static-liblsan:" LD_DYNAMIC_OPTION "}" \
		     STATIC_LIBLSAN_LIBS
#else
#define LIBLSAN_SPEC "-llsan" STATIC_LIBLSAN_LIBS
#endif
#endif

#ifndef LIBLSAN_EARLY_SPEC
#define LIBLSAN_EARLY_SPEC ""
#endif

#ifndef LIBUBSAN_SPEC
#define STATIC_LIBUBSAN_LIBS \
  " %{static-libubsan:%:include(libsanitizer.spec)%(link_libubsan)}"
#ifdef HAVE_LD_STATIC_DYNAMIC
#define LIBUBSAN_SPEC "%{static-libubsan:" LD_STATIC_OPTION \
		     "} -lubsan %{static-libubsan:" LD_DYNAMIC_OPTION "}" \
		     STATIC_LIBUBSAN_LIBS
#else
#define LIBUBSAN_SPEC "-lubsan" STATIC_LIBUBSAN_LIBS
#endif
#endif

/* Linker options for compressed debug sections.  */
#if HAVE_LD_COMPRESS_DEBUG == 0
/* No linker support.  */
#define LINK_COMPRESS_DEBUG_SPEC \
	" %{gz*:%e-gz is not supported in this configuration} "
#elif HAVE_LD_COMPRESS_DEBUG == 1
/* GNU style on input, GNU ld options.  Reject, not useful.  */
#define LINK_COMPRESS_DEBUG_SPEC \
	" %{gz*:%e-gz is not supported in this configuration} "
#elif HAVE_LD_COMPRESS_DEBUG == 2
/* GNU style, GNU gold options.  */
#define LINK_COMPRESS_DEBUG_SPEC \
	" %{gz|gz=zlib-gnu:" LD_COMPRESS_DEBUG_OPTION "=zlib}" \
	" %{gz=none:"        LD_COMPRESS_DEBUG_OPTION "=none}" \
	" %{gz=zlib:%e-gz=zlib is not supported in this configuration} "
#elif HAVE_LD_COMPRESS_DEBUG == 3
/* ELF gABI style.  */
#define LINK_COMPRESS_DEBUG_SPEC \
	" %{gz|gz=zlib:"  LD_COMPRESS_DEBUG_OPTION "=zlib}" \
	" %{gz=none:"	  LD_COMPRESS_DEBUG_OPTION "=none}" \
	" %{gz=zlib-gnu:" LD_COMPRESS_DEBUG_OPTION "=zlib-gnu} "
#else
#error Unknown value for HAVE_LD_COMPRESS_DEBUG.
#endif

/* config.h can define LIBGCC_SPEC to override how and when libgcc.a is
   included.  */
#ifndef LIBGCC_SPEC
#if defined(REAL_LIBGCC_SPEC)
#define LIBGCC_SPEC REAL_LIBGCC_SPEC
#elif defined(LINK_LIBGCC_SPECIAL_1)
/* Have gcc do the search for libgcc.a.  */
#define LIBGCC_SPEC "libgcc.a%s"
#else
#define LIBGCC_SPEC "-lgcc"
#endif
#endif

/* config.h can define STARTFILE_SPEC to override the default crt0 files.  */
#ifndef STARTFILE_SPEC
#define STARTFILE_SPEC  \
  "%{!shared:%{pg:gcrt0%O%s}%{!pg:%{p:mcrt0%O%s}%{!p:crt0%O%s}}}"
#endif

/* config.h can define ENDFILE_SPEC to override the default crtn files.  */
#ifndef ENDFILE_SPEC
#define ENDFILE_SPEC ""
#endif

#ifndef LINKER_NAME
#define LINKER_NAME "collect2"
#endif

#ifdef HAVE_AS_DEBUG_PREFIX_MAP
#define ASM_MAP " %{fdebug-prefix-map=*:--debug-prefix-map %*}"
#else
#define ASM_MAP ""
#endif

/* Assembler options for compressed debug sections.  */
#if HAVE_LD_COMPRESS_DEBUG < 2
/* Reject if the linker cannot write compressed debug sections.  */
#define ASM_COMPRESS_DEBUG_SPEC \
	" %{gz*:%e-gz is not supported in this configuration} "
#else /* HAVE_LD_COMPRESS_DEBUG >= 2 */
#if HAVE_AS_COMPRESS_DEBUG == 0
/* No assembler support.  Ignore silently.  */
#define ASM_COMPRESS_DEBUG_SPEC \
	" %{gz*:} "
#elif HAVE_AS_COMPRESS_DEBUG == 1
/* GNU style, GNU as options.  */
#define ASM_COMPRESS_DEBUG_SPEC \
	" %{gz|gz=zlib-gnu:" AS_COMPRESS_DEBUG_OPTION "}" \
	" %{gz=none:"        AS_NO_COMPRESS_DEBUG_OPTION "}" \
	" %{gz=zlib:%e-gz=zlib is not supported in this configuration} "
#elif HAVE_AS_COMPRESS_DEBUG == 2
/* ELF gABI style.  */
#define ASM_COMPRESS_DEBUG_SPEC \
	" %{gz|gz=zlib:"  AS_COMPRESS_DEBUG_OPTION "=zlib}" \
	" %{gz=none:"	  AS_COMPRESS_DEBUG_OPTION "=none}" \
	" %{gz=zlib-gnu:" AS_COMPRESS_DEBUG_OPTION "=zlib-gnu} "
#else
#error Unknown value for HAVE_AS_COMPRESS_DEBUG.
#endif
#endif /* HAVE_LD_COMPRESS_DEBUG >= 2 */

/* Define ASM_DEBUG_SPEC to be a spec suitable for translating '-g'
   to the assembler.  */
#ifndef ASM_DEBUG_SPEC
# if defined(DBX_DEBUGGING_INFO) && defined(DWARF2_DEBUGGING_INFO) \
     && defined(HAVE_AS_GDWARF2_DEBUG_FLAG) && defined(HAVE_AS_GSTABS_DEBUG_FLAG)
#  define ASM_DEBUG_SPEC						\
      (PREFERRED_DEBUGGING_TYPE == DBX_DEBUG				\
       ? "%{!g0:%{gdwarf*:--gdwarf2}%{!gdwarf*:%{g*:--gstabs}}}" ASM_MAP	\
       : "%{!g0:%{gstabs*:--gstabs}%{!gstabs*:%{g*:--gdwarf2}}}" ASM_MAP)
# else
#  if defined(DBX_DEBUGGING_INFO) && defined(HAVE_AS_GSTABS_DEBUG_FLAG)
#   define ASM_DEBUG_SPEC "%{g*:%{!g0:--gstabs}}" ASM_MAP
#  endif
#  if defined(DWARF2_DEBUGGING_INFO) && defined(HAVE_AS_GDWARF2_DEBUG_FLAG)
#   define ASM_DEBUG_SPEC "%{g*:%{!g0:--gdwarf2}}" ASM_MAP
#  endif
# endif
#endif
#ifndef ASM_DEBUG_SPEC
# define ASM_DEBUG_SPEC ""
#endif

/* Here is the spec for running the linker, after compiling all files.  */

/* This is overridable by the target in case they need to specify the
   -lgcc and -lc order specially, yet not require them to override all
   of LINK_COMMAND_SPEC.  */
#ifndef LINK_GCC_C_SEQUENCE_SPEC
#define LINK_GCC_C_SEQUENCE_SPEC "%G %L %G"
#endif

#ifndef LINK_SSP_SPEC
#ifdef TARGET_LIBC_PROVIDES_SSP
#define LINK_SSP_SPEC "%{fstack-protector|fstack-protector-all" \
		       "|fstack-protector-strong|fstack-protector-explicit:}"
#else
#define LINK_SSP_SPEC "%{fstack-protector|fstack-protector-all" \
		       "|fstack-protector-strong|fstack-protector-explicit" \
		       ":-lssp_nonshared -lssp}"
#endif
#endif

#ifdef ENABLE_DEFAULT_PIE
#define NO_PIE_SPEC		"no-pie|static"
#define PIE_SPEC		NO_PIE_SPEC "|r|shared:;"
#define NO_FPIE1_SPEC		"fno-pie"
#define FPIE1_SPEC		NO_FPIE1_SPEC ":;"
#define NO_FPIE2_SPEC		"fno-PIE"
#define FPIE2_SPEC		NO_FPIE2_SPEC ":;"
#define NO_FPIE_SPEC		NO_FPIE1_SPEC "|" NO_FPIE2_SPEC
#define FPIE_SPEC		NO_FPIE_SPEC ":;"
#define NO_FPIC1_SPEC		"fno-pic"
#define FPIC1_SPEC		NO_FPIC1_SPEC ":;"
#define NO_FPIC2_SPEC		"fno-PIC"
#define FPIC2_SPEC		NO_FPIC2_SPEC ":;"
#define NO_FPIC_SPEC		NO_FPIC1_SPEC "|" NO_FPIC2_SPEC
#define FPIC_SPEC		NO_FPIC_SPEC ":;"
#define NO_FPIE1_AND_FPIC1_SPEC	NO_FPIE1_SPEC "|" NO_FPIC1_SPEC
#define FPIE1_OR_FPIC1_SPEC	NO_FPIE1_AND_FPIC1_SPEC ":;"
#define NO_FPIE2_AND_FPIC2_SPEC	NO_FPIE2_SPEC "|" NO_FPIC2_SPEC
#define FPIE2_OR_FPIC2_SPEC	NO_FPIE2_AND_FPIC2_SPEC ":;"
#define NO_FPIE_AND_FPIC_SPEC	NO_FPIE_SPEC "|" NO_FPIC_SPEC
#define FPIE_OR_FPIC_SPEC	NO_FPIE_AND_FPIC_SPEC ":;"
#else
#define PIE_SPEC		"pie"
#define NO_PIE_SPEC		PIE_SPEC "|r|shared:;"
#define FPIE1_SPEC		"fpie"
#define NO_FPIE1_SPEC		FPIE1_SPEC ":;"
#define FPIE2_SPEC		"fPIE"
#define NO_FPIE2_SPEC		FPIE2_SPEC ":;"
#define FPIE_SPEC		FPIE1_SPEC "|" FPIE2_SPEC
#define NO_FPIE_SPEC		FPIE_SPEC ":;"
#define FPIC1_SPEC		"fpic"
#define NO_FPIC1_SPEC		FPIC1_SPEC ":;"
#define FPIC2_SPEC		"fPIC"
#define NO_FPIC2_SPEC		FPIC2_SPEC ":;"
#define FPIC_SPEC		FPIC1_SPEC "|" FPIC2_SPEC
#define NO_FPIC_SPEC		FPIC_SPEC ":;"
#define FPIE1_OR_FPIC1_SPEC	FPIE1_SPEC "|" FPIC1_SPEC
#define NO_FPIE1_AND_FPIC1_SPEC	FPIE1_OR_FPIC1_SPEC ":;"
#define FPIE2_OR_FPIC2_SPEC	FPIE2_SPEC "|" FPIC2_SPEC
#define NO_FPIE2_AND_FPIC2_SPEC	FPIE1_OR_FPIC2_SPEC ":;"
#define FPIE_OR_FPIC_SPEC	FPIE_SPEC "|" FPIC_SPEC
#define NO_FPIE_AND_FPIC_SPEC	FPIE_OR_FPIC_SPEC ":;"
#endif

#ifndef LINK_PIE_SPEC
#ifdef HAVE_LD_PIE
#ifndef LD_PIE_SPEC
#define LD_PIE_SPEC "-pie"
#endif
#else
#define LD_PIE_SPEC ""
#endif
#define LINK_PIE_SPEC "%{no-pie:} " "%{" PIE_SPEC ":" LD_PIE_SPEC "} "
#endif

#ifndef LINK_BUILDID_SPEC
# if defined(HAVE_LD_BUILDID) && defined(ENABLE_LD_BUILDID)
#  define LINK_BUILDID_SPEC "%{!r:--build-id} "
# endif
#endif

/* Conditional to test whether the LTO plugin is used or not.
   FIXME: For slim LTO we will need to enable plugin unconditionally.  This
   still cause problems with PLUGIN_LD != LD and when plugin is built but
   not useable.  For GCC 4.6 we don't support slim LTO and thus we can enable
   plugin only when LTO is enabled.  We still honor explicit
   -fuse-linker-plugin if the linker used understands -plugin.  */

/* The linker has some plugin support.  */
#if HAVE_LTO_PLUGIN > 0
/* The linker used has full plugin support, use LTO plugin by default.  */
#if HAVE_LTO_PLUGIN == 2
#define PLUGIN_COND "!fno-use-linker-plugin:%{!fno-lto"
#define PLUGIN_COND_CLOSE "}"
#else
/* The linker used has limited plugin support, use LTO plugin with explicit
   -fuse-linker-plugin.  */
#define PLUGIN_COND "fuse-linker-plugin"
#define PLUGIN_COND_CLOSE ""
#endif
#define LINK_PLUGIN_SPEC \
    "%{" PLUGIN_COND": \
    -plugin %(linker_plugin_file) \
    -plugin-opt=%(lto_wrapper) \
    -plugin-opt=-fresolution=%u.res \
    %{!nostdlib:%{!nodefaultlibs:%:pass-through-libs(%(link_gcc_c_sequence))}} \
    }" PLUGIN_COND_CLOSE
#else
/* The linker used doesn't support -plugin, reject -fuse-linker-plugin.  */
#define LINK_PLUGIN_SPEC "%{fuse-linker-plugin:\
    %e-fuse-linker-plugin is not supported in this configuration}"
#endif

/* Linker command line options for -fsanitize= early on the command line.  */
#ifndef SANITIZER_EARLY_SPEC
#define SANITIZER_EARLY_SPEC "\
%{!nostdlib:%{!nodefaultlibs:%{%:sanitize(address):" LIBASAN_EARLY_SPEC "} \
    %{%:sanitize(thread):" LIBTSAN_EARLY_SPEC "} \
    %{%:sanitize(leak):" LIBLSAN_EARLY_SPEC "}}}"
#endif

/* Linker command line options for -fsanitize= late on the command line.  */
#ifndef SANITIZER_SPEC
#define SANITIZER_SPEC "\
%{!nostdlib:%{!nodefaultlibs:%{%:sanitize(address):" LIBASAN_SPEC "\
    %{static:%ecannot specify -static with -fsanitize=address}}\
    %{%:sanitize(thread):" LIBTSAN_SPEC "\
    %{static:%ecannot specify -static with -fsanitize=thread}}\
    %{%:sanitize(undefined):" LIBUBSAN_SPEC "}\
    %{%:sanitize(leak):" LIBLSAN_SPEC "}}}"
#endif

#ifndef POST_LINK_SPEC
#define POST_LINK_SPEC ""
#endif

/*  This is the spec to use, once the code for creating the vtable
    verification runtime library, libvtv.so, has been created.  Currently
    the vtable verification runtime functions are in libstdc++, so we use
    the spec just below this one.  */
#ifndef VTABLE_VERIFICATION_SPEC
#define VTABLE_VERIFICATION_SPEC "\
%{!nostdlib:%{fvtable-verify=std: -lvtv -u_vtable_map_vars_start -u_vtable_map_vars_end}\
    %{fvtable-verify=preinit: -lvtv -u_vtable_map_vars_start -u_vtable_map_vars_end}}"
#endif

#ifndef CHKP_SPEC
#define CHKP_SPEC ""
#endif

/* -u* was put back because both BSD and SysV seem to support it.  */
/* %{static:} simply prevents an error message if the target machine
   doesn't handle -static.  */
/* We want %{T*} after %{L*} and %D so that it can be used to specify linker
   scripts which exist in user specified directories, or in standard
   directories.  */
/* We pass any -flto flags on to the linker, which is expected
   to understand them.  In practice, this means it had better be collect2.  */
/* %{e*} includes -export-dynamic; see comment in common.opt.  */
#ifndef LINK_COMMAND_SPEC
#define LINK_COMMAND_SPEC "\
%{!fsyntax-only:%{!c:%{!M:%{!MM:%{!E:%{!S:\
    %(linker) " \
    LINK_PLUGIN_SPEC \
   "%{flto|flto=*:%<fcompare-debug*} \
    %{flto} %{fno-lto} %{flto=*} %l " LINK_PIE_SPEC \
   "%{fuse-ld=*:-fuse-ld=%*} " LINK_COMPRESS_DEBUG_SPEC \
   "%X %{o*} %{e*} %{N} %{n} %{r}\
<<<<<<< HEAD
    %{s} %{t} %{u*} %{z} %{Z} %{!nostdlib:%{!nostartfiles:%S}} " VTABLE_VERIFICATION_SPEC " \
    %{!nostdlib:%{!nostartfiles:%{fupc:%:include(upc-crtbegin.spec)%(upc_crtbegin)}}}\
    %{static:} %{L*} %(mfwrap) %(link_libgcc) " SANITIZER_EARLY_SPEC " %o\
    " CHKP_SPEC " \
=======
    %{s} %{t} %{u*} %{z} %{Z} %{!nostdlib:%{!nostartfiles:%S}} \
    %{static:} %{L*} %(mfwrap) %(link_libgcc) " \
    VTABLE_VERIFICATION_SPEC " " SANITIZER_EARLY_SPEC " %o " CHKP_SPEC " \
>>>>>>> eadb344f
    %{fopenacc|fopenmp|%:gt(%{ftree-parallelize-loops=*} 1):\
	%:include(libgomp.spec)%(link_gomp)}\
    %{fcilkplus:%:include(libcilkrts.spec)%(link_cilkrts)}\
    %{fgnu-tm:%:include(libitm.spec)%(link_itm)}\
    %{fupc:%:include(libgupc.spec)%(link_upc)}\
    %(mflib) " STACK_SPLIT_SPEC "\
    %{fprofile-arcs|fprofile-generate*|coverage:-lgcov} " SANITIZER_SPEC " \
    %{!nostdlib:%{!nodefaultlibs:%(link_ssp) %(link_gcc_c_sequence)}}\
    %{!nostdlib:%{!nostartfiles:%{fupc:%:include(upc-crtend.spec)%(upc_crtend)}}}\
    %{!nostdlib:%{!nostartfiles:%E}} %{T*}  \n%(post_link) }}}}}}"
#endif

#ifndef LINK_LIBGCC_SPEC
/* Generate -L options for startfile prefix list.  */
# define LINK_LIBGCC_SPEC "%D"
#endif

#ifndef STARTFILE_PREFIX_SPEC
# define STARTFILE_PREFIX_SPEC ""
#endif

#ifndef SYSROOT_SPEC
# define SYSROOT_SPEC "--sysroot=%R"
#endif

#ifndef SYSROOT_SUFFIX_SPEC
# define SYSROOT_SUFFIX_SPEC ""
#endif

#ifndef SYSROOT_HEADERS_SUFFIX_SPEC
# define SYSROOT_HEADERS_SUFFIX_SPEC ""
#endif

static const char *asm_debug = ASM_DEBUG_SPEC;
static const char *cpp_spec = CPP_SPEC;
static const char *cc1_spec = CC1_SPEC;
static const char *cc1plus_spec = CC1PLUS_SPEC;
static const char *link_gcc_c_sequence_spec = LINK_GCC_C_SEQUENCE_SPEC;
static const char *link_ssp_spec = LINK_SSP_SPEC;
static const char *asm_spec = ASM_SPEC;
static const char *asm_final_spec = ASM_FINAL_SPEC;
static const char *link_spec = LINK_SPEC;
static const char *lib_spec = LIB_SPEC;
static const char *link_gomp_spec = "";
static const char *upc_crtbegin_spec = "";
static const char *link_upc_spec = "";
static const char *upc_crtend_spec = "";
static const char *libgcc_spec = LIBGCC_SPEC;
static const char *endfile_spec = ENDFILE_SPEC;
static const char *startfile_spec = STARTFILE_SPEC;
static const char *linker_name_spec = LINKER_NAME;
static const char *linker_plugin_file_spec = "";
static const char *lto_wrapper_spec = "";
static const char *lto_gcc_spec = "";
static const char *post_link_spec = POST_LINK_SPEC;
static const char *link_command_spec = LINK_COMMAND_SPEC;
static const char *link_libgcc_spec = LINK_LIBGCC_SPEC;
static const char *startfile_prefix_spec = STARTFILE_PREFIX_SPEC;
static const char *sysroot_spec = SYSROOT_SPEC;
static const char *sysroot_suffix_spec = SYSROOT_SUFFIX_SPEC;
static const char *sysroot_hdrs_suffix_spec = SYSROOT_HEADERS_SUFFIX_SPEC;
static const char *self_spec = "";

/* Standard options to cpp, cc1, and as, to reduce duplication in specs.
   There should be no need to override these in target dependent files,
   but we need to copy them to the specs file so that newer versions
   of the GCC driver can correctly drive older tool chains with the
   appropriate -B options.  */

/* When cpplib handles traditional preprocessing, get rid of this, and
   call cc1 (or cc1obj in objc/lang-specs.h) from the main specs so
   that we default the front end language better.  */
static const char *trad_capable_cpp =
"cc1 -E %{traditional|traditional-cpp:-traditional-cpp}";

/* We don't wrap .d files in %W{} since a missing .d file, and
   therefore no dependency entry, confuses make into thinking a .o
   file that happens to exist is up-to-date.  */
static const char *cpp_unique_options =
"%{!Q:-quiet} %{nostdinc*} %{C} %{CC} %{v} %{I*&F*} %{P} %I\
 %{MD:-MD %{!o:%b.d}%{o*:%.d%*}}\
 %{MMD:-MMD %{!o:%b.d}%{o*:%.d%*}}\
 %{M} %{MM} %{MF*} %{MG} %{MP} %{MQ*} %{MT*}\
 %{!E:%{!M:%{!MM:%{!MT:%{!MQ:%{MD|MMD:%{o*:-MQ %*}}}}}}}\
 %{remap} %{g3|ggdb3|gstabs3|gcoff3|gxcoff3|gvms3:-dD}\
 %{!iplugindir*:%{fplugin*:%:find-plugindir()}}\
 %{H} %C %{D*&U*&A*} %{i*} %Z %i\
 %{E|M|MM:%W{o*}}";

/* This contains cpp options which are common with cc1_options and are passed
   only when preprocessing only to avoid duplication.  We pass the cc1 spec
   options to the preprocessor so that it the cc1 spec may manipulate
   options used to set target flags.  Those special target flags settings may
   in turn cause preprocessor symbols to be defined specially.  */
static const char *cpp_options =
"%(cpp_unique_options) %1 %{m*} %{std*&ansi&trigraphs} %{W*&pedantic*} %{w}\
 %{f*} %{g*:%{!g0:%{g*} %{!fno-working-directory:-fworking-directory}}} %{O*}\
 %{undef} %{save-temps*:-fpch-preprocess}";

/* This contains cpp options which are not passed when the preprocessor
   output will be used by another program.  */
static const char *cpp_debug_options = "%{d*}";

/* NB: This is shared amongst all front-ends, except for Ada.  */
static const char *cc1_options =
"%{pg:%{fomit-frame-pointer:%e-pg and -fomit-frame-pointer are incompatible}}\
 %{!iplugindir*:%{fplugin*:%:find-plugindir()}}\
 %1 %{!Q:-quiet} %{!dumpbase:-dumpbase %B} %{d*} %{m*} %{aux-info*}\
 %{fcompare-debug-second:%:compare-debug-auxbase-opt(%b)} \
 %{!fcompare-debug-second:%{c|S:%{o*:-auxbase-strip %*}%{!o*:-auxbase %b}}}%{!c:%{!S:-auxbase %b}} \
 %{g*} %{O*} %{W*&pedantic*} %{w} %{std*&ansi&trigraphs}\
 %{v:-version} %{pg:-p} %{p} %{f*} %{undef}\
 %{Qn:-fno-ident} %{Qy:} %{-help:--help}\
 %{-target-help:--target-help}\
 %{-version:--version}\
 %{-help=*:--help=%*}\
 %{!fsyntax-only:%{S:%W{o*}%{!o*:-o %b.s}}}\
 %{fsyntax-only:-o %j} %{-param*}\
 %{coverage:-fprofile-arcs -ftest-coverage}";

static const char *upc_options =
 "-fupc %{!fno-upc-pre-include:-include gcc-upc.h}";

static const char *asm_options =
"%{-target-help:%:print-asm-header()} "
#if HAVE_GNU_AS
/* If GNU AS is used, then convert -w (no warnings), -I, and -v
   to the assembler equivalents.  */
"%{v} %{w:-W} %{I*} "
#endif
ASM_COMPRESS_DEBUG_SPEC
"%a %Y %{c:%W{o*}%{!o*:-o %w%b%O}}%{!c:-o %d%w%u%O}";

static const char *invoke_as =
#ifdef AS_NEEDS_DASH_FOR_PIPED_INPUT
"%{!fwpa*:\
   %{fcompare-debug=*|fdump-final-insns=*:%:compare-debug-dump-opt()}\
   %{!S:-o %|.s |\n as %(asm_options) %|.s %A }\
  }";
#else
"%{!fwpa*:\
   %{fcompare-debug=*|fdump-final-insns=*:%:compare-debug-dump-opt()}\
   %{!S:-o %|.s |\n as %(asm_options) %m.s %A }\
  }";
#endif

/* Some compilers have limits on line lengths, and the multilib_select
   and/or multilib_matches strings can be very long, so we build them at
   run time.  */
static struct obstack multilib_obstack;
static const char *multilib_select;
static const char *multilib_matches;
static const char *multilib_defaults;
static const char *multilib_exclusions;
static const char *multilib_reuse;

/* Check whether a particular argument is a default argument.  */

#ifndef MULTILIB_DEFAULTS
#define MULTILIB_DEFAULTS { "" }
#endif

static const char *const multilib_defaults_raw[] = MULTILIB_DEFAULTS;

#ifndef DRIVER_SELF_SPECS
#define DRIVER_SELF_SPECS ""
#endif

/* Linking to libgomp implies pthreads.  This is particularly important
   for targets that use different start files and suchlike.  */
#ifndef GOMP_SELF_SPECS
#define GOMP_SELF_SPECS \
  "%{fopenacc|fopenmp|%:gt(%{ftree-parallelize-loops=*} 1): " \
  "-pthread}"
#endif

/* Likewise for -fgnu-tm.  */
#ifndef GTM_SELF_SPECS
#define GTM_SELF_SPECS "%{fgnu-tm: -pthread}"
#endif

/* Likewise for -fcilkplus.  */
#ifndef CILK_SELF_SPECS
#define CILK_SELF_SPECS "%{fcilkplus: -pthread}"
#endif

static const char *const driver_self_specs[] = {
  "%{fdump-final-insns:-fdump-final-insns=.} %<fdump-final-insns",
  DRIVER_SELF_SPECS, CONFIGURE_SPECS, GOMP_SELF_SPECS, GTM_SELF_SPECS,
  CILK_SELF_SPECS
};

#ifndef OPTION_DEFAULT_SPECS
#define OPTION_DEFAULT_SPECS { "", "" }
#endif

struct default_spec
{
  const char *name;
  const char *spec;
};

static const struct default_spec
  option_default_specs[] = { OPTION_DEFAULT_SPECS };

struct user_specs
{
  struct user_specs *next;
  const char *filename;
};

static struct user_specs *user_specs_head, *user_specs_tail;


/* Record the mapping from file suffixes for compilation specs.  */

struct compiler
{
  const char *suffix;		/* Use this compiler for input files
				   whose names end in this suffix.  */

  const char *spec;		/* To use this compiler, run this spec.  */

  const char *cpp_spec;         /* If non-NULL, substitute this spec
				   for `%C', rather than the usual
				   cpp_spec.  */
  const int combinable;          /* If nonzero, compiler can deal with
				    multiple source files at once (IMA).  */
  const int needs_preprocessing; /* If nonzero, source files need to
				    be run through a preprocessor.  */
};

/* Pointer to a vector of `struct compiler' that gives the spec for
   compiling a file, based on its suffix.
   A file that does not end in any of these suffixes will be passed
   unchanged to the loader and nothing else will be done to it.

   An entry containing two 0s is used to terminate the vector.

   If multiple entries match a file, the last matching one is used.  */

static struct compiler *compilers;

/* Number of entries in `compilers', not counting the null terminator.  */

static int n_compilers;

/* The default list of file name suffixes and their compilation specs.  */

static const struct compiler default_compilers[] =
{
  /* Add lists of suffixes of known languages here.  If those languages
     were not present when we built the driver, we will hit these copies
     and be given a more meaningful error than "file not used since
     linking is not done".  */
  {".m",  "#Objective-C", 0, 0, 0}, {".mi",  "#Objective-C", 0, 0, 0},
  {".mm", "#Objective-C++", 0, 0, 0}, {".M", "#Objective-C++", 0, 0, 0},
  {".mii", "#Objective-C++", 0, 0, 0},
  {".cc", "#C++", 0, 0, 0}, {".cxx", "#C++", 0, 0, 0},
  {".cpp", "#C++", 0, 0, 0}, {".cp", "#C++", 0, 0, 0},
  {".c++", "#C++", 0, 0, 0}, {".C", "#C++", 0, 0, 0},
  {".CPP", "#C++", 0, 0, 0}, {".ii", "#C++", 0, 0, 0},
  {".ads", "#Ada", 0, 0, 0}, {".adb", "#Ada", 0, 0, 0},
  {".f", "#Fortran", 0, 0, 0}, {".F", "#Fortran", 0, 0, 0},
  {".for", "#Fortran", 0, 0, 0}, {".FOR", "#Fortran", 0, 0, 0},
  {".ftn", "#Fortran", 0, 0, 0}, {".FTN", "#Fortran", 0, 0, 0},
  {".fpp", "#Fortran", 0, 0, 0}, {".FPP", "#Fortran", 0, 0, 0},
  {".f90", "#Fortran", 0, 0, 0}, {".F90", "#Fortran", 0, 0, 0},
  {".f95", "#Fortran", 0, 0, 0}, {".F95", "#Fortran", 0, 0, 0},
  {".f03", "#Fortran", 0, 0, 0}, {".F03", "#Fortran", 0, 0, 0},
  {".f08", "#Fortran", 0, 0, 0}, {".F08", "#Fortran", 0, 0, 0},
  {".r", "#Ratfor", 0, 0, 0},
  {".p", "#Pascal", 0, 0, 0}, {".pas", "#Pascal", 0, 0, 0},
  {".java", "#Java", 0, 0, 0}, {".class", "#Java", 0, 0, 0},
  {".zip", "#Java", 0, 0, 0}, {".jar", "#Java", 0, 0, 0},
  {".go", "#Go", 0, 1, 0},
  /* Next come the entries for C.  */
  {".c", "@c", 0, 0, 1},
  {"@c",
   /* cc1 has an integrated ISO C preprocessor.  We should invoke the
      external preprocessor if -save-temps is given.  */
     "%{E|M|MM:%(trad_capable_cpp) %(cpp_options) %(cpp_debug_options)}\
      %{!E:%{!M:%{!MM:\
          %{traditional:\
%eGNU C no longer supports -traditional without -E}\
      %{save-temps*|traditional-cpp|no-integrated-cpp:%(trad_capable_cpp) \
	  %(cpp_options) -o %{save-temps*:%b.i} %{!save-temps*:%g.i} \n\
	    cc1 -fpreprocessed %{save-temps*:%b.i} %{!save-temps*:%g.i} \
	  %(cc1_options)}\
      %{!save-temps*:%{!traditional-cpp:%{!no-integrated-cpp:\
	  cc1 %(cpp_unique_options) %(cc1_options)}}}\
      %{!fsyntax-only:%(invoke_as)}}}}", 0, 0, 1},
  {"-",
   "%{!E:%e-E or -x required when input is from standard input}\
    %(trad_capable_cpp) %(cpp_options) %(cpp_debug_options)", 0, 0, 0},
  {".h", "@c-header", 0, 0, 0},
  {"@c-header",
   /* cc1 has an integrated ISO C preprocessor.  We should invoke the
      external preprocessor if -save-temps is given.  */
     "%{E|M|MM:%(trad_capable_cpp) %(cpp_options) %(cpp_debug_options)}\
      %{!E:%{!M:%{!MM:\
	  %{save-temps*|traditional-cpp|no-integrated-cpp:%(trad_capable_cpp) \
		%(cpp_options) -o %{save-temps*:%b.i} %{!save-temps*:%g.i} \n\
		    cc1 -fpreprocessed %{save-temps*:%b.i} %{!save-temps*:%g.i} \
			%(cc1_options)\
			%{!fsyntax-only:-o %g.s \
			    %{!fdump-ada-spec*:%{!o*:--output-pch=%i.gch}\
					       %W{o*:--output-pch=%*}}%V}}\
	  %{!save-temps*:%{!traditional-cpp:%{!no-integrated-cpp:\
		cc1 %(cpp_unique_options) %(cc1_options)\
		    %{!fsyntax-only:-o %g.s \
		        %{!fdump-ada-spec*:%{!o*:--output-pch=%i.gch}\
					   %W{o*:--output-pch=%*}}%V}}}}}}}", 0, 0, 0},
  {".i", "@cpp-output", 0, 0, 0},
  {"@cpp-output",
   "%{!M:%{!MM:%{!E:cc1 -fpreprocessed %i %(cc1_options) %{!fsyntax-only:%(invoke_as)}}}}", 0, 0, 0},
  {".s", "@assembler", 0, 0, 0},
  {"@assembler",
   "%{!M:%{!MM:%{!E:%{!S:as %(asm_debug) %(asm_options) %i %A }}}}", 0, 0, 0},
  {".sx", "@assembler-with-cpp", 0, 0, 0},
  {".S", "@assembler-with-cpp", 0, 0, 0},
  {"@assembler-with-cpp",
#ifdef AS_NEEDS_DASH_FOR_PIPED_INPUT
   "%(trad_capable_cpp) -lang-asm %(cpp_options) -fno-directives-only\
      %{E|M|MM:%(cpp_debug_options)}\
      %{!M:%{!MM:%{!E:%{!S:-o %|.s |\n\
       as %(asm_debug) %(asm_options) %|.s %A }}}}"
#else
   "%(trad_capable_cpp) -lang-asm %(cpp_options) -fno-directives-only\
      %{E|M|MM:%(cpp_debug_options)}\
      %{!M:%{!MM:%{!E:%{!S:-o %|.s |\n\
       as %(asm_debug) %(asm_options) %m.s %A }}}}"
#endif
   , 0, 0, 0},
  {".upc", "@upc", 0, 0, 0},
  {"@upc",
     /* Same as "@c" above, with the addition of %(upc_options).  */
     "%{E|M|MM:cc1 -E %(upc_options) %(cpp_options) %(cpp_debug_options)}\
      %{!E:%{!M:%{!MM:\
	%{traditional|ftraditional|traditional-cpp:\
              %e UPC does not support traditional compilation}\
	%{save-temps|no-integrated-cpp:\
	      cc1 -E %(upc_options) %(cpp_options)\
	  %{save-temps:%b.mi} %{!save-temps:%g.mi} \n\
	      cc1 -fpreprocessed %{save-temps:%b.mi} %{!save-temps:%g.mi}\
	             %(upc_options) %(cc1_options)}\
	%{!save-temps:%{!no-integrated-cpp:\
	    cc1 %(cpp_unique_options) %(upc_options) %(cc1_options)}}\
        %{!fsyntax-only:%(invoke_as)}}}}", 0, 0, 0},

#include "specs.h"
  /* Mark end of table.  */
  {0, 0, 0, 0, 0}
};

/* Number of elements in default_compilers, not counting the terminator.  */

static const int n_default_compilers = ARRAY_SIZE (default_compilers) - 1;

typedef char *char_p; /* For DEF_VEC_P.  */

/* A vector of options to give to the linker.
   These options are accumulated by %x,
   and substituted into the linker command with %X.  */
static vec<char_p> linker_options;

/* A vector of options to give to the assembler.
   These options are accumulated by -Wa,
   and substituted into the assembler command with %Y.  */
static vec<char_p> assembler_options;

/* A vector of options to give to the preprocessor.
   These options are accumulated by -Wp,
   and substituted into the preprocessor command with %Z.  */
static vec<char_p> preprocessor_options;

static char *
skip_whitespace (char *p)
{
  while (1)
    {
      /* A fully-blank line is a delimiter in the SPEC file and shouldn't
	 be considered whitespace.  */
      if (p[0] == '\n' && p[1] == '\n' && p[2] == '\n')
	return p + 1;
      else if (*p == '\n' || *p == ' ' || *p == '\t')
	p++;
      else if (*p == '#')
	{
	  while (*p != '\n')
	    p++;
	  p++;
	}
      else
	break;
    }

  return p;
}
/* Structures to keep track of prefixes to try when looking for files.  */

struct prefix_list
{
  const char *prefix;	      /* String to prepend to the path.  */
  struct prefix_list *next;   /* Next in linked list.  */
  int require_machine_suffix; /* Don't use without machine_suffix.  */
  /* 2 means try both machine_suffix and just_machine_suffix.  */
  int priority;		      /* Sort key - priority within list.  */
  int os_multilib;	      /* 1 if OS multilib scheme should be used,
				 0 for GCC multilib scheme.  */
};

struct path_prefix
{
  struct prefix_list *plist;  /* List of prefixes to try */
  int max_len;                /* Max length of a prefix in PLIST */
  const char *name;           /* Name of this list (used in config stuff) */
};

/* List of prefixes to try when looking for executables.  */

static struct path_prefix exec_prefixes = { 0, 0, "exec" };

/* List of prefixes to try when looking for startup (crt0) files.  */

static struct path_prefix startfile_prefixes = { 0, 0, "startfile" };

/* List of prefixes to try when looking for include files.  */

static struct path_prefix include_prefixes = { 0, 0, "include" };

/* Suffix to attach to directories searched for commands.
   This looks like `MACHINE/VERSION/'.  */

static const char *machine_suffix = 0;

/* Suffix to attach to directories searched for commands.
   This is just `MACHINE/'.  */

static const char *just_machine_suffix = 0;

/* Adjusted value of GCC_EXEC_PREFIX envvar.  */

static const char *gcc_exec_prefix;

/* Adjusted value of standard_libexec_prefix.  */

static const char *gcc_libexec_prefix;

/* Default prefixes to attach to command names.  */

#ifndef STANDARD_STARTFILE_PREFIX_1
#define STANDARD_STARTFILE_PREFIX_1 "/lib/"
#endif
#ifndef STANDARD_STARTFILE_PREFIX_2
#define STANDARD_STARTFILE_PREFIX_2 "/usr/lib/"
#endif

#ifdef CROSS_DIRECTORY_STRUCTURE  /* Don't use these prefixes for a cross compiler.  */
#undef MD_EXEC_PREFIX
#undef MD_STARTFILE_PREFIX
#undef MD_STARTFILE_PREFIX_1
#endif

/* If no prefixes defined, use the null string, which will disable them.  */
#ifndef MD_EXEC_PREFIX
#define MD_EXEC_PREFIX ""
#endif
#ifndef MD_STARTFILE_PREFIX
#define MD_STARTFILE_PREFIX ""
#endif
#ifndef MD_STARTFILE_PREFIX_1
#define MD_STARTFILE_PREFIX_1 ""
#endif

/* These directories are locations set at configure-time based on the
   --prefix option provided to configure.  Their initializers are
   defined in Makefile.in.  These paths are not *directly* used when
   gcc_exec_prefix is set because, in that case, we know where the
   compiler has been installed, and use paths relative to that
   location instead.  */
static const char *const standard_exec_prefix = STANDARD_EXEC_PREFIX;
static const char *const standard_libexec_prefix = STANDARD_LIBEXEC_PREFIX;
static const char *const standard_bindir_prefix = STANDARD_BINDIR_PREFIX;
static const char *const standard_startfile_prefix = STANDARD_STARTFILE_PREFIX;

/* For native compilers, these are well-known paths containing
   components that may be provided by the system.  For cross
   compilers, these paths are not used.  */
static const char *md_exec_prefix = MD_EXEC_PREFIX;
static const char *md_startfile_prefix = MD_STARTFILE_PREFIX;
static const char *md_startfile_prefix_1 = MD_STARTFILE_PREFIX_1;
static const char *const standard_startfile_prefix_1
  = STANDARD_STARTFILE_PREFIX_1;
static const char *const standard_startfile_prefix_2
  = STANDARD_STARTFILE_PREFIX_2;

/* A relative path to be used in finding the location of tools
   relative to the driver.  */
static const char *const tooldir_base_prefix = TOOLDIR_BASE_PREFIX;

/* A prefix to be used when this is an accelerator compiler.  */
static const char *const accel_dir_suffix = ACCEL_DIR_SUFFIX;

/* Subdirectory to use for locating libraries.  Set by
   set_multilib_dir based on the compilation options.  */

static const char *multilib_dir;

/* Subdirectory to use for locating libraries in OS conventions.  Set by
   set_multilib_dir based on the compilation options.  */

static const char *multilib_os_dir;

/* Subdirectory to use for locating libraries in multiarch conventions.  Set by
   set_multilib_dir based on the compilation options.  */

static const char *multiarch_dir;

/* Structure to keep track of the specs that have been defined so far.
   These are accessed using %(specname) in a compiler or link
   spec.  */

struct spec_list
{
				/* The following 2 fields must be first */
				/* to allow EXTRA_SPECS to be initialized */
  const char *name;		/* name of the spec.  */
  const char *ptr;		/* available ptr if no static pointer */

				/* The following fields are not initialized */
				/* by EXTRA_SPECS */
  const char **ptr_spec;	/* pointer to the spec itself.  */
  struct spec_list *next;	/* Next spec in linked list.  */
  int name_len;			/* length of the name */
  bool user_p;			/* whether string come from file spec.  */
  bool alloc_p;			/* whether string was allocated */
  const char *default_ptr;	/* The default value of *ptr_spec.  */
};

#define INIT_STATIC_SPEC(NAME,PTR) \
  { NAME, NULL, PTR, (struct spec_list *) 0, sizeof (NAME) - 1, false, false, \
    *PTR }

/* List of statically defined specs.  */
static struct spec_list static_specs[] =
{
  INIT_STATIC_SPEC ("asm",			&asm_spec),
  INIT_STATIC_SPEC ("asm_debug",		&asm_debug),
  INIT_STATIC_SPEC ("asm_final",		&asm_final_spec),
  INIT_STATIC_SPEC ("asm_options",		&asm_options),
  INIT_STATIC_SPEC ("invoke_as",		&invoke_as),
  INIT_STATIC_SPEC ("cpp",			&cpp_spec),
  INIT_STATIC_SPEC ("cpp_options",		&cpp_options),
  INIT_STATIC_SPEC ("cpp_debug_options",	&cpp_debug_options),
  INIT_STATIC_SPEC ("cpp_unique_options",	&cpp_unique_options),
  INIT_STATIC_SPEC ("trad_capable_cpp",		&trad_capable_cpp),
  INIT_STATIC_SPEC ("cc1",			&cc1_spec),
  INIT_STATIC_SPEC ("cc1_options",		&cc1_options),
  INIT_STATIC_SPEC ("upc_options",		&upc_options),
  INIT_STATIC_SPEC ("cc1plus",			&cc1plus_spec),
  INIT_STATIC_SPEC ("link_gcc_c_sequence",	&link_gcc_c_sequence_spec),
  INIT_STATIC_SPEC ("link_ssp",			&link_ssp_spec),
  INIT_STATIC_SPEC ("endfile",			&endfile_spec),
  INIT_STATIC_SPEC ("link",			&link_spec),
  INIT_STATIC_SPEC ("lib",			&lib_spec),
  INIT_STATIC_SPEC ("link_gomp",		&link_gomp_spec),
  INIT_STATIC_SPEC ("upc_crtbegin",		&upc_crtbegin_spec),
  INIT_STATIC_SPEC ("link_upc",			&link_upc_spec),
  INIT_STATIC_SPEC ("upc_crtend",		&upc_crtend_spec),
  INIT_STATIC_SPEC ("libgcc",			&libgcc_spec),
  INIT_STATIC_SPEC ("startfile",		&startfile_spec),
  INIT_STATIC_SPEC ("cross_compile",		&cross_compile),
  INIT_STATIC_SPEC ("version",			&compiler_version),
  INIT_STATIC_SPEC ("multilib",			&multilib_select),
  INIT_STATIC_SPEC ("multilib_defaults",	&multilib_defaults),
  INIT_STATIC_SPEC ("multilib_extra",		&multilib_extra),
  INIT_STATIC_SPEC ("multilib_matches",		&multilib_matches),
  INIT_STATIC_SPEC ("multilib_exclusions",	&multilib_exclusions),
  INIT_STATIC_SPEC ("multilib_options",		&multilib_options),
  INIT_STATIC_SPEC ("multilib_reuse",		&multilib_reuse),
  INIT_STATIC_SPEC ("linker",			&linker_name_spec),
  INIT_STATIC_SPEC ("linker_plugin_file",	&linker_plugin_file_spec),
  INIT_STATIC_SPEC ("lto_wrapper",		&lto_wrapper_spec),
  INIT_STATIC_SPEC ("lto_gcc",			&lto_gcc_spec),
  INIT_STATIC_SPEC ("post_link",		&post_link_spec),
  INIT_STATIC_SPEC ("link_libgcc",		&link_libgcc_spec),
  INIT_STATIC_SPEC ("md_exec_prefix",		&md_exec_prefix),
  INIT_STATIC_SPEC ("md_startfile_prefix",	&md_startfile_prefix),
  INIT_STATIC_SPEC ("md_startfile_prefix_1",	&md_startfile_prefix_1),
  INIT_STATIC_SPEC ("startfile_prefix_spec",	&startfile_prefix_spec),
  INIT_STATIC_SPEC ("sysroot_spec",             &sysroot_spec),
  INIT_STATIC_SPEC ("sysroot_suffix_spec",	&sysroot_suffix_spec),
  INIT_STATIC_SPEC ("sysroot_hdrs_suffix_spec",	&sysroot_hdrs_suffix_spec),
  INIT_STATIC_SPEC ("self_spec",		&self_spec),
};

#ifdef EXTRA_SPECS		/* additional specs needed */
/* Structure to keep track of just the first two args of a spec_list.
   That is all that the EXTRA_SPECS macro gives us.  */
struct spec_list_1
{
  const char *const name;
  const char *const ptr;
};

static const struct spec_list_1 extra_specs_1[] = { EXTRA_SPECS };
static struct spec_list *extra_specs = (struct spec_list *) 0;
#endif

/* List of dynamically allocates specs that have been defined so far.  */

static struct spec_list *specs = (struct spec_list *) 0;

/* List of static spec functions.  */

static const struct spec_function static_spec_functions[] =
{
  { "getenv",                   getenv_spec_function },
  { "if-exists",		if_exists_spec_function },
  { "if-exists-else",		if_exists_else_spec_function },
  { "sanitize",			sanitize_spec_function },
  { "replace-outfile",		replace_outfile_spec_function },
  { "remove-outfile",		remove_outfile_spec_function },
  { "version-compare",		version_compare_spec_function },
  { "include",			include_spec_function },
  { "find-file",		find_file_spec_function },
  { "find-plugindir",		find_plugindir_spec_function },
  { "print-asm-header",		print_asm_header_spec_function },
  { "compare-debug-dump-opt",	compare_debug_dump_opt_spec_function },
  { "compare-debug-self-opt",	compare_debug_self_opt_spec_function },
  { "compare-debug-auxbase-opt", compare_debug_auxbase_opt_spec_function },
  { "pass-through-libs",	pass_through_libs_spec_func },
  { "replace-extension",	replace_extension_spec_func },
  { "gt",			greater_than_spec_func },
#ifdef EXTRA_SPEC_FUNCTIONS
  EXTRA_SPEC_FUNCTIONS
#endif
  { 0, 0 }
};

static int processing_spec_function;

/* Add appropriate libgcc specs to OBSTACK, taking into account
   various permutations of -shared-libgcc, -shared, and such.  */

#if defined(ENABLE_SHARED_LIBGCC) && !defined(REAL_LIBGCC_SPEC)

#ifndef USE_LD_AS_NEEDED
#define USE_LD_AS_NEEDED 0
#endif

static void
init_gcc_specs (struct obstack *obstack, const char *shared_name,
		const char *static_name, const char *eh_name)
{
  char *buf;

  buf = concat ("%{static|static-libgcc:", static_name, " ", eh_name, "}"
		"%{!static:%{!static-libgcc:"
#if USE_LD_AS_NEEDED
		"%{!shared-libgcc:",
		static_name, " " LD_AS_NEEDED_OPTION " ",
		shared_name, " " LD_NO_AS_NEEDED_OPTION
		"}"
		"%{shared-libgcc:",
		shared_name, "%{!shared: ", static_name, "}"
		"}"
#else
		"%{!shared:"
		"%{!shared-libgcc:", static_name, " ", eh_name, "}"
		"%{shared-libgcc:", shared_name, " ", static_name, "}"
		"}"
#ifdef LINK_EH_SPEC
		"%{shared:"
		"%{shared-libgcc:", shared_name, "}"
		"%{!shared-libgcc:", static_name, "}"
		"}"
#else
		"%{shared:", shared_name, "}"
#endif
#endif
		"}}", NULL);

  obstack_grow (obstack, buf, strlen (buf));
  free (buf);
}
#endif /* ENABLE_SHARED_LIBGCC */

/* Initialize the specs lookup routines.  */

static void
init_spec (void)
{
  struct spec_list *next = (struct spec_list *) 0;
  struct spec_list *sl   = (struct spec_list *) 0;
  int i;

  if (specs)
    return;			/* Already initialized.  */

  if (verbose_flag)
    fnotice (stderr, "Using built-in specs.\n");

#ifdef EXTRA_SPECS
  extra_specs = XCNEWVEC (struct spec_list, ARRAY_SIZE (extra_specs_1));

  for (i = ARRAY_SIZE (extra_specs_1) - 1; i >= 0; i--)
    {
      sl = &extra_specs[i];
      sl->name = extra_specs_1[i].name;
      sl->ptr = extra_specs_1[i].ptr;
      sl->next = next;
      sl->name_len = strlen (sl->name);
      sl->ptr_spec = &sl->ptr;
      gcc_assert (sl->ptr_spec != NULL);
      sl->default_ptr = sl->ptr;
      next = sl;
    }
#endif

  for (i = ARRAY_SIZE (static_specs) - 1; i >= 0; i--)
    {
      sl = &static_specs[i];
      sl->next = next;
      next = sl;
    }

#if defined(ENABLE_SHARED_LIBGCC) && !defined(REAL_LIBGCC_SPEC)
  /* ??? If neither -shared-libgcc nor --static-libgcc was
     seen, then we should be making an educated guess.  Some proposed
     heuristics for ELF include:

	(1) If "-Wl,--export-dynamic", then it's a fair bet that the
	    program will be doing dynamic loading, which will likely
	    need the shared libgcc.

	(2) If "-ldl", then it's also a fair bet that we're doing
	    dynamic loading.

	(3) For each ET_DYN we're linking against (either through -lfoo
	    or /some/path/foo.so), check to see whether it or one of
	    its dependencies depends on a shared libgcc.

	(4) If "-shared"

	    If the runtime is fixed to look for program headers instead
	    of calling __register_frame_info at all, for each object,
	    use the shared libgcc if any EH symbol referenced.

	    If crtstuff is fixed to not invoke __register_frame_info
	    automatically, for each object, use the shared libgcc if
	    any non-empty unwind section found.

     Doing any of this probably requires invoking an external program to
     do the actual object file scanning.  */
  {
    const char *p = libgcc_spec;
    int in_sep = 1;

    /* Transform the extant libgcc_spec into one that uses the shared libgcc
       when given the proper command line arguments.  */
    while (*p)
      {
	if (in_sep && *p == '-' && strncmp (p, "-lgcc", 5) == 0)
	  {
	    init_gcc_specs (&obstack,
			    "-lgcc_s"
#ifdef USE_LIBUNWIND_EXCEPTIONS
			    " -lunwind"
#endif
			    ,
			    "-lgcc",
			    "-lgcc_eh"
#ifdef USE_LIBUNWIND_EXCEPTIONS
# ifdef HAVE_LD_STATIC_DYNAMIC
			    " %{!static:" LD_STATIC_OPTION "} -lunwind"
			    " %{!static:" LD_DYNAMIC_OPTION "}"
# else
			    " -lunwind"
# endif
#endif
			    );

	    p += 5;
	    in_sep = 0;
	  }
	else if (in_sep && *p == 'l' && strncmp (p, "libgcc.a%s", 10) == 0)
	  {
	    /* Ug.  We don't know shared library extensions.  Hope that
	       systems that use this form don't do shared libraries.  */
	    init_gcc_specs (&obstack,
			    "-lgcc_s",
			    "libgcc.a%s",
			    "libgcc_eh.a%s"
#ifdef USE_LIBUNWIND_EXCEPTIONS
			    " -lunwind"
#endif
			    );
	    p += 10;
	    in_sep = 0;
	  }
	else
	  {
	    obstack_1grow (&obstack, *p);
	    in_sep = (*p == ' ');
	    p += 1;
	  }
      }

    obstack_1grow (&obstack, '\0');
    libgcc_spec = XOBFINISH (&obstack, const char *);
  }
#endif
#ifdef USE_AS_TRADITIONAL_FORMAT
  /* Prepend "--traditional-format" to whatever asm_spec we had before.  */
  {
    static const char tf[] = "--traditional-format ";
    obstack_grow (&obstack, tf, sizeof (tf) - 1);
    obstack_grow0 (&obstack, asm_spec, strlen (asm_spec));
    asm_spec = XOBFINISH (&obstack, const char *);
  }
#endif

#if defined LINK_EH_SPEC || defined LINK_BUILDID_SPEC || \
    defined LINKER_HASH_STYLE
# ifdef LINK_BUILDID_SPEC
  /* Prepend LINK_BUILDID_SPEC to whatever link_spec we had before.  */
  obstack_grow (&obstack, LINK_BUILDID_SPEC, sizeof (LINK_BUILDID_SPEC) - 1);
# endif
# ifdef LINK_EH_SPEC
  /* Prepend LINK_EH_SPEC to whatever link_spec we had before.  */
  obstack_grow (&obstack, LINK_EH_SPEC, sizeof (LINK_EH_SPEC) - 1);
# endif
# ifdef LINKER_HASH_STYLE
  /* Prepend --hash-style=LINKER_HASH_STYLE to whatever link_spec we had
     before.  */
  {
    static const char hash_style[] = "--hash-style=";
    obstack_grow (&obstack, hash_style, sizeof (hash_style) - 1);
    obstack_grow (&obstack, LINKER_HASH_STYLE, sizeof (LINKER_HASH_STYLE) - 1);
    obstack_1grow (&obstack, ' ');
  }
# endif
  obstack_grow0 (&obstack, link_spec, strlen (link_spec));
  link_spec = XOBFINISH (&obstack, const char *);
#endif

  specs = sl;
}

/* Change the value of spec NAME to SPEC.  If SPEC is empty, then the spec is
   removed; If the spec starts with a + then SPEC is added to the end of the
   current spec.  */

static void
set_spec (const char *name, const char *spec, bool user_p)
{
  struct spec_list *sl;
  const char *old_spec;
  int name_len = strlen (name);
  int i;

  /* If this is the first call, initialize the statically allocated specs.  */
  if (!specs)
    {
      struct spec_list *next = (struct spec_list *) 0;
      for (i = ARRAY_SIZE (static_specs) - 1; i >= 0; i--)
	{
	  sl = &static_specs[i];
	  sl->next = next;
	  next = sl;
	}
      specs = sl;
    }

  /* See if the spec already exists.  */
  for (sl = specs; sl; sl = sl->next)
    if (name_len == sl->name_len && !strcmp (sl->name, name))
      break;

  if (!sl)
    {
      /* Not found - make it.  */
      sl = XNEW (struct spec_list);
      sl->name = xstrdup (name);
      sl->name_len = name_len;
      sl->ptr_spec = &sl->ptr;
      sl->alloc_p = 0;
      *(sl->ptr_spec) = "";
      sl->next = specs;
      sl->default_ptr = NULL;
      specs = sl;
    }

  old_spec = *(sl->ptr_spec);
  *(sl->ptr_spec) = ((spec[0] == '+' && ISSPACE ((unsigned char)spec[1]))
		     ? concat (old_spec, spec + 1, NULL)
		     : xstrdup (spec));

#ifdef DEBUG_SPECS
  if (verbose_flag)
    fnotice (stderr, "Setting spec %s to '%s'\n\n", name, *(sl->ptr_spec));
#endif

  /* Free the old spec.  */
  if (old_spec && sl->alloc_p)
    free (CONST_CAST (char *, old_spec));

  sl->user_p = user_p;
  sl->alloc_p = true;
}

/* Accumulate a command (program name and args), and run it.  */

typedef const char *const_char_p; /* For DEF_VEC_P.  */

/* Vector of pointers to arguments in the current line of specifications.  */

static vec<const_char_p> argbuf;

/* Were the options -c, -S or -E passed.  */
static int have_c = 0;

/* Was the option -o passed.  */
static int have_o = 0;

/* Pointer to output file name passed in with -o. */
static const char *output_file = 0;

/* This is the list of suffixes and codes (%g/%u/%U/%j) and the associated
   temp file.  If the HOST_BIT_BUCKET is used for %j, no entry is made for
   it here.  */

static struct temp_name {
  const char *suffix;	/* suffix associated with the code.  */
  int length;		/* strlen (suffix).  */
  int unique;		/* Indicates whether %g or %u/%U was used.  */
  const char *filename;	/* associated filename.  */
  int filename_length;	/* strlen (filename).  */
  struct temp_name *next;
} *temp_names;

/* Number of commands executed so far.  */

static int execution_count;

/* Number of commands that exited with a signal.  */

static int signal_count;

/* Allocate the argument vector.  */

static void
alloc_args (void)
{
  argbuf.create (10);
}

/* Clear out the vector of arguments (after a command is executed).  */

static void
clear_args (void)
{
  argbuf.truncate (0);
}

/* Add one argument to the vector at the end.
   This is done when a space is seen or at the end of the line.
   If DELETE_ALWAYS is nonzero, the arg is a filename
    and the file should be deleted eventually.
   If DELETE_FAILURE is nonzero, the arg is a filename
    and the file should be deleted if this compilation fails.  */

static void
store_arg (const char *arg, int delete_always, int delete_failure)
{
  argbuf.safe_push (arg);

  if (delete_always || delete_failure)
    {
      const char *p;
      /* If the temporary file we should delete is specified as
	 part of a joined argument extract the filename.  */
      if (arg[0] == '-'
	  && (p = strrchr (arg, '=')))
	arg = p + 1;
      record_temp_file (arg, delete_always, delete_failure);
    }
}

/* Load specs from a file name named FILENAME, replacing occurrences of
   various different types of line-endings, \r\n, \n\r and just \r, with
   a single \n.  */

static char *
load_specs (const char *filename)
{
  int desc;
  int readlen;
  struct stat statbuf;
  char *buffer;
  char *buffer_p;
  char *specs;
  char *specs_p;

  if (verbose_flag)
    fnotice (stderr, "Reading specs from %s\n", filename);

  /* Open and stat the file.  */
  desc = open (filename, O_RDONLY, 0);
  if (desc < 0)
    pfatal_with_name (filename);
  if (stat (filename, &statbuf) < 0)
    pfatal_with_name (filename);

  /* Read contents of file into BUFFER.  */
  buffer = XNEWVEC (char, statbuf.st_size + 1);
  readlen = read (desc, buffer, (unsigned) statbuf.st_size);
  if (readlen < 0)
    pfatal_with_name (filename);
  buffer[readlen] = 0;
  close (desc);

  specs = XNEWVEC (char, readlen + 1);
  specs_p = specs;
  for (buffer_p = buffer; buffer_p && *buffer_p; buffer_p++)
    {
      int skip = 0;
      char c = *buffer_p;
      if (c == '\r')
	{
	  if (buffer_p > buffer && *(buffer_p - 1) == '\n')	/* \n\r */
	    skip = 1;
	  else if (*(buffer_p + 1) == '\n')			/* \r\n */
	    skip = 1;
	  else							/* \r */
	    c = '\n';
	}
      if (! skip)
	*specs_p++ = c;
    }
  *specs_p = '\0';

  free (buffer);
  return (specs);
}

/* Read compilation specs from a file named FILENAME,
   replacing the default ones.

   A suffix which starts with `*' is a definition for
   one of the machine-specific sub-specs.  The "suffix" should be
   *asm, *cc1, *cpp, *link, *startfile, etc.
   The corresponding spec is stored in asm_spec, etc.,
   rather than in the `compilers' vector.

   Anything invalid in the file is a fatal error.  */

static void
read_specs (const char *filename, bool main_p, bool user_p)
{
  char *buffer;
  char *p;

  buffer = load_specs (filename);

  /* Scan BUFFER for specs, putting them in the vector.  */
  p = buffer;
  while (1)
    {
      char *suffix;
      char *spec;
      char *in, *out, *p1, *p2, *p3;

      /* Advance P in BUFFER to the next nonblank nocomment line.  */
      p = skip_whitespace (p);
      if (*p == 0)
	break;

      /* Is this a special command that starts with '%'? */
      /* Don't allow this for the main specs file, since it would
	 encourage people to overwrite it.  */
      if (*p == '%' && !main_p)
	{
	  p1 = p;
	  while (*p && *p != '\n')
	    p++;

	  /* Skip '\n'.  */
	  p++;

	  if (!strncmp (p1, "%include", sizeof ("%include") - 1)
	      && (p1[sizeof "%include" - 1] == ' '
		  || p1[sizeof "%include" - 1] == '\t'))
	    {
	      char *new_filename;

	      p1 += sizeof ("%include");
	      while (*p1 == ' ' || *p1 == '\t')
		p1++;

	      if (*p1++ != '<' || p[-2] != '>')
		fatal_error (input_location,
			     "specs %%include syntax malformed after "
			     "%ld characters",
			     (long) (p1 - buffer + 1));

	      p[-2] = '\0';
	      new_filename = find_a_file (&startfile_prefixes, p1, R_OK, true);
	      read_specs (new_filename ? new_filename : p1, false, user_p);
	      continue;
	    }
	  else if (!strncmp (p1, "%include_noerr", sizeof "%include_noerr" - 1)
		   && (p1[sizeof "%include_noerr" - 1] == ' '
		       || p1[sizeof "%include_noerr" - 1] == '\t'))
	    {
	      char *new_filename;

	      p1 += sizeof "%include_noerr";
	      while (*p1 == ' ' || *p1 == '\t')
		p1++;

	      if (*p1++ != '<' || p[-2] != '>')
		fatal_error (input_location,
			     "specs %%include syntax malformed after "
			     "%ld characters",
			     (long) (p1 - buffer + 1));

	      p[-2] = '\0';
	      new_filename = find_a_file (&startfile_prefixes, p1, R_OK, true);
	      if (new_filename)
		read_specs (new_filename, false, user_p);
	      else if (verbose_flag)
		fnotice (stderr, "could not find specs file %s\n", p1);
	      continue;
	    }
	  else if (!strncmp (p1, "%rename", sizeof "%rename" - 1)
		   && (p1[sizeof "%rename" - 1] == ' '
		       || p1[sizeof "%rename" - 1] == '\t'))
	    {
	      int name_len;
	      struct spec_list *sl;
	      struct spec_list *newsl;

	      /* Get original name.  */
	      p1 += sizeof "%rename";
	      while (*p1 == ' ' || *p1 == '\t')
		p1++;

	      if (! ISALPHA ((unsigned char) *p1))
		fatal_error (input_location,
			     "specs %%rename syntax malformed after "
			     "%ld characters",
			     (long) (p1 - buffer));

	      p2 = p1;
	      while (*p2 && !ISSPACE ((unsigned char) *p2))
		p2++;

	      if (*p2 != ' ' && *p2 != '\t')
		fatal_error (input_location,
			     "specs %%rename syntax malformed after "
			     "%ld characters",
			     (long) (p2 - buffer));

	      name_len = p2 - p1;
	      *p2++ = '\0';
	      while (*p2 == ' ' || *p2 == '\t')
		p2++;

	      if (! ISALPHA ((unsigned char) *p2))
		fatal_error (input_location,
			     "specs %%rename syntax malformed after "
			     "%ld characters",
			     (long) (p2 - buffer));

	      /* Get new spec name.  */
	      p3 = p2;
	      while (*p3 && !ISSPACE ((unsigned char) *p3))
		p3++;

	      if (p3 != p - 1)
		fatal_error (input_location,
			     "specs %%rename syntax malformed after "
			     "%ld characters",
			     (long) (p3 - buffer));
	      *p3 = '\0';

	      for (sl = specs; sl; sl = sl->next)
		if (name_len == sl->name_len && !strcmp (sl->name, p1))
		  break;

	      if (!sl)
		fatal_error (input_location,
			     "specs %s spec was not found to be renamed", p1);

	      if (strcmp (p1, p2) == 0)
		continue;

	      for (newsl = specs; newsl; newsl = newsl->next)
		if (strcmp (newsl->name, p2) == 0)
		  fatal_error (input_location,
			       "%s: attempt to rename spec %qs to "
			       "already defined spec %qs",
		    filename, p1, p2);

	      if (verbose_flag)
		{
		  fnotice (stderr, "rename spec %s to %s\n", p1, p2);
#ifdef DEBUG_SPECS
		  fnotice (stderr, "spec is '%s'\n\n", *(sl->ptr_spec));
#endif
		}

	      set_spec (p2, *(sl->ptr_spec), user_p);
	      if (sl->alloc_p)
		free (CONST_CAST (char *, *(sl->ptr_spec)));

	      *(sl->ptr_spec) = "";
	      sl->alloc_p = 0;
	      continue;
	    }
	  else
	    fatal_error (input_location,
			 "specs unknown %% command after %ld characters",
			 (long) (p1 - buffer));
	}

      /* Find the colon that should end the suffix.  */
      p1 = p;
      while (*p1 && *p1 != ':' && *p1 != '\n')
	p1++;

      /* The colon shouldn't be missing.  */
      if (*p1 != ':')
	fatal_error (input_location,
		     "specs file malformed after %ld characters",
		     (long) (p1 - buffer));

      /* Skip back over trailing whitespace.  */
      p2 = p1;
      while (p2 > buffer && (p2[-1] == ' ' || p2[-1] == '\t'))
	p2--;

      /* Copy the suffix to a string.  */
      suffix = save_string (p, p2 - p);
      /* Find the next line.  */
      p = skip_whitespace (p1 + 1);
      if (p[1] == 0)
	fatal_error (input_location,
		     "specs file malformed after %ld characters",
		     (long) (p - buffer));

      p1 = p;
      /* Find next blank line or end of string.  */
      while (*p1 && !(*p1 == '\n' && (p1[1] == '\n' || p1[1] == '\0')))
	p1++;

      /* Specs end at the blank line and do not include the newline.  */
      spec = save_string (p, p1 - p);
      p = p1;

      /* Delete backslash-newline sequences from the spec.  */
      in = spec;
      out = spec;
      while (*in != 0)
	{
	  if (in[0] == '\\' && in[1] == '\n')
	    in += 2;
	  else if (in[0] == '#')
	    while (*in && *in != '\n')
	      in++;

	  else
	    *out++ = *in++;
	}
      *out = 0;

      if (suffix[0] == '*')
	{
	  if (! strcmp (suffix, "*link_command"))
	    link_command_spec = spec;
	  else
	    {
	      set_spec (suffix + 1, spec, user_p);
	      free (spec);
	    }
	}
      else
	{
	  /* Add this pair to the vector.  */
	  compilers
	    = XRESIZEVEC (struct compiler, compilers, n_compilers + 2);

	  compilers[n_compilers].suffix = suffix;
	  compilers[n_compilers].spec = spec;
	  n_compilers++;
	  memset (&compilers[n_compilers], 0, sizeof compilers[n_compilers]);
	}

      if (*suffix == 0)
	link_command_spec = spec;
    }

  if (link_command_spec == 0)
    fatal_error (input_location, "spec file has no spec for linking");

  XDELETEVEC (buffer);
}

/* Record the names of temporary files we tell compilers to write,
   and delete them at the end of the run.  */

/* This is the common prefix we use to make temp file names.
   It is chosen once for each run of this program.
   It is substituted into a spec by %g or %j.
   Thus, all temp file names contain this prefix.
   In practice, all temp file names start with this prefix.

   This prefix comes from the envvar TMPDIR if it is defined;
   otherwise, from the P_tmpdir macro if that is defined;
   otherwise, in /usr/tmp or /tmp;
   or finally the current directory if all else fails.  */

static const char *temp_filename;

/* Length of the prefix.  */

static int temp_filename_length;

/* Define the list of temporary files to delete.  */

struct temp_file
{
  const char *name;
  struct temp_file *next;
};

/* Queue of files to delete on success or failure of compilation.  */
static struct temp_file *always_delete_queue;
/* Queue of files to delete on failure of compilation.  */
static struct temp_file *failure_delete_queue;

/* Record FILENAME as a file to be deleted automatically.
   ALWAYS_DELETE nonzero means delete it if all compilation succeeds;
   otherwise delete it in any case.
   FAIL_DELETE nonzero means delete it if a compilation step fails;
   otherwise delete it in any case.  */

void
record_temp_file (const char *filename, int always_delete, int fail_delete)
{
  char *const name = xstrdup (filename);

  if (always_delete)
    {
      struct temp_file *temp;
      for (temp = always_delete_queue; temp; temp = temp->next)
	if (! filename_cmp (name, temp->name))
	  {
	    free (name);
	    goto already1;
	  }

      temp = XNEW (struct temp_file);
      temp->next = always_delete_queue;
      temp->name = name;
      always_delete_queue = temp;

    already1:;
    }

  if (fail_delete)
    {
      struct temp_file *temp;
      for (temp = failure_delete_queue; temp; temp = temp->next)
	if (! filename_cmp (name, temp->name))
	  {
	    free (name);
	    goto already2;
	  }

      temp = XNEW (struct temp_file);
      temp->next = failure_delete_queue;
      temp->name = name;
      failure_delete_queue = temp;

    already2:;
    }
}

/* Delete all the temporary files whose names we previously recorded.  */

#ifndef DELETE_IF_ORDINARY
#define DELETE_IF_ORDINARY(NAME,ST,VERBOSE_FLAG)        \
do                                                      \
  {                                                     \
    if (stat (NAME, &ST) >= 0 && S_ISREG (ST.st_mode))  \
      if (unlink (NAME) < 0)                            \
	if (VERBOSE_FLAG)                               \
	  perror_with_name (NAME);                      \
  } while (0)
#endif

static void
delete_if_ordinary (const char *name)
{
  struct stat st;
#ifdef DEBUG
  int i, c;

  printf ("Delete %s? (y or n) ", name);
  fflush (stdout);
  i = getchar ();
  if (i != '\n')
    while ((c = getchar ()) != '\n' && c != EOF)
      ;

  if (i == 'y' || i == 'Y')
#endif /* DEBUG */
  DELETE_IF_ORDINARY (name, st, verbose_flag);
}

static void
delete_temp_files (void)
{
  struct temp_file *temp;

  for (temp = always_delete_queue; temp; temp = temp->next)
    delete_if_ordinary (temp->name);
  always_delete_queue = 0;
}

/* Delete all the files to be deleted on error.  */

static void
delete_failure_queue (void)
{
  struct temp_file *temp;

  for (temp = failure_delete_queue; temp; temp = temp->next)
    delete_if_ordinary (temp->name);
}

static void
clear_failure_queue (void)
{
  failure_delete_queue = 0;
}

/* Call CALLBACK for each path in PATHS, breaking out early if CALLBACK
   returns non-NULL.
   If DO_MULTI is true iterate over the paths twice, first with multilib
   suffix then without, otherwise iterate over the paths once without
   adding a multilib suffix.  When DO_MULTI is true, some attempt is made
   to avoid visiting the same path twice, but we could do better.  For
   instance, /usr/lib/../lib is considered different from /usr/lib.
   At least EXTRA_SPACE chars past the end of the path passed to
   CALLBACK are available for use by the callback.
   CALLBACK_INFO allows extra parameters to be passed to CALLBACK.

   Returns the value returned by CALLBACK.  */

static void *
for_each_path (const struct path_prefix *paths,
	       bool do_multi,
	       size_t extra_space,
	       void *(*callback) (char *, void *),
	       void *callback_info)
{
  struct prefix_list *pl;
  const char *multi_dir = NULL;
  const char *multi_os_dir = NULL;
  const char *multiarch_suffix = NULL;
  const char *multi_suffix;
  const char *just_multi_suffix;
  char *path = NULL;
  void *ret = NULL;
  bool skip_multi_dir = false;
  bool skip_multi_os_dir = false;

  multi_suffix = machine_suffix;
  just_multi_suffix = just_machine_suffix;
  if (do_multi && multilib_dir && strcmp (multilib_dir, ".") != 0)
    {
      multi_dir = concat (multilib_dir, dir_separator_str, NULL);
      multi_suffix = concat (multi_suffix, multi_dir, NULL);
      just_multi_suffix = concat (just_multi_suffix, multi_dir, NULL);
    }
  if (do_multi && multilib_os_dir && strcmp (multilib_os_dir, ".") != 0)
    multi_os_dir = concat (multilib_os_dir, dir_separator_str, NULL);
  if (multiarch_dir)
    multiarch_suffix = concat (multiarch_dir, dir_separator_str, NULL);

  while (1)
    {
      size_t multi_dir_len = 0;
      size_t multi_os_dir_len = 0;
      size_t multiarch_len = 0;
      size_t suffix_len;
      size_t just_suffix_len;
      size_t len;

      if (multi_dir)
	multi_dir_len = strlen (multi_dir);
      if (multi_os_dir)
	multi_os_dir_len = strlen (multi_os_dir);
      if (multiarch_suffix)
	multiarch_len = strlen (multiarch_suffix);
      suffix_len = strlen (multi_suffix);
      just_suffix_len = strlen (just_multi_suffix);

      if (path == NULL)
	{
	  len = paths->max_len + extra_space + 1;
	  len += MAX (MAX (suffix_len, multi_os_dir_len), multiarch_len);
	  path = XNEWVEC (char, len);
	}

      for (pl = paths->plist; pl != 0; pl = pl->next)
	{
	  len = strlen (pl->prefix);
	  memcpy (path, pl->prefix, len);

	  /* Look first in MACHINE/VERSION subdirectory.  */
	  if (!skip_multi_dir)
	    {
	      memcpy (path + len, multi_suffix, suffix_len + 1);
	      ret = callback (path, callback_info);
	      if (ret)
		break;
	    }

	  /* Some paths are tried with just the machine (ie. target)
	     subdir.  This is used for finding as, ld, etc.  */
	  if (!skip_multi_dir
	      && pl->require_machine_suffix == 2)
	    {
	      memcpy (path + len, just_multi_suffix, just_suffix_len + 1);
	      ret = callback (path, callback_info);
	      if (ret)
		break;
	    }

	  /* Now try the multiarch path.  */
	  if (!skip_multi_dir
	      && !pl->require_machine_suffix && multiarch_dir)
	    {
	      memcpy (path + len, multiarch_suffix, multiarch_len + 1);
	      ret = callback (path, callback_info);
	      if (ret)
		break;
	    }

	  /* Now try the base path.  */
	  if (!pl->require_machine_suffix
	      && !(pl->os_multilib ? skip_multi_os_dir : skip_multi_dir))
	    {
	      const char *this_multi;
	      size_t this_multi_len;

	      if (pl->os_multilib)
		{
		  this_multi = multi_os_dir;
		  this_multi_len = multi_os_dir_len;
		}
	      else
		{
		  this_multi = multi_dir;
		  this_multi_len = multi_dir_len;
		}

	      if (this_multi_len)
		memcpy (path + len, this_multi, this_multi_len + 1);
	      else
		path[len] = '\0';

	      ret = callback (path, callback_info);
	      if (ret)
		break;
	    }
	}
      if (pl)
	break;

      if (multi_dir == NULL && multi_os_dir == NULL)
	break;

      /* Run through the paths again, this time without multilibs.
	 Don't repeat any we have already seen.  */
      if (multi_dir)
	{
	  free (CONST_CAST (char *, multi_dir));
	  multi_dir = NULL;
	  free (CONST_CAST (char *, multi_suffix));
	  multi_suffix = machine_suffix;
	  free (CONST_CAST (char *, just_multi_suffix));
	  just_multi_suffix = just_machine_suffix;
	}
      else
	skip_multi_dir = true;
      if (multi_os_dir)
	{
	  free (CONST_CAST (char *, multi_os_dir));
	  multi_os_dir = NULL;
	}
      else
	skip_multi_os_dir = true;
    }

  if (multi_dir)
    {
      free (CONST_CAST (char *, multi_dir));
      free (CONST_CAST (char *, multi_suffix));
      free (CONST_CAST (char *, just_multi_suffix));
    }
  if (multi_os_dir)
    free (CONST_CAST (char *, multi_os_dir));
  if (ret != path)
    free (path);
  return ret;
}

/* Callback for build_search_list.  Adds path to obstack being built.  */

struct add_to_obstack_info {
  struct obstack *ob;
  bool check_dir;
  bool first_time;
};

static void *
add_to_obstack (char *path, void *data)
{
  struct add_to_obstack_info *info = (struct add_to_obstack_info *) data;

  if (info->check_dir && !is_directory (path, false))
    return NULL;

  if (!info->first_time)
    obstack_1grow (info->ob, PATH_SEPARATOR);

  obstack_grow (info->ob, path, strlen (path));

  info->first_time = false;
  return NULL;
}

/* Add or change the value of an environment variable, outputting the
   change to standard error if in verbose mode.  */
static void
xputenv (const char *string)
{
  env.xput (string);
}

/* Build a list of search directories from PATHS.
   PREFIX is a string to prepend to the list.
   If CHECK_DIR_P is true we ensure the directory exists.
   If DO_MULTI is true, multilib paths are output first, then
   non-multilib paths.
   This is used mostly by putenv_from_prefixes so we use `collect_obstack'.
   It is also used by the --print-search-dirs flag.  */

static char *
build_search_list (const struct path_prefix *paths, const char *prefix,
		   bool check_dir, bool do_multi)
{
  struct add_to_obstack_info info;

  info.ob = &collect_obstack;
  info.check_dir = check_dir;
  info.first_time = true;

  obstack_grow (&collect_obstack, prefix, strlen (prefix));
  obstack_1grow (&collect_obstack, '=');

  for_each_path (paths, do_multi, 0, add_to_obstack, &info);

  obstack_1grow (&collect_obstack, '\0');
  return XOBFINISH (&collect_obstack, char *);
}

/* Rebuild the COMPILER_PATH and LIBRARY_PATH environment variables
   for collect.  */

static void
putenv_from_prefixes (const struct path_prefix *paths, const char *env_var,
		      bool do_multi)
{
  xputenv (build_search_list (paths, env_var, true, do_multi));
}

/* Check whether NAME can be accessed in MODE.  This is like access,
   except that it never considers directories to be executable.  */

static int
access_check (const char *name, int mode)
{
  if (mode == X_OK)
    {
      struct stat st;

      if (stat (name, &st) < 0
	  || S_ISDIR (st.st_mode))
	return -1;
    }

  return access (name, mode);
}

/* Callback for find_a_file.  Appends the file name to the directory
   path.  If the resulting file exists in the right mode, return the
   full pathname to the file.  */

struct file_at_path_info {
  const char *name;
  const char *suffix;
  int name_len;
  int suffix_len;
  int mode;
};

static void *
file_at_path (char *path, void *data)
{
  struct file_at_path_info *info = (struct file_at_path_info *) data;
  size_t len = strlen (path);

  memcpy (path + len, info->name, info->name_len);
  len += info->name_len;

  /* Some systems have a suffix for executable files.
     So try appending that first.  */
  if (info->suffix_len)
    {
      memcpy (path + len, info->suffix, info->suffix_len + 1);
      if (access_check (path, info->mode) == 0)
	return path;
    }

  path[len] = '\0';
  if (access_check (path, info->mode) == 0)
    return path;

  return NULL;
}

/* Search for NAME using the prefix list PREFIXES.  MODE is passed to
   access to check permissions.  If DO_MULTI is true, search multilib
   paths then non-multilib paths, otherwise do not search multilib paths.
   Return 0 if not found, otherwise return its name, allocated with malloc.  */

static char *
find_a_file (const struct path_prefix *pprefix, const char *name, int mode,
	     bool do_multi)
{
  struct file_at_path_info info;

#ifdef DEFAULT_ASSEMBLER
  if (! strcmp (name, "as") && access (DEFAULT_ASSEMBLER, mode) == 0)
    return xstrdup (DEFAULT_ASSEMBLER);
#endif

#ifdef DEFAULT_LINKER
  if (! strcmp (name, "ld") && access (DEFAULT_LINKER, mode) == 0)
    return xstrdup (DEFAULT_LINKER);
#endif

  /* Determine the filename to execute (special case for absolute paths).  */

  if (IS_ABSOLUTE_PATH (name))
    {
      if (access (name, mode) == 0)
	return xstrdup (name);

      return NULL;
    }

  info.name = name;
  info.suffix = (mode & X_OK) != 0 ? HOST_EXECUTABLE_SUFFIX : "";
  info.name_len = strlen (info.name);
  info.suffix_len = strlen (info.suffix);
  info.mode = mode;

  return (char*) for_each_path (pprefix, do_multi,
				info.name_len + info.suffix_len,
				file_at_path, &info);
}

/* Ranking of prefixes in the sort list. -B prefixes are put before
   all others.  */

enum path_prefix_priority
{
  PREFIX_PRIORITY_B_OPT,
  PREFIX_PRIORITY_LAST
};

/* Add an entry for PREFIX in PLIST.  The PLIST is kept in ascending
   order according to PRIORITY.  Within each PRIORITY, new entries are
   appended.

   If WARN is nonzero, we will warn if no file is found
   through this prefix.  WARN should point to an int
   which will be set to 1 if this entry is used.

   COMPONENT is the value to be passed to update_path.

   REQUIRE_MACHINE_SUFFIX is 1 if this prefix can't be used without
   the complete value of machine_suffix.
   2 means try both machine_suffix and just_machine_suffix.  */

static void
add_prefix (struct path_prefix *pprefix, const char *prefix,
	    const char *component, /* enum prefix_priority */ int priority,
	    int require_machine_suffix, int os_multilib)
{
  struct prefix_list *pl, **prev;
  int len;

  for (prev = &pprefix->plist;
       (*prev) != NULL && (*prev)->priority <= priority;
       prev = &(*prev)->next)
    ;

  /* Keep track of the longest prefix.  */

  prefix = update_path (prefix, component);
  len = strlen (prefix);
  if (len > pprefix->max_len)
    pprefix->max_len = len;

  pl = XNEW (struct prefix_list);
  pl->prefix = prefix;
  pl->require_machine_suffix = require_machine_suffix;
  pl->priority = priority;
  pl->os_multilib = os_multilib;

  /* Insert after PREV.  */
  pl->next = (*prev);
  (*prev) = pl;
}

/* Same as add_prefix, but prepending target_system_root to prefix.  */
/* The target_system_root prefix has been relocated by gcc_exec_prefix.  */
static void
add_sysrooted_prefix (struct path_prefix *pprefix, const char *prefix,
		      const char *component,
		      /* enum prefix_priority */ int priority,
		      int require_machine_suffix, int os_multilib)
{
  if (!IS_ABSOLUTE_PATH (prefix))
    fatal_error (input_location, "system path %qs is not absolute", prefix);

  if (target_system_root)
    {
      char *sysroot_no_trailing_dir_separator = xstrdup (target_system_root);
      size_t sysroot_len = strlen (target_system_root);

      if (sysroot_len > 0
	  && target_system_root[sysroot_len - 1] == DIR_SEPARATOR)
	sysroot_no_trailing_dir_separator[sysroot_len - 1] = '\0';

      if (target_sysroot_suffix)
	prefix = concat (sysroot_no_trailing_dir_separator,
			 target_sysroot_suffix, prefix, NULL);
      else
	prefix = concat (sysroot_no_trailing_dir_separator, prefix, NULL);

      free (sysroot_no_trailing_dir_separator);

      /* We have to override this because GCC's notion of sysroot
	 moves along with GCC.  */
      component = "GCC";
    }

  add_prefix (pprefix, prefix, component, priority,
	      require_machine_suffix, os_multilib);
}

/* Execute the command specified by the arguments on the current line of spec.
   When using pipes, this includes several piped-together commands
   with `|' between them.

   Return 0 if successful, -1 if failed.  */

static int
execute (void)
{
  int i;
  int n_commands;		/* # of command.  */
  char *string;
  struct pex_obj *pex;
  struct command
  {
    const char *prog;		/* program name.  */
    const char **argv;		/* vector of args.  */
  };
  const char *arg;

  struct command *commands;	/* each command buffer with above info.  */

  gcc_assert (!processing_spec_function);

  if (wrapper_string)
    {
      string = find_a_file (&exec_prefixes,
			    argbuf[0], X_OK, false);
      if (string)
	argbuf[0] = string;
      insert_wrapper (wrapper_string);
    }

  /* Count # of piped commands.  */
  for (n_commands = 1, i = 0; argbuf.iterate (i, &arg); i++)
    if (strcmp (arg, "|") == 0)
      n_commands++;

  /* Get storage for each command.  */
  commands = (struct command *) alloca (n_commands * sizeof (struct command));

  /* Split argbuf into its separate piped processes,
     and record info about each one.
     Also search for the programs that are to be run.  */

  argbuf.safe_push (0);

  commands[0].prog = argbuf[0]; /* first command.  */
  commands[0].argv = argbuf.address ();

  if (!wrapper_string)
    {
      string = find_a_file (&exec_prefixes, commands[0].prog, X_OK, false);
      commands[0].argv[0] = (string) ? string : commands[0].argv[0];
    }

  for (n_commands = 1, i = 0; argbuf.iterate (i, &arg); i++)
    if (arg && strcmp (arg, "|") == 0)
      {				/* each command.  */
#if defined (__MSDOS__) || defined (OS2) || defined (VMS)
	fatal_error (input_location, "-pipe not supported");
#endif
	argbuf[i] = 0; /* Termination of
						     command args.  */
	commands[n_commands].prog = argbuf[i + 1];
	commands[n_commands].argv
	  = &(argbuf.address ())[i + 1];
	string = find_a_file (&exec_prefixes, commands[n_commands].prog,
			      X_OK, false);
	if (string)
	  commands[n_commands].argv[0] = string;
	n_commands++;
      }

  /* If -v, print what we are about to do, and maybe query.  */

  if (verbose_flag)
    {
      /* For help listings, put a blank line between sub-processes.  */
      if (print_help_list)
	fputc ('\n', stderr);

      /* Print each piped command as a separate line.  */
      for (i = 0; i < n_commands; i++)
	{
	  const char *const *j;

	  if (verbose_only_flag)
	    {
	      for (j = commands[i].argv; *j; j++)
		{
		  const char *p;
		  for (p = *j; *p; ++p)
		    if (!ISALNUM ((unsigned char) *p)
			&& *p != '_' && *p != '/' && *p != '-' && *p != '.')
		      break;
		  if (*p || !*j)
		    {
		      fprintf (stderr, " \"");
		      for (p = *j; *p; ++p)
			{
			  if (*p == '"' || *p == '\\' || *p == '$')
			    fputc ('\\', stderr);
			  fputc (*p, stderr);
			}
		      fputc ('"', stderr);
		    }
		  /* If it's empty, print "".  */
		  else if (!**j)
		    fprintf (stderr, " \"\"");
		  else
		    fprintf (stderr, " %s", *j);
		}
	    }
	  else
	    for (j = commands[i].argv; *j; j++)
	      /* If it's empty, print "".  */
	      if (!**j)
		fprintf (stderr, " \"\"");
	      else
		fprintf (stderr, " %s", *j);

	  /* Print a pipe symbol after all but the last command.  */
	  if (i + 1 != n_commands)
	    fprintf (stderr, " |");
	  fprintf (stderr, "\n");
	}
      fflush (stderr);
      if (verbose_only_flag != 0)
        {
	  /* verbose_only_flag should act as if the spec was
	     executed, so increment execution_count before
	     returning.  This prevents spurious warnings about
	     unused linker input files, etc.  */
	  execution_count++;
	  return 0;
        }
#ifdef DEBUG
      fnotice (stderr, "\nGo ahead? (y or n) ");
      fflush (stderr);
      i = getchar ();
      if (i != '\n')
	while (getchar () != '\n')
	  ;

      if (i != 'y' && i != 'Y')
	return 0;
#endif /* DEBUG */
    }

#ifdef ENABLE_VALGRIND_CHECKING
  /* Run the each command through valgrind.  To simplify prepending the
     path to valgrind and the option "-q" (for quiet operation unless
     something triggers), we allocate a separate argv array.  */

  for (i = 0; i < n_commands; i++)
    {
      const char **argv;
      int argc;
      int j;

      for (argc = 0; commands[i].argv[argc] != NULL; argc++)
	;

      argv = XALLOCAVEC (const char *, argc + 3);

      argv[0] = VALGRIND_PATH;
      argv[1] = "-q";
      for (j = 2; j < argc + 2; j++)
	argv[j] = commands[i].argv[j - 2];
      argv[j] = NULL;

      commands[i].argv = argv;
      commands[i].prog = argv[0];
    }
#endif

  /* Run each piped subprocess.  */

  pex = pex_init (PEX_USE_PIPES | ((report_times || report_times_to_file)
				   ? PEX_RECORD_TIMES : 0),
		  progname, temp_filename);
  if (pex == NULL)
    fatal_error (input_location, "pex_init failed: %m");

  for (i = 0; i < n_commands; i++)
    {
      const char *errmsg;
      int err;
      const char *string = commands[i].argv[0];

      errmsg = pex_run (pex,
			((i + 1 == n_commands ? PEX_LAST : 0)
			 | (string == commands[i].prog ? PEX_SEARCH : 0)),
			string, CONST_CAST (char **, commands[i].argv),
			NULL, NULL, &err);
      if (errmsg != NULL)
	{
	  if (err == 0)
	    fatal_error (input_location, errmsg);
	  else
	    {
	      errno = err;
	      pfatal_with_name (errmsg);
	    }
	}

      if (i && string != commands[i].prog)
	free (CONST_CAST (char *, string));
    }

  execution_count++;

  /* Wait for all the subprocesses to finish.  */

  {
    int *statuses;
    struct pex_time *times = NULL;
    int ret_code = 0;

    statuses = (int *) alloca (n_commands * sizeof (int));
    if (!pex_get_status (pex, n_commands, statuses))
      fatal_error (input_location, "failed to get exit status: %m");

    if (report_times || report_times_to_file)
      {
	times = (struct pex_time *) alloca (n_commands * sizeof (struct pex_time));
	if (!pex_get_times (pex, n_commands, times))
	  fatal_error (input_location, "failed to get process times: %m");
      }

    pex_free (pex);

    for (i = 0; i < n_commands; ++i)
      {
	int status = statuses[i];

	if (WIFSIGNALED (status))
	  {
#ifdef SIGPIPE
	    /* SIGPIPE is a special case.  It happens in -pipe mode
	       when the compiler dies before the preprocessor is done,
	       or the assembler dies before the compiler is done.
	       There's generally been an error already, and this is
	       just fallout.  So don't generate another error unless
	       we would otherwise have succeeded.  */
	    if (WTERMSIG (status) == SIGPIPE
		&& (signal_count || greatest_status >= MIN_FATAL_STATUS))
	      {
		signal_count++;
		ret_code = -1;
	      }
	    else
#endif
	      internal_error_no_backtrace ("%s (program %s)",
					   strsignal (WTERMSIG (status)),
					   commands[i].prog);
	  }
	else if (WIFEXITED (status)
		 && WEXITSTATUS (status) >= MIN_FATAL_STATUS)
	  {
	    /* For ICEs in cc1, cc1obj, cc1plus see if it is
	       reproducible or not.  */
	    const char *p;
	    if (flag_report_bug
		&& WEXITSTATUS (status) == ICE_EXIT_CODE
		&& i == 0
		&& (p = strrchr (commands[0].argv[0], DIR_SEPARATOR))
		&& ! strncmp (p + 1, "cc1", 3))
	      try_generate_repro (commands[0].argv);
	    if (WEXITSTATUS (status) > greatest_status)
	      greatest_status = WEXITSTATUS (status);
	    ret_code = -1;
	  }

	if (report_times || report_times_to_file)
	  {
	    struct pex_time *pt = &times[i];
	    double ut, st;

	    ut = ((double) pt->user_seconds
		  + (double) pt->user_microseconds / 1.0e6);
	    st = ((double) pt->system_seconds
		  + (double) pt->system_microseconds / 1.0e6);

	    if (ut + st != 0)
	      {
		if (report_times)
		  fnotice (stderr, "# %s %.2f %.2f\n",
			   commands[i].prog, ut, st);

		if (report_times_to_file)
		  {
		    int c = 0;
		    const char *const *j;

		    fprintf (report_times_to_file, "%g %g", ut, st);

		    for (j = &commands[i].prog; *j; j = &commands[i].argv[++c])
		      {
			const char *p;
			for (p = *j; *p; ++p)
			  if (*p == '"' || *p == '\\' || *p == '$'
			      || ISSPACE (*p))
			    break;

			if (*p)
			  {
			    fprintf (report_times_to_file, " \"");
			    for (p = *j; *p; ++p)
			      {
				if (*p == '"' || *p == '\\' || *p == '$')
				  fputc ('\\', report_times_to_file);
				fputc (*p, report_times_to_file);
			      }
			    fputc ('"', report_times_to_file);
			  }
			else
			  fprintf (report_times_to_file, " %s", *j);
		      }

		    fputc ('\n', report_times_to_file);
		  }
	      }
	  }
      }

   if (commands[0].argv[0] != commands[0].prog)
     free (CONST_CAST (char *, commands[0].argv[0]));

    return ret_code;
  }
}

/* Find all the switches given to us
   and make a vector describing them.
   The elements of the vector are strings, one per switch given.
   If a switch uses following arguments, then the `part1' field
   is the switch itself and the `args' field
   is a null-terminated vector containing the following arguments.
   Bits in the `live_cond' field are:
   SWITCH_LIVE to indicate this switch is true in a conditional spec.
   SWITCH_FALSE to indicate this switch is overridden by a later switch.
   SWITCH_IGNORE to indicate this switch should be ignored (used in %<S).
   SWITCH_IGNORE_PERMANENTLY to indicate this switch should be ignored.
   SWITCH_KEEP_FOR_GCC to indicate that this switch, otherwise ignored,
   should be included in COLLECT_GCC_OPTIONS.
   in all do_spec calls afterwards.  Used for %<S from self specs.
   The `known' field describes whether this is an internal switch.
   The `validated' field describes whether any spec has looked at this switch;
   if it remains false at the end of the run, the switch must be meaningless.
   The `ordering' field is used to temporarily mark switches that have to be
   kept in a specific order.  */

#define SWITCH_LIVE    			(1 << 0)
#define SWITCH_FALSE   			(1 << 1)
#define SWITCH_IGNORE			(1 << 2)
#define SWITCH_IGNORE_PERMANENTLY	(1 << 3)
#define SWITCH_KEEP_FOR_GCC		(1 << 4)

struct switchstr
{
  const char *part1;
  const char **args;
  unsigned int live_cond;
  bool known;
  bool validated;
  bool ordering;
};

static struct switchstr *switches;

static int n_switches;

static int n_switches_alloc;

/* Set to zero if -fcompare-debug is disabled, positive if it's
   enabled and we're running the first compilation, negative if it's
   enabled and we're running the second compilation.  For most of the
   time, it's in the range -1..1, but it can be temporarily set to 2
   or 3 to indicate that the -fcompare-debug flags didn't come from
   the command-line, but rather from the GCC_COMPARE_DEBUG environment
   variable, until a synthesized -fcompare-debug flag is added to the
   command line.  */
int compare_debug;

/* Set to nonzero if we've seen the -fcompare-debug-second flag.  */
int compare_debug_second;

/* Set to the flags that should be passed to the second compilation in
   a -fcompare-debug compilation.  */
const char *compare_debug_opt;

static struct switchstr *switches_debug_check[2];

static int n_switches_debug_check[2];

static int n_switches_alloc_debug_check[2];

static char *debug_check_temp_file[2];

/* Language is one of three things:

   1) The name of a real programming language.
   2) NULL, indicating that no one has figured out
   what it is yet.
   3) '*', indicating that the file should be passed
   to the linker.  */
struct infile
{
  const char *name;
  const char *language;
  struct compiler *incompiler;
  bool compiled;
  bool preprocessed;
};

/* Also a vector of input files specified.  */

static struct infile *infiles;

int n_infiles;

static int n_infiles_alloc;

/* True if multiple input files are being compiled to a single
   assembly file.  */

static bool combine_inputs;

/* This counts the number of libraries added by lang_specific_driver, so that
   we can tell if there were any user supplied any files or libraries.  */

static int added_libraries;

/* And a vector of corresponding output files is made up later.  */

const char **outfiles;

#if defined(HAVE_TARGET_OBJECT_SUFFIX) || defined(HAVE_TARGET_EXECUTABLE_SUFFIX)

/* Convert NAME to a new name if it is the standard suffix.  DO_EXE
   is true if we should look for an executable suffix.  DO_OBJ
   is true if we should look for an object suffix.  */

static const char *
convert_filename (const char *name, int do_exe ATTRIBUTE_UNUSED,
		  int do_obj ATTRIBUTE_UNUSED)
{
#if defined(HAVE_TARGET_EXECUTABLE_SUFFIX)
  int i;
#endif
  int len;

  if (name == NULL)
    return NULL;

  len = strlen (name);

#ifdef HAVE_TARGET_OBJECT_SUFFIX
  /* Convert x.o to x.obj if TARGET_OBJECT_SUFFIX is ".obj".  */
  if (do_obj && len > 2
      && name[len - 2] == '.'
      && name[len - 1] == 'o')
    {
      obstack_grow (&obstack, name, len - 2);
      obstack_grow0 (&obstack, TARGET_OBJECT_SUFFIX, strlen (TARGET_OBJECT_SUFFIX));
      name = XOBFINISH (&obstack, const char *);
    }
#endif

#if defined(HAVE_TARGET_EXECUTABLE_SUFFIX)
  /* If there is no filetype, make it the executable suffix (which includes
     the ".").  But don't get confused if we have just "-o".  */
  if (! do_exe || TARGET_EXECUTABLE_SUFFIX[0] == 0 || (len == 2 && name[0] == '-'))
    return name;

  for (i = len - 1; i >= 0; i--)
    if (IS_DIR_SEPARATOR (name[i]))
      break;

  for (i++; i < len; i++)
    if (name[i] == '.')
      return name;

  obstack_grow (&obstack, name, len);
  obstack_grow0 (&obstack, TARGET_EXECUTABLE_SUFFIX,
		 strlen (TARGET_EXECUTABLE_SUFFIX));
  name = XOBFINISH (&obstack, const char *);
#endif

  return name;
}
#endif

/* Display the command line switches accepted by gcc.  */
static void
display_help (void)
{
  printf (_("Usage: %s [options] file...\n"), progname);
  fputs (_("Options:\n"), stdout);

  fputs (_("  -pass-exit-codes         Exit with highest error code from a phase.\n"), stdout);
  fputs (_("  --help                   Display this information.\n"), stdout);
  fputs (_("  --target-help            Display target specific command line options.\n"), stdout);
  fputs (_("  --help={common|optimizers|params|target|warnings|[^]{joined|separate|undocumented}}[,...].\n"), stdout);
  fputs (_("                           Display specific types of command line options.\n"), stdout);
  if (! verbose_flag)
    fputs (_("  (Use '-v --help' to display command line options of sub-processes).\n"), stdout);
  fputs (_("  --version                Display compiler version information.\n"), stdout);
  fputs (_("  -dumpspecs               Display all of the built in spec strings.\n"), stdout);
  fputs (_("  -dumpversion             Display the version of the compiler.\n"), stdout);
  fputs (_("  -dumpmachine             Display the compiler's target processor.\n"), stdout);
  fputs (_("  -print-search-dirs       Display the directories in the compiler's search path.\n"), stdout);
  fputs (_("  -print-libgcc-file-name  Display the name of the compiler's companion library.\n"), stdout);
  fputs (_("  -print-file-name=<lib>   Display the full path to library <lib>.\n"), stdout);
  fputs (_("  -print-prog-name=<prog>  Display the full path to compiler component <prog>.\n"), stdout);
  fputs (_("\
  -print-multiarch         Display the target's normalized GNU triplet, used as\n\
                           a component in the library path.\n"), stdout);
  fputs (_("  -print-multi-directory   Display the root directory for versions of libgcc.\n"), stdout);
  fputs (_("\
  -print-multi-lib         Display the mapping between command line options and\n\
                           multiple library search directories.\n"), stdout);
  fputs (_("  -print-multi-os-directory Display the relative path to OS libraries.\n"), stdout);
  fputs (_("  -print-sysroot           Display the target libraries directory.\n"), stdout);
  fputs (_("  -print-sysroot-headers-suffix Display the sysroot suffix used to find headers.\n"), stdout);
  fputs (_("  -Wa,<options>            Pass comma-separated <options> on to the assembler.\n"), stdout);
  fputs (_("  -Wp,<options>            Pass comma-separated <options> on to the preprocessor.\n"), stdout);
  fputs (_("  -Wl,<options>            Pass comma-separated <options> on to the linker.\n"), stdout);
  fputs (_("  -Xassembler <arg>        Pass <arg> on to the assembler.\n"), stdout);
  fputs (_("  -Xpreprocessor <arg>     Pass <arg> on to the preprocessor.\n"), stdout);
  fputs (_("  -Xlinker <arg>           Pass <arg> on to the linker.\n"), stdout);
  fputs (_("  -save-temps              Do not delete intermediate files.\n"), stdout);
  fputs (_("  -save-temps=<arg>        Do not delete intermediate files.\n"), stdout);
  fputs (_("\
  -no-canonical-prefixes   Do not canonicalize paths when building relative\n\
                           prefixes to other gcc components.\n"), stdout);
  fputs (_("  -pipe                    Use pipes rather than intermediate files.\n"), stdout);
  fputs (_("  -time                    Time the execution of each subprocess.\n"), stdout);
  fputs (_("  -specs=<file>            Override built-in specs with the contents of <file>.\n"), stdout);
  fputs (_("  -std=<standard>          Assume that the input sources are for <standard>.\n"), stdout);
  fputs (_("\
  --sysroot=<directory>    Use <directory> as the root directory for headers\n\
                           and libraries.\n"), stdout);
  fputs (_("  -B <directory>           Add <directory> to the compiler's search paths.\n"), stdout);
  fputs (_("  -v                       Display the programs invoked by the compiler.\n"), stdout);
  fputs (_("  -###                     Like -v but options quoted and commands not executed.\n"), stdout);
  fputs (_("  -E                       Preprocess only; do not compile, assemble or link.\n"), stdout);
  fputs (_("  -S                       Compile only; do not assemble or link.\n"), stdout);
  fputs (_("  -c                       Compile and assemble, but do not link.\n"), stdout);
  fputs (_("  -o <file>                Place the output into <file>.\n"), stdout);
  fputs (_("  -pie                     Create a position independent executable.\n"), stdout);
  fputs (_("  -shared                  Create a shared library.\n"), stdout);
  fputs (_("\
  -x <language>            Specify the language of the following input files.\n\
                           Permissible languages include: c c++ assembler none\n\
                           'none' means revert to the default behavior of\n\
                           guessing the language based on the file's extension.\n\
"), stdout);

  printf (_("\
\nOptions starting with -g, -f, -m, -O, -W, or --param are automatically\n\
 passed on to the various sub-processes invoked by %s.  In order to pass\n\
 other options on to these processes the -W<letter> options must be used.\n\
"), progname);

  /* The rest of the options are displayed by invocations of the various
     sub-processes.  */
}

static void
add_preprocessor_option (const char *option, int len)
{
  preprocessor_options.safe_push (save_string (option, len));
}

static void
add_assembler_option (const char *option, int len)
{
  assembler_options.safe_push (save_string (option, len));
}

static void
add_linker_option (const char *option, int len)
{
  linker_options.safe_push (save_string (option, len));
}

/* Allocate space for an input file in infiles.  */

static void
alloc_infile (void)
{
  if (n_infiles_alloc == 0)
    {
      n_infiles_alloc = 16;
      infiles = XNEWVEC (struct infile, n_infiles_alloc);
    }
  else if (n_infiles_alloc == n_infiles)
    {
      n_infiles_alloc *= 2;
      infiles = XRESIZEVEC (struct infile, infiles, n_infiles_alloc);
    }
}

/* Store an input file with the given NAME and LANGUAGE in
   infiles.  */

static void
add_infile (const char *name, const char *language)
{
  alloc_infile ();
  infiles[n_infiles].name = name;
  infiles[n_infiles++].language = language;
}

/* Allocate space for a switch in switches.  */

static void
alloc_switch (void)
{
  if (n_switches_alloc == 0)
    {
      n_switches_alloc = 16;
      switches = XNEWVEC (struct switchstr, n_switches_alloc);
    }
  else if (n_switches_alloc == n_switches)
    {
      n_switches_alloc *= 2;
      switches = XRESIZEVEC (struct switchstr, switches, n_switches_alloc);
    }
}

/* Save an option OPT with N_ARGS arguments in array ARGS, marking it
   as validated if VALIDATED and KNOWN if it is an internal switch.  */

static void
save_switch (const char *opt, size_t n_args, const char *const *args,
	     bool validated, bool known)
{
  alloc_switch ();
  switches[n_switches].part1 = opt + 1;
  if (n_args == 0)
    switches[n_switches].args = 0;
  else
    {
      switches[n_switches].args = XNEWVEC (const char *, n_args + 1);
      memcpy (switches[n_switches].args, args, n_args * sizeof (const char *));
      switches[n_switches].args[n_args] = NULL;
    }

  switches[n_switches].live_cond = 0;
  switches[n_switches].validated = validated;
  switches[n_switches].known = known;
  switches[n_switches].ordering = 0;
  n_switches++;
}

/* Handle an option DECODED that is unknown to the option-processing
   machinery.  */

static bool
driver_unknown_option_callback (const struct cl_decoded_option *decoded)
{
  const char *opt = decoded->arg;
  if (opt[1] == 'W' && opt[2] == 'n' && opt[3] == 'o' && opt[4] == '-'
      && !(decoded->errors & CL_ERR_NEGATIVE))
    {
      /* Leave unknown -Wno-* options for the compiler proper, to be
	 diagnosed only if there are warnings.  */
      save_switch (decoded->canonical_option[0],
		   decoded->canonical_option_num_elements - 1,
		   &decoded->canonical_option[1], false, true);
      return false;
    }
  if (decoded->opt_index == OPT_SPECIAL_unknown)
    {
      /* Give it a chance to define it a spec file.  */
      save_switch (decoded->canonical_option[0],
		   decoded->canonical_option_num_elements - 1,
		   &decoded->canonical_option[1], false, false);
      return false;
    }
  else
    return true;
}

/* Handle an option DECODED that is not marked as CL_DRIVER.
   LANG_MASK will always be CL_DRIVER.  */

static void
driver_wrong_lang_callback (const struct cl_decoded_option *decoded,
			    unsigned int lang_mask ATTRIBUTE_UNUSED)
{
  /* At this point, non-driver options are accepted (and expected to
     be passed down by specs) unless marked to be rejected by the
     driver.  Options to be rejected by the driver but accepted by the
     compilers proper are treated just like completely unknown
     options.  */
  const struct cl_option *option = &cl_options[decoded->opt_index];

  if (option->cl_reject_driver)
    error ("unrecognized command line option %qs",
	   decoded->orig_option_with_args_text);
  else
    save_switch (decoded->canonical_option[0],
		 decoded->canonical_option_num_elements - 1,
		 &decoded->canonical_option[1], false, true);
}

static const char *spec_lang = 0;
static int last_language_n_infiles;

/* Parse -foffload option argument.  */

static void
handle_foffload_option (const char *arg)
{
  const char *c, *cur, *n, *next, *end;
  char *target;

  /* If option argument starts with '-' then no target is specified and we
     do not need to parse it.  */
  if (arg[0] == '-')
    return;

  end = strchr (arg, '=');
  if (end == NULL)
    end = strchr (arg, '\0');
  cur = arg;

  while (cur < end)
    {
      next = strchr (cur, ',');
      if (next == NULL)
	next = end;
      next = (next > end) ? end : next;

      target = XNEWVEC (char, next - cur + 1);
      memcpy (target, cur, next - cur);
      target[next - cur] = '\0';

      /* If 'disable' is passed to the option, stop parsing the option and clean
         the list of offload targets.  */
      if (strcmp (target, "disable") == 0)
	{
	  free (offload_targets);
	  offload_targets = xstrdup ("");
	  break;
	}

      /* Check that GCC is configured to support the offload target.  */
      c = OFFLOAD_TARGETS;
      while (c)
	{
	  n = strchr (c, ',');
	  if (n == NULL)
	    n = strchr (c, '\0');

	  if (next - cur == n - c && strncmp (target, c, n - c) == 0)
	    break;

	  c = *n ? n + 1 : NULL;
	}

      if (!c)
	fatal_error (input_location,
		     "GCC is not configured to support %s as offload target",
		     target);

      if (!offload_targets)
	{
	  offload_targets = target;
	  target = NULL;
	}
      else
	{
	  /* Check that the target hasn't already presented in the list.  */
	  c = offload_targets;
	  do
	    {
	      n = strchr (c, ':');
	      if (n == NULL)
		n = strchr (c, '\0');

	      if (next - cur == n - c && strncmp (c, target, n - c) == 0)
		break;

	      c = n + 1;
	    }
	  while (*n);

	  /* If duplicate is not found, append the target to the list.  */
	  if (c > n)
	    {
	      size_t offload_targets_len = strlen (offload_targets);
	      offload_targets
		= XRESIZEVEC (char, offload_targets,
			      offload_targets_len + 1 + next - cur + 1);
	      offload_targets[offload_targets_len++] = ':';
	      memcpy (offload_targets + offload_targets_len, target, next - cur + 1);
	    }
	}

      cur = next + 1;
      XDELETEVEC (target);
    }
}

/* Handle a driver option; arguments and return value as for
   handle_option.  */

static bool
driver_handle_option (struct gcc_options *opts,
		      struct gcc_options *opts_set,
		      const struct cl_decoded_option *decoded,
		      unsigned int lang_mask ATTRIBUTE_UNUSED, int kind,
		      location_t loc,
		      const struct cl_option_handlers *handlers ATTRIBUTE_UNUSED,
		      diagnostic_context *dc)
{
  size_t opt_index = decoded->opt_index;
  const char *arg = decoded->arg;
  const char *compare_debug_replacement_opt;
  int value = decoded->value;
  bool validated = false;
  bool do_save = true;

  gcc_assert (opts == &global_options);
  gcc_assert (opts_set == &global_options_set);
  gcc_assert (kind == DK_UNSPECIFIED);
  gcc_assert (loc == UNKNOWN_LOCATION);
  gcc_assert (dc == global_dc);

  switch (opt_index)
    {
    case OPT_dumpspecs:
      {
	struct spec_list *sl;
	init_spec ();
	for (sl = specs; sl; sl = sl->next)
	  printf ("*%s:\n%s\n\n", sl->name, *(sl->ptr_spec));
	if (link_command_spec)
	  printf ("*link_command:\n%s\n\n", link_command_spec);
	exit (0);
      }

    case OPT_dumpversion:
      printf ("%s\n", spec_version);
      exit (0);

    case OPT_dumpmachine:
      printf ("%s\n", spec_machine);
      exit (0);

    case OPT__version:
      print_version = 1;

      /* CPP driver cannot obtain switch from cc1_options.  */
      if (is_cpp_driver)
	add_preprocessor_option ("--version", strlen ("--version"));
      add_assembler_option ("--version", strlen ("--version"));
      add_linker_option ("--version", strlen ("--version"));
      break;

    case OPT__help:
      print_help_list = 1;

      /* CPP driver cannot obtain switch from cc1_options.  */
      if (is_cpp_driver)
	add_preprocessor_option ("--help", 6);
      add_assembler_option ("--help", 6);
      add_linker_option ("--help", 6);
      break;

    case OPT__help_:
      print_subprocess_help = 2;
      break;

    case OPT__target_help:
      print_subprocess_help = 1;

      /* CPP driver cannot obtain switch from cc1_options.  */
      if (is_cpp_driver)
	add_preprocessor_option ("--target-help", 13);
      add_assembler_option ("--target-help", 13);
      add_linker_option ("--target-help", 13);
      break;

    case OPT__no_sysroot_suffix:
    case OPT_pass_exit_codes:
    case OPT_print_search_dirs:
    case OPT_print_file_name_:
    case OPT_print_prog_name_:
    case OPT_print_multi_lib:
    case OPT_print_multi_directory:
    case OPT_print_sysroot:
    case OPT_print_multi_os_directory:
    case OPT_print_multiarch:
    case OPT_print_sysroot_headers_suffix:
    case OPT_time:
    case OPT_wrapper:
      /* These options set the variables specified in common.opt
	 automatically, and do not need to be saved for spec
	 processing.  */
      do_save = false;
      break;

    case OPT_print_libgcc_file_name:
      print_file_name = "libgcc.a";
      do_save = false;
      break;

    case OPT_fuse_ld_bfd:
       use_ld = ".bfd";
       break;

    case OPT_fuse_ld_gold:
       use_ld = ".gold";
       break;

    case OPT_fcompare_debug_second:
      compare_debug_second = 1;
      break;

    case OPT_fcompare_debug:
      switch (value)
	{
	case 0:
	  compare_debug_replacement_opt = "-fcompare-debug=";
	  arg = "";
	  goto compare_debug_with_arg;

	case 1:
	  compare_debug_replacement_opt = "-fcompare-debug=-gtoggle";
	  arg = "-gtoggle";
	  goto compare_debug_with_arg;

	default:
	  gcc_unreachable ();
	}
      break;

    case OPT_fcompare_debug_:
      compare_debug_replacement_opt = decoded->canonical_option[0];
    compare_debug_with_arg:
      gcc_assert (decoded->canonical_option_num_elements == 1);
      gcc_assert (arg != NULL);
      if (*arg)
	compare_debug = 1;
      else
	compare_debug = -1;
      if (compare_debug < 0)
	compare_debug_opt = NULL;
      else
	compare_debug_opt = arg;
      save_switch (compare_debug_replacement_opt, 0, NULL, validated, true);
      return true;

    case OPT_fdiagnostics_color_:
      diagnostic_color_init (dc, value);
      break;

    case OPT_Wa_:
      {
	int prev, j;
	/* Pass the rest of this option to the assembler.  */

	/* Split the argument at commas.  */
	prev = 0;
	for (j = 0; arg[j]; j++)
	  if (arg[j] == ',')
	    {
	      add_assembler_option (arg + prev, j - prev);
	      prev = j + 1;
	    }

	/* Record the part after the last comma.  */
	add_assembler_option (arg + prev, j - prev);
      }
      do_save = false;
      break;

    case OPT_Wp_:
      {
	int prev, j;
	/* Pass the rest of this option to the preprocessor.  */

	/* Split the argument at commas.  */
	prev = 0;
	for (j = 0; arg[j]; j++)
	  if (arg[j] == ',')
	    {
	      add_preprocessor_option (arg + prev, j - prev);
	      prev = j + 1;
	    }

	/* Record the part after the last comma.  */
	add_preprocessor_option (arg + prev, j - prev);
      }
      do_save = false;
      break;

    case OPT_Wl_:
      {
	int prev, j;
	/* Split the argument at commas.  */
	prev = 0;
	for (j = 0; arg[j]; j++)
	  if (arg[j] == ',')
	    {
	      add_infile (save_string (arg + prev, j - prev), "*");
	      prev = j + 1;
	    }
	/* Record the part after the last comma.  */
	add_infile (arg + prev, "*");
      }
      do_save = false;
      break;

    case OPT_Xlinker:
      add_infile (arg, "*");
      do_save = false;
      break;

    case OPT_Xpreprocessor:
      add_preprocessor_option (arg, strlen (arg));
      do_save = false;
      break;

    case OPT_Xassembler:
      add_assembler_option (arg, strlen (arg));
      do_save = false;
      break;

    case OPT_l:
      /* POSIX allows separation of -l and the lib arg; canonicalize
	 by concatenating -l with its arg */
      add_infile (concat ("-l", arg, NULL), "*");
      do_save = false;
      break;

    case OPT_L:
      /* Similarly, canonicalize -L for linkers that may not accept
	 separate arguments.  */
      save_switch (concat ("-L", arg, NULL), 0, NULL, validated, true);
      return true;

    case OPT_F:
      /* Likewise -F.  */
      save_switch (concat ("-F", arg, NULL), 0, NULL, validated, true);
      return true;

    case OPT_save_temps:
      save_temps_flag = SAVE_TEMPS_CWD;
      validated = true;
      break;

    case OPT_save_temps_:
      if (strcmp (arg, "cwd") == 0)
	save_temps_flag = SAVE_TEMPS_CWD;
      else if (strcmp (arg, "obj") == 0
	       || strcmp (arg, "object") == 0)
	save_temps_flag = SAVE_TEMPS_OBJ;
      else
	fatal_error (input_location, "%qs is an unknown -save-temps option",
		     decoded->orig_option_with_args_text);
      break;

    case OPT_no_canonical_prefixes:
      /* Already handled as a special case, so ignored here.  */
      do_save = false;
      break;

    case OPT_pipe:
      validated = true;
      /* These options set the variables specified in common.opt
	 automatically, but do need to be saved for spec
	 processing.  */
      break;

    case OPT_specs_:
      {
	struct user_specs *user = XNEW (struct user_specs);

	user->next = (struct user_specs *) 0;
	user->filename = arg;
	if (user_specs_tail)
	  user_specs_tail->next = user;
	else
	  user_specs_head = user;
	user_specs_tail = user;
      }
      validated = true;
      break;

    case OPT__sysroot_:
      target_system_root = arg;
      target_system_root_changed = 1;
      do_save = false;
      break;

    case OPT_time_:
      if (report_times_to_file)
	fclose (report_times_to_file);
      report_times_to_file = fopen (arg, "a");
      do_save = false;
      break;

    case OPT____:
      /* "-###"
	 This is similar to -v except that there is no execution
	 of the commands and the echoed arguments are quoted.  It
	 is intended for use in shell scripts to capture the
	 driver-generated command line.  */
      verbose_only_flag++;
      verbose_flag = 1;
      do_save = false;
      break;

    case OPT_B:
      {
	size_t len = strlen (arg);

	/* Catch the case where the user has forgotten to append a
	   directory separator to the path.  Note, they may be using
	   -B to add an executable name prefix, eg "i386-elf-", in
	   order to distinguish between multiple installations of
	   GCC in the same directory.  Hence we must check to see
	   if appending a directory separator actually makes a
	   valid directory name.  */
	if (!IS_DIR_SEPARATOR (arg[len - 1])
	    && is_directory (arg, false))
	  {
	    char *tmp = XNEWVEC (char, len + 2);
	    strcpy (tmp, arg);
	    tmp[len] = DIR_SEPARATOR;
	    tmp[++len] = 0;
	    arg = tmp;
	  }

	add_prefix (&exec_prefixes, arg, NULL,
		    PREFIX_PRIORITY_B_OPT, 0, 0);
	add_prefix (&startfile_prefixes, arg, NULL,
		    PREFIX_PRIORITY_B_OPT, 0, 0);
	add_prefix (&include_prefixes, arg, NULL,
		    PREFIX_PRIORITY_B_OPT, 0, 0);
      }
      validated = true;
      break;

    case OPT_x:
      spec_lang = arg;
      if (!strcmp (spec_lang, "none"))
	/* Suppress the warning if -xnone comes after the last input
	   file, because alternate command interfaces like g++ might
	   find it useful to place -xnone after each input file.  */
	spec_lang = 0;
      else
	last_language_n_infiles = n_infiles;
      do_save = false;
      break;

    case OPT_o:
      have_o = 1;
#if defined(HAVE_TARGET_EXECUTABLE_SUFFIX) || defined(HAVE_TARGET_OBJECT_SUFFIX)
      arg = convert_filename (arg, ! have_c, 0);
#endif
      output_file = arg;
      /* Save the output name in case -save-temps=obj was used.  */
      save_temps_prefix = xstrdup (arg);
      /* On some systems, ld cannot handle "-o" without a space.  So
	 split the option from its argument.  */
      save_switch ("-o", 1, &arg, validated, true);
      return true;

#ifdef ENABLE_DEFAULT_PIE
    case OPT_pie:
      /* -pie is turned on by default.  */
#endif

    case OPT_static_libgcc:
    case OPT_shared_libgcc:
    case OPT_static_libgfortran:
    case OPT_static_libstdc__:
      /* These are always valid, since gcc.c itself understands the
	 first two, gfortranspec.c understands -static-libgfortran and
	 g++spec.c understands -static-libstdc++ */
      validated = true;
      break;

    case OPT_fwpa:
      flag_wpa = "";
      break;

    case OPT_foffload_:
      handle_foffload_option (arg);
      break;

    default:
      /* Various driver options need no special processing at this
	 point, having been handled in a prescan above or being
	 handled by specs.  */
      break;
    }

  if (do_save)
    save_switch (decoded->canonical_option[0],
		 decoded->canonical_option_num_elements - 1,
		 &decoded->canonical_option[1], validated, true);
  return true;
}

/* Put the driver's standard set of option handlers in *HANDLERS.  */

static void
set_option_handlers (struct cl_option_handlers *handlers)
{
  handlers->unknown_option_callback = driver_unknown_option_callback;
  handlers->wrong_lang_callback = driver_wrong_lang_callback;
  handlers->num_handlers = 3;
  handlers->handlers[0].handler = driver_handle_option;
  handlers->handlers[0].mask = CL_DRIVER;
  handlers->handlers[1].handler = common_handle_option;
  handlers->handlers[1].mask = CL_COMMON;
  handlers->handlers[2].handler = target_handle_option;
  handlers->handlers[2].mask = CL_TARGET;
}

/* Create the vector `switches' and its contents.
   Store its length in `n_switches'.  */

static void
process_command (unsigned int decoded_options_count,
		 struct cl_decoded_option *decoded_options)
{
  const char *temp;
  char *temp1;
  char *tooldir_prefix, *tooldir_prefix2;
  char *(*get_relative_prefix) (const char *, const char *,
				const char *) = NULL;
  struct cl_option_handlers handlers;
  unsigned int j;

  gcc_exec_prefix = env.get ("GCC_EXEC_PREFIX");

  n_switches = 0;
  n_infiles = 0;
  added_libraries = 0;

  /* Figure compiler version from version string.  */

  compiler_version = temp1 = xstrdup (version_string);

  for (; *temp1; ++temp1)
    {
      if (*temp1 == ' ')
	{
	  *temp1 = '\0';
	  break;
	}
    }

  /* Handle any -no-canonical-prefixes flag early, to assign the function
     that builds relative prefixes.  This function creates default search
     paths that are needed later in normal option handling.  */

  for (j = 1; j < decoded_options_count; j++)
    {
      if (decoded_options[j].opt_index == OPT_no_canonical_prefixes)
	{
	  get_relative_prefix = make_relative_prefix_ignore_links;
	  break;
	}
    }
  if (! get_relative_prefix)
    get_relative_prefix = make_relative_prefix;

  /* Set up the default search paths.  If there is no GCC_EXEC_PREFIX,
     see if we can create it from the pathname specified in
     decoded_options[0].arg.  */

  gcc_libexec_prefix = standard_libexec_prefix;
#ifndef VMS
  /* FIXME: make_relative_prefix doesn't yet work for VMS.  */
  if (!gcc_exec_prefix)
    {
      gcc_exec_prefix = get_relative_prefix (decoded_options[0].arg,
					     standard_bindir_prefix,
					     standard_exec_prefix);
      gcc_libexec_prefix = get_relative_prefix (decoded_options[0].arg,
					     standard_bindir_prefix,
					     standard_libexec_prefix);
      if (gcc_exec_prefix)
	xputenv (concat ("GCC_EXEC_PREFIX=", gcc_exec_prefix, NULL));
    }
  else
    {
      /* make_relative_prefix requires a program name, but
	 GCC_EXEC_PREFIX is typically a directory name with a trailing
	 / (which is ignored by make_relative_prefix), so append a
	 program name.  */
      char *tmp_prefix = concat (gcc_exec_prefix, "gcc", NULL);
      gcc_libexec_prefix = get_relative_prefix (tmp_prefix,
						standard_exec_prefix,
						standard_libexec_prefix);

      /* The path is unrelocated, so fallback to the original setting.  */
      if (!gcc_libexec_prefix)
	gcc_libexec_prefix = standard_libexec_prefix;

      free (tmp_prefix);
    }
#else
#endif
  /* From this point onward, gcc_exec_prefix is non-null if the toolchain
     is relocated. The toolchain was either relocated using GCC_EXEC_PREFIX
     or an automatically created GCC_EXEC_PREFIX from
     decoded_options[0].arg.  */

  /* Do language-specific adjustment/addition of flags.  */
  lang_specific_driver (&decoded_options, &decoded_options_count,
			&added_libraries);

  if (gcc_exec_prefix)
    {
      int len = strlen (gcc_exec_prefix);

      if (len > (int) sizeof ("/lib/gcc/") - 1
	  && (IS_DIR_SEPARATOR (gcc_exec_prefix[len-1])))
	{
	  temp = gcc_exec_prefix + len - sizeof ("/lib/gcc/") + 1;
	  if (IS_DIR_SEPARATOR (*temp)
	      && filename_ncmp (temp + 1, "lib", 3) == 0
	      && IS_DIR_SEPARATOR (temp[4])
	      && filename_ncmp (temp + 5, "gcc", 3) == 0)
	    len -= sizeof ("/lib/gcc/") - 1;
	}

      set_std_prefix (gcc_exec_prefix, len);
      add_prefix (&exec_prefixes, gcc_libexec_prefix, "GCC",
		  PREFIX_PRIORITY_LAST, 0, 0);
      add_prefix (&startfile_prefixes, gcc_exec_prefix, "GCC",
		  PREFIX_PRIORITY_LAST, 0, 0);
    }

  /* COMPILER_PATH and LIBRARY_PATH have values
     that are lists of directory names with colons.  */

  temp = env.get ("COMPILER_PATH");
  if (temp)
    {
      const char *startp, *endp;
      char *nstore = (char *) alloca (strlen (temp) + 3);

      startp = endp = temp;
      while (1)
	{
	  if (*endp == PATH_SEPARATOR || *endp == 0)
	    {
	      strncpy (nstore, startp, endp - startp);
	      if (endp == startp)
		strcpy (nstore, concat (".", dir_separator_str, NULL));
	      else if (!IS_DIR_SEPARATOR (endp[-1]))
		{
		  nstore[endp - startp] = DIR_SEPARATOR;
		  nstore[endp - startp + 1] = 0;
		}
	      else
		nstore[endp - startp] = 0;
	      add_prefix (&exec_prefixes, nstore, 0,
			  PREFIX_PRIORITY_LAST, 0, 0);
	      add_prefix (&include_prefixes, nstore, 0,
			  PREFIX_PRIORITY_LAST, 0, 0);
	      if (*endp == 0)
		break;
	      endp = startp = endp + 1;
	    }
	  else
	    endp++;
	}
    }

  temp = env.get (LIBRARY_PATH_ENV);
  if (temp && *cross_compile == '0')
    {
      const char *startp, *endp;
      char *nstore = (char *) alloca (strlen (temp) + 3);

      startp = endp = temp;
      while (1)
	{
	  if (*endp == PATH_SEPARATOR || *endp == 0)
	    {
	      strncpy (nstore, startp, endp - startp);
	      if (endp == startp)
		strcpy (nstore, concat (".", dir_separator_str, NULL));
	      else if (!IS_DIR_SEPARATOR (endp[-1]))
		{
		  nstore[endp - startp] = DIR_SEPARATOR;
		  nstore[endp - startp + 1] = 0;
		}
	      else
		nstore[endp - startp] = 0;
	      add_prefix (&startfile_prefixes, nstore, NULL,
			  PREFIX_PRIORITY_LAST, 0, 1);
	      if (*endp == 0)
		break;
	      endp = startp = endp + 1;
	    }
	  else
	    endp++;
	}
    }

  /* Use LPATH like LIBRARY_PATH (for the CMU build program).  */
  temp = env.get ("LPATH");
  if (temp && *cross_compile == '0')
    {
      const char *startp, *endp;
      char *nstore = (char *) alloca (strlen (temp) + 3);

      startp = endp = temp;
      while (1)
	{
	  if (*endp == PATH_SEPARATOR || *endp == 0)
	    {
	      strncpy (nstore, startp, endp - startp);
	      if (endp == startp)
		strcpy (nstore, concat (".", dir_separator_str, NULL));
	      else if (!IS_DIR_SEPARATOR (endp[-1]))
		{
		  nstore[endp - startp] = DIR_SEPARATOR;
		  nstore[endp - startp + 1] = 0;
		}
	      else
		nstore[endp - startp] = 0;
	      add_prefix (&startfile_prefixes, nstore, NULL,
			  PREFIX_PRIORITY_LAST, 0, 1);
	      if (*endp == 0)
		break;
	      endp = startp = endp + 1;
	    }
	  else
	    endp++;
	}
    }

  /* Process the options and store input files and switches in their
     vectors.  */

  last_language_n_infiles = -1;

  set_option_handlers (&handlers);

  for (j = 1; j < decoded_options_count; j++)
    {
      switch (decoded_options[j].opt_index)
	{
	case OPT_S:
	case OPT_c:
	case OPT_E:
	  have_c = 1;
	  break;
	}
      if (have_c)
	break;
    }

  for (j = 1; j < decoded_options_count; j++)
    {
      if (decoded_options[j].opt_index == OPT_SPECIAL_input_file)
	{
	  const char *arg = decoded_options[j].arg;
          const char *p = strrchr (arg, '@');
          char *fname;
	  long offset;
	  int consumed;
#ifdef HAVE_TARGET_OBJECT_SUFFIX
	  arg = convert_filename (arg, 0, access (arg, F_OK));
#endif
	  /* For LTO static archive support we handle input file
	     specifications that are composed of a filename and
	     an offset like FNAME@OFFSET.  */
	  if (p
	      && p != arg
	      && sscanf (p, "@%li%n", &offset, &consumed) >= 1
	      && strlen (p) == (unsigned int)consumed)
	    {
              fname = (char *)xmalloc (p - arg + 1);
              memcpy (fname, arg, p - arg);
              fname[p - arg] = '\0';
	      /* Only accept non-stdin and existing FNAME parts, otherwise
		 try with the full name.  */
	      if (strcmp (fname, "-") == 0 || access (fname, F_OK) < 0)
		{
		  free (fname);
		  fname = xstrdup (arg);
		}
	    }
	  else
	    fname = xstrdup (arg);

          if (strcmp (fname, "-") != 0 && access (fname, F_OK) < 0)
	    perror_with_name (fname);
          else
	    add_infile (arg, spec_lang);

          free (fname);
	  continue;
	}

      read_cmdline_option (&global_options, &global_options_set,
			   decoded_options + j, UNKNOWN_LOCATION,
			   CL_DRIVER, &handlers, global_dc);
    }

  /* If the user didn't specify any, default to all configured offload
     targets.  */
  if (ENABLE_OFFLOADING && offload_targets == NULL)
    handle_foffload_option (OFFLOAD_TARGETS);

  if (output_file
      && strcmp (output_file, "-") != 0
      && strcmp (output_file, HOST_BIT_BUCKET) != 0)
    {
      int i;
      for (i = 0; i < n_infiles; i++)
	if ((!infiles[i].language || infiles[i].language[0] != '*')
	    && canonical_filename_eq (infiles[i].name, output_file))
	  fatal_error (input_location,
		       "input file %qs is the same as output file",
		       output_file);
    }

  /* If -save-temps=obj and -o name, create the prefix to use for %b.
     Otherwise just make -save-temps=obj the same as -save-temps=cwd.  */
  if (save_temps_flag == SAVE_TEMPS_OBJ && save_temps_prefix != NULL)
    {
      save_temps_length = strlen (save_temps_prefix);
      temp = strrchr (lbasename (save_temps_prefix), '.');
      if (temp)
	{
	  save_temps_length -= strlen (temp);
	  save_temps_prefix[save_temps_length] = '\0';
	}

    }
  else if (save_temps_prefix != NULL)
    {
      free (save_temps_prefix);
      save_temps_prefix = NULL;
    }

  if (save_temps_flag && use_pipes)
    {
      /* -save-temps overrides -pipe, so that temp files are produced */
      if (save_temps_flag)
	warning (0, "-pipe ignored because -save-temps specified");
      use_pipes = 0;
    }

  if (!compare_debug)
    {
      const char *gcd = env.get ("GCC_COMPARE_DEBUG");

      if (gcd && gcd[0] == '-')
	{
	  compare_debug = 2;
	  compare_debug_opt = gcd;
	}
      else if (gcd && *gcd && strcmp (gcd, "0"))
	{
	  compare_debug = 3;
	  compare_debug_opt = "-gtoggle";
	}
    }
  else if (compare_debug < 0)
    {
      compare_debug = 0;
      gcc_assert (!compare_debug_opt);
    }

  /* Set up the search paths.  We add directories that we expect to
     contain GNU Toolchain components before directories specified by
     the machine description so that we will find GNU components (like
     the GNU assembler) before those of the host system.  */

  /* If we don't know where the toolchain has been installed, use the
     configured-in locations.  */
  if (!gcc_exec_prefix)
    {
#ifndef OS2
      add_prefix (&exec_prefixes, standard_libexec_prefix, "GCC",
		  PREFIX_PRIORITY_LAST, 1, 0);
      add_prefix (&exec_prefixes, standard_libexec_prefix, "BINUTILS",
		  PREFIX_PRIORITY_LAST, 2, 0);
      add_prefix (&exec_prefixes, standard_exec_prefix, "BINUTILS",
		  PREFIX_PRIORITY_LAST, 2, 0);
#endif
      add_prefix (&startfile_prefixes, standard_exec_prefix, "BINUTILS",
		  PREFIX_PRIORITY_LAST, 1, 0);
    }

  gcc_assert (!IS_ABSOLUTE_PATH (tooldir_base_prefix));
  tooldir_prefix2 = concat (tooldir_base_prefix, spec_machine,
			    dir_separator_str, NULL);

  /* Look for tools relative to the location from which the driver is
     running, or, if that is not available, the configured prefix.  */
  tooldir_prefix
    = concat (gcc_exec_prefix ? gcc_exec_prefix : standard_exec_prefix,
	      spec_host_machine, dir_separator_str, spec_version,
	      accel_dir_suffix, dir_separator_str, tooldir_prefix2, NULL);
  free (tooldir_prefix2);

  add_prefix (&exec_prefixes,
	      concat (tooldir_prefix, "bin", dir_separator_str, NULL),
	      "BINUTILS", PREFIX_PRIORITY_LAST, 0, 0);
  add_prefix (&startfile_prefixes,
	      concat (tooldir_prefix, "lib", dir_separator_str, NULL),
	      "BINUTILS", PREFIX_PRIORITY_LAST, 0, 1);
  free (tooldir_prefix);

#if defined(TARGET_SYSTEM_ROOT_RELOCATABLE) && !defined(VMS)
  /* If the normal TARGET_SYSTEM_ROOT is inside of $exec_prefix,
     then consider it to relocate with the rest of the GCC installation
     if GCC_EXEC_PREFIX is set.
     ``make_relative_prefix'' is not compiled for VMS, so don't call it.  */
  if (target_system_root && !target_system_root_changed && gcc_exec_prefix)
    {
      char *tmp_prefix = get_relative_prefix (decoded_options[0].arg,
					      standard_bindir_prefix,
					      target_system_root);
      if (tmp_prefix && access_check (tmp_prefix, F_OK) == 0)
	{
	  target_system_root = tmp_prefix;
	  target_system_root_changed = 1;
	}
    }
#endif

  /* More prefixes are enabled in main, after we read the specs file
     and determine whether this is cross-compilation or not.  */

  if (n_infiles == last_language_n_infiles && spec_lang != 0)
    warning (0, "%<-x %s%> after last input file has no effect", spec_lang);

  /* Synthesize -fcompare-debug flag from the GCC_COMPARE_DEBUG
     environment variable.  */
  if (compare_debug == 2 || compare_debug == 3)
    {
      const char *opt = concat ("-fcompare-debug=", compare_debug_opt, NULL);
      save_switch (opt, 0, NULL, false, true);
      compare_debug = 1;
    }

  /* Ensure we only invoke each subprocess once.  */
  if (print_subprocess_help || print_help_list || print_version)
    {
      n_infiles = 0;

      /* Create a dummy input file, so that we can pass
	 the help option on to the various sub-processes.  */
      add_infile ("help-dummy", "c");
    }

  alloc_switch ();
  switches[n_switches].part1 = 0;
  alloc_infile ();
  infiles[n_infiles].name = 0;
}

/* Store switches not filtered out by %<S in spec in COLLECT_GCC_OPTIONS
   and place that in the environment.  */

static void
set_collect_gcc_options (void)
{
  int i;
  int first_time;

  /* Build COLLECT_GCC_OPTIONS to have all of the options specified to
     the compiler.  */
  obstack_grow (&collect_obstack, "COLLECT_GCC_OPTIONS=",
		sizeof ("COLLECT_GCC_OPTIONS=") - 1);

  first_time = TRUE;
  for (i = 0; (int) i < n_switches; i++)
    {
      const char *const *args;
      const char *p, *q;
      if (!first_time)
	obstack_grow (&collect_obstack, " ", 1);

      first_time = FALSE;

      /* Ignore elided switches.  */
      if ((switches[i].live_cond
	   & (SWITCH_IGNORE | SWITCH_KEEP_FOR_GCC))
	  == SWITCH_IGNORE)
	continue;

      obstack_grow (&collect_obstack, "'-", 2);
      q = switches[i].part1;
      while ((p = strchr (q, '\'')))
	{
	  obstack_grow (&collect_obstack, q, p - q);
	  obstack_grow (&collect_obstack, "'\\''", 4);
	  q = ++p;
	}
      obstack_grow (&collect_obstack, q, strlen (q));
      obstack_grow (&collect_obstack, "'", 1);

      for (args = switches[i].args; args && *args; args++)
	{
	  obstack_grow (&collect_obstack, " '", 2);
	  q = *args;
	  while ((p = strchr (q, '\'')))
	    {
	      obstack_grow (&collect_obstack, q, p - q);
	      obstack_grow (&collect_obstack, "'\\''", 4);
	      q = ++p;
	    }
	  obstack_grow (&collect_obstack, q, strlen (q));
	  obstack_grow (&collect_obstack, "'", 1);
	}
    }
  obstack_grow (&collect_obstack, "\0", 1);
  xputenv (XOBFINISH (&collect_obstack, char *));
}

/* Process a spec string, accumulating and running commands.  */

/* These variables describe the input file name.
   input_file_number is the index on outfiles of this file,
   so that the output file name can be stored for later use by %o.
   input_basename is the start of the part of the input file
   sans all directory names, and basename_length is the number
   of characters starting there excluding the suffix .c or whatever.  */

static const char *gcc_input_filename;
static int input_file_number;
size_t input_filename_length;
static int basename_length;
static int suffixed_basename_length;
static const char *input_basename;
static const char *input_suffix;
#ifndef HOST_LACKS_INODE_NUMBERS
static struct stat input_stat;
#endif
static int input_stat_set;

/* The compiler used to process the current input file.  */
static struct compiler *input_file_compiler;

/* These are variables used within do_spec and do_spec_1.  */

/* Nonzero if an arg has been started and not yet terminated
   (with space, tab or newline).  */
static int arg_going;

/* Nonzero means %d or %g has been seen; the next arg to be terminated
   is a temporary file name.  */
static int delete_this_arg;

/* Nonzero means %w has been seen; the next arg to be terminated
   is the output file name of this compilation.  */
static int this_is_output_file;

/* Nonzero means %s has been seen; the next arg to be terminated
   is the name of a library file and we should try the standard
   search dirs for it.  */
static int this_is_library_file;

/* Nonzero means %T has been seen; the next arg to be terminated
   is the name of a linker script and we should try all of the
   standard search dirs for it.  If it is found insert a --script
   command line switch and then substitute the full path in place,
   otherwise generate an error message.  */
static int this_is_linker_script;

/* Nonzero means that the input of this command is coming from a pipe.  */
static int input_from_pipe;

/* Nonnull means substitute this for any suffix when outputting a switches
   arguments.  */
static const char *suffix_subst;

/* If there is an argument being accumulated, terminate it and store it.  */

static void
end_going_arg (void)
{
  if (arg_going)
    {
      const char *string;

      obstack_1grow (&obstack, 0);
      string = XOBFINISH (&obstack, const char *);
      if (this_is_library_file)
	string = find_file (string);
      if (this_is_linker_script)
	{
	  char * full_script_path = find_a_file (&startfile_prefixes, string, R_OK, true);

	  if (full_script_path == NULL)
	    {
	      error ("unable to locate default linker script %qs in the library search paths", string);
	      /* Script was not found on search path.  */
	      return;
	    }
	  store_arg ("--script", false, false);
	  string = full_script_path;
	}
      store_arg (string, delete_this_arg, this_is_output_file);
      if (this_is_output_file)
	outfiles[input_file_number] = string;
      arg_going = 0;
    }
}


/* Parse the WRAPPER string which is a comma separated list of the command line
   and insert them into the beginning of argbuf.  */

static void
insert_wrapper (const char *wrapper)
{
  int n = 0;
  int i;
  char *buf = xstrdup (wrapper);
  char *p = buf;
  unsigned int old_length = argbuf.length ();

  do
    {
      n++;
      while (*p == ',')
        p++;
    }
  while ((p = strchr (p, ',')) != NULL);

  argbuf.safe_grow (old_length + n);
  memmove (argbuf.address () + n,
	   argbuf.address (),
	   old_length * sizeof (const_char_p));

  i = 0;
  p = buf;
  do
    {
      while (*p == ',')
        {
          *p = 0;
          p++;
        }
      argbuf[i] = p;
      i++;
    }
  while ((p = strchr (p, ',')) != NULL);
  gcc_assert (i == n);
}

/* Process the spec SPEC and run the commands specified therein.
   Returns 0 if the spec is successfully processed; -1 if failed.  */

int
do_spec (const char *spec)
{
  int value;

  value = do_spec_2 (spec);

  /* Force out any unfinished command.
     If -pipe, this forces out the last command if it ended in `|'.  */
  if (value == 0)
    {
      if (argbuf.length () > 0
	  && !strcmp (argbuf.last (), "|"))
	argbuf.pop ();

      set_collect_gcc_options ();

      if (argbuf.length () > 0)
	value = execute ();
    }

  return value;
}

static int
do_spec_2 (const char *spec)
{
  int result;

  clear_args ();
  arg_going = 0;
  delete_this_arg = 0;
  this_is_output_file = 0;
  this_is_library_file = 0;
  this_is_linker_script = 0;
  input_from_pipe = 0;
  suffix_subst = NULL;

  result = do_spec_1 (spec, 0, NULL);

  end_going_arg ();

  return result;
}


/* Process the given spec string and add any new options to the end
   of the switches/n_switches array.  */

static void
do_option_spec (const char *name, const char *spec)
{
  unsigned int i, value_count, value_len;
  const char *p, *q, *value;
  char *tmp_spec, *tmp_spec_p;

  if (configure_default_options[0].name == NULL)
    return;

  for (i = 0; i < ARRAY_SIZE (configure_default_options); i++)
    if (strcmp (configure_default_options[i].name, name) == 0)
      break;
  if (i == ARRAY_SIZE (configure_default_options))
    return;

  value = configure_default_options[i].value;
  value_len = strlen (value);

  /* Compute the size of the final spec.  */
  value_count = 0;
  p = spec;
  while ((p = strstr (p, "%(VALUE)")) != NULL)
    {
      p ++;
      value_count ++;
    }

  /* Replace each %(VALUE) by the specified value.  */
  tmp_spec = (char *) alloca (strlen (spec) + 1
		     + value_count * (value_len - strlen ("%(VALUE)")));
  tmp_spec_p = tmp_spec;
  q = spec;
  while ((p = strstr (q, "%(VALUE)")) != NULL)
    {
      memcpy (tmp_spec_p, q, p - q);
      tmp_spec_p = tmp_spec_p + (p - q);
      memcpy (tmp_spec_p, value, value_len);
      tmp_spec_p += value_len;
      q = p + strlen ("%(VALUE)");
    }
  strcpy (tmp_spec_p, q);

  do_self_spec (tmp_spec);
}

/* Process the given spec string and add any new options to the end
   of the switches/n_switches array.  */

static void
do_self_spec (const char *spec)
{
  int i;

  do_spec_2 (spec);
  do_spec_1 (" ", 0, NULL);

  /* Mark %<S switches processed by do_self_spec to be ignored permanently.
     do_self_specs adds the replacements to switches array, so it shouldn't
     be processed afterwards.  */
  for (i = 0; i < n_switches; i++)
    if ((switches[i].live_cond & SWITCH_IGNORE))
      switches[i].live_cond |= SWITCH_IGNORE_PERMANENTLY;

  if (argbuf.length () > 0)
    {
      const char **argbuf_copy;
      struct cl_decoded_option *decoded_options;
      struct cl_option_handlers handlers;
      unsigned int decoded_options_count;
      unsigned int j;

      /* Create a copy of argbuf with a dummy argv[0] entry for
	 decode_cmdline_options_to_array.  */
      argbuf_copy = XNEWVEC (const char *,
			     argbuf.length () + 1);
      argbuf_copy[0] = "";
      memcpy (argbuf_copy + 1, argbuf.address (),
	      argbuf.length () * sizeof (const char *));

      decode_cmdline_options_to_array (argbuf.length () + 1,
				       argbuf_copy,
				       CL_DRIVER, &decoded_options,
				       &decoded_options_count);
      free (argbuf_copy);

      set_option_handlers (&handlers);

      for (j = 1; j < decoded_options_count; j++)
	{
	  switch (decoded_options[j].opt_index)
	    {
	    case OPT_SPECIAL_input_file:
	      /* Specs should only generate options, not input
		 files.  */
	      if (strcmp (decoded_options[j].arg, "-") != 0)
		fatal_error (input_location,
			     "switch %qs does not start with %<-%>",
			     decoded_options[j].arg);
	      else
		fatal_error (input_location,
			     "spec-generated switch is just %<-%>");
	      break;

	    case OPT_fcompare_debug_second:
	    case OPT_fcompare_debug:
	    case OPT_fcompare_debug_:
	    case OPT_o:
	      /* Avoid duplicate processing of some options from
		 compare-debug specs; just save them here.  */
	      save_switch (decoded_options[j].canonical_option[0],
			   (decoded_options[j].canonical_option_num_elements
			    - 1),
			   &decoded_options[j].canonical_option[1], false, true);
	      break;

	    default:
	      read_cmdline_option (&global_options, &global_options_set,
				   decoded_options + j, UNKNOWN_LOCATION,
				   CL_DRIVER, &handlers, global_dc);
	      break;
	    }
	}

      free (decoded_options);

      alloc_switch ();
      switches[n_switches].part1 = 0;
    }
}

/* Callback for processing %D and %I specs.  */

struct spec_path_info {
  const char *option;
  const char *append;
  size_t append_len;
  bool omit_relative;
  bool separate_options;
};

static void *
spec_path (char *path, void *data)
{
  struct spec_path_info *info = (struct spec_path_info *) data;
  size_t len = 0;
  char save = 0;

  if (info->omit_relative && !IS_ABSOLUTE_PATH (path))
    return NULL;

  if (info->append_len != 0)
    {
      len = strlen (path);
      memcpy (path + len, info->append, info->append_len + 1);
    }

  if (!is_directory (path, true))
    return NULL;

  do_spec_1 (info->option, 1, NULL);
  if (info->separate_options)
    do_spec_1 (" ", 0, NULL);

  if (info->append_len == 0)
    {
      len = strlen (path);
      save = path[len - 1];
      if (IS_DIR_SEPARATOR (path[len - 1]))
	path[len - 1] = '\0';
    }

  do_spec_1 (path, 1, NULL);
  do_spec_1 (" ", 0, NULL);

  /* Must not damage the original path.  */
  if (info->append_len == 0)
    path[len - 1] = save;

  return NULL;
}

/* Create a temporary FILE with the contents of ARGV. Add @FILE to the
   argument list. */

static void
create_at_file (char **argv)
{
  char *temp_file = make_temp_file ("");
  char *at_argument = concat ("@", temp_file, NULL);
  FILE *f = fopen (temp_file, "w");
  int status;

  if (f == NULL)
    fatal_error (input_location, "could not open temporary response file %s",
		 temp_file);

  status = writeargv (argv, f);

  if (status)
    fatal_error (input_location,
		 "could not write to temporary response file %s",
		 temp_file);

  status = fclose (f);

  if (EOF == status)
    fatal_error (input_location, "could not close temporary response file %s",
		 temp_file);

  store_arg (at_argument, 0, 0);

  record_temp_file (temp_file, !save_temps_flag, !save_temps_flag);
}

/* True if we should compile INFILE. */

static bool
compile_input_file_p (struct infile *infile)
{
  if ((!infile->language) || (infile->language[0] != '*'))
    if (infile->incompiler == input_file_compiler)
      return true;
  return false;
}

/* Process each member of VEC as a spec.  */

static void
do_specs_vec (vec<char_p> vec)
{
  unsigned ix;
  char *opt;

  FOR_EACH_VEC_ELT (vec, ix, opt)
    {
      do_spec_1 (opt, 1, NULL);
      /* Make each accumulated option a separate argument.  */
      do_spec_1 (" ", 0, NULL);
    }
}

/* Process the sub-spec SPEC as a portion of a larger spec.
   This is like processing a whole spec except that we do
   not initialize at the beginning and we do not supply a
   newline by default at the end.
   INSWITCH nonzero means don't process %-sequences in SPEC;
   in this case, % is treated as an ordinary character.
   This is used while substituting switches.
   INSWITCH nonzero also causes SPC not to terminate an argument.

   Value is zero unless a line was finished
   and the command on that line reported an error.  */

static int
do_spec_1 (const char *spec, int inswitch, const char *soft_matched_part)
{
  const char *p = spec;
  int c;
  int i;
  int value;

  /* If it's an empty string argument to a switch, keep it as is.  */
  if (inswitch && !*p)
    arg_going = 1;

  while ((c = *p++))
    /* If substituting a switch, treat all chars like letters.
       Otherwise, NL, SPC, TAB and % are special.  */
    switch (inswitch ? 'a' : c)
      {
      case '\n':
	end_going_arg ();

	if (argbuf.length () > 0
	    && !strcmp (argbuf.last (), "|"))
	  {
	    /* A `|' before the newline means use a pipe here,
	       but only if -pipe was specified.
	       Otherwise, execute now and don't pass the `|' as an arg.  */
	    if (use_pipes)
	      {
		input_from_pipe = 1;
		break;
	      }
	    else
	      argbuf.pop ();
	  }

	set_collect_gcc_options ();

	if (argbuf.length () > 0)
	  {
	    value = execute ();
	    if (value)
	      return value;
	  }
	/* Reinitialize for a new command, and for a new argument.  */
	clear_args ();
	arg_going = 0;
	delete_this_arg = 0;
	this_is_output_file = 0;
	this_is_library_file = 0;
	this_is_linker_script = 0;
	input_from_pipe = 0;
	break;

      case '|':
	end_going_arg ();

	/* Use pipe */
	obstack_1grow (&obstack, c);
	arg_going = 1;
	break;

      case '\t':
      case ' ':
	end_going_arg ();

	/* Reinitialize for a new argument.  */
	delete_this_arg = 0;
	this_is_output_file = 0;
	this_is_library_file = 0;
	this_is_linker_script = 0;
	break;

      case '%':
	switch (c = *p++)
	  {
	  case 0:
	    fatal_error (input_location, "spec %qs invalid", spec);

	  case 'b':
	    if (save_temps_length)
	      obstack_grow (&obstack, save_temps_prefix, save_temps_length);
	    else
	      obstack_grow (&obstack, input_basename, basename_length);
	    if (compare_debug < 0)
	      obstack_grow (&obstack, ".gk", 3);
	    arg_going = 1;
	    break;

	  case 'B':
	    if (save_temps_length)
	      obstack_grow (&obstack, save_temps_prefix, save_temps_length);
	    else
	      obstack_grow (&obstack, input_basename, suffixed_basename_length);
	    if (compare_debug < 0)
	      obstack_grow (&obstack, ".gk", 3);
	    arg_going = 1;
	    break;

	  case 'd':
	    delete_this_arg = 2;
	    break;

	  /* Dump out the directories specified with LIBRARY_PATH,
	     followed by the absolute directories
	     that we search for startfiles.  */
	  case 'D':
	    {
	      struct spec_path_info info;

	      info.option = "-L";
	      info.append_len = 0;
#ifdef RELATIVE_PREFIX_NOT_LINKDIR
	      /* Used on systems which record the specified -L dirs
		 and use them to search for dynamic linking.
		 Relative directories always come from -B,
		 and it is better not to use them for searching
		 at run time.  In particular, stage1 loses.  */
	      info.omit_relative = true;
#else
	      info.omit_relative = false;
#endif
	      info.separate_options = false;

	      for_each_path (&startfile_prefixes, true, 0, spec_path, &info);
	    }
	    break;

	  case 'e':
	    /* %efoo means report an error with `foo' as error message
	       and don't execute any more commands for this file.  */
	    {
	      const char *q = p;
	      char *buf;
	      while (*p != 0 && *p != '\n')
		p++;
	      buf = (char *) alloca (p - q + 1);
	      strncpy (buf, q, p - q);
	      buf[p - q] = 0;
	      error ("%s", _(buf));
	      return -1;
	    }
	    break;
	  case 'n':
	    /* %nfoo means report a notice with `foo' on stderr.  */
	    {
	      const char *q = p;
	      char *buf;
	      while (*p != 0 && *p != '\n')
		p++;
	      buf = (char *) alloca (p - q + 1);
	      strncpy (buf, q, p - q);
	      buf[p - q] = 0;
	      inform (0, "%s", _(buf));
	      if (*p)
		p++;
	    }
	    break;

	  case 'j':
	    {
	      struct stat st;

	      /* If save_temps_flag is off, and the HOST_BIT_BUCKET is
		 defined, and it is not a directory, and it is
		 writable, use it.  Otherwise, treat this like any
		 other temporary file.  */

	      if ((!save_temps_flag)
		  && (stat (HOST_BIT_BUCKET, &st) == 0) && (!S_ISDIR (st.st_mode))
		  && (access (HOST_BIT_BUCKET, W_OK) == 0))
		{
		  obstack_grow (&obstack, HOST_BIT_BUCKET,
				strlen (HOST_BIT_BUCKET));
		  delete_this_arg = 0;
		  arg_going = 1;
		  break;
		}
	    }
	    goto create_temp_file;
	  case '|':
	    if (use_pipes)
	      {
		obstack_1grow (&obstack, '-');
		delete_this_arg = 0;
		arg_going = 1;

		/* consume suffix */
		while (*p == '.' || ISALNUM ((unsigned char) *p))
		  p++;
		if (p[0] == '%' && p[1] == 'O')
		  p += 2;

		break;
	      }
	    goto create_temp_file;
	  case 'm':
	    if (use_pipes)
	      {
		/* consume suffix */
		while (*p == '.' || ISALNUM ((unsigned char) *p))
		  p++;
		if (p[0] == '%' && p[1] == 'O')
		  p += 2;

		break;
	      }
	    goto create_temp_file;
	  case 'g':
	  case 'u':
	  case 'U':
	  create_temp_file:
	      {
		struct temp_name *t;
		int suffix_length;
		const char *suffix = p;
		char *saved_suffix = NULL;

		while (*p == '.' || ISALNUM ((unsigned char) *p))
		  p++;
		suffix_length = p - suffix;
		if (p[0] == '%' && p[1] == 'O')
		  {
		    p += 2;
		    /* We don't support extra suffix characters after %O.  */
		    if (*p == '.' || ISALNUM ((unsigned char) *p))
		      fatal_error (input_location,
				   "spec %qs has invalid %<%%0%c%>", spec, *p);
		    if (suffix_length == 0)
		      suffix = TARGET_OBJECT_SUFFIX;
		    else
		      {
			saved_suffix
			  = XNEWVEC (char, suffix_length
				     + strlen (TARGET_OBJECT_SUFFIX) + 1);
			strncpy (saved_suffix, suffix, suffix_length);
			strcpy (saved_suffix + suffix_length,
				TARGET_OBJECT_SUFFIX);
		      }
		    suffix_length += strlen (TARGET_OBJECT_SUFFIX);
		  }

		if (compare_debug < 0)
		  {
		    suffix = concat (".gk", suffix, NULL);
		    suffix_length += 3;
		  }

		/* If -save-temps=obj and -o were specified, use that for the
		   temp file.  */
		if (save_temps_length)
		  {
		    char *tmp;
		    temp_filename_length
		      = save_temps_length + suffix_length + 1;
		    tmp = (char *) alloca (temp_filename_length);
		    memcpy (tmp, save_temps_prefix, save_temps_length);
		    memcpy (tmp + save_temps_length, suffix, suffix_length);
		    tmp[save_temps_length + suffix_length] = '\0';
		    temp_filename = save_string (tmp, save_temps_length
						      + suffix_length);
		    obstack_grow (&obstack, temp_filename,
				  temp_filename_length);
		    arg_going = 1;
		    delete_this_arg = 0;
		    break;
		  }

		/* If the gcc_input_filename has the same suffix specified
		   for the %g, %u, or %U, and -save-temps is specified,
		   we could end up using that file as an intermediate
		   thus clobbering the user's source file (.e.g.,
		   gcc -save-temps foo.s would clobber foo.s with the
		   output of cpp0).  So check for this condition and
		   generate a temp file as the intermediate.  */

		if (save_temps_flag)
		  {
		    char *tmp;
		    temp_filename_length = basename_length + suffix_length + 1;
		    tmp = (char *) alloca (temp_filename_length);
		    memcpy (tmp, input_basename, basename_length);
		    memcpy (tmp + basename_length, suffix, suffix_length);
		    tmp[basename_length + suffix_length] = '\0';
		    temp_filename = tmp;

		    if (filename_cmp (temp_filename, gcc_input_filename) != 0)
		      {
#ifndef HOST_LACKS_INODE_NUMBERS
			struct stat st_temp;

			/* Note, set_input() resets input_stat_set to 0.  */
			if (input_stat_set == 0)
			  {
			    input_stat_set = stat (gcc_input_filename,
						   &input_stat);
			    if (input_stat_set >= 0)
			      input_stat_set = 1;
			  }

			/* If we have the stat for the gcc_input_filename
			   and we can do the stat for the temp_filename
			   then the they could still refer to the same
			   file if st_dev/st_ino's are the same.  */
			if (input_stat_set != 1
			    || stat (temp_filename, &st_temp) < 0
			    || input_stat.st_dev != st_temp.st_dev
			    || input_stat.st_ino != st_temp.st_ino)
#else
			/* Just compare canonical pathnames.  */
			char* input_realname = lrealpath (gcc_input_filename);
			char* temp_realname = lrealpath (temp_filename);
			bool files_differ = filename_cmp (input_realname, temp_realname);
			free (input_realname);
			free (temp_realname);
			if (files_differ)
#endif
			  {
			    temp_filename = save_string (temp_filename,
							 temp_filename_length + 1);
			    obstack_grow (&obstack, temp_filename,
						    temp_filename_length);
			    arg_going = 1;
			    delete_this_arg = 0;
			    break;
			  }
		      }
		  }

		/* See if we already have an association of %g/%u/%U and
		   suffix.  */
		for (t = temp_names; t; t = t->next)
		  if (t->length == suffix_length
		      && strncmp (t->suffix, suffix, suffix_length) == 0
		      && t->unique == (c == 'u' || c == 'U' || c == 'j'))
		    break;

		/* Make a new association if needed.  %u and %j
		   require one.  */
		if (t == 0 || c == 'u' || c == 'j')
		  {
		    if (t == 0)
		      {
			t = XNEW (struct temp_name);
			t->next = temp_names;
			temp_names = t;
		      }
		    t->length = suffix_length;
		    if (saved_suffix)
		      {
			t->suffix = saved_suffix;
			saved_suffix = NULL;
		      }
		    else
		      t->suffix = save_string (suffix, suffix_length);
		    t->unique = (c == 'u' || c == 'U' || c == 'j');
		    temp_filename = make_temp_file (t->suffix);
		    temp_filename_length = strlen (temp_filename);
		    t->filename = temp_filename;
		    t->filename_length = temp_filename_length;
		  }

		free (saved_suffix);

		obstack_grow (&obstack, t->filename, t->filename_length);
		delete_this_arg = 1;
	      }
	    arg_going = 1;
	    break;

	  case 'i':
	    if (combine_inputs)
	      {
		if (at_file_supplied)
		  {
		    /* We are going to expand `%i' to `@FILE', where FILE
		       is a newly-created temporary filename.  The filenames
		       that would usually be expanded in place of %o will be
		       written to the temporary file.  */
		    char **argv;
		    int n_files = 0;
		    int j;

		    for (i = 0; i < n_infiles; i++)
		      if (compile_input_file_p (&infiles[i]))
			n_files++;

		    argv = (char **) alloca (sizeof (char *) * (n_files + 1));

		    /* Copy the strings over.  */
		    for (i = 0, j = 0; i < n_infiles; i++)
		      if (compile_input_file_p (&infiles[i]))
			{
			  argv[j] = CONST_CAST (char *, infiles[i].name);
			  infiles[i].compiled = true;
			  j++;
			}
		    argv[j] = NULL;

		    create_at_file (argv);
		  }
		else
		  for (i = 0; (int) i < n_infiles; i++)
		    if (compile_input_file_p (&infiles[i]))
		      {
			store_arg (infiles[i].name, 0, 0);
			infiles[i].compiled = true;
		      }
	      }
	    else
	      {
		obstack_grow (&obstack, gcc_input_filename,
			      input_filename_length);
		arg_going = 1;
	      }
	    break;

	  case 'I':
	    {
	      struct spec_path_info info;

	      if (multilib_dir)
		{
		  do_spec_1 ("-imultilib", 1, NULL);
		  /* Make this a separate argument.  */
		  do_spec_1 (" ", 0, NULL);
		  do_spec_1 (multilib_dir, 1, NULL);
		  do_spec_1 (" ", 0, NULL);
		}

	      if (multiarch_dir)
		{
		  do_spec_1 ("-imultiarch", 1, NULL);
		  /* Make this a separate argument.  */
		  do_spec_1 (" ", 0, NULL);
		  do_spec_1 (multiarch_dir, 1, NULL);
		  do_spec_1 (" ", 0, NULL);
		}

	      if (gcc_exec_prefix)
		{
		  do_spec_1 ("-iprefix", 1, NULL);
		  /* Make this a separate argument.  */
		  do_spec_1 (" ", 0, NULL);
		  do_spec_1 (gcc_exec_prefix, 1, NULL);
		  do_spec_1 (" ", 0, NULL);
		}

	      if (target_system_root_changed ||
		  (target_system_root && target_sysroot_hdrs_suffix))
		{
		  do_spec_1 ("-isysroot", 1, NULL);
		  /* Make this a separate argument.  */
		  do_spec_1 (" ", 0, NULL);
		  do_spec_1 (target_system_root, 1, NULL);
		  if (target_sysroot_hdrs_suffix)
		    do_spec_1 (target_sysroot_hdrs_suffix, 1, NULL);
		  do_spec_1 (" ", 0, NULL);
		}

	      info.option = "-isystem";
	      info.append = "include";
	      info.append_len = strlen (info.append);
	      info.omit_relative = false;
	      info.separate_options = true;

	      for_each_path (&include_prefixes, false, info.append_len,
			     spec_path, &info);

	      info.append = "include-fixed";
	      if (*sysroot_hdrs_suffix_spec)
		info.append = concat (info.append, dir_separator_str,
				      multilib_dir, NULL);
	      info.append_len = strlen (info.append);
	      for_each_path (&include_prefixes, false, info.append_len,
			     spec_path, &info);
	    }
	    break;

	  case 'o':
	    {
	      int max = n_infiles;
	      max += lang_specific_extra_outfiles;

              if (HAVE_GNU_LD && at_file_supplied)
                {
                  /* We are going to expand `%o' to `@FILE', where FILE
                     is a newly-created temporary filename.  The filenames
                     that would usually be expanded in place of %o will be
                     written to the temporary file.  */

                  char **argv;
                  int n_files, j;

                  /* Convert OUTFILES into a form suitable for writeargv.  */

                  /* Determine how many are non-NULL.  */
                  for (n_files = 0, i = 0; i < max; i++)
                    n_files += outfiles[i] != NULL;

                  argv = (char **) alloca (sizeof (char *) * (n_files + 1));

                  /* Copy the strings over.  */
                  for (i = 0, j = 0; i < max; i++)
                    if (outfiles[i])
                      {
                        argv[j] = CONST_CAST (char *, outfiles[i]);
                        j++;
                      }
                  argv[j] = NULL;

		  create_at_file (argv);
                }
              else
                for (i = 0; i < max; i++)
	          if (outfiles[i])
		    store_arg (outfiles[i], 0, 0);
	      break;
	    }

	  case 'O':
	    obstack_grow (&obstack, TARGET_OBJECT_SUFFIX, strlen (TARGET_OBJECT_SUFFIX));
	    arg_going = 1;
	    break;

	  case 's':
	    this_is_library_file = 1;
	    break;

	  case 'T':
	    this_is_linker_script = 1;
	    break;

	  case 'V':
	    outfiles[input_file_number] = NULL;
	    break;

	  case 'w':
	    this_is_output_file = 1;
	    break;

	  case 'W':
	    {
	      unsigned int cur_index = argbuf.length ();
	      /* Handle the {...} following the %W.  */
	      if (*p != '{')
		fatal_error (input_location,
			     "spec %qs has invalid %<%%W%c%>", spec, *p);
	      p = handle_braces (p + 1);
	      if (p == 0)
		return -1;
	      end_going_arg ();
	      /* If any args were output, mark the last one for deletion
		 on failure.  */
	      if (argbuf.length () != cur_index)
		record_temp_file (argbuf.last (), 0, 1);
	      break;
	    }

	  /* %x{OPTION} records OPTION for %X to output.  */
	  case 'x':
	    {
	      const char *p1 = p;
	      char *string;
	      char *opt;
	      unsigned ix;

	      /* Skip past the option value and make a copy.  */
	      if (*p != '{')
		fatal_error (input_location,
			     "spec %qs has invalid %<%%x%c%>", spec, *p);
	      while (*p++ != '}')
		;
	      string = save_string (p1 + 1, p - p1 - 2);

	      /* See if we already recorded this option.  */
	      FOR_EACH_VEC_ELT (linker_options, ix, opt)
		if (! strcmp (string, opt))
		  {
		    free (string);
		    return 0;
		  }

	      /* This option is new; add it.  */
	      add_linker_option (string, strlen (string));
	      free (string);
	    }
	    break;

	  /* Dump out the options accumulated previously using %x.  */
	  case 'X':
	    do_specs_vec (linker_options);
	    break;

	  /* Dump out the options accumulated previously using -Wa,.  */
	  case 'Y':
	    do_specs_vec (assembler_options);
	    break;

	  /* Dump out the options accumulated previously using -Wp,.  */
	  case 'Z':
	    do_specs_vec (preprocessor_options);
	    break;

	    /* Here are digits and numbers that just process
	       a certain constant string as a spec.  */

	  case '1':
	    value = do_spec_1 (cc1_spec, 0, NULL);
	    if (value != 0)
	      return value;
	    break;

	  case '2':
	    value = do_spec_1 (cc1plus_spec, 0, NULL);
	    if (value != 0)
	      return value;
	    break;

	  case 'a':
	    value = do_spec_1 (asm_spec, 0, NULL);
	    if (value != 0)
	      return value;
	    break;

	  case 'A':
	    value = do_spec_1 (asm_final_spec, 0, NULL);
	    if (value != 0)
	      return value;
	    break;

	  case 'C':
	    {
	      const char *const spec
		= (input_file_compiler->cpp_spec
		   ? input_file_compiler->cpp_spec
		   : cpp_spec);
	      value = do_spec_1 (spec, 0, NULL);
	      if (value != 0)
		return value;
	    }
	    break;

	  case 'E':
	    value = do_spec_1 (endfile_spec, 0, NULL);
	    if (value != 0)
	      return value;
	    break;

	  case 'l':
	    value = do_spec_1 (link_spec, 0, NULL);
	    if (value != 0)
	      return value;
	    break;

	  case 'L':
	    value = do_spec_1 (lib_spec, 0, NULL);
	    if (value != 0)
	      return value;
	    break;

	  case 'M':
	    if (multilib_os_dir == NULL)
	      obstack_1grow (&obstack, '.');
	    else
	      obstack_grow (&obstack, multilib_os_dir,
			    strlen (multilib_os_dir));
	    break;

	  case 'G':
	    value = do_spec_1 (libgcc_spec, 0, NULL);
	    if (value != 0)
	      return value;
	    break;

	  case 'R':
	    /* We assume there is a directory
	       separator at the end of this string.  */
	    if (target_system_root)
	      {
	        obstack_grow (&obstack, target_system_root,
			      strlen (target_system_root));
		if (target_sysroot_suffix)
		  obstack_grow (&obstack, target_sysroot_suffix,
				strlen (target_sysroot_suffix));
	      }
	    break;

	  case 'S':
	    value = do_spec_1 (startfile_spec, 0, NULL);
	    if (value != 0)
	      return value;
	    break;

	    /* Here we define characters other than letters and digits.  */

	  case '{':
	    p = handle_braces (p);
	    if (p == 0)
	      return -1;
	    break;

	  case ':':
	    p = handle_spec_function (p, NULL);
	    if (p == 0)
	      return -1;
	    break;

	  case '%':
	    obstack_1grow (&obstack, '%');
	    break;

	  case '.':
	    {
	      unsigned len = 0;

	      while (p[len] && p[len] != ' ' && p[len] != '%')
		len++;
	      suffix_subst = save_string (p - 1, len + 1);
	      p += len;
	    }
	   break;

	   /* Henceforth ignore the option(s) matching the pattern
	      after the %<.  */
	  case '<':
	  case '>':
	    {
	      unsigned len = 0;
	      int have_wildcard = 0;
	      int i;
	      int switch_option;

	      if (c == '>')
		switch_option = SWITCH_IGNORE | SWITCH_KEEP_FOR_GCC;
	      else
		switch_option = SWITCH_IGNORE;

	      while (p[len] && p[len] != ' ' && p[len] != '\t')
		len++;

	      if (p[len-1] == '*')
		have_wildcard = 1;

	      for (i = 0; i < n_switches; i++)
		if (!strncmp (switches[i].part1, p, len - have_wildcard)
		    && (have_wildcard || switches[i].part1[len] == '\0'))
		  {
		    switches[i].live_cond |= switch_option;
		    /* User switch be validated from validate_all_switches.
		       when the definition is seen from the spec file.
		       If not defined anywhere, will be rejected.  */
		    if (switches[i].known)
		      switches[i].validated = true;
		  }

	      p += len;
	    }
	    break;

	  case '*':
	    if (soft_matched_part)
	      {
		if (soft_matched_part[0])
		  do_spec_1 (soft_matched_part, 1, NULL);
		/* Only insert a space after the substitution if it is at the
		   end of the current sequence.  So if:

		     "%{foo=*:bar%*}%{foo=*:one%*two}"

		   matches -foo=hello then it will produce:
		   
		     barhello onehellotwo
		*/
		if (*p == 0 || *p == '}')
		  do_spec_1 (" ", 0, NULL);
	      }
	    else
	      /* Catch the case where a spec string contains something like
		 '%{foo:%*}'.  i.e. there is no * in the pattern on the left
		 hand side of the :.  */
	      error ("spec failure: %<%%*%> has not been initialized by pattern match");
	    break;

	    /* Process a string found as the value of a spec given by name.
	       This feature allows individual machine descriptions
	       to add and use their own specs.  */
	  case '(':
	    {
	      const char *name = p;
	      struct spec_list *sl;
	      int len;

	      /* The string after the S/P is the name of a spec that is to be
		 processed.  */
	      while (*p && *p != ')')
		p++;

	      /* See if it's in the list.  */
	      for (len = p - name, sl = specs; sl; sl = sl->next)
		if (sl->name_len == len && !strncmp (sl->name, name, len))
		  {
		    name = *(sl->ptr_spec);
#ifdef DEBUG_SPECS
		    fnotice (stderr, "Processing spec (%s), which is '%s'\n",
			     sl->name, name);
#endif
		    break;
		  }

	      if (sl)
		{
		  value = do_spec_1 (name, 0, NULL);
		  if (value != 0)
		    return value;
		}

	      /* Discard the closing paren.  */
	      if (*p)
		p++;
	    }
	    break;

	  default:
	    error ("spec failure: unrecognized spec option %qc", c);
	    break;
	  }
	break;

      case '\\':
	/* Backslash: treat next character as ordinary.  */
	c = *p++;

	/* Fall through.  */
      default:
	/* Ordinary character: put it into the current argument.  */
	obstack_1grow (&obstack, c);
	arg_going = 1;
      }

  /* End of string.  If we are processing a spec function, we need to
     end any pending argument.  */
  if (processing_spec_function)
    end_going_arg ();

  return 0;
}

/* Look up a spec function.  */

static const struct spec_function *
lookup_spec_function (const char *name)
{
  const struct spec_function *sf;

  for (sf = static_spec_functions; sf->name != NULL; sf++)
    if (strcmp (sf->name, name) == 0)
      return sf;

  return NULL;
}

/* Evaluate a spec function.  */

static const char *
eval_spec_function (const char *func, const char *args)
{
  const struct spec_function *sf;
  const char *funcval;

  /* Saved spec processing context.  */
  vec<const_char_p> save_argbuf;

  int save_arg_going;
  int save_delete_this_arg;
  int save_this_is_output_file;
  int save_this_is_library_file;
  int save_input_from_pipe;
  int save_this_is_linker_script;
  const char *save_suffix_subst;

  int save_growing_size;
  void *save_growing_value = NULL;

  sf = lookup_spec_function (func);
  if (sf == NULL)
    fatal_error (input_location, "unknown spec function %qs", func);

  /* Push the spec processing context.  */
  save_argbuf = argbuf;

  save_arg_going = arg_going;
  save_delete_this_arg = delete_this_arg;
  save_this_is_output_file = this_is_output_file;
  save_this_is_library_file = this_is_library_file;
  save_this_is_linker_script = this_is_linker_script;
  save_input_from_pipe = input_from_pipe;
  save_suffix_subst = suffix_subst;

  /* If we have some object growing now, finalize it so the args and function
     eval proceed from a cleared context.  This is needed to prevent the first
     constructed arg from mistakenly including the growing value.  We'll push
     this value back on the obstack once the function evaluation is done, to
     restore a consistent processing context for our caller.  This is fine as
     the address of growing objects isn't guaranteed to remain stable until
     they are finalized, and we expect this situation to be rare enough for
     the extra copy not to be an issue.  */
  save_growing_size = obstack_object_size (&obstack);
  if (save_growing_size > 0)
    save_growing_value = obstack_finish (&obstack);

  /* Create a new spec processing context, and build the function
     arguments.  */

  alloc_args ();
  if (do_spec_2 (args) < 0)
    fatal_error (input_location, "error in args to spec function %qs", func);

  /* argbuf_index is an index for the next argument to be inserted, and
     so contains the count of the args already inserted.  */

  funcval = (*sf->func) (argbuf.length (),
			 argbuf.address ());

  /* Pop the spec processing context.  */
  argbuf.release ();
  argbuf = save_argbuf;

  arg_going = save_arg_going;
  delete_this_arg = save_delete_this_arg;
  this_is_output_file = save_this_is_output_file;
  this_is_library_file = save_this_is_library_file;
  this_is_linker_script = save_this_is_linker_script;
  input_from_pipe = save_input_from_pipe;
  suffix_subst = save_suffix_subst;

  if (save_growing_size > 0)
    obstack_grow (&obstack, save_growing_value, save_growing_size);

  return funcval;
}

/* Handle a spec function call of the form:

   %:function(args)

   ARGS is processed as a spec in a separate context and split into an
   argument vector in the normal fashion.  The function returns a string
   containing a spec which we then process in the caller's context, or
   NULL if no processing is required.

   If RETVAL_NONNULL is not NULL, then store a bool whether function
   returned non-NULL.  */

static const char *
handle_spec_function (const char *p, bool *retval_nonnull)
{
  char *func, *args;
  const char *endp, *funcval;
  int count;

  processing_spec_function++;

  /* Get the function name.  */
  for (endp = p; *endp != '\0'; endp++)
    {
      if (*endp == '(')		/* ) */
        break;
      /* Only allow [A-Za-z0-9], -, and _ in function names.  */
      if (!ISALNUM (*endp) && !(*endp == '-' || *endp == '_'))
	fatal_error (input_location, "malformed spec function name");
    }
  if (*endp != '(')		/* ) */
    fatal_error (input_location, "no arguments for spec function");
  func = save_string (p, endp - p);
  p = ++endp;

  /* Get the arguments.  */
  for (count = 0; *endp != '\0'; endp++)
    {
      /* ( */
      if (*endp == ')')
	{
	  if (count == 0)
	    break;
	  count--;
	}
      else if (*endp == '(')	/* ) */
	count++;
    }
  /* ( */
  if (*endp != ')')
    fatal_error (input_location, "malformed spec function arguments");
  args = save_string (p, endp - p);
  p = ++endp;

  /* p now points to just past the end of the spec function expression.  */

  funcval = eval_spec_function (func, args);
  if (funcval != NULL && do_spec_1 (funcval, 0, NULL) < 0)
    p = NULL;
  if (retval_nonnull)
    *retval_nonnull = funcval != NULL;

  free (func);
  free (args);

  processing_spec_function--;

  return p;
}

/* Inline subroutine of handle_braces.  Returns true if the current
   input suffix matches the atom bracketed by ATOM and END_ATOM.  */
static inline bool
input_suffix_matches (const char *atom, const char *end_atom)
{
  return (input_suffix
	  && !strncmp (input_suffix, atom, end_atom - atom)
	  && input_suffix[end_atom - atom] == '\0');
}

/* Subroutine of handle_braces.  Returns true if the current
   input file's spec name matches the atom bracketed by ATOM and END_ATOM.  */
static bool
input_spec_matches (const char *atom, const char *end_atom)
{
  return (input_file_compiler
	  && input_file_compiler->suffix
	  && input_file_compiler->suffix[0] != '\0'
	  && !strncmp (input_file_compiler->suffix + 1, atom,
		       end_atom - atom)
	  && input_file_compiler->suffix[end_atom - atom + 1] == '\0');
}

/* Subroutine of handle_braces.  Returns true if a switch
   matching the atom bracketed by ATOM and END_ATOM appeared on the
   command line.  */
static bool
switch_matches (const char *atom, const char *end_atom, int starred)
{
  int i;
  int len = end_atom - atom;
  int plen = starred ? len : -1;

  for (i = 0; i < n_switches; i++)
    if (!strncmp (switches[i].part1, atom, len)
	&& (starred || switches[i].part1[len] == '\0')
	&& check_live_switch (i, plen))
      return true;

    /* Check if a switch with separated form matching the atom.
       We check -D and -U switches. */
    else if (switches[i].args != 0)
      {
	if ((*switches[i].part1 == 'D' || *switches[i].part1 == 'U')
	    && *switches[i].part1 == atom[0])
	  {
	    if (!strncmp (switches[i].args[0], &atom[1], len - 1)
		&& (starred || (switches[i].part1[1] == '\0'
				&& switches[i].args[0][len - 1] == '\0'))
		&& check_live_switch (i, (starred ? 1 : -1)))
	      return true;
	  }
      }

  return false;
}

/* Inline subroutine of handle_braces.  Mark all of the switches which
   match ATOM (extends to END_ATOM; STARRED indicates whether there
   was a star after the atom) for later processing.  */
static inline void
mark_matching_switches (const char *atom, const char *end_atom, int starred)
{
  int i;
  int len = end_atom - atom;
  int plen = starred ? len : -1;

  for (i = 0; i < n_switches; i++)
    if (!strncmp (switches[i].part1, atom, len)
	&& (starred || switches[i].part1[len] == '\0')
	&& check_live_switch (i, plen))
      switches[i].ordering = 1;
}

/* Inline subroutine of handle_braces.  Process all the currently
   marked switches through give_switch, and clear the marks.  */
static inline void
process_marked_switches (void)
{
  int i;

  for (i = 0; i < n_switches; i++)
    if (switches[i].ordering == 1)
      {
	switches[i].ordering = 0;
	give_switch (i, 0);
      }
}

/* Handle a %{ ... } construct.  P points just inside the leading {.
   Returns a pointer one past the end of the brace block, or 0
   if we call do_spec_1 and that returns -1.  */

static const char *
handle_braces (const char *p)
{
  const char *atom, *end_atom;
  const char *d_atom = NULL, *d_end_atom = NULL;
  const char *orig = p;

  bool a_is_suffix;
  bool a_is_spectype;
  bool a_is_starred;
  bool a_is_negated;
  bool a_matched;

  bool a_must_be_last = false;
  bool ordered_set    = false;
  bool disjunct_set   = false;
  bool disj_matched   = false;
  bool disj_starred   = true;
  bool n_way_choice   = false;
  bool n_way_matched  = false;

#define SKIP_WHITE() do { while (*p == ' ' || *p == '\t') p++; } while (0)

  do
    {
      if (a_must_be_last)
	goto invalid;

      /* Scan one "atom" (S in the description above of %{}, possibly
	 with '!', '.', '@', ',', or '*' modifiers).  */
      a_matched = false;
      a_is_suffix = false;
      a_is_starred = false;
      a_is_negated = false;
      a_is_spectype = false;

      SKIP_WHITE ();
      if (*p == '!')
	p++, a_is_negated = true;

      SKIP_WHITE ();
      if (*p == '%' && p[1] == ':')
	{
	  atom = NULL;
	  end_atom = NULL;
	  p = handle_spec_function (p + 2, &a_matched);
	}
      else
	{
	  if (*p == '.')
	    p++, a_is_suffix = true;
	  else if (*p == ',')
	    p++, a_is_spectype = true;

	  atom = p;
	  while (ISIDNUM (*p) || *p == '-' || *p == '+' || *p == '='
		 || *p == ',' || *p == '.' || *p == '@')
	    p++;
	  end_atom = p;

	  if (*p == '*')
	    p++, a_is_starred = 1;
	}

      SKIP_WHITE ();
      switch (*p)
	{
	case '&': case '}':
	  /* Substitute the switch(es) indicated by the current atom.  */
	  ordered_set = true;
	  if (disjunct_set || n_way_choice || a_is_negated || a_is_suffix
	      || a_is_spectype || atom == end_atom)
	    goto invalid;

	  mark_matching_switches (atom, end_atom, a_is_starred);

	  if (*p == '}')
	    process_marked_switches ();
	  break;

	case '|': case ':':
	  /* Substitute some text if the current atom appears as a switch
	     or suffix.  */
	  disjunct_set = true;
	  if (ordered_set)
	    goto invalid;

	  if (atom && atom == end_atom)
	    {
	      if (!n_way_choice || disj_matched || *p == '|'
		  || a_is_negated || a_is_suffix || a_is_spectype
		  || a_is_starred)
		goto invalid;

	      /* An empty term may appear as the last choice of an
		 N-way choice set; it means "otherwise".  */
	      a_must_be_last = true;
	      disj_matched = !n_way_matched;
	      disj_starred = false;
	    }
	  else
	    {
	      if ((a_is_suffix || a_is_spectype) && a_is_starred)
		goto invalid;

	      if (!a_is_starred)
		disj_starred = false;

	      /* Don't bother testing this atom if we already have a
		 match.  */
	      if (!disj_matched && !n_way_matched)
		{
		  if (atom == NULL)
		    /* a_matched is already set by handle_spec_function.  */;
		  else if (a_is_suffix)
		    a_matched = input_suffix_matches (atom, end_atom);
		  else if (a_is_spectype)
		    a_matched = input_spec_matches (atom, end_atom);
		  else
		    a_matched = switch_matches (atom, end_atom, a_is_starred);

		  if (a_matched != a_is_negated)
		    {
		      disj_matched = true;
		      d_atom = atom;
		      d_end_atom = end_atom;
		    }
		}
	    }

	  if (*p == ':')
	    {
	      /* Found the body, that is, the text to substitute if the
		 current disjunction matches.  */
	      p = process_brace_body (p + 1, d_atom, d_end_atom, disj_starred,
				      disj_matched && !n_way_matched);
	      if (p == 0)
		return 0;

	      /* If we have an N-way choice, reset state for the next
		 disjunction.  */
	      if (*p == ';')
		{
		  n_way_choice = true;
		  n_way_matched |= disj_matched;
		  disj_matched = false;
		  disj_starred = true;
		  d_atom = d_end_atom = NULL;
		}
	    }
	  break;

	default:
	  goto invalid;
	}
    }
  while (*p++ != '}');

  return p;

 invalid:
  fatal_error (input_location, "braced spec %qs is invalid at %qc", orig, *p);

#undef SKIP_WHITE
}

/* Subroutine of handle_braces.  Scan and process a brace substitution body
   (X in the description of %{} syntax).  P points one past the colon;
   ATOM and END_ATOM bracket the first atom which was found to be true
   (present) in the current disjunction; STARRED indicates whether all
   the atoms in the current disjunction were starred (for syntax validation);
   MATCHED indicates whether the disjunction matched or not, and therefore
   whether or not the body is to be processed through do_spec_1 or just
   skipped.  Returns a pointer to the closing } or ;, or 0 if do_spec_1
   returns -1.  */

static const char *
process_brace_body (const char *p, const char *atom, const char *end_atom,
		    int starred, int matched)
{
  const char *body, *end_body;
  unsigned int nesting_level;
  bool have_subst     = false;

  /* Locate the closing } or ;, honoring nested braces.
     Trim trailing whitespace.  */
  body = p;
  nesting_level = 1;
  for (;;)
    {
      if (*p == '{')
	nesting_level++;
      else if (*p == '}')
	{
	  if (!--nesting_level)
	    break;
	}
      else if (*p == ';' && nesting_level == 1)
	break;
      else if (*p == '%' && p[1] == '*' && nesting_level == 1)
	have_subst = true;
      else if (*p == '\0')
	goto invalid;
      p++;
    }

  end_body = p;
  while (end_body[-1] == ' ' || end_body[-1] == '\t')
    end_body--;

  if (have_subst && !starred)
    goto invalid;

  if (matched)
    {
      /* Copy the substitution body to permanent storage and execute it.
	 If have_subst is false, this is a simple matter of running the
	 body through do_spec_1...  */
      char *string = save_string (body, end_body - body);
      if (!have_subst)
	{
	  if (do_spec_1 (string, 0, NULL) < 0)
	    {
	      free (string);
	      return 0;
	    }
	}
      else
	{
	  /* ... but if have_subst is true, we have to process the
	     body once for each matching switch, with %* set to the
	     variant part of the switch.  */
	  unsigned int hard_match_len = end_atom - atom;
	  int i;

	  for (i = 0; i < n_switches; i++)
	    if (!strncmp (switches[i].part1, atom, hard_match_len)
		&& check_live_switch (i, hard_match_len))
	      {
		if (do_spec_1 (string, 0,
			       &switches[i].part1[hard_match_len]) < 0)
		  {
		    free (string);
		    return 0;
		  }
		/* Pass any arguments this switch has.  */
		give_switch (i, 1);
		suffix_subst = NULL;
	      }
	}
      free (string);
    }

  return p;

 invalid:
  fatal_error (input_location, "braced spec body %qs is invalid", body);
}

/* Return 0 iff switch number SWITCHNUM is obsoleted by a later switch
   on the command line.  PREFIX_LENGTH is the length of XXX in an {XXX*}
   spec, or -1 if either exact match or %* is used.

   A -O switch is obsoleted by a later -O switch.  A -f, -g, -m, or -W switch
   whose value does not begin with "no-" is obsoleted by the same value
   with the "no-", similarly for a switch with the "no-" prefix.  */

static int
check_live_switch (int switchnum, int prefix_length)
{
  const char *name = switches[switchnum].part1;
  int i;

  /* If we already processed this switch and determined if it was
     live or not, return our past determination.  */
  if (switches[switchnum].live_cond != 0)
    return ((switches[switchnum].live_cond & SWITCH_LIVE) != 0
	    && (switches[switchnum].live_cond & SWITCH_FALSE) == 0
	    && (switches[switchnum].live_cond & SWITCH_IGNORE_PERMANENTLY)
	       == 0);

  /* In the common case of {<at-most-one-letter>*}, a negating
     switch would always match, so ignore that case.  We will just
     send the conflicting switches to the compiler phase.  */
  if (prefix_length >= 0 && prefix_length <= 1)
    return 1;

  /* Now search for duplicate in a manner that depends on the name.  */
  switch (*name)
    {
    case 'O':
      for (i = switchnum + 1; i < n_switches; i++)
	if (switches[i].part1[0] == 'O')
	  {
	    switches[switchnum].validated = true;
	    switches[switchnum].live_cond = SWITCH_FALSE;
	    return 0;
	  }
      break;

    case 'W':  case 'f':  case 'm': case 'g':
      if (! strncmp (name + 1, "no-", 3))
	{
	  /* We have Xno-YYY, search for XYYY.  */
	  for (i = switchnum + 1; i < n_switches; i++)
	    if (switches[i].part1[0] == name[0]
		&& ! strcmp (&switches[i].part1[1], &name[4]))
	      {
		/* --specs are validated with the validate_switches mechanism.  */
		if (switches[switchnum].known)
		  switches[switchnum].validated = true;
		switches[switchnum].live_cond = SWITCH_FALSE;
		return 0;
	      }
	}
      else
	{
	  /* We have XYYY, search for Xno-YYY.  */
	  for (i = switchnum + 1; i < n_switches; i++)
	    if (switches[i].part1[0] == name[0]
		&& switches[i].part1[1] == 'n'
		&& switches[i].part1[2] == 'o'
		&& switches[i].part1[3] == '-'
		&& !strcmp (&switches[i].part1[4], &name[1]))
	      {
		/* --specs are validated with the validate_switches mechanism.  */
		if (switches[switchnum].known)
		  switches[switchnum].validated = true;
		switches[switchnum].live_cond = SWITCH_FALSE;
		return 0;
	      }
	}
      break;
    }

  /* Otherwise the switch is live.  */
  switches[switchnum].live_cond |= SWITCH_LIVE;
  return 1;
}

/* Pass a switch to the current accumulating command
   in the same form that we received it.
   SWITCHNUM identifies the switch; it is an index into
   the vector of switches gcc received, which is `switches'.
   This cannot fail since it never finishes a command line.

   If OMIT_FIRST_WORD is nonzero, then we omit .part1 of the argument.  */

static void
give_switch (int switchnum, int omit_first_word)
{
  if ((switches[switchnum].live_cond & SWITCH_IGNORE) != 0)
    return;

  if (!omit_first_word)
    {
      do_spec_1 ("-", 0, NULL);
      do_spec_1 (switches[switchnum].part1, 1, NULL);
    }

  if (switches[switchnum].args != 0)
    {
      const char **p;
      for (p = switches[switchnum].args; *p; p++)
	{
	  const char *arg = *p;

	  do_spec_1 (" ", 0, NULL);
	  if (suffix_subst)
	    {
	      unsigned length = strlen (arg);
	      int dot = 0;

	      while (length-- && !IS_DIR_SEPARATOR (arg[length]))
		if (arg[length] == '.')
		  {
		    (CONST_CAST (char *, arg))[length] = 0;
		    dot = 1;
		    break;
		  }
	      do_spec_1 (arg, 1, NULL);
	      if (dot)
		(CONST_CAST (char *, arg))[length] = '.';
	      do_spec_1 (suffix_subst, 1, NULL);
	    }
	  else
	    do_spec_1 (arg, 1, NULL);
	}
    }

  do_spec_1 (" ", 0, NULL);
  switches[switchnum].validated = true;
}

/* Print GCC configuration (e.g. version, thread model, target,
   configuration_arguments) to a given FILE.  */

static void
print_configuration (FILE *file)
{
  int n;
  const char *thrmod;

  fnotice (file, "Target: %s\n", spec_machine);
  fnotice (file, "Configured with: %s\n", configuration_arguments);

#ifdef THREAD_MODEL_SPEC
  /* We could have defined THREAD_MODEL_SPEC to "%*" by default,
  but there's no point in doing all this processing just to get
  thread_model back.  */
  obstack_init (&obstack);
  do_spec_1 (THREAD_MODEL_SPEC, 0, thread_model);
  obstack_1grow (&obstack, '\0');
  thrmod = XOBFINISH (&obstack, const char *);
#else
  thrmod = thread_model;
#endif

  fnotice (file, "Thread model: %s\n", thrmod);

  /* compiler_version is truncated at the first space when initialized
  from version string, so truncate version_string at the first space
  before comparing.  */
  for (n = 0; version_string[n]; n++)
    if (version_string[n] == ' ')
      break;

  if (! strncmp (version_string, compiler_version, n)
      && compiler_version[n] == 0)
    fnotice (file, "gcc version %s %s\n", version_string,
	     pkgversion_string);
  else
    fnotice (file, "gcc driver version %s %sexecuting gcc version %s\n",
	     version_string, pkgversion_string, compiler_version);

}

#define RETRY_ICE_ATTEMPTS 3

/* Returns true if FILE1 and FILE2 contain equivalent data, 0 otherwise.  */

static bool
files_equal_p (char *file1, char *file2)
{
  struct stat st1, st2;
  off_t n, len;
  int fd1, fd2;
  const int bufsize = 8192;
  char *buf = XNEWVEC (char, bufsize);

  fd1 = open (file1, O_RDONLY);
  fd2 = open (file2, O_RDONLY);

  if (fd1 < 0 || fd2 < 0)
    goto error;

  if (fstat (fd1, &st1) < 0 || fstat (fd2, &st2) < 0)
    goto error;

  if (st1.st_size != st2.st_size)
    goto error;

  for (n = st1.st_size; n; n -= len)
    {
      len = n;
      if ((int) len > bufsize / 2)
	len = bufsize / 2;

      if (read (fd1, buf, len) != (int) len
	  || read (fd2, buf + bufsize / 2, len) != (int) len)
	{
	  goto error;
	}

      if (memcmp (buf, buf + bufsize / 2, len) != 0)
	goto error;
    }

  free (buf);
  close (fd1);
  close (fd2);

  return 1;

error:
  free (buf);
  close (fd1);
  close (fd2);
  return 0;
}

/* Check that compiler's output doesn't differ across runs.
   TEMP_STDOUT_FILES and TEMP_STDERR_FILES are arrays of files, containing
   stdout and stderr for each compiler run.  Return true if all of
   TEMP_STDOUT_FILES and TEMP_STDERR_FILES are equivalent.  */

static bool
check_repro (char **temp_stdout_files, char **temp_stderr_files)
{
  int i;
  for (i = 0; i < RETRY_ICE_ATTEMPTS - 2; ++i)
    {
     if (!files_equal_p (temp_stdout_files[i], temp_stdout_files[i + 1])
	 || !files_equal_p (temp_stderr_files[i], temp_stderr_files[i + 1]))
       {
	 fnotice (stderr, "The bug is not reproducible, so it is"
		  " likely a hardware or OS problem.\n");
	 break;
       }
    }
  return i == RETRY_ICE_ATTEMPTS - 2;
}

enum attempt_status {
  ATTEMPT_STATUS_FAIL_TO_RUN,
  ATTEMPT_STATUS_SUCCESS,
  ATTEMPT_STATUS_ICE
};


/* Run compiler with arguments NEW_ARGV to reproduce the ICE, storing stdout
   to OUT_TEMP and stderr to ERR_TEMP.  If APPEND is TRUE, append to OUT_TEMP
   and ERR_TEMP instead of truncating.  If EMIT_SYSTEM_INFO is TRUE, also write
   GCC configuration into to ERR_TEMP.  Return ATTEMPT_STATUS_FAIL_TO_RUN if
   compiler failed to run, ATTEMPT_STATUS_ICE if compiled ICE-ed and
   ATTEMPT_STATUS_SUCCESS otherwise.  */

static enum attempt_status
run_attempt (const char **new_argv, const char *out_temp,
	     const char *err_temp, int emit_system_info, int append)
{

  if (emit_system_info)
    {
      FILE *file_out = fopen (err_temp, "a");
      print_configuration (file_out);
      fputs ("\n", file_out);
      fclose (file_out);
    }

  int exit_status;
  const char *errmsg;
  struct pex_obj *pex;
  int err;
  int pex_flags = PEX_USE_PIPES | PEX_LAST;
  enum attempt_status status = ATTEMPT_STATUS_FAIL_TO_RUN;

  if (append)
    pex_flags |= PEX_STDOUT_APPEND | PEX_STDERR_APPEND;

  pex = pex_init (PEX_USE_PIPES, new_argv[0], NULL);
  if (!pex)
    fatal_error (input_location, "pex_init failed: %m");

  errmsg = pex_run (pex, pex_flags, new_argv[0],
		    CONST_CAST2 (char *const *, const char **, &new_argv[1]), out_temp,
		    err_temp, &err);
  if (errmsg != NULL)
    {
      if (err == 0)
	fatal_error (input_location, errmsg);
      else
	{
	  errno = err;
	  pfatal_with_name (errmsg);
	}
    }

  if (!pex_get_status (pex, 1, &exit_status))
    goto out;

  switch (WEXITSTATUS (exit_status))
    {
      case ICE_EXIT_CODE:
	status = ATTEMPT_STATUS_ICE;
	break;

      case SUCCESS_EXIT_CODE:
	status = ATTEMPT_STATUS_SUCCESS;
	break;

      default:
	;
    }

out:
  pex_free (pex);
  return status;
}

/* This routine reads lines from IN file, adds C++ style comments
   at the begining of each line and writes result into OUT.  */

static void
insert_comments (const char *file_in, const char *file_out)
{
  FILE *in = fopen (file_in, "rb");
  FILE *out = fopen (file_out, "wb");
  char line[256];

  bool add_comment = true;
  while (fgets (line, sizeof (line), in))
    {
      if (add_comment)
	fputs ("// ", out);
      fputs (line, out);
      add_comment = strchr (line, '\n') != NULL;
    }

  fclose (in);
  fclose (out);
}

/* This routine adds preprocessed source code into the given ERR_FILE.
   To do this, it adds "-E" to NEW_ARGV and execute RUN_ATTEMPT routine to
   add information in report file.  RUN_ATTEMPT should return
   ATTEMPT_STATUS_SUCCESS, in other case we cannot generate the report.  */

static void
do_report_bug (const char **new_argv, const int nargs,
	       char **out_file, char **err_file)
{
  int i, status;
  int fd = open (*out_file, O_RDWR | O_APPEND);
  if (fd < 0)
    return;
  write (fd, "\n//", 3);
  for (i = 0; i < nargs; i++)
    {
      write (fd, " ", 1);
      write (fd, new_argv[i], strlen (new_argv[i]));
    }
  write (fd, "\n\n", 2);
  close (fd);
  new_argv[nargs] = "-E";
  new_argv[nargs + 1] = NULL;

  status = run_attempt (new_argv, *out_file, *err_file, 0, 1);

  if (status == ATTEMPT_STATUS_SUCCESS)
    {
      fnotice (stderr, "Preprocessed source stored into %s file,"
	       " please attach this to your bugreport.\n", *out_file);
      /* Make sure it is not deleted.  */
      free (*out_file);
      *out_file = NULL;
    }
}

/* Try to reproduce ICE.  If bug is reproducible, generate report .err file
   containing GCC configuration, backtrace, compiler's command line options
   and preprocessed source code.  */

static void
try_generate_repro (const char **argv)
{
  int i, nargs, out_arg = -1, quiet = 0, attempt;
  const char **new_argv;
  char *temp_files[RETRY_ICE_ATTEMPTS * 2];
  char **temp_stdout_files = &temp_files[0];
  char **temp_stderr_files = &temp_files[RETRY_ICE_ATTEMPTS];

  if (gcc_input_filename == NULL || ! strcmp (gcc_input_filename, "-"))
    return;

  for (nargs = 0; argv[nargs] != NULL; ++nargs)
    /* Only retry compiler ICEs, not preprocessor ones.  */
    if (! strcmp (argv[nargs], "-E"))
      return;
    else if (argv[nargs][0] == '-' && argv[nargs][1] == 'o')
      {
	if (out_arg == -1)
	  out_arg = nargs;
	else
	  return;
      }
    /* If the compiler is going to output any time information,
       it might varry between invocations.  */
    else if (! strcmp (argv[nargs], "-quiet"))
      quiet = 1;
    else if (! strcmp (argv[nargs], "-ftime-report"))
      return;

  if (out_arg == -1 || !quiet)
    return;

  memset (temp_files, '\0', sizeof (temp_files));
  new_argv = XALLOCAVEC (const char *, nargs + 4);
  memcpy (new_argv, argv, (nargs + 1) * sizeof (const char *));
  new_argv[nargs++] = "-frandom-seed=0";
  new_argv[nargs++] = "-fdump-noaddr";
  new_argv[nargs] = NULL;
  if (new_argv[out_arg][2] == '\0')
    new_argv[out_arg + 1] = "-";
  else
    new_argv[out_arg] = "-o-";

  int status;
  for (attempt = 0; attempt < RETRY_ICE_ATTEMPTS; ++attempt)
    {
      int emit_system_info = 0;
      int append = 0;
      temp_stdout_files[attempt] = make_temp_file (".out");
      temp_stderr_files[attempt] = make_temp_file (".err");

      if (attempt == RETRY_ICE_ATTEMPTS - 1)
	{
	  append = 1;
	  emit_system_info = 1;
	}

      status = run_attempt (new_argv, temp_stdout_files[attempt],
			    temp_stderr_files[attempt], emit_system_info,
			    append);

      if (status != ATTEMPT_STATUS_ICE)
	{
	  fnotice (stderr, "The bug is not reproducible, so it is"
		   " likely a hardware or OS problem.\n");
	  goto out;
	}
    }

  if (!check_repro (temp_stdout_files, temp_stderr_files))
    goto out;

  {
    /* Insert commented out backtrace into report file.  */
    char **stderr_commented = &temp_stdout_files[RETRY_ICE_ATTEMPTS - 1];
    insert_comments (temp_stderr_files[RETRY_ICE_ATTEMPTS - 1],
		     *stderr_commented);

    /* In final attempt we append compiler options and preprocesssed code to last
       generated .out file with configuration and backtrace.  */
    char **output = &temp_stdout_files[RETRY_ICE_ATTEMPTS - 1];
    do_report_bug (new_argv, nargs, stderr_commented, output);
  }

out:
  for (i = 0; i < RETRY_ICE_ATTEMPTS * 2; i++)
    if (temp_files[i])
      {
	unlink (temp_stdout_files[i]);
	free (temp_stdout_files[i]);
      }
}

/* Search for a file named NAME trying various prefixes including the
   user's -B prefix and some standard ones.
   Return the absolute file name found.  If nothing is found, return NAME.  */

static const char *
find_file (const char *name)
{
  char *newname = find_a_file (&startfile_prefixes, name, R_OK, true);
  return newname ? newname : name;
}

/* Determine whether a directory exists.  If LINKER, return 0 for
   certain fixed names not needed by the linker.  */

static int
is_directory (const char *path1, bool linker)
{
  int len1;
  char *path;
  char *cp;
  struct stat st;

  /* Ensure the string ends with "/.".  The resulting path will be a
     directory even if the given path is a symbolic link.  */
  len1 = strlen (path1);
  path = (char *) alloca (3 + len1);
  memcpy (path, path1, len1);
  cp = path + len1;
  if (!IS_DIR_SEPARATOR (cp[-1]))
    *cp++ = DIR_SEPARATOR;
  *cp++ = '.';
  *cp = '\0';

  /* Exclude directories that the linker is known to search.  */
  if (linker
      && IS_DIR_SEPARATOR (path[0])
      && ((cp - path == 6
	   && filename_ncmp (path + 1, "lib", 3) == 0)
	  || (cp - path == 10
	      && filename_ncmp (path + 1, "usr", 3) == 0
	      && IS_DIR_SEPARATOR (path[4])
	      && filename_ncmp (path + 5, "lib", 3) == 0)))
    return 0;

  return (stat (path, &st) >= 0 && S_ISDIR (st.st_mode));
}

/* Set up the various global variables to indicate that we're processing
   the input file named FILENAME.  */

void
set_input (const char *filename)
{
  const char *p;

  gcc_input_filename = filename;
  input_filename_length = strlen (gcc_input_filename);
  input_basename = lbasename (gcc_input_filename);

  /* Find a suffix starting with the last period,
     and set basename_length to exclude that suffix.  */
  basename_length = strlen (input_basename);
  suffixed_basename_length = basename_length;
  p = input_basename + basename_length;
  while (p != input_basename && *p != '.')
    --p;
  if (*p == '.' && p != input_basename)
    {
      basename_length = p - input_basename;
      input_suffix = p + 1;
    }
  else
    input_suffix = "";

  /* If a spec for 'g', 'u', or 'U' is seen with -save-temps then
     we will need to do a stat on the gcc_input_filename.  The
     INPUT_STAT_SET signals that the stat is needed.  */
  input_stat_set = 0;
}

/* On fatal signals, delete all the temporary files.  */

static void
fatal_signal (int signum)
{
  signal (signum, SIG_DFL);
  delete_failure_queue ();
  delete_temp_files ();
  /* Get the same signal again, this time not handled,
     so its normal effect occurs.  */
  kill (getpid (), signum);
}

/* Compare the contents of the two files named CMPFILE[0] and
   CMPFILE[1].  Return zero if they're identical, nonzero
   otherwise.  */

static int
compare_files (char *cmpfile[])
{
  int ret = 0;
  FILE *temp[2] = { NULL, NULL };
  int i;

#if HAVE_MMAP_FILE
  {
    size_t length[2];
    void *map[2] = { NULL, NULL };

    for (i = 0; i < 2; i++)
      {
	struct stat st;

	if (stat (cmpfile[i], &st) < 0 || !S_ISREG (st.st_mode))
	  {
	    error ("%s: could not determine length of compare-debug file %s",
		   gcc_input_filename, cmpfile[i]);
	    ret = 1;
	    break;
	  }

	length[i] = st.st_size;
      }

    if (!ret && length[0] != length[1])
      {
	error ("%s: -fcompare-debug failure (length)", gcc_input_filename);
	ret = 1;
      }

    if (!ret)
      for (i = 0; i < 2; i++)
	{
	  int fd = open (cmpfile[i], O_RDONLY);
	  if (fd < 0)
	    {
	      error ("%s: could not open compare-debug file %s",
		     gcc_input_filename, cmpfile[i]);
	      ret = 1;
	      break;
	    }

	  map[i] = mmap (NULL, length[i], PROT_READ, MAP_PRIVATE, fd, 0);
	  close (fd);

	  if (map[i] == (void *) MAP_FAILED)
	    {
	      ret = -1;
	      break;
	    }
	}

    if (!ret)
      {
	if (memcmp (map[0], map[1], length[0]) != 0)
	  {
	    error ("%s: -fcompare-debug failure", gcc_input_filename);
	    ret = 1;
	  }
      }

    for (i = 0; i < 2; i++)
      if (map[i])
	munmap ((caddr_t) map[i], length[i]);

    if (ret >= 0)
      return ret;

    ret = 0;
  }
#endif

  for (i = 0; i < 2; i++)
    {
      temp[i] = fopen (cmpfile[i], "r");
      if (!temp[i])
	{
	  error ("%s: could not open compare-debug file %s",
		 gcc_input_filename, cmpfile[i]);
	  ret = 1;
	  break;
	}
    }

  if (!ret && temp[0] && temp[1])
    for (;;)
      {
	int c0, c1;
	c0 = fgetc (temp[0]);
	c1 = fgetc (temp[1]);

	if (c0 != c1)
	  {
	    error ("%s: -fcompare-debug failure",
		   gcc_input_filename);
	    ret = 1;
	    break;
	  }

	if (c0 == EOF)
	  break;
      }

  for (i = 1; i >= 0; i--)
    {
      if (temp[i])
	fclose (temp[i]);
    }

  return ret;
}

driver::driver (bool can_finalize, bool debug) :
  explicit_link_files (NULL),
  decoded_options (NULL)
{
  env.init (can_finalize, debug);
}

driver::~driver ()
{
  XDELETEVEC (explicit_link_files);
  XDELETEVEC (decoded_options);
}

/* driver::main is implemented as a series of driver:: method calls.  */

int
driver::main (int argc, char **argv)
{
  bool early_exit;

  set_progname (argv[0]);
  expand_at_files (&argc, &argv);
  decode_argv (argc, const_cast <const char **> (argv));
  global_initializations ();
  build_multilib_strings ();
  set_up_specs ();
  putenv_COLLECT_GCC (argv[0]);
  maybe_putenv_COLLECT_LTO_WRAPPER ();
  maybe_putenv_OFFLOAD_TARGETS ();
  handle_unrecognized_options ();

  if (!maybe_print_and_exit ())
    return 0;

  early_exit = prepare_infiles ();
  if (early_exit)
    return get_exit_code ();

  do_spec_on_infiles ();
  maybe_run_linker (argv[0]);
  final_actions ();
  return get_exit_code ();
}

/* Locate the final component of argv[0] after any leading path, and set
   the program name accordingly.  */

void
driver::set_progname (const char *argv0) const
{
  const char *p = argv0 + strlen (argv0);
  while (p != argv0 && !IS_DIR_SEPARATOR (p[-1]))
    --p;
  progname = p;

  xmalloc_set_program_name (progname);
}

/* Expand any @ files within the command-line args,
   setting at_file_supplied if any were expanded.  */

void
driver::expand_at_files (int *argc, char ***argv) const
{
  char **old_argv = *argv;

  expandargv (argc, argv);

  /* Determine if any expansions were made.  */
  if (*argv != old_argv)
    at_file_supplied = true;
}

/* Decode the command-line arguments from argc/argv into the
   decoded_options array.  */

void
driver::decode_argv (int argc, const char **argv)
{
  /* Register the language-independent parameters.  */
  global_init_params ();
  finish_params ();

  init_options_struct (&global_options, &global_options_set);

  decode_cmdline_options_to_array (argc, argv,
				   CL_DRIVER,
				   &decoded_options, &decoded_options_count);
}

/* Perform various initializations and setup.  */

void
driver::global_initializations ()
{
  /* Unlock the stdio streams.  */
  unlock_std_streams ();

  gcc_init_libintl ();

  diagnostic_initialize (global_dc, 0);
  diagnostic_color_init (global_dc);

#ifdef GCC_DRIVER_HOST_INITIALIZATION
  /* Perform host dependent initialization when needed.  */
  GCC_DRIVER_HOST_INITIALIZATION;
#endif

  if (atexit (delete_temp_files) != 0)
    fatal_error (input_location, "atexit failed");

  if (signal (SIGINT, SIG_IGN) != SIG_IGN)
    signal (SIGINT, fatal_signal);
#ifdef SIGHUP
  if (signal (SIGHUP, SIG_IGN) != SIG_IGN)
    signal (SIGHUP, fatal_signal);
#endif
  if (signal (SIGTERM, SIG_IGN) != SIG_IGN)
    signal (SIGTERM, fatal_signal);
#ifdef SIGPIPE
  if (signal (SIGPIPE, SIG_IGN) != SIG_IGN)
    signal (SIGPIPE, fatal_signal);
#endif
#ifdef SIGCHLD
  /* We *MUST* set SIGCHLD to SIG_DFL so that the wait4() call will
     receive the signal.  A different setting is inheritable */
  signal (SIGCHLD, SIG_DFL);
#endif

  /* Parsing and gimplification sometimes need quite large stack.
     Increase stack size limits if possible.  */
  stack_limit_increase (64 * 1024 * 1024);

  /* Allocate the argument vector.  */
  alloc_args ();

  obstack_init (&obstack);
}

/* Build multilib_select, et. al from the separate lines that make up each
   multilib selection.  */

void
driver::build_multilib_strings () const
{
  {
    const char *p;
    const char *const *q = multilib_raw;
    int need_space;

    obstack_init (&multilib_obstack);
    while ((p = *q++) != (char *) 0)
      obstack_grow (&multilib_obstack, p, strlen (p));

    obstack_1grow (&multilib_obstack, 0);
    multilib_select = XOBFINISH (&multilib_obstack, const char *);

    q = multilib_matches_raw;
    while ((p = *q++) != (char *) 0)
      obstack_grow (&multilib_obstack, p, strlen (p));

    obstack_1grow (&multilib_obstack, 0);
    multilib_matches = XOBFINISH (&multilib_obstack, const char *);

    q = multilib_exclusions_raw;
    while ((p = *q++) != (char *) 0)
      obstack_grow (&multilib_obstack, p, strlen (p));

    obstack_1grow (&multilib_obstack, 0);
    multilib_exclusions = XOBFINISH (&multilib_obstack, const char *);

    q = multilib_reuse_raw;
    while ((p = *q++) != (char *) 0)
      obstack_grow (&multilib_obstack, p, strlen (p));

    obstack_1grow (&multilib_obstack, 0);
    multilib_reuse = XOBFINISH (&multilib_obstack, const char *);

    need_space = FALSE;
    for (size_t i = 0; i < ARRAY_SIZE (multilib_defaults_raw); i++)
      {
	if (need_space)
	  obstack_1grow (&multilib_obstack, ' ');
	obstack_grow (&multilib_obstack,
		      multilib_defaults_raw[i],
		      strlen (multilib_defaults_raw[i]));
	need_space = TRUE;
      }

    obstack_1grow (&multilib_obstack, 0);
    multilib_defaults = XOBFINISH (&multilib_obstack, const char *);
  }
}

/* Set up the spec-handling machinery.  */

void
driver::set_up_specs () const
{
  const char *spec_machine_suffix;
  char *specs_file;
  size_t i;

#ifdef INIT_ENVIRONMENT
  /* Set up any other necessary machine specific environment variables.  */
  xputenv (INIT_ENVIRONMENT);
#endif

  /* Make a table of what switches there are (switches, n_switches).
     Make a table of specified input files (infiles, n_infiles).
     Decode switches that are handled locally.  */

  process_command (decoded_options_count, decoded_options);

  /* Initialize the vector of specs to just the default.
     This means one element containing 0s, as a terminator.  */

  compilers = XNEWVAR (struct compiler, sizeof default_compilers);
  memcpy (compilers, default_compilers, sizeof default_compilers);
  n_compilers = n_default_compilers;

  /* Read specs from a file if there is one.  */

  machine_suffix = concat (spec_host_machine, dir_separator_str, spec_version,
			   accel_dir_suffix, dir_separator_str, NULL);
  just_machine_suffix = concat (spec_machine, dir_separator_str, NULL);

  specs_file = find_a_file (&startfile_prefixes, "specs", R_OK, true);
  /* Read the specs file unless it is a default one.  */
  if (specs_file != 0 && strcmp (specs_file, "specs"))
    read_specs (specs_file, true, false);
  else
    init_spec ();

#ifdef ACCEL_COMPILER
  spec_machine_suffix = machine_suffix;
#else
  spec_machine_suffix = just_machine_suffix;
#endif

  /* We need to check standard_exec_prefix/spec_machine_suffix/specs
     for any override of as, ld and libraries.  */
  specs_file = (char *) alloca (strlen (standard_exec_prefix)
		       + strlen (spec_machine_suffix) + sizeof ("specs"));
  strcpy (specs_file, standard_exec_prefix);
  strcat (specs_file, spec_machine_suffix);
  strcat (specs_file, "specs");
  if (access (specs_file, R_OK) == 0)
    read_specs (specs_file, true, false);

  /* Process any configure-time defaults specified for the command line
     options, via OPTION_DEFAULT_SPECS.  */
  for (i = 0; i < ARRAY_SIZE (option_default_specs); i++)
    do_option_spec (option_default_specs[i].name,
		    option_default_specs[i].spec);

  /* Process DRIVER_SELF_SPECS, adding any new options to the end
     of the command line.  */

  for (i = 0; i < ARRAY_SIZE (driver_self_specs); i++)
    do_self_spec (driver_self_specs[i]);

  /* If not cross-compiling, look for executables in the standard
     places.  */
  if (*cross_compile == '0')
    {
      if (*md_exec_prefix)
	{
	  add_prefix (&exec_prefixes, md_exec_prefix, "GCC",
		      PREFIX_PRIORITY_LAST, 0, 0);
	}
    }

  /* Process sysroot_suffix_spec.  */
  if (*sysroot_suffix_spec != 0
      && !no_sysroot_suffix
      && do_spec_2 (sysroot_suffix_spec) == 0)
    {
      if (argbuf.length () > 1)
        error ("spec failure: more than one arg to SYSROOT_SUFFIX_SPEC");
      else if (argbuf.length () == 1)
        target_sysroot_suffix = xstrdup (argbuf.last ());
    }

#ifdef HAVE_LD_SYSROOT
  /* Pass the --sysroot option to the linker, if it supports that.  If
     there is a sysroot_suffix_spec, it has already been processed by
     this point, so target_system_root really is the system root we
     should be using.  */
  if (target_system_root)
    {
      obstack_grow (&obstack, "%(sysroot_spec) ", strlen ("%(sysroot_spec) "));
      obstack_grow0 (&obstack, link_spec, strlen (link_spec));
      set_spec ("link", XOBFINISH (&obstack, const char *), false);
    }
#endif

  /* Process sysroot_hdrs_suffix_spec.  */
  if (*sysroot_hdrs_suffix_spec != 0
      && !no_sysroot_suffix
      && do_spec_2 (sysroot_hdrs_suffix_spec) == 0)
    {
      if (argbuf.length () > 1)
        error ("spec failure: more than one arg to SYSROOT_HEADERS_SUFFIX_SPEC");
      else if (argbuf.length () == 1)
        target_sysroot_hdrs_suffix = xstrdup (argbuf.last ());
    }

  /* Look for startfiles in the standard places.  */
  if (*startfile_prefix_spec != 0
      && do_spec_2 (startfile_prefix_spec) == 0
      && do_spec_1 (" ", 0, NULL) == 0)
    {
      const char *arg;
      int ndx;
      FOR_EACH_VEC_ELT (argbuf, ndx, arg)
	add_sysrooted_prefix (&startfile_prefixes, arg, "BINUTILS",
			      PREFIX_PRIORITY_LAST, 0, 1);
    }
  /* We should eventually get rid of all these and stick to
     startfile_prefix_spec exclusively.  */
  else if (*cross_compile == '0' || target_system_root)
    {
      if (*md_startfile_prefix)
	add_sysrooted_prefix (&startfile_prefixes, md_startfile_prefix,
			      "GCC", PREFIX_PRIORITY_LAST, 0, 1);

      if (*md_startfile_prefix_1)
	add_sysrooted_prefix (&startfile_prefixes, md_startfile_prefix_1,
			      "GCC", PREFIX_PRIORITY_LAST, 0, 1);

      /* If standard_startfile_prefix is relative, base it on
	 standard_exec_prefix.  This lets us move the installed tree
	 as a unit.  If GCC_EXEC_PREFIX is defined, base
	 standard_startfile_prefix on that as well.

         If the prefix is relative, only search it for native compilers;
         otherwise we will search a directory containing host libraries.  */
      if (IS_ABSOLUTE_PATH (standard_startfile_prefix))
	add_sysrooted_prefix (&startfile_prefixes,
			      standard_startfile_prefix, "BINUTILS",
			      PREFIX_PRIORITY_LAST, 0, 1);
      else if (*cross_compile == '0')
	{
	  add_prefix (&startfile_prefixes,
		      concat (gcc_exec_prefix
			      ? gcc_exec_prefix : standard_exec_prefix,
			      machine_suffix,
			      standard_startfile_prefix, NULL),
		      NULL, PREFIX_PRIORITY_LAST, 0, 1);
	}

      /* Sysrooted prefixes are relocated because target_system_root is
	 also relocated by gcc_exec_prefix.  */
      if (*standard_startfile_prefix_1)
 	add_sysrooted_prefix (&startfile_prefixes,
			      standard_startfile_prefix_1, "BINUTILS",
			      PREFIX_PRIORITY_LAST, 0, 1);
      if (*standard_startfile_prefix_2)
	add_sysrooted_prefix (&startfile_prefixes,
			      standard_startfile_prefix_2, "BINUTILS",
			      PREFIX_PRIORITY_LAST, 0, 1);
    }

  /* Process any user specified specs in the order given on the command
     line.  */
  for (struct user_specs *uptr = user_specs_head; uptr; uptr = uptr->next)
    {
      char *filename = find_a_file (&startfile_prefixes, uptr->filename,
				    R_OK, true);
      read_specs (filename ? filename : uptr->filename, false, true);
    }

  /* Process any user self specs.  */
  {
    struct spec_list *sl;
    for (sl = specs; sl; sl = sl->next)
      if (sl->name_len == sizeof "self_spec" - 1
	  && !strcmp (sl->name, "self_spec"))
	do_self_spec (*sl->ptr_spec);
  }

  if (compare_debug)
    {
      enum save_temps save;

      if (!compare_debug_second)
	{
	  n_switches_debug_check[1] = n_switches;
	  n_switches_alloc_debug_check[1] = n_switches_alloc;
	  switches_debug_check[1] = XDUPVEC (struct switchstr, switches,
					     n_switches_alloc);

	  do_self_spec ("%:compare-debug-self-opt()");
	  n_switches_debug_check[0] = n_switches;
	  n_switches_alloc_debug_check[0] = n_switches_alloc;
	  switches_debug_check[0] = switches;

	  n_switches = n_switches_debug_check[1];
	  n_switches_alloc = n_switches_alloc_debug_check[1];
	  switches = switches_debug_check[1];
	}

      /* Avoid crash when computing %j in this early.  */
      save = save_temps_flag;
      save_temps_flag = SAVE_TEMPS_NONE;

      compare_debug = -compare_debug;
      do_self_spec ("%:compare-debug-self-opt()");

      save_temps_flag = save;

      if (!compare_debug_second)
	{
	  n_switches_debug_check[1] = n_switches;
	  n_switches_alloc_debug_check[1] = n_switches_alloc;
	  switches_debug_check[1] = switches;
	  compare_debug = -compare_debug;
	  n_switches = n_switches_debug_check[0];
	  n_switches_alloc = n_switches_debug_check[0];
	  switches = switches_debug_check[0];
	}
    }


  /* If we have a GCC_EXEC_PREFIX envvar, modify it for cpp's sake.  */
  if (gcc_exec_prefix)
    gcc_exec_prefix = concat (gcc_exec_prefix, spec_host_machine,
			      dir_separator_str, spec_version,
			      accel_dir_suffix, dir_separator_str, NULL);

  /* Now we have the specs.
     Set the `valid' bits for switches that match anything in any spec.  */

  validate_all_switches ();

  /* Now that we have the switches and the specs, set
     the subdirectory based on the options.  */
  set_multilib_dir ();
}

/* Set up to remember the pathname of gcc and any options
   needed for collect.  We use argv[0] instead of progname because
   we need the complete pathname.  */

void
driver::putenv_COLLECT_GCC (const char *argv0) const
{
  obstack_init (&collect_obstack);
  obstack_grow (&collect_obstack, "COLLECT_GCC=", sizeof ("COLLECT_GCC=") - 1);
  obstack_grow (&collect_obstack, argv0, strlen (argv0) + 1);
  xputenv (XOBFINISH (&collect_obstack, char *));
}

/* Set up to remember the pathname of the lto wrapper. */

void
driver::maybe_putenv_COLLECT_LTO_WRAPPER () const
{
  char *lto_wrapper_file;

  if (have_c)
    lto_wrapper_file = NULL;
  else
    lto_wrapper_file = find_a_file (&exec_prefixes, "lto-wrapper",
				    X_OK, false);
  if (lto_wrapper_file)
    {
      lto_wrapper_file = convert_white_space (lto_wrapper_file);
      lto_wrapper_spec = lto_wrapper_file;
      obstack_init (&collect_obstack);
      obstack_grow (&collect_obstack, "COLLECT_LTO_WRAPPER=",
		    sizeof ("COLLECT_LTO_WRAPPER=") - 1);
      obstack_grow (&collect_obstack, lto_wrapper_spec,
		    strlen (lto_wrapper_spec) + 1);
      xputenv (XOBFINISH (&collect_obstack, char *));
    }

}

/* Set up to remember the names of offload targets.  */

void
driver::maybe_putenv_OFFLOAD_TARGETS () const
{
  if (offload_targets && offload_targets[0] != '\0')
    {
      obstack_grow (&collect_obstack, "OFFLOAD_TARGET_NAMES=",
		    sizeof ("OFFLOAD_TARGET_NAMES=") - 1);
      obstack_grow (&collect_obstack, offload_targets,
		    strlen (offload_targets) + 1);
      xputenv (XOBFINISH (&collect_obstack, char *));
    }

  free (offload_targets);
  offload_targets = NULL;
}

/* Helper function for driver::handle_unrecognized_options.

   Given an unrecognized option BAD_OPT (without the leading dash),
   locate the closest reasonable matching option (again, without the
   leading dash), or NULL.  */

static const char *
suggest_option (const char *bad_opt)
{
  const cl_option *best_option = NULL;
  edit_distance_t best_distance = MAX_EDIT_DISTANCE;

  for (unsigned int i = 0; i < cl_options_count; i++)
    {
      edit_distance_t dist = levenshtein_distance (bad_opt,
						   cl_options[i].opt_text + 1);
      if (dist < best_distance)
	{
	  best_distance = dist;
	  best_option = &cl_options[i];
	}
    }

  if (!best_option)
    return NULL;

  /* If more than half of the letters were misspelled, the suggestion is
     likely to be meaningless.  */
  if (best_option)
    {
      unsigned int cutoff = MAX (strlen (bad_opt),
				 strlen (best_option->opt_text + 1)) / 2;
      if (best_distance > cutoff)
	return NULL;
    }

  return best_option->opt_text + 1;
}

/* Reject switches that no pass was interested in.  */

void
driver::handle_unrecognized_options () const
{
  for (size_t i = 0; (int) i < n_switches; i++)
    if (! switches[i].validated)
      {
	const char *hint = suggest_option (switches[i].part1);
	if (hint)
	  error ("unrecognized command line option %<-%s%>;"
		 " did you mean %<-%s%>?",
		 switches[i].part1, hint);
	else
	  error ("unrecognized command line option %<-%s%>",
		 switches[i].part1);
      }
}

/* Handle the various -print-* options, returning 0 if the driver
   should exit, or nonzero if the driver should continue.  */

int
driver::maybe_print_and_exit () const
{
  if (print_search_dirs)
    {
      printf (_("install: %s%s\n"),
	      gcc_exec_prefix ? gcc_exec_prefix : standard_exec_prefix,
	      gcc_exec_prefix ? "" : machine_suffix);
      printf (_("programs: %s\n"),
	      build_search_list (&exec_prefixes, "", false, false));
      printf (_("libraries: %s\n"),
	      build_search_list (&startfile_prefixes, "", false, true));
      return (0);
    }

  if (print_file_name)
    {
      printf ("%s\n", find_file (print_file_name));
      return (0);
    }

  if (print_prog_name)
    {
      if (use_ld != NULL && ! strcmp (print_prog_name, "ld"))
	{
	  /* Append USE_LD to the default linker.  */
#ifdef DEFAULT_LINKER
	  char *ld;
# ifdef HAVE_HOST_EXECUTABLE_SUFFIX
	  int len = (sizeof (DEFAULT_LINKER)
		     - sizeof (HOST_EXECUTABLE_SUFFIX));
	  ld = NULL;
	  if (len > 0)
	    {
	      char *default_linker = xstrdup (DEFAULT_LINKER);
	      /* Strip HOST_EXECUTABLE_SUFFIX if DEFAULT_LINKER contains
		 HOST_EXECUTABLE_SUFFIX.  */
	      if (! strcmp (&default_linker[len], HOST_EXECUTABLE_SUFFIX))
		{
		  default_linker[len] = '\0';
		  ld = concat (default_linker, use_ld,
			       HOST_EXECUTABLE_SUFFIX, NULL);
		}
	    }
	  if (ld == NULL)
# endif
	  ld = concat (DEFAULT_LINKER, use_ld, NULL);
	  if (access (ld, X_OK) == 0)
	    {
	      printf ("%s\n", ld);
	      return (0);
	    }
#endif
	  print_prog_name = concat (print_prog_name, use_ld, NULL);
	}
      char *newname = find_a_file (&exec_prefixes, print_prog_name, X_OK, 0);
      printf ("%s\n", (newname ? newname : print_prog_name));
      return (0);
    }

  if (print_multi_lib)
    {
      print_multilib_info ();
      return (0);
    }

  if (print_multi_directory)
    {
      if (multilib_dir == NULL)
	printf (".\n");
      else
	printf ("%s\n", multilib_dir);
      return (0);
    }

  if (print_multiarch)
    {
      if (multiarch_dir == NULL)
	printf ("\n");
      else
	printf ("%s\n", multiarch_dir);
      return (0);
    }

  if (print_sysroot)
    {
      if (target_system_root)
	{
          if (target_sysroot_suffix)
	    printf ("%s%s\n", target_system_root, target_sysroot_suffix);
          else
	    printf ("%s\n", target_system_root);
	}
      return (0);
    }

  if (print_multi_os_directory)
    {
      if (multilib_os_dir == NULL)
	printf (".\n");
      else
	printf ("%s\n", multilib_os_dir);
      return (0);
    }

  if (print_sysroot_headers_suffix)
    {
      if (*sysroot_hdrs_suffix_spec)
	{
	  printf("%s\n", (target_sysroot_hdrs_suffix
			  ? target_sysroot_hdrs_suffix
			  : ""));
	  return (0);
	}
      else
	/* The error status indicates that only one set of fixed
	   headers should be built.  */
	fatal_error (input_location,
		     "not configured with sysroot headers suffix");
    }

  if (print_help_list)
    {
      display_help ();

      if (! verbose_flag)
	{
	  printf (_("\nFor bug reporting instructions, please see:\n"));
	  printf ("%s.\n", bug_report_url);

	  return (0);
	}

      /* We do not exit here.  Instead we have created a fake input file
	 called 'help-dummy' which needs to be compiled, and we pass this
	 on the various sub-processes, along with the --help switch.
	 Ensure their output appears after ours.  */
      fputc ('\n', stdout);
      fflush (stdout);
    }

  if (print_version)
    {
      printf (_("%s %s%s\n"), progname, pkgversion_string,
	      version_string);
      printf ("Copyright %s 2015 Free Software Foundation, Inc.\n",
	      _("(C)"));
      fputs (_("This is free software; see the source for copying conditions.  There is NO\n\
warranty; not even for MERCHANTABILITY or FITNESS FOR A PARTICULAR PURPOSE.\n\n"),
	     stdout);
      if (! verbose_flag)
	return 0;

      /* We do not exit here. We use the same mechanism of --help to print
	 the version of the sub-processes. */
      fputc ('\n', stdout);
      fflush (stdout);
    }

  if (verbose_flag)
    {
      print_configuration (stderr);
      if (n_infiles == 0)
	return (0);
    }

  return 1;
}

/* Figure out what to do with each input file.
   Return true if we need to exit early from "main", false otherwise.  */

bool
driver::prepare_infiles ()
{
  size_t i;
  int lang_n_infiles = 0;

  if (n_infiles == added_libraries)
    fatal_error (input_location, "no input files");

  if (seen_error ())
    /* Early exit needed from main.  */
    return true;

  /* Make a place to record the compiler output file names
     that correspond to the input files.  */

  i = n_infiles;
  i += lang_specific_extra_outfiles;
  outfiles = XCNEWVEC (const char *, i);

  /* Record which files were specified explicitly as link input.  */

  explicit_link_files = XCNEWVEC (char, n_infiles);

  combine_inputs = have_o || flag_wpa;

  for (i = 0; (int) i < n_infiles; i++)
    {
      const char *name = infiles[i].name;
      struct compiler *compiler = lookup_compiler (name,
						   strlen (name),
						   infiles[i].language);

      if (compiler && !(compiler->combinable))
	combine_inputs = false;

      if (lang_n_infiles > 0 && compiler != input_file_compiler
	  && infiles[i].language && infiles[i].language[0] != '*')
	infiles[i].incompiler = compiler;
      else if (compiler)
	{
	  lang_n_infiles++;
	  input_file_compiler = compiler;
	  infiles[i].incompiler = compiler;
	}
      else
	{
	  /* Since there is no compiler for this input file, assume it is a
	     linker file.  */
	  explicit_link_files[i] = 1;
	  infiles[i].incompiler = NULL;
	}
      infiles[i].compiled = false;
      infiles[i].preprocessed = false;
    }

  if (!combine_inputs && have_c && have_o && lang_n_infiles > 1)
    fatal_error (input_location,
		 "cannot specify -o with -c, -S or -E with multiple files");

  /* No early exit needed from main; we can continue.  */
  return false;
}

/* Run the spec machinery on each input file.  */

void
driver::do_spec_on_infiles () const
{
  size_t i;

  for (i = 0; (int) i < n_infiles; i++)
    {
      int this_file_error = 0;

      /* Tell do_spec what to substitute for %i.  */

      input_file_number = i;
      set_input (infiles[i].name);

      if (infiles[i].compiled)
	continue;

      /* Use the same thing in %o, unless cp->spec says otherwise.  */

      outfiles[i] = gcc_input_filename;

      /* Figure out which compiler from the file's suffix.  */

      input_file_compiler
	= lookup_compiler (infiles[i].name, input_filename_length,
			   infiles[i].language);

      if (input_file_compiler)
	{
	  /* Ok, we found an applicable compiler.  Run its spec.  */

	  if (input_file_compiler->spec[0] == '#')
	    {
	      error ("%s: %s compiler not installed on this system",
		     gcc_input_filename, &input_file_compiler->spec[1]);
	      this_file_error = 1;
	    }
	  else
	    {
	      int value;

	      if (compare_debug)
		{
		  free (debug_check_temp_file[0]);
		  debug_check_temp_file[0] = NULL;

		  free (debug_check_temp_file[1]);
		  debug_check_temp_file[1] = NULL;
		}

	      value = do_spec (input_file_compiler->spec);
	      infiles[i].compiled = true;
	      if (value < 0)
		this_file_error = 1;
	      else if (compare_debug && debug_check_temp_file[0])
		{
		  if (verbose_flag)
		    inform (0, "recompiling with -fcompare-debug");

		  compare_debug = -compare_debug;
		  n_switches = n_switches_debug_check[1];
		  n_switches_alloc = n_switches_alloc_debug_check[1];
		  switches = switches_debug_check[1];

		  value = do_spec (input_file_compiler->spec);

		  compare_debug = -compare_debug;
		  n_switches = n_switches_debug_check[0];
		  n_switches_alloc = n_switches_alloc_debug_check[0];
		  switches = switches_debug_check[0];

		  if (value < 0)
		    {
		      error ("during -fcompare-debug recompilation");
		      this_file_error = 1;
		    }

		  gcc_assert (debug_check_temp_file[1]
			      && filename_cmp (debug_check_temp_file[0],
					       debug_check_temp_file[1]));

		  if (verbose_flag)
		    inform (0, "comparing final insns dumps");

		  if (compare_files (debug_check_temp_file))
		    this_file_error = 1;
		}

	      if (compare_debug)
		{
		  free (debug_check_temp_file[0]);
		  debug_check_temp_file[0] = NULL;

		  free (debug_check_temp_file[1]);
		  debug_check_temp_file[1] = NULL;
		}
	    }
	}

      /* If this file's name does not contain a recognized suffix,
	 record it as explicit linker input.  */

      else
	explicit_link_files[i] = 1;

      /* Clear the delete-on-failure queue, deleting the files in it
	 if this compilation failed.  */

      if (this_file_error)
	{
	  delete_failure_queue ();
	  errorcount++;
	}
      /* If this compilation succeeded, don't delete those files later.  */
      clear_failure_queue ();
    }

  /* Reset the input file name to the first compile/object file name, for use
     with %b in LINK_SPEC. We use the first input file that we can find
     a compiler to compile it instead of using infiles.language since for
     languages other than C we use aliases that we then lookup later.  */
  if (n_infiles > 0)
    {
      int i;

      for (i = 0; i < n_infiles ; i++)
	if (infiles[i].incompiler
	    || (infiles[i].language && infiles[i].language[0] != '*'))
	  {
	    set_input (infiles[i].name);
	    break;
	  }
    }

  if (!seen_error ())
    {
      /* Make sure INPUT_FILE_NUMBER points to first available open
	 slot.  */
      input_file_number = n_infiles;
      if (lang_specific_pre_link ())
	errorcount++;
    }
}

/* If we have to run the linker, do it now.  */

void
driver::maybe_run_linker (const char *argv0) const
{
  size_t i;
  int linker_was_run = 0;
  int num_linker_inputs;

  /* Determine if there are any linker input files.  */
  num_linker_inputs = 0;
  for (i = 0; (int) i < n_infiles; i++)
    if (explicit_link_files[i] || outfiles[i] != NULL)
      num_linker_inputs++;

  /* Run ld to link all the compiler output files.  */

  if (num_linker_inputs > 0 && !seen_error () && print_subprocess_help < 2)
    {
      int tmp = execution_count;

      if (! have_c)
	{
#if HAVE_LTO_PLUGIN > 0
#if HAVE_LTO_PLUGIN == 2
	  const char *fno_use_linker_plugin = "fno-use-linker-plugin";
#else
	  const char *fuse_linker_plugin = "fuse-linker-plugin";
#endif
#endif

	  /* We'll use ld if we can't find collect2.  */
	  if (! strcmp (linker_name_spec, "collect2"))
	    {
	      char *s = find_a_file (&exec_prefixes, "collect2", X_OK, false);
	      if (s == NULL)
		linker_name_spec = "ld";
	    }

#if HAVE_LTO_PLUGIN > 0
#if HAVE_LTO_PLUGIN == 2
	  if (!switch_matches (fno_use_linker_plugin,
			       fno_use_linker_plugin
			       + strlen (fno_use_linker_plugin), 0))
#else
	  if (switch_matches (fuse_linker_plugin,
			      fuse_linker_plugin
			      + strlen (fuse_linker_plugin), 0))
#endif
	    {
	      char *temp_spec = find_a_file (&exec_prefixes,
					     LTOPLUGINSONAME, R_OK,
					     false);
	      if (!temp_spec)
		fatal_error (input_location,
			     "-fuse-linker-plugin, but %s not found",
			     LTOPLUGINSONAME);
	      linker_plugin_file_spec = convert_white_space (temp_spec);
	    }
#endif
	  lto_gcc_spec = argv0;
	}

      /* Rebuild the COMPILER_PATH and LIBRARY_PATH environment variables
	 for collect.  */
      putenv_from_prefixes (&exec_prefixes, "COMPILER_PATH", false);
      putenv_from_prefixes (&startfile_prefixes, LIBRARY_PATH_ENV, true);

      if (print_subprocess_help == 1)
	{
	  printf (_("\nLinker options\n==============\n\n"));
	  printf (_("Use \"-Wl,OPTION\" to pass \"OPTION\""
		    " to the linker.\n\n"));
	  fflush (stdout);
	}
      int value = do_spec (link_command_spec);
      if (value < 0)
	errorcount = 1;
      linker_was_run = (tmp != execution_count);
    }

  /* If options said don't run linker,
     complain about input files to be given to the linker.  */

  if (! linker_was_run && !seen_error ())
    for (i = 0; (int) i < n_infiles; i++)
      if (explicit_link_files[i]
	  && !(infiles[i].language && infiles[i].language[0] == '*'))
	warning (0, "%s: linker input file unused because linking not done",
		 outfiles[i]);
}

/* The end of "main".  */

void
driver::final_actions () const
{
  /* Delete some or all of the temporary files we made.  */

  if (seen_error ())
    delete_failure_queue ();
  delete_temp_files ();

  if (print_help_list)
    {
      printf (("\nFor bug reporting instructions, please see:\n"));
      printf ("%s\n", bug_report_url);
    }
}

/* Determine what the exit code of the driver should be.  */

int
driver::get_exit_code () const
{
  return (signal_count != 0 ? 2
	  : seen_error () ? (pass_exit_codes ? greatest_status : 1)
	  : 0);
}

/* Find the proper compilation spec for the file name NAME,
   whose length is LENGTH.  LANGUAGE is the specified language,
   or 0 if this file is to be passed to the linker.  */

static struct compiler *
lookup_compiler (const char *name, size_t length, const char *language)
{
  struct compiler *cp;

  /* If this was specified by the user to be a linker input, indicate that.  */
  if (language != 0 && language[0] == '*')
    return 0;

  /* Otherwise, look for the language, if one is spec'd.  */
  if (language != 0)
    {
      for (cp = compilers + n_compilers - 1; cp >= compilers; cp--)
	if (cp->suffix[0] == '@' && !strcmp (cp->suffix + 1, language))
	  return cp;

      error ("language %s not recognized", language);
      return 0;
    }

  /* Look for a suffix.  */
  for (cp = compilers + n_compilers - 1; cp >= compilers; cp--)
    {
      if (/* The suffix `-' matches only the file name `-'.  */
	  (!strcmp (cp->suffix, "-") && !strcmp (name, "-"))
	  || (strlen (cp->suffix) < length
	      /* See if the suffix matches the end of NAME.  */
	      && !strcmp (cp->suffix,
			  name + length - strlen (cp->suffix))
	 ))
	break;
    }

#if defined (OS2) ||defined (HAVE_DOS_BASED_FILE_SYSTEM)
  /* Look again, but case-insensitively this time.  */
  if (cp < compilers)
    for (cp = compilers + n_compilers - 1; cp >= compilers; cp--)
      {
	if (/* The suffix `-' matches only the file name `-'.  */
	    (!strcmp (cp->suffix, "-") && !strcmp (name, "-"))
	    || (strlen (cp->suffix) < length
		/* See if the suffix matches the end of NAME.  */
		&& ((!strcmp (cp->suffix,
			     name + length - strlen (cp->suffix))
		     || !strpbrk (cp->suffix, "ABCDEFGHIJKLMNOPQRSTUVWXYZ"))
		    && !strcasecmp (cp->suffix,
				    name + length - strlen (cp->suffix)))
	   ))
	  break;
      }
#endif

  if (cp >= compilers)
    {
      if (cp->spec[0] != '@')
	/* A non-alias entry: return it.  */
	return cp;

      /* An alias entry maps a suffix to a language.
	 Search for the language; pass 0 for NAME and LENGTH
	 to avoid infinite recursion if language not found.  */
      return lookup_compiler (NULL, 0, cp->spec + 1);
    }
  return 0;
}

static char *
save_string (const char *s, int len)
{
  char *result = XNEWVEC (char, len + 1);

  memcpy (result, s, len);
  result[len] = 0;
  return result;
}

void
pfatal_with_name (const char *name)
{
  perror_with_name (name);
  delete_temp_files ();
  exit (1);
}

static void
perror_with_name (const char *name)
{
  error ("%s: %m", name);
}

static inline void
validate_switches_from_spec (const char *spec, bool user)
{
  const char *p = spec;
  char c;
  while ((c = *p++))
    if (c == '%' && (*p == '{' || *p == '<' || (*p == 'W' && *++p == '{')))
      /* We have a switch spec.  */
      p = validate_switches (p + 1, user);
}

static void
validate_all_switches (void)
{
  struct compiler *comp;
  struct spec_list *spec;

  for (comp = compilers; comp->spec; comp++)
    validate_switches_from_spec (comp->spec, false);

  /* Look through the linked list of specs read from the specs file.  */
  for (spec = specs; spec; spec = spec->next)
    validate_switches_from_spec (*spec->ptr_spec, spec->user_p);

  validate_switches_from_spec (link_command_spec, false);
}

/* Look at the switch-name that comes after START
   and mark as valid all supplied switches that match it.  */

static const char *
validate_switches (const char *start, bool user_spec)
{
  const char *p = start;
  const char *atom;
  size_t len;
  int i;
  bool suffix = false;
  bool starred = false;

#define SKIP_WHITE() do { while (*p == ' ' || *p == '\t') p++; } while (0)

next_member:
  SKIP_WHITE ();

  if (*p == '!')
    p++;

  SKIP_WHITE ();
  if (*p == '.' || *p == ',')
    suffix = true, p++;

  atom = p;
  while (ISIDNUM (*p) || *p == '-' || *p == '+' || *p == '='
	 || *p == ',' || *p == '.' || *p == '@')
    p++;
  len = p - atom;

  if (*p == '*')
    starred = true, p++;

  SKIP_WHITE ();

  if (!suffix)
    {
      /* Mark all matching switches as valid.  */
      for (i = 0; i < n_switches; i++)
	if (!strncmp (switches[i].part1, atom, len)
	    && (starred || switches[i].part1[len] == '\0')
	    && (switches[i].known || user_spec))
	      switches[i].validated = true;
    }

  if (*p) p++;
  if (*p && (p[-1] == '|' || p[-1] == '&'))
    goto next_member;

  if (*p && p[-1] == ':')
    {
      while (*p && *p != ';' && *p != '}')
	{
	  if (*p == '%')
	    {
	      p++;
	      if (*p == '{' || *p == '<')
		p = validate_switches (p+1, user_spec);
	      else if (p[0] == 'W' && p[1] == '{')
		p = validate_switches (p+2, user_spec);
	    }
	  else
	    p++;
	}

      if (*p) p++;
      if (*p && p[-1] == ';')
	goto next_member;
    }

  return p;
#undef SKIP_WHITE
}

struct mdswitchstr
{
  const char *str;
  int len;
};

static struct mdswitchstr *mdswitches;
static int n_mdswitches;

/* Check whether a particular argument was used.  The first time we
   canonicalize the switches to keep only the ones we care about.  */

class used_arg_t
{
 public:
  int operator () (const char *p, int len);
  void finalize ();

 private:
  struct mswitchstr
  {
    const char *str;
    const char *replace;
    int len;
    int rep_len;
  };

  mswitchstr *mswitches;
  int n_mswitches;

};

used_arg_t used_arg;

int
used_arg_t::operator () (const char *p, int len)
{
  int i, j;

  if (!mswitches)
    {
      struct mswitchstr *matches;
      const char *q;
      int cnt = 0;

      /* Break multilib_matches into the component strings of string
         and replacement string.  */
      for (q = multilib_matches; *q != '\0'; q++)
	if (*q == ';')
	  cnt++;

      matches
	= (struct mswitchstr *) alloca ((sizeof (struct mswitchstr)) * cnt);
      i = 0;
      q = multilib_matches;
      while (*q != '\0')
	{
	  matches[i].str = q;
	  while (*q != ' ')
	    {
	      if (*q == '\0')
		{
		invalid_matches:
		  fatal_error (input_location, "multilib spec %qs is invalid",
			       multilib_matches);
		}
	      q++;
	    }
	  matches[i].len = q - matches[i].str;

	  matches[i].replace = ++q;
	  while (*q != ';' && *q != '\0')
	    {
	      if (*q == ' ')
		goto invalid_matches;
	      q++;
	    }
	  matches[i].rep_len = q - matches[i].replace;
	  i++;
	  if (*q == ';')
	    q++;
	}

      /* Now build a list of the replacement string for switches that we care
	 about.  Make sure we allocate at least one entry.  This prevents
	 xmalloc from calling fatal, and prevents us from re-executing this
	 block of code.  */
      mswitches
	= XNEWVEC (struct mswitchstr, n_mdswitches + (n_switches ? n_switches : 1));
      for (i = 0; i < n_switches; i++)
	if ((switches[i].live_cond & SWITCH_IGNORE) == 0)
	  {
	    int xlen = strlen (switches[i].part1);
	    for (j = 0; j < cnt; j++)
	      if (xlen == matches[j].len
		  && ! strncmp (switches[i].part1, matches[j].str, xlen))
		{
		  mswitches[n_mswitches].str = matches[j].replace;
		  mswitches[n_mswitches].len = matches[j].rep_len;
		  mswitches[n_mswitches].replace = (char *) 0;
		  mswitches[n_mswitches].rep_len = 0;
		  n_mswitches++;
		  break;
		}
	  }

      /* Add MULTILIB_DEFAULTS switches too, as long as they were not present
	 on the command line nor any options mutually incompatible with
	 them.  */
      for (i = 0; i < n_mdswitches; i++)
	{
	  const char *r;

	  for (q = multilib_options; *q != '\0'; *q && q++)
	    {
	      while (*q == ' ')
		q++;

	      r = q;
	      while (strncmp (q, mdswitches[i].str, mdswitches[i].len) != 0
		     || strchr (" /", q[mdswitches[i].len]) == NULL)
		{
		  while (*q != ' ' && *q != '/' && *q != '\0')
		    q++;
		  if (*q != '/')
		    break;
		  q++;
		}

	      if (*q != ' ' && *q != '\0')
		{
		  while (*r != ' ' && *r != '\0')
		    {
		      q = r;
		      while (*q != ' ' && *q != '/' && *q != '\0')
			q++;

		      if (used_arg (r, q - r))
			break;

		      if (*q != '/')
			{
			  mswitches[n_mswitches].str = mdswitches[i].str;
			  mswitches[n_mswitches].len = mdswitches[i].len;
			  mswitches[n_mswitches].replace = (char *) 0;
			  mswitches[n_mswitches].rep_len = 0;
			  n_mswitches++;
			  break;
			}

		      r = q + 1;
		    }
		  break;
		}
	    }
	}
    }

  for (i = 0; i < n_mswitches; i++)
    if (len == mswitches[i].len && ! strncmp (p, mswitches[i].str, len))
      return 1;

  return 0;
}

void used_arg_t::finalize ()
{
  XDELETEVEC (mswitches);
  mswitches = NULL;
  n_mswitches = 0;
}


static int
default_arg (const char *p, int len)
{
  int i;

  for (i = 0; i < n_mdswitches; i++)
    if (len == mdswitches[i].len && ! strncmp (p, mdswitches[i].str, len))
      return 1;

  return 0;
}

/* Work out the subdirectory to use based on the options. The format of
   multilib_select is a list of elements. Each element is a subdirectory
   name followed by a list of options followed by a semicolon. The format
   of multilib_exclusions is the same, but without the preceding
   directory. First gcc will check the exclusions, if none of the options
   beginning with an exclamation point are present, and all of the other
   options are present, then we will ignore this completely. Passing
   that, gcc will consider each multilib_select in turn using the same
   rules for matching the options. If a match is found, that subdirectory
   will be used.
   A subdirectory name is optionally followed by a colon and the corresponding
   multiarch name.  */

static void
set_multilib_dir (void)
{
  const char *p;
  unsigned int this_path_len;
  const char *this_path, *this_arg;
  const char *start, *end;
  int not_arg;
  int ok, ndfltok, first;

  n_mdswitches = 0;
  start = multilib_defaults;
  while (*start == ' ' || *start == '\t')
    start++;
  while (*start != '\0')
    {
      n_mdswitches++;
      while (*start != ' ' && *start != '\t' && *start != '\0')
	start++;
      while (*start == ' ' || *start == '\t')
        start++;
    }

  if (n_mdswitches)
    {
      int i = 0;

      mdswitches = XNEWVEC (struct mdswitchstr, n_mdswitches);
      for (start = multilib_defaults; *start != '\0'; start = end + 1)
	{
	  while (*start == ' ' || *start == '\t')
	    start++;

	  if (*start == '\0')
	    break;

	  for (end = start + 1;
	       *end != ' ' && *end != '\t' && *end != '\0'; end++)
	    ;

	  obstack_grow (&multilib_obstack, start, end - start);
	  obstack_1grow (&multilib_obstack, 0);
	  mdswitches[i].str = XOBFINISH (&multilib_obstack, const char *);
	  mdswitches[i++].len = end - start;

	  if (*end == '\0')
	    break;
	}
    }

  p = multilib_exclusions;
  while (*p != '\0')
    {
      /* Ignore newlines.  */
      if (*p == '\n')
	{
	  ++p;
	  continue;
	}

      /* Check the arguments.  */
      ok = 1;
      while (*p != ';')
	{
	  if (*p == '\0')
	    {
	    invalid_exclusions:
	      fatal_error (input_location, "multilib exclusions %qs is invalid",
			   multilib_exclusions);
	    }

	  if (! ok)
	    {
	      ++p;
	      continue;
	    }

	  this_arg = p;
	  while (*p != ' ' && *p != ';')
	    {
	      if (*p == '\0')
		goto invalid_exclusions;
	      ++p;
	    }

	  if (*this_arg != '!')
	    not_arg = 0;
	  else
	    {
	      not_arg = 1;
	      ++this_arg;
	    }

	  ok = used_arg (this_arg, p - this_arg);
	  if (not_arg)
	    ok = ! ok;

	  if (*p == ' ')
	    ++p;
	}

      if (ok)
	return;

      ++p;
    }

  first = 1;
  p = multilib_select;

  /* Append multilib reuse rules if any.  With those rules, we can reuse
     one multilib for certain different options sets.  */
  if (strlen (multilib_reuse) > 0)
    p = concat (p, multilib_reuse, NULL);

  while (*p != '\0')
    {
      /* Ignore newlines.  */
      if (*p == '\n')
	{
	  ++p;
	  continue;
	}

      /* Get the initial path.  */
      this_path = p;
      while (*p != ' ')
	{
	  if (*p == '\0')
	    {
	    invalid_select:
	      fatal_error (input_location, "multilib select %qs %qs is invalid",
			   multilib_select, multilib_reuse);
	    }
	  ++p;
	}
      this_path_len = p - this_path;

      /* Check the arguments.  */
      ok = 1;
      ndfltok = 1;
      ++p;
      while (*p != ';')
	{
	  if (*p == '\0')
	    goto invalid_select;

	  if (! ok)
	    {
	      ++p;
	      continue;
	    }

	  this_arg = p;
	  while (*p != ' ' && *p != ';')
	    {
	      if (*p == '\0')
		goto invalid_select;
	      ++p;
	    }

	  if (*this_arg != '!')
	    not_arg = 0;
	  else
	    {
	      not_arg = 1;
	      ++this_arg;
	    }

	  /* If this is a default argument, we can just ignore it.
	     This is true even if this_arg begins with '!'.  Beginning
	     with '!' does not mean that this argument is necessarily
	     inappropriate for this library: it merely means that
	     there is a more specific library which uses this
	     argument.  If this argument is a default, we need not
	     consider that more specific library.  */
	  ok = used_arg (this_arg, p - this_arg);
	  if (not_arg)
	    ok = ! ok;

	  if (! ok)
	    ndfltok = 0;

	  if (default_arg (this_arg, p - this_arg))
	    ok = 1;

	  if (*p == ' ')
	    ++p;
	}

      if (ok && first)
	{
	  if (this_path_len != 1
	      || this_path[0] != '.')
	    {
	      char *new_multilib_dir = XNEWVEC (char, this_path_len + 1);
	      char *q;

	      strncpy (new_multilib_dir, this_path, this_path_len);
	      new_multilib_dir[this_path_len] = '\0';
	      q = strchr (new_multilib_dir, ':');
	      if (q != NULL)
		*q = '\0';
	      multilib_dir = new_multilib_dir;
	    }
	  first = 0;
	}

      if (ndfltok)
	{
	  const char *q = this_path, *end = this_path + this_path_len;

	  while (q < end && *q != ':')
	    q++;
	  if (q < end)
	    {
	      const char *q2 = q + 1, *ml_end = end;
	      char *new_multilib_os_dir;

	      while (q2 < end && *q2 != ':')
		q2++;
	      if (*q2 == ':')
		ml_end = q2;
	      if (ml_end - q == 1)
		multilib_os_dir = xstrdup (".");
	      else
		{
		  new_multilib_os_dir = XNEWVEC (char, ml_end - q);
		  memcpy (new_multilib_os_dir, q + 1, ml_end - q - 1);
		  new_multilib_os_dir[ml_end - q - 1] = '\0';
		  multilib_os_dir = new_multilib_os_dir;
		}

	      if (q2 < end && *q2 == ':')
		{
		  char *new_multiarch_dir = XNEWVEC (char, end - q2);
		  memcpy (new_multiarch_dir, q2 + 1, end - q2 - 1);
		  new_multiarch_dir[end - q2 - 1] = '\0';
		  multiarch_dir = new_multiarch_dir;
		}
	      break;
	    }
	}

      ++p;
    }

  if (multilib_dir == NULL && multilib_os_dir != NULL
      && strcmp (multilib_os_dir, ".") == 0)
    {
      free (CONST_CAST (char *, multilib_os_dir));
      multilib_os_dir = NULL;
    }
  else if (multilib_dir != NULL && multilib_os_dir == NULL)
    multilib_os_dir = multilib_dir;
}

/* Print out the multiple library subdirectory selection
   information.  This prints out a series of lines.  Each line looks
   like SUBDIRECTORY;@OPTION@OPTION, with as many options as is
   required.  Only the desired options are printed out, the negative
   matches.  The options are print without a leading dash.  There are
   no spaces to make it easy to use the information in the shell.
   Each subdirectory is printed only once.  This assumes the ordering
   generated by the genmultilib script. Also, we leave out ones that match
   the exclusions.  */

static void
print_multilib_info (void)
{
  const char *p = multilib_select;
  const char *last_path = 0, *this_path;
  int skip;
  unsigned int last_path_len = 0;

  while (*p != '\0')
    {
      skip = 0;
      /* Ignore newlines.  */
      if (*p == '\n')
	{
	  ++p;
	  continue;
	}

      /* Get the initial path.  */
      this_path = p;
      while (*p != ' ')
	{
	  if (*p == '\0')
	    {
	    invalid_select:
	      fatal_error (input_location,
			   "multilib select %qs is invalid", multilib_select);
	    }

	  ++p;
	}

      /* When --disable-multilib was used but target defines
	 MULTILIB_OSDIRNAMES, entries starting with .: (and not starting
         with .:: for multiarch configurations) are there just to find
         multilib_os_dir, so skip them from output.  */
      if (this_path[0] == '.' && this_path[1] == ':' && this_path[2] != ':')
	skip = 1;

      /* Check for matches with the multilib_exclusions. We don't bother
         with the '!' in either list. If any of the exclusion rules match
         all of its options with the select rule, we skip it.  */
      {
	const char *e = multilib_exclusions;
	const char *this_arg;

	while (*e != '\0')
	  {
	    int m = 1;
	    /* Ignore newlines.  */
	    if (*e == '\n')
	      {
		++e;
		continue;
	      }

	    /* Check the arguments.  */
	    while (*e != ';')
	      {
		const char *q;
		int mp = 0;

		if (*e == '\0')
		  {
		  invalid_exclusion:
		    fatal_error (input_location,
				 "multilib exclusion %qs is invalid",
				 multilib_exclusions);
		  }

		if (! m)
		  {
		    ++e;
		    continue;
		  }

		this_arg = e;

		while (*e != ' ' && *e != ';')
		  {
		    if (*e == '\0')
		      goto invalid_exclusion;
		    ++e;
		  }

		q = p + 1;
		while (*q != ';')
		  {
		    const char *arg;
		    int len = e - this_arg;

		    if (*q == '\0')
		      goto invalid_select;

		    arg = q;

		    while (*q != ' ' && *q != ';')
		      {
			if (*q == '\0')
			  goto invalid_select;
			++q;
		      }

		    if (! strncmp (arg, this_arg,
				   (len < q - arg) ? q - arg : len)
			|| default_arg (this_arg, e - this_arg))
		      {
			mp = 1;
			break;
		      }

		    if (*q == ' ')
		      ++q;
		  }

		if (! mp)
		  m = 0;

		if (*e == ' ')
		  ++e;
	      }

	    if (m)
	      {
		skip = 1;
		break;
	      }

	    if (*e != '\0')
	      ++e;
	  }
      }

      if (! skip)
	{
	  /* If this is a duplicate, skip it.  */
	  skip = (last_path != 0
		  && (unsigned int) (p - this_path) == last_path_len
		  && ! filename_ncmp (last_path, this_path, last_path_len));

	  last_path = this_path;
	  last_path_len = p - this_path;
	}

      /* If this directory requires any default arguments, we can skip
	 it.  We will already have printed a directory identical to
	 this one which does not require that default argument.  */
      if (! skip)
	{
	  const char *q;

	  q = p + 1;
	  while (*q != ';')
	    {
	      const char *arg;

	      if (*q == '\0')
		goto invalid_select;

	      if (*q == '!')
		arg = NULL;
	      else
		arg = q;

	      while (*q != ' ' && *q != ';')
		{
		  if (*q == '\0')
		    goto invalid_select;
		  ++q;
		}

	      if (arg != NULL
		  && default_arg (arg, q - arg))
		{
		  skip = 1;
		  break;
		}

	      if (*q == ' ')
		++q;
	    }
	}

      if (! skip)
	{
	  const char *p1;

	  for (p1 = last_path; p1 < p && *p1 != ':'; p1++)
	    putchar (*p1);
	  putchar (';');
	}

      ++p;
      while (*p != ';')
	{
	  int use_arg;

	  if (*p == '\0')
	    goto invalid_select;

	  if (skip)
	    {
	      ++p;
	      continue;
	    }

	  use_arg = *p != '!';

	  if (use_arg)
	    putchar ('@');

	  while (*p != ' ' && *p != ';')
	    {
	      if (*p == '\0')
		goto invalid_select;
	      if (use_arg)
		putchar (*p);
	      ++p;
	    }

	  if (*p == ' ')
	    ++p;
	}

      if (! skip)
	{
	  /* If there are extra options, print them now.  */
	  if (multilib_extra && *multilib_extra)
	    {
	      int print_at = TRUE;
	      const char *q;

	      for (q = multilib_extra; *q != '\0'; q++)
		{
		  if (*q == ' ')
		    print_at = TRUE;
		  else
		    {
		      if (print_at)
			putchar ('@');
		      putchar (*q);
		      print_at = FALSE;
		    }
		}
	    }

	  putchar ('\n');
	}

      ++p;
    }
}

/* getenv built-in spec function.

   Returns the value of the environment variable given by its first
   argument, concatenated with the second argument.  If the
   environment variable is not defined, a fatal error is issued.  */

static const char *
getenv_spec_function (int argc, const char **argv)
{
  const char *value;
  char *result;
  char *ptr;
  size_t len;

  if (argc != 2)
    return NULL;

  value = env.get (argv[0]);
  if (!value)
    fatal_error (input_location,
		 "environment variable %qs not defined", argv[0]);

  /* We have to escape every character of the environment variable so
     they are not interpreted as active spec characters.  A
     particularly painful case is when we are reading a variable
     holding a windows path complete with \ separators.  */
  len = strlen (value) * 2 + strlen (argv[1]) + 1;
  result = XNEWVAR (char, len);
  for (ptr = result; *value; ptr += 2)
    {
      ptr[0] = '\\';
      ptr[1] = *value++;
    }

  strcpy (ptr, argv[1]);

  return result;
}

/* if-exists built-in spec function.

   Checks to see if the file specified by the absolute pathname in
   ARGS exists.  Returns that pathname if found.

   The usual use for this function is to check for a library file
   (whose name has been expanded with %s).  */

static const char *
if_exists_spec_function (int argc, const char **argv)
{
  /* Must have only one argument.  */
  if (argc == 1 && IS_ABSOLUTE_PATH (argv[0]) && ! access (argv[0], R_OK))
    return argv[0];

  return NULL;
}

/* if-exists-else built-in spec function.

   This is like if-exists, but takes an additional argument which
   is returned if the first argument does not exist.  */

static const char *
if_exists_else_spec_function (int argc, const char **argv)
{
  /* Must have exactly two arguments.  */
  if (argc != 2)
    return NULL;

  if (IS_ABSOLUTE_PATH (argv[0]) && ! access (argv[0], R_OK))
    return argv[0];

  return argv[1];
}

/* sanitize built-in spec function.

   This returns non-NULL, if sanitizing address, thread or
   any of the undefined behavior sanitizers.  */

static const char *
sanitize_spec_function (int argc, const char **argv)
{
  if (argc != 1)
    return NULL;

  if (strcmp (argv[0], "address") == 0)
    return (flag_sanitize & SANITIZE_USER_ADDRESS) ? "" : NULL;
  if (strcmp (argv[0], "kernel-address") == 0)
    return (flag_sanitize & SANITIZE_KERNEL_ADDRESS) ? "" : NULL;
  if (strcmp (argv[0], "thread") == 0)
    return (flag_sanitize & SANITIZE_THREAD) ? "" : NULL;
  if (strcmp (argv[0], "undefined") == 0)
    return ((flag_sanitize & (SANITIZE_UNDEFINED | SANITIZE_NONDEFAULT))
	    && !flag_sanitize_undefined_trap_on_error) ? "" : NULL;
  if (strcmp (argv[0], "leak") == 0)
    return ((flag_sanitize
	     & (SANITIZE_ADDRESS | SANITIZE_LEAK | SANITIZE_THREAD))
	    == SANITIZE_LEAK) ? "" : NULL;
  return NULL;
}

/* replace-outfile built-in spec function.

   This looks for the first argument in the outfiles array's name and
   replaces it with the second argument.  */

static const char *
replace_outfile_spec_function (int argc, const char **argv)
{
  int i;
  /* Must have exactly two arguments.  */
  if (argc != 2)
    abort ();

  for (i = 0; i < n_infiles; i++)
    {
      if (outfiles[i] && !filename_cmp (outfiles[i], argv[0]))
	outfiles[i] = xstrdup (argv[1]);
    }
  return NULL;
}

/* remove-outfile built-in spec function.
 *
 *    This looks for the first argument in the outfiles array's name and
 *       removes it.  */

static const char *
remove_outfile_spec_function (int argc, const char **argv)
{
  int i;
  /* Must have exactly one argument.  */
  if (argc != 1)
    abort ();

  for (i = 0; i < n_infiles; i++)
    {
      if (outfiles[i] && !filename_cmp (outfiles[i], argv[0]))
        outfiles[i] = NULL;
    }
  return NULL;
}

/* Given two version numbers, compares the two numbers.
   A version number must match the regular expression
   ([1-9][0-9]*|0)(\.([1-9][0-9]*|0))*
*/
static int
compare_version_strings (const char *v1, const char *v2)
{
  int rresult;
  regex_t r;

  if (regcomp (&r, "^([1-9][0-9]*|0)(\\.([1-9][0-9]*|0))*$",
	       REG_EXTENDED | REG_NOSUB) != 0)
    abort ();
  rresult = regexec (&r, v1, 0, NULL, 0);
  if (rresult == REG_NOMATCH)
    fatal_error (input_location, "invalid version number %qs", v1);
  else if (rresult != 0)
    abort ();
  rresult = regexec (&r, v2, 0, NULL, 0);
  if (rresult == REG_NOMATCH)
    fatal_error (input_location, "invalid version number %qs", v2);
  else if (rresult != 0)
    abort ();

  return strverscmp (v1, v2);
}


/* version_compare built-in spec function.

   This takes an argument of the following form:

   <comparison-op> <arg1> [<arg2>] <switch> <result>

   and produces "result" if the comparison evaluates to true,
   and nothing if it doesn't.

   The supported <comparison-op> values are:

   >=  true if switch is a later (or same) version than arg1
   !>  opposite of >=
   <   true if switch is an earlier version than arg1
   !<  opposite of <
   ><  true if switch is arg1 or later, and earlier than arg2
   <>  true if switch is earlier than arg1 or is arg2 or later

   If the switch is not present, the condition is false unless
   the first character of the <comparison-op> is '!'.

   For example,
   %:version-compare(>= 10.3 mmacosx-version-min= -lmx)
   adds -lmx if -mmacosx-version-min=10.3.9 was passed.  */

static const char *
version_compare_spec_function (int argc, const char **argv)
{
  int comp1, comp2;
  size_t switch_len;
  const char *switch_value = NULL;
  int nargs = 1, i;
  bool result;

  if (argc < 3)
    fatal_error (input_location, "too few arguments to %%:version-compare");
  if (argv[0][0] == '\0')
    abort ();
  if ((argv[0][1] == '<' || argv[0][1] == '>') && argv[0][0] != '!')
    nargs = 2;
  if (argc != nargs + 3)
    fatal_error (input_location, "too many arguments to %%:version-compare");

  switch_len = strlen (argv[nargs + 1]);
  for (i = 0; i < n_switches; i++)
    if (!strncmp (switches[i].part1, argv[nargs + 1], switch_len)
	&& check_live_switch (i, switch_len))
      switch_value = switches[i].part1 + switch_len;

  if (switch_value == NULL)
    comp1 = comp2 = -1;
  else
    {
      comp1 = compare_version_strings (switch_value, argv[1]);
      if (nargs == 2)
	comp2 = compare_version_strings (switch_value, argv[2]);
      else
	comp2 = -1;  /* This value unused.  */
    }

  switch (argv[0][0] << 8 | argv[0][1])
    {
    case '>' << 8 | '=':
      result = comp1 >= 0;
      break;
    case '!' << 8 | '<':
      result = comp1 >= 0 || switch_value == NULL;
      break;
    case '<' << 8:
      result = comp1 < 0;
      break;
    case '!' << 8 | '>':
      result = comp1 < 0 || switch_value == NULL;
      break;
    case '>' << 8 | '<':
      result = comp1 >= 0 && comp2 < 0;
      break;
    case '<' << 8 | '>':
      result = comp1 < 0 || comp2 >= 0;
      break;

    default:
      fatal_error (input_location,
		   "unknown operator %qs in %%:version-compare", argv[0]);
    }
  if (! result)
    return NULL;

  return argv[nargs + 2];
}

/* %:include builtin spec function.  This differs from %include in that it
   can be nested inside a spec, and thus be conditionalized.  It takes
   one argument, the filename, and looks for it in the startfile path.
   The result is always NULL, i.e. an empty expansion.  */

static const char *
include_spec_function (int argc, const char **argv)
{
  char *file;

  if (argc != 1)
    abort ();

  file = find_a_file (&startfile_prefixes, argv[0], R_OK, true);
  read_specs (file ? file : argv[0], false, false);

  return NULL;
}

/* %:find-file spec function.  This function replaces its argument by
    the file found through find_file, that is the -print-file-name gcc
    program option. */
static const char *
find_file_spec_function (int argc, const char **argv)
{
  const char *file;

  if (argc != 1)
    abort ();

  file = find_file (argv[0]);
  return file;
}


/* %:find-plugindir spec function.  This function replaces its argument
    by the -iplugindir=<dir> option.  `dir' is found through find_file, that
    is the -print-file-name gcc program option. */
static const char *
find_plugindir_spec_function (int argc, const char **argv ATTRIBUTE_UNUSED)
{
  const char *option;

  if (argc != 0)
    abort ();

  option = concat ("-iplugindir=", find_file ("plugin"), NULL);
  return option;
}


/* %:print-asm-header spec function.  Print a banner to say that the
   following output is from the assembler.  */

static const char *
print_asm_header_spec_function (int arg ATTRIBUTE_UNUSED,
				const char **argv ATTRIBUTE_UNUSED)
{
  printf (_("Assembler options\n=================\n\n"));
  printf (_("Use \"-Wa,OPTION\" to pass \"OPTION\" to the assembler.\n\n"));
  fflush (stdout);
  return NULL;
}

/* Get a random number for -frandom-seed */

static unsigned HOST_WIDE_INT
get_random_number (void)
{
  unsigned HOST_WIDE_INT ret = 0;
  int fd; 

  fd = open ("/dev/urandom", O_RDONLY); 
  if (fd >= 0)
    {
      read (fd, &ret, sizeof (HOST_WIDE_INT));
      close (fd);
      if (ret)
        return ret;
    }

  /* Get some more or less random data.  */
#ifdef HAVE_GETTIMEOFDAY
  {
    struct timeval tv;

    gettimeofday (&tv, NULL);
    ret = tv.tv_sec * 1000 + tv.tv_usec / 1000;
  }
#else
  {
    time_t now = time (NULL);

    if (now != (time_t)-1)
      ret = (unsigned) now;
  }
#endif

  return ret ^ getpid ();
}

/* %:compare-debug-dump-opt spec function.  Save the last argument,
   expected to be the last -fdump-final-insns option, or generate a
   temporary.  */

static const char *
compare_debug_dump_opt_spec_function (int arg,
				      const char **argv ATTRIBUTE_UNUSED)
{
  char *ret;
  char *name;
  int which;
  static char random_seed[HOST_BITS_PER_WIDE_INT / 4 + 3];

  if (arg != 0)
    fatal_error (input_location,
		 "too many arguments to %%:compare-debug-dump-opt");

  do_spec_2 ("%{fdump-final-insns=*:%*}");
  do_spec_1 (" ", 0, NULL);

  if (argbuf.length () > 0
      && strcmp (argv[argbuf.length () - 1], "."))
    {
      if (!compare_debug)
	return NULL;

      name = xstrdup (argv[argbuf.length () - 1]);
      ret = NULL;
    }
  else
    {
      const char *ext = NULL;

      if (argbuf.length () > 0)
	{
	  do_spec_2 ("%{o*:%*}%{!o:%{!S:%b%O}%{S:%b.s}}");
	  ext = ".gkd";
	}
      else if (!compare_debug)
	return NULL;
      else
	do_spec_2 ("%g.gkd");

      do_spec_1 (" ", 0, NULL);

      gcc_assert (argbuf.length () > 0);

      name = concat (argbuf.last (), ext, NULL);

      ret = concat ("-fdump-final-insns=", name, NULL);
    }

  which = compare_debug < 0;
  debug_check_temp_file[which] = name;

  if (!which)
    {
      unsigned HOST_WIDE_INT value = get_random_number ();

      sprintf (random_seed, HOST_WIDE_INT_PRINT_HEX, value);
    }

  if (*random_seed)
    {
      char *tmp = ret;
      ret = concat ("%{!frandom-seed=*:-frandom-seed=", random_seed, "} ",
		    ret, NULL);
      free (tmp);
    }

  if (which)
    *random_seed = 0;

  return ret;
}

static const char *debug_auxbase_opt;

/* %:compare-debug-self-opt spec function.  Expands to the options
    that are to be passed in the second compilation of
    compare-debug.  */

static const char *
compare_debug_self_opt_spec_function (int arg,
				      const char **argv ATTRIBUTE_UNUSED)
{
  if (arg != 0)
    fatal_error (input_location,
		 "too many arguments to %%:compare-debug-self-opt");

  if (compare_debug >= 0)
    return NULL;

  do_spec_2 ("%{c|S:%{o*:%*}}");
  do_spec_1 (" ", 0, NULL);

  if (argbuf.length () > 0)
    debug_auxbase_opt = concat ("-auxbase-strip ",
				argbuf.last (),
				NULL);
  else
    debug_auxbase_opt = NULL;

  return concat ("\
%<o %<MD %<MMD %<MF* %<MG %<MP %<MQ* %<MT* \
%<fdump-final-insns=* -w -S -o %j \
%{!fcompare-debug-second:-fcompare-debug-second} \
", compare_debug_opt, NULL);
}

/* %:compare-debug-auxbase-opt spec function.  Expands to the auxbase
    options that are to be passed in the second compilation of
    compare-debug.  It expects, as an argument, the basename of the
    current input file name, with the .gk suffix appended to it.  */

static const char *
compare_debug_auxbase_opt_spec_function (int arg,
					 const char **argv)
{
  char *name;
  int len;

  if (arg == 0)
    fatal_error (input_location,
		 "too few arguments to %%:compare-debug-auxbase-opt");

  if (arg != 1)
    fatal_error (input_location,
		 "too many arguments to %%:compare-debug-auxbase-opt");

  if (compare_debug >= 0)
    return NULL;

  len = strlen (argv[0]);
  if (len < 3 || strcmp (argv[0] + len - 3, ".gk") != 0)
    fatal_error (input_location, "argument to %%:compare-debug-auxbase-opt "
		 "does not end in .gk");

  if (debug_auxbase_opt)
    return debug_auxbase_opt;

#define OPT "-auxbase "

  len -= 3;
  name = (char*) xmalloc (sizeof (OPT) + len);
  memcpy (name, OPT, sizeof (OPT) - 1);
  memcpy (name + sizeof (OPT) - 1, argv[0], len);
  name[sizeof (OPT) - 1 + len] = '\0';

#undef OPT

  return name;
}

/* %:pass-through-libs spec function.  Finds all -l options and input
   file names in the lib spec passed to it, and makes a list of them
   prepended with the plugin option to cause them to be passed through
   to the final link after all the new object files have been added.  */

const char *
pass_through_libs_spec_func (int argc, const char **argv)
{
  char *prepended = xstrdup (" ");
  int n;
  /* Shlemiel the painter's algorithm.  Innately horrible, but at least
     we know that there will never be more than a handful of strings to
     concat, and it's only once per run, so it's not worth optimising.  */
  for (n = 0; n < argc; n++)
    {
      char *old = prepended;
      /* Anything that isn't an option is a full path to an output
         file; pass it through if it ends in '.a'.  Among options,
	 pass only -l.  */
      if (argv[n][0] == '-' && argv[n][1] == 'l')
	{
	  const char *lopt = argv[n] + 2;
	  /* Handle both joined and non-joined -l options.  If for any
	     reason there's a trailing -l with no joined or following
	     arg just discard it.  */
	  if (!*lopt && ++n >= argc)
	    break;
	  else if (!*lopt)
	    lopt = argv[n];
	  prepended = concat (prepended, "-plugin-opt=-pass-through=-l",
		lopt, " ", NULL);
	}
      else if (!strcmp (".a", argv[n] + strlen (argv[n]) - 2))
	{
	  prepended = concat (prepended, "-plugin-opt=-pass-through=",
		argv[n], " ", NULL);
	}
      if (prepended != old)
	free (old);
    }
  return prepended;
}

/* %:replace-extension spec function.  Replaces the extension of the
   first argument with the second argument.  */

const char *
replace_extension_spec_func (int argc, const char **argv)
{
  char *name;
  char *p;
  char *result;
  int i;

  if (argc != 2)
    fatal_error (input_location, "too few arguments to %%:replace-extension");

  name = xstrdup (argv[0]);

  for (i = strlen (name) - 1; i >= 0; i--)
    if (IS_DIR_SEPARATOR (name[i]))
      break;

  p = strrchr (name + i + 1, '.');
  if (p != NULL)
      *p = '\0';

  result = concat (name, argv[1], NULL);

  free (name);
  return result;
}

/* Returns "" if the n in ARGV[1] == -opt=<n> is greater than ARGV[2].
   Otherwise, return NULL.  */

static const char *
greater_than_spec_func (int argc, const char **argv)
{
  char *converted;

  if (argc == 1)
    return NULL;

  gcc_assert (argc == 3);
  gcc_assert (argv[0][0] == '-');
  gcc_assert (argv[0][1] == '\0');

  /* Point p to <n> in in -opt=<n>.  */
  const char *p = argv[1];
  while (true)
    {
      char c = *p;
      if (c == '\0')
	gcc_unreachable ();

      ++p;

      if (c == '=')
	break;
    }

  long arg = strtol (p, &converted, 10);
  gcc_assert (converted != p);

  long lim = strtol (argv[2], &converted, 10);
  gcc_assert (converted != argv[2]);

  if (arg > lim)
    return "";

  return NULL;
}

/* Insert backslash before spaces in ORIG (usually a file path), to 
   avoid being broken by spec parser.

   This function is needed as do_spec_1 treats white space (' ' and '\t')
   as the end of an argument. But in case of -plugin /usr/gcc install/xxx.so,
   the file name should be treated as a single argument rather than being
   broken into multiple. Solution is to insert '\\' before the space in a 
   file name.
   
   This function converts and only converts all occurrence of ' ' 
   to '\\' + ' ' and '\t' to '\\' + '\t'.  For example:
   "a b"  -> "a\\ b"
   "a  b" -> "a\\ \\ b"
   "a\tb" -> "a\\\tb"
   "a\\ b" -> "a\\\\ b"

   orig: input null-terminating string that was allocated by xalloc. The
   memory it points to might be freed in this function. Behavior undefined
   if ORIG wasn't xalloced or was freed already at entry.

   Return: ORIG if no conversion needed. Otherwise a newly allocated string
   that was converted from ORIG.  */

static char *
convert_white_space (char *orig)
{
  int len, number_of_space = 0;

  for (len = 0; orig[len]; len++)
    if (orig[len] == ' ' || orig[len] == '\t') number_of_space++;

  if (number_of_space)
    {
      char *new_spec = (char *) xmalloc (len + number_of_space + 1);
      int j, k;
      for (j = 0, k = 0; j <= len; j++, k++)
	{
	  if (orig[j] == ' ' || orig[j] == '\t')
	    new_spec[k++] = '\\';
	  new_spec[k] = orig[j];
	}
      free (orig);
      return new_spec;
  }
  else
    return orig;
}

static void
path_prefix_reset (path_prefix *prefix)
{
  struct prefix_list *iter, *next;
  iter = prefix->plist;
  while (iter)
    {
      next = iter->next;
      free (const_cast <char *> (iter->prefix));
      XDELETE (iter);
      iter = next;
    }
  prefix->plist = 0;
  prefix->max_len = 0;
}

/* Restore all state within gcc.c to the initial state, so that the driver
   code can be safely re-run in-process.

   Many const char * variables are referenced by static specs (see
   INIT_STATIC_SPEC above).  These variables are restored to their default
   values by a simple loop over the static specs.

   For other variables, we directly restore them all to their initial
   values (often implicitly 0).

   Free the various obstacks in this file, along with "opts_obstack"
   from opts.c.

   This function also restores any environment variables that were changed.  */

void
driver::finalize ()
{
  env.restore ();
  params_c_finalize ();
  diagnostic_finish (global_dc);

  is_cpp_driver = 0;
  at_file_supplied = 0;
  print_help_list = 0;
  print_version = 0;
  verbose_only_flag = 0;
  print_subprocess_help = 0;
  use_ld = NULL;
  report_times_to_file = NULL;
  target_system_root = DEFAULT_TARGET_SYSTEM_ROOT;
  target_system_root_changed = 0;
  target_sysroot_suffix = 0;
  target_sysroot_hdrs_suffix = 0;
  save_temps_flag = SAVE_TEMPS_NONE;
  save_temps_prefix = 0;
  save_temps_length = 0;
  spec_machine = DEFAULT_TARGET_MACHINE;
  greatest_status = 1;

  finalize_options_struct (&global_options);
  finalize_options_struct (&global_options_set);

  obstack_free (&obstack, NULL);
  obstack_free (&opts_obstack, NULL); /* in opts.c */
  obstack_free (&collect_obstack, NULL);

  link_command_spec = LINK_COMMAND_SPEC;

  obstack_free (&multilib_obstack, NULL);

  user_specs_head = NULL;
  user_specs_tail = NULL;

  /* Within the "compilers" vec, the fields "suffix" and "spec" were
     statically allocated for the default compilers, but dynamically
     allocated for additional compilers.  Delete them for the latter. */
  for (int i = n_default_compilers; i < n_compilers; i++)
    {
      free (const_cast <char *> (compilers[i].suffix));
      free (const_cast <char *> (compilers[i].spec));
    }
  XDELETEVEC (compilers);
  compilers = NULL;
  n_compilers = 0;

  linker_options.truncate (0);
  assembler_options.truncate (0);
  preprocessor_options.truncate (0);

  path_prefix_reset (&exec_prefixes);
  path_prefix_reset (&startfile_prefixes);
  path_prefix_reset (&include_prefixes);

  machine_suffix = 0;
  just_machine_suffix = 0;
  gcc_exec_prefix = 0;
  gcc_libexec_prefix = 0;
  md_exec_prefix = MD_EXEC_PREFIX;
  md_startfile_prefix = MD_STARTFILE_PREFIX;
  md_startfile_prefix_1 = MD_STARTFILE_PREFIX_1;
  multilib_dir = 0;
  multilib_os_dir = 0;
  multiarch_dir = 0;

  XDELETEVEC (specs);
  specs = 0;
  for (unsigned i = 0; i < ARRAY_SIZE (static_specs); i++)
    {
      spec_list *sl = &static_specs[i];
      if (sl->alloc_p)
	{
	  if (0)
	    free (const_cast <char *> (*(sl->ptr_spec)));
	  sl->alloc_p = false;
	}
      *(sl->ptr_spec) = sl->default_ptr;
    }
#ifdef EXTRA_SPECS
  extra_specs = NULL;
#endif

  processing_spec_function = 0;

  argbuf.truncate (0);

  have_c = 0;
  have_o = 0;

  temp_names = NULL;
  execution_count = 0;
  signal_count = 0;

  temp_filename = NULL;
  temp_filename_length = 0;
  always_delete_queue = NULL;
  failure_delete_queue = NULL;

  XDELETEVEC (switches);
  switches = NULL;
  n_switches = 0;
  n_switches_alloc = 0;

  compare_debug = 0;
  compare_debug_second = 0;
  compare_debug_opt = NULL;
  for (int i = 0; i < 2; i++)
    {
      switches_debug_check[i] = NULL;
      n_switches_debug_check[i] = 0;
      n_switches_alloc_debug_check[i] = 0;
      debug_check_temp_file[i] = NULL;
    }

  XDELETEVEC (infiles);
  infiles = NULL;
  n_infiles = 0;
  n_infiles_alloc = 0;

  combine_inputs = false;
  added_libraries = 0;
  XDELETEVEC (outfiles);
  outfiles = NULL;
  spec_lang = 0;
  last_language_n_infiles = 0;
  gcc_input_filename = NULL;
  input_file_number = 0;
  input_filename_length = 0;
  basename_length = 0;
  suffixed_basename_length = 0;
  input_basename = NULL;
  input_suffix = NULL;
  /* We don't need to purge "input_stat", just to unset "input_stat_set".  */
  input_stat_set = 0;
  input_file_compiler = NULL;
  arg_going = 0;
  delete_this_arg = 0;
  this_is_output_file = 0;
  this_is_library_file = 0;
  this_is_linker_script = 0;
  input_from_pipe = 0;
  suffix_subst = NULL;

  mdswitches = NULL;
  n_mdswitches = 0;

  debug_auxbase_opt = NULL;

  used_arg.finalize ();
}

/* PR jit/64810.
   Targets can provide configure-time default options in
   OPTION_DEFAULT_SPECS.  The jit needs to access these, but
   they are expressed in the spec language.

   Run just enough of the driver to be able to expand these
   specs, and then call the callback CB on each
   such option.  The options strings are *without* a leading
   '-' character e.g. ("march=x86-64").  Finally, clean up.  */

void
driver_get_configure_time_options (void (*cb) (const char *option,
					       void *user_data),
				   void *user_data)
{
  size_t i;

  obstack_init (&obstack);
  init_opts_obstack ();
  n_switches = 0;

  for (i = 0; i < ARRAY_SIZE (option_default_specs); i++)
    do_option_spec (option_default_specs[i].name,
		    option_default_specs[i].spec);

  for (i = 0; (int) i < n_switches; i++)
    {
      gcc_assert (switches[i].part1);
      (*cb) (switches[i].part1, user_data);
    }

  obstack_free (&opts_obstack, NULL);
  obstack_free (&obstack, NULL);
  n_switches = 0;
}<|MERGE_RESOLUTION|>--- conflicted
+++ resolved
@@ -1020,16 +1020,11 @@
     %{flto} %{fno-lto} %{flto=*} %l " LINK_PIE_SPEC \
    "%{fuse-ld=*:-fuse-ld=%*} " LINK_COMPRESS_DEBUG_SPEC \
    "%X %{o*} %{e*} %{N} %{n} %{r}\
-<<<<<<< HEAD
-    %{s} %{t} %{u*} %{z} %{Z} %{!nostdlib:%{!nostartfiles:%S}} " VTABLE_VERIFICATION_SPEC " \
+    %{s} %{t} %{u*} %{z} %{Z}\
     %{!nostdlib:%{!nostartfiles:%{fupc:%:include(upc-crtbegin.spec)%(upc_crtbegin)}}}\
-    %{static:} %{L*} %(mfwrap) %(link_libgcc) " SANITIZER_EARLY_SPEC " %o\
-    " CHKP_SPEC " \
-=======
-    %{s} %{t} %{u*} %{z} %{Z} %{!nostdlib:%{!nostartfiles:%S}} \
+    %{!nostdlib:%{!nostartfiles:%S}} \
     %{static:} %{L*} %(mfwrap) %(link_libgcc) " \
     VTABLE_VERIFICATION_SPEC " " SANITIZER_EARLY_SPEC " %o " CHKP_SPEC " \
->>>>>>> eadb344f
     %{fopenacc|fopenmp|%:gt(%{ftree-parallelize-loops=*} 1):\
 	%:include(libgomp.spec)%(link_gomp)}\
     %{fcilkplus:%:include(libcilkrts.spec)%(link_cilkrts)}\

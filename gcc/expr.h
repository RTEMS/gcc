/* Definitions for code generation pass of GNU compiler.
   Copyright (C) 1987, 1991, 1992, 1993, 1994, 1995, 1996, 1997, 1998,
   1999, 2000, 2001, 2002, 2003, 2004, 2005, 2006, 2007, 2008, 2009, 2010
   Free Software Foundation, Inc.

This file is part of GCC.

GCC is free software; you can redistribute it and/or modify it under
the terms of the GNU General Public License as published by the Free
Software Foundation; either version 3, or (at your option) any later
version.

GCC is distributed in the hope that it will be useful, but WITHOUT ANY
WARRANTY; without even the implied warranty of MERCHANTABILITY or
FITNESS FOR A PARTICULAR PURPOSE.  See the GNU General Public License
for more details.

You should have received a copy of the GNU General Public License
along with GCC; see the file COPYING3.  If not see
<http://www.gnu.org/licenses/>.  */

#ifndef GCC_EXPR_H
#define GCC_EXPR_H

/* For inhibit_defer_pop */
#include "function.h"
/* For XEXP, GEN_INT, rtx_code */
#include "rtl.h"
/* For optimize_size */
#include "flags.h"
/* For host_integerp, tree_low_cst, fold_convert, size_binop, ssize_int,
   TREE_CODE, TYPE_SIZE, int_size_in_bytes,    */
#include "tree.h"
/* For GET_MODE_BITSIZE, word_mode */
#include "machmode.h"

/* This is the 4th arg to `expand_expr'.
   EXPAND_STACK_PARM means we are possibly expanding a call param onto
   the stack.
   EXPAND_SUM means it is ok to return a PLUS rtx or MULT rtx.
   EXPAND_INITIALIZER is similar but also record any labels on forced_labels.
   EXPAND_CONST_ADDRESS means it is ok to return a MEM whose address
    is a constant that is not a legitimate address.
   EXPAND_WRITE means we are only going to write to the resulting rtx.
   EXPAND_MEMORY means we are interested in a memory result, even if
    the memory is constant and we could have propagated a constant value.  */
enum expand_modifier {EXPAND_NORMAL = 0, EXPAND_STACK_PARM, EXPAND_SUM,
		      EXPAND_CONST_ADDRESS, EXPAND_INITIALIZER, EXPAND_WRITE,
		      EXPAND_MEMORY};

/* Prevent the compiler from deferring stack pops.  See
   inhibit_defer_pop for more information.  */
#define NO_DEFER_POP (inhibit_defer_pop += 1)

/* Allow the compiler to defer stack pops.  See inhibit_defer_pop for
   more information.  */
#define OK_DEFER_POP (inhibit_defer_pop -= 1)

enum direction {none, upward, downward};

/* Structure to record the size of a sequence of arguments
   as the sum of a tree-expression and a constant.  This structure is
   also used to store offsets from the stack, which might be negative,
   so the variable part must be ssizetype, not sizetype.  */

struct args_size
{
  HOST_WIDE_INT constant;
  tree var;
};

/* Package up various arg related fields of struct args for
   locate_and_pad_parm.  */
struct locate_and_pad_arg_data
{
  /* Size of this argument on the stack, rounded up for any padding it
     gets.  If REG_PARM_STACK_SPACE is defined, then register parms are
     counted here, otherwise they aren't.  */
  struct args_size size;
  /* Offset of this argument from beginning of stack-args.  */
  struct args_size offset;
  /* Offset to the start of the stack slot.  Different from OFFSET
     if this arg pads downward.  */
  struct args_size slot_offset;
  /* The amount that the stack pointer needs to be adjusted to
     force alignment for the next argument.  */
  struct args_size alignment_pad;
  /* Which way we should pad this arg.  */
  enum direction where_pad;
  /* slot_offset is at least this aligned.  */
  unsigned int boundary;
};

/* Add the value of the tree INC to the `struct args_size' TO.  */

#define ADD_PARM_SIZE(TO, INC)					\
do {								\
  tree inc = (INC);						\
  if (host_integerp (inc, 0))					\
    (TO).constant += tree_low_cst (inc, 0);			\
  else if ((TO).var == 0)					\
    (TO).var = fold_convert (ssizetype, inc);			\
  else								\
    (TO).var = size_binop (PLUS_EXPR, (TO).var,			\
			   fold_convert (ssizetype, inc));	\
} while (0)

#define SUB_PARM_SIZE(TO, DEC)					\
do {								\
  tree dec = (DEC);						\
  if (host_integerp (dec, 0))					\
    (TO).constant -= tree_low_cst (dec, 0);			\
  else if ((TO).var == 0)					\
    (TO).var = size_binop (MINUS_EXPR, ssize_int (0),		\
			   fold_convert (ssizetype, dec));	\
  else								\
    (TO).var = size_binop (MINUS_EXPR, (TO).var,		\
			   fold_convert (ssizetype, dec));	\
} while (0)

/* Convert the implicit sum in a `struct args_size' into a tree
   of type ssizetype.  */
#define ARGS_SIZE_TREE(SIZE)					\
((SIZE).var == 0 ? ssize_int ((SIZE).constant)			\
 : size_binop (PLUS_EXPR, fold_convert (ssizetype, (SIZE).var),	\
	       ssize_int ((SIZE).constant)))

/* Convert the implicit sum in a `struct args_size' into an rtx.  */
#define ARGS_SIZE_RTX(SIZE)					\
((SIZE).var == 0 ? GEN_INT ((SIZE).constant)			\
 : expand_normal (ARGS_SIZE_TREE (SIZE)))


/* This structure is used to pass around information about exploded
   unary, binary and trinary expressions between expand_expr_real_1 and
   friends.  */
typedef struct separate_ops
{
  enum tree_code code;
  location_t location;
  tree type;
  tree op0, op1, op2;
} *sepops;

/* Functions from optabs.c, commonly used, and without need for the optabs
   tables:  */

/* Passed to expand_simple_binop and expand_binop to say which options
   to try to use if the requested operation can't be open-coded on the
   requisite mode.  Either OPTAB_LIB or OPTAB_LIB_WIDEN says try using
   a library call.  Either OPTAB_WIDEN or OPTAB_LIB_WIDEN says try
   using a wider mode.  OPTAB_MUST_WIDEN says try widening and don't
   try anything else.  */

enum optab_methods
{
  OPTAB_DIRECT,
  OPTAB_LIB,
  OPTAB_WIDEN,
  OPTAB_LIB_WIDEN,
  OPTAB_MUST_WIDEN
};

/* Generate code for a simple binary or unary operation.  "Simple" in
   this case means "can be unambiguously described by a (mode, code)
   pair and mapped to a single optab."  */
extern rtx expand_simple_binop (enum machine_mode, enum rtx_code, rtx,
				rtx, rtx, int, enum optab_methods);
extern rtx expand_simple_unop (enum machine_mode, enum rtx_code, rtx, rtx,
			       int);

/* Report whether the machine description contains an insn which can
   perform the operation described by CODE and MODE.  */
extern int have_insn_for (enum rtx_code, enum machine_mode);

extern rtx prepare_operand (int, rtx, int, enum machine_mode, enum machine_mode,
			    int);

/* Emit code to make a call to a constant function or a library call.  */
extern void emit_libcall_block (rtx, rtx, rtx, rtx);

/* Create but don't emit one rtl instruction to perform certain operations.
   Modes must match; operands must meet the operation's predicates.
   Likewise for subtraction and for just copying.  */
extern rtx gen_add2_insn (rtx, rtx);
extern rtx gen_add3_insn (rtx, rtx, rtx);
extern rtx gen_sub2_insn (rtx, rtx);
extern rtx gen_sub3_insn (rtx, rtx, rtx);
extern rtx gen_move_insn (rtx, rtx);
extern int have_add2_insn (rtx, rtx);
extern int have_sub2_insn (rtx, rtx);

/* Emit a pair of rtl insns to compare two rtx's and to jump
   to a label if the comparison is true.  */
extern void emit_cmp_and_jump_insns (rtx, rtx, enum rtx_code, rtx,
				     enum machine_mode, int, rtx);

/* Generate code to indirectly jump to a location given in the rtx LOC.  */
extern void emit_indirect_jump (rtx);

/* Generate a conditional trap instruction.  */
extern rtx gen_cond_trap (enum rtx_code, rtx, rtx, rtx);

#include "insn-config.h"

#ifdef HAVE_conditional_move
/* Emit a conditional move operation.  */
rtx emit_conditional_move (rtx, enum rtx_code, rtx, rtx, enum machine_mode,
			   rtx, rtx, enum machine_mode, int);

/* Return nonzero if the conditional move is supported.  */
int can_conditionally_move_p (enum machine_mode mode);

#endif
rtx emit_conditional_add (rtx, enum rtx_code, rtx, rtx, enum machine_mode,
			  rtx, rtx, enum machine_mode, int);

rtx expand_val_compare_and_swap (rtx, rtx, rtx, rtx);
rtx expand_bool_compare_and_swap (rtx, rtx, rtx, rtx);
rtx expand_sync_operation (rtx, rtx, enum rtx_code);
rtx expand_sync_fetch_operation (rtx, rtx, enum rtx_code, bool, rtx);
rtx expand_sync_lock_test_and_set (rtx, rtx, rtx);

/* Functions from expmed.c:  */

/* Arguments MODE, RTX: return an rtx for the negation of that value.
   May emit insns.  */
extern rtx negate_rtx (enum machine_mode, rtx);

/* Expand a logical AND operation.  */
extern rtx expand_and (enum machine_mode, rtx, rtx, rtx);

/* Emit a store-flag operation.  */
extern rtx emit_store_flag (rtx, enum rtx_code, rtx, rtx, enum machine_mode,
			    int, int);

/* Like emit_store_flag, but always succeeds.  */
extern rtx emit_store_flag_force (rtx, enum rtx_code, rtx, rtx,
				  enum machine_mode, int, int);

/* Functions from builtins.c:  */
extern rtx expand_builtin (tree, rtx, rtx, enum machine_mode, int);
extern tree std_build_builtin_va_list (void);
extern tree std_fn_abi_va_list (tree);
extern tree std_canonical_va_list_type (tree);

extern void std_expand_builtin_va_start (tree, rtx);
extern rtx default_expand_builtin (tree, rtx, rtx, enum machine_mode, int);
extern void expand_builtin_setjmp_setup (rtx, rtx);
extern void expand_builtin_setjmp_receiver (rtx);
extern rtx expand_builtin_saveregs (void);
extern void expand_builtin_trap (void);
extern rtx builtin_strncpy_read_str (void *, HOST_WIDE_INT, enum machine_mode);

/* Functions from expr.c:  */

/* This is run during target initialization to set up which modes can be
   used directly in memory and to initialize the block move optab.  */
extern void init_expr_target (void);

/* This is run at the start of compiling a function.  */
extern void init_expr (void);

/* Emit some rtl insns to move data between rtx's, converting machine modes.
   Both modes must be floating or both fixed.  */
extern void convert_move (rtx, rtx, int);

/* Convert an rtx to specified machine mode and return the result.  */
extern rtx convert_to_mode (enum machine_mode, rtx, int);

/* Convert an rtx to MODE from OLDMODE and return the result.  */
extern rtx convert_modes (enum machine_mode, enum machine_mode, rtx, int);

/* Emit code to move a block Y to a block X.  */

enum block_op_methods
{
  BLOCK_OP_NORMAL,
  BLOCK_OP_NO_LIBCALL,
  BLOCK_OP_CALL_PARM,
  /* Like BLOCK_OP_NORMAL, but the libcall can be tail call optimized.  */
  BLOCK_OP_TAILCALL
};

extern GTY(()) tree block_clear_fn;
extern void init_block_move_fn (const char *);
extern void init_block_clear_fn (const char *);

extern rtx emit_block_move (rtx, rtx, rtx, enum block_op_methods);
extern rtx emit_block_move_via_libcall (rtx, rtx, rtx, bool);
extern rtx emit_block_move_hints (rtx, rtx, rtx, enum block_op_methods,
			          unsigned int, HOST_WIDE_INT);
extern bool emit_storent_insn (rtx to, rtx from);

/* Copy all or part of a value X into registers starting at REGNO.
   The number of registers to be filled is NREGS.  */
extern void move_block_to_reg (int, rtx, int, enum machine_mode);

/* Copy all or part of a BLKmode value X out of registers starting at REGNO.
   The number of registers to be filled is NREGS.  */
extern void move_block_from_reg (int, rtx, int);

/* Generate a non-consecutive group of registers represented by a PARALLEL.  */
extern rtx gen_group_rtx (rtx);

/* Load a BLKmode value into non-consecutive registers represented by a
   PARALLEL.  */
extern void emit_group_load (rtx, rtx, tree, int);

/* Similarly, but load into new temporaries.  */
extern rtx emit_group_load_into_temps (rtx, rtx, tree, int);

/* Move a non-consecutive group of registers represented by a PARALLEL into
   a non-consecutive group of registers represented by a PARALLEL.  */
extern void emit_group_move (rtx, rtx);

/* Move a group of registers represented by a PARALLEL into pseudos.  */
extern rtx emit_group_move_into_temps (rtx);

/* Store a BLKmode value from non-consecutive registers represented by a
   PARALLEL.  */
extern void emit_group_store (rtx, rtx, tree, int);

/* Copy BLKmode object from a set of registers.  */
extern rtx copy_blkmode_from_reg (rtx, rtx, tree);

/* Mark REG as holding a parameter for the next CALL_INSN.  */
extern void use_reg (rtx *, rtx);

/* Mark NREGS consecutive regs, starting at REGNO, as holding parameters
   for the next CALL_INSN.  */
extern void use_regs (rtx *, int, int);

/* Mark a PARALLEL as holding a parameter for the next CALL_INSN.  */
extern void use_group_regs (rtx *, rtx);

/* Write zeros through the storage of OBJECT.
   If OBJECT has BLKmode, SIZE is its length in bytes.  */
extern rtx clear_storage (rtx, rtx, enum block_op_methods);
extern rtx clear_storage_hints (rtx, rtx, enum block_op_methods,
			        unsigned int, HOST_WIDE_INT);
/* The same, but always output an library call.  */
rtx set_storage_via_libcall (rtx, rtx, rtx, bool);

/* Expand a setmem pattern; return true if successful.  */
extern bool set_storage_via_setmem (rtx, rtx, rtx, unsigned int,
				    unsigned int, HOST_WIDE_INT);

/* Determine whether the LEN bytes can be moved by using several move
   instructions.  Return nonzero if a call to move_by_pieces should
   succeed.  */
extern int can_move_by_pieces (unsigned HOST_WIDE_INT, unsigned int);

/* Return nonzero if it is desirable to store LEN bytes generated by
   CONSTFUN with several move instructions by store_by_pieces
   function.  CONSTFUNDATA is a pointer which will be passed as argument
   in every CONSTFUN call.
   ALIGN is maximum alignment we can assume.
   MEMSETP is true if this is a real memset/bzero, not a copy
   of a const string.  */
extern int can_store_by_pieces (unsigned HOST_WIDE_INT,
				rtx (*) (void *, HOST_WIDE_INT,
					 enum machine_mode),
				void *, unsigned int, bool);

/* Generate several move instructions to store LEN bytes generated by
   CONSTFUN to block TO.  (A MEM rtx with BLKmode).  CONSTFUNDATA is a
   pointer which will be passed as argument in every CONSTFUN call.
   ALIGN is maximum alignment we can assume.
   MEMSETP is true if this is a real memset/bzero, not a copy.
   Returns TO + LEN.  */
extern rtx store_by_pieces (rtx, unsigned HOST_WIDE_INT,
			    rtx (*) (void *, HOST_WIDE_INT, enum machine_mode),
			    void *, unsigned int, bool, int);

/* Emit insns to set X from Y.  */
extern rtx emit_move_insn (rtx, rtx);

/* Emit insns to set X from Y, with no frills.  */
extern rtx emit_move_insn_1 (rtx, rtx);

extern rtx emit_move_complex_push (enum machine_mode, rtx, rtx);
extern rtx emit_move_complex_parts (rtx, rtx);

/* Push a block of length SIZE (perhaps variable)
   and return an rtx to address the beginning of the block.  */
extern rtx push_block (rtx, int, int);

/* Generate code to push something onto the stack, given its mode and type.  */
extern void emit_push_insn (rtx, enum machine_mode, tree, rtx, unsigned int,
			    int, rtx, int, rtx, rtx, int, rtx);

/* Expand an assignment that stores the value of FROM into TO.  */
extern void expand_assignment (tree, tree, bool);

/* Generate code for computing expression EXP,
   and storing the value into TARGET.
   If SUGGEST_REG is nonzero, copy the value through a register
   and return that register, if that is possible.  */
extern rtx store_expr (tree, rtx, int, bool);

/* Given an rtx that may include add and multiply operations,
   generate them as insns and return a pseudo-reg containing the value.
   Useful after calling expand_expr with 1 as sum_ok.  */
extern rtx force_operand (rtx, rtx);

/* Work horses for expand_expr.  */
extern rtx expand_expr_real (tree, rtx, enum machine_mode,
			     enum expand_modifier, rtx *);
extern rtx expand_expr_real_1 (tree, rtx, enum machine_mode,
			       enum expand_modifier, rtx *);
extern rtx expand_expr_real_2 (sepops, rtx, enum machine_mode,
			       enum expand_modifier);

/* Generate code for computing expression EXP.
   An rtx for the computed value is returned.  The value is never null.
   In the case of a void EXP, const0_rtx is returned.  */
static inline rtx
expand_expr (tree exp, rtx target, enum machine_mode mode,
	     enum expand_modifier modifier)
{
  return expand_expr_real (exp, target, mode, modifier, NULL);
}

static inline rtx
expand_normal (tree exp)
{
  return expand_expr_real (exp, NULL_RTX, VOIDmode, EXPAND_NORMAL, NULL);
}

/* At the start of a function, record that we have no previously-pushed
   arguments waiting to be popped.  */
extern void init_pending_stack_adjust (void);

/* Discard any pending stack adjustment.  */
extern void discard_pending_stack_adjust (void);

/* When exiting from function, if safe, clear out any pending stack adjust
   so the adjustment won't get done.  */
extern void clear_pending_stack_adjust (void);

/* Pop any previously-pushed arguments that have not been popped yet.  */
extern void do_pending_stack_adjust (void);

/* Return the tree node and offset if a given argument corresponds to
   a string constant.  */
extern tree string_constant (tree, tree *);

/* Generate code to evaluate EXP and jump to LABEL if the value is zero.  */
extern void jumpifnot (tree, rtx, int);
extern void jumpifnot_1 (enum tree_code, tree, tree, rtx, int);

/* Generate code to evaluate EXP and jump to LABEL if the value is nonzero.  */
extern void jumpif (tree, rtx, int);
extern void jumpif_1 (enum tree_code, tree, tree, rtx, int);

/* Generate code to evaluate EXP and jump to IF_FALSE_LABEL if
   the result is zero, or IF_TRUE_LABEL if the result is one.  */
extern void do_jump (tree, rtx, rtx, int);
extern void do_jump_1 (enum tree_code, tree, tree, rtx, rtx, int);

extern void do_compare_rtx_and_jump (rtx, rtx, enum rtx_code, int,
				     enum machine_mode, rtx, rtx, rtx, int);

/* Two different ways of generating switch statements.  */
extern int try_casesi (tree, tree, tree, tree, rtx, rtx, rtx);
extern int try_tablejump (tree, tree, tree, tree, rtx, rtx);

/* Functions from alias.c */
#include "alias.h"


/* rtl.h and tree.h were included.  */
/* Return an rtx for the size in bytes of the value of an expr.  */
extern rtx expr_size (tree);

/* Return a wide integer for the size in bytes of the value of EXP, or -1
   if the size can vary or is larger than an integer.  */
extern HOST_WIDE_INT int_expr_size (tree);

/* Return an rtx that refers to the value returned by a function
   in its original home.  This becomes invalid if any more code is emitted.  */
extern rtx hard_function_value (const_tree, const_tree, const_tree, int);

extern rtx prepare_call_address (tree, rtx, rtx, rtx *, int, int);

extern bool shift_return_value (enum machine_mode, bool, rtx);

extern rtx expand_call (tree, rtx, int);

extern void fixup_tail_calls (void);

#ifdef TREE_CODE
extern rtx expand_shift (enum tree_code, enum machine_mode, rtx, tree, rtx,
			 int);
extern rtx expand_divmod (int, enum tree_code, enum machine_mode, rtx, rtx,
			  rtx, int);
#endif

extern void locate_and_pad_parm (enum machine_mode, tree, int, int, tree,
				 struct args_size *,
				 struct locate_and_pad_arg_data *);

/* Return the CODE_LABEL rtx for a LABEL_DECL, creating it if necessary.  */
extern rtx label_rtx (tree);

/* As label_rtx, but additionally the label is placed on the forced label
   list of its containing function (i.e. it is treated as reachable even
   if how is not obvious).  */
extern rtx force_label_rtx (tree);

/* Return an rtx like arg but sans any constant terms.
   Returns the original rtx if it has no constant terms.
   The constant terms are added and stored via a second arg.  */
extern rtx eliminate_constant_term (rtx, rtx *);

/* Convert arg to a valid memory address for specified machine mode that points
   to a specific named address space, by emitting insns to perform arithmetic
   if necessary.  */
extern rtx memory_address_addr_space (enum machine_mode, rtx, addr_space_t);

/* Like memory_address_addr_space, except assume the memory address points to
   the generic named address space.  */
#define memory_address(MODE,RTX) \
	memory_address_addr_space ((MODE), (RTX), ADDR_SPACE_GENERIC)

/* Return a memory reference like MEMREF, but with its mode changed
   to MODE and its address changed to ADDR.
   (VOIDmode means don't change the mode.
   NULL for ADDR means don't change the address.)  */
extern rtx change_address (rtx, enum machine_mode, rtx);

/* Return a memory reference like MEMREF, but with its mode changed
   to MODE and its address offset by OFFSET bytes.  */
#define adjust_address(MEMREF, MODE, OFFSET) \
  adjust_address_1 (MEMREF, MODE, OFFSET, 1, 1)

/* Likewise, but the reference is not required to be valid.  */
#define adjust_address_nv(MEMREF, MODE, OFFSET) \
  adjust_address_1 (MEMREF, MODE, OFFSET, 0, 1)

/* Return a memory reference like MEMREF, but with its mode changed
   to MODE and its address changed to ADDR, which is assumed to be
   increased by OFFSET bytes from MEMREF.  */
#define adjust_automodify_address(MEMREF, MODE, ADDR, OFFSET) \
  adjust_automodify_address_1 (MEMREF, MODE, ADDR, OFFSET, 1)

/* Likewise, but the reference is not required to be valid.  */
#define adjust_automodify_address_nv(MEMREF, MODE, ADDR, OFFSET) \
  adjust_automodify_address_1 (MEMREF, MODE, ADDR, OFFSET, 0)

extern rtx adjust_address_1 (rtx, enum machine_mode, HOST_WIDE_INT, int, int);
extern rtx adjust_automodify_address_1 (rtx, enum machine_mode, rtx,
					HOST_WIDE_INT, int);

/* Return a memory reference like MEMREF, but whose address is changed by
   adding OFFSET, an RTX, to it.  POW2 is the highest power of two factor
   known to be in OFFSET (possibly 1).  */
extern rtx offset_address (rtx, rtx, unsigned HOST_WIDE_INT);

/* Definitions from emit-rtl.c */
#include "emit-rtl.h"

/* Return a memory reference like MEMREF, but with its mode widened to
   MODE and adjusted by OFFSET.  */
extern rtx widen_memory_access (rtx, enum machine_mode, HOST_WIDE_INT);

/* Return a memory reference like MEMREF, but which is known to have a
   valid address.  */
extern rtx validize_mem (rtx);

extern rtx use_anchored_address (rtx);

/* Given REF, a MEM, and T, either the type of X or the expression
   corresponding to REF, set the memory attributes.  OBJECTP is nonzero
   if we are making a new object of this type.  */
extern void set_mem_attributes (rtx, tree, int);

/* Similar, except that BITPOS has not yet been applied to REF, so if
   we alter MEM_OFFSET according to T then we should subtract BITPOS
   expecting that it'll be added back in later.  */
extern void set_mem_attributes_minus_bitpos (rtx, tree, int, HOST_WIDE_INT);

/* Return OFFSET if XEXP (MEM, 0) - OFFSET is known to be ALIGN
   bits aligned for 0 <= OFFSET < ALIGN / BITS_PER_UNIT, or
   -1 if not known.  */
extern int get_mem_align_offset (rtx, unsigned int);

/* Assemble the static constant template for function entry trampolines.  */
extern rtx assemble_trampoline_template (void);

/* Copy given rtx to a new temp reg and return that.  */
extern rtx copy_to_reg (rtx);

/* Like copy_to_reg but always make the reg Pmode.  */
extern rtx copy_addr_to_reg (rtx);

/* Like copy_to_reg but always make the reg the specified mode MODE.  */
extern rtx copy_to_mode_reg (enum machine_mode, rtx);

/* Copy given rtx to given temp reg and return that.  */
extern rtx copy_to_suggested_reg (rtx, rtx, enum machine_mode);

/* Copy a value to a register if it isn't already a register.
   Args are mode (in case value is a constant) and the value.  */
extern rtx force_reg (enum machine_mode, rtx);

/* Return given rtx, copied into a new temp reg if it was in memory.  */
extern rtx force_not_mem (rtx);

/* Return mode and signedness to use when an argument or result in the
   given mode is promoted.  */
extern enum machine_mode promote_function_mode (const_tree, enum machine_mode, int *,
					        const_tree, int);

/* Return mode and signedness to use when an object in the given mode
   is promoted.  */
extern enum machine_mode promote_mode (const_tree, enum machine_mode, int *);

/* Return mode and signedness to use when object is promoted.  */
enum machine_mode promote_decl_mode (const_tree, int *);

/* Remove some bytes from the stack.  An rtx says how many.  */
extern void adjust_stack (rtx);

/* Add some bytes to the stack.  An rtx says how many.  */
extern void anti_adjust_stack (rtx);

/* Add some bytes to the stack while probing it.  An rtx says how many. */
extern void anti_adjust_stack_and_probe (rtx, bool);

/* This enum is used for the following two functions.  */
enum save_level {SAVE_BLOCK, SAVE_FUNCTION, SAVE_NONLOCAL};

/* Save the stack pointer at the specified level.  */
extern void emit_stack_save (enum save_level, rtx *, rtx);

/* Restore the stack pointer from a save area of the specified level.  */
extern void emit_stack_restore (enum save_level, rtx, rtx);

/* Invoke emit_stack_save for the nonlocal_goto_save_area.  */
extern void update_nonlocal_goto_save_area (void);

/* Allocate some space on the stack dynamically and return its address.  */
extern rtx allocate_dynamic_stack_space (rtx, unsigned, unsigned, bool);

/* Emit one stack probe at ADDRESS, an address within the stack.  */
extern void emit_stack_probe (rtx);

/* Probe a range of stack addresses from FIRST to FIRST+SIZE, inclusive.
   FIRST is a constant and size is a Pmode RTX.  These are offsets from
   the current stack pointer.  STACK_GROWS_DOWNWARD says whether to add
   or subtract them from the stack pointer.  */
extern void probe_stack_range (HOST_WIDE_INT, rtx);

/* Return an rtx that refers to the value returned by a library call
   in its original home.  This becomes invalid if any more code is emitted.  */
extern rtx hard_libcall_value (enum machine_mode, rtx);

/* Return the mode desired by operand N of a particular bitfield
   insert/extract insn, or MAX_MACHINE_MODE if no such insn is
   available.  */

enum extraction_pattern { EP_insv, EP_extv, EP_extzv };
extern enum machine_mode
mode_for_extraction (enum extraction_pattern, int);

extern void store_bit_field (rtx, unsigned HOST_WIDE_INT,
			     unsigned HOST_WIDE_INT, enum machine_mode, rtx);
extern rtx extract_bit_field (rtx, unsigned HOST_WIDE_INT,
			      unsigned HOST_WIDE_INT, int, bool, rtx,
			      enum machine_mode, enum machine_mode);
extern rtx extract_low_bits (enum machine_mode, enum machine_mode, rtx);
extern rtx expand_mult (enum machine_mode, rtx, rtx, rtx, int);
extern rtx expand_mult_highpart_adjust (enum machine_mode, rtx, rtx, rtx, rtx, int);

extern rtx assemble_static_space (unsigned HOST_WIDE_INT);
extern int safe_from_p (const_rtx, tree, int);
extern bool split_comparison (enum rtx_code, enum machine_mode,
			      enum rtx_code *, enum rtx_code *);

/* Call this once to initialize the contents of the optabs
   appropriately for the current target machine.  */
extern void init_optabs (void);
extern void init_all_optabs (void);

/* Call this to initialize an optab function entry.  */
extern rtx init_one_libfunc (const char *);
extern rtx set_user_assembler_libfunc (const char *, const char *);

/* Build a decl for a libfunc named NAME. */
extern tree build_libfunc_function (const char *);
<<<<<<< HEAD

/* Get the personality libfunc for a function decl.  */
rtx get_personality_function (tree);
=======
>>>>>>> 03d20231

/* Get the personality libfunc for a function decl.  */
rtx get_personality_function (tree);

#endif /* GCC_EXPR_H */<|MERGE_RESOLUTION|>--- conflicted
+++ resolved
@@ -697,14 +697,8 @@
 
 /* Build a decl for a libfunc named NAME. */
 extern tree build_libfunc_function (const char *);
-<<<<<<< HEAD
 
 /* Get the personality libfunc for a function decl.  */
 rtx get_personality_function (tree);
-=======
->>>>>>> 03d20231
-
-/* Get the personality libfunc for a function decl.  */
-rtx get_personality_function (tree);
 
 #endif /* GCC_EXPR_H */
/* Definitions for code generation pass of GNU compiler.
   Copyright (C) 1987, 1991, 1992, 1993, 1994, 1995, 1996, 1997, 1998,
   1999, 2000, 2001, 2002, 2003, 2004, 2005, 2006, 2007, 2008, 2009, 2010
   Free Software Foundation, Inc.

This file is part of GCC.

GCC is free software; you can redistribute it and/or modify it under
the terms of the GNU General Public License as published by the Free
Software Foundation; either version 3, or (at your option) any later
version.

GCC is distributed in the hope that it will be useful, but WITHOUT ANY
WARRANTY; without even the implied warranty of MERCHANTABILITY or
FITNESS FOR A PARTICULAR PURPOSE.  See the GNU General Public License
for more details.

You should have received a copy of the GNU General Public License
along with GCC; see the file COPYING3.  If not see
<http://www.gnu.org/licenses/>.  */

#ifndef GCC_EXPR_H
#define GCC_EXPR_H

/* For inhibit_defer_pop */
#include "function.h"
/* For XEXP, GEN_INT, rtx_code */
#include "rtl.h"
/* For optimize_size */
#include "flags.h"
/* For host_integerp, tree_low_cst, fold_convert, size_binop, ssize_int,
   TREE_CODE, TYPE_SIZE, int_size_in_bytes,    */
#include "tree.h"
/* For GET_MODE_BITSIZE, word_mode */
#include "machmode.h"

/* This is the 4th arg to `expand_expr'.
   EXPAND_STACK_PARM means we are possibly expanding a call param onto
   the stack.
   EXPAND_SUM means it is ok to return a PLUS rtx or MULT rtx.
   EXPAND_INITIALIZER is similar but also record any labels on forced_labels.
   EXPAND_CONST_ADDRESS means it is ok to return a MEM whose address
    is a constant that is not a legitimate address.
   EXPAND_WRITE means we are only going to write to the resulting rtx.
   EXPAND_MEMORY means we are interested in a memory result, even if
    the memory is constant and we could have propagated a constant value.  */
enum expand_modifier {EXPAND_NORMAL = 0, EXPAND_STACK_PARM, EXPAND_SUM,
		      EXPAND_CONST_ADDRESS, EXPAND_INITIALIZER, EXPAND_WRITE,
		      EXPAND_MEMORY};

/* Prevent the compiler from deferring stack pops.  See
   inhibit_defer_pop for more information.  */
#define NO_DEFER_POP (inhibit_defer_pop += 1)

/* Allow the compiler to defer stack pops.  See inhibit_defer_pop for
   more information.  */
#define OK_DEFER_POP (inhibit_defer_pop -= 1)

enum direction {none, upward, downward};

/* Structure to record the size of a sequence of arguments
   as the sum of a tree-expression and a constant.  This structure is
   also used to store offsets from the stack, which might be negative,
   so the variable part must be ssizetype, not sizetype.  */

struct args_size
{
  HOST_WIDE_INT constant;
  tree var;
};

/* Package up various arg related fields of struct args for
   locate_and_pad_parm.  */
struct locate_and_pad_arg_data
{
  /* Size of this argument on the stack, rounded up for any padding it
     gets.  If REG_PARM_STACK_SPACE is defined, then register parms are
     counted here, otherwise they aren't.  */
  struct args_size size;
  /* Offset of this argument from beginning of stack-args.  */
  struct args_size offset;
  /* Offset to the start of the stack slot.  Different from OFFSET
     if this arg pads downward.  */
  struct args_size slot_offset;
  /* The amount that the stack pointer needs to be adjusted to
     force alignment for the next argument.  */
  struct args_size alignment_pad;
  /* Which way we should pad this arg.  */
  enum direction where_pad;
  /* slot_offset is at least this aligned.  */
  unsigned int boundary;
};

/* Add the value of the tree INC to the `struct args_size' TO.  */

#define ADD_PARM_SIZE(TO, INC)					\
do {								\
  tree inc = (INC);						\
  if (host_integerp (inc, 0))					\
    (TO).constant += tree_low_cst (inc, 0);			\
  else if ((TO).var == 0)					\
    (TO).var = fold_convert (ssizetype, inc);			\
  else								\
    (TO).var = size_binop (PLUS_EXPR, (TO).var,			\
			   fold_convert (ssizetype, inc));	\
} while (0)

#define SUB_PARM_SIZE(TO, DEC)					\
do {								\
  tree dec = (DEC);						\
  if (host_integerp (dec, 0))					\
    (TO).constant -= tree_low_cst (dec, 0);			\
  else if ((TO).var == 0)					\
    (TO).var = size_binop (MINUS_EXPR, ssize_int (0),		\
			   fold_convert (ssizetype, dec));	\
  else								\
    (TO).var = size_binop (MINUS_EXPR, (TO).var,		\
			   fold_convert (ssizetype, dec));	\
} while (0)

/* Convert the implicit sum in a `struct args_size' into a tree
   of type ssizetype.  */
#define ARGS_SIZE_TREE(SIZE)					\
((SIZE).var == 0 ? ssize_int ((SIZE).constant)			\
 : size_binop (PLUS_EXPR, fold_convert (ssizetype, (SIZE).var),	\
	       ssize_int ((SIZE).constant)))

/* Convert the implicit sum in a `struct args_size' into an rtx.  */
#define ARGS_SIZE_RTX(SIZE)					\
((SIZE).var == 0 ? GEN_INT ((SIZE).constant)			\
 : expand_normal (ARGS_SIZE_TREE (SIZE)))


/* This structure is used to pass around information about exploded
   unary, binary and trinary expressions between expand_expr_real_1 and
   friends.  */
typedef struct separate_ops
{
  enum tree_code code;
  location_t location;
  tree type;
  tree op0, op1, op2;
} *sepops;

/* Functions from optabs.c, commonly used, and without need for the optabs
   tables:  */

/* Passed to expand_simple_binop and expand_binop to say which options
   to try to use if the requested operation can't be open-coded on the
   requisite mode.  Either OPTAB_LIB or OPTAB_LIB_WIDEN says try using
   a library call.  Either OPTAB_WIDEN or OPTAB_LIB_WIDEN says try
   using a wider mode.  OPTAB_MUST_WIDEN says try widening and don't
   try anything else.  */

enum optab_methods
{
  OPTAB_DIRECT,
  OPTAB_LIB,
  OPTAB_WIDEN,
  OPTAB_LIB_WIDEN,
  OPTAB_MUST_WIDEN
};

/* Generate code for a simple binary or unary operation.  "Simple" in
   this case means "can be unambiguously described by a (mode, code)
   pair and mapped to a single optab."  */
extern rtx expand_simple_binop (enum machine_mode, enum rtx_code, rtx,
				rtx, rtx, int, enum optab_methods);
extern rtx expand_simple_unop (enum machine_mode, enum rtx_code, rtx, rtx,
			       int);

/* Report whether the machine description contains an insn which can
   perform the operation described by CODE and MODE.  */
extern int have_insn_for (enum rtx_code, enum machine_mode);

extern rtx prepare_operand (int, rtx, int, enum machine_mode, enum machine_mode,
			    int);

/* Emit code to make a call to a constant function or a library call.  */
extern void emit_libcall_block (rtx, rtx, rtx, rtx);

/* Create but don't emit one rtl instruction to perform certain operations.
   Modes must match; operands must meet the operation's predicates.
   Likewise for subtraction and for just copying.  */
extern rtx gen_add2_insn (rtx, rtx);
extern rtx gen_add3_insn (rtx, rtx, rtx);
extern rtx gen_sub2_insn (rtx, rtx);
extern rtx gen_sub3_insn (rtx, rtx, rtx);
extern rtx gen_move_insn (rtx, rtx);
extern int have_add2_insn (rtx, rtx);
extern int have_sub2_insn (rtx, rtx);

/* Emit a pair of rtl insns to compare two rtx's and to jump
   to a label if the comparison is true.  */
extern void emit_cmp_and_jump_insns (rtx, rtx, enum rtx_code, rtx,
				     enum machine_mode, int, rtx);

/* Generate code to indirectly jump to a location given in the rtx LOC.  */
extern void emit_indirect_jump (rtx);

/* Generate a conditional trap instruction.  */
extern rtx gen_cond_trap (enum rtx_code, rtx, rtx, rtx);

#include "insn-config.h"

#ifdef HAVE_conditional_move
/* Emit a conditional move operation.  */
rtx emit_conditional_move (rtx, enum rtx_code, rtx, rtx, enum machine_mode,
			   rtx, rtx, enum machine_mode, int);

/* Return nonzero if the conditional move is supported.  */
int can_conditionally_move_p (enum machine_mode mode);

#endif
rtx emit_conditional_add (rtx, enum rtx_code, rtx, rtx, enum machine_mode,
			  rtx, rtx, enum machine_mode, int);

rtx expand_val_compare_and_swap (rtx, rtx, rtx, rtx);
rtx expand_bool_compare_and_swap (rtx, rtx, rtx, rtx);
rtx expand_sync_operation (rtx, rtx, enum rtx_code);
rtx expand_sync_fetch_operation (rtx, rtx, enum rtx_code, bool, rtx);
rtx expand_sync_lock_test_and_set (rtx, rtx, rtx);

/* Functions from expmed.c:  */

/* Arguments MODE, RTX: return an rtx for the negation of that value.
   May emit insns.  */
extern rtx negate_rtx (enum machine_mode, rtx);

/* Expand a logical AND operation.  */
extern rtx expand_and (enum machine_mode, rtx, rtx, rtx);

/* Emit a store-flag operation.  */
extern rtx emit_store_flag (rtx, enum rtx_code, rtx, rtx, enum machine_mode,
			    int, int);

/* Like emit_store_flag, but always succeeds.  */
extern rtx emit_store_flag_force (rtx, enum rtx_code, rtx, rtx,
				  enum machine_mode, int, int);

/* Functions from builtins.c:  */
extern rtx expand_builtin (tree, rtx, rtx, enum machine_mode, int);
extern tree std_build_builtin_va_list (void);
extern tree std_fn_abi_va_list (tree);
extern tree std_canonical_va_list_type (tree);

extern void std_expand_builtin_va_start (tree, rtx);
extern rtx default_expand_builtin (tree, rtx, rtx, enum machine_mode, int);
extern void expand_builtin_setjmp_setup (rtx, rtx);
extern void expand_builtin_setjmp_receiver (rtx);
extern rtx expand_builtin_saveregs (void);
extern void expand_builtin_trap (void);
extern rtx builtin_strncpy_read_str (void *, HOST_WIDE_INT, enum machine_mode);

/* Functions from expr.c:  */

/* This is run during target initialization to set up which modes can be
   used directly in memory and to initialize the block move optab.  */
extern void init_expr_target (void);

/* This is run at the start of compiling a function.  */
extern void init_expr (void);

/* Emit some rtl insns to move data between rtx's, converting machine modes.
   Both modes must be floating or both fixed.  */
extern void convert_move (rtx, rtx, int);

/* Convert an rtx to specified machine mode and return the result.  */
extern rtx convert_to_mode (enum machine_mode, rtx, int);

/* Convert an rtx to MODE from OLDMODE and return the result.  */
extern rtx convert_modes (enum machine_mode, enum machine_mode, rtx, int);

/* Emit code to move a block Y to a block X.  */

enum block_op_methods
{
  BLOCK_OP_NORMAL,
  BLOCK_OP_NO_LIBCALL,
  BLOCK_OP_CALL_PARM,
  /* Like BLOCK_OP_NORMAL, but the libcall can be tail call optimized.  */
  BLOCK_OP_TAILCALL
};

extern GTY(()) tree block_clear_fn;
extern void init_block_move_fn (const char *);
extern void init_block_clear_fn (const char *);

extern rtx emit_block_move (rtx, rtx, rtx, enum block_op_methods);
extern rtx emit_block_move_via_libcall (rtx, rtx, rtx, bool);
extern rtx emit_block_move_hints (rtx, rtx, rtx, enum block_op_methods,
			          unsigned int, HOST_WIDE_INT);
extern bool emit_storent_insn (rtx to, rtx from);

/* Copy all or part of a value X into registers starting at REGNO.
   The number of registers to be filled is NREGS.  */
extern void move_block_to_reg (int, rtx, int, enum machine_mode);

/* Copy all or part of a BLKmode value X out of registers starting at REGNO.
   The number of registers to be filled is NREGS.  */
extern void move_block_from_reg (int, rtx, int);

/* Generate a non-consecutive group of registers represented by a PARALLEL.  */
extern rtx gen_group_rtx (rtx);

/* Load a BLKmode value into non-consecutive registers represented by a
   PARALLEL.  */
extern void emit_group_load (rtx, rtx, tree, int);

/* Similarly, but load into new temporaries.  */
extern rtx emit_group_load_into_temps (rtx, rtx, tree, int);

/* Move a non-consecutive group of registers represented by a PARALLEL into
   a non-consecutive group of registers represented by a PARALLEL.  */
extern void emit_group_move (rtx, rtx);

/* Move a group of registers represented by a PARALLEL into pseudos.  */
extern rtx emit_group_move_into_temps (rtx);

/* Store a BLKmode value from non-consecutive registers represented by a
   PARALLEL.  */
extern void emit_group_store (rtx, rtx, tree, int);

/* Copy BLKmode object from a set of registers.  */
extern rtx copy_blkmode_from_reg (rtx, rtx, tree);

<<<<<<< HEAD
/* Mark REG as holding a parameter for the next CALL_INSN.
   Mode is TYPE_MODE of the non-promoted parameter, or VOIDmode.  */
extern void use_reg_mode (rtx *, rtx, enum machine_mode);
=======
extern rtx copy_blkmode_to_reg (enum machine_mode, tree);
>>>>>>> db1aa643

/* Mark REG as holding a parameter for the next CALL_INSN.  */
static inline void
use_reg (rtx *fusage, rtx reg)
{
  use_reg_mode (fusage, reg, VOIDmode);
}

/* Mark NREGS consecutive regs, starting at REGNO, as holding parameters
   for the next CALL_INSN.  */
extern void use_regs (rtx *, int, int);

/* Mark a PARALLEL as holding a parameter for the next CALL_INSN.  */
extern void use_group_regs (rtx *, rtx);

/* Write zeros through the storage of OBJECT.
   If OBJECT has BLKmode, SIZE is its length in bytes.  */
extern rtx clear_storage (rtx, rtx, enum block_op_methods);
extern rtx clear_storage_hints (rtx, rtx, enum block_op_methods,
			        unsigned int, HOST_WIDE_INT);
/* The same, but always output an library call.  */
rtx set_storage_via_libcall (rtx, rtx, rtx, bool);

/* Expand a setmem pattern; return true if successful.  */
extern bool set_storage_via_setmem (rtx, rtx, rtx, unsigned int,
				    unsigned int, HOST_WIDE_INT);

/* Determine whether the LEN bytes can be moved by using several move
   instructions.  Return nonzero if a call to move_by_pieces should
   succeed.  */
extern int can_move_by_pieces (unsigned HOST_WIDE_INT, unsigned int);

/* Return nonzero if it is desirable to store LEN bytes generated by
   CONSTFUN with several move instructions by store_by_pieces
   function.  CONSTFUNDATA is a pointer which will be passed as argument
   in every CONSTFUN call.
   ALIGN is maximum alignment we can assume.
   MEMSETP is true if this is a real memset/bzero, not a copy
   of a const string.  */
extern int can_store_by_pieces (unsigned HOST_WIDE_INT,
				rtx (*) (void *, HOST_WIDE_INT,
					 enum machine_mode),
				void *, unsigned int, bool);

/* Generate several move instructions to store LEN bytes generated by
   CONSTFUN to block TO.  (A MEM rtx with BLKmode).  CONSTFUNDATA is a
   pointer which will be passed as argument in every CONSTFUN call.
   ALIGN is maximum alignment we can assume.
   MEMSETP is true if this is a real memset/bzero, not a copy.
   Returns TO + LEN.  */
extern rtx store_by_pieces (rtx, unsigned HOST_WIDE_INT,
			    rtx (*) (void *, HOST_WIDE_INT, enum machine_mode),
			    void *, unsigned int, bool, int);

/* Emit insns to set X from Y.  */
extern rtx emit_move_insn (rtx, rtx);

/* Emit insns to set X from Y, with no frills.  */
extern rtx emit_move_insn_1 (rtx, rtx);

extern rtx emit_move_complex_push (enum machine_mode, rtx, rtx);
extern rtx emit_move_complex_parts (rtx, rtx);

/* Push a block of length SIZE (perhaps variable)
   and return an rtx to address the beginning of the block.  */
extern rtx push_block (rtx, int, int);

/* Generate code to push something onto the stack, given its mode and type.  */
extern void emit_push_insn (rtx, enum machine_mode, tree, rtx, unsigned int,
			    int, rtx, int, rtx, rtx, int, rtx);

/* Expand an assignment that stores the value of FROM into TO.  */
extern void expand_assignment (tree, tree, bool);

/* Generate code for computing expression EXP,
   and storing the value into TARGET.
   If SUGGEST_REG is nonzero, copy the value through a register
   and return that register, if that is possible.  */
extern rtx store_expr (tree, rtx, int, bool);

/* Given an rtx that may include add and multiply operations,
   generate them as insns and return a pseudo-reg containing the value.
   Useful after calling expand_expr with 1 as sum_ok.  */
extern rtx force_operand (rtx, rtx);

/* Work horses for expand_expr.  */
extern rtx expand_expr_real (tree, rtx, enum machine_mode,
			     enum expand_modifier, rtx *);
extern rtx expand_expr_real_1 (tree, rtx, enum machine_mode,
			       enum expand_modifier, rtx *);
extern rtx expand_expr_real_2 (sepops, rtx, enum machine_mode,
			       enum expand_modifier);

/* Generate code for computing expression EXP.
   An rtx for the computed value is returned.  The value is never null.
   In the case of a void EXP, const0_rtx is returned.  */
static inline rtx
expand_expr (tree exp, rtx target, enum machine_mode mode,
	     enum expand_modifier modifier)
{
  return expand_expr_real (exp, target, mode, modifier, NULL);
}

static inline rtx
expand_normal (tree exp)
{
  return expand_expr_real (exp, NULL_RTX, VOIDmode, EXPAND_NORMAL, NULL);
}

/* At the start of a function, record that we have no previously-pushed
   arguments waiting to be popped.  */
extern void init_pending_stack_adjust (void);

/* Discard any pending stack adjustment.  */
extern void discard_pending_stack_adjust (void);

/* When exiting from function, if safe, clear out any pending stack adjust
   so the adjustment won't get done.  */
extern void clear_pending_stack_adjust (void);

/* Pop any previously-pushed arguments that have not been popped yet.  */
extern void do_pending_stack_adjust (void);

/* Return the tree node and offset if a given argument corresponds to
   a string constant.  */
extern tree string_constant (tree, tree *);

/* Generate code to evaluate EXP and jump to LABEL if the value is zero.  */
extern void jumpifnot (tree, rtx, int);
extern void jumpifnot_1 (enum tree_code, tree, tree, rtx, int);

/* Generate code to evaluate EXP and jump to LABEL if the value is nonzero.  */
extern void jumpif (tree, rtx, int);
extern void jumpif_1 (enum tree_code, tree, tree, rtx, int);

/* Generate code to evaluate EXP and jump to IF_FALSE_LABEL if
   the result is zero, or IF_TRUE_LABEL if the result is one.  */
extern void do_jump (tree, rtx, rtx, int);
extern void do_jump_1 (enum tree_code, tree, tree, rtx, rtx, int);

extern void do_compare_rtx_and_jump (rtx, rtx, enum rtx_code, int,
				     enum machine_mode, rtx, rtx, rtx, int);

/* Two different ways of generating switch statements.  */
extern int try_casesi (tree, tree, tree, tree, rtx, rtx, rtx);
extern int try_tablejump (tree, tree, tree, tree, rtx, rtx);

/* Functions from alias.c */
#include "alias.h"


/* rtl.h and tree.h were included.  */
/* Return an rtx for the size in bytes of the value of an expr.  */
extern rtx expr_size (tree);

/* Return a wide integer for the size in bytes of the value of EXP, or -1
   if the size can vary or is larger than an integer.  */
extern HOST_WIDE_INT int_expr_size (tree);

/* Return an rtx that refers to the value returned by a function
   in its original home.  This becomes invalid if any more code is emitted.  */
extern rtx hard_function_value (const_tree, const_tree, const_tree, int);

extern rtx prepare_call_address (tree, rtx, rtx, rtx *, int, int);

extern bool shift_return_value (enum machine_mode, bool, rtx);

extern rtx expand_call (tree, rtx, int);

extern void fixup_tail_calls (void);

#ifdef TREE_CODE
extern rtx expand_shift (enum tree_code, enum machine_mode, rtx, tree, rtx,
			 int);
extern rtx expand_divmod (int, enum tree_code, enum machine_mode, rtx, rtx,
			  rtx, int);
#endif

extern void locate_and_pad_parm (enum machine_mode, tree, int, int, tree,
				 struct args_size *,
				 struct locate_and_pad_arg_data *);

/* Return the CODE_LABEL rtx for a LABEL_DECL, creating it if necessary.  */
extern rtx label_rtx (tree);

/* As label_rtx, but additionally the label is placed on the forced label
   list of its containing function (i.e. it is treated as reachable even
   if how is not obvious).  */
extern rtx force_label_rtx (tree);

/* Return an rtx like arg but sans any constant terms.
   Returns the original rtx if it has no constant terms.
   The constant terms are added and stored via a second arg.  */
extern rtx eliminate_constant_term (rtx, rtx *);

/* Convert arg to a valid memory address for specified machine mode that points
   to a specific named address space, by emitting insns to perform arithmetic
   if necessary.  */
extern rtx memory_address_addr_space (enum machine_mode, rtx, addr_space_t);

/* Like memory_address_addr_space, except assume the memory address points to
   the generic named address space.  */
#define memory_address(MODE,RTX) \
	memory_address_addr_space ((MODE), (RTX), ADDR_SPACE_GENERIC)

/* Return a memory reference like MEMREF, but with its mode changed
   to MODE and its address changed to ADDR.
   (VOIDmode means don't change the mode.
   NULL for ADDR means don't change the address.)  */
extern rtx change_address (rtx, enum machine_mode, rtx);

/* Return a memory reference like MEMREF, but with its mode changed
   to MODE and its address offset by OFFSET bytes.  */
#define adjust_address(MEMREF, MODE, OFFSET) \
  adjust_address_1 (MEMREF, MODE, OFFSET, 1, 1)

/* Likewise, but the reference is not required to be valid.  */
#define adjust_address_nv(MEMREF, MODE, OFFSET) \
  adjust_address_1 (MEMREF, MODE, OFFSET, 0, 1)

/* Return a memory reference like MEMREF, but with its mode changed
   to MODE and its address changed to ADDR, which is assumed to be
   increased by OFFSET bytes from MEMREF.  */
#define adjust_automodify_address(MEMREF, MODE, ADDR, OFFSET) \
  adjust_automodify_address_1 (MEMREF, MODE, ADDR, OFFSET, 1)

/* Likewise, but the reference is not required to be valid.  */
#define adjust_automodify_address_nv(MEMREF, MODE, ADDR, OFFSET) \
  adjust_automodify_address_1 (MEMREF, MODE, ADDR, OFFSET, 0)

extern rtx adjust_address_1 (rtx, enum machine_mode, HOST_WIDE_INT, int, int);
extern rtx adjust_automodify_address_1 (rtx, enum machine_mode, rtx,
					HOST_WIDE_INT, int);

/* Return a memory reference like MEMREF, but whose address is changed by
   adding OFFSET, an RTX, to it.  POW2 is the highest power of two factor
   known to be in OFFSET (possibly 1).  */
extern rtx offset_address (rtx, rtx, unsigned HOST_WIDE_INT);

/* Definitions from emit-rtl.c */
#include "emit-rtl.h"

/* Return a memory reference like MEMREF, but with its mode widened to
   MODE and adjusted by OFFSET.  */
extern rtx widen_memory_access (rtx, enum machine_mode, HOST_WIDE_INT);

/* Return a memory reference like MEMREF, but which is known to have a
   valid address.  */
extern rtx validize_mem (rtx);

extern rtx use_anchored_address (rtx);

/* Given REF, a MEM, and T, either the type of X or the expression
   corresponding to REF, set the memory attributes.  OBJECTP is nonzero
   if we are making a new object of this type.  */
extern void set_mem_attributes (rtx, tree, int);

/* Similar, except that BITPOS has not yet been applied to REF, so if
   we alter MEM_OFFSET according to T then we should subtract BITPOS
   expecting that it'll be added back in later.  */
extern void set_mem_attributes_minus_bitpos (rtx, tree, int, HOST_WIDE_INT);

/* Return OFFSET if XEXP (MEM, 0) - OFFSET is known to be ALIGN
   bits aligned for 0 <= OFFSET < ALIGN / BITS_PER_UNIT, or
   -1 if not known.  */
extern int get_mem_align_offset (rtx, unsigned int);

/* Assemble the static constant template for function entry trampolines.  */
extern rtx assemble_trampoline_template (void);

/* Copy given rtx to a new temp reg and return that.  */
extern rtx copy_to_reg (rtx);

/* Like copy_to_reg but always make the reg Pmode.  */
extern rtx copy_addr_to_reg (rtx);

/* Like copy_to_reg but always make the reg the specified mode MODE.  */
extern rtx copy_to_mode_reg (enum machine_mode, rtx);

/* Copy given rtx to given temp reg and return that.  */
extern rtx copy_to_suggested_reg (rtx, rtx, enum machine_mode);

/* Copy a value to a register if it isn't already a register.
   Args are mode (in case value is a constant) and the value.  */
extern rtx force_reg (enum machine_mode, rtx);

/* Return given rtx, copied into a new temp reg if it was in memory.  */
extern rtx force_not_mem (rtx);

/* Return mode and signedness to use when an argument or result in the
   given mode is promoted.  */
extern enum machine_mode promote_function_mode (const_tree, enum machine_mode, int *,
					        const_tree, int);

/* Return mode and signedness to use when an object in the given mode
   is promoted.  */
extern enum machine_mode promote_mode (const_tree, enum machine_mode, int *);

/* Return mode and signedness to use when object is promoted.  */
enum machine_mode promote_decl_mode (const_tree, int *);

/* Remove some bytes from the stack.  An rtx says how many.  */
extern void adjust_stack (rtx);

/* Add some bytes to the stack.  An rtx says how many.  */
extern void anti_adjust_stack (rtx);

/* Add some bytes to the stack while probing it.  An rtx says how many. */
extern void anti_adjust_stack_and_probe (rtx, bool);

/* This enum is used for the following two functions.  */
enum save_level {SAVE_BLOCK, SAVE_FUNCTION, SAVE_NONLOCAL};

/* Save the stack pointer at the specified level.  */
extern void emit_stack_save (enum save_level, rtx *);

/* Restore the stack pointer from a save area of the specified level.  */
extern void emit_stack_restore (enum save_level, rtx);

/* Invoke emit_stack_save for the nonlocal_goto_save_area.  */
extern void update_nonlocal_goto_save_area (void);

/* Allocate some space on the stack dynamically and return its address.  */
extern rtx allocate_dynamic_stack_space (rtx, unsigned, unsigned, bool);

/* Emit one stack probe at ADDRESS, an address within the stack.  */
extern void emit_stack_probe (rtx);

/* Probe a range of stack addresses from FIRST to FIRST+SIZE, inclusive.
   FIRST is a constant and size is a Pmode RTX.  These are offsets from
   the current stack pointer.  STACK_GROWS_DOWNWARD says whether to add
   or subtract them from the stack pointer.  */
extern void probe_stack_range (HOST_WIDE_INT, rtx);

/* Return an rtx that refers to the value returned by a library call
   in its original home.  This becomes invalid if any more code is emitted.  */
extern rtx hard_libcall_value (enum machine_mode, rtx);

/* Return the mode desired by operand N of a particular bitfield
   insert/extract insn, or MAX_MACHINE_MODE if no such insn is
   available.  */

enum extraction_pattern { EP_insv, EP_extv, EP_extzv };
extern enum machine_mode
mode_for_extraction (enum extraction_pattern, int);

extern void store_bit_field (rtx, unsigned HOST_WIDE_INT,
			     unsigned HOST_WIDE_INT, enum machine_mode, rtx);
extern rtx extract_bit_field (rtx, unsigned HOST_WIDE_INT,
			      unsigned HOST_WIDE_INT, int, bool, rtx,
			      enum machine_mode, enum machine_mode);
extern rtx extract_low_bits (enum machine_mode, enum machine_mode, rtx);
extern rtx expand_mult (enum machine_mode, rtx, rtx, rtx, int);
extern rtx expand_mult_highpart_adjust (enum machine_mode, rtx, rtx, rtx, rtx, int);

extern rtx assemble_static_space (unsigned HOST_WIDE_INT);
extern int safe_from_p (const_rtx, tree, int);
extern bool split_comparison (enum rtx_code, enum machine_mode,
			      enum rtx_code *, enum rtx_code *);

/* Call this once to initialize the contents of the optabs
   appropriately for the current target machine.  */
extern void init_optabs (void);
extern void init_all_optabs (void);

/* Call this to initialize an optab function entry.  */
extern rtx init_one_libfunc (const char *);
extern rtx set_user_assembler_libfunc (const char *, const char *);

/* Build a decl for a libfunc named NAME. */
extern tree build_libfunc_function (const char *);

/* Get the personality libfunc for a function decl.  */
rtx get_personality_function (tree);

#endif /* GCC_EXPR_H */<|MERGE_RESOLUTION|>--- conflicted
+++ resolved
@@ -330,13 +330,11 @@
 /* Copy BLKmode object from a set of registers.  */
 extern rtx copy_blkmode_from_reg (rtx, rtx, tree);
 
-<<<<<<< HEAD
+extern rtx copy_blkmode_to_reg (enum machine_mode, tree);
+
 /* Mark REG as holding a parameter for the next CALL_INSN.
    Mode is TYPE_MODE of the non-promoted parameter, or VOIDmode.  */
 extern void use_reg_mode (rtx *, rtx, enum machine_mode);
-=======
-extern rtx copy_blkmode_to_reg (enum machine_mode, tree);
->>>>>>> db1aa643
 
 /* Mark REG as holding a parameter for the next CALL_INSN.  */
 static inline void

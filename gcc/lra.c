--- conflicted
+++ resolved
@@ -1840,11 +1840,7 @@
 static void
 setup_sp_offset (rtx_insn *from, rtx_insn *last)
 {
-<<<<<<< HEAD
-  rtx_insn *before = next_nonnote_insn_bb (last);
-=======
   rtx_insn *before = next_nonnote_nondebug_insn_bb (last);
->>>>>>> 70783a86
   poly_int64 offset = (before == NULL_RTX || ! INSN_P (before)
 		       ? 0 : lra_get_insn_recog_data (before)->sp_offset);
 
@@ -2420,11 +2416,7 @@
   bitmap_initialize (&lra_optional_reload_pseudos, &reg_obstack);
   bitmap_initialize (&lra_subreg_reload_pseudos, &reg_obstack);
   live_p = false;
-<<<<<<< HEAD
-  if (may_ne (get_frame_size (), 0) && crtl->stack_alignment_needed)
-=======
   if (maybe_ne (get_frame_size (), 0) && crtl->stack_alignment_needed)
->>>>>>> 70783a86
     /* If we have a stack frame, we must align it now.  The stack size
        may be a part of the offset computation for register
        elimination.  */

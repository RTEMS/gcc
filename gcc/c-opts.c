/* C/ObjC/C++ command line option handling.
   Copyright (C) 2002, 2003, 2004, 2005, 2006, 2007
   Free Software Foundation, Inc.
   Contributed by Neil Booth.

This file is part of GCC.

GCC is free software; you can redistribute it and/or modify it under
the terms of the GNU General Public License as published by the Free
Software Foundation; either version 3, or (at your option) any later
version.

GCC is distributed in the hope that it will be useful, but WITHOUT ANY
WARRANTY; without even the implied warranty of MERCHANTABILITY or
FITNESS FOR A PARTICULAR PURPOSE.  See the GNU General Public License
for more details.

You should have received a copy of the GNU General Public License
along with GCC; see the file COPYING3.  If not see
<http://www.gnu.org/licenses/>.  */

#include "config.h"
#include "system.h"
#include "coretypes.h"
#include "tm.h"
#include "tree.h"
#include "c-common.h"
#include "c-pragma.h"
#include "flags.h"
#include "toplev.h"
#include "langhooks.h"
#include "tree-inline.h"
#include "diagnostic.h"
#include "intl.h"
#include "cppdefault.h"
#include "c-incpath.h"
#include "debug.h"		/* For debug_hooks.  */
#include "opts.h"
#include "options.h"
#include "mkdeps.h"
#include "target.h"
#include "tm_p.h"

#ifndef DOLLARS_IN_IDENTIFIERS
# define DOLLARS_IN_IDENTIFIERS true
#endif

#ifndef TARGET_SYSTEM_ROOT
# define TARGET_SYSTEM_ROOT NULL
#endif

#ifndef TARGET_OPTF
#define TARGET_OPTF(ARG)
#endif

/* CPP's options.  */
static cpp_options *cpp_opts;

/* Input filename.  */
static const char *this_input_filename;

/* Filename and stream for preprocessed output.  */
static const char *out_fname;
static FILE *out_stream;

/* Append dependencies to deps_file.  */
static bool deps_append;

/* If dependency switches (-MF etc.) have been given.  */
static bool deps_seen;

/* If -v seen.  */
static bool verbose;

/* If -lang-fortran seen.  */
bool lang_fortran = false;

/* Dependency output file.  */
static const char *deps_file;

/* The prefix given by -iprefix, if any.  */
static const char *iprefix;

/* The multilib directory given by -imultilib, if any.  */
static const char *imultilib;

/* The system root, if any.  Overridden by -isysroot.  */
static const char *sysroot = TARGET_SYSTEM_ROOT;

/* Zero disables all standard directories for headers.  */
static bool std_inc = true;

/* Zero disables the C++-specific standard directories for headers.  */
static bool std_cxx_inc = true;

/* If the quote chain has been split by -I-.  */
static bool quote_chain_split;

/* If -Wunused-macros.  */
static bool warn_unused_macros;

/* If -Wvariadic-macros.  */
static bool warn_variadic_macros = true;

/* Number of deferred options.  */
static size_t deferred_count;

/* Number of deferred options scanned for -include.  */
static size_t include_cursor;

/* Include chains.  */
static struct c_incpath *include_chains;

static void set_Wimplicit (int);
static void handle_OPT_d (const char *);
static void set_std_cxx98 (int);
static void set_std_cxx0x (int);
static void set_std_c89 (int, int);
static void set_std_c99 (int);
static void check_deps_environment_vars (void);
static void handle_deferred_opts (void);
static void sanitize_cpp_opts (void);
static void add_prefixed_path (struct c_incpath *, const char *, size_t);
static void push_command_line_include (void);
static void cb_file_change (cpp_reader *, const struct line_map *);
static void cb_dir_change (cpp_reader *, const char *);
static void finish_options (void);

#ifndef STDC_0_IN_SYSTEM_HEADERS
#define STDC_0_IN_SYSTEM_HEADERS 0
#endif

/* Holds switches parsed by c_common_handle_option (), but whose
   handling is deferred to c_common_post_options ().  */
static void defer_opt (enum opt_code, const char *);
static struct deferred_opt
{
  enum opt_code code;
  const char *arg;
} *deferred_opts;

/* Complain that switch CODE expects an argument but none was
   provided.  OPT was the command-line option.  Return FALSE to get
   the default message in opts.c, TRUE if we provide a specialized
   one.  */
bool
c_common_missing_argument (const char *opt, size_t code)
{
  switch (code)
    {
    default:
      /* Pick up the default message.  */
      return false;

    case OPT_fconstant_string_class_:
      error ("no class name specified with %qs", opt);
      break;

    case OPT_A:
      error ("assertion missing after %qs", opt);
      break;

    case OPT_D:
    case OPT_U:
      error ("macro name missing after %qs", opt);
      break;

    case OPT_F:
    case OPT_I:
    case OPT_idirafter:
    case OPT_isysroot:
    case OPT_isystem:
    case OPT_iquote:
      error ("missing path after %qs", opt);
      break;

    case OPT_MF:
    case OPT_MD:
    case OPT_MMD:
    case OPT_include:
    case OPT_imacros:
    case OPT_o:
      error ("missing filename after %qs", opt);
      break;

    case OPT_MQ:
    case OPT_MT:
      error ("missing makefile target after %qs", opt);
      break;
    }

  return true;
}

/* Defer option CODE with argument ARG.  */
static void
defer_opt (enum opt_code code, const char *arg)
{
  deferred_opts[deferred_count].code = code;
  deferred_opts[deferred_count].arg = arg;
  deferred_count++;
}

/* Clean up if this module has previously been initialized.  */
static void
clean_up (void)
{
  cpp_opts = NULL;
  if (parse_in)
    {
      cpp_destroy (parse_in);
      parse_in = NULL;
    }
  out_fname = NULL;
  out_stream = NULL;
  deps_file = NULL;
  iprefix = NULL;
  imultilib = NULL;
  sysroot = TARGET_SYSTEM_ROOT;
  std_inc = true;
  std_cxx_inc = true;
  quote_chain_split = false;
  /* FIXME: reset all warning options, etc.  */
  deferred_count = 0;
  include_cursor = 0;
  if (deferred_opts)
    {
      XDELETEVEC (deferred_opts);
      deferred_opts = NULL;
    }
  if (include_chains)
    {
      delete_c_incpath (include_chains);
      include_chains = NULL;
    }
}

/* Common initialization before parsing options.  */
unsigned int
c_common_init_options (unsigned int argc, const char **argv)
{
  static const unsigned int lang_flags[] = {CL_C, CL_ObjC, CL_CXX, CL_ObjCXX};
  unsigned int i, result;

  clean_up ();

  include_chains = new_c_incpath ();

  /* This is conditionalized only because that is the way the front
     ends used to do it.  Maybe this should be unconditional?  */
  if (c_dialect_cxx ())
    {
      /* By default wrap lines at 80 characters.  Is getenv
	 ("COLUMNS") preferable?  */
      diagnostic_line_cutoff (global_dc) = 80;
      /* By default, emit location information once for every
	 diagnostic message.  */
      diagnostic_prefixing_rule (global_dc) = DIAGNOSTICS_SHOW_PREFIX_ONCE;
    }

  parse_in = cpp_create_reader (c_dialect_cxx () ? CLK_GNUCXX: CLK_GNUC89,
				ident_hash, line_table);

  cpp_opts = cpp_get_options (parse_in);
  cpp_opts->dollars_in_ident = DOLLARS_IN_IDENTIFIERS;
  cpp_opts->objc = c_dialect_objc ();

  /* Reset to avoid warnings on internal definitions.  We set it just
     before passing on command-line options to cpplib.  */
  cpp_opts->warn_dollars = 0;

  flag_exceptions = c_dialect_cxx ();
  warn_pointer_arith = c_dialect_cxx ();
  warn_write_strings = c_dialect_cxx();

  /* By default, C99-like requirements for complex multiply and divide.  */
  flag_complex_method = 2;

  deferred_opts = XNEWVEC (struct deferred_opt, argc);

  result = lang_flags[c_language];

  if (c_language == clk_c)
    {
      /* If preprocessing assembly language, accept any of the C-family
	 front end options since the driver may pass them through.  */
      for (i = 1; i < argc; i++)
	if (! strcmp (argv[i], "-lang-asm"))
	  {
	    result |= CL_C | CL_ObjC | CL_CXX | CL_ObjCXX;
	    break;
	  }

#ifdef CL_Fortran
      for (i = 1; i < argc; i++)
	if (! strcmp (argv[i], "-lang-fortran"))
	{
	    result |= CL_Fortran;
	    break;
	}
#endif
    }

  return result;
}

/* Handle switch SCODE with argument ARG.  VALUE is true, unless no-
   form of an -f or -W option was given.  Returns 0 if the switch was
   invalid, a negative number to prevent language-independent
   processing in toplev.c (a hack necessary for the short-term).  */
int
c_common_handle_option (size_t scode, const char *arg, int value)
{
  const struct cl_option *option = &cl_options[scode];
  enum opt_code code = (enum opt_code) scode;
  int result = 1;

  /* Prevent resetting the language standard to a C dialect when the driver
     has already determined that we're looking at assembler input.  */
  bool preprocessing_asm_p = (cpp_get_options (parse_in)->lang == CLK_ASM);
 
  switch (code)
    {
    default:
      if (cl_options[code].flags & (CL_C | CL_CXX | CL_ObjC | CL_ObjCXX))
	{
	  if ((option->flags & CL_TARGET)
	      && ! targetcm.handle_c_option (scode, arg, value))
	    result = 0;
	  break;
	}
#ifdef CL_Fortran
      if (lang_fortran && (cl_options[code].flags & (CL_Fortran)))
	break;
#endif
      result = 0;
      break;

    case OPT__output_pch_:
      pch_file = arg;
      break;

    case OPT_A:
      defer_opt (code, arg);
      break;

    case OPT_C:
      cpp_opts->discard_comments = 0;
      break;

    case OPT_CC:
      cpp_opts->discard_comments = 0;
      cpp_opts->discard_comments_in_macro_exp = 0;
      break;

    case OPT_D:
      defer_opt (code, arg);
      break;

    case OPT_E:
      flag_preprocess_only = 1;
      break;

    case OPT_H:
      cpp_opts->print_include_names = 1;
      break;

    case OPT_F:
      TARGET_OPTF (xstrdup (arg));
      break;

    case OPT_I:
      if (strcmp (arg, "-"))
	add_path (include_chains, xstrdup (arg), BRACKET, 0, true);
      else
	{
	  if (quote_chain_split)
	    error ("-I- specified twice");
	  quote_chain_split = true;
	  split_quote_chain (include_chains);
	  inform ("obsolete option -I- used, please use -iquote instead");
	}
      break;

    case OPT_M:
    case OPT_MM:
      /* When doing dependencies with -M or -MM, suppress normal
	 preprocessed output, but still do -dM etc. as software
	 depends on this.  Preprocessed output does occur if -MD, -MMD
	 or environment var dependency generation is used.  */
      cpp_opts->deps.style = (code == OPT_M ? DEPS_SYSTEM: DEPS_USER);
      flag_no_output = 1;
      cpp_opts->inhibit_warnings = 1;
      break;

    case OPT_MD:
    case OPT_MMD:
      cpp_opts->deps.style = (code == OPT_MD ? DEPS_SYSTEM: DEPS_USER);
      deps_file = arg;
      break;

    case OPT_MF:
      deps_seen = true;
      deps_file = arg;
      break;

    case OPT_MG:
      deps_seen = true;
      cpp_opts->deps.missing_files = true;
      break;

    case OPT_MP:
      deps_seen = true;
      cpp_opts->deps.phony_targets = true;
      break;

    case OPT_MQ:
    case OPT_MT:
      deps_seen = true;
      defer_opt (code, arg);
      break;

    case OPT_P:
      flag_no_line_commands = 1;
      break;

    case OPT_fworking_directory:
      flag_working_directory = value;
      break;

    case OPT_U:
      defer_opt (code, arg);
      break;

    case OPT_Wall:
      set_Wunused (value);
      set_Wformat (value);
      set_Wimplicit (value);
      warn_char_subscripts = value;
      warn_missing_braces = value;
      warn_parentheses = value;
      warn_return_type = value;
      warn_sequence_point = value;	/* Was C only.  */
      warn_switch = value;
      if (warn_strict_aliasing == -1)
	set_Wstrict_aliasing (value);
      warn_address = value;
      if (warn_strict_overflow == -1)
	warn_strict_overflow = value;
      warn_array_bounds = value;

      /* Only warn about unknown pragmas that are not in system
	 headers.  */
      warn_unknown_pragmas = value;

      /* We save the value of warn_uninitialized, since if they put
	 -Wuninitialized on the command line, we need to generate a
	 warning about not using it without also specifying -O.  */
      if (warn_uninitialized != 1)
	warn_uninitialized = (value ? 2 : 0);

      if (!c_dialect_cxx ())
	/* We set this to 2 here, but 1 in -Wmain, so -ffreestanding
	   can turn it off only if it's not explicit.  */
	warn_main = value * 2;
      else
	{
	  /* C++-specific warnings.  */
          warn_sign_compare = value;
	  warn_reorder = value;
          warn_cxx0x_compat = value;
	}

      cpp_opts->warn_trigraphs = value;
      cpp_opts->warn_comments = value;
      cpp_opts->warn_num_sign_change = value;

      if (warn_pointer_sign == -1)
	warn_pointer_sign = 1;
      break;

    case OPT_Wcomment:
    case OPT_Wcomments:
      cpp_opts->warn_comments = value;
      break;

    case OPT_Wdeprecated:
      cpp_opts->warn_deprecated = value;
      break;

    case OPT_Wendif_labels:
      cpp_opts->warn_endif_labels = value;
      break;

    case OPT_Werror:
      cpp_opts->warnings_are_errors = value;
      global_dc->warning_as_error_requested = value;
      break;

    case OPT_Werror_implicit_function_declaration: 
      /* For backward compatibility, this is the same as
	 -Werror=implicit-function-declaration.  */
      enable_warning_as_error ("implicit-function-declaration", value, CL_C | CL_ObjC); 
      break;

    case OPT_Wformat:
      set_Wformat (value);
      break;

    case OPT_Wformat_:
      set_Wformat (atoi (arg));
      break;

    case OPT_Wimplicit:
      set_Wimplicit (value);
      break;

    case OPT_Wimport:
      /* Silently ignore for now.  */
      break;

    case OPT_Winvalid_pch:
      cpp_opts->warn_invalid_pch = value;
      break;

    case OPT_Wmain:
      if (value)
	warn_main = 1;
      else
	warn_main = -1;
      break;

    case OPT_Wmissing_include_dirs:
      cpp_opts->warn_missing_include_dirs = value;
      break;

    case OPT_Wmultichar:
      cpp_opts->warn_multichar = value;
      break;

    case OPT_Wnormalized_:
      if (!value || (arg && strcasecmp (arg, "none") == 0))
	cpp_opts->warn_normalize = normalized_none;
      else if (!arg || strcasecmp (arg, "nfkc") == 0)
	cpp_opts->warn_normalize = normalized_KC;
      else if (strcasecmp (arg, "id") == 0)
	cpp_opts->warn_normalize = normalized_identifier_C;
      else if (strcasecmp (arg, "nfc") == 0)
	cpp_opts->warn_normalize = normalized_C;
      else
	error ("argument %qs to %<-Wnormalized%> not recognized", arg);
      break;

    case OPT_Wreturn_type:
      warn_return_type = value;
      break;

    case OPT_Wstrict_null_sentinel:
      warn_strict_null_sentinel = value;
      break;

    case OPT_Wsystem_headers:
      cpp_opts->warn_system_headers = value;
      break;

    case OPT_Wtraditional:
      cpp_opts->warn_traditional = value;
      break;

    case OPT_Wtrigraphs:
      cpp_opts->warn_trigraphs = value;
      break;

    case OPT_Wundef:
      cpp_opts->warn_undef = value;
      break;

    case OPT_Wunknown_pragmas:
      /* Set to greater than 1, so that even unknown pragmas in
	 system headers will be warned about.  */
      warn_unknown_pragmas = value * 2;
      break;

    case OPT_Wunused_macros:
      warn_unused_macros = value;
      break;

    case OPT_Wvariadic_macros:
      warn_variadic_macros = value;
      break;

    case OPT_Wwrite_strings:
      warn_write_strings = value;
      break;

    case OPT_Weffc__:
      warn_ecpp = value;
      if (value)
        warn_nonvdtor = true;
      break;

    case OPT_ansi:
      if (!c_dialect_cxx ())
	set_std_c89 (false, true);
      else
	set_std_cxx98 (true);
      break;

    case OPT_d:
      handle_OPT_d (arg);
      break;

    case OPT_fcond_mismatch:
      if (!c_dialect_cxx ())
	{
	  flag_cond_mismatch = value;
	  break;
	}
      /* Fall through.  */

    case OPT_fall_virtual:
    case OPT_falt_external_templates:
    case OPT_fenum_int_equiv:
    case OPT_fexternal_templates:
    case OPT_fguiding_decls:
    case OPT_fhonor_std:
    case OPT_fhuge_objects:
    case OPT_flabels_ok:
    case OPT_fname_mangling_version_:
    case OPT_fnew_abi:
    case OPT_fnonnull_objects:
    case OPT_fsquangle:
    case OPT_fstrict_prototype:
    case OPT_fthis_is_variable:
    case OPT_fvtable_thunks:
    case OPT_fxref:
    case OPT_fvtable_gc:
      warning (0, "switch %qs is no longer supported", option->opt_text);
      break;

    case OPT_faccess_control:
      flag_access_control = value;
      break;

    case OPT_fasm:
      flag_no_asm = !value;
      break;

    case OPT_fbuiltin:
      flag_no_builtin = !value;
      break;

    case OPT_fbuiltin_:
      if (value)
	result = 0;
      else
	disable_builtin_function (arg);
      break;

    case OPT_fdirectives_only:
      cpp_opts->directives_only = value;
      break;

    case OPT_fdollars_in_identifiers:
      cpp_opts->dollars_in_ident = value;
      break;

    case OPT_ffreestanding:
      value = !value;
      /* Fall through....  */
    case OPT_fhosted:
      flag_hosted = value;
      flag_no_builtin = !value;
      /* warn_main will be 2 if set by -Wall, 1 if set by -Wmain */
      if (!value && warn_main == 2)
	warn_main = 0;
      break;

    case OPT_fshort_double:
      flag_short_double = value;
      break;

    case OPT_fshort_enums:
      flag_short_enums = value;
      break;

    case OPT_fshort_wchar:
      flag_short_wchar = value;
      break;

    case OPT_fsigned_bitfields:
      flag_signed_bitfields = value;
      break;

    case OPT_fsigned_char:
      flag_signed_char = value;
      break;

    case OPT_funsigned_bitfields:
      flag_signed_bitfields = !value;
      break;

    case OPT_funsigned_char:
      flag_signed_char = !value;
      break;

    case OPT_fcheck_new:
      flag_check_new = value;
      break;

    case OPT_fconserve_space:
      flag_conserve_space = value;
      break;

    case OPT_fconstant_string_class_:
      constant_string_class_name = arg;
      break;

    case OPT_fdefault_inline:
      flag_default_inline = value;
      break;

    case OPT_felide_constructors:
      flag_elide_constructors = value;
      break;

    case OPT_fenforce_eh_specs:
      flag_enforce_eh_specs = value;
      break;

    case OPT_fextended_identifiers:
      cpp_opts->extended_identifiers = value;
      break;

    case OPT_ffor_scope:
      flag_new_for_scope = value;
      break;

    case OPT_fgnu_keywords:
      flag_no_gnu_keywords = !value;
      break;

    case OPT_fgnu_runtime:
      flag_next_runtime = !value;
      break;

    case OPT_fhandle_exceptions:
      warning (0, "-fhandle-exceptions has been renamed -fexceptions (and is now on by default)");
      flag_exceptions = value;
      break;

    case OPT_fimplement_inlines:
      flag_implement_inlines = value;
      break;

    case OPT_fimplicit_inline_templates:
      flag_implicit_inline_templates = value;
      break;

    case OPT_fimplicit_templates:
      flag_implicit_templates = value;
      break;

    case OPT_flax_vector_conversions:
      flag_lax_vector_conversions = value;
      break;

    case OPT_fms_extensions:
      flag_ms_extensions = value;
      break;

    case OPT_fnext_runtime:
      flag_next_runtime = value;
      break;

    case OPT_fnil_receivers:
      flag_nil_receivers = value;
      break;

    case OPT_fnonansi_builtins:
      flag_no_nonansi_builtin = !value;
      break;

    case OPT_foperator_names:
      cpp_opts->operator_names = value;
      break;

    case OPT_foptional_diags:
      flag_optional_diags = value;
      break;

    case OPT_fpch_deps:
      cpp_opts->restore_pch_deps = value;
      break;

    case OPT_fpch_preprocess:
      flag_pch_preprocess = value;
      break;

    case OPT_fpermissive:
      flag_permissive = value;
      break;

    case OPT_fpreprocessed:
      cpp_opts->preprocessed = value;
      break;

    case OPT_freplace_objc_classes:
      flag_replace_objc_classes = value;
      break;

    case OPT_frepo:
      flag_use_repository = value;
      if (value)
	flag_implicit_templates = 0;
      break;

    case OPT_frtti:
      flag_rtti = value;
      break;

    case OPT_fshow_column:
      cpp_opts->show_column = value;
      break;

    case OPT_fstats:
      flag_detailed_statistics = value;
      break;

    case OPT_ftabstop_:
      /* It is documented that we silently ignore silly values.  */
      if (value >= 1 && value <= 100)
	cpp_opts->tabstop = value;
      break;

    case OPT_fexec_charset_:
      cpp_opts->narrow_charset = arg;
      break;

    case OPT_fwide_exec_charset_:
      cpp_opts->wide_charset = arg;
      break;

    case OPT_finput_charset_:
      cpp_opts->input_charset = arg;
      break;

    case OPT_ftemplate_depth_:
      max_tinst_depth = value;
      break;

    case OPT_fuse_cxa_atexit:
      flag_use_cxa_atexit = value;
      break;

    case OPT_fuse_cxa_get_exception_ptr:
      flag_use_cxa_get_exception_ptr = value;
      break;

    case OPT_fvisibility_inlines_hidden:
      visibility_options.inlines_hidden = value;
      break;

    case OPT_fweak:
      flag_weak = value;
      break;

    case OPT_fthreadsafe_statics:
      flag_threadsafe_statics = value;
      break;

    case OPT_fzero_link:
      flag_zero_link = value;
      break;

    case OPT_gen_decls:
      flag_gen_declaration = 1;
      break;

    case OPT_femit_struct_debug_baseonly:
      set_struct_debug_option ("base");
      break;

    case OPT_femit_struct_debug_reduced:
      set_struct_debug_option ("dir:ord:sys,dir:gen:any,ind:base");
      break;

    case OPT_femit_struct_debug_detailed_:
      set_struct_debug_option (arg);
      break;

    case OPT_idirafter:
      add_path (include_chains, xstrdup (arg), AFTER, 0, true);
      break;

    case OPT_imacros:
    case OPT_include:
      defer_opt (code, arg);
      break;

    case OPT_imultilib:
      imultilib = arg;
      break;

    case OPT_iprefix:
      iprefix = arg;
      break;

    case OPT_iquote:
      add_path (include_chains, xstrdup (arg), QUOTE, 0, true);
      break;

    case OPT_isysroot:
      sysroot = arg;
      break;

    case OPT_isystem:
      add_path (include_chains, xstrdup (arg), SYSTEM, 0, true);
      break;

    case OPT_iwithprefix:
      add_prefixed_path (include_chains, arg, SYSTEM);
      break;

    case OPT_iwithprefixbefore:
      add_prefixed_path (include_chains, arg, BRACKET);
      break;

    case OPT_lang_asm:
      cpp_set_lang (parse_in, CLK_ASM);
      cpp_opts->dollars_in_ident = false;
      break;

    case OPT_lang_fortran:
      lang_fortran = true;
      break;

    case OPT_lang_objc:
      cpp_opts->objc = 1;
      break;

    case OPT_nostdinc:
      std_inc = false;
      break;

    case OPT_nostdinc__:
      std_cxx_inc = false;
      break;

    case OPT_o:
      if (!out_fname)
	out_fname = arg;
      else
	error ("output filename specified twice");
      break;

      /* We need to handle the -pedantic switches here, rather than in
	 c_common_post_options, so that a subsequent -Wno-endif-labels
	 is not overridden.  */
    case OPT_pedantic_errors:
      cpp_opts->pedantic_errors = 1;
      /* Fall through.  */
    case OPT_pedantic:
      cpp_opts->pedantic = 1;
      cpp_opts->warn_endif_labels = 1;
      if (warn_pointer_sign == -1)
	warn_pointer_sign = 1;
      if (warn_overlength_strings == -1)
	warn_overlength_strings = 1;
      break;

    case OPT_print_objc_runtime_info:
      print_struct_values = 1;
      break;

    case OPT_print_pch_checksum:
      c_common_print_pch_checksum (stdout);
      exit_after_options = true;
      break;

    case OPT_remap:
      cpp_opts->remap = 1;
      break;

    case OPT_std_c__98:
    case OPT_std_gnu__98:
      if (!preprocessing_asm_p)
	set_std_cxx98 (code == OPT_std_c__98 /* ISO */);
      break;

    case OPT_std_c__0x:
    case OPT_std_gnu__0x:
      if (!preprocessing_asm_p)
	set_std_cxx0x (code == OPT_std_c__0x /* ISO */);
      break;

    case OPT_std_c89:
    case OPT_std_iso9899_1990:
    case OPT_std_iso9899_199409:
      if (!preprocessing_asm_p)
	set_std_c89 (code == OPT_std_iso9899_199409 /* c94 */, true /* ISO */);
      break;

    case OPT_std_gnu89:
      if (!preprocessing_asm_p)
	set_std_c89 (false /* c94 */, false /* ISO */);
      break;

    case OPT_std_c99:
    case OPT_std_c9x:
    case OPT_std_iso9899_1999:
    case OPT_std_iso9899_199x:
      if (!preprocessing_asm_p)
	set_std_c99 (true /* ISO */);
      break;

    case OPT_std_gnu99:
    case OPT_std_gnu9x:
      if (!preprocessing_asm_p)
	set_std_c99 (false /* ISO */);
      break;

    case OPT_trigraphs:
      cpp_opts->trigraphs = 1;
      break;

    case OPT_traditional_cpp:
      cpp_opts->traditional = 1;
      break;

    case OPT_undef:
      flag_undef = 1;
      break;

    case OPT_w:
      cpp_opts->inhibit_warnings = 1;
      break;

    case OPT_v:
      verbose = true;
      break;
    }

  return result;
}

/* Post-switch processing.  */
bool
c_common_post_options (const char **pfilename)
{
  struct cpp_callbacks *cb;

  /* Canonicalize the input and output filenames.  */
  if (in_fnames == NULL)
    {
      in_fnames = XNEWVEC (const char *, 1);
      in_fnames[0] = "";
    }
  else if (strcmp (in_fnames[0], "-") == 0)
    in_fnames[0] = "";

  if (out_fname == NULL || !strcmp (out_fname, "-"))
    out_fname = "";

  if (cpp_opts->deps.style == DEPS_NONE)
    check_deps_environment_vars ();

  handle_deferred_opts ();

  sanitize_cpp_opts ();

  register_include_chains (include_chains,
			   parse_in, sysroot, iprefix, imultilib,
			   std_inc, std_cxx_inc && c_dialect_cxx (), verbose);

#ifdef C_COMMON_OVERRIDE_OPTIONS
  /* Some machines may reject certain combinations of C
     language-specific options.  */
  C_COMMON_OVERRIDE_OPTIONS;
#endif

  flag_inline_trees = 1;

  /* Use tree inlining.  */
  if (!flag_no_inline)
    flag_no_inline = 1;
  if (flag_inline_functions)
    flag_inline_trees = 2;

  /* By default we use C99 inline semantics in GNU99 or C99 mode.  C99
     inline semantics are not supported in GNU89 or C89 mode.  */
  if (flag_gnu89_inline == -1)
    flag_gnu89_inline = !flag_isoc99;
  else if (!flag_gnu89_inline && !flag_isoc99)
    error ("-fno-gnu89-inline is only supported in GNU99 or C99 mode");

  /* If we are given more than one input file, we must use
     unit-at-a-time mode.  */
  if (num_in_fnames > 1)
    flag_unit_at_a_time = 1;

  /* Default to ObjC sjlj exception handling if NeXT runtime.  */
  if (flag_objc_sjlj_exceptions < 0)
    flag_objc_sjlj_exceptions = flag_next_runtime;
  if (flag_objc_exceptions && !flag_objc_sjlj_exceptions)
    flag_exceptions = 1;

  /* -Wextra implies -Wtype-limits, -Wclobbered, 
     -Wempty-body, -Wsign-compare, 
     -Wmissing-field-initializers, -Wmissing-parameter-type
     -Wold-style-declaration, -Woverride-init and -Wignored-qualifiers
     but not if explicitly overridden.  */
  if (warn_type_limits == -1)
    warn_type_limits = extra_warnings;
  if (warn_clobbered == -1)
    warn_clobbered = extra_warnings;
  if (warn_empty_body == -1)
    warn_empty_body = extra_warnings;
  if (warn_sign_compare == -1)
    warn_sign_compare = extra_warnings;
  if (warn_missing_field_initializers == -1)
    warn_missing_field_initializers = extra_warnings;
  if (warn_missing_parameter_type == -1)
    warn_missing_parameter_type = extra_warnings;
  if (warn_old_style_declaration == -1)
    warn_old_style_declaration = extra_warnings;
  if (warn_override_init == -1)
    warn_override_init = extra_warnings;
  if (warn_ignored_qualifiers == -1)
    warn_ignored_qualifiers = extra_warnings;

  /* -Wpointer_sign is disabled by default, but it is enabled if any
     of -Wall or -pedantic are given.  */
  if (warn_pointer_sign == -1)
    warn_pointer_sign = 0;

  if (warn_strict_aliasing == -1)
    warn_strict_aliasing = 0;
  if (warn_strict_overflow == -1)
    warn_strict_overflow = 0;

  /* -Woverlength-strings is off by default, but is enabled by -pedantic.
     It is never enabled in C++, as the minimum limit is not normative
     in that standard.  */
  if (warn_overlength_strings == -1 || c_dialect_cxx ())
    warn_overlength_strings = 0;

  /* Adjust various flags for C++ based on command-line settings.  */
  if (c_dialect_cxx ())
    {
      if (!flag_permissive)
	{
	  flag_pedantic_errors = 1;
	  /* FIXME: For consistency pedantic_errors should have the
	     same value in the front-end and in CPP. However, this
	     will break existing applications. The right fix is
	     disentagle flag_permissive from flag_pedantic_errors,
	     create a new diagnostic function permerror that is
	     controlled by flag_permissive and convert most C++
	     pedwarns to this new function.
	  cpp_opts->pedantic_errors = 1;  */
	}
      if (!flag_no_inline)
	{
	  flag_inline_trees = 1;
	  flag_no_inline = 1;
	}
      if (flag_inline_functions)
	flag_inline_trees = 2;
    } 

  /* In C, -Wconversion enables -Wsign-conversion (unless disabled
     through -Wno-sign-conversion). While in C++,
     -Wsign-conversion needs to be requested explicitly.  */
  if (warn_sign_conversion == -1)
    warn_sign_conversion =  (c_dialect_cxx ()) ? 0 : warn_conversion;


  /* Special format checking options don't work without -Wformat; warn if
     they are used.  */
  if (!warn_format)
    {
      warning (OPT_Wformat_y2k,
	       "-Wformat-y2k ignored without -Wformat");
      warning (OPT_Wformat_extra_args,
	       "-Wformat-extra-args ignored without -Wformat");
      warning (OPT_Wformat_zero_length,
	       "-Wformat-zero-length ignored without -Wformat");
      warning (OPT_Wformat_nonliteral,
	       "-Wformat-nonliteral ignored without -Wformat");
      warning (OPT_Wformat_contains_nul,
	       "-Wformat-contains-nul ignored without -Wformat");
      warning (OPT_Wformat_security,
	       "-Wformat-security ignored without -Wformat");
    }

  /* -Wimplicit-function-declaration is enabled by default for C99.  */
  if (warn_implicit_function_declaration == -1) 
    warn_implicit_function_declaration = flag_isoc99;

  /* If we're allowing C++0x constructs, don't warn about C++0x
     compatibility problems.  */
  if (cxx_dialect == cxx0x)
    warn_cxx0x_compat = 0;

  if (flag_preprocess_only)
    {
      /* Open the output now.  We must do so even if flag_no_output is
	 on, because there may be other output than from the actual
	 preprocessing (e.g. from -dM).  */
      if (out_fname[0] == '\0')
	out_stream = stdout;
      else
	out_stream = fopen (out_fname, "w");

      if (out_stream == NULL)
	{
	  fatal_error ("opening output file %s: %m", out_fname);
	  return false;
	}

      if (num_in_fnames > 1)
	error ("too many filenames given.  Type %s --help for usage",
	       progname);

      init_pp_output (out_stream);
    }
  else
    {
      init_c_lex ();

      /* Yuk.  WTF is this?  I do know ObjC relies on it somewhere.  */
      input_location = UNKNOWN_LOCATION;
    }

  cb = cpp_get_callbacks (parse_in);
  cb->file_change = cb_file_change;
  cb->dir_change = cb_dir_change;
  cpp_post_options (parse_in);

  input_location = UNKNOWN_LOCATION;

  /* If an error has occurred in cpplib, note it so we fail
     immediately.  */
  errorcount += cpp_errors (parse_in);

  if (flag_preprocess_only)
    *pfilename = this_input_filename = cpp_read_main_file (parse_in,
							   in_fnames[0]);
  else
    *pfilename = in_fnames[0];	/* FIXME: not quite as nice ... ? */

  if (flag_working_directory
      && flag_preprocess_only && !flag_no_line_commands)
    pp_dir_change (parse_in, get_src_pwd ());

  return flag_preprocess_only;
}

/* Front end initialization common to C, ObjC and C++.  */
bool
c_common_init (void)
{
  /* Set up preprocessor arithmetic.  Must be done after call to
     c_common_nodes_and_builtins for type nodes to be good.  */
  cpp_opts->precision = TYPE_PRECISION (intmax_type_node);
  cpp_opts->char_precision = TYPE_PRECISION (char_type_node);
  cpp_opts->int_precision = TYPE_PRECISION (integer_type_node);
  cpp_opts->wchar_precision = TYPE_PRECISION (wchar_type_node);
  cpp_opts->unsigned_wchar = TYPE_UNSIGNED (wchar_type_node);
  cpp_opts->bytes_big_endian = BYTES_BIG_ENDIAN;

  /* This can't happen until after wchar_precision and bytes_big_endian
     are known.  */
  cpp_init_iconv (parse_in);

  if (version_flag)
    c_common_print_pch_checksum (stderr);

  if (flag_preprocess_only)
    {
      finish_options ();
      preprocess_file (parse_in);
      return false;
    }

  /* Has to wait until now so that cpplib has its hash table.  */
  init_pragma ();

  return true;
}

/* Initialize the integrated preprocessor after debug output has been
   initialized; loop over each input file.  */
void
c_common_parse_file (int set_yydebug)
{
  unsigned int i;

  if (set_yydebug)
    switch (c_language)
      {
      case clk_c:
	warning(0, "The C parser does not support -dy, option ignored");
	break;
      case clk_objc:
	warning(0,
		"The Objective-C parser does not support -dy, option ignored");
	break;
      case clk_cxx:
	warning(0, "The C++ parser does not support -dy, option ignored");
	break;
      case clk_objcxx:
	warning(0,
	    "The Objective-C++ parser does not support -dy, option ignored");
	break;
      default:
	gcc_unreachable ();
    }

  for (i = 0; i < num_in_fnames; ++i)
    {
      cpp_undef_all (parse_in);
      this_input_filename = cpp_read_main_file (parse_in, in_fnames[i]);
      /* If an input file is missing, abandon further compilation.
	 cpplib has issued a diagnostic.  */
      if (!this_input_filename)
	break;
      /* Start the main input file, if the debug writer wants it. */
      if (debug_hooks->start_end_main_source_file)
	(*debug_hooks->start_source_file) (0, this_input_filename);
      finish_options ();
      pch_init ();
      push_file_scope ();
      c_parse_file ();
      finish_file ();
      pop_file_scope ();
      /* And end the main input file, if the debug writer wants it  */
      if (debug_hooks->start_end_main_source_file)
	(*debug_hooks->end_source_file) (0);
<<<<<<< HEAD
=======
      if (++i >= num_in_fnames)
	break;
      cpp_undef_all (parse_in);
      cpp_clear_file_cache (parse_in);
      this_input_filename
	= cpp_read_main_file (parse_in, in_fnames[i]);
      /* If an input file is missing, abandon further compilation.
	 cpplib has issued a diagnostic.  */
      if (!this_input_filename)
	break;
>>>>>>> 0dc15f28
    }
}

/* Common finish hook for the C, ObjC and C++ front ends.  */
void
c_common_finish (void)
{
  FILE *deps_stream = NULL;

  if (cpp_opts->deps.style != DEPS_NONE)
    {
      /* If -M or -MM was seen without -MF, default output to the
	 output stream.  */
      if (!deps_file)
	deps_stream = out_stream;
      else
	{
	  deps_stream = fopen (deps_file, deps_append ? "a": "w");
	  if (!deps_stream)
	    fatal_error ("opening dependency file %s: %m", deps_file);
	}
    }

  /* For performance, avoid tearing down cpplib's internal structures
     with cpp_destroy ().  */
  errorcount += cpp_finish (parse_in, deps_stream);

  if (deps_stream && deps_stream != out_stream
      && (ferror (deps_stream) || fclose (deps_stream)))
    fatal_error ("closing dependency file %s: %m", deps_file);

  if (out_stream && (ferror (out_stream) || fclose (out_stream)))
    fatal_error ("when writing output to %s: %m", out_fname);
}

/* Either of two environment variables can specify output of
   dependencies.  Their value is either "OUTPUT_FILE" or "OUTPUT_FILE
   DEPS_TARGET", where OUTPUT_FILE is the file to write deps info to
   and DEPS_TARGET is the target to mention in the deps.  They also
   result in dependency information being appended to the output file
   rather than overwriting it, and like Sun's compiler
   SUNPRO_DEPENDENCIES suppresses the dependency on the main file.  */
static void
check_deps_environment_vars (void)
{
  char *spec;

  GET_ENVIRONMENT (spec, "DEPENDENCIES_OUTPUT");
  if (spec)
    cpp_opts->deps.style = DEPS_USER;
  else
    {
      GET_ENVIRONMENT (spec, "SUNPRO_DEPENDENCIES");
      if (spec)
	{
	  cpp_opts->deps.style = DEPS_SYSTEM;
	  cpp_opts->deps.ignore_main_file = true;
	}
    }

  if (spec)
    {
      /* Find the space before the DEPS_TARGET, if there is one.  */
      char *s = strchr (spec, ' ');
      if (s)
	{
	  /* Let the caller perform MAKE quoting.  */
	  defer_opt (OPT_MT, s + 1);
	  *s = '\0';
	}

      /* Command line -MF overrides environment variables and default.  */
      if (!deps_file)
	deps_file = spec;

      deps_append = 1;
      deps_seen = true;
    }
}

/* Handle deferred command line switches.  */
static void
handle_deferred_opts (void)
{
  size_t i;
  struct deps *deps;

  /* Avoid allocating the deps buffer if we don't need it.
     (This flag may be true without there having been -MT or -MQ
     options, but we'll still need the deps buffer.)  */
  if (!deps_seen)
    return;

  deps = cpp_get_deps (parse_in);

  for (i = 0; i < deferred_count; i++)
    {
      struct deferred_opt *opt = &deferred_opts[i];

      if (opt->code == OPT_MT || opt->code == OPT_MQ)
	deps_add_target (deps, opt->arg, opt->code == OPT_MQ);
    }
}

/* These settings are appropriate for GCC, but not necessarily so for
   cpplib as a library.  */
static void
sanitize_cpp_opts (void)
{
  /* If we don't know what style of dependencies to output, complain
     if any other dependency switches have been given.  */
  if (deps_seen && cpp_opts->deps.style == DEPS_NONE)
    error ("to generate dependencies you must specify either -M or -MM");

  /* -dM and dependencies suppress normal output; do it here so that
     the last -d[MDN] switch overrides earlier ones.  */
  if (flag_dump_macros == 'M')
    flag_no_output = 1;

  /* By default, -fdirectives-only implies -dD.  This allows subsequent phases
     to perform proper macro expansion.  */
  if (cpp_opts->directives_only && !cpp_opts->preprocessed && !flag_dump_macros)
    flag_dump_macros = 'D';

  /* Disable -dD, -dN and -dI if normal output is suppressed.  Allow
     -dM since at least glibc relies on -M -dM to work.  */
  /* Also, flag_no_output implies flag_no_line_commands, always.  */
  if (flag_no_output)
    {
      if (flag_dump_macros != 'M')
	flag_dump_macros = 0;
      flag_dump_includes = 0;
      flag_no_line_commands = 1;
    }

  cpp_opts->unsigned_char = !flag_signed_char;
  cpp_opts->stdc_0_in_system_headers = STDC_0_IN_SYSTEM_HEADERS;

  /* We want -Wno-long-long to override -pedantic -std=non-c99
     and/or -Wtraditional, whatever the ordering.  */
  cpp_opts->warn_long_long
    = warn_long_long && ((pedantic
			  && (c_dialect_cxx ()
			      ? cxx_dialect == cxx98
			      : !flag_isoc99))
                         || warn_traditional);

  /* Similarly with -Wno-variadic-macros.  No check for c99 here, since
     this also turns off warnings about GCCs extension.  */
  cpp_opts->warn_variadic_macros
    = warn_variadic_macros && (pedantic || warn_traditional);

  /* If we're generating preprocessor output, emit current directory
     if explicitly requested or if debugging information is enabled.
     ??? Maybe we should only do it for debugging formats that
     actually output the current directory?  */
  if (flag_working_directory == -1)
    flag_working_directory = (debug_info_level != DINFO_LEVEL_NONE);

  if (cpp_opts->directives_only)
    {
      if (warn_unused_macros)
	error ("-fdirectives-only is incompatible with -Wunused_macros");
      if (cpp_opts->traditional)
	error ("-fdirectives-only is incompatible with -traditional");
    }
}

/* Add include path with a prefix at the front of its name.  */
static void
add_prefixed_path (struct c_incpath *incpath, const char *suffix, size_t chain)
{
  char *path;
  const char *prefix;
  size_t prefix_len, suffix_len;

  suffix_len = strlen (suffix);
  prefix     = iprefix ? iprefix : cpp_GCC_INCLUDE_DIR;
  prefix_len = iprefix ? strlen (iprefix) : cpp_GCC_INCLUDE_DIR_len;

  path = (char *) xmalloc (prefix_len + suffix_len + 1);
  memcpy (path, prefix, prefix_len);
  memcpy (path + prefix_len, suffix, suffix_len);
  path[prefix_len + suffix_len] = '\0';

  add_path (incpath, path, chain, 0, false);
}

/* Handle -D, -U, -A, -imacros, and the first -include.  */
static void
finish_options (void)
{
  if (!cpp_opts->preprocessed)
    {
      size_t i;

      cb_file_change (parse_in,
<<<<<<< HEAD
		      linemap_add (&line_table, LC_RENAME, 0, 0,
=======
		      linemap_add (line_table, LC_RENAME, 0,
>>>>>>> 0dc15f28
				   _("<built-in>"), 0));

      cpp_init_builtins (parse_in, flag_hosted);
      c_cpp_builtins (parse_in);

      /* We're about to send user input to cpplib, so make it warn for
	 things that we previously (when we sent it internal definitions)
	 told it to not warn.

	 C99 permits implementation-defined characters in identifiers.
	 The documented meaning of -std= is to turn off extensions that
	 conflict with the specified standard, and since a strictly
	 conforming program cannot contain a '$', we do not condition
	 their acceptance on the -std= setting.  */
      cpp_opts->warn_dollars = (cpp_opts->pedantic && !cpp_opts->c99);

      cb_file_change (parse_in,
<<<<<<< HEAD
		      linemap_add (&line_table, LC_RENAME, 0, 0,
=======
		      linemap_add (line_table, LC_RENAME, 0,
>>>>>>> 0dc15f28
				   _("<command-line>"), 0));

      for (i = 0; i < deferred_count; i++)
	{
	  struct deferred_opt *opt = &deferred_opts[i];

	  if (opt->code == OPT_D)
	    cpp_define (parse_in, opt->arg);
	  else if (opt->code == OPT_U)
	    cpp_undef (parse_in, opt->arg);
	  else if (opt->code == OPT_A)
	    {
	      if (opt->arg[0] == '-')
		cpp_unassert (parse_in, opt->arg + 1);
	      else
		cpp_assert (parse_in, opt->arg);
	    }
	}

      /* Handle -imacros after -D and -U.  */
      for (i = 0; i < deferred_count; i++)
	{
	  struct deferred_opt *opt = &deferred_opts[i];

	  if (opt->code == OPT_imacros
	      && cpp_push_include (parse_in, opt->arg))
	    {
	      /* Disable push_command_line_include callback for now.  */
	      include_cursor = deferred_count + 1;
	      cpp_scan_nooutput (parse_in);
	    }
	}
    }
  else if (cpp_opts->directives_only)
    cpp_init_special_builtins (parse_in);

  include_cursor = 0;
  push_command_line_include ();
}

/* Give CPP the next file given by -include, if any.  */
static void
push_command_line_include (void)
{
  while (include_cursor < deferred_count)
    {
      struct deferred_opt *opt = &deferred_opts[include_cursor++];

      if (!cpp_opts->preprocessed && opt->code == OPT_include
	  && cpp_push_include (parse_in, opt->arg))
	return;
    }

  if (include_cursor == deferred_count)
    {
      include_cursor++;
      /* -Wunused-macros should only warn about macros defined hereafter.  */
      cpp_opts->warn_unused_macros = warn_unused_macros;
      /* Restore the line map from <command line>.  */
      if (!cpp_opts->preprocessed)
	cpp_change_file (parse_in, LC_RENAME, this_input_filename);

      /* Set this here so the client can change the option if it wishes,
	 and after stacking the main file so we don't trace the main file.  */
      line_table->trace_includes = cpp_opts->print_include_names;
    }
}

/* File change callback.  Has to handle -include files.  */
static void
cb_file_change (cpp_reader *pfile, const struct line_map *new_map)
{
  if (flag_preprocess_only)
    pp_file_change (new_map);
  else
    {
      struct cpp_callbacks *cb = cpp_get_callbacks (pfile);
      fe_file_change ((struct c_lex_state *) cb->user_data, new_map);
    }

  if (new_map == 0 || (new_map->reason == LC_LEAVE && MAIN_FILE_P (new_map)))
    push_command_line_include ();
}

void
cb_dir_change (cpp_reader * ARG_UNUSED (pfile), const char *dir)
{
  if (!set_src_pwd (dir))
    warning (0, "too late for # directive to set debug directory");
}

/* Set the C 89 standard (with 1994 amendments if C94, without GNU
   extensions if ISO).  There is no concept of gnu94.  */
static void
set_std_c89 (int c94, int iso)
{
  cpp_set_lang (parse_in, c94 ? CLK_STDC94: iso ? CLK_STDC89: CLK_GNUC89);
  flag_iso = iso;
  flag_no_asm = iso;
  flag_no_gnu_keywords = iso;
  flag_no_nonansi_builtin = iso;
  flag_isoc94 = c94;
  flag_isoc99 = 0;
}

/* Set the C 99 standard (without GNU extensions if ISO).  */
static void
set_std_c99 (int iso)
{
  cpp_set_lang (parse_in, iso ? CLK_STDC99: CLK_GNUC99);
  flag_no_asm = iso;
  flag_no_nonansi_builtin = iso;
  flag_iso = iso;
  flag_isoc99 = 1;
  flag_isoc94 = 1;
}

/* Set the C++ 98 standard (without GNU extensions if ISO).  */
static void
set_std_cxx98 (int iso)
{
  cpp_set_lang (parse_in, iso ? CLK_CXX98: CLK_GNUCXX);
  flag_no_gnu_keywords = iso;
  flag_no_nonansi_builtin = iso;
  flag_iso = iso;
  cxx_dialect = cxx98;
}

/* Set the C++ 0x working draft "standard" (without GNU extensions if ISO).  */
static void
set_std_cxx0x (int iso)
{
  cpp_set_lang (parse_in, iso ? CLK_CXX0X: CLK_GNUCXX0X);
  flag_no_gnu_keywords = iso;
  flag_no_nonansi_builtin = iso;
  flag_iso = iso;
  cxx_dialect = cxx0x;
}

/* Handle setting implicit to ON.  */
static void
set_Wimplicit (int on)
{
  warn_implicit = on;
  warn_implicit_int = on;
  warn_implicit_function_declaration = on;
}

/* Args to -d specify what to dump.  Silently ignore
   unrecognized options; they may be aimed at toplev.c.  */
static void
handle_OPT_d (const char *arg)
{
  char c;

  while ((c = *arg++) != '\0')
    switch (c)
      {
      case 'M':			/* Dump macros only.  */
      case 'N':			/* Dump names.  */
      case 'D':			/* Dump definitions.  */
	flag_dump_macros = c;
	break;

      case 'I':
	flag_dump_includes = 1;
	break;
      }
}<|MERGE_RESOLUTION|>--- conflicted
+++ resolved
@@ -1,5 +1,5 @@
 /* C/ObjC/C++ command line option handling.
-   Copyright (C) 2002, 2003, 2004, 2005, 2006, 2007
+   Copyright (C) 2002, 2003, 2004, 2005, 2006, 2007, 2008
    Free Software Foundation, Inc.
    Contributed by Neil Booth.
 
@@ -1321,6 +1321,7 @@
   for (i = 0; i < num_in_fnames; ++i)
     {
       cpp_undef_all (parse_in);
+      cpp_clear_file_cache (parse_in);
       this_input_filename = cpp_read_main_file (parse_in, in_fnames[i]);
       /* If an input file is missing, abandon further compilation.
 	 cpplib has issued a diagnostic.  */
@@ -1338,19 +1339,6 @@
       /* And end the main input file, if the debug writer wants it  */
       if (debug_hooks->start_end_main_source_file)
 	(*debug_hooks->end_source_file) (0);
-<<<<<<< HEAD
-=======
-      if (++i >= num_in_fnames)
-	break;
-      cpp_undef_all (parse_in);
-      cpp_clear_file_cache (parse_in);
-      this_input_filename
-	= cpp_read_main_file (parse_in, in_fnames[i]);
-      /* If an input file is missing, abandon further compilation.
-	 cpplib has issued a diagnostic.  */
-      if (!this_input_filename)
-	break;
->>>>>>> 0dc15f28
     }
 }
 
@@ -1548,11 +1536,7 @@
       size_t i;
 
       cb_file_change (parse_in,
-<<<<<<< HEAD
-		      linemap_add (&line_table, LC_RENAME, 0, 0,
-=======
-		      linemap_add (line_table, LC_RENAME, 0,
->>>>>>> 0dc15f28
+		      linemap_add (line_table, LC_RENAME, 0, 0,
 				   _("<built-in>"), 0));
 
       cpp_init_builtins (parse_in, flag_hosted);
@@ -1570,11 +1554,7 @@
       cpp_opts->warn_dollars = (cpp_opts->pedantic && !cpp_opts->c99);
 
       cb_file_change (parse_in,
-<<<<<<< HEAD
-		      linemap_add (&line_table, LC_RENAME, 0, 0,
-=======
-		      linemap_add (line_table, LC_RENAME, 0,
->>>>>>> 0dc15f28
+		      linemap_add (line_table, LC_RENAME, 0, 0,
 				   _("<command-line>"), 0));
 
       for (i = 0; i < deferred_count; i++)

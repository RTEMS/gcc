/* Memory address lowering and addressing mode selection.
   Copyright (C) 2004, 2006 Free Software Foundation, Inc.
   
This file is part of GCC.
   
GCC is free software; you can redistribute it and/or modify it
under the terms of the GNU General Public License as published by the
Free Software Foundation; either version 2, or (at your option) any
later version.
   
GCC is distributed in the hope that it will be useful, but WITHOUT
ANY WARRANTY; without even the implied warranty of MERCHANTABILITY or
FITNESS FOR A PARTICULAR PURPOSE.  See the GNU General Public License
for more details.
   
You should have received a copy of the GNU General Public License
along with GCC; see the file COPYING.  If not, write to the Free
Software Foundation, 51 Franklin Street, Fifth Floor, Boston, MA
02110-1301, USA.  */

/* Utility functions for manipulation with TARGET_MEM_REFs -- tree expressions
   that directly map to addressing modes of the target.  */

#include "config.h"
#include "system.h"
#include "coretypes.h"
#include "tm.h"
#include "tree.h"
#include "rtl.h"
#include "tm_p.h"
#include "hard-reg-set.h"
#include "basic-block.h"
#include "output.h"
#include "diagnostic.h"
#include "tree-flow.h"
#include "tree-dump.h"
#include "tree-pass.h"
#include "timevar.h"
#include "flags.h"
#include "tree-inline.h"
#include "insn-config.h"
#include "recog.h"
#include "expr.h"
#include "ggc.h"
#include "tree-affine.h"

/* TODO -- handling of symbols (according to Richard Hendersons
   comments, http://gcc.gnu.org/ml/gcc-patches/2005-04/msg00949.html):
   
   There are at least 5 different kinds of symbols that we can run up against:

     (1) binds_local_p, small data area.
     (2) binds_local_p, eg local statics
     (3) !binds_local_p, eg global variables
     (4) thread local, local_exec
     (5) thread local, !local_exec

   Now, (1) won't appear often in an array context, but it certainly can.
   All you have to do is set -GN high enough, or explicitly mark any
   random object __attribute__((section (".sdata"))).

   All of these affect whether or not a symbol is in fact a valid address.
   The only one tested here is (3).  And that result may very well
   be incorrect for (4) or (5).

   An incorrect result here does not cause incorrect results out the
   back end, because the expander in expr.c validizes the address.  However
   it would be nice to improve the handling here in order to produce more
   precise results.  */

/* A "template" for memory address, used to determine whether the address is
   valid for mode.  */

struct mem_addr_template GTY (())
{
  rtx ref;			/* The template.  */
  rtx * GTY ((skip)) step_p;	/* The point in template where the step should be
				   filled in.  */
  rtx * GTY ((skip)) off_p;	/* The point in template where the offset should
				   be filled in.  */
};

/* The templates.  Each of the five bits of the index corresponds to one
   component of TARGET_MEM_REF being present, see TEMPL_IDX.  */

static GTY (()) struct mem_addr_template templates[32];

#define TEMPL_IDX(SYMBOL, BASE, INDEX, STEP, OFFSET) \
  (((SYMBOL != 0) << 4) \
   | ((BASE != 0) << 3) \
   | ((INDEX != 0) << 2) \
   | ((STEP != 0) << 1) \
   | (OFFSET != 0))

/* Stores address for memory reference with parameters SYMBOL, BASE, INDEX,
   STEP and OFFSET to *ADDR.  Stores pointers to where step is placed to
   *STEP_P and offset to *OFFSET_P.  */

static void
gen_addr_rtx (rtx symbol, rtx base, rtx index, rtx step, rtx offset,
	      rtx *addr, rtx **step_p, rtx **offset_p)
{
  rtx act_elem;

  *addr = NULL_RTX;
  if (step_p)
    *step_p = NULL;
  if (offset_p)
    *offset_p = NULL;

  if (index)
    {
      act_elem = index;
      if (step)
	{
	  act_elem = gen_rtx_MULT (Pmode, act_elem, step);

	  if (step_p)
	    *step_p = &XEXP (act_elem, 1);
	}

      *addr = act_elem;
    }

  if (base)
    {
      if (*addr)
	*addr = gen_rtx_PLUS (Pmode, *addr, base);
      else
	*addr = base;
    }

  if (symbol)
    {
      act_elem = symbol;
      if (offset)
	{
	  act_elem = gen_rtx_PLUS (Pmode, act_elem, offset);

	  if (offset_p)
	    *offset_p = &XEXP (act_elem, 1);

	  if (GET_CODE (symbol) == SYMBOL_REF
	      || GET_CODE (symbol) == LABEL_REF
	      || GET_CODE (symbol) == CONST)
	    act_elem = gen_rtx_CONST (Pmode, act_elem);
	}

      if (*addr)
	*addr = gen_rtx_PLUS (Pmode, *addr, act_elem);
      else
	*addr = act_elem;
    }
  else if (offset)
    {
      if (*addr)
	{
	  *addr = gen_rtx_PLUS (Pmode, *addr, offset);
	  if (offset_p)
	    *offset_p = &XEXP (*addr, 1);
	}
      else
	{
	  *addr = offset;
	  if (offset_p)
	    *offset_p = addr;
	}
    }

  if (!*addr)
    *addr = const0_rtx;
}

/* Returns address for TARGET_MEM_REF with parameters given by ADDR.
   If REALLY_EXPAND is false, just make fake registers instead 
   of really expanding the operands, and perform the expansion in-place
   by using one of the "templates".  */

rtx
addr_for_mem_ref (struct mem_address *addr, bool really_expand)
{
  rtx address, sym, bse, idx, st, off;
  static bool templates_initialized = false;
  struct mem_addr_template *templ;

  if (addr->step && !integer_onep (addr->step))
    st = immed_double_const (TREE_INT_CST_LOW (addr->step),
			     TREE_INT_CST_HIGH (addr->step), Pmode);
  else
    st = NULL_RTX;

  if (addr->offset && !integer_zerop (addr->offset))
    off = immed_double_const (TREE_INT_CST_LOW (addr->offset),
			      TREE_INT_CST_HIGH (addr->offset), Pmode);
  else
    off = NULL_RTX;

  if (!really_expand)
    {
      /* Reuse the templates for addresses, so that we do not waste memory.  */
      if (!templates_initialized)
	{
	  unsigned i;

	  templates_initialized = true;
	  sym = gen_rtx_SYMBOL_REF (Pmode, ggc_strdup ("test_symbol"));
	  bse = gen_raw_REG (Pmode, LAST_VIRTUAL_REGISTER + 1);
	  idx = gen_raw_REG (Pmode, LAST_VIRTUAL_REGISTER + 2);

	  for (i = 0; i < 32; i++)
	    gen_addr_rtx ((i & 16 ? sym : NULL_RTX),
			  (i & 8 ? bse : NULL_RTX),
			  (i & 4 ? idx : NULL_RTX),
			  (i & 2 ? const0_rtx : NULL_RTX),
			  (i & 1 ? const0_rtx : NULL_RTX),
			  &templates[i].ref,
			  &templates[i].step_p,
			  &templates[i].off_p);
	}

      templ = templates + TEMPL_IDX (addr->symbol, addr->base, addr->index,
				     st, off);
      if (st)
	*templ->step_p = st;
      if (off)
	*templ->off_p = off;

      return templ->ref;
    }

  /* Otherwise really expand the expressions.  */
  sym = (addr->symbol
	 ? expand_expr (build_addr (addr->symbol, current_function_decl),
			NULL_RTX, Pmode, EXPAND_NORMAL)
	 : NULL_RTX);
  bse = (addr->base
	 ? expand_expr (addr->base, NULL_RTX, Pmode, EXPAND_NORMAL)
	 : NULL_RTX);
  idx = (addr->index
	 ? expand_expr (addr->index, NULL_RTX, Pmode, EXPAND_NORMAL)
	 : NULL_RTX);

  gen_addr_rtx (sym, bse, idx, st, off, &address, NULL, NULL);
  return address;
}

/* Returns address of MEM_REF in TYPE.  */

tree
tree_mem_ref_addr (tree type, tree mem_ref)
{
  tree addr;
  tree act_elem;
  tree step = TMR_STEP (mem_ref), offset = TMR_OFFSET (mem_ref);
  tree sym = TMR_SYMBOL (mem_ref), base = TMR_BASE (mem_ref);
  tree addr_base = NULL_TREE, addr_off = NULL_TREE;

  if (sym)
    addr_base = fold_convert (type, build_addr (sym, current_function_decl));
  else if (base && POINTER_TYPE_P (TREE_TYPE (base)))
    {
      addr_base = fold_convert (type, base);
      base = NULL_TREE;
    }

  act_elem = TMR_INDEX (mem_ref);
  if (act_elem)
    {
      if (step)
	act_elem = fold_build2 (MULT_EXPR, sizetype, act_elem, step);
      addr_off = act_elem;
    }

  act_elem = base;
  if (act_elem)
    {
      if (addr_off)
	addr_off = fold_build2 (PLUS_EXPR, sizetype, addr_off, act_elem);
      else
	addr_off = act_elem;
    }

  if (offset && !integer_zerop (offset))
    {
      if (addr_off)
	addr_off = fold_build2 (PLUS_EXPR, sizetype, addr_off, offset);
      else
	addr_off = offset;
    }

  if (addr_off)
    {
      addr = fold_convert (type, addr_off);
      if (addr_base)
	addr = fold_build2 (PLUS_EXPR, type, addr_base, addr);
    }
  else if (addr_base)
    addr = addr_base;
  else
    addr = build_int_cst (type, 0);

  return addr;
}

/* Returns true if a memory reference in MODE and with parameters given by
   ADDR is valid on the current target.  */

static bool
valid_mem_ref_p (enum machine_mode mode, struct mem_address *addr)
{
  rtx address;

  address = addr_for_mem_ref (addr, false);
  if (!address)
    return false;

  return memory_address_p (mode, address);
}

/* Checks whether a TARGET_MEM_REF with type TYPE and parameters given by ADDR
   is valid on the current target and if so, creates and returns the
   TARGET_MEM_REF.  */

static tree
create_mem_ref_raw (tree type, struct mem_address *addr)
{
  if (!valid_mem_ref_p (TYPE_MODE (type), addr))
    return NULL_TREE;

  if (addr->step && integer_onep (addr->step))
    addr->step = NULL_TREE;

  if (addr->offset && integer_zerop (addr->offset))
    addr->offset = NULL_TREE;

  return build7 (TARGET_MEM_REF, type,
		 addr->symbol, addr->base, addr->index,
		 addr->step, addr->offset, NULL, NULL);
}

/* Returns true if OBJ is an object whose address is a link time constant.  */

static bool
fixed_address_object_p (tree obj)
{
  return (TREE_CODE (obj) == VAR_DECL
	  && (TREE_STATIC (obj)
	      || DECL_EXTERNAL (obj)));
}

/* If ADDR contains an address of object that is a link time constant,
   move it to PARTS->symbol.  */

static void
move_fixed_address_to_symbol (struct mem_address *parts, aff_tree *addr)
{
  unsigned i;
  tree val = NULL_TREE;

  for (i = 0; i < addr->n; i++)
    {
      if (!double_int_one_p (addr->elts[i].coef))
	continue;

      val = addr->elts[i].val;
      if (TREE_CODE (val) == ADDR_EXPR
	  && fixed_address_object_p (TREE_OPERAND (val, 0)))
	break;
    }

  if (i == addr->n)
    return;

  parts->symbol = TREE_OPERAND (val, 0);
  aff_combination_remove_elt (addr, i);
}

/* If ADDR contains an address of a dereferenced pointer, move it to
   PARTS->base.  */

static void
move_pointer_to_base (struct mem_address *parts, aff_tree *addr)
{
  unsigned i;
  tree val = NULL_TREE;

  for (i = 0; i < addr->n; i++)
    {
      if (!double_int_one_p (addr->elts[i].coef))
	continue;

      val = addr->elts[i].val;
      if (POINTER_TYPE_P (TREE_TYPE (val)))
	break;
    }

  if (i == addr->n)
    return;

  parts->base = val;
  aff_combination_remove_elt (addr, i);
}

/* Adds ELT to PARTS.  */

static void
add_to_parts (struct mem_address *parts, tree elt)
{
  tree type;

  if (!parts->index)
    {
      parts->index = elt;
      return;
    }

  if (!parts->base)
    {
      parts->base = elt;
      return;
    }

  /* Add ELT to base.  */
  type = TREE_TYPE (parts->base);
  parts->base = fold_build2 (PLUS_EXPR, type,
			     parts->base,
			     fold_convert (type, elt));
}

/* Finds the most expensive multiplication in ADDR that can be
   expressed in an addressing mode and move the corresponding
   element(s) to PARTS.  */

static void
most_expensive_mult_to_index (struct mem_address *parts, aff_tree *addr)
{
  HOST_WIDE_INT coef;
  double_int best_mult, amult, amult_neg;
  unsigned best_mult_cost = 0, acost;
  tree mult_elt = NULL_TREE, elt;
  unsigned i, j;
  enum tree_code op_code;

  best_mult = double_int_zero;
  for (i = 0; i < addr->n; i++)
    {
<<<<<<< HEAD
      /* FIXME: Should use the correct memory mode rather than Pmode.  */
      if (addr->coefs[i] == 1
	  || !multiplier_allowed_in_address_p (addr->coefs[i], Pmode))
=======
      if (!double_int_fits_in_shwi_p (addr->elts[i].coef))
	continue;

      /* FIXME: Should use the correct memory mode rather than Pmode.  */

      coef = double_int_to_shwi (addr->elts[i].coef);
      if (coef == 1
	  || !multiplier_allowed_in_address_p (coef, Pmode))
>>>>>>> 1177f497
	continue;

      acost = multiply_by_cost (coef, Pmode);

      if (acost > best_mult_cost)
	{
	  best_mult_cost = acost;
	  best_mult = addr->elts[i].coef;
	}
    }

  if (!best_mult_cost)
    return;

  /* Collect elements multiplied by best_mult.  */
  for (i = j = 0; i < addr->n; i++)
    {
      amult = addr->elts[i].coef;
      amult_neg = double_int_ext_for_comb (double_int_neg (amult), addr);
 
      if (double_int_equal_p (amult, best_mult))
	op_code = PLUS_EXPR;
      else if (double_int_equal_p (amult_neg, best_mult))
	op_code = MINUS_EXPR;
      else
	{
	  addr->elts[j] = addr->elts[i];
	  j++;
	  continue;
	}
  
      elt = fold_convert (sizetype, addr->elts[i].val);
      if (mult_elt)
	mult_elt = fold_build2 (op_code, sizetype, mult_elt, elt);
      else if (op_code == PLUS_EXPR)
	mult_elt = elt;
      else
	mult_elt = fold_build1 (NEGATE_EXPR, sizetype, elt);
    }
  addr->n = j;
  
  parts->index = mult_elt;
  parts->step = double_int_to_tree (sizetype, best_mult);
}

/* Splits address ADDR into PARTS.
   
   TODO -- be more clever about the distribution of the elements of ADDR
   to PARTS.  Some architectures do not support anything but single
   register in address, possibly with a small integer offset; while
   create_mem_ref will simplify the address to an acceptable shape
   later, it would be more efficient to know that asking for complicated
   addressing modes is useless.  */

static void
addr_to_parts (aff_tree *addr, struct mem_address *parts)
{
  tree part;
  unsigned i;

  parts->symbol = NULL_TREE;
  parts->base = NULL_TREE;
  parts->index = NULL_TREE;
  parts->step = NULL_TREE;

  if (!double_int_zero_p (addr->offset))
    parts->offset = double_int_to_tree (sizetype, addr->offset);
  else
    parts->offset = NULL_TREE;

  /* Try to find a symbol.  */
  move_fixed_address_to_symbol (parts, addr);

  /* First move the most expensive feasible multiplication
     to index.  */
  most_expensive_mult_to_index (parts, addr);

  /* Try to find a base of the reference.  Since at the moment
     there is no reliable way how to distinguish between pointer and its
     offset, this is just a guess.  */
  if (!parts->symbol)
    move_pointer_to_base (parts, addr);

  /* Then try to process the remaining elements.  */
  for (i = 0; i < addr->n; i++)
    {
      part = fold_convert (sizetype, addr->elts[i].val);
      if (!double_int_one_p (addr->elts[i].coef))
	part = fold_build2 (MULT_EXPR, sizetype, part,
			    double_int_to_tree (sizetype, addr->elts[i].coef));
      add_to_parts (parts, part);
    }
  if (addr->rest)
    add_to_parts (parts, fold_convert (sizetype, addr->rest));
}

/* Force the PARTS to register.  */

static void
gimplify_mem_ref_parts (block_stmt_iterator *bsi, struct mem_address *parts)
{
  if (parts->base)
    parts->base = force_gimple_operand_bsi (bsi, parts->base,
					    true, NULL_TREE);
  if (parts->index)
    parts->index = force_gimple_operand_bsi (bsi, parts->index,
					     true, NULL_TREE);
}

/* Creates and returns a TARGET_MEM_REF for address ADDR.  If necessary
   computations are emitted in front of BSI.  TYPE is the mode
   of created memory reference.  */

tree
create_mem_ref (block_stmt_iterator *bsi, tree type, aff_tree *addr)
{
  tree mem_ref, tmp;
  tree atype;
  struct mem_address parts;

  addr_to_parts (addr, &parts);
  gimplify_mem_ref_parts (bsi, &parts);
  mem_ref = create_mem_ref_raw (type, &parts);
  if (mem_ref)
    return mem_ref;

  /* The expression is too complicated.  Try making it simpler.  */

  if (parts.step && !integer_onep (parts.step))
    {
      /* Move the multiplication to index.  */
      gcc_assert (parts.index);
      parts.index = force_gimple_operand_bsi (bsi,
				fold_build2 (MULT_EXPR, sizetype,
					     parts.index, parts.step),
				true, NULL_TREE);
      parts.step = NULL_TREE;
  
      mem_ref = create_mem_ref_raw (type, &parts);
      if (mem_ref)
	return mem_ref;
    }

  if (parts.symbol)
    {
      tmp = build_addr (parts.symbol, current_function_decl);
      gcc_assert (is_gimple_val (tmp));
    
      /* Add the symbol to base, eventually forcing it to register.  */
      if (parts.base)
	{
	  gcc_assert (tree_ssa_useless_type_conversion_1
				(sizetype, TREE_TYPE (parts.base)));

	  if (parts.index)
	    {
	      atype = TREE_TYPE (tmp);
	      parts.base = force_gimple_operand_bsi (bsi,
			fold_build2 (PLUS_EXPR, atype,
				     fold_convert (atype, parts.base),
				     tmp),
			true, NULL_TREE);
	    }
	  else
	    {
	      parts.index = parts.base;
	      parts.base = tmp;
	    }
	}
      else
	parts.base = tmp;
      parts.symbol = NULL_TREE;

      mem_ref = create_mem_ref_raw (type, &parts);
      if (mem_ref)
	return mem_ref;
    }

  if (parts.index)
    {
      /* Add index to base.  */
      if (parts.base)
	{
	  atype = TREE_TYPE (parts.base);
	  parts.base = force_gimple_operand_bsi (bsi,
			fold_build2 (PLUS_EXPR, atype,
				     parts.base,
			    	     fold_convert (atype, parts.index)),
			true, NULL_TREE);
	}
      else
	parts.base = parts.index;
      parts.index = NULL_TREE;

      mem_ref = create_mem_ref_raw (type, &parts);
      if (mem_ref)
	return mem_ref;
    }

  if (parts.offset && !integer_zerop (parts.offset))
    {
      /* Try adding offset to base.  */
      if (parts.base)
	{
	  atype = TREE_TYPE (parts.base);
	  parts.base = force_gimple_operand_bsi (bsi, 
			fold_build2 (PLUS_EXPR, atype,
				     parts.base,
				     fold_convert (atype, parts.offset)),
			true, NULL_TREE);
	}
      else
	parts.base = parts.offset;

      parts.offset = NULL_TREE;

      mem_ref = create_mem_ref_raw (type, &parts);
      if (mem_ref)
	return mem_ref;
    }

  /* Verify that the address is in the simplest possible shape
     (only a register).  If we cannot create such a memory reference,
     something is really wrong.  */
  gcc_assert (parts.symbol == NULL_TREE);
  gcc_assert (parts.index == NULL_TREE);
  gcc_assert (!parts.step || integer_onep (parts.step));
  gcc_assert (!parts.offset || integer_zerop (parts.offset));
  gcc_unreachable ();
}

/* Copies components of the address from OP to ADDR.  */

void
get_address_description (tree op, struct mem_address *addr)
{
  addr->symbol = TMR_SYMBOL (op);
  addr->base = TMR_BASE (op);
  addr->index = TMR_INDEX (op);
  addr->step = TMR_STEP (op);
  addr->offset = TMR_OFFSET (op);
}

/* Copies the additional information attached to target_mem_ref FROM to TO.  */

void
copy_mem_ref_info (tree to, tree from)
{
  /* Copy the annotation, to preserve the aliasing information.  */
  TMR_TAG (to) = TMR_TAG (from);

  /* And the info about the original reference.  */
  TMR_ORIGINAL (to) = TMR_ORIGINAL (from);
}

/* Move constants in target_mem_ref REF to offset.  Returns the new target
   mem ref if anything changes, NULL_TREE otherwise.  */

tree
maybe_fold_tmr (tree ref)
{
  struct mem_address addr;
  bool changed = false;
  tree ret, off;

  get_address_description (ref, &addr);

  if (addr.base && TREE_CODE (addr.base) == INTEGER_CST)
    {
      if (addr.offset)
	addr.offset = fold_binary_to_constant (PLUS_EXPR, sizetype,
			addr.offset,
			fold_convert (sizetype, addr.base));
      else
	addr.offset = addr.base;

      addr.base = NULL_TREE;
      changed = true;
    }

  if (addr.index && TREE_CODE (addr.index) == INTEGER_CST)
    {
      off = addr.index;
      if (addr.step)
	{
	  off = fold_binary_to_constant (MULT_EXPR, sizetype,
					 off, addr.step);
	  addr.step = NULL_TREE;
	}

      if (addr.offset)
	{
	  addr.offset = fold_binary_to_constant (PLUS_EXPR, sizetype,
						 addr.offset, off);
	}
      else
	addr.offset = off;

      addr.index = NULL_TREE;
      changed = true;
    }

  if (!changed)
    return NULL_TREE;
  
  ret = create_mem_ref_raw (TREE_TYPE (ref), &addr);
  if (!ret)
    return NULL_TREE;

  copy_mem_ref_info (ret, ref);
  return ret;
}

/* Dump PARTS to FILE.  */

extern void dump_mem_address (FILE *, struct mem_address *);
void
dump_mem_address (FILE *file, struct mem_address *parts)
{
  if (parts->symbol)
    {
      fprintf (file, "symbol: ");
      print_generic_expr (file, parts->symbol, TDF_SLIM);
      fprintf (file, "\n");
    }
  if (parts->base)
    {
      fprintf (file, "base: ");
      print_generic_expr (file, parts->base, TDF_SLIM);
      fprintf (file, "\n");
    }
  if (parts->index)
    {
      fprintf (file, "index: ");
      print_generic_expr (file, parts->index, TDF_SLIM);
      fprintf (file, "\n");
    }
  if (parts->step)
    {
      fprintf (file, "step: ");
      print_generic_expr (file, parts->step, TDF_SLIM);
      fprintf (file, "\n");
    }
  if (parts->offset)
    {
      fprintf (file, "offset: ");
      print_generic_expr (file, parts->offset, TDF_SLIM);
      fprintf (file, "\n");
    }
}

#include "gt-tree-ssa-address.h"<|MERGE_RESOLUTION|>--- conflicted
+++ resolved
@@ -444,11 +444,6 @@
   best_mult = double_int_zero;
   for (i = 0; i < addr->n; i++)
     {
-<<<<<<< HEAD
-      /* FIXME: Should use the correct memory mode rather than Pmode.  */
-      if (addr->coefs[i] == 1
-	  || !multiplier_allowed_in_address_p (addr->coefs[i], Pmode))
-=======
       if (!double_int_fits_in_shwi_p (addr->elts[i].coef))
 	continue;
 
@@ -457,7 +452,6 @@
       coef = double_int_to_shwi (addr->elts[i].coef);
       if (coef == 1
 	  || !multiplier_allowed_in_address_p (coef, Pmode))
->>>>>>> 1177f497
 	continue;
 
       acost = multiply_by_cost (coef, Pmode);

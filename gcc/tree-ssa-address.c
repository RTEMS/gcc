/* Memory address lowering and addressing mode selection.
   Copyright (C) 2004-2017 Free Software Foundation, Inc.

This file is part of GCC.

GCC is free software; you can redistribute it and/or modify it
under the terms of the GNU General Public License as published by the
Free Software Foundation; either version 3, or (at your option) any
later version.

GCC is distributed in the hope that it will be useful, but WITHOUT
ANY WARRANTY; without even the implied warranty of MERCHANTABILITY or
FITNESS FOR A PARTICULAR PURPOSE.  See the GNU General Public License
for more details.

You should have received a copy of the GNU General Public License
along with GCC; see the file COPYING3.  If not see
<http://www.gnu.org/licenses/>.  */

/* Utility functions for manipulation with TARGET_MEM_REFs -- tree expressions
   that directly map to addressing modes of the target.  */

#include "config.h"
#include "system.h"
#include "coretypes.h"
#include "backend.h"
#include "target.h"
#include "rtl.h"
#include "tree.h"
#include "gimple.h"
#include "memmodel.h"
#include "stringpool.h"
#include "tree-vrp.h"
#include "tree-ssanames.h"
#include "expmed.h"
#include "insn-config.h"
#include "emit-rtl.h"
#include "recog.h"
#include "tree-pretty-print.h"
#include "fold-const.h"
#include "stor-layout.h"
#include "gimple-iterator.h"
#include "gimplify-me.h"
#include "tree-ssa-loop-ivopts.h"
#include "expr.h"
#include "tree-dfa.h"
#include "dumpfile.h"
#include "tree-affine.h"
#include "gimplify.h"

/* FIXME: We compute address costs using RTL.  */
#include "tree-ssa-address.h"

/* TODO -- handling of symbols (according to Richard Hendersons
   comments, http://gcc.gnu.org/ml/gcc-patches/2005-04/msg00949.html):

   There are at least 5 different kinds of symbols that we can run up against:

     (1) binds_local_p, small data area.
     (2) binds_local_p, eg local statics
     (3) !binds_local_p, eg global variables
     (4) thread local, local_exec
     (5) thread local, !local_exec

   Now, (1) won't appear often in an array context, but it certainly can.
   All you have to do is set -GN high enough, or explicitly mark any
   random object __attribute__((section (".sdata"))).

   All of these affect whether or not a symbol is in fact a valid address.
   The only one tested here is (3).  And that result may very well
   be incorrect for (4) or (5).

   An incorrect result here does not cause incorrect results out the
   back end, because the expander in expr.c validizes the address.  However
   it would be nice to improve the handling here in order to produce more
   precise results.  */

/* A "template" for memory address, used to determine whether the address is
   valid for mode.  */

struct GTY (()) mem_addr_template {
  rtx ref;			/* The template.  */
  rtx * GTY ((skip)) step_p;	/* The point in template where the step should be
				   filled in.  */
  rtx * GTY ((skip)) off_p;	/* The point in template where the offset should
				   be filled in.  */
};


/* The templates.  Each of the low five bits of the index corresponds to one
   component of TARGET_MEM_REF being present, while the high bits identify
   the address space.  See TEMPL_IDX.  */

static GTY(()) vec<mem_addr_template, va_gc> *mem_addr_template_list;

#define TEMPL_IDX(AS, SYMBOL, BASE, INDEX, STEP, OFFSET) \
  (((int) (AS) << 5) \
   | ((SYMBOL != 0) << 4) \
   | ((BASE != 0) << 3) \
   | ((INDEX != 0) << 2) \
   | ((STEP != 0) << 1) \
   | (OFFSET != 0))

/* Stores address for memory reference with parameters SYMBOL, BASE, INDEX,
   STEP and OFFSET to *ADDR using address mode ADDRESS_MODE.  Stores pointers
   to where step is placed to *STEP_P and offset to *OFFSET_P.  */

static void
gen_addr_rtx (machine_mode address_mode,
	      rtx symbol, rtx base, rtx index, rtx step, rtx offset,
	      rtx *addr, rtx **step_p, rtx **offset_p)
{
  rtx act_elem;

  *addr = NULL_RTX;
  if (step_p)
    *step_p = NULL;
  if (offset_p)
    *offset_p = NULL;

  if (index && index != const0_rtx)
    {
      act_elem = index;
      if (step)
	{
	  act_elem = gen_rtx_MULT (address_mode, act_elem, step);

	  if (step_p)
	    *step_p = &XEXP (act_elem, 1);
	}

      *addr = act_elem;
    }

  if (base && base != const0_rtx)
    {
      if (*addr)
	*addr = simplify_gen_binary (PLUS, address_mode, base, *addr);
      else
	*addr = base;
    }

  if (symbol)
    {
      act_elem = symbol;
      if (offset)
	{
	  act_elem = gen_rtx_PLUS (address_mode, act_elem, offset);

	  if (offset_p)
	    *offset_p = &XEXP (act_elem, 1);

	  if (GET_CODE (symbol) == SYMBOL_REF
	      || GET_CODE (symbol) == LABEL_REF
	      || GET_CODE (symbol) == CONST)
	    act_elem = gen_rtx_CONST (address_mode, act_elem);
	}

      if (*addr)
	*addr = gen_rtx_PLUS (address_mode, *addr, act_elem);
      else
	*addr = act_elem;
    }
  else if (offset)
    {
      if (*addr)
	{
	  *addr = gen_rtx_PLUS (address_mode, *addr, offset);
	  if (offset_p)
	    *offset_p = &XEXP (*addr, 1);
	}
      else
	{
	  *addr = offset;
	  if (offset_p)
	    *offset_p = addr;
	}
    }

  if (!*addr)
    *addr = const0_rtx;
}

/* Returns address for TARGET_MEM_REF with parameters given by ADDR
   in address space AS.
   If REALLY_EXPAND is false, just make fake registers instead
   of really expanding the operands, and perform the expansion in-place
   by using one of the "templates".  */

rtx
addr_for_mem_ref (struct mem_address *addr, addr_space_t as,
		  bool really_expand)
{
  scalar_int_mode address_mode = targetm.addr_space.address_mode (as);
  scalar_int_mode pointer_mode = targetm.addr_space.pointer_mode (as);
  rtx address, sym, bse, idx, st, off;
  struct mem_addr_template *templ;

  if (addr->step && !integer_onep (addr->step))
    st = immed_wide_int_const (wi::to_wide (addr->step), pointer_mode);
  else
    st = NULL_RTX;

  if (addr->offset && !integer_zerop (addr->offset))
    {
<<<<<<< HEAD
      poly_offset_int dc = tree_to_poly_offset_int (addr->offset);
      off = immed_poly_int_const (dc, pointer_mode);
=======
      offset_int dc = offset_int::from (wi::to_wide (addr->offset), SIGNED);
      off = immed_wide_int_const (dc, pointer_mode);
>>>>>>> e3d0f65c
    }
  else
    off = NULL_RTX;

  if (!really_expand)
    {
      unsigned int templ_index
	= TEMPL_IDX (as, addr->symbol, addr->base, addr->index, st, off);

      if (templ_index >= vec_safe_length (mem_addr_template_list))
	vec_safe_grow_cleared (mem_addr_template_list, templ_index + 1);

      /* Reuse the templates for addresses, so that we do not waste memory.  */
      templ = &(*mem_addr_template_list)[templ_index];
      if (!templ->ref)
	{
	  sym = (addr->symbol ?
		 gen_rtx_SYMBOL_REF (pointer_mode, ggc_strdup ("test_symbol"))
		 : NULL_RTX);
	  bse = (addr->base ?
		 gen_raw_REG (pointer_mode, LAST_VIRTUAL_REGISTER + 1)
		 : NULL_RTX);
	  idx = (addr->index ?
		 gen_raw_REG (pointer_mode, LAST_VIRTUAL_REGISTER + 2)
		 : NULL_RTX);

	  gen_addr_rtx (pointer_mode, sym, bse, idx,
			st? const0_rtx : NULL_RTX,
			off? const0_rtx : NULL_RTX,
			&templ->ref,
			&templ->step_p,
			&templ->off_p);
	}

      if (st)
	*templ->step_p = st;
      if (off)
	*templ->off_p = off;

      return templ->ref;
    }

  /* Otherwise really expand the expressions.  */
  sym = (addr->symbol
	 ? expand_expr (addr->symbol, NULL_RTX, pointer_mode, EXPAND_NORMAL)
	 : NULL_RTX);
  bse = (addr->base
	 ? expand_expr (addr->base, NULL_RTX, pointer_mode, EXPAND_NORMAL)
	 : NULL_RTX);
  idx = (addr->index
	 ? expand_expr (addr->index, NULL_RTX, pointer_mode, EXPAND_NORMAL)
	 : NULL_RTX);

  gen_addr_rtx (pointer_mode, sym, bse, idx, st, off, &address, NULL, NULL);
  if (pointer_mode != address_mode)
    address = convert_memory_address (address_mode, address);
  return address;
}

/* implement addr_for_mem_ref() directly from a tree, which avoids exporting
   the mem_address structure.  */

rtx
addr_for_mem_ref (tree exp, addr_space_t as, bool really_expand)
{
  struct mem_address addr;
  get_address_description (exp, &addr);
  return addr_for_mem_ref (&addr, as, really_expand);
}

/* Returns address of MEM_REF in TYPE.  */

tree
tree_mem_ref_addr (tree type, tree mem_ref)
{
  tree addr;
  tree act_elem;
  tree step = TMR_STEP (mem_ref), offset = TMR_OFFSET (mem_ref);
  tree addr_base = NULL_TREE, addr_off = NULL_TREE;

  addr_base = fold_convert (type, TMR_BASE (mem_ref));

  act_elem = TMR_INDEX (mem_ref);
  if (act_elem)
    {
      if (step)
	act_elem = fold_build2 (MULT_EXPR, TREE_TYPE (act_elem),
				act_elem, step);
      addr_off = act_elem;
    }

  act_elem = TMR_INDEX2 (mem_ref);
  if (act_elem)
    {
      if (addr_off)
	addr_off = fold_build2 (PLUS_EXPR, TREE_TYPE (addr_off),
				addr_off, act_elem);
      else
	addr_off = act_elem;
    }

  if (offset && !integer_zerop (offset))
    {
      if (addr_off)
	addr_off = fold_build2 (PLUS_EXPR, TREE_TYPE (addr_off), addr_off,
				fold_convert (TREE_TYPE (addr_off), offset));
      else
	addr_off = offset;
    }

  if (addr_off)
    addr = fold_build_pointer_plus (addr_base, addr_off);
  else
    addr = addr_base;

  return addr;
}

/* Returns true if a memory reference in MODE and with parameters given by
   ADDR is valid on the current target.  */

bool
valid_mem_ref_p (machine_mode mode, addr_space_t as,
		 struct mem_address *addr)
{
  rtx address;

  address = addr_for_mem_ref (addr, as, false);
  if (!address)
    return false;

  return memory_address_addr_space_p (mode, address, as);
}

/* Checks whether a TARGET_MEM_REF with type TYPE and parameters given by ADDR
   is valid on the current target and if so, creates and returns the
   TARGET_MEM_REF.  If VERIFY is false omit the verification step.  */

static tree
create_mem_ref_raw (tree type, tree alias_ptr_type, struct mem_address *addr,
		    bool verify)
{
  tree base, index2;

  if (verify
      && !valid_mem_ref_p (TYPE_MODE (type), TYPE_ADDR_SPACE (type), addr))
    return NULL_TREE;

  if (addr->step && integer_onep (addr->step))
    addr->step = NULL_TREE;

  if (addr->offset)
    addr->offset = fold_convert (alias_ptr_type, addr->offset);
  else
    addr->offset = build_int_cst (alias_ptr_type, 0);

  if (addr->symbol)
    {
      base = addr->symbol;
      index2 = addr->base;
    }
  else if (addr->base
	   && POINTER_TYPE_P (TREE_TYPE (addr->base)))
    {
      base = addr->base;
      index2 = NULL_TREE;
    }
  else
    {
      base = build_int_cst (build_pointer_type (type), 0);
      index2 = addr->base;
    }

  /* If possible use a plain MEM_REF instead of a TARGET_MEM_REF.
     ???  As IVOPTs does not follow restrictions to where the base
     pointer may point to create a MEM_REF only if we know that
     base is valid.  */
  if ((TREE_CODE (base) == ADDR_EXPR || TREE_CODE (base) == INTEGER_CST)
      && (!index2 || integer_zerop (index2))
      && (!addr->index || integer_zerop (addr->index)))
    return fold_build2 (MEM_REF, type, base, addr->offset);

  return build5 (TARGET_MEM_REF, type,
		 base, addr->offset, addr->index, addr->step, index2);
}

/* Returns true if OBJ is an object whose address is a link time constant.  */

static bool
fixed_address_object_p (tree obj)
{
  return (VAR_P (obj)
	  && (TREE_STATIC (obj) || DECL_EXTERNAL (obj))
	  && ! DECL_DLLIMPORT_P (obj));
}

/* If ADDR contains an address of object that is a link time constant,
   move it to PARTS->symbol.  */

void
move_fixed_address_to_symbol (struct mem_address *parts, aff_tree *addr)
{
  unsigned i;
  tree val = NULL_TREE;

  for (i = 0; i < addr->n; i++)
    {
      if (addr->elts[i].coef != 1)
	continue;

      val = addr->elts[i].val;
      if (TREE_CODE (val) == ADDR_EXPR
	  && fixed_address_object_p (TREE_OPERAND (val, 0)))
	break;
    }

  if (i == addr->n)
    return;

  parts->symbol = val;
  aff_combination_remove_elt (addr, i);
}

/* Return true if ADDR contains an instance of BASE_HINT and it's moved to
   PARTS->base.  */

static bool
move_hint_to_base (tree type, struct mem_address *parts, tree base_hint,
		   aff_tree *addr)
{
  unsigned i;
  tree val = NULL_TREE;
  int qual;

  for (i = 0; i < addr->n; i++)
    {
      if (addr->elts[i].coef != 1)
	continue;

      val = addr->elts[i].val;
      if (operand_equal_p (val, base_hint, 0))
	break;
    }

  if (i == addr->n)
    return false;

  /* Cast value to appropriate pointer type.  We cannot use a pointer
     to TYPE directly, as the back-end will assume registers of pointer
     type are aligned, and just the base itself may not actually be.
     We use void pointer to the type's address space instead.  */
  qual = ENCODE_QUAL_ADDR_SPACE (TYPE_ADDR_SPACE (type));
  type = build_qualified_type (void_type_node, qual);
  parts->base = fold_convert (build_pointer_type (type), val);
  aff_combination_remove_elt (addr, i);
  return true;
}

/* If ADDR contains an address of a dereferenced pointer, move it to
   PARTS->base.  */

static void
move_pointer_to_base (struct mem_address *parts, aff_tree *addr)
{
  unsigned i;
  tree val = NULL_TREE;

  for (i = 0; i < addr->n; i++)
    {
      if (addr->elts[i].coef != 1)
	continue;

      val = addr->elts[i].val;
      if (POINTER_TYPE_P (TREE_TYPE (val)))
	break;
    }

  if (i == addr->n)
    return;

  parts->base = val;
  aff_combination_remove_elt (addr, i);
}

/* Moves the loop variant part V in linear address ADDR to be the index
   of PARTS.  */

static void
move_variant_to_index (struct mem_address *parts, aff_tree *addr, tree v)
{
  unsigned i;
  tree val = NULL_TREE;

  gcc_assert (!parts->index);
  for (i = 0; i < addr->n; i++)
    {
      val = addr->elts[i].val;
      if (operand_equal_p (val, v, 0))
	break;
    }

  if (i == addr->n)
    return;

  parts->index = fold_convert (sizetype, val);
  parts->step = wide_int_to_tree (sizetype, addr->elts[i].coef);
  aff_combination_remove_elt (addr, i);
}

/* Adds ELT to PARTS.  */

static void
add_to_parts (struct mem_address *parts, tree elt)
{
  tree type;

  if (!parts->index)
    {
      parts->index = fold_convert (sizetype, elt);
      return;
    }

  if (!parts->base)
    {
      parts->base = elt;
      return;
    }

  /* Add ELT to base.  */
  type = TREE_TYPE (parts->base);
  if (POINTER_TYPE_P (type))
    parts->base = fold_build_pointer_plus (parts->base, elt);
  else
    parts->base = fold_build2 (PLUS_EXPR, type, parts->base, elt);
}

/* Returns true if multiplying by RATIO is allowed in an address.  Test the
   validity for a memory reference accessing memory of mode MODE in address
   space AS.  */

static bool
multiplier_allowed_in_address_p (HOST_WIDE_INT ratio, machine_mode mode,
				 addr_space_t as)
{
#define MAX_RATIO 128
  unsigned int data_index = (int) as * MAX_MACHINE_MODE + (int) mode;
  static vec<sbitmap> valid_mult_list;
  sbitmap valid_mult;

  if (data_index >= valid_mult_list.length ())
    valid_mult_list.safe_grow_cleared (data_index + 1);

  valid_mult = valid_mult_list[data_index];
  if (!valid_mult)
    {
      machine_mode address_mode = targetm.addr_space.address_mode (as);
      rtx reg1 = gen_raw_REG (address_mode, LAST_VIRTUAL_REGISTER + 1);
      rtx reg2 = gen_raw_REG (address_mode, LAST_VIRTUAL_REGISTER + 2);
      rtx addr, scaled;
      HOST_WIDE_INT i;

      valid_mult = sbitmap_alloc (2 * MAX_RATIO + 1);
      bitmap_clear (valid_mult);
      scaled = gen_rtx_fmt_ee (MULT, address_mode, reg1, NULL_RTX);
      addr = gen_rtx_fmt_ee (PLUS, address_mode, scaled, reg2);
      for (i = -MAX_RATIO; i <= MAX_RATIO; i++)
	{
	  XEXP (scaled, 1) = gen_int_mode (i, address_mode);
	  if (memory_address_addr_space_p (mode, addr, as)
	      || memory_address_addr_space_p (mode, scaled, as))
	    bitmap_set_bit (valid_mult, i + MAX_RATIO);
	}

      if (dump_file && (dump_flags & TDF_DETAILS))
	{
	  fprintf (dump_file, "  allowed multipliers:");
	  for (i = -MAX_RATIO; i <= MAX_RATIO; i++)
	    if (bitmap_bit_p (valid_mult, i + MAX_RATIO))
	      fprintf (dump_file, " %d", (int) i);
	  fprintf (dump_file, "\n");
	  fprintf (dump_file, "\n");
	}

      valid_mult_list[data_index] = valid_mult;
    }

  if (ratio > MAX_RATIO || ratio < -MAX_RATIO)
    return false;

  return bitmap_bit_p (valid_mult, ratio + MAX_RATIO);
}

/* Finds the most expensive multiplication in ADDR that can be
   expressed in an addressing mode and move the corresponding
   element(s) to PARTS.  */

static void
most_expensive_mult_to_index (tree type, struct mem_address *parts,
			      aff_tree *addr, bool speed)
{
  addr_space_t as = TYPE_ADDR_SPACE (type);
  machine_mode address_mode = targetm.addr_space.address_mode (as);
  HOST_WIDE_INT coef;
  unsigned best_mult_cost = 0, acost;
  tree mult_elt = NULL_TREE, elt;
  unsigned i, j;
  enum tree_code op_code;

  offset_int best_mult = 0;
  for (i = 0; i < addr->n; i++)
    {
      if (!wi::fits_shwi_p (addr->elts[i].coef))
	continue;

      coef = addr->elts[i].coef.to_shwi ();
      if (coef == 1
	  || !multiplier_allowed_in_address_p (coef, TYPE_MODE (type), as))
	continue;

      acost = mult_by_coeff_cost (coef, address_mode, speed);

      if (acost > best_mult_cost)
	{
	  best_mult_cost = acost;
	  best_mult = offset_int::from (addr->elts[i].coef, SIGNED);
	}
    }

  if (!best_mult_cost)
    return;

  /* Collect elements multiplied by best_mult.  */
  for (i = j = 0; i < addr->n; i++)
    {
      offset_int amult = offset_int::from (addr->elts[i].coef, SIGNED);
      offset_int amult_neg = -wi::sext (amult, TYPE_PRECISION (addr->type));

      if (amult == best_mult)
	op_code = PLUS_EXPR;
      else if (amult_neg == best_mult)
	op_code = MINUS_EXPR;
      else
	{
	  addr->elts[j] = addr->elts[i];
	  j++;
	  continue;
	}

      elt = fold_convert (sizetype, addr->elts[i].val);
      if (mult_elt)
	mult_elt = fold_build2 (op_code, sizetype, mult_elt, elt);
      else if (op_code == PLUS_EXPR)
	mult_elt = elt;
      else
	mult_elt = fold_build1 (NEGATE_EXPR, sizetype, elt);
    }
  addr->n = j;

  parts->index = mult_elt;
  parts->step = wide_int_to_tree (sizetype, best_mult);
}

/* Splits address ADDR for a memory access of type TYPE into PARTS.
   If BASE_HINT is non-NULL, it specifies an SSA name to be used
   preferentially as base of the reference, and IV_CAND is the selected
   iv candidate used in ADDR.  Store true to VAR_IN_BASE if variant
   part of address is split to PARTS.base.

   TODO -- be more clever about the distribution of the elements of ADDR
   to PARTS.  Some architectures do not support anything but single
   register in address, possibly with a small integer offset; while
   create_mem_ref will simplify the address to an acceptable shape
   later, it would be more efficient to know that asking for complicated
   addressing modes is useless.  */

static void
addr_to_parts (tree type, aff_tree *addr, tree iv_cand, tree base_hint,
	       struct mem_address *parts, bool *var_in_base, bool speed)
{
  tree part;
  unsigned i;

  parts->symbol = NULL_TREE;
  parts->base = NULL_TREE;
  parts->index = NULL_TREE;
  parts->step = NULL_TREE;

  if (may_ne (addr->offset, 0))
    parts->offset = poly_widest_int_to_tree (sizetype, addr->offset);
  else
    parts->offset = NULL_TREE;

  /* Try to find a symbol.  */
  move_fixed_address_to_symbol (parts, addr);

  /* Since at the moment there is no reliable way to know how to
     distinguish between pointer and its offset, we decide if var
     part is the pointer based on guess.  */
  *var_in_base = (base_hint != NULL && parts->symbol == NULL);
  if (*var_in_base)
    *var_in_base = move_hint_to_base (type, parts, base_hint, addr);
  else
    move_variant_to_index (parts, addr, iv_cand);

  /* First move the most expensive feasible multiplication to index.  */
  if (!parts->index)
    most_expensive_mult_to_index (type, parts, addr, speed);

  /* Move pointer into base.  */
  if (!parts->symbol && !parts->base)
    move_pointer_to_base (parts, addr);

  /* Then try to process the remaining elements.  */
  for (i = 0; i < addr->n; i++)
    {
      part = fold_convert (sizetype, addr->elts[i].val);
      if (addr->elts[i].coef != 1)
	part = fold_build2 (MULT_EXPR, sizetype, part,
			    wide_int_to_tree (sizetype, addr->elts[i].coef));
      add_to_parts (parts, part);
    }
  if (addr->rest)
    add_to_parts (parts, fold_convert (sizetype, addr->rest));
}

/* Force the PARTS to register.  */

static void
gimplify_mem_ref_parts (gimple_stmt_iterator *gsi, struct mem_address *parts)
{
  if (parts->base)
    parts->base = force_gimple_operand_gsi_1 (gsi, parts->base,
					    is_gimple_mem_ref_addr, NULL_TREE,
					    true, GSI_SAME_STMT);
  if (parts->index)
    parts->index = force_gimple_operand_gsi (gsi, parts->index,
					     true, NULL_TREE,
					     true, GSI_SAME_STMT);
}

/* Return true if the STEP in PARTS gives a valid BASE + INDEX * STEP
   address for type TYPE and if some other component (the symbol or
   offset) is making it appear invalid.  */

static bool
keep_index_p (tree type, mem_address parts)
{
  if (!parts.base)
    parts.base = parts.symbol;
  if (!parts.base)
    return false;

  parts.symbol = NULL_TREE;
  parts.offset = NULL_TREE;
  return valid_mem_ref_p (TYPE_MODE (type), TYPE_ADDR_SPACE (type), &parts);
}

/* Creates and returns a TARGET_MEM_REF for address ADDR.  If necessary
   computations are emitted in front of GSI.  TYPE is the mode
   of created memory reference. IV_CAND is the selected iv candidate in ADDR,
   and BASE_HINT is non NULL if IV_CAND comes from a base address
   object.  */

tree
create_mem_ref (gimple_stmt_iterator *gsi, tree type, aff_tree *addr,
		tree alias_ptr_type, tree iv_cand, tree base_hint, bool speed)
{
  bool var_in_base;
  tree mem_ref, tmp;
  struct mem_address parts;

  addr_to_parts (type, addr, iv_cand, base_hint, &parts, &var_in_base, speed);
  gimplify_mem_ref_parts (gsi, &parts);
  mem_ref = create_mem_ref_raw (type, alias_ptr_type, &parts, true);
  if (mem_ref)
    return mem_ref;

  /* The expression is too complicated.  Try making it simpler.  */

  /* Merge symbol into other parts.  */
  if (parts.symbol)
    {
      tmp = parts.symbol;
      parts.symbol = NULL_TREE;
      gcc_assert (is_gimple_val (tmp));

      if (parts.base)
	{
	  gcc_assert (useless_type_conversion_p (sizetype,
						 TREE_TYPE (parts.base)));

	  if (parts.index)
	    {
	      /* Add the symbol to base, eventually forcing it to register.  */
	      tmp = fold_build_pointer_plus (tmp, parts.base);
	      tmp = force_gimple_operand_gsi_1 (gsi, tmp,
						is_gimple_mem_ref_addr,
						NULL_TREE, true,
						GSI_SAME_STMT);
	    }
	  else
	    {
	      /* Move base to index, then move the symbol to base.  */
	      parts.index = parts.base;
	    }
	  parts.base = tmp;
	}
      else
	parts.base = tmp;

      mem_ref = create_mem_ref_raw (type, alias_ptr_type, &parts, true);
      if (mem_ref)
	return mem_ref;
    }

  /* Move multiplication to index by transforming address expression:
       [... + index << step + ...]
     into:
       index' = index << step;
       [... + index' + ,,,].  */
  if (parts.step
      && !integer_onep (parts.step)
      && !keep_index_p (type, parts))
    {
      gcc_assert (parts.index);
      parts.index = force_gimple_operand_gsi (gsi,
				fold_build2 (MULT_EXPR, sizetype,
					     parts.index, parts.step),
				true, NULL_TREE, true, GSI_SAME_STMT);
      parts.step = NULL_TREE;

      mem_ref = create_mem_ref_raw (type, alias_ptr_type, &parts, true);
      if (mem_ref)
	return mem_ref;
    }

  /* Add offset to invariant part by transforming address expression:
       [base + index + offset]
     into:
       base' = base + offset;
       [base' + index]
     or:
       index' = index + offset;
       [base + index']
     depending on which one is invariant.  */
  if (parts.offset
      && !integer_zerop (parts.offset)
      && (!var_in_base || !parts.step || integer_onep (parts.step)))
    {
      tree old_base = unshare_expr (parts.base);
      tree old_index = unshare_expr (parts.index);
      tree old_offset = unshare_expr (parts.offset);

      tmp = parts.offset;
      parts.offset = NULL_TREE;
      /* Add offset to invariant part.  */
      if (!var_in_base)
	{
	  if (parts.base)
	    {
	      tmp = fold_build_pointer_plus (parts.base, tmp);
	      tmp = force_gimple_operand_gsi_1 (gsi, tmp,
						is_gimple_mem_ref_addr,
						NULL_TREE, true,
						GSI_SAME_STMT);
	    }
	  parts.base = tmp;
	}
      else
	{
	  if (parts.index)
	    {
	      tmp = fold_build_pointer_plus (parts.index, tmp);
	      tmp = force_gimple_operand_gsi_1 (gsi, tmp,
						is_gimple_mem_ref_addr,
						NULL_TREE, true,
						GSI_SAME_STMT);
	    }
	  parts.index = tmp;
	}

      mem_ref = create_mem_ref_raw (type, alias_ptr_type, &parts, true);
      if (mem_ref)
	return mem_ref;

      /* Restore parts.base, index and offset so that we can check if
	 [base + offset] addressing mode is supported in next step.
	 This is necessary for targets only support [base + offset],
	 but not [base + index] addressing mode.  */
      parts.base = old_base;
      parts.index = old_index;
      parts.offset = old_offset;
    }

  /* Transform [base + index + ...] into:
       base' = base + index;
       [base' + ...].  */
  if (parts.index && (!parts.step || integer_onep (parts.step)))
    {
      tmp = parts.index;
      parts.index = NULL_TREE;
      /* Add index to base.  */
      if (parts.base)
	{
	  tmp = fold_build_pointer_plus (parts.base, tmp);
	  tmp = force_gimple_operand_gsi_1 (gsi, tmp,
					    is_gimple_mem_ref_addr,
					    NULL_TREE, true, GSI_SAME_STMT);
	}
      parts.base = tmp;

      mem_ref = create_mem_ref_raw (type, alias_ptr_type, &parts, true);
      if (mem_ref)
	return mem_ref;
    }

  /* Transform [base + offset] into:
       base' = base + offset;
       [base'].  */
  if (parts.offset && !integer_zerop (parts.offset))
    {
      tmp = parts.offset;
      parts.offset = NULL_TREE;
      /* Add offset to base.  */
      if (parts.base)
	{
	  tmp = fold_build_pointer_plus (parts.base, tmp);
	  tmp = force_gimple_operand_gsi_1 (gsi, tmp,
					    is_gimple_mem_ref_addr,
					    NULL_TREE, true, GSI_SAME_STMT);
	}
      parts.base = tmp;

      mem_ref = create_mem_ref_raw (type, alias_ptr_type, &parts, true);
      if (mem_ref)
	return mem_ref;
    }

  /* Verify that the address is in the simplest possible shape
     (only a register).  If we cannot create such a memory reference,
     something is really wrong.  */
  gcc_assert (parts.symbol == NULL_TREE);
  gcc_assert (parts.index == NULL_TREE);
  gcc_assert (!parts.step || integer_onep (parts.step));
  gcc_assert (!parts.offset || integer_zerop (parts.offset));
  gcc_unreachable ();
}

/* Copies components of the address from OP to ADDR.  */

void
get_address_description (tree op, struct mem_address *addr)
{
  if (TREE_CODE (TMR_BASE (op)) == ADDR_EXPR)
    {
      addr->symbol = TMR_BASE (op);
      addr->base = TMR_INDEX2 (op);
    }
  else
    {
      addr->symbol = NULL_TREE;
      if (TMR_INDEX2 (op))
	{
	  gcc_assert (integer_zerop (TMR_BASE (op)));
	  addr->base = TMR_INDEX2 (op);
	}
      else
	addr->base = TMR_BASE (op);
    }
  addr->index = TMR_INDEX (op);
  addr->step = TMR_STEP (op);
  addr->offset = TMR_OFFSET (op);
}

/* Copies the reference information from OLD_REF to NEW_REF, where
   NEW_REF should be either a MEM_REF or a TARGET_MEM_REF.  */

void
copy_ref_info (tree new_ref, tree old_ref)
{
  tree new_ptr_base = NULL_TREE;

  gcc_assert (TREE_CODE (new_ref) == MEM_REF
	      || TREE_CODE (new_ref) == TARGET_MEM_REF);

  TREE_SIDE_EFFECTS (new_ref) = TREE_SIDE_EFFECTS (old_ref);
  TREE_THIS_VOLATILE (new_ref) = TREE_THIS_VOLATILE (old_ref);

  new_ptr_base = TREE_OPERAND (new_ref, 0);

  /* We can transfer points-to information from an old pointer
     or decl base to the new one.  */
  if (new_ptr_base
      && TREE_CODE (new_ptr_base) == SSA_NAME
      && !SSA_NAME_PTR_INFO (new_ptr_base))
    {
      tree base = get_base_address (old_ref);
      if (!base)
	;
      else if ((TREE_CODE (base) == MEM_REF
		|| TREE_CODE (base) == TARGET_MEM_REF)
	       && TREE_CODE (TREE_OPERAND (base, 0)) == SSA_NAME
	       && SSA_NAME_PTR_INFO (TREE_OPERAND (base, 0)))
	{
	  struct ptr_info_def *new_pi;
	  unsigned int align, misalign;

	  duplicate_ssa_name_ptr_info
	    (new_ptr_base, SSA_NAME_PTR_INFO (TREE_OPERAND (base, 0)));
	  new_pi = SSA_NAME_PTR_INFO (new_ptr_base);
	  /* We have to be careful about transferring alignment information.  */
	  if (get_ptr_info_alignment (new_pi, &align, &misalign)
	      && TREE_CODE (old_ref) == MEM_REF
	      && !(TREE_CODE (new_ref) == TARGET_MEM_REF
		   && (TMR_INDEX2 (new_ref)
		       /* TODO: Below conditions can be relaxed if TMR_INDEX
			  is an indcution variable and its initial value and
			  step are aligned.  */
		       || (TMR_INDEX (new_ref) && !TMR_STEP (new_ref))
		       || (TMR_STEP (new_ref)
			   && (TREE_INT_CST_LOW (TMR_STEP (new_ref))
			       < align)))))
	    {
	      poly_int64 inc = (mem_ref_offset (old_ref)
				- mem_ref_offset (new_ref)).force_shwi ();
	      HOST_WIDE_INT const_inc;
	      if (inc.is_constant (&const_inc))
		adjust_ptr_info_misalignment (new_pi, const_inc);
	      else
		mark_ptr_info_alignment_unknown (new_pi);
	    }
	  else
	    mark_ptr_info_alignment_unknown (new_pi);
	}
      else if (VAR_P (base)
	       || TREE_CODE (base) == PARM_DECL
	       || TREE_CODE (base) == RESULT_DECL)
	{
	  struct ptr_info_def *pi = get_ptr_info (new_ptr_base);
	  pt_solution_set_var (&pi->pt, base);
	}
    }
}

/* Move constants in target_mem_ref REF to offset.  Returns the new target
   mem ref if anything changes, NULL_TREE otherwise.  */

tree
maybe_fold_tmr (tree ref)
{
  struct mem_address addr;
  bool changed = false;
  tree new_ref, off;

  get_address_description (ref, &addr);

  if (addr.base
      && TREE_CODE (addr.base) == INTEGER_CST
      && !integer_zerop (addr.base))
    {
      addr.offset = fold_binary_to_constant (PLUS_EXPR,
					     TREE_TYPE (addr.offset),
					     addr.offset, addr.base);
      addr.base = NULL_TREE;
      changed = true;
    }

  if (addr.symbol
      && TREE_CODE (TREE_OPERAND (addr.symbol, 0)) == MEM_REF)
    {
      addr.offset = fold_binary_to_constant
			(PLUS_EXPR, TREE_TYPE (addr.offset),
			 addr.offset,
			 TREE_OPERAND (TREE_OPERAND (addr.symbol, 0), 1));
      addr.symbol = TREE_OPERAND (TREE_OPERAND (addr.symbol, 0), 0);
      changed = true;
    }
  else if (addr.symbol
	   && handled_component_p (TREE_OPERAND (addr.symbol, 0)))
    {
      poly_int64 offset;
      addr.symbol = build_fold_addr_expr
		      (get_addr_base_and_unit_offset
		         (TREE_OPERAND (addr.symbol, 0), &offset));
      addr.offset = int_const_binop (PLUS_EXPR,
				     addr.offset, size_int (offset));
      changed = true;
    }

  if (addr.index && TREE_CODE (addr.index) == INTEGER_CST)
    {
      off = addr.index;
      if (addr.step)
	{
	  off = fold_binary_to_constant (MULT_EXPR, sizetype,
					 off, addr.step);
	  addr.step = NULL_TREE;
	}

      addr.offset = fold_binary_to_constant (PLUS_EXPR,
					     TREE_TYPE (addr.offset),
					     addr.offset, off);
      addr.index = NULL_TREE;
      changed = true;
    }

  if (!changed)
    return NULL_TREE;

  /* If we have propagated something into this TARGET_MEM_REF and thus
     ended up folding it, always create a new TARGET_MEM_REF regardless
     if it is valid in this for on the target - the propagation result
     wouldn't be anyway.  */
  new_ref = create_mem_ref_raw (TREE_TYPE (ref),
			        TREE_TYPE (addr.offset), &addr, false);
  TREE_SIDE_EFFECTS (new_ref) = TREE_SIDE_EFFECTS (ref);
  TREE_THIS_VOLATILE (new_ref) = TREE_THIS_VOLATILE (ref);
  return new_ref;
}

/* Dump PARTS to FILE.  */

extern void dump_mem_address (FILE *, struct mem_address *);
void
dump_mem_address (FILE *file, struct mem_address *parts)
{
  if (parts->symbol)
    {
      fprintf (file, "symbol: ");
      print_generic_expr (file, TREE_OPERAND (parts->symbol, 0), TDF_SLIM);
      fprintf (file, "\n");
    }
  if (parts->base)
    {
      fprintf (file, "base: ");
      print_generic_expr (file, parts->base, TDF_SLIM);
      fprintf (file, "\n");
    }
  if (parts->index)
    {
      fprintf (file, "index: ");
      print_generic_expr (file, parts->index, TDF_SLIM);
      fprintf (file, "\n");
    }
  if (parts->step)
    {
      fprintf (file, "step: ");
      print_generic_expr (file, parts->step, TDF_SLIM);
      fprintf (file, "\n");
    }
  if (parts->offset)
    {
      fprintf (file, "offset: ");
      print_generic_expr (file, parts->offset, TDF_SLIM);
      fprintf (file, "\n");
    }
}

#include "gt-tree-ssa-address.h"<|MERGE_RESOLUTION|>--- conflicted
+++ resolved
@@ -201,15 +201,11 @@
   else
     st = NULL_RTX;
 
-  if (addr->offset && !integer_zerop (addr->offset))
-    {
-<<<<<<< HEAD
-      poly_offset_int dc = tree_to_poly_offset_int (addr->offset);
-      off = immed_poly_int_const (dc, pointer_mode);
-=======
-      offset_int dc = offset_int::from (wi::to_wide (addr->offset), SIGNED);
+  if (addr->offset && maybe_nonzero (wi::to_poly_wide (addr->offset)))
+    {
+      poly_offset_int dc
+	= poly_offset_int::from (wi::to_poly_wide (addr->offset), SIGNED);
       off = immed_wide_int_const (dc, pointer_mode);
->>>>>>> e3d0f65c
     }
   else
     off = NULL_RTX;
@@ -697,8 +693,8 @@
   parts->index = NULL_TREE;
   parts->step = NULL_TREE;
 
-  if (may_ne (addr->offset, 0))
-    parts->offset = poly_widest_int_to_tree (sizetype, addr->offset);
+  if (maybe_nonzero (addr->offset))
+    parts->offset = wide_int_to_tree (sizetype, addr->offset);
   else
     parts->offset = NULL_TREE;
 
@@ -1035,11 +1031,7 @@
 	    {
 	      poly_int64 inc = (mem_ref_offset (old_ref)
 				- mem_ref_offset (new_ref)).force_shwi ();
-	      HOST_WIDE_INT const_inc;
-	      if (inc.is_constant (&const_inc))
-		adjust_ptr_info_misalignment (new_pi, const_inc);
-	      else
-		mark_ptr_info_alignment_unknown (new_pi);
+	      adjust_ptr_info_misalignment (new_pi, inc);
 	    }
 	  else
 	    mark_ptr_info_alignment_unknown (new_pi);

/* Memory address lowering and addressing mode selection.
   Copyright (C) 2004, 2006, 2007, 2008, 2009, 2010
   Free Software Foundation, Inc.

This file is part of GCC.

GCC is free software; you can redistribute it and/or modify it
under the terms of the GNU General Public License as published by the
Free Software Foundation; either version 3, or (at your option) any
later version.

GCC is distributed in the hope that it will be useful, but WITHOUT
ANY WARRANTY; without even the implied warranty of MERCHANTABILITY or
FITNESS FOR A PARTICULAR PURPOSE.  See the GNU General Public License
for more details.

You should have received a copy of the GNU General Public License
along with GCC; see the file COPYING3.  If not see
<http://www.gnu.org/licenses/>.  */

/* Utility functions for manipulation with TARGET_MEM_REFs -- tree expressions
   that directly map to addressing modes of the target.  */

#include "config.h"
#include "system.h"
#include "coretypes.h"
#include "tm.h"
#include "tree.h"
#include "tm_p.h"
#include "basic-block.h"
#include "output.h"
#include "tree-pretty-print.h"
#include "tree-flow.h"
#include "tree-dump.h"
#include "tree-pass.h"
#include "timevar.h"
#include "flags.h"
#include "tree-inline.h"
#include "tree-affine.h"

/* FIXME: We compute address costs using RTL.  */
#include "insn-config.h"
#include "rtl.h"
#include "recog.h"
#include "expr.h"
#include "ggc.h"
#include "target.h"

/* TODO -- handling of symbols (according to Richard Hendersons
   comments, http://gcc.gnu.org/ml/gcc-patches/2005-04/msg00949.html):

   There are at least 5 different kinds of symbols that we can run up against:

     (1) binds_local_p, small data area.
     (2) binds_local_p, eg local statics
     (3) !binds_local_p, eg global variables
     (4) thread local, local_exec
     (5) thread local, !local_exec

   Now, (1) won't appear often in an array context, but it certainly can.
   All you have to do is set -GN high enough, or explicitly mark any
   random object __attribute__((section (".sdata"))).

   All of these affect whether or not a symbol is in fact a valid address.
   The only one tested here is (3).  And that result may very well
   be incorrect for (4) or (5).

   An incorrect result here does not cause incorrect results out the
   back end, because the expander in expr.c validizes the address.  However
   it would be nice to improve the handling here in order to produce more
   precise results.  */

/* A "template" for memory address, used to determine whether the address is
   valid for mode.  */

typedef struct GTY (()) mem_addr_template {
  rtx ref;			/* The template.  */
  rtx * GTY ((skip)) step_p;	/* The point in template where the step should be
				   filled in.  */
  rtx * GTY ((skip)) off_p;	/* The point in template where the offset should
				   be filled in.  */
} mem_addr_template;

DEF_VEC_O (mem_addr_template);
DEF_VEC_ALLOC_O (mem_addr_template, gc);

/* The templates.  Each of the low five bits of the index corresponds to one
   component of TARGET_MEM_REF being present, while the high bits identify
   the address space.  See TEMPL_IDX.  */

static GTY(()) VEC (mem_addr_template, gc) *mem_addr_template_list;

#define TEMPL_IDX(AS, SYMBOL, BASE, INDEX, STEP, OFFSET) \
  (((int) (AS) << 5) \
   | ((SYMBOL != 0) << 4) \
   | ((BASE != 0) << 3) \
   | ((INDEX != 0) << 2) \
   | ((STEP != 0) << 1) \
   | (OFFSET != 0))

/* Stores address for memory reference with parameters SYMBOL, BASE, INDEX,
   STEP and OFFSET to *ADDR using address mode ADDRESS_MODE.  Stores pointers
   to where step is placed to *STEP_P and offset to *OFFSET_P.  */

static void
gen_addr_rtx (enum machine_mode address_mode,
	      rtx symbol, rtx base, rtx index, rtx step, rtx offset,
	      rtx *addr, rtx **step_p, rtx **offset_p)
{
  rtx act_elem;

  *addr = NULL_RTX;
  if (step_p)
    *step_p = NULL;
  if (offset_p)
    *offset_p = NULL;

  if (index)
    {
      act_elem = index;
      if (step)
	{
	  act_elem = gen_rtx_MULT (address_mode, act_elem, step);

	  if (step_p)
	    *step_p = &XEXP (act_elem, 1);
	}

      *addr = act_elem;
    }

  if (base)
    {
      if (*addr)
	*addr = simplify_gen_binary (PLUS, address_mode, base, *addr);
      else
	*addr = base;
    }

  if (symbol)
    {
      act_elem = symbol;
      if (offset)
	{
	  act_elem = gen_rtx_PLUS (address_mode, act_elem, offset);

	  if (offset_p)
	    *offset_p = &XEXP (act_elem, 1);

	  if (GET_CODE (symbol) == SYMBOL_REF
	      || GET_CODE (symbol) == LABEL_REF
	      || GET_CODE (symbol) == CONST)
	    act_elem = gen_rtx_CONST (address_mode, act_elem);
	}

      if (*addr)
	*addr = gen_rtx_PLUS (address_mode, *addr, act_elem);
      else
	*addr = act_elem;
    }
  else if (offset)
    {
      if (*addr)
	{
	  *addr = gen_rtx_PLUS (address_mode, *addr, offset);
	  if (offset_p)
	    *offset_p = &XEXP (*addr, 1);
	}
      else
	{
	  *addr = offset;
	  if (offset_p)
	    *offset_p = addr;
	}
    }

  if (!*addr)
    *addr = const0_rtx;
}

/* Returns address for TARGET_MEM_REF with parameters given by ADDR
   in address space AS.
   If REALLY_EXPAND is false, just make fake registers instead
   of really expanding the operands, and perform the expansion in-place
   by using one of the "templates".  */

rtx
addr_for_mem_ref (struct mem_address *addr, addr_space_t as,
		  bool really_expand)
{
  enum machine_mode address_mode = targetm.addr_space.address_mode (as);
  rtx address, sym, bse, idx, st, off;
  struct mem_addr_template *templ;

  if (addr->step && !integer_onep (addr->step))
    st = immed_double_int_const (tree_to_double_int (addr->step), address_mode);
  else
    st = NULL_RTX;

  if (addr->offset && !integer_zerop (addr->offset))
<<<<<<< HEAD
    off = immed_double_int_const (tree_to_double_int (addr->offset), address_mode);
=======
    off = immed_double_int_const
	    (double_int_sext (tree_to_double_int (addr->offset),
			      TYPE_PRECISION (TREE_TYPE (addr->offset))),
	     address_mode);
>>>>>>> 155d23aa
  else
    off = NULL_RTX;

  if (!really_expand)
    {
      unsigned int templ_index
	= TEMPL_IDX (as, addr->symbol, addr->base, addr->index, st, off);

      if (templ_index
	  >= VEC_length (mem_addr_template, mem_addr_template_list))
	VEC_safe_grow_cleared (mem_addr_template, gc, mem_addr_template_list,
			       templ_index + 1);

      /* Reuse the templates for addresses, so that we do not waste memory.  */
      templ = VEC_index (mem_addr_template, mem_addr_template_list, templ_index);
      if (!templ->ref)
	{
	  sym = (addr->symbol ?
		 gen_rtx_SYMBOL_REF (address_mode, ggc_strdup ("test_symbol"))
		 : NULL_RTX);
	  bse = (addr->base ?
		 gen_raw_REG (address_mode, LAST_VIRTUAL_REGISTER + 1)
		 : NULL_RTX);
	  idx = (addr->index ?
		 gen_raw_REG (address_mode, LAST_VIRTUAL_REGISTER + 2)
		 : NULL_RTX);

	  gen_addr_rtx (address_mode, sym, bse, idx,
			st? const0_rtx : NULL_RTX,
			off? const0_rtx : NULL_RTX,
			&templ->ref,
			&templ->step_p,
			&templ->off_p);
	}

      if (st)
	*templ->step_p = st;
      if (off)
	*templ->off_p = off;

      return templ->ref;
    }

  /* Otherwise really expand the expressions.  */
  sym = (addr->symbol
	 ? expand_expr (addr->symbol, NULL_RTX, address_mode, EXPAND_NORMAL)
	 : NULL_RTX);
  bse = (addr->base
	 ? expand_expr (addr->base, NULL_RTX, address_mode, EXPAND_NORMAL)
	 : NULL_RTX);
  idx = (addr->index
	 ? expand_expr (addr->index, NULL_RTX, address_mode, EXPAND_NORMAL)
	 : NULL_RTX);

  gen_addr_rtx (address_mode, sym, bse, idx, st, off, &address, NULL, NULL);
  return address;
}

/* Returns address of MEM_REF in TYPE.  */

tree
tree_mem_ref_addr (tree type, tree mem_ref)
{
  tree addr;
  tree act_elem;
  tree step = TMR_STEP (mem_ref), offset = TMR_OFFSET (mem_ref);
  tree addr_base = NULL_TREE, addr_off = NULL_TREE;

  addr_base = fold_convert (type, TMR_BASE (mem_ref));

  act_elem = TMR_INDEX (mem_ref);
  if (act_elem)
    {
      if (step)
	act_elem = fold_build2 (MULT_EXPR, sizetype, act_elem, step);
      addr_off = act_elem;
    }

  act_elem = TMR_INDEX2 (mem_ref);
  if (act_elem)
    {
      if (addr_off)
	addr_off = fold_build2 (PLUS_EXPR, sizetype, addr_off, act_elem);
      else
	addr_off = act_elem;
    }

  if (offset && !integer_zerop (offset))
    {
      offset = fold_convert (sizetype, offset);
      if (addr_off)
	addr_off = fold_build2 (PLUS_EXPR, sizetype, addr_off, offset);
      else
	addr_off = offset;
    }

  if (addr_off)
    addr = fold_build2 (POINTER_PLUS_EXPR, type, addr_base, addr_off);
  else
    addr = addr_base;

  return addr;
}

/* Returns true if a memory reference in MODE and with parameters given by
   ADDR is valid on the current target.  */

static bool
valid_mem_ref_p (enum machine_mode mode, addr_space_t as,
		 struct mem_address *addr)
{
  rtx address;

  address = addr_for_mem_ref (addr, as, false);
  if (!address)
    return false;

  return memory_address_addr_space_p (mode, address, as);
}

/* Checks whether a TARGET_MEM_REF with type TYPE and parameters given by ADDR
   is valid on the current target and if so, creates and returns the
   TARGET_MEM_REF.  If VERIFY is false omit the verification step.  */

static tree
create_mem_ref_raw (tree type, tree alias_ptr_type, struct mem_address *addr,
		    bool verify)
{
  tree base, index2;

  if (verify
      && !valid_mem_ref_p (TYPE_MODE (type), TYPE_ADDR_SPACE (type), addr))
    return NULL_TREE;

  if (addr->step && integer_onep (addr->step))
    addr->step = NULL_TREE;

  if (addr->offset)
    addr->offset = fold_convert (alias_ptr_type, addr->offset);
  else
    addr->offset = build_int_cst (alias_ptr_type, 0);

  if (addr->symbol)
    {
      base = addr->symbol;
      index2 = addr->base;
    }
  else if (addr->base
	   && POINTER_TYPE_P (TREE_TYPE (addr->base)))
    {
      base = addr->base;
      index2 = NULL_TREE;
    }
  else
    {
      base = build_int_cst (ptr_type_node, 0);
      index2 = addr->base;
    }

  /* If possible use a plain MEM_REF instead of a TARGET_MEM_REF.  */
  if (alias_ptr_type
      && (!index2 || integer_zerop (index2))
      && (!addr->index || integer_zerop (addr->index)))
    return fold_build2 (MEM_REF, type, base, addr->offset);

  return build5 (TARGET_MEM_REF, type,
		 base, addr->offset, addr->index, addr->step, index2);
}

/* Returns true if OBJ is an object whose address is a link time constant.  */

static bool
fixed_address_object_p (tree obj)
{
  return (TREE_CODE (obj) == VAR_DECL
	  && (TREE_STATIC (obj)
	      || DECL_EXTERNAL (obj))
	  && ! DECL_DLLIMPORT_P (obj));
}

/* If ADDR contains an address of object that is a link time constant,
   move it to PARTS->symbol.  */

static void
move_fixed_address_to_symbol (struct mem_address *parts, aff_tree *addr)
{
  unsigned i;
  tree val = NULL_TREE;

  for (i = 0; i < addr->n; i++)
    {
      if (!double_int_one_p (addr->elts[i].coef))
	continue;

      val = addr->elts[i].val;
      if (TREE_CODE (val) == ADDR_EXPR
	  && fixed_address_object_p (TREE_OPERAND (val, 0)))
	break;
    }

  if (i == addr->n)
    return;

  parts->symbol = val;
  aff_combination_remove_elt (addr, i);
}

/* If ADDR contains an instance of BASE_HINT, move it to PARTS->base.  */

static void
move_hint_to_base (tree type, struct mem_address *parts, tree base_hint,
		   aff_tree *addr)
{
  unsigned i;
  tree val = NULL_TREE;
  int qual;

  for (i = 0; i < addr->n; i++)
    {
      if (!double_int_one_p (addr->elts[i].coef))
	continue;

      val = addr->elts[i].val;
      if (operand_equal_p (val, base_hint, 0))
	break;
    }

  if (i == addr->n)
    return;

  /* Cast value to appropriate pointer type.  We cannot use a pointer
     to TYPE directly, as the back-end will assume registers of pointer
     type are aligned, and just the base itself may not actually be.
     We use void pointer to the type's address space instead.  */
  qual = ENCODE_QUAL_ADDR_SPACE (TYPE_ADDR_SPACE (type));
  type = build_qualified_type (void_type_node, qual);
  parts->base = fold_convert (build_pointer_type (type), val);
  aff_combination_remove_elt (addr, i);
}

/* If ADDR contains an address of a dereferenced pointer, move it to
   PARTS->base.  */

static void
move_pointer_to_base (struct mem_address *parts, aff_tree *addr)
{
  unsigned i;
  tree val = NULL_TREE;

  for (i = 0; i < addr->n; i++)
    {
      if (!double_int_one_p (addr->elts[i].coef))
	continue;

      val = addr->elts[i].val;
      if (POINTER_TYPE_P (TREE_TYPE (val)))
	break;
    }

  if (i == addr->n)
    return;

  parts->base = val;
  aff_combination_remove_elt (addr, i);
}

/* Moves the loop variant part V in linear address ADDR to be the index
   of PARTS.  */

static void
move_variant_to_index (struct mem_address *parts, aff_tree *addr, tree v)
{
  unsigned i;
  tree val = NULL_TREE;

  gcc_assert (!parts->index);
  for (i = 0; i < addr->n; i++)
    {
      val = addr->elts[i].val;
      if (operand_equal_p (val, v, 0))
	break;
    }

  if (i == addr->n)
    return;

  parts->index = fold_convert (sizetype, val);
  parts->step = double_int_to_tree (sizetype, addr->elts[i].coef);
  aff_combination_remove_elt (addr, i);
}

/* Adds ELT to PARTS.  */

static void
add_to_parts (struct mem_address *parts, tree elt)
{
  tree type;

  if (!parts->index)
    {
      parts->index = fold_convert (sizetype, elt);
      return;
    }

  if (!parts->base)
    {
      parts->base = elt;
      return;
    }

  /* Add ELT to base.  */
  type = TREE_TYPE (parts->base);
  if (POINTER_TYPE_P (type))
    parts->base = fold_build2 (POINTER_PLUS_EXPR, type,
			       parts->base,
			       fold_convert (sizetype, elt));
  else
    parts->base = fold_build2 (PLUS_EXPR, type,
			       parts->base, elt);
}

/* Finds the most expensive multiplication in ADDR that can be
   expressed in an addressing mode and move the corresponding
   element(s) to PARTS.  */

static void
most_expensive_mult_to_index (tree type, struct mem_address *parts,
			      aff_tree *addr, bool speed)
{
  addr_space_t as = TYPE_ADDR_SPACE (type);
  enum machine_mode address_mode = targetm.addr_space.address_mode (as);
  HOST_WIDE_INT coef;
  double_int best_mult, amult, amult_neg;
  unsigned best_mult_cost = 0, acost;
  tree mult_elt = NULL_TREE, elt;
  unsigned i, j;
  enum tree_code op_code;

  best_mult = double_int_zero;
  for (i = 0; i < addr->n; i++)
    {
      if (!double_int_fits_in_shwi_p (addr->elts[i].coef))
	continue;

      coef = double_int_to_shwi (addr->elts[i].coef);
      if (coef == 1
	  || !multiplier_allowed_in_address_p (coef, TYPE_MODE (type), as))
	continue;

      acost = multiply_by_cost (coef, address_mode, speed);

      if (acost > best_mult_cost)
	{
	  best_mult_cost = acost;
	  best_mult = addr->elts[i].coef;
	}
    }

  if (!best_mult_cost)
    return;

  /* Collect elements multiplied by best_mult.  */
  for (i = j = 0; i < addr->n; i++)
    {
      amult = addr->elts[i].coef;
      amult_neg = double_int_ext_for_comb (double_int_neg (amult), addr);

      if (double_int_equal_p (amult, best_mult))
	op_code = PLUS_EXPR;
      else if (double_int_equal_p (amult_neg, best_mult))
	op_code = MINUS_EXPR;
      else
	{
	  addr->elts[j] = addr->elts[i];
	  j++;
	  continue;
	}

      elt = fold_convert (sizetype, addr->elts[i].val);
      if (mult_elt)
	mult_elt = fold_build2 (op_code, sizetype, mult_elt, elt);
      else if (op_code == PLUS_EXPR)
	mult_elt = elt;
      else
	mult_elt = fold_build1 (NEGATE_EXPR, sizetype, elt);
    }
  addr->n = j;

  parts->index = mult_elt;
  parts->step = double_int_to_tree (sizetype, best_mult);
}

/* Splits address ADDR for a memory access of type TYPE into PARTS.
   If BASE_HINT is non-NULL, it specifies an SSA name to be used
   preferentially as base of the reference, and IV_CAND is the selected
   iv candidate used in ADDR.

   TODO -- be more clever about the distribution of the elements of ADDR
   to PARTS.  Some architectures do not support anything but single
   register in address, possibly with a small integer offset; while
   create_mem_ref will simplify the address to an acceptable shape
   later, it would be more efficient to know that asking for complicated
   addressing modes is useless.  */

static void
addr_to_parts (tree type, aff_tree *addr, tree iv_cand,
	       tree base_hint, struct mem_address *parts,
               bool speed)
{
  tree part;
  unsigned i;

  parts->symbol = NULL_TREE;
  parts->base = NULL_TREE;
  parts->index = NULL_TREE;
  parts->step = NULL_TREE;

  if (!double_int_zero_p (addr->offset))
    parts->offset = double_int_to_tree (sizetype, addr->offset);
  else
    parts->offset = NULL_TREE;

  /* Try to find a symbol.  */
  move_fixed_address_to_symbol (parts, addr);

  /* No need to do address parts reassociation if the number of parts
     is <= 2 -- in that case, no loop invariant code motion can be
     exposed.  */

  if (!base_hint && (addr->n > 2))
    move_variant_to_index (parts, addr, iv_cand);

  /* First move the most expensive feasible multiplication
     to index.  */
  if (!parts->index)
    most_expensive_mult_to_index (type, parts, addr, speed);

  /* Try to find a base of the reference.  Since at the moment
     there is no reliable way how to distinguish between pointer and its
     offset, this is just a guess.  */
  if (!parts->symbol && base_hint)
    move_hint_to_base (type, parts, base_hint, addr);
  if (!parts->symbol && !parts->base)
    move_pointer_to_base (parts, addr);

  /* Then try to process the remaining elements.  */
  for (i = 0; i < addr->n; i++)
    {
      part = fold_convert (sizetype, addr->elts[i].val);
      if (!double_int_one_p (addr->elts[i].coef))
	part = fold_build2 (MULT_EXPR, sizetype, part,
			    double_int_to_tree (sizetype, addr->elts[i].coef));
      add_to_parts (parts, part);
    }
  if (addr->rest)
    add_to_parts (parts, fold_convert (sizetype, addr->rest));
}

/* Force the PARTS to register.  */

static void
gimplify_mem_ref_parts (gimple_stmt_iterator *gsi, struct mem_address *parts)
{
  if (parts->base)
    parts->base = force_gimple_operand_gsi_1 (gsi, parts->base,
					    is_gimple_mem_ref_addr, NULL_TREE,
					    true, GSI_SAME_STMT);
  if (parts->index)
    parts->index = force_gimple_operand_gsi (gsi, parts->index,
					     true, NULL_TREE,
					     true, GSI_SAME_STMT);
}

/* Creates and returns a TARGET_MEM_REF for address ADDR.  If necessary
   computations are emitted in front of GSI.  TYPE is the mode
   of created memory reference. IV_CAND is the selected iv candidate in ADDR,
   and BASE_HINT is non NULL if IV_CAND comes from a base address
   object.  */

tree
create_mem_ref (gimple_stmt_iterator *gsi, tree type, aff_tree *addr,
		tree alias_ptr_type, tree iv_cand, tree base_hint, bool speed)
{
  tree mem_ref, tmp;
  tree atype;
  struct mem_address parts;

  addr_to_parts (type, addr, iv_cand, base_hint, &parts, speed);
  gimplify_mem_ref_parts (gsi, &parts);
  mem_ref = create_mem_ref_raw (type, alias_ptr_type, &parts, true);
  if (mem_ref)
    return mem_ref;

  /* The expression is too complicated.  Try making it simpler.  */

  if (parts.step && !integer_onep (parts.step))
    {
      /* Move the multiplication to index.  */
      gcc_assert (parts.index);
      parts.index = force_gimple_operand_gsi (gsi,
				fold_build2 (MULT_EXPR, sizetype,
					     parts.index, parts.step),
				true, NULL_TREE, true, GSI_SAME_STMT);
      parts.step = NULL_TREE;

      mem_ref = create_mem_ref_raw (type, alias_ptr_type, &parts, true);
      if (mem_ref)
	return mem_ref;
    }

  if (parts.symbol)
    {
      tmp = parts.symbol;
      gcc_assert (is_gimple_val (tmp));

      /* Add the symbol to base, eventually forcing it to register.  */
      if (parts.base)
	{
	  gcc_assert (useless_type_conversion_p
				(sizetype, TREE_TYPE (parts.base)));

	  if (parts.index)
	    {
	      atype = TREE_TYPE (tmp);
	      parts.base = force_gimple_operand_gsi_1 (gsi,
			fold_build2 (POINTER_PLUS_EXPR, atype,
				     tmp,
				     fold_convert (sizetype, parts.base)),
			is_gimple_mem_ref_addr, NULL_TREE, true, GSI_SAME_STMT);
	    }
	  else
	    {
	      parts.index = parts.base;
	      parts.base = tmp;
	    }
	}
      else
	parts.base = tmp;
      parts.symbol = NULL_TREE;

      mem_ref = create_mem_ref_raw (type, alias_ptr_type, &parts, true);
      if (mem_ref)
	return mem_ref;
    }

  if (parts.index)
    {
      /* Add index to base.  */
      if (parts.base)
	{
	  atype = TREE_TYPE (parts.base);
	  parts.base = force_gimple_operand_gsi_1 (gsi,
			fold_build2 (POINTER_PLUS_EXPR, atype,
				     parts.base,
			    	     parts.index),
			is_gimple_mem_ref_addr, NULL_TREE, true, GSI_SAME_STMT);
	}
      else
	parts.base = parts.index;
      parts.index = NULL_TREE;

      mem_ref = create_mem_ref_raw (type, alias_ptr_type, &parts, true);
      if (mem_ref)
	return mem_ref;
    }

  if (parts.offset && !integer_zerop (parts.offset))
    {
      /* Try adding offset to base.  */
      if (parts.base)
	{
	  atype = TREE_TYPE (parts.base);
	  parts.base = force_gimple_operand_gsi_1 (gsi,
			fold_build2 (POINTER_PLUS_EXPR, atype,
				     parts.base,
				     fold_convert (sizetype, parts.offset)),
			is_gimple_mem_ref_addr, NULL_TREE, true, GSI_SAME_STMT);
	}
      else
	parts.base = parts.offset;

      parts.offset = NULL_TREE;

      mem_ref = create_mem_ref_raw (type, alias_ptr_type, &parts, true);
      if (mem_ref)
	return mem_ref;
    }

  /* Verify that the address is in the simplest possible shape
     (only a register).  If we cannot create such a memory reference,
     something is really wrong.  */
  gcc_assert (parts.symbol == NULL_TREE);
  gcc_assert (parts.index == NULL_TREE);
  gcc_assert (!parts.step || integer_onep (parts.step));
  gcc_assert (!parts.offset || integer_zerop (parts.offset));
  gcc_unreachable ();
}

/* Copies components of the address from OP to ADDR.  */

void
get_address_description (tree op, struct mem_address *addr)
{
  if (TREE_CODE (TMR_BASE (op)) == ADDR_EXPR)
    {
      addr->symbol = TMR_BASE (op);
      addr->base = TMR_INDEX2 (op);
    }
  else
    {
      addr->symbol = NULL_TREE;
      if (TMR_INDEX2 (op))
	{
	  gcc_assert (integer_zerop (TMR_BASE (op)));
	  addr->base = TMR_INDEX2 (op);
	}
      else
	addr->base = TMR_BASE (op);
    }
  addr->index = TMR_INDEX (op);
  addr->step = TMR_STEP (op);
  addr->offset = TMR_OFFSET (op);
}

/* Copies the additional information attached to target_mem_ref FROM to TO.  */

void
copy_mem_ref_info (tree to, tree from)
{
  /* And the info about the original reference.  */
<<<<<<< HEAD
  TMR_ORIGINAL (to) = TMR_ORIGINAL (from);
=======
>>>>>>> 155d23aa
  TREE_SIDE_EFFECTS (to) = TREE_SIDE_EFFECTS (from);
  TREE_THIS_VOLATILE (to) = TREE_THIS_VOLATILE (from);
}

/* Move constants in target_mem_ref REF to offset.  Returns the new target
   mem ref if anything changes, NULL_TREE otherwise.  */

tree
maybe_fold_tmr (tree ref)
{
  struct mem_address addr;
  bool changed = false;
  tree ret, off;

  get_address_description (ref, &addr);

  if (addr.base
      && TREE_CODE (addr.base) == INTEGER_CST
      && !integer_zerop (addr.base))
    {
      addr.offset = fold_binary_to_constant (PLUS_EXPR,
					     TREE_TYPE (addr.offset),
					     addr.offset, addr.base);
      addr.base = NULL_TREE;
      changed = true;
    }

  if (addr.symbol
      && TREE_CODE (TREE_OPERAND (addr.symbol, 0)) == MEM_REF)
    {
      addr.offset = fold_binary_to_constant
			(PLUS_EXPR, TREE_TYPE (addr.offset),
			 addr.offset,
			 TREE_OPERAND (TREE_OPERAND (addr.symbol, 0), 1));
      addr.symbol = TREE_OPERAND (TREE_OPERAND (addr.symbol, 0), 0);
      changed = true;
    }
  else if (addr.symbol
	   && handled_component_p (TREE_OPERAND (addr.symbol, 0)))
    {
      HOST_WIDE_INT offset;
      addr.symbol = build_fold_addr_expr
		      (get_addr_base_and_unit_offset
		         (TREE_OPERAND (addr.symbol, 0), &offset));
      addr.offset = int_const_binop (PLUS_EXPR,
				     addr.offset, size_int (offset), 0);
      changed = true;
    }

  if (addr.index && TREE_CODE (addr.index) == INTEGER_CST)
    {
      off = addr.index;
      if (addr.step)
	{
	  off = fold_binary_to_constant (MULT_EXPR, sizetype,
					 off, addr.step);
	  addr.step = NULL_TREE;
	}

      addr.offset = fold_binary_to_constant (PLUS_EXPR,
					     TREE_TYPE (addr.offset),
					     addr.offset, off);
      addr.index = NULL_TREE;
      changed = true;
    }

  if (!changed)
    return NULL_TREE;

  /* If we have propagated something into this TARGET_MEM_REF and thus
     ended up folding it, always create a new TARGET_MEM_REF regardless
     if it is valid in this for on the target - the propagation result
     wouldn't be anyway.  */
  ret = create_mem_ref_raw (TREE_TYPE (ref),
			    TREE_TYPE (addr.offset), &addr, false);
  copy_mem_ref_info (ret, ref);
  return ret;
}

/* Dump PARTS to FILE.  */

extern void dump_mem_address (FILE *, struct mem_address *);
void
dump_mem_address (FILE *file, struct mem_address *parts)
{
  if (parts->symbol)
    {
      fprintf (file, "symbol: ");
      print_generic_expr (file, TREE_OPERAND (parts->symbol, 0), TDF_SLIM);
      fprintf (file, "\n");
    }
  if (parts->base)
    {
      fprintf (file, "base: ");
      print_generic_expr (file, parts->base, TDF_SLIM);
      fprintf (file, "\n");
    }
  if (parts->index)
    {
      fprintf (file, "index: ");
      print_generic_expr (file, parts->index, TDF_SLIM);
      fprintf (file, "\n");
    }
  if (parts->step)
    {
      fprintf (file, "step: ");
      print_generic_expr (file, parts->step, TDF_SLIM);
      fprintf (file, "\n");
    }
  if (parts->offset)
    {
      fprintf (file, "offset: ");
      print_generic_expr (file, parts->offset, TDF_SLIM);
      fprintf (file, "\n");
    }
}

#include "gt-tree-ssa-address.h"<|MERGE_RESOLUTION|>--- conflicted
+++ resolved
@@ -198,14 +198,10 @@
     st = NULL_RTX;
 
   if (addr->offset && !integer_zerop (addr->offset))
-<<<<<<< HEAD
-    off = immed_double_int_const (tree_to_double_int (addr->offset), address_mode);
-=======
     off = immed_double_int_const
 	    (double_int_sext (tree_to_double_int (addr->offset),
 			      TYPE_PRECISION (TREE_TYPE (addr->offset))),
 	     address_mode);
->>>>>>> 155d23aa
   else
     off = NULL_RTX;
 
@@ -836,10 +832,6 @@
 copy_mem_ref_info (tree to, tree from)
 {
   /* And the info about the original reference.  */
-<<<<<<< HEAD
-  TMR_ORIGINAL (to) = TMR_ORIGINAL (from);
-=======
->>>>>>> 155d23aa
   TREE_SIDE_EFFECTS (to) = TREE_SIDE_EFFECTS (from);
   TREE_THIS_VOLATILE (to) = TREE_THIS_VOLATILE (from);
 }

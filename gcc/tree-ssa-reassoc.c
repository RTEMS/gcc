--- conflicted
+++ resolved
@@ -1,9 +1,5 @@
 /* Reassociation for trees.
-<<<<<<< HEAD
-   Copyright (C) 2005, 2007, 2008 Free Software Foundation, Inc.
-=======
    Copyright (C) 2005, 2007, 2008, 2009 Free Software Foundation, Inc.
->>>>>>> a0daa400
    Contributed by Daniel Berlin <dan@dberlin.org>
 
 This file is part of GCC.
@@ -1299,11 +1295,7 @@
 
 static void
 rewrite_expr_tree (gimple stmt, unsigned int opindex,
-<<<<<<< HEAD
-		   VEC(operand_entry_t, heap) * ops)
-=======
 		   VEC(operand_entry_t, heap) * ops, bool moved)
->>>>>>> a0daa400
 {
   tree rhs1 = gimple_assign_rhs1 (stmt);
   tree rhs2 = gimple_assign_rhs2 (stmt);
@@ -1413,6 +1405,7 @@
 	    {
 	      stmt2 = SSA_NAME_DEF_STMT (gimple_assign_rhs1 (stmt1));
 	      gsirhs1 = gsi_for_stmt (stmt2);
+	      adjust_debug_stmts_for_move (stmt2, gimple_bb (stmt), &gsinow);
 	      gsi_move_before (&gsirhs1, &gsinow);
 	      gsi_prev (&gsinow);
 	      stmt1 = stmt2;
@@ -1437,11 +1430,7 @@
     }
   /* Recurse on the LHS of the binary operator, which is guaranteed to
      be the non-leaf side.  */
-<<<<<<< HEAD
-  rewrite_expr_tree (SSA_NAME_DEF_STMT (rhs1), opindex + 1, ops);
-=======
   rewrite_expr_tree (SSA_NAME_DEF_STMT (rhs1), opindex + 1, ops, moved);
->>>>>>> a0daa400
 }
 
 /* Transform STMT, which is really (A +B) + (C + D) into the left
@@ -1463,10 +1452,7 @@
 
   gsinow = gsi_for_stmt (stmt);
   gsirhs = gsi_for_stmt (binrhs);
-<<<<<<< HEAD
   adjust_debug_stmts_for_move (binrhs, gimple_bb (stmt), &gsinow);
-=======
->>>>>>> a0daa400
   gsi_move_before (&gsirhs, &gsinow);
 
   gimple_assign_set_rhs2 (stmt, gimple_assign_rhs1 (binrhs));
@@ -1621,10 +1607,6 @@
 linearize_expr_tree (VEC(operand_entry_t, heap) **ops, gimple stmt,
 		     bool is_associative, bool set_visited)
 {
-<<<<<<< HEAD
-  gimple_stmt_iterator gsinow, gsilhs;
-=======
->>>>>>> a0daa400
   tree binlhs = gimple_assign_rhs1 (stmt);
   tree binrhs = gimple_assign_rhs2 (stmt);
   gimple binlhsdef, binrhsdef;
@@ -1705,14 +1687,6 @@
   gcc_assert (TREE_CODE (binrhs) != SSA_NAME
 	      || !is_reassociable_op (SSA_NAME_DEF_STMT (binrhs),
 				      rhscode, loop));
-<<<<<<< HEAD
-  gsinow = gsi_for_stmt (stmt);
-  gsilhs = gsi_for_stmt (SSA_NAME_DEF_STMT (binlhs));
-  adjust_debug_stmts_for_move (SSA_NAME_DEF_STMT (binlhs),
-			       gimple_bb (stmt), &gsinow);
-  gsi_move_before (&gsilhs, &gsinow);
-=======
->>>>>>> a0daa400
   linearize_expr_tree (ops, SSA_NAME_DEF_STMT (binlhs),
 		       is_associative, set_visited);
   add_to_ops_vec (ops, binrhs);
@@ -1930,12 +1904,8 @@
 		      fprintf (dump_file, "Transforming ");
 		      print_gimple_stmt (dump_file, stmt, 0, 0);
 		    }
-<<<<<<< HEAD
-		  
-=======
 
 		  rhs1 = gimple_assign_rhs1 (stmt);
->>>>>>> a0daa400
 		  gimple_assign_set_rhs_from_tree (&gsi,
 						   VEC_last (operand_entry_t,
 							     ops)->op);

/* Reassociation for trees.
   Copyright (C) 2005, 2007, 2008, 2009, 2010 Free Software Foundation, Inc.
   Contributed by Daniel Berlin <dan@dberlin.org>

This file is part of GCC.

GCC is free software; you can redistribute it and/or modify
it under the terms of the GNU General Public License as published by
the Free Software Foundation; either version 3, or (at your option)
any later version.

GCC is distributed in the hope that it will be useful,
but WITHOUT ANY WARRANTY; without even the implied warranty of
MERCHANTABILITY or FITNESS FOR A PARTICULAR PURPOSE.  See the
GNU General Public License for more details.

You should have received a copy of the GNU General Public License
along with GCC; see the file COPYING3.  If not see
<http://www.gnu.org/licenses/>.  */

#include "config.h"
#include "system.h"
#include "coretypes.h"
#include "tm.h"
#include "tree.h"
#include "basic-block.h"
#include "tree-pretty-print.h"
#include "gimple-pretty-print.h"
#include "tree-inline.h"
#include "tree-flow.h"
#include "gimple.h"
#include "tree-dump.h"
#include "timevar.h"
#include "tree-iterator.h"
#include "real.h"
#include "tree-pass.h"
#include "alloc-pool.h"
#include "vec.h"
#include "langhooks.h"
#include "pointer-set.h"
#include "cfgloop.h"
#include "flags.h"

/*  This is a simple global reassociation pass.  It is, in part, based
    on the LLVM pass of the same name (They do some things more/less
    than we do, in different orders, etc).

    It consists of five steps:

    1. Breaking up subtract operations into addition + negate, where
    it would promote the reassociation of adds.

    2. Left linearization of the expression trees, so that (A+B)+(C+D)
    becomes (((A+B)+C)+D), which is easier for us to rewrite later.
    During linearization, we place the operands of the binary
    expressions into a vector of operand_entry_t

    3. Optimization of the operand lists, eliminating things like a +
    -a, a & a, etc.

    4. Rewrite the expression trees we linearized and optimized so
    they are in proper rank order.

    5. Repropagate negates, as nothing else will clean it up ATM.

    A bit of theory on #4, since nobody seems to write anything down
    about why it makes sense to do it the way they do it:

    We could do this much nicer theoretically, but don't (for reasons
    explained after how to do it theoretically nice :P).

    In order to promote the most redundancy elimination, you want
    binary expressions whose operands are the same rank (or
    preferably, the same value) exposed to the redundancy eliminator,
    for possible elimination.

    So the way to do this if we really cared, is to build the new op
    tree from the leaves to the roots, merging as you go, and putting the
    new op on the end of the worklist, until you are left with one
    thing on the worklist.

    IE if you have to rewrite the following set of operands (listed with
    rank in parentheses), with opcode PLUS_EXPR:

    a (1),  b (1),  c (1),  d (2), e (2)


    We start with our merge worklist empty, and the ops list with all of
    those on it.

    You want to first merge all leaves of the same rank, as much as
    possible.

    So first build a binary op of

    mergetmp = a + b, and put "mergetmp" on the merge worklist.

    Because there is no three operand form of PLUS_EXPR, c is not going to
    be exposed to redundancy elimination as a rank 1 operand.

    So you might as well throw it on the merge worklist (you could also
    consider it to now be a rank two operand, and merge it with d and e,
    but in this case, you then have evicted e from a binary op. So at
    least in this situation, you can't win.)

    Then build a binary op of d + e
    mergetmp2 = d + e

    and put mergetmp2 on the merge worklist.

    so merge worklist = {mergetmp, c, mergetmp2}

    Continue building binary ops of these operations until you have only
    one operation left on the worklist.

    So we have

    build binary op
    mergetmp3 = mergetmp + c

    worklist = {mergetmp2, mergetmp3}

    mergetmp4 = mergetmp2 + mergetmp3

    worklist = {mergetmp4}

    because we have one operation left, we can now just set the original
    statement equal to the result of that operation.

    This will at least expose a + b  and d + e to redundancy elimination
    as binary operations.

    For extra points, you can reuse the old statements to build the
    mergetmps, since you shouldn't run out.

    So why don't we do this?

    Because it's expensive, and rarely will help.  Most trees we are
    reassociating have 3 or less ops.  If they have 2 ops, they already
    will be written into a nice single binary op.  If you have 3 ops, a
    single simple check suffices to tell you whether the first two are of the
    same rank.  If so, you know to order it

    mergetmp = op1 + op2
    newstmt = mergetmp + op3

    instead of
    mergetmp = op2 + op3
    newstmt = mergetmp + op1

    If all three are of the same rank, you can't expose them all in a
    single binary operator anyway, so the above is *still* the best you
    can do.

    Thus, this is what we do.  When we have three ops left, we check to see
    what order to put them in, and call it a day.  As a nod to vector sum
    reduction, we check if any of the ops are really a phi node that is a
    destructive update for the associating op, and keep the destructive
    update together for vector sum reduction recognition.  */


/* Statistics */
static struct
{
  int linearized;
  int constants_eliminated;
  int ops_eliminated;
  int rewritten;
} reassociate_stats;

/* Operator, rank pair.  */
typedef struct operand_entry
{
  unsigned int rank;
  int id;
  tree op;
} *operand_entry_t;

static alloc_pool operand_entry_pool;

/* This is used to assign a unique ID to each struct operand_entry
   so that qsort results are identical on different hosts.  */
static int next_operand_entry_id;

/* Starting rank number for a given basic block, so that we can rank
   operations using unmovable instructions in that BB based on the bb
   depth.  */
static long *bb_rank;

/* Operand->rank hashtable.  */
static struct pointer_map_t *operand_rank;


/* Look up the operand rank structure for expression E.  */

static inline long
find_operand_rank (tree e)
{
  void **slot = pointer_map_contains (operand_rank, e);
  return slot ? (long) (intptr_t) *slot : -1;
}

/* Insert {E,RANK} into the operand rank hashtable.  */

static inline void
insert_operand_rank (tree e, long rank)
{
  void **slot;
  gcc_assert (rank > 0);
  slot = pointer_map_insert (operand_rank, e);
  gcc_assert (!*slot);
  *slot = (void *) (intptr_t) rank;
}

/* Given an expression E, return the rank of the expression.  */

static long
get_rank (tree e)
{
  /* Constants have rank 0.  */
  if (is_gimple_min_invariant (e))
    return 0;

  /* SSA_NAME's have the rank of the expression they are the result
     of.
     For globals and uninitialized values, the rank is 0.
     For function arguments, use the pre-setup rank.
     For PHI nodes, stores, asm statements, etc, we use the rank of
     the BB.
     For simple operations, the rank is the maximum rank of any of
     its operands, or the bb_rank, whichever is less.
     I make no claims that this is optimal, however, it gives good
     results.  */

  if (TREE_CODE (e) == SSA_NAME)
    {
      gimple stmt;
      long rank, maxrank;
      int i, n;

      if (TREE_CODE (SSA_NAME_VAR (e)) == PARM_DECL
	  && SSA_NAME_IS_DEFAULT_DEF (e))
	return find_operand_rank (e);

      stmt = SSA_NAME_DEF_STMT (e);
      if (gimple_bb (stmt) == NULL)
	return 0;

      if (!is_gimple_assign (stmt)
	  || gimple_vdef (stmt))
	return bb_rank[gimple_bb (stmt)->index];

      /* If we already have a rank for this expression, use that.  */
      rank = find_operand_rank (e);
      if (rank != -1)
	return rank;

      /* Otherwise, find the maximum rank for the operands, or the bb
	 rank, whichever is less.   */
      rank = 0;
      maxrank = bb_rank[gimple_bb(stmt)->index];
      if (gimple_assign_single_p (stmt))
	{
	  tree rhs = gimple_assign_rhs1 (stmt);
	  n = TREE_OPERAND_LENGTH (rhs);
	  if (n == 0)
	    rank = MAX (rank, get_rank (rhs));
	  else
	    {
	      for (i = 0;
		   i < n && TREE_OPERAND (rhs, i) && rank != maxrank; i++)
		rank = MAX(rank, get_rank (TREE_OPERAND (rhs, i)));
	    }
	}
      else
	{
	  n = gimple_num_ops (stmt);
	  for (i = 1; i < n && rank != maxrank; i++)
	    {
	      gcc_assert (gimple_op (stmt, i));
	      rank = MAX(rank, get_rank (gimple_op (stmt, i)));
	    }
	}

      if (dump_file && (dump_flags & TDF_DETAILS))
	{
	  fprintf (dump_file, "Rank for ");
	  print_generic_expr (dump_file, e, 0);
	  fprintf (dump_file, " is %ld\n", (rank + 1));
	}

      /* Note the rank in the hashtable so we don't recompute it.  */
      insert_operand_rank (e, (rank + 1));
      return (rank + 1);
    }

  /* Globals, etc,  are rank 0 */
  return 0;
}

DEF_VEC_P(operand_entry_t);
DEF_VEC_ALLOC_P(operand_entry_t, heap);

/* We want integer ones to end up last no matter what, since they are
   the ones we can do the most with.  */
#define INTEGER_CONST_TYPE 1 << 3
#define FLOAT_CONST_TYPE 1 << 2
#define OTHER_CONST_TYPE 1 << 1

/* Classify an invariant tree into integer, float, or other, so that
   we can sort them to be near other constants of the same type.  */
static inline int
constant_type (tree t)
{
  if (INTEGRAL_TYPE_P (TREE_TYPE (t)))
    return INTEGER_CONST_TYPE;
  else if (SCALAR_FLOAT_TYPE_P (TREE_TYPE (t)))
    return FLOAT_CONST_TYPE;
  else
    return OTHER_CONST_TYPE;
}

/* qsort comparison function to sort operand entries PA and PB by rank
   so that the sorted array is ordered by rank in decreasing order.  */
static int
sort_by_operand_rank (const void *pa, const void *pb)
{
  const operand_entry_t oea = *(const operand_entry_t *)pa;
  const operand_entry_t oeb = *(const operand_entry_t *)pb;

  /* It's nicer for optimize_expression if constants that are likely
     to fold when added/multiplied//whatever are put next to each
     other.  Since all constants have rank 0, order them by type.  */
  if (oeb->rank == 0 &&  oea->rank == 0)
    {
      if (constant_type (oeb->op) != constant_type (oea->op))
	return constant_type (oeb->op) - constant_type (oea->op);
      else
	/* To make sorting result stable, we use unique IDs to determine
	   order.  */
        return oeb->id - oea->id;
    }

  /* Lastly, make sure the versions that are the same go next to each
     other.  We use SSA_NAME_VERSION because it's stable.  */
  if ((oeb->rank - oea->rank == 0)
      && TREE_CODE (oea->op) == SSA_NAME
      && TREE_CODE (oeb->op) == SSA_NAME)
    {
      if (SSA_NAME_VERSION (oeb->op) != SSA_NAME_VERSION (oea->op))
	return SSA_NAME_VERSION (oeb->op) - SSA_NAME_VERSION (oea->op);
      else
	return oeb->id - oea->id;
    }

  if (oeb->rank != oea->rank)
    return oeb->rank - oea->rank;
  else
    return oeb->id - oea->id;
}

/* Add an operand entry to *OPS for the tree operand OP.  */

static void
add_to_ops_vec (VEC(operand_entry_t, heap) **ops, tree op)
{
  operand_entry_t oe = (operand_entry_t) pool_alloc (operand_entry_pool);

  oe->op = op;
  oe->rank = get_rank (op);
  oe->id = next_operand_entry_id++;
  VEC_safe_push (operand_entry_t, heap, *ops, oe);
}

/* Return true if STMT is reassociable operation containing a binary
   operation with tree code CODE, and is inside LOOP.  */

static bool
is_reassociable_op (gimple stmt, enum tree_code code, struct loop *loop)
{
  basic_block bb = gimple_bb (stmt);

  if (gimple_bb (stmt) == NULL)
    return false;

  if (!flow_bb_inside_loop_p (loop, bb))
    return false;

  if (is_gimple_assign (stmt)
      && gimple_assign_rhs_code (stmt) == code
      && has_single_use (gimple_assign_lhs (stmt)))
    return true;

  return false;
}


/* Given NAME, if NAME is defined by a unary operation OPCODE, return the
   operand of the negate operation.  Otherwise, return NULL.  */

static tree
get_unary_op (tree name, enum tree_code opcode)
{
  gimple stmt = SSA_NAME_DEF_STMT (name);

  if (!is_gimple_assign (stmt))
    return NULL_TREE;

  if (gimple_assign_rhs_code (stmt) == opcode)
    return gimple_assign_rhs1 (stmt);
  return NULL_TREE;
}

/* If CURR and LAST are a pair of ops that OPCODE allows us to
   eliminate through equivalences, do so, remove them from OPS, and
   return true.  Otherwise, return false.  */

static bool
eliminate_duplicate_pair (enum tree_code opcode,
			  VEC (operand_entry_t, heap) **ops,
			  bool *all_done,
			  unsigned int i,
			  operand_entry_t curr,
			  operand_entry_t last)
{

  /* If we have two of the same op, and the opcode is & |, min, or max,
     we can eliminate one of them.
     If we have two of the same op, and the opcode is ^, we can
     eliminate both of them.  */

  if (last && last->op == curr->op)
    {
      switch (opcode)
	{
	case MAX_EXPR:
	case MIN_EXPR:
	case BIT_IOR_EXPR:
	case BIT_AND_EXPR:
	  if (dump_file && (dump_flags & TDF_DETAILS))
	    {
	      fprintf (dump_file, "Equivalence: ");
	      print_generic_expr (dump_file, curr->op, 0);
	      fprintf (dump_file, " [&|minmax] ");
	      print_generic_expr (dump_file, last->op, 0);
	      fprintf (dump_file, " -> ");
	      print_generic_stmt (dump_file, last->op, 0);
	    }

	  VEC_ordered_remove (operand_entry_t, *ops, i);
	  reassociate_stats.ops_eliminated ++;

	  return true;

	case BIT_XOR_EXPR:
	  if (dump_file && (dump_flags & TDF_DETAILS))
	    {
	      fprintf (dump_file, "Equivalence: ");
	      print_generic_expr (dump_file, curr->op, 0);
	      fprintf (dump_file, " ^ ");
	      print_generic_expr (dump_file, last->op, 0);
	      fprintf (dump_file, " -> nothing\n");
	    }

	  reassociate_stats.ops_eliminated += 2;

	  if (VEC_length (operand_entry_t, *ops) == 2)
	    {
	      VEC_free (operand_entry_t, heap, *ops);
	      *ops = NULL;
	      add_to_ops_vec (ops, fold_convert (TREE_TYPE (last->op),
						 integer_zero_node));
	      *all_done = true;
	    }
	  else
	    {
	      VEC_ordered_remove (operand_entry_t, *ops, i-1);
	      VEC_ordered_remove (operand_entry_t, *ops, i-1);
	    }

	  return true;

	default:
	  break;
	}
    }
  return false;
}

static VEC(tree, heap) *plus_negates;

<<<<<<< HEAD
/* If OPCODE is PLUS_EXPR, CURR->OP is really a negate expression,
   look in OPS for a corresponding positive operation to cancel it
   out.  If we find one, remove the other from OPS, replace
   OPS[CURRINDEX] with 0, and return true.  Otherwise, return
   false. */
=======
/* If OPCODE is PLUS_EXPR, CURR->OP is a negate expression or a bitwise not
   expression, look in OPS for a corresponding positive operation to cancel
   it out.  If we find one, remove the other from OPS, replace
   OPS[CURRINDEX] with 0 or -1, respectively, and return true.  Otherwise,
   return false. */
>>>>>>> 6e7f08ad

static bool
eliminate_plus_minus_pair (enum tree_code opcode,
			   VEC (operand_entry_t, heap) **ops,
			   unsigned int currindex,
			   operand_entry_t curr)
{
  tree negateop;
  tree notop;
  unsigned int i;
  operand_entry_t oe;

  if (opcode != PLUS_EXPR || TREE_CODE (curr->op) != SSA_NAME)
    return false;

  negateop = get_unary_op (curr->op, NEGATE_EXPR);
  notop = get_unary_op (curr->op, BIT_NOT_EXPR);
  if (negateop == NULL_TREE && notop == NULL_TREE)
    return false;

  /* Any non-negated version will have a rank that is one less than
     the current rank.  So once we hit those ranks, if we don't find
     one, we can stop.  */

  for (i = currindex + 1;
       VEC_iterate (operand_entry_t, *ops, i, oe)
       && oe->rank >= curr->rank - 1 ;
       i++)
    {
      if (oe->op == negateop)
	{

	  if (dump_file && (dump_flags & TDF_DETAILS))
	    {
	      fprintf (dump_file, "Equivalence: ");
	      print_generic_expr (dump_file, negateop, 0);
	      fprintf (dump_file, " + -");
	      print_generic_expr (dump_file, oe->op, 0);
	      fprintf (dump_file, " -> 0\n");
	    }

	  VEC_ordered_remove (operand_entry_t, *ops, i);
	  add_to_ops_vec (ops, fold_convert(TREE_TYPE (oe->op),
					    integer_zero_node));
	  VEC_ordered_remove (operand_entry_t, *ops, currindex);
	  reassociate_stats.ops_eliminated ++;

	  return true;
	}
      else if (oe->op == notop)
	{
	  tree op_type = TREE_TYPE (oe->op);

	  if (dump_file && (dump_flags & TDF_DETAILS))
	    {
	      fprintf (dump_file, "Equivalence: ");
	      print_generic_expr (dump_file, notop, 0);
	      fprintf (dump_file, " + ~");
	      print_generic_expr (dump_file, oe->op, 0);
	      fprintf (dump_file, " -> -1\n");
	    }

	  VEC_ordered_remove (operand_entry_t, *ops, i);
	  add_to_ops_vec (ops, build_int_cst_type (op_type, -1));
	  VEC_ordered_remove (operand_entry_t, *ops, currindex);
	  reassociate_stats.ops_eliminated ++;

	  return true;
	}
    }

  /* CURR->OP is a negate expr in a plus expr: save it for later
     inspection in repropagate_negates().  */
<<<<<<< HEAD
  VEC_safe_push (tree, heap, plus_negates, curr->op);
=======
  if (negateop != NULL_TREE)
    VEC_safe_push (tree, heap, plus_negates, curr->op);
>>>>>>> 6e7f08ad

  return false;
}

/* If OPCODE is BIT_IOR_EXPR, BIT_AND_EXPR, and, CURR->OP is really a
   bitwise not expression, look in OPS for a corresponding operand to
   cancel it out.  If we find one, remove the other from OPS, replace
   OPS[CURRINDEX] with 0, and return true.  Otherwise, return
   false. */

static bool
eliminate_not_pairs (enum tree_code opcode,
		     VEC (operand_entry_t, heap) **ops,
		     unsigned int currindex,
		     operand_entry_t curr)
{
  tree notop;
  unsigned int i;
  operand_entry_t oe;

  if ((opcode != BIT_IOR_EXPR && opcode != BIT_AND_EXPR)
      || TREE_CODE (curr->op) != SSA_NAME)
    return false;

  notop = get_unary_op (curr->op, BIT_NOT_EXPR);
  if (notop == NULL_TREE)
    return false;

  /* Any non-not version will have a rank that is one less than
     the current rank.  So once we hit those ranks, if we don't find
     one, we can stop.  */

  for (i = currindex + 1;
       VEC_iterate (operand_entry_t, *ops, i, oe)
       && oe->rank >= curr->rank - 1;
       i++)
    {
      if (oe->op == notop)
	{
	  if (dump_file && (dump_flags & TDF_DETAILS))
	    {
	      fprintf (dump_file, "Equivalence: ");
	      print_generic_expr (dump_file, notop, 0);
	      if (opcode == BIT_AND_EXPR)
		fprintf (dump_file, " & ~");
	      else if (opcode == BIT_IOR_EXPR)
		fprintf (dump_file, " | ~");
	      print_generic_expr (dump_file, oe->op, 0);
	      if (opcode == BIT_AND_EXPR)
		fprintf (dump_file, " -> 0\n");
	      else if (opcode == BIT_IOR_EXPR)
		fprintf (dump_file, " -> -1\n");
	    }

	  if (opcode == BIT_AND_EXPR)
	    oe->op = fold_convert (TREE_TYPE (oe->op), integer_zero_node);
	  else if (opcode == BIT_IOR_EXPR)
	    oe->op = build_low_bits_mask (TREE_TYPE (oe->op),
					  TYPE_PRECISION (TREE_TYPE (oe->op)));

	  reassociate_stats.ops_eliminated
	    += VEC_length (operand_entry_t, *ops) - 1;
	  VEC_free (operand_entry_t, heap, *ops);
	  *ops = NULL;
	  VEC_safe_push (operand_entry_t, heap, *ops, oe);
	  return true;
	}
    }

  return false;
}

/* Use constant value that may be present in OPS to try to eliminate
   operands.  Note that this function is only really used when we've
   eliminated ops for other reasons, or merged constants.  Across
   single statements, fold already does all of this, plus more.  There
   is little point in duplicating logic, so I've only included the
   identities that I could ever construct testcases to trigger.  */

static void
eliminate_using_constants (enum tree_code opcode,
			   VEC(operand_entry_t, heap) **ops)
{
  operand_entry_t oelast = VEC_last (operand_entry_t, *ops);
  tree type = TREE_TYPE (oelast->op);

  if (oelast->rank == 0
      && (INTEGRAL_TYPE_P (type) || FLOAT_TYPE_P (type)))
    {
      switch (opcode)
	{
	case BIT_AND_EXPR:
	  if (integer_zerop (oelast->op))
	    {
	      if (VEC_length (operand_entry_t, *ops) != 1)
		{
		  if (dump_file && (dump_flags & TDF_DETAILS))
		    fprintf (dump_file, "Found & 0, removing all other ops\n");

		  reassociate_stats.ops_eliminated
		    += VEC_length (operand_entry_t, *ops) - 1;

		  VEC_free (operand_entry_t, heap, *ops);
		  *ops = NULL;
		  VEC_safe_push (operand_entry_t, heap, *ops, oelast);
		  return;
		}
	    }
	  else if (integer_all_onesp (oelast->op))
	    {
	      if (VEC_length (operand_entry_t, *ops) != 1)
		{
		  if (dump_file && (dump_flags & TDF_DETAILS))
		    fprintf (dump_file, "Found & -1, removing\n");
		  VEC_pop (operand_entry_t, *ops);
		  reassociate_stats.ops_eliminated++;
		}
	    }
	  break;
	case BIT_IOR_EXPR:
	  if (integer_all_onesp (oelast->op))
	    {
	      if (VEC_length (operand_entry_t, *ops) != 1)
		{
		  if (dump_file && (dump_flags & TDF_DETAILS))
		    fprintf (dump_file, "Found | -1, removing all other ops\n");

		  reassociate_stats.ops_eliminated
		    += VEC_length (operand_entry_t, *ops) - 1;

		  VEC_free (operand_entry_t, heap, *ops);
		  *ops = NULL;
		  VEC_safe_push (operand_entry_t, heap, *ops, oelast);
		  return;
		}
	    }
	  else if (integer_zerop (oelast->op))
	    {
	      if (VEC_length (operand_entry_t, *ops) != 1)
		{
		  if (dump_file && (dump_flags & TDF_DETAILS))
		    fprintf (dump_file, "Found | 0, removing\n");
		  VEC_pop (operand_entry_t, *ops);
		  reassociate_stats.ops_eliminated++;
		}
	    }
	  break;
	case MULT_EXPR:
	  if (integer_zerop (oelast->op)
	      || (FLOAT_TYPE_P (type)
		  && !HONOR_NANS (TYPE_MODE (type))
		  && !HONOR_SIGNED_ZEROS (TYPE_MODE (type))
		  && real_zerop (oelast->op)))
	    {
	      if (VEC_length (operand_entry_t, *ops) != 1)
		{
		  if (dump_file && (dump_flags & TDF_DETAILS))
		    fprintf (dump_file, "Found * 0, removing all other ops\n");

		  reassociate_stats.ops_eliminated
		    += VEC_length (operand_entry_t, *ops) - 1;
		  VEC_free (operand_entry_t, heap, *ops);
		  *ops = NULL;
		  VEC_safe_push (operand_entry_t, heap, *ops, oelast);
		  return;
		}
	    }
	  else if (integer_onep (oelast->op)
		   || (FLOAT_TYPE_P (type)
		       && !HONOR_SNANS (TYPE_MODE (type))
		       && real_onep (oelast->op)))
	    {
	      if (VEC_length (operand_entry_t, *ops) != 1)
		{
		  if (dump_file && (dump_flags & TDF_DETAILS))
		    fprintf (dump_file, "Found * 1, removing\n");
		  VEC_pop (operand_entry_t, *ops);
		  reassociate_stats.ops_eliminated++;
		  return;
		}
	    }
	  break;
	case BIT_XOR_EXPR:
	case PLUS_EXPR:
	case MINUS_EXPR:
	  if (integer_zerop (oelast->op)
	      || (FLOAT_TYPE_P (type)
		  && (opcode == PLUS_EXPR || opcode == MINUS_EXPR)
		  && fold_real_zero_addition_p (type, oelast->op,
						opcode == MINUS_EXPR)))
	    {
	      if (VEC_length (operand_entry_t, *ops) != 1)
		{
		  if (dump_file && (dump_flags & TDF_DETAILS))
		    fprintf (dump_file, "Found [|^+] 0, removing\n");
		  VEC_pop (operand_entry_t, *ops);
		  reassociate_stats.ops_eliminated++;
		  return;
		}
	    }
	  break;
	default:
	  break;
	}
    }
}


static void linearize_expr_tree (VEC(operand_entry_t, heap) **, gimple,
				 bool, bool);

/* Structure for tracking and counting operands.  */
typedef struct oecount_s {
  int cnt;
  int id;
  enum tree_code oecode;
  tree op;
} oecount;

DEF_VEC_O(oecount);
DEF_VEC_ALLOC_O(oecount,heap);

/* The heap for the oecount hashtable and the sorted list of operands.  */
static VEC (oecount, heap) *cvec;

/* Hash function for oecount.  */

static hashval_t
oecount_hash (const void *p)
{
  const oecount *c = VEC_index (oecount, cvec, (size_t)p - 42);
  return htab_hash_pointer (c->op) ^ (hashval_t)c->oecode;
}

/* Comparison function for oecount.  */

static int
oecount_eq (const void *p1, const void *p2)
{
  const oecount *c1 = VEC_index (oecount, cvec, (size_t)p1 - 42);
  const oecount *c2 = VEC_index (oecount, cvec, (size_t)p2 - 42);
  return (c1->oecode == c2->oecode
	  && c1->op == c2->op);
}

/* Comparison function for qsort sorting oecount elements by count.  */

static int
oecount_cmp (const void *p1, const void *p2)
{
  const oecount *c1 = (const oecount *)p1;
  const oecount *c2 = (const oecount *)p2;
  if (c1->cnt != c2->cnt)
    return c1->cnt - c2->cnt;
  else
    /* If counts are identical, use unique IDs to stabilize qsort.  */
    return c1->id - c2->id;
}

/* Walks the linear chain with result *DEF searching for an operation
   with operand OP and code OPCODE removing that from the chain.  *DEF
   is updated if there is only one operand but no operation left.  */

static void
zero_one_operation (tree *def, enum tree_code opcode, tree op)
{
  gimple stmt = SSA_NAME_DEF_STMT (*def);

  do
    {
      tree name = gimple_assign_rhs1 (stmt);

      /* If this is the operation we look for and one of the operands
         is ours simply propagate the other operand into the stmts
	 single use.  */
      if (gimple_assign_rhs_code (stmt) == opcode
	  && (name == op
	      || gimple_assign_rhs2 (stmt) == op))
	{
	  gimple use_stmt;
	  use_operand_p use;
	  gimple_stmt_iterator gsi;
	  if (name == op)
	    name = gimple_assign_rhs2 (stmt);
	  gcc_assert (has_single_use (gimple_assign_lhs (stmt)));
	  single_imm_use (gimple_assign_lhs (stmt), &use, &use_stmt);
	  if (gimple_assign_lhs (stmt) == *def)
	    *def = name;
	  SET_USE (use, name);
	  if (TREE_CODE (name) != SSA_NAME)
	    update_stmt (use_stmt);
	  gsi = gsi_for_stmt (stmt);
	  gsi_remove (&gsi, true);
	  release_defs (stmt);
	  return;
	}

      /* Continue walking the chain.  */
      gcc_assert (name != op
		  && TREE_CODE (name) == SSA_NAME);
      stmt = SSA_NAME_DEF_STMT (name);
    }
  while (1);
}

/* Builds one statement performing OP1 OPCODE OP2 using TMPVAR for
   the result.  Places the statement after the definition of either
   OP1 or OP2.  Returns the new statement.  */

static gimple
build_and_add_sum (tree tmpvar, tree op1, tree op2, enum tree_code opcode)
{
  gimple op1def = NULL, op2def = NULL;
  gimple_stmt_iterator gsi;
  tree op;
  gimple sum;

  /* Create the addition statement.  */
  sum = gimple_build_assign_with_ops (opcode, tmpvar, op1, op2);
  op = make_ssa_name (tmpvar, sum);
  gimple_assign_set_lhs (sum, op);

  /* Find an insertion place and insert.  */
  if (TREE_CODE (op1) == SSA_NAME)
    op1def = SSA_NAME_DEF_STMT (op1);
  if (TREE_CODE (op2) == SSA_NAME)
    op2def = SSA_NAME_DEF_STMT (op2);
  if ((!op1def || gimple_nop_p (op1def))
      && (!op2def || gimple_nop_p (op2def)))
    {
      gsi = gsi_after_labels (single_succ (ENTRY_BLOCK_PTR));
      gsi_insert_before (&gsi, sum, GSI_NEW_STMT);
    }
  else if ((!op1def || gimple_nop_p (op1def))
	   || (op2def && !gimple_nop_p (op2def)
	       && stmt_dominates_stmt_p (op1def, op2def)))
    {
      if (gimple_code (op2def) == GIMPLE_PHI)
	{
	  gsi = gsi_after_labels (gimple_bb (op2def));
	  gsi_insert_before (&gsi, sum, GSI_NEW_STMT);
	}
      else
	{
	  if (!stmt_ends_bb_p (op2def))
	    {
	      gsi = gsi_for_stmt (op2def);
	      gsi_insert_after (&gsi, sum, GSI_NEW_STMT);
	    }
	  else
	    {
	      edge e;
	      edge_iterator ei;

	      FOR_EACH_EDGE (e, ei, gimple_bb (op2def)->succs)
		if (e->flags & EDGE_FALLTHRU)
		  gsi_insert_on_edge_immediate (e, sum);
	    }
	}
    }
  else
    {
      if (gimple_code (op1def) == GIMPLE_PHI)
	{
	  gsi = gsi_after_labels (gimple_bb (op1def));
	  gsi_insert_before (&gsi, sum, GSI_NEW_STMT);
	}
      else
	{
	  if (!stmt_ends_bb_p (op1def))
	    {
	      gsi = gsi_for_stmt (op1def);
	      gsi_insert_after (&gsi, sum, GSI_NEW_STMT);
	    }
	  else
	    {
	      edge e;
	      edge_iterator ei;

	      FOR_EACH_EDGE (e, ei, gimple_bb (op1def)->succs)
		if (e->flags & EDGE_FALLTHRU)
		  gsi_insert_on_edge_immediate (e, sum);
	    }
	}
    }
  update_stmt (sum);

  return sum;
}

/* Perform un-distribution of divisions and multiplications.
   A * X + B * X is transformed into (A + B) * X and A / X + B / X
   to (A + B) / X for real X.

   The algorithm is organized as follows.

    - First we walk the addition chain *OPS looking for summands that
      are defined by a multiplication or a real division.  This results
      in the candidates bitmap with relevant indices into *OPS.

    - Second we build the chains of multiplications or divisions for
      these candidates, counting the number of occurences of (operand, code)
      pairs in all of the candidates chains.

    - Third we sort the (operand, code) pairs by number of occurence and
      process them starting with the pair with the most uses.

      * For each such pair we walk the candidates again to build a
        second candidate bitmap noting all multiplication/division chains
	that have at least one occurence of (operand, code).

      * We build an alternate addition chain only covering these
        candidates with one (operand, code) operation removed from their
	multiplication/division chain.

      * The first candidate gets replaced by the alternate addition chain
        multiplied/divided by the operand.

      * All candidate chains get disabled for further processing and
        processing of (operand, code) pairs continues.

  The alternate addition chains built are re-processed by the main
  reassociation algorithm which allows optimizing a * x * y + b * y * x
  to (a + b ) * x * y in one invocation of the reassociation pass.  */

static bool
undistribute_ops_list (enum tree_code opcode,
		       VEC (operand_entry_t, heap) **ops, struct loop *loop)
{
  unsigned int length = VEC_length (operand_entry_t, *ops);
  operand_entry_t oe1;
  unsigned i, j;
  sbitmap candidates, candidates2;
  unsigned nr_candidates, nr_candidates2;
  sbitmap_iterator sbi0;
  VEC (operand_entry_t, heap) **subops;
  htab_t ctable;
  bool changed = false;
  int next_oecount_id = 0;

  if (length <= 1
      || opcode != PLUS_EXPR)
    return false;

  /* Build a list of candidates to process.  */
  candidates = sbitmap_alloc (length);
  sbitmap_zero (candidates);
  nr_candidates = 0;
  FOR_EACH_VEC_ELT (operand_entry_t, *ops, i, oe1)
    {
      enum tree_code dcode;
      gimple oe1def;

      if (TREE_CODE (oe1->op) != SSA_NAME)
	continue;
      oe1def = SSA_NAME_DEF_STMT (oe1->op);
      if (!is_gimple_assign (oe1def))
	continue;
      dcode = gimple_assign_rhs_code (oe1def);
      if ((dcode != MULT_EXPR
	   && dcode != RDIV_EXPR)
	  || !is_reassociable_op (oe1def, dcode, loop))
	continue;

      SET_BIT (candidates, i);
      nr_candidates++;
    }

  if (nr_candidates < 2)
    {
      sbitmap_free (candidates);
      return false;
    }

  if (dump_file && (dump_flags & TDF_DETAILS))
    {
      fprintf (dump_file, "searching for un-distribute opportunities ");
      print_generic_expr (dump_file,
	VEC_index (operand_entry_t, *ops,
		   sbitmap_first_set_bit (candidates))->op, 0);
      fprintf (dump_file, " %d\n", nr_candidates);
    }

  /* Build linearized sub-operand lists and the counting table.  */
  cvec = NULL;
  ctable = htab_create (15, oecount_hash, oecount_eq, NULL);
  subops = XCNEWVEC (VEC (operand_entry_t, heap) *,
		     VEC_length (operand_entry_t, *ops));
  EXECUTE_IF_SET_IN_SBITMAP (candidates, 0, i, sbi0)
    {
      gimple oedef;
      enum tree_code oecode;
      unsigned j;

      oedef = SSA_NAME_DEF_STMT (VEC_index (operand_entry_t, *ops, i)->op);
      oecode = gimple_assign_rhs_code (oedef);
      linearize_expr_tree (&subops[i], oedef,
			   associative_tree_code (oecode), false);

      FOR_EACH_VEC_ELT (operand_entry_t, subops[i], j, oe1)
	{
	  oecount c;
	  void **slot;
	  size_t idx;
	  c.oecode = oecode;
	  c.cnt = 1;
	  c.id = next_oecount_id++;
	  c.op = oe1->op;
	  VEC_safe_push (oecount, heap, cvec, &c);
	  idx = VEC_length (oecount, cvec) + 41;
	  slot = htab_find_slot (ctable, (void *)idx, INSERT);
	  if (!*slot)
	    {
	      *slot = (void *)idx;
	    }
	  else
	    {
	      VEC_pop (oecount, cvec);
	      VEC_index (oecount, cvec, (size_t)*slot - 42)->cnt++;
	    }
	}
    }
  htab_delete (ctable);

  /* Sort the counting table.  */
  qsort (VEC_address (oecount, cvec), VEC_length (oecount, cvec),
	 sizeof (oecount), oecount_cmp);

  if (dump_file && (dump_flags & TDF_DETAILS))
    {
      oecount *c;
      fprintf (dump_file, "Candidates:\n");
      FOR_EACH_VEC_ELT (oecount, cvec, j, c)
	{
	  fprintf (dump_file, "  %u %s: ", c->cnt,
		   c->oecode == MULT_EXPR
		   ? "*" : c->oecode == RDIV_EXPR ? "/" : "?");
	  print_generic_expr (dump_file, c->op, 0);
	  fprintf (dump_file, "\n");
	}
    }

  /* Process the (operand, code) pairs in order of most occurence.  */
  candidates2 = sbitmap_alloc (length);
  while (!VEC_empty (oecount, cvec))
    {
      oecount *c = VEC_last (oecount, cvec);
      if (c->cnt < 2)
	break;

      /* Now collect the operands in the outer chain that contain
         the common operand in their inner chain.  */
      sbitmap_zero (candidates2);
      nr_candidates2 = 0;
      EXECUTE_IF_SET_IN_SBITMAP (candidates, 0, i, sbi0)
	{
	  gimple oedef;
	  enum tree_code oecode;
	  unsigned j;
	  tree op = VEC_index (operand_entry_t, *ops, i)->op;

	  /* If we undistributed in this chain already this may be
	     a constant.  */
	  if (TREE_CODE (op) != SSA_NAME)
	    continue;

	  oedef = SSA_NAME_DEF_STMT (op);
	  oecode = gimple_assign_rhs_code (oedef);
	  if (oecode != c->oecode)
	    continue;

	  FOR_EACH_VEC_ELT (operand_entry_t, subops[i], j, oe1)
	    {
	      if (oe1->op == c->op)
		{
		  SET_BIT (candidates2, i);
		  ++nr_candidates2;
		  break;
		}
	    }
	}

      if (nr_candidates2 >= 2)
	{
	  operand_entry_t oe1, oe2;
	  tree tmpvar;
	  gimple prod;
	  int first = sbitmap_first_set_bit (candidates2);

	  /* Build the new addition chain.  */
	  oe1 = VEC_index (operand_entry_t, *ops, first);
	  if (dump_file && (dump_flags & TDF_DETAILS))
	    {
	      fprintf (dump_file, "Building (");
	      print_generic_expr (dump_file, oe1->op, 0);
	    }
	  tmpvar = create_tmp_reg (TREE_TYPE (oe1->op), NULL);
	  add_referenced_var (tmpvar);
	  zero_one_operation (&oe1->op, c->oecode, c->op);
	  EXECUTE_IF_SET_IN_SBITMAP (candidates2, first+1, i, sbi0)
	    {
	      gimple sum;
	      oe2 = VEC_index (operand_entry_t, *ops, i);
	      if (dump_file && (dump_flags & TDF_DETAILS))
		{
		  fprintf (dump_file, " + ");
		  print_generic_expr (dump_file, oe2->op, 0);
		}
	      zero_one_operation (&oe2->op, c->oecode, c->op);
	      sum = build_and_add_sum (tmpvar, oe1->op, oe2->op, opcode);
	      oe2->op = fold_convert (TREE_TYPE (oe2->op), integer_zero_node);
	      oe2->rank = 0;
	      oe1->op = gimple_get_lhs (sum);
	    }

	  /* Apply the multiplication/division.  */
	  prod = build_and_add_sum (tmpvar, oe1->op, c->op, c->oecode);
	  if (dump_file && (dump_flags & TDF_DETAILS))
	    {
	      fprintf (dump_file, ") %s ", c->oecode == MULT_EXPR ? "*" : "/");
	      print_generic_expr (dump_file, c->op, 0);
	      fprintf (dump_file, "\n");
	    }

	  /* Record it in the addition chain and disable further
	     undistribution with this op.  */
	  oe1->op = gimple_assign_lhs (prod);
	  oe1->rank = get_rank (oe1->op);
	  VEC_free (operand_entry_t, heap, subops[first]);

	  changed = true;
	}

      VEC_pop (oecount, cvec);
    }

  for (i = 0; i < VEC_length (operand_entry_t, *ops); ++i)
    VEC_free (operand_entry_t, heap, subops[i]);
  free (subops);
  VEC_free (oecount, heap, cvec);
  sbitmap_free (candidates);
  sbitmap_free (candidates2);

  return changed;
}

/* If OPCODE is BIT_IOR_EXPR or BIT_AND_EXPR and CURR is a comparison
   expression, examine the other OPS to see if any of them are comparisons
   of the same values, which we may be able to combine or eliminate.
   For example, we can rewrite (a < b) | (a == b) as (a <= b).  */

static bool
eliminate_redundant_comparison (enum tree_code opcode,
				VEC (operand_entry_t, heap) **ops,
				unsigned int currindex,
				operand_entry_t curr)
{
  tree op1, op2;
  enum tree_code lcode, rcode;
  gimple def1, def2;
  int i;
  operand_entry_t oe;

  if (opcode != BIT_IOR_EXPR && opcode != BIT_AND_EXPR)
    return false;

  /* Check that CURR is a comparison.  */
  if (TREE_CODE (curr->op) != SSA_NAME)
    return false;
  def1 = SSA_NAME_DEF_STMT (curr->op);
  if (!is_gimple_assign (def1))
    return false;
  lcode = gimple_assign_rhs_code (def1);
  if (TREE_CODE_CLASS (lcode) != tcc_comparison)
    return false;
  op1 = gimple_assign_rhs1 (def1);
  op2 = gimple_assign_rhs2 (def1);

  /* Now look for a similar comparison in the remaining OPS.  */
  for (i = currindex + 1;
       VEC_iterate (operand_entry_t, *ops, i, oe);
       i++)
    {
      tree t;

      if (TREE_CODE (oe->op) != SSA_NAME)
	continue;
      def2 = SSA_NAME_DEF_STMT (oe->op);
      if (!is_gimple_assign (def2))
	continue;
      rcode = gimple_assign_rhs_code (def2);
      if (TREE_CODE_CLASS (rcode) != tcc_comparison)
	continue;

      /* If we got here, we have a match.  See if we can combine the
	 two comparisons.  */
      if (opcode == BIT_IOR_EXPR)
	t = maybe_fold_or_comparisons (lcode, op1, op2,
				       rcode, gimple_assign_rhs1 (def2),
				       gimple_assign_rhs2 (def2));
      else
	t = maybe_fold_and_comparisons (lcode, op1, op2,
					rcode, gimple_assign_rhs1 (def2),
					gimple_assign_rhs2 (def2));
      if (!t)
	continue;

      /* maybe_fold_and_comparisons and maybe_fold_or_comparisons
	 always give us a boolean_type_node value back.  If the original
	 BIT_AND_EXPR or BIT_IOR_EXPR was of a wider integer type,
	 we need to convert.  */
      if (!useless_type_conversion_p (TREE_TYPE (curr->op), TREE_TYPE (t)))
	t = fold_convert (TREE_TYPE (curr->op), t);

      if (dump_file && (dump_flags & TDF_DETAILS))
	{
	  fprintf (dump_file, "Equivalence: ");
	  print_generic_expr (dump_file, curr->op, 0);
	  fprintf (dump_file, " %s ", op_symbol_code (opcode));
	  print_generic_expr (dump_file, oe->op, 0);
	  fprintf (dump_file, " -> ");
	  print_generic_expr (dump_file, t, 0);
	  fprintf (dump_file, "\n");
	}

      /* Now we can delete oe, as it has been subsumed by the new combined
         expression t.  */
      VEC_ordered_remove (operand_entry_t, *ops, i);
      reassociate_stats.ops_eliminated ++;

      /* If t is the same as curr->op, we're done.  Otherwise we must
	 replace curr->op with t.  Special case is if we got a constant
	 back, in which case we add it to the end instead of in place of
	 the current entry.  */
      if (TREE_CODE (t) == INTEGER_CST)
	{
	  VEC_ordered_remove (operand_entry_t, *ops, currindex);
	  add_to_ops_vec (ops, t);
	}
      else if (!operand_equal_p (t, curr->op, 0))
	{
	  tree tmpvar;
	  gimple sum;
	  enum tree_code subcode;
	  tree newop1;
	  tree newop2;
	  gcc_assert (COMPARISON_CLASS_P (t));
	  tmpvar = create_tmp_var (TREE_TYPE (t), NULL);
	  add_referenced_var (tmpvar);
	  extract_ops_from_tree (t, &subcode, &newop1, &newop2);
	  STRIP_USELESS_TYPE_CONVERSION (newop1);
	  STRIP_USELESS_TYPE_CONVERSION (newop2);
	  gcc_checking_assert (is_gimple_val (newop1)
			       && is_gimple_val (newop2));
	  sum = build_and_add_sum (tmpvar, newop1, newop2, subcode);
	  curr->op = gimple_get_lhs (sum);
	}
      return true;
    }

  return false;
}

/* Perform various identities and other optimizations on the list of
   operand entries, stored in OPS.  The tree code for the binary
   operation between all the operands is OPCODE.  */

static void
optimize_ops_list (enum tree_code opcode,
		   VEC (operand_entry_t, heap) **ops)
{
  unsigned int length = VEC_length (operand_entry_t, *ops);
  unsigned int i;
  operand_entry_t oe;
  operand_entry_t oelast = NULL;
  bool iterate = false;

  if (length == 1)
    return;

  oelast = VEC_last (operand_entry_t, *ops);

  /* If the last two are constants, pop the constants off, merge them
     and try the next two.  */
  if (oelast->rank == 0 && is_gimple_min_invariant (oelast->op))
    {
      operand_entry_t oelm1 = VEC_index (operand_entry_t, *ops, length - 2);

      if (oelm1->rank == 0
	  && is_gimple_min_invariant (oelm1->op)
	  && useless_type_conversion_p (TREE_TYPE (oelm1->op),
				       TREE_TYPE (oelast->op)))
	{
	  tree folded = fold_binary (opcode, TREE_TYPE (oelm1->op),
				     oelm1->op, oelast->op);

	  if (folded && is_gimple_min_invariant (folded))
	    {
	      if (dump_file && (dump_flags & TDF_DETAILS))
		fprintf (dump_file, "Merging constants\n");

	      VEC_pop (operand_entry_t, *ops);
	      VEC_pop (operand_entry_t, *ops);

	      add_to_ops_vec (ops, folded);
	      reassociate_stats.constants_eliminated++;

	      optimize_ops_list (opcode, ops);
	      return;
	    }
	}
    }

  eliminate_using_constants (opcode, ops);
  oelast = NULL;

  for (i = 0; VEC_iterate (operand_entry_t, *ops, i, oe);)
    {
      bool done = false;

      if (eliminate_not_pairs (opcode, ops, i, oe))
	return;
      if (eliminate_duplicate_pair (opcode, ops, &done, i, oe, oelast)
	  || (!done && eliminate_plus_minus_pair (opcode, ops, i, oe))
	  || (!done && eliminate_redundant_comparison (opcode, ops, i, oe)))
	{
	  if (done)
	    return;
	  iterate = true;
	  oelast = NULL;
	  continue;
	}
      oelast = oe;
      i++;
    }

  length  = VEC_length (operand_entry_t, *ops);
  oelast = VEC_last (operand_entry_t, *ops);

  if (iterate)
    optimize_ops_list (opcode, ops);
}

/* Return true if OPERAND is defined by a PHI node which uses the LHS
   of STMT in it's operands.  This is also known as a "destructive
   update" operation.  */

static bool
is_phi_for_stmt (gimple stmt, tree operand)
{
  gimple def_stmt;
  tree lhs;
  use_operand_p arg_p;
  ssa_op_iter i;

  if (TREE_CODE (operand) != SSA_NAME)
    return false;

  lhs = gimple_assign_lhs (stmt);

  def_stmt = SSA_NAME_DEF_STMT (operand);
  if (gimple_code (def_stmt) != GIMPLE_PHI)
    return false;

  FOR_EACH_PHI_ARG (arg_p, def_stmt, i, SSA_OP_USE)
    if (lhs == USE_FROM_PTR (arg_p))
      return true;
  return false;
}

/* Remove def stmt of VAR if VAR has zero uses and recurse
   on rhs1 operand if so.  */

static void
remove_visited_stmt_chain (tree var)
{
  gimple stmt;
  gimple_stmt_iterator gsi;

  while (1)
    {
      if (TREE_CODE (var) != SSA_NAME || !has_zero_uses (var))
	return;
      stmt = SSA_NAME_DEF_STMT (var);
      if (!is_gimple_assign (stmt)
	  || !gimple_visited_p (stmt))
	return;
      var = gimple_assign_rhs1 (stmt);
      gsi = gsi_for_stmt (stmt);
      gsi_remove (&gsi, true);
      release_defs (stmt);
    }
}

/* Recursively rewrite our linearized statements so that the operators
   match those in OPS[OPINDEX], putting the computation in rank
   order.  */

static void
rewrite_expr_tree (gimple stmt, unsigned int opindex,
		   VEC(operand_entry_t, heap) * ops, bool moved)
{
  tree rhs1 = gimple_assign_rhs1 (stmt);
  tree rhs2 = gimple_assign_rhs2 (stmt);
  operand_entry_t oe;

  /* If we have three operands left, then we want to make sure the one
     that gets the double binary op are the ones with the same rank.

     The alternative we try is to see if this is a destructive
     update style statement, which is like:
     b = phi (a, ...)
     a = c + b;
     In that case, we want to use the destructive update form to
     expose the possible vectorizer sum reduction opportunity.
     In that case, the third operand will be the phi node.

     We could, of course, try to be better as noted above, and do a
     lot of work to try to find these opportunities in >3 operand
     cases, but it is unlikely to be worth it.  */
  if (opindex + 3 == VEC_length (operand_entry_t, ops))
    {
      operand_entry_t oe1, oe2, oe3;

      oe1 = VEC_index (operand_entry_t, ops, opindex);
      oe2 = VEC_index (operand_entry_t, ops, opindex + 1);
      oe3 = VEC_index (operand_entry_t, ops, opindex + 2);

      if ((oe1->rank == oe2->rank
	   && oe2->rank != oe3->rank)
	  || (is_phi_for_stmt (stmt, oe3->op)
	      && !is_phi_for_stmt (stmt, oe1->op)
	      && !is_phi_for_stmt (stmt, oe2->op)))
	{
	  struct operand_entry temp = *oe3;
	  oe3->op = oe1->op;
	  oe3->rank = oe1->rank;
	  oe1->op = temp.op;
	  oe1->rank= temp.rank;
	}
      else if ((oe1->rank == oe3->rank
		&& oe2->rank != oe3->rank)
	       || (is_phi_for_stmt (stmt, oe2->op)
		   && !is_phi_for_stmt (stmt, oe1->op)
		   && !is_phi_for_stmt (stmt, oe3->op)))
	{
	  struct operand_entry temp = *oe2;
	  oe2->op = oe1->op;
	  oe2->rank = oe1->rank;
	  oe1->op = temp.op;
	  oe1->rank= temp.rank;
	}
    }

  /* The final recursion case for this function is that you have
     exactly two operations left.
     If we had one exactly one op in the entire list to start with, we
     would have never called this function, and the tail recursion
     rewrites them one at a time.  */
  if (opindex + 2 == VEC_length (operand_entry_t, ops))
    {
      operand_entry_t oe1, oe2;

      oe1 = VEC_index (operand_entry_t, ops, opindex);
      oe2 = VEC_index (operand_entry_t, ops, opindex + 1);

      if (rhs1 != oe1->op || rhs2 != oe2->op)
	{
	  if (dump_file && (dump_flags & TDF_DETAILS))
	    {
	      fprintf (dump_file, "Transforming ");
	      print_gimple_stmt (dump_file, stmt, 0, 0);
	    }

	  gimple_assign_set_rhs1 (stmt, oe1->op);
	  gimple_assign_set_rhs2 (stmt, oe2->op);
	  update_stmt (stmt);
	  if (rhs1 != oe1->op && rhs1 != oe2->op)
	    remove_visited_stmt_chain (rhs1);

	  if (dump_file && (dump_flags & TDF_DETAILS))
	    {
	      fprintf (dump_file, " into ");
	      print_gimple_stmt (dump_file, stmt, 0, 0);
	    }

	}
      return;
    }

  /* If we hit here, we should have 3 or more ops left.  */
  gcc_assert (opindex + 2 < VEC_length (operand_entry_t, ops));

  /* Rewrite the next operator.  */
  oe = VEC_index (operand_entry_t, ops, opindex);

  if (oe->op != rhs2)
    {
      if (!moved)
	{
	  gimple_stmt_iterator gsinow, gsirhs1;
	  gimple stmt1 = stmt, stmt2;
	  unsigned int count;

	  gsinow = gsi_for_stmt (stmt);
	  count = VEC_length (operand_entry_t, ops) - opindex - 2;
	  while (count-- != 0)
	    {
	      stmt2 = SSA_NAME_DEF_STMT (gimple_assign_rhs1 (stmt1));
	      gsirhs1 = gsi_for_stmt (stmt2);
	      gsi_move_before (&gsirhs1, &gsinow);
	      gsi_prev (&gsinow);
	      stmt1 = stmt2;
	    }
	  moved = true;
	}

      if (dump_file && (dump_flags & TDF_DETAILS))
	{
	  fprintf (dump_file, "Transforming ");
	  print_gimple_stmt (dump_file, stmt, 0, 0);
	}

      gimple_assign_set_rhs2 (stmt, oe->op);
      update_stmt (stmt);

      if (dump_file && (dump_flags & TDF_DETAILS))
	{
	  fprintf (dump_file, " into ");
	  print_gimple_stmt (dump_file, stmt, 0, 0);
	}
    }
  /* Recurse on the LHS of the binary operator, which is guaranteed to
     be the non-leaf side.  */
  rewrite_expr_tree (SSA_NAME_DEF_STMT (rhs1), opindex + 1, ops, moved);
}

/* Transform STMT, which is really (A +B) + (C + D) into the left
   linear form, ((A+B)+C)+D.
   Recurse on D if necessary.  */

static void
linearize_expr (gimple stmt)
{
  gimple_stmt_iterator gsinow, gsirhs;
  gimple binlhs = SSA_NAME_DEF_STMT (gimple_assign_rhs1 (stmt));
  gimple binrhs = SSA_NAME_DEF_STMT (gimple_assign_rhs2 (stmt));
  enum tree_code rhscode = gimple_assign_rhs_code (stmt);
  gimple newbinrhs = NULL;
  struct loop *loop = loop_containing_stmt (stmt);

  gcc_assert (is_reassociable_op (binlhs, rhscode, loop)
	      && is_reassociable_op (binrhs, rhscode, loop));

  gsinow = gsi_for_stmt (stmt);
  gsirhs = gsi_for_stmt (binrhs);
  gsi_move_before (&gsirhs, &gsinow);

  gimple_assign_set_rhs2 (stmt, gimple_assign_rhs1 (binrhs));
  gimple_assign_set_rhs1 (binrhs, gimple_assign_lhs (binlhs));
  gimple_assign_set_rhs1 (stmt, gimple_assign_lhs (binrhs));

  if (TREE_CODE (gimple_assign_rhs2 (stmt)) == SSA_NAME)
    newbinrhs = SSA_NAME_DEF_STMT (gimple_assign_rhs2 (stmt));

  if (dump_file && (dump_flags & TDF_DETAILS))
    {
      fprintf (dump_file, "Linearized: ");
      print_gimple_stmt (dump_file, stmt, 0, 0);
    }

  reassociate_stats.linearized++;
  update_stmt (binrhs);
  update_stmt (binlhs);
  update_stmt (stmt);

  gimple_set_visited (stmt, true);
  gimple_set_visited (binlhs, true);
  gimple_set_visited (binrhs, true);

  /* Tail recurse on the new rhs if it still needs reassociation.  */
  if (newbinrhs && is_reassociable_op (newbinrhs, rhscode, loop))
    /* ??? This should probably be linearize_expr (newbinrhs) but I don't
	   want to change the algorithm while converting to tuples.  */
    linearize_expr (stmt);
}

/* If LHS has a single immediate use that is a GIMPLE_ASSIGN statement, return
   it.  Otherwise, return NULL.  */

static gimple
get_single_immediate_use (tree lhs)
{
  use_operand_p immuse;
  gimple immusestmt;

  if (TREE_CODE (lhs) == SSA_NAME
      && single_imm_use (lhs, &immuse, &immusestmt)
      && is_gimple_assign (immusestmt))
    return immusestmt;

  return NULL;
}

/* Recursively negate the value of TONEGATE, and return the SSA_NAME
   representing the negated value.  Insertions of any necessary
   instructions go before GSI.
   This function is recursive in that, if you hand it "a_5" as the
   value to negate, and a_5 is defined by "a_5 = b_3 + b_4", it will
   transform b_3 + b_4 into a_5 = -b_3 + -b_4.  */

static tree
negate_value (tree tonegate, gimple_stmt_iterator *gsi)
{
  gimple negatedefstmt= NULL;
  tree resultofnegate;

  /* If we are trying to negate a name, defined by an add, negate the
     add operands instead.  */
  if (TREE_CODE (tonegate) == SSA_NAME)
    negatedefstmt = SSA_NAME_DEF_STMT (tonegate);
  if (TREE_CODE (tonegate) == SSA_NAME
      && is_gimple_assign (negatedefstmt)
      && TREE_CODE (gimple_assign_lhs (negatedefstmt)) == SSA_NAME
      && has_single_use (gimple_assign_lhs (negatedefstmt))
      && gimple_assign_rhs_code (negatedefstmt) == PLUS_EXPR)
    {
      gimple_stmt_iterator gsi;
      tree rhs1 = gimple_assign_rhs1 (negatedefstmt);
      tree rhs2 = gimple_assign_rhs2 (negatedefstmt);

      gsi = gsi_for_stmt (negatedefstmt);
      rhs1 = negate_value (rhs1, &gsi);
      gimple_assign_set_rhs1 (negatedefstmt, rhs1);

      gsi = gsi_for_stmt (negatedefstmt);
      rhs2 = negate_value (rhs2, &gsi);
      gimple_assign_set_rhs2 (negatedefstmt, rhs2);

      update_stmt (negatedefstmt);
      return gimple_assign_lhs (negatedefstmt);
    }

  tonegate = fold_build1 (NEGATE_EXPR, TREE_TYPE (tonegate), tonegate);
  resultofnegate = force_gimple_operand_gsi (gsi, tonegate, true,
					     NULL_TREE, true, GSI_SAME_STMT);
  return resultofnegate;
}

/* Return true if we should break up the subtract in STMT into an add
   with negate.  This is true when we the subtract operands are really
   adds, or the subtract itself is used in an add expression.  In
   either case, breaking up the subtract into an add with negate
   exposes the adds to reassociation.  */

static bool
should_break_up_subtract (gimple stmt)
{
  tree lhs = gimple_assign_lhs (stmt);
  tree binlhs = gimple_assign_rhs1 (stmt);
  tree binrhs = gimple_assign_rhs2 (stmt);
  gimple immusestmt;
  struct loop *loop = loop_containing_stmt (stmt);

  if (TREE_CODE (binlhs) == SSA_NAME
      && is_reassociable_op (SSA_NAME_DEF_STMT (binlhs), PLUS_EXPR, loop))
    return true;

  if (TREE_CODE (binrhs) == SSA_NAME
      && is_reassociable_op (SSA_NAME_DEF_STMT (binrhs), PLUS_EXPR, loop))
    return true;

  if (TREE_CODE (lhs) == SSA_NAME
      && (immusestmt = get_single_immediate_use (lhs))
      && is_gimple_assign (immusestmt)
      && (gimple_assign_rhs_code (immusestmt) == PLUS_EXPR
	  ||  gimple_assign_rhs_code (immusestmt) == MULT_EXPR))
    return true;
  return false;
}

/* Transform STMT from A - B into A + -B.  */

static void
break_up_subtract (gimple stmt, gimple_stmt_iterator *gsip)
{
  tree rhs1 = gimple_assign_rhs1 (stmt);
  tree rhs2 = gimple_assign_rhs2 (stmt);

  if (dump_file && (dump_flags & TDF_DETAILS))
    {
      fprintf (dump_file, "Breaking up subtract ");
      print_gimple_stmt (dump_file, stmt, 0, 0);
    }

  rhs2 = negate_value (rhs2, gsip);
  gimple_assign_set_rhs_with_ops (gsip, PLUS_EXPR, rhs1, rhs2);
  update_stmt (stmt);
}

/* Recursively linearize a binary expression that is the RHS of STMT.
   Place the operands of the expression tree in the vector named OPS.  */

static void
linearize_expr_tree (VEC(operand_entry_t, heap) **ops, gimple stmt,
		     bool is_associative, bool set_visited)
{
  tree binlhs = gimple_assign_rhs1 (stmt);
  tree binrhs = gimple_assign_rhs2 (stmt);
  gimple binlhsdef, binrhsdef;
  bool binlhsisreassoc = false;
  bool binrhsisreassoc = false;
  enum tree_code rhscode = gimple_assign_rhs_code (stmt);
  struct loop *loop = loop_containing_stmt (stmt);

  if (set_visited)
    gimple_set_visited (stmt, true);

  if (TREE_CODE (binlhs) == SSA_NAME)
    {
      binlhsdef = SSA_NAME_DEF_STMT (binlhs);
      binlhsisreassoc = is_reassociable_op (binlhsdef, rhscode, loop);
    }

  if (TREE_CODE (binrhs) == SSA_NAME)
    {
      binrhsdef = SSA_NAME_DEF_STMT (binrhs);
      binrhsisreassoc = is_reassociable_op (binrhsdef, rhscode, loop);
    }

  /* If the LHS is not reassociable, but the RHS is, we need to swap
     them.  If neither is reassociable, there is nothing we can do, so
     just put them in the ops vector.  If the LHS is reassociable,
     linearize it.  If both are reassociable, then linearize the RHS
     and the LHS.  */

  if (!binlhsisreassoc)
    {
      tree temp;

      /* If this is not a associative operation like division, give up.  */
      if (!is_associative)
	{
	  add_to_ops_vec (ops, binrhs);
	  return;
	}

      if (!binrhsisreassoc)
	{
	  add_to_ops_vec (ops, binrhs);
	  add_to_ops_vec (ops, binlhs);
	  return;
	}

      if (dump_file && (dump_flags & TDF_DETAILS))
	{
	  fprintf (dump_file, "swapping operands of ");
	  print_gimple_stmt (dump_file, stmt, 0, 0);
	}

      swap_tree_operands (stmt,
			  gimple_assign_rhs1_ptr (stmt),
			  gimple_assign_rhs2_ptr (stmt));
      update_stmt (stmt);

      if (dump_file && (dump_flags & TDF_DETAILS))
	{
	  fprintf (dump_file, " is now ");
	  print_gimple_stmt (dump_file, stmt, 0, 0);
	}

      /* We want to make it so the lhs is always the reassociative op,
	 so swap.  */
      temp = binlhs;
      binlhs = binrhs;
      binrhs = temp;
    }
  else if (binrhsisreassoc)
    {
      linearize_expr (stmt);
      binlhs = gimple_assign_rhs1 (stmt);
      binrhs = gimple_assign_rhs2 (stmt);
    }

  gcc_assert (TREE_CODE (binrhs) != SSA_NAME
	      || !is_reassociable_op (SSA_NAME_DEF_STMT (binrhs),
				      rhscode, loop));
  linearize_expr_tree (ops, SSA_NAME_DEF_STMT (binlhs),
		       is_associative, set_visited);
  add_to_ops_vec (ops, binrhs);
}

/* Repropagate the negates back into subtracts, since no other pass
   currently does it.  */

static void
repropagate_negates (void)
{
  unsigned int i = 0;
  tree negate;

<<<<<<< HEAD
  for (i = 0; VEC_iterate (tree, plus_negates, i, negate); i++)
=======
  FOR_EACH_VEC_ELT (tree, plus_negates, i, negate)
>>>>>>> 6e7f08ad
    {
      gimple user = get_single_immediate_use (negate);

      if (!user || !is_gimple_assign (user))
	continue;

      /* The negate operand can be either operand of a PLUS_EXPR
	 (it can be the LHS if the RHS is a constant for example).

	 Force the negate operand to the RHS of the PLUS_EXPR, then
	 transform the PLUS_EXPR into a MINUS_EXPR.  */
      if (gimple_assign_rhs_code (user) == PLUS_EXPR)
	{
	  /* If the negated operand appears on the LHS of the
	     PLUS_EXPR, exchange the operands of the PLUS_EXPR
	     to force the negated operand to the RHS of the PLUS_EXPR.  */
	  if (gimple_assign_rhs1 (user) == negate)
	    {
	      swap_tree_operands (user,
				  gimple_assign_rhs1_ptr (user),
				  gimple_assign_rhs2_ptr (user));
	    }

	  /* Now transform the PLUS_EXPR into a MINUS_EXPR and replace
	     the RHS of the PLUS_EXPR with the operand of the NEGATE_EXPR.  */
	  if (gimple_assign_rhs2 (user) == negate)
	    {
	      tree rhs1 = gimple_assign_rhs1 (user);
	      tree rhs2 = get_unary_op (negate, NEGATE_EXPR);
	      gimple_stmt_iterator gsi = gsi_for_stmt (user);
	      gimple_assign_set_rhs_with_ops (&gsi, MINUS_EXPR, rhs1, rhs2);
	      update_stmt (user);
	    }
	}
      else if (gimple_assign_rhs_code (user) == MINUS_EXPR)
	{
	  if (gimple_assign_rhs1 (user) == negate)
	    {
	      /* We have
	           x = -a
		   y = x - b
		 which we transform into
		   x = a + b
		   y = -x .
		 This pushes down the negate which we possibly can merge
		 into some other operation, hence insert it into the
		 plus_negates vector.  */
	      gimple feed = SSA_NAME_DEF_STMT (negate);
	      tree a = gimple_assign_rhs1 (feed);
	      tree rhs2 = gimple_assign_rhs2 (user);
	      gimple_stmt_iterator gsi = gsi_for_stmt (feed), gsi2;
	      gimple_replace_lhs (feed, negate);
	      gimple_assign_set_rhs_with_ops (&gsi, PLUS_EXPR, a, rhs2);
	      update_stmt (gsi_stmt (gsi));
	      gsi2 = gsi_for_stmt (user);
	      gimple_assign_set_rhs_with_ops (&gsi2, NEGATE_EXPR, negate, NULL);
	      update_stmt (gsi_stmt (gsi2));
	      gsi_move_before (&gsi, &gsi2);
	      VEC_safe_push (tree, heap, plus_negates,
			     gimple_assign_lhs (gsi_stmt (gsi2)));
	    }
	  else
	    {
	      /* Transform "x = -a; y = b - x" into "y = b + a", getting
	         rid of one operation.  */
	      gimple feed = SSA_NAME_DEF_STMT (negate);
	      tree a = gimple_assign_rhs1 (feed);
	      tree rhs1 = gimple_assign_rhs1 (user);
	      gimple_stmt_iterator gsi = gsi_for_stmt (user);
	      gimple_assign_set_rhs_with_ops (&gsi, PLUS_EXPR, rhs1, a);
	      update_stmt (gsi_stmt (gsi));
	    }
	}
    }
}

/* Returns true if OP is of a type for which we can do reassociation.
   That is for integral or non-saturating fixed-point types, and for
   floating point type when associative-math is enabled.  */

static bool
can_reassociate_p (tree op)
{
  tree type = TREE_TYPE (op);
  if ((INTEGRAL_TYPE_P (type) && TYPE_OVERFLOW_WRAPS (type))
      || NON_SAT_FIXED_POINT_TYPE_P (type)
      || (flag_associative_math && FLOAT_TYPE_P (type)))
    return true;
  return false;
}

/* Break up subtract operations in block BB.

   We do this top down because we don't know whether the subtract is
   part of a possible chain of reassociation except at the top.

   IE given
   d = f + g
   c = a + e
   b = c - d
   q = b - r
   k = t - q

   we want to break up k = t - q, but we won't until we've transformed q
   = b - r, which won't be broken up until we transform b = c - d.

   En passant, clear the GIMPLE visited flag on every statement.  */

static void
break_up_subtract_bb (basic_block bb)
{
  gimple_stmt_iterator gsi;
  basic_block son;

  for (gsi = gsi_start_bb (bb); !gsi_end_p (gsi); gsi_next (&gsi))
    {
      gimple stmt = gsi_stmt (gsi);
      gimple_set_visited (stmt, false);

      if (!is_gimple_assign (stmt)
	  || !can_reassociate_p (gimple_assign_lhs (stmt)))
	continue;

      /* Look for simple gimple subtract operations.  */
      if (gimple_assign_rhs_code (stmt) == MINUS_EXPR)
	{
	  if (!can_reassociate_p (gimple_assign_rhs1 (stmt))
	      || !can_reassociate_p (gimple_assign_rhs2 (stmt)))
	    continue;

	  /* Check for a subtract used only in an addition.  If this
	     is the case, transform it into add of a negate for better
	     reassociation.  IE transform C = A-B into C = A + -B if C
	     is only used in an addition.  */
	  if (should_break_up_subtract (stmt))
	    break_up_subtract (stmt, &gsi);
	}
      else if (gimple_assign_rhs_code (stmt) == NEGATE_EXPR
	       && can_reassociate_p (gimple_assign_rhs1 (stmt)))
	VEC_safe_push (tree, heap, plus_negates, gimple_assign_lhs (stmt));
    }
  for (son = first_dom_son (CDI_DOMINATORS, bb);
       son;
       son = next_dom_son (CDI_DOMINATORS, son))
    break_up_subtract_bb (son);
}

/* Reassociate expressions in basic block BB and its post-dominator as
   children.  */

static void
reassociate_bb (basic_block bb)
{
  gimple_stmt_iterator gsi;
  basic_block son;

  for (gsi = gsi_last_bb (bb); !gsi_end_p (gsi); gsi_prev (&gsi))
    {
      gimple stmt = gsi_stmt (gsi);

      if (is_gimple_assign (stmt))
	{
	  tree lhs, rhs1, rhs2;
	  enum tree_code rhs_code = gimple_assign_rhs_code (stmt);

	  /* If this is not a gimple binary expression, there is
	     nothing for us to do with it.  */
	  if (get_gimple_rhs_class (rhs_code) != GIMPLE_BINARY_RHS)
	    continue;

	  /* If this was part of an already processed statement,
	     we don't need to touch it again. */
	  if (gimple_visited_p (stmt))
	    {
	      /* This statement might have become dead because of previous
		 reassociations.  */
	      if (has_zero_uses (gimple_get_lhs (stmt)))
		{
		  gsi_remove (&gsi, true);
		  release_defs (stmt);
		  /* We might end up removing the last stmt above which
		     places the iterator to the end of the sequence.
		     Reset it to the last stmt in this case which might
		     be the end of the sequence as well if we removed
		     the last statement of the sequence.  In which case
		     we need to bail out.  */
		  if (gsi_end_p (gsi))
		    {
		      gsi = gsi_last_bb (bb);
		      if (gsi_end_p (gsi))
			break;
		    }
		}
	      continue;
	    }

	  lhs = gimple_assign_lhs (stmt);
	  rhs1 = gimple_assign_rhs1 (stmt);
	  rhs2 = gimple_assign_rhs2 (stmt);

	  /* For non-bit or min/max operations we can't associate
	     all types.  Verify that here.  */
	  if (rhs_code != BIT_IOR_EXPR
	      && rhs_code != BIT_AND_EXPR
	      && rhs_code != BIT_XOR_EXPR
	      && rhs_code != MIN_EXPR
	      && rhs_code != MAX_EXPR
	      && (!can_reassociate_p (lhs)
		  || !can_reassociate_p (rhs1)
		  || !can_reassociate_p (rhs2)))
	    continue;

	  if (associative_tree_code (rhs_code))
	    {
	      VEC(operand_entry_t, heap) *ops = NULL;

	      /* There may be no immediate uses left by the time we
		 get here because we may have eliminated them all.  */
	      if (TREE_CODE (lhs) == SSA_NAME && has_zero_uses (lhs))
		continue;

	      gimple_set_visited (stmt, true);
	      linearize_expr_tree (&ops, stmt, true, true);
	      qsort (VEC_address (operand_entry_t, ops),
		     VEC_length (operand_entry_t, ops),
		     sizeof (operand_entry_t),
		     sort_by_operand_rank);
	      optimize_ops_list (rhs_code, &ops);
	      if (undistribute_ops_list (rhs_code, &ops,
					 loop_containing_stmt (stmt)))
		{
		  qsort (VEC_address (operand_entry_t, ops),
			 VEC_length (operand_entry_t, ops),
			 sizeof (operand_entry_t),
			 sort_by_operand_rank);
		  optimize_ops_list (rhs_code, &ops);
		}

	      if (VEC_length (operand_entry_t, ops) == 1)
		{
		  if (dump_file && (dump_flags & TDF_DETAILS))
		    {
		      fprintf (dump_file, "Transforming ");
		      print_gimple_stmt (dump_file, stmt, 0, 0);
		    }

		  rhs1 = gimple_assign_rhs1 (stmt);
		  gimple_assign_set_rhs_from_tree (&gsi,
						   VEC_last (operand_entry_t,
							     ops)->op);
		  update_stmt (stmt);
		  remove_visited_stmt_chain (rhs1);

		  if (dump_file && (dump_flags & TDF_DETAILS))
		    {
		      fprintf (dump_file, " into ");
		      print_gimple_stmt (dump_file, stmt, 0, 0);
		    }
		}
	      else
		rewrite_expr_tree (stmt, 0, ops, false);

	      VEC_free (operand_entry_t, heap, ops);
	    }
	}
    }
  for (son = first_dom_son (CDI_POST_DOMINATORS, bb);
       son;
       son = next_dom_son (CDI_POST_DOMINATORS, son))
    reassociate_bb (son);
}

void dump_ops_vector (FILE *file, VEC (operand_entry_t, heap) *ops);
void debug_ops_vector (VEC (operand_entry_t, heap) *ops);

/* Dump the operand entry vector OPS to FILE.  */

void
dump_ops_vector (FILE *file, VEC (operand_entry_t, heap) *ops)
{
  operand_entry_t oe;
  unsigned int i;

  FOR_EACH_VEC_ELT (operand_entry_t, ops, i, oe)
    {
      fprintf (file, "Op %d -> rank: %d, tree: ", i, oe->rank);
      print_generic_expr (file, oe->op, 0);
    }
}

/* Dump the operand entry vector OPS to STDERR.  */

DEBUG_FUNCTION void
debug_ops_vector (VEC (operand_entry_t, heap) *ops)
{
  dump_ops_vector (stderr, ops);
}

static void
do_reassoc (void)
{
  break_up_subtract_bb (ENTRY_BLOCK_PTR);
  reassociate_bb (EXIT_BLOCK_PTR);
}

/* Initialize the reassociation pass.  */

static void
init_reassoc (void)
{
  int i;
  long rank = 2;
  tree param;
  int *bbs = XNEWVEC (int, last_basic_block + 1);

  /* Find the loops, so that we can prevent moving calculations in
     them.  */
  loop_optimizer_init (AVOID_CFG_MODIFICATIONS);

  memset (&reassociate_stats, 0, sizeof (reassociate_stats));

  operand_entry_pool = create_alloc_pool ("operand entry pool",
					  sizeof (struct operand_entry), 30);
  next_operand_entry_id = 0;

  /* Reverse RPO (Reverse Post Order) will give us something where
     deeper loops come later.  */
  pre_and_rev_post_order_compute (NULL, bbs, false);
  bb_rank = XCNEWVEC (long, last_basic_block + 1);
  operand_rank = pointer_map_create ();

  /* Give each argument a distinct rank.   */
  for (param = DECL_ARGUMENTS (current_function_decl);
       param;
       param = DECL_CHAIN (param))
    {
      if (gimple_default_def (cfun, param) != NULL)
	{
	  tree def = gimple_default_def (cfun, param);
	  insert_operand_rank (def, ++rank);
	}
    }

  /* Give the chain decl a distinct rank. */
  if (cfun->static_chain_decl != NULL)
    {
      tree def = gimple_default_def (cfun, cfun->static_chain_decl);
      if (def != NULL)
	insert_operand_rank (def, ++rank);
    }

  /* Set up rank for each BB  */
  for (i = 0; i < n_basic_blocks - NUM_FIXED_BLOCKS; i++)
    bb_rank[bbs[i]] = ++rank  << 16;

  free (bbs);
  calculate_dominance_info (CDI_POST_DOMINATORS);
  plus_negates = NULL;
}

/* Cleanup after the reassociation pass, and print stats if
   requested.  */

static void
fini_reassoc (void)
{
  statistics_counter_event (cfun, "Linearized",
			    reassociate_stats.linearized);
  statistics_counter_event (cfun, "Constants eliminated",
			    reassociate_stats.constants_eliminated);
  statistics_counter_event (cfun, "Ops eliminated",
			    reassociate_stats.ops_eliminated);
  statistics_counter_event (cfun, "Statements rewritten",
			    reassociate_stats.rewritten);

  pointer_map_destroy (operand_rank);
  free_alloc_pool (operand_entry_pool);
  free (bb_rank);
  VEC_free (tree, heap, plus_negates);
  free_dominance_info (CDI_POST_DOMINATORS);
  loop_optimizer_finalize ();
}

/* Gate and execute functions for Reassociation.  */

static unsigned int
execute_reassoc (void)
{
  init_reassoc ();

  do_reassoc ();
  repropagate_negates ();

  fini_reassoc ();
  return 0;
}

static bool
gate_tree_ssa_reassoc (void)
{
  return flag_tree_reassoc != 0;
}

struct gimple_opt_pass pass_reassoc =
{
 {
  GIMPLE_PASS,
  "reassoc",				/* name */
  gate_tree_ssa_reassoc,		/* gate */
  execute_reassoc,			/* execute */
  NULL,					/* sub */
  NULL,					/* next */
  0,					/* static_pass_number */
  TV_TREE_REASSOC,			/* tv_id */
  PROP_cfg | PROP_ssa,			/* properties_required */
  0,					/* properties_provided */
  0,					/* properties_destroyed */
  0,					/* todo_flags_start */
  TODO_dump_func | TODO_ggc_collect | TODO_verify_ssa /* todo_flags_finish */
 }
};
<|MERGE_RESOLUTION|>--- conflicted
+++ resolved
@@ -32,7 +32,6 @@
 #include "tree-dump.h"
 #include "timevar.h"
 #include "tree-iterator.h"
-#include "real.h"
 #include "tree-pass.h"
 #include "alloc-pool.h"
 #include "vec.h"
@@ -489,19 +488,11 @@
 
 static VEC(tree, heap) *plus_negates;
 
-<<<<<<< HEAD
-/* If OPCODE is PLUS_EXPR, CURR->OP is really a negate expression,
-   look in OPS for a corresponding positive operation to cancel it
-   out.  If we find one, remove the other from OPS, replace
-   OPS[CURRINDEX] with 0, and return true.  Otherwise, return
-   false. */
-=======
 /* If OPCODE is PLUS_EXPR, CURR->OP is a negate expression or a bitwise not
    expression, look in OPS for a corresponding positive operation to cancel
    it out.  If we find one, remove the other from OPS, replace
    OPS[CURRINDEX] with 0 or -1, respectively, and return true.  Otherwise,
    return false. */
->>>>>>> 6e7f08ad
 
 static bool
 eliminate_plus_minus_pair (enum tree_code opcode,
@@ -575,12 +566,8 @@
 
   /* CURR->OP is a negate expr in a plus expr: save it for later
      inspection in repropagate_negates().  */
-<<<<<<< HEAD
-  VEC_safe_push (tree, heap, plus_negates, curr->op);
-=======
   if (negateop != NULL_TREE)
     VEC_safe_push (tree, heap, plus_negates, curr->op);
->>>>>>> 6e7f08ad
 
   return false;
 }
@@ -1882,11 +1869,7 @@
   unsigned int i = 0;
   tree negate;
 
-<<<<<<< HEAD
-  for (i = 0; VEC_iterate (tree, plus_negates, i, negate); i++)
-=======
   FOR_EACH_VEC_ELT (tree, plus_negates, i, negate)
->>>>>>> 6e7f08ad
     {
       gimple user = get_single_immediate_use (negate);
 

--- conflicted
+++ resolved
@@ -435,10 +435,7 @@
 	 will be output to file.  */
       if (TREE_CODE (*t) == FUNCTION_DECL)
 	unused = false;
-<<<<<<< HEAD
-=======
-
->>>>>>> a4d99c86
+
       /* If a decl has a value expr, we need to instantiate it
 	 regardless of debug info generation, to avoid codegen
 	 differences in memory overlap tests.  update_equiv_regs() may
@@ -671,12 +668,9 @@
   var_ann_t ann;
   bitmap global_unused_vars = NULL;
 
-<<<<<<< HEAD
-=======
   /* Removing declarations from lexical blocks when not optimizing is
      not only a waste of time, it actually causes differences in stack
      layout.  */
->>>>>>> a4d99c86
   if (!optimize)
     return;
 

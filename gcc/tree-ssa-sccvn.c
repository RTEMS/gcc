/* SCC value numbering for trees
   Copyright (C) 2006, 2007, 2008
   Free Software Foundation, Inc.
   Contributed by Daniel Berlin <dan@dberlin.org>

This file is part of GCC.

GCC is free software; you can redistribute it and/or modify
it under the terms of the GNU General Public License as published by
the Free Software Foundation; either version 3, or (at your option)
any later version.

GCC is distributed in the hope that it will be useful,
but WITHOUT ANY WARRANTY; without even the implied warranty of
MERCHANTABILITY or FITNESS FOR A PARTICULAR PURPOSE.  See the
GNU General Public License for more details.

You should have received a copy of the GNU General Public License
along with GCC; see the file COPYING3.  If not see
<http://www.gnu.org/licenses/>.  */

#include "config.h"
#include "system.h"
#include "coretypes.h"
#include "tm.h"
#include "ggc.h"
#include "tree.h"
#include "basic-block.h"
#include "diagnostic.h"
#include "tree-inline.h"
#include "tree-flow.h"
#include "gimple.h"
#include "tree-dump.h"
#include "timevar.h"
#include "fibheap.h"
#include "hashtab.h"
#include "tree-iterator.h"
#include "real.h"
#include "alloc-pool.h"
#include "tree-pass.h"
#include "flags.h"
#include "bitmap.h"
#include "langhooks.h"
#include "cfgloop.h"
#include "params.h"
#include "tree-ssa-propagate.h"
#include "tree-ssa-sccvn.h"

/* This algorithm is based on the SCC algorithm presented by Keith
   Cooper and L. Taylor Simpson in "SCC-Based Value numbering"
   (http://citeseer.ist.psu.edu/41805.html).  In
   straight line code, it is equivalent to a regular hash based value
   numbering that is performed in reverse postorder.

   For code with cycles, there are two alternatives, both of which
   require keeping the hashtables separate from the actual list of
   value numbers for SSA names.

   1. Iterate value numbering in an RPO walk of the blocks, removing
   all the entries from the hashtable after each iteration (but
   keeping the SSA name->value number mapping between iterations).
   Iterate until it does not change.

   2. Perform value numbering as part of an SCC walk on the SSA graph,
   iterating only the cycles in the SSA graph until they do not change
   (using a separate, optimistic hashtable for value numbering the SCC
   operands).

   The second is not just faster in practice (because most SSA graph
   cycles do not involve all the variables in the graph), it also has
   some nice properties.

   One of these nice properties is that when we pop an SCC off the
   stack, we are guaranteed to have processed all the operands coming from
   *outside of that SCC*, so we do not need to do anything special to
   ensure they have value numbers.

   Another nice property is that the SCC walk is done as part of a DFS
   of the SSA graph, which makes it easy to perform combining and
   simplifying operations at the same time.

   The code below is deliberately written in a way that makes it easy
   to separate the SCC walk from the other work it does.

   In order to propagate constants through the code, we track which
   expressions contain constants, and use those while folding.  In
   theory, we could also track expressions whose value numbers are
   replaced, in case we end up folding based on expression
   identities.

   In order to value number memory, we assign value numbers to vuses.
   This enables us to note that, for example, stores to the same
   address of the same value from the same starting memory states are
   equivalent.
   TODO:

   1. We can iterate only the changing portions of the SCC's, but
   I have not seen an SCC big enough for this to be a win.
   2. If you differentiate between phi nodes for loops and phi nodes
   for if-then-else, you can properly consider phi nodes in different
   blocks for equivalence.
   3. We could value number vuses in more cases, particularly, whole
   structure copies.
*/

/* The set of hashtables and alloc_pool's for their items.  */

typedef struct vn_tables_s
{
  htab_t nary;
  htab_t phis;
  htab_t references;
  struct obstack nary_obstack;
  alloc_pool phis_pool;
  alloc_pool references_pool;
} *vn_tables_t;

static htab_t constant_to_value_id;
static bitmap constant_value_ids;


/* Valid hashtables storing information we have proven to be
   correct.  */

static vn_tables_t valid_info;

/* Optimistic hashtables storing information we are making assumptions about
   during iterations.  */

static vn_tables_t optimistic_info;

/* Pointer to the set of hashtables that is currently being used.
   Should always point to either the optimistic_info, or the
   valid_info.  */

static vn_tables_t current_info;


/* Reverse post order index for each basic block.  */

static int *rpo_numbers;

#define SSA_VAL(x) (VN_INFO ((x))->valnum)

/* This represents the top of the VN lattice, which is the universal
   value.  */

tree VN_TOP;

/* Unique counter for our value ids.  */

static unsigned int next_value_id;

/* Next DFS number and the stack for strongly connected component
   detection. */

static unsigned int next_dfs_num;
static VEC (tree, heap) *sccstack;

static bool may_insert;


DEF_VEC_P(vn_ssa_aux_t);
DEF_VEC_ALLOC_P(vn_ssa_aux_t, heap);

/* Table of vn_ssa_aux_t's, one per ssa_name.  The vn_ssa_aux_t objects
   are allocated on an obstack for locality reasons, and to free them
   without looping over the VEC.  */

static VEC (vn_ssa_aux_t, heap) *vn_ssa_aux_table;
static struct obstack vn_ssa_aux_obstack;

/* Return the value numbering information for a given SSA name.  */

vn_ssa_aux_t
VN_INFO (tree name)
{
  vn_ssa_aux_t res = VEC_index (vn_ssa_aux_t, vn_ssa_aux_table,
				SSA_NAME_VERSION (name));
  gcc_assert (res);
  return res;
}

/* Set the value numbering info for a given SSA name to a given
   value.  */

static inline void
VN_INFO_SET (tree name, vn_ssa_aux_t value)
{
  VEC_replace (vn_ssa_aux_t, vn_ssa_aux_table,
	       SSA_NAME_VERSION (name), value);
}

/* Initialize the value numbering info for a given SSA name.
   This should be called just once for every SSA name.  */

vn_ssa_aux_t
VN_INFO_GET (tree name)
{
  vn_ssa_aux_t newinfo;

  newinfo = XOBNEW (&vn_ssa_aux_obstack, struct vn_ssa_aux);
  memset (newinfo, 0, sizeof (struct vn_ssa_aux));
  if (SSA_NAME_VERSION (name) >= VEC_length (vn_ssa_aux_t, vn_ssa_aux_table))
    VEC_safe_grow (vn_ssa_aux_t, heap, vn_ssa_aux_table,
		   SSA_NAME_VERSION (name) + 1);
  VEC_replace (vn_ssa_aux_t, vn_ssa_aux_table,
	       SSA_NAME_VERSION (name), newinfo);
  return newinfo;
}


/* Get the representative expression for the SSA_NAME NAME.  Returns
   the representative SSA_NAME if there is no expression associated with it.  */

tree
vn_get_expr_for (tree name)
{
  vn_ssa_aux_t vn = VN_INFO (name);
  gimple def_stmt;
  tree expr = NULL_TREE;

  if (vn->valnum == VN_TOP)
    return name;

  /* If the value-number is a constant it is the representative
     expression.  */
  if (TREE_CODE (vn->valnum) != SSA_NAME)
    return vn->valnum;

  /* Get to the information of the value of this SSA_NAME.  */
  vn = VN_INFO (vn->valnum);

  /* If the value-number is a constant it is the representative
     expression.  */
  if (TREE_CODE (vn->valnum) != SSA_NAME)
    return vn->valnum;

  /* Else if we have an expression, return it.  */
  if (vn->expr != NULL_TREE)
    return vn->expr;

  /* Otherwise use the defining statement to build the expression.  */
  def_stmt = SSA_NAME_DEF_STMT (vn->valnum);

  /* If the value number is a default-definition or a PHI result
     use it directly.  */
  if (gimple_nop_p (def_stmt)
      || gimple_code (def_stmt) == GIMPLE_PHI)
    return vn->valnum;

  if (!is_gimple_assign (def_stmt))
    return vn->valnum;

  /* FIXME tuples.  This is incomplete and likely will miss some
     simplifications.  */
  switch (TREE_CODE_CLASS (gimple_assign_rhs_code (def_stmt)))
    {
    case tcc_reference:
      if (gimple_assign_rhs_code (def_stmt) == VIEW_CONVERT_EXPR
	  || gimple_assign_rhs_code (def_stmt) == REALPART_EXPR
	  || gimple_assign_rhs_code (def_stmt) == IMAGPART_EXPR)
	expr = fold_build1 (gimple_assign_rhs_code (def_stmt),
			    gimple_expr_type (def_stmt),
			    TREE_OPERAND (gimple_assign_rhs1 (def_stmt), 0));
      break;

    case tcc_unary:
      expr = fold_build1 (gimple_assign_rhs_code (def_stmt),
			  gimple_expr_type (def_stmt),
			  gimple_assign_rhs1 (def_stmt));
      break;

    case tcc_binary:
      expr = fold_build2 (gimple_assign_rhs_code (def_stmt),
			  gimple_expr_type (def_stmt),
			  gimple_assign_rhs1 (def_stmt),
			  gimple_assign_rhs2 (def_stmt));
      break;

    default:;
    }
  if (expr == NULL_TREE)
    return vn->valnum;

  /* Cache the expression.  */
  vn->expr = expr;

  return expr;
}


/* Free a phi operation structure VP.  */

static void
free_phi (void *vp)
{
  vn_phi_t phi = (vn_phi_t) vp;
  VEC_free (tree, heap, phi->phiargs);
}

/* Free a reference operation structure VP.  */

static void
free_reference (void *vp)
{
  vn_reference_t vr = (vn_reference_t) vp;
  VEC_free (vn_reference_op_s, heap, vr->operands);
}

/* Hash table equality function for vn_constant_t.  */

static int
vn_constant_eq (const void *p1, const void *p2)
{
  const struct vn_constant_s *vc1 = (const struct vn_constant_s *) p1;
  const struct vn_constant_s *vc2 = (const struct vn_constant_s *) p2;

<<<<<<< HEAD
  /* Early out if this is not a hash collision.  */
=======
>>>>>>> f060a261
  if (vc1->hashcode != vc2->hashcode)
    return false;

  return vn_constant_eq_with_type (vc1->constant, vc2->constant);
}

/* Hash table hash function for vn_constant_t.  */
   
static hashval_t
vn_constant_hash (const void *p1)
{
  const struct vn_constant_s *vc1 = (const struct vn_constant_s *) p1;
  return vc1->hashcode;
}

/* Lookup a value id for CONSTANT and return it.  If it does not
   exist returns 0.  */

unsigned int
get_constant_value_id (tree constant)
{
  void **slot;
  struct vn_constant_s vc;

  vc.hashcode = vn_hash_constant_with_type (constant);
  vc.constant = constant;
  slot = htab_find_slot_with_hash (constant_to_value_id, &vc,
				   vc.hashcode, NO_INSERT);
  if (slot)
    return ((vn_constant_t)*slot)->value_id;
  return 0;
}

/* Lookup a value id for CONSTANT, and if it does not exist, create a
   new one and return it.  If it does exist, return it.  */

unsigned int
get_or_alloc_constant_value_id (tree constant)
{
  void **slot;
  vn_constant_t vc = XNEW (struct vn_constant_s);
  
  vc->hashcode = vn_hash_constant_with_type (constant);
  vc->constant = constant;
  slot = htab_find_slot_with_hash (constant_to_value_id, vc,
				   vc->hashcode, INSERT);  
  if (*slot)
    {
      free (vc);
      return ((vn_constant_t)*slot)->value_id;
    }
  vc->value_id = get_next_value_id ();
  *slot = vc;
  bitmap_set_bit (constant_value_ids, vc->value_id);
  return vc->value_id;
}

/* Return true if V is a value id for a constant.  */

bool
value_id_constant_p (unsigned int v)
{
  return bitmap_bit_p (constant_value_ids, v);  
}

/* Compare two reference operands P1 and P2 for equality.  Return true if
   they are equal, and false otherwise.  */

static int
vn_reference_op_eq (const void *p1, const void *p2)
{
  const_vn_reference_op_t const vro1 = (const_vn_reference_op_t) p1;
  const_vn_reference_op_t const vro2 = (const_vn_reference_op_t) p2;

  return vro1->opcode == vro2->opcode
    && types_compatible_p (vro1->type, vro2->type)
    && expressions_equal_p (vro1->op0, vro2->op0)
    && expressions_equal_p (vro1->op1, vro2->op1)
    && expressions_equal_p (vro1->op2, vro2->op2);
}

/* Compute the hash for a reference operand VRO1.  */

static hashval_t
vn_reference_op_compute_hash (const vn_reference_op_t vro1)
{
  hashval_t result = 0;
  if (vro1->op0)
    result += iterative_hash_expr (vro1->op0, vro1->opcode);
  if (vro1->op1)
    result += iterative_hash_expr (vro1->op1, vro1->opcode);
  if (vro1->op2)
    result += iterative_hash_expr (vro1->op2, vro1->opcode);
  return result;
}

/* Return the hashcode for a given reference operation P1.  */

static hashval_t
vn_reference_hash (const void *p1)
{
  const_vn_reference_t const vr1 = (const_vn_reference_t) p1;
  return vr1->hashcode;
}

/* Compute a hash for the reference operation VR1 and return it.  */

hashval_t
vn_reference_compute_hash (const vn_reference_t vr1)
{
  hashval_t result;
  int i;
  vn_reference_op_t vro;

  result = iterative_hash_expr (vr1->vuse, 0);
  for (i = 0; VEC_iterate (vn_reference_op_s, vr1->operands, i, vro); i++)
    result += vn_reference_op_compute_hash (vro);

  return result;
}

/* Return true if reference operations P1 and P2 are equivalent.  This
   means they have the same set of operands and vuses.  */

int
vn_reference_eq (const void *p1, const void *p2)
{
  int i;
  vn_reference_op_t vro;

  const_vn_reference_t const vr1 = (const_vn_reference_t) p1;
  const_vn_reference_t const vr2 = (const_vn_reference_t) p2;
  if (vr1->hashcode != vr2->hashcode)
    return false;

  /* Early out if this is not a hash collision.  */
  if (vr1->hashcode != vr2->hashcode)
    return false;

  /* The VOP needs to be the same.  */
  if (vr1->vuse != vr2->vuse)
    return false;

  /* If the operands are the same we are done.  */
  if (vr1->operands == vr2->operands)
    return true;

  /* We require that address operands be canonicalized in a way that
     two memory references will have the same operands if they are
     equivalent.  */
  if (VEC_length (vn_reference_op_s, vr1->operands)
      != VEC_length (vn_reference_op_s, vr2->operands))
    return false;

  for (i = 0; VEC_iterate (vn_reference_op_s, vr1->operands, i, vro); i++)
    if (!vn_reference_op_eq (VEC_index (vn_reference_op_s, vr2->operands, i),
			     vro))
      return false;

  return true;
}

/* Copy the operations present in load/store REF into RESULT, a vector of
   vn_reference_op_s's.  */

void
copy_reference_ops_from_ref (tree ref, VEC(vn_reference_op_s, heap) **result)
{
  if (TREE_CODE (ref) == TARGET_MEM_REF)
    {
      vn_reference_op_s temp;

      memset (&temp, 0, sizeof (temp));
      /* We do not care for spurious type qualifications.  */
      temp.type = TYPE_MAIN_VARIANT (TREE_TYPE (ref));
      temp.opcode = TREE_CODE (ref);
      temp.op0 = TMR_SYMBOL (ref) ? TMR_SYMBOL (ref) : TMR_BASE (ref);
      temp.op1 = TMR_INDEX (ref);
      VEC_safe_push (vn_reference_op_s, heap, *result, &temp);

      memset (&temp, 0, sizeof (temp));
      temp.type = NULL_TREE;
      temp.opcode = TREE_CODE (ref);
      temp.op0 = TMR_STEP (ref);
      temp.op1 = TMR_OFFSET (ref);
      VEC_safe_push (vn_reference_op_s, heap, *result, &temp);
      return;
    }

  /* For non-calls, store the information that makes up the address.  */

  while (ref)
    {
      vn_reference_op_s temp;

      memset (&temp, 0, sizeof (temp));
      /* We do not care for spurious type qualifications.  */
      temp.type = TYPE_MAIN_VARIANT (TREE_TYPE (ref));
      temp.opcode = TREE_CODE (ref);

      switch (temp.opcode)
	{
	case ALIGN_INDIRECT_REF:
	case INDIRECT_REF:
	  /* The only operand is the address, which gets its own
	     vn_reference_op_s structure.  */
	  break;
	case MISALIGNED_INDIRECT_REF:
	  temp.op0 = TREE_OPERAND (ref, 1);
	  break;
	case BIT_FIELD_REF:
	  /* Record bits and position.  */
	  temp.op0 = TREE_OPERAND (ref, 1);
	  temp.op1 = TREE_OPERAND (ref, 2);
	  break;
	case COMPONENT_REF:
	  /* The field decl is enough to unambiguously specify the field,
	     a matching type is not necessary and a mismatching type
	     is always a spurious difference.  */
	  temp.type = NULL_TREE;
	  /* If this is a reference to a union member, record the union
	     member size as operand.  Do so only if we are doing
	     expression insertion (during FRE), as PRE currently gets
	     confused with this.  */
	  if (may_insert
	      && TREE_OPERAND (ref, 2) == NULL_TREE
	      && TREE_CODE (DECL_CONTEXT (TREE_OPERAND (ref, 1))) == UNION_TYPE
	      && integer_zerop (DECL_FIELD_OFFSET (TREE_OPERAND (ref, 1)))
	      && integer_zerop (DECL_FIELD_BIT_OFFSET (TREE_OPERAND (ref, 1))))
	    temp.op0 = TYPE_SIZE (TREE_TYPE (TREE_OPERAND (ref, 1)));
	  else
	    {
	      /* Record field as operand.  */
	      temp.op0 = TREE_OPERAND (ref, 1);
	      temp.op1 = TREE_OPERAND (ref, 2);
	    }
	  break;
	case ARRAY_RANGE_REF:
	case ARRAY_REF:
	  /* Record index as operand.  */
	  temp.op0 = TREE_OPERAND (ref, 1);
	  temp.op1 = TREE_OPERAND (ref, 2);
	  temp.op2 = TREE_OPERAND (ref, 3);
	  break;
	case STRING_CST:
	case INTEGER_CST:
	case COMPLEX_CST:
	case VECTOR_CST:
	case REAL_CST:
	case CONSTRUCTOR:
	case VAR_DECL:
	case PARM_DECL:
	case CONST_DECL:
	case RESULT_DECL:
	case SSA_NAME:
	  temp.op0 = ref;
	  break;
	case ADDR_EXPR:
	  if (is_gimple_min_invariant (ref))
	    {
	      temp.op0 = ref;
	      break;
	    }
	  /* Fallthrough.  */
	  /* These are only interesting for their operands, their
	     existence, and their type.  They will never be the last
	     ref in the chain of references (IE they require an
	     operand), so we don't have to put anything
	     for op* as it will be handled by the iteration  */
	case IMAGPART_EXPR:
	case REALPART_EXPR:
	case VIEW_CONVERT_EXPR:
	  break;
	default:
	  gcc_unreachable ();
	}
      VEC_safe_push (vn_reference_op_s, heap, *result, &temp);

      if (REFERENCE_CLASS_P (ref)
	  || (TREE_CODE (ref) == ADDR_EXPR
	      && !is_gimple_min_invariant (ref)))
	ref = TREE_OPERAND (ref, 0);
      else
	ref = NULL_TREE;
    }
}

/* Re-create a reference tree from the reference ops OPS.
   Returns NULL_TREE if the ops were not handled.
   This routine needs to be kept in sync with copy_reference_ops_from_ref.  */

static tree
get_ref_from_reference_ops (VEC(vn_reference_op_s, heap) *ops)
{
  vn_reference_op_t op;
  unsigned i;
  tree ref, *op0_p = &ref;

  for (i = 0; VEC_iterate (vn_reference_op_s, ops, i, op); ++i)
    {
      switch (op->opcode)
	{
	case CALL_EXPR:
	  return NULL_TREE;

	case ALIGN_INDIRECT_REF:
	case INDIRECT_REF:
	  *op0_p = build1 (op->opcode, op->type, NULL_TREE);
	  op0_p = &TREE_OPERAND (*op0_p, 0);
	  break;

	case MISALIGNED_INDIRECT_REF:
	  *op0_p = build2 (MISALIGNED_INDIRECT_REF, op->type,
			   NULL_TREE, op->op0);
	  op0_p = &TREE_OPERAND (*op0_p, 0);
	  break;

	case BIT_FIELD_REF:
	  *op0_p = build3 (BIT_FIELD_REF, op->type, NULL_TREE,
			   op->op0, op->op1);
	  op0_p = &TREE_OPERAND (*op0_p, 0);
	  break;

	case COMPONENT_REF:
	  *op0_p = build3 (COMPONENT_REF, TREE_TYPE (op->op0), NULL_TREE,
			   op->op0, op->op1);
	  op0_p = &TREE_OPERAND (*op0_p, 0);
	  break;

	case ARRAY_RANGE_REF:
	case ARRAY_REF:
	  *op0_p = build4 (op->opcode, op->type, NULL_TREE,
			   op->op0, op->op1, op->op2);
	  op0_p = &TREE_OPERAND (*op0_p, 0);
	  break;

	case STRING_CST:
	case INTEGER_CST:
	case COMPLEX_CST:
	case VECTOR_CST:
	case REAL_CST:
	case CONSTRUCTOR:
	case VAR_DECL:
	case PARM_DECL:
	case CONST_DECL:
	case RESULT_DECL:
	case SSA_NAME:
	  *op0_p = op->op0;
	  break;

	case ADDR_EXPR:
	  if (op->op0 != NULL_TREE)
	    {
	      gcc_assert (is_gimple_min_invariant (op->op0));
	      *op0_p = op->op0;
	      break;
	    }
	  /* Fallthrough.  */
	case IMAGPART_EXPR:
	case REALPART_EXPR:
	case VIEW_CONVERT_EXPR:
	  *op0_p = build1 (op->opcode, op->type, NULL_TREE);
	  op0_p = &TREE_OPERAND (*op0_p, 0);
	  break;

	default:
	  return NULL_TREE;
	}
    }

  return ref;
}

/* Copy the operations present in load/store/call REF into RESULT, a vector of
   vn_reference_op_s's.  */

void
copy_reference_ops_from_call (gimple call,
			      VEC(vn_reference_op_s, heap) **result)
{
  vn_reference_op_s temp;
  unsigned i;

  /* Copy the type, opcode, function being called and static chain.  */
  memset (&temp, 0, sizeof (temp));
  temp.type = gimple_call_return_type (call);
  temp.opcode = CALL_EXPR;
  temp.op0 = gimple_call_fn (call);
  temp.op1 = gimple_call_chain (call);
  VEC_safe_push (vn_reference_op_s, heap, *result, &temp);

  /* Copy the call arguments.  As they can be references as well,
     just chain them together.  */
  for (i = 0; i < gimple_call_num_args (call); ++i)
    {
      tree callarg = gimple_call_arg (call, i);
      copy_reference_ops_from_ref (callarg, result);
    }
}

/* Create a vector of vn_reference_op_s structures from REF, a
   REFERENCE_CLASS_P tree.  The vector is not shared. */

static VEC(vn_reference_op_s, heap) *
create_reference_ops_from_ref (tree ref)
{
  VEC (vn_reference_op_s, heap) *result = NULL;

  copy_reference_ops_from_ref (ref, &result);
  return result;
}

/* Create a vector of vn_reference_op_s structures from CALL, a
   call statement.  The vector is not shared.  */

static VEC(vn_reference_op_s, heap) *
create_reference_ops_from_call (gimple call)
{
  VEC (vn_reference_op_s, heap) *result = NULL;

  copy_reference_ops_from_call (call, &result);
  return result;
}

static VEC(vn_reference_op_s, heap) *shared_lookup_references;

/* Create a vector of vn_reference_op_s structures from REF, a
   REFERENCE_CLASS_P tree.  The vector is shared among all callers of
   this function.  */

static VEC(vn_reference_op_s, heap) *
shared_reference_ops_from_ref (tree ref)
{
  if (!ref)
    return NULL;
  VEC_truncate (vn_reference_op_s, shared_lookup_references, 0);
  copy_reference_ops_from_ref (ref, &shared_lookup_references);
  return shared_lookup_references;
}

/* Create a vector of vn_reference_op_s structures from CALL, a
   call statement.  The vector is shared among all callers of
   this function.  */

static VEC(vn_reference_op_s, heap) *
shared_reference_ops_from_call (gimple call)
{
  if (!call)
    return NULL;
  VEC_truncate (vn_reference_op_s, shared_lookup_references, 0);
  copy_reference_ops_from_call (call, &shared_lookup_references);
  return shared_lookup_references;
}


/* Transform any SSA_NAME's in a vector of vn_reference_op_s
   structures into their value numbers.  This is done in-place, and
   the vector passed in is returned.  */

static VEC (vn_reference_op_s, heap) *
valueize_refs (VEC (vn_reference_op_s, heap) *orig)
{
  vn_reference_op_t vro;
  int i;

  for (i = 0; VEC_iterate (vn_reference_op_s, orig, i, vro); i++)
    {
      if (vro->opcode == SSA_NAME
	  || (vro->op0 && TREE_CODE (vro->op0) == SSA_NAME))
	{
	  vro->op0 = SSA_VAL (vro->op0);
	  /* If it transforms from an SSA_NAME to a constant, update
	     the opcode.  */
	  if (TREE_CODE (vro->op0) != SSA_NAME && vro->opcode == SSA_NAME)
	    vro->opcode = TREE_CODE (vro->op0);
	}
      /* TODO: Do we want to valueize op2 and op1 of
	 ARRAY_REF/COMPONENT_REF for Ada */
      
    }

  return orig;
}

/* Lookup a SCCVN reference operation VR in the current hash table.
   Returns the resulting value number if it exists in the hash table,
   NULL_TREE otherwise.  VNRESULT will be filled in with the actual
   vn_reference_t stored in the hashtable if something is found.  */

static tree
vn_reference_lookup_1 (vn_reference_t vr, vn_reference_t *vnresult)
{
  void **slot;
  hashval_t hash;

  hash = vr->hashcode;
  slot = htab_find_slot_with_hash (current_info->references, vr,
				   hash, NO_INSERT);
  if (!slot && current_info == optimistic_info)
    slot = htab_find_slot_with_hash (valid_info->references, vr,
				     hash, NO_INSERT);
  if (slot)
    {
      if (vnresult)
	*vnresult = (vn_reference_t)*slot;
      return ((vn_reference_t)*slot)->result;
    }
  
  return NULL_TREE;
}

/* Callback for walk_non_aliased_vuses.  Adjusts the vn_reference_t VR_
   with the current VUSE and performs the expression lookup.  */

static void *
vn_reference_lookup_2 (tree op ATTRIBUTE_UNUSED, tree vuse, void *vr_)
{
  vn_reference_t vr = (vn_reference_t)vr_;
  void **slot;
  hashval_t hash;

  /* Fixup vuse and hash.  */
  vr->hashcode = vr->hashcode - iterative_hash_expr (vr->vuse, 0);
  vr->vuse = SSA_VAL (vuse);
  vr->hashcode = vr->hashcode + iterative_hash_expr (vr->vuse, 0);

  hash = vr->hashcode;
  slot = htab_find_slot_with_hash (current_info->references, vr,
				   hash, NO_INSERT);
  if (!slot && current_info == optimistic_info)
    slot = htab_find_slot_with_hash (valid_info->references, vr,
				     hash, NO_INSERT);
  if (slot)
    return *slot;
  
  return NULL;
}

/* Lookup a reference operation by it's parts, in the current hash table.
   Returns the resulting value number if it exists in the hash table,
   NULL_TREE otherwise.  VNRESULT will be filled in with the actual
   vn_reference_t stored in the hashtable if something is found.  */

tree
vn_reference_lookup_pieces (tree vuse,
			    VEC (vn_reference_op_s, heap) *operands,
			    vn_reference_t *vnresult, bool maywalk)
{
  struct vn_reference_s vr1;
  vn_reference_t tmp;

  if (!vnresult)
    vnresult = &tmp;
  *vnresult = NULL;
  
  vr1.vuse = vuse ? SSA_VAL (vuse) : NULL_TREE;
  vr1.operands = valueize_refs (operands);
  vr1.hashcode = vn_reference_compute_hash (&vr1);
  vn_reference_lookup_1 (&vr1, vnresult);

  if (!*vnresult
      && maywalk
      && vr1.vuse)
    {
      tree ref = get_ref_from_reference_ops (operands);
      if (!ref)
	return NULL_TREE;
      *vnresult =
	(vn_reference_t)walk_non_aliased_vuses (ref, vr1.vuse,
						vn_reference_lookup_2, &vr1);
    }

  if (*vnresult)
     return (*vnresult)->result;

  return NULL_TREE;
}

/* Lookup OP in the current hash table, and return the resulting value
   number if it exists in the hash table.  Return NULL_TREE if it does
   not exist in the hash table or if the result field of the structure
   was NULL..  VNRESULT will be filled in with the vn_reference_t
   stored in the hashtable if one exists.  */

tree
vn_reference_lookup (tree op, tree vuse, bool maywalk,
		     vn_reference_t *vnresult)
{
  struct vn_reference_s vr1;

  if (vnresult)
    *vnresult = NULL;

  vr1.vuse = vuse ? SSA_VAL (vuse) : NULL_TREE;
  vr1.operands = valueize_refs (shared_reference_ops_from_ref (op));
  vr1.hashcode = vn_reference_compute_hash (&vr1);

  if (maywalk
      && vr1.vuse)
    {
      vn_reference_t wvnresult;
      wvnresult =
	(vn_reference_t)walk_non_aliased_vuses (op, vr1.vuse,
						vn_reference_lookup_2, &vr1);
      if (wvnresult)
	{
	  if (vnresult)
	    *vnresult = wvnresult;
	  return wvnresult->result;
	}

      return NULL_TREE;
    }

  return vn_reference_lookup_1 (&vr1, vnresult);
}


/* Insert OP into the current hash table with a value number of
   RESULT, and return the resulting reference structure we created.  */

vn_reference_t
vn_reference_insert (tree op, tree result, tree vuse)
{
  void **slot;
  vn_reference_t vr1;

  vr1 = (vn_reference_t) pool_alloc (current_info->references_pool);
  if (TREE_CODE (result) == SSA_NAME)
    vr1->value_id = VN_INFO (result)->value_id;
  else
    vr1->value_id = get_or_alloc_constant_value_id (result);
  vr1->vuse = vuse ? SSA_VAL (vuse) : NULL_TREE;
  vr1->operands = valueize_refs (create_reference_ops_from_ref (op));
  vr1->hashcode = vn_reference_compute_hash (vr1);
  vr1->result = TREE_CODE (result) == SSA_NAME ? SSA_VAL (result) : result;

  slot = htab_find_slot_with_hash (current_info->references, vr1, vr1->hashcode,
				   INSERT);

  /* Because we lookup stores using vuses, and value number failures
     using the vdefs (see visit_reference_op_store for how and why),
     it's possible that on failure we may try to insert an already
     inserted store.  This is not wrong, there is no ssa name for a
     store that we could use as a differentiator anyway.  Thus, unlike
     the other lookup functions, you cannot gcc_assert (!*slot)
     here.  */

  /* But free the old slot in case of a collision.  */
  if (*slot)
    free_reference (*slot);

  *slot = vr1;
  return vr1;
}

/* Insert a reference by it's pieces into the current hash table with
   a value number of RESULT.  Return the resulting reference
   structure we created.  */

vn_reference_t
vn_reference_insert_pieces (tree vuse,
			    VEC (vn_reference_op_s, heap) *operands,
			    tree result, unsigned int value_id)

{
  void **slot;
  vn_reference_t vr1;

  vr1 = (vn_reference_t) pool_alloc (current_info->references_pool);
  vr1->value_id = value_id;
  vr1->vuse = vuse ? SSA_VAL (vuse) : NULL_TREE;
  vr1->operands = valueize_refs (operands);
  vr1->hashcode = vn_reference_compute_hash (vr1);
  if (result && TREE_CODE (result) == SSA_NAME)
    result = SSA_VAL (result);
  vr1->result = result;

  slot = htab_find_slot_with_hash (current_info->references, vr1, vr1->hashcode,
				   INSERT);
  
  /* At this point we should have all the things inserted that we have
     seen before, and we should never try inserting something that
     already exists.  */
  gcc_assert (!*slot);
  if (*slot)
    free_reference (*slot);

  *slot = vr1;
  return vr1;
}

/* Compute and return the hash value for nary operation VBO1.  */

inline hashval_t
vn_nary_op_compute_hash (const vn_nary_op_t vno1)
{
  hashval_t hash = 0;
  unsigned i;

  for (i = 0; i < vno1->length; ++i)
    if (TREE_CODE (vno1->op[i]) == SSA_NAME)
      vno1->op[i] = SSA_VAL (vno1->op[i]);

  if (vno1->length == 2
      && commutative_tree_code (vno1->opcode)
      && tree_swap_operands_p (vno1->op[0], vno1->op[1], false))
    {
      tree temp = vno1->op[0];
      vno1->op[0] = vno1->op[1];
      vno1->op[1] = temp;
    }

  for (i = 0; i < vno1->length; ++i)
    hash += iterative_hash_expr (vno1->op[i], vno1->opcode);

  return hash;
}

/* Return the computed hashcode for nary operation P1.  */

static hashval_t
vn_nary_op_hash (const void *p1)
{
  const_vn_nary_op_t const vno1 = (const_vn_nary_op_t) p1;
  return vno1->hashcode;
}

/* Compare nary operations P1 and P2 and return true if they are
   equivalent.  */

int
vn_nary_op_eq (const void *p1, const void *p2)
{
  const_vn_nary_op_t const vno1 = (const_vn_nary_op_t) p1;
  const_vn_nary_op_t const vno2 = (const_vn_nary_op_t) p2;
  unsigned i;

<<<<<<< HEAD
  /* Early out if this is not a hash collision.  */
=======
>>>>>>> f060a261
  if (vno1->hashcode != vno2->hashcode)
    return false;

  if (vno1->opcode != vno2->opcode
      || !types_compatible_p (vno1->type, vno2->type))
    return false;

  for (i = 0; i < vno1->length; ++i)
    if (!expressions_equal_p (vno1->op[i], vno2->op[i]))
      return false;

  return true;
}

/* Lookup a n-ary operation by its pieces and return the resulting value
   number if it exists in the hash table.  Return NULL_TREE if it does
   not exist in the hash table or if the result field of the operation
   is NULL. VNRESULT will contain the vn_nary_op_t from the hashtable
   if it exists.  */

tree
vn_nary_op_lookup_pieces (unsigned int length, enum tree_code code,
			  tree type, tree op0, tree op1, tree op2,
			  tree op3, vn_nary_op_t *vnresult) 
{
  void **slot;
  struct vn_nary_op_s vno1;
  if (vnresult)
    *vnresult = NULL;
  vno1.opcode = code;
  vno1.length = length;
  vno1.type = type;
  vno1.op[0] = op0;
  vno1.op[1] = op1;
  vno1.op[2] = op2;
  vno1.op[3] = op3;
  vno1.hashcode = vn_nary_op_compute_hash (&vno1);
  slot = htab_find_slot_with_hash (current_info->nary, &vno1, vno1.hashcode,
				   NO_INSERT);
  if (!slot && current_info == optimistic_info)
    slot = htab_find_slot_with_hash (valid_info->nary, &vno1, vno1.hashcode,
				     NO_INSERT);
  if (!slot)
    return NULL_TREE;
  if (vnresult)
    *vnresult = (vn_nary_op_t)*slot;
  return ((vn_nary_op_t)*slot)->result;
}

/* Lookup OP in the current hash table, and return the resulting value
   number if it exists in the hash table.  Return NULL_TREE if it does
   not exist in the hash table or if the result field of the operation
   is NULL. VNRESULT will contain the vn_nary_op_t from the hashtable
   if it exists.  */

tree
vn_nary_op_lookup (tree op, vn_nary_op_t *vnresult)
{
  void **slot;
  struct vn_nary_op_s vno1;
  unsigned i;

  if (vnresult)
    *vnresult = NULL;
  vno1.opcode = TREE_CODE (op);
  vno1.length = TREE_CODE_LENGTH (TREE_CODE (op));
  vno1.type = TREE_TYPE (op);
  for (i = 0; i < vno1.length; ++i)
    vno1.op[i] = TREE_OPERAND (op, i);
  vno1.hashcode = vn_nary_op_compute_hash (&vno1);
  slot = htab_find_slot_with_hash (current_info->nary, &vno1, vno1.hashcode,
				   NO_INSERT);
  if (!slot && current_info == optimistic_info)
    slot = htab_find_slot_with_hash (valid_info->nary, &vno1, vno1.hashcode,
				     NO_INSERT);
  if (!slot)
    return NULL_TREE;
  if (vnresult)
    *vnresult = (vn_nary_op_t)*slot;
  return ((vn_nary_op_t)*slot)->result;
}

/* Lookup the rhs of STMT in the current hash table, and return the resulting
   value number if it exists in the hash table.  Return NULL_TREE if
   it does not exist in the hash table.  VNRESULT will contain the
   vn_nary_op_t from the hashtable if it exists.  */

tree
vn_nary_op_lookup_stmt (gimple stmt, vn_nary_op_t *vnresult)
{
  void **slot;
  struct vn_nary_op_s vno1;
  unsigned i;

  if (vnresult)
    *vnresult = NULL;
  vno1.opcode = gimple_assign_rhs_code (stmt);
  vno1.length = gimple_num_ops (stmt) - 1;
  vno1.type = TREE_TYPE (gimple_assign_lhs (stmt));
  for (i = 0; i < vno1.length; ++i)
    vno1.op[i] = gimple_op (stmt, i + 1);
  if (vno1.opcode == REALPART_EXPR
      || vno1.opcode == IMAGPART_EXPR
      || vno1.opcode == VIEW_CONVERT_EXPR)
    vno1.op[0] = TREE_OPERAND (vno1.op[0], 0);
  vno1.hashcode = vn_nary_op_compute_hash (&vno1);
  slot = htab_find_slot_with_hash (current_info->nary, &vno1, vno1.hashcode,
				   NO_INSERT);
  if (!slot && current_info == optimistic_info)
    slot = htab_find_slot_with_hash (valid_info->nary, &vno1, vno1.hashcode,
				     NO_INSERT);
  if (!slot)
    return NULL_TREE;
  if (vnresult)
    *vnresult = (vn_nary_op_t)*slot;
  return ((vn_nary_op_t)*slot)->result;
}

/* Insert a n-ary operation into the current hash table using it's
   pieces.  Return the vn_nary_op_t structure we created and put in
   the hashtable.  */

vn_nary_op_t
vn_nary_op_insert_pieces (unsigned int length, enum tree_code code,
			  tree type, tree op0,
			  tree op1, tree op2, tree op3,
			  tree result,
			  unsigned int value_id) 
{
  void **slot;
  vn_nary_op_t vno1;

  vno1 = (vn_nary_op_t) obstack_alloc (&current_info->nary_obstack,
				       (sizeof (struct vn_nary_op_s)
					- sizeof (tree) * (4 - length)));
  vno1->value_id = value_id;
  vno1->opcode = code;
  vno1->length = length;
  vno1->type = type;
  if (length >= 1)
    vno1->op[0] = op0;
  if (length >= 2)
    vno1->op[1] = op1;
  if (length >= 3)
    vno1->op[2] = op2;
  if (length >= 4)
    vno1->op[3] = op3;
  vno1->result = result;
  vno1->hashcode = vn_nary_op_compute_hash (vno1);
  slot = htab_find_slot_with_hash (current_info->nary, vno1, vno1->hashcode,
				   INSERT);
  gcc_assert (!*slot);

  *slot = vno1;
  return vno1;
  
}

/* Insert OP into the current hash table with a value number of
   RESULT.  Return the vn_nary_op_t structure we created and put in
   the hashtable.  */

vn_nary_op_t
vn_nary_op_insert (tree op, tree result)
{
  unsigned length = TREE_CODE_LENGTH (TREE_CODE (op));
  void **slot;
  vn_nary_op_t vno1;
  unsigned i;

  vno1 = (vn_nary_op_t) obstack_alloc (&current_info->nary_obstack,
			(sizeof (struct vn_nary_op_s)
			 - sizeof (tree) * (4 - length)));
  vno1->value_id = VN_INFO (result)->value_id;
  vno1->opcode = TREE_CODE (op);
  vno1->length = length;
  vno1->type = TREE_TYPE (op);
  for (i = 0; i < vno1->length; ++i)
    vno1->op[i] = TREE_OPERAND (op, i);
  vno1->result = result;
  vno1->hashcode = vn_nary_op_compute_hash (vno1);
  slot = htab_find_slot_with_hash (current_info->nary, vno1, vno1->hashcode,
				   INSERT);
  gcc_assert (!*slot);

  *slot = vno1;
  return vno1;
}

/* Insert the rhs of STMT into the current hash table with a value number of
   RESULT.  */

vn_nary_op_t
vn_nary_op_insert_stmt (gimple stmt, tree result)
{
  unsigned length = gimple_num_ops (stmt) - 1;
  void **slot;
  vn_nary_op_t vno1;
  unsigned i;

  vno1 = (vn_nary_op_t) obstack_alloc (&current_info->nary_obstack,
				       (sizeof (struct vn_nary_op_s)
					- sizeof (tree) * (4 - length)));
  vno1->value_id = VN_INFO (result)->value_id;
  vno1->opcode = gimple_assign_rhs_code (stmt);
  vno1->length = length;
  vno1->type = TREE_TYPE (gimple_assign_lhs (stmt));
  for (i = 0; i < vno1->length; ++i)
    vno1->op[i] = gimple_op (stmt, i + 1);
  if (vno1->opcode == REALPART_EXPR
      || vno1->opcode == IMAGPART_EXPR
      || vno1->opcode == VIEW_CONVERT_EXPR)
    vno1->op[0] = TREE_OPERAND (vno1->op[0], 0);
  vno1->result = result;
  vno1->hashcode = vn_nary_op_compute_hash (vno1);
  slot = htab_find_slot_with_hash (current_info->nary, vno1, vno1->hashcode,
				   INSERT);
  gcc_assert (!*slot);

  *slot = vno1;
  return vno1;
}

/* Compute a hashcode for PHI operation VP1 and return it.  */

static inline hashval_t
vn_phi_compute_hash (vn_phi_t vp1)
{
  hashval_t result = 0;
  int i;
  tree phi1op;
  tree type;

  result = vp1->block->index;

  /* If all PHI arguments are constants we need to distinguish
     the PHI node via its type.  */
  type = TREE_TYPE (VEC_index (tree, vp1->phiargs, 0));
  result += (INTEGRAL_TYPE_P (type)
	     + (INTEGRAL_TYPE_P (type)
		? TYPE_PRECISION (type) + TYPE_UNSIGNED (type) : 0));

  for (i = 0; VEC_iterate (tree, vp1->phiargs, i, phi1op); i++)
    {
      if (phi1op == VN_TOP)
	continue;
      result += iterative_hash_expr (phi1op, result);
    }

  return result;
}

/* Return the computed hashcode for phi operation P1.  */

static hashval_t
vn_phi_hash (const void *p1)
{
  const_vn_phi_t const vp1 = (const_vn_phi_t) p1;
  return vp1->hashcode;
}

/* Compare two phi entries for equality, ignoring VN_TOP arguments.  */

static int
vn_phi_eq (const void *p1, const void *p2)
{
  const_vn_phi_t const vp1 = (const_vn_phi_t) p1;
  const_vn_phi_t const vp2 = (const_vn_phi_t) p2;

<<<<<<< HEAD
  /* Early out if this is not a hash collision.  */
=======
>>>>>>> f060a261
  if (vp1->hashcode != vp2->hashcode)
    return false;

  if (vp1->block == vp2->block)
    {
      int i;
      tree phi1op;

      /* If the PHI nodes do not have compatible types
	 they are not the same.  */
      if (!types_compatible_p (TREE_TYPE (VEC_index (tree, vp1->phiargs, 0)),
			       TREE_TYPE (VEC_index (tree, vp2->phiargs, 0))))
	return false;

      /* Any phi in the same block will have it's arguments in the
	 same edge order, because of how we store phi nodes.  */
      for (i = 0; VEC_iterate (tree, vp1->phiargs, i, phi1op); i++)
	{
	  tree phi2op = VEC_index (tree, vp2->phiargs, i);
	  if (phi1op == VN_TOP || phi2op == VN_TOP)
	    continue;
	  if (!expressions_equal_p (phi1op, phi2op))
	    return false;
	}
      return true;
    }
  return false;
}

static VEC(tree, heap) *shared_lookup_phiargs;

/* Lookup PHI in the current hash table, and return the resulting
   value number if it exists in the hash table.  Return NULL_TREE if
   it does not exist in the hash table. */

static tree
vn_phi_lookup (gimple phi)
{
  void **slot;
  struct vn_phi_s vp1;
  unsigned i;

  VEC_truncate (tree, shared_lookup_phiargs, 0);

  /* Canonicalize the SSA_NAME's to their value number.  */
  for (i = 0; i < gimple_phi_num_args (phi); i++)
    {
      tree def = PHI_ARG_DEF (phi, i);
      def = TREE_CODE (def) == SSA_NAME ? SSA_VAL (def) : def;
      VEC_safe_push (tree, heap, shared_lookup_phiargs, def);
    }
  vp1.phiargs = shared_lookup_phiargs;
  vp1.block = gimple_bb (phi);
  vp1.hashcode = vn_phi_compute_hash (&vp1);
  slot = htab_find_slot_with_hash (current_info->phis, &vp1, vp1.hashcode,
				   NO_INSERT);
  if (!slot && current_info == optimistic_info)
    slot = htab_find_slot_with_hash (valid_info->phis, &vp1, vp1.hashcode,
				     NO_INSERT);
  if (!slot)
    return NULL_TREE;
  return ((vn_phi_t)*slot)->result;
}

/* Insert PHI into the current hash table with a value number of
   RESULT.  */

static vn_phi_t
vn_phi_insert (gimple phi, tree result)
{
  void **slot;
  vn_phi_t vp1 = (vn_phi_t) pool_alloc (current_info->phis_pool);
  unsigned i;
  VEC (tree, heap) *args = NULL;

  /* Canonicalize the SSA_NAME's to their value number.  */
  for (i = 0; i < gimple_phi_num_args (phi); i++)
    {
      tree def = PHI_ARG_DEF (phi, i);
      def = TREE_CODE (def) == SSA_NAME ? SSA_VAL (def) : def;
      VEC_safe_push (tree, heap, args, def);
    }
  vp1->value_id = VN_INFO (result)->value_id;
  vp1->phiargs = args;
  vp1->block = gimple_bb (phi);
  vp1->result = result;
  vp1->hashcode = vn_phi_compute_hash (vp1);

  slot = htab_find_slot_with_hash (current_info->phis, vp1, vp1->hashcode,
				   INSERT);

  /* Because we iterate over phi operations more than once, it's
     possible the slot might already exist here, hence no assert.*/
  *slot = vp1;
  return vp1;
}


/* Print set of components in strongly connected component SCC to OUT. */

static void
print_scc (FILE *out, VEC (tree, heap) *scc)
{
  tree var;
  unsigned int i;

  fprintf (out, "SCC consists of: ");
  for (i = 0; VEC_iterate (tree, scc, i, var); i++)
    {
      print_generic_expr (out, var, 0);
      fprintf (out, " ");
    }
  fprintf (out, "\n");
}

/* Set the value number of FROM to TO, return true if it has changed
   as a result.  */

static inline bool
set_ssa_val_to (tree from, tree to)
{
  tree currval;

  if (from != to
      && TREE_CODE (to) == SSA_NAME
      && SSA_NAME_OCCURS_IN_ABNORMAL_PHI (to))
    to = from;

  /* The only thing we allow as value numbers are VN_TOP, ssa_names
     and invariants.  So assert that here.  */
  gcc_assert (to != NULL_TREE
	      && (to == VN_TOP
		  || TREE_CODE (to) == SSA_NAME
		  || is_gimple_min_invariant (to)));

  if (dump_file && (dump_flags & TDF_DETAILS))
    {
      fprintf (dump_file, "Setting value number of ");
      print_generic_expr (dump_file, from, 0);
      fprintf (dump_file, " to ");
      print_generic_expr (dump_file, to, 0);
    }

  currval = SSA_VAL (from);

  if (currval != to  && !operand_equal_p (currval, to, OEP_PURE_SAME))
    {
      VN_INFO (from)->valnum = to;
      if (dump_file && (dump_flags & TDF_DETAILS))
	fprintf (dump_file, " (changed)\n");
      return true;
    }
  if (dump_file && (dump_flags & TDF_DETAILS))
    fprintf (dump_file, "\n");
  return false;
}

/* Set all definitions in STMT to value number to themselves.
   Return true if a value number changed. */

static bool
defs_to_varying (gimple stmt)
{
  bool changed = false;
  ssa_op_iter iter;
  def_operand_p defp;

  FOR_EACH_SSA_DEF_OPERAND (defp, stmt, iter, SSA_OP_ALL_DEFS)
    {
      tree def = DEF_FROM_PTR (defp);

      VN_INFO (def)->use_processed = true;
      changed |= set_ssa_val_to (def, def);
    }
  return changed;
}

static bool expr_has_constants (tree expr);
static tree valueize_expr (tree expr);

/* Visit a copy between LHS and RHS, return true if the value number
   changed.  */

static bool
visit_copy (tree lhs, tree rhs)
{
  /* Follow chains of copies to their destination.  */
  while (TREE_CODE (rhs) == SSA_NAME
	 && SSA_VAL (rhs) != rhs)
    rhs = SSA_VAL (rhs);

  /* The copy may have a more interesting constant filled expression
     (we don't, since we know our RHS is just an SSA name).  */
  if (TREE_CODE (rhs) == SSA_NAME)
    {
      VN_INFO (lhs)->has_constants = VN_INFO (rhs)->has_constants;
      VN_INFO (lhs)->expr = VN_INFO (rhs)->expr;
    }

  return set_ssa_val_to (lhs, rhs);
}

/* Visit a unary operator RHS, value number it, and return true if the
   value number of LHS has changed as a result.  */

static bool
visit_unary_op (tree lhs, gimple stmt)
{
  bool changed = false;
  tree result = vn_nary_op_lookup_stmt (stmt, NULL);

  if (result)
    {
      changed = set_ssa_val_to (lhs, result);
    }
  else
    {
      changed = set_ssa_val_to (lhs, lhs);
      vn_nary_op_insert_stmt (stmt, lhs);
    }

  return changed;
}

/* Visit a binary operator RHS, value number it, and return true if the
   value number of LHS has changed as a result.  */

static bool
visit_binary_op (tree lhs, gimple stmt)
{
  bool changed = false;
  tree result = vn_nary_op_lookup_stmt (stmt, NULL);

  if (result)
    {
      changed = set_ssa_val_to (lhs, result);
    }
  else
    {
      changed = set_ssa_val_to (lhs, lhs);
      vn_nary_op_insert_stmt (stmt, lhs);
    }

  return changed;
}

/* Visit a call STMT storing into LHS.  Return true if the value number
   of the LHS has changed as a result.  */

static bool
visit_reference_op_call (tree lhs, gimple stmt)
{
  bool changed = false;
  struct vn_reference_s vr1;
  tree result;
  tree vuse = gimple_vuse (stmt);

  vr1.vuse = vuse ? SSA_VAL (vuse) : NULL_TREE;
  vr1.operands = valueize_refs (shared_reference_ops_from_call (stmt));
  vr1.hashcode = vn_reference_compute_hash (&vr1);
  result = vn_reference_lookup_1 (&vr1, NULL);
  if (result)
    {
      changed = set_ssa_val_to (lhs, result);
      if (TREE_CODE (result) == SSA_NAME
	  && VN_INFO (result)->has_constants)
	VN_INFO (lhs)->has_constants = true;
    }
  else
    {
      void **slot;
      vn_reference_t vr2;
      changed = set_ssa_val_to (lhs, lhs);
      vr2 = (vn_reference_t) pool_alloc (current_info->references_pool);
      vr2->vuse = vr1.vuse;
      vr2->operands = valueize_refs (create_reference_ops_from_call (stmt));
      vr2->hashcode = vr1.hashcode;
      vr2->result = lhs;
      slot = htab_find_slot_with_hash (current_info->references,
				       vr2, vr2->hashcode, INSERT);
      if (*slot)
	free_reference (*slot);
      *slot = vr2;
    }

  return changed;
}

/* Visit a load from a reference operator RHS, part of STMT, value number it,
   and return true if the value number of the LHS has changed as a result.  */

static bool
visit_reference_op_load (tree lhs, tree op, gimple stmt)
{
  bool changed = false;
  tree result = vn_reference_lookup (op, gimple_vuse (stmt), true, NULL);

  /* We handle type-punning through unions by value-numbering based
     on offset and size of the access.  Be prepared to handle a
     type-mismatch here via creating a VIEW_CONVERT_EXPR.  */
  if (result
      && !useless_type_conversion_p (TREE_TYPE (result), TREE_TYPE (op)))
    {
      /* We will be setting the value number of lhs to the value number
	 of VIEW_CONVERT_EXPR <TREE_TYPE (result)> (result).
	 So first simplify and lookup this expression to see if it
	 is already available.  */
      tree val = fold_build1 (VIEW_CONVERT_EXPR, TREE_TYPE (op), result);
      if ((CONVERT_EXPR_P (val)
	   || TREE_CODE (val) == VIEW_CONVERT_EXPR)
	  && TREE_CODE (TREE_OPERAND (val, 0)) == SSA_NAME)
        {
	  tree tem = valueize_expr (vn_get_expr_for (TREE_OPERAND (val, 0)));
	  if ((CONVERT_EXPR_P (tem)
	       || TREE_CODE (tem) == VIEW_CONVERT_EXPR)
	      && (tem = fold_unary_ignore_overflow (TREE_CODE (val),
						    TREE_TYPE (val), tem)))
	    val = tem;
	}
      result = val;
      if (!is_gimple_min_invariant (val)
	  && TREE_CODE (val) != SSA_NAME)
	result = vn_nary_op_lookup (val, NULL);
      /* If the expression is not yet available, value-number lhs to
	 a new SSA_NAME we create.  */
      if (!result && may_insert)
        {
	  result = make_ssa_name (SSA_NAME_VAR (lhs), NULL);
	  /* Initialize value-number information properly.  */
	  VN_INFO_GET (result)->valnum = result;
	  VN_INFO (result)->value_id = get_next_value_id ();
	  VN_INFO (result)->expr = val;
	  VN_INFO (result)->has_constants = expr_has_constants (val);
	  VN_INFO (result)->needs_insertion = true;
	  /* As all "inserted" statements are singleton SCCs, insert
	     to the valid table.  This is strictly needed to
	     avoid re-generating new value SSA_NAMEs for the same
	     expression during SCC iteration over and over (the
	     optimistic table gets cleared after each iteration).
	     We do not need to insert into the optimistic table, as
	     lookups there will fall back to the valid table.  */
	  if (current_info == optimistic_info)
	    {
	      current_info = valid_info;
	      vn_nary_op_insert (val, result);
	      current_info = optimistic_info;
	    }
	  else
	    vn_nary_op_insert (val, result);
	  if (dump_file && (dump_flags & TDF_DETAILS))
	    {
	      fprintf (dump_file, "Inserting name ");
	      print_generic_expr (dump_file, result, 0);
	      fprintf (dump_file, " for expression ");
	      print_generic_expr (dump_file, val, 0);
	      fprintf (dump_file, "\n");
	    }
	}
    }

  if (result)
    {
      changed = set_ssa_val_to (lhs, result);
      if (TREE_CODE (result) == SSA_NAME
	  && VN_INFO (result)->has_constants)
	{
	  VN_INFO (lhs)->expr = VN_INFO (result)->expr;
	  VN_INFO (lhs)->has_constants = true;
	}
    }
  else
    {
      changed = set_ssa_val_to (lhs, lhs);
      vn_reference_insert (op, lhs, gimple_vuse (stmt));
    }

  return changed;
}


/* Visit a store to a reference operator LHS, part of STMT, value number it,
   and return true if the value number of the LHS has changed as a result.  */

static bool
visit_reference_op_store (tree lhs, tree op, gimple stmt)
{
  bool changed = false;
  tree result;
  bool resultsame = false;

  /* First we want to lookup using the *vuses* from the store and see
     if there the last store to this location with the same address
     had the same value.

     The vuses represent the memory state before the store.  If the
     memory state, address, and value of the store is the same as the
     last store to this location, then this store will produce the
     same memory state as that store.

     In this case the vdef versions for this store are value numbered to those
     vuse versions, since they represent the same memory state after
     this store.

     Otherwise, the vdefs for the store are used when inserting into
     the table, since the store generates a new memory state.  */

  result = vn_reference_lookup (lhs, gimple_vuse (stmt), false, NULL);

  if (result)
    {
      if (TREE_CODE (result) == SSA_NAME)
	result = SSA_VAL (result);
      if (TREE_CODE (op) == SSA_NAME)
	op = SSA_VAL (op);
      resultsame = expressions_equal_p (result, op);
    }

  if (!result || !resultsame)
    {
      tree vdef;

      if (dump_file && (dump_flags & TDF_DETAILS))
	{
	  fprintf (dump_file, "No store match\n");
	  fprintf (dump_file, "Value numbering store ");
	  print_generic_expr (dump_file, lhs, 0);
	  fprintf (dump_file, " to ");
	  print_generic_expr (dump_file, op, 0);
	  fprintf (dump_file, "\n");
	}
      /* Have to set value numbers before insert, since insert is
	 going to valueize the references in-place.  */
      if ((vdef = gimple_vdef (stmt)))
	{
	  VN_INFO (vdef)->use_processed = true;
	  changed |= set_ssa_val_to (vdef, vdef);
	}

      /* Do not insert structure copies into the tables.  */
      if (is_gimple_min_invariant (op)
	  || is_gimple_reg (op))
        vn_reference_insert (lhs, op, vdef);
    }
  else
    {
      /* We had a match, so value number the vdef to have the value
	 number of the vuse it came from.  */
      tree def, use;

      if (dump_file && (dump_flags & TDF_DETAILS))
	fprintf (dump_file, "Store matched earlier value,"
		 "value numbering store vdefs to matching vuses.\n");

      def = gimple_vdef (stmt);
      use = gimple_vuse (stmt);

      VN_INFO (def)->use_processed = true;
      changed |= set_ssa_val_to (def, SSA_VAL (use));
    }

  return changed;
}

/* Visit and value number PHI, return true if the value number
   changed.  */

static bool
visit_phi (gimple phi)
{
  bool changed = false;
  tree result;
  tree sameval = VN_TOP;
  bool allsame = true;
  unsigned i;

  /* TODO: We could check for this in init_sccvn, and replace this
     with a gcc_assert.  */
  if (SSA_NAME_OCCURS_IN_ABNORMAL_PHI (PHI_RESULT (phi)))
    return set_ssa_val_to (PHI_RESULT (phi), PHI_RESULT (phi));

  /* See if all non-TOP arguments have the same value.  TOP is
     equivalent to everything, so we can ignore it.  */
  for (i = 0; i < gimple_phi_num_args (phi); i++)
    {
      tree def = PHI_ARG_DEF (phi, i);

      if (TREE_CODE (def) == SSA_NAME)
	def = SSA_VAL (def);
      if (def == VN_TOP)
	continue;
      if (sameval == VN_TOP)
	{
	  sameval = def;
	}
      else
	{
	  if (!expressions_equal_p (def, sameval))
	    {
	      allsame = false;
	      break;
	    }
	}
    }

  /* If all value numbered to the same value, the phi node has that
     value.  */
  if (allsame)
    {
      if (is_gimple_min_invariant (sameval))
	{
	  VN_INFO (PHI_RESULT (phi))->has_constants = true;
	  VN_INFO (PHI_RESULT (phi))->expr = sameval;
	}
      else
	{
	  VN_INFO (PHI_RESULT (phi))->has_constants = false;
	  VN_INFO (PHI_RESULT (phi))->expr = sameval;
	}

      if (TREE_CODE (sameval) == SSA_NAME)
	return visit_copy (PHI_RESULT (phi), sameval);

      return set_ssa_val_to (PHI_RESULT (phi), sameval);
    }

  /* Otherwise, see if it is equivalent to a phi node in this block.  */
  result = vn_phi_lookup (phi);
  if (result)
    {
      if (TREE_CODE (result) == SSA_NAME)
	changed = visit_copy (PHI_RESULT (phi), result);
      else
	changed = set_ssa_val_to (PHI_RESULT (phi), result);
    }
  else
    {
      vn_phi_insert (phi, PHI_RESULT (phi));
      VN_INFO (PHI_RESULT (phi))->has_constants = false;
      VN_INFO (PHI_RESULT (phi))->expr = PHI_RESULT (phi);
      changed = set_ssa_val_to (PHI_RESULT (phi), PHI_RESULT (phi));
    }

  return changed;
}

/* Return true if EXPR contains constants.  */

static bool
expr_has_constants (tree expr)
{
  switch (TREE_CODE_CLASS (TREE_CODE (expr)))
    {
    case tcc_unary:
      return is_gimple_min_invariant (TREE_OPERAND (expr, 0));

    case tcc_binary:
      return is_gimple_min_invariant (TREE_OPERAND (expr, 0))
	|| is_gimple_min_invariant (TREE_OPERAND (expr, 1));
      /* Constants inside reference ops are rarely interesting, but
	 it can take a lot of looking to find them.  */
    case tcc_reference:
    case tcc_declaration:
      return false;
    default:
      return is_gimple_min_invariant (expr);
    }
  return false;
}

/* Return true if STMT contains constants.  */

static bool
stmt_has_constants (gimple stmt)
{
  if (gimple_code (stmt) != GIMPLE_ASSIGN)
    return false;

  switch (get_gimple_rhs_class (gimple_assign_rhs_code (stmt)))
    {
    case GIMPLE_UNARY_RHS:
      return is_gimple_min_invariant (gimple_assign_rhs1 (stmt));

    case GIMPLE_BINARY_RHS:
      return (is_gimple_min_invariant (gimple_assign_rhs1 (stmt))
	      || is_gimple_min_invariant (gimple_assign_rhs2 (stmt)));
    case GIMPLE_SINGLE_RHS:
      /* Constants inside reference ops are rarely interesting, but
	 it can take a lot of looking to find them.  */
      return is_gimple_min_invariant (gimple_assign_rhs1 (stmt));
    default:
      gcc_unreachable ();
    }
  return false;
}

/* Replace SSA_NAMES in expr with their value numbers, and return the
   result.
   This is performed in place. */

static tree
valueize_expr (tree expr)
{
  switch (TREE_CODE_CLASS (TREE_CODE (expr)))
    {
    case tcc_unary:
      if (TREE_CODE (TREE_OPERAND (expr, 0)) == SSA_NAME
	  && SSA_VAL (TREE_OPERAND (expr, 0)) != VN_TOP)
	TREE_OPERAND (expr, 0) = SSA_VAL (TREE_OPERAND (expr, 0));
      break;
    case tcc_binary:
      if (TREE_CODE (TREE_OPERAND (expr, 0)) == SSA_NAME
	  && SSA_VAL (TREE_OPERAND (expr, 0)) != VN_TOP)
	TREE_OPERAND (expr, 0) = SSA_VAL (TREE_OPERAND (expr, 0));
      if (TREE_CODE (TREE_OPERAND (expr, 1)) == SSA_NAME
	  && SSA_VAL (TREE_OPERAND (expr, 1)) != VN_TOP)
	TREE_OPERAND (expr, 1) = SSA_VAL (TREE_OPERAND (expr, 1));
      break;
    default:
      break;
    }
  return expr;
}

/* Simplify the binary expression RHS, and return the result if
   simplified. */

static tree
simplify_binary_expression (gimple stmt)
{
  tree result = NULL_TREE;
  tree op0 = gimple_assign_rhs1 (stmt);
  tree op1 = gimple_assign_rhs2 (stmt);

  /* This will not catch every single case we could combine, but will
     catch those with constants.  The goal here is to simultaneously
     combine constants between expressions, but avoid infinite
     expansion of expressions during simplification.  */
  if (TREE_CODE (op0) == SSA_NAME)
    {
      if (VN_INFO (op0)->has_constants
	  || TREE_CODE_CLASS (gimple_assign_rhs_code (stmt)) == tcc_comparison)
	op0 = valueize_expr (vn_get_expr_for (op0));
      else if (SSA_VAL (op0) != VN_TOP && SSA_VAL (op0) != op0)
	op0 = SSA_VAL (op0);
    }

  if (TREE_CODE (op1) == SSA_NAME)
    {
      if (VN_INFO (op1)->has_constants)
	op1 = valueize_expr (vn_get_expr_for (op1));
      else if (SSA_VAL (op1) != VN_TOP && SSA_VAL (op1) != op1)
	op1 = SSA_VAL (op1);
    }

  /* Avoid folding if nothing changed.  */
  if (op0 == gimple_assign_rhs1 (stmt)
      && op1 == gimple_assign_rhs2 (stmt))
    return NULL_TREE;

  fold_defer_overflow_warnings ();

  result = fold_binary (gimple_assign_rhs_code (stmt),
		        TREE_TYPE (gimple_get_lhs (stmt)), op0, op1);
  if (result)
    STRIP_USELESS_TYPE_CONVERSION (result);

  fold_undefer_overflow_warnings (result && valid_gimple_rhs_p (result),
				  stmt, 0);

  /* Make sure result is not a complex expression consisting
     of operators of operators (IE (a + b) + (a + c))
     Otherwise, we will end up with unbounded expressions if
     fold does anything at all.  */
  if (result && valid_gimple_rhs_p (result))
    return result;

  return NULL_TREE;
}

/* Simplify the unary expression RHS, and return the result if
   simplified. */

static tree
simplify_unary_expression (gimple stmt)
{
  tree result = NULL_TREE;
  tree orig_op0, op0 = gimple_assign_rhs1 (stmt);

  /* We handle some tcc_reference codes here that are all
     GIMPLE_ASSIGN_SINGLE codes.  */
  if (gimple_assign_rhs_code (stmt) == REALPART_EXPR
      || gimple_assign_rhs_code (stmt) == IMAGPART_EXPR
      || gimple_assign_rhs_code (stmt) == VIEW_CONVERT_EXPR)
    op0 = TREE_OPERAND (op0, 0);

  if (TREE_CODE (op0) != SSA_NAME)
    return NULL_TREE;

  orig_op0 = op0;
  if (VN_INFO (op0)->has_constants)
    op0 = valueize_expr (vn_get_expr_for (op0));
  else if (gimple_assign_cast_p (stmt)
	   || gimple_assign_rhs_code (stmt) == REALPART_EXPR
	   || gimple_assign_rhs_code (stmt) == IMAGPART_EXPR
	   || gimple_assign_rhs_code (stmt) == VIEW_CONVERT_EXPR)
    {
      /* We want to do tree-combining on conversion-like expressions.
         Make sure we feed only SSA_NAMEs or constants to fold though.  */
      tree tem = valueize_expr (vn_get_expr_for (op0));
      if (UNARY_CLASS_P (tem)
	  || BINARY_CLASS_P (tem)
	  || TREE_CODE (tem) == VIEW_CONVERT_EXPR
	  || TREE_CODE (tem) == SSA_NAME
	  || is_gimple_min_invariant (tem))
	op0 = tem;
    }

  /* Avoid folding if nothing changed, but remember the expression.  */
  if (op0 == orig_op0)
    return NULL_TREE;

  result = fold_unary_ignore_overflow (gimple_assign_rhs_code (stmt),
				       gimple_expr_type (stmt), op0);
  if (result)
    {
      STRIP_USELESS_TYPE_CONVERSION (result);
      if (valid_gimple_rhs_p (result))
        return result;
    }

  return NULL_TREE;
}

/* Try to simplify RHS using equivalences and constant folding.  */

static tree
try_to_simplify (gimple stmt)
{
  tree tem;

  /* For stores we can end up simplifying a SSA_NAME rhs.  Just return
     in this case, there is no point in doing extra work.  */
  if (gimple_assign_copy_p (stmt)
      && TREE_CODE (gimple_assign_rhs1 (stmt)) == SSA_NAME)
    return NULL_TREE;

  switch (TREE_CODE_CLASS (gimple_assign_rhs_code (stmt)))
    {
    case tcc_declaration:
      tem = get_symbol_constant_value (gimple_assign_rhs1 (stmt));
      if (tem)
	return tem;
      break;

    case tcc_reference:
      /* Do not do full-blown reference lookup here, but simplify
	 reads from constant aggregates.  */
      tem = fold_const_aggregate_ref (gimple_assign_rhs1 (stmt));
      if (tem)
	return tem;

      /* Fallthrough for some codes that can operate on registers.  */
      if (!(TREE_CODE (gimple_assign_rhs1 (stmt)) == REALPART_EXPR
	    || TREE_CODE (gimple_assign_rhs1 (stmt)) == IMAGPART_EXPR
	    || TREE_CODE (gimple_assign_rhs1 (stmt)) == VIEW_CONVERT_EXPR))
	break;
      /* We could do a little more with unary ops, if they expand
	 into binary ops, but it's debatable whether it is worth it. */
    case tcc_unary:
      return simplify_unary_expression (stmt);
      break;
    case tcc_comparison:
    case tcc_binary:
      return simplify_binary_expression (stmt);
      break;
    default:
      break;
    }

  return NULL_TREE;
}

/* Visit and value number USE, return true if the value number
   changed. */

static bool
visit_use (tree use)
{
  bool changed = false;
  gimple stmt = SSA_NAME_DEF_STMT (use);

  VN_INFO (use)->use_processed = true;

  gcc_assert (!SSA_NAME_IN_FREE_LIST (use));
  if (dump_file && (dump_flags & TDF_DETAILS)
      && !SSA_NAME_IS_DEFAULT_DEF (use))
    {
      fprintf (dump_file, "Value numbering ");
      print_generic_expr (dump_file, use, 0);
      fprintf (dump_file, " stmt = ");
      print_gimple_stmt (dump_file, stmt, 0, 0);
    }

  /* Handle uninitialized uses.  */
  if (SSA_NAME_IS_DEFAULT_DEF (use))
    changed = set_ssa_val_to (use, use);
  else
    {
      if (gimple_code (stmt) == GIMPLE_PHI)
	changed = visit_phi (stmt);
      else if (!gimple_has_lhs (stmt)
	       || gimple_has_volatile_ops (stmt)
	       || stmt_could_throw_p (stmt))
	changed = defs_to_varying (stmt);
      else if (is_gimple_assign (stmt))
	{
	  tree lhs = gimple_assign_lhs (stmt);
	  tree simplified;

	  /* Shortcut for copies. Simplifying copies is pointless,
	     since we copy the expression and value they represent.  */
	  if (gimple_assign_copy_p (stmt)
	      && TREE_CODE (gimple_assign_rhs1 (stmt)) == SSA_NAME
	      && TREE_CODE (lhs) == SSA_NAME)
	    {
	      changed = visit_copy (lhs, gimple_assign_rhs1 (stmt));
	      goto done;
	    }
	  simplified = try_to_simplify (stmt);
	  if (simplified)
	    {
	      if (dump_file && (dump_flags & TDF_DETAILS))
		{
		  fprintf (dump_file, "RHS ");
		  print_gimple_expr (dump_file, stmt, 0, 0);
		  fprintf (dump_file, " simplified to ");
		  print_generic_expr (dump_file, simplified, 0);
		  if (TREE_CODE (lhs) == SSA_NAME)
		    fprintf (dump_file, " has constants %d\n",
			     expr_has_constants (simplified));
		  else
		    fprintf (dump_file, "\n");
		}
	    }
	  /* Setting value numbers to constants will occasionally
	     screw up phi congruence because constants are not
	     uniquely associated with a single ssa name that can be
	     looked up.  */
	  if (simplified
	      && is_gimple_min_invariant (simplified)
	      && TREE_CODE (lhs) == SSA_NAME)
	    {
	      VN_INFO (lhs)->expr = simplified;
	      VN_INFO (lhs)->has_constants = true;
	      changed = set_ssa_val_to (lhs, simplified);
	      goto done;
	    }
	  else if (simplified
		   && TREE_CODE (simplified) == SSA_NAME
		   && TREE_CODE (lhs) == SSA_NAME)
	    {
	      changed = visit_copy (lhs, simplified);
	      goto done;
	    }
	  else if (simplified)
	    {
	      if (TREE_CODE (lhs) == SSA_NAME)
		{
		  VN_INFO (lhs)->has_constants = expr_has_constants (simplified);
		  /* We have to unshare the expression or else
		     valuizing may change the IL stream.  */
		  VN_INFO (lhs)->expr = unshare_expr (simplified);
		}
	    }
	  else if (stmt_has_constants (stmt)
		   && TREE_CODE (lhs) == SSA_NAME)
	    VN_INFO (lhs)->has_constants = true;
	  else if (TREE_CODE (lhs) == SSA_NAME)
	    {
	      /* We reset expr and constantness here because we may
		 have been value numbering optimistically, and
		 iterating. They may become non-constant in this case,
		 even if they were optimistically constant. */

	      VN_INFO (lhs)->has_constants = false;
	      VN_INFO (lhs)->expr = NULL_TREE;
	    }

	  if (TREE_CODE (lhs) == SSA_NAME
	      /* We can substitute SSA_NAMEs that are live over
		 abnormal edges with their constant value.  */
	      && !(gimple_assign_copy_p (stmt)
		   && is_gimple_min_invariant (gimple_assign_rhs1 (stmt)))
	      && !(simplified
		   && is_gimple_min_invariant (simplified))
	      && SSA_NAME_OCCURS_IN_ABNORMAL_PHI (lhs))
	    changed = defs_to_varying (stmt);
	  else if (REFERENCE_CLASS_P (lhs) || DECL_P (lhs))
	    {
	      changed = visit_reference_op_store (lhs, gimple_assign_rhs1 (stmt), stmt);
	    }
	  else if (TREE_CODE (lhs) == SSA_NAME)
	    {
	      if ((gimple_assign_copy_p (stmt)
		   && is_gimple_min_invariant (gimple_assign_rhs1 (stmt)))
		  || (simplified
		      && is_gimple_min_invariant (simplified)))
		{
		  VN_INFO (lhs)->has_constants = true;
		  if (simplified)
		    changed = set_ssa_val_to (lhs, simplified);
		  else
		    changed = set_ssa_val_to (lhs, gimple_assign_rhs1 (stmt));
		}
	      else
		{
		  switch (get_gimple_rhs_class (gimple_assign_rhs_code (stmt)))
		    {
		    case GIMPLE_UNARY_RHS:
		      changed = visit_unary_op (lhs, stmt);
		      break;
		    case GIMPLE_BINARY_RHS:
		      changed = visit_binary_op (lhs, stmt);
		      break;
		    case GIMPLE_SINGLE_RHS:
		      switch (TREE_CODE_CLASS (gimple_assign_rhs_code (stmt)))
			{
			case tcc_reference:
			  /* VOP-less references can go through unary case.  */
			  if ((gimple_assign_rhs_code (stmt) == REALPART_EXPR
			       || gimple_assign_rhs_code (stmt) == IMAGPART_EXPR
			       || gimple_assign_rhs_code (stmt) == VIEW_CONVERT_EXPR )
			      && TREE_CODE (TREE_OPERAND (gimple_assign_rhs1 (stmt), 0)) == SSA_NAME)
			    {
			      changed = visit_unary_op (lhs, stmt);
			      break;
			    }
			  /* Fallthrough.  */
			case tcc_declaration:
			  changed = visit_reference_op_load
			      (lhs, gimple_assign_rhs1 (stmt), stmt);
			  break;
			case tcc_expression:
			  if (gimple_assign_rhs_code (stmt) == ADDR_EXPR)
			    {
			      changed = visit_unary_op (lhs, stmt);
			      break;
			    }
			  /* Fallthrough.  */
			default:
			  changed = defs_to_varying (stmt);
			}
		      break;
		    default:
		      changed = defs_to_varying (stmt);
		      break;
		    }
		}
	    }
	  else
	    changed = defs_to_varying (stmt);
	}
      else if (is_gimple_call (stmt))
	{
	  tree lhs = gimple_call_lhs (stmt);

	  /* ???  We could try to simplify calls.  */

	  if (stmt_has_constants (stmt)
	      && TREE_CODE (lhs) == SSA_NAME)
	    VN_INFO (lhs)->has_constants = true;
	  else if (TREE_CODE (lhs) == SSA_NAME)
	    {
	      /* We reset expr and constantness here because we may
		 have been value numbering optimistically, and
		 iterating. They may become non-constant in this case,
		 even if they were optimistically constant. */
	      VN_INFO (lhs)->has_constants = false;
	      VN_INFO (lhs)->expr = NULL_TREE;
	    }

	  if (TREE_CODE (lhs) == SSA_NAME
	      && SSA_NAME_OCCURS_IN_ABNORMAL_PHI (lhs))
	    changed = defs_to_varying (stmt);
	  /* ???  We should handle stores from calls.  */
	  else if (TREE_CODE (lhs) == SSA_NAME)
	    {
	      if (gimple_call_flags (stmt) & (ECF_PURE | ECF_CONST))
		changed = visit_reference_op_call (lhs, stmt);
	      else
		changed = defs_to_varying (stmt);
	    }
	  else
	    changed = defs_to_varying (stmt);
	}
    }
 done:
  return changed;
}

/* Compare two operands by reverse postorder index */

static int
compare_ops (const void *pa, const void *pb)
{
  const tree opa = *((const tree *)pa);
  const tree opb = *((const tree *)pb);
  gimple opstmta = SSA_NAME_DEF_STMT (opa);
  gimple opstmtb = SSA_NAME_DEF_STMT (opb);
  basic_block bba;
  basic_block bbb;

  if (gimple_nop_p (opstmta) && gimple_nop_p (opstmtb))
    return 0;
  else if (gimple_nop_p (opstmta))
    return -1;
  else if (gimple_nop_p (opstmtb))
    return 1;

  bba = gimple_bb (opstmta);
  bbb = gimple_bb (opstmtb);

  if (!bba && !bbb)
    return 0;
  else if (!bba)
    return -1;
  else if (!bbb)
    return 1;

  if (bba == bbb)
    {
      if (gimple_code (opstmta) == GIMPLE_PHI
	  && gimple_code (opstmtb) == GIMPLE_PHI)
	return 0;
      else if (gimple_code (opstmta) == GIMPLE_PHI)
	return -1;
      else if (gimple_code (opstmtb) == GIMPLE_PHI)
	return 1;
      return gimple_uid (opstmta) - gimple_uid (opstmtb);
    }
  return rpo_numbers[bba->index] - rpo_numbers[bbb->index];
}

/* Sort an array containing members of a strongly connected component
   SCC so that the members are ordered by RPO number.
   This means that when the sort is complete, iterating through the
   array will give you the members in RPO order.  */

static void
sort_scc (VEC (tree, heap) *scc)
{
  qsort (VEC_address (tree, scc),
	 VEC_length (tree, scc),
	 sizeof (tree),
	 compare_ops);
}

/* Process a strongly connected component in the SSA graph.  */

static void
process_scc (VEC (tree, heap) *scc)
{
  /* If the SCC has a single member, just visit it.  */

  if (VEC_length (tree, scc) == 1)
    {
      tree use = VEC_index (tree, scc, 0);
      if (!VN_INFO (use)->use_processed)
	visit_use (use);
    }
  else
    {
      tree var;
      unsigned int i;
      unsigned int iterations = 0;
      bool changed = true;

      /* Iterate over the SCC with the optimistic table until it stops
	 changing.  */
      current_info = optimistic_info;
      while (changed)
	{
	  changed = false;
	  iterations++;
	  /* As we are value-numbering optimistically we have to
	     clear the expression tables and the simplified expressions
	     in each iteration until we converge.  */
	  htab_empty (optimistic_info->nary);
	  htab_empty (optimistic_info->phis);
	  htab_empty (optimistic_info->references);
	  obstack_free (&optimistic_info->nary_obstack, NULL);
	  gcc_obstack_init (&optimistic_info->nary_obstack);
	  empty_alloc_pool (optimistic_info->phis_pool);
	  empty_alloc_pool (optimistic_info->references_pool);
	  for (i = 0; VEC_iterate (tree, scc, i, var); i++)
	    VN_INFO (var)->expr = NULL_TREE;
	  for (i = 0; VEC_iterate (tree, scc, i, var); i++)
	    changed |= visit_use (var);
	}

      statistics_histogram_event (cfun, "SCC iterations", iterations);

      /* Finally, visit the SCC once using the valid table.  */
      current_info = valid_info;
      for (i = 0; VEC_iterate (tree, scc, i, var); i++)
	visit_use (var);
    }
}

DEF_VEC_O(ssa_op_iter);
DEF_VEC_ALLOC_O(ssa_op_iter,heap);

/* Pop the components of the found SCC for NAME off the SCC stack
   and process them.  Returns true if all went well, false if
   we run into resource limits.  */

static bool
extract_and_process_scc_for_name (tree name)
{
  VEC (tree, heap) *scc = NULL;
  tree x;

  /* Found an SCC, pop the components off the SCC stack and
     process them.  */
  do
    {
      x = VEC_pop (tree, sccstack);

      VN_INFO (x)->on_sccstack = false;
      VEC_safe_push (tree, heap, scc, x);
    } while (x != name);

  /* Bail out of SCCVN in case a SCC turns out to be incredibly large.  */
  if (VEC_length (tree, scc)
      > (unsigned)PARAM_VALUE (PARAM_SCCVN_MAX_SCC_SIZE))
    {
      if (dump_file)
	fprintf (dump_file, "WARNING: Giving up with SCCVN due to "
		 "SCC size %u exceeding %u\n", VEC_length (tree, scc),
		 (unsigned)PARAM_VALUE (PARAM_SCCVN_MAX_SCC_SIZE));
      return false;
    }

  if (VEC_length (tree, scc) > 1)
    sort_scc (scc);

  if (dump_file && (dump_flags & TDF_DETAILS))
    print_scc (dump_file, scc);

  process_scc (scc);

  VEC_free (tree, heap, scc);

  return true;
}

/* Depth first search on NAME to discover and process SCC's in the SSA
   graph.
   Execution of this algorithm relies on the fact that the SCC's are
   popped off the stack in topological order.
   Returns true if successful, false if we stopped processing SCC's due
   to resource constraints.  */

static bool
DFS (tree name)
{
  VEC(ssa_op_iter, heap) *itervec = NULL;
  VEC(tree, heap) *namevec = NULL;
  use_operand_p usep = NULL;
  gimple defstmt;
  tree use;
  ssa_op_iter iter;

start_over:
  /* SCC info */
  VN_INFO (name)->dfsnum = next_dfs_num++;
  VN_INFO (name)->visited = true;
  VN_INFO (name)->low = VN_INFO (name)->dfsnum;

  VEC_safe_push (tree, heap, sccstack, name);
  VN_INFO (name)->on_sccstack = true;
  defstmt = SSA_NAME_DEF_STMT (name);

  /* Recursively DFS on our operands, looking for SCC's.  */
  if (!gimple_nop_p (defstmt))
    {
      /* Push a new iterator.  */
      if (gimple_code (defstmt) == GIMPLE_PHI)
	usep = op_iter_init_phiuse (&iter, defstmt, SSA_OP_ALL_USES);
      else
	usep = op_iter_init_use (&iter, defstmt, SSA_OP_ALL_USES);
    }
  else
    clear_and_done_ssa_iter (&iter);

  while (1)
    {
      /* If we are done processing uses of a name, go up the stack
	 of iterators and process SCCs as we found them.  */
      if (op_iter_done (&iter))
	{
	  /* See if we found an SCC.  */
	  if (VN_INFO (name)->low == VN_INFO (name)->dfsnum)
	    if (!extract_and_process_scc_for_name (name))
	      {
		VEC_free (tree, heap, namevec);
		VEC_free (ssa_op_iter, heap, itervec);
		return false;
	      }

	  /* Check if we are done.  */
	  if (VEC_empty (tree, namevec))
	    {
	      VEC_free (tree, heap, namevec);
	      VEC_free (ssa_op_iter, heap, itervec);
	      return true;
	    }

	  /* Restore the last use walker and continue walking there.  */
	  use = name;
	  name = VEC_pop (tree, namevec);
	  memcpy (&iter, VEC_last (ssa_op_iter, itervec),
		  sizeof (ssa_op_iter));
	  VEC_pop (ssa_op_iter, itervec);
	  goto continue_walking;
	}

      use = USE_FROM_PTR (usep);

      /* Since we handle phi nodes, we will sometimes get
	 invariants in the use expression.  */
      if (TREE_CODE (use) == SSA_NAME)
	{
	  if (! (VN_INFO (use)->visited))
	    {
	      /* Recurse by pushing the current use walking state on
		 the stack and starting over.  */
	      VEC_safe_push(ssa_op_iter, heap, itervec, &iter);
	      VEC_safe_push(tree, heap, namevec, name);
	      name = use;
	      goto start_over;

continue_walking:
	      VN_INFO (name)->low = MIN (VN_INFO (name)->low,
					 VN_INFO (use)->low);
	    }
	  if (VN_INFO (use)->dfsnum < VN_INFO (name)->dfsnum
	      && VN_INFO (use)->on_sccstack)
	    {
	      VN_INFO (name)->low = MIN (VN_INFO (use)->dfsnum,
					 VN_INFO (name)->low);
	    }
	}

      usep = op_iter_next_use (&iter);
    }
}

/* Allocate a value number table.  */

static void
allocate_vn_table (vn_tables_t table)
{
  table->phis = htab_create (23, vn_phi_hash, vn_phi_eq, free_phi);
  table->nary = htab_create (23, vn_nary_op_hash, vn_nary_op_eq, NULL);
  table->references = htab_create (23, vn_reference_hash, vn_reference_eq,
				   free_reference);

  gcc_obstack_init (&table->nary_obstack);
  table->phis_pool = create_alloc_pool ("VN phis",
					sizeof (struct vn_phi_s),
					30);
  table->references_pool = create_alloc_pool ("VN references",
					      sizeof (struct vn_reference_s),
					      30);
}

/* Free a value number table.  */

static void
free_vn_table (vn_tables_t table)
{
  htab_delete (table->phis);
  htab_delete (table->nary);
  htab_delete (table->references);
  obstack_free (&table->nary_obstack, NULL);
  free_alloc_pool (table->phis_pool);
  free_alloc_pool (table->references_pool);
}

static void
init_scc_vn (void)
{
  size_t i;
  int j;
  int *rpo_numbers_temp;

  calculate_dominance_info (CDI_DOMINATORS);
  sccstack = NULL;
  constant_to_value_id = htab_create (23, vn_constant_hash, vn_constant_eq,
				  free);
  
  constant_value_ids = BITMAP_ALLOC (NULL);
  
  next_dfs_num = 1;
  next_value_id = 1;
  
  vn_ssa_aux_table = VEC_alloc (vn_ssa_aux_t, heap, num_ssa_names + 1);
  /* VEC_alloc doesn't actually grow it to the right size, it just
     preallocates the space to do so.  */
  VEC_safe_grow_cleared (vn_ssa_aux_t, heap, vn_ssa_aux_table, num_ssa_names + 1);
  gcc_obstack_init (&vn_ssa_aux_obstack);

  shared_lookup_phiargs = NULL;
  shared_lookup_references = NULL;
  rpo_numbers = XCNEWVEC (int, last_basic_block + NUM_FIXED_BLOCKS);
  rpo_numbers_temp = XCNEWVEC (int, last_basic_block + NUM_FIXED_BLOCKS);
  pre_and_rev_post_order_compute (NULL, rpo_numbers_temp, false);

  /* RPO numbers is an array of rpo ordering, rpo[i] = bb means that
     the i'th block in RPO order is bb.  We want to map bb's to RPO
     numbers, so we need to rearrange this array.  */
  for (j = 0; j < n_basic_blocks - NUM_FIXED_BLOCKS; j++)
    rpo_numbers[rpo_numbers_temp[j]] = j;

  XDELETE (rpo_numbers_temp);

  VN_TOP = create_tmp_var_raw (void_type_node, "vn_top");

  /* Create the VN_INFO structures, and initialize value numbers to
     TOP.  */
  for (i = 0; i < num_ssa_names; i++)
    {
      tree name = ssa_name (i);
      if (name)
	{
	  VN_INFO_GET (name)->valnum = VN_TOP;
	  VN_INFO (name)->expr = NULL_TREE;
	  VN_INFO (name)->value_id = 0;
	}
    }

  renumber_gimple_stmt_uids ();

  /* Create the valid and optimistic value numbering tables.  */
  valid_info = XCNEW (struct vn_tables_s);
  allocate_vn_table (valid_info);
  optimistic_info = XCNEW (struct vn_tables_s);
  allocate_vn_table (optimistic_info);
}

void
free_scc_vn (void)
{
  size_t i;

  htab_delete (constant_to_value_id);
  BITMAP_FREE (constant_value_ids);
  VEC_free (tree, heap, shared_lookup_phiargs);
  VEC_free (vn_reference_op_s, heap, shared_lookup_references);
  XDELETEVEC (rpo_numbers);

  for (i = 0; i < num_ssa_names; i++)
    {
      tree name = ssa_name (i);
      if (name
	  && VN_INFO (name)->needs_insertion)
	release_ssa_name (name);
    }
  obstack_free (&vn_ssa_aux_obstack, NULL);
  VEC_free (vn_ssa_aux_t, heap, vn_ssa_aux_table);

  VEC_free (tree, heap, sccstack);
  free_vn_table (valid_info);
  XDELETE (valid_info);
  free_vn_table (optimistic_info);
  XDELETE (optimistic_info);
}

/* Set the value ids in the valid hash tables.  */

static void
set_hashtable_value_ids (void)
{
  htab_iterator hi;
  vn_nary_op_t vno;
  vn_reference_t vr;
  vn_phi_t vp;

  /* Now set the value ids of the things we had put in the hash
     table.  */

  FOR_EACH_HTAB_ELEMENT (valid_info->nary,
			 vno, vn_nary_op_t, hi) 
    {
      if (vno->result)
	{
	  if (TREE_CODE (vno->result) == SSA_NAME)
	    vno->value_id = VN_INFO (vno->result)->value_id;
	  else if (is_gimple_min_invariant (vno->result))
	    vno->value_id = get_or_alloc_constant_value_id (vno->result);
	}
    }

  FOR_EACH_HTAB_ELEMENT (valid_info->phis,
			 vp, vn_phi_t, hi) 
    {
      if (vp->result)
	{
	  if (TREE_CODE (vp->result) == SSA_NAME)
	    vp->value_id = VN_INFO (vp->result)->value_id;
	  else if (is_gimple_min_invariant (vp->result))
	    vp->value_id = get_or_alloc_constant_value_id (vp->result);
	}
    }

  FOR_EACH_HTAB_ELEMENT (valid_info->references,
			 vr, vn_reference_t, hi) 
    {
      if (vr->result)
	{
	  if (TREE_CODE (vr->result) == SSA_NAME)
	    vr->value_id = VN_INFO (vr->result)->value_id;
	  else if (is_gimple_min_invariant (vr->result))
	    vr->value_id = get_or_alloc_constant_value_id (vr->result);
	}
    }
}

/* Do SCCVN.  Returns true if it finished, false if we bailed out
   due to resource constraints.  */

bool
run_scc_vn (bool may_insert_arg)
{
  size_t i;
  tree param;
  bool changed = true;
  
  may_insert = may_insert_arg;

  init_scc_vn ();
  current_info = valid_info;

  for (param = DECL_ARGUMENTS (current_function_decl);
       param;
       param = TREE_CHAIN (param))
    {
      if (gimple_default_def (cfun, param) != NULL)
	{
	  tree def = gimple_default_def (cfun, param);
	  VN_INFO (def)->valnum = def;
	}
    }

  for (i = 1; i < num_ssa_names; ++i)
    {
      tree name = ssa_name (i);
      if (name
	  && VN_INFO (name)->visited == false
	  && !has_zero_uses (name))
	if (!DFS (name))
	  {
	    free_scc_vn ();
	    may_insert = false;
	    return false;
	  }
    }

  /* Initialize the value ids.  */
      
  for (i = 1; i < num_ssa_names; ++i)
    {
      tree name = ssa_name (i);
      vn_ssa_aux_t info;
      if (!name)
	continue;
      info = VN_INFO (name);
      if (info->valnum == name)
	info->value_id = get_next_value_id ();
      else if (is_gimple_min_invariant (info->valnum))
	info->value_id = get_or_alloc_constant_value_id (info->valnum);
    }
  
  /* Propagate until they stop changing.  */
  while (changed)
    {
      changed = false;
      for (i = 1; i < num_ssa_names; ++i)
	{
	  tree name = ssa_name (i);
	  vn_ssa_aux_t info;
	  if (!name)
	    continue;
	  info = VN_INFO (name);
	  if (TREE_CODE (info->valnum) == SSA_NAME
	      && info->valnum != name
	      && info->value_id != VN_INFO (info->valnum)->value_id)
	    {
	      changed = true;
	      info->value_id = VN_INFO (info->valnum)->value_id;
	    }
	}
    }
  
  set_hashtable_value_ids ();
  
  if (dump_file && (dump_flags & TDF_DETAILS))
    {
      fprintf (dump_file, "Value numbers:\n");
      for (i = 0; i < num_ssa_names; i++)
	{
	  tree name = ssa_name (i);
	  if (name
	      && VN_INFO (name)->visited
	      && SSA_VAL (name) != name)
	    {
	      print_generic_expr (dump_file, name, 0);
	      fprintf (dump_file, " = ");
	      print_generic_expr (dump_file, SSA_VAL (name), 0);
	      fprintf (dump_file, "\n");
	    }
	}
    }

  may_insert = false;
  return true;
}

/* Return the maximum value id we have ever seen.  */

unsigned int
get_max_value_id (void) 
{
  return next_value_id;
}

/* Return the next unique value id.  */

unsigned int
get_next_value_id (void)
{
  return next_value_id++;
}


/* Compare two expressions E1 and E2 and return true if they are equal.  */

bool
expressions_equal_p (tree e1, tree e2)
{
  /* The obvious case.  */
  if (e1 == e2)
    return true;

  /* If only one of them is null, they cannot be equal.  */
  if (!e1 || !e2)
    return false;

  /* Recurse on elements of lists.  */
  if (TREE_CODE (e1) == TREE_LIST && TREE_CODE (e2) == TREE_LIST)
    {
      tree lop1 = e1;
      tree lop2 = e2;
      for (lop1 = e1, lop2 = e2;
	   lop1 || lop2;
	   lop1 = TREE_CHAIN (lop1), lop2 = TREE_CHAIN (lop2))
	{
	  if (!lop1 || !lop2)
	    return false;
	  if (!expressions_equal_p (TREE_VALUE (lop1), TREE_VALUE (lop2)))
	    return false;
	}
      return true;
    }

  /* Now perform the actual comparison.  */
  if (TREE_CODE (e1) == TREE_CODE (e2)
      && operand_equal_p (e1, e2, OEP_PURE_SAME))
    return true;

  return false;
}


/* Return true if the nary operation NARY may trap.  This is a copy
   of stmt_could_throw_1_p adjusted to the SCCVN IL.  */

bool
vn_nary_may_trap (vn_nary_op_t nary)
{
  tree type;
  tree rhs2;
  bool honor_nans = false;
  bool honor_snans = false;
  bool fp_operation = false;
  bool honor_trapv = false;
  bool handled, ret;
  unsigned i;

  if (TREE_CODE_CLASS (nary->opcode) == tcc_comparison
      || TREE_CODE_CLASS (nary->opcode) == tcc_unary
      || TREE_CODE_CLASS (nary->opcode) == tcc_binary)
    {
      type = nary->type;
      fp_operation = FLOAT_TYPE_P (type);
      if (fp_operation)
	{
	  honor_nans = flag_trapping_math && !flag_finite_math_only;
	  honor_snans = flag_signaling_nans != 0;
	}
      else if (INTEGRAL_TYPE_P (type)
	       && TYPE_OVERFLOW_TRAPS (type))
	honor_trapv = true;
    }
  rhs2 = nary->op[1];
  ret = operation_could_trap_helper_p (nary->opcode, fp_operation,
				       honor_trapv,
				       honor_nans, honor_snans, rhs2,
				       &handled);
  if (handled
      && ret)
    return true;

  for (i = 0; i < nary->length; ++i)
    if (tree_could_trap_p (nary->op[i]))
      return true;

  return false;
}<|MERGE_RESOLUTION|>--- conflicted
+++ resolved
@@ -316,10 +316,6 @@
   const struct vn_constant_s *vc1 = (const struct vn_constant_s *) p1;
   const struct vn_constant_s *vc2 = (const struct vn_constant_s *) p2;
 
-<<<<<<< HEAD
-  /* Early out if this is not a hash collision.  */
-=======
->>>>>>> f060a261
   if (vc1->hashcode != vc2->hashcode)
     return false;
 
@@ -1058,10 +1054,6 @@
   const_vn_nary_op_t const vno2 = (const_vn_nary_op_t) p2;
   unsigned i;
 
-<<<<<<< HEAD
-  /* Early out if this is not a hash collision.  */
-=======
->>>>>>> f060a261
   if (vno1->hashcode != vno2->hashcode)
     return false;
 
@@ -1331,10 +1323,6 @@
   const_vn_phi_t const vp1 = (const_vn_phi_t) p1;
   const_vn_phi_t const vp2 = (const_vn_phi_t) p2;
 
-<<<<<<< HEAD
-  /* Early out if this is not a hash collision.  */
-=======
->>>>>>> f060a261
   if (vp1->hashcode != vp2->hashcode)
     return false;
 

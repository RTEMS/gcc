--- conflicted
+++ resolved
@@ -498,8 +498,6 @@
   if (!expressions_equal_p (TYPE_SIZE (vr1->type), TYPE_SIZE (vr2->type)))
     return false;
 
-<<<<<<< HEAD
-=======
   if (INTEGRAL_TYPE_P (vr1->type)
       && INTEGRAL_TYPE_P (vr2->type))
     {
@@ -515,7 +513,6 @@
 	       != TREE_INT_CST_LOW (TYPE_SIZE (vr2->type))))
     return false;
 
->>>>>>> e8da5f64
   i = 0;
   j = 0;
   do
@@ -618,13 +615,6 @@
 
       switch (temp.opcode)
 	{
-<<<<<<< HEAD
-	case ALIGN_INDIRECT_REF:
-	  /* The only operand is the address, which gets its own
-	     vn_reference_op_s structure.  */
-	  break;
-=======
->>>>>>> e8da5f64
 	case MISALIGNED_INDIRECT_REF:
 	  temp.op0 = TREE_OPERAND (ref, 1);
 	  break;
@@ -810,20 +800,8 @@
 	  return false;
 
 	/* Record the base objects.  */
-<<<<<<< HEAD
-	case ALIGN_INDIRECT_REF:
-	  *op0_p = build1 (op->opcode, op->type, NULL_TREE);
-=======
 	case MISALIGNED_INDIRECT_REF:
 	  *op0_p = build2 (MISALIGNED_INDIRECT_REF, op->type,
-			   NULL_TREE, op->op0);
->>>>>>> e8da5f64
-	  op0_p = &TREE_OPERAND (*op0_p, 0);
-	  break;
-
-	case MEM_REF:
-	  base_alias_set = get_deref_alias_set (op->op0);
-	  *op0_p = build2 (MEM_REF, op->type,
 			   NULL_TREE, op->op0);
 	  op0_p = &TREE_OPERAND (*op0_p, 0);
 	  break;
@@ -1006,9 +984,6 @@
 	mem_op->off = TREE_INT_CST_LOW (mem_op->op0);
       else
 	mem_op->off = -1;
-<<<<<<< HEAD
-    }
-=======
     }
 }
 
@@ -1084,7 +1059,6 @@
     vn_reference_maybe_forwprop_address (ops, i_p);
   else if (TREE_CODE (op->op0) == ADDR_EXPR)
     vn_reference_fold_indirect (ops, i_p);
->>>>>>> e8da5f64
 }
 
 /* Optimize the reference REF to a constant if possible or return
@@ -1190,14 +1164,11 @@
 	  && VEC_index (vn_reference_op_s,
 			orig, i - 1)->opcode == MEM_REF)
 	vn_reference_fold_indirect (&orig, &i);
-<<<<<<< HEAD
-=======
       else if (i > 0
 	       && vro->opcode == SSA_NAME
 	       && VEC_index (vn_reference_op_s,
 			     orig, i - 1)->opcode == MEM_REF)
 	vn_reference_maybe_forwprop_address (&orig, &i);
->>>>>>> e8da5f64
       /* If it transforms a non-constant ARRAY_REF into a constant
 	 one, adjust the constant offset.  */
       else if (vro->opcode == ARRAY_REF

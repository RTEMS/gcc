--- conflicted
+++ resolved
@@ -1,9 +1,5 @@
 /* SCC value numbering for trees
-<<<<<<< HEAD
-   Copyright (C) 2006, 2007, 2008
-=======
    Copyright (C) 2006, 2007, 2008, 2009
->>>>>>> a0daa400
    Free Software Foundation, Inc.
    Contributed by Daniel Berlin <dan@dberlin.org>
 
@@ -320,12 +316,9 @@
   const struct vn_constant_s *vc1 = (const struct vn_constant_s *) p1;
   const struct vn_constant_s *vc2 = (const struct vn_constant_s *) p2;
 
-<<<<<<< HEAD
-=======
   if (vc1->hashcode != vc2->hashcode)
     return false;
 
->>>>>>> a0daa400
   return vn_constant_eq_with_type (vc1->constant, vc2->constant);
 }
 
@@ -1004,7 +997,6 @@
 			    VEC (vn_reference_op_s, heap) *operands,
 			    vn_reference_t *vnresult, bool maywalk)
 {
-<<<<<<< HEAD
   struct vn_reference_s vr1;
   tree result;
   if (vnresult)
@@ -1052,55 +1044,6 @@
 {
   struct vn_reference_s vr1;
   tree result;
-=======
-  struct vn_reference_s vr1;
-  tree result;
-  if (vnresult)
-    *vnresult = NULL;
-  
-  vr1.vuses = valueize_vuses (vuses);
-  vr1.operands = valueize_refs (operands);
-  vr1.hashcode = vn_reference_compute_hash (&vr1);
-  result = vn_reference_lookup_1 (&vr1, vnresult);
-
-  /* If there is a single defining statement for all virtual uses, we can
-     use that, following virtual use-def chains.  */
-  if (!result
-      && maywalk
-      && vr1.vuses
-      && VEC_length (tree, vr1.vuses) >= 1)
-    {
-      tree ref = get_ref_from_reference_ops (operands);
-      gimple def_stmt;
-      if (ref
-	  && (def_stmt = get_def_ref_stmt_vuses (ref, vr1.vuses))
-	  && is_gimple_assign (def_stmt))
-	{
-	  /* We are now at an aliasing definition for the vuses we want to
-	     look up.  Re-do the lookup with the vdefs for this stmt.  */
-	  vdefs_to_vec (def_stmt, &vuses);
-	  vr1.vuses = valueize_vuses (vuses);
-	  vr1.hashcode = vn_reference_compute_hash (&vr1);
-	  result = vn_reference_lookup_1 (&vr1, vnresult);
-	}
-    }
-
-  return result;
-}
-
-/* Lookup OP in the current hash table, and return the resulting value
-   number if it exists in the hash table.  Return NULL_TREE if it does
-   not exist in the hash table or if the result field of the structure
-   was NULL..  VNRESULT will be filled in with the vn_reference_t
-   stored in the hashtable if one exists.  */
-
-tree
-vn_reference_lookup (tree op, VEC (tree, gc) *vuses, bool maywalk,
-		     vn_reference_t *vnresult)
-{
-  struct vn_reference_s vr1;
-  tree result;
->>>>>>> a0daa400
   gimple def_stmt;
   if (vnresult)
     *vnresult = NULL;
@@ -1251,7 +1194,9 @@
   const_vn_nary_op_t const vno2 = (const_vn_nary_op_t) p2;
   unsigned i;
 
-<<<<<<< HEAD
+  if (vno1->hashcode != vno2->hashcode)
+    return false;
+
   if (vno1->opcode != vno2->opcode
       || !types_compatible_p (vno1->type, vno2->type))
     return false;
@@ -1260,19 +1205,6 @@
     if (!expressions_equal_p (vno1->op[i], vno2->op[i]))
       return false;
 
-=======
-  if (vno1->hashcode != vno2->hashcode)
-    return false;
-
-  if (vno1->opcode != vno2->opcode
-      || !types_compatible_p (vno1->type, vno2->type))
-    return false;
-
-  for (i = 0; i < vno1->length; ++i)
-    if (!expressions_equal_p (vno1->op[i], vno2->op[i]))
-      return false;
-
->>>>>>> a0daa400
   return true;
 }
 
@@ -1566,11 +1498,7 @@
    value number if it exists in the hash table.  Return NULL_TREE if
    it does not exist in the hash table. */
 
-<<<<<<< HEAD
-tree
-=======
 static tree
->>>>>>> a0daa400
 vn_phi_lookup (gimple phi)
 {
   void **slot;
@@ -1764,7 +1692,6 @@
 
 static bool
 visit_binary_op (tree lhs, gimple stmt)
-<<<<<<< HEAD
 {
   bool changed = false;
   tree result = vn_nary_op_lookup_stmt (stmt, NULL);
@@ -1791,11 +1718,6 @@
   bool changed = false;
   struct vn_reference_s vr1;
   tree result;
-=======
-{
-  bool changed = false;
-  tree result = vn_nary_op_lookup_stmt (stmt, NULL);
->>>>>>> a0daa400
 
   vr1.vuses = valueize_vuses (shared_vuses_from_stmt (stmt));
   vr1.operands = valueize_refs (shared_reference_ops_from_call (stmt));
@@ -1813,41 +1735,6 @@
       void **slot;
       vn_reference_t vr2;
       changed = set_ssa_val_to (lhs, lhs);
-<<<<<<< HEAD
-=======
-      vn_nary_op_insert_stmt (stmt, lhs);
-    }
-
-  return changed;
-}
-
-/* Visit a call STMT storing into LHS.  Return true if the value number
-   of the LHS has changed as a result.  */
-
-static bool
-visit_reference_op_call (tree lhs, gimple stmt)
-{
-  bool changed = false;
-  struct vn_reference_s vr1;
-  tree result;
-
-  vr1.vuses = valueize_vuses (shared_vuses_from_stmt (stmt));
-  vr1.operands = valueize_refs (shared_reference_ops_from_call (stmt));
-  vr1.hashcode = vn_reference_compute_hash (&vr1);
-  result = vn_reference_lookup_1 (&vr1, NULL);
-  if (result)
-    {
-      changed = set_ssa_val_to (lhs, result);
-      if (TREE_CODE (result) == SSA_NAME
-	  && VN_INFO (result)->has_constants)
-	VN_INFO (lhs)->has_constants = true;
-    }
-  else
-    {
-      void **slot;
-      vn_reference_t vr2;
-      changed = set_ssa_val_to (lhs, lhs);
->>>>>>> a0daa400
       vr2 = (vn_reference_t) pool_alloc (current_info->references_pool);
       vr2->vuses = valueize_vuses (copy_vuses_from_stmt (stmt));
       vr2->operands = valueize_refs (create_reference_ops_from_call (stmt));
@@ -1891,12 +1778,8 @@
 	  tree tem = valueize_expr (vn_get_expr_for (TREE_OPERAND (val, 0)));
 	  if ((CONVERT_EXPR_P (tem)
 	       || TREE_CODE (tem) == VIEW_CONVERT_EXPR)
-<<<<<<< HEAD
-	      && (tem = fold_unary (TREE_CODE (val), TREE_TYPE (val), tem)))
-=======
 	      && (tem = fold_unary_ignore_overflow (TREE_CODE (val),
 						    TREE_TYPE (val), tem)))
->>>>>>> a0daa400
 	    val = tem;
 	}
       result = val;
@@ -2258,11 +2141,7 @@
   fold_defer_overflow_warnings ();
 
   result = fold_binary (gimple_assign_rhs_code (stmt),
-<<<<<<< HEAD
-			TREE_TYPE (gimple_get_lhs (stmt)), op0, op1);
-=======
 		        TREE_TYPE (gimple_get_lhs (stmt)), op0, op1);
->>>>>>> a0daa400
   if (result)
     STRIP_USELESS_TYPE_CONVERSION (result);
 
@@ -2321,13 +2200,8 @@
   if (op0 == orig_op0)
     return NULL_TREE;
 
-<<<<<<< HEAD
-  result = fold_unary (gimple_assign_rhs_code (stmt),
-		       gimple_expr_type (stmt), op0);
-=======
   result = fold_unary_ignore_overflow (gimple_assign_rhs_code (stmt),
 				       gimple_expr_type (stmt), op0);
->>>>>>> a0daa400
   if (result)
     {
       STRIP_USELESS_TYPE_CONVERSION (result);
@@ -2525,17 +2399,10 @@
 		    {
 		    case GIMPLE_UNARY_RHS:
 		      changed = visit_unary_op (lhs, stmt);
-<<<<<<< HEAD
 		      break;
 		    case GIMPLE_BINARY_RHS:
 		      changed = visit_binary_op (lhs, stmt);
 		      break;
-=======
-		      break;
-		    case GIMPLE_BINARY_RHS:
-		      changed = visit_binary_op (lhs, stmt);
-		      break;
->>>>>>> a0daa400
 		    case GIMPLE_SINGLE_RHS:
 		      switch (TREE_CODE_CLASS (gimple_assign_rhs_code (stmt)))
 			{
@@ -2838,15 +2705,9 @@
 	  VEC_pop (ssa_op_iter, itervec);
 	  goto continue_walking;
 	}
-<<<<<<< HEAD
 
       use = USE_FROM_PTR (usep);
 
-=======
-
-      use = USE_FROM_PTR (usep);
-
->>>>>>> a0daa400
       /* Since we handle phi nodes, we will sometimes get
 	 invariants in the use expression.  */
       if (TREE_CODE (use) == SSA_NAME)
@@ -3026,7 +2887,6 @@
 
   FOR_EACH_HTAB_ELEMENT (valid_info->phis,
 			 vp, vn_phi_t, hi) 
-<<<<<<< HEAD
     {
       if (vp->result)
 	{
@@ -3040,21 +2900,6 @@
   FOR_EACH_HTAB_ELEMENT (valid_info->references,
 			 vr, vn_reference_t, hi) 
     {
-=======
-    {
-      if (vp->result)
-	{
-	  if (TREE_CODE (vp->result) == SSA_NAME)
-	    vp->value_id = VN_INFO (vp->result)->value_id;
-	  else if (is_gimple_min_invariant (vp->result))
-	    vp->value_id = get_or_alloc_constant_value_id (vp->result);
-	}
-    }
-
-  FOR_EACH_HTAB_ELEMENT (valid_info->references,
-			 vr, vn_reference_t, hi) 
-    {
->>>>>>> a0daa400
       if (vr->result)
 	{
 	  if (TREE_CODE (vr->result) == SSA_NAME)
@@ -3244,8 +3089,6 @@
 	   VEC_length (tree, vuses),
 	   sizeof (tree),
 	   operand_build_cmp);
-<<<<<<< HEAD
-=======
 }
 
 
@@ -3293,5 +3136,4 @@
       return true;
 
   return false;
->>>>>>> a0daa400
 }
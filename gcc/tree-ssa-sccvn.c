/* SCC value numbering for trees
   Copyright (C) 2006-2014 Free Software Foundation, Inc.
   Contributed by Daniel Berlin <dan@dberlin.org>

This file is part of GCC.

GCC is free software; you can redistribute it and/or modify
it under the terms of the GNU General Public License as published by
the Free Software Foundation; either version 3, or (at your option)
any later version.

GCC is distributed in the hope that it will be useful,
but WITHOUT ANY WARRANTY; without even the implied warranty of
MERCHANTABILITY or FITNESS FOR A PARTICULAR PURPOSE.  See the
GNU General Public License for more details.

You should have received a copy of the GNU General Public License
along with GCC; see the file COPYING3.  If not see
<http://www.gnu.org/licenses/>.  */

#include "config.h"
#include "system.h"
#include "coretypes.h"
#include "tm.h"
#include "tree.h"
#include "stor-layout.h"
#include "predict.h"
#include "vec.h"
#include "hashtab.h"
#include "hash-set.h"
#include "machmode.h"
#include "hard-reg-set.h"
#include "input.h"
#include "function.h"
#include "dominance.h"
#include "cfg.h"
#include "cfganal.h"
#include "basic-block.h"
#include "gimple-pretty-print.h"
#include "tree-inline.h"
#include "hash-table.h"
#include "tree-ssa-alias.h"
#include "internal-fn.h"
#include "inchash.h"
#include "gimple-fold.h"
#include "tree-eh.h"
#include "gimple-expr.h"
#include "is-a.h"
#include "gimple.h"
#include "gimplify.h"
#include "gimple-ssa.h"
#include "tree-phinodes.h"
#include "ssa-iterators.h"
#include "stringpool.h"
#include "tree-ssanames.h"
#include "expr.h"
#include "tree-dfa.h"
#include "tree-ssa.h"
#include "dumpfile.h"
#include "alloc-pool.h"
#include "flags.h"
#include "cfgloop.h"
#include "params.h"
#include "tree-ssa-propagate.h"
#include "tree-ssa-sccvn.h"
#include "tree-cfg.h"
#include "domwalk.h"
#include "ipa-ref.h"
#include "plugin-api.h"
#include "cgraph.h"

/* This algorithm is based on the SCC algorithm presented by Keith
   Cooper and L. Taylor Simpson in "SCC-Based Value numbering"
   (http://citeseer.ist.psu.edu/41805.html).  In
   straight line code, it is equivalent to a regular hash based value
   numbering that is performed in reverse postorder.

   For code with cycles, there are two alternatives, both of which
   require keeping the hashtables separate from the actual list of
   value numbers for SSA names.

   1. Iterate value numbering in an RPO walk of the blocks, removing
   all the entries from the hashtable after each iteration (but
   keeping the SSA name->value number mapping between iterations).
   Iterate until it does not change.

   2. Perform value numbering as part of an SCC walk on the SSA graph,
   iterating only the cycles in the SSA graph until they do not change
   (using a separate, optimistic hashtable for value numbering the SCC
   operands).

   The second is not just faster in practice (because most SSA graph
   cycles do not involve all the variables in the graph), it also has
   some nice properties.

   One of these nice properties is that when we pop an SCC off the
   stack, we are guaranteed to have processed all the operands coming from
   *outside of that SCC*, so we do not need to do anything special to
   ensure they have value numbers.

   Another nice property is that the SCC walk is done as part of a DFS
   of the SSA graph, which makes it easy to perform combining and
   simplifying operations at the same time.

   The code below is deliberately written in a way that makes it easy
   to separate the SCC walk from the other work it does.

   In order to propagate constants through the code, we track which
   expressions contain constants, and use those while folding.  In
   theory, we could also track expressions whose value numbers are
   replaced, in case we end up folding based on expression
   identities.

   In order to value number memory, we assign value numbers to vuses.
   This enables us to note that, for example, stores to the same
   address of the same value from the same starting memory states are
   equivalent.
   TODO:

   1. We can iterate only the changing portions of the SCC's, but
   I have not seen an SCC big enough for this to be a win.
   2. If you differentiate between phi nodes for loops and phi nodes
   for if-then-else, you can properly consider phi nodes in different
   blocks for equivalence.
   3. We could value number vuses in more cases, particularly, whole
   structure copies.
*/


/* vn_nary_op hashtable helpers.  */

struct vn_nary_op_hasher : typed_noop_remove <vn_nary_op_s>
{
  typedef vn_nary_op_s value_type;
  typedef vn_nary_op_s compare_type;
  static inline hashval_t hash (const value_type *);
  static inline bool equal (const value_type *, const compare_type *);
};

/* Return the computed hashcode for nary operation P1.  */

inline hashval_t
vn_nary_op_hasher::hash (const value_type *vno1)
{
  return vno1->hashcode;
}

/* Compare nary operations P1 and P2 and return true if they are
   equivalent.  */

inline bool
vn_nary_op_hasher::equal (const value_type *vno1, const compare_type *vno2)
{
  return vn_nary_op_eq (vno1, vno2);
}

typedef hash_table<vn_nary_op_hasher> vn_nary_op_table_type;
typedef vn_nary_op_table_type::iterator vn_nary_op_iterator_type;


/* vn_phi hashtable helpers.  */

static int
vn_phi_eq (const_vn_phi_t const vp1, const_vn_phi_t const vp2);

struct vn_phi_hasher
{ 
  typedef vn_phi_s value_type;
  typedef vn_phi_s compare_type;
  static inline hashval_t hash (const value_type *);
  static inline bool equal (const value_type *, const compare_type *);
  static inline void remove (value_type *);
};

/* Return the computed hashcode for phi operation P1.  */

inline hashval_t
vn_phi_hasher::hash (const value_type *vp1)
{
  return vp1->hashcode;
}

/* Compare two phi entries for equality, ignoring VN_TOP arguments.  */

inline bool
vn_phi_hasher::equal (const value_type *vp1, const compare_type *vp2)
{
  return vn_phi_eq (vp1, vp2);
}

/* Free a phi operation structure VP.  */

inline void
vn_phi_hasher::remove (value_type *phi)
{
  phi->phiargs.release ();
}

typedef hash_table<vn_phi_hasher> vn_phi_table_type;
typedef vn_phi_table_type::iterator vn_phi_iterator_type;


/* Compare two reference operands P1 and P2 for equality.  Return true if
   they are equal, and false otherwise.  */

static int
vn_reference_op_eq (const void *p1, const void *p2)
{
  const_vn_reference_op_t const vro1 = (const_vn_reference_op_t) p1;
  const_vn_reference_op_t const vro2 = (const_vn_reference_op_t) p2;

  return (vro1->opcode == vro2->opcode
	  /* We do not care for differences in type qualification.  */
	  && (vro1->type == vro2->type
	      || (vro1->type && vro2->type
		  && types_compatible_p (TYPE_MAIN_VARIANT (vro1->type),
					 TYPE_MAIN_VARIANT (vro2->type))))
	  && expressions_equal_p (vro1->op0, vro2->op0)
	  && expressions_equal_p (vro1->op1, vro2->op1)
	  && expressions_equal_p (vro1->op2, vro2->op2));
}

/* Free a reference operation structure VP.  */

static inline void
free_reference (vn_reference_s *vr)
{
  vr->operands.release ();
}


/* vn_reference hashtable helpers.  */

struct vn_reference_hasher
{
  typedef vn_reference_s value_type;
  typedef vn_reference_s compare_type;
  static inline hashval_t hash (const value_type *);
  static inline bool equal (const value_type *, const compare_type *);
  static inline void remove (value_type *);
};

/* Return the hashcode for a given reference operation P1.  */

inline hashval_t
vn_reference_hasher::hash (const value_type *vr1)
{
  return vr1->hashcode;
}

inline bool
vn_reference_hasher::equal (const value_type *v, const compare_type *c)
{
  return vn_reference_eq (v, c);
}

inline void
vn_reference_hasher::remove (value_type *v)
{
  free_reference (v);
}

typedef hash_table<vn_reference_hasher> vn_reference_table_type;
typedef vn_reference_table_type::iterator vn_reference_iterator_type;


/* The set of hashtables and alloc_pool's for their items.  */

typedef struct vn_tables_s
{
  vn_nary_op_table_type *nary;
  vn_phi_table_type *phis;
  vn_reference_table_type *references;
  struct obstack nary_obstack;
  alloc_pool phis_pool;
  alloc_pool references_pool;
} *vn_tables_t;


/* vn_constant hashtable helpers.  */

struct vn_constant_hasher : typed_free_remove <vn_constant_s>
{ 
  typedef vn_constant_s value_type;
  typedef vn_constant_s compare_type;
  static inline hashval_t hash (const value_type *);
  static inline bool equal (const value_type *, const compare_type *);
};

/* Hash table hash function for vn_constant_t.  */

inline hashval_t
vn_constant_hasher::hash (const value_type *vc1)
{
  return vc1->hashcode;
}

/* Hash table equality function for vn_constant_t.  */

inline bool
vn_constant_hasher::equal (const value_type *vc1, const compare_type *vc2)
{
  if (vc1->hashcode != vc2->hashcode)
    return false;

  return vn_constant_eq_with_type (vc1->constant, vc2->constant);
}

static hash_table<vn_constant_hasher> *constant_to_value_id;
static bitmap constant_value_ids;


/* Valid hashtables storing information we have proven to be
   correct.  */

static vn_tables_t valid_info;

/* Optimistic hashtables storing information we are making assumptions about
   during iterations.  */

static vn_tables_t optimistic_info;

/* Pointer to the set of hashtables that is currently being used.
   Should always point to either the optimistic_info, or the
   valid_info.  */

static vn_tables_t current_info;


/* Reverse post order index for each basic block.  */

static int *rpo_numbers;

#define SSA_VAL(x) (VN_INFO ((x))->valnum)

/* Return the SSA value of the VUSE x, supporting released VDEFs
   during elimination which will value-number the VDEF to the
   associated VUSE (but not substitute in the whole lattice).  */

static inline tree
vuse_ssa_val (tree x)
{
  if (!x)
    return NULL_TREE;

  do
    {
      x = SSA_VAL (x);
    }
  while (SSA_NAME_IN_FREE_LIST (x));

  return x;
}

/* This represents the top of the VN lattice, which is the universal
   value.  */

tree VN_TOP;

/* Unique counter for our value ids.  */

static unsigned int next_value_id;

/* Next DFS number and the stack for strongly connected component
   detection. */

static unsigned int next_dfs_num;
static vec<tree> sccstack;



/* Table of vn_ssa_aux_t's, one per ssa_name.  The vn_ssa_aux_t objects
   are allocated on an obstack for locality reasons, and to free them
   without looping over the vec.  */

static vec<vn_ssa_aux_t> vn_ssa_aux_table;
static struct obstack vn_ssa_aux_obstack;

/* Return the value numbering information for a given SSA name.  */

vn_ssa_aux_t
VN_INFO (tree name)
{
  vn_ssa_aux_t res = vn_ssa_aux_table[SSA_NAME_VERSION (name)];
  gcc_checking_assert (res);
  return res;
}

/* Set the value numbering info for a given SSA name to a given
   value.  */

static inline void
VN_INFO_SET (tree name, vn_ssa_aux_t value)
{
  vn_ssa_aux_table[SSA_NAME_VERSION (name)] = value;
}

/* Initialize the value numbering info for a given SSA name.
   This should be called just once for every SSA name.  */

vn_ssa_aux_t
VN_INFO_GET (tree name)
{
  vn_ssa_aux_t newinfo;

  newinfo = XOBNEW (&vn_ssa_aux_obstack, struct vn_ssa_aux);
  memset (newinfo, 0, sizeof (struct vn_ssa_aux));
  if (SSA_NAME_VERSION (name) >= vn_ssa_aux_table.length ())
    vn_ssa_aux_table.safe_grow (SSA_NAME_VERSION (name) + 1);
  vn_ssa_aux_table[SSA_NAME_VERSION (name)] = newinfo;
  return newinfo;
}


/* Get the representative expression for the SSA_NAME NAME.  Returns
   the representative SSA_NAME if there is no expression associated with it.  */

tree
vn_get_expr_for (tree name)
{
  vn_ssa_aux_t vn = VN_INFO (name);
  if (vn->valnum == VN_TOP)
    return name;

  /* If the value-number is a constant it is the representative
     expression.  */
  if (TREE_CODE (vn->valnum) != SSA_NAME)
    return vn->valnum;

  /* Get to the information of the value of this SSA_NAME.  */
  vn = VN_INFO (vn->valnum);

  /* If the value-number is a constant it is the representative
     expression.  */
  if (TREE_CODE (vn->valnum) != SSA_NAME)
    return vn->valnum;

  /* Else if we have an expression, return it.  */
  if (vn->expr != NULL_TREE)
    return vn->expr;

  /* If not, return the value-number.  */
  return vn->valnum;
}

/* Return the vn_kind the expression computed by the stmt should be
   associated with.  */

enum vn_kind
vn_get_stmt_kind (gimple stmt)
{
  switch (gimple_code (stmt))
    {
    case GIMPLE_CALL:
      return VN_REFERENCE;
    case GIMPLE_PHI:
      return VN_PHI;
    case GIMPLE_ASSIGN:
      {
	enum tree_code code = gimple_assign_rhs_code (stmt);
	tree rhs1 = gimple_assign_rhs1 (stmt);
	switch (get_gimple_rhs_class (code))
	  {
	  case GIMPLE_UNARY_RHS:
	  case GIMPLE_BINARY_RHS:
	  case GIMPLE_TERNARY_RHS:
	    return VN_NARY;
	  case GIMPLE_SINGLE_RHS:
	    switch (TREE_CODE_CLASS (code))
	      {
	      case tcc_reference:
		/* VOP-less references can go through unary case.  */
		if ((code == REALPART_EXPR
		     || code == IMAGPART_EXPR
		     || code == VIEW_CONVERT_EXPR
		     || code == BIT_FIELD_REF)
		    && TREE_CODE (TREE_OPERAND (rhs1, 0)) == SSA_NAME)
		  return VN_NARY;

		/* Fallthrough.  */
	      case tcc_declaration:
		return VN_REFERENCE;

	      case tcc_constant:
		return VN_CONSTANT;

	      default:
		if (code == ADDR_EXPR)
		  return (is_gimple_min_invariant (rhs1)
			  ? VN_CONSTANT : VN_REFERENCE);
		else if (code == CONSTRUCTOR)
		  return VN_NARY;
		return VN_NONE;
	      }
	  default:
	    return VN_NONE;
	  }
      }
    default:
      return VN_NONE;
    }
}

/* Lookup a value id for CONSTANT and return it.  If it does not
   exist returns 0.  */

unsigned int
get_constant_value_id (tree constant)
{
  vn_constant_s **slot;
  struct vn_constant_s vc;

  vc.hashcode = vn_hash_constant_with_type (constant);
  vc.constant = constant;
  slot = constant_to_value_id->find_slot (&vc, NO_INSERT);
  if (slot)
    return (*slot)->value_id;
  return 0;
}

/* Lookup a value id for CONSTANT, and if it does not exist, create a
   new one and return it.  If it does exist, return it.  */

unsigned int
get_or_alloc_constant_value_id (tree constant)
{
  vn_constant_s **slot;
  struct vn_constant_s vc;
  vn_constant_t vcp;

  vc.hashcode = vn_hash_constant_with_type (constant);
  vc.constant = constant;
  slot = constant_to_value_id->find_slot (&vc, INSERT);
  if (*slot)
    return (*slot)->value_id;

  vcp = XNEW (struct vn_constant_s);
  vcp->hashcode = vc.hashcode;
  vcp->constant = constant;
  vcp->value_id = get_next_value_id ();
  *slot = vcp;
  bitmap_set_bit (constant_value_ids, vcp->value_id);
  return vcp->value_id;
}

/* Return true if V is a value id for a constant.  */

bool
value_id_constant_p (unsigned int v)
{
  return bitmap_bit_p (constant_value_ids, v);
}

/* Compute the hash for a reference operand VRO1.  */

static void
vn_reference_op_compute_hash (const vn_reference_op_t vro1, inchash::hash &hstate)
{
  hstate.add_int (vro1->opcode);
  if (vro1->op0)
    inchash::add_expr (vro1->op0, hstate);
  if (vro1->op1)
    inchash::add_expr (vro1->op1, hstate);
  if (vro1->op2)
    inchash::add_expr (vro1->op2, hstate);
}

/* Compute a hash for the reference operation VR1 and return it.  */

static hashval_t
vn_reference_compute_hash (const vn_reference_t vr1)
{
  inchash::hash hstate;
  hashval_t result;
  int i;
  vn_reference_op_t vro;
  HOST_WIDE_INT off = -1;
  bool deref = false;

  FOR_EACH_VEC_ELT (vr1->operands, i, vro)
    {
      if (vro->opcode == MEM_REF)
	deref = true;
      else if (vro->opcode != ADDR_EXPR)
	deref = false;
      if (vro->off != -1)
	{
	  if (off == -1)
	    off = 0;
	  off += vro->off;
	}
      else
	{
	  if (off != -1
	      && off != 0)
	    hstate.add_int (off);
	  off = -1;
	  if (deref
	      && vro->opcode == ADDR_EXPR)
	    {
	      if (vro->op0)
		{
		  tree op = TREE_OPERAND (vro->op0, 0);
		  hstate.add_int (TREE_CODE (op));
		  inchash::add_expr (op, hstate);
		}
	    }
	  else
	    vn_reference_op_compute_hash (vro, hstate);
	}
    }
  result = hstate.end ();
  /* ??? We would ICE later if we hash instead of adding that in. */
  if (vr1->vuse)
    result += SSA_NAME_VERSION (vr1->vuse);

  return result;
}

/* Return true if reference operations VR1 and VR2 are equivalent.  This
   means they have the same set of operands and vuses.  */

bool
vn_reference_eq (const_vn_reference_t const vr1, const_vn_reference_t const vr2)
{
  unsigned i, j;

  /* Early out if this is not a hash collision.  */
  if (vr1->hashcode != vr2->hashcode)
    return false;

  /* The VOP needs to be the same.  */
  if (vr1->vuse != vr2->vuse)
    return false;

  /* If the operands are the same we are done.  */
  if (vr1->operands == vr2->operands)
    return true;

  if (!expressions_equal_p (TYPE_SIZE (vr1->type), TYPE_SIZE (vr2->type)))
    return false;

  if (INTEGRAL_TYPE_P (vr1->type)
      && INTEGRAL_TYPE_P (vr2->type))
    {
      if (TYPE_PRECISION (vr1->type) != TYPE_PRECISION (vr2->type))
	return false;
    }
  else if (INTEGRAL_TYPE_P (vr1->type)
	   && (TYPE_PRECISION (vr1->type)
	       != TREE_INT_CST_LOW (TYPE_SIZE (vr1->type))))
    return false;
  else if (INTEGRAL_TYPE_P (vr2->type)
	   && (TYPE_PRECISION (vr2->type)
	       != TREE_INT_CST_LOW (TYPE_SIZE (vr2->type))))
    return false;

  i = 0;
  j = 0;
  do
    {
      HOST_WIDE_INT off1 = 0, off2 = 0;
      vn_reference_op_t vro1, vro2;
      vn_reference_op_s tem1, tem2;
      bool deref1 = false, deref2 = false;
      for (; vr1->operands.iterate (i, &vro1); i++)
	{
	  if (vro1->opcode == MEM_REF)
	    deref1 = true;
	  if (vro1->off == -1)
	    break;
	  off1 += vro1->off;
	}
      for (; vr2->operands.iterate (j, &vro2); j++)
	{
	  if (vro2->opcode == MEM_REF)
	    deref2 = true;
	  if (vro2->off == -1)
	    break;
	  off2 += vro2->off;
	}
      if (off1 != off2)
	return false;
      if (deref1 && vro1->opcode == ADDR_EXPR)
	{
	  memset (&tem1, 0, sizeof (tem1));
	  tem1.op0 = TREE_OPERAND (vro1->op0, 0);
	  tem1.type = TREE_TYPE (tem1.op0);
	  tem1.opcode = TREE_CODE (tem1.op0);
	  vro1 = &tem1;
	  deref1 = false;
	}
      if (deref2 && vro2->opcode == ADDR_EXPR)
	{
	  memset (&tem2, 0, sizeof (tem2));
	  tem2.op0 = TREE_OPERAND (vro2->op0, 0);
	  tem2.type = TREE_TYPE (tem2.op0);
	  tem2.opcode = TREE_CODE (tem2.op0);
	  vro2 = &tem2;
	  deref2 = false;
	}
      if (deref1 != deref2)
	return false;
      if (!vn_reference_op_eq (vro1, vro2))
	return false;
      ++j;
      ++i;
    }
  while (vr1->operands.length () != i
	 || vr2->operands.length () != j);

  return true;
}

/* Copy the operations present in load/store REF into RESULT, a vector of
   vn_reference_op_s's.  */

static void
copy_reference_ops_from_ref (tree ref, vec<vn_reference_op_s> *result)
{
  if (TREE_CODE (ref) == TARGET_MEM_REF)
    {
      vn_reference_op_s temp;

      result->reserve (3);

      memset (&temp, 0, sizeof (temp));
      temp.type = TREE_TYPE (ref);
      temp.opcode = TREE_CODE (ref);
      temp.op0 = TMR_INDEX (ref);
      temp.op1 = TMR_STEP (ref);
      temp.op2 = TMR_OFFSET (ref);
      temp.off = -1;
      result->quick_push (temp);

      memset (&temp, 0, sizeof (temp));
      temp.type = NULL_TREE;
      temp.opcode = ERROR_MARK;
      temp.op0 = TMR_INDEX2 (ref);
      temp.off = -1;
      result->quick_push (temp);

      memset (&temp, 0, sizeof (temp));
      temp.type = NULL_TREE;
      temp.opcode = TREE_CODE (TMR_BASE (ref));
      temp.op0 = TMR_BASE (ref);
      temp.off = -1;
      result->quick_push (temp);
      return;
    }

  /* For non-calls, store the information that makes up the address.  */
  tree orig = ref;
  while (ref)
    {
      vn_reference_op_s temp;

      memset (&temp, 0, sizeof (temp));
      temp.type = TREE_TYPE (ref);
      temp.opcode = TREE_CODE (ref);
      temp.off = -1;

      switch (temp.opcode)
	{
	case MODIFY_EXPR:
	  temp.op0 = TREE_OPERAND (ref, 1);
	  break;
	case WITH_SIZE_EXPR:
	  temp.op0 = TREE_OPERAND (ref, 1);
	  temp.off = 0;
	  break;
	case MEM_REF:
	  /* The base address gets its own vn_reference_op_s structure.  */
	  temp.op0 = TREE_OPERAND (ref, 1);
	  if (tree_fits_shwi_p (TREE_OPERAND (ref, 1)))
	    temp.off = tree_to_shwi (TREE_OPERAND (ref, 1));
	  break;
	case BIT_FIELD_REF:
	  /* Record bits and position.  */
	  temp.op0 = TREE_OPERAND (ref, 1);
	  temp.op1 = TREE_OPERAND (ref, 2);
	  break;
	case COMPONENT_REF:
	  /* The field decl is enough to unambiguously specify the field,
	     a matching type is not necessary and a mismatching type
	     is always a spurious difference.  */
	  temp.type = NULL_TREE;
	  temp.op0 = TREE_OPERAND (ref, 1);
	  temp.op1 = TREE_OPERAND (ref, 2);
	  {
	    tree this_offset = component_ref_field_offset (ref);
	    if (this_offset
		&& TREE_CODE (this_offset) == INTEGER_CST)
	      {
		tree bit_offset = DECL_FIELD_BIT_OFFSET (TREE_OPERAND (ref, 1));
		if (TREE_INT_CST_LOW (bit_offset) % BITS_PER_UNIT == 0)
		  {
		    offset_int off
		      = (wi::to_offset (this_offset)
			 + wi::lrshift (wi::to_offset (bit_offset),
					LOG2_BITS_PER_UNIT));
		    if (wi::fits_shwi_p (off)
			/* Probibit value-numbering zero offset components
			   of addresses the same before the pass folding
			   __builtin_object_size had a chance to run
			   (checking cfun->after_inlining does the
			   trick here).  */
			&& (TREE_CODE (orig) != ADDR_EXPR
			    || off != 0
			    || cfun->after_inlining))
		      temp.off = off.to_shwi ();
		  }
	      }
	  }
	  break;
	case ARRAY_RANGE_REF:
	case ARRAY_REF:
	  /* Record index as operand.  */
	  temp.op0 = TREE_OPERAND (ref, 1);
	  /* Always record lower bounds and element size.  */
	  temp.op1 = array_ref_low_bound (ref);
	  temp.op2 = array_ref_element_size (ref);
	  if (TREE_CODE (temp.op0) == INTEGER_CST
	      && TREE_CODE (temp.op1) == INTEGER_CST
	      && TREE_CODE (temp.op2) == INTEGER_CST)
	    {
	      offset_int off = ((wi::to_offset (temp.op0)
				 - wi::to_offset (temp.op1))
				* wi::to_offset (temp.op2));
	      if (wi::fits_shwi_p (off))
		temp.off = off.to_shwi();
	    }
	  break;
	case VAR_DECL:
	  if (DECL_HARD_REGISTER (ref))
	    {
	      temp.op0 = ref;
	      break;
	    }
	  /* Fallthru.  */
	case PARM_DECL:
	case CONST_DECL:
	case RESULT_DECL:
	  /* Canonicalize decls to MEM[&decl] which is what we end up with
	     when valueizing MEM[ptr] with ptr = &decl.  */
	  temp.opcode = MEM_REF;
	  temp.op0 = build_int_cst (build_pointer_type (TREE_TYPE (ref)), 0);
	  temp.off = 0;
	  result->safe_push (temp);
	  temp.opcode = ADDR_EXPR;
	  temp.op0 = build1 (ADDR_EXPR, TREE_TYPE (temp.op0), ref);
	  temp.type = TREE_TYPE (temp.op0);
	  temp.off = -1;
	  break;
	case STRING_CST:
	case INTEGER_CST:
	case COMPLEX_CST:
	case VECTOR_CST:
	case REAL_CST:
	case FIXED_CST:
	case CONSTRUCTOR:
	case SSA_NAME:
	  temp.op0 = ref;
	  break;
	case ADDR_EXPR:
	  if (is_gimple_min_invariant (ref))
	    {
	      temp.op0 = ref;
	      break;
	    }
	  break;
	  /* These are only interesting for their operands, their
	     existence, and their type.  They will never be the last
	     ref in the chain of references (IE they require an
	     operand), so we don't have to put anything
	     for op* as it will be handled by the iteration  */
	case REALPART_EXPR:
	case VIEW_CONVERT_EXPR:
	  temp.off = 0;
	  break;
	case IMAGPART_EXPR:
	  /* This is only interesting for its constant offset.  */
	  temp.off = TREE_INT_CST_LOW (TYPE_SIZE_UNIT (TREE_TYPE (ref)));
	  break;
	default:
	  gcc_unreachable ();
	}
      result->safe_push (temp);

      if (REFERENCE_CLASS_P (ref)
	  || TREE_CODE (ref) == MODIFY_EXPR
	  || TREE_CODE (ref) == WITH_SIZE_EXPR
	  || (TREE_CODE (ref) == ADDR_EXPR
	      && !is_gimple_min_invariant (ref)))
	ref = TREE_OPERAND (ref, 0);
      else
	ref = NULL_TREE;
    }
}

/* Build a alias-oracle reference abstraction in *REF from the vn_reference
   operands in *OPS, the reference alias set SET and the reference type TYPE.
   Return true if something useful was produced.  */

bool
ao_ref_init_from_vn_reference (ao_ref *ref,
			       alias_set_type set, tree type,
			       vec<vn_reference_op_s> ops)
{
  vn_reference_op_t op;
  unsigned i;
  tree base = NULL_TREE;
  tree *op0_p = &base;
  HOST_WIDE_INT offset = 0;
  HOST_WIDE_INT max_size;
  HOST_WIDE_INT size = -1;
  tree size_tree = NULL_TREE;
  alias_set_type base_alias_set = -1;

  /* First get the final access size from just the outermost expression.  */
  op = &ops[0];
  if (op->opcode == COMPONENT_REF)
    size_tree = DECL_SIZE (op->op0);
  else if (op->opcode == BIT_FIELD_REF)
    size_tree = op->op0;
  else
    {
      machine_mode mode = TYPE_MODE (type);
      if (mode == BLKmode)
	size_tree = TYPE_SIZE (type);
      else
        size = GET_MODE_BITSIZE (mode);
    }
  if (size_tree != NULL_TREE)
    {
      if (!tree_fits_uhwi_p (size_tree))
	size = -1;
      else
	size = tree_to_uhwi (size_tree);
    }

  /* Initially, maxsize is the same as the accessed element size.
     In the following it will only grow (or become -1).  */
  max_size = size;

  /* Compute cumulative bit-offset for nested component-refs and array-refs,
     and find the ultimate containing object.  */
  FOR_EACH_VEC_ELT (ops, i, op)
    {
      switch (op->opcode)
	{
	/* These may be in the reference ops, but we cannot do anything
	   sensible with them here.  */
	case ADDR_EXPR:
	  /* Apart from ADDR_EXPR arguments to MEM_REF.  */
	  if (base != NULL_TREE
	      && TREE_CODE (base) == MEM_REF
	      && op->op0
	      && DECL_P (TREE_OPERAND (op->op0, 0)))
	    {
	      vn_reference_op_t pop = &ops[i-1];
	      base = TREE_OPERAND (op->op0, 0);
	      if (pop->off == -1)
		{
		  max_size = -1;
		  offset = 0;
		}
	      else
		offset += pop->off * BITS_PER_UNIT;
	      op0_p = NULL;
	      break;
	    }
	  /* Fallthru.  */
	case CALL_EXPR:
	  return false;

	/* Record the base objects.  */
	case MEM_REF:
	  base_alias_set = get_deref_alias_set (op->op0);
	  *op0_p = build2 (MEM_REF, op->type,
			   NULL_TREE, op->op0);
	  op0_p = &TREE_OPERAND (*op0_p, 0);
	  break;

	case VAR_DECL:
	case PARM_DECL:
	case RESULT_DECL:
	case SSA_NAME:
	  *op0_p = op->op0;
	  op0_p = NULL;
	  break;

	/* And now the usual component-reference style ops.  */
	case BIT_FIELD_REF:
	  offset += tree_to_shwi (op->op1);
	  break;

	case COMPONENT_REF:
	  {
	    tree field = op->op0;
	    /* We do not have a complete COMPONENT_REF tree here so we
	       cannot use component_ref_field_offset.  Do the interesting
	       parts manually.  */

	    if (op->op1
		|| !tree_fits_uhwi_p (DECL_FIELD_OFFSET (field)))
	      max_size = -1;
	    else
	      {
		offset += (tree_to_uhwi (DECL_FIELD_OFFSET (field))
			   * BITS_PER_UNIT);
		offset += TREE_INT_CST_LOW (DECL_FIELD_BIT_OFFSET (field));
	      }
	    break;
	  }

	case ARRAY_RANGE_REF:
	case ARRAY_REF:
	  /* We recorded the lower bound and the element size.  */
	  if (!tree_fits_shwi_p (op->op0)
	      || !tree_fits_shwi_p (op->op1)
	      || !tree_fits_shwi_p (op->op2))
	    max_size = -1;
	  else
	    {
	      HOST_WIDE_INT hindex = tree_to_shwi (op->op0);
	      hindex -= tree_to_shwi (op->op1);
	      hindex *= tree_to_shwi (op->op2);
	      hindex *= BITS_PER_UNIT;
	      offset += hindex;
	    }
	  break;

	case REALPART_EXPR:
	  break;

	case IMAGPART_EXPR:
	  offset += size;
	  break;

	case VIEW_CONVERT_EXPR:
	  break;

	case STRING_CST:
	case INTEGER_CST:
	case COMPLEX_CST:
	case VECTOR_CST:
	case REAL_CST:
	case CONSTRUCTOR:
	case CONST_DECL:
	  return false;

	default:
	  return false;
	}
    }

  if (base == NULL_TREE)
    return false;

  ref->ref = NULL_TREE;
  ref->base = base;
  ref->offset = offset;
  ref->size = size;
  ref->max_size = max_size;
  ref->ref_alias_set = set;
  if (base_alias_set != -1)
    ref->base_alias_set = base_alias_set;
  else
    ref->base_alias_set = get_alias_set (base);
  /* We discount volatiles from value-numbering elsewhere.  */
  ref->volatile_p = false;

  return true;
}

/* Copy the operations present in load/store/call REF into RESULT, a vector of
   vn_reference_op_s's.  */

static void
copy_reference_ops_from_call (gcall *call,
			      vec<vn_reference_op_s> *result)
{
  vn_reference_op_s temp;
  unsigned i;
  tree lhs = gimple_call_lhs (call);
  int lr;

  /* If 2 calls have a different non-ssa lhs, vdef value numbers should be
     different.  By adding the lhs here in the vector, we ensure that the
     hashcode is different, guaranteeing a different value number.  */
  if (lhs && TREE_CODE (lhs) != SSA_NAME)
    {
      memset (&temp, 0, sizeof (temp));
      temp.opcode = MODIFY_EXPR;
      temp.type = TREE_TYPE (lhs);
      temp.op0 = lhs;
      temp.off = -1;
      result->safe_push (temp);
    }

  /* Copy the type, opcode, function, static chain and EH region, if any.  */
  memset (&temp, 0, sizeof (temp));
  temp.type = gimple_call_return_type (call);
  temp.opcode = CALL_EXPR;
  temp.op0 = gimple_call_fn (call);
  temp.op1 = gimple_call_chain (call);
  if (stmt_could_throw_p (call) && (lr = lookup_stmt_eh_lp (call)) > 0)
    temp.op2 = size_int (lr);
  temp.off = -1;
  if (gimple_call_with_bounds_p (call))
    temp.with_bounds = 1;
  result->safe_push (temp);

  /* Copy the call arguments.  As they can be references as well,
     just chain them together.  */
  for (i = 0; i < gimple_call_num_args (call); ++i)
    {
      tree callarg = gimple_call_arg (call, i);
      copy_reference_ops_from_ref (callarg, result);
    }
}

/* Fold *& at position *I_P in a vn_reference_op_s vector *OPS.  Updates
   *I_P to point to the last element of the replacement.  */
void
vn_reference_fold_indirect (vec<vn_reference_op_s> *ops,
			    unsigned int *i_p)
{
  unsigned int i = *i_p;
  vn_reference_op_t op = &(*ops)[i];
  vn_reference_op_t mem_op = &(*ops)[i - 1];
  tree addr_base;
  HOST_WIDE_INT addr_offset = 0;

  /* The only thing we have to do is from &OBJ.foo.bar add the offset
     from .foo.bar to the preceding MEM_REF offset and replace the
     address with &OBJ.  */
  addr_base = get_addr_base_and_unit_offset (TREE_OPERAND (op->op0, 0),
					     &addr_offset);
  gcc_checking_assert (addr_base && TREE_CODE (addr_base) != MEM_REF);
  if (addr_base != TREE_OPERAND (op->op0, 0))
    {
      offset_int off = offset_int::from (mem_op->op0, SIGNED);
      off += addr_offset;
      mem_op->op0 = wide_int_to_tree (TREE_TYPE (mem_op->op0), off);
      op->op0 = build_fold_addr_expr (addr_base);
      if (tree_fits_shwi_p (mem_op->op0))
	mem_op->off = tree_to_shwi (mem_op->op0);
      else
	mem_op->off = -1;
    }
}

/* Fold *& at position *I_P in a vn_reference_op_s vector *OPS.  Updates
   *I_P to point to the last element of the replacement.  */
static void
vn_reference_maybe_forwprop_address (vec<vn_reference_op_s> *ops,
				     unsigned int *i_p)
{
  unsigned int i = *i_p;
  vn_reference_op_t op = &(*ops)[i];
  vn_reference_op_t mem_op = &(*ops)[i - 1];
  gimple def_stmt;
  enum tree_code code;
  offset_int off;

  def_stmt = SSA_NAME_DEF_STMT (op->op0);
  if (!is_gimple_assign (def_stmt))
    return;

  code = gimple_assign_rhs_code (def_stmt);
  if (code != ADDR_EXPR
      && code != POINTER_PLUS_EXPR)
    return;

  off = offset_int::from (mem_op->op0, SIGNED);

  /* The only thing we have to do is from &OBJ.foo.bar add the offset
     from .foo.bar to the preceding MEM_REF offset and replace the
     address with &OBJ.  */
  if (code == ADDR_EXPR)
    {
      tree addr, addr_base;
      HOST_WIDE_INT addr_offset;

      addr = gimple_assign_rhs1 (def_stmt);
      addr_base = get_addr_base_and_unit_offset (TREE_OPERAND (addr, 0),
						 &addr_offset);
      if (!addr_base
	  || TREE_CODE (addr_base) != MEM_REF)
	return;

      off += addr_offset;
      off += mem_ref_offset (addr_base);
      op->op0 = TREE_OPERAND (addr_base, 0);
    }
  else
    {
      tree ptr, ptroff;
      ptr = gimple_assign_rhs1 (def_stmt);
      ptroff = gimple_assign_rhs2 (def_stmt);
      if (TREE_CODE (ptr) != SSA_NAME
	  || TREE_CODE (ptroff) != INTEGER_CST)
	return;

      off += wi::to_offset (ptroff);
      op->op0 = ptr;
    }

  mem_op->op0 = wide_int_to_tree (TREE_TYPE (mem_op->op0), off);
  if (tree_fits_shwi_p (mem_op->op0))
    mem_op->off = tree_to_shwi (mem_op->op0);
  else
    mem_op->off = -1;
  if (TREE_CODE (op->op0) == SSA_NAME)
    op->op0 = SSA_VAL (op->op0);
  if (TREE_CODE (op->op0) != SSA_NAME)
    op->opcode = TREE_CODE (op->op0);

  /* And recurse.  */
  if (TREE_CODE (op->op0) == SSA_NAME)
    vn_reference_maybe_forwprop_address (ops, i_p);
  else if (TREE_CODE (op->op0) == ADDR_EXPR)
    vn_reference_fold_indirect (ops, i_p);
}

/* Optimize the reference REF to a constant if possible or return
   NULL_TREE if not.  */

tree
fully_constant_vn_reference_p (vn_reference_t ref)
{
  vec<vn_reference_op_s> operands = ref->operands;
  vn_reference_op_t op;

  /* Try to simplify the translated expression if it is
     a call to a builtin function with at most two arguments.  */
  op = &operands[0];
  if (op->opcode == CALL_EXPR
      && TREE_CODE (op->op0) == ADDR_EXPR
      && TREE_CODE (TREE_OPERAND (op->op0, 0)) == FUNCTION_DECL
      && DECL_BUILT_IN_CLASS (TREE_OPERAND (op->op0, 0)) == BUILT_IN_NORMAL
      && operands.length () >= 2
      && operands.length () <= 3)
    {
      vn_reference_op_t arg0, arg1 = NULL;
      bool anyconst = false;
      arg0 = &operands[1];
      if (operands.length () > 2)
	arg1 = &operands[2];
      if (TREE_CODE_CLASS (arg0->opcode) == tcc_constant
	  || (arg0->opcode == ADDR_EXPR
	      && is_gimple_min_invariant (arg0->op0)))
	anyconst = true;
      if (arg1
	  && (TREE_CODE_CLASS (arg1->opcode) == tcc_constant
	      || (arg1->opcode == ADDR_EXPR
		  && is_gimple_min_invariant (arg1->op0))))
	anyconst = true;
      if (anyconst)
	{
	  enum built_in_function fcode
	    = DECL_FUNCTION_CODE (TREE_OPERAND (op->op0, 0));
	  tree folded;
	  if (arg1)
	    folded = gimple_simplify (fcode, op->type, arg0->op0, arg1->op0,
				      NULL, vn_valueize);
	  else
	    folded = gimple_simplify (fcode, op->type, arg0->op0,
				      NULL, vn_valueize);
	  if (folded
	      && is_gimple_min_invariant (folded))
	    return folded;
	}
    }

  /* Simplify reads from constants or constant initializers.  */
  else if (BITS_PER_UNIT == 8
	   && is_gimple_reg_type (ref->type)
	   && (!INTEGRAL_TYPE_P (ref->type)
	       || TYPE_PRECISION (ref->type) % BITS_PER_UNIT == 0))
    {
      HOST_WIDE_INT off = 0;
      HOST_WIDE_INT size = tree_to_shwi (TYPE_SIZE (ref->type));
      if (size % BITS_PER_UNIT != 0
	  || size > MAX_BITSIZE_MODE_ANY_MODE)
	return NULL_TREE;
      size /= BITS_PER_UNIT;
      unsigned i;
      for (i = 0; i < operands.length (); ++i)
	{
	  if (operands[i].off == -1)
	    return NULL_TREE;
	  off += operands[i].off;
	  if (operands[i].opcode == MEM_REF)
	    {
	      ++i;
	      break;
	    }
	}
      vn_reference_op_t base = &operands[--i];
      tree ctor = error_mark_node;
      tree decl = NULL_TREE;
      if (TREE_CODE_CLASS (base->opcode) == tcc_constant)
	ctor = base->op0;
      else if (base->opcode == MEM_REF
	       && base[1].opcode == ADDR_EXPR
	       && (TREE_CODE (TREE_OPERAND (base[1].op0, 0)) == VAR_DECL
		   || TREE_CODE (TREE_OPERAND (base[1].op0, 0)) == CONST_DECL))
	{
	  decl = TREE_OPERAND (base[1].op0, 0);
	  ctor = ctor_for_folding (decl);
	}
      if (ctor == NULL_TREE)
	return build_zero_cst (ref->type);
      else if (ctor != error_mark_node)
	{
	  if (decl)
	    {
	      tree res = fold_ctor_reference (ref->type, ctor,
					      off * BITS_PER_UNIT,
					      size * BITS_PER_UNIT, decl);
	      if (res)
		{
		  STRIP_USELESS_TYPE_CONVERSION (res);
		  if (is_gimple_min_invariant (res))
		    return res;
		}
	    }
	  else
	    {
	      unsigned char buf[MAX_BITSIZE_MODE_ANY_MODE / BITS_PER_UNIT];
	      if (native_encode_expr (ctor, buf, size, off) > 0)
		return native_interpret_expr (ref->type, buf, size);
	    }
	}
    }

  return NULL_TREE;
}

/* Transform any SSA_NAME's in a vector of vn_reference_op_s
   structures into their value numbers.  This is done in-place, and
   the vector passed in is returned.  *VALUEIZED_ANYTHING will specify
   whether any operands were valueized.  */

static vec<vn_reference_op_s> 
valueize_refs_1 (vec<vn_reference_op_s> orig, bool *valueized_anything)
{
  vn_reference_op_t vro;
  unsigned int i;

  *valueized_anything = false;

  FOR_EACH_VEC_ELT (orig, i, vro)
    {
      if (vro->opcode == SSA_NAME
	  || (vro->op0 && TREE_CODE (vro->op0) == SSA_NAME))
	{
	  tree tem = SSA_VAL (vro->op0);
	  if (tem != vro->op0)
	    {
	      *valueized_anything = true;
	      vro->op0 = tem;
	    }
	  /* If it transforms from an SSA_NAME to a constant, update
	     the opcode.  */
	  if (TREE_CODE (vro->op0) != SSA_NAME && vro->opcode == SSA_NAME)
	    vro->opcode = TREE_CODE (vro->op0);
	}
      if (vro->op1 && TREE_CODE (vro->op1) == SSA_NAME)
	{
	  tree tem = SSA_VAL (vro->op1);
	  if (tem != vro->op1)
	    {
	      *valueized_anything = true;
	      vro->op1 = tem;
	    }
	}
      if (vro->op2 && TREE_CODE (vro->op2) == SSA_NAME)
	{
	  tree tem = SSA_VAL (vro->op2);
	  if (tem != vro->op2)
	    {
	      *valueized_anything = true;
	      vro->op2 = tem;
	    }
	}
      /* If it transforms from an SSA_NAME to an address, fold with
	 a preceding indirect reference.  */
      if (i > 0
	  && vro->op0
	  && TREE_CODE (vro->op0) == ADDR_EXPR
	  && orig[i - 1].opcode == MEM_REF)
	vn_reference_fold_indirect (&orig, &i);
      else if (i > 0
	       && vro->opcode == SSA_NAME
	       && orig[i - 1].opcode == MEM_REF)
	vn_reference_maybe_forwprop_address (&orig, &i);
      /* If it transforms a non-constant ARRAY_REF into a constant
	 one, adjust the constant offset.  */
      else if (vro->opcode == ARRAY_REF
	       && vro->off == -1
	       && TREE_CODE (vro->op0) == INTEGER_CST
	       && TREE_CODE (vro->op1) == INTEGER_CST
	       && TREE_CODE (vro->op2) == INTEGER_CST)
	{
	  offset_int off = ((wi::to_offset (vro->op0)
			     - wi::to_offset (vro->op1))
			    * wi::to_offset (vro->op2));
	  if (wi::fits_shwi_p (off))
	    vro->off = off.to_shwi ();
	}
    }

  return orig;
}

static vec<vn_reference_op_s> 
valueize_refs (vec<vn_reference_op_s> orig)
{
  bool tem;
  return valueize_refs_1 (orig, &tem);
}

static vec<vn_reference_op_s> shared_lookup_references;

/* Create a vector of vn_reference_op_s structures from REF, a
   REFERENCE_CLASS_P tree.  The vector is shared among all callers of
   this function.  *VALUEIZED_ANYTHING will specify whether any
   operands were valueized.  */

static vec<vn_reference_op_s> 
valueize_shared_reference_ops_from_ref (tree ref, bool *valueized_anything)
{
  if (!ref)
    return vNULL;
  shared_lookup_references.truncate (0);
  copy_reference_ops_from_ref (ref, &shared_lookup_references);
  shared_lookup_references = valueize_refs_1 (shared_lookup_references,
					      valueized_anything);
  return shared_lookup_references;
}

/* Create a vector of vn_reference_op_s structures from CALL, a
   call statement.  The vector is shared among all callers of
   this function.  */

static vec<vn_reference_op_s> 
valueize_shared_reference_ops_from_call (gcall *call)
{
  if (!call)
    return vNULL;
  shared_lookup_references.truncate (0);
  copy_reference_ops_from_call (call, &shared_lookup_references);
  shared_lookup_references = valueize_refs (shared_lookup_references);
  return shared_lookup_references;
}

/* Lookup a SCCVN reference operation VR in the current hash table.
   Returns the resulting value number if it exists in the hash table,
   NULL_TREE otherwise.  VNRESULT will be filled in with the actual
   vn_reference_t stored in the hashtable if something is found.  */

static tree
vn_reference_lookup_1 (vn_reference_t vr, vn_reference_t *vnresult)
{
  vn_reference_s **slot;
  hashval_t hash;

  hash = vr->hashcode;
  slot = current_info->references->find_slot_with_hash (vr, hash, NO_INSERT);
  if (!slot && current_info == optimistic_info)
    slot = valid_info->references->find_slot_with_hash (vr, hash, NO_INSERT);
  if (slot)
    {
      if (vnresult)
	*vnresult = (vn_reference_t)*slot;
      return ((vn_reference_t)*slot)->result;
    }

  return NULL_TREE;
}

static tree *last_vuse_ptr;
static vn_lookup_kind vn_walk_kind;
static vn_lookup_kind default_vn_walk_kind;

/* Callback for walk_non_aliased_vuses.  Adjusts the vn_reference_t VR_
   with the current VUSE and performs the expression lookup.  */

static void *
vn_reference_lookup_2 (ao_ref *op ATTRIBUTE_UNUSED, tree vuse,
		       unsigned int cnt, void *vr_)
{
  vn_reference_t vr = (vn_reference_t)vr_;
  vn_reference_s **slot;
  hashval_t hash;

  /* This bounds the stmt walks we perform on reference lookups
     to O(1) instead of O(N) where N is the number of dominating
     stores.  */
  if (cnt > (unsigned) PARAM_VALUE (PARAM_SCCVN_MAX_ALIAS_QUERIES_PER_ACCESS))
    return (void *)-1;

  if (last_vuse_ptr)
    *last_vuse_ptr = vuse;

  /* Fixup vuse and hash.  */
  if (vr->vuse)
    vr->hashcode = vr->hashcode - SSA_NAME_VERSION (vr->vuse);
  vr->vuse = vuse_ssa_val (vuse);
  if (vr->vuse)
    vr->hashcode = vr->hashcode + SSA_NAME_VERSION (vr->vuse);

  hash = vr->hashcode;
  slot = current_info->references->find_slot_with_hash (vr, hash, NO_INSERT);
  if (!slot && current_info == optimistic_info)
    slot = valid_info->references->find_slot_with_hash (vr, hash, NO_INSERT);
  if (slot)
    return *slot;

  return NULL;
}

/* Lookup an existing or insert a new vn_reference entry into the
   value table for the VUSE, SET, TYPE, OPERANDS reference which
   has the value VALUE which is either a constant or an SSA name.  */

static vn_reference_t
vn_reference_lookup_or_insert_for_pieces (tree vuse,
					  alias_set_type set,
					  tree type,
					  vec<vn_reference_op_s,
					        va_heap> operands,
					  tree value)
{
  struct vn_reference_s vr1;
  vn_reference_t result;
  unsigned value_id;
  vr1.vuse = vuse;
  vr1.operands = operands;
  vr1.type = type;
  vr1.set = set;
  vr1.hashcode = vn_reference_compute_hash (&vr1);
  if (vn_reference_lookup_1 (&vr1, &result))
    return result;
  if (TREE_CODE (value) == SSA_NAME)
    value_id = VN_INFO (value)->value_id;
  else
    value_id = get_or_alloc_constant_value_id (value);
  return vn_reference_insert_pieces (vuse, set, type,
				     operands.copy (), value, value_id);
}

/* Callback for walk_non_aliased_vuses.  Tries to perform a lookup
   from the statement defining VUSE and if not successful tries to
   translate *REFP and VR_ through an aggregate copy at the definition
   of VUSE.  */

static void *
vn_reference_lookup_3 (ao_ref *ref, tree vuse, void *vr_,
		       bool disambiguate_only)
{
  vn_reference_t vr = (vn_reference_t)vr_;
  gimple def_stmt = SSA_NAME_DEF_STMT (vuse);
  tree base;
  HOST_WIDE_INT offset, maxsize;
  static vec<vn_reference_op_s>
    lhs_ops = vNULL;
  ao_ref lhs_ref;
  bool lhs_ref_ok = false;

  /* First try to disambiguate after value-replacing in the definitions LHS.  */
  if (is_gimple_assign (def_stmt))
    {
      vec<vn_reference_op_s> tem;
      tree lhs = gimple_assign_lhs (def_stmt);
      bool valueized_anything = false;
      /* Avoid re-allocation overhead.  */
      lhs_ops.truncate (0);
      copy_reference_ops_from_ref (lhs, &lhs_ops);
      tem = lhs_ops;
      lhs_ops = valueize_refs_1 (lhs_ops, &valueized_anything);
      gcc_assert (lhs_ops == tem);
      if (valueized_anything)
	{
	  lhs_ref_ok = ao_ref_init_from_vn_reference (&lhs_ref,
						      get_alias_set (lhs),
						      TREE_TYPE (lhs), lhs_ops);
	  if (lhs_ref_ok
	      && !refs_may_alias_p_1 (ref, &lhs_ref, true))
	    return NULL;
	}
      else
	{
	  ao_ref_init (&lhs_ref, lhs);
	  lhs_ref_ok = true;
	}
    }
  else if (gimple_call_builtin_p (def_stmt, BUILT_IN_NORMAL)
	   && gimple_call_num_args (def_stmt) <= 4)
    {
      /* For builtin calls valueize its arguments and call the
         alias oracle again.  Valueization may improve points-to
	 info of pointers and constify size and position arguments.
	 Originally this was motivated by PR61034 which has
	 conditional calls to free falsely clobbering ref because
	 of imprecise points-to info of the argument.  */
      tree oldargs[4];
      bool valueized_anything = false;
      for (unsigned i = 0; i < gimple_call_num_args (def_stmt); ++i)
	{
	  oldargs[i] = gimple_call_arg (def_stmt, i);
	  if (TREE_CODE (oldargs[i]) == SSA_NAME
	      && VN_INFO (oldargs[i])->valnum != oldargs[i])
	    {
	      gimple_call_set_arg (def_stmt, i, VN_INFO (oldargs[i])->valnum);
	      valueized_anything = true;
	    }
	}
      if (valueized_anything)
	{
	  bool res = call_may_clobber_ref_p_1 (as_a <gcall *> (def_stmt),
					       ref);
	  for (unsigned i = 0; i < gimple_call_num_args (def_stmt); ++i)
	    gimple_call_set_arg (def_stmt, i, oldargs[i]);
	  if (!res)
	    return NULL;
	}
    }

  if (disambiguate_only)
    return (void *)-1;

  base = ao_ref_base (ref);
  offset = ref->offset;
  maxsize = ref->max_size;

  /* If we cannot constrain the size of the reference we cannot
     test if anything kills it.  */
  if (maxsize == -1)
    return (void *)-1;

  /* We can't deduce anything useful from clobbers.  */
  if (gimple_clobber_p (def_stmt))
    return (void *)-1;

  /* def_stmt may-defs *ref.  See if we can derive a value for *ref
     from that definition.
     1) Memset.  */
  if (is_gimple_reg_type (vr->type)
      && gimple_call_builtin_p (def_stmt, BUILT_IN_MEMSET)
      && integer_zerop (gimple_call_arg (def_stmt, 1))
      && tree_fits_uhwi_p (gimple_call_arg (def_stmt, 2))
      && TREE_CODE (gimple_call_arg (def_stmt, 0)) == ADDR_EXPR)
    {
      tree ref2 = TREE_OPERAND (gimple_call_arg (def_stmt, 0), 0);
      tree base2;
      HOST_WIDE_INT offset2, size2, maxsize2;
      base2 = get_ref_base_and_extent (ref2, &offset2, &size2, &maxsize2);
      size2 = tree_to_uhwi (gimple_call_arg (def_stmt, 2)) * 8;
      if ((unsigned HOST_WIDE_INT)size2 / 8
	  == tree_to_uhwi (gimple_call_arg (def_stmt, 2))
	  && maxsize2 != -1
	  && operand_equal_p (base, base2, 0)
	  && offset2 <= offset
	  && offset2 + size2 >= offset + maxsize)
	{
	  tree val = build_zero_cst (vr->type);
	  return vn_reference_lookup_or_insert_for_pieces
	           (vuse, vr->set, vr->type, vr->operands, val);
	}
    }

  /* 2) Assignment from an empty CONSTRUCTOR.  */
  else if (is_gimple_reg_type (vr->type)
	   && gimple_assign_single_p (def_stmt)
	   && gimple_assign_rhs_code (def_stmt) == CONSTRUCTOR
	   && CONSTRUCTOR_NELTS (gimple_assign_rhs1 (def_stmt)) == 0)
    {
      tree base2;
      HOST_WIDE_INT offset2, size2, maxsize2;
      base2 = get_ref_base_and_extent (gimple_assign_lhs (def_stmt),
				       &offset2, &size2, &maxsize2);
      if (maxsize2 != -1
	  && operand_equal_p (base, base2, 0)
	  && offset2 <= offset
	  && offset2 + size2 >= offset + maxsize)
	{
	  tree val = build_zero_cst (vr->type);
	  return vn_reference_lookup_or_insert_for_pieces
	           (vuse, vr->set, vr->type, vr->operands, val);
	}
    }

  /* 3) Assignment from a constant.  We can use folds native encode/interpret
     routines to extract the assigned bits.  */
  else if (vn_walk_kind == VN_WALKREWRITE
	   && CHAR_BIT == 8 && BITS_PER_UNIT == 8
	   && ref->size == maxsize
	   && maxsize % BITS_PER_UNIT == 0
	   && offset % BITS_PER_UNIT == 0
	   && is_gimple_reg_type (vr->type)
	   && gimple_assign_single_p (def_stmt)
	   && is_gimple_min_invariant (gimple_assign_rhs1 (def_stmt)))
    {
      tree base2;
      HOST_WIDE_INT offset2, size2, maxsize2;
      base2 = get_ref_base_and_extent (gimple_assign_lhs (def_stmt),
				       &offset2, &size2, &maxsize2);
      if (maxsize2 != -1
	  && maxsize2 == size2
	  && size2 % BITS_PER_UNIT == 0
	  && offset2 % BITS_PER_UNIT == 0
	  && operand_equal_p (base, base2, 0)
	  && offset2 <= offset
	  && offset2 + size2 >= offset + maxsize)
	{
	  /* We support up to 512-bit values (for V8DFmode).  */
	  unsigned char buffer[64];
	  int len;

	  len = native_encode_expr (gimple_assign_rhs1 (def_stmt),
				    buffer, sizeof (buffer));
	  if (len > 0)
	    {
	      tree val = native_interpret_expr (vr->type,
						buffer
						+ ((offset - offset2)
						   / BITS_PER_UNIT),
						ref->size / BITS_PER_UNIT);
	      if (val)
		return vn_reference_lookup_or_insert_for_pieces
		         (vuse, vr->set, vr->type, vr->operands, val);
	    }
	}
    }

  /* 4) Assignment from an SSA name which definition we may be able
     to access pieces from.  */
  else if (ref->size == maxsize
	   && is_gimple_reg_type (vr->type)
	   && gimple_assign_single_p (def_stmt)
	   && TREE_CODE (gimple_assign_rhs1 (def_stmt)) == SSA_NAME)
    {
      tree rhs1 = gimple_assign_rhs1 (def_stmt);
      gimple def_stmt2 = SSA_NAME_DEF_STMT (rhs1);
      if (is_gimple_assign (def_stmt2)
	  && (gimple_assign_rhs_code (def_stmt2) == COMPLEX_EXPR
	      || gimple_assign_rhs_code (def_stmt2) == CONSTRUCTOR)
	  && types_compatible_p (vr->type, TREE_TYPE (TREE_TYPE (rhs1))))
	{
	  tree base2;
	  HOST_WIDE_INT offset2, size2, maxsize2, off;
	  base2 = get_ref_base_and_extent (gimple_assign_lhs (def_stmt),
					   &offset2, &size2, &maxsize2);
	  off = offset - offset2;
	  if (maxsize2 != -1
	      && maxsize2 == size2
	      && operand_equal_p (base, base2, 0)
	      && offset2 <= offset
	      && offset2 + size2 >= offset + maxsize)
	    {
	      tree val = NULL_TREE;
	      HOST_WIDE_INT elsz
		= TREE_INT_CST_LOW (TYPE_SIZE (TREE_TYPE (TREE_TYPE (rhs1))));
	      if (gimple_assign_rhs_code (def_stmt2) == COMPLEX_EXPR)
		{
		  if (off == 0)
		    val = gimple_assign_rhs1 (def_stmt2);
		  else if (off == elsz)
		    val = gimple_assign_rhs2 (def_stmt2);
		}
	      else if (gimple_assign_rhs_code (def_stmt2) == CONSTRUCTOR
		       && off % elsz == 0)
		{
		  tree ctor = gimple_assign_rhs1 (def_stmt2);
		  unsigned i = off / elsz;
		  if (i < CONSTRUCTOR_NELTS (ctor))
		    {
		      constructor_elt *elt = CONSTRUCTOR_ELT (ctor, i);
		      if (TREE_CODE (TREE_TYPE (rhs1)) == VECTOR_TYPE)
			{
			  if (TREE_CODE (TREE_TYPE (elt->value))
			      != VECTOR_TYPE)
			    val = elt->value;
			}
		    }
		}
	      if (val)
		return vn_reference_lookup_or_insert_for_pieces
		         (vuse, vr->set, vr->type, vr->operands, val);
	    }
	}
    }

  /* 5) For aggregate copies translate the reference through them if
     the copy kills ref.  */
  else if (vn_walk_kind == VN_WALKREWRITE
	   && gimple_assign_single_p (def_stmt)
	   && (DECL_P (gimple_assign_rhs1 (def_stmt))
	       || TREE_CODE (gimple_assign_rhs1 (def_stmt)) == MEM_REF
	       || handled_component_p (gimple_assign_rhs1 (def_stmt))))
    {
      tree base2;
      HOST_WIDE_INT offset2, size2, maxsize2;
      int i, j;
      auto_vec<vn_reference_op_s> rhs;
      vn_reference_op_t vro;
      ao_ref r;

      if (!lhs_ref_ok)
	return (void *)-1;

      /* See if the assignment kills REF.  */
      base2 = ao_ref_base (&lhs_ref);
      offset2 = lhs_ref.offset;
      size2 = lhs_ref.size;
      maxsize2 = lhs_ref.max_size;
      if (maxsize2 == -1
	  || (base != base2 && !operand_equal_p (base, base2, 0))
	  || offset2 > offset
	  || offset2 + size2 < offset + maxsize)
	return (void *)-1;

      /* Find the common base of ref and the lhs.  lhs_ops already
         contains valueized operands for the lhs.  */
      i = vr->operands.length () - 1;
      j = lhs_ops.length () - 1;
      while (j >= 0 && i >= 0
	     && vn_reference_op_eq (&vr->operands[i], &lhs_ops[j]))
	{
	  i--;
	  j--;
	}

      /* ???  The innermost op should always be a MEM_REF and we already
         checked that the assignment to the lhs kills vr.  Thus for
	 aggregate copies using char[] types the vn_reference_op_eq
	 may fail when comparing types for compatibility.  But we really
	 don't care here - further lookups with the rewritten operands
	 will simply fail if we messed up types too badly.  */
      HOST_WIDE_INT extra_off = 0;
      if (j == 0 && i >= 0
	  && lhs_ops[0].opcode == MEM_REF
	  && lhs_ops[0].off != -1)
	{
	  if (lhs_ops[0].off == vr->operands[i].off)
	    i--, j--;
	  else if (vr->operands[i].opcode == MEM_REF
		   && vr->operands[i].off != -1)
	    {
	      extra_off = vr->operands[i].off - lhs_ops[0].off;
	      i--, j--;
	    }
	}

      /* i now points to the first additional op.
	 ???  LHS may not be completely contained in VR, one or more
	 VIEW_CONVERT_EXPRs could be in its way.  We could at least
	 try handling outermost VIEW_CONVERT_EXPRs.  */
      if (j != -1)
	return (void *)-1;

      /* Now re-write REF to be based on the rhs of the assignment.  */
      copy_reference_ops_from_ref (gimple_assign_rhs1 (def_stmt), &rhs);

      /* Apply an extra offset to the inner MEM_REF of the RHS.  */
      if (extra_off != 0)
	{
	  if (rhs.length () < 2
	      || rhs[0].opcode != MEM_REF
	      || rhs[0].off == -1)
	    return (void *)-1;
	  rhs[0].off += extra_off;
	  rhs[0].op0 = int_const_binop (PLUS_EXPR, rhs[0].op0,
					build_int_cst (TREE_TYPE (rhs[0].op0),
						       extra_off));
	}

      /* We need to pre-pend vr->operands[0..i] to rhs.  */
      vec<vn_reference_op_s> old = vr->operands;
      if (i + 1 + rhs.length () > vr->operands.length ())
	{
	  vr->operands.safe_grow (i + 1 + rhs.length ());
	  if (old == shared_lookup_references)
	    shared_lookup_references = vr->operands;
	}
      else
	vr->operands.truncate (i + 1 + rhs.length ());
      FOR_EACH_VEC_ELT (rhs, j, vro)
	vr->operands[i + 1 + j] = *vro;
      vr->operands = valueize_refs (vr->operands);
      if (old == shared_lookup_references)
	shared_lookup_references = vr->operands;
      vr->hashcode = vn_reference_compute_hash (vr);

      /* Try folding the new reference to a constant.  */
      tree val = fully_constant_vn_reference_p (vr);
      if (val)
	return vn_reference_lookup_or_insert_for_pieces
		 (vuse, vr->set, vr->type, vr->operands, val);

      /* Adjust *ref from the new operands.  */
      if (!ao_ref_init_from_vn_reference (&r, vr->set, vr->type, vr->operands))
	return (void *)-1;
      /* This can happen with bitfields.  */
      if (ref->size != r.size)
	return (void *)-1;
      *ref = r;

      /* Do not update last seen VUSE after translating.  */
      last_vuse_ptr = NULL;

      /* Keep looking for the adjusted *REF / VR pair.  */
      return NULL;
    }

  /* 6) For memcpy copies translate the reference through them if
     the copy kills ref.  */
  else if (vn_walk_kind == VN_WALKREWRITE
	   && is_gimple_reg_type (vr->type)
	   /* ???  Handle BCOPY as well.  */
	   && (gimple_call_builtin_p (def_stmt, BUILT_IN_MEMCPY)
	       || gimple_call_builtin_p (def_stmt, BUILT_IN_MEMPCPY)
	       || gimple_call_builtin_p (def_stmt, BUILT_IN_MEMMOVE))
	   && (TREE_CODE (gimple_call_arg (def_stmt, 0)) == ADDR_EXPR
	       || TREE_CODE (gimple_call_arg (def_stmt, 0)) == SSA_NAME)
	   && (TREE_CODE (gimple_call_arg (def_stmt, 1)) == ADDR_EXPR
	       || TREE_CODE (gimple_call_arg (def_stmt, 1)) == SSA_NAME)
	   && tree_fits_uhwi_p (gimple_call_arg (def_stmt, 2)))
    {
      tree lhs, rhs;
      ao_ref r;
      HOST_WIDE_INT rhs_offset, copy_size, lhs_offset;
      vn_reference_op_s op;
      HOST_WIDE_INT at;


      /* Only handle non-variable, addressable refs.  */
      if (ref->size != maxsize
	  || offset % BITS_PER_UNIT != 0
	  || ref->size % BITS_PER_UNIT != 0)
	return (void *)-1;

      /* Extract a pointer base and an offset for the destination.  */
      lhs = gimple_call_arg (def_stmt, 0);
      lhs_offset = 0;
      if (TREE_CODE (lhs) == SSA_NAME)
	lhs = SSA_VAL (lhs);
      if (TREE_CODE (lhs) == ADDR_EXPR)
	{
	  tree tem = get_addr_base_and_unit_offset (TREE_OPERAND (lhs, 0),
						    &lhs_offset);
	  if (!tem)
	    return (void *)-1;
	  if (TREE_CODE (tem) == MEM_REF
	      && tree_fits_uhwi_p (TREE_OPERAND (tem, 1)))
	    {
	      lhs = TREE_OPERAND (tem, 0);
	      lhs_offset += tree_to_uhwi (TREE_OPERAND (tem, 1));
	    }
	  else if (DECL_P (tem))
	    lhs = build_fold_addr_expr (tem);
	  else
	    return (void *)-1;
	}
      if (TREE_CODE (lhs) != SSA_NAME
	  && TREE_CODE (lhs) != ADDR_EXPR)
	return (void *)-1;

      /* Extract a pointer base and an offset for the source.  */
      rhs = gimple_call_arg (def_stmt, 1);
      rhs_offset = 0;
      if (TREE_CODE (rhs) == SSA_NAME)
	rhs = SSA_VAL (rhs);
      if (TREE_CODE (rhs) == ADDR_EXPR)
	{
	  tree tem = get_addr_base_and_unit_offset (TREE_OPERAND (rhs, 0),
						    &rhs_offset);
	  if (!tem)
	    return (void *)-1;
	  if (TREE_CODE (tem) == MEM_REF
	      && tree_fits_uhwi_p (TREE_OPERAND (tem, 1)))
	    {
	      rhs = TREE_OPERAND (tem, 0);
	      rhs_offset += tree_to_uhwi (TREE_OPERAND (tem, 1));
	    }
	  else if (DECL_P (tem))
	    rhs = build_fold_addr_expr (tem);
	  else
	    return (void *)-1;
	}
      if (TREE_CODE (rhs) != SSA_NAME
	  && TREE_CODE (rhs) != ADDR_EXPR)
	return (void *)-1;

      copy_size = tree_to_uhwi (gimple_call_arg (def_stmt, 2));

      /* The bases of the destination and the references have to agree.  */
      if ((TREE_CODE (base) != MEM_REF
	   && !DECL_P (base))
	  || (TREE_CODE (base) == MEM_REF
	      && (TREE_OPERAND (base, 0) != lhs
		  || !tree_fits_uhwi_p (TREE_OPERAND (base, 1))))
	  || (DECL_P (base)
	      && (TREE_CODE (lhs) != ADDR_EXPR
		  || TREE_OPERAND (lhs, 0) != base)))
	return (void *)-1;

      /* And the access has to be contained within the memcpy destination.  */
      at = offset / BITS_PER_UNIT;
      if (TREE_CODE (base) == MEM_REF)
	at += tree_to_uhwi (TREE_OPERAND (base, 1));
      if (lhs_offset > at
	  || lhs_offset + copy_size < at + maxsize / BITS_PER_UNIT)
	return (void *)-1;

      /* Make room for 2 operands in the new reference.  */
      if (vr->operands.length () < 2)
	{
	  vec<vn_reference_op_s> old = vr->operands;
	  vr->operands.safe_grow_cleared (2);
	  if (old == shared_lookup_references
	      && vr->operands != old)
	    shared_lookup_references = vr->operands;
	}
      else
	vr->operands.truncate (2);

      /* The looked-through reference is a simple MEM_REF.  */
      memset (&op, 0, sizeof (op));
      op.type = vr->type;
      op.opcode = MEM_REF;
      op.op0 = build_int_cst (ptr_type_node, at - rhs_offset);
      op.off = at - lhs_offset + rhs_offset;
      vr->operands[0] = op;
      op.type = TREE_TYPE (rhs);
      op.opcode = TREE_CODE (rhs);
      op.op0 = rhs;
      op.off = -1;
      vr->operands[1] = op;
      vr->hashcode = vn_reference_compute_hash (vr);

      /* Adjust *ref from the new operands.  */
      if (!ao_ref_init_from_vn_reference (&r, vr->set, vr->type, vr->operands))
	return (void *)-1;
      /* This can happen with bitfields.  */
      if (ref->size != r.size)
	return (void *)-1;
      *ref = r;

      /* Do not update last seen VUSE after translating.  */
      last_vuse_ptr = NULL;

      /* Keep looking for the adjusted *REF / VR pair.  */
      return NULL;
    }

  /* Bail out and stop walking.  */
  return (void *)-1;
}

/* Lookup a reference operation by it's parts, in the current hash table.
   Returns the resulting value number if it exists in the hash table,
   NULL_TREE otherwise.  VNRESULT will be filled in with the actual
   vn_reference_t stored in the hashtable if something is found.  */

tree
vn_reference_lookup_pieces (tree vuse, alias_set_type set, tree type,
			    vec<vn_reference_op_s> operands,
			    vn_reference_t *vnresult, vn_lookup_kind kind)
{
  struct vn_reference_s vr1;
  vn_reference_t tmp;
  tree cst;

  if (!vnresult)
    vnresult = &tmp;
  *vnresult = NULL;

  vr1.vuse = vuse_ssa_val (vuse);
  shared_lookup_references.truncate (0);
  shared_lookup_references.safe_grow (operands.length ());
  memcpy (shared_lookup_references.address (),
	  operands.address (),
	  sizeof (vn_reference_op_s)
	  * operands.length ());
  vr1.operands = operands = shared_lookup_references
    = valueize_refs (shared_lookup_references);
  vr1.type = type;
  vr1.set = set;
  vr1.hashcode = vn_reference_compute_hash (&vr1);
  if ((cst = fully_constant_vn_reference_p (&vr1)))
    return cst;

  vn_reference_lookup_1 (&vr1, vnresult);
  if (!*vnresult
      && kind != VN_NOWALK
      && vr1.vuse)
    {
      ao_ref r;
      vn_walk_kind = kind;
      if (ao_ref_init_from_vn_reference (&r, set, type, vr1.operands))
	*vnresult =
	  (vn_reference_t)walk_non_aliased_vuses (&r, vr1.vuse,
						  vn_reference_lookup_2,
						  vn_reference_lookup_3, &vr1);
      gcc_checking_assert (vr1.operands == shared_lookup_references);
    }

  if (*vnresult)
     return (*vnresult)->result;

  return NULL_TREE;
}

/* Lookup OP in the current hash table, and return the resulting value
   number if it exists in the hash table.  Return NULL_TREE if it does
   not exist in the hash table or if the result field of the structure
   was NULL..  VNRESULT will be filled in with the vn_reference_t
   stored in the hashtable if one exists.  */

tree
vn_reference_lookup (tree op, tree vuse, vn_lookup_kind kind,
		     vn_reference_t *vnresult)
{
  vec<vn_reference_op_s> operands;
  struct vn_reference_s vr1;
  tree cst;
  bool valuezied_anything;

  if (vnresult)
    *vnresult = NULL;

  vr1.vuse = vuse_ssa_val (vuse);
  vr1.operands = operands
    = valueize_shared_reference_ops_from_ref (op, &valuezied_anything);
  vr1.type = TREE_TYPE (op);
  vr1.set = get_alias_set (op);
  vr1.hashcode = vn_reference_compute_hash (&vr1);
  if ((cst = fully_constant_vn_reference_p (&vr1)))
    return cst;

  if (kind != VN_NOWALK
      && vr1.vuse)
    {
      vn_reference_t wvnresult;
      ao_ref r;
      /* Make sure to use a valueized reference if we valueized anything.
         Otherwise preserve the full reference for advanced TBAA.  */
      if (!valuezied_anything
	  || !ao_ref_init_from_vn_reference (&r, vr1.set, vr1.type,
					     vr1.operands))
	ao_ref_init (&r, op);
      vn_walk_kind = kind;
      wvnresult =
	(vn_reference_t)walk_non_aliased_vuses (&r, vr1.vuse,
						vn_reference_lookup_2,
						vn_reference_lookup_3, &vr1);
      gcc_checking_assert (vr1.operands == shared_lookup_references);
      if (wvnresult)
	{
	  if (vnresult)
	    *vnresult = wvnresult;
	  return wvnresult->result;
	}

      return NULL_TREE;
    }

  return vn_reference_lookup_1 (&vr1, vnresult);
}

/* Lookup CALL in the current hash table and return the entry in
   *VNRESULT if found.  Populates *VR for the hashtable lookup.  */

void
vn_reference_lookup_call (gcall *call, vn_reference_t *vnresult,
			  vn_reference_t vr)
{
  if (vnresult)
    *vnresult = NULL;

  tree vuse = gimple_vuse (call);

  vr->vuse = vuse ? SSA_VAL (vuse) : NULL_TREE;
  vr->operands = valueize_shared_reference_ops_from_call (call);
  vr->type = gimple_expr_type (call);
  vr->set = 0;
  vr->hashcode = vn_reference_compute_hash (vr);
  vn_reference_lookup_1 (vr, vnresult);
}

/* Insert OP into the current hash table with a value number of
   RESULT, and return the resulting reference structure we created.  */

static vn_reference_t
vn_reference_insert (tree op, tree result, tree vuse, tree vdef)
{
  vn_reference_s **slot;
  vn_reference_t vr1;
  bool tem;

  vr1 = (vn_reference_t) pool_alloc (current_info->references_pool);
  if (TREE_CODE (result) == SSA_NAME)
    vr1->value_id = VN_INFO (result)->value_id;
  else
    vr1->value_id = get_or_alloc_constant_value_id (result);
  vr1->vuse = vuse ? SSA_VAL (vuse) : NULL_TREE;
  vr1->operands = valueize_shared_reference_ops_from_ref (op, &tem).copy ();
  vr1->type = TREE_TYPE (op);
  vr1->set = get_alias_set (op);
  vr1->hashcode = vn_reference_compute_hash (vr1);
  vr1->result = TREE_CODE (result) == SSA_NAME ? SSA_VAL (result) : result;
  vr1->result_vdef = vdef;

  slot = current_info->references->find_slot_with_hash (vr1, vr1->hashcode,
							INSERT);

  /* Because we lookup stores using vuses, and value number failures
     using the vdefs (see visit_reference_op_store for how and why),
     it's possible that on failure we may try to insert an already
     inserted store.  This is not wrong, there is no ssa name for a
     store that we could use as a differentiator anyway.  Thus, unlike
     the other lookup functions, you cannot gcc_assert (!*slot)
     here.  */

  /* But free the old slot in case of a collision.  */
  if (*slot)
    free_reference (*slot);

  *slot = vr1;
  return vr1;
}

/* Insert a reference by it's pieces into the current hash table with
   a value number of RESULT.  Return the resulting reference
   structure we created.  */

vn_reference_t
vn_reference_insert_pieces (tree vuse, alias_set_type set, tree type,
			    vec<vn_reference_op_s> operands,
			    tree result, unsigned int value_id)

{
  vn_reference_s **slot;
  vn_reference_t vr1;

  vr1 = (vn_reference_t) pool_alloc (current_info->references_pool);
  vr1->value_id = value_id;
  vr1->vuse = vuse ? SSA_VAL (vuse) : NULL_TREE;
  vr1->operands = valueize_refs (operands);
  vr1->type = type;
  vr1->set = set;
  vr1->hashcode = vn_reference_compute_hash (vr1);
  if (result && TREE_CODE (result) == SSA_NAME)
    result = SSA_VAL (result);
  vr1->result = result;

  slot = current_info->references->find_slot_with_hash (vr1, vr1->hashcode,
							INSERT);

  /* At this point we should have all the things inserted that we have
     seen before, and we should never try inserting something that
     already exists.  */
  gcc_assert (!*slot);
  if (*slot)
    free_reference (*slot);

  *slot = vr1;
  return vr1;
}

/* Compute and return the hash value for nary operation VBO1.  */

static hashval_t
vn_nary_op_compute_hash (const vn_nary_op_t vno1)
{
  inchash::hash hstate;
  unsigned i;

  for (i = 0; i < vno1->length; ++i)
    if (TREE_CODE (vno1->op[i]) == SSA_NAME)
      vno1->op[i] = SSA_VAL (vno1->op[i]);

  if (vno1->length == 2
      && commutative_tree_code (vno1->opcode)
      && tree_swap_operands_p (vno1->op[0], vno1->op[1], false))
    {
      tree temp = vno1->op[0];
      vno1->op[0] = vno1->op[1];
      vno1->op[1] = temp;
    }

  hstate.add_int (vno1->opcode);
  for (i = 0; i < vno1->length; ++i)
    inchash::add_expr (vno1->op[i], hstate);

  return hstate.end ();
}

/* Compare nary operations VNO1 and VNO2 and return true if they are
   equivalent.  */

bool
vn_nary_op_eq (const_vn_nary_op_t const vno1, const_vn_nary_op_t const vno2)
{
  unsigned i;

  if (vno1->hashcode != vno2->hashcode)
    return false;

  if (vno1->length != vno2->length)
    return false;

  if (vno1->opcode != vno2->opcode
      || !types_compatible_p (vno1->type, vno2->type))
    return false;

  for (i = 0; i < vno1->length; ++i)
    if (!expressions_equal_p (vno1->op[i], vno2->op[i]))
      return false;

  return true;
}

/* Initialize VNO from the pieces provided.  */

static void
init_vn_nary_op_from_pieces (vn_nary_op_t vno, unsigned int length,
			     enum tree_code code, tree type, tree *ops)
{
  vno->opcode = code;
  vno->length = length;
  vno->type = type;
  memcpy (&vno->op[0], ops, sizeof (tree) * length);
}

/* Initialize VNO from OP.  */

static void
init_vn_nary_op_from_op (vn_nary_op_t vno, tree op)
{
  unsigned i;

  vno->opcode = TREE_CODE (op);
  vno->length = TREE_CODE_LENGTH (TREE_CODE (op));
  vno->type = TREE_TYPE (op);
  for (i = 0; i < vno->length; ++i)
    vno->op[i] = TREE_OPERAND (op, i);
}

/* Return the number of operands for a vn_nary ops structure from STMT.  */

static unsigned int
vn_nary_length_from_stmt (gimple stmt)
{
  switch (gimple_assign_rhs_code (stmt))
    {
    case REALPART_EXPR:
    case IMAGPART_EXPR:
    case VIEW_CONVERT_EXPR:
      return 1;

    case BIT_FIELD_REF:
      return 3;

    case CONSTRUCTOR:
      return CONSTRUCTOR_NELTS (gimple_assign_rhs1 (stmt));

    default:
      return gimple_num_ops (stmt) - 1;
    }
}

/* Initialize VNO from STMT.  */

static void
init_vn_nary_op_from_stmt (vn_nary_op_t vno, gimple stmt)
{
  unsigned i;

  vno->opcode = gimple_assign_rhs_code (stmt);
  vno->type = gimple_expr_type (stmt);
  switch (vno->opcode)
    {
    case REALPART_EXPR:
    case IMAGPART_EXPR:
    case VIEW_CONVERT_EXPR:
      vno->length = 1;
      vno->op[0] = TREE_OPERAND (gimple_assign_rhs1 (stmt), 0);
      break;

    case BIT_FIELD_REF:
      vno->length = 3;
      vno->op[0] = TREE_OPERAND (gimple_assign_rhs1 (stmt), 0);
      vno->op[1] = TREE_OPERAND (gimple_assign_rhs1 (stmt), 1);
      vno->op[2] = TREE_OPERAND (gimple_assign_rhs1 (stmt), 2);
      break;

    case CONSTRUCTOR:
      vno->length = CONSTRUCTOR_NELTS (gimple_assign_rhs1 (stmt));
      for (i = 0; i < vno->length; ++i)
	vno->op[i] = CONSTRUCTOR_ELT (gimple_assign_rhs1 (stmt), i)->value;
      break;

    default:
      gcc_checking_assert (!gimple_assign_single_p (stmt));
      vno->length = gimple_num_ops (stmt) - 1;
      for (i = 0; i < vno->length; ++i)
	vno->op[i] = gimple_op (stmt, i + 1);
    }
}

/* Compute the hashcode for VNO and look for it in the hash table;
   return the resulting value number if it exists in the hash table.
   Return NULL_TREE if it does not exist in the hash table or if the
   result field of the operation is NULL.  VNRESULT will contain the
   vn_nary_op_t from the hashtable if it exists.  */

static tree
vn_nary_op_lookup_1 (vn_nary_op_t vno, vn_nary_op_t *vnresult)
{
  vn_nary_op_s **slot;

  if (vnresult)
    *vnresult = NULL;

  vno->hashcode = vn_nary_op_compute_hash (vno);
  slot = current_info->nary->find_slot_with_hash (vno, vno->hashcode,
						  NO_INSERT);
  if (!slot && current_info == optimistic_info)
    slot = valid_info->nary->find_slot_with_hash (vno, vno->hashcode,
						  NO_INSERT);
  if (!slot)
    return NULL_TREE;
  if (vnresult)
    *vnresult = *slot;
  return (*slot)->result;
}

/* Lookup a n-ary operation by its pieces and return the resulting value
   number if it exists in the hash table.  Return NULL_TREE if it does
   not exist in the hash table or if the result field of the operation
   is NULL. VNRESULT will contain the vn_nary_op_t from the hashtable
   if it exists.  */

tree
vn_nary_op_lookup_pieces (unsigned int length, enum tree_code code,
			  tree type, tree *ops, vn_nary_op_t *vnresult)
{
  vn_nary_op_t vno1 = XALLOCAVAR (struct vn_nary_op_s,
				  sizeof_vn_nary_op (length));
  init_vn_nary_op_from_pieces (vno1, length, code, type, ops);
  return vn_nary_op_lookup_1 (vno1, vnresult);
}

/* Lookup OP in the current hash table, and return the resulting value
   number if it exists in the hash table.  Return NULL_TREE if it does
   not exist in the hash table or if the result field of the operation
   is NULL. VNRESULT will contain the vn_nary_op_t from the hashtable
   if it exists.  */

tree
vn_nary_op_lookup (tree op, vn_nary_op_t *vnresult)
{
  vn_nary_op_t vno1
    = XALLOCAVAR (struct vn_nary_op_s,
		  sizeof_vn_nary_op (TREE_CODE_LENGTH (TREE_CODE (op))));
  init_vn_nary_op_from_op (vno1, op);
  return vn_nary_op_lookup_1 (vno1, vnresult);
}

/* Lookup the rhs of STMT in the current hash table, and return the resulting
   value number if it exists in the hash table.  Return NULL_TREE if
   it does not exist in the hash table.  VNRESULT will contain the
   vn_nary_op_t from the hashtable if it exists.  */

tree
vn_nary_op_lookup_stmt (gimple stmt, vn_nary_op_t *vnresult)
{
  vn_nary_op_t vno1
    = XALLOCAVAR (struct vn_nary_op_s,
		  sizeof_vn_nary_op (vn_nary_length_from_stmt (stmt)));
  init_vn_nary_op_from_stmt (vno1, stmt);
  return vn_nary_op_lookup_1 (vno1, vnresult);
}

/* Allocate a vn_nary_op_t with LENGTH operands on STACK.  */

static vn_nary_op_t
alloc_vn_nary_op_noinit (unsigned int length, struct obstack *stack)
{
  return (vn_nary_op_t) obstack_alloc (stack, sizeof_vn_nary_op (length));
}

/* Allocate and initialize a vn_nary_op_t on CURRENT_INFO's
   obstack.  */

static vn_nary_op_t
alloc_vn_nary_op (unsigned int length, tree result, unsigned int value_id)
{
  vn_nary_op_t vno1 = alloc_vn_nary_op_noinit (length,
					       &current_info->nary_obstack);

  vno1->value_id = value_id;
  vno1->length = length;
  vno1->result = result;

  return vno1;
}

/* Insert VNO into TABLE.  If COMPUTE_HASH is true, then compute
   VNO->HASHCODE first.  */

static vn_nary_op_t
vn_nary_op_insert_into (vn_nary_op_t vno, vn_nary_op_table_type *table,
			bool compute_hash)
{
  vn_nary_op_s **slot;

  if (compute_hash)
    vno->hashcode = vn_nary_op_compute_hash (vno);

  slot = table->find_slot_with_hash (vno, vno->hashcode, INSERT);
  gcc_assert (!*slot);

  *slot = vno;
  return vno;
}

/* Insert a n-ary operation into the current hash table using it's
   pieces.  Return the vn_nary_op_t structure we created and put in
   the hashtable.  */

vn_nary_op_t
vn_nary_op_insert_pieces (unsigned int length, enum tree_code code,
			  tree type, tree *ops,
			  tree result, unsigned int value_id)
{
  vn_nary_op_t vno1 = alloc_vn_nary_op (length, result, value_id);
  init_vn_nary_op_from_pieces (vno1, length, code, type, ops);
  return vn_nary_op_insert_into (vno1, current_info->nary, true);
}

/* Insert OP into the current hash table with a value number of
   RESULT.  Return the vn_nary_op_t structure we created and put in
   the hashtable.  */

vn_nary_op_t
vn_nary_op_insert (tree op, tree result)
{
  unsigned length = TREE_CODE_LENGTH (TREE_CODE (op));
  vn_nary_op_t vno1;

  vno1 = alloc_vn_nary_op (length, result, VN_INFO (result)->value_id);
  init_vn_nary_op_from_op (vno1, op);
  return vn_nary_op_insert_into (vno1, current_info->nary, true);
}

/* Insert the rhs of STMT into the current hash table with a value number of
   RESULT.  */

vn_nary_op_t
vn_nary_op_insert_stmt (gimple stmt, tree result)
{
  vn_nary_op_t vno1
    = alloc_vn_nary_op (vn_nary_length_from_stmt (stmt),
			result, VN_INFO (result)->value_id);
  init_vn_nary_op_from_stmt (vno1, stmt);
  return vn_nary_op_insert_into (vno1, current_info->nary, true);
}

/* Compute a hashcode for PHI operation VP1 and return it.  */

static inline hashval_t
vn_phi_compute_hash (vn_phi_t vp1)
{
  inchash::hash hstate (vp1->block->index);
  int i;
  tree phi1op;
  tree type;

  /* If all PHI arguments are constants we need to distinguish
     the PHI node via its type.  */
  type = vp1->type;
  hstate.merge_hash (vn_hash_type (type));

  FOR_EACH_VEC_ELT (vp1->phiargs, i, phi1op)
    {
      if (phi1op == VN_TOP)
	continue;
      inchash::add_expr (phi1op, hstate);
    }

  return hstate.end ();
}

/* Compare two phi entries for equality, ignoring VN_TOP arguments.  */

static int
vn_phi_eq (const_vn_phi_t const vp1, const_vn_phi_t const vp2)
{
  if (vp1->hashcode != vp2->hashcode)
    return false;

  if (vp1->block == vp2->block)
    {
      int i;
      tree phi1op;

      /* If the PHI nodes do not have compatible types
	 they are not the same.  */
      if (!types_compatible_p (vp1->type, vp2->type))
	return false;

      /* Any phi in the same block will have it's arguments in the
	 same edge order, because of how we store phi nodes.  */
      FOR_EACH_VEC_ELT (vp1->phiargs, i, phi1op)
	{
	  tree phi2op = vp2->phiargs[i];
	  if (phi1op == VN_TOP || phi2op == VN_TOP)
	    continue;
	  if (!expressions_equal_p (phi1op, phi2op))
	    return false;
	}
      return true;
    }
  return false;
}

static vec<tree> shared_lookup_phiargs;

/* Lookup PHI in the current hash table, and return the resulting
   value number if it exists in the hash table.  Return NULL_TREE if
   it does not exist in the hash table. */

static tree
vn_phi_lookup (gimple phi)
{
  vn_phi_s **slot;
  struct vn_phi_s vp1;
  unsigned i;

  shared_lookup_phiargs.truncate (0);

  /* Canonicalize the SSA_NAME's to their value number.  */
  for (i = 0; i < gimple_phi_num_args (phi); i++)
    {
      tree def = PHI_ARG_DEF (phi, i);
      def = TREE_CODE (def) == SSA_NAME ? SSA_VAL (def) : def;
      shared_lookup_phiargs.safe_push (def);
    }
  vp1.type = TREE_TYPE (gimple_phi_result (phi));
  vp1.phiargs = shared_lookup_phiargs;
  vp1.block = gimple_bb (phi);
  vp1.hashcode = vn_phi_compute_hash (&vp1);
  slot = current_info->phis->find_slot_with_hash (&vp1, vp1.hashcode,
						  NO_INSERT);
  if (!slot && current_info == optimistic_info)
    slot = valid_info->phis->find_slot_with_hash (&vp1, vp1.hashcode,
						  NO_INSERT);
  if (!slot)
    return NULL_TREE;
  return (*slot)->result;
}

/* Insert PHI into the current hash table with a value number of
   RESULT.  */

static vn_phi_t
vn_phi_insert (gimple phi, tree result)
{
  vn_phi_s **slot;
  vn_phi_t vp1 = (vn_phi_t) pool_alloc (current_info->phis_pool);
  unsigned i;
  vec<tree> args = vNULL;

  /* Canonicalize the SSA_NAME's to their value number.  */
  for (i = 0; i < gimple_phi_num_args (phi); i++)
    {
      tree def = PHI_ARG_DEF (phi, i);
      def = TREE_CODE (def) == SSA_NAME ? SSA_VAL (def) : def;
      args.safe_push (def);
    }
  vp1->value_id = VN_INFO (result)->value_id;
  vp1->type = TREE_TYPE (gimple_phi_result (phi));
  vp1->phiargs = args;
  vp1->block = gimple_bb (phi);
  vp1->result = result;
  vp1->hashcode = vn_phi_compute_hash (vp1);

  slot = current_info->phis->find_slot_with_hash (vp1, vp1->hashcode, INSERT);

  /* Because we iterate over phi operations more than once, it's
     possible the slot might already exist here, hence no assert.*/
  *slot = vp1;
  return vp1;
}


/* Print set of components in strongly connected component SCC to OUT. */

static void
print_scc (FILE *out, vec<tree> scc)
{
  tree var;
  unsigned int i;

  fprintf (out, "SCC consists of:");
  FOR_EACH_VEC_ELT (scc, i, var)
    {
      fprintf (out, " ");
      print_generic_expr (out, var, 0);
    }
  fprintf (out, "\n");
}

/* Set the value number of FROM to TO, return true if it has changed
   as a result.  */

static inline bool
set_ssa_val_to (tree from, tree to)
{
  tree currval = SSA_VAL (from);
  HOST_WIDE_INT toff, coff;

  /* The only thing we allow as value numbers are ssa_names
     and invariants.  So assert that here.  We don't allow VN_TOP
     as visiting a stmt should produce a value-number other than
     that.
     ???  Still VN_TOP can happen for unreachable code, so force
     it to varying in that case.  Not all code is prepared to
     get VN_TOP on valueization.  */
  if (to == VN_TOP)
    {
      if (dump_file && (dump_flags & TDF_DETAILS))
	fprintf (dump_file, "Forcing value number to varying on "
		 "receiving VN_TOP\n");
      to = from;
    }

  gcc_assert (to != NULL_TREE
	      && (TREE_CODE (to) == SSA_NAME
		  || is_gimple_min_invariant (to)));

  if (from != to)
    {
      if (currval == from)
	{
	  if (dump_file && (dump_flags & TDF_DETAILS))
	    {
	      fprintf (dump_file, "Not changing value number of ");
	      print_generic_expr (dump_file, from, 0);
	      fprintf (dump_file, " from VARYING to ");
	      print_generic_expr (dump_file, to, 0);
	      fprintf (dump_file, "\n");
	    }
	  return false;
	}
      else if (TREE_CODE (to) == SSA_NAME
	       && SSA_NAME_OCCURS_IN_ABNORMAL_PHI (to))
	to = from;
    }

  if (dump_file && (dump_flags & TDF_DETAILS))
    {
      fprintf (dump_file, "Setting value number of ");
      print_generic_expr (dump_file, from, 0);
      fprintf (dump_file, " to ");
      print_generic_expr (dump_file, to, 0);
    }

  if (currval != to
      && !operand_equal_p (currval, to, 0)
      /* ???  For addresses involving volatile objects or types operand_equal_p
         does not reliably detect ADDR_EXPRs as equal.  We know we are only
	 getting invariant gimple addresses here, so can use
	 get_addr_base_and_unit_offset to do this comparison.  */
      && !(TREE_CODE (currval) == ADDR_EXPR
	   && TREE_CODE (to) == ADDR_EXPR
	   && (get_addr_base_and_unit_offset (TREE_OPERAND (currval, 0), &coff)
	       == get_addr_base_and_unit_offset (TREE_OPERAND (to, 0), &toff))
	   && coff == toff))
    {
      VN_INFO (from)->valnum = to;
      if (dump_file && (dump_flags & TDF_DETAILS))
	fprintf (dump_file, " (changed)\n");
      return true;
    }
  if (dump_file && (dump_flags & TDF_DETAILS))
    fprintf (dump_file, "\n");
  return false;
}

/* Mark as processed all the definitions in the defining stmt of USE, or
   the USE itself.  */

static void
mark_use_processed (tree use)
{
  ssa_op_iter iter;
  def_operand_p defp;
  gimple stmt = SSA_NAME_DEF_STMT (use);

  if (SSA_NAME_IS_DEFAULT_DEF (use) || gimple_code (stmt) == GIMPLE_PHI)
    {
      VN_INFO (use)->use_processed = true;
      return;
    }

  FOR_EACH_SSA_DEF_OPERAND (defp, stmt, iter, SSA_OP_ALL_DEFS)
    {
      tree def = DEF_FROM_PTR (defp);

      VN_INFO (def)->use_processed = true;
    }
}

/* Set all definitions in STMT to value number to themselves.
   Return true if a value number changed. */

static bool
defs_to_varying (gimple stmt)
{
  bool changed = false;
  ssa_op_iter iter;
  def_operand_p defp;

  FOR_EACH_SSA_DEF_OPERAND (defp, stmt, iter, SSA_OP_ALL_DEFS)
    {
      tree def = DEF_FROM_PTR (defp);
      changed |= set_ssa_val_to (def, def);
    }
  return changed;
}

/* Visit a copy between LHS and RHS, return true if the value number
   changed.  */

static bool
visit_copy (tree lhs, tree rhs)
{
  /* And finally valueize.  */
  rhs = SSA_VAL (rhs);

  return set_ssa_val_to (lhs, rhs);
}

/* Visit a nary operator RHS, value number it, and return true if the
   value number of LHS has changed as a result.  */

static bool
visit_nary_op (tree lhs, gimple stmt)
{
  bool changed = false;
  tree result = vn_nary_op_lookup_stmt (stmt, NULL);

  if (result)
    changed = set_ssa_val_to (lhs, result);
  else
    {
      changed = set_ssa_val_to (lhs, lhs);
      vn_nary_op_insert_stmt (stmt, lhs);
    }

  return changed;
}

/* Visit a call STMT storing into LHS.  Return true if the value number
   of the LHS has changed as a result.  */

static bool
visit_reference_op_call (tree lhs, gcall *stmt)
{
  bool changed = false;
  struct vn_reference_s vr1;
  vn_reference_t vnresult = NULL;
  tree vdef = gimple_vdef (stmt);

  /* Non-ssa lhs is handled in copy_reference_ops_from_call.  */
  if (lhs && TREE_CODE (lhs) != SSA_NAME)
    lhs = NULL_TREE;

  vn_reference_lookup_call (stmt, &vnresult, &vr1);
  if (vnresult)
    {
      if (vnresult->result_vdef && vdef)
	changed |= set_ssa_val_to (vdef, vnresult->result_vdef);

      if (!vnresult->result && lhs)
	vnresult->result = lhs;

      if (vnresult->result && lhs)
	changed |= set_ssa_val_to (lhs, vnresult->result);
    }
  else
    {
      vn_reference_t vr2;
      vn_reference_s **slot;
      if (vdef)
	changed |= set_ssa_val_to (vdef, vdef);
      if (lhs)
	changed |= set_ssa_val_to (lhs, lhs);
      vr2 = (vn_reference_t) pool_alloc (current_info->references_pool);
      vr2->vuse = vr1.vuse;
      /* As we are not walking the virtual operand chain we know the
	 shared_lookup_references are still original so we can re-use
	 them here.  */
      vr2->operands = vr1.operands.copy ();
      vr2->type = vr1.type;
      vr2->set = vr1.set;
      vr2->hashcode = vr1.hashcode;
      vr2->result = lhs;
      vr2->result_vdef = vdef;
      slot = current_info->references->find_slot_with_hash (vr2, vr2->hashcode,
							    INSERT);
      gcc_assert (!*slot);
      *slot = vr2;
    }

  return changed;
}

/* Visit a load from a reference operator RHS, part of STMT, value number it,
   and return true if the value number of the LHS has changed as a result.  */

static bool
visit_reference_op_load (tree lhs, tree op, gimple stmt)
{
  bool changed = false;
  tree last_vuse;
  tree result;

  last_vuse = gimple_vuse (stmt);
  last_vuse_ptr = &last_vuse;
  result = vn_reference_lookup (op, gimple_vuse (stmt),
				default_vn_walk_kind, NULL);
  last_vuse_ptr = NULL;

  /* We handle type-punning through unions by value-numbering based
     on offset and size of the access.  Be prepared to handle a
     type-mismatch here via creating a VIEW_CONVERT_EXPR.  */
  if (result
      && !useless_type_conversion_p (TREE_TYPE (result), TREE_TYPE (op)))
    {
      /* We will be setting the value number of lhs to the value number
	 of VIEW_CONVERT_EXPR <TREE_TYPE (result)> (result).
	 So first simplify and lookup this expression to see if it
	 is already available.  */
      tree val = gimple_simplify (VIEW_CONVERT_EXPR, TREE_TYPE (op),
				  result, NULL, vn_valueize);
      if (!val)
	val = vn_nary_op_lookup_pieces (1, VIEW_CONVERT_EXPR,
					TREE_TYPE (op), &result, NULL);
      /* If the expression is not yet available, value-number lhs to
	 a new SSA_NAME we create.  */
      if (!val)
        {
	  /* ???  Instead of recording a tree here we should use
	     gimple_build and record a sequence in VN_INFO->expr.  */
	  val = build1 (VIEW_CONVERT_EXPR, TREE_TYPE (op), result);
	  result = make_temp_ssa_name (TREE_TYPE (lhs), gimple_build_nop (),
				       "vntemp");
	  /* Initialize value-number information properly.  */
	  VN_INFO_GET (result)->valnum = result;
	  VN_INFO (result)->value_id = get_next_value_id ();
	  VN_INFO (result)->expr = val;
	  VN_INFO (result)->needs_insertion = true;
	  /* As all "inserted" statements are singleton SCCs, insert
	     to the valid table.  This is strictly needed to
	     avoid re-generating new value SSA_NAMEs for the same
	     expression during SCC iteration over and over (the
	     optimistic table gets cleared after each iteration).
	     We do not need to insert into the optimistic table, as
	     lookups there will fall back to the valid table.  */
	  if (current_info == optimistic_info)
	    {
	      current_info = valid_info;
	      vn_nary_op_insert (val, result);
	      current_info = optimistic_info;
	    }
	  else
	    vn_nary_op_insert (val, result);
	  if (dump_file && (dump_flags & TDF_DETAILS))
	    {
	      fprintf (dump_file, "Inserting name ");
	      print_generic_expr (dump_file, result, 0);
	      fprintf (dump_file, " for expression ");
	      print_generic_expr (dump_file, val, 0);
	      fprintf (dump_file, "\n");
	    }
	}
      else
	result = val;
    }

  if (result)
    changed = set_ssa_val_to (lhs, result);
  else
    {
      changed = set_ssa_val_to (lhs, lhs);
      vn_reference_insert (op, lhs, last_vuse, NULL_TREE);
    }

  return changed;
}


/* Visit a store to a reference operator LHS, part of STMT, value number it,
   and return true if the value number of the LHS has changed as a result.  */

static bool
visit_reference_op_store (tree lhs, tree op, gimple stmt)
{
  bool changed = false;
  vn_reference_t vnresult = NULL;
  tree result, assign;
  bool resultsame = false;
  tree vuse = gimple_vuse (stmt);
  tree vdef = gimple_vdef (stmt);

  /* First we want to lookup using the *vuses* from the store and see
     if there the last store to this location with the same address
     had the same value.

     The vuses represent the memory state before the store.  If the
     memory state, address, and value of the store is the same as the
     last store to this location, then this store will produce the
     same memory state as that store.

     In this case the vdef versions for this store are value numbered to those
     vuse versions, since they represent the same memory state after
     this store.

     Otherwise, the vdefs for the store are used when inserting into
     the table, since the store generates a new memory state.  */

  result = vn_reference_lookup (lhs, vuse, VN_NOWALK, NULL);

  if (result)
    {
      if (TREE_CODE (result) == SSA_NAME)
	result = SSA_VAL (result);
      if (TREE_CODE (op) == SSA_NAME)
	op = SSA_VAL (op);
      resultsame = expressions_equal_p (result, op);
    }

  if ((!result || !resultsame)
      /* Only perform the following when being called from PRE
	 which embeds tail merging.  */
      && default_vn_walk_kind == VN_WALK)
    {
      assign = build2 (MODIFY_EXPR, TREE_TYPE (lhs), lhs, op);
      vn_reference_lookup (assign, vuse, VN_NOWALK, &vnresult);
      if (vnresult)
	{
	  VN_INFO (vdef)->use_processed = true;
	  return set_ssa_val_to (vdef, vnresult->result_vdef);
	}
    }

  if (!result || !resultsame)
    {
      if (dump_file && (dump_flags & TDF_DETAILS))
	{
	  fprintf (dump_file, "No store match\n");
	  fprintf (dump_file, "Value numbering store ");
	  print_generic_expr (dump_file, lhs, 0);
	  fprintf (dump_file, " to ");
	  print_generic_expr (dump_file, op, 0);
	  fprintf (dump_file, "\n");
	}
      /* Have to set value numbers before insert, since insert is
	 going to valueize the references in-place.  */
      if (vdef)
	{
	  changed |= set_ssa_val_to (vdef, vdef);
	}

      /* Do not insert structure copies into the tables.  */
      if (is_gimple_min_invariant (op)
	  || is_gimple_reg (op))
        vn_reference_insert (lhs, op, vdef, NULL);

      /* Only perform the following when being called from PRE
	 which embeds tail merging.  */
      if (default_vn_walk_kind == VN_WALK)
	{
	  assign = build2 (MODIFY_EXPR, TREE_TYPE (lhs), lhs, op);
	  vn_reference_insert (assign, lhs, vuse, vdef);
	}
    }
  else
    {
      /* We had a match, so value number the vdef to have the value
	 number of the vuse it came from.  */

      if (dump_file && (dump_flags & TDF_DETAILS))
	fprintf (dump_file, "Store matched earlier value,"
		 "value numbering store vdefs to matching vuses.\n");

      changed |= set_ssa_val_to (vdef, SSA_VAL (vuse));
    }

  return changed;
}

/* Visit and value number PHI, return true if the value number
   changed.  */

static bool
visit_phi (gimple phi)
{
  bool changed = false;
  tree result;
  tree sameval = VN_TOP;
  bool allsame = true;

  /* TODO: We could check for this in init_sccvn, and replace this
     with a gcc_assert.  */
  if (SSA_NAME_OCCURS_IN_ABNORMAL_PHI (PHI_RESULT (phi)))
    return set_ssa_val_to (PHI_RESULT (phi), PHI_RESULT (phi));

  /* See if all non-TOP arguments have the same value.  TOP is
     equivalent to everything, so we can ignore it.  */
  edge_iterator ei;
  edge e;
  FOR_EACH_EDGE (e, ei, gimple_bb (phi)->preds)
    if (e->flags & EDGE_EXECUTABLE)
      {
	tree def = PHI_ARG_DEF_FROM_EDGE (phi, e);

	if (TREE_CODE (def) == SSA_NAME)
	  def = SSA_VAL (def);
	if (def == VN_TOP)
	  continue;
	if (sameval == VN_TOP)
	  {
	    sameval = def;
	  }
	else
	  {
	    if (!expressions_equal_p (def, sameval))
	      {
		allsame = false;
		break;
	      }
	  }
      }

  /* If all value numbered to the same value, the phi node has that
     value.  */
  if (allsame)
    return set_ssa_val_to (PHI_RESULT (phi), sameval);

  /* Otherwise, see if it is equivalent to a phi node in this block.  */
  result = vn_phi_lookup (phi);
  if (result)
    changed = set_ssa_val_to (PHI_RESULT (phi), result);
  else
    {
      vn_phi_insert (phi, PHI_RESULT (phi));
      changed = set_ssa_val_to (PHI_RESULT (phi), PHI_RESULT (phi));
    }

  return changed;
}

<<<<<<< HEAD
=======
/* Return true if EXPR contains constants.  */

static bool
expr_has_constants (tree expr)
{
  switch (TREE_CODE_CLASS (TREE_CODE (expr)))
    {
    case tcc_unary:
      return is_gimple_min_invariant (TREE_OPERAND (expr, 0));

    case tcc_binary:
      return is_gimple_min_invariant (TREE_OPERAND (expr, 0))
	|| is_gimple_min_invariant (TREE_OPERAND (expr, 1));
      /* Constants inside reference ops are rarely interesting, but
	 it can take a lot of looking to find them.  */
    case tcc_reference:
    case tcc_declaration:
      return false;
    default:
      return is_gimple_min_invariant (expr);
    }
  return false;
}

/* Return true if STMT contains constants.  */

static bool
stmt_has_constants (gimple stmt)
{
  tree tem;

  if (gimple_code (stmt) != GIMPLE_ASSIGN)
    return false;

  switch (get_gimple_rhs_class (gimple_assign_rhs_code (stmt)))
    {
    case GIMPLE_TERNARY_RHS:
      tem = gimple_assign_rhs3 (stmt);
      if (TREE_CODE (tem) == SSA_NAME)
	tem = SSA_VAL (tem);
      if (is_gimple_min_invariant (tem))
	return true;
      /* Fallthru.  */

    case GIMPLE_BINARY_RHS:
      tem = gimple_assign_rhs2 (stmt);
      if (TREE_CODE (tem) == SSA_NAME)
	tem = SSA_VAL (tem);
      if (is_gimple_min_invariant (tem))
	return true;
      /* Fallthru.  */

    case GIMPLE_SINGLE_RHS:
      /* Constants inside reference ops are rarely interesting, but
	 it can take a lot of looking to find them.  */
    case GIMPLE_UNARY_RHS:
      tem = gimple_assign_rhs1 (stmt);
      if (TREE_CODE (tem) == SSA_NAME)
	tem = SSA_VAL (tem);
      return is_gimple_min_invariant (tem);

    default:
      gcc_unreachable ();
    }
  return false;
}

/* Simplify the binary expression RHS, and return the result if
   simplified. */

static tree
simplify_binary_expression (gimple stmt)
{
  tree result = NULL_TREE;
  tree op0 = gimple_assign_rhs1 (stmt);
  tree op1 = gimple_assign_rhs2 (stmt);
  enum tree_code code = gimple_assign_rhs_code (stmt);

  /* This will not catch every single case we could combine, but will
     catch those with constants.  The goal here is to simultaneously
     combine constants between expressions, but avoid infinite
     expansion of expressions during simplification.  */
  op0 = vn_valueize (op0);
  if (TREE_CODE (op0) == SSA_NAME
      && (VN_INFO (op0)->has_constants
	  || TREE_CODE_CLASS (code) == tcc_comparison
	  || code == COMPLEX_EXPR))
    op0 = vn_get_expr_for (op0);

  op1 = vn_valueize (op1);
  if (TREE_CODE (op1) == SSA_NAME
      && (VN_INFO (op1)->has_constants
	  || code == COMPLEX_EXPR))
    op1 = vn_get_expr_for (op1);

  /* Pointer plus constant can be represented as invariant address.
     Do so to allow further propatation, see also tree forwprop.  */
  if (code == POINTER_PLUS_EXPR
      && tree_fits_uhwi_p (op1)
      && TREE_CODE (op0) == ADDR_EXPR
      && is_gimple_min_invariant (op0))
    return build_invariant_address (TREE_TYPE (op0),
				    TREE_OPERAND (op0, 0),
				    tree_to_uhwi (op1));

  /* Avoid folding if nothing changed.  */
  if (op0 == gimple_assign_rhs1 (stmt)
      && op1 == gimple_assign_rhs2 (stmt))
    return NULL_TREE;

  fold_defer_overflow_warnings ();

  result = fold_binary (code, gimple_expr_type (stmt), op0, op1);
  if (result)
    STRIP_USELESS_TYPE_CONVERSION (result);

  fold_undefer_overflow_warnings (result && valid_gimple_rhs_p (result),
				  stmt, 0);

  /* Make sure result is not a complex expression consisting
     of operators of operators (IE (a + b) + (a + c))
     Otherwise, we will end up with unbounded expressions if
     fold does anything at all.  */
  if (result && valid_gimple_rhs_p (result))
    return result;

  return NULL_TREE;
}

/* Simplify the unary expression RHS, and return the result if
   simplified. */

static tree
simplify_unary_expression (gassign *stmt)
{
  tree result = NULL_TREE;
  tree orig_op0, op0 = gimple_assign_rhs1 (stmt);
  enum tree_code code = gimple_assign_rhs_code (stmt);

  /* We handle some tcc_reference codes here that are all
     GIMPLE_ASSIGN_SINGLE codes.  */
  if (code == REALPART_EXPR
      || code == IMAGPART_EXPR
      || code == VIEW_CONVERT_EXPR
      || code == BIT_FIELD_REF)
    op0 = TREE_OPERAND (op0, 0);

  orig_op0 = op0;
  op0 = vn_valueize (op0);
  if (TREE_CODE (op0) == SSA_NAME)
    {
      if (VN_INFO (op0)->has_constants)
	op0 = vn_get_expr_for (op0);
      else if (CONVERT_EXPR_CODE_P (code)
	       || code == REALPART_EXPR
	       || code == IMAGPART_EXPR
	       || code == VIEW_CONVERT_EXPR
	       || code == BIT_FIELD_REF)
	{
	  /* We want to do tree-combining on conversion-like expressions.
	     Make sure we feed only SSA_NAMEs or constants to fold though.  */
	  tree tem = vn_get_expr_for (op0);
	  if (UNARY_CLASS_P (tem)
	      || BINARY_CLASS_P (tem)
	      || TREE_CODE (tem) == VIEW_CONVERT_EXPR
	      || TREE_CODE (tem) == SSA_NAME
	      || TREE_CODE (tem) == CONSTRUCTOR
	      || is_gimple_min_invariant (tem))
	    op0 = tem;
	}
    }

  /* Avoid folding if nothing changed, but remember the expression.  */
  if (op0 == orig_op0)
    return NULL_TREE;

  if (code == BIT_FIELD_REF)
    {
      tree rhs = gimple_assign_rhs1 (stmt);
      result = fold_ternary (BIT_FIELD_REF, TREE_TYPE (rhs),
			     op0, TREE_OPERAND (rhs, 1), TREE_OPERAND (rhs, 2));
    }
  else
    result = fold_unary_ignore_overflow (code, gimple_expr_type (stmt), op0);
  if (result)
    {
      STRIP_USELESS_TYPE_CONVERSION (result);
      if (valid_gimple_rhs_p (result))
        return result;
    }

  return NULL_TREE;
}

>>>>>>> 1c9b0448
/* Try to simplify RHS using equivalences and constant folding.  */

static tree
try_to_simplify (gassign *stmt)
{
  enum tree_code code = gimple_assign_rhs_code (stmt);
  tree tem;

  /* For stores we can end up simplifying a SSA_NAME rhs.  Just return
     in this case, there is no point in doing extra work.  */
  if (code == SSA_NAME)
    return NULL_TREE;

<<<<<<< HEAD
  /* If that didn't work try combining multiple statements.
     ???  Handle multiple stmts being generated by storing
     at most one in VN_INFO->expr?  But then we'd have to
     transparently support materializing temporary SSA names
     created by gimple_simplify - or we never value-number
     to them.  */
=======
  /* First try constant folding based on our current lattice.  */
>>>>>>> 1c9b0448
  tem = gimple_fold_stmt_to_constant_1 (stmt, vn_valueize, vn_valueize);
  if (tem
      && (TREE_CODE (tem) == SSA_NAME
	  || is_gimple_min_invariant (tem)))
    return tem;

  return NULL_TREE;
}

/* Visit and value number USE, return true if the value number
   changed. */

static bool
visit_use (tree use)
{
  bool changed = false;
  gimple stmt = SSA_NAME_DEF_STMT (use);

  mark_use_processed (use);

  gcc_assert (!SSA_NAME_IN_FREE_LIST (use));
  if (dump_file && (dump_flags & TDF_DETAILS)
      && !SSA_NAME_IS_DEFAULT_DEF (use))
    {
      fprintf (dump_file, "Value numbering ");
      print_generic_expr (dump_file, use, 0);
      fprintf (dump_file, " stmt = ");
      print_gimple_stmt (dump_file, stmt, 0, 0);
    }

  /* Handle uninitialized uses.  */
  if (SSA_NAME_IS_DEFAULT_DEF (use))
    changed = set_ssa_val_to (use, use);
  else
    {
      if (gimple_code (stmt) == GIMPLE_PHI)
	changed = visit_phi (stmt);
      else if (gimple_has_volatile_ops (stmt))
	changed = defs_to_varying (stmt);
      else if (is_gimple_assign (stmt))
	{
	  enum tree_code code = gimple_assign_rhs_code (stmt);
	  tree lhs = gimple_assign_lhs (stmt);
	  tree rhs1 = gimple_assign_rhs1 (stmt);
	  tree simplified;

	  /* Shortcut for copies. Simplifying copies is pointless,
	     since we copy the expression and value they represent.  */
	  if (code == SSA_NAME
	      && TREE_CODE (lhs) == SSA_NAME)
	    {
	      changed = visit_copy (lhs, rhs1);
	      goto done;
	    }
	  simplified = try_to_simplify (as_a <gassign *> (stmt));
	  if (simplified)
	    {
	      if (dump_file && (dump_flags & TDF_DETAILS))
		{
		  fprintf (dump_file, "RHS ");
		  print_gimple_expr (dump_file, stmt, 0, 0);
		  fprintf (dump_file, " simplified to ");
		  print_generic_expr (dump_file, simplified, 0);
		  fprintf (dump_file, "\n");
		}
	    }
	  /* Setting value numbers to constants will occasionally
	     screw up phi congruence because constants are not
	     uniquely associated with a single ssa name that can be
	     looked up.  */
	  if (simplified
	      && is_gimple_min_invariant (simplified)
	      && TREE_CODE (lhs) == SSA_NAME)
	    {
	      changed = set_ssa_val_to (lhs, simplified);
	      goto done;
	    }
	  else if (simplified
		   && TREE_CODE (simplified) == SSA_NAME
		   && TREE_CODE (lhs) == SSA_NAME)
	    {
	      changed = visit_copy (lhs, simplified);
	      goto done;
	    }

	  if ((TREE_CODE (lhs) == SSA_NAME
	       /* We can substitute SSA_NAMEs that are live over
		  abnormal edges with their constant value.  */
	       && !(gimple_assign_copy_p (stmt)
		    && is_gimple_min_invariant (rhs1))
	       && !(simplified
		    && is_gimple_min_invariant (simplified))
	       && SSA_NAME_OCCURS_IN_ABNORMAL_PHI (lhs))
	      /* Stores or copies from SSA_NAMEs that are live over
		 abnormal edges are a problem.  */
	      || (code == SSA_NAME
		  && SSA_NAME_OCCURS_IN_ABNORMAL_PHI (rhs1)))
	    changed = defs_to_varying (stmt);
	  else if (REFERENCE_CLASS_P (lhs)
		   || DECL_P (lhs))
	    changed = visit_reference_op_store (lhs, rhs1, stmt);
	  else if (TREE_CODE (lhs) == SSA_NAME)
	    {
	      if ((gimple_assign_copy_p (stmt)
		   && is_gimple_min_invariant (rhs1))
		  || (simplified
		      && is_gimple_min_invariant (simplified)))
		{
		  if (simplified)
		    changed = set_ssa_val_to (lhs, simplified);
		  else
		    changed = set_ssa_val_to (lhs, rhs1);
		}
	      else
		{
		  /* First try to lookup the simplified expression.  */
		  if (simplified)
		    {
		      enum gimple_rhs_class rhs_class;


		      rhs_class = get_gimple_rhs_class (TREE_CODE (simplified));
		      if ((rhs_class == GIMPLE_UNARY_RHS
			   || rhs_class == GIMPLE_BINARY_RHS
			   || rhs_class == GIMPLE_TERNARY_RHS)
			  && valid_gimple_rhs_p (simplified))
			{
			  tree result = vn_nary_op_lookup (simplified, NULL);
			  if (result)
			    {
			      changed = set_ssa_val_to (lhs, result);
			      goto done;
			    }
			}
		    }

		  /* Otherwise visit the original statement.  */
		  switch (vn_get_stmt_kind (stmt))
		    {
		    case VN_NARY:
		      changed = visit_nary_op (lhs, stmt);
		      break;
		    case VN_REFERENCE:
		      changed = visit_reference_op_load (lhs, rhs1, stmt);
		      break;
		    default:
		      changed = defs_to_varying (stmt);
		      break;
		    }
		}
	    }
	  else
	    changed = defs_to_varying (stmt);
	}
      else if (gcall *call_stmt = dyn_cast <gcall *> (stmt))
	{
	  tree lhs = gimple_call_lhs (stmt);
	  if (lhs && TREE_CODE (lhs) == SSA_NAME)
	    {
	      /* Try constant folding based on our current lattice.  */
	      tree simplified = gimple_fold_stmt_to_constant_1 (stmt,
								vn_valueize,
								vn_valueize);
	      if (simplified)
		{
		  if (dump_file && (dump_flags & TDF_DETAILS))
		    {
		      fprintf (dump_file, "call ");
		      print_gimple_expr (dump_file, stmt, 0, 0);
		      fprintf (dump_file, " simplified to ");
		      print_generic_expr (dump_file, simplified, 0);
		      fprintf (dump_file, "\n");
		    }
		}
	      /* Setting value numbers to constants will occasionally
		 screw up phi congruence because constants are not
		 uniquely associated with a single ssa name that can be
		 looked up.  */
	      if (simplified
		  && is_gimple_min_invariant (simplified))
		{
		  VN_INFO (lhs)->expr = simplified;
		  changed = set_ssa_val_to (lhs, simplified);
		  if (gimple_vdef (stmt))
		    changed |= set_ssa_val_to (gimple_vdef (stmt),
					       gimple_vuse (stmt));
		  goto done;
		}
	      else if (simplified
		       && TREE_CODE (simplified) == SSA_NAME)
		{
		  changed = visit_copy (lhs, simplified);
		  if (gimple_vdef (stmt))
		    changed |= set_ssa_val_to (gimple_vdef (stmt),
					       gimple_vuse (stmt));
		  goto done;
		}
	      else if (SSA_NAME_OCCURS_IN_ABNORMAL_PHI (lhs))
		{
		  changed = defs_to_varying (stmt);
		  goto done;
		}
	    }

	  if (!gimple_call_internal_p (stmt)
	      && (/* Calls to the same function with the same vuse
		     and the same operands do not necessarily return the same
		     value, unless they're pure or const.  */
		  gimple_call_flags (stmt) & (ECF_PURE | ECF_CONST)
		  /* If calls have a vdef, subsequent calls won't have
		     the same incoming vuse.  So, if 2 calls with vdef have the
		     same vuse, we know they're not subsequent.
		     We can value number 2 calls to the same function with the
		     same vuse and the same operands which are not subsequent
		     the same, because there is no code in the program that can
		     compare the 2 values...  */
		  || (gimple_vdef (stmt)
		      /* ... unless the call returns a pointer which does
		         not alias with anything else.  In which case the
			 information that the values are distinct are encoded
			 in the IL.  */
		      && !(gimple_call_return_flags (call_stmt) & ERF_NOALIAS)
		      /* Only perform the following when being called from PRE
			 which embeds tail merging.  */
		      && default_vn_walk_kind == VN_WALK)))
	    changed = visit_reference_op_call (lhs, call_stmt);
	  else
	    changed = defs_to_varying (stmt);
	}
      else
	changed = defs_to_varying (stmt);
    }
 done:
  return changed;
}

/* Compare two operands by reverse postorder index */

static int
compare_ops (const void *pa, const void *pb)
{
  const tree opa = *((const tree *)pa);
  const tree opb = *((const tree *)pb);
  gimple opstmta = SSA_NAME_DEF_STMT (opa);
  gimple opstmtb = SSA_NAME_DEF_STMT (opb);
  basic_block bba;
  basic_block bbb;

  if (gimple_nop_p (opstmta) && gimple_nop_p (opstmtb))
    return SSA_NAME_VERSION (opa) - SSA_NAME_VERSION (opb);
  else if (gimple_nop_p (opstmta))
    return -1;
  else if (gimple_nop_p (opstmtb))
    return 1;

  bba = gimple_bb (opstmta);
  bbb = gimple_bb (opstmtb);

  if (!bba && !bbb)
    return SSA_NAME_VERSION (opa) - SSA_NAME_VERSION (opb);
  else if (!bba)
    return -1;
  else if (!bbb)
    return 1;

  if (bba == bbb)
    {
      if (gimple_code (opstmta) == GIMPLE_PHI
	  && gimple_code (opstmtb) == GIMPLE_PHI)
	return SSA_NAME_VERSION (opa) - SSA_NAME_VERSION (opb);
      else if (gimple_code (opstmta) == GIMPLE_PHI)
	return -1;
      else if (gimple_code (opstmtb) == GIMPLE_PHI)
	return 1;
      else if (gimple_uid (opstmta) != gimple_uid (opstmtb))
        return gimple_uid (opstmta) - gimple_uid (opstmtb);
      else
	return SSA_NAME_VERSION (opa) - SSA_NAME_VERSION (opb);
    }
  return rpo_numbers[bba->index] - rpo_numbers[bbb->index];
}

/* Sort an array containing members of a strongly connected component
   SCC so that the members are ordered by RPO number.
   This means that when the sort is complete, iterating through the
   array will give you the members in RPO order.  */

static void
sort_scc (vec<tree> scc)
{
  scc.qsort (compare_ops);
}

/* Insert the no longer used nary ONARY to the hash INFO.  */

static void
copy_nary (vn_nary_op_t onary, vn_tables_t info)
{
  size_t size = sizeof_vn_nary_op (onary->length);
  vn_nary_op_t nary = alloc_vn_nary_op_noinit (onary->length,
					       &info->nary_obstack);
  memcpy (nary, onary, size);
  vn_nary_op_insert_into (nary, info->nary, false);
}

/* Insert the no longer used phi OPHI to the hash INFO.  */

static void
copy_phi (vn_phi_t ophi, vn_tables_t info)
{
  vn_phi_t phi = (vn_phi_t) pool_alloc (info->phis_pool);
  vn_phi_s **slot;
  memcpy (phi, ophi, sizeof (*phi));
  ophi->phiargs.create (0);
  slot = info->phis->find_slot_with_hash (phi, phi->hashcode, INSERT);
  gcc_assert (!*slot);
  *slot = phi;
}

/* Insert the no longer used reference OREF to the hash INFO.  */

static void
copy_reference (vn_reference_t oref, vn_tables_t info)
{
  vn_reference_t ref;
  vn_reference_s **slot;
  ref = (vn_reference_t) pool_alloc (info->references_pool);
  memcpy (ref, oref, sizeof (*ref));
  oref->operands.create (0);
  slot = info->references->find_slot_with_hash (ref, ref->hashcode, INSERT);
  if (*slot)
    free_reference (*slot);
  *slot = ref;
}

/* Process a strongly connected component in the SSA graph.  */

static void
process_scc (vec<tree> scc)
{
  tree var;
  unsigned int i;
  unsigned int iterations = 0;
  bool changed = true;
  vn_nary_op_iterator_type hin;
  vn_phi_iterator_type hip;
  vn_reference_iterator_type hir;
  vn_nary_op_t nary;
  vn_phi_t phi;
  vn_reference_t ref;

  /* If the SCC has a single member, just visit it.  */
  if (scc.length () == 1)
    {
      tree use = scc[0];
      if (VN_INFO (use)->use_processed)
	return;
      /* We need to make sure it doesn't form a cycle itself, which can
	 happen for self-referential PHI nodes.  In that case we would
	 end up inserting an expression with VN_TOP operands into the
	 valid table which makes us derive bogus equivalences later.
	 The cheapest way to check this is to assume it for all PHI nodes.  */
      if (gimple_code (SSA_NAME_DEF_STMT (use)) == GIMPLE_PHI)
	/* Fallthru to iteration.  */ ;
      else
	{
	  visit_use (use);
	  return;
	}
    }

  if (dump_file && (dump_flags & TDF_DETAILS))
    print_scc (dump_file, scc);

  /* Iterate over the SCC with the optimistic table until it stops
     changing.  */
  current_info = optimistic_info;
  while (changed)
    {
      changed = false;
      iterations++;
      if (dump_file && (dump_flags & TDF_DETAILS))
	fprintf (dump_file, "Starting iteration %d\n", iterations);
      /* As we are value-numbering optimistically we have to
	 clear the expression tables and the simplified expressions
	 in each iteration until we converge.  */
      optimistic_info->nary->empty ();
      optimistic_info->phis->empty ();
      optimistic_info->references->empty ();
      obstack_free (&optimistic_info->nary_obstack, NULL);
      gcc_obstack_init (&optimistic_info->nary_obstack);
      empty_alloc_pool (optimistic_info->phis_pool);
      empty_alloc_pool (optimistic_info->references_pool);
      FOR_EACH_VEC_ELT (scc, i, var)
	VN_INFO (var)->expr = NULL_TREE;
      FOR_EACH_VEC_ELT (scc, i, var)
	changed |= visit_use (var);
    }

  if (dump_file && (dump_flags & TDF_DETAILS))
    fprintf (dump_file, "Processing SCC needed %d iterations\n", iterations);
  statistics_histogram_event (cfun, "SCC iterations", iterations);

  /* Finally, copy the contents of the no longer used optimistic
     table to the valid table.  */
  FOR_EACH_HASH_TABLE_ELEMENT (*optimistic_info->nary, nary, vn_nary_op_t, hin)
    copy_nary (nary, valid_info);
  FOR_EACH_HASH_TABLE_ELEMENT (*optimistic_info->phis, phi, vn_phi_t, hip)
    copy_phi (phi, valid_info);
  FOR_EACH_HASH_TABLE_ELEMENT (*optimistic_info->references,
			       ref, vn_reference_t, hir)
    copy_reference (ref, valid_info);

  current_info = valid_info;
}


/* Pop the components of the found SCC for NAME off the SCC stack
   and process them.  Returns true if all went well, false if
   we run into resource limits.  */

static bool
extract_and_process_scc_for_name (tree name)
{
  auto_vec<tree> scc;
  tree x;

  /* Found an SCC, pop the components off the SCC stack and
     process them.  */
  do
    {
      x = sccstack.pop ();

      VN_INFO (x)->on_sccstack = false;
      scc.safe_push (x);
    } while (x != name);

  /* Bail out of SCCVN in case a SCC turns out to be incredibly large.  */
  if (scc.length ()
      > (unsigned)PARAM_VALUE (PARAM_SCCVN_MAX_SCC_SIZE))
    {
      if (dump_file)
	fprintf (dump_file, "WARNING: Giving up with SCCVN due to "
		 "SCC size %u exceeding %u\n", scc.length (),
		 (unsigned)PARAM_VALUE (PARAM_SCCVN_MAX_SCC_SIZE));

      return false;
    }

  if (scc.length () > 1)
    sort_scc (scc);

  process_scc (scc);

  return true;
}

/* Depth first search on NAME to discover and process SCC's in the SSA
   graph.
   Execution of this algorithm relies on the fact that the SCC's are
   popped off the stack in topological order.
   Returns true if successful, false if we stopped processing SCC's due
   to resource constraints.  */

static bool
DFS (tree name)
{
  vec<ssa_op_iter> itervec = vNULL;
  vec<tree> namevec = vNULL;
  use_operand_p usep = NULL;
  gimple defstmt;
  tree use;
  ssa_op_iter iter;

start_over:
  /* SCC info */
  VN_INFO (name)->dfsnum = next_dfs_num++;
  VN_INFO (name)->visited = true;
  VN_INFO (name)->low = VN_INFO (name)->dfsnum;

  sccstack.safe_push (name);
  VN_INFO (name)->on_sccstack = true;
  defstmt = SSA_NAME_DEF_STMT (name);

  /* Recursively DFS on our operands, looking for SCC's.  */
  if (!gimple_nop_p (defstmt))
    {
      /* Push a new iterator.  */
      if (gphi *phi = dyn_cast <gphi *> (defstmt))
	usep = op_iter_init_phiuse (&iter, phi, SSA_OP_ALL_USES);
      else
	usep = op_iter_init_use (&iter, defstmt, SSA_OP_ALL_USES);
    }
  else
    clear_and_done_ssa_iter (&iter);

  while (1)
    {
      /* If we are done processing uses of a name, go up the stack
	 of iterators and process SCCs as we found them.  */
      if (op_iter_done (&iter))
	{
	  /* See if we found an SCC.  */
	  if (VN_INFO (name)->low == VN_INFO (name)->dfsnum)
	    if (!extract_and_process_scc_for_name (name))
	      {
		namevec.release ();
		itervec.release ();
		return false;
	      }

	  /* Check if we are done.  */
	  if (namevec.is_empty ())
	    {
	      namevec.release ();
	      itervec.release ();
	      return true;
	    }

	  /* Restore the last use walker and continue walking there.  */
	  use = name;
	  name = namevec.pop ();
	  memcpy (&iter, &itervec.last (),
		  sizeof (ssa_op_iter));
	  itervec.pop ();
	  goto continue_walking;
	}

      use = USE_FROM_PTR (usep);

      /* Since we handle phi nodes, we will sometimes get
	 invariants in the use expression.  */
      if (TREE_CODE (use) == SSA_NAME)
	{
	  if (! (VN_INFO (use)->visited))
	    {
	      /* Recurse by pushing the current use walking state on
		 the stack and starting over.  */
	      itervec.safe_push (iter);
	      namevec.safe_push (name);
	      name = use;
	      goto start_over;

continue_walking:
	      VN_INFO (name)->low = MIN (VN_INFO (name)->low,
					 VN_INFO (use)->low);
	    }
	  if (VN_INFO (use)->dfsnum < VN_INFO (name)->dfsnum
	      && VN_INFO (use)->on_sccstack)
	    {
	      VN_INFO (name)->low = MIN (VN_INFO (use)->dfsnum,
					 VN_INFO (name)->low);
	    }
	}

      usep = op_iter_next_use (&iter);
    }
}

/* Allocate a value number table.  */

static void
allocate_vn_table (vn_tables_t table)
{
  table->phis = new vn_phi_table_type (23);
  table->nary = new vn_nary_op_table_type (23);
  table->references = new vn_reference_table_type (23);

  gcc_obstack_init (&table->nary_obstack);
  table->phis_pool = create_alloc_pool ("VN phis",
					sizeof (struct vn_phi_s),
					30);
  table->references_pool = create_alloc_pool ("VN references",
					      sizeof (struct vn_reference_s),
					      30);
}

/* Free a value number table.  */

static void
free_vn_table (vn_tables_t table)
{
  delete table->phis;
  table->phis = NULL;
  delete table->nary;
  table->nary = NULL;
  delete table->references;
  table->references = NULL;
  obstack_free (&table->nary_obstack, NULL);
  free_alloc_pool (table->phis_pool);
  free_alloc_pool (table->references_pool);
}

static void
init_scc_vn (void)
{
  size_t i;
  int j;
  int *rpo_numbers_temp;

  calculate_dominance_info (CDI_DOMINATORS);
  sccstack.create (0);
  constant_to_value_id = new hash_table<vn_constant_hasher> (23);

  constant_value_ids = BITMAP_ALLOC (NULL);

  next_dfs_num = 1;
  next_value_id = 1;

  vn_ssa_aux_table.create (num_ssa_names + 1);
  /* VEC_alloc doesn't actually grow it to the right size, it just
     preallocates the space to do so.  */
  vn_ssa_aux_table.safe_grow_cleared (num_ssa_names + 1);
  gcc_obstack_init (&vn_ssa_aux_obstack);

  shared_lookup_phiargs.create (0);
  shared_lookup_references.create (0);
  rpo_numbers = XNEWVEC (int, last_basic_block_for_fn (cfun));
  rpo_numbers_temp =
    XNEWVEC (int, n_basic_blocks_for_fn (cfun) - NUM_FIXED_BLOCKS);
  pre_and_rev_post_order_compute (NULL, rpo_numbers_temp, false);

  /* RPO numbers is an array of rpo ordering, rpo[i] = bb means that
     the i'th block in RPO order is bb.  We want to map bb's to RPO
     numbers, so we need to rearrange this array.  */
  for (j = 0; j < n_basic_blocks_for_fn (cfun) - NUM_FIXED_BLOCKS; j++)
    rpo_numbers[rpo_numbers_temp[j]] = j;

  XDELETE (rpo_numbers_temp);

  VN_TOP = create_tmp_var_raw (void_type_node, "vn_top");

  /* Create the VN_INFO structures, and initialize value numbers to
     TOP.  */
  for (i = 0; i < num_ssa_names; i++)
    {
      tree name = ssa_name (i);
      if (name)
	{
	  VN_INFO_GET (name)->valnum = VN_TOP;
	  VN_INFO (name)->expr = NULL_TREE;
	  VN_INFO (name)->value_id = 0;
	}
    }

  renumber_gimple_stmt_uids ();

  /* Create the valid and optimistic value numbering tables.  */
  valid_info = XCNEW (struct vn_tables_s);
  allocate_vn_table (valid_info);
  optimistic_info = XCNEW (struct vn_tables_s);
  allocate_vn_table (optimistic_info);
}

void
free_scc_vn (void)
{
  size_t i;

  delete constant_to_value_id;
  constant_to_value_id = NULL;
  BITMAP_FREE (constant_value_ids);
  shared_lookup_phiargs.release ();
  shared_lookup_references.release ();
  XDELETEVEC (rpo_numbers);

  for (i = 0; i < num_ssa_names; i++)
    {
      tree name = ssa_name (i);
      if (name
	  && VN_INFO (name)->needs_insertion)
	release_ssa_name (name);
    }
  obstack_free (&vn_ssa_aux_obstack, NULL);
  vn_ssa_aux_table.release ();

  sccstack.release ();
  free_vn_table (valid_info);
  XDELETE (valid_info);
  free_vn_table (optimistic_info);
  XDELETE (optimistic_info);
}

/* Set *ID according to RESULT.  */

static void
set_value_id_for_result (tree result, unsigned int *id)
{
  if (result && TREE_CODE (result) == SSA_NAME)
    *id = VN_INFO (result)->value_id;
  else if (result && is_gimple_min_invariant (result))
    *id = get_or_alloc_constant_value_id (result);
  else
    *id = get_next_value_id ();
}

/* Set the value ids in the valid hash tables.  */

static void
set_hashtable_value_ids (void)
{
  vn_nary_op_iterator_type hin;
  vn_phi_iterator_type hip;
  vn_reference_iterator_type hir;
  vn_nary_op_t vno;
  vn_reference_t vr;
  vn_phi_t vp;

  /* Now set the value ids of the things we had put in the hash
     table.  */

  FOR_EACH_HASH_TABLE_ELEMENT (*valid_info->nary, vno, vn_nary_op_t, hin)
    set_value_id_for_result (vno->result, &vno->value_id);

  FOR_EACH_HASH_TABLE_ELEMENT (*valid_info->phis, vp, vn_phi_t, hip)
    set_value_id_for_result (vp->result, &vp->value_id);

  FOR_EACH_HASH_TABLE_ELEMENT (*valid_info->references, vr, vn_reference_t,
			       hir)
    set_value_id_for_result (vr->result, &vr->value_id);
}

class cond_dom_walker : public dom_walker
{
public:
  cond_dom_walker () : dom_walker (CDI_DOMINATORS), fail (false) {}

  virtual void before_dom_children (basic_block);

  bool fail;
};

void
cond_dom_walker::before_dom_children (basic_block bb)
{
  edge e;
  edge_iterator ei;

  if (fail)
    return;

  /* If any of the predecessor edges that do not come from blocks dominated
     by us are still marked as possibly executable consider this block
     reachable.  */
  bool reachable = bb == ENTRY_BLOCK_PTR_FOR_FN (cfun);
  FOR_EACH_EDGE (e, ei, bb->preds)
    if (!dominated_by_p (CDI_DOMINATORS, e->src, bb))
      reachable |= (e->flags & EDGE_EXECUTABLE);

  /* If the block is not reachable all outgoing edges are not
     executable.  */
  if (!reachable)
    {
      if (dump_file && (dump_flags & TDF_DETAILS))
	fprintf (dump_file, "Marking all outgoing edges of unreachable "
		 "BB %d as not executable\n", bb->index);

      FOR_EACH_EDGE (e, ei, bb->succs)
	e->flags &= ~EDGE_EXECUTABLE;
      return;
    }

  gimple stmt = last_stmt (bb);
  if (!stmt)
    return;

  enum gimple_code code = gimple_code (stmt);
  if (code != GIMPLE_COND
      && code != GIMPLE_SWITCH
      && code != GIMPLE_GOTO)
    return;

  if (dump_file && (dump_flags & TDF_DETAILS))
    {
      fprintf (dump_file, "Value-numbering operands of stmt ending BB %d: ",
	       bb->index);
      print_gimple_stmt (dump_file, stmt, 0, 0);
    }

  /* Value-number the last stmts SSA uses.  */
  ssa_op_iter i;
  tree op;
  FOR_EACH_SSA_TREE_OPERAND (op, stmt, i, SSA_OP_USE)
    if (VN_INFO (op)->visited == false
	&& !DFS (op))
      {
	fail = true;
	return;
      }

  /* ???  We can even handle stmts with outgoing EH or ABNORMAL edges
     if value-numbering can prove they are not reachable.  Handling
     computed gotos is also possible.  */
  tree val;
  switch (code)
    {
    case GIMPLE_COND:
      {
	tree lhs = gimple_cond_lhs (stmt);
	tree rhs = gimple_cond_rhs (stmt);
	/* Work hard in computing the condition and take into account
	   the valueization of the defining stmt.  */
	if (TREE_CODE (lhs) == SSA_NAME)
	  lhs = vn_get_expr_for (lhs);
	if (TREE_CODE (rhs) == SSA_NAME)
	  rhs = vn_get_expr_for (rhs);
	val = fold_binary (gimple_cond_code (stmt),
			   boolean_type_node, lhs, rhs);
	break;
      }
    case GIMPLE_SWITCH:
      val = gimple_switch_index (as_a <gswitch *> (stmt));
      break;
    case GIMPLE_GOTO:
      val = gimple_goto_dest (stmt);
      break;
    default:
      gcc_unreachable ();
    }
  if (!val)
    return;

  edge taken = find_taken_edge (bb, vn_valueize (val));
  if (!taken)
    return;

  if (dump_file && (dump_flags & TDF_DETAILS))
    fprintf (dump_file, "Marking all edges out of BB %d but (%d -> %d) as "
	     "not executable\n", bb->index, bb->index, taken->dest->index);

  FOR_EACH_EDGE (e, ei, bb->succs)
    if (e != taken)
      e->flags &= ~EDGE_EXECUTABLE;
}

/* Do SCCVN.  Returns true if it finished, false if we bailed out
   due to resource constraints.  DEFAULT_VN_WALK_KIND_ specifies
   how we use the alias oracle walking during the VN process.  */

bool
run_scc_vn (vn_lookup_kind default_vn_walk_kind_)
{
  basic_block bb;
  size_t i;
  tree param;

  default_vn_walk_kind = default_vn_walk_kind_;

  init_scc_vn ();
  current_info = valid_info;

  for (param = DECL_ARGUMENTS (current_function_decl);
       param;
       param = DECL_CHAIN (param))
    {
      tree def = ssa_default_def (cfun, param);
      if (def)
	{
	  VN_INFO (def)->visited = true;
	  VN_INFO (def)->valnum = def;
	}
    }

  /* Mark all edges as possibly executable.  */
  FOR_ALL_BB_FN (bb, cfun)
    {
      edge_iterator ei;
      edge e;
      FOR_EACH_EDGE (e, ei, bb->succs)
	e->flags |= EDGE_EXECUTABLE;
    }

  /* Walk all blocks in dominator order, value-numbering the last stmts
     SSA uses and decide whether outgoing edges are not executable.  */
  cond_dom_walker walker;
  walker.walk (ENTRY_BLOCK_PTR_FOR_FN (cfun));
  if (walker.fail)
    {
      free_scc_vn ();
      return false;
    }

  /* Value-number remaining SSA names.  */
  for (i = 1; i < num_ssa_names; ++i)
    {
      tree name = ssa_name (i);
      if (name
	  && VN_INFO (name)->visited == false
	  && !has_zero_uses (name))
	if (!DFS (name))
	  {
	    free_scc_vn ();
	    return false;
	  }
    }

  /* Initialize the value ids.  */

  for (i = 1; i < num_ssa_names; ++i)
    {
      tree name = ssa_name (i);
      vn_ssa_aux_t info;
      if (!name)
	continue;
      info = VN_INFO (name);
      if (info->valnum == name
	  || info->valnum == VN_TOP)
	info->value_id = get_next_value_id ();
      else if (is_gimple_min_invariant (info->valnum))
	info->value_id = get_or_alloc_constant_value_id (info->valnum);
    }

  /* Propagate.  */
  for (i = 1; i < num_ssa_names; ++i)
    {
      tree name = ssa_name (i);
      vn_ssa_aux_t info;
      if (!name)
	continue;
      info = VN_INFO (name);
      if (TREE_CODE (info->valnum) == SSA_NAME
	  && info->valnum != name
	  && info->value_id != VN_INFO (info->valnum)->value_id)
	info->value_id = VN_INFO (info->valnum)->value_id;
    }

  set_hashtable_value_ids ();

  if (dump_file && (dump_flags & TDF_DETAILS))
    {
      fprintf (dump_file, "Value numbers:\n");
      for (i = 0; i < num_ssa_names; i++)
	{
	  tree name = ssa_name (i);
	  if (name
	      && VN_INFO (name)->visited
	      && SSA_VAL (name) != name)
	    {
	      print_generic_expr (dump_file, name, 0);
	      fprintf (dump_file, " = ");
	      print_generic_expr (dump_file, SSA_VAL (name), 0);
	      fprintf (dump_file, "\n");
	    }
	}
    }

  return true;
}

/* Return the maximum value id we have ever seen.  */

unsigned int
get_max_value_id (void)
{
  return next_value_id;
}

/* Return the next unique value id.  */

unsigned int
get_next_value_id (void)
{
  return next_value_id++;
}


/* Compare two expressions E1 and E2 and return true if they are equal.  */

bool
expressions_equal_p (tree e1, tree e2)
{
  /* The obvious case.  */
  if (e1 == e2)
    return true;

  /* If only one of them is null, they cannot be equal.  */
  if (!e1 || !e2)
    return false;

  /* Now perform the actual comparison.  */
  if (TREE_CODE (e1) == TREE_CODE (e2)
      && operand_equal_p (e1, e2, OEP_PURE_SAME))
    return true;

  return false;
}


/* Return true if the nary operation NARY may trap.  This is a copy
   of stmt_could_throw_1_p adjusted to the SCCVN IL.  */

bool
vn_nary_may_trap (vn_nary_op_t nary)
{
  tree type;
  tree rhs2 = NULL_TREE;
  bool honor_nans = false;
  bool honor_snans = false;
  bool fp_operation = false;
  bool honor_trapv = false;
  bool handled, ret;
  unsigned i;

  if (TREE_CODE_CLASS (nary->opcode) == tcc_comparison
      || TREE_CODE_CLASS (nary->opcode) == tcc_unary
      || TREE_CODE_CLASS (nary->opcode) == tcc_binary)
    {
      type = nary->type;
      fp_operation = FLOAT_TYPE_P (type);
      if (fp_operation)
	{
	  honor_nans = flag_trapping_math && !flag_finite_math_only;
	  honor_snans = flag_signaling_nans != 0;
	}
      else if (INTEGRAL_TYPE_P (type)
	       && TYPE_OVERFLOW_TRAPS (type))
	honor_trapv = true;
    }
  if (nary->length >= 2)
    rhs2 = nary->op[1];
  ret = operation_could_trap_helper_p (nary->opcode, fp_operation,
				       honor_trapv,
				       honor_nans, honor_snans, rhs2,
				       &handled);
  if (handled
      && ret)
    return true;

  for (i = 0; i < nary->length; ++i)
    if (tree_could_trap_p (nary->op[i]))
      return true;

  return false;
}<|MERGE_RESOLUTION|>--- conflicted
+++ resolved
@@ -3171,203 +3171,7 @@
   return changed;
 }
 
-<<<<<<< HEAD
-=======
-/* Return true if EXPR contains constants.  */
-
-static bool
-expr_has_constants (tree expr)
-{
-  switch (TREE_CODE_CLASS (TREE_CODE (expr)))
-    {
-    case tcc_unary:
-      return is_gimple_min_invariant (TREE_OPERAND (expr, 0));
-
-    case tcc_binary:
-      return is_gimple_min_invariant (TREE_OPERAND (expr, 0))
-	|| is_gimple_min_invariant (TREE_OPERAND (expr, 1));
-      /* Constants inside reference ops are rarely interesting, but
-	 it can take a lot of looking to find them.  */
-    case tcc_reference:
-    case tcc_declaration:
-      return false;
-    default:
-      return is_gimple_min_invariant (expr);
-    }
-  return false;
-}
-
-/* Return true if STMT contains constants.  */
-
-static bool
-stmt_has_constants (gimple stmt)
-{
-  tree tem;
-
-  if (gimple_code (stmt) != GIMPLE_ASSIGN)
-    return false;
-
-  switch (get_gimple_rhs_class (gimple_assign_rhs_code (stmt)))
-    {
-    case GIMPLE_TERNARY_RHS:
-      tem = gimple_assign_rhs3 (stmt);
-      if (TREE_CODE (tem) == SSA_NAME)
-	tem = SSA_VAL (tem);
-      if (is_gimple_min_invariant (tem))
-	return true;
-      /* Fallthru.  */
-
-    case GIMPLE_BINARY_RHS:
-      tem = gimple_assign_rhs2 (stmt);
-      if (TREE_CODE (tem) == SSA_NAME)
-	tem = SSA_VAL (tem);
-      if (is_gimple_min_invariant (tem))
-	return true;
-      /* Fallthru.  */
-
-    case GIMPLE_SINGLE_RHS:
-      /* Constants inside reference ops are rarely interesting, but
-	 it can take a lot of looking to find them.  */
-    case GIMPLE_UNARY_RHS:
-      tem = gimple_assign_rhs1 (stmt);
-      if (TREE_CODE (tem) == SSA_NAME)
-	tem = SSA_VAL (tem);
-      return is_gimple_min_invariant (tem);
-
-    default:
-      gcc_unreachable ();
-    }
-  return false;
-}
-
-/* Simplify the binary expression RHS, and return the result if
-   simplified. */
-
-static tree
-simplify_binary_expression (gimple stmt)
-{
-  tree result = NULL_TREE;
-  tree op0 = gimple_assign_rhs1 (stmt);
-  tree op1 = gimple_assign_rhs2 (stmt);
-  enum tree_code code = gimple_assign_rhs_code (stmt);
-
-  /* This will not catch every single case we could combine, but will
-     catch those with constants.  The goal here is to simultaneously
-     combine constants between expressions, but avoid infinite
-     expansion of expressions during simplification.  */
-  op0 = vn_valueize (op0);
-  if (TREE_CODE (op0) == SSA_NAME
-      && (VN_INFO (op0)->has_constants
-	  || TREE_CODE_CLASS (code) == tcc_comparison
-	  || code == COMPLEX_EXPR))
-    op0 = vn_get_expr_for (op0);
-
-  op1 = vn_valueize (op1);
-  if (TREE_CODE (op1) == SSA_NAME
-      && (VN_INFO (op1)->has_constants
-	  || code == COMPLEX_EXPR))
-    op1 = vn_get_expr_for (op1);
-
-  /* Pointer plus constant can be represented as invariant address.
-     Do so to allow further propatation, see also tree forwprop.  */
-  if (code == POINTER_PLUS_EXPR
-      && tree_fits_uhwi_p (op1)
-      && TREE_CODE (op0) == ADDR_EXPR
-      && is_gimple_min_invariant (op0))
-    return build_invariant_address (TREE_TYPE (op0),
-				    TREE_OPERAND (op0, 0),
-				    tree_to_uhwi (op1));
-
-  /* Avoid folding if nothing changed.  */
-  if (op0 == gimple_assign_rhs1 (stmt)
-      && op1 == gimple_assign_rhs2 (stmt))
-    return NULL_TREE;
-
-  fold_defer_overflow_warnings ();
-
-  result = fold_binary (code, gimple_expr_type (stmt), op0, op1);
-  if (result)
-    STRIP_USELESS_TYPE_CONVERSION (result);
-
-  fold_undefer_overflow_warnings (result && valid_gimple_rhs_p (result),
-				  stmt, 0);
-
-  /* Make sure result is not a complex expression consisting
-     of operators of operators (IE (a + b) + (a + c))
-     Otherwise, we will end up with unbounded expressions if
-     fold does anything at all.  */
-  if (result && valid_gimple_rhs_p (result))
-    return result;
-
-  return NULL_TREE;
-}
-
-/* Simplify the unary expression RHS, and return the result if
-   simplified. */
-
-static tree
-simplify_unary_expression (gassign *stmt)
-{
-  tree result = NULL_TREE;
-  tree orig_op0, op0 = gimple_assign_rhs1 (stmt);
-  enum tree_code code = gimple_assign_rhs_code (stmt);
-
-  /* We handle some tcc_reference codes here that are all
-     GIMPLE_ASSIGN_SINGLE codes.  */
-  if (code == REALPART_EXPR
-      || code == IMAGPART_EXPR
-      || code == VIEW_CONVERT_EXPR
-      || code == BIT_FIELD_REF)
-    op0 = TREE_OPERAND (op0, 0);
-
-  orig_op0 = op0;
-  op0 = vn_valueize (op0);
-  if (TREE_CODE (op0) == SSA_NAME)
-    {
-      if (VN_INFO (op0)->has_constants)
-	op0 = vn_get_expr_for (op0);
-      else if (CONVERT_EXPR_CODE_P (code)
-	       || code == REALPART_EXPR
-	       || code == IMAGPART_EXPR
-	       || code == VIEW_CONVERT_EXPR
-	       || code == BIT_FIELD_REF)
-	{
-	  /* We want to do tree-combining on conversion-like expressions.
-	     Make sure we feed only SSA_NAMEs or constants to fold though.  */
-	  tree tem = vn_get_expr_for (op0);
-	  if (UNARY_CLASS_P (tem)
-	      || BINARY_CLASS_P (tem)
-	      || TREE_CODE (tem) == VIEW_CONVERT_EXPR
-	      || TREE_CODE (tem) == SSA_NAME
-	      || TREE_CODE (tem) == CONSTRUCTOR
-	      || is_gimple_min_invariant (tem))
-	    op0 = tem;
-	}
-    }
-
-  /* Avoid folding if nothing changed, but remember the expression.  */
-  if (op0 == orig_op0)
-    return NULL_TREE;
-
-  if (code == BIT_FIELD_REF)
-    {
-      tree rhs = gimple_assign_rhs1 (stmt);
-      result = fold_ternary (BIT_FIELD_REF, TREE_TYPE (rhs),
-			     op0, TREE_OPERAND (rhs, 1), TREE_OPERAND (rhs, 2));
-    }
-  else
-    result = fold_unary_ignore_overflow (code, gimple_expr_type (stmt), op0);
-  if (result)
-    {
-      STRIP_USELESS_TYPE_CONVERSION (result);
-      if (valid_gimple_rhs_p (result))
-        return result;
-    }
-
-  return NULL_TREE;
-}
-
->>>>>>> 1c9b0448
+
 /* Try to simplify RHS using equivalences and constant folding.  */
 
 static tree
@@ -3381,16 +3185,12 @@
   if (code == SSA_NAME)
     return NULL_TREE;
 
-<<<<<<< HEAD
   /* If that didn't work try combining multiple statements.
      ???  Handle multiple stmts being generated by storing
      at most one in VN_INFO->expr?  But then we'd have to
      transparently support materializing temporary SSA names
      created by gimple_simplify - or we never value-number
      to them.  */
-=======
-  /* First try constant folding based on our current lattice.  */
->>>>>>> 1c9b0448
   tem = gimple_fold_stmt_to_constant_1 (stmt, vn_valueize, vn_valueize);
   if (tem
       && (TREE_CODE (tem) == SSA_NAME

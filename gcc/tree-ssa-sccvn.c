/* SCC value numbering for trees
   Copyright (C) 2006-2014 Free Software Foundation, Inc.
   Contributed by Daniel Berlin <dan@dberlin.org>

This file is part of GCC.

GCC is free software; you can redistribute it and/or modify
it under the terms of the GNU General Public License as published by
the Free Software Foundation; either version 3, or (at your option)
any later version.

GCC is distributed in the hope that it will be useful,
but WITHOUT ANY WARRANTY; without even the implied warranty of
MERCHANTABILITY or FITNESS FOR A PARTICULAR PURPOSE.  See the
GNU General Public License for more details.

You should have received a copy of the GNU General Public License
along with GCC; see the file COPYING3.  If not see
<http://www.gnu.org/licenses/>.  */

#include "config.h"
#include "system.h"
#include "coretypes.h"
#include "tm.h"
#include "tree.h"
#include "stor-layout.h"
#include "basic-block.h"
#include "gimple-pretty-print.h"
#include "tree-inline.h"
#include "hash-table.h"
#include "tree-ssa-alias.h"
#include "internal-fn.h"
#include "gimple-fold.h"
#include "tree-eh.h"
#include "gimple-expr.h"
#include "is-a.h"
#include "gimple.h"
#include "gimplify.h"
#include "gimple-ssa.h"
#include "tree-phinodes.h"
#include "ssa-iterators.h"
#include "stringpool.h"
#include "tree-ssanames.h"
#include "expr.h"
#include "tree-dfa.h"
#include "tree-ssa.h"
#include "dumpfile.h"
#include "alloc-pool.h"
#include "flags.h"
#include "cfgloop.h"
#include "params.h"
#include "tree-ssa-propagate.h"
#include "tree-ssa-sccvn.h"
#include "tree-cfg.h"
#include "domwalk.h"

/* This algorithm is based on the SCC algorithm presented by Keith
   Cooper and L. Taylor Simpson in "SCC-Based Value numbering"
   (http://citeseer.ist.psu.edu/41805.html).  In
   straight line code, it is equivalent to a regular hash based value
   numbering that is performed in reverse postorder.

   For code with cycles, there are two alternatives, both of which
   require keeping the hashtables separate from the actual list of
   value numbers for SSA names.

   1. Iterate value numbering in an RPO walk of the blocks, removing
   all the entries from the hashtable after each iteration (but
   keeping the SSA name->value number mapping between iterations).
   Iterate until it does not change.

   2. Perform value numbering as part of an SCC walk on the SSA graph,
   iterating only the cycles in the SSA graph until they do not change
   (using a separate, optimistic hashtable for value numbering the SCC
   operands).

   The second is not just faster in practice (because most SSA graph
   cycles do not involve all the variables in the graph), it also has
   some nice properties.

   One of these nice properties is that when we pop an SCC off the
   stack, we are guaranteed to have processed all the operands coming from
   *outside of that SCC*, so we do not need to do anything special to
   ensure they have value numbers.

   Another nice property is that the SCC walk is done as part of a DFS
   of the SSA graph, which makes it easy to perform combining and
   simplifying operations at the same time.

   The code below is deliberately written in a way that makes it easy
   to separate the SCC walk from the other work it does.

   In order to propagate constants through the code, we track which
   expressions contain constants, and use those while folding.  In
   theory, we could also track expressions whose value numbers are
   replaced, in case we end up folding based on expression
   identities.

   In order to value number memory, we assign value numbers to vuses.
   This enables us to note that, for example, stores to the same
   address of the same value from the same starting memory states are
   equivalent.
   TODO:

   1. We can iterate only the changing portions of the SCC's, but
   I have not seen an SCC big enough for this to be a win.
   2. If you differentiate between phi nodes for loops and phi nodes
   for if-then-else, you can properly consider phi nodes in different
   blocks for equivalence.
   3. We could value number vuses in more cases, particularly, whole
   structure copies.
*/


/* vn_nary_op hashtable helpers.  */

struct vn_nary_op_hasher : typed_noop_remove <vn_nary_op_s>
{
  typedef vn_nary_op_s value_type;
  typedef vn_nary_op_s compare_type;
  static inline hashval_t hash (const value_type *);
  static inline bool equal (const value_type *, const compare_type *);
};

/* Return the computed hashcode for nary operation P1.  */

inline hashval_t
vn_nary_op_hasher::hash (const value_type *vno1)
{
  return vno1->hashcode;
}

/* Compare nary operations P1 and P2 and return true if they are
   equivalent.  */

inline bool
vn_nary_op_hasher::equal (const value_type *vno1, const compare_type *vno2)
{
  return vn_nary_op_eq (vno1, vno2);
}

typedef hash_table <vn_nary_op_hasher> vn_nary_op_table_type;
typedef vn_nary_op_table_type::iterator vn_nary_op_iterator_type;


/* vn_phi hashtable helpers.  */

static int
vn_phi_eq (const_vn_phi_t const vp1, const_vn_phi_t const vp2);

struct vn_phi_hasher
{ 
  typedef vn_phi_s value_type;
  typedef vn_phi_s compare_type;
  static inline hashval_t hash (const value_type *);
  static inline bool equal (const value_type *, const compare_type *);
  static inline void remove (value_type *);
};

/* Return the computed hashcode for phi operation P1.  */

inline hashval_t
vn_phi_hasher::hash (const value_type *vp1)
{
  return vp1->hashcode;
}

/* Compare two phi entries for equality, ignoring VN_TOP arguments.  */

inline bool
vn_phi_hasher::equal (const value_type *vp1, const compare_type *vp2)
{
  return vn_phi_eq (vp1, vp2);
}

/* Free a phi operation structure VP.  */

inline void
vn_phi_hasher::remove (value_type *phi)
{
  phi->phiargs.release ();
}

typedef hash_table <vn_phi_hasher> vn_phi_table_type;
typedef vn_phi_table_type::iterator vn_phi_iterator_type;


/* Compare two reference operands P1 and P2 for equality.  Return true if
   they are equal, and false otherwise.  */

static int
vn_reference_op_eq (const void *p1, const void *p2)
{
  const_vn_reference_op_t const vro1 = (const_vn_reference_op_t) p1;
  const_vn_reference_op_t const vro2 = (const_vn_reference_op_t) p2;

  return (vro1->opcode == vro2->opcode
	  /* We do not care for differences in type qualification.  */
	  && (vro1->type == vro2->type
	      || (vro1->type && vro2->type
		  && types_compatible_p (TYPE_MAIN_VARIANT (vro1->type),
					 TYPE_MAIN_VARIANT (vro2->type))))
	  && expressions_equal_p (vro1->op0, vro2->op0)
	  && expressions_equal_p (vro1->op1, vro2->op1)
	  && expressions_equal_p (vro1->op2, vro2->op2));
}

/* Free a reference operation structure VP.  */

static inline void
free_reference (vn_reference_s *vr)
{
  vr->operands.release ();
}


/* vn_reference hashtable helpers.  */

struct vn_reference_hasher
{
  typedef vn_reference_s value_type;
  typedef vn_reference_s compare_type;
  static inline hashval_t hash (const value_type *);
  static inline bool equal (const value_type *, const compare_type *);
  static inline void remove (value_type *);
};

/* Return the hashcode for a given reference operation P1.  */

inline hashval_t
vn_reference_hasher::hash (const value_type *vr1)
{
  return vr1->hashcode;
}

inline bool
vn_reference_hasher::equal (const value_type *v, const compare_type *c)
{
  return vn_reference_eq (v, c);
}

inline void
vn_reference_hasher::remove (value_type *v)
{
  free_reference (v);
}

typedef hash_table <vn_reference_hasher> vn_reference_table_type;
typedef vn_reference_table_type::iterator vn_reference_iterator_type;


/* The set of hashtables and alloc_pool's for their items.  */

typedef struct vn_tables_s
{
  vn_nary_op_table_type nary;
  vn_phi_table_type phis;
  vn_reference_table_type references;
  struct obstack nary_obstack;
  alloc_pool phis_pool;
  alloc_pool references_pool;
} *vn_tables_t;


/* vn_constant hashtable helpers.  */

struct vn_constant_hasher : typed_free_remove <vn_constant_s>
{ 
  typedef vn_constant_s value_type;
  typedef vn_constant_s compare_type;
  static inline hashval_t hash (const value_type *);
  static inline bool equal (const value_type *, const compare_type *);
};

/* Hash table hash function for vn_constant_t.  */

inline hashval_t
vn_constant_hasher::hash (const value_type *vc1)
{
  return vc1->hashcode;
}

/* Hash table equality function for vn_constant_t.  */

inline bool
vn_constant_hasher::equal (const value_type *vc1, const compare_type *vc2)
{
  if (vc1->hashcode != vc2->hashcode)
    return false;

  return vn_constant_eq_with_type (vc1->constant, vc2->constant);
}

static hash_table <vn_constant_hasher> constant_to_value_id;
static bitmap constant_value_ids;


/* Valid hashtables storing information we have proven to be
   correct.  */

static vn_tables_t valid_info;

/* Optimistic hashtables storing information we are making assumptions about
   during iterations.  */

static vn_tables_t optimistic_info;

/* Pointer to the set of hashtables that is currently being used.
   Should always point to either the optimistic_info, or the
   valid_info.  */

static vn_tables_t current_info;


/* Reverse post order index for each basic block.  */

static int *rpo_numbers;

#define SSA_VAL(x) (VN_INFO ((x))->valnum)

/* Return the SSA value of the VUSE x, supporting released VDEFs
   during elimination which will value-number the VDEF to the
   associated VUSE (but not substitute in the whole lattice).  */

static inline tree
vuse_ssa_val (tree x)
{
  if (!x)
    return NULL_TREE;

  do
    {
      x = SSA_VAL (x);
    }
  while (SSA_NAME_IN_FREE_LIST (x));

  return x;
}

/* This represents the top of the VN lattice, which is the universal
   value.  */

tree VN_TOP;

/* Unique counter for our value ids.  */

static unsigned int next_value_id;

/* Next DFS number and the stack for strongly connected component
   detection. */

static unsigned int next_dfs_num;
static vec<tree> sccstack;



/* Table of vn_ssa_aux_t's, one per ssa_name.  The vn_ssa_aux_t objects
   are allocated on an obstack for locality reasons, and to free them
   without looping over the vec.  */

static vec<vn_ssa_aux_t> vn_ssa_aux_table;
static struct obstack vn_ssa_aux_obstack;

/* Return the value numbering information for a given SSA name.  */

vn_ssa_aux_t
VN_INFO (tree name)
{
  vn_ssa_aux_t res = vn_ssa_aux_table[SSA_NAME_VERSION (name)];
  gcc_checking_assert (res);
  return res;
}

/* Set the value numbering info for a given SSA name to a given
   value.  */

static inline void
VN_INFO_SET (tree name, vn_ssa_aux_t value)
{
  vn_ssa_aux_table[SSA_NAME_VERSION (name)] = value;
}

/* Initialize the value numbering info for a given SSA name.
   This should be called just once for every SSA name.  */

vn_ssa_aux_t
VN_INFO_GET (tree name)
{
  vn_ssa_aux_t newinfo;

  newinfo = XOBNEW (&vn_ssa_aux_obstack, struct vn_ssa_aux);
  memset (newinfo, 0, sizeof (struct vn_ssa_aux));
  if (SSA_NAME_VERSION (name) >= vn_ssa_aux_table.length ())
    vn_ssa_aux_table.safe_grow (SSA_NAME_VERSION (name) + 1);
  vn_ssa_aux_table[SSA_NAME_VERSION (name)] = newinfo;
  return newinfo;
}


/* Get the representative expression for the SSA_NAME NAME.  Returns
   the representative SSA_NAME if there is no expression associated with it.  */

tree
vn_get_expr_for (tree name)
{
  vn_ssa_aux_t vn = VN_INFO (name);
  if (vn->valnum == VN_TOP)
    return name;

  /* If the value-number is a constant it is the representative
     expression.  */
  if (TREE_CODE (vn->valnum) != SSA_NAME)
    return vn->valnum;

  /* Get to the information of the value of this SSA_NAME.  */
  vn = VN_INFO (vn->valnum);

  /* If the value-number is a constant it is the representative
     expression.  */
  if (TREE_CODE (vn->valnum) != SSA_NAME)
    return vn->valnum;

  /* Else if we have an expression, return it.  */
  if (vn->expr != NULL_TREE)
    return vn->expr;

<<<<<<< HEAD
  /* If not, return the value-number.  */
  return vn->valnum;
=======
  /* Otherwise use the defining statement to build the expression.  */
  def_stmt = SSA_NAME_DEF_STMT (vn->valnum);

  /* If the value number is not an assignment use it directly.  */
  if (!is_gimple_assign (def_stmt))
    return vn->valnum;

  /* Note that we can valueize here because we clear the cached
     simplified expressions after each optimistic iteration.  */
  code = gimple_assign_rhs_code (def_stmt);
  switch (TREE_CODE_CLASS (code))
    {
    case tcc_reference:
      if ((code == REALPART_EXPR
	   || code == IMAGPART_EXPR
	   || code == VIEW_CONVERT_EXPR)
	  && TREE_CODE (TREE_OPERAND (gimple_assign_rhs1 (def_stmt),
				      0)) == SSA_NAME)
	expr = fold_build1 (code,
			    gimple_expr_type (def_stmt),
			    vn_valueize (TREE_OPERAND
					   (gimple_assign_rhs1 (def_stmt), 0)));
      break;

    case tcc_unary:
      expr = fold_build1 (code,
			  gimple_expr_type (def_stmt),
			  vn_valueize (gimple_assign_rhs1 (def_stmt)));
      break;

    case tcc_binary:
      expr = fold_build2 (code,
			  gimple_expr_type (def_stmt),
			  vn_valueize (gimple_assign_rhs1 (def_stmt)),
			  vn_valueize (gimple_assign_rhs2 (def_stmt)));
      break;

    case tcc_exceptional:
      if (code == CONSTRUCTOR
	  && TREE_CODE
	       (TREE_TYPE (gimple_assign_rhs1 (def_stmt))) == VECTOR_TYPE)
	expr = gimple_assign_rhs1 (def_stmt);
      break;

    default:;
    }
  if (expr == NULL_TREE)
    return vn->valnum;

  /* Cache the expression.  */
  vn->expr = expr;

  return expr;
>>>>>>> 698ff107
}

/* Return the vn_kind the expression computed by the stmt should be
   associated with.  */

enum vn_kind
vn_get_stmt_kind (gimple stmt)
{
  switch (gimple_code (stmt))
    {
    case GIMPLE_CALL:
      return VN_REFERENCE;
    case GIMPLE_PHI:
      return VN_PHI;
    case GIMPLE_ASSIGN:
      {
	enum tree_code code = gimple_assign_rhs_code (stmt);
	tree rhs1 = gimple_assign_rhs1 (stmt);
	switch (get_gimple_rhs_class (code))
	  {
	  case GIMPLE_UNARY_RHS:
	  case GIMPLE_BINARY_RHS:
	  case GIMPLE_TERNARY_RHS:
	    return VN_NARY;
	  case GIMPLE_SINGLE_RHS:
	    switch (TREE_CODE_CLASS (code))
	      {
	      case tcc_reference:
		/* VOP-less references can go through unary case.  */
		if ((code == REALPART_EXPR
		     || code == IMAGPART_EXPR
		     || code == VIEW_CONVERT_EXPR
		     || code == BIT_FIELD_REF)
		    && TREE_CODE (TREE_OPERAND (rhs1, 0)) == SSA_NAME)
		  return VN_NARY;

		/* Fallthrough.  */
	      case tcc_declaration:
		return VN_REFERENCE;

	      case tcc_constant:
		return VN_CONSTANT;

	      default:
		if (code == ADDR_EXPR)
		  return (is_gimple_min_invariant (rhs1)
			  ? VN_CONSTANT : VN_REFERENCE);
		else if (code == CONSTRUCTOR)
		  return VN_NARY;
		return VN_NONE;
	      }
	  default:
	    return VN_NONE;
	  }
      }
    default:
      return VN_NONE;
    }
}

/* Lookup a value id for CONSTANT and return it.  If it does not
   exist returns 0.  */

unsigned int
get_constant_value_id (tree constant)
{
  vn_constant_s **slot;
  struct vn_constant_s vc;

  vc.hashcode = vn_hash_constant_with_type (constant);
  vc.constant = constant;
  slot = constant_to_value_id.find_slot_with_hash (&vc, vc.hashcode, NO_INSERT);
  if (slot)
    return (*slot)->value_id;
  return 0;
}

/* Lookup a value id for CONSTANT, and if it does not exist, create a
   new one and return it.  If it does exist, return it.  */

unsigned int
get_or_alloc_constant_value_id (tree constant)
{
  vn_constant_s **slot;
  struct vn_constant_s vc;
  vn_constant_t vcp;

  vc.hashcode = vn_hash_constant_with_type (constant);
  vc.constant = constant;
  slot = constant_to_value_id.find_slot_with_hash (&vc, vc.hashcode, INSERT);
  if (*slot)
    return (*slot)->value_id;

  vcp = XNEW (struct vn_constant_s);
  vcp->hashcode = vc.hashcode;
  vcp->constant = constant;
  vcp->value_id = get_next_value_id ();
  *slot = vcp;
  bitmap_set_bit (constant_value_ids, vcp->value_id);
  return vcp->value_id;
}

/* Return true if V is a value id for a constant.  */

bool
value_id_constant_p (unsigned int v)
{
  return bitmap_bit_p (constant_value_ids, v);
}

/* Compute the hash for a reference operand VRO1.  */

static hashval_t
vn_reference_op_compute_hash (const vn_reference_op_t vro1, hashval_t result)
{
  result = iterative_hash_hashval_t (vro1->opcode, result);
  if (vro1->op0)
    result = iterative_hash_expr (vro1->op0, result);
  if (vro1->op1)
    result = iterative_hash_expr (vro1->op1, result);
  if (vro1->op2)
    result = iterative_hash_expr (vro1->op2, result);
  return result;
}

/* Compute a hash for the reference operation VR1 and return it.  */

hashval_t
vn_reference_compute_hash (const vn_reference_t vr1)
{
  hashval_t result = 0;
  int i;
  vn_reference_op_t vro;
  HOST_WIDE_INT off = -1;
  bool deref = false;

  FOR_EACH_VEC_ELT (vr1->operands, i, vro)
    {
      if (vro->opcode == MEM_REF)
	deref = true;
      else if (vro->opcode != ADDR_EXPR)
	deref = false;
      if (vro->off != -1)
	{
	  if (off == -1)
	    off = 0;
	  off += vro->off;
	}
      else
	{
	  if (off != -1
	      && off != 0)
	    result = iterative_hash_hashval_t (off, result);
	  off = -1;
	  if (deref
	      && vro->opcode == ADDR_EXPR)
	    {
	      if (vro->op0)
		{
		  tree op = TREE_OPERAND (vro->op0, 0);
		  result = iterative_hash_hashval_t (TREE_CODE (op), result);
		  result = iterative_hash_expr (op, result);
		}
	    }
	  else
	    result = vn_reference_op_compute_hash (vro, result);
	}
    }
  if (vr1->vuse)
    result += SSA_NAME_VERSION (vr1->vuse);

  return result;
}

/* Return true if reference operations VR1 and VR2 are equivalent.  This
   means they have the same set of operands and vuses.  */

bool
vn_reference_eq (const_vn_reference_t const vr1, const_vn_reference_t const vr2)
{
  unsigned i, j;

  /* Early out if this is not a hash collision.  */
  if (vr1->hashcode != vr2->hashcode)
    return false;

  /* The VOP needs to be the same.  */
  if (vr1->vuse != vr2->vuse)
    return false;

  /* If the operands are the same we are done.  */
  if (vr1->operands == vr2->operands)
    return true;

  if (!expressions_equal_p (TYPE_SIZE (vr1->type), TYPE_SIZE (vr2->type)))
    return false;

  if (INTEGRAL_TYPE_P (vr1->type)
      && INTEGRAL_TYPE_P (vr2->type))
    {
      if (TYPE_PRECISION (vr1->type) != TYPE_PRECISION (vr2->type))
	return false;
    }
  else if (INTEGRAL_TYPE_P (vr1->type)
	   && (TYPE_PRECISION (vr1->type)
	       != TREE_INT_CST_LOW (TYPE_SIZE (vr1->type))))
    return false;
  else if (INTEGRAL_TYPE_P (vr2->type)
	   && (TYPE_PRECISION (vr2->type)
	       != TREE_INT_CST_LOW (TYPE_SIZE (vr2->type))))
    return false;

  i = 0;
  j = 0;
  do
    {
      HOST_WIDE_INT off1 = 0, off2 = 0;
      vn_reference_op_t vro1, vro2;
      vn_reference_op_s tem1, tem2;
      bool deref1 = false, deref2 = false;
      for (; vr1->operands.iterate (i, &vro1); i++)
	{
	  if (vro1->opcode == MEM_REF)
	    deref1 = true;
	  if (vro1->off == -1)
	    break;
	  off1 += vro1->off;
	}
      for (; vr2->operands.iterate (j, &vro2); j++)
	{
	  if (vro2->opcode == MEM_REF)
	    deref2 = true;
	  if (vro2->off == -1)
	    break;
	  off2 += vro2->off;
	}
      if (off1 != off2)
	return false;
      if (deref1 && vro1->opcode == ADDR_EXPR)
	{
	  memset (&tem1, 0, sizeof (tem1));
	  tem1.op0 = TREE_OPERAND (vro1->op0, 0);
	  tem1.type = TREE_TYPE (tem1.op0);
	  tem1.opcode = TREE_CODE (tem1.op0);
	  vro1 = &tem1;
	  deref1 = false;
	}
      if (deref2 && vro2->opcode == ADDR_EXPR)
	{
	  memset (&tem2, 0, sizeof (tem2));
	  tem2.op0 = TREE_OPERAND (vro2->op0, 0);
	  tem2.type = TREE_TYPE (tem2.op0);
	  tem2.opcode = TREE_CODE (tem2.op0);
	  vro2 = &tem2;
	  deref2 = false;
	}
      if (deref1 != deref2)
	return false;
      if (!vn_reference_op_eq (vro1, vro2))
	return false;
      ++j;
      ++i;
    }
  while (vr1->operands.length () != i
	 || vr2->operands.length () != j);

  return true;
}

/* Copy the operations present in load/store REF into RESULT, a vector of
   vn_reference_op_s's.  */

void
copy_reference_ops_from_ref (tree ref, vec<vn_reference_op_s> *result)
{
  if (TREE_CODE (ref) == TARGET_MEM_REF)
    {
      vn_reference_op_s temp;

      result->reserve (3);

      memset (&temp, 0, sizeof (temp));
      temp.type = TREE_TYPE (ref);
      temp.opcode = TREE_CODE (ref);
      temp.op0 = TMR_INDEX (ref);
      temp.op1 = TMR_STEP (ref);
      temp.op2 = TMR_OFFSET (ref);
      temp.off = -1;
      result->quick_push (temp);

      memset (&temp, 0, sizeof (temp));
      temp.type = NULL_TREE;
      temp.opcode = ERROR_MARK;
      temp.op0 = TMR_INDEX2 (ref);
      temp.off = -1;
      result->quick_push (temp);

      memset (&temp, 0, sizeof (temp));
      temp.type = NULL_TREE;
      temp.opcode = TREE_CODE (TMR_BASE (ref));
      temp.op0 = TMR_BASE (ref);
      temp.off = -1;
      result->quick_push (temp);
      return;
    }

  /* For non-calls, store the information that makes up the address.  */
  tree orig = ref;
  while (ref)
    {
      vn_reference_op_s temp;

      memset (&temp, 0, sizeof (temp));
      temp.type = TREE_TYPE (ref);
      temp.opcode = TREE_CODE (ref);
      temp.off = -1;

      switch (temp.opcode)
	{
	case MODIFY_EXPR:
	  temp.op0 = TREE_OPERAND (ref, 1);
	  break;
	case WITH_SIZE_EXPR:
	  temp.op0 = TREE_OPERAND (ref, 1);
	  temp.off = 0;
	  break;
	case MEM_REF:
	  /* The base address gets its own vn_reference_op_s structure.  */
	  temp.op0 = TREE_OPERAND (ref, 1);
	  if (tree_fits_shwi_p (TREE_OPERAND (ref, 1)))
	    temp.off = tree_to_shwi (TREE_OPERAND (ref, 1));
	  break;
	case BIT_FIELD_REF:
	  /* Record bits and position.  */
	  temp.op0 = TREE_OPERAND (ref, 1);
	  temp.op1 = TREE_OPERAND (ref, 2);
	  break;
	case COMPONENT_REF:
	  /* The field decl is enough to unambiguously specify the field,
	     a matching type is not necessary and a mismatching type
	     is always a spurious difference.  */
	  temp.type = NULL_TREE;
	  temp.op0 = TREE_OPERAND (ref, 1);
	  temp.op1 = TREE_OPERAND (ref, 2);
	  {
	    tree this_offset = component_ref_field_offset (ref);
	    if (this_offset
		&& TREE_CODE (this_offset) == INTEGER_CST)
	      {
		tree bit_offset = DECL_FIELD_BIT_OFFSET (TREE_OPERAND (ref, 1));
		if (TREE_INT_CST_LOW (bit_offset) % BITS_PER_UNIT == 0)
		  {
		    offset_int off
		      = (wi::to_offset (this_offset)
			 + wi::lrshift (wi::to_offset (bit_offset),
					LOG2_BITS_PER_UNIT));
		    if (wi::fits_shwi_p (off)
			/* Probibit value-numbering zero offset components
			   of addresses the same before the pass folding
			   __builtin_object_size had a chance to run
			   (checking cfun->after_inlining does the
			   trick here).  */
			&& (TREE_CODE (orig) != ADDR_EXPR
			    || off != 0
			    || cfun->after_inlining))
		      temp.off = off.to_shwi ();
		  }
	      }
	  }
	  break;
	case ARRAY_RANGE_REF:
	case ARRAY_REF:
	  /* Record index as operand.  */
	  temp.op0 = TREE_OPERAND (ref, 1);
	  /* Always record lower bounds and element size.  */
	  temp.op1 = array_ref_low_bound (ref);
	  temp.op2 = array_ref_element_size (ref);
	  if (TREE_CODE (temp.op0) == INTEGER_CST
	      && TREE_CODE (temp.op1) == INTEGER_CST
	      && TREE_CODE (temp.op2) == INTEGER_CST)
	    {
	      offset_int off = ((wi::to_offset (temp.op0)
				 - wi::to_offset (temp.op1))
				* wi::to_offset (temp.op2));
	      if (wi::fits_shwi_p (off))
		temp.off = off.to_shwi();
	    }
	  break;
	case VAR_DECL:
	  if (DECL_HARD_REGISTER (ref))
	    {
	      temp.op0 = ref;
	      break;
	    }
	  /* Fallthru.  */
	case PARM_DECL:
	case CONST_DECL:
	case RESULT_DECL:
	  /* Canonicalize decls to MEM[&decl] which is what we end up with
	     when valueizing MEM[ptr] with ptr = &decl.  */
	  temp.opcode = MEM_REF;
	  temp.op0 = build_int_cst (build_pointer_type (TREE_TYPE (ref)), 0);
	  temp.off = 0;
	  result->safe_push (temp);
	  temp.opcode = ADDR_EXPR;
	  temp.op0 = build1 (ADDR_EXPR, TREE_TYPE (temp.op0), ref);
	  temp.type = TREE_TYPE (temp.op0);
	  temp.off = -1;
	  break;
	case STRING_CST:
	case INTEGER_CST:
	case COMPLEX_CST:
	case VECTOR_CST:
	case REAL_CST:
	case FIXED_CST:
	case CONSTRUCTOR:
	case SSA_NAME:
	  temp.op0 = ref;
	  break;
	case ADDR_EXPR:
	  if (is_gimple_min_invariant (ref))
	    {
	      temp.op0 = ref;
	      break;
	    }
	  /* Fallthrough.  */
	  /* These are only interesting for their operands, their
	     existence, and their type.  They will never be the last
	     ref in the chain of references (IE they require an
	     operand), so we don't have to put anything
	     for op* as it will be handled by the iteration  */
	case REALPART_EXPR:
	case VIEW_CONVERT_EXPR:
	  temp.off = 0;
	  break;
	case IMAGPART_EXPR:
	  /* This is only interesting for its constant offset.  */
	  temp.off = TREE_INT_CST_LOW (TYPE_SIZE_UNIT (TREE_TYPE (ref)));
	  break;
	default:
	  gcc_unreachable ();
	}
      result->safe_push (temp);

      if (REFERENCE_CLASS_P (ref)
	  || TREE_CODE (ref) == MODIFY_EXPR
	  || TREE_CODE (ref) == WITH_SIZE_EXPR
	  || (TREE_CODE (ref) == ADDR_EXPR
	      && !is_gimple_min_invariant (ref)))
	ref = TREE_OPERAND (ref, 0);
      else
	ref = NULL_TREE;
    }
}

/* Build a alias-oracle reference abstraction in *REF from the vn_reference
   operands in *OPS, the reference alias set SET and the reference type TYPE.
   Return true if something useful was produced.  */

bool
ao_ref_init_from_vn_reference (ao_ref *ref,
			       alias_set_type set, tree type,
			       vec<vn_reference_op_s> ops)
{
  vn_reference_op_t op;
  unsigned i;
  tree base = NULL_TREE;
  tree *op0_p = &base;
  HOST_WIDE_INT offset = 0;
  HOST_WIDE_INT max_size;
  HOST_WIDE_INT size = -1;
  tree size_tree = NULL_TREE;
  alias_set_type base_alias_set = -1;

  /* First get the final access size from just the outermost expression.  */
  op = &ops[0];
  if (op->opcode == COMPONENT_REF)
    size_tree = DECL_SIZE (op->op0);
  else if (op->opcode == BIT_FIELD_REF)
    size_tree = op->op0;
  else
    {
      enum machine_mode mode = TYPE_MODE (type);
      if (mode == BLKmode)
	size_tree = TYPE_SIZE (type);
      else
        size = GET_MODE_BITSIZE (mode);
    }
  if (size_tree != NULL_TREE)
    {
      if (!tree_fits_uhwi_p (size_tree))
	size = -1;
      else
	size = tree_to_uhwi (size_tree);
    }

  /* Initially, maxsize is the same as the accessed element size.
     In the following it will only grow (or become -1).  */
  max_size = size;

  /* Compute cumulative bit-offset for nested component-refs and array-refs,
     and find the ultimate containing object.  */
  FOR_EACH_VEC_ELT (ops, i, op)
    {
      switch (op->opcode)
	{
	/* These may be in the reference ops, but we cannot do anything
	   sensible with them here.  */
	case ADDR_EXPR:
	  /* Apart from ADDR_EXPR arguments to MEM_REF.  */
	  if (base != NULL_TREE
	      && TREE_CODE (base) == MEM_REF
	      && op->op0
	      && DECL_P (TREE_OPERAND (op->op0, 0)))
	    {
	      vn_reference_op_t pop = &ops[i-1];
	      base = TREE_OPERAND (op->op0, 0);
	      if (pop->off == -1)
		{
		  max_size = -1;
		  offset = 0;
		}
	      else
		offset += pop->off * BITS_PER_UNIT;
	      op0_p = NULL;
	      break;
	    }
	  /* Fallthru.  */
	case CALL_EXPR:
	  return false;

	/* Record the base objects.  */
	case MEM_REF:
	  base_alias_set = get_deref_alias_set (op->op0);
	  *op0_p = build2 (MEM_REF, op->type,
			   NULL_TREE, op->op0);
	  op0_p = &TREE_OPERAND (*op0_p, 0);
	  break;

	case VAR_DECL:
	case PARM_DECL:
	case RESULT_DECL:
	case SSA_NAME:
	  *op0_p = op->op0;
	  op0_p = NULL;
	  break;

	/* And now the usual component-reference style ops.  */
	case BIT_FIELD_REF:
	  offset += tree_to_shwi (op->op1);
	  break;

	case COMPONENT_REF:
	  {
	    tree field = op->op0;
	    /* We do not have a complete COMPONENT_REF tree here so we
	       cannot use component_ref_field_offset.  Do the interesting
	       parts manually.  */

	    if (op->op1
		|| !tree_fits_uhwi_p (DECL_FIELD_OFFSET (field)))
	      max_size = -1;
	    else
	      {
		offset += (tree_to_uhwi (DECL_FIELD_OFFSET (field))
			   * BITS_PER_UNIT);
		offset += TREE_INT_CST_LOW (DECL_FIELD_BIT_OFFSET (field));
	      }
	    break;
	  }

	case ARRAY_RANGE_REF:
	case ARRAY_REF:
	  /* We recorded the lower bound and the element size.  */
	  if (!tree_fits_shwi_p (op->op0)
	      || !tree_fits_shwi_p (op->op1)
	      || !tree_fits_shwi_p (op->op2))
	    max_size = -1;
	  else
	    {
	      HOST_WIDE_INT hindex = tree_to_shwi (op->op0);
	      hindex -= tree_to_shwi (op->op1);
	      hindex *= tree_to_shwi (op->op2);
	      hindex *= BITS_PER_UNIT;
	      offset += hindex;
	    }
	  break;

	case REALPART_EXPR:
	  break;

	case IMAGPART_EXPR:
	  offset += size;
	  break;

	case VIEW_CONVERT_EXPR:
	  break;

	case STRING_CST:
	case INTEGER_CST:
	case COMPLEX_CST:
	case VECTOR_CST:
	case REAL_CST:
	case CONSTRUCTOR:
	case CONST_DECL:
	  return false;

	default:
	  return false;
	}
    }

  if (base == NULL_TREE)
    return false;

  ref->ref = NULL_TREE;
  ref->base = base;
  ref->offset = offset;
  ref->size = size;
  ref->max_size = max_size;
  ref->ref_alias_set = set;
  if (base_alias_set != -1)
    ref->base_alias_set = base_alias_set;
  else
    ref->base_alias_set = get_alias_set (base);
  /* We discount volatiles from value-numbering elsewhere.  */
  ref->volatile_p = false;

  return true;
}

/* Copy the operations present in load/store/call REF into RESULT, a vector of
   vn_reference_op_s's.  */

void
copy_reference_ops_from_call (gimple call,
			      vec<vn_reference_op_s> *result)
{
  vn_reference_op_s temp;
  unsigned i;
  tree lhs = gimple_call_lhs (call);
  int lr;

  /* If 2 calls have a different non-ssa lhs, vdef value numbers should be
     different.  By adding the lhs here in the vector, we ensure that the
     hashcode is different, guaranteeing a different value number.  */
  if (lhs && TREE_CODE (lhs) != SSA_NAME)
    {
      memset (&temp, 0, sizeof (temp));
      temp.opcode = MODIFY_EXPR;
      temp.type = TREE_TYPE (lhs);
      temp.op0 = lhs;
      temp.off = -1;
      result->safe_push (temp);
    }

  /* Copy the type, opcode, function, static chain and EH region, if any.  */
  memset (&temp, 0, sizeof (temp));
  temp.type = gimple_call_return_type (call);
  temp.opcode = CALL_EXPR;
  temp.op0 = gimple_call_fn (call);
  temp.op1 = gimple_call_chain (call);
  if (stmt_could_throw_p (call) && (lr = lookup_stmt_eh_lp (call)) > 0)
    temp.op2 = size_int (lr);
  temp.off = -1;
  result->safe_push (temp);

  /* Copy the call arguments.  As they can be references as well,
     just chain them together.  */
  for (i = 0; i < gimple_call_num_args (call); ++i)
    {
      tree callarg = gimple_call_arg (call, i);
      copy_reference_ops_from_ref (callarg, result);
    }
}

/* Create a vector of vn_reference_op_s structures from CALL, a
   call statement.  The vector is not shared.  */

static vec<vn_reference_op_s> 
create_reference_ops_from_call (gimple call)
{
  vec<vn_reference_op_s> result = vNULL;

  copy_reference_ops_from_call (call, &result);
  return result;
}

/* Fold *& at position *I_P in a vn_reference_op_s vector *OPS.  Updates
   *I_P to point to the last element of the replacement.  */
void
vn_reference_fold_indirect (vec<vn_reference_op_s> *ops,
			    unsigned int *i_p)
{
  unsigned int i = *i_p;
  vn_reference_op_t op = &(*ops)[i];
  vn_reference_op_t mem_op = &(*ops)[i - 1];
  tree addr_base;
  HOST_WIDE_INT addr_offset = 0;

  /* The only thing we have to do is from &OBJ.foo.bar add the offset
     from .foo.bar to the preceding MEM_REF offset and replace the
     address with &OBJ.  */
  addr_base = get_addr_base_and_unit_offset (TREE_OPERAND (op->op0, 0),
					     &addr_offset);
  gcc_checking_assert (addr_base && TREE_CODE (addr_base) != MEM_REF);
  if (addr_base != TREE_OPERAND (op->op0, 0))
    {
      offset_int off = offset_int::from (mem_op->op0, SIGNED);
      off += addr_offset;
      mem_op->op0 = wide_int_to_tree (TREE_TYPE (mem_op->op0), off);
      op->op0 = build_fold_addr_expr (addr_base);
      if (tree_fits_shwi_p (mem_op->op0))
	mem_op->off = tree_to_shwi (mem_op->op0);
      else
	mem_op->off = -1;
    }
}

/* Fold *& at position *I_P in a vn_reference_op_s vector *OPS.  Updates
   *I_P to point to the last element of the replacement.  */
static void
vn_reference_maybe_forwprop_address (vec<vn_reference_op_s> *ops,
				     unsigned int *i_p)
{
  unsigned int i = *i_p;
  vn_reference_op_t op = &(*ops)[i];
  vn_reference_op_t mem_op = &(*ops)[i - 1];
  gimple def_stmt;
  enum tree_code code;
  offset_int off;

  def_stmt = SSA_NAME_DEF_STMT (op->op0);
  if (!is_gimple_assign (def_stmt))
    return;

  code = gimple_assign_rhs_code (def_stmt);
  if (code != ADDR_EXPR
      && code != POINTER_PLUS_EXPR)
    return;

  off = offset_int::from (mem_op->op0, SIGNED);

  /* The only thing we have to do is from &OBJ.foo.bar add the offset
     from .foo.bar to the preceding MEM_REF offset and replace the
     address with &OBJ.  */
  if (code == ADDR_EXPR)
    {
      tree addr, addr_base;
      HOST_WIDE_INT addr_offset;

      addr = gimple_assign_rhs1 (def_stmt);
      addr_base = get_addr_base_and_unit_offset (TREE_OPERAND (addr, 0),
						 &addr_offset);
      if (!addr_base
	  || TREE_CODE (addr_base) != MEM_REF)
	return;

      off += addr_offset;
      off += mem_ref_offset (addr_base);
      op->op0 = TREE_OPERAND (addr_base, 0);
    }
  else
    {
      tree ptr, ptroff;
      ptr = gimple_assign_rhs1 (def_stmt);
      ptroff = gimple_assign_rhs2 (def_stmt);
      if (TREE_CODE (ptr) != SSA_NAME
	  || TREE_CODE (ptroff) != INTEGER_CST)
	return;

      off += wi::to_offset (ptroff);
      op->op0 = ptr;
    }

  mem_op->op0 = wide_int_to_tree (TREE_TYPE (mem_op->op0), off);
  if (tree_fits_shwi_p (mem_op->op0))
    mem_op->off = tree_to_shwi (mem_op->op0);
  else
    mem_op->off = -1;
  if (TREE_CODE (op->op0) == SSA_NAME)
    op->op0 = SSA_VAL (op->op0);
  if (TREE_CODE (op->op0) != SSA_NAME)
    op->opcode = TREE_CODE (op->op0);

  /* And recurse.  */
  if (TREE_CODE (op->op0) == SSA_NAME)
    vn_reference_maybe_forwprop_address (ops, i_p);
  else if (TREE_CODE (op->op0) == ADDR_EXPR)
    vn_reference_fold_indirect (ops, i_p);
}

/* Optimize the reference REF to a constant if possible or return
   NULL_TREE if not.  */

tree
fully_constant_vn_reference_p (vn_reference_t ref)
{
  vec<vn_reference_op_s> operands = ref->operands;
  vn_reference_op_t op;

  /* Try to simplify the translated expression if it is
     a call to a builtin function with at most two arguments.  */
  op = &operands[0];
  if (op->opcode == CALL_EXPR
      && TREE_CODE (op->op0) == ADDR_EXPR
      && TREE_CODE (TREE_OPERAND (op->op0, 0)) == FUNCTION_DECL
      && DECL_BUILT_IN (TREE_OPERAND (op->op0, 0))
      && operands.length () >= 2
      && operands.length () <= 3)
    {
      vn_reference_op_t arg0, arg1 = NULL;
      bool anyconst = false;
      arg0 = &operands[1];
      if (operands.length () > 2)
	arg1 = &operands[2];
      if (TREE_CODE_CLASS (arg0->opcode) == tcc_constant
	  || (arg0->opcode == ADDR_EXPR
	      && is_gimple_min_invariant (arg0->op0)))
	anyconst = true;
      if (arg1
	  && (TREE_CODE_CLASS (arg1->opcode) == tcc_constant
	      || (arg1->opcode == ADDR_EXPR
		  && is_gimple_min_invariant (arg1->op0))))
	anyconst = true;
      if (anyconst)
	{
	  tree folded = build_call_expr (TREE_OPERAND (op->op0, 0),
					 arg1 ? 2 : 1,
					 arg0->op0,
					 arg1 ? arg1->op0 : NULL);
	  if (folded
	      && TREE_CODE (folded) == NOP_EXPR)
	    folded = TREE_OPERAND (folded, 0);
	  if (folded
	      && is_gimple_min_invariant (folded))
	    return folded;
	}
    }

  /* Simplify reads from constant strings.  */
  else if (op->opcode == ARRAY_REF
	   && TREE_CODE (op->op0) == INTEGER_CST
	   && integer_zerop (op->op1)
	   && operands.length () == 2)
    {
      vn_reference_op_t arg0;
      arg0 = &operands[1];
      if (arg0->opcode == STRING_CST
	  && (TYPE_MODE (op->type)
	      == TYPE_MODE (TREE_TYPE (TREE_TYPE (arg0->op0))))
	  && GET_MODE_CLASS (TYPE_MODE (op->type)) == MODE_INT
	  && GET_MODE_SIZE (TYPE_MODE (op->type)) == 1
	  && tree_int_cst_sgn (op->op0) >= 0
	  && compare_tree_int (op->op0, TREE_STRING_LENGTH (arg0->op0)) < 0)
	return build_int_cst_type (op->type,
				   (TREE_STRING_POINTER (arg0->op0)
				    [TREE_INT_CST_LOW (op->op0)]));
    }

  return NULL_TREE;
}

/* Transform any SSA_NAME's in a vector of vn_reference_op_s
   structures into their value numbers.  This is done in-place, and
   the vector passed in is returned.  *VALUEIZED_ANYTHING will specify
   whether any operands were valueized.  */

static vec<vn_reference_op_s> 
valueize_refs_1 (vec<vn_reference_op_s> orig, bool *valueized_anything)
{
  vn_reference_op_t vro;
  unsigned int i;

  *valueized_anything = false;

  FOR_EACH_VEC_ELT (orig, i, vro)
    {
      if (vro->opcode == SSA_NAME
	  || (vro->op0 && TREE_CODE (vro->op0) == SSA_NAME))
	{
	  tree tem = SSA_VAL (vro->op0);
	  if (tem != vro->op0)
	    {
	      *valueized_anything = true;
	      vro->op0 = tem;
	    }
	  /* If it transforms from an SSA_NAME to a constant, update
	     the opcode.  */
	  if (TREE_CODE (vro->op0) != SSA_NAME && vro->opcode == SSA_NAME)
	    vro->opcode = TREE_CODE (vro->op0);
	}
      if (vro->op1 && TREE_CODE (vro->op1) == SSA_NAME)
	{
	  tree tem = SSA_VAL (vro->op1);
	  if (tem != vro->op1)
	    {
	      *valueized_anything = true;
	      vro->op1 = tem;
	    }
	}
      if (vro->op2 && TREE_CODE (vro->op2) == SSA_NAME)
	{
	  tree tem = SSA_VAL (vro->op2);
	  if (tem != vro->op2)
	    {
	      *valueized_anything = true;
	      vro->op2 = tem;
	    }
	}
      /* If it transforms from an SSA_NAME to an address, fold with
	 a preceding indirect reference.  */
      if (i > 0
	  && vro->op0
	  && TREE_CODE (vro->op0) == ADDR_EXPR
	  && orig[i - 1].opcode == MEM_REF)
	vn_reference_fold_indirect (&orig, &i);
      else if (i > 0
	       && vro->opcode == SSA_NAME
	       && orig[i - 1].opcode == MEM_REF)
	vn_reference_maybe_forwprop_address (&orig, &i);
      /* If it transforms a non-constant ARRAY_REF into a constant
	 one, adjust the constant offset.  */
      else if (vro->opcode == ARRAY_REF
	       && vro->off == -1
	       && TREE_CODE (vro->op0) == INTEGER_CST
	       && TREE_CODE (vro->op1) == INTEGER_CST
	       && TREE_CODE (vro->op2) == INTEGER_CST)
	{
	  offset_int off = ((wi::to_offset (vro->op0)
			     - wi::to_offset (vro->op1))
			    * wi::to_offset (vro->op2));
	  if (wi::fits_shwi_p (off))
	    vro->off = off.to_shwi ();
	}
    }

  return orig;
}

static vec<vn_reference_op_s> 
valueize_refs (vec<vn_reference_op_s> orig)
{
  bool tem;
  return valueize_refs_1 (orig, &tem);
}

static vec<vn_reference_op_s> shared_lookup_references;

/* Create a vector of vn_reference_op_s structures from REF, a
   REFERENCE_CLASS_P tree.  The vector is shared among all callers of
   this function.  *VALUEIZED_ANYTHING will specify whether any
   operands were valueized.  */

static vec<vn_reference_op_s> 
valueize_shared_reference_ops_from_ref (tree ref, bool *valueized_anything)
{
  if (!ref)
    return vNULL;
  shared_lookup_references.truncate (0);
  copy_reference_ops_from_ref (ref, &shared_lookup_references);
  shared_lookup_references = valueize_refs_1 (shared_lookup_references,
					      valueized_anything);
  return shared_lookup_references;
}

/* Create a vector of vn_reference_op_s structures from CALL, a
   call statement.  The vector is shared among all callers of
   this function.  */

static vec<vn_reference_op_s> 
valueize_shared_reference_ops_from_call (gimple call)
{
  if (!call)
    return vNULL;
  shared_lookup_references.truncate (0);
  copy_reference_ops_from_call (call, &shared_lookup_references);
  shared_lookup_references = valueize_refs (shared_lookup_references);
  return shared_lookup_references;
}

/* Lookup a SCCVN reference operation VR in the current hash table.
   Returns the resulting value number if it exists in the hash table,
   NULL_TREE otherwise.  VNRESULT will be filled in with the actual
   vn_reference_t stored in the hashtable if something is found.  */

static tree
vn_reference_lookup_1 (vn_reference_t vr, vn_reference_t *vnresult)
{
  vn_reference_s **slot;
  hashval_t hash;

  hash = vr->hashcode;
  slot = current_info->references.find_slot_with_hash (vr, hash, NO_INSERT);
  if (!slot && current_info == optimistic_info)
    slot = valid_info->references.find_slot_with_hash (vr, hash, NO_INSERT);
  if (slot)
    {
      if (vnresult)
	*vnresult = (vn_reference_t)*slot;
      return ((vn_reference_t)*slot)->result;
    }

  return NULL_TREE;
}

static tree *last_vuse_ptr;
static vn_lookup_kind vn_walk_kind;
static vn_lookup_kind default_vn_walk_kind;

/* Callback for walk_non_aliased_vuses.  Adjusts the vn_reference_t VR_
   with the current VUSE and performs the expression lookup.  */

static void *
vn_reference_lookup_2 (ao_ref *op ATTRIBUTE_UNUSED, tree vuse,
		       unsigned int cnt, void *vr_)
{
  vn_reference_t vr = (vn_reference_t)vr_;
  vn_reference_s **slot;
  hashval_t hash;

  /* This bounds the stmt walks we perform on reference lookups
     to O(1) instead of O(N) where N is the number of dominating
     stores.  */
  if (cnt > (unsigned) PARAM_VALUE (PARAM_SCCVN_MAX_ALIAS_QUERIES_PER_ACCESS))
    return (void *)-1;

  if (last_vuse_ptr)
    *last_vuse_ptr = vuse;

  /* Fixup vuse and hash.  */
  if (vr->vuse)
    vr->hashcode = vr->hashcode - SSA_NAME_VERSION (vr->vuse);
  vr->vuse = vuse_ssa_val (vuse);
  if (vr->vuse)
    vr->hashcode = vr->hashcode + SSA_NAME_VERSION (vr->vuse);

  hash = vr->hashcode;
  slot = current_info->references.find_slot_with_hash (vr, hash, NO_INSERT);
  if (!slot && current_info == optimistic_info)
    slot = valid_info->references.find_slot_with_hash (vr, hash, NO_INSERT);
  if (slot)
    return *slot;

  return NULL;
}

/* Lookup an existing or insert a new vn_reference entry into the
   value table for the VUSE, SET, TYPE, OPERANDS reference which
   has the value VALUE which is either a constant or an SSA name.  */

static vn_reference_t
vn_reference_lookup_or_insert_for_pieces (tree vuse,
					  alias_set_type set,
					  tree type,
					  vec<vn_reference_op_s,
					        va_heap> operands,
					  tree value)
{
  struct vn_reference_s vr1;
  vn_reference_t result;
  unsigned value_id;
  vr1.vuse = vuse;
  vr1.operands = operands;
  vr1.type = type;
  vr1.set = set;
  vr1.hashcode = vn_reference_compute_hash (&vr1);
  if (vn_reference_lookup_1 (&vr1, &result))
    return result;
  if (TREE_CODE (value) == SSA_NAME)
    value_id = VN_INFO (value)->value_id;
  else
    value_id = get_or_alloc_constant_value_id (value);
  return vn_reference_insert_pieces (vuse, set, type,
				     operands.copy (), value, value_id);
}

/* Callback for walk_non_aliased_vuses.  Tries to perform a lookup
   from the statement defining VUSE and if not successful tries to
   translate *REFP and VR_ through an aggregate copy at the definition
   of VUSE.  */

static void *
vn_reference_lookup_3 (ao_ref *ref, tree vuse, void *vr_,
		       bool disambiguate_only)
{
  vn_reference_t vr = (vn_reference_t)vr_;
  gimple def_stmt = SSA_NAME_DEF_STMT (vuse);
  tree base;
  HOST_WIDE_INT offset, maxsize;
  static vec<vn_reference_op_s>
    lhs_ops = vNULL;
  ao_ref lhs_ref;
  bool lhs_ref_ok = false;

  /* First try to disambiguate after value-replacing in the definitions LHS.  */
  if (is_gimple_assign (def_stmt))
    {
      vec<vn_reference_op_s> tem;
      tree lhs = gimple_assign_lhs (def_stmt);
      bool valueized_anything = false;
      /* Avoid re-allocation overhead.  */
      lhs_ops.truncate (0);
      copy_reference_ops_from_ref (lhs, &lhs_ops);
      tem = lhs_ops;
      lhs_ops = valueize_refs_1 (lhs_ops, &valueized_anything);
      gcc_assert (lhs_ops == tem);
      if (valueized_anything)
	{
	  lhs_ref_ok = ao_ref_init_from_vn_reference (&lhs_ref,
						      get_alias_set (lhs),
						      TREE_TYPE (lhs), lhs_ops);
	  if (lhs_ref_ok
	      && !refs_may_alias_p_1 (ref, &lhs_ref, true))
	    return NULL;
	}
      else
	{
	  ao_ref_init (&lhs_ref, lhs);
	  lhs_ref_ok = true;
	}
    }
  else if (gimple_call_builtin_p (def_stmt, BUILT_IN_NORMAL)
	   && gimple_call_num_args (def_stmt) <= 4)
    {
      /* For builtin calls valueize its arguments and call the
         alias oracle again.  Valueization may improve points-to
	 info of pointers and constify size and position arguments.
	 Originally this was motivated by PR61034 which has
	 conditional calls to free falsely clobbering ref because
	 of imprecise points-to info of the argument.  */
      tree oldargs[4];
      bool valueized_anything = false;
      for (unsigned i = 0; i < gimple_call_num_args (def_stmt); ++i)
	{
	  oldargs[i] = gimple_call_arg (def_stmt, i);
	  if (TREE_CODE (oldargs[i]) == SSA_NAME
	      && VN_INFO (oldargs[i])->valnum != oldargs[i])
	    {
	      gimple_call_set_arg (def_stmt, i, VN_INFO (oldargs[i])->valnum);
	      valueized_anything = true;
	    }
	}
      if (valueized_anything)
	{
	  bool res = call_may_clobber_ref_p_1 (def_stmt, ref);
	  for (unsigned i = 0; i < gimple_call_num_args (def_stmt); ++i)
	    gimple_call_set_arg (def_stmt, i, oldargs[i]);
	  if (!res)
	    return NULL;
	}
    }

  if (disambiguate_only)
    return (void *)-1;

  base = ao_ref_base (ref);
  offset = ref->offset;
  maxsize = ref->max_size;

  /* If we cannot constrain the size of the reference we cannot
     test if anything kills it.  */
  if (maxsize == -1)
    return (void *)-1;

  /* We can't deduce anything useful from clobbers.  */
  if (gimple_clobber_p (def_stmt))
    return (void *)-1;

  /* def_stmt may-defs *ref.  See if we can derive a value for *ref
     from that definition.
     1) Memset.  */
  if (is_gimple_reg_type (vr->type)
      && gimple_call_builtin_p (def_stmt, BUILT_IN_MEMSET)
      && integer_zerop (gimple_call_arg (def_stmt, 1))
      && tree_fits_uhwi_p (gimple_call_arg (def_stmt, 2))
      && TREE_CODE (gimple_call_arg (def_stmt, 0)) == ADDR_EXPR)
    {
      tree ref2 = TREE_OPERAND (gimple_call_arg (def_stmt, 0), 0);
      tree base2;
      HOST_WIDE_INT offset2, size2, maxsize2;
      base2 = get_ref_base_and_extent (ref2, &offset2, &size2, &maxsize2);
      size2 = tree_to_uhwi (gimple_call_arg (def_stmt, 2)) * 8;
      if ((unsigned HOST_WIDE_INT)size2 / 8
	  == tree_to_uhwi (gimple_call_arg (def_stmt, 2))
	  && maxsize2 != -1
	  && operand_equal_p (base, base2, 0)
	  && offset2 <= offset
	  && offset2 + size2 >= offset + maxsize)
	{
	  tree val = build_zero_cst (vr->type);
	  return vn_reference_lookup_or_insert_for_pieces
	           (vuse, vr->set, vr->type, vr->operands, val);
	}
    }

  /* 2) Assignment from an empty CONSTRUCTOR.  */
  else if (is_gimple_reg_type (vr->type)
	   && gimple_assign_single_p (def_stmt)
	   && gimple_assign_rhs_code (def_stmt) == CONSTRUCTOR
	   && CONSTRUCTOR_NELTS (gimple_assign_rhs1 (def_stmt)) == 0)
    {
      tree base2;
      HOST_WIDE_INT offset2, size2, maxsize2;
      base2 = get_ref_base_and_extent (gimple_assign_lhs (def_stmt),
				       &offset2, &size2, &maxsize2);
      if (maxsize2 != -1
	  && operand_equal_p (base, base2, 0)
	  && offset2 <= offset
	  && offset2 + size2 >= offset + maxsize)
	{
	  tree val = build_zero_cst (vr->type);
	  return vn_reference_lookup_or_insert_for_pieces
	           (vuse, vr->set, vr->type, vr->operands, val);
	}
    }

  /* 3) Assignment from a constant.  We can use folds native encode/interpret
     routines to extract the assigned bits.  */
  else if (vn_walk_kind == VN_WALKREWRITE
	   && CHAR_BIT == 8 && BITS_PER_UNIT == 8
	   && ref->size == maxsize
	   && maxsize % BITS_PER_UNIT == 0
	   && offset % BITS_PER_UNIT == 0
	   && is_gimple_reg_type (vr->type)
	   && gimple_assign_single_p (def_stmt)
	   && is_gimple_min_invariant (gimple_assign_rhs1 (def_stmt)))
    {
      tree base2;
      HOST_WIDE_INT offset2, size2, maxsize2;
      base2 = get_ref_base_and_extent (gimple_assign_lhs (def_stmt),
				       &offset2, &size2, &maxsize2);
      if (maxsize2 != -1
	  && maxsize2 == size2
	  && size2 % BITS_PER_UNIT == 0
	  && offset2 % BITS_PER_UNIT == 0
	  && operand_equal_p (base, base2, 0)
	  && offset2 <= offset
	  && offset2 + size2 >= offset + maxsize)
	{
	  /* We support up to 512-bit values (for V8DFmode).  */
	  unsigned char buffer[64];
	  int len;

	  len = native_encode_expr (gimple_assign_rhs1 (def_stmt),
				    buffer, sizeof (buffer));
	  if (len > 0)
	    {
	      tree val = native_interpret_expr (vr->type,
						buffer
						+ ((offset - offset2)
						   / BITS_PER_UNIT),
						ref->size / BITS_PER_UNIT);
	      if (val)
		return vn_reference_lookup_or_insert_for_pieces
		         (vuse, vr->set, vr->type, vr->operands, val);
	    }
	}
    }

  /* 4) Assignment from an SSA name which definition we may be able
     to access pieces from.  */
  else if (ref->size == maxsize
	   && is_gimple_reg_type (vr->type)
	   && gimple_assign_single_p (def_stmt)
	   && TREE_CODE (gimple_assign_rhs1 (def_stmt)) == SSA_NAME)
    {
      tree rhs1 = gimple_assign_rhs1 (def_stmt);
      gimple def_stmt2 = SSA_NAME_DEF_STMT (rhs1);
      if (is_gimple_assign (def_stmt2)
	  && (gimple_assign_rhs_code (def_stmt2) == COMPLEX_EXPR
	      || gimple_assign_rhs_code (def_stmt2) == CONSTRUCTOR)
	  && types_compatible_p (vr->type, TREE_TYPE (TREE_TYPE (rhs1))))
	{
	  tree base2;
	  HOST_WIDE_INT offset2, size2, maxsize2, off;
	  base2 = get_ref_base_and_extent (gimple_assign_lhs (def_stmt),
					   &offset2, &size2, &maxsize2);
	  off = offset - offset2;
	  if (maxsize2 != -1
	      && maxsize2 == size2
	      && operand_equal_p (base, base2, 0)
	      && offset2 <= offset
	      && offset2 + size2 >= offset + maxsize)
	    {
	      tree val = NULL_TREE;
	      HOST_WIDE_INT elsz
		= TREE_INT_CST_LOW (TYPE_SIZE (TREE_TYPE (TREE_TYPE (rhs1))));
	      if (gimple_assign_rhs_code (def_stmt2) == COMPLEX_EXPR)
		{
		  if (off == 0)
		    val = gimple_assign_rhs1 (def_stmt2);
		  else if (off == elsz)
		    val = gimple_assign_rhs2 (def_stmt2);
		}
	      else if (gimple_assign_rhs_code (def_stmt2) == CONSTRUCTOR
		       && off % elsz == 0)
		{
		  tree ctor = gimple_assign_rhs1 (def_stmt2);
		  unsigned i = off / elsz;
		  if (i < CONSTRUCTOR_NELTS (ctor))
		    {
		      constructor_elt *elt = CONSTRUCTOR_ELT (ctor, i);
		      if (TREE_CODE (TREE_TYPE (rhs1)) == VECTOR_TYPE)
			{
			  if (TREE_CODE (TREE_TYPE (elt->value))
			      != VECTOR_TYPE)
			    val = elt->value;
			}
		    }
		}
	      if (val)
		return vn_reference_lookup_or_insert_for_pieces
		         (vuse, vr->set, vr->type, vr->operands, val);
	    }
	}
    }

  /* 5) For aggregate copies translate the reference through them if
     the copy kills ref.  */
  else if (vn_walk_kind == VN_WALKREWRITE
	   && gimple_assign_single_p (def_stmt)
	   && (DECL_P (gimple_assign_rhs1 (def_stmt))
	       || TREE_CODE (gimple_assign_rhs1 (def_stmt)) == MEM_REF
	       || handled_component_p (gimple_assign_rhs1 (def_stmt))))
    {
      tree base2;
      HOST_WIDE_INT offset2, size2, maxsize2;
      int i, j;
      auto_vec<vn_reference_op_s> rhs;
      vn_reference_op_t vro;
      ao_ref r;

      if (!lhs_ref_ok)
	return (void *)-1;

      /* See if the assignment kills REF.  */
      base2 = ao_ref_base (&lhs_ref);
      offset2 = lhs_ref.offset;
      size2 = lhs_ref.size;
      maxsize2 = lhs_ref.max_size;
      if (maxsize2 == -1
	  || (base != base2 && !operand_equal_p (base, base2, 0))
	  || offset2 > offset
	  || offset2 + size2 < offset + maxsize)
	return (void *)-1;

      /* Find the common base of ref and the lhs.  lhs_ops already
         contains valueized operands for the lhs.  */
      i = vr->operands.length () - 1;
      j = lhs_ops.length () - 1;
      while (j >= 0 && i >= 0
	     && vn_reference_op_eq (&vr->operands[i], &lhs_ops[j]))
	{
	  i--;
	  j--;
	}

      /* ???  The innermost op should always be a MEM_REF and we already
         checked that the assignment to the lhs kills vr.  Thus for
	 aggregate copies using char[] types the vn_reference_op_eq
	 may fail when comparing types for compatibility.  But we really
	 don't care here - further lookups with the rewritten operands
	 will simply fail if we messed up types too badly.  */
      if (j == 0 && i >= 0
	  && lhs_ops[0].opcode == MEM_REF
	  && lhs_ops[0].off != -1
	  && (lhs_ops[0].off == vr->operands[i].off))
	i--, j--;

      /* i now points to the first additional op.
	 ???  LHS may not be completely contained in VR, one or more
	 VIEW_CONVERT_EXPRs could be in its way.  We could at least
	 try handling outermost VIEW_CONVERT_EXPRs.  */
      if (j != -1)
	return (void *)-1;

      /* Now re-write REF to be based on the rhs of the assignment.  */
      copy_reference_ops_from_ref (gimple_assign_rhs1 (def_stmt), &rhs);
      /* We need to pre-pend vr->operands[0..i] to rhs.  */
      if (i + 1 + rhs.length () > vr->operands.length ())
	{
	  vec<vn_reference_op_s> old = vr->operands;
	  vr->operands.safe_grow (i + 1 + rhs.length ());
	  if (old == shared_lookup_references
	      && vr->operands != old)
	    shared_lookup_references = vNULL;
	}
      else
	vr->operands.truncate (i + 1 + rhs.length ());
      FOR_EACH_VEC_ELT (rhs, j, vro)
	vr->operands[i + 1 + j] = *vro;
      vr->operands = valueize_refs (vr->operands);
      vr->hashcode = vn_reference_compute_hash (vr);

      /* Adjust *ref from the new operands.  */
      if (!ao_ref_init_from_vn_reference (&r, vr->set, vr->type, vr->operands))
	return (void *)-1;
      /* This can happen with bitfields.  */
      if (ref->size != r.size)
	return (void *)-1;
      *ref = r;

      /* Do not update last seen VUSE after translating.  */
      last_vuse_ptr = NULL;

      /* Keep looking for the adjusted *REF / VR pair.  */
      return NULL;
    }

  /* 6) For memcpy copies translate the reference through them if
     the copy kills ref.  */
  else if (vn_walk_kind == VN_WALKREWRITE
	   && is_gimple_reg_type (vr->type)
	   /* ???  Handle BCOPY as well.  */
	   && (gimple_call_builtin_p (def_stmt, BUILT_IN_MEMCPY)
	       || gimple_call_builtin_p (def_stmt, BUILT_IN_MEMPCPY)
	       || gimple_call_builtin_p (def_stmt, BUILT_IN_MEMMOVE))
	   && (TREE_CODE (gimple_call_arg (def_stmt, 0)) == ADDR_EXPR
	       || TREE_CODE (gimple_call_arg (def_stmt, 0)) == SSA_NAME)
	   && (TREE_CODE (gimple_call_arg (def_stmt, 1)) == ADDR_EXPR
	       || TREE_CODE (gimple_call_arg (def_stmt, 1)) == SSA_NAME)
	   && tree_fits_uhwi_p (gimple_call_arg (def_stmt, 2)))
    {
      tree lhs, rhs;
      ao_ref r;
      HOST_WIDE_INT rhs_offset, copy_size, lhs_offset;
      vn_reference_op_s op;
      HOST_WIDE_INT at;


      /* Only handle non-variable, addressable refs.  */
      if (ref->size != maxsize
	  || offset % BITS_PER_UNIT != 0
	  || ref->size % BITS_PER_UNIT != 0)
	return (void *)-1;

      /* Extract a pointer base and an offset for the destination.  */
      lhs = gimple_call_arg (def_stmt, 0);
      lhs_offset = 0;
      if (TREE_CODE (lhs) == SSA_NAME)
	lhs = SSA_VAL (lhs);
      if (TREE_CODE (lhs) == ADDR_EXPR)
	{
	  tree tem = get_addr_base_and_unit_offset (TREE_OPERAND (lhs, 0),
						    &lhs_offset);
	  if (!tem)
	    return (void *)-1;
	  if (TREE_CODE (tem) == MEM_REF
	      && tree_fits_uhwi_p (TREE_OPERAND (tem, 1)))
	    {
	      lhs = TREE_OPERAND (tem, 0);
	      lhs_offset += tree_to_uhwi (TREE_OPERAND (tem, 1));
	    }
	  else if (DECL_P (tem))
	    lhs = build_fold_addr_expr (tem);
	  else
	    return (void *)-1;
	}
      if (TREE_CODE (lhs) != SSA_NAME
	  && TREE_CODE (lhs) != ADDR_EXPR)
	return (void *)-1;

      /* Extract a pointer base and an offset for the source.  */
      rhs = gimple_call_arg (def_stmt, 1);
      rhs_offset = 0;
      if (TREE_CODE (rhs) == SSA_NAME)
	rhs = SSA_VAL (rhs);
      if (TREE_CODE (rhs) == ADDR_EXPR)
	{
	  tree tem = get_addr_base_and_unit_offset (TREE_OPERAND (rhs, 0),
						    &rhs_offset);
	  if (!tem)
	    return (void *)-1;
	  if (TREE_CODE (tem) == MEM_REF
	      && tree_fits_uhwi_p (TREE_OPERAND (tem, 1)))
	    {
	      rhs = TREE_OPERAND (tem, 0);
	      rhs_offset += tree_to_uhwi (TREE_OPERAND (tem, 1));
	    }
	  else if (DECL_P (tem))
	    rhs = build_fold_addr_expr (tem);
	  else
	    return (void *)-1;
	}
      if (TREE_CODE (rhs) != SSA_NAME
	  && TREE_CODE (rhs) != ADDR_EXPR)
	return (void *)-1;

      copy_size = tree_to_uhwi (gimple_call_arg (def_stmt, 2));

      /* The bases of the destination and the references have to agree.  */
      if ((TREE_CODE (base) != MEM_REF
	   && !DECL_P (base))
	  || (TREE_CODE (base) == MEM_REF
	      && (TREE_OPERAND (base, 0) != lhs
		  || !tree_fits_uhwi_p (TREE_OPERAND (base, 1))))
	  || (DECL_P (base)
	      && (TREE_CODE (lhs) != ADDR_EXPR
		  || TREE_OPERAND (lhs, 0) != base)))
	return (void *)-1;

      /* And the access has to be contained within the memcpy destination.  */
      at = offset / BITS_PER_UNIT;
      if (TREE_CODE (base) == MEM_REF)
	at += tree_to_uhwi (TREE_OPERAND (base, 1));
      if (lhs_offset > at
	  || lhs_offset + copy_size < at + maxsize / BITS_PER_UNIT)
	return (void *)-1;

      /* Make room for 2 operands in the new reference.  */
      if (vr->operands.length () < 2)
	{
	  vec<vn_reference_op_s> old = vr->operands;
	  vr->operands.safe_grow_cleared (2);
	  if (old == shared_lookup_references
	      && vr->operands != old)
	    shared_lookup_references.create (0);
	}
      else
	vr->operands.truncate (2);

      /* The looked-through reference is a simple MEM_REF.  */
      memset (&op, 0, sizeof (op));
      op.type = vr->type;
      op.opcode = MEM_REF;
      op.op0 = build_int_cst (ptr_type_node, at - rhs_offset);
      op.off = at - lhs_offset + rhs_offset;
      vr->operands[0] = op;
      op.type = TREE_TYPE (rhs);
      op.opcode = TREE_CODE (rhs);
      op.op0 = rhs;
      op.off = -1;
      vr->operands[1] = op;
      vr->hashcode = vn_reference_compute_hash (vr);

      /* Adjust *ref from the new operands.  */
      if (!ao_ref_init_from_vn_reference (&r, vr->set, vr->type, vr->operands))
	return (void *)-1;
      /* This can happen with bitfields.  */
      if (ref->size != r.size)
	return (void *)-1;
      *ref = r;

      /* Do not update last seen VUSE after translating.  */
      last_vuse_ptr = NULL;

      /* Keep looking for the adjusted *REF / VR pair.  */
      return NULL;
    }

  /* Bail out and stop walking.  */
  return (void *)-1;
}

/* Lookup a reference operation by it's parts, in the current hash table.
   Returns the resulting value number if it exists in the hash table,
   NULL_TREE otherwise.  VNRESULT will be filled in with the actual
   vn_reference_t stored in the hashtable if something is found.  */

tree
vn_reference_lookup_pieces (tree vuse, alias_set_type set, tree type,
			    vec<vn_reference_op_s> operands,
			    vn_reference_t *vnresult, vn_lookup_kind kind)
{
  struct vn_reference_s vr1;
  vn_reference_t tmp;
  tree cst;

  if (!vnresult)
    vnresult = &tmp;
  *vnresult = NULL;

  vr1.vuse = vuse_ssa_val (vuse);
  shared_lookup_references.truncate (0);
  shared_lookup_references.safe_grow (operands.length ());
  memcpy (shared_lookup_references.address (),
	  operands.address (),
	  sizeof (vn_reference_op_s)
	  * operands.length ());
  vr1.operands = operands = shared_lookup_references
    = valueize_refs (shared_lookup_references);
  vr1.type = type;
  vr1.set = set;
  vr1.hashcode = vn_reference_compute_hash (&vr1);
  if ((cst = fully_constant_vn_reference_p (&vr1)))
    return cst;

  vn_reference_lookup_1 (&vr1, vnresult);
  if (!*vnresult
      && kind != VN_NOWALK
      && vr1.vuse)
    {
      ao_ref r;
      vn_walk_kind = kind;
      if (ao_ref_init_from_vn_reference (&r, set, type, vr1.operands))
	*vnresult =
	  (vn_reference_t)walk_non_aliased_vuses (&r, vr1.vuse,
						  vn_reference_lookup_2,
						  vn_reference_lookup_3, &vr1);
      if (vr1.operands != operands)
	vr1.operands.release ();
    }

  if (*vnresult)
     return (*vnresult)->result;

  return NULL_TREE;
}

/* Lookup OP in the current hash table, and return the resulting value
   number if it exists in the hash table.  Return NULL_TREE if it does
   not exist in the hash table or if the result field of the structure
   was NULL..  VNRESULT will be filled in with the vn_reference_t
   stored in the hashtable if one exists.  */

tree
vn_reference_lookup (tree op, tree vuse, vn_lookup_kind kind,
		     vn_reference_t *vnresult)
{
  vec<vn_reference_op_s> operands;
  struct vn_reference_s vr1;
  tree cst;
  bool valuezied_anything;

  if (vnresult)
    *vnresult = NULL;

  vr1.vuse = vuse_ssa_val (vuse);
  vr1.operands = operands
    = valueize_shared_reference_ops_from_ref (op, &valuezied_anything);
  vr1.type = TREE_TYPE (op);
  vr1.set = get_alias_set (op);
  vr1.hashcode = vn_reference_compute_hash (&vr1);
  if ((cst = fully_constant_vn_reference_p (&vr1)))
    return cst;

  if (kind != VN_NOWALK
      && vr1.vuse)
    {
      vn_reference_t wvnresult;
      ao_ref r;
      /* Make sure to use a valueized reference if we valueized anything.
         Otherwise preserve the full reference for advanced TBAA.  */
      if (!valuezied_anything
	  || !ao_ref_init_from_vn_reference (&r, vr1.set, vr1.type,
					     vr1.operands))
	ao_ref_init (&r, op);
      vn_walk_kind = kind;
      wvnresult =
	(vn_reference_t)walk_non_aliased_vuses (&r, vr1.vuse,
						vn_reference_lookup_2,
						vn_reference_lookup_3, &vr1);
      if (vr1.operands != operands)
	vr1.operands.release ();
      if (wvnresult)
	{
	  if (vnresult)
	    *vnresult = wvnresult;
	  return wvnresult->result;
	}

      return NULL_TREE;
    }

  return vn_reference_lookup_1 (&vr1, vnresult);
}


/* Insert OP into the current hash table with a value number of
   RESULT, and return the resulting reference structure we created.  */

vn_reference_t
vn_reference_insert (tree op, tree result, tree vuse, tree vdef)
{
  vn_reference_s **slot;
  vn_reference_t vr1;
  bool tem;

  vr1 = (vn_reference_t) pool_alloc (current_info->references_pool);
  if (TREE_CODE (result) == SSA_NAME)
    vr1->value_id = VN_INFO (result)->value_id;
  else
    vr1->value_id = get_or_alloc_constant_value_id (result);
  vr1->vuse = vuse ? SSA_VAL (vuse) : NULL_TREE;
  vr1->operands = valueize_shared_reference_ops_from_ref (op, &tem).copy ();
  vr1->type = TREE_TYPE (op);
  vr1->set = get_alias_set (op);
  vr1->hashcode = vn_reference_compute_hash (vr1);
  vr1->result = TREE_CODE (result) == SSA_NAME ? SSA_VAL (result) : result;
  vr1->result_vdef = vdef;

  slot = current_info->references.find_slot_with_hash (vr1, vr1->hashcode,
						       INSERT);

  /* Because we lookup stores using vuses, and value number failures
     using the vdefs (see visit_reference_op_store for how and why),
     it's possible that on failure we may try to insert an already
     inserted store.  This is not wrong, there is no ssa name for a
     store that we could use as a differentiator anyway.  Thus, unlike
     the other lookup functions, you cannot gcc_assert (!*slot)
     here.  */

  /* But free the old slot in case of a collision.  */
  if (*slot)
    free_reference (*slot);

  *slot = vr1;
  return vr1;
}

/* Insert a reference by it's pieces into the current hash table with
   a value number of RESULT.  Return the resulting reference
   structure we created.  */

vn_reference_t
vn_reference_insert_pieces (tree vuse, alias_set_type set, tree type,
			    vec<vn_reference_op_s> operands,
			    tree result, unsigned int value_id)

{
  vn_reference_s **slot;
  vn_reference_t vr1;

  vr1 = (vn_reference_t) pool_alloc (current_info->references_pool);
  vr1->value_id = value_id;
  vr1->vuse = vuse ? SSA_VAL (vuse) : NULL_TREE;
  vr1->operands = valueize_refs (operands);
  vr1->type = type;
  vr1->set = set;
  vr1->hashcode = vn_reference_compute_hash (vr1);
  if (result && TREE_CODE (result) == SSA_NAME)
    result = SSA_VAL (result);
  vr1->result = result;

  slot = current_info->references.find_slot_with_hash (vr1, vr1->hashcode,
						       INSERT);

  /* At this point we should have all the things inserted that we have
     seen before, and we should never try inserting something that
     already exists.  */
  gcc_assert (!*slot);
  if (*slot)
    free_reference (*slot);

  *slot = vr1;
  return vr1;
}

/* Compute and return the hash value for nary operation VBO1.  */

hashval_t
vn_nary_op_compute_hash (const vn_nary_op_t vno1)
{
  hashval_t hash;
  unsigned i;

  for (i = 0; i < vno1->length; ++i)
    if (TREE_CODE (vno1->op[i]) == SSA_NAME)
      vno1->op[i] = SSA_VAL (vno1->op[i]);

  if (vno1->length == 2
      && commutative_tree_code (vno1->opcode)
      && tree_swap_operands_p (vno1->op[0], vno1->op[1], false))
    {
      tree temp = vno1->op[0];
      vno1->op[0] = vno1->op[1];
      vno1->op[1] = temp;
    }

  hash = iterative_hash_hashval_t (vno1->opcode, 0);
  for (i = 0; i < vno1->length; ++i)
    hash = iterative_hash_expr (vno1->op[i], hash);

  return hash;
}

/* Compare nary operations VNO1 and VNO2 and return true if they are
   equivalent.  */

bool
vn_nary_op_eq (const_vn_nary_op_t const vno1, const_vn_nary_op_t const vno2)
{
  unsigned i;

  if (vno1->hashcode != vno2->hashcode)
    return false;

  if (vno1->length != vno2->length)
    return false;

  if (vno1->opcode != vno2->opcode
      || !types_compatible_p (vno1->type, vno2->type))
    return false;

  for (i = 0; i < vno1->length; ++i)
    if (!expressions_equal_p (vno1->op[i], vno2->op[i]))
      return false;

  return true;
}

/* Initialize VNO from the pieces provided.  */

static void
init_vn_nary_op_from_pieces (vn_nary_op_t vno, unsigned int length,
			     enum tree_code code, tree type, tree *ops)
{
  vno->opcode = code;
  vno->length = length;
  vno->type = type;
  memcpy (&vno->op[0], ops, sizeof (tree) * length);
}

/* Initialize VNO from OP.  */

static void
init_vn_nary_op_from_op (vn_nary_op_t vno, tree op)
{
  unsigned i;

  vno->opcode = TREE_CODE (op);
  vno->length = TREE_CODE_LENGTH (TREE_CODE (op));
  vno->type = TREE_TYPE (op);
  for (i = 0; i < vno->length; ++i)
    vno->op[i] = TREE_OPERAND (op, i);
}

/* Return the number of operands for a vn_nary ops structure from STMT.  */

static unsigned int
vn_nary_length_from_stmt (gimple stmt)
{
  switch (gimple_assign_rhs_code (stmt))
    {
    case REALPART_EXPR:
    case IMAGPART_EXPR:
    case VIEW_CONVERT_EXPR:
      return 1;

    case BIT_FIELD_REF:
      return 3;

    case CONSTRUCTOR:
      return CONSTRUCTOR_NELTS (gimple_assign_rhs1 (stmt));

    default:
      return gimple_num_ops (stmt) - 1;
    }
}

/* Initialize VNO from STMT.  */

static void
init_vn_nary_op_from_stmt (vn_nary_op_t vno, gimple stmt)
{
  unsigned i;

  vno->opcode = gimple_assign_rhs_code (stmt);
  vno->type = gimple_expr_type (stmt);
  switch (vno->opcode)
    {
    case REALPART_EXPR:
    case IMAGPART_EXPR:
    case VIEW_CONVERT_EXPR:
      vno->length = 1;
      vno->op[0] = TREE_OPERAND (gimple_assign_rhs1 (stmt), 0);
      break;

    case BIT_FIELD_REF:
      vno->length = 3;
      vno->op[0] = TREE_OPERAND (gimple_assign_rhs1 (stmt), 0);
      vno->op[1] = TREE_OPERAND (gimple_assign_rhs1 (stmt), 1);
      vno->op[2] = TREE_OPERAND (gimple_assign_rhs1 (stmt), 2);
      break;

    case CONSTRUCTOR:
      vno->length = CONSTRUCTOR_NELTS (gimple_assign_rhs1 (stmt));
      for (i = 0; i < vno->length; ++i)
	vno->op[i] = CONSTRUCTOR_ELT (gimple_assign_rhs1 (stmt), i)->value;
      break;

    default:
      gcc_checking_assert (!gimple_assign_single_p (stmt));
      vno->length = gimple_num_ops (stmt) - 1;
      for (i = 0; i < vno->length; ++i)
	vno->op[i] = gimple_op (stmt, i + 1);
    }
}

/* Compute the hashcode for VNO and look for it in the hash table;
   return the resulting value number if it exists in the hash table.
   Return NULL_TREE if it does not exist in the hash table or if the
   result field of the operation is NULL.  VNRESULT will contain the
   vn_nary_op_t from the hashtable if it exists.  */

static tree
vn_nary_op_lookup_1 (vn_nary_op_t vno, vn_nary_op_t *vnresult)
{
  vn_nary_op_s **slot;

  if (vnresult)
    *vnresult = NULL;

  vno->hashcode = vn_nary_op_compute_hash (vno);
  slot = current_info->nary.find_slot_with_hash (vno, vno->hashcode, NO_INSERT);
  if (!slot && current_info == optimistic_info)
    slot = valid_info->nary.find_slot_with_hash (vno, vno->hashcode, NO_INSERT);
  if (!slot)
    return NULL_TREE;
  if (vnresult)
    *vnresult = *slot;
  return (*slot)->result;
}

/* Lookup a n-ary operation by its pieces and return the resulting value
   number if it exists in the hash table.  Return NULL_TREE if it does
   not exist in the hash table or if the result field of the operation
   is NULL. VNRESULT will contain the vn_nary_op_t from the hashtable
   if it exists.  */

tree
vn_nary_op_lookup_pieces (unsigned int length, enum tree_code code,
			  tree type, tree *ops, vn_nary_op_t *vnresult)
{
  vn_nary_op_t vno1 = XALLOCAVAR (struct vn_nary_op_s,
				  sizeof_vn_nary_op (length));
  init_vn_nary_op_from_pieces (vno1, length, code, type, ops);
  return vn_nary_op_lookup_1 (vno1, vnresult);
}

/* Lookup OP in the current hash table, and return the resulting value
   number if it exists in the hash table.  Return NULL_TREE if it does
   not exist in the hash table or if the result field of the operation
   is NULL. VNRESULT will contain the vn_nary_op_t from the hashtable
   if it exists.  */

tree
vn_nary_op_lookup (tree op, vn_nary_op_t *vnresult)
{
  vn_nary_op_t vno1
    = XALLOCAVAR (struct vn_nary_op_s,
		  sizeof_vn_nary_op (TREE_CODE_LENGTH (TREE_CODE (op))));
  init_vn_nary_op_from_op (vno1, op);
  return vn_nary_op_lookup_1 (vno1, vnresult);
}

/* Lookup the rhs of STMT in the current hash table, and return the resulting
   value number if it exists in the hash table.  Return NULL_TREE if
   it does not exist in the hash table.  VNRESULT will contain the
   vn_nary_op_t from the hashtable if it exists.  */

tree
vn_nary_op_lookup_stmt (gimple stmt, vn_nary_op_t *vnresult)
{
  vn_nary_op_t vno1
    = XALLOCAVAR (struct vn_nary_op_s,
		  sizeof_vn_nary_op (vn_nary_length_from_stmt (stmt)));
  init_vn_nary_op_from_stmt (vno1, stmt);
  return vn_nary_op_lookup_1 (vno1, vnresult);
}

/* Allocate a vn_nary_op_t with LENGTH operands on STACK.  */

static vn_nary_op_t
alloc_vn_nary_op_noinit (unsigned int length, struct obstack *stack)
{
  return (vn_nary_op_t) obstack_alloc (stack, sizeof_vn_nary_op (length));
}

/* Allocate and initialize a vn_nary_op_t on CURRENT_INFO's
   obstack.  */

static vn_nary_op_t
alloc_vn_nary_op (unsigned int length, tree result, unsigned int value_id)
{
  vn_nary_op_t vno1 = alloc_vn_nary_op_noinit (length,
					       &current_info->nary_obstack);

  vno1->value_id = value_id;
  vno1->length = length;
  vno1->result = result;

  return vno1;
}

/* Insert VNO into TABLE.  If COMPUTE_HASH is true, then compute
   VNO->HASHCODE first.  */

static vn_nary_op_t
vn_nary_op_insert_into (vn_nary_op_t vno, vn_nary_op_table_type table,
			bool compute_hash)
{
  vn_nary_op_s **slot;

  if (compute_hash)
    vno->hashcode = vn_nary_op_compute_hash (vno);

  slot = table.find_slot_with_hash (vno, vno->hashcode, INSERT);
  gcc_assert (!*slot);

  *slot = vno;
  return vno;
}

/* Insert a n-ary operation into the current hash table using it's
   pieces.  Return the vn_nary_op_t structure we created and put in
   the hashtable.  */

vn_nary_op_t
vn_nary_op_insert_pieces (unsigned int length, enum tree_code code,
			  tree type, tree *ops,
			  tree result, unsigned int value_id)
{
  vn_nary_op_t vno1 = alloc_vn_nary_op (length, result, value_id);
  init_vn_nary_op_from_pieces (vno1, length, code, type, ops);
  return vn_nary_op_insert_into (vno1, current_info->nary, true);
}

/* Insert OP into the current hash table with a value number of
   RESULT.  Return the vn_nary_op_t structure we created and put in
   the hashtable.  */

vn_nary_op_t
vn_nary_op_insert (tree op, tree result)
{
  unsigned length = TREE_CODE_LENGTH (TREE_CODE (op));
  vn_nary_op_t vno1;

  vno1 = alloc_vn_nary_op (length, result, VN_INFO (result)->value_id);
  init_vn_nary_op_from_op (vno1, op);
  return vn_nary_op_insert_into (vno1, current_info->nary, true);
}

/* Insert the rhs of STMT into the current hash table with a value number of
   RESULT.  */

vn_nary_op_t
vn_nary_op_insert_stmt (gimple stmt, tree result)
{
  vn_nary_op_t vno1
    = alloc_vn_nary_op (vn_nary_length_from_stmt (stmt),
			result, VN_INFO (result)->value_id);
  init_vn_nary_op_from_stmt (vno1, stmt);
  return vn_nary_op_insert_into (vno1, current_info->nary, true);
}

/* Compute a hashcode for PHI operation VP1 and return it.  */

static inline hashval_t
vn_phi_compute_hash (vn_phi_t vp1)
{
  hashval_t result;
  int i;
  tree phi1op;
  tree type;

  result = vp1->block->index;

  /* If all PHI arguments are constants we need to distinguish
     the PHI node via its type.  */
  type = vp1->type;
  result += vn_hash_type (type);

  FOR_EACH_VEC_ELT (vp1->phiargs, i, phi1op)
    {
      if (phi1op == VN_TOP)
	continue;
      result = iterative_hash_expr (phi1op, result);
    }

  return result;
}

/* Compare two phi entries for equality, ignoring VN_TOP arguments.  */

static int
vn_phi_eq (const_vn_phi_t const vp1, const_vn_phi_t const vp2)
{
  if (vp1->hashcode != vp2->hashcode)
    return false;

  if (vp1->block == vp2->block)
    {
      int i;
      tree phi1op;

      /* If the PHI nodes do not have compatible types
	 they are not the same.  */
      if (!types_compatible_p (vp1->type, vp2->type))
	return false;

      /* Any phi in the same block will have it's arguments in the
	 same edge order, because of how we store phi nodes.  */
      FOR_EACH_VEC_ELT (vp1->phiargs, i, phi1op)
	{
	  tree phi2op = vp2->phiargs[i];
	  if (phi1op == VN_TOP || phi2op == VN_TOP)
	    continue;
	  if (!expressions_equal_p (phi1op, phi2op))
	    return false;
	}
      return true;
    }
  return false;
}

static vec<tree> shared_lookup_phiargs;

/* Lookup PHI in the current hash table, and return the resulting
   value number if it exists in the hash table.  Return NULL_TREE if
   it does not exist in the hash table. */

static tree
vn_phi_lookup (gimple phi)
{
  vn_phi_s **slot;
  struct vn_phi_s vp1;
  unsigned i;

  shared_lookup_phiargs.truncate (0);

  /* Canonicalize the SSA_NAME's to their value number.  */
  for (i = 0; i < gimple_phi_num_args (phi); i++)
    {
      tree def = PHI_ARG_DEF (phi, i);
      def = TREE_CODE (def) == SSA_NAME ? SSA_VAL (def) : def;
      shared_lookup_phiargs.safe_push (def);
    }
  vp1.type = TREE_TYPE (gimple_phi_result (phi));
  vp1.phiargs = shared_lookup_phiargs;
  vp1.block = gimple_bb (phi);
  vp1.hashcode = vn_phi_compute_hash (&vp1);
  slot = current_info->phis.find_slot_with_hash (&vp1, vp1.hashcode, NO_INSERT);
  if (!slot && current_info == optimistic_info)
    slot = valid_info->phis.find_slot_with_hash (&vp1, vp1.hashcode, NO_INSERT);
  if (!slot)
    return NULL_TREE;
  return (*slot)->result;
}

/* Insert PHI into the current hash table with a value number of
   RESULT.  */

static vn_phi_t
vn_phi_insert (gimple phi, tree result)
{
  vn_phi_s **slot;
  vn_phi_t vp1 = (vn_phi_t) pool_alloc (current_info->phis_pool);
  unsigned i;
  vec<tree> args = vNULL;

  /* Canonicalize the SSA_NAME's to their value number.  */
  for (i = 0; i < gimple_phi_num_args (phi); i++)
    {
      tree def = PHI_ARG_DEF (phi, i);
      def = TREE_CODE (def) == SSA_NAME ? SSA_VAL (def) : def;
      args.safe_push (def);
    }
  vp1->value_id = VN_INFO (result)->value_id;
  vp1->type = TREE_TYPE (gimple_phi_result (phi));
  vp1->phiargs = args;
  vp1->block = gimple_bb (phi);
  vp1->result = result;
  vp1->hashcode = vn_phi_compute_hash (vp1);

  slot = current_info->phis.find_slot_with_hash (vp1, vp1->hashcode, INSERT);

  /* Because we iterate over phi operations more than once, it's
     possible the slot might already exist here, hence no assert.*/
  *slot = vp1;
  return vp1;
}


/* Print set of components in strongly connected component SCC to OUT. */

static void
print_scc (FILE *out, vec<tree> scc)
{
  tree var;
  unsigned int i;

  fprintf (out, "SCC consists of:");
  FOR_EACH_VEC_ELT (scc, i, var)
    {
      fprintf (out, " ");
      print_generic_expr (out, var, 0);
    }
  fprintf (out, "\n");
}

/* Set the value number of FROM to TO, return true if it has changed
   as a result.  */

static inline bool
set_ssa_val_to (tree from, tree to)
{
  tree currval = SSA_VAL (from);
  HOST_WIDE_INT toff, coff;

  /* The only thing we allow as value numbers are ssa_names
     and invariants.  So assert that here.  We don't allow VN_TOP
     as visiting a stmt should produce a value-number other than
     that.
     ???  Still VN_TOP can happen for unreachable code, so force
     it to varying in that case.  Not all code is prepared to
     get VN_TOP on valueization.  */
  if (to == VN_TOP)
    {
      if (dump_file && (dump_flags & TDF_DETAILS))
	fprintf (dump_file, "Forcing value number to varying on "
		 "receiving VN_TOP\n");
      to = from;
    }

  gcc_assert (to != NULL_TREE
	      && (TREE_CODE (to) == SSA_NAME
		  || is_gimple_min_invariant (to)));

  if (from != to)
    {
      if (currval == from)
	{
	  if (dump_file && (dump_flags & TDF_DETAILS))
	    {
	      fprintf (dump_file, "Not changing value number of ");
	      print_generic_expr (dump_file, from, 0);
	      fprintf (dump_file, " from VARYING to ");
	      print_generic_expr (dump_file, to, 0);
	      fprintf (dump_file, "\n");
	    }
	  return false;
	}
      else if (TREE_CODE (to) == SSA_NAME
	       && SSA_NAME_OCCURS_IN_ABNORMAL_PHI (to))
	to = from;
    }

  if (dump_file && (dump_flags & TDF_DETAILS))
    {
      fprintf (dump_file, "Setting value number of ");
      print_generic_expr (dump_file, from, 0);
      fprintf (dump_file, " to ");
      print_generic_expr (dump_file, to, 0);
    }

  if (currval != to
      && !operand_equal_p (currval, to, 0)
      /* ???  For addresses involving volatile objects or types operand_equal_p
         does not reliably detect ADDR_EXPRs as equal.  We know we are only
	 getting invariant gimple addresses here, so can use
	 get_addr_base_and_unit_offset to do this comparison.  */
      && !(TREE_CODE (currval) == ADDR_EXPR
	   && TREE_CODE (to) == ADDR_EXPR
	   && (get_addr_base_and_unit_offset (TREE_OPERAND (currval, 0), &coff)
	       == get_addr_base_and_unit_offset (TREE_OPERAND (to, 0), &toff))
	   && coff == toff))
    {
      VN_INFO (from)->valnum = to;
      if (dump_file && (dump_flags & TDF_DETAILS))
	fprintf (dump_file, " (changed)\n");
      return true;
    }
  if (dump_file && (dump_flags & TDF_DETAILS))
    fprintf (dump_file, "\n");
  return false;
}

/* Mark as processed all the definitions in the defining stmt of USE, or
   the USE itself.  */

static void
mark_use_processed (tree use)
{
  ssa_op_iter iter;
  def_operand_p defp;
  gimple stmt = SSA_NAME_DEF_STMT (use);

  if (SSA_NAME_IS_DEFAULT_DEF (use) || gimple_code (stmt) == GIMPLE_PHI)
    {
      VN_INFO (use)->use_processed = true;
      return;
    }

  FOR_EACH_SSA_DEF_OPERAND (defp, stmt, iter, SSA_OP_ALL_DEFS)
    {
      tree def = DEF_FROM_PTR (defp);

      VN_INFO (def)->use_processed = true;
    }
}

/* Set all definitions in STMT to value number to themselves.
   Return true if a value number changed. */

static bool
defs_to_varying (gimple stmt)
{
  bool changed = false;
  ssa_op_iter iter;
  def_operand_p defp;

  FOR_EACH_SSA_DEF_OPERAND (defp, stmt, iter, SSA_OP_ALL_DEFS)
    {
      tree def = DEF_FROM_PTR (defp);
      changed |= set_ssa_val_to (def, def);
    }
  return changed;
}

<<<<<<< HEAD
=======
static bool expr_has_constants (tree expr);

>>>>>>> 698ff107
/* Visit a copy between LHS and RHS, return true if the value number
   changed.  */

static bool
visit_copy (tree lhs, tree rhs)
{
  /* And finally valueize.  */
  rhs = SSA_VAL (rhs);

  return set_ssa_val_to (lhs, rhs);
}

/* Visit a nary operator RHS, value number it, and return true if the
   value number of LHS has changed as a result.  */

static bool
visit_nary_op (tree lhs, gimple stmt)
{
  bool changed = false;
  tree result = vn_nary_op_lookup_stmt (stmt, NULL);

  if (result)
    changed = set_ssa_val_to (lhs, result);
  else
    {
      changed = set_ssa_val_to (lhs, lhs);
      vn_nary_op_insert_stmt (stmt, lhs);
    }

  return changed;
}

/* Visit a call STMT storing into LHS.  Return true if the value number
   of the LHS has changed as a result.  */

static bool
visit_reference_op_call (tree lhs, gimple stmt)
{
  bool changed = false;
  struct vn_reference_s vr1;
  vn_reference_t vnresult = NULL;
  tree vuse = gimple_vuse (stmt);
  tree vdef = gimple_vdef (stmt);

  /* Non-ssa lhs is handled in copy_reference_ops_from_call.  */
  if (lhs && TREE_CODE (lhs) != SSA_NAME)
    lhs = NULL_TREE;

  vr1.vuse = vuse ? SSA_VAL (vuse) : NULL_TREE;
  vr1.operands = valueize_shared_reference_ops_from_call (stmt);
  vr1.type = gimple_expr_type (stmt);
  vr1.set = 0;
  vr1.hashcode = vn_reference_compute_hash (&vr1);
  vn_reference_lookup_1 (&vr1, &vnresult);

  if (vnresult)
    {
      if (vnresult->result_vdef && vdef)
	changed |= set_ssa_val_to (vdef, vnresult->result_vdef);

      if (!vnresult->result && lhs)
	vnresult->result = lhs;

      if (vnresult->result && lhs)
	changed |= set_ssa_val_to (lhs, vnresult->result);
    }
  else
    {
      vn_reference_s **slot;
      vn_reference_t vr2;
      if (vdef)
	changed |= set_ssa_val_to (vdef, vdef);
      if (lhs)
	changed |= set_ssa_val_to (lhs, lhs);
      vr2 = (vn_reference_t) pool_alloc (current_info->references_pool);
      vr2->vuse = vr1.vuse;
      vr2->operands = valueize_refs (create_reference_ops_from_call (stmt));
      vr2->type = vr1.type;
      vr2->set = vr1.set;
      vr2->hashcode = vr1.hashcode;
      vr2->result = lhs;
      vr2->result_vdef = vdef;
      slot = current_info->references.find_slot_with_hash (vr2, vr2->hashcode,
							   INSERT);
      if (*slot)
	free_reference (*slot);
      *slot = vr2;
    }

  return changed;
}

/* Visit a load from a reference operator RHS, part of STMT, value number it,
   and return true if the value number of the LHS has changed as a result.  */

static bool
visit_reference_op_load (tree lhs, tree op, gimple stmt)
{
  bool changed = false;
  tree last_vuse;
  tree result;

  last_vuse = gimple_vuse (stmt);
  last_vuse_ptr = &last_vuse;
  result = vn_reference_lookup (op, gimple_vuse (stmt),
				default_vn_walk_kind, NULL);
  last_vuse_ptr = NULL;

  /* If we have a VCE, try looking up its operand as it might be stored in
     a different type.  */
  if (!result && TREE_CODE (op) == VIEW_CONVERT_EXPR)
    result = vn_reference_lookup (TREE_OPERAND (op, 0), gimple_vuse (stmt),
    				  default_vn_walk_kind, NULL);

  /* We handle type-punning through unions by value-numbering based
     on offset and size of the access.  Be prepared to handle a
     type-mismatch here via creating a VIEW_CONVERT_EXPR.  */
  if (result
      && !useless_type_conversion_p (TREE_TYPE (result), TREE_TYPE (op)))
    {
      /* We will be setting the value number of lhs to the value number
	 of VIEW_CONVERT_EXPR <TREE_TYPE (result)> (result).
	 So first simplify and lookup this expression to see if it
	 is already available.  */
<<<<<<< HEAD
      tree val = gimple_match_and_simplify (VIEW_CONVERT_EXPR, TREE_TYPE (op),
					    result, NULL, vn_valueize);
      if (!val)
	val = vn_nary_op_lookup_pieces (1, VIEW_CONVERT_EXPR,
					TREE_TYPE (op), &result, NULL);
=======
      tree val = fold_build1 (VIEW_CONVERT_EXPR, TREE_TYPE (op), result);
      if ((CONVERT_EXPR_P (val)
	   || TREE_CODE (val) == VIEW_CONVERT_EXPR)
	  && TREE_CODE (TREE_OPERAND (val, 0)) == SSA_NAME)
        {
	  tree tem = vn_get_expr_for (TREE_OPERAND (val, 0));
	  if ((CONVERT_EXPR_P (tem)
	       || TREE_CODE (tem) == VIEW_CONVERT_EXPR)
	      && (tem = fold_unary_ignore_overflow (TREE_CODE (val),
						    TREE_TYPE (val), tem)))
	    val = tem;
	}
      result = val;
      if (!is_gimple_min_invariant (val)
	  && TREE_CODE (val) != SSA_NAME)
	result = vn_nary_op_lookup (val, NULL);
>>>>>>> 698ff107
      /* If the expression is not yet available, value-number lhs to
	 a new SSA_NAME we create.  */
      if (!val)
        {
	  /* ???  Instead of recording a tree here we should use
	     gimple_build and record a sequence in VN_INFO->expr.  */
	  val = build1 (VIEW_CONVERT_EXPR, TREE_TYPE (op), result);
	  result = make_temp_ssa_name (TREE_TYPE (lhs), gimple_build_nop (),
				       "vntemp");
	  /* Initialize value-number information properly.  */
	  VN_INFO_GET (result)->valnum = result;
	  VN_INFO (result)->value_id = get_next_value_id ();
	  VN_INFO (result)->expr = val;
	  VN_INFO (result)->needs_insertion = true;
	  /* As all "inserted" statements are singleton SCCs, insert
	     to the valid table.  This is strictly needed to
	     avoid re-generating new value SSA_NAMEs for the same
	     expression during SCC iteration over and over (the
	     optimistic table gets cleared after each iteration).
	     We do not need to insert into the optimistic table, as
	     lookups there will fall back to the valid table.  */
	  if (current_info == optimistic_info)
	    {
	      current_info = valid_info;
	      vn_nary_op_insert (val, result);
	      current_info = optimistic_info;
	    }
	  else
	    vn_nary_op_insert (val, result);
	  if (dump_file && (dump_flags & TDF_DETAILS))
	    {
	      fprintf (dump_file, "Inserting name ");
	      print_generic_expr (dump_file, result, 0);
	      fprintf (dump_file, " for expression ");
	      print_generic_expr (dump_file, val, 0);
	      fprintf (dump_file, "\n");
	    }
	}
      else
	result = val;
    }

  if (result)
    changed = set_ssa_val_to (lhs, result);
  else
    {
      changed = set_ssa_val_to (lhs, lhs);
      vn_reference_insert (op, lhs, last_vuse, NULL_TREE);
    }

  return changed;
}


/* Visit a store to a reference operator LHS, part of STMT, value number it,
   and return true if the value number of the LHS has changed as a result.  */

static bool
visit_reference_op_store (tree lhs, tree op, gimple stmt)
{
  bool changed = false;
  vn_reference_t vnresult = NULL;
  tree result, assign;
  bool resultsame = false;
  tree vuse = gimple_vuse (stmt);
  tree vdef = gimple_vdef (stmt);

  /* First we want to lookup using the *vuses* from the store and see
     if there the last store to this location with the same address
     had the same value.

     The vuses represent the memory state before the store.  If the
     memory state, address, and value of the store is the same as the
     last store to this location, then this store will produce the
     same memory state as that store.

     In this case the vdef versions for this store are value numbered to those
     vuse versions, since they represent the same memory state after
     this store.

     Otherwise, the vdefs for the store are used when inserting into
     the table, since the store generates a new memory state.  */

  result = vn_reference_lookup (lhs, vuse, VN_NOWALK, NULL);

  if (result)
    {
      if (TREE_CODE (result) == SSA_NAME)
	result = SSA_VAL (result);
      if (TREE_CODE (op) == SSA_NAME)
	op = SSA_VAL (op);
      resultsame = expressions_equal_p (result, op);
    }

  if (!result || !resultsame)
    {
      assign = build2 (MODIFY_EXPR, TREE_TYPE (lhs), lhs, op);
      vn_reference_lookup (assign, vuse, VN_NOWALK, &vnresult);
      if (vnresult)
	{
	  VN_INFO (vdef)->use_processed = true;
	  return set_ssa_val_to (vdef, vnresult->result_vdef);
	}
    }

  if (!result || !resultsame)
    {
      if (dump_file && (dump_flags & TDF_DETAILS))
	{
	  fprintf (dump_file, "No store match\n");
	  fprintf (dump_file, "Value numbering store ");
	  print_generic_expr (dump_file, lhs, 0);
	  fprintf (dump_file, " to ");
	  print_generic_expr (dump_file, op, 0);
	  fprintf (dump_file, "\n");
	}
      /* Have to set value numbers before insert, since insert is
	 going to valueize the references in-place.  */
      if (vdef)
	{
	  changed |= set_ssa_val_to (vdef, vdef);
	}

      /* Do not insert structure copies into the tables.  */
      if (is_gimple_min_invariant (op)
	  || is_gimple_reg (op))
        vn_reference_insert (lhs, op, vdef, NULL);

      assign = build2 (MODIFY_EXPR, TREE_TYPE (lhs), lhs, op);
      vn_reference_insert (assign, lhs, vuse, vdef);
    }
  else
    {
      /* We had a match, so value number the vdef to have the value
	 number of the vuse it came from.  */

      if (dump_file && (dump_flags & TDF_DETAILS))
	fprintf (dump_file, "Store matched earlier value,"
		 "value numbering store vdefs to matching vuses.\n");

      changed |= set_ssa_val_to (vdef, SSA_VAL (vuse));
    }

  return changed;
}

/* Visit and value number PHI, return true if the value number
   changed.  */

static bool
visit_phi (gimple phi)
{
  bool changed = false;
  tree result;
  tree sameval = VN_TOP;
  bool allsame = true;

  /* TODO: We could check for this in init_sccvn, and replace this
     with a gcc_assert.  */
  if (SSA_NAME_OCCURS_IN_ABNORMAL_PHI (PHI_RESULT (phi)))
    return set_ssa_val_to (PHI_RESULT (phi), PHI_RESULT (phi));

  /* See if all non-TOP arguments have the same value.  TOP is
     equivalent to everything, so we can ignore it.  */
  edge_iterator ei;
  edge e;
  FOR_EACH_EDGE (e, ei, gimple_bb (phi)->preds)
    if (e->flags & EDGE_EXECUTABLE)
      {
	tree def = PHI_ARG_DEF_FROM_EDGE (phi, e);

	if (TREE_CODE (def) == SSA_NAME)
	  def = SSA_VAL (def);
	if (def == VN_TOP)
	  continue;
	if (sameval == VN_TOP)
	  {
	    sameval = def;
	  }
	else
	  {
	    if (!expressions_equal_p (def, sameval))
	      {
		allsame = false;
		break;
	      }
	  }
      }

  /* If all value numbered to the same value, the phi node has that
     value.  */
  if (allsame)
    {
<<<<<<< HEAD
=======
      if (is_gimple_min_invariant (sameval))
	{
	  VN_INFO (PHI_RESULT (phi))->has_constants = true;
	  if (sameval != VN_TOP)
	    VN_INFO (PHI_RESULT (phi))->expr = sameval;
	}
      else
	{
	  VN_INFO (PHI_RESULT (phi))->has_constants = false;
	  if (sameval != VN_TOP)
	    VN_INFO (PHI_RESULT (phi))->expr = sameval;
	}

>>>>>>> 698ff107
      if (TREE_CODE (sameval) == SSA_NAME)
	return visit_copy (PHI_RESULT (phi), sameval);

      return set_ssa_val_to (PHI_RESULT (phi), sameval);
    }

  /* Otherwise, see if it is equivalent to a phi node in this block.  */
  result = vn_phi_lookup (phi);
  if (result)
    {
      if (TREE_CODE (result) == SSA_NAME)
	changed = visit_copy (PHI_RESULT (phi), result);
      else
	changed = set_ssa_val_to (PHI_RESULT (phi), result);
    }
  else
    {
      vn_phi_insert (phi, PHI_RESULT (phi));
      changed = set_ssa_val_to (PHI_RESULT (phi), PHI_RESULT (phi));
    }

  return changed;
}

<<<<<<< HEAD
=======
/* Return true if EXPR contains constants.  */

static bool
expr_has_constants (tree expr)
{
  switch (TREE_CODE_CLASS (TREE_CODE (expr)))
    {
    case tcc_unary:
      return is_gimple_min_invariant (TREE_OPERAND (expr, 0));

    case tcc_binary:
      return is_gimple_min_invariant (TREE_OPERAND (expr, 0))
	|| is_gimple_min_invariant (TREE_OPERAND (expr, 1));
      /* Constants inside reference ops are rarely interesting, but
	 it can take a lot of looking to find them.  */
    case tcc_reference:
    case tcc_declaration:
      return false;
    default:
      return is_gimple_min_invariant (expr);
    }
  return false;
}

/* Return true if STMT contains constants.  */

static bool
stmt_has_constants (gimple stmt)
{
  tree tem;

  if (gimple_code (stmt) != GIMPLE_ASSIGN)
    return false;

  switch (get_gimple_rhs_class (gimple_assign_rhs_code (stmt)))
    {
    case GIMPLE_TERNARY_RHS:
      tem = gimple_assign_rhs3 (stmt);
      if (TREE_CODE (tem) == SSA_NAME)
	tem = SSA_VAL (tem);
      if (is_gimple_min_invariant (tem))
	return true;
      /* Fallthru.  */

    case GIMPLE_BINARY_RHS:
      tem = gimple_assign_rhs2 (stmt);
      if (TREE_CODE (tem) == SSA_NAME)
	tem = SSA_VAL (tem);
      if (is_gimple_min_invariant (tem))
	return true;
      /* Fallthru.  */

    case GIMPLE_SINGLE_RHS:
      /* Constants inside reference ops are rarely interesting, but
	 it can take a lot of looking to find them.  */
    case GIMPLE_UNARY_RHS:
      tem = gimple_assign_rhs1 (stmt);
      if (TREE_CODE (tem) == SSA_NAME)
	tem = SSA_VAL (tem);
      return is_gimple_min_invariant (tem);

    default:
      gcc_unreachable ();
    }
  return false;
}

/* Simplify the binary expression RHS, and return the result if
   simplified. */

static tree
simplify_binary_expression (gimple stmt)
{
  tree result = NULL_TREE;
  tree op0 = gimple_assign_rhs1 (stmt);
  tree op1 = gimple_assign_rhs2 (stmt);
  enum tree_code code = gimple_assign_rhs_code (stmt);

  /* This will not catch every single case we could combine, but will
     catch those with constants.  The goal here is to simultaneously
     combine constants between expressions, but avoid infinite
     expansion of expressions during simplification.  */
  if (TREE_CODE (op0) == SSA_NAME)
    {
      if (VN_INFO (op0)->has_constants
	  || TREE_CODE_CLASS (code) == tcc_comparison
	  || code == COMPLEX_EXPR)
	op0 = vn_get_expr_for (op0);
      else
	op0 = vn_valueize (op0);
    }

  if (TREE_CODE (op1) == SSA_NAME)
    {
      if (VN_INFO (op1)->has_constants
	  || code == COMPLEX_EXPR)
	op1 = vn_get_expr_for (op1);
      else
	op1 = vn_valueize (op1);
    }

  /* Pointer plus constant can be represented as invariant address.
     Do so to allow further propatation, see also tree forwprop.  */
  if (code == POINTER_PLUS_EXPR
      && tree_fits_uhwi_p (op1)
      && TREE_CODE (op0) == ADDR_EXPR
      && is_gimple_min_invariant (op0))
    return build_invariant_address (TREE_TYPE (op0),
				    TREE_OPERAND (op0, 0),
				    tree_to_uhwi (op1));

  /* Avoid folding if nothing changed.  */
  if (op0 == gimple_assign_rhs1 (stmt)
      && op1 == gimple_assign_rhs2 (stmt))
    return NULL_TREE;

  fold_defer_overflow_warnings ();

  result = fold_binary (code, gimple_expr_type (stmt), op0, op1);
  if (result)
    STRIP_USELESS_TYPE_CONVERSION (result);

  fold_undefer_overflow_warnings (result && valid_gimple_rhs_p (result),
				  stmt, 0);

  /* Make sure result is not a complex expression consisting
     of operators of operators (IE (a + b) + (a + c))
     Otherwise, we will end up with unbounded expressions if
     fold does anything at all.  */
  if (result && valid_gimple_rhs_p (result))
    return result;

  return NULL_TREE;
}

/* Simplify the unary expression RHS, and return the result if
   simplified. */

static tree
simplify_unary_expression (gimple stmt)
{
  tree result = NULL_TREE;
  tree orig_op0, op0 = gimple_assign_rhs1 (stmt);
  enum tree_code code = gimple_assign_rhs_code (stmt);

  /* We handle some tcc_reference codes here that are all
     GIMPLE_ASSIGN_SINGLE codes.  */
  if (code == REALPART_EXPR
      || code == IMAGPART_EXPR
      || code == VIEW_CONVERT_EXPR
      || code == BIT_FIELD_REF)
    op0 = TREE_OPERAND (op0, 0);

  if (TREE_CODE (op0) != SSA_NAME)
    return NULL_TREE;

  orig_op0 = op0;
  if (VN_INFO (op0)->has_constants)
    op0 = vn_get_expr_for (op0);
  else if (CONVERT_EXPR_CODE_P (code)
	   || code == REALPART_EXPR
	   || code == IMAGPART_EXPR
	   || code == VIEW_CONVERT_EXPR
	   || code == BIT_FIELD_REF)
    {
      /* We want to do tree-combining on conversion-like expressions.
         Make sure we feed only SSA_NAMEs or constants to fold though.  */
      tree tem = vn_get_expr_for (op0);
      if (UNARY_CLASS_P (tem)
	  || BINARY_CLASS_P (tem)
	  || TREE_CODE (tem) == VIEW_CONVERT_EXPR
	  || TREE_CODE (tem) == SSA_NAME
	  || TREE_CODE (tem) == CONSTRUCTOR
	  || is_gimple_min_invariant (tem))
	op0 = tem;
    }

  /* Avoid folding if nothing changed, but remember the expression.  */
  if (op0 == orig_op0)
    return NULL_TREE;

  if (code == BIT_FIELD_REF)
    {
      tree rhs = gimple_assign_rhs1 (stmt);
      result = fold_ternary (BIT_FIELD_REF, TREE_TYPE (rhs),
			     op0, TREE_OPERAND (rhs, 1), TREE_OPERAND (rhs, 2));
    }
  else
    result = fold_unary_ignore_overflow (code, gimple_expr_type (stmt), op0);
  if (result)
    {
      STRIP_USELESS_TYPE_CONVERSION (result);
      if (valid_gimple_rhs_p (result))
        return result;
    }

  return NULL_TREE;
}

>>>>>>> 698ff107
/* Try to simplify RHS using equivalences and constant folding.  */

static tree
try_to_simplify (gimple stmt)
{
  enum tree_code code = gimple_assign_rhs_code (stmt);

  /* For stores we can end up simplifying a SSA_NAME rhs.  Just return
     in this case, there is no point in doing extra work.  */
  if (code == SSA_NAME)
    return NULL_TREE;

  /* If that didn't work try combining multiple statements.
     ???  Handle multiple stmts being generated by storing
     at most one in VN_INFO->expr?  But then we'd have to
     transparently support materializing temporary SSA names
     created by gimple_match_and_simplify - or we never value-number
     to them.  */
  if (TREE_CODE (gimple_assign_lhs (stmt)) == SSA_NAME)
    return gimple_match_and_simplify (gimple_assign_lhs (stmt),
				      NULL, vn_valueize);

  return NULL_TREE;
}

/* Visit and value number USE, return true if the value number
   changed. */

static bool
visit_use (tree use)
{
  bool changed = false;
  gimple stmt = SSA_NAME_DEF_STMT (use);

  mark_use_processed (use);

  gcc_assert (!SSA_NAME_IN_FREE_LIST (use));
  if (dump_file && (dump_flags & TDF_DETAILS)
      && !SSA_NAME_IS_DEFAULT_DEF (use))
    {
      fprintf (dump_file, "Value numbering ");
      print_generic_expr (dump_file, use, 0);
      fprintf (dump_file, " stmt = ");
      print_gimple_stmt (dump_file, stmt, 0, 0);
    }

  /* Handle uninitialized uses.  */
  if (SSA_NAME_IS_DEFAULT_DEF (use))
    changed = set_ssa_val_to (use, use);
  else
    {
      if (gimple_code (stmt) == GIMPLE_PHI)
	changed = visit_phi (stmt);
      else if (gimple_has_volatile_ops (stmt))
	changed = defs_to_varying (stmt);
      else if (is_gimple_assign (stmt))
	{
	  enum tree_code code = gimple_assign_rhs_code (stmt);
	  tree lhs = gimple_assign_lhs (stmt);
	  tree rhs1 = gimple_assign_rhs1 (stmt);
	  tree simplified;

	  /* Shortcut for copies. Simplifying copies is pointless,
	     since we copy the expression and value they represent.  */
	  if (code == SSA_NAME
	      && TREE_CODE (lhs) == SSA_NAME)
	    {
	      changed = visit_copy (lhs, rhs1);
	      goto done;
	    }
	  simplified = try_to_simplify (stmt);
	  if (simplified)
	    {
	      if (dump_file && (dump_flags & TDF_DETAILS))
		{
		  fprintf (dump_file, "RHS ");
		  print_gimple_expr (dump_file, stmt, 0, 0);
		  fprintf (dump_file, " simplified to ");
		  print_generic_expr (dump_file, simplified, 0);
		  fprintf (dump_file, "\n");
		}
	    }
	  /* Setting value numbers to constants will occasionally
	     screw up phi congruence because constants are not
	     uniquely associated with a single ssa name that can be
	     looked up.  */
	  if (simplified
	      && is_gimple_min_invariant (simplified)
	      && TREE_CODE (lhs) == SSA_NAME)
	    {
	      changed = set_ssa_val_to (lhs, simplified);
	      goto done;
	    }
	  else if (simplified
		   && TREE_CODE (simplified) == SSA_NAME
		   && TREE_CODE (lhs) == SSA_NAME)
	    {
	      changed = visit_copy (lhs, simplified);
	      goto done;
	    }

	  if ((TREE_CODE (lhs) == SSA_NAME
	       /* We can substitute SSA_NAMEs that are live over
		  abnormal edges with their constant value.  */
	       && !(gimple_assign_copy_p (stmt)
		    && is_gimple_min_invariant (rhs1))
	       && !(simplified
		    && is_gimple_min_invariant (simplified))
	       && SSA_NAME_OCCURS_IN_ABNORMAL_PHI (lhs))
	      /* Stores or copies from SSA_NAMEs that are live over
		 abnormal edges are a problem.  */
	      || (code == SSA_NAME
		  && SSA_NAME_OCCURS_IN_ABNORMAL_PHI (rhs1)))
	    changed = defs_to_varying (stmt);
	  else if (REFERENCE_CLASS_P (lhs)
		   || DECL_P (lhs))
	    changed = visit_reference_op_store (lhs, rhs1, stmt);
	  else if (TREE_CODE (lhs) == SSA_NAME)
	    {
	      if ((gimple_assign_copy_p (stmt)
		   && is_gimple_min_invariant (rhs1))
		  || (simplified
		      && is_gimple_min_invariant (simplified)))
		{
		  if (simplified)
		    changed = set_ssa_val_to (lhs, simplified);
		  else
		    changed = set_ssa_val_to (lhs, rhs1);
		}
	      else
		{
		  /* First try to lookup the simplified expression.  */
		  if (simplified)
		    {
		      enum gimple_rhs_class rhs_class;


		      rhs_class = get_gimple_rhs_class (TREE_CODE (simplified));
		      if ((rhs_class == GIMPLE_UNARY_RHS
			   || rhs_class == GIMPLE_BINARY_RHS
			   || rhs_class == GIMPLE_TERNARY_RHS)
			  && valid_gimple_rhs_p (simplified))
			{
			  tree result = vn_nary_op_lookup (simplified, NULL);
			  if (result)
			    {
			      changed = set_ssa_val_to (lhs, result);
			      goto done;
			    }
			}
		    }

		  /* Otherwise visit the original statement.  */
		  switch (vn_get_stmt_kind (stmt))
		    {
		    case VN_NARY:
		      changed = visit_nary_op (lhs, stmt);
		      break;
		    case VN_REFERENCE:
		      changed = visit_reference_op_load (lhs, rhs1, stmt);
		      break;
		    default:
		      changed = defs_to_varying (stmt);
		      break;
		    }
		}
	    }
	  else
	    changed = defs_to_varying (stmt);
	}
      else if (is_gimple_call (stmt))
	{
	  tree lhs = gimple_call_lhs (stmt);
	  if (lhs && TREE_CODE (lhs) == SSA_NAME)
	    {
<<<<<<< HEAD
	      if (SSA_NAME_OCCURS_IN_ABNORMAL_PHI (lhs))
=======
	      /* Try constant folding based on our current lattice.  */
	      tree simplified = gimple_fold_stmt_to_constant_1 (stmt,
								vn_valueize);
	      if (simplified)
		{
		  if (dump_file && (dump_flags & TDF_DETAILS))
		    {
		      fprintf (dump_file, "call ");
		      print_gimple_expr (dump_file, stmt, 0, 0);
		      fprintf (dump_file, " simplified to ");
		      print_generic_expr (dump_file, simplified, 0);
		      if (TREE_CODE (lhs) == SSA_NAME)
			fprintf (dump_file, " has constants %d\n",
				 expr_has_constants (simplified));
		      else
			fprintf (dump_file, "\n");
		    }
		}
	      /* Setting value numbers to constants will occasionally
		 screw up phi congruence because constants are not
		 uniquely associated with a single ssa name that can be
		 looked up.  */
	      if (simplified
		  && is_gimple_min_invariant (simplified))
		{
		  VN_INFO (lhs)->expr = simplified;
		  VN_INFO (lhs)->has_constants = true;
		  changed = set_ssa_val_to (lhs, simplified);
		  if (gimple_vdef (stmt))
		    changed |= set_ssa_val_to (gimple_vdef (stmt),
					       gimple_vuse (stmt));
		  goto done;
		}
	      else if (simplified
		       && TREE_CODE (simplified) == SSA_NAME)
>>>>>>> 698ff107
		{
		  changed = visit_copy (lhs, simplified);
		  if (gimple_vdef (stmt))
		    changed |= set_ssa_val_to (gimple_vdef (stmt),
					       gimple_vuse (stmt));
		  goto done;
		}
	      else
		{
		  if (stmt_has_constants (stmt))
		    VN_INFO (lhs)->has_constants = true;
		  else
		    {
		      /* We reset expr and constantness here because we may
			 have been value numbering optimistically, and
			 iterating.  They may become non-constant in this case,
			 even if they were optimistically constant.  */
		      VN_INFO (lhs)->has_constants = false;
		      VN_INFO (lhs)->expr = NULL_TREE;
		    }

		  if (SSA_NAME_OCCURS_IN_ABNORMAL_PHI (lhs))
		    {
		      changed = defs_to_varying (stmt);
		      goto done;
		    }
		}
	    }

	  if (!gimple_call_internal_p (stmt)
	      && (/* Calls to the same function with the same vuse
		     and the same operands do not necessarily return the same
		     value, unless they're pure or const.  */
		  gimple_call_flags (stmt) & (ECF_PURE | ECF_CONST)
		  /* If calls have a vdef, subsequent calls won't have
		     the same incoming vuse.  So, if 2 calls with vdef have the
		     same vuse, we know they're not subsequent.
		     We can value number 2 calls to the same function with the
		     same vuse and the same operands which are not subsequent
		     the same, because there is no code in the program that can
		     compare the 2 values...  */
		  || (gimple_vdef (stmt)
		      /* ... unless the call returns a pointer which does
		         not alias with anything else.  In which case the
			 information that the values are distinct are encoded
			 in the IL.  */
		      && !(gimple_call_return_flags (stmt) & ERF_NOALIAS))))
	    changed = visit_reference_op_call (lhs, stmt);
	  else
	    changed = defs_to_varying (stmt);
	}
      else
	changed = defs_to_varying (stmt);
    }
 done:
  return changed;
}

/* Compare two operands by reverse postorder index */

static int
compare_ops (const void *pa, const void *pb)
{
  const tree opa = *((const tree *)pa);
  const tree opb = *((const tree *)pb);
  gimple opstmta = SSA_NAME_DEF_STMT (opa);
  gimple opstmtb = SSA_NAME_DEF_STMT (opb);
  basic_block bba;
  basic_block bbb;

  if (gimple_nop_p (opstmta) && gimple_nop_p (opstmtb))
    return SSA_NAME_VERSION (opa) - SSA_NAME_VERSION (opb);
  else if (gimple_nop_p (opstmta))
    return -1;
  else if (gimple_nop_p (opstmtb))
    return 1;

  bba = gimple_bb (opstmta);
  bbb = gimple_bb (opstmtb);

  if (!bba && !bbb)
    return SSA_NAME_VERSION (opa) - SSA_NAME_VERSION (opb);
  else if (!bba)
    return -1;
  else if (!bbb)
    return 1;

  if (bba == bbb)
    {
      if (gimple_code (opstmta) == GIMPLE_PHI
	  && gimple_code (opstmtb) == GIMPLE_PHI)
	return SSA_NAME_VERSION (opa) - SSA_NAME_VERSION (opb);
      else if (gimple_code (opstmta) == GIMPLE_PHI)
	return -1;
      else if (gimple_code (opstmtb) == GIMPLE_PHI)
	return 1;
      else if (gimple_uid (opstmta) != gimple_uid (opstmtb))
        return gimple_uid (opstmta) - gimple_uid (opstmtb);
      else
	return SSA_NAME_VERSION (opa) - SSA_NAME_VERSION (opb);
    }
  return rpo_numbers[bba->index] - rpo_numbers[bbb->index];
}

/* Sort an array containing members of a strongly connected component
   SCC so that the members are ordered by RPO number.
   This means that when the sort is complete, iterating through the
   array will give you the members in RPO order.  */

static void
sort_scc (vec<tree> scc)
{
  scc.qsort (compare_ops);
}

/* Insert the no longer used nary ONARY to the hash INFO.  */

static void
copy_nary (vn_nary_op_t onary, vn_tables_t info)
{
  size_t size = sizeof_vn_nary_op (onary->length);
  vn_nary_op_t nary = alloc_vn_nary_op_noinit (onary->length,
					       &info->nary_obstack);
  memcpy (nary, onary, size);
  vn_nary_op_insert_into (nary, info->nary, false);
}

/* Insert the no longer used phi OPHI to the hash INFO.  */

static void
copy_phi (vn_phi_t ophi, vn_tables_t info)
{
  vn_phi_t phi = (vn_phi_t) pool_alloc (info->phis_pool);
  vn_phi_s **slot;
  memcpy (phi, ophi, sizeof (*phi));
  ophi->phiargs.create (0);
  slot = info->phis.find_slot_with_hash (phi, phi->hashcode, INSERT);
  gcc_assert (!*slot);
  *slot = phi;
}

/* Insert the no longer used reference OREF to the hash INFO.  */

static void
copy_reference (vn_reference_t oref, vn_tables_t info)
{
  vn_reference_t ref;
  vn_reference_s **slot;
  ref = (vn_reference_t) pool_alloc (info->references_pool);
  memcpy (ref, oref, sizeof (*ref));
  oref->operands.create (0);
  slot = info->references.find_slot_with_hash (ref, ref->hashcode, INSERT);
  if (*slot)
    free_reference (*slot);
  *slot = ref;
}

/* Process a strongly connected component in the SSA graph.  */

static void
process_scc (vec<tree> scc)
{
  tree var;
  unsigned int i;
  unsigned int iterations = 0;
  bool changed = true;
  vn_nary_op_iterator_type hin;
  vn_phi_iterator_type hip;
  vn_reference_iterator_type hir;
  vn_nary_op_t nary;
  vn_phi_t phi;
  vn_reference_t ref;

  /* If the SCC has a single member, just visit it.  */
  if (scc.length () == 1)
    {
      tree use = scc[0];
      if (VN_INFO (use)->use_processed)
	return;
      /* We need to make sure it doesn't form a cycle itself, which can
	 happen for self-referential PHI nodes.  In that case we would
	 end up inserting an expression with VN_TOP operands into the
	 valid table which makes us derive bogus equivalences later.
	 The cheapest way to check this is to assume it for all PHI nodes.  */
      if (gimple_code (SSA_NAME_DEF_STMT (use)) == GIMPLE_PHI)
	/* Fallthru to iteration.  */ ;
      else
	{
	  visit_use (use);
	  return;
	}
    }

  if (dump_file && (dump_flags & TDF_DETAILS))
    print_scc (dump_file, scc);

  /* Iterate over the SCC with the optimistic table until it stops
     changing.  */
  current_info = optimistic_info;
  while (changed)
    {
      changed = false;
      iterations++;
      if (dump_file && (dump_flags & TDF_DETAILS))
	fprintf (dump_file, "Starting iteration %d\n", iterations);
      /* As we are value-numbering optimistically we have to
	 clear the expression tables and the simplified expressions
	 in each iteration until we converge.  */
      optimistic_info->nary.empty ();
      optimistic_info->phis.empty ();
      optimistic_info->references.empty ();
      obstack_free (&optimistic_info->nary_obstack, NULL);
      gcc_obstack_init (&optimistic_info->nary_obstack);
      empty_alloc_pool (optimistic_info->phis_pool);
      empty_alloc_pool (optimistic_info->references_pool);
      FOR_EACH_VEC_ELT (scc, i, var)
	VN_INFO (var)->expr = NULL_TREE;
      FOR_EACH_VEC_ELT (scc, i, var)
	changed |= visit_use (var);
    }

  if (dump_file && (dump_flags & TDF_DETAILS))
    fprintf (dump_file, "Processing SCC needed %d iterations\n", iterations);
  statistics_histogram_event (cfun, "SCC iterations", iterations);

  /* Finally, copy the contents of the no longer used optimistic
     table to the valid table.  */
  FOR_EACH_HASH_TABLE_ELEMENT (optimistic_info->nary, nary, vn_nary_op_t, hin)
    copy_nary (nary, valid_info);
  FOR_EACH_HASH_TABLE_ELEMENT (optimistic_info->phis, phi, vn_phi_t, hip)
    copy_phi (phi, valid_info);
  FOR_EACH_HASH_TABLE_ELEMENT (optimistic_info->references,
			       ref, vn_reference_t, hir)
    copy_reference (ref, valid_info);

  current_info = valid_info;
}


/* Pop the components of the found SCC for NAME off the SCC stack
   and process them.  Returns true if all went well, false if
   we run into resource limits.  */

static bool
extract_and_process_scc_for_name (tree name)
{
  auto_vec<tree> scc;
  tree x;

  /* Found an SCC, pop the components off the SCC stack and
     process them.  */
  do
    {
      x = sccstack.pop ();

      VN_INFO (x)->on_sccstack = false;
      scc.safe_push (x);
    } while (x != name);

  /* Bail out of SCCVN in case a SCC turns out to be incredibly large.  */
  if (scc.length ()
      > (unsigned)PARAM_VALUE (PARAM_SCCVN_MAX_SCC_SIZE))
    {
      if (dump_file)
	fprintf (dump_file, "WARNING: Giving up with SCCVN due to "
		 "SCC size %u exceeding %u\n", scc.length (),
		 (unsigned)PARAM_VALUE (PARAM_SCCVN_MAX_SCC_SIZE));

      return false;
    }

  if (scc.length () > 1)
    sort_scc (scc);

  process_scc (scc);

  return true;
}

/* Depth first search on NAME to discover and process SCC's in the SSA
   graph.
   Execution of this algorithm relies on the fact that the SCC's are
   popped off the stack in topological order.
   Returns true if successful, false if we stopped processing SCC's due
   to resource constraints.  */

static bool
DFS (tree name)
{
  vec<ssa_op_iter> itervec = vNULL;
  vec<tree> namevec = vNULL;
  use_operand_p usep = NULL;
  gimple defstmt;
  tree use;
  ssa_op_iter iter;

start_over:
  /* SCC info */
  VN_INFO (name)->dfsnum = next_dfs_num++;
  VN_INFO (name)->visited = true;
  VN_INFO (name)->low = VN_INFO (name)->dfsnum;

  sccstack.safe_push (name);
  VN_INFO (name)->on_sccstack = true;
  defstmt = SSA_NAME_DEF_STMT (name);

  /* Recursively DFS on our operands, looking for SCC's.  */
  if (!gimple_nop_p (defstmt))
    {
      /* Push a new iterator.  */
      if (gimple_code (defstmt) == GIMPLE_PHI)
	usep = op_iter_init_phiuse (&iter, defstmt, SSA_OP_ALL_USES);
      else
	usep = op_iter_init_use (&iter, defstmt, SSA_OP_ALL_USES);
    }
  else
    clear_and_done_ssa_iter (&iter);

  while (1)
    {
      /* If we are done processing uses of a name, go up the stack
	 of iterators and process SCCs as we found them.  */
      if (op_iter_done (&iter))
	{
	  /* See if we found an SCC.  */
	  if (VN_INFO (name)->low == VN_INFO (name)->dfsnum)
	    if (!extract_and_process_scc_for_name (name))
	      {
		namevec.release ();
		itervec.release ();
		return false;
	      }

	  /* Check if we are done.  */
	  if (namevec.is_empty ())
	    {
	      namevec.release ();
	      itervec.release ();
	      return true;
	    }

	  /* Restore the last use walker and continue walking there.  */
	  use = name;
	  name = namevec.pop ();
	  memcpy (&iter, &itervec.last (),
		  sizeof (ssa_op_iter));
	  itervec.pop ();
	  goto continue_walking;
	}

      use = USE_FROM_PTR (usep);

      /* Since we handle phi nodes, we will sometimes get
	 invariants in the use expression.  */
      if (TREE_CODE (use) == SSA_NAME)
	{
	  if (! (VN_INFO (use)->visited))
	    {
	      /* Recurse by pushing the current use walking state on
		 the stack and starting over.  */
	      itervec.safe_push (iter);
	      namevec.safe_push (name);
	      name = use;
	      goto start_over;

continue_walking:
	      VN_INFO (name)->low = MIN (VN_INFO (name)->low,
					 VN_INFO (use)->low);
	    }
	  if (VN_INFO (use)->dfsnum < VN_INFO (name)->dfsnum
	      && VN_INFO (use)->on_sccstack)
	    {
	      VN_INFO (name)->low = MIN (VN_INFO (use)->dfsnum,
					 VN_INFO (name)->low);
	    }
	}

      usep = op_iter_next_use (&iter);
    }
}

/* Allocate a value number table.  */

static void
allocate_vn_table (vn_tables_t table)
{
  table->phis.create (23);
  table->nary.create (23);
  table->references.create (23);

  gcc_obstack_init (&table->nary_obstack);
  table->phis_pool = create_alloc_pool ("VN phis",
					sizeof (struct vn_phi_s),
					30);
  table->references_pool = create_alloc_pool ("VN references",
					      sizeof (struct vn_reference_s),
					      30);
}

/* Free a value number table.  */

static void
free_vn_table (vn_tables_t table)
{
  table->phis.dispose ();
  table->nary.dispose ();
  table->references.dispose ();
  obstack_free (&table->nary_obstack, NULL);
  free_alloc_pool (table->phis_pool);
  free_alloc_pool (table->references_pool);
}

static void
init_scc_vn (void)
{
  size_t i;
  int j;
  int *rpo_numbers_temp;

  calculate_dominance_info (CDI_DOMINATORS);
  sccstack.create (0);
  constant_to_value_id.create (23);

  constant_value_ids = BITMAP_ALLOC (NULL);

  next_dfs_num = 1;
  next_value_id = 1;

  vn_ssa_aux_table.create (num_ssa_names + 1);
  /* VEC_alloc doesn't actually grow it to the right size, it just
     preallocates the space to do so.  */
  vn_ssa_aux_table.safe_grow_cleared (num_ssa_names + 1);
  gcc_obstack_init (&vn_ssa_aux_obstack);

  shared_lookup_phiargs.create (0);
  shared_lookup_references.create (0);
  rpo_numbers = XNEWVEC (int, last_basic_block_for_fn (cfun));
  rpo_numbers_temp =
    XNEWVEC (int, n_basic_blocks_for_fn (cfun) - NUM_FIXED_BLOCKS);
  pre_and_rev_post_order_compute (NULL, rpo_numbers_temp, false);

  /* RPO numbers is an array of rpo ordering, rpo[i] = bb means that
     the i'th block in RPO order is bb.  We want to map bb's to RPO
     numbers, so we need to rearrange this array.  */
  for (j = 0; j < n_basic_blocks_for_fn (cfun) - NUM_FIXED_BLOCKS; j++)
    rpo_numbers[rpo_numbers_temp[j]] = j;

  XDELETE (rpo_numbers_temp);

  VN_TOP = create_tmp_var_raw (void_type_node, "vn_top");

  /* Create the VN_INFO structures, and initialize value numbers to
     TOP.  */
  for (i = 0; i < num_ssa_names; i++)
    {
      tree name = ssa_name (i);
      if (name)
	{
	  VN_INFO_GET (name)->valnum = VN_TOP;
	  VN_INFO (name)->expr = NULL_TREE;
	  VN_INFO (name)->value_id = 0;
	}
    }

  renumber_gimple_stmt_uids ();

  /* Create the valid and optimistic value numbering tables.  */
  valid_info = XCNEW (struct vn_tables_s);
  allocate_vn_table (valid_info);
  optimistic_info = XCNEW (struct vn_tables_s);
  allocate_vn_table (optimistic_info);
}

void
free_scc_vn (void)
{
  size_t i;

  constant_to_value_id.dispose ();
  BITMAP_FREE (constant_value_ids);
  shared_lookup_phiargs.release ();
  shared_lookup_references.release ();
  XDELETEVEC (rpo_numbers);

  for (i = 0; i < num_ssa_names; i++)
    {
      tree name = ssa_name (i);
      if (name
	  && VN_INFO (name)->needs_insertion)
	release_ssa_name (name);
    }
  obstack_free (&vn_ssa_aux_obstack, NULL);
  vn_ssa_aux_table.release ();

  sccstack.release ();
  free_vn_table (valid_info);
  XDELETE (valid_info);
  free_vn_table (optimistic_info);
  XDELETE (optimistic_info);
}

/* Set *ID according to RESULT.  */

static void
set_value_id_for_result (tree result, unsigned int *id)
{
  if (result && TREE_CODE (result) == SSA_NAME)
    *id = VN_INFO (result)->value_id;
  else if (result && is_gimple_min_invariant (result))
    *id = get_or_alloc_constant_value_id (result);
  else
    *id = get_next_value_id ();
}

/* Set the value ids in the valid hash tables.  */

static void
set_hashtable_value_ids (void)
{
  vn_nary_op_iterator_type hin;
  vn_phi_iterator_type hip;
  vn_reference_iterator_type hir;
  vn_nary_op_t vno;
  vn_reference_t vr;
  vn_phi_t vp;

  /* Now set the value ids of the things we had put in the hash
     table.  */

  FOR_EACH_HASH_TABLE_ELEMENT (valid_info->nary, vno, vn_nary_op_t, hin)
    set_value_id_for_result (vno->result, &vno->value_id);

  FOR_EACH_HASH_TABLE_ELEMENT (valid_info->phis, vp, vn_phi_t, hip)
    set_value_id_for_result (vp->result, &vp->value_id);

  FOR_EACH_HASH_TABLE_ELEMENT (valid_info->references, vr, vn_reference_t, hir)
    set_value_id_for_result (vr->result, &vr->value_id);
}

class cond_dom_walker : public dom_walker
{
public:
  cond_dom_walker () : dom_walker (CDI_DOMINATORS), fail (false) {}

  virtual void before_dom_children (basic_block);

  bool fail;
};

void
cond_dom_walker::before_dom_children (basic_block bb)
{
  edge e;
  edge_iterator ei;

  if (fail)
    return;

  /* If any of the predecessor edges that do not come from blocks dominated
     by us are still marked as possibly executable consider this block
     reachable.  */
  bool reachable = bb == ENTRY_BLOCK_PTR_FOR_FN (cfun);
  FOR_EACH_EDGE (e, ei, bb->preds)
    if (!dominated_by_p (CDI_DOMINATORS, e->src, bb))
      reachable |= (e->flags & EDGE_EXECUTABLE);

  /* If the block is not reachable all outgoing edges are not
     executable.  */
  if (!reachable)
    {
      if (dump_file && (dump_flags & TDF_DETAILS))
	fprintf (dump_file, "Marking all outgoing edges of unreachable "
		 "BB %d as not executable\n", bb->index);

      FOR_EACH_EDGE (e, ei, bb->succs)
	e->flags &= ~EDGE_EXECUTABLE;
      return;
    }

  gimple stmt = last_stmt (bb);
  if (!stmt)
    return;

  enum gimple_code code = gimple_code (stmt);
  if (code != GIMPLE_COND
      && code != GIMPLE_SWITCH
      && code != GIMPLE_GOTO)
    return;

  if (dump_file && (dump_flags & TDF_DETAILS))
    {
      fprintf (dump_file, "Value-numbering operands of stmt ending BB %d: ",
	       bb->index);
      print_gimple_stmt (dump_file, stmt, 0, 0);
    }

  /* Value-number the last stmts SSA uses.  */
  ssa_op_iter i;
  tree op;
  FOR_EACH_SSA_TREE_OPERAND (op, stmt, i, SSA_OP_USE)
    if (VN_INFO (op)->visited == false
	&& !DFS (op))
      {
	fail = true;
	return;
      }

  /* ???  We can even handle stmts with outgoing EH or ABNORMAL edges
     if value-numbering can prove they are not reachable.  Handling
     computed gotos is also possible.  */
  tree val;
  switch (code)
    {
    case GIMPLE_COND:
      {
	tree lhs = gimple_cond_lhs (stmt);
	tree rhs = gimple_cond_rhs (stmt);
	/* Work hard in computing the condition and take into account
	   the valueization of the defining stmt.  */
	if (TREE_CODE (lhs) == SSA_NAME)
	  lhs = vn_get_expr_for (lhs);
	if (TREE_CODE (rhs) == SSA_NAME)
	  rhs = vn_get_expr_for (rhs);
	val = fold_binary (gimple_cond_code (stmt),
			   boolean_type_node, lhs, rhs);
	break;
      }
    case GIMPLE_SWITCH:
      val = gimple_switch_index (stmt);
      break;
    case GIMPLE_GOTO:
      val = gimple_goto_dest (stmt);
      break;
    default:
      gcc_unreachable ();
    }
  if (!val)
    return;

  edge taken = find_taken_edge (bb, vn_valueize (val));
  if (!taken)
    return;

  if (dump_file && (dump_flags & TDF_DETAILS))
    fprintf (dump_file, "Marking all edges out of BB %d but (%d -> %d) as "
	     "not executable\n", bb->index, bb->index, taken->dest->index);

  FOR_EACH_EDGE (e, ei, bb->succs)
    if (e != taken)
      e->flags &= ~EDGE_EXECUTABLE;
}

/* Do SCCVN.  Returns true if it finished, false if we bailed out
   due to resource constraints.  DEFAULT_VN_WALK_KIND_ specifies
   how we use the alias oracle walking during the VN process.  */

bool
run_scc_vn (vn_lookup_kind default_vn_walk_kind_)
{
  basic_block bb;
  size_t i;
  tree param;

  default_vn_walk_kind = default_vn_walk_kind_;

  init_scc_vn ();
  current_info = valid_info;

  for (param = DECL_ARGUMENTS (current_function_decl);
       param;
       param = DECL_CHAIN (param))
    {
      tree def = ssa_default_def (cfun, param);
      if (def)
	{
	  VN_INFO (def)->visited = true;
	  VN_INFO (def)->valnum = def;
	}
    }

  /* Mark all edges as possibly executable.  */
  FOR_ALL_BB_FN (bb, cfun)
    {
      edge_iterator ei;
      edge e;
      FOR_EACH_EDGE (e, ei, bb->succs)
	e->flags |= EDGE_EXECUTABLE;
    }

  /* Walk all blocks in dominator order, value-numbering the last stmts
     SSA uses and decide whether outgoing edges are not executable.  */
  cond_dom_walker walker;
  walker.walk (ENTRY_BLOCK_PTR_FOR_FN (cfun));
  if (walker.fail)
    {
      free_scc_vn ();
      return false;
    }

  /* Value-number remaining SSA names.  */
  for (i = 1; i < num_ssa_names; ++i)
    {
      tree name = ssa_name (i);
      if (name
	  && VN_INFO (name)->visited == false
	  && !has_zero_uses (name))
	if (!DFS (name))
	  {
	    free_scc_vn ();
	    return false;
	  }
    }

  /* Initialize the value ids.  */

  for (i = 1; i < num_ssa_names; ++i)
    {
      tree name = ssa_name (i);
      vn_ssa_aux_t info;
      if (!name)
	continue;
      info = VN_INFO (name);
      if (info->valnum == name
	  || info->valnum == VN_TOP)
	info->value_id = get_next_value_id ();
      else if (is_gimple_min_invariant (info->valnum))
	info->value_id = get_or_alloc_constant_value_id (info->valnum);
    }

  /* Propagate.  */
  for (i = 1; i < num_ssa_names; ++i)
    {
      tree name = ssa_name (i);
      vn_ssa_aux_t info;
      if (!name)
	continue;
      info = VN_INFO (name);
      if (TREE_CODE (info->valnum) == SSA_NAME
	  && info->valnum != name
	  && info->value_id != VN_INFO (info->valnum)->value_id)
	info->value_id = VN_INFO (info->valnum)->value_id;
    }

  set_hashtable_value_ids ();

  if (dump_file && (dump_flags & TDF_DETAILS))
    {
      fprintf (dump_file, "Value numbers:\n");
      for (i = 0; i < num_ssa_names; i++)
	{
	  tree name = ssa_name (i);
	  if (name
	      && VN_INFO (name)->visited
	      && SSA_VAL (name) != name)
	    {
	      print_generic_expr (dump_file, name, 0);
	      fprintf (dump_file, " = ");
	      print_generic_expr (dump_file, SSA_VAL (name), 0);
	      fprintf (dump_file, "\n");
	    }
	}
    }

  return true;
}

/* Return the maximum value id we have ever seen.  */

unsigned int
get_max_value_id (void)
{
  return next_value_id;
}

/* Return the next unique value id.  */

unsigned int
get_next_value_id (void)
{
  return next_value_id++;
}


/* Compare two expressions E1 and E2 and return true if they are equal.  */

bool
expressions_equal_p (tree e1, tree e2)
{
  /* The obvious case.  */
  if (e1 == e2)
    return true;

  /* If only one of them is null, they cannot be equal.  */
  if (!e1 || !e2)
    return false;

  /* Now perform the actual comparison.  */
  if (TREE_CODE (e1) == TREE_CODE (e2)
      && operand_equal_p (e1, e2, OEP_PURE_SAME))
    return true;

  return false;
}


/* Return true if the nary operation NARY may trap.  This is a copy
   of stmt_could_throw_1_p adjusted to the SCCVN IL.  */

bool
vn_nary_may_trap (vn_nary_op_t nary)
{
  tree type;
  tree rhs2 = NULL_TREE;
  bool honor_nans = false;
  bool honor_snans = false;
  bool fp_operation = false;
  bool honor_trapv = false;
  bool handled, ret;
  unsigned i;

  if (TREE_CODE_CLASS (nary->opcode) == tcc_comparison
      || TREE_CODE_CLASS (nary->opcode) == tcc_unary
      || TREE_CODE_CLASS (nary->opcode) == tcc_binary)
    {
      type = nary->type;
      fp_operation = FLOAT_TYPE_P (type);
      if (fp_operation)
	{
	  honor_nans = flag_trapping_math && !flag_finite_math_only;
	  honor_snans = flag_signaling_nans != 0;
	}
      else if (INTEGRAL_TYPE_P (type)
	       && TYPE_OVERFLOW_TRAPS (type))
	honor_trapv = true;
    }
  if (nary->length >= 2)
    rhs2 = nary->op[1];
  ret = operation_could_trap_helper_p (nary->opcode, fp_operation,
				       honor_trapv,
				       honor_nans, honor_snans, rhs2,
				       &handled);
  if (handled
      && ret)
    return true;

  for (i = 0; i < nary->length; ++i)
    if (tree_could_trap_p (nary->op[i]))
      return true;

  return false;
}<|MERGE_RESOLUTION|>--- conflicted
+++ resolved
@@ -424,64 +424,8 @@
   if (vn->expr != NULL_TREE)
     return vn->expr;
 
-<<<<<<< HEAD
   /* If not, return the value-number.  */
   return vn->valnum;
-=======
-  /* Otherwise use the defining statement to build the expression.  */
-  def_stmt = SSA_NAME_DEF_STMT (vn->valnum);
-
-  /* If the value number is not an assignment use it directly.  */
-  if (!is_gimple_assign (def_stmt))
-    return vn->valnum;
-
-  /* Note that we can valueize here because we clear the cached
-     simplified expressions after each optimistic iteration.  */
-  code = gimple_assign_rhs_code (def_stmt);
-  switch (TREE_CODE_CLASS (code))
-    {
-    case tcc_reference:
-      if ((code == REALPART_EXPR
-	   || code == IMAGPART_EXPR
-	   || code == VIEW_CONVERT_EXPR)
-	  && TREE_CODE (TREE_OPERAND (gimple_assign_rhs1 (def_stmt),
-				      0)) == SSA_NAME)
-	expr = fold_build1 (code,
-			    gimple_expr_type (def_stmt),
-			    vn_valueize (TREE_OPERAND
-					   (gimple_assign_rhs1 (def_stmt), 0)));
-      break;
-
-    case tcc_unary:
-      expr = fold_build1 (code,
-			  gimple_expr_type (def_stmt),
-			  vn_valueize (gimple_assign_rhs1 (def_stmt)));
-      break;
-
-    case tcc_binary:
-      expr = fold_build2 (code,
-			  gimple_expr_type (def_stmt),
-			  vn_valueize (gimple_assign_rhs1 (def_stmt)),
-			  vn_valueize (gimple_assign_rhs2 (def_stmt)));
-      break;
-
-    case tcc_exceptional:
-      if (code == CONSTRUCTOR
-	  && TREE_CODE
-	       (TREE_TYPE (gimple_assign_rhs1 (def_stmt))) == VECTOR_TYPE)
-	expr = gimple_assign_rhs1 (def_stmt);
-      break;
-
-    default:;
-    }
-  if (expr == NULL_TREE)
-    return vn->valnum;
-
-  /* Cache the expression.  */
-  vn->expr = expr;
-
-  return expr;
->>>>>>> 698ff107
 }
 
 /* Return the vn_kind the expression computed by the stmt should be
@@ -2793,11 +2737,6 @@
   return changed;
 }
 
-<<<<<<< HEAD
-=======
-static bool expr_has_constants (tree expr);
-
->>>>>>> 698ff107
 /* Visit a copy between LHS and RHS, return true if the value number
    changed.  */
 
@@ -2922,30 +2861,11 @@
 	 of VIEW_CONVERT_EXPR <TREE_TYPE (result)> (result).
 	 So first simplify and lookup this expression to see if it
 	 is already available.  */
-<<<<<<< HEAD
       tree val = gimple_match_and_simplify (VIEW_CONVERT_EXPR, TREE_TYPE (op),
 					    result, NULL, vn_valueize);
       if (!val)
 	val = vn_nary_op_lookup_pieces (1, VIEW_CONVERT_EXPR,
 					TREE_TYPE (op), &result, NULL);
-=======
-      tree val = fold_build1 (VIEW_CONVERT_EXPR, TREE_TYPE (op), result);
-      if ((CONVERT_EXPR_P (val)
-	   || TREE_CODE (val) == VIEW_CONVERT_EXPR)
-	  && TREE_CODE (TREE_OPERAND (val, 0)) == SSA_NAME)
-        {
-	  tree tem = vn_get_expr_for (TREE_OPERAND (val, 0));
-	  if ((CONVERT_EXPR_P (tem)
-	       || TREE_CODE (tem) == VIEW_CONVERT_EXPR)
-	      && (tem = fold_unary_ignore_overflow (TREE_CODE (val),
-						    TREE_TYPE (val), tem)))
-	    val = tem;
-	}
-      result = val;
-      if (!is_gimple_min_invariant (val)
-	  && TREE_CODE (val) != SSA_NAME)
-	result = vn_nary_op_lookup (val, NULL);
->>>>>>> 698ff107
       /* If the expression is not yet available, value-number lhs to
 	 a new SSA_NAME we create.  */
       if (!val)
@@ -3139,22 +3059,6 @@
      value.  */
   if (allsame)
     {
-<<<<<<< HEAD
-=======
-      if (is_gimple_min_invariant (sameval))
-	{
-	  VN_INFO (PHI_RESULT (phi))->has_constants = true;
-	  if (sameval != VN_TOP)
-	    VN_INFO (PHI_RESULT (phi))->expr = sameval;
-	}
-      else
-	{
-	  VN_INFO (PHI_RESULT (phi))->has_constants = false;
-	  if (sameval != VN_TOP)
-	    VN_INFO (PHI_RESULT (phi))->expr = sameval;
-	}
-
->>>>>>> 698ff107
       if (TREE_CODE (sameval) == SSA_NAME)
 	return visit_copy (PHI_RESULT (phi), sameval);
 
@@ -3179,208 +3083,6 @@
   return changed;
 }
 
-<<<<<<< HEAD
-=======
-/* Return true if EXPR contains constants.  */
-
-static bool
-expr_has_constants (tree expr)
-{
-  switch (TREE_CODE_CLASS (TREE_CODE (expr)))
-    {
-    case tcc_unary:
-      return is_gimple_min_invariant (TREE_OPERAND (expr, 0));
-
-    case tcc_binary:
-      return is_gimple_min_invariant (TREE_OPERAND (expr, 0))
-	|| is_gimple_min_invariant (TREE_OPERAND (expr, 1));
-      /* Constants inside reference ops are rarely interesting, but
-	 it can take a lot of looking to find them.  */
-    case tcc_reference:
-    case tcc_declaration:
-      return false;
-    default:
-      return is_gimple_min_invariant (expr);
-    }
-  return false;
-}
-
-/* Return true if STMT contains constants.  */
-
-static bool
-stmt_has_constants (gimple stmt)
-{
-  tree tem;
-
-  if (gimple_code (stmt) != GIMPLE_ASSIGN)
-    return false;
-
-  switch (get_gimple_rhs_class (gimple_assign_rhs_code (stmt)))
-    {
-    case GIMPLE_TERNARY_RHS:
-      tem = gimple_assign_rhs3 (stmt);
-      if (TREE_CODE (tem) == SSA_NAME)
-	tem = SSA_VAL (tem);
-      if (is_gimple_min_invariant (tem))
-	return true;
-      /* Fallthru.  */
-
-    case GIMPLE_BINARY_RHS:
-      tem = gimple_assign_rhs2 (stmt);
-      if (TREE_CODE (tem) == SSA_NAME)
-	tem = SSA_VAL (tem);
-      if (is_gimple_min_invariant (tem))
-	return true;
-      /* Fallthru.  */
-
-    case GIMPLE_SINGLE_RHS:
-      /* Constants inside reference ops are rarely interesting, but
-	 it can take a lot of looking to find them.  */
-    case GIMPLE_UNARY_RHS:
-      tem = gimple_assign_rhs1 (stmt);
-      if (TREE_CODE (tem) == SSA_NAME)
-	tem = SSA_VAL (tem);
-      return is_gimple_min_invariant (tem);
-
-    default:
-      gcc_unreachable ();
-    }
-  return false;
-}
-
-/* Simplify the binary expression RHS, and return the result if
-   simplified. */
-
-static tree
-simplify_binary_expression (gimple stmt)
-{
-  tree result = NULL_TREE;
-  tree op0 = gimple_assign_rhs1 (stmt);
-  tree op1 = gimple_assign_rhs2 (stmt);
-  enum tree_code code = gimple_assign_rhs_code (stmt);
-
-  /* This will not catch every single case we could combine, but will
-     catch those with constants.  The goal here is to simultaneously
-     combine constants between expressions, but avoid infinite
-     expansion of expressions during simplification.  */
-  if (TREE_CODE (op0) == SSA_NAME)
-    {
-      if (VN_INFO (op0)->has_constants
-	  || TREE_CODE_CLASS (code) == tcc_comparison
-	  || code == COMPLEX_EXPR)
-	op0 = vn_get_expr_for (op0);
-      else
-	op0 = vn_valueize (op0);
-    }
-
-  if (TREE_CODE (op1) == SSA_NAME)
-    {
-      if (VN_INFO (op1)->has_constants
-	  || code == COMPLEX_EXPR)
-	op1 = vn_get_expr_for (op1);
-      else
-	op1 = vn_valueize (op1);
-    }
-
-  /* Pointer plus constant can be represented as invariant address.
-     Do so to allow further propatation, see also tree forwprop.  */
-  if (code == POINTER_PLUS_EXPR
-      && tree_fits_uhwi_p (op1)
-      && TREE_CODE (op0) == ADDR_EXPR
-      && is_gimple_min_invariant (op0))
-    return build_invariant_address (TREE_TYPE (op0),
-				    TREE_OPERAND (op0, 0),
-				    tree_to_uhwi (op1));
-
-  /* Avoid folding if nothing changed.  */
-  if (op0 == gimple_assign_rhs1 (stmt)
-      && op1 == gimple_assign_rhs2 (stmt))
-    return NULL_TREE;
-
-  fold_defer_overflow_warnings ();
-
-  result = fold_binary (code, gimple_expr_type (stmt), op0, op1);
-  if (result)
-    STRIP_USELESS_TYPE_CONVERSION (result);
-
-  fold_undefer_overflow_warnings (result && valid_gimple_rhs_p (result),
-				  stmt, 0);
-
-  /* Make sure result is not a complex expression consisting
-     of operators of operators (IE (a + b) + (a + c))
-     Otherwise, we will end up with unbounded expressions if
-     fold does anything at all.  */
-  if (result && valid_gimple_rhs_p (result))
-    return result;
-
-  return NULL_TREE;
-}
-
-/* Simplify the unary expression RHS, and return the result if
-   simplified. */
-
-static tree
-simplify_unary_expression (gimple stmt)
-{
-  tree result = NULL_TREE;
-  tree orig_op0, op0 = gimple_assign_rhs1 (stmt);
-  enum tree_code code = gimple_assign_rhs_code (stmt);
-
-  /* We handle some tcc_reference codes here that are all
-     GIMPLE_ASSIGN_SINGLE codes.  */
-  if (code == REALPART_EXPR
-      || code == IMAGPART_EXPR
-      || code == VIEW_CONVERT_EXPR
-      || code == BIT_FIELD_REF)
-    op0 = TREE_OPERAND (op0, 0);
-
-  if (TREE_CODE (op0) != SSA_NAME)
-    return NULL_TREE;
-
-  orig_op0 = op0;
-  if (VN_INFO (op0)->has_constants)
-    op0 = vn_get_expr_for (op0);
-  else if (CONVERT_EXPR_CODE_P (code)
-	   || code == REALPART_EXPR
-	   || code == IMAGPART_EXPR
-	   || code == VIEW_CONVERT_EXPR
-	   || code == BIT_FIELD_REF)
-    {
-      /* We want to do tree-combining on conversion-like expressions.
-         Make sure we feed only SSA_NAMEs or constants to fold though.  */
-      tree tem = vn_get_expr_for (op0);
-      if (UNARY_CLASS_P (tem)
-	  || BINARY_CLASS_P (tem)
-	  || TREE_CODE (tem) == VIEW_CONVERT_EXPR
-	  || TREE_CODE (tem) == SSA_NAME
-	  || TREE_CODE (tem) == CONSTRUCTOR
-	  || is_gimple_min_invariant (tem))
-	op0 = tem;
-    }
-
-  /* Avoid folding if nothing changed, but remember the expression.  */
-  if (op0 == orig_op0)
-    return NULL_TREE;
-
-  if (code == BIT_FIELD_REF)
-    {
-      tree rhs = gimple_assign_rhs1 (stmt);
-      result = fold_ternary (BIT_FIELD_REF, TREE_TYPE (rhs),
-			     op0, TREE_OPERAND (rhs, 1), TREE_OPERAND (rhs, 2));
-    }
-  else
-    result = fold_unary_ignore_overflow (code, gimple_expr_type (stmt), op0);
-  if (result)
-    {
-      STRIP_USELESS_TYPE_CONVERSION (result);
-      if (valid_gimple_rhs_p (result))
-        return result;
-    }
-
-  return NULL_TREE;
-}
-
->>>>>>> 698ff107
 /* Try to simplify RHS using equivalences and constant folding.  */
 
 static tree
@@ -3556,9 +3258,6 @@
 	  tree lhs = gimple_call_lhs (stmt);
 	  if (lhs && TREE_CODE (lhs) == SSA_NAME)
 	    {
-<<<<<<< HEAD
-	      if (SSA_NAME_OCCURS_IN_ABNORMAL_PHI (lhs))
-=======
 	      /* Try constant folding based on our current lattice.  */
 	      tree simplified = gimple_fold_stmt_to_constant_1 (stmt,
 								vn_valueize);
@@ -3570,11 +3269,7 @@
 		      print_gimple_expr (dump_file, stmt, 0, 0);
 		      fprintf (dump_file, " simplified to ");
 		      print_generic_expr (dump_file, simplified, 0);
-		      if (TREE_CODE (lhs) == SSA_NAME)
-			fprintf (dump_file, " has constants %d\n",
-				 expr_has_constants (simplified));
-		      else
-			fprintf (dump_file, "\n");
+		      fprintf (dump_file, "\n");
 		    }
 		}
 	      /* Setting value numbers to constants will occasionally
@@ -3585,7 +3280,6 @@
 		  && is_gimple_min_invariant (simplified))
 		{
 		  VN_INFO (lhs)->expr = simplified;
-		  VN_INFO (lhs)->has_constants = true;
 		  changed = set_ssa_val_to (lhs, simplified);
 		  if (gimple_vdef (stmt))
 		    changed |= set_ssa_val_to (gimple_vdef (stmt),
@@ -3594,7 +3288,6 @@
 		}
 	      else if (simplified
 		       && TREE_CODE (simplified) == SSA_NAME)
->>>>>>> 698ff107
 		{
 		  changed = visit_copy (lhs, simplified);
 		  if (gimple_vdef (stmt))
@@ -3602,25 +3295,10 @@
 					       gimple_vuse (stmt));
 		  goto done;
 		}
-	      else
+	      else if (SSA_NAME_OCCURS_IN_ABNORMAL_PHI (lhs))
 		{
-		  if (stmt_has_constants (stmt))
-		    VN_INFO (lhs)->has_constants = true;
-		  else
-		    {
-		      /* We reset expr and constantness here because we may
-			 have been value numbering optimistically, and
-			 iterating.  They may become non-constant in this case,
-			 even if they were optimistically constant.  */
-		      VN_INFO (lhs)->has_constants = false;
-		      VN_INFO (lhs)->expr = NULL_TREE;
-		    }
-
-		  if (SSA_NAME_OCCURS_IN_ABNORMAL_PHI (lhs))
-		    {
-		      changed = defs_to_varying (stmt);
-		      goto done;
-		    }
+		  changed = defs_to_varying (stmt);
+		  goto done;
 		}
 	    }
 

--- conflicted
+++ resolved
@@ -2127,7 +2127,14 @@
     return BRANCH_COST (true, predictable_p) * COSTS_N_INSNS (3);
 }
 
-<<<<<<< HEAD
+/* Default implementation of TARGET_MIN_ARITHMETIC_PRECISION.  */
+
+unsigned int
+default_min_arithmetic_precision (void)
+{
+  return WORD_REGISTER_OPERATIONS ? BITS_PER_WORD : BITS_PER_UNIT;
+}
+
 /* Default implementation of the UPC-specific target hook,
    which returns TRUE if UPC linker scripts are supported.  */
 
@@ -2171,14 +2178,6 @@
 default_upc_init_array_section_name (void)
 {
   return UPC_INIT_ARRAY_SECTION_NAME;
-=======
-/* Default implementation of TARGET_MIN_ARITHMETIC_PRECISION.  */
-
-unsigned int
-default_min_arithmetic_precision (void)
-{
-  return WORD_REGISTER_OPERATIONS ? BITS_PER_WORD : BITS_PER_UNIT;
->>>>>>> e51482c9
 }
 
 #include "gt-targhooks.h"
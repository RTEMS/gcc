--- conflicted
+++ resolved
@@ -809,107 +809,6 @@
   return true;
 }
 
-<<<<<<< HEAD
-/* Determine whether or not a pointer mode is valid. Assume defaults
-   of ptr_mode or Pmode - can be overridden.  */
-bool
-default_valid_pointer_mode (enum machine_mode mode)
-{
-  return (mode == ptr_mode || mode == Pmode);
-}
-
-/* Return the mode for a pointer to a given ADDRSPACE, defaulting to ptr_mode
-   for the generic address space only.  */
-
-enum machine_mode
-default_addr_space_pointer_mode (addr_space_t addrspace ATTRIBUTE_UNUSED)
-{
-  gcc_assert (ADDR_SPACE_GENERIC_P (addrspace));
-  return ptr_mode;
-}
-
-/* Return the mode for an address in a given ADDRSPACE, defaulting to Pmode
-   for the generic address space only.  */
-
-enum machine_mode
-default_addr_space_address_mode (addr_space_t addrspace ATTRIBUTE_UNUSED)
-{
-  gcc_assert (ADDR_SPACE_GENERIC_P (addrspace));
-  return Pmode;
-}
-
-/* Named address space version of valid_pointer_mode.  */
-
-bool
-default_addr_space_valid_pointer_mode (enum machine_mode mode, addr_space_t as)
-{
-  if (!ADDR_SPACE_GENERIC_P (as))
-    return (mode == targetm.addr_space.pointer_mode (as)
-	    || mode == targetm.addr_space.address_mode (as));
-
-  return targetm.valid_pointer_mode (mode);
-}
-
-/* Some places still assume that all pointer or address modes are the
-   standard Pmode and ptr_mode.  These optimizations become invalid if
-   the target actually supports multiple different modes.  For now,
-   we disable such optimizations on such targets, using this function.  */
-
-bool
-target_default_pointer_address_modes_p (void)
-{
-  if (targetm.addr_space.address_mode != default_addr_space_address_mode)
-    return false;
-  if (targetm.addr_space.pointer_mode != default_addr_space_pointer_mode)
-    return false;
-
-  return true;
-}
-
-/* Named address space version of legitimate_address_p.  */
-
-bool
-default_addr_space_legitimate_address_p (enum machine_mode mode, rtx mem,
-					 bool strict, addr_space_t as)
-{
-  if (!ADDR_SPACE_GENERIC_P (as))
-    gcc_unreachable ();
-
-  return targetm.legitimate_address_p (mode, mem, strict);
-}
-
-/* Named address space version of LEGITIMIZE_ADDRESS.  */
-
-rtx
-default_addr_space_legitimize_address (rtx x, rtx oldx,
-				       enum machine_mode mode, addr_space_t as)
-{
-  if (!ADDR_SPACE_GENERIC_P (as))
-    return x;
-
-  return targetm.legitimize_address (x, oldx, mode);
-}
-
-/* The default hook for determining if one named address space is a subset of
-   another and to return which address space to use as the common address
-   space.  */
-
-bool
-default_addr_space_subset_p (addr_space_t subset, addr_space_t superset)
-{
-  return (subset == superset);
-}
-
-/* The default hook for TARGET_ADDR_SPACE_CONVERT. This hook should never be
-   called for targets with only a generic address space.  */
-
-rtx
-default_addr_space_convert (rtx op ATTRIBUTE_UNUSED,
-			    tree from_type ATTRIBUTE_UNUSED,
-			    tree to_type ATTRIBUTE_UNUSED)
-{
-  gcc_unreachable ();
-=======
 /* By default, assume that a target supports any factor of misalignment
    memory access if it supports movmisalign patten. 
    is_packed is true if the memory access is defined in a packed struct.  */
@@ -925,7 +824,107 @@
   if (optab_handler (movmisalign_optab, mode)->insn_code != CODE_FOR_nothing)
     return true;
   return false;
->>>>>>> 2dc07d45
+}
+
+/* Determine whether or not a pointer mode is valid. Assume defaults
+   of ptr_mode or Pmode - can be overridden.  */
+bool
+default_valid_pointer_mode (enum machine_mode mode)
+{
+  return (mode == ptr_mode || mode == Pmode);
+}
+
+/* Return the mode for a pointer to a given ADDRSPACE, defaulting to ptr_mode
+   for the generic address space only.  */
+
+enum machine_mode
+default_addr_space_pointer_mode (addr_space_t addrspace ATTRIBUTE_UNUSED)
+{
+  gcc_assert (ADDR_SPACE_GENERIC_P (addrspace));
+  return ptr_mode;
+}
+
+/* Return the mode for an address in a given ADDRSPACE, defaulting to Pmode
+   for the generic address space only.  */
+
+enum machine_mode
+default_addr_space_address_mode (addr_space_t addrspace ATTRIBUTE_UNUSED)
+{
+  gcc_assert (ADDR_SPACE_GENERIC_P (addrspace));
+  return Pmode;
+}
+
+/* Named address space version of valid_pointer_mode.  */
+
+bool
+default_addr_space_valid_pointer_mode (enum machine_mode mode, addr_space_t as)
+{
+  if (!ADDR_SPACE_GENERIC_P (as))
+    return (mode == targetm.addr_space.pointer_mode (as)
+	    || mode == targetm.addr_space.address_mode (as));
+
+  return targetm.valid_pointer_mode (mode);
+}
+
+/* Some places still assume that all pointer or address modes are the
+   standard Pmode and ptr_mode.  These optimizations become invalid if
+   the target actually supports multiple different modes.  For now,
+   we disable such optimizations on such targets, using this function.  */
+
+bool
+target_default_pointer_address_modes_p (void)
+{
+  if (targetm.addr_space.address_mode != default_addr_space_address_mode)
+    return false;
+  if (targetm.addr_space.pointer_mode != default_addr_space_pointer_mode)
+    return false;
+
+  return true;
+}
+
+/* Named address space version of legitimate_address_p.  */
+
+bool
+default_addr_space_legitimate_address_p (enum machine_mode mode, rtx mem,
+					 bool strict, addr_space_t as)
+{
+  if (!ADDR_SPACE_GENERIC_P (as))
+    gcc_unreachable ();
+
+  return targetm.legitimate_address_p (mode, mem, strict);
+}
+
+/* Named address space version of LEGITIMIZE_ADDRESS.  */
+
+rtx
+default_addr_space_legitimize_address (rtx x, rtx oldx,
+				       enum machine_mode mode, addr_space_t as)
+{
+  if (!ADDR_SPACE_GENERIC_P (as))
+    return x;
+
+  return targetm.legitimize_address (x, oldx, mode);
+}
+
+/* The default hook for determining if one named address space is a subset of
+   another and to return which address space to use as the common address
+   space.  */
+
+bool
+default_addr_space_subset_p (addr_space_t subset, addr_space_t superset)
+{
+  return (subset == superset);
+}
+
+/* The default hook for TARGET_ADDR_SPACE_CONVERT. This hook should never be
+   called for targets with only a generic address space.  */
+
+rtx
+default_addr_space_convert (rtx op ATTRIBUTE_UNUSED,
+			    tree from_type ATTRIBUTE_UNUSED,
+			    tree to_type ATTRIBUTE_UNUSED)
+{
+  gcc_unreachable ();
 }
 
 bool

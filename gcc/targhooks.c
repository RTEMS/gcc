/* Default target hook functions.
   Copyright (C) 2003-2015 Free Software Foundation, Inc.

This file is part of GCC.

GCC is free software; you can redistribute it and/or modify it under
the terms of the GNU General Public License as published by the Free
Software Foundation; either version 3, or (at your option) any later
version.

GCC is distributed in the hope that it will be useful, but WITHOUT ANY
WARRANTY; without even the implied warranty of MERCHANTABILITY or
FITNESS FOR A PARTICULAR PURPOSE.  See the GNU General Public License
for more details.

You should have received a copy of the GNU General Public License
along with GCC; see the file COPYING3.  If not see
<http://www.gnu.org/licenses/>.  */

/* The migration of target macros to target hooks works as follows:

   1. Create a target hook that uses the existing target macros to
      implement the same functionality.

   2. Convert all the MI files to use the hook instead of the macro.

   3. Repeat for a majority of the remaining target macros.  This will
      take some time.

   4. Tell target maintainers to start migrating.

   5. Eventually convert the backends to override the hook instead of
      defining the macros.  This will take some time too.

   6. TBD when, poison the macros.  Unmigrated targets will break at
      this point.

   Note that we expect steps 1-3 to be done by the people that
   understand what the MI does with each macro, and step 5 to be done
   by the target maintainers for their respective targets.

   Note that steps 1 and 2 don't have to be done together, but no
   target can override the new hook until step 2 is complete for it.

   Once the macros are poisoned, we will revert to the old migration
   rules - migrate the macro, callers, and targets all at once.  This
   comment can thus be removed at that point.  */

#include "config.h"
#include "system.h"
#include "coretypes.h"
#include "target.h"
#include "function.h"
#include "rtl.h"
#include "tree.h"
#include "tree-ssa-alias.h"
#include "gimple-expr.h"
#include "tm_p.h"
#include "stringpool.h"
#include "tree-ssanames.h"
#include "optabs.h"
#include "regs.h"
#include "recog.h"
#include "diagnostic-core.h"
#include "fold-const.h"
#include "stor-layout.h"
#include "varasm.h"
#include "flags.h"
#include "explow.h"
#include "calls.h"
#include "expr.h"
#include "output.h"
#include "reload.h"
#include "intl.h"
#include "opts.h"
#include "gimplify.h"


bool
default_legitimate_address_p (machine_mode mode ATTRIBUTE_UNUSED,
			      rtx addr ATTRIBUTE_UNUSED,
			      bool strict ATTRIBUTE_UNUSED)
{
#ifdef GO_IF_LEGITIMATE_ADDRESS
  /* Defer to the old implementation using a goto.  */
  if (strict)
    return strict_memory_address_p (mode, addr);
  else
    return memory_address_p (mode, addr);
#else
  gcc_unreachable ();
#endif
}

void
default_external_libcall (rtx fun ATTRIBUTE_UNUSED)
{
#ifdef ASM_OUTPUT_EXTERNAL_LIBCALL
  ASM_OUTPUT_EXTERNAL_LIBCALL (asm_out_file, fun);
#endif
}

int
default_unspec_may_trap_p (const_rtx x, unsigned flags)
{
  int i;

  /* Any floating arithmetic may trap.  */
  if ((SCALAR_FLOAT_MODE_P (GET_MODE (x)) && flag_trapping_math))
    return 1;

  for (i = 0; i < XVECLEN (x, 0); ++i)
    {
      if (may_trap_p_1 (XVECEXP (x, 0, i), flags))
	return 1;
    }

  return 0;
}

machine_mode
default_promote_function_mode (const_tree type ATTRIBUTE_UNUSED,
			       machine_mode mode,
			       int *punsignedp ATTRIBUTE_UNUSED,
			       const_tree funtype ATTRIBUTE_UNUSED,
			       int for_return ATTRIBUTE_UNUSED)
{
  if (type != NULL_TREE && for_return == 2)
    return promote_mode (type, mode, punsignedp);
  return mode;
}

machine_mode
default_promote_function_mode_always_promote (const_tree type,
					      machine_mode mode,
					      int *punsignedp,
					      const_tree funtype ATTRIBUTE_UNUSED,
					      int for_return ATTRIBUTE_UNUSED)
{
  return promote_mode (type, mode, punsignedp);
}

machine_mode
default_cc_modes_compatible (machine_mode m1, machine_mode m2)
{
  if (m1 == m2)
    return m1;
  return VOIDmode;
}

bool
default_return_in_memory (const_tree type,
			  const_tree fntype ATTRIBUTE_UNUSED)
{
  return (TYPE_MODE (type) == BLKmode);
}

rtx
default_legitimize_address (rtx x, rtx orig_x ATTRIBUTE_UNUSED,
			    machine_mode mode ATTRIBUTE_UNUSED)
{
  return x;
}

bool
default_legitimize_address_displacement (rtx *disp ATTRIBUTE_UNUSED,
					 rtx *offset ATTRIBUTE_UNUSED,
					 machine_mode mode ATTRIBUTE_UNUSED)
{
  return false;
}

rtx
default_expand_builtin_saveregs (void)
{
  error ("__builtin_saveregs not supported by this target");
  return const0_rtx;
}

void
default_setup_incoming_varargs (cumulative_args_t ca ATTRIBUTE_UNUSED,
				machine_mode mode ATTRIBUTE_UNUSED,
				tree type ATTRIBUTE_UNUSED,
				int *pretend_arg_size ATTRIBUTE_UNUSED,
				int second_time ATTRIBUTE_UNUSED)
{
}

/* The default implementation of TARGET_BUILTIN_SETJMP_FRAME_VALUE.  */

rtx
default_builtin_setjmp_frame_value (void)
{
  return virtual_stack_vars_rtx;
}

/* Generic hook that takes a CUMULATIVE_ARGS pointer and returns false.  */

bool
hook_bool_CUMULATIVE_ARGS_false (cumulative_args_t ca ATTRIBUTE_UNUSED)
{
  return false;
}

bool
default_pretend_outgoing_varargs_named (cumulative_args_t ca ATTRIBUTE_UNUSED)
{
  return (targetm.calls.setup_incoming_varargs
	  != default_setup_incoming_varargs);
}

machine_mode
default_eh_return_filter_mode (void)
{
  return targetm.unwind_word_mode ();
}

machine_mode
default_libgcc_cmp_return_mode (void)
{
  return word_mode;
}

machine_mode
default_libgcc_shift_count_mode (void)
{
  return word_mode;
}

machine_mode
default_unwind_word_mode (void)
{
  return word_mode;
}

/* The default implementation of TARGET_SHIFT_TRUNCATION_MASK.  */

unsigned HOST_WIDE_INT
default_shift_truncation_mask (machine_mode mode)
{
  return SHIFT_COUNT_TRUNCATED ? GET_MODE_BITSIZE (mode) - 1 : 0;
}

/* The default implementation of TARGET_MIN_DIVISIONS_FOR_RECIP_MUL.  */

unsigned int
default_min_divisions_for_recip_mul (machine_mode mode ATTRIBUTE_UNUSED)
{
  return have_insn_for (DIV, mode) ? 3 : 2;
}

/* The default implementation of TARGET_MODE_REP_EXTENDED.  */

int
default_mode_rep_extended (machine_mode mode ATTRIBUTE_UNUSED,
			   machine_mode mode_rep ATTRIBUTE_UNUSED)
{
  return UNKNOWN;
}

/* Generic hook that takes a CUMULATIVE_ARGS pointer and returns true.  */

bool
hook_bool_CUMULATIVE_ARGS_true (cumulative_args_t a ATTRIBUTE_UNUSED)
{
  return true;
}

/* Return machine mode for non-standard suffix
   or VOIDmode if non-standard suffixes are unsupported.  */
machine_mode
default_mode_for_suffix (char suffix ATTRIBUTE_UNUSED)
{
  return VOIDmode;
}

/* The generic C++ ABI specifies this is a 64-bit value.  */
tree
default_cxx_guard_type (void)
{
  return long_long_integer_type_node;
}

/* Returns the size of the cookie to use when allocating an array
   whose elements have the indicated TYPE.  Assumes that it is already
   known that a cookie is needed.  */

tree
default_cxx_get_cookie_size (tree type)
{
  tree cookie_size;

  /* We need to allocate an additional max (sizeof (size_t), alignof
     (true_type)) bytes.  */
  tree sizetype_size;
  tree type_align;

  sizetype_size = size_in_bytes (sizetype);
  type_align = size_int (TYPE_ALIGN_UNIT (type));
  if (tree_int_cst_lt (type_align, sizetype_size))
    cookie_size = sizetype_size;
  else
    cookie_size = type_align;

  return cookie_size;
}

/* Return true if a parameter must be passed by reference.  This version
   of the TARGET_PASS_BY_REFERENCE hook uses just MUST_PASS_IN_STACK.  */

bool
hook_pass_by_reference_must_pass_in_stack (cumulative_args_t c ATTRIBUTE_UNUSED,
	machine_mode mode ATTRIBUTE_UNUSED, const_tree type ATTRIBUTE_UNUSED,
	bool named_arg ATTRIBUTE_UNUSED)
{
  return targetm.calls.must_pass_in_stack (mode, type);
}

/* Return true if a parameter follows callee copies conventions.  This
   version of the hook is true for all named arguments.  */

bool
hook_callee_copies_named (cumulative_args_t ca ATTRIBUTE_UNUSED,
			  machine_mode mode ATTRIBUTE_UNUSED,
			  const_tree type ATTRIBUTE_UNUSED, bool named)
{
  return named;
}

/* Emit to STREAM the assembler syntax for insn operand X.  */

void
default_print_operand (FILE *stream ATTRIBUTE_UNUSED, rtx x ATTRIBUTE_UNUSED,
		       int code ATTRIBUTE_UNUSED)
{
#ifdef PRINT_OPERAND
  PRINT_OPERAND (stream, x, code);
#else
  gcc_unreachable ();
#endif
}

/* Emit to STREAM the assembler syntax for an insn operand whose memory
   address is X.  */

void
default_print_operand_address (FILE *stream ATTRIBUTE_UNUSED,
			       machine_mode /*mode*/,
			       rtx x ATTRIBUTE_UNUSED)
{
#ifdef PRINT_OPERAND_ADDRESS
  PRINT_OPERAND_ADDRESS (stream, x);
#else
  gcc_unreachable ();
#endif
}

/* Return true if CODE is a valid punctuation character for the
   `print_operand' hook.  */

bool
default_print_operand_punct_valid_p (unsigned char code ATTRIBUTE_UNUSED)
{
#ifdef PRINT_OPERAND_PUNCT_VALID_P
  return PRINT_OPERAND_PUNCT_VALID_P (code);
#else
  return false;
#endif
}

/* The default implementation of TARGET_MANGLE_ASSEMBLER_NAME.  */
tree
default_mangle_assembler_name (const char *name ATTRIBUTE_UNUSED)
{
  const char *skipped = name + (*name == '*' ? 1 : 0);
  const char *stripped = targetm.strip_name_encoding (skipped);
  if (*name != '*' && user_label_prefix[0])
    stripped = ACONCAT ((user_label_prefix, stripped, NULL));
  return get_identifier (stripped);
}

/* True if MODE is valid for the target.  By "valid", we mean able to
   be manipulated in non-trivial ways.  In particular, this means all
   the arithmetic is supported.

   By default we guess this means that any C type is supported.  If
   we can't map the mode back to a type that would be available in C,
   then reject it.  Special case, here, is the double-word arithmetic
   supported by optabs.c.  */

bool
default_scalar_mode_supported_p (machine_mode mode)
{
  int precision = GET_MODE_PRECISION (mode);

  switch (GET_MODE_CLASS (mode))
    {
    case MODE_PARTIAL_INT:
    case MODE_INT:
      if (precision == CHAR_TYPE_SIZE)
	return true;
      if (precision == SHORT_TYPE_SIZE)
	return true;
      if (precision == INT_TYPE_SIZE)
	return true;
      if (precision == LONG_TYPE_SIZE)
	return true;
      if (precision == LONG_LONG_TYPE_SIZE)
	return true;
      if (precision == 2 * BITS_PER_WORD)
	return true;
      return false;

    case MODE_FLOAT:
      if (precision == FLOAT_TYPE_SIZE)
	return true;
      if (precision == DOUBLE_TYPE_SIZE)
	return true;
      if (precision == LONG_DOUBLE_TYPE_SIZE)
	return true;
      return false;

    case MODE_DECIMAL_FLOAT:
    case MODE_FRACT:
    case MODE_UFRACT:
    case MODE_ACCUM:
    case MODE_UACCUM:
      return false;

    default:
      gcc_unreachable ();
    }
}

/* Return true if libgcc supports floating-point mode MODE (known to
   be supported as a scalar mode).  */

bool
default_libgcc_floating_mode_supported_p (machine_mode mode)
{
  switch (mode)
    {
#ifdef HAVE_SFmode
    case SFmode:
#endif
#ifdef HAVE_DFmode
    case DFmode:
#endif
#ifdef HAVE_XFmode
    case XFmode:
#endif
#ifdef HAVE_TFmode
    case TFmode:
#endif
      return true;

    default:
      return false;
    }
}

/* Make some target macros useable by target-independent code.  */
bool
targhook_words_big_endian (void)
{
  return !!WORDS_BIG_ENDIAN;
}

bool
targhook_float_words_big_endian (void)
{
  return !!FLOAT_WORDS_BIG_ENDIAN;
}

/* True if the target supports floating-point exceptions and rounding
   modes.  */

bool
default_float_exceptions_rounding_supported_p (void)
{
#ifdef HAVE_adddf3
  return HAVE_adddf3;
#else
  return false;
#endif
}

/* True if the target supports decimal floating point.  */

bool
default_decimal_float_supported_p (void)
{
  return ENABLE_DECIMAL_FLOAT;
}

/* True if the target supports fixed-point arithmetic.  */

bool
default_fixed_point_supported_p (void)
{
  return ENABLE_FIXED_POINT;
}

/* True if the target supports GNU indirect functions.  */

bool
default_has_ifunc_p (void)
{
  return HAVE_GNU_INDIRECT_FUNCTION;
}

/* NULL if INSN insn is valid within a low-overhead loop, otherwise returns
   an error message.

   This function checks whether a given INSN is valid within a low-overhead
   loop.  If INSN is invalid it returns the reason for that, otherwise it
   returns NULL. A called function may clobber any special registers required
   for low-overhead looping. Additionally, some targets (eg, PPC) use the count
   register for branch on table instructions. We reject the doloop pattern in
   these cases.  */

const char *
default_invalid_within_doloop (const rtx_insn *insn)
{
  if (CALL_P (insn))
    return "Function call in loop.";

  if (tablejump_p (insn, NULL, NULL) || computed_jump_p (insn))
    return "Computed branch in the loop.";

  return NULL;
}

/* Mapping of builtin functions to vectorized variants.  */

tree
default_builtin_vectorized_function (unsigned int, tree, tree)
{
  return NULL_TREE;
}

/* Mapping of target builtin functions to vectorized variants.  */

tree
default_builtin_md_vectorized_function (tree, tree, tree)
{
  return NULL_TREE;
}

/* Vectorized conversion.  */

tree
default_builtin_vectorized_conversion (unsigned int code ATTRIBUTE_UNUSED,
				       tree dest_type ATTRIBUTE_UNUSED,
				       tree src_type ATTRIBUTE_UNUSED)
{
  return NULL_TREE;
}

/* Default vectorizer cost model values.  */

int
default_builtin_vectorization_cost (enum vect_cost_for_stmt type_of_cost,
                                    tree vectype,
                                    int misalign ATTRIBUTE_UNUSED)
{
  unsigned elements;

  switch (type_of_cost)
    {
      case scalar_stmt:
      case scalar_load:
      case scalar_store:
      case vector_stmt:
      case vector_load:
      case vector_store:
      case vec_to_scalar:
      case scalar_to_vec:
      case cond_branch_not_taken:
      case vec_perm:
      case vec_promote_demote:
        return 1;

      case unaligned_load:
      case unaligned_store:
        return 2;

      case cond_branch_taken:
        return 3;

      case vec_construct:
	elements = TYPE_VECTOR_SUBPARTS (vectype);
	return elements / 2 + 1;

      default:
        gcc_unreachable ();
    }
}

/* Reciprocal.  */

tree
default_builtin_reciprocal (tree)
{
  return NULL_TREE;
}

bool
hook_bool_CUMULATIVE_ARGS_mode_tree_bool_false (
	cumulative_args_t ca ATTRIBUTE_UNUSED,
	machine_mode mode ATTRIBUTE_UNUSED,
	const_tree type ATTRIBUTE_UNUSED, bool named ATTRIBUTE_UNUSED)
{
  return false;
}

bool
hook_bool_CUMULATIVE_ARGS_mode_tree_bool_true (
	cumulative_args_t ca ATTRIBUTE_UNUSED,
	machine_mode mode ATTRIBUTE_UNUSED,
	const_tree type ATTRIBUTE_UNUSED, bool named ATTRIBUTE_UNUSED)
{
  return true;
}

int
hook_int_CUMULATIVE_ARGS_mode_tree_bool_0 (
	cumulative_args_t ca ATTRIBUTE_UNUSED,
	machine_mode mode ATTRIBUTE_UNUSED,
	tree type ATTRIBUTE_UNUSED, bool named ATTRIBUTE_UNUSED)
{
  return 0;
}

void
default_function_arg_advance (cumulative_args_t ca ATTRIBUTE_UNUSED,
			      machine_mode mode ATTRIBUTE_UNUSED,
			      const_tree type ATTRIBUTE_UNUSED,
			      bool named ATTRIBUTE_UNUSED)
{
  gcc_unreachable ();
}

rtx
default_function_arg (cumulative_args_t ca ATTRIBUTE_UNUSED,
		      machine_mode mode ATTRIBUTE_UNUSED,
		      const_tree type ATTRIBUTE_UNUSED,
		      bool named ATTRIBUTE_UNUSED)
{
  gcc_unreachable ();
}

rtx
default_function_incoming_arg (cumulative_args_t ca ATTRIBUTE_UNUSED,
			       machine_mode mode ATTRIBUTE_UNUSED,
			       const_tree type ATTRIBUTE_UNUSED,
			       bool named ATTRIBUTE_UNUSED)
{
  gcc_unreachable ();
}

unsigned int
default_function_arg_boundary (machine_mode mode ATTRIBUTE_UNUSED,
			       const_tree type ATTRIBUTE_UNUSED)
{
  return PARM_BOUNDARY;
}

unsigned int
default_function_arg_round_boundary (machine_mode mode ATTRIBUTE_UNUSED,
				     const_tree type ATTRIBUTE_UNUSED)
{
  return PARM_BOUNDARY;
}

void
hook_void_bitmap (bitmap regs ATTRIBUTE_UNUSED)
{
}

const char *
hook_invalid_arg_for_unprototyped_fn (
	const_tree typelist ATTRIBUTE_UNUSED,
	const_tree funcdecl ATTRIBUTE_UNUSED,
	const_tree val ATTRIBUTE_UNUSED)
{
  return NULL;
}

/* Initialize the stack protection decls.  */

/* Stack protection related decls living in libgcc.  */
static GTY(()) tree stack_chk_guard_decl;

tree
default_stack_protect_guard (void)
{
  tree t = stack_chk_guard_decl;

  if (t == NULL)
    {
      rtx x;

      t = build_decl (UNKNOWN_LOCATION,
		      VAR_DECL, get_identifier ("__stack_chk_guard"),
		      ptr_type_node);
      TREE_STATIC (t) = 1;
      TREE_PUBLIC (t) = 1;
      DECL_EXTERNAL (t) = 1;
      TREE_USED (t) = 1;
      TREE_THIS_VOLATILE (t) = 1;
      DECL_ARTIFICIAL (t) = 1;
      DECL_IGNORED_P (t) = 1;

      /* Do not share RTL as the declaration is visible outside of
	 current function.  */
      x = DECL_RTL (t);
      RTX_FLAG (x, used) = 1;

      stack_chk_guard_decl = t;
    }

  return t;
}

static GTY(()) tree stack_chk_fail_decl;

tree
default_external_stack_protect_fail (void)
{
  tree t = stack_chk_fail_decl;

  if (t == NULL_TREE)
    {
      t = build_function_type_list (void_type_node, NULL_TREE);
      t = build_decl (UNKNOWN_LOCATION,
		      FUNCTION_DECL, get_identifier ("__stack_chk_fail"), t);
      TREE_STATIC (t) = 1;
      TREE_PUBLIC (t) = 1;
      DECL_EXTERNAL (t) = 1;
      TREE_USED (t) = 1;
      TREE_THIS_VOLATILE (t) = 1;
      TREE_NOTHROW (t) = 1;
      DECL_ARTIFICIAL (t) = 1;
      DECL_IGNORED_P (t) = 1;
      DECL_VISIBILITY (t) = VISIBILITY_DEFAULT;
      DECL_VISIBILITY_SPECIFIED (t) = 1;

      stack_chk_fail_decl = t;
    }

  return build_call_expr (t, 0);
}

tree
default_hidden_stack_protect_fail (void)
{
#ifndef HAVE_GAS_HIDDEN
  return default_external_stack_protect_fail ();
#else
  tree t = stack_chk_fail_decl;

  if (!flag_pic)
    return default_external_stack_protect_fail ();

  if (t == NULL_TREE)
    {
      t = build_function_type_list (void_type_node, NULL_TREE);
      t = build_decl (UNKNOWN_LOCATION, FUNCTION_DECL,
		      get_identifier ("__stack_chk_fail_local"), t);
      TREE_STATIC (t) = 1;
      TREE_PUBLIC (t) = 1;
      DECL_EXTERNAL (t) = 1;
      TREE_USED (t) = 1;
      TREE_THIS_VOLATILE (t) = 1;
      TREE_NOTHROW (t) = 1;
      DECL_ARTIFICIAL (t) = 1;
      DECL_IGNORED_P (t) = 1;
      DECL_VISIBILITY_SPECIFIED (t) = 1;
      DECL_VISIBILITY (t) = VISIBILITY_HIDDEN;

      stack_chk_fail_decl = t;
    }

  return build_call_expr (t, 0);
#endif
}

bool
hook_bool_const_rtx_commutative_p (const_rtx x,
				   int outer_code ATTRIBUTE_UNUSED)
{
  return COMMUTATIVE_P (x);
}

rtx
default_function_value (const_tree ret_type ATTRIBUTE_UNUSED,
			const_tree fn_decl_or_type,
			bool outgoing ATTRIBUTE_UNUSED)
{
  /* The old interface doesn't handle receiving the function type.  */
  if (fn_decl_or_type
      && !DECL_P (fn_decl_or_type))
    fn_decl_or_type = NULL;

#ifdef FUNCTION_VALUE
  return FUNCTION_VALUE (ret_type, fn_decl_or_type);
#else
  gcc_unreachable ();
#endif
}

rtx
default_libcall_value (machine_mode mode ATTRIBUTE_UNUSED,
		       const_rtx fun ATTRIBUTE_UNUSED)
{
#ifdef LIBCALL_VALUE
  return LIBCALL_VALUE (mode);
#else
  gcc_unreachable ();
#endif
}

/* The default hook for TARGET_FUNCTION_VALUE_REGNO_P.  */

bool
default_function_value_regno_p (const unsigned int regno ATTRIBUTE_UNUSED)
{
#ifdef FUNCTION_VALUE_REGNO_P
  return FUNCTION_VALUE_REGNO_P (regno);
#else
  gcc_unreachable ();
#endif
}

rtx
default_internal_arg_pointer (void)
{
  /* If the reg that the virtual arg pointer will be translated into is
     not a fixed reg or is the stack pointer, make a copy of the virtual
     arg pointer, and address parms via the copy.  The frame pointer is
     considered fixed even though it is not marked as such.  */
  if ((ARG_POINTER_REGNUM == STACK_POINTER_REGNUM
       || ! (fixed_regs[ARG_POINTER_REGNUM]
	     || ARG_POINTER_REGNUM == FRAME_POINTER_REGNUM)))
    return copy_to_reg (virtual_incoming_args_rtx);
  else
    return virtual_incoming_args_rtx;
}

rtx
default_static_chain (const_tree ARG_UNUSED (fndecl_or_type), bool incoming_p)
{
  if (incoming_p)
    {
#ifdef STATIC_CHAIN_INCOMING_REGNUM
      return gen_rtx_REG (Pmode, STATIC_CHAIN_INCOMING_REGNUM);
#endif
    }

#ifdef STATIC_CHAIN_REGNUM
  return gen_rtx_REG (Pmode, STATIC_CHAIN_REGNUM);
#endif

  {
    static bool issued_error;
    if (!issued_error)
      {
	issued_error = true;
	sorry ("nested functions not supported on this target");
      }

    /* It really doesn't matter what we return here, so long at it
       doesn't cause the rest of the compiler to crash.  */
    return gen_rtx_MEM (Pmode, stack_pointer_rtx);
  }
}

void
default_trampoline_init (rtx ARG_UNUSED (m_tramp), tree ARG_UNUSED (t_func),
			 rtx ARG_UNUSED (r_chain))
{
  sorry ("nested function trampolines not supported on this target");
}

int
default_return_pops_args (tree fundecl ATTRIBUTE_UNUSED,
			  tree funtype ATTRIBUTE_UNUSED,
			  int size ATTRIBUTE_UNUSED)
{
  return 0;
}

reg_class_t
default_branch_target_register_class (void)
{
  return NO_REGS;
}

reg_class_t
default_ira_change_pseudo_allocno_class (int regno ATTRIBUTE_UNUSED,
					 reg_class_t cl)
{
  return cl;
}

extern bool
default_lra_p (void)
{
  return false;
}

int
default_register_priority (int hard_regno ATTRIBUTE_UNUSED)
{
  return 0;
}

extern bool
default_register_usage_leveling_p (void)
{
  return false;
}

extern bool
default_different_addr_displacement_p (void)
{
  return false;
}

reg_class_t
default_secondary_reload (bool in_p ATTRIBUTE_UNUSED, rtx x ATTRIBUTE_UNUSED,
			  reg_class_t reload_class_i ATTRIBUTE_UNUSED,
			  machine_mode reload_mode ATTRIBUTE_UNUSED,
			  secondary_reload_info *sri)
{
  enum reg_class rclass = NO_REGS;
  enum reg_class reload_class = (enum reg_class) reload_class_i;

  if (sri->prev_sri && sri->prev_sri->t_icode != CODE_FOR_nothing)
    {
      sri->icode = sri->prev_sri->t_icode;
      return NO_REGS;
    }
#ifdef SECONDARY_INPUT_RELOAD_CLASS
  if (in_p)
    rclass = SECONDARY_INPUT_RELOAD_CLASS (reload_class, reload_mode, x);
#endif
#ifdef SECONDARY_OUTPUT_RELOAD_CLASS
  if (! in_p)
    rclass = SECONDARY_OUTPUT_RELOAD_CLASS (reload_class, reload_mode, x);
#endif
  if (rclass != NO_REGS)
    {
      enum insn_code icode
	= direct_optab_handler (in_p ? reload_in_optab : reload_out_optab,
				reload_mode);

      if (icode != CODE_FOR_nothing
	  && !insn_operand_matches (icode, in_p, x))
	icode = CODE_FOR_nothing;
      else if (icode != CODE_FOR_nothing)
	{
	  const char *insn_constraint, *scratch_constraint;
	  enum reg_class insn_class, scratch_class;

	  gcc_assert (insn_data[(int) icode].n_operands == 3);
	  insn_constraint = insn_data[(int) icode].operand[!in_p].constraint;
	  if (!*insn_constraint)
	    insn_class = ALL_REGS;
	  else
	    {
	      if (in_p)
		{
		  gcc_assert (*insn_constraint == '=');
		  insn_constraint++;
		}
	      insn_class = (reg_class_for_constraint
			    (lookup_constraint (insn_constraint)));
	      gcc_assert (insn_class != NO_REGS);
	    }

	  scratch_constraint = insn_data[(int) icode].operand[2].constraint;
	  /* The scratch register's constraint must start with "=&",
	     except for an input reload, where only "=" is necessary,
	     and where it might be beneficial to re-use registers from
	     the input.  */
	  gcc_assert (scratch_constraint[0] == '='
		      && (in_p || scratch_constraint[1] == '&'));
	  scratch_constraint++;
	  if (*scratch_constraint == '&')
	    scratch_constraint++;
	  scratch_class = (reg_class_for_constraint
			   (lookup_constraint (scratch_constraint)));

	  if (reg_class_subset_p (reload_class, insn_class))
	    {
	      gcc_assert (scratch_class == rclass);
	      rclass = NO_REGS;
	    }
	  else
	    rclass = insn_class;

        }
      if (rclass == NO_REGS)
	sri->icode = icode;
      else
	sri->t_icode = icode;
    }
  return rclass;
}

/* By default, if flag_pic is true, then neither local nor global relocs
   should be placed in readonly memory.  */

int
default_reloc_rw_mask (void)
{
  return flag_pic ? 3 : 0;
}

/* By default, do no modification. */
tree default_mangle_decl_assembler_name (tree decl ATTRIBUTE_UNUSED,
					 tree id)
{
   return id;
}

/* Default to natural alignment for vector types.  */
HOST_WIDE_INT
default_vector_alignment (const_tree type)
{
  return tree_to_shwi (TYPE_SIZE (type));
}

bool
default_builtin_vector_alignment_reachable (const_tree type, bool is_packed)
{
  if (is_packed)
    return false;

  /* Assuming that types whose size is > pointer-size are not guaranteed to be
     naturally aligned.  */
  if (tree_int_cst_compare (TYPE_SIZE (type), bitsize_int (POINTER_SIZE)) > 0)
    return false;

  /* Assuming that types whose size is <= pointer-size
     are naturally aligned.  */
  return true;
}

/* By default, assume that a target supports any factor of misalignment
   memory access if it supports movmisalign patten.
   is_packed is true if the memory access is defined in a packed struct.  */
bool
default_builtin_support_vector_misalignment (machine_mode mode,
					     const_tree type
					     ATTRIBUTE_UNUSED,
					     int misalignment
					     ATTRIBUTE_UNUSED,
					     bool is_packed
					     ATTRIBUTE_UNUSED)
{
  if (optab_handler (movmisalign_optab, mode) != CODE_FOR_nothing)
    return true;
  return false;
}

/* By default, only attempt to parallelize bitwise operations, and
   possibly adds/subtracts using bit-twiddling.  */

machine_mode
default_preferred_simd_mode (machine_mode mode ATTRIBUTE_UNUSED)
{
  return word_mode;
}

/* By default only the size derived from the preferred vector mode
   is tried.  */

unsigned int
default_autovectorize_vector_sizes (void)
{
  return 0;
}

/* By defaults a vector of integers is used as a mask.  */

machine_mode
default_get_mask_mode (unsigned nunits, unsigned vector_size)
{
  unsigned elem_size = vector_size / nunits;
  machine_mode elem_mode
    = smallest_mode_for_size (elem_size * BITS_PER_UNIT, MODE_INT);
  machine_mode vector_mode;

  gcc_assert (elem_size * nunits == vector_size);

  vector_mode = mode_for_vector (elem_mode, nunits);
  if (!VECTOR_MODE_P (vector_mode)
      || !targetm.vector_mode_supported_p (vector_mode))
    vector_mode = BLKmode;

  return vector_mode;
}

/* By default, the cost model accumulates three separate costs (prologue,
   loop body, and epilogue) for a vectorized loop or block.  So allocate an
   array of three unsigned ints, set it to zero, and return its address.  */

void *
default_init_cost (struct loop *loop_info ATTRIBUTE_UNUSED)
{
  unsigned *cost = XNEWVEC (unsigned, 3);
  cost[vect_prologue] = cost[vect_body] = cost[vect_epilogue] = 0;
  return cost;
}

/* By default, the cost model looks up the cost of the given statement
   kind and mode, multiplies it by the occurrence count, accumulates
   it into the cost specified by WHERE, and returns the cost added.  */

unsigned
default_add_stmt_cost (void *data, int count, enum vect_cost_for_stmt kind,
		       struct _stmt_vec_info *stmt_info, int misalign,
		       enum vect_cost_model_location where)
{
  unsigned *cost = (unsigned *) data;
  unsigned retval = 0;

  tree vectype = stmt_info ? stmt_vectype (stmt_info) : NULL_TREE;
  int stmt_cost = targetm.vectorize.builtin_vectorization_cost (kind, vectype,
								misalign);
   /* Statements in an inner loop relative to the loop being
      vectorized are weighted more heavily.  The value here is
      arbitrary and could potentially be improved with analysis.  */
  if (where == vect_body && stmt_info && stmt_in_inner_loop_p (stmt_info))
    count *= 50;  /* FIXME.  */

  retval = (unsigned) (count * stmt_cost);
  cost[where] += retval;

  return retval;
}

/* By default, the cost model just returns the accumulated costs.  */

void
default_finish_cost (void *data, unsigned *prologue_cost,
		     unsigned *body_cost, unsigned *epilogue_cost)
{
  unsigned *cost = (unsigned *) data;
  *prologue_cost = cost[vect_prologue];
  *body_cost     = cost[vect_body];
  *epilogue_cost = cost[vect_epilogue];
}

/* Free the cost data.  */

void
default_destroy_cost_data (void *data)
{
  free (data);
}

/* Determine whether or not a pointer mode is valid. Assume defaults
   of ptr_mode or Pmode - can be overridden.  */
bool
default_valid_pointer_mode (machine_mode mode)
{
  return (mode == ptr_mode || mode == Pmode);
}

/* Determine whether the memory reference specified by REF may alias
   the C libraries errno location.  */
bool
default_ref_may_alias_errno (ao_ref *ref)
{
  tree base = ao_ref_base (ref);
  /* The default implementation assumes the errno location is
     a declaration of type int or is always accessed via a
     pointer to int.  We assume that accesses to errno are
     not deliberately obfuscated (even in conforming ways).  */
  if (TYPE_UNSIGNED (TREE_TYPE (base))
      || TYPE_MODE (TREE_TYPE (base)) != TYPE_MODE (integer_type_node))
    return false;
  /* The default implementation assumes an errno location
     declaration is never defined in the current compilation unit.  */
  if (DECL_P (base)
      && !TREE_STATIC (base))
    return true;
  else if (TREE_CODE (base) == MEM_REF
	   && TREE_CODE (TREE_OPERAND (base, 0)) == SSA_NAME)
    {
      struct ptr_info_def *pi = SSA_NAME_PTR_INFO (TREE_OPERAND (base, 0));
      return !pi || pi->pt.anything || pi->pt.nonlocal;
    }
  return false;
}

/* Return the mode for a pointer to a given ADDRSPACE,
   defaulting to ptr_mode for all address spaces.  */

machine_mode
default_addr_space_pointer_mode (addr_space_t addrspace ATTRIBUTE_UNUSED)
{
  return ptr_mode;
}

/* Return the mode for an address in a given ADDRSPACE,
   defaulting to Pmode for all address spaces.  */

machine_mode
default_addr_space_address_mode (addr_space_t addrspace ATTRIBUTE_UNUSED)
{
  return Pmode;
}

/* Named address space version of valid_pointer_mode.
   To match the above, the same modes apply to all address spaces.  */

bool
default_addr_space_valid_pointer_mode (machine_mode mode,
				       addr_space_t as ATTRIBUTE_UNUSED)
{
  return targetm.valid_pointer_mode (mode);
}

/* Some places still assume that all pointer or address modes are the
   standard Pmode and ptr_mode.  These optimizations become invalid if
   the target actually supports multiple different modes.  For now,
   we disable such optimizations on such targets, using this function.  */

bool
target_default_pointer_address_modes_p (void)
{
  if (targetm.addr_space.address_mode != default_addr_space_address_mode)
    return false;
  if (targetm.addr_space.pointer_mode != default_addr_space_pointer_mode)
    return false;

  return true;
}

/* Named address space version of legitimate_address_p.
   By default, all address spaces have the same form.  */

bool
default_addr_space_legitimate_address_p (machine_mode mode, rtx mem,
					 bool strict,
					 addr_space_t as ATTRIBUTE_UNUSED)
{
  return targetm.legitimate_address_p (mode, mem, strict);
}

/* Named address space version of LEGITIMIZE_ADDRESS.
   By default, all address spaces have the same form.  */

rtx
default_addr_space_legitimize_address (rtx x, rtx oldx, machine_mode mode,
				       addr_space_t as ATTRIBUTE_UNUSED)
{
  return targetm.legitimize_address (x, oldx, mode);
}

/* The default hook for determining if one named address space is a subset of
   another and to return which address space to use as the common address
   space.  */

bool
default_addr_space_subset_p (addr_space_t subset, addr_space_t superset)
{
  return (subset == superset);
}

/* The default hook for determining if 0 within a named address
   space is a valid address.  */

bool
default_addr_space_zero_address_valid (addr_space_t as ATTRIBUTE_UNUSED)
{
  return false;
}

/* The default hook for debugging the address space is to return the
   address space number to indicate DW_AT_address_class.  */
int
default_addr_space_debug (addr_space_t as)
{
  return as;
}

/* The default hook for TARGET_ADDR_SPACE_CONVERT. This hook should never be
   called for targets with only a generic address space.  */

rtx
default_addr_space_convert (rtx op ATTRIBUTE_UNUSED,
			    tree from_type ATTRIBUTE_UNUSED,
			    tree to_type ATTRIBUTE_UNUSED)
{
  gcc_unreachable ();
}

bool
default_hard_regno_scratch_ok (unsigned int regno ATTRIBUTE_UNUSED)
{
  return true;
}

/* The default implementation of TARGET_MODE_DEPENDENT_ADDRESS_P.  */

bool
default_mode_dependent_address_p (const_rtx addr ATTRIBUTE_UNUSED,
				  addr_space_t addrspace ATTRIBUTE_UNUSED)
{
  return false;
}

bool
default_target_option_valid_attribute_p (tree ARG_UNUSED (fndecl),
					 tree ARG_UNUSED (name),
					 tree ARG_UNUSED (args),
					 int ARG_UNUSED (flags))
{
  warning (OPT_Wattributes,
	   "target attribute is not supported on this machine");

  return false;
}

bool
default_target_option_pragma_parse (tree ARG_UNUSED (args),
				    tree ARG_UNUSED (pop_target))
{
  /* If args is NULL the caller is handle_pragma_pop_options ().  In that case,
     emit no warning because "#pragma GCC pop_target" is valid on targets that
     do not have the "target" pragma.  */
  if (args)
    warning (OPT_Wpragmas,
	     "#pragma GCC target is not supported for this machine");

  return false;
}

bool
default_target_can_inline_p (tree caller, tree callee)
{
  bool ret = false;
  tree callee_opts = DECL_FUNCTION_SPECIFIC_TARGET (callee);
  tree caller_opts = DECL_FUNCTION_SPECIFIC_TARGET (caller);

  /* If callee has no option attributes, then it is ok to inline */
  if (!callee_opts)
    ret = true;

  /* If caller has no option attributes, but callee does then it is not ok to
     inline */
  else if (!caller_opts)
    ret = false;

  /* If both caller and callee have attributes, assume that if the
     pointer is different, the two functions have different target
     options since build_target_option_node uses a hash table for the
     options.  */
  else
    ret = (callee_opts == caller_opts);

  return ret;
}

/* If the machine does not have a case insn that compares the bounds,
   this means extra overhead for dispatch tables, which raises the
   threshold for using them.  */

unsigned int
default_case_values_threshold (void)
{
  return (targetm.have_casesi () ? 4 : 5);
}

bool
default_have_conditional_execution (void)
{
  return HAVE_conditional_execution;
}

/* By default we assume that c99 functions are present at the runtime,
   but sincos is not.  */
bool
default_libc_has_function (enum function_class fn_class)
{
  if (fn_class == function_c94
      || fn_class == function_c99_misc
      || fn_class == function_c99_math_complex)
    return true;

  return false;
}

bool
gnu_libc_has_function (enum function_class fn_class ATTRIBUTE_UNUSED)
{
  return true;
}

bool
no_c99_libc_has_function (enum function_class fn_class ATTRIBUTE_UNUSED)
{
  return false;
}

tree
default_builtin_tm_load_store (tree ARG_UNUSED (type))
{
  return NULL_TREE;
}

/* Compute cost of moving registers to/from memory.  */

int
default_memory_move_cost (machine_mode mode ATTRIBUTE_UNUSED,
			  reg_class_t rclass ATTRIBUTE_UNUSED,
			  bool in ATTRIBUTE_UNUSED)
{
#ifndef MEMORY_MOVE_COST
    return (4 + memory_move_secondary_cost (mode, (enum reg_class) rclass, in));
#else
    return MEMORY_MOVE_COST (mode, (enum reg_class) rclass, in);
#endif
}

/* Compute cost of moving data from a register of class FROM to one of
   TO, using MODE.  */

int
default_register_move_cost (machine_mode mode ATTRIBUTE_UNUSED,
                            reg_class_t from ATTRIBUTE_UNUSED,
                            reg_class_t to ATTRIBUTE_UNUSED)
{
#ifndef REGISTER_MOVE_COST
  return 2;
#else
  return REGISTER_MOVE_COST (mode, (enum reg_class) from, (enum reg_class) to);
#endif
}

/* For hooks which use the MOVE_RATIO macro, this gives the legacy default
   behaviour.  SPEED_P is true if we are compiling for speed.  */

unsigned int
get_move_ratio (bool speed_p ATTRIBUTE_UNUSED)
{
  unsigned int move_ratio;
#ifdef MOVE_RATIO
  move_ratio = (unsigned int) MOVE_RATIO (speed_p);
#else
#if defined (HAVE_movmemqi) || defined (HAVE_movmemhi) || defined (HAVE_movmemsi) || defined (HAVE_movmemdi) || defined (HAVE_movmemti)
  move_ratio = 2;
#else /* No movmem patterns, pick a default.  */
  move_ratio = ((speed_p) ? 15 : 3);
#endif
#endif
  return move_ratio;
}

/* Return TRUE if the move_by_pieces/set_by_pieces infrastructure should be
   used; return FALSE if the movmem/setmem optab should be expanded, or
   a call to memcpy emitted.  */

bool
default_use_by_pieces_infrastructure_p (unsigned HOST_WIDE_INT size,
					unsigned int alignment,
					enum by_pieces_operation op,
					bool speed_p)
{
  unsigned int max_size = 0;
  unsigned int ratio = 0;

  switch (op)
    {
      case CLEAR_BY_PIECES:
	max_size = STORE_MAX_PIECES;
	ratio = CLEAR_RATIO (speed_p);
	break;
      case MOVE_BY_PIECES:
	max_size = MOVE_MAX_PIECES;
	ratio = get_move_ratio (speed_p);
	break;
      case SET_BY_PIECES:
	max_size = STORE_MAX_PIECES;
	ratio = SET_RATIO (speed_p);
	break;
      case STORE_BY_PIECES:
	max_size = STORE_MAX_PIECES;
	ratio = get_move_ratio (speed_p);
	break;
    }

  return move_by_pieces_ninsns (size, alignment, max_size + 1) < ratio;
}

bool
default_profile_before_prologue (void)
{
#ifdef PROFILE_BEFORE_PROLOGUE
  return true;
#else
  return false;
#endif
}

/* The default implementation of TARGET_PREFERRED_RELOAD_CLASS.  */

reg_class_t
default_preferred_reload_class (rtx x ATTRIBUTE_UNUSED,
			        reg_class_t rclass)
{
#ifdef PREFERRED_RELOAD_CLASS 
  return (reg_class_t) PREFERRED_RELOAD_CLASS (x, (enum reg_class) rclass);
#else
  return rclass;
#endif
}

/* The default implementation of TARGET_OUTPUT_PREFERRED_RELOAD_CLASS.  */

reg_class_t
default_preferred_output_reload_class (rtx x ATTRIBUTE_UNUSED,
				       reg_class_t rclass)
{
  return rclass;
}

/* The default implementation of TARGET_PREFERRED_RENAME_CLASS.  */
reg_class_t
default_preferred_rename_class (reg_class_t rclass ATTRIBUTE_UNUSED)
{
  return NO_REGS;
}

/* The default implementation of TARGET_CLASS_LIKELY_SPILLED_P.  */

bool
default_class_likely_spilled_p (reg_class_t rclass)
{
  return (reg_class_size[(int) rclass] == 1);
}

/* The default implementation of TARGET_CLASS_MAX_NREGS.  */

unsigned char
default_class_max_nregs (reg_class_t rclass ATTRIBUTE_UNUSED,
			 machine_mode mode ATTRIBUTE_UNUSED)
{
#ifdef CLASS_MAX_NREGS
  return (unsigned char) CLASS_MAX_NREGS ((enum reg_class) rclass, mode);
#else
  return ((GET_MODE_SIZE (mode) + UNITS_PER_WORD - 1) / UNITS_PER_WORD);
#endif
}

/* Determine the debugging unwind mechanism for the target.  */

enum unwind_info_type
default_debug_unwind_info (void)
{
  /* If the target wants to force the use of dwarf2 unwind info, let it.  */
  /* ??? Change all users to the hook, then poison this.  */
#ifdef DWARF2_FRAME_INFO
  if (DWARF2_FRAME_INFO)
    return UI_DWARF2;
#endif

  /* Otherwise, only turn it on if dwarf2 debugging is enabled.  */
#ifdef DWARF2_DEBUGGING_INFO
  if (write_symbols == DWARF2_DEBUG || write_symbols == VMS_AND_DWARF2_DEBUG)
    return UI_DWARF2;
#endif

  return UI_NONE;
}

/* Determine the correct mode for a Dwarf frame register that represents
   register REGNO.  */

machine_mode
default_dwarf_frame_reg_mode (int regno)
{
  machine_mode save_mode = reg_raw_mode[regno];

  if (HARD_REGNO_CALL_PART_CLOBBERED (regno, save_mode))
    save_mode = choose_hard_reg_mode (regno, 1, true);
  return save_mode;
}

/* To be used by targets where reg_raw_mode doesn't return the right
   mode for registers used in apply_builtin_return and apply_builtin_arg.  */

machine_mode
default_get_reg_raw_mode (int regno)
{
  return reg_raw_mode[regno];
}

/* Return true if a leaf function should stay leaf even with profiling
   enabled.  */

bool
default_keep_leaf_when_profiled ()
{
  return false;
}

/* Return true if the state of option OPTION should be stored in PCH files
   and checked by default_pch_valid_p.  Store the option's current state
   in STATE if so.  */

static inline bool
option_affects_pch_p (int option, struct cl_option_state *state)
{
  if ((cl_options[option].flags & CL_TARGET) == 0)
    return false;
  if ((cl_options[option].flags & CL_PCH_IGNORE) != 0)
    return false;
  if (option_flag_var (option, &global_options) == &target_flags)
    if (targetm.check_pch_target_flags)
      return false;
  return get_option_state (&global_options, option, state);
}

/* Default version of get_pch_validity.
   By default, every flag difference is fatal; that will be mostly right for
   most targets, but completely right for very few.  */

void *
default_get_pch_validity (size_t *sz)
{
  struct cl_option_state state;
  size_t i;
  char *result, *r;

  *sz = 2;
  if (targetm.check_pch_target_flags)
    *sz += sizeof (target_flags);
  for (i = 0; i < cl_options_count; i++)
    if (option_affects_pch_p (i, &state))
      *sz += state.size;

  result = r = XNEWVEC (char, *sz);
  r[0] = flag_pic;
  r[1] = flag_pie;
  r += 2;
  if (targetm.check_pch_target_flags)
    {
      memcpy (r, &target_flags, sizeof (target_flags));
      r += sizeof (target_flags);
    }

  for (i = 0; i < cl_options_count; i++)
    if (option_affects_pch_p (i, &state))
      {
	memcpy (r, state.data, state.size);
	r += state.size;
      }

  return result;
}

/* Return a message which says that a PCH file was created with a different
   setting of OPTION.  */

static const char *
pch_option_mismatch (const char *option)
{
  return xasprintf (_("created and used with differing settings of '%s'"),
		    option);
}

/* Default version of pch_valid_p.  */

const char *
default_pch_valid_p (const void *data_p, size_t len)
{
  struct cl_option_state state;
  const char *data = (const char *)data_p;
  size_t i;

  /* -fpic and -fpie also usually make a PCH invalid.  */
  if (data[0] != flag_pic)
    return _("created and used with different settings of -fpic");
  if (data[1] != flag_pie)
    return _("created and used with different settings of -fpie");
  data += 2;

  /* Check target_flags.  */
  if (targetm.check_pch_target_flags)
    {
      int tf;
      const char *r;

      memcpy (&tf, data, sizeof (target_flags));
      data += sizeof (target_flags);
      len -= sizeof (target_flags);
      r = targetm.check_pch_target_flags (tf);
      if (r != NULL)
	return r;
    }

  for (i = 0; i < cl_options_count; i++)
    if (option_affects_pch_p (i, &state))
      {
	if (memcmp (data, state.data, state.size) != 0)
	  return pch_option_mismatch (cl_options[i].opt_text);
	data += state.size;
	len -= state.size;
      }

  return NULL;
}

/* Default version of cstore_mode.  */

machine_mode
default_cstore_mode (enum insn_code icode)
{
  return insn_data[(int) icode].operand[0].mode;
}

/* Default version of member_type_forces_blk.  */

bool
default_member_type_forces_blk (const_tree, machine_mode)
{
  return false;
}

rtx
default_load_bounds_for_arg (rtx addr ATTRIBUTE_UNUSED,
			     rtx ptr ATTRIBUTE_UNUSED,
			     rtx bnd ATTRIBUTE_UNUSED)
{
  gcc_unreachable ();
}

void
default_store_bounds_for_arg (rtx val ATTRIBUTE_UNUSED,
			      rtx addr ATTRIBUTE_UNUSED,
			      rtx bounds ATTRIBUTE_UNUSED,
			      rtx to ATTRIBUTE_UNUSED)
{
  gcc_unreachable ();
}

rtx
default_load_returned_bounds (rtx slot ATTRIBUTE_UNUSED)
{
  gcc_unreachable ();
}

void
default_store_returned_bounds (rtx slot ATTRIBUTE_UNUSED,
			       rtx bounds ATTRIBUTE_UNUSED)
{
  gcc_unreachable ();
}

/* Default version of canonicalize_comparison.  */

void
default_canonicalize_comparison (int *, rtx *, rtx *, bool)
{
}

/* Default implementation of TARGET_ATOMIC_ASSIGN_EXPAND_FENV.  */

void
default_atomic_assign_expand_fenv (tree *, tree *, tree *)
{
}

#ifndef PAD_VARARGS_DOWN
#define PAD_VARARGS_DOWN BYTES_BIG_ENDIAN
#endif

/* Build an indirect-ref expression over the given TREE, which represents a
   piece of a va_arg() expansion.  */
tree
build_va_arg_indirect_ref (tree addr)
{
  addr = build_simple_mem_ref_loc (EXPR_LOCATION (addr), addr);
  return addr;
}

/* The "standard" implementation of va_arg: read the value from the
   current (padded) address and increment by the (padded) size.  */

tree
std_gimplify_va_arg_expr (tree valist, tree type, gimple_seq *pre_p,
			  gimple_seq *post_p)
{
  tree addr, t, type_size, rounded_size, valist_tmp;
  unsigned HOST_WIDE_INT align, boundary;
  bool indirect;

  /* All of the alignment and movement below is for args-grow-up machines.
     As of 2004, there are only 3 ARGS_GROW_DOWNWARD targets, and they all
     implement their own specialized gimplify_va_arg_expr routines.  */
  if (ARGS_GROW_DOWNWARD)
    gcc_unreachable ();

  indirect = pass_by_reference (NULL, TYPE_MODE (type), type, false);
  if (indirect)
    type = build_pointer_type (type);

  align = PARM_BOUNDARY / BITS_PER_UNIT;
  boundary = targetm.calls.function_arg_boundary (TYPE_MODE (type), type);

  /* When we align parameter on stack for caller, if the parameter
     alignment is beyond MAX_SUPPORTED_STACK_ALIGNMENT, it will be
     aligned at MAX_SUPPORTED_STACK_ALIGNMENT.  We will match callee
     here with caller.  */
  if (boundary > MAX_SUPPORTED_STACK_ALIGNMENT)
    boundary = MAX_SUPPORTED_STACK_ALIGNMENT;

  boundary /= BITS_PER_UNIT;

  /* Hoist the valist value into a temporary for the moment.  */
  valist_tmp = get_initialized_tmp_var (valist, pre_p, NULL);

  /* va_list pointer is aligned to PARM_BOUNDARY.  If argument actually
     requires greater alignment, we must perform dynamic alignment.  */
  if (boundary > align
      && !integer_zerop (TYPE_SIZE (type)))
    {
      t = build2 (MODIFY_EXPR, TREE_TYPE (valist), valist_tmp,
		  fold_build_pointer_plus_hwi (valist_tmp, boundary - 1));
      gimplify_and_add (t, pre_p);

      t = build2 (MODIFY_EXPR, TREE_TYPE (valist), valist_tmp,
		  fold_build2 (BIT_AND_EXPR, TREE_TYPE (valist),
			       valist_tmp,
			       build_int_cst (TREE_TYPE (valist), -boundary)));
      gimplify_and_add (t, pre_p);
    }
  else
    boundary = align;

  /* If the actual alignment is less than the alignment of the type,
     adjust the type accordingly so that we don't assume strict alignment
     when dereferencing the pointer.  */
  boundary *= BITS_PER_UNIT;
  if (boundary < TYPE_ALIGN (type))
    {
      type = build_variant_type_copy (type);
      TYPE_ALIGN (type) = boundary;
    }

  /* Compute the rounded size of the type.  */
  type_size = size_in_bytes (type);
  rounded_size = round_up (type_size, align);

  /* Reduce rounded_size so it's sharable with the postqueue.  */
  gimplify_expr (&rounded_size, pre_p, post_p, is_gimple_val, fb_rvalue);

  /* Get AP.  */
  addr = valist_tmp;
  if (PAD_VARARGS_DOWN && !integer_zerop (rounded_size))
    {
      /* Small args are padded downward.  */
      t = fold_build2_loc (input_location, GT_EXPR, sizetype,
		       rounded_size, size_int (align));
      t = fold_build3 (COND_EXPR, sizetype, t, size_zero_node,
		       size_binop (MINUS_EXPR, rounded_size, type_size));
      addr = fold_build_pointer_plus (addr, t);
    }

  /* Compute new value for AP.  */
  t = fold_build_pointer_plus (valist_tmp, rounded_size);
  t = build2 (MODIFY_EXPR, TREE_TYPE (valist), valist, t);
  gimplify_and_add (t, pre_p);

  addr = fold_convert (build_pointer_type (type), addr);

  if (indirect)
    addr = build_va_arg_indirect_ref (addr);

  return build_va_arg_indirect_ref (addr);
}

tree
default_chkp_bound_type (void)
{
  tree res = make_node (POINTER_BOUNDS_TYPE);
  TYPE_PRECISION (res) = TYPE_PRECISION (size_type_node) * 2;
  TYPE_NAME (res) = get_identifier ("__bounds_type");
  SET_TYPE_MODE (res, targetm.chkp_bound_mode ());
  layout_type (res);
  return res;
}

enum machine_mode
default_chkp_bound_mode (void)
{
  return VOIDmode;
}

tree
default_builtin_chkp_function (unsigned int fcode ATTRIBUTE_UNUSED)
{
  return NULL_TREE;
}

rtx
default_chkp_function_value_bounds (const_tree ret_type ATTRIBUTE_UNUSED,
				    const_tree fn_decl_or_type ATTRIBUTE_UNUSED,
				    bool outgoing ATTRIBUTE_UNUSED)
{
  gcc_unreachable ();
}

tree
default_chkp_make_bounds_constant (HOST_WIDE_INT lb ATTRIBUTE_UNUSED,
				   HOST_WIDE_INT ub ATTRIBUTE_UNUSED)
{
  return NULL_TREE;
}

int
default_chkp_initialize_bounds (tree var ATTRIBUTE_UNUSED,
				tree lb ATTRIBUTE_UNUSED,
				tree ub ATTRIBUTE_UNUSED,
				tree *stmts ATTRIBUTE_UNUSED)
{
  return 0;
}

void
default_setup_incoming_vararg_bounds (cumulative_args_t ca ATTRIBUTE_UNUSED,
				      enum machine_mode mode ATTRIBUTE_UNUSED,
				      tree type ATTRIBUTE_UNUSED,
				      int *pretend_arg_size ATTRIBUTE_UNUSED,
				      int second_time ATTRIBUTE_UNUSED)
{
}

/* An implementation of TARGET_CAN_USE_DOLOOP_P for targets that do
   not support nested low-overhead loops.  */

bool
can_use_doloop_if_innermost (const widest_int &, const widest_int &,
			     unsigned int loop_depth, bool)
{
  return loop_depth == 1;
}

<<<<<<< HEAD
/* Default implementation of the UPC-specific target hook,
   which returns TRUE if UPC linker scripts are supported.  */

bool
default_upc_link_script_p (void)
{
#ifdef HAVE_UPC_LINK_SCRIPT
  return true;
#else
  return false;
#endif
}

/* Default implementation of the UPC-specific target hook,
   which returns the name of the linker section used
   to coalesce shared qualified variables.  */

const char *
default_upc_shared_section_name (void)
{
  return UPC_SHARED_SECTION_NAME;
}

/* Default implementation of the UPC-specific target hook,
   which returns the name of the linker section used
   to collect information about all of the compiled
   UPC source files.  */

const char *
default_upc_pgm_info_section_name (void)
{
  return UPC_PGM_INFO_SECTION_NAME;
}

/* Default implementation of the UPC-specific target hook,
   which returns the name of the linker section used
   to record a table of address of routines that
   initialize UPC file-scoped shared-qualified variables.  */

const char *
default_upc_init_array_section_name (void)
{
  return UPC_INIT_ARRAY_SECTION_NAME;
=======
/* Default implementation of TARGET_OPTAB_SUPPORTED_P.  */

bool
default_optab_supported_p (int, machine_mode, machine_mode, optimization_type)
{
  return true;
>>>>>>> a529dea8
}

#include "gt-targhooks.h"<|MERGE_RESOLUTION|>--- conflicted
+++ resolved
@@ -1953,7 +1953,14 @@
   return loop_depth == 1;
 }
 
-<<<<<<< HEAD
+/* Default implementation of TARGET_OPTAB_SUPPORTED_P.  */
+
+bool
+default_optab_supported_p (int, machine_mode, machine_mode, optimization_type)
+{
+  return true;
+}
+
 /* Default implementation of the UPC-specific target hook,
    which returns TRUE if UPC linker scripts are supported.  */
 
@@ -1997,14 +2004,6 @@
 default_upc_init_array_section_name (void)
 {
   return UPC_INIT_ARRAY_SECTION_NAME;
-=======
-/* Default implementation of TARGET_OPTAB_SUPPORTED_P.  */
-
-bool
-default_optab_supported_p (int, machine_mode, machine_mode, optimization_type)
-{
-  return true;
->>>>>>> a529dea8
 }
 
 #include "gt-targhooks.h"
--- conflicted
+++ resolved
@@ -2216,7 +2216,12 @@
   return FLT_EVAL_METHOD_PROMOTE_TO_FLOAT;
 }
 
-<<<<<<< HEAD
+HOST_WIDE_INT
+default_stack_clash_protection_final_dynamic_probe (rtx residual ATTRIBUTE_UNUSED)
+{
+  return 0;
+}
+
 /* Default implementation of the UPC-specific target hook,
    which returns TRUE if UPC linker scripts are supported.  */
 
@@ -2260,12 +2265,6 @@
 default_upc_init_array_section_name (void)
 {
   return UPC_INIT_ARRAY_SECTION_NAME;
-=======
-HOST_WIDE_INT
-default_stack_clash_protection_final_dynamic_probe (rtx residual ATTRIBUTE_UNUSED)
-{
-  return 0;
->>>>>>> 49742f99
 }
 
 #include "gt-targhooks.h"
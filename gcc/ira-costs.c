--- conflicted
+++ resolved
@@ -2020,11 +2020,8 @@
 static void
 finish_costs (void)
 {
-<<<<<<< HEAD
   ira_free (regno_aclass);
-=======
   finish_subregs_of_mode ();
->>>>>>> b403760c
   ira_free (regno_equiv_gains);
   ira_free (pref_buffer);
   ira_free (costs);

/* Function summary pass.
   Copyright (C) 2003-2019 Free Software Foundation, Inc.
   Contributed by Jan Hubicka

This file is part of GCC.

GCC is free software; you can redistribute it and/or modify it under
the terms of the GNU General Public License as published by the Free
Software Foundation; either version 3, or (at your option) any later
version.

GCC is distributed in the hope that it will be useful, but WITHOUT ANY
WARRANTY; without even the implied warranty of MERCHANTABILITY or
FITNESS FOR A PARTICULAR PURPOSE.  See the GNU General Public License
for more details.

You should have received a copy of the GNU General Public License
along with GCC; see the file COPYING3.  If not see
<http://www.gnu.org/licenses/>.  */

/* Analysis of function bodies used by inter-procedural passes

   We estimate for each function
     - function body size and size after specializing into given context
     - average function execution time in a given context
     - function frame size
   For each call
     - call statement size, time and how often the parameters change

   ipa_fn_summary data structures store above information locally (i.e.
   parameters of the function itself) and globally (i.e. parameters of
   the function created by applying all the inline decisions already
   present in the callgraph).

   We provide access to the ipa_fn_summary data structure and
   basic logic updating the parameters when inlining is performed. 

   The summaries are context sensitive.  Context means
     1) partial assignment of known constant values of operands
     2) whether function is inlined into the call or not.
   It is easy to add more variants.  To represent function size and time
   that depends on context (i.e. it is known to be optimized away when
   context is known either by inlining or from IP-CP and cloning),
   we use predicates.

   estimate_edge_size_and_time can be used to query
   function size/time in the given context.  ipa_merge_fn_summary_after_inlining merges
   properties of caller and callee after inlining.

   Finally pass_inline_parameters is exported.  This is used to drive
   computation of function parameters used by the early inliner. IPA
   inlined performs analysis via its analyze_function method. */

#include "config.h"
#include "system.h"
#include "coretypes.h"
#include "backend.h"
#include "tree.h"
#include "gimple.h"
#include "alloc-pool.h"
#include "tree-pass.h"
#include "ssa.h"
#include "tree-streamer.h"
#include "cgraph.h"
#include "diagnostic.h"
#include "fold-const.h"
#include "print-tree.h"
#include "tree-inline.h"
#include "gimple-pretty-print.h"
#include "params.h"
#include "cfganal.h"
#include "gimple-iterator.h"
#include "tree-cfg.h"
#include "tree-ssa-loop-niter.h"
#include "tree-ssa-loop.h"
#include "symbol-summary.h"
#include "ipa-prop.h"
#include "ipa-fnsummary.h"
#include "cfgloop.h"
#include "tree-scalar-evolution.h"
#include "ipa-utils.h"
#include "cfgexpand.h"
#include "gimplify.h"
#include "stringpool.h"
#include "attribs.h"

/* Summaries.  */
fast_function_summary <ipa_fn_summary *, va_gc> *ipa_fn_summaries;
fast_call_summary <ipa_call_summary *, va_heap> *ipa_call_summaries;

/* Edge predicates goes here.  */
static object_allocator<predicate> edge_predicate_pool ("edge predicates");


/* Dump IPA hints.  */
void
ipa_dump_hints (FILE *f, ipa_hints hints)
{
  if (!hints)
    return;
  fprintf (f, "IPA hints:");
  if (hints & INLINE_HINT_indirect_call)
    {
      hints &= ~INLINE_HINT_indirect_call;
      fprintf (f, " indirect_call");
    }
  if (hints & INLINE_HINT_loop_iterations)
    {
      hints &= ~INLINE_HINT_loop_iterations;
      fprintf (f, " loop_iterations");
    }
  if (hints & INLINE_HINT_loop_stride)
    {
      hints &= ~INLINE_HINT_loop_stride;
      fprintf (f, " loop_stride");
    }
  if (hints & INLINE_HINT_same_scc)
    {
      hints &= ~INLINE_HINT_same_scc;
      fprintf (f, " same_scc");
    }
  if (hints & INLINE_HINT_in_scc)
    {
      hints &= ~INLINE_HINT_in_scc;
      fprintf (f, " in_scc");
    }
  if (hints & INLINE_HINT_cross_module)
    {
      hints &= ~INLINE_HINT_cross_module;
      fprintf (f, " cross_module");
    }
  if (hints & INLINE_HINT_declared_inline)
    {
      hints &= ~INLINE_HINT_declared_inline;
      fprintf (f, " declared_inline");
    }
  if (hints & INLINE_HINT_array_index)
    {
      hints &= ~INLINE_HINT_array_index;
      fprintf (f, " array_index");
    }
  if (hints & INLINE_HINT_known_hot)
    {
      hints &= ~INLINE_HINT_known_hot;
      fprintf (f, " known_hot");
    }
  gcc_assert (!hints);
}


/* Record SIZE and TIME to SUMMARY.
   The accounted code will be executed when EXEC_PRED is true.
   When NONCONST_PRED is false the code will evaulate to constant and
   will get optimized out in specialized clones of the function.   */

void
ipa_fn_summary::account_size_time (int size, sreal time,
				   const predicate &exec_pred,
				   const predicate &nonconst_pred_in)
{
  size_time_entry *e;
  bool found = false;
  int i;
  predicate nonconst_pred;

  if (exec_pred == false)
    return;

  nonconst_pred = nonconst_pred_in & exec_pred;

  if (nonconst_pred == false)
    return;

  /* We need to create initial empty unconitional clause, but otherwie
     we don't need to account empty times and sizes.  */
  if (!size && time == 0 && size_time_table)
    return;

  gcc_assert (time >= 0);

  for (i = 0; vec_safe_iterate (size_time_table, i, &e); i++)
    if (e->exec_predicate == exec_pred
	&& e->nonconst_predicate == nonconst_pred)
      {
	found = true;
	break;
      }
  if (i == 256)
    {
      i = 0;
      found = true;
      e = &(*size_time_table)[0];
      if (dump_file && (dump_flags & TDF_DETAILS))
	fprintf (dump_file,
		 "\t\tReached limit on number of entries, "
		 "ignoring the predicate.");
    }
  if (dump_file && (dump_flags & TDF_DETAILS) && (time != 0 || size))
    {
      fprintf (dump_file,
	       "\t\tAccounting size:%3.2f, time:%3.2f on %spredicate exec:",
	       ((double) size) / ipa_fn_summary::size_scale,
	       (time.to_double ()), found ? "" : "new ");
      exec_pred.dump (dump_file, conds, 0);
      if (exec_pred != nonconst_pred)
	{
          fprintf (dump_file, " nonconst:");
          nonconst_pred.dump (dump_file, conds);
	}
      else
        fprintf (dump_file, "\n");
    }
  if (!found)
    {
      struct size_time_entry new_entry;
      new_entry.size = size;
      new_entry.time = time;
      new_entry.exec_predicate = exec_pred;
      new_entry.nonconst_predicate = nonconst_pred;
      vec_safe_push (size_time_table, new_entry);
    }
  else
    {
      e->size += size;
      e->time += time;
    }
}

/* We proved E to be unreachable, redirect it to __bultin_unreachable.  */

static struct cgraph_edge *
redirect_to_unreachable (struct cgraph_edge *e)
{
  struct cgraph_node *callee = !e->inline_failed ? e->callee : NULL;
  struct cgraph_node *target = cgraph_node::get_create
		      (builtin_decl_implicit (BUILT_IN_UNREACHABLE));

  if (e->speculative)
    e = e->resolve_speculation (target->decl);
  else if (!e->callee)
    e->make_direct (target);
  else
    e->redirect_callee (target);
  struct ipa_call_summary *es = ipa_call_summaries->get (e);
  e->inline_failed = CIF_UNREACHABLE;
  e->count = profile_count::zero ();
  es->call_stmt_size = 0;
  es->call_stmt_time = 0;
  if (callee)
    callee->remove_symbol_and_inline_clones ();
  return e;
}

/* Set predicate for edge E.  */

static void
edge_set_predicate (struct cgraph_edge *e, predicate *predicate)
{
  /* If the edge is determined to be never executed, redirect it
     to BUILTIN_UNREACHABLE to make it clear to IPA passes the call will
     be optimized out.  */
  if (predicate && *predicate == false
      /* When handling speculative edges, we need to do the redirection
         just once.  Do it always on the direct edge, so we do not
	 attempt to resolve speculation while duplicating the edge.  */
      && (!e->speculative || e->callee))
    e = redirect_to_unreachable (e);

  struct ipa_call_summary *es = ipa_call_summaries->get (e);
  if (predicate && *predicate != true)
    {
      if (!es->predicate)
	es->predicate = edge_predicate_pool.allocate ();
      *es->predicate = *predicate;
    }
  else
    {
      if (es->predicate)
	edge_predicate_pool.remove (es->predicate);
      es->predicate = NULL;
    }
}

/* Set predicate for hint *P.  */

static void
set_hint_predicate (predicate **p, predicate new_predicate)
{
  if (new_predicate == false || new_predicate == true)
    {
      if (*p)
	edge_predicate_pool.remove (*p);
      *p = NULL;
    }
  else
    {
      if (!*p)
	*p = edge_predicate_pool.allocate ();
      **p = new_predicate;
    }
}


/* Compute what conditions may or may not hold given invormation about
   parameters.  RET_CLAUSE returns truths that may hold in a specialized copy,
   whie RET_NONSPEC_CLAUSE returns truths that may hold in an nonspecialized
   copy when called in a given context.  It is a bitmask of conditions. Bit
   0 means that condition is known to be false, while bit 1 means that condition
   may or may not be true.  These differs - for example NOT_INLINED condition
   is always false in the second and also builtin_constant_p tests cannot use
   the fact that parameter is indeed a constant.

   KNOWN_VALS is partial mapping of parameters of NODE to constant values.
   KNOWN_AGGS is a vector of aggreggate jump functions for each parameter.
   Return clause of possible truths. When INLINE_P is true, assume that we are
   inlining.

   ERROR_MARK means compile time invariant.  */

static void
evaluate_conditions_for_known_args (struct cgraph_node *node,
				    bool inline_p,
				    vec<tree> known_vals,
				    vec<ipa_agg_jump_function_p>
				    known_aggs,
				    clause_t *ret_clause,
				    clause_t *ret_nonspec_clause)
{
  clause_t clause = inline_p ? 0 : 1 << predicate::not_inlined_condition;
  clause_t nonspec_clause = 1 << predicate::not_inlined_condition;
  struct ipa_fn_summary *info = ipa_fn_summaries->get (node);
  int i;
  struct condition *c;

  for (i = 0; vec_safe_iterate (info->conds, i, &c); i++)
    {
      tree val;
      tree res;

      /* We allow call stmt to have fewer arguments than the callee function
         (especially for K&R style programs).  So bound check here (we assume
         known_aggs vector, if non-NULL, has the same length as
         known_vals).  */
      gcc_checking_assert (!known_aggs.exists ()
			   || (known_vals.length () == known_aggs.length ()));
      if (c->operand_num >= (int) known_vals.length ())
	{
	  clause |= 1 << (i + predicate::first_dynamic_condition);
	  nonspec_clause |= 1 << (i + predicate::first_dynamic_condition);
	  continue;
	}

      if (c->agg_contents)
	{
	  struct ipa_agg_jump_function *agg;

	  if (c->code == predicate::changed
	      && !c->by_ref
	      && (known_vals[c->operand_num] == error_mark_node))
	    continue;

	  if (known_aggs.exists ())
	    {
	      agg = known_aggs[c->operand_num];
	      val = ipa_find_agg_cst_for_param (agg, known_vals[c->operand_num],
						c->offset, c->by_ref);
	    }
	  else
	    val = NULL_TREE;
	}
      else
	{
	  val = known_vals[c->operand_num];
	  if (val == error_mark_node && c->code != predicate::changed)
	    val = NULL_TREE;
	}

      if (!val)
	{
	  clause |= 1 << (i + predicate::first_dynamic_condition);
	  nonspec_clause |= 1 << (i + predicate::first_dynamic_condition);
	  continue;
	}
      if (c->code == predicate::changed)
	{
	  nonspec_clause |= 1 << (i + predicate::first_dynamic_condition);
	  continue;
	}

      if (tree_to_shwi (TYPE_SIZE (TREE_TYPE (val))) != c->size)
	{
	  clause |= 1 << (i + predicate::first_dynamic_condition);
	  nonspec_clause |= 1 << (i + predicate::first_dynamic_condition);
	  continue;
	}
      if (c->code == predicate::is_not_constant)
	{
	  nonspec_clause |= 1 << (i + predicate::first_dynamic_condition);
	  continue;
	}

      val = fold_unary (VIEW_CONVERT_EXPR, TREE_TYPE (c->val), val);
      res = val
	? fold_binary_to_constant (c->code, boolean_type_node, val, c->val)
	: NULL;

      if (res && integer_zerop (res))
	continue;

      clause |= 1 << (i + predicate::first_dynamic_condition);
      nonspec_clause |= 1 << (i + predicate::first_dynamic_condition);
    }
  *ret_clause = clause;
  if (ret_nonspec_clause)
    *ret_nonspec_clause = nonspec_clause;
}


/* Work out what conditions might be true at invocation of E.  */

void
evaluate_properties_for_edge (struct cgraph_edge *e, bool inline_p,
			      clause_t *clause_ptr,
			      clause_t *nonspec_clause_ptr,
			      vec<tree> *known_vals_ptr,
			      vec<ipa_polymorphic_call_context>
			      *known_contexts_ptr,
			      vec<ipa_agg_jump_function_p> *known_aggs_ptr)
{
  struct cgraph_node *callee = e->callee->ultimate_alias_target ();
  struct ipa_fn_summary *info = ipa_fn_summaries->get (callee);
  vec<tree> known_vals = vNULL;
  vec<ipa_agg_jump_function_p> known_aggs = vNULL;

  if (clause_ptr)
    *clause_ptr = inline_p ? 0 : 1 << predicate::not_inlined_condition;
  if (known_vals_ptr)
    known_vals_ptr->create (0);
  if (known_contexts_ptr)
    known_contexts_ptr->create (0);

  if (ipa_node_params_sum
      && !e->call_stmt_cannot_inline_p
      && ((clause_ptr && info->conds) || known_vals_ptr || known_contexts_ptr))
    {
      struct ipa_node_params *caller_parms_info, *callee_pi;
      struct ipa_edge_args *args = IPA_EDGE_REF (e);
      struct ipa_call_summary *es = ipa_call_summaries->get (e);
      int i, count = ipa_get_cs_argument_count (args);

      if (e->caller->global.inlined_to)
	caller_parms_info = IPA_NODE_REF (e->caller->global.inlined_to);
      else
	caller_parms_info = IPA_NODE_REF (e->caller);
      callee_pi = IPA_NODE_REF (e->callee);

      if (count && (info->conds || known_vals_ptr))
	known_vals.safe_grow_cleared (count);
      if (count && (info->conds || known_aggs_ptr))
	known_aggs.safe_grow_cleared (count);
      if (count && known_contexts_ptr)
	known_contexts_ptr->safe_grow_cleared (count);

      for (i = 0; i < count; i++)
	{
	  struct ipa_jump_func *jf = ipa_get_ith_jump_func (args, i);
	  tree cst = ipa_value_from_jfunc (caller_parms_info, jf,
					   ipa_get_type (callee_pi, i));

	  if (!cst && e->call_stmt
	      && i < (int)gimple_call_num_args (e->call_stmt))
	    {
	      cst = gimple_call_arg (e->call_stmt, i);
	      if (!is_gimple_min_invariant (cst))
		cst = NULL;
	    }
	  if (cst)
	    {
	      gcc_checking_assert (TREE_CODE (cst) != TREE_BINFO);
	      if (known_vals.exists ())
		known_vals[i] = cst;
	    }
	  else if (inline_p && !es->param[i].change_prob)
	    known_vals[i] = error_mark_node;

	  if (known_contexts_ptr)
	    (*known_contexts_ptr)[i]
	      = ipa_context_from_jfunc (caller_parms_info, e, i, jf);
	  /* TODO: When IPA-CP starts propagating and merging aggregate jump
	     functions, use its knowledge of the caller too, just like the
	     scalar case above.  */
	  known_aggs[i] = &jf->agg;
	}
    }
  else if (e->call_stmt && !e->call_stmt_cannot_inline_p
	   && ((clause_ptr && info->conds) || known_vals_ptr))
    {
      int i, count = (int)gimple_call_num_args (e->call_stmt);

      if (count && (info->conds || known_vals_ptr))
	known_vals.safe_grow_cleared (count);
      for (i = 0; i < count; i++)
	{
	  tree cst = gimple_call_arg (e->call_stmt, i);
	  if (!is_gimple_min_invariant (cst))
	    cst = NULL;
	  if (cst)
	    known_vals[i] = cst;
	}
    }

  evaluate_conditions_for_known_args (callee, inline_p,
				      known_vals, known_aggs, clause_ptr,
				      nonspec_clause_ptr);

  if (known_vals_ptr)
    *known_vals_ptr = known_vals;
  else
    known_vals.release ();

  if (known_aggs_ptr)
    *known_aggs_ptr = known_aggs;
  else
    known_aggs.release ();
}


/* Allocate the function summary. */

static void
ipa_fn_summary_alloc (void)
{
  gcc_checking_assert (!ipa_fn_summaries);
  ipa_fn_summaries = ipa_fn_summary_t::create_ggc (symtab);
  ipa_call_summaries = new ipa_call_summary_t (symtab);
}

ipa_call_summary::~ipa_call_summary ()
{
  if (predicate)
    edge_predicate_pool.remove (predicate);

  param.release ();
}

ipa_fn_summary::~ipa_fn_summary ()
{
  if (loop_iterations)
    edge_predicate_pool.remove (loop_iterations);
  if (loop_stride)
    edge_predicate_pool.remove (loop_stride);
  if (array_index)
    edge_predicate_pool.remove (array_index);
  vec_free (conds);
  vec_free (size_time_table);
}

void
ipa_fn_summary_t::remove_callees (cgraph_node *node)
{
  cgraph_edge *e;
  for (e = node->callees; e; e = e->next_callee)
    ipa_call_summaries->remove (e);
  for (e = node->indirect_calls; e; e = e->next_callee)
    ipa_call_summaries->remove (e);
}

/* Same as remap_predicate_after_duplication but handle hint predicate *P.
   Additionally care about allocating new memory slot for updated predicate
   and set it to NULL when it becomes true or false (and thus uninteresting).
 */

static void
remap_hint_predicate_after_duplication (predicate **p,
					clause_t possible_truths)
{
  predicate new_predicate;

  if (!*p)
    return;

  new_predicate = (*p)->remap_after_duplication (possible_truths);
  /* We do not want to free previous predicate; it is used by node origin.  */
  *p = NULL;
  set_hint_predicate (p, new_predicate);
}


/* Hook that is called by cgraph.c when a node is duplicated.  */
void
ipa_fn_summary_t::duplicate (cgraph_node *src,
			     cgraph_node *dst,
			     ipa_fn_summary *,
			     ipa_fn_summary *info)
{
  new (info) ipa_fn_summary (*ipa_fn_summaries->get (src));
  /* TODO: as an optimization, we may avoid copying conditions
     that are known to be false or true.  */
  info->conds = vec_safe_copy (info->conds);

  /* When there are any replacements in the function body, see if we can figure
     out that something was optimized out.  */
  if (ipa_node_params_sum && dst->clone.tree_map)
    {
      vec<size_time_entry, va_gc> *entry = info->size_time_table;
      /* Use SRC parm info since it may not be copied yet.  */
      struct ipa_node_params *parms_info = IPA_NODE_REF (src);
      vec<tree> known_vals = vNULL;
      int count = ipa_get_param_count (parms_info);
      int i, j;
      clause_t possible_truths;
      predicate true_pred = true;
      size_time_entry *e;
      int optimized_out_size = 0;
      bool inlined_to_p = false;
      struct cgraph_edge *edge, *next;

      info->size_time_table = 0;
      known_vals.safe_grow_cleared (count);
      for (i = 0; i < count; i++)
	{
	  struct ipa_replace_map *r;

	  for (j = 0; vec_safe_iterate (dst->clone.tree_map, j, &r); j++)
	    {
	      if (((!r->old_tree && r->parm_num == i)
		   || (r->old_tree && r->old_tree == ipa_get_param (parms_info, i)))
		   && r->replace_p && !r->ref_p)
		{
		  known_vals[i] = r->new_tree;
		  break;
		}
	    }
	}
      evaluate_conditions_for_known_args (dst, false,
					  known_vals,
					  vNULL,
					  &possible_truths,
					  /* We are going to specialize,
					     so ignore nonspec truths.  */
					  NULL);
      known_vals.release ();

      info->account_size_time (0, 0, true_pred, true_pred);

      /* Remap size_time vectors.
         Simplify the predicate by prunning out alternatives that are known
         to be false.
         TODO: as on optimization, we can also eliminate conditions known
         to be true.  */
      for (i = 0; vec_safe_iterate (entry, i, &e); i++)
	{
	  predicate new_exec_pred;
	  predicate new_nonconst_pred;
	  new_exec_pred = e->exec_predicate.remap_after_duplication
				 (possible_truths);
	  new_nonconst_pred = e->nonconst_predicate.remap_after_duplication
		  		 (possible_truths);
	  if (new_exec_pred == false || new_nonconst_pred == false)
	    optimized_out_size += e->size;
	  else
	    info->account_size_time (e->size, e->time, new_exec_pred,
			             new_nonconst_pred);
	}

      /* Remap edge predicates with the same simplification as above.
         Also copy constantness arrays.   */
      for (edge = dst->callees; edge; edge = next)
	{
	  predicate new_predicate;
	  struct ipa_call_summary *es = ipa_call_summaries->get_create (edge);
	  next = edge->next_callee;

	  if (!edge->inline_failed)
	    inlined_to_p = true;
	  if (!es->predicate)
	    continue;
	  new_predicate = es->predicate->remap_after_duplication
	    (possible_truths);
	  if (new_predicate == false && *es->predicate != false)
	    optimized_out_size += es->call_stmt_size * ipa_fn_summary::size_scale;
	  edge_set_predicate (edge, &new_predicate);
	}

      /* Remap indirect edge predicates with the same simplificaiton as above. 
         Also copy constantness arrays.   */
      for (edge = dst->indirect_calls; edge; edge = next)
	{
	  predicate new_predicate;
	  struct ipa_call_summary *es = ipa_call_summaries->get_create (edge);
	  next = edge->next_callee;

	  gcc_checking_assert (edge->inline_failed);
	  if (!es->predicate)
	    continue;
	  new_predicate = es->predicate->remap_after_duplication
				 (possible_truths);
	  if (new_predicate == false && *es->predicate != false)
	    optimized_out_size += es->call_stmt_size * ipa_fn_summary::size_scale;
	  edge_set_predicate (edge, &new_predicate);
	}
      remap_hint_predicate_after_duplication (&info->loop_iterations,
					      possible_truths);
      remap_hint_predicate_after_duplication (&info->loop_stride,
					      possible_truths);
      remap_hint_predicate_after_duplication (&info->array_index,
					      possible_truths);

      /* If inliner or someone after inliner will ever start producing
         non-trivial clones, we will get trouble with lack of information
         about updating self sizes, because size vectors already contains
         sizes of the calees.  */
      gcc_assert (!inlined_to_p || !optimized_out_size);
    }
  else
    {
      info->size_time_table = vec_safe_copy (info->size_time_table);
      if (info->loop_iterations)
	{
	  predicate p = *info->loop_iterations;
	  info->loop_iterations = NULL;
	  set_hint_predicate (&info->loop_iterations, p);
	}
      if (info->loop_stride)
	{
	  predicate p = *info->loop_stride;
	  info->loop_stride = NULL;
	  set_hint_predicate (&info->loop_stride, p);
	}
      if (info->array_index)
	{
	  predicate p = *info->array_index;
	  info->array_index = NULL;
	  set_hint_predicate (&info->array_index, p);
	}
    }
  if (!dst->global.inlined_to)
    ipa_update_overall_fn_summary (dst);
}


/* Hook that is called by cgraph.c when a node is duplicated.  */

void
ipa_call_summary_t::duplicate (struct cgraph_edge *src,
			       struct cgraph_edge *dst,
			       struct ipa_call_summary *srcinfo,
			       struct ipa_call_summary *info)
{
  new (info) ipa_call_summary (*srcinfo);
  info->predicate = NULL;
  edge_set_predicate (dst, srcinfo->predicate);
  info->param = srcinfo->param.copy ();
  if (!dst->indirect_unknown_callee && src->indirect_unknown_callee)
    {
      info->call_stmt_size -= (eni_size_weights.indirect_call_cost
			       - eni_size_weights.call_cost);
      info->call_stmt_time -= (eni_time_weights.indirect_call_cost
			       - eni_time_weights.call_cost);
    }
}

/* Dump edge summaries associated to NODE and recursively to all clones.
   Indent by INDENT.  */

static void
dump_ipa_call_summary (FILE *f, int indent, struct cgraph_node *node,
		       struct ipa_fn_summary *info)
{
  struct cgraph_edge *edge;
  for (edge = node->callees; edge; edge = edge->next_callee)
    {
      struct ipa_call_summary *es = ipa_call_summaries->get (edge);
      struct cgraph_node *callee = edge->callee->ultimate_alias_target ();
      int i;

      fprintf (f,
	       "%*s%s/%i %s\n%*s  loop depth:%2i freq:%4.2f size:%2i time: %2i",
	       indent, "", callee->name (), callee->order,
	       !edge->inline_failed
	       ? "inlined" : cgraph_inline_failed_string (edge-> inline_failed),
	       indent, "", es->loop_depth, edge->sreal_frequency ().to_double (),
	       es->call_stmt_size, es->call_stmt_time);

      ipa_fn_summary *s = ipa_fn_summaries->get (callee);
      if (s != NULL)
	fprintf (f, "callee size:%2i stack:%2i",
		 (int) (s->size / ipa_fn_summary::size_scale),
		 (int) s->estimated_stack_size);

      if (es->predicate)
	{
	  fprintf (f, " predicate: ");
	  es->predicate->dump (f, info->conds);
	}
      else
	fprintf (f, "\n");
      if (es->param.exists ())
	for (i = 0; i < (int) es->param.length (); i++)
	  {
	    int prob = es->param[i].change_prob;

	    if (!prob)
	      fprintf (f, "%*s op%i is compile time invariant\n",
		       indent + 2, "", i);
	    else if (prob != REG_BR_PROB_BASE)
	      fprintf (f, "%*s op%i change %f%% of time\n", indent + 2, "", i,
		       prob * 100.0 / REG_BR_PROB_BASE);
	  }
      if (!edge->inline_failed)
	{
	  ipa_fn_summary *s = ipa_fn_summaries->get (callee);
	  fprintf (f, "%*sStack frame offset %i, callee self size %i,"
		   " callee size %i\n",
		   indent + 2, "",
		   (int) s->stack_frame_offset,
		   (int) s->estimated_self_stack_size,
		   (int) s->estimated_stack_size);
	  dump_ipa_call_summary (f, indent + 2, callee, info);
	}
    }
  for (edge = node->indirect_calls; edge; edge = edge->next_callee)
    {
      struct ipa_call_summary *es = ipa_call_summaries->get (edge);
      fprintf (f, "%*sindirect call loop depth:%2i freq:%4.2f size:%2i"
	       " time: %2i",
	       indent, "",
	       es->loop_depth,
	       edge->sreal_frequency ().to_double (), es->call_stmt_size,
	       es->call_stmt_time);
      if (es->predicate)
	{
	  fprintf (f, "predicate: ");
	  es->predicate->dump (f, info->conds);
	}
      else
	fprintf (f, "\n");
    }
}


void
ipa_dump_fn_summary (FILE *f, struct cgraph_node *node)
{
  if (node->definition)
    {
      struct ipa_fn_summary *s = ipa_fn_summaries->get (node);
      if (s != NULL)
	{
	  size_time_entry *e;
	  int i;
	  fprintf (f, "IPA function summary for %s", node->dump_name ());
	  if (DECL_DISREGARD_INLINE_LIMITS (node->decl))
	    fprintf (f, " always_inline");
	  if (s->inlinable)
	    fprintf (f, " inlinable");
	  if (s->fp_expressions)
	    fprintf (f, " fp_expression");
	  fprintf (f, "\n  global time:     %f\n", s->time.to_double ());
	  fprintf (f, "  self size:       %i\n", s->self_size);
	  fprintf (f, "  global size:     %i\n", s->size);
	  fprintf (f, "  min size:       %i\n", s->min_size);
	  fprintf (f, "  self stack:      %i\n",
		   (int) s->estimated_self_stack_size);
	  fprintf (f, "  global stack:    %i\n", (int) s->estimated_stack_size);
	  if (s->growth)
	    fprintf (f, "  estimated growth:%i\n", (int) s->growth);
	  if (s->scc_no)
	    fprintf (f, "  In SCC:          %i\n", (int) s->scc_no);
	  for (i = 0; vec_safe_iterate (s->size_time_table, i, &e); i++)
	    {
	      fprintf (f, "    size:%f, time:%f",
		       (double) e->size / ipa_fn_summary::size_scale,
		       e->time.to_double ());
	      if (e->exec_predicate != true)
		{
		  fprintf (f, ",  executed if:");
		  e->exec_predicate.dump (f, s->conds, 0);
		}
	      if (e->exec_predicate != e->nonconst_predicate)
		{
		  fprintf (f, ",  nonconst if:");
		  e->nonconst_predicate.dump (f, s->conds, 0);
		}
	      fprintf (f, "\n");
	    }
	  if (s->loop_iterations)
	    {
	      fprintf (f, "  loop iterations:");
	      s->loop_iterations->dump (f, s->conds);
	    }
	  if (s->loop_stride)
	    {
	      fprintf (f, "  loop stride:");
	      s->loop_stride->dump (f, s->conds);
	    }
	  if (s->array_index)
	    {
	      fprintf (f, "  array index:");
	      s->array_index->dump (f, s->conds);
	    }
	  fprintf (f, "  calls:\n");
	  dump_ipa_call_summary (f, 4, node, s);
	  fprintf (f, "\n");
	}
      else
	fprintf (f, "IPA summary for %s is missing.\n", node->dump_name ());
    }
}

DEBUG_FUNCTION void
ipa_debug_fn_summary (struct cgraph_node *node)
{
  ipa_dump_fn_summary (stderr, node);
}

void
ipa_dump_fn_summaries (FILE *f)
{
  struct cgraph_node *node;

  FOR_EACH_DEFINED_FUNCTION (node)
    if (!node->global.inlined_to)
      ipa_dump_fn_summary (f, node);
}

/* Callback of walk_aliased_vdefs.  Flags that it has been invoked to the
   boolean variable pointed to by DATA.  */

static bool
mark_modified (ao_ref *ao ATTRIBUTE_UNUSED, tree vdef ATTRIBUTE_UNUSED,
	       void *data)
{
  bool *b = (bool *) data;
  *b = true;
  return true;
}

/* Return ture if STMT is builtin_expect on one of its variants.  */

static bool
builtin_expect_call_p (gimple *stmt)
{
  return ((gimple_call_builtin_p (stmt, BUILT_IN_EXPECT)
	   || gimple_call_builtin_p (stmt, BUILT_IN_EXPECT_WITH_PROBABILITY)
	   || gimple_call_internal_p (stmt, IFN_BUILTIN_EXPECT))
	  && gimple_call_num_args (stmt));
}

/* Walk to the original assignment to OP skipping wrapping noop casts,
   builtin expectes etc.  */

static tree
strip_copies (tree op, gimple **stmt = NULL)
{
  STRIP_NOPS (op);
  /* TODO: We should have some common way to tell if function returns its
     argument.  */
  if (TREE_CODE (op) == CALL_EXPR)
    {
      tree fndecl = get_callee_fndecl (op);
      if (!fndecl)
	return op;
      if (DECL_BUILT_IN_CLASS (fndecl) == BUILT_IN_NORMAL
	  && (DECL_FUNCTION_CODE (fndecl) == BUILT_IN_EXPECT
	      || DECL_FUNCTION_CODE (fndecl)
			 == BUILT_IN_EXPECT_WITH_PROBABILITY))
	return strip_copies (CALL_EXPR_ARG (op, 0), stmt);
      return op;
    }
  if (TREE_CODE (op) == SSA_NAME
      && builtin_expect_call_p (SSA_NAME_DEF_STMT (op)))
    {
      if (stmt)
	*stmt = SSA_NAME_DEF_STMT (op);
      return strip_copies (gimple_call_arg (SSA_NAME_DEF_STMT (op), 0), stmt);
    }
  if (TREE_CODE (op) == SSA_NAME
      && !SSA_NAME_IS_DEFAULT_DEF (op)
      && gimple_assign_single_p (SSA_NAME_DEF_STMT (op)))
    {
      if (stmt)
	*stmt = SSA_NAME_DEF_STMT (op);
      return strip_copies (gimple_assign_rhs1 (SSA_NAME_DEF_STMT (op)),
			  stmt);
    }
  return op;
}

/* If OP refers to value of function parameter, return the corresponding
   parameter.  If non-NULL, the size of the memory load (or the SSA_NAME of the
   PARM_DECL) will be stored to *SIZE_P in that case too.  */

static tree
unmodified_parm_1 (ipa_func_body_info *fbi, gimple *stmt, tree op,
		   HOST_WIDE_INT *size_p)
{
  /* SSA_NAME referring to parm default def?  */
  if (TREE_CODE (op) == SSA_NAME
      && SSA_NAME_IS_DEFAULT_DEF (op)
      && TREE_CODE (SSA_NAME_VAR (op)) == PARM_DECL)
    {
      if (size_p)
	*size_p = tree_to_shwi (TYPE_SIZE (TREE_TYPE (op)));
      return SSA_NAME_VAR (op);
    }
  /* Non-SSA parm reference?  */
  if (TREE_CODE (op) == PARM_DECL)
    {
      bool modified = false;

      ao_ref refd;
      ao_ref_init (&refd, op);
      int walked = walk_aliased_vdefs (&refd, gimple_vuse (stmt),
				       mark_modified, &modified, NULL, NULL,
				       fbi->aa_walk_budget + 1);
      if (walked < 0)
	{
	  fbi->aa_walk_budget = 0;
	  return NULL_TREE;
	}
      if (!modified)
	{
	  if (size_p)
	    *size_p = tree_to_shwi (TYPE_SIZE (TREE_TYPE (op)));
	  return op;
	}
    }
  return NULL_TREE;
}

/* If OP refers to value of function parameter, return the corresponding
   parameter.  Also traverse chains of SSA register assignments.  If non-NULL,
   the size of the memory load (or the SSA_NAME of the PARM_DECL) will be
   stored to *SIZE_P in that case too.  */

static tree
unmodified_parm (ipa_func_body_info *fbi, gimple *stmt, tree op,
		 HOST_WIDE_INT *size_p)
{
<<<<<<< HEAD
  op = strip_copies (op, &stmt);
  tree res = unmodified_parm_1 (stmt, op, size_p);
  if (res)
    return res;
=======
  tree res = unmodified_parm_1 (fbi, stmt, op, size_p);
  if (res)
    return res;

  if (TREE_CODE (op) == SSA_NAME
      && !SSA_NAME_IS_DEFAULT_DEF (op)
      && gimple_assign_single_p (SSA_NAME_DEF_STMT (op)))
    return unmodified_parm (fbi, SSA_NAME_DEF_STMT (op),
			    gimple_assign_rhs1 (SSA_NAME_DEF_STMT (op)),
			    size_p);
>>>>>>> afe53b55
  return NULL_TREE;
}

/* If OP refers to a value of a function parameter or value loaded from an
   aggregate passed to a parameter (either by value or reference), return TRUE
   and store the number of the parameter to *INDEX_P, the access size into
   *SIZE_P, and information whether and how it has been loaded from an
   aggregate into *AGGPOS.  INFO describes the function parameters, STMT is the
   statement in which OP is used or loaded.  */

static bool
unmodified_parm_or_parm_agg_item (struct ipa_func_body_info *fbi,
				  gimple *stmt, tree op, int *index_p,
				  HOST_WIDE_INT *size_p,
				  struct agg_position_info *aggpos)
{
<<<<<<< HEAD
  op = strip_copies (op, &stmt);
  tree res = unmodified_parm_1 (stmt, op, size_p);
=======
  tree res = unmodified_parm_1 (fbi, stmt, op, size_p);
>>>>>>> afe53b55

  gcc_checking_assert (aggpos);
  if (res)
    {
      *index_p = ipa_get_param_decl_index (fbi->info, res);
      if (*index_p < 0)
	return false;
      aggpos->agg_contents = false;
      aggpos->by_ref = false;
      return true;
    }

  if (TREE_CODE (op) == SSA_NAME)
    {
      if (SSA_NAME_IS_DEFAULT_DEF (op)
	  || !gimple_assign_single_p (SSA_NAME_DEF_STMT (op)))
	return false;
      stmt = SSA_NAME_DEF_STMT (op);
      op = gimple_assign_rhs1 (stmt);
      if (!REFERENCE_CLASS_P (op))
	return unmodified_parm_or_parm_agg_item (fbi, stmt, op, index_p, size_p,
						 aggpos);
    }

  aggpos->agg_contents = true;
  return ipa_load_from_parm_agg (fbi, fbi->info->descriptors,
				 stmt, op, index_p, &aggpos->offset,
				 size_p, &aggpos->by_ref);
}

/* See if statement might disappear after inlining.
   0 - means not eliminated
   1 - half of statements goes away
   2 - for sure it is eliminated.
   We are not terribly sophisticated, basically looking for simple abstraction
   penalty wrappers.  */

static int
eliminated_by_inlining_prob (ipa_func_body_info *fbi, gimple *stmt)
{
  enum gimple_code code = gimple_code (stmt);
  enum tree_code rhs_code;

  if (!optimize)
    return 0;

  switch (code)
    {
    case GIMPLE_RETURN:
      return 2;
    case GIMPLE_ASSIGN:
      if (gimple_num_ops (stmt) != 2)
	return 0;

      rhs_code = gimple_assign_rhs_code (stmt);

      /* Casts of parameters, loads from parameters passed by reference
         and stores to return value or parameters are often free after
         inlining dua to SRA and further combining.
         Assume that half of statements goes away.  */
      if (CONVERT_EXPR_CODE_P (rhs_code)
	  || rhs_code == VIEW_CONVERT_EXPR
	  || rhs_code == ADDR_EXPR
	  || gimple_assign_rhs_class (stmt) == GIMPLE_SINGLE_RHS)
	{
	  tree rhs = gimple_assign_rhs1 (stmt);
	  tree lhs = gimple_assign_lhs (stmt);
	  tree inner_rhs = get_base_address (rhs);
	  tree inner_lhs = get_base_address (lhs);
	  bool rhs_free = false;
	  bool lhs_free = false;

	  if (!inner_rhs)
	    inner_rhs = rhs;
	  if (!inner_lhs)
	    inner_lhs = lhs;

	  /* Reads of parameter are expected to be free.  */
	  if (unmodified_parm (fbi, stmt, inner_rhs, NULL))
	    rhs_free = true;
	  /* Match expressions of form &this->field. Those will most likely
	     combine with something upstream after inlining.  */
	  else if (TREE_CODE (inner_rhs) == ADDR_EXPR)
	    {
	      tree op = get_base_address (TREE_OPERAND (inner_rhs, 0));
	      if (TREE_CODE (op) == PARM_DECL)
		rhs_free = true;
	      else if (TREE_CODE (op) == MEM_REF
		       && unmodified_parm (fbi, stmt, TREE_OPERAND (op, 0),
					   NULL))
		rhs_free = true;
	    }

	  /* When parameter is not SSA register because its address is taken
	     and it is just copied into one, the statement will be completely
	     free after inlining (we will copy propagate backward).   */
	  if (rhs_free && is_gimple_reg (lhs))
	    return 2;

	  /* Reads of parameters passed by reference
	     expected to be free (i.e. optimized out after inlining).  */
	  if (TREE_CODE (inner_rhs) == MEM_REF
	      && unmodified_parm (fbi, stmt, TREE_OPERAND (inner_rhs, 0), NULL))
	    rhs_free = true;

	  /* Copying parameter passed by reference into gimple register is
	     probably also going to copy propagate, but we can't be quite
	     sure.  */
	  if (rhs_free && is_gimple_reg (lhs))
	    lhs_free = true;

	  /* Writes to parameters, parameters passed by value and return value
	     (either dirrectly or passed via invisible reference) are free.  

	     TODO: We ought to handle testcase like
	     struct a {int a,b;};
	     struct a
	     retrurnsturct (void)
	     {
	     struct a a ={1,2};
	     return a;
	     }

	     This translate into:

	     retrurnsturct ()
	     {
	     int a$b;
	     int a$a;
	     struct a a;
	     struct a D.2739;

	     <bb 2>:
	     D.2739.a = 1;
	     D.2739.b = 2;
	     return D.2739;

	     }
	     For that we either need to copy ipa-split logic detecting writes
	     to return value.  */
	  if (TREE_CODE (inner_lhs) == PARM_DECL
	      || TREE_CODE (inner_lhs) == RESULT_DECL
	      || (TREE_CODE (inner_lhs) == MEM_REF
		  && (unmodified_parm (fbi, stmt, TREE_OPERAND (inner_lhs, 0),
				       NULL)
		      || (TREE_CODE (TREE_OPERAND (inner_lhs, 0)) == SSA_NAME
			  && SSA_NAME_VAR (TREE_OPERAND (inner_lhs, 0))
			  && TREE_CODE (SSA_NAME_VAR (TREE_OPERAND
						      (inner_lhs,
						       0))) == RESULT_DECL))))
	    lhs_free = true;
	  if (lhs_free
	      && (is_gimple_reg (rhs) || is_gimple_min_invariant (rhs)))
	    rhs_free = true;
	  if (lhs_free && rhs_free)
	    return 1;
	}
      return 0;
    default:
      return 0;
    }
}


/* If BB ends by a conditional we can turn into predicates, attach corresponding
   predicates to the CFG edges.   */

static void
set_cond_stmt_execution_predicate (struct ipa_func_body_info *fbi,
				   struct ipa_fn_summary *summary,
				   basic_block bb)
{
  gimple *last;
  tree op;
  int index;
  HOST_WIDE_INT size;
  struct agg_position_info aggpos;
  enum tree_code code, inverted_code;
  edge e;
  edge_iterator ei;
  gimple *set_stmt;
  tree op2;

  last = last_stmt (bb);
  if (!last || gimple_code (last) != GIMPLE_COND)
    return;
  if (!is_gimple_ip_invariant (gimple_cond_rhs (last)))
    return;
  op = gimple_cond_lhs (last);
  /* TODO: handle conditionals like
     var = op0 < 4;
     if (var != 0).  */
  if (unmodified_parm_or_parm_agg_item (fbi, last, op, &index, &size, &aggpos))
    {
      code = gimple_cond_code (last);
      inverted_code = invert_tree_comparison (code, HONOR_NANS (op));

      FOR_EACH_EDGE (e, ei, bb->succs)
	{
	  enum tree_code this_code = (e->flags & EDGE_TRUE_VALUE
				      ? code : inverted_code);
	  /* invert_tree_comparison will return ERROR_MARK on FP
	     comparsions that are not EQ/NE instead of returning proper
	     unordered one.  Be sure it is not confused with NON_CONSTANT.  */
	  if (this_code != ERROR_MARK)
	    {
	      predicate p
		= add_condition (summary, index, size, &aggpos, this_code,
				 unshare_expr_without_location
				 (gimple_cond_rhs (last)));
	      e->aux = edge_predicate_pool.allocate ();
	      *(predicate *) e->aux = p;
	    }
	}
    }

  if (TREE_CODE (op) != SSA_NAME)
    return;
  /* Special case
     if (builtin_constant_p (op))
     constant_code
     else
     nonconstant_code.
     Here we can predicate nonconstant_code.  We can't
     really handle constant_code since we have no predicate
     for this and also the constant code is not known to be
     optimized away when inliner doen't see operand is constant.
     Other optimizers might think otherwise.  */
  if (gimple_cond_code (last) != NE_EXPR
      || !integer_zerop (gimple_cond_rhs (last)))
    return;
  set_stmt = SSA_NAME_DEF_STMT (op);
  if (!gimple_call_builtin_p (set_stmt, BUILT_IN_CONSTANT_P)
      || gimple_call_num_args (set_stmt) != 1)
    return;
  op2 = gimple_call_arg (set_stmt, 0);
  if (!unmodified_parm_or_parm_agg_item (fbi, set_stmt, op2, &index, &size,
					 &aggpos))
    return;
  FOR_EACH_EDGE (e, ei, bb->succs) if (e->flags & EDGE_FALSE_VALUE)
    {
      predicate p = add_condition (summary, index, size, &aggpos,
				   predicate::is_not_constant, NULL_TREE);
      e->aux = edge_predicate_pool.allocate ();
      *(predicate *) e->aux = p;
    }
}


/* If BB ends by a switch we can turn into predicates, attach corresponding
   predicates to the CFG edges.   */

static void
set_switch_stmt_execution_predicate (struct ipa_func_body_info *fbi,
				     struct ipa_fn_summary *summary,
				     basic_block bb)
{
  gimple *lastg;
  tree op;
  int index;
  HOST_WIDE_INT size;
  struct agg_position_info aggpos;
  edge e;
  edge_iterator ei;
  size_t n;
  size_t case_idx;

  lastg = last_stmt (bb);
  if (!lastg || gimple_code (lastg) != GIMPLE_SWITCH)
    return;
  gswitch *last = as_a <gswitch *> (lastg);
  op = gimple_switch_index (last);
  if (!unmodified_parm_or_parm_agg_item (fbi, last, op, &index, &size, &aggpos))
    return;

  FOR_EACH_EDGE (e, ei, bb->succs)
    {
      e->aux = edge_predicate_pool.allocate ();
      *(predicate *) e->aux = false;
    }
  n = gimple_switch_num_labels (last);
  for (case_idx = 0; case_idx < n; ++case_idx)
    {
      tree cl = gimple_switch_label (last, case_idx);
      tree min, max;
      predicate p;

      e = gimple_switch_edge (cfun, last, case_idx);
      min = CASE_LOW (cl);
      max = CASE_HIGH (cl);

      /* For default we might want to construct predicate that none
         of cases is met, but it is bit hard to do not having negations
         of conditionals handy.  */
      if (!min && !max)
	p = true;
      else if (!max)
	p = add_condition (summary, index, size, &aggpos, EQ_EXPR,
			   unshare_expr_without_location (min));
      else
	{
	  predicate p1, p2;
	  p1 = add_condition (summary, index, size, &aggpos, GE_EXPR,
			      unshare_expr_without_location (min));
	  p2 = add_condition (summary, index, size, &aggpos, LE_EXPR,
			      unshare_expr_without_location (max));
	  p = p1 & p2;
	}
      *(struct predicate *) e->aux
	= p.or_with (summary->conds, *(struct predicate *) e->aux);
    }
}


/* For each BB in NODE attach to its AUX pointer predicate under
   which it is executable.  */

static void
compute_bb_predicates (struct ipa_func_body_info *fbi,
		       struct cgraph_node *node,
		       struct ipa_fn_summary *summary)
{
  struct function *my_function = DECL_STRUCT_FUNCTION (node->decl);
  bool done = false;
  basic_block bb;

  FOR_EACH_BB_FN (bb, my_function)
    {
      set_cond_stmt_execution_predicate (fbi, summary, bb);
      set_switch_stmt_execution_predicate (fbi, summary, bb);
    }

  /* Entry block is always executable.  */
  ENTRY_BLOCK_PTR_FOR_FN (my_function)->aux
    = edge_predicate_pool.allocate ();
  *(predicate *) ENTRY_BLOCK_PTR_FOR_FN (my_function)->aux = true;

  /* A simple dataflow propagation of predicates forward in the CFG.
     TODO: work in reverse postorder.  */
  while (!done)
    {
      done = true;
      FOR_EACH_BB_FN (bb, my_function)
	{
	  predicate p = false;
	  edge e;
	  edge_iterator ei;
	  FOR_EACH_EDGE (e, ei, bb->preds)
	    {
	      if (e->src->aux)
		{
		  predicate this_bb_predicate
		    = *(predicate *) e->src->aux;
		  if (e->aux)
		    this_bb_predicate &= (*(struct predicate *) e->aux);
		  p = p.or_with (summary->conds, this_bb_predicate);
		  if (p == true)
		    break;
		}
	    }
	  if (p == false)
	    gcc_checking_assert (!bb->aux);
	  else
	    {
	      if (!bb->aux)
		{
		  done = false;
		  bb->aux = edge_predicate_pool.allocate ();
		  *((predicate *) bb->aux) = p;
		}
	      else if (p != *(predicate *) bb->aux)
		{
		  /* This OR operation is needed to ensure monotonous data flow
		     in the case we hit the limit on number of clauses and the
		     and/or operations above give approximate answers.  */
		  p = p.or_with (summary->conds, *(predicate *)bb->aux);
	          if (p != *(predicate *) bb->aux)
		    {
		      done = false;
		      *((predicate *) bb->aux) = p;
		    }
		}
	    }
	}
    }
}


/* Return predicate specifying when the STMT might have result that is not
   a compile time constant.  */

static predicate
will_be_nonconstant_expr_predicate (ipa_func_body_info *fbi,
				    struct ipa_fn_summary *summary,
				    tree expr,
				    vec<predicate> nonconstant_names)
{
  tree parm;
  int index;
  HOST_WIDE_INT size;

  while (UNARY_CLASS_P (expr))
    expr = TREE_OPERAND (expr, 0);

  parm = unmodified_parm (fbi, NULL, expr, &size);
  if (parm && (index = ipa_get_param_decl_index (fbi->info, parm)) >= 0)
    return add_condition (summary, index, size, NULL, predicate::changed,
			  NULL_TREE);
  if (is_gimple_min_invariant (expr))
    return false;
  if (TREE_CODE (expr) == SSA_NAME)
    return nonconstant_names[SSA_NAME_VERSION (expr)];
  if (BINARY_CLASS_P (expr) || COMPARISON_CLASS_P (expr))
    {
      predicate p1
	= will_be_nonconstant_expr_predicate (fbi, summary,
					      TREE_OPERAND (expr, 0),
					      nonconstant_names);
      if (p1 == true)
	return p1;

      predicate p2
	= will_be_nonconstant_expr_predicate (fbi, summary,
					      TREE_OPERAND (expr, 1),
					      nonconstant_names);
      return p1.or_with (summary->conds, p2);
    }
  else if (TREE_CODE (expr) == COND_EXPR)
    {
      predicate p1
	= will_be_nonconstant_expr_predicate (fbi, summary,
					      TREE_OPERAND (expr, 0),
					      nonconstant_names);
      if (p1 == true)
	return p1;

      predicate p2
	= will_be_nonconstant_expr_predicate (fbi, summary,
					      TREE_OPERAND (expr, 1),
					      nonconstant_names);
      if (p2 == true)
	return p2;
      p1 = p1.or_with (summary->conds, p2);
      p2 = will_be_nonconstant_expr_predicate (fbi, summary,
					       TREE_OPERAND (expr, 2),
					       nonconstant_names);
      return p2.or_with (summary->conds, p1);
    }
  else 
    {
      tree expr2 = strip_copies (expr);
      if (expr2 != expr)
	return will_be_nonconstant_expr_predicate (info, summary, expr2,
						   nonconstant_names);
      return true;
    }
  return false;
}


/* Return predicate specifying when the STMT might have result that is not
   a compile time constant.  */

static predicate
will_be_nonconstant_predicate (struct ipa_func_body_info *fbi,
			       struct ipa_fn_summary *summary,
			       gimple *stmt,
			       vec<predicate> nonconstant_names)
{
  predicate p = true;
  ssa_op_iter iter;
  tree use;
  predicate op_non_const;
  bool is_load;
  int base_index;
  HOST_WIDE_INT size;
  struct agg_position_info aggpos;

  /* What statments might be optimized away
     when their arguments are constant.  */
  if (gimple_code (stmt) != GIMPLE_ASSIGN
      && gimple_code (stmt) != GIMPLE_COND
      && gimple_code (stmt) != GIMPLE_SWITCH
      && (gimple_code (stmt) != GIMPLE_CALL
	  || !(gimple_call_flags (stmt) & ECF_CONST)))
    return p;

  /* Stores will stay anyway.  */
  if (gimple_store_p (stmt))
    return p;

  is_load = gimple_assign_load_p (stmt);

  /* Loads can be optimized when the value is known.  */
  if (is_load)
    {
      tree op;
      gcc_assert (gimple_assign_single_p (stmt));
      op = gimple_assign_rhs1 (stmt);
      if (!unmodified_parm_or_parm_agg_item (fbi, stmt, op, &base_index, &size,
					     &aggpos))
	return p;
    }
  else
    base_index = -1;

  /* See if we understand all operands before we start
     adding conditionals.  */
  FOR_EACH_SSA_TREE_OPERAND (use, stmt, iter, SSA_OP_USE)
    {
      tree parm = unmodified_parm (fbi, stmt, use, NULL);
      /* For arguments we can build a condition.  */
      if (parm && ipa_get_param_decl_index (fbi->info, parm) >= 0)
	continue;
      if (TREE_CODE (use) != SSA_NAME)
	return p;
      /* If we know when operand is constant,
	 we still can say something useful.  */
      if (nonconstant_names[SSA_NAME_VERSION (use)] != true)
	continue;
      return p;
    }

  if (is_load)
    op_non_const =
      add_condition (summary, base_index, size, &aggpos, predicate::changed,
		     NULL);
  else
    op_non_const = false;
  FOR_EACH_SSA_TREE_OPERAND (use, stmt, iter, SSA_OP_USE)
    {
      HOST_WIDE_INT size;
      tree parm = unmodified_parm (fbi, stmt, use, &size);
      int index;

      if (parm && (index = ipa_get_param_decl_index (fbi->info, parm)) >= 0)
	{
	  if (index != base_index)
	    p = add_condition (summary, index, size, NULL, predicate::changed,
			       NULL_TREE);
	  else
	    continue;
	}
      else
	p = nonconstant_names[SSA_NAME_VERSION (use)];
      op_non_const = p.or_with (summary->conds, op_non_const);
    }
  if ((gimple_code (stmt) == GIMPLE_ASSIGN || gimple_code (stmt) == GIMPLE_CALL)
      && gimple_op (stmt, 0)
      && TREE_CODE (gimple_op (stmt, 0)) == SSA_NAME)
    nonconstant_names[SSA_NAME_VERSION (gimple_op (stmt, 0))]
      = op_non_const;
  return op_non_const;
}

struct record_modified_bb_info
{
  tree op;
  bitmap bb_set;
  gimple *stmt;
};

/* Value is initialized in INIT_BB and used in USE_BB.  We want to copute
   probability how often it changes between USE_BB.
   INIT_BB->count/USE_BB->count is an estimate, but if INIT_BB
   is in different loop nest, we can do better.
   This is all just estimate.  In theory we look for minimal cut separating
   INIT_BB and USE_BB, but we only want to anticipate loop invariant motion
   anyway.  */

static basic_block
get_minimal_bb (basic_block init_bb, basic_block use_bb)
{
  struct loop *l = find_common_loop (init_bb->loop_father, use_bb->loop_father);
  if (l && l->header->count < init_bb->count)
    return l->header;
  return init_bb;
}

/* Callback of walk_aliased_vdefs.  Records basic blocks where the value may be
   set except for info->stmt.  */

static bool
record_modified (ao_ref *ao ATTRIBUTE_UNUSED, tree vdef, void *data)
{
  struct record_modified_bb_info *info =
    (struct record_modified_bb_info *) data;
  if (SSA_NAME_DEF_STMT (vdef) == info->stmt)
    return false;
  if (gimple_clobber_p (SSA_NAME_DEF_STMT (vdef)))
    return false;
  bitmap_set_bit (info->bb_set,
		  SSA_NAME_IS_DEFAULT_DEF (vdef)
		  ? ENTRY_BLOCK_PTR_FOR_FN (cfun)->index
		  : get_minimal_bb
			 (gimple_bb (SSA_NAME_DEF_STMT (vdef)),
			  gimple_bb (info->stmt))->index);
  if (dump_file)
    {
      fprintf (dump_file, "     Param ");
      print_generic_expr (dump_file, info->op, TDF_SLIM);
      fprintf (dump_file, " changed at bb %i, minimal: %i stmt: ",
	       gimple_bb (SSA_NAME_DEF_STMT (vdef))->index,
	       get_minimal_bb
			 (gimple_bb (SSA_NAME_DEF_STMT (vdef)),
			  gimple_bb (info->stmt))->index);
      print_gimple_stmt (dump_file, SSA_NAME_DEF_STMT (vdef), 0);
    }
  return false;
}

/* Return probability (based on REG_BR_PROB_BASE) that I-th parameter of STMT
   will change since last invocation of STMT. 

   Value 0 is reserved for compile time invariants.
   For common parameters it is REG_BR_PROB_BASE.  For loop invariants it
   ought to be REG_BR_PROB_BASE / estimated_iters.  */

static int
param_change_prob (ipa_func_body_info *fbi, gimple *stmt, int i)
{
  tree op = gimple_call_arg (stmt, i);
  basic_block bb = gimple_bb (stmt);

  if (TREE_CODE (op) == WITH_SIZE_EXPR)
    op = TREE_OPERAND (op, 0);

  tree base = get_base_address (op);

  /* Global invariants never change.  */
  if (is_gimple_min_invariant (base))
    return 0;

  /* We would have to do non-trivial analysis to really work out what
     is the probability of value to change (i.e. when init statement
     is in a sibling loop of the call). 

     We do an conservative estimate: when call is executed N times more often
     than the statement defining value, we take the frequency 1/N.  */
  if (TREE_CODE (base) == SSA_NAME)
    {
      profile_count init_count;

      if (!bb->count.nonzero_p ())
	return REG_BR_PROB_BASE;

      if (SSA_NAME_IS_DEFAULT_DEF (base))
	init_count = ENTRY_BLOCK_PTR_FOR_FN (cfun)->count;
      else
	init_count = get_minimal_bb
		      (gimple_bb (SSA_NAME_DEF_STMT (base)),
		       gimple_bb (stmt))->count;

      if (init_count < bb->count)
        return MAX ((init_count.to_sreal_scale (bb->count)
		     * REG_BR_PROB_BASE).to_int (), 1);
      return REG_BR_PROB_BASE;
    }
  else
    {
      ao_ref refd;
      profile_count max = ENTRY_BLOCK_PTR_FOR_FN (cfun)->count;
      struct record_modified_bb_info info;
      tree init = ctor_for_folding (base);

      if (init != error_mark_node)
	return 0;
      if (!bb->count.nonzero_p ())
	return REG_BR_PROB_BASE;
      if (dump_file)
	{
	  fprintf (dump_file, "     Analyzing param change probablity of ");
          print_generic_expr (dump_file, op, TDF_SLIM);
	  fprintf (dump_file, "\n");
	}
      ao_ref_init (&refd, op);
      info.op = op;
      info.stmt = stmt;
      info.bb_set = BITMAP_ALLOC (NULL);
      int walked
	= walk_aliased_vdefs (&refd, gimple_vuse (stmt), record_modified, &info,
			      NULL, NULL, fbi->aa_walk_budget);
      if (walked < 0 || bitmap_bit_p (info.bb_set, bb->index))
	{
	  if (dump_file)
	    {
	      if (walked < 0)
		fprintf (dump_file, "     Ran out of AA walking budget.\n");
	      else
		fprintf (dump_file, "     Set in same BB as used.\n");
	    }
	  BITMAP_FREE (info.bb_set);
	  return REG_BR_PROB_BASE;
	}

      bitmap_iterator bi;
      unsigned index;
      /* Lookup the most frequent update of the value and believe that
	 it dominates all the other; precise analysis here is difficult.  */
      EXECUTE_IF_SET_IN_BITMAP (info.bb_set, 0, index, bi)
	max = max.max (BASIC_BLOCK_FOR_FN (cfun, index)->count);
      if (dump_file)
	{
          fprintf (dump_file, "     Set with count ");	
	  max.dump (dump_file);
          fprintf (dump_file, " and used with count ");	
	  bb->count.dump (dump_file);
          fprintf (dump_file, " freq %f\n",
		   max.to_sreal_scale (bb->count).to_double ());	
	}

      BITMAP_FREE (info.bb_set);
      if (max < bb->count)
        return MAX ((max.to_sreal_scale (bb->count)
		     * REG_BR_PROB_BASE).to_int (), 1);
      return REG_BR_PROB_BASE;
    }
}

/* Find whether a basic block BB is the final block of a (half) diamond CFG
   sub-graph and if the predicate the condition depends on is known.  If so,
   return true and store the pointer the predicate in *P.  */

static bool
phi_result_unknown_predicate (ipa_func_body_info *fbi,
			      ipa_fn_summary *summary, basic_block bb,
			      predicate *p,
			      vec<predicate> nonconstant_names)
{
  edge e;
  edge_iterator ei;
  basic_block first_bb = NULL;
  gimple *stmt;

  if (single_pred_p (bb))
    {
      *p = false;
      return true;
    }

  FOR_EACH_EDGE (e, ei, bb->preds)
    {
      if (single_succ_p (e->src))
	{
	  if (!single_pred_p (e->src))
	    return false;
	  if (!first_bb)
	    first_bb = single_pred (e->src);
	  else if (single_pred (e->src) != first_bb)
	    return false;
	}
      else
	{
	  if (!first_bb)
	    first_bb = e->src;
	  else if (e->src != first_bb)
	    return false;
	}
    }

  if (!first_bb)
    return false;

  stmt = last_stmt (first_bb);
  if (!stmt
      || gimple_code (stmt) != GIMPLE_COND
      || !is_gimple_ip_invariant (gimple_cond_rhs (stmt)))
    return false;

  *p = will_be_nonconstant_expr_predicate (fbi, summary,
					   gimple_cond_lhs (stmt),
					   nonconstant_names);
  if (*p == true)
    return false;
  else
    return true;
}

/* Given a PHI statement in a function described by inline properties SUMMARY
   and *P being the predicate describing whether the selected PHI argument is
   known, store a predicate for the result of the PHI statement into
   NONCONSTANT_NAMES, if possible.  */

static void
predicate_for_phi_result (struct ipa_fn_summary *summary, gphi *phi,
			  predicate *p,
			  vec<predicate> nonconstant_names)
{
  unsigned i;

  for (i = 0; i < gimple_phi_num_args (phi); i++)
    {
      tree arg = gimple_phi_arg (phi, i)->def;
      if (!is_gimple_min_invariant (arg))
	{
	  gcc_assert (TREE_CODE (arg) == SSA_NAME);
	  *p = p->or_with (summary->conds,
			   nonconstant_names[SSA_NAME_VERSION (arg)]);
	  if (*p == true)
	    return;
	}
    }

  if (dump_file && (dump_flags & TDF_DETAILS))
    {
      fprintf (dump_file, "\t\tphi predicate: ");
      p->dump (dump_file, summary->conds);
    }
  nonconstant_names[SSA_NAME_VERSION (gimple_phi_result (phi))] = *p;
}

/* Return predicate specifying when array index in access OP becomes non-constant.  */

static predicate
array_index_predicate (ipa_fn_summary *info,
		       vec< predicate> nonconstant_names, tree op)
{
  predicate p = false;
  while (handled_component_p (op))
    {
      if (TREE_CODE (op) == ARRAY_REF || TREE_CODE (op) == ARRAY_RANGE_REF)
	{
	  if (TREE_CODE (TREE_OPERAND (op, 1)) == SSA_NAME)
	    p = p.or_with (info->conds, 
			   nonconstant_names[SSA_NAME_VERSION
						  (TREE_OPERAND (op, 1))]);
	}
      op = TREE_OPERAND (op, 0);
    }
  return p;
}

/* For a typical usage of __builtin_expect (a<b, 1), we
   may introduce an extra relation stmt:
   With the builtin, we have
     t1 = a <= b;
     t2 = (long int) t1;
     t3 = __builtin_expect (t2, 1);
     if (t3 != 0)
       goto ...
   Without the builtin, we have
     if (a<=b)
       goto...
   This affects the size/time estimation and may have
   an impact on the earlier inlining.
   Here find this pattern and fix it up later.  */

static gimple *
find_foldable_builtin_expect (basic_block bb)
{
  gimple_stmt_iterator bsi;

  for (bsi = gsi_start_bb (bb); !gsi_end_p (bsi); gsi_next (&bsi))
    {
      gimple *stmt = gsi_stmt (bsi);
      if (gimple_call_builtin_p (stmt, BUILT_IN_EXPECT)
	  || gimple_call_builtin_p (stmt, BUILT_IN_EXPECT_WITH_PROBABILITY)
	  || gimple_call_internal_p (stmt, IFN_BUILTIN_EXPECT))
        {
          tree var = gimple_call_lhs (stmt);
          tree arg = gimple_call_arg (stmt, 0);
          use_operand_p use_p;
	  gimple *use_stmt;
          bool match = false;
          bool done = false;

          if (!var || !arg)
            continue;
          gcc_assert (TREE_CODE (var) == SSA_NAME);

          while (TREE_CODE (arg) == SSA_NAME)
            {
	      gimple *stmt_tmp = SSA_NAME_DEF_STMT (arg);
              if (!is_gimple_assign (stmt_tmp))
                break;
              switch (gimple_assign_rhs_code (stmt_tmp))
                {
                  case LT_EXPR:
                  case LE_EXPR:
                  case GT_EXPR:
                  case GE_EXPR:
                  case EQ_EXPR:
                  case NE_EXPR:
                    match = true;
                    done = true;
                    break;
                  CASE_CONVERT:
                    break;
                  default:
                    done = true;
                    break;
                }
              if (done)
                break;
              arg = gimple_assign_rhs1 (stmt_tmp);
            }

          if (match && single_imm_use (var, &use_p, &use_stmt)
              && gimple_code (use_stmt) == GIMPLE_COND)
            return use_stmt;
        }
    }
  return NULL;
}

/* Return true when the basic blocks contains only clobbers followed by RESX.
   Such BBs are kept around to make removal of dead stores possible with
   presence of EH and will be optimized out by optimize_clobbers later in the
   game. 

   NEED_EH is used to recurse in case the clobber has non-EH predecestors
   that can be clobber only, too.. When it is false, the RESX is not necessary
   on the end of basic block.  */

static bool
clobber_only_eh_bb_p (basic_block bb, bool need_eh = true)
{
  gimple_stmt_iterator gsi = gsi_last_bb (bb);
  edge_iterator ei;
  edge e;

  if (need_eh)
    {
      if (gsi_end_p (gsi))
	return false;
      if (gimple_code (gsi_stmt (gsi)) != GIMPLE_RESX)
        return false;
      gsi_prev (&gsi);
    }
  else if (!single_succ_p (bb))
    return false;

  for (; !gsi_end_p (gsi); gsi_prev (&gsi))
    {
      gimple *stmt = gsi_stmt (gsi);
      if (is_gimple_debug (stmt))
	continue;
      if (gimple_clobber_p (stmt))
	continue;
      if (gimple_code (stmt) == GIMPLE_LABEL)
	break;
      return false;
    }

  /* See if all predecestors are either throws or clobber only BBs.  */
  FOR_EACH_EDGE (e, ei, bb->preds)
    if (!(e->flags & EDGE_EH)
	&& !clobber_only_eh_bb_p (e->src, false))
      return false;

  return true;
}

/* Return true if STMT compute a floating point expression that may be affected
   by -ffast-math and similar flags.  */

static bool
fp_expression_p (gimple *stmt)
{
  ssa_op_iter i;
  tree op;

  FOR_EACH_SSA_TREE_OPERAND (op, stmt, i, SSA_OP_DEF|SSA_OP_USE)
    if (FLOAT_TYPE_P (TREE_TYPE (op)))
      return true;
  return false;
}

/* Analyze function body for NODE.
   EARLY indicates run from early optimization pipeline.  */

static void
analyze_function_body (struct cgraph_node *node, bool early)
{
  sreal time = PARAM_VALUE (PARAM_UNINLINED_FUNCTION_TIME);
  /* Estimate static overhead for function prologue/epilogue and alignment. */
  int size = PARAM_VALUE (PARAM_UNINLINED_FUNCTION_INSNS);
  /* Benefits are scaled by probability of elimination that is in range
     <0,2>.  */
  basic_block bb;
  struct function *my_function = DECL_STRUCT_FUNCTION (node->decl);
  sreal freq;
  struct ipa_fn_summary *info = ipa_fn_summaries->get_create (node);
  predicate bb_predicate;
  struct ipa_func_body_info fbi;
  vec<predicate> nonconstant_names = vNULL;
  int nblocks, n;
  int *order;
  predicate array_index = true;
  gimple *fix_builtin_expect_stmt;

  gcc_assert (my_function && my_function->cfg);
  gcc_assert (cfun == my_function);

  memset(&fbi, 0, sizeof(fbi));
  vec_free (info->conds);
  info->conds = NULL;
  vec_free (info->size_time_table);
  info->size_time_table = NULL;

  /* When optimizing and analyzing for IPA inliner, initialize loop optimizer
     so we can produce proper inline hints.

     When optimizing and analyzing for early inliner, initialize node params
     so we can produce correct BB predicates.  */
     
  if (opt_for_fn (node->decl, optimize))
    {
      calculate_dominance_info (CDI_DOMINATORS);
      if (!early)
        loop_optimizer_init (LOOPS_NORMAL | LOOPS_HAVE_RECORDED_EXITS);
      else
	{
	  ipa_check_create_node_params ();
	  ipa_initialize_node_params (node);
	}

      if (ipa_node_params_sum)
	{
	  fbi.node = node;
	  fbi.info = IPA_NODE_REF (node);
	  fbi.bb_infos = vNULL;
	  fbi.bb_infos.safe_grow_cleared (last_basic_block_for_fn (cfun));
	  fbi.param_count = count_formal_params (node->decl);
	  fbi.aa_walk_budget = PARAM_VALUE (PARAM_IPA_MAX_AA_STEPS);

	  nonconstant_names.safe_grow_cleared
	    (SSANAMES (my_function)->length ());
	}
    }

  if (dump_file)
    fprintf (dump_file, "\nAnalyzing function body size: %s\n",
	     node->name ());

  /* When we run into maximal number of entries, we assign everything to the
     constant truth case.  Be sure to have it in list. */
  bb_predicate = true;
  info->account_size_time (0, 0, bb_predicate, bb_predicate);

  bb_predicate = predicate::not_inlined ();
  info->account_size_time (PARAM_VALUE (PARAM_UNINLINED_FUNCTION_INSNS)
			   * ipa_fn_summary::size_scale,
			   PARAM_VALUE (PARAM_UNINLINED_FUNCTION_TIME),
			   bb_predicate,
		           bb_predicate);

  if (fbi.info)
    compute_bb_predicates (&fbi, node, info);
  order = XNEWVEC (int, n_basic_blocks_for_fn (cfun));
  nblocks = pre_and_rev_post_order_compute (NULL, order, false);
  for (n = 0; n < nblocks; n++)
    {
      bb = BASIC_BLOCK_FOR_FN (cfun, order[n]);
      freq = bb->count.to_sreal_scale (ENTRY_BLOCK_PTR_FOR_FN (cfun)->count);
      if (clobber_only_eh_bb_p (bb))
	{
	  if (dump_file && (dump_flags & TDF_DETAILS))
	    fprintf (dump_file, "\n Ignoring BB %i;"
		     " it will be optimized away by cleanup_clobbers\n",
		     bb->index);
	  continue;
	}

      /* TODO: Obviously predicates can be propagated down across CFG.  */
      if (fbi.info)
	{
	  if (bb->aux)
	    bb_predicate = *(predicate *) bb->aux;
	  else
	    bb_predicate = false;
	}
      else
	bb_predicate = true;

      if (dump_file && (dump_flags & TDF_DETAILS))
	{
	  fprintf (dump_file, "\n BB %i predicate:", bb->index);
	  bb_predicate.dump (dump_file, info->conds);
	}

      if (fbi.info && nonconstant_names.exists ())
	{
	  predicate phi_predicate;
	  bool first_phi = true;

	  for (gphi_iterator bsi = gsi_start_phis (bb); !gsi_end_p (bsi);
	       gsi_next (&bsi))
	    {
	      if (first_phi
		  && !phi_result_unknown_predicate (&fbi, info, bb,
						    &phi_predicate,
						    nonconstant_names))
		break;
	      first_phi = false;
	      if (dump_file && (dump_flags & TDF_DETAILS))
		{
		  fprintf (dump_file, "  ");
		  print_gimple_stmt (dump_file, gsi_stmt (bsi), 0);
		}
	      predicate_for_phi_result (info, bsi.phi (), &phi_predicate,
					nonconstant_names);
	    }
	}

      fix_builtin_expect_stmt = find_foldable_builtin_expect (bb);

      for (gimple_stmt_iterator bsi = gsi_start_bb (bb); !gsi_end_p (bsi);
	   gsi_next (&bsi))
	{
	  gimple *stmt = gsi_stmt (bsi);
	  int this_size = estimate_num_insns (stmt, &eni_size_weights);
	  int this_time = estimate_num_insns (stmt, &eni_time_weights);
	  int prob;
	  predicate will_be_nonconstant;

          /* This relation stmt should be folded after we remove
             buildin_expect call. Adjust the cost here.  */
	  if (stmt == fix_builtin_expect_stmt)
            {
              this_size--;
              this_time--;
            }

	  if (dump_file && (dump_flags & TDF_DETAILS))
	    {
	      fprintf (dump_file, "  ");
	      print_gimple_stmt (dump_file, stmt, 0);
	      fprintf (dump_file, "\t\tfreq:%3.2f size:%3i time:%3i\n",
		       freq.to_double (), this_size,
		       this_time);
	    }

	  if (gimple_assign_load_p (stmt) && nonconstant_names.exists ())
	    {
	      predicate this_array_index;
	      this_array_index =
		array_index_predicate (info, nonconstant_names,
				       gimple_assign_rhs1 (stmt));
	      if (this_array_index != false)
		array_index &= this_array_index;
	    }
	  if (gimple_store_p (stmt) && nonconstant_names.exists ())
	    {
	      predicate this_array_index;
	      this_array_index =
		array_index_predicate (info, nonconstant_names,
				       gimple_get_lhs (stmt));
	      if (this_array_index != false)
		array_index &= this_array_index;
	    }


	  if (is_gimple_call (stmt)
	      && !gimple_call_internal_p (stmt))
	    {
	      struct cgraph_edge *edge = node->get_edge (stmt);
	      ipa_call_summary *es = ipa_call_summaries->get_create (edge);

	      /* Special case: results of BUILT_IN_CONSTANT_P will be always
	         resolved as constant.  We however don't want to optimize
	         out the cgraph edges.  */
	      if (nonconstant_names.exists ()
		  && gimple_call_builtin_p (stmt, BUILT_IN_CONSTANT_P)
		  && gimple_call_lhs (stmt)
		  && TREE_CODE (gimple_call_lhs (stmt)) == SSA_NAME)
		{
		  predicate false_p = false;
		  nonconstant_names[SSA_NAME_VERSION (gimple_call_lhs (stmt))]
		    = false_p;
		}
	      if (ipa_node_params_sum)
		{
		  int count = gimple_call_num_args (stmt);
		  int i;

		  if (count)
		    es->param.safe_grow_cleared (count);
		  for (i = 0; i < count; i++)
		    {
		      int prob = param_change_prob (&fbi, stmt, i);
		      gcc_assert (prob >= 0 && prob <= REG_BR_PROB_BASE);
		      es->param[i].change_prob = prob;
		    }
		}

	      es->call_stmt_size = this_size;
	      es->call_stmt_time = this_time;
	      es->loop_depth = bb_loop_depth (bb);
	      edge_set_predicate (edge, &bb_predicate);
	      if (edge->speculative)
		{
		  cgraph_edge *direct, *indirect;
		  ipa_ref *ref;
		  edge->speculative_call_info (direct, indirect, ref);
		  gcc_assert (direct == edge);
	          ipa_call_summary *es2
			 = ipa_call_summaries->get_create (indirect);
		  ipa_call_summaries->duplicate (edge, indirect,
						 es, es2);
		}
	    }

	  /* TODO: When conditional jump or swithc is known to be constant, but
	     we did not translate it into the predicates, we really can account
	     just maximum of the possible paths.  */
	  if (fbi.info)
	    will_be_nonconstant
	      = will_be_nonconstant_predicate (&fbi, info,
					       stmt, nonconstant_names);
	  else
	    will_be_nonconstant = true;
	  if (this_time || this_size)
	    {
	      sreal final_time = (sreal)this_time * freq;

	      prob = eliminated_by_inlining_prob (&fbi, stmt);
	      if (prob == 1 && dump_file && (dump_flags & TDF_DETAILS))
		fprintf (dump_file,
			 "\t\t50%% will be eliminated by inlining\n");
	      if (prob == 2 && dump_file && (dump_flags & TDF_DETAILS))
		fprintf (dump_file, "\t\tWill be eliminated by inlining\n");

	      struct predicate p = bb_predicate & will_be_nonconstant;

	      /* We can ignore statement when we proved it is never going
		 to happen, but we cannot do that for call statements
		 because edges are accounted specially.  */

	      if (*(is_gimple_call (stmt) ? &bb_predicate : &p) != false)
		{
		  time += final_time;
		  size += this_size;
		}

	      /* We account everything but the calls.  Calls have their own
	         size/time info attached to cgraph edges.  This is necessary
	         in order to make the cost disappear after inlining.  */
	      if (!is_gimple_call (stmt))
		{
		  if (prob)
		    {
		      predicate ip = bb_predicate & predicate::not_inlined ();
		      info->account_size_time (this_size * prob,
					       (final_time * prob) / 2, ip,
					       p);
		    }
		  if (prob != 2)
		    info->account_size_time (this_size * (2 - prob),
					     (final_time * (2 - prob) / 2),
					     bb_predicate,
					     p);
		}

	      if (!info->fp_expressions && fp_expression_p (stmt))
		{
		  info->fp_expressions = true;
		  if (dump_file)
		    fprintf (dump_file, "   fp_expression set\n");
		}

	      gcc_assert (time >= 0);
	      gcc_assert (size >= 0);
	    }
	}
    }
  set_hint_predicate (&ipa_fn_summaries->get_create (node)->array_index,
		      array_index);
  free (order);

  if (nonconstant_names.exists () && !early)
    {
      struct loop *loop;
      predicate loop_iterations = true;
      predicate loop_stride = true;

      if (dump_file && (dump_flags & TDF_DETAILS))
	flow_loops_dump (dump_file, NULL, 0);
      scev_initialize ();
      FOR_EACH_LOOP (loop, 0)
	{
	  vec<edge> exits;
	  edge ex;
	  unsigned int j;
	  struct tree_niter_desc niter_desc;
	  bb_predicate = *(predicate *) loop->header->aux;

	  exits = get_loop_exit_edges (loop);
	  FOR_EACH_VEC_ELT (exits, j, ex)
	    if (number_of_iterations_exit (loop, ex, &niter_desc, false)
		&& !is_gimple_min_invariant (niter_desc.niter))
	    {
	      predicate will_be_nonconstant
		= will_be_nonconstant_expr_predicate (&fbi, info,
						      niter_desc.niter,
						      nonconstant_names);
	      if (will_be_nonconstant != true)
		will_be_nonconstant = bb_predicate & will_be_nonconstant;
	      if (will_be_nonconstant != true
		  && will_be_nonconstant != false)
		/* This is slightly inprecise.  We may want to represent each
		   loop with independent predicate.  */
		loop_iterations &= will_be_nonconstant;
	    }
	  exits.release ();
	}

      /* To avoid quadratic behavior we analyze stride predicates only
         with respect to the containing loop.  Thus we simply iterate
	 over all defs in the outermost loop body.  */
      for (loop = loops_for_fn (cfun)->tree_root->inner;
	   loop != NULL; loop = loop->next)
	{
	  basic_block *body = get_loop_body (loop);
	  for (unsigned i = 0; i < loop->num_nodes; i++)
	    {
	      gimple_stmt_iterator gsi;
	      bb_predicate = *(predicate *) body[i]->aux;
	      for (gsi = gsi_start_bb (body[i]); !gsi_end_p (gsi);
		   gsi_next (&gsi))
		{
		  gimple *stmt = gsi_stmt (gsi);

		  if (!is_gimple_assign (stmt))
		    continue;

		  tree def = gimple_assign_lhs (stmt);
		  if (TREE_CODE (def) != SSA_NAME)
		    continue;

		  affine_iv iv;
		  if (!simple_iv (loop_containing_stmt (stmt),
				  loop_containing_stmt (stmt),
				  def, &iv, true)
		      || is_gimple_min_invariant (iv.step))
		    continue;

		  predicate will_be_nonconstant
		    = will_be_nonconstant_expr_predicate (&fbi, info, iv.step,
							  nonconstant_names);
		  if (will_be_nonconstant != true)
		    will_be_nonconstant = bb_predicate & will_be_nonconstant;
		  if (will_be_nonconstant != true
		      && will_be_nonconstant != false)
		    /* This is slightly inprecise.  We may want to represent
		       each loop with independent predicate.  */
		    loop_stride = loop_stride & will_be_nonconstant;
		}
	    }
	  free (body);
	}
      ipa_fn_summary *s = ipa_fn_summaries->get (node);
      set_hint_predicate (&s->loop_iterations, loop_iterations);
      set_hint_predicate (&s->loop_stride, loop_stride);
      scev_finalize ();
    }
  FOR_ALL_BB_FN (bb, my_function)
    {
      edge e;
      edge_iterator ei;

      if (bb->aux)
	edge_predicate_pool.remove ((predicate *)bb->aux);
      bb->aux = NULL;
      FOR_EACH_EDGE (e, ei, bb->succs)
	{
	  if (e->aux)
	    edge_predicate_pool.remove ((predicate *) e->aux);
	  e->aux = NULL;
	}
    }
  ipa_fn_summary *s = ipa_fn_summaries->get (node);
  s->time = time;
  s->self_size = size;
  nonconstant_names.release ();
  ipa_release_body_info (&fbi);
  if (opt_for_fn (node->decl, optimize))
    {
      if (!early)
        loop_optimizer_finalize ();
      else if (!ipa_edge_args_sum)
	ipa_free_all_node_params ();
      free_dominance_info (CDI_DOMINATORS);
    }
  if (dump_file)
    {
      fprintf (dump_file, "\n");
      ipa_dump_fn_summary (dump_file, node);
    }
}


/* Compute function summary.
   EARLY is true when we compute parameters during early opts.  */

void
compute_fn_summary (struct cgraph_node *node, bool early)
{
  HOST_WIDE_INT self_stack_size;
  struct cgraph_edge *e;
  struct ipa_fn_summary *info;

  gcc_assert (!node->global.inlined_to);

  if (!ipa_fn_summaries)
    ipa_fn_summary_alloc ();

  /* Create a new ipa_fn_summary.  */
  ((ipa_fn_summary_t *)ipa_fn_summaries)->remove_callees (node);
  ipa_fn_summaries->remove (node);
  info = ipa_fn_summaries->get_create (node);

  /* Estimate the stack size for the function if we're optimizing.  */
  self_stack_size = optimize && !node->thunk.thunk_p
		    ? estimated_stack_frame_size (node) : 0;
  info->estimated_self_stack_size = self_stack_size;
  info->estimated_stack_size = self_stack_size;
  info->stack_frame_offset = 0;

  if (node->thunk.thunk_p)
    {
      ipa_call_summary *es = ipa_call_summaries->get_create (node->callees);
      predicate t = true;

      node->local.can_change_signature = false;
      es->call_stmt_size = eni_size_weights.call_cost;
      es->call_stmt_time = eni_time_weights.call_cost;
      info->account_size_time (ipa_fn_summary::size_scale
			       * PARAM_VALUE
				 (PARAM_UNINLINED_FUNCTION_THUNK_INSNS),
			       PARAM_VALUE
				 (PARAM_UNINLINED_FUNCTION_THUNK_TIME), t, t);
      t = predicate::not_inlined ();
      info->account_size_time (2 * ipa_fn_summary::size_scale, 0, t, t);
      ipa_update_overall_fn_summary (node);
      info->self_size = info->size;
      if (stdarg_p (TREE_TYPE (node->decl)))
	{
	  info->inlinable = false;
	  node->callees->inline_failed = CIF_VARIADIC_THUNK;
	}
      else
        info->inlinable = true;
    }
  else
    {
       /* Even is_gimple_min_invariant rely on current_function_decl.  */
       push_cfun (DECL_STRUCT_FUNCTION (node->decl));

       /* Can this function be inlined at all?  */
       if (!opt_for_fn (node->decl, optimize)
	   && !lookup_attribute ("always_inline",
				 DECL_ATTRIBUTES (node->decl)))
	 info->inlinable = false;
       else
	 info->inlinable = tree_inlinable_function_p (node->decl);

       /* Type attributes can use parameter indices to describe them.  */
       if (TYPE_ATTRIBUTES (TREE_TYPE (node->decl))
	   /* Likewise for #pragma omp declare simd functions or functions
	      with simd attribute.  */
	   || lookup_attribute ("omp declare simd",
				DECL_ATTRIBUTES (node->decl)))
	 node->local.can_change_signature = false;
       else
	 {
	   /* Otherwise, inlinable functions always can change signature.  */
	   if (info->inlinable)
	     node->local.can_change_signature = true;
	   else
	     {
	       /* Functions calling builtin_apply cannot change signature.  */
	       for (e = node->callees; e; e = e->next_callee)
		 {
		   tree cdecl = e->callee->decl;
		   if (fndecl_built_in_p (cdecl, BUILT_IN_APPLY_ARGS)
		       || fndecl_built_in_p (cdecl, BUILT_IN_VA_START))
		     break;
		 }
	       node->local.can_change_signature = !e;
	     }
	 }
       analyze_function_body (node, early);
       pop_cfun ();
     }
  for (e = node->callees; e; e = e->next_callee)
    if (e->callee->comdat_local_p ())
      break;
  node->calls_comdat_local = (e != NULL);

  /* Inlining characteristics are maintained by the cgraph_mark_inline.  */
  info->size = info->self_size;
  info->stack_frame_offset = 0;
  info->estimated_stack_size = info->estimated_self_stack_size;

  /* Code above should compute exactly the same result as
     ipa_update_overall_fn_summary but because computation happens in
     different order the roundoff errors result in slight changes.  */
  ipa_update_overall_fn_summary (node);
  /* In LTO mode we may have speculative edges set.  */
  gcc_assert (in_lto_p || info->size == info->self_size);
}


/* Compute parameters of functions used by inliner using
   current_function_decl.  */

static unsigned int
compute_fn_summary_for_current (void)
{
  compute_fn_summary (cgraph_node::get (current_function_decl), true);
  return 0;
}

/* Estimate benefit devirtualizing indirect edge IE, provided KNOWN_VALS,
   KNOWN_CONTEXTS and KNOWN_AGGS.  */

static bool
estimate_edge_devirt_benefit (struct cgraph_edge *ie,
			      int *size, int *time,
			      vec<tree> known_vals,
			      vec<ipa_polymorphic_call_context> known_contexts,
			      vec<ipa_agg_jump_function_p> known_aggs)
{
  tree target;
  struct cgraph_node *callee;
  struct ipa_fn_summary *isummary;
  enum availability avail;
  bool speculative;

  if (!known_vals.exists () && !known_contexts.exists ())
    return false;
  if (!opt_for_fn (ie->caller->decl, flag_indirect_inlining))
    return false;

  target = ipa_get_indirect_edge_target (ie, known_vals, known_contexts,
					 known_aggs, &speculative);
  if (!target || speculative)
    return false;

  /* Account for difference in cost between indirect and direct calls.  */
  *size -= (eni_size_weights.indirect_call_cost - eni_size_weights.call_cost);
  *time -= (eni_time_weights.indirect_call_cost - eni_time_weights.call_cost);
  gcc_checking_assert (*time >= 0);
  gcc_checking_assert (*size >= 0);

  callee = cgraph_node::get (target);
  if (!callee || !callee->definition)
    return false;
  callee = callee->function_symbol (&avail);
  if (avail < AVAIL_AVAILABLE)
    return false;
  isummary = ipa_fn_summaries->get (callee);
  if (isummary == NULL)
    return false;

  return isummary->inlinable;
}

/* Increase SIZE, MIN_SIZE (if non-NULL) and TIME for size and time needed to
   handle edge E with probability PROB.
   Set HINTS if edge may be devirtualized.
   KNOWN_VALS, KNOWN_AGGS and KNOWN_CONTEXTS describe context of the call
   site.  */

static inline void
estimate_edge_size_and_time (struct cgraph_edge *e, int *size, int *min_size,
			     sreal *time,
			     int prob,
			     vec<tree> known_vals,
			     vec<ipa_polymorphic_call_context> known_contexts,
			     vec<ipa_agg_jump_function_p> known_aggs,
			     ipa_hints *hints)
{
  struct ipa_call_summary *es = ipa_call_summaries->get (e);
  int call_size = es->call_stmt_size;
  int call_time = es->call_stmt_time;
  int cur_size;
  if (!e->callee
      && estimate_edge_devirt_benefit (e, &call_size, &call_time,
				       known_vals, known_contexts, known_aggs)
      && hints && e->maybe_hot_p ())
    *hints |= INLINE_HINT_indirect_call;
  cur_size = call_size * ipa_fn_summary::size_scale;
  *size += cur_size;
  if (min_size)
    *min_size += cur_size;
  if (prob == REG_BR_PROB_BASE)
    *time += ((sreal)call_time) * e->sreal_frequency ();
  else
    *time += ((sreal)call_time * prob) * e->sreal_frequency ();
}



/* Increase SIZE, MIN_SIZE and TIME for size and time needed to handle all
   calls in NODE.  POSSIBLE_TRUTHS, KNOWN_VALS, KNOWN_AGGS and KNOWN_CONTEXTS
   describe context of the call site.  */

static void
estimate_calls_size_and_time (struct cgraph_node *node, int *size,
			      int *min_size, sreal *time,
			      ipa_hints *hints,
			      clause_t possible_truths,
			      vec<tree> known_vals,
			      vec<ipa_polymorphic_call_context> known_contexts,
			      vec<ipa_agg_jump_function_p> known_aggs)
{
  struct cgraph_edge *e;
  for (e = node->callees; e; e = e->next_callee)
    {
      struct ipa_call_summary *es = ipa_call_summaries->get_create (e);

      /* Do not care about zero sized builtins.  */
      if (e->inline_failed && !es->call_stmt_size)
	{
	  gcc_checking_assert (!es->call_stmt_time);
	  continue;
	}
      if (!es->predicate
	  || es->predicate->evaluate (possible_truths))
	{
	  if (e->inline_failed)
	    {
	      /* Predicates of calls shall not use NOT_CHANGED codes,
	         sowe do not need to compute probabilities.  */
	      estimate_edge_size_and_time (e, size,
					   es->predicate ? NULL : min_size,
					   time, REG_BR_PROB_BASE,
					   known_vals, known_contexts,
					   known_aggs, hints);
	    }
	  else
	    estimate_calls_size_and_time (e->callee, size, min_size, time,
					  hints,
					  possible_truths,
					  known_vals, known_contexts,
					  known_aggs);
	}
    }
  for (e = node->indirect_calls; e; e = e->next_callee)
    {
      struct ipa_call_summary *es = ipa_call_summaries->get_create (e);
      if (!es->predicate
	  || es->predicate->evaluate (possible_truths))
	estimate_edge_size_and_time (e, size,
				     es->predicate ? NULL : min_size,
				     time, REG_BR_PROB_BASE,
				     known_vals, known_contexts, known_aggs,
				     hints);
    }
}


/* Estimate size and time needed to execute NODE assuming
   POSSIBLE_TRUTHS clause, and KNOWN_VALS, KNOWN_AGGS and KNOWN_CONTEXTS
   information about NODE's arguments.  If non-NULL use also probability
   information present in INLINE_PARAM_SUMMARY vector.
   Additionally detemine hints determined by the context.  Finally compute
   minimal size needed for the call that is independent on the call context and
   can be used for fast estimates.  Return the values in RET_SIZE,
   RET_MIN_SIZE, RET_TIME and RET_HINTS.  */

void
estimate_node_size_and_time (struct cgraph_node *node,
			     clause_t possible_truths,
			     clause_t nonspec_possible_truths,
			     vec<tree> known_vals,
			     vec<ipa_polymorphic_call_context> known_contexts,
			     vec<ipa_agg_jump_function_p> known_aggs,
			     int *ret_size, int *ret_min_size,
			     sreal *ret_time,
			     sreal *ret_nonspecialized_time,
			     ipa_hints *ret_hints,
			     vec<inline_param_summary>
			     inline_param_summary)
{
  struct ipa_fn_summary *info = ipa_fn_summaries->get_create (node);
  size_time_entry *e;
  int size = 0;
  sreal time = 0;
  int min_size = 0;
  ipa_hints hints = 0;
  int i;

  if (dump_file && (dump_flags & TDF_DETAILS))
    {
      bool found = false;
      fprintf (dump_file, "   Estimating body: %s/%i\n"
	       "   Known to be false: ", node->name (),
	       node->order);

      for (i = predicate::not_inlined_condition;
	   i < (predicate::first_dynamic_condition
		+ (int) vec_safe_length (info->conds)); i++)
	if (!(possible_truths & (1 << i)))
	  {
	    if (found)
	      fprintf (dump_file, ", ");
	    found = true;
	    dump_condition (dump_file, info->conds, i);
	  }
    }

  estimate_calls_size_and_time (node, &size, &min_size, &time, &hints, possible_truths,
				known_vals, known_contexts, known_aggs);
  sreal nonspecialized_time = time;

  for (i = 0; vec_safe_iterate (info->size_time_table, i, &e); i++)
    {
      bool exec = e->exec_predicate.evaluate (nonspec_possible_truths);

      /* Because predicates are conservative, it can happen that nonconst is 1
	 but exec is 0.  */
      if (exec)
        {
          bool nonconst = e->nonconst_predicate.evaluate (possible_truths);

	  gcc_checking_assert (e->time >= 0);
	  gcc_checking_assert (time >= 0);

	  /* We compute specialized size only because size of nonspecialized
	     copy is context independent.

	     The difference between nonspecialized execution and specialized is
	     that nonspecialized is not going to have optimized out computations
	     known to be constant in a specialized setting.  */
	  if (nonconst)
	    size += e->size;
	  nonspecialized_time += e->time;
	  if (!nonconst)
	    ;
	  else if (!inline_param_summary.exists ())
	    {
	      if (nonconst)
	        time += e->time;
	    }
	  else
	    {
	      int prob = e->nonconst_predicate.probability 
					       (info->conds, possible_truths,
					        inline_param_summary);
	      gcc_checking_assert (prob >= 0);
	      gcc_checking_assert (prob <= REG_BR_PROB_BASE);
	      time += e->time * prob / REG_BR_PROB_BASE;
	    }
	  gcc_checking_assert (time >= 0);
        }
     }
  gcc_checking_assert ((*info->size_time_table)[0].exec_predicate == true);
  gcc_checking_assert ((*info->size_time_table)[0].nonconst_predicate == true);
  min_size = (*info->size_time_table)[0].size;
  gcc_checking_assert (size >= 0);
  gcc_checking_assert (time >= 0);
  /* nonspecialized_time should be always bigger than specialized time.
     Roundoff issues however may get into the way.  */
  gcc_checking_assert ((nonspecialized_time - time * 99 / 100) >= -1);

  /* Roundoff issues may make specialized time bigger than nonspecialized
     time.  We do not really want that to happen because some heurstics
     may get confused by seeing negative speedups.  */
  if (time > nonspecialized_time)
    time = nonspecialized_time;

  if (info->loop_iterations
      && !info->loop_iterations->evaluate (possible_truths))
    hints |= INLINE_HINT_loop_iterations;
  if (info->loop_stride
      && !info->loop_stride->evaluate (possible_truths))
    hints |= INLINE_HINT_loop_stride;
  if (info->array_index
      && !info->array_index->evaluate (possible_truths))
    hints |= INLINE_HINT_array_index;
  if (info->scc_no)
    hints |= INLINE_HINT_in_scc;
  if (DECL_DECLARED_INLINE_P (node->decl))
    hints |= INLINE_HINT_declared_inline;

  size = RDIV (size, ipa_fn_summary::size_scale);
  min_size = RDIV (min_size, ipa_fn_summary::size_scale);

  if (dump_file && (dump_flags & TDF_DETAILS))
    fprintf (dump_file, "\n   size:%i time:%f nonspec time:%f\n", (int) size,
	     time.to_double (), nonspecialized_time.to_double ());
  if (ret_time)
    *ret_time = time;
  if (ret_nonspecialized_time)
    *ret_nonspecialized_time = nonspecialized_time;
  if (ret_size)
    *ret_size = size;
  if (ret_min_size)
    *ret_min_size = min_size;
  if (ret_hints)
    *ret_hints = hints;
  return;
}


/* Estimate size and time needed to execute callee of EDGE assuming that
   parameters known to be constant at caller of EDGE are propagated.
   KNOWN_VALS and KNOWN_CONTEXTS are vectors of assumed known constant values
   and types for parameters.  */

void
estimate_ipcp_clone_size_and_time (struct cgraph_node *node,
				   vec<tree> known_vals,
				   vec<ipa_polymorphic_call_context>
				   known_contexts,
				   vec<ipa_agg_jump_function_p> known_aggs,
				   int *ret_size, sreal *ret_time,
				   sreal *ret_nonspec_time,
				   ipa_hints *hints)
{
  clause_t clause, nonspec_clause;

  evaluate_conditions_for_known_args (node, false, known_vals, known_aggs,
				      &clause, &nonspec_clause);
  estimate_node_size_and_time (node, clause, nonspec_clause,
			       known_vals, known_contexts,
			       known_aggs, ret_size, NULL, ret_time,
			       ret_nonspec_time, hints, vNULL);
}


/* Update summary information of inline clones after inlining.
   Compute peak stack usage.  */

static void
inline_update_callee_summaries (struct cgraph_node *node, int depth)
{
  struct cgraph_edge *e;
  ipa_fn_summary *callee_info = ipa_fn_summaries->get (node);
  ipa_fn_summary *caller_info = ipa_fn_summaries->get (node->callers->caller);
  HOST_WIDE_INT peak;

  callee_info->stack_frame_offset
    = caller_info->stack_frame_offset
    + caller_info->estimated_self_stack_size;
  peak = callee_info->stack_frame_offset
    + callee_info->estimated_self_stack_size;

  ipa_fn_summary *s = ipa_fn_summaries->get (node->global.inlined_to);
  if (s->estimated_stack_size < peak)
    s->estimated_stack_size = peak;
  ipa_propagate_frequency (node);
  for (e = node->callees; e; e = e->next_callee)
    {
      if (!e->inline_failed)
	inline_update_callee_summaries (e->callee, depth);
      ipa_call_summaries->get (e)->loop_depth += depth;
    }
  for (e = node->indirect_calls; e; e = e->next_callee)
    ipa_call_summaries->get (e)->loop_depth += depth;
}

/* Update change_prob of EDGE after INLINED_EDGE has been inlined.
   When functoin A is inlined in B and A calls C with parameter that
   changes with probability PROB1 and C is known to be passthroug
   of argument if B that change with probability PROB2, the probability
   of change is now PROB1*PROB2.  */

static void
remap_edge_change_prob (struct cgraph_edge *inlined_edge,
			struct cgraph_edge *edge)
{
  if (ipa_node_params_sum)
    {
      int i;
      struct ipa_edge_args *args = IPA_EDGE_REF (edge);
      struct ipa_call_summary *es = ipa_call_summaries->get (edge);
      struct ipa_call_summary *inlined_es
	= ipa_call_summaries->get (inlined_edge);

      if (es->param.length () == 0)
	return;

      for (i = 0; i < ipa_get_cs_argument_count (args); i++)
	{
	  struct ipa_jump_func *jfunc = ipa_get_ith_jump_func (args, i);
	  if (jfunc->type == IPA_JF_PASS_THROUGH
	      || jfunc->type == IPA_JF_ANCESTOR)
	    {
	      int id = jfunc->type == IPA_JF_PASS_THROUGH
		       ? ipa_get_jf_pass_through_formal_id (jfunc)
		       : ipa_get_jf_ancestor_formal_id (jfunc);
	      if (id < (int) inlined_es->param.length ())
		{
		  int prob1 = es->param[i].change_prob;
		  int prob2 = inlined_es->param[id].change_prob;
		  int prob = combine_probabilities (prob1, prob2);

		  if (prob1 && prob2 && !prob)
		    prob = 1;

		  es->param[i].change_prob = prob;
		}
	    }
	}
    }
}

/* Update edge summaries of NODE after INLINED_EDGE has been inlined.

   Remap predicates of callees of NODE.  Rest of arguments match
   remap_predicate.

   Also update change probabilities.  */

static void
remap_edge_summaries (struct cgraph_edge *inlined_edge,
		      struct cgraph_node *node,
		      struct ipa_fn_summary *info,
		      struct ipa_fn_summary *callee_info,
		      vec<int> operand_map,
		      vec<int> offset_map,
		      clause_t possible_truths,
		      predicate *toplev_predicate)
{
  struct cgraph_edge *e, *next;
  for (e = node->callees; e; e = next)
    {
      struct ipa_call_summary *es = ipa_call_summaries->get (e);
      predicate p;
      next = e->next_callee;

      if (e->inline_failed)
	{
	  remap_edge_change_prob (inlined_edge, e);

	  if (es->predicate)
	    {
	      p = es->predicate->remap_after_inlining
				     (info, callee_info, operand_map,
				      offset_map, possible_truths,
				      *toplev_predicate);
	      edge_set_predicate (e, &p);
	    }
	  else
	    edge_set_predicate (e, toplev_predicate);
	}
      else
	remap_edge_summaries (inlined_edge, e->callee, info, callee_info,
			      operand_map, offset_map, possible_truths,
			      toplev_predicate);
    }
  for (e = node->indirect_calls; e; e = next)
    {
      struct ipa_call_summary *es = ipa_call_summaries->get (e);
      predicate p;
      next = e->next_callee;

      remap_edge_change_prob (inlined_edge, e);
      if (es->predicate)
	{
	  p = es->predicate->remap_after_inlining
				 (info, callee_info, operand_map, offset_map,
			          possible_truths, *toplev_predicate);
	  edge_set_predicate (e, &p);
	}
      else
	edge_set_predicate (e, toplev_predicate);
    }
}

/* Same as remap_predicate, but set result into hint *HINT.  */

static void
remap_hint_predicate (struct ipa_fn_summary *info,
		      struct ipa_fn_summary *callee_info,
		      predicate **hint,
		      vec<int> operand_map,
		      vec<int> offset_map,
		      clause_t possible_truths,
		      predicate *toplev_predicate)
{
  predicate p;

  if (!*hint)
    return;
  p = (*hint)->remap_after_inlining
			 (info, callee_info,
			  operand_map, offset_map,
			  possible_truths, *toplev_predicate);
  if (p != false && p != true)
    {
      if (!*hint)
	set_hint_predicate (hint, p);
      else
	**hint &= p;
    }
}

/* We inlined EDGE.  Update summary of the function we inlined into.  */

void
ipa_merge_fn_summary_after_inlining (struct cgraph_edge *edge)
{
  ipa_fn_summary *callee_info = ipa_fn_summaries->get (edge->callee);
  struct cgraph_node *to = (edge->caller->global.inlined_to
			    ? edge->caller->global.inlined_to : edge->caller);
  struct ipa_fn_summary *info = ipa_fn_summaries->get (to);
  clause_t clause = 0;	/* not_inline is known to be false.  */
  size_time_entry *e;
  vec<int> operand_map = vNULL;
  vec<int> offset_map = vNULL;
  int i;
  predicate toplev_predicate;
  predicate true_p = true;
  struct ipa_call_summary *es = ipa_call_summaries->get (edge);

  if (es->predicate)
    toplev_predicate = *es->predicate;
  else
    toplev_predicate = true;

  info->fp_expressions |= callee_info->fp_expressions;

  if (callee_info->conds)
    evaluate_properties_for_edge (edge, true, &clause, NULL, NULL, NULL, NULL);
  if (ipa_node_params_sum && callee_info->conds)
    {
      struct ipa_edge_args *args = IPA_EDGE_REF (edge);
      int count = ipa_get_cs_argument_count (args);
      int i;

      if (count)
	{
	  operand_map.safe_grow_cleared (count);
	  offset_map.safe_grow_cleared (count);
	}
      for (i = 0; i < count; i++)
	{
	  struct ipa_jump_func *jfunc = ipa_get_ith_jump_func (args, i);
	  int map = -1;

	  /* TODO: handle non-NOPs when merging.  */
	  if (jfunc->type == IPA_JF_PASS_THROUGH)
	    {
	      if (ipa_get_jf_pass_through_operation (jfunc) == NOP_EXPR)
		map = ipa_get_jf_pass_through_formal_id (jfunc);
	      if (!ipa_get_jf_pass_through_agg_preserved (jfunc))
		offset_map[i] = -1;
	    }
	  else if (jfunc->type == IPA_JF_ANCESTOR)
	    {
	      HOST_WIDE_INT offset = ipa_get_jf_ancestor_offset (jfunc);
	      if (offset >= 0 && offset < INT_MAX)
		{
		  map = ipa_get_jf_ancestor_formal_id (jfunc);
		  if (!ipa_get_jf_ancestor_agg_preserved (jfunc))
		    offset = -1;
		  offset_map[i] = offset;
		}
	    }
	  operand_map[i] = map;
	  gcc_assert (map < ipa_get_param_count (IPA_NODE_REF (to)));
	}
    }
  for (i = 0; vec_safe_iterate (callee_info->size_time_table, i, &e); i++)
    {
      predicate p;
      p = e->exec_predicate.remap_after_inlining
			     (info, callee_info, operand_map,
			      offset_map, clause,
			      toplev_predicate);
      predicate nonconstp;
      nonconstp = e->nonconst_predicate.remap_after_inlining
				     (info, callee_info, operand_map,
				      offset_map, clause,
				      toplev_predicate);
      if (p != false && nonconstp != false)
	{
	  sreal add_time = ((sreal)e->time * edge->sreal_frequency ());
	  int prob = e->nonconst_predicate.probability (callee_info->conds,
							clause, es->param);
	  add_time = add_time * prob / REG_BR_PROB_BASE;
	  if (prob != REG_BR_PROB_BASE
	      && dump_file && (dump_flags & TDF_DETAILS))
	    {
	      fprintf (dump_file, "\t\tScaling time by probability:%f\n",
		       (double) prob / REG_BR_PROB_BASE);
	    }
	  info->account_size_time (e->size, add_time, p, nonconstp);
	}
    }
  remap_edge_summaries (edge, edge->callee, info, callee_info, operand_map,
			offset_map, clause, &toplev_predicate);
  remap_hint_predicate (info, callee_info,
			&callee_info->loop_iterations,
			operand_map, offset_map, clause, &toplev_predicate);
  remap_hint_predicate (info, callee_info,
			&callee_info->loop_stride,
			operand_map, offset_map, clause, &toplev_predicate);
  remap_hint_predicate (info, callee_info,
			&callee_info->array_index,
			operand_map, offset_map, clause, &toplev_predicate);

  ipa_call_summary *s = ipa_call_summaries->get (edge);
  inline_update_callee_summaries (edge->callee, s->loop_depth);

  /* We do not maintain predicates of inlined edges, free it.  */
  edge_set_predicate (edge, &true_p);
  /* Similarly remove param summaries.  */
  es->param.release ();
  operand_map.release ();
  offset_map.release ();
}

/* For performance reasons ipa_merge_fn_summary_after_inlining is not updating overall size
   and time.  Recompute it.  */

void
ipa_update_overall_fn_summary (struct cgraph_node *node)
{
  struct ipa_fn_summary *info = ipa_fn_summaries->get_create (node);
  size_time_entry *e;
  int i;

  info->size = 0;
  info->time = 0;
  for (i = 0; vec_safe_iterate (info->size_time_table, i, &e); i++)
    {
      info->size += e->size;
      info->time += e->time;
    }
  estimate_calls_size_and_time (node, &info->size, &info->min_size,
				&info->time, NULL,
				~(clause_t) (1 << predicate::false_condition),
				vNULL, vNULL, vNULL);
  info->size = (info->size + ipa_fn_summary::size_scale / 2) / ipa_fn_summary::size_scale;
}


/* This function performs intraprocedural analysis in NODE that is required to
   inline indirect calls.  */

static void
inline_indirect_intraprocedural_analysis (struct cgraph_node *node)
{
  ipa_analyze_node (node);
  if (dump_file && (dump_flags & TDF_DETAILS))
    {
      ipa_print_node_params (dump_file, node);
      ipa_print_node_jump_functions (dump_file, node);
    }
}


/* Note function body size.  */

void
inline_analyze_function (struct cgraph_node *node)
{
  push_cfun (DECL_STRUCT_FUNCTION (node->decl));

  if (dump_file)
    fprintf (dump_file, "\nAnalyzing function: %s/%u\n",
	     node->name (), node->order);
  if (opt_for_fn (node->decl, optimize) && !node->thunk.thunk_p)
    inline_indirect_intraprocedural_analysis (node);
  compute_fn_summary (node, false);
  if (!optimize)
    {
      struct cgraph_edge *e;
      for (e = node->callees; e; e = e->next_callee)
	e->inline_failed = CIF_FUNCTION_NOT_OPTIMIZED;
      for (e = node->indirect_calls; e; e = e->next_callee)
	e->inline_failed = CIF_FUNCTION_NOT_OPTIMIZED;
    }

  pop_cfun ();
}


/* Called when new function is inserted to callgraph late.  */

void
ipa_fn_summary_t::insert (struct cgraph_node *node, ipa_fn_summary *)
{
  inline_analyze_function (node);
}

/* Note function body size.  */

static void
ipa_fn_summary_generate (void)
{
  struct cgraph_node *node;

  FOR_EACH_DEFINED_FUNCTION (node)
    if (DECL_STRUCT_FUNCTION (node->decl))
      node->local.versionable = tree_versionable_function_p (node->decl);

  ipa_fn_summary_alloc ();

  ipa_fn_summaries->enable_insertion_hook ();

  ipa_register_cgraph_hooks ();

  FOR_EACH_DEFINED_FUNCTION (node)
    if (!node->alias
	&& (flag_generate_lto || flag_generate_offload|| flag_wpa
	    || opt_for_fn (node->decl, optimize)))
      inline_analyze_function (node);
}


/* Write inline summary for edge E to OB.  */

static void
read_ipa_call_summary (struct lto_input_block *ib, struct cgraph_edge *e,
		       bool prevails)
{
  struct ipa_call_summary *es = prevails
				? ipa_call_summaries->get_create (e) : NULL;
  predicate p;
  int length, i;

  int size = streamer_read_uhwi (ib);
  int time = streamer_read_uhwi (ib);
  int depth = streamer_read_uhwi (ib);

  if (es)
    {
      es->call_stmt_size = size;
      es->call_stmt_time = time;
      es->loop_depth = depth;
    }

  bitpack_d bp = streamer_read_bitpack (ib);
  if (es)
    es->is_return_callee_uncaptured = bp_unpack_value (&bp, 1);	
  else
    bp_unpack_value (&bp, 1);	

  p.stream_in (ib);
  if (es)
    edge_set_predicate (e, &p);
  length = streamer_read_uhwi (ib);
  if (length && es && e->possibly_call_in_translation_unit_p ())
    {
      es->param.safe_grow_cleared (length);
      for (i = 0; i < length; i++)
	es->param[i].change_prob = streamer_read_uhwi (ib);
    }
  else
    {
      for (i = 0; i < length; i++)
	streamer_read_uhwi (ib);
    }
}


/* Stream in inline summaries from the section.  */

static void
inline_read_section (struct lto_file_decl_data *file_data, const char *data,
		     size_t len)
{
  const struct lto_function_header *header =
    (const struct lto_function_header *) data;
  const int cfg_offset = sizeof (struct lto_function_header);
  const int main_offset = cfg_offset + header->cfg_size;
  const int string_offset = main_offset + header->main_size;
  struct data_in *data_in;
  unsigned int i, count2, j;
  unsigned int f_count;

  lto_input_block ib ((const char *) data + main_offset, header->main_size,
		      file_data->mode_table);

  data_in =
    lto_data_in_create (file_data, (const char *) data + string_offset,
			header->string_size, vNULL);
  f_count = streamer_read_uhwi (&ib);
  for (i = 0; i < f_count; i++)
    {
      unsigned int index;
      struct cgraph_node *node;
      struct ipa_fn_summary *info;
      lto_symtab_encoder_t encoder;
      struct bitpack_d bp;
      struct cgraph_edge *e;
      predicate p;

      index = streamer_read_uhwi (&ib);
      encoder = file_data->symtab_node_encoder;
      node = dyn_cast<cgraph_node *> (lto_symtab_encoder_deref (encoder,
								index));
      info = node->prevailing_p () ? ipa_fn_summaries->get_create (node) : NULL;

      int stack_size = streamer_read_uhwi (&ib);
      int size = streamer_read_uhwi (&ib);
      sreal time = sreal::stream_in (&ib);

      if (info)
	{
	  info->estimated_stack_size
	    = info->estimated_self_stack_size = stack_size;
	  info->size = info->self_size = size;
	  info->time = time;
	}

      bp = streamer_read_bitpack (&ib);
      if (info)
	{
          info->inlinable = bp_unpack_value (&bp, 1);
          info->fp_expressions = bp_unpack_value (&bp, 1);
	}
      else
	{
          bp_unpack_value (&bp, 1);
          bp_unpack_value (&bp, 1);
	}

      count2 = streamer_read_uhwi (&ib);
      gcc_assert (!info || !info->conds);
      for (j = 0; j < count2; j++)
	{
	  struct condition c;
	  c.operand_num = streamer_read_uhwi (&ib);
	  c.size = streamer_read_uhwi (&ib);
	  c.code = (enum tree_code) streamer_read_uhwi (&ib);
	  c.val = stream_read_tree (&ib, data_in);
	  bp = streamer_read_bitpack (&ib);
	  c.agg_contents = bp_unpack_value (&bp, 1);
	  c.by_ref = bp_unpack_value (&bp, 1);
	  if (c.agg_contents)
	    c.offset = streamer_read_uhwi (&ib);
	  if (info)
	    vec_safe_push (info->conds, c);
	}
      count2 = streamer_read_uhwi (&ib);
      gcc_assert (!info || !info->size_time_table);
      for (j = 0; j < count2; j++)
	{
	  struct size_time_entry e;

	  e.size = streamer_read_uhwi (&ib);
	  e.time = sreal::stream_in (&ib);
	  e.exec_predicate.stream_in (&ib);
	  e.nonconst_predicate.stream_in (&ib);

	  if (info)
	    vec_safe_push (info->size_time_table, e);
	}

      p.stream_in (&ib);
      if (info)
        set_hint_predicate (&info->loop_iterations, p);
      p.stream_in (&ib);
      if (info)
        set_hint_predicate (&info->loop_stride, p);
      p.stream_in (&ib);
      if (info)
        set_hint_predicate (&info->array_index, p);
      for (e = node->callees; e; e = e->next_callee)
	read_ipa_call_summary (&ib, e, info != NULL);
      for (e = node->indirect_calls; e; e = e->next_callee)
	read_ipa_call_summary (&ib, e, info != NULL);
    }

  lto_free_section_data (file_data, LTO_section_ipa_fn_summary, NULL, data,
			 len);
  lto_data_in_delete (data_in);
}


/* Read inline summary.  Jump functions are shared among ipa-cp
   and inliner, so when ipa-cp is active, we don't need to write them
   twice.  */

static void
ipa_fn_summary_read (void)
{
  struct lto_file_decl_data **file_data_vec = lto_get_file_decl_data ();
  struct lto_file_decl_data *file_data;
  unsigned int j = 0;

  ipa_fn_summary_alloc ();

  while ((file_data = file_data_vec[j++]))
    {
      size_t len;
      const char *data = lto_get_section_data (file_data,
					       LTO_section_ipa_fn_summary,
					       NULL, &len);
      if (data)
	inline_read_section (file_data, data, len);
      else
	/* Fatal error here.  We do not want to support compiling ltrans units
	   with different version of compiler or different flags than the WPA
	   unit, so this should never happen.  */
	fatal_error (input_location,
		     "ipa inline summary is missing in input file");
    }
  ipa_register_cgraph_hooks ();
  if (!flag_ipa_cp)
    ipa_prop_read_jump_functions ();

  gcc_assert (ipa_fn_summaries);
  ipa_fn_summaries->enable_insertion_hook ();
}


/* Write inline summary for edge E to OB.  */

static void
write_ipa_call_summary (struct output_block *ob, struct cgraph_edge *e)
{
  struct ipa_call_summary *es = ipa_call_summaries->get (e);
  int i;

  streamer_write_uhwi (ob, es->call_stmt_size);
  streamer_write_uhwi (ob, es->call_stmt_time);
  streamer_write_uhwi (ob, es->loop_depth);

  bitpack_d bp = bitpack_create (ob->main_stream);
  bp_pack_value (&bp, es->is_return_callee_uncaptured, 1);
  streamer_write_bitpack (&bp);

  if (es->predicate)
    es->predicate->stream_out (ob);
  else
    streamer_write_uhwi (ob, 0);
  streamer_write_uhwi (ob, es->param.length ());
  for (i = 0; i < (int) es->param.length (); i++)
    streamer_write_uhwi (ob, es->param[i].change_prob);
}


/* Write inline summary for node in SET.
   Jump functions are shared among ipa-cp and inliner, so when ipa-cp is
   active, we don't need to write them twice.  */

static void
ipa_fn_summary_write (void)
{
  struct output_block *ob = create_output_block (LTO_section_ipa_fn_summary);
  lto_symtab_encoder_t encoder = ob->decl_state->symtab_node_encoder;
  unsigned int count = 0;
  int i;

  for (i = 0; i < lto_symtab_encoder_size (encoder); i++)
    {
      symtab_node *snode = lto_symtab_encoder_deref (encoder, i);
      cgraph_node *cnode = dyn_cast <cgraph_node *> (snode);
      if (cnode && cnode->definition && !cnode->alias)
	count++;
    }
  streamer_write_uhwi (ob, count);

  for (i = 0; i < lto_symtab_encoder_size (encoder); i++)
    {
      symtab_node *snode = lto_symtab_encoder_deref (encoder, i);
      cgraph_node *cnode = dyn_cast <cgraph_node *> (snode);
      if (cnode && cnode->definition && !cnode->alias)
	{
	  struct ipa_fn_summary *info = ipa_fn_summaries->get (cnode);
	  struct bitpack_d bp;
	  struct cgraph_edge *edge;
	  int i;
	  size_time_entry *e;
	  struct condition *c;

	  streamer_write_uhwi (ob, lto_symtab_encoder_encode (encoder, cnode));
	  streamer_write_hwi (ob, info->estimated_self_stack_size);
	  streamer_write_hwi (ob, info->self_size);
	  info->time.stream_out (ob);
	  bp = bitpack_create (ob->main_stream);
	  bp_pack_value (&bp, info->inlinable, 1);
	  bp_pack_value (&bp, false, 1);
	  bp_pack_value (&bp, info->fp_expressions, 1);
	  streamer_write_bitpack (&bp);
	  streamer_write_uhwi (ob, vec_safe_length (info->conds));
	  for (i = 0; vec_safe_iterate (info->conds, i, &c); i++)
	    {
	      streamer_write_uhwi (ob, c->operand_num);
	      streamer_write_uhwi (ob, c->size);
	      streamer_write_uhwi (ob, c->code);
	      stream_write_tree (ob, c->val, true);
	      bp = bitpack_create (ob->main_stream);
	      bp_pack_value (&bp, c->agg_contents, 1);
	      bp_pack_value (&bp, c->by_ref, 1);
	      streamer_write_bitpack (&bp);
	      if (c->agg_contents)
		streamer_write_uhwi (ob, c->offset);
	    }
	  streamer_write_uhwi (ob, vec_safe_length (info->size_time_table));
	  for (i = 0; vec_safe_iterate (info->size_time_table, i, &e); i++)
	    {
	      streamer_write_uhwi (ob, e->size);
	      e->time.stream_out (ob);
	      e->exec_predicate.stream_out (ob);
	      e->nonconst_predicate.stream_out (ob);
	    }
	  if (info->loop_iterations)
	    info->loop_iterations->stream_out (ob);
 	  else
	    streamer_write_uhwi (ob, 0);
	  if (info->loop_stride)
	    info->loop_stride->stream_out (ob);
 	  else
	    streamer_write_uhwi (ob, 0);
	  if (info->array_index)
	    info->array_index->stream_out (ob);
	  else
	    streamer_write_uhwi (ob, 0);
	  for (edge = cnode->callees; edge; edge = edge->next_callee)
	    write_ipa_call_summary (ob, edge);
	  for (edge = cnode->indirect_calls; edge; edge = edge->next_callee)
	    write_ipa_call_summary (ob, edge);
	}
    }
  streamer_write_char_stream (ob->main_stream, 0);
  produce_asm (ob, NULL);
  destroy_output_block (ob);

  if (!flag_ipa_cp)
    ipa_prop_write_jump_functions ();
}


/* Release inline summary.  */

void
ipa_free_fn_summary (void)
{
  struct cgraph_node *node;
  if (!ipa_call_summaries)
    return;
  FOR_EACH_DEFINED_FUNCTION (node)
    if (!node->alias)
      ipa_fn_summaries->remove (node);
  ipa_fn_summaries->release ();
  ipa_fn_summaries = NULL;
  ipa_call_summaries->release ();
  delete ipa_call_summaries;
  ipa_call_summaries = NULL;
  edge_predicate_pool.release ();
}

namespace {

const pass_data pass_data_local_fn_summary =
{
  GIMPLE_PASS, /* type */
  "local-fnsummary", /* name */
  OPTGROUP_INLINE, /* optinfo_flags */
  TV_INLINE_PARAMETERS, /* tv_id */
  0, /* properties_required */
  0, /* properties_provided */
  0, /* properties_destroyed */
  0, /* todo_flags_start */
  0, /* todo_flags_finish */
};

class pass_local_fn_summary : public gimple_opt_pass
{
public:
  pass_local_fn_summary (gcc::context *ctxt)
    : gimple_opt_pass (pass_data_local_fn_summary, ctxt)
  {}

  /* opt_pass methods: */
  opt_pass * clone () { return new pass_local_fn_summary (m_ctxt); }
  virtual unsigned int execute (function *)
    {
      return compute_fn_summary_for_current ();
    }

}; // class pass_local_fn_summary

} // anon namespace

gimple_opt_pass *
make_pass_local_fn_summary (gcc::context *ctxt)
{
  return new pass_local_fn_summary (ctxt);
}


/* Free inline summary.  */

namespace {

const pass_data pass_data_ipa_free_fn_summary =
{
  SIMPLE_IPA_PASS, /* type */
  "free-fnsummary", /* name */
  OPTGROUP_NONE, /* optinfo_flags */
  TV_IPA_FREE_INLINE_SUMMARY, /* tv_id */
  0, /* properties_required */
  0, /* properties_provided */
  0, /* properties_destroyed */
  0, /* todo_flags_start */
  0, /* todo_flags_finish */
};

class pass_ipa_free_fn_summary : public simple_ipa_opt_pass
{
public:
  pass_ipa_free_fn_summary (gcc::context *ctxt)
    : simple_ipa_opt_pass (pass_data_ipa_free_fn_summary, ctxt),
      small_p (false)
  {}

  /* opt_pass methods: */
  opt_pass *clone () { return new pass_ipa_free_fn_summary (m_ctxt); }
  void set_pass_param (unsigned int n, bool param)
    {
      gcc_assert (n == 0);
      small_p = param;
    }
  virtual bool gate (function *) { return small_p || !flag_wpa; }
  virtual unsigned int execute (function *)
    {
      ipa_free_fn_summary ();
      return 0;
    }

private:
  bool small_p;
}; // class pass_ipa_free_fn_summary

} // anon namespace

simple_ipa_opt_pass *
make_pass_ipa_free_fn_summary (gcc::context *ctxt)
{
  return new pass_ipa_free_fn_summary (ctxt);
}

namespace {

const pass_data pass_data_ipa_fn_summary =
{
  IPA_PASS, /* type */
  "fnsummary", /* name */
  OPTGROUP_INLINE, /* optinfo_flags */
  TV_IPA_FNSUMMARY, /* tv_id */
  0, /* properties_required */
  0, /* properties_provided */
  0, /* properties_destroyed */
  0, /* todo_flags_start */
  ( TODO_dump_symtab ), /* todo_flags_finish */
};

class pass_ipa_fn_summary : public ipa_opt_pass_d
{
public:
  pass_ipa_fn_summary (gcc::context *ctxt)
    : ipa_opt_pass_d (pass_data_ipa_fn_summary, ctxt,
		      ipa_fn_summary_generate, /* generate_summary */
		      ipa_fn_summary_write, /* write_summary */
		      ipa_fn_summary_read, /* read_summary */
		      NULL, /* write_optimization_summary */
		      NULL, /* read_optimization_summary */
		      NULL, /* stmt_fixup */
		      0, /* function_transform_todo_flags_start */
		      NULL, /* function_transform */
		      NULL) /* variable_transform */
  {}

  /* opt_pass methods: */
  virtual unsigned int execute (function *) { return 0; }

}; // class pass_ipa_fn_summary

} // anon namespace

ipa_opt_pass_d *
make_pass_ipa_fn_summary (gcc::context *ctxt)
{
  return new pass_ipa_fn_summary (ctxt);
}

/* Reset all state within ipa-fnsummary.c so that we can rerun the compiler
   within the same process.  For use by toplev::finalize.  */

void
ipa_fnsummary_c_finalize (void)
{
  ipa_free_fn_summary ();
}<|MERGE_RESOLUTION|>--- conflicted
+++ resolved
@@ -936,57 +936,6 @@
   return true;
 }
 
-/* Return ture if STMT is builtin_expect on one of its variants.  */
-
-static bool
-builtin_expect_call_p (gimple *stmt)
-{
-  return ((gimple_call_builtin_p (stmt, BUILT_IN_EXPECT)
-	   || gimple_call_builtin_p (stmt, BUILT_IN_EXPECT_WITH_PROBABILITY)
-	   || gimple_call_internal_p (stmt, IFN_BUILTIN_EXPECT))
-	  && gimple_call_num_args (stmt));
-}
-
-/* Walk to the original assignment to OP skipping wrapping noop casts,
-   builtin expectes etc.  */
-
-static tree
-strip_copies (tree op, gimple **stmt = NULL)
-{
-  STRIP_NOPS (op);
-  /* TODO: We should have some common way to tell if function returns its
-     argument.  */
-  if (TREE_CODE (op) == CALL_EXPR)
-    {
-      tree fndecl = get_callee_fndecl (op);
-      if (!fndecl)
-	return op;
-      if (DECL_BUILT_IN_CLASS (fndecl) == BUILT_IN_NORMAL
-	  && (DECL_FUNCTION_CODE (fndecl) == BUILT_IN_EXPECT
-	      || DECL_FUNCTION_CODE (fndecl)
-			 == BUILT_IN_EXPECT_WITH_PROBABILITY))
-	return strip_copies (CALL_EXPR_ARG (op, 0), stmt);
-      return op;
-    }
-  if (TREE_CODE (op) == SSA_NAME
-      && builtin_expect_call_p (SSA_NAME_DEF_STMT (op)))
-    {
-      if (stmt)
-	*stmt = SSA_NAME_DEF_STMT (op);
-      return strip_copies (gimple_call_arg (SSA_NAME_DEF_STMT (op), 0), stmt);
-    }
-  if (TREE_CODE (op) == SSA_NAME
-      && !SSA_NAME_IS_DEFAULT_DEF (op)
-      && gimple_assign_single_p (SSA_NAME_DEF_STMT (op)))
-    {
-      if (stmt)
-	*stmt = SSA_NAME_DEF_STMT (op);
-      return strip_copies (gimple_assign_rhs1 (SSA_NAME_DEF_STMT (op)),
-			  stmt);
-    }
-  return op;
-}
-
 /* If OP refers to value of function parameter, return the corresponding
    parameter.  If non-NULL, the size of the memory load (or the SSA_NAME of the
    PARM_DECL) will be stored to *SIZE_P in that case too.  */
@@ -1038,12 +987,6 @@
 unmodified_parm (ipa_func_body_info *fbi, gimple *stmt, tree op,
 		 HOST_WIDE_INT *size_p)
 {
-<<<<<<< HEAD
-  op = strip_copies (op, &stmt);
-  tree res = unmodified_parm_1 (stmt, op, size_p);
-  if (res)
-    return res;
-=======
   tree res = unmodified_parm_1 (fbi, stmt, op, size_p);
   if (res)
     return res;
@@ -1054,7 +997,6 @@
     return unmodified_parm (fbi, SSA_NAME_DEF_STMT (op),
 			    gimple_assign_rhs1 (SSA_NAME_DEF_STMT (op)),
 			    size_p);
->>>>>>> afe53b55
   return NULL_TREE;
 }
 
@@ -1071,12 +1013,7 @@
 				  HOST_WIDE_INT *size_p,
 				  struct agg_position_info *aggpos)
 {
-<<<<<<< HEAD
-  op = strip_copies (op, &stmt);
-  tree res = unmodified_parm_1 (stmt, op, size_p);
-=======
   tree res = unmodified_parm_1 (fbi, stmt, op, size_p);
->>>>>>> afe53b55
 
   gcc_checking_assert (aggpos);
   if (res)
@@ -1525,13 +1462,12 @@
 					       nonconstant_names);
       return p2.or_with (summary->conds, p1);
     }
-  else 
-    {
-      tree expr2 = strip_copies (expr);
-      if (expr2 != expr)
-	return will_be_nonconstant_expr_predicate (info, summary, expr2,
-						   nonconstant_names);
-      return true;
+  else if (TREE_CODE (expr) == CALL_EXPR)
+    return true;
+  else
+    {
+      debug_tree (expr);
+      gcc_unreachable ();
     }
   return false;
 }

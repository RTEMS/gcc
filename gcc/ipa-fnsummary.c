--- conflicted
+++ resolved
@@ -83,7 +83,6 @@
 #include "gimplify.h"
 #include "stringpool.h"
 #include "attribs.h"
-#include <vector>
 #include "tree-into-ssa.h"
 
 /* Summaries.  */
@@ -332,7 +331,7 @@
 evaluate_conditions_for_known_args (struct cgraph_node *node,
 				    bool inline_p,
 				    vec<tree> known_vals,
-				    const std::vector<value_range> &known_value_ranges,
+				    vec<value_range> known_value_ranges,
 				    vec<ipa_agg_value_set> known_aggs,
 				    clause_t *ret_clause,
 				    clause_t *ret_nonspec_clause)
@@ -447,7 +446,7 @@
 	      continue;
 	    }
 	}
-      if (c->operand_num < (int) known_value_ranges.size ()
+      if (c->operand_num < (int) known_value_ranges.length ()
 	  && !c->agg_contents
 	  && !known_value_ranges[c->operand_num].undefined_p ()
 	  && !known_value_ranges[c->operand_num].varying_p ()
@@ -556,7 +555,7 @@
 {
   struct cgraph_node *callee = e->callee->ultimate_alias_target ();
   class ipa_fn_summary *info = ipa_fn_summaries->get (callee);
-  std::vector<value_range> known_value_ranges (32);
+  auto_vec<value_range, 32> known_value_ranges;
   class ipa_edge_args *args;
 
   if (clause_ptr)
@@ -631,19 +630,11 @@
 								   i));
 		    if (!vr.undefined_p () && !vr.varying_p ())
 		      {
-<<<<<<< HEAD
-			if (!known_value_ranges.size ())
-			  {
-			    known_value_ranges.resize (count);
-			    for (int i = 0; i < count; ++i)
-			      known_value_ranges[i].set_undefined ();
-=======
 			if (!known_value_ranges.length ())
 			  {
 			    known_value_ranges.safe_grow (count);
 			    for (int i = 0; i < count; ++i)
 			      new (&known_value_ranges[i]) value_range ();
->>>>>>> ea95ba8d
 			  }
 			known_value_ranges[i] = vr;
 		      }
@@ -817,7 +808,7 @@
 	}
       evaluate_conditions_for_known_args (dst, false,
 					  known_vals,
-					  std::vector<value_range> (),
+					  vNULL,
 					  vNULL,
 					  &possible_truths,
 					  /* We are going to specialize,
@@ -3701,8 +3692,7 @@
   clause_t clause, nonspec_clause;
 
   /* TODO: Also pass known value ranges.  */
-  evaluate_conditions_for_known_args (node, false, known_vals,
-				      std::vector<value_range> (),
+  evaluate_conditions_for_known_args (node, false, known_vals, vNULL,
 				      known_aggs, &clause, &nonspec_clause);
   ipa_call_context ctx (node, clause, nonspec_clause,
 		        known_vals, known_contexts,

--- conflicted
+++ resolved
@@ -1,10 +1,6 @@
 /* IPA handling of references.
-<<<<<<< HEAD
-   Copyright (C) 2004, 2005, 2007, 2008 Free Software Foundation, Inc.
-=======
    Copyright (C) 2004, 2005, 2007, 2008, 2010
    Free Software Foundation, Inc.
->>>>>>> 03d20231
    Contributed by Kenneth Zadeck <zadeck@naturalbridge.com>
 
 This file is part of GCC.

/* Gimple IR definitions.

   Copyright 2007, 2008, 2009, 2010 Free Software Foundation, Inc.
   Contributed by Aldy Hernandez <aldyh@redhat.com>

This file is part of GCC.

GCC is free software; you can redistribute it and/or modify it under
the terms of the GNU General Public License as published by the Free
Software Foundation; either version 3, or (at your option) any later
version.

GCC is distributed in the hope that it will be useful, but WITHOUT ANY
WARRANTY; without even the implied warranty of MERCHANTABILITY or
FITNESS FOR A PARTICULAR PURPOSE.  See the GNU General Public License
for more details.

You should have received a copy of the GNU General Public License
along with GCC; see the file COPYING3.  If not see
<http://www.gnu.org/licenses/>.  */

#ifndef GCC_GIMPLE_H
#define GCC_GIMPLE_H

#include "pointer-set.h"
#include "vec.h"
#include "vecprim.h"
#include "vecir.h"
#include "ggc.h"
#include "basic-block.h"
#include "tree-ssa-operands.h"
#include "tree-ssa-alias.h"

struct gimple_seq_node_d;
typedef struct gimple_seq_node_d *gimple_seq_node;
typedef const struct gimple_seq_node_d *const_gimple_seq_node;

/* For each block, the PHI nodes that need to be rewritten are stored into
   these vectors.  */
typedef VEC(gimple, heap) *gimple_vec;
DEF_VEC_P (gimple_vec);
DEF_VEC_ALLOC_P (gimple_vec, heap);

enum gimple_code {
#define DEFGSCODE(SYM, STRING, STRUCT)	SYM,
#include "gimple.def"
#undef DEFGSCODE
    LAST_AND_UNUSED_GIMPLE_CODE
};

extern const char *const gimple_code_name[];
extern const unsigned char gimple_rhs_class_table[];

/* Error out if a gimple tuple is addressed incorrectly.  */
#if defined ENABLE_GIMPLE_CHECKING
#define gcc_gimple_checking_assert(EXPR) gcc_assert (EXPR)
extern void gimple_check_failed (const_gimple, const char *, int,          \
                                 const char *, enum gimple_code,           \
				 enum tree_code) ATTRIBUTE_NORETURN;

#define GIMPLE_CHECK(GS, CODE)						\
  do {									\
    const_gimple __gs = (GS);						\
    if (gimple_code (__gs) != (CODE))					\
      gimple_check_failed (__gs, __FILE__, __LINE__, __FUNCTION__,	\
	  		   (CODE), ERROR_MARK);				\
  } while (0)
#else  /* not ENABLE_GIMPLE_CHECKING  */
#define gcc_gimple_checking_assert(EXPR) ((void)(0 && (EXPR)))
#define GIMPLE_CHECK(GS, CODE)			(void)0
#endif

/* Class of GIMPLE expressions suitable for the RHS of assignments.  See
   get_gimple_rhs_class.  */
enum gimple_rhs_class
{
  GIMPLE_INVALID_RHS,	/* The expression cannot be used on the RHS.  */
  GIMPLE_TERNARY_RHS,	/* The expression is a ternary operation.  */
  GIMPLE_BINARY_RHS,	/* The expression is a binary operation.  */
  GIMPLE_UNARY_RHS,	/* The expression is a unary operation.  */
  GIMPLE_SINGLE_RHS	/* The expression is a single object (an SSA
			   name, a _DECL, a _REF, etc.  */
};

/* Specific flags for individual GIMPLE statements.  These flags are
   always stored in gimple_statement_base.subcode and they may only be
   defined for statement codes that do not use sub-codes.

   Values for the masks can overlap as long as the overlapping values
   are never used in the same statement class.

   The maximum mask value that can be defined is 1 << 15 (i.e., each
   statement code can hold up to 16 bitflags).

   Keep this list sorted.  */
enum gf_mask {
    GF_ASM_INPUT		= 1 << 0,
    GF_ASM_VOLATILE		= 1 << 1,
    GF_CALL_CANNOT_INLINE	= 1 << 0,
    GF_CALL_FROM_THUNK		= 1 << 1,
    GF_CALL_RETURN_SLOT_OPT	= 1 << 2,
    GF_CALL_TAILCALL		= 1 << 3,
    GF_CALL_VA_ARG_PACK		= 1 << 4,
    GF_CALL_NOTHROW		= 1 << 5,
    GF_OMP_PARALLEL_COMBINED	= 1 << 0,

    /* True on an GIMPLE_OMP_RETURN statement if the return does not require
       a thread synchronization via some sort of barrier.  The exact barrier
       that would otherwise be emitted is dependent on the OMP statement with
       which this return is associated.  */
    GF_OMP_RETURN_NOWAIT	= 1 << 0,

    GF_OMP_SECTION_LAST		= 1 << 0,
    GF_PREDICT_TAKEN		= 1 << 15
};

/* Currently, there's only one type of gimple debug stmt.  Others are
   envisioned, for example, to enable the generation of is_stmt notes
   in line number information, to mark sequence points, etc.  This
   subcode is to be used to tell them apart.  */
enum gimple_debug_subcode {
  GIMPLE_DEBUG_BIND = 0
};

/* Masks for selecting a pass local flag (PLF) to work on.  These
   masks are used by gimple_set_plf and gimple_plf.  */
enum plf_mask {
    GF_PLF_1	= 1 << 0,
    GF_PLF_2	= 1 << 1
};

/* A node in a gimple_seq_d.  */
struct GTY((chain_next ("%h.next"), chain_prev ("%h.prev"))) gimple_seq_node_d {
  gimple stmt;
  struct gimple_seq_node_d *prev;
  struct gimple_seq_node_d *next;
};

/* A double-linked sequence of gimple statements.  */
struct GTY ((chain_next ("%h.next_free"))) gimple_seq_d {
  /* First and last statements in the sequence.  */
  gimple_seq_node first;
  gimple_seq_node last;

  /* Sequences are created/destroyed frequently.  To minimize
     allocation activity, deallocated sequences are kept in a pool of
     available sequences.  This is the pointer to the next free
     sequence in the pool.  */
  gimple_seq next_free;
};


/* Return the first node in GIMPLE sequence S.  */

static inline gimple_seq_node
gimple_seq_first (const_gimple_seq s)
{
  return s ? s->first : NULL;
}


/* Return the first statement in GIMPLE sequence S.  */

static inline gimple
gimple_seq_first_stmt (const_gimple_seq s)
{
  gimple_seq_node n = gimple_seq_first (s);
  return (n) ? n->stmt : NULL;
}


/* Return the last node in GIMPLE sequence S.  */

static inline gimple_seq_node
gimple_seq_last (const_gimple_seq s)
{
  return s ? s->last : NULL;
}


/* Return the last statement in GIMPLE sequence S.  */

static inline gimple
gimple_seq_last_stmt (const_gimple_seq s)
{
  gimple_seq_node n = gimple_seq_last (s);
  return (n) ? n->stmt : NULL;
}


/* Set the last node in GIMPLE sequence S to LAST.  */

static inline void
gimple_seq_set_last (gimple_seq s, gimple_seq_node last)
{
  s->last = last;
}


/* Set the first node in GIMPLE sequence S to FIRST.  */

static inline void
gimple_seq_set_first (gimple_seq s, gimple_seq_node first)
{
  s->first = first;
}


/* Return true if GIMPLE sequence S is empty.  */

static inline bool
gimple_seq_empty_p (const_gimple_seq s)
{
  return s == NULL || s->first == NULL;
}


void gimple_seq_add_stmt (gimple_seq *, gimple);

/* Link gimple statement GS to the end of the sequence *SEQ_P.  If
   *SEQ_P is NULL, a new sequence is allocated.  This function is
   similar to gimple_seq_add_stmt, but does not scan the operands.
   During gimplification, we need to manipulate statement sequences
   before the def/use vectors have been constructed.  */
void gimplify_seq_add_stmt (gimple_seq *, gimple);

/* Allocate a new sequence and initialize its first element with STMT.  */

static inline gimple_seq
gimple_seq_alloc_with_stmt (gimple stmt)
{
  gimple_seq seq = NULL;
  gimple_seq_add_stmt (&seq, stmt);
  return seq;
}


/* Returns the sequence of statements in BB.  */

static inline gimple_seq
bb_seq (const_basic_block bb)
{
  return (!(bb->flags & BB_RTL) && bb->il.gimple) ? bb->il.gimple->seq : NULL;
}


/* Sets the sequence of statements in BB to SEQ.  */

static inline void
set_bb_seq (basic_block bb, gimple_seq seq)
{
  gcc_checking_assert (!(bb->flags & BB_RTL));
  bb->il.gimple->seq = seq;
}

/* Iterator object for GIMPLE statement sequences.  */

typedef struct
{
  /* Sequence node holding the current statement.  */
  gimple_seq_node ptr;

  /* Sequence and basic block holding the statement.  These fields
     are necessary to handle edge cases such as when statement is
     added to an empty basic block or when the last statement of a
     block/sequence is removed.  */
  gimple_seq seq;
  basic_block bb;
} gimple_stmt_iterator;


/* Data structure definitions for GIMPLE tuples.  NOTE: word markers
   are for 64 bit hosts.  */

struct GTY(()) gimple_statement_base {
  /* [ WORD 1 ]
     Main identifying code for a tuple.  */
  ENUM_BITFIELD(gimple_code) code : 8;

  /* Nonzero if a warning should not be emitted on this tuple.  */
  unsigned int no_warning	: 1;

  /* Nonzero if this tuple has been visited.  Passes are responsible
     for clearing this bit before using it.  */
  unsigned int visited		: 1;

  /* Nonzero if this tuple represents a non-temporal move.  */
  unsigned int nontemporal_move	: 1;

  /* Pass local flags.  These flags are free for any pass to use as
     they see fit.  Passes should not assume that these flags contain
     any useful value when the pass starts.  Any initial state that
     the pass requires should be set on entry to the pass.  See
     gimple_set_plf and gimple_plf for usage.  */
  unsigned int plf		: 2;

  /* Nonzero if this statement has been modified and needs to have its
     operands rescanned.  */
  unsigned modified 		: 1;

  /* Nonzero if this statement contains volatile operands.  */
  unsigned has_volatile_ops 	: 1;

  /* Padding to get subcode to 16 bit alignment.  */
  unsigned pad			: 1;

  /* The SUBCODE field can be used for tuple-specific flags for tuples
     that do not require subcodes.  Note that SUBCODE should be at
     least as wide as tree codes, as several tuples store tree codes
     in there.  */
  unsigned int subcode		: 16;

  /* UID of this statement.  This is used by passes that want to
     assign IDs to statements.  It must be assigned and used by each
     pass.  By default it should be assumed to contain garbage.  */
  unsigned uid;

  /* [ WORD 2 ]
     Locus information for debug info.  */
  location_t location;

  /* Number of operands in this tuple.  */
  unsigned num_ops;

  /* [ WORD 3 ]
     Basic block holding this statement.  */
  struct basic_block_def *bb;

  /* [ WORD 4 ]
     Lexical block holding this statement.  */
  tree block;
};


/* Base structure for tuples with operands.  */

struct GTY(()) gimple_statement_with_ops_base
{
  /* [ WORD 1-4 ]  */
  struct gimple_statement_base gsbase;

  /* [ WORD 5-6 ]
     SSA operand vectors.  NOTE: It should be possible to
     amalgamate these vectors with the operand vector OP.  However,
     the SSA operand vectors are organized differently and contain
     more information (like immediate use chaining).  */
  struct def_optype_d GTY((skip (""))) *def_ops;
  struct use_optype_d GTY((skip (""))) *use_ops;
};


/* Statements that take register operands.  */

struct GTY(()) gimple_statement_with_ops
{
  /* [ WORD 1-6 ]  */
  struct gimple_statement_with_ops_base opbase;

  /* [ WORD 7 ]
     Operand vector.  NOTE!  This must always be the last field
     of this structure.  In particular, this means that this
     structure cannot be embedded inside another one.  */
  tree GTY((length ("%h.opbase.gsbase.num_ops"))) op[1];
};


/* Base for statements that take both memory and register operands.  */

struct GTY(()) gimple_statement_with_memory_ops_base
{
  /* [ WORD 1-6 ]  */
  struct gimple_statement_with_ops_base opbase;

  /* [ WORD 7-8 ]
     Virtual operands for this statement.  The GC will pick them
     up via the ssa_names array.  */
  tree GTY((skip (""))) vdef;
  tree GTY((skip (""))) vuse;
};


/* Statements that take both memory and register operands.  */

struct GTY(()) gimple_statement_with_memory_ops
{
  /* [ WORD 1-8 ]  */
  struct gimple_statement_with_memory_ops_base membase;

  /* [ WORD 9 ]
     Operand vector.  NOTE!  This must always be the last field
     of this structure.  In particular, this means that this
     structure cannot be embedded inside another one.  */
  tree GTY((length ("%h.membase.opbase.gsbase.num_ops"))) op[1];
};


/* Call statements that take both memory and register operands.  */

struct GTY(()) gimple_statement_call
{
  /* [ WORD 1-8 ]  */
  struct gimple_statement_with_memory_ops_base membase;

  /* [ WORD 9-12 ]  */
  struct pt_solution call_used;
  struct pt_solution call_clobbered;

  /* [ WORD 13 ]
     Operand vector.  NOTE!  This must always be the last field
     of this structure.  In particular, this means that this
     structure cannot be embedded inside another one.  */
  tree GTY((length ("%h.membase.opbase.gsbase.num_ops"))) op[1];
};


/* OpenMP statements (#pragma omp).  */

struct GTY(()) gimple_statement_omp {
  /* [ WORD 1-4 ]  */
  struct gimple_statement_base gsbase;

  /* [ WORD 5 ]  */
  gimple_seq body;
};


/* GIMPLE_BIND */

struct GTY(()) gimple_statement_bind {
  /* [ WORD 1-4 ]  */
  struct gimple_statement_base gsbase;

  /* [ WORD 5 ]
     Variables declared in this scope.  */
  tree vars;

  /* [ WORD 6 ]
     This is different than the BLOCK field in gimple_statement_base,
     which is analogous to TREE_BLOCK (i.e., the lexical block holding
     this statement).  This field is the equivalent of BIND_EXPR_BLOCK
     in tree land (i.e., the lexical scope defined by this bind).  See
     gimple-low.c.  */
  tree block;

  /* [ WORD 7 ]  */
  gimple_seq body;
};


/* GIMPLE_CATCH */

struct GTY(()) gimple_statement_catch {
  /* [ WORD 1-4 ]  */
  struct gimple_statement_base gsbase;

  /* [ WORD 5 ]  */
  tree types;

  /* [ WORD 6 ]  */
  gimple_seq handler;
};


/* GIMPLE_EH_FILTER */

struct GTY(()) gimple_statement_eh_filter {
  /* [ WORD 1-4 ]  */
  struct gimple_statement_base gsbase;

  /* [ WORD 5 ]
     Filter types.  */
  tree types;

  /* [ WORD 6 ]
     Failure actions.  */
  gimple_seq failure;
};


/* GIMPLE_EH_MUST_NOT_THROW */

struct GTY(()) gimple_statement_eh_mnt {
  /* [ WORD 1-4 ]  */
  struct gimple_statement_base gsbase;

  /* [ WORD 5 ] Abort function decl.  */
  tree fndecl;
};

/* GIMPLE_PHI */

struct GTY(()) gimple_statement_phi {
  /* [ WORD 1-4 ]  */
  struct gimple_statement_base gsbase;

  /* [ WORD 5 ]  */
  unsigned capacity;
  unsigned nargs;

  /* [ WORD 6 ]  */
  tree result;

  /* [ WORD 7 ]  */
  struct phi_arg_d GTY ((length ("%h.nargs"))) args[1];
};


/* GIMPLE_RESX, GIMPLE_EH_DISPATCH */

struct GTY(()) gimple_statement_eh_ctrl
{
  /* [ WORD 1-4 ]  */
  struct gimple_statement_base gsbase;

  /* [ WORD 5 ]
     Exception region number.  */
  int region;
};


/* GIMPLE_TRY */

struct GTY(()) gimple_statement_try {
  /* [ WORD 1-4 ]  */
  struct gimple_statement_base gsbase;

  /* [ WORD 5 ]
     Expression to evaluate.  */
  gimple_seq eval;

  /* [ WORD 6 ]
     Cleanup expression.  */
  gimple_seq cleanup;
};

/* Kind of GIMPLE_TRY statements.  */
enum gimple_try_flags
{
  /* A try/catch.  */
  GIMPLE_TRY_CATCH = 1 << 0,

  /* A try/finally.  */
  GIMPLE_TRY_FINALLY = 1 << 1,
  GIMPLE_TRY_KIND = GIMPLE_TRY_CATCH | GIMPLE_TRY_FINALLY,

  /* Analogous to TRY_CATCH_IS_CLEANUP.  */
  GIMPLE_TRY_CATCH_IS_CLEANUP = 1 << 2
};

/* GIMPLE_WITH_CLEANUP_EXPR */

struct GTY(()) gimple_statement_wce {
  /* [ WORD 1-4 ]  */
  struct gimple_statement_base gsbase;

  /* Subcode: CLEANUP_EH_ONLY.  True if the cleanup should only be
	      executed if an exception is thrown, not on normal exit of its
	      scope.  This flag is analogous to the CLEANUP_EH_ONLY flag
	      in TARGET_EXPRs.  */

  /* [ WORD 5 ]
     Cleanup expression.  */
  gimple_seq cleanup;
};


/* GIMPLE_ASM  */

struct GTY(()) gimple_statement_asm
{
  /* [ WORD 1-8 ]  */
  struct gimple_statement_with_memory_ops_base membase;

  /* [ WORD 9 ]
     __asm__ statement.  */
  const char *string;

  /* [ WORD 10 ]
       Number of inputs, outputs, clobbers, labels.  */
  unsigned char ni;
  unsigned char no;
  unsigned char nc;
  unsigned char nl;

  /* [ WORD 11 ]
     Operand vector.  NOTE!  This must always be the last field
     of this structure.  In particular, this means that this
     structure cannot be embedded inside another one.  */
  tree GTY((length ("%h.membase.opbase.gsbase.num_ops"))) op[1];
};

/* GIMPLE_OMP_CRITICAL */

struct GTY(()) gimple_statement_omp_critical {
  /* [ WORD 1-5 ]  */
  struct gimple_statement_omp omp;

  /* [ WORD 6 ]
     Critical section name.  */
  tree name;
};


struct GTY(()) gimple_omp_for_iter {
  /* Condition code.  */
  enum tree_code cond;

  /* Index variable.  */
  tree index;

  /* Initial value.  */
  tree initial;

  /* Final value.  */
  tree final;

  /* Increment.  */
  tree incr;
};

/* GIMPLE_OMP_FOR */

struct GTY(()) gimple_statement_omp_for {
  /* [ WORD 1-5 ]  */
  struct gimple_statement_omp omp;

  /* [ WORD 6 ]  */
  tree clauses;

  /* [ WORD 7 ]
     Number of elements in iter array.  */
  size_t collapse;

  /* [ WORD 8 ]  */
  struct gimple_omp_for_iter * GTY((length ("%h.collapse"))) iter;

  /* [ WORD 9 ]
     Pre-body evaluated before the loop body begins.  */
  gimple_seq pre_body;
};


/* GIMPLE_OMP_PARALLEL */

struct GTY(()) gimple_statement_omp_parallel {
  /* [ WORD 1-5 ]  */
  struct gimple_statement_omp omp;

  /* [ WORD 6 ]
     Clauses.  */
  tree clauses;

  /* [ WORD 7 ]
     Child function holding the body of the parallel region.  */
  tree child_fn;

  /* [ WORD 8 ]
     Shared data argument.  */
  tree data_arg;
};


/* GIMPLE_OMP_TASK */

struct GTY(()) gimple_statement_omp_task {
  /* [ WORD 1-8 ]  */
  struct gimple_statement_omp_parallel par;

  /* [ WORD 9 ]
     Child function holding firstprivate initialization if needed.  */
  tree copy_fn;

  /* [ WORD 10-11 ]
     Size and alignment in bytes of the argument data block.  */
  tree arg_size;
  tree arg_align;
};


/* GIMPLE_OMP_SECTION */
/* Uses struct gimple_statement_omp.  */


/* GIMPLE_OMP_SECTIONS */

struct GTY(()) gimple_statement_omp_sections {
  /* [ WORD 1-5 ]  */
  struct gimple_statement_omp omp;

  /* [ WORD 6 ]  */
  tree clauses;

  /* [ WORD 7 ]
     The control variable used for deciding which of the sections to
     execute.  */
  tree control;
};

/* GIMPLE_OMP_CONTINUE.

   Note: This does not inherit from gimple_statement_omp, because we
         do not need the body field.  */

struct GTY(()) gimple_statement_omp_continue {
  /* [ WORD 1-4 ]  */
  struct gimple_statement_base gsbase;

  /* [ WORD 5 ]  */
  tree control_def;

  /* [ WORD 6 ]  */
  tree control_use;
};

/* GIMPLE_OMP_SINGLE */

struct GTY(()) gimple_statement_omp_single {
  /* [ WORD 1-5 ]  */
  struct gimple_statement_omp omp;

  /* [ WORD 6 ]  */
  tree clauses;
};


/* GIMPLE_OMP_ATOMIC_LOAD.
   Note: This is based on gimple_statement_base, not g_s_omp, because g_s_omp
   contains a sequence, which we don't need here.  */

struct GTY(()) gimple_statement_omp_atomic_load {
  /* [ WORD 1-4 ]  */
  struct gimple_statement_base gsbase;

  /* [ WORD 5-6 ]  */
  tree rhs, lhs;
};

/* GIMPLE_OMP_ATOMIC_STORE.
   See note on GIMPLE_OMP_ATOMIC_LOAD.  */

struct GTY(()) gimple_statement_omp_atomic_store {
  /* [ WORD 1-4 ]  */
  struct gimple_statement_base gsbase;

  /* [ WORD 5 ]  */
  tree val;
};

#define DEFGSSTRUCT(SYM, STRUCT, HAS_TREE_OP)	SYM,
enum gimple_statement_structure_enum {
#include "gsstruct.def"
    LAST_GSS_ENUM
};
#undef DEFGSSTRUCT


/* Define the overall contents of a gimple tuple.  It may be any of the
   structures declared above for various types of tuples.  */

union GTY ((desc ("gimple_statement_structure (&%h)"), variable_size)) gimple_statement_d {
  struct gimple_statement_base GTY ((tag ("GSS_BASE"))) gsbase;
  struct gimple_statement_with_ops GTY ((tag ("GSS_WITH_OPS"))) gsops;
  struct gimple_statement_with_memory_ops_base GTY ((tag ("GSS_WITH_MEM_OPS_BASE"))) gsmembase;
  struct gimple_statement_with_memory_ops GTY ((tag ("GSS_WITH_MEM_OPS"))) gsmem;
  struct gimple_statement_call GTY ((tag ("GSS_CALL"))) gimple_call;
  struct gimple_statement_omp GTY ((tag ("GSS_OMP"))) omp;
  struct gimple_statement_bind GTY ((tag ("GSS_BIND"))) gimple_bind;
  struct gimple_statement_catch GTY ((tag ("GSS_CATCH"))) gimple_catch;
  struct gimple_statement_eh_filter GTY ((tag ("GSS_EH_FILTER"))) gimple_eh_filter;
  struct gimple_statement_eh_mnt GTY ((tag ("GSS_EH_MNT"))) gimple_eh_mnt;
  struct gimple_statement_phi GTY ((tag ("GSS_PHI"))) gimple_phi;
  struct gimple_statement_eh_ctrl GTY ((tag ("GSS_EH_CTRL"))) gimple_eh_ctrl;
  struct gimple_statement_try GTY ((tag ("GSS_TRY"))) gimple_try;
  struct gimple_statement_wce GTY ((tag ("GSS_WCE"))) gimple_wce;
  struct gimple_statement_asm GTY ((tag ("GSS_ASM"))) gimple_asm;
  struct gimple_statement_omp_critical GTY ((tag ("GSS_OMP_CRITICAL"))) gimple_omp_critical;
  struct gimple_statement_omp_for GTY ((tag ("GSS_OMP_FOR"))) gimple_omp_for;
  struct gimple_statement_omp_parallel GTY ((tag ("GSS_OMP_PARALLEL"))) gimple_omp_parallel;
  struct gimple_statement_omp_task GTY ((tag ("GSS_OMP_TASK"))) gimple_omp_task;
  struct gimple_statement_omp_sections GTY ((tag ("GSS_OMP_SECTIONS"))) gimple_omp_sections;
  struct gimple_statement_omp_single GTY ((tag ("GSS_OMP_SINGLE"))) gimple_omp_single;
  struct gimple_statement_omp_continue GTY ((tag ("GSS_OMP_CONTINUE"))) gimple_omp_continue;
  struct gimple_statement_omp_atomic_load GTY ((tag ("GSS_OMP_ATOMIC_LOAD"))) gimple_omp_atomic_load;
  struct gimple_statement_omp_atomic_store GTY ((tag ("GSS_OMP_ATOMIC_STORE"))) gimple_omp_atomic_store;
};

/* In gimple.c.  */

/* Offset in bytes to the location of the operand vector.
   Zero if there is no operand vector for this tuple structure.  */
extern size_t const gimple_ops_offset_[];

/* Map GIMPLE codes to GSS codes.  */
extern enum gimple_statement_structure_enum const gss_for_code_[];

/* This variable holds the currently expanded gimple statement for purposes
   of comminucating the profile info to the builtin expanders.  */
extern gimple currently_expanding_gimple_stmt;

gimple gimple_build_return (tree);

gimple gimple_build_assign_stat (tree, tree MEM_STAT_DECL);
#define gimple_build_assign(l,r) gimple_build_assign_stat (l, r MEM_STAT_INFO)

void extract_ops_from_tree_1 (tree, enum tree_code *, tree *, tree *, tree *);

gimple gimple_build_assign_with_ops_stat (enum tree_code, tree, tree,
					  tree, tree MEM_STAT_DECL);
#define gimple_build_assign_with_ops(c,o1,o2,o3)			\
  gimple_build_assign_with_ops_stat (c, o1, o2, o3, NULL_TREE MEM_STAT_INFO)
#define gimple_build_assign_with_ops3(c,o1,o2,o3,o4)			\
  gimple_build_assign_with_ops_stat (c, o1, o2, o3, o4 MEM_STAT_INFO)

gimple gimple_build_debug_bind_stat (tree, tree, gimple MEM_STAT_DECL);
#define gimple_build_debug_bind(var,val,stmt)			\
  gimple_build_debug_bind_stat ((var), (val), (stmt) MEM_STAT_INFO)

gimple gimple_build_call_vec (tree, VEC(tree, heap) *);
gimple gimple_build_call (tree, unsigned, ...);
gimple gimple_build_call_from_tree (tree);
gimple gimplify_assign (tree, tree, gimple_seq *);
gimple gimple_build_cond (enum tree_code, tree, tree, tree, tree);
gimple gimple_build_label (tree label);
gimple gimple_build_goto (tree dest);
gimple gimple_build_nop (void);
gimple gimple_build_bind (tree, gimple_seq, tree);
gimple gimple_build_asm_vec (const char *, VEC(tree,gc) *, VEC(tree,gc) *,
                             VEC(tree,gc) *, VEC(tree,gc) *);
gimple gimple_build_catch (tree, gimple_seq);
gimple gimple_build_eh_filter (tree, gimple_seq);
gimple gimple_build_eh_must_not_throw (tree);
gimple gimple_build_try (gimple_seq, gimple_seq, enum gimple_try_flags);
gimple gimple_build_wce (gimple_seq);
gimple gimple_build_resx (int);
gimple gimple_build_eh_dispatch (int);
gimple gimple_build_switch_nlabels (unsigned, tree, tree);
gimple gimple_build_switch (unsigned, tree, tree, ...);
gimple gimple_build_switch_vec (tree, tree, VEC(tree,heap) *);
gimple gimple_build_omp_parallel (gimple_seq, tree, tree, tree);
gimple gimple_build_omp_task (gimple_seq, tree, tree, tree, tree, tree, tree);
gimple gimple_build_omp_for (gimple_seq, tree, size_t, gimple_seq);
gimple gimple_build_omp_critical (gimple_seq, tree);
gimple gimple_build_omp_section (gimple_seq);
gimple gimple_build_omp_continue (tree, tree);
gimple gimple_build_omp_master (gimple_seq);
gimple gimple_build_omp_return (bool);
gimple gimple_build_omp_ordered (gimple_seq);
gimple gimple_build_omp_sections (gimple_seq, tree);
gimple gimple_build_omp_sections_switch (void);
gimple gimple_build_omp_single (gimple_seq, tree);
gimple gimple_build_cdt (tree, tree);
gimple gimple_build_omp_atomic_load (tree, tree);
gimple gimple_build_omp_atomic_store (tree);
gimple gimple_build_predict (enum br_predictor, enum prediction);
enum gimple_statement_structure_enum gss_for_assign (enum tree_code);
void sort_case_labels (VEC(tree,heap) *);
void gimple_set_body (tree, gimple_seq);
gimple_seq gimple_body (tree);
bool gimple_has_body_p (tree);
gimple_seq gimple_seq_alloc (void);
void gimple_seq_free (gimple_seq);
void gimple_seq_add_seq (gimple_seq *, gimple_seq);
gimple_seq gimple_seq_copy (gimple_seq);
int gimple_call_flags (const_gimple);
int gimple_call_return_flags (const_gimple);
int gimple_call_arg_flags (const_gimple, unsigned);
void gimple_call_reset_alias_info (gimple);
bool gimple_assign_copy_p (gimple);
bool gimple_assign_ssa_name_copy_p (gimple);
bool gimple_assign_unary_nop_p (gimple);
void gimple_set_bb (gimple, struct basic_block_def *);
void gimple_assign_set_rhs_from_tree (gimple_stmt_iterator *, tree);
void gimple_assign_set_rhs_with_ops_1 (gimple_stmt_iterator *, enum tree_code,
				       tree, tree, tree);
tree gimple_get_lhs (const_gimple);
void gimple_set_lhs (gimple, tree);
void gimple_replace_lhs (gimple, tree);
gimple gimple_copy (gimple);
void gimple_set_modified (gimple, bool);
void gimple_cond_get_ops_from_tree (tree, enum tree_code *, tree *, tree *);
gimple gimple_build_cond_from_tree (tree, tree, tree);
void gimple_cond_set_condition_from_tree (gimple, tree);
bool gimple_has_side_effects (const_gimple);
bool gimple_rhs_has_side_effects (const_gimple);
bool gimple_could_trap_p (gimple);
bool gimple_could_trap_p_1 (gimple, bool, bool);
bool gimple_assign_rhs_could_trap_p (gimple);
void gimple_regimplify_operands (gimple, gimple_stmt_iterator *);
bool empty_body_p (gimple_seq);
unsigned get_gimple_rhs_num_ops (enum tree_code);
#define gimple_alloc(c, n) gimple_alloc_stat (c, n MEM_STAT_INFO)
gimple gimple_alloc_stat (enum gimple_code, unsigned MEM_STAT_DECL);
const char *gimple_decl_printable_name (tree, int);
<<<<<<< HEAD
tree gimple_fold_obj_type_ref (tree, tree);
tree gimple_get_relevant_ref_binfo (tree ref, tree known_binfo);
tree gimple_fold_obj_type_ref_known_binfo (HOST_WIDE_INT, tree);

=======
bool gimple_fold_call (gimple_stmt_iterator *gsi, bool inplace);
tree gimple_get_virt_mehtod_for_binfo (HOST_WIDE_INT, tree, tree *, bool);
void gimple_adjust_this_by_delta (gimple_stmt_iterator *, tree);
>>>>>>> 03d20231
/* Returns true iff T is a valid GIMPLE statement.  */
extern bool is_gimple_stmt (tree);

/* Returns true iff TYPE is a valid type for a scalar register variable.  */
extern bool is_gimple_reg_type (tree);
/* Returns true iff T is a scalar register variable.  */
extern bool is_gimple_reg (tree);
/* Returns true iff T is any sort of variable.  */
extern bool is_gimple_variable (tree);
/* Returns true iff T is any sort of symbol.  */
extern bool is_gimple_id (tree);
/* Returns true iff T is a variable or an INDIRECT_REF (of a variable).  */
extern bool is_gimple_min_lval (tree);
/* Returns true iff T is something whose address can be taken.  */
extern bool is_gimple_addressable (tree);
/* Returns true iff T is any valid GIMPLE lvalue.  */
extern bool is_gimple_lvalue (tree);

/* Returns true iff T is a GIMPLE address.  */
bool is_gimple_address (const_tree);
/* Returns true iff T is a GIMPLE invariant address.  */
bool is_gimple_invariant_address (const_tree);
/* Returns true iff T is a GIMPLE invariant address at interprocedural
   level.  */
bool is_gimple_ip_invariant_address (const_tree);
/* Returns true iff T is a valid GIMPLE constant.  */
bool is_gimple_constant (const_tree);
/* Returns true iff T is a GIMPLE restricted function invariant.  */
extern bool is_gimple_min_invariant (const_tree);
/* Returns true iff T is a GIMPLE restricted interprecodural invariant.  */
extern bool is_gimple_ip_invariant (const_tree);
/* Returns true iff T is a GIMPLE rvalue.  */
extern bool is_gimple_val (tree);
/* Returns true iff T is a GIMPLE asm statement input.  */
extern bool is_gimple_asm_val (tree);
/* Returns true iff T is a valid address operand of a MEM_REF.  */
bool is_gimple_mem_ref_addr (tree);
/* Returns true iff T is a valid rhs for a MODIFY_EXPR where the LHS is a
   GIMPLE temporary, a renamed user variable, or something else,
   respectively.  */
extern bool is_gimple_reg_rhs (tree);
extern bool is_gimple_mem_rhs (tree);

/* Returns true iff T is a valid if-statement condition.  */
extern bool is_gimple_condexpr (tree);

/* Returns true iff T is a variable that does not need to live in memory.  */
extern bool is_gimple_non_addressable (tree t);

/* Returns true iff T is a valid call address expression.  */
extern bool is_gimple_call_addr (tree);
/* If T makes a function call, returns the CALL_EXPR operand.  */
extern tree get_call_expr_in (tree t);

extern void recalculate_side_effects (tree);
extern bool gimple_compare_field_offset (tree, tree);
extern tree gimple_register_type (tree);
<<<<<<< HEAD
=======
extern tree gimple_register_canonical_type (tree);
enum gtc_mode { GTC_MERGE = 0, GTC_DIAG = 1 };
extern bool gimple_types_compatible_p (tree, tree, enum gtc_mode);
>>>>>>> 03d20231
extern void print_gimple_types_stats (void);
extern void free_gimple_type_tables (void);
extern tree gimple_unsigned_type (tree);
extern tree gimple_signed_type (tree);
extern alias_set_type gimple_get_alias_set (tree);
extern void count_uses_and_derefs (tree, gimple, unsigned *, unsigned *,
				   unsigned *);
extern bool walk_stmt_load_store_addr_ops (gimple, void *,
					   bool (*)(gimple, tree, void *),
					   bool (*)(gimple, tree, void *),
					   bool (*)(gimple, tree, void *));
extern bool walk_stmt_load_store_ops (gimple, void *,
				      bool (*)(gimple, tree, void *),
				      bool (*)(gimple, tree, void *));
extern bool gimple_ior_addresses_taken (bitmap, gimple);
extern bool gimple_call_builtin_p (gimple, enum built_in_function);

/* In gimplify.c  */
extern tree create_tmp_var_raw (tree, const char *);
extern tree create_tmp_var_name (const char *);
extern tree create_tmp_var (tree, const char *);
extern tree create_tmp_reg (tree, const char *);
extern tree get_initialized_tmp_var (tree, gimple_seq *, gimple_seq *);
extern tree get_formal_tmp_var (tree, gimple_seq *);
extern void declare_vars (tree, gimple, bool);
extern void annotate_all_with_location (gimple_seq, location_t);

/* Validation of GIMPLE expressions.  Note that these predicates only check
   the basic form of the expression, they don't recurse to make sure that
   underlying nodes are also of the right form.  */
typedef bool (*gimple_predicate)(tree);


/* FIXME we should deduce this from the predicate.  */
enum fallback {
  fb_none = 0,		/* Do not generate a temporary.  */

  fb_rvalue = 1,	/* Generate an rvalue to hold the result of a
			   gimplified expression.  */

  fb_lvalue = 2,	/* Generate an lvalue to hold the result of a
			   gimplified expression.  */

  fb_mayfail = 4,	/* Gimplification may fail.  Error issued
			   afterwards.  */
  fb_either= fb_rvalue | fb_lvalue
};

typedef int fallback_t;

enum gimplify_status {
  GS_ERROR	= -2,	/* Something Bad Seen.  */
  GS_UNHANDLED	= -1,	/* A langhook result for "I dunno".  */
  GS_OK		= 0,	/* We did something, maybe more to do.  */
  GS_ALL_DONE	= 1	/* The expression is fully gimplified.  */
};

struct gimplify_ctx
{
  struct gimplify_ctx *prev_context;

  VEC(gimple,heap) *bind_expr_stack;
  tree temps;
  gimple_seq conditional_cleanups;
  tree exit_label;
  tree return_temp;

  VEC(tree,heap) *case_labels;
  /* The formal temporary table.  Should this be persistent?  */
  htab_t temp_htab;

  int conditions;
  bool save_stack;
  bool into_ssa;
  bool allow_rhs_cond_expr;
};

extern enum gimplify_status gimplify_expr (tree *, gimple_seq *, gimple_seq *,
					   bool (*) (tree), fallback_t);
extern void gimplify_type_sizes (tree, gimple_seq *);
extern void gimplify_one_sizepos (tree *, gimple_seq *);
extern bool gimplify_stmt (tree *, gimple_seq *);
extern gimple gimplify_body (tree *, tree, bool);
extern void push_gimplify_context (struct gimplify_ctx *);
extern void pop_gimplify_context (gimple);
extern void gimplify_and_add (tree, gimple_seq *);

/* Miscellaneous helpers.  */
extern void gimple_add_tmp_var (tree);
extern gimple gimple_current_bind_expr (void);
extern VEC(gimple, heap) *gimple_bind_expr_stack (void);
extern tree voidify_wrapper_expr (tree, tree);
extern tree build_and_jump (tree *);
extern tree force_labels_r (tree *, int *, void *);
extern enum gimplify_status gimplify_va_arg_expr (tree *, gimple_seq *,
						  gimple_seq *);
struct gimplify_omp_ctx;
extern void omp_firstprivatize_variable (struct gimplify_omp_ctx *, tree);
extern tree gimple_boolify (tree);
extern gimple_predicate rhs_predicate_for (tree);
extern tree canonicalize_cond_expr_cond (tree);

/* In omp-low.c.  */
extern tree omp_reduction_init (tree, tree);

/* In tree-nested.c.  */
extern void lower_nested_functions (tree);
extern void insert_field_into_struct (tree, tree);

/* In gimplify.c.  */
extern void gimplify_function_tree (tree);

/* In cfgexpand.c.  */
extern tree gimple_assign_rhs_to_tree (gimple);

/* In builtins.c  */
extern bool validate_gimple_arglist (const_gimple, ...);

/* In tree-ssa.c  */
extern bool tree_ssa_useless_type_conversion (tree);
extern tree tree_ssa_strip_useless_type_conversions (tree);
extern bool useless_type_conversion_p (tree, tree);
extern bool types_compatible_p (tree, tree);

/* Return the code for GIMPLE statement G.  */

static inline enum gimple_code
gimple_code (const_gimple g)
{
  return g->gsbase.code;
}


/* Return the GSS code used by a GIMPLE code.  */

static inline enum gimple_statement_structure_enum
gss_for_code (enum gimple_code code)
{
  gcc_gimple_checking_assert ((unsigned int)code < LAST_AND_UNUSED_GIMPLE_CODE);
  return gss_for_code_[code];
}


/* Return which GSS code is used by GS.  */

static inline enum gimple_statement_structure_enum
gimple_statement_structure (gimple gs)
{
  return gss_for_code (gimple_code (gs));
}


/* Return true if statement G has sub-statements.  This is only true for
   High GIMPLE statements.  */

static inline bool
gimple_has_substatements (gimple g)
{
  switch (gimple_code (g))
    {
    case GIMPLE_BIND:
    case GIMPLE_CATCH:
    case GIMPLE_EH_FILTER:
    case GIMPLE_TRY:
    case GIMPLE_OMP_FOR:
    case GIMPLE_OMP_MASTER:
    case GIMPLE_OMP_ORDERED:
    case GIMPLE_OMP_SECTION:
    case GIMPLE_OMP_PARALLEL:
    case GIMPLE_OMP_TASK:
    case GIMPLE_OMP_SECTIONS:
    case GIMPLE_OMP_SINGLE:
    case GIMPLE_OMP_CRITICAL:
    case GIMPLE_WITH_CLEANUP_EXPR:
      return true;

    default:
      return false;
    }
}


/* Return the basic block holding statement G.  */

static inline struct basic_block_def *
gimple_bb (const_gimple g)
{
  return g->gsbase.bb;
}


/* Return the lexical scope block holding statement G.  */

static inline tree
gimple_block (const_gimple g)
{
  return g->gsbase.block;
}


/* Set BLOCK to be the lexical scope block holding statement G.  */

static inline void
gimple_set_block (gimple g, tree block)
{
  g->gsbase.block = block;
}


/* Return location information for statement G.  */

static inline location_t
gimple_location (const_gimple g)
{
  return g->gsbase.location;
}

/* Return pointer to location information for statement G.  */

static inline const location_t *
gimple_location_ptr (const_gimple g)
{
  return &g->gsbase.location;
}


/* Set location information for statement G.  */

static inline void
gimple_set_location (gimple g, location_t location)
{
  g->gsbase.location = location;
}


/* Return true if G contains location information.  */

static inline bool
gimple_has_location (const_gimple g)
{
  return gimple_location (g) != UNKNOWN_LOCATION;
}


/* Return the file name of the location of STMT.  */

static inline const char *
gimple_filename (const_gimple stmt)
{
  return LOCATION_FILE (gimple_location (stmt));
}


/* Return the line number of the location of STMT.  */

static inline int
gimple_lineno (const_gimple stmt)
{
  return LOCATION_LINE (gimple_location (stmt));
}


/* Determine whether SEQ is a singleton. */

static inline bool
gimple_seq_singleton_p (gimple_seq seq)
{
  return ((gimple_seq_first (seq) != NULL)
	  && (gimple_seq_first (seq) == gimple_seq_last (seq)));
}

/* Return true if no warnings should be emitted for statement STMT.  */

static inline bool
gimple_no_warning_p (const_gimple stmt)
{
  return stmt->gsbase.no_warning;
}

/* Set the no_warning flag of STMT to NO_WARNING.  */

static inline void
gimple_set_no_warning (gimple stmt, bool no_warning)
{
  stmt->gsbase.no_warning = (unsigned) no_warning;
}

/* Set the visited status on statement STMT to VISITED_P.  */

static inline void
gimple_set_visited (gimple stmt, bool visited_p)
{
  stmt->gsbase.visited = (unsigned) visited_p;
}


/* Return the visited status for statement STMT.  */

static inline bool
gimple_visited_p (gimple stmt)
{
  return stmt->gsbase.visited;
}


/* Set pass local flag PLF on statement STMT to VAL_P.  */

static inline void
gimple_set_plf (gimple stmt, enum plf_mask plf, bool val_p)
{
  if (val_p)
    stmt->gsbase.plf |= (unsigned int) plf;
  else
    stmt->gsbase.plf &= ~((unsigned int) plf);
}


/* Return the value of pass local flag PLF on statement STMT.  */

static inline unsigned int
gimple_plf (gimple stmt, enum plf_mask plf)
{
  return stmt->gsbase.plf & ((unsigned int) plf);
}


/* Set the UID of statement.  */

static inline void
gimple_set_uid (gimple g, unsigned uid)
{
  g->gsbase.uid = uid;
}


/* Return the UID of statement.  */

static inline unsigned
gimple_uid (const_gimple g)
{
  return g->gsbase.uid;
}


/* Return true if GIMPLE statement G has register or memory operands.  */

static inline bool
gimple_has_ops (const_gimple g)
{
  return gimple_code (g) >= GIMPLE_COND && gimple_code (g) <= GIMPLE_RETURN;
}


/* Return true if GIMPLE statement G has memory operands.  */

static inline bool
gimple_has_mem_ops (const_gimple g)
{
  return gimple_code (g) >= GIMPLE_ASSIGN && gimple_code (g) <= GIMPLE_RETURN;
}


/* Return the set of DEF operands for statement G.  */

static inline struct def_optype_d *
gimple_def_ops (const_gimple g)
{
  if (!gimple_has_ops (g))
    return NULL;
  return g->gsops.opbase.def_ops;
}


/* Set DEF to be the set of DEF operands for statement G.  */

static inline void
gimple_set_def_ops (gimple g, struct def_optype_d *def)
{
  gcc_gimple_checking_assert (gimple_has_ops (g));
  g->gsops.opbase.def_ops = def;
}


/* Return the set of USE operands for statement G.  */

static inline struct use_optype_d *
gimple_use_ops (const_gimple g)
{
  if (!gimple_has_ops (g))
    return NULL;
  return g->gsops.opbase.use_ops;
}


/* Set USE to be the set of USE operands for statement G.  */

static inline void
gimple_set_use_ops (gimple g, struct use_optype_d *use)
{
  gcc_gimple_checking_assert (gimple_has_ops (g));
  g->gsops.opbase.use_ops = use;
}


/* Return the set of VUSE operand for statement G.  */

static inline use_operand_p
gimple_vuse_op (const_gimple g)
{
  struct use_optype_d *ops;
  if (!gimple_has_mem_ops (g))
    return NULL_USE_OPERAND_P;
  ops = g->gsops.opbase.use_ops;
  if (ops
      && USE_OP_PTR (ops)->use == &g->gsmembase.vuse)
    return USE_OP_PTR (ops);
  return NULL_USE_OPERAND_P;
}

/* Return the set of VDEF operand for statement G.  */

static inline def_operand_p
gimple_vdef_op (const_gimple g)
{
  struct def_optype_d *ops;
  if (!gimple_has_mem_ops (g))
    return NULL_DEF_OPERAND_P;
  ops = g->gsops.opbase.def_ops;
  if (ops
      && DEF_OP_PTR (ops) == &g->gsmembase.vdef)
    return DEF_OP_PTR (ops);
  return NULL_DEF_OPERAND_P;
}


/* Return the single VUSE operand of the statement G.  */

static inline tree
gimple_vuse (const_gimple g)
{
  if (!gimple_has_mem_ops (g))
    return NULL_TREE;
  return g->gsmembase.vuse;
}

/* Return the single VDEF operand of the statement G.  */

static inline tree
gimple_vdef (const_gimple g)
{
  if (!gimple_has_mem_ops (g))
    return NULL_TREE;
  return g->gsmembase.vdef;
}

/* Return the single VUSE operand of the statement G.  */

static inline tree *
gimple_vuse_ptr (gimple g)
{
  if (!gimple_has_mem_ops (g))
    return NULL;
  return &g->gsmembase.vuse;
}

/* Return the single VDEF operand of the statement G.  */

static inline tree *
gimple_vdef_ptr (gimple g)
{
  if (!gimple_has_mem_ops (g))
    return NULL;
  return &g->gsmembase.vdef;
}

/* Set the single VUSE operand of the statement G.  */

static inline void
gimple_set_vuse (gimple g, tree vuse)
{
  gcc_gimple_checking_assert (gimple_has_mem_ops (g));
  g->gsmembase.vuse = vuse;
}

/* Set the single VDEF operand of the statement G.  */

static inline void
gimple_set_vdef (gimple g, tree vdef)
{
  gcc_gimple_checking_assert (gimple_has_mem_ops (g));
  g->gsmembase.vdef = vdef;
}


/* Return true if statement G has operands and the modified field has
   been set.  */

static inline bool
gimple_modified_p (const_gimple g)
{
  return (gimple_has_ops (g)) ? (bool) g->gsbase.modified : false;
}


/* Return the tree code for the expression computed by STMT.  This is
   only valid for GIMPLE_COND, GIMPLE_CALL and GIMPLE_ASSIGN.  For
   GIMPLE_CALL, return CALL_EXPR as the expression code for
   consistency.  This is useful when the caller needs to deal with the
   three kinds of computation that GIMPLE supports.  */

static inline enum tree_code
gimple_expr_code (const_gimple stmt)
{
  enum gimple_code code = gimple_code (stmt);
  if (code == GIMPLE_ASSIGN || code == GIMPLE_COND)
    return (enum tree_code) stmt->gsbase.subcode;
  else
    {
      gcc_gimple_checking_assert (code == GIMPLE_CALL);
      return CALL_EXPR;
    }
}


/* Mark statement S as modified, and update it.  */

static inline void
update_stmt (gimple s)
{
  if (gimple_has_ops (s))
    {
      gimple_set_modified (s, true);
      update_stmt_operands (s);
    }
}

/* Update statement S if it has been optimized.  */

static inline void
update_stmt_if_modified (gimple s)
{
  if (gimple_modified_p (s))
    update_stmt_operands (s);
}

/* Return true if statement STMT contains volatile operands.  */

static inline bool
gimple_has_volatile_ops (const_gimple stmt)
{
  if (gimple_has_mem_ops (stmt))
    return stmt->gsbase.has_volatile_ops;
  else
    return false;
}


/* Set the HAS_VOLATILE_OPS flag to VOLATILEP.  */

static inline void
gimple_set_has_volatile_ops (gimple stmt, bool volatilep)
{
  if (gimple_has_mem_ops (stmt))
    stmt->gsbase.has_volatile_ops = (unsigned) volatilep;
}


/* Return true if statement STMT may access memory.  */

static inline bool
gimple_references_memory_p (gimple stmt)
{
  return gimple_has_mem_ops (stmt) && gimple_vuse (stmt);
}


/* Return the subcode for OMP statement S.  */

static inline unsigned
gimple_omp_subcode (const_gimple s)
{
  gcc_gimple_checking_assert (gimple_code (s) >= GIMPLE_OMP_ATOMIC_LOAD
	      && gimple_code (s) <= GIMPLE_OMP_SINGLE);
  return s->gsbase.subcode;
}

/* Set the subcode for OMP statement S to SUBCODE.  */

static inline void
gimple_omp_set_subcode (gimple s, unsigned int subcode)
{
  /* We only have 16 bits for the subcode.  Assert that we are not
     overflowing it.  */
  gcc_gimple_checking_assert (subcode < (1 << 16));
  s->gsbase.subcode = subcode;
}

/* Set the nowait flag on OMP_RETURN statement S.  */

static inline void
gimple_omp_return_set_nowait (gimple s)
{
  GIMPLE_CHECK (s, GIMPLE_OMP_RETURN);
  s->gsbase.subcode |= GF_OMP_RETURN_NOWAIT;
}


/* Return true if OMP return statement G has the GF_OMP_RETURN_NOWAIT
   flag set.  */

static inline bool
gimple_omp_return_nowait_p (const_gimple g)
{
  GIMPLE_CHECK (g, GIMPLE_OMP_RETURN);
  return (gimple_omp_subcode (g) & GF_OMP_RETURN_NOWAIT) != 0;
}


/* Return true if OMP section statement G has the GF_OMP_SECTION_LAST
   flag set.  */

static inline bool
gimple_omp_section_last_p (const_gimple g)
{
  GIMPLE_CHECK (g, GIMPLE_OMP_SECTION);
  return (gimple_omp_subcode (g) & GF_OMP_SECTION_LAST) != 0;
}


/* Set the GF_OMP_SECTION_LAST flag on G.  */

static inline void
gimple_omp_section_set_last (gimple g)
{
  GIMPLE_CHECK (g, GIMPLE_OMP_SECTION);
  g->gsbase.subcode |= GF_OMP_SECTION_LAST;
}


/* Return true if OMP parallel statement G has the
   GF_OMP_PARALLEL_COMBINED flag set.  */

static inline bool
gimple_omp_parallel_combined_p (const_gimple g)
{
  GIMPLE_CHECK (g, GIMPLE_OMP_PARALLEL);
  return (gimple_omp_subcode (g) & GF_OMP_PARALLEL_COMBINED) != 0;
}


/* Set the GF_OMP_PARALLEL_COMBINED field in G depending on the boolean
   value of COMBINED_P.  */

static inline void
gimple_omp_parallel_set_combined_p (gimple g, bool combined_p)
{
  GIMPLE_CHECK (g, GIMPLE_OMP_PARALLEL);
  if (combined_p)
    g->gsbase.subcode |= GF_OMP_PARALLEL_COMBINED;
  else
    g->gsbase.subcode &= ~GF_OMP_PARALLEL_COMBINED;
}


/* Return the number of operands for statement GS.  */

static inline unsigned
gimple_num_ops (const_gimple gs)
{
  return gs->gsbase.num_ops;
}


/* Set the number of operands for statement GS.  */

static inline void
gimple_set_num_ops (gimple gs, unsigned num_ops)
{
  gs->gsbase.num_ops = num_ops;
}


/* Return the array of operands for statement GS.  */

static inline tree *
gimple_ops (gimple gs)
{
  size_t off;

  /* All the tuples have their operand vector at the very bottom
     of the structure.  Note that those structures that do not
     have an operand vector have a zero offset.  */
  off = gimple_ops_offset_[gimple_statement_structure (gs)];
  gcc_gimple_checking_assert (off != 0);

  return (tree *) ((char *) gs + off);
}


/* Return operand I for statement GS.  */

static inline tree
gimple_op (const_gimple gs, unsigned i)
{
  if (gimple_has_ops (gs))
    {
      gcc_gimple_checking_assert (i < gimple_num_ops (gs));
      return gimple_ops (CONST_CAST_GIMPLE (gs))[i];
    }
  else
    return NULL_TREE;
}

/* Return a pointer to operand I for statement GS.  */

static inline tree *
gimple_op_ptr (const_gimple gs, unsigned i)
{
  if (gimple_has_ops (gs))
    {
      gcc_gimple_checking_assert (i < gimple_num_ops (gs));
      return gimple_ops (CONST_CAST_GIMPLE (gs)) + i;
    }
  else
    return NULL;
}

/* Set operand I of statement GS to OP.  */

static inline void
gimple_set_op (gimple gs, unsigned i, tree op)
{
  gcc_gimple_checking_assert (gimple_has_ops (gs) && i < gimple_num_ops (gs));

  /* Note.  It may be tempting to assert that OP matches
     is_gimple_operand, but that would be wrong.  Different tuples
     accept slightly different sets of tree operands.  Each caller
     should perform its own validation.  */
  gimple_ops (gs)[i] = op;
}

/* Return true if GS is a GIMPLE_ASSIGN.  */

static inline bool
is_gimple_assign (const_gimple gs)
{
  return gimple_code (gs) == GIMPLE_ASSIGN;
}

/* Determine if expression CODE is one of the valid expressions that can
   be used on the RHS of GIMPLE assignments.  */

static inline enum gimple_rhs_class
get_gimple_rhs_class (enum tree_code code)
{
  return (enum gimple_rhs_class) gimple_rhs_class_table[(int) code];
}

/* Return the LHS of assignment statement GS.  */

static inline tree
gimple_assign_lhs (const_gimple gs)
{
  GIMPLE_CHECK (gs, GIMPLE_ASSIGN);
  return gimple_op (gs, 0);
}


/* Return a pointer to the LHS of assignment statement GS.  */

static inline tree *
gimple_assign_lhs_ptr (const_gimple gs)
{
  GIMPLE_CHECK (gs, GIMPLE_ASSIGN);
  return gimple_op_ptr (gs, 0);
}


/* Set LHS to be the LHS operand of assignment statement GS.  */

static inline void
gimple_assign_set_lhs (gimple gs, tree lhs)
{
  GIMPLE_CHECK (gs, GIMPLE_ASSIGN);
  gimple_set_op (gs, 0, lhs);

  if (lhs && TREE_CODE (lhs) == SSA_NAME)
    SSA_NAME_DEF_STMT (lhs) = gs;
}


/* Return the first operand on the RHS of assignment statement GS.  */

static inline tree
gimple_assign_rhs1 (const_gimple gs)
{
  GIMPLE_CHECK (gs, GIMPLE_ASSIGN);
  return gimple_op (gs, 1);
}


/* Return a pointer to the first operand on the RHS of assignment
   statement GS.  */

static inline tree *
gimple_assign_rhs1_ptr (const_gimple gs)
{
  GIMPLE_CHECK (gs, GIMPLE_ASSIGN);
  return gimple_op_ptr (gs, 1);
}

/* Set RHS to be the first operand on the RHS of assignment statement GS.  */

static inline void
gimple_assign_set_rhs1 (gimple gs, tree rhs)
{
  GIMPLE_CHECK (gs, GIMPLE_ASSIGN);

  gimple_set_op (gs, 1, rhs);
}


/* Return the second operand on the RHS of assignment statement GS.
   If GS does not have two operands, NULL is returned instead.  */

static inline tree
gimple_assign_rhs2 (const_gimple gs)
{
  GIMPLE_CHECK (gs, GIMPLE_ASSIGN);

  if (gimple_num_ops (gs) >= 3)
    return gimple_op (gs, 2);
  else
    return NULL_TREE;
}


/* Return a pointer to the second operand on the RHS of assignment
   statement GS.  */

static inline tree *
gimple_assign_rhs2_ptr (const_gimple gs)
{
  GIMPLE_CHECK (gs, GIMPLE_ASSIGN);
  return gimple_op_ptr (gs, 2);
}


/* Set RHS to be the second operand on the RHS of assignment statement GS.  */

static inline void
gimple_assign_set_rhs2 (gimple gs, tree rhs)
{
  GIMPLE_CHECK (gs, GIMPLE_ASSIGN);

  gimple_set_op (gs, 2, rhs);
}

/* Return the third operand on the RHS of assignment statement GS.
   If GS does not have two operands, NULL is returned instead.  */

static inline tree
gimple_assign_rhs3 (const_gimple gs)
{
  GIMPLE_CHECK (gs, GIMPLE_ASSIGN);

  if (gimple_num_ops (gs) >= 4)
    return gimple_op (gs, 3);
  else
    return NULL_TREE;
}

/* Return a pointer to the third operand on the RHS of assignment
   statement GS.  */

static inline tree *
gimple_assign_rhs3_ptr (const_gimple gs)
{
  GIMPLE_CHECK (gs, GIMPLE_ASSIGN);
  return gimple_op_ptr (gs, 3);
}


/* Set RHS to be the third operand on the RHS of assignment statement GS.  */

static inline void
gimple_assign_set_rhs3 (gimple gs, tree rhs)
{
  GIMPLE_CHECK (gs, GIMPLE_ASSIGN);

  gimple_set_op (gs, 3, rhs);
}

/* A wrapper around gimple_assign_set_rhs_with_ops_1, for callers which expect
   to see only a maximum of two operands.  */

static inline void
gimple_assign_set_rhs_with_ops (gimple_stmt_iterator *gsi, enum tree_code code,
				tree op1, tree op2)
{
  gimple_assign_set_rhs_with_ops_1 (gsi, code, op1, op2, NULL);
}

/* A wrapper around extract_ops_from_tree_1, for callers which expect
   to see only a maximum of two operands.  */

static inline void
extract_ops_from_tree (tree expr, enum tree_code *code, tree *op0,
		       tree *op1)
{
  tree op2;
  extract_ops_from_tree_1 (expr, code, op0, op1, &op2);
  gcc_assert (op2 == NULL_TREE);
}

/* Returns true if GS is a nontemporal move.  */

static inline bool
gimple_assign_nontemporal_move_p (const_gimple gs)
{
  GIMPLE_CHECK (gs, GIMPLE_ASSIGN);
  return gs->gsbase.nontemporal_move;
}

/* Sets nontemporal move flag of GS to NONTEMPORAL.  */

static inline void
gimple_assign_set_nontemporal_move (gimple gs, bool nontemporal)
{
  GIMPLE_CHECK (gs, GIMPLE_ASSIGN);
  gs->gsbase.nontemporal_move = nontemporal;
}


/* Return the code of the expression computed on the rhs of assignment
   statement GS.  In case that the RHS is a single object, returns the
   tree code of the object.  */

static inline enum tree_code
gimple_assign_rhs_code (const_gimple gs)
{
  enum tree_code code;
  GIMPLE_CHECK (gs, GIMPLE_ASSIGN);

  code = (enum tree_code) gs->gsbase.subcode;
  /* While we initially set subcode to the TREE_CODE of the rhs for
     GIMPLE_SINGLE_RHS assigns we do not update that subcode to stay
     in sync when we rewrite stmts into SSA form or do SSA propagations.  */
  if (get_gimple_rhs_class (code) == GIMPLE_SINGLE_RHS)
    code = TREE_CODE (gimple_assign_rhs1 (gs));

  return code;
}


/* Set CODE to be the code for the expression computed on the RHS of
   assignment S.  */

static inline void
gimple_assign_set_rhs_code (gimple s, enum tree_code code)
{
  GIMPLE_CHECK (s, GIMPLE_ASSIGN);
  s->gsbase.subcode = code;
}


/* Return the gimple rhs class of the code of the expression computed on
   the rhs of assignment statement GS.
   This will never return GIMPLE_INVALID_RHS.  */

static inline enum gimple_rhs_class
gimple_assign_rhs_class (const_gimple gs)
{
  return get_gimple_rhs_class (gimple_assign_rhs_code (gs));
}

/* Return true if GS is an assignment with a singleton RHS, i.e.,
   there is no operator associated with the assignment itself.
   Unlike gimple_assign_copy_p, this predicate returns true for
   any RHS operand, including those that perform an operation
   and do not have the semantics of a copy, such as COND_EXPR.  */

static inline bool
gimple_assign_single_p (gimple gs)
{
  return (is_gimple_assign (gs)
          && gimple_assign_rhs_class (gs) == GIMPLE_SINGLE_RHS);
}


/* Return true if S is a type-cast assignment.  */

static inline bool
gimple_assign_cast_p (gimple s)
{
  if (is_gimple_assign (s))
    {
      enum tree_code sc = gimple_assign_rhs_code (s);
      return CONVERT_EXPR_CODE_P (sc)
	     || sc == VIEW_CONVERT_EXPR
	     || sc == FIX_TRUNC_EXPR;
    }

  return false;
}


/* Return true if GS is a GIMPLE_CALL.  */

static inline bool
is_gimple_call (const_gimple gs)
{
  return gimple_code (gs) == GIMPLE_CALL;
}

/* Return the LHS of call statement GS.  */

static inline tree
gimple_call_lhs (const_gimple gs)
{
  GIMPLE_CHECK (gs, GIMPLE_CALL);
  return gimple_op (gs, 0);
}


/* Return a pointer to the LHS of call statement GS.  */

static inline tree *
gimple_call_lhs_ptr (const_gimple gs)
{
  GIMPLE_CHECK (gs, GIMPLE_CALL);
  return gimple_op_ptr (gs, 0);
}


/* Set LHS to be the LHS operand of call statement GS.  */

static inline void
gimple_call_set_lhs (gimple gs, tree lhs)
{
  GIMPLE_CHECK (gs, GIMPLE_CALL);
  gimple_set_op (gs, 0, lhs);
  if (lhs && TREE_CODE (lhs) == SSA_NAME)
    SSA_NAME_DEF_STMT (lhs) = gs;
}


/* Return the tree node representing the function called by call
   statement GS.  */

static inline tree
gimple_call_fn (const_gimple gs)
{
  GIMPLE_CHECK (gs, GIMPLE_CALL);
  return gimple_op (gs, 1);
}


/* Return a pointer to the tree node representing the function called by call
   statement GS.  */

static inline tree *
gimple_call_fn_ptr (const_gimple gs)
{
  GIMPLE_CHECK (gs, GIMPLE_CALL);
  return gimple_op_ptr (gs, 1);
}


/* Set FN to be the function called by call statement GS.  */

static inline void
gimple_call_set_fn (gimple gs, tree fn)
{
  GIMPLE_CHECK (gs, GIMPLE_CALL);
  gimple_set_op (gs, 1, fn);
}


/* Set FNDECL to be the function called by call statement GS.  */

static inline void
gimple_call_set_fndecl (gimple gs, tree decl)
{
  GIMPLE_CHECK (gs, GIMPLE_CALL);
  gimple_set_op (gs, 1, build_fold_addr_expr_loc (gimple_location (gs), decl));
}


/* If a given GIMPLE_CALL's callee is a FUNCTION_DECL, return it.
   Otherwise return NULL.  This function is analogous to
   get_callee_fndecl in tree land.  */

static inline tree
gimple_call_fndecl (const_gimple gs)
{
  tree addr = gimple_call_fn (gs);
  if (TREE_CODE (addr) == ADDR_EXPR)
<<<<<<< HEAD
    return TREE_OPERAND (addr, 0);
=======
    {
      tree fndecl = TREE_OPERAND (addr, 0);
      if (TREE_CODE (fndecl) == MEM_REF)
	{
	  if (TREE_CODE (TREE_OPERAND (fndecl, 0)) == ADDR_EXPR
	      && integer_zerop (TREE_OPERAND (fndecl, 1)))
	    return TREE_OPERAND (TREE_OPERAND (fndecl, 0), 0);
	  else
	    return NULL_TREE;
	}
      return TREE_OPERAND (addr, 0);
    }
>>>>>>> 03d20231
  return NULL_TREE;
}


/* Return the type returned by call statement GS.  */

static inline tree
gimple_call_return_type (const_gimple gs)
{
  tree fn = gimple_call_fn (gs);
  tree type = TREE_TYPE (fn);

  /* See through the pointer.  */
  type = TREE_TYPE (type);

  /* The type returned by a FUNCTION_DECL is the type of its
     function type.  */
  return TREE_TYPE (type);
}


/* Return the static chain for call statement GS.  */

static inline tree
gimple_call_chain (const_gimple gs)
{
  GIMPLE_CHECK (gs, GIMPLE_CALL);
  return gimple_op (gs, 2);
}


/* Return a pointer to the static chain for call statement GS.  */

static inline tree *
gimple_call_chain_ptr (const_gimple gs)
{
  GIMPLE_CHECK (gs, GIMPLE_CALL);
  return gimple_op_ptr (gs, 2);
}

/* Set CHAIN to be the static chain for call statement GS.  */

static inline void
gimple_call_set_chain (gimple gs, tree chain)
{
  GIMPLE_CHECK (gs, GIMPLE_CALL);

  gimple_set_op (gs, 2, chain);
}


/* Return the number of arguments used by call statement GS.  */

static inline unsigned
gimple_call_num_args (const_gimple gs)
{
  unsigned num_ops;
  GIMPLE_CHECK (gs, GIMPLE_CALL);
  num_ops = gimple_num_ops (gs);
  return num_ops - 3;
}


/* Return the argument at position INDEX for call statement GS.  */

static inline tree
gimple_call_arg (const_gimple gs, unsigned index)
{
  GIMPLE_CHECK (gs, GIMPLE_CALL);
  return gimple_op (gs, index + 3);
}


/* Return a pointer to the argument at position INDEX for call
   statement GS.  */

static inline tree *
gimple_call_arg_ptr (const_gimple gs, unsigned index)
{
  GIMPLE_CHECK (gs, GIMPLE_CALL);
  return gimple_op_ptr (gs, index + 3);
}


/* Set ARG to be the argument at position INDEX for call statement GS.  */

static inline void
gimple_call_set_arg (gimple gs, unsigned index, tree arg)
{
  GIMPLE_CHECK (gs, GIMPLE_CALL);
  gimple_set_op (gs, index + 3, arg);
}


/* If TAIL_P is true, mark call statement S as being a tail call
   (i.e., a call just before the exit of a function).  These calls are
   candidate for tail call optimization.  */

static inline void
gimple_call_set_tail (gimple s, bool tail_p)
{
  GIMPLE_CHECK (s, GIMPLE_CALL);
  if (tail_p)
    s->gsbase.subcode |= GF_CALL_TAILCALL;
  else
    s->gsbase.subcode &= ~GF_CALL_TAILCALL;
}


/* Return true if GIMPLE_CALL S is marked as a tail call.  */

static inline bool
gimple_call_tail_p (gimple s)
{
  GIMPLE_CHECK (s, GIMPLE_CALL);
  return (s->gsbase.subcode & GF_CALL_TAILCALL) != 0;
}


/* Set the inlinable status of GIMPLE_CALL S to INLINABLE_P.  */

static inline void
gimple_call_set_cannot_inline (gimple s, bool inlinable_p)
{
  GIMPLE_CHECK (s, GIMPLE_CALL);
  if (inlinable_p)
    s->gsbase.subcode |= GF_CALL_CANNOT_INLINE;
  else
    s->gsbase.subcode &= ~GF_CALL_CANNOT_INLINE;
}


/* Return true if GIMPLE_CALL S cannot be inlined.  */

static inline bool
gimple_call_cannot_inline_p (gimple s)
{
  GIMPLE_CHECK (s, GIMPLE_CALL);
  return (s->gsbase.subcode & GF_CALL_CANNOT_INLINE) != 0;
}


/* If RETURN_SLOT_OPT_P is true mark GIMPLE_CALL S as valid for return
   slot optimization.  This transformation uses the target of the call
   expansion as the return slot for calls that return in memory.  */

static inline void
gimple_call_set_return_slot_opt (gimple s, bool return_slot_opt_p)
{
  GIMPLE_CHECK (s, GIMPLE_CALL);
  if (return_slot_opt_p)
    s->gsbase.subcode |= GF_CALL_RETURN_SLOT_OPT;
  else
    s->gsbase.subcode &= ~GF_CALL_RETURN_SLOT_OPT;
}


/* Return true if S is marked for return slot optimization.  */

static inline bool
gimple_call_return_slot_opt_p (gimple s)
{
  GIMPLE_CHECK (s, GIMPLE_CALL);
  return (s->gsbase.subcode & GF_CALL_RETURN_SLOT_OPT) != 0;
}


/* If FROM_THUNK_P is true, mark GIMPLE_CALL S as being the jump from a
   thunk to the thunked-to function.  */

static inline void
gimple_call_set_from_thunk (gimple s, bool from_thunk_p)
{
  GIMPLE_CHECK (s, GIMPLE_CALL);
  if (from_thunk_p)
    s->gsbase.subcode |= GF_CALL_FROM_THUNK;
  else
    s->gsbase.subcode &= ~GF_CALL_FROM_THUNK;
}


/* Return true if GIMPLE_CALL S is a jump from a thunk.  */

static inline bool
gimple_call_from_thunk_p (gimple s)
{
  GIMPLE_CHECK (s, GIMPLE_CALL);
  return (s->gsbase.subcode & GF_CALL_FROM_THUNK) != 0;
}


/* If PASS_ARG_PACK_P is true, GIMPLE_CALL S is a stdarg call that needs the
   argument pack in its argument list.  */

static inline void
gimple_call_set_va_arg_pack (gimple s, bool pass_arg_pack_p)
{
  GIMPLE_CHECK (s, GIMPLE_CALL);
  if (pass_arg_pack_p)
    s->gsbase.subcode |= GF_CALL_VA_ARG_PACK;
  else
    s->gsbase.subcode &= ~GF_CALL_VA_ARG_PACK;
}


/* Return true if GIMPLE_CALL S is a stdarg call that needs the
   argument pack in its argument list.  */

static inline bool
gimple_call_va_arg_pack_p (gimple s)
{
  GIMPLE_CHECK (s, GIMPLE_CALL);
  return (s->gsbase.subcode & GF_CALL_VA_ARG_PACK) != 0;
}


/* Return true if S is a noreturn call.  */

static inline bool
gimple_call_noreturn_p (gimple s)
{
  GIMPLE_CHECK (s, GIMPLE_CALL);
  return (gimple_call_flags (s) & ECF_NORETURN) != 0;
}


/* If NOTHROW_P is true, GIMPLE_CALL S is a call that is known to not throw
   even if the called function can throw in other cases.  */

static inline void
gimple_call_set_nothrow (gimple s, bool nothrow_p)
{
  GIMPLE_CHECK (s, GIMPLE_CALL);
  if (nothrow_p)
    s->gsbase.subcode |= GF_CALL_NOTHROW;
  else
    s->gsbase.subcode &= ~GF_CALL_NOTHROW;
}

/* Return true if S is a nothrow call.  */

static inline bool
gimple_call_nothrow_p (gimple s)
{
  GIMPLE_CHECK (s, GIMPLE_CALL);
  return (gimple_call_flags (s) & ECF_NOTHROW) != 0;
}


/* Copy all the GF_CALL_* flags from ORIG_CALL to DEST_CALL.  */

static inline void
gimple_call_copy_flags (gimple dest_call, gimple orig_call)
{
  GIMPLE_CHECK (dest_call, GIMPLE_CALL);
  GIMPLE_CHECK (orig_call, GIMPLE_CALL);
  dest_call->gsbase.subcode = orig_call->gsbase.subcode;
}


/* Return a pointer to the points-to solution for the set of call-used
   variables of the call CALL.  */

static inline struct pt_solution *
gimple_call_use_set (gimple call)
{
  GIMPLE_CHECK (call, GIMPLE_CALL);
  return &call->gimple_call.call_used;
}


/* Return a pointer to the points-to solution for the set of call-used
   variables of the call CALL.  */

static inline struct pt_solution *
gimple_call_clobber_set (gimple call)
{
  GIMPLE_CHECK (call, GIMPLE_CALL);
  return &call->gimple_call.call_clobbered;
}


/* Returns true if this is a GIMPLE_ASSIGN or a GIMPLE_CALL with a
   non-NULL lhs.  */

static inline bool
gimple_has_lhs (gimple stmt)
{
  return (is_gimple_assign (stmt)
	  || (is_gimple_call (stmt)
	      && gimple_call_lhs (stmt) != NULL_TREE));
}


/* Return the code of the predicate computed by conditional statement GS.  */

static inline enum tree_code
gimple_cond_code (const_gimple gs)
{
  GIMPLE_CHECK (gs, GIMPLE_COND);
  return (enum tree_code) gs->gsbase.subcode;
}


/* Set CODE to be the predicate code for the conditional statement GS.  */

static inline void
gimple_cond_set_code (gimple gs, enum tree_code code)
{
  GIMPLE_CHECK (gs, GIMPLE_COND);
  gs->gsbase.subcode = code;
}


/* Return the LHS of the predicate computed by conditional statement GS.  */

static inline tree
gimple_cond_lhs (const_gimple gs)
{
  GIMPLE_CHECK (gs, GIMPLE_COND);
  return gimple_op (gs, 0);
}

/* Return the pointer to the LHS of the predicate computed by conditional
   statement GS.  */

static inline tree *
gimple_cond_lhs_ptr (const_gimple gs)
{
  GIMPLE_CHECK (gs, GIMPLE_COND);
  return gimple_op_ptr (gs, 0);
}

/* Set LHS to be the LHS operand of the predicate computed by
   conditional statement GS.  */

static inline void
gimple_cond_set_lhs (gimple gs, tree lhs)
{
  GIMPLE_CHECK (gs, GIMPLE_COND);
  gimple_set_op (gs, 0, lhs);
}


/* Return the RHS operand of the predicate computed by conditional GS.  */

static inline tree
gimple_cond_rhs (const_gimple gs)
{
  GIMPLE_CHECK (gs, GIMPLE_COND);
  return gimple_op (gs, 1);
}

/* Return the pointer to the RHS operand of the predicate computed by
   conditional GS.  */

static inline tree *
gimple_cond_rhs_ptr (const_gimple gs)
{
  GIMPLE_CHECK (gs, GIMPLE_COND);
  return gimple_op_ptr (gs, 1);
}


/* Set RHS to be the RHS operand of the predicate computed by
   conditional statement GS.  */

static inline void
gimple_cond_set_rhs (gimple gs, tree rhs)
{
  GIMPLE_CHECK (gs, GIMPLE_COND);
  gimple_set_op (gs, 1, rhs);
}


/* Return the label used by conditional statement GS when its
   predicate evaluates to true.  */

static inline tree
gimple_cond_true_label (const_gimple gs)
{
  GIMPLE_CHECK (gs, GIMPLE_COND);
  return gimple_op (gs, 2);
}


/* Set LABEL to be the label used by conditional statement GS when its
   predicate evaluates to true.  */

static inline void
gimple_cond_set_true_label (gimple gs, tree label)
{
  GIMPLE_CHECK (gs, GIMPLE_COND);
  gimple_set_op (gs, 2, label);
}


/* Set LABEL to be the label used by conditional statement GS when its
   predicate evaluates to false.  */

static inline void
gimple_cond_set_false_label (gimple gs, tree label)
{
  GIMPLE_CHECK (gs, GIMPLE_COND);
  gimple_set_op (gs, 3, label);
}


/* Return the label used by conditional statement GS when its
   predicate evaluates to false.  */

static inline tree
gimple_cond_false_label (const_gimple gs)
{
  GIMPLE_CHECK (gs, GIMPLE_COND);
  return gimple_op (gs, 3);
}


/* Set the conditional COND_STMT to be of the form 'if (1 == 0)'.  */

static inline void
gimple_cond_make_false (gimple gs)
{
  gimple_cond_set_lhs (gs, boolean_true_node);
  gimple_cond_set_rhs (gs, boolean_false_node);
  gs->gsbase.subcode = EQ_EXPR;
}


/* Set the conditional COND_STMT to be of the form 'if (1 == 1)'.  */

static inline void
gimple_cond_make_true (gimple gs)
{
  gimple_cond_set_lhs (gs, boolean_true_node);
  gimple_cond_set_rhs (gs, boolean_true_node);
  gs->gsbase.subcode = EQ_EXPR;
}

/* Check if conditional statemente GS is of the form 'if (1 == 1)',
  'if (0 == 0)', 'if (1 != 0)' or 'if (0 != 1)' */

static inline bool
gimple_cond_true_p (const_gimple gs)
{
  tree lhs = gimple_cond_lhs (gs);
  tree rhs = gimple_cond_rhs (gs);
  enum tree_code code = gimple_cond_code (gs);

  if (lhs != boolean_true_node && lhs != boolean_false_node)
    return false;

  if (rhs != boolean_true_node && rhs != boolean_false_node)
    return false;

  if (code == NE_EXPR && lhs != rhs)
    return true;

  if (code == EQ_EXPR && lhs == rhs)
      return true;

  return false;
}

/* Check if conditional statement GS is of the form 'if (1 != 1)',
   'if (0 != 0)', 'if (1 == 0)' or 'if (0 == 1)' */

static inline bool
gimple_cond_false_p (const_gimple gs)
{
  tree lhs = gimple_cond_lhs (gs);
  tree rhs = gimple_cond_rhs (gs);
  enum tree_code code = gimple_cond_code (gs);

  if (lhs != boolean_true_node && lhs != boolean_false_node)
    return false;

  if (rhs != boolean_true_node && rhs != boolean_false_node)
    return false;

  if (code == NE_EXPR && lhs == rhs)
    return true;

  if (code == EQ_EXPR && lhs != rhs)
      return true;

  return false;
}

/* Check if conditional statement GS is of the form 'if (var != 0)' or
   'if (var == 1)' */

static inline bool
gimple_cond_single_var_p (gimple gs)
{
  if (gimple_cond_code (gs) == NE_EXPR
      && gimple_cond_rhs (gs) == boolean_false_node)
    return true;

  if (gimple_cond_code (gs) == EQ_EXPR
      && gimple_cond_rhs (gs) == boolean_true_node)
    return true;

  return false;
}

/* Set the code, LHS and RHS of GIMPLE_COND STMT from CODE, LHS and RHS.  */

static inline void
gimple_cond_set_condition (gimple stmt, enum tree_code code, tree lhs, tree rhs)
{
  gimple_cond_set_code (stmt, code);
  gimple_cond_set_lhs (stmt, lhs);
  gimple_cond_set_rhs (stmt, rhs);
}

/* Return the LABEL_DECL node used by GIMPLE_LABEL statement GS.  */

static inline tree
gimple_label_label (const_gimple gs)
{
  GIMPLE_CHECK (gs, GIMPLE_LABEL);
  return gimple_op (gs, 0);
}


/* Set LABEL to be the LABEL_DECL node used by GIMPLE_LABEL statement
   GS.  */

static inline void
gimple_label_set_label (gimple gs, tree label)
{
  GIMPLE_CHECK (gs, GIMPLE_LABEL);
  gimple_set_op (gs, 0, label);
}


/* Return the destination of the unconditional jump GS.  */

static inline tree
gimple_goto_dest (const_gimple gs)
{
  GIMPLE_CHECK (gs, GIMPLE_GOTO);
  return gimple_op (gs, 0);
}


/* Set DEST to be the destination of the unconditonal jump GS.  */

static inline void
gimple_goto_set_dest (gimple gs, tree dest)
{
  GIMPLE_CHECK (gs, GIMPLE_GOTO);
  gimple_set_op (gs, 0, dest);
}


/* Return the variables declared in the GIMPLE_BIND statement GS.  */

static inline tree
gimple_bind_vars (const_gimple gs)
{
  GIMPLE_CHECK (gs, GIMPLE_BIND);
  return gs->gimple_bind.vars;
}


/* Set VARS to be the set of variables declared in the GIMPLE_BIND
   statement GS.  */

static inline void
gimple_bind_set_vars (gimple gs, tree vars)
{
  GIMPLE_CHECK (gs, GIMPLE_BIND);
  gs->gimple_bind.vars = vars;
}


/* Append VARS to the set of variables declared in the GIMPLE_BIND
   statement GS.  */

static inline void
gimple_bind_append_vars (gimple gs, tree vars)
{
  GIMPLE_CHECK (gs, GIMPLE_BIND);
  gs->gimple_bind.vars = chainon (gs->gimple_bind.vars, vars);
}


/* Return the GIMPLE sequence contained in the GIMPLE_BIND statement GS.  */

static inline gimple_seq
gimple_bind_body (gimple gs)
{
  GIMPLE_CHECK (gs, GIMPLE_BIND);
  return gs->gimple_bind.body;
}


/* Set SEQ to be the GIMPLE sequence contained in the GIMPLE_BIND
   statement GS.  */

static inline void
gimple_bind_set_body (gimple gs, gimple_seq seq)
{
  GIMPLE_CHECK (gs, GIMPLE_BIND);
  gs->gimple_bind.body = seq;
}


/* Append a statement to the end of a GIMPLE_BIND's body.  */

static inline void
gimple_bind_add_stmt (gimple gs, gimple stmt)
{
  GIMPLE_CHECK (gs, GIMPLE_BIND);
  gimple_seq_add_stmt (&gs->gimple_bind.body, stmt);
}


/* Append a sequence of statements to the end of a GIMPLE_BIND's body.  */

static inline void
gimple_bind_add_seq (gimple gs, gimple_seq seq)
{
  GIMPLE_CHECK (gs, GIMPLE_BIND);
  gimple_seq_add_seq (&gs->gimple_bind.body, seq);
}


/* Return the TREE_BLOCK node associated with GIMPLE_BIND statement
   GS.  This is analogous to the BIND_EXPR_BLOCK field in trees.  */

static inline tree
gimple_bind_block (const_gimple gs)
{
  GIMPLE_CHECK (gs, GIMPLE_BIND);
  return gs->gimple_bind.block;
}


/* Set BLOCK to be the TREE_BLOCK node associated with GIMPLE_BIND
   statement GS.  */

static inline void
gimple_bind_set_block (gimple gs, tree block)
{
  GIMPLE_CHECK (gs, GIMPLE_BIND);
  gcc_gimple_checking_assert (block == NULL_TREE
			      || TREE_CODE (block) == BLOCK);
  gs->gimple_bind.block = block;
}


/* Return the number of input operands for GIMPLE_ASM GS.  */

static inline unsigned
gimple_asm_ninputs (const_gimple gs)
{
  GIMPLE_CHECK (gs, GIMPLE_ASM);
  return gs->gimple_asm.ni;
}


/* Return the number of output operands for GIMPLE_ASM GS.  */

static inline unsigned
gimple_asm_noutputs (const_gimple gs)
{
  GIMPLE_CHECK (gs, GIMPLE_ASM);
  return gs->gimple_asm.no;
}


/* Return the number of clobber operands for GIMPLE_ASM GS.  */

static inline unsigned
gimple_asm_nclobbers (const_gimple gs)
{
  GIMPLE_CHECK (gs, GIMPLE_ASM);
  return gs->gimple_asm.nc;
}

/* Return the number of label operands for GIMPLE_ASM GS.  */

static inline unsigned
gimple_asm_nlabels (const_gimple gs)
{
  GIMPLE_CHECK (gs, GIMPLE_ASM);
  return gs->gimple_asm.nl;
}

/* Return input operand INDEX of GIMPLE_ASM GS.  */

static inline tree
gimple_asm_input_op (const_gimple gs, unsigned index)
{
  GIMPLE_CHECK (gs, GIMPLE_ASM);
  gcc_gimple_checking_assert (index <= gs->gimple_asm.ni);
  return gimple_op (gs, index);
}

/* Return a pointer to input operand INDEX of GIMPLE_ASM GS.  */

static inline tree *
gimple_asm_input_op_ptr (const_gimple gs, unsigned index)
{
  GIMPLE_CHECK (gs, GIMPLE_ASM);
  gcc_gimple_checking_assert (index <= gs->gimple_asm.ni);
  return gimple_op_ptr (gs, index);
}


/* Set IN_OP to be input operand INDEX in GIMPLE_ASM GS.  */

static inline void
gimple_asm_set_input_op (gimple gs, unsigned index, tree in_op)
{
  GIMPLE_CHECK (gs, GIMPLE_ASM);
  gcc_gimple_checking_assert (index <= gs->gimple_asm.ni
			      && TREE_CODE (in_op) == TREE_LIST);
  gimple_set_op (gs, index, in_op);
}


/* Return output operand INDEX of GIMPLE_ASM GS.  */

static inline tree
gimple_asm_output_op (const_gimple gs, unsigned index)
{
  GIMPLE_CHECK (gs, GIMPLE_ASM);
  gcc_gimple_checking_assert (index <= gs->gimple_asm.no);
  return gimple_op (gs, index + gs->gimple_asm.ni);
}

/* Return a pointer to output operand INDEX of GIMPLE_ASM GS.  */

static inline tree *
gimple_asm_output_op_ptr (const_gimple gs, unsigned index)
{
  GIMPLE_CHECK (gs, GIMPLE_ASM);
  gcc_gimple_checking_assert (index <= gs->gimple_asm.no);
  return gimple_op_ptr (gs, index + gs->gimple_asm.ni);
}


/* Set OUT_OP to be output operand INDEX in GIMPLE_ASM GS.  */

static inline void
gimple_asm_set_output_op (gimple gs, unsigned index, tree out_op)
{
  GIMPLE_CHECK (gs, GIMPLE_ASM);
  gcc_gimple_checking_assert (index <= gs->gimple_asm.no
			      && TREE_CODE (out_op) == TREE_LIST);
  gimple_set_op (gs, index + gs->gimple_asm.ni, out_op);
}


/* Return clobber operand INDEX of GIMPLE_ASM GS.  */

static inline tree
gimple_asm_clobber_op (const_gimple gs, unsigned index)
{
  GIMPLE_CHECK (gs, GIMPLE_ASM);
  gcc_gimple_checking_assert (index <= gs->gimple_asm.nc);
  return gimple_op (gs, index + gs->gimple_asm.ni + gs->gimple_asm.no);
}


/* Set CLOBBER_OP to be clobber operand INDEX in GIMPLE_ASM GS.  */

static inline void
gimple_asm_set_clobber_op (gimple gs, unsigned index, tree clobber_op)
{
  GIMPLE_CHECK (gs, GIMPLE_ASM);
  gcc_gimple_checking_assert (index <= gs->gimple_asm.nc
			      && TREE_CODE (clobber_op) == TREE_LIST);
  gimple_set_op (gs, index + gs->gimple_asm.ni + gs->gimple_asm.no, clobber_op);
}

/* Return label operand INDEX of GIMPLE_ASM GS.  */

static inline tree
gimple_asm_label_op (const_gimple gs, unsigned index)
{
  GIMPLE_CHECK (gs, GIMPLE_ASM);
  gcc_gimple_checking_assert (index <= gs->gimple_asm.nl);
  return gimple_op (gs, index + gs->gimple_asm.ni + gs->gimple_asm.nc);
}

/* Set LABEL_OP to be label operand INDEX in GIMPLE_ASM GS.  */

static inline void
gimple_asm_set_label_op (gimple gs, unsigned index, tree label_op)
{
  GIMPLE_CHECK (gs, GIMPLE_ASM);
  gcc_gimple_checking_assert (index <= gs->gimple_asm.nl
			      && TREE_CODE (label_op) == TREE_LIST);
  gimple_set_op (gs, index + gs->gimple_asm.ni + gs->gimple_asm.nc, label_op);
}

/* Return the string representing the assembly instruction in
   GIMPLE_ASM GS.  */

static inline const char *
gimple_asm_string (const_gimple gs)
{
  GIMPLE_CHECK (gs, GIMPLE_ASM);
  return gs->gimple_asm.string;
}


/* Return true if GS is an asm statement marked volatile.  */

static inline bool
gimple_asm_volatile_p (const_gimple gs)
{
  GIMPLE_CHECK (gs, GIMPLE_ASM);
  return (gs->gsbase.subcode & GF_ASM_VOLATILE) != 0;
}


/* If VOLATLE_P is true, mark asm statement GS as volatile.  */

static inline void
gimple_asm_set_volatile (gimple gs, bool volatile_p)
{
  GIMPLE_CHECK (gs, GIMPLE_ASM);
  if (volatile_p)
    gs->gsbase.subcode |= GF_ASM_VOLATILE;
  else
    gs->gsbase.subcode &= ~GF_ASM_VOLATILE;
}


/* If INPUT_P is true, mark asm GS as an ASM_INPUT.  */

static inline void
gimple_asm_set_input (gimple gs, bool input_p)
{
  GIMPLE_CHECK (gs, GIMPLE_ASM);
  if (input_p)
    gs->gsbase.subcode |= GF_ASM_INPUT;
  else
    gs->gsbase.subcode &= ~GF_ASM_INPUT;
}


/* Return true if asm GS is an ASM_INPUT.  */

static inline bool
gimple_asm_input_p (const_gimple gs)
{
  GIMPLE_CHECK (gs, GIMPLE_ASM);
  return (gs->gsbase.subcode & GF_ASM_INPUT) != 0;
}


/* Return the types handled by GIMPLE_CATCH statement GS.  */

static inline tree
gimple_catch_types (const_gimple gs)
{
  GIMPLE_CHECK (gs, GIMPLE_CATCH);
  return gs->gimple_catch.types;
}


/* Return a pointer to the types handled by GIMPLE_CATCH statement GS.  */

static inline tree *
gimple_catch_types_ptr (gimple gs)
{
  GIMPLE_CHECK (gs, GIMPLE_CATCH);
  return &gs->gimple_catch.types;
}


/* Return the GIMPLE sequence representing the body of the handler of
   GIMPLE_CATCH statement GS.  */

static inline gimple_seq
gimple_catch_handler (gimple gs)
{
  GIMPLE_CHECK (gs, GIMPLE_CATCH);
  return gs->gimple_catch.handler;
}


/* Return a pointer to the GIMPLE sequence representing the body of
   the handler of GIMPLE_CATCH statement GS.  */

static inline gimple_seq *
gimple_catch_handler_ptr (gimple gs)
{
  GIMPLE_CHECK (gs, GIMPLE_CATCH);
  return &gs->gimple_catch.handler;
}


/* Set T to be the set of types handled by GIMPLE_CATCH GS.  */

static inline void
gimple_catch_set_types (gimple gs, tree t)
{
  GIMPLE_CHECK (gs, GIMPLE_CATCH);
  gs->gimple_catch.types = t;
}


/* Set HANDLER to be the body of GIMPLE_CATCH GS.  */

static inline void
gimple_catch_set_handler (gimple gs, gimple_seq handler)
{
  GIMPLE_CHECK (gs, GIMPLE_CATCH);
  gs->gimple_catch.handler = handler;
}


/* Return the types handled by GIMPLE_EH_FILTER statement GS.  */

static inline tree
gimple_eh_filter_types (const_gimple gs)
{
  GIMPLE_CHECK (gs, GIMPLE_EH_FILTER);
  return gs->gimple_eh_filter.types;
}


/* Return a pointer to the types handled by GIMPLE_EH_FILTER statement
   GS.  */

static inline tree *
gimple_eh_filter_types_ptr (gimple gs)
{
  GIMPLE_CHECK (gs, GIMPLE_EH_FILTER);
  return &gs->gimple_eh_filter.types;
}


/* Return the sequence of statement to execute when GIMPLE_EH_FILTER
   statement fails.  */

static inline gimple_seq
gimple_eh_filter_failure (gimple gs)
{
  GIMPLE_CHECK (gs, GIMPLE_EH_FILTER);
  return gs->gimple_eh_filter.failure;
}


/* Set TYPES to be the set of types handled by GIMPLE_EH_FILTER GS.  */

static inline void
gimple_eh_filter_set_types (gimple gs, tree types)
{
  GIMPLE_CHECK (gs, GIMPLE_EH_FILTER);
  gs->gimple_eh_filter.types = types;
}


/* Set FAILURE to be the sequence of statements to execute on failure
   for GIMPLE_EH_FILTER GS.  */

static inline void
gimple_eh_filter_set_failure (gimple gs, gimple_seq failure)
{
  GIMPLE_CHECK (gs, GIMPLE_EH_FILTER);
  gs->gimple_eh_filter.failure = failure;
}

/* Get the function decl to be called by the MUST_NOT_THROW region.  */

static inline tree
gimple_eh_must_not_throw_fndecl (gimple gs)
{
  GIMPLE_CHECK (gs, GIMPLE_EH_MUST_NOT_THROW);
  return gs->gimple_eh_mnt.fndecl;
}

/* Set the function decl to be called by GS to DECL.  */

static inline void
gimple_eh_must_not_throw_set_fndecl (gimple gs, tree decl)
{
  GIMPLE_CHECK (gs, GIMPLE_EH_MUST_NOT_THROW);
  gs->gimple_eh_mnt.fndecl = decl;
}


/* GIMPLE_TRY accessors. */

/* Return the kind of try block represented by GIMPLE_TRY GS.  This is
   either GIMPLE_TRY_CATCH or GIMPLE_TRY_FINALLY.  */

static inline enum gimple_try_flags
gimple_try_kind (const_gimple gs)
{
  GIMPLE_CHECK (gs, GIMPLE_TRY);
  return (enum gimple_try_flags) (gs->gsbase.subcode & GIMPLE_TRY_KIND);
}


/* Set the kind of try block represented by GIMPLE_TRY GS.  */

static inline void
gimple_try_set_kind (gimple gs, enum gimple_try_flags kind)
{
  GIMPLE_CHECK (gs, GIMPLE_TRY);
  gcc_gimple_checking_assert (kind == GIMPLE_TRY_CATCH
			      || kind == GIMPLE_TRY_FINALLY);
  if (gimple_try_kind (gs) != kind)
    gs->gsbase.subcode = (unsigned int) kind;
}


/* Return the GIMPLE_TRY_CATCH_IS_CLEANUP flag.  */

static inline bool
gimple_try_catch_is_cleanup (const_gimple gs)
{
  gcc_gimple_checking_assert (gimple_try_kind (gs) == GIMPLE_TRY_CATCH);
  return (gs->gsbase.subcode & GIMPLE_TRY_CATCH_IS_CLEANUP) != 0;
}


/* Return the sequence of statements used as the body for GIMPLE_TRY GS.  */

static inline gimple_seq
gimple_try_eval (gimple gs)
{
  GIMPLE_CHECK (gs, GIMPLE_TRY);
  return gs->gimple_try.eval;
}


/* Return the sequence of statements used as the cleanup body for
   GIMPLE_TRY GS.  */

static inline gimple_seq
gimple_try_cleanup (gimple gs)
{
  GIMPLE_CHECK (gs, GIMPLE_TRY);
  return gs->gimple_try.cleanup;
}


/* Set the GIMPLE_TRY_CATCH_IS_CLEANUP flag.  */

static inline void
gimple_try_set_catch_is_cleanup (gimple g, bool catch_is_cleanup)
{
  gcc_gimple_checking_assert (gimple_try_kind (g) == GIMPLE_TRY_CATCH);
  if (catch_is_cleanup)
    g->gsbase.subcode |= GIMPLE_TRY_CATCH_IS_CLEANUP;
  else
    g->gsbase.subcode &= ~GIMPLE_TRY_CATCH_IS_CLEANUP;
}


/* Set EVAL to be the sequence of statements to use as the body for
   GIMPLE_TRY GS.  */

static inline void
gimple_try_set_eval (gimple gs, gimple_seq eval)
{
  GIMPLE_CHECK (gs, GIMPLE_TRY);
  gs->gimple_try.eval = eval;
}


/* Set CLEANUP to be the sequence of statements to use as the cleanup
   body for GIMPLE_TRY GS.  */

static inline void
gimple_try_set_cleanup (gimple gs, gimple_seq cleanup)
{
  GIMPLE_CHECK (gs, GIMPLE_TRY);
  gs->gimple_try.cleanup = cleanup;
}


/* Return the cleanup sequence for cleanup statement GS.  */

static inline gimple_seq
gimple_wce_cleanup (gimple gs)
{
  GIMPLE_CHECK (gs, GIMPLE_WITH_CLEANUP_EXPR);
  return gs->gimple_wce.cleanup;
}


/* Set CLEANUP to be the cleanup sequence for GS.  */

static inline void
gimple_wce_set_cleanup (gimple gs, gimple_seq cleanup)
{
  GIMPLE_CHECK (gs, GIMPLE_WITH_CLEANUP_EXPR);
  gs->gimple_wce.cleanup = cleanup;
}


/* Return the CLEANUP_EH_ONLY flag for a WCE tuple.  */

static inline bool
gimple_wce_cleanup_eh_only (const_gimple gs)
{
  GIMPLE_CHECK (gs, GIMPLE_WITH_CLEANUP_EXPR);
  return gs->gsbase.subcode != 0;
}


/* Set the CLEANUP_EH_ONLY flag for a WCE tuple.  */

static inline void
gimple_wce_set_cleanup_eh_only (gimple gs, bool eh_only_p)
{
  GIMPLE_CHECK (gs, GIMPLE_WITH_CLEANUP_EXPR);
  gs->gsbase.subcode = (unsigned int) eh_only_p;
}


/* Return the maximum number of arguments supported by GIMPLE_PHI GS.  */

static inline unsigned
gimple_phi_capacity (const_gimple gs)
{
  GIMPLE_CHECK (gs, GIMPLE_PHI);
  return gs->gimple_phi.capacity;
}


/* Return the number of arguments in GIMPLE_PHI GS.  This must always
   be exactly the number of incoming edges for the basic block holding
   GS.  */

static inline unsigned
gimple_phi_num_args (const_gimple gs)
{
  GIMPLE_CHECK (gs, GIMPLE_PHI);
  return gs->gimple_phi.nargs;
}


/* Return the SSA name created by GIMPLE_PHI GS.  */

static inline tree
gimple_phi_result (const_gimple gs)
{
  GIMPLE_CHECK (gs, GIMPLE_PHI);
  return gs->gimple_phi.result;
}

/* Return a pointer to the SSA name created by GIMPLE_PHI GS.  */

static inline tree *
gimple_phi_result_ptr (gimple gs)
{
  GIMPLE_CHECK (gs, GIMPLE_PHI);
  return &gs->gimple_phi.result;
}

/* Set RESULT to be the SSA name created by GIMPLE_PHI GS.  */

static inline void
gimple_phi_set_result (gimple gs, tree result)
{
  GIMPLE_CHECK (gs, GIMPLE_PHI);
  gs->gimple_phi.result = result;
}


/* Return the PHI argument corresponding to incoming edge INDEX for
   GIMPLE_PHI GS.  */

static inline struct phi_arg_d *
gimple_phi_arg (gimple gs, unsigned index)
{
  GIMPLE_CHECK (gs, GIMPLE_PHI);
  gcc_gimple_checking_assert (index <= gs->gimple_phi.capacity);
  return &(gs->gimple_phi.args[index]);
}

/* Set PHIARG to be the argument corresponding to incoming edge INDEX
   for GIMPLE_PHI GS.  */

static inline void
gimple_phi_set_arg (gimple gs, unsigned index, struct phi_arg_d * phiarg)
{
  GIMPLE_CHECK (gs, GIMPLE_PHI);
  gcc_gimple_checking_assert (index <= gs->gimple_phi.nargs);
  gs->gimple_phi.args[index] = *phiarg;
}

/* Return the region number for GIMPLE_RESX GS.  */

static inline int
gimple_resx_region (const_gimple gs)
{
  GIMPLE_CHECK (gs, GIMPLE_RESX);
  return gs->gimple_eh_ctrl.region;
}

/* Set REGION to be the region number for GIMPLE_RESX GS.  */

static inline void
gimple_resx_set_region (gimple gs, int region)
{
  GIMPLE_CHECK (gs, GIMPLE_RESX);
  gs->gimple_eh_ctrl.region = region;
}

/* Return the region number for GIMPLE_EH_DISPATCH GS.  */

static inline int
gimple_eh_dispatch_region (const_gimple gs)
{
  GIMPLE_CHECK (gs, GIMPLE_EH_DISPATCH);
  return gs->gimple_eh_ctrl.region;
}

/* Set REGION to be the region number for GIMPLE_EH_DISPATCH GS.  */

static inline void
gimple_eh_dispatch_set_region (gimple gs, int region)
{
  GIMPLE_CHECK (gs, GIMPLE_EH_DISPATCH);
  gs->gimple_eh_ctrl.region = region;
}

/* Return the number of labels associated with the switch statement GS.  */

static inline unsigned
gimple_switch_num_labels (const_gimple gs)
{
  unsigned num_ops;
  GIMPLE_CHECK (gs, GIMPLE_SWITCH);
  num_ops = gimple_num_ops (gs);
  gcc_gimple_checking_assert (num_ops > 1);
  return num_ops - 1;
}


/* Set NLABELS to be the number of labels for the switch statement GS.  */

static inline void
gimple_switch_set_num_labels (gimple g, unsigned nlabels)
{
  GIMPLE_CHECK (g, GIMPLE_SWITCH);
  gimple_set_num_ops (g, nlabels + 1);
}


/* Return the index variable used by the switch statement GS.  */

static inline tree
gimple_switch_index (const_gimple gs)
{
  GIMPLE_CHECK (gs, GIMPLE_SWITCH);
  return gimple_op (gs, 0);
}


/* Return a pointer to the index variable for the switch statement GS.  */

static inline tree *
gimple_switch_index_ptr (const_gimple gs)
{
  GIMPLE_CHECK (gs, GIMPLE_SWITCH);
  return gimple_op_ptr (gs, 0);
}


/* Set INDEX to be the index variable for switch statement GS.  */

static inline void
gimple_switch_set_index (gimple gs, tree index)
{
  GIMPLE_CHECK (gs, GIMPLE_SWITCH);
  gcc_gimple_checking_assert (SSA_VAR_P (index) || CONSTANT_CLASS_P (index));
  gimple_set_op (gs, 0, index);
}


/* Return the label numbered INDEX.  The default label is 0, followed by any
   labels in a switch statement.  */

static inline tree
gimple_switch_label (const_gimple gs, unsigned index)
{
  GIMPLE_CHECK (gs, GIMPLE_SWITCH);
  gcc_gimple_checking_assert (gimple_num_ops (gs) > index + 1);
  return gimple_op (gs, index + 1);
}

/* Set the label number INDEX to LABEL.  0 is always the default label.  */

static inline void
gimple_switch_set_label (gimple gs, unsigned index, tree label)
{
  GIMPLE_CHECK (gs, GIMPLE_SWITCH);
  gcc_gimple_checking_assert (gimple_num_ops (gs) > index + 1
			      && (label == NULL_TREE
			          || TREE_CODE (label) == CASE_LABEL_EXPR));
  gimple_set_op (gs, index + 1, label);
}

/* Return the default label for a switch statement.  */

static inline tree
gimple_switch_default_label (const_gimple gs)
{
  return gimple_switch_label (gs, 0);
}

/* Set the default label for a switch statement.  */

static inline void
gimple_switch_set_default_label (gimple gs, tree label)
{
  gimple_switch_set_label (gs, 0, label);
}

/* Return true if GS is a GIMPLE_DEBUG statement.  */

static inline bool
is_gimple_debug (const_gimple gs)
{
  return gimple_code (gs) == GIMPLE_DEBUG;
}

/* Return true if S is a GIMPLE_DEBUG BIND statement.  */

static inline bool
gimple_debug_bind_p (const_gimple s)
{
  if (is_gimple_debug (s))
    return s->gsbase.subcode == GIMPLE_DEBUG_BIND;

  return false;
}

/* Return the variable bound in a GIMPLE_DEBUG bind statement.  */

static inline tree
gimple_debug_bind_get_var (gimple dbg)
{
  GIMPLE_CHECK (dbg, GIMPLE_DEBUG);
  gcc_gimple_checking_assert (gimple_debug_bind_p (dbg));
  return gimple_op (dbg, 0);
}

/* Return the value bound to the variable in a GIMPLE_DEBUG bind
   statement.  */

static inline tree
gimple_debug_bind_get_value (gimple dbg)
{
  GIMPLE_CHECK (dbg, GIMPLE_DEBUG);
  gcc_gimple_checking_assert (gimple_debug_bind_p (dbg));
  return gimple_op (dbg, 1);
}

/* Return a pointer to the value bound to the variable in a
   GIMPLE_DEBUG bind statement.  */

static inline tree *
gimple_debug_bind_get_value_ptr (gimple dbg)
{
  GIMPLE_CHECK (dbg, GIMPLE_DEBUG);
  gcc_gimple_checking_assert (gimple_debug_bind_p (dbg));
  return gimple_op_ptr (dbg, 1);
}

/* Set the variable bound in a GIMPLE_DEBUG bind statement.  */

static inline void
gimple_debug_bind_set_var (gimple dbg, tree var)
{
  GIMPLE_CHECK (dbg, GIMPLE_DEBUG);
  gcc_gimple_checking_assert (gimple_debug_bind_p (dbg));
  gimple_set_op (dbg, 0, var);
}

/* Set the value bound to the variable in a GIMPLE_DEBUG bind
   statement.  */

static inline void
gimple_debug_bind_set_value (gimple dbg, tree value)
{
  GIMPLE_CHECK (dbg, GIMPLE_DEBUG);
  gcc_gimple_checking_assert (gimple_debug_bind_p (dbg));
  gimple_set_op (dbg, 1, value);
}

/* The second operand of a GIMPLE_DEBUG_BIND, when the value was
   optimized away.  */
#define GIMPLE_DEBUG_BIND_NOVALUE NULL_TREE /* error_mark_node */

/* Remove the value bound to the variable in a GIMPLE_DEBUG bind
   statement.  */

static inline void
gimple_debug_bind_reset_value (gimple dbg)
{
  GIMPLE_CHECK (dbg, GIMPLE_DEBUG);
  gcc_gimple_checking_assert (gimple_debug_bind_p (dbg));
  gimple_set_op (dbg, 1, GIMPLE_DEBUG_BIND_NOVALUE);
}

/* Return true if the GIMPLE_DEBUG bind statement is bound to a
   value.  */

static inline bool
gimple_debug_bind_has_value_p (gimple dbg)
{
  GIMPLE_CHECK (dbg, GIMPLE_DEBUG);
  gcc_gimple_checking_assert (gimple_debug_bind_p (dbg));
  return gimple_op (dbg, 1) != GIMPLE_DEBUG_BIND_NOVALUE;
}

#undef GIMPLE_DEBUG_BIND_NOVALUE

/* Return the body for the OMP statement GS.  */

static inline gimple_seq
gimple_omp_body (gimple gs)
{
  return gs->omp.body;
}

/* Set BODY to be the body for the OMP statement GS.  */

static inline void
gimple_omp_set_body (gimple gs, gimple_seq body)
{
  gs->omp.body = body;
}


/* Return the name associated with OMP_CRITICAL statement GS.  */

static inline tree
gimple_omp_critical_name (const_gimple gs)
{
  GIMPLE_CHECK (gs, GIMPLE_OMP_CRITICAL);
  return gs->gimple_omp_critical.name;
}


/* Return a pointer to the name associated with OMP critical statement GS.  */

static inline tree *
gimple_omp_critical_name_ptr (gimple gs)
{
  GIMPLE_CHECK (gs, GIMPLE_OMP_CRITICAL);
  return &gs->gimple_omp_critical.name;
}


/* Set NAME to be the name associated with OMP critical statement GS.  */

static inline void
gimple_omp_critical_set_name (gimple gs, tree name)
{
  GIMPLE_CHECK (gs, GIMPLE_OMP_CRITICAL);
  gs->gimple_omp_critical.name = name;
}


/* Return the clauses associated with OMP_FOR GS.  */

static inline tree
gimple_omp_for_clauses (const_gimple gs)
{
  GIMPLE_CHECK (gs, GIMPLE_OMP_FOR);
  return gs->gimple_omp_for.clauses;
}


/* Return a pointer to the OMP_FOR GS.  */

static inline tree *
gimple_omp_for_clauses_ptr (gimple gs)
{
  GIMPLE_CHECK (gs, GIMPLE_OMP_FOR);
  return &gs->gimple_omp_for.clauses;
}


/* Set CLAUSES to be the list of clauses associated with OMP_FOR GS.  */

static inline void
gimple_omp_for_set_clauses (gimple gs, tree clauses)
{
  GIMPLE_CHECK (gs, GIMPLE_OMP_FOR);
  gs->gimple_omp_for.clauses = clauses;
}


/* Get the collapse count of OMP_FOR GS.  */

static inline size_t
gimple_omp_for_collapse (gimple gs)
{
  GIMPLE_CHECK (gs, GIMPLE_OMP_FOR);
  return gs->gimple_omp_for.collapse;
}


/* Return the index variable for OMP_FOR GS.  */

static inline tree
gimple_omp_for_index (const_gimple gs, size_t i)
{
  GIMPLE_CHECK (gs, GIMPLE_OMP_FOR);
  gcc_gimple_checking_assert (i < gs->gimple_omp_for.collapse);
  return gs->gimple_omp_for.iter[i].index;
}


/* Return a pointer to the index variable for OMP_FOR GS.  */

static inline tree *
gimple_omp_for_index_ptr (gimple gs, size_t i)
{
  GIMPLE_CHECK (gs, GIMPLE_OMP_FOR);
  gcc_gimple_checking_assert (i < gs->gimple_omp_for.collapse);
  return &gs->gimple_omp_for.iter[i].index;
}


/* Set INDEX to be the index variable for OMP_FOR GS.  */

static inline void
gimple_omp_for_set_index (gimple gs, size_t i, tree index)
{
  GIMPLE_CHECK (gs, GIMPLE_OMP_FOR);
  gcc_gimple_checking_assert (i < gs->gimple_omp_for.collapse);
  gs->gimple_omp_for.iter[i].index = index;
}


/* Return the initial value for OMP_FOR GS.  */

static inline tree
gimple_omp_for_initial (const_gimple gs, size_t i)
{
  GIMPLE_CHECK (gs, GIMPLE_OMP_FOR);
  gcc_gimple_checking_assert (i < gs->gimple_omp_for.collapse);
  return gs->gimple_omp_for.iter[i].initial;
}


/* Return a pointer to the initial value for OMP_FOR GS.  */

static inline tree *
gimple_omp_for_initial_ptr (gimple gs, size_t i)
{
  GIMPLE_CHECK (gs, GIMPLE_OMP_FOR);
  gcc_gimple_checking_assert (i < gs->gimple_omp_for.collapse);
  return &gs->gimple_omp_for.iter[i].initial;
}


/* Set INITIAL to be the initial value for OMP_FOR GS.  */

static inline void
gimple_omp_for_set_initial (gimple gs, size_t i, tree initial)
{
  GIMPLE_CHECK (gs, GIMPLE_OMP_FOR);
  gcc_gimple_checking_assert (i < gs->gimple_omp_for.collapse);
  gs->gimple_omp_for.iter[i].initial = initial;
}


/* Return the final value for OMP_FOR GS.  */

static inline tree
gimple_omp_for_final (const_gimple gs, size_t i)
{
  GIMPLE_CHECK (gs, GIMPLE_OMP_FOR);
  gcc_gimple_checking_assert (i < gs->gimple_omp_for.collapse);
  return gs->gimple_omp_for.iter[i].final;
}


/* Return a pointer to the final value for OMP_FOR GS.  */

static inline tree *
gimple_omp_for_final_ptr (gimple gs, size_t i)
{
  GIMPLE_CHECK (gs, GIMPLE_OMP_FOR);
  gcc_gimple_checking_assert (i < gs->gimple_omp_for.collapse);
  return &gs->gimple_omp_for.iter[i].final;
}


/* Set FINAL to be the final value for OMP_FOR GS.  */

static inline void
gimple_omp_for_set_final (gimple gs, size_t i, tree final)
{
  GIMPLE_CHECK (gs, GIMPLE_OMP_FOR);
  gcc_gimple_checking_assert (i < gs->gimple_omp_for.collapse);
  gs->gimple_omp_for.iter[i].final = final;
}


/* Return the increment value for OMP_FOR GS.  */

static inline tree
gimple_omp_for_incr (const_gimple gs, size_t i)
{
  GIMPLE_CHECK (gs, GIMPLE_OMP_FOR);
  gcc_gimple_checking_assert (i < gs->gimple_omp_for.collapse);
  return gs->gimple_omp_for.iter[i].incr;
}


/* Return a pointer to the increment value for OMP_FOR GS.  */

static inline tree *
gimple_omp_for_incr_ptr (gimple gs, size_t i)
{
  GIMPLE_CHECK (gs, GIMPLE_OMP_FOR);
  gcc_gimple_checking_assert (i < gs->gimple_omp_for.collapse);
  return &gs->gimple_omp_for.iter[i].incr;
}


/* Set INCR to be the increment value for OMP_FOR GS.  */

static inline void
gimple_omp_for_set_incr (gimple gs, size_t i, tree incr)
{
  GIMPLE_CHECK (gs, GIMPLE_OMP_FOR);
  gcc_gimple_checking_assert (i < gs->gimple_omp_for.collapse);
  gs->gimple_omp_for.iter[i].incr = incr;
}


/* Return the sequence of statements to execute before the OMP_FOR
   statement GS starts.  */

static inline gimple_seq
gimple_omp_for_pre_body (gimple gs)
{
  GIMPLE_CHECK (gs, GIMPLE_OMP_FOR);
  return gs->gimple_omp_for.pre_body;
}


/* Set PRE_BODY to be the sequence of statements to execute before the
   OMP_FOR statement GS starts.  */

static inline void
gimple_omp_for_set_pre_body (gimple gs, gimple_seq pre_body)
{
  GIMPLE_CHECK (gs, GIMPLE_OMP_FOR);
  gs->gimple_omp_for.pre_body = pre_body;
}


/* Return the clauses associated with OMP_PARALLEL GS.  */

static inline tree
gimple_omp_parallel_clauses (const_gimple gs)
{
  GIMPLE_CHECK (gs, GIMPLE_OMP_PARALLEL);
  return gs->gimple_omp_parallel.clauses;
}


/* Return a pointer to the clauses associated with OMP_PARALLEL GS.  */

static inline tree *
gimple_omp_parallel_clauses_ptr (gimple gs)
{
  GIMPLE_CHECK (gs, GIMPLE_OMP_PARALLEL);
  return &gs->gimple_omp_parallel.clauses;
}


/* Set CLAUSES to be the list of clauses associated with OMP_PARALLEL
   GS.  */

static inline void
gimple_omp_parallel_set_clauses (gimple gs, tree clauses)
{
  GIMPLE_CHECK (gs, GIMPLE_OMP_PARALLEL);
  gs->gimple_omp_parallel.clauses = clauses;
}


/* Return the child function used to hold the body of OMP_PARALLEL GS.  */

static inline tree
gimple_omp_parallel_child_fn (const_gimple gs)
{
  GIMPLE_CHECK (gs, GIMPLE_OMP_PARALLEL);
  return gs->gimple_omp_parallel.child_fn;
}

/* Return a pointer to the child function used to hold the body of
   OMP_PARALLEL GS.  */

static inline tree *
gimple_omp_parallel_child_fn_ptr (gimple gs)
{
  GIMPLE_CHECK (gs, GIMPLE_OMP_PARALLEL);
  return &gs->gimple_omp_parallel.child_fn;
}


/* Set CHILD_FN to be the child function for OMP_PARALLEL GS.  */

static inline void
gimple_omp_parallel_set_child_fn (gimple gs, tree child_fn)
{
  GIMPLE_CHECK (gs, GIMPLE_OMP_PARALLEL);
  gs->gimple_omp_parallel.child_fn = child_fn;
}


/* Return the artificial argument used to send variables and values
   from the parent to the children threads in OMP_PARALLEL GS.  */

static inline tree
gimple_omp_parallel_data_arg (const_gimple gs)
{
  GIMPLE_CHECK (gs, GIMPLE_OMP_PARALLEL);
  return gs->gimple_omp_parallel.data_arg;
}


/* Return a pointer to the data argument for OMP_PARALLEL GS.  */

static inline tree *
gimple_omp_parallel_data_arg_ptr (gimple gs)
{
  GIMPLE_CHECK (gs, GIMPLE_OMP_PARALLEL);
  return &gs->gimple_omp_parallel.data_arg;
}


/* Set DATA_ARG to be the data argument for OMP_PARALLEL GS.  */

static inline void
gimple_omp_parallel_set_data_arg (gimple gs, tree data_arg)
{
  GIMPLE_CHECK (gs, GIMPLE_OMP_PARALLEL);
  gs->gimple_omp_parallel.data_arg = data_arg;
}


/* Return the clauses associated with OMP_TASK GS.  */

static inline tree
gimple_omp_task_clauses (const_gimple gs)
{
  GIMPLE_CHECK (gs, GIMPLE_OMP_TASK);
  return gs->gimple_omp_parallel.clauses;
}


/* Return a pointer to the clauses associated with OMP_TASK GS.  */

static inline tree *
gimple_omp_task_clauses_ptr (gimple gs)
{
  GIMPLE_CHECK (gs, GIMPLE_OMP_TASK);
  return &gs->gimple_omp_parallel.clauses;
}


/* Set CLAUSES to be the list of clauses associated with OMP_TASK
   GS.  */

static inline void
gimple_omp_task_set_clauses (gimple gs, tree clauses)
{
  GIMPLE_CHECK (gs, GIMPLE_OMP_TASK);
  gs->gimple_omp_parallel.clauses = clauses;
}


/* Return the child function used to hold the body of OMP_TASK GS.  */

static inline tree
gimple_omp_task_child_fn (const_gimple gs)
{
  GIMPLE_CHECK (gs, GIMPLE_OMP_TASK);
  return gs->gimple_omp_parallel.child_fn;
}

/* Return a pointer to the child function used to hold the body of
   OMP_TASK GS.  */

static inline tree *
gimple_omp_task_child_fn_ptr (gimple gs)
{
  GIMPLE_CHECK (gs, GIMPLE_OMP_TASK);
  return &gs->gimple_omp_parallel.child_fn;
}


/* Set CHILD_FN to be the child function for OMP_TASK GS.  */

static inline void
gimple_omp_task_set_child_fn (gimple gs, tree child_fn)
{
  GIMPLE_CHECK (gs, GIMPLE_OMP_TASK);
  gs->gimple_omp_parallel.child_fn = child_fn;
}


/* Return the artificial argument used to send variables and values
   from the parent to the children threads in OMP_TASK GS.  */

static inline tree
gimple_omp_task_data_arg (const_gimple gs)
{
  GIMPLE_CHECK (gs, GIMPLE_OMP_TASK);
  return gs->gimple_omp_parallel.data_arg;
}


/* Return a pointer to the data argument for OMP_TASK GS.  */

static inline tree *
gimple_omp_task_data_arg_ptr (gimple gs)
{
  GIMPLE_CHECK (gs, GIMPLE_OMP_TASK);
  return &gs->gimple_omp_parallel.data_arg;
}


/* Set DATA_ARG to be the data argument for OMP_TASK GS.  */

static inline void
gimple_omp_task_set_data_arg (gimple gs, tree data_arg)
{
  GIMPLE_CHECK (gs, GIMPLE_OMP_TASK);
  gs->gimple_omp_parallel.data_arg = data_arg;
}


/* Return the clauses associated with OMP_TASK GS.  */

static inline tree
gimple_omp_taskreg_clauses (const_gimple gs)
{
  if (gimple_code (gs) != GIMPLE_OMP_PARALLEL)
    GIMPLE_CHECK (gs, GIMPLE_OMP_TASK);
  return gs->gimple_omp_parallel.clauses;
}


/* Return a pointer to the clauses associated with OMP_TASK GS.  */

static inline tree *
gimple_omp_taskreg_clauses_ptr (gimple gs)
{
  if (gimple_code (gs) != GIMPLE_OMP_PARALLEL)
    GIMPLE_CHECK (gs, GIMPLE_OMP_TASK);
  return &gs->gimple_omp_parallel.clauses;
}


/* Set CLAUSES to be the list of clauses associated with OMP_TASK
   GS.  */

static inline void
gimple_omp_taskreg_set_clauses (gimple gs, tree clauses)
{
  if (gimple_code (gs) != GIMPLE_OMP_PARALLEL)
    GIMPLE_CHECK (gs, GIMPLE_OMP_TASK);
  gs->gimple_omp_parallel.clauses = clauses;
}


/* Return the child function used to hold the body of OMP_TASK GS.  */

static inline tree
gimple_omp_taskreg_child_fn (const_gimple gs)
{
  if (gimple_code (gs) != GIMPLE_OMP_PARALLEL)
    GIMPLE_CHECK (gs, GIMPLE_OMP_TASK);
  return gs->gimple_omp_parallel.child_fn;
}

/* Return a pointer to the child function used to hold the body of
   OMP_TASK GS.  */

static inline tree *
gimple_omp_taskreg_child_fn_ptr (gimple gs)
{
  if (gimple_code (gs) != GIMPLE_OMP_PARALLEL)
    GIMPLE_CHECK (gs, GIMPLE_OMP_TASK);
  return &gs->gimple_omp_parallel.child_fn;
}


/* Set CHILD_FN to be the child function for OMP_TASK GS.  */

static inline void
gimple_omp_taskreg_set_child_fn (gimple gs, tree child_fn)
{
  if (gimple_code (gs) != GIMPLE_OMP_PARALLEL)
    GIMPLE_CHECK (gs, GIMPLE_OMP_TASK);
  gs->gimple_omp_parallel.child_fn = child_fn;
}


/* Return the artificial argument used to send variables and values
   from the parent to the children threads in OMP_TASK GS.  */

static inline tree
gimple_omp_taskreg_data_arg (const_gimple gs)
{
  if (gimple_code (gs) != GIMPLE_OMP_PARALLEL)
    GIMPLE_CHECK (gs, GIMPLE_OMP_TASK);
  return gs->gimple_omp_parallel.data_arg;
}


/* Return a pointer to the data argument for OMP_TASK GS.  */

static inline tree *
gimple_omp_taskreg_data_arg_ptr (gimple gs)
{
  if (gimple_code (gs) != GIMPLE_OMP_PARALLEL)
    GIMPLE_CHECK (gs, GIMPLE_OMP_TASK);
  return &gs->gimple_omp_parallel.data_arg;
}


/* Set DATA_ARG to be the data argument for OMP_TASK GS.  */

static inline void
gimple_omp_taskreg_set_data_arg (gimple gs, tree data_arg)
{
  if (gimple_code (gs) != GIMPLE_OMP_PARALLEL)
    GIMPLE_CHECK (gs, GIMPLE_OMP_TASK);
  gs->gimple_omp_parallel.data_arg = data_arg;
}


/* Return the copy function used to hold the body of OMP_TASK GS.  */

static inline tree
gimple_omp_task_copy_fn (const_gimple gs)
{
  GIMPLE_CHECK (gs, GIMPLE_OMP_TASK);
  return gs->gimple_omp_task.copy_fn;
}

/* Return a pointer to the copy function used to hold the body of
   OMP_TASK GS.  */

static inline tree *
gimple_omp_task_copy_fn_ptr (gimple gs)
{
  GIMPLE_CHECK (gs, GIMPLE_OMP_TASK);
  return &gs->gimple_omp_task.copy_fn;
}


/* Set CHILD_FN to be the copy function for OMP_TASK GS.  */

static inline void
gimple_omp_task_set_copy_fn (gimple gs, tree copy_fn)
{
  GIMPLE_CHECK (gs, GIMPLE_OMP_TASK);
  gs->gimple_omp_task.copy_fn = copy_fn;
}


/* Return size of the data block in bytes in OMP_TASK GS.  */

static inline tree
gimple_omp_task_arg_size (const_gimple gs)
{
  GIMPLE_CHECK (gs, GIMPLE_OMP_TASK);
  return gs->gimple_omp_task.arg_size;
}


/* Return a pointer to the data block size for OMP_TASK GS.  */

static inline tree *
gimple_omp_task_arg_size_ptr (gimple gs)
{
  GIMPLE_CHECK (gs, GIMPLE_OMP_TASK);
  return &gs->gimple_omp_task.arg_size;
}


/* Set ARG_SIZE to be the data block size for OMP_TASK GS.  */

static inline void
gimple_omp_task_set_arg_size (gimple gs, tree arg_size)
{
  GIMPLE_CHECK (gs, GIMPLE_OMP_TASK);
  gs->gimple_omp_task.arg_size = arg_size;
}


/* Return align of the data block in bytes in OMP_TASK GS.  */

static inline tree
gimple_omp_task_arg_align (const_gimple gs)
{
  GIMPLE_CHECK (gs, GIMPLE_OMP_TASK);
  return gs->gimple_omp_task.arg_align;
}


/* Return a pointer to the data block align for OMP_TASK GS.  */

static inline tree *
gimple_omp_task_arg_align_ptr (gimple gs)
{
  GIMPLE_CHECK (gs, GIMPLE_OMP_TASK);
  return &gs->gimple_omp_task.arg_align;
}


/* Set ARG_SIZE to be the data block align for OMP_TASK GS.  */

static inline void
gimple_omp_task_set_arg_align (gimple gs, tree arg_align)
{
  GIMPLE_CHECK (gs, GIMPLE_OMP_TASK);
  gs->gimple_omp_task.arg_align = arg_align;
}


/* Return the clauses associated with OMP_SINGLE GS.  */

static inline tree
gimple_omp_single_clauses (const_gimple gs)
{
  GIMPLE_CHECK (gs, GIMPLE_OMP_SINGLE);
  return gs->gimple_omp_single.clauses;
}


/* Return a pointer to the clauses associated with OMP_SINGLE GS.  */

static inline tree *
gimple_omp_single_clauses_ptr (gimple gs)
{
  GIMPLE_CHECK (gs, GIMPLE_OMP_SINGLE);
  return &gs->gimple_omp_single.clauses;
}


/* Set CLAUSES to be the clauses associated with OMP_SINGLE GS.  */

static inline void
gimple_omp_single_set_clauses (gimple gs, tree clauses)
{
  GIMPLE_CHECK (gs, GIMPLE_OMP_SINGLE);
  gs->gimple_omp_single.clauses = clauses;
}


/* Return the clauses associated with OMP_SECTIONS GS.  */

static inline tree
gimple_omp_sections_clauses (const_gimple gs)
{
  GIMPLE_CHECK (gs, GIMPLE_OMP_SECTIONS);
  return gs->gimple_omp_sections.clauses;
}


/* Return a pointer to the clauses associated with OMP_SECTIONS GS.  */

static inline tree *
gimple_omp_sections_clauses_ptr (gimple gs)
{
  GIMPLE_CHECK (gs, GIMPLE_OMP_SECTIONS);
  return &gs->gimple_omp_sections.clauses;
}


/* Set CLAUSES to be the set of clauses associated with OMP_SECTIONS
   GS.  */

static inline void
gimple_omp_sections_set_clauses (gimple gs, tree clauses)
{
  GIMPLE_CHECK (gs, GIMPLE_OMP_SECTIONS);
  gs->gimple_omp_sections.clauses = clauses;
}


/* Return the control variable associated with the GIMPLE_OMP_SECTIONS
   in GS.  */

static inline tree
gimple_omp_sections_control (const_gimple gs)
{
  GIMPLE_CHECK (gs, GIMPLE_OMP_SECTIONS);
  return gs->gimple_omp_sections.control;
}


/* Return a pointer to the clauses associated with the GIMPLE_OMP_SECTIONS
   GS.  */

static inline tree *
gimple_omp_sections_control_ptr (gimple gs)
{
  GIMPLE_CHECK (gs, GIMPLE_OMP_SECTIONS);
  return &gs->gimple_omp_sections.control;
}


/* Set CONTROL to be the set of clauses associated with the
   GIMPLE_OMP_SECTIONS in GS.  */

static inline void
gimple_omp_sections_set_control (gimple gs, tree control)
{
  GIMPLE_CHECK (gs, GIMPLE_OMP_SECTIONS);
  gs->gimple_omp_sections.control = control;
}


/* Set COND to be the condition code for OMP_FOR GS.  */

static inline void
gimple_omp_for_set_cond (gimple gs, size_t i, enum tree_code cond)
{
  GIMPLE_CHECK (gs, GIMPLE_OMP_FOR);
  gcc_gimple_checking_assert (TREE_CODE_CLASS (cond) == tcc_comparison
			      && i < gs->gimple_omp_for.collapse);
  gs->gimple_omp_for.iter[i].cond = cond;
}


/* Return the condition code associated with OMP_FOR GS.  */

static inline enum tree_code
gimple_omp_for_cond (const_gimple gs, size_t i)
{
  GIMPLE_CHECK (gs, GIMPLE_OMP_FOR);
  gcc_gimple_checking_assert (i < gs->gimple_omp_for.collapse);
  return gs->gimple_omp_for.iter[i].cond;
}


/* Set the value being stored in an atomic store.  */

static inline void
gimple_omp_atomic_store_set_val (gimple g, tree val)
{
  GIMPLE_CHECK (g, GIMPLE_OMP_ATOMIC_STORE);
  g->gimple_omp_atomic_store.val = val;
}


/* Return the value being stored in an atomic store.  */

static inline tree
gimple_omp_atomic_store_val (const_gimple g)
{
  GIMPLE_CHECK (g, GIMPLE_OMP_ATOMIC_STORE);
  return g->gimple_omp_atomic_store.val;
}


/* Return a pointer to the value being stored in an atomic store.  */

static inline tree *
gimple_omp_atomic_store_val_ptr (gimple g)
{
  GIMPLE_CHECK (g, GIMPLE_OMP_ATOMIC_STORE);
  return &g->gimple_omp_atomic_store.val;
}


/* Set the LHS of an atomic load.  */

static inline void
gimple_omp_atomic_load_set_lhs (gimple g, tree lhs)
{
  GIMPLE_CHECK (g, GIMPLE_OMP_ATOMIC_LOAD);
  g->gimple_omp_atomic_load.lhs = lhs;
}


/* Get the LHS of an atomic load.  */

static inline tree
gimple_omp_atomic_load_lhs (const_gimple g)
{
  GIMPLE_CHECK (g, GIMPLE_OMP_ATOMIC_LOAD);
  return g->gimple_omp_atomic_load.lhs;
}


/* Return a pointer to the LHS of an atomic load.  */

static inline tree *
gimple_omp_atomic_load_lhs_ptr (gimple g)
{
  GIMPLE_CHECK (g, GIMPLE_OMP_ATOMIC_LOAD);
  return &g->gimple_omp_atomic_load.lhs;
}


/* Set the RHS of an atomic load.  */

static inline void
gimple_omp_atomic_load_set_rhs (gimple g, tree rhs)
{
  GIMPLE_CHECK (g, GIMPLE_OMP_ATOMIC_LOAD);
  g->gimple_omp_atomic_load.rhs = rhs;
}


/* Get the RHS of an atomic load.  */

static inline tree
gimple_omp_atomic_load_rhs (const_gimple g)
{
  GIMPLE_CHECK (g, GIMPLE_OMP_ATOMIC_LOAD);
  return g->gimple_omp_atomic_load.rhs;
}


/* Return a pointer to the RHS of an atomic load.  */

static inline tree *
gimple_omp_atomic_load_rhs_ptr (gimple g)
{
  GIMPLE_CHECK (g, GIMPLE_OMP_ATOMIC_LOAD);
  return &g->gimple_omp_atomic_load.rhs;
}


/* Get the definition of the control variable in a GIMPLE_OMP_CONTINUE.  */

static inline tree
gimple_omp_continue_control_def (const_gimple g)
{
  GIMPLE_CHECK (g, GIMPLE_OMP_CONTINUE);
  return g->gimple_omp_continue.control_def;
}

/* The same as above, but return the address.  */

static inline tree *
gimple_omp_continue_control_def_ptr (gimple g)
{
  GIMPLE_CHECK (g, GIMPLE_OMP_CONTINUE);
  return &g->gimple_omp_continue.control_def;
}

/* Set the definition of the control variable in a GIMPLE_OMP_CONTINUE.  */

static inline void
gimple_omp_continue_set_control_def (gimple g, tree def)
{
  GIMPLE_CHECK (g, GIMPLE_OMP_CONTINUE);
  g->gimple_omp_continue.control_def = def;
}


/* Get the use of the control variable in a GIMPLE_OMP_CONTINUE.  */

static inline tree
gimple_omp_continue_control_use (const_gimple g)
{
  GIMPLE_CHECK (g, GIMPLE_OMP_CONTINUE);
  return g->gimple_omp_continue.control_use;
}


/* The same as above, but return the address.  */

static inline tree *
gimple_omp_continue_control_use_ptr (gimple g)
{
  GIMPLE_CHECK (g, GIMPLE_OMP_CONTINUE);
  return &g->gimple_omp_continue.control_use;
}


/* Set the use of the control variable in a GIMPLE_OMP_CONTINUE.  */

static inline void
gimple_omp_continue_set_control_use (gimple g, tree use)
{
  GIMPLE_CHECK (g, GIMPLE_OMP_CONTINUE);
  g->gimple_omp_continue.control_use = use;
}


/* Return a pointer to the return value for GIMPLE_RETURN GS.  */

static inline tree *
gimple_return_retval_ptr (const_gimple gs)
{
  GIMPLE_CHECK (gs, GIMPLE_RETURN);
  return gimple_op_ptr (gs, 0);
}

/* Return the return value for GIMPLE_RETURN GS.  */

static inline tree
gimple_return_retval (const_gimple gs)
{
  GIMPLE_CHECK (gs, GIMPLE_RETURN);
  return gimple_op (gs, 0);
}


/* Set RETVAL to be the return value for GIMPLE_RETURN GS.  */

static inline void
gimple_return_set_retval (gimple gs, tree retval)
{
  GIMPLE_CHECK (gs, GIMPLE_RETURN);
  gimple_set_op (gs, 0, retval);
}


/* Returns true when the gimple statment STMT is any of the OpenMP types.  */

#define CASE_GIMPLE_OMP				\
    case GIMPLE_OMP_PARALLEL:			\
    case GIMPLE_OMP_TASK:			\
    case GIMPLE_OMP_FOR:			\
    case GIMPLE_OMP_SECTIONS:			\
    case GIMPLE_OMP_SECTIONS_SWITCH:		\
    case GIMPLE_OMP_SINGLE:			\
    case GIMPLE_OMP_SECTION:			\
    case GIMPLE_OMP_MASTER:			\
    case GIMPLE_OMP_ORDERED:			\
    case GIMPLE_OMP_CRITICAL:			\
    case GIMPLE_OMP_RETURN:			\
    case GIMPLE_OMP_ATOMIC_LOAD:		\
    case GIMPLE_OMP_ATOMIC_STORE:		\
    case GIMPLE_OMP_CONTINUE

static inline bool
is_gimple_omp (const_gimple stmt)
{
  switch (gimple_code (stmt))
    {
    CASE_GIMPLE_OMP:
      return true;
    default:
      return false;
    }
}


/* Returns TRUE if statement G is a GIMPLE_NOP.  */

static inline bool
gimple_nop_p (const_gimple g)
{
  return gimple_code (g) == GIMPLE_NOP;
}


/* Return true if GS is a GIMPLE_RESX.  */

static inline bool
is_gimple_resx (const_gimple gs)
{
  return gimple_code (gs) == GIMPLE_RESX;
}

/* Return the predictor of GIMPLE_PREDICT statement GS.  */

static inline enum br_predictor
gimple_predict_predictor (gimple gs)
{
  GIMPLE_CHECK (gs, GIMPLE_PREDICT);
  return (enum br_predictor) (gs->gsbase.subcode & ~GF_PREDICT_TAKEN);
}


/* Set the predictor of GIMPLE_PREDICT statement GS to PREDICT.  */

static inline void
gimple_predict_set_predictor (gimple gs, enum br_predictor predictor)
{
  GIMPLE_CHECK (gs, GIMPLE_PREDICT);
  gs->gsbase.subcode = (gs->gsbase.subcode & GF_PREDICT_TAKEN)
		       | (unsigned) predictor;
}


/* Return the outcome of GIMPLE_PREDICT statement GS.  */

static inline enum prediction
gimple_predict_outcome (gimple gs)
{
  GIMPLE_CHECK (gs, GIMPLE_PREDICT);
  return (gs->gsbase.subcode & GF_PREDICT_TAKEN) ? TAKEN : NOT_TAKEN;
}


/* Set the outcome of GIMPLE_PREDICT statement GS to OUTCOME.  */

static inline void
gimple_predict_set_outcome (gimple gs, enum prediction outcome)
{
  GIMPLE_CHECK (gs, GIMPLE_PREDICT);
  if (outcome == TAKEN)
    gs->gsbase.subcode |= GF_PREDICT_TAKEN;
  else
    gs->gsbase.subcode &= ~GF_PREDICT_TAKEN;
}


/* Return the type of the main expression computed by STMT.  Return
   void_type_node if the statement computes nothing.  */

static inline tree
gimple_expr_type (const_gimple stmt)
{
  enum gimple_code code = gimple_code (stmt);

  if (code == GIMPLE_ASSIGN || code == GIMPLE_CALL)
    {
      tree type;
      /* In general we want to pass out a type that can be substituted
         for both the RHS and the LHS types if there is a possibly
	 useless conversion involved.  That means returning the
	 original RHS type as far as we can reconstruct it.  */
      if (code == GIMPLE_CALL)
	type = gimple_call_return_type (stmt);
      else
	switch (gimple_assign_rhs_code (stmt))
	  {
	  case POINTER_PLUS_EXPR:
	    type = TREE_TYPE (gimple_assign_rhs1 (stmt));
	    break;

	  default:
	    /* As fallback use the type of the LHS.  */
	    type = TREE_TYPE (gimple_get_lhs (stmt));
	    break;
	  }
      return type;
    }
  else if (code == GIMPLE_COND)
    return boolean_type_node;
  else
    return void_type_node;
}


/* Return a new iterator pointing to GIMPLE_SEQ's first statement.  */

static inline gimple_stmt_iterator
gsi_start (gimple_seq seq)
{
  gimple_stmt_iterator i;

  i.ptr = gimple_seq_first (seq);
  i.seq = seq;
  i.bb = (i.ptr && i.ptr->stmt) ? gimple_bb (i.ptr->stmt) : NULL;

  return i;
}


/* Return a new iterator pointing to the first statement in basic block BB.  */

static inline gimple_stmt_iterator
gsi_start_bb (basic_block bb)
{
  gimple_stmt_iterator i;
  gimple_seq seq;

  seq = bb_seq (bb);
  i.ptr = gimple_seq_first (seq);
  i.seq = seq;
  i.bb = bb;

  return i;
}


/* Return a new iterator initially pointing to GIMPLE_SEQ's last statement.  */

static inline gimple_stmt_iterator
gsi_last (gimple_seq seq)
{
  gimple_stmt_iterator i;

  i.ptr = gimple_seq_last (seq);
  i.seq = seq;
  i.bb = (i.ptr && i.ptr->stmt) ? gimple_bb (i.ptr->stmt) : NULL;

  return i;
}


/* Return a new iterator pointing to the last statement in basic block BB.  */

static inline gimple_stmt_iterator
gsi_last_bb (basic_block bb)
{
  gimple_stmt_iterator i;
  gimple_seq seq;

  seq = bb_seq (bb);
  i.ptr = gimple_seq_last (seq);
  i.seq = seq;
  i.bb = bb;

  return i;
}


/* Return true if I is at the end of its sequence.  */

static inline bool
gsi_end_p (gimple_stmt_iterator i)
{
  return i.ptr == NULL;
}


/* Return true if I is one statement before the end of its sequence.  */

static inline bool
gsi_one_before_end_p (gimple_stmt_iterator i)
{
  return i.ptr != NULL && i.ptr->next == NULL;
}


/* Advance the iterator to the next gimple statement.  */

static inline void
gsi_next (gimple_stmt_iterator *i)
{
  i->ptr = i->ptr->next;
}

/* Advance the iterator to the previous gimple statement.  */

static inline void
gsi_prev (gimple_stmt_iterator *i)
{
  i->ptr = i->ptr->prev;
}

/* Return the current stmt.  */

static inline gimple
gsi_stmt (gimple_stmt_iterator i)
{
  return i.ptr->stmt;
}

/* Return a block statement iterator that points to the first non-label
   statement in block BB.  */

static inline gimple_stmt_iterator
gsi_after_labels (basic_block bb)
{
  gimple_stmt_iterator gsi = gsi_start_bb (bb);

  while (!gsi_end_p (gsi) && gimple_code (gsi_stmt (gsi)) == GIMPLE_LABEL)
    gsi_next (&gsi);

  return gsi;
}

/* Advance the iterator to the next non-debug gimple statement.  */

static inline void
gsi_next_nondebug (gimple_stmt_iterator *i)
{
  do
    {
      gsi_next (i);
    }
  while (!gsi_end_p (*i) && is_gimple_debug (gsi_stmt (*i)));
}

/* Advance the iterator to the next non-debug gimple statement.  */

static inline void
gsi_prev_nondebug (gimple_stmt_iterator *i)
{
  do
    {
      gsi_prev (i);
    }
  while (!gsi_end_p (*i) && is_gimple_debug (gsi_stmt (*i)));
}

/* Return a new iterator pointing to the first non-debug statement in
   basic block BB.  */

static inline gimple_stmt_iterator
gsi_start_nondebug_bb (basic_block bb)
{
  gimple_stmt_iterator i = gsi_start_bb (bb);

  if (!gsi_end_p (i) && is_gimple_debug (gsi_stmt (i)))
    gsi_next_nondebug (&i);

  return i;
}

/* Return a new iterator pointing to the last non-debug statement in
   basic block BB.  */

static inline gimple_stmt_iterator
gsi_last_nondebug_bb (basic_block bb)
{
  gimple_stmt_iterator i = gsi_last_bb (bb);

  if (!gsi_end_p (i) && is_gimple_debug (gsi_stmt (i)))
    gsi_prev_nondebug (&i);

  return i;
}

/* Return a pointer to the current stmt.

  NOTE: You may want to use gsi_replace on the iterator itself,
  as this performs additional bookkeeping that will not be done
  if you simply assign through a pointer returned by gsi_stmt_ptr.  */

static inline gimple *
gsi_stmt_ptr (gimple_stmt_iterator *i)
{
  return &i->ptr->stmt;
}


/* Return the basic block associated with this iterator.  */

static inline basic_block
gsi_bb (gimple_stmt_iterator i)
{
  return i.bb;
}


/* Return the sequence associated with this iterator.  */

static inline gimple_seq
gsi_seq (gimple_stmt_iterator i)
{
  return i.seq;
}


enum gsi_iterator_update
{
  GSI_NEW_STMT,		/* Only valid when single statement is added, move
			   iterator to it.  */
  GSI_SAME_STMT,	/* Leave the iterator at the same statement.  */
  GSI_CONTINUE_LINKING	/* Move iterator to whatever position is suitable
			   for linking other statements in the same
			   direction.  */
};

/* In gimple-iterator.c  */
gimple_stmt_iterator gsi_start_phis (basic_block);
gimple_seq gsi_split_seq_after (gimple_stmt_iterator);
gimple_seq gsi_split_seq_before (gimple_stmt_iterator *);
void gsi_replace (gimple_stmt_iterator *, gimple, bool);
void gsi_insert_before (gimple_stmt_iterator *, gimple,
			enum gsi_iterator_update);
void gsi_insert_before_without_update (gimple_stmt_iterator *, gimple,
                                       enum gsi_iterator_update);
void gsi_insert_seq_before (gimple_stmt_iterator *, gimple_seq,
                            enum gsi_iterator_update);
void gsi_insert_seq_before_without_update (gimple_stmt_iterator *, gimple_seq,
                                           enum gsi_iterator_update);
void gsi_insert_after (gimple_stmt_iterator *, gimple,
		       enum gsi_iterator_update);
void gsi_insert_after_without_update (gimple_stmt_iterator *, gimple,
                                      enum gsi_iterator_update);
void gsi_insert_seq_after (gimple_stmt_iterator *, gimple_seq,
			   enum gsi_iterator_update);
void gsi_insert_seq_after_without_update (gimple_stmt_iterator *, gimple_seq,
                                          enum gsi_iterator_update);
void gsi_remove (gimple_stmt_iterator *, bool);
gimple_stmt_iterator gsi_for_stmt (gimple);
void gsi_move_after (gimple_stmt_iterator *, gimple_stmt_iterator *);
void gsi_move_before (gimple_stmt_iterator *, gimple_stmt_iterator *);
void gsi_move_to_bb_end (gimple_stmt_iterator *, struct basic_block_def *);
void gsi_insert_on_edge (edge, gimple);
void gsi_insert_seq_on_edge (edge, gimple_seq);
basic_block gsi_insert_on_edge_immediate (edge, gimple);
basic_block gsi_insert_seq_on_edge_immediate (edge, gimple_seq);
void gsi_commit_one_edge_insert (edge, basic_block *);
void gsi_commit_edge_inserts (void);
gimple gimple_call_copy_skip_args (gimple, bitmap);


/* Convenience routines to walk all statements of a gimple function.
   Note that this is useful exclusively before the code is converted
   into SSA form.  Once the program is in SSA form, the standard
   operand interface should be used to analyze/modify statements.  */
struct walk_stmt_info
{
  /* Points to the current statement being walked.  */
  gimple_stmt_iterator gsi;

  /* Additional data that the callback functions may want to carry
     through the recursion.  */
  void *info;

  /* Pointer map used to mark visited tree nodes when calling
     walk_tree on each operand.  If set to NULL, duplicate tree nodes
     will be visited more than once.  */
  struct pointer_set_t *pset;

  /* Indicates whether the operand being examined may be replaced
     with something that matches is_gimple_val (if true) or something
     slightly more complicated (if false).  "Something" technically
     means the common subset of is_gimple_lvalue and is_gimple_rhs,
     but we never try to form anything more complicated than that, so
     we don't bother checking.

     Also note that CALLBACK should update this flag while walking the
     sub-expressions of a statement.  For instance, when walking the
     statement 'foo (&var)', the flag VAL_ONLY will initially be set
     to true, however, when walking &var, the operand of that
     ADDR_EXPR does not need to be a GIMPLE value.  */
  bool val_only;

  /* True if we are currently walking the LHS of an assignment.  */
  bool is_lhs;

  /* Optional.  Set to true by the callback functions if they made any
     changes.  */
  bool changed;

  /* True if we're interested in location information.  */
  bool want_locations;

  /* Operand returned by the callbacks.  This is set when calling
     walk_gimple_seq.  If the walk_stmt_fn or walk_tree_fn callback
     returns non-NULL, this field will contain the tree returned by
     the last callback.  */
  tree callback_result;
};

/* Callback for walk_gimple_stmt.  Called for every statement found
   during traversal.  The first argument points to the statement to
   walk.  The second argument is a flag that the callback sets to
   'true' if it the callback handled all the operands and
   sub-statements of the statement (the default value of this flag is
   'false').  The third argument is an anonymous pointer to data
   to be used by the callback.  */
typedef tree (*walk_stmt_fn) (gimple_stmt_iterator *, bool *,
			      struct walk_stmt_info *);

gimple walk_gimple_seq (gimple_seq, walk_stmt_fn, walk_tree_fn,
		        struct walk_stmt_info *);
tree walk_gimple_stmt (gimple_stmt_iterator *, walk_stmt_fn, walk_tree_fn,
		       struct walk_stmt_info *);
tree walk_gimple_op (gimple, walk_tree_fn, struct walk_stmt_info *);

#ifdef GATHER_STATISTICS
/* Enum and arrays used for allocation stats.  Keep in sync with
   gimple.c:gimple_alloc_kind_names.  */
enum gimple_alloc_kind
{
  gimple_alloc_kind_assign,	/* Assignments.  */
  gimple_alloc_kind_phi,	/* PHI nodes.  */
  gimple_alloc_kind_cond,	/* Conditionals.  */
  gimple_alloc_kind_seq,	/* Sequences.  */
  gimple_alloc_kind_rest,	/* Everything else.  */
  gimple_alloc_kind_all
};

extern int gimple_alloc_counts[];
extern int gimple_alloc_sizes[];

/* Return the allocation kind for a given stmt CODE.  */
static inline enum gimple_alloc_kind
gimple_alloc_kind (enum gimple_code code)
{
  switch (code)
    {
      case GIMPLE_ASSIGN:
	return gimple_alloc_kind_assign;
      case GIMPLE_PHI:
	return gimple_alloc_kind_phi;
      case GIMPLE_COND:
	return gimple_alloc_kind_cond;
      default:
	return gimple_alloc_kind_rest;
    }
}
#endif /* GATHER_STATISTICS */

extern void dump_gimple_statistics (void);

/* In gimple-fold.c.  */
void gimplify_and_update_call_from_tree (gimple_stmt_iterator *, tree);
tree gimple_fold_builtin (gimple);
bool fold_stmt (gimple_stmt_iterator *);
bool fold_stmt_inplace (gimple);
<<<<<<< HEAD
tree maybe_fold_offset_to_reference (location_t, tree, tree, tree);
tree maybe_fold_offset_to_address (location_t, tree, tree, tree);
tree maybe_fold_stmt_addition (location_t, tree, tree, tree);
tree get_symbol_constant_value (tree);
=======
tree maybe_fold_offset_to_address (location_t, tree, tree, tree);
tree maybe_fold_offset_to_reference (location_t, tree, tree, tree);
tree maybe_fold_stmt_addition (location_t, tree, tree, tree);
tree get_symbol_constant_value (tree);
tree canonicalize_constructor_val (tree);
>>>>>>> 03d20231
bool may_propagate_address_into_dereference (tree, tree);
extern tree maybe_fold_and_comparisons (enum tree_code, tree, tree, 
					enum tree_code, tree, tree);
extern tree maybe_fold_or_comparisons (enum tree_code, tree, tree,
				       enum tree_code, tree, tree);

#endif  /* GCC_GIMPLE_H */<|MERGE_RESOLUTION|>--- conflicted
+++ resolved
@@ -891,16 +891,9 @@
 #define gimple_alloc(c, n) gimple_alloc_stat (c, n MEM_STAT_INFO)
 gimple gimple_alloc_stat (enum gimple_code, unsigned MEM_STAT_DECL);
 const char *gimple_decl_printable_name (tree, int);
-<<<<<<< HEAD
-tree gimple_fold_obj_type_ref (tree, tree);
-tree gimple_get_relevant_ref_binfo (tree ref, tree known_binfo);
-tree gimple_fold_obj_type_ref_known_binfo (HOST_WIDE_INT, tree);
-
-=======
 bool gimple_fold_call (gimple_stmt_iterator *gsi, bool inplace);
 tree gimple_get_virt_mehtod_for_binfo (HOST_WIDE_INT, tree, tree *, bool);
 void gimple_adjust_this_by_delta (gimple_stmt_iterator *, tree);
->>>>>>> 03d20231
 /* Returns true iff T is a valid GIMPLE statement.  */
 extern bool is_gimple_stmt (tree);
 
@@ -958,12 +951,9 @@
 extern void recalculate_side_effects (tree);
 extern bool gimple_compare_field_offset (tree, tree);
 extern tree gimple_register_type (tree);
-<<<<<<< HEAD
-=======
 extern tree gimple_register_canonical_type (tree);
 enum gtc_mode { GTC_MERGE = 0, GTC_DIAG = 1 };
 extern bool gimple_types_compatible_p (tree, tree, enum gtc_mode);
->>>>>>> 03d20231
 extern void print_gimple_types_stats (void);
 extern void free_gimple_type_tables (void);
 extern tree gimple_unsigned_type (tree);
@@ -2062,9 +2052,6 @@
 {
   tree addr = gimple_call_fn (gs);
   if (TREE_CODE (addr) == ADDR_EXPR)
-<<<<<<< HEAD
-    return TREE_OPERAND (addr, 0);
-=======
     {
       tree fndecl = TREE_OPERAND (addr, 0);
       if (TREE_CODE (fndecl) == MEM_REF)
@@ -2077,7 +2064,6 @@
 	}
       return TREE_OPERAND (addr, 0);
     }
->>>>>>> 03d20231
   return NULL_TREE;
 }
 
@@ -4897,18 +4883,11 @@
 tree gimple_fold_builtin (gimple);
 bool fold_stmt (gimple_stmt_iterator *);
 bool fold_stmt_inplace (gimple);
-<<<<<<< HEAD
-tree maybe_fold_offset_to_reference (location_t, tree, tree, tree);
-tree maybe_fold_offset_to_address (location_t, tree, tree, tree);
-tree maybe_fold_stmt_addition (location_t, tree, tree, tree);
-tree get_symbol_constant_value (tree);
-=======
 tree maybe_fold_offset_to_address (location_t, tree, tree, tree);
 tree maybe_fold_offset_to_reference (location_t, tree, tree, tree);
 tree maybe_fold_stmt_addition (location_t, tree, tree, tree);
 tree get_symbol_constant_value (tree);
 tree canonicalize_constructor_val (tree);
->>>>>>> 03d20231
 bool may_propagate_address_into_dereference (tree, tree);
 extern tree maybe_fold_and_comparisons (enum tree_code, tree, tree, 
 					enum tree_code, tree, tree);

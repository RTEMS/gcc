/* Gimple IR definitions.

   Copyright 2007, 2008, 2009 Free Software Foundation, Inc.
   Contributed by Aldy Hernandez <aldyh@redhat.com>

This file is part of GCC.

GCC is free software; you can redistribute it and/or modify it under
the terms of the GNU General Public License as published by the Free
Software Foundation; either version 3, or (at your option) any later
version.

GCC is distributed in the hope that it will be useful, but WITHOUT ANY
WARRANTY; without even the implied warranty of MERCHANTABILITY or
FITNESS FOR A PARTICULAR PURPOSE.  See the GNU General Public License
for more details.

You should have received a copy of the GNU General Public License
along with GCC; see the file COPYING3.  If not see
<http://www.gnu.org/licenses/>.  */

#ifndef GCC_GIMPLE_H
#define GCC_GIMPLE_H

#include "pointer-set.h"
#include "vec.h"
#include "ggc.h"
#include "tm.h"
#include "hard-reg-set.h"
#include "basic-block.h"
#include "tree-ssa-operands.h"

DEF_VEC_P(gimple);
DEF_VEC_ALLOC_P(gimple,heap);
DEF_VEC_ALLOC_P(gimple,gc);

typedef gimple *gimple_p;
DEF_VEC_P(gimple_p);
DEF_VEC_ALLOC_P(gimple_p,heap);

DEF_VEC_P(gimple_seq);
DEF_VEC_ALLOC_P(gimple_seq,gc);
DEF_VEC_ALLOC_P(gimple_seq,heap);

/* For each block, the PHI nodes that need to be rewritten are stored into
   these vectors.  */
typedef VEC(gimple, heap) *gimple_vec;
DEF_VEC_P (gimple_vec);
DEF_VEC_ALLOC_P (gimple_vec, heap);

enum gimple_code {
#define DEFGSCODE(SYM, STRING, STRUCT)	SYM,
#include "gimple.def"
#undef DEFGSCODE
    LAST_AND_UNUSED_GIMPLE_CODE
};

extern const char *const gimple_code_name[];
extern const unsigned char gimple_rhs_class_table[];

/* Error out if a gimple tuple is addressed incorrectly.  */
#if defined ENABLE_GIMPLE_CHECKING
extern void gimple_check_failed (const_gimple, const char *, int,          \
                                 const char *, enum gimple_code,           \
				 enum tree_code) ATTRIBUTE_NORETURN;

#define GIMPLE_CHECK(GS, CODE)						\
  do {									\
    const_gimple __gs = (GS);						\
    if (gimple_code (__gs) != (CODE))					\
      gimple_check_failed (__gs, __FILE__, __LINE__, __FUNCTION__,	\
	  		   (CODE), ERROR_MARK);				\
  } while (0)
#else  /* not ENABLE_GIMPLE_CHECKING  */
#define GIMPLE_CHECK(GS, CODE)			(void)0
#endif

/* Class of GIMPLE expressions suitable for the RHS of assignments.  See
   get_gimple_rhs_class.  */
enum gimple_rhs_class
{
  GIMPLE_INVALID_RHS,	/* The expression cannot be used on the RHS.  */
  GIMPLE_BINARY_RHS,	/* The expression is a binary operation.  */
  GIMPLE_UNARY_RHS,	/* The expression is a unary operation.  */
  GIMPLE_SINGLE_RHS	/* The expression is a single object (an SSA
			   name, a _DECL, a _REF, etc.  */
};

/* Specific flags for individual GIMPLE statements.  These flags are
   always stored in gimple_statement_base.subcode and they may only be
   defined for statement codes that do not use sub-codes.

   Values for the masks can overlap as long as the overlapping values
   are never used in the same statement class.

   The maximum mask value that can be defined is 1 << 15 (i.e., each
   statement code can hold up to 16 bitflags).

   Keep this list sorted.  */
enum gf_mask {
    GF_ASM_INPUT		= 1 << 0,
    GF_ASM_VOLATILE		= 1 << 1,
    GF_CALL_CANNOT_INLINE	= 1 << 0,
    GF_CALL_FROM_THUNK		= 1 << 1,
    GF_CALL_RETURN_SLOT_OPT	= 1 << 2,
    GF_CALL_TAILCALL		= 1 << 3,
    GF_CALL_VA_ARG_PACK		= 1 << 4,
    GF_CALL_IN_TM_ATOMIC	= 1 << 5,
    GF_CALL_NOTHROW		= 1 << 6,
    GF_CALL_NOINLINE		= 1 << 7,
    GF_OMP_PARALLEL_COMBINED	= 1 << 0,

    /* True on an GIMPLE_OMP_RETURN statement if the return does not require
       a thread synchronization via some sort of barrier.  The exact barrier
       that would otherwise be emitted is dependent on the OMP statement with
       which this return is associated.  */
    GF_OMP_RETURN_NOWAIT	= 1 << 0,

    GF_OMP_SECTION_LAST		= 1 << 0,
    GF_PREDICT_TAKEN		= 1 << 15
};

/* Currently, there's only one type of gimple debug stmt.  Others are
   envisioned, for example, to enable the generation of is_stmt notes
   in line number information, to mark sequence points, etc.  This
   subcode is to be used to tell them apart.  */
enum gimple_debug_subcode {
  GIMPLE_DEBUG_BIND = 0
};

/* Masks for selecting a pass local flag (PLF) to work on.  These
   masks are used by gimple_set_plf and gimple_plf.  */
enum plf_mask {
    GF_PLF_1	= 1 << 0,
    GF_PLF_2	= 1 << 1
};

/* A node in a gimple_seq_d.  */
struct GTY((chain_next ("%h.next"), chain_prev ("%h.prev"))) gimple_seq_node_d {
  gimple stmt;
  struct gimple_seq_node_d *prev;
  struct gimple_seq_node_d *next;
};

/* A double-linked sequence of gimple statements.  */
struct GTY ((chain_next ("%h.next_free"))) gimple_seq_d {
  /* First and last statements in the sequence.  */
  gimple_seq_node first;
  gimple_seq_node last;

  /* Sequences are created/destroyed frequently.  To minimize
     allocation activity, deallocated sequences are kept in a pool of
     available sequences.  This is the pointer to the next free
     sequence in the pool.  */
  gimple_seq next_free;
};


/* Return the first node in GIMPLE sequence S.  */

static inline gimple_seq_node
gimple_seq_first (const_gimple_seq s)
{
  return s ? s->first : NULL;
}


/* Return the first statement in GIMPLE sequence S.  */

static inline gimple
gimple_seq_first_stmt (const_gimple_seq s)
{
  gimple_seq_node n = gimple_seq_first (s);
  return (n) ? n->stmt : NULL;
}


/* Return the last node in GIMPLE sequence S.  */

static inline gimple_seq_node
gimple_seq_last (const_gimple_seq s)
{
  return s ? s->last : NULL;
}


/* Return the last statement in GIMPLE sequence S.  */

static inline gimple
gimple_seq_last_stmt (const_gimple_seq s)
{
  gimple_seq_node n = gimple_seq_last (s);
  return (n) ? n->stmt : NULL;
}


/* Set the last node in GIMPLE sequence S to LAST.  */

static inline void
gimple_seq_set_last (gimple_seq s, gimple_seq_node last)
{
  s->last = last;
}


/* Set the first node in GIMPLE sequence S to FIRST.  */

static inline void
gimple_seq_set_first (gimple_seq s, gimple_seq_node first)
{
  s->first = first;
}


/* Return true if GIMPLE sequence S is empty.  */

static inline bool
gimple_seq_empty_p (const_gimple_seq s)
{
  return s == NULL || s->first == NULL;
}


void gimple_seq_add_stmt (gimple_seq *, gimple);

/* Allocate a new sequence and initialize its first element with STMT.  */

static inline gimple_seq
gimple_seq_alloc_with_stmt (gimple stmt)
{
  gimple_seq seq = NULL;
  gimple_seq_add_stmt (&seq, stmt);
  return seq;
}


/* Returns the sequence of statements in BB.  */

static inline gimple_seq
bb_seq (const_basic_block bb)
{
  return (!(bb->flags & BB_RTL) && bb->il.gimple) ? bb->il.gimple->seq : NULL;
}


/* Sets the sequence of statements in BB to SEQ.  */

static inline void
set_bb_seq (basic_block bb, gimple_seq seq)
{
  gcc_assert (!(bb->flags & BB_RTL));
  bb->il.gimple->seq = seq;
}

/* Iterator object for GIMPLE statement sequences.  */

typedef struct
{
  /* Sequence node holding the current statement.  */
  gimple_seq_node ptr;

  /* Sequence and basic block holding the statement.  These fields
     are necessary to handle edge cases such as when statement is
     added to an empty basic block or when the last statement of a
     block/sequence is removed.  */
  gimple_seq seq;
  basic_block bb;
} gimple_stmt_iterator;


/* Data structure definitions for GIMPLE tuples.  NOTE: word markers
   are for 64 bit hosts.  */

struct GTY(()) gimple_statement_base {
  /* [ WORD 1 ]
     Main identifying code for a tuple.  */
  ENUM_BITFIELD(gimple_code) code : 8;

  /* Nonzero if a warning should not be emitted on this tuple.  */
  unsigned int no_warning	: 1;

  /* Nonzero if this tuple has been visited.  Passes are responsible
     for clearing this bit before using it.  */
  unsigned int visited		: 1;

  /* Nonzero if this tuple represents a non-temporal move.  */
  unsigned int nontemporal_move	: 1;

  /* Pass local flags.  These flags are free for any pass to use as
     they see fit.  Passes should not assume that these flags contain
     any useful value when the pass starts.  Any initial state that
     the pass requires should be set on entry to the pass.  See
     gimple_set_plf and gimple_plf for usage.  */
  unsigned int plf		: 2;

  /* Nonzero if this statement has been modified and needs to have its
     operands rescanned.  */
  unsigned modified 		: 1;

  /* Nonzero if this statement contains volatile operands.  */
  unsigned has_volatile_ops 	: 1;

  /* Padding to get subcode to 16 bit alignment.  */
  unsigned pad			: 1;

  /* The SUBCODE field can be used for tuple-specific flags for tuples
     that do not require subcodes.  Note that SUBCODE should be at
     least as wide as tree codes, as several tuples store tree codes
     in there.  */
  unsigned int subcode		: 16;

  /* UID of this statement.  This is used by passes that want to
     assign IDs to statements.  It must be assigned and used by each
     pass.  By default it should be assumed to contain garbage.  */
  unsigned uid;

  /* [ WORD 2 ]
     Locus information for debug info.  */
  location_t location;

  /* Number of operands in this tuple.  */
  unsigned num_ops;

  /* [ WORD 3 ]
     Basic block holding this statement.  */
  struct basic_block_def *bb;

  /* [ WORD 4 ]
     Lexical block holding this statement.  */
  tree block;
};


/* Base structure for tuples with operands.  */

struct GTY(()) gimple_statement_with_ops_base
{
  /* [ WORD 1-4 ]  */
  struct gimple_statement_base gsbase;

  /* [ WORD 5-6 ]
     SSA operand vectors.  NOTE: It should be possible to
     amalgamate these vectors with the operand vector OP.  However,
     the SSA operand vectors are organized differently and contain
     more information (like immediate use chaining).  */
  struct def_optype_d GTY((skip (""))) *def_ops;
  struct use_optype_d GTY((skip (""))) *use_ops;
};


/* Statements that take register operands.  */

struct GTY(()) gimple_statement_with_ops
{
  /* [ WORD 1-6 ]  */
  struct gimple_statement_with_ops_base opbase;

  /* [ WORD 7 ]
     Operand vector.  NOTE!  This must always be the last field
     of this structure.  In particular, this means that this
     structure cannot be embedded inside another one.  */
  tree GTY((length ("%h.opbase.gsbase.num_ops"))) op[1];
};


/* Base for statements that take both memory and register operands.  */

struct GTY(()) gimple_statement_with_memory_ops_base
{
  /* [ WORD 1-6 ]  */
  struct gimple_statement_with_ops_base opbase;

  /* [ WORD 7-8 ]
     Virtual operands for this statement.  The GC will pick them
     up via the ssa_names array.  */
  tree GTY((skip (""))) vdef;
  tree GTY((skip (""))) vuse;
};


/* Statements that take both memory and register operands.  */

struct GTY(()) gimple_statement_with_memory_ops
{
  /* [ WORD 1-8 ]  */
  struct gimple_statement_with_memory_ops_base membase;

  /* [ WORD 9 ]
     Operand vector.  NOTE!  This must always be the last field
     of this structure.  In particular, this means that this
     structure cannot be embedded inside another one.  */
  tree GTY((length ("%h.membase.opbase.gsbase.num_ops"))) op[1];
};


/* OpenMP statements (#pragma omp).  */

struct GTY(()) gimple_statement_omp {
  /* [ WORD 1-4 ]  */
  struct gimple_statement_base gsbase;

  /* [ WORD 5 ]  */
  gimple_seq body;
};


/* GIMPLE_BIND */

struct GTY(()) gimple_statement_bind {
  /* [ WORD 1-4 ]  */
  struct gimple_statement_base gsbase;

  /* [ WORD 5 ]
     Variables declared in this scope.  */
  tree vars;

  /* [ WORD 6 ]
     This is different than the BLOCK field in gimple_statement_base,
     which is analogous to TREE_BLOCK (i.e., the lexical block holding
     this statement).  This field is the equivalent of BIND_EXPR_BLOCK
     in tree land (i.e., the lexical scope defined by this bind).  See
     gimple-low.c.  */
  tree block;

  /* [ WORD 7 ]  */
  gimple_seq body;
};


/* GIMPLE_CATCH */

struct GTY(()) gimple_statement_catch {
  /* [ WORD 1-4 ]  */
  struct gimple_statement_base gsbase;

  /* [ WORD 5 ]  */
  tree types;

  /* [ WORD 6 ]  */
  gimple_seq handler;
};


/* GIMPLE_EH_FILTER */

struct GTY(()) gimple_statement_eh_filter {
  /* [ WORD 1-4 ]  */
  struct gimple_statement_base gsbase;

  /* [ WORD 5 ]
     Filter types.  */
  tree types;

  /* [ WORD 6 ]
     Failure actions.  */
  gimple_seq failure;
};

/* GIMPLE_EH_ELSE */

struct GTY(()) gimple_statement_eh_else {
  /* [ WORD 1-4 ]  */
  struct gimple_statement_base gsbase;

  /* [ WORD 5,6 ] */
  gimple_seq n_body, e_body;
};

/* GIMPLE_EH_MUST_NOT_THROW */

struct GTY(()) gimple_statement_eh_mnt {
  /* [ WORD 1-4 ]  */
  struct gimple_statement_base gsbase;

  /* [ WORD 5 ] Abort function decl.  */
  tree fndecl;
};

/* GIMPLE_PHI */

struct GTY(()) gimple_statement_phi {
  /* [ WORD 1-4 ]  */
  struct gimple_statement_base gsbase;

  /* [ WORD 5 ]  */
  unsigned capacity;
  unsigned nargs;

  /* [ WORD 6 ]  */
  tree result;

  /* [ WORD 7 ]  */
  struct phi_arg_d GTY ((length ("%h.nargs"))) args[1];
};


/* GIMPLE_RESX, GIMPLE_EH_DISPATCH */

struct GTY(()) gimple_statement_eh_ctrl
{
  /* [ WORD 1-4 ]  */
  struct gimple_statement_base gsbase;

  /* [ WORD 5 ]
     Exception region number.  */
  int region;
};


/* GIMPLE_TRY */

struct GTY(()) gimple_statement_try {
  /* [ WORD 1-4 ]  */
  struct gimple_statement_base gsbase;

  /* [ WORD 5 ]
     Expression to evaluate.  */
  gimple_seq eval;

  /* [ WORD 6 ]
     Cleanup expression.  */
  gimple_seq cleanup;
};

/* Kind of GIMPLE_TRY statements.  */
enum gimple_try_flags
{
  /* A try/catch.  */
  GIMPLE_TRY_CATCH = 1 << 0,

  /* A try/finally.  */
  GIMPLE_TRY_FINALLY = 1 << 1,
  GIMPLE_TRY_KIND = GIMPLE_TRY_CATCH | GIMPLE_TRY_FINALLY,

  /* Analogous to TRY_CATCH_IS_CLEANUP.  */
  GIMPLE_TRY_CATCH_IS_CLEANUP = 1 << 2
};

/* GIMPLE_WITH_CLEANUP_EXPR */

struct GTY(()) gimple_statement_wce {
  /* [ WORD 1-4 ]  */
  struct gimple_statement_base gsbase;

  /* Subcode: CLEANUP_EH_ONLY.  True if the cleanup should only be
	      executed if an exception is thrown, not on normal exit of its
	      scope.  This flag is analogous to the CLEANUP_EH_ONLY flag
	      in TARGET_EXPRs.  */

  /* [ WORD 5 ]
     Cleanup expression.  */
  gimple_seq cleanup;
};


/* GIMPLE_ASM  */

struct GTY(()) gimple_statement_asm
{
  /* [ WORD 1-8 ]  */
  struct gimple_statement_with_memory_ops_base membase;

  /* [ WORD 9 ]
     __asm__ statement.  */
  const char *string;

  /* [ WORD 10 ]
       Number of inputs, outputs, clobbers, labels.  */
  unsigned char ni;
  unsigned char no;
  unsigned char nc;
  unsigned char nl;

  /* [ WORD 11 ]
     Operand vector.  NOTE!  This must always be the last field
     of this structure.  In particular, this means that this
     structure cannot be embedded inside another one.  */
  tree GTY((length ("%h.membase.opbase.gsbase.num_ops"))) op[1];
};

/* GIMPLE_OMP_CRITICAL */

struct GTY(()) gimple_statement_omp_critical {
  /* [ WORD 1-5 ]  */
  struct gimple_statement_omp omp;

  /* [ WORD 6 ]
     Critical section name.  */
  tree name;
};


struct GTY(()) gimple_omp_for_iter {
  /* Condition code.  */
  enum tree_code cond;

  /* Index variable.  */
  tree index;
    
  /* Initial value.  */
  tree initial;

  /* Final value.  */
  tree final;
                                 
  /* Increment.  */
  tree incr;
};

/* GIMPLE_OMP_FOR */

struct GTY(()) gimple_statement_omp_for {
  /* [ WORD 1-5 ]  */
  struct gimple_statement_omp omp;

  /* [ WORD 6 ]  */
  tree clauses;

  /* [ WORD 7 ]
     Number of elements in iter array.  */
  size_t collapse;

  /* [ WORD 8 ]  */
  struct gimple_omp_for_iter * GTY((length ("%h.collapse"))) iter;

  /* [ WORD 9 ]
     Pre-body evaluated before the loop body begins.  */
  gimple_seq pre_body;
};


/* GIMPLE_OMP_PARALLEL */

struct GTY(()) gimple_statement_omp_parallel {
  /* [ WORD 1-5 ]  */
  struct gimple_statement_omp omp;

  /* [ WORD 6 ]
     Clauses.  */
  tree clauses;

  /* [ WORD 7 ]
     Child function holding the body of the parallel region.  */
  tree child_fn;

  /* [ WORD 8 ]
     Shared data argument.  */
  tree data_arg;
};


/* GIMPLE_OMP_TASK */

struct GTY(()) gimple_statement_omp_task {
  /* [ WORD 1-8 ]  */
  struct gimple_statement_omp_parallel par;

  /* [ WORD 9 ]
     Child function holding firstprivate initialization if needed.  */
  tree copy_fn;

  /* [ WORD 10-11 ]
     Size and alignment in bytes of the argument data block.  */
  tree arg_size;
  tree arg_align;
};


/* GIMPLE_OMP_SECTION */
/* Uses struct gimple_statement_omp.  */


/* GIMPLE_OMP_SECTIONS */

struct GTY(()) gimple_statement_omp_sections {
  /* [ WORD 1-5 ]  */
  struct gimple_statement_omp omp;

  /* [ WORD 6 ]  */
  tree clauses;

  /* [ WORD 7 ]
     The control variable used for deciding which of the sections to
     execute.  */
  tree control;
};

/* GIMPLE_OMP_CONTINUE.

   Note: This does not inherit from gimple_statement_omp, because we
         do not need the body field.  */

struct GTY(()) gimple_statement_omp_continue {
  /* [ WORD 1-4 ]  */
  struct gimple_statement_base gsbase;

  /* [ WORD 5 ]  */
  tree control_def;

  /* [ WORD 6 ]  */
  tree control_use;
};

/* GIMPLE_OMP_SINGLE */

struct GTY(()) gimple_statement_omp_single {
  /* [ WORD 1-5 ]  */
  struct gimple_statement_omp omp;

  /* [ WORD 6 ]  */
  tree clauses;
};


/* GIMPLE_OMP_ATOMIC_LOAD.  
   Note: This is based on gimple_statement_base, not g_s_omp, because g_s_omp
   contains a sequence, which we don't need here.  */

struct GTY(()) gimple_statement_omp_atomic_load {
  /* [ WORD 1-4 ]  */
  struct gimple_statement_base gsbase;

  /* [ WORD 5-6 ]  */
  tree rhs, lhs;
};

/* GIMPLE_OMP_ATOMIC_STORE.
   See note on GIMPLE_OMP_ATOMIC_LOAD.  */

struct GTY(()) gimple_statement_omp_atomic_store {
  /* [ WORD 1-4 ]  */
  struct gimple_statement_base gsbase;

  /* [ WORD 5 ]  */
  tree val;
};

<<<<<<< HEAD
/* GIMPLE_TM_ATOMIC.  */

/* Bits to be stored in the GIMPLE_TM_ATOMIC subcode.  */
#define GTMA_HAVE_ABORT			(1u << 0)
#define GTMA_HAVE_LOAD			(1u << 1)
#define GTMA_HAVE_STORE			(1u << 2)
#define GTMA_HAVE_CALL_TM		(1u << 3)
/* Atomic statement may enter serial irrevocable mode in its dynamic
   scope.  */
#define GTMA_MAY_ENTER_IRREVOCABLE	(1u << 4)
/* Atomic statement is sure to enter irrevocable mode.

   An irrevocable block post-dominates the entire transaction, such
   that all invocations of the transaction will go serial-irrevocable.
   In such case, we don't bother instrumenting the transaction, and
   tell the runtime that it should begin the transaction in
   serial-irrevocable mode.  */
#define GTMA_DOES_GO_IRREVOCABLE	(1u << 5)
#define GTMA_HAVE_UNCOMMITTED_THROW	(1u << 6)

struct GTY(()) gimple_statement_tm_atomic
{
  /* [ WORD 1-10 ]  */
  struct gimple_statement_with_memory_ops_base gsbase;

  /* [ WORD 11 ] */
  gimple_seq body;

  /* [ WORD 12 ] */
  tree label;
};

=======
#define DEFGSSTRUCT(SYM, STRUCT, HAS_TREE_OP)	SYM,
>>>>>>> b06e51a0
enum gimple_statement_structure_enum {
#include "gsstruct.def"
    LAST_GSS_ENUM
};
#undef DEFGSSTRUCT


/* Define the overall contents of a gimple tuple.  It may be any of the
   structures declared above for various types of tuples.  */

union GTY ((desc ("gimple_statement_structure (&%h)"))) gimple_statement_d {
  struct gimple_statement_base GTY ((tag ("GSS_BASE"))) gsbase;
  struct gimple_statement_with_ops GTY ((tag ("GSS_WITH_OPS"))) gsops;
  struct gimple_statement_with_memory_ops GTY ((tag ("GSS_WITH_MEM_OPS"))) gsmem;
  struct gimple_statement_omp GTY ((tag ("GSS_OMP"))) omp;
  struct gimple_statement_bind GTY ((tag ("GSS_BIND"))) gimple_bind;
  struct gimple_statement_catch GTY ((tag ("GSS_CATCH"))) gimple_catch;
  struct gimple_statement_eh_filter GTY ((tag ("GSS_EH_FILTER"))) gimple_eh_filter;
<<<<<<< HEAD
  struct gimple_statement_eh_else GTY ((tag ("GSS_EH_ELSE"))) gimple_eh_else;
=======
  struct gimple_statement_eh_mnt GTY ((tag ("GSS_EH_MNT"))) gimple_eh_mnt;
>>>>>>> b06e51a0
  struct gimple_statement_phi GTY ((tag ("GSS_PHI"))) gimple_phi;
  struct gimple_statement_eh_ctrl GTY ((tag ("GSS_EH_CTRL"))) gimple_eh_ctrl;
  struct gimple_statement_try GTY ((tag ("GSS_TRY"))) gimple_try;
  struct gimple_statement_wce GTY ((tag ("GSS_WCE"))) gimple_wce;
  struct gimple_statement_asm GTY ((tag ("GSS_ASM"))) gimple_asm;
  struct gimple_statement_omp_critical GTY ((tag ("GSS_OMP_CRITICAL"))) gimple_omp_critical;
  struct gimple_statement_omp_for GTY ((tag ("GSS_OMP_FOR"))) gimple_omp_for;
  struct gimple_statement_omp_parallel GTY ((tag ("GSS_OMP_PARALLEL"))) gimple_omp_parallel;
  struct gimple_statement_omp_task GTY ((tag ("GSS_OMP_TASK"))) gimple_omp_task;
  struct gimple_statement_omp_sections GTY ((tag ("GSS_OMP_SECTIONS"))) gimple_omp_sections;
  struct gimple_statement_omp_single GTY ((tag ("GSS_OMP_SINGLE"))) gimple_omp_single;
  struct gimple_statement_omp_continue GTY ((tag ("GSS_OMP_CONTINUE"))) gimple_omp_continue;
  struct gimple_statement_omp_atomic_load GTY ((tag ("GSS_OMP_ATOMIC_LOAD"))) gimple_omp_atomic_load;
  struct gimple_statement_omp_atomic_store GTY ((tag ("GSS_OMP_ATOMIC_STORE"))) gimple_omp_atomic_store;
  struct gimple_statement_tm_atomic GTY((tag ("GSS_TM_ATOMIC"))) gimple_tm_atomic;
};

/* In gimple.c.  */

/* Offset in bytes to the location of the operand vector.
   Zero if there is no operand vector for this tuple structure.  */
extern size_t const gimple_ops_offset_[];

/* Map GIMPLE codes to GSS codes.  */
extern enum gimple_statement_structure_enum const gss_for_code_[];

gimple gimple_build_return (tree);

gimple gimple_build_assign_stat (tree, tree MEM_STAT_DECL);
#define gimple_build_assign(l,r) gimple_build_assign_stat (l, r MEM_STAT_INFO)

void extract_ops_from_tree (tree, enum tree_code *, tree *, tree *);

gimple gimple_build_assign_with_ops_stat (enum tree_code, tree, tree,
					  tree MEM_STAT_DECL);
#define gimple_build_assign_with_ops(c,o1,o2,o3) \
  gimple_build_assign_with_ops_stat (c, o1, o2, o3 MEM_STAT_INFO)

gimple gimple_build_debug_bind_stat (tree, tree, gimple MEM_STAT_DECL);
#define gimple_build_debug_bind(var,val,stmt)			\
  gimple_build_debug_bind_stat ((var), (val), (stmt) MEM_STAT_INFO)

gimple gimple_build_call_vec (tree, VEC(tree, heap) *);
gimple gimple_build_call (tree, unsigned, ...);
gimple gimple_build_call_from_tree (tree);
gimple gimplify_assign (tree, tree, gimple_seq *);
gimple gimple_build_cond (enum tree_code, tree, tree, tree, tree);
gimple gimple_build_label (tree label);
gimple gimple_build_goto (tree dest);
gimple gimple_build_nop (void);
gimple gimple_build_bind (tree, gimple_seq, tree);
gimple gimple_build_asm_vec (const char *, VEC(tree,gc) *, VEC(tree,gc) *,
                             VEC(tree,gc) *, VEC(tree,gc) *);
gimple gimple_build_catch (tree, gimple_seq);
gimple gimple_build_eh_filter (tree, gimple_seq);
<<<<<<< HEAD
gimple gimple_build_eh_else (gimple_seq, gimple_seq);
=======
gimple gimple_build_eh_must_not_throw (tree);
>>>>>>> b06e51a0
gimple gimple_build_try (gimple_seq, gimple_seq, enum gimple_try_flags);
gimple gimple_build_wce (gimple_seq);
gimple gimple_build_resx (int);
gimple gimple_build_eh_dispatch (int);
gimple gimple_build_switch_nlabels (unsigned, tree, tree);
gimple gimple_build_switch (unsigned, tree, tree, ...);
gimple gimple_build_switch_vec (tree, tree, VEC(tree,heap) *);
gimple gimple_build_omp_parallel (gimple_seq, tree, tree, tree);
gimple gimple_build_omp_task (gimple_seq, tree, tree, tree, tree, tree, tree);
gimple gimple_build_omp_for (gimple_seq, tree, size_t, gimple_seq);
gimple gimple_build_omp_critical (gimple_seq, tree);
gimple gimple_build_omp_section (gimple_seq);
gimple gimple_build_omp_continue (tree, tree);
gimple gimple_build_omp_master (gimple_seq);
gimple gimple_build_omp_return (bool);
gimple gimple_build_omp_ordered (gimple_seq);
gimple gimple_build_omp_sections (gimple_seq, tree);
gimple gimple_build_omp_sections_switch (void);
gimple gimple_build_omp_single (gimple_seq, tree);
gimple gimple_build_cdt (tree, tree);
gimple gimple_build_omp_atomic_load (tree, tree);
gimple gimple_build_omp_atomic_store (tree);
gimple gimple_build_tm_atomic (gimple_seq, tree);
gimple gimple_build_predict (enum br_predictor, enum prediction);
enum gimple_statement_structure_enum gss_for_assign (enum tree_code);
void sort_case_labels (VEC(tree,heap) *);
void gimple_set_body (tree, gimple_seq);
gimple_seq gimple_body (tree);
bool gimple_has_body_p (tree);
gimple_seq gimple_seq_alloc (void);
void gimple_seq_free (gimple_seq);
void gimple_seq_add_seq (gimple_seq *, gimple_seq);
gimple_seq gimple_seq_copy (gimple_seq);
int gimple_call_flags (const_gimple);
bool gimple_assign_copy_p (gimple);
bool gimple_assign_ssa_name_copy_p (gimple);
bool gimple_assign_single_p (gimple);
bool gimple_assign_unary_nop_p (gimple);
void gimple_set_bb (gimple, struct basic_block_def *);
tree gimple_fold (const_gimple);
void gimple_assign_set_rhs_from_tree (gimple_stmt_iterator *, tree);
void gimple_assign_set_rhs_with_ops (gimple_stmt_iterator *, enum tree_code,
				     tree, tree);
tree gimple_get_lhs (const_gimple);
void gimple_set_lhs (gimple, tree);
gimple gimple_copy (gimple);
bool is_gimple_operand (const_tree);
void gimple_set_modified (gimple, bool);
void gimple_cond_get_ops_from_tree (tree, enum tree_code *, tree *, tree *);
gimple gimple_build_cond_from_tree (tree, tree, tree);
void gimple_cond_set_condition_from_tree (gimple, tree);
bool gimple_has_side_effects (const_gimple);
bool gimple_rhs_has_side_effects (const_gimple);
bool gimple_could_trap_p (gimple);
bool gimple_assign_rhs_could_trap_p (gimple);
void gimple_regimplify_operands (gimple, gimple_stmt_iterator *);
bool empty_body_p (gimple_seq);
unsigned get_gimple_rhs_num_ops (enum tree_code);
const char *gimple_decl_printable_name (tree, int);
tree gimple_fold_obj_type_ref (tree, tree);

/* Returns true iff T is a valid GIMPLE statement.  */
extern bool is_gimple_stmt (tree);

/* Returns true iff TYPE is a valid type for a scalar register variable.  */
extern bool is_gimple_reg_type (tree);
/* Returns true iff T is a scalar register variable.  */
extern bool is_gimple_reg (tree);
/* Returns true iff T is any sort of variable.  */
extern bool is_gimple_variable (tree);
/* Returns true iff T is any sort of symbol.  */
extern bool is_gimple_id (tree);
/* Returns true iff T is a variable or an INDIRECT_REF (of a variable).  */
extern bool is_gimple_min_lval (tree);
/* Returns true iff T is something whose address can be taken.  */
extern bool is_gimple_addressable (tree);
/* Returns true iff T is any valid GIMPLE lvalue.  */
extern bool is_gimple_lvalue (tree);

/* Returns true iff T is a GIMPLE address.  */
bool is_gimple_address (const_tree);
/* Returns true iff T is a GIMPLE invariant address.  */
bool is_gimple_invariant_address (const_tree);
/* Returns true iff T is a GIMPLE invariant address at interprocedural
   level.  */
bool is_gimple_ip_invariant_address (const_tree);
/* Returns true iff T is a valid GIMPLE constant.  */
bool is_gimple_constant (const_tree);
/* Returns true iff T is a GIMPLE restricted function invariant.  */
extern bool is_gimple_min_invariant (const_tree);
/* Returns true iff T is a GIMPLE restricted interprecodural invariant.  */
extern bool is_gimple_ip_invariant (const_tree);
/* Returns true iff T is a GIMPLE rvalue.  */
extern bool is_gimple_val (tree);
/* Returns true iff T is a GIMPLE asm statement input.  */
extern bool is_gimple_asm_val (tree);
/* Returns true iff T is a valid rhs for a MODIFY_EXPR where the LHS is a
   GIMPLE temporary, a renamed user variable, or something else,
   respectively.  */
extern bool is_gimple_reg_rhs (tree);
extern bool is_gimple_mem_rhs (tree);

/* Returns true iff T is a valid if-statement condition.  */
extern bool is_gimple_condexpr (tree);

/* Returns true iff T is a type conversion.  */
extern bool is_gimple_cast (tree);
/* Returns true iff T is a variable that does not need to live in memory.  */
extern bool is_gimple_non_addressable (tree t);

/* Returns true iff T is a valid call address expression.  */
extern bool is_gimple_call_addr (tree);
/* If T makes a function call, returns the CALL_EXPR operand.  */
extern tree get_call_expr_in (tree t);

extern void recalculate_side_effects (tree);
extern void count_uses_and_derefs (tree, gimple, unsigned *, unsigned *,
				   unsigned *);
extern bool walk_stmt_load_store_addr_ops (gimple, void *,
					   bool (*)(gimple, tree, void *),
					   bool (*)(gimple, tree, void *),
					   bool (*)(gimple, tree, void *));
extern bool walk_stmt_load_store_ops (gimple, void *,
				      bool (*)(gimple, tree, void *),
				      bool (*)(gimple, tree, void *));
extern bool gimple_ior_addresses_taken (bitmap, gimple);

/* In gimplify.c  */
extern tree create_tmp_var_raw (tree, const char *);
extern tree create_tmp_var_name (const char *);
extern tree create_tmp_var (tree, const char *);
extern tree get_initialized_tmp_var (tree, gimple_seq *, gimple_seq *);
extern tree get_formal_tmp_var (tree, gimple_seq *);
extern void declare_vars (tree, gimple, bool);
extern void tree_annotate_all_with_location (tree *, location_t);
extern void annotate_all_with_location (gimple_seq, location_t);

/* Validation of GIMPLE expressions.  Note that these predicates only check
   the basic form of the expression, they don't recurse to make sure that
   underlying nodes are also of the right form.  */
typedef bool (*gimple_predicate)(tree);


/* FIXME we should deduce this from the predicate.  */
enum fallback {
  fb_none = 0,		/* Do not generate a temporary.  */

  fb_rvalue = 1,	/* Generate an rvalue to hold the result of a
			   gimplified expression.  */

  fb_lvalue = 2,	/* Generate an lvalue to hold the result of a
			   gimplified expression.  */

  fb_mayfail = 4,	/* Gimplification may fail.  Error issued
			   afterwards.  */
  fb_either= fb_rvalue | fb_lvalue
};

typedef int fallback_t;

enum gimplify_status {
  GS_ERROR	= -2,	/* Something Bad Seen.  */
  GS_UNHANDLED	= -1,	/* A langhook result for "I dunno".  */
  GS_OK		= 0,	/* We did something, maybe more to do.  */
  GS_ALL_DONE	= 1	/* The expression is fully gimplified.  */
};

struct gimplify_ctx
{
  struct gimplify_ctx *prev_context;

  VEC(gimple,heap) *bind_expr_stack;
  tree temps;
  gimple_seq conditional_cleanups;
  tree exit_label;
  tree return_temp;
  
  VEC(tree,heap) *case_labels;
  /* The formal temporary table.  Should this be persistent?  */
  htab_t temp_htab;

  int conditions;
  bool save_stack;
  bool into_ssa;
  bool allow_rhs_cond_expr;
};

extern enum gimplify_status gimplify_expr (tree *, gimple_seq *, gimple_seq *,
					   bool (*) (tree), fallback_t);
extern void gimplify_type_sizes (tree, gimple_seq *);
extern void gimplify_one_sizepos (tree *, gimple_seq *);
extern bool gimplify_stmt (tree *, gimple_seq *);
extern gimple gimplify_body (tree *, tree, bool);
extern void push_gimplify_context (struct gimplify_ctx *);
extern void pop_gimplify_context (gimple);
extern void gimplify_and_add (tree, gimple_seq *);

/* Miscellaneous helpers.  */
extern void gimple_add_tmp_var (tree);
extern gimple gimple_current_bind_expr (void);
extern VEC(gimple, heap) *gimple_bind_expr_stack (void);
extern tree voidify_wrapper_expr (tree, tree);
extern tree build_and_jump (tree *);
extern tree alloc_stmt_list (void);
extern void free_stmt_list (tree);
extern tree force_labels_r (tree *, int *, void *);
extern enum gimplify_status gimplify_va_arg_expr (tree *, gimple_seq *,
						  gimple_seq *);
struct gimplify_omp_ctx;
extern void omp_firstprivatize_variable (struct gimplify_omp_ctx *, tree);
extern tree gimple_boolify (tree);
extern gimple_predicate rhs_predicate_for (tree);
extern tree canonicalize_cond_expr_cond (tree);

/* In omp-low.c.  */
extern tree omp_reduction_init (tree, tree);

/* In trans-mem.c.  */
extern void diagnose_tm_safe_errors (tree);

/* In tree-nested.c.  */
extern void lower_nested_functions (tree);
extern void insert_field_into_struct (tree, tree);

/* In gimplify.c.  */
extern void gimplify_function_tree (tree);

/* In cfgexpand.c.  */
extern tree gimple_assign_rhs_to_tree (gimple);

/* In builtins.c  */
extern bool validate_gimple_arglist (const_gimple, ...);

/* In tree-ssa.c  */
extern bool tree_ssa_useless_type_conversion (tree);
extern tree tree_ssa_strip_useless_type_conversions (tree);
extern bool useless_type_conversion_p (tree, tree);
extern bool types_compatible_p (tree, tree);

/* Return the code for GIMPLE statement G.  */

static inline enum gimple_code
gimple_code (const_gimple g)
{
  return g->gsbase.code;
}


/* Return the GSS code used by a GIMPLE code.  */

static inline enum gimple_statement_structure_enum
gss_for_code (enum gimple_code code)
{
  gcc_assert ((unsigned int)code < LAST_AND_UNUSED_GIMPLE_CODE);
  return gss_for_code_[code];
}


/* Return which GSS code is used by GS.  */

static inline enum gimple_statement_structure_enum
gimple_statement_structure (gimple gs)
{
  return gss_for_code (gimple_code (gs));
}


/* Return true if statement G has sub-statements.  This is only true for
   High GIMPLE statements.  */

static inline bool
gimple_has_substatements (gimple g)
{
  switch (gimple_code (g))
    {
    case GIMPLE_BIND:
    case GIMPLE_CATCH:
    case GIMPLE_EH_FILTER:
    case GIMPLE_EH_ELSE:
    case GIMPLE_TRY:
    case GIMPLE_OMP_FOR:
    case GIMPLE_OMP_MASTER:
    case GIMPLE_OMP_ORDERED:
    case GIMPLE_OMP_SECTION:
    case GIMPLE_OMP_PARALLEL:
    case GIMPLE_OMP_TASK:
    case GIMPLE_OMP_SECTIONS:
    case GIMPLE_OMP_SINGLE:
    case GIMPLE_OMP_CRITICAL:
    case GIMPLE_WITH_CLEANUP_EXPR:
    case GIMPLE_TM_ATOMIC:
      return true;

    default:
      return false;
    }
}
	  

/* Return the basic block holding statement G.  */

static inline struct basic_block_def *
gimple_bb (const_gimple g)
{
  return g->gsbase.bb;
}


/* Return the lexical scope block holding statement G.  */

static inline tree
gimple_block (const_gimple g)
{
  return g->gsbase.block;
}


/* Set BLOCK to be the lexical scope block holding statement G.  */

static inline void
gimple_set_block (gimple g, tree block)
{
  g->gsbase.block = block;
}


/* Return location information for statement G.  */

static inline location_t
gimple_location (const_gimple g)
{
  return g->gsbase.location;
}

/* Return pointer to location information for statement G.  */

static inline const location_t *
gimple_location_ptr (const_gimple g)
{
  return &g->gsbase.location;
}


/* Set location information for statement G.  */

static inline void
gimple_set_location (gimple g, location_t location)
{
  g->gsbase.location = location;
}


/* Return true if G contains location information.  */

static inline bool
gimple_has_location (const_gimple g)
{
  return gimple_location (g) != UNKNOWN_LOCATION;
}


/* Return the file name of the location of STMT.  */

static inline const char *
gimple_filename (const_gimple stmt)
{
  return LOCATION_FILE (gimple_location (stmt));
}


/* Return the line number of the location of STMT.  */

static inline int
gimple_lineno (const_gimple stmt)
{
  return LOCATION_LINE (gimple_location (stmt));
}


/* Determine whether SEQ is a singleton. */

static inline bool
gimple_seq_singleton_p (gimple_seq seq)
{
  return ((gimple_seq_first (seq) != NULL)
	  && (gimple_seq_first (seq) == gimple_seq_last (seq)));
}

/* Return true if no warnings should be emitted for statement STMT.  */

static inline bool
gimple_no_warning_p (const_gimple stmt)
{
  return stmt->gsbase.no_warning;
}

/* Set the no_warning flag of STMT to NO_WARNING.  */

static inline void
gimple_set_no_warning (gimple stmt, bool no_warning)
{
  stmt->gsbase.no_warning = (unsigned) no_warning;
}

/* Set the visited status on statement STMT to VISITED_P.  */

static inline void
gimple_set_visited (gimple stmt, bool visited_p)
{
  stmt->gsbase.visited = (unsigned) visited_p;
}


/* Return the visited status for statement STMT.  */

static inline bool
gimple_visited_p (gimple stmt)
{
  return stmt->gsbase.visited;
}


/* Set pass local flag PLF on statement STMT to VAL_P.  */

static inline void
gimple_set_plf (gimple stmt, enum plf_mask plf, bool val_p)
{
  if (val_p)
    stmt->gsbase.plf |= (unsigned int) plf;
  else
    stmt->gsbase.plf &= ~((unsigned int) plf);
}


/* Return the value of pass local flag PLF on statement STMT.  */

static inline unsigned int
gimple_plf (gimple stmt, enum plf_mask plf)
{
  return stmt->gsbase.plf & ((unsigned int) plf);
}


/* Set the UID of statement.  */

static inline void
gimple_set_uid (gimple g, unsigned uid)
{
  g->gsbase.uid = uid;
}


/* Return the UID of statement.  */

static inline unsigned
gimple_uid (const_gimple g)
{
  return g->gsbase.uid;
}


/* Return true if GIMPLE statement G has register or memory operands.  */

static inline bool
gimple_has_ops (const_gimple g)
{
  return gimple_code (g) >= GIMPLE_COND && gimple_code (g) <= GIMPLE_RETURN;
}


/* Return true if GIMPLE statement G has memory operands.  */

static inline bool
gimple_has_mem_ops (const_gimple g)
{
  return gimple_code (g) >= GIMPLE_ASSIGN && gimple_code (g) <= GIMPLE_RETURN;
}


/* Return the set of DEF operands for statement G.  */

static inline struct def_optype_d *
gimple_def_ops (const_gimple g)
{
  if (!gimple_has_ops (g))
    return NULL;
  return g->gsops.opbase.def_ops;
}


/* Set DEF to be the set of DEF operands for statement G.  */

static inline void
gimple_set_def_ops (gimple g, struct def_optype_d *def)
{
  gcc_assert (gimple_has_ops (g));
  g->gsops.opbase.def_ops = def;
}


/* Return the set of USE operands for statement G.  */

static inline struct use_optype_d *
gimple_use_ops (const_gimple g)
{
  if (!gimple_has_ops (g))
    return NULL;
  return g->gsops.opbase.use_ops;
}


/* Set USE to be the set of USE operands for statement G.  */

static inline void
gimple_set_use_ops (gimple g, struct use_optype_d *use)
{
  gcc_assert (gimple_has_ops (g));
  g->gsops.opbase.use_ops = use;
}


/* Return the set of VUSE operand for statement G.  */

static inline use_operand_p
gimple_vuse_op (const_gimple g)
{
  struct use_optype_d *ops;
  if (!gimple_has_mem_ops (g))
    return NULL_USE_OPERAND_P;
  ops = g->gsops.opbase.use_ops;
  if (ops
      && USE_OP_PTR (ops)->use == &g->gsmem.membase.vuse)
    return USE_OP_PTR (ops);
  return NULL_USE_OPERAND_P;
}

/* Return the set of VDEF operand for statement G.  */

static inline def_operand_p
gimple_vdef_op (const_gimple g)
{
  struct def_optype_d *ops;
  if (!gimple_has_mem_ops (g))
    return NULL_DEF_OPERAND_P;
  ops = g->gsops.opbase.def_ops;
  if (ops
      && DEF_OP_PTR (ops) == &g->gsmem.membase.vdef)
    return DEF_OP_PTR (ops);
  return NULL_DEF_OPERAND_P;
}


/* Return the single VUSE operand of the statement G.  */

static inline tree
gimple_vuse (const_gimple g)
{
  if (!gimple_has_mem_ops (g))
    return NULL_TREE;
  return g->gsmem.membase.vuse;
}

/* Return the single VDEF operand of the statement G.  */

static inline tree
gimple_vdef (const_gimple g)
{
  if (!gimple_has_mem_ops (g))
    return NULL_TREE;
  return g->gsmem.membase.vdef;
}

/* Return the single VUSE operand of the statement G.  */

static inline tree *
gimple_vuse_ptr (gimple g)
{
  if (!gimple_has_mem_ops (g))
    return NULL;
  return &g->gsmem.membase.vuse;
}

/* Return the single VDEF operand of the statement G.  */

static inline tree *
gimple_vdef_ptr (gimple g)
{
  if (!gimple_has_mem_ops (g))
    return NULL;
  return &g->gsmem.membase.vdef;
}

/* Set the single VUSE operand of the statement G.  */

static inline void
gimple_set_vuse (gimple g, tree vuse)
{
  gcc_assert (gimple_has_mem_ops (g));
  g->gsmem.membase.vuse = vuse;
}

/* Set the single VDEF operand of the statement G.  */

static inline void
gimple_set_vdef (gimple g, tree vdef)
{
  gcc_assert (gimple_has_mem_ops (g));
  g->gsmem.membase.vdef = vdef;
}


/* Return true if statement G has operands and the modified field has
   been set.  */

static inline bool
gimple_modified_p (const_gimple g)
{
  return (gimple_has_ops (g)) ? (bool) g->gsbase.modified : false;
}


/* Return the tree code for the expression computed by STMT.  This is
   only valid for GIMPLE_COND, GIMPLE_CALL and GIMPLE_ASSIGN.  For
   GIMPLE_CALL, return CALL_EXPR as the expression code for
   consistency.  This is useful when the caller needs to deal with the
   three kinds of computation that GIMPLE supports.  */

static inline enum tree_code
gimple_expr_code (const_gimple stmt)
{
  enum gimple_code code = gimple_code (stmt);
  if (code == GIMPLE_ASSIGN || code == GIMPLE_COND)
    return (enum tree_code) stmt->gsbase.subcode;
  else if (code == GIMPLE_CALL)
    return CALL_EXPR;
  else
    gcc_unreachable ();
}


/* Mark statement S as modified, and update it.  */

static inline void
update_stmt (gimple s)
{
  if (gimple_has_ops (s))
    {
      gimple_set_modified (s, true);
      update_stmt_operands (s);
    }
}

/* Update statement S if it has been optimized.  */

static inline void
update_stmt_if_modified (gimple s)
{
  if (gimple_modified_p (s))
    update_stmt_operands (s);
}

/* Return true if statement STMT contains volatile operands.  */

static inline bool
gimple_has_volatile_ops (const_gimple stmt)
{
  if (gimple_has_mem_ops (stmt))
    return stmt->gsbase.has_volatile_ops;
  else
    return false;
}


/* Set the HAS_VOLATILE_OPS flag to VOLATILEP.  */

static inline void
gimple_set_has_volatile_ops (gimple stmt, bool volatilep)
{
  if (gimple_has_mem_ops (stmt))
    stmt->gsbase.has_volatile_ops = (unsigned) volatilep;
}


/* Return true if statement STMT may access memory.  */

static inline bool
gimple_references_memory_p (gimple stmt)
{
  return gimple_has_mem_ops (stmt) && gimple_vuse (stmt);
}


/* Return the subcode for OMP statement S.  */

static inline unsigned
gimple_omp_subcode (const_gimple s)
{
  gcc_assert (gimple_code (s) >= GIMPLE_OMP_ATOMIC_LOAD
	      && gimple_code (s) <= GIMPLE_OMP_SINGLE);
  return s->gsbase.subcode;
}

/* Set the subcode for OMP statement S to SUBCODE.  */

static inline void
gimple_omp_set_subcode (gimple s, unsigned int subcode)
{
  /* We only have 16 bits for the subcode.  Assert that we are not
     overflowing it.  */
  gcc_assert (subcode < (1 << 16));
  s->gsbase.subcode = subcode;
}

/* Set the nowait flag on OMP_RETURN statement S.  */

static inline void
gimple_omp_return_set_nowait (gimple s)
{
  GIMPLE_CHECK (s, GIMPLE_OMP_RETURN);
  s->gsbase.subcode |= GF_OMP_RETURN_NOWAIT;
}


/* Return true if OMP return statement G has the GF_OMP_RETURN_NOWAIT
   flag set.  */

static inline bool
gimple_omp_return_nowait_p (const_gimple g)
{
  GIMPLE_CHECK (g, GIMPLE_OMP_RETURN);
  return (gimple_omp_subcode (g) & GF_OMP_RETURN_NOWAIT) != 0;
}


/* Return true if OMP section statement G has the GF_OMP_SECTION_LAST
   flag set.  */

static inline bool
gimple_omp_section_last_p (const_gimple g)
{
  GIMPLE_CHECK (g, GIMPLE_OMP_SECTION);
  return (gimple_omp_subcode (g) & GF_OMP_SECTION_LAST) != 0;
}


/* Set the GF_OMP_SECTION_LAST flag on G.  */

static inline void
gimple_omp_section_set_last (gimple g)
{
  GIMPLE_CHECK (g, GIMPLE_OMP_SECTION);
  g->gsbase.subcode |= GF_OMP_SECTION_LAST;
}


/* Return true if OMP parallel statement G has the
   GF_OMP_PARALLEL_COMBINED flag set.  */

static inline bool
gimple_omp_parallel_combined_p (const_gimple g)
{
  GIMPLE_CHECK (g, GIMPLE_OMP_PARALLEL);
  return (gimple_omp_subcode (g) & GF_OMP_PARALLEL_COMBINED) != 0;
}


/* Set the GF_OMP_PARALLEL_COMBINED field in G depending on the boolean
   value of COMBINED_P.  */

static inline void
gimple_omp_parallel_set_combined_p (gimple g, bool combined_p)
{
  GIMPLE_CHECK (g, GIMPLE_OMP_PARALLEL);
  if (combined_p)
    g->gsbase.subcode |= GF_OMP_PARALLEL_COMBINED;
  else
    g->gsbase.subcode &= ~GF_OMP_PARALLEL_COMBINED;
}


/* Return the number of operands for statement GS.  */

static inline unsigned
gimple_num_ops (const_gimple gs)
{
  return gs->gsbase.num_ops;
}


/* Set the number of operands for statement GS.  */

static inline void
gimple_set_num_ops (gimple gs, unsigned num_ops)
{
  gs->gsbase.num_ops = num_ops;
}


/* Return the array of operands for statement GS.  */

static inline tree *
gimple_ops (gimple gs)
{
  size_t off;

  /* All the tuples have their operand vector at the very bottom
     of the structure.  Note that those structures that do not
     have an operand vector have a zero offset.  */
  off = gimple_ops_offset_[gimple_statement_structure (gs)];
  gcc_assert (off != 0);

  return (tree *) ((char *) gs + off);
}


/* Return operand I for statement GS.  */

static inline tree
gimple_op (const_gimple gs, unsigned i)
{
  if (gimple_has_ops (gs))
    {
      gcc_assert (i < gimple_num_ops (gs));
      return gimple_ops (CONST_CAST_GIMPLE (gs))[i];
    }
  else
    return NULL_TREE;
}

/* Return a pointer to operand I for statement GS.  */

static inline tree *
gimple_op_ptr (const_gimple gs, unsigned i)
{
  if (gimple_has_ops (gs))
    {
      gcc_assert (i < gimple_num_ops (gs));
      return gimple_ops (CONST_CAST_GIMPLE (gs)) + i;
    }
  else
    return NULL;
}

/* Set operand I of statement GS to OP.  */

static inline void
gimple_set_op (gimple gs, unsigned i, tree op)
{
  gcc_assert (gimple_has_ops (gs) && i < gimple_num_ops (gs));

  /* Note.  It may be tempting to assert that OP matches
     is_gimple_operand, but that would be wrong.  Different tuples
     accept slightly different sets of tree operands.  Each caller
     should perform its own validation.  */
  gimple_ops (gs)[i] = op;
}

/* Return true if GS is a GIMPLE_ASSIGN.  */

static inline bool
is_gimple_assign (const_gimple gs)
{
  return gimple_code (gs) == GIMPLE_ASSIGN;
}

/* Determine if expression CODE is one of the valid expressions that can
   be used on the RHS of GIMPLE assignments.  */

static inline enum gimple_rhs_class
get_gimple_rhs_class (enum tree_code code)
{
  return (enum gimple_rhs_class) gimple_rhs_class_table[(int) code];
}

/* Return the LHS of assignment statement GS.  */

static inline tree
gimple_assign_lhs (const_gimple gs)
{
  GIMPLE_CHECK (gs, GIMPLE_ASSIGN);
  return gimple_op (gs, 0);
}


/* Return a pointer to the LHS of assignment statement GS.  */

static inline tree *
gimple_assign_lhs_ptr (const_gimple gs)
{
  GIMPLE_CHECK (gs, GIMPLE_ASSIGN);
  return gimple_op_ptr (gs, 0);
}


/* Set LHS to be the LHS operand of assignment statement GS.  */

static inline void
gimple_assign_set_lhs (gimple gs, tree lhs)
{
  GIMPLE_CHECK (gs, GIMPLE_ASSIGN);
  gcc_assert (is_gimple_operand (lhs));
  gimple_set_op (gs, 0, lhs);

  if (lhs && TREE_CODE (lhs) == SSA_NAME)
    SSA_NAME_DEF_STMT (lhs) = gs;
}


/* Return the first operand on the RHS of assignment statement GS.  */

static inline tree
gimple_assign_rhs1 (const_gimple gs)
{
  GIMPLE_CHECK (gs, GIMPLE_ASSIGN);
  return gimple_op (gs, 1);
}


/* Return a pointer to the first operand on the RHS of assignment
   statement GS.  */

static inline tree *
gimple_assign_rhs1_ptr (const_gimple gs)
{
  GIMPLE_CHECK (gs, GIMPLE_ASSIGN);
  return gimple_op_ptr (gs, 1);
}

/* Set RHS to be the first operand on the RHS of assignment statement GS.  */

static inline void
gimple_assign_set_rhs1 (gimple gs, tree rhs)
{
  GIMPLE_CHECK (gs, GIMPLE_ASSIGN);

  /* If there are 3 or more operands, the 2 operands on the RHS must be
     GIMPLE values.  */
  if (gimple_num_ops (gs) >= 3)
    gcc_assert (is_gimple_val (rhs));
  else
    gcc_assert (is_gimple_operand (rhs));

  gimple_set_op (gs, 1, rhs);
}


/* Return the second operand on the RHS of assignment statement GS.
   If GS does not have two operands, NULL is returned instead.  */

static inline tree
gimple_assign_rhs2 (const_gimple gs)
{
  GIMPLE_CHECK (gs, GIMPLE_ASSIGN);

  if (gimple_num_ops (gs) >= 3)
    return gimple_op (gs, 2);
  else
    return NULL_TREE;
}


/* Return a pointer to the second operand on the RHS of assignment
   statement GS.  */

static inline tree *
gimple_assign_rhs2_ptr (const_gimple gs)
{
  GIMPLE_CHECK (gs, GIMPLE_ASSIGN);
  return gimple_op_ptr (gs, 2);
}


/* Set RHS to be the second operand on the RHS of assignment statement GS.  */

static inline void
gimple_assign_set_rhs2 (gimple gs, tree rhs)
{
  GIMPLE_CHECK (gs, GIMPLE_ASSIGN);

  /* The 2 operands on the RHS must be GIMPLE values.  */
  gcc_assert (is_gimple_val (rhs));

  gimple_set_op (gs, 2, rhs);
}

/* Returns true if GS is a nontemporal move.  */

static inline bool
gimple_assign_nontemporal_move_p (const_gimple gs)
{
  GIMPLE_CHECK (gs, GIMPLE_ASSIGN);
  return gs->gsbase.nontemporal_move;
}

/* Sets nontemporal move flag of GS to NONTEMPORAL.  */

static inline void
gimple_assign_set_nontemporal_move (gimple gs, bool nontemporal)
{
  GIMPLE_CHECK (gs, GIMPLE_ASSIGN);
  gs->gsbase.nontemporal_move = nontemporal;
}


/* Return the code of the expression computed on the rhs of assignment
   statement GS.  In case that the RHS is a single object, returns the
   tree code of the object.  */

static inline enum tree_code
gimple_assign_rhs_code (const_gimple gs)
{
  enum tree_code code;
  GIMPLE_CHECK (gs, GIMPLE_ASSIGN);

  code = gimple_expr_code (gs);
  if (get_gimple_rhs_class (code) == GIMPLE_SINGLE_RHS)
    code = TREE_CODE (gimple_assign_rhs1 (gs));

  return code;
}


/* Set CODE to be the code for the expression computed on the RHS of
   assignment S.  */

static inline void
gimple_assign_set_rhs_code (gimple s, enum tree_code code)
{
  GIMPLE_CHECK (s, GIMPLE_ASSIGN);
  s->gsbase.subcode = code;
}


/* Return the gimple rhs class of the code of the expression computed on
   the rhs of assignment statement GS.
   This will never return GIMPLE_INVALID_RHS.  */

static inline enum gimple_rhs_class
gimple_assign_rhs_class (const_gimple gs)
{
  return get_gimple_rhs_class (gimple_assign_rhs_code (gs));
}


/* Return true if S is a type-cast assignment.  */

static inline bool
gimple_assign_cast_p (gimple s)
{
  if (is_gimple_assign (s))
    {
      enum tree_code sc = gimple_assign_rhs_code (s);
      return CONVERT_EXPR_CODE_P (sc)
	     || sc == VIEW_CONVERT_EXPR
	     || sc == FIX_TRUNC_EXPR;
    }

  return false;
}


/* Return true if GS is a GIMPLE_CALL.  */

static inline bool
is_gimple_call (const_gimple gs)
{
  return gimple_code (gs) == GIMPLE_CALL;
}

/* Return the LHS of call statement GS.  */

static inline tree
gimple_call_lhs (const_gimple gs)
{
  GIMPLE_CHECK (gs, GIMPLE_CALL);
  return gimple_op (gs, 0);
}


/* Return a pointer to the LHS of call statement GS.  */

static inline tree *
gimple_call_lhs_ptr (const_gimple gs)
{
  GIMPLE_CHECK (gs, GIMPLE_CALL);
  return gimple_op_ptr (gs, 0);
}


/* Set LHS to be the LHS operand of call statement GS.  */

static inline void
gimple_call_set_lhs (gimple gs, tree lhs)
{
  GIMPLE_CHECK (gs, GIMPLE_CALL);
  gcc_assert (!lhs || is_gimple_operand (lhs));
  gimple_set_op (gs, 0, lhs);
  if (lhs && TREE_CODE (lhs) == SSA_NAME)
    SSA_NAME_DEF_STMT (lhs) = gs;
}


/* Return the tree node representing the function called by call
   statement GS.  */

static inline tree
gimple_call_fn (const_gimple gs)
{
  GIMPLE_CHECK (gs, GIMPLE_CALL);
  return gimple_op (gs, 1);
}


/* Return a pointer to the tree node representing the function called by call
   statement GS.  */

static inline tree *
gimple_call_fn_ptr (const_gimple gs)
{
  GIMPLE_CHECK (gs, GIMPLE_CALL);
  return gimple_op_ptr (gs, 1);
}


/* Set FN to be the function called by call statement GS.  */

static inline void
gimple_call_set_fn (gimple gs, tree fn)
{
  GIMPLE_CHECK (gs, GIMPLE_CALL);
  gcc_assert (is_gimple_operand (fn));
  gimple_set_op (gs, 1, fn);
}


/* Set FNDECL to be the function called by call statement GS.  */

static inline void
gimple_call_set_fndecl (gimple gs, tree decl)
{
  GIMPLE_CHECK (gs, GIMPLE_CALL);
  gcc_assert (TREE_CODE (decl) == FUNCTION_DECL);
  gimple_set_op (gs, 1, build_fold_addr_expr_loc (gimple_location (gs), decl));
}


/* If a given GIMPLE_CALL's callee is a FUNCTION_DECL, return it.
   Otherwise return NULL.  This function is analogous to
   get_callee_fndecl in tree land.  */

static inline tree
gimple_call_fndecl (const_gimple gs)
{
  tree addr = gimple_call_fn (gs);
  if (TREE_CODE (addr) == ADDR_EXPR)
    {
      gcc_assert (TREE_CODE (TREE_OPERAND (addr, 0)) == FUNCTION_DECL);
      return TREE_OPERAND (addr, 0);
    }
  return NULL_TREE;
}


/* Return the type returned by call statement GS.  */

static inline tree
gimple_call_return_type (const_gimple gs)
{
  tree fn = gimple_call_fn (gs);
  tree type = TREE_TYPE (fn);

  /* See through the pointer.  */
  gcc_assert (POINTER_TYPE_P (type));
  type = TREE_TYPE (type);

  gcc_assert (TREE_CODE (type) == FUNCTION_TYPE
	      || TREE_CODE (type) == METHOD_TYPE);

  /* The type returned by a FUNCTION_DECL is the type of its
     function type.  */
  return TREE_TYPE (type);
}


/* Return the static chain for call statement GS.  */

static inline tree
gimple_call_chain (const_gimple gs)
{
  GIMPLE_CHECK (gs, GIMPLE_CALL);
  return gimple_op (gs, 2);
}


/* Return a pointer to the static chain for call statement GS.  */

static inline tree *
gimple_call_chain_ptr (const_gimple gs)
{
  GIMPLE_CHECK (gs, GIMPLE_CALL);
  return gimple_op_ptr (gs, 2);
}

/* Set CHAIN to be the static chain for call statement GS.  */

static inline void
gimple_call_set_chain (gimple gs, tree chain)
{
  GIMPLE_CHECK (gs, GIMPLE_CALL);
  gcc_assert (chain == NULL
              || TREE_CODE (chain) == ADDR_EXPR
              || SSA_VAR_P (chain));
  gimple_set_op (gs, 2, chain);
}


/* Return the number of arguments used by call statement GS.  */

static inline unsigned
gimple_call_num_args (const_gimple gs)
{
  unsigned num_ops;
  GIMPLE_CHECK (gs, GIMPLE_CALL);
  num_ops = gimple_num_ops (gs);
  gcc_assert (num_ops >= 3);
  return num_ops - 3;
}


/* Return the argument at position INDEX for call statement GS.  */

static inline tree
gimple_call_arg (const_gimple gs, unsigned index)
{
  GIMPLE_CHECK (gs, GIMPLE_CALL);
  return gimple_op (gs, index + 3);
}


/* Return a pointer to the argument at position INDEX for call
   statement GS.  */

static inline tree *
gimple_call_arg_ptr (const_gimple gs, unsigned index)
{
  GIMPLE_CHECK (gs, GIMPLE_CALL);
  return gimple_op_ptr (gs, index + 3);
}


/* Set ARG to be the argument at position INDEX for call statement GS.  */

static inline void
gimple_call_set_arg (gimple gs, unsigned index, tree arg)
{
  GIMPLE_CHECK (gs, GIMPLE_CALL);
  gcc_assert (is_gimple_operand (arg));
  gimple_set_op (gs, index + 3, arg);
}


/* If TAIL_P is true, mark call statement S as being a tail call
   (i.e., a call just before the exit of a function).  These calls are
   candidate for tail call optimization.  */

static inline void
gimple_call_set_tail (gimple s, bool tail_p)
{
  GIMPLE_CHECK (s, GIMPLE_CALL);
  if (tail_p)
    s->gsbase.subcode |= GF_CALL_TAILCALL;
  else
    s->gsbase.subcode &= ~GF_CALL_TAILCALL;
}


/* Return true if GIMPLE_CALL S is marked as a tail call.  */

static inline bool
gimple_call_tail_p (gimple s)
{
  GIMPLE_CHECK (s, GIMPLE_CALL);
  return (s->gsbase.subcode & GF_CALL_TAILCALL) != 0;
}


/* Set the inlinable status of GIMPLE_CALL S to INLINABLE_P.  */

static inline void
gimple_call_set_cannot_inline (gimple s, bool inlinable_p)
{
  GIMPLE_CHECK (s, GIMPLE_CALL);
  if (inlinable_p)
    s->gsbase.subcode |= GF_CALL_CANNOT_INLINE;
  else
    s->gsbase.subcode &= ~GF_CALL_CANNOT_INLINE;
}


/* Return true if GIMPLE_CALL S cannot be inlined.  */

static inline bool
gimple_call_cannot_inline_p (gimple s)
{
  GIMPLE_CHECK (s, GIMPLE_CALL);
  return (s->gsbase.subcode & GF_CALL_CANNOT_INLINE) != 0;
}


/* If RETURN_SLOT_OPT_P is true mark GIMPLE_CALL S as valid for return
   slot optimization.  This transformation uses the target of the call
   expansion as the return slot for calls that return in memory.  */

static inline void
gimple_call_set_return_slot_opt (gimple s, bool return_slot_opt_p)
{
  GIMPLE_CHECK (s, GIMPLE_CALL);
  if (return_slot_opt_p)
    s->gsbase.subcode |= GF_CALL_RETURN_SLOT_OPT;
  else
    s->gsbase.subcode &= ~GF_CALL_RETURN_SLOT_OPT;
}


/* Return true if S is marked for return slot optimization.  */

static inline bool
gimple_call_return_slot_opt_p (gimple s)
{
  GIMPLE_CHECK (s, GIMPLE_CALL);
  return (s->gsbase.subcode & GF_CALL_RETURN_SLOT_OPT) != 0;
}


/* If FROM_THUNK_P is true, mark GIMPLE_CALL S as being the jump from a
   thunk to the thunked-to function.  */

static inline void
gimple_call_set_from_thunk (gimple s, bool from_thunk_p)
{
  GIMPLE_CHECK (s, GIMPLE_CALL);
  if (from_thunk_p)
    s->gsbase.subcode |= GF_CALL_FROM_THUNK;
  else
    s->gsbase.subcode &= ~GF_CALL_FROM_THUNK;
}


/* Return true if GIMPLE_CALL S is a jump from a thunk.  */

static inline bool
gimple_call_from_thunk_p (gimple s)
{
  GIMPLE_CHECK (s, GIMPLE_CALL);
  return (s->gsbase.subcode & GF_CALL_FROM_THUNK) != 0;
}


/* If PASS_ARG_PACK_P is true, GIMPLE_CALL S is a stdarg call that needs the
   argument pack in its argument list.  */

static inline void
gimple_call_set_va_arg_pack (gimple s, bool pass_arg_pack_p)
{
  GIMPLE_CHECK (s, GIMPLE_CALL);
  if (pass_arg_pack_p)
    s->gsbase.subcode |= GF_CALL_VA_ARG_PACK;
  else
    s->gsbase.subcode &= ~GF_CALL_VA_ARG_PACK;
}


/* Return true if GIMPLE_CALL S is a stdarg call that needs the
   argument pack in its argument list.  */

static inline bool
gimple_call_va_arg_pack_p (gimple s)
{
  GIMPLE_CHECK (s, GIMPLE_CALL);
  return (s->gsbase.subcode & GF_CALL_VA_ARG_PACK) != 0;
}


/* If IN_TM_ATOMIC_P is true, GIMPLE_CALL S is within the dynamic scope of
   a GIMPLE_TM_ATOMIC transaction.  */

static inline void
gimple_call_set_in_tm_atomic (gimple s, bool in_tm_atomic_p)
{
  GIMPLE_CHECK (s, GIMPLE_CALL);
  if (in_tm_atomic_p)
    s->gsbase.subcode |= GF_CALL_IN_TM_ATOMIC;
  else
    s->gsbase.subcode &= ~GF_CALL_IN_TM_ATOMIC;
}
  

/* Return true if GIMPLE_CALL S is within the dynamic scope of
   a transaction.  */

static inline bool
gimple_call_in_tm_atomic_p (gimple s)
{
  GIMPLE_CHECK (s, GIMPLE_CALL);
  return (s->gsbase.subcode & GF_CALL_IN_TM_ATOMIC) != 0;
}


/* Return true if S is a noreturn call.  */

static inline bool
gimple_call_noreturn_p (gimple s)
{
  GIMPLE_CHECK (s, GIMPLE_CALL);
  return (gimple_call_flags (s) & ECF_NORETURN) != 0;
}


/* Return true if S is a nothrow call.  */

static inline bool
gimple_call_nothrow_p (gimple s)
{
  GIMPLE_CHECK (s, GIMPLE_CALL);
  return (gimple_call_flags (s) & ECF_NOTHROW) != 0;
}

/* Set S to be a nothrow call.  */

static inline void
gimple_call_set_nothrow_p (gimple s)
{
  GIMPLE_CHECK (s, GIMPLE_CALL);
  s->gsbase.subcode |= GF_CALL_NOTHROW;
}

/* Return true if S is a noinline call.  */

static inline bool
gimple_call_noinline_p (gimple s)
{
  GIMPLE_CHECK (s, GIMPLE_CALL);
  return (s->gsbase.subcode & GF_CALL_NOINLINE) != 0;
}

static inline void
gimple_call_set_noinline_p (gimple s)
{
  GIMPLE_CHECK (s, GIMPLE_CALL);
  s->gsbase.subcode |= GF_CALL_NOINLINE;
}

/* Copy all the GF_CALL_* flags from ORIG_CALL to DEST_CALL.  */

static inline void
gimple_call_copy_flags (gimple dest_call, gimple orig_call)
{
  GIMPLE_CHECK (dest_call, GIMPLE_CALL);
  GIMPLE_CHECK (orig_call, GIMPLE_CALL);
  dest_call->gsbase.subcode = orig_call->gsbase.subcode;
}


/* Returns true if this is a GIMPLE_ASSIGN or a GIMPLE_CALL with a
   non-NULL lhs.  */

static inline bool
gimple_has_lhs (gimple stmt)
{
  return (is_gimple_assign (stmt)
	  || (is_gimple_call (stmt)
	      && gimple_call_lhs (stmt) != NULL_TREE));
}


/* Return the code of the predicate computed by conditional statement GS.  */

static inline enum tree_code
gimple_cond_code (const_gimple gs)
{
  GIMPLE_CHECK (gs, GIMPLE_COND);
  return (enum tree_code) gs->gsbase.subcode;
}


/* Set CODE to be the predicate code for the conditional statement GS.  */

static inline void
gimple_cond_set_code (gimple gs, enum tree_code code)
{
  GIMPLE_CHECK (gs, GIMPLE_COND);
  gcc_assert (TREE_CODE_CLASS (code) == tcc_comparison);
  gs->gsbase.subcode = code;
}


/* Return the LHS of the predicate computed by conditional statement GS.  */

static inline tree
gimple_cond_lhs (const_gimple gs)
{
  GIMPLE_CHECK (gs, GIMPLE_COND);
  return gimple_op (gs, 0);
}

/* Return the pointer to the LHS of the predicate computed by conditional
   statement GS.  */

static inline tree *
gimple_cond_lhs_ptr (const_gimple gs)
{
  GIMPLE_CHECK (gs, GIMPLE_COND);
  return gimple_op_ptr (gs, 0);
}

/* Set LHS to be the LHS operand of the predicate computed by
   conditional statement GS.  */

static inline void
gimple_cond_set_lhs (gimple gs, tree lhs)
{
  GIMPLE_CHECK (gs, GIMPLE_COND);
  gcc_assert (is_gimple_operand (lhs));
  gimple_set_op (gs, 0, lhs);
}


/* Return the RHS operand of the predicate computed by conditional GS.  */

static inline tree
gimple_cond_rhs (const_gimple gs)
{
  GIMPLE_CHECK (gs, GIMPLE_COND);
  return gimple_op (gs, 1);
}

/* Return the pointer to the RHS operand of the predicate computed by
   conditional GS.  */

static inline tree *
gimple_cond_rhs_ptr (const_gimple gs)
{
  GIMPLE_CHECK (gs, GIMPLE_COND);
  return gimple_op_ptr (gs, 1);
}


/* Set RHS to be the RHS operand of the predicate computed by
   conditional statement GS.  */

static inline void
gimple_cond_set_rhs (gimple gs, tree rhs)
{
  GIMPLE_CHECK (gs, GIMPLE_COND);
  gcc_assert (is_gimple_operand (rhs));
  gimple_set_op (gs, 1, rhs);
}


/* Return the label used by conditional statement GS when its
   predicate evaluates to true.  */

static inline tree
gimple_cond_true_label (const_gimple gs)
{
  GIMPLE_CHECK (gs, GIMPLE_COND);
  return gimple_op (gs, 2);
}


/* Set LABEL to be the label used by conditional statement GS when its
   predicate evaluates to true.  */

static inline void
gimple_cond_set_true_label (gimple gs, tree label)
{
  GIMPLE_CHECK (gs, GIMPLE_COND);
  gcc_assert (!label || TREE_CODE (label) == LABEL_DECL);
  gimple_set_op (gs, 2, label);
}


/* Set LABEL to be the label used by conditional statement GS when its
   predicate evaluates to false.  */

static inline void
gimple_cond_set_false_label (gimple gs, tree label)
{
  GIMPLE_CHECK (gs, GIMPLE_COND);
  gcc_assert (!label || TREE_CODE (label) == LABEL_DECL);
  gimple_set_op (gs, 3, label);
}


/* Return the label used by conditional statement GS when its
   predicate evaluates to false.  */

static inline tree
gimple_cond_false_label (const_gimple gs)
{
  GIMPLE_CHECK (gs, GIMPLE_COND);
  return gimple_op (gs, 3);
}


/* Set the conditional COND_STMT to be of the form 'if (1 == 0)'.  */

static inline void
gimple_cond_make_false (gimple gs)
{
  gimple_cond_set_lhs (gs, boolean_true_node);
  gimple_cond_set_rhs (gs, boolean_false_node);
  gs->gsbase.subcode = EQ_EXPR;
}


/* Set the conditional COND_STMT to be of the form 'if (1 == 1)'.  */

static inline void
gimple_cond_make_true (gimple gs)
{
  gimple_cond_set_lhs (gs, boolean_true_node);
  gimple_cond_set_rhs (gs, boolean_true_node);
  gs->gsbase.subcode = EQ_EXPR;
}

/* Check if conditional statemente GS is of the form 'if (1 == 1)',
  'if (0 == 0)', 'if (1 != 0)' or 'if (0 != 1)' */

static inline bool
gimple_cond_true_p (const_gimple gs)
{
  tree lhs = gimple_cond_lhs (gs);
  tree rhs = gimple_cond_rhs (gs);
  enum tree_code code = gimple_cond_code (gs);

  if (lhs != boolean_true_node && lhs != boolean_false_node)
    return false;

  if (rhs != boolean_true_node && rhs != boolean_false_node)
    return false;

  if (code == NE_EXPR && lhs != rhs)
    return true;

  if (code == EQ_EXPR && lhs == rhs)
      return true;

  return false;
}

/* Check if conditional statement GS is of the form 'if (1 != 1)',
   'if (0 != 0)', 'if (1 == 0)' or 'if (0 == 1)' */

static inline bool
gimple_cond_false_p (const_gimple gs)
{
  tree lhs = gimple_cond_lhs (gs);
  tree rhs = gimple_cond_rhs (gs);
  enum tree_code code = gimple_cond_code (gs);

  if (lhs != boolean_true_node && lhs != boolean_false_node)
    return false;

  if (rhs != boolean_true_node && rhs != boolean_false_node)
    return false;

  if (code == NE_EXPR && lhs == rhs)
    return true;

  if (code == EQ_EXPR && lhs != rhs)
      return true;

  return false;
}

/* Check if conditional statement GS is of the form 'if (var != 0)' or
   'if (var == 1)' */

static inline bool
gimple_cond_single_var_p (gimple gs)
{
  if (gimple_cond_code (gs) == NE_EXPR
      && gimple_cond_rhs (gs) == boolean_false_node)
    return true;

  if (gimple_cond_code (gs) == EQ_EXPR
      && gimple_cond_rhs (gs) == boolean_true_node)
    return true;

  return false;
}

/* Set the code, LHS and RHS of GIMPLE_COND STMT from CODE, LHS and RHS.  */

static inline void
gimple_cond_set_condition (gimple stmt, enum tree_code code, tree lhs, tree rhs)
{
  gimple_cond_set_code (stmt, code);
  gimple_cond_set_lhs (stmt, lhs);
  gimple_cond_set_rhs (stmt, rhs);
}

/* Return the LABEL_DECL node used by GIMPLE_LABEL statement GS.  */

static inline tree
gimple_label_label (const_gimple gs)
{
  GIMPLE_CHECK (gs, GIMPLE_LABEL);
  return gimple_op (gs, 0);
}


/* Set LABEL to be the LABEL_DECL node used by GIMPLE_LABEL statement
   GS.  */

static inline void
gimple_label_set_label (gimple gs, tree label)
{
  GIMPLE_CHECK (gs, GIMPLE_LABEL);
  gcc_assert (TREE_CODE (label) == LABEL_DECL);
  gimple_set_op (gs, 0, label);
}


/* Return the destination of the unconditional jump GS.  */

static inline tree
gimple_goto_dest (const_gimple gs)
{
  GIMPLE_CHECK (gs, GIMPLE_GOTO);
  return gimple_op (gs, 0);
}


/* Set DEST to be the destination of the unconditonal jump GS.  */

static inline void 
gimple_goto_set_dest (gimple gs, tree dest)
{
  GIMPLE_CHECK (gs, GIMPLE_GOTO);
  gcc_assert (is_gimple_operand (dest));
  gimple_set_op (gs, 0, dest);
}


/* Return the variables declared in the GIMPLE_BIND statement GS.  */

static inline tree
gimple_bind_vars (const_gimple gs)
{
  GIMPLE_CHECK (gs, GIMPLE_BIND);
  return gs->gimple_bind.vars;
}


/* Set VARS to be the set of variables declared in the GIMPLE_BIND
   statement GS.  */

static inline void
gimple_bind_set_vars (gimple gs, tree vars)
{
  GIMPLE_CHECK (gs, GIMPLE_BIND);
  gs->gimple_bind.vars = vars;
}


/* Append VARS to the set of variables declared in the GIMPLE_BIND
   statement GS.  */

static inline void
gimple_bind_append_vars (gimple gs, tree vars)
{
  GIMPLE_CHECK (gs, GIMPLE_BIND);
  gs->gimple_bind.vars = chainon (gs->gimple_bind.vars, vars);
}


/* Return the GIMPLE sequence contained in the GIMPLE_BIND statement GS.  */

static inline gimple_seq
gimple_bind_body (gimple gs)
{
  GIMPLE_CHECK (gs, GIMPLE_BIND);
  return gs->gimple_bind.body;
}


/* Set SEQ to be the GIMPLE sequence contained in the GIMPLE_BIND
   statement GS.  */

static inline void
gimple_bind_set_body (gimple gs, gimple_seq seq)
{
  GIMPLE_CHECK (gs, GIMPLE_BIND);
  gs->gimple_bind.body = seq;
}


/* Append a statement to the end of a GIMPLE_BIND's body.  */

static inline void
gimple_bind_add_stmt (gimple gs, gimple stmt)
{
  GIMPLE_CHECK (gs, GIMPLE_BIND);
  gimple_seq_add_stmt (&gs->gimple_bind.body, stmt);
}


/* Append a sequence of statements to the end of a GIMPLE_BIND's body.  */

static inline void
gimple_bind_add_seq (gimple gs, gimple_seq seq)
{
  GIMPLE_CHECK (gs, GIMPLE_BIND);
  gimple_seq_add_seq (&gs->gimple_bind.body, seq);
}


/* Return the TREE_BLOCK node associated with GIMPLE_BIND statement
   GS.  This is analogous to the BIND_EXPR_BLOCK field in trees.  */

static inline tree
gimple_bind_block (const_gimple gs)
{
  GIMPLE_CHECK (gs, GIMPLE_BIND);
  return gs->gimple_bind.block;
}


/* Set BLOCK to be the TREE_BLOCK node associated with GIMPLE_BIND
   statement GS.  */

static inline void
gimple_bind_set_block (gimple gs, tree block)
{
  GIMPLE_CHECK (gs, GIMPLE_BIND);
  gcc_assert (block == NULL_TREE || TREE_CODE (block) == BLOCK);
  gs->gimple_bind.block = block;
}


/* Return the number of input operands for GIMPLE_ASM GS.  */

static inline unsigned
gimple_asm_ninputs (const_gimple gs)
{
  GIMPLE_CHECK (gs, GIMPLE_ASM);
  return gs->gimple_asm.ni;
}


/* Return the number of output operands for GIMPLE_ASM GS.  */

static inline unsigned
gimple_asm_noutputs (const_gimple gs)
{
  GIMPLE_CHECK (gs, GIMPLE_ASM);
  return gs->gimple_asm.no;
}


/* Return the number of clobber operands for GIMPLE_ASM GS.  */

static inline unsigned
gimple_asm_nclobbers (const_gimple gs)
{
  GIMPLE_CHECK (gs, GIMPLE_ASM);
  return gs->gimple_asm.nc;
}

/* Return the number of label operands for GIMPLE_ASM GS.  */

static inline unsigned
gimple_asm_nlabels (const_gimple gs)
{
  GIMPLE_CHECK (gs, GIMPLE_ASM);
  return gs->gimple_asm.nl;
}

/* Return input operand INDEX of GIMPLE_ASM GS.  */

static inline tree
gimple_asm_input_op (const_gimple gs, unsigned index)
{
  GIMPLE_CHECK (gs, GIMPLE_ASM);
  gcc_assert (index <= gs->gimple_asm.ni);
  return gimple_op (gs, index);
}

/* Return a pointer to input operand INDEX of GIMPLE_ASM GS.  */

static inline tree *
gimple_asm_input_op_ptr (const_gimple gs, unsigned index)
{
  GIMPLE_CHECK (gs, GIMPLE_ASM);
  gcc_assert (index <= gs->gimple_asm.ni);
  return gimple_op_ptr (gs, index);
}


/* Set IN_OP to be input operand INDEX in GIMPLE_ASM GS.  */

static inline void
gimple_asm_set_input_op (gimple gs, unsigned index, tree in_op)
{
  GIMPLE_CHECK (gs, GIMPLE_ASM);
  gcc_assert (index <= gs->gimple_asm.ni);
  gcc_assert (TREE_CODE (in_op) == TREE_LIST);
  gimple_set_op (gs, index, in_op);
}


/* Return output operand INDEX of GIMPLE_ASM GS.  */

static inline tree
gimple_asm_output_op (const_gimple gs, unsigned index)
{
  GIMPLE_CHECK (gs, GIMPLE_ASM);
  gcc_assert (index <= gs->gimple_asm.no);
  return gimple_op (gs, index + gs->gimple_asm.ni);
}

/* Return a pointer to output operand INDEX of GIMPLE_ASM GS.  */

static inline tree *
gimple_asm_output_op_ptr (const_gimple gs, unsigned index)
{
  GIMPLE_CHECK (gs, GIMPLE_ASM);
  gcc_assert (index <= gs->gimple_asm.no);
  return gimple_op_ptr (gs, index + gs->gimple_asm.ni);
}


/* Set OUT_OP to be output operand INDEX in GIMPLE_ASM GS.  */

static inline void
gimple_asm_set_output_op (gimple gs, unsigned index, tree out_op)
{
  GIMPLE_CHECK (gs, GIMPLE_ASM);
  gcc_assert (index <= gs->gimple_asm.no);
  gcc_assert (TREE_CODE (out_op) == TREE_LIST);
  gimple_set_op (gs, index + gs->gimple_asm.ni, out_op);
}


/* Return clobber operand INDEX of GIMPLE_ASM GS.  */

static inline tree
gimple_asm_clobber_op (const_gimple gs, unsigned index)
{
  GIMPLE_CHECK (gs, GIMPLE_ASM);
  gcc_assert (index <= gs->gimple_asm.nc);
  return gimple_op (gs, index + gs->gimple_asm.ni + gs->gimple_asm.no);
}


/* Set CLOBBER_OP to be clobber operand INDEX in GIMPLE_ASM GS.  */

static inline void
gimple_asm_set_clobber_op (gimple gs, unsigned index, tree clobber_op)
{
  GIMPLE_CHECK (gs, GIMPLE_ASM);
  gcc_assert (index <= gs->gimple_asm.nc);
  gcc_assert (TREE_CODE (clobber_op) == TREE_LIST);
  gimple_set_op (gs, index + gs->gimple_asm.ni + gs->gimple_asm.no, clobber_op);
}

/* Return label operand INDEX of GIMPLE_ASM GS.  */

static inline tree
gimple_asm_label_op (const_gimple gs, unsigned index)
{
  GIMPLE_CHECK (gs, GIMPLE_ASM);
  gcc_assert (index <= gs->gimple_asm.nl);
  return gimple_op (gs, index + gs->gimple_asm.ni + gs->gimple_asm.nc);
}

/* Set LABEL_OP to be label operand INDEX in GIMPLE_ASM GS.  */

static inline void
gimple_asm_set_label_op (gimple gs, unsigned index, tree label_op)
{
  GIMPLE_CHECK (gs, GIMPLE_ASM);
  gcc_assert (index <= gs->gimple_asm.nl);
  gcc_assert (TREE_CODE (label_op) == TREE_LIST);
  gimple_set_op (gs, index + gs->gimple_asm.ni + gs->gimple_asm.nc, label_op);
}

/* Return the string representing the assembly instruction in
   GIMPLE_ASM GS.  */

static inline const char *
gimple_asm_string (const_gimple gs)
{
  GIMPLE_CHECK (gs, GIMPLE_ASM);
  return gs->gimple_asm.string;
}


/* Return true if GS is an asm statement marked volatile.  */

static inline bool
gimple_asm_volatile_p (const_gimple gs)
{
  GIMPLE_CHECK (gs, GIMPLE_ASM);
  return (gs->gsbase.subcode & GF_ASM_VOLATILE) != 0;
}


/* If VOLATLE_P is true, mark asm statement GS as volatile.  */

static inline void
gimple_asm_set_volatile (gimple gs, bool volatile_p)
{
  GIMPLE_CHECK (gs, GIMPLE_ASM);
  if (volatile_p)
    gs->gsbase.subcode |= GF_ASM_VOLATILE;
  else
    gs->gsbase.subcode &= ~GF_ASM_VOLATILE;
}


/* If INPUT_P is true, mark asm GS as an ASM_INPUT.  */

static inline void
gimple_asm_set_input (gimple gs, bool input_p)
{
  GIMPLE_CHECK (gs, GIMPLE_ASM);
  if (input_p)
    gs->gsbase.subcode |= GF_ASM_INPUT;
  else
    gs->gsbase.subcode &= ~GF_ASM_INPUT;
}


/* Return true if asm GS is an ASM_INPUT.  */

static inline bool
gimple_asm_input_p (const_gimple gs)
{
  GIMPLE_CHECK (gs, GIMPLE_ASM);
  return (gs->gsbase.subcode & GF_ASM_INPUT) != 0;
}


/* Return the types handled by GIMPLE_CATCH statement GS.  */

static inline tree
gimple_catch_types (const_gimple gs)
{
  GIMPLE_CHECK (gs, GIMPLE_CATCH);
  return gs->gimple_catch.types;
}


/* Return a pointer to the types handled by GIMPLE_CATCH statement GS.  */

static inline tree *
gimple_catch_types_ptr (gimple gs)
{
  GIMPLE_CHECK (gs, GIMPLE_CATCH);
  return &gs->gimple_catch.types;
}


/* Return the GIMPLE sequence representing the body of the handler of
   GIMPLE_CATCH statement GS.  */

static inline gimple_seq
gimple_catch_handler (gimple gs)
{
  GIMPLE_CHECK (gs, GIMPLE_CATCH);
  return gs->gimple_catch.handler;
}


/* Return a pointer to the GIMPLE sequence representing the body of
   the handler of GIMPLE_CATCH statement GS.  */

static inline gimple_seq *
gimple_catch_handler_ptr (gimple gs)
{
  GIMPLE_CHECK (gs, GIMPLE_CATCH);
  return &gs->gimple_catch.handler;
}


/* Set T to be the set of types handled by GIMPLE_CATCH GS.  */

static inline void
gimple_catch_set_types (gimple gs, tree t)
{
  GIMPLE_CHECK (gs, GIMPLE_CATCH);
  gs->gimple_catch.types = t;
}


/* Set HANDLER to be the body of GIMPLE_CATCH GS.  */

static inline void
gimple_catch_set_handler (gimple gs, gimple_seq handler)
{
  GIMPLE_CHECK (gs, GIMPLE_CATCH);
  gs->gimple_catch.handler = handler;
}


/* Return the types handled by GIMPLE_EH_FILTER statement GS.  */

static inline tree
gimple_eh_filter_types (const_gimple gs)
{
  GIMPLE_CHECK (gs, GIMPLE_EH_FILTER);
  return gs->gimple_eh_filter.types;
}


/* Return a pointer to the types handled by GIMPLE_EH_FILTER statement
   GS.  */

static inline tree *
gimple_eh_filter_types_ptr (gimple gs)
{
  GIMPLE_CHECK (gs, GIMPLE_EH_FILTER);
  return &gs->gimple_eh_filter.types;
}


/* Return the sequence of statement to execute when GIMPLE_EH_FILTER
   statement fails.  */

static inline gimple_seq
gimple_eh_filter_failure (gimple gs)
{
  GIMPLE_CHECK (gs, GIMPLE_EH_FILTER);
  return gs->gimple_eh_filter.failure;
}


/* Set TYPES to be the set of types handled by GIMPLE_EH_FILTER GS.  */

static inline void
gimple_eh_filter_set_types (gimple gs, tree types)
{
  GIMPLE_CHECK (gs, GIMPLE_EH_FILTER);
  gs->gimple_eh_filter.types = types;
}


/* Set FAILURE to be the sequence of statements to execute on failure
   for GIMPLE_EH_FILTER GS.  */

static inline void
gimple_eh_filter_set_failure (gimple gs, gimple_seq failure)
{
  GIMPLE_CHECK (gs, GIMPLE_EH_FILTER);
  gs->gimple_eh_filter.failure = failure;
}

/* Get the function decl to be called by the MUST_NOT_THROW region.  */

<<<<<<< HEAD
static inline bool
gimple_eh_filter_must_not_throw (gimple gs)
{
  GIMPLE_CHECK (gs, GIMPLE_EH_FILTER);
  return gs->gsbase.subcode != 0;
}

/* Set the EH_FILTER_MUST_NOT_THROW flag to the value MNTP.  */

static inline void
gimple_eh_filter_set_must_not_throw (gimple gs, bool mntp)
=======
static inline tree
gimple_eh_must_not_throw_fndecl (gimple gs)
>>>>>>> b06e51a0
{
  GIMPLE_CHECK (gs, GIMPLE_EH_MUST_NOT_THROW);
  return gs->gimple_eh_mnt.fndecl;
}

<<<<<<< HEAD
/* GIMPLE_EH_ELSE accessors.  */

static inline gimple_seq
gimple_eh_else_n_body (gimple gs)
{
  GIMPLE_CHECK (gs, GIMPLE_EH_ELSE);
  return gs->gimple_eh_else.n_body;
}

static inline gimple_seq
gimple_eh_else_e_body (gimple gs)
{
  GIMPLE_CHECK (gs, GIMPLE_EH_ELSE);
  return gs->gimple_eh_else.e_body;
}

static inline void
gimple_eh_else_set_n_body (gimple gs, gimple_seq seq)
{
  GIMPLE_CHECK (gs, GIMPLE_EH_ELSE);
  gs->gimple_eh_else.n_body = seq;
}

static inline void
gimple_eh_else_set_e_body (gimple gs, gimple_seq seq)
{
  GIMPLE_CHECK (gs, GIMPLE_EH_ELSE);
  gs->gimple_eh_else.e_body = seq;
}

=======
>>>>>>> b06e51a0
/* GIMPLE_TRY accessors. */

/* Return the kind of try block represented by GIMPLE_TRY GS.  This is
   either GIMPLE_TRY_CATCH or GIMPLE_TRY_FINALLY.  */

static inline enum gimple_try_flags
gimple_try_kind (const_gimple gs)
{
  GIMPLE_CHECK (gs, GIMPLE_TRY);
  return (enum gimple_try_flags) (gs->gsbase.subcode & GIMPLE_TRY_KIND);
}


/* Set the kind of try block represented by GIMPLE_TRY GS.  */

static inline void
gimple_try_set_kind (gimple gs, enum gimple_try_flags kind)
{
  GIMPLE_CHECK (gs, GIMPLE_TRY);
  gcc_assert (kind == GIMPLE_TRY_CATCH || kind == GIMPLE_TRY_FINALLY);
  if (gimple_try_kind (gs) != kind)
    gs->gsbase.subcode = (unsigned int) kind;
}


/* Return the GIMPLE_TRY_CATCH_IS_CLEANUP flag.  */

static inline bool
gimple_try_catch_is_cleanup (const_gimple gs)
{
  gcc_assert (gimple_try_kind (gs) == GIMPLE_TRY_CATCH);
  return (gs->gsbase.subcode & GIMPLE_TRY_CATCH_IS_CLEANUP) != 0;
}


/* Return the sequence of statements used as the body for GIMPLE_TRY GS.  */

static inline gimple_seq
gimple_try_eval (gimple gs)
{
  GIMPLE_CHECK (gs, GIMPLE_TRY);
  return gs->gimple_try.eval;
}


/* Return the sequence of statements used as the cleanup body for
   GIMPLE_TRY GS.  */

static inline gimple_seq
gimple_try_cleanup (gimple gs)
{
  GIMPLE_CHECK (gs, GIMPLE_TRY);
  return gs->gimple_try.cleanup;
}


/* Set the GIMPLE_TRY_CATCH_IS_CLEANUP flag.  */

static inline void
gimple_try_set_catch_is_cleanup (gimple g, bool catch_is_cleanup)
{
  gcc_assert (gimple_try_kind (g) == GIMPLE_TRY_CATCH);
  if (catch_is_cleanup)
    g->gsbase.subcode |= GIMPLE_TRY_CATCH_IS_CLEANUP;
  else
    g->gsbase.subcode &= ~GIMPLE_TRY_CATCH_IS_CLEANUP;
}


/* Set EVAL to be the sequence of statements to use as the body for
   GIMPLE_TRY GS.  */

static inline void
gimple_try_set_eval (gimple gs, gimple_seq eval)
{
  GIMPLE_CHECK (gs, GIMPLE_TRY);
  gs->gimple_try.eval = eval;
}


/* Set CLEANUP to be the sequence of statements to use as the cleanup
   body for GIMPLE_TRY GS.  */

static inline void
gimple_try_set_cleanup (gimple gs, gimple_seq cleanup)
{
  GIMPLE_CHECK (gs, GIMPLE_TRY);
  gs->gimple_try.cleanup = cleanup;
}


/* Return the cleanup sequence for cleanup statement GS.  */

static inline gimple_seq
gimple_wce_cleanup (gimple gs)
{
  GIMPLE_CHECK (gs, GIMPLE_WITH_CLEANUP_EXPR);
  return gs->gimple_wce.cleanup;
}


/* Set CLEANUP to be the cleanup sequence for GS.  */

static inline void
gimple_wce_set_cleanup (gimple gs, gimple_seq cleanup)
{
  GIMPLE_CHECK (gs, GIMPLE_WITH_CLEANUP_EXPR);
  gs->gimple_wce.cleanup = cleanup;
}


/* Return the CLEANUP_EH_ONLY flag for a WCE tuple.  */

static inline bool
gimple_wce_cleanup_eh_only (const_gimple gs)
{
  GIMPLE_CHECK (gs, GIMPLE_WITH_CLEANUP_EXPR);
  return gs->gsbase.subcode != 0;
}


/* Set the CLEANUP_EH_ONLY flag for a WCE tuple.  */

static inline void
gimple_wce_set_cleanup_eh_only (gimple gs, bool eh_only_p)
{
  GIMPLE_CHECK (gs, GIMPLE_WITH_CLEANUP_EXPR);
  gs->gsbase.subcode = (unsigned int) eh_only_p;
}


/* Return the maximum number of arguments supported by GIMPLE_PHI GS.  */

static inline unsigned
gimple_phi_capacity (const_gimple gs)
{
  GIMPLE_CHECK (gs, GIMPLE_PHI);
  return gs->gimple_phi.capacity;
}


/* Return the number of arguments in GIMPLE_PHI GS.  This must always
   be exactly the number of incoming edges for the basic block holding
   GS.  */

static inline unsigned
gimple_phi_num_args (const_gimple gs)
{
  GIMPLE_CHECK (gs, GIMPLE_PHI);
  return gs->gimple_phi.nargs;
}


/* Return the SSA name created by GIMPLE_PHI GS.  */

static inline tree
gimple_phi_result (const_gimple gs)
{
  GIMPLE_CHECK (gs, GIMPLE_PHI);
  return gs->gimple_phi.result;
}

/* Return a pointer to the SSA name created by GIMPLE_PHI GS.  */

static inline tree *
gimple_phi_result_ptr (gimple gs)
{
  GIMPLE_CHECK (gs, GIMPLE_PHI);
  return &gs->gimple_phi.result;
}

/* Set RESULT to be the SSA name created by GIMPLE_PHI GS.  */

static inline void
gimple_phi_set_result (gimple gs, tree result)
{
  GIMPLE_CHECK (gs, GIMPLE_PHI);
  gs->gimple_phi.result = result;
}


/* Return the PHI argument corresponding to incoming edge INDEX for
   GIMPLE_PHI GS.  */

static inline struct phi_arg_d *
gimple_phi_arg (gimple gs, unsigned index)
{
  GIMPLE_CHECK (gs, GIMPLE_PHI);
  gcc_assert (index <= gs->gimple_phi.capacity);
  return &(gs->gimple_phi.args[index]);
}

/* Set PHIARG to be the argument corresponding to incoming edge INDEX
   for GIMPLE_PHI GS.  */

static inline void
gimple_phi_set_arg (gimple gs, unsigned index, struct phi_arg_d * phiarg)
{
  GIMPLE_CHECK (gs, GIMPLE_PHI);
  gcc_assert (index <= gs->gimple_phi.nargs);
  memcpy (gs->gimple_phi.args + index, phiarg, sizeof (struct phi_arg_d));
}

/* Return the region number for GIMPLE_RESX GS.  */

static inline int
gimple_resx_region (const_gimple gs)
{
  GIMPLE_CHECK (gs, GIMPLE_RESX);
  return gs->gimple_eh_ctrl.region;
}

/* Set REGION to be the region number for GIMPLE_RESX GS.  */

static inline void
gimple_resx_set_region (gimple gs, int region)
{
  GIMPLE_CHECK (gs, GIMPLE_RESX);
  gs->gimple_eh_ctrl.region = region;
}

/* Return the region number for GIMPLE_EH_DISPATCH GS.  */

static inline int
gimple_eh_dispatch_region (const_gimple gs)
{
  GIMPLE_CHECK (gs, GIMPLE_EH_DISPATCH);
  return gs->gimple_eh_ctrl.region;
}

/* Set REGION to be the region number for GIMPLE_EH_DISPATCH GS.  */

static inline void
gimple_eh_dispatch_set_region (gimple gs, int region)
{
  GIMPLE_CHECK (gs, GIMPLE_EH_DISPATCH);
  gs->gimple_eh_ctrl.region = region;
}

/* Return the number of labels associated with the switch statement GS.  */

static inline unsigned
gimple_switch_num_labels (const_gimple gs)
{
  unsigned num_ops;
  GIMPLE_CHECK (gs, GIMPLE_SWITCH);
  num_ops = gimple_num_ops (gs);
  gcc_assert (num_ops > 1);
  return num_ops - 1;
}


/* Set NLABELS to be the number of labels for the switch statement GS.  */

static inline void
gimple_switch_set_num_labels (gimple g, unsigned nlabels)
{
  GIMPLE_CHECK (g, GIMPLE_SWITCH);
  gimple_set_num_ops (g, nlabels + 1);
}


/* Return the index variable used by the switch statement GS.  */

static inline tree
gimple_switch_index (const_gimple gs)
{
  GIMPLE_CHECK (gs, GIMPLE_SWITCH);
  return gimple_op (gs, 0);
}


/* Return a pointer to the index variable for the switch statement GS.  */

static inline tree *
gimple_switch_index_ptr (const_gimple gs)
{
  GIMPLE_CHECK (gs, GIMPLE_SWITCH);
  return gimple_op_ptr (gs, 0);
}


/* Set INDEX to be the index variable for switch statement GS.  */

static inline void
gimple_switch_set_index (gimple gs, tree index)
{
  GIMPLE_CHECK (gs, GIMPLE_SWITCH);
  gcc_assert (SSA_VAR_P (index) || CONSTANT_CLASS_P (index));
  gimple_set_op (gs, 0, index);
}


/* Return the label numbered INDEX.  The default label is 0, followed by any
   labels in a switch statement.  */

static inline tree
gimple_switch_label (const_gimple gs, unsigned index)
{
  GIMPLE_CHECK (gs, GIMPLE_SWITCH);
  gcc_assert (gimple_num_ops (gs) > index + 1);
  return gimple_op (gs, index + 1);
}

/* Set the label number INDEX to LABEL.  0 is always the default label.  */

static inline void
gimple_switch_set_label (gimple gs, unsigned index, tree label)
{
  GIMPLE_CHECK (gs, GIMPLE_SWITCH);
  gcc_assert (gimple_num_ops (gs) > index + 1);
  gcc_assert (label == NULL_TREE || TREE_CODE (label) == CASE_LABEL_EXPR);
  gimple_set_op (gs, index + 1, label);
}

/* Return the default label for a switch statement.  */

static inline tree
gimple_switch_default_label (const_gimple gs)
{
  return gimple_switch_label (gs, 0);
}

/* Set the default label for a switch statement.  */

static inline void
gimple_switch_set_default_label (gimple gs, tree label)
{
  gimple_switch_set_label (gs, 0, label);
}

/* Return true if GS is a GIMPLE_DEBUG statement.  */

static inline bool
is_gimple_debug (const_gimple gs)
{
  return gimple_code (gs) == GIMPLE_DEBUG;
}

/* Return true if S is a GIMPLE_DEBUG BIND statement.  */

static inline bool
gimple_debug_bind_p (const_gimple s)
{
  if (is_gimple_debug (s))
    return s->gsbase.subcode == GIMPLE_DEBUG_BIND;

  return false;
}

/* Return the variable bound in a GIMPLE_DEBUG bind statement.  */

static inline tree
gimple_debug_bind_get_var (gimple dbg)
{
  GIMPLE_CHECK (dbg, GIMPLE_DEBUG);
  gcc_assert (gimple_debug_bind_p (dbg));
  return gimple_op (dbg, 0);
}

/* Return the value bound to the variable in a GIMPLE_DEBUG bind
   statement.  */

static inline tree
gimple_debug_bind_get_value (gimple dbg)
{
  GIMPLE_CHECK (dbg, GIMPLE_DEBUG);
  gcc_assert (gimple_debug_bind_p (dbg));
  return gimple_op (dbg, 1);
}

/* Return a pointer to the value bound to the variable in a
   GIMPLE_DEBUG bind statement.  */

static inline tree *
gimple_debug_bind_get_value_ptr (gimple dbg)
{
  GIMPLE_CHECK (dbg, GIMPLE_DEBUG);
  gcc_assert (gimple_debug_bind_p (dbg));
  return gimple_op_ptr (dbg, 1);
}

/* Set the variable bound in a GIMPLE_DEBUG bind statement.  */

static inline void
gimple_debug_bind_set_var (gimple dbg, tree var)
{
  GIMPLE_CHECK (dbg, GIMPLE_DEBUG);
  gcc_assert (gimple_debug_bind_p (dbg));
  gimple_set_op (dbg, 0, var);
}

/* Set the value bound to the variable in a GIMPLE_DEBUG bind
   statement.  */

static inline void
gimple_debug_bind_set_value (gimple dbg, tree value)
{
  GIMPLE_CHECK (dbg, GIMPLE_DEBUG);
  gcc_assert (gimple_debug_bind_p (dbg));
  gimple_set_op (dbg, 1, value);
}

/* The second operand of a GIMPLE_DEBUG_BIND, when the value was
   optimized away.  */
#define GIMPLE_DEBUG_BIND_NOVALUE NULL_TREE /* error_mark_node */

/* Remove the value bound to the variable in a GIMPLE_DEBUG bind
   statement.  */

static inline void
gimple_debug_bind_reset_value (gimple dbg)
{
  GIMPLE_CHECK (dbg, GIMPLE_DEBUG);
  gcc_assert (gimple_debug_bind_p (dbg));
  gimple_set_op (dbg, 1, GIMPLE_DEBUG_BIND_NOVALUE);
}

/* Return true if the GIMPLE_DEBUG bind statement is bound to a
   value.  */

static inline bool
gimple_debug_bind_has_value_p (gimple dbg)
{
  GIMPLE_CHECK (dbg, GIMPLE_DEBUG);
  gcc_assert (gimple_debug_bind_p (dbg));
  return gimple_op (dbg, 1) != GIMPLE_DEBUG_BIND_NOVALUE;
}

#undef GIMPLE_DEBUG_BIND_NOVALUE

/* Return the body for the OMP statement GS.  */

static inline gimple_seq 
gimple_omp_body (gimple gs)
{
  return gs->omp.body;
}

/* Set BODY to be the body for the OMP statement GS.  */

static inline void
gimple_omp_set_body (gimple gs, gimple_seq body)
{
  gs->omp.body = body;
}


/* Return the name associated with OMP_CRITICAL statement GS.  */

static inline tree
gimple_omp_critical_name (const_gimple gs)
{
  GIMPLE_CHECK (gs, GIMPLE_OMP_CRITICAL);
  return gs->gimple_omp_critical.name;
}


/* Return a pointer to the name associated with OMP critical statement GS.  */

static inline tree *
gimple_omp_critical_name_ptr (gimple gs)
{
  GIMPLE_CHECK (gs, GIMPLE_OMP_CRITICAL);
  return &gs->gimple_omp_critical.name;
}


/* Set NAME to be the name associated with OMP critical statement GS.  */

static inline void
gimple_omp_critical_set_name (gimple gs, tree name)
{
  GIMPLE_CHECK (gs, GIMPLE_OMP_CRITICAL);
  gs->gimple_omp_critical.name = name;
}


/* Return the clauses associated with OMP_FOR GS.  */

static inline tree
gimple_omp_for_clauses (const_gimple gs)
{
  GIMPLE_CHECK (gs, GIMPLE_OMP_FOR);
  return gs->gimple_omp_for.clauses;
}


/* Return a pointer to the OMP_FOR GS.  */

static inline tree *
gimple_omp_for_clauses_ptr (gimple gs)
{
  GIMPLE_CHECK (gs, GIMPLE_OMP_FOR);
  return &gs->gimple_omp_for.clauses;
}


/* Set CLAUSES to be the list of clauses associated with OMP_FOR GS.  */

static inline void
gimple_omp_for_set_clauses (gimple gs, tree clauses)
{
  GIMPLE_CHECK (gs, GIMPLE_OMP_FOR);
  gs->gimple_omp_for.clauses = clauses;
}


/* Get the collapse count of OMP_FOR GS.  */

static inline size_t
gimple_omp_for_collapse (gimple gs)
{
  GIMPLE_CHECK (gs, GIMPLE_OMP_FOR);
  return gs->gimple_omp_for.collapse;
}


/* Return the index variable for OMP_FOR GS.  */

static inline tree
gimple_omp_for_index (const_gimple gs, size_t i)
{
  GIMPLE_CHECK (gs, GIMPLE_OMP_FOR);
  gcc_assert (i < gs->gimple_omp_for.collapse);
  return gs->gimple_omp_for.iter[i].index;
}


/* Return a pointer to the index variable for OMP_FOR GS.  */

static inline tree *
gimple_omp_for_index_ptr (gimple gs, size_t i)
{
  GIMPLE_CHECK (gs, GIMPLE_OMP_FOR);
  gcc_assert (i < gs->gimple_omp_for.collapse);
  return &gs->gimple_omp_for.iter[i].index;
}


/* Set INDEX to be the index variable for OMP_FOR GS.  */

static inline void
gimple_omp_for_set_index (gimple gs, size_t i, tree index)
{
  GIMPLE_CHECK (gs, GIMPLE_OMP_FOR);
  gcc_assert (i < gs->gimple_omp_for.collapse);
  gs->gimple_omp_for.iter[i].index = index;
}


/* Return the initial value for OMP_FOR GS.  */

static inline tree
gimple_omp_for_initial (const_gimple gs, size_t i)
{
  GIMPLE_CHECK (gs, GIMPLE_OMP_FOR);
  gcc_assert (i < gs->gimple_omp_for.collapse);
  return gs->gimple_omp_for.iter[i].initial;
}


/* Return a pointer to the initial value for OMP_FOR GS.  */

static inline tree *
gimple_omp_for_initial_ptr (gimple gs, size_t i)
{
  GIMPLE_CHECK (gs, GIMPLE_OMP_FOR);
  gcc_assert (i < gs->gimple_omp_for.collapse);
  return &gs->gimple_omp_for.iter[i].initial;
}


/* Set INITIAL to be the initial value for OMP_FOR GS.  */

static inline void
gimple_omp_for_set_initial (gimple gs, size_t i, tree initial)
{
  GIMPLE_CHECK (gs, GIMPLE_OMP_FOR);
  gcc_assert (i < gs->gimple_omp_for.collapse);
  gs->gimple_omp_for.iter[i].initial = initial;
}


/* Return the final value for OMP_FOR GS.  */

static inline tree
gimple_omp_for_final (const_gimple gs, size_t i)
{
  GIMPLE_CHECK (gs, GIMPLE_OMP_FOR);
  gcc_assert (i < gs->gimple_omp_for.collapse);
  return gs->gimple_omp_for.iter[i].final;
}


/* Return a pointer to the final value for OMP_FOR GS.  */

static inline tree *
gimple_omp_for_final_ptr (gimple gs, size_t i)
{
  GIMPLE_CHECK (gs, GIMPLE_OMP_FOR);
  gcc_assert (i < gs->gimple_omp_for.collapse);
  return &gs->gimple_omp_for.iter[i].final;
}


/* Set FINAL to be the final value for OMP_FOR GS.  */

static inline void
gimple_omp_for_set_final (gimple gs, size_t i, tree final)
{
  GIMPLE_CHECK (gs, GIMPLE_OMP_FOR);
  gcc_assert (i < gs->gimple_omp_for.collapse);
  gs->gimple_omp_for.iter[i].final = final;
}


/* Return the increment value for OMP_FOR GS.  */

static inline tree
gimple_omp_for_incr (const_gimple gs, size_t i)
{
  GIMPLE_CHECK (gs, GIMPLE_OMP_FOR);
  gcc_assert (i < gs->gimple_omp_for.collapse);
  return gs->gimple_omp_for.iter[i].incr;
}


/* Return a pointer to the increment value for OMP_FOR GS.  */

static inline tree *
gimple_omp_for_incr_ptr (gimple gs, size_t i)
{
  GIMPLE_CHECK (gs, GIMPLE_OMP_FOR);
  gcc_assert (i < gs->gimple_omp_for.collapse);
  return &gs->gimple_omp_for.iter[i].incr;
}


/* Set INCR to be the increment value for OMP_FOR GS.  */

static inline void
gimple_omp_for_set_incr (gimple gs, size_t i, tree incr)
{
  GIMPLE_CHECK (gs, GIMPLE_OMP_FOR);
  gcc_assert (i < gs->gimple_omp_for.collapse);
  gs->gimple_omp_for.iter[i].incr = incr;
}


/* Return the sequence of statements to execute before the OMP_FOR
   statement GS starts.  */

static inline gimple_seq
gimple_omp_for_pre_body (gimple gs)
{
  GIMPLE_CHECK (gs, GIMPLE_OMP_FOR);
  return gs->gimple_omp_for.pre_body;
}


/* Set PRE_BODY to be the sequence of statements to execute before the
   OMP_FOR statement GS starts.  */

static inline void
gimple_omp_for_set_pre_body (gimple gs, gimple_seq pre_body)
{
  GIMPLE_CHECK (gs, GIMPLE_OMP_FOR);
  gs->gimple_omp_for.pre_body = pre_body;
}


/* Return the clauses associated with OMP_PARALLEL GS.  */

static inline tree
gimple_omp_parallel_clauses (const_gimple gs)
{
  GIMPLE_CHECK (gs, GIMPLE_OMP_PARALLEL);
  return gs->gimple_omp_parallel.clauses;
}


/* Return a pointer to the clauses associated with OMP_PARALLEL GS.  */

static inline tree *
gimple_omp_parallel_clauses_ptr (gimple gs)
{
  GIMPLE_CHECK (gs, GIMPLE_OMP_PARALLEL);
  return &gs->gimple_omp_parallel.clauses;
}


/* Set CLAUSES to be the list of clauses associated with OMP_PARALLEL
   GS.  */

static inline void
gimple_omp_parallel_set_clauses (gimple gs, tree clauses)
{
  GIMPLE_CHECK (gs, GIMPLE_OMP_PARALLEL);
  gs->gimple_omp_parallel.clauses = clauses;
}


/* Return the child function used to hold the body of OMP_PARALLEL GS.  */

static inline tree
gimple_omp_parallel_child_fn (const_gimple gs)
{
  GIMPLE_CHECK (gs, GIMPLE_OMP_PARALLEL);
  return gs->gimple_omp_parallel.child_fn;
}

/* Return a pointer to the child function used to hold the body of
   OMP_PARALLEL GS.  */

static inline tree *
gimple_omp_parallel_child_fn_ptr (gimple gs)
{
  GIMPLE_CHECK (gs, GIMPLE_OMP_PARALLEL);
  return &gs->gimple_omp_parallel.child_fn;
}


/* Set CHILD_FN to be the child function for OMP_PARALLEL GS.  */

static inline void
gimple_omp_parallel_set_child_fn (gimple gs, tree child_fn)
{
  GIMPLE_CHECK (gs, GIMPLE_OMP_PARALLEL);
  gs->gimple_omp_parallel.child_fn = child_fn;
}


/* Return the artificial argument used to send variables and values
   from the parent to the children threads in OMP_PARALLEL GS.  */

static inline tree
gimple_omp_parallel_data_arg (const_gimple gs)
{
  GIMPLE_CHECK (gs, GIMPLE_OMP_PARALLEL);
  return gs->gimple_omp_parallel.data_arg;
}


/* Return a pointer to the data argument for OMP_PARALLEL GS.  */

static inline tree *
gimple_omp_parallel_data_arg_ptr (gimple gs)
{
  GIMPLE_CHECK (gs, GIMPLE_OMP_PARALLEL);
  return &gs->gimple_omp_parallel.data_arg;
}


/* Set DATA_ARG to be the data argument for OMP_PARALLEL GS.  */

static inline void
gimple_omp_parallel_set_data_arg (gimple gs, tree data_arg)
{
  GIMPLE_CHECK (gs, GIMPLE_OMP_PARALLEL);
  gs->gimple_omp_parallel.data_arg = data_arg;
}


/* Return the clauses associated with OMP_TASK GS.  */

static inline tree
gimple_omp_task_clauses (const_gimple gs)
{
  GIMPLE_CHECK (gs, GIMPLE_OMP_TASK);
  return gs->gimple_omp_parallel.clauses;
}


/* Return a pointer to the clauses associated with OMP_TASK GS.  */

static inline tree *
gimple_omp_task_clauses_ptr (gimple gs)
{
  GIMPLE_CHECK (gs, GIMPLE_OMP_TASK);
  return &gs->gimple_omp_parallel.clauses;
}


/* Set CLAUSES to be the list of clauses associated with OMP_TASK
   GS.  */

static inline void
gimple_omp_task_set_clauses (gimple gs, tree clauses)
{
  GIMPLE_CHECK (gs, GIMPLE_OMP_TASK);
  gs->gimple_omp_parallel.clauses = clauses;
}


/* Return the child function used to hold the body of OMP_TASK GS.  */

static inline tree
gimple_omp_task_child_fn (const_gimple gs)
{
  GIMPLE_CHECK (gs, GIMPLE_OMP_TASK);
  return gs->gimple_omp_parallel.child_fn;
}

/* Return a pointer to the child function used to hold the body of
   OMP_TASK GS.  */

static inline tree *
gimple_omp_task_child_fn_ptr (gimple gs)
{
  GIMPLE_CHECK (gs, GIMPLE_OMP_TASK);
  return &gs->gimple_omp_parallel.child_fn;
}


/* Set CHILD_FN to be the child function for OMP_TASK GS.  */

static inline void
gimple_omp_task_set_child_fn (gimple gs, tree child_fn)
{
  GIMPLE_CHECK (gs, GIMPLE_OMP_TASK);
  gs->gimple_omp_parallel.child_fn = child_fn;
}


/* Return the artificial argument used to send variables and values
   from the parent to the children threads in OMP_TASK GS.  */

static inline tree
gimple_omp_task_data_arg (const_gimple gs)
{
  GIMPLE_CHECK (gs, GIMPLE_OMP_TASK);
  return gs->gimple_omp_parallel.data_arg;
}


/* Return a pointer to the data argument for OMP_TASK GS.  */

static inline tree *
gimple_omp_task_data_arg_ptr (gimple gs)
{
  GIMPLE_CHECK (gs, GIMPLE_OMP_TASK);
  return &gs->gimple_omp_parallel.data_arg;
}


/* Set DATA_ARG to be the data argument for OMP_TASK GS.  */

static inline void
gimple_omp_task_set_data_arg (gimple gs, tree data_arg)
{
  GIMPLE_CHECK (gs, GIMPLE_OMP_TASK);
  gs->gimple_omp_parallel.data_arg = data_arg;
}


/* Return the clauses associated with OMP_TASK GS.  */

static inline tree
gimple_omp_taskreg_clauses (const_gimple gs)
{
  if (gimple_code (gs) != GIMPLE_OMP_PARALLEL)
    GIMPLE_CHECK (gs, GIMPLE_OMP_TASK);
  return gs->gimple_omp_parallel.clauses;
}


/* Return a pointer to the clauses associated with OMP_TASK GS.  */

static inline tree *
gimple_omp_taskreg_clauses_ptr (gimple gs)
{
  if (gimple_code (gs) != GIMPLE_OMP_PARALLEL)
    GIMPLE_CHECK (gs, GIMPLE_OMP_TASK);
  return &gs->gimple_omp_parallel.clauses;
}


/* Set CLAUSES to be the list of clauses associated with OMP_TASK
   GS.  */

static inline void
gimple_omp_taskreg_set_clauses (gimple gs, tree clauses)
{
  if (gimple_code (gs) != GIMPLE_OMP_PARALLEL)
    GIMPLE_CHECK (gs, GIMPLE_OMP_TASK);
  gs->gimple_omp_parallel.clauses = clauses;
}


/* Return the child function used to hold the body of OMP_TASK GS.  */

static inline tree
gimple_omp_taskreg_child_fn (const_gimple gs)
{
  if (gimple_code (gs) != GIMPLE_OMP_PARALLEL)
    GIMPLE_CHECK (gs, GIMPLE_OMP_TASK);
  return gs->gimple_omp_parallel.child_fn;
}

/* Return a pointer to the child function used to hold the body of
   OMP_TASK GS.  */

static inline tree *
gimple_omp_taskreg_child_fn_ptr (gimple gs)
{
  if (gimple_code (gs) != GIMPLE_OMP_PARALLEL)
    GIMPLE_CHECK (gs, GIMPLE_OMP_TASK);
  return &gs->gimple_omp_parallel.child_fn;
}


/* Set CHILD_FN to be the child function for OMP_TASK GS.  */

static inline void
gimple_omp_taskreg_set_child_fn (gimple gs, tree child_fn)
{
  if (gimple_code (gs) != GIMPLE_OMP_PARALLEL)
    GIMPLE_CHECK (gs, GIMPLE_OMP_TASK);
  gs->gimple_omp_parallel.child_fn = child_fn;
}


/* Return the artificial argument used to send variables and values
   from the parent to the children threads in OMP_TASK GS.  */

static inline tree
gimple_omp_taskreg_data_arg (const_gimple gs)
{
  if (gimple_code (gs) != GIMPLE_OMP_PARALLEL)
    GIMPLE_CHECK (gs, GIMPLE_OMP_TASK);
  return gs->gimple_omp_parallel.data_arg;
}


/* Return a pointer to the data argument for OMP_TASK GS.  */

static inline tree *
gimple_omp_taskreg_data_arg_ptr (gimple gs)
{
  if (gimple_code (gs) != GIMPLE_OMP_PARALLEL)
    GIMPLE_CHECK (gs, GIMPLE_OMP_TASK);
  return &gs->gimple_omp_parallel.data_arg;
}


/* Set DATA_ARG to be the data argument for OMP_TASK GS.  */

static inline void
gimple_omp_taskreg_set_data_arg (gimple gs, tree data_arg)
{
  if (gimple_code (gs) != GIMPLE_OMP_PARALLEL)
    GIMPLE_CHECK (gs, GIMPLE_OMP_TASK);
  gs->gimple_omp_parallel.data_arg = data_arg;
}


/* Return the copy function used to hold the body of OMP_TASK GS.  */

static inline tree
gimple_omp_task_copy_fn (const_gimple gs)
{
  GIMPLE_CHECK (gs, GIMPLE_OMP_TASK);
  return gs->gimple_omp_task.copy_fn;
}

/* Return a pointer to the copy function used to hold the body of
   OMP_TASK GS.  */

static inline tree *
gimple_omp_task_copy_fn_ptr (gimple gs)
{
  GIMPLE_CHECK (gs, GIMPLE_OMP_TASK);
  return &gs->gimple_omp_task.copy_fn;
}


/* Set CHILD_FN to be the copy function for OMP_TASK GS.  */

static inline void
gimple_omp_task_set_copy_fn (gimple gs, tree copy_fn)
{
  GIMPLE_CHECK (gs, GIMPLE_OMP_TASK);
  gs->gimple_omp_task.copy_fn = copy_fn;
}


/* Return size of the data block in bytes in OMP_TASK GS.  */

static inline tree
gimple_omp_task_arg_size (const_gimple gs)
{
  GIMPLE_CHECK (gs, GIMPLE_OMP_TASK);
  return gs->gimple_omp_task.arg_size;
}


/* Return a pointer to the data block size for OMP_TASK GS.  */

static inline tree *
gimple_omp_task_arg_size_ptr (gimple gs)
{
  GIMPLE_CHECK (gs, GIMPLE_OMP_TASK);
  return &gs->gimple_omp_task.arg_size;
}


/* Set ARG_SIZE to be the data block size for OMP_TASK GS.  */

static inline void
gimple_omp_task_set_arg_size (gimple gs, tree arg_size)
{
  GIMPLE_CHECK (gs, GIMPLE_OMP_TASK);
  gs->gimple_omp_task.arg_size = arg_size;
}


/* Return align of the data block in bytes in OMP_TASK GS.  */

static inline tree
gimple_omp_task_arg_align (const_gimple gs)
{
  GIMPLE_CHECK (gs, GIMPLE_OMP_TASK);
  return gs->gimple_omp_task.arg_align;
}


/* Return a pointer to the data block align for OMP_TASK GS.  */

static inline tree *
gimple_omp_task_arg_align_ptr (gimple gs)
{
  GIMPLE_CHECK (gs, GIMPLE_OMP_TASK);
  return &gs->gimple_omp_task.arg_align;
}


/* Set ARG_SIZE to be the data block align for OMP_TASK GS.  */

static inline void
gimple_omp_task_set_arg_align (gimple gs, tree arg_align)
{
  GIMPLE_CHECK (gs, GIMPLE_OMP_TASK);
  gs->gimple_omp_task.arg_align = arg_align;
}


/* Return the clauses associated with OMP_SINGLE GS.  */

static inline tree
gimple_omp_single_clauses (const_gimple gs)
{
  GIMPLE_CHECK (gs, GIMPLE_OMP_SINGLE);
  return gs->gimple_omp_single.clauses;
}


/* Return a pointer to the clauses associated with OMP_SINGLE GS.  */

static inline tree *
gimple_omp_single_clauses_ptr (gimple gs)
{
  GIMPLE_CHECK (gs, GIMPLE_OMP_SINGLE);
  return &gs->gimple_omp_single.clauses;
}


/* Set CLAUSES to be the clauses associated with OMP_SINGLE GS.  */

static inline void
gimple_omp_single_set_clauses (gimple gs, tree clauses)
{
  GIMPLE_CHECK (gs, GIMPLE_OMP_SINGLE);
  gs->gimple_omp_single.clauses = clauses;
}


/* Return the clauses associated with OMP_SECTIONS GS.  */

static inline tree
gimple_omp_sections_clauses (const_gimple gs)
{
  GIMPLE_CHECK (gs, GIMPLE_OMP_SECTIONS);
  return gs->gimple_omp_sections.clauses;
}


/* Return a pointer to the clauses associated with OMP_SECTIONS GS.  */

static inline tree *
gimple_omp_sections_clauses_ptr (gimple gs)
{
  GIMPLE_CHECK (gs, GIMPLE_OMP_SECTIONS);
  return &gs->gimple_omp_sections.clauses;
}


/* Set CLAUSES to be the set of clauses associated with OMP_SECTIONS
   GS.  */

static inline void
gimple_omp_sections_set_clauses (gimple gs, tree clauses)
{
  GIMPLE_CHECK (gs, GIMPLE_OMP_SECTIONS);
  gs->gimple_omp_sections.clauses = clauses;
}


/* Return the control variable associated with the GIMPLE_OMP_SECTIONS
   in GS.  */

static inline tree
gimple_omp_sections_control (const_gimple gs)
{
  GIMPLE_CHECK (gs, GIMPLE_OMP_SECTIONS);
  return gs->gimple_omp_sections.control;
}


/* Return a pointer to the clauses associated with the GIMPLE_OMP_SECTIONS
   GS.  */

static inline tree *
gimple_omp_sections_control_ptr (gimple gs)
{
  GIMPLE_CHECK (gs, GIMPLE_OMP_SECTIONS);
  return &gs->gimple_omp_sections.control;
}


/* Set CONTROL to be the set of clauses associated with the
   GIMPLE_OMP_SECTIONS in GS.  */

static inline void
gimple_omp_sections_set_control (gimple gs, tree control)
{
  GIMPLE_CHECK (gs, GIMPLE_OMP_SECTIONS);
  gs->gimple_omp_sections.control = control;
}


/* Set COND to be the condition code for OMP_FOR GS.  */

static inline void
gimple_omp_for_set_cond (gimple gs, size_t i, enum tree_code cond)
{
  GIMPLE_CHECK (gs, GIMPLE_OMP_FOR);
  gcc_assert (TREE_CODE_CLASS (cond) == tcc_comparison);
  gcc_assert (i < gs->gimple_omp_for.collapse);
  gs->gimple_omp_for.iter[i].cond = cond;
}


/* Return the condition code associated with OMP_FOR GS.  */

static inline enum tree_code
gimple_omp_for_cond (const_gimple gs, size_t i)
{
  GIMPLE_CHECK (gs, GIMPLE_OMP_FOR);
  gcc_assert (i < gs->gimple_omp_for.collapse);
  return gs->gimple_omp_for.iter[i].cond;
}


/* Set the value being stored in an atomic store.  */

static inline void
gimple_omp_atomic_store_set_val (gimple g, tree val)
{
  GIMPLE_CHECK (g, GIMPLE_OMP_ATOMIC_STORE);
  g->gimple_omp_atomic_store.val = val;
}


/* Return the value being stored in an atomic store.  */

static inline tree
gimple_omp_atomic_store_val (const_gimple g)
{
  GIMPLE_CHECK (g, GIMPLE_OMP_ATOMIC_STORE);
  return g->gimple_omp_atomic_store.val;
}


/* Return a pointer to the value being stored in an atomic store.  */

static inline tree *
gimple_omp_atomic_store_val_ptr (gimple g)
{
  GIMPLE_CHECK (g, GIMPLE_OMP_ATOMIC_STORE);
  return &g->gimple_omp_atomic_store.val;
}


/* Set the LHS of an atomic load.  */

static inline void
gimple_omp_atomic_load_set_lhs (gimple g, tree lhs)
{
  GIMPLE_CHECK (g, GIMPLE_OMP_ATOMIC_LOAD);
  g->gimple_omp_atomic_load.lhs = lhs;
}


/* Get the LHS of an atomic load.  */

static inline tree
gimple_omp_atomic_load_lhs (const_gimple g)
{
  GIMPLE_CHECK (g, GIMPLE_OMP_ATOMIC_LOAD);
  return g->gimple_omp_atomic_load.lhs;
}


/* Return a pointer to the LHS of an atomic load.  */

static inline tree *
gimple_omp_atomic_load_lhs_ptr (gimple g)
{
  GIMPLE_CHECK (g, GIMPLE_OMP_ATOMIC_LOAD);
  return &g->gimple_omp_atomic_load.lhs;
}


/* Set the RHS of an atomic load.  */

static inline void
gimple_omp_atomic_load_set_rhs (gimple g, tree rhs)
{
  GIMPLE_CHECK (g, GIMPLE_OMP_ATOMIC_LOAD);
  g->gimple_omp_atomic_load.rhs = rhs;
}


/* Get the RHS of an atomic load.  */

static inline tree
gimple_omp_atomic_load_rhs (const_gimple g)
{
  GIMPLE_CHECK (g, GIMPLE_OMP_ATOMIC_LOAD);
  return g->gimple_omp_atomic_load.rhs;
}


/* Return a pointer to the RHS of an atomic load.  */

static inline tree *
gimple_omp_atomic_load_rhs_ptr (gimple g)
{
  GIMPLE_CHECK (g, GIMPLE_OMP_ATOMIC_LOAD);
  return &g->gimple_omp_atomic_load.rhs;
}


/* Get the definition of the control variable in a GIMPLE_OMP_CONTINUE.  */

static inline tree
gimple_omp_continue_control_def (const_gimple g)
{
  GIMPLE_CHECK (g, GIMPLE_OMP_CONTINUE);
  return g->gimple_omp_continue.control_def;
}

/* The same as above, but return the address.  */

static inline tree *
gimple_omp_continue_control_def_ptr (gimple g)
{
  GIMPLE_CHECK (g, GIMPLE_OMP_CONTINUE);
  return &g->gimple_omp_continue.control_def;
}

/* Set the definition of the control variable in a GIMPLE_OMP_CONTINUE.  */

static inline void
gimple_omp_continue_set_control_def (gimple g, tree def)
{
  GIMPLE_CHECK (g, GIMPLE_OMP_CONTINUE);
  g->gimple_omp_continue.control_def = def;
}


/* Get the use of the control variable in a GIMPLE_OMP_CONTINUE.  */

static inline tree
gimple_omp_continue_control_use (const_gimple g)
{
  GIMPLE_CHECK (g, GIMPLE_OMP_CONTINUE);
  return g->gimple_omp_continue.control_use;
}


/* The same as above, but return the address.  */

static inline tree *
gimple_omp_continue_control_use_ptr (gimple g)
{
  GIMPLE_CHECK (g, GIMPLE_OMP_CONTINUE);
  return &g->gimple_omp_continue.control_use;
}


/* Set the use of the control variable in a GIMPLE_OMP_CONTINUE.  */

static inline void
gimple_omp_continue_set_control_use (gimple g, tree use)
{
  GIMPLE_CHECK (g, GIMPLE_OMP_CONTINUE);
  g->gimple_omp_continue.control_use = use;
}

/* Return the body for the GIMPLE_TM_ATOMIC statement GS.  */

static inline gimple_seq 
gimple_tm_atomic_body (gimple gs)
{
  GIMPLE_CHECK (gs, GIMPLE_TM_ATOMIC);
  return gs->gimple_tm_atomic.body;
}

/* Return the label associated with a GIMPLE_TM_ATOMIC.  */

static inline tree
gimple_tm_atomic_label (const_gimple gs)
{
  GIMPLE_CHECK (gs, GIMPLE_TM_ATOMIC);
  return gs->gimple_tm_atomic.label;
}

static inline tree *
gimple_tm_atomic_label_ptr (gimple gs)
{
  GIMPLE_CHECK (gs, GIMPLE_TM_ATOMIC);
  return &gs->gimple_tm_atomic.label;
}

/* Return the subcode associated with a GIMPLE_TM_ATOMIC.  */

static inline unsigned int
gimple_tm_atomic_subcode (const_gimple gs)
{
  GIMPLE_CHECK (gs, GIMPLE_TM_ATOMIC);
  return gs->gsbase.subcode;
}

/* Set BODY to be the body for the GIMPLE_TM_ATOMIC statement GS.  */

static inline void
gimple_tm_atomic_set_body (gimple gs, gimple_seq body)
{
  GIMPLE_CHECK (gs, GIMPLE_TM_ATOMIC);
  gs->gimple_tm_atomic.body = body;
}

/* Set the label associated with a GIMPLE_TM_ATOMIC.  */

static inline void
gimple_tm_atomic_set_label (gimple gs, tree label)
{
  GIMPLE_CHECK (gs, GIMPLE_TM_ATOMIC);
  gs->gimple_tm_atomic.label = label;
}

/* Set the subcode associated with a GIMPLE_TM_ATOMIC.  */

static inline void
gimple_tm_atomic_set_subcode (gimple gs, unsigned int subcode)
{
  GIMPLE_CHECK (gs, GIMPLE_TM_ATOMIC);
  gs->gsbase.subcode = subcode;
}


/* Return a pointer to the return value for GIMPLE_RETURN GS.  */

static inline tree *
gimple_return_retval_ptr (const_gimple gs)
{
  GIMPLE_CHECK (gs, GIMPLE_RETURN);
  gcc_assert (gimple_num_ops (gs) == 1);
  return gimple_op_ptr (gs, 0);
}

/* Return the return value for GIMPLE_RETURN GS.  */

static inline tree
gimple_return_retval (const_gimple gs)
{
  GIMPLE_CHECK (gs, GIMPLE_RETURN);
  gcc_assert (gimple_num_ops (gs) == 1);
  return gimple_op (gs, 0);
}


/* Set RETVAL to be the return value for GIMPLE_RETURN GS.  */

static inline void
gimple_return_set_retval (gimple gs, tree retval)
{
  GIMPLE_CHECK (gs, GIMPLE_RETURN);
  gcc_assert (gimple_num_ops (gs) == 1);
  gcc_assert (retval == NULL_TREE
              || TREE_CODE (retval) == RESULT_DECL
	      || is_gimple_val (retval));
  gimple_set_op (gs, 0, retval);
}


/* Returns true when the gimple statment STMT is any of the OpenMP types.  */

#define CASE_GIMPLE_OMP				\
    case GIMPLE_OMP_PARALLEL:			\
    case GIMPLE_OMP_TASK:			\
    case GIMPLE_OMP_FOR:			\
    case GIMPLE_OMP_SECTIONS:			\
    case GIMPLE_OMP_SECTIONS_SWITCH:		\
    case GIMPLE_OMP_SINGLE:			\
    case GIMPLE_OMP_SECTION:			\
    case GIMPLE_OMP_MASTER:			\
    case GIMPLE_OMP_ORDERED:			\
    case GIMPLE_OMP_CRITICAL:			\
    case GIMPLE_OMP_RETURN:			\
    case GIMPLE_OMP_ATOMIC_LOAD:		\
    case GIMPLE_OMP_ATOMIC_STORE:		\
    case GIMPLE_OMP_CONTINUE

static inline bool
is_gimple_omp (const_gimple stmt)
{
  switch (gimple_code (stmt))
    {
    CASE_GIMPLE_OMP:
      return true;
    default:
      return false;
    }
}


/* Returns TRUE if statement G is a GIMPLE_NOP.  */

static inline bool
gimple_nop_p (const_gimple g)
{
  return gimple_code (g) == GIMPLE_NOP;
}


/* Return true if GS is a GIMPLE_RESX.  */

static inline bool
is_gimple_resx (const_gimple gs)
{
  return gimple_code (gs) == GIMPLE_RESX;
}

/* Return the predictor of GIMPLE_PREDICT statement GS.  */

static inline enum br_predictor
gimple_predict_predictor (gimple gs)
{
  GIMPLE_CHECK (gs, GIMPLE_PREDICT);
  return (enum br_predictor) (gs->gsbase.subcode & ~GF_PREDICT_TAKEN);
}


/* Set the predictor of GIMPLE_PREDICT statement GS to PREDICT.  */

static inline void
gimple_predict_set_predictor (gimple gs, enum br_predictor predictor)
{
  GIMPLE_CHECK (gs, GIMPLE_PREDICT);
  gs->gsbase.subcode = (gs->gsbase.subcode & GF_PREDICT_TAKEN)
		       | (unsigned) predictor;
}


/* Return the outcome of GIMPLE_PREDICT statement GS.  */

static inline enum prediction
gimple_predict_outcome (gimple gs)
{
  GIMPLE_CHECK (gs, GIMPLE_PREDICT);
  return (gs->gsbase.subcode & GF_PREDICT_TAKEN) ? TAKEN : NOT_TAKEN;
}


/* Set the outcome of GIMPLE_PREDICT statement GS to OUTCOME.  */

static inline void
gimple_predict_set_outcome (gimple gs, enum prediction outcome)
{
  GIMPLE_CHECK (gs, GIMPLE_PREDICT);
  if (outcome == TAKEN)
    gs->gsbase.subcode |= GF_PREDICT_TAKEN;
  else
    gs->gsbase.subcode &= ~GF_PREDICT_TAKEN;
}


/* Return the type of the main expression computed by STMT.  Return
   void_type_node if the statement computes nothing.  */

static inline tree
gimple_expr_type (const_gimple stmt)
{
  enum gimple_code code = gimple_code (stmt);

  if (code == GIMPLE_ASSIGN || code == GIMPLE_CALL)
    {
      tree type;
      /* In general we want to pass out a type that can be substituted
         for both the RHS and the LHS types if there is a possibly
	 useless conversion involved.  That means returning the
	 original RHS type as far as we can reconstruct it.  */
      if (code == GIMPLE_CALL)
	type = gimple_call_return_type (stmt);
      else
	switch (gimple_assign_rhs_code (stmt))
	  {
	  case POINTER_PLUS_EXPR:
	    type = TREE_TYPE (gimple_assign_rhs1 (stmt));
	    break;

	  default:
	    /* As fallback use the type of the LHS.  */
	    type = TREE_TYPE (gimple_get_lhs (stmt));
	    break;
	  }
      return type;
    }
  else if (code == GIMPLE_COND)
    return boolean_type_node;
  else
    return void_type_node;
}


/* Return a new iterator pointing to GIMPLE_SEQ's first statement.  */

static inline gimple_stmt_iterator
gsi_start (gimple_seq seq)
{
  gimple_stmt_iterator i;

  i.ptr = gimple_seq_first (seq);
  i.seq = seq;
  i.bb = (i.ptr && i.ptr->stmt) ? gimple_bb (i.ptr->stmt) : NULL;

  return i;
}


/* Return a new iterator pointing to the first statement in basic block BB.  */

static inline gimple_stmt_iterator
gsi_start_bb (basic_block bb)
{
  gimple_stmt_iterator i;
  gimple_seq seq;
  
  seq = bb_seq (bb);
  i.ptr = gimple_seq_first (seq);
  i.seq = seq;
  i.bb = bb;

  return i;
}


/* Return a new iterator initially pointing to GIMPLE_SEQ's last statement.  */

static inline gimple_stmt_iterator
gsi_last (gimple_seq seq)
{
  gimple_stmt_iterator i;

  i.ptr = gimple_seq_last (seq);
  i.seq = seq;
  i.bb = (i.ptr && i.ptr->stmt) ? gimple_bb (i.ptr->stmt) : NULL;

  return i;
}


/* Return a new iterator pointing to the last statement in basic block BB.  */

static inline gimple_stmt_iterator
gsi_last_bb (basic_block bb)
{
  gimple_stmt_iterator i;
  gimple_seq seq;

  seq = bb_seq (bb);
  i.ptr = gimple_seq_last (seq);
  i.seq = seq;
  i.bb = bb;

  return i;
}


/* Return true if I is at the end of its sequence.  */

static inline bool
gsi_end_p (gimple_stmt_iterator i)
{
  return i.ptr == NULL;
}


/* Return true if I is one statement before the end of its sequence.  */

static inline bool
gsi_one_before_end_p (gimple_stmt_iterator i)
{
  return i.ptr != NULL && i.ptr->next == NULL;
}


/* Advance the iterator to the next gimple statement.  */

static inline void
gsi_next (gimple_stmt_iterator *i)
{
  i->ptr = i->ptr->next;
}

/* Advance the iterator to the previous gimple statement.  */

static inline void
gsi_prev (gimple_stmt_iterator *i)
{
  i->ptr = i->ptr->prev;
}

/* Return the current stmt.  */

static inline gimple
gsi_stmt (gimple_stmt_iterator i)
{
  return i.ptr->stmt;
}

/* Return a block statement iterator that points to the first non-label
   statement in block BB.  */

static inline gimple_stmt_iterator
gsi_after_labels (basic_block bb)
{
  gimple_stmt_iterator gsi = gsi_start_bb (bb);

  while (!gsi_end_p (gsi) && gimple_code (gsi_stmt (gsi)) == GIMPLE_LABEL)
    gsi_next (&gsi);

  return gsi;
}

/* Advance the iterator to the next non-debug gimple statement.  */

static inline void
gsi_next_nondebug (gimple_stmt_iterator *i)
{
  do
    {
      gsi_next (i);
    }
  while (!gsi_end_p (*i) && is_gimple_debug (gsi_stmt (*i)));
}

/* Advance the iterator to the next non-debug gimple statement.  */

static inline void
gsi_prev_nondebug (gimple_stmt_iterator *i)
{
  do
    {
      gsi_prev (i);
    }
  while (!gsi_end_p (*i) && is_gimple_debug (gsi_stmt (*i)));
}

/* Return a new iterator pointing to the first non-debug statement in
   basic block BB.  */

static inline gimple_stmt_iterator
gsi_start_nondebug_bb (basic_block bb)
{
  gimple_stmt_iterator i = gsi_start_bb (bb);

  if (!gsi_end_p (i) && is_gimple_debug (gsi_stmt (i)))
    gsi_next_nondebug (&i);

  return i;
}

/* Return a new iterator pointing to the last non-debug statement in
   basic block BB.  */

static inline gimple_stmt_iterator
gsi_last_nondebug_bb (basic_block bb)
{
  gimple_stmt_iterator i = gsi_last_bb (bb);

  if (!gsi_end_p (i) && is_gimple_debug (gsi_stmt (i)))
    gsi_prev_nondebug (&i);

  return i;
}

/* Return a pointer to the current stmt.
   
  NOTE: You may want to use gsi_replace on the iterator itself,
  as this performs additional bookkeeping that will not be done
  if you simply assign through a pointer returned by gsi_stmt_ptr.  */

static inline gimple *
gsi_stmt_ptr (gimple_stmt_iterator *i)
{
  return &i->ptr->stmt;
}


/* Return the basic block associated with this iterator.  */

static inline basic_block
gsi_bb (gimple_stmt_iterator i)
{
  return i.bb;
}


/* Return the sequence associated with this iterator.  */

static inline gimple_seq
gsi_seq (gimple_stmt_iterator i)
{
  return i.seq;
}


enum gsi_iterator_update
{
  GSI_NEW_STMT,		/* Only valid when single statement is added, move
			   iterator to it.  */
  GSI_SAME_STMT,	/* Leave the iterator at the same statement.  */
  GSI_CONTINUE_LINKING	/* Move iterator to whatever position is suitable
			   for linking other statements in the same
			   direction.  */
};

/* In gimple-iterator.c  */
gimple_stmt_iterator gsi_start_phis (basic_block);
gimple_seq gsi_split_seq_after (gimple_stmt_iterator);
gimple_seq gsi_split_seq_before (gimple_stmt_iterator *);
void gsi_replace (gimple_stmt_iterator *, gimple, bool);
void gsi_insert_before (gimple_stmt_iterator *, gimple,
			enum gsi_iterator_update);
void gsi_insert_before_without_update (gimple_stmt_iterator *, gimple,
                                       enum gsi_iterator_update);
void gsi_insert_seq_before (gimple_stmt_iterator *, gimple_seq,
                            enum gsi_iterator_update);
void gsi_insert_seq_before_without_update (gimple_stmt_iterator *, gimple_seq,
                                           enum gsi_iterator_update);
void gsi_insert_after (gimple_stmt_iterator *, gimple,
		       enum gsi_iterator_update);
void gsi_insert_after_without_update (gimple_stmt_iterator *, gimple,
                                      enum gsi_iterator_update);
void gsi_insert_seq_after (gimple_stmt_iterator *, gimple_seq,
			   enum gsi_iterator_update);
void gsi_insert_seq_after_without_update (gimple_stmt_iterator *, gimple_seq,
                                          enum gsi_iterator_update);
void gsi_remove (gimple_stmt_iterator *, bool);
gimple_stmt_iterator gsi_for_stmt (gimple);
void gsi_move_after (gimple_stmt_iterator *, gimple_stmt_iterator *);
void gsi_move_before (gimple_stmt_iterator *, gimple_stmt_iterator *);
void gsi_move_to_bb_end (gimple_stmt_iterator *, struct basic_block_def *);
void gsi_insert_on_edge (edge, gimple);
void gsi_insert_seq_on_edge (edge, gimple_seq);
basic_block gsi_insert_on_edge_immediate (edge, gimple);
basic_block gsi_insert_seq_on_edge_immediate (edge, gimple_seq);
void gsi_commit_one_edge_insert (edge, basic_block *);
void gsi_commit_edge_inserts (void);
gimple gimple_call_copy_skip_args (gimple, bitmap);


/* Convenience routines to walk all statements of a gimple function.
   Note that this is useful exclusively before the code is converted
   into SSA form.  Once the program is in SSA form, the standard
   operand interface should be used to analyze/modify statements.  */
struct walk_stmt_info
{
  /* Points to the current statement being walked.  */
  gimple_stmt_iterator gsi;

  /* Additional data that the callback functions may want to carry
     through the recursion.  */
  void *info;

  /* Pointer map used to mark visited tree nodes when calling
     walk_tree on each operand.  If set to NULL, duplicate tree nodes
     will be visited more than once.  */
  struct pointer_set_t *pset;

  /* Operand returned by the callbacks.  This is set when calling
     walk_gimple_seq.  If the walk_stmt_fn or walk_tree_fn callback
     returns non-NULL, this field will contain the tree returned by
     the last callback.  */
  tree callback_result;

  /* Indicates whether the operand being examined may be replaced
     with something that matches is_gimple_val (if true) or something
     slightly more complicated (if false).  "Something" technically
     means the common subset of is_gimple_lvalue and is_gimple_rhs,
     but we never try to form anything more complicated than that, so
     we don't bother checking.

     Also note that CALLBACK should update this flag while walking the
     sub-expressions of a statement.  For instance, when walking the
     statement 'foo (&var)', the flag VAL_ONLY will initially be set
     to true, however, when walking &var, the operand of that
     ADDR_EXPR does not need to be a GIMPLE value.  */
  BOOL_BITFIELD val_only : 1;

  /* True if we are currently walking the LHS of an assignment.  */
  BOOL_BITFIELD is_lhs : 1;

  /* Optional.  Set to true by the callback functions if they made any
     changes.  */
  BOOL_BITFIELD changed : 1;

  /* True if we're interested in location information.  */
  BOOL_BITFIELD want_locations : 1;

  /* True if we've removed the statement that was processed.  */
  BOOL_BITFIELD removed_stmt : 1;
};

/* Callback for walk_gimple_stmt.  Called for every statement found
   during traversal.  The first argument points to the statement to
   walk.  The second argument is a flag that the callback sets to
   'true' if it the callback handled all the operands and
   sub-statements of the statement (the default value of this flag is
   'false').  The third argument is an anonymous pointer to data
   to be used by the callback.  */
typedef tree (*walk_stmt_fn) (gimple_stmt_iterator *, bool *,
			      struct walk_stmt_info *);

gimple walk_gimple_seq (gimple_seq, walk_stmt_fn, walk_tree_fn,
		        struct walk_stmt_info *);
tree walk_gimple_stmt (gimple_stmt_iterator *, walk_stmt_fn, walk_tree_fn,
		       struct walk_stmt_info *);
tree walk_gimple_op (gimple, walk_tree_fn, struct walk_stmt_info *);

#ifdef GATHER_STATISTICS
/* Enum and arrays used for allocation stats.  Keep in sync with
   gimple.c:gimple_alloc_kind_names.  */
enum gimple_alloc_kind
{
  gimple_alloc_kind_assign,	/* Assignments.  */
  gimple_alloc_kind_phi,	/* PHI nodes.  */
  gimple_alloc_kind_cond,	/* Conditionals.  */
  gimple_alloc_kind_seq,	/* Sequences.  */
  gimple_alloc_kind_rest,	/* Everything else.  */
  gimple_alloc_kind_all
};

extern int gimple_alloc_counts[];
extern int gimple_alloc_sizes[];

/* Return the allocation kind for a given stmt CODE.  */
static inline enum gimple_alloc_kind
gimple_alloc_kind (enum gimple_code code)
{
  switch (code)
    {
      case GIMPLE_ASSIGN:
	return gimple_alloc_kind_assign;
      case GIMPLE_PHI:
	return gimple_alloc_kind_phi;
      case GIMPLE_COND:
	return gimple_alloc_kind_cond;
      default:
	return gimple_alloc_kind_rest;
    }
}
#endif /* GATHER_STATISTICS */

extern void dump_gimple_statistics (void);

#endif  /* GCC_GIMPLE_H */<|MERGE_RESOLUTION|>--- conflicted
+++ resolved
@@ -735,7 +735,6 @@
   tree val;
 };
 
-<<<<<<< HEAD
 /* GIMPLE_TM_ATOMIC.  */
 
 /* Bits to be stored in the GIMPLE_TM_ATOMIC subcode.  */
@@ -768,9 +767,7 @@
   tree label;
 };
 
-=======
 #define DEFGSSTRUCT(SYM, STRUCT, HAS_TREE_OP)	SYM,
->>>>>>> b06e51a0
 enum gimple_statement_structure_enum {
 #include "gsstruct.def"
     LAST_GSS_ENUM
@@ -789,11 +786,8 @@
   struct gimple_statement_bind GTY ((tag ("GSS_BIND"))) gimple_bind;
   struct gimple_statement_catch GTY ((tag ("GSS_CATCH"))) gimple_catch;
   struct gimple_statement_eh_filter GTY ((tag ("GSS_EH_FILTER"))) gimple_eh_filter;
-<<<<<<< HEAD
+  struct gimple_statement_eh_mnt GTY ((tag ("GSS_EH_MNT"))) gimple_eh_mnt;
   struct gimple_statement_eh_else GTY ((tag ("GSS_EH_ELSE"))) gimple_eh_else;
-=======
-  struct gimple_statement_eh_mnt GTY ((tag ("GSS_EH_MNT"))) gimple_eh_mnt;
->>>>>>> b06e51a0
   struct gimple_statement_phi GTY ((tag ("GSS_PHI"))) gimple_phi;
   struct gimple_statement_eh_ctrl GTY ((tag ("GSS_EH_CTRL"))) gimple_eh_ctrl;
   struct gimple_statement_try GTY ((tag ("GSS_TRY"))) gimple_try;
@@ -849,11 +843,8 @@
                              VEC(tree,gc) *, VEC(tree,gc) *);
 gimple gimple_build_catch (tree, gimple_seq);
 gimple gimple_build_eh_filter (tree, gimple_seq);
-<<<<<<< HEAD
+gimple gimple_build_eh_must_not_throw (tree);
 gimple gimple_build_eh_else (gimple_seq, gimple_seq);
-=======
-gimple gimple_build_eh_must_not_throw (tree);
->>>>>>> b06e51a0
 gimple gimple_build_try (gimple_seq, gimple_seq, enum gimple_try_flags);
 gimple gimple_build_wce (gimple_seq);
 gimple gimple_build_resx (int);
@@ -3016,28 +3007,13 @@
 
 /* Get the function decl to be called by the MUST_NOT_THROW region.  */
 
-<<<<<<< HEAD
-static inline bool
-gimple_eh_filter_must_not_throw (gimple gs)
-{
-  GIMPLE_CHECK (gs, GIMPLE_EH_FILTER);
-  return gs->gsbase.subcode != 0;
-}
-
-/* Set the EH_FILTER_MUST_NOT_THROW flag to the value MNTP.  */
-
-static inline void
-gimple_eh_filter_set_must_not_throw (gimple gs, bool mntp)
-=======
 static inline tree
 gimple_eh_must_not_throw_fndecl (gimple gs)
->>>>>>> b06e51a0
 {
   GIMPLE_CHECK (gs, GIMPLE_EH_MUST_NOT_THROW);
   return gs->gimple_eh_mnt.fndecl;
 }
 
-<<<<<<< HEAD
 /* GIMPLE_EH_ELSE accessors.  */
 
 static inline gimple_seq
@@ -3068,8 +3044,6 @@
   gs->gimple_eh_else.e_body = seq;
 }
 
-=======
->>>>>>> b06e51a0
 /* GIMPLE_TRY accessors. */
 
 /* Return the kind of try block represented by GIMPLE_TRY GS.  This is

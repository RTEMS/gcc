/* Gimple IR definitions.

   Copyright (C) 2007-2014 Free Software Foundation, Inc.
   Contributed by Aldy Hernandez <aldyh@redhat.com>

This file is part of GCC.

GCC is free software; you can redistribute it and/or modify it under
the terms of the GNU General Public License as published by the Free
Software Foundation; either version 3, or (at your option) any later
version.

GCC is distributed in the hope that it will be useful, but WITHOUT ANY
WARRANTY; without even the implied warranty of MERCHANTABILITY or
FITNESS FOR A PARTICULAR PURPOSE.  See the GNU General Public License
for more details.

You should have received a copy of the GNU General Public License
along with GCC; see the file COPYING3.  If not see
<http://www.gnu.org/licenses/>.  */

#ifndef GCC_GIMPLE_H
#define GCC_GIMPLE_H

typedef gimple gimple_seq_node;

/* For each block, the PHI nodes that need to be rewritten are stored into
   these vectors.  */
typedef vec<gimple> gimple_vec;

enum gimple_code {
#define DEFGSCODE(SYM, STRING, STRUCT)	SYM,
#include "gimple.def"
#undef DEFGSCODE
    LAST_AND_UNUSED_GIMPLE_CODE
};

extern const char *const gimple_code_name[];
extern const unsigned char gimple_rhs_class_table[];

/* Error out if a gimple tuple is addressed incorrectly.  */
#if defined ENABLE_GIMPLE_CHECKING
#define gcc_gimple_checking_assert(EXPR) gcc_assert (EXPR)
extern void gimple_check_failed (const_gimple, const char *, int,          \
                                 const char *, enum gimple_code,           \
				 enum tree_code) ATTRIBUTE_NORETURN;

#define GIMPLE_CHECK(GS, CODE)						\
  do {									\
    const_gimple __gs = (GS);						\
    if (gimple_code (__gs) != (CODE))					\
      gimple_check_failed (__gs, __FILE__, __LINE__, __FUNCTION__,	\
	  		   (CODE), ERROR_MARK);				\
  } while (0)
#else  /* not ENABLE_GIMPLE_CHECKING  */
#define gcc_gimple_checking_assert(EXPR) ((void)(0 && (EXPR)))
#define GIMPLE_CHECK(GS, CODE)			(void)0
#endif

/* Class of GIMPLE expressions suitable for the RHS of assignments.  See
   get_gimple_rhs_class.  */
enum gimple_rhs_class
{
  GIMPLE_INVALID_RHS,	/* The expression cannot be used on the RHS.  */
  GIMPLE_TERNARY_RHS,	/* The expression is a ternary operation.  */
  GIMPLE_BINARY_RHS,	/* The expression is a binary operation.  */
  GIMPLE_UNARY_RHS,	/* The expression is a unary operation.  */
  GIMPLE_SINGLE_RHS	/* The expression is a single object (an SSA
			   name, a _DECL, a _REF, etc.  */
};

/* Specific flags for individual GIMPLE statements.  These flags are
   always stored in gimple_statement_base.subcode and they may only be
   defined for statement codes that do not use subcodes.

   Values for the masks can overlap as long as the overlapping values
   are never used in the same statement class.

   The maximum mask value that can be defined is 1 << 15 (i.e., each
   statement code can hold up to 16 bitflags).

   Keep this list sorted.  */
enum gf_mask {
    GF_ASM_INPUT		= 1 << 0,
    GF_ASM_VOLATILE		= 1 << 1,
    GF_CALL_FROM_THUNK		= 1 << 0,
    GF_CALL_RETURN_SLOT_OPT	= 1 << 1,
    GF_CALL_TAILCALL		= 1 << 2,
    GF_CALL_VA_ARG_PACK		= 1 << 3,
    GF_CALL_NOTHROW		= 1 << 4,
    GF_CALL_ALLOCA_FOR_VAR	= 1 << 5,
    GF_CALL_INTERNAL		= 1 << 6,
    GF_CALL_CTRL_ALTERING       = 1 << 7,
    GF_OMP_PARALLEL_COMBINED	= 1 << 0,
<<<<<<< HEAD
    GF_OMP_FOR_KIND_MASK	= (1 << 3) - 1,
    GF_OMP_FOR_KIND_FOR		= 0,
    GF_OMP_FOR_KIND_DISTRIBUTE	= 1,
    GF_OMP_FOR_KIND_OACC_LOOP	= 2,
=======
    GF_OMP_FOR_KIND_MASK	= 7 << 0,
    GF_OMP_FOR_KIND_FOR		= 0,
    GF_OMP_FOR_KIND_DISTRIBUTE	= 1,
    GF_OMP_FOR_KIND_CILKFOR     = 2,
>>>>>>> 54ea2042
    /* Flag for SIMD variants of OMP_FOR kinds.  */
    GF_OMP_FOR_SIMD		= 1 << 2,
    GF_OMP_FOR_KIND_SIMD	= GF_OMP_FOR_SIMD | 0,
    GF_OMP_FOR_KIND_CILKSIMD	= GF_OMP_FOR_SIMD | 1,
    GF_OMP_FOR_COMBINED		= 1 << 3,
    GF_OMP_FOR_COMBINED_INTO	= 1 << 4,
<<<<<<< HEAD
    GF_OMP_TARGET_KIND_MASK	= (1 << 3) - 1,
=======
    GF_OMP_TARGET_KIND_MASK	= (1 << 2) - 1,
>>>>>>> 54ea2042
    GF_OMP_TARGET_KIND_REGION	= 0,
    GF_OMP_TARGET_KIND_DATA	= 1,
    GF_OMP_TARGET_KIND_UPDATE	= 2,
    GF_OMP_TARGET_KIND_OACC_DATA = 3,
    GF_OMP_TARGET_KIND_OACC_UPDATE = 4,

    /* True on an GIMPLE_OMP_RETURN statement if the return does not require
       a thread synchronization via some sort of barrier.  The exact barrier
       that would otherwise be emitted is dependent on the OMP statement with
       which this return is associated.  */
    GF_OMP_RETURN_NOWAIT	= 1 << 0,

    GF_OMP_SECTION_LAST		= 1 << 0,
    GF_OMP_ATOMIC_NEED_VALUE	= 1 << 0,
    GF_OMP_ATOMIC_SEQ_CST	= 1 << 1,
    GF_PREDICT_TAKEN		= 1 << 15
};

/* Currently, there are only two types of gimple debug stmt.  Others are
   envisioned, for example, to enable the generation of is_stmt notes
   in line number information, to mark sequence points, etc.  This
   subcode is to be used to tell them apart.  */
enum gimple_debug_subcode {
  GIMPLE_DEBUG_BIND = 0,
  GIMPLE_DEBUG_SOURCE_BIND = 1
};

/* Masks for selecting a pass local flag (PLF) to work on.  These
   masks are used by gimple_set_plf and gimple_plf.  */
enum plf_mask {
    GF_PLF_1	= 1 << 0,
    GF_PLF_2	= 1 << 1
};

/* Data structure definitions for GIMPLE tuples.  NOTE: word markers
   are for 64 bit hosts.  */

struct GTY((desc ("gimple_statement_structure (&%h)"), tag ("GSS_BASE"),
	    chain_next ("%h.next"), variable_size))
  gimple_statement_base
{
  /* [ WORD 1 ]
     Main identifying code for a tuple.  */
  ENUM_BITFIELD(gimple_code) code : 8;

  /* Nonzero if a warning should not be emitted on this tuple.  */
  unsigned int no_warning	: 1;

  /* Nonzero if this tuple has been visited.  Passes are responsible
     for clearing this bit before using it.  */
  unsigned int visited		: 1;

  /* Nonzero if this tuple represents a non-temporal move.  */
  unsigned int nontemporal_move	: 1;

  /* Pass local flags.  These flags are free for any pass to use as
     they see fit.  Passes should not assume that these flags contain
     any useful value when the pass starts.  Any initial state that
     the pass requires should be set on entry to the pass.  See
     gimple_set_plf and gimple_plf for usage.  */
  unsigned int plf		: 2;

  /* Nonzero if this statement has been modified and needs to have its
     operands rescanned.  */
  unsigned modified 		: 1;

  /* Nonzero if this statement contains volatile operands.  */
  unsigned has_volatile_ops 	: 1;

  /* Padding to get subcode to 16 bit alignment.  */
  unsigned pad			: 1;

  /* The SUBCODE field can be used for tuple-specific flags for tuples
     that do not require subcodes.  Note that SUBCODE should be at
     least as wide as tree codes, as several tuples store tree codes
     in there.  */
  unsigned int subcode		: 16;

  /* UID of this statement.  This is used by passes that want to
     assign IDs to statements.  It must be assigned and used by each
     pass.  By default it should be assumed to contain garbage.  */
  unsigned uid;

  /* [ WORD 2 ]
     Locus information for debug info.  */
  location_t location;

  /* Number of operands in this tuple.  */
  unsigned num_ops;

  /* [ WORD 3 ]
     Basic block holding this statement.  */
  basic_block bb;

  /* [ WORD 4-5 ]
     Linked lists of gimple statements.  The next pointers form
     a NULL terminated list, the prev pointers are a cyclic list.
     A gimple statement is hence also a double-ended list of
     statements, with the pointer itself being the first element,
     and the prev pointer being the last.  */
  gimple next;
  gimple GTY((skip)) prev;
};


/* Base structure for tuples with operands.  */

/* This gimple subclass has no tag value.  */
struct GTY(())
  gimple_statement_with_ops_base : public gimple_statement_base
{
  /* [ WORD 1-6 ] : base class */

  /* [ WORD 7 ]
     SSA operand vectors.  NOTE: It should be possible to
     amalgamate these vectors with the operand vector OP.  However,
     the SSA operand vectors are organized differently and contain
     more information (like immediate use chaining).  */
  struct use_optype_d GTY((skip (""))) *use_ops;
};


/* Statements that take register operands.  */

struct GTY((tag("GSS_WITH_OPS")))
  gimple_statement_with_ops : public gimple_statement_with_ops_base
{
  /* [ WORD 1-7 ] : base class */

  /* [ WORD 8 ]
     Operand vector.  NOTE!  This must always be the last field
     of this structure.  In particular, this means that this
     structure cannot be embedded inside another one.  */
  tree GTY((length ("%h.num_ops"))) op[1];
};


/* Base for statements that take both memory and register operands.  */

struct GTY((tag("GSS_WITH_MEM_OPS_BASE")))
  gimple_statement_with_memory_ops_base : public gimple_statement_with_ops_base
{
  /* [ WORD 1-7 ] : base class */

  /* [ WORD 8-9 ]
     Virtual operands for this statement.  The GC will pick them
     up via the ssa_names array.  */
  tree GTY((skip (""))) vdef;
  tree GTY((skip (""))) vuse;
};


/* Statements that take both memory and register operands.  */

struct GTY((tag("GSS_WITH_MEM_OPS")))
  gimple_statement_with_memory_ops :
    public gimple_statement_with_memory_ops_base
{
  /* [ WORD 1-9 ] : base class */

  /* [ WORD 10 ]
     Operand vector.  NOTE!  This must always be the last field
     of this structure.  In particular, this means that this
     structure cannot be embedded inside another one.  */
  tree GTY((length ("%h.num_ops"))) op[1];
};


/* Call statements that take both memory and register operands.  */

struct GTY((tag("GSS_CALL")))
  gimple_statement_call : public gimple_statement_with_memory_ops_base
{
  /* [ WORD 1-9 ] : base class */

  /* [ WORD 10-13 ]  */
  struct pt_solution call_used;
  struct pt_solution call_clobbered;

  /* [ WORD 14 ]  */
  union GTY ((desc ("%1.subcode & GF_CALL_INTERNAL"))) {
    tree GTY ((tag ("0"))) fntype;
    enum internal_fn GTY ((tag ("GF_CALL_INTERNAL"))) internal_fn;
  } u;

  /* [ WORD 15 ]
     Operand vector.  NOTE!  This must always be the last field
     of this structure.  In particular, this means that this
     structure cannot be embedded inside another one.  */
  tree GTY((length ("%h.num_ops"))) op[1];
};


/* OpenMP statements (#pragma omp).  */

struct GTY((tag("GSS_OMP")))
  gimple_statement_omp : public gimple_statement_base
{
  /* [ WORD 1-6 ] : base class */

  /* [ WORD 7 ]  */
  gimple_seq body;
};


/* GIMPLE_BIND */

struct GTY((tag("GSS_BIND")))
  gimple_statement_bind : public gimple_statement_base
{
  /* [ WORD 1-6 ] : base class */

  /* [ WORD 7 ]
     Variables declared in this scope.  */
  tree vars;

  /* [ WORD 8 ]
     This is different than the BLOCK field in gimple_statement_base,
     which is analogous to TREE_BLOCK (i.e., the lexical block holding
     this statement).  This field is the equivalent of BIND_EXPR_BLOCK
     in tree land (i.e., the lexical scope defined by this bind).  See
     gimple-low.c.  */
  tree block;

  /* [ WORD 9 ]  */
  gimple_seq body;
};


/* GIMPLE_CATCH */

struct GTY((tag("GSS_CATCH")))
  gimple_statement_catch : public gimple_statement_base
{
  /* [ WORD 1-6 ] : base class */

  /* [ WORD 7 ]  */
  tree types;

  /* [ WORD 8 ]  */
  gimple_seq handler;
};


/* GIMPLE_EH_FILTER */

struct GTY((tag("GSS_EH_FILTER")))
  gimple_statement_eh_filter : public gimple_statement_base
{
  /* [ WORD 1-6 ] : base class */

  /* [ WORD 7 ]
     Filter types.  */
  tree types;

  /* [ WORD 8 ]
     Failure actions.  */
  gimple_seq failure;
};

/* GIMPLE_EH_ELSE */

struct GTY((tag("GSS_EH_ELSE")))
  gimple_statement_eh_else : public gimple_statement_base
{
  /* [ WORD 1-6 ] : base class */

  /* [ WORD 7,8 ] */
  gimple_seq n_body, e_body;
};

/* GIMPLE_EH_MUST_NOT_THROW */

struct GTY((tag("GSS_EH_MNT")))
  gimple_statement_eh_mnt : public gimple_statement_base
{
  /* [ WORD 1-6 ] : base class */

  /* [ WORD 7 ] Abort function decl.  */
  tree fndecl;
};

/* GIMPLE_PHI */

struct GTY((tag("GSS_PHI")))
  gimple_statement_phi : public gimple_statement_base
{
  /* [ WORD 1-6 ] : base class */

  /* [ WORD 7 ]  */
  unsigned capacity;
  unsigned nargs;

  /* [ WORD 8 ]  */
  tree result;

  /* [ WORD 9 ]  */
  struct phi_arg_d GTY ((length ("%h.nargs"))) args[1];
};


/* GIMPLE_RESX, GIMPLE_EH_DISPATCH */

struct GTY((tag("GSS_EH_CTRL")))
  gimple_statement_eh_ctrl : public gimple_statement_base
{
  /* [ WORD 1-6 ] : base class */

  /* [ WORD 7 ]
     Exception region number.  */
  int region;
};

struct GTY((tag("GSS_EH_CTRL")))
  gimple_statement_resx : public gimple_statement_eh_ctrl
{
  /* No extra fields; adds invariant:
       stmt->code == GIMPLE_RESX.  */
};

struct GTY((tag("GSS_EH_CTRL")))
  gimple_statement_eh_dispatch : public gimple_statement_eh_ctrl
{
  /* No extra fields; adds invariant:
       stmt->code == GIMPLE_EH_DISPATH.  */
};


/* GIMPLE_TRY */

struct GTY((tag("GSS_TRY")))
  gimple_statement_try : public gimple_statement_base
{
  /* [ WORD 1-6 ] : base class */

  /* [ WORD 7 ]
     Expression to evaluate.  */
  gimple_seq eval;

  /* [ WORD 8 ]
     Cleanup expression.  */
  gimple_seq cleanup;
};

/* Kind of GIMPLE_TRY statements.  */
enum gimple_try_flags
{
  /* A try/catch.  */
  GIMPLE_TRY_CATCH = 1 << 0,

  /* A try/finally.  */
  GIMPLE_TRY_FINALLY = 1 << 1,
  GIMPLE_TRY_KIND = GIMPLE_TRY_CATCH | GIMPLE_TRY_FINALLY,

  /* Analogous to TRY_CATCH_IS_CLEANUP.  */
  GIMPLE_TRY_CATCH_IS_CLEANUP = 1 << 2
};

/* GIMPLE_WITH_CLEANUP_EXPR */

struct GTY((tag("GSS_WCE")))
  gimple_statement_wce : public gimple_statement_base
{
  /* [ WORD 1-6 ] : base class */

  /* Subcode: CLEANUP_EH_ONLY.  True if the cleanup should only be
	      executed if an exception is thrown, not on normal exit of its
	      scope.  This flag is analogous to the CLEANUP_EH_ONLY flag
	      in TARGET_EXPRs.  */

  /* [ WORD 7 ]
     Cleanup expression.  */
  gimple_seq cleanup;
};


/* GIMPLE_ASM  */

struct GTY((tag("GSS_ASM")))
  gimple_statement_asm : public gimple_statement_with_memory_ops_base
{
  /* [ WORD 1-9 ] : base class */

  /* [ WORD 10 ]
     __asm__ statement.  */
  const char *string;

  /* [ WORD 11 ]
       Number of inputs, outputs, clobbers, labels.  */
  unsigned char ni;
  unsigned char no;
  unsigned char nc;
  unsigned char nl;

  /* [ WORD 12 ]
     Operand vector.  NOTE!  This must always be the last field
     of this structure.  In particular, this means that this
     structure cannot be embedded inside another one.  */
  tree GTY((length ("%h.num_ops"))) op[1];
};

/* GIMPLE_OMP_CRITICAL */

struct GTY((tag("GSS_OMP_CRITICAL")))
  gimple_statement_omp_critical : public gimple_statement_omp
{
  /* [ WORD 1-7 ] : base class */

  /* [ WORD 8 ]
     Critical section name.  */
  tree name;
};


struct GTY(()) gimple_omp_for_iter {
  /* Condition code.  */
  enum tree_code cond;

  /* Index variable.  */
  tree index;

  /* Initial value.  */
  tree initial;

  /* Final value.  */
  tree final;

  /* Increment.  */
  tree incr;
};

/* GIMPLE_OMP_FOR */

struct GTY((tag("GSS_OMP_FOR")))
  gimple_statement_omp_for : public gimple_statement_omp
{
  /* [ WORD 1-7 ] : base class */

  /* [ WORD 8 ]  */
  tree clauses;

  /* [ WORD 9 ]
     Number of elements in iter array.  */
  size_t collapse;

  /* [ WORD 10 ]  */
  struct gimple_omp_for_iter * GTY((length ("%h.collapse"))) iter;

  /* [ WORD 11 ]
     Pre-body evaluated before the loop body begins.  */
  gimple_seq pre_body;
};


/* GIMPLE_OACC_KERNELS, GIMPLE_OACC_PARALLEL, GIMPLE_OMP_PARALLEL,
   GIMPLE_OMP_TARGET, GIMPLE_OMP_TASK */
struct GTY((tag("GSS_OMP_PARALLEL_LAYOUT")))
  gimple_statement_omp_parallel_layout : public gimple_statement_omp
{
  /* [ WORD 1-7 ] : base class */

  /* [ WORD 8 ]
     Clauses.  */
  tree clauses;

  /* [ WORD 9 ]
     Child function holding the body of the parallel region.  */
  tree child_fn;

  /* [ WORD 10 ]
     Shared data argument.  */
  tree data_arg;
};

/* GIMPLE_OACC_KERNELS */
struct GTY((tag("GSS_OMP_PARALLEL_LAYOUT")))
  gimple_statement_oacc_kernels : public gimple_statement_omp_parallel_layout
{
    /* No extra fields; adds invariant:
         stmt->code == GIMPLE_OACC_KERNELS.  */
};

/* GIMPLE_OACC_PARALLEL */
struct GTY((tag("GSS_OMP_PARALLEL_LAYOUT")))
  gimple_statement_oacc_parallel : public gimple_statement_omp_parallel_layout
{
    /* No extra fields; adds invariant:
         stmt->code == GIMPLE_OACC_PARALLEL.  */
};

/* GIMPLE_OMP_PARALLEL or GIMPLE_TASK */
struct GTY((tag("GSS_OMP_PARALLEL_LAYOUT")))
  gimple_statement_omp_taskreg : public gimple_statement_omp_parallel_layout
{
    /* No extra fields; adds invariant:
         stmt->code == GIMPLE_OMP_PARALLEL
	 || stmt->code == GIMPLE_OMP_TASK.  */
};

/* GIMPLE_OMP_PARALLEL */
struct GTY((tag("GSS_OMP_PARALLEL_LAYOUT")))
  gimple_statement_omp_parallel : public gimple_statement_omp_taskreg
{
    /* No extra fields; adds invariant:
         stmt->code == GIMPLE_OMP_PARALLEL.  */
};

/* GIMPLE_OMP_TARGET */
struct GTY((tag("GSS_OMP_PARALLEL_LAYOUT")))
  gimple_statement_omp_target : public gimple_statement_omp_parallel_layout
{
    /* No extra fields; adds invariant:
         stmt->code == GIMPLE_OMP_TARGET.  */
};

/* GIMPLE_OMP_TASK */

struct GTY((tag("GSS_OMP_TASK")))
  gimple_statement_omp_task : public gimple_statement_omp_taskreg
{
  /* [ WORD 1-10 ] : base class */

  /* [ WORD 11 ]
     Child function holding firstprivate initialization if needed.  */
  tree copy_fn;

  /* [ WORD 12-13 ]
     Size and alignment in bytes of the argument data block.  */
  tree arg_size;
  tree arg_align;
};


/* GIMPLE_OMP_SECTION */
/* Uses struct gimple_statement_omp.  */


/* GIMPLE_OMP_SECTIONS */

struct GTY((tag("GSS_OMP_SECTIONS")))
  gimple_statement_omp_sections : public gimple_statement_omp
{
  /* [ WORD 1-7 ] : base class */

  /* [ WORD 8 ]  */
  tree clauses;

  /* [ WORD 9 ]
     The control variable used for deciding which of the sections to
     execute.  */
  tree control;
};

/* GIMPLE_OMP_CONTINUE.

   Note: This does not inherit from gimple_statement_omp, because we
         do not need the body field.  */

struct GTY((tag("GSS_OMP_CONTINUE")))
  gimple_statement_omp_continue : public gimple_statement_base
{
  /* [ WORD 1-6 ] : base class */

  /* [ WORD 7 ]  */
  tree control_def;

  /* [ WORD 8 ]  */
  tree control_use;
};

/* GIMPLE_OMP_SINGLE, GIMPLE_OMP_TEAMS */

struct GTY((tag("GSS_OMP_SINGLE_LAYOUT")))
  gimple_statement_omp_single_layout : public gimple_statement_omp
{
  /* [ WORD 1-7 ] : base class */

  /* [ WORD 7 ]  */
  tree clauses;
};

struct GTY((tag("GSS_OMP_SINGLE_LAYOUT")))
  gimple_statement_omp_single : public gimple_statement_omp_single_layout
{
    /* No extra fields; adds invariant:
         stmt->code == GIMPLE_OMP_SINGLE.  */
};

struct GTY((tag("GSS_OMP_SINGLE_LAYOUT")))
  gimple_statement_omp_teams : public gimple_statement_omp_single_layout
{
    /* No extra fields; adds invariant:
         stmt->code == GIMPLE_OMP_TEAMS.  */
};


/* GIMPLE_OMP_ATOMIC_LOAD.
   Note: This is based on gimple_statement_base, not g_s_omp, because g_s_omp
   contains a sequence, which we don't need here.  */

struct GTY((tag("GSS_OMP_ATOMIC_LOAD")))
  gimple_statement_omp_atomic_load : public gimple_statement_base
{
  /* [ WORD 1-6 ] : base class */

  /* [ WORD 7-8 ]  */
  tree rhs, lhs;
};

/* GIMPLE_OMP_ATOMIC_STORE.
   See note on GIMPLE_OMP_ATOMIC_LOAD.  */

struct GTY((tag("GSS_OMP_ATOMIC_STORE_LAYOUT")))
  gimple_statement_omp_atomic_store_layout : public gimple_statement_base
{
  /* [ WORD 1-6 ] : base class */

  /* [ WORD 7 ]  */
  tree val;
};

struct GTY((tag("GSS_OMP_ATOMIC_STORE_LAYOUT")))
  gimple_statement_omp_atomic_store :
    public gimple_statement_omp_atomic_store_layout
{
    /* No extra fields; adds invariant:
         stmt->code == GIMPLE_OMP_ATOMIC_STORE.  */
};

struct GTY((tag("GSS_OMP_ATOMIC_STORE_LAYOUT")))
  gimple_statement_omp_return :
    public gimple_statement_omp_atomic_store_layout
{
    /* No extra fields; adds invariant:
         stmt->code == GIMPLE_OMP_RETURN.  */
};

/* GIMPLE_TRANSACTION.  */

/* Bits to be stored in the GIMPLE_TRANSACTION subcode.  */

/* The __transaction_atomic was declared [[outer]] or it is
   __transaction_relaxed.  */
#define GTMA_IS_OUTER			(1u << 0)
#define GTMA_IS_RELAXED			(1u << 1)
#define GTMA_DECLARATION_MASK		(GTMA_IS_OUTER | GTMA_IS_RELAXED)

/* The transaction is seen to not have an abort.  */
#define GTMA_HAVE_ABORT			(1u << 2)
/* The transaction is seen to have loads or stores.  */
#define GTMA_HAVE_LOAD			(1u << 3)
#define GTMA_HAVE_STORE			(1u << 4)
/* The transaction MAY enter serial irrevocable mode in its dynamic scope.  */
#define GTMA_MAY_ENTER_IRREVOCABLE	(1u << 5)
/* The transaction WILL enter serial irrevocable mode.
   An irrevocable block post-dominates the entire transaction, such
   that all invocations of the transaction will go serial-irrevocable.
   In such case, we don't bother instrumenting the transaction, and
   tell the runtime that it should begin the transaction in
   serial-irrevocable mode.  */
#define GTMA_DOES_GO_IRREVOCABLE	(1u << 6)
/* The transaction contains no instrumentation code whatsover, most
   likely because it is guaranteed to go irrevocable upon entry.  */
#define GTMA_HAS_NO_INSTRUMENTATION	(1u << 7)

struct GTY((tag("GSS_TRANSACTION")))
  gimple_statement_transaction : public gimple_statement_with_memory_ops_base
{
  /* [ WORD 1-9 ] : base class */

  /* [ WORD 10 ] */
  gimple_seq body;

  /* [ WORD 11 ] */
  tree label;
};

#define DEFGSSTRUCT(SYM, STRUCT, HAS_TREE_OP)	SYM,
enum gimple_statement_structure_enum {
#include "gsstruct.def"
    LAST_GSS_ENUM
};
#undef DEFGSSTRUCT

template <>
template <>
inline bool
is_a_helper <gimple_statement_asm *>::test (gimple gs)
{
  return gs->code == GIMPLE_ASM;
}

template <>
template <>
inline bool
is_a_helper <gimple_statement_bind *>::test (gimple gs)
{
  return gs->code == GIMPLE_BIND;
}

template <>
template <>
inline bool
is_a_helper <gimple_statement_call *>::test (gimple gs)
{
  return gs->code == GIMPLE_CALL;
}

template <>
template <>
inline bool
is_a_helper <gimple_statement_catch *>::test (gimple gs)
{
  return gs->code == GIMPLE_CATCH;
}

template <>
template <>
inline bool
is_a_helper <gimple_statement_resx *>::test (gimple gs)
{
  return gs->code == GIMPLE_RESX;
}

template <>
template <>
inline bool
is_a_helper <gimple_statement_eh_dispatch *>::test (gimple gs)
{
  return gs->code == GIMPLE_EH_DISPATCH;
}

template <>
template <>
inline bool
is_a_helper <gimple_statement_eh_else *>::test (gimple gs)
{
  return gs->code == GIMPLE_EH_ELSE;
}

template <>
template <>
inline bool
is_a_helper <gimple_statement_eh_filter *>::test (gimple gs)
{
  return gs->code == GIMPLE_EH_FILTER;
}

template <>
template <>
inline bool
is_a_helper <gimple_statement_eh_mnt *>::test (gimple gs)
{
  return gs->code == GIMPLE_EH_MUST_NOT_THROW;
}

template <>
template <>
inline bool
is_a_helper <gimple_statement_omp_atomic_load *>::test (gimple gs)
{
  return gs->code == GIMPLE_OMP_ATOMIC_LOAD;
}

template <>
template <>
inline bool
is_a_helper <gimple_statement_omp_atomic_store *>::test (gimple gs)
{
  return gs->code == GIMPLE_OMP_ATOMIC_STORE;
}

template <>
template <>
inline bool
is_a_helper <gimple_statement_omp_return *>::test (gimple gs)
{
  return gs->code == GIMPLE_OMP_RETURN;
}

template <>
template <>
inline bool
is_a_helper <gimple_statement_omp_continue *>::test (gimple gs)
{
  return gs->code == GIMPLE_OMP_CONTINUE;
}

template <>
template <>
inline bool
is_a_helper <gimple_statement_omp_critical *>::test (gimple gs)
{
  return gs->code == GIMPLE_OMP_CRITICAL;
}

template <>
template <>
inline bool
is_a_helper <gimple_statement_omp_for *>::test (gimple gs)
{
  return gs->code == GIMPLE_OMP_FOR;
}

template <>
template <>
inline bool
is_a_helper <gimple_statement_oacc_kernels *>::test (gimple gs)
{
  return gs->code == GIMPLE_OACC_KERNELS;
}

template <>
template <>
inline bool
is_a_helper <gimple_statement_oacc_parallel *>::test (gimple gs)
{
  return gs->code == GIMPLE_OACC_PARALLEL;
}

template <>
template <>
inline bool
is_a_helper <gimple_statement_omp_taskreg *>::test (gimple gs)
{
  return gs->code == GIMPLE_OMP_PARALLEL || gs->code == GIMPLE_OMP_TASK;
}

template <>
template <>
inline bool
is_a_helper <gimple_statement_omp_parallel *>::test (gimple gs)
{
  return gs->code == GIMPLE_OMP_PARALLEL;
}

template <>
template <>
inline bool
is_a_helper <gimple_statement_omp_target *>::test (gimple gs)
{
  return gs->code == GIMPLE_OMP_TARGET;
}

template <>
template <>
inline bool
is_a_helper <gimple_statement_omp_sections *>::test (gimple gs)
{
  return gs->code == GIMPLE_OMP_SECTIONS;
}

template <>
template <>
inline bool
is_a_helper <gimple_statement_omp_single *>::test (gimple gs)
{
  return gs->code == GIMPLE_OMP_SINGLE;
}

template <>
template <>
inline bool
is_a_helper <gimple_statement_omp_teams *>::test (gimple gs)
{
  return gs->code == GIMPLE_OMP_TEAMS;
}

template <>
template <>
inline bool
is_a_helper <gimple_statement_omp_task *>::test (gimple gs)
{
  return gs->code == GIMPLE_OMP_TASK;
}

template <>
template <>
inline bool
is_a_helper <gimple_statement_phi *>::test (gimple gs)
{
  return gs->code == GIMPLE_PHI;
}

template <>
template <>
inline bool
is_a_helper <gimple_statement_transaction *>::test (gimple gs)
{
  return gs->code == GIMPLE_TRANSACTION;
}

template <>
template <>
inline bool
is_a_helper <gimple_statement_try *>::test (gimple gs)
{
  return gs->code == GIMPLE_TRY;
}

template <>
template <>
inline bool
is_a_helper <gimple_statement_wce *>::test (gimple gs)
{
  return gs->code == GIMPLE_WITH_CLEANUP_EXPR;
}

template <>
template <>
inline bool
is_a_helper <const gimple_statement_asm *>::test (const_gimple gs)
{
  return gs->code == GIMPLE_ASM;
}

template <>
template <>
inline bool
is_a_helper <const gimple_statement_bind *>::test (const_gimple gs)
{
  return gs->code == GIMPLE_BIND;
}

template <>
template <>
inline bool
is_a_helper <const gimple_statement_call *>::test (const_gimple gs)
{
  return gs->code == GIMPLE_CALL;
}

template <>
template <>
inline bool
is_a_helper <const gimple_statement_catch *>::test (const_gimple gs)
{
  return gs->code == GIMPLE_CATCH;
}

template <>
template <>
inline bool
is_a_helper <const gimple_statement_resx *>::test (const_gimple gs)
{
  return gs->code == GIMPLE_RESX;
}

template <>
template <>
inline bool
is_a_helper <const gimple_statement_eh_dispatch *>::test (const_gimple gs)
{
  return gs->code == GIMPLE_EH_DISPATCH;
}

template <>
template <>
inline bool
is_a_helper <const gimple_statement_eh_filter *>::test (const_gimple gs)
{
  return gs->code == GIMPLE_EH_FILTER;
}

template <>
template <>
inline bool
is_a_helper <const gimple_statement_omp_atomic_load *>::test (const_gimple gs)
{
  return gs->code == GIMPLE_OMP_ATOMIC_LOAD;
}

template <>
template <>
inline bool
is_a_helper <const gimple_statement_omp_atomic_store *>::test (const_gimple gs)
{
  return gs->code == GIMPLE_OMP_ATOMIC_STORE;
}

template <>
template <>
inline bool
is_a_helper <const gimple_statement_omp_return *>::test (const_gimple gs)
{
  return gs->code == GIMPLE_OMP_RETURN;
}

template <>
template <>
inline bool
is_a_helper <const gimple_statement_omp_continue *>::test (const_gimple gs)
{
  return gs->code == GIMPLE_OMP_CONTINUE;
}

template <>
template <>
inline bool
is_a_helper <const gimple_statement_omp_critical *>::test (const_gimple gs)
{
  return gs->code == GIMPLE_OMP_CRITICAL;
}

template <>
template <>
inline bool
is_a_helper <const gimple_statement_omp_for *>::test (const_gimple gs)
{
  return gs->code == GIMPLE_OMP_FOR;
}

template <>
template <>
inline bool
is_a_helper <const gimple_statement_oacc_kernels *>::test (const_gimple gs)
{
  return gs->code == GIMPLE_OACC_KERNELS;
}

template <>
template <>
inline bool
is_a_helper <const gimple_statement_oacc_parallel *>::test (const_gimple gs)
{
  return gs->code == GIMPLE_OACC_PARALLEL;
}

template <>
template <>
inline bool
is_a_helper <const gimple_statement_omp_taskreg *>::test (const_gimple gs)
{
  return gs->code == GIMPLE_OMP_PARALLEL || gs->code == GIMPLE_OMP_TASK;
}

template <>
template <>
inline bool
is_a_helper <const gimple_statement_omp_parallel *>::test (const_gimple gs)
{
  return gs->code == GIMPLE_OMP_PARALLEL;
}

template <>
template <>
inline bool
is_a_helper <const gimple_statement_omp_target *>::test (const_gimple gs)
{
  return gs->code == GIMPLE_OMP_TARGET;
}

template <>
template <>
inline bool
is_a_helper <const gimple_statement_omp_sections *>::test (const_gimple gs)
{
  return gs->code == GIMPLE_OMP_SECTIONS;
}

template <>
template <>
inline bool
is_a_helper <const gimple_statement_omp_single *>::test (const_gimple gs)
{
  return gs->code == GIMPLE_OMP_SINGLE;
}

template <>
template <>
inline bool
is_a_helper <const gimple_statement_omp_teams *>::test (const_gimple gs)
{
  return gs->code == GIMPLE_OMP_TEAMS;
}

template <>
template <>
inline bool
is_a_helper <const gimple_statement_omp_task *>::test (const_gimple gs)
{
  return gs->code == GIMPLE_OMP_TASK;
}

template <>
template <>
inline bool
is_a_helper <const gimple_statement_phi *>::test (const_gimple gs)
{
  return gs->code == GIMPLE_PHI;
}

template <>
template <>
inline bool
is_a_helper <const gimple_statement_transaction *>::test (const_gimple gs)
{
  return gs->code == GIMPLE_TRANSACTION;
}

/* Offset in bytes to the location of the operand vector.
   Zero if there is no operand vector for this tuple structure.  */
extern size_t const gimple_ops_offset_[];

/* Map GIMPLE codes to GSS codes.  */
extern enum gimple_statement_structure_enum const gss_for_code_[];

/* This variable holds the currently expanded gimple statement for purposes
   of comminucating the profile info to the builtin expanders.  */
extern gimple currently_expanding_gimple_stmt;

#define gimple_alloc(c, n) gimple_alloc_stat (c, n MEM_STAT_INFO)
gimple gimple_alloc_stat (enum gimple_code, unsigned MEM_STAT_DECL);
gimple gimple_build_return (tree);
void gimple_call_reset_alias_info (gimple);
gimple gimple_build_call_vec (tree, vec<tree> );
gimple gimple_build_call (tree, unsigned, ...);
gimple gimple_build_call_valist (tree, unsigned, va_list);
gimple gimple_build_call_internal (enum internal_fn, unsigned, ...);
gimple gimple_build_call_internal_vec (enum internal_fn, vec<tree> );
gimple gimple_build_call_from_tree (tree);
gimple gimple_build_assign_stat (tree, tree MEM_STAT_DECL);
#define gimple_build_assign(l,r) gimple_build_assign_stat (l, r MEM_STAT_INFO)
gimple gimple_build_assign_with_ops (enum tree_code, tree,
				     tree, tree, tree CXX_MEM_STAT_INFO);
gimple gimple_build_assign_with_ops (enum tree_code, tree,
				     tree, tree CXX_MEM_STAT_INFO);
gimple gimple_build_cond (enum tree_code, tree, tree, tree, tree);
gimple gimple_build_cond_from_tree (tree, tree, tree);
void gimple_cond_set_condition_from_tree (gimple, tree);
gimple gimple_build_label (tree label);
gimple gimple_build_goto (tree dest);
gimple gimple_build_nop (void);
gimple gimple_build_bind (tree, gimple_seq, tree);
gimple gimple_build_asm_vec (const char *, vec<tree, va_gc> *,
			     vec<tree, va_gc> *, vec<tree, va_gc> *,
			     vec<tree, va_gc> *);
gimple gimple_build_catch (tree, gimple_seq);
gimple gimple_build_eh_filter (tree, gimple_seq);
gimple gimple_build_eh_must_not_throw (tree);
gimple gimple_build_eh_else (gimple_seq, gimple_seq);
gimple_statement_try *gimple_build_try (gimple_seq, gimple_seq,
					enum gimple_try_flags);
gimple gimple_build_wce (gimple_seq);
gimple gimple_build_resx (int);
gimple gimple_build_switch_nlabels (unsigned, tree, tree);
gimple gimple_build_switch (tree, tree, vec<tree> );
gimple gimple_build_eh_dispatch (int);
gimple gimple_build_debug_bind_stat (tree, tree, gimple MEM_STAT_DECL);
#define gimple_build_debug_bind(var,val,stmt)			\
  gimple_build_debug_bind_stat ((var), (val), (stmt) MEM_STAT_INFO)
gimple gimple_build_debug_source_bind_stat (tree, tree, gimple MEM_STAT_DECL);
#define gimple_build_debug_source_bind(var,val,stmt)			\
  gimple_build_debug_source_bind_stat ((var), (val), (stmt) MEM_STAT_INFO)
gimple gimple_build_oacc_kernels (gimple_seq, tree);
gimple gimple_build_oacc_parallel (gimple_seq, tree);
gimple gimple_build_omp_critical (gimple_seq, tree);
gimple gimple_build_omp_for (gimple_seq, int, tree, size_t, gimple_seq);
gimple gimple_build_omp_parallel (gimple_seq, tree, tree, tree);
gimple gimple_build_omp_task (gimple_seq, tree, tree, tree, tree, tree, tree);
gimple gimple_build_omp_section (gimple_seq);
gimple gimple_build_omp_master (gimple_seq);
gimple gimple_build_omp_taskgroup (gimple_seq);
gimple gimple_build_omp_continue (tree, tree);
gimple gimple_build_omp_ordered (gimple_seq);
gimple gimple_build_omp_return (bool);
gimple gimple_build_omp_sections (gimple_seq, tree);
gimple gimple_build_omp_sections_switch (void);
gimple gimple_build_omp_single (gimple_seq, tree);
gimple gimple_build_omp_target (gimple_seq, int, tree);
gimple gimple_build_omp_teams (gimple_seq, tree);
gimple gimple_build_omp_atomic_load (tree, tree);
gimple gimple_build_omp_atomic_store (tree);
gimple gimple_build_transaction (gimple_seq, tree);
gimple gimple_build_predict (enum br_predictor, enum prediction);
extern void gimple_seq_add_stmt (gimple_seq *, gimple);
extern void gimple_seq_add_stmt_without_update (gimple_seq *, gimple);
void gimple_seq_add_seq (gimple_seq *, gimple_seq);
void gimple_seq_add_seq_without_update (gimple_seq *, gimple_seq);
extern void annotate_all_with_location_after (gimple_seq, gimple_stmt_iterator,
					      location_t);
extern void annotate_all_with_location (gimple_seq, location_t);
bool empty_body_p (gimple_seq);
gimple_seq gimple_seq_copy (gimple_seq);
bool gimple_call_same_target_p (const_gimple, const_gimple);
int gimple_call_flags (const_gimple);
int gimple_call_arg_flags (const_gimple, unsigned);
int gimple_call_return_flags (const_gimple);
bool gimple_assign_copy_p (gimple);
bool gimple_assign_ssa_name_copy_p (gimple);
bool gimple_assign_unary_nop_p (gimple);
void gimple_set_bb (gimple, basic_block);
void gimple_assign_set_rhs_from_tree (gimple_stmt_iterator *, tree);
void gimple_assign_set_rhs_with_ops_1 (gimple_stmt_iterator *, enum tree_code,
				       tree, tree, tree);
tree gimple_get_lhs (const_gimple);
void gimple_set_lhs (gimple, tree);
gimple gimple_copy (gimple);
bool gimple_has_side_effects (const_gimple);
bool gimple_could_trap_p_1 (gimple, bool, bool);
bool gimple_could_trap_p (gimple);
bool gimple_assign_rhs_could_trap_p (gimple);
extern void dump_gimple_statistics (void);
unsigned get_gimple_rhs_num_ops (enum tree_code);
extern tree canonicalize_cond_expr_cond (tree);
gimple gimple_call_copy_skip_args (gimple, bitmap);
extern bool gimple_compare_field_offset (tree, tree);
extern tree gimple_unsigned_type (tree);
extern tree gimple_signed_type (tree);
extern alias_set_type gimple_get_alias_set (tree);
extern bool gimple_ior_addresses_taken (bitmap, gimple);
extern bool gimple_builtin_call_types_compatible_p (const_gimple, tree);
extern bool gimple_call_builtin_p (const_gimple);
extern bool gimple_call_builtin_p (const_gimple, enum built_in_class);
extern bool gimple_call_builtin_p (const_gimple, enum built_in_function);
extern bool gimple_asm_clobbers_memory_p (const_gimple);
extern void dump_decl_set (FILE *, bitmap);
extern bool nonfreeing_call_p (gimple);
extern bool infer_nonnull_range (gimple, tree, bool, bool);
extern void sort_case_labels (vec<tree> );
extern void preprocess_case_label_vec_for_gimple (vec<tree> , tree, tree *);
extern void gimple_seq_set_location (gimple_seq , location_t);

/* Formal (expression) temporary table handling: multiple occurrences of
   the same scalar expression are evaluated into the same temporary.  */

typedef struct gimple_temp_hash_elt
{
  tree val;   /* Key */
  tree temp;  /* Value */
} elt_t;

/* Get the number of the next statement uid to be allocated.  */
static inline unsigned int
gimple_stmt_max_uid (struct function *fn)
{
  return fn->last_stmt_uid;
}

/* Set the number of the next statement uid to be allocated.  */
static inline void
set_gimple_stmt_max_uid (struct function *fn, unsigned int maxid)
{
  fn->last_stmt_uid = maxid;
}

/* Set the number of the next statement uid to be allocated.  */
static inline unsigned int
inc_gimple_stmt_max_uid (struct function *fn)
{
  return fn->last_stmt_uid++;
}

/* Return the first node in GIMPLE sequence S.  */

static inline gimple_seq_node
gimple_seq_first (gimple_seq s)
{
  return s;
}


/* Return the first statement in GIMPLE sequence S.  */

static inline gimple
gimple_seq_first_stmt (gimple_seq s)
{
  gimple_seq_node n = gimple_seq_first (s);
  return n;
}


/* Return the last node in GIMPLE sequence S.  */

static inline gimple_seq_node
gimple_seq_last (gimple_seq s)
{
  return s ? s->prev : NULL;
}


/* Return the last statement in GIMPLE sequence S.  */

static inline gimple
gimple_seq_last_stmt (gimple_seq s)
{
  gimple_seq_node n = gimple_seq_last (s);
  return n;
}


/* Set the last node in GIMPLE sequence *PS to LAST.  */

static inline void
gimple_seq_set_last (gimple_seq *ps, gimple_seq_node last)
{
  (*ps)->prev = last;
}


/* Set the first node in GIMPLE sequence *PS to FIRST.  */

static inline void
gimple_seq_set_first (gimple_seq *ps, gimple_seq_node first)
{
  *ps = first;
}


/* Return true if GIMPLE sequence S is empty.  */

static inline bool
gimple_seq_empty_p (gimple_seq s)
{
  return s == NULL;
}

/* Allocate a new sequence and initialize its first element with STMT.  */

static inline gimple_seq
gimple_seq_alloc_with_stmt (gimple stmt)
{
  gimple_seq seq = NULL;
  gimple_seq_add_stmt (&seq, stmt);
  return seq;
}


/* Returns the sequence of statements in BB.  */

static inline gimple_seq
bb_seq (const_basic_block bb)
{
  return (!(bb->flags & BB_RTL)) ? bb->il.gimple.seq : NULL;
}

static inline gimple_seq *
bb_seq_addr (basic_block bb)
{
  return (!(bb->flags & BB_RTL)) ? &bb->il.gimple.seq : NULL;
}

/* Sets the sequence of statements in BB to SEQ.  */

static inline void
set_bb_seq (basic_block bb, gimple_seq seq)
{
  gcc_checking_assert (!(bb->flags & BB_RTL));
  bb->il.gimple.seq = seq;
}


/* Return the code for GIMPLE statement G.  */

static inline enum gimple_code
gimple_code (const_gimple g)
{
  return g->code;
}


/* Return the GSS code used by a GIMPLE code.  */

static inline enum gimple_statement_structure_enum
gss_for_code (enum gimple_code code)
{
  gcc_gimple_checking_assert ((unsigned int)code < LAST_AND_UNUSED_GIMPLE_CODE);
  return gss_for_code_[code];
}


/* Return which GSS code is used by GS.  */

static inline enum gimple_statement_structure_enum
gimple_statement_structure (gimple gs)
{
  return gss_for_code (gimple_code (gs));
}


/* Return true if statement G has sub-statements.  This is only true for
   High GIMPLE statements.  */

static inline bool
gimple_has_substatements (gimple g)
{
  switch (gimple_code (g))
    {
    case GIMPLE_BIND:
    case GIMPLE_CATCH:
    case GIMPLE_EH_FILTER:
    case GIMPLE_EH_ELSE:
    case GIMPLE_TRY:
    case GIMPLE_OACC_KERNELS:
    case GIMPLE_OACC_PARALLEL:
    case GIMPLE_OMP_FOR:
    case GIMPLE_OMP_MASTER:
    case GIMPLE_OMP_TASKGROUP:
    case GIMPLE_OMP_ORDERED:
    case GIMPLE_OMP_SECTION:
    case GIMPLE_OMP_PARALLEL:
    case GIMPLE_OMP_TASK:
    case GIMPLE_OMP_SECTIONS:
    case GIMPLE_OMP_SINGLE:
    case GIMPLE_OMP_TARGET:
    case GIMPLE_OMP_TEAMS:
    case GIMPLE_OMP_CRITICAL:
    case GIMPLE_WITH_CLEANUP_EXPR:
    case GIMPLE_TRANSACTION:
      return true;

    default:
      return false;
    }
}


/* Return the basic block holding statement G.  */

static inline basic_block
gimple_bb (const_gimple g)
{
  return g->bb;
}


/* Return the lexical scope block holding statement G.  */

static inline tree
gimple_block (const_gimple g)
{
  return LOCATION_BLOCK (g->location);
}


/* Set BLOCK to be the lexical scope block holding statement G.  */

static inline void
gimple_set_block (gimple g, tree block)
{
  if (block)
    g->location =
	COMBINE_LOCATION_DATA (line_table, g->location, block);
  else
    g->location = LOCATION_LOCUS (g->location);
}


/* Return location information for statement G.  */

static inline location_t
gimple_location (const_gimple g)
{
  return g->location;
}

/* Return location information for statement G if g is not NULL.
   Otherwise, UNKNOWN_LOCATION is returned.  */

static inline location_t
gimple_location_safe (const_gimple g)
{
  return g ? gimple_location (g) : UNKNOWN_LOCATION;
}

/* Return pointer to location information for statement G.  */

static inline const location_t *
gimple_location_ptr (const_gimple g)
{
  return &g->location;
}


/* Set location information for statement G.  */

static inline void
gimple_set_location (gimple g, location_t location)
{
  g->location = location;
}


/* Return true if G contains location information.  */

static inline bool
gimple_has_location (const_gimple g)
{
  return LOCATION_LOCUS (gimple_location (g)) != UNKNOWN_LOCATION;
}


/* Return the file name of the location of STMT.  */

static inline const char *
gimple_filename (const_gimple stmt)
{
  return LOCATION_FILE (gimple_location (stmt));
}


/* Return the line number of the location of STMT.  */

static inline int
gimple_lineno (const_gimple stmt)
{
  return LOCATION_LINE (gimple_location (stmt));
}


/* Determine whether SEQ is a singleton. */

static inline bool
gimple_seq_singleton_p (gimple_seq seq)
{
  return ((gimple_seq_first (seq) != NULL)
	  && (gimple_seq_first (seq) == gimple_seq_last (seq)));
}

/* Return true if no warnings should be emitted for statement STMT.  */

static inline bool
gimple_no_warning_p (const_gimple stmt)
{
  return stmt->no_warning;
}

/* Set the no_warning flag of STMT to NO_WARNING.  */

static inline void
gimple_set_no_warning (gimple stmt, bool no_warning)
{
  stmt->no_warning = (unsigned) no_warning;
}

/* Set the visited status on statement STMT to VISITED_P.  */

static inline void
gimple_set_visited (gimple stmt, bool visited_p)
{
  stmt->visited = (unsigned) visited_p;
}


/* Return the visited status for statement STMT.  */

static inline bool
gimple_visited_p (gimple stmt)
{
  return stmt->visited;
}


/* Set pass local flag PLF on statement STMT to VAL_P.  */

static inline void
gimple_set_plf (gimple stmt, enum plf_mask plf, bool val_p)
{
  if (val_p)
    stmt->plf |= (unsigned int) plf;
  else
    stmt->plf &= ~((unsigned int) plf);
}


/* Return the value of pass local flag PLF on statement STMT.  */

static inline unsigned int
gimple_plf (gimple stmt, enum plf_mask plf)
{
  return stmt->plf & ((unsigned int) plf);
}


/* Set the UID of statement.  */

static inline void
gimple_set_uid (gimple g, unsigned uid)
{
  g->uid = uid;
}


/* Return the UID of statement.  */

static inline unsigned
gimple_uid (const_gimple g)
{
  return g->uid;
}


/* Make statement G a singleton sequence.  */

static inline void
gimple_init_singleton (gimple g)
{
  g->next = NULL;
  g->prev = g;
}


/* Return true if GIMPLE statement G has register or memory operands.  */

static inline bool
gimple_has_ops (const_gimple g)
{
  return gimple_code (g) >= GIMPLE_COND && gimple_code (g) <= GIMPLE_RETURN;
}

template <>
template <>
inline bool
is_a_helper <const gimple_statement_with_ops *>::test (const_gimple gs)
{
  return gimple_has_ops (gs);
}

template <>
template <>
inline bool
is_a_helper <gimple_statement_with_ops *>::test (gimple gs)
{
  return gimple_has_ops (gs);
}

/* Return true if GIMPLE statement G has memory operands.  */

static inline bool
gimple_has_mem_ops (const_gimple g)
{
  return gimple_code (g) >= GIMPLE_ASSIGN && gimple_code (g) <= GIMPLE_RETURN;
}

template <>
template <>
inline bool
is_a_helper <const gimple_statement_with_memory_ops *>::test (const_gimple gs)
{
  return gimple_has_mem_ops (gs);
}

template <>
template <>
inline bool
is_a_helper <gimple_statement_with_memory_ops *>::test (gimple gs)
{
  return gimple_has_mem_ops (gs);
}

/* Return the set of USE operands for statement G.  */

static inline struct use_optype_d *
gimple_use_ops (const_gimple g)
{
  const gimple_statement_with_ops *ops_stmt =
    dyn_cast <const gimple_statement_with_ops *> (g);
  if (!ops_stmt)
    return NULL;
  return ops_stmt->use_ops;
}


/* Set USE to be the set of USE operands for statement G.  */

static inline void
gimple_set_use_ops (gimple g, struct use_optype_d *use)
{
  gimple_statement_with_ops *ops_stmt =
    as_a <gimple_statement_with_ops *> (g);
  ops_stmt->use_ops = use;
}


/* Return the single VUSE operand of the statement G.  */

static inline tree
gimple_vuse (const_gimple g)
{
  const gimple_statement_with_memory_ops *mem_ops_stmt =
     dyn_cast <const gimple_statement_with_memory_ops *> (g);
  if (!mem_ops_stmt)
    return NULL_TREE;
  return mem_ops_stmt->vuse;
}

/* Return the single VDEF operand of the statement G.  */

static inline tree
gimple_vdef (const_gimple g)
{
  const gimple_statement_with_memory_ops *mem_ops_stmt =
     dyn_cast <const gimple_statement_with_memory_ops *> (g);
  if (!mem_ops_stmt)
    return NULL_TREE;
  return mem_ops_stmt->vdef;
}

/* Return the single VUSE operand of the statement G.  */

static inline tree *
gimple_vuse_ptr (gimple g)
{
  gimple_statement_with_memory_ops *mem_ops_stmt =
     dyn_cast <gimple_statement_with_memory_ops *> (g);
  if (!mem_ops_stmt)
    return NULL;
  return &mem_ops_stmt->vuse;
}

/* Return the single VDEF operand of the statement G.  */

static inline tree *
gimple_vdef_ptr (gimple g)
{
  gimple_statement_with_memory_ops *mem_ops_stmt =
     dyn_cast <gimple_statement_with_memory_ops *> (g);
  if (!mem_ops_stmt)
    return NULL;
  return &mem_ops_stmt->vdef;
}

/* Set the single VUSE operand of the statement G.  */

static inline void
gimple_set_vuse (gimple g, tree vuse)
{
  gimple_statement_with_memory_ops *mem_ops_stmt =
    as_a <gimple_statement_with_memory_ops *> (g);
  mem_ops_stmt->vuse = vuse;
}

/* Set the single VDEF operand of the statement G.  */

static inline void
gimple_set_vdef (gimple g, tree vdef)
{
  gimple_statement_with_memory_ops *mem_ops_stmt =
    as_a <gimple_statement_with_memory_ops *> (g);
  mem_ops_stmt->vdef = vdef;
}


/* Return true if statement G has operands and the modified field has
   been set.  */

static inline bool
gimple_modified_p (const_gimple g)
{
  return (gimple_has_ops (g)) ? (bool) g->modified : false;
}


/* Set the MODIFIED flag to MODIFIEDP, iff the gimple statement G has
   a MODIFIED field.  */

static inline void
gimple_set_modified (gimple s, bool modifiedp)
{
  if (gimple_has_ops (s))
    s->modified = (unsigned) modifiedp;
}


/* Return the tree code for the expression computed by STMT.  This is
   only valid for GIMPLE_COND, GIMPLE_CALL and GIMPLE_ASSIGN.  For
   GIMPLE_CALL, return CALL_EXPR as the expression code for
   consistency.  This is useful when the caller needs to deal with the
   three kinds of computation that GIMPLE supports.  */

static inline enum tree_code
gimple_expr_code (const_gimple stmt)
{
  enum gimple_code code = gimple_code (stmt);
  if (code == GIMPLE_ASSIGN || code == GIMPLE_COND)
    return (enum tree_code) stmt->subcode;
  else
    {
      gcc_gimple_checking_assert (code == GIMPLE_CALL);
      return CALL_EXPR;
    }
}


/* Return true if statement STMT contains volatile operands.  */

static inline bool
gimple_has_volatile_ops (const_gimple stmt)
{
  if (gimple_has_mem_ops (stmt))
    return stmt->has_volatile_ops;
  else
    return false;
}


/* Set the HAS_VOLATILE_OPS flag to VOLATILEP.  */

static inline void
gimple_set_has_volatile_ops (gimple stmt, bool volatilep)
{
  if (gimple_has_mem_ops (stmt))
    stmt->has_volatile_ops = (unsigned) volatilep;
}

/* Return true if STMT is in a transaction.  */

static inline bool
gimple_in_transaction (gimple stmt)
{
  return bb_in_transaction (gimple_bb (stmt));
}

/* Return true if statement STMT may access memory.  */

static inline bool
gimple_references_memory_p (gimple stmt)
{
  return gimple_has_mem_ops (stmt) && gimple_vuse (stmt);
}


/* Return the subcode for OMP statement S.  */

static inline unsigned
gimple_omp_subcode (const_gimple s)
{
  gcc_gimple_checking_assert (gimple_code (s) >= GIMPLE_OMP_ATOMIC_LOAD
	      && gimple_code (s) <= GIMPLE_OMP_TEAMS);
  return s->subcode;
}

/* Set the subcode for OMP statement S to SUBCODE.  */

static inline void
gimple_omp_set_subcode (gimple s, unsigned int subcode)
{
  /* We only have 16 bits for the subcode.  Assert that we are not
     overflowing it.  */
  gcc_gimple_checking_assert (subcode < (1 << 16));
  s->subcode = subcode;
}

/* Set the nowait flag on OMP_RETURN statement S.  */

static inline void
gimple_omp_return_set_nowait (gimple s)
{
  GIMPLE_CHECK (s, GIMPLE_OMP_RETURN);
  s->subcode |= GF_OMP_RETURN_NOWAIT;
}


/* Return true if OMP return statement G has the GF_OMP_RETURN_NOWAIT
   flag set.  */

static inline bool
gimple_omp_return_nowait_p (const_gimple g)
{
  GIMPLE_CHECK (g, GIMPLE_OMP_RETURN);
  return (gimple_omp_subcode (g) & GF_OMP_RETURN_NOWAIT) != 0;
}


/* Set the LHS of OMP return.  */

static inline void
gimple_omp_return_set_lhs (gimple g, tree lhs)
{
  gimple_statement_omp_return *omp_return_stmt =
    as_a <gimple_statement_omp_return *> (g);
  omp_return_stmt->val = lhs;
}


/* Get the LHS of OMP return.  */

static inline tree
gimple_omp_return_lhs (const_gimple g)
{
  const gimple_statement_omp_return *omp_return_stmt =
    as_a <const gimple_statement_omp_return *> (g);
  return omp_return_stmt->val;
}


/* Return a pointer to the LHS of OMP return.  */

static inline tree *
gimple_omp_return_lhs_ptr (gimple g)
{
  gimple_statement_omp_return *omp_return_stmt =
    as_a <gimple_statement_omp_return *> (g);
  return &omp_return_stmt->val;
}


/* Return true if OMP section statement G has the GF_OMP_SECTION_LAST
   flag set.  */

static inline bool
gimple_omp_section_last_p (const_gimple g)
{
  GIMPLE_CHECK (g, GIMPLE_OMP_SECTION);
  return (gimple_omp_subcode (g) & GF_OMP_SECTION_LAST) != 0;
}


/* Set the GF_OMP_SECTION_LAST flag on G.  */

static inline void
gimple_omp_section_set_last (gimple g)
{
  GIMPLE_CHECK (g, GIMPLE_OMP_SECTION);
  g->subcode |= GF_OMP_SECTION_LAST;
}


/* Return true if OMP parallel statement G has the
   GF_OMP_PARALLEL_COMBINED flag set.  */

static inline bool
gimple_omp_parallel_combined_p (const_gimple g)
{
  GIMPLE_CHECK (g, GIMPLE_OMP_PARALLEL);
  return (gimple_omp_subcode (g) & GF_OMP_PARALLEL_COMBINED) != 0;
}


/* Set the GF_OMP_PARALLEL_COMBINED field in G depending on the boolean
   value of COMBINED_P.  */

static inline void
gimple_omp_parallel_set_combined_p (gimple g, bool combined_p)
{
  GIMPLE_CHECK (g, GIMPLE_OMP_PARALLEL);
  if (combined_p)
    g->subcode |= GF_OMP_PARALLEL_COMBINED;
  else
    g->subcode &= ~GF_OMP_PARALLEL_COMBINED;
}


/* Return true if OMP atomic load/store statement G has the
   GF_OMP_ATOMIC_NEED_VALUE flag set.  */

static inline bool
gimple_omp_atomic_need_value_p (const_gimple g)
{
  if (gimple_code (g) != GIMPLE_OMP_ATOMIC_LOAD)
    GIMPLE_CHECK (g, GIMPLE_OMP_ATOMIC_STORE);
  return (gimple_omp_subcode (g) & GF_OMP_ATOMIC_NEED_VALUE) != 0;
}


/* Set the GF_OMP_ATOMIC_NEED_VALUE flag on G.  */

static inline void
gimple_omp_atomic_set_need_value (gimple g)
{
  if (gimple_code (g) != GIMPLE_OMP_ATOMIC_LOAD)
    GIMPLE_CHECK (g, GIMPLE_OMP_ATOMIC_STORE);
  g->subcode |= GF_OMP_ATOMIC_NEED_VALUE;
}


/* Return true if OMP atomic load/store statement G has the
   GF_OMP_ATOMIC_SEQ_CST flag set.  */

static inline bool
gimple_omp_atomic_seq_cst_p (const_gimple g)
{
  if (gimple_code (g) != GIMPLE_OMP_ATOMIC_LOAD)
    GIMPLE_CHECK (g, GIMPLE_OMP_ATOMIC_STORE);
  return (gimple_omp_subcode (g) & GF_OMP_ATOMIC_SEQ_CST) != 0;
}


/* Set the GF_OMP_ATOMIC_SEQ_CST flag on G.  */

static inline void
gimple_omp_atomic_set_seq_cst (gimple g)
{
  if (gimple_code (g) != GIMPLE_OMP_ATOMIC_LOAD)
    GIMPLE_CHECK (g, GIMPLE_OMP_ATOMIC_STORE);
  g->subcode |= GF_OMP_ATOMIC_SEQ_CST;
}


/* Return the number of operands for statement GS.  */

static inline unsigned
gimple_num_ops (const_gimple gs)
{
  return gs->num_ops;
}


/* Set the number of operands for statement GS.  */

static inline void
gimple_set_num_ops (gimple gs, unsigned num_ops)
{
  gs->num_ops = num_ops;
}


/* Return the array of operands for statement GS.  */

static inline tree *
gimple_ops (gimple gs)
{
  size_t off;

  /* All the tuples have their operand vector at the very bottom
     of the structure.  Note that those structures that do not
     have an operand vector have a zero offset.  */
  off = gimple_ops_offset_[gimple_statement_structure (gs)];
  gcc_gimple_checking_assert (off != 0);

  return (tree *) ((char *) gs + off);
}


/* Return operand I for statement GS.  */

static inline tree
gimple_op (const_gimple gs, unsigned i)
{
  if (gimple_has_ops (gs))
    {
      gcc_gimple_checking_assert (i < gimple_num_ops (gs));
      return gimple_ops (CONST_CAST_GIMPLE (gs))[i];
    }
  else
    return NULL_TREE;
}

/* Return a pointer to operand I for statement GS.  */

static inline tree *
gimple_op_ptr (const_gimple gs, unsigned i)
{
  if (gimple_has_ops (gs))
    {
      gcc_gimple_checking_assert (i < gimple_num_ops (gs));
      return gimple_ops (CONST_CAST_GIMPLE (gs)) + i;
    }
  else
    return NULL;
}

/* Set operand I of statement GS to OP.  */

static inline void
gimple_set_op (gimple gs, unsigned i, tree op)
{
  gcc_gimple_checking_assert (gimple_has_ops (gs) && i < gimple_num_ops (gs));

  /* Note.  It may be tempting to assert that OP matches
     is_gimple_operand, but that would be wrong.  Different tuples
     accept slightly different sets of tree operands.  Each caller
     should perform its own validation.  */
  gimple_ops (gs)[i] = op;
}

/* Return true if GS is a GIMPLE_ASSIGN.  */

static inline bool
is_gimple_assign (const_gimple gs)
{
  return gimple_code (gs) == GIMPLE_ASSIGN;
}

/* Determine if expression CODE is one of the valid expressions that can
   be used on the RHS of GIMPLE assignments.  */

static inline enum gimple_rhs_class
get_gimple_rhs_class (enum tree_code code)
{
  return (enum gimple_rhs_class) gimple_rhs_class_table[(int) code];
}

/* Return the LHS of assignment statement GS.  */

static inline tree
gimple_assign_lhs (const_gimple gs)
{
  GIMPLE_CHECK (gs, GIMPLE_ASSIGN);
  return gimple_op (gs, 0);
}


/* Return a pointer to the LHS of assignment statement GS.  */

static inline tree *
gimple_assign_lhs_ptr (const_gimple gs)
{
  GIMPLE_CHECK (gs, GIMPLE_ASSIGN);
  return gimple_op_ptr (gs, 0);
}


/* Set LHS to be the LHS operand of assignment statement GS.  */

static inline void
gimple_assign_set_lhs (gimple gs, tree lhs)
{
  GIMPLE_CHECK (gs, GIMPLE_ASSIGN);
  gimple_set_op (gs, 0, lhs);

  if (lhs && TREE_CODE (lhs) == SSA_NAME)
    SSA_NAME_DEF_STMT (lhs) = gs;
}


/* Return the first operand on the RHS of assignment statement GS.  */

static inline tree
gimple_assign_rhs1 (const_gimple gs)
{
  GIMPLE_CHECK (gs, GIMPLE_ASSIGN);
  return gimple_op (gs, 1);
}


/* Return a pointer to the first operand on the RHS of assignment
   statement GS.  */

static inline tree *
gimple_assign_rhs1_ptr (const_gimple gs)
{
  GIMPLE_CHECK (gs, GIMPLE_ASSIGN);
  return gimple_op_ptr (gs, 1);
}

/* Set RHS to be the first operand on the RHS of assignment statement GS.  */

static inline void
gimple_assign_set_rhs1 (gimple gs, tree rhs)
{
  GIMPLE_CHECK (gs, GIMPLE_ASSIGN);

  gimple_set_op (gs, 1, rhs);
}


/* Return the second operand on the RHS of assignment statement GS.
   If GS does not have two operands, NULL is returned instead.  */

static inline tree
gimple_assign_rhs2 (const_gimple gs)
{
  GIMPLE_CHECK (gs, GIMPLE_ASSIGN);

  if (gimple_num_ops (gs) >= 3)
    return gimple_op (gs, 2);
  else
    return NULL_TREE;
}


/* Return a pointer to the second operand on the RHS of assignment
   statement GS.  */

static inline tree *
gimple_assign_rhs2_ptr (const_gimple gs)
{
  GIMPLE_CHECK (gs, GIMPLE_ASSIGN);
  return gimple_op_ptr (gs, 2);
}


/* Set RHS to be the second operand on the RHS of assignment statement GS.  */

static inline void
gimple_assign_set_rhs2 (gimple gs, tree rhs)
{
  GIMPLE_CHECK (gs, GIMPLE_ASSIGN);

  gimple_set_op (gs, 2, rhs);
}

/* Return the third operand on the RHS of assignment statement GS.
   If GS does not have two operands, NULL is returned instead.  */

static inline tree
gimple_assign_rhs3 (const_gimple gs)
{
  GIMPLE_CHECK (gs, GIMPLE_ASSIGN);

  if (gimple_num_ops (gs) >= 4)
    return gimple_op (gs, 3);
  else
    return NULL_TREE;
}

/* Return a pointer to the third operand on the RHS of assignment
   statement GS.  */

static inline tree *
gimple_assign_rhs3_ptr (const_gimple gs)
{
  GIMPLE_CHECK (gs, GIMPLE_ASSIGN);
  return gimple_op_ptr (gs, 3);
}


/* Set RHS to be the third operand on the RHS of assignment statement GS.  */

static inline void
gimple_assign_set_rhs3 (gimple gs, tree rhs)
{
  GIMPLE_CHECK (gs, GIMPLE_ASSIGN);

  gimple_set_op (gs, 3, rhs);
}

/* A wrapper around gimple_assign_set_rhs_with_ops_1, for callers which expect
   to see only a maximum of two operands.  */

static inline void
gimple_assign_set_rhs_with_ops (gimple_stmt_iterator *gsi, enum tree_code code,
				tree op1, tree op2)
{
  gimple_assign_set_rhs_with_ops_1 (gsi, code, op1, op2, NULL);
}

/* Returns true if GS is a nontemporal move.  */

static inline bool
gimple_assign_nontemporal_move_p (const_gimple gs)
{
  GIMPLE_CHECK (gs, GIMPLE_ASSIGN);
  return gs->nontemporal_move;
}

/* Sets nontemporal move flag of GS to NONTEMPORAL.  */

static inline void
gimple_assign_set_nontemporal_move (gimple gs, bool nontemporal)
{
  GIMPLE_CHECK (gs, GIMPLE_ASSIGN);
  gs->nontemporal_move = nontemporal;
}


/* Return the code of the expression computed on the rhs of assignment
   statement GS.  In case that the RHS is a single object, returns the
   tree code of the object.  */

static inline enum tree_code
gimple_assign_rhs_code (const_gimple gs)
{
  enum tree_code code;
  GIMPLE_CHECK (gs, GIMPLE_ASSIGN);

  code = (enum tree_code) gs->subcode;
  /* While we initially set subcode to the TREE_CODE of the rhs for
     GIMPLE_SINGLE_RHS assigns we do not update that subcode to stay
     in sync when we rewrite stmts into SSA form or do SSA propagations.  */
  if (get_gimple_rhs_class (code) == GIMPLE_SINGLE_RHS)
    code = TREE_CODE (gimple_assign_rhs1 (gs));

  return code;
}


/* Set CODE to be the code for the expression computed on the RHS of
   assignment S.  */

static inline void
gimple_assign_set_rhs_code (gimple s, enum tree_code code)
{
  GIMPLE_CHECK (s, GIMPLE_ASSIGN);
  s->subcode = code;
}


/* Return the gimple rhs class of the code of the expression computed on
   the rhs of assignment statement GS.
   This will never return GIMPLE_INVALID_RHS.  */

static inline enum gimple_rhs_class
gimple_assign_rhs_class (const_gimple gs)
{
  return get_gimple_rhs_class (gimple_assign_rhs_code (gs));
}

/* Return true if GS is an assignment with a singleton RHS, i.e.,
   there is no operator associated with the assignment itself.
   Unlike gimple_assign_copy_p, this predicate returns true for
   any RHS operand, including those that perform an operation
   and do not have the semantics of a copy, such as COND_EXPR.  */

static inline bool
gimple_assign_single_p (const_gimple gs)
{
  return (is_gimple_assign (gs)
          && gimple_assign_rhs_class (gs) == GIMPLE_SINGLE_RHS);
}

/* Return true if GS performs a store to its lhs.  */

static inline bool
gimple_store_p (const_gimple gs)
{
  tree lhs = gimple_get_lhs (gs);
  return lhs && !is_gimple_reg (lhs);
}

/* Return true if GS is an assignment that loads from its rhs1.  */

static inline bool
gimple_assign_load_p (const_gimple gs)
{
  tree rhs;
  if (!gimple_assign_single_p (gs))
    return false;
  rhs = gimple_assign_rhs1 (gs);
  if (TREE_CODE (rhs) == WITH_SIZE_EXPR)
    return true;
  rhs = get_base_address (rhs);
  return (DECL_P (rhs)
	  || TREE_CODE (rhs) == MEM_REF || TREE_CODE (rhs) == TARGET_MEM_REF);
}


/* Return true if S is a type-cast assignment.  */

static inline bool
gimple_assign_cast_p (const_gimple s)
{
  if (is_gimple_assign (s))
    {
      enum tree_code sc = gimple_assign_rhs_code (s);
      return CONVERT_EXPR_CODE_P (sc)
	     || sc == VIEW_CONVERT_EXPR
	     || sc == FIX_TRUNC_EXPR;
    }

  return false;
}

/* Return true if S is a clobber statement.  */

static inline bool
gimple_clobber_p (const_gimple s)
{
  return gimple_assign_single_p (s)
         && TREE_CLOBBER_P (gimple_assign_rhs1 (s));
}

/* Return true if GS is a GIMPLE_CALL.  */

static inline bool
is_gimple_call (const_gimple gs)
{
  return gimple_code (gs) == GIMPLE_CALL;
}

/* Return the LHS of call statement GS.  */

static inline tree
gimple_call_lhs (const_gimple gs)
{
  GIMPLE_CHECK (gs, GIMPLE_CALL);
  return gimple_op (gs, 0);
}


/* Return a pointer to the LHS of call statement GS.  */

static inline tree *
gimple_call_lhs_ptr (const_gimple gs)
{
  GIMPLE_CHECK (gs, GIMPLE_CALL);
  return gimple_op_ptr (gs, 0);
}


/* Set LHS to be the LHS operand of call statement GS.  */

static inline void
gimple_call_set_lhs (gimple gs, tree lhs)
{
  GIMPLE_CHECK (gs, GIMPLE_CALL);
  gimple_set_op (gs, 0, lhs);
  if (lhs && TREE_CODE (lhs) == SSA_NAME)
    SSA_NAME_DEF_STMT (lhs) = gs;
}


/* Return true if call GS calls an internal-only function, as enumerated
   by internal_fn.  */

static inline bool
gimple_call_internal_p (const_gimple gs)
{
  GIMPLE_CHECK (gs, GIMPLE_CALL);
  return (gs->subcode & GF_CALL_INTERNAL) != 0;
}


/* Return the target of internal call GS.  */

static inline enum internal_fn
gimple_call_internal_fn (const_gimple gs)
{
  gcc_gimple_checking_assert (gimple_call_internal_p (gs));
  return static_cast <const gimple_statement_call *> (gs)->u.internal_fn;
}

/* If CTRL_ALTERING_P is true, mark GIMPLE_CALL S to be a stmt
   that could alter control flow.  */

static inline void
gimple_call_set_ctrl_altering (gimple s, bool ctrl_altering_p)
{
  GIMPLE_CHECK (s, GIMPLE_CALL);
  if (ctrl_altering_p)
    s->subcode |= GF_CALL_CTRL_ALTERING;
  else
    s->subcode &= ~GF_CALL_CTRL_ALTERING;
}

/* Return true if call GS calls an func whose GF_CALL_CTRL_ALTERING
   flag is set. Such call could not be a stmt in the middle of a bb.  */

static inline bool
gimple_call_ctrl_altering_p (const_gimple gs)
{
  GIMPLE_CHECK (gs, GIMPLE_CALL);
  return (gs->subcode & GF_CALL_CTRL_ALTERING) != 0;
}


/* Return the function type of the function called by GS.  */

static inline tree
gimple_call_fntype (const_gimple gs)
{
  const gimple_statement_call *call_stmt =
    as_a <const gimple_statement_call *> (gs);
  if (gimple_call_internal_p (gs))
    return NULL_TREE;
  return call_stmt->u.fntype;
}

/* Set the type of the function called by GS to FNTYPE.  */

static inline void
gimple_call_set_fntype (gimple gs, tree fntype)
{
  gimple_statement_call *call_stmt = as_a <gimple_statement_call *> (gs);
  gcc_gimple_checking_assert (!gimple_call_internal_p (gs));
  call_stmt->u.fntype = fntype;
}


/* Return the tree node representing the function called by call
   statement GS.  */

static inline tree
gimple_call_fn (const_gimple gs)
{
  GIMPLE_CHECK (gs, GIMPLE_CALL);
  return gimple_op (gs, 1);
}

/* Return a pointer to the tree node representing the function called by call
   statement GS.  */

static inline tree *
gimple_call_fn_ptr (const_gimple gs)
{
  GIMPLE_CHECK (gs, GIMPLE_CALL);
  return gimple_op_ptr (gs, 1);
}


/* Set FN to be the function called by call statement GS.  */

static inline void
gimple_call_set_fn (gimple gs, tree fn)
{
  GIMPLE_CHECK (gs, GIMPLE_CALL);
  gcc_gimple_checking_assert (!gimple_call_internal_p (gs));
  gimple_set_op (gs, 1, fn);
}


/* Set FNDECL to be the function called by call statement GS.  */

static inline void
gimple_call_set_fndecl (gimple gs, tree decl)
{
  GIMPLE_CHECK (gs, GIMPLE_CALL);
  gcc_gimple_checking_assert (!gimple_call_internal_p (gs));
  gimple_set_op (gs, 1, build_fold_addr_expr_loc (gimple_location (gs), decl));
}


/* Set internal function FN to be the function called by call statement GS.  */

static inline void
gimple_call_set_internal_fn (gimple gs, enum internal_fn fn)
{
  gimple_statement_call *call_stmt = as_a <gimple_statement_call *> (gs);
  gcc_gimple_checking_assert (gimple_call_internal_p (gs));
  call_stmt->u.internal_fn = fn;
}


/* If a given GIMPLE_CALL's callee is a FUNCTION_DECL, return it.
   Otherwise return NULL.  This function is analogous to
   get_callee_fndecl in tree land.  */

static inline tree
gimple_call_fndecl (const_gimple gs)
{
  return gimple_call_addr_fndecl (gimple_call_fn (gs));
}


/* Return the type returned by call statement GS.  */

static inline tree
gimple_call_return_type (const_gimple gs)
{
  tree type = gimple_call_fntype (gs);

  if (type == NULL_TREE)
    return TREE_TYPE (gimple_call_lhs (gs));

  /* The type returned by a function is the type of its
     function type.  */
  return TREE_TYPE (type);
}


/* Return the static chain for call statement GS.  */

static inline tree
gimple_call_chain (const_gimple gs)
{
  GIMPLE_CHECK (gs, GIMPLE_CALL);
  return gimple_op (gs, 2);
}


/* Return a pointer to the static chain for call statement GS.  */

static inline tree *
gimple_call_chain_ptr (const_gimple gs)
{
  GIMPLE_CHECK (gs, GIMPLE_CALL);
  return gimple_op_ptr (gs, 2);
}

/* Set CHAIN to be the static chain for call statement GS.  */

static inline void
gimple_call_set_chain (gimple gs, tree chain)
{
  GIMPLE_CHECK (gs, GIMPLE_CALL);

  gimple_set_op (gs, 2, chain);
}


/* Return the number of arguments used by call statement GS.  */

static inline unsigned
gimple_call_num_args (const_gimple gs)
{
  unsigned num_ops;
  GIMPLE_CHECK (gs, GIMPLE_CALL);
  num_ops = gimple_num_ops (gs);
  return num_ops - 3;
}


/* Return the argument at position INDEX for call statement GS.  */

static inline tree
gimple_call_arg (const_gimple gs, unsigned index)
{
  GIMPLE_CHECK (gs, GIMPLE_CALL);
  return gimple_op (gs, index + 3);
}


/* Return a pointer to the argument at position INDEX for call
   statement GS.  */

static inline tree *
gimple_call_arg_ptr (const_gimple gs, unsigned index)
{
  GIMPLE_CHECK (gs, GIMPLE_CALL);
  return gimple_op_ptr (gs, index + 3);
}


/* Set ARG to be the argument at position INDEX for call statement GS.  */

static inline void
gimple_call_set_arg (gimple gs, unsigned index, tree arg)
{
  GIMPLE_CHECK (gs, GIMPLE_CALL);
  gimple_set_op (gs, index + 3, arg);
}


/* If TAIL_P is true, mark call statement S as being a tail call
   (i.e., a call just before the exit of a function).  These calls are
   candidate for tail call optimization.  */

static inline void
gimple_call_set_tail (gimple s, bool tail_p)
{
  GIMPLE_CHECK (s, GIMPLE_CALL);
  if (tail_p)
    s->subcode |= GF_CALL_TAILCALL;
  else
    s->subcode &= ~GF_CALL_TAILCALL;
}


/* Return true if GIMPLE_CALL S is marked as a tail call.  */

static inline bool
gimple_call_tail_p (gimple s)
{
  GIMPLE_CHECK (s, GIMPLE_CALL);
  return (s->subcode & GF_CALL_TAILCALL) != 0;
}


/* If RETURN_SLOT_OPT_P is true mark GIMPLE_CALL S as valid for return
   slot optimization.  This transformation uses the target of the call
   expansion as the return slot for calls that return in memory.  */

static inline void
gimple_call_set_return_slot_opt (gimple s, bool return_slot_opt_p)
{
  GIMPLE_CHECK (s, GIMPLE_CALL);
  if (return_slot_opt_p)
    s->subcode |= GF_CALL_RETURN_SLOT_OPT;
  else
    s->subcode &= ~GF_CALL_RETURN_SLOT_OPT;
}


/* Return true if S is marked for return slot optimization.  */

static inline bool
gimple_call_return_slot_opt_p (gimple s)
{
  GIMPLE_CHECK (s, GIMPLE_CALL);
  return (s->subcode & GF_CALL_RETURN_SLOT_OPT) != 0;
}


/* If FROM_THUNK_P is true, mark GIMPLE_CALL S as being the jump from a
   thunk to the thunked-to function.  */

static inline void
gimple_call_set_from_thunk (gimple s, bool from_thunk_p)
{
  GIMPLE_CHECK (s, GIMPLE_CALL);
  if (from_thunk_p)
    s->subcode |= GF_CALL_FROM_THUNK;
  else
    s->subcode &= ~GF_CALL_FROM_THUNK;
}


/* Return true if GIMPLE_CALL S is a jump from a thunk.  */

static inline bool
gimple_call_from_thunk_p (gimple s)
{
  GIMPLE_CHECK (s, GIMPLE_CALL);
  return (s->subcode & GF_CALL_FROM_THUNK) != 0;
}


/* If PASS_ARG_PACK_P is true, GIMPLE_CALL S is a stdarg call that needs the
   argument pack in its argument list.  */

static inline void
gimple_call_set_va_arg_pack (gimple s, bool pass_arg_pack_p)
{
  GIMPLE_CHECK (s, GIMPLE_CALL);
  if (pass_arg_pack_p)
    s->subcode |= GF_CALL_VA_ARG_PACK;
  else
    s->subcode &= ~GF_CALL_VA_ARG_PACK;
}


/* Return true if GIMPLE_CALL S is a stdarg call that needs the
   argument pack in its argument list.  */

static inline bool
gimple_call_va_arg_pack_p (gimple s)
{
  GIMPLE_CHECK (s, GIMPLE_CALL);
  return (s->subcode & GF_CALL_VA_ARG_PACK) != 0;
}


/* Return true if S is a noreturn call.  */

static inline bool
gimple_call_noreturn_p (gimple s)
{
  GIMPLE_CHECK (s, GIMPLE_CALL);
  return (gimple_call_flags (s) & ECF_NORETURN) != 0;
}


/* If NOTHROW_P is true, GIMPLE_CALL S is a call that is known to not throw
   even if the called function can throw in other cases.  */

static inline void
gimple_call_set_nothrow (gimple s, bool nothrow_p)
{
  GIMPLE_CHECK (s, GIMPLE_CALL);
  if (nothrow_p)
    s->subcode |= GF_CALL_NOTHROW;
  else
    s->subcode &= ~GF_CALL_NOTHROW;
}

/* Return true if S is a nothrow call.  */

static inline bool
gimple_call_nothrow_p (gimple s)
{
  GIMPLE_CHECK (s, GIMPLE_CALL);
  return (gimple_call_flags (s) & ECF_NOTHROW) != 0;
}

/* If FOR_VAR is true, GIMPLE_CALL S is a call to builtin_alloca that
   is known to be emitted for VLA objects.  Those are wrapped by
   stack_save/stack_restore calls and hence can't lead to unbounded
   stack growth even when they occur in loops.  */

static inline void
gimple_call_set_alloca_for_var (gimple s, bool for_var)
{
  GIMPLE_CHECK (s, GIMPLE_CALL);
  if (for_var)
    s->subcode |= GF_CALL_ALLOCA_FOR_VAR;
  else
    s->subcode &= ~GF_CALL_ALLOCA_FOR_VAR;
}

/* Return true of S is a call to builtin_alloca emitted for VLA objects.  */

static inline bool
gimple_call_alloca_for_var_p (gimple s)
{
  GIMPLE_CHECK (s, GIMPLE_CALL);
  return (s->subcode & GF_CALL_ALLOCA_FOR_VAR) != 0;
}

/* Copy all the GF_CALL_* flags from ORIG_CALL to DEST_CALL.  */

static inline void
gimple_call_copy_flags (gimple dest_call, gimple orig_call)
{
  GIMPLE_CHECK (dest_call, GIMPLE_CALL);
  GIMPLE_CHECK (orig_call, GIMPLE_CALL);
  dest_call->subcode = orig_call->subcode;
}


/* Return a pointer to the points-to solution for the set of call-used
   variables of the call CALL.  */

static inline struct pt_solution *
gimple_call_use_set (gimple call)
{
  gimple_statement_call *call_stmt = as_a <gimple_statement_call *> (call);
  return &call_stmt->call_used;
}


/* Return a pointer to the points-to solution for the set of call-used
   variables of the call CALL.  */

static inline struct pt_solution *
gimple_call_clobber_set (gimple call)
{
  gimple_statement_call *call_stmt = as_a <gimple_statement_call *> (call);
  return &call_stmt->call_clobbered;
}


/* Returns true if this is a GIMPLE_ASSIGN or a GIMPLE_CALL with a
   non-NULL lhs.  */

static inline bool
gimple_has_lhs (gimple stmt)
{
  return (is_gimple_assign (stmt)
	  || (is_gimple_call (stmt)
	      && gimple_call_lhs (stmt) != NULL_TREE));
}


/* Return the code of the predicate computed by conditional statement GS.  */

static inline enum tree_code
gimple_cond_code (const_gimple gs)
{
  GIMPLE_CHECK (gs, GIMPLE_COND);
  return (enum tree_code) gs->subcode;
}


/* Set CODE to be the predicate code for the conditional statement GS.  */

static inline void
gimple_cond_set_code (gimple gs, enum tree_code code)
{
  GIMPLE_CHECK (gs, GIMPLE_COND);
  gs->subcode = code;
}


/* Return the LHS of the predicate computed by conditional statement GS.  */

static inline tree
gimple_cond_lhs (const_gimple gs)
{
  GIMPLE_CHECK (gs, GIMPLE_COND);
  return gimple_op (gs, 0);
}

/* Return the pointer to the LHS of the predicate computed by conditional
   statement GS.  */

static inline tree *
gimple_cond_lhs_ptr (const_gimple gs)
{
  GIMPLE_CHECK (gs, GIMPLE_COND);
  return gimple_op_ptr (gs, 0);
}

/* Set LHS to be the LHS operand of the predicate computed by
   conditional statement GS.  */

static inline void
gimple_cond_set_lhs (gimple gs, tree lhs)
{
  GIMPLE_CHECK (gs, GIMPLE_COND);
  gimple_set_op (gs, 0, lhs);
}


/* Return the RHS operand of the predicate computed by conditional GS.  */

static inline tree
gimple_cond_rhs (const_gimple gs)
{
  GIMPLE_CHECK (gs, GIMPLE_COND);
  return gimple_op (gs, 1);
}

/* Return the pointer to the RHS operand of the predicate computed by
   conditional GS.  */

static inline tree *
gimple_cond_rhs_ptr (const_gimple gs)
{
  GIMPLE_CHECK (gs, GIMPLE_COND);
  return gimple_op_ptr (gs, 1);
}


/* Set RHS to be the RHS operand of the predicate computed by
   conditional statement GS.  */

static inline void
gimple_cond_set_rhs (gimple gs, tree rhs)
{
  GIMPLE_CHECK (gs, GIMPLE_COND);
  gimple_set_op (gs, 1, rhs);
}


/* Return the label used by conditional statement GS when its
   predicate evaluates to true.  */

static inline tree
gimple_cond_true_label (const_gimple gs)
{
  GIMPLE_CHECK (gs, GIMPLE_COND);
  return gimple_op (gs, 2);
}


/* Set LABEL to be the label used by conditional statement GS when its
   predicate evaluates to true.  */

static inline void
gimple_cond_set_true_label (gimple gs, tree label)
{
  GIMPLE_CHECK (gs, GIMPLE_COND);
  gimple_set_op (gs, 2, label);
}


/* Set LABEL to be the label used by conditional statement GS when its
   predicate evaluates to false.  */

static inline void
gimple_cond_set_false_label (gimple gs, tree label)
{
  GIMPLE_CHECK (gs, GIMPLE_COND);
  gimple_set_op (gs, 3, label);
}


/* Return the label used by conditional statement GS when its
   predicate evaluates to false.  */

static inline tree
gimple_cond_false_label (const_gimple gs)
{
  GIMPLE_CHECK (gs, GIMPLE_COND);
  return gimple_op (gs, 3);
}


/* Set the conditional COND_STMT to be of the form 'if (1 == 0)'.  */

static inline void
gimple_cond_make_false (gimple gs)
{
  gimple_cond_set_lhs (gs, boolean_true_node);
  gimple_cond_set_rhs (gs, boolean_false_node);
  gs->subcode = EQ_EXPR;
}


/* Set the conditional COND_STMT to be of the form 'if (1 == 1)'.  */

static inline void
gimple_cond_make_true (gimple gs)
{
  gimple_cond_set_lhs (gs, boolean_true_node);
  gimple_cond_set_rhs (gs, boolean_true_node);
  gs->subcode = EQ_EXPR;
}

/* Check if conditional statemente GS is of the form 'if (1 == 1)',
  'if (0 == 0)', 'if (1 != 0)' or 'if (0 != 1)' */

static inline bool
gimple_cond_true_p (const_gimple gs)
{
  tree lhs = gimple_cond_lhs (gs);
  tree rhs = gimple_cond_rhs (gs);
  enum tree_code code = gimple_cond_code (gs);

  if (lhs != boolean_true_node && lhs != boolean_false_node)
    return false;

  if (rhs != boolean_true_node && rhs != boolean_false_node)
    return false;

  if (code == NE_EXPR && lhs != rhs)
    return true;

  if (code == EQ_EXPR && lhs == rhs)
      return true;

  return false;
}

/* Check if conditional statement GS is of the form 'if (1 != 1)',
   'if (0 != 0)', 'if (1 == 0)' or 'if (0 == 1)' */

static inline bool
gimple_cond_false_p (const_gimple gs)
{
  tree lhs = gimple_cond_lhs (gs);
  tree rhs = gimple_cond_rhs (gs);
  enum tree_code code = gimple_cond_code (gs);

  if (lhs != boolean_true_node && lhs != boolean_false_node)
    return false;

  if (rhs != boolean_true_node && rhs != boolean_false_node)
    return false;

  if (code == NE_EXPR && lhs == rhs)
    return true;

  if (code == EQ_EXPR && lhs != rhs)
      return true;

  return false;
}

/* Set the code, LHS and RHS of GIMPLE_COND STMT from CODE, LHS and RHS.  */

static inline void
gimple_cond_set_condition (gimple stmt, enum tree_code code, tree lhs, tree rhs)
{
  gimple_cond_set_code (stmt, code);
  gimple_cond_set_lhs (stmt, lhs);
  gimple_cond_set_rhs (stmt, rhs);
}

/* Return the LABEL_DECL node used by GIMPLE_LABEL statement GS.  */

static inline tree
gimple_label_label (const_gimple gs)
{
  GIMPLE_CHECK (gs, GIMPLE_LABEL);
  return gimple_op (gs, 0);
}


/* Set LABEL to be the LABEL_DECL node used by GIMPLE_LABEL statement
   GS.  */

static inline void
gimple_label_set_label (gimple gs, tree label)
{
  GIMPLE_CHECK (gs, GIMPLE_LABEL);
  gimple_set_op (gs, 0, label);
}


/* Return the destination of the unconditional jump GS.  */

static inline tree
gimple_goto_dest (const_gimple gs)
{
  GIMPLE_CHECK (gs, GIMPLE_GOTO);
  return gimple_op (gs, 0);
}


/* Set DEST to be the destination of the unconditonal jump GS.  */

static inline void
gimple_goto_set_dest (gimple gs, tree dest)
{
  GIMPLE_CHECK (gs, GIMPLE_GOTO);
  gimple_set_op (gs, 0, dest);
}


/* Return the variables declared in the GIMPLE_BIND statement GS.  */

static inline tree
gimple_bind_vars (const_gimple gs)
{
  const gimple_statement_bind *bind_stmt =
    as_a <const gimple_statement_bind *> (gs);
  return bind_stmt->vars;
}


/* Set VARS to be the set of variables declared in the GIMPLE_BIND
   statement GS.  */

static inline void
gimple_bind_set_vars (gimple gs, tree vars)
{
  gimple_statement_bind *bind_stmt = as_a <gimple_statement_bind *> (gs);
  bind_stmt->vars = vars;
}


/* Append VARS to the set of variables declared in the GIMPLE_BIND
   statement GS.  */

static inline void
gimple_bind_append_vars (gimple gs, tree vars)
{
  gimple_statement_bind *bind_stmt = as_a <gimple_statement_bind *> (gs);
  bind_stmt->vars = chainon (bind_stmt->vars, vars);
}


static inline gimple_seq *
gimple_bind_body_ptr (gimple gs)
{
  gimple_statement_bind *bind_stmt = as_a <gimple_statement_bind *> (gs);
  return &bind_stmt->body;
}

/* Return the GIMPLE sequence contained in the GIMPLE_BIND statement GS.  */

static inline gimple_seq
gimple_bind_body (gimple gs)
{
  return *gimple_bind_body_ptr (gs);
}


/* Set SEQ to be the GIMPLE sequence contained in the GIMPLE_BIND
   statement GS.  */

static inline void
gimple_bind_set_body (gimple gs, gimple_seq seq)
{
  gimple_statement_bind *bind_stmt = as_a <gimple_statement_bind *> (gs);
  bind_stmt->body = seq;
}


/* Append a statement to the end of a GIMPLE_BIND's body.  */

static inline void
gimple_bind_add_stmt (gimple gs, gimple stmt)
{
  gimple_statement_bind *bind_stmt = as_a <gimple_statement_bind *> (gs);
  gimple_seq_add_stmt (&bind_stmt->body, stmt);
}


/* Append a sequence of statements to the end of a GIMPLE_BIND's body.  */

static inline void
gimple_bind_add_seq (gimple gs, gimple_seq seq)
{
  gimple_statement_bind *bind_stmt = as_a <gimple_statement_bind *> (gs);
  gimple_seq_add_seq (&bind_stmt->body, seq);
}


/* Return the TREE_BLOCK node associated with GIMPLE_BIND statement
   GS.  This is analogous to the BIND_EXPR_BLOCK field in trees.  */

static inline tree
gimple_bind_block (const_gimple gs)
{
  const gimple_statement_bind *bind_stmt =
    as_a <const gimple_statement_bind *> (gs);
  return bind_stmt->block;
}


/* Set BLOCK to be the TREE_BLOCK node associated with GIMPLE_BIND
   statement GS.  */

static inline void
gimple_bind_set_block (gimple gs, tree block)
{
  gimple_statement_bind *bind_stmt = as_a <gimple_statement_bind *> (gs);
  gcc_gimple_checking_assert (block == NULL_TREE
			      || TREE_CODE (block) == BLOCK);
  bind_stmt->block = block;
}


/* Return the number of input operands for GIMPLE_ASM GS.  */

static inline unsigned
gimple_asm_ninputs (const_gimple gs)
{
  const gimple_statement_asm *asm_stmt =
    as_a <const gimple_statement_asm *> (gs);
  return asm_stmt->ni;
}


/* Return the number of output operands for GIMPLE_ASM GS.  */

static inline unsigned
gimple_asm_noutputs (const_gimple gs)
{
  const gimple_statement_asm *asm_stmt =
    as_a <const gimple_statement_asm *> (gs);
  return asm_stmt->no;
}


/* Return the number of clobber operands for GIMPLE_ASM GS.  */

static inline unsigned
gimple_asm_nclobbers (const_gimple gs)
{
  const gimple_statement_asm *asm_stmt =
    as_a <const gimple_statement_asm *> (gs);
  return asm_stmt->nc;
}

/* Return the number of label operands for GIMPLE_ASM GS.  */

static inline unsigned
gimple_asm_nlabels (const_gimple gs)
{
  const gimple_statement_asm *asm_stmt =
    as_a <const gimple_statement_asm *> (gs);
  return asm_stmt->nl;
}

/* Return input operand INDEX of GIMPLE_ASM GS.  */

static inline tree
gimple_asm_input_op (const_gimple gs, unsigned index)
{
  const gimple_statement_asm *asm_stmt =
    as_a <const gimple_statement_asm *> (gs);
  gcc_gimple_checking_assert (index < asm_stmt->ni);
  return gimple_op (gs, index + asm_stmt->no);
}

/* Return a pointer to input operand INDEX of GIMPLE_ASM GS.  */

static inline tree *
gimple_asm_input_op_ptr (const_gimple gs, unsigned index)
{
  const gimple_statement_asm *asm_stmt =
    as_a <const gimple_statement_asm *> (gs);
  gcc_gimple_checking_assert (index < asm_stmt->ni);
  return gimple_op_ptr (gs, index + asm_stmt->no);
}


/* Set IN_OP to be input operand INDEX in GIMPLE_ASM GS.  */

static inline void
gimple_asm_set_input_op (gimple gs, unsigned index, tree in_op)
{
  gimple_statement_asm *asm_stmt = as_a <gimple_statement_asm *> (gs);
  gcc_gimple_checking_assert (index < asm_stmt->ni
			      && TREE_CODE (in_op) == TREE_LIST);
  gimple_set_op (gs, index + asm_stmt->no, in_op);
}


/* Return output operand INDEX of GIMPLE_ASM GS.  */

static inline tree
gimple_asm_output_op (const_gimple gs, unsigned index)
{
  const gimple_statement_asm *asm_stmt =
    as_a <const gimple_statement_asm *> (gs);
  gcc_gimple_checking_assert (index < asm_stmt->no);
  return gimple_op (gs, index);
}

/* Return a pointer to output operand INDEX of GIMPLE_ASM GS.  */

static inline tree *
gimple_asm_output_op_ptr (const_gimple gs, unsigned index)
{
  const gimple_statement_asm *asm_stmt =
    as_a <const gimple_statement_asm *> (gs);
  gcc_gimple_checking_assert (index < asm_stmt->no);
  return gimple_op_ptr (gs, index);
}


/* Set OUT_OP to be output operand INDEX in GIMPLE_ASM GS.  */

static inline void
gimple_asm_set_output_op (gimple gs, unsigned index, tree out_op)
{
  gimple_statement_asm *asm_stmt = as_a <gimple_statement_asm *> (gs);
  gcc_gimple_checking_assert (index < asm_stmt->no
			      && TREE_CODE (out_op) == TREE_LIST);
  gimple_set_op (gs, index, out_op);
}


/* Return clobber operand INDEX of GIMPLE_ASM GS.  */

static inline tree
gimple_asm_clobber_op (const_gimple gs, unsigned index)
{
  const gimple_statement_asm *asm_stmt =
    as_a <const gimple_statement_asm *> (gs);
  gcc_gimple_checking_assert (index < asm_stmt->nc);
  return gimple_op (gs, index + asm_stmt->ni + asm_stmt->no);
}


/* Set CLOBBER_OP to be clobber operand INDEX in GIMPLE_ASM GS.  */

static inline void
gimple_asm_set_clobber_op (gimple gs, unsigned index, tree clobber_op)
{
  gimple_statement_asm *asm_stmt = as_a <gimple_statement_asm *> (gs);
  gcc_gimple_checking_assert (index < asm_stmt->nc
			      && TREE_CODE (clobber_op) == TREE_LIST);
  gimple_set_op (gs, index + asm_stmt->ni + asm_stmt->no, clobber_op);
}

/* Return label operand INDEX of GIMPLE_ASM GS.  */

static inline tree
gimple_asm_label_op (const_gimple gs, unsigned index)
{
  const gimple_statement_asm *asm_stmt =
    as_a <const gimple_statement_asm *> (gs);
  gcc_gimple_checking_assert (index < asm_stmt->nl);
  return gimple_op (gs, index + asm_stmt->ni + asm_stmt->nc);
}

/* Set LABEL_OP to be label operand INDEX in GIMPLE_ASM GS.  */

static inline void
gimple_asm_set_label_op (gimple gs, unsigned index, tree label_op)
{
  gimple_statement_asm *asm_stmt = as_a <gimple_statement_asm *> (gs);
  gcc_gimple_checking_assert (index < asm_stmt->nl
			      && TREE_CODE (label_op) == TREE_LIST);
  gimple_set_op (gs, index + asm_stmt->ni + asm_stmt->nc, label_op);
}

/* Return the string representing the assembly instruction in
   GIMPLE_ASM GS.  */

static inline const char *
gimple_asm_string (const_gimple gs)
{
  const gimple_statement_asm *asm_stmt =
    as_a <const gimple_statement_asm *> (gs);
  return asm_stmt->string;
}


/* Return true if GS is an asm statement marked volatile.  */

static inline bool
gimple_asm_volatile_p (const_gimple gs)
{
  GIMPLE_CHECK (gs, GIMPLE_ASM);
  return (gs->subcode & GF_ASM_VOLATILE) != 0;
}


/* If VOLATLE_P is true, mark asm statement GS as volatile.  */

static inline void
gimple_asm_set_volatile (gimple gs, bool volatile_p)
{
  GIMPLE_CHECK (gs, GIMPLE_ASM);
  if (volatile_p)
    gs->subcode |= GF_ASM_VOLATILE;
  else
    gs->subcode &= ~GF_ASM_VOLATILE;
}


/* If INPUT_P is true, mark asm GS as an ASM_INPUT.  */

static inline void
gimple_asm_set_input (gimple gs, bool input_p)
{
  GIMPLE_CHECK (gs, GIMPLE_ASM);
  if (input_p)
    gs->subcode |= GF_ASM_INPUT;
  else
    gs->subcode &= ~GF_ASM_INPUT;
}


/* Return true if asm GS is an ASM_INPUT.  */

static inline bool
gimple_asm_input_p (const_gimple gs)
{
  GIMPLE_CHECK (gs, GIMPLE_ASM);
  return (gs->subcode & GF_ASM_INPUT) != 0;
}


/* Return the types handled by GIMPLE_CATCH statement GS.  */

static inline tree
gimple_catch_types (const_gimple gs)
{
  const gimple_statement_catch *catch_stmt =
    as_a <const gimple_statement_catch *> (gs);
  return catch_stmt->types;
}


/* Return a pointer to the types handled by GIMPLE_CATCH statement GS.  */

static inline tree *
gimple_catch_types_ptr (gimple gs)
{
  gimple_statement_catch *catch_stmt = as_a <gimple_statement_catch *> (gs);
  return &catch_stmt->types;
}


/* Return a pointer to the GIMPLE sequence representing the body of
   the handler of GIMPLE_CATCH statement GS.  */

static inline gimple_seq *
gimple_catch_handler_ptr (gimple gs)
{
  gimple_statement_catch *catch_stmt = as_a <gimple_statement_catch *> (gs);
  return &catch_stmt->handler;
}


/* Return the GIMPLE sequence representing the body of the handler of
   GIMPLE_CATCH statement GS.  */

static inline gimple_seq
gimple_catch_handler (gimple gs)
{
  return *gimple_catch_handler_ptr (gs);
}


/* Set T to be the set of types handled by GIMPLE_CATCH GS.  */

static inline void
gimple_catch_set_types (gimple gs, tree t)
{
  gimple_statement_catch *catch_stmt = as_a <gimple_statement_catch *> (gs);
  catch_stmt->types = t;
}


/* Set HANDLER to be the body of GIMPLE_CATCH GS.  */

static inline void
gimple_catch_set_handler (gimple gs, gimple_seq handler)
{
  gimple_statement_catch *catch_stmt = as_a <gimple_statement_catch *> (gs);
  catch_stmt->handler = handler;
}


/* Return the types handled by GIMPLE_EH_FILTER statement GS.  */

static inline tree
gimple_eh_filter_types (const_gimple gs)
{
  const gimple_statement_eh_filter *eh_filter_stmt =
    as_a <const gimple_statement_eh_filter *> (gs);
  return eh_filter_stmt->types;
}


/* Return a pointer to the types handled by GIMPLE_EH_FILTER statement
   GS.  */

static inline tree *
gimple_eh_filter_types_ptr (gimple gs)
{
  gimple_statement_eh_filter *eh_filter_stmt =
    as_a <gimple_statement_eh_filter *> (gs);
  return &eh_filter_stmt->types;
}


/* Return a pointer to the sequence of statement to execute when
   GIMPLE_EH_FILTER statement fails.  */

static inline gimple_seq *
gimple_eh_filter_failure_ptr (gimple gs)
{
  gimple_statement_eh_filter *eh_filter_stmt =
    as_a <gimple_statement_eh_filter *> (gs);
  return &eh_filter_stmt->failure;
}


/* Return the sequence of statement to execute when GIMPLE_EH_FILTER
   statement fails.  */

static inline gimple_seq
gimple_eh_filter_failure (gimple gs)
{
  return *gimple_eh_filter_failure_ptr (gs);
}


/* Set TYPES to be the set of types handled by GIMPLE_EH_FILTER GS.  */

static inline void
gimple_eh_filter_set_types (gimple gs, tree types)
{
  gimple_statement_eh_filter *eh_filter_stmt =
    as_a <gimple_statement_eh_filter *> (gs);
  eh_filter_stmt->types = types;
}


/* Set FAILURE to be the sequence of statements to execute on failure
   for GIMPLE_EH_FILTER GS.  */

static inline void
gimple_eh_filter_set_failure (gimple gs, gimple_seq failure)
{
  gimple_statement_eh_filter *eh_filter_stmt =
    as_a <gimple_statement_eh_filter *> (gs);
  eh_filter_stmt->failure = failure;
}

/* Get the function decl to be called by the MUST_NOT_THROW region.  */

static inline tree
gimple_eh_must_not_throw_fndecl (gimple gs)
{
  gimple_statement_eh_mnt *eh_mnt_stmt = as_a <gimple_statement_eh_mnt *> (gs);
  return eh_mnt_stmt->fndecl;
}

/* Set the function decl to be called by GS to DECL.  */

static inline void
gimple_eh_must_not_throw_set_fndecl (gimple gs, tree decl)
{
  gimple_statement_eh_mnt *eh_mnt_stmt = as_a <gimple_statement_eh_mnt *> (gs);
  eh_mnt_stmt->fndecl = decl;
}

/* GIMPLE_EH_ELSE accessors.  */

static inline gimple_seq *
gimple_eh_else_n_body_ptr (gimple gs)
{
  gimple_statement_eh_else *eh_else_stmt =
    as_a <gimple_statement_eh_else *> (gs);
  return &eh_else_stmt->n_body;
}

static inline gimple_seq
gimple_eh_else_n_body (gimple gs)
{
  return *gimple_eh_else_n_body_ptr (gs);
}

static inline gimple_seq *
gimple_eh_else_e_body_ptr (gimple gs)
{
  gimple_statement_eh_else *eh_else_stmt =
    as_a <gimple_statement_eh_else *> (gs);
  return &eh_else_stmt->e_body;
}

static inline gimple_seq
gimple_eh_else_e_body (gimple gs)
{
  return *gimple_eh_else_e_body_ptr (gs);
}

static inline void
gimple_eh_else_set_n_body (gimple gs, gimple_seq seq)
{
  gimple_statement_eh_else *eh_else_stmt =
    as_a <gimple_statement_eh_else *> (gs);
  eh_else_stmt->n_body = seq;
}

static inline void
gimple_eh_else_set_e_body (gimple gs, gimple_seq seq)
{
  gimple_statement_eh_else *eh_else_stmt =
    as_a <gimple_statement_eh_else *> (gs);
  eh_else_stmt->e_body = seq;
}

/* GIMPLE_TRY accessors. */

/* Return the kind of try block represented by GIMPLE_TRY GS.  This is
   either GIMPLE_TRY_CATCH or GIMPLE_TRY_FINALLY.  */

static inline enum gimple_try_flags
gimple_try_kind (const_gimple gs)
{
  GIMPLE_CHECK (gs, GIMPLE_TRY);
  return (enum gimple_try_flags) (gs->subcode & GIMPLE_TRY_KIND);
}


/* Set the kind of try block represented by GIMPLE_TRY GS.  */

static inline void
gimple_try_set_kind (gimple gs, enum gimple_try_flags kind)
{
  GIMPLE_CHECK (gs, GIMPLE_TRY);
  gcc_gimple_checking_assert (kind == GIMPLE_TRY_CATCH
			      || kind == GIMPLE_TRY_FINALLY);
  if (gimple_try_kind (gs) != kind)
    gs->subcode = (unsigned int) kind;
}


/* Return the GIMPLE_TRY_CATCH_IS_CLEANUP flag.  */

static inline bool
gimple_try_catch_is_cleanup (const_gimple gs)
{
  gcc_gimple_checking_assert (gimple_try_kind (gs) == GIMPLE_TRY_CATCH);
  return (gs->subcode & GIMPLE_TRY_CATCH_IS_CLEANUP) != 0;
}


/* Return a pointer to the sequence of statements used as the
   body for GIMPLE_TRY GS.  */

static inline gimple_seq *
gimple_try_eval_ptr (gimple gs)
{
  gimple_statement_try *try_stmt = as_a <gimple_statement_try *> (gs);
  return &try_stmt->eval;
}


/* Return the sequence of statements used as the body for GIMPLE_TRY GS.  */

static inline gimple_seq
gimple_try_eval (gimple gs)
{
  return *gimple_try_eval_ptr (gs);
}


/* Return a pointer to the sequence of statements used as the cleanup body for
   GIMPLE_TRY GS.  */

static inline gimple_seq *
gimple_try_cleanup_ptr (gimple gs)
{
  gimple_statement_try *try_stmt = as_a <gimple_statement_try *> (gs);
  return &try_stmt->cleanup;
}


/* Return the sequence of statements used as the cleanup body for
   GIMPLE_TRY GS.  */

static inline gimple_seq
gimple_try_cleanup (gimple gs)
{
  return *gimple_try_cleanup_ptr (gs);
}


/* Set the GIMPLE_TRY_CATCH_IS_CLEANUP flag.  */

static inline void
gimple_try_set_catch_is_cleanup (gimple g, bool catch_is_cleanup)
{
  gcc_gimple_checking_assert (gimple_try_kind (g) == GIMPLE_TRY_CATCH);
  if (catch_is_cleanup)
    g->subcode |= GIMPLE_TRY_CATCH_IS_CLEANUP;
  else
    g->subcode &= ~GIMPLE_TRY_CATCH_IS_CLEANUP;
}


/* Set EVAL to be the sequence of statements to use as the body for
   GIMPLE_TRY GS.  */

static inline void
gimple_try_set_eval (gimple gs, gimple_seq eval)
{
  gimple_statement_try *try_stmt = as_a <gimple_statement_try *> (gs);
  try_stmt->eval = eval;
}


/* Set CLEANUP to be the sequence of statements to use as the cleanup
   body for GIMPLE_TRY GS.  */

static inline void
gimple_try_set_cleanup (gimple gs, gimple_seq cleanup)
{
  gimple_statement_try *try_stmt = as_a <gimple_statement_try *> (gs);
  try_stmt->cleanup = cleanup;
}


/* Return a pointer to the cleanup sequence for cleanup statement GS.  */

static inline gimple_seq *
gimple_wce_cleanup_ptr (gimple gs)
{
  gimple_statement_wce *wce_stmt = as_a <gimple_statement_wce *> (gs);
  return &wce_stmt->cleanup;
}


/* Return the cleanup sequence for cleanup statement GS.  */

static inline gimple_seq
gimple_wce_cleanup (gimple gs)
{
  return *gimple_wce_cleanup_ptr (gs);
}


/* Set CLEANUP to be the cleanup sequence for GS.  */

static inline void
gimple_wce_set_cleanup (gimple gs, gimple_seq cleanup)
{
  gimple_statement_wce *wce_stmt = as_a <gimple_statement_wce *> (gs);
  wce_stmt->cleanup = cleanup;
}


/* Return the CLEANUP_EH_ONLY flag for a WCE tuple.  */

static inline bool
gimple_wce_cleanup_eh_only (const_gimple gs)
{
  GIMPLE_CHECK (gs, GIMPLE_WITH_CLEANUP_EXPR);
  return gs->subcode != 0;
}


/* Set the CLEANUP_EH_ONLY flag for a WCE tuple.  */

static inline void
gimple_wce_set_cleanup_eh_only (gimple gs, bool eh_only_p)
{
  GIMPLE_CHECK (gs, GIMPLE_WITH_CLEANUP_EXPR);
  gs->subcode = (unsigned int) eh_only_p;
}


/* Return the maximum number of arguments supported by GIMPLE_PHI GS.  */

static inline unsigned
gimple_phi_capacity (const_gimple gs)
{
  const gimple_statement_phi *phi_stmt =
    as_a <const gimple_statement_phi *> (gs);
  return phi_stmt->capacity;
}


/* Return the number of arguments in GIMPLE_PHI GS.  This must always
   be exactly the number of incoming edges for the basic block holding
   GS.  */

static inline unsigned
gimple_phi_num_args (const_gimple gs)
{
  const gimple_statement_phi *phi_stmt =
    as_a <const gimple_statement_phi *> (gs);
  return phi_stmt->nargs;
}


/* Return the SSA name created by GIMPLE_PHI GS.  */

static inline tree
gimple_phi_result (const_gimple gs)
{
  const gimple_statement_phi *phi_stmt =
    as_a <const gimple_statement_phi *> (gs);
  return phi_stmt->result;
}

/* Return a pointer to the SSA name created by GIMPLE_PHI GS.  */

static inline tree *
gimple_phi_result_ptr (gimple gs)
{
  gimple_statement_phi *phi_stmt = as_a <gimple_statement_phi *> (gs);
  return &phi_stmt->result;
}

/* Set RESULT to be the SSA name created by GIMPLE_PHI GS.  */

static inline void
gimple_phi_set_result (gimple gs, tree result)
{
  gimple_statement_phi *phi_stmt = as_a <gimple_statement_phi *> (gs);
  phi_stmt->result = result;
  if (result && TREE_CODE (result) == SSA_NAME)
    SSA_NAME_DEF_STMT (result) = gs;
}


/* Return the PHI argument corresponding to incoming edge INDEX for
   GIMPLE_PHI GS.  */

static inline struct phi_arg_d *
gimple_phi_arg (gimple gs, unsigned index)
{
  gimple_statement_phi *phi_stmt = as_a <gimple_statement_phi *> (gs);
  gcc_gimple_checking_assert (index <= phi_stmt->capacity);
  return &(phi_stmt->args[index]);
}

/* Set PHIARG to be the argument corresponding to incoming edge INDEX
   for GIMPLE_PHI GS.  */

static inline void
gimple_phi_set_arg (gimple gs, unsigned index, struct phi_arg_d * phiarg)
{
  gimple_statement_phi *phi_stmt = as_a <gimple_statement_phi *> (gs);
  gcc_gimple_checking_assert (index <= phi_stmt->nargs);
  phi_stmt->args[index] = *phiarg;
}

/* Return the PHI nodes for basic block BB, or NULL if there are no
   PHI nodes.  */

static inline gimple_seq
phi_nodes (const_basic_block bb)
{
  gcc_checking_assert (!(bb->flags & BB_RTL));
  return bb->il.gimple.phi_nodes;
}

/* Return a pointer to the PHI nodes for basic block BB.  */

static inline gimple_seq *
phi_nodes_ptr (basic_block bb)
{
  gcc_checking_assert (!(bb->flags & BB_RTL));
  return &bb->il.gimple.phi_nodes;
}

/* Return the tree operand for argument I of PHI node GS.  */

static inline tree
gimple_phi_arg_def (gimple gs, size_t index)
{
  return gimple_phi_arg (gs, index)->def;
}


/* Return a pointer to the tree operand for argument I of PHI node GS.  */

static inline tree *
gimple_phi_arg_def_ptr (gimple gs, size_t index)
{
  return &gimple_phi_arg (gs, index)->def;
}

/* Return the edge associated with argument I of phi node GS.  */

static inline edge
gimple_phi_arg_edge (gimple gs, size_t i)
{
  return EDGE_PRED (gimple_bb (gs), i);
}

/* Return the source location of gimple argument I of phi node GS.  */

static inline source_location
gimple_phi_arg_location (gimple gs, size_t i)
{
  return gimple_phi_arg (gs, i)->locus;
}

/* Return the source location of the argument on edge E of phi node GS.  */

static inline source_location
gimple_phi_arg_location_from_edge (gimple gs, edge e)
{
  return gimple_phi_arg (gs, e->dest_idx)->locus;
}

/* Set the source location of gimple argument I of phi node GS to LOC.  */

static inline void
gimple_phi_arg_set_location (gimple gs, size_t i, source_location loc)
{
  gimple_phi_arg (gs, i)->locus = loc;
}

/* Return TRUE if argument I of phi node GS has a location record.  */

static inline bool
gimple_phi_arg_has_location (gimple gs, size_t i)
{
  return gimple_phi_arg_location (gs, i) != UNKNOWN_LOCATION;
}


/* Return the region number for GIMPLE_RESX GS.  */

static inline int
gimple_resx_region (const_gimple gs)
{
  const gimple_statement_resx *resx_stmt =
    as_a <const gimple_statement_resx *> (gs);
  return resx_stmt->region;
}

/* Set REGION to be the region number for GIMPLE_RESX GS.  */

static inline void
gimple_resx_set_region (gimple gs, int region)
{
  gimple_statement_resx *resx_stmt = as_a <gimple_statement_resx *> (gs);
  resx_stmt->region = region;
}

/* Return the region number for GIMPLE_EH_DISPATCH GS.  */

static inline int
gimple_eh_dispatch_region (const_gimple gs)
{
  const gimple_statement_eh_dispatch *eh_dispatch_stmt =
    as_a <const gimple_statement_eh_dispatch *> (gs);
  return eh_dispatch_stmt->region;
}

/* Set REGION to be the region number for GIMPLE_EH_DISPATCH GS.  */

static inline void
gimple_eh_dispatch_set_region (gimple gs, int region)
{
  gimple_statement_eh_dispatch *eh_dispatch_stmt =
    as_a <gimple_statement_eh_dispatch *> (gs);
  eh_dispatch_stmt->region = region;
}

/* Return the number of labels associated with the switch statement GS.  */

static inline unsigned
gimple_switch_num_labels (const_gimple gs)
{
  unsigned num_ops;
  GIMPLE_CHECK (gs, GIMPLE_SWITCH);
  num_ops = gimple_num_ops (gs);
  gcc_gimple_checking_assert (num_ops > 1);
  return num_ops - 1;
}


/* Set NLABELS to be the number of labels for the switch statement GS.  */

static inline void
gimple_switch_set_num_labels (gimple g, unsigned nlabels)
{
  GIMPLE_CHECK (g, GIMPLE_SWITCH);
  gimple_set_num_ops (g, nlabels + 1);
}


/* Return the index variable used by the switch statement GS.  */

static inline tree
gimple_switch_index (const_gimple gs)
{
  GIMPLE_CHECK (gs, GIMPLE_SWITCH);
  return gimple_op (gs, 0);
}


/* Return a pointer to the index variable for the switch statement GS.  */

static inline tree *
gimple_switch_index_ptr (const_gimple gs)
{
  GIMPLE_CHECK (gs, GIMPLE_SWITCH);
  return gimple_op_ptr (gs, 0);
}


/* Set INDEX to be the index variable for switch statement GS.  */

static inline void
gimple_switch_set_index (gimple gs, tree index)
{
  GIMPLE_CHECK (gs, GIMPLE_SWITCH);
  gcc_gimple_checking_assert (SSA_VAR_P (index) || CONSTANT_CLASS_P (index));
  gimple_set_op (gs, 0, index);
}


/* Return the label numbered INDEX.  The default label is 0, followed by any
   labels in a switch statement.  */

static inline tree
gimple_switch_label (const_gimple gs, unsigned index)
{
  GIMPLE_CHECK (gs, GIMPLE_SWITCH);
  gcc_gimple_checking_assert (gimple_num_ops (gs) > index + 1);
  return gimple_op (gs, index + 1);
}

/* Set the label number INDEX to LABEL.  0 is always the default label.  */

static inline void
gimple_switch_set_label (gimple gs, unsigned index, tree label)
{
  GIMPLE_CHECK (gs, GIMPLE_SWITCH);
  gcc_gimple_checking_assert (gimple_num_ops (gs) > index + 1
			      && (label == NULL_TREE
			          || TREE_CODE (label) == CASE_LABEL_EXPR));
  gimple_set_op (gs, index + 1, label);
}

/* Return the default label for a switch statement.  */

static inline tree
gimple_switch_default_label (const_gimple gs)
{
  tree label = gimple_switch_label (gs, 0);
  gcc_checking_assert (!CASE_LOW (label) && !CASE_HIGH (label));
  return label;
}

/* Set the default label for a switch statement.  */

static inline void
gimple_switch_set_default_label (gimple gs, tree label)
{
  gcc_checking_assert (!CASE_LOW (label) && !CASE_HIGH (label));
  gimple_switch_set_label (gs, 0, label);
}

/* Return true if GS is a GIMPLE_DEBUG statement.  */

static inline bool
is_gimple_debug (const_gimple gs)
{
  return gimple_code (gs) == GIMPLE_DEBUG;
}

/* Return true if S is a GIMPLE_DEBUG BIND statement.  */

static inline bool
gimple_debug_bind_p (const_gimple s)
{
  if (is_gimple_debug (s))
    return s->subcode == GIMPLE_DEBUG_BIND;

  return false;
}

/* Return the variable bound in a GIMPLE_DEBUG bind statement.  */

static inline tree
gimple_debug_bind_get_var (gimple dbg)
{
  GIMPLE_CHECK (dbg, GIMPLE_DEBUG);
  gcc_gimple_checking_assert (gimple_debug_bind_p (dbg));
  return gimple_op (dbg, 0);
}

/* Return the value bound to the variable in a GIMPLE_DEBUG bind
   statement.  */

static inline tree
gimple_debug_bind_get_value (gimple dbg)
{
  GIMPLE_CHECK (dbg, GIMPLE_DEBUG);
  gcc_gimple_checking_assert (gimple_debug_bind_p (dbg));
  return gimple_op (dbg, 1);
}

/* Return a pointer to the value bound to the variable in a
   GIMPLE_DEBUG bind statement.  */

static inline tree *
gimple_debug_bind_get_value_ptr (gimple dbg)
{
  GIMPLE_CHECK (dbg, GIMPLE_DEBUG);
  gcc_gimple_checking_assert (gimple_debug_bind_p (dbg));
  return gimple_op_ptr (dbg, 1);
}

/* Set the variable bound in a GIMPLE_DEBUG bind statement.  */

static inline void
gimple_debug_bind_set_var (gimple dbg, tree var)
{
  GIMPLE_CHECK (dbg, GIMPLE_DEBUG);
  gcc_gimple_checking_assert (gimple_debug_bind_p (dbg));
  gimple_set_op (dbg, 0, var);
}

/* Set the value bound to the variable in a GIMPLE_DEBUG bind
   statement.  */

static inline void
gimple_debug_bind_set_value (gimple dbg, tree value)
{
  GIMPLE_CHECK (dbg, GIMPLE_DEBUG);
  gcc_gimple_checking_assert (gimple_debug_bind_p (dbg));
  gimple_set_op (dbg, 1, value);
}

/* The second operand of a GIMPLE_DEBUG_BIND, when the value was
   optimized away.  */
#define GIMPLE_DEBUG_BIND_NOVALUE NULL_TREE /* error_mark_node */

/* Remove the value bound to the variable in a GIMPLE_DEBUG bind
   statement.  */

static inline void
gimple_debug_bind_reset_value (gimple dbg)
{
  GIMPLE_CHECK (dbg, GIMPLE_DEBUG);
  gcc_gimple_checking_assert (gimple_debug_bind_p (dbg));
  gimple_set_op (dbg, 1, GIMPLE_DEBUG_BIND_NOVALUE);
}

/* Return true if the GIMPLE_DEBUG bind statement is bound to a
   value.  */

static inline bool
gimple_debug_bind_has_value_p (gimple dbg)
{
  GIMPLE_CHECK (dbg, GIMPLE_DEBUG);
  gcc_gimple_checking_assert (gimple_debug_bind_p (dbg));
  return gimple_op (dbg, 1) != GIMPLE_DEBUG_BIND_NOVALUE;
}

#undef GIMPLE_DEBUG_BIND_NOVALUE

/* Return true if S is a GIMPLE_DEBUG SOURCE BIND statement.  */

static inline bool
gimple_debug_source_bind_p (const_gimple s)
{
  if (is_gimple_debug (s))
    return s->subcode == GIMPLE_DEBUG_SOURCE_BIND;

  return false;
}

/* Return the variable bound in a GIMPLE_DEBUG source bind statement.  */

static inline tree
gimple_debug_source_bind_get_var (gimple dbg)
{
  GIMPLE_CHECK (dbg, GIMPLE_DEBUG);
  gcc_gimple_checking_assert (gimple_debug_source_bind_p (dbg));
  return gimple_op (dbg, 0);
}

/* Return the value bound to the variable in a GIMPLE_DEBUG source bind
   statement.  */

static inline tree
gimple_debug_source_bind_get_value (gimple dbg)
{
  GIMPLE_CHECK (dbg, GIMPLE_DEBUG);
  gcc_gimple_checking_assert (gimple_debug_source_bind_p (dbg));
  return gimple_op (dbg, 1);
}

/* Return a pointer to the value bound to the variable in a
   GIMPLE_DEBUG source bind statement.  */

static inline tree *
gimple_debug_source_bind_get_value_ptr (gimple dbg)
{
  GIMPLE_CHECK (dbg, GIMPLE_DEBUG);
  gcc_gimple_checking_assert (gimple_debug_source_bind_p (dbg));
  return gimple_op_ptr (dbg, 1);
}

/* Set the variable bound in a GIMPLE_DEBUG source bind statement.  */

static inline void
gimple_debug_source_bind_set_var (gimple dbg, tree var)
{
  GIMPLE_CHECK (dbg, GIMPLE_DEBUG);
  gcc_gimple_checking_assert (gimple_debug_source_bind_p (dbg));
  gimple_set_op (dbg, 0, var);
}

/* Set the value bound to the variable in a GIMPLE_DEBUG source bind
   statement.  */

static inline void
gimple_debug_source_bind_set_value (gimple dbg, tree value)
{
  GIMPLE_CHECK (dbg, GIMPLE_DEBUG);
  gcc_gimple_checking_assert (gimple_debug_source_bind_p (dbg));
  gimple_set_op (dbg, 1, value);
}

/* Return the line number for EXPR, or return -1 if we have no line
   number information for it.  */
static inline int
get_lineno (const_gimple stmt)
{
  location_t loc;

  if (!stmt)
    return -1;

  loc = gimple_location (stmt);
  if (loc == UNKNOWN_LOCATION)
    return -1;

  return LOCATION_LINE (loc);
}

/* Return a pointer to the body for the OMP statement GS.  */

static inline gimple_seq *
gimple_omp_body_ptr (gimple gs)
{
  return &static_cast <gimple_statement_omp *> (gs)->body;
}

/* Return the body for the OMP statement GS.  */

static inline gimple_seq
gimple_omp_body (gimple gs)
{
  return *gimple_omp_body_ptr (gs);
}

/* Set BODY to be the body for the OMP statement GS.  */

static inline void
gimple_omp_set_body (gimple gs, gimple_seq body)
{
  static_cast <gimple_statement_omp *> (gs)->body = body;
}


/* Return the clauses associated with OACC_KERNELS statement GS.  */

static inline tree
gimple_oacc_kernels_clauses (const_gimple gs)
{
  const gimple_statement_oacc_kernels *oacc_kernels_stmt =
    as_a <const gimple_statement_oacc_kernels *> (gs);
  return oacc_kernels_stmt->clauses;
}

/* Return a pointer to the clauses associated with OACC_KERNELS statement GS.  */

static inline tree *
gimple_oacc_kernels_clauses_ptr (gimple gs)
{
  gimple_statement_oacc_kernels *oacc_kernels_stmt =
    as_a <gimple_statement_oacc_kernels *> (gs);
  return &oacc_kernels_stmt->clauses;
}

/* Set CLAUSES to be the list of clauses associated with OACC_KERNELS statement
   GS.  */

static inline void
gimple_oacc_kernels_set_clauses (gimple gs, tree clauses)
{
  gimple_statement_oacc_kernels *oacc_kernels_stmt =
    as_a <gimple_statement_oacc_kernels *> (gs);
  oacc_kernels_stmt->clauses = clauses;
}

/* Return the child function used to hold the body of OACC_KERNELS statement
   GS.  */

static inline tree
gimple_oacc_kernels_child_fn (const_gimple gs)
{
  const gimple_statement_oacc_kernels *oacc_kernels_stmt =
    as_a <const gimple_statement_oacc_kernels *> (gs);
  return oacc_kernels_stmt->child_fn;
}

/* Return a pointer to the child function used to hold the body of OACC_KERNELS
   statement GS.  */

static inline tree *
gimple_oacc_kernels_child_fn_ptr (gimple gs)
{
  gimple_statement_oacc_kernels *oacc_kernels_stmt =
    as_a <gimple_statement_oacc_kernels *> (gs);
  return &oacc_kernels_stmt->child_fn;
}

/* Set CHILD_FN to be the child function for OACC_KERNELS statement GS.  */

static inline void
gimple_oacc_kernels_set_child_fn (gimple gs, tree child_fn)
{
  gimple_statement_oacc_kernels *oacc_kernels_stmt =
    as_a <gimple_statement_oacc_kernels *> (gs);
  oacc_kernels_stmt->child_fn = child_fn;
}

/* Return the artificial argument used to send variables and values
   from the parent to the children threads in OACC_KERNELS statement GS.  */

static inline tree
gimple_oacc_kernels_data_arg (const_gimple gs)
{
  const gimple_statement_oacc_kernels *oacc_kernels_stmt =
    as_a <const gimple_statement_oacc_kernels *> (gs);
  return oacc_kernels_stmt->data_arg;
}

/* Return a pointer to the data argument for OACC_KERNELS statement GS.  */

static inline tree *
gimple_oacc_kernels_data_arg_ptr (gimple gs)
{
  gimple_statement_oacc_kernels *oacc_kernels_stmt =
    as_a <gimple_statement_oacc_kernels *> (gs);
  return &oacc_kernels_stmt->data_arg;
}

/* Set DATA_ARG to be the data argument for OACC_KERNELS statement GS.  */

static inline void
gimple_oacc_kernels_set_data_arg (gimple gs, tree data_arg)
{
  gimple_statement_oacc_kernels *oacc_kernels_stmt =
    as_a <gimple_statement_oacc_kernels *> (gs);
  oacc_kernels_stmt->data_arg = data_arg;
}


/* Return the clauses associated with OACC_PARALLEL statement GS.  */

static inline tree
gimple_oacc_parallel_clauses (const_gimple gs)
{
  const gimple_statement_oacc_parallel *oacc_parallel_stmt =
    as_a <const gimple_statement_oacc_parallel *> (gs);
  return oacc_parallel_stmt->clauses;
}

/* Return a pointer to the clauses associated with OACC_PARALLEL statement
   GS.  */

static inline tree *
gimple_oacc_parallel_clauses_ptr (gimple gs)
{
  gimple_statement_oacc_parallel *oacc_parallel_stmt =
    as_a <gimple_statement_oacc_parallel *> (gs);
  return &oacc_parallel_stmt->clauses;
}

/* Set CLAUSES to be the list of clauses associated with OACC_PARALLEL
   statement GS.  */

static inline void
gimple_oacc_parallel_set_clauses (gimple gs, tree clauses)
{
  gimple_statement_oacc_parallel *oacc_parallel_stmt =
    as_a <gimple_statement_oacc_parallel *> (gs);
  oacc_parallel_stmt->clauses = clauses;
}

/* Return the child function used to hold the body of OACC_PARALLEL statement
   GS.  */

static inline tree
gimple_oacc_parallel_child_fn (const_gimple gs)
{
  const gimple_statement_oacc_parallel *oacc_parallel_stmt =
    as_a <const gimple_statement_oacc_parallel *> (gs);
  return oacc_parallel_stmt->child_fn;
}

/* Return a pointer to the child function used to hold the body of
   OACC_PARALLEL statement GS.  */

static inline tree *
gimple_oacc_parallel_child_fn_ptr (gimple gs)
{
  gimple_statement_oacc_parallel *oacc_parallel_stmt =
    as_a <gimple_statement_oacc_parallel *> (gs);
  return &oacc_parallel_stmt->child_fn;
}

/* Set CHILD_FN to be the child function for OACC_PARALLEL statement GS.  */

static inline void
gimple_oacc_parallel_set_child_fn (gimple gs, tree child_fn)
{
  gimple_statement_oacc_parallel *oacc_parallel_stmt =
    as_a <gimple_statement_oacc_parallel *> (gs);
  oacc_parallel_stmt->child_fn = child_fn;
}

/* Return the artificial argument used to send variables and values
   from the parent to the children threads in OACC_PARALLEL statement GS.  */

static inline tree
gimple_oacc_parallel_data_arg (const_gimple gs)
{
  const gimple_statement_oacc_parallel *oacc_parallel_stmt =
    as_a <const gimple_statement_oacc_parallel *> (gs);
  return oacc_parallel_stmt->data_arg;
}

/* Return a pointer to the data argument for OACC_PARALLEL statement GS.  */

static inline tree *
gimple_oacc_parallel_data_arg_ptr (gimple gs)
{
  gimple_statement_oacc_parallel *oacc_parallel_stmt =
    as_a <gimple_statement_oacc_parallel *> (gs);
  return &oacc_parallel_stmt->data_arg;
}

/* Set DATA_ARG to be the data argument for OACC_PARALLEL statement GS.  */

static inline void
gimple_oacc_parallel_set_data_arg (gimple gs, tree data_arg)
{
  gimple_statement_oacc_parallel *oacc_parallel_stmt =
    as_a <gimple_statement_oacc_parallel *> (gs);
  oacc_parallel_stmt->data_arg = data_arg;
}


/* Return the name associated with OMP_CRITICAL statement GS.  */

static inline tree
gimple_omp_critical_name (const_gimple gs)
{
  const gimple_statement_omp_critical *omp_critical_stmt =
    as_a <const gimple_statement_omp_critical *> (gs);
  return omp_critical_stmt->name;
}


/* Return a pointer to the name associated with OMP critical statement GS.  */

static inline tree *
gimple_omp_critical_name_ptr (gimple gs)
{
  gimple_statement_omp_critical *omp_critical_stmt =
    as_a <gimple_statement_omp_critical *> (gs);
  return &omp_critical_stmt->name;
}


/* Set NAME to be the name associated with OMP critical statement GS.  */

static inline void
gimple_omp_critical_set_name (gimple gs, tree name)
{
  gimple_statement_omp_critical *omp_critical_stmt =
    as_a <gimple_statement_omp_critical *> (gs);
  omp_critical_stmt->name = name;
}


/* Return the kind of the OMP_FOR statemement G.  */

static inline int
gimple_omp_for_kind (const_gimple g)
{
  GIMPLE_CHECK (g, GIMPLE_OMP_FOR);
  return (gimple_omp_subcode (g) & GF_OMP_FOR_KIND_MASK);
}


/* Set the kind of the OMP_FOR statement G.  */

static inline void
gimple_omp_for_set_kind (gimple g, int kind)
{
  GIMPLE_CHECK (g, GIMPLE_OMP_FOR);
  g->subcode = (g->subcode & ~GF_OMP_FOR_KIND_MASK)
		      | (kind & GF_OMP_FOR_KIND_MASK);
}


/* Return true if OMP_FOR statement G has the
   GF_OMP_FOR_COMBINED flag set.  */

static inline bool
gimple_omp_for_combined_p (const_gimple g)
{
  GIMPLE_CHECK (g, GIMPLE_OMP_FOR);
  return (gimple_omp_subcode (g) & GF_OMP_FOR_COMBINED) != 0;
}


/* Set the GF_OMP_FOR_COMBINED field in the OMP_FOR statement G depending on
   the boolean value of COMBINED_P.  */

static inline void
gimple_omp_for_set_combined_p (gimple g, bool combined_p)
{
  GIMPLE_CHECK (g, GIMPLE_OMP_FOR);
  if (combined_p)
    g->subcode |= GF_OMP_FOR_COMBINED;
  else
    g->subcode &= ~GF_OMP_FOR_COMBINED;
}


/* Return true if the OMP_FOR statement G has the
   GF_OMP_FOR_COMBINED_INTO flag set.  */

static inline bool
gimple_omp_for_combined_into_p (const_gimple g)
{
  GIMPLE_CHECK (g, GIMPLE_OMP_FOR);
  return (gimple_omp_subcode (g) & GF_OMP_FOR_COMBINED_INTO) != 0;
}


/* Set the GF_OMP_FOR_COMBINED_INTO field in the OMP_FOR statement G depending
   on the boolean value of COMBINED_P.  */

static inline void
gimple_omp_for_set_combined_into_p (gimple g, bool combined_p)
{
  GIMPLE_CHECK (g, GIMPLE_OMP_FOR);
  if (combined_p)
    g->subcode |= GF_OMP_FOR_COMBINED_INTO;
  else
    g->subcode &= ~GF_OMP_FOR_COMBINED_INTO;
}


/* Return the clauses associated with the OMP_FOR statement GS.  */

static inline tree
gimple_omp_for_clauses (const_gimple gs)
{
  const gimple_statement_omp_for *omp_for_stmt =
    as_a <const gimple_statement_omp_for *> (gs);
  return omp_for_stmt->clauses;
}


/* Return a pointer to the clauses associated with the OMP_FOR statement
   GS.  */

static inline tree *
gimple_omp_for_clauses_ptr (gimple gs)
{
  gimple_statement_omp_for *omp_for_stmt =
    as_a <gimple_statement_omp_for *> (gs);
  return &omp_for_stmt->clauses;
}


/* Set CLAUSES to be the list of clauses associated with the OMP_FOR statement
   GS.  */

static inline void
gimple_omp_for_set_clauses (gimple gs, tree clauses)
{
  gimple_statement_omp_for *omp_for_stmt =
    as_a <gimple_statement_omp_for *> (gs);
  omp_for_stmt->clauses = clauses;
}


/* Get the collapse count of the OMP_FOR statement GS.  */

static inline size_t
gimple_omp_for_collapse (gimple gs)
{
  gimple_statement_omp_for *omp_for_stmt =
    as_a <gimple_statement_omp_for *> (gs);
  return omp_for_stmt->collapse;
}


/* Return the index variable for the OMP_FOR statement GS.  */

static inline tree
gimple_omp_for_index (const_gimple gs, size_t i)
{
  const gimple_statement_omp_for *omp_for_stmt =
    as_a <const gimple_statement_omp_for *> (gs);
  gcc_gimple_checking_assert (i < omp_for_stmt->collapse);
  return omp_for_stmt->iter[i].index;
}


/* Return a pointer to the index variable for the OMP_FOR statement GS.  */

static inline tree *
gimple_omp_for_index_ptr (gimple gs, size_t i)
{
  gimple_statement_omp_for *omp_for_stmt =
    as_a <gimple_statement_omp_for *> (gs);
  gcc_gimple_checking_assert (i < omp_for_stmt->collapse);
  return &omp_for_stmt->iter[i].index;
}


/* Set INDEX to be the index variable for the OMP_FOR statement GS.  */

static inline void
gimple_omp_for_set_index (gimple gs, size_t i, tree index)
{
  gimple_statement_omp_for *omp_for_stmt =
    as_a <gimple_statement_omp_for *> (gs);
  gcc_gimple_checking_assert (i < omp_for_stmt->collapse);
  omp_for_stmt->iter[i].index = index;
}


/* Return the initial value for the OMP_FOR statement GS.  */

static inline tree
gimple_omp_for_initial (const_gimple gs, size_t i)
{
  const gimple_statement_omp_for *omp_for_stmt =
    as_a <const gimple_statement_omp_for *> (gs);
  gcc_gimple_checking_assert (i < omp_for_stmt->collapse);
  return omp_for_stmt->iter[i].initial;
}


/* Return a pointer to the initial value for the OMP_FOR statement GS.  */

static inline tree *
gimple_omp_for_initial_ptr (gimple gs, size_t i)
{
  gimple_statement_omp_for *omp_for_stmt =
    as_a <gimple_statement_omp_for *> (gs);
  gcc_gimple_checking_assert (i < omp_for_stmt->collapse);
  return &omp_for_stmt->iter[i].initial;
}


/* Set INITIAL to be the initial value for the OMP_FOR statement GS.  */

static inline void
gimple_omp_for_set_initial (gimple gs, size_t i, tree initial)
{
  gimple_statement_omp_for *omp_for_stmt =
    as_a <gimple_statement_omp_for *> (gs);
  gcc_gimple_checking_assert (i < omp_for_stmt->collapse);
  omp_for_stmt->iter[i].initial = initial;
}


/* Return the final value for the OMP_FOR statement GS.  */

static inline tree
gimple_omp_for_final (const_gimple gs, size_t i)
{
  const gimple_statement_omp_for *omp_for_stmt =
    as_a <const gimple_statement_omp_for *> (gs);
  gcc_gimple_checking_assert (i < omp_for_stmt->collapse);
  return omp_for_stmt->iter[i].final;
}


/* Return a pointer to the final value for the OMP_FOR statement GS.  */

static inline tree *
gimple_omp_for_final_ptr (gimple gs, size_t i)
{
  gimple_statement_omp_for *omp_for_stmt =
    as_a <gimple_statement_omp_for *> (gs);
  gcc_gimple_checking_assert (i < omp_for_stmt->collapse);
  return &omp_for_stmt->iter[i].final;
}


/* Set FINAL to be the final value for the OMP_FOR statement GS.  */

static inline void
gimple_omp_for_set_final (gimple gs, size_t i, tree final)
{
  gimple_statement_omp_for *omp_for_stmt =
    as_a <gimple_statement_omp_for *> (gs);
  gcc_gimple_checking_assert (i < omp_for_stmt->collapse);
  omp_for_stmt->iter[i].final = final;
}


/* Set COND to be the condition code for the OMP_FOR statement GS.  */

static inline void
gimple_omp_for_set_cond (gimple gs, size_t i, enum tree_code cond)
{
  gimple_statement_omp_for *omp_for_stmt =
    as_a <gimple_statement_omp_for *> (gs);
  gcc_gimple_checking_assert (TREE_CODE_CLASS (cond) == tcc_comparison
			      && i < omp_for_stmt->collapse);
  omp_for_stmt->iter[i].cond = cond;
}


/* Return the condition code associated with the OMP_FOR statement GS.  */

static inline enum tree_code
gimple_omp_for_cond (const_gimple gs, size_t i)
{
  const gimple_statement_omp_for *omp_for_stmt =
    as_a <const gimple_statement_omp_for *> (gs);
  gcc_gimple_checking_assert (i < omp_for_stmt->collapse);
  return omp_for_stmt->iter[i].cond;
}


/* Return the increment value for the OMP_FOR statement GS.  */

static inline tree
gimple_omp_for_incr (const_gimple gs, size_t i)
{
  const gimple_statement_omp_for *omp_for_stmt =
    as_a <const gimple_statement_omp_for *> (gs);
  gcc_gimple_checking_assert (i < omp_for_stmt->collapse);
  return omp_for_stmt->iter[i].incr;
}


/* Return a pointer to the increment value for the OMP_FOR statement GS.  */

static inline tree *
gimple_omp_for_incr_ptr (gimple gs, size_t i)
{
  gimple_statement_omp_for *omp_for_stmt =
    as_a <gimple_statement_omp_for *> (gs);
  gcc_gimple_checking_assert (i < omp_for_stmt->collapse);
  return &omp_for_stmt->iter[i].incr;
}


/* Set INCR to be the increment value for the OMP_FOR statement GS.  */

static inline void
gimple_omp_for_set_incr (gimple gs, size_t i, tree incr)
{
  gimple_statement_omp_for *omp_for_stmt =
    as_a <gimple_statement_omp_for *> (gs);
  gcc_gimple_checking_assert (i < omp_for_stmt->collapse);
  omp_for_stmt->iter[i].incr = incr;
}


/* Return a pointer to the sequence of statements to execute before the OMP_FOR
   statement GS starts.  */

static inline gimple_seq *
gimple_omp_for_pre_body_ptr (gimple gs)
{
  gimple_statement_omp_for *omp_for_stmt =
    as_a <gimple_statement_omp_for *> (gs);
  return &omp_for_stmt->pre_body;
}


/* Return the sequence of statements to execute before the OMP_FOR
   statement GS starts.  */

static inline gimple_seq
gimple_omp_for_pre_body (gimple gs)
{
  return *gimple_omp_for_pre_body_ptr (gs);
}


/* Set PRE_BODY to be the sequence of statements to execute before the
   OMP_FOR statement GS starts.  */

static inline void
gimple_omp_for_set_pre_body (gimple gs, gimple_seq pre_body)
{
  gimple_statement_omp_for *omp_for_stmt =
    as_a <gimple_statement_omp_for *> (gs);
  omp_for_stmt->pre_body = pre_body;
}


/* Return the clauses associated with OMP_PARALLEL GS.  */

static inline tree
gimple_omp_parallel_clauses (const_gimple gs)
{
  const gimple_statement_omp_parallel *omp_parallel_stmt =
    as_a <const gimple_statement_omp_parallel *> (gs);
  return omp_parallel_stmt->clauses;
}


/* Return a pointer to the clauses associated with OMP_PARALLEL GS.  */

static inline tree *
gimple_omp_parallel_clauses_ptr (gimple gs)
{
  gimple_statement_omp_parallel *omp_parallel_stmt =
    as_a <gimple_statement_omp_parallel *> (gs);
  return &omp_parallel_stmt->clauses;
}


/* Set CLAUSES to be the list of clauses associated with OMP_PARALLEL
   GS.  */

static inline void
gimple_omp_parallel_set_clauses (gimple gs, tree clauses)
{
  gimple_statement_omp_parallel *omp_parallel_stmt =
    as_a <gimple_statement_omp_parallel *> (gs);
  omp_parallel_stmt->clauses = clauses;
}


/* Return the child function used to hold the body of OMP_PARALLEL GS.  */

static inline tree
gimple_omp_parallel_child_fn (const_gimple gs)
{
  const gimple_statement_omp_parallel *omp_parallel_stmt =
    as_a <const gimple_statement_omp_parallel *> (gs);
  return omp_parallel_stmt->child_fn;
}

/* Return a pointer to the child function used to hold the body of
   OMP_PARALLEL GS.  */

static inline tree *
gimple_omp_parallel_child_fn_ptr (gimple gs)
{
  gimple_statement_omp_parallel *omp_parallel_stmt =
    as_a <gimple_statement_omp_parallel *> (gs);
  return &omp_parallel_stmt->child_fn;
}


/* Set CHILD_FN to be the child function for OMP_PARALLEL GS.  */

static inline void
gimple_omp_parallel_set_child_fn (gimple gs, tree child_fn)
{
  gimple_statement_omp_parallel *omp_parallel_stmt =
    as_a <gimple_statement_omp_parallel *> (gs);
  omp_parallel_stmt->child_fn = child_fn;
}


/* Return the artificial argument used to send variables and values
   from the parent to the children threads in OMP_PARALLEL GS.  */

static inline tree
gimple_omp_parallel_data_arg (const_gimple gs)
{
  const gimple_statement_omp_parallel *omp_parallel_stmt =
    as_a <const gimple_statement_omp_parallel *> (gs);
  return omp_parallel_stmt->data_arg;
}


/* Return a pointer to the data argument for OMP_PARALLEL GS.  */

static inline tree *
gimple_omp_parallel_data_arg_ptr (gimple gs)
{
  gimple_statement_omp_parallel *omp_parallel_stmt =
    as_a <gimple_statement_omp_parallel *> (gs);
  return &omp_parallel_stmt->data_arg;
}


/* Set DATA_ARG to be the data argument for OMP_PARALLEL GS.  */

static inline void
gimple_omp_parallel_set_data_arg (gimple gs, tree data_arg)
{
  gimple_statement_omp_parallel *omp_parallel_stmt =
    as_a <gimple_statement_omp_parallel *> (gs);
  omp_parallel_stmt->data_arg = data_arg;
}


/* Return the clauses associated with OMP_TASK GS.  */

static inline tree
gimple_omp_task_clauses (const_gimple gs)
{
  const gimple_statement_omp_task *omp_task_stmt =
    as_a <const gimple_statement_omp_task *> (gs);
  return omp_task_stmt->clauses;
}


/* Return a pointer to the clauses associated with OMP_TASK GS.  */

static inline tree *
gimple_omp_task_clauses_ptr (gimple gs)
{
  gimple_statement_omp_task *omp_task_stmt =
    as_a <gimple_statement_omp_task *> (gs);
  return &omp_task_stmt->clauses;
}


/* Set CLAUSES to be the list of clauses associated with OMP_TASK
   GS.  */

static inline void
gimple_omp_task_set_clauses (gimple gs, tree clauses)
{
  gimple_statement_omp_task *omp_task_stmt =
    as_a <gimple_statement_omp_task *> (gs);
  omp_task_stmt->clauses = clauses;
}


/* Return the child function used to hold the body of OMP_TASK GS.  */

static inline tree
gimple_omp_task_child_fn (const_gimple gs)
{
  const gimple_statement_omp_task *omp_task_stmt =
    as_a <const gimple_statement_omp_task *> (gs);
  return omp_task_stmt->child_fn;
}

/* Return a pointer to the child function used to hold the body of
   OMP_TASK GS.  */

static inline tree *
gimple_omp_task_child_fn_ptr (gimple gs)
{
  gimple_statement_omp_task *omp_task_stmt =
    as_a <gimple_statement_omp_task *> (gs);
  return &omp_task_stmt->child_fn;
}


/* Set CHILD_FN to be the child function for OMP_TASK GS.  */

static inline void
gimple_omp_task_set_child_fn (gimple gs, tree child_fn)
{
  gimple_statement_omp_task *omp_task_stmt =
    as_a <gimple_statement_omp_task *> (gs);
  omp_task_stmt->child_fn = child_fn;
}


/* Return the artificial argument used to send variables and values
   from the parent to the children threads in OMP_TASK GS.  */

static inline tree
gimple_omp_task_data_arg (const_gimple gs)
{
  const gimple_statement_omp_task *omp_task_stmt =
    as_a <const gimple_statement_omp_task *> (gs);
  return omp_task_stmt->data_arg;
}


/* Return a pointer to the data argument for OMP_TASK GS.  */

static inline tree *
gimple_omp_task_data_arg_ptr (gimple gs)
{
  gimple_statement_omp_task *omp_task_stmt =
    as_a <gimple_statement_omp_task *> (gs);
  return &omp_task_stmt->data_arg;
}


/* Set DATA_ARG to be the data argument for OMP_TASK GS.  */

static inline void
gimple_omp_task_set_data_arg (gimple gs, tree data_arg)
{
  gimple_statement_omp_task *omp_task_stmt =
    as_a <gimple_statement_omp_task *> (gs);
  omp_task_stmt->data_arg = data_arg;
}


/* Return the clauses associated with OMP_TASK GS.  */

static inline tree
gimple_omp_taskreg_clauses (const_gimple gs)
{
  const gimple_statement_omp_taskreg *omp_taskreg_stmt =
    as_a <const gimple_statement_omp_taskreg *> (gs);
  return omp_taskreg_stmt->clauses;
}


/* Return a pointer to the clauses associated with OMP_TASK GS.  */

static inline tree *
gimple_omp_taskreg_clauses_ptr (gimple gs)
{
  gimple_statement_omp_taskreg *omp_taskreg_stmt =
    as_a <gimple_statement_omp_taskreg *> (gs);
  return &omp_taskreg_stmt->clauses;
}


/* Set CLAUSES to be the list of clauses associated with OMP_TASK
   GS.  */

static inline void
gimple_omp_taskreg_set_clauses (gimple gs, tree clauses)
{
  gimple_statement_omp_taskreg *omp_taskreg_stmt =
    as_a <gimple_statement_omp_taskreg *> (gs);
  omp_taskreg_stmt->clauses = clauses;
}


/* Return the child function used to hold the body of OMP_TASK GS.  */

static inline tree
gimple_omp_taskreg_child_fn (const_gimple gs)
{
  const gimple_statement_omp_taskreg *omp_taskreg_stmt =
    as_a <const gimple_statement_omp_taskreg *> (gs);
  return omp_taskreg_stmt->child_fn;
}

/* Return a pointer to the child function used to hold the body of
   OMP_TASK GS.  */

static inline tree *
gimple_omp_taskreg_child_fn_ptr (gimple gs)
{
  gimple_statement_omp_taskreg *omp_taskreg_stmt =
    as_a <gimple_statement_omp_taskreg *> (gs);
  return &omp_taskreg_stmt->child_fn;
}


/* Set CHILD_FN to be the child function for OMP_TASK GS.  */

static inline void
gimple_omp_taskreg_set_child_fn (gimple gs, tree child_fn)
{
  gimple_statement_omp_taskreg *omp_taskreg_stmt =
    as_a <gimple_statement_omp_taskreg *> (gs);
  omp_taskreg_stmt->child_fn = child_fn;
}


/* Return the artificial argument used to send variables and values
   from the parent to the children threads in OMP_TASK GS.  */

static inline tree
gimple_omp_taskreg_data_arg (const_gimple gs)
{
  const gimple_statement_omp_taskreg *omp_taskreg_stmt =
    as_a <const gimple_statement_omp_taskreg *> (gs);
  return omp_taskreg_stmt->data_arg;
}


/* Return a pointer to the data argument for OMP_TASK GS.  */

static inline tree *
gimple_omp_taskreg_data_arg_ptr (gimple gs)
{
  gimple_statement_omp_taskreg *omp_taskreg_stmt =
    as_a <gimple_statement_omp_taskreg *> (gs);
  return &omp_taskreg_stmt->data_arg;
}


/* Set DATA_ARG to be the data argument for OMP_TASK GS.  */

static inline void
gimple_omp_taskreg_set_data_arg (gimple gs, tree data_arg)
{
  gimple_statement_omp_taskreg *omp_taskreg_stmt =
    as_a <gimple_statement_omp_taskreg *> (gs);
  omp_taskreg_stmt->data_arg = data_arg;
}


/* Return the copy function used to hold the body of OMP_TASK GS.  */

static inline tree
gimple_omp_task_copy_fn (const_gimple gs)
{
  const gimple_statement_omp_task *omp_task_stmt =
    as_a <const gimple_statement_omp_task *> (gs);
  return omp_task_stmt->copy_fn;
}

/* Return a pointer to the copy function used to hold the body of
   OMP_TASK GS.  */

static inline tree *
gimple_omp_task_copy_fn_ptr (gimple gs)
{
  gimple_statement_omp_task *omp_task_stmt =
    as_a <gimple_statement_omp_task *> (gs);
  return &omp_task_stmt->copy_fn;
}


/* Set CHILD_FN to be the copy function for OMP_TASK GS.  */

static inline void
gimple_omp_task_set_copy_fn (gimple gs, tree copy_fn)
{
  gimple_statement_omp_task *omp_task_stmt =
    as_a <gimple_statement_omp_task *> (gs);
  omp_task_stmt->copy_fn = copy_fn;
}


/* Return size of the data block in bytes in OMP_TASK GS.  */

static inline tree
gimple_omp_task_arg_size (const_gimple gs)
{
  const gimple_statement_omp_task *omp_task_stmt =
    as_a <const gimple_statement_omp_task *> (gs);
  return omp_task_stmt->arg_size;
}


/* Return a pointer to the data block size for OMP_TASK GS.  */

static inline tree *
gimple_omp_task_arg_size_ptr (gimple gs)
{
  gimple_statement_omp_task *omp_task_stmt =
    as_a <gimple_statement_omp_task *> (gs);
  return &omp_task_stmt->arg_size;
}


/* Set ARG_SIZE to be the data block size for OMP_TASK GS.  */

static inline void
gimple_omp_task_set_arg_size (gimple gs, tree arg_size)
{
  gimple_statement_omp_task *omp_task_stmt =
    as_a <gimple_statement_omp_task *> (gs);
  omp_task_stmt->arg_size = arg_size;
}


/* Return align of the data block in bytes in OMP_TASK GS.  */

static inline tree
gimple_omp_task_arg_align (const_gimple gs)
{
  const gimple_statement_omp_task *omp_task_stmt =
    as_a <const gimple_statement_omp_task *> (gs);
  return omp_task_stmt->arg_align;
}


/* Return a pointer to the data block align for OMP_TASK GS.  */

static inline tree *
gimple_omp_task_arg_align_ptr (gimple gs)
{
  gimple_statement_omp_task *omp_task_stmt =
    as_a <gimple_statement_omp_task *> (gs);
  return &omp_task_stmt->arg_align;
}


/* Set ARG_SIZE to be the data block align for OMP_TASK GS.  */

static inline void
gimple_omp_task_set_arg_align (gimple gs, tree arg_align)
{
  gimple_statement_omp_task *omp_task_stmt =
    as_a <gimple_statement_omp_task *> (gs);
  omp_task_stmt->arg_align = arg_align;
}


/* Return the clauses associated with OMP_SINGLE GS.  */

static inline tree
gimple_omp_single_clauses (const_gimple gs)
{
  const gimple_statement_omp_single *omp_single_stmt =
    as_a <const gimple_statement_omp_single *> (gs);
  return omp_single_stmt->clauses;
}


/* Return a pointer to the clauses associated with OMP_SINGLE GS.  */

static inline tree *
gimple_omp_single_clauses_ptr (gimple gs)
{
  gimple_statement_omp_single *omp_single_stmt =
    as_a <gimple_statement_omp_single *> (gs);
  return &omp_single_stmt->clauses;
}


/* Set CLAUSES to be the clauses associated with OMP_SINGLE GS.  */

static inline void
gimple_omp_single_set_clauses (gimple gs, tree clauses)
{
  gimple_statement_omp_single *omp_single_stmt =
    as_a <gimple_statement_omp_single *> (gs);
  omp_single_stmt->clauses = clauses;
}


/* Return the clauses associated with OMP_TARGET GS.  */

static inline tree
gimple_omp_target_clauses (const_gimple gs)
{
  const gimple_statement_omp_target *omp_target_stmt =
    as_a <const gimple_statement_omp_target *> (gs);
  return omp_target_stmt->clauses;
}


/* Return a pointer to the clauses associated with OMP_TARGET GS.  */

static inline tree *
gimple_omp_target_clauses_ptr (gimple gs)
{
  gimple_statement_omp_target *omp_target_stmt =
    as_a <gimple_statement_omp_target *> (gs);
  return &omp_target_stmt->clauses;
}


/* Set CLAUSES to be the clauses associated with OMP_TARGET GS.  */

static inline void
gimple_omp_target_set_clauses (gimple gs, tree clauses)
{
  gimple_statement_omp_target *omp_target_stmt =
    as_a <gimple_statement_omp_target *> (gs);
  omp_target_stmt->clauses = clauses;
}


/* Return the kind of OMP target statemement.  */

static inline int
gimple_omp_target_kind (const_gimple g)
{
  GIMPLE_CHECK (g, GIMPLE_OMP_TARGET);
  return (gimple_omp_subcode (g) & GF_OMP_TARGET_KIND_MASK);
}


/* Set the OMP target kind.  */

static inline void
gimple_omp_target_set_kind (gimple g, int kind)
{
  GIMPLE_CHECK (g, GIMPLE_OMP_TARGET);
  g->subcode = (g->subcode & ~GF_OMP_TARGET_KIND_MASK)
		      | (kind & GF_OMP_TARGET_KIND_MASK);
}


/* Return the child function used to hold the body of OMP_TARGET GS.  */

static inline tree
gimple_omp_target_child_fn (const_gimple gs)
{
  const gimple_statement_omp_target *omp_target_stmt =
    as_a <const gimple_statement_omp_target *> (gs);
  return omp_target_stmt->child_fn;
}

/* Return a pointer to the child function used to hold the body of
   OMP_TARGET GS.  */

static inline tree *
gimple_omp_target_child_fn_ptr (gimple gs)
{
  gimple_statement_omp_target *omp_target_stmt =
    as_a <gimple_statement_omp_target *> (gs);
  return &omp_target_stmt->child_fn;
}


/* Set CHILD_FN to be the child function for OMP_TARGET GS.  */

static inline void
gimple_omp_target_set_child_fn (gimple gs, tree child_fn)
{
  gimple_statement_omp_target *omp_target_stmt =
    as_a <gimple_statement_omp_target *> (gs);
  omp_target_stmt->child_fn = child_fn;
}


/* Return the artificial argument used to send variables and values
   from the parent to the children threads in OMP_TARGET GS.  */

static inline tree
gimple_omp_target_data_arg (const_gimple gs)
{
  const gimple_statement_omp_target *omp_target_stmt =
    as_a <const gimple_statement_omp_target *> (gs);
  return omp_target_stmt->data_arg;
}


/* Return a pointer to the data argument for OMP_TARGET GS.  */

static inline tree *
gimple_omp_target_data_arg_ptr (gimple gs)
{
  gimple_statement_omp_target *omp_target_stmt =
    as_a <gimple_statement_omp_target *> (gs);
  return &omp_target_stmt->data_arg;
}


/* Set DATA_ARG to be the data argument for OMP_TARGET GS.  */

static inline void
gimple_omp_target_set_data_arg (gimple gs, tree data_arg)
{
  gimple_statement_omp_target *omp_target_stmt =
    as_a <gimple_statement_omp_target *> (gs);
  omp_target_stmt->data_arg = data_arg;
}


/* Return the clauses associated with OMP_TEAMS GS.  */

static inline tree
gimple_omp_teams_clauses (const_gimple gs)
{
  const gimple_statement_omp_teams *omp_teams_stmt =
    as_a <const gimple_statement_omp_teams *> (gs);
  return omp_teams_stmt->clauses;
}


/* Return a pointer to the clauses associated with OMP_TEAMS GS.  */

static inline tree *
gimple_omp_teams_clauses_ptr (gimple gs)
{
  gimple_statement_omp_teams *omp_teams_stmt =
    as_a <gimple_statement_omp_teams *> (gs);
  return &omp_teams_stmt->clauses;
}


/* Set CLAUSES to be the clauses associated with OMP_TEAMS GS.  */

static inline void
gimple_omp_teams_set_clauses (gimple gs, tree clauses)
{
  gimple_statement_omp_teams *omp_teams_stmt =
    as_a <gimple_statement_omp_teams *> (gs);
  omp_teams_stmt->clauses = clauses;
}


/* Return the clauses associated with OMP_SECTIONS GS.  */

static inline tree
gimple_omp_sections_clauses (const_gimple gs)
{
  const gimple_statement_omp_sections *omp_sections_stmt =
    as_a <const gimple_statement_omp_sections *> (gs);
  return omp_sections_stmt->clauses;
}


/* Return a pointer to the clauses associated with OMP_SECTIONS GS.  */

static inline tree *
gimple_omp_sections_clauses_ptr (gimple gs)
{
  gimple_statement_omp_sections *omp_sections_stmt =
    as_a <gimple_statement_omp_sections *> (gs);
  return &omp_sections_stmt->clauses;
}


/* Set CLAUSES to be the set of clauses associated with OMP_SECTIONS
   GS.  */

static inline void
gimple_omp_sections_set_clauses (gimple gs, tree clauses)
{
  gimple_statement_omp_sections *omp_sections_stmt =
    as_a <gimple_statement_omp_sections *> (gs);
  omp_sections_stmt->clauses = clauses;
}


/* Return the control variable associated with the GIMPLE_OMP_SECTIONS
   in GS.  */

static inline tree
gimple_omp_sections_control (const_gimple gs)
{
  const gimple_statement_omp_sections *omp_sections_stmt =
    as_a <const gimple_statement_omp_sections *> (gs);
  return omp_sections_stmt->control;
}


/* Return a pointer to the clauses associated with the GIMPLE_OMP_SECTIONS
   GS.  */

static inline tree *
gimple_omp_sections_control_ptr (gimple gs)
{
  gimple_statement_omp_sections *omp_sections_stmt =
    as_a <gimple_statement_omp_sections *> (gs);
  return &omp_sections_stmt->control;
}


/* Set CONTROL to be the set of clauses associated with the
   GIMPLE_OMP_SECTIONS in GS.  */

static inline void
gimple_omp_sections_set_control (gimple gs, tree control)
{
  gimple_statement_omp_sections *omp_sections_stmt =
    as_a <gimple_statement_omp_sections *> (gs);
  omp_sections_stmt->control = control;
}


/* Set the value being stored in an atomic store.  */

static inline void
gimple_omp_atomic_store_set_val (gimple g, tree val)
{
  gimple_statement_omp_atomic_store *omp_atomic_store_stmt =
    as_a <gimple_statement_omp_atomic_store *> (g);
  omp_atomic_store_stmt->val = val;
}


/* Return the value being stored in an atomic store.  */

static inline tree
gimple_omp_atomic_store_val (const_gimple g)
{
  const gimple_statement_omp_atomic_store *omp_atomic_store_stmt =
    as_a <const gimple_statement_omp_atomic_store *> (g);
  return omp_atomic_store_stmt->val;
}


/* Return a pointer to the value being stored in an atomic store.  */

static inline tree *
gimple_omp_atomic_store_val_ptr (gimple g)
{
  gimple_statement_omp_atomic_store *omp_atomic_store_stmt =
    as_a <gimple_statement_omp_atomic_store *> (g);
  return &omp_atomic_store_stmt->val;
}


/* Set the LHS of an atomic load.  */

static inline void
gimple_omp_atomic_load_set_lhs (gimple g, tree lhs)
{
  gimple_statement_omp_atomic_load *omp_atomic_load_stmt =
    as_a <gimple_statement_omp_atomic_load *> (g);
  omp_atomic_load_stmt->lhs = lhs;
}


/* Get the LHS of an atomic load.  */

static inline tree
gimple_omp_atomic_load_lhs (const_gimple g)
{
  const gimple_statement_omp_atomic_load *omp_atomic_load_stmt =
    as_a <const gimple_statement_omp_atomic_load *> (g);
  return omp_atomic_load_stmt->lhs;
}


/* Return a pointer to the LHS of an atomic load.  */

static inline tree *
gimple_omp_atomic_load_lhs_ptr (gimple g)
{
  gimple_statement_omp_atomic_load *omp_atomic_load_stmt =
    as_a <gimple_statement_omp_atomic_load *> (g);
  return &omp_atomic_load_stmt->lhs;
}


/* Set the RHS of an atomic load.  */

static inline void
gimple_omp_atomic_load_set_rhs (gimple g, tree rhs)
{
  gimple_statement_omp_atomic_load *omp_atomic_load_stmt =
    as_a <gimple_statement_omp_atomic_load *> (g);
  omp_atomic_load_stmt->rhs = rhs;
}


/* Get the RHS of an atomic load.  */

static inline tree
gimple_omp_atomic_load_rhs (const_gimple g)
{
  const gimple_statement_omp_atomic_load *omp_atomic_load_stmt =
    as_a <const gimple_statement_omp_atomic_load *> (g);
  return omp_atomic_load_stmt->rhs;
}


/* Return a pointer to the RHS of an atomic load.  */

static inline tree *
gimple_omp_atomic_load_rhs_ptr (gimple g)
{
  gimple_statement_omp_atomic_load *omp_atomic_load_stmt =
    as_a <gimple_statement_omp_atomic_load *> (g);
  return &omp_atomic_load_stmt->rhs;
}


/* Get the definition of the control variable in a GIMPLE_OMP_CONTINUE.  */

static inline tree
gimple_omp_continue_control_def (const_gimple g)
{
  const gimple_statement_omp_continue *omp_continue_stmt =
    as_a <const gimple_statement_omp_continue *> (g);
  return omp_continue_stmt->control_def;
}

/* The same as above, but return the address.  */

static inline tree *
gimple_omp_continue_control_def_ptr (gimple g)
{
  gimple_statement_omp_continue *omp_continue_stmt =
    as_a <gimple_statement_omp_continue *> (g);
  return &omp_continue_stmt->control_def;
}

/* Set the definition of the control variable in a GIMPLE_OMP_CONTINUE.  */

static inline void
gimple_omp_continue_set_control_def (gimple g, tree def)
{
  gimple_statement_omp_continue *omp_continue_stmt =
    as_a <gimple_statement_omp_continue *> (g);
  omp_continue_stmt->control_def = def;
}


/* Get the use of the control variable in a GIMPLE_OMP_CONTINUE.  */

static inline tree
gimple_omp_continue_control_use (const_gimple g)
{
  const gimple_statement_omp_continue *omp_continue_stmt =
    as_a <const gimple_statement_omp_continue *> (g);
  return omp_continue_stmt->control_use;
}


/* The same as above, but return the address.  */

static inline tree *
gimple_omp_continue_control_use_ptr (gimple g)
{
  gimple_statement_omp_continue *omp_continue_stmt =
    as_a <gimple_statement_omp_continue *> (g);
  return &omp_continue_stmt->control_use;
}


/* Set the use of the control variable in a GIMPLE_OMP_CONTINUE.  */

static inline void
gimple_omp_continue_set_control_use (gimple g, tree use)
{
  gimple_statement_omp_continue *omp_continue_stmt =
    as_a <gimple_statement_omp_continue *> (g);
  omp_continue_stmt->control_use = use;
}

/* Return a pointer to the body for the GIMPLE_TRANSACTION statement GS.  */

static inline gimple_seq *
gimple_transaction_body_ptr (gimple gs)
{
  gimple_statement_transaction *transaction_stmt =
    as_a <gimple_statement_transaction *> (gs);
  return &transaction_stmt->body;
}

/* Return the body for the GIMPLE_TRANSACTION statement GS.  */

static inline gimple_seq
gimple_transaction_body (gimple gs)
{
  return *gimple_transaction_body_ptr (gs);
}

/* Return the label associated with a GIMPLE_TRANSACTION.  */

static inline tree
gimple_transaction_label (const_gimple gs)
{
  const gimple_statement_transaction *transaction_stmt =
    as_a <const gimple_statement_transaction *> (gs);
  return transaction_stmt->label;
}

static inline tree *
gimple_transaction_label_ptr (gimple gs)
{
  gimple_statement_transaction *transaction_stmt =
    as_a <gimple_statement_transaction *> (gs);
  return &transaction_stmt->label;
}

/* Return the subcode associated with a GIMPLE_TRANSACTION.  */

static inline unsigned int
gimple_transaction_subcode (const_gimple gs)
{
  GIMPLE_CHECK (gs, GIMPLE_TRANSACTION);
  return gs->subcode;
}

/* Set BODY to be the body for the GIMPLE_TRANSACTION statement GS.  */

static inline void
gimple_transaction_set_body (gimple gs, gimple_seq body)
{
  gimple_statement_transaction *transaction_stmt =
    as_a <gimple_statement_transaction *> (gs);
  transaction_stmt->body = body;
}

/* Set the label associated with a GIMPLE_TRANSACTION.  */

static inline void
gimple_transaction_set_label (gimple gs, tree label)
{
  gimple_statement_transaction *transaction_stmt =
    as_a <gimple_statement_transaction *> (gs);
  transaction_stmt->label = label;
}

/* Set the subcode associated with a GIMPLE_TRANSACTION.  */

static inline void
gimple_transaction_set_subcode (gimple gs, unsigned int subcode)
{
  GIMPLE_CHECK (gs, GIMPLE_TRANSACTION);
  gs->subcode = subcode;
}


/* Return a pointer to the return value for GIMPLE_RETURN GS.  */

static inline tree *
gimple_return_retval_ptr (const_gimple gs)
{
  GIMPLE_CHECK (gs, GIMPLE_RETURN);
  return gimple_op_ptr (gs, 0);
}

/* Return the return value for GIMPLE_RETURN GS.  */

static inline tree
gimple_return_retval (const_gimple gs)
{
  GIMPLE_CHECK (gs, GIMPLE_RETURN);
  return gimple_op (gs, 0);
}


/* Set RETVAL to be the return value for GIMPLE_RETURN GS.  */

static inline void
gimple_return_set_retval (gimple gs, tree retval)
{
  GIMPLE_CHECK (gs, GIMPLE_RETURN);
  gimple_set_op (gs, 0, retval);
}


/* Returns true when the gimple statement STMT is any of the OpenMP types.  */

#define CASE_GIMPLE_OMP				\
    case GIMPLE_OACC_KERNELS:			\
    case GIMPLE_OACC_PARALLEL:			\
    case GIMPLE_OMP_PARALLEL:			\
    case GIMPLE_OMP_TASK:			\
    case GIMPLE_OMP_FOR:			\
    case GIMPLE_OMP_SECTIONS:			\
    case GIMPLE_OMP_SECTIONS_SWITCH:		\
    case GIMPLE_OMP_SINGLE:			\
    case GIMPLE_OMP_TARGET:			\
    case GIMPLE_OMP_TEAMS:			\
    case GIMPLE_OMP_SECTION:			\
    case GIMPLE_OMP_MASTER:			\
    case GIMPLE_OMP_TASKGROUP:			\
    case GIMPLE_OMP_ORDERED:			\
    case GIMPLE_OMP_CRITICAL:			\
    case GIMPLE_OMP_RETURN:			\
    case GIMPLE_OMP_ATOMIC_LOAD:		\
    case GIMPLE_OMP_ATOMIC_STORE:		\
    case GIMPLE_OMP_CONTINUE

static inline bool
is_gimple_omp (const_gimple stmt)
{
  switch (gimple_code (stmt))
    {
    CASE_GIMPLE_OMP:
      return true;
    default:
      return false;
    }
}

/* Return true if STMT is any of the OpenACC types specifically.

   TODO: This function should go away eventually, once all its callers have
   either been fixed, changed into more specific checks, or verified to not
   need any special handling for OpenACC.  */

static inline bool
is_gimple_omp_oacc_specifically (const_gimple stmt)
{
  gcc_assert (is_gimple_omp (stmt));
  switch (gimple_code (stmt))
    {
    case GIMPLE_OACC_KERNELS:
    case GIMPLE_OACC_PARALLEL:
      return true;
    case GIMPLE_OMP_FOR:
      switch (gimple_omp_for_kind (stmt))
	{
	case GF_OMP_FOR_KIND_OACC_LOOP:
	  return true;
	default:
	  return false;
	}      
    case GIMPLE_OMP_TARGET:
      switch (gimple_omp_target_kind (stmt))
	{
	case GF_OMP_TARGET_KIND_OACC_DATA:
	  return true;
	case GF_OMP_TARGET_KIND_OACC_UPDATE:
	  return true;
	default:
	  return false;
	}
    default:
      return false;
    }
}


/* Return true if OMP_* STMT is offloaded.  */

static inline bool
is_gimple_omp_offloaded (const_gimple stmt)
{
  gcc_assert (is_gimple_omp (stmt));
  switch (gimple_code (stmt))
    {
    case GIMPLE_OACC_KERNELS:
    case GIMPLE_OACC_PARALLEL:
      return true;
    case GIMPLE_OMP_TARGET:
      switch (gimple_omp_target_kind (stmt))
	{
	case GF_OMP_TARGET_KIND_REGION:
	  return true;
	default:
	  return false;
	}
    default:
      return false;
    }
}


/* Returns TRUE if statement G is a GIMPLE_NOP.  */

static inline bool
gimple_nop_p (const_gimple g)
{
  return gimple_code (g) == GIMPLE_NOP;
}


/* Return true if GS is a GIMPLE_RESX.  */

static inline bool
is_gimple_resx (const_gimple gs)
{
  return gimple_code (gs) == GIMPLE_RESX;
}

/* Return the predictor of GIMPLE_PREDICT statement GS.  */

static inline enum br_predictor
gimple_predict_predictor (gimple gs)
{
  GIMPLE_CHECK (gs, GIMPLE_PREDICT);
  return (enum br_predictor) (gs->subcode & ~GF_PREDICT_TAKEN);
}


/* Set the predictor of GIMPLE_PREDICT statement GS to PREDICT.  */

static inline void
gimple_predict_set_predictor (gimple gs, enum br_predictor predictor)
{
  GIMPLE_CHECK (gs, GIMPLE_PREDICT);
  gs->subcode = (gs->subcode & GF_PREDICT_TAKEN)
		       | (unsigned) predictor;
}


/* Return the outcome of GIMPLE_PREDICT statement GS.  */

static inline enum prediction
gimple_predict_outcome (gimple gs)
{
  GIMPLE_CHECK (gs, GIMPLE_PREDICT);
  return (gs->subcode & GF_PREDICT_TAKEN) ? TAKEN : NOT_TAKEN;
}


/* Set the outcome of GIMPLE_PREDICT statement GS to OUTCOME.  */

static inline void
gimple_predict_set_outcome (gimple gs, enum prediction outcome)
{
  GIMPLE_CHECK (gs, GIMPLE_PREDICT);
  if (outcome == TAKEN)
    gs->subcode |= GF_PREDICT_TAKEN;
  else
    gs->subcode &= ~GF_PREDICT_TAKEN;
}


/* Return the type of the main expression computed by STMT.  Return
   void_type_node if the statement computes nothing.  */

static inline tree
gimple_expr_type (const_gimple stmt)
{
  enum gimple_code code = gimple_code (stmt);

  if (code == GIMPLE_ASSIGN || code == GIMPLE_CALL)
    {
      tree type;
      /* In general we want to pass out a type that can be substituted
         for both the RHS and the LHS types if there is a possibly
	 useless conversion involved.  That means returning the
	 original RHS type as far as we can reconstruct it.  */
      if (code == GIMPLE_CALL)
	{
	  if (gimple_call_internal_p (stmt)
	      && gimple_call_internal_fn (stmt) == IFN_MASK_STORE)
	    type = TREE_TYPE (gimple_call_arg (stmt, 3));
	  else
	    type = gimple_call_return_type (stmt);
	}
      else
	switch (gimple_assign_rhs_code (stmt))
	  {
	  case POINTER_PLUS_EXPR:
	    type = TREE_TYPE (gimple_assign_rhs1 (stmt));
	    break;

	  default:
	    /* As fallback use the type of the LHS.  */
	    type = TREE_TYPE (gimple_get_lhs (stmt));
	    break;
	  }
      return type;
    }
  else if (code == GIMPLE_COND)
    return boolean_type_node;
  else
    return void_type_node;
}

/* Enum and arrays used for allocation stats.  Keep in sync with
   gimple.c:gimple_alloc_kind_names.  */
enum gimple_alloc_kind
{
  gimple_alloc_kind_assign,	/* Assignments.  */
  gimple_alloc_kind_phi,	/* PHI nodes.  */
  gimple_alloc_kind_cond,	/* Conditionals.  */
  gimple_alloc_kind_rest,	/* Everything else.  */
  gimple_alloc_kind_all
};

extern int gimple_alloc_counts[];
extern int gimple_alloc_sizes[];

/* Return the allocation kind for a given stmt CODE.  */
static inline enum gimple_alloc_kind
gimple_alloc_kind (enum gimple_code code)
{
  switch (code)
    {
      case GIMPLE_ASSIGN:
	return gimple_alloc_kind_assign;
      case GIMPLE_PHI:
	return gimple_alloc_kind_phi;
      case GIMPLE_COND:
	return gimple_alloc_kind_cond;
      default:
	return gimple_alloc_kind_rest;
    }
}

/* Return true if a location should not be emitted for this statement
   by annotate_all_with_location.  */

static inline bool
gimple_do_not_emit_location_p (gimple g)
{
  return gimple_plf (g, GF_PLF_1);
}

/* Mark statement G so a location will not be emitted by
   annotate_one_with_location.  */

static inline void
gimple_set_do_not_emit_location (gimple g)
{
  /* The PLF flags are initialized to 0 when a new tuple is created,
     so no need to initialize it anywhere.  */
  gimple_set_plf (g, GF_PLF_1, true);
}


/* Macros for showing usage statistics.  */
#define SCALE(x) ((unsigned long) ((x) < 1024*10	\
		  ? (x)					\
		  : ((x) < 1024*1024*10			\
		     ? (x) / 1024			\
		     : (x) / (1024*1024))))

#define LABEL(x) ((x) < 1024*10 ? 'b' : ((x) < 1024*1024*10 ? 'k' : 'M'))

#endif  /* GCC_GIMPLE_H */<|MERGE_RESOLUTION|>--- conflicted
+++ resolved
@@ -92,28 +92,18 @@
     GF_CALL_INTERNAL		= 1 << 6,
     GF_CALL_CTRL_ALTERING       = 1 << 7,
     GF_OMP_PARALLEL_COMBINED	= 1 << 0,
-<<<<<<< HEAD
     GF_OMP_FOR_KIND_MASK	= (1 << 3) - 1,
     GF_OMP_FOR_KIND_FOR		= 0,
     GF_OMP_FOR_KIND_DISTRIBUTE	= 1,
-    GF_OMP_FOR_KIND_OACC_LOOP	= 2,
-=======
-    GF_OMP_FOR_KIND_MASK	= 7 << 0,
-    GF_OMP_FOR_KIND_FOR		= 0,
-    GF_OMP_FOR_KIND_DISTRIBUTE	= 1,
     GF_OMP_FOR_KIND_CILKFOR     = 2,
->>>>>>> 54ea2042
+    GF_OMP_FOR_KIND_OACC_LOOP	= 3,
     /* Flag for SIMD variants of OMP_FOR kinds.  */
     GF_OMP_FOR_SIMD		= 1 << 2,
     GF_OMP_FOR_KIND_SIMD	= GF_OMP_FOR_SIMD | 0,
     GF_OMP_FOR_KIND_CILKSIMD	= GF_OMP_FOR_SIMD | 1,
     GF_OMP_FOR_COMBINED		= 1 << 3,
     GF_OMP_FOR_COMBINED_INTO	= 1 << 4,
-<<<<<<< HEAD
     GF_OMP_TARGET_KIND_MASK	= (1 << 3) - 1,
-=======
-    GF_OMP_TARGET_KIND_MASK	= (1 << 2) - 1,
->>>>>>> 54ea2042
     GF_OMP_TARGET_KIND_REGION	= 0,
     GF_OMP_TARGET_KIND_DATA	= 1,
     GF_OMP_TARGET_KIND_UPDATE	= 2,

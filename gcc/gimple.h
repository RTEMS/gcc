--- conflicted
+++ resolved
@@ -908,8 +908,7 @@
 template <>
 template <>
 inline bool
-<<<<<<< HEAD
-is_a_helper <gimple_statement_oacc_kernels>::test (gimple gs)
+is_a_helper <gimple_statement_oacc_kernels *>::test (gimple gs)
 {
   return gs->code == GIMPLE_OACC_KERNELS;
 }
@@ -917,7 +916,7 @@
 template <>
 template <>
 inline bool
-is_a_helper <gimple_statement_oacc_parallel>::test (gimple gs)
+is_a_helper <gimple_statement_oacc_parallel *>::test (gimple gs)
 {
   return gs->code == GIMPLE_OACC_PARALLEL;
 }
@@ -925,10 +924,7 @@
 template <>
 template <>
 inline bool
-is_a_helper <gimple_statement_omp_taskreg>::test (gimple gs)
-=======
 is_a_helper <gimple_statement_omp_taskreg *>::test (gimple gs)
->>>>>>> b15458be
 {
   return gs->code == GIMPLE_OMP_PARALLEL || gs->code == GIMPLE_OMP_TASK;
 }
@@ -1120,8 +1116,7 @@
 template <>
 template <>
 inline bool
-<<<<<<< HEAD
-is_a_helper <const gimple_statement_oacc_kernels>::test (const_gimple gs)
+is_a_helper <const gimple_statement_oacc_kernels *>::test (const_gimple gs)
 {
   return gs->code == GIMPLE_OACC_KERNELS;
 }
@@ -1129,7 +1124,7 @@
 template <>
 template <>
 inline bool
-is_a_helper <const gimple_statement_oacc_parallel>::test (const_gimple gs)
+is_a_helper <const gimple_statement_oacc_parallel *>::test (const_gimple gs)
 {
   return gs->code == GIMPLE_OACC_PARALLEL;
 }
@@ -1137,10 +1132,7 @@
 template <>
 template <>
 inline bool
-is_a_helper <const gimple_statement_omp_taskreg>::test (const_gimple gs)
-=======
 is_a_helper <const gimple_statement_omp_taskreg *>::test (const_gimple gs)
->>>>>>> b15458be
 {
   return gs->code == GIMPLE_OMP_PARALLEL || gs->code == GIMPLE_OMP_TASK;
 }
@@ -4312,7 +4304,7 @@
 gimple_oacc_kernels_clauses (const_gimple gs)
 {
   const gimple_statement_oacc_kernels *oacc_kernels_stmt =
-    as_a <const gimple_statement_oacc_kernels> (gs);
+    as_a <const gimple_statement_oacc_kernels *> (gs);
   return oacc_kernels_stmt->clauses;
 }
 
@@ -4322,7 +4314,7 @@
 gimple_oacc_kernels_clauses_ptr (gimple gs)
 {
   gimple_statement_oacc_kernels *oacc_kernels_stmt =
-    as_a <gimple_statement_oacc_kernels> (gs);
+    as_a <gimple_statement_oacc_kernels *> (gs);
   return &oacc_kernels_stmt->clauses;
 }
 
@@ -4333,7 +4325,7 @@
 gimple_oacc_kernels_set_clauses (gimple gs, tree clauses)
 {
   gimple_statement_oacc_kernels *oacc_kernels_stmt =
-    as_a <gimple_statement_oacc_kernels> (gs);
+    as_a <gimple_statement_oacc_kernels *> (gs);
   oacc_kernels_stmt->clauses = clauses;
 }
 
@@ -4344,7 +4336,7 @@
 gimple_oacc_kernels_child_fn (const_gimple gs)
 {
   const gimple_statement_oacc_kernels *oacc_kernels_stmt =
-    as_a <const gimple_statement_oacc_kernels> (gs);
+    as_a <const gimple_statement_oacc_kernels *> (gs);
   return oacc_kernels_stmt->child_fn;
 }
 
@@ -4355,7 +4347,7 @@
 gimple_oacc_kernels_child_fn_ptr (gimple gs)
 {
   gimple_statement_oacc_kernels *oacc_kernels_stmt =
-    as_a <gimple_statement_oacc_kernels> (gs);
+    as_a <gimple_statement_oacc_kernels *> (gs);
   return &oacc_kernels_stmt->child_fn;
 }
 
@@ -4365,7 +4357,7 @@
 gimple_oacc_kernels_set_child_fn (gimple gs, tree child_fn)
 {
   gimple_statement_oacc_kernels *oacc_kernels_stmt =
-    as_a <gimple_statement_oacc_kernels> (gs);
+    as_a <gimple_statement_oacc_kernels *> (gs);
   oacc_kernels_stmt->child_fn = child_fn;
 }
 
@@ -4376,7 +4368,7 @@
 gimple_oacc_kernels_data_arg (const_gimple gs)
 {
   const gimple_statement_oacc_kernels *oacc_kernels_stmt =
-    as_a <const gimple_statement_oacc_kernels> (gs);
+    as_a <const gimple_statement_oacc_kernels *> (gs);
   return oacc_kernels_stmt->data_arg;
 }
 
@@ -4386,7 +4378,7 @@
 gimple_oacc_kernels_data_arg_ptr (gimple gs)
 {
   gimple_statement_oacc_kernels *oacc_kernels_stmt =
-    as_a <gimple_statement_oacc_kernels> (gs);
+    as_a <gimple_statement_oacc_kernels *> (gs);
   return &oacc_kernels_stmt->data_arg;
 }
 
@@ -4396,7 +4388,7 @@
 gimple_oacc_kernels_set_data_arg (gimple gs, tree data_arg)
 {
   gimple_statement_oacc_kernels *oacc_kernels_stmt =
-    as_a <gimple_statement_oacc_kernels> (gs);
+    as_a <gimple_statement_oacc_kernels *> (gs);
   oacc_kernels_stmt->data_arg = data_arg;
 }
 
@@ -4407,7 +4399,7 @@
 gimple_oacc_parallel_clauses (const_gimple gs)
 {
   const gimple_statement_oacc_parallel *oacc_parallel_stmt =
-    as_a <const gimple_statement_oacc_parallel> (gs);
+    as_a <const gimple_statement_oacc_parallel *> (gs);
   return oacc_parallel_stmt->clauses;
 }
 
@@ -4418,7 +4410,7 @@
 gimple_oacc_parallel_clauses_ptr (gimple gs)
 {
   gimple_statement_oacc_parallel *oacc_parallel_stmt =
-    as_a <gimple_statement_oacc_parallel> (gs);
+    as_a <gimple_statement_oacc_parallel *> (gs);
   return &oacc_parallel_stmt->clauses;
 }
 
@@ -4429,7 +4421,7 @@
 gimple_oacc_parallel_set_clauses (gimple gs, tree clauses)
 {
   gimple_statement_oacc_parallel *oacc_parallel_stmt =
-    as_a <gimple_statement_oacc_parallel> (gs);
+    as_a <gimple_statement_oacc_parallel *> (gs);
   oacc_parallel_stmt->clauses = clauses;
 }
 
@@ -4440,7 +4432,7 @@
 gimple_oacc_parallel_child_fn (const_gimple gs)
 {
   const gimple_statement_oacc_parallel *oacc_parallel_stmt =
-    as_a <const gimple_statement_oacc_parallel> (gs);
+    as_a <const gimple_statement_oacc_parallel *> (gs);
   return oacc_parallel_stmt->child_fn;
 }
 
@@ -4451,7 +4443,7 @@
 gimple_oacc_parallel_child_fn_ptr (gimple gs)
 {
   gimple_statement_oacc_parallel *oacc_parallel_stmt =
-    as_a <gimple_statement_oacc_parallel> (gs);
+    as_a <gimple_statement_oacc_parallel *> (gs);
   return &oacc_parallel_stmt->child_fn;
 }
 
@@ -4461,7 +4453,7 @@
 gimple_oacc_parallel_set_child_fn (gimple gs, tree child_fn)
 {
   gimple_statement_oacc_parallel *oacc_parallel_stmt =
-    as_a <gimple_statement_oacc_parallel> (gs);
+    as_a <gimple_statement_oacc_parallel *> (gs);
   oacc_parallel_stmt->child_fn = child_fn;
 }
 
@@ -4472,7 +4464,7 @@
 gimple_oacc_parallel_data_arg (const_gimple gs)
 {
   const gimple_statement_oacc_parallel *oacc_parallel_stmt =
-    as_a <const gimple_statement_oacc_parallel> (gs);
+    as_a <const gimple_statement_oacc_parallel *> (gs);
   return oacc_parallel_stmt->data_arg;
 }
 
@@ -4482,7 +4474,7 @@
 gimple_oacc_parallel_data_arg_ptr (gimple gs)
 {
   gimple_statement_oacc_parallel *oacc_parallel_stmt =
-    as_a <gimple_statement_oacc_parallel> (gs);
+    as_a <gimple_statement_oacc_parallel *> (gs);
   return &oacc_parallel_stmt->data_arg;
 }
 
@@ -4492,7 +4484,7 @@
 gimple_oacc_parallel_set_data_arg (gimple gs, tree data_arg)
 {
   gimple_statement_oacc_parallel *oacc_parallel_stmt =
-    as_a <gimple_statement_oacc_parallel> (gs);
+    as_a <gimple_statement_oacc_parallel *> (gs);
   oacc_parallel_stmt->data_arg = data_arg;
 }
 
@@ -4761,7 +4753,7 @@
 gimple_omp_for_set_cond (gimple gs, size_t i, enum tree_code cond)
 {
   gimple_statement_omp_for *omp_for_stmt =
-    as_a <gimple_statement_omp_for> (gs);
+    as_a <gimple_statement_omp_for *> (gs);
   gcc_gimple_checking_assert (TREE_CODE_CLASS (cond) == tcc_comparison
 			      && i < omp_for_stmt->collapse);
   omp_for_stmt->iter[i].cond = cond;
@@ -4774,7 +4766,7 @@
 gimple_omp_for_cond (const_gimple gs, size_t i)
 {
   const gimple_statement_omp_for *omp_for_stmt =
-    as_a <const gimple_statement_omp_for> (gs);
+    as_a <const gimple_statement_omp_for *> (gs);
   gcc_gimple_checking_assert (i < omp_for_stmt->collapse);
   return omp_for_stmt->iter[i].cond;
 }
@@ -5509,34 +5501,6 @@
 }
 
 
-<<<<<<< HEAD
-=======
-/* Set COND to be the condition code for OMP_FOR GS.  */
-
-static inline void
-gimple_omp_for_set_cond (gimple gs, size_t i, enum tree_code cond)
-{
-  gimple_statement_omp_for *omp_for_stmt =
-    as_a <gimple_statement_omp_for *> (gs);
-  gcc_gimple_checking_assert (TREE_CODE_CLASS (cond) == tcc_comparison
-			      && i < omp_for_stmt->collapse);
-  omp_for_stmt->iter[i].cond = cond;
-}
-
-
-/* Return the condition code associated with OMP_FOR GS.  */
-
-static inline enum tree_code
-gimple_omp_for_cond (const_gimple gs, size_t i)
-{
-  const gimple_statement_omp_for *omp_for_stmt =
-    as_a <const gimple_statement_omp_for *> (gs);
-  gcc_gimple_checking_assert (i < omp_for_stmt->collapse);
-  return omp_for_stmt->iter[i].cond;
-}
-
-
->>>>>>> b15458be
 /* Set the value being stored in an atomic store.  */
 
 static inline void

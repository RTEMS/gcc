/* Gimple IR definitions.

   Copyright 2007, 2008, 2009 Free Software Foundation, Inc.
   Contributed by Aldy Hernandez <aldyh@redhat.com>

This file is part of GCC.

GCC is free software; you can redistribute it and/or modify it under
the terms of the GNU General Public License as published by the Free
Software Foundation; either version 3, or (at your option) any later
version.

GCC is distributed in the hope that it will be useful, but WITHOUT ANY
WARRANTY; without even the implied warranty of MERCHANTABILITY or
FITNESS FOR A PARTICULAR PURPOSE.  See the GNU General Public License
for more details.

You should have received a copy of the GNU General Public License
along with GCC; see the file COPYING3.  If not see
<http://www.gnu.org/licenses/>.  */

#ifndef GCC_GIMPLE_H
#define GCC_GIMPLE_H

#include "pointer-set.h"
#include "vec.h"
#include "ggc.h"
#include "tm.h"
#include "hard-reg-set.h"
#include "basic-block.h"
#include "tree-ssa-operands.h"

DEF_VEC_P(gimple);
DEF_VEC_ALLOC_P(gimple,heap);
DEF_VEC_ALLOC_P(gimple,gc);

typedef gimple *gimple_p;
DEF_VEC_P(gimple_p);
DEF_VEC_ALLOC_P(gimple_p,heap);

DEF_VEC_P(gimple_seq);
DEF_VEC_ALLOC_P(gimple_seq,gc);
DEF_VEC_ALLOC_P(gimple_seq,heap);

/* For each block, the PHI nodes that need to be rewritten are stored into
   these vectors.  */
typedef VEC(gimple, heap) *gimple_vec;
DEF_VEC_P (gimple_vec);
DEF_VEC_ALLOC_P (gimple_vec, heap);

enum gimple_code {
#define DEFGSCODE(SYM, STRING, STRUCT)	SYM,
#include "gimple.def"
#undef DEFGSCODE
    LAST_AND_UNUSED_GIMPLE_CODE
};

extern const char *const gimple_code_name[];
extern const unsigned char gimple_rhs_class_table[];

/* Error out if a gimple tuple is addressed incorrectly.  */
#if defined ENABLE_GIMPLE_CHECKING
extern void gimple_check_failed (const_gimple, const char *, int,          \
                                 const char *, enum gimple_code,           \
				 enum tree_code) ATTRIBUTE_NORETURN;

#define GIMPLE_CHECK(GS, CODE)						\
  do {									\
    const_gimple __gs = (GS);						\
    if (gimple_code (__gs) != (CODE))					\
      gimple_check_failed (__gs, __FILE__, __LINE__, __FUNCTION__,	\
	  		   (CODE), ERROR_MARK);				\
  } while (0)
#else  /* not ENABLE_GIMPLE_CHECKING  */
#define GIMPLE_CHECK(GS, CODE)			(void)0
#endif

/* Class of GIMPLE expressions suitable for the RHS of assignments.  See
   get_gimple_rhs_class.  */
enum gimple_rhs_class
{
  GIMPLE_INVALID_RHS,	/* The expression cannot be used on the RHS.  */
  GIMPLE_BINARY_RHS,	/* The expression is a binary operation.  */
  GIMPLE_UNARY_RHS,	/* The expression is a unary operation.  */
  GIMPLE_SINGLE_RHS	/* The expression is a single object (an SSA
			   name, a _DECL, a _REF, etc.  */
};

/* Specific flags for individual GIMPLE statements.  These flags are
   always stored in gimple_statement_base.subcode and they may only be
   defined for statement codes that do not use sub-codes.

   Values for the masks can overlap as long as the overlapping values
   are never used in the same statement class.

   The maximum mask value that can be defined is 1 << 15 (i.e., each
   statement code can hold up to 16 bitflags).

   Keep this list sorted.  */
enum gf_mask {
    GF_ASM_INPUT		= 1 << 0,
    GF_ASM_VOLATILE		= 1 << 1,
    GF_CALL_CANNOT_INLINE	= 1 << 0,
    GF_CALL_FROM_THUNK		= 1 << 1,
    GF_CALL_RETURN_SLOT_OPT	= 1 << 2,
    GF_CALL_TAILCALL		= 1 << 3,
    GF_CALL_VA_ARG_PACK		= 1 << 4,
    GF_CALL_IN_TM_ATOMIC	= 1 << 5,
    GF_CALL_NOTHROW		= 1 << 6,
    GF_CALL_NOINLINE		= 1 << 7,
    GF_OMP_PARALLEL_COMBINED	= 1 << 0,

    /* True on an GIMPLE_OMP_RETURN statement if the return does not require
       a thread synchronization via some sort of barrier.  The exact barrier
       that would otherwise be emitted is dependent on the OMP statement with
       which this return is associated.  */
    GF_OMP_RETURN_NOWAIT	= 1 << 0,

    GF_OMP_SECTION_LAST		= 1 << 0,
    GF_PREDICT_TAKEN		= 1 << 15
};

/* Currently, there's only one type of gimple debug stmt.  Others are
   envisioned, for example, to enable the generation of is_stmt notes
   in line number information, to mark sequence points, etc.  This
   subcode is to be used to tell them apart.  */
enum gimple_debug_subcode {
  GIMPLE_DEBUG_BIND = 0
};

/* Masks for selecting a pass local flag (PLF) to work on.  These
   masks are used by gimple_set_plf and gimple_plf.  */
enum plf_mask {
    GF_PLF_1	= 1 << 0,
    GF_PLF_2	= 1 << 1
};

/* A node in a gimple_seq_d.  */
struct GTY((chain_next ("%h.next"), chain_prev ("%h.prev"))) gimple_seq_node_d {
  gimple stmt;
  struct gimple_seq_node_d *prev;
  struct gimple_seq_node_d *next;
};

/* A double-linked sequence of gimple statements.  */
struct GTY ((chain_next ("%h.next_free"))) gimple_seq_d {
  /* First and last statements in the sequence.  */
  gimple_seq_node first;
  gimple_seq_node last;

  /* Sequences are created/destroyed frequently.  To minimize
     allocation activity, deallocated sequences are kept in a pool of
     available sequences.  This is the pointer to the next free
     sequence in the pool.  */
  gimple_seq next_free;
};


/* Return the first node in GIMPLE sequence S.  */

static inline gimple_seq_node
gimple_seq_first (const_gimple_seq s)
{
  return s ? s->first : NULL;
}


/* Return the first statement in GIMPLE sequence S.  */

static inline gimple
gimple_seq_first_stmt (const_gimple_seq s)
{
  gimple_seq_node n = gimple_seq_first (s);
  return (n) ? n->stmt : NULL;
}


/* Return the last node in GIMPLE sequence S.  */

static inline gimple_seq_node
gimple_seq_last (const_gimple_seq s)
{
  return s ? s->last : NULL;
}


/* Return the last statement in GIMPLE sequence S.  */

static inline gimple
gimple_seq_last_stmt (const_gimple_seq s)
{
  gimple_seq_node n = gimple_seq_last (s);
  return (n) ? n->stmt : NULL;
}


/* Set the last node in GIMPLE sequence S to LAST.  */

static inline void
gimple_seq_set_last (gimple_seq s, gimple_seq_node last)
{
  s->last = last;
}


/* Set the first node in GIMPLE sequence S to FIRST.  */

static inline void
gimple_seq_set_first (gimple_seq s, gimple_seq_node first)
{
  s->first = first;
}


/* Return true if GIMPLE sequence S is empty.  */

static inline bool
gimple_seq_empty_p (const_gimple_seq s)
{
  return s == NULL || s->first == NULL;
}


void gimple_seq_add_stmt (gimple_seq *, gimple);

/* Allocate a new sequence and initialize its first element with STMT.  */

static inline gimple_seq
gimple_seq_alloc_with_stmt (gimple stmt)
{
  gimple_seq seq = NULL;
  gimple_seq_add_stmt (&seq, stmt);
  return seq;
}


/* Returns the sequence of statements in BB.  */

static inline gimple_seq
bb_seq (const_basic_block bb)
{
  return (!(bb->flags & BB_RTL) && bb->il.gimple) ? bb->il.gimple->seq : NULL;
}


/* Sets the sequence of statements in BB to SEQ.  */

static inline void
set_bb_seq (basic_block bb, gimple_seq seq)
{
  gcc_assert (!(bb->flags & BB_RTL));
  bb->il.gimple->seq = seq;
}

/* Iterator object for GIMPLE statement sequences.  */

typedef struct
{
  /* Sequence node holding the current statement.  */
  gimple_seq_node ptr;

  /* Sequence and basic block holding the statement.  These fields
     are necessary to handle edge cases such as when statement is
     added to an empty basic block or when the last statement of a
     block/sequence is removed.  */
  gimple_seq seq;
  basic_block bb;
} gimple_stmt_iterator;


/* Data structure definitions for GIMPLE tuples.  NOTE: word markers
   are for 64 bit hosts.  */

struct GTY(()) gimple_statement_base {
  /* [ WORD 1 ]
     Main identifying code for a tuple.  */
  ENUM_BITFIELD(gimple_code) code : 8;

  /* Nonzero if a warning should not be emitted on this tuple.  */
  unsigned int no_warning	: 1;

  /* Nonzero if this tuple has been visited.  Passes are responsible
     for clearing this bit before using it.  */
  unsigned int visited		: 1;

  /* Nonzero if this tuple represents a non-temporal move.  */
  unsigned int nontemporal_move	: 1;

  /* Pass local flags.  These flags are free for any pass to use as
     they see fit.  Passes should not assume that these flags contain
     any useful value when the pass starts.  Any initial state that
     the pass requires should be set on entry to the pass.  See
     gimple_set_plf and gimple_plf for usage.  */
  unsigned int plf		: 2;

  /* Nonzero if this statement has been modified and needs to have its
     operands rescanned.  */
  unsigned modified 		: 1;

  /* Nonzero if this statement contains volatile operands.  */
  unsigned has_volatile_ops 	: 1;

  /* Padding to get subcode to 16 bit alignment.  */
  unsigned pad			: 1;

  /* The SUBCODE field can be used for tuple-specific flags for tuples
     that do not require subcodes.  Note that SUBCODE should be at
     least as wide as tree codes, as several tuples store tree codes
     in there.  */
  unsigned int subcode		: 16;

  /* UID of this statement.  This is used by passes that want to
     assign IDs to statements.  It must be assigned and used by each
     pass.  By default it should be assumed to contain garbage.  */
  unsigned uid;

  /* [ WORD 2 ]
     Locus information for debug info.  */
  location_t location;

  /* Number of operands in this tuple.  */
  unsigned num_ops;

  /* [ WORD 3 ]
     Basic block holding this statement.  */
  struct basic_block_def *bb;

  /* [ WORD 4 ]
     Lexical block holding this statement.  */
  tree block;
};


/* Base structure for tuples with operands.  */

struct GTY(()) gimple_statement_with_ops_base
{
  /* [ WORD 1-4 ]  */
  struct gimple_statement_base gsbase;

  /* [ WORD 5-6 ]
     SSA operand vectors.  NOTE: It should be possible to
     amalgamate these vectors with the operand vector OP.  However,
     the SSA operand vectors are organized differently and contain
     more information (like immediate use chaining).  */
  struct def_optype_d GTY((skip (""))) *def_ops;
  struct use_optype_d GTY((skip (""))) *use_ops;
};


/* Statements that take register operands.  */

struct GTY(()) gimple_statement_with_ops
{
  /* [ WORD 1-6 ]  */
  struct gimple_statement_with_ops_base opbase;

  /* [ WORD 7 ]
     Operand vector.  NOTE!  This must always be the last field
     of this structure.  In particular, this means that this
     structure cannot be embedded inside another one.  */
  tree GTY((length ("%h.opbase.gsbase.num_ops"))) op[1];
};


/* Base for statements that take both memory and register operands.  */

struct GTY(()) gimple_statement_with_memory_ops_base
{
  /* [ WORD 1-6 ]  */
  struct gimple_statement_with_ops_base opbase;

  /* [ WORD 7-8 ]
     Virtual operands for this statement.  The GC will pick them
     up via the ssa_names array.  */
  tree GTY((skip (""))) vdef;
  tree GTY((skip (""))) vuse;
};


/* Statements that take both memory and register operands.  */

struct GTY(()) gimple_statement_with_memory_ops
{
  /* [ WORD 1-8 ]  */
  struct gimple_statement_with_memory_ops_base membase;

  /* [ WORD 9 ]
     Operand vector.  NOTE!  This must always be the last field
     of this structure.  In particular, this means that this
     structure cannot be embedded inside another one.  */
  tree GTY((length ("%h.membase.opbase.gsbase.num_ops"))) op[1];
};


/* OpenMP statements (#pragma omp).  */

struct GTY(()) gimple_statement_omp {
  /* [ WORD 1-4 ]  */
  struct gimple_statement_base gsbase;

  /* [ WORD 5 ]  */
  gimple_seq body;
};


/* GIMPLE_BIND */

struct GTY(()) gimple_statement_bind {
  /* [ WORD 1-4 ]  */
  struct gimple_statement_base gsbase;

  /* [ WORD 5 ]
     Variables declared in this scope.  */
  tree vars;

  /* [ WORD 6 ]
     This is different than the BLOCK field in gimple_statement_base,
     which is analogous to TREE_BLOCK (i.e., the lexical block holding
     this statement).  This field is the equivalent of BIND_EXPR_BLOCK
     in tree land (i.e., the lexical scope defined by this bind).  See
     gimple-low.c.  */
  tree block;

  /* [ WORD 7 ]  */
  gimple_seq body;
};


/* GIMPLE_CATCH */

struct GTY(()) gimple_statement_catch {
  /* [ WORD 1-4 ]  */
  struct gimple_statement_base gsbase;

  /* [ WORD 5 ]  */
  tree types;

  /* [ WORD 6 ]  */
  gimple_seq handler;
};


/* GIMPLE_EH_FILTER */

struct GTY(()) gimple_statement_eh_filter {
  /* [ WORD 1-4 ]  */
  struct gimple_statement_base gsbase;

  /* [ WORD 5 ]
     Filter types.  */
  tree types;

  /* [ WORD 6 ]
     Failure actions.  */
  gimple_seq failure;
};

/* GIMPLE_EH_ELSE */

struct GTY(()) gimple_statement_eh_else {
  /* [ WORD 1-4 ]  */
  struct gimple_statement_base gsbase;

  /* [ WORD 5,6 ] */
  gimple_seq n_body, e_body;
};

/* GIMPLE_EH_MUST_NOT_THROW */

struct GTY(()) gimple_statement_eh_mnt {
  /* [ WORD 1-4 ]  */
  struct gimple_statement_base gsbase;

  /* [ WORD 5 ] Abort function decl.  */
  tree fndecl;
};

/* GIMPLE_PHI */

struct GTY(()) gimple_statement_phi {
  /* [ WORD 1-4 ]  */
  struct gimple_statement_base gsbase;

  /* [ WORD 5 ]  */
  unsigned capacity;
  unsigned nargs;

  /* [ WORD 6 ]  */
  tree result;

  /* [ WORD 7 ]  */
  struct phi_arg_d GTY ((length ("%h.nargs"))) args[1];
};


/* GIMPLE_RESX, GIMPLE_EH_DISPATCH */

struct GTY(()) gimple_statement_eh_ctrl
{
  /* [ WORD 1-4 ]  */
  struct gimple_statement_base gsbase;

  /* [ WORD 5 ]
     Exception region number.  */
  int region;
};


/* GIMPLE_TRY */

struct GTY(()) gimple_statement_try {
  /* [ WORD 1-4 ]  */
  struct gimple_statement_base gsbase;

  /* [ WORD 5 ]
     Expression to evaluate.  */
  gimple_seq eval;

  /* [ WORD 6 ]
     Cleanup expression.  */
  gimple_seq cleanup;
};

/* Kind of GIMPLE_TRY statements.  */
enum gimple_try_flags
{
  /* A try/catch.  */
  GIMPLE_TRY_CATCH = 1 << 0,

  /* A try/finally.  */
  GIMPLE_TRY_FINALLY = 1 << 1,
  GIMPLE_TRY_KIND = GIMPLE_TRY_CATCH | GIMPLE_TRY_FINALLY,

  /* Analogous to TRY_CATCH_IS_CLEANUP.  */
  GIMPLE_TRY_CATCH_IS_CLEANUP = 1 << 2
};

/* GIMPLE_WITH_CLEANUP_EXPR */

struct GTY(()) gimple_statement_wce {
  /* [ WORD 1-4 ]  */
  struct gimple_statement_base gsbase;

  /* Subcode: CLEANUP_EH_ONLY.  True if the cleanup should only be
	      executed if an exception is thrown, not on normal exit of its
	      scope.  This flag is analogous to the CLEANUP_EH_ONLY flag
	      in TARGET_EXPRs.  */

  /* [ WORD 5 ]
     Cleanup expression.  */
  gimple_seq cleanup;
};


/* GIMPLE_ASM  */

struct GTY(()) gimple_statement_asm
{
  /* [ WORD 1-8 ]  */
  struct gimple_statement_with_memory_ops_base membase;

  /* [ WORD 9 ]
     __asm__ statement.  */
  const char *string;

  /* [ WORD 10 ]
       Number of inputs, outputs, clobbers, labels.  */
  unsigned char ni;
  unsigned char no;
  unsigned char nc;
  unsigned char nl;

  /* [ WORD 11 ]
     Operand vector.  NOTE!  This must always be the last field
     of this structure.  In particular, this means that this
     structure cannot be embedded inside another one.  */
  tree GTY((length ("%h.membase.opbase.gsbase.num_ops"))) op[1];
};

/* GIMPLE_OMP_CRITICAL */

struct GTY(()) gimple_statement_omp_critical {
  /* [ WORD 1-5 ]  */
  struct gimple_statement_omp omp;

  /* [ WORD 6 ]
     Critical section name.  */
  tree name;
};


struct GTY(()) gimple_omp_for_iter {
  /* Condition code.  */
  enum tree_code cond;

  /* Index variable.  */
  tree index;
    
  /* Initial value.  */
  tree initial;

  /* Final value.  */
  tree final;
                                 
  /* Increment.  */
  tree incr;
};

/* GIMPLE_OMP_FOR */

struct GTY(()) gimple_statement_omp_for {
  /* [ WORD 1-5 ]  */
  struct gimple_statement_omp omp;

  /* [ WORD 6 ]  */
  tree clauses;

  /* [ WORD 7 ]
     Number of elements in iter array.  */
  size_t collapse;

  /* [ WORD 8 ]  */
  struct gimple_omp_for_iter * GTY((length ("%h.collapse"))) iter;

  /* [ WORD 9 ]
     Pre-body evaluated before the loop body begins.  */
  gimple_seq pre_body;
};


/* GIMPLE_OMP_PARALLEL */

struct GTY(()) gimple_statement_omp_parallel {
  /* [ WORD 1-5 ]  */
  struct gimple_statement_omp omp;

  /* [ WORD 6 ]
     Clauses.  */
  tree clauses;

  /* [ WORD 7 ]
     Child function holding the body of the parallel region.  */
  tree child_fn;

  /* [ WORD 8 ]
     Shared data argument.  */
  tree data_arg;
};


/* GIMPLE_OMP_TASK */

struct GTY(()) gimple_statement_omp_task {
  /* [ WORD 1-8 ]  */
  struct gimple_statement_omp_parallel par;

  /* [ WORD 9 ]
     Child function holding firstprivate initialization if needed.  */
  tree copy_fn;

  /* [ WORD 10-11 ]
     Size and alignment in bytes of the argument data block.  */
  tree arg_size;
  tree arg_align;
};


/* GIMPLE_OMP_SECTION */
/* Uses struct gimple_statement_omp.  */


/* GIMPLE_OMP_SECTIONS */

struct GTY(()) gimple_statement_omp_sections {
  /* [ WORD 1-5 ]  */
  struct gimple_statement_omp omp;

  /* [ WORD 6 ]  */
  tree clauses;

  /* [ WORD 7 ]
     The control variable used for deciding which of the sections to
     execute.  */
  tree control;
};

/* GIMPLE_OMP_CONTINUE.

   Note: This does not inherit from gimple_statement_omp, because we
         do not need the body field.  */

struct GTY(()) gimple_statement_omp_continue {
  /* [ WORD 1-4 ]  */
  struct gimple_statement_base gsbase;

  /* [ WORD 5 ]  */
  tree control_def;

  /* [ WORD 6 ]  */
  tree control_use;
};

/* GIMPLE_OMP_SINGLE */

struct GTY(()) gimple_statement_omp_single {
  /* [ WORD 1-5 ]  */
  struct gimple_statement_omp omp;

  /* [ WORD 6 ]  */
  tree clauses;
};


/* GIMPLE_OMP_ATOMIC_LOAD.  
   Note: This is based on gimple_statement_base, not g_s_omp, because g_s_omp
   contains a sequence, which we don't need here.  */

struct GTY(()) gimple_statement_omp_atomic_load {
  /* [ WORD 1-4 ]  */
  struct gimple_statement_base gsbase;

  /* [ WORD 5-6 ]  */
  tree rhs, lhs;
};

/* GIMPLE_OMP_ATOMIC_STORE.
   See note on GIMPLE_OMP_ATOMIC_LOAD.  */

struct GTY(()) gimple_statement_omp_atomic_store {
  /* [ WORD 1-4 ]  */
  struct gimple_statement_base gsbase;

  /* [ WORD 5 ]  */
  tree val;
};

/* GIMPLE_TM_ATOMIC.  */

/* Bits to be stored in the GIMPLE_TM_ATOMIC subcode.  */
#define GTMA_HAVE_ABORT			(1u << 0)
#define GTMA_HAVE_LOAD			(1u << 1)
#define GTMA_HAVE_STORE			(1u << 2)
#define GTMA_HAVE_CALL_TM		(1u << 3)
/* Atomic statement may enter serial irrevocable mode in its dynamic
   scope.  */
#define GTMA_MAY_ENTER_IRREVOCABLE	(1u << 4)
/* Atomic statement is sure to enter irrevocable mode.

   An irrevocable block post-dominates the entire transaction, such
   that all invocations of the transaction will go serial-irrevocable.
   In such case, we don't bother instrumenting the transaction, and
   tell the runtime that it should begin the transaction in
   serial-irrevocable mode.  */
#define GTMA_DOES_GO_IRREVOCABLE	(1u << 5)
#define GTMA_HAVE_UNCOMMITTED_THROW	(1u << 6)

struct GTY(()) gimple_statement_tm_atomic
{
  /* [ WORD 1-10 ]  */
  struct gimple_statement_with_memory_ops_base gsbase;

  /* [ WORD 11 ] */
  gimple_seq body;

  /* [ WORD 12 ] */
  tree label;
};

#define DEFGSSTRUCT(SYM, STRUCT, HAS_TREE_OP)	SYM,
enum gimple_statement_structure_enum {
#include "gsstruct.def"
    LAST_GSS_ENUM
};
#undef DEFGSSTRUCT


/* Define the overall contents of a gimple tuple.  It may be any of the
   structures declared above for various types of tuples.  */

union GTY ((desc ("gimple_statement_structure (&%h)"))) gimple_statement_d {
  struct gimple_statement_base GTY ((tag ("GSS_BASE"))) gsbase;
  struct gimple_statement_with_ops GTY ((tag ("GSS_WITH_OPS"))) gsops;
  struct gimple_statement_with_memory_ops GTY ((tag ("GSS_WITH_MEM_OPS"))) gsmem;
  struct gimple_statement_omp GTY ((tag ("GSS_OMP"))) omp;
  struct gimple_statement_bind GTY ((tag ("GSS_BIND"))) gimple_bind;
  struct gimple_statement_catch GTY ((tag ("GSS_CATCH"))) gimple_catch;
  struct gimple_statement_eh_filter GTY ((tag ("GSS_EH_FILTER"))) gimple_eh_filter;
  struct gimple_statement_eh_mnt GTY ((tag ("GSS_EH_MNT"))) gimple_eh_mnt;
  struct gimple_statement_eh_else GTY ((tag ("GSS_EH_ELSE"))) gimple_eh_else;
  struct gimple_statement_phi GTY ((tag ("GSS_PHI"))) gimple_phi;
  struct gimple_statement_eh_ctrl GTY ((tag ("GSS_EH_CTRL"))) gimple_eh_ctrl;
  struct gimple_statement_try GTY ((tag ("GSS_TRY"))) gimple_try;
  struct gimple_statement_wce GTY ((tag ("GSS_WCE"))) gimple_wce;
  struct gimple_statement_asm GTY ((tag ("GSS_ASM"))) gimple_asm;
  struct gimple_statement_omp_critical GTY ((tag ("GSS_OMP_CRITICAL"))) gimple_omp_critical;
  struct gimple_statement_omp_for GTY ((tag ("GSS_OMP_FOR"))) gimple_omp_for;
  struct gimple_statement_omp_parallel GTY ((tag ("GSS_OMP_PARALLEL"))) gimple_omp_parallel;
  struct gimple_statement_omp_task GTY ((tag ("GSS_OMP_TASK"))) gimple_omp_task;
  struct gimple_statement_omp_sections GTY ((tag ("GSS_OMP_SECTIONS"))) gimple_omp_sections;
  struct gimple_statement_omp_single GTY ((tag ("GSS_OMP_SINGLE"))) gimple_omp_single;
  struct gimple_statement_omp_continue GTY ((tag ("GSS_OMP_CONTINUE"))) gimple_omp_continue;
  struct gimple_statement_omp_atomic_load GTY ((tag ("GSS_OMP_ATOMIC_LOAD"))) gimple_omp_atomic_load;
  struct gimple_statement_omp_atomic_store GTY ((tag ("GSS_OMP_ATOMIC_STORE"))) gimple_omp_atomic_store;
  struct gimple_statement_tm_atomic GTY((tag ("GSS_TM_ATOMIC"))) gimple_tm_atomic;
};

/* In gimple.c.  */

/* Offset in bytes to the location of the operand vector.
   Zero if there is no operand vector for this tuple structure.  */
extern size_t const gimple_ops_offset_[];

/* Map GIMPLE codes to GSS codes.  */
extern enum gimple_statement_structure_enum const gss_for_code_[];

gimple gimple_build_return (tree);

gimple gimple_build_assign_stat (tree, tree MEM_STAT_DECL);
#define gimple_build_assign(l,r) gimple_build_assign_stat (l, r MEM_STAT_INFO)

void extract_ops_from_tree (tree, enum tree_code *, tree *, tree *);

gimple gimple_build_assign_with_ops_stat (enum tree_code, tree, tree,
					  tree MEM_STAT_DECL);
#define gimple_build_assign_with_ops(c,o1,o2,o3) \
  gimple_build_assign_with_ops_stat (c, o1, o2, o3 MEM_STAT_INFO)

gimple gimple_build_debug_bind_stat (tree, tree, gimple MEM_STAT_DECL);
#define gimple_build_debug_bind(var,val,stmt)			\
  gimple_build_debug_bind_stat ((var), (val), (stmt) MEM_STAT_INFO)

gimple gimple_build_call_vec (tree, VEC(tree, heap) *);
gimple gimple_build_call (tree, unsigned, ...);
gimple gimple_build_call_from_tree (tree);
gimple gimplify_assign (tree, tree, gimple_seq *);
gimple gimple_build_cond (enum tree_code, tree, tree, tree, tree);
gimple gimple_build_label (tree label);
gimple gimple_build_goto (tree dest);
gimple gimple_build_nop (void);
gimple gimple_build_bind (tree, gimple_seq, tree);
gimple gimple_build_asm_vec (const char *, VEC(tree,gc) *, VEC(tree,gc) *,
                             VEC(tree,gc) *, VEC(tree,gc) *);
gimple gimple_build_catch (tree, gimple_seq);
gimple gimple_build_eh_filter (tree, gimple_seq);
gimple gimple_build_eh_must_not_throw (tree);
gimple gimple_build_eh_else (gimple_seq, gimple_seq);
gimple gimple_build_try (gimple_seq, gimple_seq, enum gimple_try_flags);
gimple gimple_build_wce (gimple_seq);
gimple gimple_build_resx (int);
gimple gimple_build_eh_dispatch (int);
gimple gimple_build_switch_nlabels (unsigned, tree, tree);
gimple gimple_build_switch (unsigned, tree, tree, ...);
gimple gimple_build_switch_vec (tree, tree, VEC(tree,heap) *);
gimple gimple_build_omp_parallel (gimple_seq, tree, tree, tree);
gimple gimple_build_omp_task (gimple_seq, tree, tree, tree, tree, tree, tree);
gimple gimple_build_omp_for (gimple_seq, tree, size_t, gimple_seq);
gimple gimple_build_omp_critical (gimple_seq, tree);
gimple gimple_build_omp_section (gimple_seq);
gimple gimple_build_omp_continue (tree, tree);
gimple gimple_build_omp_master (gimple_seq);
gimple gimple_build_omp_return (bool);
gimple gimple_build_omp_ordered (gimple_seq);
gimple gimple_build_omp_sections (gimple_seq, tree);
gimple gimple_build_omp_sections_switch (void);
gimple gimple_build_omp_single (gimple_seq, tree);
gimple gimple_build_cdt (tree, tree);
gimple gimple_build_omp_atomic_load (tree, tree);
gimple gimple_build_omp_atomic_store (tree);
gimple gimple_build_tm_atomic (gimple_seq, tree);
gimple gimple_build_predict (enum br_predictor, enum prediction);
enum gimple_statement_structure_enum gss_for_assign (enum tree_code);
void sort_case_labels (VEC(tree,heap) *);
void gimple_set_body (tree, gimple_seq);
gimple_seq gimple_body (tree);
bool gimple_has_body_p (tree);
gimple_seq gimple_seq_alloc (void);
void gimple_seq_free (gimple_seq);
void gimple_seq_add_seq (gimple_seq *, gimple_seq);
gimple_seq gimple_seq_copy (gimple_seq);
int gimple_call_flags (const_gimple);
bool gimple_assign_copy_p (gimple);
bool gimple_assign_ssa_name_copy_p (gimple);
bool gimple_assign_single_p (gimple);
bool gimple_assign_unary_nop_p (gimple);
void gimple_set_bb (gimple, struct basic_block_def *);
tree gimple_fold (const_gimple);
void gimple_assign_set_rhs_from_tree (gimple_stmt_iterator *, tree);
void gimple_assign_set_rhs_with_ops (gimple_stmt_iterator *, enum tree_code,
				     tree, tree);
tree gimple_get_lhs (const_gimple);
void gimple_set_lhs (gimple, tree);
gimple gimple_copy (gimple);
bool is_gimple_operand (const_tree);
void gimple_set_modified (gimple, bool);
void gimple_cond_get_ops_from_tree (tree, enum tree_code *, tree *, tree *);
gimple gimple_build_cond_from_tree (tree, tree, tree);
void gimple_cond_set_condition_from_tree (gimple, tree);
bool gimple_has_side_effects (const_gimple);
bool gimple_rhs_has_side_effects (const_gimple);
bool gimple_could_trap_p (gimple);
bool gimple_assign_rhs_could_trap_p (gimple);
void gimple_regimplify_operands (gimple, gimple_stmt_iterator *);
bool empty_body_p (gimple_seq);
unsigned get_gimple_rhs_num_ops (enum tree_code);
#define gimple_alloc(c, n) gimple_alloc_stat (c, n MEM_STAT_INFO)
gimple gimple_alloc_stat (enum gimple_code, unsigned MEM_STAT_DECL);
const char *gimple_decl_printable_name (tree, int);
tree gimple_fold_obj_type_ref (tree, tree);

/* Returns true iff T is a valid GIMPLE statement.  */
extern bool is_gimple_stmt (tree);

/* Returns true iff TYPE is a valid type for a scalar register variable.  */
extern bool is_gimple_reg_type (tree);
/* Returns true iff T is a scalar register variable.  */
extern bool is_gimple_reg (tree);
/* Returns true iff T is any sort of variable.  */
extern bool is_gimple_variable (tree);
/* Returns true iff T is any sort of symbol.  */
extern bool is_gimple_id (tree);
/* Returns true iff T is a variable or an INDIRECT_REF (of a variable).  */
extern bool is_gimple_min_lval (tree);
/* Returns true iff T is something whose address can be taken.  */
extern bool is_gimple_addressable (tree);
/* Returns true iff T is any valid GIMPLE lvalue.  */
extern bool is_gimple_lvalue (tree);

/* Returns true iff T is a GIMPLE address.  */
bool is_gimple_address (const_tree);
/* Returns true iff T is a GIMPLE invariant address.  */
bool is_gimple_invariant_address (const_tree);
/* Returns true iff T is a GIMPLE invariant address at interprocedural
   level.  */
bool is_gimple_ip_invariant_address (const_tree);
/* Returns true iff T is a valid GIMPLE constant.  */
bool is_gimple_constant (const_tree);
/* Returns true iff T is a GIMPLE restricted function invariant.  */
extern bool is_gimple_min_invariant (const_tree);
/* Returns true iff T is a GIMPLE restricted interprecodural invariant.  */
extern bool is_gimple_ip_invariant (const_tree);
/* Returns true iff T is a GIMPLE rvalue.  */
extern bool is_gimple_val (tree);
/* Returns true iff T is a GIMPLE asm statement input.  */
extern bool is_gimple_asm_val (tree);
/* Returns true iff T is a valid rhs for a MODIFY_EXPR where the LHS is a
   GIMPLE temporary, a renamed user variable, or something else,
   respectively.  */
extern bool is_gimple_reg_rhs (tree);
extern bool is_gimple_mem_rhs (tree);

/* Returns true iff T is a valid if-statement condition.  */
extern bool is_gimple_condexpr (tree);

/* Returns true iff T is a type conversion.  */
extern bool is_gimple_cast (tree);
/* Returns true iff T is a variable that does not need to live in memory.  */
extern bool is_gimple_non_addressable (tree t);

/* Returns true iff T is a valid call address expression.  */
extern bool is_gimple_call_addr (tree);
/* If T makes a function call, returns the CALL_EXPR operand.  */
extern tree get_call_expr_in (tree t);

extern void recalculate_side_effects (tree);
extern void gimple_force_type_merge (tree, tree);
extern int gimple_types_compatible_p (tree, tree);
extern tree gimple_register_type (tree);
extern void print_gimple_types_stats (void);
extern void free_gimple_type_tables (void);
extern tree gimple_unsigned_type (tree);
extern tree gimple_signed_type (tree);
extern alias_set_type gimple_get_alias_set (tree);
extern void count_uses_and_derefs (tree, gimple, unsigned *, unsigned *,
				   unsigned *);
extern bool walk_stmt_load_store_addr_ops (gimple, void *,
					   bool (*)(gimple, tree, void *),
					   bool (*)(gimple, tree, void *),
					   bool (*)(gimple, tree, void *));
extern bool walk_stmt_load_store_ops (gimple, void *,
				      bool (*)(gimple, tree, void *),
				      bool (*)(gimple, tree, void *));
extern bool gimple_ior_addresses_taken (bitmap, gimple);

/* In gimplify.c  */
extern tree create_tmp_var_raw (tree, const char *);
extern tree create_tmp_var_name (const char *);
extern tree create_tmp_var (tree, const char *);
extern tree get_initialized_tmp_var (tree, gimple_seq *, gimple_seq *);
extern tree get_formal_tmp_var (tree, gimple_seq *);
extern void declare_vars (tree, gimple, bool);
extern void tree_annotate_all_with_location (tree *, location_t);
extern void annotate_all_with_location (gimple_seq, location_t);

/* Validation of GIMPLE expressions.  Note that these predicates only check
   the basic form of the expression, they don't recurse to make sure that
   underlying nodes are also of the right form.  */
typedef bool (*gimple_predicate)(tree);


/* FIXME we should deduce this from the predicate.  */
enum fallback {
  fb_none = 0,		/* Do not generate a temporary.  */

  fb_rvalue = 1,	/* Generate an rvalue to hold the result of a
			   gimplified expression.  */

  fb_lvalue = 2,	/* Generate an lvalue to hold the result of a
			   gimplified expression.  */

  fb_mayfail = 4,	/* Gimplification may fail.  Error issued
			   afterwards.  */
  fb_either= fb_rvalue | fb_lvalue
};

typedef int fallback_t;

enum gimplify_status {
  GS_ERROR	= -2,	/* Something Bad Seen.  */
  GS_UNHANDLED	= -1,	/* A langhook result for "I dunno".  */
  GS_OK		= 0,	/* We did something, maybe more to do.  */
  GS_ALL_DONE	= 1	/* The expression is fully gimplified.  */
};

struct gimplify_ctx
{
  struct gimplify_ctx *prev_context;

  VEC(gimple,heap) *bind_expr_stack;
  tree temps;
  gimple_seq conditional_cleanups;
  tree exit_label;
  tree return_temp;
  
  VEC(tree,heap) *case_labels;
  /* The formal temporary table.  Should this be persistent?  */
  htab_t temp_htab;

  int conditions;
  bool save_stack;
  bool into_ssa;
  bool allow_rhs_cond_expr;
};

extern enum gimplify_status gimplify_expr (tree *, gimple_seq *, gimple_seq *,
					   bool (*) (tree), fallback_t);
extern void gimplify_type_sizes (tree, gimple_seq *);
extern void gimplify_one_sizepos (tree *, gimple_seq *);
extern bool gimplify_stmt (tree *, gimple_seq *);
extern gimple gimplify_body (tree *, tree, bool);
extern void push_gimplify_context (struct gimplify_ctx *);
extern void pop_gimplify_context (gimple);
extern void gimplify_and_add (tree, gimple_seq *);

/* Miscellaneous helpers.  */
extern void gimple_add_tmp_var (tree);
extern gimple gimple_current_bind_expr (void);
extern VEC(gimple, heap) *gimple_bind_expr_stack (void);
extern tree voidify_wrapper_expr (tree, tree);
extern tree build_and_jump (tree *);
extern tree alloc_stmt_list (void);
extern void free_stmt_list (tree);
extern tree force_labels_r (tree *, int *, void *);
extern enum gimplify_status gimplify_va_arg_expr (tree *, gimple_seq *,
						  gimple_seq *);
struct gimplify_omp_ctx;
extern void omp_firstprivatize_variable (struct gimplify_omp_ctx *, tree);
extern tree gimple_boolify (tree);
extern gimple_predicate rhs_predicate_for (tree);
extern tree canonicalize_cond_expr_cond (tree);

/* In omp-low.c.  */
extern tree omp_reduction_init (tree, tree);

/* In trans-mem.c.  */
extern void diagnose_tm_safe_errors (tree);

/* In tree-nested.c.  */
extern void lower_nested_functions (tree);
extern void insert_field_into_struct (tree, tree);

/* In gimplify.c.  */
extern void gimplify_function_tree (tree);

/* In cfgexpand.c.  */
extern tree gimple_assign_rhs_to_tree (gimple);

/* In builtins.c  */
extern bool validate_gimple_arglist (const_gimple, ...);

/* In tree-ssa.c  */
extern bool tree_ssa_useless_type_conversion (tree);
extern tree tree_ssa_strip_useless_type_conversions (tree);
extern bool useless_type_conversion_p (tree, tree);
extern bool types_compatible_p (tree, tree);

/* Return the code for GIMPLE statement G.  */

static inline enum gimple_code
gimple_code (const_gimple g)
{
  return g->gsbase.code;
}


/* Return the GSS code used by a GIMPLE code.  */

static inline enum gimple_statement_structure_enum
gss_for_code (enum gimple_code code)
{
  gcc_assert ((unsigned int)code < LAST_AND_UNUSED_GIMPLE_CODE);
  return gss_for_code_[code];
}


/* Return which GSS code is used by GS.  */

static inline enum gimple_statement_structure_enum
gimple_statement_structure (gimple gs)
{
  return gss_for_code (gimple_code (gs));
}


/* Return true if statement G has sub-statements.  This is only true for
   High GIMPLE statements.  */

static inline bool
gimple_has_substatements (gimple g)
{
  switch (gimple_code (g))
    {
    case GIMPLE_BIND:
    case GIMPLE_CATCH:
    case GIMPLE_EH_FILTER:
    case GIMPLE_EH_ELSE:
    case GIMPLE_TRY:
    case GIMPLE_OMP_FOR:
    case GIMPLE_OMP_MASTER:
    case GIMPLE_OMP_ORDERED:
    case GIMPLE_OMP_SECTION:
    case GIMPLE_OMP_PARALLEL:
    case GIMPLE_OMP_TASK:
    case GIMPLE_OMP_SECTIONS:
    case GIMPLE_OMP_SINGLE:
    case GIMPLE_OMP_CRITICAL:
    case GIMPLE_WITH_CLEANUP_EXPR:
    case GIMPLE_TM_ATOMIC:
      return true;

    default:
      return false;
    }
}
	  

/* Return the basic block holding statement G.  */

static inline struct basic_block_def *
gimple_bb (const_gimple g)
{
  return g->gsbase.bb;
}


/* Return the lexical scope block holding statement G.  */

static inline tree
gimple_block (const_gimple g)
{
  return g->gsbase.block;
}


/* Set BLOCK to be the lexical scope block holding statement G.  */

static inline void
gimple_set_block (gimple g, tree block)
{
  g->gsbase.block = block;
}


/* Return location information for statement G.  */

static inline location_t
gimple_location (const_gimple g)
{
  return g->gsbase.location;
}

/* Return pointer to location information for statement G.  */

static inline const location_t *
gimple_location_ptr (const_gimple g)
{
  return &g->gsbase.location;
}


/* Set location information for statement G.  */

static inline void
gimple_set_location (gimple g, location_t location)
{
  g->gsbase.location = location;
}


/* Return true if G contains location information.  */

static inline bool
gimple_has_location (const_gimple g)
{
  return gimple_location (g) != UNKNOWN_LOCATION;
}


/* Return the file name of the location of STMT.  */

static inline const char *
gimple_filename (const_gimple stmt)
{
  return LOCATION_FILE (gimple_location (stmt));
}


/* Return the line number of the location of STMT.  */

static inline int
gimple_lineno (const_gimple stmt)
{
  return LOCATION_LINE (gimple_location (stmt));
}


/* Determine whether SEQ is a singleton. */

static inline bool
gimple_seq_singleton_p (gimple_seq seq)
{
  return ((gimple_seq_first (seq) != NULL)
	  && (gimple_seq_first (seq) == gimple_seq_last (seq)));
}

/* Return true if no warnings should be emitted for statement STMT.  */

static inline bool
gimple_no_warning_p (const_gimple stmt)
{
  return stmt->gsbase.no_warning;
}

/* Set the no_warning flag of STMT to NO_WARNING.  */

static inline void
gimple_set_no_warning (gimple stmt, bool no_warning)
{
  stmt->gsbase.no_warning = (unsigned) no_warning;
}

/* Set the visited status on statement STMT to VISITED_P.  */

static inline void
gimple_set_visited (gimple stmt, bool visited_p)
{
  stmt->gsbase.visited = (unsigned) visited_p;
}


/* Return the visited status for statement STMT.  */

static inline bool
gimple_visited_p (gimple stmt)
{
  return stmt->gsbase.visited;
}


/* Set pass local flag PLF on statement STMT to VAL_P.  */

static inline void
gimple_set_plf (gimple stmt, enum plf_mask plf, bool val_p)
{
  if (val_p)
    stmt->gsbase.plf |= (unsigned int) plf;
  else
    stmt->gsbase.plf &= ~((unsigned int) plf);
}


/* Return the value of pass local flag PLF on statement STMT.  */

static inline unsigned int
gimple_plf (gimple stmt, enum plf_mask plf)
{
  return stmt->gsbase.plf & ((unsigned int) plf);
}


/* Set the UID of statement.  */

static inline void
gimple_set_uid (gimple g, unsigned uid)
{
  g->gsbase.uid = uid;
}


/* Return the UID of statement.  */

static inline unsigned
gimple_uid (const_gimple g)
{
  return g->gsbase.uid;
}


/* Return true if GIMPLE statement G has register or memory operands.  */

static inline bool
gimple_has_ops (const_gimple g)
{
  return gimple_code (g) >= GIMPLE_COND && gimple_code (g) <= GIMPLE_RETURN;
}


/* Return true if GIMPLE statement G has memory operands.  */

static inline bool
gimple_has_mem_ops (const_gimple g)
{
  return gimple_code (g) >= GIMPLE_ASSIGN && gimple_code (g) <= GIMPLE_RETURN;
}


/* Return the set of DEF operands for statement G.  */

static inline struct def_optype_d *
gimple_def_ops (const_gimple g)
{
  if (!gimple_has_ops (g))
    return NULL;
  return g->gsops.opbase.def_ops;
}


/* Set DEF to be the set of DEF operands for statement G.  */

static inline void
gimple_set_def_ops (gimple g, struct def_optype_d *def)
{
  gcc_assert (gimple_has_ops (g));
  g->gsops.opbase.def_ops = def;
}


/* Return the set of USE operands for statement G.  */

static inline struct use_optype_d *
gimple_use_ops (const_gimple g)
{
  if (!gimple_has_ops (g))
    return NULL;
  return g->gsops.opbase.use_ops;
}


/* Set USE to be the set of USE operands for statement G.  */

static inline void
gimple_set_use_ops (gimple g, struct use_optype_d *use)
{
  gcc_assert (gimple_has_ops (g));
  g->gsops.opbase.use_ops = use;
}


/* Return the set of VUSE operand for statement G.  */

static inline use_operand_p
gimple_vuse_op (const_gimple g)
{
  struct use_optype_d *ops;
  if (!gimple_has_mem_ops (g))
    return NULL_USE_OPERAND_P;
  ops = g->gsops.opbase.use_ops;
  if (ops
      && USE_OP_PTR (ops)->use == &g->gsmem.membase.vuse)
    return USE_OP_PTR (ops);
  return NULL_USE_OPERAND_P;
}

/* Return the set of VDEF operand for statement G.  */

static inline def_operand_p
gimple_vdef_op (const_gimple g)
{
  struct def_optype_d *ops;
  if (!gimple_has_mem_ops (g))
    return NULL_DEF_OPERAND_P;
  ops = g->gsops.opbase.def_ops;
  if (ops
      && DEF_OP_PTR (ops) == &g->gsmem.membase.vdef)
    return DEF_OP_PTR (ops);
  return NULL_DEF_OPERAND_P;
}


/* Return the single VUSE operand of the statement G.  */

static inline tree
gimple_vuse (const_gimple g)
{
  if (!gimple_has_mem_ops (g))
    return NULL_TREE;
  return g->gsmem.membase.vuse;
}

/* Return the single VDEF operand of the statement G.  */

static inline tree
gimple_vdef (const_gimple g)
{
  if (!gimple_has_mem_ops (g))
    return NULL_TREE;
  return g->gsmem.membase.vdef;
}

/* Return the single VUSE operand of the statement G.  */

static inline tree *
gimple_vuse_ptr (gimple g)
{
  if (!gimple_has_mem_ops (g))
    return NULL;
  return &g->gsmem.membase.vuse;
}

/* Return the single VDEF operand of the statement G.  */

static inline tree *
gimple_vdef_ptr (gimple g)
{
  if (!gimple_has_mem_ops (g))
    return NULL;
  return &g->gsmem.membase.vdef;
}

/* Set the single VUSE operand of the statement G.  */

static inline void
gimple_set_vuse (gimple g, tree vuse)
{
  gcc_assert (gimple_has_mem_ops (g));
  g->gsmem.membase.vuse = vuse;
}

/* Set the single VDEF operand of the statement G.  */

static inline void
gimple_set_vdef (gimple g, tree vdef)
{
  gcc_assert (gimple_has_mem_ops (g));
  g->gsmem.membase.vdef = vdef;
}


/* Return true if statement G has operands and the modified field has
   been set.  */

static inline bool
gimple_modified_p (const_gimple g)
{
  return (gimple_has_ops (g)) ? (bool) g->gsbase.modified : false;
}


/* Return the tree code for the expression computed by STMT.  This is
   only valid for GIMPLE_COND, GIMPLE_CALL and GIMPLE_ASSIGN.  For
   GIMPLE_CALL, return CALL_EXPR as the expression code for
   consistency.  This is useful when the caller needs to deal with the
   three kinds of computation that GIMPLE supports.  */

static inline enum tree_code
gimple_expr_code (const_gimple stmt)
{
  enum gimple_code code = gimple_code (stmt);
  if (code == GIMPLE_ASSIGN || code == GIMPLE_COND)
    return (enum tree_code) stmt->gsbase.subcode;
  else if (code == GIMPLE_CALL)
    return CALL_EXPR;
  else
    gcc_unreachable ();
}


/* Mark statement S as modified, and update it.  */

static inline void
update_stmt (gimple s)
{
  if (gimple_has_ops (s))
    {
      gimple_set_modified (s, true);
      update_stmt_operands (s);
    }
}

/* Update statement S if it has been optimized.  */

static inline void
update_stmt_if_modified (gimple s)
{
  if (gimple_modified_p (s))
    update_stmt_operands (s);
}

/* Return true if statement STMT contains volatile operands.  */

static inline bool
gimple_has_volatile_ops (const_gimple stmt)
{
  if (gimple_has_mem_ops (stmt))
    return stmt->gsbase.has_volatile_ops;
  else
    return false;
}


/* Set the HAS_VOLATILE_OPS flag to VOLATILEP.  */

static inline void
gimple_set_has_volatile_ops (gimple stmt, bool volatilep)
{
  if (gimple_has_mem_ops (stmt))
    stmt->gsbase.has_volatile_ops = (unsigned) volatilep;
}


/* Return true if statement STMT may access memory.  */

static inline bool
gimple_references_memory_p (gimple stmt)
{
  return gimple_has_mem_ops (stmt) && gimple_vuse (stmt);
}


/* Return the subcode for OMP statement S.  */

static inline unsigned
gimple_omp_subcode (const_gimple s)
{
  gcc_assert (gimple_code (s) >= GIMPLE_OMP_ATOMIC_LOAD
	      && gimple_code (s) <= GIMPLE_OMP_SINGLE);
  return s->gsbase.subcode;
}

/* Set the subcode for OMP statement S to SUBCODE.  */

static inline void
gimple_omp_set_subcode (gimple s, unsigned int subcode)
{
  /* We only have 16 bits for the subcode.  Assert that we are not
     overflowing it.  */
  gcc_assert (subcode < (1 << 16));
  s->gsbase.subcode = subcode;
}

/* Set the nowait flag on OMP_RETURN statement S.  */

static inline void
gimple_omp_return_set_nowait (gimple s)
{
  GIMPLE_CHECK (s, GIMPLE_OMP_RETURN);
  s->gsbase.subcode |= GF_OMP_RETURN_NOWAIT;
}


/* Return true if OMP return statement G has the GF_OMP_RETURN_NOWAIT
   flag set.  */

static inline bool
gimple_omp_return_nowait_p (const_gimple g)
{
  GIMPLE_CHECK (g, GIMPLE_OMP_RETURN);
  return (gimple_omp_subcode (g) & GF_OMP_RETURN_NOWAIT) != 0;
}


/* Return true if OMP section statement G has the GF_OMP_SECTION_LAST
   flag set.  */

static inline bool
gimple_omp_section_last_p (const_gimple g)
{
  GIMPLE_CHECK (g, GIMPLE_OMP_SECTION);
  return (gimple_omp_subcode (g) & GF_OMP_SECTION_LAST) != 0;
}


/* Set the GF_OMP_SECTION_LAST flag on G.  */

static inline void
gimple_omp_section_set_last (gimple g)
{
  GIMPLE_CHECK (g, GIMPLE_OMP_SECTION);
  g->gsbase.subcode |= GF_OMP_SECTION_LAST;
}


/* Return true if OMP parallel statement G has the
   GF_OMP_PARALLEL_COMBINED flag set.  */

static inline bool
gimple_omp_parallel_combined_p (const_gimple g)
{
  GIMPLE_CHECK (g, GIMPLE_OMP_PARALLEL);
  return (gimple_omp_subcode (g) & GF_OMP_PARALLEL_COMBINED) != 0;
}


/* Set the GF_OMP_PARALLEL_COMBINED field in G depending on the boolean
   value of COMBINED_P.  */

static inline void
gimple_omp_parallel_set_combined_p (gimple g, bool combined_p)
{
  GIMPLE_CHECK (g, GIMPLE_OMP_PARALLEL);
  if (combined_p)
    g->gsbase.subcode |= GF_OMP_PARALLEL_COMBINED;
  else
    g->gsbase.subcode &= ~GF_OMP_PARALLEL_COMBINED;
}


/* Return the number of operands for statement GS.  */

static inline unsigned
gimple_num_ops (const_gimple gs)
{
  return gs->gsbase.num_ops;
}


/* Set the number of operands for statement GS.  */

static inline void
gimple_set_num_ops (gimple gs, unsigned num_ops)
{
  gs->gsbase.num_ops = num_ops;
}


/* Return the array of operands for statement GS.  */

static inline tree *
gimple_ops (gimple gs)
{
  size_t off;

  /* All the tuples have their operand vector at the very bottom
     of the structure.  Note that those structures that do not
     have an operand vector have a zero offset.  */
  off = gimple_ops_offset_[gimple_statement_structure (gs)];
  gcc_assert (off != 0);

  return (tree *) ((char *) gs + off);
}


/* Return operand I for statement GS.  */

static inline tree
gimple_op (const_gimple gs, unsigned i)
{
  if (gimple_has_ops (gs))
    {
      gcc_assert (i < gimple_num_ops (gs));
      return gimple_ops (CONST_CAST_GIMPLE (gs))[i];
    }
  else
    return NULL_TREE;
}

/* Return a pointer to operand I for statement GS.  */

static inline tree *
gimple_op_ptr (const_gimple gs, unsigned i)
{
  if (gimple_has_ops (gs))
    {
      gcc_assert (i < gimple_num_ops (gs));
      return gimple_ops (CONST_CAST_GIMPLE (gs)) + i;
    }
  else
    return NULL;
}

/* Set operand I of statement GS to OP.  */

static inline void
gimple_set_op (gimple gs, unsigned i, tree op)
{
  gcc_assert (gimple_has_ops (gs) && i < gimple_num_ops (gs));

  /* Note.  It may be tempting to assert that OP matches
     is_gimple_operand, but that would be wrong.  Different tuples
     accept slightly different sets of tree operands.  Each caller
     should perform its own validation.  */
  gimple_ops (gs)[i] = op;
}

/* Return true if GS is a GIMPLE_ASSIGN.  */

static inline bool
is_gimple_assign (const_gimple gs)
{
  return gimple_code (gs) == GIMPLE_ASSIGN;
}

/* Determine if expression CODE is one of the valid expressions that can
   be used on the RHS of GIMPLE assignments.  */

static inline enum gimple_rhs_class
get_gimple_rhs_class (enum tree_code code)
{
  return (enum gimple_rhs_class) gimple_rhs_class_table[(int) code];
}

/* Return the LHS of assignment statement GS.  */

static inline tree
gimple_assign_lhs (const_gimple gs)
{
  GIMPLE_CHECK (gs, GIMPLE_ASSIGN);
  return gimple_op (gs, 0);
}


/* Return a pointer to the LHS of assignment statement GS.  */

static inline tree *
gimple_assign_lhs_ptr (const_gimple gs)
{
  GIMPLE_CHECK (gs, GIMPLE_ASSIGN);
  return gimple_op_ptr (gs, 0);
}


/* Set LHS to be the LHS operand of assignment statement GS.  */

static inline void
gimple_assign_set_lhs (gimple gs, tree lhs)
{
  GIMPLE_CHECK (gs, GIMPLE_ASSIGN);
  gcc_assert (is_gimple_operand (lhs));
  gimple_set_op (gs, 0, lhs);

  if (lhs && TREE_CODE (lhs) == SSA_NAME)
    SSA_NAME_DEF_STMT (lhs) = gs;
}


/* Return the first operand on the RHS of assignment statement GS.  */

static inline tree
gimple_assign_rhs1 (const_gimple gs)
{
  GIMPLE_CHECK (gs, GIMPLE_ASSIGN);
  return gimple_op (gs, 1);
}


/* Return a pointer to the first operand on the RHS of assignment
   statement GS.  */

static inline tree *
gimple_assign_rhs1_ptr (const_gimple gs)
{
  GIMPLE_CHECK (gs, GIMPLE_ASSIGN);
  return gimple_op_ptr (gs, 1);
}

/* Set RHS to be the first operand on the RHS of assignment statement GS.  */

static inline void
gimple_assign_set_rhs1 (gimple gs, tree rhs)
{
  GIMPLE_CHECK (gs, GIMPLE_ASSIGN);

  /* If there are 3 or more operands, the 2 operands on the RHS must be
     GIMPLE values.  */
  if (gimple_num_ops (gs) >= 3)
    gcc_assert (is_gimple_val (rhs));
  else
    gcc_assert (is_gimple_operand (rhs));

  gimple_set_op (gs, 1, rhs);
}


/* Return the second operand on the RHS of assignment statement GS.
   If GS does not have two operands, NULL is returned instead.  */

static inline tree
gimple_assign_rhs2 (const_gimple gs)
{
  GIMPLE_CHECK (gs, GIMPLE_ASSIGN);

  if (gimple_num_ops (gs) >= 3)
    return gimple_op (gs, 2);
  else
    return NULL_TREE;
}


/* Return a pointer to the second operand on the RHS of assignment
   statement GS.  */

static inline tree *
gimple_assign_rhs2_ptr (const_gimple gs)
{
  GIMPLE_CHECK (gs, GIMPLE_ASSIGN);
  return gimple_op_ptr (gs, 2);
}


/* Set RHS to be the second operand on the RHS of assignment statement GS.  */

static inline void
gimple_assign_set_rhs2 (gimple gs, tree rhs)
{
  GIMPLE_CHECK (gs, GIMPLE_ASSIGN);

  /* The 2 operands on the RHS must be GIMPLE values.  */
  gcc_assert (is_gimple_val (rhs));

  gimple_set_op (gs, 2, rhs);
}

/* Returns true if GS is a nontemporal move.  */

static inline bool
gimple_assign_nontemporal_move_p (const_gimple gs)
{
  GIMPLE_CHECK (gs, GIMPLE_ASSIGN);
  return gs->gsbase.nontemporal_move;
}

/* Sets nontemporal move flag of GS to NONTEMPORAL.  */

static inline void
gimple_assign_set_nontemporal_move (gimple gs, bool nontemporal)
{
  GIMPLE_CHECK (gs, GIMPLE_ASSIGN);
  gs->gsbase.nontemporal_move = nontemporal;
}


/* Return the code of the expression computed on the rhs of assignment
   statement GS.  In case that the RHS is a single object, returns the
   tree code of the object.  */

static inline enum tree_code
gimple_assign_rhs_code (const_gimple gs)
{
  enum tree_code code;
  GIMPLE_CHECK (gs, GIMPLE_ASSIGN);

  code = gimple_expr_code (gs);
  if (get_gimple_rhs_class (code) == GIMPLE_SINGLE_RHS)
    code = TREE_CODE (gimple_assign_rhs1 (gs));

  return code;
}


/* Set CODE to be the code for the expression computed on the RHS of
   assignment S.  */

static inline void
gimple_assign_set_rhs_code (gimple s, enum tree_code code)
{
  GIMPLE_CHECK (s, GIMPLE_ASSIGN);
  s->gsbase.subcode = code;
}


/* Return the gimple rhs class of the code of the expression computed on
   the rhs of assignment statement GS.
   This will never return GIMPLE_INVALID_RHS.  */

static inline enum gimple_rhs_class
gimple_assign_rhs_class (const_gimple gs)
{
  return get_gimple_rhs_class (gimple_assign_rhs_code (gs));
}


/* Return true if S is a type-cast assignment.  */

static inline bool
gimple_assign_cast_p (gimple s)
{
  if (is_gimple_assign (s))
    {
      enum tree_code sc = gimple_assign_rhs_code (s);
      return CONVERT_EXPR_CODE_P (sc)
	     || sc == VIEW_CONVERT_EXPR
	     || sc == FIX_TRUNC_EXPR;
    }

  return false;
}


/* Return true if GS is a GIMPLE_CALL.  */

static inline bool
is_gimple_call (const_gimple gs)
{
  return gimple_code (gs) == GIMPLE_CALL;
}

/* Return the LHS of call statement GS.  */

static inline tree
gimple_call_lhs (const_gimple gs)
{
  GIMPLE_CHECK (gs, GIMPLE_CALL);
  return gimple_op (gs, 0);
}


/* Return a pointer to the LHS of call statement GS.  */

static inline tree *
gimple_call_lhs_ptr (const_gimple gs)
{
  GIMPLE_CHECK (gs, GIMPLE_CALL);
  return gimple_op_ptr (gs, 0);
}


/* Set LHS to be the LHS operand of call statement GS.  */

static inline void
gimple_call_set_lhs (gimple gs, tree lhs)
{
  GIMPLE_CHECK (gs, GIMPLE_CALL);
  gcc_assert (!lhs || is_gimple_operand (lhs));
  gimple_set_op (gs, 0, lhs);
  if (lhs && TREE_CODE (lhs) == SSA_NAME)
    SSA_NAME_DEF_STMT (lhs) = gs;
}


/* Return the tree node representing the function called by call
   statement GS.  */

static inline tree
gimple_call_fn (const_gimple gs)
{
  GIMPLE_CHECK (gs, GIMPLE_CALL);
  return gimple_op (gs, 1);
}


/* Return a pointer to the tree node representing the function called by call
   statement GS.  */

static inline tree *
gimple_call_fn_ptr (const_gimple gs)
{
  GIMPLE_CHECK (gs, GIMPLE_CALL);
  return gimple_op_ptr (gs, 1);
}


/* Set FN to be the function called by call statement GS.  */

static inline void
gimple_call_set_fn (gimple gs, tree fn)
{
  GIMPLE_CHECK (gs, GIMPLE_CALL);
  gcc_assert (is_gimple_operand (fn));
  gimple_set_op (gs, 1, fn);
}


/* Set FNDECL to be the function called by call statement GS.  */

static inline void
gimple_call_set_fndecl (gimple gs, tree decl)
{
  GIMPLE_CHECK (gs, GIMPLE_CALL);
  gcc_assert (TREE_CODE (decl) == FUNCTION_DECL);
  gimple_set_op (gs, 1, build_fold_addr_expr_loc (gimple_location (gs), decl));
}


/* If a given GIMPLE_CALL's callee is a FUNCTION_DECL, return it.
   Otherwise return NULL.  This function is analogous to
   get_callee_fndecl in tree land.  */

static inline tree
gimple_call_fndecl (const_gimple gs)
{
  tree addr = gimple_call_fn (gs);
  if (TREE_CODE (addr) == ADDR_EXPR)
    {
      gcc_assert (TREE_CODE (TREE_OPERAND (addr, 0)) == FUNCTION_DECL);
      return TREE_OPERAND (addr, 0);
    }
  return NULL_TREE;
}


/* Return the type returned by call statement GS.  */

static inline tree
gimple_call_return_type (const_gimple gs)
{
  tree fn = gimple_call_fn (gs);
  tree type = TREE_TYPE (fn);

  /* See through the pointer.  */
  gcc_assert (POINTER_TYPE_P (type));
  type = TREE_TYPE (type);

  gcc_assert (TREE_CODE (type) == FUNCTION_TYPE
	      || TREE_CODE (type) == METHOD_TYPE);

  /* The type returned by a FUNCTION_DECL is the type of its
     function type.  */
  return TREE_TYPE (type);
}


/* Return the static chain for call statement GS.  */

static inline tree
gimple_call_chain (const_gimple gs)
{
  GIMPLE_CHECK (gs, GIMPLE_CALL);
  return gimple_op (gs, 2);
}


/* Return a pointer to the static chain for call statement GS.  */

static inline tree *
gimple_call_chain_ptr (const_gimple gs)
{
  GIMPLE_CHECK (gs, GIMPLE_CALL);
  return gimple_op_ptr (gs, 2);
}

/* Set CHAIN to be the static chain for call statement GS.  */

static inline void
gimple_call_set_chain (gimple gs, tree chain)
{
  GIMPLE_CHECK (gs, GIMPLE_CALL);
  gcc_assert (chain == NULL
              || TREE_CODE (chain) == ADDR_EXPR
              || SSA_VAR_P (chain));
  gimple_set_op (gs, 2, chain);
}


/* Return the number of arguments used by call statement GS.  */

static inline unsigned
gimple_call_num_args (const_gimple gs)
{
  unsigned num_ops;
  GIMPLE_CHECK (gs, GIMPLE_CALL);
  num_ops = gimple_num_ops (gs);
  gcc_assert (num_ops >= 3);
  return num_ops - 3;
}


/* Return the argument at position INDEX for call statement GS.  */

static inline tree
gimple_call_arg (const_gimple gs, unsigned index)
{
  GIMPLE_CHECK (gs, GIMPLE_CALL);
  return gimple_op (gs, index + 3);
}


/* Return a pointer to the argument at position INDEX for call
   statement GS.  */

static inline tree *
gimple_call_arg_ptr (const_gimple gs, unsigned index)
{
  GIMPLE_CHECK (gs, GIMPLE_CALL);
  return gimple_op_ptr (gs, index + 3);
}


/* Set ARG to be the argument at position INDEX for call statement GS.  */

static inline void
gimple_call_set_arg (gimple gs, unsigned index, tree arg)
{
  GIMPLE_CHECK (gs, GIMPLE_CALL);
  gcc_assert (is_gimple_operand (arg));
  gimple_set_op (gs, index + 3, arg);
}


/* If TAIL_P is true, mark call statement S as being a tail call
   (i.e., a call just before the exit of a function).  These calls are
   candidate for tail call optimization.  */

static inline void
gimple_call_set_tail (gimple s, bool tail_p)
{
  GIMPLE_CHECK (s, GIMPLE_CALL);
  if (tail_p)
    s->gsbase.subcode |= GF_CALL_TAILCALL;
  else
    s->gsbase.subcode &= ~GF_CALL_TAILCALL;
}


/* Return true if GIMPLE_CALL S is marked as a tail call.  */

static inline bool
gimple_call_tail_p (gimple s)
{
  GIMPLE_CHECK (s, GIMPLE_CALL);
  return (s->gsbase.subcode & GF_CALL_TAILCALL) != 0;
}


/* Set the inlinable status of GIMPLE_CALL S to INLINABLE_P.  */

static inline void
gimple_call_set_cannot_inline (gimple s, bool inlinable_p)
{
  GIMPLE_CHECK (s, GIMPLE_CALL);
  if (inlinable_p)
    s->gsbase.subcode |= GF_CALL_CANNOT_INLINE;
  else
    s->gsbase.subcode &= ~GF_CALL_CANNOT_INLINE;
}


/* Return true if GIMPLE_CALL S cannot be inlined.  */

static inline bool
gimple_call_cannot_inline_p (gimple s)
{
  GIMPLE_CHECK (s, GIMPLE_CALL);
  return (s->gsbase.subcode & GF_CALL_CANNOT_INLINE) != 0;
}


/* If RETURN_SLOT_OPT_P is true mark GIMPLE_CALL S as valid for return
   slot optimization.  This transformation uses the target of the call
   expansion as the return slot for calls that return in memory.  */

static inline void
gimple_call_set_return_slot_opt (gimple s, bool return_slot_opt_p)
{
  GIMPLE_CHECK (s, GIMPLE_CALL);
  if (return_slot_opt_p)
    s->gsbase.subcode |= GF_CALL_RETURN_SLOT_OPT;
  else
    s->gsbase.subcode &= ~GF_CALL_RETURN_SLOT_OPT;
}


/* Return true if S is marked for return slot optimization.  */

static inline bool
gimple_call_return_slot_opt_p (gimple s)
{
  GIMPLE_CHECK (s, GIMPLE_CALL);
  return (s->gsbase.subcode & GF_CALL_RETURN_SLOT_OPT) != 0;
}


/* If FROM_THUNK_P is true, mark GIMPLE_CALL S as being the jump from a
   thunk to the thunked-to function.  */

static inline void
gimple_call_set_from_thunk (gimple s, bool from_thunk_p)
{
  GIMPLE_CHECK (s, GIMPLE_CALL);
  if (from_thunk_p)
    s->gsbase.subcode |= GF_CALL_FROM_THUNK;
  else
    s->gsbase.subcode &= ~GF_CALL_FROM_THUNK;
}


/* Return true if GIMPLE_CALL S is a jump from a thunk.  */

static inline bool
gimple_call_from_thunk_p (gimple s)
{
  GIMPLE_CHECK (s, GIMPLE_CALL);
  return (s->gsbase.subcode & GF_CALL_FROM_THUNK) != 0;
}


/* If PASS_ARG_PACK_P is true, GIMPLE_CALL S is a stdarg call that needs the
   argument pack in its argument list.  */

static inline void
gimple_call_set_va_arg_pack (gimple s, bool pass_arg_pack_p)
{
  GIMPLE_CHECK (s, GIMPLE_CALL);
  if (pass_arg_pack_p)
    s->gsbase.subcode |= GF_CALL_VA_ARG_PACK;
  else
    s->gsbase.subcode &= ~GF_CALL_VA_ARG_PACK;
}


/* Return true if GIMPLE_CALL S is a stdarg call that needs the
   argument pack in its argument list.  */

static inline bool
gimple_call_va_arg_pack_p (gimple s)
{
  GIMPLE_CHECK (s, GIMPLE_CALL);
  return (s->gsbase.subcode & GF_CALL_VA_ARG_PACK) != 0;
}


/* If IN_TM_ATOMIC_P is true, GIMPLE_CALL S is within the dynamic scope of
   a GIMPLE_TM_ATOMIC transaction.  */

static inline void
gimple_call_set_in_tm_atomic (gimple s, bool in_tm_atomic_p)
{
  GIMPLE_CHECK (s, GIMPLE_CALL);
  if (in_tm_atomic_p)
    s->gsbase.subcode |= GF_CALL_IN_TM_ATOMIC;
  else
    s->gsbase.subcode &= ~GF_CALL_IN_TM_ATOMIC;
}
  

/* Return true if GIMPLE_CALL S is within the dynamic scope of
   a transaction.  */

static inline bool
gimple_call_in_tm_atomic_p (gimple s)
{
  GIMPLE_CHECK (s, GIMPLE_CALL);
  return (s->gsbase.subcode & GF_CALL_IN_TM_ATOMIC) != 0;
}


/* Return true if S is a noreturn call.  */

static inline bool
gimple_call_noreturn_p (gimple s)
{
  GIMPLE_CHECK (s, GIMPLE_CALL);
  return (gimple_call_flags (s) & ECF_NORETURN) != 0;
}


/* Return true if S is a nothrow call.  */

static inline bool
gimple_call_nothrow_p (gimple s)
{
  GIMPLE_CHECK (s, GIMPLE_CALL);
  return (gimple_call_flags (s) & ECF_NOTHROW) != 0;
}

/* Set S to be a nothrow call.  */

static inline void
gimple_call_set_nothrow_p (gimple s)
{
  GIMPLE_CHECK (s, GIMPLE_CALL);
  s->gsbase.subcode |= GF_CALL_NOTHROW;
}

/* Return true if S is a noinline call.  */

static inline bool
gimple_call_noinline_p (gimple s)
{
  GIMPLE_CHECK (s, GIMPLE_CALL);
  return (s->gsbase.subcode & GF_CALL_NOINLINE) != 0;
}

static inline void
gimple_call_set_noinline_p (gimple s)
{
  GIMPLE_CHECK (s, GIMPLE_CALL);
  s->gsbase.subcode |= GF_CALL_NOINLINE;
}

/* Copy all the GF_CALL_* flags from ORIG_CALL to DEST_CALL.  */

static inline void
gimple_call_copy_flags (gimple dest_call, gimple orig_call)
{
  GIMPLE_CHECK (dest_call, GIMPLE_CALL);
  GIMPLE_CHECK (orig_call, GIMPLE_CALL);
  dest_call->gsbase.subcode = orig_call->gsbase.subcode;
}


/* Returns true if this is a GIMPLE_ASSIGN or a GIMPLE_CALL with a
   non-NULL lhs.  */

static inline bool
gimple_has_lhs (gimple stmt)
{
  return (is_gimple_assign (stmt)
	  || (is_gimple_call (stmt)
	      && gimple_call_lhs (stmt) != NULL_TREE));
}


/* Return the code of the predicate computed by conditional statement GS.  */

static inline enum tree_code
gimple_cond_code (const_gimple gs)
{
  GIMPLE_CHECK (gs, GIMPLE_COND);
  return (enum tree_code) gs->gsbase.subcode;
}


/* Set CODE to be the predicate code for the conditional statement GS.  */

static inline void
gimple_cond_set_code (gimple gs, enum tree_code code)
{
  GIMPLE_CHECK (gs, GIMPLE_COND);
  gcc_assert (TREE_CODE_CLASS (code) == tcc_comparison);
  gs->gsbase.subcode = code;
}


/* Return the LHS of the predicate computed by conditional statement GS.  */

static inline tree
gimple_cond_lhs (const_gimple gs)
{
  GIMPLE_CHECK (gs, GIMPLE_COND);
  return gimple_op (gs, 0);
}

/* Return the pointer to the LHS of the predicate computed by conditional
   statement GS.  */

static inline tree *
gimple_cond_lhs_ptr (const_gimple gs)
{
  GIMPLE_CHECK (gs, GIMPLE_COND);
  return gimple_op_ptr (gs, 0);
}

/* Set LHS to be the LHS operand of the predicate computed by
   conditional statement GS.  */

static inline void
gimple_cond_set_lhs (gimple gs, tree lhs)
{
  GIMPLE_CHECK (gs, GIMPLE_COND);
  gcc_assert (is_gimple_operand (lhs));
  gimple_set_op (gs, 0, lhs);
}


/* Return the RHS operand of the predicate computed by conditional GS.  */

static inline tree
gimple_cond_rhs (const_gimple gs)
{
  GIMPLE_CHECK (gs, GIMPLE_COND);
  return gimple_op (gs, 1);
}

/* Return the pointer to the RHS operand of the predicate computed by
   conditional GS.  */

static inline tree *
gimple_cond_rhs_ptr (const_gimple gs)
{
  GIMPLE_CHECK (gs, GIMPLE_COND);
  return gimple_op_ptr (gs, 1);
}


/* Set RHS to be the RHS operand of the predicate computed by
   conditional statement GS.  */

static inline void
gimple_cond_set_rhs (gimple gs, tree rhs)
{
  GIMPLE_CHECK (gs, GIMPLE_COND);
  gcc_assert (is_gimple_operand (rhs));
  gimple_set_op (gs, 1, rhs);
}


/* Return the label used by conditional statement GS when its
   predicate evaluates to true.  */

static inline tree
gimple_cond_true_label (const_gimple gs)
{
  GIMPLE_CHECK (gs, GIMPLE_COND);
  return gimple_op (gs, 2);
}


/* Set LABEL to be the label used by conditional statement GS when its
   predicate evaluates to true.  */

static inline void
gimple_cond_set_true_label (gimple gs, tree label)
{
  GIMPLE_CHECK (gs, GIMPLE_COND);
  gcc_assert (!label || TREE_CODE (label) == LABEL_DECL);
  gimple_set_op (gs, 2, label);
}


/* Set LABEL to be the label used by conditional statement GS when its
   predicate evaluates to false.  */

static inline void
gimple_cond_set_false_label (gimple gs, tree label)
{
  GIMPLE_CHECK (gs, GIMPLE_COND);
  gcc_assert (!label || TREE_CODE (label) == LABEL_DECL);
  gimple_set_op (gs, 3, label);
}


/* Return the label used by conditional statement GS when its
   predicate evaluates to false.  */

static inline tree
gimple_cond_false_label (const_gimple gs)
{
  GIMPLE_CHECK (gs, GIMPLE_COND);
  return gimple_op (gs, 3);
}


/* Set the conditional COND_STMT to be of the form 'if (1 == 0)'.  */

static inline void
gimple_cond_make_false (gimple gs)
{
  gimple_cond_set_lhs (gs, boolean_true_node);
  gimple_cond_set_rhs (gs, boolean_false_node);
  gs->gsbase.subcode = EQ_EXPR;
}


/* Set the conditional COND_STMT to be of the form 'if (1 == 1)'.  */

static inline void
gimple_cond_make_true (gimple gs)
{
  gimple_cond_set_lhs (gs, boolean_true_node);
  gimple_cond_set_rhs (gs, boolean_true_node);
  gs->gsbase.subcode = EQ_EXPR;
}

/* Check if conditional statemente GS is of the form 'if (1 == 1)',
  'if (0 == 0)', 'if (1 != 0)' or 'if (0 != 1)' */

static inline bool
gimple_cond_true_p (const_gimple gs)
{
  tree lhs = gimple_cond_lhs (gs);
  tree rhs = gimple_cond_rhs (gs);
  enum tree_code code = gimple_cond_code (gs);

  if (lhs != boolean_true_node && lhs != boolean_false_node)
    return false;

  if (rhs != boolean_true_node && rhs != boolean_false_node)
    return false;

  if (code == NE_EXPR && lhs != rhs)
    return true;

  if (code == EQ_EXPR && lhs == rhs)
      return true;

  return false;
}

/* Check if conditional statement GS is of the form 'if (1 != 1)',
   'if (0 != 0)', 'if (1 == 0)' or 'if (0 == 1)' */

static inline bool
gimple_cond_false_p (const_gimple gs)
{
  tree lhs = gimple_cond_lhs (gs);
  tree rhs = gimple_cond_rhs (gs);
  enum tree_code code = gimple_cond_code (gs);

  if (lhs != boolean_true_node && lhs != boolean_false_node)
    return false;

  if (rhs != boolean_true_node && rhs != boolean_false_node)
    return false;

  if (code == NE_EXPR && lhs == rhs)
    return true;

  if (code == EQ_EXPR && lhs != rhs)
      return true;

  return false;
}

/* Check if conditional statement GS is of the form 'if (var != 0)' or
   'if (var == 1)' */

static inline bool
gimple_cond_single_var_p (gimple gs)
{
  if (gimple_cond_code (gs) == NE_EXPR
      && gimple_cond_rhs (gs) == boolean_false_node)
    return true;

  if (gimple_cond_code (gs) == EQ_EXPR
      && gimple_cond_rhs (gs) == boolean_true_node)
    return true;

  return false;
}

/* Set the code, LHS and RHS of GIMPLE_COND STMT from CODE, LHS and RHS.  */

static inline void
gimple_cond_set_condition (gimple stmt, enum tree_code code, tree lhs, tree rhs)
{
  gimple_cond_set_code (stmt, code);
  gimple_cond_set_lhs (stmt, lhs);
  gimple_cond_set_rhs (stmt, rhs);
}

/* Return the LABEL_DECL node used by GIMPLE_LABEL statement GS.  */

static inline tree
gimple_label_label (const_gimple gs)
{
  GIMPLE_CHECK (gs, GIMPLE_LABEL);
  return gimple_op (gs, 0);
}


/* Set LABEL to be the LABEL_DECL node used by GIMPLE_LABEL statement
   GS.  */

static inline void
gimple_label_set_label (gimple gs, tree label)
{
  GIMPLE_CHECK (gs, GIMPLE_LABEL);
  gcc_assert (TREE_CODE (label) == LABEL_DECL);
  gimple_set_op (gs, 0, label);
}


/* Return the destination of the unconditional jump GS.  */

static inline tree
gimple_goto_dest (const_gimple gs)
{
  GIMPLE_CHECK (gs, GIMPLE_GOTO);
  return gimple_op (gs, 0);
}


/* Set DEST to be the destination of the unconditonal jump GS.  */

static inline void 
gimple_goto_set_dest (gimple gs, tree dest)
{
  GIMPLE_CHECK (gs, GIMPLE_GOTO);
  gcc_assert (is_gimple_operand (dest));
  gimple_set_op (gs, 0, dest);
}


/* Return the variables declared in the GIMPLE_BIND statement GS.  */

static inline tree
gimple_bind_vars (const_gimple gs)
{
  GIMPLE_CHECK (gs, GIMPLE_BIND);
  return gs->gimple_bind.vars;
}


/* Set VARS to be the set of variables declared in the GIMPLE_BIND
   statement GS.  */

static inline void
gimple_bind_set_vars (gimple gs, tree vars)
{
  GIMPLE_CHECK (gs, GIMPLE_BIND);
  gs->gimple_bind.vars = vars;
}


/* Append VARS to the set of variables declared in the GIMPLE_BIND
   statement GS.  */

static inline void
gimple_bind_append_vars (gimple gs, tree vars)
{
  GIMPLE_CHECK (gs, GIMPLE_BIND);
  gs->gimple_bind.vars = chainon (gs->gimple_bind.vars, vars);
}


/* Return the GIMPLE sequence contained in the GIMPLE_BIND statement GS.  */

static inline gimple_seq
gimple_bind_body (gimple gs)
{
  GIMPLE_CHECK (gs, GIMPLE_BIND);
  return gs->gimple_bind.body;
}


/* Set SEQ to be the GIMPLE sequence contained in the GIMPLE_BIND
   statement GS.  */

static inline void
gimple_bind_set_body (gimple gs, gimple_seq seq)
{
  GIMPLE_CHECK (gs, GIMPLE_BIND);
  gs->gimple_bind.body = seq;
}


/* Append a statement to the end of a GIMPLE_BIND's body.  */

static inline void
gimple_bind_add_stmt (gimple gs, gimple stmt)
{
  GIMPLE_CHECK (gs, GIMPLE_BIND);
  gimple_seq_add_stmt (&gs->gimple_bind.body, stmt);
}


/* Append a sequence of statements to the end of a GIMPLE_BIND's body.  */

static inline void
gimple_bind_add_seq (gimple gs, gimple_seq seq)
{
  GIMPLE_CHECK (gs, GIMPLE_BIND);
  gimple_seq_add_seq (&gs->gimple_bind.body, seq);
}


/* Return the TREE_BLOCK node associated with GIMPLE_BIND statement
   GS.  This is analogous to the BIND_EXPR_BLOCK field in trees.  */

static inline tree
gimple_bind_block (const_gimple gs)
{
  GIMPLE_CHECK (gs, GIMPLE_BIND);
  return gs->gimple_bind.block;
}


/* Set BLOCK to be the TREE_BLOCK node associated with GIMPLE_BIND
   statement GS.  */

static inline void
gimple_bind_set_block (gimple gs, tree block)
{
  GIMPLE_CHECK (gs, GIMPLE_BIND);
  gcc_assert (block == NULL_TREE || TREE_CODE (block) == BLOCK);
  gs->gimple_bind.block = block;
}


/* Return the number of input operands for GIMPLE_ASM GS.  */

static inline unsigned
gimple_asm_ninputs (const_gimple gs)
{
  GIMPLE_CHECK (gs, GIMPLE_ASM);
  return gs->gimple_asm.ni;
}


/* Return the number of output operands for GIMPLE_ASM GS.  */

static inline unsigned
gimple_asm_noutputs (const_gimple gs)
{
  GIMPLE_CHECK (gs, GIMPLE_ASM);
  return gs->gimple_asm.no;
}


/* Return the number of clobber operands for GIMPLE_ASM GS.  */

static inline unsigned
gimple_asm_nclobbers (const_gimple gs)
{
  GIMPLE_CHECK (gs, GIMPLE_ASM);
  return gs->gimple_asm.nc;
}

/* Return the number of label operands for GIMPLE_ASM GS.  */

static inline unsigned
gimple_asm_nlabels (const_gimple gs)
{
  GIMPLE_CHECK (gs, GIMPLE_ASM);
  return gs->gimple_asm.nl;
}

/* Return input operand INDEX of GIMPLE_ASM GS.  */

static inline tree
gimple_asm_input_op (const_gimple gs, unsigned index)
{
  GIMPLE_CHECK (gs, GIMPLE_ASM);
  gcc_assert (index <= gs->gimple_asm.ni);
  return gimple_op (gs, index);
}

/* Return a pointer to input operand INDEX of GIMPLE_ASM GS.  */

static inline tree *
gimple_asm_input_op_ptr (const_gimple gs, unsigned index)
{
  GIMPLE_CHECK (gs, GIMPLE_ASM);
  gcc_assert (index <= gs->gimple_asm.ni);
  return gimple_op_ptr (gs, index);
}


/* Set IN_OP to be input operand INDEX in GIMPLE_ASM GS.  */

static inline void
gimple_asm_set_input_op (gimple gs, unsigned index, tree in_op)
{
  GIMPLE_CHECK (gs, GIMPLE_ASM);
  gcc_assert (index <= gs->gimple_asm.ni);
  gcc_assert (TREE_CODE (in_op) == TREE_LIST);
  gimple_set_op (gs, index, in_op);
}


/* Return output operand INDEX of GIMPLE_ASM GS.  */

static inline tree
gimple_asm_output_op (const_gimple gs, unsigned index)
{
  GIMPLE_CHECK (gs, GIMPLE_ASM);
  gcc_assert (index <= gs->gimple_asm.no);
  return gimple_op (gs, index + gs->gimple_asm.ni);
}

/* Return a pointer to output operand INDEX of GIMPLE_ASM GS.  */

static inline tree *
gimple_asm_output_op_ptr (const_gimple gs, unsigned index)
{
  GIMPLE_CHECK (gs, GIMPLE_ASM);
  gcc_assert (index <= gs->gimple_asm.no);
  return gimple_op_ptr (gs, index + gs->gimple_asm.ni);
}


/* Set OUT_OP to be output operand INDEX in GIMPLE_ASM GS.  */

static inline void
gimple_asm_set_output_op (gimple gs, unsigned index, tree out_op)
{
  GIMPLE_CHECK (gs, GIMPLE_ASM);
  gcc_assert (index <= gs->gimple_asm.no);
  gcc_assert (TREE_CODE (out_op) == TREE_LIST);
  gimple_set_op (gs, index + gs->gimple_asm.ni, out_op);
}


/* Return clobber operand INDEX of GIMPLE_ASM GS.  */

static inline tree
gimple_asm_clobber_op (const_gimple gs, unsigned index)
{
  GIMPLE_CHECK (gs, GIMPLE_ASM);
  gcc_assert (index <= gs->gimple_asm.nc);
  return gimple_op (gs, index + gs->gimple_asm.ni + gs->gimple_asm.no);
}


/* Set CLOBBER_OP to be clobber operand INDEX in GIMPLE_ASM GS.  */

static inline void
gimple_asm_set_clobber_op (gimple gs, unsigned index, tree clobber_op)
{
  GIMPLE_CHECK (gs, GIMPLE_ASM);
  gcc_assert (index <= gs->gimple_asm.nc);
  gcc_assert (TREE_CODE (clobber_op) == TREE_LIST);
  gimple_set_op (gs, index + gs->gimple_asm.ni + gs->gimple_asm.no, clobber_op);
}

/* Return label operand INDEX of GIMPLE_ASM GS.  */

static inline tree
gimple_asm_label_op (const_gimple gs, unsigned index)
{
  GIMPLE_CHECK (gs, GIMPLE_ASM);
  gcc_assert (index <= gs->gimple_asm.nl);
  return gimple_op (gs, index + gs->gimple_asm.ni + gs->gimple_asm.nc);
}

/* Set LABEL_OP to be label operand INDEX in GIMPLE_ASM GS.  */

static inline void
gimple_asm_set_label_op (gimple gs, unsigned index, tree label_op)
{
  GIMPLE_CHECK (gs, GIMPLE_ASM);
  gcc_assert (index <= gs->gimple_asm.nl);
  gcc_assert (TREE_CODE (label_op) == TREE_LIST);
  gimple_set_op (gs, index + gs->gimple_asm.ni + gs->gimple_asm.nc, label_op);
}

/* Return the string representing the assembly instruction in
   GIMPLE_ASM GS.  */

static inline const char *
gimple_asm_string (const_gimple gs)
{
  GIMPLE_CHECK (gs, GIMPLE_ASM);
  return gs->gimple_asm.string;
}


/* Return true if GS is an asm statement marked volatile.  */

static inline bool
gimple_asm_volatile_p (const_gimple gs)
{
  GIMPLE_CHECK (gs, GIMPLE_ASM);
  return (gs->gsbase.subcode & GF_ASM_VOLATILE) != 0;
}


/* If VOLATLE_P is true, mark asm statement GS as volatile.  */

static inline void
gimple_asm_set_volatile (gimple gs, bool volatile_p)
{
  GIMPLE_CHECK (gs, GIMPLE_ASM);
  if (volatile_p)
    gs->gsbase.subcode |= GF_ASM_VOLATILE;
  else
    gs->gsbase.subcode &= ~GF_ASM_VOLATILE;
}


/* If INPUT_P is true, mark asm GS as an ASM_INPUT.  */

static inline void
gimple_asm_set_input (gimple gs, bool input_p)
{
  GIMPLE_CHECK (gs, GIMPLE_ASM);
  if (input_p)
    gs->gsbase.subcode |= GF_ASM_INPUT;
  else
    gs->gsbase.subcode &= ~GF_ASM_INPUT;
}


/* Return true if asm GS is an ASM_INPUT.  */

static inline bool
gimple_asm_input_p (const_gimple gs)
{
  GIMPLE_CHECK (gs, GIMPLE_ASM);
  return (gs->gsbase.subcode & GF_ASM_INPUT) != 0;
}


/* Return the types handled by GIMPLE_CATCH statement GS.  */

static inline tree
gimple_catch_types (const_gimple gs)
{
  GIMPLE_CHECK (gs, GIMPLE_CATCH);
  return gs->gimple_catch.types;
}


/* Return a pointer to the types handled by GIMPLE_CATCH statement GS.  */

static inline tree *
gimple_catch_types_ptr (gimple gs)
{
  GIMPLE_CHECK (gs, GIMPLE_CATCH);
  return &gs->gimple_catch.types;
}


/* Return the GIMPLE sequence representing the body of the handler of
   GIMPLE_CATCH statement GS.  */

static inline gimple_seq
gimple_catch_handler (gimple gs)
{
  GIMPLE_CHECK (gs, GIMPLE_CATCH);
  return gs->gimple_catch.handler;
}


/* Return a pointer to the GIMPLE sequence representing the body of
   the handler of GIMPLE_CATCH statement GS.  */

static inline gimple_seq *
gimple_catch_handler_ptr (gimple gs)
{
  GIMPLE_CHECK (gs, GIMPLE_CATCH);
  return &gs->gimple_catch.handler;
}


/* Set T to be the set of types handled by GIMPLE_CATCH GS.  */

static inline void
gimple_catch_set_types (gimple gs, tree t)
{
  GIMPLE_CHECK (gs, GIMPLE_CATCH);
  gs->gimple_catch.types = t;
}


/* Set HANDLER to be the body of GIMPLE_CATCH GS.  */

static inline void
gimple_catch_set_handler (gimple gs, gimple_seq handler)
{
  GIMPLE_CHECK (gs, GIMPLE_CATCH);
  gs->gimple_catch.handler = handler;
}


/* Return the types handled by GIMPLE_EH_FILTER statement GS.  */

static inline tree
gimple_eh_filter_types (const_gimple gs)
{
  GIMPLE_CHECK (gs, GIMPLE_EH_FILTER);
  return gs->gimple_eh_filter.types;
}


/* Return a pointer to the types handled by GIMPLE_EH_FILTER statement
   GS.  */

static inline tree *
gimple_eh_filter_types_ptr (gimple gs)
{
  GIMPLE_CHECK (gs, GIMPLE_EH_FILTER);
  return &gs->gimple_eh_filter.types;
}


/* Return the sequence of statement to execute when GIMPLE_EH_FILTER
   statement fails.  */

static inline gimple_seq
gimple_eh_filter_failure (gimple gs)
{
  GIMPLE_CHECK (gs, GIMPLE_EH_FILTER);
  return gs->gimple_eh_filter.failure;
}


/* Set TYPES to be the set of types handled by GIMPLE_EH_FILTER GS.  */

static inline void
gimple_eh_filter_set_types (gimple gs, tree types)
{
  GIMPLE_CHECK (gs, GIMPLE_EH_FILTER);
  gs->gimple_eh_filter.types = types;
}


/* Set FAILURE to be the sequence of statements to execute on failure
   for GIMPLE_EH_FILTER GS.  */

static inline void
gimple_eh_filter_set_failure (gimple gs, gimple_seq failure)
{
  GIMPLE_CHECK (gs, GIMPLE_EH_FILTER);
  gs->gimple_eh_filter.failure = failure;
}

/* Get the function decl to be called by the MUST_NOT_THROW region.  */

static inline tree
gimple_eh_must_not_throw_fndecl (gimple gs)
{
  GIMPLE_CHECK (gs, GIMPLE_EH_MUST_NOT_THROW);
  return gs->gimple_eh_mnt.fndecl;
}

<<<<<<< HEAD
/* GIMPLE_EH_ELSE accessors.  */

static inline gimple_seq
gimple_eh_else_n_body (gimple gs)
{
  GIMPLE_CHECK (gs, GIMPLE_EH_ELSE);
  return gs->gimple_eh_else.n_body;
}

static inline gimple_seq
gimple_eh_else_e_body (gimple gs)
{
  GIMPLE_CHECK (gs, GIMPLE_EH_ELSE);
  return gs->gimple_eh_else.e_body;
}

static inline void
gimple_eh_else_set_n_body (gimple gs, gimple_seq seq)
{
  GIMPLE_CHECK (gs, GIMPLE_EH_ELSE);
  gs->gimple_eh_else.n_body = seq;
}

static inline void
gimple_eh_else_set_e_body (gimple gs, gimple_seq seq)
{
  GIMPLE_CHECK (gs, GIMPLE_EH_ELSE);
  gs->gimple_eh_else.e_body = seq;
}
=======
/* Set the function decl to be called by GS to DECL.  */

static inline void
gimple_eh_must_not_throw_set_fndecl (gimple gs, tree decl)
{
  GIMPLE_CHECK (gs, GIMPLE_EH_MUST_NOT_THROW);
  gs->gimple_eh_mnt.fndecl = decl;
}

>>>>>>> d6063d7f

/* GIMPLE_TRY accessors. */

/* Return the kind of try block represented by GIMPLE_TRY GS.  This is
   either GIMPLE_TRY_CATCH or GIMPLE_TRY_FINALLY.  */

static inline enum gimple_try_flags
gimple_try_kind (const_gimple gs)
{
  GIMPLE_CHECK (gs, GIMPLE_TRY);
  return (enum gimple_try_flags) (gs->gsbase.subcode & GIMPLE_TRY_KIND);
}


/* Set the kind of try block represented by GIMPLE_TRY GS.  */

static inline void
gimple_try_set_kind (gimple gs, enum gimple_try_flags kind)
{
  GIMPLE_CHECK (gs, GIMPLE_TRY);
  gcc_assert (kind == GIMPLE_TRY_CATCH || kind == GIMPLE_TRY_FINALLY);
  if (gimple_try_kind (gs) != kind)
    gs->gsbase.subcode = (unsigned int) kind;
}


/* Return the GIMPLE_TRY_CATCH_IS_CLEANUP flag.  */

static inline bool
gimple_try_catch_is_cleanup (const_gimple gs)
{
  gcc_assert (gimple_try_kind (gs) == GIMPLE_TRY_CATCH);
  return (gs->gsbase.subcode & GIMPLE_TRY_CATCH_IS_CLEANUP) != 0;
}


/* Return the sequence of statements used as the body for GIMPLE_TRY GS.  */

static inline gimple_seq
gimple_try_eval (gimple gs)
{
  GIMPLE_CHECK (gs, GIMPLE_TRY);
  return gs->gimple_try.eval;
}


/* Return the sequence of statements used as the cleanup body for
   GIMPLE_TRY GS.  */

static inline gimple_seq
gimple_try_cleanup (gimple gs)
{
  GIMPLE_CHECK (gs, GIMPLE_TRY);
  return gs->gimple_try.cleanup;
}


/* Set the GIMPLE_TRY_CATCH_IS_CLEANUP flag.  */

static inline void
gimple_try_set_catch_is_cleanup (gimple g, bool catch_is_cleanup)
{
  gcc_assert (gimple_try_kind (g) == GIMPLE_TRY_CATCH);
  if (catch_is_cleanup)
    g->gsbase.subcode |= GIMPLE_TRY_CATCH_IS_CLEANUP;
  else
    g->gsbase.subcode &= ~GIMPLE_TRY_CATCH_IS_CLEANUP;
}


/* Set EVAL to be the sequence of statements to use as the body for
   GIMPLE_TRY GS.  */

static inline void
gimple_try_set_eval (gimple gs, gimple_seq eval)
{
  GIMPLE_CHECK (gs, GIMPLE_TRY);
  gs->gimple_try.eval = eval;
}


/* Set CLEANUP to be the sequence of statements to use as the cleanup
   body for GIMPLE_TRY GS.  */

static inline void
gimple_try_set_cleanup (gimple gs, gimple_seq cleanup)
{
  GIMPLE_CHECK (gs, GIMPLE_TRY);
  gs->gimple_try.cleanup = cleanup;
}


/* Return the cleanup sequence for cleanup statement GS.  */

static inline gimple_seq
gimple_wce_cleanup (gimple gs)
{
  GIMPLE_CHECK (gs, GIMPLE_WITH_CLEANUP_EXPR);
  return gs->gimple_wce.cleanup;
}


/* Set CLEANUP to be the cleanup sequence for GS.  */

static inline void
gimple_wce_set_cleanup (gimple gs, gimple_seq cleanup)
{
  GIMPLE_CHECK (gs, GIMPLE_WITH_CLEANUP_EXPR);
  gs->gimple_wce.cleanup = cleanup;
}


/* Return the CLEANUP_EH_ONLY flag for a WCE tuple.  */

static inline bool
gimple_wce_cleanup_eh_only (const_gimple gs)
{
  GIMPLE_CHECK (gs, GIMPLE_WITH_CLEANUP_EXPR);
  return gs->gsbase.subcode != 0;
}


/* Set the CLEANUP_EH_ONLY flag for a WCE tuple.  */

static inline void
gimple_wce_set_cleanup_eh_only (gimple gs, bool eh_only_p)
{
  GIMPLE_CHECK (gs, GIMPLE_WITH_CLEANUP_EXPR);
  gs->gsbase.subcode = (unsigned int) eh_only_p;
}


/* Return the maximum number of arguments supported by GIMPLE_PHI GS.  */

static inline unsigned
gimple_phi_capacity (const_gimple gs)
{
  GIMPLE_CHECK (gs, GIMPLE_PHI);
  return gs->gimple_phi.capacity;
}


/* Return the number of arguments in GIMPLE_PHI GS.  This must always
   be exactly the number of incoming edges for the basic block holding
   GS.  */

static inline unsigned
gimple_phi_num_args (const_gimple gs)
{
  GIMPLE_CHECK (gs, GIMPLE_PHI);
  return gs->gimple_phi.nargs;
}


/* Return the SSA name created by GIMPLE_PHI GS.  */

static inline tree
gimple_phi_result (const_gimple gs)
{
  GIMPLE_CHECK (gs, GIMPLE_PHI);
  return gs->gimple_phi.result;
}

/* Return a pointer to the SSA name created by GIMPLE_PHI GS.  */

static inline tree *
gimple_phi_result_ptr (gimple gs)
{
  GIMPLE_CHECK (gs, GIMPLE_PHI);
  return &gs->gimple_phi.result;
}

/* Set RESULT to be the SSA name created by GIMPLE_PHI GS.  */

static inline void
gimple_phi_set_result (gimple gs, tree result)
{
  GIMPLE_CHECK (gs, GIMPLE_PHI);
  gs->gimple_phi.result = result;
}


/* Return the PHI argument corresponding to incoming edge INDEX for
   GIMPLE_PHI GS.  */

static inline struct phi_arg_d *
gimple_phi_arg (gimple gs, unsigned index)
{
  GIMPLE_CHECK (gs, GIMPLE_PHI);
  gcc_assert (index <= gs->gimple_phi.capacity);
  return &(gs->gimple_phi.args[index]);
}

/* Set PHIARG to be the argument corresponding to incoming edge INDEX
   for GIMPLE_PHI GS.  */

static inline void
gimple_phi_set_arg (gimple gs, unsigned index, struct phi_arg_d * phiarg)
{
  GIMPLE_CHECK (gs, GIMPLE_PHI);
  gcc_assert (index <= gs->gimple_phi.nargs);
  memcpy (gs->gimple_phi.args + index, phiarg, sizeof (struct phi_arg_d));
}

/* Return the region number for GIMPLE_RESX GS.  */

static inline int
gimple_resx_region (const_gimple gs)
{
  GIMPLE_CHECK (gs, GIMPLE_RESX);
  return gs->gimple_eh_ctrl.region;
}

/* Set REGION to be the region number for GIMPLE_RESX GS.  */

static inline void
gimple_resx_set_region (gimple gs, int region)
{
  GIMPLE_CHECK (gs, GIMPLE_RESX);
  gs->gimple_eh_ctrl.region = region;
}

/* Return the region number for GIMPLE_EH_DISPATCH GS.  */

static inline int
gimple_eh_dispatch_region (const_gimple gs)
{
  GIMPLE_CHECK (gs, GIMPLE_EH_DISPATCH);
  return gs->gimple_eh_ctrl.region;
}

/* Set REGION to be the region number for GIMPLE_EH_DISPATCH GS.  */

static inline void
gimple_eh_dispatch_set_region (gimple gs, int region)
{
  GIMPLE_CHECK (gs, GIMPLE_EH_DISPATCH);
  gs->gimple_eh_ctrl.region = region;
}

/* Return the number of labels associated with the switch statement GS.  */

static inline unsigned
gimple_switch_num_labels (const_gimple gs)
{
  unsigned num_ops;
  GIMPLE_CHECK (gs, GIMPLE_SWITCH);
  num_ops = gimple_num_ops (gs);
  gcc_assert (num_ops > 1);
  return num_ops - 1;
}


/* Set NLABELS to be the number of labels for the switch statement GS.  */

static inline void
gimple_switch_set_num_labels (gimple g, unsigned nlabels)
{
  GIMPLE_CHECK (g, GIMPLE_SWITCH);
  gimple_set_num_ops (g, nlabels + 1);
}


/* Return the index variable used by the switch statement GS.  */

static inline tree
gimple_switch_index (const_gimple gs)
{
  GIMPLE_CHECK (gs, GIMPLE_SWITCH);
  return gimple_op (gs, 0);
}


/* Return a pointer to the index variable for the switch statement GS.  */

static inline tree *
gimple_switch_index_ptr (const_gimple gs)
{
  GIMPLE_CHECK (gs, GIMPLE_SWITCH);
  return gimple_op_ptr (gs, 0);
}


/* Set INDEX to be the index variable for switch statement GS.  */

static inline void
gimple_switch_set_index (gimple gs, tree index)
{
  GIMPLE_CHECK (gs, GIMPLE_SWITCH);
  gcc_assert (SSA_VAR_P (index) || CONSTANT_CLASS_P (index));
  gimple_set_op (gs, 0, index);
}


/* Return the label numbered INDEX.  The default label is 0, followed by any
   labels in a switch statement.  */

static inline tree
gimple_switch_label (const_gimple gs, unsigned index)
{
  GIMPLE_CHECK (gs, GIMPLE_SWITCH);
  gcc_assert (gimple_num_ops (gs) > index + 1);
  return gimple_op (gs, index + 1);
}

/* Set the label number INDEX to LABEL.  0 is always the default label.  */

static inline void
gimple_switch_set_label (gimple gs, unsigned index, tree label)
{
  GIMPLE_CHECK (gs, GIMPLE_SWITCH);
  gcc_assert (gimple_num_ops (gs) > index + 1);
  gcc_assert (label == NULL_TREE || TREE_CODE (label) == CASE_LABEL_EXPR);
  gimple_set_op (gs, index + 1, label);
}

/* Return the default label for a switch statement.  */

static inline tree
gimple_switch_default_label (const_gimple gs)
{
  return gimple_switch_label (gs, 0);
}

/* Set the default label for a switch statement.  */

static inline void
gimple_switch_set_default_label (gimple gs, tree label)
{
  gimple_switch_set_label (gs, 0, label);
}

/* Return true if GS is a GIMPLE_DEBUG statement.  */

static inline bool
is_gimple_debug (const_gimple gs)
{
  return gimple_code (gs) == GIMPLE_DEBUG;
}

/* Return true if S is a GIMPLE_DEBUG BIND statement.  */

static inline bool
gimple_debug_bind_p (const_gimple s)
{
  if (is_gimple_debug (s))
    return s->gsbase.subcode == GIMPLE_DEBUG_BIND;

  return false;
}

/* Return the variable bound in a GIMPLE_DEBUG bind statement.  */

static inline tree
gimple_debug_bind_get_var (gimple dbg)
{
  GIMPLE_CHECK (dbg, GIMPLE_DEBUG);
  gcc_assert (gimple_debug_bind_p (dbg));
  return gimple_op (dbg, 0);
}

/* Return the value bound to the variable in a GIMPLE_DEBUG bind
   statement.  */

static inline tree
gimple_debug_bind_get_value (gimple dbg)
{
  GIMPLE_CHECK (dbg, GIMPLE_DEBUG);
  gcc_assert (gimple_debug_bind_p (dbg));
  return gimple_op (dbg, 1);
}

/* Return a pointer to the value bound to the variable in a
   GIMPLE_DEBUG bind statement.  */

static inline tree *
gimple_debug_bind_get_value_ptr (gimple dbg)
{
  GIMPLE_CHECK (dbg, GIMPLE_DEBUG);
  gcc_assert (gimple_debug_bind_p (dbg));
  return gimple_op_ptr (dbg, 1);
}

/* Set the variable bound in a GIMPLE_DEBUG bind statement.  */

static inline void
gimple_debug_bind_set_var (gimple dbg, tree var)
{
  GIMPLE_CHECK (dbg, GIMPLE_DEBUG);
  gcc_assert (gimple_debug_bind_p (dbg));
  gimple_set_op (dbg, 0, var);
}

/* Set the value bound to the variable in a GIMPLE_DEBUG bind
   statement.  */

static inline void
gimple_debug_bind_set_value (gimple dbg, tree value)
{
  GIMPLE_CHECK (dbg, GIMPLE_DEBUG);
  gcc_assert (gimple_debug_bind_p (dbg));
  gimple_set_op (dbg, 1, value);
}

/* The second operand of a GIMPLE_DEBUG_BIND, when the value was
   optimized away.  */
#define GIMPLE_DEBUG_BIND_NOVALUE NULL_TREE /* error_mark_node */

/* Remove the value bound to the variable in a GIMPLE_DEBUG bind
   statement.  */

static inline void
gimple_debug_bind_reset_value (gimple dbg)
{
  GIMPLE_CHECK (dbg, GIMPLE_DEBUG);
  gcc_assert (gimple_debug_bind_p (dbg));
  gimple_set_op (dbg, 1, GIMPLE_DEBUG_BIND_NOVALUE);
}

/* Return true if the GIMPLE_DEBUG bind statement is bound to a
   value.  */

static inline bool
gimple_debug_bind_has_value_p (gimple dbg)
{
  GIMPLE_CHECK (dbg, GIMPLE_DEBUG);
  gcc_assert (gimple_debug_bind_p (dbg));
  return gimple_op (dbg, 1) != GIMPLE_DEBUG_BIND_NOVALUE;
}

#undef GIMPLE_DEBUG_BIND_NOVALUE

/* Return the body for the OMP statement GS.  */

static inline gimple_seq 
gimple_omp_body (gimple gs)
{
  return gs->omp.body;
}

/* Set BODY to be the body for the OMP statement GS.  */

static inline void
gimple_omp_set_body (gimple gs, gimple_seq body)
{
  gs->omp.body = body;
}


/* Return the name associated with OMP_CRITICAL statement GS.  */

static inline tree
gimple_omp_critical_name (const_gimple gs)
{
  GIMPLE_CHECK (gs, GIMPLE_OMP_CRITICAL);
  return gs->gimple_omp_critical.name;
}


/* Return a pointer to the name associated with OMP critical statement GS.  */

static inline tree *
gimple_omp_critical_name_ptr (gimple gs)
{
  GIMPLE_CHECK (gs, GIMPLE_OMP_CRITICAL);
  return &gs->gimple_omp_critical.name;
}


/* Set NAME to be the name associated with OMP critical statement GS.  */

static inline void
gimple_omp_critical_set_name (gimple gs, tree name)
{
  GIMPLE_CHECK (gs, GIMPLE_OMP_CRITICAL);
  gs->gimple_omp_critical.name = name;
}


/* Return the clauses associated with OMP_FOR GS.  */

static inline tree
gimple_omp_for_clauses (const_gimple gs)
{
  GIMPLE_CHECK (gs, GIMPLE_OMP_FOR);
  return gs->gimple_omp_for.clauses;
}


/* Return a pointer to the OMP_FOR GS.  */

static inline tree *
gimple_omp_for_clauses_ptr (gimple gs)
{
  GIMPLE_CHECK (gs, GIMPLE_OMP_FOR);
  return &gs->gimple_omp_for.clauses;
}


/* Set CLAUSES to be the list of clauses associated with OMP_FOR GS.  */

static inline void
gimple_omp_for_set_clauses (gimple gs, tree clauses)
{
  GIMPLE_CHECK (gs, GIMPLE_OMP_FOR);
  gs->gimple_omp_for.clauses = clauses;
}


/* Get the collapse count of OMP_FOR GS.  */

static inline size_t
gimple_omp_for_collapse (gimple gs)
{
  GIMPLE_CHECK (gs, GIMPLE_OMP_FOR);
  return gs->gimple_omp_for.collapse;
}


/* Return the index variable for OMP_FOR GS.  */

static inline tree
gimple_omp_for_index (const_gimple gs, size_t i)
{
  GIMPLE_CHECK (gs, GIMPLE_OMP_FOR);
  gcc_assert (i < gs->gimple_omp_for.collapse);
  return gs->gimple_omp_for.iter[i].index;
}


/* Return a pointer to the index variable for OMP_FOR GS.  */

static inline tree *
gimple_omp_for_index_ptr (gimple gs, size_t i)
{
  GIMPLE_CHECK (gs, GIMPLE_OMP_FOR);
  gcc_assert (i < gs->gimple_omp_for.collapse);
  return &gs->gimple_omp_for.iter[i].index;
}


/* Set INDEX to be the index variable for OMP_FOR GS.  */

static inline void
gimple_omp_for_set_index (gimple gs, size_t i, tree index)
{
  GIMPLE_CHECK (gs, GIMPLE_OMP_FOR);
  gcc_assert (i < gs->gimple_omp_for.collapse);
  gs->gimple_omp_for.iter[i].index = index;
}


/* Return the initial value for OMP_FOR GS.  */

static inline tree
gimple_omp_for_initial (const_gimple gs, size_t i)
{
  GIMPLE_CHECK (gs, GIMPLE_OMP_FOR);
  gcc_assert (i < gs->gimple_omp_for.collapse);
  return gs->gimple_omp_for.iter[i].initial;
}


/* Return a pointer to the initial value for OMP_FOR GS.  */

static inline tree *
gimple_omp_for_initial_ptr (gimple gs, size_t i)
{
  GIMPLE_CHECK (gs, GIMPLE_OMP_FOR);
  gcc_assert (i < gs->gimple_omp_for.collapse);
  return &gs->gimple_omp_for.iter[i].initial;
}


/* Set INITIAL to be the initial value for OMP_FOR GS.  */

static inline void
gimple_omp_for_set_initial (gimple gs, size_t i, tree initial)
{
  GIMPLE_CHECK (gs, GIMPLE_OMP_FOR);
  gcc_assert (i < gs->gimple_omp_for.collapse);
  gs->gimple_omp_for.iter[i].initial = initial;
}


/* Return the final value for OMP_FOR GS.  */

static inline tree
gimple_omp_for_final (const_gimple gs, size_t i)
{
  GIMPLE_CHECK (gs, GIMPLE_OMP_FOR);
  gcc_assert (i < gs->gimple_omp_for.collapse);
  return gs->gimple_omp_for.iter[i].final;
}


/* Return a pointer to the final value for OMP_FOR GS.  */

static inline tree *
gimple_omp_for_final_ptr (gimple gs, size_t i)
{
  GIMPLE_CHECK (gs, GIMPLE_OMP_FOR);
  gcc_assert (i < gs->gimple_omp_for.collapse);
  return &gs->gimple_omp_for.iter[i].final;
}


/* Set FINAL to be the final value for OMP_FOR GS.  */

static inline void
gimple_omp_for_set_final (gimple gs, size_t i, tree final)
{
  GIMPLE_CHECK (gs, GIMPLE_OMP_FOR);
  gcc_assert (i < gs->gimple_omp_for.collapse);
  gs->gimple_omp_for.iter[i].final = final;
}


/* Return the increment value for OMP_FOR GS.  */

static inline tree
gimple_omp_for_incr (const_gimple gs, size_t i)
{
  GIMPLE_CHECK (gs, GIMPLE_OMP_FOR);
  gcc_assert (i < gs->gimple_omp_for.collapse);
  return gs->gimple_omp_for.iter[i].incr;
}


/* Return a pointer to the increment value for OMP_FOR GS.  */

static inline tree *
gimple_omp_for_incr_ptr (gimple gs, size_t i)
{
  GIMPLE_CHECK (gs, GIMPLE_OMP_FOR);
  gcc_assert (i < gs->gimple_omp_for.collapse);
  return &gs->gimple_omp_for.iter[i].incr;
}


/* Set INCR to be the increment value for OMP_FOR GS.  */

static inline void
gimple_omp_for_set_incr (gimple gs, size_t i, tree incr)
{
  GIMPLE_CHECK (gs, GIMPLE_OMP_FOR);
  gcc_assert (i < gs->gimple_omp_for.collapse);
  gs->gimple_omp_for.iter[i].incr = incr;
}


/* Return the sequence of statements to execute before the OMP_FOR
   statement GS starts.  */

static inline gimple_seq
gimple_omp_for_pre_body (gimple gs)
{
  GIMPLE_CHECK (gs, GIMPLE_OMP_FOR);
  return gs->gimple_omp_for.pre_body;
}


/* Set PRE_BODY to be the sequence of statements to execute before the
   OMP_FOR statement GS starts.  */

static inline void
gimple_omp_for_set_pre_body (gimple gs, gimple_seq pre_body)
{
  GIMPLE_CHECK (gs, GIMPLE_OMP_FOR);
  gs->gimple_omp_for.pre_body = pre_body;
}


/* Return the clauses associated with OMP_PARALLEL GS.  */

static inline tree
gimple_omp_parallel_clauses (const_gimple gs)
{
  GIMPLE_CHECK (gs, GIMPLE_OMP_PARALLEL);
  return gs->gimple_omp_parallel.clauses;
}


/* Return a pointer to the clauses associated with OMP_PARALLEL GS.  */

static inline tree *
gimple_omp_parallel_clauses_ptr (gimple gs)
{
  GIMPLE_CHECK (gs, GIMPLE_OMP_PARALLEL);
  return &gs->gimple_omp_parallel.clauses;
}


/* Set CLAUSES to be the list of clauses associated with OMP_PARALLEL
   GS.  */

static inline void
gimple_omp_parallel_set_clauses (gimple gs, tree clauses)
{
  GIMPLE_CHECK (gs, GIMPLE_OMP_PARALLEL);
  gs->gimple_omp_parallel.clauses = clauses;
}


/* Return the child function used to hold the body of OMP_PARALLEL GS.  */

static inline tree
gimple_omp_parallel_child_fn (const_gimple gs)
{
  GIMPLE_CHECK (gs, GIMPLE_OMP_PARALLEL);
  return gs->gimple_omp_parallel.child_fn;
}

/* Return a pointer to the child function used to hold the body of
   OMP_PARALLEL GS.  */

static inline tree *
gimple_omp_parallel_child_fn_ptr (gimple gs)
{
  GIMPLE_CHECK (gs, GIMPLE_OMP_PARALLEL);
  return &gs->gimple_omp_parallel.child_fn;
}


/* Set CHILD_FN to be the child function for OMP_PARALLEL GS.  */

static inline void
gimple_omp_parallel_set_child_fn (gimple gs, tree child_fn)
{
  GIMPLE_CHECK (gs, GIMPLE_OMP_PARALLEL);
  gs->gimple_omp_parallel.child_fn = child_fn;
}


/* Return the artificial argument used to send variables and values
   from the parent to the children threads in OMP_PARALLEL GS.  */

static inline tree
gimple_omp_parallel_data_arg (const_gimple gs)
{
  GIMPLE_CHECK (gs, GIMPLE_OMP_PARALLEL);
  return gs->gimple_omp_parallel.data_arg;
}


/* Return a pointer to the data argument for OMP_PARALLEL GS.  */

static inline tree *
gimple_omp_parallel_data_arg_ptr (gimple gs)
{
  GIMPLE_CHECK (gs, GIMPLE_OMP_PARALLEL);
  return &gs->gimple_omp_parallel.data_arg;
}


/* Set DATA_ARG to be the data argument for OMP_PARALLEL GS.  */

static inline void
gimple_omp_parallel_set_data_arg (gimple gs, tree data_arg)
{
  GIMPLE_CHECK (gs, GIMPLE_OMP_PARALLEL);
  gs->gimple_omp_parallel.data_arg = data_arg;
}


/* Return the clauses associated with OMP_TASK GS.  */

static inline tree
gimple_omp_task_clauses (const_gimple gs)
{
  GIMPLE_CHECK (gs, GIMPLE_OMP_TASK);
  return gs->gimple_omp_parallel.clauses;
}


/* Return a pointer to the clauses associated with OMP_TASK GS.  */

static inline tree *
gimple_omp_task_clauses_ptr (gimple gs)
{
  GIMPLE_CHECK (gs, GIMPLE_OMP_TASK);
  return &gs->gimple_omp_parallel.clauses;
}


/* Set CLAUSES to be the list of clauses associated with OMP_TASK
   GS.  */

static inline void
gimple_omp_task_set_clauses (gimple gs, tree clauses)
{
  GIMPLE_CHECK (gs, GIMPLE_OMP_TASK);
  gs->gimple_omp_parallel.clauses = clauses;
}


/* Return the child function used to hold the body of OMP_TASK GS.  */

static inline tree
gimple_omp_task_child_fn (const_gimple gs)
{
  GIMPLE_CHECK (gs, GIMPLE_OMP_TASK);
  return gs->gimple_omp_parallel.child_fn;
}

/* Return a pointer to the child function used to hold the body of
   OMP_TASK GS.  */

static inline tree *
gimple_omp_task_child_fn_ptr (gimple gs)
{
  GIMPLE_CHECK (gs, GIMPLE_OMP_TASK);
  return &gs->gimple_omp_parallel.child_fn;
}


/* Set CHILD_FN to be the child function for OMP_TASK GS.  */

static inline void
gimple_omp_task_set_child_fn (gimple gs, tree child_fn)
{
  GIMPLE_CHECK (gs, GIMPLE_OMP_TASK);
  gs->gimple_omp_parallel.child_fn = child_fn;
}


/* Return the artificial argument used to send variables and values
   from the parent to the children threads in OMP_TASK GS.  */

static inline tree
gimple_omp_task_data_arg (const_gimple gs)
{
  GIMPLE_CHECK (gs, GIMPLE_OMP_TASK);
  return gs->gimple_omp_parallel.data_arg;
}


/* Return a pointer to the data argument for OMP_TASK GS.  */

static inline tree *
gimple_omp_task_data_arg_ptr (gimple gs)
{
  GIMPLE_CHECK (gs, GIMPLE_OMP_TASK);
  return &gs->gimple_omp_parallel.data_arg;
}


/* Set DATA_ARG to be the data argument for OMP_TASK GS.  */

static inline void
gimple_omp_task_set_data_arg (gimple gs, tree data_arg)
{
  GIMPLE_CHECK (gs, GIMPLE_OMP_TASK);
  gs->gimple_omp_parallel.data_arg = data_arg;
}


/* Return the clauses associated with OMP_TASK GS.  */

static inline tree
gimple_omp_taskreg_clauses (const_gimple gs)
{
  if (gimple_code (gs) != GIMPLE_OMP_PARALLEL)
    GIMPLE_CHECK (gs, GIMPLE_OMP_TASK);
  return gs->gimple_omp_parallel.clauses;
}


/* Return a pointer to the clauses associated with OMP_TASK GS.  */

static inline tree *
gimple_omp_taskreg_clauses_ptr (gimple gs)
{
  if (gimple_code (gs) != GIMPLE_OMP_PARALLEL)
    GIMPLE_CHECK (gs, GIMPLE_OMP_TASK);
  return &gs->gimple_omp_parallel.clauses;
}


/* Set CLAUSES to be the list of clauses associated with OMP_TASK
   GS.  */

static inline void
gimple_omp_taskreg_set_clauses (gimple gs, tree clauses)
{
  if (gimple_code (gs) != GIMPLE_OMP_PARALLEL)
    GIMPLE_CHECK (gs, GIMPLE_OMP_TASK);
  gs->gimple_omp_parallel.clauses = clauses;
}


/* Return the child function used to hold the body of OMP_TASK GS.  */

static inline tree
gimple_omp_taskreg_child_fn (const_gimple gs)
{
  if (gimple_code (gs) != GIMPLE_OMP_PARALLEL)
    GIMPLE_CHECK (gs, GIMPLE_OMP_TASK);
  return gs->gimple_omp_parallel.child_fn;
}

/* Return a pointer to the child function used to hold the body of
   OMP_TASK GS.  */

static inline tree *
gimple_omp_taskreg_child_fn_ptr (gimple gs)
{
  if (gimple_code (gs) != GIMPLE_OMP_PARALLEL)
    GIMPLE_CHECK (gs, GIMPLE_OMP_TASK);
  return &gs->gimple_omp_parallel.child_fn;
}


/* Set CHILD_FN to be the child function for OMP_TASK GS.  */

static inline void
gimple_omp_taskreg_set_child_fn (gimple gs, tree child_fn)
{
  if (gimple_code (gs) != GIMPLE_OMP_PARALLEL)
    GIMPLE_CHECK (gs, GIMPLE_OMP_TASK);
  gs->gimple_omp_parallel.child_fn = child_fn;
}


/* Return the artificial argument used to send variables and values
   from the parent to the children threads in OMP_TASK GS.  */

static inline tree
gimple_omp_taskreg_data_arg (const_gimple gs)
{
  if (gimple_code (gs) != GIMPLE_OMP_PARALLEL)
    GIMPLE_CHECK (gs, GIMPLE_OMP_TASK);
  return gs->gimple_omp_parallel.data_arg;
}


/* Return a pointer to the data argument for OMP_TASK GS.  */

static inline tree *
gimple_omp_taskreg_data_arg_ptr (gimple gs)
{
  if (gimple_code (gs) != GIMPLE_OMP_PARALLEL)
    GIMPLE_CHECK (gs, GIMPLE_OMP_TASK);
  return &gs->gimple_omp_parallel.data_arg;
}


/* Set DATA_ARG to be the data argument for OMP_TASK GS.  */

static inline void
gimple_omp_taskreg_set_data_arg (gimple gs, tree data_arg)
{
  if (gimple_code (gs) != GIMPLE_OMP_PARALLEL)
    GIMPLE_CHECK (gs, GIMPLE_OMP_TASK);
  gs->gimple_omp_parallel.data_arg = data_arg;
}


/* Return the copy function used to hold the body of OMP_TASK GS.  */

static inline tree
gimple_omp_task_copy_fn (const_gimple gs)
{
  GIMPLE_CHECK (gs, GIMPLE_OMP_TASK);
  return gs->gimple_omp_task.copy_fn;
}

/* Return a pointer to the copy function used to hold the body of
   OMP_TASK GS.  */

static inline tree *
gimple_omp_task_copy_fn_ptr (gimple gs)
{
  GIMPLE_CHECK (gs, GIMPLE_OMP_TASK);
  return &gs->gimple_omp_task.copy_fn;
}


/* Set CHILD_FN to be the copy function for OMP_TASK GS.  */

static inline void
gimple_omp_task_set_copy_fn (gimple gs, tree copy_fn)
{
  GIMPLE_CHECK (gs, GIMPLE_OMP_TASK);
  gs->gimple_omp_task.copy_fn = copy_fn;
}


/* Return size of the data block in bytes in OMP_TASK GS.  */

static inline tree
gimple_omp_task_arg_size (const_gimple gs)
{
  GIMPLE_CHECK (gs, GIMPLE_OMP_TASK);
  return gs->gimple_omp_task.arg_size;
}


/* Return a pointer to the data block size for OMP_TASK GS.  */

static inline tree *
gimple_omp_task_arg_size_ptr (gimple gs)
{
  GIMPLE_CHECK (gs, GIMPLE_OMP_TASK);
  return &gs->gimple_omp_task.arg_size;
}


/* Set ARG_SIZE to be the data block size for OMP_TASK GS.  */

static inline void
gimple_omp_task_set_arg_size (gimple gs, tree arg_size)
{
  GIMPLE_CHECK (gs, GIMPLE_OMP_TASK);
  gs->gimple_omp_task.arg_size = arg_size;
}


/* Return align of the data block in bytes in OMP_TASK GS.  */

static inline tree
gimple_omp_task_arg_align (const_gimple gs)
{
  GIMPLE_CHECK (gs, GIMPLE_OMP_TASK);
  return gs->gimple_omp_task.arg_align;
}


/* Return a pointer to the data block align for OMP_TASK GS.  */

static inline tree *
gimple_omp_task_arg_align_ptr (gimple gs)
{
  GIMPLE_CHECK (gs, GIMPLE_OMP_TASK);
  return &gs->gimple_omp_task.arg_align;
}


/* Set ARG_SIZE to be the data block align for OMP_TASK GS.  */

static inline void
gimple_omp_task_set_arg_align (gimple gs, tree arg_align)
{
  GIMPLE_CHECK (gs, GIMPLE_OMP_TASK);
  gs->gimple_omp_task.arg_align = arg_align;
}


/* Return the clauses associated with OMP_SINGLE GS.  */

static inline tree
gimple_omp_single_clauses (const_gimple gs)
{
  GIMPLE_CHECK (gs, GIMPLE_OMP_SINGLE);
  return gs->gimple_omp_single.clauses;
}


/* Return a pointer to the clauses associated with OMP_SINGLE GS.  */

static inline tree *
gimple_omp_single_clauses_ptr (gimple gs)
{
  GIMPLE_CHECK (gs, GIMPLE_OMP_SINGLE);
  return &gs->gimple_omp_single.clauses;
}


/* Set CLAUSES to be the clauses associated with OMP_SINGLE GS.  */

static inline void
gimple_omp_single_set_clauses (gimple gs, tree clauses)
{
  GIMPLE_CHECK (gs, GIMPLE_OMP_SINGLE);
  gs->gimple_omp_single.clauses = clauses;
}


/* Return the clauses associated with OMP_SECTIONS GS.  */

static inline tree
gimple_omp_sections_clauses (const_gimple gs)
{
  GIMPLE_CHECK (gs, GIMPLE_OMP_SECTIONS);
  return gs->gimple_omp_sections.clauses;
}


/* Return a pointer to the clauses associated with OMP_SECTIONS GS.  */

static inline tree *
gimple_omp_sections_clauses_ptr (gimple gs)
{
  GIMPLE_CHECK (gs, GIMPLE_OMP_SECTIONS);
  return &gs->gimple_omp_sections.clauses;
}


/* Set CLAUSES to be the set of clauses associated with OMP_SECTIONS
   GS.  */

static inline void
gimple_omp_sections_set_clauses (gimple gs, tree clauses)
{
  GIMPLE_CHECK (gs, GIMPLE_OMP_SECTIONS);
  gs->gimple_omp_sections.clauses = clauses;
}


/* Return the control variable associated with the GIMPLE_OMP_SECTIONS
   in GS.  */

static inline tree
gimple_omp_sections_control (const_gimple gs)
{
  GIMPLE_CHECK (gs, GIMPLE_OMP_SECTIONS);
  return gs->gimple_omp_sections.control;
}


/* Return a pointer to the clauses associated with the GIMPLE_OMP_SECTIONS
   GS.  */

static inline tree *
gimple_omp_sections_control_ptr (gimple gs)
{
  GIMPLE_CHECK (gs, GIMPLE_OMP_SECTIONS);
  return &gs->gimple_omp_sections.control;
}


/* Set CONTROL to be the set of clauses associated with the
   GIMPLE_OMP_SECTIONS in GS.  */

static inline void
gimple_omp_sections_set_control (gimple gs, tree control)
{
  GIMPLE_CHECK (gs, GIMPLE_OMP_SECTIONS);
  gs->gimple_omp_sections.control = control;
}


/* Set COND to be the condition code for OMP_FOR GS.  */

static inline void
gimple_omp_for_set_cond (gimple gs, size_t i, enum tree_code cond)
{
  GIMPLE_CHECK (gs, GIMPLE_OMP_FOR);
  gcc_assert (TREE_CODE_CLASS (cond) == tcc_comparison);
  gcc_assert (i < gs->gimple_omp_for.collapse);
  gs->gimple_omp_for.iter[i].cond = cond;
}


/* Return the condition code associated with OMP_FOR GS.  */

static inline enum tree_code
gimple_omp_for_cond (const_gimple gs, size_t i)
{
  GIMPLE_CHECK (gs, GIMPLE_OMP_FOR);
  gcc_assert (i < gs->gimple_omp_for.collapse);
  return gs->gimple_omp_for.iter[i].cond;
}


/* Set the value being stored in an atomic store.  */

static inline void
gimple_omp_atomic_store_set_val (gimple g, tree val)
{
  GIMPLE_CHECK (g, GIMPLE_OMP_ATOMIC_STORE);
  g->gimple_omp_atomic_store.val = val;
}


/* Return the value being stored in an atomic store.  */

static inline tree
gimple_omp_atomic_store_val (const_gimple g)
{
  GIMPLE_CHECK (g, GIMPLE_OMP_ATOMIC_STORE);
  return g->gimple_omp_atomic_store.val;
}


/* Return a pointer to the value being stored in an atomic store.  */

static inline tree *
gimple_omp_atomic_store_val_ptr (gimple g)
{
  GIMPLE_CHECK (g, GIMPLE_OMP_ATOMIC_STORE);
  return &g->gimple_omp_atomic_store.val;
}


/* Set the LHS of an atomic load.  */

static inline void
gimple_omp_atomic_load_set_lhs (gimple g, tree lhs)
{
  GIMPLE_CHECK (g, GIMPLE_OMP_ATOMIC_LOAD);
  g->gimple_omp_atomic_load.lhs = lhs;
}


/* Get the LHS of an atomic load.  */

static inline tree
gimple_omp_atomic_load_lhs (const_gimple g)
{
  GIMPLE_CHECK (g, GIMPLE_OMP_ATOMIC_LOAD);
  return g->gimple_omp_atomic_load.lhs;
}


/* Return a pointer to the LHS of an atomic load.  */

static inline tree *
gimple_omp_atomic_load_lhs_ptr (gimple g)
{
  GIMPLE_CHECK (g, GIMPLE_OMP_ATOMIC_LOAD);
  return &g->gimple_omp_atomic_load.lhs;
}


/* Set the RHS of an atomic load.  */

static inline void
gimple_omp_atomic_load_set_rhs (gimple g, tree rhs)
{
  GIMPLE_CHECK (g, GIMPLE_OMP_ATOMIC_LOAD);
  g->gimple_omp_atomic_load.rhs = rhs;
}


/* Get the RHS of an atomic load.  */

static inline tree
gimple_omp_atomic_load_rhs (const_gimple g)
{
  GIMPLE_CHECK (g, GIMPLE_OMP_ATOMIC_LOAD);
  return g->gimple_omp_atomic_load.rhs;
}


/* Return a pointer to the RHS of an atomic load.  */

static inline tree *
gimple_omp_atomic_load_rhs_ptr (gimple g)
{
  GIMPLE_CHECK (g, GIMPLE_OMP_ATOMIC_LOAD);
  return &g->gimple_omp_atomic_load.rhs;
}


/* Get the definition of the control variable in a GIMPLE_OMP_CONTINUE.  */

static inline tree
gimple_omp_continue_control_def (const_gimple g)
{
  GIMPLE_CHECK (g, GIMPLE_OMP_CONTINUE);
  return g->gimple_omp_continue.control_def;
}

/* The same as above, but return the address.  */

static inline tree *
gimple_omp_continue_control_def_ptr (gimple g)
{
  GIMPLE_CHECK (g, GIMPLE_OMP_CONTINUE);
  return &g->gimple_omp_continue.control_def;
}

/* Set the definition of the control variable in a GIMPLE_OMP_CONTINUE.  */

static inline void
gimple_omp_continue_set_control_def (gimple g, tree def)
{
  GIMPLE_CHECK (g, GIMPLE_OMP_CONTINUE);
  g->gimple_omp_continue.control_def = def;
}


/* Get the use of the control variable in a GIMPLE_OMP_CONTINUE.  */

static inline tree
gimple_omp_continue_control_use (const_gimple g)
{
  GIMPLE_CHECK (g, GIMPLE_OMP_CONTINUE);
  return g->gimple_omp_continue.control_use;
}


/* The same as above, but return the address.  */

static inline tree *
gimple_omp_continue_control_use_ptr (gimple g)
{
  GIMPLE_CHECK (g, GIMPLE_OMP_CONTINUE);
  return &g->gimple_omp_continue.control_use;
}


/* Set the use of the control variable in a GIMPLE_OMP_CONTINUE.  */

static inline void
gimple_omp_continue_set_control_use (gimple g, tree use)
{
  GIMPLE_CHECK (g, GIMPLE_OMP_CONTINUE);
  g->gimple_omp_continue.control_use = use;
}

/* Return the body for the GIMPLE_TM_ATOMIC statement GS.  */

static inline gimple_seq 
gimple_tm_atomic_body (gimple gs)
{
  GIMPLE_CHECK (gs, GIMPLE_TM_ATOMIC);
  return gs->gimple_tm_atomic.body;
}

/* Return the label associated with a GIMPLE_TM_ATOMIC.  */

static inline tree
gimple_tm_atomic_label (const_gimple gs)
{
  GIMPLE_CHECK (gs, GIMPLE_TM_ATOMIC);
  return gs->gimple_tm_atomic.label;
}

static inline tree *
gimple_tm_atomic_label_ptr (gimple gs)
{
  GIMPLE_CHECK (gs, GIMPLE_TM_ATOMIC);
  return &gs->gimple_tm_atomic.label;
}

/* Return the subcode associated with a GIMPLE_TM_ATOMIC.  */

static inline unsigned int
gimple_tm_atomic_subcode (const_gimple gs)
{
  GIMPLE_CHECK (gs, GIMPLE_TM_ATOMIC);
  return gs->gsbase.subcode;
}

/* Set BODY to be the body for the GIMPLE_TM_ATOMIC statement GS.  */

static inline void
gimple_tm_atomic_set_body (gimple gs, gimple_seq body)
{
  GIMPLE_CHECK (gs, GIMPLE_TM_ATOMIC);
  gs->gimple_tm_atomic.body = body;
}

/* Set the label associated with a GIMPLE_TM_ATOMIC.  */

static inline void
gimple_tm_atomic_set_label (gimple gs, tree label)
{
  GIMPLE_CHECK (gs, GIMPLE_TM_ATOMIC);
  gs->gimple_tm_atomic.label = label;
}

/* Set the subcode associated with a GIMPLE_TM_ATOMIC.  */

static inline void
gimple_tm_atomic_set_subcode (gimple gs, unsigned int subcode)
{
  GIMPLE_CHECK (gs, GIMPLE_TM_ATOMIC);
  gs->gsbase.subcode = subcode;
}


/* Return a pointer to the return value for GIMPLE_RETURN GS.  */

static inline tree *
gimple_return_retval_ptr (const_gimple gs)
{
  GIMPLE_CHECK (gs, GIMPLE_RETURN);
  gcc_assert (gimple_num_ops (gs) == 1);
  return gimple_op_ptr (gs, 0);
}

/* Return the return value for GIMPLE_RETURN GS.  */

static inline tree
gimple_return_retval (const_gimple gs)
{
  GIMPLE_CHECK (gs, GIMPLE_RETURN);
  gcc_assert (gimple_num_ops (gs) == 1);
  return gimple_op (gs, 0);
}


/* Set RETVAL to be the return value for GIMPLE_RETURN GS.  */

static inline void
gimple_return_set_retval (gimple gs, tree retval)
{
  GIMPLE_CHECK (gs, GIMPLE_RETURN);
  gcc_assert (gimple_num_ops (gs) == 1);
  gcc_assert (retval == NULL_TREE
              || TREE_CODE (retval) == RESULT_DECL
	      || is_gimple_val (retval));
  gimple_set_op (gs, 0, retval);
}


/* Returns true when the gimple statment STMT is any of the OpenMP types.  */

#define CASE_GIMPLE_OMP				\
    case GIMPLE_OMP_PARALLEL:			\
    case GIMPLE_OMP_TASK:			\
    case GIMPLE_OMP_FOR:			\
    case GIMPLE_OMP_SECTIONS:			\
    case GIMPLE_OMP_SECTIONS_SWITCH:		\
    case GIMPLE_OMP_SINGLE:			\
    case GIMPLE_OMP_SECTION:			\
    case GIMPLE_OMP_MASTER:			\
    case GIMPLE_OMP_ORDERED:			\
    case GIMPLE_OMP_CRITICAL:			\
    case GIMPLE_OMP_RETURN:			\
    case GIMPLE_OMP_ATOMIC_LOAD:		\
    case GIMPLE_OMP_ATOMIC_STORE:		\
    case GIMPLE_OMP_CONTINUE

static inline bool
is_gimple_omp (const_gimple stmt)
{
  switch (gimple_code (stmt))
    {
    CASE_GIMPLE_OMP:
      return true;
    default:
      return false;
    }
}


/* Returns TRUE if statement G is a GIMPLE_NOP.  */

static inline bool
gimple_nop_p (const_gimple g)
{
  return gimple_code (g) == GIMPLE_NOP;
}


/* Return true if GS is a GIMPLE_RESX.  */

static inline bool
is_gimple_resx (const_gimple gs)
{
  return gimple_code (gs) == GIMPLE_RESX;
}

/* Return the predictor of GIMPLE_PREDICT statement GS.  */

static inline enum br_predictor
gimple_predict_predictor (gimple gs)
{
  GIMPLE_CHECK (gs, GIMPLE_PREDICT);
  return (enum br_predictor) (gs->gsbase.subcode & ~GF_PREDICT_TAKEN);
}


/* Set the predictor of GIMPLE_PREDICT statement GS to PREDICT.  */

static inline void
gimple_predict_set_predictor (gimple gs, enum br_predictor predictor)
{
  GIMPLE_CHECK (gs, GIMPLE_PREDICT);
  gs->gsbase.subcode = (gs->gsbase.subcode & GF_PREDICT_TAKEN)
		       | (unsigned) predictor;
}


/* Return the outcome of GIMPLE_PREDICT statement GS.  */

static inline enum prediction
gimple_predict_outcome (gimple gs)
{
  GIMPLE_CHECK (gs, GIMPLE_PREDICT);
  return (gs->gsbase.subcode & GF_PREDICT_TAKEN) ? TAKEN : NOT_TAKEN;
}


/* Set the outcome of GIMPLE_PREDICT statement GS to OUTCOME.  */

static inline void
gimple_predict_set_outcome (gimple gs, enum prediction outcome)
{
  GIMPLE_CHECK (gs, GIMPLE_PREDICT);
  if (outcome == TAKEN)
    gs->gsbase.subcode |= GF_PREDICT_TAKEN;
  else
    gs->gsbase.subcode &= ~GF_PREDICT_TAKEN;
}


/* Return the type of the main expression computed by STMT.  Return
   void_type_node if the statement computes nothing.  */

static inline tree
gimple_expr_type (const_gimple stmt)
{
  enum gimple_code code = gimple_code (stmt);

  if (code == GIMPLE_ASSIGN || code == GIMPLE_CALL)
    {
      tree type;
      /* In general we want to pass out a type that can be substituted
         for both the RHS and the LHS types if there is a possibly
	 useless conversion involved.  That means returning the
	 original RHS type as far as we can reconstruct it.  */
      if (code == GIMPLE_CALL)
	type = gimple_call_return_type (stmt);
      else
	switch (gimple_assign_rhs_code (stmt))
	  {
	  case POINTER_PLUS_EXPR:
	    type = TREE_TYPE (gimple_assign_rhs1 (stmt));
	    break;

	  default:
	    /* As fallback use the type of the LHS.  */
	    type = TREE_TYPE (gimple_get_lhs (stmt));
	    break;
	  }
      return type;
    }
  else if (code == GIMPLE_COND)
    return boolean_type_node;
  else
    return void_type_node;
}


/* Return a new iterator pointing to GIMPLE_SEQ's first statement.  */

static inline gimple_stmt_iterator
gsi_start (gimple_seq seq)
{
  gimple_stmt_iterator i;

  i.ptr = gimple_seq_first (seq);
  i.seq = seq;
  i.bb = (i.ptr && i.ptr->stmt) ? gimple_bb (i.ptr->stmt) : NULL;

  return i;
}


/* Return a new iterator pointing to the first statement in basic block BB.  */

static inline gimple_stmt_iterator
gsi_start_bb (basic_block bb)
{
  gimple_stmt_iterator i;
  gimple_seq seq;
  
  seq = bb_seq (bb);
  i.ptr = gimple_seq_first (seq);
  i.seq = seq;
  i.bb = bb;

  return i;
}


/* Return a new iterator initially pointing to GIMPLE_SEQ's last statement.  */

static inline gimple_stmt_iterator
gsi_last (gimple_seq seq)
{
  gimple_stmt_iterator i;

  i.ptr = gimple_seq_last (seq);
  i.seq = seq;
  i.bb = (i.ptr && i.ptr->stmt) ? gimple_bb (i.ptr->stmt) : NULL;

  return i;
}


/* Return a new iterator pointing to the last statement in basic block BB.  */

static inline gimple_stmt_iterator
gsi_last_bb (basic_block bb)
{
  gimple_stmt_iterator i;
  gimple_seq seq;

  seq = bb_seq (bb);
  i.ptr = gimple_seq_last (seq);
  i.seq = seq;
  i.bb = bb;

  return i;
}


/* Return true if I is at the end of its sequence.  */

static inline bool
gsi_end_p (gimple_stmt_iterator i)
{
  return i.ptr == NULL;
}


/* Return true if I is one statement before the end of its sequence.  */

static inline bool
gsi_one_before_end_p (gimple_stmt_iterator i)
{
  return i.ptr != NULL && i.ptr->next == NULL;
}


/* Advance the iterator to the next gimple statement.  */

static inline void
gsi_next (gimple_stmt_iterator *i)
{
  i->ptr = i->ptr->next;
}

/* Advance the iterator to the previous gimple statement.  */

static inline void
gsi_prev (gimple_stmt_iterator *i)
{
  i->ptr = i->ptr->prev;
}

/* Return the current stmt.  */

static inline gimple
gsi_stmt (gimple_stmt_iterator i)
{
  return i.ptr->stmt;
}

/* Return a block statement iterator that points to the first non-label
   statement in block BB.  */

static inline gimple_stmt_iterator
gsi_after_labels (basic_block bb)
{
  gimple_stmt_iterator gsi = gsi_start_bb (bb);

  while (!gsi_end_p (gsi) && gimple_code (gsi_stmt (gsi)) == GIMPLE_LABEL)
    gsi_next (&gsi);

  return gsi;
}

/* Advance the iterator to the next non-debug gimple statement.  */

static inline void
gsi_next_nondebug (gimple_stmt_iterator *i)
{
  do
    {
      gsi_next (i);
    }
  while (!gsi_end_p (*i) && is_gimple_debug (gsi_stmt (*i)));
}

/* Advance the iterator to the next non-debug gimple statement.  */

static inline void
gsi_prev_nondebug (gimple_stmt_iterator *i)
{
  do
    {
      gsi_prev (i);
    }
  while (!gsi_end_p (*i) && is_gimple_debug (gsi_stmt (*i)));
}

/* Return a new iterator pointing to the first non-debug statement in
   basic block BB.  */

static inline gimple_stmt_iterator
gsi_start_nondebug_bb (basic_block bb)
{
  gimple_stmt_iterator i = gsi_start_bb (bb);

  if (!gsi_end_p (i) && is_gimple_debug (gsi_stmt (i)))
    gsi_next_nondebug (&i);

  return i;
}

/* Return a new iterator pointing to the last non-debug statement in
   basic block BB.  */

static inline gimple_stmt_iterator
gsi_last_nondebug_bb (basic_block bb)
{
  gimple_stmt_iterator i = gsi_last_bb (bb);

  if (!gsi_end_p (i) && is_gimple_debug (gsi_stmt (i)))
    gsi_prev_nondebug (&i);

  return i;
}

/* Return a pointer to the current stmt.
   
  NOTE: You may want to use gsi_replace on the iterator itself,
  as this performs additional bookkeeping that will not be done
  if you simply assign through a pointer returned by gsi_stmt_ptr.  */

static inline gimple *
gsi_stmt_ptr (gimple_stmt_iterator *i)
{
  return &i->ptr->stmt;
}


/* Return the basic block associated with this iterator.  */

static inline basic_block
gsi_bb (gimple_stmt_iterator i)
{
  return i.bb;
}


/* Return the sequence associated with this iterator.  */

static inline gimple_seq
gsi_seq (gimple_stmt_iterator i)
{
  return i.seq;
}


enum gsi_iterator_update
{
  GSI_NEW_STMT,		/* Only valid when single statement is added, move
			   iterator to it.  */
  GSI_SAME_STMT,	/* Leave the iterator at the same statement.  */
  GSI_CONTINUE_LINKING	/* Move iterator to whatever position is suitable
			   for linking other statements in the same
			   direction.  */
};

/* In gimple-iterator.c  */
gimple_stmt_iterator gsi_start_phis (basic_block);
gimple_seq gsi_split_seq_after (gimple_stmt_iterator);
gimple_seq gsi_split_seq_before (gimple_stmt_iterator *);
void gsi_replace (gimple_stmt_iterator *, gimple, bool);
void gsi_insert_before (gimple_stmt_iterator *, gimple,
			enum gsi_iterator_update);
void gsi_insert_before_without_update (gimple_stmt_iterator *, gimple,
                                       enum gsi_iterator_update);
void gsi_insert_seq_before (gimple_stmt_iterator *, gimple_seq,
                            enum gsi_iterator_update);
void gsi_insert_seq_before_without_update (gimple_stmt_iterator *, gimple_seq,
                                           enum gsi_iterator_update);
void gsi_insert_after (gimple_stmt_iterator *, gimple,
		       enum gsi_iterator_update);
void gsi_insert_after_without_update (gimple_stmt_iterator *, gimple,
                                      enum gsi_iterator_update);
void gsi_insert_seq_after (gimple_stmt_iterator *, gimple_seq,
			   enum gsi_iterator_update);
void gsi_insert_seq_after_without_update (gimple_stmt_iterator *, gimple_seq,
                                          enum gsi_iterator_update);
void gsi_remove (gimple_stmt_iterator *, bool);
gimple_stmt_iterator gsi_for_stmt (gimple);
void gsi_move_after (gimple_stmt_iterator *, gimple_stmt_iterator *);
void gsi_move_before (gimple_stmt_iterator *, gimple_stmt_iterator *);
void gsi_move_to_bb_end (gimple_stmt_iterator *, struct basic_block_def *);
void gsi_insert_on_edge (edge, gimple);
void gsi_insert_seq_on_edge (edge, gimple_seq);
basic_block gsi_insert_on_edge_immediate (edge, gimple);
basic_block gsi_insert_seq_on_edge_immediate (edge, gimple_seq);
void gsi_commit_one_edge_insert (edge, basic_block *);
void gsi_commit_edge_inserts (void);
gimple gimple_call_copy_skip_args (gimple, bitmap);


/* Convenience routines to walk all statements of a gimple function.
   Note that this is useful exclusively before the code is converted
   into SSA form.  Once the program is in SSA form, the standard
   operand interface should be used to analyze/modify statements.  */
struct walk_stmt_info
{
  /* Points to the current statement being walked.  */
  gimple_stmt_iterator gsi;

  /* Additional data that the callback functions may want to carry
     through the recursion.  */
  void *info;

  /* Pointer map used to mark visited tree nodes when calling
     walk_tree on each operand.  If set to NULL, duplicate tree nodes
     will be visited more than once.  */
  struct pointer_set_t *pset;

  /* Operand returned by the callbacks.  This is set when calling
     walk_gimple_seq.  If the walk_stmt_fn or walk_tree_fn callback
     returns non-NULL, this field will contain the tree returned by
     the last callback.  */
  tree callback_result;

  /* Indicates whether the operand being examined may be replaced
     with something that matches is_gimple_val (if true) or something
     slightly more complicated (if false).  "Something" technically
     means the common subset of is_gimple_lvalue and is_gimple_rhs,
     but we never try to form anything more complicated than that, so
     we don't bother checking.

     Also note that CALLBACK should update this flag while walking the
     sub-expressions of a statement.  For instance, when walking the
     statement 'foo (&var)', the flag VAL_ONLY will initially be set
     to true, however, when walking &var, the operand of that
     ADDR_EXPR does not need to be a GIMPLE value.  */
  BOOL_BITFIELD val_only : 1;

  /* True if we are currently walking the LHS of an assignment.  */
  BOOL_BITFIELD is_lhs : 1;

  /* Optional.  Set to true by the callback functions if they made any
     changes.  */
  BOOL_BITFIELD changed : 1;

  /* True if we're interested in location information.  */
  BOOL_BITFIELD want_locations : 1;

  /* True if we've removed the statement that was processed.  */
  BOOL_BITFIELD removed_stmt : 1;
};

/* Callback for walk_gimple_stmt.  Called for every statement found
   during traversal.  The first argument points to the statement to
   walk.  The second argument is a flag that the callback sets to
   'true' if it the callback handled all the operands and
   sub-statements of the statement (the default value of this flag is
   'false').  The third argument is an anonymous pointer to data
   to be used by the callback.  */
typedef tree (*walk_stmt_fn) (gimple_stmt_iterator *, bool *,
			      struct walk_stmt_info *);

gimple walk_gimple_seq (gimple_seq, walk_stmt_fn, walk_tree_fn,
		        struct walk_stmt_info *);
tree walk_gimple_stmt (gimple_stmt_iterator *, walk_stmt_fn, walk_tree_fn,
		       struct walk_stmt_info *);
tree walk_gimple_op (gimple, walk_tree_fn, struct walk_stmt_info *);

#ifdef GATHER_STATISTICS
/* Enum and arrays used for allocation stats.  Keep in sync with
   gimple.c:gimple_alloc_kind_names.  */
enum gimple_alloc_kind
{
  gimple_alloc_kind_assign,	/* Assignments.  */
  gimple_alloc_kind_phi,	/* PHI nodes.  */
  gimple_alloc_kind_cond,	/* Conditionals.  */
  gimple_alloc_kind_seq,	/* Sequences.  */
  gimple_alloc_kind_rest,	/* Everything else.  */
  gimple_alloc_kind_all
};

extern int gimple_alloc_counts[];
extern int gimple_alloc_sizes[];

/* Return the allocation kind for a given stmt CODE.  */
static inline enum gimple_alloc_kind
gimple_alloc_kind (enum gimple_code code)
{
  switch (code)
    {
      case GIMPLE_ASSIGN:
	return gimple_alloc_kind_assign;
      case GIMPLE_PHI:
	return gimple_alloc_kind_phi;
      case GIMPLE_COND:
	return gimple_alloc_kind_cond;
      default:
	return gimple_alloc_kind_rest;
    }
}
#endif /* GATHER_STATISTICS */

extern void dump_gimple_statistics (void);

#endif  /* GCC_GIMPLE_H */<|MERGE_RESOLUTION|>--- conflicted
+++ resolved
@@ -3024,7 +3024,15 @@
   return gs->gimple_eh_mnt.fndecl;
 }
 
-<<<<<<< HEAD
+/* Set the function decl to be called by GS to DECL.  */
+
+static inline void
+gimple_eh_must_not_throw_set_fndecl (gimple gs, tree decl)
+{
+  GIMPLE_CHECK (gs, GIMPLE_EH_MUST_NOT_THROW);
+  gs->gimple_eh_mnt.fndecl = decl;
+}
+
 /* GIMPLE_EH_ELSE accessors.  */
 
 static inline gimple_seq
@@ -3054,17 +3062,6 @@
   GIMPLE_CHECK (gs, GIMPLE_EH_ELSE);
   gs->gimple_eh_else.e_body = seq;
 }
-=======
-/* Set the function decl to be called by GS to DECL.  */
-
-static inline void
-gimple_eh_must_not_throw_set_fndecl (gimple gs, tree decl)
-{
-  GIMPLE_CHECK (gs, GIMPLE_EH_MUST_NOT_THROW);
-  gs->gimple_eh_mnt.fndecl = decl;
-}
-
->>>>>>> d6063d7f
 
 /* GIMPLE_TRY accessors. */
 

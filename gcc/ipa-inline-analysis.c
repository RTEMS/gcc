--- conflicted
+++ resolved
@@ -728,10 +728,7 @@
     *known_binfos_ptr = NULL;
 
   if (ipa_node_params_vector
-<<<<<<< HEAD
-=======
       && !e->call_stmt_cannot_inline_p
->>>>>>> 6c4f0f01
       && ((clause_ptr && info->conds) || known_vals_ptr || known_binfos_ptr))
     {
       struct ipa_node_params *parms_info;
@@ -755,15 +752,9 @@
 					   ipa_get_ith_jump_func (args, i));
 	  if (cst)
 	    {
-<<<<<<< HEAD
-	      if (info->conds && TREE_CODE (cst) != TREE_BINFO)
-		VEC_replace (tree, known_vals, i, cst);
-	      else if (known_binfos_ptr != NULL)
-=======
 	      if (known_vals && TREE_CODE (cst) != TREE_BINFO)
 		VEC_replace (tree, known_vals, i, cst);
 	      else if (known_binfos_ptr != NULL && TREE_CODE (cst) == TREE_BINFO)
->>>>>>> 6c4f0f01
 		VEC_replace (tree, *known_binfos_ptr, i, cst);
 	    }
 	  else if (inline_p
@@ -772,22 +763,6 @@
 				  i)->change_prob)
 	    VEC_replace (tree, known_vals, i, error_mark_node);
 	}
-<<<<<<< HEAD
-
-      if (clause_ptr && info->conds)
-	*clause_ptr = evaluate_conditions_for_known_args (callee, inline_p,
-							  known_vals);
-
-      if (known_vals_ptr)
-	*known_vals_ptr = known_vals;
-      else
-	VEC_free (tree, heap, known_vals);
-    }
-
-  if (clause_ptr && !info->conds)
-    for (i = 0; i < (int)VEC_length (condition, info->conds); i++)
-      *clause_ptr |= 1 << (i + predicate_first_dynamic_condition);
-=======
     }
 
   if (clause_ptr)
@@ -798,7 +773,6 @@
     *known_vals_ptr = known_vals;
   else
     VEC_free (tree, heap, known_vals);
->>>>>>> 6c4f0f01
 }
 
 
@@ -2224,17 +2198,9 @@
 			      VEC (tree, heap) *known_binfos)
 {
   tree target;
-<<<<<<< HEAD
-  struct cgraph_node *callee;
-  struct inline_summary *isummary;
-  int edge_size = 0, edge_time = 0;
-
-  if (!known_vals || !known_binfos)
-=======
   int time_diff, size_diff;
 
   if (!known_vals && !known_binfos)
->>>>>>> 6c4f0f01
     return;
 
   target = ipa_get_indirect_edge_target (ie, known_vals, known_binfos);
@@ -2242,12 +2208,6 @@
     return;
 
   /* Account for difference in cost between indirect and direct calls.  */
-<<<<<<< HEAD
-  *size -= ((eni_size_weights.indirect_call_cost - eni_size_weights.call_cost)
-	    * INLINE_SIZE_SCALE);
-  *time -= ((eni_time_weights.indirect_call_cost - eni_time_weights.call_cost)
-	    * INLINE_TIME_SCALE * prob / REG_BR_PROB_BASE);
-=======
   size_diff = ((eni_size_weights.indirect_call_cost - eni_size_weights.call_cost)
 	        * INLINE_SIZE_SCALE);
   *size -= size_diff;
@@ -2264,7 +2224,6 @@
   struct cgraph_node *callee;
   struct inline_summary *isummary;
   int edge_size, edge_time, time_diff, size_diff;
->>>>>>> 6c4f0f01
 
   callee = cgraph_get_node (target);
   if (!callee || !callee->analyzed)
@@ -2276,24 +2235,6 @@
   estimate_edge_size_and_time (ie, &edge_size, &edge_time, prob);
 
   /* Count benefit only from functions that definitely will be inlined
-<<<<<<< HEAD
-     if additional context from NODE's caller were available.  */
-  if (edge_size >= isummary->size * INLINE_SIZE_SCALE)
-    {
-      /* Subtract size and time that we added for edge IE.  */
-      *size -= edge_size;
-      *time -= edge_time;
-
-      /* Subtract benefit from inlining devirtualized call.  */
-      *size -= edge_size - isummary->size * INLINE_SIZE_SCALE;
-      *time -= edge_time - (isummary->time * INLINE_TIME_SCALE * prob
-			    / REG_BR_PROB_BASE);
-
-      /* TODO: estimate benefit from optimizing CALLEE's body provided
-	 additional context from IE call site.
-	 For insipiration see ipa-cp.c: devirtualization_time_bonus().  */
-    }
-=======
      if additional context from NODE's caller were available. 
 
      We just account overall size change by inlining.  TODO:
@@ -2308,7 +2249,6 @@
       *size += isummary->size * INLINE_SIZE_SCALE;
     }
 #endif
->>>>>>> 6c4f0f01
 }
 
 

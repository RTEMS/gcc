/* SSA-PRE for trees.
   Copyright (C) 2001-2014 Free Software Foundation, Inc.
   Contributed by Daniel Berlin <dan@dberlin.org> and Steven Bosscher
   <stevenb@suse.de>

This file is part of GCC.

GCC is free software; you can redistribute it and/or modify
it under the terms of the GNU General Public License as published by
the Free Software Foundation; either version 3, or (at your option)
any later version.

GCC is distributed in the hope that it will be useful,
but WITHOUT ANY WARRANTY; without even the implied warranty of
MERCHANTABILITY or FITNESS FOR A PARTICULAR PURPOSE.  See the
GNU General Public License for more details.

You should have received a copy of the GNU General Public License
along with GCC; see the file COPYING3.  If not see
<http://www.gnu.org/licenses/>.  */

#include "config.h"
#include "system.h"
#include "coretypes.h"
#include "tm.h"
#include "tree.h"
#include "basic-block.h"
#include "gimple-pretty-print.h"
#include "tree-inline.h"
#include "inchash.h"
#include "hash-table.h"
#include "tree-ssa-alias.h"
#include "internal-fn.h"
#include "gimple-fold.h"
#include "tree-eh.h"
#include "gimple-expr.h"
#include "is-a.h"
#include "gimple.h"
#include "gimplify.h"
#include "gimple-iterator.h"
#include "gimplify-me.h"
#include "gimple-ssa.h"
#include "tree-cfg.h"
#include "tree-phinodes.h"
#include "ssa-iterators.h"
#include "stringpool.h"
#include "tree-ssanames.h"
#include "tree-ssa-loop.h"
#include "tree-into-ssa.h"
#include "expr.h"
#include "tree-dfa.h"
#include "tree-ssa.h"
#include "tree-iterator.h"
#include "alloc-pool.h"
#include "obstack.h"
#include "tree-pass.h"
#include "flags.h"
#include "langhooks.h"
#include "cfgloop.h"
#include "tree-ssa-sccvn.h"
#include "tree-scalar-evolution.h"
#include "params.h"
#include "dbgcnt.h"
#include "domwalk.h"
#include "ipa-prop.h"
#include "tree-ssa-propagate.h"
#include "ipa-utils.h"

/* TODO:

   1. Avail sets can be shared by making an avail_find_leader that
      walks up the dominator tree and looks in those avail sets.
      This might affect code optimality, it's unclear right now.
   2. Strength reduction can be performed by anticipating expressions
      we can repair later on.
   3. We can do back-substitution or smarter value numbering to catch
      commutative expressions split up over multiple statements.
*/

/* For ease of terminology, "expression node" in the below refers to
   every expression node but GIMPLE_ASSIGN, because GIMPLE_ASSIGNs
   represent the actual statement containing the expressions we care about,
   and we cache the value number by putting it in the expression.  */

/* Basic algorithm

   First we walk the statements to generate the AVAIL sets, the
   EXP_GEN sets, and the tmp_gen sets.  EXP_GEN sets represent the
   generation of values/expressions by a given block.  We use them
   when computing the ANTIC sets.  The AVAIL sets consist of
   SSA_NAME's that represent values, so we know what values are
   available in what blocks.  AVAIL is a forward dataflow problem.  In
   SSA, values are never killed, so we don't need a kill set, or a
   fixpoint iteration, in order to calculate the AVAIL sets.  In
   traditional parlance, AVAIL sets tell us the downsafety of the
   expressions/values.

   Next, we generate the ANTIC sets.  These sets represent the
   anticipatable expressions.  ANTIC is a backwards dataflow
   problem.  An expression is anticipatable in a given block if it could
   be generated in that block.  This means that if we had to perform
   an insertion in that block, of the value of that expression, we
   could.  Calculating the ANTIC sets requires phi translation of
   expressions, because the flow goes backwards through phis.  We must
   iterate to a fixpoint of the ANTIC sets, because we have a kill
   set.  Even in SSA form, values are not live over the entire
   function, only from their definition point onwards.  So we have to
   remove values from the ANTIC set once we go past the definition
   point of the leaders that make them up.
   compute_antic/compute_antic_aux performs this computation.

   Third, we perform insertions to make partially redundant
   expressions fully redundant.

   An expression is partially redundant (excluding partial
   anticipation) if:

   1. It is AVAIL in some, but not all, of the predecessors of a
      given block.
   2. It is ANTIC in all the predecessors.

   In order to make it fully redundant, we insert the expression into
   the predecessors where it is not available, but is ANTIC.

   For the partial anticipation case, we only perform insertion if it
   is partially anticipated in some block, and fully available in all
   of the predecessors.

   insert/insert_aux/do_regular_insertion/do_partial_partial_insertion
   performs these steps.

   Fourth, we eliminate fully redundant expressions.
   This is a simple statement walk that replaces redundant
   calculations with the now available values.  */

/* Representations of value numbers:

   Value numbers are represented by a representative SSA_NAME.  We
   will create fake SSA_NAME's in situations where we need a
   representative but do not have one (because it is a complex
   expression).  In order to facilitate storing the value numbers in
   bitmaps, and keep the number of wasted SSA_NAME's down, we also
   associate a value_id with each value number, and create full blown
   ssa_name's only where we actually need them (IE in operands of
   existing expressions).

   Theoretically you could replace all the value_id's with
   SSA_NAME_VERSION, but this would allocate a large number of
   SSA_NAME's (which are each > 30 bytes) just to get a 4 byte number.
   It would also require an additional indirection at each point we
   use the value id.  */

/* Representation of expressions on value numbers:

   Expressions consisting of value numbers are represented the same
   way as our VN internally represents them, with an additional
   "pre_expr" wrapping around them in order to facilitate storing all
   of the expressions in the same sets.  */

/* Representation of sets:

   The dataflow sets do not need to be sorted in any particular order
   for the majority of their lifetime, are simply represented as two
   bitmaps, one that keeps track of values present in the set, and one
   that keeps track of expressions present in the set.

   When we need them in topological order, we produce it on demand by
   transforming the bitmap into an array and sorting it into topo
   order.  */

/* Type of expression, used to know which member of the PRE_EXPR union
   is valid.  */

enum pre_expr_kind
{
    NAME,
    NARY,
    REFERENCE,
    CONSTANT
};

typedef union pre_expr_union_d
{
  tree name;
  tree constant;
  vn_nary_op_t nary;
  vn_reference_t reference;
} pre_expr_union;

typedef struct pre_expr_d : typed_noop_remove <pre_expr_d>
{
  enum pre_expr_kind kind;
  unsigned int id;
  pre_expr_union u;

  /* hash_table support.  */
  typedef pre_expr_d value_type;
  typedef pre_expr_d compare_type;
  static inline hashval_t hash (const pre_expr_d *);
  static inline int equal (const pre_expr_d *, const pre_expr_d *);
} *pre_expr;

#define PRE_EXPR_NAME(e) (e)->u.name
#define PRE_EXPR_NARY(e) (e)->u.nary
#define PRE_EXPR_REFERENCE(e) (e)->u.reference
#define PRE_EXPR_CONSTANT(e) (e)->u.constant

/* Compare E1 and E1 for equality.  */

inline int
pre_expr_d::equal (const value_type *e1, const compare_type *e2)
{
  if (e1->kind != e2->kind)
    return false;

  switch (e1->kind)
    {
    case CONSTANT:
      return vn_constant_eq_with_type (PRE_EXPR_CONSTANT (e1),
				       PRE_EXPR_CONSTANT (e2));
    case NAME:
      return PRE_EXPR_NAME (e1) == PRE_EXPR_NAME (e2);
    case NARY:
      return vn_nary_op_eq (PRE_EXPR_NARY (e1), PRE_EXPR_NARY (e2));
    case REFERENCE:
      return vn_reference_eq (PRE_EXPR_REFERENCE (e1),
			      PRE_EXPR_REFERENCE (e2));
    default:
      gcc_unreachable ();
    }
}

/* Hash E.  */

inline hashval_t
pre_expr_d::hash (const value_type *e)
{
  switch (e->kind)
    {
    case CONSTANT:
      return vn_hash_constant_with_type (PRE_EXPR_CONSTANT (e));
    case NAME:
      return SSA_NAME_VERSION (PRE_EXPR_NAME (e));
    case NARY:
      return PRE_EXPR_NARY (e)->hashcode;
    case REFERENCE:
      return PRE_EXPR_REFERENCE (e)->hashcode;
    default:
      gcc_unreachable ();
    }
}

/* Next global expression id number.  */
static unsigned int next_expression_id;

/* Mapping from expression to id number we can use in bitmap sets.  */
static vec<pre_expr> expressions;
static hash_table<pre_expr_d> *expression_to_id;
static vec<unsigned> name_to_id;

/* Allocate an expression id for EXPR.  */

static inline unsigned int
alloc_expression_id (pre_expr expr)
{
  struct pre_expr_d **slot;
  /* Make sure we won't overflow. */
  gcc_assert (next_expression_id + 1 > next_expression_id);
  expr->id = next_expression_id++;
  expressions.safe_push (expr);
  if (expr->kind == NAME)
    {
      unsigned version = SSA_NAME_VERSION (PRE_EXPR_NAME (expr));
      /* vec::safe_grow_cleared allocates no headroom.  Avoid frequent
	 re-allocations by using vec::reserve upfront.  */
      unsigned old_len = name_to_id.length ();
      name_to_id.reserve (num_ssa_names - old_len);
      name_to_id.quick_grow_cleared (num_ssa_names);
      gcc_assert (name_to_id[version] == 0);
      name_to_id[version] = expr->id;
    }
  else
    {
      slot = expression_to_id->find_slot (expr, INSERT);
      gcc_assert (!*slot);
      *slot = expr;
    }
  return next_expression_id - 1;
}

/* Return the expression id for tree EXPR.  */

static inline unsigned int
get_expression_id (const pre_expr expr)
{
  return expr->id;
}

static inline unsigned int
lookup_expression_id (const pre_expr expr)
{
  struct pre_expr_d **slot;

  if (expr->kind == NAME)
    {
      unsigned version = SSA_NAME_VERSION (PRE_EXPR_NAME (expr));
      if (name_to_id.length () <= version)
	return 0;
      return name_to_id[version];
    }
  else
    {
      slot = expression_to_id->find_slot (expr, NO_INSERT);
      if (!slot)
	return 0;
      return ((pre_expr)*slot)->id;
    }
}

/* Return the existing expression id for EXPR, or create one if one
   does not exist yet.  */

static inline unsigned int
get_or_alloc_expression_id (pre_expr expr)
{
  unsigned int id = lookup_expression_id (expr);
  if (id == 0)
    return alloc_expression_id (expr);
  return expr->id = id;
}

/* Return the expression that has expression id ID */

static inline pre_expr
expression_for_id (unsigned int id)
{
  return expressions[id];
}

/* Free the expression id field in all of our expressions,
   and then destroy the expressions array.  */

static void
clear_expression_ids (void)
{
  expressions.release ();
}

static alloc_pool pre_expr_pool;

/* Given an SSA_NAME NAME, get or create a pre_expr to represent it.  */

static pre_expr
get_or_alloc_expr_for_name (tree name)
{
  struct pre_expr_d expr;
  pre_expr result;
  unsigned int result_id;

  expr.kind = NAME;
  expr.id = 0;
  PRE_EXPR_NAME (&expr) = name;
  result_id = lookup_expression_id (&expr);
  if (result_id != 0)
    return expression_for_id (result_id);

  result = (pre_expr) pool_alloc (pre_expr_pool);
  result->kind = NAME;
  PRE_EXPR_NAME (result) = name;
  alloc_expression_id (result);
  return result;
}

/* An unordered bitmap set.  One bitmap tracks values, the other,
   expressions.  */
typedef struct bitmap_set
{
  bitmap_head expressions;
  bitmap_head values;
} *bitmap_set_t;

#define FOR_EACH_EXPR_ID_IN_SET(set, id, bi)		\
  EXECUTE_IF_SET_IN_BITMAP (&(set)->expressions, 0, (id), (bi))

#define FOR_EACH_VALUE_ID_IN_SET(set, id, bi)		\
  EXECUTE_IF_SET_IN_BITMAP (&(set)->values, 0, (id), (bi))

/* Mapping from value id to expressions with that value_id.  */
static vec<bitmap> value_expressions;

/* Sets that we need to keep track of.  */
typedef struct bb_bitmap_sets
{
  /* The EXP_GEN set, which represents expressions/values generated in
     a basic block.  */
  bitmap_set_t exp_gen;

  /* The PHI_GEN set, which represents PHI results generated in a
     basic block.  */
  bitmap_set_t phi_gen;

  /* The TMP_GEN set, which represents results/temporaries generated
     in a basic block. IE the LHS of an expression.  */
  bitmap_set_t tmp_gen;

  /* The AVAIL_OUT set, which represents which values are available in
     a given basic block.  */
  bitmap_set_t avail_out;

  /* The ANTIC_IN set, which represents which values are anticipatable
     in a given basic block.  */
  bitmap_set_t antic_in;

  /* The PA_IN set, which represents which values are
     partially anticipatable in a given basic block.  */
  bitmap_set_t pa_in;

  /* The NEW_SETS set, which is used during insertion to augment the
     AVAIL_OUT set of blocks with the new insertions performed during
     the current iteration.  */
  bitmap_set_t new_sets;

  /* A cache for value_dies_in_block_x.  */
  bitmap expr_dies;

  /* The live virtual operand on successor edges.  */
  tree vop_on_exit;

  /* True if we have visited this block during ANTIC calculation.  */
  unsigned int visited : 1;

  /* True when the block contains a call that might not return.  */
  unsigned int contains_may_not_return_call : 1;
} *bb_value_sets_t;

#define EXP_GEN(BB)	((bb_value_sets_t) ((BB)->aux))->exp_gen
#define PHI_GEN(BB)	((bb_value_sets_t) ((BB)->aux))->phi_gen
#define TMP_GEN(BB)	((bb_value_sets_t) ((BB)->aux))->tmp_gen
#define AVAIL_OUT(BB)	((bb_value_sets_t) ((BB)->aux))->avail_out
#define ANTIC_IN(BB)	((bb_value_sets_t) ((BB)->aux))->antic_in
#define PA_IN(BB)	((bb_value_sets_t) ((BB)->aux))->pa_in
#define NEW_SETS(BB)	((bb_value_sets_t) ((BB)->aux))->new_sets
#define EXPR_DIES(BB)	((bb_value_sets_t) ((BB)->aux))->expr_dies
#define BB_VISITED(BB)	((bb_value_sets_t) ((BB)->aux))->visited
#define BB_MAY_NOTRETURN(BB) ((bb_value_sets_t) ((BB)->aux))->contains_may_not_return_call
#define BB_LIVE_VOP_ON_EXIT(BB) ((bb_value_sets_t) ((BB)->aux))->vop_on_exit


/* Basic block list in postorder.  */
static int *postorder;
static int postorder_num;

/* This structure is used to keep track of statistics on what
   optimization PRE was able to perform.  */
static struct
{
  /* The number of RHS computations eliminated by PRE.  */
  int eliminations;

  /* The number of new expressions/temporaries generated by PRE.  */
  int insertions;

  /* The number of inserts found due to partial anticipation  */
  int pa_insert;

  /* The number of new PHI nodes added by PRE.  */
  int phis;
} pre_stats;

static bool do_partial_partial;
static pre_expr bitmap_find_leader (bitmap_set_t, unsigned int);
static void bitmap_value_insert_into_set (bitmap_set_t, pre_expr);
static void bitmap_value_replace_in_set (bitmap_set_t, pre_expr);
static void bitmap_set_copy (bitmap_set_t, bitmap_set_t);
static bool bitmap_set_contains_value (bitmap_set_t, unsigned int);
static void bitmap_insert_into_set (bitmap_set_t, pre_expr);
static void bitmap_insert_into_set_1 (bitmap_set_t, pre_expr,
				      unsigned int, bool);
static bitmap_set_t bitmap_set_new (void);
static tree create_expression_by_pieces (basic_block, pre_expr, gimple_seq *,
					 tree);
static tree find_or_generate_expression (basic_block, tree, gimple_seq *);
static unsigned int get_expr_value_id (pre_expr);

/* We can add and remove elements and entries to and from sets
   and hash tables, so we use alloc pools for them.  */

static alloc_pool bitmap_set_pool;
static bitmap_obstack grand_bitmap_obstack;

/* Set of blocks with statements that have had their EH properties changed.  */
static bitmap need_eh_cleanup;

/* Set of blocks with statements that have had their AB properties changed.  */
static bitmap need_ab_cleanup;

/* A three tuple {e, pred, v} used to cache phi translations in the
   phi_translate_table.  */

typedef struct expr_pred_trans_d : typed_free_remove<expr_pred_trans_d>
{
  /* The expression.  */
  pre_expr e;

  /* The predecessor block along which we translated the expression.  */
  basic_block pred;

  /* The value that resulted from the translation.  */
  pre_expr v;

  /* The hashcode for the expression, pred pair. This is cached for
     speed reasons.  */
  hashval_t hashcode;

  /* hash_table support.  */
  typedef expr_pred_trans_d value_type;
  typedef expr_pred_trans_d compare_type;
  static inline hashval_t hash (const value_type *);
  static inline int equal (const value_type *, const compare_type *);
} *expr_pred_trans_t;
typedef const struct expr_pred_trans_d *const_expr_pred_trans_t;

inline hashval_t
expr_pred_trans_d::hash (const expr_pred_trans_d *e)
{
  return e->hashcode;
}

inline int
expr_pred_trans_d::equal (const value_type *ve1,
			  const compare_type *ve2)
{
  basic_block b1 = ve1->pred;
  basic_block b2 = ve2->pred;

  /* If they are not translations for the same basic block, they can't
     be equal.  */
  if (b1 != b2)
    return false;
  return pre_expr_d::equal (ve1->e, ve2->e);
}

/* The phi_translate_table caches phi translations for a given
   expression and predecessor.  */
static hash_table<expr_pred_trans_d> *phi_translate_table;

/* Add the tuple mapping from {expression E, basic block PRED} to
   the phi translation table and return whether it pre-existed.  */

static inline bool
phi_trans_add (expr_pred_trans_t *entry, pre_expr e, basic_block pred)
{
  expr_pred_trans_t *slot;
  expr_pred_trans_d tem;
  hashval_t hash = iterative_hash_hashval_t (pre_expr_d::hash (e),
					     pred->index);
  tem.e = e;
  tem.pred = pred;
  tem.hashcode = hash;
  slot = phi_translate_table->find_slot_with_hash (&tem, hash, INSERT);
  if (*slot)
    {
      *entry = *slot;
      return true;
    }

  *entry = *slot = XNEW (struct expr_pred_trans_d);
  (*entry)->e = e;
  (*entry)->pred = pred;
  (*entry)->hashcode = hash;
  return false;
}


/* Add expression E to the expression set of value id V.  */

static void
add_to_value (unsigned int v, pre_expr e)
{
  bitmap set;

  gcc_checking_assert (get_expr_value_id (e) == v);

  if (v >= value_expressions.length ())
    {
      value_expressions.safe_grow_cleared (v + 1);
    }

  set = value_expressions[v];
  if (!set)
    {
      set = BITMAP_ALLOC (&grand_bitmap_obstack);
      value_expressions[v] = set;
    }

  bitmap_set_bit (set, get_or_alloc_expression_id (e));
}

/* Create a new bitmap set and return it.  */

static bitmap_set_t
bitmap_set_new (void)
{
  bitmap_set_t ret = (bitmap_set_t) pool_alloc (bitmap_set_pool);
  bitmap_initialize (&ret->expressions, &grand_bitmap_obstack);
  bitmap_initialize (&ret->values, &grand_bitmap_obstack);
  return ret;
}

/* Return the value id for a PRE expression EXPR.  */

static unsigned int
get_expr_value_id (pre_expr expr)
{
  unsigned int id;
  switch (expr->kind)
    {
    case CONSTANT:
      id = get_constant_value_id (PRE_EXPR_CONSTANT (expr));
      break;
    case NAME:
      id = VN_INFO (PRE_EXPR_NAME (expr))->value_id;
      break;
    case NARY:
      id = PRE_EXPR_NARY (expr)->value_id;
      break;
    case REFERENCE:
      id = PRE_EXPR_REFERENCE (expr)->value_id;
      break;
    default:
      gcc_unreachable ();
    }
  /* ???  We cannot assert that expr has a value-id (it can be 0), because
     we assign value-ids only to expressions that have a result
     in set_hashtable_value_ids.  */
  return id;
}

/* Return a SCCVN valnum (SSA name or constant) for the PRE value-id VAL.  */

static tree
sccvn_valnum_from_value_id (unsigned int val)
{
  bitmap_iterator bi;
  unsigned int i;
  bitmap exprset = value_expressions[val];
  EXECUTE_IF_SET_IN_BITMAP (exprset, 0, i, bi)
    {
      pre_expr vexpr = expression_for_id (i);
      if (vexpr->kind == NAME)
	return VN_INFO (PRE_EXPR_NAME (vexpr))->valnum;
      else if (vexpr->kind == CONSTANT)
	return PRE_EXPR_CONSTANT (vexpr);
    }
  return NULL_TREE;
}

/* Remove an expression EXPR from a bitmapped set.  */

static void
bitmap_remove_from_set (bitmap_set_t set, pre_expr expr)
{
  unsigned int val  = get_expr_value_id (expr);
  if (!value_id_constant_p (val))
    {
      bitmap_clear_bit (&set->values, val);
      bitmap_clear_bit (&set->expressions, get_expression_id (expr));
    }
}

static void
bitmap_insert_into_set_1 (bitmap_set_t set, pre_expr expr,
			  unsigned int val, bool allow_constants)
{
  if (allow_constants || !value_id_constant_p (val))
    {
      /* We specifically expect this and only this function to be able to
	 insert constants into a set.  */
      bitmap_set_bit (&set->values, val);
      bitmap_set_bit (&set->expressions, get_or_alloc_expression_id (expr));
    }
}

/* Insert an expression EXPR into a bitmapped set.  */

static void
bitmap_insert_into_set (bitmap_set_t set, pre_expr expr)
{
  bitmap_insert_into_set_1 (set, expr, get_expr_value_id (expr), false);
}

/* Copy a bitmapped set ORIG, into bitmapped set DEST.  */

static void
bitmap_set_copy (bitmap_set_t dest, bitmap_set_t orig)
{
  bitmap_copy (&dest->expressions, &orig->expressions);
  bitmap_copy (&dest->values, &orig->values);
}


/* Free memory used up by SET.  */
static void
bitmap_set_free (bitmap_set_t set)
{
  bitmap_clear (&set->expressions);
  bitmap_clear (&set->values);
}


/* Generate an topological-ordered array of bitmap set SET.  */

static vec<pre_expr> 
sorted_array_from_bitmap_set (bitmap_set_t set)
{
  unsigned int i, j;
  bitmap_iterator bi, bj;
  vec<pre_expr> result;

  /* Pre-allocate enough space for the array.  */
  result.create (bitmap_count_bits (&set->expressions));

  FOR_EACH_VALUE_ID_IN_SET (set, i, bi)
    {
      /* The number of expressions having a given value is usually
	 relatively small.  Thus, rather than making a vector of all
	 the expressions and sorting it by value-id, we walk the values
	 and check in the reverse mapping that tells us what expressions
	 have a given value, to filter those in our set.  As a result,
	 the expressions are inserted in value-id order, which means
	 topological order.

	 If this is somehow a significant lose for some cases, we can
	 choose which set to walk based on the set size.  */
      bitmap exprset = value_expressions[i];
      EXECUTE_IF_SET_IN_BITMAP (exprset, 0, j, bj)
	{
	  if (bitmap_bit_p (&set->expressions, j))
	    result.quick_push (expression_for_id (j));
        }
    }

  return result;
}

/* Perform bitmapped set operation DEST &= ORIG.  */

static void
bitmap_set_and (bitmap_set_t dest, bitmap_set_t orig)
{
  bitmap_iterator bi;
  unsigned int i;

  if (dest != orig)
    {
      bitmap_head temp;
      bitmap_initialize (&temp, &grand_bitmap_obstack);

      bitmap_and_into (&dest->values, &orig->values);
      bitmap_copy (&temp, &dest->expressions);
      EXECUTE_IF_SET_IN_BITMAP (&temp, 0, i, bi)
	{
	  pre_expr expr = expression_for_id (i);
	  unsigned int value_id = get_expr_value_id (expr);
	  if (!bitmap_bit_p (&dest->values, value_id))
	    bitmap_clear_bit (&dest->expressions, i);
	}
      bitmap_clear (&temp);
    }
}

/* Subtract all values and expressions contained in ORIG from DEST.  */

static bitmap_set_t
bitmap_set_subtract (bitmap_set_t dest, bitmap_set_t orig)
{
  bitmap_set_t result = bitmap_set_new ();
  bitmap_iterator bi;
  unsigned int i;

  bitmap_and_compl (&result->expressions, &dest->expressions,
		    &orig->expressions);

  FOR_EACH_EXPR_ID_IN_SET (result, i, bi)
    {
      pre_expr expr = expression_for_id (i);
      unsigned int value_id = get_expr_value_id (expr);
      bitmap_set_bit (&result->values, value_id);
    }

  return result;
}

/* Subtract all the values in bitmap set B from bitmap set A.  */

static void
bitmap_set_subtract_values (bitmap_set_t a, bitmap_set_t b)
{
  unsigned int i;
  bitmap_iterator bi;
  bitmap_head temp;

  bitmap_initialize (&temp, &grand_bitmap_obstack);

  bitmap_copy (&temp, &a->expressions);
  EXECUTE_IF_SET_IN_BITMAP (&temp, 0, i, bi)
    {
      pre_expr expr = expression_for_id (i);
      if (bitmap_set_contains_value (b, get_expr_value_id (expr)))
	bitmap_remove_from_set (a, expr);
    }
  bitmap_clear (&temp);
}


/* Return true if bitmapped set SET contains the value VALUE_ID.  */

static bool
bitmap_set_contains_value (bitmap_set_t set, unsigned int value_id)
{
  if (value_id_constant_p (value_id))
    return true;

  if (!set || bitmap_empty_p (&set->expressions))
    return false;

  return bitmap_bit_p (&set->values, value_id);
}

static inline bool
bitmap_set_contains_expr (bitmap_set_t set, const pre_expr expr)
{
  return bitmap_bit_p (&set->expressions, get_expression_id (expr));
}

/* Replace an instance of value LOOKFOR with expression EXPR in SET.  */

static void
bitmap_set_replace_value (bitmap_set_t set, unsigned int lookfor,
			  const pre_expr expr)
{
  bitmap exprset;
  unsigned int i;
  bitmap_iterator bi;

  if (value_id_constant_p (lookfor))
    return;

  if (!bitmap_set_contains_value (set, lookfor))
    return;

  /* The number of expressions having a given value is usually
     significantly less than the total number of expressions in SET.
     Thus, rather than check, for each expression in SET, whether it
     has the value LOOKFOR, we walk the reverse mapping that tells us
     what expressions have a given value, and see if any of those
     expressions are in our set.  For large testcases, this is about
     5-10x faster than walking the bitmap.  If this is somehow a
     significant lose for some cases, we can choose which set to walk
     based on the set size.  */
  exprset = value_expressions[lookfor];
  EXECUTE_IF_SET_IN_BITMAP (exprset, 0, i, bi)
    {
      if (bitmap_clear_bit (&set->expressions, i))
	{
	  bitmap_set_bit (&set->expressions, get_expression_id (expr));
	  return;
	}
    }

  gcc_unreachable ();
}

/* Return true if two bitmap sets are equal.  */

static bool
bitmap_set_equal (bitmap_set_t a, bitmap_set_t b)
{
  return bitmap_equal_p (&a->values, &b->values);
}

/* Replace an instance of EXPR's VALUE with EXPR in SET if it exists,
   and add it otherwise.  */

static void
bitmap_value_replace_in_set (bitmap_set_t set, pre_expr expr)
{
  unsigned int val = get_expr_value_id (expr);

  if (bitmap_set_contains_value (set, val))
    bitmap_set_replace_value (set, val, expr);
  else
    bitmap_insert_into_set (set, expr);
}

/* Insert EXPR into SET if EXPR's value is not already present in
   SET.  */

static void
bitmap_value_insert_into_set (bitmap_set_t set, pre_expr expr)
{
  unsigned int val = get_expr_value_id (expr);

  gcc_checking_assert (expr->id == get_or_alloc_expression_id (expr));

  /* Constant values are always considered to be part of the set.  */
  if (value_id_constant_p (val))
    return;

  /* If the value membership changed, add the expression.  */
  if (bitmap_set_bit (&set->values, val))
    bitmap_set_bit (&set->expressions, expr->id);
}

/* Print out EXPR to outfile.  */

static void
print_pre_expr (FILE *outfile, const pre_expr expr)
{
  switch (expr->kind)
    {
    case CONSTANT:
      print_generic_expr (outfile, PRE_EXPR_CONSTANT (expr), 0);
      break;
    case NAME:
      print_generic_expr (outfile, PRE_EXPR_NAME (expr), 0);
      break;
    case NARY:
      {
	unsigned int i;
	vn_nary_op_t nary = PRE_EXPR_NARY (expr);
	fprintf (outfile, "{%s,", get_tree_code_name (nary->opcode));
	for (i = 0; i < nary->length; i++)
	  {
	    print_generic_expr (outfile, nary->op[i], 0);
	    if (i != (unsigned) nary->length - 1)
	      fprintf (outfile, ",");
	  }
	fprintf (outfile, "}");
      }
      break;

    case REFERENCE:
      {
	vn_reference_op_t vro;
	unsigned int i;
	vn_reference_t ref = PRE_EXPR_REFERENCE (expr);
	fprintf (outfile, "{");
	for (i = 0;
	     ref->operands.iterate (i, &vro);
	     i++)
	  {
	    bool closebrace = false;
	    if (vro->opcode != SSA_NAME
		&& TREE_CODE_CLASS (vro->opcode) != tcc_declaration)
	      {
		fprintf (outfile, "%s", get_tree_code_name (vro->opcode));
		if (vro->op0)
		  {
		    fprintf (outfile, "<");
		    closebrace = true;
		  }
	      }
	    if (vro->op0)
	      {
		print_generic_expr (outfile, vro->op0, 0);
		if (vro->op1)
		  {
		    fprintf (outfile, ",");
		    print_generic_expr (outfile, vro->op1, 0);
		  }
		if (vro->op2)
		  {
		    fprintf (outfile, ",");
		    print_generic_expr (outfile, vro->op2, 0);
		  }
	      }
	    if (closebrace)
		fprintf (outfile, ">");
	    if (i != ref->operands.length () - 1)
	      fprintf (outfile, ",");
	  }
	fprintf (outfile, "}");
	if (ref->vuse)
	  {
	    fprintf (outfile, "@");
	    print_generic_expr (outfile, ref->vuse, 0);
	  }
      }
      break;
    }
}
void debug_pre_expr (pre_expr);

/* Like print_pre_expr but always prints to stderr.  */
DEBUG_FUNCTION void
debug_pre_expr (pre_expr e)
{
  print_pre_expr (stderr, e);
  fprintf (stderr, "\n");
}

/* Print out SET to OUTFILE.  */

static void
print_bitmap_set (FILE *outfile, bitmap_set_t set,
		  const char *setname, int blockindex)
{
  fprintf (outfile, "%s[%d] := { ", setname, blockindex);
  if (set)
    {
      bool first = true;
      unsigned i;
      bitmap_iterator bi;

      FOR_EACH_EXPR_ID_IN_SET (set, i, bi)
	{
	  const pre_expr expr = expression_for_id (i);

	  if (!first)
	    fprintf (outfile, ", ");
	  first = false;
	  print_pre_expr (outfile, expr);

	  fprintf (outfile, " (%04d)", get_expr_value_id (expr));
	}
    }
  fprintf (outfile, " }\n");
}

void debug_bitmap_set (bitmap_set_t);

DEBUG_FUNCTION void
debug_bitmap_set (bitmap_set_t set)
{
  print_bitmap_set (stderr, set, "debug", 0);
}

void debug_bitmap_sets_for (basic_block);

DEBUG_FUNCTION void
debug_bitmap_sets_for (basic_block bb)
{
  print_bitmap_set (stderr, AVAIL_OUT (bb), "avail_out", bb->index);
  print_bitmap_set (stderr, EXP_GEN (bb), "exp_gen", bb->index);
  print_bitmap_set (stderr, PHI_GEN (bb), "phi_gen", bb->index);
  print_bitmap_set (stderr, TMP_GEN (bb), "tmp_gen", bb->index);
  print_bitmap_set (stderr, ANTIC_IN (bb), "antic_in", bb->index);
  if (do_partial_partial)
    print_bitmap_set (stderr, PA_IN (bb), "pa_in", bb->index);
  print_bitmap_set (stderr, NEW_SETS (bb), "new_sets", bb->index);
}

/* Print out the expressions that have VAL to OUTFILE.  */

static void
print_value_expressions (FILE *outfile, unsigned int val)
{
  bitmap set = value_expressions[val];
  if (set)
    {
      bitmap_set x;
      char s[10];
      sprintf (s, "%04d", val);
      x.expressions = *set;
      print_bitmap_set (outfile, &x, s, 0);
    }
}


DEBUG_FUNCTION void
debug_value_expressions (unsigned int val)
{
  print_value_expressions (stderr, val);
}

/* Given a CONSTANT, allocate a new CONSTANT type PRE_EXPR to
   represent it.  */

static pre_expr
get_or_alloc_expr_for_constant (tree constant)
{
  unsigned int result_id;
  unsigned int value_id;
  struct pre_expr_d expr;
  pre_expr newexpr;

  expr.kind = CONSTANT;
  PRE_EXPR_CONSTANT (&expr) = constant;
  result_id = lookup_expression_id (&expr);
  if (result_id != 0)
    return expression_for_id (result_id);

  newexpr = (pre_expr) pool_alloc (pre_expr_pool);
  newexpr->kind = CONSTANT;
  PRE_EXPR_CONSTANT (newexpr) = constant;
  alloc_expression_id (newexpr);
  value_id = get_or_alloc_constant_value_id (constant);
  add_to_value (value_id, newexpr);
  return newexpr;
}

/* Given a value id V, find the actual tree representing the constant
   value if there is one, and return it. Return NULL if we can't find
   a constant.  */

static tree
get_constant_for_value_id (unsigned int v)
{
  if (value_id_constant_p (v))
    {
      unsigned int i;
      bitmap_iterator bi;
      bitmap exprset = value_expressions[v];

      EXECUTE_IF_SET_IN_BITMAP (exprset, 0, i, bi)
	{
	  pre_expr expr = expression_for_id (i);
	  if (expr->kind == CONSTANT)
	    return PRE_EXPR_CONSTANT (expr);
	}
    }
  return NULL;
}

/* Get or allocate a pre_expr for a piece of GIMPLE, and return it.
   Currently only supports constants and SSA_NAMES.  */
static pre_expr
get_or_alloc_expr_for (tree t)
{
  if (TREE_CODE (t) == SSA_NAME)
    return get_or_alloc_expr_for_name (t);
  else if (is_gimple_min_invariant (t))
    return get_or_alloc_expr_for_constant (t);
  else
    {
      /* More complex expressions can result from SCCVN expression
	 simplification that inserts values for them.  As they all
	 do not have VOPs the get handled by the nary ops struct.  */
      vn_nary_op_t result;
      unsigned int result_id;
      vn_nary_op_lookup (t, &result);
      if (result != NULL)
	{
	  pre_expr e = (pre_expr) pool_alloc (pre_expr_pool);
	  e->kind = NARY;
	  PRE_EXPR_NARY (e) = result;
	  result_id = lookup_expression_id (e);
	  if (result_id != 0)
	    {
	      pool_free (pre_expr_pool, e);
	      e = expression_for_id (result_id);
	      return e;
	    }
	  alloc_expression_id (e);
	  return e;
	}
    }
  return NULL;
}

/* Return the folded version of T if T, when folded, is a gimple
   min_invariant.  Otherwise, return T.  */

static pre_expr
fully_constant_expression (pre_expr e)
{
  switch (e->kind)
    {
    case CONSTANT:
      return e;
    case NARY:
      {
	vn_nary_op_t nary = PRE_EXPR_NARY (e);
	switch (TREE_CODE_CLASS (nary->opcode))
	  {
	  case tcc_binary:
	  case tcc_comparison:
	    {
	      /* We have to go from trees to pre exprs to value ids to
		 constants.  */
	      tree naryop0 = nary->op[0];
	      tree naryop1 = nary->op[1];
	      tree result;
	      if (!is_gimple_min_invariant (naryop0))
		{
		  pre_expr rep0 = get_or_alloc_expr_for (naryop0);
		  unsigned int vrep0 = get_expr_value_id (rep0);
		  tree const0 = get_constant_for_value_id (vrep0);
		  if (const0)
		    naryop0 = fold_convert (TREE_TYPE (naryop0), const0);
		}
	      if (!is_gimple_min_invariant (naryop1))
		{
		  pre_expr rep1 = get_or_alloc_expr_for (naryop1);
		  unsigned int vrep1 = get_expr_value_id (rep1);
		  tree const1 = get_constant_for_value_id (vrep1);
		  if (const1)
		    naryop1 = fold_convert (TREE_TYPE (naryop1), const1);
		}
	      result = fold_binary (nary->opcode, nary->type,
				    naryop0, naryop1);
	      if (result && is_gimple_min_invariant (result))
		return get_or_alloc_expr_for_constant (result);
	      /* We might have simplified the expression to a
		 SSA_NAME for example from x_1 * 1.  But we cannot
		 insert a PHI for x_1 unconditionally as x_1 might
		 not be available readily.  */
	      return e;
	    }
	  case tcc_reference:
	    if (nary->opcode != REALPART_EXPR
		&& nary->opcode != IMAGPART_EXPR
		&& nary->opcode != VIEW_CONVERT_EXPR)
	      return e;
	    /* Fallthrough.  */
	  case tcc_unary:
	    {
	      /* We have to go from trees to pre exprs to value ids to
		 constants.  */
	      tree naryop0 = nary->op[0];
	      tree const0, result;
	      if (is_gimple_min_invariant (naryop0))
		const0 = naryop0;
	      else
		{
		  pre_expr rep0 = get_or_alloc_expr_for (naryop0);
		  unsigned int vrep0 = get_expr_value_id (rep0);
		  const0 = get_constant_for_value_id (vrep0);
		}
	      result = NULL;
	      if (const0)
		{
		  tree type1 = TREE_TYPE (nary->op[0]);
		  const0 = fold_convert (type1, const0);
		  result = fold_unary (nary->opcode, nary->type, const0);
		}
	      if (result && is_gimple_min_invariant (result))
		return get_or_alloc_expr_for_constant (result);
	      return e;
	    }
	  default:
	    return e;
	  }
      }
    case REFERENCE:
      {
	vn_reference_t ref = PRE_EXPR_REFERENCE (e);
	tree folded;
	if ((folded = fully_constant_vn_reference_p (ref)))
	  return get_or_alloc_expr_for_constant (folded);
	return e;
      }
    default:
      return e;
    }
  return e;
}

/* Translate the VUSE backwards through phi nodes in PHIBLOCK, so that
   it has the value it would have in BLOCK.  Set *SAME_VALID to true
   in case the new vuse doesn't change the value id of the OPERANDS.  */

static tree
translate_vuse_through_block (vec<vn_reference_op_s> operands,
			      alias_set_type set, tree type, tree vuse,
			      basic_block phiblock,
			      basic_block block, bool *same_valid)
{
  gimple phi = SSA_NAME_DEF_STMT (vuse);
  ao_ref ref;
  edge e = NULL;
  bool use_oracle;

  *same_valid = true;

  if (gimple_bb (phi) != phiblock)
    return vuse;

  use_oracle = ao_ref_init_from_vn_reference (&ref, set, type, operands);

  /* Use the alias-oracle to find either the PHI node in this block,
     the first VUSE used in this block that is equivalent to vuse or
     the first VUSE which definition in this block kills the value.  */
  if (gimple_code (phi) == GIMPLE_PHI)
    e = find_edge (block, phiblock);
  else if (use_oracle)
    while (!stmt_may_clobber_ref_p_1 (phi, &ref))
      {
	vuse = gimple_vuse (phi);
	phi = SSA_NAME_DEF_STMT (vuse);
	if (gimple_bb (phi) != phiblock)
	  return vuse;
	if (gimple_code (phi) == GIMPLE_PHI)
	  {
	    e = find_edge (block, phiblock);
	    break;
	  }
      }
  else
    return NULL_TREE;

  if (e)
    {
      if (use_oracle)
	{
	  bitmap visited = NULL;
	  unsigned int cnt;
	  /* Try to find a vuse that dominates this phi node by skipping
	     non-clobbering statements.  */
	  vuse = get_continuation_for_phi (phi, &ref, &cnt, &visited, false,
					   NULL, NULL);
	  if (visited)
	    BITMAP_FREE (visited);
	}
      else
	vuse = NULL_TREE;
      if (!vuse)
	{
	  /* If we didn't find any, the value ID can't stay the same,
	     but return the translated vuse.  */
	  *same_valid = false;
	  vuse = PHI_ARG_DEF (phi, e->dest_idx);
	}
      /* ??? We would like to return vuse here as this is the canonical
         upmost vdef that this reference is associated with.  But during
	 insertion of the references into the hash tables we only ever
	 directly insert with their direct gimple_vuse, hence returning
	 something else would make us not find the other expression.  */
      return PHI_ARG_DEF (phi, e->dest_idx);
    }

  return NULL_TREE;
}

/* Like bitmap_find_leader, but checks for the value existing in SET1 *or*
   SET2.  This is used to avoid making a set consisting of the union
   of PA_IN and ANTIC_IN during insert.  */

static inline pre_expr
find_leader_in_sets (unsigned int val, bitmap_set_t set1, bitmap_set_t set2)
{
  pre_expr result;

  result = bitmap_find_leader (set1, val);
  if (!result && set2)
    result = bitmap_find_leader (set2, val);
  return result;
}

/* Get the tree type for our PRE expression e.  */

static tree
get_expr_type (const pre_expr e)
{
  switch (e->kind)
    {
    case NAME:
      return TREE_TYPE (PRE_EXPR_NAME (e));
    case CONSTANT:
      return TREE_TYPE (PRE_EXPR_CONSTANT (e));
    case REFERENCE:
      return PRE_EXPR_REFERENCE (e)->type;
    case NARY:
      return PRE_EXPR_NARY (e)->type;
    }
  gcc_unreachable ();
}

/* Get a representative SSA_NAME for a given expression.
   Since all of our sub-expressions are treated as values, we require
   them to be SSA_NAME's for simplicity.
   Prior versions of GVNPRE used to use "value handles" here, so that
   an expression would be VH.11 + VH.10 instead of d_3 + e_6.  In
   either case, the operands are really values (IE we do not expect
   them to be usable without finding leaders).  */

static tree
get_representative_for (const pre_expr e)
{
  tree name;
  unsigned int value_id = get_expr_value_id (e);

  switch (e->kind)
    {
    case NAME:
      return PRE_EXPR_NAME (e);
    case CONSTANT:
      return PRE_EXPR_CONSTANT (e);
    case NARY:
    case REFERENCE:
      {
	/* Go through all of the expressions representing this value
	   and pick out an SSA_NAME.  */
	unsigned int i;
	bitmap_iterator bi;
	bitmap exprs = value_expressions[value_id];
	EXECUTE_IF_SET_IN_BITMAP (exprs, 0, i, bi)
	  {
	    pre_expr rep = expression_for_id (i);
	    if (rep->kind == NAME)
	      return PRE_EXPR_NAME (rep);
	    else if (rep->kind == CONSTANT)
	      return PRE_EXPR_CONSTANT (rep);
	  }
      }
      break;
    }

  /* If we reached here we couldn't find an SSA_NAME.  This can
     happen when we've discovered a value that has never appeared in
     the program as set to an SSA_NAME, as the result of phi translation.
     Create one here.
     ???  We should be able to re-use this when we insert the statement
     to compute it.  */
  name = make_temp_ssa_name (get_expr_type (e), gimple_build_nop (), "pretmp");
  VN_INFO_GET (name)->value_id = value_id;
  VN_INFO (name)->valnum = name;
  /* ???  For now mark this SSA name for release by SCCVN.  */
  VN_INFO (name)->needs_insertion = true;
  add_to_value (value_id, get_or_alloc_expr_for_name (name));
  if (dump_file && (dump_flags & TDF_DETAILS))
    {
      fprintf (dump_file, "Created SSA_NAME representative ");
      print_generic_expr (dump_file, name, 0);
      fprintf (dump_file, " for expression:");
      print_pre_expr (dump_file, e);
      fprintf (dump_file, " (%04d)\n", value_id);
    }

  return name;
}



static pre_expr
phi_translate (pre_expr expr, bitmap_set_t set1, bitmap_set_t set2,
	       basic_block pred, basic_block phiblock);

/* Translate EXPR using phis in PHIBLOCK, so that it has the values of
   the phis in PRED.  Return NULL if we can't find a leader for each part
   of the translated expression.  */

static pre_expr
phi_translate_1 (pre_expr expr, bitmap_set_t set1, bitmap_set_t set2,
		 basic_block pred, basic_block phiblock)
{
  switch (expr->kind)
    {
    case NARY:
      {
	unsigned int i;
	bool changed = false;
	vn_nary_op_t nary = PRE_EXPR_NARY (expr);
	vn_nary_op_t newnary = XALLOCAVAR (struct vn_nary_op_s,
					   sizeof_vn_nary_op (nary->length));
	memcpy (newnary, nary, sizeof_vn_nary_op (nary->length));

	for (i = 0; i < newnary->length; i++)
	  {
	    if (TREE_CODE (newnary->op[i]) != SSA_NAME)
	      continue;
	    else
	      {
                pre_expr leader, result;
		unsigned int op_val_id = VN_INFO (newnary->op[i])->value_id;
		leader = find_leader_in_sets (op_val_id, set1, set2);
                result = phi_translate (leader, set1, set2, pred, phiblock);
		if (result && result != leader)
		  {
		    tree name = get_representative_for (result);
		    if (!name)
		      return NULL;
		    newnary->op[i] = name;
		  }
		else if (!result)
		  return NULL;

		changed |= newnary->op[i] != nary->op[i];
	      }
	  }
	if (changed)
	  {
	    pre_expr constant;
	    unsigned int new_val_id;

	    tree result = vn_nary_op_lookup_pieces (newnary->length,
						    newnary->opcode,
						    newnary->type,
						    &newnary->op[0],
						    &nary);
	    if (result && is_gimple_min_invariant (result))
	      return get_or_alloc_expr_for_constant (result);

	    expr = (pre_expr) pool_alloc (pre_expr_pool);
	    expr->kind = NARY;
	    expr->id = 0;
	    if (nary)
	      {
		PRE_EXPR_NARY (expr) = nary;
		constant = fully_constant_expression (expr);
		if (constant != expr)
		  return constant;

		new_val_id = nary->value_id;
		get_or_alloc_expression_id (expr);
	      }
	    else
	      {
		new_val_id = get_next_value_id ();
		value_expressions.safe_grow_cleared (get_max_value_id () + 1);
		nary = vn_nary_op_insert_pieces (newnary->length,
						 newnary->opcode,
						 newnary->type,
						 &newnary->op[0],
						 result, new_val_id);
		PRE_EXPR_NARY (expr) = nary;
		constant = fully_constant_expression (expr);
		if (constant != expr)
		  return constant;
		get_or_alloc_expression_id (expr);
	      }
	    add_to_value (new_val_id, expr);
	  }
	return expr;
      }
      break;

    case REFERENCE:
      {
	vn_reference_t ref = PRE_EXPR_REFERENCE (expr);
	vec<vn_reference_op_s> operands = ref->operands;
	tree vuse = ref->vuse;
	tree newvuse = vuse;
	vec<vn_reference_op_s> newoperands = vNULL;
	bool changed = false, same_valid = true;
	unsigned int i, n;
	vn_reference_op_t operand;
	vn_reference_t newref;

	for (i = 0; operands.iterate (i, &operand); i++)
	  {
	    pre_expr opresult;
	    pre_expr leader;
	    tree op[3];
	    tree type = operand->type;
	    vn_reference_op_s newop = *operand;
	    op[0] = operand->op0;
	    op[1] = operand->op1;
	    op[2] = operand->op2;
	    for (n = 0; n < 3; ++n)
	      {
		unsigned int op_val_id;
		if (!op[n])
		  continue;
		if (TREE_CODE (op[n]) != SSA_NAME)
		  {
		    /* We can't possibly insert these.  */
		    if (n != 0
			&& !is_gimple_min_invariant (op[n]))
		      break;
		    continue;
		  }
		op_val_id = VN_INFO (op[n])->value_id;
		leader = find_leader_in_sets (op_val_id, set1, set2);
		if (!leader)
		  break;
		opresult = phi_translate (leader, set1, set2, pred, phiblock);
		if (!opresult)
		  break;
		if (opresult != leader)
		  {
		    tree name = get_representative_for (opresult);
		    if (!name)
		      break;
		    changed |= name != op[n];
		    op[n] = name;
		  }
	      }
	    if (n != 3)
	      {
		newoperands.release ();
		return NULL;
	      }
	    if (!changed)
	      continue;
	    if (!newoperands.exists ())
	      newoperands = operands.copy ();
	    /* We may have changed from an SSA_NAME to a constant */
	    if (newop.opcode == SSA_NAME && TREE_CODE (op[0]) != SSA_NAME)
	      newop.opcode = TREE_CODE (op[0]);
	    newop.type = type;
	    newop.op0 = op[0];
	    newop.op1 = op[1];
	    newop.op2 = op[2];
	    newoperands[i] = newop;
	  }
	gcc_checking_assert (i == operands.length ());

	if (vuse)
	  {
	    newvuse = translate_vuse_through_block (newoperands.exists ()
						    ? newoperands : operands,
						    ref->set, ref->type,
						    vuse, phiblock, pred,
						    &same_valid);
	    if (newvuse == NULL_TREE)
	      {
		newoperands.release ();
		return NULL;
	      }
	  }

	if (changed || newvuse != vuse)
	  {
	    unsigned int new_val_id;
	    pre_expr constant;

	    tree result = vn_reference_lookup_pieces (newvuse, ref->set,
						      ref->type,
						      newoperands.exists ()
						      ? newoperands : operands,
						      &newref, VN_WALK);
	    if (result)
	      newoperands.release ();

	    /* We can always insert constants, so if we have a partial
	       redundant constant load of another type try to translate it
	       to a constant of appropriate type.  */
	    if (result && is_gimple_min_invariant (result))
	      {
		tree tem = result;
		if (!useless_type_conversion_p (ref->type, TREE_TYPE (result)))
		  {
		    tem = fold_unary (VIEW_CONVERT_EXPR, ref->type, result);
		    if (tem && !is_gimple_min_invariant (tem))
		      tem = NULL_TREE;
		  }
		if (tem)
		  return get_or_alloc_expr_for_constant (tem);
	      }

	    /* If we'd have to convert things we would need to validate
	       if we can insert the translated expression.  So fail
	       here for now - we cannot insert an alias with a different
	       type in the VN tables either, as that would assert.  */
	    if (result
		&& !useless_type_conversion_p (ref->type, TREE_TYPE (result)))
	      return NULL;
	    else if (!result && newref
		     && !useless_type_conversion_p (ref->type, newref->type))
	      {
		newoperands.release ();
		return NULL;
	      }

	    expr = (pre_expr) pool_alloc (pre_expr_pool);
	    expr->kind = REFERENCE;
	    expr->id = 0;

	    if (newref)
	      {
		PRE_EXPR_REFERENCE (expr) = newref;
		constant = fully_constant_expression (expr);
		if (constant != expr)
		  return constant;

		new_val_id = newref->value_id;
		get_or_alloc_expression_id (expr);
	      }
	    else
	      {
		if (changed || !same_valid)
		  {
		    new_val_id = get_next_value_id ();
		    value_expressions.safe_grow_cleared
		      (get_max_value_id () + 1);
		  }
		else
		  new_val_id = ref->value_id;
		if (!newoperands.exists ())
		  newoperands = operands.copy ();
		newref = vn_reference_insert_pieces (newvuse, ref->set,
						     ref->type,
						     newoperands,
						     result, new_val_id);
		newoperands = vNULL;
		PRE_EXPR_REFERENCE (expr) = newref;
		constant = fully_constant_expression (expr);
		if (constant != expr)
		  return constant;
		get_or_alloc_expression_id (expr);
	      }
	    add_to_value (new_val_id, expr);
	  }
	newoperands.release ();
	return expr;
      }
      break;

    case NAME:
      {
	tree name = PRE_EXPR_NAME (expr);
	gimple def_stmt = SSA_NAME_DEF_STMT (name);
	/* If the SSA name is defined by a PHI node in this block,
	   translate it.  */
	if (gimple_code (def_stmt) == GIMPLE_PHI
	    && gimple_bb (def_stmt) == phiblock)
	  {
	    edge e = find_edge (pred, gimple_bb (def_stmt));
	    tree def = PHI_ARG_DEF (def_stmt, e->dest_idx);

	    /* Handle constant. */
	    if (is_gimple_min_invariant (def))
	      return get_or_alloc_expr_for_constant (def);

	    return get_or_alloc_expr_for_name (def);
	  }
	/* Otherwise return it unchanged - it will get removed if its
	   value is not available in PREDs AVAIL_OUT set of expressions
	   by the subtraction of TMP_GEN.  */
	return expr;
      }

    default:
      gcc_unreachable ();
    }
}

/* Wrapper around phi_translate_1 providing caching functionality.  */

static pre_expr
phi_translate (pre_expr expr, bitmap_set_t set1, bitmap_set_t set2,
	       basic_block pred, basic_block phiblock)
{
  expr_pred_trans_t slot = NULL;
  pre_expr phitrans;

  if (!expr)
    return NULL;

  /* Constants contain no values that need translation.  */
  if (expr->kind == CONSTANT)
    return expr;

  if (value_id_constant_p (get_expr_value_id (expr)))
    return expr;

  /* Don't add translations of NAMEs as those are cheap to translate.  */
  if (expr->kind != NAME)
    {
      if (phi_trans_add (&slot, expr, pred))
	return slot->v;
      /* Store NULL for the value we want to return in the case of
	 recursing.  */
      slot->v = NULL;
    }

  /* Translate.  */
  phitrans = phi_translate_1 (expr, set1, set2, pred, phiblock);

  if (slot)
    {
      if (phitrans)
	slot->v = phitrans;
      else
	/* Remove failed translations again, they cause insert
	   iteration to not pick up new opportunities reliably.  */
	phi_translate_table->remove_elt_with_hash (slot, slot->hashcode);
    }

  return phitrans;
}


/* For each expression in SET, translate the values through phi nodes
   in PHIBLOCK using edge PHIBLOCK->PRED, and store the resulting
   expressions in DEST.  */

static void
phi_translate_set (bitmap_set_t dest, bitmap_set_t set, basic_block pred,
		   basic_block phiblock)
{
  vec<pre_expr> exprs;
  pre_expr expr;
  int i;

  if (gimple_seq_empty_p (phi_nodes (phiblock)))
    {
      bitmap_set_copy (dest, set);
      return;
    }

  exprs = sorted_array_from_bitmap_set (set);
  FOR_EACH_VEC_ELT (exprs, i, expr)
    {
      pre_expr translated;
      translated = phi_translate (expr, set, NULL, pred, phiblock);
      if (!translated)
	continue;

      /* We might end up with multiple expressions from SET being
	 translated to the same value.  In this case we do not want
	 to retain the NARY or REFERENCE expression but prefer a NAME
	 which would be the leader.  */
      if (translated->kind == NAME)
	bitmap_value_replace_in_set (dest, translated);
      else
	bitmap_value_insert_into_set (dest, translated);
    }
  exprs.release ();
}

/* Find the leader for a value (i.e., the name representing that
   value) in a given set, and return it.  Return NULL if no leader
   is found.  */

static pre_expr
bitmap_find_leader (bitmap_set_t set, unsigned int val)
{
  if (value_id_constant_p (val))
    {
      unsigned int i;
      bitmap_iterator bi;
      bitmap exprset = value_expressions[val];

      EXECUTE_IF_SET_IN_BITMAP (exprset, 0, i, bi)
	{
	  pre_expr expr = expression_for_id (i);
	  if (expr->kind == CONSTANT)
	    return expr;
	}
    }
  if (bitmap_set_contains_value (set, val))
    {
      /* Rather than walk the entire bitmap of expressions, and see
	 whether any of them has the value we are looking for, we look
	 at the reverse mapping, which tells us the set of expressions
	 that have a given value (IE value->expressions with that
	 value) and see if any of those expressions are in our set.
	 The number of expressions per value is usually significantly
	 less than the number of expressions in the set.  In fact, for
	 large testcases, doing it this way is roughly 5-10x faster
	 than walking the bitmap.
	 If this is somehow a significant lose for some cases, we can
	 choose which set to walk based on which set is smaller.  */
      unsigned int i;
      bitmap_iterator bi;
      bitmap exprset = value_expressions[val];

      EXECUTE_IF_AND_IN_BITMAP (exprset, &set->expressions, 0, i, bi)
	return expression_for_id (i);
    }
  return NULL;
}

/* Determine if EXPR, a memory expression, is ANTIC_IN at the top of
   BLOCK by seeing if it is not killed in the block.  Note that we are
   only determining whether there is a store that kills it.  Because
   of the order in which clean iterates over values, we are guaranteed
   that altered operands will have caused us to be eliminated from the
   ANTIC_IN set already.  */

static bool
value_dies_in_block_x (pre_expr expr, basic_block block)
{
  tree vuse = PRE_EXPR_REFERENCE (expr)->vuse;
  vn_reference_t refx = PRE_EXPR_REFERENCE (expr);
  gimple def;
  gimple_stmt_iterator gsi;
  unsigned id = get_expression_id (expr);
  bool res = false;
  ao_ref ref;

  if (!vuse)
    return false;

  /* Lookup a previously calculated result.  */
  if (EXPR_DIES (block)
      && bitmap_bit_p (EXPR_DIES (block), id * 2))
    return bitmap_bit_p (EXPR_DIES (block), id * 2 + 1);

  /* A memory expression {e, VUSE} dies in the block if there is a
     statement that may clobber e.  If, starting statement walk from the
     top of the basic block, a statement uses VUSE there can be no kill
     inbetween that use and the original statement that loaded {e, VUSE},
     so we can stop walking.  */
  ref.base = NULL_TREE;
  for (gsi = gsi_start_bb (block); !gsi_end_p (gsi); gsi_next (&gsi))
    {
      tree def_vuse, def_vdef;
      def = gsi_stmt (gsi);
      def_vuse = gimple_vuse (def);
      def_vdef = gimple_vdef (def);

      /* Not a memory statement.  */
      if (!def_vuse)
	continue;

      /* Not a may-def.  */
      if (!def_vdef)
	{
	  /* A load with the same VUSE, we're done.  */
	  if (def_vuse == vuse)
	    break;

	  continue;
	}

      /* Init ref only if we really need it.  */
      if (ref.base == NULL_TREE
	  && !ao_ref_init_from_vn_reference (&ref, refx->set, refx->type,
					     refx->operands))
	{
	  res = true;
	  break;
	}
      /* If the statement may clobber expr, it dies.  */
      if (stmt_may_clobber_ref_p_1 (def, &ref))
	{
	  res = true;
	  break;
	}
    }

  /* Remember the result.  */
  if (!EXPR_DIES (block))
    EXPR_DIES (block) = BITMAP_ALLOC (&grand_bitmap_obstack);
  bitmap_set_bit (EXPR_DIES (block), id * 2);
  if (res)
    bitmap_set_bit (EXPR_DIES (block), id * 2 + 1);

  return res;
}


/* Determine if OP is valid in SET1 U SET2, which it is when the union
   contains its value-id.  */

static bool
op_valid_in_sets (bitmap_set_t set1, bitmap_set_t set2, tree op)
{
  if (op && TREE_CODE (op) == SSA_NAME)
    {
      unsigned int value_id = VN_INFO (op)->value_id;
      if (!(bitmap_set_contains_value (set1, value_id)
	    || (set2 && bitmap_set_contains_value  (set2, value_id))))
	return false;
    }
  return true;
}

/* Determine if the expression EXPR is valid in SET1 U SET2.
   ONLY SET2 CAN BE NULL.
   This means that we have a leader for each part of the expression
   (if it consists of values), or the expression is an SSA_NAME.
   For loads/calls, we also see if the vuse is killed in this block.  */

static bool
valid_in_sets (bitmap_set_t set1, bitmap_set_t set2, pre_expr expr)
{
  switch (expr->kind)
    {
    case NAME:
      /* By construction all NAMEs are available.  Non-available
	 NAMEs are removed by subtracting TMP_GEN from the sets.  */
      return true;
    case NARY:
      {
	unsigned int i;
	vn_nary_op_t nary = PRE_EXPR_NARY (expr);
	for (i = 0; i < nary->length; i++)
	  if (!op_valid_in_sets (set1, set2, nary->op[i]))
	    return false;
	return true;
      }
      break;
    case REFERENCE:
      {
	vn_reference_t ref = PRE_EXPR_REFERENCE (expr);
	vn_reference_op_t vro;
	unsigned int i;

	FOR_EACH_VEC_ELT (ref->operands, i, vro)
	  {
	    if (!op_valid_in_sets (set1, set2, vro->op0)
		|| !op_valid_in_sets (set1, set2, vro->op1)
		|| !op_valid_in_sets (set1, set2, vro->op2))
	      return false;
	  }
	return true;
      }
    default:
      gcc_unreachable ();
    }
}

/* Clean the set of expressions that are no longer valid in SET1 or
   SET2.  This means expressions that are made up of values we have no
   leaders for in SET1 or SET2.  This version is used for partial
   anticipation, which means it is not valid in either ANTIC_IN or
   PA_IN.  */

static void
dependent_clean (bitmap_set_t set1, bitmap_set_t set2)
{
  vec<pre_expr> exprs = sorted_array_from_bitmap_set (set1);
  pre_expr expr;
  int i;

  FOR_EACH_VEC_ELT (exprs, i, expr)
    {
      if (!valid_in_sets (set1, set2, expr))
	bitmap_remove_from_set (set1, expr);
    }
  exprs.release ();
}

/* Clean the set of expressions that are no longer valid in SET.  This
   means expressions that are made up of values we have no leaders for
   in SET.  */

static void
clean (bitmap_set_t set)
{
  vec<pre_expr> exprs = sorted_array_from_bitmap_set (set);
  pre_expr expr;
  int i;

  FOR_EACH_VEC_ELT (exprs, i, expr)
    {
      if (!valid_in_sets (set, NULL, expr))
	bitmap_remove_from_set (set, expr);
    }
  exprs.release ();
}

/* Clean the set of expressions that are no longer valid in SET because
   they are clobbered in BLOCK or because they trap and may not be executed.  */

static void
prune_clobbered_mems (bitmap_set_t set, basic_block block)
{
  bitmap_iterator bi;
  unsigned i;

  FOR_EACH_EXPR_ID_IN_SET (set, i, bi)
    {
      pre_expr expr = expression_for_id (i);
      if (expr->kind == REFERENCE)
	{
	  vn_reference_t ref = PRE_EXPR_REFERENCE (expr);
	  if (ref->vuse)
	    {
	      gimple def_stmt = SSA_NAME_DEF_STMT (ref->vuse);
	      if (!gimple_nop_p (def_stmt)
		  && ((gimple_bb (def_stmt) != block
		       && !dominated_by_p (CDI_DOMINATORS,
					   block, gimple_bb (def_stmt)))
		      || (gimple_bb (def_stmt) == block
			  && value_dies_in_block_x (expr, block))))
		bitmap_remove_from_set (set, expr);
	    }
	}
      else if (expr->kind == NARY)
	{
	  vn_nary_op_t nary = PRE_EXPR_NARY (expr);
	  /* If the NARY may trap make sure the block does not contain
	     a possible exit point.
	     ???  This is overly conservative if we translate AVAIL_OUT
	     as the available expression might be after the exit point.  */
	  if (BB_MAY_NOTRETURN (block)
	      && vn_nary_may_trap (nary))
	    bitmap_remove_from_set (set, expr);
	}
    }
}

static sbitmap has_abnormal_preds;

/* List of blocks that may have changed during ANTIC computation and
   thus need to be iterated over.  */

static sbitmap changed_blocks;

/* Compute the ANTIC set for BLOCK.

   If succs(BLOCK) > 1 then
     ANTIC_OUT[BLOCK] = intersection of ANTIC_IN[b] for all succ(BLOCK)
   else if succs(BLOCK) == 1 then
     ANTIC_OUT[BLOCK] = phi_translate (ANTIC_IN[succ(BLOCK)])

   ANTIC_IN[BLOCK] = clean(ANTIC_OUT[BLOCK] U EXP_GEN[BLOCK] - TMP_GEN[BLOCK])
*/

static bool
compute_antic_aux (basic_block block, bool block_has_abnormal_pred_edge)
{
  bool changed = false;
  bitmap_set_t S, old, ANTIC_OUT;
  bitmap_iterator bi;
  unsigned int bii;
  edge e;
  edge_iterator ei;

  old = ANTIC_OUT = S = NULL;
  BB_VISITED (block) = 1;

  /* If any edges from predecessors are abnormal, antic_in is empty,
     so do nothing.  */
  if (block_has_abnormal_pred_edge)
    goto maybe_dump_sets;

  old = ANTIC_IN (block);
  ANTIC_OUT = bitmap_set_new ();

  /* If the block has no successors, ANTIC_OUT is empty.  */
  if (EDGE_COUNT (block->succs) == 0)
    ;
  /* If we have one successor, we could have some phi nodes to
     translate through.  */
  else if (single_succ_p (block))
    {
      basic_block succ_bb = single_succ (block);
      gcc_assert (BB_VISITED (succ_bb));
      phi_translate_set (ANTIC_OUT, ANTIC_IN (succ_bb), block, succ_bb);
    }
  /* If we have multiple successors, we take the intersection of all of
     them.  Note that in the case of loop exit phi nodes, we may have
     phis to translate through.  */
  else
    {
      size_t i;
      basic_block bprime, first = NULL;

      auto_vec<basic_block> worklist (EDGE_COUNT (block->succs));
      FOR_EACH_EDGE (e, ei, block->succs)
	{
	  if (!first
	      && BB_VISITED (e->dest))
	    first = e->dest;
	  else if (BB_VISITED (e->dest))
	    worklist.quick_push (e->dest);
	}

      /* Of multiple successors we have to have visited one already
         which is guaranteed by iteration order.  */
      gcc_assert (first != NULL);

      phi_translate_set (ANTIC_OUT, ANTIC_IN (first), block, first);

      FOR_EACH_VEC_ELT (worklist, i, bprime)
	{
	  if (!gimple_seq_empty_p (phi_nodes (bprime)))
	    {
	      bitmap_set_t tmp = bitmap_set_new ();
	      phi_translate_set (tmp, ANTIC_IN (bprime), block, bprime);
	      bitmap_set_and (ANTIC_OUT, tmp);
	      bitmap_set_free (tmp);
	    }
	  else
	    bitmap_set_and (ANTIC_OUT, ANTIC_IN (bprime));
	}
    }

  /* Prune expressions that are clobbered in block and thus become
     invalid if translated from ANTIC_OUT to ANTIC_IN.  */
  prune_clobbered_mems (ANTIC_OUT, block);

  /* Generate ANTIC_OUT - TMP_GEN.  */
  S = bitmap_set_subtract (ANTIC_OUT, TMP_GEN (block));

  /* Start ANTIC_IN with EXP_GEN - TMP_GEN.  */
  ANTIC_IN (block) = bitmap_set_subtract (EXP_GEN (block),
					  TMP_GEN (block));

  /* Then union in the ANTIC_OUT - TMP_GEN values,
     to get ANTIC_OUT U EXP_GEN - TMP_GEN */
  FOR_EACH_EXPR_ID_IN_SET (S, bii, bi)
    bitmap_value_insert_into_set (ANTIC_IN (block),
				  expression_for_id (bii));

  clean (ANTIC_IN (block));

  if (!bitmap_set_equal (old, ANTIC_IN (block)))
    {
      changed = true;
      bitmap_set_bit (changed_blocks, block->index);
      FOR_EACH_EDGE (e, ei, block->preds)
	bitmap_set_bit (changed_blocks, e->src->index);
    }
  else
    bitmap_clear_bit (changed_blocks, block->index);

 maybe_dump_sets:
  if (dump_file && (dump_flags & TDF_DETAILS))
    {
      if (ANTIC_OUT)
	print_bitmap_set (dump_file, ANTIC_OUT, "ANTIC_OUT", block->index);

      print_bitmap_set (dump_file, ANTIC_IN (block), "ANTIC_IN",
			block->index);

      if (S)
	print_bitmap_set (dump_file, S, "S", block->index);
    }
  if (old)
    bitmap_set_free (old);
  if (S)
    bitmap_set_free (S);
  if (ANTIC_OUT)
    bitmap_set_free (ANTIC_OUT);
  return changed;
}

/* Compute PARTIAL_ANTIC for BLOCK.

   If succs(BLOCK) > 1 then
     PA_OUT[BLOCK] = value wise union of PA_IN[b] + all ANTIC_IN not
     in ANTIC_OUT for all succ(BLOCK)
   else if succs(BLOCK) == 1 then
     PA_OUT[BLOCK] = phi_translate (PA_IN[succ(BLOCK)])

   PA_IN[BLOCK] = dependent_clean(PA_OUT[BLOCK] - TMP_GEN[BLOCK]
				  - ANTIC_IN[BLOCK])

*/
static bool
compute_partial_antic_aux (basic_block block,
			   bool block_has_abnormal_pred_edge)
{
  bool changed = false;
  bitmap_set_t old_PA_IN;
  bitmap_set_t PA_OUT;
  edge e;
  edge_iterator ei;
  unsigned long max_pa = PARAM_VALUE (PARAM_MAX_PARTIAL_ANTIC_LENGTH);

  old_PA_IN = PA_OUT = NULL;

  /* If any edges from predecessors are abnormal, antic_in is empty,
     so do nothing.  */
  if (block_has_abnormal_pred_edge)
    goto maybe_dump_sets;

  /* If there are too many partially anticipatable values in the
     block, phi_translate_set can take an exponential time: stop
     before the translation starts.  */
  if (max_pa
      && single_succ_p (block)
      && bitmap_count_bits (&PA_IN (single_succ (block))->values) > max_pa)
    goto maybe_dump_sets;

  old_PA_IN = PA_IN (block);
  PA_OUT = bitmap_set_new ();

  /* If the block has no successors, ANTIC_OUT is empty.  */
  if (EDGE_COUNT (block->succs) == 0)
    ;
  /* If we have one successor, we could have some phi nodes to
     translate through.  Note that we can't phi translate across DFS
     back edges in partial antic, because it uses a union operation on
     the successors.  For recurrences like IV's, we will end up
     generating a new value in the set on each go around (i + 3 (VH.1)
     VH.1 + 1 (VH.2), VH.2 + 1 (VH.3), etc), forever.  */
  else if (single_succ_p (block))
    {
      basic_block succ = single_succ (block);
      if (!(single_succ_edge (block)->flags & EDGE_DFS_BACK))
	phi_translate_set (PA_OUT, PA_IN (succ), block, succ);
    }
  /* If we have multiple successors, we take the union of all of
     them.  */
  else
    {
      size_t i;
      basic_block bprime;

      auto_vec<basic_block> worklist (EDGE_COUNT (block->succs));
      FOR_EACH_EDGE (e, ei, block->succs)
	{
	  if (e->flags & EDGE_DFS_BACK)
	    continue;
	  worklist.quick_push (e->dest);
	}
      if (worklist.length () > 0)
	{
	  FOR_EACH_VEC_ELT (worklist, i, bprime)
	    {
	      unsigned int i;
	      bitmap_iterator bi;

	      FOR_EACH_EXPR_ID_IN_SET (ANTIC_IN (bprime), i, bi)
		bitmap_value_insert_into_set (PA_OUT,
					      expression_for_id (i));
	      if (!gimple_seq_empty_p (phi_nodes (bprime)))
		{
		  bitmap_set_t pa_in = bitmap_set_new ();
		  phi_translate_set (pa_in, PA_IN (bprime), block, bprime);
		  FOR_EACH_EXPR_ID_IN_SET (pa_in, i, bi)
		    bitmap_value_insert_into_set (PA_OUT,
						  expression_for_id (i));
		  bitmap_set_free (pa_in);
		}
	      else
		FOR_EACH_EXPR_ID_IN_SET (PA_IN (bprime), i, bi)
		  bitmap_value_insert_into_set (PA_OUT,
						expression_for_id (i));
	    }
	}
    }

  /* Prune expressions that are clobbered in block and thus become
     invalid if translated from PA_OUT to PA_IN.  */
  prune_clobbered_mems (PA_OUT, block);

  /* PA_IN starts with PA_OUT - TMP_GEN.
     Then we subtract things from ANTIC_IN.  */
  PA_IN (block) = bitmap_set_subtract (PA_OUT, TMP_GEN (block));

  /* For partial antic, we want to put back in the phi results, since
     we will properly avoid making them partially antic over backedges.  */
  bitmap_ior_into (&PA_IN (block)->values, &PHI_GEN (block)->values);
  bitmap_ior_into (&PA_IN (block)->expressions, &PHI_GEN (block)->expressions);

  /* PA_IN[block] = PA_IN[block] - ANTIC_IN[block] */
  bitmap_set_subtract_values (PA_IN (block), ANTIC_IN (block));

  dependent_clean (PA_IN (block), ANTIC_IN (block));

  if (!bitmap_set_equal (old_PA_IN, PA_IN (block)))
    {
      changed = true;
      bitmap_set_bit (changed_blocks, block->index);
      FOR_EACH_EDGE (e, ei, block->preds)
	bitmap_set_bit (changed_blocks, e->src->index);
    }
  else
    bitmap_clear_bit (changed_blocks, block->index);

 maybe_dump_sets:
  if (dump_file && (dump_flags & TDF_DETAILS))
    {
      if (PA_OUT)
	print_bitmap_set (dump_file, PA_OUT, "PA_OUT", block->index);

      print_bitmap_set (dump_file, PA_IN (block), "PA_IN", block->index);
    }
  if (old_PA_IN)
    bitmap_set_free (old_PA_IN);
  if (PA_OUT)
    bitmap_set_free (PA_OUT);
  return changed;
}

/* Compute ANTIC and partial ANTIC sets.  */

static void
compute_antic (void)
{
  bool changed = true;
  int num_iterations = 0;
  basic_block block;
  int i;

  /* If any predecessor edges are abnormal, we punt, so antic_in is empty.
     We pre-build the map of blocks with incoming abnormal edges here.  */
  has_abnormal_preds = sbitmap_alloc (last_basic_block_for_fn (cfun));
  bitmap_clear (has_abnormal_preds);

  FOR_ALL_BB_FN (block, cfun)
    {
      edge_iterator ei;
      edge e;

      FOR_EACH_EDGE (e, ei, block->preds)
	{
	  e->flags &= ~EDGE_DFS_BACK;
	  if (e->flags & EDGE_ABNORMAL)
	    {
	      bitmap_set_bit (has_abnormal_preds, block->index);
	      break;
	    }
	}

      BB_VISITED (block) = 0;

      /* While we are here, give empty ANTIC_IN sets to each block.  */
      ANTIC_IN (block) = bitmap_set_new ();
      PA_IN (block) = bitmap_set_new ();
    }

  /* At the exit block we anticipate nothing.  */
  BB_VISITED (EXIT_BLOCK_PTR_FOR_FN (cfun)) = 1;

  changed_blocks = sbitmap_alloc (last_basic_block_for_fn (cfun) + 1);
  bitmap_ones (changed_blocks);
  while (changed)
    {
      if (dump_file && (dump_flags & TDF_DETAILS))
	fprintf (dump_file, "Starting iteration %d\n", num_iterations);
      /* ???  We need to clear our PHI translation cache here as the
         ANTIC sets shrink and we restrict valid translations to
	 those having operands with leaders in ANTIC.  Same below
	 for PA ANTIC computation.  */
      num_iterations++;
      changed = false;
      for (i = postorder_num - 1; i >= 0; i--)
	{
	  if (bitmap_bit_p (changed_blocks, postorder[i]))
	    {
	      basic_block block = BASIC_BLOCK_FOR_FN (cfun, postorder[i]);
	      changed |= compute_antic_aux (block,
					    bitmap_bit_p (has_abnormal_preds,
						      block->index));
	    }
	}
      /* Theoretically possible, but *highly* unlikely.  */
      gcc_checking_assert (num_iterations < 500);
    }

  statistics_histogram_event (cfun, "compute_antic iterations",
			      num_iterations);

  if (do_partial_partial)
    {
      bitmap_ones (changed_blocks);
      mark_dfs_back_edges ();
      num_iterations = 0;
      changed = true;
      while (changed)
	{
	  if (dump_file && (dump_flags & TDF_DETAILS))
	    fprintf (dump_file, "Starting iteration %d\n", num_iterations);
	  num_iterations++;
	  changed = false;
	  for (i = postorder_num - 1 ; i >= 0; i--)
	    {
	      if (bitmap_bit_p (changed_blocks, postorder[i]))
		{
		  basic_block block = BASIC_BLOCK_FOR_FN (cfun, postorder[i]);
		  changed
		    |= compute_partial_antic_aux (block,
						  bitmap_bit_p (has_abnormal_preds,
							    block->index));
		}
	    }
	  /* Theoretically possible, but *highly* unlikely.  */
	  gcc_checking_assert (num_iterations < 500);
	}
      statistics_histogram_event (cfun, "compute_partial_antic iterations",
				  num_iterations);
    }
  sbitmap_free (has_abnormal_preds);
  sbitmap_free (changed_blocks);
}


/* Inserted expressions are placed onto this worklist, which is used
   for performing quick dead code elimination of insertions we made
   that didn't turn out to be necessary.   */
static bitmap inserted_exprs;

/* The actual worker for create_component_ref_by_pieces.  */

static tree
create_component_ref_by_pieces_1 (basic_block block, vn_reference_t ref,
				  unsigned int *operand, gimple_seq *stmts)
{
  vn_reference_op_t currop = &ref->operands[*operand];
  tree genop;
  ++*operand;
  switch (currop->opcode)
    {
    case CALL_EXPR:
      {
	tree sc = NULL_TREE;
	tree fn;
	if (TREE_CODE (currop->op0) == FUNCTION_DECL)
	  fn = currop->op0;
	else
	  fn = find_or_generate_expression (block, currop->op0, stmts);
	if (!fn)
	  return NULL_TREE;
	if (currop->op1)
	  {
	    sc = find_or_generate_expression (block, currop->op1, stmts);
	    if (!sc)
	      return NULL_TREE;
	  }
	auto_vec<tree> args (ref->operands.length () - 1);
	while (*operand < ref->operands.length ())
	  {
	    tree arg = create_component_ref_by_pieces_1 (block,
							 ref, operand, stmts);
	    if (!arg)
	      return NULL_TREE;
	    args.quick_push (arg);
	  }
	gimple call;
	call = gimple_build_call_vec ((TREE_CODE (fn) == FUNCTION_DECL
				       ? build_fold_addr_expr (fn) : fn), args);
	if (sc)
	  gimple_call_set_chain (call, sc);
	tree forcedname = make_ssa_name (currop->type, NULL);
	gimple_call_set_lhs (call, forcedname);
	gimple_seq_add_stmt_without_update (stmts, call);
	bitmap_set_bit (inserted_exprs, SSA_NAME_VERSION (forcedname));
	VN_INFO_GET (forcedname)->valnum = forcedname;
	VN_INFO (forcedname)->value_id = get_next_value_id ();
	pre_expr nameexpr = get_or_alloc_expr_for_name (forcedname);
	add_to_value (VN_INFO (forcedname)->value_id, nameexpr);
	bitmap_value_replace_in_set (NEW_SETS (block), nameexpr);
	bitmap_value_replace_in_set (AVAIL_OUT (block), nameexpr);
	return forcedname;
      }

    case MEM_REF:
      {
	tree baseop = create_component_ref_by_pieces_1 (block, ref, operand,
							stmts);
	if (!baseop)
	  return NULL_TREE;
	tree offset = currop->op0;
	if (TREE_CODE (baseop) == ADDR_EXPR
	    && handled_component_p (TREE_OPERAND (baseop, 0)))
	  {
	    HOST_WIDE_INT off;
	    tree base;
	    base = get_addr_base_and_unit_offset (TREE_OPERAND (baseop, 0),
						  &off);
	    gcc_assert (base);
	    offset = int_const_binop (PLUS_EXPR, offset,
				      build_int_cst (TREE_TYPE (offset),
						     off));
	    baseop = build_fold_addr_expr (base);
	  }
	return fold_build2 (MEM_REF, currop->type, baseop, offset);
      }

    case TARGET_MEM_REF:
      {
	tree genop0 = NULL_TREE, genop1 = NULL_TREE;
	vn_reference_op_t nextop = &ref->operands[++*operand];
	tree baseop = create_component_ref_by_pieces_1 (block, ref, operand,
							stmts);
	if (!baseop)
	  return NULL_TREE;
	if (currop->op0)
	  {
	    genop0 = find_or_generate_expression (block, currop->op0, stmts);
	    if (!genop0)
	      return NULL_TREE;
	  }
	if (nextop->op0)
	  {
	    genop1 = find_or_generate_expression (block, nextop->op0, stmts);
	    if (!genop1)
	      return NULL_TREE;
	  }
	return build5 (TARGET_MEM_REF, currop->type,
		       baseop, currop->op2, genop0, currop->op1, genop1);
      }

    case ADDR_EXPR:
      if (currop->op0)
	{
	  gcc_assert (is_gimple_min_invariant (currop->op0));
	  return currop->op0;
	}
      /* Fallthrough.  */
    case REALPART_EXPR:
    case IMAGPART_EXPR:
    case VIEW_CONVERT_EXPR:
      {
	tree genop0 = create_component_ref_by_pieces_1 (block, ref, operand,
							stmts);
	if (!genop0)
	  return NULL_TREE;
	return fold_build1 (currop->opcode, currop->type, genop0);
      }

    case WITH_SIZE_EXPR:
      {
	tree genop0 = create_component_ref_by_pieces_1 (block, ref, operand,
							stmts);
	if (!genop0)
	  return NULL_TREE;
	tree genop1 = find_or_generate_expression (block, currop->op0, stmts);
	if (!genop1)
	  return NULL_TREE;
	return fold_build2 (currop->opcode, currop->type, genop0, genop1);
      }

    case BIT_FIELD_REF:
      {
	tree genop0 = create_component_ref_by_pieces_1 (block, ref, operand,
							stmts);
	if (!genop0)
	  return NULL_TREE;
	tree op1 = currop->op0;
	tree op2 = currop->op1;
	return fold_build3 (BIT_FIELD_REF, currop->type, genop0, op1, op2);
      }

      /* For array ref vn_reference_op's, operand 1 of the array ref
	 is op0 of the reference op and operand 3 of the array ref is
	 op1.  */
    case ARRAY_RANGE_REF:
    case ARRAY_REF:
      {
	tree genop0;
	tree genop1 = currop->op0;
	tree genop2 = currop->op1;
	tree genop3 = currop->op2;
	genop0 = create_component_ref_by_pieces_1 (block, ref, operand,
						   stmts);
	if (!genop0)
	  return NULL_TREE;
	genop1 = find_or_generate_expression (block, genop1, stmts);
	if (!genop1)
	  return NULL_TREE;
	if (genop2)
	  {
	    tree domain_type = TYPE_DOMAIN (TREE_TYPE (genop0));
	    /* Drop zero minimum index if redundant.  */
	    if (integer_zerop (genop2)
		&& (!domain_type
		    || integer_zerop (TYPE_MIN_VALUE (domain_type))))
	      genop2 = NULL_TREE;
	    else
	      {
		genop2 = find_or_generate_expression (block, genop2, stmts);
		if (!genop2)
		  return NULL_TREE;
	      }
	  }
	if (genop3)
	  {
	    tree elmt_type = TREE_TYPE (TREE_TYPE (genop0));
	    /* We can't always put a size in units of the element alignment
	       here as the element alignment may be not visible.  See
	       PR43783.  Simply drop the element size for constant
	       sizes.  */
	    if (tree_int_cst_equal (genop3, TYPE_SIZE_UNIT (elmt_type)))
	      genop3 = NULL_TREE;
	    else
	      {
		genop3 = size_binop (EXACT_DIV_EXPR, genop3,
				     size_int (TYPE_ALIGN_UNIT (elmt_type)));
		genop3 = find_or_generate_expression (block, genop3, stmts);
		if (!genop3)
		  return NULL_TREE;
	      }
	  }
	return build4 (currop->opcode, currop->type, genop0, genop1,
		       genop2, genop3);
      }
    case COMPONENT_REF:
      {
	tree op0;
	tree op1;
	tree genop2 = currop->op1;
	op0 = create_component_ref_by_pieces_1 (block, ref, operand, stmts);
	if (!op0)
	  return NULL_TREE;
	/* op1 should be a FIELD_DECL, which are represented by themselves.  */
	op1 = currop->op0;
	if (genop2)
	  {
	    genop2 = find_or_generate_expression (block, genop2, stmts);
	    if (!genop2)
	      return NULL_TREE;
	  }
	return fold_build3 (COMPONENT_REF, TREE_TYPE (op1), op0, op1, genop2);
      }

    case SSA_NAME:
      {
	genop = find_or_generate_expression (block, currop->op0, stmts);
	return genop;
      }
    case STRING_CST:
    case INTEGER_CST:
    case COMPLEX_CST:
    case VECTOR_CST:
    case REAL_CST:
    case CONSTRUCTOR:
    case VAR_DECL:
    case PARM_DECL:
    case CONST_DECL:
    case RESULT_DECL:
    case FUNCTION_DECL:
      return currop->op0;

    default:
      gcc_unreachable ();
    }
}

/* For COMPONENT_REF's and ARRAY_REF's, we can't have any intermediates for the
   COMPONENT_REF or MEM_REF or ARRAY_REF portion, because we'd end up with
   trying to rename aggregates into ssa form directly, which is a no no.

   Thus, this routine doesn't create temporaries, it just builds a
   single access expression for the array, calling
   find_or_generate_expression to build the innermost pieces.

   This function is a subroutine of create_expression_by_pieces, and
   should not be called on it's own unless you really know what you
   are doing.  */

static tree
create_component_ref_by_pieces (basic_block block, vn_reference_t ref,
				gimple_seq *stmts)
{
  unsigned int op = 0;
  return create_component_ref_by_pieces_1 (block, ref, &op, stmts);
}

/* Find a simple leader for an expression, or generate one using
   create_expression_by_pieces from a NARY expression for the value.
   BLOCK is the basic_block we are looking for leaders in.
   OP is the tree expression to find a leader for or generate.
   Returns the leader or NULL_TREE on failure.  */

static tree
find_or_generate_expression (basic_block block, tree op, gimple_seq *stmts)
{
  pre_expr expr = get_or_alloc_expr_for (op);
  unsigned int lookfor = get_expr_value_id (expr);
  pre_expr leader = bitmap_find_leader (AVAIL_OUT (block), lookfor);
  if (leader)
    {
      if (leader->kind == NAME)
	return PRE_EXPR_NAME (leader);
      else if (leader->kind == CONSTANT)
	return PRE_EXPR_CONSTANT (leader);

      /* Defer.  */
      return NULL_TREE;
    }

  /* It must be a complex expression, so generate it recursively.  Note
     that this is only necessary to handle gcc.dg/tree-ssa/ssa-pre28.c
     where the insert algorithm fails to insert a required expression.  */
  bitmap exprset = value_expressions[lookfor];
  bitmap_iterator bi;
  unsigned int i;
  EXECUTE_IF_SET_IN_BITMAP (exprset, 0, i, bi)
    {
      pre_expr temp = expression_for_id (i);
      /* We cannot insert random REFERENCE expressions at arbitrary
	 places.  We can insert NARYs which eventually re-materializes
	 its operand values.  */
      if (temp->kind == NARY)
	return create_expression_by_pieces (block, temp, stmts,
					    get_expr_type (expr));
    }

  /* Defer.  */
  return NULL_TREE;
}

#define NECESSARY GF_PLF_1

/* Create an expression in pieces, so that we can handle very complex
   expressions that may be ANTIC, but not necessary GIMPLE.
   BLOCK is the basic block the expression will be inserted into,
   EXPR is the expression to insert (in value form)
   STMTS is a statement list to append the necessary insertions into.

   This function will die if we hit some value that shouldn't be
   ANTIC but is (IE there is no leader for it, or its components).
   The function returns NULL_TREE in case a different antic expression
   has to be inserted first.
   This function may also generate expressions that are themselves
   partially or fully redundant.  Those that are will be either made
   fully redundant during the next iteration of insert (for partially
   redundant ones), or eliminated by eliminate (for fully redundant
   ones).  */

static tree
create_expression_by_pieces (basic_block block, pre_expr expr,
			     gimple_seq *stmts, tree type)
{
  tree name;
  tree folded;
  gimple_seq forced_stmts = NULL;
  unsigned int value_id;
  gimple_stmt_iterator gsi;
  tree exprtype = type ? type : get_expr_type (expr);
  pre_expr nameexpr;
  gimple newstmt;

  switch (expr->kind)
    {
      /* We may hit the NAME/CONSTANT case if we have to convert types
	 that value numbering saw through.  */
    case NAME:
      folded = PRE_EXPR_NAME (expr);
      break;
    case CONSTANT:
      folded = PRE_EXPR_CONSTANT (expr);
      break;
    case REFERENCE:
      {
	vn_reference_t ref = PRE_EXPR_REFERENCE (expr);
	folded = create_component_ref_by_pieces (block, ref, stmts);
	if (!folded)
	  return NULL_TREE;
      }
      break;
    case NARY:
      {
	vn_nary_op_t nary = PRE_EXPR_NARY (expr);
	tree *genop = XALLOCAVEC (tree, nary->length);
	unsigned i;
	for (i = 0; i < nary->length; ++i)
	  {
	    genop[i] = find_or_generate_expression (block, nary->op[i], stmts);
	    if (!genop[i])
	      return NULL_TREE;
	    /* Ensure genop[] is properly typed for POINTER_PLUS_EXPR.  It
	       may have conversions stripped.  */
	    if (nary->opcode == POINTER_PLUS_EXPR)
	      {
		if (i == 0)
<<<<<<< HEAD
		  genop[i] = gimple_convert (&forced_stmts, nary->type, genop[i]);
		else if (i == 1)
		  genop[i] = gimple_convert (&forced_stmts, sizetype, genop[i]);
=======
		  genop[i] = gimple_convert (&forced_stmts,
					     nary->type, genop[i]);
		else if (i == 1)
		  genop[i] = gimple_convert (&forced_stmts,
					     sizetype, genop[i]);
>>>>>>> 05065cf0
	      }
	    else
	      genop[i] = gimple_convert (&forced_stmts,
					 TREE_TYPE (nary->op[i]), genop[i]);
	  }
	if (nary->opcode == CONSTRUCTOR)
	  {
	    vec<constructor_elt, va_gc> *elts = NULL;
	    for (i = 0; i < nary->length; ++i)
	      CONSTRUCTOR_APPEND_ELT (elts, NULL_TREE, genop[i]);
	    folded = build_constructor (nary->type, elts);
	  }
	else
	  {
	    switch (nary->length)
	      {
	      case 1:
		folded = gimple_build (&forced_stmts, nary->opcode, nary->type,
				       genop[0]);
		break;
	      case 2:
		folded = gimple_build (&forced_stmts, nary->opcode, nary->type,
				       genop[0], genop[1]);
		break;
	      case 3:
		folded = gimple_build (&forced_stmts, nary->opcode, nary->type,
				       genop[0], genop[1], genop[2]);
		break;
	      default:
		gcc_unreachable ();
	      }
	  }
      }
      break;
    default:
      gcc_unreachable ();
    }

<<<<<<< HEAD
  folded = gimple_convert (&forced_stmts, exprtype, folded);
=======
  if (!useless_type_conversion_p (exprtype, TREE_TYPE (folded)))
    folded = fold_convert (exprtype, folded);

  /* Force the generated expression to be a sequence of GIMPLE
     statements.
     We have to call unshare_expr because force_gimple_operand may
     modify the tree we pass to it.  */
  gimple_seq tem = NULL;
  folded = force_gimple_operand (unshare_expr (folded), &tem,
				 false, NULL);
  gimple_seq_add_seq_without_update (&forced_stmts, tem);
>>>>>>> 05065cf0

  /* If we have any intermediate expressions to the value sets, add them
     to the value sets and chain them in the instruction stream.  */
  if (forced_stmts)
    {
      gsi = gsi_start (forced_stmts);
      for (; !gsi_end_p (gsi); gsi_next (&gsi))
	{
	  gimple stmt = gsi_stmt (gsi);
	  tree forcedname = gimple_get_lhs (stmt);
	  pre_expr nameexpr;

	  if (TREE_CODE (forcedname) == SSA_NAME)
	    {
	      bitmap_set_bit (inserted_exprs, SSA_NAME_VERSION (forcedname));
	      VN_INFO_GET (forcedname)->valnum = forcedname;
	      VN_INFO (forcedname)->value_id = get_next_value_id ();
	      nameexpr = get_or_alloc_expr_for_name (forcedname);
	      add_to_value (VN_INFO (forcedname)->value_id, nameexpr);
	      bitmap_value_replace_in_set (NEW_SETS (block), nameexpr);
	      bitmap_value_replace_in_set (AVAIL_OUT (block), nameexpr);
	    }

	  gimple_set_vuse (stmt, BB_LIVE_VOP_ON_EXIT (block));
	  gimple_set_modified (stmt, true);
	}
      gimple_seq_add_seq (stmts, forced_stmts);
    }

  name = make_temp_ssa_name (exprtype, NULL, "pretmp");
  newstmt = gimple_build_assign (name, folded);
  gimple_set_vuse (newstmt, BB_LIVE_VOP_ON_EXIT (block));
  gimple_set_modified (newstmt, true);
  gimple_set_plf (newstmt, NECESSARY, false);

  gimple_seq_add_stmt (stmts, newstmt);
  bitmap_set_bit (inserted_exprs, SSA_NAME_VERSION (name));

  /* Fold the last statement.  */
  gsi = gsi_last (*stmts);
  if (fold_stmt_inplace (&gsi))
    update_stmt (gsi_stmt (gsi));

  /* Add a value number to the temporary.
     The value may already exist in either NEW_SETS, or AVAIL_OUT, because
     we are creating the expression by pieces, and this particular piece of
     the expression may have been represented.  There is no harm in replacing
     here.  */
  value_id = get_expr_value_id (expr);
  VN_INFO_GET (name)->value_id = value_id;
  VN_INFO (name)->valnum = sccvn_valnum_from_value_id (value_id);
  if (VN_INFO (name)->valnum == NULL_TREE)
    VN_INFO (name)->valnum = name;
  gcc_assert (VN_INFO (name)->valnum != NULL_TREE);
  nameexpr = get_or_alloc_expr_for_name (name);
  add_to_value (value_id, nameexpr);
  if (NEW_SETS (block))
    bitmap_value_replace_in_set (NEW_SETS (block), nameexpr);
  bitmap_value_replace_in_set (AVAIL_OUT (block), nameexpr);

  pre_stats.insertions++;
  if (dump_file && (dump_flags & TDF_DETAILS))
    {
      fprintf (dump_file, "Inserted ");
      print_gimple_stmt (dump_file, newstmt, 0, 0);
      fprintf (dump_file, " in predecessor %d (%04d)\n",
	       block->index, value_id);
    }

  return name;
}


/* Insert the to-be-made-available values of expression EXPRNUM for each
   predecessor, stored in AVAIL, into the predecessors of BLOCK, and
   merge the result with a phi node, given the same value number as
   NODE.  Return true if we have inserted new stuff.  */

static bool
insert_into_preds_of_block (basic_block block, unsigned int exprnum,
			    vec<pre_expr> avail)
{
  pre_expr expr = expression_for_id (exprnum);
  pre_expr newphi;
  unsigned int val = get_expr_value_id (expr);
  edge pred;
  bool insertions = false;
  bool nophi = false;
  basic_block bprime;
  pre_expr eprime;
  edge_iterator ei;
  tree type = get_expr_type (expr);
  tree temp;
  gimple phi;

  /* Make sure we aren't creating an induction variable.  */
  if (bb_loop_depth (block) > 0 && EDGE_COUNT (block->preds) == 2)
    {
      bool firstinsideloop = false;
      bool secondinsideloop = false;
      firstinsideloop = flow_bb_inside_loop_p (block->loop_father,
					       EDGE_PRED (block, 0)->src);
      secondinsideloop = flow_bb_inside_loop_p (block->loop_father,
						EDGE_PRED (block, 1)->src);
      /* Induction variables only have one edge inside the loop.  */
      if ((firstinsideloop ^ secondinsideloop)
	  && expr->kind != REFERENCE)
	{
	  if (dump_file && (dump_flags & TDF_DETAILS))
	    fprintf (dump_file, "Skipping insertion of phi for partial redundancy: Looks like an induction variable\n");
	  nophi = true;
	}
    }

  /* Make the necessary insertions.  */
  FOR_EACH_EDGE (pred, ei, block->preds)
    {
      gimple_seq stmts = NULL;
      tree builtexpr;
      bprime = pred->src;
      eprime = avail[pred->dest_idx];

      if (eprime->kind != NAME && eprime->kind != CONSTANT)
	{
	  builtexpr = create_expression_by_pieces (bprime, eprime,
						   &stmts, type);
	  gcc_assert (!(pred->flags & EDGE_ABNORMAL));
	  gsi_insert_seq_on_edge (pred, stmts);
	  if (!builtexpr)
	    {
	      /* We cannot insert a PHI node if we failed to insert
		 on one edge.  */
	      nophi = true;
	      continue;
	    }
	  avail[pred->dest_idx] = get_or_alloc_expr_for_name (builtexpr);
	  insertions = true;
	}
      else if (eprime->kind == CONSTANT)
	{
	  /* Constants may not have the right type, fold_convert
	     should give us back a constant with the right type.  */
	  tree constant = PRE_EXPR_CONSTANT (eprime);
	  tree forcedexpr = gimple_convert (&stmts, type, constant);
	  if (!is_gimple_min_invariant (forcedexpr))
	    {
	      VN_INFO_GET (forcedexpr)->valnum = PRE_EXPR_CONSTANT (eprime);
	      VN_INFO (forcedexpr)->value_id = get_expr_value_id (eprime);
	      if (!gimple_seq_empty_p (stmts))
		{
		  gimple_stmt_iterator gsi;
		  gsi = gsi_start (stmts);
		  for (; !gsi_end_p (gsi); gsi_next (&gsi))
		    {
		      gimple stmt = gsi_stmt (gsi);
		      tree lhs = gimple_get_lhs (stmt);
		      if (TREE_CODE (lhs) == SSA_NAME)
			bitmap_set_bit (inserted_exprs, SSA_NAME_VERSION (lhs));
		      gimple_set_plf (stmt, NECESSARY, false);
		    }
		  gsi_insert_seq_on_edge (pred, stmts);
		}
	      avail[pred->dest_idx]
		= get_or_alloc_expr_for_name (forcedexpr);
	    }
	  else
	    avail[pred->dest_idx]
	      = get_or_alloc_expr_for_constant (forcedexpr);
	}
      else if (eprime->kind == NAME)
	{
	  /* We may have to do a conversion because our value
	     numbering can look through types in certain cases, but
	     our IL requires all operands of a phi node have the same
	     type.  */
	  tree name = PRE_EXPR_NAME (eprime);
	  tree forcedexpr = gimple_convert (&stmts, type, name);
	  if (forcedexpr != name)
	    {
	      VN_INFO_GET (forcedexpr)->valnum = VN_INFO (name)->valnum;
	      VN_INFO (forcedexpr)->value_id = VN_INFO (name)->value_id;
	    }
	  if (!gimple_seq_empty_p (stmts))
	    {
	      gimple_stmt_iterator gsi;
	      gsi = gsi_start (stmts);
	      for (; !gsi_end_p (gsi); gsi_next (&gsi))
		{
		  gimple stmt = gsi_stmt (gsi);
		  tree lhs = gimple_get_lhs (stmt);
		  if (TREE_CODE (lhs) == SSA_NAME)
		    bitmap_set_bit (inserted_exprs, SSA_NAME_VERSION (lhs));
		  gimple_set_plf (stmt, NECESSARY, false);
		}
	      gsi_insert_seq_on_edge (pred, stmts);
	    }
	  avail[pred->dest_idx] = get_or_alloc_expr_for_name (forcedexpr);
	}
    }
  /* If we didn't want a phi node, and we made insertions, we still have
     inserted new stuff, and thus return true.  If we didn't want a phi node,
     and didn't make insertions, we haven't added anything new, so return
     false.  */
  if (nophi && insertions)
    return true;
  else if (nophi && !insertions)
    return false;

  /* Now build a phi for the new variable.  */
  temp = make_temp_ssa_name (type, NULL, "prephitmp");
  phi = create_phi_node (temp, block);

  gimple_set_plf (phi, NECESSARY, false);
  VN_INFO_GET (temp)->value_id = val;
  VN_INFO (temp)->valnum = sccvn_valnum_from_value_id (val);
  if (VN_INFO (temp)->valnum == NULL_TREE)
    VN_INFO (temp)->valnum = temp;
  bitmap_set_bit (inserted_exprs, SSA_NAME_VERSION (temp));
  FOR_EACH_EDGE (pred, ei, block->preds)
    {
      pre_expr ae = avail[pred->dest_idx];
      gcc_assert (get_expr_type (ae) == type
		  || useless_type_conversion_p (type, get_expr_type (ae)));
      if (ae->kind == CONSTANT)
	add_phi_arg (phi, unshare_expr (PRE_EXPR_CONSTANT (ae)),
		     pred, UNKNOWN_LOCATION);
      else
	add_phi_arg (phi, PRE_EXPR_NAME (ae), pred, UNKNOWN_LOCATION);
    }

  newphi = get_or_alloc_expr_for_name (temp);
  add_to_value (val, newphi);

  /* The value should *not* exist in PHI_GEN, or else we wouldn't be doing
     this insertion, since we test for the existence of this value in PHI_GEN
     before proceeding with the partial redundancy checks in insert_aux.

     The value may exist in AVAIL_OUT, in particular, it could be represented
     by the expression we are trying to eliminate, in which case we want the
     replacement to occur.  If it's not existing in AVAIL_OUT, we want it
     inserted there.

     Similarly, to the PHI_GEN case, the value should not exist in NEW_SETS of
     this block, because if it did, it would have existed in our dominator's
     AVAIL_OUT, and would have been skipped due to the full redundancy check.
  */

  bitmap_insert_into_set (PHI_GEN (block), newphi);
  bitmap_value_replace_in_set (AVAIL_OUT (block),
			       newphi);
  bitmap_insert_into_set (NEW_SETS (block),
			  newphi);

  if (dump_file && (dump_flags & TDF_DETAILS))
    {
      fprintf (dump_file, "Created phi ");
      print_gimple_stmt (dump_file, phi, 0, 0);
      fprintf (dump_file, " in block %d (%04d)\n", block->index, val);
    }
  pre_stats.phis++;
  return true;
}



/* Perform insertion of partially redundant values.
   For BLOCK, do the following:
   1.  Propagate the NEW_SETS of the dominator into the current block.
   If the block has multiple predecessors,
       2a. Iterate over the ANTIC expressions for the block to see if
	   any of them are partially redundant.
       2b. If so, insert them into the necessary predecessors to make
	   the expression fully redundant.
       2c. Insert a new PHI merging the values of the predecessors.
       2d. Insert the new PHI, and the new expressions, into the
	   NEW_SETS set.
   3. Recursively call ourselves on the dominator children of BLOCK.

   Steps 1, 2a, and 3 are done by insert_aux. 2b, 2c and 2d are done by
   do_regular_insertion and do_partial_insertion.

*/

static bool
do_regular_insertion (basic_block block, basic_block dom)
{
  bool new_stuff = false;
  vec<pre_expr> exprs;
  pre_expr expr;
  vec<pre_expr> avail = vNULL;
  int i;

  exprs = sorted_array_from_bitmap_set (ANTIC_IN (block));
  avail.safe_grow (EDGE_COUNT (block->preds));

  FOR_EACH_VEC_ELT (exprs, i, expr)
    {
      if (expr->kind == NARY
	  || expr->kind == REFERENCE)
	{
	  unsigned int val;
	  bool by_some = false;
	  bool cant_insert = false;
	  bool all_same = true;
	  pre_expr first_s = NULL;
	  edge pred;
	  basic_block bprime;
	  pre_expr eprime = NULL;
	  edge_iterator ei;
	  pre_expr edoubleprime = NULL;
	  bool do_insertion = false;

	  val = get_expr_value_id (expr);
	  if (bitmap_set_contains_value (PHI_GEN (block), val))
	    continue;
	  if (bitmap_set_contains_value (AVAIL_OUT (dom), val))
	    {
	      if (dump_file && (dump_flags & TDF_DETAILS))
		{
		  fprintf (dump_file, "Found fully redundant value: ");
		  print_pre_expr (dump_file, expr);
		  fprintf (dump_file, "\n");
		}
	      continue;
	    }

	  FOR_EACH_EDGE (pred, ei, block->preds)
	    {
	      unsigned int vprime;

	      /* We should never run insertion for the exit block
	         and so not come across fake pred edges.  */
	      gcc_assert (!(pred->flags & EDGE_FAKE));
	      bprime = pred->src;
	      eprime = phi_translate (expr, ANTIC_IN (block), NULL,
				      bprime, block);

	      /* eprime will generally only be NULL if the
		 value of the expression, translated
		 through the PHI for this predecessor, is
		 undefined.  If that is the case, we can't
		 make the expression fully redundant,
		 because its value is undefined along a
		 predecessor path.  We can thus break out
		 early because it doesn't matter what the
		 rest of the results are.  */
	      if (eprime == NULL)
		{
		  avail[pred->dest_idx] = NULL;
		  cant_insert = true;
		  break;
		}

	      eprime = fully_constant_expression (eprime);
	      vprime = get_expr_value_id (eprime);
	      edoubleprime = bitmap_find_leader (AVAIL_OUT (bprime),
						 vprime);
	      if (edoubleprime == NULL)
		{
		  avail[pred->dest_idx] = eprime;
		  all_same = false;
		}
	      else
		{
		  avail[pred->dest_idx] = edoubleprime;
		  by_some = true;
		  /* We want to perform insertions to remove a redundancy on
		     a path in the CFG we want to optimize for speed.  */
		  if (optimize_edge_for_speed_p (pred))
		    do_insertion = true;
		  if (first_s == NULL)
		    first_s = edoubleprime;
		  else if (!pre_expr_d::equal (first_s, edoubleprime))
		    all_same = false;
		}
	    }
	  /* If we can insert it, it's not the same value
	     already existing along every predecessor, and
	     it's defined by some predecessor, it is
	     partially redundant.  */
	  if (!cant_insert && !all_same && by_some)
	    {
	      if (!do_insertion)
		{
		  if (dump_file && (dump_flags & TDF_DETAILS))
		    {
		      fprintf (dump_file, "Skipping partial redundancy for "
			       "expression ");
		      print_pre_expr (dump_file, expr);
		      fprintf (dump_file, " (%04d), no redundancy on to be "
			       "optimized for speed edge\n", val);
		    }
		}
	      else if (dbg_cnt (treepre_insert))
		{
		  if (dump_file && (dump_flags & TDF_DETAILS))
		    {
		      fprintf (dump_file, "Found partial redundancy for "
			       "expression ");
		      print_pre_expr (dump_file, expr);
		      fprintf (dump_file, " (%04d)\n",
			       get_expr_value_id (expr));
		    }
		  if (insert_into_preds_of_block (block,
						  get_expression_id (expr),
						  avail))
		    new_stuff = true;
		}
	    }
	  /* If all edges produce the same value and that value is
	     an invariant, then the PHI has the same value on all
	     edges.  Note this.  */
	  else if (!cant_insert && all_same)
	    {
	      gcc_assert (edoubleprime->kind == CONSTANT
			  || edoubleprime->kind == NAME);

	      tree temp = make_temp_ssa_name (get_expr_type (expr),
					      NULL, "pretmp");
	      gimple assign = gimple_build_assign (temp,
						   edoubleprime->kind == CONSTANT ? PRE_EXPR_CONSTANT (edoubleprime) : PRE_EXPR_NAME (edoubleprime));
	      gimple_stmt_iterator gsi = gsi_after_labels (block);
	      gsi_insert_before (&gsi, assign, GSI_NEW_STMT);

	      gimple_set_plf (assign, NECESSARY, false);
	      VN_INFO_GET (temp)->value_id = val;
	      VN_INFO (temp)->valnum = sccvn_valnum_from_value_id (val);
	      if (VN_INFO (temp)->valnum == NULL_TREE)
		VN_INFO (temp)->valnum = temp;
	      bitmap_set_bit (inserted_exprs, SSA_NAME_VERSION (temp));
	      pre_expr newe = get_or_alloc_expr_for_name (temp);
	      add_to_value (val, newe);
	      bitmap_value_replace_in_set (AVAIL_OUT (block), newe);
	      bitmap_insert_into_set (NEW_SETS (block), newe);
	    }
	}
    }

  exprs.release ();
  return new_stuff;
}


/* Perform insertion for partially anticipatable expressions.  There
   is only one case we will perform insertion for these.  This case is
   if the expression is partially anticipatable, and fully available.
   In this case, we know that putting it earlier will enable us to
   remove the later computation.  */


static bool
do_partial_partial_insertion (basic_block block, basic_block dom)
{
  bool new_stuff = false;
  vec<pre_expr> exprs;
  pre_expr expr;
  auto_vec<pre_expr> avail;
  int i;

  exprs = sorted_array_from_bitmap_set (PA_IN (block));
  avail.safe_grow (EDGE_COUNT (block->preds));

  FOR_EACH_VEC_ELT (exprs, i, expr)
    {
      if (expr->kind == NARY
	  || expr->kind == REFERENCE)
	{
	  unsigned int val;
	  bool by_all = true;
	  bool cant_insert = false;
	  edge pred;
	  basic_block bprime;
	  pre_expr eprime = NULL;
	  edge_iterator ei;

	  val = get_expr_value_id (expr);
	  if (bitmap_set_contains_value (PHI_GEN (block), val))
	    continue;
	  if (bitmap_set_contains_value (AVAIL_OUT (dom), val))
	    continue;

	  FOR_EACH_EDGE (pred, ei, block->preds)
	    {
	      unsigned int vprime;
	      pre_expr edoubleprime;

	      /* We should never run insertion for the exit block
	         and so not come across fake pred edges.  */
	      gcc_assert (!(pred->flags & EDGE_FAKE));
	      bprime = pred->src;
	      eprime = phi_translate (expr, ANTIC_IN (block),
				      PA_IN (block),
				      bprime, block);

	      /* eprime will generally only be NULL if the
		 value of the expression, translated
		 through the PHI for this predecessor, is
		 undefined.  If that is the case, we can't
		 make the expression fully redundant,
		 because its value is undefined along a
		 predecessor path.  We can thus break out
		 early because it doesn't matter what the
		 rest of the results are.  */
	      if (eprime == NULL)
		{
		  avail[pred->dest_idx] = NULL;
		  cant_insert = true;
		  break;
		}

	      eprime = fully_constant_expression (eprime);
	      vprime = get_expr_value_id (eprime);
	      edoubleprime = bitmap_find_leader (AVAIL_OUT (bprime), vprime);
	      avail[pred->dest_idx] = edoubleprime;
	      if (edoubleprime == NULL)
		{
		  by_all = false;
		  break;
		}
	    }

	  /* If we can insert it, it's not the same value
	     already existing along every predecessor, and
	     it's defined by some predecessor, it is
	     partially redundant.  */
	  if (!cant_insert && by_all)
	    {
	      edge succ;
	      bool do_insertion = false;

	      /* Insert only if we can remove a later expression on a path
		 that we want to optimize for speed.
		 The phi node that we will be inserting in BLOCK is not free,
		 and inserting it for the sake of !optimize_for_speed successor
		 may cause regressions on the speed path.  */
	      FOR_EACH_EDGE (succ, ei, block->succs)
		{
		  if (bitmap_set_contains_value (PA_IN (succ->dest), val)
		      || bitmap_set_contains_value (ANTIC_IN (succ->dest), val))
		    {
		      if (optimize_edge_for_speed_p (succ))
			do_insertion = true;
		    }
		}

	      if (!do_insertion)
		{
		  if (dump_file && (dump_flags & TDF_DETAILS))
		    {
		      fprintf (dump_file, "Skipping partial partial redundancy "
			       "for expression ");
		      print_pre_expr (dump_file, expr);
		      fprintf (dump_file, " (%04d), not (partially) anticipated "
			       "on any to be optimized for speed edges\n", val);
		    }
		}
	      else if (dbg_cnt (treepre_insert))
		{
		  pre_stats.pa_insert++;
		  if (dump_file && (dump_flags & TDF_DETAILS))
		    {
		      fprintf (dump_file, "Found partial partial redundancy "
			       "for expression ");
		      print_pre_expr (dump_file, expr);
		      fprintf (dump_file, " (%04d)\n",
			       get_expr_value_id (expr));
		    }
		  if (insert_into_preds_of_block (block,
						  get_expression_id (expr),
						  avail))
		    new_stuff = true;
		}	   
	    } 
	}
    }

  exprs.release ();
  return new_stuff;
}

static bool
insert_aux (basic_block block)
{
  basic_block son;
  bool new_stuff = false;

  if (block)
    {
      basic_block dom;
      dom = get_immediate_dominator (CDI_DOMINATORS, block);
      if (dom)
	{
	  unsigned i;
	  bitmap_iterator bi;
	  bitmap_set_t newset = NEW_SETS (dom);
	  if (newset)
	    {
	      /* Note that we need to value_replace both NEW_SETS, and
		 AVAIL_OUT. For both the case of NEW_SETS, the value may be
		 represented by some non-simple expression here that we want
		 to replace it with.  */
	      FOR_EACH_EXPR_ID_IN_SET (newset, i, bi)
		{
		  pre_expr expr = expression_for_id (i);
		  bitmap_value_replace_in_set (NEW_SETS (block), expr);
		  bitmap_value_replace_in_set (AVAIL_OUT (block), expr);
		}
	    }
	  if (!single_pred_p (block))
	    {
	      new_stuff |= do_regular_insertion (block, dom);
	      if (do_partial_partial)
		new_stuff |= do_partial_partial_insertion (block, dom);
	    }
	}
    }
  for (son = first_dom_son (CDI_DOMINATORS, block);
       son;
       son = next_dom_son (CDI_DOMINATORS, son))
    {
      new_stuff |= insert_aux (son);
    }

  return new_stuff;
}

/* Perform insertion of partially redundant values.  */

static void
insert (void)
{
  bool new_stuff = true;
  basic_block bb;
  int num_iterations = 0;

  FOR_ALL_BB_FN (bb, cfun)
    NEW_SETS (bb) = bitmap_set_new ();

  while (new_stuff)
    {
      num_iterations++;
      if (dump_file && dump_flags & TDF_DETAILS)
	fprintf (dump_file, "Starting insert iteration %d\n", num_iterations);
      new_stuff = insert_aux (ENTRY_BLOCK_PTR_FOR_FN (cfun));

      /* Clear the NEW sets before the next iteration.  We have already
         fully propagated its contents.  */
      if (new_stuff)
	FOR_ALL_BB_FN (bb, cfun)
	  bitmap_set_free (NEW_SETS (bb));
    }
  statistics_histogram_event (cfun, "insert iterations", num_iterations);
}


/* Compute the AVAIL set for all basic blocks.

   This function performs value numbering of the statements in each basic
   block.  The AVAIL sets are built from information we glean while doing
   this value numbering, since the AVAIL sets contain only one entry per
   value.

   AVAIL_IN[BLOCK] = AVAIL_OUT[dom(BLOCK)].
   AVAIL_OUT[BLOCK] = AVAIL_IN[BLOCK] U PHI_GEN[BLOCK] U TMP_GEN[BLOCK].  */

static void
compute_avail (void)
{

  basic_block block, son;
  basic_block *worklist;
  size_t sp = 0;
  unsigned i;

  /* We pretend that default definitions are defined in the entry block.
     This includes function arguments and the static chain decl.  */
  for (i = 1; i < num_ssa_names; ++i)
    {
      tree name = ssa_name (i);
      pre_expr e;
      if (!name
	  || !SSA_NAME_IS_DEFAULT_DEF (name)
	  || has_zero_uses (name)
	  || virtual_operand_p (name))
	continue;

      e = get_or_alloc_expr_for_name (name);
      add_to_value (get_expr_value_id (e), e);
      bitmap_insert_into_set (TMP_GEN (ENTRY_BLOCK_PTR_FOR_FN (cfun)), e);
      bitmap_value_insert_into_set (AVAIL_OUT (ENTRY_BLOCK_PTR_FOR_FN (cfun)),
				    e);
    }

  if (dump_file && (dump_flags & TDF_DETAILS))
    {
      print_bitmap_set (dump_file, TMP_GEN (ENTRY_BLOCK_PTR_FOR_FN (cfun)),
			"tmp_gen", ENTRY_BLOCK);
      print_bitmap_set (dump_file, AVAIL_OUT (ENTRY_BLOCK_PTR_FOR_FN (cfun)),
			"avail_out", ENTRY_BLOCK);
    }

  /* Allocate the worklist.  */
  worklist = XNEWVEC (basic_block, n_basic_blocks_for_fn (cfun));

  /* Seed the algorithm by putting the dominator children of the entry
     block on the worklist.  */
  for (son = first_dom_son (CDI_DOMINATORS, ENTRY_BLOCK_PTR_FOR_FN (cfun));
       son;
       son = next_dom_son (CDI_DOMINATORS, son))
    worklist[sp++] = son;

  BB_LIVE_VOP_ON_EXIT (ENTRY_BLOCK_PTR_FOR_FN (cfun))
    = ssa_default_def (cfun, gimple_vop (cfun));

  /* Loop until the worklist is empty.  */
  while (sp)
    {
      gimple_stmt_iterator gsi;
      gimple stmt;
      basic_block dom;

      /* Pick a block from the worklist.  */
      block = worklist[--sp];

      /* Initially, the set of available values in BLOCK is that of
	 its immediate dominator.  */
      dom = get_immediate_dominator (CDI_DOMINATORS, block);
      if (dom)
	{
	  bitmap_set_copy (AVAIL_OUT (block), AVAIL_OUT (dom));
	  BB_LIVE_VOP_ON_EXIT (block) = BB_LIVE_VOP_ON_EXIT (dom);
	}

      /* Generate values for PHI nodes.  */
      for (gsi = gsi_start_phis (block); !gsi_end_p (gsi); gsi_next (&gsi))
	{
	  tree result = gimple_phi_result (gsi_stmt (gsi));

	  /* We have no need for virtual phis, as they don't represent
	     actual computations.  */
	  if (virtual_operand_p (result))
	    {
	      BB_LIVE_VOP_ON_EXIT (block) = result;
	      continue;
	    }

	  pre_expr e = get_or_alloc_expr_for_name (result);
	  add_to_value (get_expr_value_id (e), e);
	  bitmap_value_insert_into_set (AVAIL_OUT (block), e);
	  bitmap_insert_into_set (PHI_GEN (block), e);
	}

      BB_MAY_NOTRETURN (block) = 0;

      /* Now compute value numbers and populate value sets with all
	 the expressions computed in BLOCK.  */
      for (gsi = gsi_start_bb (block); !gsi_end_p (gsi); gsi_next (&gsi))
	{
	  ssa_op_iter iter;
	  tree op;

	  stmt = gsi_stmt (gsi);

	  /* Cache whether the basic-block has any non-visible side-effect
	     or control flow.
	     If this isn't a call or it is the last stmt in the
	     basic-block then the CFG represents things correctly.  */
	  if (is_gimple_call (stmt) && !stmt_ends_bb_p (stmt))
	    {
	      /* Non-looping const functions always return normally.
		 Otherwise the call might not return or have side-effects
		 that forbids hoisting possibly trapping expressions
		 before it.  */
	      int flags = gimple_call_flags (stmt);
	      if (!(flags & ECF_CONST)
		  || (flags & ECF_LOOPING_CONST_OR_PURE))
		BB_MAY_NOTRETURN (block) = 1;
	    }

	  FOR_EACH_SSA_TREE_OPERAND (op, stmt, iter, SSA_OP_DEF)
	    {
	      pre_expr e = get_or_alloc_expr_for_name (op);

	      add_to_value (get_expr_value_id (e), e);
	      bitmap_insert_into_set (TMP_GEN (block), e);
	      bitmap_value_insert_into_set (AVAIL_OUT (block), e);
	    }

	  if (gimple_vdef (stmt))
	    BB_LIVE_VOP_ON_EXIT (block) = gimple_vdef (stmt);

	  if (gimple_has_side_effects (stmt)
	      || stmt_could_throw_p (stmt)
	      || is_gimple_debug (stmt))
	    continue;

	  FOR_EACH_SSA_TREE_OPERAND (op, stmt, iter, SSA_OP_USE)
	    {
	      if (ssa_undefined_value_p (op))
		continue;
	      pre_expr e = get_or_alloc_expr_for_name (op);
	      bitmap_value_insert_into_set (EXP_GEN (block), e);
	    }

	  switch (gimple_code (stmt))
	    {
	    case GIMPLE_RETURN:
	      continue;

	    case GIMPLE_CALL:
	      {
		vn_reference_t ref;
		vn_reference_s ref1;
		pre_expr result = NULL;

		/* We can value number only calls to real functions.  */
		if (gimple_call_internal_p (stmt))
		  continue;

		vn_reference_lookup_call (stmt, &ref, &ref1);
		if (!ref)
		  continue;

		/* If the value of the call is not invalidated in
		   this block until it is computed, add the expression
		   to EXP_GEN.  */
		if (!gimple_vuse (stmt)
		    || gimple_code
		         (SSA_NAME_DEF_STMT (gimple_vuse (stmt))) == GIMPLE_PHI
		    || gimple_bb (SSA_NAME_DEF_STMT
				    (gimple_vuse (stmt))) != block)
		  {
		    result = (pre_expr) pool_alloc (pre_expr_pool);
		    result->kind = REFERENCE;
		    result->id = 0;
		    PRE_EXPR_REFERENCE (result) = ref;

		    get_or_alloc_expression_id (result);
		    add_to_value (get_expr_value_id (result), result);
		    bitmap_value_insert_into_set (EXP_GEN (block), result);
		  }
		continue;
	      }

	    case GIMPLE_ASSIGN:
	      {
		pre_expr result = NULL;
		switch (vn_get_stmt_kind (stmt))
		  {
		  case VN_NARY:
		    {
		      enum tree_code code = gimple_assign_rhs_code (stmt);
		      vn_nary_op_t nary;

		      /* COND_EXPR and VEC_COND_EXPR are awkward in
			 that they contain an embedded complex expression.
			 Don't even try to shove those through PRE.  */
		      if (code == COND_EXPR
			  || code == VEC_COND_EXPR)
			continue;

		      vn_nary_op_lookup_stmt (stmt, &nary);
		      if (!nary)
			continue;

		      /* If the NARY traps and there was a preceding
		         point in the block that might not return avoid
			 adding the nary to EXP_GEN.  */
		      if (BB_MAY_NOTRETURN (block)
			  && vn_nary_may_trap (nary))
			continue;

		      result = (pre_expr) pool_alloc (pre_expr_pool);
		      result->kind = NARY;
		      result->id = 0;
		      PRE_EXPR_NARY (result) = nary;
		      break;
		    }

		  case VN_REFERENCE:
		    {
		      vn_reference_t ref;
		      vn_reference_lookup (gimple_assign_rhs1 (stmt),
					   gimple_vuse (stmt),
					   VN_WALK, &ref);
		      if (!ref)
			continue;

		      /* If the value of the reference is not invalidated in
			 this block until it is computed, add the expression
			 to EXP_GEN.  */
		      if (gimple_vuse (stmt))
			{
			  gimple def_stmt;
			  bool ok = true;
			  def_stmt = SSA_NAME_DEF_STMT (gimple_vuse (stmt));
			  while (!gimple_nop_p (def_stmt)
				 && gimple_code (def_stmt) != GIMPLE_PHI
				 && gimple_bb (def_stmt) == block)
			    {
			      if (stmt_may_clobber_ref_p
				    (def_stmt, gimple_assign_rhs1 (stmt)))
				{
				  ok = false;
				  break;
				}
			      def_stmt
				= SSA_NAME_DEF_STMT (gimple_vuse (def_stmt));
			    }
			  if (!ok)
			    continue;
			}

		      result = (pre_expr) pool_alloc (pre_expr_pool);
		      result->kind = REFERENCE;
		      result->id = 0;
		      PRE_EXPR_REFERENCE (result) = ref;
		      break;
		    }

		  default:
		    continue;
		  }

		get_or_alloc_expression_id (result);
		add_to_value (get_expr_value_id (result), result);
		bitmap_value_insert_into_set (EXP_GEN (block), result);
		continue;
	      }
	    default:
	      break;
	    }
	}

      if (dump_file && (dump_flags & TDF_DETAILS))
	{
	  print_bitmap_set (dump_file, EXP_GEN (block),
			    "exp_gen", block->index);
	  print_bitmap_set (dump_file, PHI_GEN (block),
			    "phi_gen", block->index);
	  print_bitmap_set (dump_file, TMP_GEN (block),
			    "tmp_gen", block->index);
	  print_bitmap_set (dump_file, AVAIL_OUT (block),
			    "avail_out", block->index);
	}

      /* Put the dominator children of BLOCK on the worklist of blocks
	 to compute available sets for.  */
      for (son = first_dom_son (CDI_DOMINATORS, block);
	   son;
	   son = next_dom_son (CDI_DOMINATORS, son))
	worklist[sp++] = son;
    }

  free (worklist);
}


/* Local state for the eliminate domwalk.  */
static vec<gimple> el_to_remove;
static unsigned int el_todo;
static vec<tree> el_avail;
static vec<tree> el_avail_stack;

/* Return a leader for OP that is available at the current point of the
   eliminate domwalk.  */

static tree
eliminate_avail (tree op)
{
  tree valnum = VN_INFO (op)->valnum;
  if (TREE_CODE (valnum) == SSA_NAME)
    {
      if (SSA_NAME_IS_DEFAULT_DEF (valnum))
	return valnum;
      if (el_avail.length () > SSA_NAME_VERSION (valnum))
	return el_avail[SSA_NAME_VERSION (valnum)];
    }
  else if (is_gimple_min_invariant (valnum))
    return valnum;
  return NULL_TREE;
}

/* At the current point of the eliminate domwalk make OP available.  */

static void
eliminate_push_avail (tree op)
{
  tree valnum = VN_INFO (op)->valnum;
  if (TREE_CODE (valnum) == SSA_NAME)
    {
      if (el_avail.length () <= SSA_NAME_VERSION (valnum))
	el_avail.safe_grow_cleared (SSA_NAME_VERSION (valnum) + 1);
      el_avail[SSA_NAME_VERSION (valnum)] = op;
      el_avail_stack.safe_push (op);
    }
}

/* Insert the expression recorded by SCCVN for VAL at *GSI.  Returns
   the leader for the expression if insertion was successful.  */

static tree
eliminate_insert (gimple_stmt_iterator *gsi, tree val)
{
  tree expr = vn_get_expr_for (val);
  if (!CONVERT_EXPR_P (expr)
      && TREE_CODE (expr) != VIEW_CONVERT_EXPR)
    return NULL_TREE;

  tree op = TREE_OPERAND (expr, 0);
  tree leader = TREE_CODE (op) == SSA_NAME ? eliminate_avail (op) : op;
  if (!leader)
    return NULL_TREE;

  tree res = make_temp_ssa_name (TREE_TYPE (val), NULL, "pretmp");
  gimple tem = gimple_build_assign (res,
				    fold_build1 (TREE_CODE (expr),
						 TREE_TYPE (expr), leader));
  gsi_insert_before (gsi, tem, GSI_SAME_STMT);
  VN_INFO_GET (res)->valnum = val;

  if (TREE_CODE (leader) == SSA_NAME)
    gimple_set_plf (SSA_NAME_DEF_STMT (leader), NECESSARY, true);

  pre_stats.insertions++;
  if (dump_file && (dump_flags & TDF_DETAILS))
    {
      fprintf (dump_file, "Inserted ");
      print_gimple_stmt (dump_file, tem, 0, 0);
    }

  return res;
}

class eliminate_dom_walker : public dom_walker
{
public:
  eliminate_dom_walker (cdi_direction direction, bool do_pre_)
      : dom_walker (direction), do_pre (do_pre_) {}

  virtual void before_dom_children (basic_block);
  virtual void after_dom_children (basic_block);

  bool do_pre;
};

/* Perform elimination for the basic-block B during the domwalk.  */

void
eliminate_dom_walker::before_dom_children (basic_block b)
{
  gimple_stmt_iterator gsi;
  gimple stmt;

  /* Mark new bb.  */
  el_avail_stack.safe_push (NULL_TREE);

  /* ???  If we do nothing for unreachable blocks then this will confuse
     tailmerging.  Eventually we can reduce its reliance on SCCVN now
     that we fully copy/constant-propagate (most) things.  */

  for (gsi = gsi_start_phis (b); !gsi_end_p (gsi);)
    {
      gimple phi = gsi_stmt (gsi);
      tree res = PHI_RESULT (phi);

      if (virtual_operand_p (res))
	{
	  gsi_next (&gsi);
	  continue;
	}

      tree sprime = eliminate_avail (res);
      if (sprime
	  && sprime != res)
	{
	  if (dump_file && (dump_flags & TDF_DETAILS))
	    {
	      fprintf (dump_file, "Replaced redundant PHI node defining ");
	      print_generic_expr (dump_file, res, 0);
	      fprintf (dump_file, " with ");
	      print_generic_expr (dump_file, sprime, 0);
	      fprintf (dump_file, "\n");
	    }

	  /* If we inserted this PHI node ourself, it's not an elimination.  */
	  if (inserted_exprs
	      && bitmap_bit_p (inserted_exprs, SSA_NAME_VERSION (res)))
	    pre_stats.phis--;
	  else
	    pre_stats.eliminations++;

	  /* If we will propagate into all uses don't bother to do
	     anything.  */
	  if (may_propagate_copy (res, sprime))
	    {
	      /* Mark the PHI for removal.  */
	      el_to_remove.safe_push (phi);
	      gsi_next (&gsi);
	      continue;
	    }

	  remove_phi_node (&gsi, false);

	  if (inserted_exprs
	      && !bitmap_bit_p (inserted_exprs, SSA_NAME_VERSION (res))
	      && TREE_CODE (sprime) == SSA_NAME)
	    gimple_set_plf (SSA_NAME_DEF_STMT (sprime), NECESSARY, true);

	  if (!useless_type_conversion_p (TREE_TYPE (res), TREE_TYPE (sprime)))
	    sprime = fold_convert (TREE_TYPE (res), sprime);
	  gimple stmt = gimple_build_assign (res, sprime);
	  /* ???  It cannot yet be necessary (DOM walk).  */
	  gimple_set_plf (stmt, NECESSARY, gimple_plf (phi, NECESSARY));

	  gimple_stmt_iterator gsi2 = gsi_after_labels (b);
	  gsi_insert_before (&gsi2, stmt, GSI_NEW_STMT);
	  continue;
	}

      eliminate_push_avail (res);
      gsi_next (&gsi);
    }

  for (gsi = gsi_start_bb (b); !gsi_end_p (gsi); gsi_next (&gsi))
    {
      tree sprime = NULL_TREE;
      stmt = gsi_stmt (gsi);
      tree lhs = gimple_get_lhs (stmt);
      if (lhs && TREE_CODE (lhs) == SSA_NAME
	  && !gimple_has_volatile_ops (stmt)
	  /* See PR43491.  Do not replace a global register variable when
	     it is a the RHS of an assignment.  Do replace local register
	     variables since gcc does not guarantee a local variable will
	     be allocated in register.
	     ???  The fix isn't effective here.  This should instead
	     be ensured by not value-numbering them the same but treating
	     them like volatiles?  */
	  && !(gimple_assign_single_p (stmt)
	       && (TREE_CODE (gimple_assign_rhs1 (stmt)) == VAR_DECL
		   && DECL_HARD_REGISTER (gimple_assign_rhs1 (stmt))
		   && is_global_var (gimple_assign_rhs1 (stmt)))))
	{
	  sprime = eliminate_avail (lhs);
	  if (!sprime)
	    {
	      /* If there is no existing usable leader but SCCVN thinks
		 it has an expression it wants to use as replacement,
		 insert that.  */
	      tree val = VN_INFO (lhs)->valnum;
	      if (val != VN_TOP
		  && TREE_CODE (val) == SSA_NAME
		  && VN_INFO (val)->needs_insertion
		  && VN_INFO (val)->expr != NULL_TREE
		  && (sprime = eliminate_insert (&gsi, val)) != NULL_TREE)
		eliminate_push_avail (sprime);
	    }

	  /* If this now constitutes a copy duplicate points-to
	     and range info appropriately.  This is especially
	     important for inserted code.  See tree-ssa-copy.c
	     for similar code.  */
	  if (sprime
	      && TREE_CODE (sprime) == SSA_NAME)
	    {
	      basic_block sprime_b = gimple_bb (SSA_NAME_DEF_STMT (sprime));
	      if (POINTER_TYPE_P (TREE_TYPE (lhs))
		  && SSA_NAME_PTR_INFO (lhs)
		  && !SSA_NAME_PTR_INFO (sprime))
		{
		  duplicate_ssa_name_ptr_info (sprime,
					       SSA_NAME_PTR_INFO (lhs));
		  if (b != sprime_b)
		    mark_ptr_info_alignment_unknown
			(SSA_NAME_PTR_INFO (sprime));
		}
	      else if (!POINTER_TYPE_P (TREE_TYPE (lhs))
		       && SSA_NAME_RANGE_INFO (lhs)
		       && !SSA_NAME_RANGE_INFO (sprime)
		       && b == sprime_b)
		duplicate_ssa_name_range_info (sprime,
					       SSA_NAME_RANGE_TYPE (lhs),
					       SSA_NAME_RANGE_INFO (lhs));
	    }

	  /* Inhibit the use of an inserted PHI on a loop header when
	     the address of the memory reference is a simple induction
	     variable.  In other cases the vectorizer won't do anything
	     anyway (either it's loop invariant or a complicated
	     expression).  */
	  if (sprime
	      && TREE_CODE (sprime) == SSA_NAME
	      && do_pre
	      && flag_tree_loop_vectorize
	      && loop_outer (b->loop_father)
	      && has_zero_uses (sprime)
	      && bitmap_bit_p (inserted_exprs, SSA_NAME_VERSION (sprime))
	      && gimple_assign_load_p (stmt))
	    {
	      gimple def_stmt = SSA_NAME_DEF_STMT (sprime);
	      basic_block def_bb = gimple_bb (def_stmt);
	      if (gimple_code (def_stmt) == GIMPLE_PHI
		  && b->loop_father->header == def_bb)
		{
		  ssa_op_iter iter;
		  tree op;
		  bool found = false;
		  FOR_EACH_SSA_TREE_OPERAND (op, stmt, iter, SSA_OP_USE)
		    {
		      affine_iv iv;
		      def_bb = gimple_bb (SSA_NAME_DEF_STMT (op));
		      if (def_bb
			  && flow_bb_inside_loop_p (b->loop_father, def_bb)
			  && simple_iv (b->loop_father,
					b->loop_father, op, &iv, true))
			{
			  found = true;
			  break;
			}
		    }
		  if (found)
		    {
		      if (dump_file && (dump_flags & TDF_DETAILS))
			{
			  fprintf (dump_file, "Not replacing ");
			  print_gimple_expr (dump_file, stmt, 0, 0);
			  fprintf (dump_file, " with ");
			  print_generic_expr (dump_file, sprime, 0);
			  fprintf (dump_file, " which would add a loop"
				   " carried dependence to loop %d\n",
				   b->loop_father->num);
			}
		      /* Don't keep sprime available.  */
		      sprime = NULL_TREE;
		    }
		}
	    }

	  if (sprime)
	    {
	      /* If we can propagate the value computed for LHS into
		 all uses don't bother doing anything with this stmt.  */
	      if (may_propagate_copy (lhs, sprime))
		{
		  /* Mark it for removal.  */
		  el_to_remove.safe_push (stmt);

		  /* ???  Don't count copy/constant propagations.  */
		  if (gimple_assign_single_p (stmt)
		      && (TREE_CODE (gimple_assign_rhs1 (stmt)) == SSA_NAME
			  || gimple_assign_rhs1 (stmt) == sprime))
		    continue;

		  if (dump_file && (dump_flags & TDF_DETAILS))
		    {
		      fprintf (dump_file, "Replaced ");
		      print_gimple_expr (dump_file, stmt, 0, 0);
		      fprintf (dump_file, " with ");
		      print_generic_expr (dump_file, sprime, 0);
		      fprintf (dump_file, " in all uses of ");
		      print_gimple_stmt (dump_file, stmt, 0, 0);
		    }

		  pre_stats.eliminations++;
		  continue;
		}

	      /* If this is an assignment from our leader (which
	         happens in the case the value-number is a constant)
		 then there is nothing to do.  */
	      if (gimple_assign_single_p (stmt)
		  && sprime == gimple_assign_rhs1 (stmt))
		continue;

	      /* Else replace its RHS.  */
	      bool can_make_abnormal_goto
		  = is_gimple_call (stmt)
		  && stmt_can_make_abnormal_goto (stmt);

	      if (dump_file && (dump_flags & TDF_DETAILS))
		{
		  fprintf (dump_file, "Replaced ");
		  print_gimple_expr (dump_file, stmt, 0, 0);
		  fprintf (dump_file, " with ");
		  print_generic_expr (dump_file, sprime, 0);
		  fprintf (dump_file, " in ");
		  print_gimple_stmt (dump_file, stmt, 0, 0);
		}

	      if (TREE_CODE (sprime) == SSA_NAME)
		gimple_set_plf (SSA_NAME_DEF_STMT (sprime),
				NECESSARY, true);

	      pre_stats.eliminations++;
	      gimple orig_stmt = stmt;
	      if (!useless_type_conversion_p (TREE_TYPE (lhs),
					      TREE_TYPE (sprime)))
		sprime = fold_convert (TREE_TYPE (lhs), sprime);
	      tree vdef = gimple_vdef (stmt);
	      tree vuse = gimple_vuse (stmt);
	      propagate_tree_value_into_stmt (&gsi, sprime);
	      stmt = gsi_stmt (gsi);
	      update_stmt (stmt);
	      if (vdef != gimple_vdef (stmt))
		VN_INFO (vdef)->valnum = vuse;

	      /* If we removed EH side-effects from the statement, clean
		 its EH information.  */
	      if (maybe_clean_or_replace_eh_stmt (orig_stmt, stmt))
		{
		  bitmap_set_bit (need_eh_cleanup,
				  gimple_bb (stmt)->index);
		  if (dump_file && (dump_flags & TDF_DETAILS))
		    fprintf (dump_file, "  Removed EH side-effects.\n");
		}

	      /* Likewise for AB side-effects.  */
	      if (can_make_abnormal_goto
		  && !stmt_can_make_abnormal_goto (stmt))
		{
		  bitmap_set_bit (need_ab_cleanup,
				  gimple_bb (stmt)->index);
		  if (dump_file && (dump_flags & TDF_DETAILS))
		    fprintf (dump_file, "  Removed AB side-effects.\n");
		}

	      continue;
	    }
	}

      /* If the statement is a scalar store, see if the expression
         has the same value number as its rhs.  If so, the store is
         dead.  */
      if (gimple_assign_single_p (stmt)
	  && !gimple_has_volatile_ops (stmt)
	  && !is_gimple_reg (gimple_assign_lhs (stmt))
	  && (TREE_CODE (gimple_assign_rhs1 (stmt)) == SSA_NAME
	      || is_gimple_min_invariant (gimple_assign_rhs1 (stmt))))
        {
          tree val;
	  tree rhs = gimple_assign_rhs1 (stmt);
          val = vn_reference_lookup (gimple_assign_lhs (stmt),
                                     gimple_vuse (stmt), VN_WALK, NULL);
          if (TREE_CODE (rhs) == SSA_NAME)
            rhs = VN_INFO (rhs)->valnum;
          if (val
              && operand_equal_p (val, rhs, 0))
            {
              if (dump_file && (dump_flags & TDF_DETAILS))
                {
                  fprintf (dump_file, "Deleted redundant store ");
                  print_gimple_stmt (dump_file, stmt, 0, 0);
                }

              /* Queue stmt for removal.  */
              el_to_remove.safe_push (stmt);
	      continue;
            }
        }

      bool can_make_abnormal_goto = stmt_can_make_abnormal_goto (stmt);
      bool was_noreturn = (is_gimple_call (stmt)
			   && gimple_call_noreturn_p (stmt));
      tree vdef = gimple_vdef (stmt);
      tree vuse = gimple_vuse (stmt);

      /* If we didn't replace the whole stmt (or propagate the result
         into all uses), replace all uses on this stmt with their
	 leaders.  */
      use_operand_p use_p;
      ssa_op_iter iter;
      FOR_EACH_SSA_USE_OPERAND (use_p, stmt, iter, SSA_OP_USE)
	{
	  tree use = USE_FROM_PTR (use_p);
	  /* ???  The call code above leaves stmt operands un-updated.  */
	  if (TREE_CODE (use) != SSA_NAME)
	    continue;
	  tree sprime = eliminate_avail (use);
	  if (sprime && sprime != use
	      && may_propagate_copy (use, sprime)
	      /* We substitute into debug stmts to avoid excessive
	         debug temporaries created by removed stmts, but we need
		 to avoid doing so for inserted sprimes as we never want
		 to create debug temporaries for them.  */
	      && (!inserted_exprs
		  || TREE_CODE (sprime) != SSA_NAME
		  || !is_gimple_debug (stmt)
		  || !bitmap_bit_p (inserted_exprs, SSA_NAME_VERSION (sprime))))
	    {
	      propagate_value (use_p, sprime);
	      gimple_set_modified (stmt, true);
	      if (TREE_CODE (sprime) == SSA_NAME
		  && !is_gimple_debug (stmt))
		gimple_set_plf (SSA_NAME_DEF_STMT (sprime),
				NECESSARY, true);
	    }
	}

      /* Visit indirect calls and turn them into direct calls if
	 possible using the devirtualization machinery.  */
      if (is_gimple_call (stmt))
	{
	  tree fn = gimple_call_fn (stmt);
	  if (fn
	      && flag_devirtualize
	      && virtual_method_call_p (fn))
	    {
	      tree otr_type = obj_type_ref_class (fn);
	      tree instance;
	      ipa_polymorphic_call_context context (current_function_decl, fn, stmt, &instance);
	      bool final;

	      context.get_dynamic_type (instance, OBJ_TYPE_REF_OBJECT (fn), otr_type, stmt);

	      vec <cgraph_node *>targets
		= possible_polymorphic_call_targets (obj_type_ref_class (fn),
						     tree_to_uhwi
						       (OBJ_TYPE_REF_TOKEN (fn)),
						     context,
						     &final);
	      if (dump_enabled_p ())
		dump_possible_polymorphic_call_targets (dump_file, 
							obj_type_ref_class (fn),
							tree_to_uhwi
							  (OBJ_TYPE_REF_TOKEN (fn)),
							context);
	      if (final && targets.length () <= 1 && dbg_cnt (devirt))
		{
		  tree fn;
		  if (targets.length () == 1)
		    fn = targets[0]->decl;
		  else
		    fn = builtin_decl_implicit (BUILT_IN_UNREACHABLE);
		  if (dump_enabled_p ())
		    {
		      location_t loc = gimple_location_safe (stmt);
		      dump_printf_loc (MSG_OPTIMIZED_LOCATIONS, loc,
				       "converting indirect call to "
				       "function %s\n",
				       cgraph_node::get (fn)->name ());
		    }
		  gimple_call_set_fndecl (stmt, fn);
		  gimple_set_modified (stmt, true);
		}
	    }
	}

      if (gimple_modified_p (stmt))
	{
	  /* If a formerly non-invariant ADDR_EXPR is turned into an
	     invariant one it was on a separate stmt.  */
	  if (gimple_assign_single_p (stmt)
	      && TREE_CODE (gimple_assign_rhs1 (stmt)) == ADDR_EXPR)
	    recompute_tree_invariant_for_addr_expr (gimple_assign_rhs1 (stmt));
	  gimple old_stmt = stmt;
	  if (is_gimple_call (stmt))
	    {
	      /* ???  Only fold calls inplace for now, this may create new
		 SSA names which in turn will confuse free_scc_vn SSA name
		 release code and tail-merging.  */
	      fold_stmt_inplace (&gsi);
	      /* When changing a call into a noreturn call, cfg cleanup
		 is needed to fix up the noreturn call.  */
	      if (!was_noreturn && gimple_call_noreturn_p (stmt))
		el_todo |= TODO_cleanup_cfg;
	    }
	  else
	    {
	      /* ???  Only fold calls inplace for now, this may create new
		 SSA names which in turn will confuse free_scc_vn SSA name
		 release code and tail-merging.  */
	      fold_stmt_inplace (&gsi);
	      stmt = gsi_stmt (gsi);
	      if ((gimple_code (stmt) == GIMPLE_COND
		   && (gimple_cond_true_p (stmt)
		       || gimple_cond_false_p (stmt)))
		  || (gimple_code (stmt) == GIMPLE_SWITCH
		      && TREE_CODE (gimple_switch_index (stmt)) == INTEGER_CST))
		el_todo |= TODO_cleanup_cfg;
	    }
	  /* If we removed EH side-effects from the statement, clean
	     its EH information.  */
	  if (maybe_clean_or_replace_eh_stmt (old_stmt, stmt))
	    {
	      bitmap_set_bit (need_eh_cleanup,
			      gimple_bb (stmt)->index);
	      if (dump_file && (dump_flags & TDF_DETAILS))
		fprintf (dump_file, "  Removed EH side-effects.\n");
	    }
	  /* Likewise for AB side-effects.  */
	  if (can_make_abnormal_goto
	      && !stmt_can_make_abnormal_goto (stmt))
	    {
	      bitmap_set_bit (need_ab_cleanup,
			      gimple_bb (stmt)->index);
	      if (dump_file && (dump_flags & TDF_DETAILS))
		fprintf (dump_file, "  Removed AB side-effects.\n");
	    }
	  update_stmt (stmt);
	  if (vdef != gimple_vdef (stmt))
	    VN_INFO (vdef)->valnum = vuse;
	}

      /* Make new values available - for fully redundant LHS we
         continue with the next stmt above and skip this.  */
      def_operand_p defp;
      FOR_EACH_SSA_DEF_OPERAND (defp, stmt, iter, SSA_OP_DEF)
	eliminate_push_avail (DEF_FROM_PTR (defp));
    }

  /* Replace destination PHI arguments.  */
  edge_iterator ei;
  edge e;
  FOR_EACH_EDGE (e, ei, b->succs)
    {
      for (gsi = gsi_start_phis (e->dest); !gsi_end_p (gsi); gsi_next (&gsi))
	{
	  gimple phi = gsi_stmt (gsi);
	  use_operand_p use_p = PHI_ARG_DEF_PTR_FROM_EDGE (phi, e);
	  tree arg = USE_FROM_PTR (use_p);
	  if (TREE_CODE (arg) != SSA_NAME
	      || virtual_operand_p (arg))
	    continue;
	  tree sprime = eliminate_avail (arg);
	  if (sprime && may_propagate_copy (arg, sprime))
	    {
	      propagate_value (use_p, sprime);
	      if (TREE_CODE (sprime) == SSA_NAME)
		gimple_set_plf (SSA_NAME_DEF_STMT (sprime), NECESSARY, true);
	    }
	}
    }
}

/* Make no longer available leaders no longer available.  */

void
eliminate_dom_walker::after_dom_children (basic_block)
{
  tree entry;
  while ((entry = el_avail_stack.pop ()) != NULL_TREE)
    el_avail[SSA_NAME_VERSION (VN_INFO (entry)->valnum)] = NULL_TREE;
}

/* Eliminate fully redundant computations.  */

static unsigned int
eliminate (bool do_pre)
{
  gimple_stmt_iterator gsi;
  gimple stmt;

  need_eh_cleanup = BITMAP_ALLOC (NULL);
  need_ab_cleanup = BITMAP_ALLOC (NULL);

  el_to_remove.create (0);
  el_todo = 0;
  el_avail.create (num_ssa_names);
  el_avail_stack.create (0);

  eliminate_dom_walker (CDI_DOMINATORS,
			do_pre).walk (cfun->cfg->x_entry_block_ptr);

  el_avail.release ();
  el_avail_stack.release ();

  /* We cannot remove stmts during BB walk, especially not release SSA
     names there as this confuses the VN machinery.  The stmts ending
     up in el_to_remove are either stores or simple copies.
     Remove stmts in reverse order to make debug stmt creation possible.  */
  while (!el_to_remove.is_empty ())
    {
      stmt = el_to_remove.pop ();

      if (dump_file && (dump_flags & TDF_DETAILS))
	{
	  fprintf (dump_file, "Removing dead stmt ");
	  print_gimple_stmt (dump_file, stmt, 0, 0);
	}

      tree lhs;
      if (gimple_code (stmt) == GIMPLE_PHI)
	lhs = gimple_phi_result (stmt);
      else
	lhs = gimple_get_lhs (stmt);

      if (inserted_exprs
	  && TREE_CODE (lhs) == SSA_NAME)
	bitmap_clear_bit (inserted_exprs, SSA_NAME_VERSION (lhs));

      gsi = gsi_for_stmt (stmt);
      if (gimple_code (stmt) == GIMPLE_PHI)
	remove_phi_node (&gsi, true);
      else
	{
	  basic_block bb = gimple_bb (stmt);
	  unlink_stmt_vdef (stmt);
	  if (gsi_remove (&gsi, true))
	    bitmap_set_bit (need_eh_cleanup, bb->index);
	  release_defs (stmt);
	}

      /* Removing a stmt may expose a forwarder block.  */
      el_todo |= TODO_cleanup_cfg;
    }
  el_to_remove.release ();

  return el_todo;
}

/* Perform CFG cleanups made necessary by elimination.  */

static unsigned 
fini_eliminate (void)
{
  bool do_eh_cleanup = !bitmap_empty_p (need_eh_cleanup);
  bool do_ab_cleanup = !bitmap_empty_p (need_ab_cleanup);

  if (do_eh_cleanup)
    gimple_purge_all_dead_eh_edges (need_eh_cleanup);

  if (do_ab_cleanup)
    gimple_purge_all_dead_abnormal_call_edges (need_ab_cleanup);

  BITMAP_FREE (need_eh_cleanup);
  BITMAP_FREE (need_ab_cleanup);

  if (do_eh_cleanup || do_ab_cleanup)
    return TODO_cleanup_cfg;
  return 0;
}

/* Borrow a bit of tree-ssa-dce.c for the moment.
   XXX: In 4.1, we should be able to just run a DCE pass after PRE, though
   this may be a bit faster, and we may want critical edges kept split.  */

/* If OP's defining statement has not already been determined to be necessary,
   mark that statement necessary. Return the stmt, if it is newly
   necessary.  */

static inline gimple
mark_operand_necessary (tree op)
{
  gimple stmt;

  gcc_assert (op);

  if (TREE_CODE (op) != SSA_NAME)
    return NULL;

  stmt = SSA_NAME_DEF_STMT (op);
  gcc_assert (stmt);

  if (gimple_plf (stmt, NECESSARY)
      || gimple_nop_p (stmt))
    return NULL;

  gimple_set_plf (stmt, NECESSARY, true);
  return stmt;
}

/* Because we don't follow exactly the standard PRE algorithm, and decide not
   to insert PHI nodes sometimes, and because value numbering of casts isn't
   perfect, we sometimes end up inserting dead code.   This simple DCE-like
   pass removes any insertions we made that weren't actually used.  */

static void
remove_dead_inserted_code (void)
{
  bitmap worklist;
  unsigned i;
  bitmap_iterator bi;
  gimple t;

  worklist = BITMAP_ALLOC (NULL);
  EXECUTE_IF_SET_IN_BITMAP (inserted_exprs, 0, i, bi)
    {
      t = SSA_NAME_DEF_STMT (ssa_name (i));
      if (gimple_plf (t, NECESSARY))
	bitmap_set_bit (worklist, i);
    }
  while (!bitmap_empty_p (worklist))
    {
      i = bitmap_first_set_bit (worklist);
      bitmap_clear_bit (worklist, i);
      t = SSA_NAME_DEF_STMT (ssa_name (i));

      /* PHI nodes are somewhat special in that each PHI alternative has
	 data and control dependencies.  All the statements feeding the
	 PHI node's arguments are always necessary. */
      if (gimple_code (t) == GIMPLE_PHI)
	{
	  unsigned k;

	  for (k = 0; k < gimple_phi_num_args (t); k++)
	    {
	      tree arg = PHI_ARG_DEF (t, k);
	      if (TREE_CODE (arg) == SSA_NAME)
		{
		  gimple n = mark_operand_necessary (arg);
		  if (n)
		    bitmap_set_bit (worklist, SSA_NAME_VERSION (arg));
		}
	    }
	}
      else
	{
	  /* Propagate through the operands.  Examine all the USE, VUSE and
	     VDEF operands in this statement.  Mark all the statements
	     which feed this statement's uses as necessary.  */
	  ssa_op_iter iter;
	  tree use;

	  /* The operands of VDEF expressions are also needed as they
	     represent potential definitions that may reach this
	     statement (VDEF operands allow us to follow def-def
	     links).  */

	  FOR_EACH_SSA_TREE_OPERAND (use, t, iter, SSA_OP_ALL_USES)
	    {
	      gimple n = mark_operand_necessary (use);
	      if (n)
		bitmap_set_bit (worklist, SSA_NAME_VERSION (use));
	    }
	}
    }

  EXECUTE_IF_SET_IN_BITMAP (inserted_exprs, 0, i, bi)
    {
      t = SSA_NAME_DEF_STMT (ssa_name (i));
      if (!gimple_plf (t, NECESSARY))
	{
	  gimple_stmt_iterator gsi;

	  if (dump_file && (dump_flags & TDF_DETAILS))
	    {
	      fprintf (dump_file, "Removing unnecessary insertion:");
	      print_gimple_stmt (dump_file, t, 0, 0);
	    }

	  gsi = gsi_for_stmt (t);
	  if (gimple_code (t) == GIMPLE_PHI)
	    remove_phi_node (&gsi, true);
	  else
	    {
	      gsi_remove (&gsi, true);
	      release_defs (t);
	    }
	}
    }
  BITMAP_FREE (worklist);
}


/* Initialize data structures used by PRE.  */

static void
init_pre (void)
{
  basic_block bb;

  next_expression_id = 1;
  expressions.create (0);
  expressions.safe_push (NULL);
  value_expressions.create (get_max_value_id () + 1);
  value_expressions.safe_grow_cleared (get_max_value_id () + 1);
  name_to_id.create (0);

  inserted_exprs = BITMAP_ALLOC (NULL);

  connect_infinite_loops_to_exit ();
  memset (&pre_stats, 0, sizeof (pre_stats));

  postorder = XNEWVEC (int, n_basic_blocks_for_fn (cfun));
  postorder_num = inverted_post_order_compute (postorder);

  alloc_aux_for_blocks (sizeof (struct bb_bitmap_sets));

  calculate_dominance_info (CDI_POST_DOMINATORS);
  calculate_dominance_info (CDI_DOMINATORS);

  bitmap_obstack_initialize (&grand_bitmap_obstack);
  phi_translate_table = new hash_table<expr_pred_trans_d> (5110);
  expression_to_id = new hash_table<pre_expr_d> (num_ssa_names * 3);
  bitmap_set_pool = create_alloc_pool ("Bitmap sets",
				       sizeof (struct bitmap_set), 30);
  pre_expr_pool = create_alloc_pool ("pre_expr nodes",
				     sizeof (struct pre_expr_d), 30);
  FOR_ALL_BB_FN (bb, cfun)
    {
      EXP_GEN (bb) = bitmap_set_new ();
      PHI_GEN (bb) = bitmap_set_new ();
      TMP_GEN (bb) = bitmap_set_new ();
      AVAIL_OUT (bb) = bitmap_set_new ();
    }
}


/* Deallocate data structures used by PRE.  */

static void
fini_pre ()
{
  free (postorder);
  value_expressions.release ();
  BITMAP_FREE (inserted_exprs);
  bitmap_obstack_release (&grand_bitmap_obstack);
  free_alloc_pool (bitmap_set_pool);
  free_alloc_pool (pre_expr_pool);
  delete phi_translate_table;
  phi_translate_table = NULL;
  delete expression_to_id;
  expression_to_id = NULL;
  name_to_id.release ();

  free_aux_for_blocks ();

  free_dominance_info (CDI_POST_DOMINATORS);
}

namespace {

const pass_data pass_data_pre =
{
  GIMPLE_PASS, /* type */
  "pre", /* name */
  OPTGROUP_NONE, /* optinfo_flags */
  TV_TREE_PRE, /* tv_id */
  /* PROP_no_crit_edges is ensured by placing pass_split_crit_edges before
     pass_pre.  */
  ( PROP_no_crit_edges | PROP_cfg | PROP_ssa ), /* properties_required */
  0, /* properties_provided */
  PROP_no_crit_edges, /* properties_destroyed */
  TODO_rebuild_alias, /* todo_flags_start */
  0, /* todo_flags_finish */
};

class pass_pre : public gimple_opt_pass
{
public:
  pass_pre (gcc::context *ctxt)
    : gimple_opt_pass (pass_data_pre, ctxt)
  {}

  /* opt_pass methods: */
  virtual bool gate (function *) { return flag_tree_pre != 0; }
  virtual unsigned int execute (function *);

}; // class pass_pre

unsigned int
pass_pre::execute (function *fun)
{
  unsigned int todo = 0;

  do_partial_partial =
    flag_tree_partial_pre && optimize_function_for_speed_p (fun);

  /* This has to happen before SCCVN runs because
     loop_optimizer_init may create new phis, etc.  */
  loop_optimizer_init (LOOPS_NORMAL);

  if (!run_scc_vn (VN_WALK))
    {
      loop_optimizer_finalize ();
      return 0;
    }

  init_pre ();
  scev_initialize ();

  /* Collect and value number expressions computed in each basic block.  */
  compute_avail ();

  /* Insert can get quite slow on an incredibly large number of basic
     blocks due to some quadratic behavior.  Until this behavior is
     fixed, don't run it when he have an incredibly large number of
     bb's.  If we aren't going to run insert, there is no point in
     computing ANTIC, either, even though it's plenty fast.  */
  if (n_basic_blocks_for_fn (fun) < 4000)
    {
      compute_antic ();
      insert ();
    }

  /* Make sure to remove fake edges before committing our inserts.
     This makes sure we don't end up with extra critical edges that
     we would need to split.  */
  remove_fake_exit_edges ();
  gsi_commit_edge_inserts ();

  /* Eliminate folds statements which might (should not...) end up
     not keeping virtual operands up-to-date.  */
  gcc_assert (!need_ssa_update_p (fun));

  /* Remove all the redundant expressions.  */
  todo |= eliminate (true);

  statistics_counter_event (fun, "Insertions", pre_stats.insertions);
  statistics_counter_event (fun, "PA inserted", pre_stats.pa_insert);
  statistics_counter_event (fun, "New PHIs", pre_stats.phis);
  statistics_counter_event (fun, "Eliminated", pre_stats.eliminations);

  clear_expression_ids ();
  remove_dead_inserted_code ();

  scev_finalize ();
  fini_pre ();
  todo |= fini_eliminate ();
  loop_optimizer_finalize ();

  /* TODO: tail_merge_optimize may merge all predecessors of a block, in which
     case we can merge the block with the remaining predecessor of the block.
     It should either:
     - call merge_blocks after each tail merge iteration
     - call merge_blocks after all tail merge iterations
     - mark TODO_cleanup_cfg when necessary
     - share the cfg cleanup with fini_pre.  */
  todo |= tail_merge_optimize (todo);

  free_scc_vn ();

  /* Tail merging invalidates the virtual SSA web, together with
     cfg-cleanup opportunities exposed by PRE this will wreck the
     SSA updating machinery.  So make sure to run update-ssa
     manually, before eventually scheduling cfg-cleanup as part of
     the todo.  */
  update_ssa (TODO_update_ssa_only_virtuals);

  return todo;
}

} // anon namespace

gimple_opt_pass *
make_pass_pre (gcc::context *ctxt)
{
  return new pass_pre (ctxt);
}

namespace {

const pass_data pass_data_fre =
{
  GIMPLE_PASS, /* type */
  "fre", /* name */
  OPTGROUP_NONE, /* optinfo_flags */
  TV_TREE_FRE, /* tv_id */
  ( PROP_cfg | PROP_ssa ), /* properties_required */
  0, /* properties_provided */
  0, /* properties_destroyed */
  0, /* todo_flags_start */
  0, /* todo_flags_finish */
};

class pass_fre : public gimple_opt_pass
{
public:
  pass_fre (gcc::context *ctxt)
    : gimple_opt_pass (pass_data_fre, ctxt)
  {}

  /* opt_pass methods: */
  opt_pass * clone () { return new pass_fre (m_ctxt); }
  virtual bool gate (function *) { return flag_tree_fre != 0; }
  virtual unsigned int execute (function *);

}; // class pass_fre

unsigned int
pass_fre::execute (function *fun)
{
  unsigned int todo = 0;

  if (!run_scc_vn (VN_WALKREWRITE))
    return 0;

  memset (&pre_stats, 0, sizeof (pre_stats));

  /* Remove all the redundant expressions.  */
  todo |= eliminate (false);

  todo |= fini_eliminate ();

  free_scc_vn ();

  statistics_counter_event (fun, "Insertions", pre_stats.insertions);
  statistics_counter_event (fun, "Eliminated", pre_stats.eliminations);

  return todo;
}

} // anon namespace

gimple_opt_pass *
make_pass_fre (gcc::context *ctxt)
{
  return new pass_fre (ctxt);
}<|MERGE_RESOLUTION|>--- conflicted
+++ resolved
@@ -2504,6 +2504,7 @@
 	  gimple_call_set_chain (call, sc);
 	tree forcedname = make_ssa_name (currop->type, NULL);
 	gimple_call_set_lhs (call, forcedname);
+	gimple_set_vuse (call, BB_LIVE_VOP_ON_EXIT (block));
 	gimple_seq_add_stmt_without_update (stmts, call);
 	bitmap_set_bit (inserted_exprs, SSA_NAME_VERSION (forcedname));
 	VN_INFO_GET (forcedname)->valnum = forcedname;
@@ -2826,17 +2827,11 @@
 	    if (nary->opcode == POINTER_PLUS_EXPR)
 	      {
 		if (i == 0)
-<<<<<<< HEAD
-		  genop[i] = gimple_convert (&forced_stmts, nary->type, genop[i]);
-		else if (i == 1)
-		  genop[i] = gimple_convert (&forced_stmts, sizetype, genop[i]);
-=======
 		  genop[i] = gimple_convert (&forced_stmts,
 					     nary->type, genop[i]);
 		else if (i == 1)
 		  genop[i] = gimple_convert (&forced_stmts,
 					     sizetype, genop[i]);
->>>>>>> 05065cf0
 	      }
 	    else
 	      genop[i] = gimple_convert (&forced_stmts,
@@ -2875,21 +2870,7 @@
       gcc_unreachable ();
     }
 
-<<<<<<< HEAD
   folded = gimple_convert (&forced_stmts, exprtype, folded);
-=======
-  if (!useless_type_conversion_p (exprtype, TREE_TYPE (folded)))
-    folded = fold_convert (exprtype, folded);
-
-  /* Force the generated expression to be a sequence of GIMPLE
-     statements.
-     We have to call unshare_expr because force_gimple_operand may
-     modify the tree we pass to it.  */
-  gimple_seq tem = NULL;
-  folded = force_gimple_operand (unshare_expr (folded), &tem,
-				 false, NULL);
-  gimple_seq_add_seq_without_update (&forced_stmts, tem);
->>>>>>> 05065cf0
 
   /* If we have any intermediate expressions to the value sets, add them
      to the value sets and chain them in the instruction stream.  */
@@ -2922,7 +2903,6 @@
   name = make_temp_ssa_name (exprtype, NULL, "pretmp");
   newstmt = gimple_build_assign (name, folded);
   gimple_set_vuse (newstmt, BB_LIVE_VOP_ON_EXIT (block));
-  gimple_set_modified (newstmt, true);
   gimple_set_plf (newstmt, NECESSARY, false);
 
   gimple_seq_add_stmt (stmts, newstmt);

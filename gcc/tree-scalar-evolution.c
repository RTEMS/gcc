/* Scalar evolution detector.
   Copyright (C) 2003-2018 Free Software Foundation, Inc.
   Contributed by Sebastian Pop <s.pop@laposte.net>

This file is part of GCC.

GCC is free software; you can redistribute it and/or modify it under
the terms of the GNU General Public License as published by the Free
Software Foundation; either version 3, or (at your option) any later
version.

GCC is distributed in the hope that it will be useful, but WITHOUT ANY
WARRANTY; without even the implied warranty of MERCHANTABILITY or
FITNESS FOR A PARTICULAR PURPOSE.  See the GNU General Public License
for more details.

You should have received a copy of the GNU General Public License
along with GCC; see the file COPYING3.  If not see
<http://www.gnu.org/licenses/>.  */

/*
   Description:

   This pass analyzes the evolution of scalar variables in loop
   structures.  The algorithm is based on the SSA representation,
   and on the loop hierarchy tree.  This algorithm is not based on
   the notion of versions of a variable, as it was the case for the
   previous implementations of the scalar evolution algorithm, but
   it assumes that each defined name is unique.

   The notation used in this file is called "chains of recurrences",
   and has been proposed by Eugene Zima, Robert Van Engelen, and
   others for describing induction variables in programs.  For example
   "b -> {0, +, 2}_1" means that the scalar variable "b" is equal to 0
   when entering in the loop_1 and has a step 2 in this loop, in other
   words "for (b = 0; b < N; b+=2);".  Note that the coefficients of
   this chain of recurrence (or chrec [shrek]) can contain the name of
   other variables, in which case they are called parametric chrecs.
   For example, "b -> {a, +, 2}_1" means that the initial value of "b"
   is the value of "a".  In most of the cases these parametric chrecs
   are fully instantiated before their use because symbolic names can
   hide some difficult cases such as self-references described later
   (see the Fibonacci example).

   A short sketch of the algorithm is:

   Given a scalar variable to be analyzed, follow the SSA edge to
   its definition:

   - When the definition is a GIMPLE_ASSIGN: if the right hand side
   (RHS) of the definition cannot be statically analyzed, the answer
   of the analyzer is: "don't know".
   Otherwise, for all the variables that are not yet analyzed in the
   RHS, try to determine their evolution, and finally try to
   evaluate the operation of the RHS that gives the evolution
   function of the analyzed variable.

   - When the definition is a condition-phi-node: determine the
   evolution function for all the branches of the phi node, and
   finally merge these evolutions (see chrec_merge).

   - When the definition is a loop-phi-node: determine its initial
   condition, that is the SSA edge defined in an outer loop, and
   keep it symbolic.  Then determine the SSA edges that are defined
   in the body of the loop.  Follow the inner edges until ending on
   another loop-phi-node of the same analyzed loop.  If the reached
   loop-phi-node is not the starting loop-phi-node, then we keep
   this definition under a symbolic form.  If the reached
   loop-phi-node is the same as the starting one, then we compute a
   symbolic stride on the return path.  The result is then the
   symbolic chrec {initial_condition, +, symbolic_stride}_loop.

   Examples:

   Example 1: Illustration of the basic algorithm.

   | a = 3
   | loop_1
   |   b = phi (a, c)
   |   c = b + 1
   |   if (c > 10) exit_loop
   | endloop

   Suppose that we want to know the number of iterations of the
   loop_1.  The exit_loop is controlled by a COND_EXPR (c > 10).  We
   ask the scalar evolution analyzer two questions: what's the
   scalar evolution (scev) of "c", and what's the scev of "10".  For
   "10" the answer is "10" since it is a scalar constant.  For the
   scalar variable "c", it follows the SSA edge to its definition,
   "c = b + 1", and then asks again what's the scev of "b".
   Following the SSA edge, we end on a loop-phi-node "b = phi (a,
   c)", where the initial condition is "a", and the inner loop edge
   is "c".  The initial condition is kept under a symbolic form (it
   may be the case that the copy constant propagation has done its
   work and we end with the constant "3" as one of the edges of the
   loop-phi-node).  The update edge is followed to the end of the
   loop, and until reaching again the starting loop-phi-node: b -> c
   -> b.  At this point we have drawn a path from "b" to "b" from
   which we compute the stride in the loop: in this example it is
   "+1".  The resulting scev for "b" is "b -> {a, +, 1}_1".  Now
   that the scev for "b" is known, it is possible to compute the
   scev for "c", that is "c -> {a + 1, +, 1}_1".  In order to
   determine the number of iterations in the loop_1, we have to
   instantiate_parameters (loop_1, {a + 1, +, 1}_1), that gives after some
   more analysis the scev {4, +, 1}_1, or in other words, this is
   the function "f (x) = x + 4", where x is the iteration count of
   the loop_1.  Now we have to solve the inequality "x + 4 > 10",
   and take the smallest iteration number for which the loop is
   exited: x = 7.  This loop runs from x = 0 to x = 7, and in total
   there are 8 iterations.  In terms of loop normalization, we have
   created a variable that is implicitly defined, "x" or just "_1",
   and all the other analyzed scalars of the loop are defined in
   function of this variable:

   a -> 3
   b -> {3, +, 1}_1
   c -> {4, +, 1}_1

   or in terms of a C program:

   | a = 3
   | for (x = 0; x <= 7; x++)
   |   {
   |     b = x + 3
   |     c = x + 4
   |   }

   Example 2a: Illustration of the algorithm on nested loops.

   | loop_1
   |   a = phi (1, b)
   |   c = a + 2
   |   loop_2  10 times
   |     b = phi (c, d)
   |     d = b + 3
   |   endloop
   | endloop

   For analyzing the scalar evolution of "a", the algorithm follows
   the SSA edge into the loop's body: "a -> b".  "b" is an inner
   loop-phi-node, and its analysis as in Example 1, gives:

   b -> {c, +, 3}_2
   d -> {c + 3, +, 3}_2

   Following the SSA edge for the initial condition, we end on "c = a
   + 2", and then on the starting loop-phi-node "a".  From this point,
   the loop stride is computed: back on "c = a + 2" we get a "+2" in
   the loop_1, then on the loop-phi-node "b" we compute the overall
   effect of the inner loop that is "b = c + 30", and we get a "+30"
   in the loop_1.  That means that the overall stride in loop_1 is
   equal to "+32", and the result is:

   a -> {1, +, 32}_1
   c -> {3, +, 32}_1

   Example 2b: Multivariate chains of recurrences.

   | loop_1
   |   k = phi (0, k + 1)
   |   loop_2  4 times
   |     j = phi (0, j + 1)
   |     loop_3 4 times
   |       i = phi (0, i + 1)
   |       A[j + k] = ...
   |     endloop
   |   endloop
   | endloop

   Analyzing the access function of array A with
   instantiate_parameters (loop_1, "j + k"), we obtain the
   instantiation and the analysis of the scalar variables "j" and "k"
   in loop_1.  This leads to the scalar evolution {4, +, 1}_1: the end
   value of loop_2 for "j" is 4, and the evolution of "k" in loop_1 is
   {0, +, 1}_1.  To obtain the evolution function in loop_3 and
   instantiate the scalar variables up to loop_1, one has to use:
   instantiate_scev (block_before_loop (loop_1), loop_3, "j + k").
   The result of this call is {{0, +, 1}_1, +, 1}_2.

   Example 3: Higher degree polynomials.

   | loop_1
   |   a = phi (2, b)
   |   c = phi (5, d)
   |   b = a + 1
   |   d = c + a
   | endloop

   a -> {2, +, 1}_1
   b -> {3, +, 1}_1
   c -> {5, +, a}_1
   d -> {5 + a, +, a}_1

   instantiate_parameters (loop_1, {5, +, a}_1) -> {5, +, 2, +, 1}_1
   instantiate_parameters (loop_1, {5 + a, +, a}_1) -> {7, +, 3, +, 1}_1

   Example 4: Lucas, Fibonacci, or mixers in general.

   | loop_1
   |   a = phi (1, b)
   |   c = phi (3, d)
   |   b = c
   |   d = c + a
   | endloop

   a -> (1, c)_1
   c -> {3, +, a}_1

   The syntax "(1, c)_1" stands for a PEELED_CHREC that has the
   following semantics: during the first iteration of the loop_1, the
   variable contains the value 1, and then it contains the value "c".
   Note that this syntax is close to the syntax of the loop-phi-node:
   "a -> (1, c)_1" vs. "a = phi (1, c)".

   The symbolic chrec representation contains all the semantics of the
   original code.  What is more difficult is to use this information.

   Example 5: Flip-flops, or exchangers.

   | loop_1
   |   a = phi (1, b)
   |   c = phi (3, d)
   |   b = c
   |   d = a
   | endloop

   a -> (1, c)_1
   c -> (3, a)_1

   Based on these symbolic chrecs, it is possible to refine this
   information into the more precise PERIODIC_CHRECs:

   a -> |1, 3|_1
   c -> |3, 1|_1

   This transformation is not yet implemented.

   Further readings:

   You can find a more detailed description of the algorithm in:
   http://icps.u-strasbg.fr/~pop/DEA_03_Pop.pdf
   http://icps.u-strasbg.fr/~pop/DEA_03_Pop.ps.gz.  But note that
   this is a preliminary report and some of the details of the
   algorithm have changed.  I'm working on a research report that
   updates the description of the algorithms to reflect the design
   choices used in this implementation.

   A set of slides show a high level overview of the algorithm and run
   an example through the scalar evolution analyzer:
   http://cri.ensmp.fr/~pop/gcc/mar04/slides.pdf

   The slides that I have presented at the GCC Summit'04 are available
   at: http://cri.ensmp.fr/~pop/gcc/20040604/gccsummit-lno-spop.pdf
*/

#include "config.h"
#include "system.h"
#include "coretypes.h"
#include "backend.h"
#include "rtl.h"
#include "tree.h"
#include "gimple.h"
#include "ssa.h"
#include "gimple-pretty-print.h"
#include "fold-const.h"
#include "gimplify.h"
#include "gimple-iterator.h"
#include "gimplify-me.h"
#include "tree-cfg.h"
#include "tree-ssa-loop-ivopts.h"
#include "tree-ssa-loop-manip.h"
#include "tree-ssa-loop-niter.h"
#include "tree-ssa-loop.h"
#include "tree-ssa.h"
#include "cfgloop.h"
#include "tree-chrec.h"
#include "tree-affine.h"
#include "tree-scalar-evolution.h"
#include "dumpfile.h"
#include "params.h"
#include "tree-ssa-propagate.h"
#include "gimple-fold.h"
#include "tree-into-ssa.h"

static tree analyze_scalar_evolution_1 (struct loop *, tree);
static tree analyze_scalar_evolution_for_address_of (struct loop *loop,
						     tree var);

/* The cached information about an SSA name with version NAME_VERSION,
   claiming that below basic block with index INSTANTIATED_BELOW, the
   value of the SSA name can be expressed as CHREC.  */

struct GTY((for_user)) scev_info_str {
  unsigned int name_version;
  int instantiated_below;
  tree chrec;
};

/* Counters for the scev database.  */
static unsigned nb_set_scev = 0;
static unsigned nb_get_scev = 0;

/* The following trees are unique elements.  Thus the comparison of
   another element to these elements should be done on the pointer to
   these trees, and not on their value.  */

/* The SSA_NAMEs that are not yet analyzed are qualified with NULL_TREE.  */
tree chrec_not_analyzed_yet;

/* Reserved to the cases where the analyzer has detected an
   undecidable property at compile time.  */
tree chrec_dont_know;

/* When the analyzer has detected that a property will never
   happen, then it qualifies it with chrec_known.  */
tree chrec_known;

struct scev_info_hasher : ggc_ptr_hash<scev_info_str>
{
  static hashval_t hash (scev_info_str *i);
  static bool equal (const scev_info_str *a, const scev_info_str *b);
};

static GTY (()) hash_table<scev_info_hasher> *scalar_evolution_info;


/* Constructs a new SCEV_INFO_STR structure for VAR and INSTANTIATED_BELOW.  */

static inline struct scev_info_str *
new_scev_info_str (basic_block instantiated_below, tree var)
{
  struct scev_info_str *res;

  res = ggc_alloc<scev_info_str> ();
  res->name_version = SSA_NAME_VERSION (var);
  res->chrec = chrec_not_analyzed_yet;
  res->instantiated_below = instantiated_below->index;

  return res;
}

/* Computes a hash function for database element ELT.  */

hashval_t
scev_info_hasher::hash (scev_info_str *elt)
{
  return elt->name_version ^ elt->instantiated_below;
}

/* Compares database elements E1 and E2.  */

bool
scev_info_hasher::equal (const scev_info_str *elt1, const scev_info_str *elt2)
{
  return (elt1->name_version == elt2->name_version
	  && elt1->instantiated_below == elt2->instantiated_below);
}

/* Get the scalar evolution of VAR for INSTANTIATED_BELOW basic block.
   A first query on VAR returns chrec_not_analyzed_yet.  */

static tree *
find_var_scev_info (basic_block instantiated_below, tree var)
{
  struct scev_info_str *res;
  struct scev_info_str tmp;

  tmp.name_version = SSA_NAME_VERSION (var);
  tmp.instantiated_below = instantiated_below->index;
  scev_info_str **slot = scalar_evolution_info->find_slot (&tmp, INSERT);

  if (!*slot)
    *slot = new_scev_info_str (instantiated_below, var);
  res = *slot;

  return &res->chrec;
}

/* Return true when CHREC contains symbolic names defined in
   LOOP_NB.  */

bool
chrec_contains_symbols_defined_in_loop (const_tree chrec, unsigned loop_nb)
{
  int i, n;

  if (chrec == NULL_TREE)
    return false;

  if (is_gimple_min_invariant (chrec))
    return false;

  if (TREE_CODE (chrec) == SSA_NAME)
    {
      gimple *def;
      loop_p def_loop, loop;

      if (SSA_NAME_IS_DEFAULT_DEF (chrec))
	return false;

      def = SSA_NAME_DEF_STMT (chrec);
      def_loop = loop_containing_stmt (def);
      loop = get_loop (cfun, loop_nb);

      if (def_loop == NULL)
	return false;

      if (loop == def_loop || flow_loop_nested_p (loop, def_loop))
	return true;

      return false;
    }

  n = TREE_OPERAND_LENGTH (chrec);
  for (i = 0; i < n; i++)
    if (chrec_contains_symbols_defined_in_loop (TREE_OPERAND (chrec, i),
						loop_nb))
      return true;
  return false;
}

/* Return true when PHI is a loop-phi-node.  */

static bool
loop_phi_node_p (gimple *phi)
{
  /* The implementation of this function is based on the following
     property: "all the loop-phi-nodes of a loop are contained in the
     loop's header basic block".  */

  return loop_containing_stmt (phi)->header == gimple_bb (phi);
}

/* Compute the scalar evolution for EVOLUTION_FN after crossing LOOP.
   In general, in the case of multivariate evolutions we want to get
   the evolution in different loops.  LOOP specifies the level for
   which to get the evolution.

   Example:

   | for (j = 0; j < 100; j++)
   |   {
   |     for (k = 0; k < 100; k++)
   |       {
   |         i = k + j;   - Here the value of i is a function of j, k.
   |       }
   |      ... = i         - Here the value of i is a function of j.
   |   }
   | ... = i              - Here the value of i is a scalar.

   Example:

   | i_0 = ...
   | loop_1 10 times
   |   i_1 = phi (i_0, i_2)
   |   i_2 = i_1 + 2
   | endloop

   This loop has the same effect as:
   LOOP_1 has the same effect as:

   | i_1 = i_0 + 20

   The overall effect of the loop, "i_0 + 20" in the previous example,
   is obtained by passing in the parameters: LOOP = 1,
   EVOLUTION_FN = {i_0, +, 2}_1.
*/

tree
compute_overall_effect_of_inner_loop (struct loop *loop, tree evolution_fn)
{
  bool val = false;

  if (evolution_fn == chrec_dont_know)
    return chrec_dont_know;

  else if (TREE_CODE (evolution_fn) == POLYNOMIAL_CHREC)
    {
      struct loop *inner_loop = get_chrec_loop (evolution_fn);

      if (inner_loop == loop
	  || flow_loop_nested_p (loop, inner_loop))
	{
	  tree nb_iter = number_of_latch_executions (inner_loop);

	  if (nb_iter == chrec_dont_know)
	    return chrec_dont_know;
	  else
	    {
	      tree res;

	      /* evolution_fn is the evolution function in LOOP.  Get
		 its value in the nb_iter-th iteration.  */
	      res = chrec_apply (inner_loop->num, evolution_fn, nb_iter);

	      if (chrec_contains_symbols_defined_in_loop (res, loop->num))
		res = instantiate_parameters (loop, res);

	      /* Continue the computation until ending on a parent of LOOP.  */
	      return compute_overall_effect_of_inner_loop (loop, res);
	    }
	}
      else
	return evolution_fn;
     }

  /* If the evolution function is an invariant, there is nothing to do.  */
  else if (no_evolution_in_loop_p (evolution_fn, loop->num, &val) && val)
    return evolution_fn;

  else
    return chrec_dont_know;
}

/* Associate CHREC to SCALAR.  */

static void
set_scalar_evolution (basic_block instantiated_below, tree scalar, tree chrec)
{
  tree *scalar_info;

  if (TREE_CODE (scalar) != SSA_NAME)
    return;

  scalar_info = find_var_scev_info (instantiated_below, scalar);

  if (dump_file)
    {
      if (dump_flags & TDF_SCEV)
	{
	  fprintf (dump_file, "(set_scalar_evolution \n");
	  fprintf (dump_file, "  instantiated_below = %d \n",
		   instantiated_below->index);
	  fprintf (dump_file, "  (scalar = ");
	  print_generic_expr (dump_file, scalar);
	  fprintf (dump_file, ")\n  (scalar_evolution = ");
	  print_generic_expr (dump_file, chrec);
	  fprintf (dump_file, "))\n");
	}
      if (dump_flags & TDF_STATS)
	nb_set_scev++;
    }

  *scalar_info = chrec;
}

/* Retrieve the chrec associated to SCALAR instantiated below
   INSTANTIATED_BELOW block.  */

static tree
get_scalar_evolution (basic_block instantiated_below, tree scalar)
{
  tree res;

  if (dump_file)
    {
      if (dump_flags & TDF_SCEV)
	{
	  fprintf (dump_file, "(get_scalar_evolution \n");
	  fprintf (dump_file, "  (scalar = ");
	  print_generic_expr (dump_file, scalar);
	  fprintf (dump_file, ")\n");
	}
      if (dump_flags & TDF_STATS)
	nb_get_scev++;
    }

  if (VECTOR_TYPE_P (TREE_TYPE (scalar))
      || TREE_CODE (TREE_TYPE (scalar)) == COMPLEX_TYPE)
    /* For chrec_dont_know we keep the symbolic form.  */
    res = scalar;
  else
    switch (TREE_CODE (scalar))
      {
      case SSA_NAME:
        if (SSA_NAME_IS_DEFAULT_DEF (scalar))
	  res = scalar;
	else
	  res = *find_var_scev_info (instantiated_below, scalar);
	break;

      case REAL_CST:
      case FIXED_CST:
      case INTEGER_CST:
	res = scalar;
	break;

      default:
	res = chrec_not_analyzed_yet;
	break;
      }

  if (dump_file && (dump_flags & TDF_SCEV))
    {
      fprintf (dump_file, "  (scalar_evolution = ");
      print_generic_expr (dump_file, res);
      fprintf (dump_file, "))\n");
    }

  return res;
}

/* Helper function for add_to_evolution.  Returns the evolution
   function for an assignment of the form "a = b + c", where "a" and
   "b" are on the strongly connected component.  CHREC_BEFORE is the
   information that we already have collected up to this point.
   TO_ADD is the evolution of "c".

   When CHREC_BEFORE has an evolution part in LOOP_NB, add to this
   evolution the expression TO_ADD, otherwise construct an evolution
   part for this loop.  */

static tree
add_to_evolution_1 (unsigned loop_nb, tree chrec_before, tree to_add,
		    gimple *at_stmt)
{
  tree type, left, right;
  struct loop *loop = get_loop (cfun, loop_nb), *chloop;

  switch (TREE_CODE (chrec_before))
    {
    case POLYNOMIAL_CHREC:
      chloop = get_chrec_loop (chrec_before);
      if (chloop == loop
	  || flow_loop_nested_p (chloop, loop))
	{
	  unsigned var;

	  type = chrec_type (chrec_before);

	  /* When there is no evolution part in this loop, build it.  */
	  if (chloop != loop)
	    {
	      var = loop_nb;
	      left = chrec_before;
	      right = SCALAR_FLOAT_TYPE_P (type)
		? build_real (type, dconst0)
		: build_int_cst (type, 0);
	    }
	  else
	    {
	      var = CHREC_VARIABLE (chrec_before);
	      left = CHREC_LEFT (chrec_before);
	      right = CHREC_RIGHT (chrec_before);
	    }

	  to_add = chrec_convert (type, to_add, at_stmt);
	  right = chrec_convert_rhs (type, right, at_stmt);
	  right = chrec_fold_plus (chrec_type (right), right, to_add);
	  return build_polynomial_chrec (var, left, right);
	}
      else
	{
	  gcc_assert (flow_loop_nested_p (loop, chloop));

	  /* Search the evolution in LOOP_NB.  */
	  left = add_to_evolution_1 (loop_nb, CHREC_LEFT (chrec_before),
				     to_add, at_stmt);
	  right = CHREC_RIGHT (chrec_before);
	  right = chrec_convert_rhs (chrec_type (left), right, at_stmt);
	  return build_polynomial_chrec (CHREC_VARIABLE (chrec_before),
					 left, right);
	}

    default:
      /* These nodes do not depend on a loop.  */
      if (chrec_before == chrec_dont_know)
	return chrec_dont_know;

      left = chrec_before;
      right = chrec_convert_rhs (chrec_type (left), to_add, at_stmt);
      return build_polynomial_chrec (loop_nb, left, right);
    }
}

/* Add TO_ADD to the evolution part of CHREC_BEFORE in the dimension
   of LOOP_NB.

   Description (provided for completeness, for those who read code in
   a plane, and for my poor 62 bytes brain that would have forgotten
   all this in the next two or three months):

   The algorithm of translation of programs from the SSA representation
   into the chrecs syntax is based on a pattern matching.  After having
   reconstructed the overall tree expression for a loop, there are only
   two cases that can arise:

   1. a = loop-phi (init, a + expr)
   2. a = loop-phi (init, expr)

   where EXPR is either a scalar constant with respect to the analyzed
   loop (this is a degree 0 polynomial), or an expression containing
   other loop-phi definitions (these are higher degree polynomials).

   Examples:

   1.
   | init = ...
   | loop_1
   |   a = phi (init, a + 5)
   | endloop

   2.
   | inita = ...
   | initb = ...
   | loop_1
   |   a = phi (inita, 2 * b + 3)
   |   b = phi (initb, b + 1)
   | endloop

   For the first case, the semantics of the SSA representation is:

   | a (x) = init + \sum_{j = 0}^{x - 1} expr (j)

   that is, there is a loop index "x" that determines the scalar value
   of the variable during the loop execution.  During the first
   iteration, the value is that of the initial condition INIT, while
   during the subsequent iterations, it is the sum of the initial
   condition with the sum of all the values of EXPR from the initial
   iteration to the before last considered iteration.

   For the second case, the semantics of the SSA program is:

   | a (x) = init, if x = 0;
   |         expr (x - 1), otherwise.

   The second case corresponds to the PEELED_CHREC, whose syntax is
   close to the syntax of a loop-phi-node:

   | phi (init, expr)  vs.  (init, expr)_x

   The proof of the translation algorithm for the first case is a
   proof by structural induction based on the degree of EXPR.

   Degree 0:
   When EXPR is a constant with respect to the analyzed loop, or in
   other words when EXPR is a polynomial of degree 0, the evolution of
   the variable A in the loop is an affine function with an initial
   condition INIT, and a step EXPR.  In order to show this, we start
   from the semantics of the SSA representation:

   f (x) = init + \sum_{j = 0}^{x - 1} expr (j)

   and since "expr (j)" is a constant with respect to "j",

   f (x) = init + x * expr

   Finally, based on the semantics of the pure sum chrecs, by
   identification we get the corresponding chrecs syntax:

   f (x) = init * \binom{x}{0} + expr * \binom{x}{1}
   f (x) -> {init, +, expr}_x

   Higher degree:
   Suppose that EXPR is a polynomial of degree N with respect to the
   analyzed loop_x for which we have already determined that it is
   written under the chrecs syntax:

   | expr (x)  ->  {b_0, +, b_1, +, ..., +, b_{n-1}} (x)

   We start from the semantics of the SSA program:

   | f (x) = init + \sum_{j = 0}^{x - 1} expr (j)
   |
   | f (x) = init + \sum_{j = 0}^{x - 1}
   |                (b_0 * \binom{j}{0} + ... + b_{n-1} * \binom{j}{n-1})
   |
   | f (x) = init + \sum_{j = 0}^{x - 1}
   |                \sum_{k = 0}^{n - 1} (b_k * \binom{j}{k})
   |
   | f (x) = init + \sum_{k = 0}^{n - 1}
   |                (b_k * \sum_{j = 0}^{x - 1} \binom{j}{k})
   |
   | f (x) = init + \sum_{k = 0}^{n - 1}
   |                (b_k * \binom{x}{k + 1})
   |
   | f (x) = init + b_0 * \binom{x}{1} + ...
   |              + b_{n-1} * \binom{x}{n}
   |
   | f (x) = init * \binom{x}{0} + b_0 * \binom{x}{1} + ...
   |                             + b_{n-1} * \binom{x}{n}
   |

   And finally from the definition of the chrecs syntax, we identify:
   | f (x)  ->  {init, +, b_0, +, ..., +, b_{n-1}}_x

   This shows the mechanism that stands behind the add_to_evolution
   function.  An important point is that the use of symbolic
   parameters avoids the need of an analysis schedule.

   Example:

   | inita = ...
   | initb = ...
   | loop_1
   |   a = phi (inita, a + 2 + b)
   |   b = phi (initb, b + 1)
   | endloop

   When analyzing "a", the algorithm keeps "b" symbolically:

   | a  ->  {inita, +, 2 + b}_1

   Then, after instantiation, the analyzer ends on the evolution:

   | a  ->  {inita, +, 2 + initb, +, 1}_1

*/

static tree
add_to_evolution (unsigned loop_nb, tree chrec_before, enum tree_code code,
		  tree to_add, gimple *at_stmt)
{
  tree type = chrec_type (to_add);
  tree res = NULL_TREE;

  if (to_add == NULL_TREE)
    return chrec_before;

  /* TO_ADD is either a scalar, or a parameter.  TO_ADD is not
     instantiated at this point.  */
  if (TREE_CODE (to_add) == POLYNOMIAL_CHREC)
    /* This should not happen.  */
    return chrec_dont_know;

  if (dump_file && (dump_flags & TDF_SCEV))
    {
      fprintf (dump_file, "(add_to_evolution \n");
      fprintf (dump_file, "  (loop_nb = %d)\n", loop_nb);
      fprintf (dump_file, "  (chrec_before = ");
      print_generic_expr (dump_file, chrec_before);
      fprintf (dump_file, ")\n  (to_add = ");
      print_generic_expr (dump_file, to_add);
      fprintf (dump_file, ")\n");
    }

  if (code == MINUS_EXPR)
    to_add = chrec_fold_multiply (type, to_add, SCALAR_FLOAT_TYPE_P (type)
				  ? build_real (type, dconstm1)
				  : build_int_cst_type (type, -1));

  res = add_to_evolution_1 (loop_nb, chrec_before, to_add, at_stmt);

  if (dump_file && (dump_flags & TDF_SCEV))
    {
      fprintf (dump_file, "  (res = ");
      print_generic_expr (dump_file, res);
      fprintf (dump_file, "))\n");
    }

  return res;
}



/* This section selects the loops that will be good candidates for the
   scalar evolution analysis.  For the moment, greedily select all the
   loop nests we could analyze.  */

/* For a loop with a single exit edge, return the COND_EXPR that
   guards the exit edge.  If the expression is too difficult to
   analyze, then give up.  */

gcond *
get_loop_exit_condition (const struct loop *loop)
{
  gcond *res = NULL;
  edge exit_edge = single_exit (loop);

  if (dump_file && (dump_flags & TDF_SCEV))
    fprintf (dump_file, "(get_loop_exit_condition \n  ");

  if (exit_edge)
    {
      gimple *stmt;

      stmt = last_stmt (exit_edge->src);
      if (gcond *cond_stmt = dyn_cast <gcond *> (stmt))
	res = cond_stmt;
    }

  if (dump_file && (dump_flags & TDF_SCEV))
    {
      print_gimple_stmt (dump_file, res, 0);
      fprintf (dump_file, ")\n");
    }

  return res;
}


/* Depth first search algorithm.  */

enum t_bool {
  t_false,
  t_true,
  t_dont_know
};


static t_bool follow_ssa_edge (struct loop *loop, gimple *, gphi *,
			       tree *, int);

/* Follow the ssa edge into the binary expression RHS0 CODE RHS1.
   Return true if the strongly connected component has been found.  */

static t_bool
follow_ssa_edge_binary (struct loop *loop, gimple *at_stmt,
			tree type, tree rhs0, enum tree_code code, tree rhs1,
			gphi *halting_phi, tree *evolution_of_loop,
			int limit)
{
  t_bool res = t_false;
  tree evol;

  switch (code)
    {
    case POINTER_PLUS_EXPR:
    case PLUS_EXPR:
      if (TREE_CODE (rhs0) == SSA_NAME)
	{
	  if (TREE_CODE (rhs1) == SSA_NAME)
	    {
	      /* Match an assignment under the form:
		 "a = b + c".  */

	      /* We want only assignments of form "name + name" contribute to
		 LIMIT, as the other cases do not necessarily contribute to
		 the complexity of the expression.  */
	      limit++;

	      evol = *evolution_of_loop;
	      evol = add_to_evolution
		  (loop->num,
		   chrec_convert (type, evol, at_stmt),
		   code, rhs1, at_stmt);
	      res = follow_ssa_edge
		(loop, SSA_NAME_DEF_STMT (rhs0), halting_phi, &evol, limit);
	      if (res == t_true)
		*evolution_of_loop = evol;
	      else if (res == t_false)
		{
		  *evolution_of_loop = add_to_evolution
		      (loop->num,
		       chrec_convert (type, *evolution_of_loop, at_stmt),
		       code, rhs0, at_stmt);
		  res = follow_ssa_edge
		    (loop, SSA_NAME_DEF_STMT (rhs1), halting_phi,
		     evolution_of_loop, limit);
		  if (res == t_true)
		    ;
		  else if (res == t_dont_know)
		    *evolution_of_loop = chrec_dont_know;
		}

	      else if (res == t_dont_know)
		*evolution_of_loop = chrec_dont_know;
	    }

	  else
	    {
	      /* Match an assignment under the form:
		 "a = b + ...".  */
	      *evolution_of_loop = add_to_evolution
		  (loop->num, chrec_convert (type, *evolution_of_loop,
					     at_stmt),
		   code, rhs1, at_stmt);
	      res = follow_ssa_edge
		(loop, SSA_NAME_DEF_STMT (rhs0), halting_phi,
		 evolution_of_loop, limit);
	      if (res == t_true)
		;	
	      else if (res == t_dont_know)
		*evolution_of_loop = chrec_dont_know;
	    }
	}

      else if (TREE_CODE (rhs1) == SSA_NAME)
	{
	  /* Match an assignment under the form:
	     "a = ... + c".  */
	  *evolution_of_loop = add_to_evolution
	      (loop->num, chrec_convert (type, *evolution_of_loop,
					 at_stmt),
	       code, rhs0, at_stmt);
	  res = follow_ssa_edge
	    (loop, SSA_NAME_DEF_STMT (rhs1), halting_phi,
	     evolution_of_loop, limit);
	  if (res == t_true)
	    ;
	  else if (res == t_dont_know)
	    *evolution_of_loop = chrec_dont_know;
	}

      else
	/* Otherwise, match an assignment under the form:
	   "a = ... + ...".  */
	/* And there is nothing to do.  */
	res = t_false;
      break;

    case MINUS_EXPR:
      /* This case is under the form "opnd0 = rhs0 - rhs1".  */
      if (TREE_CODE (rhs0) == SSA_NAME)
	{
	  /* Match an assignment under the form:
	     "a = b - ...".  */

	  /* We want only assignments of form "name - name" contribute to
	     LIMIT, as the other cases do not necessarily contribute to
	     the complexity of the expression.  */
	  if (TREE_CODE (rhs1) == SSA_NAME)
	    limit++;

	  *evolution_of_loop = add_to_evolution
	      (loop->num, chrec_convert (type, *evolution_of_loop, at_stmt),
	       MINUS_EXPR, rhs1, at_stmt);
	  res = follow_ssa_edge (loop, SSA_NAME_DEF_STMT (rhs0), halting_phi,
				 evolution_of_loop, limit);
	  if (res == t_true)
	    ;
	  else if (res == t_dont_know)
	    *evolution_of_loop = chrec_dont_know;
	}
      else
	/* Otherwise, match an assignment under the form:
	   "a = ... - ...".  */
	/* And there is nothing to do.  */
	res = t_false;
      break;

    default:
      res = t_false;
    }

  return res;
}

/* Follow the ssa edge into the expression EXPR.
   Return true if the strongly connected component has been found.  */

static t_bool
follow_ssa_edge_expr (struct loop *loop, gimple *at_stmt, tree expr,
		      gphi *halting_phi, tree *evolution_of_loop,
		      int limit)
{
  enum tree_code code = TREE_CODE (expr);
  tree type = TREE_TYPE (expr), rhs0, rhs1;
  t_bool res;

  /* The EXPR is one of the following cases:
     - an SSA_NAME,
     - an INTEGER_CST,
     - a PLUS_EXPR,
     - a POINTER_PLUS_EXPR,
     - a MINUS_EXPR,
     - an ASSERT_EXPR,
     - other cases are not yet handled.  */

  switch (code)
    {
    CASE_CONVERT:
      /* This assignment is under the form "a_1 = (cast) rhs.  */
      res = follow_ssa_edge_expr (loop, at_stmt, TREE_OPERAND (expr, 0),
				  halting_phi, evolution_of_loop, limit);
      *evolution_of_loop = chrec_convert (type, *evolution_of_loop, at_stmt);
      break;

    case INTEGER_CST:
      /* This assignment is under the form "a_1 = 7".  */
      res = t_false;
      break;

    case SSA_NAME:
      /* This assignment is under the form: "a_1 = b_2".  */
      res = follow_ssa_edge
	(loop, SSA_NAME_DEF_STMT (expr), halting_phi, evolution_of_loop, limit);
      break;

    case POINTER_PLUS_EXPR:
    case PLUS_EXPR:
    case MINUS_EXPR:
      /* This case is under the form "rhs0 +- rhs1".  */
      rhs0 = TREE_OPERAND (expr, 0);
      rhs1 = TREE_OPERAND (expr, 1);
      type = TREE_TYPE (rhs0);
      STRIP_USELESS_TYPE_CONVERSION (rhs0);
      STRIP_USELESS_TYPE_CONVERSION (rhs1);
      res = follow_ssa_edge_binary (loop, at_stmt, type, rhs0, code, rhs1,
				    halting_phi, evolution_of_loop, limit);
      break;

    case ADDR_EXPR:
      /* Handle &MEM[ptr + CST] which is equivalent to POINTER_PLUS_EXPR.  */
      if (TREE_CODE (TREE_OPERAND (expr, 0)) == MEM_REF)
	{
	  expr = TREE_OPERAND (expr, 0);
	  rhs0 = TREE_OPERAND (expr, 0);
	  rhs1 = TREE_OPERAND (expr, 1);
	  type = TREE_TYPE (rhs0);
	  STRIP_USELESS_TYPE_CONVERSION (rhs0);
	  STRIP_USELESS_TYPE_CONVERSION (rhs1);
	  res = follow_ssa_edge_binary (loop, at_stmt, type,
					rhs0, POINTER_PLUS_EXPR, rhs1,
					halting_phi, evolution_of_loop, limit);
	}
      else
	res = t_false;
      break;

    case ASSERT_EXPR:
      /* This assignment is of the form: "a_1 = ASSERT_EXPR <a_2, ...>"
	 It must be handled as a copy assignment of the form a_1 = a_2.  */
      rhs0 = ASSERT_EXPR_VAR (expr);
      if (TREE_CODE (rhs0) == SSA_NAME)
	res = follow_ssa_edge (loop, SSA_NAME_DEF_STMT (rhs0),
			       halting_phi, evolution_of_loop, limit);
      else
	res = t_false;
      break;

    default:
      res = t_false;
      break;
    }

  return res;
}

/* Follow the ssa edge into the right hand side of an assignment STMT.
   Return true if the strongly connected component has been found.  */

static t_bool
follow_ssa_edge_in_rhs (struct loop *loop, gimple *stmt,
			gphi *halting_phi, tree *evolution_of_loop,
			int limit)
{
  enum tree_code code = gimple_assign_rhs_code (stmt);
  tree type = gimple_expr_type (stmt), rhs1, rhs2;
  t_bool res;

  switch (code)
    {
    CASE_CONVERT:
      /* This assignment is under the form "a_1 = (cast) rhs.  */
      res = follow_ssa_edge_expr (loop, stmt, gimple_assign_rhs1 (stmt),
				  halting_phi, evolution_of_loop, limit);
      *evolution_of_loop = chrec_convert (type, *evolution_of_loop, stmt);
      break;

    case POINTER_PLUS_EXPR:
    case PLUS_EXPR:
    case MINUS_EXPR:
      rhs1 = gimple_assign_rhs1 (stmt);
      rhs2 = gimple_assign_rhs2 (stmt);
      type = TREE_TYPE (rhs1);
      res = follow_ssa_edge_binary (loop, stmt, type, rhs1, code, rhs2,
				    halting_phi, evolution_of_loop, limit);
      break;

    default:
      if (get_gimple_rhs_class (code) == GIMPLE_SINGLE_RHS)
	res = follow_ssa_edge_expr (loop, stmt, gimple_assign_rhs1 (stmt),
				    halting_phi, evolution_of_loop, limit);
      else
	res = t_false;
      break;
    }

  return res;
}

/* Checks whether the I-th argument of a PHI comes from a backedge.  */

static bool
backedge_phi_arg_p (gphi *phi, int i)
{
  const_edge e = gimple_phi_arg_edge (phi, i);

  /* We would in fact like to test EDGE_DFS_BACK here, but we do not care
     about updating it anywhere, and this should work as well most of the
     time.  */
  if (e->flags & EDGE_IRREDUCIBLE_LOOP)
    return true;

  return false;
}

/* Helper function for one branch of the condition-phi-node.  Return
   true if the strongly connected component has been found following
   this path.  */

static inline t_bool
follow_ssa_edge_in_condition_phi_branch (int i,
					 struct loop *loop,
					 gphi *condition_phi,
					 gphi *halting_phi,
					 tree *evolution_of_branch,
					 tree init_cond, int limit)
{
  tree branch = PHI_ARG_DEF (condition_phi, i);
  *evolution_of_branch = chrec_dont_know;

  /* Do not follow back edges (they must belong to an irreducible loop, which
     we really do not want to worry about).  */
  if (backedge_phi_arg_p (condition_phi, i))
    return t_false;

  if (TREE_CODE (branch) == SSA_NAME)
    {
      *evolution_of_branch = init_cond;
      return follow_ssa_edge (loop, SSA_NAME_DEF_STMT (branch), halting_phi,
			      evolution_of_branch, limit);
    }

  /* This case occurs when one of the condition branches sets
     the variable to a constant: i.e. a phi-node like
     "a_2 = PHI <a_7(5), 2(6)>;".

     FIXME:  This case have to be refined correctly:
     in some cases it is possible to say something better than
     chrec_dont_know, for example using a wrap-around notation.  */
  return t_false;
}

/* This function merges the branches of a condition-phi-node in a
   loop.  */

static t_bool
follow_ssa_edge_in_condition_phi (struct loop *loop,
				  gphi *condition_phi,
				  gphi *halting_phi,
				  tree *evolution_of_loop, int limit)
{
  int i, n;
  tree init = *evolution_of_loop;
  tree evolution_of_branch;
  t_bool res = follow_ssa_edge_in_condition_phi_branch (0, loop, condition_phi,
							halting_phi,
							&evolution_of_branch,
							init, limit);
  if (res == t_false || res == t_dont_know)
    return res;

  *evolution_of_loop = evolution_of_branch;

  n = gimple_phi_num_args (condition_phi);
  for (i = 1; i < n; i++)
    {
      /* Quickly give up when the evolution of one of the branches is
	 not known.  */
      if (*evolution_of_loop == chrec_dont_know)
	return t_true;

      /* Increase the limit by the PHI argument number to avoid exponential
	 time and memory complexity.  */
      res = follow_ssa_edge_in_condition_phi_branch (i, loop, condition_phi,
						     halting_phi,
						     &evolution_of_branch,
						     init, limit + i);
      if (res == t_false || res == t_dont_know)
	return res;

      *evolution_of_loop = chrec_merge (*evolution_of_loop,
					evolution_of_branch);
    }

  return t_true;
}

/* Follow an SSA edge in an inner loop.  It computes the overall
   effect of the loop, and following the symbolic initial conditions,
   it follows the edges in the parent loop.  The inner loop is
   considered as a single statement.  */

static t_bool
follow_ssa_edge_inner_loop_phi (struct loop *outer_loop,
				gphi *loop_phi_node,
				gphi *halting_phi,
				tree *evolution_of_loop, int limit)
{
  struct loop *loop = loop_containing_stmt (loop_phi_node);
  tree ev = analyze_scalar_evolution (loop, PHI_RESULT (loop_phi_node));

  /* Sometimes, the inner loop is too difficult to analyze, and the
     result of the analysis is a symbolic parameter.  */
  if (ev == PHI_RESULT (loop_phi_node))
    {
      t_bool res = t_false;
      int i, n = gimple_phi_num_args (loop_phi_node);

      for (i = 0; i < n; i++)
	{
	  tree arg = PHI_ARG_DEF (loop_phi_node, i);
	  basic_block bb;

	  /* Follow the edges that exit the inner loop.  */
	  bb = gimple_phi_arg_edge (loop_phi_node, i)->src;
	  if (!flow_bb_inside_loop_p (loop, bb))
	    res = follow_ssa_edge_expr (outer_loop, loop_phi_node,
					arg, halting_phi,
					evolution_of_loop, limit);
	  if (res == t_true)
	    break;
	}

      /* If the path crosses this loop-phi, give up.  */
      if (res == t_true)
	*evolution_of_loop = chrec_dont_know;

      return res;
    }

  /* Otherwise, compute the overall effect of the inner loop.  */
  ev = compute_overall_effect_of_inner_loop (loop, ev);
  return follow_ssa_edge_expr (outer_loop, loop_phi_node, ev, halting_phi,
			       evolution_of_loop, limit);
}

/* Follow an SSA edge from a loop-phi-node to itself, constructing a
   path that is analyzed on the return walk.  */

static t_bool
follow_ssa_edge (struct loop *loop, gimple *def, gphi *halting_phi,
		 tree *evolution_of_loop, int limit)
{
  struct loop *def_loop;

  if (gimple_nop_p (def))
    return t_false;

  /* Give up if the path is longer than the MAX that we allow.  */
  if (limit > PARAM_VALUE (PARAM_SCEV_MAX_EXPR_COMPLEXITY))
    return t_dont_know;

  def_loop = loop_containing_stmt (def);

  switch (gimple_code (def))
    {
    case GIMPLE_PHI:
      if (!loop_phi_node_p (def))
	/* DEF is a condition-phi-node.  Follow the branches, and
	   record their evolutions.  Finally, merge the collected
	   information and set the approximation to the main
	   variable.  */
	return follow_ssa_edge_in_condition_phi
	  (loop, as_a <gphi *> (def), halting_phi, evolution_of_loop,
	   limit);

      /* When the analyzed phi is the halting_phi, the
	 depth-first search is over: we have found a path from
	 the halting_phi to itself in the loop.  */
      if (def == halting_phi)
	return t_true;

      /* Otherwise, the evolution of the HALTING_PHI depends
	 on the evolution of another loop-phi-node, i.e. the
	 evolution function is a higher degree polynomial.  */
      if (def_loop == loop)
	return t_false;

      /* Inner loop.  */
      if (flow_loop_nested_p (loop, def_loop))
	return follow_ssa_edge_inner_loop_phi
	  (loop, as_a <gphi *> (def), halting_phi, evolution_of_loop,
	   limit + 1);

      /* Outer loop.  */
      return t_false;

    case GIMPLE_ASSIGN:
      return follow_ssa_edge_in_rhs (loop, def, halting_phi,
				     evolution_of_loop, limit);

    default:
      /* At this level of abstraction, the program is just a set
	 of GIMPLE_ASSIGNs and PHI_NODEs.  In principle there is no
	 other node to be handled.  */
      return t_false;
    }
}


/* Simplify PEELED_CHREC represented by (init_cond, arg) in LOOP.
   Handle below case and return the corresponding POLYNOMIAL_CHREC:

   # i_17 = PHI <i_13(5), 0(3)>
   # _20 = PHI <_5(5), start_4(D)(3)>
   ...
   i_13 = i_17 + 1;
   _5 = start_4(D) + i_13;

   Though variable _20 appears as a PEELED_CHREC in the form of
   (start_4, _5)_LOOP, it's a POLYNOMIAL_CHREC like {start_4, 1}_LOOP.

   See PR41488.  */

static tree
simplify_peeled_chrec (struct loop *loop, tree arg, tree init_cond)
{
  aff_tree aff1, aff2;
  tree ev, left, right, type, step_val;
  hash_map<tree, name_expansion *> *peeled_chrec_map = NULL;

  ev = instantiate_parameters (loop, analyze_scalar_evolution (loop, arg));
  if (ev == NULL_TREE || TREE_CODE (ev) != POLYNOMIAL_CHREC)
    return chrec_dont_know;

  left = CHREC_LEFT (ev);
  right = CHREC_RIGHT (ev);
  type = TREE_TYPE (left);
  step_val = chrec_fold_plus (type, init_cond, right);

  /* Transform (init, {left, right}_LOOP)_LOOP to {init, right}_LOOP
     if "left" equals to "init + right".  */
  if (operand_equal_p (left, step_val, 0))
    {
      if (dump_file && (dump_flags & TDF_SCEV))
	fprintf (dump_file, "Simplify PEELED_CHREC into POLYNOMIAL_CHREC.\n");

      return build_polynomial_chrec (loop->num, init_cond, right);
    }

  /* Try harder to check if they are equal.  */
  tree_to_aff_combination_expand (left, type, &aff1, &peeled_chrec_map);
  tree_to_aff_combination_expand (step_val, type, &aff2, &peeled_chrec_map);
  free_affine_expand_cache (&peeled_chrec_map);
  aff_combination_scale (&aff2, -1);
  aff_combination_add (&aff1, &aff2);

  /* Transform (init, {left, right}_LOOP)_LOOP to {init, right}_LOOP
     if "left" equals to "init + right".  */
  if (aff_combination_zero_p (&aff1))
    {
      if (dump_file && (dump_flags & TDF_SCEV))
	fprintf (dump_file, "Simplify PEELED_CHREC into POLYNOMIAL_CHREC.\n");

      return build_polynomial_chrec (loop->num, init_cond, right);
    }
  return chrec_dont_know;
}

/* Given a LOOP_PHI_NODE, this function determines the evolution
   function from LOOP_PHI_NODE to LOOP_PHI_NODE in the loop.  */

static tree
analyze_evolution_in_loop (gphi *loop_phi_node,
			   tree init_cond)
{
  int i, n = gimple_phi_num_args (loop_phi_node);
  tree evolution_function = chrec_not_analyzed_yet;
  struct loop *loop = loop_containing_stmt (loop_phi_node);
  basic_block bb;
  static bool simplify_peeled_chrec_p = true;

  if (dump_file && (dump_flags & TDF_SCEV))
    {
      fprintf (dump_file, "(analyze_evolution_in_loop \n");
      fprintf (dump_file, "  (loop_phi_node = ");
      print_gimple_stmt (dump_file, loop_phi_node, 0);
      fprintf (dump_file, ")\n");
    }

  for (i = 0; i < n; i++)
    {
      tree arg = PHI_ARG_DEF (loop_phi_node, i);
      gimple *ssa_chain;
      tree ev_fn;
      t_bool res;

      /* Select the edges that enter the loop body.  */
      bb = gimple_phi_arg_edge (loop_phi_node, i)->src;
      if (!flow_bb_inside_loop_p (loop, bb))
	continue;

      if (TREE_CODE (arg) == SSA_NAME)
	{
	  bool val = false;

	  ssa_chain = SSA_NAME_DEF_STMT (arg);

	  /* Pass in the initial condition to the follow edge function.  */
	  ev_fn = init_cond;
	  res = follow_ssa_edge (loop, ssa_chain, loop_phi_node, &ev_fn, 0);

	  /* If ev_fn has no evolution in the inner loop, and the
	     init_cond is not equal to ev_fn, then we have an
	     ambiguity between two possible values, as we cannot know
	     the number of iterations at this point.  */
	  if (TREE_CODE (ev_fn) != POLYNOMIAL_CHREC
	      && no_evolution_in_loop_p (ev_fn, loop->num, &val) && val
	      && !operand_equal_p (init_cond, ev_fn, 0))
	    ev_fn = chrec_dont_know;
	}
      else
	res = t_false;

      /* When it is impossible to go back on the same
	 loop_phi_node by following the ssa edges, the
	 evolution is represented by a peeled chrec, i.e. the
	 first iteration, EV_FN has the value INIT_COND, then
	 all the other iterations it has the value of ARG.
	 For the moment, PEELED_CHREC nodes are not built.  */
      if (res != t_true)
	{
	  ev_fn = chrec_dont_know;
	  /* Try to recognize POLYNOMIAL_CHREC which appears in
	     the form of PEELED_CHREC, but guard the process with
	     a bool variable to keep the analyzer from infinite
	     recurrence for real PEELED_RECs.  */
	  if (simplify_peeled_chrec_p && TREE_CODE (arg) == SSA_NAME)
	    {
	      simplify_peeled_chrec_p = false;
	      ev_fn = simplify_peeled_chrec (loop, arg, init_cond);
	      simplify_peeled_chrec_p = true;
	    }
	}

      /* When there are multiple back edges of the loop (which in fact never
	 happens currently, but nevertheless), merge their evolutions.  */
      evolution_function = chrec_merge (evolution_function, ev_fn);

      if (evolution_function == chrec_dont_know)
	break;
    }

  if (dump_file && (dump_flags & TDF_SCEV))
    {
      fprintf (dump_file, "  (evolution_function = ");
      print_generic_expr (dump_file, evolution_function);
      fprintf (dump_file, "))\n");
    }

  return evolution_function;
}

/* Looks to see if VAR is a copy of a constant (via straightforward assignments
   or degenerate phi's).  If so, returns the constant; else, returns VAR.  */

static tree
follow_copies_to_constant (tree var)
{
  tree res = var;
  while (TREE_CODE (res) == SSA_NAME
	 /* We face not updated SSA form in multiple places and this walk
	    may end up in sibling loops so we have to guard it.  */
	 && !name_registered_for_update_p (res))
    {
      gimple *def = SSA_NAME_DEF_STMT (res);
      if (gphi *phi = dyn_cast <gphi *> (def))
	{
	  if (tree rhs = degenerate_phi_result (phi))
	    res = rhs;
	  else
	    break;
	}
      else if (gimple_assign_single_p (def))
	/* Will exit loop if not an SSA_NAME.  */
	res = gimple_assign_rhs1 (def);
      else
	break;
    }
  if (CONSTANT_CLASS_P (res))
    return res;
  return var;
}

/* Given a loop-phi-node, return the initial conditions of the
   variable on entry of the loop.  When the CCP has propagated
   constants into the loop-phi-node, the initial condition is
   instantiated, otherwise the initial condition is kept symbolic.
   This analyzer does not analyze the evolution outside the current
   loop, and leaves this task to the on-demand tree reconstructor.  */

static tree
analyze_initial_condition (gphi *loop_phi_node)
{
  int i, n;
  tree init_cond = chrec_not_analyzed_yet;
  struct loop *loop = loop_containing_stmt (loop_phi_node);

  if (dump_file && (dump_flags & TDF_SCEV))
    {
      fprintf (dump_file, "(analyze_initial_condition \n");
      fprintf (dump_file, "  (loop_phi_node = \n");
      print_gimple_stmt (dump_file, loop_phi_node, 0);
      fprintf (dump_file, ")\n");
    }

  n = gimple_phi_num_args (loop_phi_node);
  for (i = 0; i < n; i++)
    {
      tree branch = PHI_ARG_DEF (loop_phi_node, i);
      basic_block bb = gimple_phi_arg_edge (loop_phi_node, i)->src;

      /* When the branch is oriented to the loop's body, it does
     	 not contribute to the initial condition.  */
      if (flow_bb_inside_loop_p (loop, bb))
       	continue;

      if (init_cond == chrec_not_analyzed_yet)
	{
	  init_cond = branch;
	  continue;
	}

      if (TREE_CODE (branch) == SSA_NAME)
	{
	  init_cond = chrec_dont_know;
      	  break;
	}

      init_cond = chrec_merge (init_cond, branch);
    }

  /* Ooops -- a loop without an entry???  */
  if (init_cond == chrec_not_analyzed_yet)
    init_cond = chrec_dont_know;

  /* We may not have fully constant propagated IL.  Handle degenerate PHIs here
     to not miss important early loop unrollings.  */
  init_cond = follow_copies_to_constant (init_cond);

  if (dump_file && (dump_flags & TDF_SCEV))
    {
      fprintf (dump_file, "  (init_cond = ");
      print_generic_expr (dump_file, init_cond);
      fprintf (dump_file, "))\n");
    }

  return init_cond;
}

/* Analyze the scalar evolution for LOOP_PHI_NODE.  */

static tree
interpret_loop_phi (struct loop *loop, gphi *loop_phi_node)
{
  tree res;
  struct loop *phi_loop = loop_containing_stmt (loop_phi_node);
  tree init_cond;

  gcc_assert (phi_loop == loop);

  /* Otherwise really interpret the loop phi.  */
  init_cond = analyze_initial_condition (loop_phi_node);
  res = analyze_evolution_in_loop (loop_phi_node, init_cond);

  /* Verify we maintained the correct initial condition throughout
     possible conversions in the SSA chain.  */
  if (res != chrec_dont_know)
    {
      tree new_init = res;
      if (CONVERT_EXPR_P (res)
	  && TREE_CODE (TREE_OPERAND (res, 0)) == POLYNOMIAL_CHREC)
	new_init = fold_convert (TREE_TYPE (res),
				 CHREC_LEFT (TREE_OPERAND (res, 0)));
      else if (TREE_CODE (res) == POLYNOMIAL_CHREC)
	new_init = CHREC_LEFT (res);
      STRIP_USELESS_TYPE_CONVERSION (new_init);
      if (TREE_CODE (new_init) == POLYNOMIAL_CHREC
	  || !operand_equal_p (init_cond, new_init, 0))
	return chrec_dont_know;
    }

  return res;
}

/* This function merges the branches of a condition-phi-node,
   contained in the outermost loop, and whose arguments are already
   analyzed.  */

static tree
interpret_condition_phi (struct loop *loop, gphi *condition_phi)
{
  int i, n = gimple_phi_num_args (condition_phi);
  tree res = chrec_not_analyzed_yet;

  for (i = 0; i < n; i++)
    {
      tree branch_chrec;

      if (backedge_phi_arg_p (condition_phi, i))
	{
	  res = chrec_dont_know;
	  break;
	}

      branch_chrec = analyze_scalar_evolution
	(loop, PHI_ARG_DEF (condition_phi, i));

      res = chrec_merge (res, branch_chrec);
      if (res == chrec_dont_know)
	break;
    }

  return res;
}

/* Interpret the operation RHS1 OP RHS2.  If we didn't
   analyze this node before, follow the definitions until ending
   either on an analyzed GIMPLE_ASSIGN, or on a loop-phi-node.  On the
   return path, this function propagates evolutions (ala constant copy
   propagation).  OPND1 is not a GIMPLE expression because we could
   analyze the effect of an inner loop: see interpret_loop_phi.  */

static tree
interpret_rhs_expr (struct loop *loop, gimple *at_stmt,
		    tree type, tree rhs1, enum tree_code code, tree rhs2)
{
  tree res, chrec1, chrec2, ctype;
  gimple *def;

  if (get_gimple_rhs_class (code) == GIMPLE_SINGLE_RHS)
    {
      if (is_gimple_min_invariant (rhs1))
	return chrec_convert (type, rhs1, at_stmt);

      if (code == SSA_NAME)
	return chrec_convert (type, analyze_scalar_evolution (loop, rhs1),
			      at_stmt);

      if (code == ASSERT_EXPR)
	{
	  rhs1 = ASSERT_EXPR_VAR (rhs1);
	  return chrec_convert (type, analyze_scalar_evolution (loop, rhs1),
				at_stmt);
	}
    }

  switch (code)
    {
    case ADDR_EXPR:
      if (TREE_CODE (TREE_OPERAND (rhs1, 0)) == MEM_REF
	  || handled_component_p (TREE_OPERAND (rhs1, 0)))
        {
	  machine_mode mode;
	  poly_int64 bitsize, bitpos;
	  int unsignedp, reversep;
	  int volatilep = 0;
	  tree base, offset;
	  tree chrec3;
	  tree unitpos;

	  base = get_inner_reference (TREE_OPERAND (rhs1, 0),
				      &bitsize, &bitpos, &offset, &mode,
				      &unsignedp, &reversep, &volatilep);

	  if (TREE_CODE (base) == MEM_REF)
	    {
	      rhs2 = TREE_OPERAND (base, 1);
	      rhs1 = TREE_OPERAND (base, 0);

	      chrec1 = analyze_scalar_evolution (loop, rhs1);
	      chrec2 = analyze_scalar_evolution (loop, rhs2);
	      chrec1 = chrec_convert (type, chrec1, at_stmt);
	      chrec2 = chrec_convert (TREE_TYPE (rhs2), chrec2, at_stmt);
	      chrec1 = instantiate_parameters (loop, chrec1);
	      chrec2 = instantiate_parameters (loop, chrec2);
	      res = chrec_fold_plus (type, chrec1, chrec2);
	    }
	  else
	    {
	      chrec1 = analyze_scalar_evolution_for_address_of (loop, base);
	      chrec1 = chrec_convert (type, chrec1, at_stmt);
	      res = chrec1;
	    }

	  if (offset != NULL_TREE)
	    {
	      chrec2 = analyze_scalar_evolution (loop, offset);
	      chrec2 = chrec_convert (TREE_TYPE (offset), chrec2, at_stmt);
	      chrec2 = instantiate_parameters (loop, chrec2);
	      res = chrec_fold_plus (type, res, chrec2);
	    }

<<<<<<< HEAD
	  if (may_ne (bitpos, 0))
=======
	  if (maybe_ne (bitpos, 0))
>>>>>>> 70783a86
	    {
	      unitpos = size_int (exact_div (bitpos, BITS_PER_UNIT));
	      chrec3 = analyze_scalar_evolution (loop, unitpos);
	      chrec3 = chrec_convert (TREE_TYPE (unitpos), chrec3, at_stmt);
	      chrec3 = instantiate_parameters (loop, chrec3);
	      res = chrec_fold_plus (type, res, chrec3);
	    }
        }
      else
	res = chrec_dont_know;
      break;

    case POINTER_PLUS_EXPR:
      chrec1 = analyze_scalar_evolution (loop, rhs1);
      chrec2 = analyze_scalar_evolution (loop, rhs2);
      chrec1 = chrec_convert (type, chrec1, at_stmt);
      chrec2 = chrec_convert (TREE_TYPE (rhs2), chrec2, at_stmt);
      chrec1 = instantiate_parameters (loop, chrec1);
      chrec2 = instantiate_parameters (loop, chrec2);
      res = chrec_fold_plus (type, chrec1, chrec2);
      break;

    case PLUS_EXPR:
      chrec1 = analyze_scalar_evolution (loop, rhs1);
      chrec2 = analyze_scalar_evolution (loop, rhs2);
      ctype = type;
      /* When the stmt is conditionally executed re-write the CHREC
         into a form that has well-defined behavior on overflow.  */
      if (at_stmt
	  && INTEGRAL_TYPE_P (type)
	  && ! TYPE_OVERFLOW_WRAPS (type)
	  && ! dominated_by_p (CDI_DOMINATORS, loop->latch,
			       gimple_bb (at_stmt)))
	ctype = unsigned_type_for (type);
      chrec1 = chrec_convert (ctype, chrec1, at_stmt);
      chrec2 = chrec_convert (ctype, chrec2, at_stmt);
      chrec1 = instantiate_parameters (loop, chrec1);
      chrec2 = instantiate_parameters (loop, chrec2);
      res = chrec_fold_plus (ctype, chrec1, chrec2);
      if (type != ctype)
	res = chrec_convert (type, res, at_stmt);
      break;

    case MINUS_EXPR:
      chrec1 = analyze_scalar_evolution (loop, rhs1);
      chrec2 = analyze_scalar_evolution (loop, rhs2);
      ctype = type;
      /* When the stmt is conditionally executed re-write the CHREC
         into a form that has well-defined behavior on overflow.  */
      if (at_stmt
	  && INTEGRAL_TYPE_P (type)
	  && ! TYPE_OVERFLOW_WRAPS (type)
	  && ! dominated_by_p (CDI_DOMINATORS,
			       loop->latch, gimple_bb (at_stmt)))
	ctype = unsigned_type_for (type);
      chrec1 = chrec_convert (ctype, chrec1, at_stmt);
      chrec2 = chrec_convert (ctype, chrec2, at_stmt);
      chrec1 = instantiate_parameters (loop, chrec1);
      chrec2 = instantiate_parameters (loop, chrec2);
      res = chrec_fold_minus (ctype, chrec1, chrec2);
      if (type != ctype)
	res = chrec_convert (type, res, at_stmt);
      break;

    case NEGATE_EXPR:
      chrec1 = analyze_scalar_evolution (loop, rhs1);
      ctype = type;
      /* When the stmt is conditionally executed re-write the CHREC
         into a form that has well-defined behavior on overflow.  */
      if (at_stmt
	  && INTEGRAL_TYPE_P (type)
	  && ! TYPE_OVERFLOW_WRAPS (type)
	  && ! dominated_by_p (CDI_DOMINATORS,
			       loop->latch, gimple_bb (at_stmt)))
	ctype = unsigned_type_for (type);
      chrec1 = chrec_convert (ctype, chrec1, at_stmt);
      /* TYPE may be integer, real or complex, so use fold_convert.  */
      chrec1 = instantiate_parameters (loop, chrec1);
      res = chrec_fold_multiply (ctype, chrec1,
				 fold_convert (ctype, integer_minus_one_node));
      if (type != ctype)
	res = chrec_convert (type, res, at_stmt);
      break;

    case BIT_NOT_EXPR:
      /* Handle ~X as -1 - X.  */
      chrec1 = analyze_scalar_evolution (loop, rhs1);
      chrec1 = chrec_convert (type, chrec1, at_stmt);
      chrec1 = instantiate_parameters (loop, chrec1);
      res = chrec_fold_minus (type,
			      fold_convert (type, integer_minus_one_node),
			      chrec1);
      break;

    case MULT_EXPR:
      chrec1 = analyze_scalar_evolution (loop, rhs1);
      chrec2 = analyze_scalar_evolution (loop, rhs2);
      ctype = type;
      /* When the stmt is conditionally executed re-write the CHREC
         into a form that has well-defined behavior on overflow.  */
      if (at_stmt
	  && INTEGRAL_TYPE_P (type)
	  && ! TYPE_OVERFLOW_WRAPS (type)
	  && ! dominated_by_p (CDI_DOMINATORS,
			       loop->latch, gimple_bb (at_stmt)))
	ctype = unsigned_type_for (type);
      chrec1 = chrec_convert (ctype, chrec1, at_stmt);
      chrec2 = chrec_convert (ctype, chrec2, at_stmt);
      chrec1 = instantiate_parameters (loop, chrec1);
      chrec2 = instantiate_parameters (loop, chrec2);
      res = chrec_fold_multiply (ctype, chrec1, chrec2);
      if (type != ctype)
	res = chrec_convert (type, res, at_stmt);
      break;

    case LSHIFT_EXPR:
      {
	/* Handle A<<B as A * (1<<B).  */
	tree uns = unsigned_type_for (type);
	chrec1 = analyze_scalar_evolution (loop, rhs1);
	chrec2 = analyze_scalar_evolution (loop, rhs2);
	chrec1 = chrec_convert (uns, chrec1, at_stmt);
	chrec1 = instantiate_parameters (loop, chrec1);
	chrec2 = instantiate_parameters (loop, chrec2);

	tree one = build_int_cst (uns, 1);
	chrec2 = fold_build2 (LSHIFT_EXPR, uns, one, chrec2);
	res = chrec_fold_multiply (uns, chrec1, chrec2);
	res = chrec_convert (type, res, at_stmt);
      }
      break;

    CASE_CONVERT:
      /* In case we have a truncation of a widened operation that in
         the truncated type has undefined overflow behavior analyze
	 the operation done in an unsigned type of the same precision
	 as the final truncation.  We cannot derive a scalar evolution
	 for the widened operation but for the truncated result.  */
      if (TREE_CODE (type) == INTEGER_TYPE
	  && TREE_CODE (TREE_TYPE (rhs1)) == INTEGER_TYPE
	  && TYPE_PRECISION (type) < TYPE_PRECISION (TREE_TYPE (rhs1))
	  && TYPE_OVERFLOW_UNDEFINED (type)
	  && TREE_CODE (rhs1) == SSA_NAME
	  && (def = SSA_NAME_DEF_STMT (rhs1))
	  && is_gimple_assign (def)
	  && TREE_CODE_CLASS (gimple_assign_rhs_code (def)) == tcc_binary
	  && TREE_CODE (gimple_assign_rhs2 (def)) == INTEGER_CST)
	{
	  tree utype = unsigned_type_for (type);
	  chrec1 = interpret_rhs_expr (loop, at_stmt, utype,
				       gimple_assign_rhs1 (def),
				       gimple_assign_rhs_code (def),
				       gimple_assign_rhs2 (def));
	}
      else
	chrec1 = analyze_scalar_evolution (loop, rhs1);
      res = chrec_convert (type, chrec1, at_stmt, true, rhs1);
      break;

    case BIT_AND_EXPR:
      /* Given int variable A, handle A&0xffff as (int)(unsigned short)A.
	 If A is SCEV and its value is in the range of representable set
	 of type unsigned short, the result expression is a (no-overflow)
	 SCEV.  */
      res = chrec_dont_know;
      if (tree_fits_uhwi_p (rhs2))
	{
	  int precision;
	  unsigned HOST_WIDE_INT val = tree_to_uhwi (rhs2);

	  val ++;
	  /* Skip if value of rhs2 wraps in unsigned HOST_WIDE_INT or
	     it's not the maximum value of a smaller type than rhs1.  */
	  if (val != 0
	      && (precision = exact_log2 (val)) > 0
	      && (unsigned) precision < TYPE_PRECISION (TREE_TYPE (rhs1)))
	    {
	      tree utype = build_nonstandard_integer_type (precision, 1);

	      if (TYPE_PRECISION (utype) < TYPE_PRECISION (TREE_TYPE (rhs1)))
		{
		  chrec1 = analyze_scalar_evolution (loop, rhs1);
		  chrec1 = chrec_convert (utype, chrec1, at_stmt);
		  res = chrec_convert (TREE_TYPE (rhs1), chrec1, at_stmt);
		}
	    }
	}
      break;

    default:
      res = chrec_dont_know;
      break;
    }

  return res;
}

/* Interpret the expression EXPR.  */

static tree
interpret_expr (struct loop *loop, gimple *at_stmt, tree expr)
{
  enum tree_code code;
  tree type = TREE_TYPE (expr), op0, op1;

  if (automatically_generated_chrec_p (expr))
    return expr;

  if (TREE_CODE (expr) == POLYNOMIAL_CHREC
      || get_gimple_rhs_class (TREE_CODE (expr)) == GIMPLE_TERNARY_RHS)
    return chrec_dont_know;

  extract_ops_from_tree (expr, &code, &op0, &op1);

  return interpret_rhs_expr (loop, at_stmt, type,
			     op0, code, op1);
}

/* Interpret the rhs of the assignment STMT.  */

static tree
interpret_gimple_assign (struct loop *loop, gimple *stmt)
{
  tree type = TREE_TYPE (gimple_assign_lhs (stmt));
  enum tree_code code = gimple_assign_rhs_code (stmt);

  return interpret_rhs_expr (loop, stmt, type,
			     gimple_assign_rhs1 (stmt), code,
			     gimple_assign_rhs2 (stmt));
}



/* This section contains all the entry points:
   - number_of_iterations_in_loop,
   - analyze_scalar_evolution,
   - instantiate_parameters.
*/

/* Helper recursive function.  */

static tree
analyze_scalar_evolution_1 (struct loop *loop, tree var)
{
  gimple *def;
  basic_block bb;
  struct loop *def_loop;
  tree res;

  if (TREE_CODE (var) != SSA_NAME)
    return interpret_expr (loop, NULL, var);

  def = SSA_NAME_DEF_STMT (var);
  bb = gimple_bb (def);
  def_loop = bb->loop_father;

  if (!flow_bb_inside_loop_p (loop, bb))
    {
      /* Keep symbolic form, but look through obvious copies for constants.  */
      res = follow_copies_to_constant (var);
      goto set_and_end;
    }

  if (loop != def_loop)
    {
      res = analyze_scalar_evolution_1 (def_loop, var);
      struct loop *loop_to_skip = superloop_at_depth (def_loop,
						      loop_depth (loop) + 1);
      res = compute_overall_effect_of_inner_loop (loop_to_skip, res);
      if (chrec_contains_symbols_defined_in_loop (res, loop->num))
	res = analyze_scalar_evolution_1 (loop, res);
      goto set_and_end;
    }

  switch (gimple_code (def))
    {
    case GIMPLE_ASSIGN:
      res = interpret_gimple_assign (loop, def);
      break;

    case GIMPLE_PHI:
      if (loop_phi_node_p (def))
	res = interpret_loop_phi (loop, as_a <gphi *> (def));
      else
	res = interpret_condition_phi (loop, as_a <gphi *> (def));
      break;

    default:
      res = chrec_dont_know;
      break;
    }

 set_and_end:

  /* Keep the symbolic form.  */
  if (res == chrec_dont_know)
    res = var;

  if (loop == def_loop)
    set_scalar_evolution (block_before_loop (loop), var, res);

  return res;
}

/* Analyzes and returns the scalar evolution of the ssa_name VAR in
   LOOP.  LOOP is the loop in which the variable is used.

   Example of use: having a pointer VAR to a SSA_NAME node, STMT a
   pointer to the statement that uses this variable, in order to
   determine the evolution function of the variable, use the following
   calls:

   loop_p loop = loop_containing_stmt (stmt);
   tree chrec_with_symbols = analyze_scalar_evolution (loop, var);
   tree chrec_instantiated = instantiate_parameters (loop, chrec_with_symbols);
*/

tree
analyze_scalar_evolution (struct loop *loop, tree var)
{
  tree res;

  /* ???  Fix callers.  */
  if (! loop)
    return var;

  if (dump_file && (dump_flags & TDF_SCEV))
    {
      fprintf (dump_file, "(analyze_scalar_evolution \n");
      fprintf (dump_file, "  (loop_nb = %d)\n", loop->num);
      fprintf (dump_file, "  (scalar = ");
      print_generic_expr (dump_file, var);
      fprintf (dump_file, ")\n");
    }

  res = get_scalar_evolution (block_before_loop (loop), var);
  if (res == chrec_not_analyzed_yet)
    res = analyze_scalar_evolution_1 (loop, var);

  if (dump_file && (dump_flags & TDF_SCEV))
    fprintf (dump_file, ")\n");

  return res;
}

/* Analyzes and returns the scalar evolution of VAR address in LOOP.  */

static tree
analyze_scalar_evolution_for_address_of (struct loop *loop, tree var)
{
  return analyze_scalar_evolution (loop, build_fold_addr_expr (var));
}

/* Analyze scalar evolution of use of VERSION in USE_LOOP with respect to
   WRTO_LOOP (which should be a superloop of USE_LOOP)

   FOLDED_CASTS is set to true if resolve_mixers used
   chrec_convert_aggressive (TODO -- not really, we are way too conservative
   at the moment in order to keep things simple).

   To illustrate the meaning of USE_LOOP and WRTO_LOOP, consider the following
   example:

   for (i = 0; i < 100; i++)			-- loop 1
     {
       for (j = 0; j < 100; j++)		-- loop 2
         {
	   k1 = i;
	   k2 = j;

	   use2 (k1, k2);

	   for (t = 0; t < 100; t++)		-- loop 3
	     use3 (k1, k2);

	 }
       use1 (k1, k2);
     }

   Both k1 and k2 are invariants in loop3, thus
     analyze_scalar_evolution_in_loop (loop3, loop3, k1) = k1
     analyze_scalar_evolution_in_loop (loop3, loop3, k2) = k2

   As they are invariant, it does not matter whether we consider their
   usage in loop 3 or loop 2, hence
     analyze_scalar_evolution_in_loop (loop2, loop3, k1) =
       analyze_scalar_evolution_in_loop (loop2, loop2, k1) = i
     analyze_scalar_evolution_in_loop (loop2, loop3, k2) =
       analyze_scalar_evolution_in_loop (loop2, loop2, k2) = [0,+,1]_2

   Similarly for their evolutions with respect to loop 1.  The values of K2
   in the use in loop 2 vary independently on loop 1, thus we cannot express
   the evolution with respect to loop 1:
     analyze_scalar_evolution_in_loop (loop1, loop3, k1) =
       analyze_scalar_evolution_in_loop (loop1, loop2, k1) = [0,+,1]_1
     analyze_scalar_evolution_in_loop (loop1, loop3, k2) =
       analyze_scalar_evolution_in_loop (loop1, loop2, k2) = dont_know

   The value of k2 in the use in loop 1 is known, though:
     analyze_scalar_evolution_in_loop (loop1, loop1, k1) = [0,+,1]_1
     analyze_scalar_evolution_in_loop (loop1, loop1, k2) = 100
   */

static tree
analyze_scalar_evolution_in_loop (struct loop *wrto_loop, struct loop *use_loop,
				  tree version, bool *folded_casts)
{
  bool val = false;
  tree ev = version, tmp;

  /* We cannot just do

     tmp = analyze_scalar_evolution (use_loop, version);
     ev = resolve_mixers (wrto_loop, tmp, folded_casts);

     as resolve_mixers would query the scalar evolution with respect to
     wrto_loop.  For example, in the situation described in the function
     comment, suppose that wrto_loop = loop1, use_loop = loop3 and
     version = k2.  Then

     analyze_scalar_evolution (use_loop, version) = k2

     and resolve_mixers (loop1, k2, folded_casts) finds that the value of
     k2 in loop 1 is 100, which is a wrong result, since we are interested
     in the value in loop 3.

     Instead, we need to proceed from use_loop to wrto_loop loop by loop,
     each time checking that there is no evolution in the inner loop.  */

  if (folded_casts)
    *folded_casts = false;
  while (1)
    {
      tmp = analyze_scalar_evolution (use_loop, ev);
      ev = resolve_mixers (use_loop, tmp, folded_casts);

      if (use_loop == wrto_loop)
	return ev;

      /* If the value of the use changes in the inner loop, we cannot express
	 its value in the outer loop (we might try to return interval chrec,
	 but we do not have a user for it anyway)  */
      if (!no_evolution_in_loop_p (ev, use_loop->num, &val)
	  || !val)
	return chrec_dont_know;

      use_loop = loop_outer (use_loop);
    }
}


/* Hashtable helpers for a temporary hash-table used when
   instantiating a CHREC or resolving mixers.  For this use
   instantiated_below is always the same.  */

struct instantiate_cache_type
{
  htab_t map;
  vec<scev_info_str> entries;

  instantiate_cache_type () : map (NULL), entries (vNULL) {}
  ~instantiate_cache_type ();
  tree get (unsigned slot) { return entries[slot].chrec; }
  void set (unsigned slot, tree chrec) { entries[slot].chrec = chrec; }
};

instantiate_cache_type::~instantiate_cache_type ()
{
  if (map != NULL)
    {
      htab_delete (map);
      entries.release ();
    }
}

/* Cache to avoid infinite recursion when instantiating an SSA name.
   Live during the outermost instantiate_scev or resolve_mixers call.  */
static instantiate_cache_type *global_cache;

/* Computes a hash function for database element ELT.  */

static inline hashval_t
hash_idx_scev_info (const void *elt_)
{
  unsigned idx = ((size_t) elt_) - 2;
  return scev_info_hasher::hash (&global_cache->entries[idx]);
}

/* Compares database elements E1 and E2.  */

static inline int
eq_idx_scev_info (const void *e1, const void *e2)
{
  unsigned idx1 = ((size_t) e1) - 2;
  return scev_info_hasher::equal (&global_cache->entries[idx1],
				  (const scev_info_str *) e2);
}

/* Returns from CACHE the slot number of the cached chrec for NAME.  */

static unsigned
get_instantiated_value_entry (instantiate_cache_type &cache,
			      tree name, edge instantiate_below)
{
  if (!cache.map)
    {
      cache.map = htab_create (10, hash_idx_scev_info, eq_idx_scev_info, NULL);
      cache.entries.create (10);
    }

  scev_info_str e;
  e.name_version = SSA_NAME_VERSION (name);
  e.instantiated_below = instantiate_below->dest->index;
  void **slot = htab_find_slot_with_hash (cache.map, &e,
					  scev_info_hasher::hash (&e), INSERT);
  if (!*slot)
    {
      e.chrec = chrec_not_analyzed_yet;
      *slot = (void *)(size_t)(cache.entries.length () + 2);
      cache.entries.safe_push (e);
    }

  return ((size_t)*slot) - 2;
}


/* Return the closed_loop_phi node for VAR.  If there is none, return
   NULL_TREE.  */

static tree
loop_closed_phi_def (tree var)
{
  struct loop *loop;
  edge exit;
  gphi *phi;
  gphi_iterator psi;

  if (var == NULL_TREE
      || TREE_CODE (var) != SSA_NAME)
    return NULL_TREE;

  loop = loop_containing_stmt (SSA_NAME_DEF_STMT (var));
  exit = single_exit (loop);
  if (!exit)
    return NULL_TREE;

  for (psi = gsi_start_phis (exit->dest); !gsi_end_p (psi); gsi_next (&psi))
    {
      phi = psi.phi ();
      if (PHI_ARG_DEF_FROM_EDGE (phi, exit) == var)
	return PHI_RESULT (phi);
    }

  return NULL_TREE;
}

static tree instantiate_scev_r (edge, struct loop *, struct loop *,
				tree, bool *, int);

/* Analyze all the parameters of the chrec, between INSTANTIATE_BELOW
   and EVOLUTION_LOOP, that were left under a symbolic form.

   CHREC is an SSA_NAME to be instantiated.

   CACHE is the cache of already instantiated values.

   Variable pointed by FOLD_CONVERSIONS is set to TRUE when the
   conversions that may wrap in signed/pointer type are folded, as long
   as the value of the chrec is preserved.  If FOLD_CONVERSIONS is NULL
   then we don't do such fold.

   SIZE_EXPR is used for computing the size of the expression to be
   instantiated, and to stop if it exceeds some limit.  */

static tree
instantiate_scev_name (edge instantiate_below,
		       struct loop *evolution_loop, struct loop *inner_loop,
		       tree chrec,
		       bool *fold_conversions,
		       int size_expr)
{
  tree res;
  struct loop *def_loop;
  basic_block def_bb = gimple_bb (SSA_NAME_DEF_STMT (chrec));

  /* A parameter, nothing to do.  */
  if (!def_bb
      || !dominated_by_p (CDI_DOMINATORS, def_bb, instantiate_below->dest))
    return chrec;

  /* We cache the value of instantiated variable to avoid exponential
     time complexity due to reevaluations.  We also store the convenient
     value in the cache in order to prevent infinite recursion -- we do
     not want to instantiate the SSA_NAME if it is in a mixer
     structure.  This is used for avoiding the instantiation of
     recursively defined functions, such as:

     | a_2 -> {0, +, 1, +, a_2}_1  */

  unsigned si = get_instantiated_value_entry (*global_cache,
					      chrec, instantiate_below);
  if (global_cache->get (si) != chrec_not_analyzed_yet)
    return global_cache->get (si);

  /* On recursion return chrec_dont_know.  */
  global_cache->set (si, chrec_dont_know);

  def_loop = find_common_loop (evolution_loop, def_bb->loop_father);

  if (! dominated_by_p (CDI_DOMINATORS,
			def_loop->header, instantiate_below->dest))
    {
      gimple *def = SSA_NAME_DEF_STMT (chrec);
      if (gassign *ass = dyn_cast <gassign *> (def))
	{
	  switch (gimple_assign_rhs_class (ass))
	    {
	    case GIMPLE_UNARY_RHS:
	      {
		tree op0 = instantiate_scev_r (instantiate_below, evolution_loop,
					       inner_loop, gimple_assign_rhs1 (ass),
					       fold_conversions, size_expr);
		if (op0 == chrec_dont_know)
		  return chrec_dont_know;
		res = fold_build1 (gimple_assign_rhs_code (ass),
				   TREE_TYPE (chrec), op0);
		break;
	      }
	    case GIMPLE_BINARY_RHS:
	      {
		tree op0 = instantiate_scev_r (instantiate_below, evolution_loop,
					       inner_loop, gimple_assign_rhs1 (ass),
					       fold_conversions, size_expr);
		if (op0 == chrec_dont_know)
		  return chrec_dont_know;
		tree op1 = instantiate_scev_r (instantiate_below, evolution_loop,
					       inner_loop, gimple_assign_rhs2 (ass),
					       fold_conversions, size_expr);
		if (op1 == chrec_dont_know)
		  return chrec_dont_know;
		res = fold_build2 (gimple_assign_rhs_code (ass),
				   TREE_TYPE (chrec), op0, op1);
		break;
	      }
	    default:
	      res = chrec_dont_know;
	    }
	}
      else
	res = chrec_dont_know;
      global_cache->set (si, res);
      return res;
    }

  /* If the analysis yields a parametric chrec, instantiate the
     result again.  */
  res = analyze_scalar_evolution (def_loop, chrec);

  /* Don't instantiate default definitions.  */
  if (TREE_CODE (res) == SSA_NAME
      && SSA_NAME_IS_DEFAULT_DEF (res))
    ;

  /* Don't instantiate loop-closed-ssa phi nodes.  */
  else if (TREE_CODE (res) == SSA_NAME
	   && loop_depth (loop_containing_stmt (SSA_NAME_DEF_STMT (res)))
	   > loop_depth (def_loop))
    {
      if (res == chrec)
	res = loop_closed_phi_def (chrec);
      else
	res = chrec;

      /* When there is no loop_closed_phi_def, it means that the
	 variable is not used after the loop: try to still compute the
	 value of the variable when exiting the loop.  */
      if (res == NULL_TREE)
	{
	  loop_p loop = loop_containing_stmt (SSA_NAME_DEF_STMT (chrec));
	  res = analyze_scalar_evolution (loop, chrec);
	  res = compute_overall_effect_of_inner_loop (loop, res);
	  res = instantiate_scev_r (instantiate_below, evolution_loop,
				    inner_loop, res,
				    fold_conversions, size_expr);
	}
      else if (dominated_by_p (CDI_DOMINATORS,
				gimple_bb (SSA_NAME_DEF_STMT (res)),
				instantiate_below->dest))
	res = chrec_dont_know;
    }

  else if (res != chrec_dont_know)
    {
      if (inner_loop
	  && def_bb->loop_father != inner_loop
	  && !flow_loop_nested_p (def_bb->loop_father, inner_loop))
	/* ???  We could try to compute the overall effect of the loop here.  */
	res = chrec_dont_know;
      else
	res = instantiate_scev_r (instantiate_below, evolution_loop,
				  inner_loop, res,
				  fold_conversions, size_expr);
    }

  /* Store the correct value to the cache.  */
  global_cache->set (si, res);
  return res;
}

/* Analyze all the parameters of the chrec, between INSTANTIATE_BELOW
   and EVOLUTION_LOOP, that were left under a symbolic form.

   CHREC is a polynomial chain of recurrence to be instantiated.

   CACHE is the cache of already instantiated values.

   Variable pointed by FOLD_CONVERSIONS is set to TRUE when the
   conversions that may wrap in signed/pointer type are folded, as long
   as the value of the chrec is preserved.  If FOLD_CONVERSIONS is NULL
   then we don't do such fold.

   SIZE_EXPR is used for computing the size of the expression to be
   instantiated, and to stop if it exceeds some limit.  */

static tree
instantiate_scev_poly (edge instantiate_below,
		       struct loop *evolution_loop, struct loop *,
		       tree chrec, bool *fold_conversions, int size_expr)
{
  tree op1;
  tree op0 = instantiate_scev_r (instantiate_below, evolution_loop,
				 get_chrec_loop (chrec),
				 CHREC_LEFT (chrec), fold_conversions,
				 size_expr);
  if (op0 == chrec_dont_know)
    return chrec_dont_know;

  op1 = instantiate_scev_r (instantiate_below, evolution_loop,
			    get_chrec_loop (chrec),
			    CHREC_RIGHT (chrec), fold_conversions,
			    size_expr);
  if (op1 == chrec_dont_know)
    return chrec_dont_know;

  if (CHREC_LEFT (chrec) != op0
      || CHREC_RIGHT (chrec) != op1)
    {
      op1 = chrec_convert_rhs (chrec_type (op0), op1, NULL);
      chrec = build_polynomial_chrec (CHREC_VARIABLE (chrec), op0, op1);
    }

  return chrec;
}

/* Analyze all the parameters of the chrec, between INSTANTIATE_BELOW
   and EVOLUTION_LOOP, that were left under a symbolic form.

   "C0 CODE C1" is a binary expression of type TYPE to be instantiated.

   CACHE is the cache of already instantiated values.

   Variable pointed by FOLD_CONVERSIONS is set to TRUE when the
   conversions that may wrap in signed/pointer type are folded, as long
   as the value of the chrec is preserved.  If FOLD_CONVERSIONS is NULL
   then we don't do such fold.

   SIZE_EXPR is used for computing the size of the expression to be
   instantiated, and to stop if it exceeds some limit.  */

static tree
instantiate_scev_binary (edge instantiate_below,
			 struct loop *evolution_loop, struct loop *inner_loop,
			 tree chrec, enum tree_code code,
			 tree type, tree c0, tree c1,
			 bool *fold_conversions, int size_expr)
{
  tree op1;
  tree op0 = instantiate_scev_r (instantiate_below, evolution_loop, inner_loop,
				 c0, fold_conversions, size_expr);
  if (op0 == chrec_dont_know)
    return chrec_dont_know;

  op1 = instantiate_scev_r (instantiate_below, evolution_loop, inner_loop,
			    c1, fold_conversions, size_expr);
  if (op1 == chrec_dont_know)
    return chrec_dont_know;

  if (c0 != op0
      || c1 != op1)
    {
      op0 = chrec_convert (type, op0, NULL);
      op1 = chrec_convert_rhs (type, op1, NULL);

      switch (code)
	{
	case POINTER_PLUS_EXPR:
	case PLUS_EXPR:
	  return chrec_fold_plus (type, op0, op1);

	case MINUS_EXPR:
	  return chrec_fold_minus (type, op0, op1);

	case MULT_EXPR:
	  return chrec_fold_multiply (type, op0, op1);

	default:
	  gcc_unreachable ();
	}
    }

  return chrec ? chrec : fold_build2 (code, type, c0, c1);
}

/* Analyze all the parameters of the chrec, between INSTANTIATE_BELOW
   and EVOLUTION_LOOP, that were left under a symbolic form.

   "CHREC" that stands for a convert expression "(TYPE) OP" is to be
   instantiated.

   CACHE is the cache of already instantiated values.

   Variable pointed by FOLD_CONVERSIONS is set to TRUE when the
   conversions that may wrap in signed/pointer type are folded, as long
   as the value of the chrec is preserved.  If FOLD_CONVERSIONS is NULL
   then we don't do such fold.

   SIZE_EXPR is used for computing the size of the expression to be
   instantiated, and to stop if it exceeds some limit.  */

static tree
instantiate_scev_convert (edge instantiate_below,
			  struct loop *evolution_loop, struct loop *inner_loop,
			  tree chrec, tree type, tree op,
			  bool *fold_conversions, int size_expr)
{
  tree op0 = instantiate_scev_r (instantiate_below, evolution_loop,
				 inner_loop, op,
				 fold_conversions, size_expr);

  if (op0 == chrec_dont_know)
    return chrec_dont_know;

  if (fold_conversions)
    {
      tree tmp = chrec_convert_aggressive (type, op0, fold_conversions);
      if (tmp)
	return tmp;

      /* If we used chrec_convert_aggressive, we can no longer assume that
	 signed chrecs do not overflow, as chrec_convert does, so avoid
	 calling it in that case.  */
      if (*fold_conversions)
	{
	  if (chrec && op0 == op)
	    return chrec;

	  return fold_convert (type, op0);
	}
    }

  return chrec_convert (type, op0, NULL);
}

/* Analyze all the parameters of the chrec, between INSTANTIATE_BELOW
   and EVOLUTION_LOOP, that were left under a symbolic form.

   CHREC is a BIT_NOT_EXPR or a NEGATE_EXPR expression to be instantiated.
   Handle ~X as -1 - X.
   Handle -X as -1 * X.

   CACHE is the cache of already instantiated values.

   Variable pointed by FOLD_CONVERSIONS is set to TRUE when the
   conversions that may wrap in signed/pointer type are folded, as long
   as the value of the chrec is preserved.  If FOLD_CONVERSIONS is NULL
   then we don't do such fold.

   SIZE_EXPR is used for computing the size of the expression to be
   instantiated, and to stop if it exceeds some limit.  */

static tree
instantiate_scev_not (edge instantiate_below,
		      struct loop *evolution_loop, struct loop *inner_loop,
		      tree chrec,
		      enum tree_code code, tree type, tree op,
		      bool *fold_conversions, int size_expr)
{
  tree op0 = instantiate_scev_r (instantiate_below, evolution_loop,
				 inner_loop, op,
				 fold_conversions, size_expr);

  if (op0 == chrec_dont_know)
    return chrec_dont_know;

  if (op != op0)
    {
      op0 = chrec_convert (type, op0, NULL);

      switch (code)
	{
	case BIT_NOT_EXPR:
	  return chrec_fold_minus
	    (type, fold_convert (type, integer_minus_one_node), op0);

	case NEGATE_EXPR:
	  return chrec_fold_multiply
	    (type, fold_convert (type, integer_minus_one_node), op0);

	default:
	  gcc_unreachable ();
	}
    }

  return chrec ? chrec : fold_build1 (code, type, op0);
}

/* Analyze all the parameters of the chrec, between INSTANTIATE_BELOW
   and EVOLUTION_LOOP, that were left under a symbolic form.

   CHREC is the scalar evolution to instantiate.

   CACHE is the cache of already instantiated values.

   Variable pointed by FOLD_CONVERSIONS is set to TRUE when the
   conversions that may wrap in signed/pointer type are folded, as long
   as the value of the chrec is preserved.  If FOLD_CONVERSIONS is NULL
   then we don't do such fold.

   SIZE_EXPR is used for computing the size of the expression to be
   instantiated, and to stop if it exceeds some limit.  */

static tree
instantiate_scev_r (edge instantiate_below,
		    struct loop *evolution_loop, struct loop *inner_loop,
		    tree chrec,
		    bool *fold_conversions, int size_expr)
{
  /* Give up if the expression is larger than the MAX that we allow.  */
  if (size_expr++ > PARAM_VALUE (PARAM_SCEV_MAX_EXPR_SIZE))
    return chrec_dont_know;

  if (chrec == NULL_TREE
      || automatically_generated_chrec_p (chrec)
      || is_gimple_min_invariant (chrec))
    return chrec;

  switch (TREE_CODE (chrec))
    {
    case SSA_NAME:
      return instantiate_scev_name (instantiate_below, evolution_loop,
				    inner_loop, chrec,
				    fold_conversions, size_expr);

    case POLYNOMIAL_CHREC:
      return instantiate_scev_poly (instantiate_below, evolution_loop,
				    inner_loop, chrec,
				    fold_conversions, size_expr);

    case POINTER_PLUS_EXPR:
    case PLUS_EXPR:
    case MINUS_EXPR:
    case MULT_EXPR:
      return instantiate_scev_binary (instantiate_below, evolution_loop,
				      inner_loop, chrec,
				      TREE_CODE (chrec), chrec_type (chrec),
				      TREE_OPERAND (chrec, 0),
				      TREE_OPERAND (chrec, 1),
				      fold_conversions, size_expr);

    CASE_CONVERT:
      return instantiate_scev_convert (instantiate_below, evolution_loop,
				       inner_loop, chrec,
				       TREE_TYPE (chrec), TREE_OPERAND (chrec, 0),
				       fold_conversions, size_expr);

    case NEGATE_EXPR:
    case BIT_NOT_EXPR:
      return instantiate_scev_not (instantiate_below, evolution_loop,
				   inner_loop, chrec,
				   TREE_CODE (chrec), TREE_TYPE (chrec),
				   TREE_OPERAND (chrec, 0),
				   fold_conversions, size_expr);

    case ADDR_EXPR:
      if (is_gimple_min_invariant (chrec))
	return chrec;
      /* Fallthru.  */
    case SCEV_NOT_KNOWN:
      return chrec_dont_know;

    case SCEV_KNOWN:
      return chrec_known;

    default:
      if (CONSTANT_CLASS_P (chrec))
	return chrec;
      return chrec_dont_know;
    }
}

/* Analyze all the parameters of the chrec that were left under a
   symbolic form.  INSTANTIATE_BELOW is the basic block that stops the
   recursive instantiation of parameters: a parameter is a variable
   that is defined in a basic block that dominates INSTANTIATE_BELOW or
   a function parameter.  */

tree
instantiate_scev (edge instantiate_below, struct loop *evolution_loop,
		  tree chrec)
{
  tree res;

  if (dump_file && (dump_flags & TDF_SCEV))
    {
      fprintf (dump_file, "(instantiate_scev \n");
      fprintf (dump_file, "  (instantiate_below = %d -> %d)\n",
	       instantiate_below->src->index, instantiate_below->dest->index);
      if (evolution_loop)
	fprintf (dump_file, "  (evolution_loop = %d)\n", evolution_loop->num);
      fprintf (dump_file, "  (chrec = ");
      print_generic_expr (dump_file, chrec);
      fprintf (dump_file, ")\n");
    }

  bool destr = false;
  if (!global_cache)
    {
      global_cache = new instantiate_cache_type;
      destr = true;
    }

  res = instantiate_scev_r (instantiate_below, evolution_loop,
			    NULL, chrec, NULL, 0);

  if (destr)
    {
      delete global_cache;
      global_cache = NULL;
    }

  if (dump_file && (dump_flags & TDF_SCEV))
    {
      fprintf (dump_file, "  (res = ");
      print_generic_expr (dump_file, res);
      fprintf (dump_file, "))\n");
    }

  return res;
}

/* Similar to instantiate_parameters, but does not introduce the
   evolutions in outer loops for LOOP invariants in CHREC, and does not
   care about causing overflows, as long as they do not affect value
   of an expression.  */

tree
resolve_mixers (struct loop *loop, tree chrec, bool *folded_casts)
{
  bool destr = false;
  bool fold_conversions = false;
  if (!global_cache)
    {
      global_cache = new instantiate_cache_type;
      destr = true;
    }

  tree ret = instantiate_scev_r (loop_preheader_edge (loop), loop, NULL,
				 chrec, &fold_conversions, 0);

  if (folded_casts && !*folded_casts)
    *folded_casts = fold_conversions;

  if (destr)
    {
      delete global_cache;
      global_cache = NULL;
    }

  return ret;
}

/* Entry point for the analysis of the number of iterations pass.
   This function tries to safely approximate the number of iterations
   the loop will run.  When this property is not decidable at compile
   time, the result is chrec_dont_know.  Otherwise the result is a
   scalar or a symbolic parameter.  When the number of iterations may
   be equal to zero and the property cannot be determined at compile
   time, the result is a COND_EXPR that represents in a symbolic form
   the conditions under which the number of iterations is not zero.

   Example of analysis: suppose that the loop has an exit condition:

   "if (b > 49) goto end_loop;"

   and that in a previous analysis we have determined that the
   variable 'b' has an evolution function:

   "EF = {23, +, 5}_2".

   When we evaluate the function at the point 5, i.e. the value of the
   variable 'b' after 5 iterations in the loop, we have EF (5) = 48,
   and EF (6) = 53.  In this case the value of 'b' on exit is '53' and
   the loop body has been executed 6 times.  */

tree
number_of_latch_executions (struct loop *loop)
{
  edge exit;
  struct tree_niter_desc niter_desc;
  tree may_be_zero;
  tree res;

  /* Determine whether the number of iterations in loop has already
     been computed.  */
  res = loop->nb_iterations;
  if (res)
    return res;

  may_be_zero = NULL_TREE;

  if (dump_file && (dump_flags & TDF_SCEV))
    fprintf (dump_file, "(number_of_iterations_in_loop = \n");

  res = chrec_dont_know;
  exit = single_exit (loop);

  if (exit && number_of_iterations_exit (loop, exit, &niter_desc, false))
    {
      may_be_zero = niter_desc.may_be_zero;
      res = niter_desc.niter;
    }

  if (res == chrec_dont_know
      || !may_be_zero
      || integer_zerop (may_be_zero))
    ;
  else if (integer_nonzerop (may_be_zero))
    res = build_int_cst (TREE_TYPE (res), 0);

  else if (COMPARISON_CLASS_P (may_be_zero))
    res = fold_build3 (COND_EXPR, TREE_TYPE (res), may_be_zero,
		       build_int_cst (TREE_TYPE (res), 0), res);
  else
    res = chrec_dont_know;

  if (dump_file && (dump_flags & TDF_SCEV))
    {
      fprintf (dump_file, "  (set_nb_iterations_in_loop = ");
      print_generic_expr (dump_file, res);
      fprintf (dump_file, "))\n");
    }

  loop->nb_iterations = res;
  return res;
}


/* Counters for the stats.  */

struct chrec_stats
{
  unsigned nb_chrecs;
  unsigned nb_affine;
  unsigned nb_affine_multivar;
  unsigned nb_higher_poly;
  unsigned nb_chrec_dont_know;
  unsigned nb_undetermined;
};

/* Reset the counters.  */

static inline void
reset_chrecs_counters (struct chrec_stats *stats)
{
  stats->nb_chrecs = 0;
  stats->nb_affine = 0;
  stats->nb_affine_multivar = 0;
  stats->nb_higher_poly = 0;
  stats->nb_chrec_dont_know = 0;
  stats->nb_undetermined = 0;
}

/* Dump the contents of a CHREC_STATS structure.  */

static void
dump_chrecs_stats (FILE *file, struct chrec_stats *stats)
{
  fprintf (file, "\n(\n");
  fprintf (file, "-----------------------------------------\n");
  fprintf (file, "%d\taffine univariate chrecs\n", stats->nb_affine);
  fprintf (file, "%d\taffine multivariate chrecs\n", stats->nb_affine_multivar);
  fprintf (file, "%d\tdegree greater than 2 polynomials\n",
	   stats->nb_higher_poly);
  fprintf (file, "%d\tchrec_dont_know chrecs\n", stats->nb_chrec_dont_know);
  fprintf (file, "-----------------------------------------\n");
  fprintf (file, "%d\ttotal chrecs\n", stats->nb_chrecs);
  fprintf (file, "%d\twith undetermined coefficients\n",
	   stats->nb_undetermined);
  fprintf (file, "-----------------------------------------\n");
  fprintf (file, "%d\tchrecs in the scev database\n",
	   (int) scalar_evolution_info->elements ());
  fprintf (file, "%d\tsets in the scev database\n", nb_set_scev);
  fprintf (file, "%d\tgets in the scev database\n", nb_get_scev);
  fprintf (file, "-----------------------------------------\n");
  fprintf (file, ")\n\n");
}

/* Gather statistics about CHREC.  */

static void
gather_chrec_stats (tree chrec, struct chrec_stats *stats)
{
  if (dump_file && (dump_flags & TDF_STATS))
    {
      fprintf (dump_file, "(classify_chrec ");
      print_generic_expr (dump_file, chrec);
      fprintf (dump_file, "\n");
    }

  stats->nb_chrecs++;

  if (chrec == NULL_TREE)
    {
      stats->nb_undetermined++;
      return;
    }

  switch (TREE_CODE (chrec))
    {
    case POLYNOMIAL_CHREC:
      if (evolution_function_is_affine_p (chrec))
	{
	  if (dump_file && (dump_flags & TDF_STATS))
	    fprintf (dump_file, "  affine_univariate\n");
	  stats->nb_affine++;
	}
      else if (evolution_function_is_affine_multivariate_p (chrec, 0))
	{
	  if (dump_file && (dump_flags & TDF_STATS))
	    fprintf (dump_file, "  affine_multivariate\n");
	  stats->nb_affine_multivar++;
	}
      else
	{
	  if (dump_file && (dump_flags & TDF_STATS))
	    fprintf (dump_file, "  higher_degree_polynomial\n");
	  stats->nb_higher_poly++;
	}

      break;

    default:
      break;
    }

  if (chrec_contains_undetermined (chrec))
    {
      if (dump_file && (dump_flags & TDF_STATS))
	fprintf (dump_file, "  undetermined\n");
      stats->nb_undetermined++;
    }

  if (dump_file && (dump_flags & TDF_STATS))
    fprintf (dump_file, ")\n");
}

/* Classify the chrecs of the whole database.  */

void
gather_stats_on_scev_database (void)
{
  struct chrec_stats stats;

  if (!dump_file)
    return;

  reset_chrecs_counters (&stats);

  hash_table<scev_info_hasher>::iterator iter;
  scev_info_str *elt;
  FOR_EACH_HASH_TABLE_ELEMENT (*scalar_evolution_info, elt, scev_info_str *,
			       iter)
    gather_chrec_stats (elt->chrec, &stats);

  dump_chrecs_stats (dump_file, &stats);
}



/* Initializer.  */

static void
initialize_scalar_evolutions_analyzer (void)
{
  /* The elements below are unique.  */
  if (chrec_dont_know == NULL_TREE)
    {
      chrec_not_analyzed_yet = NULL_TREE;
      chrec_dont_know = make_node (SCEV_NOT_KNOWN);
      chrec_known = make_node (SCEV_KNOWN);
      TREE_TYPE (chrec_dont_know) = void_type_node;
      TREE_TYPE (chrec_known) = void_type_node;
    }
}

/* Initialize the analysis of scalar evolutions for LOOPS.  */

void
scev_initialize (void)
{
  struct loop *loop;

  gcc_assert (! scev_initialized_p ());

  scalar_evolution_info = hash_table<scev_info_hasher>::create_ggc (100);

  initialize_scalar_evolutions_analyzer ();

  FOR_EACH_LOOP (loop, 0)
    {
      loop->nb_iterations = NULL_TREE;
    }
}

/* Return true if SCEV is initialized.  */

bool
scev_initialized_p (void)
{
  return scalar_evolution_info != NULL;
}

/* Cleans up the information cached by the scalar evolutions analysis
   in the hash table.  */

void
scev_reset_htab (void)
{
  if (!scalar_evolution_info)
    return;

  scalar_evolution_info->empty ();
}

/* Cleans up the information cached by the scalar evolutions analysis
   in the hash table and in the loop->nb_iterations.  */

void
scev_reset (void)
{
  struct loop *loop;

  scev_reset_htab ();

  FOR_EACH_LOOP (loop, 0)
    {
      loop->nb_iterations = NULL_TREE;
    }
}

/* Return true if the IV calculation in TYPE can overflow based on the knowledge
   of the upper bound on the number of iterations of LOOP, the BASE and STEP
   of IV.

   We do not use information whether TYPE can overflow so it is safe to
   use this test even for derived IVs not computed every iteration or
   hypotetical IVs to be inserted into code.  */

bool
iv_can_overflow_p (struct loop *loop, tree type, tree base, tree step)
{
  widest_int nit;
  wide_int base_min, base_max, step_min, step_max, type_min, type_max;
  signop sgn = TYPE_SIGN (type);

  if (integer_zerop (step))
    return false;

  if (TREE_CODE (base) == INTEGER_CST)
    base_min = base_max = wi::to_wide (base);
  else if (TREE_CODE (base) == SSA_NAME
	   && INTEGRAL_TYPE_P (TREE_TYPE (base))
	   && get_range_info (base, &base_min, &base_max) == VR_RANGE)
    ;
  else
    return true;

  if (TREE_CODE (step) == INTEGER_CST)
    step_min = step_max = wi::to_wide (step);
  else if (TREE_CODE (step) == SSA_NAME
	   && INTEGRAL_TYPE_P (TREE_TYPE (step))
	   && get_range_info (step, &step_min, &step_max) == VR_RANGE)
    ;
  else
    return true;

  if (!get_max_loop_iterations (loop, &nit))
    return true;

  type_min = wi::min_value (type);
  type_max = wi::max_value (type);

  /* Just sanity check that we don't see values out of the range of the type.
     In this case the arithmetics bellow would overflow.  */
  gcc_checking_assert (wi::ge_p (base_min, type_min, sgn)
		       && wi::le_p (base_max, type_max, sgn));

  /* Account the possible increment in the last ieration.  */
  bool overflow = false;
  nit = wi::add (nit, 1, SIGNED, &overflow);
  if (overflow)
    return true;

  /* NIT is typeless and can exceed the precision of the type.  In this case
     overflow is always possible, because we know STEP is non-zero.  */
  if (wi::min_precision (nit, UNSIGNED) > TYPE_PRECISION (type))
    return true;
  wide_int nit2 = wide_int::from (nit, TYPE_PRECISION (type), UNSIGNED);

  /* If step can be positive, check that nit*step <= type_max-base.
     This can be done by unsigned arithmetic and we only need to watch overflow
     in the multiplication. The right hand side can always be represented in
     the type.  */
  if (sgn == UNSIGNED || !wi::neg_p (step_max))
    {
      bool overflow = false;
      if (wi::gtu_p (wi::mul (step_max, nit2, UNSIGNED, &overflow),
		     type_max - base_max)
	  || overflow)
	return true;
    }
  /* If step can be negative, check that nit*(-step) <= base_min-type_min.  */
  if (sgn == SIGNED && wi::neg_p (step_min))
    {
      bool overflow = false, overflow2 = false;
      if (wi::gtu_p (wi::mul (wi::neg (step_min, &overflow2),
		     nit2, UNSIGNED, &overflow),
		     base_min - type_min)
	  || overflow || overflow2)
        return true;
    }

  return false;
}

/* Given EV with form of "(type) {inner_base, inner_step}_loop", this
   function tries to derive condition under which it can be simplified
   into "{(type)inner_base, (type)inner_step}_loop".  The condition is
   the maximum number that inner iv can iterate.  */

static tree
derive_simple_iv_with_niters (tree ev, tree *niters)
{
  if (!CONVERT_EXPR_P (ev))
    return ev;

  tree inner_ev = TREE_OPERAND (ev, 0);
  if (TREE_CODE (inner_ev) != POLYNOMIAL_CHREC)
    return ev;

  tree init = CHREC_LEFT (inner_ev);
  tree step = CHREC_RIGHT (inner_ev);
  if (TREE_CODE (init) != INTEGER_CST
      || TREE_CODE (step) != INTEGER_CST || integer_zerop (step))
    return ev;

  tree type = TREE_TYPE (ev);
  tree inner_type = TREE_TYPE (inner_ev);
  if (TYPE_PRECISION (inner_type) >= TYPE_PRECISION (type))
    return ev;

  /* Type conversion in "(type) {inner_base, inner_step}_loop" can be
     folded only if inner iv won't overflow.  We compute the maximum
     number the inner iv can iterate before overflowing and return the
     simplified affine iv.  */
  tree delta;
  init = fold_convert (type, init);
  step = fold_convert (type, step);
  ev = build_polynomial_chrec (CHREC_VARIABLE (inner_ev), init, step);
  if (tree_int_cst_sign_bit (step))
    {
      tree bound = lower_bound_in_type (inner_type, inner_type);
      delta = fold_build2 (MINUS_EXPR, type, init, fold_convert (type, bound));
      step = fold_build1 (NEGATE_EXPR, type, step);
    }
  else
    {
      tree bound = upper_bound_in_type (inner_type, inner_type);
      delta = fold_build2 (MINUS_EXPR, type, fold_convert (type, bound), init);
    }
  *niters = fold_build2 (FLOOR_DIV_EXPR, type, delta, step);
  return ev;
}

/* Checks whether use of OP in USE_LOOP behaves as a simple affine iv with
   respect to WRTO_LOOP and returns its base and step in IV if possible
   (see analyze_scalar_evolution_in_loop for more details on USE_LOOP
   and WRTO_LOOP).  If ALLOW_NONCONSTANT_STEP is true, we want step to be
   invariant in LOOP.  Otherwise we require it to be an integer constant.

   IV->no_overflow is set to true if we are sure the iv cannot overflow (e.g.
   because it is computed in signed arithmetics).  Consequently, adding an
   induction variable

   for (i = IV->base; ; i += IV->step)

   is only safe if IV->no_overflow is false, or TYPE_OVERFLOW_UNDEFINED is
   false for the type of the induction variable, or you can prove that i does
   not wrap by some other argument.  Otherwise, this might introduce undefined
   behavior, and

   i = iv->base;
   for (; ; i = (type) ((unsigned type) i + (unsigned type) iv->step))

   must be used instead.

   When IV_NITERS is not NULL, this function also checks case in which OP
   is a conversion of an inner simple iv of below form:

     (outer_type){inner_base, inner_step}_loop.

   If type of inner iv has smaller precision than outer_type, it can't be
   folded into {(outer_type)inner_base, (outer_type)inner_step}_loop because
   the inner iv could overflow/wrap.  In this case, we derive a condition
   under which the inner iv won't overflow/wrap and do the simplification.
   The derived condition normally is the maximum number the inner iv can
   iterate, and will be stored in IV_NITERS.  This is useful in loop niter
   analysis, to derive break conditions when a loop must terminate, when is
   infinite.  */

bool
simple_iv_with_niters (struct loop *wrto_loop, struct loop *use_loop,
		       tree op, affine_iv *iv, tree *iv_niters,
		       bool allow_nonconstant_step)
{
  enum tree_code code;
  tree type, ev, base, e;
  wide_int extreme;
  bool folded_casts, overflow;

  iv->base = NULL_TREE;
  iv->step = NULL_TREE;
  iv->no_overflow = false;

  type = TREE_TYPE (op);
  if (!POINTER_TYPE_P (type)
      && !INTEGRAL_TYPE_P (type))
    return false;

  ev = analyze_scalar_evolution_in_loop (wrto_loop, use_loop, op,
					 &folded_casts);
  if (chrec_contains_undetermined (ev)
      || chrec_contains_symbols_defined_in_loop (ev, wrto_loop->num))
    return false;

  if (tree_does_not_contain_chrecs (ev))
    {
      iv->base = ev;
      iv->step = build_int_cst (TREE_TYPE (ev), 0);
      iv->no_overflow = true;
      return true;
    }

  /* If we can derive valid scalar evolution with assumptions.  */
  if (iv_niters && TREE_CODE (ev) != POLYNOMIAL_CHREC)
    ev = derive_simple_iv_with_niters (ev, iv_niters);

  if (TREE_CODE (ev) != POLYNOMIAL_CHREC)
    return false;

  if (CHREC_VARIABLE (ev) != (unsigned) wrto_loop->num)
    return false;

  iv->step = CHREC_RIGHT (ev);
  if ((!allow_nonconstant_step && TREE_CODE (iv->step) != INTEGER_CST)
      || tree_contains_chrecs (iv->step, NULL))
    return false;

  iv->base = CHREC_LEFT (ev);
  if (tree_contains_chrecs (iv->base, NULL))
    return false;

  iv->no_overflow = !folded_casts && nowrap_type_p (type);

  if (!iv->no_overflow
      && !iv_can_overflow_p (wrto_loop, type, iv->base, iv->step))
    iv->no_overflow = true;

  /* Try to simplify iv base:

       (signed T) ((unsigned T)base + step) ;; TREE_TYPE (base) == signed T
	 == (signed T)(unsigned T)base + step
	 == base + step

     If we can prove operation (base + step) doesn't overflow or underflow.
     Specifically, we try to prove below conditions are satisfied:

	     base <= UPPER_BOUND (type) - step  ;;step > 0
	     base >= LOWER_BOUND (type) - step  ;;step < 0

     This is done by proving the reverse conditions are false using loop's
     initial conditions.

     The is necessary to make loop niter, or iv overflow analysis easier
     for below example:

       int foo (int *a, signed char s, signed char l)
	 {
	   signed char i;
	   for (i = s; i < l; i++)
	     a[i] = 0;
	   return 0;
	  }

     Note variable I is firstly converted to type unsigned char, incremented,
     then converted back to type signed char.  */

  if (wrto_loop->num != use_loop->num)
    return true;

  if (!CONVERT_EXPR_P (iv->base) || TREE_CODE (iv->step) != INTEGER_CST)
    return true;

  type = TREE_TYPE (iv->base);
  e = TREE_OPERAND (iv->base, 0);
  if (TREE_CODE (e) != PLUS_EXPR
      || TREE_CODE (TREE_OPERAND (e, 1)) != INTEGER_CST
      || !tree_int_cst_equal (iv->step,
			      fold_convert (type, TREE_OPERAND (e, 1))))
    return true;
  e = TREE_OPERAND (e, 0);
  if (!CONVERT_EXPR_P (e))
    return true;
  base = TREE_OPERAND (e, 0);
  if (!useless_type_conversion_p (type, TREE_TYPE (base)))
    return true;

  if (tree_int_cst_sign_bit (iv->step))
    {
      code = LT_EXPR;
      extreme = wi::min_value (type);
    }
  else
    {
      code = GT_EXPR;
      extreme = wi::max_value (type);
    }
  overflow = false;
  extreme = wi::sub (extreme, wi::to_wide (iv->step),
		     TYPE_SIGN (type), &overflow);
  if (overflow)
    return true;
  e = fold_build2 (code, boolean_type_node, base,
		   wide_int_to_tree (type, extreme));
  e = simplify_using_initial_conditions (use_loop, e);
  if (!integer_zerop (e))
    return true;

  if (POINTER_TYPE_P (TREE_TYPE (base)))
    code = POINTER_PLUS_EXPR;
  else
    code = PLUS_EXPR;

  iv->base = fold_build2 (code, TREE_TYPE (base), base, iv->step);
  return true;
}

/* Like simple_iv_with_niters, but return TRUE when OP behaves as a simple
   affine iv unconditionally.  */

bool
simple_iv (struct loop *wrto_loop, struct loop *use_loop, tree op,
	   affine_iv *iv, bool allow_nonconstant_step)
{
  return simple_iv_with_niters (wrto_loop, use_loop, op, iv,
				NULL, allow_nonconstant_step);
}

/* Finalize the scalar evolution analysis.  */

void
scev_finalize (void)
{
  if (!scalar_evolution_info)
    return;
  scalar_evolution_info->empty ();
  scalar_evolution_info = NULL;
  free_numbers_of_iterations_estimates (cfun);
}

/* Returns true if the expression EXPR is considered to be too expensive
   for scev_const_prop.  */

bool
expression_expensive_p (tree expr)
{
  enum tree_code code;

  if (is_gimple_val (expr))
    return false;

  code = TREE_CODE (expr);
  if (code == TRUNC_DIV_EXPR
      || code == CEIL_DIV_EXPR
      || code == FLOOR_DIV_EXPR
      || code == ROUND_DIV_EXPR
      || code == TRUNC_MOD_EXPR
      || code == CEIL_MOD_EXPR
      || code == FLOOR_MOD_EXPR
      || code == ROUND_MOD_EXPR
      || code == EXACT_DIV_EXPR)
    {
      /* Division by power of two is usually cheap, so we allow it.
	 Forbid anything else.  */
      if (!integer_pow2p (TREE_OPERAND (expr, 1)))
	return true;
    }

  switch (TREE_CODE_CLASS (code))
    {
    case tcc_binary:
    case tcc_comparison:
      if (expression_expensive_p (TREE_OPERAND (expr, 1)))
	return true;

      /* Fallthru.  */
    case tcc_unary:
      return expression_expensive_p (TREE_OPERAND (expr, 0));

    default:
      return true;
    }
}

/* Do final value replacement for LOOP.  */

void
final_value_replacement_loop (struct loop *loop)
{
  /* If we do not know exact number of iterations of the loop, we cannot
     replace the final value.  */
  edge exit = single_exit (loop);
  if (!exit)
    return;

  tree niter = number_of_latch_executions (loop);
  if (niter == chrec_dont_know)
    return;

  /* Ensure that it is possible to insert new statements somewhere.  */
  if (!single_pred_p (exit->dest))
    split_loop_exit_edge (exit);

  /* Set stmt insertion pointer.  All stmts are inserted before this point.  */
  gimple_stmt_iterator gsi = gsi_after_labels (exit->dest);

  struct loop *ex_loop
    = superloop_at_depth (loop,
			  loop_depth (exit->dest->loop_father) + 1);

  gphi_iterator psi;
  for (psi = gsi_start_phis (exit->dest); !gsi_end_p (psi); )
    {
      gphi *phi = psi.phi ();
      tree rslt = PHI_RESULT (phi);
      tree def = PHI_ARG_DEF_FROM_EDGE (phi, exit);
      if (virtual_operand_p (def))
	{
	  gsi_next (&psi);
	  continue;
	}

      if (!POINTER_TYPE_P (TREE_TYPE (def))
	  && !INTEGRAL_TYPE_P (TREE_TYPE (def)))
	{
	  gsi_next (&psi);
	  continue;
	}

      bool folded_casts;
      def = analyze_scalar_evolution_in_loop (ex_loop, loop, def,
					      &folded_casts);
      def = compute_overall_effect_of_inner_loop (ex_loop, def);
      if (!tree_does_not_contain_chrecs (def)
	  || chrec_contains_symbols_defined_in_loop (def, ex_loop->num)
	  /* Moving the computation from the loop may prolong life range
	     of some ssa names, which may cause problems if they appear
	     on abnormal edges.  */
	  || contains_abnormal_ssa_name_p (def)
	  /* Do not emit expensive expressions.  The rationale is that
	     when someone writes a code like

	     while (n > 45) n -= 45;

	     he probably knows that n is not large, and does not want it
	     to be turned into n %= 45.  */
	  || expression_expensive_p (def))
	{
	  if (dump_file && (dump_flags & TDF_DETAILS))
	    {
	      fprintf (dump_file, "not replacing:\n  ");
	      print_gimple_stmt (dump_file, phi, 0);
	      fprintf (dump_file, "\n");
	    }
	  gsi_next (&psi);
	  continue;
	}

      /* Eliminate the PHI node and replace it by a computation outside
	 the loop.  */
      if (dump_file)
	{
	  fprintf (dump_file, "\nfinal value replacement:\n  ");
	  print_gimple_stmt (dump_file, phi, 0);
	  fprintf (dump_file, "  with\n  ");
	}
      def = unshare_expr (def);
      remove_phi_node (&psi, false);

      /* If def's type has undefined overflow and there were folded
	 casts, rewrite all stmts added for def into arithmetics
	 with defined overflow behavior.  */
      if (folded_casts && ANY_INTEGRAL_TYPE_P (TREE_TYPE (def))
	  && TYPE_OVERFLOW_UNDEFINED (TREE_TYPE (def)))
	{
	  gimple_seq stmts;
	  gimple_stmt_iterator gsi2;
	  def = force_gimple_operand (def, &stmts, true, NULL_TREE);
	  gsi2 = gsi_start (stmts);
	  while (!gsi_end_p (gsi2))
	    {
	      gimple *stmt = gsi_stmt (gsi2);
	      gimple_stmt_iterator gsi3 = gsi2;
	      gsi_next (&gsi2);
	      gsi_remove (&gsi3, false);
	      if (is_gimple_assign (stmt)
		  && arith_code_with_undefined_signed_overflow
		  (gimple_assign_rhs_code (stmt)))
		gsi_insert_seq_before (&gsi,
				       rewrite_to_defined_overflow (stmt),
				       GSI_SAME_STMT);
	      else
		gsi_insert_before (&gsi, stmt, GSI_SAME_STMT);
	    }
	}
      else
	def = force_gimple_operand_gsi (&gsi, def, false, NULL_TREE,
					true, GSI_SAME_STMT);

      gassign *ass = gimple_build_assign (rslt, def);
      gsi_insert_before (&gsi, ass, GSI_SAME_STMT);
      if (dump_file)
	{
	  print_gimple_stmt (dump_file, ass, 0);
	  fprintf (dump_file, "\n");
	}
    }
}

/* Replace ssa names for that scev can prove they are constant by the
   appropriate constants.  Also perform final value replacement in loops,
   in case the replacement expressions are cheap.

   We only consider SSA names defined by phi nodes; rest is left to the
   ordinary constant propagation pass.  */

unsigned int
scev_const_prop (void)
{
  basic_block bb;
  tree name, type, ev;
  gphi *phi;
  struct loop *loop;
  bitmap ssa_names_to_remove = NULL;
  unsigned i;
  gphi_iterator psi;

  if (number_of_loops (cfun) <= 1)
    return 0;

  FOR_EACH_BB_FN (bb, cfun)
    {
      loop = bb->loop_father;

      for (psi = gsi_start_phis (bb); !gsi_end_p (psi); gsi_next (&psi))
	{
	  phi = psi.phi ();
	  name = PHI_RESULT (phi);

	  if (virtual_operand_p (name))
	    continue;

	  type = TREE_TYPE (name);

	  if (!POINTER_TYPE_P (type)
	      && !INTEGRAL_TYPE_P (type))
	    continue;

	  ev = resolve_mixers (loop, analyze_scalar_evolution (loop, name),
			       NULL);
	  if (!is_gimple_min_invariant (ev)
	      || !may_propagate_copy (name, ev))
	    continue;

	  /* Replace the uses of the name.  */
	  if (name != ev)
	    {
	      if (dump_file && (dump_flags & TDF_DETAILS))
		{
		  fprintf (dump_file, "Replacing uses of: ");
		  print_generic_expr (dump_file, name);
		  fprintf (dump_file, " with: ");
		  print_generic_expr (dump_file, ev);
		  fprintf (dump_file, "\n");
		}
	      replace_uses_by (name, ev);
	    }

	  if (!ssa_names_to_remove)
	    ssa_names_to_remove = BITMAP_ALLOC (NULL);
	  bitmap_set_bit (ssa_names_to_remove, SSA_NAME_VERSION (name));
	}
    }

  /* Remove the ssa names that were replaced by constants.  We do not
     remove them directly in the previous cycle, since this
     invalidates scev cache.  */
  if (ssa_names_to_remove)
    {
      bitmap_iterator bi;

      EXECUTE_IF_SET_IN_BITMAP (ssa_names_to_remove, 0, i, bi)
	{
	  gimple_stmt_iterator psi;
	  name = ssa_name (i);
	  phi = as_a <gphi *> (SSA_NAME_DEF_STMT (name));

	  gcc_assert (gimple_code (phi) == GIMPLE_PHI);
	  psi = gsi_for_stmt (phi);
	  remove_phi_node (&psi, true);
	}

      BITMAP_FREE (ssa_names_to_remove);
      scev_reset ();
    }

  /* Now the regular final value replacement.  */
  FOR_EACH_LOOP (loop, LI_FROM_INNERMOST)
    final_value_replacement_loop (loop);

  return 0;
}

#include "gt-tree-scalar-evolution.h"<|MERGE_RESOLUTION|>--- conflicted
+++ resolved
@@ -1778,11 +1778,7 @@
 	      res = chrec_fold_plus (type, res, chrec2);
 	    }
 
-<<<<<<< HEAD
-	  if (may_ne (bitpos, 0))
-=======
 	  if (maybe_ne (bitpos, 0))
->>>>>>> 70783a86
 	    {
 	      unitpos = size_int (exact_div (bitpos, BITS_PER_UNIT));
 	      chrec3 = analyze_scalar_evolution (loop, unitpos);

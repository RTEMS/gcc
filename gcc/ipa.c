/* Basic IPA optimizations and utilities.
   Copyright (C) 2003-2013 Free Software Foundation, Inc.

This file is part of GCC.

GCC is free software; you can redistribute it and/or modify it under
the terms of the GNU General Public License as published by the Free
Software Foundation; either version 3, or (at your option) any later
version.

GCC is distributed in the hope that it will be useful, but WITHOUT ANY
WARRANTY; without even the implied warranty of MERCHANTABILITY or
FITNESS FOR A PARTICULAR PURPOSE.  See the GNU General Public License
for more details.

You should have received a copy of the GNU General Public License
along with GCC; see the file COPYING3.  If not see
<http://www.gnu.org/licenses/>.  */

#include "config.h"
#include "system.h"
#include "coretypes.h"
#include "tm.h"
#include "cgraph.h"
#include "toplev.h"
#include "tree-pass.h"
#include "gimple.h"
#include "ggc.h"
#include "flags.h"
#include "pointer-set.h"
#include "target.h"
#include "tree-iterator.h"
#include "l-ipo.h"
#include "ipa-utils.h"
#include "pointer-set.h"
#include "ipa-inline.h"

/* Look for all functions inlined to NODE and update their inlined_to pointers
   to INLINED_TO.  */

static void
update_inlined_to_pointer (struct cgraph_node *node, struct cgraph_node *inlined_to)
{
  struct cgraph_edge *e;
  for (e = node->callees; e; e = e->next_callee)
    if (e->callee->global.inlined_to)
      {
        e->callee->global.inlined_to = inlined_to;
	update_inlined_to_pointer (e->callee, inlined_to);
      }
}

/* Add symtab NODE to queue starting at FIRST.

   The queue is linked via AUX pointers and terminated by pointer to 1.
   We enqueue nodes at two occasions: when we find them reachable or when we find
   their bodies needed for further clonning.  In the second case we mark them
   by pointer to 2 after processing so they are re-queue when they become
   reachable.  */

static void
enqueue_node (symtab_node node, symtab_node *first,
	      struct pointer_set_t *reachable)
{
  /* Node is still in queue; do nothing.  */
  if (node->symbol.aux && node->symbol.aux != (void *) 2)
    return;
  /* Node was already processed as unreachable, re-enqueue
     only if it became reachable now.  */
  if (node->symbol.aux == (void *)2 && !pointer_set_contains (reachable, node))
    return;
  node->symbol.aux = *first;
  *first = node;
}

/* Process references.  */

static void
process_references (struct ipa_ref_list *list,
		    symtab_node *first,
		    bool before_inlining_p,
		    struct pointer_set_t *reachable)
{
  int i;
  struct ipa_ref *ref;
  for (i = 0; ipa_ref_list_reference_iterate (list, i, ref); i++)
    {
      if (is_a <cgraph_node> (ref->referred))
	{
	  struct cgraph_node *node = ipa_ref_node (ref);

	  if (node->analyzed
	      && (!(DECL_EXTERNAL (node->symbol.decl)
	            || cgraph_is_aux_decl_external (node))
		  || node->alias
	          || before_inlining_p))
	    pointer_set_insert (reachable, node);
	  enqueue_node ((symtab_node) node, first, reachable);
	}
      else
	{
	  struct varpool_node *node = ipa_ref_varpool_node (ref);

	  if (node->analyzed
	      && (!DECL_EXTERNAL (node->symbol.decl)
		  || node->alias
		  || before_inlining_p))
	    pointer_set_insert (reachable, node);
	  enqueue_node ((symtab_node) node, first, reachable);
	}
    }
}


/* Return true when NODE can not be local. Worker for cgraph_local_node_p.  */

static bool
cgraph_non_local_node_p_1 (struct cgraph_node *node, void *data ATTRIBUTE_UNUSED)
{
   /* FIXME: Aliases can be local, but i386 gets thunks wrong then.  */
   return !(cgraph_only_called_directly_or_aliased_p (node)
	    && !ipa_ref_has_aliases_p (&node->symbol.ref_list)
	    && node->analyzed
	    && !DECL_EXTERNAL (node->symbol.decl)
	    && !node->symbol.externally_visible
	    && !node->symbol.used_from_other_partition
	    && !node->symbol.in_other_partition);
}

/* Return true when function can be marked local.  */

static bool
cgraph_local_node_p (struct cgraph_node *node)
{
   struct cgraph_node *n = cgraph_function_or_thunk_node (node, NULL);

   /* FIXME: thunks can be considered local, but we need prevent i386
      from attempting to change calling convention of them.  */
   if (n->thunk.thunk_p)
     return false;
   return !cgraph_for_node_and_aliases (n,
					cgraph_non_local_node_p_1, NULL, true);
					
}

/* Return true when NODE has ADDR reference.  */

static bool
has_addr_references_p (struct cgraph_node *node,
		       void *data ATTRIBUTE_UNUSED)
{
  int i;
  struct ipa_ref *ref;

  for (i = 0; ipa_ref_list_referring_iterate (&node->symbol.ref_list,
					     i, ref); i++)
    if (ref->use == IPA_REF_ADDR)
      return true;
  return false;
}

/* Perform reachability analysis and reclaim all unreachable nodes.

   The algorithm is basically mark&sweep but with some extra refinements:

   - reachable extern inline functions needs special handling; the bodies needs
     to stay in memory until inlining in hope that they will be inlined.
     After inlining we release their bodies and turn them into unanalyzed
     nodes even when they are reachable.

     BEFORE_INLINING_P specify whether we are before or after inlining.

   - virtual functions are kept in callgraph even if they seem unreachable in
     hope calls to them will be devirtualized. 

     Again we remove them after inlining.  In late optimization some
     devirtualization may happen, but it is not importnat since we won't inline
     the call. In theory early opts and IPA should work out all important cases.

   - virtual clones needs bodies of their origins for later materialization;
     this means that we want to keep the body even if the origin is unreachable
     otherwise.  To avoid origin from sitting in the callgraph and being
     walked by IPA passes, we turn them into unanalyzed nodes with body
     defined.

     We maintain set of function declaration where body needs to stay in
     body_needed_for_clonning

     Inline clones represent special case: their declaration match the
     declaration of origin and cgraph_remove_node already knows how to
     reshape callgraph and preserve body when offline copy of function or
     inline clone is being removed.

   - C++ virtual tables keyed to other unit are represented as DECL_EXTERNAL
     variables with DECL_INITIAL set.  We finalize these and keep reachable
     ones around for constant folding purposes.  After inlining we however
     stop walking their references to let everything static referneced by them
     to be removed when it is otherwise unreachable.

   We maintain queue of both reachable symbols (i.e. defined symbols that needs
   to stay) and symbols that are in boundary (i.e. external symbols referenced
   by reachable symbols or origins of clones).  The queue is represented
   as linked list by AUX pointer terminated by 1.

   A the end we keep all reachable symbols. For symbols in boundary we always
   turn definition into a declaration, but we may keep function body around
   based on body_needed_for_clonning

   All symbols that enter the queue have AUX pointer non-zero and are in the
   boundary.  Pointer set REACHABLE is used to track reachable symbols.

   Every symbol can be visited twice - once as part of boundary and once
   as real reachable symbol. enqueue_node needs to decide whether the
   node needs to be re-queued for second processing.  For this purpose
   we set AUX pointer of processed symbols in the boundary to constant 2.  */

bool
symtab_remove_unreachable_nodes (bool before_inlining_p, FILE *file)
{
  symtab_node first = (symtab_node) (void *) 1;
  struct cgraph_node *node, *next;
  struct varpool_node *vnode, *vnext;
  bool changed = false;
  struct pointer_set_t *reachable = pointer_set_create ();
  struct pointer_set_t *body_needed_for_clonning = pointer_set_create ();

  /* In LIPO mode, do not remove functions until after global linking
     is performed. Otherwise functions needed for cross module inlining
     may get eliminated. Global linking will be done just before tree
     profiling.  */
  if (L_IPO_COMP_MODE
     && !cgraph_pre_profiling_inlining_done)
    return false;

#ifdef ENABLE_CHECKING
  verify_symtab ();
#endif
  if (file)
    fprintf (file, "\nReclaiming functions:");
#ifdef ENABLE_CHECKING
  FOR_EACH_FUNCTION (node)
    gcc_assert (!node->symbol.aux);
  FOR_EACH_VARIABLE (vnode)
    gcc_assert (!vnode->symbol.aux);
#endif
  /* Mark functions whose bodies are obviously needed.
     This is mostly when they can be referenced externally.  Inline clones
     are special since their declarations are shared with master clone and thus
     cgraph_can_remove_if_no_direct_calls_and_refs_p should not be called on them.  */
  FOR_EACH_DEFINED_FUNCTION (node)
    if (!node->global.inlined_to
	&& (!cgraph_can_remove_if_no_direct_calls_and_refs_p (node)
	    /* Keep around virtual functions for possible devirtualization.  */
	    || (before_inlining_p
		&& DECL_VIRTUAL_P (node->symbol.decl))))
      {
        gcc_assert (!node->global.inlined_to);
	pointer_set_insert (reachable, node);
	enqueue_node ((symtab_node)node, &first, reachable);
      }
    else
      gcc_assert (!node->symbol.aux);

  /* Mark variables that are obviously needed.  */
  FOR_EACH_DEFINED_VARIABLE (vnode)
    if (!varpool_can_remove_if_no_refs (vnode))
      {
	pointer_set_insert (reachable, vnode);
	enqueue_node ((symtab_node)vnode, &first, reachable);
      }

  /* Perform reachability analysis.  */
  while (first != (symtab_node) (void *) 1)
    {
      bool in_boundary_p = !pointer_set_contains (reachable, first);
      symtab_node node = first;

      first = (symtab_node)first->symbol.aux;

      /* If we are processing symbol in boundary, mark its AUX pointer for
	 possible later re-processing in enqueue_node.  */
      if (in_boundary_p)
	node->symbol.aux = (void *)2;
      else
	{
	  /* If any symbol in a comdat group is reachable, force
	     all other in the same comdat group to be also reachable.  */
	  if (node->symbol.same_comdat_group)
	    {
	      symtab_node next;
	      for (next = node->symbol.same_comdat_group;
		   next != node;
		   next = next->symbol.same_comdat_group)
		if (!pointer_set_insert (reachable, next))
		  enqueue_node ((symtab_node) next, &first, reachable);
	    }
	  /* Mark references as reachable.  */
	  process_references (&node->symbol.ref_list, &first,
			      before_inlining_p, reachable);
	}

      if (cgraph_node *cnode = dyn_cast <cgraph_node> (node))
	{
	  /* Mark the callees reachable unless they are direct calls to extern
 	     inline functions we decided to not inline.  */
	  if (!in_boundary_p)
	    {
	      struct cgraph_edge *e;
	      for (e = cnode->callees; e; e = e->next_callee)
		{
		  if (e->callee->analyzed
		      && (!e->inline_failed
			  || !(DECL_EXTERNAL (e->callee->symbol.decl)
			       || cgraph_is_aux_decl_external (e->callee))
			  || cnode->alias
			  || before_inlining_p))
		    pointer_set_insert (reachable, e->callee);
		  enqueue_node ((symtab_node) e->callee, &first, reachable);
		}

	      /* When inline clone exists, mark body to be preserved so when removing
		 offline copy of the function we don't kill it.  */
	      if (!cnode->alias && cnode->global.inlined_to)
	        pointer_set_insert (body_needed_for_clonning, cnode->symbol.decl);
	    }

	  /* For non-inline clones, force their origins to the boundary and ensure
	     that body is not removed.  */
	  while (cnode->clone_of
	         && !gimple_has_body_p (cnode->symbol.decl))
	    {
	      bool noninline = cnode->clone_of->symbol.decl != cnode->symbol.decl;
	      cnode = cnode->clone_of;
	      if (noninline)
	      	{
	          pointer_set_insert (body_needed_for_clonning, cnode->symbol.decl);
		  enqueue_node ((symtab_node)cnode, &first, reachable);
		  break;
		}
	    }
	}
      /* When we see constructor of external variable, keep referred nodes in the
	boundary.  This will also hold initializers of the external vars NODE
	refers to.  */
      varpool_node *vnode = dyn_cast <varpool_node> (node);
      if (vnode
	  && DECL_EXTERNAL (node->symbol.decl)
	  && !vnode->alias
	  && in_boundary_p)
	{
	  struct ipa_ref *ref;
	  for (int i = 0; ipa_ref_list_reference_iterate (&node->symbol.ref_list, i, ref); i++)
	    enqueue_node (ref->referred, &first, reachable);
	}
    }

  /* Remove unreachable functions.   */
  for (node = cgraph_first_function (); node; node = next)
    {
      next = cgraph_next_function (node);
      if (!node->symbol.aux)
	{
	  if (file)
	    fprintf (file, " %s", cgraph_node_name (node));
	  cgraph_remove_node (node);
	  changed = true;
	}
      else if (!pointer_set_contains (reachable, node))
        {
	  if (node->analyzed)
	    {
	      if (file)
		fprintf (file, " %s", cgraph_node_name (node));
<<<<<<< HEAD
#ifdef FIXME_LIPO
error " Check the following code "
#endif
              if (!cgraph_is_aux_decl_external (node))
                {
	          cgraph_node_remove_callees (node);
	          ipa_remove_all_references (&node->symbol.ref_list);
                }
=======
	      node->alias = false;
	      node->thunk.thunk_p = false;
	      cgraph_node_remove_callees (node);
	      ipa_remove_all_references (&node->symbol.ref_list);
>>>>>>> 3eb26f3e
	      changed = true;
	    }
	  if (!pointer_set_contains (body_needed_for_clonning, node->symbol.decl)
	      && (node->local.finalized || !DECL_ARTIFICIAL (node->symbol.decl)))
	    cgraph_release_function_body (node);
	  node->analyzed = false;
	}
    }

  /* Inline clones might be kept around so their materializing allows further
     cloning.  If the function the clone is inlined into is removed, we need
     to turn it into normal cone.  */
  FOR_EACH_FUNCTION (node)
    {
      if (node->global.inlined_to
	  && !node->callers)
	{
          /* Clean up dangling references from callees as well.
             TODO -- should be done recursively.  */
          if (L_IPO_COMP_MODE)
            {
	      struct cgraph_edge *e;
              for (e = node->callees; e; e = e->next_callee)
                {
                  struct cgraph_node *callee_node;

                  callee_node = e->callee;
                  if (callee_node->global.inlined_to)
                    callee_node->global.inlined_to = node;
                }
            }
	  gcc_assert (node->clones);
	  node->global.inlined_to = NULL;
	  update_inlined_to_pointer (node, node);
	}
      node->symbol.aux = NULL;
    }

  /* Remove unreachable variables.  */
  if (file)
    fprintf (file, "\n");

  if (file)
    fprintf (file, "Reclaiming variables:");
  for (vnode = varpool_first_variable (); vnode; vnode = vnext)
    {
      vnext = varpool_next_variable (vnode);
      if (!vnode->symbol.aux)
        {
          if (file)
            fprintf (file, " %s", varpool_node_name (vnode));
          varpool_remove_node (vnode);
          changed = true;
        }
      else if (!pointer_set_contains (reachable, vnode))
        {
          if (vnode->analyzed)
            {
              if (file)
                fprintf (file, " %s", varpool_node_name (vnode));
              changed = true;
            }
          vnode->analyzed = false;
          vnode->symbol.aux = NULL;
        }
      else
        vnode->symbol.aux = NULL;
    }

  pointer_set_destroy (reachable);
  pointer_set_destroy (body_needed_for_clonning);

  /* Now update address_taken flags and try to promote functions to be local.  */
  if (file)
    fprintf (file, "\nClearing address taken flags:");
  FOR_EACH_DEFINED_FUNCTION (node)
    if (node->symbol.address_taken
	&& !node->symbol.used_from_other_partition)
      {
	if (!cgraph_for_node_and_aliases (node, has_addr_references_p, NULL, true))
	  {
	    if (file)
	      fprintf (file, " %s", cgraph_node_name (node));
	    node->symbol.address_taken = false;
	    changed = true;
	    if (cgraph_local_node_p (node))
	      {
		node->local.local = true;
		if (file)
		  fprintf (file, " (local)");
	      }
	  }
      }
  if (file)
    fprintf (file, "\n");

#ifdef ENABLE_CHECKING
  verify_symtab ();
#endif

  /* If we removed something, perhaps profile could be improved.  */
  if (changed && optimize && inline_edge_summary_vec.exists ())
    FOR_EACH_DEFINED_FUNCTION (node)
      cgraph_propagate_frequency (node);

  return changed;
}

/* Discover variables that have no longer address taken or that are read only
   and update their flags.

   FIXME: This can not be done in between gimplify and omp_expand since
   readonly flag plays role on what is shared and what is not.  Currently we do
   this transformation as part of whole program visibility and re-do at
   ipa-reference pass (to take into account clonning), but it would
   make sense to do it before early optimizations.  */

void
ipa_discover_readonly_nonaddressable_vars (void)
{
  struct varpool_node *vnode;
  if (dump_file)
    fprintf (dump_file, "Clearing variable flags:");
  FOR_EACH_VARIABLE (vnode)
    if (vnode->finalized && varpool_all_refs_explicit_p (vnode)
	&& (TREE_ADDRESSABLE (vnode->symbol.decl)
	    || !TREE_READONLY (vnode->symbol.decl)))
      {
	bool written = false;
	bool address_taken = false;
	int i;
        struct ipa_ref *ref;
        for (i = 0; ipa_ref_list_referring_iterate (&vnode->symbol.ref_list,
						   i, ref)
		    && (!written || !address_taken); i++)
	  switch (ref->use)
	    {
	    case IPA_REF_ADDR:
	      address_taken = true;
	      break;
	    case IPA_REF_LOAD:
	      break;
	    case IPA_REF_STORE:
	      written = true;
	      break;
	    }
	if (TREE_ADDRESSABLE (vnode->symbol.decl) && !address_taken)
	  {
	    if (dump_file)
	      fprintf (dump_file, " %s (addressable)", varpool_node_name (vnode));
	    TREE_ADDRESSABLE (vnode->symbol.decl) = 0;
	  }
	if (!TREE_READONLY (vnode->symbol.decl) && !address_taken && !written
	    /* Making variable in explicit section readonly can cause section
	       type conflict. 
	       See e.g. gcc.c-torture/compile/pr23237.c */
	    && DECL_SECTION_NAME (vnode->symbol.decl) == NULL)
	  {
	    if (dump_file)
	      fprintf (dump_file, " %s (read-only)", varpool_node_name (vnode));
	    TREE_READONLY (vnode->symbol.decl) = 1;
	  }
      }
  if (dump_file)
    fprintf (dump_file, "\n");
}

/* Return true when there is a reference to node and it is not vtable.  */
static bool
cgraph_address_taken_from_non_vtable_p (struct cgraph_node *node)
{
  int i;
  struct ipa_ref *ref;
  for (i = 0; ipa_ref_list_referring_iterate (&node->symbol.ref_list,
					     i, ref); i++)
    if (ref->use == IPA_REF_ADDR)
      {
	struct varpool_node *node;
	if (is_a <cgraph_node> (ref->referring))
	  return true;
	node = ipa_ref_referring_varpool_node (ref);
	if (!DECL_VIRTUAL_P (node->symbol.decl))
	  return true;
      }
  return false;
}

/* COMDAT functions must be shared only if they have address taken,
   otherwise we can produce our own private implementation with
   -fwhole-program.  
   Return true when turning COMDAT functoin static can not lead to wrong
   code when the resulting object links with a library defining same COMDAT.

   Virtual functions do have their addresses taken from the vtables,
   but in C++ there is no way to compare their addresses for equality.  */

bool
cgraph_comdat_can_be_unshared_p (struct cgraph_node *node)
{
  if ((cgraph_address_taken_from_non_vtable_p (node)
       && !DECL_VIRTUAL_P (node->symbol.decl))
      || !node->analyzed)
    return false;
  if (node->symbol.same_comdat_group)
    {
      struct cgraph_node *next;

      /* If more than one function is in the same COMDAT group, it must
         be shared even if just one function in the comdat group has
         address taken.  */
      for (next = cgraph (node->symbol.same_comdat_group);
	   next != node; next = cgraph (next->symbol.same_comdat_group))
	if (cgraph_address_taken_from_non_vtable_p (next)
	    && !DECL_VIRTUAL_P (next->symbol.decl))
	  return false;
    }
  return true;
}

/* Return true when function NODE should be considered externally visible.  */

static bool
cgraph_externally_visible_p (struct cgraph_node *node,
			     bool whole_program, bool aliased)
{
  if (!node->local.finalized)
    return false;
  if (!DECL_COMDAT (node->symbol.decl)
      && (!TREE_PUBLIC (node->symbol.decl)
	  || DECL_EXTERNAL (node->symbol.decl)))
    return false;

  /* Do not even try to be smart about aliased nodes.  Until we properly
     represent everything by same body alias, these are just evil.  */
  if (aliased)
    return true;

  /* Do not try to localize built-in functions yet.  One of problems is that we
     end up mangling their asm for WHOPR that makes it impossible to call them
     using the implicit built-in declarations anymore.  Similarly this enables
     us to remove them as unreachable before actual calls may appear during
     expansion or folding.  */
  if (DECL_BUILT_IN (node->symbol.decl))
    return true;

  /* If linker counts on us, we must preserve the function.  */
  if (symtab_used_from_object_file_p ((symtab_node) node))
    return true;
  if (DECL_PRESERVE_P (node->symbol.decl))
    return true;
  if (lookup_attribute ("externally_visible",
			DECL_ATTRIBUTES (node->symbol.decl)))
    return true;
  if (TARGET_DLLIMPORT_DECL_ATTRIBUTES
      && lookup_attribute ("dllexport",
			   DECL_ATTRIBUTES (node->symbol.decl)))
    return true;
  if (node->symbol.resolution == LDPR_PREVAILING_DEF_IRONLY)
    return false;
  /* When doing LTO or whole program, we can bring COMDAT functoins static.
     This improves code quality and we know we will duplicate them at most twice
     (in the case that we are not using plugin and link with object file
      implementing same COMDAT)  */
  if ((in_lto_p || whole_program)
      && DECL_COMDAT (node->symbol.decl)
      && cgraph_comdat_can_be_unshared_p (node))
    return false;

  /* When doing link time optimizations, hidden symbols become local.  */
  if (in_lto_p
      && (DECL_VISIBILITY (node->symbol.decl) == VISIBILITY_HIDDEN
	  || DECL_VISIBILITY (node->symbol.decl) == VISIBILITY_INTERNAL)
      /* Be sure that node is defined in IR file, not in other object
	 file.  In that case we don't set used_from_other_object_file.  */
      && node->analyzed)
    ;
  else if (!whole_program)
    return true;

  if (MAIN_NAME_P (DECL_NAME (node->symbol.decl)))
    return true;

  return false;
}

/* Return true when variable VNODE should be considered externally visible.  */

bool
varpool_externally_visible_p (struct varpool_node *vnode, bool aliased)
{
  /* Do not touch weakrefs; while they are not externally visible,
     dropping their DECL_EXTERNAL flags confuse most
     of code handling them.  */
  if (vnode->alias && DECL_EXTERNAL (vnode->symbol.decl))
    return true;

  if (DECL_EXTERNAL (vnode->symbol.decl))
    return true;

  if (!DECL_COMDAT (vnode->symbol.decl) && !TREE_PUBLIC (vnode->symbol.decl))
    return false;

  /* Do not even try to be smart about aliased nodes.  Until we properly
     represent everything by same body alias, these are just evil.  */
  if (aliased)
    return true;

  /* If linker counts on us, we must preserve the function.  */
  if (symtab_used_from_object_file_p ((symtab_node) vnode))
    return true;

  if (DECL_HARD_REGISTER (vnode->symbol.decl))
    return true;
  if (DECL_PRESERVE_P (vnode->symbol.decl))
    return true;
  if (lookup_attribute ("externally_visible",
			DECL_ATTRIBUTES (vnode->symbol.decl)))
    return true;
  if (TARGET_DLLIMPORT_DECL_ATTRIBUTES
      && lookup_attribute ("dllexport",
			   DECL_ATTRIBUTES (vnode->symbol.decl)))
    return true;

  /* See if we have linker information about symbol not being used or
     if we need to make guess based on the declaration.

     Even if the linker clams the symbol is unused, never bring internal
     symbols that are declared by user as used or externally visible.
     This is needed for i.e. references from asm statements.   */
  if (symtab_used_from_object_file_p ((symtab_node) vnode))
    return true;
  if (vnode->symbol.resolution == LDPR_PREVAILING_DEF_IRONLY)
    return false;

  /* As a special case, the COMDAT virtual tables can be unshared.
     In LTO mode turn vtables into static variables.  The variable is readonly,
     so this does not enable more optimization, but referring static var
     is faster for dynamic linking.  Also this match logic hidding vtables
     from LTO symbol tables.  */
  if ((in_lto_p || flag_whole_program)
      && !vnode->symbol.force_output
      && DECL_COMDAT (vnode->symbol.decl) && DECL_VIRTUAL_P (vnode->symbol.decl))
    return false;

  /* When doing link time optimizations, hidden symbols become local.  */
  if (in_lto_p
      && (DECL_VISIBILITY (vnode->symbol.decl) == VISIBILITY_HIDDEN
	  || DECL_VISIBILITY (vnode->symbol.decl) == VISIBILITY_INTERNAL)
      /* Be sure that node is defined in IR file, not in other object
	 file.  In that case we don't set used_from_other_object_file.  */
      && vnode->finalized)
    ;
  else if (!flag_whole_program)
    return true;

  /* Do not attempt to privatize COMDATS by default.
     This would break linking with C++ libraries sharing
     inline definitions.

     FIXME: We can do so for readonly vars with no address taken and
     possibly also for vtables since no direct pointer comparsion is done.
     It might be interesting to do so to reduce linking overhead.  */
  if (DECL_COMDAT (vnode->symbol.decl) || DECL_WEAK (vnode->symbol.decl))
    return true;
  return false;
}

/* Mark visibility of all functions.

   A local function is one whose calls can occur only in the current
   compilation unit and all its calls are explicit, so we can change
   its calling convention.  We simply mark all static functions whose
   address is not taken as local.

   We also change the TREE_PUBLIC flag of all declarations that are public
   in language point of view but we want to overwrite this default
   via visibilities for the backend point of view.  */

static unsigned int
function_and_variable_visibility (bool whole_program)
{
  struct cgraph_node *node;
  struct varpool_node *vnode;
  struct pointer_set_t *aliased_nodes = pointer_set_create ();
  struct pointer_set_t *aliased_vnodes = pointer_set_create ();
  unsigned i;
  alias_pair *p;

  /* Discover aliased nodes.  */
  FOR_EACH_VEC_SAFE_ELT (alias_pairs, i, p)
    {
      if (dump_file)
      fprintf (dump_file, "Alias %s->%s",
	       IDENTIFIER_POINTER (DECL_ASSEMBLER_NAME (p->decl)),
	       IDENTIFIER_POINTER (p->target));
		
      if ((node = cgraph_node_for_asm (p->target)) != NULL
	   && !DECL_EXTERNAL (node->symbol.decl))
	{
	  if (!node->analyzed)
	    continue;
	  cgraph_mark_force_output_node (node);
	  pointer_set_insert (aliased_nodes, node);
	  if (dump_file)
	    fprintf (dump_file, "  node %s/%i",
		     cgraph_node_name (node), node->uid);
	}
      else if ((vnode = varpool_node_for_asm (p->target)) != NULL
	       && !DECL_EXTERNAL (vnode->symbol.decl))
	{
	  vnode->symbol.force_output = 1;
	  pointer_set_insert (aliased_vnodes, vnode);
	  if (dump_file)
	    fprintf (dump_file, "  varpool node %s",
		     varpool_node_name (vnode));
	}
      if (dump_file)
	fprintf (dump_file, "\n");
    }

  FOR_EACH_FUNCTION (node)
    {
      int flags = flags_from_decl_or_type (node->symbol.decl);

      /* Optimize away PURE and CONST constructors and destructors.  */
      if (optimize
	  && (flags & (ECF_CONST | ECF_PURE))
	  && !(flags & ECF_LOOPING_CONST_OR_PURE))
	{
	  DECL_STATIC_CONSTRUCTOR (node->symbol.decl) = 0;
	  DECL_STATIC_DESTRUCTOR (node->symbol.decl) = 0;
	}

      /* Frontends and alias code marks nodes as needed before parsing is finished.
	 We may end up marking as node external nodes where this flag is meaningless
	 strip it.  */
      if (node->symbol.force_output
	  && (DECL_EXTERNAL (node->symbol.decl) || !node->analyzed))
	node->symbol.force_output = 0;

      /* C++ FE on lack of COMDAT support create local COMDAT functions
	 (that ought to be shared but can not due to object format
	 limitations).  It is necessary to keep the flag to make rest of C++ FE
	 happy.  Clear the flag here to avoid confusion in middle-end.  */
      if (DECL_COMDAT (node->symbol.decl) && !TREE_PUBLIC (node->symbol.decl))
        DECL_COMDAT (node->symbol.decl) = 0;
      /* For external decls stop tracking same_comdat_group, it doesn't matter
	 what comdat group they are in when they won't be emitted in this TU,
	 and simplifies later passes.  */
      if (node->symbol.same_comdat_group && DECL_EXTERNAL (node->symbol.decl))
	{
#ifdef ENABLE_CHECKING
	  symtab_node n;

	  for (n = node->symbol.same_comdat_group;
	       n != (symtab_node)node;
	       n = n->symbol.same_comdat_group)
	      /* If at least one of same comdat group functions is external,
		 all of them have to be, otherwise it is a front-end bug.  */
	      gcc_assert (DECL_EXTERNAL (n->symbol.decl));
#endif
	  symtab_dissolve_same_comdat_group_list ((symtab_node) node);
	}
      gcc_assert ((!DECL_WEAK (node->symbol.decl)
		  && !DECL_COMDAT (node->symbol.decl))
      	          || TREE_PUBLIC (node->symbol.decl)
		  || DECL_EXTERNAL (node->symbol.decl));
      if (cgraph_externally_visible_p (node, whole_program,
				       pointer_set_contains (aliased_nodes,
							     node)))
        {
	  gcc_assert (!node->global.inlined_to);
	  node->symbol.externally_visible = true;
	}
      else
	node->symbol.externally_visible = false;
      if (!node->symbol.externally_visible && node->analyzed
	  && !DECL_EXTERNAL (node->symbol.decl))
	{
	  gcc_assert (whole_program || in_lto_p
		      || !TREE_PUBLIC (node->symbol.decl));
	  symtab_make_decl_local (node->symbol.decl);
	  node->symbol.resolution = LDPR_PREVAILING_DEF_IRONLY;
	  if (node->symbol.same_comdat_group)
	    /* cgraph_externally_visible_p has already checked all other nodes
	       in the group and they will all be made local.  We need to
	       dissolve the group at once so that the predicate does not
	       segfault though. */
	    symtab_dissolve_same_comdat_group_list ((symtab_node) node);
	}

      if (node->thunk.thunk_p
	  && TREE_PUBLIC (node->symbol.decl))
	{
	  struct cgraph_node *decl_node = node;

	  decl_node = cgraph_function_node (decl_node->callees->callee, NULL);

	  /* Thunks have the same visibility as function they are attached to.
	     Make sure the C++ front end set this up properly.  */
	  if (DECL_ONE_ONLY (decl_node->symbol.decl))
	    {
	      gcc_checking_assert (DECL_COMDAT (node->symbol.decl)
				   == DECL_COMDAT (decl_node->symbol.decl));
	      gcc_checking_assert (DECL_COMDAT_GROUP (node->symbol.decl)
				   == DECL_COMDAT_GROUP (decl_node->symbol.decl));
	      gcc_checking_assert (node->symbol.same_comdat_group);
	    }
	  if (DECL_EXTERNAL (decl_node->symbol.decl))
	    DECL_EXTERNAL (node->symbol.decl) = 1;
	}
    }
  FOR_EACH_DEFINED_FUNCTION (node)
    node->local.local = cgraph_local_node_p (node);
  FOR_EACH_VARIABLE (vnode)
    {
      /* weak flag makes no sense on local variables.  */
      gcc_assert (!DECL_WEAK (vnode->symbol.decl)
      		  || TREE_PUBLIC (vnode->symbol.decl)
		  || DECL_EXTERNAL (vnode->symbol.decl));
      /* In several cases declarations can not be common:

	 - when declaration has initializer
	 - when it is in weak
	 - when it has specific section
	 - when it resides in non-generic address space.
	 - if declaration is local, it will get into .local common section
	   so common flag is not needed.  Frontends still produce these in
	   certain cases, such as for:

	     static int a __attribute__ ((common))

	 Canonicalize things here and clear the redundant flag.  */
      if (DECL_COMMON (vnode->symbol.decl)
	  && (!(TREE_PUBLIC (vnode->symbol.decl)
	      || DECL_EXTERNAL (vnode->symbol.decl))
	      || (DECL_INITIAL (vnode->symbol.decl)
		  && DECL_INITIAL (vnode->symbol.decl) != error_mark_node)
	      || DECL_WEAK (vnode->symbol.decl)
	      || DECL_SECTION_NAME (vnode->symbol.decl) != NULL
	      || ! (ADDR_SPACE_GENERIC_P
		    (TYPE_ADDR_SPACE (TREE_TYPE (vnode->symbol.decl))))))
	DECL_COMMON (vnode->symbol.decl) = 0;
    }
  FOR_EACH_DEFINED_VARIABLE (vnode)
    {
      if (!vnode->finalized)
        continue;

      if (varpool_externally_visible_p
	    (vnode, 
	     pointer_set_contains (aliased_vnodes, vnode)))
	vnode->symbol.externally_visible = true;
      else
        vnode->symbol.externally_visible = false;
      if (!vnode->symbol.externally_visible)
	{
	  gcc_assert (in_lto_p || whole_program || !TREE_PUBLIC (vnode->symbol.decl));
	  symtab_make_decl_local (vnode->symbol.decl);
	  if (vnode->symbol.same_comdat_group)
	    symtab_dissolve_same_comdat_group_list ((symtab_node) vnode);
	  vnode->symbol.resolution = LDPR_PREVAILING_DEF_IRONLY;
	}
      /* Static variables defined in auxiliary modules are externalized to
         allow cross module inlining.  */
      gcc_assert (TREE_STATIC (vnode->symbol.decl)
                  || varpool_is_auxiliary (vnode));
    }
  pointer_set_destroy (aliased_nodes);
  pointer_set_destroy (aliased_vnodes);

  if (dump_file)
    {
      fprintf (dump_file, "\nMarking local functions:");
      FOR_EACH_DEFINED_FUNCTION (node)
	if (node->local.local)
	  fprintf (dump_file, " %s", cgraph_node_name (node));
      fprintf (dump_file, "\n\n");
      fprintf (dump_file, "\nMarking externally visible functions:");
      FOR_EACH_DEFINED_FUNCTION (node)
	if (node->symbol.externally_visible)
	  fprintf (dump_file, " %s", cgraph_node_name (node));
      fprintf (dump_file, "\n\n");
      fprintf (dump_file, "\nMarking externally visible variables:");
      FOR_EACH_DEFINED_VARIABLE (vnode)
	if (vnode->symbol.externally_visible)
	  fprintf (dump_file, " %s", varpool_node_name (vnode));
      fprintf (dump_file, "\n\n");
    }
  cgraph_function_flags_ready = true;
  return 0;
}

/* Local function pass handling visibilities.  This happens before LTO streaming
   so in particular -fwhole-program should be ignored at this level.  */

static unsigned int
local_function_and_variable_visibility (void)
{
  return function_and_variable_visibility (flag_whole_program && !flag_lto);
}

struct simple_ipa_opt_pass pass_ipa_function_and_variable_visibility =
{
 {
  SIMPLE_IPA_PASS,
  "visibility",				/* name */
  OPTGROUP_NONE,                        /* optinfo_flags */
  NULL,					/* gate */
  local_function_and_variable_visibility,/* execute */
  NULL,					/* sub */
  NULL,					/* next */
  0,					/* static_pass_number */
  TV_CGRAPHOPT,				/* tv_id */
  0,	                                /* properties_required */
  0,					/* properties_provided */
  0,					/* properties_destroyed */
  0,					/* todo_flags_start */
  TODO_remove_functions | TODO_dump_symtab
  | TODO_ggc_collect			/* todo_flags_finish */
 }
};

/* Free inline summary.  */

static unsigned
free_inline_summary (void)
{
  inline_free_summary ();
  return 0;
}

struct simple_ipa_opt_pass pass_ipa_free_inline_summary =
{
 {
  SIMPLE_IPA_PASS,
  "*free_inline_summary",		/* name */
  OPTGROUP_NONE,                        /* optinfo_flags */
  NULL,					/* gate */
  free_inline_summary,			/* execute */
  NULL,					/* sub */
  NULL,					/* next */
  0,					/* static_pass_number */
  TV_IPA_FREE_INLINE_SUMMARY,		/* tv_id */
  0,	                                /* properties_required */
  0,					/* properties_provided */
  0,					/* properties_destroyed */
  0,					/* todo_flags_start */
  TODO_ggc_collect			/* todo_flags_finish */
 }
};

/* Do not re-run on ltrans stage.  */

static bool
gate_whole_program_function_and_variable_visibility (void)
{
  return !flag_ltrans;
}

/* Bring functionss local at LTO time with -fwhole-program.  */

static unsigned int
whole_program_function_and_variable_visibility (void)
{
  function_and_variable_visibility (flag_whole_program);
  if (optimize)
    ipa_discover_readonly_nonaddressable_vars ();
  return 0;
}

struct ipa_opt_pass_d pass_ipa_whole_program_visibility =
{
 {
  IPA_PASS,
  "whole-program",			/* name */
  OPTGROUP_NONE,                        /* optinfo_flags */
  gate_whole_program_function_and_variable_visibility,/* gate */
  whole_program_function_and_variable_visibility,/* execute */
  NULL,					/* sub */
  NULL,					/* next */
  0,					/* static_pass_number */
  TV_CGRAPHOPT,				/* tv_id */
  0,	                                /* properties_required */
  0,					/* properties_provided */
  0,					/* properties_destroyed */
  0,					/* todo_flags_start */
  TODO_remove_functions | TODO_dump_symtab
  | TODO_ggc_collect			/* todo_flags_finish */
 },
 NULL,					/* generate_summary */
 NULL,					/* write_summary */
 NULL,					/* read_summary */
 NULL,					/* write_optimization_summary */
 NULL,					/* read_optimization_summary */
 NULL,					/* stmt_fixup */
 0,					/* TODOs */
 NULL,					/* function_transform */
 NULL,					/* variable_transform */
};


/* Simple ipa profile pass propagating frequencies across the callgraph.  */

static unsigned int
ipa_profile (void)
{
  struct cgraph_node **order = XCNEWVEC (struct cgraph_node *, cgraph_n_nodes);
  struct cgraph_edge *e;
  int order_pos;
  bool something_changed = false;
  int i;

  order_pos = ipa_reverse_postorder (order);
  for (i = order_pos - 1; i >= 0; i--)
    {
      if (order[i]->local.local && cgraph_propagate_frequency (order[i]))
	{
	  for (e = order[i]->callees; e; e = e->next_callee)
	    if (e->callee->local.local && !e->callee->symbol.aux)
	      {
	        something_changed = true;
	        e->callee->symbol.aux = (void *)1;
	      }
	}
      order[i]->symbol.aux = NULL;
    }

  while (something_changed)
    {
      something_changed = false;
      for (i = order_pos - 1; i >= 0; i--)
	{
	  if (order[i]->symbol.aux && cgraph_propagate_frequency (order[i]))
	    {
	      for (e = order[i]->callees; e; e = e->next_callee)
		if (e->callee->local.local && !e->callee->symbol.aux)
		  {
		    something_changed = true;
		    e->callee->symbol.aux = (void *)1;
		  }
	    }
	  order[i]->symbol.aux = NULL;
	}
    }
  free (order);
  return 0;
}

static bool
gate_ipa_profile (void)
{
  return flag_ipa_profile;
}

struct ipa_opt_pass_d pass_ipa_profile =
{
 {
  IPA_PASS,
  "profile_estimate",			/* name */
  OPTGROUP_NONE,                        /* optinfo_flags */
  gate_ipa_profile,			/* gate */
  ipa_profile,			        /* execute */
  NULL,					/* sub */
  NULL,					/* next */
  0,					/* static_pass_number */
  TV_IPA_PROFILE,		        /* tv_id */
  0,	                                /* properties_required */
  0,					/* properties_provided */
  0,					/* properties_destroyed */
  0,					/* todo_flags_start */
  0                                     /* todo_flags_finish */
 },
 NULL,				        /* generate_summary */
 NULL,					/* write_summary */
 NULL,					/* read_summary */
 NULL,					/* write_optimization_summary */
 NULL,					/* read_optimization_summary */
 NULL,					/* stmt_fixup */
 0,					/* TODOs */
 NULL,			                /* function_transform */
 NULL					/* variable_transform */
};

/* Generate and emit a static constructor or destructor.  WHICH must
   be one of 'I' (for a constructor) or 'D' (for a destructor).  BODY
   is a STATEMENT_LIST containing GENERIC statements.  PRIORITY is the
   initialization priority for this constructor or destructor. 

   FINAL specify whether the externally visible name for collect2 should
   be produced. */

static void
cgraph_build_static_cdtor_1 (char which, tree body, int priority, bool final)
{
  static int counter = 0;
  char which_buf[16];
  tree decl, name, resdecl;

  /* The priority is encoded in the constructor or destructor name.
     collect2 will sort the names and arrange that they are called at
     program startup.  */
  if (final)
    sprintf (which_buf, "%c_%.5d_%d", which, priority, counter++);
  else
  /* Proudce sane name but one not recognizable by collect2, just for the
     case we fail to inline the function.  */
    sprintf (which_buf, "sub_%c_%.5d_%d", which, priority, counter++);
  name = get_file_function_name (which_buf);

  decl = build_decl (input_location, FUNCTION_DECL, name,
		     build_function_type_list (void_type_node, NULL_TREE));
  current_function_decl = decl;

  resdecl = build_decl (input_location,
			RESULT_DECL, NULL_TREE, void_type_node);
  DECL_ARTIFICIAL (resdecl) = 1;
  DECL_RESULT (decl) = resdecl;
  DECL_CONTEXT (resdecl) = decl;

  allocate_struct_function (decl, false);

  TREE_STATIC (decl) = 1;
  TREE_USED (decl) = 1;
  DECL_ARTIFICIAL (decl) = 1;
  DECL_NO_INSTRUMENT_FUNCTION_ENTRY_EXIT (decl) = 1;
  DECL_SAVED_TREE (decl) = body;
  if (!targetm.have_ctors_dtors && final)
    {
      TREE_PUBLIC (decl) = 1;
      DECL_PRESERVE_P (decl) = 1;
    }
  DECL_UNINLINABLE (decl) = 1;

  DECL_INITIAL (decl) = make_node (BLOCK);
  TREE_USED (DECL_INITIAL (decl)) = 1;

  DECL_SOURCE_LOCATION (decl) = input_location;
  cfun->function_end_locus = input_location;

  switch (which)
    {
    case 'I':
      DECL_STATIC_CONSTRUCTOR (decl) = 1;
      decl_init_priority_insert (decl, priority);
      break;
    case 'D':
      DECL_STATIC_DESTRUCTOR (decl) = 1;
      decl_fini_priority_insert (decl, priority);
      break;
    default:
      gcc_unreachable ();
    }

  gimplify_function_tree (decl);

  cgraph_add_new_function (decl, false);

  set_cfun (NULL);
  current_function_decl = NULL;
}

/* Generate and emit a static constructor or destructor.  WHICH must
   be one of 'I' (for a constructor) or 'D' (for a destructor).  BODY
   is a STATEMENT_LIST containing GENERIC statements.  PRIORITY is the
   initialization priority for this constructor or destructor.  */

void
cgraph_build_static_cdtor (char which, tree body, int priority)
{
  cgraph_build_static_cdtor_1 (which, body, priority, false);
}

/* A vector of FUNCTION_DECLs declared as static constructors.  */
static vec<tree> static_ctors;
/* A vector of FUNCTION_DECLs declared as static destructors.  */
static vec<tree> static_dtors;

/* When target does not have ctors and dtors, we call all constructor
   and destructor by special initialization/destruction function
   recognized by collect2.

   When we are going to build this function, collect all constructors and
   destructors and turn them into normal functions.  */

static void
record_cdtor_fn (struct cgraph_node *node)
{
  if (DECL_STATIC_CONSTRUCTOR (node->symbol.decl))
    static_ctors.safe_push (node->symbol.decl);
  if (DECL_STATIC_DESTRUCTOR (node->symbol.decl))
    static_dtors.safe_push (node->symbol.decl);
  node = cgraph_get_node (node->symbol.decl);
  DECL_DISREGARD_INLINE_LIMITS (node->symbol.decl) = 1;
}

/* Define global constructors/destructor functions for the CDTORS, of
   which they are LEN.  The CDTORS are sorted by initialization
   priority.  If CTOR_P is true, these are constructors; otherwise,
   they are destructors.  */

static void
build_cdtor (bool ctor_p, vec<tree> cdtors)
{
  size_t i,j;
  size_t len = cdtors.length ();

  i = 0;
  while (i < len)
    {
      tree body;
      tree fn;
      priority_type priority;

      priority = 0;
      body = NULL_TREE;
      j = i;
      do
	{
	  priority_type p;
	  fn = cdtors[j];
	  p = ctor_p ? DECL_INIT_PRIORITY (fn) : DECL_FINI_PRIORITY (fn);
	  if (j == i)
	    priority = p;
	  else if (p != priority)
	    break;
	  j++;
	}
      while (j < len);

      /* When there is only one cdtor and target supports them, do nothing.  */
      if (j == i + 1
	  && targetm.have_ctors_dtors)
	{
	  i++;
	  continue;
	}
      /* Find the next batch of constructors/destructors with the same
	 initialization priority.  */
      for (;i < j; i++)
	{
	  tree call;
	  fn = cdtors[i];
	  call = build_call_expr (fn, 0);
	  if (ctor_p)
	    DECL_STATIC_CONSTRUCTOR (fn) = 0;
	  else
	    DECL_STATIC_DESTRUCTOR (fn) = 0;
	  /* We do not want to optimize away pure/const calls here.
	     When optimizing, these should be already removed, when not
	     optimizing, we want user to be able to breakpoint in them.  */
	  TREE_SIDE_EFFECTS (call) = 1;
	  append_to_statement_list (call, &body);
	}
      gcc_assert (body != NULL_TREE);
      /* Generate a function to call all the function of like
	 priority.  */
      cgraph_build_static_cdtor_1 (ctor_p ? 'I' : 'D', body, priority, true);
    }
}

/* Comparison function for qsort.  P1 and P2 are actually of type
   "tree *" and point to static constructors.  DECL_INIT_PRIORITY is
   used to determine the sort order.  */

static int
compare_ctor (const void *p1, const void *p2)
{
  tree f1;
  tree f2;
  int priority1;
  int priority2;

  f1 = *(const tree *)p1;
  f2 = *(const tree *)p2;
  priority1 = DECL_INIT_PRIORITY (f1);
  priority2 = DECL_INIT_PRIORITY (f2);

  if (priority1 < priority2)
    return -1;
  else if (priority1 > priority2)
    return 1;
  else
    /* Ensure a stable sort.  Constructors are executed in backwarding
       order to make LTO initialize braries first.  */
    return DECL_UID (f2) - DECL_UID (f1);
}

/* Comparison function for qsort.  P1 and P2 are actually of type
   "tree *" and point to static destructors.  DECL_FINI_PRIORITY is
   used to determine the sort order.  */

static int
compare_dtor (const void *p1, const void *p2)
{
  tree f1;
  tree f2;
  int priority1;
  int priority2;

  f1 = *(const tree *)p1;
  f2 = *(const tree *)p2;
  priority1 = DECL_FINI_PRIORITY (f1);
  priority2 = DECL_FINI_PRIORITY (f2);

  if (priority1 < priority2)
    return -1;
  else if (priority1 > priority2)
    return 1;
  else
    /* Ensure a stable sort.  */
    return DECL_UID (f1) - DECL_UID (f2);
}

/* Generate functions to call static constructors and destructors
   for targets that do not support .ctors/.dtors sections.  These
   functions have magic names which are detected by collect2.  */

static void
build_cdtor_fns (void)
{
  if (!static_ctors.is_empty ())
    {
      gcc_assert (!targetm.have_ctors_dtors || in_lto_p);
      static_ctors.qsort (compare_ctor);
      build_cdtor (/*ctor_p=*/true, static_ctors);
    }

  if (!static_dtors.is_empty ())
    {
      gcc_assert (!targetm.have_ctors_dtors || in_lto_p);
      static_dtors.qsort (compare_dtor);
      build_cdtor (/*ctor_p=*/false, static_dtors);
    }
}

/* Look for constructors and destructors and produce function calling them.
   This is needed for targets not supporting ctors or dtors, but we perform the
   transformation also at linktime to merge possibly numerous
   constructors/destructors into single function to improve code locality and
   reduce size.  */

static unsigned int
ipa_cdtor_merge (void)
{
  struct cgraph_node *node;
  FOR_EACH_DEFINED_FUNCTION (node)
    if (DECL_STATIC_CONSTRUCTOR (node->symbol.decl)
	|| DECL_STATIC_DESTRUCTOR (node->symbol.decl))
       record_cdtor_fn (node);
  build_cdtor_fns ();
  static_ctors.release ();
  static_dtors.release ();
  return 0;
}

/* Perform the pass when we have no ctors/dtors support
   or at LTO time to merge multiple constructors into single
   function.  */

static bool
gate_ipa_cdtor_merge (void)
{
  return !targetm.have_ctors_dtors || (optimize && in_lto_p);
}

struct ipa_opt_pass_d pass_ipa_cdtor_merge =
{
 {
  IPA_PASS,
  "cdtor",				/* name */
  OPTGROUP_NONE,                        /* optinfo_flags */
  gate_ipa_cdtor_merge,			/* gate */
  ipa_cdtor_merge,		        /* execute */
  NULL,					/* sub */
  NULL,					/* next */
  0,					/* static_pass_number */
  TV_CGRAPHOPT,			        /* tv_id */
  0,	                                /* properties_required */
  0,					/* properties_provided */
  0,					/* properties_destroyed */
  0,					/* todo_flags_start */
  0                                     /* todo_flags_finish */
 },
 NULL,				        /* generate_summary */
 NULL,					/* write_summary */
 NULL,					/* read_summary */
 NULL,					/* write_optimization_summary */
 NULL,					/* read_optimization_summary */
 NULL,					/* stmt_fixup */
 0,					/* TODOs */
 NULL,			                /* function_transform */
 NULL					/* variable_transform */
};<|MERGE_RESOLUTION|>--- conflicted
+++ resolved
@@ -371,21 +371,16 @@
 	    {
 	      if (file)
 		fprintf (file, " %s", cgraph_node_name (node));
-<<<<<<< HEAD
 #ifdef FIXME_LIPO
 error " Check the following code "
 #endif
               if (!cgraph_is_aux_decl_external (node))
                 {
+	          node->alias = false;
+                  node->thunk.thunk_p = false;
 	          cgraph_node_remove_callees (node);
 	          ipa_remove_all_references (&node->symbol.ref_list);
                 }
-=======
-	      node->alias = false;
-	      node->thunk.thunk_p = false;
-	      cgraph_node_remove_callees (node);
-	      ipa_remove_all_references (&node->symbol.ref_list);
->>>>>>> 3eb26f3e
 	      changed = true;
 	    }
 	  if (!pointer_set_contains (body_needed_for_clonning, node->symbol.decl)

--- conflicted
+++ resolved
@@ -203,18 +203,10 @@
 		{
 		  struct cgraph_node *clone;
 
-<<<<<<< HEAD
-		  for (clone = node; clone->prev_clone;
-		       clone = clone->prev_clone)
-		    ;
-		  for (; clone;
-		       clone = clone->next_clone)
-=======
 		  /* If there are still clones, we must keep body around.
 		     Otherwise we can just remove the body but keep the clone.  */
 		  for (clone = node->clones; clone;
 		       clone = clone->next_sibling_clone)
->>>>>>> c1df0e1a
 		    if (clone->aux)
 		      break;
 		  if (!clone)
@@ -224,13 +216,7 @@
 		      node->analyzed = false;
 		      node->local.inlinable = false;
 		    }
-<<<<<<< HEAD
-		  cgraph_node_remove_callees (node);
-		  node->analyzed = false;
-		  node->local.inlinable = false;
 		  node->local.disregard_inline_limits = false;
-=======
->>>>>>> c1df0e1a
 		}
 	      else
 		cgraph_remove_node (node);

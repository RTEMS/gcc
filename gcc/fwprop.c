--- conflicted
+++ resolved
@@ -1266,11 +1266,7 @@
   reg = DF_REF_REG (use);
   if (GET_CODE (reg) == SUBREG && GET_CODE (SET_DEST (def_set)) == SUBREG)
     {
-<<<<<<< HEAD
-      if (may_ne (SUBREG_BYTE (SET_DEST (def_set)), SUBREG_BYTE (reg)))
-=======
       if (maybe_ne (SUBREG_BYTE (SET_DEST (def_set)), SUBREG_BYTE (reg)))
->>>>>>> 70783a86
 	return false;
     }
   /* Check if the def had a subreg, but the use has the whole reg.  */

--- conflicted
+++ resolved
@@ -1052,11 +1052,7 @@
   if (INSN_CODE (use_insn) < 0)
     asm_use = asm_noperands (PATTERN (use_insn));
 
-<<<<<<< HEAD
-  if (!use_set && !DEBUG_INSN_P (use_insn))
-=======
-  if (!use_set && asm_use < 0)
->>>>>>> 4a4a4e99
+  if (!use_set && asm_use < 0 && !DEBUG_INSN_P (use_insn))
     return false;
 
   /* Do not propagate into PC, CC0, etc.  */
@@ -1092,11 +1088,7 @@
   if (MEM_P (src) && MEM_READONLY_P (src))
     {
       rtx x = avoid_constant_pool_reference (src);
-<<<<<<< HEAD
-      if (use_set && x != src)
-=======
       if (x != src && use_set)
->>>>>>> 4a4a4e99
 	{
           rtx note = find_reg_note (use_insn, REG_EQUAL, NULL_RTX);
 	  rtx old_rtx = note ? XEXP (note, 0) : SET_SRC (use_set);

--- conflicted
+++ resolved
@@ -402,29 +402,15 @@
 	     "grp_scalar_write = %d, grp_total_scalarization = %d, "
 	     "grp_hint = %d, grp_covered = %d, "
 	     "grp_unscalarizable_region = %d, grp_unscalarized_data = %d, "
-<<<<<<< HEAD
-	     "grp_partial_lhs = %d, grp_to_be_replaced = %d, "
-	     "grp_to_be_debug_replaced = %d\n",
-=======
 	     "grp_same_access_path = %d, grp_partial_lhs = %d, "
-	     "grp_to_be_replaced = %d, grp_to_be_debug_replaced = %d, "
-	     "grp_maybe_modified = %d, "
-	     "grp_not_necessarilly_dereferenced = %d\n",
->>>>>>> f7505afe
+	     "grp_to_be_replaced = %d, grp_to_be_debug_replaced = %d\n",
 	     access->grp_read, access->grp_write, access->grp_assignment_read,
 	     access->grp_assignment_write, access->grp_scalar_read,
 	     access->grp_scalar_write, access->grp_total_scalarization,
 	     access->grp_hint, access->grp_covered,
 	     access->grp_unscalarizable_region, access->grp_unscalarized_data,
-<<<<<<< HEAD
-	     access->grp_partial_lhs, access->grp_to_be_replaced,
-	     access->grp_to_be_debug_replaced);
-=======
 	     access->grp_same_access_path, access->grp_partial_lhs,
-	     access->grp_to_be_replaced, access->grp_to_be_debug_replaced,
-	     access->grp_maybe_modified,
-	     access->grp_not_necessarilly_dereferenced);
->>>>>>> f7505afe
+	     access->grp_to_be_replaced, access->grp_to_be_debug_replaced);
   else
     fprintf (f, ", write = %d, grp_total_scalarization = %d, "
 	     "grp_partial_lhs = %d\n",

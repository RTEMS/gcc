/* Scalar Replacement of Aggregates (SRA) converts some structure
   references into scalar references, exposing them to the scalar
   optimizers.
<<<<<<< HEAD
   Copyright (C) 2008, 2009, 2010 Free Software Foundation, Inc.
=======
   Copyright (C) 2008, 2009, 2010, 2011 Free Software Foundation, Inc.
>>>>>>> 3082eeb7
   Contributed by Martin Jambor <mjambor@suse.cz>

This file is part of GCC.

GCC is free software; you can redistribute it and/or modify it under
the terms of the GNU General Public License as published by the Free
Software Foundation; either version 3, or (at your option) any later
version.

GCC is distributed in the hope that it will be useful, but WITHOUT ANY
WARRANTY; without even the implied warranty of MERCHANTABILITY or
FITNESS FOR A PARTICULAR PURPOSE.  See the GNU General Public License
for more details.

You should have received a copy of the GNU General Public License
along with GCC; see the file COPYING3.  If not see
<http://www.gnu.org/licenses/>.  */

/* This file implements Scalar Reduction of Aggregates (SRA).  SRA is run
   twice, once in the early stages of compilation (early SRA) and once in the
   late stages (late SRA).  The aim of both is to turn references to scalar
   parts of aggregates into uses of independent scalar variables.

   The two passes are nearly identical, the only difference is that early SRA
   does not scalarize unions which are used as the result in a GIMPLE_RETURN
   statement because together with inlining this can lead to weird type
   conversions.

   Both passes operate in four stages:

   1. The declarations that have properties which make them candidates for
      scalarization are identified in function find_var_candidates().  The
      candidates are stored in candidate_bitmap.

   2. The function body is scanned.  In the process, declarations which are
      used in a manner that prevent their scalarization are removed from the
      candidate bitmap.  More importantly, for every access into an aggregate,
      an access structure (struct access) is created by create_access() and
      stored in a vector associated with the aggregate.  Among other
      information, the aggregate declaration, the offset and size of the access
      and its type are stored in the structure.

      On a related note, assign_link structures are created for every assign
      statement between candidate aggregates and attached to the related
      accesses.

   3. The vectors of accesses are analyzed.  They are first sorted according to
      their offset and size and then scanned for partially overlapping accesses
      (i.e. those which overlap but one is not entirely within another).  Such
      an access disqualifies the whole aggregate from being scalarized.

      If there is no such inhibiting overlap, a representative access structure
      is chosen for every unique combination of offset and size.  Afterwards,
      the pass builds a set of trees from these structures, in which children
      of an access are within their parent (in terms of offset and size).

      Then accesses  are propagated  whenever possible (i.e.  in cases  when it
      does not create a partially overlapping access) across assign_links from
      the right hand side to the left hand side.

      Then the set of trees for each declaration is traversed again and those
      accesses which should be replaced by a scalar are identified.

   4. The function is traversed again, and for every reference into an
      aggregate that has some component which is about to be scalarized,
      statements are amended and new statements are created as necessary.
      Finally, if a parameter got scalarized, the scalar replacements are
      initialized with values from respective parameter aggregates.  */

#include "config.h"
#include "system.h"
#include "coretypes.h"
#include "alloc-pool.h"
#include "tm.h"
#include "tree.h"
<<<<<<< HEAD
#include "expr.h"
=======
>>>>>>> 3082eeb7
#include "gimple.h"
#include "cgraph.h"
#include "tree-flow.h"
#include "ipa-prop.h"
<<<<<<< HEAD
#include "diagnostic.h"
=======
#include "tree-pretty-print.h"
>>>>>>> 3082eeb7
#include "statistics.h"
#include "tree-dump.h"
#include "timevar.h"
#include "params.h"
#include "target.h"
#include "flags.h"
<<<<<<< HEAD
=======
#include "dbgcnt.h"
#include "tree-inline.h"
#include "gimple-pretty-print.h"
#include "ipa-inline.h"
>>>>>>> 3082eeb7

/* Enumeration of all aggregate reductions we can do.  */
enum sra_mode { SRA_MODE_EARLY_IPA,   /* early call regularization */
		SRA_MODE_EARLY_INTRA, /* early intraprocedural SRA */
		SRA_MODE_INTRA };     /* late intraprocedural SRA */

/* Global variable describing which aggregate reduction we are performing at
   the moment.  */
static enum sra_mode sra_mode;

struct assign_link;

/* ACCESS represents each access to an aggregate variable (as a whole or a
   part).  It can also represent a group of accesses that refer to exactly the
   same fragment of an aggregate (i.e. those that have exactly the same offset
   and size).  Such representatives for a single aggregate, once determined,
   are linked in a linked list and have the group fields set.

   Moreover, when doing intraprocedural SRA, a tree is built from those
   representatives (by the means of first_child and next_sibling pointers), in
   which all items in a subtree are "within" the root, i.e. their offset is
   greater or equal to offset of the root and offset+size is smaller or equal
   to offset+size of the root.  Children of an access are sorted by offset.

   Note that accesses to parts of vector and complex number types always
   represented by an access to the whole complex number or a vector.  It is a
   duty of the modifying functions to replace them appropriately.  */
<<<<<<< HEAD

struct access
{
  /* Values returned by  `get_ref_base_and_extent' for each component reference
     If EXPR isn't a component reference  just set `BASE = EXPR', `OFFSET = 0',
     `SIZE = TREE_SIZE (TREE_TYPE (expr))'.  */
  HOST_WIDE_INT offset;
  HOST_WIDE_INT size;
  tree base;

  /* Expression.  It is context dependent so do not use it to create new
     expressions to access the original aggregate.  See PR 42154 for a
     testcase.  */
  tree expr;
  /* Type.  */
  tree type;

  /* The statement this access belongs to.  */
  gimple stmt;

  /* Next group representative for this aggregate. */
  struct access *next_grp;

  /* Pointer to the group representative.  Pointer to itself if the struct is
     the representative.  */
  struct access *group_representative;

  /* If this access has any children (in terms of the definition above), this
     points to the first one.  */
  struct access *first_child;

  /* In intraprocedural SRA, pointer to the next sibling in the access tree as
     described above.  In IPA-SRA this is a pointer to the next access
     belonging to the same group (having the same representative).  */
  struct access *next_sibling;

  /* Pointers to the first and last element in the linked list of assign
     links.  */
  struct assign_link *first_link, *last_link;

  /* Pointer to the next access in the work queue.  */
  struct access *next_queued;

  /* Replacement variable for this access "region."  Never to be accessed
     directly, always only by the means of get_access_replacement() and only
     when grp_to_be_replaced flag is set.  */
  tree replacement_decl;

  /* Is this particular access write access? */
  unsigned write : 1;

  /* Is this access an artificial one created to scalarize some record
     entirely? */
  unsigned total_scalarization : 1;

=======

struct access
{
  /* Values returned by  `get_ref_base_and_extent' for each component reference
     If EXPR isn't a component reference  just set `BASE = EXPR', `OFFSET = 0',
     `SIZE = TREE_SIZE (TREE_TYPE (expr))'.  */
  HOST_WIDE_INT offset;
  HOST_WIDE_INT size;
  tree base;

  /* Expression.  It is context dependent so do not use it to create new
     expressions to access the original aggregate.  See PR 42154 for a
     testcase.  */
  tree expr;
  /* Type.  */
  tree type;

  /* The statement this access belongs to.  */
  gimple stmt;

  /* Next group representative for this aggregate. */
  struct access *next_grp;

  /* Pointer to the group representative.  Pointer to itself if the struct is
     the representative.  */
  struct access *group_representative;

  /* If this access has any children (in terms of the definition above), this
     points to the first one.  */
  struct access *first_child;

  /* In intraprocedural SRA, pointer to the next sibling in the access tree as
     described above.  In IPA-SRA this is a pointer to the next access
     belonging to the same group (having the same representative).  */
  struct access *next_sibling;

  /* Pointers to the first and last element in the linked list of assign
     links.  */
  struct assign_link *first_link, *last_link;

  /* Pointer to the next access in the work queue.  */
  struct access *next_queued;

  /* Replacement variable for this access "region."  Never to be accessed
     directly, always only by the means of get_access_replacement() and only
     when grp_to_be_replaced flag is set.  */
  tree replacement_decl;

  /* Is this particular access write access? */
  unsigned write : 1;

  /* Is this access an access to a non-addressable field? */
  unsigned non_addressable : 1;

>>>>>>> 3082eeb7
  /* Is this access currently in the work queue?  */
  unsigned grp_queued : 1;

  /* Does this group contain a write access?  This flag is propagated down the
     access tree.  */
  unsigned grp_write : 1;

  /* Does this group contain a read access?  This flag is propagated down the
     access tree.  */
  unsigned grp_read : 1;

<<<<<<< HEAD
  /* Other passes of the analysis use this bit to make function
     analyze_access_subtree create scalar replacements for this group if
     possible.  */
  unsigned grp_hint : 1;

  /* Is the subtree rooted in this access fully covered by scalar
     replacements?  */
  unsigned grp_covered : 1;

  /* If set to true, this access and all below it in an access tree must not be
     scalarized.  */
  unsigned grp_unscalarizable_region : 1;

  /* Whether data have been written to parts of the aggregate covered by this
     access which is not to be scalarized.  This flag is propagated up in the
     access tree.  */
  unsigned grp_unscalarized_data : 1;

  /* Does this access and/or group contain a write access through a
     BIT_FIELD_REF?  */
  unsigned grp_partial_lhs : 1;

  /* Set when a scalar replacement should be created for this variable.  We do
     the decision and creation at different places because create_tmp_var
     cannot be called from within FOR_EACH_REFERENCED_VAR. */
  unsigned grp_to_be_replaced : 1;

  /* Is it possible that the group refers to data which might be (directly or
     otherwise) modified?  */
  unsigned grp_maybe_modified : 1;

  /* Set when this is a representative of a pointer to scalar (i.e. by
     reference) parameter which we consider for turning into a plain scalar
     (i.e. a by value parameter).  */
  unsigned grp_scalar_ptr : 1;

=======
  /* Does this group contain a read access that comes from an assignment
     statement?  This flag is propagated down the access tree.  */
  unsigned grp_assignment_read : 1;

  /* Does this group contain a write access that comes from an assignment
     statement?  This flag is propagated down the access tree.  */
  unsigned grp_assignment_write : 1;

  /* Does this group contain a read access through a scalar type?  This flag is
     not propagated in the access tree in any direction.  */
  unsigned grp_scalar_read : 1;

  /* Does this group contain a write access through a scalar type?  This flag
     is not propagated in the access tree in any direction.  */
  unsigned grp_scalar_write : 1;

  /* Is this access an artificial one created to scalarize some record
     entirely? */
  unsigned grp_total_scalarization : 1;

  /* Other passes of the analysis use this bit to make function
     analyze_access_subtree create scalar replacements for this group if
     possible.  */
  unsigned grp_hint : 1;

  /* Is the subtree rooted in this access fully covered by scalar
     replacements?  */
  unsigned grp_covered : 1;

  /* If set to true, this access and all below it in an access tree must not be
     scalarized.  */
  unsigned grp_unscalarizable_region : 1;

  /* Whether data have been written to parts of the aggregate covered by this
     access which is not to be scalarized.  This flag is propagated up in the
     access tree.  */
  unsigned grp_unscalarized_data : 1;

  /* Does this access and/or group contain a write access through a
     BIT_FIELD_REF?  */
  unsigned grp_partial_lhs : 1;

  /* Set when a scalar replacement should be created for this variable.  We do
     the decision and creation at different places because create_tmp_var
     cannot be called from within FOR_EACH_REFERENCED_VAR. */
  unsigned grp_to_be_replaced : 1;

  /* Should TREE_NO_WARNING of a replacement be set?  */
  unsigned grp_no_warning : 1;

  /* Is it possible that the group refers to data which might be (directly or
     otherwise) modified?  */
  unsigned grp_maybe_modified : 1;

  /* Set when this is a representative of a pointer to scalar (i.e. by
     reference) parameter which we consider for turning into a plain scalar
     (i.e. a by value parameter).  */
  unsigned grp_scalar_ptr : 1;

>>>>>>> 3082eeb7
  /* Set when we discover that this pointer is not safe to dereference in the
     caller.  */
  unsigned grp_not_necessarilly_dereferenced : 1;
};

typedef struct access *access_p;
<<<<<<< HEAD

DEF_VEC_P (access_p);
DEF_VEC_ALLOC_P (access_p, heap);

/* Alloc pool for allocating access structures.  */
static alloc_pool access_pool;

=======

DEF_VEC_P (access_p);
DEF_VEC_ALLOC_P (access_p, heap);

/* Alloc pool for allocating access structures.  */
static alloc_pool access_pool;

>>>>>>> 3082eeb7
/* A structure linking lhs and rhs accesses from an aggregate assignment.  They
   are used to propagate subaccesses from rhs to lhs as long as they don't
   conflict with what is already there.  */
struct assign_link
{
  struct access *lacc, *racc;
  struct assign_link *next;
};

/* Alloc pool for allocating assign link structures.  */
static alloc_pool link_pool;

/* Base (tree) -> Vector (VEC(access_p,heap) *) map.  */
static struct pointer_map_t *base_access_vec;

/* Bitmap of candidates.  */
static bitmap candidate_bitmap;

/* Bitmap of candidates which we should try to entirely scalarize away and
   those which cannot be (because they are and need be used as a whole).  */
static bitmap should_scalarize_away_bitmap, cannot_scalarize_away_bitmap;

/* Obstack for creation of fancy names.  */
static struct obstack name_obstack;

/* Head of a linked list of accesses that need to have its subaccesses
   propagated to their assignment counterparts. */
static struct access *work_queue_head;

/* Number of parameters of the analyzed function when doing early ipa SRA.  */
static int func_param_count;

/* scan_function sets the following to true if it encounters a call to
   __builtin_apply_args.  */
static bool encountered_apply_args;

/* Set by scan_function when it finds a recursive call.  */
static bool encountered_recursive_call;

/* Set by scan_function when it finds a recursive call with less actual
   arguments than formal parameters..  */
static bool encountered_unchangable_recursive_call;

/* This is a table in which for each basic block and parameter there is a
   distance (offset + size) in that parameter which is dereferenced and
   accessed in that BB.  */
static HOST_WIDE_INT *bb_dereferences;
/* Bitmap of BBs that can cause the function to "stop" progressing by
   returning, throwing externally, looping infinitely or calling a function
   which might abort etc.. */
static bitmap final_bbs;

/* Representative of no accesses at all. */
static struct access  no_accesses_representant;

/* Predicate to test the special value.  */

static inline bool
no_accesses_p (struct access *access)
{
  return access == &no_accesses_representant;
}

/* Dump contents of ACCESS to file F in a human friendly way.  If GRP is true,
   representative fields are dumped, otherwise those which only describe the
   individual access are.  */

static struct
{
  /* Number of processed aggregates is readily available in
     analyze_all_variable_accesses and so is not stored here.  */
<<<<<<< HEAD

  /* Number of created scalar replacements.  */
  int replacements;

=======

  /* Number of created scalar replacements.  */
  int replacements;

>>>>>>> 3082eeb7
  /* Number of times sra_modify_expr or sra_modify_assign themselves changed an
     expression.  */
  int exprs;

  /* Number of statements created by generate_subtree_copies.  */
  int subtree_copies;

  /* Number of statements created by load_assign_lhs_subreplacements.  */
  int subreplacements;

  /* Number of times sra_modify_assign has deleted a statement.  */
  int deleted;

  /* Number of times sra_modify_assign has to deal with subaccesses of LHS and
     RHS reparately due to type conversions or nonexistent matching
     references.  */
  int separate_lhs_rhs_handling;

  /* Number of parameters that were removed because they were unused.  */
  int deleted_unused_parameters;

  /* Number of scalars passed as parameters by reference that have been
     converted to be passed by value.  */
  int scalar_by_ref_to_by_val;

  /* Number of aggregate parameters that were replaced by one or more of their
     components.  */
  int aggregate_params_reduced;

  /* Numbber of components created when splitting aggregate parameters.  */
  int param_reductions_created;
} sra_stats;

static void
dump_access (FILE *f, struct access *access, bool grp)
{
  fprintf (f, "access { ");
  fprintf (f, "base = (%d)'", DECL_UID (access->base));
  print_generic_expr (f, access->base, 0);
  fprintf (f, "', offset = " HOST_WIDE_INT_PRINT_DEC, access->offset);
  fprintf (f, ", size = " HOST_WIDE_INT_PRINT_DEC, access->size);
  fprintf (f, ", expr = ");
  print_generic_expr (f, access->expr, 0);
  fprintf (f, ", type = ");
  print_generic_expr (f, access->type, 0);
  if (grp)
<<<<<<< HEAD
    fprintf (f, ", grp_write = %d, total_scalarization = %d, "
	     "grp_read = %d, grp_hint = %d, "
	     "grp_covered = %d, grp_unscalarizable_region = %d, "
	     "grp_unscalarized_data = %d, grp_partial_lhs = %d, "
	     "grp_to_be_replaced = %d, grp_maybe_modified = %d, "
	     "grp_not_necessarilly_dereferenced = %d\n",
	     access->grp_write, access->total_scalarization,
	     access->grp_read, access->grp_hint,
	     access->grp_covered, access->grp_unscalarizable_region,
	     access->grp_unscalarized_data, access->grp_partial_lhs,
	     access->grp_to_be_replaced, access->grp_maybe_modified,
	     access->grp_not_necessarilly_dereferenced);
  else
    fprintf (f, ", write = %d, total_scalarization = %d, "
	     "grp_partial_lhs = %d\n",
	     access->write, access->total_scalarization,
=======
    fprintf (f, ", grp_read = %d, grp_write = %d, grp_assignment_read = %d, "
	     "grp_assignment_write = %d, grp_scalar_read = %d, "
	     "grp_scalar_write = %d, grp_total_scalarization = %d, "
	     "grp_hint = %d, grp_covered = %d, "
	     "grp_unscalarizable_region = %d, grp_unscalarized_data = %d, "
	     "grp_partial_lhs = %d, grp_to_be_replaced = %d, "
	     "grp_maybe_modified = %d, "
	     "grp_not_necessarilly_dereferenced = %d\n",
	     access->grp_read, access->grp_write, access->grp_assignment_read,
	     access->grp_assignment_write, access->grp_scalar_read,
	     access->grp_scalar_write, access->grp_total_scalarization,
	     access->grp_hint, access->grp_covered,
	     access->grp_unscalarizable_region, access->grp_unscalarized_data,
	     access->grp_partial_lhs, access->grp_to_be_replaced,
	     access->grp_maybe_modified,
	     access->grp_not_necessarilly_dereferenced);
  else
    fprintf (f, ", write = %d, grp_total_scalarization = %d, "
	     "grp_partial_lhs = %d\n",
	     access->write, access->grp_total_scalarization,
>>>>>>> 3082eeb7
	     access->grp_partial_lhs);
}

/* Dump a subtree rooted in ACCESS to file F, indent by LEVEL.  */

static void
dump_access_tree_1 (FILE *f, struct access *access, int level)
{
  do
    {
      int i;

      for (i = 0; i < level; i++)
	fputs ("* ", dump_file);

      dump_access (f, access, true);

      if (access->first_child)
	dump_access_tree_1 (f, access->first_child, level + 1);

      access = access->next_sibling;
    }
  while (access);
}

/* Dump all access trees for a variable, given the pointer to the first root in
   ACCESS.  */

static void
dump_access_tree (FILE *f, struct access *access)
{
  for (; access; access = access->next_grp)
    dump_access_tree_1 (f, access, 0);
}

/* Return true iff ACC is non-NULL and has subaccesses.  */

static inline bool
access_has_children_p (struct access *acc)
{
  return acc && acc->first_child;
}

/* Return a vector of pointers to accesses for the variable given in BASE or
   NULL if there is none.  */

static VEC (access_p, heap) *
get_base_access_vector (tree base)
{
  void **slot;

  slot = pointer_map_contains (base_access_vec, base);
  if (!slot)
    return NULL;
  else
    return *(VEC (access_p, heap) **) slot;
}

/* Find an access with required OFFSET and SIZE in a subtree of accesses rooted
   in ACCESS.  Return NULL if it cannot be found.  */

static struct access *
find_access_in_subtree (struct access *access, HOST_WIDE_INT offset,
			HOST_WIDE_INT size)
{
  while (access && (access->offset != offset || access->size != size))
    {
      struct access *child = access->first_child;

      while (child && (child->offset + child->size <= offset))
	child = child->next_sibling;
      access = child;
    }

  return access;
}

/* Return the first group representative for DECL or NULL if none exists.  */

static struct access *
get_first_repr_for_decl (tree base)
{
  VEC (access_p, heap) *access_vec;

  access_vec = get_base_access_vector (base);
  if (!access_vec)
    return NULL;
<<<<<<< HEAD

  return VEC_index (access_p, access_vec, 0);
}

/* Find an access representative for the variable BASE and given OFFSET and
   SIZE.  Requires that access trees have already been built.  Return NULL if
   it cannot be found.  */

static struct access *
get_var_base_offset_size_access (tree base, HOST_WIDE_INT offset,
				 HOST_WIDE_INT size)
{
  struct access *access;

  access = get_first_repr_for_decl (base);
  while (access && (access->offset + access->size <= offset))
    access = access->next_grp;
  if (!access)
    return NULL;

  return find_access_in_subtree (access, offset, size);
}

/* Add LINK to the linked list of assign links of RACC.  */
static void
add_link_to_rhs (struct access *racc, struct assign_link *link)
{
  gcc_assert (link->racc == racc);

  if (!racc->first_link)
    {
      gcc_assert (!racc->last_link);
      racc->first_link = link;
    }
  else
    racc->last_link->next = link;

  racc->last_link = link;
  link->next = NULL;
}

/* Move all link structures in their linked list in OLD_RACC to the linked list
   in NEW_RACC.  */
static void
relink_to_new_repr (struct access *new_racc, struct access *old_racc)
{
  if (!old_racc->first_link)
    {
      gcc_assert (!old_racc->last_link);
      return;
    }

  if (new_racc->first_link)
    {
      gcc_assert (!new_racc->last_link->next);
      gcc_assert (!old_racc->last_link || !old_racc->last_link->next);

      new_racc->last_link->next = old_racc->first_link;
      new_racc->last_link = old_racc->last_link;
    }
  else
    {
      gcc_assert (!new_racc->last_link);

      new_racc->first_link = old_racc->first_link;
      new_racc->last_link = old_racc->last_link;
    }
  old_racc->first_link = old_racc->last_link = NULL;
}

/* Add ACCESS to the work queue (which is actually a stack).  */

static void
add_access_to_work_queue (struct access *access)
{
  if (!access->grp_queued)
    {
      gcc_assert (!access->next_queued);
      access->next_queued = work_queue_head;
      access->grp_queued = 1;
      work_queue_head = access;
    }
}

/* Pop an access from the work queue, and return it, assuming there is one.  */

static struct access *
pop_access_from_work_queue (void)
{
  struct access *access = work_queue_head;

  work_queue_head = access->next_queued;
  access->next_queued = NULL;
  access->grp_queued = 0;
  return access;
}


/* Allocate necessary structures.  */

static void
sra_initialize (void)
{
  candidate_bitmap = BITMAP_ALLOC (NULL);
  should_scalarize_away_bitmap = BITMAP_ALLOC (NULL);
  cannot_scalarize_away_bitmap = BITMAP_ALLOC (NULL);
  gcc_obstack_init (&name_obstack);
  access_pool = create_alloc_pool ("SRA accesses", sizeof (struct access), 16);
  link_pool = create_alloc_pool ("SRA links", sizeof (struct assign_link), 16);
  base_access_vec = pointer_map_create ();
  memset (&sra_stats, 0, sizeof (sra_stats));
  encountered_apply_args = false;
  encountered_recursive_call = false;
  encountered_unchangable_recursive_call = false;
}

/* Hook fed to pointer_map_traverse, deallocate stored vectors.  */

static bool
delete_base_accesses (const void *key ATTRIBUTE_UNUSED, void **value,
		     void *data ATTRIBUTE_UNUSED)
{
  VEC (access_p, heap) *access_vec;
  access_vec = (VEC (access_p, heap) *) *value;
  VEC_free (access_p, heap, access_vec);

  return true;
}

/* Deallocate all general structures.  */

static void
sra_deinitialize (void)
{
  BITMAP_FREE (candidate_bitmap);
  BITMAP_FREE (should_scalarize_away_bitmap);
  BITMAP_FREE (cannot_scalarize_away_bitmap);
  free_alloc_pool (access_pool);
  free_alloc_pool (link_pool);
  obstack_free (&name_obstack, NULL);

  pointer_map_traverse (base_access_vec, delete_base_accesses, NULL);
  pointer_map_destroy (base_access_vec);
}

/* Remove DECL from candidates for SRA and write REASON to the dump file if
   there is one.  */
static void
disqualify_candidate (tree decl, const char *reason)
{
  bitmap_clear_bit (candidate_bitmap, DECL_UID (decl));

  if (dump_file && (dump_flags & TDF_DETAILS))
    {
      fprintf (dump_file, "! Disqualifying ");
      print_generic_expr (dump_file, decl, 0);
      fprintf (dump_file, " - %s\n", reason);
    }
}

/* Return true iff the type contains a field or an element which does not allow
   scalarization.  */

static bool
type_internals_preclude_sra_p (tree type)
{
  tree fld;
  tree et;

  switch (TREE_CODE (type))
    {
    case RECORD_TYPE:
    case UNION_TYPE:
    case QUAL_UNION_TYPE:
      for (fld = TYPE_FIELDS (type); fld; fld = TREE_CHAIN (fld))
	if (TREE_CODE (fld) == FIELD_DECL)
	  {
	    tree ft = TREE_TYPE (fld);

	    if (TREE_THIS_VOLATILE (fld)
		|| !DECL_FIELD_OFFSET (fld) || !DECL_SIZE (fld)
		|| !host_integerp (DECL_FIELD_OFFSET (fld), 1)
		|| !host_integerp (DECL_SIZE (fld), 1))
	      return true;

	    if (AGGREGATE_TYPE_P (ft)
		&& type_internals_preclude_sra_p (ft))
	      return true;
	  }

      return false;

    case ARRAY_TYPE:
      et = TREE_TYPE (type);

      if (AGGREGATE_TYPE_P (et))
	return type_internals_preclude_sra_p (et);
      else
	return false;

    default:
      return false;
    }
}

/* If T is an SSA_NAME, return NULL if it is not a default def or return its
   base variable if it is.  Return T if it is not an SSA_NAME.  */

static tree
get_ssa_base_param (tree t)
{
  if (TREE_CODE (t) == SSA_NAME)
    {
      if (SSA_NAME_IS_DEFAULT_DEF (t))
	return SSA_NAME_VAR (t);
      else
	return NULL_TREE;
    }
  return t;
}

/* Mark a dereference of BASE of distance DIST in a basic block tht STMT
   belongs to, unless the BB has already been marked as a potentially
   final.  */

static void
mark_parm_dereference (tree base, HOST_WIDE_INT dist, gimple stmt)
{
  basic_block bb = gimple_bb (stmt);
  int idx, parm_index = 0;
  tree parm;

  if (bitmap_bit_p (final_bbs, bb->index))
    return;

  for (parm = DECL_ARGUMENTS (current_function_decl);
       parm && parm != base;
       parm = TREE_CHAIN (parm))
    parm_index++;

  gcc_assert (parm_index < func_param_count);

  idx = bb->index * func_param_count + parm_index;
  if (bb_dereferences[idx] < dist)
    bb_dereferences[idx] = dist;
}

/* Allocate an access structure for BASE, OFFSET and SIZE, clear it, fill in
   the three fields.  Also add it to the vector of accesses corresponding to
   the base.  Finally, return the new access.  */

static struct access *
create_access_1 (tree base, HOST_WIDE_INT offset, HOST_WIDE_INT size)
{
  VEC (access_p, heap) *vec;
  struct access *access;
  void **slot;

  access = (struct access *) pool_alloc (access_pool);
  memset (access, 0, sizeof (struct access));
  access->base = base;
  access->offset = offset;
  access->size = size;

  slot = pointer_map_contains (base_access_vec, base);
  if (slot)
    vec = (VEC (access_p, heap) *) *slot;
  else
    vec = VEC_alloc (access_p, heap, 32);

  VEC_safe_push (access_p, heap, vec, access);

  *((struct VEC (access_p,heap) **)
	pointer_map_insert (base_access_vec, base)) = vec;

  return access;
}

/* Create and insert access for EXPR. Return created access, or NULL if it is
   not possible.  */

static struct access *
create_access (tree expr, gimple stmt, bool write)
{
  struct access *access;
  HOST_WIDE_INT offset, size, max_size;
  tree base = expr;
  bool ptr, unscalarizable_region = false;

  base = get_ref_base_and_extent (expr, &offset, &size, &max_size);

  if (sra_mode == SRA_MODE_EARLY_IPA && INDIRECT_REF_P (base))
    {
      base = get_ssa_base_param (TREE_OPERAND (base, 0));
      if (!base)
	return NULL;
      ptr = true;
    }
  else
    ptr = false;

  if (!DECL_P (base) || !bitmap_bit_p (candidate_bitmap, DECL_UID (base)))
    return NULL;

  if (sra_mode == SRA_MODE_EARLY_IPA)
    {
      if (size < 0 || size != max_size)
	{
	  disqualify_candidate (base, "Encountered a variable sized access.");
	  return NULL;
	}
      if ((offset % BITS_PER_UNIT) != 0 || (size % BITS_PER_UNIT) != 0)
	{
	  disqualify_candidate (base,
				"Encountered an acces not aligned to a byte.");
	  return NULL;
	}

      if (ptr)
	mark_parm_dereference (base, offset + size, stmt);
    }
  else
    {
      if (size != max_size)
	{
	  size = max_size;
	  unscalarizable_region = true;
	}
      if (size < 0)
	{
	  disqualify_candidate (base, "Encountered an unconstrained access.");
	  return NULL;
	}
    }

  access = create_access_1 (base, offset, size);
  access->expr = expr;
  access->type = TREE_TYPE (expr);
  access->write = write;
  access->grp_unscalarizable_region = unscalarizable_region;
  access->stmt = stmt;

  return access;
}


/* Return true iff TYPE is a RECORD_TYPE with fields that are either of gimple
   register types or (recursively) records with only these two kinds of fields.
   It also returns false if any of these records has a zero-size field as its
   last field.  */

static bool
type_consists_of_records_p (tree type)
{
  tree fld;
  bool last_fld_has_zero_size = false;

  if (TREE_CODE (type) != RECORD_TYPE)
    return false;

  for (fld = TYPE_FIELDS (type); fld; fld = TREE_CHAIN (fld))
    if (TREE_CODE (fld) == FIELD_DECL)
      {
	tree ft = TREE_TYPE (fld);

	if (!is_gimple_reg_type (ft)
	    && !type_consists_of_records_p (ft))
	  return false;

	last_fld_has_zero_size = tree_low_cst (DECL_SIZE (fld), 1) == 0;
      }

  if (last_fld_has_zero_size)
    return false;

  return true;
}

/* Create total_scalarization accesses for all scalar type fields in DECL that
   must be of a RECORD_TYPE conforming to type_consists_of_records_p.  BASE
   must be the top-most VAR_DECL representing the variable, OFFSET must be the
   offset of DECL within BASE.  */

static void
completely_scalarize_record (tree base, tree decl, HOST_WIDE_INT offset)
{
  tree fld, decl_type = TREE_TYPE (decl);

  for (fld = TYPE_FIELDS (decl_type); fld; fld = TREE_CHAIN (fld))
    if (TREE_CODE (fld) == FIELD_DECL)
      {
	HOST_WIDE_INT pos = offset + int_bit_position (fld);
	tree ft = TREE_TYPE (fld);

	if (is_gimple_reg_type (ft))
	  {
	    struct access *access;
	    HOST_WIDE_INT size;
	    tree expr;
	    bool ok;

	    size = tree_low_cst (DECL_SIZE (fld), 1);
	    expr = base;
	    ok = build_ref_for_offset (&expr, TREE_TYPE (base), pos,
				       ft, false);
	    gcc_assert (ok);

	    access = create_access_1 (base, pos, size);
	    access->expr = expr;
	    access->type = ft;
	    access->total_scalarization = 1;
	    /* Accesses for intraprocedural SRA can have their stmt NULL.  */
	  }
	else
	  completely_scalarize_record (base, fld, pos);
      }
}


/* Search the given tree for a declaration by skipping handled components and
   exclude it from the candidates.  */

static void
disqualify_base_of_expr (tree t, const char *reason)
{
  while (handled_component_p (t))
    t = TREE_OPERAND (t, 0);

  if (sra_mode == SRA_MODE_EARLY_IPA)
    {
      if (INDIRECT_REF_P (t))
	t = TREE_OPERAND (t, 0);
      t = get_ssa_base_param (t);
    }

  if (t && DECL_P (t))
    disqualify_candidate (t, reason);
}

/* Scan expression EXPR and create access structures for all accesses to
   candidates for scalarization.  Return the created access or NULL if none is
   created.  */

static struct access *
build_access_from_expr_1 (tree *expr_ptr, gimple stmt, bool write)
{
  struct access *ret = NULL;
  tree expr = *expr_ptr;
  bool partial_ref;

  if (TREE_CODE (expr) == BIT_FIELD_REF
      || TREE_CODE (expr) == IMAGPART_EXPR
      || TREE_CODE (expr) == REALPART_EXPR)
    {
      expr = TREE_OPERAND (expr, 0);
      partial_ref = true;
    }
  else
    partial_ref = false;

  /* We need to dive through V_C_Es in order to get the size of its parameter
     and not the result type.  Ada produces such statements.  We are also
     capable of handling the topmost V_C_E but not any of those buried in other
     handled components.  */
  if (TREE_CODE (expr) == VIEW_CONVERT_EXPR)
    expr = TREE_OPERAND (expr, 0);

  if (contains_view_convert_expr_p (expr))
    {
      disqualify_base_of_expr (expr, "V_C_E under a different handled "
			       "component.");
      return NULL;
    }

  switch (TREE_CODE (expr))
    {
    case INDIRECT_REF:
      if (sra_mode != SRA_MODE_EARLY_IPA)
	return NULL;
      /* fall through */
    case VAR_DECL:
    case PARM_DECL:
    case RESULT_DECL:
    case COMPONENT_REF:
    case ARRAY_REF:
    case ARRAY_RANGE_REF:
      ret = create_access (expr, stmt, write);
      break;

    default:
      break;
    }

  if (write && partial_ref && ret)
    ret->grp_partial_lhs = 1;

  return ret;
}

/* Callback of scan_function.  Scan expression EXPR and create access
   structures for all accesses to candidates for scalarization.  Return true if
   any access has been inserted.  */

static bool
build_access_from_expr (tree *expr_ptr,
			gimple_stmt_iterator *gsi ATTRIBUTE_UNUSED, bool write,
			void *data ATTRIBUTE_UNUSED)
{
  struct access *access;

  access = build_access_from_expr_1 (expr_ptr, gsi_stmt (*gsi), write);
  if (access)
    {
      /* This means the aggregate is accesses as a whole in a way other than an
	 assign statement and thus cannot be removed even if we had a scalar
	 replacement for everything.  */
      if (cannot_scalarize_away_bitmap)
	bitmap_set_bit (cannot_scalarize_away_bitmap, DECL_UID (access->base));
      return true;
=======

  return VEC_index (access_p, access_vec, 0);
}

/* Find an access representative for the variable BASE and given OFFSET and
   SIZE.  Requires that access trees have already been built.  Return NULL if
   it cannot be found.  */

static struct access *
get_var_base_offset_size_access (tree base, HOST_WIDE_INT offset,
				 HOST_WIDE_INT size)
{
  struct access *access;

  access = get_first_repr_for_decl (base);
  while (access && (access->offset + access->size <= offset))
    access = access->next_grp;
  if (!access)
    return NULL;

  return find_access_in_subtree (access, offset, size);
}

/* Add LINK to the linked list of assign links of RACC.  */
static void
add_link_to_rhs (struct access *racc, struct assign_link *link)
{
  gcc_assert (link->racc == racc);

  if (!racc->first_link)
    {
      gcc_assert (!racc->last_link);
      racc->first_link = link;
    }
  else
    racc->last_link->next = link;

  racc->last_link = link;
  link->next = NULL;
}

/* Move all link structures in their linked list in OLD_RACC to the linked list
   in NEW_RACC.  */
static void
relink_to_new_repr (struct access *new_racc, struct access *old_racc)
{
  if (!old_racc->first_link)
    {
      gcc_assert (!old_racc->last_link);
      return;
    }

  if (new_racc->first_link)
    {
      gcc_assert (!new_racc->last_link->next);
      gcc_assert (!old_racc->last_link || !old_racc->last_link->next);

      new_racc->last_link->next = old_racc->first_link;
      new_racc->last_link = old_racc->last_link;
    }
  else
    {
      gcc_assert (!new_racc->last_link);

      new_racc->first_link = old_racc->first_link;
      new_racc->last_link = old_racc->last_link;
    }
  old_racc->first_link = old_racc->last_link = NULL;
}

/* Add ACCESS to the work queue (which is actually a stack).  */

static void
add_access_to_work_queue (struct access *access)
{
  if (!access->grp_queued)
    {
      gcc_assert (!access->next_queued);
      access->next_queued = work_queue_head;
      access->grp_queued = 1;
      work_queue_head = access;
    }
}

/* Pop an access from the work queue, and return it, assuming there is one.  */

static struct access *
pop_access_from_work_queue (void)
{
  struct access *access = work_queue_head;

  work_queue_head = access->next_queued;
  access->next_queued = NULL;
  access->grp_queued = 0;
  return access;
}


/* Allocate necessary structures.  */

static void
sra_initialize (void)
{
  candidate_bitmap = BITMAP_ALLOC (NULL);
  should_scalarize_away_bitmap = BITMAP_ALLOC (NULL);
  cannot_scalarize_away_bitmap = BITMAP_ALLOC (NULL);
  gcc_obstack_init (&name_obstack);
  access_pool = create_alloc_pool ("SRA accesses", sizeof (struct access), 16);
  link_pool = create_alloc_pool ("SRA links", sizeof (struct assign_link), 16);
  base_access_vec = pointer_map_create ();
  memset (&sra_stats, 0, sizeof (sra_stats));
  encountered_apply_args = false;
  encountered_recursive_call = false;
  encountered_unchangable_recursive_call = false;
}

/* Hook fed to pointer_map_traverse, deallocate stored vectors.  */

static bool
delete_base_accesses (const void *key ATTRIBUTE_UNUSED, void **value,
		     void *data ATTRIBUTE_UNUSED)
{
  VEC (access_p, heap) *access_vec;
  access_vec = (VEC (access_p, heap) *) *value;
  VEC_free (access_p, heap, access_vec);

  return true;
}

/* Deallocate all general structures.  */

static void
sra_deinitialize (void)
{
  BITMAP_FREE (candidate_bitmap);
  BITMAP_FREE (should_scalarize_away_bitmap);
  BITMAP_FREE (cannot_scalarize_away_bitmap);
  free_alloc_pool (access_pool);
  free_alloc_pool (link_pool);
  obstack_free (&name_obstack, NULL);

  pointer_map_traverse (base_access_vec, delete_base_accesses, NULL);
  pointer_map_destroy (base_access_vec);
}

/* Remove DECL from candidates for SRA and write REASON to the dump file if
   there is one.  */
static void
disqualify_candidate (tree decl, const char *reason)
{
  bitmap_clear_bit (candidate_bitmap, DECL_UID (decl));

  if (dump_file && (dump_flags & TDF_DETAILS))
    {
      fprintf (dump_file, "! Disqualifying ");
      print_generic_expr (dump_file, decl, 0);
      fprintf (dump_file, " - %s\n", reason);
    }
}

/* Return true iff the type contains a field or an element which does not allow
   scalarization.  */

static bool
type_internals_preclude_sra_p (tree type, const char **msg)
{
  tree fld;
  tree et;

  switch (TREE_CODE (type))
    {
    case RECORD_TYPE:
    case UNION_TYPE:
    case QUAL_UNION_TYPE:
      for (fld = TYPE_FIELDS (type); fld; fld = DECL_CHAIN (fld))
	if (TREE_CODE (fld) == FIELD_DECL)
	  {
	    tree ft = TREE_TYPE (fld);

	    if (TREE_THIS_VOLATILE (fld))
	      {
		*msg = "volatile structure field";
		return true;
	      }
	    if (!DECL_FIELD_OFFSET (fld))
	      {
		*msg = "no structure field offset";
		return true;
	      }
	    if (!DECL_SIZE (fld))
	      {
		*msg = "zero structure field size";
	        return true;
	      }
	    if (!host_integerp (DECL_FIELD_OFFSET (fld), 1))
	      {
		*msg = "structure field offset not fixed";
		return true;
	      }
	    if (!host_integerp (DECL_SIZE (fld), 1))
	      {
	        *msg = "structure field size not fixed";
		return true;
	      }	      
	    if (AGGREGATE_TYPE_P (ft)
		    && int_bit_position (fld) % BITS_PER_UNIT != 0)
	      {
		*msg = "structure field is bit field";
	        return true;
	      }

	    if (AGGREGATE_TYPE_P (ft) && type_internals_preclude_sra_p (ft, msg))
	      return true;
	  }

      return false;

    case ARRAY_TYPE:
      et = TREE_TYPE (type);

      if (TYPE_VOLATILE (et))
	{
	  *msg = "element type is volatile";
	  return true;
	}

      if (AGGREGATE_TYPE_P (et) && type_internals_preclude_sra_p (et, msg))
	return true;

      return false;

    default:
      return false;
    }
}

/* If T is an SSA_NAME, return NULL if it is not a default def or return its
   base variable if it is.  Return T if it is not an SSA_NAME.  */

static tree
get_ssa_base_param (tree t)
{
  if (TREE_CODE (t) == SSA_NAME)
    {
      if (SSA_NAME_IS_DEFAULT_DEF (t))
	return SSA_NAME_VAR (t);
      else
	return NULL_TREE;
    }
  return t;
}

/* Mark a dereference of BASE of distance DIST in a basic block tht STMT
   belongs to, unless the BB has already been marked as a potentially
   final.  */

static void
mark_parm_dereference (tree base, HOST_WIDE_INT dist, gimple stmt)
{
  basic_block bb = gimple_bb (stmt);
  int idx, parm_index = 0;
  tree parm;

  if (bitmap_bit_p (final_bbs, bb->index))
    return;

  for (parm = DECL_ARGUMENTS (current_function_decl);
       parm && parm != base;
       parm = DECL_CHAIN (parm))
    parm_index++;

  gcc_assert (parm_index < func_param_count);

  idx = bb->index * func_param_count + parm_index;
  if (bb_dereferences[idx] < dist)
    bb_dereferences[idx] = dist;
}

/* Allocate an access structure for BASE, OFFSET and SIZE, clear it, fill in
   the three fields.  Also add it to the vector of accesses corresponding to
   the base.  Finally, return the new access.  */

static struct access *
create_access_1 (tree base, HOST_WIDE_INT offset, HOST_WIDE_INT size)
{
  VEC (access_p, heap) *vec;
  struct access *access;
  void **slot;

  access = (struct access *) pool_alloc (access_pool);
  memset (access, 0, sizeof (struct access));
  access->base = base;
  access->offset = offset;
  access->size = size;

  slot = pointer_map_contains (base_access_vec, base);
  if (slot)
    vec = (VEC (access_p, heap) *) *slot;
  else
    vec = VEC_alloc (access_p, heap, 32);

  VEC_safe_push (access_p, heap, vec, access);

  *((struct VEC (access_p,heap) **)
	pointer_map_insert (base_access_vec, base)) = vec;

  return access;
}

/* Create and insert access for EXPR. Return created access, or NULL if it is
   not possible.  */

static struct access *
create_access (tree expr, gimple stmt, bool write)
{
  struct access *access;
  HOST_WIDE_INT offset, size, max_size;
  tree base = expr;
  bool ptr, unscalarizable_region = false;

  base = get_ref_base_and_extent (expr, &offset, &size, &max_size);

  if (sra_mode == SRA_MODE_EARLY_IPA
      && TREE_CODE (base) == MEM_REF)
    {
      base = get_ssa_base_param (TREE_OPERAND (base, 0));
      if (!base)
	return NULL;
      ptr = true;
    }
  else
    ptr = false;

  if (!DECL_P (base) || !bitmap_bit_p (candidate_bitmap, DECL_UID (base)))
    return NULL;

  if (sra_mode == SRA_MODE_EARLY_IPA)
    {
      if (size < 0 || size != max_size)
	{
	  disqualify_candidate (base, "Encountered a variable sized access.");
	  return NULL;
	}
      if (TREE_CODE (expr) == COMPONENT_REF
	  && DECL_BIT_FIELD (TREE_OPERAND (expr, 1)))
	{
	  disqualify_candidate (base, "Encountered a bit-field access.");
	  return NULL;
	}
      gcc_checking_assert ((offset % BITS_PER_UNIT) == 0);

      if (ptr)
	mark_parm_dereference (base, offset + size, stmt);
    }
  else
    {
      if (size != max_size)
	{
	  size = max_size;
	  unscalarizable_region = true;
	}
      if (size < 0)
	{
	  disqualify_candidate (base, "Encountered an unconstrained access.");
	  return NULL;
	}
>>>>>>> 3082eeb7
    }
  return false;
}

<<<<<<< HEAD
/* Disqualify LHS and RHS for scalarization if STMT must end its basic block in
   modes in which it matters, return true iff they have been disqualified.  RHS
   may be NULL, in that case ignore it.  If we scalarize an aggregate in
   intra-SRA we may need to add statements after each statement.  This is not
   possible if a statement unconditionally has to end the basic block.  */
static bool
disqualify_ops_if_throwing_stmt (gimple stmt, tree lhs, tree rhs)
{
  if ((sra_mode == SRA_MODE_EARLY_INTRA || sra_mode == SRA_MODE_INTRA)
      && (stmt_can_throw_internal (stmt) || stmt_ends_bb_p (stmt)))
    {
      disqualify_base_of_expr (lhs, "LHS of a throwing stmt.");
      if (rhs)
	disqualify_base_of_expr (rhs, "RHS of a throwing stmt.");
      return true;
    }
  return false;
}


/* Result code for scan_assign callback for scan_function.  */
enum scan_assign_result { SRA_SA_NONE,       /* nothing done for the stmt */
			  SRA_SA_PROCESSED,  /* stmt analyzed/changed */
			  SRA_SA_REMOVED };  /* stmt redundant and eliminated */


/* Callback of scan_function.  Scan expressions occuring in the statement
   pointed to by STMT_EXPR, create access structures for all accesses to
   candidates for scalarization and remove those candidates which occur in
   statements or expressions that prevent them from being split apart.  Return
   true if any access has been inserted.  */

static enum scan_assign_result
build_accesses_from_assign (gimple *stmt_ptr,
			    gimple_stmt_iterator *gsi ATTRIBUTE_UNUSED,
			    void *data ATTRIBUTE_UNUSED)
{
  gimple stmt = *stmt_ptr;
  tree *lhs_ptr, *rhs_ptr;
  struct access *lacc, *racc;

  if (!gimple_assign_single_p (stmt))
    return SRA_SA_NONE;

  lhs_ptr = gimple_assign_lhs_ptr (stmt);
  rhs_ptr = gimple_assign_rhs1_ptr (stmt);

  if (disqualify_ops_if_throwing_stmt (stmt, *lhs_ptr, *rhs_ptr))
    return SRA_SA_NONE;

  racc = build_access_from_expr_1 (rhs_ptr, stmt, false);
  lacc = build_access_from_expr_1 (lhs_ptr, stmt, true);

  if (should_scalarize_away_bitmap && !gimple_has_volatile_ops (stmt)
      && racc && !is_gimple_reg_type (racc->type))
    bitmap_set_bit (should_scalarize_away_bitmap, DECL_UID (racc->base));

  if (lacc && racc
      && (sra_mode == SRA_MODE_EARLY_INTRA || sra_mode == SRA_MODE_INTRA)
      && !lacc->grp_unscalarizable_region
      && !racc->grp_unscalarizable_region
      && AGGREGATE_TYPE_P (TREE_TYPE (*lhs_ptr))
      /* FIXME: Turn the following line into an assert after PR 40058 is
	 fixed.  */
      && lacc->size == racc->size
      && useless_type_conversion_p (lacc->type, racc->type))
    {
      struct assign_link *link;

      link = (struct assign_link *) pool_alloc (link_pool);
      memset (link, 0, sizeof (struct assign_link));

      link->lacc = lacc;
      link->racc = racc;

      add_link_to_rhs (racc, link);
    }

  return (lacc || racc) ? SRA_SA_PROCESSED : SRA_SA_NONE;
}

/* Callback of walk_stmt_load_store_addr_ops visit_addr used to determine
   GIMPLE_ASM operands with memory constrains which cannot be scalarized.  */

static bool
asm_visit_addr (gimple stmt ATTRIBUTE_UNUSED, tree op,
		void *data ATTRIBUTE_UNUSED)
{
  op = get_base_address (op);
  if (op
      && DECL_P (op))
    disqualify_candidate (op, "Non-scalarizable GIMPLE_ASM operand.");

  return false;
}

/* Return true iff callsite CALL has at least as many actual arguments as there
   are formal parameters of the function currently processed by IPA-SRA.  */

static inline bool
callsite_has_enough_arguments_p (gimple call)
{
  return gimple_call_num_args (call) >= (unsigned) func_param_count;
}

/* Scan function and look for interesting statements. Return true if any has
   been found or processed, as indicated by callbacks.  SCAN_EXPR is a callback
   called on all expressions within statements except assign statements and
   those deemed entirely unsuitable for some reason (all operands in such
   statements and expression are removed from candidate_bitmap).  SCAN_ASSIGN
   is a callback called on all assign statements, HANDLE_SSA_DEFS is a callback
   called on assign statements and those call statements which have a lhs, it
   can be NULL.  ANALYSIS_STAGE is true when running in the analysis stage of a
   pass and thus no statement is being modified.  DATA is a pointer passed to
   all callbacks.  If any single callback returns true, this function also
   returns true, otherwise it returns false.  */

static bool
scan_function (bool (*scan_expr) (tree *, gimple_stmt_iterator *, bool, void *),
	       enum scan_assign_result (*scan_assign) (gimple *,
						       gimple_stmt_iterator *,
						       void *),
	       bool (*handle_ssa_defs)(gimple, void *),
	       bool analysis_stage, void *data)
{
  gimple_stmt_iterator gsi;
  basic_block bb;
  unsigned i;
  tree *t;
  bool ret = false;

  FOR_EACH_BB (bb)
    {
      bool bb_changed = false;

      if (handle_ssa_defs)
	for (gsi = gsi_start_phis (bb); !gsi_end_p (gsi); gsi_next (&gsi))
	  ret |= handle_ssa_defs (gsi_stmt (gsi), data);

      gsi = gsi_start_bb (bb);
      while (!gsi_end_p (gsi))
	{
	  gimple stmt = gsi_stmt (gsi);
	  enum scan_assign_result assign_result;
	  bool any = false, deleted = false;

	  if (analysis_stage && final_bbs && stmt_can_throw_external (stmt))
	    bitmap_set_bit (final_bbs, bb->index);
	  switch (gimple_code (stmt))
	    {
	    case GIMPLE_RETURN:
	      t = gimple_return_retval_ptr (stmt);
	      if (*t != NULL_TREE)
		any |= scan_expr (t, &gsi, false, data);
	      if (analysis_stage && final_bbs)
		bitmap_set_bit (final_bbs, bb->index);
	      break;

	    case GIMPLE_ASSIGN:
	      assign_result = scan_assign (&stmt, &gsi, data);
	      any |= assign_result == SRA_SA_PROCESSED;
	      deleted = assign_result == SRA_SA_REMOVED;
	      if (handle_ssa_defs && assign_result != SRA_SA_REMOVED)
		any |= handle_ssa_defs (stmt, data);
	      break;

	    case GIMPLE_CALL:
	      /* Operands must be processed before the lhs.  */
	      for (i = 0; i < gimple_call_num_args (stmt); i++)
		{
		  tree *argp = gimple_call_arg_ptr (stmt, i);
		  any |= scan_expr (argp, &gsi, false, data);
		}

	      if (analysis_stage && sra_mode == SRA_MODE_EARLY_IPA)
		{
		  tree dest = gimple_call_fndecl (stmt);
		  int flags = gimple_call_flags (stmt);

		  if (dest)
		    {
		      if (DECL_BUILT_IN_CLASS (dest) == BUILT_IN_NORMAL
			  && DECL_FUNCTION_CODE (dest) == BUILT_IN_APPLY_ARGS)
			encountered_apply_args = true;
		      if (cgraph_get_node (dest)
			  == cgraph_get_node (current_function_decl))
			{
			  encountered_recursive_call = true;
			  if (!callsite_has_enough_arguments_p (stmt))
			    encountered_unchangable_recursive_call = true;
			}
		    }

		  if (final_bbs
		      && (flags & (ECF_CONST | ECF_PURE)) == 0)
		    bitmap_set_bit (final_bbs, bb->index);
		}

	      if (gimple_call_lhs (stmt))
		{
		  tree *lhs_ptr = gimple_call_lhs_ptr (stmt);
		  if (!analysis_stage
		      || !disqualify_ops_if_throwing_stmt (stmt,
							   *lhs_ptr, NULL))
		    {
		      any |= scan_expr (lhs_ptr, &gsi, true, data);
		      if (handle_ssa_defs)
			any |= handle_ssa_defs (stmt, data);
		    }
		}
	      break;

	    case GIMPLE_ASM:
	      if (analysis_stage)
		{
		  walk_stmt_load_store_addr_ops (stmt, NULL, NULL, NULL,
						 asm_visit_addr);
		  if (final_bbs)
		    bitmap_set_bit (final_bbs, bb->index);
		}
	      for (i = 0; i < gimple_asm_ninputs (stmt); i++)
		{
		  tree *op = &TREE_VALUE (gimple_asm_input_op (stmt, i));
		  any |= scan_expr (op, &gsi, false, data);
		}
	      for (i = 0; i < gimple_asm_noutputs (stmt); i++)
		{
		  tree *op = &TREE_VALUE (gimple_asm_output_op (stmt, i));
		  any |= scan_expr (op, &gsi, true, data);
		}
	      break;

	    default:
	      break;
	    }

	  if (any)
	    {
	      ret = true;

	      if (!analysis_stage)
		{
		  bb_changed = true;
		  update_stmt (stmt);
		  maybe_clean_eh_stmt (stmt);
		}
	    }
	  if (deleted)
	    bb_changed = true;
	  else
	    {
	      gsi_next (&gsi);
	      ret = true;
	    }
	}
      if (!analysis_stage && bb_changed && sra_mode == SRA_MODE_EARLY_IPA)
	gimple_purge_dead_eh_edges (bb);
    }

  return ret;
}

/* Helper of QSORT function. There are pointers to accesses in the array.  An
   access is considered smaller than another if it has smaller offset or if the
   offsets are the same but is size is bigger. */

static int
compare_access_positions (const void *a, const void *b)
{
  const access_p *fp1 = (const access_p *) a;
  const access_p *fp2 = (const access_p *) b;
  const access_p f1 = *fp1;
  const access_p f2 = *fp2;

  if (f1->offset != f2->offset)
    return f1->offset < f2->offset ? -1 : 1;

  if (f1->size == f2->size)
    {
      if (f1->type == f2->type)
	return 0;
      /* Put any non-aggregate type before any aggregate type.  */
      else if (!is_gimple_reg_type (f1->type)
	  && is_gimple_reg_type (f2->type))
	return 1;
      else if (is_gimple_reg_type (f1->type)
	       && !is_gimple_reg_type (f2->type))
	return -1;
      /* Put any complex or vector type before any other scalar type.  */
      else if (TREE_CODE (f1->type) != COMPLEX_TYPE
	       && TREE_CODE (f1->type) != VECTOR_TYPE
	       && (TREE_CODE (f2->type) == COMPLEX_TYPE
		   || TREE_CODE (f2->type) == VECTOR_TYPE))
	return 1;
      else if ((TREE_CODE (f1->type) == COMPLEX_TYPE
		|| TREE_CODE (f1->type) == VECTOR_TYPE)
	       && TREE_CODE (f2->type) != COMPLEX_TYPE
	       && TREE_CODE (f2->type) != VECTOR_TYPE)
	return -1;
      /* Put the integral type with the bigger precision first.  */
      else if (INTEGRAL_TYPE_P (f1->type)
	       && INTEGRAL_TYPE_P (f2->type))
	return TYPE_PRECISION (f2->type) - TYPE_PRECISION (f1->type);
      /* Put any integral type with non-full precision last.  */
      else if (INTEGRAL_TYPE_P (f1->type)
	       && (TREE_INT_CST_LOW (TYPE_SIZE (f1->type))
		   != TYPE_PRECISION (f1->type)))
	return 1;
      else if (INTEGRAL_TYPE_P (f2->type)
	       && (TREE_INT_CST_LOW (TYPE_SIZE (f2->type))
		   != TYPE_PRECISION (f2->type)))
	return -1;
      /* Stabilize the sort.  */
      return TYPE_UID (f1->type) - TYPE_UID (f2->type);
    }

  /* We want the bigger accesses first, thus the opposite operator in the next
     line: */
  return f1->size > f2->size ? -1 : 1;
}


/* Append a name of the declaration to the name obstack.  A helper function for
   make_fancy_name.  */

static void
make_fancy_decl_name (tree decl)
{
  char buffer[32];

  tree name = DECL_NAME (decl);
  if (name)
    obstack_grow (&name_obstack, IDENTIFIER_POINTER (name),
		  IDENTIFIER_LENGTH (name));
  else
    {
      sprintf (buffer, "D%u", DECL_UID (decl));
      obstack_grow (&name_obstack, buffer, strlen (buffer));
    }
}

/* Helper for make_fancy_name.  */

static void
make_fancy_name_1 (tree expr)
{
  char buffer[32];
  tree index;

  if (DECL_P (expr))
    {
      make_fancy_decl_name (expr);
      return;
    }

  switch (TREE_CODE (expr))
    {
    case COMPONENT_REF:
      make_fancy_name_1 (TREE_OPERAND (expr, 0));
      obstack_1grow (&name_obstack, '$');
      make_fancy_decl_name (TREE_OPERAND (expr, 1));
      break;

    case ARRAY_REF:
      make_fancy_name_1 (TREE_OPERAND (expr, 0));
      obstack_1grow (&name_obstack, '$');
      /* Arrays with only one element may not have a constant as their
	 index. */
      index = TREE_OPERAND (expr, 1);
      if (TREE_CODE (index) != INTEGER_CST)
	break;
      sprintf (buffer, HOST_WIDE_INT_PRINT_DEC, TREE_INT_CST_LOW (index));
      obstack_grow (&name_obstack, buffer, strlen (buffer));

      break;

    case BIT_FIELD_REF:
    case REALPART_EXPR:
    case IMAGPART_EXPR:
      gcc_unreachable (); 	/* we treat these as scalars.  */
      break;
    default:
      break;
    }
}

/* Create a human readable name for replacement variable of ACCESS.  */

static char *
make_fancy_name (tree expr)
{
  make_fancy_name_1 (expr);
  obstack_1grow (&name_obstack, '\0');
  return XOBFINISH (&name_obstack, char *);
}

/* Helper function for build_ref_for_offset.  */

static bool
build_ref_for_offset_1 (tree *res, tree type, HOST_WIDE_INT offset,
			tree exp_type)
{
  while (1)
    {
      tree fld;
      tree tr_size, index, minidx;
      HOST_WIDE_INT el_size;

      if (offset == 0 && exp_type
	  && types_compatible_p (exp_type, type))
	return true;

      switch (TREE_CODE (type))
	{
	case UNION_TYPE:
	case QUAL_UNION_TYPE:
	case RECORD_TYPE:
	  for (fld = TYPE_FIELDS (type); fld; fld = TREE_CHAIN (fld))
	    {
	      HOST_WIDE_INT pos, size;
	      tree expr, *expr_ptr;

	      if (TREE_CODE (fld) != FIELD_DECL)
		continue;

	      pos = int_bit_position (fld);
	      gcc_assert (TREE_CODE (type) == RECORD_TYPE || pos == 0);
	      tr_size = DECL_SIZE (fld);
	      if (!tr_size || !host_integerp (tr_size, 1))
		continue;
	      size = tree_low_cst (tr_size, 1);
	      if (size == 0)
		{
		  if (pos != offset)
		    continue;
		}
	      else if (pos > offset || (pos + size) <= offset)
		continue;

	      if (res)
		{
		  expr = build3 (COMPONENT_REF, TREE_TYPE (fld), *res, fld,
				 NULL_TREE);
		  expr_ptr = &expr;
		}
	      else
		expr_ptr = NULL;
	      if (build_ref_for_offset_1 (expr_ptr, TREE_TYPE (fld),
					  offset - pos, exp_type))
		{
		  if (res)
		    *res = expr;
		  return true;
		}
	    }
	  return false;

	case ARRAY_TYPE:
	  tr_size = TYPE_SIZE (TREE_TYPE (type));
	  if (!tr_size || !host_integerp (tr_size, 1))
	    return false;
	  el_size = tree_low_cst (tr_size, 1);

	  minidx = TYPE_MIN_VALUE (TYPE_DOMAIN (type));
	  if (TREE_CODE (minidx) != INTEGER_CST || el_size == 0)
	    return false;
	  if (res)
	    {
	      index = build_int_cst (TYPE_DOMAIN (type), offset / el_size);
	      if (!integer_zerop (minidx))
		index = int_const_binop (PLUS_EXPR, index, minidx, 0);
	      *res = build4 (ARRAY_REF, TREE_TYPE (type), *res, index,
			     NULL_TREE, NULL_TREE);
	    }
	  offset = offset % el_size;
	  type = TREE_TYPE (type);
	  break;

	default:
	  if (offset != 0)
	    return false;

	  if (exp_type)
	    return false;
	  else
	    return true;
	}
    }
}

/* Construct an expression that would reference a part of aggregate *EXPR of
   type TYPE at the given OFFSET of the type EXP_TYPE.  If EXPR is NULL, the
   function only determines whether it can build such a reference without
   actually doing it, otherwise, the tree it points to is unshared first and
   then used as a base for furhter sub-references.

   FIXME: Eventually this should be replaced with
   maybe_fold_offset_to_reference() from tree-ssa-ccp.c but that requires a
   minor rewrite of fold_stmt.
 */

bool
build_ref_for_offset (tree *expr, tree type, HOST_WIDE_INT offset,
		      tree exp_type, bool allow_ptr)
{
  location_t loc = expr ? EXPR_LOCATION (*expr) : UNKNOWN_LOCATION;

  if (expr)
    *expr = unshare_expr (*expr);

  if (allow_ptr && POINTER_TYPE_P (type))
    {
      type = TREE_TYPE (type);
      if (expr)
	*expr = fold_build1_loc (loc, INDIRECT_REF, type, *expr);
    }

  return build_ref_for_offset_1 (expr, type, offset, exp_type);
}

/* Return true iff TYPE is stdarg va_list type.  */

static inline bool
is_va_list_type (tree type)
{
  return TYPE_MAIN_VARIANT (type) == TYPE_MAIN_VARIANT (va_list_type_node);
}

/* The very first phase of intraprocedural SRA.  It marks in candidate_bitmap
   those with type which is suitable for scalarization.  */

static bool
find_var_candidates (void)
{
  tree var, type;
  referenced_var_iterator rvi;
  bool ret = false;

  FOR_EACH_REFERENCED_VAR (var, rvi)
    {
      if (TREE_CODE (var) != VAR_DECL && TREE_CODE (var) != PARM_DECL)
        continue;
      type = TREE_TYPE (var);

      if (!AGGREGATE_TYPE_P (type)
	  || needs_to_live_in_memory (var)
	  || TREE_THIS_VOLATILE (var)
	  || !COMPLETE_TYPE_P (type)
	  || !host_integerp (TYPE_SIZE (type), 1)
          || tree_low_cst (TYPE_SIZE (type), 1) == 0
	  || type_internals_preclude_sra_p (type)
	  /* Fix for PR 41089.  tree-stdarg.c needs to have va_lists intact but
	      we also want to schedule it rather late.  Thus we ignore it in
	      the early pass. */
	  || (sra_mode == SRA_MODE_EARLY_INTRA
	      && is_va_list_type (type)))
	continue;

      bitmap_set_bit (candidate_bitmap, DECL_UID (var));

      if (dump_file && (dump_flags & TDF_DETAILS))
	{
	  fprintf (dump_file, "Candidate (%d): ", DECL_UID (var));
	  print_generic_expr (dump_file, var, 0);
	  fprintf (dump_file, "\n");
	}
      ret = true;
    }

  return ret;
}

/* Sort all accesses for the given variable, check for partial overlaps and
   return NULL if there are any.  If there are none, pick a representative for
   each combination of offset and size and create a linked list out of them.
   Return the pointer to the first representative and make sure it is the first
   one in the vector of accesses.  */

static struct access *
sort_and_splice_var_accesses (tree var)
{
  int i, j, access_count;
  struct access *res, **prev_acc_ptr = &res;
  VEC (access_p, heap) *access_vec;
  bool first = true;
  HOST_WIDE_INT low = -1, high = 0;

  access_vec = get_base_access_vector (var);
  if (!access_vec)
    return NULL;
  access_count = VEC_length (access_p, access_vec);

  /* Sort by <OFFSET, SIZE>.  */
  qsort (VEC_address (access_p, access_vec), access_count, sizeof (access_p),
	 compare_access_positions);

  i = 0;
  while (i < access_count)
    {
      struct access *access = VEC_index (access_p, access_vec, i);
      bool grp_write = access->write;
      bool grp_read = !access->write;
      bool multiple_reads = false;
      bool total_scalarization = access->total_scalarization;
      bool grp_partial_lhs = access->grp_partial_lhs;
      bool first_scalar = is_gimple_reg_type (access->type);
      bool unscalarizable_region = access->grp_unscalarizable_region;

      if (first || access->offset >= high)
	{
	  first = false;
	  low = access->offset;
	  high = access->offset + access->size;
	}
      else if (access->offset > low && access->offset + access->size > high)
	return NULL;
      else
	gcc_assert (access->offset >= low
		    && access->offset + access->size <= high);

      j = i + 1;
      while (j < access_count)
	{
	  struct access *ac2 = VEC_index (access_p, access_vec, j);
	  if (ac2->offset != access->offset || ac2->size != access->size)
	    break;
	  if (ac2->write)
	    grp_write = true;
	  else
	    {
	      if (grp_read)
		multiple_reads = true;
	      else
		grp_read = true;
	    }
	  grp_partial_lhs |= ac2->grp_partial_lhs;
	  unscalarizable_region |= ac2->grp_unscalarizable_region;
	  total_scalarization |= ac2->total_scalarization;
	  relink_to_new_repr (access, ac2);

	  /* If there are both aggregate-type and scalar-type accesses with
	     this combination of size and offset, the comparison function
	     should have put the scalars first.  */
	  gcc_assert (first_scalar || !is_gimple_reg_type (ac2->type));
	  ac2->group_representative = access;
	  j++;
	}

      i = j;

      access->group_representative = access;
      access->grp_write = grp_write;
      access->grp_read = grp_read;
      access->grp_hint = multiple_reads || total_scalarization;
      access->grp_partial_lhs = grp_partial_lhs;
      access->grp_unscalarizable_region = unscalarizable_region;
      if (access->first_link)
	add_access_to_work_queue (access);

      *prev_acc_ptr = access;
      prev_acc_ptr = &access->next_grp;
    }

  gcc_assert (res == VEC_index (access_p, access_vec, 0));
  return res;
}

/* Create a variable for the given ACCESS which determines the type, name and a
   few other properties.  Return the variable declaration and store it also to
   ACCESS->replacement.  */

static tree
create_access_replacement (struct access *access)
{
  tree repl;

  repl = create_tmp_var (access->type, "SR");
  get_var_ann (repl);
  add_referenced_var (repl);
  mark_sym_for_renaming (repl);

  if (!access->grp_partial_lhs
      && (TREE_CODE (access->type) == COMPLEX_TYPE
	  || TREE_CODE (access->type) == VECTOR_TYPE))
    DECL_GIMPLE_REG_P (repl) = 1;

  DECL_SOURCE_LOCATION (repl) = DECL_SOURCE_LOCATION (access->base);
  DECL_ARTIFICIAL (repl) = 1;
  DECL_IGNORED_P (repl) = DECL_IGNORED_P (access->base);

  if (DECL_NAME (access->base)
      && !DECL_IGNORED_P (access->base)
      && !DECL_ARTIFICIAL (access->base))
    {
      char *pretty_name = make_fancy_name (access->expr);

      DECL_NAME (repl) = get_identifier (pretty_name);
      obstack_free (&name_obstack, pretty_name);

      SET_DECL_DEBUG_EXPR (repl, access->expr);
      DECL_DEBUG_EXPR_IS_FROM (repl) = 1;
      TREE_NO_WARNING (repl) = TREE_NO_WARNING (access->base);
    }
  else
    TREE_NO_WARNING (repl) = 1;

  if (dump_file)
    {
      fprintf (dump_file, "Created a replacement for ");
      print_generic_expr (dump_file, access->base, 0);
      fprintf (dump_file, " offset: %u, size: %u: ",
	       (unsigned) access->offset, (unsigned) access->size);
      print_generic_expr (dump_file, repl, 0);
      fprintf (dump_file, "\n");
    }
  sra_stats.replacements++;

  return repl;
}

/* Return ACCESS scalar replacement, create it if it does not exist yet.  */

static inline tree
get_access_replacement (struct access *access)
{
  gcc_assert (access->grp_to_be_replaced);

  if (!access->replacement_decl)
    access->replacement_decl = create_access_replacement (access);
  return access->replacement_decl;
}

/* Build a subtree of accesses rooted in *ACCESS, and move the pointer in the
   linked list along the way.  Stop when *ACCESS is NULL or the access pointed
   to it is not "within" the root.  */

static void
build_access_subtree (struct access **access)
{
  struct access *root = *access, *last_child = NULL;
  HOST_WIDE_INT limit = root->offset + root->size;

  *access = (*access)->next_grp;
  while  (*access && (*access)->offset + (*access)->size <= limit)
    {
      if (!last_child)
	root->first_child = *access;
      else
	last_child->next_sibling = *access;
      last_child = *access;

      build_access_subtree (access);
    }
}

/* Build a tree of access representatives, ACCESS is the pointer to the first
   one, others are linked in a list by the next_grp field.  Decide about scalar
   replacements on the way, return true iff any are to be created.  */

static void
build_access_trees (struct access *access)
{
  while (access)
    {
      struct access *root = access;

      build_access_subtree (&access);
      root->next_grp = access;
    }
}

/* Return true if expr contains some ARRAY_REFs into a variable bounded
   array.  */

static bool
expr_with_var_bounded_array_refs_p (tree expr)
{
  while (handled_component_p (expr))
    {
      if (TREE_CODE (expr) == ARRAY_REF
	  && !host_integerp (array_ref_low_bound (expr), 0))
	return true;
      expr = TREE_OPERAND (expr, 0);
    }
  return false;
}

/* Analyze the subtree of accesses rooted in ROOT, scheduling replacements when
   both seeming beneficial and when ALLOW_REPLACEMENTS allows it.  Also set
   all sorts of access flags appropriately along the way, notably always ser
   grp_read when MARK_READ is true and grp_write when MARK_WRITE is true.  */

static bool
analyze_access_subtree (struct access *root, bool allow_replacements,
			bool mark_read, bool mark_write)
{
  struct access *child;
  HOST_WIDE_INT limit = root->offset + root->size;
  HOST_WIDE_INT covered_to = root->offset;
  bool scalar = is_gimple_reg_type (root->type);
  bool hole = false, sth_created = false;
  bool direct_read = root->grp_read;

  if (mark_read)
    root->grp_read = true;
  else if (root->grp_read)
    mark_read = true;

  if (mark_write)
    root->grp_write = true;
  else if (root->grp_write)
    mark_write = true;

  if (root->grp_unscalarizable_region)
    allow_replacements = false;

  if (allow_replacements && expr_with_var_bounded_array_refs_p (root->expr))
    allow_replacements = false;

  for (child = root->first_child; child; child = child->next_sibling)
    {
      if (!hole && child->offset < covered_to)
	hole = true;
      else
	covered_to += child->size;

      sth_created |= analyze_access_subtree (child, allow_replacements,
					     mark_read, mark_write);

      root->grp_unscalarized_data |= child->grp_unscalarized_data;
      hole |= !child->grp_covered;
    }

  if (allow_replacements && scalar && !root->first_child
      && (root->grp_hint
	  || (direct_read && root->grp_write))
      /* We must not ICE later on when trying to build an access to the
	 original data within the aggregate even when it is impossible to do in
	 a defined way like in the PR 42703 testcase.  Therefore we check
	 pre-emptively here that we will be able to do that.  */
      && build_ref_for_offset (NULL, TREE_TYPE (root->base), root->offset,
			       root->type, false))
    {
      if (dump_file && (dump_flags & TDF_DETAILS))
	{
	  fprintf (dump_file, "Marking ");
	  print_generic_expr (dump_file, root->base, 0);
	  fprintf (dump_file, " offset: %u, size: %u: ",
		   (unsigned) root->offset, (unsigned) root->size);
	  fprintf (dump_file, " to be replaced.\n");
	}

      root->grp_to_be_replaced = 1;
      sth_created = true;
      hole = false;
=======
  access = create_access_1 (base, offset, size);
  access->expr = expr;
  access->type = TREE_TYPE (expr);
  access->write = write;
  access->grp_unscalarizable_region = unscalarizable_region;
  access->stmt = stmt;

  if (TREE_CODE (expr) == COMPONENT_REF
      && DECL_NONADDRESSABLE_P (TREE_OPERAND (expr, 1)))
    access->non_addressable = 1;

  return access;
}


/* Return true iff TYPE is a RECORD_TYPE with fields that are either of gimple
   register types or (recursively) records with only these two kinds of fields.
   It also returns false if any of these records contains a bit-field.  */

static bool
type_consists_of_records_p (tree type)
{
  tree fld;

  if (TREE_CODE (type) != RECORD_TYPE)
    return false;

  for (fld = TYPE_FIELDS (type); fld; fld = DECL_CHAIN (fld))
    if (TREE_CODE (fld) == FIELD_DECL)
      {
	tree ft = TREE_TYPE (fld);

	if (DECL_BIT_FIELD (fld))
	  return false;

	if (!is_gimple_reg_type (ft)
	    && !type_consists_of_records_p (ft))
	  return false;
      }

  return true;
}

/* Create total_scalarization accesses for all scalar type fields in DECL that
   must be of a RECORD_TYPE conforming to type_consists_of_records_p.  BASE
   must be the top-most VAR_DECL representing the variable, OFFSET must be the
   offset of DECL within BASE.  REF must be the memory reference expression for
   the given decl.  */

static void
completely_scalarize_record (tree base, tree decl, HOST_WIDE_INT offset,
			     tree ref)
{
  tree fld, decl_type = TREE_TYPE (decl);

  for (fld = TYPE_FIELDS (decl_type); fld; fld = DECL_CHAIN (fld))
    if (TREE_CODE (fld) == FIELD_DECL)
      {
	HOST_WIDE_INT pos = offset + int_bit_position (fld);
	tree ft = TREE_TYPE (fld);
	tree nref = build3 (COMPONENT_REF, TREE_TYPE (fld), ref, fld,
			    NULL_TREE);

	if (is_gimple_reg_type (ft))
	  {
	    struct access *access;
	    HOST_WIDE_INT size;

	    size = tree_low_cst (DECL_SIZE (fld), 1);
	    access = create_access_1 (base, pos, size);
	    access->expr = nref;
	    access->type = ft;
	    access->grp_total_scalarization = 1;
	    /* Accesses for intraprocedural SRA can have their stmt NULL.  */
	  }
	else
	  completely_scalarize_record (base, fld, pos, nref);
      }
}

/* Create total_scalarization accesses for all scalar type fields in VAR and
   for VAR a a whole.  VAR must be of a RECORD_TYPE conforming to
   type_consists_of_records_p.   */

static void
completely_scalarize_var (tree var)
{
  HOST_WIDE_INT size = tree_low_cst (DECL_SIZE (var), 1);
  struct access *access;

  access = create_access_1 (var, 0, size);
  access->expr = var;
  access->type = TREE_TYPE (var);
  access->grp_total_scalarization = 1;

  completely_scalarize_record (var, var, 0, var);
}

/* Search the given tree for a declaration by skipping handled components and
   exclude it from the candidates.  */

static void
disqualify_base_of_expr (tree t, const char *reason)
{
  t = get_base_address (t);
  if (sra_mode == SRA_MODE_EARLY_IPA
      && TREE_CODE (t) == MEM_REF)
    t = get_ssa_base_param (TREE_OPERAND (t, 0));

  if (t && DECL_P (t))
    disqualify_candidate (t, reason);
}

/* Scan expression EXPR and create access structures for all accesses to
   candidates for scalarization.  Return the created access or NULL if none is
   created.  */

static struct access *
build_access_from_expr_1 (tree expr, gimple stmt, bool write)
{
  struct access *ret = NULL;
  bool partial_ref;

  if (TREE_CODE (expr) == BIT_FIELD_REF
      || TREE_CODE (expr) == IMAGPART_EXPR
      || TREE_CODE (expr) == REALPART_EXPR)
    {
      expr = TREE_OPERAND (expr, 0);
      partial_ref = true;
    }
  else
    partial_ref = false;

  /* We need to dive through V_C_Es in order to get the size of its parameter
     and not the result type.  Ada produces such statements.  We are also
     capable of handling the topmost V_C_E but not any of those buried in other
     handled components.  */
  if (TREE_CODE (expr) == VIEW_CONVERT_EXPR)
    expr = TREE_OPERAND (expr, 0);

  if (contains_view_convert_expr_p (expr))
    {
      disqualify_base_of_expr (expr, "V_C_E under a different handled "
			       "component.");
      return NULL;
    }

  switch (TREE_CODE (expr))
    {
    case MEM_REF:
      if (TREE_CODE (TREE_OPERAND (expr, 0)) != ADDR_EXPR
	  && sra_mode != SRA_MODE_EARLY_IPA)
	return NULL;
      /* fall through */
    case VAR_DECL:
    case PARM_DECL:
    case RESULT_DECL:
    case COMPONENT_REF:
    case ARRAY_REF:
    case ARRAY_RANGE_REF:
      ret = create_access (expr, stmt, write);
      break;

    default:
      break;
    }

  if (write && partial_ref && ret)
    ret->grp_partial_lhs = 1;

  return ret;
}

/* Scan expression EXPR and create access structures for all accesses to
   candidates for scalarization.  Return true if any access has been inserted.
   STMT must be the statement from which the expression is taken, WRITE must be
   true if the expression is a store and false otherwise. */

static bool
build_access_from_expr (tree expr, gimple stmt, bool write)
{
  struct access *access;

  access = build_access_from_expr_1 (expr, stmt, write);
  if (access)
    {
      /* This means the aggregate is accesses as a whole in a way other than an
	 assign statement and thus cannot be removed even if we had a scalar
	 replacement for everything.  */
      if (cannot_scalarize_away_bitmap)
	bitmap_set_bit (cannot_scalarize_away_bitmap, DECL_UID (access->base));
      return true;
    }
  return false;
}

/* Disqualify LHS and RHS for scalarization if STMT must end its basic block in
   modes in which it matters, return true iff they have been disqualified.  RHS
   may be NULL, in that case ignore it.  If we scalarize an aggregate in
   intra-SRA we may need to add statements after each statement.  This is not
   possible if a statement unconditionally has to end the basic block.  */
static bool
disqualify_ops_if_throwing_stmt (gimple stmt, tree lhs, tree rhs)
{
  if ((sra_mode == SRA_MODE_EARLY_INTRA || sra_mode == SRA_MODE_INTRA)
      && (stmt_can_throw_internal (stmt) || stmt_ends_bb_p (stmt)))
    {
      disqualify_base_of_expr (lhs, "LHS of a throwing stmt.");
      if (rhs)
	disqualify_base_of_expr (rhs, "RHS of a throwing stmt.");
      return true;
    }
  return false;
}

/* Return true iff type of EXP is not sufficiently aligned.  */

static bool
tree_non_mode_aligned_mem_p (tree exp)
{
  enum machine_mode mode = TYPE_MODE (TREE_TYPE (exp));
  unsigned int align;

  if (TREE_CODE (exp) == VIEW_CONVERT_EXPR)
    exp = TREE_OPERAND (exp, 0);

  if (TREE_CODE (exp) == SSA_NAME
      || TREE_CODE (exp) == MEM_REF
      || mode == BLKmode
      || is_gimple_min_invariant (exp)
      || !STRICT_ALIGNMENT)
    return false;

  align = get_object_alignment (exp);
  if (GET_MODE_ALIGNMENT (mode) > align)
    return true;

  return false;
}

/* Scan expressions occuring in STMT, create access structures for all accesses
   to candidates for scalarization and remove those candidates which occur in
   statements or expressions that prevent them from being split apart.  Return
   true if any access has been inserted.  */

static bool
build_accesses_from_assign (gimple stmt)
{
  tree lhs, rhs;
  struct access *lacc, *racc;

  if (!gimple_assign_single_p (stmt))
    return false;

  lhs = gimple_assign_lhs (stmt);
  rhs = gimple_assign_rhs1 (stmt);

  if (disqualify_ops_if_throwing_stmt (stmt, lhs, rhs))
    return false;

  racc = build_access_from_expr_1 (rhs, stmt, false);
  lacc = build_access_from_expr_1 (lhs, stmt, true);

  if (lacc)
    {
      lacc->grp_assignment_write = 1;
      lacc->grp_unscalarizable_region |= tree_non_mode_aligned_mem_p (rhs);
>>>>>>> 3082eeb7
    }
  else if (covered_to < limit)
    hole = true;

<<<<<<< HEAD
  if (sth_created && !hole)
    {
      root->grp_covered = 1;
      return true;
=======
  if (racc)
    {
      racc->grp_assignment_read = 1;
      if (should_scalarize_away_bitmap && !gimple_has_volatile_ops (stmt)
	  && !is_gimple_reg_type (racc->type))
	bitmap_set_bit (should_scalarize_away_bitmap, DECL_UID (racc->base));
      racc->grp_unscalarizable_region |= tree_non_mode_aligned_mem_p (lhs);
>>>>>>> 3082eeb7
    }
  if (root->grp_write || TREE_CODE (root->base) == PARM_DECL)
    root->grp_unscalarized_data = 1; /* not covered and written to */
  if (sth_created)
    return true;
  return false;
}

<<<<<<< HEAD
/* Analyze all access trees linked by next_grp by the means of
   analyze_access_subtree.  */
static bool
analyze_access_trees (struct access *access)
{
  bool ret = false;

  while (access)
    {
      if (analyze_access_subtree (access, true, false, false))
	ret = true;
      access = access->next_grp;
    }

  return ret;
}

/* Return true iff a potential new child of LACC at offset OFFSET and with size
   SIZE would conflict with an already existing one.  If exactly such a child
   already exists in LACC, store a pointer to it in EXACT_MATCH.  */

static bool
child_would_conflict_in_lacc (struct access *lacc, HOST_WIDE_INT norm_offset,
			      HOST_WIDE_INT size, struct access **exact_match)
{
  struct access *child;

  for (child = lacc->first_child; child; child = child->next_sibling)
    {
      if (child->offset == norm_offset && child->size == size)
	{
	  *exact_match = child;
	  return true;
	}

      if (child->offset < norm_offset + size
	  && child->offset + child->size > norm_offset)
	return true;
    }

  return false;
}

/* Create a new child access of PARENT, with all properties just like MODEL
   except for its offset and with its grp_write false and grp_read true.
   Return the new access or NULL if it cannot be created.  Note that this access
   is created long after all splicing and sorting, it's not located in any
   access vector and is automatically a representative of its group.  */

static struct access *
create_artificial_child_access (struct access *parent, struct access *model,
				HOST_WIDE_INT new_offset)
{
  struct access *access;
  struct access **child;
  tree expr = parent->base;;

  gcc_assert (!model->grp_unscalarizable_region);

  if (!build_ref_for_offset (&expr, TREE_TYPE (expr), new_offset,
			     model->type, false))
    return NULL;

  access = (struct access *) pool_alloc (access_pool);
  memset (access, 0, sizeof (struct access));
  access->base = parent->base;
  access->expr = expr;
  access->offset = new_offset;
  access->size = model->size;
  access->type = model->type;
  access->grp_write = true;
  access->grp_read = false;

  child = &parent->first_child;
  while (*child && (*child)->offset < new_offset)
    child = &(*child)->next_sibling;

  access->next_sibling = *child;
  *child = access;

  return access;
}


/* Propagate all subaccesses of RACC across an assignment link to LACC. Return
   true if any new subaccess was created.  Additionally, if RACC is a scalar
   access but LACC is not, change the type of the latter, if possible.  */

static bool
propagate_subaccesses_across_link (struct access *lacc, struct access *racc)
{
  struct access *rchild;
  HOST_WIDE_INT norm_delta = lacc->offset - racc->offset;
  bool ret = false;

  if (is_gimple_reg_type (lacc->type)
      || lacc->grp_unscalarizable_region
      || racc->grp_unscalarizable_region)
    return false;

  if (!lacc->first_child && !racc->first_child
      && is_gimple_reg_type (racc->type))
    {
      tree t = lacc->base;

      if (build_ref_for_offset (&t, TREE_TYPE (t), lacc->offset, racc->type,
				false))
	{
	  lacc->expr = t;
	  lacc->type = racc->type;
	}
      return false;
    }

  for (rchild = racc->first_child; rchild; rchild = rchild->next_sibling)
    {
      struct access *new_acc = NULL;
      HOST_WIDE_INT norm_offset = rchild->offset + norm_delta;

      if (rchild->grp_unscalarizable_region)
	continue;

      if (child_would_conflict_in_lacc (lacc, norm_offset, rchild->size,
					&new_acc))
	{
	  if (new_acc)
	    {
	      rchild->grp_hint = 1;
	      new_acc->grp_hint |= new_acc->grp_read;
	      if (rchild->first_child)
		ret |= propagate_subaccesses_across_link (new_acc, rchild);
	    }
	  continue;
	}

      /* If a (part of) a union field is on the RHS of an assignment, it can
	 have sub-accesses which do not make sense on the LHS (PR 40351).
	 Check that this is not the case.  */
      if (!build_ref_for_offset (NULL, TREE_TYPE (lacc->base), norm_offset,
				 rchild->type, false))
	continue;

      rchild->grp_hint = 1;
      new_acc = create_artificial_child_access (lacc, rchild, norm_offset);
      if (new_acc)
	{
	  ret = true;
	  if (racc->first_child)
	    propagate_subaccesses_across_link (new_acc, rchild);
	}
    }

  return ret;
}

/* Propagate all subaccesses across assignment links.  */

static void
propagate_all_subaccesses (void)
{
  while (work_queue_head)
    {
      struct access *racc = pop_access_from_work_queue ();
      struct assign_link *link;

      gcc_assert (racc->first_link);

      for (link = racc->first_link; link; link = link->next)
	{
	  struct access *lacc = link->lacc;

	  if (!bitmap_bit_p (candidate_bitmap, DECL_UID (lacc->base)))
	    continue;
	  lacc = lacc->group_representative;
	  if (propagate_subaccesses_across_link (lacc, racc)
	      && lacc->first_link)
	    add_access_to_work_queue (lacc);
	}
    }
}

/* Go through all accesses collected throughout the (intraprocedural) analysis
   stage, exclude overlapping ones, identify representatives and build trees
   out of them, making decisions about scalarization on the way.  Return true
   iff there are any to-be-scalarized variables after this stage. */

static bool
analyze_all_variable_accesses (void)
{
  int res = 0;
  bitmap tmp = BITMAP_ALLOC (NULL);
  bitmap_iterator bi;
  unsigned i, max_total_scalarization_size;

  max_total_scalarization_size = UNITS_PER_WORD * BITS_PER_UNIT
    * MOVE_RATIO (optimize_function_for_speed_p (cfun));

  EXECUTE_IF_SET_IN_BITMAP (candidate_bitmap, 0, i, bi)
    if (bitmap_bit_p (should_scalarize_away_bitmap, i)
	&& !bitmap_bit_p (cannot_scalarize_away_bitmap, i))
      {
	tree var = referenced_var (i);

	if (TREE_CODE (var) == VAR_DECL
	    && ((unsigned) tree_low_cst (TYPE_SIZE (TREE_TYPE (var)), 1)
		<= max_total_scalarization_size)
	    && type_consists_of_records_p (TREE_TYPE (var)))
	  {
	    completely_scalarize_record (var, var, 0);
	    if (dump_file && (dump_flags & TDF_DETAILS))
	      {
		fprintf (dump_file, "Will attempt to totally scalarize ");
		print_generic_expr (dump_file, var, 0);
		fprintf (dump_file, " (UID: %u): \n", DECL_UID (var));
	      }
	  }
      }

  bitmap_copy (tmp, candidate_bitmap);
  EXECUTE_IF_SET_IN_BITMAP (tmp, 0, i, bi)
    {
      tree var = referenced_var (i);
      struct access *access;

      access = sort_and_splice_var_accesses (var);
      if (access)
	build_access_trees (access);
      else
	disqualify_candidate (var,
			      "No or inhibitingly overlapping accesses.");
    }

  propagate_all_subaccesses ();

  bitmap_copy (tmp, candidate_bitmap);
  EXECUTE_IF_SET_IN_BITMAP (tmp, 0, i, bi)
    {
      tree var = referenced_var (i);
      struct access *access = get_first_repr_for_decl (var);

      if (analyze_access_trees (access))
	{
	  res++;
	  if (dump_file && (dump_flags & TDF_DETAILS))
	    {
	      fprintf (dump_file, "\nAccess trees for ");
	      print_generic_expr (dump_file, var, 0);
	      fprintf (dump_file, " (UID: %u): \n", DECL_UID (var));
	      dump_access_tree (dump_file, access);
	      fprintf (dump_file, "\n");
	    }
	}
      else
	disqualify_candidate (var, "No scalar replacements to be created.");
    }

  BITMAP_FREE (tmp);

  if (res)
    {
      statistics_counter_event (cfun, "Scalarized aggregates", res);
      return true;
    }
  else
    return false;
}

/* Return true iff a reference statement into aggregate AGG can be built for
   every single to-be-replaced accesses that is a child of ACCESS, its sibling
   or a child of its sibling. TOP_OFFSET is the offset from the processed
   access subtree that has to be subtracted from offset of each access.  */

static bool
ref_expr_for_all_replacements_p (struct access *access, tree agg,
				 HOST_WIDE_INT top_offset)
{
  do
    {
      if (access->grp_to_be_replaced
	  && !build_ref_for_offset (NULL, TREE_TYPE (agg),
				    access->offset - top_offset,
				    access->type, false))
	return false;

      if (access->first_child
	  && !ref_expr_for_all_replacements_p (access->first_child, agg,
					       top_offset))
	return false;

      access = access->next_sibling;
    }
  while (access);

  return true;
}

/* Generate statements copying scalar replacements of accesses within a subtree
   into or out of AGG.  ACCESS is the first child of the root of the subtree to
   be processed.  AGG is an aggregate type expression (can be a declaration but
   does not have to be, it can for example also be an indirect_ref).
   TOP_OFFSET is the offset of the processed subtree which has to be subtracted
   from offsets of individual accesses to get corresponding offsets for AGG.
   If CHUNK_SIZE is non-null, copy only replacements in the interval
   <start_offset, start_offset + chunk_size>, otherwise copy all.  GSI is a
   statement iterator used to place the new statements.  WRITE should be true
   when the statements should write from AGG to the replacement and false if
   vice versa.  if INSERT_AFTER is true, new statements will be added after the
   current statement in GSI, they will be added before the statement
   otherwise.  */

static void
generate_subtree_copies (struct access *access, tree agg,
			 HOST_WIDE_INT top_offset,
			 HOST_WIDE_INT start_offset, HOST_WIDE_INT chunk_size,
			 gimple_stmt_iterator *gsi, bool write,
			 bool insert_after)
{
  do
    {
      tree expr = agg;

      if (chunk_size && access->offset >= start_offset + chunk_size)
	return;

      if (access->grp_to_be_replaced
	  && (chunk_size == 0
	      || access->offset + access->size > start_offset))
	{
	  tree repl = get_access_replacement (access);
	  bool ref_found;
	  gimple stmt;

	  ref_found = build_ref_for_offset (&expr, TREE_TYPE (agg),
					     access->offset - top_offset,
					     access->type, false);
	  gcc_assert (ref_found);

	  if (write)
	    {
	      if (access->grp_partial_lhs)
		expr = force_gimple_operand_gsi (gsi, expr, true, NULL_TREE,
						 !insert_after,
						 insert_after ? GSI_NEW_STMT
						 : GSI_SAME_STMT);
	      stmt = gimple_build_assign (repl, expr);
	    }
	  else
	    {
	      TREE_NO_WARNING (repl) = 1;
	      if (access->grp_partial_lhs)
		repl = force_gimple_operand_gsi (gsi, repl, true, NULL_TREE,
						 !insert_after,
						 insert_after ? GSI_NEW_STMT
						 : GSI_SAME_STMT);
	      stmt = gimple_build_assign (expr, repl);
	    }

	  if (insert_after)
	    gsi_insert_after (gsi, stmt, GSI_NEW_STMT);
	  else
	    gsi_insert_before (gsi, stmt, GSI_SAME_STMT);
	  update_stmt (stmt);
	  sra_stats.subtree_copies++;
	}

      if (access->first_child)
	generate_subtree_copies (access->first_child, agg, top_offset,
				 start_offset, chunk_size, gsi,
				 write, insert_after);

      access = access->next_sibling;
    }
  while (access);
}

/* Assign zero to all scalar replacements in an access subtree.  ACCESS is the
   the root of the subtree to be processed.  GSI is the statement iterator used
   for inserting statements which are added after the current statement if
   INSERT_AFTER is true or before it otherwise.  */

static void
init_subtree_with_zero (struct access *access, gimple_stmt_iterator *gsi,
			bool insert_after)

{
  struct access *child;

  if (access->grp_to_be_replaced)
    {
      gimple stmt;

      stmt = gimple_build_assign (get_access_replacement (access),
				  fold_convert (access->type,
						integer_zero_node));
      if (insert_after)
	gsi_insert_after (gsi, stmt, GSI_NEW_STMT);
      else
	gsi_insert_before (gsi, stmt, GSI_SAME_STMT);
      update_stmt (stmt);
    }

  for (child = access->first_child; child; child = child->next_sibling)
    init_subtree_with_zero (child, gsi, insert_after);
}

/* Search for an access representative for the given expression EXPR and
   return it or NULL if it cannot be found.  */

static struct access *
get_access_for_expr (tree expr)
{
  HOST_WIDE_INT offset, size, max_size;
  tree base;

  /* FIXME: This should not be necessary but Ada produces V_C_Es with a type of
     a different size than the size of its argument and we need the latter
     one.  */
  if (TREE_CODE (expr) == VIEW_CONVERT_EXPR)
    expr = TREE_OPERAND (expr, 0);

  base = get_ref_base_and_extent (expr, &offset, &size, &max_size);
  if (max_size == -1 || !DECL_P (base))
    return NULL;

  if (!bitmap_bit_p (candidate_bitmap, DECL_UID (base)))
    return NULL;

  return get_var_base_offset_size_access (base, offset, max_size);
}

/* Callback for scan_function.  Replace the expression EXPR with a scalar
   replacement if there is one and generate other statements to do type
   conversion or subtree copying if necessary.  GSI is used to place newly
   created statements, WRITE is true if the expression is being written to (it
   is on a LHS of a statement or output in an assembly statement).  */

static bool
sra_modify_expr (tree *expr, gimple_stmt_iterator *gsi, bool write,
		 void *data ATTRIBUTE_UNUSED)
{
  struct access *access;
  tree type, bfr;

  if (TREE_CODE (*expr) == BIT_FIELD_REF)
    {
      bfr = *expr;
      expr = &TREE_OPERAND (*expr, 0);
=======
  if (lacc && racc
      && (sra_mode == SRA_MODE_EARLY_INTRA || sra_mode == SRA_MODE_INTRA)
      && !lacc->grp_unscalarizable_region
      && !racc->grp_unscalarizable_region
      && AGGREGATE_TYPE_P (TREE_TYPE (lhs))
      /* FIXME: Turn the following line into an assert after PR 40058 is
	 fixed.  */
      && lacc->size == racc->size
      && useless_type_conversion_p (lacc->type, racc->type))
    {
      struct assign_link *link;

      link = (struct assign_link *) pool_alloc (link_pool);
      memset (link, 0, sizeof (struct assign_link));

      link->lacc = lacc;
      link->racc = racc;

      add_link_to_rhs (racc, link);
    }

  return lacc || racc;
}

/* Callback of walk_stmt_load_store_addr_ops visit_addr used to determine
   GIMPLE_ASM operands with memory constrains which cannot be scalarized.  */

static bool
asm_visit_addr (gimple stmt ATTRIBUTE_UNUSED, tree op,
		void *data ATTRIBUTE_UNUSED)
{
  op = get_base_address (op);
  if (op
      && DECL_P (op))
    disqualify_candidate (op, "Non-scalarizable GIMPLE_ASM operand.");

  return false;
}

/* Return true iff callsite CALL has at least as many actual arguments as there
   are formal parameters of the function currently processed by IPA-SRA.  */

static inline bool
callsite_has_enough_arguments_p (gimple call)
{
  return gimple_call_num_args (call) >= (unsigned) func_param_count;
}

/* Scan function and look for interesting expressions and create access
   structures for them.  Return true iff any access is created.  */

static bool
scan_function (void)
{
  basic_block bb;
  bool ret = false;

  FOR_EACH_BB (bb)
    {
      gimple_stmt_iterator gsi;
      for (gsi = gsi_start_bb (bb); !gsi_end_p (gsi); gsi_next (&gsi))
	{
	  gimple stmt = gsi_stmt (gsi);
	  tree t;
	  unsigned i;

	  if (final_bbs && stmt_can_throw_external (stmt))
	    bitmap_set_bit (final_bbs, bb->index);
	  switch (gimple_code (stmt))
	    {
	    case GIMPLE_RETURN:
	      t = gimple_return_retval (stmt);
	      if (t != NULL_TREE)
		ret |= build_access_from_expr (t, stmt, false);
	      if (final_bbs)
		bitmap_set_bit (final_bbs, bb->index);
	      break;

	    case GIMPLE_ASSIGN:
	      ret |= build_accesses_from_assign (stmt);
	      break;

	    case GIMPLE_CALL:
	      for (i = 0; i < gimple_call_num_args (stmt); i++)
		ret |= build_access_from_expr (gimple_call_arg (stmt, i),
					       stmt, false);

	      if (sra_mode == SRA_MODE_EARLY_IPA)
		{
		  tree dest = gimple_call_fndecl (stmt);
		  int flags = gimple_call_flags (stmt);

		  if (dest)
		    {
		      if (DECL_BUILT_IN_CLASS (dest) == BUILT_IN_NORMAL
			  && DECL_FUNCTION_CODE (dest) == BUILT_IN_APPLY_ARGS)
			encountered_apply_args = true;
		      if (cgraph_get_node (dest)
			  == cgraph_get_node (current_function_decl))
			{
			  encountered_recursive_call = true;
			  if (!callsite_has_enough_arguments_p (stmt))
			    encountered_unchangable_recursive_call = true;
			}
		    }

		  if (final_bbs
		      && (flags & (ECF_CONST | ECF_PURE)) == 0)
		    bitmap_set_bit (final_bbs, bb->index);
		}

	      t = gimple_call_lhs (stmt);
	      if (t && !disqualify_ops_if_throwing_stmt (stmt, t, NULL))
		ret |= build_access_from_expr (t, stmt, true);
	      break;

	    case GIMPLE_ASM:
	      walk_stmt_load_store_addr_ops (stmt, NULL, NULL, NULL,
					     asm_visit_addr);
	      if (final_bbs)
		bitmap_set_bit (final_bbs, bb->index);

	      for (i = 0; i < gimple_asm_ninputs (stmt); i++)
		{
		  t = TREE_VALUE (gimple_asm_input_op (stmt, i));
		  ret |= build_access_from_expr (t, stmt, false);
		}
	      for (i = 0; i < gimple_asm_noutputs (stmt); i++)
		{
		  t = TREE_VALUE (gimple_asm_output_op (stmt, i));
		  ret |= build_access_from_expr (t, stmt, true);
		}
	      break;

	    default:
	      break;
	    }
	}
    }

  return ret;
}

/* Helper of QSORT function. There are pointers to accesses in the array.  An
   access is considered smaller than another if it has smaller offset or if the
   offsets are the same but is size is bigger. */

static int
compare_access_positions (const void *a, const void *b)
{
  const access_p *fp1 = (const access_p *) a;
  const access_p *fp2 = (const access_p *) b;
  const access_p f1 = *fp1;
  const access_p f2 = *fp2;

  if (f1->offset != f2->offset)
    return f1->offset < f2->offset ? -1 : 1;

  if (f1->size == f2->size)
    {
      if (f1->type == f2->type)
	return 0;
      /* Put any non-aggregate type before any aggregate type.  */
      else if (!is_gimple_reg_type (f1->type)
	  && is_gimple_reg_type (f2->type))
	return 1;
      else if (is_gimple_reg_type (f1->type)
	       && !is_gimple_reg_type (f2->type))
	return -1;
      /* Put any complex or vector type before any other scalar type.  */
      else if (TREE_CODE (f1->type) != COMPLEX_TYPE
	       && TREE_CODE (f1->type) != VECTOR_TYPE
	       && (TREE_CODE (f2->type) == COMPLEX_TYPE
		   || TREE_CODE (f2->type) == VECTOR_TYPE))
	return 1;
      else if ((TREE_CODE (f1->type) == COMPLEX_TYPE
		|| TREE_CODE (f1->type) == VECTOR_TYPE)
	       && TREE_CODE (f2->type) != COMPLEX_TYPE
	       && TREE_CODE (f2->type) != VECTOR_TYPE)
	return -1;
      /* Put the integral type with the bigger precision first.  */
      else if (INTEGRAL_TYPE_P (f1->type)
	       && INTEGRAL_TYPE_P (f2->type))
	return TYPE_PRECISION (f2->type) - TYPE_PRECISION (f1->type);
      /* Put any integral type with non-full precision last.  */
      else if (INTEGRAL_TYPE_P (f1->type)
	       && (TREE_INT_CST_LOW (TYPE_SIZE (f1->type))
		   != TYPE_PRECISION (f1->type)))
	return 1;
      else if (INTEGRAL_TYPE_P (f2->type)
	       && (TREE_INT_CST_LOW (TYPE_SIZE (f2->type))
		   != TYPE_PRECISION (f2->type)))
	return -1;
      /* Stabilize the sort.  */
      return TYPE_UID (f1->type) - TYPE_UID (f2->type);
    }

  /* We want the bigger accesses first, thus the opposite operator in the next
     line: */
  return f1->size > f2->size ? -1 : 1;
}


/* Append a name of the declaration to the name obstack.  A helper function for
   make_fancy_name.  */

static void
make_fancy_decl_name (tree decl)
{
  char buffer[32];

  tree name = DECL_NAME (decl);
  if (name)
    obstack_grow (&name_obstack, IDENTIFIER_POINTER (name),
		  IDENTIFIER_LENGTH (name));
  else
    {
      sprintf (buffer, "D%u", DECL_UID (decl));
      obstack_grow (&name_obstack, buffer, strlen (buffer));
    }
}

/* Helper for make_fancy_name.  */

static void
make_fancy_name_1 (tree expr)
{
  char buffer[32];
  tree index;

  if (DECL_P (expr))
    {
      make_fancy_decl_name (expr);
      return;
>>>>>>> 3082eeb7
    }
  else
    bfr = NULL_TREE;

<<<<<<< HEAD
  if (TREE_CODE (*expr) == REALPART_EXPR || TREE_CODE (*expr) == IMAGPART_EXPR)
    expr = &TREE_OPERAND (*expr, 0);
  access = get_access_for_expr (*expr);
  if (!access)
    return false;
  type = TREE_TYPE (*expr);

  if (access->grp_to_be_replaced)
    {
      tree repl = get_access_replacement (access);
      /* If we replace a non-register typed access simply use the original
         access expression to extract the scalar component afterwards.
	 This happens if scalarizing a function return value or parameter
	 like in gcc.c-torture/execute/20041124-1.c, 20050316-1.c and
	 gcc.c-torture/compile/20011217-1.c.

         We also want to use this when accessing a complex or vector which can
         be accessed as a different type too, potentially creating a need for
         type conversion (see PR42196) and when scalarized unions are involved
         in assembler statements (see PR42398).  */
      if (!useless_type_conversion_p (type, access->type))
	{
	  tree ref = access->base;
	  bool ok;

	  ok = build_ref_for_offset (&ref, TREE_TYPE (ref),
				     access->offset, access->type, false);
	  gcc_assert (ok);

	  if (write)
	    {
	      gimple stmt;

	      if (access->grp_partial_lhs)
		ref = force_gimple_operand_gsi (gsi, ref, true, NULL_TREE,
						 false, GSI_NEW_STMT);
	      stmt = gimple_build_assign (repl, ref);
	      gsi_insert_after (gsi, stmt, GSI_NEW_STMT);
	    }
	  else
	    {
	      gimple stmt;

	      if (access->grp_partial_lhs)
		repl = force_gimple_operand_gsi (gsi, repl, true, NULL_TREE,
						 true, GSI_SAME_STMT);
	      stmt = gimple_build_assign (ref, repl);
	      gsi_insert_before (gsi, stmt, GSI_SAME_STMT);
	    }
	}
      else
	*expr = repl;
      sra_stats.exprs++;
    }

  if (access->first_child)
    {
      HOST_WIDE_INT start_offset, chunk_size;
      if (bfr
	  && host_integerp (TREE_OPERAND (bfr, 1), 1)
	  && host_integerp (TREE_OPERAND (bfr, 2), 1))
	{
	  chunk_size = tree_low_cst (TREE_OPERAND (bfr, 1), 1);
	  start_offset = access->offset
	    + tree_low_cst (TREE_OPERAND (bfr, 2), 1);
	}
      else
	start_offset = chunk_size = 0;

      generate_subtree_copies (access->first_child, access->base, 0,
			       start_offset, chunk_size, gsi, write, write);
    }
  return true;
}

/* Where scalar replacements of the RHS have been written to when a replacement
   of a LHS of an assigments cannot be direclty loaded from a replacement of
   the RHS. */
enum unscalarized_data_handling { SRA_UDH_NONE,  /* Nothing done so far. */
				  SRA_UDH_RIGHT, /* Data flushed to the RHS. */
				  SRA_UDH_LEFT }; /* Data flushed to the LHS. */

/* Store all replacements in the access tree rooted in TOP_RACC either to their
   base aggregate if there are unscalarized data or directly to LHS
   otherwise.  */

static enum unscalarized_data_handling
handle_unscalarized_data_in_subtree (struct access *top_racc, tree lhs,
				     gimple_stmt_iterator *gsi)
{
  if (top_racc->grp_unscalarized_data)
    {
      generate_subtree_copies (top_racc->first_child, top_racc->base, 0, 0, 0,
			       gsi, false, false);
      return SRA_UDH_RIGHT;
    }
  else
    {
      generate_subtree_copies (top_racc->first_child, lhs, top_racc->offset,
			       0, 0, gsi, false, false);
      return SRA_UDH_LEFT;
    }
}


/* Try to generate statements to load all sub-replacements in an access
   (sub)tree (LACC is the first child) from scalar replacements in the TOP_RACC
   (sub)tree.  If that is not possible, refresh the TOP_RACC base aggregate and
   load the accesses from it.  LEFT_OFFSET is the offset of the left whole
   subtree being copied, RIGHT_OFFSET is the same thing for the right subtree.
   GSI is stmt iterator used for statement insertions.  *REFRESHED is true iff
   the rhs top aggregate has already been refreshed by contents of its scalar
   reductions and is set to true if this function has to do it.  */

static void
load_assign_lhs_subreplacements (struct access *lacc, struct access *top_racc,
				 HOST_WIDE_INT left_offset,
				 HOST_WIDE_INT right_offset,
				 gimple_stmt_iterator *old_gsi,
				 gimple_stmt_iterator *new_gsi,
				 enum unscalarized_data_handling *refreshed,
				 tree lhs)
{
  location_t loc = EXPR_LOCATION (lacc->expr);
  do
    {
      if (lacc->grp_to_be_replaced)
	{
	  struct access *racc;
	  HOST_WIDE_INT offset = lacc->offset - left_offset + right_offset;
	  gimple stmt;
	  tree rhs;

	  racc = find_access_in_subtree (top_racc, offset, lacc->size);
	  if (racc && racc->grp_to_be_replaced)
	    {
	      rhs = get_access_replacement (racc);
	      if (!useless_type_conversion_p (lacc->type, racc->type))
		rhs = fold_build1_loc (loc, VIEW_CONVERT_EXPR, lacc->type, rhs);
	    }
	  else
	    {
	      /* No suitable access on the right hand side, need to load from
		 the aggregate.  See if we have to update it first... */
	      if (*refreshed == SRA_UDH_NONE)
		*refreshed = handle_unscalarized_data_in_subtree (top_racc,
								  lhs, old_gsi);

	      if (*refreshed == SRA_UDH_LEFT)
		{
		  bool repl_found;

		  rhs = lacc->base;
		  repl_found = build_ref_for_offset (&rhs, TREE_TYPE (rhs),
						     lacc->offset, lacc->type,
						     false);
		  gcc_assert (repl_found);
		}
	      else
		{
		  bool repl_found;

		  rhs = top_racc->base;
		  repl_found = build_ref_for_offset (&rhs,
						     TREE_TYPE (top_racc->base),
						     offset, lacc->type, false);
		  gcc_assert (repl_found);
		}
	    }

	  stmt = gimple_build_assign (get_access_replacement (lacc), rhs);
	  gsi_insert_after (new_gsi, stmt, GSI_NEW_STMT);
	  update_stmt (stmt);
	  sra_stats.subreplacements++;
	}
      else if (*refreshed == SRA_UDH_NONE
	       && lacc->grp_read && !lacc->grp_covered)
	*refreshed = handle_unscalarized_data_in_subtree (top_racc, lhs,
							  old_gsi);

      if (lacc->first_child)
	load_assign_lhs_subreplacements (lacc->first_child, top_racc,
					 left_offset, right_offset,
					 old_gsi, new_gsi, refreshed, lhs);
      lacc = lacc->next_sibling;
=======
  switch (TREE_CODE (expr))
    {
    case COMPONENT_REF:
      make_fancy_name_1 (TREE_OPERAND (expr, 0));
      obstack_1grow (&name_obstack, '$');
      make_fancy_decl_name (TREE_OPERAND (expr, 1));
      break;

    case ARRAY_REF:
      make_fancy_name_1 (TREE_OPERAND (expr, 0));
      obstack_1grow (&name_obstack, '$');
      /* Arrays with only one element may not have a constant as their
	 index. */
      index = TREE_OPERAND (expr, 1);
      if (TREE_CODE (index) != INTEGER_CST)
	break;
      sprintf (buffer, HOST_WIDE_INT_PRINT_DEC, TREE_INT_CST_LOW (index));
      obstack_grow (&name_obstack, buffer, strlen (buffer));
      break;

    case ADDR_EXPR:
      make_fancy_name_1 (TREE_OPERAND (expr, 0));
      break;

    case MEM_REF:
      make_fancy_name_1 (TREE_OPERAND (expr, 0));
      if (!integer_zerop (TREE_OPERAND (expr, 1)))
	{
	  obstack_1grow (&name_obstack, '$');
	  sprintf (buffer, HOST_WIDE_INT_PRINT_DEC,
		   TREE_INT_CST_LOW (TREE_OPERAND (expr, 1)));
	  obstack_grow (&name_obstack, buffer, strlen (buffer));
	}
      break;

    case BIT_FIELD_REF:
    case REALPART_EXPR:
    case IMAGPART_EXPR:
      gcc_unreachable (); 	/* we treat these as scalars.  */
      break;
    default:
      break;
    }
}

/* Create a human readable name for replacement variable of ACCESS.  */

static char *
make_fancy_name (tree expr)
{
  make_fancy_name_1 (expr);
  obstack_1grow (&name_obstack, '\0');
  return XOBFINISH (&name_obstack, char *);
}

/* Construct a MEM_REF that would reference a part of aggregate BASE of type
   EXP_TYPE at the given OFFSET.  If BASE is something for which
   get_addr_base_and_unit_offset returns NULL, gsi must be non-NULL and is used
   to insert new statements either before or below the current one as specified
   by INSERT_AFTER.  This function is not capable of handling bitfields.  */

tree
build_ref_for_offset (location_t loc, tree base, HOST_WIDE_INT offset,
		      tree exp_type, gimple_stmt_iterator *gsi,
		      bool insert_after)
{
  tree prev_base = base;
  tree off;
  HOST_WIDE_INT base_offset;

  gcc_checking_assert (offset % BITS_PER_UNIT == 0);

  base = get_addr_base_and_unit_offset (base, &base_offset);

  /* get_addr_base_and_unit_offset returns NULL for references with a variable
     offset such as array[var_index].  */
  if (!base)
    {
      gimple stmt;
      tree tmp, addr;

      gcc_checking_assert (gsi);
      tmp = create_tmp_reg (build_pointer_type (TREE_TYPE (prev_base)), NULL);
      add_referenced_var (tmp);
      tmp = make_ssa_name (tmp, NULL);
      addr = build_fold_addr_expr (unshare_expr (prev_base));
      STRIP_USELESS_TYPE_CONVERSION (addr);
      stmt = gimple_build_assign (tmp, addr);
      gimple_set_location (stmt, loc);
      SSA_NAME_DEF_STMT (tmp) = stmt;
      if (insert_after)
	gsi_insert_after (gsi, stmt, GSI_NEW_STMT);
      else
	gsi_insert_before (gsi, stmt, GSI_SAME_STMT);
      update_stmt (stmt);

      off = build_int_cst (reference_alias_ptr_type (prev_base),
			   offset / BITS_PER_UNIT);
      base = tmp;
    }
  else if (TREE_CODE (base) == MEM_REF)
    {
      off = build_int_cst (TREE_TYPE (TREE_OPERAND (base, 1)),
			   base_offset + offset / BITS_PER_UNIT);
      off = int_const_binop (PLUS_EXPR, TREE_OPERAND (base, 1), off);
      base = unshare_expr (TREE_OPERAND (base, 0));
    }
  else
    {
      off = build_int_cst (reference_alias_ptr_type (base),
			   base_offset + offset / BITS_PER_UNIT);
      base = build_fold_addr_expr (unshare_expr (base));
    }

  return fold_build2_loc (loc, MEM_REF, exp_type, base, off);
}

/* Construct a memory reference to a part of an aggregate BASE at the given
   OFFSET and of the same type as MODEL.  In case this is a reference to a
   component, the function will replicate the last COMPONENT_REF of model's
   expr to access it.  GSI and INSERT_AFTER have the same meaning as in
   build_ref_for_offset.  */

static tree
build_ref_for_model (location_t loc, tree base, HOST_WIDE_INT offset,
		     struct access *model, gimple_stmt_iterator *gsi,
		     bool insert_after)
{
  if (TREE_CODE (model->expr) == COMPONENT_REF)
    {
      tree t, exp_type, fld = TREE_OPERAND (model->expr, 1);
      tree cr_offset = component_ref_field_offset (model->expr);

      gcc_assert (cr_offset && host_integerp (cr_offset, 1));
      offset -= TREE_INT_CST_LOW (cr_offset) * BITS_PER_UNIT;
      offset -= TREE_INT_CST_LOW (DECL_FIELD_BIT_OFFSET (fld));
      exp_type = TREE_TYPE (TREE_OPERAND (model->expr, 0));
      t = build_ref_for_offset (loc, base, offset, exp_type, gsi, insert_after);
      return fold_build3_loc (loc, COMPONENT_REF, model->type, t, fld,
			      TREE_OPERAND (model->expr, 2));
    }
  else
    return build_ref_for_offset (loc, base, offset, model->type,
				 gsi, insert_after);
}

/* Construct a memory reference consisting of component_refs and array_refs to
   a part of an aggregate *RES (which is of type TYPE).  The requested part
   should have type EXP_TYPE at be the given OFFSET.  This function might not
   succeed, it returns true when it does and only then *RES points to something
   meaningful.  This function should be used only to build expressions that we
   might need to present to user (e.g. in warnings).  In all other situations,
   build_ref_for_model or build_ref_for_offset should be used instead.  */

static bool
build_user_friendly_ref_for_offset (tree *res, tree type, HOST_WIDE_INT offset,
				    tree exp_type)
{
  while (1)
    {
      tree fld;
      tree tr_size, index, minidx;
      HOST_WIDE_INT el_size;

      if (offset == 0 && exp_type
	  && types_compatible_p (exp_type, type))
	return true;

      switch (TREE_CODE (type))
	{
	case UNION_TYPE:
	case QUAL_UNION_TYPE:
	case RECORD_TYPE:
	  for (fld = TYPE_FIELDS (type); fld; fld = DECL_CHAIN (fld))
	    {
	      HOST_WIDE_INT pos, size;
	      tree expr, *expr_ptr;

	      if (TREE_CODE (fld) != FIELD_DECL)
		continue;

	      pos = int_bit_position (fld);
	      gcc_assert (TREE_CODE (type) == RECORD_TYPE || pos == 0);
	      tr_size = DECL_SIZE (fld);
	      if (!tr_size || !host_integerp (tr_size, 1))
		continue;
	      size = tree_low_cst (tr_size, 1);
	      if (size == 0)
		{
		  if (pos != offset)
		    continue;
		}
	      else if (pos > offset || (pos + size) <= offset)
		continue;

	      expr = build3 (COMPONENT_REF, TREE_TYPE (fld), *res, fld,
			     NULL_TREE);
	      expr_ptr = &expr;
	      if (build_user_friendly_ref_for_offset (expr_ptr, TREE_TYPE (fld),
						      offset - pos, exp_type))
		{
		  *res = expr;
		  return true;
		}
	    }
	  return false;

	case ARRAY_TYPE:
	  tr_size = TYPE_SIZE (TREE_TYPE (type));
	  if (!tr_size || !host_integerp (tr_size, 1))
	    return false;
	  el_size = tree_low_cst (tr_size, 1);

	  minidx = TYPE_MIN_VALUE (TYPE_DOMAIN (type));
	  if (TREE_CODE (minidx) != INTEGER_CST || el_size == 0)
	    return false;
	  index = build_int_cst (TYPE_DOMAIN (type), offset / el_size);
	  if (!integer_zerop (minidx))
	    index = int_const_binop (PLUS_EXPR, index, minidx);
	  *res = build4 (ARRAY_REF, TREE_TYPE (type), *res, index,
			 NULL_TREE, NULL_TREE);
	  offset = offset % el_size;
	  type = TREE_TYPE (type);
	  break;

	default:
	  if (offset != 0)
	    return false;

	  if (exp_type)
	    return false;
	  else
	    return true;
	}
>>>>>>> 3082eeb7
    }
  while (lacc);
}

<<<<<<< HEAD
/* Modify assignments with a CONSTRUCTOR on their RHS.  STMT contains a pointer
   to the assignment and GSI is the statement iterator pointing at it.  Returns
   the same values as sra_modify_assign.  */

static enum scan_assign_result
sra_modify_constructor_assign (gimple *stmt, gimple_stmt_iterator *gsi)
{
  tree lhs = gimple_assign_lhs (*stmt);
  struct access *acc;

  acc = get_access_for_expr (lhs);
  if (!acc)
    return SRA_SA_NONE;

  if (VEC_length (constructor_elt,
		  CONSTRUCTOR_ELTS (gimple_assign_rhs1 (*stmt))) > 0)
    {
      /* I have never seen this code path trigger but if it can happen the
	 following should handle it gracefully.  */
      if (access_has_children_p (acc))
	generate_subtree_copies (acc->first_child, acc->base, 0, 0, 0, gsi,
				 true, true);
      return SRA_SA_PROCESSED;
    }

  if (acc->grp_covered)
    {
      init_subtree_with_zero (acc, gsi, false);
      unlink_stmt_vdef (*stmt);
      gsi_remove (gsi, true);
      return SRA_SA_REMOVED;
    }
  else
    {
      init_subtree_with_zero (acc, gsi, true);
      return SRA_SA_PROCESSED;
    }
}


/* Callback of scan_function to process assign statements.  It examines both
   sides of the statement, replaces them with a scalare replacement if there is
   one and generating copying of replacements if scalarized aggregates have been
   used in the assignment.  STMT is a pointer to the assign statement, GSI is
   used to hold generated statements for type conversions and subtree
   copying.  */

static enum scan_assign_result
sra_modify_assign (gimple *stmt, gimple_stmt_iterator *gsi,
		   void *data ATTRIBUTE_UNUSED)
{
  struct access *lacc, *racc;
  tree lhs, rhs;
  bool modify_this_stmt = false;
  bool force_gimple_rhs = false;
  location_t loc = gimple_location (*stmt);
  gimple_stmt_iterator orig_gsi = *gsi;

  if (!gimple_assign_single_p (*stmt))
    return SRA_SA_NONE;
  lhs = gimple_assign_lhs (*stmt);
  rhs = gimple_assign_rhs1 (*stmt);

  if (TREE_CODE (rhs) == CONSTRUCTOR)
    return sra_modify_constructor_assign (stmt, gsi);

  if (TREE_CODE (rhs) == REALPART_EXPR || TREE_CODE (lhs) == REALPART_EXPR
      || TREE_CODE (rhs) == IMAGPART_EXPR || TREE_CODE (lhs) == IMAGPART_EXPR
      || TREE_CODE (rhs) == BIT_FIELD_REF || TREE_CODE (lhs) == BIT_FIELD_REF)
    {
      modify_this_stmt = sra_modify_expr (gimple_assign_rhs1_ptr (*stmt),
					  gsi, false, data);
      modify_this_stmt |= sra_modify_expr (gimple_assign_lhs_ptr (*stmt),
					   gsi, true, data);
      return modify_this_stmt ? SRA_SA_PROCESSED : SRA_SA_NONE;
    }

  lacc = get_access_for_expr (lhs);
  racc = get_access_for_expr (rhs);
  if (!lacc && !racc)
    return SRA_SA_NONE;

  if (lacc && lacc->grp_to_be_replaced)
    {
      lhs = get_access_replacement (lacc);
      gimple_assign_set_lhs (*stmt, lhs);
      modify_this_stmt = true;
      if (lacc->grp_partial_lhs)
	force_gimple_rhs = true;
      sra_stats.exprs++;
    }

  if (racc && racc->grp_to_be_replaced)
    {
      rhs = get_access_replacement (racc);
      modify_this_stmt = true;
      if (racc->grp_partial_lhs)
	force_gimple_rhs = true;
      sra_stats.exprs++;
    }

  if (modify_this_stmt)
    {
      if (!useless_type_conversion_p (TREE_TYPE (lhs), TREE_TYPE (rhs)))
	{
	  /* If we can avoid creating a VIEW_CONVERT_EXPR do so.
	     ???  This should move to fold_stmt which we simply should
	     call after building a VIEW_CONVERT_EXPR here.  */
	  if (AGGREGATE_TYPE_P (TREE_TYPE (lhs))
	      && !access_has_children_p (lacc))
	    {
	      tree expr = lhs;
	      if (build_ref_for_offset (&expr, TREE_TYPE (lhs), 0,
					TREE_TYPE (rhs), false))
		{
		  lhs = expr;
		  gimple_assign_set_lhs (*stmt, expr);
		}
	    }
	  else if (AGGREGATE_TYPE_P (TREE_TYPE (rhs))
		   && !access_has_children_p (racc))
	    {
	      tree expr = rhs;
	      if (build_ref_for_offset (&expr, TREE_TYPE (rhs), 0,
					TREE_TYPE (lhs), false))
		rhs = expr;
	    }
	  if (!useless_type_conversion_p (TREE_TYPE (lhs), TREE_TYPE (rhs)))
	    {
	      rhs = fold_build1_loc (loc, VIEW_CONVERT_EXPR, TREE_TYPE (lhs), rhs);
	      if (is_gimple_reg_type (TREE_TYPE (lhs))
		  && TREE_CODE (lhs) != SSA_NAME)
		force_gimple_rhs = true;
	    }
	}
    }

  /* From this point on, the function deals with assignments in between
     aggregates when at least one has scalar reductions of some of its
     components.  There are three possible scenarios: Both the LHS and RHS have
     to-be-scalarized components, 2) only the RHS has or 3) only the LHS has.

     In the first case, we would like to load the LHS components from RHS
     components whenever possible.  If that is not possible, we would like to
     read it directly from the RHS (after updating it by storing in it its own
     components).  If there are some necessary unscalarized data in the LHS,
     those will be loaded by the original assignment too.  If neither of these
     cases happen, the original statement can be removed.  Most of this is done
     by load_assign_lhs_subreplacements.

     In the second case, we would like to store all RHS scalarized components
     directly into LHS and if they cover the aggregate completely, remove the
     statement too.  In the third case, we want the LHS components to be loaded
     directly from the RHS (DSE will remove the original statement if it
     becomes redundant).

     This is a bit complex but manageable when types match and when unions do
     not cause confusion in a way that we cannot really load a component of LHS
     from the RHS or vice versa (the access representing this level can have
     subaccesses that are accessible only through a different union field at a
     higher level - different from the one used in the examined expression).
     Unions are fun.

     Therefore, I specially handle a fourth case, happening when there is a
     specific type cast or it is impossible to locate a scalarized subaccess on
     the other side of the expression.  If that happens, I simply "refresh" the
     RHS by storing in it is scalarized components leave the original statement
     there to do the copying and then load the scalar replacements of the LHS.
     This is what the first branch does.  */

  if (gimple_has_volatile_ops (*stmt)
      || contains_view_convert_expr_p (rhs)
      || contains_view_convert_expr_p (lhs)
      || (access_has_children_p (racc)
	  && !ref_expr_for_all_replacements_p (racc, lhs, racc->offset))
      || (access_has_children_p (lacc)
	  && !ref_expr_for_all_replacements_p (lacc, rhs, lacc->offset)))
    {
      if (access_has_children_p (racc))
	generate_subtree_copies (racc->first_child, racc->base, 0, 0, 0,
				 gsi, false, false);
      if (access_has_children_p (lacc))
	generate_subtree_copies (lacc->first_child, lacc->base, 0, 0, 0,
				 gsi, true, true);
      sra_stats.separate_lhs_rhs_handling++;
    }
  else
    {
      if (access_has_children_p (lacc) && access_has_children_p (racc))
	{
	  gimple_stmt_iterator orig_gsi = *gsi;
	  enum unscalarized_data_handling refreshed;

	  if (lacc->grp_read && !lacc->grp_covered)
	    refreshed = handle_unscalarized_data_in_subtree (racc, lhs, gsi);
	  else
	    refreshed = SRA_UDH_NONE;

	  load_assign_lhs_subreplacements (lacc->first_child, racc,
					   lacc->offset, racc->offset,
					   &orig_gsi, gsi, &refreshed, lhs);
	  if (refreshed != SRA_UDH_RIGHT)
	    {
	      if (*stmt == gsi_stmt (*gsi))
		gsi_next (gsi);

	      unlink_stmt_vdef (*stmt);
	      gsi_remove (&orig_gsi, true);
	      sra_stats.deleted++;
	      return SRA_SA_REMOVED;
	    }
	}
      else
	{
	  if (access_has_children_p (racc))
	    {
	      if (!racc->grp_unscalarized_data
		  /* Do not remove SSA name definitions (PR 42704).  */
		  && TREE_CODE (lhs) != SSA_NAME)
		{
		  generate_subtree_copies (racc->first_child, lhs,
					   racc->offset, 0, 0, gsi,
					   false, false);
		  gcc_assert (*stmt == gsi_stmt (*gsi));
		  unlink_stmt_vdef (*stmt);
		  gsi_remove (gsi, true);
		  sra_stats.deleted++;
		  return SRA_SA_REMOVED;
		}
	      else
		generate_subtree_copies (racc->first_child, lhs,
					 racc->offset, 0, 0, gsi, false, true);
	    }
	  else if (access_has_children_p (lacc))
	    generate_subtree_copies (lacc->first_child, rhs, lacc->offset,
				     0, 0, gsi, true, true);
	}
    }

  /* This gimplification must be done after generate_subtree_copies, lest we
     insert the subtree copies in the middle of the gimplified sequence.  */
  if (force_gimple_rhs)
    rhs = force_gimple_operand_gsi (&orig_gsi, rhs, true, NULL_TREE,
				    true, GSI_SAME_STMT);
  if (gimple_assign_rhs1 (*stmt) != rhs)
    {
      gimple_assign_set_rhs_from_tree (&orig_gsi, rhs);
      gcc_assert (*stmt == gsi_stmt (orig_gsi));
    }

  return modify_this_stmt ? SRA_SA_PROCESSED : SRA_SA_NONE;
}

/* Generate statements initializing scalar replacements of parts of function
   parameters.  */

static void
initialize_parameter_reductions (void)
{
  gimple_stmt_iterator gsi;
  gimple_seq seq = NULL;
  tree parm;

  for (parm = DECL_ARGUMENTS (current_function_decl);
       parm;
       parm = TREE_CHAIN (parm))
    {
      VEC (access_p, heap) *access_vec;
      struct access *access;

      if (!bitmap_bit_p (candidate_bitmap, DECL_UID (parm)))
	continue;
      access_vec = get_base_access_vector (parm);
      if (!access_vec)
	continue;

      if (!seq)
	{
	  seq = gimple_seq_alloc ();
	  gsi = gsi_start (seq);
	}

      for (access = VEC_index (access_p, access_vec, 0);
	   access;
	   access = access->next_grp)
	generate_subtree_copies (access, parm, 0, 0, 0, &gsi, true, true);
    }

  if (seq)
    gsi_insert_seq_on_edge_immediate (single_succ_edge (ENTRY_BLOCK_PTR), seq);
}

/* The "main" function of intraprocedural SRA passes.  Runs the analysis and if
   it reveals there are components of some aggregates to be scalarized, it runs
   the required transformations.  */
static unsigned int
perform_intra_sra (void)
{
  int ret = 0;
  sra_initialize ();

  if (!find_var_candidates ())
    goto out;

  if (!scan_function (build_access_from_expr, build_accesses_from_assign, NULL,
		      true, NULL))
    goto out;

  if (!analyze_all_variable_accesses ())
    goto out;

  scan_function (sra_modify_expr, sra_modify_assign, NULL, false, NULL);
  initialize_parameter_reductions ();

  statistics_counter_event (cfun, "Scalar replacements created",
			    sra_stats.replacements);
  statistics_counter_event (cfun, "Modified expressions", sra_stats.exprs);
  statistics_counter_event (cfun, "Subtree copy stmts",
			    sra_stats.subtree_copies);
  statistics_counter_event (cfun, "Subreplacement stmts",
			    sra_stats.subreplacements);
  statistics_counter_event (cfun, "Deleted stmts", sra_stats.deleted);
  statistics_counter_event (cfun, "Separate LHS and RHS handling",
			    sra_stats.separate_lhs_rhs_handling);

  ret = TODO_update_ssa;

 out:
  sra_deinitialize ();
  return ret;
}

/* Perform early intraprocedural SRA.  */
static unsigned int
early_intra_sra (void)
{
  sra_mode = SRA_MODE_EARLY_INTRA;
  return perform_intra_sra ();
}

/* Perform "late" intraprocedural SRA.  */
static unsigned int
late_intra_sra (void)
{
  sra_mode = SRA_MODE_INTRA;
  return perform_intra_sra ();
}


static bool
gate_intra_sra (void)
{
  return flag_tree_sra != 0;
}


struct gimple_opt_pass pass_sra_early =
{
 {
  GIMPLE_PASS,
  "esra",	 			/* name */
  gate_intra_sra,			/* gate */
  early_intra_sra,			/* execute */
  NULL,					/* sub */
  NULL,					/* next */
  0,					/* static_pass_number */
  TV_TREE_SRA,				/* tv_id */
  PROP_cfg | PROP_ssa,                  /* properties_required */
  0,					/* properties_provided */
  0,					/* properties_destroyed */
  0,					/* todo_flags_start */
  TODO_dump_func
  | TODO_update_ssa
  | TODO_ggc_collect
  | TODO_verify_ssa			/* todo_flags_finish */
 }
};

struct gimple_opt_pass pass_sra =
{
 {
  GIMPLE_PASS,
  "sra",	 			/* name */
  gate_intra_sra,			/* gate */
  late_intra_sra,			/* execute */
  NULL,					/* sub */
  NULL,					/* next */
  0,					/* static_pass_number */
  TV_TREE_SRA,				/* tv_id */
  PROP_cfg | PROP_ssa,                  /* properties_required */
  0,					/* properties_provided */
  0,					/* properties_destroyed */
  TODO_update_address_taken,		/* todo_flags_start */
  TODO_dump_func
  | TODO_update_ssa
  | TODO_ggc_collect
  | TODO_verify_ssa			/* todo_flags_finish */
 }
};


/* Return true iff PARM (which must be a parm_decl) is an unused scalar
   parameter.  */

static bool
is_unused_scalar_param (tree parm)
{
  tree name;
  return (is_gimple_reg (parm)
	  && (!(name = gimple_default_def (cfun, parm))
	      || has_zero_uses (name)));
}

/* Scan immediate uses of a default definition SSA name of a parameter PARM and
   examine whether there are any direct or otherwise infeasible ones.  If so,
   return true, otherwise return false.  PARM must be a gimple register with a
   non-NULL default definition.  */

static bool
ptr_parm_has_direct_uses (tree parm)
{
  imm_use_iterator ui;
  gimple stmt;
  tree name = gimple_default_def (cfun, parm);
  bool ret = false;

  FOR_EACH_IMM_USE_STMT (stmt, ui, name)
    {
      int uses_ok = 0;
      use_operand_p use_p;

      if (is_gimple_debug (stmt))
	continue;

      /* Valid uses include dereferences on the lhs and the rhs.  */
      if (gimple_has_lhs (stmt))
	{
	  tree lhs = gimple_get_lhs (stmt);
	  while (handled_component_p (lhs))
	    lhs = TREE_OPERAND (lhs, 0);
	  if (INDIRECT_REF_P (lhs)
	      && TREE_OPERAND (lhs, 0) == name)
	    uses_ok++;
	}
      if (gimple_assign_single_p (stmt))
	{
	  tree rhs = gimple_assign_rhs1 (stmt);
	  while (handled_component_p (rhs))
	    rhs = TREE_OPERAND (rhs, 0);
	  if (INDIRECT_REF_P (rhs)
	      && TREE_OPERAND (rhs, 0) == name)
	    uses_ok++;
	}
      else if (is_gimple_call (stmt))
	{
	  unsigned i;
	  for (i = 0; i < gimple_call_num_args (stmt); ++i)
	    {
	      tree arg = gimple_call_arg (stmt, i);
	      while (handled_component_p (arg))
		arg = TREE_OPERAND (arg, 0);
	      if (INDIRECT_REF_P (arg)
		  && TREE_OPERAND (arg, 0) == name)
		uses_ok++;
=======
/* Return true iff TYPE is stdarg va_list type.  */

static inline bool
is_va_list_type (tree type)
{
  return TYPE_MAIN_VARIANT (type) == TYPE_MAIN_VARIANT (va_list_type_node);
}

/* Print message to dump file why a variable was rejected. */

static void
reject (tree var, const char *msg)
{
  if (dump_file && (dump_flags & TDF_DETAILS))
    {
      fprintf (dump_file, "Rejected (%d): %s: ", DECL_UID (var), msg);
      print_generic_expr (dump_file, var, 0);
      fprintf (dump_file, "\n");
    }
}

/* The very first phase of intraprocedural SRA.  It marks in candidate_bitmap
   those with type which is suitable for scalarization.  */

static bool
find_var_candidates (void)
{
  tree var, type;
  referenced_var_iterator rvi;
  bool ret = false;
  const char *msg;

  FOR_EACH_REFERENCED_VAR (cfun, var, rvi)
    {
      if (TREE_CODE (var) != VAR_DECL && TREE_CODE (var) != PARM_DECL)
        continue;
      type = TREE_TYPE (var);

      if (!AGGREGATE_TYPE_P (type)) 
        {
          reject (var, "not aggregate");
          continue;
	}
      if (needs_to_live_in_memory (var))
        {
          reject (var, "needs to live in memory");
          continue;
        }
      if (TREE_THIS_VOLATILE (var))
        {
          reject (var, "is volatile");
	  continue;
        }
      if (!COMPLETE_TYPE_P (type))
        {
          reject (var, "has incomplete type");
	  continue;
        }
      if (!host_integerp (TYPE_SIZE (type), 1))
        {
          reject (var, "type size not fixed");
	  continue;
        }
      if (tree_low_cst (TYPE_SIZE (type), 1) == 0)
        {
          reject (var, "type size is zero");
          continue;
        }
      if (type_internals_preclude_sra_p (type, &msg))
	{
	  reject (var, msg);
	  continue;
	}
      if (/* Fix for PR 41089.  tree-stdarg.c needs to have va_lists intact but
	      we also want to schedule it rather late.  Thus we ignore it in
	      the early pass. */
	  (sra_mode == SRA_MODE_EARLY_INTRA
	      && is_va_list_type (type)))
        {
	  reject (var, "is va_list");
	  continue;
	}

      bitmap_set_bit (candidate_bitmap, DECL_UID (var));

      if (dump_file && (dump_flags & TDF_DETAILS))
	{
	  fprintf (dump_file, "Candidate (%d): ", DECL_UID (var));
	  print_generic_expr (dump_file, var, 0);
	  fprintf (dump_file, "\n");
	}
      ret = true;
    }

  return ret;
}

/* Sort all accesses for the given variable, check for partial overlaps and
   return NULL if there are any.  If there are none, pick a representative for
   each combination of offset and size and create a linked list out of them.
   Return the pointer to the first representative and make sure it is the first
   one in the vector of accesses.  */

static struct access *
sort_and_splice_var_accesses (tree var)
{
  int i, j, access_count;
  struct access *res, **prev_acc_ptr = &res;
  VEC (access_p, heap) *access_vec;
  bool first = true;
  HOST_WIDE_INT low = -1, high = 0;

  access_vec = get_base_access_vector (var);
  if (!access_vec)
    return NULL;
  access_count = VEC_length (access_p, access_vec);

  /* Sort by <OFFSET, SIZE>.  */
  VEC_qsort (access_p, access_vec, compare_access_positions);

  i = 0;
  while (i < access_count)
    {
      struct access *access = VEC_index (access_p, access_vec, i);
      bool grp_write = access->write;
      bool grp_read = !access->write;
      bool grp_scalar_write = access->write
	&& is_gimple_reg_type (access->type);
      bool grp_scalar_read = !access->write
	&& is_gimple_reg_type (access->type);
      bool grp_assignment_read = access->grp_assignment_read;
      bool grp_assignment_write = access->grp_assignment_write;
      bool multiple_scalar_reads = false;
      bool total_scalarization = access->grp_total_scalarization;
      bool grp_partial_lhs = access->grp_partial_lhs;
      bool first_scalar = is_gimple_reg_type (access->type);
      bool unscalarizable_region = access->grp_unscalarizable_region;

      if (first || access->offset >= high)
	{
	  first = false;
	  low = access->offset;
	  high = access->offset + access->size;
	}
      else if (access->offset > low && access->offset + access->size > high)
	return NULL;
      else
	gcc_assert (access->offset >= low
		    && access->offset + access->size <= high);

      j = i + 1;
      while (j < access_count)
	{
	  struct access *ac2 = VEC_index (access_p, access_vec, j);
	  if (ac2->offset != access->offset || ac2->size != access->size)
	    break;
	  if (ac2->write)
	    {
	      grp_write = true;
	      grp_scalar_write = (grp_scalar_write
				  || is_gimple_reg_type (ac2->type));
	    }
	  else
	    {
	      grp_read = true;
	      if (is_gimple_reg_type (ac2->type))
		{
		  if (grp_scalar_read)
		    multiple_scalar_reads = true;
		  else
		    grp_scalar_read = true;
		}
	    }
	  grp_assignment_read |= ac2->grp_assignment_read;
	  grp_assignment_write |= ac2->grp_assignment_write;
	  grp_partial_lhs |= ac2->grp_partial_lhs;
	  unscalarizable_region |= ac2->grp_unscalarizable_region;
	  total_scalarization |= ac2->grp_total_scalarization;
	  relink_to_new_repr (access, ac2);

	  /* If there are both aggregate-type and scalar-type accesses with
	     this combination of size and offset, the comparison function
	     should have put the scalars first.  */
	  gcc_assert (first_scalar || !is_gimple_reg_type (ac2->type));
	  ac2->group_representative = access;
	  j++;
	}

      i = j;

      access->group_representative = access;
      access->grp_write = grp_write;
      access->grp_read = grp_read;
      access->grp_scalar_read = grp_scalar_read;
      access->grp_scalar_write = grp_scalar_write;
      access->grp_assignment_read = grp_assignment_read;
      access->grp_assignment_write = grp_assignment_write;
      access->grp_hint = multiple_scalar_reads || total_scalarization;
      access->grp_total_scalarization = total_scalarization;
      access->grp_partial_lhs = grp_partial_lhs;
      access->grp_unscalarizable_region = unscalarizable_region;
      if (access->first_link)
	add_access_to_work_queue (access);

      *prev_acc_ptr = access;
      prev_acc_ptr = &access->next_grp;
    }

  gcc_assert (res == VEC_index (access_p, access_vec, 0));
  return res;
}

/* Create a variable for the given ACCESS which determines the type, name and a
   few other properties.  Return the variable declaration and store it also to
   ACCESS->replacement.  */

static tree
create_access_replacement (struct access *access, bool rename)
{
  tree repl;

  repl = create_tmp_var (access->type, "SR");
  add_referenced_var (repl);
  if (rename)
    mark_sym_for_renaming (repl);

  if (!access->grp_partial_lhs
      && (TREE_CODE (access->type) == COMPLEX_TYPE
	  || TREE_CODE (access->type) == VECTOR_TYPE))
    DECL_GIMPLE_REG_P (repl) = 1;

  DECL_SOURCE_LOCATION (repl) = DECL_SOURCE_LOCATION (access->base);
  DECL_ARTIFICIAL (repl) = 1;
  DECL_IGNORED_P (repl) = DECL_IGNORED_P (access->base);

  if (DECL_NAME (access->base)
      && !DECL_IGNORED_P (access->base)
      && !DECL_ARTIFICIAL (access->base))
    {
      char *pretty_name = make_fancy_name (access->expr);
      tree debug_expr = unshare_expr (access->expr), d;

      DECL_NAME (repl) = get_identifier (pretty_name);
      obstack_free (&name_obstack, pretty_name);

      /* Get rid of any SSA_NAMEs embedded in debug_expr,
	 as DECL_DEBUG_EXPR isn't considered when looking for still
	 used SSA_NAMEs and thus they could be freed.  All debug info
	 generation cares is whether something is constant or variable
	 and that get_ref_base_and_extent works properly on the
	 expression.  */
      for (d = debug_expr; handled_component_p (d); d = TREE_OPERAND (d, 0))
	switch (TREE_CODE (d))
	  {
	  case ARRAY_REF:
	  case ARRAY_RANGE_REF:
	    if (TREE_OPERAND (d, 1)
		&& TREE_CODE (TREE_OPERAND (d, 1)) == SSA_NAME)
	      TREE_OPERAND (d, 1) = SSA_NAME_VAR (TREE_OPERAND (d, 1));
	    if (TREE_OPERAND (d, 3)
		&& TREE_CODE (TREE_OPERAND (d, 3)) == SSA_NAME)
	      TREE_OPERAND (d, 3) = SSA_NAME_VAR (TREE_OPERAND (d, 3));
	    /* FALLTHRU */
	  case COMPONENT_REF:
	    if (TREE_OPERAND (d, 2)
		&& TREE_CODE (TREE_OPERAND (d, 2)) == SSA_NAME)
	      TREE_OPERAND (d, 2) = SSA_NAME_VAR (TREE_OPERAND (d, 2));
	    break;
	  default:
	    break;
	  }
      SET_DECL_DEBUG_EXPR (repl, debug_expr);
      DECL_DEBUG_EXPR_IS_FROM (repl) = 1;
      if (access->grp_no_warning)
	TREE_NO_WARNING (repl) = 1;
      else
	TREE_NO_WARNING (repl) = TREE_NO_WARNING (access->base);
    }
  else
    TREE_NO_WARNING (repl) = 1;

  if (dump_file)
    {
      fprintf (dump_file, "Created a replacement for ");
      print_generic_expr (dump_file, access->base, 0);
      fprintf (dump_file, " offset: %u, size: %u: ",
	       (unsigned) access->offset, (unsigned) access->size);
      print_generic_expr (dump_file, repl, 0);
      fprintf (dump_file, "\n");
    }
  sra_stats.replacements++;

  return repl;
}

/* Return ACCESS scalar replacement, create it if it does not exist yet.  */

static inline tree
get_access_replacement (struct access *access)
{
  gcc_assert (access->grp_to_be_replaced);

  if (!access->replacement_decl)
    access->replacement_decl = create_access_replacement (access, true);
  return access->replacement_decl;
}

/* Return ACCESS scalar replacement, create it if it does not exist yet but do
   not mark it for renaming.  */

static inline tree
get_unrenamed_access_replacement (struct access *access)
{
  gcc_assert (!access->grp_to_be_replaced);

  if (!access->replacement_decl)
    access->replacement_decl = create_access_replacement (access, false);
  return access->replacement_decl;
}


/* Build a subtree of accesses rooted in *ACCESS, and move the pointer in the
   linked list along the way.  Stop when *ACCESS is NULL or the access pointed
   to it is not "within" the root.  Return false iff some accesses partially
   overlap.  */

static bool
build_access_subtree (struct access **access)
{
  struct access *root = *access, *last_child = NULL;
  HOST_WIDE_INT limit = root->offset + root->size;

  *access = (*access)->next_grp;
  while  (*access && (*access)->offset + (*access)->size <= limit)
    {
      if (!last_child)
	root->first_child = *access;
      else
	last_child->next_sibling = *access;
      last_child = *access;

      if (!build_access_subtree (access))
	return false;
    }

  if (*access && (*access)->offset < limit)
    return false;

  return true;
}

/* Build a tree of access representatives, ACCESS is the pointer to the first
   one, others are linked in a list by the next_grp field.  Return false iff
   some accesses partially overlap.  */

static bool
build_access_trees (struct access *access)
{
  while (access)
    {
      struct access *root = access;

      if (!build_access_subtree (&access))
	return false;
      root->next_grp = access;
    }
  return true;
}

/* Return true if expr contains some ARRAY_REFs into a variable bounded
   array.  */

static bool
expr_with_var_bounded_array_refs_p (tree expr)
{
  while (handled_component_p (expr))
    {
      if (TREE_CODE (expr) == ARRAY_REF
	  && !host_integerp (array_ref_low_bound (expr), 0))
	return true;
      expr = TREE_OPERAND (expr, 0);
    }
  return false;
}

/* Analyze the subtree of accesses rooted in ROOT, scheduling replacements when
   both seeming beneficial and when ALLOW_REPLACEMENTS allows it.  Also set all
   sorts of access flags appropriately along the way, notably always set
   grp_read and grp_assign_read according to MARK_READ and grp_write when
   MARK_WRITE is true.

   Creating a replacement for a scalar access is considered beneficial if its
   grp_hint is set (this means we are either attempting total scalarization or
   there is more than one direct read access) or according to the following
   table:

   Access written to through a scalar type (once or more times)
   |
   |	Written to in an assignment statement
   |	|
   |	|	Access read as scalar _once_
   |	|	|
   |   	|	|	Read in an assignment statement
   |	|	|	|
   |   	|	|	|	Scalarize	Comment
-----------------------------------------------------------------------------
   0	0	0	0			No access for the scalar
   0	0	0	1			No access for the scalar
   0	0	1	0	No		Single read - won't help
   0	0	1	1	No		The same case
   0	1	0	0			No access for the scalar
   0	1	0	1			No access for the scalar
   0	1	1	0	Yes		s = *g; return s.i;
   0	1	1	1       Yes		The same case as above
   1	0	0	0	No		Won't help
   1	0	0	1	Yes		s.i = 1; *g = s;
   1	0	1	0	Yes		s.i = 5; g = s.i;
   1	0	1	1	Yes		The same case as above
   1	1	0	0	No		Won't help.
   1	1	0	1	Yes		s.i = 1; *g = s;
   1	1	1	0	Yes		s = *g; return s.i;
   1	1	1	1	Yes		Any of the above yeses  */

static bool
analyze_access_subtree (struct access *root, struct access *parent,
			bool allow_replacements)
{
  struct access *child;
  HOST_WIDE_INT limit = root->offset + root->size;
  HOST_WIDE_INT covered_to = root->offset;
  bool scalar = is_gimple_reg_type (root->type);
  bool hole = false, sth_created = false;

  if (parent)
    {
      if (parent->grp_read)
	root->grp_read = 1;
      if (parent->grp_assignment_read)
	root->grp_assignment_read = 1;
      if (parent->grp_write)
	root->grp_write = 1;
      if (parent->grp_assignment_write)
	root->grp_assignment_write = 1;
      if (parent->grp_total_scalarization)
	root->grp_total_scalarization = 1;
    }

  if (root->grp_unscalarizable_region)
    allow_replacements = false;

  if (allow_replacements && expr_with_var_bounded_array_refs_p (root->expr))
    allow_replacements = false;

  for (child = root->first_child; child; child = child->next_sibling)
    {
      hole |= covered_to < child->offset;
      sth_created |= analyze_access_subtree (child, root,
					     allow_replacements && !scalar);

      root->grp_unscalarized_data |= child->grp_unscalarized_data;
      root->grp_total_scalarization &= child->grp_total_scalarization;
      if (child->grp_covered)
	covered_to += child->size;
      else
	hole = true;
    }

  if (allow_replacements && scalar && !root->first_child
      && (root->grp_hint
	  || ((root->grp_scalar_read || root->grp_assignment_read)
	      && (root->grp_scalar_write || root->grp_assignment_write))))
    {
      if (dump_file && (dump_flags & TDF_DETAILS))
	{
	  fprintf (dump_file, "Marking ");
	  print_generic_expr (dump_file, root->base, 0);
	  fprintf (dump_file, " offset: %u, size: %u: ",
		   (unsigned) root->offset, (unsigned) root->size);
	  fprintf (dump_file, " to be replaced.\n");
	}

      root->grp_to_be_replaced = 1;
      sth_created = true;
      hole = false;
    }
  else
    {
      if (covered_to < limit)
	hole = true;
      if (scalar)
	root->grp_total_scalarization = 0;
    }

  if (sth_created
      && (!hole || root->grp_total_scalarization))
    {
      root->grp_covered = 1;
      return true;
    }
  if (root->grp_write || TREE_CODE (root->base) == PARM_DECL)
    root->grp_unscalarized_data = 1; /* not covered and written to */
  if (sth_created)
    return true;
  return false;
}

/* Analyze all access trees linked by next_grp by the means of
   analyze_access_subtree.  */
static bool
analyze_access_trees (struct access *access)
{
  bool ret = false;

  while (access)
    {
      if (analyze_access_subtree (access, NULL, true))
	ret = true;
      access = access->next_grp;
    }

  return ret;
}

/* Return true iff a potential new child of LACC at offset OFFSET and with size
   SIZE would conflict with an already existing one.  If exactly such a child
   already exists in LACC, store a pointer to it in EXACT_MATCH.  */

static bool
child_would_conflict_in_lacc (struct access *lacc, HOST_WIDE_INT norm_offset,
			      HOST_WIDE_INT size, struct access **exact_match)
{
  struct access *child;

  for (child = lacc->first_child; child; child = child->next_sibling)
    {
      if (child->offset == norm_offset && child->size == size)
	{
	  *exact_match = child;
	  return true;
	}

      if (child->offset < norm_offset + size
	  && child->offset + child->size > norm_offset)
	return true;
    }

  return false;
}

/* Create a new child access of PARENT, with all properties just like MODEL
   except for its offset and with its grp_write false and grp_read true.
   Return the new access or NULL if it cannot be created.  Note that this access
   is created long after all splicing and sorting, it's not located in any
   access vector and is automatically a representative of its group.  */

static struct access *
create_artificial_child_access (struct access *parent, struct access *model,
				HOST_WIDE_INT new_offset)
{
  struct access *access;
  struct access **child;
  tree expr = parent->base;

  gcc_assert (!model->grp_unscalarizable_region);

  access = (struct access *) pool_alloc (access_pool);
  memset (access, 0, sizeof (struct access));
  if (!build_user_friendly_ref_for_offset (&expr, TREE_TYPE (expr), new_offset,
					   model->type))
    {
      access->grp_no_warning = true;
      expr = build_ref_for_model (EXPR_LOCATION (parent->base), parent->base,
				  new_offset, model, NULL, false);
    }

  access->base = parent->base;
  access->expr = expr;
  access->offset = new_offset;
  access->size = model->size;
  access->type = model->type;
  access->grp_write = true;
  access->grp_read = false;

  child = &parent->first_child;
  while (*child && (*child)->offset < new_offset)
    child = &(*child)->next_sibling;

  access->next_sibling = *child;
  *child = access;

  return access;
}


/* Propagate all subaccesses of RACC across an assignment link to LACC. Return
   true if any new subaccess was created.  Additionally, if RACC is a scalar
   access but LACC is not, change the type of the latter, if possible.  */

static bool
propagate_subaccesses_across_link (struct access *lacc, struct access *racc)
{
  struct access *rchild;
  HOST_WIDE_INT norm_delta = lacc->offset - racc->offset;
  bool ret = false;

  if (is_gimple_reg_type (lacc->type)
      || lacc->grp_unscalarizable_region
      || racc->grp_unscalarizable_region)
    return false;

  if (!lacc->first_child && !racc->first_child
      && is_gimple_reg_type (racc->type))
    {
      tree t = lacc->base;

      lacc->type = racc->type;
      if (build_user_friendly_ref_for_offset (&t, TREE_TYPE (t), lacc->offset,
					      racc->type))
	lacc->expr = t;
      else
	{
	  lacc->expr = build_ref_for_model (EXPR_LOCATION (lacc->base),
					    lacc->base, lacc->offset,
					    racc, NULL, false);
	  lacc->grp_no_warning = true;
	}
      return false;
    }

  for (rchild = racc->first_child; rchild; rchild = rchild->next_sibling)
    {
      struct access *new_acc = NULL;
      HOST_WIDE_INT norm_offset = rchild->offset + norm_delta;

      if (rchild->grp_unscalarizable_region)
	continue;

      if (child_would_conflict_in_lacc (lacc, norm_offset, rchild->size,
					&new_acc))
	{
	  if (new_acc)
	    {
	      rchild->grp_hint = 1;
	      new_acc->grp_hint |= new_acc->grp_read;
	      if (rchild->first_child)
		ret |= propagate_subaccesses_across_link (new_acc, rchild);
	    }
	  continue;
	}

      rchild->grp_hint = 1;
      new_acc = create_artificial_child_access (lacc, rchild, norm_offset);
      if (new_acc)
	{
	  ret = true;
	  if (racc->first_child)
	    propagate_subaccesses_across_link (new_acc, rchild);
	}
    }

  return ret;
}

/* Propagate all subaccesses across assignment links.  */

static void
propagate_all_subaccesses (void)
{
  while (work_queue_head)
    {
      struct access *racc = pop_access_from_work_queue ();
      struct assign_link *link;

      gcc_assert (racc->first_link);

      for (link = racc->first_link; link; link = link->next)
	{
	  struct access *lacc = link->lacc;

	  if (!bitmap_bit_p (candidate_bitmap, DECL_UID (lacc->base)))
	    continue;
	  lacc = lacc->group_representative;
	  if (propagate_subaccesses_across_link (lacc, racc)
	      && lacc->first_link)
	    add_access_to_work_queue (lacc);
	}
    }
}

/* Go through all accesses collected throughout the (intraprocedural) analysis
   stage, exclude overlapping ones, identify representatives and build trees
   out of them, making decisions about scalarization on the way.  Return true
   iff there are any to-be-scalarized variables after this stage. */

static bool
analyze_all_variable_accesses (void)
{
  int res = 0;
  bitmap tmp = BITMAP_ALLOC (NULL);
  bitmap_iterator bi;
  unsigned i, max_total_scalarization_size;

  max_total_scalarization_size = UNITS_PER_WORD * BITS_PER_UNIT
    * MOVE_RATIO (optimize_function_for_speed_p (cfun));

  EXECUTE_IF_SET_IN_BITMAP (candidate_bitmap, 0, i, bi)
    if (bitmap_bit_p (should_scalarize_away_bitmap, i)
	&& !bitmap_bit_p (cannot_scalarize_away_bitmap, i))
      {
	tree var = referenced_var (i);

	if (TREE_CODE (var) == VAR_DECL
	    && type_consists_of_records_p (TREE_TYPE (var)))
	  {
	    if ((unsigned) tree_low_cst (TYPE_SIZE (TREE_TYPE (var)), 1)
		<= max_total_scalarization_size)
	      {
		completely_scalarize_var (var);
		if (dump_file && (dump_flags & TDF_DETAILS))
		  {
		    fprintf (dump_file, "Will attempt to totally scalarize ");
		    print_generic_expr (dump_file, var, 0);
		    fprintf (dump_file, " (UID: %u): \n", DECL_UID (var));
		  }
	      }
	    else if (dump_file && (dump_flags & TDF_DETAILS))
	      {
		fprintf (dump_file, "Too big to totally scalarize: ");
		print_generic_expr (dump_file, var, 0);
		fprintf (dump_file, " (UID: %u)\n", DECL_UID (var));
	      }
	  }
      }

  bitmap_copy (tmp, candidate_bitmap);
  EXECUTE_IF_SET_IN_BITMAP (tmp, 0, i, bi)
    {
      tree var = referenced_var (i);
      struct access *access;

      access = sort_and_splice_var_accesses (var);
      if (!access || !build_access_trees (access))
	disqualify_candidate (var,
			      "No or inhibitingly overlapping accesses.");
    }

  propagate_all_subaccesses ();

  bitmap_copy (tmp, candidate_bitmap);
  EXECUTE_IF_SET_IN_BITMAP (tmp, 0, i, bi)
    {
      tree var = referenced_var (i);
      struct access *access = get_first_repr_for_decl (var);

      if (analyze_access_trees (access))
	{
	  res++;
	  if (dump_file && (dump_flags & TDF_DETAILS))
	    {
	      fprintf (dump_file, "\nAccess trees for ");
	      print_generic_expr (dump_file, var, 0);
	      fprintf (dump_file, " (UID: %u): \n", DECL_UID (var));
	      dump_access_tree (dump_file, access);
	      fprintf (dump_file, "\n");
	    }
	}
      else
	disqualify_candidate (var, "No scalar replacements to be created.");
    }

  BITMAP_FREE (tmp);

  if (res)
    {
      statistics_counter_event (cfun, "Scalarized aggregates", res);
      return true;
    }
  else
    return false;
}

/* Generate statements copying scalar replacements of accesses within a subtree
   into or out of AGG.  ACCESS, all its children, siblings and their children
   are to be processed.  AGG is an aggregate type expression (can be a
   declaration but does not have to be, it can for example also be a mem_ref or
   a series of handled components).  TOP_OFFSET is the offset of the processed
   subtree which has to be subtracted from offsets of individual accesses to
   get corresponding offsets for AGG.  If CHUNK_SIZE is non-null, copy only
   replacements in the interval <start_offset, start_offset + chunk_size>,
   otherwise copy all.  GSI is a statement iterator used to place the new
   statements.  WRITE should be true when the statements should write from AGG
   to the replacement and false if vice versa.  if INSERT_AFTER is true, new
   statements will be added after the current statement in GSI, they will be
   added before the statement otherwise.  */

static void
generate_subtree_copies (struct access *access, tree agg,
			 HOST_WIDE_INT top_offset,
			 HOST_WIDE_INT start_offset, HOST_WIDE_INT chunk_size,
			 gimple_stmt_iterator *gsi, bool write,
			 bool insert_after, location_t loc)
{
  do
    {
      if (chunk_size && access->offset >= start_offset + chunk_size)
	return;

      if (access->grp_to_be_replaced
	  && (chunk_size == 0
	      || access->offset + access->size > start_offset))
	{
	  tree expr, repl = get_access_replacement (access);
	  gimple stmt;

	  expr = build_ref_for_model (loc, agg, access->offset - top_offset,
				      access, gsi, insert_after);

	  if (write)
	    {
	      if (access->grp_partial_lhs)
		expr = force_gimple_operand_gsi (gsi, expr, true, NULL_TREE,
						 !insert_after,
						 insert_after ? GSI_NEW_STMT
						 : GSI_SAME_STMT);
	      stmt = gimple_build_assign (repl, expr);
	    }
	  else
	    {
	      TREE_NO_WARNING (repl) = 1;
	      if (access->grp_partial_lhs)
		repl = force_gimple_operand_gsi (gsi, repl, true, NULL_TREE,
						 !insert_after,
						 insert_after ? GSI_NEW_STMT
						 : GSI_SAME_STMT);
	      stmt = gimple_build_assign (expr, repl);
	    }
	  gimple_set_location (stmt, loc);

	  if (insert_after)
	    gsi_insert_after (gsi, stmt, GSI_NEW_STMT);
	  else
	    gsi_insert_before (gsi, stmt, GSI_SAME_STMT);
	  update_stmt (stmt);
	  sra_stats.subtree_copies++;
	}

      if (access->first_child)
	generate_subtree_copies (access->first_child, agg, top_offset,
				 start_offset, chunk_size, gsi,
				 write, insert_after, loc);

      access = access->next_sibling;
    }
  while (access);
}

/* Assign zero to all scalar replacements in an access subtree.  ACCESS is the
   the root of the subtree to be processed.  GSI is the statement iterator used
   for inserting statements which are added after the current statement if
   INSERT_AFTER is true or before it otherwise.  */

static void
init_subtree_with_zero (struct access *access, gimple_stmt_iterator *gsi,
			bool insert_after, location_t loc)

{
  struct access *child;

  if (access->grp_to_be_replaced)
    {
      gimple stmt;

      stmt = gimple_build_assign (get_access_replacement (access),
				  build_zero_cst (access->type));
      if (insert_after)
	gsi_insert_after (gsi, stmt, GSI_NEW_STMT);
      else
	gsi_insert_before (gsi, stmt, GSI_SAME_STMT);
      update_stmt (stmt);
      gimple_set_location (stmt, loc);
    }

  for (child = access->first_child; child; child = child->next_sibling)
    init_subtree_with_zero (child, gsi, insert_after, loc);
}

/* Search for an access representative for the given expression EXPR and
   return it or NULL if it cannot be found.  */

static struct access *
get_access_for_expr (tree expr)
{
  HOST_WIDE_INT offset, size, max_size;
  tree base;

  /* FIXME: This should not be necessary but Ada produces V_C_Es with a type of
     a different size than the size of its argument and we need the latter
     one.  */
  if (TREE_CODE (expr) == VIEW_CONVERT_EXPR)
    expr = TREE_OPERAND (expr, 0);

  base = get_ref_base_and_extent (expr, &offset, &size, &max_size);
  if (max_size == -1 || !DECL_P (base))
    return NULL;

  if (!bitmap_bit_p (candidate_bitmap, DECL_UID (base)))
    return NULL;

  return get_var_base_offset_size_access (base, offset, max_size);
}

/* Replace the expression EXPR with a scalar replacement if there is one and
   generate other statements to do type conversion or subtree copying if
   necessary.  GSI is used to place newly created statements, WRITE is true if
   the expression is being written to (it is on a LHS of a statement or output
   in an assembly statement).  */

static bool
sra_modify_expr (tree *expr, gimple_stmt_iterator *gsi, bool write)
{
  location_t loc;
  struct access *access;
  tree type, bfr;

  if (TREE_CODE (*expr) == BIT_FIELD_REF)
    {
      bfr = *expr;
      expr = &TREE_OPERAND (*expr, 0);
    }
  else
    bfr = NULL_TREE;

  if (TREE_CODE (*expr) == REALPART_EXPR || TREE_CODE (*expr) == IMAGPART_EXPR)
    expr = &TREE_OPERAND (*expr, 0);
  access = get_access_for_expr (*expr);
  if (!access)
    return false;
  type = TREE_TYPE (*expr);

  loc = gimple_location (gsi_stmt (*gsi));
  if (access->grp_to_be_replaced)
    {
      tree repl = get_access_replacement (access);
      /* If we replace a non-register typed access simply use the original
         access expression to extract the scalar component afterwards.
	 This happens if scalarizing a function return value or parameter
	 like in gcc.c-torture/execute/20041124-1.c, 20050316-1.c and
	 gcc.c-torture/compile/20011217-1.c.

         We also want to use this when accessing a complex or vector which can
         be accessed as a different type too, potentially creating a need for
         type conversion (see PR42196) and when scalarized unions are involved
         in assembler statements (see PR42398).  */
      if (!useless_type_conversion_p (type, access->type))
	{
	  tree ref;

	  ref = build_ref_for_model (loc, access->base, access->offset, access,
				     NULL, false);

	  if (write)
	    {
	      gimple stmt;

	      if (access->grp_partial_lhs)
		ref = force_gimple_operand_gsi (gsi, ref, true, NULL_TREE,
						 false, GSI_NEW_STMT);
	      stmt = gimple_build_assign (repl, ref);
	      gimple_set_location (stmt, loc);
	      gsi_insert_after (gsi, stmt, GSI_NEW_STMT);
	    }
	  else
	    {
	      gimple stmt;

	      if (access->grp_partial_lhs)
		repl = force_gimple_operand_gsi (gsi, repl, true, NULL_TREE,
						 true, GSI_SAME_STMT);
	      stmt = gimple_build_assign (ref, repl);
	      gimple_set_location (stmt, loc);
	      gsi_insert_before (gsi, stmt, GSI_SAME_STMT);
	    }
	}
      else
	*expr = repl;
      sra_stats.exprs++;
    }

  if (access->first_child)
    {
      HOST_WIDE_INT start_offset, chunk_size;
      if (bfr
	  && host_integerp (TREE_OPERAND (bfr, 1), 1)
	  && host_integerp (TREE_OPERAND (bfr, 2), 1))
	{
	  chunk_size = tree_low_cst (TREE_OPERAND (bfr, 1), 1);
	  start_offset = access->offset
	    + tree_low_cst (TREE_OPERAND (bfr, 2), 1);
	}
      else
	start_offset = chunk_size = 0;

      generate_subtree_copies (access->first_child, access->base, 0,
			       start_offset, chunk_size, gsi, write, write,
			       loc);
    }
  return true;
}

/* Where scalar replacements of the RHS have been written to when a replacement
   of a LHS of an assigments cannot be direclty loaded from a replacement of
   the RHS. */
enum unscalarized_data_handling { SRA_UDH_NONE,  /* Nothing done so far. */
				  SRA_UDH_RIGHT, /* Data flushed to the RHS. */
				  SRA_UDH_LEFT }; /* Data flushed to the LHS. */

/* Store all replacements in the access tree rooted in TOP_RACC either to their
   base aggregate if there are unscalarized data or directly to LHS of the
   statement that is pointed to by GSI otherwise.  */

static enum unscalarized_data_handling
handle_unscalarized_data_in_subtree (struct access *top_racc,
				     gimple_stmt_iterator *gsi)
{
  if (top_racc->grp_unscalarized_data)
    {
      generate_subtree_copies (top_racc->first_child, top_racc->base, 0, 0, 0,
			       gsi, false, false,
			       gimple_location (gsi_stmt (*gsi)));
      return SRA_UDH_RIGHT;
    }
  else
    {
      tree lhs = gimple_assign_lhs (gsi_stmt (*gsi));
      generate_subtree_copies (top_racc->first_child, lhs, top_racc->offset,
			       0, 0, gsi, false, false,
			       gimple_location (gsi_stmt (*gsi)));
      return SRA_UDH_LEFT;
    }
}


/* Try to generate statements to load all sub-replacements in an access subtree
   formed by children of LACC from scalar replacements in the TOP_RACC subtree.
   If that is not possible, refresh the TOP_RACC base aggregate and load the
   accesses from it.  LEFT_OFFSET is the offset of the left whole subtree being
   copied. NEW_GSI is stmt iterator used for statement insertions after the
   original assignment, OLD_GSI is used to insert statements before the
   assignment.  *REFRESHED keeps the information whether we have needed to
   refresh replacements of the LHS and from which side of the assignments this
   takes place.  */

static void
load_assign_lhs_subreplacements (struct access *lacc, struct access *top_racc,
				 HOST_WIDE_INT left_offset,
				 gimple_stmt_iterator *old_gsi,
				 gimple_stmt_iterator *new_gsi,
				 enum unscalarized_data_handling *refreshed)
{
  location_t loc = gimple_location (gsi_stmt (*old_gsi));
  for (lacc = lacc->first_child; lacc; lacc = lacc->next_sibling)
    {
      if (lacc->grp_to_be_replaced)
	{
	  struct access *racc;
	  HOST_WIDE_INT offset = lacc->offset - left_offset + top_racc->offset;
	  gimple stmt;
	  tree rhs;

	  racc = find_access_in_subtree (top_racc, offset, lacc->size);
	  if (racc && racc->grp_to_be_replaced)
	    {
	      rhs = get_access_replacement (racc);
	      if (!useless_type_conversion_p (lacc->type, racc->type))
		rhs = fold_build1_loc (loc, VIEW_CONVERT_EXPR, lacc->type, rhs);
>>>>>>> 3082eeb7
	    }
	  else
	    {
	      /* No suitable access on the right hand side, need to load from
		 the aggregate.  See if we have to update it first... */
	      if (*refreshed == SRA_UDH_NONE)
		*refreshed = handle_unscalarized_data_in_subtree (top_racc,
								  old_gsi);

	      if (*refreshed == SRA_UDH_LEFT)
		rhs = build_ref_for_model (loc, lacc->base, lacc->offset, lacc,
					    new_gsi, true);
	      else
		rhs = build_ref_for_model (loc, top_racc->base, offset, lacc,
					    new_gsi, true);
	    }

	  stmt = gimple_build_assign (get_access_replacement (lacc), rhs);
	  gsi_insert_after (new_gsi, stmt, GSI_NEW_STMT);
	  gimple_set_location (stmt, loc);
	  update_stmt (stmt);
	  sra_stats.subreplacements++;
	}
<<<<<<< HEAD

      /* If the number of valid uses does not match the number of
         uses in this stmt there is an unhandled use.  */
      FOR_EACH_IMM_USE_ON_STMT (use_p, ui)
	--uses_ok;

      if (uses_ok != 0)
	ret = true;

      if (ret)
	BREAK_FROM_IMM_USE_STMT (ui);
    }

  return ret;
}

/* Identify candidates for reduction for IPA-SRA based on their type and mark
   them in candidate_bitmap.  Note that these do not necessarily include
   parameter which are unused and thus can be removed.  Return true iff any
   such candidate has been found.  */

static bool
find_param_candidates (void)
{
  tree parm;
  int count = 0;
  bool ret = false;

  for (parm = DECL_ARGUMENTS (current_function_decl);
       parm;
       parm = TREE_CHAIN (parm))
    {
      tree type = TREE_TYPE (parm);

      count++;

      if (TREE_THIS_VOLATILE (parm)
	  || TREE_ADDRESSABLE (parm)
	  || (!is_gimple_reg_type (type) && is_va_list_type (type)))
	continue;

      if (is_unused_scalar_param (parm))
	{
	  ret = true;
	  continue;
	}

      if (POINTER_TYPE_P (type))
	{
	  type = TREE_TYPE (type);

	  if (TREE_CODE (type) == FUNCTION_TYPE
	      || TYPE_VOLATILE (type)
	      || !is_gimple_reg (parm)
	      || is_va_list_type (type)
	      || ptr_parm_has_direct_uses (parm))
	    continue;
	}
      else if (!AGGREGATE_TYPE_P (type))
	continue;

      if (!COMPLETE_TYPE_P (type)
	  || !host_integerp (TYPE_SIZE (type), 1)
          || tree_low_cst (TYPE_SIZE (type), 1) == 0
	  || (AGGREGATE_TYPE_P (type)
	      && type_internals_preclude_sra_p (type)))
	continue;

      bitmap_set_bit (candidate_bitmap, DECL_UID (parm));
      ret = true;
      if (dump_file && (dump_flags & TDF_DETAILS))
	{
	  fprintf (dump_file, "Candidate (%d): ", DECL_UID (parm));
	  print_generic_expr (dump_file, parm, 0);
	  fprintf (dump_file, "\n");
	}
    }

  func_param_count = count;
  return ret;
}

/* Callback of walk_aliased_vdefs, marks the access passed as DATA as
   maybe_modified. */

static bool
mark_maybe_modified (ao_ref *ao ATTRIBUTE_UNUSED, tree vdef ATTRIBUTE_UNUSED,
		     void *data)
{
  struct access *repr = (struct access *) data;

  repr->grp_maybe_modified = 1;
  return true;
}

/* Analyze what representatives (in linked lists accessible from
   REPRESENTATIVES) can be modified by side effects of statements in the
   current function.  */

static void
analyze_modified_params (VEC (access_p, heap) *representatives)
{
  int i;

  for (i = 0; i < func_param_count; i++)
    {
      struct access *repr;

      for (repr = VEC_index (access_p, representatives, i);
	   repr;
	   repr = repr->next_grp)
	{
	  struct access *access;
	  bitmap visited;
	  ao_ref ar;

	  if (no_accesses_p (repr))
	    continue;
	  if (!POINTER_TYPE_P (TREE_TYPE (repr->base))
	      || repr->grp_maybe_modified)
	    continue;

	  ao_ref_init (&ar, repr->expr);
	  visited = BITMAP_ALLOC (NULL);
	  for (access = repr; access; access = access->next_sibling)
	    {
	      /* All accesses are read ones, otherwise grp_maybe_modified would
		 be trivially set.  */
	      walk_aliased_vdefs (&ar, gimple_vuse (access->stmt),
				  mark_maybe_modified, repr, &visited);
	      if (repr->grp_maybe_modified)
		break;
	    }
	  BITMAP_FREE (visited);
=======
      else if (*refreshed == SRA_UDH_NONE
	       && lacc->grp_read && !lacc->grp_covered)
	*refreshed = handle_unscalarized_data_in_subtree (top_racc,
							  old_gsi);

      if (lacc->first_child)
	load_assign_lhs_subreplacements (lacc, top_racc, left_offset,
					 old_gsi, new_gsi, refreshed);
    }
}

/* Result code for SRA assignment modification.  */
enum assignment_mod_result { SRA_AM_NONE,       /* nothing done for the stmt */
			     SRA_AM_MODIFIED,  /* stmt changed but not
						  removed */
			     SRA_AM_REMOVED };  /* stmt eliminated */

/* Modify assignments with a CONSTRUCTOR on their RHS.  STMT contains a pointer
   to the assignment and GSI is the statement iterator pointing at it.  Returns
   the same values as sra_modify_assign.  */

static enum assignment_mod_result
sra_modify_constructor_assign (gimple *stmt, gimple_stmt_iterator *gsi)
{
  tree lhs = gimple_assign_lhs (*stmt);
  struct access *acc;
  location_t loc;

  acc = get_access_for_expr (lhs);
  if (!acc)
    return SRA_AM_NONE;

  loc = gimple_location (*stmt);
  if (VEC_length (constructor_elt,
		  CONSTRUCTOR_ELTS (gimple_assign_rhs1 (*stmt))) > 0)
    {
      /* I have never seen this code path trigger but if it can happen the
	 following should handle it gracefully.  */
      if (access_has_children_p (acc))
	generate_subtree_copies (acc->first_child, acc->base, 0, 0, 0, gsi,
				 true, true, loc);
      return SRA_AM_MODIFIED;
    }

  if (acc->grp_covered)
    {
      init_subtree_with_zero (acc, gsi, false, loc);
      unlink_stmt_vdef (*stmt);
      gsi_remove (gsi, true);
      return SRA_AM_REMOVED;
    }
  else
    {
      init_subtree_with_zero (acc, gsi, true, loc);
      return SRA_AM_MODIFIED;
    }
}

/* Create and return a new suitable default definition SSA_NAME for RACC which
   is an access describing an uninitialized part of an aggregate that is being
   loaded.  */

static tree
get_repl_default_def_ssa_name (struct access *racc)
{
  tree repl, decl;

  decl = get_unrenamed_access_replacement (racc);

  repl = gimple_default_def (cfun, decl);
  if (!repl)
    {
      repl = make_ssa_name (decl, gimple_build_nop ());
      set_default_def (decl, repl);
    }

  return repl;
}

/* Return true if REF has a COMPONENT_REF with a bit-field field declaration
   somewhere in it.  */

static inline bool
contains_bitfld_comp_ref_p (const_tree ref)
{
  while (handled_component_p (ref))
    {
      if (TREE_CODE (ref) == COMPONENT_REF
          && DECL_BIT_FIELD (TREE_OPERAND (ref, 1)))
        return true;
      ref = TREE_OPERAND (ref, 0);
    }

  return false;
}

/* Return true if REF has an VIEW_CONVERT_EXPR or a COMPONENT_REF with a
   bit-field field declaration somewhere in it.  */

static inline bool
contains_vce_or_bfcref_p (const_tree ref)
{
  while (handled_component_p (ref))
    {
      if (TREE_CODE (ref) == VIEW_CONVERT_EXPR
	  || (TREE_CODE (ref) == COMPONENT_REF
	      && DECL_BIT_FIELD (TREE_OPERAND (ref, 1))))
	return true;
      ref = TREE_OPERAND (ref, 0);
    }

  return false;
}

/* Examine both sides of the assignment statement pointed to by STMT, replace
   them with a scalare replacement if there is one and generate copying of
   replacements if scalarized aggregates have been used in the assignment.  GSI
   is used to hold generated statements for type conversions and subtree
   copying.  */

static enum assignment_mod_result
sra_modify_assign (gimple *stmt, gimple_stmt_iterator *gsi)
{
  struct access *lacc, *racc;
  tree lhs, rhs;
  bool modify_this_stmt = false;
  bool force_gimple_rhs = false;
  location_t loc;
  gimple_stmt_iterator orig_gsi = *gsi;

  if (!gimple_assign_single_p (*stmt))
    return SRA_AM_NONE;
  lhs = gimple_assign_lhs (*stmt);
  rhs = gimple_assign_rhs1 (*stmt);

  if (TREE_CODE (rhs) == CONSTRUCTOR)
    return sra_modify_constructor_assign (stmt, gsi);

  if (TREE_CODE (rhs) == REALPART_EXPR || TREE_CODE (lhs) == REALPART_EXPR
      || TREE_CODE (rhs) == IMAGPART_EXPR || TREE_CODE (lhs) == IMAGPART_EXPR
      || TREE_CODE (rhs) == BIT_FIELD_REF || TREE_CODE (lhs) == BIT_FIELD_REF)
    {
      modify_this_stmt = sra_modify_expr (gimple_assign_rhs1_ptr (*stmt),
					  gsi, false);
      modify_this_stmt |= sra_modify_expr (gimple_assign_lhs_ptr (*stmt),
					   gsi, true);
      return modify_this_stmt ? SRA_AM_MODIFIED : SRA_AM_NONE;
    }

  lacc = get_access_for_expr (lhs);
  racc = get_access_for_expr (rhs);
  if (!lacc && !racc)
    return SRA_AM_NONE;

  loc = gimple_location (*stmt);
  if (lacc && lacc->grp_to_be_replaced)
    {
      lhs = get_access_replacement (lacc);
      gimple_assign_set_lhs (*stmt, lhs);
      modify_this_stmt = true;
      if (lacc->grp_partial_lhs)
	force_gimple_rhs = true;
      sra_stats.exprs++;
    }

  if (racc && racc->grp_to_be_replaced)
    {
      rhs = get_access_replacement (racc);
      modify_this_stmt = true;
      if (racc->grp_partial_lhs)
	force_gimple_rhs = true;
      sra_stats.exprs++;
    }

  if (modify_this_stmt)
    {
      if (!useless_type_conversion_p (TREE_TYPE (lhs), TREE_TYPE (rhs)))
	{
	  /* If we can avoid creating a VIEW_CONVERT_EXPR do so.
	     ???  This should move to fold_stmt which we simply should
	     call after building a VIEW_CONVERT_EXPR here.  */
	  if (AGGREGATE_TYPE_P (TREE_TYPE (lhs))
	      && !contains_bitfld_comp_ref_p (lhs)
	      && !access_has_children_p (lacc))
	    {
	      lhs = build_ref_for_model (loc, lhs, 0, racc, gsi, false);
	      gimple_assign_set_lhs (*stmt, lhs);
	    }
	  else if (AGGREGATE_TYPE_P (TREE_TYPE (rhs))
		   && !contains_vce_or_bfcref_p (rhs)
		   && !access_has_children_p (racc))
	    rhs = build_ref_for_model (loc, rhs, 0, lacc, gsi, false);

	  if (!useless_type_conversion_p (TREE_TYPE (lhs), TREE_TYPE (rhs)))
	    {
	      rhs = fold_build1_loc (loc, VIEW_CONVERT_EXPR, TREE_TYPE (lhs),
				     rhs);
	      if (is_gimple_reg_type (TREE_TYPE (lhs))
		  && TREE_CODE (lhs) != SSA_NAME)
		force_gimple_rhs = true;
	    }
	}
    }

  /* From this point on, the function deals with assignments in between
     aggregates when at least one has scalar reductions of some of its
     components.  There are three possible scenarios: Both the LHS and RHS have
     to-be-scalarized components, 2) only the RHS has or 3) only the LHS has.

     In the first case, we would like to load the LHS components from RHS
     components whenever possible.  If that is not possible, we would like to
     read it directly from the RHS (after updating it by storing in it its own
     components).  If there are some necessary unscalarized data in the LHS,
     those will be loaded by the original assignment too.  If neither of these
     cases happen, the original statement can be removed.  Most of this is done
     by load_assign_lhs_subreplacements.

     In the second case, we would like to store all RHS scalarized components
     directly into LHS and if they cover the aggregate completely, remove the
     statement too.  In the third case, we want the LHS components to be loaded
     directly from the RHS (DSE will remove the original statement if it
     becomes redundant).

     This is a bit complex but manageable when types match and when unions do
     not cause confusion in a way that we cannot really load a component of LHS
     from the RHS or vice versa (the access representing this level can have
     subaccesses that are accessible only through a different union field at a
     higher level - different from the one used in the examined expression).
     Unions are fun.

     Therefore, I specially handle a fourth case, happening when there is a
     specific type cast or it is impossible to locate a scalarized subaccess on
     the other side of the expression.  If that happens, I simply "refresh" the
     RHS by storing in it is scalarized components leave the original statement
     there to do the copying and then load the scalar replacements of the LHS.
     This is what the first branch does.  */

  if (modify_this_stmt
      || gimple_has_volatile_ops (*stmt)
      || contains_vce_or_bfcref_p (rhs)
      || contains_vce_or_bfcref_p (lhs))
    {
      if (access_has_children_p (racc))
	generate_subtree_copies (racc->first_child, racc->base, 0, 0, 0,
				 gsi, false, false, loc);
      if (access_has_children_p (lacc))
	generate_subtree_copies (lacc->first_child, lacc->base, 0, 0, 0,
				 gsi, true, true, loc);
      sra_stats.separate_lhs_rhs_handling++;
    }
  else
    {
      if (access_has_children_p (lacc) && access_has_children_p (racc))
	{
	  gimple_stmt_iterator orig_gsi = *gsi;
	  enum unscalarized_data_handling refreshed;

	  if (lacc->grp_read && !lacc->grp_covered)
	    refreshed = handle_unscalarized_data_in_subtree (racc, gsi);
	  else
	    refreshed = SRA_UDH_NONE;

	  load_assign_lhs_subreplacements (lacc, racc, lacc->offset,
					   &orig_gsi, gsi, &refreshed);
	  if (refreshed != SRA_UDH_RIGHT)
	    {
	      gsi_next (gsi);
	      unlink_stmt_vdef (*stmt);
	      gsi_remove (&orig_gsi, true);
	      sra_stats.deleted++;
	      return SRA_AM_REMOVED;
	    }
	}
      else
	{
	  if (racc)
	    {
	      if (!racc->grp_to_be_replaced && !racc->grp_unscalarized_data)
		{
		  if (dump_file)
		    {
		      fprintf (dump_file, "Removing load: ");
		      print_gimple_stmt (dump_file, *stmt, 0, 0);
		    }

		  if (TREE_CODE (lhs) == SSA_NAME)
		    {
		      rhs = get_repl_default_def_ssa_name (racc);
		      if (!useless_type_conversion_p (TREE_TYPE (lhs),
						      TREE_TYPE (rhs)))
			rhs = fold_build1_loc (loc, VIEW_CONVERT_EXPR,
					       TREE_TYPE (lhs), rhs);
		    }
		  else
		    {
		      if (racc->first_child)
			generate_subtree_copies (racc->first_child, lhs,
						 racc->offset, 0, 0, gsi,
						 false, false, loc);

		      gcc_assert (*stmt == gsi_stmt (*gsi));
		      unlink_stmt_vdef (*stmt);
		      gsi_remove (gsi, true);
		      sra_stats.deleted++;
		      return SRA_AM_REMOVED;
		    }
		}
	      else if (racc->first_child)
		generate_subtree_copies (racc->first_child, lhs, racc->offset,
					 0, 0, gsi, false, true, loc);
	    }
	  if (access_has_children_p (lacc))
	    generate_subtree_copies (lacc->first_child, rhs, lacc->offset,
				     0, 0, gsi, true, true, loc);
	}
    }

  /* This gimplification must be done after generate_subtree_copies, lest we
     insert the subtree copies in the middle of the gimplified sequence.  */
  if (force_gimple_rhs)
    rhs = force_gimple_operand_gsi (&orig_gsi, rhs, true, NULL_TREE,
				    true, GSI_SAME_STMT);
  if (gimple_assign_rhs1 (*stmt) != rhs)
    {
      modify_this_stmt = true;
      gimple_assign_set_rhs_from_tree (&orig_gsi, rhs);
      gcc_assert (*stmt == gsi_stmt (orig_gsi));
    }

  return modify_this_stmt ? SRA_AM_MODIFIED : SRA_AM_NONE;
}

/* Traverse the function body and all modifications as decided in
   analyze_all_variable_accesses.  Return true iff the CFG has been
   changed.  */

static bool
sra_modify_function_body (void)
{
  bool cfg_changed = false;
  basic_block bb;

  FOR_EACH_BB (bb)
    {
      gimple_stmt_iterator gsi = gsi_start_bb (bb);
      while (!gsi_end_p (gsi))
	{
	  gimple stmt = gsi_stmt (gsi);
	  enum assignment_mod_result assign_result;
	  bool modified = false, deleted = false;
	  tree *t;
	  unsigned i;

	  switch (gimple_code (stmt))
	    {
	    case GIMPLE_RETURN:
	      t = gimple_return_retval_ptr (stmt);
	      if (*t != NULL_TREE)
		modified |= sra_modify_expr (t, &gsi, false);
	      break;

	    case GIMPLE_ASSIGN:
	      assign_result = sra_modify_assign (&stmt, &gsi);
	      modified |= assign_result == SRA_AM_MODIFIED;
	      deleted = assign_result == SRA_AM_REMOVED;
	      break;

	    case GIMPLE_CALL:
	      /* Operands must be processed before the lhs.  */
	      for (i = 0; i < gimple_call_num_args (stmt); i++)
		{
		  t = gimple_call_arg_ptr (stmt, i);
		  modified |= sra_modify_expr (t, &gsi, false);
		}

	      if (gimple_call_lhs (stmt))
		{
		  t = gimple_call_lhs_ptr (stmt);
		  modified |= sra_modify_expr (t, &gsi, true);
		}
	      break;

	    case GIMPLE_ASM:
	      for (i = 0; i < gimple_asm_ninputs (stmt); i++)
		{
		  t = &TREE_VALUE (gimple_asm_input_op (stmt, i));
		  modified |= sra_modify_expr (t, &gsi, false);
		}
	      for (i = 0; i < gimple_asm_noutputs (stmt); i++)
		{
		  t = &TREE_VALUE (gimple_asm_output_op (stmt, i));
		  modified |= sra_modify_expr (t, &gsi, true);
		}
	      break;

	    default:
	      break;
	    }

	  if (modified)
	    {
	      update_stmt (stmt);
	      if (maybe_clean_eh_stmt (stmt)
		  && gimple_purge_dead_eh_edges (gimple_bb (stmt)))
		cfg_changed = true;
	    }
	  if (!deleted)
	    gsi_next (&gsi);
	}
    }

  return cfg_changed;
}

/* Generate statements initializing scalar replacements of parts of function
   parameters.  */

static void
initialize_parameter_reductions (void)
{
  gimple_stmt_iterator gsi;
  gimple_seq seq = NULL;
  tree parm;

  for (parm = DECL_ARGUMENTS (current_function_decl);
       parm;
       parm = DECL_CHAIN (parm))
    {
      VEC (access_p, heap) *access_vec;
      struct access *access;

      if (!bitmap_bit_p (candidate_bitmap, DECL_UID (parm)))
	continue;
      access_vec = get_base_access_vector (parm);
      if (!access_vec)
	continue;

      if (!seq)
	{
	  seq = gimple_seq_alloc ();
	  gsi = gsi_start (seq);
	}

      for (access = VEC_index (access_p, access_vec, 0);
	   access;
	   access = access->next_grp)
	generate_subtree_copies (access, parm, 0, 0, 0, &gsi, true, true,
				 EXPR_LOCATION (parm));
    }

  if (seq)
    gsi_insert_seq_on_edge_immediate (single_succ_edge (ENTRY_BLOCK_PTR), seq);
}

/* The "main" function of intraprocedural SRA passes.  Runs the analysis and if
   it reveals there are components of some aggregates to be scalarized, it runs
   the required transformations.  */
static unsigned int
perform_intra_sra (void)
{
  int ret = 0;
  sra_initialize ();

  if (!find_var_candidates ())
    goto out;

  if (!scan_function ())
    goto out;

  if (!analyze_all_variable_accesses ())
    goto out;

  if (sra_modify_function_body ())
    ret = TODO_update_ssa | TODO_cleanup_cfg;
  else
    ret = TODO_update_ssa;
  initialize_parameter_reductions ();

  statistics_counter_event (cfun, "Scalar replacements created",
			    sra_stats.replacements);
  statistics_counter_event (cfun, "Modified expressions", sra_stats.exprs);
  statistics_counter_event (cfun, "Subtree copy stmts",
			    sra_stats.subtree_copies);
  statistics_counter_event (cfun, "Subreplacement stmts",
			    sra_stats.subreplacements);
  statistics_counter_event (cfun, "Deleted stmts", sra_stats.deleted);
  statistics_counter_event (cfun, "Separate LHS and RHS handling",
			    sra_stats.separate_lhs_rhs_handling);

 out:
  sra_deinitialize ();
  return ret;
}

/* Perform early intraprocedural SRA.  */
static unsigned int
early_intra_sra (void)
{
  sra_mode = SRA_MODE_EARLY_INTRA;
  return perform_intra_sra ();
}

/* Perform "late" intraprocedural SRA.  */
static unsigned int
late_intra_sra (void)
{
  sra_mode = SRA_MODE_INTRA;
  return perform_intra_sra ();
}


static bool
gate_intra_sra (void)
{
  return flag_tree_sra != 0 && dbg_cnt (tree_sra);
}


struct gimple_opt_pass pass_sra_early =
{
 {
  GIMPLE_PASS,
  "esra",	 			/* name */
  gate_intra_sra,			/* gate */
  early_intra_sra,			/* execute */
  NULL,					/* sub */
  NULL,					/* next */
  0,					/* static_pass_number */
  TV_TREE_SRA,				/* tv_id */
  PROP_cfg | PROP_ssa,                  /* properties_required */
  0,					/* properties_provided */
  0,					/* properties_destroyed */
  0,					/* todo_flags_start */
  TODO_update_ssa
  | TODO_ggc_collect
  | TODO_verify_ssa			/* todo_flags_finish */
 }
};

struct gimple_opt_pass pass_sra =
{
 {
  GIMPLE_PASS,
  "sra",	 			/* name */
  gate_intra_sra,			/* gate */
  late_intra_sra,			/* execute */
  NULL,					/* sub */
  NULL,					/* next */
  0,					/* static_pass_number */
  TV_TREE_SRA,				/* tv_id */
  PROP_cfg | PROP_ssa,                  /* properties_required */
  0,					/* properties_provided */
  0,					/* properties_destroyed */
  TODO_update_address_taken,		/* todo_flags_start */
  TODO_update_ssa
  | TODO_ggc_collect
  | TODO_verify_ssa			/* todo_flags_finish */
 }
};


/* Return true iff PARM (which must be a parm_decl) is an unused scalar
   parameter.  */

static bool
is_unused_scalar_param (tree parm)
{
  tree name;
  return (is_gimple_reg (parm)
	  && (!(name = gimple_default_def (cfun, parm))
	      || has_zero_uses (name)));
}

/* Scan immediate uses of a default definition SSA name of a parameter PARM and
   examine whether there are any direct or otherwise infeasible ones.  If so,
   return true, otherwise return false.  PARM must be a gimple register with a
   non-NULL default definition.  */

static bool
ptr_parm_has_direct_uses (tree parm)
{
  imm_use_iterator ui;
  gimple stmt;
  tree name = gimple_default_def (cfun, parm);
  bool ret = false;

  FOR_EACH_IMM_USE_STMT (stmt, ui, name)
    {
      int uses_ok = 0;
      use_operand_p use_p;

      if (is_gimple_debug (stmt))
	continue;

      /* Valid uses include dereferences on the lhs and the rhs.  */
      if (gimple_has_lhs (stmt))
	{
	  tree lhs = gimple_get_lhs (stmt);
	  while (handled_component_p (lhs))
	    lhs = TREE_OPERAND (lhs, 0);
	  if (TREE_CODE (lhs) == MEM_REF
	      && TREE_OPERAND (lhs, 0) == name
	      && integer_zerop (TREE_OPERAND (lhs, 1))
	      && types_compatible_p (TREE_TYPE (lhs),
				     TREE_TYPE (TREE_TYPE (name)))
	      && !TREE_THIS_VOLATILE (lhs))
	    uses_ok++;
	}
      if (gimple_assign_single_p (stmt))
	{
	  tree rhs = gimple_assign_rhs1 (stmt);
	  while (handled_component_p (rhs))
	    rhs = TREE_OPERAND (rhs, 0);
	  if (TREE_CODE (rhs) == MEM_REF
	      && TREE_OPERAND (rhs, 0) == name
	      && integer_zerop (TREE_OPERAND (rhs, 1))
	      && types_compatible_p (TREE_TYPE (rhs),
				     TREE_TYPE (TREE_TYPE (name)))
	      && !TREE_THIS_VOLATILE (rhs))
	    uses_ok++;
	}
      else if (is_gimple_call (stmt))
	{
	  unsigned i;
	  for (i = 0; i < gimple_call_num_args (stmt); ++i)
	    {
	      tree arg = gimple_call_arg (stmt, i);
	      while (handled_component_p (arg))
		arg = TREE_OPERAND (arg, 0);
	      if (TREE_CODE (arg) == MEM_REF
		  && TREE_OPERAND (arg, 0) == name
		  && integer_zerop (TREE_OPERAND (arg, 1))
		  && types_compatible_p (TREE_TYPE (arg),
					 TREE_TYPE (TREE_TYPE (name)))
		  && !TREE_THIS_VOLATILE (arg))
		uses_ok++;
	    }
	}

      /* If the number of valid uses does not match the number of
         uses in this stmt there is an unhandled use.  */
      FOR_EACH_IMM_USE_ON_STMT (use_p, ui)
	--uses_ok;

      if (uses_ok != 0)
	ret = true;

      if (ret)
	BREAK_FROM_IMM_USE_STMT (ui);
    }

  return ret;
}

/* Identify candidates for reduction for IPA-SRA based on their type and mark
   them in candidate_bitmap.  Note that these do not necessarily include
   parameter which are unused and thus can be removed.  Return true iff any
   such candidate has been found.  */

static bool
find_param_candidates (void)
{
  tree parm;
  int count = 0;
  bool ret = false;
  const char *msg;

  for (parm = DECL_ARGUMENTS (current_function_decl);
       parm;
       parm = DECL_CHAIN (parm))
    {
      tree type = TREE_TYPE (parm);

      count++;

      if (TREE_THIS_VOLATILE (parm)
	  || TREE_ADDRESSABLE (parm)
	  || (!is_gimple_reg_type (type) && is_va_list_type (type)))
	continue;

      if (is_unused_scalar_param (parm))
	{
	  ret = true;
	  continue;
	}

      if (POINTER_TYPE_P (type))
	{
	  type = TREE_TYPE (type);

	  if (TREE_CODE (type) == FUNCTION_TYPE
	      || TYPE_VOLATILE (type)
	      || (TREE_CODE (type) == ARRAY_TYPE
		  && TYPE_NONALIASED_COMPONENT (type))
	      || !is_gimple_reg (parm)
	      || is_va_list_type (type)
	      || ptr_parm_has_direct_uses (parm))
	    continue;
	}
      else if (!AGGREGATE_TYPE_P (type))
	continue;

      if (!COMPLETE_TYPE_P (type)
	  || !host_integerp (TYPE_SIZE (type), 1)
          || tree_low_cst (TYPE_SIZE (type), 1) == 0
	  || (AGGREGATE_TYPE_P (type)
	      && type_internals_preclude_sra_p (type, &msg)))
	continue;

      bitmap_set_bit (candidate_bitmap, DECL_UID (parm));
      ret = true;
      if (dump_file && (dump_flags & TDF_DETAILS))
	{
	  fprintf (dump_file, "Candidate (%d): ", DECL_UID (parm));
	  print_generic_expr (dump_file, parm, 0);
	  fprintf (dump_file, "\n");
>>>>>>> 3082eeb7
	}
    }
}

<<<<<<< HEAD
/* Propagate distances in bb_dereferences in the opposite direction than the
   control flow edges, in each step storing the maximum of the current value
   and the minimum of all successors.  These steps are repeated until the table
   stabilizes.  Note that BBs which might terminate the functions (according to
   final_bbs bitmap) never updated in this way.  */

static void
propagate_dereference_distances (void)
{
  VEC (basic_block, heap) *queue;
  basic_block bb;

  queue = VEC_alloc (basic_block, heap, last_basic_block_for_function (cfun));
  VEC_quick_push (basic_block, queue, ENTRY_BLOCK_PTR);
  FOR_EACH_BB (bb)
    {
      VEC_quick_push (basic_block, queue, bb);
      bb->aux = bb;
    }

  while (!VEC_empty (basic_block, queue))
    {
      edge_iterator ei;
      edge e;
      bool change = false;
      int i;

      bb = VEC_pop (basic_block, queue);
      bb->aux = NULL;

      if (bitmap_bit_p (final_bbs, bb->index))
	continue;

      for (i = 0; i < func_param_count; i++)
	{
	  int idx = bb->index * func_param_count + i;
	  bool first = true;
	  HOST_WIDE_INT inh = 0;

	  FOR_EACH_EDGE (e, ei, bb->succs)
	  {
	    int succ_idx = e->dest->index * func_param_count + i;

	    if (e->src == EXIT_BLOCK_PTR)
	      continue;

	    if (first)
	      {
		first = false;
		inh = bb_dereferences [succ_idx];
	      }
	    else if (bb_dereferences [succ_idx] < inh)
	      inh = bb_dereferences [succ_idx];
	  }

	  if (!first && bb_dereferences[idx] < inh)
	    {
	      bb_dereferences[idx] = inh;
	      change = true;
	    }
	}

      if (change && !bitmap_bit_p (final_bbs, bb->index))
	FOR_EACH_EDGE (e, ei, bb->preds)
	  {
	    if (e->src->aux)
	      continue;

	    e->src->aux = e->src;
	    VEC_quick_push (basic_block, queue, e->src);
	  }
    }

  VEC_free (basic_block, heap, queue);
}

/* Dump a dereferences TABLE with heading STR to file F.  */

static void
dump_dereferences_table (FILE *f, const char *str, HOST_WIDE_INT *table)
{
  basic_block bb;

  fprintf (dump_file, str);
  FOR_BB_BETWEEN (bb, ENTRY_BLOCK_PTR, EXIT_BLOCK_PTR, next_bb)
    {
      fprintf (f, "%4i  %i   ", bb->index, bitmap_bit_p (final_bbs, bb->index));
      if (bb != EXIT_BLOCK_PTR)
	{
	  int i;
	  for (i = 0; i < func_param_count; i++)
	    {
	      int idx = bb->index * func_param_count + i;
	      fprintf (f, " %4" HOST_WIDE_INT_PRINT "d", table[idx]);
	    }
	}
      fprintf (f, "\n");
    }
  fprintf (dump_file, "\n");
}

/* Determine what (parts of) parameters passed by reference that are not
   assigned to are not certainly dereferenced in this function and thus the
   dereferencing cannot be safely moved to the caller without potentially
   introducing a segfault.  Mark such REPRESENTATIVES as
   grp_not_necessarilly_dereferenced.

   The dereferenced maximum "distance," i.e. the offset + size of the accessed
   part is calculated rather than simple booleans are calculated for each
   pointer parameter to handle cases when only a fraction of the whole
   aggregate is allocated (see testsuite/gcc.c-torture/execute/ipa-sra-2.c for
   an example).

   The maximum dereference distances for each pointer parameter and BB are
   already stored in bb_dereference.  This routine simply propagates these
   values upwards by propagate_dereference_distances and then compares the
   distances of individual parameters in the ENTRY BB to the equivalent
   distances of each representative of a (fraction of a) parameter.  */

static void
analyze_caller_dereference_legality (VEC (access_p, heap) *representatives)
{
  int i;

  if (dump_file && (dump_flags & TDF_DETAILS))
    dump_dereferences_table (dump_file,
			     "Dereference table before propagation:\n",
			     bb_dereferences);

  propagate_dereference_distances ();

  if (dump_file && (dump_flags & TDF_DETAILS))
    dump_dereferences_table (dump_file,
			     "Dereference table after propagation:\n",
			     bb_dereferences);

  for (i = 0; i < func_param_count; i++)
    {
      struct access *repr = VEC_index (access_p, representatives, i);
      int idx = ENTRY_BLOCK_PTR->index * func_param_count + i;

      if (!repr || no_accesses_p (repr))
	continue;

      do
	{
	  if ((repr->offset + repr->size) > bb_dereferences[idx])
	    repr->grp_not_necessarilly_dereferenced = 1;
	  repr = repr->next_grp;
	}
      while (repr);
    }
}

/* Return the representative access for the parameter declaration PARM if it is
   a scalar passed by reference which is not written to and the pointer value
   is not used directly.  Thus, if it is legal to dereference it in the caller
   and we can rule out modifications through aliases, such parameter should be
   turned into one passed by value.  Return NULL otherwise.  */

static struct access *
unmodified_by_ref_scalar_representative (tree parm)
{
  int i, access_count;
  struct access *repr;
  VEC (access_p, heap) *access_vec;

  access_vec = get_base_access_vector (parm);
  gcc_assert (access_vec);
  repr = VEC_index (access_p, access_vec, 0);
  if (repr->write)
    return NULL;
  repr->group_representative = repr;

  access_count = VEC_length (access_p, access_vec);
  for (i = 1; i < access_count; i++)
    {
      struct access *access = VEC_index (access_p, access_vec, i);
      if (access->write)
	return NULL;
      access->group_representative = repr;
      access->next_sibling = repr->next_sibling;
      repr->next_sibling = access;
=======
  func_param_count = count;
  return ret;
}

/* Callback of walk_aliased_vdefs, marks the access passed as DATA as
   maybe_modified. */

static bool
mark_maybe_modified (ao_ref *ao ATTRIBUTE_UNUSED, tree vdef ATTRIBUTE_UNUSED,
		     void *data)
{
  struct access *repr = (struct access *) data;

  repr->grp_maybe_modified = 1;
  return true;
}

/* Analyze what representatives (in linked lists accessible from
   REPRESENTATIVES) can be modified by side effects of statements in the
   current function.  */

static void
analyze_modified_params (VEC (access_p, heap) *representatives)
{
  int i;

  for (i = 0; i < func_param_count; i++)
    {
      struct access *repr;

      for (repr = VEC_index (access_p, representatives, i);
	   repr;
	   repr = repr->next_grp)
	{
	  struct access *access;
	  bitmap visited;
	  ao_ref ar;

	  if (no_accesses_p (repr))
	    continue;
	  if (!POINTER_TYPE_P (TREE_TYPE (repr->base))
	      || repr->grp_maybe_modified)
	    continue;

	  ao_ref_init (&ar, repr->expr);
	  visited = BITMAP_ALLOC (NULL);
	  for (access = repr; access; access = access->next_sibling)
	    {
	      /* All accesses are read ones, otherwise grp_maybe_modified would
		 be trivially set.  */
	      walk_aliased_vdefs (&ar, gimple_vuse (access->stmt),
				  mark_maybe_modified, repr, &visited);
	      if (repr->grp_maybe_modified)
		break;
	    }
	  BITMAP_FREE (visited);
	}
    }
}

/* Propagate distances in bb_dereferences in the opposite direction than the
   control flow edges, in each step storing the maximum of the current value
   and the minimum of all successors.  These steps are repeated until the table
   stabilizes.  Note that BBs which might terminate the functions (according to
   final_bbs bitmap) never updated in this way.  */

static void
propagate_dereference_distances (void)
{
  VEC (basic_block, heap) *queue;
  basic_block bb;

  queue = VEC_alloc (basic_block, heap, last_basic_block_for_function (cfun));
  VEC_quick_push (basic_block, queue, ENTRY_BLOCK_PTR);
  FOR_EACH_BB (bb)
    {
      VEC_quick_push (basic_block, queue, bb);
      bb->aux = bb;
    }

  while (!VEC_empty (basic_block, queue))
    {
      edge_iterator ei;
      edge e;
      bool change = false;
      int i;

      bb = VEC_pop (basic_block, queue);
      bb->aux = NULL;

      if (bitmap_bit_p (final_bbs, bb->index))
	continue;

      for (i = 0; i < func_param_count; i++)
	{
	  int idx = bb->index * func_param_count + i;
	  bool first = true;
	  HOST_WIDE_INT inh = 0;

	  FOR_EACH_EDGE (e, ei, bb->succs)
	  {
	    int succ_idx = e->dest->index * func_param_count + i;

	    if (e->src == EXIT_BLOCK_PTR)
	      continue;

	    if (first)
	      {
		first = false;
		inh = bb_dereferences [succ_idx];
	      }
	    else if (bb_dereferences [succ_idx] < inh)
	      inh = bb_dereferences [succ_idx];
	  }

	  if (!first && bb_dereferences[idx] < inh)
	    {
	      bb_dereferences[idx] = inh;
	      change = true;
	    }
	}

      if (change && !bitmap_bit_p (final_bbs, bb->index))
	FOR_EACH_EDGE (e, ei, bb->preds)
	  {
	    if (e->src->aux)
	      continue;

	    e->src->aux = e->src;
	    VEC_quick_push (basic_block, queue, e->src);
	  }
    }

  VEC_free (basic_block, heap, queue);
}

/* Dump a dereferences TABLE with heading STR to file F.  */

static void
dump_dereferences_table (FILE *f, const char *str, HOST_WIDE_INT *table)
{
  basic_block bb;

  fprintf (dump_file, str);
  FOR_BB_BETWEEN (bb, ENTRY_BLOCK_PTR, EXIT_BLOCK_PTR, next_bb)
    {
      fprintf (f, "%4i  %i   ", bb->index, bitmap_bit_p (final_bbs, bb->index));
      if (bb != EXIT_BLOCK_PTR)
	{
	  int i;
	  for (i = 0; i < func_param_count; i++)
	    {
	      int idx = bb->index * func_param_count + i;
	      fprintf (f, " %4" HOST_WIDE_INT_PRINT "d", table[idx]);
	    }
	}
      fprintf (f, "\n");
>>>>>>> 3082eeb7
    }
  fprintf (dump_file, "\n");
}

<<<<<<< HEAD
  repr->grp_read = 1;
  repr->grp_scalar_ptr = 1;
  return repr;
}

/* Return true iff this access precludes IPA-SRA of the parameter it is
   associated with. */

static bool
access_precludes_ipa_sra_p (struct access *access)
{
  /* Avoid issues such as the second simple testcase in PR 42025.  The problem
     is incompatible assign in a call statement (and possibly even in asm
     statements).  This can be relaxed by using a new temporary but only for
     non-TREE_ADDRESSABLE types and is probably not worth the complexity. (In
     intraprocedural SRA we deal with this by keeping the old aggregate around,
     something we cannot do in IPA-SRA.)  */
  if (access->write
      && (is_gimple_call (access->stmt)
	  || gimple_code (access->stmt) == GIMPLE_ASM))
    return true;

  return false;
}


/* Sort collected accesses for parameter PARM, identify representatives for
   each accessed region and link them together.  Return NULL if there are
   different but overlapping accesses, return the special ptr value meaning
   there are no accesses for this parameter if that is the case and return the
   first representative otherwise.  Set *RO_GRP if there is a group of accesses
   with only read (i.e. no write) accesses.  */

static struct access *
splice_param_accesses (tree parm, bool *ro_grp)
{
  int i, j, access_count, group_count;
  int agg_size, total_size = 0;
  struct access *access, *res, **prev_acc_ptr = &res;
  VEC (access_p, heap) *access_vec;

  access_vec = get_base_access_vector (parm);
  if (!access_vec)
    return &no_accesses_representant;
  access_count = VEC_length (access_p, access_vec);

  qsort (VEC_address (access_p, access_vec), access_count, sizeof (access_p),
	 compare_access_positions);

  i = 0;
  total_size = 0;
  group_count = 0;
  while (i < access_count)
    {
      bool modification;
      access = VEC_index (access_p, access_vec, i);
      modification = access->write;
      if (access_precludes_ipa_sra_p (access))
	return NULL;

      /* Access is about to become group representative unless we find some
	 nasty overlap which would preclude us from breaking this parameter
	 apart. */

      j = i + 1;
      while (j < access_count)
	{
	  struct access *ac2 = VEC_index (access_p, access_vec, j);
	  if (ac2->offset != access->offset)
	    {
	      /* All or nothing law for parameters. */
	      if (access->offset + access->size > ac2->offset)
		return NULL;
	      else
		break;
	    }
	  else if (ac2->size != access->size)
	    return NULL;

	  if (access_precludes_ipa_sra_p (ac2))
	    return NULL;

	  modification |= ac2->write;
	  ac2->group_representative = access;
	  ac2->next_sibling = access->next_sibling;
	  access->next_sibling = ac2;
	  j++;
	}

      group_count++;
      access->grp_maybe_modified = modification;
      if (!modification)
	*ro_grp = true;
      *prev_acc_ptr = access;
      prev_acc_ptr = &access->next_grp;
      total_size += access->size;
      i = j;
    }

  if (POINTER_TYPE_P (TREE_TYPE (parm)))
    agg_size = tree_low_cst (TYPE_SIZE (TREE_TYPE (TREE_TYPE (parm))), 1);
  else
    agg_size = tree_low_cst (TYPE_SIZE (TREE_TYPE (parm)), 1);
  if (total_size >= agg_size)
    return NULL;

  gcc_assert (group_count > 0);
  return res;
}

/* Decide whether parameters with representative accesses given by REPR should
   be reduced into components.  */

static int
decide_one_param_reduction (struct access *repr)
{
  int total_size, cur_parm_size, agg_size, new_param_count, parm_size_limit;
  bool by_ref;
  tree parm;

  parm = repr->base;
  cur_parm_size = tree_low_cst (TYPE_SIZE (TREE_TYPE (parm)), 1);
  gcc_assert (cur_parm_size > 0);

  if (POINTER_TYPE_P (TREE_TYPE (parm)))
    {
      by_ref = true;
      agg_size = tree_low_cst (TYPE_SIZE (TREE_TYPE (TREE_TYPE (parm))), 1);
    }
  else
    {
      by_ref = false;
      agg_size = cur_parm_size;
    }

  if (dump_file)
    {
      struct access *acc;
      fprintf (dump_file, "Evaluating PARAM group sizes for ");
      print_generic_expr (dump_file, parm, 0);
      fprintf (dump_file, " (UID: %u): \n", DECL_UID (parm));
      for (acc = repr; acc; acc = acc->next_grp)
	dump_access (dump_file, acc, true);
    }

  total_size = 0;
  new_param_count = 0;

  for (; repr; repr = repr->next_grp)
    {
      gcc_assert (parm == repr->base);
      new_param_count++;

      if (!by_ref || (!repr->grp_maybe_modified
		      && !repr->grp_not_necessarilly_dereferenced))
	total_size += repr->size;
      else
	total_size += cur_parm_size;
    }

  gcc_assert (new_param_count > 0);

  if (optimize_function_for_size_p (cfun))
    parm_size_limit = cur_parm_size;
  else
    parm_size_limit = (PARAM_VALUE (PARAM_IPA_SRA_PTR_GROWTH_FACTOR)
                       * cur_parm_size);

  if (total_size < agg_size
      && total_size <= parm_size_limit)
    {
      if (dump_file)
	fprintf (dump_file, "    ....will be split into %i components\n",
		 new_param_count);
      return new_param_count;
    }
  else
    return 0;
}

/* The order of the following enums is important, we need to do extra work for
   UNUSED_PARAMS, BY_VAL_ACCESSES and UNMODIF_BY_REF_ACCESSES.  */
enum ipa_splicing_result { NO_GOOD_ACCESS, UNUSED_PARAMS, BY_VAL_ACCESSES,
			  MODIF_BY_REF_ACCESSES, UNMODIF_BY_REF_ACCESSES };

/* Identify representatives of all accesses to all candidate parameters for
   IPA-SRA.  Return result based on what representatives have been found. */

static enum ipa_splicing_result
splice_all_param_accesses (VEC (access_p, heap) **representatives)
{
  enum ipa_splicing_result result = NO_GOOD_ACCESS;
  tree parm;
  struct access *repr;

  *representatives = VEC_alloc (access_p, heap, func_param_count);

  for (parm = DECL_ARGUMENTS (current_function_decl);
       parm;
       parm = TREE_CHAIN (parm))
    {
      if (is_unused_scalar_param (parm))
	{
	  VEC_quick_push (access_p, *representatives,
			  &no_accesses_representant);
	  if (result == NO_GOOD_ACCESS)
	    result = UNUSED_PARAMS;
	}
      else if (POINTER_TYPE_P (TREE_TYPE (parm))
	       && is_gimple_reg_type (TREE_TYPE (TREE_TYPE (parm)))
	       && bitmap_bit_p (candidate_bitmap, DECL_UID (parm)))
	{
	  repr = unmodified_by_ref_scalar_representative (parm);
	  VEC_quick_push (access_p, *representatives, repr);
	  if (repr)
	    result = UNMODIF_BY_REF_ACCESSES;
	}
      else if (bitmap_bit_p (candidate_bitmap, DECL_UID (parm)))
	{
	  bool ro_grp = false;
	  repr = splice_param_accesses (parm, &ro_grp);
	  VEC_quick_push (access_p, *representatives, repr);

	  if (repr && !no_accesses_p (repr))
	    {
	      if (POINTER_TYPE_P (TREE_TYPE (parm)))
		{
		  if (ro_grp)
		    result = UNMODIF_BY_REF_ACCESSES;
		  else if (result < MODIF_BY_REF_ACCESSES)
		    result = MODIF_BY_REF_ACCESSES;
		}
	      else if (result < BY_VAL_ACCESSES)
		result = BY_VAL_ACCESSES;
	    }
	  else if (no_accesses_p (repr) && (result == NO_GOOD_ACCESS))
	    result = UNUSED_PARAMS;
	}
      else
	VEC_quick_push (access_p, *representatives, NULL);
    }

  if (result == NO_GOOD_ACCESS)
    {
      VEC_free (access_p, heap, *representatives);
      *representatives = NULL;
      return NO_GOOD_ACCESS;
    }

  return result;
}

/* Return the index of BASE in PARMS.  Abort if it is not found.  */

static inline int
get_param_index (tree base, VEC(tree, heap) *parms)
{
  int i, len;

  len = VEC_length (tree, parms);
  for (i = 0; i < len; i++)
    if (VEC_index (tree, parms, i) == base)
      return i;
  gcc_unreachable ();
}

/* Convert the decisions made at the representative level into compact
   parameter adjustments.  REPRESENTATIVES are pointers to first
   representatives of each param accesses, ADJUSTMENTS_COUNT is the expected
   final number of adjustments.  */

static ipa_parm_adjustment_vec
turn_representatives_into_adjustments (VEC (access_p, heap) *representatives,
				       int adjustments_count)
{
  VEC (tree, heap) *parms;
  ipa_parm_adjustment_vec adjustments;
  tree parm;
  int i;

  gcc_assert (adjustments_count > 0);
  parms = ipa_get_vector_of_formal_parms (current_function_decl);
  adjustments = VEC_alloc (ipa_parm_adjustment_t, heap, adjustments_count);
  parm = DECL_ARGUMENTS (current_function_decl);
  for (i = 0; i < func_param_count; i++, parm = TREE_CHAIN (parm))
    {
      struct access *repr = VEC_index (access_p, representatives, i);

      if (!repr || no_accesses_p (repr))
	{
	  struct ipa_parm_adjustment *adj;

	  adj = VEC_quick_push (ipa_parm_adjustment_t, adjustments, NULL);
	  memset (adj, 0, sizeof (*adj));
	  adj->base_index = get_param_index (parm, parms);
	  adj->base = parm;
	  if (!repr)
	    adj->copy_param = 1;
	  else
	    adj->remove_param = 1;
	}
      else
	{
	  struct ipa_parm_adjustment *adj;
	  int index = get_param_index (parm, parms);

	  for (; repr; repr = repr->next_grp)
	    {
	      adj = VEC_quick_push (ipa_parm_adjustment_t, adjustments, NULL);
	      memset (adj, 0, sizeof (*adj));
	      gcc_assert (repr->base == parm);
	      adj->base_index = index;
	      adj->base = repr->base;
	      adj->type = repr->type;
	      adj->offset = repr->offset;
	      adj->by_ref = (POINTER_TYPE_P (TREE_TYPE (repr->base))
			     && (repr->grp_maybe_modified
				 || repr->grp_not_necessarilly_dereferenced));

	    }
	}
    }
  VEC_free (tree, heap, parms);
  return adjustments;
}

/* Analyze the collected accesses and produce a plan what to do with the
   parameters in the form of adjustments, NULL meaning nothing.  */

static ipa_parm_adjustment_vec
analyze_all_param_acesses (void)
{
  enum ipa_splicing_result repr_state;
  bool proceed = false;
  int i, adjustments_count = 0;
  VEC (access_p, heap) *representatives;
  ipa_parm_adjustment_vec adjustments;

  repr_state = splice_all_param_accesses (&representatives);
  if (repr_state == NO_GOOD_ACCESS)
    return NULL;

  /* If there are any parameters passed by reference which are not modified
     directly, we need to check whether they can be modified indirectly.  */
  if (repr_state == UNMODIF_BY_REF_ACCESSES)
    {
      analyze_caller_dereference_legality (representatives);
      analyze_modified_params (representatives);
    }

  for (i = 0; i < func_param_count; i++)
    {
      struct access *repr = VEC_index (access_p, representatives, i);

      if (repr && !no_accesses_p (repr))
	{
	  if (repr->grp_scalar_ptr)
	    {
	      adjustments_count++;
	      if (repr->grp_not_necessarilly_dereferenced
		  || repr->grp_maybe_modified)
		VEC_replace (access_p, representatives, i, NULL);
	      else
		{
		  proceed = true;
		  sra_stats.scalar_by_ref_to_by_val++;
		}
	    }
	  else
	    {
	      int new_components = decide_one_param_reduction (repr);

	      if (new_components == 0)
		{
		  VEC_replace (access_p, representatives, i, NULL);
		  adjustments_count++;
		}
	      else
		{
		  adjustments_count += new_components;
		  sra_stats.aggregate_params_reduced++;
		  sra_stats.param_reductions_created += new_components;
		  proceed = true;
		}
	    }
	}
      else
	{
	  if (no_accesses_p (repr))
	    {
	      proceed = true;
	      sra_stats.deleted_unused_parameters++;
	    }
	  adjustments_count++;
	}
    }

  if (!proceed && dump_file)
    fprintf (dump_file, "NOT proceeding to change params.\n");

  if (proceed)
    adjustments = turn_representatives_into_adjustments (representatives,
							 adjustments_count);
  else
    adjustments = NULL;

  VEC_free (access_p, heap, representatives);
  return adjustments;
}

/* If a parameter replacement identified by ADJ does not yet exist in the form
   of declaration, create it and record it, otherwise return the previously
   created one.  */

static tree
get_replaced_param_substitute (struct ipa_parm_adjustment *adj)
{
  tree repl;
  if (!adj->new_ssa_base)
    {
      char *pretty_name = make_fancy_name (adj->base);

      repl = create_tmp_var (TREE_TYPE (adj->base), "ISR");
      if (TREE_CODE (TREE_TYPE (repl)) == COMPLEX_TYPE
	  || TREE_CODE (TREE_TYPE (repl)) == VECTOR_TYPE)
	DECL_GIMPLE_REG_P (repl) = 1;
      DECL_NAME (repl) = get_identifier (pretty_name);
      obstack_free (&name_obstack, pretty_name);

      get_var_ann (repl);
      add_referenced_var (repl);
      adj->new_ssa_base = repl;
    }
  else
    repl = adj->new_ssa_base;
  return repl;
}

/* Find the first adjustment for a particular parameter BASE in a vector of
   ADJUSTMENTS which is not a copy_param.  Return NULL if there is no such
   adjustment. */

static struct ipa_parm_adjustment *
get_adjustment_for_base (ipa_parm_adjustment_vec adjustments, tree base)
{
  int i, len;

  len = VEC_length (ipa_parm_adjustment_t, adjustments);
  for (i = 0; i < len; i++)
    {
      struct ipa_parm_adjustment *adj;

      adj = VEC_index (ipa_parm_adjustment_t, adjustments, i);
      if (!adj->copy_param && adj->base == base)
	return adj;
    }

  return NULL;
}

/* Callback for scan_function.  If the statement STMT defines an SSA_NAME of a
   parameter which is to be removed because its value is not used, replace the
   SSA_NAME with a one relating to a created VAR_DECL and replace all of its
   uses too and return true (update_stmt is then issued for the statement by
   the caller).  DATA is a pointer to an adjustments vector.  */

static bool
replace_removed_params_ssa_names (gimple stmt, void *data)
{
  VEC (ipa_parm_adjustment_t, heap) *adjustments;
  struct ipa_parm_adjustment *adj;
  tree lhs, decl, repl, name;

  adjustments = (VEC (ipa_parm_adjustment_t, heap) *) data;
  if (gimple_code (stmt) == GIMPLE_PHI)
    lhs = gimple_phi_result (stmt);
  else if (is_gimple_assign (stmt))
    lhs = gimple_assign_lhs (stmt);
  else if (is_gimple_call (stmt))
    lhs = gimple_call_lhs (stmt);
  else
    gcc_unreachable ();

  if (TREE_CODE (lhs) != SSA_NAME)
    return false;
  decl = SSA_NAME_VAR (lhs);
  if (TREE_CODE (decl) != PARM_DECL)
    return false;

  adj = get_adjustment_for_base (adjustments, decl);
  if (!adj)
    return false;

  repl = get_replaced_param_substitute (adj);
  name = make_ssa_name (repl, stmt);

  if (dump_file)
    {
      fprintf (dump_file, "replacing an SSA name of a removed param ");
      print_generic_expr (dump_file, lhs, 0);
      fprintf (dump_file, " with ");
      print_generic_expr (dump_file, name, 0);
      fprintf (dump_file, "\n");
    }

  if (is_gimple_assign (stmt))
    gimple_assign_set_lhs (stmt, name);
  else if (is_gimple_call (stmt))
    gimple_call_set_lhs (stmt, name);
  else
    gimple_phi_set_result (stmt, name);

  replace_uses_by (lhs, name);
  return true;
}

/* Callback for scan_function and helper to sra_ipa_modify_assign.  If the
   expression *EXPR should be replaced by a reduction of a parameter, do so.
   DATA is a pointer to a vector of adjustments.  DONT_CONVERT specifies
   whether the function should care about type incompatibility the current and
   new expressions.  If it is true, the function will leave incompatibility
   issues to the caller.

   When called directly by scan_function, DONT_CONVERT is true when the EXPR is
   a write (LHS) expression.  */

static bool
sra_ipa_modify_expr (tree *expr, gimple_stmt_iterator *gsi ATTRIBUTE_UNUSED,
		     bool dont_convert, void *data)
{
  ipa_parm_adjustment_vec adjustments;
  int i, len;
  struct ipa_parm_adjustment *adj, *cand = NULL;
  HOST_WIDE_INT offset, size, max_size;
  tree base, src;

  adjustments = (VEC (ipa_parm_adjustment_t, heap) *) data;
  len = VEC_length (ipa_parm_adjustment_t, adjustments);

  if (TREE_CODE (*expr) == BIT_FIELD_REF
      || TREE_CODE (*expr) == IMAGPART_EXPR
      || TREE_CODE (*expr) == REALPART_EXPR)
    {
      expr = &TREE_OPERAND (*expr, 0);
      dont_convert = false;
    }

  base = get_ref_base_and_extent (*expr, &offset, &size, &max_size);
  if (!base || size == -1 || max_size == -1)
    return false;

  if (INDIRECT_REF_P (base))
    base = TREE_OPERAND (base, 0);

  base = get_ssa_base_param (base);
  if (!base || TREE_CODE (base) != PARM_DECL)
    return false;

  for (i = 0; i < len; i++)
    {
      adj = VEC_index (ipa_parm_adjustment_t, adjustments, i);

      if (adj->base == base &&
	  (adj->offset == offset || adj->remove_param))
	{
	  cand = adj;
	  break;
	}
    }
  if (!cand || cand->copy_param || cand->remove_param)
    return false;

  if (cand->by_ref)
    {
      tree folded;
      src = build1 (INDIRECT_REF, TREE_TYPE (TREE_TYPE (cand->reduction)),
		    cand->reduction);
      folded = gimple_fold_indirect_ref (src);
      if (folded)
        src = folded;
    }
  else
    src = cand->reduction;

  if (dump_file && (dump_flags & TDF_DETAILS))
    {
      fprintf (dump_file, "About to replace expr ");
      print_generic_expr (dump_file, *expr, 0);
      fprintf (dump_file, " with ");
      print_generic_expr (dump_file, src, 0);
      fprintf (dump_file, "\n");
    }

  if (!dont_convert
      && !useless_type_conversion_p (TREE_TYPE (*expr), cand->type))
    {
      tree vce = build1 (VIEW_CONVERT_EXPR, TREE_TYPE (*expr), src);
      *expr = vce;
    }
  else
    *expr = src;
  return true;
}

/* Callback for scan_function to process assign statements.  Performs
   essentially the same function like sra_ipa_modify_expr.  */

static enum scan_assign_result
sra_ipa_modify_assign (gimple *stmt_ptr, gimple_stmt_iterator *gsi, void *data)
{
  gimple stmt = *stmt_ptr;
  tree *lhs_p, *rhs_p;
  bool any;

  if (!gimple_assign_single_p (stmt))
    return SRA_SA_NONE;

  rhs_p = gimple_assign_rhs1_ptr (stmt);
  lhs_p = gimple_assign_lhs_ptr (stmt);

  any = sra_ipa_modify_expr (rhs_p, gsi, true, data);
  any |= sra_ipa_modify_expr (lhs_p, gsi, true, data);
  if (any)
    {
      tree new_rhs = NULL_TREE;

      if (!useless_type_conversion_p (TREE_TYPE (*lhs_p), TREE_TYPE (*rhs_p)))
	{
	  if (TREE_CODE (*rhs_p) == CONSTRUCTOR)
	    {
	      /* V_C_Es of constructors can cause trouble (PR 42714).  */
	      if (is_gimple_reg_type (TREE_TYPE (*lhs_p)))
		*rhs_p = fold_convert (TREE_TYPE (*lhs_p), integer_zero_node);
	      else
		*rhs_p = build_constructor (TREE_TYPE (*lhs_p), 0);
	    }
	  else
	    new_rhs = fold_build1_loc (gimple_location (stmt),
				       VIEW_CONVERT_EXPR, TREE_TYPE (*lhs_p),
				       *rhs_p);
	}
      else if (REFERENCE_CLASS_P (*rhs_p)
	       && is_gimple_reg_type (TREE_TYPE (*lhs_p))
	       && !is_gimple_reg (*lhs_p))
	/* This can happen when an assignment in between two single field
	   structures is turned into an assignment in between two pointers to
	   scalars (PR 42237).  */
	new_rhs = *rhs_p;

      if (new_rhs)
	{
	  tree tmp = force_gimple_operand_gsi (gsi, new_rhs, true, NULL_TREE,
					       true, GSI_SAME_STMT);

	  gimple_assign_set_rhs_from_tree (gsi, tmp);
	}

      return SRA_SA_PROCESSED;
    }

  return SRA_SA_NONE;
}

/* Call gimple_debug_bind_reset_value on all debug statements describing
   gimple register parameters that are being removed or replaced.  */

static void
sra_ipa_reset_debug_stmts (ipa_parm_adjustment_vec adjustments)
{
  int i, len;

  len = VEC_length (ipa_parm_adjustment_t, adjustments);
  for (i = 0; i < len; i++)
    {
      struct ipa_parm_adjustment *adj;
      imm_use_iterator ui;
      gimple stmt;
      tree name;

      adj = VEC_index (ipa_parm_adjustment_t, adjustments, i);
      if (adj->copy_param || !is_gimple_reg (adj->base))
	continue;
      name = gimple_default_def (cfun, adj->base);
      if (!name)
	continue;
      FOR_EACH_IMM_USE_STMT (stmt, ui, name)
	{
	  /* All other users must have been removed by scan_function.  */
	  gcc_assert (is_gimple_debug (stmt));
	  gimple_debug_bind_reset_value (stmt);
	  update_stmt (stmt);
	}
    }
}

/* Return true iff all callers have at least as many actual arguments as there
   are formal parameters in the current function.  */

static bool
all_callers_have_enough_arguments_p (struct cgraph_node *node)
{
  struct cgraph_edge *cs;
  for (cs = node->callers; cs; cs = cs->next_caller)
    if (!callsite_has_enough_arguments_p (cs->call_stmt))
      return false;

  return true;
}


/* Convert all callers of NODE to pass parameters as given in ADJUSTMENTS.  */

static void
convert_callers (struct cgraph_node *node, ipa_parm_adjustment_vec adjustments)
{
  tree old_cur_fndecl = current_function_decl;
  struct cgraph_edge *cs;
  basic_block this_block;
  bitmap recomputed_callers = BITMAP_ALLOC (NULL);

  for (cs = node->callers; cs; cs = cs->next_caller)
    {
      current_function_decl = cs->caller->decl;
      push_cfun (DECL_STRUCT_FUNCTION (cs->caller->decl));

      if (dump_file)
	fprintf (dump_file, "Adjusting call (%i -> %i) %s -> %s\n",
		 cs->caller->uid, cs->callee->uid,
		 cgraph_node_name (cs->caller),
		 cgraph_node_name (cs->callee));

      ipa_modify_call_arguments (cs, cs->call_stmt, adjustments);

      pop_cfun ();
    }

  for (cs = node->callers; cs; cs = cs->next_caller)
    if (!bitmap_bit_p (recomputed_callers, cs->caller->uid))
      {
	compute_inline_parameters (cs->caller);
	bitmap_set_bit (recomputed_callers, cs->caller->uid);
      }
  BITMAP_FREE (recomputed_callers);

  current_function_decl = old_cur_fndecl;

  if (!encountered_recursive_call)
    return;

  FOR_EACH_BB (this_block)
    {
      gimple_stmt_iterator gsi;

      for (gsi = gsi_start_bb (this_block); !gsi_end_p (gsi); gsi_next (&gsi))
        {
	  gimple stmt = gsi_stmt (gsi);
	  tree call_fndecl;
	  if (gimple_code (stmt) != GIMPLE_CALL)
	    continue;
	  call_fndecl = gimple_call_fndecl (stmt);
	  if (call_fndecl && cgraph_get_node (call_fndecl) == node)
	    {
	      if (dump_file)
		fprintf (dump_file, "Adjusting recursive call");
	      ipa_modify_call_arguments (NULL, stmt, adjustments);
=======
/* Determine what (parts of) parameters passed by reference that are not
   assigned to are not certainly dereferenced in this function and thus the
   dereferencing cannot be safely moved to the caller without potentially
   introducing a segfault.  Mark such REPRESENTATIVES as
   grp_not_necessarilly_dereferenced.

   The dereferenced maximum "distance," i.e. the offset + size of the accessed
   part is calculated rather than simple booleans are calculated for each
   pointer parameter to handle cases when only a fraction of the whole
   aggregate is allocated (see testsuite/gcc.c-torture/execute/ipa-sra-2.c for
   an example).

   The maximum dereference distances for each pointer parameter and BB are
   already stored in bb_dereference.  This routine simply propagates these
   values upwards by propagate_dereference_distances and then compares the
   distances of individual parameters in the ENTRY BB to the equivalent
   distances of each representative of a (fraction of a) parameter.  */

static void
analyze_caller_dereference_legality (VEC (access_p, heap) *representatives)
{
  int i;

  if (dump_file && (dump_flags & TDF_DETAILS))
    dump_dereferences_table (dump_file,
			     "Dereference table before propagation:\n",
			     bb_dereferences);

  propagate_dereference_distances ();

  if (dump_file && (dump_flags & TDF_DETAILS))
    dump_dereferences_table (dump_file,
			     "Dereference table after propagation:\n",
			     bb_dereferences);

  for (i = 0; i < func_param_count; i++)
    {
      struct access *repr = VEC_index (access_p, representatives, i);
      int idx = ENTRY_BLOCK_PTR->index * func_param_count + i;

      if (!repr || no_accesses_p (repr))
	continue;

      do
	{
	  if ((repr->offset + repr->size) > bb_dereferences[idx])
	    repr->grp_not_necessarilly_dereferenced = 1;
	  repr = repr->next_grp;
	}
      while (repr);
    }
}

/* Return the representative access for the parameter declaration PARM if it is
   a scalar passed by reference which is not written to and the pointer value
   is not used directly.  Thus, if it is legal to dereference it in the caller
   and we can rule out modifications through aliases, such parameter should be
   turned into one passed by value.  Return NULL otherwise.  */

static struct access *
unmodified_by_ref_scalar_representative (tree parm)
{
  int i, access_count;
  struct access *repr;
  VEC (access_p, heap) *access_vec;

  access_vec = get_base_access_vector (parm);
  gcc_assert (access_vec);
  repr = VEC_index (access_p, access_vec, 0);
  if (repr->write)
    return NULL;
  repr->group_representative = repr;

  access_count = VEC_length (access_p, access_vec);
  for (i = 1; i < access_count; i++)
    {
      struct access *access = VEC_index (access_p, access_vec, i);
      if (access->write)
	return NULL;
      access->group_representative = repr;
      access->next_sibling = repr->next_sibling;
      repr->next_sibling = access;
    }

  repr->grp_read = 1;
  repr->grp_scalar_ptr = 1;
  return repr;
}

/* Return true iff this access precludes IPA-SRA of the parameter it is
   associated with. */

static bool
access_precludes_ipa_sra_p (struct access *access)
{
  /* Avoid issues such as the second simple testcase in PR 42025.  The problem
     is incompatible assign in a call statement (and possibly even in asm
     statements).  This can be relaxed by using a new temporary but only for
     non-TREE_ADDRESSABLE types and is probably not worth the complexity. (In
     intraprocedural SRA we deal with this by keeping the old aggregate around,
     something we cannot do in IPA-SRA.)  */
  if (access->write
      && (is_gimple_call (access->stmt)
	  || gimple_code (access->stmt) == GIMPLE_ASM))
    return true;

  if (tree_non_mode_aligned_mem_p (access->expr))
    return true;

  return false;
}


/* Sort collected accesses for parameter PARM, identify representatives for
   each accessed region and link them together.  Return NULL if there are
   different but overlapping accesses, return the special ptr value meaning
   there are no accesses for this parameter if that is the case and return the
   first representative otherwise.  Set *RO_GRP if there is a group of accesses
   with only read (i.e. no write) accesses.  */

static struct access *
splice_param_accesses (tree parm, bool *ro_grp)
{
  int i, j, access_count, group_count;
  int agg_size, total_size = 0;
  struct access *access, *res, **prev_acc_ptr = &res;
  VEC (access_p, heap) *access_vec;

  access_vec = get_base_access_vector (parm);
  if (!access_vec)
    return &no_accesses_representant;
  access_count = VEC_length (access_p, access_vec);

  VEC_qsort (access_p, access_vec, compare_access_positions);

  i = 0;
  total_size = 0;
  group_count = 0;
  while (i < access_count)
    {
      bool modification;
      tree a1_alias_type;
      access = VEC_index (access_p, access_vec, i);
      modification = access->write;
      if (access_precludes_ipa_sra_p (access))
	return NULL;
      a1_alias_type = reference_alias_ptr_type (access->expr);

      /* Access is about to become group representative unless we find some
	 nasty overlap which would preclude us from breaking this parameter
	 apart. */

      j = i + 1;
      while (j < access_count)
	{
	  struct access *ac2 = VEC_index (access_p, access_vec, j);
	  if (ac2->offset != access->offset)
	    {
	      /* All or nothing law for parameters. */
	      if (access->offset + access->size > ac2->offset)
		return NULL;
	      else
		break;
	    }
	  else if (ac2->size != access->size)
	    return NULL;

	  if (access_precludes_ipa_sra_p (ac2)
	      || (ac2->type != access->type
		  && (TREE_ADDRESSABLE (ac2->type)
		      || TREE_ADDRESSABLE (access->type)))
	      || (reference_alias_ptr_type (ac2->expr) != a1_alias_type))
	    return NULL;

	  modification |= ac2->write;
	  ac2->group_representative = access;
	  ac2->next_sibling = access->next_sibling;
	  access->next_sibling = ac2;
	  j++;
	}

      group_count++;
      access->grp_maybe_modified = modification;
      if (!modification)
	*ro_grp = true;
      *prev_acc_ptr = access;
      prev_acc_ptr = &access->next_grp;
      total_size += access->size;
      i = j;
    }

  if (POINTER_TYPE_P (TREE_TYPE (parm)))
    agg_size = tree_low_cst (TYPE_SIZE (TREE_TYPE (TREE_TYPE (parm))), 1);
  else
    agg_size = tree_low_cst (TYPE_SIZE (TREE_TYPE (parm)), 1);
  if (total_size >= agg_size)
    return NULL;

  gcc_assert (group_count > 0);
  return res;
}

/* Decide whether parameters with representative accesses given by REPR should
   be reduced into components.  */

static int
decide_one_param_reduction (struct access *repr)
{
  int total_size, cur_parm_size, agg_size, new_param_count, parm_size_limit;
  bool by_ref;
  tree parm;

  parm = repr->base;
  cur_parm_size = tree_low_cst (TYPE_SIZE (TREE_TYPE (parm)), 1);
  gcc_assert (cur_parm_size > 0);

  if (POINTER_TYPE_P (TREE_TYPE (parm)))
    {
      by_ref = true;
      agg_size = tree_low_cst (TYPE_SIZE (TREE_TYPE (TREE_TYPE (parm))), 1);
    }
  else
    {
      by_ref = false;
      agg_size = cur_parm_size;
    }

  if (dump_file)
    {
      struct access *acc;
      fprintf (dump_file, "Evaluating PARAM group sizes for ");
      print_generic_expr (dump_file, parm, 0);
      fprintf (dump_file, " (UID: %u): \n", DECL_UID (parm));
      for (acc = repr; acc; acc = acc->next_grp)
	dump_access (dump_file, acc, true);
    }

  total_size = 0;
  new_param_count = 0;

  for (; repr; repr = repr->next_grp)
    {
      gcc_assert (parm == repr->base);

      /* Taking the address of a non-addressable field is verboten.  */
      if (by_ref && repr->non_addressable)
	return 0;

      if (!by_ref || (!repr->grp_maybe_modified
		      && !repr->grp_not_necessarilly_dereferenced))
	total_size += repr->size;
      else
	total_size += cur_parm_size;

      new_param_count++;
    }

  gcc_assert (new_param_count > 0);

  if (optimize_function_for_size_p (cfun))
    parm_size_limit = cur_parm_size;
  else
    parm_size_limit = (PARAM_VALUE (PARAM_IPA_SRA_PTR_GROWTH_FACTOR)
                       * cur_parm_size);

  if (total_size < agg_size
      && total_size <= parm_size_limit)
    {
      if (dump_file)
	fprintf (dump_file, "    ....will be split into %i components\n",
		 new_param_count);
      return new_param_count;
    }
  else
    return 0;
}

/* The order of the following enums is important, we need to do extra work for
   UNUSED_PARAMS, BY_VAL_ACCESSES and UNMODIF_BY_REF_ACCESSES.  */
enum ipa_splicing_result { NO_GOOD_ACCESS, UNUSED_PARAMS, BY_VAL_ACCESSES,
			  MODIF_BY_REF_ACCESSES, UNMODIF_BY_REF_ACCESSES };

/* Identify representatives of all accesses to all candidate parameters for
   IPA-SRA.  Return result based on what representatives have been found. */

static enum ipa_splicing_result
splice_all_param_accesses (VEC (access_p, heap) **representatives)
{
  enum ipa_splicing_result result = NO_GOOD_ACCESS;
  tree parm;
  struct access *repr;

  *representatives = VEC_alloc (access_p, heap, func_param_count);

  for (parm = DECL_ARGUMENTS (current_function_decl);
       parm;
       parm = DECL_CHAIN (parm))
    {
      if (is_unused_scalar_param (parm))
	{
	  VEC_quick_push (access_p, *representatives,
			  &no_accesses_representant);
	  if (result == NO_GOOD_ACCESS)
	    result = UNUSED_PARAMS;
	}
      else if (POINTER_TYPE_P (TREE_TYPE (parm))
	       && is_gimple_reg_type (TREE_TYPE (TREE_TYPE (parm)))
	       && bitmap_bit_p (candidate_bitmap, DECL_UID (parm)))
	{
	  repr = unmodified_by_ref_scalar_representative (parm);
	  VEC_quick_push (access_p, *representatives, repr);
	  if (repr)
	    result = UNMODIF_BY_REF_ACCESSES;
	}
      else if (bitmap_bit_p (candidate_bitmap, DECL_UID (parm)))
	{
	  bool ro_grp = false;
	  repr = splice_param_accesses (parm, &ro_grp);
	  VEC_quick_push (access_p, *representatives, repr);

	  if (repr && !no_accesses_p (repr))
	    {
	      if (POINTER_TYPE_P (TREE_TYPE (parm)))
		{
		  if (ro_grp)
		    result = UNMODIF_BY_REF_ACCESSES;
		  else if (result < MODIF_BY_REF_ACCESSES)
		    result = MODIF_BY_REF_ACCESSES;
		}
	      else if (result < BY_VAL_ACCESSES)
		result = BY_VAL_ACCESSES;
	    }
	  else if (no_accesses_p (repr) && (result == NO_GOOD_ACCESS))
	    result = UNUSED_PARAMS;
	}
      else
	VEC_quick_push (access_p, *representatives, NULL);
    }

  if (result == NO_GOOD_ACCESS)
    {
      VEC_free (access_p, heap, *representatives);
      *representatives = NULL;
      return NO_GOOD_ACCESS;
    }

  return result;
}

/* Return the index of BASE in PARMS.  Abort if it is not found.  */

static inline int
get_param_index (tree base, VEC(tree, heap) *parms)
{
  int i, len;

  len = VEC_length (tree, parms);
  for (i = 0; i < len; i++)
    if (VEC_index (tree, parms, i) == base)
      return i;
  gcc_unreachable ();
}

/* Convert the decisions made at the representative level into compact
   parameter adjustments.  REPRESENTATIVES are pointers to first
   representatives of each param accesses, ADJUSTMENTS_COUNT is the expected
   final number of adjustments.  */

static ipa_parm_adjustment_vec
turn_representatives_into_adjustments (VEC (access_p, heap) *representatives,
				       int adjustments_count)
{
  VEC (tree, heap) *parms;
  ipa_parm_adjustment_vec adjustments;
  tree parm;
  int i;

  gcc_assert (adjustments_count > 0);
  parms = ipa_get_vector_of_formal_parms (current_function_decl);
  adjustments = VEC_alloc (ipa_parm_adjustment_t, heap, adjustments_count);
  parm = DECL_ARGUMENTS (current_function_decl);
  for (i = 0; i < func_param_count; i++, parm = DECL_CHAIN (parm))
    {
      struct access *repr = VEC_index (access_p, representatives, i);

      if (!repr || no_accesses_p (repr))
	{
	  struct ipa_parm_adjustment *adj;

	  adj = VEC_quick_push (ipa_parm_adjustment_t, adjustments, NULL);
	  memset (adj, 0, sizeof (*adj));
	  adj->base_index = get_param_index (parm, parms);
	  adj->base = parm;
	  if (!repr)
	    adj->copy_param = 1;
	  else
	    adj->remove_param = 1;
	}
      else
	{
	  struct ipa_parm_adjustment *adj;
	  int index = get_param_index (parm, parms);

	  for (; repr; repr = repr->next_grp)
	    {
	      adj = VEC_quick_push (ipa_parm_adjustment_t, adjustments, NULL);
	      memset (adj, 0, sizeof (*adj));
	      gcc_assert (repr->base == parm);
	      adj->base_index = index;
	      adj->base = repr->base;
	      adj->type = repr->type;
	      adj->alias_ptr_type = reference_alias_ptr_type (repr->expr);
	      adj->offset = repr->offset;
	      adj->by_ref = (POINTER_TYPE_P (TREE_TYPE (repr->base))
			     && (repr->grp_maybe_modified
				 || repr->grp_not_necessarilly_dereferenced));

	    }
	}
    }
  VEC_free (tree, heap, parms);
  return adjustments;
}

/* Analyze the collected accesses and produce a plan what to do with the
   parameters in the form of adjustments, NULL meaning nothing.  */

static ipa_parm_adjustment_vec
analyze_all_param_acesses (void)
{
  enum ipa_splicing_result repr_state;
  bool proceed = false;
  int i, adjustments_count = 0;
  VEC (access_p, heap) *representatives;
  ipa_parm_adjustment_vec adjustments;

  repr_state = splice_all_param_accesses (&representatives);
  if (repr_state == NO_GOOD_ACCESS)
    return NULL;

  /* If there are any parameters passed by reference which are not modified
     directly, we need to check whether they can be modified indirectly.  */
  if (repr_state == UNMODIF_BY_REF_ACCESSES)
    {
      analyze_caller_dereference_legality (representatives);
      analyze_modified_params (representatives);
    }

  for (i = 0; i < func_param_count; i++)
    {
      struct access *repr = VEC_index (access_p, representatives, i);

      if (repr && !no_accesses_p (repr))
	{
	  if (repr->grp_scalar_ptr)
	    {
	      adjustments_count++;
	      if (repr->grp_not_necessarilly_dereferenced
		  || repr->grp_maybe_modified)
		VEC_replace (access_p, representatives, i, NULL);
	      else
		{
		  proceed = true;
		  sra_stats.scalar_by_ref_to_by_val++;
		}
	    }
	  else
	    {
	      int new_components = decide_one_param_reduction (repr);

	      if (new_components == 0)
		{
		  VEC_replace (access_p, representatives, i, NULL);
		  adjustments_count++;
		}
	      else
		{
		  adjustments_count += new_components;
		  sra_stats.aggregate_params_reduced++;
		  sra_stats.param_reductions_created += new_components;
		  proceed = true;
		}
	    }
	}
      else
	{
	  if (no_accesses_p (repr))
	    {
	      proceed = true;
	      sra_stats.deleted_unused_parameters++;
	    }
	  adjustments_count++;
	}
    }

  if (!proceed && dump_file)
    fprintf (dump_file, "NOT proceeding to change params.\n");

  if (proceed)
    adjustments = turn_representatives_into_adjustments (representatives,
							 adjustments_count);
  else
    adjustments = NULL;

  VEC_free (access_p, heap, representatives);
  return adjustments;
}

/* If a parameter replacement identified by ADJ does not yet exist in the form
   of declaration, create it and record it, otherwise return the previously
   created one.  */

static tree
get_replaced_param_substitute (struct ipa_parm_adjustment *adj)
{
  tree repl;
  if (!adj->new_ssa_base)
    {
      char *pretty_name = make_fancy_name (adj->base);

      repl = create_tmp_reg (TREE_TYPE (adj->base), "ISR");
      DECL_NAME (repl) = get_identifier (pretty_name);
      obstack_free (&name_obstack, pretty_name);

      add_referenced_var (repl);
      adj->new_ssa_base = repl;
    }
  else
    repl = adj->new_ssa_base;
  return repl;
}

/* Find the first adjustment for a particular parameter BASE in a vector of
   ADJUSTMENTS which is not a copy_param.  Return NULL if there is no such
   adjustment. */

static struct ipa_parm_adjustment *
get_adjustment_for_base (ipa_parm_adjustment_vec adjustments, tree base)
{
  int i, len;

  len = VEC_length (ipa_parm_adjustment_t, adjustments);
  for (i = 0; i < len; i++)
    {
      struct ipa_parm_adjustment *adj;

      adj = VEC_index (ipa_parm_adjustment_t, adjustments, i);
      if (!adj->copy_param && adj->base == base)
	return adj;
    }

  return NULL;
}

/* If the statement STMT defines an SSA_NAME of a parameter which is to be
   removed because its value is not used, replace the SSA_NAME with a one
   relating to a created VAR_DECL together all of its uses and return true.
   ADJUSTMENTS is a pointer to an adjustments vector.  */

static bool
replace_removed_params_ssa_names (gimple stmt,
				  ipa_parm_adjustment_vec adjustments)
{
  struct ipa_parm_adjustment *adj;
  tree lhs, decl, repl, name;

  if (gimple_code (stmt) == GIMPLE_PHI)
    lhs = gimple_phi_result (stmt);
  else if (is_gimple_assign (stmt))
    lhs = gimple_assign_lhs (stmt);
  else if (is_gimple_call (stmt))
    lhs = gimple_call_lhs (stmt);
  else
    gcc_unreachable ();

  if (TREE_CODE (lhs) != SSA_NAME)
    return false;
  decl = SSA_NAME_VAR (lhs);
  if (TREE_CODE (decl) != PARM_DECL)
    return false;

  adj = get_adjustment_for_base (adjustments, decl);
  if (!adj)
    return false;

  repl = get_replaced_param_substitute (adj);
  name = make_ssa_name (repl, stmt);

  if (dump_file)
    {
      fprintf (dump_file, "replacing an SSA name of a removed param ");
      print_generic_expr (dump_file, lhs, 0);
      fprintf (dump_file, " with ");
      print_generic_expr (dump_file, name, 0);
      fprintf (dump_file, "\n");
    }

  if (is_gimple_assign (stmt))
    gimple_assign_set_lhs (stmt, name);
  else if (is_gimple_call (stmt))
    gimple_call_set_lhs (stmt, name);
  else
    gimple_phi_set_result (stmt, name);

  replace_uses_by (lhs, name);
  release_ssa_name (lhs);
  return true;
}

/* If the expression *EXPR should be replaced by a reduction of a parameter, do
   so.  ADJUSTMENTS is a pointer to a vector of adjustments.  CONVERT
   specifies whether the function should care about type incompatibility the
   current and new expressions.  If it is false, the function will leave
   incompatibility issues to the caller.  Return true iff the expression
   was modified. */

static bool
sra_ipa_modify_expr (tree *expr, bool convert,
		     ipa_parm_adjustment_vec adjustments)
{
  int i, len;
  struct ipa_parm_adjustment *adj, *cand = NULL;
  HOST_WIDE_INT offset, size, max_size;
  tree base, src;

  len = VEC_length (ipa_parm_adjustment_t, adjustments);

  if (TREE_CODE (*expr) == BIT_FIELD_REF
      || TREE_CODE (*expr) == IMAGPART_EXPR
      || TREE_CODE (*expr) == REALPART_EXPR)
    {
      expr = &TREE_OPERAND (*expr, 0);
      convert = true;
    }

  base = get_ref_base_and_extent (*expr, &offset, &size, &max_size);
  if (!base || size == -1 || max_size == -1)
    return false;

  if (TREE_CODE (base) == MEM_REF)
    {
      offset += mem_ref_offset (base).low * BITS_PER_UNIT;
      base = TREE_OPERAND (base, 0);
    }

  base = get_ssa_base_param (base);
  if (!base || TREE_CODE (base) != PARM_DECL)
    return false;

  for (i = 0; i < len; i++)
    {
      adj = VEC_index (ipa_parm_adjustment_t, adjustments, i);

      if (adj->base == base &&
	  (adj->offset == offset || adj->remove_param))
	{
	  cand = adj;
	  break;
	}
    }
  if (!cand || cand->copy_param || cand->remove_param)
    return false;

  if (cand->by_ref)
    src = build_simple_mem_ref (cand->reduction);
  else
    src = cand->reduction;

  if (dump_file && (dump_flags & TDF_DETAILS))
    {
      fprintf (dump_file, "About to replace expr ");
      print_generic_expr (dump_file, *expr, 0);
      fprintf (dump_file, " with ");
      print_generic_expr (dump_file, src, 0);
      fprintf (dump_file, "\n");
    }

  if (convert && !useless_type_conversion_p (TREE_TYPE (*expr), cand->type))
    {
      tree vce = build1 (VIEW_CONVERT_EXPR, TREE_TYPE (*expr), src);
      *expr = vce;
    }
  else
    *expr = src;
  return true;
}

/* If the statement pointed to by STMT_PTR contains any expressions that need
   to replaced with a different one as noted by ADJUSTMENTS, do so.  Handle any
   potential type incompatibilities (GSI is used to accommodate conversion
   statements and must point to the statement).  Return true iff the statement
   was modified.  */

static bool
sra_ipa_modify_assign (gimple *stmt_ptr, gimple_stmt_iterator *gsi,
		       ipa_parm_adjustment_vec adjustments)
{
  gimple stmt = *stmt_ptr;
  tree *lhs_p, *rhs_p;
  bool any;

  if (!gimple_assign_single_p (stmt))
    return false;

  rhs_p = gimple_assign_rhs1_ptr (stmt);
  lhs_p = gimple_assign_lhs_ptr (stmt);

  any = sra_ipa_modify_expr (rhs_p, false, adjustments);
  any |= sra_ipa_modify_expr (lhs_p, false, adjustments);
  if (any)
    {
      tree new_rhs = NULL_TREE;

      if (!useless_type_conversion_p (TREE_TYPE (*lhs_p), TREE_TYPE (*rhs_p)))
	{
	  if (TREE_CODE (*rhs_p) == CONSTRUCTOR)
	    {
	      /* V_C_Es of constructors can cause trouble (PR 42714).  */
	      if (is_gimple_reg_type (TREE_TYPE (*lhs_p)))
		*rhs_p = build_zero_cst (TREE_TYPE (*lhs_p));
	      else
		*rhs_p = build_constructor (TREE_TYPE (*lhs_p), 0);
	    }
	  else
	    new_rhs = fold_build1_loc (gimple_location (stmt),
				       VIEW_CONVERT_EXPR, TREE_TYPE (*lhs_p),
				       *rhs_p);
	}
      else if (REFERENCE_CLASS_P (*rhs_p)
	       && is_gimple_reg_type (TREE_TYPE (*lhs_p))
	       && !is_gimple_reg (*lhs_p))
	/* This can happen when an assignment in between two single field
	   structures is turned into an assignment in between two pointers to
	   scalars (PR 42237).  */
	new_rhs = *rhs_p;

      if (new_rhs)
	{
	  tree tmp = force_gimple_operand_gsi (gsi, new_rhs, true, NULL_TREE,
					       true, GSI_SAME_STMT);

	  gimple_assign_set_rhs_from_tree (gsi, tmp);
	}

      return true;
    }

  return false;
}

/* Traverse the function body and all modifications as described in
   ADJUSTMENTS.  Return true iff the CFG has been changed.  */

static bool
ipa_sra_modify_function_body (ipa_parm_adjustment_vec adjustments)
{
  bool cfg_changed = false;
  basic_block bb;

  FOR_EACH_BB (bb)
    {
      gimple_stmt_iterator gsi;

      for (gsi = gsi_start_phis (bb); !gsi_end_p (gsi); gsi_next (&gsi))
	replace_removed_params_ssa_names (gsi_stmt (gsi), adjustments);

      gsi = gsi_start_bb (bb);
      while (!gsi_end_p (gsi))
	{
	  gimple stmt = gsi_stmt (gsi);
	  bool modified = false;
	  tree *t;
	  unsigned i;

	  switch (gimple_code (stmt))
	    {
	    case GIMPLE_RETURN:
	      t = gimple_return_retval_ptr (stmt);
	      if (*t != NULL_TREE)
		modified |= sra_ipa_modify_expr (t, true, adjustments);
	      break;

	    case GIMPLE_ASSIGN:
	      modified |= sra_ipa_modify_assign (&stmt, &gsi, adjustments);
	      modified |= replace_removed_params_ssa_names (stmt, adjustments);
	      break;

	    case GIMPLE_CALL:
	      /* Operands must be processed before the lhs.  */
	      for (i = 0; i < gimple_call_num_args (stmt); i++)
		{
		  t = gimple_call_arg_ptr (stmt, i);
		  modified |= sra_ipa_modify_expr (t, true, adjustments);
		}

	      if (gimple_call_lhs (stmt))
		{
		  t = gimple_call_lhs_ptr (stmt);
		  modified |= sra_ipa_modify_expr (t, false, adjustments);
		  modified |= replace_removed_params_ssa_names (stmt,
								adjustments);
		}
	      break;

	    case GIMPLE_ASM:
	      for (i = 0; i < gimple_asm_ninputs (stmt); i++)
		{
		  t = &TREE_VALUE (gimple_asm_input_op (stmt, i));
		  modified |= sra_ipa_modify_expr (t, true, adjustments);
		}
	      for (i = 0; i < gimple_asm_noutputs (stmt); i++)
		{
		  t = &TREE_VALUE (gimple_asm_output_op (stmt, i));
		  modified |= sra_ipa_modify_expr (t, false, adjustments);
		}
	      break;

	    default:
	      break;
	    }

	  if (modified)
	    {
	      update_stmt (stmt);
	      if (maybe_clean_eh_stmt (stmt)
		  && gimple_purge_dead_eh_edges (gimple_bb (stmt)))
		cfg_changed = true;
>>>>>>> 3082eeb7
	    }
	  gsi_next (&gsi);
	}
    }

<<<<<<< HEAD
  return;
}

/* Create an abstract origin declaration for OLD_DECL and make it an abstract
   origin of the provided decl so that there are preserved parameters for debug
   information.  */

static void
create_abstract_origin (tree old_decl)
{
  if (!DECL_ABSTRACT_ORIGIN (old_decl))
    {
      tree new_decl = copy_node (old_decl);

      DECL_ABSTRACT (new_decl) = 1;
      SET_DECL_ASSEMBLER_NAME (new_decl, NULL_TREE);
      SET_DECL_RTL (new_decl, NULL);
      DECL_STRUCT_FUNCTION (new_decl) = NULL;
      DECL_ARTIFICIAL (old_decl) = 1;
      DECL_ABSTRACT_ORIGIN (old_decl) = new_decl;
    }
}

/* Perform all the modification required in IPA-SRA for NODE to have parameters
   as given in ADJUSTMENTS.  */

static void
modify_function (struct cgraph_node *node, ipa_parm_adjustment_vec adjustments)
{
  struct cgraph_node *alias;
  for (alias = node->same_body; alias; alias = alias->next)
    ipa_modify_formal_parameters (alias->decl, adjustments, "ISRA");
  /* current_function_decl must be handled last, after same_body aliases,
     as following functions will use what it computed.  */
  create_abstract_origin (current_function_decl);
  ipa_modify_formal_parameters (current_function_decl, adjustments, "ISRA");
  scan_function (sra_ipa_modify_expr, sra_ipa_modify_assign,
		 replace_removed_params_ssa_names, false, adjustments);
  sra_ipa_reset_debug_stmts (adjustments);
  convert_callers (node, adjustments);
  cgraph_make_node_local (node);
  return;
}

/* Return false the function is apparently unsuitable for IPA-SRA based on it's
   attributes, return true otherwise.  NODE is the cgraph node of the current
   function.  */

static bool
ipa_sra_preliminary_function_checks (struct cgraph_node *node)
{
  if (!cgraph_node_can_be_local_p (node))
    {
      if (dump_file)
	fprintf (dump_file, "Function not local to this compilation unit.\n");
      return false;
    }

  if (DECL_VIRTUAL_P (current_function_decl))
    {
      if (dump_file)
	fprintf (dump_file, "Function is a virtual method.\n");
      return false;
    }

  if ((DECL_COMDAT (node->decl) || DECL_EXTERNAL (node->decl))
      && node->global.size >= MAX_INLINE_INSNS_AUTO)
    {
      if (dump_file)
	fprintf (dump_file, "Function too big to be made truly local.\n");
      return false;
    }

  if (!node->callers)
    {
      if (dump_file)
	fprintf (dump_file,
		 "Function has no callers in this compilation unit.\n");
      return false;
    }

  if (cfun->stdarg)
    {
      if (dump_file)
	fprintf (dump_file, "Function uses stdarg. \n");
      return false;
    }

  return true;
}

/* Perform early interprocedural SRA.  */

static unsigned int
ipa_early_sra (void)
{
  struct cgraph_node *node = cgraph_node (current_function_decl);
  ipa_parm_adjustment_vec adjustments;
  int ret = 0;

  if (!ipa_sra_preliminary_function_checks (node))
    return 0;

  sra_initialize ();
  sra_mode = SRA_MODE_EARLY_IPA;

  if (!find_param_candidates ())
    {
      if (dump_file)
	fprintf (dump_file, "Function has no IPA-SRA candidates.\n");
      goto simple_out;
    }

  if (!all_callers_have_enough_arguments_p (node))
    {
      if (dump_file)
	fprintf (dump_file, "There are callers with insufficient number of "
		 "arguments.\n");
      goto simple_out;
    }

=======
  return cfg_changed;
}

/* Call gimple_debug_bind_reset_value on all debug statements describing
   gimple register parameters that are being removed or replaced.  */

static void
sra_ipa_reset_debug_stmts (ipa_parm_adjustment_vec adjustments)
{
  int i, len;
  gimple_stmt_iterator *gsip = NULL, gsi;

  if (MAY_HAVE_DEBUG_STMTS && single_succ_p (ENTRY_BLOCK_PTR))
    {
      gsi = gsi_after_labels (single_succ (ENTRY_BLOCK_PTR));
      gsip = &gsi;
    }
  len = VEC_length (ipa_parm_adjustment_t, adjustments);
  for (i = 0; i < len; i++)
    {
      struct ipa_parm_adjustment *adj;
      imm_use_iterator ui;
      gimple stmt, def_temp;
      tree name, vexpr, copy = NULL_TREE;
      use_operand_p use_p;

      adj = VEC_index (ipa_parm_adjustment_t, adjustments, i);
      if (adj->copy_param || !is_gimple_reg (adj->base))
	continue;
      name = gimple_default_def (cfun, adj->base);
      vexpr = NULL;
      if (name)
	FOR_EACH_IMM_USE_STMT (stmt, ui, name)
	  {
	    /* All other users must have been removed by
	       ipa_sra_modify_function_body.  */
	    gcc_assert (is_gimple_debug (stmt));
	    if (vexpr == NULL && gsip != NULL)
	      {
		gcc_assert (TREE_CODE (adj->base) == PARM_DECL);
		vexpr = make_node (DEBUG_EXPR_DECL);
		def_temp = gimple_build_debug_source_bind (vexpr, adj->base,
							   NULL);
		DECL_ARTIFICIAL (vexpr) = 1;
		TREE_TYPE (vexpr) = TREE_TYPE (name);
		DECL_MODE (vexpr) = DECL_MODE (adj->base);
		gsi_insert_before (gsip, def_temp, GSI_SAME_STMT);
	      }
	    if (vexpr)
	      {
		FOR_EACH_IMM_USE_ON_STMT (use_p, ui)
		  SET_USE (use_p, vexpr);
	      }
	    else
	      gimple_debug_bind_reset_value (stmt);
	    update_stmt (stmt);
	  }
      /* Create a VAR_DECL for debug info purposes.  */
      if (!DECL_IGNORED_P (adj->base))
	{
	  copy = build_decl (DECL_SOURCE_LOCATION (current_function_decl),
			     VAR_DECL, DECL_NAME (adj->base),
			     TREE_TYPE (adj->base));
	  if (DECL_PT_UID_SET_P (adj->base))
	    SET_DECL_PT_UID (copy, DECL_PT_UID (adj->base));
	  TREE_ADDRESSABLE (copy) = TREE_ADDRESSABLE (adj->base);
	  TREE_READONLY (copy) = TREE_READONLY (adj->base);
	  TREE_THIS_VOLATILE (copy) = TREE_THIS_VOLATILE (adj->base);
	  DECL_GIMPLE_REG_P (copy) = DECL_GIMPLE_REG_P (adj->base);
	  DECL_ARTIFICIAL (copy) = DECL_ARTIFICIAL (adj->base);
	  DECL_IGNORED_P (copy) = DECL_IGNORED_P (adj->base);
	  DECL_ABSTRACT_ORIGIN (copy) = DECL_ORIGIN (adj->base);
	  DECL_SEEN_IN_BIND_EXPR_P (copy) = 1;
	  SET_DECL_RTL (copy, 0);
	  TREE_USED (copy) = 1;
	  DECL_CONTEXT (copy) = current_function_decl;
	  add_referenced_var (copy);
	  add_local_decl (cfun, copy);
	  DECL_CHAIN (copy) =
	    BLOCK_VARS (DECL_INITIAL (current_function_decl));
	  BLOCK_VARS (DECL_INITIAL (current_function_decl)) = copy;
	}
      if (gsip != NULL && copy && target_for_debug_bind (adj->base))
	{
	  gcc_assert (TREE_CODE (adj->base) == PARM_DECL);
	  if (vexpr)
	    def_temp = gimple_build_debug_bind (copy, vexpr, NULL);
	  else
	    def_temp = gimple_build_debug_source_bind (copy, adj->base,
						       NULL);
	  gsi_insert_before (gsip, def_temp, GSI_SAME_STMT);
	}
    }
}

/* Return false iff all callers have at least as many actual arguments as there
   are formal parameters in the current function.  */

static bool
not_all_callers_have_enough_arguments_p (struct cgraph_node *node,
					 void *data ATTRIBUTE_UNUSED)
{
  struct cgraph_edge *cs;
  for (cs = node->callers; cs; cs = cs->next_caller)
    if (!callsite_has_enough_arguments_p (cs->call_stmt))
      return true;

  return false;
}

/* Convert all callers of NODE.  */

static bool
convert_callers_for_node (struct cgraph_node *node,
		          void *data)
{
  ipa_parm_adjustment_vec adjustments = (ipa_parm_adjustment_vec)data;
  bitmap recomputed_callers = BITMAP_ALLOC (NULL);
  struct cgraph_edge *cs;

  for (cs = node->callers; cs; cs = cs->next_caller)
    {
      current_function_decl = cs->caller->decl;
      push_cfun (DECL_STRUCT_FUNCTION (cs->caller->decl));

      if (dump_file)
	fprintf (dump_file, "Adjusting call (%i -> %i) %s -> %s\n",
		 cs->caller->uid, cs->callee->uid,
		 cgraph_node_name (cs->caller),
		 cgraph_node_name (cs->callee));

      ipa_modify_call_arguments (cs, cs->call_stmt, adjustments);

      pop_cfun ();
    }

  for (cs = node->callers; cs; cs = cs->next_caller)
    if (bitmap_set_bit (recomputed_callers, cs->caller->uid)
	&& gimple_in_ssa_p (DECL_STRUCT_FUNCTION (cs->caller->decl)))
      compute_inline_parameters (cs->caller, true);
  BITMAP_FREE (recomputed_callers);

  return true;
}

/* Convert all callers of NODE to pass parameters as given in ADJUSTMENTS.  */

static void
convert_callers (struct cgraph_node *node, tree old_decl,
		 ipa_parm_adjustment_vec adjustments)
{
  tree old_cur_fndecl = current_function_decl;
  basic_block this_block;

  cgraph_for_node_and_aliases (node, convert_callers_for_node,
			       adjustments, false);

  current_function_decl = old_cur_fndecl;

  if (!encountered_recursive_call)
    return;

  FOR_EACH_BB (this_block)
    {
      gimple_stmt_iterator gsi;

      for (gsi = gsi_start_bb (this_block); !gsi_end_p (gsi); gsi_next (&gsi))
        {
	  gimple stmt = gsi_stmt (gsi);
	  tree call_fndecl;
	  if (gimple_code (stmt) != GIMPLE_CALL)
	    continue;
	  call_fndecl = gimple_call_fndecl (stmt);
	  if (call_fndecl == old_decl)
	    {
	      if (dump_file)
		fprintf (dump_file, "Adjusting recursive call");
	      gimple_call_set_fndecl (stmt, node->decl);
	      ipa_modify_call_arguments (NULL, stmt, adjustments);
	    }
	}
    }

  return;
}

/* Perform all the modification required in IPA-SRA for NODE to have parameters
   as given in ADJUSTMENTS.  Return true iff the CFG has been changed.  */

static bool
modify_function (struct cgraph_node *node, ipa_parm_adjustment_vec adjustments)
{
  struct cgraph_node *new_node;
  bool cfg_changed;
  VEC (cgraph_edge_p, heap) * redirect_callers = collect_callers_of_node (node);

  rebuild_cgraph_edges ();
  pop_cfun ();
  current_function_decl = NULL_TREE;

  new_node = cgraph_function_versioning (node, redirect_callers, NULL, NULL,
					 NULL, NULL, "isra");
  current_function_decl = new_node->decl;
  push_cfun (DECL_STRUCT_FUNCTION (new_node->decl));

  ipa_modify_formal_parameters (current_function_decl, adjustments, "ISRA");
  cfg_changed = ipa_sra_modify_function_body (adjustments);
  sra_ipa_reset_debug_stmts (adjustments);
  convert_callers (new_node, node->decl, adjustments);
  cgraph_make_node_local (new_node);
  return cfg_changed;
}

/* Return false the function is apparently unsuitable for IPA-SRA based on it's
   attributes, return true otherwise.  NODE is the cgraph node of the current
   function.  */

static bool
ipa_sra_preliminary_function_checks (struct cgraph_node *node)
{
  if (!cgraph_node_can_be_local_p (node))
    {
      if (dump_file)
	fprintf (dump_file, "Function not local to this compilation unit.\n");
      return false;
    }

  if (!node->local.can_change_signature)
    {
      if (dump_file)
	fprintf (dump_file, "Function can not change signature.\n");
      return false;
    }

  if (!tree_versionable_function_p (node->decl))
    {
      if (dump_file)
	fprintf (dump_file, "Function is not versionable.\n");
      return false;
    }

  if (DECL_VIRTUAL_P (current_function_decl))
    {
      if (dump_file)
	fprintf (dump_file, "Function is a virtual method.\n");
      return false;
    }

  if ((DECL_COMDAT (node->decl) || DECL_EXTERNAL (node->decl))
      && inline_summary(node)->size >= MAX_INLINE_INSNS_AUTO)
    {
      if (dump_file)
	fprintf (dump_file, "Function too big to be made truly local.\n");
      return false;
    }

  if (!node->callers)
    {
      if (dump_file)
	fprintf (dump_file,
		 "Function has no callers in this compilation unit.\n");
      return false;
    }

  if (cfun->stdarg)
    {
      if (dump_file)
	fprintf (dump_file, "Function uses stdarg. \n");
      return false;
    }

  if (TYPE_ATTRIBUTES (TREE_TYPE (node->decl)))
    return false;

  return true;
}

/* Perform early interprocedural SRA.  */

static unsigned int
ipa_early_sra (void)
{
  struct cgraph_node *node = cgraph_get_node (current_function_decl);
  ipa_parm_adjustment_vec adjustments;
  int ret = 0;

  if (!ipa_sra_preliminary_function_checks (node))
    return 0;

  sra_initialize ();
  sra_mode = SRA_MODE_EARLY_IPA;

  if (!find_param_candidates ())
    {
      if (dump_file)
	fprintf (dump_file, "Function has no IPA-SRA candidates.\n");
      goto simple_out;
    }

  if (cgraph_for_node_and_aliases (node, not_all_callers_have_enough_arguments_p,
				   NULL, true))
    {
      if (dump_file)
	fprintf (dump_file, "There are callers with insufficient number of "
		 "arguments.\n");
      goto simple_out;
    }

>>>>>>> 3082eeb7
  bb_dereferences = XCNEWVEC (HOST_WIDE_INT,
				 func_param_count
				 * last_basic_block_for_function (cfun));
  final_bbs = BITMAP_ALLOC (NULL);

<<<<<<< HEAD
  scan_function (build_access_from_expr, build_accesses_from_assign,
		 NULL, true, NULL);
=======
  scan_function ();
>>>>>>> 3082eeb7
  if (encountered_apply_args)
    {
      if (dump_file)
	fprintf (dump_file, "Function calls  __builtin_apply_args().\n");
      goto out;
    }
<<<<<<< HEAD

  if (encountered_unchangable_recursive_call)
    {
      if (dump_file)
	fprintf (dump_file, "Function calls itself with insufficient "
		 "number of arguments.\n");
      goto out;
    }

  adjustments = analyze_all_param_acesses ();
  if (!adjustments)
    goto out;
  if (dump_file)
    ipa_dump_param_adjustments (dump_file, adjustments, current_function_decl);

  modify_function (node, adjustments);
  VEC_free (ipa_parm_adjustment_t, heap, adjustments);
  ret = TODO_update_ssa;
=======

  if (encountered_unchangable_recursive_call)
    {
      if (dump_file)
	fprintf (dump_file, "Function calls itself with insufficient "
		 "number of arguments.\n");
      goto out;
    }

  adjustments = analyze_all_param_acesses ();
  if (!adjustments)
    goto out;
  if (dump_file)
    ipa_dump_param_adjustments (dump_file, adjustments, current_function_decl);

  if (modify_function (node, adjustments))
    ret = TODO_update_ssa | TODO_cleanup_cfg;
  else
    ret = TODO_update_ssa;
  VEC_free (ipa_parm_adjustment_t, heap, adjustments);
>>>>>>> 3082eeb7

  statistics_counter_event (cfun, "Unused parameters deleted",
			    sra_stats.deleted_unused_parameters);
  statistics_counter_event (cfun, "Scalar parameters converted to by-value",
			    sra_stats.scalar_by_ref_to_by_val);
  statistics_counter_event (cfun, "Aggregate parameters broken up",
			    sra_stats.aggregate_params_reduced);
  statistics_counter_event (cfun, "Aggregate parameter components created",
			    sra_stats.param_reductions_created);

 out:
  BITMAP_FREE (final_bbs);
  free (bb_dereferences);
 simple_out:
  sra_deinitialize ();
  return ret;
}

/* Return if early ipa sra shall be performed.  */
static bool
ipa_early_sra_gate (void)
{
<<<<<<< HEAD
  return flag_ipa_sra;
=======
  return flag_ipa_sra && dbg_cnt (eipa_sra);
>>>>>>> 3082eeb7
}

struct gimple_opt_pass pass_early_ipa_sra =
{
 {
  GIMPLE_PASS,
  "eipa_sra",	 			/* name */
  ipa_early_sra_gate,			/* gate */
  ipa_early_sra,			/* execute */
  NULL,					/* sub */
  NULL,					/* next */
  0,					/* static_pass_number */
  TV_IPA_SRA,				/* tv_id */
  0,	                                /* properties_required */
  0,					/* properties_provided */
  0,					/* properties_destroyed */
  0,					/* todo_flags_start */
<<<<<<< HEAD
  TODO_dump_func | TODO_dump_cgraph 	/* todo_flags_finish */
 }
};

=======
  TODO_dump_cgraph              	/* todo_flags_finish */
 }
};
>>>>>>> 3082eeb7
<|MERGE_RESOLUTION|>--- conflicted
+++ resolved
@@ -1,11 +1,7 @@
 /* Scalar Replacement of Aggregates (SRA) converts some structure
    references into scalar references, exposing them to the scalar
    optimizers.
-<<<<<<< HEAD
-   Copyright (C) 2008, 2009, 2010 Free Software Foundation, Inc.
-=======
    Copyright (C) 2008, 2009, 2010, 2011 Free Software Foundation, Inc.
->>>>>>> 3082eeb7
    Contributed by Martin Jambor <mjambor@suse.cz>
 
 This file is part of GCC.
@@ -81,32 +77,21 @@
 #include "alloc-pool.h"
 #include "tm.h"
 #include "tree.h"
-<<<<<<< HEAD
-#include "expr.h"
-=======
->>>>>>> 3082eeb7
 #include "gimple.h"
 #include "cgraph.h"
 #include "tree-flow.h"
 #include "ipa-prop.h"
-<<<<<<< HEAD
-#include "diagnostic.h"
-=======
 #include "tree-pretty-print.h"
->>>>>>> 3082eeb7
 #include "statistics.h"
 #include "tree-dump.h"
 #include "timevar.h"
 #include "params.h"
 #include "target.h"
 #include "flags.h"
-<<<<<<< HEAD
-=======
 #include "dbgcnt.h"
 #include "tree-inline.h"
 #include "gimple-pretty-print.h"
 #include "ipa-inline.h"
->>>>>>> 3082eeb7
 
 /* Enumeration of all aggregate reductions we can do.  */
 enum sra_mode { SRA_MODE_EARLY_IPA,   /* early call regularization */
@@ -134,7 +119,6 @@
    Note that accesses to parts of vector and complex number types always
    represented by an access to the whole complex number or a vector.  It is a
    duty of the modifying functions to replace them appropriately.  */
-<<<<<<< HEAD
 
 struct access
 {
@@ -186,66 +170,9 @@
   /* Is this particular access write access? */
   unsigned write : 1;
 
-  /* Is this access an artificial one created to scalarize some record
-     entirely? */
-  unsigned total_scalarization : 1;
-
-=======
-
-struct access
-{
-  /* Values returned by  `get_ref_base_and_extent' for each component reference
-     If EXPR isn't a component reference  just set `BASE = EXPR', `OFFSET = 0',
-     `SIZE = TREE_SIZE (TREE_TYPE (expr))'.  */
-  HOST_WIDE_INT offset;
-  HOST_WIDE_INT size;
-  tree base;
-
-  /* Expression.  It is context dependent so do not use it to create new
-     expressions to access the original aggregate.  See PR 42154 for a
-     testcase.  */
-  tree expr;
-  /* Type.  */
-  tree type;
-
-  /* The statement this access belongs to.  */
-  gimple stmt;
-
-  /* Next group representative for this aggregate. */
-  struct access *next_grp;
-
-  /* Pointer to the group representative.  Pointer to itself if the struct is
-     the representative.  */
-  struct access *group_representative;
-
-  /* If this access has any children (in terms of the definition above), this
-     points to the first one.  */
-  struct access *first_child;
-
-  /* In intraprocedural SRA, pointer to the next sibling in the access tree as
-     described above.  In IPA-SRA this is a pointer to the next access
-     belonging to the same group (having the same representative).  */
-  struct access *next_sibling;
-
-  /* Pointers to the first and last element in the linked list of assign
-     links.  */
-  struct assign_link *first_link, *last_link;
-
-  /* Pointer to the next access in the work queue.  */
-  struct access *next_queued;
-
-  /* Replacement variable for this access "region."  Never to be accessed
-     directly, always only by the means of get_access_replacement() and only
-     when grp_to_be_replaced flag is set.  */
-  tree replacement_decl;
-
-  /* Is this particular access write access? */
-  unsigned write : 1;
-
   /* Is this access an access to a non-addressable field? */
   unsigned non_addressable : 1;
 
->>>>>>> 3082eeb7
   /* Is this access currently in the work queue?  */
   unsigned grp_queued : 1;
 
@@ -257,7 +184,26 @@
      access tree.  */
   unsigned grp_read : 1;
 
-<<<<<<< HEAD
+  /* Does this group contain a read access that comes from an assignment
+     statement?  This flag is propagated down the access tree.  */
+  unsigned grp_assignment_read : 1;
+
+  /* Does this group contain a write access that comes from an assignment
+     statement?  This flag is propagated down the access tree.  */
+  unsigned grp_assignment_write : 1;
+
+  /* Does this group contain a read access through a scalar type?  This flag is
+     not propagated in the access tree in any direction.  */
+  unsigned grp_scalar_read : 1;
+
+  /* Does this group contain a write access through a scalar type?  This flag
+     is not propagated in the access tree in any direction.  */
+  unsigned grp_scalar_write : 1;
+
+  /* Is this access an artificial one created to scalarize some record
+     entirely? */
+  unsigned grp_total_scalarization : 1;
+
   /* Other passes of the analysis use this bit to make function
      analyze_access_subtree create scalar replacements for this group if
      possible.  */
@@ -285,6 +231,9 @@
      cannot be called from within FOR_EACH_REFERENCED_VAR. */
   unsigned grp_to_be_replaced : 1;
 
+  /* Should TREE_NO_WARNING of a replacement be set?  */
+  unsigned grp_no_warning : 1;
+
   /* Is it possible that the group refers to data which might be (directly or
      otherwise) modified?  */
   unsigned grp_maybe_modified : 1;
@@ -294,74 +243,12 @@
      (i.e. a by value parameter).  */
   unsigned grp_scalar_ptr : 1;
 
-=======
-  /* Does this group contain a read access that comes from an assignment
-     statement?  This flag is propagated down the access tree.  */
-  unsigned grp_assignment_read : 1;
-
-  /* Does this group contain a write access that comes from an assignment
-     statement?  This flag is propagated down the access tree.  */
-  unsigned grp_assignment_write : 1;
-
-  /* Does this group contain a read access through a scalar type?  This flag is
-     not propagated in the access tree in any direction.  */
-  unsigned grp_scalar_read : 1;
-
-  /* Does this group contain a write access through a scalar type?  This flag
-     is not propagated in the access tree in any direction.  */
-  unsigned grp_scalar_write : 1;
-
-  /* Is this access an artificial one created to scalarize some record
-     entirely? */
-  unsigned grp_total_scalarization : 1;
-
-  /* Other passes of the analysis use this bit to make function
-     analyze_access_subtree create scalar replacements for this group if
-     possible.  */
-  unsigned grp_hint : 1;
-
-  /* Is the subtree rooted in this access fully covered by scalar
-     replacements?  */
-  unsigned grp_covered : 1;
-
-  /* If set to true, this access and all below it in an access tree must not be
-     scalarized.  */
-  unsigned grp_unscalarizable_region : 1;
-
-  /* Whether data have been written to parts of the aggregate covered by this
-     access which is not to be scalarized.  This flag is propagated up in the
-     access tree.  */
-  unsigned grp_unscalarized_data : 1;
-
-  /* Does this access and/or group contain a write access through a
-     BIT_FIELD_REF?  */
-  unsigned grp_partial_lhs : 1;
-
-  /* Set when a scalar replacement should be created for this variable.  We do
-     the decision and creation at different places because create_tmp_var
-     cannot be called from within FOR_EACH_REFERENCED_VAR. */
-  unsigned grp_to_be_replaced : 1;
-
-  /* Should TREE_NO_WARNING of a replacement be set?  */
-  unsigned grp_no_warning : 1;
-
-  /* Is it possible that the group refers to data which might be (directly or
-     otherwise) modified?  */
-  unsigned grp_maybe_modified : 1;
-
-  /* Set when this is a representative of a pointer to scalar (i.e. by
-     reference) parameter which we consider for turning into a plain scalar
-     (i.e. a by value parameter).  */
-  unsigned grp_scalar_ptr : 1;
-
->>>>>>> 3082eeb7
   /* Set when we discover that this pointer is not safe to dereference in the
      caller.  */
   unsigned grp_not_necessarilly_dereferenced : 1;
 };
 
 typedef struct access *access_p;
-<<<<<<< HEAD
 
 DEF_VEC_P (access_p);
 DEF_VEC_ALLOC_P (access_p, heap);
@@ -369,15 +256,6 @@
 /* Alloc pool for allocating access structures.  */
 static alloc_pool access_pool;
 
-=======
-
-DEF_VEC_P (access_p);
-DEF_VEC_ALLOC_P (access_p, heap);
-
-/* Alloc pool for allocating access structures.  */
-static alloc_pool access_pool;
-
->>>>>>> 3082eeb7
 /* A structure linking lhs and rhs accesses from an aggregate assignment.  They
    are used to propagate subaccesses from rhs to lhs as long as they don't
    conflict with what is already there.  */
@@ -449,17 +327,10 @@
 {
   /* Number of processed aggregates is readily available in
      analyze_all_variable_accesses and so is not stored here.  */
-<<<<<<< HEAD
 
   /* Number of created scalar replacements.  */
   int replacements;
 
-=======
-
-  /* Number of created scalar replacements.  */
-  int replacements;
-
->>>>>>> 3082eeb7
   /* Number of times sra_modify_expr or sra_modify_assign themselves changed an
      expression.  */
   int exprs;
@@ -506,24 +377,6 @@
   fprintf (f, ", type = ");
   print_generic_expr (f, access->type, 0);
   if (grp)
-<<<<<<< HEAD
-    fprintf (f, ", grp_write = %d, total_scalarization = %d, "
-	     "grp_read = %d, grp_hint = %d, "
-	     "grp_covered = %d, grp_unscalarizable_region = %d, "
-	     "grp_unscalarized_data = %d, grp_partial_lhs = %d, "
-	     "grp_to_be_replaced = %d, grp_maybe_modified = %d, "
-	     "grp_not_necessarilly_dereferenced = %d\n",
-	     access->grp_write, access->total_scalarization,
-	     access->grp_read, access->grp_hint,
-	     access->grp_covered, access->grp_unscalarizable_region,
-	     access->grp_unscalarized_data, access->grp_partial_lhs,
-	     access->grp_to_be_replaced, access->grp_maybe_modified,
-	     access->grp_not_necessarilly_dereferenced);
-  else
-    fprintf (f, ", write = %d, total_scalarization = %d, "
-	     "grp_partial_lhs = %d\n",
-	     access->write, access->total_scalarization,
-=======
     fprintf (f, ", grp_read = %d, grp_write = %d, grp_assignment_read = %d, "
 	     "grp_assignment_write = %d, grp_scalar_read = %d, "
 	     "grp_scalar_write = %d, grp_total_scalarization = %d, "
@@ -544,7 +397,6 @@
     fprintf (f, ", write = %d, grp_total_scalarization = %d, "
 	     "grp_partial_lhs = %d\n",
 	     access->write, access->grp_total_scalarization,
->>>>>>> 3082eeb7
 	     access->grp_partial_lhs);
 }
 
@@ -632,527 +484,6 @@
   access_vec = get_base_access_vector (base);
   if (!access_vec)
     return NULL;
-<<<<<<< HEAD
-
-  return VEC_index (access_p, access_vec, 0);
-}
-
-/* Find an access representative for the variable BASE and given OFFSET and
-   SIZE.  Requires that access trees have already been built.  Return NULL if
-   it cannot be found.  */
-
-static struct access *
-get_var_base_offset_size_access (tree base, HOST_WIDE_INT offset,
-				 HOST_WIDE_INT size)
-{
-  struct access *access;
-
-  access = get_first_repr_for_decl (base);
-  while (access && (access->offset + access->size <= offset))
-    access = access->next_grp;
-  if (!access)
-    return NULL;
-
-  return find_access_in_subtree (access, offset, size);
-}
-
-/* Add LINK to the linked list of assign links of RACC.  */
-static void
-add_link_to_rhs (struct access *racc, struct assign_link *link)
-{
-  gcc_assert (link->racc == racc);
-
-  if (!racc->first_link)
-    {
-      gcc_assert (!racc->last_link);
-      racc->first_link = link;
-    }
-  else
-    racc->last_link->next = link;
-
-  racc->last_link = link;
-  link->next = NULL;
-}
-
-/* Move all link structures in their linked list in OLD_RACC to the linked list
-   in NEW_RACC.  */
-static void
-relink_to_new_repr (struct access *new_racc, struct access *old_racc)
-{
-  if (!old_racc->first_link)
-    {
-      gcc_assert (!old_racc->last_link);
-      return;
-    }
-
-  if (new_racc->first_link)
-    {
-      gcc_assert (!new_racc->last_link->next);
-      gcc_assert (!old_racc->last_link || !old_racc->last_link->next);
-
-      new_racc->last_link->next = old_racc->first_link;
-      new_racc->last_link = old_racc->last_link;
-    }
-  else
-    {
-      gcc_assert (!new_racc->last_link);
-
-      new_racc->first_link = old_racc->first_link;
-      new_racc->last_link = old_racc->last_link;
-    }
-  old_racc->first_link = old_racc->last_link = NULL;
-}
-
-/* Add ACCESS to the work queue (which is actually a stack).  */
-
-static void
-add_access_to_work_queue (struct access *access)
-{
-  if (!access->grp_queued)
-    {
-      gcc_assert (!access->next_queued);
-      access->next_queued = work_queue_head;
-      access->grp_queued = 1;
-      work_queue_head = access;
-    }
-}
-
-/* Pop an access from the work queue, and return it, assuming there is one.  */
-
-static struct access *
-pop_access_from_work_queue (void)
-{
-  struct access *access = work_queue_head;
-
-  work_queue_head = access->next_queued;
-  access->next_queued = NULL;
-  access->grp_queued = 0;
-  return access;
-}
-
-
-/* Allocate necessary structures.  */
-
-static void
-sra_initialize (void)
-{
-  candidate_bitmap = BITMAP_ALLOC (NULL);
-  should_scalarize_away_bitmap = BITMAP_ALLOC (NULL);
-  cannot_scalarize_away_bitmap = BITMAP_ALLOC (NULL);
-  gcc_obstack_init (&name_obstack);
-  access_pool = create_alloc_pool ("SRA accesses", sizeof (struct access), 16);
-  link_pool = create_alloc_pool ("SRA links", sizeof (struct assign_link), 16);
-  base_access_vec = pointer_map_create ();
-  memset (&sra_stats, 0, sizeof (sra_stats));
-  encountered_apply_args = false;
-  encountered_recursive_call = false;
-  encountered_unchangable_recursive_call = false;
-}
-
-/* Hook fed to pointer_map_traverse, deallocate stored vectors.  */
-
-static bool
-delete_base_accesses (const void *key ATTRIBUTE_UNUSED, void **value,
-		     void *data ATTRIBUTE_UNUSED)
-{
-  VEC (access_p, heap) *access_vec;
-  access_vec = (VEC (access_p, heap) *) *value;
-  VEC_free (access_p, heap, access_vec);
-
-  return true;
-}
-
-/* Deallocate all general structures.  */
-
-static void
-sra_deinitialize (void)
-{
-  BITMAP_FREE (candidate_bitmap);
-  BITMAP_FREE (should_scalarize_away_bitmap);
-  BITMAP_FREE (cannot_scalarize_away_bitmap);
-  free_alloc_pool (access_pool);
-  free_alloc_pool (link_pool);
-  obstack_free (&name_obstack, NULL);
-
-  pointer_map_traverse (base_access_vec, delete_base_accesses, NULL);
-  pointer_map_destroy (base_access_vec);
-}
-
-/* Remove DECL from candidates for SRA and write REASON to the dump file if
-   there is one.  */
-static void
-disqualify_candidate (tree decl, const char *reason)
-{
-  bitmap_clear_bit (candidate_bitmap, DECL_UID (decl));
-
-  if (dump_file && (dump_flags & TDF_DETAILS))
-    {
-      fprintf (dump_file, "! Disqualifying ");
-      print_generic_expr (dump_file, decl, 0);
-      fprintf (dump_file, " - %s\n", reason);
-    }
-}
-
-/* Return true iff the type contains a field or an element which does not allow
-   scalarization.  */
-
-static bool
-type_internals_preclude_sra_p (tree type)
-{
-  tree fld;
-  tree et;
-
-  switch (TREE_CODE (type))
-    {
-    case RECORD_TYPE:
-    case UNION_TYPE:
-    case QUAL_UNION_TYPE:
-      for (fld = TYPE_FIELDS (type); fld; fld = TREE_CHAIN (fld))
-	if (TREE_CODE (fld) == FIELD_DECL)
-	  {
-	    tree ft = TREE_TYPE (fld);
-
-	    if (TREE_THIS_VOLATILE (fld)
-		|| !DECL_FIELD_OFFSET (fld) || !DECL_SIZE (fld)
-		|| !host_integerp (DECL_FIELD_OFFSET (fld), 1)
-		|| !host_integerp (DECL_SIZE (fld), 1))
-	      return true;
-
-	    if (AGGREGATE_TYPE_P (ft)
-		&& type_internals_preclude_sra_p (ft))
-	      return true;
-	  }
-
-      return false;
-
-    case ARRAY_TYPE:
-      et = TREE_TYPE (type);
-
-      if (AGGREGATE_TYPE_P (et))
-	return type_internals_preclude_sra_p (et);
-      else
-	return false;
-
-    default:
-      return false;
-    }
-}
-
-/* If T is an SSA_NAME, return NULL if it is not a default def or return its
-   base variable if it is.  Return T if it is not an SSA_NAME.  */
-
-static tree
-get_ssa_base_param (tree t)
-{
-  if (TREE_CODE (t) == SSA_NAME)
-    {
-      if (SSA_NAME_IS_DEFAULT_DEF (t))
-	return SSA_NAME_VAR (t);
-      else
-	return NULL_TREE;
-    }
-  return t;
-}
-
-/* Mark a dereference of BASE of distance DIST in a basic block tht STMT
-   belongs to, unless the BB has already been marked as a potentially
-   final.  */
-
-static void
-mark_parm_dereference (tree base, HOST_WIDE_INT dist, gimple stmt)
-{
-  basic_block bb = gimple_bb (stmt);
-  int idx, parm_index = 0;
-  tree parm;
-
-  if (bitmap_bit_p (final_bbs, bb->index))
-    return;
-
-  for (parm = DECL_ARGUMENTS (current_function_decl);
-       parm && parm != base;
-       parm = TREE_CHAIN (parm))
-    parm_index++;
-
-  gcc_assert (parm_index < func_param_count);
-
-  idx = bb->index * func_param_count + parm_index;
-  if (bb_dereferences[idx] < dist)
-    bb_dereferences[idx] = dist;
-}
-
-/* Allocate an access structure for BASE, OFFSET and SIZE, clear it, fill in
-   the three fields.  Also add it to the vector of accesses corresponding to
-   the base.  Finally, return the new access.  */
-
-static struct access *
-create_access_1 (tree base, HOST_WIDE_INT offset, HOST_WIDE_INT size)
-{
-  VEC (access_p, heap) *vec;
-  struct access *access;
-  void **slot;
-
-  access = (struct access *) pool_alloc (access_pool);
-  memset (access, 0, sizeof (struct access));
-  access->base = base;
-  access->offset = offset;
-  access->size = size;
-
-  slot = pointer_map_contains (base_access_vec, base);
-  if (slot)
-    vec = (VEC (access_p, heap) *) *slot;
-  else
-    vec = VEC_alloc (access_p, heap, 32);
-
-  VEC_safe_push (access_p, heap, vec, access);
-
-  *((struct VEC (access_p,heap) **)
-	pointer_map_insert (base_access_vec, base)) = vec;
-
-  return access;
-}
-
-/* Create and insert access for EXPR. Return created access, or NULL if it is
-   not possible.  */
-
-static struct access *
-create_access (tree expr, gimple stmt, bool write)
-{
-  struct access *access;
-  HOST_WIDE_INT offset, size, max_size;
-  tree base = expr;
-  bool ptr, unscalarizable_region = false;
-
-  base = get_ref_base_and_extent (expr, &offset, &size, &max_size);
-
-  if (sra_mode == SRA_MODE_EARLY_IPA && INDIRECT_REF_P (base))
-    {
-      base = get_ssa_base_param (TREE_OPERAND (base, 0));
-      if (!base)
-	return NULL;
-      ptr = true;
-    }
-  else
-    ptr = false;
-
-  if (!DECL_P (base) || !bitmap_bit_p (candidate_bitmap, DECL_UID (base)))
-    return NULL;
-
-  if (sra_mode == SRA_MODE_EARLY_IPA)
-    {
-      if (size < 0 || size != max_size)
-	{
-	  disqualify_candidate (base, "Encountered a variable sized access.");
-	  return NULL;
-	}
-      if ((offset % BITS_PER_UNIT) != 0 || (size % BITS_PER_UNIT) != 0)
-	{
-	  disqualify_candidate (base,
-				"Encountered an acces not aligned to a byte.");
-	  return NULL;
-	}
-
-      if (ptr)
-	mark_parm_dereference (base, offset + size, stmt);
-    }
-  else
-    {
-      if (size != max_size)
-	{
-	  size = max_size;
-	  unscalarizable_region = true;
-	}
-      if (size < 0)
-	{
-	  disqualify_candidate (base, "Encountered an unconstrained access.");
-	  return NULL;
-	}
-    }
-
-  access = create_access_1 (base, offset, size);
-  access->expr = expr;
-  access->type = TREE_TYPE (expr);
-  access->write = write;
-  access->grp_unscalarizable_region = unscalarizable_region;
-  access->stmt = stmt;
-
-  return access;
-}
-
-
-/* Return true iff TYPE is a RECORD_TYPE with fields that are either of gimple
-   register types or (recursively) records with only these two kinds of fields.
-   It also returns false if any of these records has a zero-size field as its
-   last field.  */
-
-static bool
-type_consists_of_records_p (tree type)
-{
-  tree fld;
-  bool last_fld_has_zero_size = false;
-
-  if (TREE_CODE (type) != RECORD_TYPE)
-    return false;
-
-  for (fld = TYPE_FIELDS (type); fld; fld = TREE_CHAIN (fld))
-    if (TREE_CODE (fld) == FIELD_DECL)
-      {
-	tree ft = TREE_TYPE (fld);
-
-	if (!is_gimple_reg_type (ft)
-	    && !type_consists_of_records_p (ft))
-	  return false;
-
-	last_fld_has_zero_size = tree_low_cst (DECL_SIZE (fld), 1) == 0;
-      }
-
-  if (last_fld_has_zero_size)
-    return false;
-
-  return true;
-}
-
-/* Create total_scalarization accesses for all scalar type fields in DECL that
-   must be of a RECORD_TYPE conforming to type_consists_of_records_p.  BASE
-   must be the top-most VAR_DECL representing the variable, OFFSET must be the
-   offset of DECL within BASE.  */
-
-static void
-completely_scalarize_record (tree base, tree decl, HOST_WIDE_INT offset)
-{
-  tree fld, decl_type = TREE_TYPE (decl);
-
-  for (fld = TYPE_FIELDS (decl_type); fld; fld = TREE_CHAIN (fld))
-    if (TREE_CODE (fld) == FIELD_DECL)
-      {
-	HOST_WIDE_INT pos = offset + int_bit_position (fld);
-	tree ft = TREE_TYPE (fld);
-
-	if (is_gimple_reg_type (ft))
-	  {
-	    struct access *access;
-	    HOST_WIDE_INT size;
-	    tree expr;
-	    bool ok;
-
-	    size = tree_low_cst (DECL_SIZE (fld), 1);
-	    expr = base;
-	    ok = build_ref_for_offset (&expr, TREE_TYPE (base), pos,
-				       ft, false);
-	    gcc_assert (ok);
-
-	    access = create_access_1 (base, pos, size);
-	    access->expr = expr;
-	    access->type = ft;
-	    access->total_scalarization = 1;
-	    /* Accesses for intraprocedural SRA can have their stmt NULL.  */
-	  }
-	else
-	  completely_scalarize_record (base, fld, pos);
-      }
-}
-
-
-/* Search the given tree for a declaration by skipping handled components and
-   exclude it from the candidates.  */
-
-static void
-disqualify_base_of_expr (tree t, const char *reason)
-{
-  while (handled_component_p (t))
-    t = TREE_OPERAND (t, 0);
-
-  if (sra_mode == SRA_MODE_EARLY_IPA)
-    {
-      if (INDIRECT_REF_P (t))
-	t = TREE_OPERAND (t, 0);
-      t = get_ssa_base_param (t);
-    }
-
-  if (t && DECL_P (t))
-    disqualify_candidate (t, reason);
-}
-
-/* Scan expression EXPR and create access structures for all accesses to
-   candidates for scalarization.  Return the created access or NULL if none is
-   created.  */
-
-static struct access *
-build_access_from_expr_1 (tree *expr_ptr, gimple stmt, bool write)
-{
-  struct access *ret = NULL;
-  tree expr = *expr_ptr;
-  bool partial_ref;
-
-  if (TREE_CODE (expr) == BIT_FIELD_REF
-      || TREE_CODE (expr) == IMAGPART_EXPR
-      || TREE_CODE (expr) == REALPART_EXPR)
-    {
-      expr = TREE_OPERAND (expr, 0);
-      partial_ref = true;
-    }
-  else
-    partial_ref = false;
-
-  /* We need to dive through V_C_Es in order to get the size of its parameter
-     and not the result type.  Ada produces such statements.  We are also
-     capable of handling the topmost V_C_E but not any of those buried in other
-     handled components.  */
-  if (TREE_CODE (expr) == VIEW_CONVERT_EXPR)
-    expr = TREE_OPERAND (expr, 0);
-
-  if (contains_view_convert_expr_p (expr))
-    {
-      disqualify_base_of_expr (expr, "V_C_E under a different handled "
-			       "component.");
-      return NULL;
-    }
-
-  switch (TREE_CODE (expr))
-    {
-    case INDIRECT_REF:
-      if (sra_mode != SRA_MODE_EARLY_IPA)
-	return NULL;
-      /* fall through */
-    case VAR_DECL:
-    case PARM_DECL:
-    case RESULT_DECL:
-    case COMPONENT_REF:
-    case ARRAY_REF:
-    case ARRAY_RANGE_REF:
-      ret = create_access (expr, stmt, write);
-      break;
-
-    default:
-      break;
-    }
-
-  if (write && partial_ref && ret)
-    ret->grp_partial_lhs = 1;
-
-  return ret;
-}
-
-/* Callback of scan_function.  Scan expression EXPR and create access
-   structures for all accesses to candidates for scalarization.  Return true if
-   any access has been inserted.  */
-
-static bool
-build_access_from_expr (tree *expr_ptr,
-			gimple_stmt_iterator *gsi ATTRIBUTE_UNUSED, bool write,
-			void *data ATTRIBUTE_UNUSED)
-{
-  struct access *access;
-
-  access = build_access_from_expr_1 (expr_ptr, gsi_stmt (*gsi), write);
-  if (access)
-    {
-      /* This means the aggregate is accesses as a whole in a way other than an
-	 assign statement and thus cannot be removed even if we had a scalar
-	 replacement for everything.  */
-      if (cannot_scalarize_away_bitmap)
-	bitmap_set_bit (cannot_scalarize_away_bitmap, DECL_UID (access->base));
-      return true;
-=======
 
   return VEC_index (access_p, access_vec, 0);
 }
@@ -1519,12 +850,204 @@
 	  disqualify_candidate (base, "Encountered an unconstrained access.");
 	  return NULL;
 	}
->>>>>>> 3082eeb7
+    }
+
+  access = create_access_1 (base, offset, size);
+  access->expr = expr;
+  access->type = TREE_TYPE (expr);
+  access->write = write;
+  access->grp_unscalarizable_region = unscalarizable_region;
+  access->stmt = stmt;
+
+  if (TREE_CODE (expr) == COMPONENT_REF
+      && DECL_NONADDRESSABLE_P (TREE_OPERAND (expr, 1)))
+    access->non_addressable = 1;
+
+  return access;
+}
+
+
+/* Return true iff TYPE is a RECORD_TYPE with fields that are either of gimple
+   register types or (recursively) records with only these two kinds of fields.
+   It also returns false if any of these records contains a bit-field.  */
+
+static bool
+type_consists_of_records_p (tree type)
+{
+  tree fld;
+
+  if (TREE_CODE (type) != RECORD_TYPE)
+    return false;
+
+  for (fld = TYPE_FIELDS (type); fld; fld = DECL_CHAIN (fld))
+    if (TREE_CODE (fld) == FIELD_DECL)
+      {
+	tree ft = TREE_TYPE (fld);
+
+	if (DECL_BIT_FIELD (fld))
+	  return false;
+
+	if (!is_gimple_reg_type (ft)
+	    && !type_consists_of_records_p (ft))
+	  return false;
+      }
+
+  return true;
+}
+
+/* Create total_scalarization accesses for all scalar type fields in DECL that
+   must be of a RECORD_TYPE conforming to type_consists_of_records_p.  BASE
+   must be the top-most VAR_DECL representing the variable, OFFSET must be the
+   offset of DECL within BASE.  REF must be the memory reference expression for
+   the given decl.  */
+
+static void
+completely_scalarize_record (tree base, tree decl, HOST_WIDE_INT offset,
+			     tree ref)
+{
+  tree fld, decl_type = TREE_TYPE (decl);
+
+  for (fld = TYPE_FIELDS (decl_type); fld; fld = DECL_CHAIN (fld))
+    if (TREE_CODE (fld) == FIELD_DECL)
+      {
+	HOST_WIDE_INT pos = offset + int_bit_position (fld);
+	tree ft = TREE_TYPE (fld);
+	tree nref = build3 (COMPONENT_REF, TREE_TYPE (fld), ref, fld,
+			    NULL_TREE);
+
+	if (is_gimple_reg_type (ft))
+	  {
+	    struct access *access;
+	    HOST_WIDE_INT size;
+
+	    size = tree_low_cst (DECL_SIZE (fld), 1);
+	    access = create_access_1 (base, pos, size);
+	    access->expr = nref;
+	    access->type = ft;
+	    access->grp_total_scalarization = 1;
+	    /* Accesses for intraprocedural SRA can have their stmt NULL.  */
+	  }
+	else
+	  completely_scalarize_record (base, fld, pos, nref);
+      }
+}
+
+/* Create total_scalarization accesses for all scalar type fields in VAR and
+   for VAR a a whole.  VAR must be of a RECORD_TYPE conforming to
+   type_consists_of_records_p.   */
+
+static void
+completely_scalarize_var (tree var)
+{
+  HOST_WIDE_INT size = tree_low_cst (DECL_SIZE (var), 1);
+  struct access *access;
+
+  access = create_access_1 (var, 0, size);
+  access->expr = var;
+  access->type = TREE_TYPE (var);
+  access->grp_total_scalarization = 1;
+
+  completely_scalarize_record (var, var, 0, var);
+}
+
+/* Search the given tree for a declaration by skipping handled components and
+   exclude it from the candidates.  */
+
+static void
+disqualify_base_of_expr (tree t, const char *reason)
+{
+  t = get_base_address (t);
+  if (sra_mode == SRA_MODE_EARLY_IPA
+      && TREE_CODE (t) == MEM_REF)
+    t = get_ssa_base_param (TREE_OPERAND (t, 0));
+
+  if (t && DECL_P (t))
+    disqualify_candidate (t, reason);
+}
+
+/* Scan expression EXPR and create access structures for all accesses to
+   candidates for scalarization.  Return the created access or NULL if none is
+   created.  */
+
+static struct access *
+build_access_from_expr_1 (tree expr, gimple stmt, bool write)
+{
+  struct access *ret = NULL;
+  bool partial_ref;
+
+  if (TREE_CODE (expr) == BIT_FIELD_REF
+      || TREE_CODE (expr) == IMAGPART_EXPR
+      || TREE_CODE (expr) == REALPART_EXPR)
+    {
+      expr = TREE_OPERAND (expr, 0);
+      partial_ref = true;
+    }
+  else
+    partial_ref = false;
+
+  /* We need to dive through V_C_Es in order to get the size of its parameter
+     and not the result type.  Ada produces such statements.  We are also
+     capable of handling the topmost V_C_E but not any of those buried in other
+     handled components.  */
+  if (TREE_CODE (expr) == VIEW_CONVERT_EXPR)
+    expr = TREE_OPERAND (expr, 0);
+
+  if (contains_view_convert_expr_p (expr))
+    {
+      disqualify_base_of_expr (expr, "V_C_E under a different handled "
+			       "component.");
+      return NULL;
+    }
+
+  switch (TREE_CODE (expr))
+    {
+    case MEM_REF:
+      if (TREE_CODE (TREE_OPERAND (expr, 0)) != ADDR_EXPR
+	  && sra_mode != SRA_MODE_EARLY_IPA)
+	return NULL;
+      /* fall through */
+    case VAR_DECL:
+    case PARM_DECL:
+    case RESULT_DECL:
+    case COMPONENT_REF:
+    case ARRAY_REF:
+    case ARRAY_RANGE_REF:
+      ret = create_access (expr, stmt, write);
+      break;
+
+    default:
+      break;
+    }
+
+  if (write && partial_ref && ret)
+    ret->grp_partial_lhs = 1;
+
+  return ret;
+}
+
+/* Scan expression EXPR and create access structures for all accesses to
+   candidates for scalarization.  Return true if any access has been inserted.
+   STMT must be the statement from which the expression is taken, WRITE must be
+   true if the expression is a store and false otherwise. */
+
+static bool
+build_access_from_expr (tree expr, gimple stmt, bool write)
+{
+  struct access *access;
+
+  access = build_access_from_expr_1 (expr, stmt, write);
+  if (access)
+    {
+      /* This means the aggregate is accesses as a whole in a way other than an
+	 assign statement and thus cannot be removed even if we had a scalar
+	 replacement for everything.  */
+      if (cannot_scalarize_away_bitmap)
+	bitmap_set_bit (cannot_scalarize_away_bitmap, DECL_UID (access->base));
+      return true;
     }
   return false;
 }
 
-<<<<<<< HEAD
 /* Disqualify LHS and RHS for scalarization if STMT must end its basic block in
    modes in which it matters, return true iff they have been disqualified.  RHS
    may be NULL, in that case ignore it.  If we scalarize an aggregate in
@@ -1544,49 +1067,74 @@
   return false;
 }
 
-
-/* Result code for scan_assign callback for scan_function.  */
-enum scan_assign_result { SRA_SA_NONE,       /* nothing done for the stmt */
-			  SRA_SA_PROCESSED,  /* stmt analyzed/changed */
-			  SRA_SA_REMOVED };  /* stmt redundant and eliminated */
-
-
-/* Callback of scan_function.  Scan expressions occuring in the statement
-   pointed to by STMT_EXPR, create access structures for all accesses to
-   candidates for scalarization and remove those candidates which occur in
+/* Return true iff type of EXP is not sufficiently aligned.  */
+
+static bool
+tree_non_mode_aligned_mem_p (tree exp)
+{
+  enum machine_mode mode = TYPE_MODE (TREE_TYPE (exp));
+  unsigned int align;
+
+  if (TREE_CODE (exp) == VIEW_CONVERT_EXPR)
+    exp = TREE_OPERAND (exp, 0);
+
+  if (TREE_CODE (exp) == SSA_NAME
+      || TREE_CODE (exp) == MEM_REF
+      || mode == BLKmode
+      || is_gimple_min_invariant (exp)
+      || !STRICT_ALIGNMENT)
+    return false;
+
+  align = get_object_alignment (exp);
+  if (GET_MODE_ALIGNMENT (mode) > align)
+    return true;
+
+  return false;
+}
+
+/* Scan expressions occuring in STMT, create access structures for all accesses
+   to candidates for scalarization and remove those candidates which occur in
    statements or expressions that prevent them from being split apart.  Return
    true if any access has been inserted.  */
 
-static enum scan_assign_result
-build_accesses_from_assign (gimple *stmt_ptr,
-			    gimple_stmt_iterator *gsi ATTRIBUTE_UNUSED,
-			    void *data ATTRIBUTE_UNUSED)
-{
-  gimple stmt = *stmt_ptr;
-  tree *lhs_ptr, *rhs_ptr;
+static bool
+build_accesses_from_assign (gimple stmt)
+{
+  tree lhs, rhs;
   struct access *lacc, *racc;
 
   if (!gimple_assign_single_p (stmt))
-    return SRA_SA_NONE;
-
-  lhs_ptr = gimple_assign_lhs_ptr (stmt);
-  rhs_ptr = gimple_assign_rhs1_ptr (stmt);
-
-  if (disqualify_ops_if_throwing_stmt (stmt, *lhs_ptr, *rhs_ptr))
-    return SRA_SA_NONE;
-
-  racc = build_access_from_expr_1 (rhs_ptr, stmt, false);
-  lacc = build_access_from_expr_1 (lhs_ptr, stmt, true);
-
-  if (should_scalarize_away_bitmap && !gimple_has_volatile_ops (stmt)
-      && racc && !is_gimple_reg_type (racc->type))
-    bitmap_set_bit (should_scalarize_away_bitmap, DECL_UID (racc->base));
+    return false;
+
+  lhs = gimple_assign_lhs (stmt);
+  rhs = gimple_assign_rhs1 (stmt);
+
+  if (disqualify_ops_if_throwing_stmt (stmt, lhs, rhs))
+    return false;
+
+  racc = build_access_from_expr_1 (rhs, stmt, false);
+  lacc = build_access_from_expr_1 (lhs, stmt, true);
+
+  if (lacc)
+    {
+      lacc->grp_assignment_write = 1;
+      lacc->grp_unscalarizable_region |= tree_non_mode_aligned_mem_p (rhs);
+    }
+
+  if (racc)
+    {
+      racc->grp_assignment_read = 1;
+      if (should_scalarize_away_bitmap && !gimple_has_volatile_ops (stmt)
+	  && !is_gimple_reg_type (racc->type))
+	bitmap_set_bit (should_scalarize_away_bitmap, DECL_UID (racc->base));
+      racc->grp_unscalarizable_region |= tree_non_mode_aligned_mem_p (lhs);
+    }
 
   if (lacc && racc
       && (sra_mode == SRA_MODE_EARLY_INTRA || sra_mode == SRA_MODE_INTRA)
       && !lacc->grp_unscalarizable_region
       && !racc->grp_unscalarizable_region
-      && AGGREGATE_TYPE_P (TREE_TYPE (*lhs_ptr))
+      && AGGREGATE_TYPE_P (TREE_TYPE (lhs))
       /* FIXME: Turn the following line into an assert after PR 40058 is
 	 fixed.  */
       && lacc->size == racc->size
@@ -1603,7 +1151,7 @@
       add_link_to_rhs (racc, link);
     }
 
-  return (lacc || racc) ? SRA_SA_PROCESSED : SRA_SA_NONE;
+  return lacc || racc;
 }
 
 /* Callback of walk_stmt_load_store_addr_ops visit_addr used to determine
@@ -1630,76 +1178,46 @@
   return gimple_call_num_args (call) >= (unsigned) func_param_count;
 }
 
-/* Scan function and look for interesting statements. Return true if any has
-   been found or processed, as indicated by callbacks.  SCAN_EXPR is a callback
-   called on all expressions within statements except assign statements and
-   those deemed entirely unsuitable for some reason (all operands in such
-   statements and expression are removed from candidate_bitmap).  SCAN_ASSIGN
-   is a callback called on all assign statements, HANDLE_SSA_DEFS is a callback
-   called on assign statements and those call statements which have a lhs, it
-   can be NULL.  ANALYSIS_STAGE is true when running in the analysis stage of a
-   pass and thus no statement is being modified.  DATA is a pointer passed to
-   all callbacks.  If any single callback returns true, this function also
-   returns true, otherwise it returns false.  */
+/* Scan function and look for interesting expressions and create access
+   structures for them.  Return true iff any access is created.  */
 
 static bool
-scan_function (bool (*scan_expr) (tree *, gimple_stmt_iterator *, bool, void *),
-	       enum scan_assign_result (*scan_assign) (gimple *,
-						       gimple_stmt_iterator *,
-						       void *),
-	       bool (*handle_ssa_defs)(gimple, void *),
-	       bool analysis_stage, void *data)
-{
-  gimple_stmt_iterator gsi;
+scan_function (void)
+{
   basic_block bb;
-  unsigned i;
-  tree *t;
   bool ret = false;
 
   FOR_EACH_BB (bb)
     {
-      bool bb_changed = false;
-
-      if (handle_ssa_defs)
-	for (gsi = gsi_start_phis (bb); !gsi_end_p (gsi); gsi_next (&gsi))
-	  ret |= handle_ssa_defs (gsi_stmt (gsi), data);
-
-      gsi = gsi_start_bb (bb);
-      while (!gsi_end_p (gsi))
+      gimple_stmt_iterator gsi;
+      for (gsi = gsi_start_bb (bb); !gsi_end_p (gsi); gsi_next (&gsi))
 	{
 	  gimple stmt = gsi_stmt (gsi);
-	  enum scan_assign_result assign_result;
-	  bool any = false, deleted = false;
-
-	  if (analysis_stage && final_bbs && stmt_can_throw_external (stmt))
+	  tree t;
+	  unsigned i;
+
+	  if (final_bbs && stmt_can_throw_external (stmt))
 	    bitmap_set_bit (final_bbs, bb->index);
 	  switch (gimple_code (stmt))
 	    {
 	    case GIMPLE_RETURN:
-	      t = gimple_return_retval_ptr (stmt);
-	      if (*t != NULL_TREE)
-		any |= scan_expr (t, &gsi, false, data);
-	      if (analysis_stage && final_bbs)
+	      t = gimple_return_retval (stmt);
+	      if (t != NULL_TREE)
+		ret |= build_access_from_expr (t, stmt, false);
+	      if (final_bbs)
 		bitmap_set_bit (final_bbs, bb->index);
 	      break;
 
 	    case GIMPLE_ASSIGN:
-	      assign_result = scan_assign (&stmt, &gsi, data);
-	      any |= assign_result == SRA_SA_PROCESSED;
-	      deleted = assign_result == SRA_SA_REMOVED;
-	      if (handle_ssa_defs && assign_result != SRA_SA_REMOVED)
-		any |= handle_ssa_defs (stmt, data);
+	      ret |= build_accesses_from_assign (stmt);
 	      break;
 
 	    case GIMPLE_CALL:
-	      /* Operands must be processed before the lhs.  */
 	      for (i = 0; i < gimple_call_num_args (stmt); i++)
-		{
-		  tree *argp = gimple_call_arg_ptr (stmt, i);
-		  any |= scan_expr (argp, &gsi, false, data);
-		}
-
-	      if (analysis_stage && sra_mode == SRA_MODE_EARLY_IPA)
+		ret |= build_access_from_expr (gimple_call_arg (stmt, i),
+					       stmt, false);
+
+	      if (sra_mode == SRA_MODE_EARLY_IPA)
 		{
 		  tree dest = gimple_call_fndecl (stmt);
 		  int flags = gimple_call_flags (stmt);
@@ -1723,65 +1241,33 @@
 		    bitmap_set_bit (final_bbs, bb->index);
 		}
 
-	      if (gimple_call_lhs (stmt))
-		{
-		  tree *lhs_ptr = gimple_call_lhs_ptr (stmt);
-		  if (!analysis_stage
-		      || !disqualify_ops_if_throwing_stmt (stmt,
-							   *lhs_ptr, NULL))
-		    {
-		      any |= scan_expr (lhs_ptr, &gsi, true, data);
-		      if (handle_ssa_defs)
-			any |= handle_ssa_defs (stmt, data);
-		    }
-		}
+	      t = gimple_call_lhs (stmt);
+	      if (t && !disqualify_ops_if_throwing_stmt (stmt, t, NULL))
+		ret |= build_access_from_expr (t, stmt, true);
 	      break;
 
 	    case GIMPLE_ASM:
-	      if (analysis_stage)
-		{
-		  walk_stmt_load_store_addr_ops (stmt, NULL, NULL, NULL,
-						 asm_visit_addr);
-		  if (final_bbs)
-		    bitmap_set_bit (final_bbs, bb->index);
-		}
+	      walk_stmt_load_store_addr_ops (stmt, NULL, NULL, NULL,
+					     asm_visit_addr);
+	      if (final_bbs)
+		bitmap_set_bit (final_bbs, bb->index);
+
 	      for (i = 0; i < gimple_asm_ninputs (stmt); i++)
 		{
-		  tree *op = &TREE_VALUE (gimple_asm_input_op (stmt, i));
-		  any |= scan_expr (op, &gsi, false, data);
+		  t = TREE_VALUE (gimple_asm_input_op (stmt, i));
+		  ret |= build_access_from_expr (t, stmt, false);
 		}
 	      for (i = 0; i < gimple_asm_noutputs (stmt); i++)
 		{
-		  tree *op = &TREE_VALUE (gimple_asm_output_op (stmt, i));
-		  any |= scan_expr (op, &gsi, true, data);
+		  t = TREE_VALUE (gimple_asm_output_op (stmt, i));
+		  ret |= build_access_from_expr (t, stmt, true);
 		}
 	      break;
 
 	    default:
 	      break;
 	    }
-
-	  if (any)
-	    {
-	      ret = true;
-
-	      if (!analysis_stage)
-		{
-		  bb_changed = true;
-		  update_stmt (stmt);
-		  maybe_clean_eh_stmt (stmt);
-		}
-	    }
-	  if (deleted)
-	    bb_changed = true;
-	  else
-	    {
-	      gsi_next (&gsi);
-	      ret = true;
-	    }
-	}
-      if (!analysis_stage && bb_changed && sra_mode == SRA_MODE_EARLY_IPA)
-	gimple_purge_dead_eh_edges (bb);
+	}
     }
 
   return ret;
@@ -1898,1676 +1384,6 @@
 	break;
       sprintf (buffer, HOST_WIDE_INT_PRINT_DEC, TREE_INT_CST_LOW (index));
       obstack_grow (&name_obstack, buffer, strlen (buffer));
-
-      break;
-
-    case BIT_FIELD_REF:
-    case REALPART_EXPR:
-    case IMAGPART_EXPR:
-      gcc_unreachable (); 	/* we treat these as scalars.  */
-      break;
-    default:
-      break;
-    }
-}
-
-/* Create a human readable name for replacement variable of ACCESS.  */
-
-static char *
-make_fancy_name (tree expr)
-{
-  make_fancy_name_1 (expr);
-  obstack_1grow (&name_obstack, '\0');
-  return XOBFINISH (&name_obstack, char *);
-}
-
-/* Helper function for build_ref_for_offset.  */
-
-static bool
-build_ref_for_offset_1 (tree *res, tree type, HOST_WIDE_INT offset,
-			tree exp_type)
-{
-  while (1)
-    {
-      tree fld;
-      tree tr_size, index, minidx;
-      HOST_WIDE_INT el_size;
-
-      if (offset == 0 && exp_type
-	  && types_compatible_p (exp_type, type))
-	return true;
-
-      switch (TREE_CODE (type))
-	{
-	case UNION_TYPE:
-	case QUAL_UNION_TYPE:
-	case RECORD_TYPE:
-	  for (fld = TYPE_FIELDS (type); fld; fld = TREE_CHAIN (fld))
-	    {
-	      HOST_WIDE_INT pos, size;
-	      tree expr, *expr_ptr;
-
-	      if (TREE_CODE (fld) != FIELD_DECL)
-		continue;
-
-	      pos = int_bit_position (fld);
-	      gcc_assert (TREE_CODE (type) == RECORD_TYPE || pos == 0);
-	      tr_size = DECL_SIZE (fld);
-	      if (!tr_size || !host_integerp (tr_size, 1))
-		continue;
-	      size = tree_low_cst (tr_size, 1);
-	      if (size == 0)
-		{
-		  if (pos != offset)
-		    continue;
-		}
-	      else if (pos > offset || (pos + size) <= offset)
-		continue;
-
-	      if (res)
-		{
-		  expr = build3 (COMPONENT_REF, TREE_TYPE (fld), *res, fld,
-				 NULL_TREE);
-		  expr_ptr = &expr;
-		}
-	      else
-		expr_ptr = NULL;
-	      if (build_ref_for_offset_1 (expr_ptr, TREE_TYPE (fld),
-					  offset - pos, exp_type))
-		{
-		  if (res)
-		    *res = expr;
-		  return true;
-		}
-	    }
-	  return false;
-
-	case ARRAY_TYPE:
-	  tr_size = TYPE_SIZE (TREE_TYPE (type));
-	  if (!tr_size || !host_integerp (tr_size, 1))
-	    return false;
-	  el_size = tree_low_cst (tr_size, 1);
-
-	  minidx = TYPE_MIN_VALUE (TYPE_DOMAIN (type));
-	  if (TREE_CODE (minidx) != INTEGER_CST || el_size == 0)
-	    return false;
-	  if (res)
-	    {
-	      index = build_int_cst (TYPE_DOMAIN (type), offset / el_size);
-	      if (!integer_zerop (minidx))
-		index = int_const_binop (PLUS_EXPR, index, minidx, 0);
-	      *res = build4 (ARRAY_REF, TREE_TYPE (type), *res, index,
-			     NULL_TREE, NULL_TREE);
-	    }
-	  offset = offset % el_size;
-	  type = TREE_TYPE (type);
-	  break;
-
-	default:
-	  if (offset != 0)
-	    return false;
-
-	  if (exp_type)
-	    return false;
-	  else
-	    return true;
-	}
-    }
-}
-
-/* Construct an expression that would reference a part of aggregate *EXPR of
-   type TYPE at the given OFFSET of the type EXP_TYPE.  If EXPR is NULL, the
-   function only determines whether it can build such a reference without
-   actually doing it, otherwise, the tree it points to is unshared first and
-   then used as a base for furhter sub-references.
-
-   FIXME: Eventually this should be replaced with
-   maybe_fold_offset_to_reference() from tree-ssa-ccp.c but that requires a
-   minor rewrite of fold_stmt.
- */
-
-bool
-build_ref_for_offset (tree *expr, tree type, HOST_WIDE_INT offset,
-		      tree exp_type, bool allow_ptr)
-{
-  location_t loc = expr ? EXPR_LOCATION (*expr) : UNKNOWN_LOCATION;
-
-  if (expr)
-    *expr = unshare_expr (*expr);
-
-  if (allow_ptr && POINTER_TYPE_P (type))
-    {
-      type = TREE_TYPE (type);
-      if (expr)
-	*expr = fold_build1_loc (loc, INDIRECT_REF, type, *expr);
-    }
-
-  return build_ref_for_offset_1 (expr, type, offset, exp_type);
-}
-
-/* Return true iff TYPE is stdarg va_list type.  */
-
-static inline bool
-is_va_list_type (tree type)
-{
-  return TYPE_MAIN_VARIANT (type) == TYPE_MAIN_VARIANT (va_list_type_node);
-}
-
-/* The very first phase of intraprocedural SRA.  It marks in candidate_bitmap
-   those with type which is suitable for scalarization.  */
-
-static bool
-find_var_candidates (void)
-{
-  tree var, type;
-  referenced_var_iterator rvi;
-  bool ret = false;
-
-  FOR_EACH_REFERENCED_VAR (var, rvi)
-    {
-      if (TREE_CODE (var) != VAR_DECL && TREE_CODE (var) != PARM_DECL)
-        continue;
-      type = TREE_TYPE (var);
-
-      if (!AGGREGATE_TYPE_P (type)
-	  || needs_to_live_in_memory (var)
-	  || TREE_THIS_VOLATILE (var)
-	  || !COMPLETE_TYPE_P (type)
-	  || !host_integerp (TYPE_SIZE (type), 1)
-          || tree_low_cst (TYPE_SIZE (type), 1) == 0
-	  || type_internals_preclude_sra_p (type)
-	  /* Fix for PR 41089.  tree-stdarg.c needs to have va_lists intact but
-	      we also want to schedule it rather late.  Thus we ignore it in
-	      the early pass. */
-	  || (sra_mode == SRA_MODE_EARLY_INTRA
-	      && is_va_list_type (type)))
-	continue;
-
-      bitmap_set_bit (candidate_bitmap, DECL_UID (var));
-
-      if (dump_file && (dump_flags & TDF_DETAILS))
-	{
-	  fprintf (dump_file, "Candidate (%d): ", DECL_UID (var));
-	  print_generic_expr (dump_file, var, 0);
-	  fprintf (dump_file, "\n");
-	}
-      ret = true;
-    }
-
-  return ret;
-}
-
-/* Sort all accesses for the given variable, check for partial overlaps and
-   return NULL if there are any.  If there are none, pick a representative for
-   each combination of offset and size and create a linked list out of them.
-   Return the pointer to the first representative and make sure it is the first
-   one in the vector of accesses.  */
-
-static struct access *
-sort_and_splice_var_accesses (tree var)
-{
-  int i, j, access_count;
-  struct access *res, **prev_acc_ptr = &res;
-  VEC (access_p, heap) *access_vec;
-  bool first = true;
-  HOST_WIDE_INT low = -1, high = 0;
-
-  access_vec = get_base_access_vector (var);
-  if (!access_vec)
-    return NULL;
-  access_count = VEC_length (access_p, access_vec);
-
-  /* Sort by <OFFSET, SIZE>.  */
-  qsort (VEC_address (access_p, access_vec), access_count, sizeof (access_p),
-	 compare_access_positions);
-
-  i = 0;
-  while (i < access_count)
-    {
-      struct access *access = VEC_index (access_p, access_vec, i);
-      bool grp_write = access->write;
-      bool grp_read = !access->write;
-      bool multiple_reads = false;
-      bool total_scalarization = access->total_scalarization;
-      bool grp_partial_lhs = access->grp_partial_lhs;
-      bool first_scalar = is_gimple_reg_type (access->type);
-      bool unscalarizable_region = access->grp_unscalarizable_region;
-
-      if (first || access->offset >= high)
-	{
-	  first = false;
-	  low = access->offset;
-	  high = access->offset + access->size;
-	}
-      else if (access->offset > low && access->offset + access->size > high)
-	return NULL;
-      else
-	gcc_assert (access->offset >= low
-		    && access->offset + access->size <= high);
-
-      j = i + 1;
-      while (j < access_count)
-	{
-	  struct access *ac2 = VEC_index (access_p, access_vec, j);
-	  if (ac2->offset != access->offset || ac2->size != access->size)
-	    break;
-	  if (ac2->write)
-	    grp_write = true;
-	  else
-	    {
-	      if (grp_read)
-		multiple_reads = true;
-	      else
-		grp_read = true;
-	    }
-	  grp_partial_lhs |= ac2->grp_partial_lhs;
-	  unscalarizable_region |= ac2->grp_unscalarizable_region;
-	  total_scalarization |= ac2->total_scalarization;
-	  relink_to_new_repr (access, ac2);
-
-	  /* If there are both aggregate-type and scalar-type accesses with
-	     this combination of size and offset, the comparison function
-	     should have put the scalars first.  */
-	  gcc_assert (first_scalar || !is_gimple_reg_type (ac2->type));
-	  ac2->group_representative = access;
-	  j++;
-	}
-
-      i = j;
-
-      access->group_representative = access;
-      access->grp_write = grp_write;
-      access->grp_read = grp_read;
-      access->grp_hint = multiple_reads || total_scalarization;
-      access->grp_partial_lhs = grp_partial_lhs;
-      access->grp_unscalarizable_region = unscalarizable_region;
-      if (access->first_link)
-	add_access_to_work_queue (access);
-
-      *prev_acc_ptr = access;
-      prev_acc_ptr = &access->next_grp;
-    }
-
-  gcc_assert (res == VEC_index (access_p, access_vec, 0));
-  return res;
-}
-
-/* Create a variable for the given ACCESS which determines the type, name and a
-   few other properties.  Return the variable declaration and store it also to
-   ACCESS->replacement.  */
-
-static tree
-create_access_replacement (struct access *access)
-{
-  tree repl;
-
-  repl = create_tmp_var (access->type, "SR");
-  get_var_ann (repl);
-  add_referenced_var (repl);
-  mark_sym_for_renaming (repl);
-
-  if (!access->grp_partial_lhs
-      && (TREE_CODE (access->type) == COMPLEX_TYPE
-	  || TREE_CODE (access->type) == VECTOR_TYPE))
-    DECL_GIMPLE_REG_P (repl) = 1;
-
-  DECL_SOURCE_LOCATION (repl) = DECL_SOURCE_LOCATION (access->base);
-  DECL_ARTIFICIAL (repl) = 1;
-  DECL_IGNORED_P (repl) = DECL_IGNORED_P (access->base);
-
-  if (DECL_NAME (access->base)
-      && !DECL_IGNORED_P (access->base)
-      && !DECL_ARTIFICIAL (access->base))
-    {
-      char *pretty_name = make_fancy_name (access->expr);
-
-      DECL_NAME (repl) = get_identifier (pretty_name);
-      obstack_free (&name_obstack, pretty_name);
-
-      SET_DECL_DEBUG_EXPR (repl, access->expr);
-      DECL_DEBUG_EXPR_IS_FROM (repl) = 1;
-      TREE_NO_WARNING (repl) = TREE_NO_WARNING (access->base);
-    }
-  else
-    TREE_NO_WARNING (repl) = 1;
-
-  if (dump_file)
-    {
-      fprintf (dump_file, "Created a replacement for ");
-      print_generic_expr (dump_file, access->base, 0);
-      fprintf (dump_file, " offset: %u, size: %u: ",
-	       (unsigned) access->offset, (unsigned) access->size);
-      print_generic_expr (dump_file, repl, 0);
-      fprintf (dump_file, "\n");
-    }
-  sra_stats.replacements++;
-
-  return repl;
-}
-
-/* Return ACCESS scalar replacement, create it if it does not exist yet.  */
-
-static inline tree
-get_access_replacement (struct access *access)
-{
-  gcc_assert (access->grp_to_be_replaced);
-
-  if (!access->replacement_decl)
-    access->replacement_decl = create_access_replacement (access);
-  return access->replacement_decl;
-}
-
-/* Build a subtree of accesses rooted in *ACCESS, and move the pointer in the
-   linked list along the way.  Stop when *ACCESS is NULL or the access pointed
-   to it is not "within" the root.  */
-
-static void
-build_access_subtree (struct access **access)
-{
-  struct access *root = *access, *last_child = NULL;
-  HOST_WIDE_INT limit = root->offset + root->size;
-
-  *access = (*access)->next_grp;
-  while  (*access && (*access)->offset + (*access)->size <= limit)
-    {
-      if (!last_child)
-	root->first_child = *access;
-      else
-	last_child->next_sibling = *access;
-      last_child = *access;
-
-      build_access_subtree (access);
-    }
-}
-
-/* Build a tree of access representatives, ACCESS is the pointer to the first
-   one, others are linked in a list by the next_grp field.  Decide about scalar
-   replacements on the way, return true iff any are to be created.  */
-
-static void
-build_access_trees (struct access *access)
-{
-  while (access)
-    {
-      struct access *root = access;
-
-      build_access_subtree (&access);
-      root->next_grp = access;
-    }
-}
-
-/* Return true if expr contains some ARRAY_REFs into a variable bounded
-   array.  */
-
-static bool
-expr_with_var_bounded_array_refs_p (tree expr)
-{
-  while (handled_component_p (expr))
-    {
-      if (TREE_CODE (expr) == ARRAY_REF
-	  && !host_integerp (array_ref_low_bound (expr), 0))
-	return true;
-      expr = TREE_OPERAND (expr, 0);
-    }
-  return false;
-}
-
-/* Analyze the subtree of accesses rooted in ROOT, scheduling replacements when
-   both seeming beneficial and when ALLOW_REPLACEMENTS allows it.  Also set
-   all sorts of access flags appropriately along the way, notably always ser
-   grp_read when MARK_READ is true and grp_write when MARK_WRITE is true.  */
-
-static bool
-analyze_access_subtree (struct access *root, bool allow_replacements,
-			bool mark_read, bool mark_write)
-{
-  struct access *child;
-  HOST_WIDE_INT limit = root->offset + root->size;
-  HOST_WIDE_INT covered_to = root->offset;
-  bool scalar = is_gimple_reg_type (root->type);
-  bool hole = false, sth_created = false;
-  bool direct_read = root->grp_read;
-
-  if (mark_read)
-    root->grp_read = true;
-  else if (root->grp_read)
-    mark_read = true;
-
-  if (mark_write)
-    root->grp_write = true;
-  else if (root->grp_write)
-    mark_write = true;
-
-  if (root->grp_unscalarizable_region)
-    allow_replacements = false;
-
-  if (allow_replacements && expr_with_var_bounded_array_refs_p (root->expr))
-    allow_replacements = false;
-
-  for (child = root->first_child; child; child = child->next_sibling)
-    {
-      if (!hole && child->offset < covered_to)
-	hole = true;
-      else
-	covered_to += child->size;
-
-      sth_created |= analyze_access_subtree (child, allow_replacements,
-					     mark_read, mark_write);
-
-      root->grp_unscalarized_data |= child->grp_unscalarized_data;
-      hole |= !child->grp_covered;
-    }
-
-  if (allow_replacements && scalar && !root->first_child
-      && (root->grp_hint
-	  || (direct_read && root->grp_write))
-      /* We must not ICE later on when trying to build an access to the
-	 original data within the aggregate even when it is impossible to do in
-	 a defined way like in the PR 42703 testcase.  Therefore we check
-	 pre-emptively here that we will be able to do that.  */
-      && build_ref_for_offset (NULL, TREE_TYPE (root->base), root->offset,
-			       root->type, false))
-    {
-      if (dump_file && (dump_flags & TDF_DETAILS))
-	{
-	  fprintf (dump_file, "Marking ");
-	  print_generic_expr (dump_file, root->base, 0);
-	  fprintf (dump_file, " offset: %u, size: %u: ",
-		   (unsigned) root->offset, (unsigned) root->size);
-	  fprintf (dump_file, " to be replaced.\n");
-	}
-
-      root->grp_to_be_replaced = 1;
-      sth_created = true;
-      hole = false;
-=======
-  access = create_access_1 (base, offset, size);
-  access->expr = expr;
-  access->type = TREE_TYPE (expr);
-  access->write = write;
-  access->grp_unscalarizable_region = unscalarizable_region;
-  access->stmt = stmt;
-
-  if (TREE_CODE (expr) == COMPONENT_REF
-      && DECL_NONADDRESSABLE_P (TREE_OPERAND (expr, 1)))
-    access->non_addressable = 1;
-
-  return access;
-}
-
-
-/* Return true iff TYPE is a RECORD_TYPE with fields that are either of gimple
-   register types or (recursively) records with only these two kinds of fields.
-   It also returns false if any of these records contains a bit-field.  */
-
-static bool
-type_consists_of_records_p (tree type)
-{
-  tree fld;
-
-  if (TREE_CODE (type) != RECORD_TYPE)
-    return false;
-
-  for (fld = TYPE_FIELDS (type); fld; fld = DECL_CHAIN (fld))
-    if (TREE_CODE (fld) == FIELD_DECL)
-      {
-	tree ft = TREE_TYPE (fld);
-
-	if (DECL_BIT_FIELD (fld))
-	  return false;
-
-	if (!is_gimple_reg_type (ft)
-	    && !type_consists_of_records_p (ft))
-	  return false;
-      }
-
-  return true;
-}
-
-/* Create total_scalarization accesses for all scalar type fields in DECL that
-   must be of a RECORD_TYPE conforming to type_consists_of_records_p.  BASE
-   must be the top-most VAR_DECL representing the variable, OFFSET must be the
-   offset of DECL within BASE.  REF must be the memory reference expression for
-   the given decl.  */
-
-static void
-completely_scalarize_record (tree base, tree decl, HOST_WIDE_INT offset,
-			     tree ref)
-{
-  tree fld, decl_type = TREE_TYPE (decl);
-
-  for (fld = TYPE_FIELDS (decl_type); fld; fld = DECL_CHAIN (fld))
-    if (TREE_CODE (fld) == FIELD_DECL)
-      {
-	HOST_WIDE_INT pos = offset + int_bit_position (fld);
-	tree ft = TREE_TYPE (fld);
-	tree nref = build3 (COMPONENT_REF, TREE_TYPE (fld), ref, fld,
-			    NULL_TREE);
-
-	if (is_gimple_reg_type (ft))
-	  {
-	    struct access *access;
-	    HOST_WIDE_INT size;
-
-	    size = tree_low_cst (DECL_SIZE (fld), 1);
-	    access = create_access_1 (base, pos, size);
-	    access->expr = nref;
-	    access->type = ft;
-	    access->grp_total_scalarization = 1;
-	    /* Accesses for intraprocedural SRA can have their stmt NULL.  */
-	  }
-	else
-	  completely_scalarize_record (base, fld, pos, nref);
-      }
-}
-
-/* Create total_scalarization accesses for all scalar type fields in VAR and
-   for VAR a a whole.  VAR must be of a RECORD_TYPE conforming to
-   type_consists_of_records_p.   */
-
-static void
-completely_scalarize_var (tree var)
-{
-  HOST_WIDE_INT size = tree_low_cst (DECL_SIZE (var), 1);
-  struct access *access;
-
-  access = create_access_1 (var, 0, size);
-  access->expr = var;
-  access->type = TREE_TYPE (var);
-  access->grp_total_scalarization = 1;
-
-  completely_scalarize_record (var, var, 0, var);
-}
-
-/* Search the given tree for a declaration by skipping handled components and
-   exclude it from the candidates.  */
-
-static void
-disqualify_base_of_expr (tree t, const char *reason)
-{
-  t = get_base_address (t);
-  if (sra_mode == SRA_MODE_EARLY_IPA
-      && TREE_CODE (t) == MEM_REF)
-    t = get_ssa_base_param (TREE_OPERAND (t, 0));
-
-  if (t && DECL_P (t))
-    disqualify_candidate (t, reason);
-}
-
-/* Scan expression EXPR and create access structures for all accesses to
-   candidates for scalarization.  Return the created access or NULL if none is
-   created.  */
-
-static struct access *
-build_access_from_expr_1 (tree expr, gimple stmt, bool write)
-{
-  struct access *ret = NULL;
-  bool partial_ref;
-
-  if (TREE_CODE (expr) == BIT_FIELD_REF
-      || TREE_CODE (expr) == IMAGPART_EXPR
-      || TREE_CODE (expr) == REALPART_EXPR)
-    {
-      expr = TREE_OPERAND (expr, 0);
-      partial_ref = true;
-    }
-  else
-    partial_ref = false;
-
-  /* We need to dive through V_C_Es in order to get the size of its parameter
-     and not the result type.  Ada produces such statements.  We are also
-     capable of handling the topmost V_C_E but not any of those buried in other
-     handled components.  */
-  if (TREE_CODE (expr) == VIEW_CONVERT_EXPR)
-    expr = TREE_OPERAND (expr, 0);
-
-  if (contains_view_convert_expr_p (expr))
-    {
-      disqualify_base_of_expr (expr, "V_C_E under a different handled "
-			       "component.");
-      return NULL;
-    }
-
-  switch (TREE_CODE (expr))
-    {
-    case MEM_REF:
-      if (TREE_CODE (TREE_OPERAND (expr, 0)) != ADDR_EXPR
-	  && sra_mode != SRA_MODE_EARLY_IPA)
-	return NULL;
-      /* fall through */
-    case VAR_DECL:
-    case PARM_DECL:
-    case RESULT_DECL:
-    case COMPONENT_REF:
-    case ARRAY_REF:
-    case ARRAY_RANGE_REF:
-      ret = create_access (expr, stmt, write);
-      break;
-
-    default:
-      break;
-    }
-
-  if (write && partial_ref && ret)
-    ret->grp_partial_lhs = 1;
-
-  return ret;
-}
-
-/* Scan expression EXPR and create access structures for all accesses to
-   candidates for scalarization.  Return true if any access has been inserted.
-   STMT must be the statement from which the expression is taken, WRITE must be
-   true if the expression is a store and false otherwise. */
-
-static bool
-build_access_from_expr (tree expr, gimple stmt, bool write)
-{
-  struct access *access;
-
-  access = build_access_from_expr_1 (expr, stmt, write);
-  if (access)
-    {
-      /* This means the aggregate is accesses as a whole in a way other than an
-	 assign statement and thus cannot be removed even if we had a scalar
-	 replacement for everything.  */
-      if (cannot_scalarize_away_bitmap)
-	bitmap_set_bit (cannot_scalarize_away_bitmap, DECL_UID (access->base));
-      return true;
-    }
-  return false;
-}
-
-/* Disqualify LHS and RHS for scalarization if STMT must end its basic block in
-   modes in which it matters, return true iff they have been disqualified.  RHS
-   may be NULL, in that case ignore it.  If we scalarize an aggregate in
-   intra-SRA we may need to add statements after each statement.  This is not
-   possible if a statement unconditionally has to end the basic block.  */
-static bool
-disqualify_ops_if_throwing_stmt (gimple stmt, tree lhs, tree rhs)
-{
-  if ((sra_mode == SRA_MODE_EARLY_INTRA || sra_mode == SRA_MODE_INTRA)
-      && (stmt_can_throw_internal (stmt) || stmt_ends_bb_p (stmt)))
-    {
-      disqualify_base_of_expr (lhs, "LHS of a throwing stmt.");
-      if (rhs)
-	disqualify_base_of_expr (rhs, "RHS of a throwing stmt.");
-      return true;
-    }
-  return false;
-}
-
-/* Return true iff type of EXP is not sufficiently aligned.  */
-
-static bool
-tree_non_mode_aligned_mem_p (tree exp)
-{
-  enum machine_mode mode = TYPE_MODE (TREE_TYPE (exp));
-  unsigned int align;
-
-  if (TREE_CODE (exp) == VIEW_CONVERT_EXPR)
-    exp = TREE_OPERAND (exp, 0);
-
-  if (TREE_CODE (exp) == SSA_NAME
-      || TREE_CODE (exp) == MEM_REF
-      || mode == BLKmode
-      || is_gimple_min_invariant (exp)
-      || !STRICT_ALIGNMENT)
-    return false;
-
-  align = get_object_alignment (exp);
-  if (GET_MODE_ALIGNMENT (mode) > align)
-    return true;
-
-  return false;
-}
-
-/* Scan expressions occuring in STMT, create access structures for all accesses
-   to candidates for scalarization and remove those candidates which occur in
-   statements or expressions that prevent them from being split apart.  Return
-   true if any access has been inserted.  */
-
-static bool
-build_accesses_from_assign (gimple stmt)
-{
-  tree lhs, rhs;
-  struct access *lacc, *racc;
-
-  if (!gimple_assign_single_p (stmt))
-    return false;
-
-  lhs = gimple_assign_lhs (stmt);
-  rhs = gimple_assign_rhs1 (stmt);
-
-  if (disqualify_ops_if_throwing_stmt (stmt, lhs, rhs))
-    return false;
-
-  racc = build_access_from_expr_1 (rhs, stmt, false);
-  lacc = build_access_from_expr_1 (lhs, stmt, true);
-
-  if (lacc)
-    {
-      lacc->grp_assignment_write = 1;
-      lacc->grp_unscalarizable_region |= tree_non_mode_aligned_mem_p (rhs);
->>>>>>> 3082eeb7
-    }
-  else if (covered_to < limit)
-    hole = true;
-
-<<<<<<< HEAD
-  if (sth_created && !hole)
-    {
-      root->grp_covered = 1;
-      return true;
-=======
-  if (racc)
-    {
-      racc->grp_assignment_read = 1;
-      if (should_scalarize_away_bitmap && !gimple_has_volatile_ops (stmt)
-	  && !is_gimple_reg_type (racc->type))
-	bitmap_set_bit (should_scalarize_away_bitmap, DECL_UID (racc->base));
-      racc->grp_unscalarizable_region |= tree_non_mode_aligned_mem_p (lhs);
->>>>>>> 3082eeb7
-    }
-  if (root->grp_write || TREE_CODE (root->base) == PARM_DECL)
-    root->grp_unscalarized_data = 1; /* not covered and written to */
-  if (sth_created)
-    return true;
-  return false;
-}
-
-<<<<<<< HEAD
-/* Analyze all access trees linked by next_grp by the means of
-   analyze_access_subtree.  */
-static bool
-analyze_access_trees (struct access *access)
-{
-  bool ret = false;
-
-  while (access)
-    {
-      if (analyze_access_subtree (access, true, false, false))
-	ret = true;
-      access = access->next_grp;
-    }
-
-  return ret;
-}
-
-/* Return true iff a potential new child of LACC at offset OFFSET and with size
-   SIZE would conflict with an already existing one.  If exactly such a child
-   already exists in LACC, store a pointer to it in EXACT_MATCH.  */
-
-static bool
-child_would_conflict_in_lacc (struct access *lacc, HOST_WIDE_INT norm_offset,
-			      HOST_WIDE_INT size, struct access **exact_match)
-{
-  struct access *child;
-
-  for (child = lacc->first_child; child; child = child->next_sibling)
-    {
-      if (child->offset == norm_offset && child->size == size)
-	{
-	  *exact_match = child;
-	  return true;
-	}
-
-      if (child->offset < norm_offset + size
-	  && child->offset + child->size > norm_offset)
-	return true;
-    }
-
-  return false;
-}
-
-/* Create a new child access of PARENT, with all properties just like MODEL
-   except for its offset and with its grp_write false and grp_read true.
-   Return the new access or NULL if it cannot be created.  Note that this access
-   is created long after all splicing and sorting, it's not located in any
-   access vector and is automatically a representative of its group.  */
-
-static struct access *
-create_artificial_child_access (struct access *parent, struct access *model,
-				HOST_WIDE_INT new_offset)
-{
-  struct access *access;
-  struct access **child;
-  tree expr = parent->base;;
-
-  gcc_assert (!model->grp_unscalarizable_region);
-
-  if (!build_ref_for_offset (&expr, TREE_TYPE (expr), new_offset,
-			     model->type, false))
-    return NULL;
-
-  access = (struct access *) pool_alloc (access_pool);
-  memset (access, 0, sizeof (struct access));
-  access->base = parent->base;
-  access->expr = expr;
-  access->offset = new_offset;
-  access->size = model->size;
-  access->type = model->type;
-  access->grp_write = true;
-  access->grp_read = false;
-
-  child = &parent->first_child;
-  while (*child && (*child)->offset < new_offset)
-    child = &(*child)->next_sibling;
-
-  access->next_sibling = *child;
-  *child = access;
-
-  return access;
-}
-
-
-/* Propagate all subaccesses of RACC across an assignment link to LACC. Return
-   true if any new subaccess was created.  Additionally, if RACC is a scalar
-   access but LACC is not, change the type of the latter, if possible.  */
-
-static bool
-propagate_subaccesses_across_link (struct access *lacc, struct access *racc)
-{
-  struct access *rchild;
-  HOST_WIDE_INT norm_delta = lacc->offset - racc->offset;
-  bool ret = false;
-
-  if (is_gimple_reg_type (lacc->type)
-      || lacc->grp_unscalarizable_region
-      || racc->grp_unscalarizable_region)
-    return false;
-
-  if (!lacc->first_child && !racc->first_child
-      && is_gimple_reg_type (racc->type))
-    {
-      tree t = lacc->base;
-
-      if (build_ref_for_offset (&t, TREE_TYPE (t), lacc->offset, racc->type,
-				false))
-	{
-	  lacc->expr = t;
-	  lacc->type = racc->type;
-	}
-      return false;
-    }
-
-  for (rchild = racc->first_child; rchild; rchild = rchild->next_sibling)
-    {
-      struct access *new_acc = NULL;
-      HOST_WIDE_INT norm_offset = rchild->offset + norm_delta;
-
-      if (rchild->grp_unscalarizable_region)
-	continue;
-
-      if (child_would_conflict_in_lacc (lacc, norm_offset, rchild->size,
-					&new_acc))
-	{
-	  if (new_acc)
-	    {
-	      rchild->grp_hint = 1;
-	      new_acc->grp_hint |= new_acc->grp_read;
-	      if (rchild->first_child)
-		ret |= propagate_subaccesses_across_link (new_acc, rchild);
-	    }
-	  continue;
-	}
-
-      /* If a (part of) a union field is on the RHS of an assignment, it can
-	 have sub-accesses which do not make sense on the LHS (PR 40351).
-	 Check that this is not the case.  */
-      if (!build_ref_for_offset (NULL, TREE_TYPE (lacc->base), norm_offset,
-				 rchild->type, false))
-	continue;
-
-      rchild->grp_hint = 1;
-      new_acc = create_artificial_child_access (lacc, rchild, norm_offset);
-      if (new_acc)
-	{
-	  ret = true;
-	  if (racc->first_child)
-	    propagate_subaccesses_across_link (new_acc, rchild);
-	}
-    }
-
-  return ret;
-}
-
-/* Propagate all subaccesses across assignment links.  */
-
-static void
-propagate_all_subaccesses (void)
-{
-  while (work_queue_head)
-    {
-      struct access *racc = pop_access_from_work_queue ();
-      struct assign_link *link;
-
-      gcc_assert (racc->first_link);
-
-      for (link = racc->first_link; link; link = link->next)
-	{
-	  struct access *lacc = link->lacc;
-
-	  if (!bitmap_bit_p (candidate_bitmap, DECL_UID (lacc->base)))
-	    continue;
-	  lacc = lacc->group_representative;
-	  if (propagate_subaccesses_across_link (lacc, racc)
-	      && lacc->first_link)
-	    add_access_to_work_queue (lacc);
-	}
-    }
-}
-
-/* Go through all accesses collected throughout the (intraprocedural) analysis
-   stage, exclude overlapping ones, identify representatives and build trees
-   out of them, making decisions about scalarization on the way.  Return true
-   iff there are any to-be-scalarized variables after this stage. */
-
-static bool
-analyze_all_variable_accesses (void)
-{
-  int res = 0;
-  bitmap tmp = BITMAP_ALLOC (NULL);
-  bitmap_iterator bi;
-  unsigned i, max_total_scalarization_size;
-
-  max_total_scalarization_size = UNITS_PER_WORD * BITS_PER_UNIT
-    * MOVE_RATIO (optimize_function_for_speed_p (cfun));
-
-  EXECUTE_IF_SET_IN_BITMAP (candidate_bitmap, 0, i, bi)
-    if (bitmap_bit_p (should_scalarize_away_bitmap, i)
-	&& !bitmap_bit_p (cannot_scalarize_away_bitmap, i))
-      {
-	tree var = referenced_var (i);
-
-	if (TREE_CODE (var) == VAR_DECL
-	    && ((unsigned) tree_low_cst (TYPE_SIZE (TREE_TYPE (var)), 1)
-		<= max_total_scalarization_size)
-	    && type_consists_of_records_p (TREE_TYPE (var)))
-	  {
-	    completely_scalarize_record (var, var, 0);
-	    if (dump_file && (dump_flags & TDF_DETAILS))
-	      {
-		fprintf (dump_file, "Will attempt to totally scalarize ");
-		print_generic_expr (dump_file, var, 0);
-		fprintf (dump_file, " (UID: %u): \n", DECL_UID (var));
-	      }
-	  }
-      }
-
-  bitmap_copy (tmp, candidate_bitmap);
-  EXECUTE_IF_SET_IN_BITMAP (tmp, 0, i, bi)
-    {
-      tree var = referenced_var (i);
-      struct access *access;
-
-      access = sort_and_splice_var_accesses (var);
-      if (access)
-	build_access_trees (access);
-      else
-	disqualify_candidate (var,
-			      "No or inhibitingly overlapping accesses.");
-    }
-
-  propagate_all_subaccesses ();
-
-  bitmap_copy (tmp, candidate_bitmap);
-  EXECUTE_IF_SET_IN_BITMAP (tmp, 0, i, bi)
-    {
-      tree var = referenced_var (i);
-      struct access *access = get_first_repr_for_decl (var);
-
-      if (analyze_access_trees (access))
-	{
-	  res++;
-	  if (dump_file && (dump_flags & TDF_DETAILS))
-	    {
-	      fprintf (dump_file, "\nAccess trees for ");
-	      print_generic_expr (dump_file, var, 0);
-	      fprintf (dump_file, " (UID: %u): \n", DECL_UID (var));
-	      dump_access_tree (dump_file, access);
-	      fprintf (dump_file, "\n");
-	    }
-	}
-      else
-	disqualify_candidate (var, "No scalar replacements to be created.");
-    }
-
-  BITMAP_FREE (tmp);
-
-  if (res)
-    {
-      statistics_counter_event (cfun, "Scalarized aggregates", res);
-      return true;
-    }
-  else
-    return false;
-}
-
-/* Return true iff a reference statement into aggregate AGG can be built for
-   every single to-be-replaced accesses that is a child of ACCESS, its sibling
-   or a child of its sibling. TOP_OFFSET is the offset from the processed
-   access subtree that has to be subtracted from offset of each access.  */
-
-static bool
-ref_expr_for_all_replacements_p (struct access *access, tree agg,
-				 HOST_WIDE_INT top_offset)
-{
-  do
-    {
-      if (access->grp_to_be_replaced
-	  && !build_ref_for_offset (NULL, TREE_TYPE (agg),
-				    access->offset - top_offset,
-				    access->type, false))
-	return false;
-
-      if (access->first_child
-	  && !ref_expr_for_all_replacements_p (access->first_child, agg,
-					       top_offset))
-	return false;
-
-      access = access->next_sibling;
-    }
-  while (access);
-
-  return true;
-}
-
-/* Generate statements copying scalar replacements of accesses within a subtree
-   into or out of AGG.  ACCESS is the first child of the root of the subtree to
-   be processed.  AGG is an aggregate type expression (can be a declaration but
-   does not have to be, it can for example also be an indirect_ref).
-   TOP_OFFSET is the offset of the processed subtree which has to be subtracted
-   from offsets of individual accesses to get corresponding offsets for AGG.
-   If CHUNK_SIZE is non-null, copy only replacements in the interval
-   <start_offset, start_offset + chunk_size>, otherwise copy all.  GSI is a
-   statement iterator used to place the new statements.  WRITE should be true
-   when the statements should write from AGG to the replacement and false if
-   vice versa.  if INSERT_AFTER is true, new statements will be added after the
-   current statement in GSI, they will be added before the statement
-   otherwise.  */
-
-static void
-generate_subtree_copies (struct access *access, tree agg,
-			 HOST_WIDE_INT top_offset,
-			 HOST_WIDE_INT start_offset, HOST_WIDE_INT chunk_size,
-			 gimple_stmt_iterator *gsi, bool write,
-			 bool insert_after)
-{
-  do
-    {
-      tree expr = agg;
-
-      if (chunk_size && access->offset >= start_offset + chunk_size)
-	return;
-
-      if (access->grp_to_be_replaced
-	  && (chunk_size == 0
-	      || access->offset + access->size > start_offset))
-	{
-	  tree repl = get_access_replacement (access);
-	  bool ref_found;
-	  gimple stmt;
-
-	  ref_found = build_ref_for_offset (&expr, TREE_TYPE (agg),
-					     access->offset - top_offset,
-					     access->type, false);
-	  gcc_assert (ref_found);
-
-	  if (write)
-	    {
-	      if (access->grp_partial_lhs)
-		expr = force_gimple_operand_gsi (gsi, expr, true, NULL_TREE,
-						 !insert_after,
-						 insert_after ? GSI_NEW_STMT
-						 : GSI_SAME_STMT);
-	      stmt = gimple_build_assign (repl, expr);
-	    }
-	  else
-	    {
-	      TREE_NO_WARNING (repl) = 1;
-	      if (access->grp_partial_lhs)
-		repl = force_gimple_operand_gsi (gsi, repl, true, NULL_TREE,
-						 !insert_after,
-						 insert_after ? GSI_NEW_STMT
-						 : GSI_SAME_STMT);
-	      stmt = gimple_build_assign (expr, repl);
-	    }
-
-	  if (insert_after)
-	    gsi_insert_after (gsi, stmt, GSI_NEW_STMT);
-	  else
-	    gsi_insert_before (gsi, stmt, GSI_SAME_STMT);
-	  update_stmt (stmt);
-	  sra_stats.subtree_copies++;
-	}
-
-      if (access->first_child)
-	generate_subtree_copies (access->first_child, agg, top_offset,
-				 start_offset, chunk_size, gsi,
-				 write, insert_after);
-
-      access = access->next_sibling;
-    }
-  while (access);
-}
-
-/* Assign zero to all scalar replacements in an access subtree.  ACCESS is the
-   the root of the subtree to be processed.  GSI is the statement iterator used
-   for inserting statements which are added after the current statement if
-   INSERT_AFTER is true or before it otherwise.  */
-
-static void
-init_subtree_with_zero (struct access *access, gimple_stmt_iterator *gsi,
-			bool insert_after)
-
-{
-  struct access *child;
-
-  if (access->grp_to_be_replaced)
-    {
-      gimple stmt;
-
-      stmt = gimple_build_assign (get_access_replacement (access),
-				  fold_convert (access->type,
-						integer_zero_node));
-      if (insert_after)
-	gsi_insert_after (gsi, stmt, GSI_NEW_STMT);
-      else
-	gsi_insert_before (gsi, stmt, GSI_SAME_STMT);
-      update_stmt (stmt);
-    }
-
-  for (child = access->first_child; child; child = child->next_sibling)
-    init_subtree_with_zero (child, gsi, insert_after);
-}
-
-/* Search for an access representative for the given expression EXPR and
-   return it or NULL if it cannot be found.  */
-
-static struct access *
-get_access_for_expr (tree expr)
-{
-  HOST_WIDE_INT offset, size, max_size;
-  tree base;
-
-  /* FIXME: This should not be necessary but Ada produces V_C_Es with a type of
-     a different size than the size of its argument and we need the latter
-     one.  */
-  if (TREE_CODE (expr) == VIEW_CONVERT_EXPR)
-    expr = TREE_OPERAND (expr, 0);
-
-  base = get_ref_base_and_extent (expr, &offset, &size, &max_size);
-  if (max_size == -1 || !DECL_P (base))
-    return NULL;
-
-  if (!bitmap_bit_p (candidate_bitmap, DECL_UID (base)))
-    return NULL;
-
-  return get_var_base_offset_size_access (base, offset, max_size);
-}
-
-/* Callback for scan_function.  Replace the expression EXPR with a scalar
-   replacement if there is one and generate other statements to do type
-   conversion or subtree copying if necessary.  GSI is used to place newly
-   created statements, WRITE is true if the expression is being written to (it
-   is on a LHS of a statement or output in an assembly statement).  */
-
-static bool
-sra_modify_expr (tree *expr, gimple_stmt_iterator *gsi, bool write,
-		 void *data ATTRIBUTE_UNUSED)
-{
-  struct access *access;
-  tree type, bfr;
-
-  if (TREE_CODE (*expr) == BIT_FIELD_REF)
-    {
-      bfr = *expr;
-      expr = &TREE_OPERAND (*expr, 0);
-=======
-  if (lacc && racc
-      && (sra_mode == SRA_MODE_EARLY_INTRA || sra_mode == SRA_MODE_INTRA)
-      && !lacc->grp_unscalarizable_region
-      && !racc->grp_unscalarizable_region
-      && AGGREGATE_TYPE_P (TREE_TYPE (lhs))
-      /* FIXME: Turn the following line into an assert after PR 40058 is
-	 fixed.  */
-      && lacc->size == racc->size
-      && useless_type_conversion_p (lacc->type, racc->type))
-    {
-      struct assign_link *link;
-
-      link = (struct assign_link *) pool_alloc (link_pool);
-      memset (link, 0, sizeof (struct assign_link));
-
-      link->lacc = lacc;
-      link->racc = racc;
-
-      add_link_to_rhs (racc, link);
-    }
-
-  return lacc || racc;
-}
-
-/* Callback of walk_stmt_load_store_addr_ops visit_addr used to determine
-   GIMPLE_ASM operands with memory constrains which cannot be scalarized.  */
-
-static bool
-asm_visit_addr (gimple stmt ATTRIBUTE_UNUSED, tree op,
-		void *data ATTRIBUTE_UNUSED)
-{
-  op = get_base_address (op);
-  if (op
-      && DECL_P (op))
-    disqualify_candidate (op, "Non-scalarizable GIMPLE_ASM operand.");
-
-  return false;
-}
-
-/* Return true iff callsite CALL has at least as many actual arguments as there
-   are formal parameters of the function currently processed by IPA-SRA.  */
-
-static inline bool
-callsite_has_enough_arguments_p (gimple call)
-{
-  return gimple_call_num_args (call) >= (unsigned) func_param_count;
-}
-
-/* Scan function and look for interesting expressions and create access
-   structures for them.  Return true iff any access is created.  */
-
-static bool
-scan_function (void)
-{
-  basic_block bb;
-  bool ret = false;
-
-  FOR_EACH_BB (bb)
-    {
-      gimple_stmt_iterator gsi;
-      for (gsi = gsi_start_bb (bb); !gsi_end_p (gsi); gsi_next (&gsi))
-	{
-	  gimple stmt = gsi_stmt (gsi);
-	  tree t;
-	  unsigned i;
-
-	  if (final_bbs && stmt_can_throw_external (stmt))
-	    bitmap_set_bit (final_bbs, bb->index);
-	  switch (gimple_code (stmt))
-	    {
-	    case GIMPLE_RETURN:
-	      t = gimple_return_retval (stmt);
-	      if (t != NULL_TREE)
-		ret |= build_access_from_expr (t, stmt, false);
-	      if (final_bbs)
-		bitmap_set_bit (final_bbs, bb->index);
-	      break;
-
-	    case GIMPLE_ASSIGN:
-	      ret |= build_accesses_from_assign (stmt);
-	      break;
-
-	    case GIMPLE_CALL:
-	      for (i = 0; i < gimple_call_num_args (stmt); i++)
-		ret |= build_access_from_expr (gimple_call_arg (stmt, i),
-					       stmt, false);
-
-	      if (sra_mode == SRA_MODE_EARLY_IPA)
-		{
-		  tree dest = gimple_call_fndecl (stmt);
-		  int flags = gimple_call_flags (stmt);
-
-		  if (dest)
-		    {
-		      if (DECL_BUILT_IN_CLASS (dest) == BUILT_IN_NORMAL
-			  && DECL_FUNCTION_CODE (dest) == BUILT_IN_APPLY_ARGS)
-			encountered_apply_args = true;
-		      if (cgraph_get_node (dest)
-			  == cgraph_get_node (current_function_decl))
-			{
-			  encountered_recursive_call = true;
-			  if (!callsite_has_enough_arguments_p (stmt))
-			    encountered_unchangable_recursive_call = true;
-			}
-		    }
-
-		  if (final_bbs
-		      && (flags & (ECF_CONST | ECF_PURE)) == 0)
-		    bitmap_set_bit (final_bbs, bb->index);
-		}
-
-	      t = gimple_call_lhs (stmt);
-	      if (t && !disqualify_ops_if_throwing_stmt (stmt, t, NULL))
-		ret |= build_access_from_expr (t, stmt, true);
-	      break;
-
-	    case GIMPLE_ASM:
-	      walk_stmt_load_store_addr_ops (stmt, NULL, NULL, NULL,
-					     asm_visit_addr);
-	      if (final_bbs)
-		bitmap_set_bit (final_bbs, bb->index);
-
-	      for (i = 0; i < gimple_asm_ninputs (stmt); i++)
-		{
-		  t = TREE_VALUE (gimple_asm_input_op (stmt, i));
-		  ret |= build_access_from_expr (t, stmt, false);
-		}
-	      for (i = 0; i < gimple_asm_noutputs (stmt); i++)
-		{
-		  t = TREE_VALUE (gimple_asm_output_op (stmt, i));
-		  ret |= build_access_from_expr (t, stmt, true);
-		}
-	      break;
-
-	    default:
-	      break;
-	    }
-	}
-    }
-
-  return ret;
-}
-
-/* Helper of QSORT function. There are pointers to accesses in the array.  An
-   access is considered smaller than another if it has smaller offset or if the
-   offsets are the same but is size is bigger. */
-
-static int
-compare_access_positions (const void *a, const void *b)
-{
-  const access_p *fp1 = (const access_p *) a;
-  const access_p *fp2 = (const access_p *) b;
-  const access_p f1 = *fp1;
-  const access_p f2 = *fp2;
-
-  if (f1->offset != f2->offset)
-    return f1->offset < f2->offset ? -1 : 1;
-
-  if (f1->size == f2->size)
-    {
-      if (f1->type == f2->type)
-	return 0;
-      /* Put any non-aggregate type before any aggregate type.  */
-      else if (!is_gimple_reg_type (f1->type)
-	  && is_gimple_reg_type (f2->type))
-	return 1;
-      else if (is_gimple_reg_type (f1->type)
-	       && !is_gimple_reg_type (f2->type))
-	return -1;
-      /* Put any complex or vector type before any other scalar type.  */
-      else if (TREE_CODE (f1->type) != COMPLEX_TYPE
-	       && TREE_CODE (f1->type) != VECTOR_TYPE
-	       && (TREE_CODE (f2->type) == COMPLEX_TYPE
-		   || TREE_CODE (f2->type) == VECTOR_TYPE))
-	return 1;
-      else if ((TREE_CODE (f1->type) == COMPLEX_TYPE
-		|| TREE_CODE (f1->type) == VECTOR_TYPE)
-	       && TREE_CODE (f2->type) != COMPLEX_TYPE
-	       && TREE_CODE (f2->type) != VECTOR_TYPE)
-	return -1;
-      /* Put the integral type with the bigger precision first.  */
-      else if (INTEGRAL_TYPE_P (f1->type)
-	       && INTEGRAL_TYPE_P (f2->type))
-	return TYPE_PRECISION (f2->type) - TYPE_PRECISION (f1->type);
-      /* Put any integral type with non-full precision last.  */
-      else if (INTEGRAL_TYPE_P (f1->type)
-	       && (TREE_INT_CST_LOW (TYPE_SIZE (f1->type))
-		   != TYPE_PRECISION (f1->type)))
-	return 1;
-      else if (INTEGRAL_TYPE_P (f2->type)
-	       && (TREE_INT_CST_LOW (TYPE_SIZE (f2->type))
-		   != TYPE_PRECISION (f2->type)))
-	return -1;
-      /* Stabilize the sort.  */
-      return TYPE_UID (f1->type) - TYPE_UID (f2->type);
-    }
-
-  /* We want the bigger accesses first, thus the opposite operator in the next
-     line: */
-  return f1->size > f2->size ? -1 : 1;
-}
-
-
-/* Append a name of the declaration to the name obstack.  A helper function for
-   make_fancy_name.  */
-
-static void
-make_fancy_decl_name (tree decl)
-{
-  char buffer[32];
-
-  tree name = DECL_NAME (decl);
-  if (name)
-    obstack_grow (&name_obstack, IDENTIFIER_POINTER (name),
-		  IDENTIFIER_LENGTH (name));
-  else
-    {
-      sprintf (buffer, "D%u", DECL_UID (decl));
-      obstack_grow (&name_obstack, buffer, strlen (buffer));
-    }
-}
-
-/* Helper for make_fancy_name.  */
-
-static void
-make_fancy_name_1 (tree expr)
-{
-  char buffer[32];
-  tree index;
-
-  if (DECL_P (expr))
-    {
-      make_fancy_decl_name (expr);
-      return;
->>>>>>> 3082eeb7
-    }
-  else
-    bfr = NULL_TREE;
-
-<<<<<<< HEAD
-  if (TREE_CODE (*expr) == REALPART_EXPR || TREE_CODE (*expr) == IMAGPART_EXPR)
-    expr = &TREE_OPERAND (*expr, 0);
-  access = get_access_for_expr (*expr);
-  if (!access)
-    return false;
-  type = TREE_TYPE (*expr);
-
-  if (access->grp_to_be_replaced)
-    {
-      tree repl = get_access_replacement (access);
-      /* If we replace a non-register typed access simply use the original
-         access expression to extract the scalar component afterwards.
-	 This happens if scalarizing a function return value or parameter
-	 like in gcc.c-torture/execute/20041124-1.c, 20050316-1.c and
-	 gcc.c-torture/compile/20011217-1.c.
-
-         We also want to use this when accessing a complex or vector which can
-         be accessed as a different type too, potentially creating a need for
-         type conversion (see PR42196) and when scalarized unions are involved
-         in assembler statements (see PR42398).  */
-      if (!useless_type_conversion_p (type, access->type))
-	{
-	  tree ref = access->base;
-	  bool ok;
-
-	  ok = build_ref_for_offset (&ref, TREE_TYPE (ref),
-				     access->offset, access->type, false);
-	  gcc_assert (ok);
-
-	  if (write)
-	    {
-	      gimple stmt;
-
-	      if (access->grp_partial_lhs)
-		ref = force_gimple_operand_gsi (gsi, ref, true, NULL_TREE,
-						 false, GSI_NEW_STMT);
-	      stmt = gimple_build_assign (repl, ref);
-	      gsi_insert_after (gsi, stmt, GSI_NEW_STMT);
-	    }
-	  else
-	    {
-	      gimple stmt;
-
-	      if (access->grp_partial_lhs)
-		repl = force_gimple_operand_gsi (gsi, repl, true, NULL_TREE,
-						 true, GSI_SAME_STMT);
-	      stmt = gimple_build_assign (ref, repl);
-	      gsi_insert_before (gsi, stmt, GSI_SAME_STMT);
-	    }
-	}
-      else
-	*expr = repl;
-      sra_stats.exprs++;
-    }
-
-  if (access->first_child)
-    {
-      HOST_WIDE_INT start_offset, chunk_size;
-      if (bfr
-	  && host_integerp (TREE_OPERAND (bfr, 1), 1)
-	  && host_integerp (TREE_OPERAND (bfr, 2), 1))
-	{
-	  chunk_size = tree_low_cst (TREE_OPERAND (bfr, 1), 1);
-	  start_offset = access->offset
-	    + tree_low_cst (TREE_OPERAND (bfr, 2), 1);
-	}
-      else
-	start_offset = chunk_size = 0;
-
-      generate_subtree_copies (access->first_child, access->base, 0,
-			       start_offset, chunk_size, gsi, write, write);
-    }
-  return true;
-}
-
-/* Where scalar replacements of the RHS have been written to when a replacement
-   of a LHS of an assigments cannot be direclty loaded from a replacement of
-   the RHS. */
-enum unscalarized_data_handling { SRA_UDH_NONE,  /* Nothing done so far. */
-				  SRA_UDH_RIGHT, /* Data flushed to the RHS. */
-				  SRA_UDH_LEFT }; /* Data flushed to the LHS. */
-
-/* Store all replacements in the access tree rooted in TOP_RACC either to their
-   base aggregate if there are unscalarized data or directly to LHS
-   otherwise.  */
-
-static enum unscalarized_data_handling
-handle_unscalarized_data_in_subtree (struct access *top_racc, tree lhs,
-				     gimple_stmt_iterator *gsi)
-{
-  if (top_racc->grp_unscalarized_data)
-    {
-      generate_subtree_copies (top_racc->first_child, top_racc->base, 0, 0, 0,
-			       gsi, false, false);
-      return SRA_UDH_RIGHT;
-    }
-  else
-    {
-      generate_subtree_copies (top_racc->first_child, lhs, top_racc->offset,
-			       0, 0, gsi, false, false);
-      return SRA_UDH_LEFT;
-    }
-}
-
-
-/* Try to generate statements to load all sub-replacements in an access
-   (sub)tree (LACC is the first child) from scalar replacements in the TOP_RACC
-   (sub)tree.  If that is not possible, refresh the TOP_RACC base aggregate and
-   load the accesses from it.  LEFT_OFFSET is the offset of the left whole
-   subtree being copied, RIGHT_OFFSET is the same thing for the right subtree.
-   GSI is stmt iterator used for statement insertions.  *REFRESHED is true iff
-   the rhs top aggregate has already been refreshed by contents of its scalar
-   reductions and is set to true if this function has to do it.  */
-
-static void
-load_assign_lhs_subreplacements (struct access *lacc, struct access *top_racc,
-				 HOST_WIDE_INT left_offset,
-				 HOST_WIDE_INT right_offset,
-				 gimple_stmt_iterator *old_gsi,
-				 gimple_stmt_iterator *new_gsi,
-				 enum unscalarized_data_handling *refreshed,
-				 tree lhs)
-{
-  location_t loc = EXPR_LOCATION (lacc->expr);
-  do
-    {
-      if (lacc->grp_to_be_replaced)
-	{
-	  struct access *racc;
-	  HOST_WIDE_INT offset = lacc->offset - left_offset + right_offset;
-	  gimple stmt;
-	  tree rhs;
-
-	  racc = find_access_in_subtree (top_racc, offset, lacc->size);
-	  if (racc && racc->grp_to_be_replaced)
-	    {
-	      rhs = get_access_replacement (racc);
-	      if (!useless_type_conversion_p (lacc->type, racc->type))
-		rhs = fold_build1_loc (loc, VIEW_CONVERT_EXPR, lacc->type, rhs);
-	    }
-	  else
-	    {
-	      /* No suitable access on the right hand side, need to load from
-		 the aggregate.  See if we have to update it first... */
-	      if (*refreshed == SRA_UDH_NONE)
-		*refreshed = handle_unscalarized_data_in_subtree (top_racc,
-								  lhs, old_gsi);
-
-	      if (*refreshed == SRA_UDH_LEFT)
-		{
-		  bool repl_found;
-
-		  rhs = lacc->base;
-		  repl_found = build_ref_for_offset (&rhs, TREE_TYPE (rhs),
-						     lacc->offset, lacc->type,
-						     false);
-		  gcc_assert (repl_found);
-		}
-	      else
-		{
-		  bool repl_found;
-
-		  rhs = top_racc->base;
-		  repl_found = build_ref_for_offset (&rhs,
-						     TREE_TYPE (top_racc->base),
-						     offset, lacc->type, false);
-		  gcc_assert (repl_found);
-		}
-	    }
-
-	  stmt = gimple_build_assign (get_access_replacement (lacc), rhs);
-	  gsi_insert_after (new_gsi, stmt, GSI_NEW_STMT);
-	  update_stmt (stmt);
-	  sra_stats.subreplacements++;
-	}
-      else if (*refreshed == SRA_UDH_NONE
-	       && lacc->grp_read && !lacc->grp_covered)
-	*refreshed = handle_unscalarized_data_in_subtree (top_racc, lhs,
-							  old_gsi);
-
-      if (lacc->first_child)
-	load_assign_lhs_subreplacements (lacc->first_child, top_racc,
-					 left_offset, right_offset,
-					 old_gsi, new_gsi, refreshed, lhs);
-      lacc = lacc->next_sibling;
-=======
-  switch (TREE_CODE (expr))
-    {
-    case COMPONENT_REF:
-      make_fancy_name_1 (TREE_OPERAND (expr, 0));
-      obstack_1grow (&name_obstack, '$');
-      make_fancy_decl_name (TREE_OPERAND (expr, 1));
-      break;
-
-    case ARRAY_REF:
-      make_fancy_name_1 (TREE_OPERAND (expr, 0));
-      obstack_1grow (&name_obstack, '$');
-      /* Arrays with only one element may not have a constant as their
-	 index. */
-      index = TREE_OPERAND (expr, 1);
-      if (TREE_CODE (index) != INTEGER_CST)
-	break;
-      sprintf (buffer, HOST_WIDE_INT_PRINT_DEC, TREE_INT_CST_LOW (index));
-      obstack_grow (&name_obstack, buffer, strlen (buffer));
       break;
 
     case ADDR_EXPR:
@@ -3784,477 +1600,9 @@
 	  else
 	    return true;
 	}
->>>>>>> 3082eeb7
-    }
-  while (lacc);
-}
-
-<<<<<<< HEAD
-/* Modify assignments with a CONSTRUCTOR on their RHS.  STMT contains a pointer
-   to the assignment and GSI is the statement iterator pointing at it.  Returns
-   the same values as sra_modify_assign.  */
-
-static enum scan_assign_result
-sra_modify_constructor_assign (gimple *stmt, gimple_stmt_iterator *gsi)
-{
-  tree lhs = gimple_assign_lhs (*stmt);
-  struct access *acc;
-
-  acc = get_access_for_expr (lhs);
-  if (!acc)
-    return SRA_SA_NONE;
-
-  if (VEC_length (constructor_elt,
-		  CONSTRUCTOR_ELTS (gimple_assign_rhs1 (*stmt))) > 0)
-    {
-      /* I have never seen this code path trigger but if it can happen the
-	 following should handle it gracefully.  */
-      if (access_has_children_p (acc))
-	generate_subtree_copies (acc->first_child, acc->base, 0, 0, 0, gsi,
-				 true, true);
-      return SRA_SA_PROCESSED;
-    }
-
-  if (acc->grp_covered)
-    {
-      init_subtree_with_zero (acc, gsi, false);
-      unlink_stmt_vdef (*stmt);
-      gsi_remove (gsi, true);
-      return SRA_SA_REMOVED;
-    }
-  else
-    {
-      init_subtree_with_zero (acc, gsi, true);
-      return SRA_SA_PROCESSED;
-    }
-}
-
-
-/* Callback of scan_function to process assign statements.  It examines both
-   sides of the statement, replaces them with a scalare replacement if there is
-   one and generating copying of replacements if scalarized aggregates have been
-   used in the assignment.  STMT is a pointer to the assign statement, GSI is
-   used to hold generated statements for type conversions and subtree
-   copying.  */
-
-static enum scan_assign_result
-sra_modify_assign (gimple *stmt, gimple_stmt_iterator *gsi,
-		   void *data ATTRIBUTE_UNUSED)
-{
-  struct access *lacc, *racc;
-  tree lhs, rhs;
-  bool modify_this_stmt = false;
-  bool force_gimple_rhs = false;
-  location_t loc = gimple_location (*stmt);
-  gimple_stmt_iterator orig_gsi = *gsi;
-
-  if (!gimple_assign_single_p (*stmt))
-    return SRA_SA_NONE;
-  lhs = gimple_assign_lhs (*stmt);
-  rhs = gimple_assign_rhs1 (*stmt);
-
-  if (TREE_CODE (rhs) == CONSTRUCTOR)
-    return sra_modify_constructor_assign (stmt, gsi);
-
-  if (TREE_CODE (rhs) == REALPART_EXPR || TREE_CODE (lhs) == REALPART_EXPR
-      || TREE_CODE (rhs) == IMAGPART_EXPR || TREE_CODE (lhs) == IMAGPART_EXPR
-      || TREE_CODE (rhs) == BIT_FIELD_REF || TREE_CODE (lhs) == BIT_FIELD_REF)
-    {
-      modify_this_stmt = sra_modify_expr (gimple_assign_rhs1_ptr (*stmt),
-					  gsi, false, data);
-      modify_this_stmt |= sra_modify_expr (gimple_assign_lhs_ptr (*stmt),
-					   gsi, true, data);
-      return modify_this_stmt ? SRA_SA_PROCESSED : SRA_SA_NONE;
-    }
-
-  lacc = get_access_for_expr (lhs);
-  racc = get_access_for_expr (rhs);
-  if (!lacc && !racc)
-    return SRA_SA_NONE;
-
-  if (lacc && lacc->grp_to_be_replaced)
-    {
-      lhs = get_access_replacement (lacc);
-      gimple_assign_set_lhs (*stmt, lhs);
-      modify_this_stmt = true;
-      if (lacc->grp_partial_lhs)
-	force_gimple_rhs = true;
-      sra_stats.exprs++;
-    }
-
-  if (racc && racc->grp_to_be_replaced)
-    {
-      rhs = get_access_replacement (racc);
-      modify_this_stmt = true;
-      if (racc->grp_partial_lhs)
-	force_gimple_rhs = true;
-      sra_stats.exprs++;
-    }
-
-  if (modify_this_stmt)
-    {
-      if (!useless_type_conversion_p (TREE_TYPE (lhs), TREE_TYPE (rhs)))
-	{
-	  /* If we can avoid creating a VIEW_CONVERT_EXPR do so.
-	     ???  This should move to fold_stmt which we simply should
-	     call after building a VIEW_CONVERT_EXPR here.  */
-	  if (AGGREGATE_TYPE_P (TREE_TYPE (lhs))
-	      && !access_has_children_p (lacc))
-	    {
-	      tree expr = lhs;
-	      if (build_ref_for_offset (&expr, TREE_TYPE (lhs), 0,
-					TREE_TYPE (rhs), false))
-		{
-		  lhs = expr;
-		  gimple_assign_set_lhs (*stmt, expr);
-		}
-	    }
-	  else if (AGGREGATE_TYPE_P (TREE_TYPE (rhs))
-		   && !access_has_children_p (racc))
-	    {
-	      tree expr = rhs;
-	      if (build_ref_for_offset (&expr, TREE_TYPE (rhs), 0,
-					TREE_TYPE (lhs), false))
-		rhs = expr;
-	    }
-	  if (!useless_type_conversion_p (TREE_TYPE (lhs), TREE_TYPE (rhs)))
-	    {
-	      rhs = fold_build1_loc (loc, VIEW_CONVERT_EXPR, TREE_TYPE (lhs), rhs);
-	      if (is_gimple_reg_type (TREE_TYPE (lhs))
-		  && TREE_CODE (lhs) != SSA_NAME)
-		force_gimple_rhs = true;
-	    }
-	}
-    }
-
-  /* From this point on, the function deals with assignments in between
-     aggregates when at least one has scalar reductions of some of its
-     components.  There are three possible scenarios: Both the LHS and RHS have
-     to-be-scalarized components, 2) only the RHS has or 3) only the LHS has.
-
-     In the first case, we would like to load the LHS components from RHS
-     components whenever possible.  If that is not possible, we would like to
-     read it directly from the RHS (after updating it by storing in it its own
-     components).  If there are some necessary unscalarized data in the LHS,
-     those will be loaded by the original assignment too.  If neither of these
-     cases happen, the original statement can be removed.  Most of this is done
-     by load_assign_lhs_subreplacements.
-
-     In the second case, we would like to store all RHS scalarized components
-     directly into LHS and if they cover the aggregate completely, remove the
-     statement too.  In the third case, we want the LHS components to be loaded
-     directly from the RHS (DSE will remove the original statement if it
-     becomes redundant).
-
-     This is a bit complex but manageable when types match and when unions do
-     not cause confusion in a way that we cannot really load a component of LHS
-     from the RHS or vice versa (the access representing this level can have
-     subaccesses that are accessible only through a different union field at a
-     higher level - different from the one used in the examined expression).
-     Unions are fun.
-
-     Therefore, I specially handle a fourth case, happening when there is a
-     specific type cast or it is impossible to locate a scalarized subaccess on
-     the other side of the expression.  If that happens, I simply "refresh" the
-     RHS by storing in it is scalarized components leave the original statement
-     there to do the copying and then load the scalar replacements of the LHS.
-     This is what the first branch does.  */
-
-  if (gimple_has_volatile_ops (*stmt)
-      || contains_view_convert_expr_p (rhs)
-      || contains_view_convert_expr_p (lhs)
-      || (access_has_children_p (racc)
-	  && !ref_expr_for_all_replacements_p (racc, lhs, racc->offset))
-      || (access_has_children_p (lacc)
-	  && !ref_expr_for_all_replacements_p (lacc, rhs, lacc->offset)))
-    {
-      if (access_has_children_p (racc))
-	generate_subtree_copies (racc->first_child, racc->base, 0, 0, 0,
-				 gsi, false, false);
-      if (access_has_children_p (lacc))
-	generate_subtree_copies (lacc->first_child, lacc->base, 0, 0, 0,
-				 gsi, true, true);
-      sra_stats.separate_lhs_rhs_handling++;
-    }
-  else
-    {
-      if (access_has_children_p (lacc) && access_has_children_p (racc))
-	{
-	  gimple_stmt_iterator orig_gsi = *gsi;
-	  enum unscalarized_data_handling refreshed;
-
-	  if (lacc->grp_read && !lacc->grp_covered)
-	    refreshed = handle_unscalarized_data_in_subtree (racc, lhs, gsi);
-	  else
-	    refreshed = SRA_UDH_NONE;
-
-	  load_assign_lhs_subreplacements (lacc->first_child, racc,
-					   lacc->offset, racc->offset,
-					   &orig_gsi, gsi, &refreshed, lhs);
-	  if (refreshed != SRA_UDH_RIGHT)
-	    {
-	      if (*stmt == gsi_stmt (*gsi))
-		gsi_next (gsi);
-
-	      unlink_stmt_vdef (*stmt);
-	      gsi_remove (&orig_gsi, true);
-	      sra_stats.deleted++;
-	      return SRA_SA_REMOVED;
-	    }
-	}
-      else
-	{
-	  if (access_has_children_p (racc))
-	    {
-	      if (!racc->grp_unscalarized_data
-		  /* Do not remove SSA name definitions (PR 42704).  */
-		  && TREE_CODE (lhs) != SSA_NAME)
-		{
-		  generate_subtree_copies (racc->first_child, lhs,
-					   racc->offset, 0, 0, gsi,
-					   false, false);
-		  gcc_assert (*stmt == gsi_stmt (*gsi));
-		  unlink_stmt_vdef (*stmt);
-		  gsi_remove (gsi, true);
-		  sra_stats.deleted++;
-		  return SRA_SA_REMOVED;
-		}
-	      else
-		generate_subtree_copies (racc->first_child, lhs,
-					 racc->offset, 0, 0, gsi, false, true);
-	    }
-	  else if (access_has_children_p (lacc))
-	    generate_subtree_copies (lacc->first_child, rhs, lacc->offset,
-				     0, 0, gsi, true, true);
-	}
-    }
-
-  /* This gimplification must be done after generate_subtree_copies, lest we
-     insert the subtree copies in the middle of the gimplified sequence.  */
-  if (force_gimple_rhs)
-    rhs = force_gimple_operand_gsi (&orig_gsi, rhs, true, NULL_TREE,
-				    true, GSI_SAME_STMT);
-  if (gimple_assign_rhs1 (*stmt) != rhs)
-    {
-      gimple_assign_set_rhs_from_tree (&orig_gsi, rhs);
-      gcc_assert (*stmt == gsi_stmt (orig_gsi));
-    }
-
-  return modify_this_stmt ? SRA_SA_PROCESSED : SRA_SA_NONE;
-}
-
-/* Generate statements initializing scalar replacements of parts of function
-   parameters.  */
-
-static void
-initialize_parameter_reductions (void)
-{
-  gimple_stmt_iterator gsi;
-  gimple_seq seq = NULL;
-  tree parm;
-
-  for (parm = DECL_ARGUMENTS (current_function_decl);
-       parm;
-       parm = TREE_CHAIN (parm))
-    {
-      VEC (access_p, heap) *access_vec;
-      struct access *access;
-
-      if (!bitmap_bit_p (candidate_bitmap, DECL_UID (parm)))
-	continue;
-      access_vec = get_base_access_vector (parm);
-      if (!access_vec)
-	continue;
-
-      if (!seq)
-	{
-	  seq = gimple_seq_alloc ();
-	  gsi = gsi_start (seq);
-	}
-
-      for (access = VEC_index (access_p, access_vec, 0);
-	   access;
-	   access = access->next_grp)
-	generate_subtree_copies (access, parm, 0, 0, 0, &gsi, true, true);
-    }
-
-  if (seq)
-    gsi_insert_seq_on_edge_immediate (single_succ_edge (ENTRY_BLOCK_PTR), seq);
-}
-
-/* The "main" function of intraprocedural SRA passes.  Runs the analysis and if
-   it reveals there are components of some aggregates to be scalarized, it runs
-   the required transformations.  */
-static unsigned int
-perform_intra_sra (void)
-{
-  int ret = 0;
-  sra_initialize ();
-
-  if (!find_var_candidates ())
-    goto out;
-
-  if (!scan_function (build_access_from_expr, build_accesses_from_assign, NULL,
-		      true, NULL))
-    goto out;
-
-  if (!analyze_all_variable_accesses ())
-    goto out;
-
-  scan_function (sra_modify_expr, sra_modify_assign, NULL, false, NULL);
-  initialize_parameter_reductions ();
-
-  statistics_counter_event (cfun, "Scalar replacements created",
-			    sra_stats.replacements);
-  statistics_counter_event (cfun, "Modified expressions", sra_stats.exprs);
-  statistics_counter_event (cfun, "Subtree copy stmts",
-			    sra_stats.subtree_copies);
-  statistics_counter_event (cfun, "Subreplacement stmts",
-			    sra_stats.subreplacements);
-  statistics_counter_event (cfun, "Deleted stmts", sra_stats.deleted);
-  statistics_counter_event (cfun, "Separate LHS and RHS handling",
-			    sra_stats.separate_lhs_rhs_handling);
-
-  ret = TODO_update_ssa;
-
- out:
-  sra_deinitialize ();
-  return ret;
-}
-
-/* Perform early intraprocedural SRA.  */
-static unsigned int
-early_intra_sra (void)
-{
-  sra_mode = SRA_MODE_EARLY_INTRA;
-  return perform_intra_sra ();
-}
-
-/* Perform "late" intraprocedural SRA.  */
-static unsigned int
-late_intra_sra (void)
-{
-  sra_mode = SRA_MODE_INTRA;
-  return perform_intra_sra ();
-}
-
-
-static bool
-gate_intra_sra (void)
-{
-  return flag_tree_sra != 0;
-}
-
-
-struct gimple_opt_pass pass_sra_early =
-{
- {
-  GIMPLE_PASS,
-  "esra",	 			/* name */
-  gate_intra_sra,			/* gate */
-  early_intra_sra,			/* execute */
-  NULL,					/* sub */
-  NULL,					/* next */
-  0,					/* static_pass_number */
-  TV_TREE_SRA,				/* tv_id */
-  PROP_cfg | PROP_ssa,                  /* properties_required */
-  0,					/* properties_provided */
-  0,					/* properties_destroyed */
-  0,					/* todo_flags_start */
-  TODO_dump_func
-  | TODO_update_ssa
-  | TODO_ggc_collect
-  | TODO_verify_ssa			/* todo_flags_finish */
- }
-};
-
-struct gimple_opt_pass pass_sra =
-{
- {
-  GIMPLE_PASS,
-  "sra",	 			/* name */
-  gate_intra_sra,			/* gate */
-  late_intra_sra,			/* execute */
-  NULL,					/* sub */
-  NULL,					/* next */
-  0,					/* static_pass_number */
-  TV_TREE_SRA,				/* tv_id */
-  PROP_cfg | PROP_ssa,                  /* properties_required */
-  0,					/* properties_provided */
-  0,					/* properties_destroyed */
-  TODO_update_address_taken,		/* todo_flags_start */
-  TODO_dump_func
-  | TODO_update_ssa
-  | TODO_ggc_collect
-  | TODO_verify_ssa			/* todo_flags_finish */
- }
-};
-
-
-/* Return true iff PARM (which must be a parm_decl) is an unused scalar
-   parameter.  */
-
-static bool
-is_unused_scalar_param (tree parm)
-{
-  tree name;
-  return (is_gimple_reg (parm)
-	  && (!(name = gimple_default_def (cfun, parm))
-	      || has_zero_uses (name)));
-}
-
-/* Scan immediate uses of a default definition SSA name of a parameter PARM and
-   examine whether there are any direct or otherwise infeasible ones.  If so,
-   return true, otherwise return false.  PARM must be a gimple register with a
-   non-NULL default definition.  */
-
-static bool
-ptr_parm_has_direct_uses (tree parm)
-{
-  imm_use_iterator ui;
-  gimple stmt;
-  tree name = gimple_default_def (cfun, parm);
-  bool ret = false;
-
-  FOR_EACH_IMM_USE_STMT (stmt, ui, name)
-    {
-      int uses_ok = 0;
-      use_operand_p use_p;
-
-      if (is_gimple_debug (stmt))
-	continue;
-
-      /* Valid uses include dereferences on the lhs and the rhs.  */
-      if (gimple_has_lhs (stmt))
-	{
-	  tree lhs = gimple_get_lhs (stmt);
-	  while (handled_component_p (lhs))
-	    lhs = TREE_OPERAND (lhs, 0);
-	  if (INDIRECT_REF_P (lhs)
-	      && TREE_OPERAND (lhs, 0) == name)
-	    uses_ok++;
-	}
-      if (gimple_assign_single_p (stmt))
-	{
-	  tree rhs = gimple_assign_rhs1 (stmt);
-	  while (handled_component_p (rhs))
-	    rhs = TREE_OPERAND (rhs, 0);
-	  if (INDIRECT_REF_P (rhs)
-	      && TREE_OPERAND (rhs, 0) == name)
-	    uses_ok++;
-	}
-      else if (is_gimple_call (stmt))
-	{
-	  unsigned i;
-	  for (i = 0; i < gimple_call_num_args (stmt); ++i)
-	    {
-	      tree arg = gimple_call_arg (stmt, i);
-	      while (handled_component_p (arg))
-		arg = TREE_OPERAND (arg, 0);
-	      if (INDIRECT_REF_P (arg)
-		  && TREE_OPERAND (arg, 0) == name)
-		uses_ok++;
-=======
+    }
+}
+
 /* Return true iff TYPE is stdarg va_list type.  */
 
 static inline bool
@@ -5330,7 +2678,6 @@
 	      rhs = get_access_replacement (racc);
 	      if (!useless_type_conversion_p (lacc->type, racc->type))
 		rhs = fold_build1_loc (loc, VIEW_CONVERT_EXPR, lacc->type, rhs);
->>>>>>> 3082eeb7
 	    }
 	  else
 	    {
@@ -5354,142 +2701,6 @@
 	  update_stmt (stmt);
 	  sra_stats.subreplacements++;
 	}
-<<<<<<< HEAD
-
-      /* If the number of valid uses does not match the number of
-         uses in this stmt there is an unhandled use.  */
-      FOR_EACH_IMM_USE_ON_STMT (use_p, ui)
-	--uses_ok;
-
-      if (uses_ok != 0)
-	ret = true;
-
-      if (ret)
-	BREAK_FROM_IMM_USE_STMT (ui);
-    }
-
-  return ret;
-}
-
-/* Identify candidates for reduction for IPA-SRA based on their type and mark
-   them in candidate_bitmap.  Note that these do not necessarily include
-   parameter which are unused and thus can be removed.  Return true iff any
-   such candidate has been found.  */
-
-static bool
-find_param_candidates (void)
-{
-  tree parm;
-  int count = 0;
-  bool ret = false;
-
-  for (parm = DECL_ARGUMENTS (current_function_decl);
-       parm;
-       parm = TREE_CHAIN (parm))
-    {
-      tree type = TREE_TYPE (parm);
-
-      count++;
-
-      if (TREE_THIS_VOLATILE (parm)
-	  || TREE_ADDRESSABLE (parm)
-	  || (!is_gimple_reg_type (type) && is_va_list_type (type)))
-	continue;
-
-      if (is_unused_scalar_param (parm))
-	{
-	  ret = true;
-	  continue;
-	}
-
-      if (POINTER_TYPE_P (type))
-	{
-	  type = TREE_TYPE (type);
-
-	  if (TREE_CODE (type) == FUNCTION_TYPE
-	      || TYPE_VOLATILE (type)
-	      || !is_gimple_reg (parm)
-	      || is_va_list_type (type)
-	      || ptr_parm_has_direct_uses (parm))
-	    continue;
-	}
-      else if (!AGGREGATE_TYPE_P (type))
-	continue;
-
-      if (!COMPLETE_TYPE_P (type)
-	  || !host_integerp (TYPE_SIZE (type), 1)
-          || tree_low_cst (TYPE_SIZE (type), 1) == 0
-	  || (AGGREGATE_TYPE_P (type)
-	      && type_internals_preclude_sra_p (type)))
-	continue;
-
-      bitmap_set_bit (candidate_bitmap, DECL_UID (parm));
-      ret = true;
-      if (dump_file && (dump_flags & TDF_DETAILS))
-	{
-	  fprintf (dump_file, "Candidate (%d): ", DECL_UID (parm));
-	  print_generic_expr (dump_file, parm, 0);
-	  fprintf (dump_file, "\n");
-	}
-    }
-
-  func_param_count = count;
-  return ret;
-}
-
-/* Callback of walk_aliased_vdefs, marks the access passed as DATA as
-   maybe_modified. */
-
-static bool
-mark_maybe_modified (ao_ref *ao ATTRIBUTE_UNUSED, tree vdef ATTRIBUTE_UNUSED,
-		     void *data)
-{
-  struct access *repr = (struct access *) data;
-
-  repr->grp_maybe_modified = 1;
-  return true;
-}
-
-/* Analyze what representatives (in linked lists accessible from
-   REPRESENTATIVES) can be modified by side effects of statements in the
-   current function.  */
-
-static void
-analyze_modified_params (VEC (access_p, heap) *representatives)
-{
-  int i;
-
-  for (i = 0; i < func_param_count; i++)
-    {
-      struct access *repr;
-
-      for (repr = VEC_index (access_p, representatives, i);
-	   repr;
-	   repr = repr->next_grp)
-	{
-	  struct access *access;
-	  bitmap visited;
-	  ao_ref ar;
-
-	  if (no_accesses_p (repr))
-	    continue;
-	  if (!POINTER_TYPE_P (TREE_TYPE (repr->base))
-	      || repr->grp_maybe_modified)
-	    continue;
-
-	  ao_ref_init (&ar, repr->expr);
-	  visited = BITMAP_ALLOC (NULL);
-	  for (access = repr; access; access = access->next_sibling)
-	    {
-	      /* All accesses are read ones, otherwise grp_maybe_modified would
-		 be trivially set.  */
-	      walk_aliased_vdefs (&ar, gimple_vuse (access->stmt),
-				  mark_maybe_modified, repr, &visited);
-	      if (repr->grp_maybe_modified)
-		break;
-	    }
-	  BITMAP_FREE (visited);
-=======
       else if (*refreshed == SRA_UDH_NONE
 	       && lacc->grp_read && !lacc->grp_covered)
 	*refreshed = handle_unscalarized_data_in_subtree (top_racc,
@@ -6206,196 +3417,9 @@
 	  fprintf (dump_file, "Candidate (%d): ", DECL_UID (parm));
 	  print_generic_expr (dump_file, parm, 0);
 	  fprintf (dump_file, "\n");
->>>>>>> 3082eeb7
-	}
-    }
-}
-
-<<<<<<< HEAD
-/* Propagate distances in bb_dereferences in the opposite direction than the
-   control flow edges, in each step storing the maximum of the current value
-   and the minimum of all successors.  These steps are repeated until the table
-   stabilizes.  Note that BBs which might terminate the functions (according to
-   final_bbs bitmap) never updated in this way.  */
-
-static void
-propagate_dereference_distances (void)
-{
-  VEC (basic_block, heap) *queue;
-  basic_block bb;
-
-  queue = VEC_alloc (basic_block, heap, last_basic_block_for_function (cfun));
-  VEC_quick_push (basic_block, queue, ENTRY_BLOCK_PTR);
-  FOR_EACH_BB (bb)
-    {
-      VEC_quick_push (basic_block, queue, bb);
-      bb->aux = bb;
-    }
-
-  while (!VEC_empty (basic_block, queue))
-    {
-      edge_iterator ei;
-      edge e;
-      bool change = false;
-      int i;
-
-      bb = VEC_pop (basic_block, queue);
-      bb->aux = NULL;
-
-      if (bitmap_bit_p (final_bbs, bb->index))
-	continue;
-
-      for (i = 0; i < func_param_count; i++)
-	{
-	  int idx = bb->index * func_param_count + i;
-	  bool first = true;
-	  HOST_WIDE_INT inh = 0;
-
-	  FOR_EACH_EDGE (e, ei, bb->succs)
-	  {
-	    int succ_idx = e->dest->index * func_param_count + i;
-
-	    if (e->src == EXIT_BLOCK_PTR)
-	      continue;
-
-	    if (first)
-	      {
-		first = false;
-		inh = bb_dereferences [succ_idx];
-	      }
-	    else if (bb_dereferences [succ_idx] < inh)
-	      inh = bb_dereferences [succ_idx];
-	  }
-
-	  if (!first && bb_dereferences[idx] < inh)
-	    {
-	      bb_dereferences[idx] = inh;
-	      change = true;
-	    }
-	}
-
-      if (change && !bitmap_bit_p (final_bbs, bb->index))
-	FOR_EACH_EDGE (e, ei, bb->preds)
-	  {
-	    if (e->src->aux)
-	      continue;
-
-	    e->src->aux = e->src;
-	    VEC_quick_push (basic_block, queue, e->src);
-	  }
-    }
-
-  VEC_free (basic_block, heap, queue);
-}
-
-/* Dump a dereferences TABLE with heading STR to file F.  */
-
-static void
-dump_dereferences_table (FILE *f, const char *str, HOST_WIDE_INT *table)
-{
-  basic_block bb;
-
-  fprintf (dump_file, str);
-  FOR_BB_BETWEEN (bb, ENTRY_BLOCK_PTR, EXIT_BLOCK_PTR, next_bb)
-    {
-      fprintf (f, "%4i  %i   ", bb->index, bitmap_bit_p (final_bbs, bb->index));
-      if (bb != EXIT_BLOCK_PTR)
-	{
-	  int i;
-	  for (i = 0; i < func_param_count; i++)
-	    {
-	      int idx = bb->index * func_param_count + i;
-	      fprintf (f, " %4" HOST_WIDE_INT_PRINT "d", table[idx]);
-	    }
-	}
-      fprintf (f, "\n");
-    }
-  fprintf (dump_file, "\n");
-}
-
-/* Determine what (parts of) parameters passed by reference that are not
-   assigned to are not certainly dereferenced in this function and thus the
-   dereferencing cannot be safely moved to the caller without potentially
-   introducing a segfault.  Mark such REPRESENTATIVES as
-   grp_not_necessarilly_dereferenced.
-
-   The dereferenced maximum "distance," i.e. the offset + size of the accessed
-   part is calculated rather than simple booleans are calculated for each
-   pointer parameter to handle cases when only a fraction of the whole
-   aggregate is allocated (see testsuite/gcc.c-torture/execute/ipa-sra-2.c for
-   an example).
-
-   The maximum dereference distances for each pointer parameter and BB are
-   already stored in bb_dereference.  This routine simply propagates these
-   values upwards by propagate_dereference_distances and then compares the
-   distances of individual parameters in the ENTRY BB to the equivalent
-   distances of each representative of a (fraction of a) parameter.  */
-
-static void
-analyze_caller_dereference_legality (VEC (access_p, heap) *representatives)
-{
-  int i;
-
-  if (dump_file && (dump_flags & TDF_DETAILS))
-    dump_dereferences_table (dump_file,
-			     "Dereference table before propagation:\n",
-			     bb_dereferences);
-
-  propagate_dereference_distances ();
-
-  if (dump_file && (dump_flags & TDF_DETAILS))
-    dump_dereferences_table (dump_file,
-			     "Dereference table after propagation:\n",
-			     bb_dereferences);
-
-  for (i = 0; i < func_param_count; i++)
-    {
-      struct access *repr = VEC_index (access_p, representatives, i);
-      int idx = ENTRY_BLOCK_PTR->index * func_param_count + i;
-
-      if (!repr || no_accesses_p (repr))
-	continue;
-
-      do
-	{
-	  if ((repr->offset + repr->size) > bb_dereferences[idx])
-	    repr->grp_not_necessarilly_dereferenced = 1;
-	  repr = repr->next_grp;
-	}
-      while (repr);
-    }
-}
-
-/* Return the representative access for the parameter declaration PARM if it is
-   a scalar passed by reference which is not written to and the pointer value
-   is not used directly.  Thus, if it is legal to dereference it in the caller
-   and we can rule out modifications through aliases, such parameter should be
-   turned into one passed by value.  Return NULL otherwise.  */
-
-static struct access *
-unmodified_by_ref_scalar_representative (tree parm)
-{
-  int i, access_count;
-  struct access *repr;
-  VEC (access_p, heap) *access_vec;
-
-  access_vec = get_base_access_vector (parm);
-  gcc_assert (access_vec);
-  repr = VEC_index (access_p, access_vec, 0);
-  if (repr->write)
-    return NULL;
-  repr->group_representative = repr;
-
-  access_count = VEC_length (access_p, access_vec);
-  for (i = 1; i < access_count; i++)
-    {
-      struct access *access = VEC_index (access_p, access_vec, i);
-      if (access->write)
-	return NULL;
-      access->group_representative = repr;
-      access->next_sibling = repr->next_sibling;
-      repr->next_sibling = access;
-=======
+	}
+    }
+
   func_param_count = count;
   return ret;
 }
@@ -6553,12 +3577,94 @@
 	    }
 	}
       fprintf (f, "\n");
->>>>>>> 3082eeb7
     }
   fprintf (dump_file, "\n");
 }
 
-<<<<<<< HEAD
+/* Determine what (parts of) parameters passed by reference that are not
+   assigned to are not certainly dereferenced in this function and thus the
+   dereferencing cannot be safely moved to the caller without potentially
+   introducing a segfault.  Mark such REPRESENTATIVES as
+   grp_not_necessarilly_dereferenced.
+
+   The dereferenced maximum "distance," i.e. the offset + size of the accessed
+   part is calculated rather than simple booleans are calculated for each
+   pointer parameter to handle cases when only a fraction of the whole
+   aggregate is allocated (see testsuite/gcc.c-torture/execute/ipa-sra-2.c for
+   an example).
+
+   The maximum dereference distances for each pointer parameter and BB are
+   already stored in bb_dereference.  This routine simply propagates these
+   values upwards by propagate_dereference_distances and then compares the
+   distances of individual parameters in the ENTRY BB to the equivalent
+   distances of each representative of a (fraction of a) parameter.  */
+
+static void
+analyze_caller_dereference_legality (VEC (access_p, heap) *representatives)
+{
+  int i;
+
+  if (dump_file && (dump_flags & TDF_DETAILS))
+    dump_dereferences_table (dump_file,
+			     "Dereference table before propagation:\n",
+			     bb_dereferences);
+
+  propagate_dereference_distances ();
+
+  if (dump_file && (dump_flags & TDF_DETAILS))
+    dump_dereferences_table (dump_file,
+			     "Dereference table after propagation:\n",
+			     bb_dereferences);
+
+  for (i = 0; i < func_param_count; i++)
+    {
+      struct access *repr = VEC_index (access_p, representatives, i);
+      int idx = ENTRY_BLOCK_PTR->index * func_param_count + i;
+
+      if (!repr || no_accesses_p (repr))
+	continue;
+
+      do
+	{
+	  if ((repr->offset + repr->size) > bb_dereferences[idx])
+	    repr->grp_not_necessarilly_dereferenced = 1;
+	  repr = repr->next_grp;
+	}
+      while (repr);
+    }
+}
+
+/* Return the representative access for the parameter declaration PARM if it is
+   a scalar passed by reference which is not written to and the pointer value
+   is not used directly.  Thus, if it is legal to dereference it in the caller
+   and we can rule out modifications through aliases, such parameter should be
+   turned into one passed by value.  Return NULL otherwise.  */
+
+static struct access *
+unmodified_by_ref_scalar_representative (tree parm)
+{
+  int i, access_count;
+  struct access *repr;
+  VEC (access_p, heap) *access_vec;
+
+  access_vec = get_base_access_vector (parm);
+  gcc_assert (access_vec);
+  repr = VEC_index (access_p, access_vec, 0);
+  if (repr->write)
+    return NULL;
+  repr->group_representative = repr;
+
+  access_count = VEC_length (access_p, access_vec);
+  for (i = 1; i < access_count; i++)
+    {
+      struct access *access = VEC_index (access_p, access_vec, i);
+      if (access->write)
+	return NULL;
+      access->group_representative = repr;
+      access->next_sibling = repr->next_sibling;
+      repr->next_sibling = access;
+    }
+
   repr->grp_read = 1;
   repr->grp_scalar_ptr = 1;
   return repr;
@@ -6581,6 +3687,9 @@
 	  || gimple_code (access->stmt) == GIMPLE_ASM))
     return true;
 
+  if (tree_non_mode_aligned_mem_p (access->expr))
+    return true;
+
   return false;
 }
 
@@ -6605,8 +3714,7 @@
     return &no_accesses_representant;
   access_count = VEC_length (access_p, access_vec);
 
-  qsort (VEC_address (access_p, access_vec), access_count, sizeof (access_p),
-	 compare_access_positions);
+  VEC_qsort (access_p, access_vec, compare_access_positions);
 
   i = 0;
   total_size = 0;
@@ -6614,10 +3722,12 @@
   while (i < access_count)
     {
       bool modification;
+      tree a1_alias_type;
       access = VEC_index (access_p, access_vec, i);
       modification = access->write;
       if (access_precludes_ipa_sra_p (access))
 	return NULL;
+      a1_alias_type = reference_alias_ptr_type (access->expr);
 
       /* Access is about to become group representative unless we find some
 	 nasty overlap which would preclude us from breaking this parameter
@@ -6638,7 +3748,11 @@
 	  else if (ac2->size != access->size)
 	    return NULL;
 
-	  if (access_precludes_ipa_sra_p (ac2))
+	  if (access_precludes_ipa_sra_p (ac2)
+	      || (ac2->type != access->type
+		  && (TREE_ADDRESSABLE (ac2->type)
+		      || TREE_ADDRESSABLE (access->type)))
+	      || (reference_alias_ptr_type (ac2->expr) != a1_alias_type))
 	    return NULL;
 
 	  modification |= ac2->write;
@@ -6710,13 +3824,18 @@
   for (; repr; repr = repr->next_grp)
     {
       gcc_assert (parm == repr->base);
-      new_param_count++;
+
+      /* Taking the address of a non-addressable field is verboten.  */
+      if (by_ref && repr->non_addressable)
+	return 0;
 
       if (!by_ref || (!repr->grp_maybe_modified
 		      && !repr->grp_not_necessarilly_dereferenced))
 	total_size += repr->size;
       else
 	total_size += cur_parm_size;
+
+      new_param_count++;
     }
 
   gcc_assert (new_param_count > 0);
@@ -6758,7 +3877,7 @@
 
   for (parm = DECL_ARGUMENTS (current_function_decl);
        parm;
-       parm = TREE_CHAIN (parm))
+       parm = DECL_CHAIN (parm))
     {
       if (is_unused_scalar_param (parm))
 	{
@@ -6843,7 +3962,7 @@
   parms = ipa_get_vector_of_formal_parms (current_function_decl);
   adjustments = VEC_alloc (ipa_parm_adjustment_t, heap, adjustments_count);
   parm = DECL_ARGUMENTS (current_function_decl);
-  for (i = 0; i < func_param_count; i++, parm = TREE_CHAIN (parm))
+  for (i = 0; i < func_param_count; i++, parm = DECL_CHAIN (parm))
     {
       struct access *repr = VEC_index (access_p, representatives, i);
 
@@ -6873,6 +3992,7 @@
 	      adj->base_index = index;
 	      adj->base = repr->base;
 	      adj->type = repr->type;
+	      adj->alias_ptr_type = reference_alias_ptr_type (repr->expr);
 	      adj->offset = repr->offset;
 	      adj->by_ref = (POINTER_TYPE_P (TREE_TYPE (repr->base))
 			     && (repr->grp_maybe_modified
@@ -6981,870 +4101,6 @@
     {
       char *pretty_name = make_fancy_name (adj->base);
 
-      repl = create_tmp_var (TREE_TYPE (adj->base), "ISR");
-      if (TREE_CODE (TREE_TYPE (repl)) == COMPLEX_TYPE
-	  || TREE_CODE (TREE_TYPE (repl)) == VECTOR_TYPE)
-	DECL_GIMPLE_REG_P (repl) = 1;
-      DECL_NAME (repl) = get_identifier (pretty_name);
-      obstack_free (&name_obstack, pretty_name);
-
-      get_var_ann (repl);
-      add_referenced_var (repl);
-      adj->new_ssa_base = repl;
-    }
-  else
-    repl = adj->new_ssa_base;
-  return repl;
-}
-
-/* Find the first adjustment for a particular parameter BASE in a vector of
-   ADJUSTMENTS which is not a copy_param.  Return NULL if there is no such
-   adjustment. */
-
-static struct ipa_parm_adjustment *
-get_adjustment_for_base (ipa_parm_adjustment_vec adjustments, tree base)
-{
-  int i, len;
-
-  len = VEC_length (ipa_parm_adjustment_t, adjustments);
-  for (i = 0; i < len; i++)
-    {
-      struct ipa_parm_adjustment *adj;
-
-      adj = VEC_index (ipa_parm_adjustment_t, adjustments, i);
-      if (!adj->copy_param && adj->base == base)
-	return adj;
-    }
-
-  return NULL;
-}
-
-/* Callback for scan_function.  If the statement STMT defines an SSA_NAME of a
-   parameter which is to be removed because its value is not used, replace the
-   SSA_NAME with a one relating to a created VAR_DECL and replace all of its
-   uses too and return true (update_stmt is then issued for the statement by
-   the caller).  DATA is a pointer to an adjustments vector.  */
-
-static bool
-replace_removed_params_ssa_names (gimple stmt, void *data)
-{
-  VEC (ipa_parm_adjustment_t, heap) *adjustments;
-  struct ipa_parm_adjustment *adj;
-  tree lhs, decl, repl, name;
-
-  adjustments = (VEC (ipa_parm_adjustment_t, heap) *) data;
-  if (gimple_code (stmt) == GIMPLE_PHI)
-    lhs = gimple_phi_result (stmt);
-  else if (is_gimple_assign (stmt))
-    lhs = gimple_assign_lhs (stmt);
-  else if (is_gimple_call (stmt))
-    lhs = gimple_call_lhs (stmt);
-  else
-    gcc_unreachable ();
-
-  if (TREE_CODE (lhs) != SSA_NAME)
-    return false;
-  decl = SSA_NAME_VAR (lhs);
-  if (TREE_CODE (decl) != PARM_DECL)
-    return false;
-
-  adj = get_adjustment_for_base (adjustments, decl);
-  if (!adj)
-    return false;
-
-  repl = get_replaced_param_substitute (adj);
-  name = make_ssa_name (repl, stmt);
-
-  if (dump_file)
-    {
-      fprintf (dump_file, "replacing an SSA name of a removed param ");
-      print_generic_expr (dump_file, lhs, 0);
-      fprintf (dump_file, " with ");
-      print_generic_expr (dump_file, name, 0);
-      fprintf (dump_file, "\n");
-    }
-
-  if (is_gimple_assign (stmt))
-    gimple_assign_set_lhs (stmt, name);
-  else if (is_gimple_call (stmt))
-    gimple_call_set_lhs (stmt, name);
-  else
-    gimple_phi_set_result (stmt, name);
-
-  replace_uses_by (lhs, name);
-  return true;
-}
-
-/* Callback for scan_function and helper to sra_ipa_modify_assign.  If the
-   expression *EXPR should be replaced by a reduction of a parameter, do so.
-   DATA is a pointer to a vector of adjustments.  DONT_CONVERT specifies
-   whether the function should care about type incompatibility the current and
-   new expressions.  If it is true, the function will leave incompatibility
-   issues to the caller.
-
-   When called directly by scan_function, DONT_CONVERT is true when the EXPR is
-   a write (LHS) expression.  */
-
-static bool
-sra_ipa_modify_expr (tree *expr, gimple_stmt_iterator *gsi ATTRIBUTE_UNUSED,
-		     bool dont_convert, void *data)
-{
-  ipa_parm_adjustment_vec adjustments;
-  int i, len;
-  struct ipa_parm_adjustment *adj, *cand = NULL;
-  HOST_WIDE_INT offset, size, max_size;
-  tree base, src;
-
-  adjustments = (VEC (ipa_parm_adjustment_t, heap) *) data;
-  len = VEC_length (ipa_parm_adjustment_t, adjustments);
-
-  if (TREE_CODE (*expr) == BIT_FIELD_REF
-      || TREE_CODE (*expr) == IMAGPART_EXPR
-      || TREE_CODE (*expr) == REALPART_EXPR)
-    {
-      expr = &TREE_OPERAND (*expr, 0);
-      dont_convert = false;
-    }
-
-  base = get_ref_base_and_extent (*expr, &offset, &size, &max_size);
-  if (!base || size == -1 || max_size == -1)
-    return false;
-
-  if (INDIRECT_REF_P (base))
-    base = TREE_OPERAND (base, 0);
-
-  base = get_ssa_base_param (base);
-  if (!base || TREE_CODE (base) != PARM_DECL)
-    return false;
-
-  for (i = 0; i < len; i++)
-    {
-      adj = VEC_index (ipa_parm_adjustment_t, adjustments, i);
-
-      if (adj->base == base &&
-	  (adj->offset == offset || adj->remove_param))
-	{
-	  cand = adj;
-	  break;
-	}
-    }
-  if (!cand || cand->copy_param || cand->remove_param)
-    return false;
-
-  if (cand->by_ref)
-    {
-      tree folded;
-      src = build1 (INDIRECT_REF, TREE_TYPE (TREE_TYPE (cand->reduction)),
-		    cand->reduction);
-      folded = gimple_fold_indirect_ref (src);
-      if (folded)
-        src = folded;
-    }
-  else
-    src = cand->reduction;
-
-  if (dump_file && (dump_flags & TDF_DETAILS))
-    {
-      fprintf (dump_file, "About to replace expr ");
-      print_generic_expr (dump_file, *expr, 0);
-      fprintf (dump_file, " with ");
-      print_generic_expr (dump_file, src, 0);
-      fprintf (dump_file, "\n");
-    }
-
-  if (!dont_convert
-      && !useless_type_conversion_p (TREE_TYPE (*expr), cand->type))
-    {
-      tree vce = build1 (VIEW_CONVERT_EXPR, TREE_TYPE (*expr), src);
-      *expr = vce;
-    }
-  else
-    *expr = src;
-  return true;
-}
-
-/* Callback for scan_function to process assign statements.  Performs
-   essentially the same function like sra_ipa_modify_expr.  */
-
-static enum scan_assign_result
-sra_ipa_modify_assign (gimple *stmt_ptr, gimple_stmt_iterator *gsi, void *data)
-{
-  gimple stmt = *stmt_ptr;
-  tree *lhs_p, *rhs_p;
-  bool any;
-
-  if (!gimple_assign_single_p (stmt))
-    return SRA_SA_NONE;
-
-  rhs_p = gimple_assign_rhs1_ptr (stmt);
-  lhs_p = gimple_assign_lhs_ptr (stmt);
-
-  any = sra_ipa_modify_expr (rhs_p, gsi, true, data);
-  any |= sra_ipa_modify_expr (lhs_p, gsi, true, data);
-  if (any)
-    {
-      tree new_rhs = NULL_TREE;
-
-      if (!useless_type_conversion_p (TREE_TYPE (*lhs_p), TREE_TYPE (*rhs_p)))
-	{
-	  if (TREE_CODE (*rhs_p) == CONSTRUCTOR)
-	    {
-	      /* V_C_Es of constructors can cause trouble (PR 42714).  */
-	      if (is_gimple_reg_type (TREE_TYPE (*lhs_p)))
-		*rhs_p = fold_convert (TREE_TYPE (*lhs_p), integer_zero_node);
-	      else
-		*rhs_p = build_constructor (TREE_TYPE (*lhs_p), 0);
-	    }
-	  else
-	    new_rhs = fold_build1_loc (gimple_location (stmt),
-				       VIEW_CONVERT_EXPR, TREE_TYPE (*lhs_p),
-				       *rhs_p);
-	}
-      else if (REFERENCE_CLASS_P (*rhs_p)
-	       && is_gimple_reg_type (TREE_TYPE (*lhs_p))
-	       && !is_gimple_reg (*lhs_p))
-	/* This can happen when an assignment in between two single field
-	   structures is turned into an assignment in between two pointers to
-	   scalars (PR 42237).  */
-	new_rhs = *rhs_p;
-
-      if (new_rhs)
-	{
-	  tree tmp = force_gimple_operand_gsi (gsi, new_rhs, true, NULL_TREE,
-					       true, GSI_SAME_STMT);
-
-	  gimple_assign_set_rhs_from_tree (gsi, tmp);
-	}
-
-      return SRA_SA_PROCESSED;
-    }
-
-  return SRA_SA_NONE;
-}
-
-/* Call gimple_debug_bind_reset_value on all debug statements describing
-   gimple register parameters that are being removed or replaced.  */
-
-static void
-sra_ipa_reset_debug_stmts (ipa_parm_adjustment_vec adjustments)
-{
-  int i, len;
-
-  len = VEC_length (ipa_parm_adjustment_t, adjustments);
-  for (i = 0; i < len; i++)
-    {
-      struct ipa_parm_adjustment *adj;
-      imm_use_iterator ui;
-      gimple stmt;
-      tree name;
-
-      adj = VEC_index (ipa_parm_adjustment_t, adjustments, i);
-      if (adj->copy_param || !is_gimple_reg (adj->base))
-	continue;
-      name = gimple_default_def (cfun, adj->base);
-      if (!name)
-	continue;
-      FOR_EACH_IMM_USE_STMT (stmt, ui, name)
-	{
-	  /* All other users must have been removed by scan_function.  */
-	  gcc_assert (is_gimple_debug (stmt));
-	  gimple_debug_bind_reset_value (stmt);
-	  update_stmt (stmt);
-	}
-    }
-}
-
-/* Return true iff all callers have at least as many actual arguments as there
-   are formal parameters in the current function.  */
-
-static bool
-all_callers_have_enough_arguments_p (struct cgraph_node *node)
-{
-  struct cgraph_edge *cs;
-  for (cs = node->callers; cs; cs = cs->next_caller)
-    if (!callsite_has_enough_arguments_p (cs->call_stmt))
-      return false;
-
-  return true;
-}
-
-
-/* Convert all callers of NODE to pass parameters as given in ADJUSTMENTS.  */
-
-static void
-convert_callers (struct cgraph_node *node, ipa_parm_adjustment_vec adjustments)
-{
-  tree old_cur_fndecl = current_function_decl;
-  struct cgraph_edge *cs;
-  basic_block this_block;
-  bitmap recomputed_callers = BITMAP_ALLOC (NULL);
-
-  for (cs = node->callers; cs; cs = cs->next_caller)
-    {
-      current_function_decl = cs->caller->decl;
-      push_cfun (DECL_STRUCT_FUNCTION (cs->caller->decl));
-
-      if (dump_file)
-	fprintf (dump_file, "Adjusting call (%i -> %i) %s -> %s\n",
-		 cs->caller->uid, cs->callee->uid,
-		 cgraph_node_name (cs->caller),
-		 cgraph_node_name (cs->callee));
-
-      ipa_modify_call_arguments (cs, cs->call_stmt, adjustments);
-
-      pop_cfun ();
-    }
-
-  for (cs = node->callers; cs; cs = cs->next_caller)
-    if (!bitmap_bit_p (recomputed_callers, cs->caller->uid))
-      {
-	compute_inline_parameters (cs->caller);
-	bitmap_set_bit (recomputed_callers, cs->caller->uid);
-      }
-  BITMAP_FREE (recomputed_callers);
-
-  current_function_decl = old_cur_fndecl;
-
-  if (!encountered_recursive_call)
-    return;
-
-  FOR_EACH_BB (this_block)
-    {
-      gimple_stmt_iterator gsi;
-
-      for (gsi = gsi_start_bb (this_block); !gsi_end_p (gsi); gsi_next (&gsi))
-        {
-	  gimple stmt = gsi_stmt (gsi);
-	  tree call_fndecl;
-	  if (gimple_code (stmt) != GIMPLE_CALL)
-	    continue;
-	  call_fndecl = gimple_call_fndecl (stmt);
-	  if (call_fndecl && cgraph_get_node (call_fndecl) == node)
-	    {
-	      if (dump_file)
-		fprintf (dump_file, "Adjusting recursive call");
-	      ipa_modify_call_arguments (NULL, stmt, adjustments);
-=======
-/* Determine what (parts of) parameters passed by reference that are not
-   assigned to are not certainly dereferenced in this function and thus the
-   dereferencing cannot be safely moved to the caller without potentially
-   introducing a segfault.  Mark such REPRESENTATIVES as
-   grp_not_necessarilly_dereferenced.
-
-   The dereferenced maximum "distance," i.e. the offset + size of the accessed
-   part is calculated rather than simple booleans are calculated for each
-   pointer parameter to handle cases when only a fraction of the whole
-   aggregate is allocated (see testsuite/gcc.c-torture/execute/ipa-sra-2.c for
-   an example).
-
-   The maximum dereference distances for each pointer parameter and BB are
-   already stored in bb_dereference.  This routine simply propagates these
-   values upwards by propagate_dereference_distances and then compares the
-   distances of individual parameters in the ENTRY BB to the equivalent
-   distances of each representative of a (fraction of a) parameter.  */
-
-static void
-analyze_caller_dereference_legality (VEC (access_p, heap) *representatives)
-{
-  int i;
-
-  if (dump_file && (dump_flags & TDF_DETAILS))
-    dump_dereferences_table (dump_file,
-			     "Dereference table before propagation:\n",
-			     bb_dereferences);
-
-  propagate_dereference_distances ();
-
-  if (dump_file && (dump_flags & TDF_DETAILS))
-    dump_dereferences_table (dump_file,
-			     "Dereference table after propagation:\n",
-			     bb_dereferences);
-
-  for (i = 0; i < func_param_count; i++)
-    {
-      struct access *repr = VEC_index (access_p, representatives, i);
-      int idx = ENTRY_BLOCK_PTR->index * func_param_count + i;
-
-      if (!repr || no_accesses_p (repr))
-	continue;
-
-      do
-	{
-	  if ((repr->offset + repr->size) > bb_dereferences[idx])
-	    repr->grp_not_necessarilly_dereferenced = 1;
-	  repr = repr->next_grp;
-	}
-      while (repr);
-    }
-}
-
-/* Return the representative access for the parameter declaration PARM if it is
-   a scalar passed by reference which is not written to and the pointer value
-   is not used directly.  Thus, if it is legal to dereference it in the caller
-   and we can rule out modifications through aliases, such parameter should be
-   turned into one passed by value.  Return NULL otherwise.  */
-
-static struct access *
-unmodified_by_ref_scalar_representative (tree parm)
-{
-  int i, access_count;
-  struct access *repr;
-  VEC (access_p, heap) *access_vec;
-
-  access_vec = get_base_access_vector (parm);
-  gcc_assert (access_vec);
-  repr = VEC_index (access_p, access_vec, 0);
-  if (repr->write)
-    return NULL;
-  repr->group_representative = repr;
-
-  access_count = VEC_length (access_p, access_vec);
-  for (i = 1; i < access_count; i++)
-    {
-      struct access *access = VEC_index (access_p, access_vec, i);
-      if (access->write)
-	return NULL;
-      access->group_representative = repr;
-      access->next_sibling = repr->next_sibling;
-      repr->next_sibling = access;
-    }
-
-  repr->grp_read = 1;
-  repr->grp_scalar_ptr = 1;
-  return repr;
-}
-
-/* Return true iff this access precludes IPA-SRA of the parameter it is
-   associated with. */
-
-static bool
-access_precludes_ipa_sra_p (struct access *access)
-{
-  /* Avoid issues such as the second simple testcase in PR 42025.  The problem
-     is incompatible assign in a call statement (and possibly even in asm
-     statements).  This can be relaxed by using a new temporary but only for
-     non-TREE_ADDRESSABLE types and is probably not worth the complexity. (In
-     intraprocedural SRA we deal with this by keeping the old aggregate around,
-     something we cannot do in IPA-SRA.)  */
-  if (access->write
-      && (is_gimple_call (access->stmt)
-	  || gimple_code (access->stmt) == GIMPLE_ASM))
-    return true;
-
-  if (tree_non_mode_aligned_mem_p (access->expr))
-    return true;
-
-  return false;
-}
-
-
-/* Sort collected accesses for parameter PARM, identify representatives for
-   each accessed region and link them together.  Return NULL if there are
-   different but overlapping accesses, return the special ptr value meaning
-   there are no accesses for this parameter if that is the case and return the
-   first representative otherwise.  Set *RO_GRP if there is a group of accesses
-   with only read (i.e. no write) accesses.  */
-
-static struct access *
-splice_param_accesses (tree parm, bool *ro_grp)
-{
-  int i, j, access_count, group_count;
-  int agg_size, total_size = 0;
-  struct access *access, *res, **prev_acc_ptr = &res;
-  VEC (access_p, heap) *access_vec;
-
-  access_vec = get_base_access_vector (parm);
-  if (!access_vec)
-    return &no_accesses_representant;
-  access_count = VEC_length (access_p, access_vec);
-
-  VEC_qsort (access_p, access_vec, compare_access_positions);
-
-  i = 0;
-  total_size = 0;
-  group_count = 0;
-  while (i < access_count)
-    {
-      bool modification;
-      tree a1_alias_type;
-      access = VEC_index (access_p, access_vec, i);
-      modification = access->write;
-      if (access_precludes_ipa_sra_p (access))
-	return NULL;
-      a1_alias_type = reference_alias_ptr_type (access->expr);
-
-      /* Access is about to become group representative unless we find some
-	 nasty overlap which would preclude us from breaking this parameter
-	 apart. */
-
-      j = i + 1;
-      while (j < access_count)
-	{
-	  struct access *ac2 = VEC_index (access_p, access_vec, j);
-	  if (ac2->offset != access->offset)
-	    {
-	      /* All or nothing law for parameters. */
-	      if (access->offset + access->size > ac2->offset)
-		return NULL;
-	      else
-		break;
-	    }
-	  else if (ac2->size != access->size)
-	    return NULL;
-
-	  if (access_precludes_ipa_sra_p (ac2)
-	      || (ac2->type != access->type
-		  && (TREE_ADDRESSABLE (ac2->type)
-		      || TREE_ADDRESSABLE (access->type)))
-	      || (reference_alias_ptr_type (ac2->expr) != a1_alias_type))
-	    return NULL;
-
-	  modification |= ac2->write;
-	  ac2->group_representative = access;
-	  ac2->next_sibling = access->next_sibling;
-	  access->next_sibling = ac2;
-	  j++;
-	}
-
-      group_count++;
-      access->grp_maybe_modified = modification;
-      if (!modification)
-	*ro_grp = true;
-      *prev_acc_ptr = access;
-      prev_acc_ptr = &access->next_grp;
-      total_size += access->size;
-      i = j;
-    }
-
-  if (POINTER_TYPE_P (TREE_TYPE (parm)))
-    agg_size = tree_low_cst (TYPE_SIZE (TREE_TYPE (TREE_TYPE (parm))), 1);
-  else
-    agg_size = tree_low_cst (TYPE_SIZE (TREE_TYPE (parm)), 1);
-  if (total_size >= agg_size)
-    return NULL;
-
-  gcc_assert (group_count > 0);
-  return res;
-}
-
-/* Decide whether parameters with representative accesses given by REPR should
-   be reduced into components.  */
-
-static int
-decide_one_param_reduction (struct access *repr)
-{
-  int total_size, cur_parm_size, agg_size, new_param_count, parm_size_limit;
-  bool by_ref;
-  tree parm;
-
-  parm = repr->base;
-  cur_parm_size = tree_low_cst (TYPE_SIZE (TREE_TYPE (parm)), 1);
-  gcc_assert (cur_parm_size > 0);
-
-  if (POINTER_TYPE_P (TREE_TYPE (parm)))
-    {
-      by_ref = true;
-      agg_size = tree_low_cst (TYPE_SIZE (TREE_TYPE (TREE_TYPE (parm))), 1);
-    }
-  else
-    {
-      by_ref = false;
-      agg_size = cur_parm_size;
-    }
-
-  if (dump_file)
-    {
-      struct access *acc;
-      fprintf (dump_file, "Evaluating PARAM group sizes for ");
-      print_generic_expr (dump_file, parm, 0);
-      fprintf (dump_file, " (UID: %u): \n", DECL_UID (parm));
-      for (acc = repr; acc; acc = acc->next_grp)
-	dump_access (dump_file, acc, true);
-    }
-
-  total_size = 0;
-  new_param_count = 0;
-
-  for (; repr; repr = repr->next_grp)
-    {
-      gcc_assert (parm == repr->base);
-
-      /* Taking the address of a non-addressable field is verboten.  */
-      if (by_ref && repr->non_addressable)
-	return 0;
-
-      if (!by_ref || (!repr->grp_maybe_modified
-		      && !repr->grp_not_necessarilly_dereferenced))
-	total_size += repr->size;
-      else
-	total_size += cur_parm_size;
-
-      new_param_count++;
-    }
-
-  gcc_assert (new_param_count > 0);
-
-  if (optimize_function_for_size_p (cfun))
-    parm_size_limit = cur_parm_size;
-  else
-    parm_size_limit = (PARAM_VALUE (PARAM_IPA_SRA_PTR_GROWTH_FACTOR)
-                       * cur_parm_size);
-
-  if (total_size < agg_size
-      && total_size <= parm_size_limit)
-    {
-      if (dump_file)
-	fprintf (dump_file, "    ....will be split into %i components\n",
-		 new_param_count);
-      return new_param_count;
-    }
-  else
-    return 0;
-}
-
-/* The order of the following enums is important, we need to do extra work for
-   UNUSED_PARAMS, BY_VAL_ACCESSES and UNMODIF_BY_REF_ACCESSES.  */
-enum ipa_splicing_result { NO_GOOD_ACCESS, UNUSED_PARAMS, BY_VAL_ACCESSES,
-			  MODIF_BY_REF_ACCESSES, UNMODIF_BY_REF_ACCESSES };
-
-/* Identify representatives of all accesses to all candidate parameters for
-   IPA-SRA.  Return result based on what representatives have been found. */
-
-static enum ipa_splicing_result
-splice_all_param_accesses (VEC (access_p, heap) **representatives)
-{
-  enum ipa_splicing_result result = NO_GOOD_ACCESS;
-  tree parm;
-  struct access *repr;
-
-  *representatives = VEC_alloc (access_p, heap, func_param_count);
-
-  for (parm = DECL_ARGUMENTS (current_function_decl);
-       parm;
-       parm = DECL_CHAIN (parm))
-    {
-      if (is_unused_scalar_param (parm))
-	{
-	  VEC_quick_push (access_p, *representatives,
-			  &no_accesses_representant);
-	  if (result == NO_GOOD_ACCESS)
-	    result = UNUSED_PARAMS;
-	}
-      else if (POINTER_TYPE_P (TREE_TYPE (parm))
-	       && is_gimple_reg_type (TREE_TYPE (TREE_TYPE (parm)))
-	       && bitmap_bit_p (candidate_bitmap, DECL_UID (parm)))
-	{
-	  repr = unmodified_by_ref_scalar_representative (parm);
-	  VEC_quick_push (access_p, *representatives, repr);
-	  if (repr)
-	    result = UNMODIF_BY_REF_ACCESSES;
-	}
-      else if (bitmap_bit_p (candidate_bitmap, DECL_UID (parm)))
-	{
-	  bool ro_grp = false;
-	  repr = splice_param_accesses (parm, &ro_grp);
-	  VEC_quick_push (access_p, *representatives, repr);
-
-	  if (repr && !no_accesses_p (repr))
-	    {
-	      if (POINTER_TYPE_P (TREE_TYPE (parm)))
-		{
-		  if (ro_grp)
-		    result = UNMODIF_BY_REF_ACCESSES;
-		  else if (result < MODIF_BY_REF_ACCESSES)
-		    result = MODIF_BY_REF_ACCESSES;
-		}
-	      else if (result < BY_VAL_ACCESSES)
-		result = BY_VAL_ACCESSES;
-	    }
-	  else if (no_accesses_p (repr) && (result == NO_GOOD_ACCESS))
-	    result = UNUSED_PARAMS;
-	}
-      else
-	VEC_quick_push (access_p, *representatives, NULL);
-    }
-
-  if (result == NO_GOOD_ACCESS)
-    {
-      VEC_free (access_p, heap, *representatives);
-      *representatives = NULL;
-      return NO_GOOD_ACCESS;
-    }
-
-  return result;
-}
-
-/* Return the index of BASE in PARMS.  Abort if it is not found.  */
-
-static inline int
-get_param_index (tree base, VEC(tree, heap) *parms)
-{
-  int i, len;
-
-  len = VEC_length (tree, parms);
-  for (i = 0; i < len; i++)
-    if (VEC_index (tree, parms, i) == base)
-      return i;
-  gcc_unreachable ();
-}
-
-/* Convert the decisions made at the representative level into compact
-   parameter adjustments.  REPRESENTATIVES are pointers to first
-   representatives of each param accesses, ADJUSTMENTS_COUNT is the expected
-   final number of adjustments.  */
-
-static ipa_parm_adjustment_vec
-turn_representatives_into_adjustments (VEC (access_p, heap) *representatives,
-				       int adjustments_count)
-{
-  VEC (tree, heap) *parms;
-  ipa_parm_adjustment_vec adjustments;
-  tree parm;
-  int i;
-
-  gcc_assert (adjustments_count > 0);
-  parms = ipa_get_vector_of_formal_parms (current_function_decl);
-  adjustments = VEC_alloc (ipa_parm_adjustment_t, heap, adjustments_count);
-  parm = DECL_ARGUMENTS (current_function_decl);
-  for (i = 0; i < func_param_count; i++, parm = DECL_CHAIN (parm))
-    {
-      struct access *repr = VEC_index (access_p, representatives, i);
-
-      if (!repr || no_accesses_p (repr))
-	{
-	  struct ipa_parm_adjustment *adj;
-
-	  adj = VEC_quick_push (ipa_parm_adjustment_t, adjustments, NULL);
-	  memset (adj, 0, sizeof (*adj));
-	  adj->base_index = get_param_index (parm, parms);
-	  adj->base = parm;
-	  if (!repr)
-	    adj->copy_param = 1;
-	  else
-	    adj->remove_param = 1;
-	}
-      else
-	{
-	  struct ipa_parm_adjustment *adj;
-	  int index = get_param_index (parm, parms);
-
-	  for (; repr; repr = repr->next_grp)
-	    {
-	      adj = VEC_quick_push (ipa_parm_adjustment_t, adjustments, NULL);
-	      memset (adj, 0, sizeof (*adj));
-	      gcc_assert (repr->base == parm);
-	      adj->base_index = index;
-	      adj->base = repr->base;
-	      adj->type = repr->type;
-	      adj->alias_ptr_type = reference_alias_ptr_type (repr->expr);
-	      adj->offset = repr->offset;
-	      adj->by_ref = (POINTER_TYPE_P (TREE_TYPE (repr->base))
-			     && (repr->grp_maybe_modified
-				 || repr->grp_not_necessarilly_dereferenced));
-
-	    }
-	}
-    }
-  VEC_free (tree, heap, parms);
-  return adjustments;
-}
-
-/* Analyze the collected accesses and produce a plan what to do with the
-   parameters in the form of adjustments, NULL meaning nothing.  */
-
-static ipa_parm_adjustment_vec
-analyze_all_param_acesses (void)
-{
-  enum ipa_splicing_result repr_state;
-  bool proceed = false;
-  int i, adjustments_count = 0;
-  VEC (access_p, heap) *representatives;
-  ipa_parm_adjustment_vec adjustments;
-
-  repr_state = splice_all_param_accesses (&representatives);
-  if (repr_state == NO_GOOD_ACCESS)
-    return NULL;
-
-  /* If there are any parameters passed by reference which are not modified
-     directly, we need to check whether they can be modified indirectly.  */
-  if (repr_state == UNMODIF_BY_REF_ACCESSES)
-    {
-      analyze_caller_dereference_legality (representatives);
-      analyze_modified_params (representatives);
-    }
-
-  for (i = 0; i < func_param_count; i++)
-    {
-      struct access *repr = VEC_index (access_p, representatives, i);
-
-      if (repr && !no_accesses_p (repr))
-	{
-	  if (repr->grp_scalar_ptr)
-	    {
-	      adjustments_count++;
-	      if (repr->grp_not_necessarilly_dereferenced
-		  || repr->grp_maybe_modified)
-		VEC_replace (access_p, representatives, i, NULL);
-	      else
-		{
-		  proceed = true;
-		  sra_stats.scalar_by_ref_to_by_val++;
-		}
-	    }
-	  else
-	    {
-	      int new_components = decide_one_param_reduction (repr);
-
-	      if (new_components == 0)
-		{
-		  VEC_replace (access_p, representatives, i, NULL);
-		  adjustments_count++;
-		}
-	      else
-		{
-		  adjustments_count += new_components;
-		  sra_stats.aggregate_params_reduced++;
-		  sra_stats.param_reductions_created += new_components;
-		  proceed = true;
-		}
-	    }
-	}
-      else
-	{
-	  if (no_accesses_p (repr))
-	    {
-	      proceed = true;
-	      sra_stats.deleted_unused_parameters++;
-	    }
-	  adjustments_count++;
-	}
-    }
-
-  if (!proceed && dump_file)
-    fprintf (dump_file, "NOT proceeding to change params.\n");
-
-  if (proceed)
-    adjustments = turn_representatives_into_adjustments (representatives,
-							 adjustments_count);
-  else
-    adjustments = NULL;
-
-  VEC_free (access_p, heap, representatives);
-  return adjustments;
-}
-
-/* If a parameter replacement identified by ADJ does not yet exist in the form
-   of declaration, create it and record it, otherwise return the previously
-   created one.  */
-
-static tree
-get_replaced_param_substitute (struct ipa_parm_adjustment *adj)
-{
-  tree repl;
-  if (!adj->new_ssa_base)
-    {
-      char *pretty_name = make_fancy_name (adj->base);
-
       repl = create_tmp_reg (TREE_TYPE (adj->base), "ISR");
       DECL_NAME (repl) = get_identifier (pretty_name);
       obstack_free (&name_obstack, pretty_name);
@@ -8152,135 +4408,11 @@
 	      if (maybe_clean_eh_stmt (stmt)
 		  && gimple_purge_dead_eh_edges (gimple_bb (stmt)))
 		cfg_changed = true;
->>>>>>> 3082eeb7
 	    }
 	  gsi_next (&gsi);
 	}
     }
 
-<<<<<<< HEAD
-  return;
-}
-
-/* Create an abstract origin declaration for OLD_DECL and make it an abstract
-   origin of the provided decl so that there are preserved parameters for debug
-   information.  */
-
-static void
-create_abstract_origin (tree old_decl)
-{
-  if (!DECL_ABSTRACT_ORIGIN (old_decl))
-    {
-      tree new_decl = copy_node (old_decl);
-
-      DECL_ABSTRACT (new_decl) = 1;
-      SET_DECL_ASSEMBLER_NAME (new_decl, NULL_TREE);
-      SET_DECL_RTL (new_decl, NULL);
-      DECL_STRUCT_FUNCTION (new_decl) = NULL;
-      DECL_ARTIFICIAL (old_decl) = 1;
-      DECL_ABSTRACT_ORIGIN (old_decl) = new_decl;
-    }
-}
-
-/* Perform all the modification required in IPA-SRA for NODE to have parameters
-   as given in ADJUSTMENTS.  */
-
-static void
-modify_function (struct cgraph_node *node, ipa_parm_adjustment_vec adjustments)
-{
-  struct cgraph_node *alias;
-  for (alias = node->same_body; alias; alias = alias->next)
-    ipa_modify_formal_parameters (alias->decl, adjustments, "ISRA");
-  /* current_function_decl must be handled last, after same_body aliases,
-     as following functions will use what it computed.  */
-  create_abstract_origin (current_function_decl);
-  ipa_modify_formal_parameters (current_function_decl, adjustments, "ISRA");
-  scan_function (sra_ipa_modify_expr, sra_ipa_modify_assign,
-		 replace_removed_params_ssa_names, false, adjustments);
-  sra_ipa_reset_debug_stmts (adjustments);
-  convert_callers (node, adjustments);
-  cgraph_make_node_local (node);
-  return;
-}
-
-/* Return false the function is apparently unsuitable for IPA-SRA based on it's
-   attributes, return true otherwise.  NODE is the cgraph node of the current
-   function.  */
-
-static bool
-ipa_sra_preliminary_function_checks (struct cgraph_node *node)
-{
-  if (!cgraph_node_can_be_local_p (node))
-    {
-      if (dump_file)
-	fprintf (dump_file, "Function not local to this compilation unit.\n");
-      return false;
-    }
-
-  if (DECL_VIRTUAL_P (current_function_decl))
-    {
-      if (dump_file)
-	fprintf (dump_file, "Function is a virtual method.\n");
-      return false;
-    }
-
-  if ((DECL_COMDAT (node->decl) || DECL_EXTERNAL (node->decl))
-      && node->global.size >= MAX_INLINE_INSNS_AUTO)
-    {
-      if (dump_file)
-	fprintf (dump_file, "Function too big to be made truly local.\n");
-      return false;
-    }
-
-  if (!node->callers)
-    {
-      if (dump_file)
-	fprintf (dump_file,
-		 "Function has no callers in this compilation unit.\n");
-      return false;
-    }
-
-  if (cfun->stdarg)
-    {
-      if (dump_file)
-	fprintf (dump_file, "Function uses stdarg. \n");
-      return false;
-    }
-
-  return true;
-}
-
-/* Perform early interprocedural SRA.  */
-
-static unsigned int
-ipa_early_sra (void)
-{
-  struct cgraph_node *node = cgraph_node (current_function_decl);
-  ipa_parm_adjustment_vec adjustments;
-  int ret = 0;
-
-  if (!ipa_sra_preliminary_function_checks (node))
-    return 0;
-
-  sra_initialize ();
-  sra_mode = SRA_MODE_EARLY_IPA;
-
-  if (!find_param_candidates ())
-    {
-      if (dump_file)
-	fprintf (dump_file, "Function has no IPA-SRA candidates.\n");
-      goto simple_out;
-    }
-
-  if (!all_callers_have_enough_arguments_p (node))
-    {
-      if (dump_file)
-	fprintf (dump_file, "There are callers with insufficient number of "
-		 "arguments.\n");
-      goto simple_out;
-    }
-
-=======
   return cfg_changed;
 }
 
@@ -8589,25 +4721,18 @@
       goto simple_out;
     }
 
->>>>>>> 3082eeb7
   bb_dereferences = XCNEWVEC (HOST_WIDE_INT,
 				 func_param_count
 				 * last_basic_block_for_function (cfun));
   final_bbs = BITMAP_ALLOC (NULL);
 
-<<<<<<< HEAD
-  scan_function (build_access_from_expr, build_accesses_from_assign,
-		 NULL, true, NULL);
-=======
   scan_function ();
->>>>>>> 3082eeb7
   if (encountered_apply_args)
     {
       if (dump_file)
 	fprintf (dump_file, "Function calls  __builtin_apply_args().\n");
       goto out;
     }
-<<<<<<< HEAD
 
   if (encountered_unchangable_recursive_call)
     {
@@ -8623,31 +4748,11 @@
   if (dump_file)
     ipa_dump_param_adjustments (dump_file, adjustments, current_function_decl);
 
-  modify_function (node, adjustments);
-  VEC_free (ipa_parm_adjustment_t, heap, adjustments);
-  ret = TODO_update_ssa;
-=======
-
-  if (encountered_unchangable_recursive_call)
-    {
-      if (dump_file)
-	fprintf (dump_file, "Function calls itself with insufficient "
-		 "number of arguments.\n");
-      goto out;
-    }
-
-  adjustments = analyze_all_param_acesses ();
-  if (!adjustments)
-    goto out;
-  if (dump_file)
-    ipa_dump_param_adjustments (dump_file, adjustments, current_function_decl);
-
   if (modify_function (node, adjustments))
     ret = TODO_update_ssa | TODO_cleanup_cfg;
   else
     ret = TODO_update_ssa;
   VEC_free (ipa_parm_adjustment_t, heap, adjustments);
->>>>>>> 3082eeb7
 
   statistics_counter_event (cfun, "Unused parameters deleted",
 			    sra_stats.deleted_unused_parameters);
@@ -8670,11 +4775,7 @@
 static bool
 ipa_early_sra_gate (void)
 {
-<<<<<<< HEAD
-  return flag_ipa_sra;
-=======
   return flag_ipa_sra && dbg_cnt (eipa_sra);
->>>>>>> 3082eeb7
 }
 
 struct gimple_opt_pass pass_early_ipa_sra =
@@ -8692,13 +4793,6 @@
   0,					/* properties_provided */
   0,					/* properties_destroyed */
   0,					/* todo_flags_start */
-<<<<<<< HEAD
-  TODO_dump_func | TODO_dump_cgraph 	/* todo_flags_finish */
- }
-};
-
-=======
   TODO_dump_cgraph              	/* todo_flags_finish */
  }
-};
->>>>>>> 3082eeb7
+};
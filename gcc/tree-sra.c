/* Scalar Replacement of Aggregates (SRA) converts some structure
   references into scalar references, exposing them to the scalar
   optimizers.
   Copyright (C) 2008, 2009, 2010 Free Software Foundation, Inc.
   Contributed by Martin Jambor <mjambor@suse.cz>

This file is part of GCC.

GCC is free software; you can redistribute it and/or modify it under
the terms of the GNU General Public License as published by the Free
Software Foundation; either version 3, or (at your option) any later
version.

GCC is distributed in the hope that it will be useful, but WITHOUT ANY
WARRANTY; without even the implied warranty of MERCHANTABILITY or
FITNESS FOR A PARTICULAR PURPOSE.  See the GNU General Public License
for more details.

You should have received a copy of the GNU General Public License
along with GCC; see the file COPYING3.  If not see
<http://www.gnu.org/licenses/>.  */

/* This file implements Scalar Reduction of Aggregates (SRA).  SRA is run
   twice, once in the early stages of compilation (early SRA) and once in the
   late stages (late SRA).  The aim of both is to turn references to scalar
   parts of aggregates into uses of independent scalar variables.

   The two passes are nearly identical, the only difference is that early SRA
   does not scalarize unions which are used as the result in a GIMPLE_RETURN
   statement because together with inlining this can lead to weird type
   conversions.

   Both passes operate in four stages:

   1. The declarations that have properties which make them candidates for
      scalarization are identified in function find_var_candidates().  The
      candidates are stored in candidate_bitmap.

   2. The function body is scanned.  In the process, declarations which are
      used in a manner that prevent their scalarization are removed from the
      candidate bitmap.  More importantly, for every access into an aggregate,
      an access structure (struct access) is created by create_access() and
      stored in a vector associated with the aggregate.  Among other
      information, the aggregate declaration, the offset and size of the access
      and its type are stored in the structure.

      On a related note, assign_link structures are created for every assign
      statement between candidate aggregates and attached to the related
      accesses.

   3. The vectors of accesses are analyzed.  They are first sorted according to
      their offset and size and then scanned for partially overlapping accesses
      (i.e. those which overlap but one is not entirely within another).  Such
      an access disqualifies the whole aggregate from being scalarized.

      If there is no such inhibiting overlap, a representative access structure
      is chosen for every unique combination of offset and size.  Afterwards,
      the pass builds a set of trees from these structures, in which children
      of an access are within their parent (in terms of offset and size).

      Then accesses  are propagated  whenever possible (i.e.  in cases  when it
      does not create a partially overlapping access) across assign_links from
      the right hand side to the left hand side.

      Then the set of trees for each declaration is traversed again and those
      accesses which should be replaced by a scalar are identified.

   4. The function is traversed again, and for every reference into an
      aggregate that has some component which is about to be scalarized,
      statements are amended and new statements are created as necessary.
      Finally, if a parameter got scalarized, the scalar replacements are
      initialized with values from respective parameter aggregates.  */

#include "config.h"
#include "system.h"
#include "coretypes.h"
#include "alloc-pool.h"
#include "tm.h"
#include "tree.h"
#include "gimple.h"
#include "cgraph.h"
#include "tree-flow.h"
#include "ipa-prop.h"
#include "tree-pretty-print.h"
#include "statistics.h"
#include "tree-dump.h"
#include "timevar.h"
#include "params.h"
#include "target.h"
#include "flags.h"
#include "dbgcnt.h"
#include "tree-inline.h"
<<<<<<< HEAD
=======
#include "gimple-pretty-print.h"
>>>>>>> e8da5f64

/* Enumeration of all aggregate reductions we can do.  */
enum sra_mode { SRA_MODE_EARLY_IPA,   /* early call regularization */
		SRA_MODE_EARLY_INTRA, /* early intraprocedural SRA */
		SRA_MODE_INTRA };     /* late intraprocedural SRA */

/* Global variable describing which aggregate reduction we are performing at
   the moment.  */
static enum sra_mode sra_mode;

struct assign_link;

/* ACCESS represents each access to an aggregate variable (as a whole or a
   part).  It can also represent a group of accesses that refer to exactly the
   same fragment of an aggregate (i.e. those that have exactly the same offset
   and size).  Such representatives for a single aggregate, once determined,
   are linked in a linked list and have the group fields set.

   Moreover, when doing intraprocedural SRA, a tree is built from those
   representatives (by the means of first_child and next_sibling pointers), in
   which all items in a subtree are "within" the root, i.e. their offset is
   greater or equal to offset of the root and offset+size is smaller or equal
   to offset+size of the root.  Children of an access are sorted by offset.

   Note that accesses to parts of vector and complex number types always
   represented by an access to the whole complex number or a vector.  It is a
   duty of the modifying functions to replace them appropriately.  */

struct access
{
  /* Values returned by  `get_ref_base_and_extent' for each component reference
     If EXPR isn't a component reference  just set `BASE = EXPR', `OFFSET = 0',
     `SIZE = TREE_SIZE (TREE_TYPE (expr))'.  */
  HOST_WIDE_INT offset;
  HOST_WIDE_INT size;
  tree base;

  /* Expression.  It is context dependent so do not use it to create new
     expressions to access the original aggregate.  See PR 42154 for a
     testcase.  */
  tree expr;
  /* Type.  */
  tree type;

  /* The statement this access belongs to.  */
  gimple stmt;

  /* Next group representative for this aggregate. */
  struct access *next_grp;

  /* Pointer to the group representative.  Pointer to itself if the struct is
     the representative.  */
  struct access *group_representative;

  /* If this access has any children (in terms of the definition above), this
     points to the first one.  */
  struct access *first_child;

  /* In intraprocedural SRA, pointer to the next sibling in the access tree as
     described above.  In IPA-SRA this is a pointer to the next access
     belonging to the same group (having the same representative).  */
  struct access *next_sibling;

  /* Pointers to the first and last element in the linked list of assign
     links.  */
  struct assign_link *first_link, *last_link;

  /* Pointer to the next access in the work queue.  */
  struct access *next_queued;

  /* Replacement variable for this access "region."  Never to be accessed
     directly, always only by the means of get_access_replacement() and only
     when grp_to_be_replaced flag is set.  */
  tree replacement_decl;

  /* Is this particular access write access? */
  unsigned write : 1;

  /* Is this access an artificial one created to scalarize some record
     entirely? */
  unsigned total_scalarization : 1;

  /* Is this access currently in the work queue?  */
  unsigned grp_queued : 1;

  /* Does this group contain a write access?  This flag is propagated down the
     access tree.  */
  unsigned grp_write : 1;

  /* Does this group contain a read access?  This flag is propagated down the
     access tree.  */
  unsigned grp_read : 1;

  /* Does this group contain a read access that comes from an assignment
     statement?  This flag is propagated down the access tree.  */
  unsigned grp_assignment_read : 1;

  /* Other passes of the analysis use this bit to make function
     analyze_access_subtree create scalar replacements for this group if
     possible.  */
  unsigned grp_hint : 1;

  /* Is the subtree rooted in this access fully covered by scalar
     replacements?  */
  unsigned grp_covered : 1;

  /* If set to true, this access and all below it in an access tree must not be
     scalarized.  */
  unsigned grp_unscalarizable_region : 1;

  /* Whether data have been written to parts of the aggregate covered by this
     access which is not to be scalarized.  This flag is propagated up in the
     access tree.  */
  unsigned grp_unscalarized_data : 1;

  /* Does this access and/or group contain a write access through a
     BIT_FIELD_REF?  */
  unsigned grp_partial_lhs : 1;

  /* Set when a scalar replacement should be created for this variable.  We do
     the decision and creation at different places because create_tmp_var
     cannot be called from within FOR_EACH_REFERENCED_VAR. */
  unsigned grp_to_be_replaced : 1;

  /* Is it possible that the group refers to data which might be (directly or
     otherwise) modified?  */
  unsigned grp_maybe_modified : 1;

  /* Set when this is a representative of a pointer to scalar (i.e. by
     reference) parameter which we consider for turning into a plain scalar
     (i.e. a by value parameter).  */
  unsigned grp_scalar_ptr : 1;

  /* Set when we discover that this pointer is not safe to dereference in the
     caller.  */
  unsigned grp_not_necessarilly_dereferenced : 1;
};

typedef struct access *access_p;

DEF_VEC_P (access_p);
DEF_VEC_ALLOC_P (access_p, heap);

/* Alloc pool for allocating access structures.  */
static alloc_pool access_pool;

/* A structure linking lhs and rhs accesses from an aggregate assignment.  They
   are used to propagate subaccesses from rhs to lhs as long as they don't
   conflict with what is already there.  */
struct assign_link
{
  struct access *lacc, *racc;
  struct assign_link *next;
};

/* Alloc pool for allocating assign link structures.  */
static alloc_pool link_pool;

/* Base (tree) -> Vector (VEC(access_p,heap) *) map.  */
static struct pointer_map_t *base_access_vec;

/* Bitmap of candidates.  */
static bitmap candidate_bitmap;

/* Bitmap of candidates which we should try to entirely scalarize away and
   those which cannot be (because they are and need be used as a whole).  */
static bitmap should_scalarize_away_bitmap, cannot_scalarize_away_bitmap;

/* Obstack for creation of fancy names.  */
static struct obstack name_obstack;

/* Head of a linked list of accesses that need to have its subaccesses
   propagated to their assignment counterparts. */
static struct access *work_queue_head;

/* Number of parameters of the analyzed function when doing early ipa SRA.  */
static int func_param_count;

/* scan_function sets the following to true if it encounters a call to
   __builtin_apply_args.  */
static bool encountered_apply_args;

/* Set by scan_function when it finds a recursive call.  */
static bool encountered_recursive_call;

/* Set by scan_function when it finds a recursive call with less actual
   arguments than formal parameters..  */
static bool encountered_unchangable_recursive_call;

/* This is a table in which for each basic block and parameter there is a
   distance (offset + size) in that parameter which is dereferenced and
   accessed in that BB.  */
static HOST_WIDE_INT *bb_dereferences;
/* Bitmap of BBs that can cause the function to "stop" progressing by
   returning, throwing externally, looping infinitely or calling a function
   which might abort etc.. */
static bitmap final_bbs;

/* Representative of no accesses at all. */
static struct access  no_accesses_representant;

/* Predicate to test the special value.  */

static inline bool
no_accesses_p (struct access *access)
{
  return access == &no_accesses_representant;
}

/* Dump contents of ACCESS to file F in a human friendly way.  If GRP is true,
   representative fields are dumped, otherwise those which only describe the
   individual access are.  */

static struct
{
  /* Number of processed aggregates is readily available in
     analyze_all_variable_accesses and so is not stored here.  */

  /* Number of created scalar replacements.  */
  int replacements;

  /* Number of times sra_modify_expr or sra_modify_assign themselves changed an
     expression.  */
  int exprs;

  /* Number of statements created by generate_subtree_copies.  */
  int subtree_copies;

  /* Number of statements created by load_assign_lhs_subreplacements.  */
  int subreplacements;

  /* Number of times sra_modify_assign has deleted a statement.  */
  int deleted;

  /* Number of times sra_modify_assign has to deal with subaccesses of LHS and
     RHS reparately due to type conversions or nonexistent matching
     references.  */
  int separate_lhs_rhs_handling;

  /* Number of parameters that were removed because they were unused.  */
  int deleted_unused_parameters;

  /* Number of scalars passed as parameters by reference that have been
     converted to be passed by value.  */
  int scalar_by_ref_to_by_val;

  /* Number of aggregate parameters that were replaced by one or more of their
     components.  */
  int aggregate_params_reduced;

  /* Numbber of components created when splitting aggregate parameters.  */
  int param_reductions_created;
} sra_stats;

static void
dump_access (FILE *f, struct access *access, bool grp)
{
  fprintf (f, "access { ");
  fprintf (f, "base = (%d)'", DECL_UID (access->base));
  print_generic_expr (f, access->base, 0);
  fprintf (f, "', offset = " HOST_WIDE_INT_PRINT_DEC, access->offset);
  fprintf (f, ", size = " HOST_WIDE_INT_PRINT_DEC, access->size);
  fprintf (f, ", expr = ");
  print_generic_expr (f, access->expr, 0);
  fprintf (f, ", type = ");
  print_generic_expr (f, access->type, 0);
  if (grp)
    fprintf (f, ", grp_write = %d, total_scalarization = %d, "
	     "grp_read = %d, grp_hint = %d, grp_assignment_read = %d,"
	     "grp_covered = %d, grp_unscalarizable_region = %d, "
	     "grp_unscalarized_data = %d, grp_partial_lhs = %d, "
	     "grp_to_be_replaced = %d, grp_maybe_modified = %d, "
	     "grp_not_necessarilly_dereferenced = %d\n",
	     access->grp_write, access->total_scalarization,
	     access->grp_read, access->grp_hint, access->grp_assignment_read,
	     access->grp_covered, access->grp_unscalarizable_region,
	     access->grp_unscalarized_data, access->grp_partial_lhs,
	     access->grp_to_be_replaced, access->grp_maybe_modified,
	     access->grp_not_necessarilly_dereferenced);
  else
    fprintf (f, ", write = %d, total_scalarization = %d, "
	     "grp_partial_lhs = %d\n",
	     access->write, access->total_scalarization,
	     access->grp_partial_lhs);
}

/* Dump a subtree rooted in ACCESS to file F, indent by LEVEL.  */

static void
dump_access_tree_1 (FILE *f, struct access *access, int level)
{
  do
    {
      int i;

      for (i = 0; i < level; i++)
	fputs ("* ", dump_file);

      dump_access (f, access, true);

      if (access->first_child)
	dump_access_tree_1 (f, access->first_child, level + 1);

      access = access->next_sibling;
    }
  while (access);
}

/* Dump all access trees for a variable, given the pointer to the first root in
   ACCESS.  */

static void
dump_access_tree (FILE *f, struct access *access)
{
  for (; access; access = access->next_grp)
    dump_access_tree_1 (f, access, 0);
}

/* Return true iff ACC is non-NULL and has subaccesses.  */

static inline bool
access_has_children_p (struct access *acc)
{
  return acc && acc->first_child;
}

/* Return a vector of pointers to accesses for the variable given in BASE or
   NULL if there is none.  */

static VEC (access_p, heap) *
get_base_access_vector (tree base)
{
  void **slot;

  slot = pointer_map_contains (base_access_vec, base);
  if (!slot)
    return NULL;
  else
    return *(VEC (access_p, heap) **) slot;
}

/* Find an access with required OFFSET and SIZE in a subtree of accesses rooted
   in ACCESS.  Return NULL if it cannot be found.  */

static struct access *
find_access_in_subtree (struct access *access, HOST_WIDE_INT offset,
			HOST_WIDE_INT size)
{
  while (access && (access->offset != offset || access->size != size))
    {
      struct access *child = access->first_child;

      while (child && (child->offset + child->size <= offset))
	child = child->next_sibling;
      access = child;
    }

  return access;
}

/* Return the first group representative for DECL or NULL if none exists.  */

static struct access *
get_first_repr_for_decl (tree base)
{
  VEC (access_p, heap) *access_vec;

  access_vec = get_base_access_vector (base);
  if (!access_vec)
    return NULL;

  return VEC_index (access_p, access_vec, 0);
}

/* Find an access representative for the variable BASE and given OFFSET and
   SIZE.  Requires that access trees have already been built.  Return NULL if
   it cannot be found.  */

static struct access *
get_var_base_offset_size_access (tree base, HOST_WIDE_INT offset,
				 HOST_WIDE_INT size)
{
  struct access *access;

  access = get_first_repr_for_decl (base);
  while (access && (access->offset + access->size <= offset))
    access = access->next_grp;
  if (!access)
    return NULL;

  return find_access_in_subtree (access, offset, size);
}

/* Add LINK to the linked list of assign links of RACC.  */
static void
add_link_to_rhs (struct access *racc, struct assign_link *link)
{
  gcc_assert (link->racc == racc);

  if (!racc->first_link)
    {
      gcc_assert (!racc->last_link);
      racc->first_link = link;
    }
  else
    racc->last_link->next = link;

  racc->last_link = link;
  link->next = NULL;
}

/* Move all link structures in their linked list in OLD_RACC to the linked list
   in NEW_RACC.  */
static void
relink_to_new_repr (struct access *new_racc, struct access *old_racc)
{
  if (!old_racc->first_link)
    {
      gcc_assert (!old_racc->last_link);
      return;
    }

  if (new_racc->first_link)
    {
      gcc_assert (!new_racc->last_link->next);
      gcc_assert (!old_racc->last_link || !old_racc->last_link->next);

      new_racc->last_link->next = old_racc->first_link;
      new_racc->last_link = old_racc->last_link;
    }
  else
    {
      gcc_assert (!new_racc->last_link);

      new_racc->first_link = old_racc->first_link;
      new_racc->last_link = old_racc->last_link;
    }
  old_racc->first_link = old_racc->last_link = NULL;
}

/* Add ACCESS to the work queue (which is actually a stack).  */

static void
add_access_to_work_queue (struct access *access)
{
  if (!access->grp_queued)
    {
      gcc_assert (!access->next_queued);
      access->next_queued = work_queue_head;
      access->grp_queued = 1;
      work_queue_head = access;
    }
}

/* Pop an access from the work queue, and return it, assuming there is one.  */

static struct access *
pop_access_from_work_queue (void)
{
  struct access *access = work_queue_head;

  work_queue_head = access->next_queued;
  access->next_queued = NULL;
  access->grp_queued = 0;
  return access;
}


/* Allocate necessary structures.  */

static void
sra_initialize (void)
{
  candidate_bitmap = BITMAP_ALLOC (NULL);
  should_scalarize_away_bitmap = BITMAP_ALLOC (NULL);
  cannot_scalarize_away_bitmap = BITMAP_ALLOC (NULL);
  gcc_obstack_init (&name_obstack);
  access_pool = create_alloc_pool ("SRA accesses", sizeof (struct access), 16);
  link_pool = create_alloc_pool ("SRA links", sizeof (struct assign_link), 16);
  base_access_vec = pointer_map_create ();
  memset (&sra_stats, 0, sizeof (sra_stats));
  encountered_apply_args = false;
  encountered_recursive_call = false;
  encountered_unchangable_recursive_call = false;
}

/* Hook fed to pointer_map_traverse, deallocate stored vectors.  */

static bool
delete_base_accesses (const void *key ATTRIBUTE_UNUSED, void **value,
		     void *data ATTRIBUTE_UNUSED)
{
  VEC (access_p, heap) *access_vec;
  access_vec = (VEC (access_p, heap) *) *value;
  VEC_free (access_p, heap, access_vec);

  return true;
}

/* Deallocate all general structures.  */

static void
sra_deinitialize (void)
{
  BITMAP_FREE (candidate_bitmap);
  BITMAP_FREE (should_scalarize_away_bitmap);
  BITMAP_FREE (cannot_scalarize_away_bitmap);
  free_alloc_pool (access_pool);
  free_alloc_pool (link_pool);
  obstack_free (&name_obstack, NULL);

  pointer_map_traverse (base_access_vec, delete_base_accesses, NULL);
  pointer_map_destroy (base_access_vec);
}

/* Remove DECL from candidates for SRA and write REASON to the dump file if
   there is one.  */
static void
disqualify_candidate (tree decl, const char *reason)
{
  bitmap_clear_bit (candidate_bitmap, DECL_UID (decl));

  if (dump_file && (dump_flags & TDF_DETAILS))
    {
      fprintf (dump_file, "! Disqualifying ");
      print_generic_expr (dump_file, decl, 0);
      fprintf (dump_file, " - %s\n", reason);
    }
}

/* Return true iff the type contains a field or an element which does not allow
   scalarization.  */

static bool
type_internals_preclude_sra_p (tree type)
{
  tree fld;
  tree et;

  switch (TREE_CODE (type))
    {
    case RECORD_TYPE:
    case UNION_TYPE:
    case QUAL_UNION_TYPE:
      for (fld = TYPE_FIELDS (type); fld; fld = DECL_CHAIN (fld))
	if (TREE_CODE (fld) == FIELD_DECL)
	  {
	    tree ft = TREE_TYPE (fld);

	    if (TREE_THIS_VOLATILE (fld)
		|| !DECL_FIELD_OFFSET (fld) || !DECL_SIZE (fld)
		|| !host_integerp (DECL_FIELD_OFFSET (fld), 1)
		|| !host_integerp (DECL_SIZE (fld), 1))
	      return true;

	    if (AGGREGATE_TYPE_P (ft)
		&& type_internals_preclude_sra_p (ft))
	      return true;
	  }

      return false;

    case ARRAY_TYPE:
      et = TREE_TYPE (type);

      if (AGGREGATE_TYPE_P (et))
	return type_internals_preclude_sra_p (et);
      else
	return false;

    default:
      return false;
    }
}

/* If T is an SSA_NAME, return NULL if it is not a default def or return its
   base variable if it is.  Return T if it is not an SSA_NAME.  */

static tree
get_ssa_base_param (tree t)
{
  if (TREE_CODE (t) == SSA_NAME)
    {
      if (SSA_NAME_IS_DEFAULT_DEF (t))
	return SSA_NAME_VAR (t);
      else
	return NULL_TREE;
    }
  return t;
}

/* Mark a dereference of BASE of distance DIST in a basic block tht STMT
   belongs to, unless the BB has already been marked as a potentially
   final.  */

static void
mark_parm_dereference (tree base, HOST_WIDE_INT dist, gimple stmt)
{
  basic_block bb = gimple_bb (stmt);
  int idx, parm_index = 0;
  tree parm;

  if (bitmap_bit_p (final_bbs, bb->index))
    return;

  for (parm = DECL_ARGUMENTS (current_function_decl);
       parm && parm != base;
       parm = DECL_CHAIN (parm))
    parm_index++;

  gcc_assert (parm_index < func_param_count);

  idx = bb->index * func_param_count + parm_index;
  if (bb_dereferences[idx] < dist)
    bb_dereferences[idx] = dist;
}

/* Allocate an access structure for BASE, OFFSET and SIZE, clear it, fill in
   the three fields.  Also add it to the vector of accesses corresponding to
   the base.  Finally, return the new access.  */

static struct access *
create_access_1 (tree base, HOST_WIDE_INT offset, HOST_WIDE_INT size)
{
  VEC (access_p, heap) *vec;
  struct access *access;
  void **slot;

  access = (struct access *) pool_alloc (access_pool);
  memset (access, 0, sizeof (struct access));
  access->base = base;
  access->offset = offset;
  access->size = size;

  slot = pointer_map_contains (base_access_vec, base);
  if (slot)
    vec = (VEC (access_p, heap) *) *slot;
  else
    vec = VEC_alloc (access_p, heap, 32);

  VEC_safe_push (access_p, heap, vec, access);

  *((struct VEC (access_p,heap) **)
	pointer_map_insert (base_access_vec, base)) = vec;

  return access;
}

/* Create and insert access for EXPR. Return created access, or NULL if it is
   not possible.  */

static struct access *
create_access (tree expr, gimple stmt, bool write)
{
  struct access *access;
  HOST_WIDE_INT offset, size, max_size;
  tree base = expr;
  bool ptr, unscalarizable_region = false;

  base = get_ref_base_and_extent (expr, &offset, &size, &max_size);

  if (sra_mode == SRA_MODE_EARLY_IPA
      && TREE_CODE (base) == MEM_REF)
    {
      base = get_ssa_base_param (TREE_OPERAND (base, 0));
      if (!base)
	return NULL;
      ptr = true;
    }
  else
    ptr = false;

  if (!DECL_P (base) || !bitmap_bit_p (candidate_bitmap, DECL_UID (base)))
    return NULL;

  if (sra_mode == SRA_MODE_EARLY_IPA)
    {
      if (size < 0 || size != max_size)
	{
	  disqualify_candidate (base, "Encountered a variable sized access.");
	  return NULL;
	}
      if ((offset % BITS_PER_UNIT) != 0 || (size % BITS_PER_UNIT) != 0)
	{
	  disqualify_candidate (base,
				"Encountered an acces not aligned to a byte.");
	  return NULL;
	}

      if (ptr)
	mark_parm_dereference (base, offset + size, stmt);
    }
  else
    {
      if (size != max_size)
	{
	  size = max_size;
	  unscalarizable_region = true;
	}
      if (size < 0)
	{
	  disqualify_candidate (base, "Encountered an unconstrained access.");
	  return NULL;
	}
    }

  access = create_access_1 (base, offset, size);
  access->expr = expr;
  access->type = TREE_TYPE (expr);
  access->write = write;
  access->grp_unscalarizable_region = unscalarizable_region;
  access->stmt = stmt;

  return access;
}


/* Return true iff TYPE is a RECORD_TYPE with fields that are either of gimple
   register types or (recursively) records with only these two kinds of fields.
   It also returns false if any of these records has a zero-size field as its
   last field.  */

static bool
type_consists_of_records_p (tree type)
{
  tree fld;
  bool last_fld_has_zero_size = false;

  if (TREE_CODE (type) != RECORD_TYPE)
    return false;

  for (fld = TYPE_FIELDS (type); fld; fld = DECL_CHAIN (fld))
    if (TREE_CODE (fld) == FIELD_DECL)
      {
	tree ft = TREE_TYPE (fld);

	if (!is_gimple_reg_type (ft)
	    && !type_consists_of_records_p (ft))
	  return false;

	last_fld_has_zero_size = tree_low_cst (DECL_SIZE (fld), 1) == 0;
      }

  if (last_fld_has_zero_size)
    return false;

  return true;
}

/* Create total_scalarization accesses for all scalar type fields in DECL that
   must be of a RECORD_TYPE conforming to type_consists_of_records_p.  BASE
   must be the top-most VAR_DECL representing the variable, OFFSET must be the
   offset of DECL within BASE.  */

static void
completely_scalarize_record (tree base, tree decl, HOST_WIDE_INT offset)
{
  tree fld, decl_type = TREE_TYPE (decl);

  for (fld = TYPE_FIELDS (decl_type); fld; fld = DECL_CHAIN (fld))
    if (TREE_CODE (fld) == FIELD_DECL)
      {
	HOST_WIDE_INT pos = offset + int_bit_position (fld);
	tree ft = TREE_TYPE (fld);

	if (is_gimple_reg_type (ft))
	  {
	    struct access *access;
	    HOST_WIDE_INT size;
	    tree expr;
	    bool ok;

	    size = tree_low_cst (DECL_SIZE (fld), 1);
	    expr = base;
	    ok = build_ref_for_offset (&expr, TREE_TYPE (base), pos,
				       ft, false);
	    gcc_assert (ok);

	    access = create_access_1 (base, pos, size);
	    access->expr = expr;
	    access->type = ft;
	    access->total_scalarization = 1;
	    /* Accesses for intraprocedural SRA can have their stmt NULL.  */
	  }
	else
	  completely_scalarize_record (base, fld, pos);
      }
}


/* Search the given tree for a declaration by skipping handled components and
   exclude it from the candidates.  */

static void
disqualify_base_of_expr (tree t, const char *reason)
{
  t = get_base_address (t);
  if (sra_mode == SRA_MODE_EARLY_IPA
      && TREE_CODE (t) == MEM_REF)
    t = get_ssa_base_param (TREE_OPERAND (t, 0));

  if (t && DECL_P (t))
    disqualify_candidate (t, reason);
}

/* Scan expression EXPR and create access structures for all accesses to
   candidates for scalarization.  Return the created access or NULL if none is
   created.  */

static struct access *
build_access_from_expr_1 (tree expr, gimple stmt, bool write)
{
  struct access *ret = NULL;
  bool partial_ref;

  if (TREE_CODE (expr) == BIT_FIELD_REF
      || TREE_CODE (expr) == IMAGPART_EXPR
      || TREE_CODE (expr) == REALPART_EXPR)
    {
      expr = TREE_OPERAND (expr, 0);
      partial_ref = true;
    }
  else
    partial_ref = false;

  /* We need to dive through V_C_Es in order to get the size of its parameter
     and not the result type.  Ada produces such statements.  We are also
     capable of handling the topmost V_C_E but not any of those buried in other
     handled components.  */
  if (TREE_CODE (expr) == VIEW_CONVERT_EXPR)
    expr = TREE_OPERAND (expr, 0);

  if (contains_view_convert_expr_p (expr))
    {
      disqualify_base_of_expr (expr, "V_C_E under a different handled "
			       "component.");
      return NULL;
    }

  switch (TREE_CODE (expr))
    {
    case MEM_REF:
      if (TREE_CODE (TREE_OPERAND (expr, 0)) != ADDR_EXPR
	  && sra_mode != SRA_MODE_EARLY_IPA)
	return NULL;
      /* fall through */
    case VAR_DECL:
    case PARM_DECL:
    case RESULT_DECL:
    case COMPONENT_REF:
    case ARRAY_REF:
    case ARRAY_RANGE_REF:
      ret = create_access (expr, stmt, write);
      break;

    default:
      break;
    }

  if (write && partial_ref && ret)
    ret->grp_partial_lhs = 1;

  return ret;
}

/* Scan expression EXPR and create access structures for all accesses to
   candidates for scalarization.  Return true if any access has been inserted.
   STMT must be the statement from which the expression is taken, WRITE must be
   true if the expression is a store and false otherwise. */

static bool
build_access_from_expr (tree expr, gimple stmt, bool write)
{
  struct access *access;

  access = build_access_from_expr_1 (expr, stmt, write);
  if (access)
    {
      /* This means the aggregate is accesses as a whole in a way other than an
	 assign statement and thus cannot be removed even if we had a scalar
	 replacement for everything.  */
      if (cannot_scalarize_away_bitmap)
	bitmap_set_bit (cannot_scalarize_away_bitmap, DECL_UID (access->base));
      return true;
    }
  return false;
}

/* Disqualify LHS and RHS for scalarization if STMT must end its basic block in
   modes in which it matters, return true iff they have been disqualified.  RHS
   may be NULL, in that case ignore it.  If we scalarize an aggregate in
   intra-SRA we may need to add statements after each statement.  This is not
   possible if a statement unconditionally has to end the basic block.  */
static bool
disqualify_ops_if_throwing_stmt (gimple stmt, tree lhs, tree rhs)
{
  if ((sra_mode == SRA_MODE_EARLY_INTRA || sra_mode == SRA_MODE_INTRA)
      && (stmt_can_throw_internal (stmt) || stmt_ends_bb_p (stmt)))
    {
      disqualify_base_of_expr (lhs, "LHS of a throwing stmt.");
      if (rhs)
	disqualify_base_of_expr (rhs, "RHS of a throwing stmt.");
      return true;
    }
  return false;
}

/* Scan expressions occuring in STMT, create access structures for all accesses
   to candidates for scalarization and remove those candidates which occur in
   statements or expressions that prevent them from being split apart.  Return
   true if any access has been inserted.  */

static bool
build_accesses_from_assign (gimple stmt)
{
  tree lhs, rhs;
  struct access *lacc, *racc;

  if (!gimple_assign_single_p (stmt))
    return false;

  lhs = gimple_assign_lhs (stmt);
  rhs = gimple_assign_rhs1 (stmt);

  if (disqualify_ops_if_throwing_stmt (stmt, lhs, rhs))
    return false;

  racc = build_access_from_expr_1 (rhs, stmt, false);
  lacc = build_access_from_expr_1 (lhs, stmt, true);

  if (racc)
    {
      racc->grp_assignment_read = 1;
      if (should_scalarize_away_bitmap && !gimple_has_volatile_ops (stmt)
	  && !is_gimple_reg_type (racc->type))
	bitmap_set_bit (should_scalarize_away_bitmap, DECL_UID (racc->base));
    }

  if (lacc && racc
      && (sra_mode == SRA_MODE_EARLY_INTRA || sra_mode == SRA_MODE_INTRA)
      && !lacc->grp_unscalarizable_region
      && !racc->grp_unscalarizable_region
      && AGGREGATE_TYPE_P (TREE_TYPE (lhs))
      /* FIXME: Turn the following line into an assert after PR 40058 is
	 fixed.  */
      && lacc->size == racc->size
      && useless_type_conversion_p (lacc->type, racc->type))
    {
      struct assign_link *link;

      link = (struct assign_link *) pool_alloc (link_pool);
      memset (link, 0, sizeof (struct assign_link));

      link->lacc = lacc;
      link->racc = racc;

      add_link_to_rhs (racc, link);
    }

  return lacc || racc;
}

/* Callback of walk_stmt_load_store_addr_ops visit_addr used to determine
   GIMPLE_ASM operands with memory constrains which cannot be scalarized.  */

static bool
asm_visit_addr (gimple stmt ATTRIBUTE_UNUSED, tree op,
		void *data ATTRIBUTE_UNUSED)
{
  op = get_base_address (op);
  if (op
      && DECL_P (op))
    disqualify_candidate (op, "Non-scalarizable GIMPLE_ASM operand.");

  return false;
}

/* Return true iff callsite CALL has at least as many actual arguments as there
   are formal parameters of the function currently processed by IPA-SRA.  */

static inline bool
callsite_has_enough_arguments_p (gimple call)
{
  return gimple_call_num_args (call) >= (unsigned) func_param_count;
}

/* Scan function and look for interesting expressions and create access
   structures for them.  Return true iff any access is created.  */

static bool
scan_function (void)
{
  basic_block bb;
  bool ret = false;

  FOR_EACH_BB (bb)
    {
      gimple_stmt_iterator gsi;
      for (gsi = gsi_start_bb (bb); !gsi_end_p (gsi); gsi_next (&gsi))
	{
	  gimple stmt = gsi_stmt (gsi);
	  tree t;
	  unsigned i;

	  if (final_bbs && stmt_can_throw_external (stmt))
	    bitmap_set_bit (final_bbs, bb->index);
	  switch (gimple_code (stmt))
	    {
	    case GIMPLE_RETURN:
	      t = gimple_return_retval (stmt);
	      if (t != NULL_TREE)
		ret |= build_access_from_expr (t, stmt, false);
	      if (final_bbs)
		bitmap_set_bit (final_bbs, bb->index);
	      break;

	    case GIMPLE_ASSIGN:
	      ret |= build_accesses_from_assign (stmt);
	      break;

	    case GIMPLE_CALL:
	      for (i = 0; i < gimple_call_num_args (stmt); i++)
		ret |= build_access_from_expr (gimple_call_arg (stmt, i),
					       stmt, false);

	      if (sra_mode == SRA_MODE_EARLY_IPA)
		{
		  tree dest = gimple_call_fndecl (stmt);
		  int flags = gimple_call_flags (stmt);

		  if (dest)
		    {
		      if (DECL_BUILT_IN_CLASS (dest) == BUILT_IN_NORMAL
			  && DECL_FUNCTION_CODE (dest) == BUILT_IN_APPLY_ARGS)
			encountered_apply_args = true;
		      if (cgraph_get_node (dest)
			  == cgraph_get_node (current_function_decl))
			{
			  encountered_recursive_call = true;
			  if (!callsite_has_enough_arguments_p (stmt))
			    encountered_unchangable_recursive_call = true;
			}
		    }

		  if (final_bbs
		      && (flags & (ECF_CONST | ECF_PURE)) == 0)
		    bitmap_set_bit (final_bbs, bb->index);
		}

	      t = gimple_call_lhs (stmt);
	      if (t && !disqualify_ops_if_throwing_stmt (stmt, t, NULL))
		ret |= build_access_from_expr (t, stmt, true);
	      break;

	    case GIMPLE_ASM:
	      walk_stmt_load_store_addr_ops (stmt, NULL, NULL, NULL,
					     asm_visit_addr);
	      if (final_bbs)
		bitmap_set_bit (final_bbs, bb->index);

	      for (i = 0; i < gimple_asm_ninputs (stmt); i++)
		{
		  t = TREE_VALUE (gimple_asm_input_op (stmt, i));
		  ret |= build_access_from_expr (t, stmt, false);
		}
	      for (i = 0; i < gimple_asm_noutputs (stmt); i++)
		{
		  t = TREE_VALUE (gimple_asm_output_op (stmt, i));
		  ret |= build_access_from_expr (t, stmt, true);
		}
	      break;

	    default:
	      break;
	    }
	}
    }

  return ret;
}

/* Helper of QSORT function. There are pointers to accesses in the array.  An
   access is considered smaller than another if it has smaller offset or if the
   offsets are the same but is size is bigger. */

static int
compare_access_positions (const void *a, const void *b)
{
  const access_p *fp1 = (const access_p *) a;
  const access_p *fp2 = (const access_p *) b;
  const access_p f1 = *fp1;
  const access_p f2 = *fp2;

  if (f1->offset != f2->offset)
    return f1->offset < f2->offset ? -1 : 1;

  if (f1->size == f2->size)
    {
      if (f1->type == f2->type)
	return 0;
      /* Put any non-aggregate type before any aggregate type.  */
      else if (!is_gimple_reg_type (f1->type)
	  && is_gimple_reg_type (f2->type))
	return 1;
      else if (is_gimple_reg_type (f1->type)
	       && !is_gimple_reg_type (f2->type))
	return -1;
      /* Put any complex or vector type before any other scalar type.  */
      else if (TREE_CODE (f1->type) != COMPLEX_TYPE
	       && TREE_CODE (f1->type) != VECTOR_TYPE
	       && (TREE_CODE (f2->type) == COMPLEX_TYPE
		   || TREE_CODE (f2->type) == VECTOR_TYPE))
	return 1;
      else if ((TREE_CODE (f1->type) == COMPLEX_TYPE
		|| TREE_CODE (f1->type) == VECTOR_TYPE)
	       && TREE_CODE (f2->type) != COMPLEX_TYPE
	       && TREE_CODE (f2->type) != VECTOR_TYPE)
	return -1;
      /* Put the integral type with the bigger precision first.  */
      else if (INTEGRAL_TYPE_P (f1->type)
	       && INTEGRAL_TYPE_P (f2->type))
	return TYPE_PRECISION (f2->type) - TYPE_PRECISION (f1->type);
      /* Put any integral type with non-full precision last.  */
      else if (INTEGRAL_TYPE_P (f1->type)
	       && (TREE_INT_CST_LOW (TYPE_SIZE (f1->type))
		   != TYPE_PRECISION (f1->type)))
	return 1;
      else if (INTEGRAL_TYPE_P (f2->type)
	       && (TREE_INT_CST_LOW (TYPE_SIZE (f2->type))
		   != TYPE_PRECISION (f2->type)))
	return -1;
      /* Stabilize the sort.  */
      return TYPE_UID (f1->type) - TYPE_UID (f2->type);
    }

  /* We want the bigger accesses first, thus the opposite operator in the next
     line: */
  return f1->size > f2->size ? -1 : 1;
}


/* Append a name of the declaration to the name obstack.  A helper function for
   make_fancy_name.  */

static void
make_fancy_decl_name (tree decl)
{
  char buffer[32];

  tree name = DECL_NAME (decl);
  if (name)
    obstack_grow (&name_obstack, IDENTIFIER_POINTER (name),
		  IDENTIFIER_LENGTH (name));
  else
    {
      sprintf (buffer, "D%u", DECL_UID (decl));
      obstack_grow (&name_obstack, buffer, strlen (buffer));
    }
}

/* Helper for make_fancy_name.  */

static void
make_fancy_name_1 (tree expr)
{
  char buffer[32];
  tree index;

  if (DECL_P (expr))
    {
      make_fancy_decl_name (expr);
      return;
    }

  switch (TREE_CODE (expr))
    {
    case COMPONENT_REF:
      make_fancy_name_1 (TREE_OPERAND (expr, 0));
      obstack_1grow (&name_obstack, '$');
      make_fancy_decl_name (TREE_OPERAND (expr, 1));
      break;

    case ARRAY_REF:
      make_fancy_name_1 (TREE_OPERAND (expr, 0));
      obstack_1grow (&name_obstack, '$');
      /* Arrays with only one element may not have a constant as their
	 index. */
      index = TREE_OPERAND (expr, 1);
      if (TREE_CODE (index) != INTEGER_CST)
	break;
      sprintf (buffer, HOST_WIDE_INT_PRINT_DEC, TREE_INT_CST_LOW (index));
      obstack_grow (&name_obstack, buffer, strlen (buffer));
      break;
<<<<<<< HEAD

    case ADDR_EXPR:
      make_fancy_name_1 (TREE_OPERAND (expr, 0));
      break;

=======

    case ADDR_EXPR:
      make_fancy_name_1 (TREE_OPERAND (expr, 0));
      break;

>>>>>>> e8da5f64
    case MEM_REF:
      make_fancy_name_1 (TREE_OPERAND (expr, 0));
      if (!integer_zerop (TREE_OPERAND (expr, 1)))
	{
	  obstack_1grow (&name_obstack, '$');
	  sprintf (buffer, HOST_WIDE_INT_PRINT_DEC,
		   TREE_INT_CST_LOW (TREE_OPERAND (expr, 1)));
	  obstack_grow (&name_obstack, buffer, strlen (buffer));
	}
      break;

    case BIT_FIELD_REF:
    case REALPART_EXPR:
    case IMAGPART_EXPR:
      gcc_unreachable (); 	/* we treat these as scalars.  */
      break;
    default:
      break;
    }
}

/* Create a human readable name for replacement variable of ACCESS.  */

static char *
make_fancy_name (tree expr)
{
  make_fancy_name_1 (expr);
  obstack_1grow (&name_obstack, '\0');
  return XOBFINISH (&name_obstack, char *);
}

/* Helper function for build_ref_for_offset.

   FIXME: Eventually this should be rewritten to either re-use the
   original access expression unshared (which is good for alias
   analysis) or to build a MEM_REF expression.  */

static bool
build_ref_for_offset_1 (tree *res, tree type, HOST_WIDE_INT offset,
			tree exp_type)
{
  while (1)
    {
      tree fld;
      tree tr_size, index, minidx;
      HOST_WIDE_INT el_size;

      if (offset == 0 && exp_type
	  && types_compatible_p (exp_type, type))
	return true;

      switch (TREE_CODE (type))
	{
	case UNION_TYPE:
	case QUAL_UNION_TYPE:
	case RECORD_TYPE:
	  for (fld = TYPE_FIELDS (type); fld; fld = DECL_CHAIN (fld))
	    {
	      HOST_WIDE_INT pos, size;
	      tree expr, *expr_ptr;

	      if (TREE_CODE (fld) != FIELD_DECL)
		continue;

	      pos = int_bit_position (fld);
	      gcc_assert (TREE_CODE (type) == RECORD_TYPE || pos == 0);
	      tr_size = DECL_SIZE (fld);
	      if (!tr_size || !host_integerp (tr_size, 1))
		continue;
	      size = tree_low_cst (tr_size, 1);
	      if (size == 0)
		{
		  if (pos != offset)
		    continue;
		}
	      else if (pos > offset || (pos + size) <= offset)
		continue;

	      if (res)
		{
		  expr = build3 (COMPONENT_REF, TREE_TYPE (fld), *res, fld,
				 NULL_TREE);
		  expr_ptr = &expr;
		}
	      else
		expr_ptr = NULL;
	      if (build_ref_for_offset_1 (expr_ptr, TREE_TYPE (fld),
					  offset - pos, exp_type))
		{
		  if (res)
		    *res = expr;
		  return true;
		}
	    }
	  return false;

	case ARRAY_TYPE:
	  tr_size = TYPE_SIZE (TREE_TYPE (type));
	  if (!tr_size || !host_integerp (tr_size, 1))
	    return false;
	  el_size = tree_low_cst (tr_size, 1);

	  minidx = TYPE_MIN_VALUE (TYPE_DOMAIN (type));
	  if (TREE_CODE (minidx) != INTEGER_CST || el_size == 0)
	    return false;
	  if (res)
	    {
	      index = build_int_cst (TYPE_DOMAIN (type), offset / el_size);
	      if (!integer_zerop (minidx))
		index = int_const_binop (PLUS_EXPR, index, minidx, 0);
	      *res = build4 (ARRAY_REF, TREE_TYPE (type), *res, index,
			     NULL_TREE, NULL_TREE);
	    }
	  offset = offset % el_size;
	  type = TREE_TYPE (type);
	  break;

	default:
	  if (offset != 0)
	    return false;

	  if (exp_type)
	    return false;
	  else
	    return true;
	}
    }
}

/* Construct an expression that would reference a part of aggregate *EXPR of
   type TYPE at the given OFFSET of the type EXP_TYPE.  If EXPR is NULL, the
   function only determines whether it can build such a reference without
   actually doing it, otherwise, the tree it points to is unshared first and
   then used as a base for furhter sub-references.  */

bool
build_ref_for_offset (tree *expr, tree type, HOST_WIDE_INT offset,
		      tree exp_type, bool allow_ptr)
{
  location_t loc = expr ? EXPR_LOCATION (*expr) : UNKNOWN_LOCATION;

  if (expr)
    *expr = unshare_expr (*expr);

  if (allow_ptr && POINTER_TYPE_P (type))
    {
      type = TREE_TYPE (type);
      if (expr)
	*expr = build_simple_mem_ref_loc (loc, *expr);
    }

  return build_ref_for_offset_1 (expr, type, offset, exp_type);
}

/* Return true iff TYPE is stdarg va_list type.  */

static inline bool
is_va_list_type (tree type)
{
  return TYPE_MAIN_VARIANT (type) == TYPE_MAIN_VARIANT (va_list_type_node);
}

/* The very first phase of intraprocedural SRA.  It marks in candidate_bitmap
   those with type which is suitable for scalarization.  */

static bool
find_var_candidates (void)
{
  tree var, type;
  referenced_var_iterator rvi;
  bool ret = false;

  FOR_EACH_REFERENCED_VAR (var, rvi)
    {
      if (TREE_CODE (var) != VAR_DECL && TREE_CODE (var) != PARM_DECL)
        continue;
      type = TREE_TYPE (var);

      if (!AGGREGATE_TYPE_P (type)
	  || needs_to_live_in_memory (var)
	  || TREE_THIS_VOLATILE (var)
	  || !COMPLETE_TYPE_P (type)
	  || !host_integerp (TYPE_SIZE (type), 1)
          || tree_low_cst (TYPE_SIZE (type), 1) == 0
	  || type_internals_preclude_sra_p (type)
	  /* Fix for PR 41089.  tree-stdarg.c needs to have va_lists intact but
	      we also want to schedule it rather late.  Thus we ignore it in
	      the early pass. */
	  || (sra_mode == SRA_MODE_EARLY_INTRA
	      && is_va_list_type (type)))
	continue;

      bitmap_set_bit (candidate_bitmap, DECL_UID (var));

      if (dump_file && (dump_flags & TDF_DETAILS))
	{
	  fprintf (dump_file, "Candidate (%d): ", DECL_UID (var));
	  print_generic_expr (dump_file, var, 0);
	  fprintf (dump_file, "\n");
	}
      ret = true;
    }

  return ret;
}

/* Sort all accesses for the given variable, check for partial overlaps and
   return NULL if there are any.  If there are none, pick a representative for
   each combination of offset and size and create a linked list out of them.
   Return the pointer to the first representative and make sure it is the first
   one in the vector of accesses.  */

static struct access *
sort_and_splice_var_accesses (tree var)
{
  int i, j, access_count;
  struct access *res, **prev_acc_ptr = &res;
  VEC (access_p, heap) *access_vec;
  bool first = true;
  HOST_WIDE_INT low = -1, high = 0;

  access_vec = get_base_access_vector (var);
  if (!access_vec)
    return NULL;
  access_count = VEC_length (access_p, access_vec);

  /* Sort by <OFFSET, SIZE>.  */
  qsort (VEC_address (access_p, access_vec), access_count, sizeof (access_p),
	 compare_access_positions);

  i = 0;
  while (i < access_count)
    {
      struct access *access = VEC_index (access_p, access_vec, i);
      bool grp_write = access->write;
      bool grp_read = !access->write;
      bool grp_assignment_read = access->grp_assignment_read;
      bool multiple_reads = false;
      bool total_scalarization = access->total_scalarization;
      bool grp_partial_lhs = access->grp_partial_lhs;
      bool first_scalar = is_gimple_reg_type (access->type);
      bool unscalarizable_region = access->grp_unscalarizable_region;

      if (first || access->offset >= high)
	{
	  first = false;
	  low = access->offset;
	  high = access->offset + access->size;
	}
      else if (access->offset > low && access->offset + access->size > high)
	return NULL;
      else
	gcc_assert (access->offset >= low
		    && access->offset + access->size <= high);

      j = i + 1;
      while (j < access_count)
	{
	  struct access *ac2 = VEC_index (access_p, access_vec, j);
	  if (ac2->offset != access->offset || ac2->size != access->size)
	    break;
	  if (ac2->write)
	    grp_write = true;
	  else
	    {
	      if (grp_read)
		multiple_reads = true;
	      else
		grp_read = true;
	    }
	  grp_assignment_read |= ac2->grp_assignment_read;
	  grp_partial_lhs |= ac2->grp_partial_lhs;
	  unscalarizable_region |= ac2->grp_unscalarizable_region;
	  total_scalarization |= ac2->total_scalarization;
	  relink_to_new_repr (access, ac2);

	  /* If there are both aggregate-type and scalar-type accesses with
	     this combination of size and offset, the comparison function
	     should have put the scalars first.  */
	  gcc_assert (first_scalar || !is_gimple_reg_type (ac2->type));
	  ac2->group_representative = access;
	  j++;
	}

      i = j;

      access->group_representative = access;
      access->grp_write = grp_write;
      access->grp_read = grp_read;
      access->grp_assignment_read = grp_assignment_read;
      access->grp_hint = multiple_reads || total_scalarization;
      access->grp_partial_lhs = grp_partial_lhs;
      access->grp_unscalarizable_region = unscalarizable_region;
      if (access->first_link)
	add_access_to_work_queue (access);

      *prev_acc_ptr = access;
      prev_acc_ptr = &access->next_grp;
    }

  gcc_assert (res == VEC_index (access_p, access_vec, 0));
  return res;
}

/* Create a variable for the given ACCESS which determines the type, name and a
   few other properties.  Return the variable declaration and store it also to
   ACCESS->replacement.  */

static tree
create_access_replacement (struct access *access, bool rename)
{
  tree repl;

  repl = create_tmp_var (access->type, "SR");
  get_var_ann (repl);
  add_referenced_var (repl);
  if (rename)
    mark_sym_for_renaming (repl);

  if (!access->grp_partial_lhs
      && (TREE_CODE (access->type) == COMPLEX_TYPE
	  || TREE_CODE (access->type) == VECTOR_TYPE))
    DECL_GIMPLE_REG_P (repl) = 1;

  DECL_SOURCE_LOCATION (repl) = DECL_SOURCE_LOCATION (access->base);
  DECL_ARTIFICIAL (repl) = 1;
  DECL_IGNORED_P (repl) = DECL_IGNORED_P (access->base);

  if (DECL_NAME (access->base)
      && !DECL_IGNORED_P (access->base)
      && !DECL_ARTIFICIAL (access->base))
    {
      char *pretty_name = make_fancy_name (access->expr);
      tree debug_expr = unshare_expr (access->expr), d;

      DECL_NAME (repl) = get_identifier (pretty_name);
      obstack_free (&name_obstack, pretty_name);

      /* Get rid of any SSA_NAMEs embedded in debug_expr,
	 as DECL_DEBUG_EXPR isn't considered when looking for still
	 used SSA_NAMEs and thus they could be freed.  All debug info
	 generation cares is whether something is constant or variable
	 and that get_ref_base_and_extent works properly on the
	 expression.  */
      for (d = debug_expr; handled_component_p (d); d = TREE_OPERAND (d, 0))
	switch (TREE_CODE (d))
	  {
	  case ARRAY_REF:
	  case ARRAY_RANGE_REF:
	    if (TREE_OPERAND (d, 1)
		&& TREE_CODE (TREE_OPERAND (d, 1)) == SSA_NAME)
	      TREE_OPERAND (d, 1) = SSA_NAME_VAR (TREE_OPERAND (d, 1));
	    if (TREE_OPERAND (d, 3)
		&& TREE_CODE (TREE_OPERAND (d, 3)) == SSA_NAME)
	      TREE_OPERAND (d, 3) = SSA_NAME_VAR (TREE_OPERAND (d, 3));
	    /* FALLTHRU */
	  case COMPONENT_REF:
	    if (TREE_OPERAND (d, 2)
		&& TREE_CODE (TREE_OPERAND (d, 2)) == SSA_NAME)
	      TREE_OPERAND (d, 2) = SSA_NAME_VAR (TREE_OPERAND (d, 2));
	    break;
	  default:
	    break;
	  }
      SET_DECL_DEBUG_EXPR (repl, debug_expr);
      DECL_DEBUG_EXPR_IS_FROM (repl) = 1;
      TREE_NO_WARNING (repl) = TREE_NO_WARNING (access->base);
    }
  else
    TREE_NO_WARNING (repl) = 1;

  if (dump_file)
    {
      fprintf (dump_file, "Created a replacement for ");
      print_generic_expr (dump_file, access->base, 0);
      fprintf (dump_file, " offset: %u, size: %u: ",
	       (unsigned) access->offset, (unsigned) access->size);
      print_generic_expr (dump_file, repl, 0);
      fprintf (dump_file, "\n");
    }
  sra_stats.replacements++;

  return repl;
}

/* Return ACCESS scalar replacement, create it if it does not exist yet.  */

static inline tree
get_access_replacement (struct access *access)
{
  gcc_assert (access->grp_to_be_replaced);

  if (!access->replacement_decl)
    access->replacement_decl = create_access_replacement (access, true);
  return access->replacement_decl;
}

/* Return ACCESS scalar replacement, create it if it does not exist yet but do
   not mark it for renaming.  */

static inline tree
get_unrenamed_access_replacement (struct access *access)
{
  gcc_assert (!access->grp_to_be_replaced);

  if (!access->replacement_decl)
    access->replacement_decl = create_access_replacement (access, false);
  return access->replacement_decl;
}


/* Build a subtree of accesses rooted in *ACCESS, and move the pointer in the
   linked list along the way.  Stop when *ACCESS is NULL or the access pointed
   to it is not "within" the root.  Return false iff some accesses partially
   overlap.  */

static bool
build_access_subtree (struct access **access)
{
  struct access *root = *access, *last_child = NULL;
  HOST_WIDE_INT limit = root->offset + root->size;

  *access = (*access)->next_grp;
  while  (*access && (*access)->offset + (*access)->size <= limit)
    {
      if (!last_child)
	root->first_child = *access;
      else
	last_child->next_sibling = *access;
      last_child = *access;

      if (!build_access_subtree (access))
	return false;
    }

  if (*access && (*access)->offset < limit)
    return false;

  return true;
}

/* Build a tree of access representatives, ACCESS is the pointer to the first
   one, others are linked in a list by the next_grp field.  Return false iff
   some accesses partially overlap.  */

static bool
build_access_trees (struct access *access)
{
  while (access)
    {
      struct access *root = access;

      if (!build_access_subtree (&access))
	return false;
      root->next_grp = access;
    }
  return true;
}

/* Return true if expr contains some ARRAY_REFs into a variable bounded
   array.  */

static bool
expr_with_var_bounded_array_refs_p (tree expr)
{
  while (handled_component_p (expr))
    {
      if (TREE_CODE (expr) == ARRAY_REF
	  && !host_integerp (array_ref_low_bound (expr), 0))
	return true;
      expr = TREE_OPERAND (expr, 0);
    }
  return false;
}

enum mark_read_status { SRA_MR_NOT_READ, SRA_MR_READ, SRA_MR_ASSIGN_READ};

/* Analyze the subtree of accesses rooted in ROOT, scheduling replacements when
   both seeming beneficial and when ALLOW_REPLACEMENTS allows it.  Also set all
   sorts of access flags appropriately along the way, notably always set
   grp_read and grp_assign_read according to MARK_READ and grp_write when
   MARK_WRITE is true.  */

static bool
analyze_access_subtree (struct access *root, bool allow_replacements,
			enum mark_read_status mark_read, bool mark_write)
{
  struct access *child;
  HOST_WIDE_INT limit = root->offset + root->size;
  HOST_WIDE_INT covered_to = root->offset;
  bool scalar = is_gimple_reg_type (root->type);
  bool hole = false, sth_created = false;
  bool direct_read = root->grp_read;

  if (mark_read == SRA_MR_ASSIGN_READ)
    {
      root->grp_read = 1;
      root->grp_assignment_read = 1;
    }
  if (mark_read == SRA_MR_READ)
    root->grp_read = 1;
  else if (root->grp_assignment_read)
    mark_read = SRA_MR_ASSIGN_READ;
  else if (root->grp_read)
    mark_read = SRA_MR_READ;

  if (mark_write)
    root->grp_write = true;
  else if (root->grp_write)
    mark_write = true;

  if (root->grp_unscalarizable_region)
    allow_replacements = false;

  if (allow_replacements && expr_with_var_bounded_array_refs_p (root->expr))
    allow_replacements = false;

  for (child = root->first_child; child; child = child->next_sibling)
    {
      if (!hole && child->offset < covered_to)
	hole = true;
      else
	covered_to += child->size;

      sth_created |= analyze_access_subtree (child,
					     allow_replacements && !scalar,
					     mark_read, mark_write);

      root->grp_unscalarized_data |= child->grp_unscalarized_data;
      hole |= !child->grp_covered;
    }

  if (allow_replacements && scalar && !root->first_child
      && (root->grp_hint
	  || (root->grp_write && (direct_read || root->grp_assignment_read)))
      /* We must not ICE later on when trying to build an access to the
	 original data within the aggregate even when it is impossible to do in
	 a defined way like in the PR 42703 testcase.  Therefore we check
	 pre-emptively here that we will be able to do that.  */
      && build_ref_for_offset (NULL, TREE_TYPE (root->base), root->offset,
			       root->type, false))
    {
      if (dump_file && (dump_flags & TDF_DETAILS))
	{
	  fprintf (dump_file, "Marking ");
	  print_generic_expr (dump_file, root->base, 0);
	  fprintf (dump_file, " offset: %u, size: %u: ",
		   (unsigned) root->offset, (unsigned) root->size);
	  fprintf (dump_file, " to be replaced.\n");
	}

      root->grp_to_be_replaced = 1;
      sth_created = true;
      hole = false;
    }
  else if (covered_to < limit)
    hole = true;

  if (sth_created && !hole)
    {
      root->grp_covered = 1;
      return true;
    }
  if (root->grp_write || TREE_CODE (root->base) == PARM_DECL)
    root->grp_unscalarized_data = 1; /* not covered and written to */
  if (sth_created)
    return true;
  return false;
}

/* Analyze all access trees linked by next_grp by the means of
   analyze_access_subtree.  */
static bool
analyze_access_trees (struct access *access)
{
  bool ret = false;

  while (access)
    {
      if (analyze_access_subtree (access, true, SRA_MR_NOT_READ, false))
	ret = true;
      access = access->next_grp;
    }

  return ret;
}

/* Return true iff a potential new child of LACC at offset OFFSET and with size
   SIZE would conflict with an already existing one.  If exactly such a child
   already exists in LACC, store a pointer to it in EXACT_MATCH.  */

static bool
child_would_conflict_in_lacc (struct access *lacc, HOST_WIDE_INT norm_offset,
			      HOST_WIDE_INT size, struct access **exact_match)
{
  struct access *child;

  for (child = lacc->first_child; child; child = child->next_sibling)
    {
      if (child->offset == norm_offset && child->size == size)
	{
	  *exact_match = child;
	  return true;
	}

      if (child->offset < norm_offset + size
	  && child->offset + child->size > norm_offset)
	return true;
    }

  return false;
}

/* Create a new child access of PARENT, with all properties just like MODEL
   except for its offset and with its grp_write false and grp_read true.
   Return the new access or NULL if it cannot be created.  Note that this access
   is created long after all splicing and sorting, it's not located in any
   access vector and is automatically a representative of its group.  */

static struct access *
create_artificial_child_access (struct access *parent, struct access *model,
				HOST_WIDE_INT new_offset)
{
  struct access *access;
  struct access **child;
  tree expr = parent->base;;

  gcc_assert (!model->grp_unscalarizable_region);

  if (!build_ref_for_offset (&expr, TREE_TYPE (expr), new_offset,
			     model->type, false))
    return NULL;

  access = (struct access *) pool_alloc (access_pool);
  memset (access, 0, sizeof (struct access));
  access->base = parent->base;
  access->expr = expr;
  access->offset = new_offset;
  access->size = model->size;
  access->type = model->type;
  access->grp_write = true;
  access->grp_read = false;

  child = &parent->first_child;
  while (*child && (*child)->offset < new_offset)
    child = &(*child)->next_sibling;

  access->next_sibling = *child;
  *child = access;

  return access;
}


/* Propagate all subaccesses of RACC across an assignment link to LACC. Return
   true if any new subaccess was created.  Additionally, if RACC is a scalar
   access but LACC is not, change the type of the latter, if possible.  */

static bool
propagate_subaccesses_across_link (struct access *lacc, struct access *racc)
{
  struct access *rchild;
  HOST_WIDE_INT norm_delta = lacc->offset - racc->offset;
  bool ret = false;

  if (is_gimple_reg_type (lacc->type)
      || lacc->grp_unscalarizable_region
      || racc->grp_unscalarizable_region)
    return false;

  if (!lacc->first_child && !racc->first_child
      && is_gimple_reg_type (racc->type))
    {
      tree t = lacc->base;

      if (build_ref_for_offset (&t, TREE_TYPE (t), lacc->offset, racc->type,
				false))
	{
	  lacc->expr = t;
	  lacc->type = racc->type;
	}
      return false;
    }

  for (rchild = racc->first_child; rchild; rchild = rchild->next_sibling)
    {
      struct access *new_acc = NULL;
      HOST_WIDE_INT norm_offset = rchild->offset + norm_delta;

      if (rchild->grp_unscalarizable_region)
	continue;

      if (child_would_conflict_in_lacc (lacc, norm_offset, rchild->size,
					&new_acc))
	{
	  if (new_acc)
	    {
	      rchild->grp_hint = 1;
	      new_acc->grp_hint |= new_acc->grp_read;
	      if (rchild->first_child)
		ret |= propagate_subaccesses_across_link (new_acc, rchild);
	    }
	  continue;
	}

      /* If a (part of) a union field is on the RHS of an assignment, it can
	 have sub-accesses which do not make sense on the LHS (PR 40351).
	 Check that this is not the case.  */
      if (!build_ref_for_offset (NULL, TREE_TYPE (lacc->base), norm_offset,
				 rchild->type, false))
	continue;

      rchild->grp_hint = 1;
      new_acc = create_artificial_child_access (lacc, rchild, norm_offset);
      if (new_acc)
	{
	  ret = true;
	  if (racc->first_child)
	    propagate_subaccesses_across_link (new_acc, rchild);
	}
    }

  return ret;
}

/* Propagate all subaccesses across assignment links.  */

static void
propagate_all_subaccesses (void)
{
  while (work_queue_head)
    {
      struct access *racc = pop_access_from_work_queue ();
      struct assign_link *link;

      gcc_assert (racc->first_link);

      for (link = racc->first_link; link; link = link->next)
	{
	  struct access *lacc = link->lacc;

	  if (!bitmap_bit_p (candidate_bitmap, DECL_UID (lacc->base)))
	    continue;
	  lacc = lacc->group_representative;
	  if (propagate_subaccesses_across_link (lacc, racc)
	      && lacc->first_link)
	    add_access_to_work_queue (lacc);
	}
    }
}

/* Go through all accesses collected throughout the (intraprocedural) analysis
   stage, exclude overlapping ones, identify representatives and build trees
   out of them, making decisions about scalarization on the way.  Return true
   iff there are any to-be-scalarized variables after this stage. */

static bool
analyze_all_variable_accesses (void)
{
  int res = 0;
  bitmap tmp = BITMAP_ALLOC (NULL);
  bitmap_iterator bi;
  unsigned i, max_total_scalarization_size;

  max_total_scalarization_size = UNITS_PER_WORD * BITS_PER_UNIT
    * MOVE_RATIO (optimize_function_for_speed_p (cfun));

  EXECUTE_IF_SET_IN_BITMAP (candidate_bitmap, 0, i, bi)
    if (bitmap_bit_p (should_scalarize_away_bitmap, i)
	&& !bitmap_bit_p (cannot_scalarize_away_bitmap, i))
      {
	tree var = referenced_var (i);

	if (TREE_CODE (var) == VAR_DECL
	    && ((unsigned) tree_low_cst (TYPE_SIZE (TREE_TYPE (var)), 1)
		<= max_total_scalarization_size)
	    && type_consists_of_records_p (TREE_TYPE (var)))
	  {
	    completely_scalarize_record (var, var, 0);
	    if (dump_file && (dump_flags & TDF_DETAILS))
	      {
		fprintf (dump_file, "Will attempt to totally scalarize ");
		print_generic_expr (dump_file, var, 0);
		fprintf (dump_file, " (UID: %u): \n", DECL_UID (var));
	      }
	  }
      }

  bitmap_copy (tmp, candidate_bitmap);
  EXECUTE_IF_SET_IN_BITMAP (tmp, 0, i, bi)
    {
      tree var = referenced_var (i);
      struct access *access;

      access = sort_and_splice_var_accesses (var);
      if (!access || !build_access_trees (access))
	disqualify_candidate (var,
			      "No or inhibitingly overlapping accesses.");
    }

  propagate_all_subaccesses ();

  bitmap_copy (tmp, candidate_bitmap);
  EXECUTE_IF_SET_IN_BITMAP (tmp, 0, i, bi)
    {
      tree var = referenced_var (i);
      struct access *access = get_first_repr_for_decl (var);

      if (analyze_access_trees (access))
	{
	  res++;
	  if (dump_file && (dump_flags & TDF_DETAILS))
	    {
	      fprintf (dump_file, "\nAccess trees for ");
	      print_generic_expr (dump_file, var, 0);
	      fprintf (dump_file, " (UID: %u): \n", DECL_UID (var));
	      dump_access_tree (dump_file, access);
	      fprintf (dump_file, "\n");
	    }
	}
      else
	disqualify_candidate (var, "No scalar replacements to be created.");
    }

  BITMAP_FREE (tmp);

  if (res)
    {
      statistics_counter_event (cfun, "Scalarized aggregates", res);
      return true;
    }
  else
    return false;
}

/* Return true iff a reference statement into aggregate AGG can be built for
   every single to-be-replaced accesses that is a child of ACCESS, its sibling
   or a child of its sibling. TOP_OFFSET is the offset from the processed
   access subtree that has to be subtracted from offset of each access.  */

static bool
ref_expr_for_all_replacements_p (struct access *access, tree agg,
				 HOST_WIDE_INT top_offset)
{
  do
    {
      if (access->grp_to_be_replaced
	  && !build_ref_for_offset (NULL, TREE_TYPE (agg),
				    access->offset - top_offset,
				    access->type, false))
	return false;

      if (access->first_child
	  && !ref_expr_for_all_replacements_p (access->first_child, agg,
					       top_offset))
	return false;

      access = access->next_sibling;
    }
  while (access);

  return true;
}

/* Generate statements copying scalar replacements of accesses within a subtree
   into or out of AGG.  ACCESS is the first child of the root of the subtree to
   be processed.  AGG is an aggregate type expression (can be a declaration but
   does not have to be, it can for example also be an indirect_ref).
   TOP_OFFSET is the offset of the processed subtree which has to be subtracted
   from offsets of individual accesses to get corresponding offsets for AGG.
   If CHUNK_SIZE is non-null, copy only replacements in the interval
   <start_offset, start_offset + chunk_size>, otherwise copy all.  GSI is a
   statement iterator used to place the new statements.  WRITE should be true
   when the statements should write from AGG to the replacement and false if
   vice versa.  if INSERT_AFTER is true, new statements will be added after the
   current statement in GSI, they will be added before the statement
   otherwise.  */

static void
generate_subtree_copies (struct access *access, tree agg,
			 HOST_WIDE_INT top_offset,
			 HOST_WIDE_INT start_offset, HOST_WIDE_INT chunk_size,
			 gimple_stmt_iterator *gsi, bool write,
			 bool insert_after)
{
  do
    {
      tree expr = agg;

      if (chunk_size && access->offset >= start_offset + chunk_size)
	return;

      if (access->grp_to_be_replaced
	  && (chunk_size == 0
	      || access->offset + access->size > start_offset))
	{
	  tree repl = get_access_replacement (access);
	  bool ref_found;
	  gimple stmt;

	  ref_found = build_ref_for_offset (&expr, TREE_TYPE (agg),
					     access->offset - top_offset,
					     access->type, false);
	  gcc_assert (ref_found);

	  if (write)
	    {
	      if (access->grp_partial_lhs)
		expr = force_gimple_operand_gsi (gsi, expr, true, NULL_TREE,
						 !insert_after,
						 insert_after ? GSI_NEW_STMT
						 : GSI_SAME_STMT);
	      stmt = gimple_build_assign (repl, expr);
	    }
	  else
	    {
	      TREE_NO_WARNING (repl) = 1;
	      if (access->grp_partial_lhs)
		repl = force_gimple_operand_gsi (gsi, repl, true, NULL_TREE,
						 !insert_after,
						 insert_after ? GSI_NEW_STMT
						 : GSI_SAME_STMT);
	      stmt = gimple_build_assign (expr, repl);
	    }

	  if (insert_after)
	    gsi_insert_after (gsi, stmt, GSI_NEW_STMT);
	  else
	    gsi_insert_before (gsi, stmt, GSI_SAME_STMT);
	  update_stmt (stmt);
	  sra_stats.subtree_copies++;
	}

      if (access->first_child)
	generate_subtree_copies (access->first_child, agg, top_offset,
				 start_offset, chunk_size, gsi,
				 write, insert_after);

      access = access->next_sibling;
    }
  while (access);
}

/* Assign zero to all scalar replacements in an access subtree.  ACCESS is the
   the root of the subtree to be processed.  GSI is the statement iterator used
   for inserting statements which are added after the current statement if
   INSERT_AFTER is true or before it otherwise.  */

static void
init_subtree_with_zero (struct access *access, gimple_stmt_iterator *gsi,
			bool insert_after)

{
  struct access *child;

  if (access->grp_to_be_replaced)
    {
      gimple stmt;

      stmt = gimple_build_assign (get_access_replacement (access),
				  fold_convert (access->type,
						integer_zero_node));
      if (insert_after)
	gsi_insert_after (gsi, stmt, GSI_NEW_STMT);
      else
	gsi_insert_before (gsi, stmt, GSI_SAME_STMT);
      update_stmt (stmt);
    }

  for (child = access->first_child; child; child = child->next_sibling)
    init_subtree_with_zero (child, gsi, insert_after);
}

/* Search for an access representative for the given expression EXPR and
   return it or NULL if it cannot be found.  */

static struct access *
get_access_for_expr (tree expr)
{
  HOST_WIDE_INT offset, size, max_size;
  tree base;

  /* FIXME: This should not be necessary but Ada produces V_C_Es with a type of
     a different size than the size of its argument and we need the latter
     one.  */
  if (TREE_CODE (expr) == VIEW_CONVERT_EXPR)
    expr = TREE_OPERAND (expr, 0);

  base = get_ref_base_and_extent (expr, &offset, &size, &max_size);
  if (max_size == -1 || !DECL_P (base))
    return NULL;

  if (!bitmap_bit_p (candidate_bitmap, DECL_UID (base)))
    return NULL;

  return get_var_base_offset_size_access (base, offset, max_size);
}

/* Replace the expression EXPR with a scalar replacement if there is one and
   generate other statements to do type conversion or subtree copying if
   necessary.  GSI is used to place newly created statements, WRITE is true if
   the expression is being written to (it is on a LHS of a statement or output
   in an assembly statement).  */

static bool
sra_modify_expr (tree *expr, gimple_stmt_iterator *gsi, bool write)
{
  struct access *access;
  tree type, bfr;

  if (TREE_CODE (*expr) == BIT_FIELD_REF)
    {
      bfr = *expr;
      expr = &TREE_OPERAND (*expr, 0);
    }
  else
    bfr = NULL_TREE;

  if (TREE_CODE (*expr) == REALPART_EXPR || TREE_CODE (*expr) == IMAGPART_EXPR)
    expr = &TREE_OPERAND (*expr, 0);
  access = get_access_for_expr (*expr);
  if (!access)
    return false;
  type = TREE_TYPE (*expr);

  if (access->grp_to_be_replaced)
    {
      tree repl = get_access_replacement (access);
      /* If we replace a non-register typed access simply use the original
         access expression to extract the scalar component afterwards.
	 This happens if scalarizing a function return value or parameter
	 like in gcc.c-torture/execute/20041124-1.c, 20050316-1.c and
	 gcc.c-torture/compile/20011217-1.c.

         We also want to use this when accessing a complex or vector which can
         be accessed as a different type too, potentially creating a need for
         type conversion (see PR42196) and when scalarized unions are involved
         in assembler statements (see PR42398).  */
      if (!useless_type_conversion_p (type, access->type))
	{
	  tree ref = access->base;
	  bool ok;

	  ok = build_ref_for_offset (&ref, TREE_TYPE (ref),
				     access->offset, access->type, false);
	  gcc_assert (ok);

	  if (write)
	    {
	      gimple stmt;

	      if (access->grp_partial_lhs)
		ref = force_gimple_operand_gsi (gsi, ref, true, NULL_TREE,
						 false, GSI_NEW_STMT);
	      stmt = gimple_build_assign (repl, ref);
	      gsi_insert_after (gsi, stmt, GSI_NEW_STMT);
	    }
	  else
	    {
	      gimple stmt;

	      if (access->grp_partial_lhs)
		repl = force_gimple_operand_gsi (gsi, repl, true, NULL_TREE,
						 true, GSI_SAME_STMT);
	      stmt = gimple_build_assign (ref, repl);
	      gsi_insert_before (gsi, stmt, GSI_SAME_STMT);
	    }
	}
      else
	*expr = repl;
      sra_stats.exprs++;
    }

  if (access->first_child)
    {
      HOST_WIDE_INT start_offset, chunk_size;
      if (bfr
	  && host_integerp (TREE_OPERAND (bfr, 1), 1)
	  && host_integerp (TREE_OPERAND (bfr, 2), 1))
	{
	  chunk_size = tree_low_cst (TREE_OPERAND (bfr, 1), 1);
	  start_offset = access->offset
	    + tree_low_cst (TREE_OPERAND (bfr, 2), 1);
	}
      else
	start_offset = chunk_size = 0;

      generate_subtree_copies (access->first_child, access->base, 0,
			       start_offset, chunk_size, gsi, write, write);
    }
  return true;
}

/* Where scalar replacements of the RHS have been written to when a replacement
   of a LHS of an assigments cannot be direclty loaded from a replacement of
   the RHS. */
enum unscalarized_data_handling { SRA_UDH_NONE,  /* Nothing done so far. */
				  SRA_UDH_RIGHT, /* Data flushed to the RHS. */
				  SRA_UDH_LEFT }; /* Data flushed to the LHS. */

/* Store all replacements in the access tree rooted in TOP_RACC either to their
   base aggregate if there are unscalarized data or directly to LHS
   otherwise.  */

static enum unscalarized_data_handling
handle_unscalarized_data_in_subtree (struct access *top_racc, tree lhs,
				     gimple_stmt_iterator *gsi)
{
  if (top_racc->grp_unscalarized_data)
    {
      generate_subtree_copies (top_racc->first_child, top_racc->base, 0, 0, 0,
			       gsi, false, false);
      return SRA_UDH_RIGHT;
    }
  else
    {
      generate_subtree_copies (top_racc->first_child, lhs, top_racc->offset,
			       0, 0, gsi, false, false);
      return SRA_UDH_LEFT;
    }
}


/* Try to generate statements to load all sub-replacements in an access
   (sub)tree (LACC is the first child) from scalar replacements in the TOP_RACC
   (sub)tree.  If that is not possible, refresh the TOP_RACC base aggregate and
   load the accesses from it.  LEFT_OFFSET is the offset of the left whole
   subtree being copied, RIGHT_OFFSET is the same thing for the right subtree.
   NEW_GSI is stmt iterator used for statement insertions after the original
   assignment, OLD_GSI is used to insert statements before the assignment.
   *REFRESHED keeps the information whether we have needed to refresh
   replacements of the LHS and from which side of the assignments this takes
   place.  */

static void
load_assign_lhs_subreplacements (struct access *lacc, struct access *top_racc,
				 HOST_WIDE_INT left_offset,
				 HOST_WIDE_INT right_offset,
				 gimple_stmt_iterator *old_gsi,
				 gimple_stmt_iterator *new_gsi,
				 enum unscalarized_data_handling *refreshed,
				 tree lhs)
{
  location_t loc = EXPR_LOCATION (lacc->expr);
  do
    {
      if (lacc->grp_to_be_replaced)
	{
	  struct access *racc;
	  HOST_WIDE_INT offset = lacc->offset - left_offset + right_offset;
	  gimple stmt;
	  tree rhs;

	  racc = find_access_in_subtree (top_racc, offset, lacc->size);
	  if (racc && racc->grp_to_be_replaced)
	    {
	      rhs = get_access_replacement (racc);
	      if (!useless_type_conversion_p (lacc->type, racc->type))
		rhs = fold_build1_loc (loc, VIEW_CONVERT_EXPR, lacc->type, rhs);
	    }
	  else
	    {
	      /* No suitable access on the right hand side, need to load from
		 the aggregate.  See if we have to update it first... */
	      if (*refreshed == SRA_UDH_NONE)
		*refreshed = handle_unscalarized_data_in_subtree (top_racc,
								  lhs, old_gsi);

	      if (*refreshed == SRA_UDH_LEFT)
		{
		  bool repl_found;

		  rhs = lacc->base;
		  repl_found = build_ref_for_offset (&rhs, TREE_TYPE (rhs),
						     lacc->offset, lacc->type,
						     false);
		  gcc_assert (repl_found);
		}
	      else
		{
		  bool repl_found;

		  rhs = top_racc->base;
		  repl_found = build_ref_for_offset (&rhs,
						     TREE_TYPE (top_racc->base),
						     offset, lacc->type, false);
		  gcc_assert (repl_found);
		}
	    }

	  stmt = gimple_build_assign (get_access_replacement (lacc), rhs);
	  gsi_insert_after (new_gsi, stmt, GSI_NEW_STMT);
	  update_stmt (stmt);
	  sra_stats.subreplacements++;
	}
      else if (*refreshed == SRA_UDH_NONE
	       && lacc->grp_read && !lacc->grp_covered)
	*refreshed = handle_unscalarized_data_in_subtree (top_racc, lhs,
							  old_gsi);

      if (lacc->first_child)
	load_assign_lhs_subreplacements (lacc->first_child, top_racc,
					 left_offset, right_offset,
					 old_gsi, new_gsi, refreshed, lhs);
      lacc = lacc->next_sibling;
    }
  while (lacc);
}

/* Result code for SRA assignment modification.  */
enum assignment_mod_result { SRA_AM_NONE,       /* nothing done for the stmt */
			     SRA_AM_MODIFIED,  /* stmt changed but not
						  removed */
			     SRA_AM_REMOVED };  /* stmt eliminated */

/* Modify assignments with a CONSTRUCTOR on their RHS.  STMT contains a pointer
   to the assignment and GSI is the statement iterator pointing at it.  Returns
   the same values as sra_modify_assign.  */

static enum assignment_mod_result
sra_modify_constructor_assign (gimple *stmt, gimple_stmt_iterator *gsi)
{
  tree lhs = gimple_assign_lhs (*stmt);
  struct access *acc;

  acc = get_access_for_expr (lhs);
  if (!acc)
    return SRA_AM_NONE;

  if (VEC_length (constructor_elt,
		  CONSTRUCTOR_ELTS (gimple_assign_rhs1 (*stmt))) > 0)
    {
      /* I have never seen this code path trigger but if it can happen the
	 following should handle it gracefully.  */
      if (access_has_children_p (acc))
	generate_subtree_copies (acc->first_child, acc->base, 0, 0, 0, gsi,
				 true, true);
      return SRA_AM_MODIFIED;
    }

  if (acc->grp_covered)
    {
      init_subtree_with_zero (acc, gsi, false);
      unlink_stmt_vdef (*stmt);
      gsi_remove (gsi, true);
      return SRA_AM_REMOVED;
    }
  else
    {
      init_subtree_with_zero (acc, gsi, true);
      return SRA_AM_MODIFIED;
    }
}

/* Create and return a new suitable default definition SSA_NAME for RACC which
   is an access describing an uninitialized part of an aggregate that is being
   loaded.  */

static tree
get_repl_default_def_ssa_name (struct access *racc)
{
  tree repl, decl;

  decl = get_unrenamed_access_replacement (racc);

  repl = gimple_default_def (cfun, decl);
  if (!repl)
    {
      repl = make_ssa_name (decl, gimple_build_nop ());
      set_default_def (decl, repl);
    }

  return repl;
}

/* Examine both sides of the assignment statement pointed to by STMT, replace
   them with a scalare replacement if there is one and generate copying of
   replacements if scalarized aggregates have been used in the assignment.  GSI
   is used to hold generated statements for type conversions and subtree
   copying.  */

static enum assignment_mod_result
sra_modify_assign (gimple *stmt, gimple_stmt_iterator *gsi)
{
  struct access *lacc, *racc;
  tree lhs, rhs;
  bool modify_this_stmt = false;
  bool force_gimple_rhs = false;
  location_t loc = gimple_location (*stmt);
  gimple_stmt_iterator orig_gsi = *gsi;

  if (!gimple_assign_single_p (*stmt))
    return SRA_AM_NONE;
  lhs = gimple_assign_lhs (*stmt);
  rhs = gimple_assign_rhs1 (*stmt);

  if (TREE_CODE (rhs) == CONSTRUCTOR)
    return sra_modify_constructor_assign (stmt, gsi);

  if (TREE_CODE (rhs) == REALPART_EXPR || TREE_CODE (lhs) == REALPART_EXPR
      || TREE_CODE (rhs) == IMAGPART_EXPR || TREE_CODE (lhs) == IMAGPART_EXPR
      || TREE_CODE (rhs) == BIT_FIELD_REF || TREE_CODE (lhs) == BIT_FIELD_REF)
    {
      modify_this_stmt = sra_modify_expr (gimple_assign_rhs1_ptr (*stmt),
					  gsi, false);
      modify_this_stmt |= sra_modify_expr (gimple_assign_lhs_ptr (*stmt),
					   gsi, true);
      return modify_this_stmt ? SRA_AM_MODIFIED : SRA_AM_NONE;
    }

  lacc = get_access_for_expr (lhs);
  racc = get_access_for_expr (rhs);
  if (!lacc && !racc)
    return SRA_AM_NONE;

  if (lacc && lacc->grp_to_be_replaced)
    {
      lhs = get_access_replacement (lacc);
      gimple_assign_set_lhs (*stmt, lhs);
      modify_this_stmt = true;
      if (lacc->grp_partial_lhs)
	force_gimple_rhs = true;
      sra_stats.exprs++;
    }

  if (racc && racc->grp_to_be_replaced)
    {
      rhs = get_access_replacement (racc);
      modify_this_stmt = true;
      if (racc->grp_partial_lhs)
	force_gimple_rhs = true;
      sra_stats.exprs++;
    }

  if (modify_this_stmt)
    {
      if (!useless_type_conversion_p (TREE_TYPE (lhs), TREE_TYPE (rhs)))
	{
	  /* If we can avoid creating a VIEW_CONVERT_EXPR do so.
	     ???  This should move to fold_stmt which we simply should
	     call after building a VIEW_CONVERT_EXPR here.  */
	  if (AGGREGATE_TYPE_P (TREE_TYPE (lhs))
	      && !access_has_children_p (lacc))
	    {
	      tree expr = lhs;
	      if (build_ref_for_offset (&expr, TREE_TYPE (lhs), 0,
					TREE_TYPE (rhs), false))
		{
		  lhs = expr;
		  gimple_assign_set_lhs (*stmt, expr);
		}
	    }
	  else if (AGGREGATE_TYPE_P (TREE_TYPE (rhs))
		   && !access_has_children_p (racc))
	    {
	      tree expr = rhs;
	      if (build_ref_for_offset (&expr, TREE_TYPE (rhs), 0,
					TREE_TYPE (lhs), false))
		rhs = expr;
	    }
	  if (!useless_type_conversion_p (TREE_TYPE (lhs), TREE_TYPE (rhs)))
	    {
	      rhs = fold_build1_loc (loc, VIEW_CONVERT_EXPR, TREE_TYPE (lhs), rhs);
	      if (is_gimple_reg_type (TREE_TYPE (lhs))
		  && TREE_CODE (lhs) != SSA_NAME)
		force_gimple_rhs = true;
	    }
	}
    }

  /* From this point on, the function deals with assignments in between
     aggregates when at least one has scalar reductions of some of its
     components.  There are three possible scenarios: Both the LHS and RHS have
     to-be-scalarized components, 2) only the RHS has or 3) only the LHS has.

     In the first case, we would like to load the LHS components from RHS
     components whenever possible.  If that is not possible, we would like to
     read it directly from the RHS (after updating it by storing in it its own
     components).  If there are some necessary unscalarized data in the LHS,
     those will be loaded by the original assignment too.  If neither of these
     cases happen, the original statement can be removed.  Most of this is done
     by load_assign_lhs_subreplacements.

     In the second case, we would like to store all RHS scalarized components
     directly into LHS and if they cover the aggregate completely, remove the
     statement too.  In the third case, we want the LHS components to be loaded
     directly from the RHS (DSE will remove the original statement if it
     becomes redundant).

     This is a bit complex but manageable when types match and when unions do
     not cause confusion in a way that we cannot really load a component of LHS
     from the RHS or vice versa (the access representing this level can have
     subaccesses that are accessible only through a different union field at a
     higher level - different from the one used in the examined expression).
     Unions are fun.

     Therefore, I specially handle a fourth case, happening when there is a
     specific type cast or it is impossible to locate a scalarized subaccess on
     the other side of the expression.  If that happens, I simply "refresh" the
     RHS by storing in it is scalarized components leave the original statement
     there to do the copying and then load the scalar replacements of the LHS.
     This is what the first branch does.  */

  if (gimple_has_volatile_ops (*stmt)
      || contains_view_convert_expr_p (rhs)
      || contains_view_convert_expr_p (lhs)
      || (access_has_children_p (racc)
	  && !ref_expr_for_all_replacements_p (racc, lhs, racc->offset))
      || (access_has_children_p (lacc)
	  && !ref_expr_for_all_replacements_p (lacc, rhs, lacc->offset)))
    {
      if (access_has_children_p (racc))
	generate_subtree_copies (racc->first_child, racc->base, 0, 0, 0,
				 gsi, false, false);
      if (access_has_children_p (lacc))
	generate_subtree_copies (lacc->first_child, lacc->base, 0, 0, 0,
				 gsi, true, true);
      sra_stats.separate_lhs_rhs_handling++;
    }
  else
    {
      if (access_has_children_p (lacc) && access_has_children_p (racc))
	{
	  gimple_stmt_iterator orig_gsi = *gsi;
	  enum unscalarized_data_handling refreshed;

	  if (lacc->grp_read && !lacc->grp_covered)
	    refreshed = handle_unscalarized_data_in_subtree (racc, lhs, gsi);
	  else
	    refreshed = SRA_UDH_NONE;

	  load_assign_lhs_subreplacements (lacc->first_child, racc,
					   lacc->offset, racc->offset,
					   &orig_gsi, gsi, &refreshed, lhs);
	  if (refreshed != SRA_UDH_RIGHT)
	    {
	      gsi_next (gsi);
	      unlink_stmt_vdef (*stmt);
	      gsi_remove (&orig_gsi, true);
	      sra_stats.deleted++;
	      return SRA_AM_REMOVED;
	    }
	}
      else
	{
	  if (racc)
	    {
	      if (!racc->grp_to_be_replaced && !racc->grp_unscalarized_data)
		{
		  if (dump_file)
		    {
		      fprintf (dump_file, "Removing load: ");
		      print_gimple_stmt (dump_file, *stmt, 0, 0);
		    }

		  if (TREE_CODE (lhs) == SSA_NAME)
		    {
		      rhs = get_repl_default_def_ssa_name (racc);
		      if (!useless_type_conversion_p (TREE_TYPE (lhs),
						      TREE_TYPE (rhs)))
			rhs = fold_build1_loc (loc, VIEW_CONVERT_EXPR,
					       TREE_TYPE (lhs), rhs);
		    }
		  else
		    {
		      if (racc->first_child)
			generate_subtree_copies (racc->first_child, lhs,
						 racc->offset, 0, 0, gsi,
						 false, false);

		      gcc_assert (*stmt == gsi_stmt (*gsi));
		      unlink_stmt_vdef (*stmt);
		      gsi_remove (gsi, true);
		      sra_stats.deleted++;
		      return SRA_AM_REMOVED;
		    }
		}
	      else if (racc->first_child)
		generate_subtree_copies (racc->first_child, lhs,
					 racc->offset, 0, 0, gsi, false, true);
	    }
	  if (access_has_children_p (lacc))
	    generate_subtree_copies (lacc->first_child, rhs, lacc->offset,
				     0, 0, gsi, true, true);
	}
    }

  /* This gimplification must be done after generate_subtree_copies, lest we
     insert the subtree copies in the middle of the gimplified sequence.  */
  if (force_gimple_rhs)
    rhs = force_gimple_operand_gsi (&orig_gsi, rhs, true, NULL_TREE,
				    true, GSI_SAME_STMT);
  if (gimple_assign_rhs1 (*stmt) != rhs)
    {
      gimple_assign_set_rhs_from_tree (&orig_gsi, rhs);
      gcc_assert (*stmt == gsi_stmt (orig_gsi));
    }

  return modify_this_stmt ? SRA_AM_MODIFIED : SRA_AM_NONE;
}

/* Traverse the function body and all modifications as decided in
   analyze_all_variable_accesses.  Return true iff the CFG has been
   changed.  */

static bool
sra_modify_function_body (void)
{
  bool cfg_changed = false;
  basic_block bb;

  FOR_EACH_BB (bb)
    {
      gimple_stmt_iterator gsi = gsi_start_bb (bb);
      while (!gsi_end_p (gsi))
	{
	  gimple stmt = gsi_stmt (gsi);
	  enum assignment_mod_result assign_result;
	  bool modified = false, deleted = false;
	  tree *t;
	  unsigned i;

	  switch (gimple_code (stmt))
	    {
	    case GIMPLE_RETURN:
	      t = gimple_return_retval_ptr (stmt);
	      if (*t != NULL_TREE)
		modified |= sra_modify_expr (t, &gsi, false);
	      break;

	    case GIMPLE_ASSIGN:
	      assign_result = sra_modify_assign (&stmt, &gsi);
	      modified |= assign_result == SRA_AM_MODIFIED;
	      deleted = assign_result == SRA_AM_REMOVED;
	      break;

	    case GIMPLE_CALL:
	      /* Operands must be processed before the lhs.  */
	      for (i = 0; i < gimple_call_num_args (stmt); i++)
		{
		  t = gimple_call_arg_ptr (stmt, i);
		  modified |= sra_modify_expr (t, &gsi, false);
		}

	      if (gimple_call_lhs (stmt))
		{
		  t = gimple_call_lhs_ptr (stmt);
		  modified |= sra_modify_expr (t, &gsi, true);
		}
	      break;

	    case GIMPLE_ASM:
	      for (i = 0; i < gimple_asm_ninputs (stmt); i++)
		{
		  t = &TREE_VALUE (gimple_asm_input_op (stmt, i));
		  modified |= sra_modify_expr (t, &gsi, false);
		}
	      for (i = 0; i < gimple_asm_noutputs (stmt); i++)
		{
		  t = &TREE_VALUE (gimple_asm_output_op (stmt, i));
		  modified |= sra_modify_expr (t, &gsi, true);
		}
	      break;

	    default:
	      break;
	    }

	  if (modified)
	    {
	      update_stmt (stmt);
	      if (maybe_clean_eh_stmt (stmt)
		  && gimple_purge_dead_eh_edges (gimple_bb (stmt)))
		cfg_changed = true;
	    }
	  if (!deleted)
	    gsi_next (&gsi);
	}
    }

  return cfg_changed;
}

/* Generate statements initializing scalar replacements of parts of function
   parameters.  */

static void
initialize_parameter_reductions (void)
{
  gimple_stmt_iterator gsi;
  gimple_seq seq = NULL;
  tree parm;

  for (parm = DECL_ARGUMENTS (current_function_decl);
       parm;
       parm = DECL_CHAIN (parm))
    {
      VEC (access_p, heap) *access_vec;
      struct access *access;

      if (!bitmap_bit_p (candidate_bitmap, DECL_UID (parm)))
	continue;
      access_vec = get_base_access_vector (parm);
      if (!access_vec)
	continue;

      if (!seq)
	{
	  seq = gimple_seq_alloc ();
	  gsi = gsi_start (seq);
	}

      for (access = VEC_index (access_p, access_vec, 0);
	   access;
	   access = access->next_grp)
	generate_subtree_copies (access, parm, 0, 0, 0, &gsi, true, true);
    }

  if (seq)
    gsi_insert_seq_on_edge_immediate (single_succ_edge (ENTRY_BLOCK_PTR), seq);
}

/* The "main" function of intraprocedural SRA passes.  Runs the analysis and if
   it reveals there are components of some aggregates to be scalarized, it runs
   the required transformations.  */
static unsigned int
perform_intra_sra (void)
{
  int ret = 0;
  sra_initialize ();

  if (!find_var_candidates ())
    goto out;

  if (!scan_function ())
    goto out;

  if (!analyze_all_variable_accesses ())
    goto out;

  if (sra_modify_function_body ())
    ret = TODO_update_ssa | TODO_cleanup_cfg;
  else
    ret = TODO_update_ssa;
  initialize_parameter_reductions ();

  statistics_counter_event (cfun, "Scalar replacements created",
			    sra_stats.replacements);
  statistics_counter_event (cfun, "Modified expressions", sra_stats.exprs);
  statistics_counter_event (cfun, "Subtree copy stmts",
			    sra_stats.subtree_copies);
  statistics_counter_event (cfun, "Subreplacement stmts",
			    sra_stats.subreplacements);
  statistics_counter_event (cfun, "Deleted stmts", sra_stats.deleted);
  statistics_counter_event (cfun, "Separate LHS and RHS handling",
			    sra_stats.separate_lhs_rhs_handling);

 out:
  sra_deinitialize ();
  return ret;
}

/* Perform early intraprocedural SRA.  */
static unsigned int
early_intra_sra (void)
{
  sra_mode = SRA_MODE_EARLY_INTRA;
  return perform_intra_sra ();
}

/* Perform "late" intraprocedural SRA.  */
static unsigned int
late_intra_sra (void)
{
  sra_mode = SRA_MODE_INTRA;
  return perform_intra_sra ();
}


static bool
gate_intra_sra (void)
{
  return flag_tree_sra != 0 && dbg_cnt (tree_sra);
}


struct gimple_opt_pass pass_sra_early =
{
 {
  GIMPLE_PASS,
  "esra",	 			/* name */
  gate_intra_sra,			/* gate */
  early_intra_sra,			/* execute */
  NULL,					/* sub */
  NULL,					/* next */
  0,					/* static_pass_number */
  TV_TREE_SRA,				/* tv_id */
  PROP_cfg | PROP_ssa,                  /* properties_required */
  0,					/* properties_provided */
  0,					/* properties_destroyed */
  0,					/* todo_flags_start */
  TODO_dump_func
  | TODO_update_ssa
  | TODO_ggc_collect
  | TODO_verify_ssa			/* todo_flags_finish */
 }
};

struct gimple_opt_pass pass_sra =
{
 {
  GIMPLE_PASS,
  "sra",	 			/* name */
  gate_intra_sra,			/* gate */
  late_intra_sra,			/* execute */
  NULL,					/* sub */
  NULL,					/* next */
  0,					/* static_pass_number */
  TV_TREE_SRA,				/* tv_id */
  PROP_cfg | PROP_ssa,                  /* properties_required */
  0,					/* properties_provided */
  0,					/* properties_destroyed */
  TODO_update_address_taken,		/* todo_flags_start */
  TODO_dump_func
  | TODO_update_ssa
  | TODO_ggc_collect
  | TODO_verify_ssa			/* todo_flags_finish */
 }
};


/* Return true iff PARM (which must be a parm_decl) is an unused scalar
   parameter.  */

static bool
is_unused_scalar_param (tree parm)
{
  tree name;
  return (is_gimple_reg (parm)
	  && (!(name = gimple_default_def (cfun, parm))
	      || has_zero_uses (name)));
}

/* Scan immediate uses of a default definition SSA name of a parameter PARM and
   examine whether there are any direct or otherwise infeasible ones.  If so,
   return true, otherwise return false.  PARM must be a gimple register with a
   non-NULL default definition.  */

static bool
ptr_parm_has_direct_uses (tree parm)
{
  imm_use_iterator ui;
  gimple stmt;
  tree name = gimple_default_def (cfun, parm);
  bool ret = false;

  FOR_EACH_IMM_USE_STMT (stmt, ui, name)
    {
      int uses_ok = 0;
      use_operand_p use_p;

      if (is_gimple_debug (stmt))
	continue;

      /* Valid uses include dereferences on the lhs and the rhs.  */
      if (gimple_has_lhs (stmt))
	{
	  tree lhs = gimple_get_lhs (stmt);
	  while (handled_component_p (lhs))
	    lhs = TREE_OPERAND (lhs, 0);
	  if (TREE_CODE (lhs) == MEM_REF
	      && TREE_OPERAND (lhs, 0) == name
	      && integer_zerop (TREE_OPERAND (lhs, 1))
	      && types_compatible_p (TREE_TYPE (lhs),
				     TREE_TYPE (TREE_TYPE (name))))
	    uses_ok++;
	}
      if (gimple_assign_single_p (stmt))
	{
	  tree rhs = gimple_assign_rhs1 (stmt);
	  while (handled_component_p (rhs))
	    rhs = TREE_OPERAND (rhs, 0);
	  if (TREE_CODE (rhs) == MEM_REF
	      && TREE_OPERAND (rhs, 0) == name
	      && integer_zerop (TREE_OPERAND (rhs, 1))
	      && types_compatible_p (TREE_TYPE (rhs),
				     TREE_TYPE (TREE_TYPE (name))))
	    uses_ok++;
	}
      else if (is_gimple_call (stmt))
	{
	  unsigned i;
	  for (i = 0; i < gimple_call_num_args (stmt); ++i)
	    {
	      tree arg = gimple_call_arg (stmt, i);
	      while (handled_component_p (arg))
		arg = TREE_OPERAND (arg, 0);
	      if (TREE_CODE (arg) == MEM_REF
		  && TREE_OPERAND (arg, 0) == name
		  && integer_zerop (TREE_OPERAND (arg, 1))
		  && types_compatible_p (TREE_TYPE (arg),
					 TREE_TYPE (TREE_TYPE (name))))
		uses_ok++;
	    }
	}

      /* If the number of valid uses does not match the number of
         uses in this stmt there is an unhandled use.  */
      FOR_EACH_IMM_USE_ON_STMT (use_p, ui)
	--uses_ok;

      if (uses_ok != 0)
	ret = true;

      if (ret)
	BREAK_FROM_IMM_USE_STMT (ui);
    }

  return ret;
}

/* Identify candidates for reduction for IPA-SRA based on their type and mark
   them in candidate_bitmap.  Note that these do not necessarily include
   parameter which are unused and thus can be removed.  Return true iff any
   such candidate has been found.  */

static bool
find_param_candidates (void)
{
  tree parm;
  int count = 0;
  bool ret = false;

  for (parm = DECL_ARGUMENTS (current_function_decl);
       parm;
       parm = DECL_CHAIN (parm))
    {
      tree type = TREE_TYPE (parm);

      count++;

      if (TREE_THIS_VOLATILE (parm)
	  || TREE_ADDRESSABLE (parm)
	  || (!is_gimple_reg_type (type) && is_va_list_type (type)))
	continue;

      if (is_unused_scalar_param (parm))
	{
	  ret = true;
	  continue;
	}

      if (POINTER_TYPE_P (type))
	{
	  type = TREE_TYPE (type);

	  if (TREE_CODE (type) == FUNCTION_TYPE
	      || TYPE_VOLATILE (type)
	      || !is_gimple_reg (parm)
	      || is_va_list_type (type)
	      || ptr_parm_has_direct_uses (parm))
	    continue;
	}
      else if (!AGGREGATE_TYPE_P (type))
	continue;

      if (!COMPLETE_TYPE_P (type)
	  || !host_integerp (TYPE_SIZE (type), 1)
          || tree_low_cst (TYPE_SIZE (type), 1) == 0
	  || (AGGREGATE_TYPE_P (type)
	      && type_internals_preclude_sra_p (type)))
	continue;

      bitmap_set_bit (candidate_bitmap, DECL_UID (parm));
      ret = true;
      if (dump_file && (dump_flags & TDF_DETAILS))
	{
	  fprintf (dump_file, "Candidate (%d): ", DECL_UID (parm));
	  print_generic_expr (dump_file, parm, 0);
	  fprintf (dump_file, "\n");
	}
    }

  func_param_count = count;
  return ret;
}

/* Callback of walk_aliased_vdefs, marks the access passed as DATA as
   maybe_modified. */

static bool
mark_maybe_modified (ao_ref *ao ATTRIBUTE_UNUSED, tree vdef ATTRIBUTE_UNUSED,
		     void *data)
{
  struct access *repr = (struct access *) data;

  repr->grp_maybe_modified = 1;
  return true;
}

/* Analyze what representatives (in linked lists accessible from
   REPRESENTATIVES) can be modified by side effects of statements in the
   current function.  */

static void
analyze_modified_params (VEC (access_p, heap) *representatives)
{
  int i;

  for (i = 0; i < func_param_count; i++)
    {
      struct access *repr;

      for (repr = VEC_index (access_p, representatives, i);
	   repr;
	   repr = repr->next_grp)
	{
	  struct access *access;
	  bitmap visited;
	  ao_ref ar;

	  if (no_accesses_p (repr))
	    continue;
	  if (!POINTER_TYPE_P (TREE_TYPE (repr->base))
	      || repr->grp_maybe_modified)
	    continue;

	  ao_ref_init (&ar, repr->expr);
	  visited = BITMAP_ALLOC (NULL);
	  for (access = repr; access; access = access->next_sibling)
	    {
	      /* All accesses are read ones, otherwise grp_maybe_modified would
		 be trivially set.  */
	      walk_aliased_vdefs (&ar, gimple_vuse (access->stmt),
				  mark_maybe_modified, repr, &visited);
	      if (repr->grp_maybe_modified)
		break;
	    }
	  BITMAP_FREE (visited);
	}
    }
}

/* Propagate distances in bb_dereferences in the opposite direction than the
   control flow edges, in each step storing the maximum of the current value
   and the minimum of all successors.  These steps are repeated until the table
   stabilizes.  Note that BBs which might terminate the functions (according to
   final_bbs bitmap) never updated in this way.  */

static void
propagate_dereference_distances (void)
{
  VEC (basic_block, heap) *queue;
  basic_block bb;

  queue = VEC_alloc (basic_block, heap, last_basic_block_for_function (cfun));
  VEC_quick_push (basic_block, queue, ENTRY_BLOCK_PTR);
  FOR_EACH_BB (bb)
    {
      VEC_quick_push (basic_block, queue, bb);
      bb->aux = bb;
    }

  while (!VEC_empty (basic_block, queue))
    {
      edge_iterator ei;
      edge e;
      bool change = false;
      int i;

      bb = VEC_pop (basic_block, queue);
      bb->aux = NULL;

      if (bitmap_bit_p (final_bbs, bb->index))
	continue;

      for (i = 0; i < func_param_count; i++)
	{
	  int idx = bb->index * func_param_count + i;
	  bool first = true;
	  HOST_WIDE_INT inh = 0;

	  FOR_EACH_EDGE (e, ei, bb->succs)
	  {
	    int succ_idx = e->dest->index * func_param_count + i;

	    if (e->src == EXIT_BLOCK_PTR)
	      continue;

	    if (first)
	      {
		first = false;
		inh = bb_dereferences [succ_idx];
	      }
	    else if (bb_dereferences [succ_idx] < inh)
	      inh = bb_dereferences [succ_idx];
	  }

	  if (!first && bb_dereferences[idx] < inh)
	    {
	      bb_dereferences[idx] = inh;
	      change = true;
	    }
	}

      if (change && !bitmap_bit_p (final_bbs, bb->index))
	FOR_EACH_EDGE (e, ei, bb->preds)
	  {
	    if (e->src->aux)
	      continue;

	    e->src->aux = e->src;
	    VEC_quick_push (basic_block, queue, e->src);
	  }
    }

  VEC_free (basic_block, heap, queue);
}

/* Dump a dereferences TABLE with heading STR to file F.  */

static void
dump_dereferences_table (FILE *f, const char *str, HOST_WIDE_INT *table)
{
  basic_block bb;

  fprintf (dump_file, str);
  FOR_BB_BETWEEN (bb, ENTRY_BLOCK_PTR, EXIT_BLOCK_PTR, next_bb)
    {
      fprintf (f, "%4i  %i   ", bb->index, bitmap_bit_p (final_bbs, bb->index));
      if (bb != EXIT_BLOCK_PTR)
	{
	  int i;
	  for (i = 0; i < func_param_count; i++)
	    {
	      int idx = bb->index * func_param_count + i;
	      fprintf (f, " %4" HOST_WIDE_INT_PRINT "d", table[idx]);
	    }
	}
      fprintf (f, "\n");
    }
  fprintf (dump_file, "\n");
}

/* Determine what (parts of) parameters passed by reference that are not
   assigned to are not certainly dereferenced in this function and thus the
   dereferencing cannot be safely moved to the caller without potentially
   introducing a segfault.  Mark such REPRESENTATIVES as
   grp_not_necessarilly_dereferenced.

   The dereferenced maximum "distance," i.e. the offset + size of the accessed
   part is calculated rather than simple booleans are calculated for each
   pointer parameter to handle cases when only a fraction of the whole
   aggregate is allocated (see testsuite/gcc.c-torture/execute/ipa-sra-2.c for
   an example).

   The maximum dereference distances for each pointer parameter and BB are
   already stored in bb_dereference.  This routine simply propagates these
   values upwards by propagate_dereference_distances and then compares the
   distances of individual parameters in the ENTRY BB to the equivalent
   distances of each representative of a (fraction of a) parameter.  */

static void
analyze_caller_dereference_legality (VEC (access_p, heap) *representatives)
{
  int i;

  if (dump_file && (dump_flags & TDF_DETAILS))
    dump_dereferences_table (dump_file,
			     "Dereference table before propagation:\n",
			     bb_dereferences);

  propagate_dereference_distances ();

  if (dump_file && (dump_flags & TDF_DETAILS))
    dump_dereferences_table (dump_file,
			     "Dereference table after propagation:\n",
			     bb_dereferences);

  for (i = 0; i < func_param_count; i++)
    {
      struct access *repr = VEC_index (access_p, representatives, i);
      int idx = ENTRY_BLOCK_PTR->index * func_param_count + i;

      if (!repr || no_accesses_p (repr))
	continue;

      do
	{
	  if ((repr->offset + repr->size) > bb_dereferences[idx])
	    repr->grp_not_necessarilly_dereferenced = 1;
	  repr = repr->next_grp;
	}
      while (repr);
    }
}

/* Return the representative access for the parameter declaration PARM if it is
   a scalar passed by reference which is not written to and the pointer value
   is not used directly.  Thus, if it is legal to dereference it in the caller
   and we can rule out modifications through aliases, such parameter should be
   turned into one passed by value.  Return NULL otherwise.  */

static struct access *
unmodified_by_ref_scalar_representative (tree parm)
{
  int i, access_count;
  struct access *repr;
  VEC (access_p, heap) *access_vec;

  access_vec = get_base_access_vector (parm);
  gcc_assert (access_vec);
  repr = VEC_index (access_p, access_vec, 0);
  if (repr->write)
    return NULL;
  repr->group_representative = repr;

  access_count = VEC_length (access_p, access_vec);
  for (i = 1; i < access_count; i++)
    {
      struct access *access = VEC_index (access_p, access_vec, i);
      if (access->write)
	return NULL;
      access->group_representative = repr;
      access->next_sibling = repr->next_sibling;
      repr->next_sibling = access;
    }

  repr->grp_read = 1;
  repr->grp_scalar_ptr = 1;
  return repr;
}

/* Return true iff this access precludes IPA-SRA of the parameter it is
   associated with. */

static bool
access_precludes_ipa_sra_p (struct access *access)
{
  /* Avoid issues such as the second simple testcase in PR 42025.  The problem
     is incompatible assign in a call statement (and possibly even in asm
     statements).  This can be relaxed by using a new temporary but only for
     non-TREE_ADDRESSABLE types and is probably not worth the complexity. (In
     intraprocedural SRA we deal with this by keeping the old aggregate around,
     something we cannot do in IPA-SRA.)  */
  if (access->write
      && (is_gimple_call (access->stmt)
	  || gimple_code (access->stmt) == GIMPLE_ASM))
    return true;

  return false;
}


/* Sort collected accesses for parameter PARM, identify representatives for
   each accessed region and link them together.  Return NULL if there are
   different but overlapping accesses, return the special ptr value meaning
   there are no accesses for this parameter if that is the case and return the
   first representative otherwise.  Set *RO_GRP if there is a group of accesses
   with only read (i.e. no write) accesses.  */

static struct access *
splice_param_accesses (tree parm, bool *ro_grp)
{
  int i, j, access_count, group_count;
  int agg_size, total_size = 0;
  struct access *access, *res, **prev_acc_ptr = &res;
  VEC (access_p, heap) *access_vec;

  access_vec = get_base_access_vector (parm);
  if (!access_vec)
    return &no_accesses_representant;
  access_count = VEC_length (access_p, access_vec);

  qsort (VEC_address (access_p, access_vec), access_count, sizeof (access_p),
	 compare_access_positions);

  i = 0;
  total_size = 0;
  group_count = 0;
  while (i < access_count)
    {
      bool modification;
      access = VEC_index (access_p, access_vec, i);
      modification = access->write;
      if (access_precludes_ipa_sra_p (access))
	return NULL;

      /* Access is about to become group representative unless we find some
	 nasty overlap which would preclude us from breaking this parameter
	 apart. */

      j = i + 1;
      while (j < access_count)
	{
	  struct access *ac2 = VEC_index (access_p, access_vec, j);
	  if (ac2->offset != access->offset)
	    {
	      /* All or nothing law for parameters. */
	      if (access->offset + access->size > ac2->offset)
		return NULL;
	      else
		break;
	    }
	  else if (ac2->size != access->size)
	    return NULL;

	  if (access_precludes_ipa_sra_p (ac2))
	    return NULL;

	  modification |= ac2->write;
	  ac2->group_representative = access;
	  ac2->next_sibling = access->next_sibling;
	  access->next_sibling = ac2;
	  j++;
	}

      group_count++;
      access->grp_maybe_modified = modification;
      if (!modification)
	*ro_grp = true;
      *prev_acc_ptr = access;
      prev_acc_ptr = &access->next_grp;
      total_size += access->size;
      i = j;
    }

  if (POINTER_TYPE_P (TREE_TYPE (parm)))
    agg_size = tree_low_cst (TYPE_SIZE (TREE_TYPE (TREE_TYPE (parm))), 1);
  else
    agg_size = tree_low_cst (TYPE_SIZE (TREE_TYPE (parm)), 1);
  if (total_size >= agg_size)
    return NULL;

  gcc_assert (group_count > 0);
  return res;
}

/* Decide whether parameters with representative accesses given by REPR should
   be reduced into components.  */

static int
decide_one_param_reduction (struct access *repr)
{
  int total_size, cur_parm_size, agg_size, new_param_count, parm_size_limit;
  bool by_ref;
  tree parm;

  parm = repr->base;
  cur_parm_size = tree_low_cst (TYPE_SIZE (TREE_TYPE (parm)), 1);
  gcc_assert (cur_parm_size > 0);

  if (POINTER_TYPE_P (TREE_TYPE (parm)))
    {
      by_ref = true;
      agg_size = tree_low_cst (TYPE_SIZE (TREE_TYPE (TREE_TYPE (parm))), 1);
    }
  else
    {
      by_ref = false;
      agg_size = cur_parm_size;
    }

  if (dump_file)
    {
      struct access *acc;
      fprintf (dump_file, "Evaluating PARAM group sizes for ");
      print_generic_expr (dump_file, parm, 0);
      fprintf (dump_file, " (UID: %u): \n", DECL_UID (parm));
      for (acc = repr; acc; acc = acc->next_grp)
	dump_access (dump_file, acc, true);
    }

  total_size = 0;
  new_param_count = 0;

  for (; repr; repr = repr->next_grp)
    {
      gcc_assert (parm == repr->base);
      new_param_count++;

      if (!by_ref || (!repr->grp_maybe_modified
		      && !repr->grp_not_necessarilly_dereferenced))
	total_size += repr->size;
      else
	total_size += cur_parm_size;
    }

  gcc_assert (new_param_count > 0);

  if (optimize_function_for_size_p (cfun))
    parm_size_limit = cur_parm_size;
  else
    parm_size_limit = (PARAM_VALUE (PARAM_IPA_SRA_PTR_GROWTH_FACTOR)
                       * cur_parm_size);

  if (total_size < agg_size
      && total_size <= parm_size_limit)
    {
      if (dump_file)
	fprintf (dump_file, "    ....will be split into %i components\n",
		 new_param_count);
      return new_param_count;
    }
  else
    return 0;
}

/* The order of the following enums is important, we need to do extra work for
   UNUSED_PARAMS, BY_VAL_ACCESSES and UNMODIF_BY_REF_ACCESSES.  */
enum ipa_splicing_result { NO_GOOD_ACCESS, UNUSED_PARAMS, BY_VAL_ACCESSES,
			  MODIF_BY_REF_ACCESSES, UNMODIF_BY_REF_ACCESSES };

/* Identify representatives of all accesses to all candidate parameters for
   IPA-SRA.  Return result based on what representatives have been found. */

static enum ipa_splicing_result
splice_all_param_accesses (VEC (access_p, heap) **representatives)
{
  enum ipa_splicing_result result = NO_GOOD_ACCESS;
  tree parm;
  struct access *repr;

  *representatives = VEC_alloc (access_p, heap, func_param_count);

  for (parm = DECL_ARGUMENTS (current_function_decl);
       parm;
       parm = DECL_CHAIN (parm))
    {
      if (is_unused_scalar_param (parm))
	{
	  VEC_quick_push (access_p, *representatives,
			  &no_accesses_representant);
	  if (result == NO_GOOD_ACCESS)
	    result = UNUSED_PARAMS;
	}
      else if (POINTER_TYPE_P (TREE_TYPE (parm))
	       && is_gimple_reg_type (TREE_TYPE (TREE_TYPE (parm)))
	       && bitmap_bit_p (candidate_bitmap, DECL_UID (parm)))
	{
	  repr = unmodified_by_ref_scalar_representative (parm);
	  VEC_quick_push (access_p, *representatives, repr);
	  if (repr)
	    result = UNMODIF_BY_REF_ACCESSES;
	}
      else if (bitmap_bit_p (candidate_bitmap, DECL_UID (parm)))
	{
	  bool ro_grp = false;
	  repr = splice_param_accesses (parm, &ro_grp);
	  VEC_quick_push (access_p, *representatives, repr);

	  if (repr && !no_accesses_p (repr))
	    {
	      if (POINTER_TYPE_P (TREE_TYPE (parm)))
		{
		  if (ro_grp)
		    result = UNMODIF_BY_REF_ACCESSES;
		  else if (result < MODIF_BY_REF_ACCESSES)
		    result = MODIF_BY_REF_ACCESSES;
		}
	      else if (result < BY_VAL_ACCESSES)
		result = BY_VAL_ACCESSES;
	    }
	  else if (no_accesses_p (repr) && (result == NO_GOOD_ACCESS))
	    result = UNUSED_PARAMS;
	}
      else
	VEC_quick_push (access_p, *representatives, NULL);
    }

  if (result == NO_GOOD_ACCESS)
    {
      VEC_free (access_p, heap, *representatives);
      *representatives = NULL;
      return NO_GOOD_ACCESS;
    }

  return result;
}

/* Return the index of BASE in PARMS.  Abort if it is not found.  */

static inline int
get_param_index (tree base, VEC(tree, heap) *parms)
{
  int i, len;

  len = VEC_length (tree, parms);
  for (i = 0; i < len; i++)
    if (VEC_index (tree, parms, i) == base)
      return i;
  gcc_unreachable ();
}

/* Convert the decisions made at the representative level into compact
   parameter adjustments.  REPRESENTATIVES are pointers to first
   representatives of each param accesses, ADJUSTMENTS_COUNT is the expected
   final number of adjustments.  */

static ipa_parm_adjustment_vec
turn_representatives_into_adjustments (VEC (access_p, heap) *representatives,
				       int adjustments_count)
{
  VEC (tree, heap) *parms;
  ipa_parm_adjustment_vec adjustments;
  tree parm;
  int i;

  gcc_assert (adjustments_count > 0);
  parms = ipa_get_vector_of_formal_parms (current_function_decl);
  adjustments = VEC_alloc (ipa_parm_adjustment_t, heap, adjustments_count);
  parm = DECL_ARGUMENTS (current_function_decl);
  for (i = 0; i < func_param_count; i++, parm = DECL_CHAIN (parm))
    {
      struct access *repr = VEC_index (access_p, representatives, i);

      if (!repr || no_accesses_p (repr))
	{
	  struct ipa_parm_adjustment *adj;

	  adj = VEC_quick_push (ipa_parm_adjustment_t, adjustments, NULL);
	  memset (adj, 0, sizeof (*adj));
	  adj->base_index = get_param_index (parm, parms);
	  adj->base = parm;
	  if (!repr)
	    adj->copy_param = 1;
	  else
	    adj->remove_param = 1;
	}
      else
	{
	  struct ipa_parm_adjustment *adj;
	  int index = get_param_index (parm, parms);

	  for (; repr; repr = repr->next_grp)
	    {
	      adj = VEC_quick_push (ipa_parm_adjustment_t, adjustments, NULL);
	      memset (adj, 0, sizeof (*adj));
	      gcc_assert (repr->base == parm);
	      adj->base_index = index;
	      adj->base = repr->base;
	      adj->type = repr->type;
	      adj->offset = repr->offset;
	      adj->by_ref = (POINTER_TYPE_P (TREE_TYPE (repr->base))
			     && (repr->grp_maybe_modified
				 || repr->grp_not_necessarilly_dereferenced));

	    }
	}
    }
  VEC_free (tree, heap, parms);
  return adjustments;
}

/* Analyze the collected accesses and produce a plan what to do with the
   parameters in the form of adjustments, NULL meaning nothing.  */

static ipa_parm_adjustment_vec
analyze_all_param_acesses (void)
{
  enum ipa_splicing_result repr_state;
  bool proceed = false;
  int i, adjustments_count = 0;
  VEC (access_p, heap) *representatives;
  ipa_parm_adjustment_vec adjustments;

  repr_state = splice_all_param_accesses (&representatives);
  if (repr_state == NO_GOOD_ACCESS)
    return NULL;

  /* If there are any parameters passed by reference which are not modified
     directly, we need to check whether they can be modified indirectly.  */
  if (repr_state == UNMODIF_BY_REF_ACCESSES)
    {
      analyze_caller_dereference_legality (representatives);
      analyze_modified_params (representatives);
    }

  for (i = 0; i < func_param_count; i++)
    {
      struct access *repr = VEC_index (access_p, representatives, i);

      if (repr && !no_accesses_p (repr))
	{
	  if (repr->grp_scalar_ptr)
	    {
	      adjustments_count++;
	      if (repr->grp_not_necessarilly_dereferenced
		  || repr->grp_maybe_modified)
		VEC_replace (access_p, representatives, i, NULL);
	      else
		{
		  proceed = true;
		  sra_stats.scalar_by_ref_to_by_val++;
		}
	    }
	  else
	    {
	      int new_components = decide_one_param_reduction (repr);

	      if (new_components == 0)
		{
		  VEC_replace (access_p, representatives, i, NULL);
		  adjustments_count++;
		}
	      else
		{
		  adjustments_count += new_components;
		  sra_stats.aggregate_params_reduced++;
		  sra_stats.param_reductions_created += new_components;
		  proceed = true;
		}
	    }
	}
      else
	{
	  if (no_accesses_p (repr))
	    {
	      proceed = true;
	      sra_stats.deleted_unused_parameters++;
	    }
	  adjustments_count++;
	}
    }

  if (!proceed && dump_file)
    fprintf (dump_file, "NOT proceeding to change params.\n");

  if (proceed)
    adjustments = turn_representatives_into_adjustments (representatives,
							 adjustments_count);
  else
    adjustments = NULL;

  VEC_free (access_p, heap, representatives);
  return adjustments;
}

/* If a parameter replacement identified by ADJ does not yet exist in the form
   of declaration, create it and record it, otherwise return the previously
   created one.  */

static tree
get_replaced_param_substitute (struct ipa_parm_adjustment *adj)
{
  tree repl;
  if (!adj->new_ssa_base)
    {
      char *pretty_name = make_fancy_name (adj->base);

      repl = create_tmp_reg (TREE_TYPE (adj->base), "ISR");
      DECL_NAME (repl) = get_identifier (pretty_name);
      obstack_free (&name_obstack, pretty_name);

      get_var_ann (repl);
      add_referenced_var (repl);
      adj->new_ssa_base = repl;
    }
  else
    repl = adj->new_ssa_base;
  return repl;
}

/* Find the first adjustment for a particular parameter BASE in a vector of
   ADJUSTMENTS which is not a copy_param.  Return NULL if there is no such
   adjustment. */

static struct ipa_parm_adjustment *
get_adjustment_for_base (ipa_parm_adjustment_vec adjustments, tree base)
{
  int i, len;

  len = VEC_length (ipa_parm_adjustment_t, adjustments);
  for (i = 0; i < len; i++)
    {
      struct ipa_parm_adjustment *adj;

      adj = VEC_index (ipa_parm_adjustment_t, adjustments, i);
      if (!adj->copy_param && adj->base == base)
	return adj;
    }

  return NULL;
}

/* If the statement STMT defines an SSA_NAME of a parameter which is to be
   removed because its value is not used, replace the SSA_NAME with a one
   relating to a created VAR_DECL together all of its uses and return true.
   ADJUSTMENTS is a pointer to an adjustments vector.  */

static bool
replace_removed_params_ssa_names (gimple stmt,
				  ipa_parm_adjustment_vec adjustments)
{
  struct ipa_parm_adjustment *adj;
  tree lhs, decl, repl, name;

  if (gimple_code (stmt) == GIMPLE_PHI)
    lhs = gimple_phi_result (stmt);
  else if (is_gimple_assign (stmt))
    lhs = gimple_assign_lhs (stmt);
  else if (is_gimple_call (stmt))
    lhs = gimple_call_lhs (stmt);
  else
    gcc_unreachable ();

  if (TREE_CODE (lhs) != SSA_NAME)
    return false;
  decl = SSA_NAME_VAR (lhs);
  if (TREE_CODE (decl) != PARM_DECL)
    return false;

  adj = get_adjustment_for_base (adjustments, decl);
  if (!adj)
    return false;

  repl = get_replaced_param_substitute (adj);
  name = make_ssa_name (repl, stmt);

  if (dump_file)
    {
      fprintf (dump_file, "replacing an SSA name of a removed param ");
      print_generic_expr (dump_file, lhs, 0);
      fprintf (dump_file, " with ");
      print_generic_expr (dump_file, name, 0);
      fprintf (dump_file, "\n");
    }

  if (is_gimple_assign (stmt))
    gimple_assign_set_lhs (stmt, name);
  else if (is_gimple_call (stmt))
    gimple_call_set_lhs (stmt, name);
  else
    gimple_phi_set_result (stmt, name);

  replace_uses_by (lhs, name);
  release_ssa_name (lhs);
  return true;
}

/* If the expression *EXPR should be replaced by a reduction of a parameter, do
   so.  ADJUSTMENTS is a pointer to a vector of adjustments.  CONVERT
   specifies whether the function should care about type incompatibility the
   current and new expressions.  If it is false, the function will leave
   incompatibility issues to the caller.  Return true iff the expression
   was modified. */

static bool
sra_ipa_modify_expr (tree *expr, bool convert,
		     ipa_parm_adjustment_vec adjustments)
{
  int i, len;
  struct ipa_parm_adjustment *adj, *cand = NULL;
  HOST_WIDE_INT offset, size, max_size;
  tree base, src;

  len = VEC_length (ipa_parm_adjustment_t, adjustments);

  if (TREE_CODE (*expr) == BIT_FIELD_REF
      || TREE_CODE (*expr) == IMAGPART_EXPR
      || TREE_CODE (*expr) == REALPART_EXPR)
    {
      expr = &TREE_OPERAND (*expr, 0);
      convert = true;
    }

  base = get_ref_base_and_extent (*expr, &offset, &size, &max_size);
  if (!base || size == -1 || max_size == -1)
    return false;

  if (TREE_CODE (base) == MEM_REF)
    {
      offset += mem_ref_offset (base).low * BITS_PER_UNIT;
      base = TREE_OPERAND (base, 0);
    }

  base = get_ssa_base_param (base);
  if (!base || TREE_CODE (base) != PARM_DECL)
    return false;

  for (i = 0; i < len; i++)
    {
      adj = VEC_index (ipa_parm_adjustment_t, adjustments, i);

      if (adj->base == base &&
	  (adj->offset == offset || adj->remove_param))
	{
	  cand = adj;
	  break;
	}
    }
  if (!cand || cand->copy_param || cand->remove_param)
    return false;

  if (cand->by_ref)
    src = build_simple_mem_ref (cand->reduction);
  else
    src = cand->reduction;

  if (dump_file && (dump_flags & TDF_DETAILS))
    {
      fprintf (dump_file, "About to replace expr ");
      print_generic_expr (dump_file, *expr, 0);
      fprintf (dump_file, " with ");
      print_generic_expr (dump_file, src, 0);
      fprintf (dump_file, "\n");
    }

  if (convert && !useless_type_conversion_p (TREE_TYPE (*expr), cand->type))
    {
      tree vce = build1 (VIEW_CONVERT_EXPR, TREE_TYPE (*expr), src);
      *expr = vce;
    }
  else
    *expr = src;
  return true;
}

/* If the statement pointed to by STMT_PTR contains any expressions that need
   to replaced with a different one as noted by ADJUSTMENTS, do so.  Handle any
   potential type incompatibilities (GSI is used to accommodate conversion
   statements and must point to the statement).  Return true iff the statement
   was modified.  */

static bool
sra_ipa_modify_assign (gimple *stmt_ptr, gimple_stmt_iterator *gsi,
		       ipa_parm_adjustment_vec adjustments)
{
  gimple stmt = *stmt_ptr;
  tree *lhs_p, *rhs_p;
  bool any;

  if (!gimple_assign_single_p (stmt))
    return false;

  rhs_p = gimple_assign_rhs1_ptr (stmt);
  lhs_p = gimple_assign_lhs_ptr (stmt);

  any = sra_ipa_modify_expr (rhs_p, false, adjustments);
  any |= sra_ipa_modify_expr (lhs_p, false, adjustments);
  if (any)
    {
      tree new_rhs = NULL_TREE;

      if (!useless_type_conversion_p (TREE_TYPE (*lhs_p), TREE_TYPE (*rhs_p)))
	{
	  if (TREE_CODE (*rhs_p) == CONSTRUCTOR)
	    {
	      /* V_C_Es of constructors can cause trouble (PR 42714).  */
	      if (is_gimple_reg_type (TREE_TYPE (*lhs_p)))
		*rhs_p = fold_convert (TREE_TYPE (*lhs_p), integer_zero_node);
	      else
		*rhs_p = build_constructor (TREE_TYPE (*lhs_p), 0);
	    }
	  else
	    new_rhs = fold_build1_loc (gimple_location (stmt),
				       VIEW_CONVERT_EXPR, TREE_TYPE (*lhs_p),
				       *rhs_p);
	}
      else if (REFERENCE_CLASS_P (*rhs_p)
	       && is_gimple_reg_type (TREE_TYPE (*lhs_p))
	       && !is_gimple_reg (*lhs_p))
	/* This can happen when an assignment in between two single field
	   structures is turned into an assignment in between two pointers to
	   scalars (PR 42237).  */
	new_rhs = *rhs_p;

      if (new_rhs)
	{
	  tree tmp = force_gimple_operand_gsi (gsi, new_rhs, true, NULL_TREE,
					       true, GSI_SAME_STMT);

	  gimple_assign_set_rhs_from_tree (gsi, tmp);
	}

      return true;
    }

  return false;
}

/* Traverse the function body and all modifications as described in
   ADJUSTMENTS.  Return true iff the CFG has been changed.  */

static bool
ipa_sra_modify_function_body (ipa_parm_adjustment_vec adjustments)
{
  bool cfg_changed = false;
  basic_block bb;

  FOR_EACH_BB (bb)
    {
      gimple_stmt_iterator gsi;

      for (gsi = gsi_start_phis (bb); !gsi_end_p (gsi); gsi_next (&gsi))
	replace_removed_params_ssa_names (gsi_stmt (gsi), adjustments);

      gsi = gsi_start_bb (bb);
      while (!gsi_end_p (gsi))
	{
	  gimple stmt = gsi_stmt (gsi);
	  bool modified = false;
	  tree *t;
	  unsigned i;

	  switch (gimple_code (stmt))
	    {
	    case GIMPLE_RETURN:
	      t = gimple_return_retval_ptr (stmt);
	      if (*t != NULL_TREE)
		modified |= sra_ipa_modify_expr (t, true, adjustments);
	      break;

	    case GIMPLE_ASSIGN:
	      modified |= sra_ipa_modify_assign (&stmt, &gsi, adjustments);
	      modified |= replace_removed_params_ssa_names (stmt, adjustments);
	      break;

	    case GIMPLE_CALL:
	      /* Operands must be processed before the lhs.  */
	      for (i = 0; i < gimple_call_num_args (stmt); i++)
		{
		  t = gimple_call_arg_ptr (stmt, i);
		  modified |= sra_ipa_modify_expr (t, true, adjustments);
		}

	      if (gimple_call_lhs (stmt))
		{
		  t = gimple_call_lhs_ptr (stmt);
		  modified |= sra_ipa_modify_expr (t, false, adjustments);
		  modified |= replace_removed_params_ssa_names (stmt,
								adjustments);
		}
	      break;

	    case GIMPLE_ASM:
	      for (i = 0; i < gimple_asm_ninputs (stmt); i++)
		{
		  t = &TREE_VALUE (gimple_asm_input_op (stmt, i));
		  modified |= sra_ipa_modify_expr (t, true, adjustments);
		}
	      for (i = 0; i < gimple_asm_noutputs (stmt); i++)
		{
		  t = &TREE_VALUE (gimple_asm_output_op (stmt, i));
		  modified |= sra_ipa_modify_expr (t, false, adjustments);
		}
	      break;

	    default:
	      break;
	    }

	  if (modified)
	    {
	      update_stmt (stmt);
	      if (maybe_clean_eh_stmt (stmt)
		  && gimple_purge_dead_eh_edges (gimple_bb (stmt)))
		cfg_changed = true;
	    }
	  gsi_next (&gsi);
	}
    }

  return cfg_changed;
}

/* Call gimple_debug_bind_reset_value on all debug statements describing
   gimple register parameters that are being removed or replaced.  */

static void
sra_ipa_reset_debug_stmts (ipa_parm_adjustment_vec adjustments)
{
  int i, len;

  len = VEC_length (ipa_parm_adjustment_t, adjustments);
  for (i = 0; i < len; i++)
    {
      struct ipa_parm_adjustment *adj;
      imm_use_iterator ui;
      gimple stmt;
      tree name;

      adj = VEC_index (ipa_parm_adjustment_t, adjustments, i);
      if (adj->copy_param || !is_gimple_reg (adj->base))
	continue;
      name = gimple_default_def (cfun, adj->base);
      if (!name)
	continue;
      FOR_EACH_IMM_USE_STMT (stmt, ui, name)
	{
	  /* All other users must have been removed by
	     ipa_sra_modify_function_body.  */
	  gcc_assert (is_gimple_debug (stmt));
	  gimple_debug_bind_reset_value (stmt);
	  update_stmt (stmt);
	}
    }
}

/* Return true iff all callers have at least as many actual arguments as there
   are formal parameters in the current function.  */

static bool
all_callers_have_enough_arguments_p (struct cgraph_node *node)
{
  struct cgraph_edge *cs;
  for (cs = node->callers; cs; cs = cs->next_caller)
    if (!callsite_has_enough_arguments_p (cs->call_stmt))
      return false;

  return true;
}


/* Convert all callers of NODE to pass parameters as given in ADJUSTMENTS.  */

static void
convert_callers (struct cgraph_node *node, tree old_decl,
		 ipa_parm_adjustment_vec adjustments)
{
  tree old_cur_fndecl = current_function_decl;
  struct cgraph_edge *cs;
  basic_block this_block;
  bitmap recomputed_callers = BITMAP_ALLOC (NULL);

  for (cs = node->callers; cs; cs = cs->next_caller)
    {
      current_function_decl = cs->caller->decl;
      push_cfun (DECL_STRUCT_FUNCTION (cs->caller->decl));

      if (dump_file)
	fprintf (dump_file, "Adjusting call (%i -> %i) %s -> %s\n",
		 cs->caller->uid, cs->callee->uid,
		 cgraph_node_name (cs->caller),
		 cgraph_node_name (cs->callee));

      ipa_modify_call_arguments (cs, cs->call_stmt, adjustments);

      pop_cfun ();
    }

  for (cs = node->callers; cs; cs = cs->next_caller)
    if (!bitmap_bit_p (recomputed_callers, cs->caller->uid))
      {
	compute_inline_parameters (cs->caller);
	bitmap_set_bit (recomputed_callers, cs->caller->uid);
      }
  BITMAP_FREE (recomputed_callers);

  current_function_decl = old_cur_fndecl;

  if (!encountered_recursive_call)
    return;

  FOR_EACH_BB (this_block)
    {
      gimple_stmt_iterator gsi;

      for (gsi = gsi_start_bb (this_block); !gsi_end_p (gsi); gsi_next (&gsi))
        {
	  gimple stmt = gsi_stmt (gsi);
	  tree call_fndecl;
	  if (gimple_code (stmt) != GIMPLE_CALL)
	    continue;
	  call_fndecl = gimple_call_fndecl (stmt);
	  if (call_fndecl == old_decl)
	    {
	      if (dump_file)
		fprintf (dump_file, "Adjusting recursive call");
	      gimple_call_set_fndecl (stmt, node->decl);
	      ipa_modify_call_arguments (NULL, stmt, adjustments);
	    }
	}
    }

  return;
}

/* Perform all the modification required in IPA-SRA for NODE to have parameters
   as given in ADJUSTMENTS.  Return true iff the CFG has been changed.  */

static bool
modify_function (struct cgraph_node *node, ipa_parm_adjustment_vec adjustments)
{
  struct cgraph_node *new_node;
  struct cgraph_edge *cs;
<<<<<<< HEAD
=======
  bool cfg_changed;
>>>>>>> e8da5f64
  VEC (cgraph_edge_p, heap) * redirect_callers;
  int node_callers;

  node_callers = 0;
  for (cs = node->callers; cs != NULL; cs = cs->next_caller)
    node_callers++;
  redirect_callers = VEC_alloc (cgraph_edge_p, heap, node_callers);
  for (cs = node->callers; cs != NULL; cs = cs->next_caller)
    VEC_quick_push (cgraph_edge_p, redirect_callers, cs);

  rebuild_cgraph_edges ();
  pop_cfun ();
  current_function_decl = NULL_TREE;

  new_node = cgraph_function_versioning (node, redirect_callers, NULL, NULL,
					 NULL, NULL, "isra");
  current_function_decl = new_node->decl;
  push_cfun (DECL_STRUCT_FUNCTION (new_node->decl));

  ipa_modify_formal_parameters (current_function_decl, adjustments, "ISRA");
  cfg_changed = ipa_sra_modify_function_body (adjustments);
  sra_ipa_reset_debug_stmts (adjustments);
  convert_callers (new_node, node->decl, adjustments);
  cgraph_make_node_local (new_node);
<<<<<<< HEAD
  return;
=======
  return cfg_changed;
>>>>>>> e8da5f64
}

/* Return false the function is apparently unsuitable for IPA-SRA based on it's
   attributes, return true otherwise.  NODE is the cgraph node of the current
   function.  */

static bool
ipa_sra_preliminary_function_checks (struct cgraph_node *node)
{
  if (!tree_versionable_function_p (current_function_decl))
    {
      if (dump_file)
	fprintf (dump_file, "Function isn't allowed to be versioned.\n");
      return false;
    }

  if (!cgraph_node_can_be_local_p (node))
    {
      if (dump_file)
	fprintf (dump_file, "Function not local to this compilation unit.\n");
      return false;
    }

  if (!tree_versionable_function_p (node->decl))
    {
      if (dump_file)
<<<<<<< HEAD
	fprintf (dump_file, "Function not local to this compilation unit.\n");
=======
	fprintf (dump_file, "Function is not versionable.\n");
>>>>>>> e8da5f64
      return false;
    }

  if (DECL_VIRTUAL_P (current_function_decl))
    {
      if (dump_file)
	fprintf (dump_file, "Function is a virtual method.\n");
      return false;
    }

  if ((DECL_COMDAT (node->decl) || DECL_EXTERNAL (node->decl))
      && node->global.size >= MAX_INLINE_INSNS_AUTO)
    {
      if (dump_file)
	fprintf (dump_file, "Function too big to be made truly local.\n");
      return false;
    }

  if (!node->callers)
    {
      if (dump_file)
	fprintf (dump_file,
		 "Function has no callers in this compilation unit.\n");
      return false;
    }

  if (cfun->stdarg)
    {
      if (dump_file)
	fprintf (dump_file, "Function uses stdarg. \n");
      return false;
    }

  if (TYPE_ATTRIBUTES (TREE_TYPE (node->decl)))
    return false;

  return true;
}

/* Perform early interprocedural SRA.  */

static unsigned int
ipa_early_sra (void)
{
  struct cgraph_node *node = cgraph_node (current_function_decl);
  ipa_parm_adjustment_vec adjustments;
  int ret = 0;

  if (!ipa_sra_preliminary_function_checks (node))
    return 0;

  sra_initialize ();
  sra_mode = SRA_MODE_EARLY_IPA;

  if (!find_param_candidates ())
    {
      if (dump_file)
	fprintf (dump_file, "Function has no IPA-SRA candidates.\n");
      goto simple_out;
    }

  if (!all_callers_have_enough_arguments_p (node))
    {
      if (dump_file)
	fprintf (dump_file, "There are callers with insufficient number of "
		 "arguments.\n");
      goto simple_out;
    }

  bb_dereferences = XCNEWVEC (HOST_WIDE_INT,
				 func_param_count
				 * last_basic_block_for_function (cfun));
  final_bbs = BITMAP_ALLOC (NULL);

  scan_function ();
  if (encountered_apply_args)
    {
      if (dump_file)
	fprintf (dump_file, "Function calls  __builtin_apply_args().\n");
      goto out;
    }

  if (encountered_unchangable_recursive_call)
    {
      if (dump_file)
	fprintf (dump_file, "Function calls itself with insufficient "
		 "number of arguments.\n");
      goto out;
    }

  adjustments = analyze_all_param_acesses ();
  if (!adjustments)
    goto out;
  if (dump_file)
    ipa_dump_param_adjustments (dump_file, adjustments, current_function_decl);

  if (modify_function (node, adjustments))
    ret = TODO_update_ssa | TODO_cleanup_cfg;
  else
    ret = TODO_update_ssa;
  VEC_free (ipa_parm_adjustment_t, heap, adjustments);

  statistics_counter_event (cfun, "Unused parameters deleted",
			    sra_stats.deleted_unused_parameters);
  statistics_counter_event (cfun, "Scalar parameters converted to by-value",
			    sra_stats.scalar_by_ref_to_by_val);
  statistics_counter_event (cfun, "Aggregate parameters broken up",
			    sra_stats.aggregate_params_reduced);
  statistics_counter_event (cfun, "Aggregate parameter components created",
			    sra_stats.param_reductions_created);

 out:
  BITMAP_FREE (final_bbs);
  free (bb_dereferences);
 simple_out:
  sra_deinitialize ();
  return ret;
}

/* Return if early ipa sra shall be performed.  */
static bool
ipa_early_sra_gate (void)
{
  return flag_ipa_sra;
}

struct gimple_opt_pass pass_early_ipa_sra =
{
 {
  GIMPLE_PASS,
  "eipa_sra",	 			/* name */
  ipa_early_sra_gate,			/* gate */
  ipa_early_sra,			/* execute */
  NULL,					/* sub */
  NULL,					/* next */
  0,					/* static_pass_number */
  TV_IPA_SRA,				/* tv_id */
  0,	                                /* properties_required */
  0,					/* properties_provided */
  0,					/* properties_destroyed */
  0,					/* todo_flags_start */
  TODO_dump_func | TODO_dump_cgraph 	/* todo_flags_finish */
 }
};

<|MERGE_RESOLUTION|>--- conflicted
+++ resolved
@@ -90,10 +90,7 @@
 #include "flags.h"
 #include "dbgcnt.h"
 #include "tree-inline.h"
-<<<<<<< HEAD
-=======
 #include "gimple-pretty-print.h"
->>>>>>> e8da5f64
 
 /* Enumeration of all aggregate reductions we can do.  */
 enum sra_mode { SRA_MODE_EARLY_IPA,   /* early call regularization */
@@ -1287,19 +1284,11 @@
       sprintf (buffer, HOST_WIDE_INT_PRINT_DEC, TREE_INT_CST_LOW (index));
       obstack_grow (&name_obstack, buffer, strlen (buffer));
       break;
-<<<<<<< HEAD
 
     case ADDR_EXPR:
       make_fancy_name_1 (TREE_OPERAND (expr, 0));
       break;
 
-=======
-
-    case ADDR_EXPR:
-      make_fancy_name_1 (TREE_OPERAND (expr, 0));
-      break;
-
->>>>>>> e8da5f64
     case MEM_REF:
       make_fancy_name_1 (TREE_OPERAND (expr, 0));
       if (!integer_zerop (TREE_OPERAND (expr, 1)))
@@ -4286,10 +4275,7 @@
 {
   struct cgraph_node *new_node;
   struct cgraph_edge *cs;
-<<<<<<< HEAD
-=======
   bool cfg_changed;
->>>>>>> e8da5f64
   VEC (cgraph_edge_p, heap) * redirect_callers;
   int node_callers;
 
@@ -4314,11 +4300,7 @@
   sra_ipa_reset_debug_stmts (adjustments);
   convert_callers (new_node, node->decl, adjustments);
   cgraph_make_node_local (new_node);
-<<<<<<< HEAD
-  return;
-=======
   return cfg_changed;
->>>>>>> e8da5f64
 }
 
 /* Return false the function is apparently unsuitable for IPA-SRA based on it's
@@ -4345,11 +4327,7 @@
   if (!tree_versionable_function_p (node->decl))
     {
       if (dump_file)
-<<<<<<< HEAD
-	fprintf (dump_file, "Function not local to this compilation unit.\n");
-=======
 	fprintf (dump_file, "Function is not versionable.\n");
->>>>>>> e8da5f64
       return false;
     }
 

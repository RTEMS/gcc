/* Scalar Replacement of Aggregates (SRA) converts some structure
   references into scalar references, exposing them to the scalar
   optimizers.
   Copyright (C) 2003, 2004, 2005 Free Software Foundation, Inc.
   Contributed by Diego Novillo <dnovillo@redhat.com>

This file is part of GCC.

GCC is free software; you can redistribute it and/or modify it
under the terms of the GNU General Public License as published by the
Free Software Foundation; either version 2, or (at your option) any
later version.

GCC is distributed in the hope that it will be useful, but WITHOUT
ANY WARRANTY; without even the implied warranty of MERCHANTABILITY or
FITNESS FOR A PARTICULAR PURPOSE.  See the GNU General Public License
for more details.

You should have received a copy of the GNU General Public License
along with GCC; see the file COPYING.  If not, write to the Free
Software Foundation, 51 Franklin Street, Fifth Floor, Boston, MA
02110-1301, USA.  */

#include "config.h"
#include "system.h"
#include "coretypes.h"
#include "tm.h"
#include "ggc.h"
#include "tree.h"

/* These RTL headers are needed for basic-block.h.  */
#include "rtl.h"
#include "tm_p.h"
#include "hard-reg-set.h"
#include "basic-block.h"
#include "diagnostic.h"
#include "langhooks.h"
#include "tree-inline.h"
#include "tree-flow.h"
#include "tree-gimple.h"
#include "tree-dump.h"
#include "tree-pass.h"
#include "timevar.h"
#include "flags.h"
#include "bitmap.h"
#include "obstack.h"
#include "target.h"
/* expr.h is needed for MOVE_RATIO.  */
#include "expr.h"
#include "params.h"


/* This object of this pass is to replace a non-addressable aggregate with a
   set of independent variables.  Most of the time, all of these variables
   will be scalars.  But a secondary objective is to break up larger
   aggregates into smaller aggregates.  In the process we may find that some
   bits of the larger aggregate can be deleted as unreferenced.

   This substitution is done globally.  More localized substitutions would
   be the purvey of a load-store motion pass.

   The optimization proceeds in phases:

     (1) Identify variables that have types that are candidates for
	 decomposition.

     (2) Scan the function looking for the ways these variables are used.
	 In particular we're interested in the number of times a variable
	 (or member) is needed as a complete unit, and the number of times
	 a variable (or member) is copied.

     (3) Based on the usage profile, instantiate substitution variables.

     (4) Scan the function making replacements.
*/


/* The set of aggregate variables that are candidates for scalarization.  */
static bitmap sra_candidates;

/* Set of scalarizable PARM_DECLs that need copy-in operations at the
   beginning of the function.  */
static bitmap needs_copy_in;

/* Sets of bit pairs that cache type decomposition and instantiation.  */
static bitmap sra_type_decomp_cache;
static bitmap sra_type_inst_cache;

/* One of these structures is created for each candidate aggregate
   and each (accessed) member of such an aggregate.  */
struct sra_elt
{
  /* A tree of the elements.  Used when we want to traverse everything.  */
  struct sra_elt *parent;
  struct sra_elt *children;
  struct sra_elt *sibling;

  /* If this element is a root, then this is the VAR_DECL.  If this is
     a sub-element, this is some token used to identify the reference.
     In the case of COMPONENT_REF, this is the FIELD_DECL.  In the case
     of an ARRAY_REF, this is the (constant) index.  In the case of a
     complex number, this is a zero or one.  */
  tree element;

  /* The type of the element.  */
  tree type;

  /* A VAR_DECL, for any sub-element we've decided to replace.  */
  tree replacement;

  /* The number of times the element is referenced as a whole.  I.e.
     given "a.b.c", this would be incremented for C, but not for A or B.  */
  unsigned int n_uses;

  /* The number of times the element is copied to or from another
     scalarizable element.  */
  unsigned int n_copies;

  /* True if TYPE is scalar.  */
  bool is_scalar;

  /* True if we saw something about this element that prevents scalarization,
     such as non-constant indexing.  */
  bool cannot_scalarize;

  /* True if we've decided that structure-to-structure assignment
     should happen via memcpy and not per-element.  */
  bool use_block_copy;

  /* A flag for use with/after random access traversals.  */
  bool visited;
};

/* Random access to the child of a parent is performed by hashing.
   This prevents quadratic behavior, and allows SRA to function
   reasonably on larger records.  */
static htab_t sra_map;

/* All structures are allocated out of the following obstack.  */
static struct obstack sra_obstack;

/* Debugging functions.  */
static void dump_sra_elt_name (FILE *, struct sra_elt *);
extern void debug_sra_elt_name (struct sra_elt *);

/* Forward declarations.  */
static tree generate_element_ref (struct sra_elt *);

/* Return true if DECL is an SRA candidate.  */

static bool
is_sra_candidate_decl (tree decl)
{
  return DECL_P (decl) && bitmap_bit_p (sra_candidates, DECL_UID (decl));
}

/* Return true if TYPE is a scalar type.  */

static bool
is_sra_scalar_type (tree type)
{
  enum tree_code code = TREE_CODE (type);
  return (code == INTEGER_TYPE || code == REAL_TYPE || code == VECTOR_TYPE
	  || code == ENUMERAL_TYPE || code == BOOLEAN_TYPE
	  || code == CHAR_TYPE || code == POINTER_TYPE || code == OFFSET_TYPE
	  || code == REFERENCE_TYPE);
}

/* Return true if TYPE can be decomposed into a set of independent variables.

   Note that this doesn't imply that all elements of TYPE can be
   instantiated, just that if we decide to break up the type into
   separate pieces that it can be done.  */

bool
sra_type_can_be_decomposed_p (tree type)
{
  unsigned int cache = TYPE_UID (TYPE_MAIN_VARIANT (type)) * 2;
  tree t;

  /* Avoid searching the same type twice.  */
  if (bitmap_bit_p (sra_type_decomp_cache, cache+0))
    return true;
  if (bitmap_bit_p (sra_type_decomp_cache, cache+1))
    return false;

  /* The type must have a definite nonzero size.  */
  if (TYPE_SIZE (type) == NULL || TREE_CODE (TYPE_SIZE (type)) != INTEGER_CST
      || integer_zerop (TYPE_SIZE (type)))
    goto fail;

  /* The type must be a non-union aggregate.  */
  switch (TREE_CODE (type))
    {
    case RECORD_TYPE:
      {
	bool saw_one_field = false;

	for (t = TYPE_FIELDS (type); t ; t = TREE_CHAIN (t))
	  if (TREE_CODE (t) == FIELD_DECL)
	    {
	      /* Reject incorrectly represented bit fields.  */
	      if (DECL_BIT_FIELD (t)
		  && (tree_low_cst (DECL_SIZE (t), 1)
		      != TYPE_PRECISION (TREE_TYPE (t))))
		goto fail;

	      saw_one_field = true;
	    }

	/* Record types must have at least one field.  */
	if (!saw_one_field)
	  goto fail;
      }
      break;

    case ARRAY_TYPE:
      /* Array types must have a fixed lower and upper bound.  */
      t = TYPE_DOMAIN (type);
      if (t == NULL)
	goto fail;
      if (TYPE_MIN_VALUE (t) == NULL || !TREE_CONSTANT (TYPE_MIN_VALUE (t)))
	goto fail;
      if (TYPE_MAX_VALUE (t) == NULL || !TREE_CONSTANT (TYPE_MAX_VALUE (t)))
	goto fail;
      break;

    case COMPLEX_TYPE:
      break;

    default:
      goto fail;
    }

  bitmap_set_bit (sra_type_decomp_cache, cache+0);
  return true;

 fail:
  bitmap_set_bit (sra_type_decomp_cache, cache+1);
  return false;
}

/* Return true if DECL can be decomposed into a set of independent
   (though not necessarily scalar) variables.  */

static bool
decl_can_be_decomposed_p (tree var)
{
  /* Early out for scalars.  */
  if (is_sra_scalar_type (TREE_TYPE (var)))
    return false;

  /* The variable must not be aliased.  */
  if (!is_gimple_non_addressable (var))
    {
      if (dump_file && (dump_flags & TDF_DETAILS))
	{
	  fprintf (dump_file, "Cannot scalarize variable ");
	  print_generic_expr (dump_file, var, dump_flags);
	  fprintf (dump_file, " because it must live in memory\n");
	}
      return false;
    }

  /* The variable must not be volatile.  */
  if (TREE_THIS_VOLATILE (var))
    {
      if (dump_file && (dump_flags & TDF_DETAILS))
	{
	  fprintf (dump_file, "Cannot scalarize variable ");
	  print_generic_expr (dump_file, var, dump_flags);
	  fprintf (dump_file, " because it is declared volatile\n");
	}
      return false;
    }

  /* We must be able to decompose the variable's type.  */
  if (!sra_type_can_be_decomposed_p (TREE_TYPE (var)))
    {
      if (dump_file && (dump_flags & TDF_DETAILS))
	{
	  fprintf (dump_file, "Cannot scalarize variable ");
	  print_generic_expr (dump_file, var, dump_flags);
	  fprintf (dump_file, " because its type cannot be decomposed\n");
	}
      return false;
    }

  return true;
}

/* Return true if TYPE can be *completely* decomposed into scalars.  */

static bool
type_can_instantiate_all_elements (tree type)
{
  if (is_sra_scalar_type (type))
    return true;
  if (!sra_type_can_be_decomposed_p (type))
    return false;

  switch (TREE_CODE (type))
    {
    case RECORD_TYPE:
      {
	unsigned int cache = TYPE_UID (TYPE_MAIN_VARIANT (type)) * 2;
	tree f;

	if (bitmap_bit_p (sra_type_inst_cache, cache+0))
	  return true;
	if (bitmap_bit_p (sra_type_inst_cache, cache+1))
	  return false;

	for (f = TYPE_FIELDS (type); f ; f = TREE_CHAIN (f))
	  if (TREE_CODE (f) == FIELD_DECL)
	    {
	      if (!type_can_instantiate_all_elements (TREE_TYPE (f)))
		{
		  bitmap_set_bit (sra_type_inst_cache, cache+1);
		  return false;
		}
	    }

	bitmap_set_bit (sra_type_inst_cache, cache+0);
	return true;
      }

    case ARRAY_TYPE:
      return type_can_instantiate_all_elements (TREE_TYPE (type));

    case COMPLEX_TYPE:
      return true;

    default:
      gcc_unreachable ();
    }
}

/* Test whether ELT or some sub-element cannot be scalarized.  */

static bool
can_completely_scalarize_p (struct sra_elt *elt)
{
  struct sra_elt *c;

  if (elt->cannot_scalarize)
    return false;

  for (c = elt->children; c ; c = c->sibling)
    if (!can_completely_scalarize_p (c))
      return false;

  return true;
}


/* A simplified tree hashing algorithm that only handles the types of
   trees we expect to find in sra_elt->element.  */

static hashval_t
sra_hash_tree (tree t)
{
  hashval_t h;

  switch (TREE_CODE (t))
    {
    case VAR_DECL:
    case PARM_DECL:
    case RESULT_DECL:
      h = DECL_UID (t);
      break;

    case INTEGER_CST:
      h = TREE_INT_CST_LOW (t) ^ TREE_INT_CST_HIGH (t);
      break;

    case FIELD_DECL:
      /* We can have types that are compatible, but have different member
	 lists, so we can't hash fields by ID.  Use offsets instead.  */
      h = iterative_hash_expr (DECL_FIELD_OFFSET (t), 0);
      h = iterative_hash_expr (DECL_FIELD_BIT_OFFSET (t), h);
      break;

    default:
      gcc_unreachable ();
    }

  return h;
}

/* Hash function for type SRA_PAIR.  */

static hashval_t
sra_elt_hash (const void *x)
{
  const struct sra_elt *e = x;
  const struct sra_elt *p;
  hashval_t h;

  h = sra_hash_tree (e->element);

  /* Take into account everything back up the chain.  Given that chain
     lengths are rarely very long, this should be acceptable.  If we
     truly identify this as a performance problem, it should work to
     hash the pointer value "e->parent".  */
  for (p = e->parent; p ; p = p->parent)
    h = (h * 65521) ^ sra_hash_tree (p->element);

  return h;
}

/* Equality function for type SRA_PAIR.  */

static int
sra_elt_eq (const void *x, const void *y)
{
  const struct sra_elt *a = x;
  const struct sra_elt *b = y;
  tree ae, be;

  if (a->parent != b->parent)
    return false;

  ae = a->element;
  be = b->element;

  if (ae == be)
    return true;
  if (TREE_CODE (ae) != TREE_CODE (be))
    return false;

  switch (TREE_CODE (ae))
    {
    case VAR_DECL:
    case PARM_DECL:
    case RESULT_DECL:
      /* These are all pointer unique.  */
      return false;

    case INTEGER_CST:
      /* Integers are not pointer unique, so compare their values.  */
      return tree_int_cst_equal (ae, be);

    case FIELD_DECL:
      /* Fields are unique within a record, but not between
	 compatible records.  */
      if (DECL_FIELD_CONTEXT (ae) == DECL_FIELD_CONTEXT (be))
	return false;
      return fields_compatible_p (ae, be);

    default:
      gcc_unreachable ();
    }
}

/* Create or return the SRA_ELT structure for CHILD in PARENT.  PARENT
   may be null, in which case CHILD must be a DECL.  */

static struct sra_elt *
lookup_element (struct sra_elt *parent, tree child, tree type,
		enum insert_option insert)
{
  struct sra_elt dummy;
  struct sra_elt **slot;
  struct sra_elt *elt;

  dummy.parent = parent;
  dummy.element = child;

  slot = (struct sra_elt **) htab_find_slot (sra_map, &dummy, insert);
  if (!slot && insert == NO_INSERT)
    return NULL;

  elt = *slot;
  if (!elt && insert == INSERT)
    {
      *slot = elt = obstack_alloc (&sra_obstack, sizeof (*elt));
      memset (elt, 0, sizeof (*elt));

      elt->parent = parent;
      elt->element = child;
      elt->type = type;
      elt->is_scalar = is_sra_scalar_type (type);

      if (parent)
	{
	  elt->sibling = parent->children;
	  parent->children = elt;
	}

      /* If this is a parameter, then if we want to scalarize, we have
	 one copy from the true function parameter.  Count it now.  */
      if (TREE_CODE (child) == PARM_DECL)
	{
	  elt->n_copies = 1;
	  bitmap_set_bit (needs_copy_in, DECL_UID (child));
	}
    }

  return elt;
}

/* Return true if the ARRAY_REF in EXPR is a constant, in bounds access.  */

static bool
is_valid_const_index (tree expr)
{
  tree dom, t, index = TREE_OPERAND (expr, 1);

  if (TREE_CODE (index) != INTEGER_CST)
    return false;

  /* Watch out for stupid user tricks, indexing outside the array.

     Careful, we're not called only on scalarizable types, so do not
     assume constant array bounds.  We needn't do anything with such
     cases, since they'll be referring to objects that we should have
     already rejected for scalarization, so returning false is fine.  */

  dom = TYPE_DOMAIN (TREE_TYPE (TREE_OPERAND (expr, 0)));
  if (dom == NULL)
    return false;

  t = TYPE_MIN_VALUE (dom);
  if (!t || TREE_CODE (t) != INTEGER_CST)
    return false;
  if (tree_int_cst_lt (index, t))
    return false;

  t = TYPE_MAX_VALUE (dom);
  if (!t || TREE_CODE (t) != INTEGER_CST)
    return false;
  if (tree_int_cst_lt (t, index))
    return false;

  return true;
}

/* Create or return the SRA_ELT structure for EXPR if the expression
   refers to a scalarizable variable.  */

static struct sra_elt *
maybe_lookup_element_for_expr (tree expr)
{
  struct sra_elt *elt;
  tree child;

  switch (TREE_CODE (expr))
    {
    case VAR_DECL:
    case PARM_DECL:
    case RESULT_DECL:
      if (is_sra_candidate_decl (expr))
	return lookup_element (NULL, expr, TREE_TYPE (expr), INSERT);
      return NULL;

    case ARRAY_REF:
      /* We can't scalarize variable array indicies.  */
      if (is_valid_const_index (expr))
        child = TREE_OPERAND (expr, 1);
      else
	return NULL;
      break;

    case COMPONENT_REF:
      /* Don't look through unions.  */
      if (TREE_CODE (TREE_TYPE (TREE_OPERAND (expr, 0))) != RECORD_TYPE)
	return NULL;
      child = TREE_OPERAND (expr, 1);
      break;

    case REALPART_EXPR:
      child = integer_zero_node;
      break;
    case IMAGPART_EXPR:
      child = integer_one_node;
      break;

    default:
      return NULL;
    }

  elt = maybe_lookup_element_for_expr (TREE_OPERAND (expr, 0));
  if (elt)
    return lookup_element (elt, child, TREE_TYPE (expr), INSERT);
  return NULL;
}


/* Functions to walk just enough of the tree to see all scalarizable
   references, and categorize them.  */

/* A set of callbacks for phases 2 and 4.  They'll be invoked for the
   various kinds of references seen.  In all cases, *BSI is an iterator
   pointing to the statement being processed.  */
struct sra_walk_fns
{
  /* Invoked when ELT is required as a unit.  Note that ELT might refer to
     a leaf node, in which case this is a simple scalar reference.  *EXPR_P
     points to the location of the expression.  IS_OUTPUT is true if this
     is a left-hand-side reference.  */
  void (*use) (struct sra_elt *elt, tree *expr_p,
	       block_stmt_iterator *bsi, bool is_output);

  /* Invoked when we have a copy between two scalarizable references.  */
  void (*copy) (struct sra_elt *lhs_elt, struct sra_elt *rhs_elt,
		block_stmt_iterator *bsi);

  /* Invoked when ELT is initialized from a constant.  VALUE may be NULL,
     in which case it should be treated as an empty CONSTRUCTOR.  */
  void (*init) (struct sra_elt *elt, tree value, block_stmt_iterator *bsi);

  /* Invoked when we have a copy between one scalarizable reference ELT
     and one non-scalarizable reference OTHER.  IS_OUTPUT is true if ELT
     is on the left-hand side.  */
  void (*ldst) (struct sra_elt *elt, tree other,
		block_stmt_iterator *bsi, bool is_output);

  /* True during phase 2, false during phase 4.  */
  /* ??? This is a hack.  */
  bool initial_scan;
};

#ifdef ENABLE_CHECKING
/* Invoked via walk_tree, if *TP contains a candidate decl, return it.  */

static tree
sra_find_candidate_decl (tree *tp, int *walk_subtrees,
			 void *data ATTRIBUTE_UNUSED)
{
  tree t = *tp;
  enum tree_code code = TREE_CODE (t);

  if (code == VAR_DECL || code == PARM_DECL || code == RESULT_DECL)
    {
      *walk_subtrees = 0;
      if (is_sra_candidate_decl (t))
	return t;
    }
  else if (TYPE_P (t))
    *walk_subtrees = 0;

  return NULL;
}
#endif

/* Walk most expressions looking for a scalarizable aggregate.
   If we find one, invoke FNS->USE.  */

static void
sra_walk_expr (tree *expr_p, block_stmt_iterator *bsi, bool is_output,
	       const struct sra_walk_fns *fns)
{
  tree expr = *expr_p;
  tree inner = expr;
  bool disable_scalarization = false;

  /* We're looking to collect a reference expression between EXPR and INNER,
     such that INNER is a scalarizable decl and all other nodes through EXPR
     are references that we can scalarize.  If we come across something that
     we can't scalarize, we reset EXPR.  This has the effect of making it
     appear that we're referring to the larger expression as a whole.  */

  while (1)
    switch (TREE_CODE (inner))
      {
      case VAR_DECL:
      case PARM_DECL:
      case RESULT_DECL:
	/* If there is a scalarizable decl at the bottom, then process it.  */
	if (is_sra_candidate_decl (inner))
	  {
	    struct sra_elt *elt = maybe_lookup_element_for_expr (expr);
	    if (disable_scalarization)
	      elt->cannot_scalarize = true;
	    else
	      fns->use (elt, expr_p, bsi, is_output);
	  }
	return;

      case ARRAY_REF:
	/* Non-constant index means any member may be accessed.  Prevent the
	   expression from being scalarized.  If we were to treat this as a
	   reference to the whole array, we can wind up with a single dynamic
	   index reference inside a loop being overridden by several constant
	   index references during loop setup.  It's possible that this could
	   be avoided by using dynamic usage counts based on BB trip counts
	   (based on loop analysis or profiling), but that hardly seems worth
	   the effort.  */
	/* ??? Hack.  Figure out how to push this into the scan routines
	   without duplicating too much code.  */
	if (!is_valid_const_index (inner))
	  {
	    disable_scalarization = true;
	    goto use_all;
	  }
	/* ??? Are we assured that non-constant bounds and stride will have
	   the same value everywhere?  I don't think Fortran will...  */
	if (TREE_OPERAND (inner, 2) || TREE_OPERAND (inner, 3))
	  goto use_all;
	inner = TREE_OPERAND (inner, 0);
	break;

      case COMPONENT_REF:
	/* A reference to a union member constitutes a reference to the
	   entire union.  */
	if (TREE_CODE (TREE_TYPE (TREE_OPERAND (inner, 0))) != RECORD_TYPE)
	  goto use_all;
	/* ??? See above re non-constant stride.  */
	if (TREE_OPERAND (inner, 2))
	  goto use_all;
	inner = TREE_OPERAND (inner, 0);
	break;

      case REALPART_EXPR:
      case IMAGPART_EXPR:
	inner = TREE_OPERAND (inner, 0);
	break;

      case BIT_FIELD_REF:
	/* A bit field reference (access to *multiple* fields simultaneously)
	   is not currently scalarized.  Consider this an access to the
	   complete outer element, to which walk_tree will bring us next.  */
	goto use_all;

      case ARRAY_RANGE_REF:
	/* Similarly, a subrange reference is used to modify indexing.  Which
	   means that the canonical element names that we have won't work.  */
	goto use_all;

      case VIEW_CONVERT_EXPR:
      case NOP_EXPR:
	/* Similarly, a view/nop explicitly wants to look at an object in a
	   type other than the one we've scalarized.  */
	goto use_all;

      case WITH_SIZE_EXPR:
	/* This is a transparent wrapper.  The entire inner expression really
	   is being used.  */
	goto use_all;

      use_all:
        expr_p = &TREE_OPERAND (inner, 0);
	inner = expr = *expr_p;
	break;

      default:
#ifdef ENABLE_CHECKING
	/* Validate that we're not missing any references.  */
	gcc_assert (!walk_tree (&inner, sra_find_candidate_decl, NULL, NULL));
#endif
	return;
      }
}

/* Walk a TREE_LIST of values looking for scalarizable aggregates.
   If we find one, invoke FNS->USE.  */

static void
sra_walk_tree_list (tree list, block_stmt_iterator *bsi, bool is_output,
		    const struct sra_walk_fns *fns)
{
  tree op;
  for (op = list; op ; op = TREE_CHAIN (op))
    sra_walk_expr (&TREE_VALUE (op), bsi, is_output, fns);
}

/* Walk the arguments of a CALL_EXPR looking for scalarizable aggregates.
   If we find one, invoke FNS->USE.  */

static void
sra_walk_call_expr (tree expr, block_stmt_iterator *bsi,
		    const struct sra_walk_fns *fns)
{
  sra_walk_tree_list (TREE_OPERAND (expr, 1), bsi, false, fns);
}

/* Walk the inputs and outputs of an ASM_EXPR looking for scalarizable
   aggregates.  If we find one, invoke FNS->USE.  */

static void
sra_walk_asm_expr (tree expr, block_stmt_iterator *bsi,
		   const struct sra_walk_fns *fns)
{
  sra_walk_tree_list (ASM_INPUTS (expr), bsi, false, fns);
  sra_walk_tree_list (ASM_OUTPUTS (expr), bsi, true, fns);
}

/* Walk a MODIFY_EXPR and categorize the assignment appropriately.  */

static void
sra_walk_modify_expr (tree expr, block_stmt_iterator *bsi,
		      const struct sra_walk_fns *fns)
{
  struct sra_elt *lhs_elt, *rhs_elt;
  tree lhs, rhs;

  lhs = TREE_OPERAND (expr, 0);
  rhs = TREE_OPERAND (expr, 1);
  lhs_elt = maybe_lookup_element_for_expr (lhs);
  rhs_elt = maybe_lookup_element_for_expr (rhs);

  /* If both sides are scalarizable, this is a COPY operation.  */
  if (lhs_elt && rhs_elt)
    {
      fns->copy (lhs_elt, rhs_elt, bsi);
      return;
    }

  /* If the RHS is scalarizable, handle it.  There are only two cases.  */
  if (rhs_elt)
    {
      if (!rhs_elt->is_scalar)
	fns->ldst (rhs_elt, lhs, bsi, false);
      else
	fns->use (rhs_elt, &TREE_OPERAND (expr, 1), bsi, false);
    }

  /* If it isn't scalarizable, there may be scalarizable variables within, so
     check for a call or else walk the RHS to see if we need to do any
     copy-in operations.  We need to do it before the LHS is scalarized so
     that the statements get inserted in the proper place, before any
     copy-out operations.  */
  else
    {
      tree call = get_call_expr_in (rhs);
      if (call)
	sra_walk_call_expr (call, bsi, fns);
      else
	sra_walk_expr (&TREE_OPERAND (expr, 1), bsi, false, fns);
    }

  /* Likewise, handle the LHS being scalarizable.  We have cases similar
     to those above, but also want to handle RHS being constant.  */
  if (lhs_elt)
    {
      /* If this is an assignment from a constant, or constructor, then
	 we have access to all of the elements individually.  Invoke INIT.  */
      if (TREE_CODE (rhs) == COMPLEX_EXPR
	  || TREE_CODE (rhs) == COMPLEX_CST
	  || TREE_CODE (rhs) == CONSTRUCTOR)
	fns->init (lhs_elt, rhs, bsi);

      /* If this is an assignment from read-only memory, treat this as if
	 we'd been passed the constructor directly.  Invoke INIT.  */
      else if (TREE_CODE (rhs) == VAR_DECL
	       && TREE_STATIC (rhs)
	       && TREE_READONLY (rhs)
	       && targetm.binds_local_p (rhs))
	fns->init (lhs_elt, DECL_INITIAL (rhs), bsi);

      /* If this is a copy from a non-scalarizable lvalue, invoke LDST.
	 The lvalue requirement prevents us from trying to directly scalarize
	 the result of a function call.  Which would result in trying to call
	 the function multiple times, and other evil things.  */
      else if (!lhs_elt->is_scalar && is_gimple_addressable (rhs))
	fns->ldst (lhs_elt, rhs, bsi, true);

      /* Otherwise we're being used in some context that requires the
	 aggregate to be seen as a whole.  Invoke USE.  */
      else
	fns->use (lhs_elt, &TREE_OPERAND (expr, 0), bsi, true);
    }

  /* Similarly to above, LHS_ELT being null only means that the LHS as a
     whole is not a scalarizable reference.  There may be occurrences of
     scalarizable variables within, which implies a USE.  */
  else
    sra_walk_expr (&TREE_OPERAND (expr, 0), bsi, true, fns);
}

/* Entry point to the walk functions.  Search the entire function,
   invoking the callbacks in FNS on each of the references to
   scalarizable variables.  */

static void
sra_walk_function (const struct sra_walk_fns *fns)
{
  basic_block bb;
  block_stmt_iterator si, ni;

  /* ??? Phase 4 could derive some benefit to walking the function in
     dominator tree order.  */

  FOR_EACH_BB (bb)
    for (si = bsi_start (bb); !bsi_end_p (si); si = ni)
      {
	tree stmt, t;
	stmt_ann_t ann;

	stmt = bsi_stmt (si);
	ann = stmt_ann (stmt);

	ni = si;
	bsi_next (&ni);

	/* If the statement has no virtual operands, then it doesn't
	   make any structure references that we care about.  */
	if (ZERO_SSA_OPERANDS (stmt, (SSA_OP_VIRTUAL_DEFS | SSA_OP_VUSE)))
	  continue;

	switch (TREE_CODE (stmt))
	  {
	  case RETURN_EXPR:
	    /* If we have "return <retval>" then the return value is
	       already exposed for our pleasure.  Walk it as a USE to
	       force all the components back in place for the return.

	       If we have an embedded assignment, then <retval> is of
	       a type that gets returned in registers in this ABI, and
	       we do not wish to extend their lifetimes.  Treat this
	       as a USE of the variable on the RHS of this assignment.  */

	    t = TREE_OPERAND (stmt, 0);
	    if (TREE_CODE (t) == MODIFY_EXPR)
	      sra_walk_expr (&TREE_OPERAND (t, 1), &si, false, fns);
	    else
	      sra_walk_expr (&TREE_OPERAND (stmt, 0), &si, false, fns);
	    break;

	  case MODIFY_EXPR:
	    sra_walk_modify_expr (stmt, &si, fns);
	    break;
	  case CALL_EXPR:
	    sra_walk_call_expr (stmt, &si, fns);
	    break;
	  case ASM_EXPR:
	    sra_walk_asm_expr (stmt, &si, fns);
	    break;

	  default:
	    break;
	  }
      }
}

/* Phase One: Scan all referenced variables in the program looking for
   structures that could be decomposed.  */

static bool
find_candidates_for_sra (void)
{
  bool any_set = false;
  tree var;
  referenced_var_iterator rvi;

  FOR_EACH_REFERENCED_VAR (var, rvi)
    {
      if (decl_can_be_decomposed_p (var))
        {
          bitmap_set_bit (sra_candidates, DECL_UID (var));
          any_set = true;
        }
    }

  return any_set;
}


/* Phase Two: Scan all references to scalarizable variables.  Count the
   number of times they are used or copied respectively.  */

/* Callbacks to fill in SRA_WALK_FNS.  Everything but USE is
   considered a copy, because we can decompose the reference such that
   the sub-elements needn't be contiguous.  */

static void
scan_use (struct sra_elt *elt, tree *expr_p ATTRIBUTE_UNUSED,
	  block_stmt_iterator *bsi ATTRIBUTE_UNUSED,
	  bool is_output ATTRIBUTE_UNUSED)
{
  elt->n_uses += 1;
}

static void
scan_copy (struct sra_elt *lhs_elt, struct sra_elt *rhs_elt,
	   block_stmt_iterator *bsi ATTRIBUTE_UNUSED)
{
  lhs_elt->n_copies += 1;
  rhs_elt->n_copies += 1;
}

static void
scan_init (struct sra_elt *lhs_elt, tree rhs ATTRIBUTE_UNUSED,
	   block_stmt_iterator *bsi ATTRIBUTE_UNUSED)
{
  lhs_elt->n_copies += 1;
}

static void
scan_ldst (struct sra_elt *elt, tree other ATTRIBUTE_UNUSED,
	   block_stmt_iterator *bsi ATTRIBUTE_UNUSED,
	   bool is_output ATTRIBUTE_UNUSED)
{
  elt->n_copies += 1;
}

/* Dump the values we collected during the scanning phase.  */

static void
scan_dump (struct sra_elt *elt)
{
  struct sra_elt *c;

  dump_sra_elt_name (dump_file, elt);
  fprintf (dump_file, ": n_uses=%u n_copies=%u\n", elt->n_uses, elt->n_copies);

  for (c = elt->children; c ; c = c->sibling)
    scan_dump (c);
}

/* Entry point to phase 2.  Scan the entire function, building up
   scalarization data structures, recording copies and uses.  */

static void
scan_function (void)
{
  static const struct sra_walk_fns fns = {
    scan_use, scan_copy, scan_init, scan_ldst, true
  };
  bitmap_iterator bi;

  sra_walk_function (&fns);

  if (dump_file && (dump_flags & TDF_DETAILS))
    {
      unsigned i;

      fputs ("\nScan results:\n", dump_file);
      EXECUTE_IF_SET_IN_BITMAP (sra_candidates, 0, i, bi)
	{
	  tree var = referenced_var (i);
	  struct sra_elt *elt = lookup_element (NULL, var, NULL, NO_INSERT);
	  if (elt)
	    scan_dump (elt);
	}
      fputc ('\n', dump_file);
    }
}

/* Phase Three: Make decisions about which variables to scalarize, if any.
   All elements to be scalarized have replacement variables made for them.  */

/* A subroutine of build_element_name.  Recursively build the element
   name on the obstack.  */

static void
build_element_name_1 (struct sra_elt *elt)
{
  tree t;
  char buffer[32];

  if (elt->parent)
    {
      build_element_name_1 (elt->parent);
      obstack_1grow (&sra_obstack, '$');

      if (TREE_CODE (elt->parent->type) == COMPLEX_TYPE)
	{
	  if (elt->element == integer_zero_node)
	    obstack_grow (&sra_obstack, "real", 4);
	  else
	    obstack_grow (&sra_obstack, "imag", 4);
	  return;
	}
    }

  t = elt->element;
  if (TREE_CODE (t) == INTEGER_CST)
    {
      /* ??? Eh.  Don't bother doing double-wide printing.  */
      sprintf (buffer, HOST_WIDE_INT_PRINT_DEC, TREE_INT_CST_LOW (t));
      obstack_grow (&sra_obstack, buffer, strlen (buffer));
    }
  else
    {
      tree name = DECL_NAME (t);
      if (name)
	obstack_grow (&sra_obstack, IDENTIFIER_POINTER (name),
		      IDENTIFIER_LENGTH (name));
      else
	{
	  sprintf (buffer, "D%u", DECL_UID (t));
	  obstack_grow (&sra_obstack, buffer, strlen (buffer));
	}
    }
}

/* Construct a pretty variable name for an element's replacement variable.
   The name is built on the obstack.  */

static char *
build_element_name (struct sra_elt *elt)
{
  build_element_name_1 (elt);
  obstack_1grow (&sra_obstack, '\0');
  return XOBFINISH (&sra_obstack, char *);
}

/* Instantiate an element as an independent variable.  */

static void
instantiate_element (struct sra_elt *elt)
{
  struct sra_elt *base_elt;
  tree var, base;

  for (base_elt = elt; base_elt->parent; base_elt = base_elt->parent)
    continue;
  base = base_elt->element;

  elt->replacement = var = make_rename_temp (elt->type, "SR");
  DECL_SOURCE_LOCATION (var) = DECL_SOURCE_LOCATION (base);
  DECL_ARTIFICIAL (var) = 1;

  if (TREE_THIS_VOLATILE (elt->type))
    {
      TREE_THIS_VOLATILE (var) = 1;
      TREE_SIDE_EFFECTS (var) = 1;
    }

  if (DECL_NAME (base) && !DECL_IGNORED_P (base))
    {
      char *pretty_name = build_element_name (elt);
      DECL_NAME (var) = get_identifier (pretty_name);
      obstack_free (&sra_obstack, pretty_name);

<<<<<<< HEAD
      DECL_DEBUG_EXPR (var) = generate_element_ref (elt);
      DECL_DEBUG_EXPR_IS_FROM (var) = 1;

=======
      SET_DECL_DEBUG_EXPR (var, generate_element_ref (elt));
      DECL_DEBUG_EXPR_IS_FROM (var) = 1;
      
>>>>>>> 8c044a9c
      DECL_IGNORED_P (var) = 0;
      TREE_NO_WARNING (var) = TREE_NO_WARNING (base);
    }
  else
    {
      DECL_IGNORED_P (var) = 1;
      /* ??? We can't generate any warning that would be meaningful.  */
      TREE_NO_WARNING (var) = 1;
    }

  if (dump_file)
    {
      fputs ("  ", dump_file);
      dump_sra_elt_name (dump_file, elt);
      fputs (" -> ", dump_file);
      print_generic_expr (dump_file, var, dump_flags);
      fputc ('\n', dump_file);
    }
}

/* Make one pass across an element tree deciding whether or not it's
   profitable to instantiate individual leaf scalars.

   PARENT_USES and PARENT_COPIES are the sum of the N_USES and N_COPIES
   fields all the way up the tree.  */

static void
decide_instantiation_1 (struct sra_elt *elt, unsigned int parent_uses,
			unsigned int parent_copies)
{
  if (dump_file && !elt->parent)
    {
      fputs ("Initial instantiation for ", dump_file);
      dump_sra_elt_name (dump_file, elt);
      fputc ('\n', dump_file);
    }

  if (elt->cannot_scalarize)
    return;

  if (elt->is_scalar)
    {
      /* The decision is simple: instantiate if we're used more frequently
	 than the parent needs to be seen as a complete unit.  */
      if (elt->n_uses + elt->n_copies + parent_copies > parent_uses)
	instantiate_element (elt);
    }
  else
    {
      struct sra_elt *c;
      unsigned int this_uses = elt->n_uses + parent_uses;
      unsigned int this_copies = elt->n_copies + parent_copies;

      for (c = elt->children; c ; c = c->sibling)
	decide_instantiation_1 (c, this_uses, this_copies);
    }
}

/* Compute the size and number of all instantiated elements below ELT.
   We will only care about this if the size of the complete structure
   fits in a HOST_WIDE_INT, so we don't have to worry about overflow.  */

static unsigned int
sum_instantiated_sizes (struct sra_elt *elt, unsigned HOST_WIDE_INT *sizep)
{
  if (elt->replacement)
    {
      *sizep += TREE_INT_CST_LOW (TYPE_SIZE_UNIT (elt->type));
      return 1;
    }
  else
    {
      struct sra_elt *c;
      unsigned int count = 0;

      for (c = elt->children; c ; c = c->sibling)
	count += sum_instantiated_sizes (c, sizep);

      return count;
    }
}

/* Instantiate fields in ELT->TYPE that are not currently present as
   children of ELT.  */

static void instantiate_missing_elements (struct sra_elt *elt);

static void
instantiate_missing_elements_1 (struct sra_elt *elt, tree child, tree type)
{
  struct sra_elt *sub = lookup_element (elt, child, type, INSERT);
  if (sub->is_scalar)
    {
      if (sub->replacement == NULL)
	instantiate_element (sub);
    }
  else
    instantiate_missing_elements (sub);
}

static void
instantiate_missing_elements (struct sra_elt *elt)
{
  tree type = elt->type;

  switch (TREE_CODE (type))
    {
    case RECORD_TYPE:
      {
	tree f;
	for (f = TYPE_FIELDS (type); f ; f = TREE_CHAIN (f))
	  if (TREE_CODE (f) == FIELD_DECL)
	    instantiate_missing_elements_1 (elt, f, TREE_TYPE (f));
	break;
      }

    case ARRAY_TYPE:
      {
	tree i, max, subtype;

	i = TYPE_MIN_VALUE (TYPE_DOMAIN (type));
	max = TYPE_MAX_VALUE (TYPE_DOMAIN (type));
	subtype = TREE_TYPE (type);

	while (1)
	  {
	    instantiate_missing_elements_1 (elt, i, subtype);
	    if (tree_int_cst_equal (i, max))
	      break;
	    i = int_const_binop (PLUS_EXPR, i, integer_one_node, true);
	  }

	break;
      }

    case COMPLEX_TYPE:
      type = TREE_TYPE (type);
      instantiate_missing_elements_1 (elt, integer_zero_node, type);
      instantiate_missing_elements_1 (elt, integer_one_node, type);
      break;

    default:
      gcc_unreachable ();
    }
}

/* Make one pass across an element tree deciding whether to perform block
   or element copies.  If we decide on element copies, instantiate all
   elements.  Return true if there are any instantiated sub-elements.  */

static bool
decide_block_copy (struct sra_elt *elt)
{
  struct sra_elt *c;
  bool any_inst;

  /* If scalarization is disabled, respect it.  */
  if (elt->cannot_scalarize)
    {
      elt->use_block_copy = 1;

      if (dump_file)
	{
	  fputs ("Scalarization disabled for ", dump_file);
	  dump_sra_elt_name (dump_file, elt);
	  fputc ('\n', dump_file);
	}

      /* Disable scalarization of sub-elements */
      for (c = elt->children; c; c = c->sibling)
	{
	  c->cannot_scalarize = 1;
	  decide_block_copy (c);
	}
      return false;
    }

  /* Don't decide if we've no uses.  */
  if (elt->n_uses == 0 && elt->n_copies == 0)
    ;

  else if (!elt->is_scalar)
    {
      tree size_tree = TYPE_SIZE_UNIT (elt->type);
      bool use_block_copy = true;

      /* Tradeoffs for COMPLEX types pretty much always make it better
	 to go ahead and split the components.  */
      if (TREE_CODE (elt->type) == COMPLEX_TYPE)
	use_block_copy = false;

      /* Don't bother trying to figure out the rest if the structure is
	 so large we can't do easy arithmetic.  This also forces block
	 copies for variable sized structures.  */
      else if (host_integerp (size_tree, 1))
	{
	  unsigned HOST_WIDE_INT full_size, inst_size = 0;
	  unsigned int max_size, max_count, inst_count, full_count;

	  /* If the sra-max-structure-size parameter is 0, then the
	     user has not overridden the parameter and we can choose a
	     sensible default.  */
	  max_size = SRA_MAX_STRUCTURE_SIZE
	    ? SRA_MAX_STRUCTURE_SIZE
	    : MOVE_RATIO * UNITS_PER_WORD;
	  max_count = SRA_MAX_STRUCTURE_COUNT
	    ? SRA_MAX_STRUCTURE_COUNT
	    : MOVE_RATIO;

	  full_size = tree_low_cst (size_tree, 1);
	  full_count = count_type_elements (elt->type, false);
	  inst_count = sum_instantiated_sizes (elt, &inst_size);

	  /* ??? What to do here.  If there are two fields, and we've only
	     instantiated one, then instantiating the other is clearly a win.
	     If there are a large number of fields then the size of the copy
	     is much more of a factor.  */

	  /* If the structure is small, and we've made copies, go ahead
	     and instantiate, hoping that the copies will go away.  */
	  if (full_size <= max_size
	      && (full_count - inst_count) <= max_count
	      && elt->n_copies > elt->n_uses)
	    use_block_copy = false;
	  else if (inst_count * 100 >= full_count * SRA_FIELD_STRUCTURE_RATIO
		   && inst_size * 100 >= full_size * SRA_FIELD_STRUCTURE_RATIO)
	    use_block_copy = false;

	  /* In order to avoid block copy, we have to be able to instantiate
	     all elements of the type.  See if this is possible.  */
	  if (!use_block_copy
	      && (!can_completely_scalarize_p (elt)
		  || !type_can_instantiate_all_elements (elt->type)))
	    use_block_copy = true;
	}
      elt->use_block_copy = use_block_copy;

      if (dump_file)
	{
	  fprintf (dump_file, "Using %s for ",
		   use_block_copy ? "block-copy" : "element-copy");
	  dump_sra_elt_name (dump_file, elt);
	  fputc ('\n', dump_file);
	}

      if (!use_block_copy)
	{
	  instantiate_missing_elements (elt);
	  return true;
	}
    }

  any_inst = elt->replacement != NULL;

  for (c = elt->children; c ; c = c->sibling)
    any_inst |= decide_block_copy (c);

  return any_inst;
}

/* Entry point to phase 3.  Instantiate scalar replacement variables.  */

static void
decide_instantiations (void)
{
  unsigned int i;
  bool cleared_any;
  bitmap_head done_head;
  bitmap_iterator bi;

  /* We cannot clear bits from a bitmap we're iterating over,
     so save up all the bits to clear until the end.  */
  bitmap_initialize (&done_head, &bitmap_default_obstack);
  cleared_any = false;

  EXECUTE_IF_SET_IN_BITMAP (sra_candidates, 0, i, bi)
    {
      tree var = referenced_var (i);
      struct sra_elt *elt = lookup_element (NULL, var, NULL, NO_INSERT);
      if (elt)
	{
	  decide_instantiation_1 (elt, 0, 0);
	  if (!decide_block_copy (elt))
	    elt = NULL;
	}
      if (!elt)
	{
	  bitmap_set_bit (&done_head, i);
	  cleared_any = true;
	}
    }

  if (cleared_any)
    {
      bitmap_and_compl_into (sra_candidates, &done_head);
      bitmap_and_compl_into (needs_copy_in, &done_head);
    }
  bitmap_clear (&done_head);

  mark_set_for_renaming (sra_candidates);

  if (dump_file)
    fputc ('\n', dump_file);
}


/* Phase Four: Update the function to match the replacements created.  */

/* Mark all the variables in V_MAY_DEF or V_MUST_DEF operands for STMT for
   renaming. This becomes necessary when we modify all of a non-scalar.  */

static void
mark_all_v_defs_1 (tree stmt)
{
  tree sym;
  ssa_op_iter iter;

  update_stmt_if_modified (stmt);

  FOR_EACH_SSA_TREE_OPERAND (sym, stmt, iter, SSA_OP_ALL_VIRTUALS)
    {
      if (TREE_CODE (sym) == SSA_NAME)
	sym = SSA_NAME_VAR (sym);
      mark_sym_for_renaming (sym);
    }
}


/* Mark all the variables in virtual operands in all the statements in
   LIST for renaming.  */

static void
mark_all_v_defs (tree list)
{
  if (TREE_CODE (list) != STATEMENT_LIST)
    mark_all_v_defs_1 (list);
  else
    {
      tree_stmt_iterator i;
      for (i = tsi_start (list); !tsi_end_p (i); tsi_next (&i))
	mark_all_v_defs_1 (tsi_stmt (i));
    }
}


/* Build a single level component reference to ELT rooted at BASE.  */

static tree
generate_one_element_ref (struct sra_elt *elt, tree base)
{
  switch (TREE_CODE (TREE_TYPE (base)))
    {
    case RECORD_TYPE:
      {
	tree field = elt->element;

	/* Watch out for compatible records with differing field lists.  */
	if (DECL_FIELD_CONTEXT (field) != TYPE_MAIN_VARIANT (TREE_TYPE (base)))
	  field = find_compatible_field (TREE_TYPE (base), field);

        return build (COMPONENT_REF, elt->type, base, field, NULL);
      }

    case ARRAY_TYPE:
      return build (ARRAY_REF, elt->type, base, elt->element, NULL, NULL);

    case COMPLEX_TYPE:
      if (elt->element == integer_zero_node)
	return build (REALPART_EXPR, elt->type, base);
      else
	return build (IMAGPART_EXPR, elt->type, base);

    default:
      gcc_unreachable ();
    }
}

/* Build a full component reference to ELT rooted at its native variable.  */

static tree
generate_element_ref (struct sra_elt *elt)
{
  if (elt->parent)
    return generate_one_element_ref (elt, generate_element_ref (elt->parent));
  else
    return elt->element;
}

/* Generate a set of assignment statements in *LIST_P to copy all
   instantiated elements under ELT to or from the equivalent structure
   rooted at EXPR.  COPY_OUT controls the direction of the copy, with
   true meaning to copy out of EXPR into ELT.  */

static void
generate_copy_inout (struct sra_elt *elt, bool copy_out, tree expr,
		     tree *list_p)
{
  struct sra_elt *c;
  tree t;

  if (!copy_out && TREE_CODE (expr) == SSA_NAME
      && TREE_CODE (TREE_TYPE (expr)) == COMPLEX_TYPE)
    {
      tree r, i;

      c = lookup_element (elt, integer_zero_node, NULL, NO_INSERT);
      r = c->replacement;
      c = lookup_element (elt, integer_one_node, NULL, NO_INSERT);
      i = c->replacement;

      t = build (COMPLEX_EXPR, elt->type, r, i);
      t = build (MODIFY_EXPR, void_type_node, expr, t);
      SSA_NAME_DEF_STMT (expr) = t;
      append_to_statement_list (t, list_p);
    }
  else if (elt->replacement)
    {
      if (copy_out)
	t = build (MODIFY_EXPR, void_type_node, elt->replacement, expr);
      else
	t = build (MODIFY_EXPR, void_type_node, expr, elt->replacement);
      append_to_statement_list (t, list_p);
    }
  else
    {
      for (c = elt->children; c ; c = c->sibling)
	{
	  t = generate_one_element_ref (c, unshare_expr (expr));
	  generate_copy_inout (c, copy_out, t, list_p);
	}
    }
}

/* Generate a set of assignment statements in *LIST_P to copy all instantiated
   elements under SRC to their counterparts under DST.  There must be a 1-1
   correspondence of instantiated elements.  */

static void
generate_element_copy (struct sra_elt *dst, struct sra_elt *src, tree *list_p)
{
  struct sra_elt *dc, *sc;

  for (dc = dst->children; dc ; dc = dc->sibling)
    {
      sc = lookup_element (src, dc->element, NULL, NO_INSERT);
      gcc_assert (sc);
      generate_element_copy (dc, sc, list_p);
    }

  if (dst->replacement)
    {
      tree t;

      gcc_assert (src->replacement);

      t = build (MODIFY_EXPR, void_type_node, dst->replacement,
		 src->replacement);
      append_to_statement_list (t, list_p);
    }
}

/* Generate a set of assignment statements in *LIST_P to zero all instantiated
   elements under ELT.  In addition, do not assign to elements that have been
   marked VISITED but do reset the visited flag; this allows easy coordination
   with generate_element_init.  */

static void
generate_element_zero (struct sra_elt *elt, tree *list_p)
{
  struct sra_elt *c;

  if (elt->visited)
    {
      elt->visited = false;
      return;
    }

  for (c = elt->children; c ; c = c->sibling)
    generate_element_zero (c, list_p);

  if (elt->replacement)
    {
      tree t;

      gcc_assert (elt->is_scalar);
      t = fold_convert (elt->type, integer_zero_node);

      t = build (MODIFY_EXPR, void_type_node, elt->replacement, t);
      append_to_statement_list (t, list_p);
    }
}

/* Generate an assignment VAR = INIT, where INIT may need gimplification.
   Add the result to *LIST_P.  */

static void
generate_one_element_init (tree var, tree init, tree *list_p)
{
  /* The replacement can be almost arbitrarily complex.  Gimplify.  */
  tree stmt = build (MODIFY_EXPR, void_type_node, var, init);
  gimplify_and_add (stmt, list_p);
}

/* Generate a set of assignment statements in *LIST_P to set all instantiated
   elements under ELT with the contents of the initializer INIT.  In addition,
   mark all assigned elements VISITED; this allows easy coordination with
   generate_element_zero.  Return false if we found a case we couldn't
   handle.  */

static bool
generate_element_init_1 (struct sra_elt *elt, tree init, tree *list_p)
{
  bool result = true;
  enum tree_code init_code;
  struct sra_elt *sub;
  tree t;
  unsigned HOST_WIDE_INT idx;
  tree value, purpose;

  /* We can be passed DECL_INITIAL of a static variable.  It might have a
     conversion, which we strip off here.  */
  STRIP_USELESS_TYPE_CONVERSION (init);
  init_code = TREE_CODE (init);

  if (elt->is_scalar)
    {
      if (elt->replacement)
	{
	  generate_one_element_init (elt->replacement, init, list_p);
	  elt->visited = true;
	}
      return result;
    }

  switch (init_code)
    {
    case COMPLEX_CST:
    case COMPLEX_EXPR:
      for (sub = elt->children; sub ; sub = sub->sibling)
	{
	  if (sub->element == integer_zero_node)
	    t = (init_code == COMPLEX_EXPR
		 ? TREE_OPERAND (init, 0) : TREE_REALPART (init));
	  else
	    t = (init_code == COMPLEX_EXPR
		 ? TREE_OPERAND (init, 1) : TREE_IMAGPART (init));
	  result &= generate_element_init_1 (sub, t, list_p);
	}
      break;

    case CONSTRUCTOR:
      FOR_EACH_CONSTRUCTOR_ELT (CONSTRUCTOR_ELTS (init), idx, purpose, value)
	{
<<<<<<< HEAD
	  sub = lookup_element (elt, TREE_PURPOSE (t), NULL, NO_INSERT);
	  if (sub == NULL)
	    continue;
	  result &= generate_element_init_1 (sub, TREE_VALUE (t), list_p);
=======
	  if (TREE_CODE (purpose) == RANGE_EXPR)
	    {
	      tree lower = TREE_OPERAND (purpose, 0);
	      tree upper = TREE_OPERAND (purpose, 1);

	      while (1)
		{
	  	  sub = lookup_element (elt, lower, NULL, NO_INSERT);
		  if (sub != NULL)
		    result &= generate_element_init_1 (sub, value, list_p);
		  if (tree_int_cst_equal (lower, upper))
		    break;
		  lower = int_const_binop (PLUS_EXPR, lower,
					   integer_one_node, true);
		}
	    }
	  else
	    {
	      sub = lookup_element (elt, purpose, NULL, NO_INSERT);
	      if (sub != NULL)
		result &= generate_element_init_1 (sub, value, list_p);
	    }
>>>>>>> 8c044a9c
	}
      break;

    default:
      elt->visited = true;
      result = false;
    }

  return result;
}

/* A wrapper function for generate_element_init_1 that handles cleanup after
   gimplification.  */

static bool
generate_element_init (struct sra_elt *elt, tree init, tree *list_p)
{
  bool ret;

  push_gimplify_context ();
  ret = generate_element_init_1 (elt, init, list_p);
  pop_gimplify_context (NULL);

  /* The replacement can expose previously unreferenced variables.  */
  if (ret && *list_p)
    {
      tree_stmt_iterator i;
<<<<<<< HEAD
      size_t old, new, j;

      old = num_referenced_vars;

      for (i = tsi_start (*list_p); !tsi_end_p (i); tsi_next (&i))
	find_new_referenced_vars (tsi_stmt_ptr (i));

      new = num_referenced_vars;
      for (j = old; j < new; ++j)
	bitmap_set_bit (vars_to_rename, j);
=======

      for (i = tsi_start (*list_p); !tsi_end_p (i); tsi_next (&i))
	find_new_referenced_vars (tsi_stmt_ptr (i));
>>>>>>> 8c044a9c
    }

  return ret;
}

/* Insert STMT on all the outgoing edges out of BB.  Note that if BB
   has more than one edge, STMT will be replicated for each edge.  Also,
   abnormal edges will be ignored.  */

void
insert_edge_copies (tree stmt, basic_block bb)
{
  edge e;
  edge_iterator ei;
  bool first_copy;

  first_copy = true;
  FOR_EACH_EDGE (e, ei, bb->succs)
    {
      /* We don't need to insert copies on abnormal edges.  The
	 value of the scalar replacement is not guaranteed to
	 be valid through an abnormal edge.  */
      if (!(e->flags & EDGE_ABNORMAL))
	{
	  if (first_copy)
	    {
	      bsi_insert_on_edge (e, stmt);
	      first_copy = false;
	    }
	  else
	    bsi_insert_on_edge (e, unsave_expr_now (stmt));
	}
    }
}

/* Helper function to insert LIST before BSI, and set up line number info.  */

void
sra_insert_before (block_stmt_iterator *bsi, tree list)
{
  tree stmt = bsi_stmt (*bsi);

  if (EXPR_HAS_LOCATION (stmt))
    annotate_all_with_locus (&list, EXPR_LOCATION (stmt));
  bsi_insert_before (bsi, list, BSI_SAME_STMT);
}

/* Similarly, but insert after BSI.  Handles insertion onto edges as well.  */

void
sra_insert_after (block_stmt_iterator *bsi, tree list)
{
  tree stmt = bsi_stmt (*bsi);

  if (EXPR_HAS_LOCATION (stmt))
    annotate_all_with_locus (&list, EXPR_LOCATION (stmt));

  if (stmt_ends_bb_p (stmt))
    insert_edge_copies (list, bsi->bb);
  else
    bsi_insert_after (bsi, list, BSI_SAME_STMT);
}

/* Similarly, but replace the statement at BSI.  */

static void
sra_replace (block_stmt_iterator *bsi, tree list)
{
  sra_insert_before (bsi, list);
  bsi_remove (bsi);
  if (bsi_end_p (*bsi))
    *bsi = bsi_last (bsi->bb);
  else
    bsi_prev (bsi);
}

/* Scalarize a USE.  To recap, this is either a simple reference to ELT,
   if elt is scalar, or some occurrence of ELT that requires a complete
   aggregate.  IS_OUTPUT is true if ELT is being modified.  */

static void
scalarize_use (struct sra_elt *elt, tree *expr_p, block_stmt_iterator *bsi,
	       bool is_output)
{
  tree list = NULL, stmt = bsi_stmt (*bsi);

  if (elt->replacement)
    {
      /* If we have a replacement, then updating the reference is as
	 simple as modifying the existing statement in place.  */
      if (is_output)
	mark_all_v_defs (stmt);
      *expr_p = elt->replacement;
      update_stmt (stmt);
    }
  else
    {
      /* Otherwise we need some copies.  If ELT is being read, then we want
	 to store all (modified) sub-elements back into the structure before
	 the reference takes place.  If ELT is being written, then we want to
	 load the changed values back into our shadow variables.  */
      /* ??? We don't check modified for reads, we just always write all of
	 the values.  We should be able to record the SSA number of the VOP
	 for which the values were last read.  If that number matches the
	 SSA number of the VOP in the current statement, then we needn't
	 emit an assignment.  This would also eliminate double writes when
	 a structure is passed as more than one argument to a function call.
	 This optimization would be most effective if sra_walk_function
	 processed the blocks in dominator order.  */

      generate_copy_inout (elt, is_output, generate_element_ref (elt), &list);
      if (list == NULL)
	return;
      mark_all_v_defs (list);
      if (is_output)
	sra_insert_after (bsi, list);
      else
	sra_insert_before (bsi, list);
    }
}

/* Scalarize a COPY.  To recap, this is an assignment statement between
   two scalarizable references, LHS_ELT and RHS_ELT.  */

static void
scalarize_copy (struct sra_elt *lhs_elt, struct sra_elt *rhs_elt,
		block_stmt_iterator *bsi)
{
  tree list, stmt;

  if (lhs_elt->replacement && rhs_elt->replacement)
    {
      /* If we have two scalar operands, modify the existing statement.  */
      stmt = bsi_stmt (*bsi);

      /* See the commentary in sra_walk_function concerning
	 RETURN_EXPR, and why we should never see one here.  */
      gcc_assert (TREE_CODE (stmt) == MODIFY_EXPR);

      TREE_OPERAND (stmt, 0) = lhs_elt->replacement;
      TREE_OPERAND (stmt, 1) = rhs_elt->replacement;
      update_stmt (stmt);
    }
  else if (lhs_elt->use_block_copy || rhs_elt->use_block_copy)
    {
      /* If either side requires a block copy, then sync the RHS back
	 to the original structure, leave the original assignment
	 statement (which will perform the block copy), then load the
	 LHS values out of its now-updated original structure.  */
      /* ??? Could perform a modified pair-wise element copy.  That
	 would at least allow those elements that are instantiated in
	 both structures to be optimized well.  */

      list = NULL;
      generate_copy_inout (rhs_elt, false,
			   generate_element_ref (rhs_elt), &list);
      if (list)
	{
	  mark_all_v_defs (list);
	  sra_insert_before (bsi, list);
	}

      list = NULL;
      generate_copy_inout (lhs_elt, true,
			   generate_element_ref (lhs_elt), &list);
      if (list)
	{
	  mark_all_v_defs (list);
	  sra_insert_after (bsi, list);
	}
    }
  else
    {
      /* Otherwise both sides must be fully instantiated.  In which
	 case perform pair-wise element assignments and replace the
	 original block copy statement.  */

      stmt = bsi_stmt (*bsi);
      mark_all_v_defs (stmt);

      list = NULL;
      generate_element_copy (lhs_elt, rhs_elt, &list);
      gcc_assert (list);
      mark_all_v_defs (list);
      sra_replace (bsi, list);
    }
}

/* Scalarize an INIT.  To recap, this is an assignment to a scalarizable
   reference from some form of constructor: CONSTRUCTOR, COMPLEX_CST or
   COMPLEX_EXPR.  If RHS is NULL, it should be treated as an empty
   CONSTRUCTOR.  */

static void
scalarize_init (struct sra_elt *lhs_elt, tree rhs, block_stmt_iterator *bsi)
{
  bool result = true;
  tree list = NULL;

  /* Generate initialization statements for all members extant in the RHS.  */
  if (rhs)
    {
      /* Unshare the expression just in case this is from a decl's initial.  */
      rhs = unshare_expr (rhs);
      result = generate_element_init (lhs_elt, rhs, &list);
    }

  /* CONSTRUCTOR is defined such that any member not mentioned is assigned
     a zero value.  Initialize the rest of the instantiated elements.  */
  generate_element_zero (lhs_elt, &list);

  if (!result)
    {
      /* If we failed to convert the entire initializer, then we must
	 leave the structure assignment in place and must load values
	 from the structure into the slots for which we did not find
	 constants.  The easiest way to do this is to generate a complete
	 copy-out, and then follow that with the constant assignments
	 that we were able to build.  DCE will clean things up.  */
      tree list0 = NULL;
      generate_copy_inout (lhs_elt, true, generate_element_ref (lhs_elt),
			   &list0);
      append_to_statement_list (list, &list0);
      list = list0;
    }

  if (lhs_elt->use_block_copy || !result)
    {
      /* Since LHS is not fully instantiated, we must leave the structure
	 assignment in place.  Treating this case differently from a USE
	 exposes constants to later optimizations.  */
      if (list)
	{
	  mark_all_v_defs (list);
	  sra_insert_after (bsi, list);
	}
    }
  else
    {
      /* The LHS is fully instantiated.  The list of initializations
	 replaces the original structure assignment.  */
      gcc_assert (list);
      mark_all_v_defs (bsi_stmt (*bsi));
      mark_all_v_defs (list);
      sra_replace (bsi, list);
    }
}

/* A subroutine of scalarize_ldst called via walk_tree.  Set TREE_NO_TRAP
   on all INDIRECT_REFs.  */

static tree
mark_notrap (tree *tp, int *walk_subtrees, void *data ATTRIBUTE_UNUSED)
{
  tree t = *tp;

  if (TREE_CODE (t) == INDIRECT_REF)
    {
      TREE_THIS_NOTRAP (t) = 1;
      *walk_subtrees = 0;
    }
  else if (IS_TYPE_OR_DECL_P (t))
    *walk_subtrees = 0;

  return NULL;
}

/* Scalarize a LDST.  To recap, this is an assignment between one scalarizable
   reference ELT and one non-scalarizable reference OTHER.  IS_OUTPUT is true
   if ELT is on the left-hand side.  */

static void
scalarize_ldst (struct sra_elt *elt, tree other,
		block_stmt_iterator *bsi, bool is_output)
{
  /* Shouldn't have gotten called for a scalar.  */
  gcc_assert (!elt->replacement);

  if (elt->use_block_copy)
    {
      /* Since ELT is not fully instantiated, we have to leave the
	 block copy in place.  Treat this as a USE.  */
      scalarize_use (elt, NULL, bsi, is_output);
    }
  else
    {
      /* The interesting case is when ELT is fully instantiated.  In this
	 case we can have each element stored/loaded directly to/from the
	 corresponding slot in OTHER.  This avoids a block copy.  */

      tree list = NULL, stmt = bsi_stmt (*bsi);

      mark_all_v_defs (stmt);
      generate_copy_inout (elt, is_output, other, &list);
      mark_all_v_defs (list);
      gcc_assert (list);

      /* Preserve EH semantics.  */
      if (stmt_ends_bb_p (stmt))
	{
	  tree_stmt_iterator tsi;
	  tree first;

	  /* Extract the first statement from LIST.  */
	  tsi = tsi_start (list);
	  first = tsi_stmt (tsi);
	  tsi_delink (&tsi);

	  /* Replace the old statement with this new representative.  */
	  bsi_replace (bsi, first, true);

	  if (!tsi_end_p (tsi))
	    {
	      /* If any reference would trap, then they all would.  And more
		 to the point, the first would.  Therefore none of the rest
		 will trap since the first didn't.  Indicate this by
		 iterating over the remaining statements and set
		 TREE_THIS_NOTRAP in all INDIRECT_REFs.  */
	      do
		{
		  walk_tree (tsi_stmt_ptr (tsi), mark_notrap, NULL, NULL);
		  tsi_next (&tsi);
		}
	      while (!tsi_end_p (tsi));

	      insert_edge_copies (list, bsi->bb);
	    }
	}
      else
	sra_replace (bsi, list);
    }
}

/* Generate initializations for all scalarizable parameters.  */

static void
scalarize_parms (void)
{
  tree list = NULL;
  unsigned i;
  bitmap_iterator bi;

  EXECUTE_IF_SET_IN_BITMAP (needs_copy_in, 0, i, bi)
    {
      tree var = referenced_var (i);
      struct sra_elt *elt = lookup_element (NULL, var, NULL, NO_INSERT);
      generate_copy_inout (elt, true, var, &list);
    }

  if (list)
    {
      insert_edge_copies (list, ENTRY_BLOCK_PTR);
      mark_all_v_defs (list);
    }
}

/* Entry point to phase 4.  Update the function to match replacements.  */

static void
scalarize_function (void)
{
  static const struct sra_walk_fns fns = {
    scalarize_use, scalarize_copy, scalarize_init, scalarize_ldst, false
  };

  sra_walk_function (&fns);
  scalarize_parms ();
  bsi_commit_edge_inserts ();
}


/* Debug helper function.  Print ELT in a nice human-readable format.  */

static void
dump_sra_elt_name (FILE *f, struct sra_elt *elt)
{
  if (elt->parent && TREE_CODE (elt->parent->type) == COMPLEX_TYPE)
    {
      fputs (elt->element == integer_zero_node ? "__real__ " : "__imag__ ", f);
      dump_sra_elt_name (f, elt->parent);
    }
  else
    {
      if (elt->parent)
        dump_sra_elt_name (f, elt->parent);
      if (DECL_P (elt->element))
	{
	  if (TREE_CODE (elt->element) == FIELD_DECL)
	    fputc ('.', f);
	  print_generic_expr (f, elt->element, dump_flags);
	}
      else
	fprintf (f, "[" HOST_WIDE_INT_PRINT_DEC "]",
		 TREE_INT_CST_LOW (elt->element));
    }
}

/* Likewise, but callable from the debugger.  */

void
debug_sra_elt_name (struct sra_elt *elt)
{
  dump_sra_elt_name (stderr, elt);
  fputc ('\n', stderr);
}

void 
sra_init_cache (void)
{
  if (sra_type_decomp_cache) 
    return;

  sra_type_decomp_cache = BITMAP_ALLOC (NULL);
  sra_type_inst_cache = BITMAP_ALLOC (NULL);
}

/* Main entry point.  */

static void
tree_sra (void)
{
  /* Initialize local variables.  */
  gcc_obstack_init (&sra_obstack);
  sra_candidates = BITMAP_ALLOC (NULL);
  needs_copy_in = BITMAP_ALLOC (NULL);
<<<<<<< HEAD
  sra_type_decomp_cache = BITMAP_ALLOC (NULL);
  sra_type_inst_cache = BITMAP_ALLOC (NULL);
=======
  sra_init_cache ();
>>>>>>> 8c044a9c
  sra_map = htab_create (101, sra_elt_hash, sra_elt_eq, NULL);

  /* Scan.  If we find anything, instantiate and scalarize.  */
  if (find_candidates_for_sra ())
    {
      scan_function ();
      decide_instantiations ();
      scalarize_function ();
    }

  /* Free allocated memory.  */
  htab_delete (sra_map);
  sra_map = NULL;
  BITMAP_FREE (sra_candidates);
  BITMAP_FREE (needs_copy_in);
  BITMAP_FREE (sra_type_decomp_cache);
  BITMAP_FREE (sra_type_inst_cache);
  obstack_free (&sra_obstack, NULL);
}

static bool
gate_sra (void)
{
  return flag_tree_sra != 0;
}

struct tree_opt_pass pass_sra =
{
  "sra",				/* name */
  gate_sra,				/* gate */
  tree_sra,				/* execute */
  NULL,					/* sub */
  NULL,					/* next */
  0,					/* static_pass_number */
  TV_TREE_SRA,				/* tv_id */
  PROP_cfg | PROP_ssa | PROP_alias,	/* properties_required */
  0,					/* properties_provided */
  0,					/* properties_destroyed */
  0,					/* todo_flags_start */
  TODO_dump_func | TODO_update_ssa
    | TODO_ggc_collect | TODO_verify_ssa,  /* todo_flags_finish */
  0					/* letter */
};<|MERGE_RESOLUTION|>--- conflicted
+++ resolved
@@ -1131,15 +1131,9 @@
       DECL_NAME (var) = get_identifier (pretty_name);
       obstack_free (&sra_obstack, pretty_name);
 
-<<<<<<< HEAD
-      DECL_DEBUG_EXPR (var) = generate_element_ref (elt);
-      DECL_DEBUG_EXPR_IS_FROM (var) = 1;
-
-=======
       SET_DECL_DEBUG_EXPR (var, generate_element_ref (elt));
       DECL_DEBUG_EXPR_IS_FROM (var) = 1;
       
->>>>>>> 8c044a9c
       DECL_IGNORED_P (var) = 0;
       TREE_NO_WARNING (var) = TREE_NO_WARNING (base);
     }
@@ -1694,12 +1688,6 @@
     case CONSTRUCTOR:
       FOR_EACH_CONSTRUCTOR_ELT (CONSTRUCTOR_ELTS (init), idx, purpose, value)
 	{
-<<<<<<< HEAD
-	  sub = lookup_element (elt, TREE_PURPOSE (t), NULL, NO_INSERT);
-	  if (sub == NULL)
-	    continue;
-	  result &= generate_element_init_1 (sub, TREE_VALUE (t), list_p);
-=======
 	  if (TREE_CODE (purpose) == RANGE_EXPR)
 	    {
 	      tree lower = TREE_OPERAND (purpose, 0);
@@ -1722,7 +1710,6 @@
 	      if (sub != NULL)
 		result &= generate_element_init_1 (sub, value, list_p);
 	    }
->>>>>>> 8c044a9c
 	}
       break;
 
@@ -1750,22 +1737,9 @@
   if (ret && *list_p)
     {
       tree_stmt_iterator i;
-<<<<<<< HEAD
-      size_t old, new, j;
-
-      old = num_referenced_vars;
 
       for (i = tsi_start (*list_p); !tsi_end_p (i); tsi_next (&i))
 	find_new_referenced_vars (tsi_stmt_ptr (i));
-
-      new = num_referenced_vars;
-      for (j = old; j < new; ++j)
-	bitmap_set_bit (vars_to_rename, j);
-=======
-
-      for (i = tsi_start (*list_p); !tsi_end_p (i); tsi_next (&i))
-	find_new_referenced_vars (tsi_stmt_ptr (i));
->>>>>>> 8c044a9c
     }
 
   return ret;
@@ -2192,12 +2166,7 @@
   gcc_obstack_init (&sra_obstack);
   sra_candidates = BITMAP_ALLOC (NULL);
   needs_copy_in = BITMAP_ALLOC (NULL);
-<<<<<<< HEAD
-  sra_type_decomp_cache = BITMAP_ALLOC (NULL);
-  sra_type_inst_cache = BITMAP_ALLOC (NULL);
-=======
   sra_init_cache ();
->>>>>>> 8c044a9c
   sra_map = htab_create (101, sra_elt_hash, sra_elt_eq, NULL);
 
   /* Scan.  If we find anything, instantiate and scalarize.  */

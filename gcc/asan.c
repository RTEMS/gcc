--- conflicted
+++ resolved
@@ -800,23 +800,11 @@
 	   instrument_derefs wants the memory location, so lets
 	   dereference the address DEST before handing it to
 	   instrument_derefs.  */
-<<<<<<< HEAD
-	if (TREE_CODE (dest) == ADDR_EXPR)
-	  dest = TREE_OPERAND (dest, 0);
-	else if (TREE_CODE (dest) == SSA_NAME || TREE_CODE (dest) == INTEGER_CST)
-	  dest = build2 (MEM_REF, TREE_TYPE (TREE_TYPE (dest)),
-			 dest, build_int_cst (TREE_TYPE (dest), 0));
-	else
-	  gcc_unreachable ();
-
-	access_size = int_size_in_bytes_hwi (TREE_TYPE (dest));
-=======
 	tree type = build_nonstandard_integer_type (access_size
 						    * BITS_PER_UNIT, 1);
 	dest = build2 (MEM_REF, type, dest,
 		       build_int_cst (build_pointer_type (char_type_node), 0));
 	break;
->>>>>>> 633c65dd
       }
 
     default:

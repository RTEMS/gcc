/* AddressSanitizer, a fast memory error detector.
   Copyright (C) 2012-2014 Free Software Foundation, Inc.
   Contributed by Kostya Serebryany <kcc@google.com>

This file is part of GCC.

GCC is free software; you can redistribute it and/or modify it under
the terms of the GNU General Public License as published by the Free
Software Foundation; either version 3, or (at your option) any later
version.

GCC is distributed in the hope that it will be useful, but WITHOUT ANY
WARRANTY; without even the implied warranty of MERCHANTABILITY or
FITNESS FOR A PARTICULAR PURPOSE.  See the GNU General Public License
for more details.

You should have received a copy of the GNU General Public License
along with GCC; see the file COPYING3.  If not see
<http://www.gnu.org/licenses/>.  */


#include "config.h"
#include "system.h"
#include "coretypes.h"
#include "tree.h"
#include "hash-table.h"
#include "basic-block.h"
#include "tree-ssa-alias.h"
#include "internal-fn.h"
#include "gimple-expr.h"
#include "is-a.h"
#include "inchash.h"
#include "gimple.h"
#include "gimplify.h"
#include "gimple-iterator.h"
#include "calls.h"
#include "varasm.h"
#include "stor-layout.h"
#include "tree-iterator.h"
#include "cgraph.h"
#include "stringpool.h"
#include "tree-ssanames.h"
#include "tree-pass.h"
#include "asan.h"
#include "gimple-pretty-print.h"
#include "target.h"
#include "expr.h"
#include "optabs.h"
#include "output.h"
#include "tm_p.h"
#include "langhooks.h"
#include "alloc-pool.h"
#include "cfgloop.h"
#include "gimple-builder.h"
#include "ubsan.h"
#include "predict.h"
#include "params.h"
#include "builtins.h"

/* AddressSanitizer finds out-of-bounds and use-after-free bugs
   with <2x slowdown on average.

   The tool consists of two parts:
   instrumentation module (this file) and a run-time library.
   The instrumentation module adds a run-time check before every memory insn.
     For a 8- or 16- byte load accessing address X:
       ShadowAddr = (X >> 3) + Offset
       ShadowValue = *(char*)ShadowAddr;  // *(short*) for 16-byte access.
       if (ShadowValue)
	 __asan_report_load8(X);
     For a load of N bytes (N=1, 2 or 4) from address X:
       ShadowAddr = (X >> 3) + Offset
       ShadowValue = *(char*)ShadowAddr;
       if (ShadowValue)
	 if ((X & 7) + N - 1 > ShadowValue)
	   __asan_report_loadN(X);
   Stores are instrumented similarly, but using __asan_report_storeN functions.
   A call too __asan_init_vN() is inserted to the list of module CTORs.
   N is the version number of the AddressSanitizer API. The changes between the
   API versions are listed in libsanitizer/asan/asan_interface_internal.h.

   The run-time library redefines malloc (so that redzone are inserted around
   the allocated memory) and free (so that reuse of free-ed memory is delayed),
   provides __asan_report* and __asan_init_vN functions.

   Read more:
   http://code.google.com/p/address-sanitizer/wiki/AddressSanitizerAlgorithm

   The current implementation supports detection of out-of-bounds and
   use-after-free in the heap, on the stack and for global variables.

   [Protection of stack variables]

   To understand how detection of out-of-bounds and use-after-free works
   for stack variables, lets look at this example on x86_64 where the
   stack grows downward:

     int
     foo ()
     {
       char a[23] = {0};
       int b[2] = {0};

       a[5] = 1;
       b[1] = 2;

       return a[5] + b[1];
     }

   For this function, the stack protected by asan will be organized as
   follows, from the top of the stack to the bottom:

   Slot 1/ [red zone of 32 bytes called 'RIGHT RedZone']

   Slot 2/ [8 bytes of red zone, that adds up to the space of 'a' to make
	   the next slot be 32 bytes aligned; this one is called Partial
	   Redzone; this 32 bytes alignment is an asan constraint]

   Slot 3/ [24 bytes for variable 'a']

   Slot 4/ [red zone of 32 bytes called 'Middle RedZone']

   Slot 5/ [24 bytes of Partial Red Zone (similar to slot 2]

   Slot 6/ [8 bytes for variable 'b']

   Slot 7/ [32 bytes of Red Zone at the bottom of the stack, called
	    'LEFT RedZone']

   The 32 bytes of LEFT red zone at the bottom of the stack can be
   decomposed as such:

     1/ The first 8 bytes contain a magical asan number that is always
     0x41B58AB3.

     2/ The following 8 bytes contains a pointer to a string (to be
     parsed at runtime by the runtime asan library), which format is
     the following:

      "<function-name> <space> <num-of-variables-on-the-stack>
      (<32-bytes-aligned-offset-in-bytes-of-variable> <space>
      <length-of-var-in-bytes> ){n} "

	where '(...){n}' means the content inside the parenthesis occurs 'n'
	times, with 'n' being the number of variables on the stack.
     
     3/ The following 8 bytes contain the PC of the current function which
     will be used by the run-time library to print an error message.

     4/ The following 8 bytes are reserved for internal use by the run-time.

   The shadow memory for that stack layout is going to look like this:

     - content of shadow memory 8 bytes for slot 7: 0xF1F1F1F1.
       The F1 byte pattern is a magic number called
       ASAN_STACK_MAGIC_LEFT and is a way for the runtime to know that
       the memory for that shadow byte is part of a the LEFT red zone
       intended to seat at the bottom of the variables on the stack.

     - content of shadow memory 8 bytes for slots 6 and 5:
       0xF4F4F400.  The F4 byte pattern is a magic number
       called ASAN_STACK_MAGIC_PARTIAL.  It flags the fact that the
       memory region for this shadow byte is a PARTIAL red zone
       intended to pad a variable A, so that the slot following
       {A,padding} is 32 bytes aligned.

       Note that the fact that the least significant byte of this
       shadow memory content is 00 means that 8 bytes of its
       corresponding memory (which corresponds to the memory of
       variable 'b') is addressable.

     - content of shadow memory 8 bytes for slot 4: 0xF2F2F2F2.
       The F2 byte pattern is a magic number called
       ASAN_STACK_MAGIC_MIDDLE.  It flags the fact that the memory
       region for this shadow byte is a MIDDLE red zone intended to
       seat between two 32 aligned slots of {variable,padding}.

     - content of shadow memory 8 bytes for slot 3 and 2:
       0xF4000000.  This represents is the concatenation of
       variable 'a' and the partial red zone following it, like what we
       had for variable 'b'.  The least significant 3 bytes being 00
       means that the 3 bytes of variable 'a' are addressable.

     - content of shadow memory 8 bytes for slot 1: 0xF3F3F3F3.
       The F3 byte pattern is a magic number called
       ASAN_STACK_MAGIC_RIGHT.  It flags the fact that the memory
       region for this shadow byte is a RIGHT red zone intended to seat
       at the top of the variables of the stack.

   Note that the real variable layout is done in expand_used_vars in
   cfgexpand.c.  As far as Address Sanitizer is concerned, it lays out
   stack variables as well as the different red zones, emits some
   prologue code to populate the shadow memory as to poison (mark as
   non-accessible) the regions of the red zones and mark the regions of
   stack variables as accessible, and emit some epilogue code to
   un-poison (mark as accessible) the regions of red zones right before
   the function exits.

   [Protection of global variables]

   The basic idea is to insert a red zone between two global variables
   and install a constructor function that calls the asan runtime to do
   the populating of the relevant shadow memory regions at load time.

   So the global variables are laid out as to insert a red zone between
   them. The size of the red zones is so that each variable starts on a
   32 bytes boundary.

   Then a constructor function is installed so that, for each global
   variable, it calls the runtime asan library function
   __asan_register_globals_with an instance of this type:

     struct __asan_global
     {
       // Address of the beginning of the global variable.
       const void *__beg;

       // Initial size of the global variable.
       uptr __size;

       // Size of the global variable + size of the red zone.  This
       //   size is 32 bytes aligned.
       uptr __size_with_redzone;

       // Name of the global variable.
       const void *__name;

       // Name of the module where the global variable is declared.
       const void *__module_name;

       // 1 if it has dynamic initialization, 0 otherwise.
       uptr __has_dynamic_init;

       // A pointer to struct that contains source location, could be NULL.
       __asan_global_source_location *__location;
     }

   A destructor function that calls the runtime asan library function
   _asan_unregister_globals is also installed.  */

alias_set_type asan_shadow_set = -1;

/* Pointer types to 1 resp. 2 byte integers in shadow memory.  A separate
   alias set is used for all shadow memory accesses.  */
static GTY(()) tree shadow_ptr_types[2];

/* Decl for __asan_option_detect_stack_use_after_return.  */
static GTY(()) tree asan_detect_stack_use_after_return;

/* Various flags for Asan builtins.  */
enum asan_check_flags
{
  ASAN_CHECK_STORE = 1 << 0,
  ASAN_CHECK_SCALAR_ACCESS = 1 << 1,
  ASAN_CHECK_NON_ZERO_LEN = 1 << 2,
  ASAN_CHECK_START_INSTRUMENTED = 1 << 3,
  ASAN_CHECK_END_INSTRUMENTED = 1 << 4,
  ASAN_CHECK_LAST
};

/* Hashtable support for memory references used by gimple
   statements.  */

/* This type represents a reference to a memory region.  */
struct asan_mem_ref
{
  /* The expression of the beginning of the memory region.  */
  tree start;

  /* The size of the access.  */
  HOST_WIDE_INT access_size;
};

static alloc_pool asan_mem_ref_alloc_pool;

/* This creates the alloc pool used to store the instances of
   asan_mem_ref that are stored in the hash table asan_mem_ref_ht.  */

static alloc_pool
asan_mem_ref_get_alloc_pool ()
{
  if (asan_mem_ref_alloc_pool == NULL)
    asan_mem_ref_alloc_pool = create_alloc_pool ("asan_mem_ref",
						 sizeof (asan_mem_ref),
						 10);
  return asan_mem_ref_alloc_pool;
    
}

/* Initializes an instance of asan_mem_ref.  */

static void
asan_mem_ref_init (asan_mem_ref *ref, tree start, HOST_WIDE_INT access_size)
{
  ref->start = start;
  ref->access_size = access_size;
}

/* Allocates memory for an instance of asan_mem_ref into the memory
   pool returned by asan_mem_ref_get_alloc_pool and initialize it.
   START is the address of (or the expression pointing to) the
   beginning of memory reference.  ACCESS_SIZE is the size of the
   access to the referenced memory.  */

static asan_mem_ref*
asan_mem_ref_new (tree start, HOST_WIDE_INT access_size)
{
  asan_mem_ref *ref =
    (asan_mem_ref *) pool_alloc (asan_mem_ref_get_alloc_pool ());

  asan_mem_ref_init (ref, start, access_size);
  return ref;
}

/* This builds and returns a pointer to the end of the memory region
   that starts at START and of length LEN.  */

tree
asan_mem_ref_get_end (tree start, tree len)
{
  if (len == NULL_TREE || integer_zerop (len))
    return start;

  if (!ptrofftype_p (len))
    len = convert_to_ptrofftype (len);

  return fold_build2 (POINTER_PLUS_EXPR, TREE_TYPE (start), start, len);
}

/*  Return a tree expression that represents the end of the referenced
    memory region.  Beware that this function can actually build a new
    tree expression.  */

tree
asan_mem_ref_get_end (const asan_mem_ref *ref, tree len)
{
  return asan_mem_ref_get_end (ref->start, len);
}

struct asan_mem_ref_hasher
  : typed_noop_remove <asan_mem_ref>
{
  typedef asan_mem_ref value_type;
  typedef asan_mem_ref compare_type;

  static inline hashval_t hash (const value_type *);
  static inline bool equal (const value_type *, const compare_type *);
};

/* Hash a memory reference.  */

inline hashval_t
asan_mem_ref_hasher::hash (const asan_mem_ref *mem_ref)
{
  inchash::hash hstate;
  inchash::add_expr (mem_ref->start, hstate);
  hstate.add_wide_int (mem_ref->access_size);
  return hstate.end ();
}

/* Compare two memory references.  We accept the length of either
   memory references to be NULL_TREE.  */

inline bool
asan_mem_ref_hasher::equal (const asan_mem_ref *m1,
			    const asan_mem_ref *m2)
{
  return (m1->access_size == m2->access_size
	  && operand_equal_p (m1->start, m2->start, 0));
}

static hash_table<asan_mem_ref_hasher> *asan_mem_ref_ht;

/* Returns a reference to the hash table containing memory references.
   This function ensures that the hash table is created.  Note that
   this hash table is updated by the function
   update_mem_ref_hash_table.  */

static hash_table<asan_mem_ref_hasher> *
get_mem_ref_hash_table ()
{
  if (!asan_mem_ref_ht)
    asan_mem_ref_ht = new hash_table<asan_mem_ref_hasher> (10);

  return asan_mem_ref_ht;
}

/* Clear all entries from the memory references hash table.  */

static void
empty_mem_ref_hash_table ()
{
  if (asan_mem_ref_ht)
    asan_mem_ref_ht->empty ();
}

/* Free the memory references hash table.  */

static void
free_mem_ref_resources ()
{
  delete asan_mem_ref_ht;
  asan_mem_ref_ht = NULL;

  if (asan_mem_ref_alloc_pool)
    {
      free_alloc_pool (asan_mem_ref_alloc_pool);
      asan_mem_ref_alloc_pool = NULL;
    }
}

/* Return true iff the memory reference REF has been instrumented.  */

static bool
has_mem_ref_been_instrumented (tree ref, HOST_WIDE_INT access_size)
{
  asan_mem_ref r;
  asan_mem_ref_init (&r, ref, access_size);

  return (get_mem_ref_hash_table ()->find (&r) != NULL);
}

/* Return true iff the memory reference REF has been instrumented.  */

static bool
has_mem_ref_been_instrumented (const asan_mem_ref *ref)
{
  return has_mem_ref_been_instrumented (ref->start, ref->access_size);
}

/* Return true iff access to memory region starting at REF and of
   length LEN has been instrumented.  */

static bool
has_mem_ref_been_instrumented (const asan_mem_ref *ref, tree len)
{
  /* First let's see if the address of the beginning of REF has been
     instrumented.  */
  if (!has_mem_ref_been_instrumented (ref))
    return false;

  if (len != 0)
    {
      /* Let's see if the end of the region has been instrumented.  */
      if (!has_mem_ref_been_instrumented (asan_mem_ref_get_end (ref, len),
					  ref->access_size))
	return false;
    }
  return true;
}

/* Set REF to the memory reference present in a gimple assignment
   ASSIGNMENT.  Return true upon successful completion, false
   otherwise.  */

static bool
get_mem_ref_of_assignment (const gimple assignment,
			   asan_mem_ref *ref,
			   bool *ref_is_store)
{
  gcc_assert (gimple_assign_single_p (assignment));

  if (gimple_store_p (assignment)
      && !gimple_clobber_p (assignment))
    {
      ref->start = gimple_assign_lhs (assignment);
      *ref_is_store = true;
    }
  else if (gimple_assign_load_p (assignment))
    {
      ref->start = gimple_assign_rhs1 (assignment);
      *ref_is_store = false;
    }
  else
    return false;

  ref->access_size = int_size_in_bytes (TREE_TYPE (ref->start));
  return true;
}

/* Return the memory references contained in a gimple statement
   representing a builtin call that has to do with memory access.  */

static bool
get_mem_refs_of_builtin_call (const gimple call,
			      asan_mem_ref *src0,
			      tree *src0_len,
			      bool *src0_is_store,
			      asan_mem_ref *src1,
			      tree *src1_len,
			      bool *src1_is_store,
			      asan_mem_ref *dst,
			      tree *dst_len,
			      bool *dst_is_store,
			      bool *dest_is_deref)
{
  gcc_checking_assert (gimple_call_builtin_p (call, BUILT_IN_NORMAL));

  tree callee = gimple_call_fndecl (call);
  tree source0 = NULL_TREE, source1 = NULL_TREE,
    dest = NULL_TREE, len = NULL_TREE;
  bool is_store = true, got_reference_p = false;
  HOST_WIDE_INT access_size = 1;

  switch (DECL_FUNCTION_CODE (callee))
    {
      /* (s, s, n) style memops.  */
    case BUILT_IN_BCMP:
    case BUILT_IN_MEMCMP:
      source0 = gimple_call_arg (call, 0);
      source1 = gimple_call_arg (call, 1);
      len = gimple_call_arg (call, 2);
      break;

      /* (src, dest, n) style memops.  */
    case BUILT_IN_BCOPY:
      source0 = gimple_call_arg (call, 0);
      dest = gimple_call_arg (call, 1);
      len = gimple_call_arg (call, 2);
      break;

      /* (dest, src, n) style memops.  */
    case BUILT_IN_MEMCPY:
    case BUILT_IN_MEMCPY_CHK:
    case BUILT_IN_MEMMOVE:
    case BUILT_IN_MEMMOVE_CHK:
    case BUILT_IN_MEMPCPY:
    case BUILT_IN_MEMPCPY_CHK:
      dest = gimple_call_arg (call, 0);
      source0 = gimple_call_arg (call, 1);
      len = gimple_call_arg (call, 2);
      break;

      /* (dest, n) style memops.  */
    case BUILT_IN_BZERO:
      dest = gimple_call_arg (call, 0);
      len = gimple_call_arg (call, 1);
      break;

      /* (dest, x, n) style memops*/
    case BUILT_IN_MEMSET:
    case BUILT_IN_MEMSET_CHK:
      dest = gimple_call_arg (call, 0);
      len = gimple_call_arg (call, 2);
      break;

    case BUILT_IN_STRLEN:
      source0 = gimple_call_arg (call, 0);
      len = gimple_call_lhs (call);
      break ;

    /* And now the __atomic* and __sync builtins.
       These are handled differently from the classical memory memory
       access builtins above.  */

    case BUILT_IN_ATOMIC_LOAD_1:
    case BUILT_IN_ATOMIC_LOAD_2:
    case BUILT_IN_ATOMIC_LOAD_4:
    case BUILT_IN_ATOMIC_LOAD_8:
    case BUILT_IN_ATOMIC_LOAD_16:
      is_store = false;
      /* fall through.  */

    case BUILT_IN_SYNC_FETCH_AND_ADD_1:
    case BUILT_IN_SYNC_FETCH_AND_ADD_2:
    case BUILT_IN_SYNC_FETCH_AND_ADD_4:
    case BUILT_IN_SYNC_FETCH_AND_ADD_8:
    case BUILT_IN_SYNC_FETCH_AND_ADD_16:

    case BUILT_IN_SYNC_FETCH_AND_SUB_1:
    case BUILT_IN_SYNC_FETCH_AND_SUB_2:
    case BUILT_IN_SYNC_FETCH_AND_SUB_4:
    case BUILT_IN_SYNC_FETCH_AND_SUB_8:
    case BUILT_IN_SYNC_FETCH_AND_SUB_16:

    case BUILT_IN_SYNC_FETCH_AND_OR_1:
    case BUILT_IN_SYNC_FETCH_AND_OR_2:
    case BUILT_IN_SYNC_FETCH_AND_OR_4:
    case BUILT_IN_SYNC_FETCH_AND_OR_8:
    case BUILT_IN_SYNC_FETCH_AND_OR_16:

    case BUILT_IN_SYNC_FETCH_AND_AND_1:
    case BUILT_IN_SYNC_FETCH_AND_AND_2:
    case BUILT_IN_SYNC_FETCH_AND_AND_4:
    case BUILT_IN_SYNC_FETCH_AND_AND_8:
    case BUILT_IN_SYNC_FETCH_AND_AND_16:

    case BUILT_IN_SYNC_FETCH_AND_XOR_1:
    case BUILT_IN_SYNC_FETCH_AND_XOR_2:
    case BUILT_IN_SYNC_FETCH_AND_XOR_4:
    case BUILT_IN_SYNC_FETCH_AND_XOR_8:
    case BUILT_IN_SYNC_FETCH_AND_XOR_16:

    case BUILT_IN_SYNC_FETCH_AND_NAND_1:
    case BUILT_IN_SYNC_FETCH_AND_NAND_2:
    case BUILT_IN_SYNC_FETCH_AND_NAND_4:
    case BUILT_IN_SYNC_FETCH_AND_NAND_8:

    case BUILT_IN_SYNC_ADD_AND_FETCH_1:
    case BUILT_IN_SYNC_ADD_AND_FETCH_2:
    case BUILT_IN_SYNC_ADD_AND_FETCH_4:
    case BUILT_IN_SYNC_ADD_AND_FETCH_8:
    case BUILT_IN_SYNC_ADD_AND_FETCH_16:

    case BUILT_IN_SYNC_SUB_AND_FETCH_1:
    case BUILT_IN_SYNC_SUB_AND_FETCH_2:
    case BUILT_IN_SYNC_SUB_AND_FETCH_4:
    case BUILT_IN_SYNC_SUB_AND_FETCH_8:
    case BUILT_IN_SYNC_SUB_AND_FETCH_16:

    case BUILT_IN_SYNC_OR_AND_FETCH_1:
    case BUILT_IN_SYNC_OR_AND_FETCH_2:
    case BUILT_IN_SYNC_OR_AND_FETCH_4:
    case BUILT_IN_SYNC_OR_AND_FETCH_8:
    case BUILT_IN_SYNC_OR_AND_FETCH_16:

    case BUILT_IN_SYNC_AND_AND_FETCH_1:
    case BUILT_IN_SYNC_AND_AND_FETCH_2:
    case BUILT_IN_SYNC_AND_AND_FETCH_4:
    case BUILT_IN_SYNC_AND_AND_FETCH_8:
    case BUILT_IN_SYNC_AND_AND_FETCH_16:

    case BUILT_IN_SYNC_XOR_AND_FETCH_1:
    case BUILT_IN_SYNC_XOR_AND_FETCH_2:
    case BUILT_IN_SYNC_XOR_AND_FETCH_4:
    case BUILT_IN_SYNC_XOR_AND_FETCH_8:
    case BUILT_IN_SYNC_XOR_AND_FETCH_16:

    case BUILT_IN_SYNC_NAND_AND_FETCH_1:
    case BUILT_IN_SYNC_NAND_AND_FETCH_2:
    case BUILT_IN_SYNC_NAND_AND_FETCH_4:
    case BUILT_IN_SYNC_NAND_AND_FETCH_8:

    case BUILT_IN_SYNC_BOOL_COMPARE_AND_SWAP_1:
    case BUILT_IN_SYNC_BOOL_COMPARE_AND_SWAP_2:
    case BUILT_IN_SYNC_BOOL_COMPARE_AND_SWAP_4:
    case BUILT_IN_SYNC_BOOL_COMPARE_AND_SWAP_8:
    case BUILT_IN_SYNC_BOOL_COMPARE_AND_SWAP_16:

    case BUILT_IN_SYNC_VAL_COMPARE_AND_SWAP_1:
    case BUILT_IN_SYNC_VAL_COMPARE_AND_SWAP_2:
    case BUILT_IN_SYNC_VAL_COMPARE_AND_SWAP_4:
    case BUILT_IN_SYNC_VAL_COMPARE_AND_SWAP_8:
    case BUILT_IN_SYNC_VAL_COMPARE_AND_SWAP_16:

    case BUILT_IN_SYNC_LOCK_TEST_AND_SET_1:
    case BUILT_IN_SYNC_LOCK_TEST_AND_SET_2:
    case BUILT_IN_SYNC_LOCK_TEST_AND_SET_4:
    case BUILT_IN_SYNC_LOCK_TEST_AND_SET_8:
    case BUILT_IN_SYNC_LOCK_TEST_AND_SET_16:

    case BUILT_IN_SYNC_LOCK_RELEASE_1:
    case BUILT_IN_SYNC_LOCK_RELEASE_2:
    case BUILT_IN_SYNC_LOCK_RELEASE_4:
    case BUILT_IN_SYNC_LOCK_RELEASE_8:
    case BUILT_IN_SYNC_LOCK_RELEASE_16:

    case BUILT_IN_ATOMIC_EXCHANGE_1:
    case BUILT_IN_ATOMIC_EXCHANGE_2:
    case BUILT_IN_ATOMIC_EXCHANGE_4:
    case BUILT_IN_ATOMIC_EXCHANGE_8:
    case BUILT_IN_ATOMIC_EXCHANGE_16:

    case BUILT_IN_ATOMIC_COMPARE_EXCHANGE_1:
    case BUILT_IN_ATOMIC_COMPARE_EXCHANGE_2:
    case BUILT_IN_ATOMIC_COMPARE_EXCHANGE_4:
    case BUILT_IN_ATOMIC_COMPARE_EXCHANGE_8:
    case BUILT_IN_ATOMIC_COMPARE_EXCHANGE_16:

    case BUILT_IN_ATOMIC_STORE_1:
    case BUILT_IN_ATOMIC_STORE_2:
    case BUILT_IN_ATOMIC_STORE_4:
    case BUILT_IN_ATOMIC_STORE_8:
    case BUILT_IN_ATOMIC_STORE_16:

    case BUILT_IN_ATOMIC_ADD_FETCH_1:
    case BUILT_IN_ATOMIC_ADD_FETCH_2:
    case BUILT_IN_ATOMIC_ADD_FETCH_4:
    case BUILT_IN_ATOMIC_ADD_FETCH_8:
    case BUILT_IN_ATOMIC_ADD_FETCH_16:

    case BUILT_IN_ATOMIC_SUB_FETCH_1:
    case BUILT_IN_ATOMIC_SUB_FETCH_2:
    case BUILT_IN_ATOMIC_SUB_FETCH_4:
    case BUILT_IN_ATOMIC_SUB_FETCH_8:
    case BUILT_IN_ATOMIC_SUB_FETCH_16:

    case BUILT_IN_ATOMIC_AND_FETCH_1:
    case BUILT_IN_ATOMIC_AND_FETCH_2:
    case BUILT_IN_ATOMIC_AND_FETCH_4:
    case BUILT_IN_ATOMIC_AND_FETCH_8:
    case BUILT_IN_ATOMIC_AND_FETCH_16:

    case BUILT_IN_ATOMIC_NAND_FETCH_1:
    case BUILT_IN_ATOMIC_NAND_FETCH_2:
    case BUILT_IN_ATOMIC_NAND_FETCH_4:
    case BUILT_IN_ATOMIC_NAND_FETCH_8:
    case BUILT_IN_ATOMIC_NAND_FETCH_16:

    case BUILT_IN_ATOMIC_XOR_FETCH_1:
    case BUILT_IN_ATOMIC_XOR_FETCH_2:
    case BUILT_IN_ATOMIC_XOR_FETCH_4:
    case BUILT_IN_ATOMIC_XOR_FETCH_8:
    case BUILT_IN_ATOMIC_XOR_FETCH_16:

    case BUILT_IN_ATOMIC_OR_FETCH_1:
    case BUILT_IN_ATOMIC_OR_FETCH_2:
    case BUILT_IN_ATOMIC_OR_FETCH_4:
    case BUILT_IN_ATOMIC_OR_FETCH_8:
    case BUILT_IN_ATOMIC_OR_FETCH_16:

    case BUILT_IN_ATOMIC_FETCH_ADD_1:
    case BUILT_IN_ATOMIC_FETCH_ADD_2:
    case BUILT_IN_ATOMIC_FETCH_ADD_4:
    case BUILT_IN_ATOMIC_FETCH_ADD_8:
    case BUILT_IN_ATOMIC_FETCH_ADD_16:

    case BUILT_IN_ATOMIC_FETCH_SUB_1:
    case BUILT_IN_ATOMIC_FETCH_SUB_2:
    case BUILT_IN_ATOMIC_FETCH_SUB_4:
    case BUILT_IN_ATOMIC_FETCH_SUB_8:
    case BUILT_IN_ATOMIC_FETCH_SUB_16:

    case BUILT_IN_ATOMIC_FETCH_AND_1:
    case BUILT_IN_ATOMIC_FETCH_AND_2:
    case BUILT_IN_ATOMIC_FETCH_AND_4:
    case BUILT_IN_ATOMIC_FETCH_AND_8:
    case BUILT_IN_ATOMIC_FETCH_AND_16:

    case BUILT_IN_ATOMIC_FETCH_NAND_1:
    case BUILT_IN_ATOMIC_FETCH_NAND_2:
    case BUILT_IN_ATOMIC_FETCH_NAND_4:
    case BUILT_IN_ATOMIC_FETCH_NAND_8:
    case BUILT_IN_ATOMIC_FETCH_NAND_16:

    case BUILT_IN_ATOMIC_FETCH_XOR_1:
    case BUILT_IN_ATOMIC_FETCH_XOR_2:
    case BUILT_IN_ATOMIC_FETCH_XOR_4:
    case BUILT_IN_ATOMIC_FETCH_XOR_8:
    case BUILT_IN_ATOMIC_FETCH_XOR_16:

    case BUILT_IN_ATOMIC_FETCH_OR_1:
    case BUILT_IN_ATOMIC_FETCH_OR_2:
    case BUILT_IN_ATOMIC_FETCH_OR_4:
    case BUILT_IN_ATOMIC_FETCH_OR_8:
    case BUILT_IN_ATOMIC_FETCH_OR_16:
      {
	dest = gimple_call_arg (call, 0);
	/* DEST represents the address of a memory location.
	   instrument_derefs wants the memory location, so lets
	   dereference the address DEST before handing it to
	   instrument_derefs.  */
	if (TREE_CODE (dest) == ADDR_EXPR)
	  dest = TREE_OPERAND (dest, 0);
	else if (TREE_CODE (dest) == SSA_NAME || TREE_CODE (dest) == INTEGER_CST)
	  dest = build2 (MEM_REF, TREE_TYPE (TREE_TYPE (dest)),
			 dest, build_int_cst (TREE_TYPE (dest), 0));
	else
	  gcc_unreachable ();

	access_size = int_size_in_bytes (TREE_TYPE (dest));
      }

    default:
      /* The other builtins memory access are not instrumented in this
	 function because they either don't have any length parameter,
	 or their length parameter is just a limit.  */
      break;
    }

  if (len != NULL_TREE)
    {
      if (source0 != NULL_TREE)
	{
	  src0->start = source0;
	  src0->access_size = access_size;
	  *src0_len = len;
	  *src0_is_store = false;
	}

      if (source1 != NULL_TREE)
	{
	  src1->start = source1;
	  src1->access_size = access_size;
	  *src1_len = len;
	  *src1_is_store = false;
	}

      if (dest != NULL_TREE)
	{
	  dst->start = dest;
	  dst->access_size = access_size;
	  *dst_len = len;
	  *dst_is_store = true;
	}

      got_reference_p = true;
    }
  else if (dest)
    {
      dst->start = dest;
      dst->access_size = access_size;
      *dst_len = NULL_TREE;
      *dst_is_store = is_store;
      *dest_is_deref = true;
      got_reference_p = true;
    }

  return got_reference_p;
}

/* Return true iff a given gimple statement has been instrumented.
   Note that the statement is "defined" by the memory references it
   contains.  */

static bool
has_stmt_been_instrumented_p (gimple stmt)
{
  if (gimple_assign_single_p (stmt))
    {
      bool r_is_store;
      asan_mem_ref r;
      asan_mem_ref_init (&r, NULL, 1);

      if (get_mem_ref_of_assignment (stmt, &r, &r_is_store))
	return has_mem_ref_been_instrumented (&r);
    }
  else if (gimple_call_builtin_p (stmt, BUILT_IN_NORMAL))
    {
      asan_mem_ref src0, src1, dest;
      asan_mem_ref_init (&src0, NULL, 1);
      asan_mem_ref_init (&src1, NULL, 1);
      asan_mem_ref_init (&dest, NULL, 1);

      tree src0_len = NULL_TREE, src1_len = NULL_TREE, dest_len = NULL_TREE;
      bool src0_is_store = false, src1_is_store = false,
	dest_is_store = false, dest_is_deref = false;
      if (get_mem_refs_of_builtin_call (stmt,
					&src0, &src0_len, &src0_is_store,
					&src1, &src1_len, &src1_is_store,
					&dest, &dest_len, &dest_is_store,
					&dest_is_deref))
	{
	  if (src0.start != NULL_TREE
	      && !has_mem_ref_been_instrumented (&src0, src0_len))
	    return false;

	  if (src1.start != NULL_TREE
	      && !has_mem_ref_been_instrumented (&src1, src1_len))
	    return false;

	  if (dest.start != NULL_TREE
	      && !has_mem_ref_been_instrumented (&dest, dest_len))
	    return false;

	  return true;
	}
    }
  return false;
}

/*  Insert a memory reference into the hash table.  */

static void
update_mem_ref_hash_table (tree ref, HOST_WIDE_INT access_size)
{
  hash_table<asan_mem_ref_hasher> *ht = get_mem_ref_hash_table ();

  asan_mem_ref r;
  asan_mem_ref_init (&r, ref, access_size);

  asan_mem_ref **slot = ht->find_slot (&r, INSERT);
  if (*slot == NULL)
    *slot = asan_mem_ref_new (ref, access_size);
}

/* Initialize shadow_ptr_types array.  */

static void
asan_init_shadow_ptr_types (void)
{
  asan_shadow_set = new_alias_set ();
  shadow_ptr_types[0] = build_distinct_type_copy (signed_char_type_node);
  TYPE_ALIAS_SET (shadow_ptr_types[0]) = asan_shadow_set;
  shadow_ptr_types[0] = build_pointer_type (shadow_ptr_types[0]);
  shadow_ptr_types[1] = build_distinct_type_copy (short_integer_type_node);
  TYPE_ALIAS_SET (shadow_ptr_types[1]) = asan_shadow_set;
  shadow_ptr_types[1] = build_pointer_type (shadow_ptr_types[1]);
  initialize_sanitizer_builtins ();
}

/* Create ADDR_EXPR of STRING_CST with the PP pretty printer text.  */

static tree
asan_pp_string (pretty_printer *pp)
{
  const char *buf = pp_formatted_text (pp);
  size_t len = strlen (buf);
  tree ret = build_string (len + 1, buf);
  TREE_TYPE (ret)
    = build_array_type (TREE_TYPE (shadow_ptr_types[0]),
			build_index_type (size_int (len)));
  TREE_READONLY (ret) = 1;
  TREE_STATIC (ret) = 1;
  return build1 (ADDR_EXPR, shadow_ptr_types[0], ret);
}

/* Return a CONST_INT representing 4 subsequent shadow memory bytes.  */

static rtx
asan_shadow_cst (unsigned char shadow_bytes[4])
{
  int i;
  unsigned HOST_WIDE_INT val = 0;
  gcc_assert (WORDS_BIG_ENDIAN == BYTES_BIG_ENDIAN);
  for (i = 0; i < 4; i++)
    val |= (unsigned HOST_WIDE_INT) shadow_bytes[BYTES_BIG_ENDIAN ? 3 - i : i]
	   << (BITS_PER_UNIT * i);
  return gen_int_mode (val, SImode);
}

/* Clear shadow memory at SHADOW_MEM, LEN bytes.  Can't call a library call here
   though.  */

static void
asan_clear_shadow (rtx shadow_mem, HOST_WIDE_INT len)
{
  rtx_insn *insn, *insns, *jump;
  rtx_code_label *top_label;
  rtx end, addr, tmp;

  start_sequence ();
  clear_storage (shadow_mem, GEN_INT (len), BLOCK_OP_NORMAL);
  insns = get_insns ();
  end_sequence ();
  for (insn = insns; insn; insn = NEXT_INSN (insn))
    if (CALL_P (insn))
      break;
  if (insn == NULL_RTX)
    {
      emit_insn (insns);
      return;
    }

  gcc_assert ((len & 3) == 0);
  top_label = gen_label_rtx ();
  addr = copy_to_mode_reg (Pmode, XEXP (shadow_mem, 0));
  shadow_mem = adjust_automodify_address (shadow_mem, SImode, addr, 0);
  end = force_reg (Pmode, plus_constant (Pmode, addr, len));
  emit_label (top_label);

  emit_move_insn (shadow_mem, const0_rtx);
  tmp = expand_simple_binop (Pmode, PLUS, addr, gen_int_mode (4, Pmode), addr,
			     true, OPTAB_LIB_WIDEN);
  if (tmp != addr)
    emit_move_insn (addr, tmp);
  emit_cmp_and_jump_insns (addr, end, LT, NULL_RTX, Pmode, true, top_label);
  jump = get_last_insn ();
  gcc_assert (JUMP_P (jump));
  add_int_reg_note (jump, REG_BR_PROB, REG_BR_PROB_BASE * 80 / 100);
}

void
asan_function_start (void)
{
  section *fnsec = function_section (current_function_decl);
  switch_to_section (fnsec);
  ASM_OUTPUT_DEBUG_LABEL (asm_out_file, "LASANPC",
			 current_function_funcdef_no);
}

/* Insert code to protect stack vars.  The prologue sequence should be emitted
   directly, epilogue sequence returned.  BASE is the register holding the
   stack base, against which OFFSETS array offsets are relative to, OFFSETS
   array contains pairs of offsets in reverse order, always the end offset
   of some gap that needs protection followed by starting offset,
   and DECLS is an array of representative decls for each var partition.
   LENGTH is the length of the OFFSETS array, DECLS array is LENGTH / 2 - 1
   elements long (OFFSETS include gap before the first variable as well
   as gaps after each stack variable).  PBASE is, if non-NULL, some pseudo
   register which stack vars DECL_RTLs are based on.  Either BASE should be
   assigned to PBASE, when not doing use after return protection, or
   corresponding address based on __asan_stack_malloc* return value.  */

rtx_insn *
asan_emit_stack_protection (rtx base, rtx pbase, unsigned int alignb,
			    HOST_WIDE_INT *offsets, tree *decls, int length)
{
  rtx shadow_base, shadow_mem, ret, mem, orig_base;
  rtx_code_label *lab;
  rtx_insn *insns;
  char buf[30];
  unsigned char shadow_bytes[4];
  HOST_WIDE_INT base_offset = offsets[length - 1];
  HOST_WIDE_INT base_align_bias = 0, offset, prev_offset;
  HOST_WIDE_INT asan_frame_size = offsets[0] - base_offset;
  HOST_WIDE_INT last_offset, last_size;
  int l;
  unsigned char cur_shadow_byte = ASAN_STACK_MAGIC_LEFT;
  tree str_cst, decl, id;
  int use_after_return_class = -1;

  if (shadow_ptr_types[0] == NULL_TREE)
    asan_init_shadow_ptr_types ();

  /* First of all, prepare the description string.  */
  pretty_printer asan_pp;

  pp_decimal_int (&asan_pp, length / 2 - 1);
  pp_space (&asan_pp);
  for (l = length - 2; l; l -= 2)
    {
      tree decl = decls[l / 2 - 1];
      pp_wide_integer (&asan_pp, offsets[l] - base_offset);
      pp_space (&asan_pp);
      pp_wide_integer (&asan_pp, offsets[l - 1] - offsets[l]);
      pp_space (&asan_pp);
      if (DECL_P (decl) && DECL_NAME (decl))
	{
	  pp_decimal_int (&asan_pp, IDENTIFIER_LENGTH (DECL_NAME (decl)));
	  pp_space (&asan_pp);
	  pp_tree_identifier (&asan_pp, DECL_NAME (decl));
	}
      else
	pp_string (&asan_pp, "9 <unknown>");
      pp_space (&asan_pp);
    }
  str_cst = asan_pp_string (&asan_pp);

  /* Emit the prologue sequence.  */
  if (asan_frame_size > 32 && asan_frame_size <= 65536 && pbase
      && ASAN_USE_AFTER_RETURN)
    {
      use_after_return_class = floor_log2 (asan_frame_size - 1) - 5;
      /* __asan_stack_malloc_N guarantees alignment
	 N < 6 ? (64 << N) : 4096 bytes.  */
      if (alignb > (use_after_return_class < 6
		    ? (64U << use_after_return_class) : 4096U))
	use_after_return_class = -1;
      else if (alignb > ASAN_RED_ZONE_SIZE && (asan_frame_size & (alignb - 1)))
	base_align_bias = ((asan_frame_size + alignb - 1)
			   & ~(alignb - HOST_WIDE_INT_1)) - asan_frame_size;
    }
  /* Align base if target is STRICT_ALIGNMENT.  */
  if (STRICT_ALIGNMENT)
    base = expand_binop (Pmode, and_optab, base,
			 gen_int_mode (-((GET_MODE_ALIGNMENT (SImode)
					  << ASAN_SHADOW_SHIFT)
					 / BITS_PER_UNIT), Pmode), NULL_RTX,
			 1, OPTAB_DIRECT);

  if (use_after_return_class == -1 && pbase)
    emit_move_insn (pbase, base);

  base = expand_binop (Pmode, add_optab, base,
		       gen_int_mode (base_offset - base_align_bias, Pmode),
		       NULL_RTX, 1, OPTAB_DIRECT);
  orig_base = NULL_RTX;
  if (use_after_return_class != -1)
    {
      if (asan_detect_stack_use_after_return == NULL_TREE)
	{
	  id = get_identifier ("__asan_option_detect_stack_use_after_return");
	  decl = build_decl (BUILTINS_LOCATION, VAR_DECL, id,
			     integer_type_node);
	  SET_DECL_ASSEMBLER_NAME (decl, id);
	  TREE_ADDRESSABLE (decl) = 1;
	  DECL_ARTIFICIAL (decl) = 1;
	  DECL_IGNORED_P (decl) = 1;
	  DECL_EXTERNAL (decl) = 1;
	  TREE_STATIC (decl) = 1;
	  TREE_PUBLIC (decl) = 1;
	  TREE_USED (decl) = 1;
	  asan_detect_stack_use_after_return = decl;
	}
      orig_base = gen_reg_rtx (Pmode);
      emit_move_insn (orig_base, base);
      ret = expand_normal (asan_detect_stack_use_after_return);
      lab = gen_label_rtx ();
      int very_likely = REG_BR_PROB_BASE - (REG_BR_PROB_BASE / 2000 - 1);
      emit_cmp_and_jump_insns (ret, const0_rtx, EQ, NULL_RTX,
			       VOIDmode, 0, lab, very_likely);
      snprintf (buf, sizeof buf, "__asan_stack_malloc_%d",
		use_after_return_class);
      ret = init_one_libfunc (buf);
      rtx addr = convert_memory_address (ptr_mode, base);
      ret = emit_library_call_value (ret, NULL_RTX, LCT_NORMAL, ptr_mode, 2,
				     GEN_INT (asan_frame_size
					      + base_align_bias),
				     TYPE_MODE (pointer_sized_int_node),
				     addr, ptr_mode);
      ret = convert_memory_address (Pmode, ret);
      emit_move_insn (base, ret);
      emit_label (lab);
      emit_move_insn (pbase, expand_binop (Pmode, add_optab, base,
					   gen_int_mode (base_align_bias
							 - base_offset, Pmode),
					   NULL_RTX, 1, OPTAB_DIRECT));
    }
  mem = gen_rtx_MEM (ptr_mode, base);
  mem = adjust_address (mem, VOIDmode, base_align_bias);
  emit_move_insn (mem, gen_int_mode (ASAN_STACK_FRAME_MAGIC, ptr_mode));
  mem = adjust_address (mem, VOIDmode, GET_MODE_SIZE (ptr_mode));
  emit_move_insn (mem, expand_normal (str_cst));
  mem = adjust_address (mem, VOIDmode, GET_MODE_SIZE (ptr_mode));
  ASM_GENERATE_INTERNAL_LABEL (buf, "LASANPC", current_function_funcdef_no);
  id = get_identifier (buf);
  decl = build_decl (DECL_SOURCE_LOCATION (current_function_decl),
		    VAR_DECL, id, char_type_node);
  SET_DECL_ASSEMBLER_NAME (decl, id);
  TREE_ADDRESSABLE (decl) = 1;
  TREE_READONLY (decl) = 1;
  DECL_ARTIFICIAL (decl) = 1;
  DECL_IGNORED_P (decl) = 1;
  TREE_STATIC (decl) = 1;
  TREE_PUBLIC (decl) = 0;
  TREE_USED (decl) = 1;
  DECL_INITIAL (decl) = decl;
  TREE_ASM_WRITTEN (decl) = 1;
  TREE_ASM_WRITTEN (id) = 1;
  emit_move_insn (mem, expand_normal (build_fold_addr_expr (decl)));
  shadow_base = expand_binop (Pmode, lshr_optab, base,
			      GEN_INT (ASAN_SHADOW_SHIFT),
			      NULL_RTX, 1, OPTAB_DIRECT);
  shadow_base
    = plus_constant (Pmode, shadow_base,
		     targetm.asan_shadow_offset ()
		     + (base_align_bias >> ASAN_SHADOW_SHIFT));
  gcc_assert (asan_shadow_set != -1
	      && (ASAN_RED_ZONE_SIZE >> ASAN_SHADOW_SHIFT) == 4);
  shadow_mem = gen_rtx_MEM (SImode, shadow_base);
  set_mem_alias_set (shadow_mem, asan_shadow_set);
  if (STRICT_ALIGNMENT)
    set_mem_align (shadow_mem, (GET_MODE_ALIGNMENT (SImode)));
  prev_offset = base_offset;
  for (l = length; l; l -= 2)
    {
      if (l == 2)
	cur_shadow_byte = ASAN_STACK_MAGIC_RIGHT;
      offset = offsets[l - 1];
      if ((offset - base_offset) & (ASAN_RED_ZONE_SIZE - 1))
	{
	  int i;
	  HOST_WIDE_INT aoff
	    = base_offset + ((offset - base_offset)
			     & ~(ASAN_RED_ZONE_SIZE - HOST_WIDE_INT_1));
	  shadow_mem = adjust_address (shadow_mem, VOIDmode,
				       (aoff - prev_offset)
				       >> ASAN_SHADOW_SHIFT);
	  prev_offset = aoff;
	  for (i = 0; i < 4; i++, aoff += (1 << ASAN_SHADOW_SHIFT))
	    if (aoff < offset)
	      {
		if (aoff < offset - (1 << ASAN_SHADOW_SHIFT) + 1)
		  shadow_bytes[i] = 0;
		else
		  shadow_bytes[i] = offset - aoff;
	      }
	    else
	      shadow_bytes[i] = ASAN_STACK_MAGIC_PARTIAL;
	  emit_move_insn (shadow_mem, asan_shadow_cst (shadow_bytes));
	  offset = aoff;
	}
      while (offset <= offsets[l - 2] - ASAN_RED_ZONE_SIZE)
	{
	  shadow_mem = adjust_address (shadow_mem, VOIDmode,
				       (offset - prev_offset)
				       >> ASAN_SHADOW_SHIFT);
	  prev_offset = offset;
	  memset (shadow_bytes, cur_shadow_byte, 4);
	  emit_move_insn (shadow_mem, asan_shadow_cst (shadow_bytes));
	  offset += ASAN_RED_ZONE_SIZE;
	}
      cur_shadow_byte = ASAN_STACK_MAGIC_MIDDLE;
    }
  do_pending_stack_adjust ();

  /* Construct epilogue sequence.  */
  start_sequence ();

  lab = NULL;
  if (use_after_return_class != -1)
    {
      rtx_code_label *lab2 = gen_label_rtx ();
      char c = (char) ASAN_STACK_MAGIC_USE_AFTER_RET;
      int very_likely = REG_BR_PROB_BASE - (REG_BR_PROB_BASE / 2000 - 1);
      emit_cmp_and_jump_insns (orig_base, base, EQ, NULL_RTX,
			       VOIDmode, 0, lab2, very_likely);
      shadow_mem = gen_rtx_MEM (BLKmode, shadow_base);
      set_mem_alias_set (shadow_mem, asan_shadow_set);
      mem = gen_rtx_MEM (ptr_mode, base);
      mem = adjust_address (mem, VOIDmode, base_align_bias);
      emit_move_insn (mem, gen_int_mode (ASAN_STACK_RETIRED_MAGIC, ptr_mode));
      unsigned HOST_WIDE_INT sz = asan_frame_size >> ASAN_SHADOW_SHIFT;
      if (use_after_return_class < 5
	  && can_store_by_pieces (sz, builtin_memset_read_str, &c,
				  BITS_PER_UNIT, true))
	store_by_pieces (shadow_mem, sz, builtin_memset_read_str, &c,
			 BITS_PER_UNIT, true, 0);
      else if (use_after_return_class >= 5
	       || !set_storage_via_setmem (shadow_mem,
					   GEN_INT (sz),
					   gen_int_mode (c, QImode),
					   BITS_PER_UNIT, BITS_PER_UNIT,
					   -1, sz, sz, sz))
	{
	  snprintf (buf, sizeof buf, "__asan_stack_free_%d",
		    use_after_return_class);
	  ret = init_one_libfunc (buf);
	  rtx addr = convert_memory_address (ptr_mode, base);
	  rtx orig_addr = convert_memory_address (ptr_mode, orig_base);
	  emit_library_call (ret, LCT_NORMAL, ptr_mode, 3, addr, ptr_mode,
			     GEN_INT (asan_frame_size + base_align_bias),
			     TYPE_MODE (pointer_sized_int_node),
			     orig_addr, ptr_mode);
	}
      lab = gen_label_rtx ();
      emit_jump (lab);
      emit_label (lab2);
    }

  shadow_mem = gen_rtx_MEM (BLKmode, shadow_base);
  set_mem_alias_set (shadow_mem, asan_shadow_set);

  if (STRICT_ALIGNMENT)
    set_mem_align (shadow_mem, (GET_MODE_ALIGNMENT (SImode)));

  prev_offset = base_offset;
  last_offset = base_offset;
  last_size = 0;
  for (l = length; l; l -= 2)
    {
      offset = base_offset + ((offsets[l - 1] - base_offset)
			     & ~(ASAN_RED_ZONE_SIZE - HOST_WIDE_INT_1));
      if (last_offset + last_size != offset)
	{
	  shadow_mem = adjust_address (shadow_mem, VOIDmode,
				       (last_offset - prev_offset)
				       >> ASAN_SHADOW_SHIFT);
	  prev_offset = last_offset;
	  asan_clear_shadow (shadow_mem, last_size >> ASAN_SHADOW_SHIFT);
	  last_offset = offset;
	  last_size = 0;
	}
      last_size += base_offset + ((offsets[l - 2] - base_offset)
				  & ~(ASAN_RED_ZONE_SIZE - HOST_WIDE_INT_1))
		   - offset;
    }
  if (last_size)
    {
      shadow_mem = adjust_address (shadow_mem, VOIDmode,
				   (last_offset - prev_offset)
				   >> ASAN_SHADOW_SHIFT);
      asan_clear_shadow (shadow_mem, last_size >> ASAN_SHADOW_SHIFT);
    }

  do_pending_stack_adjust ();
  if (lab)
    emit_label (lab);

  insns = get_insns ();
  end_sequence ();
  return insns;
}

/* Return true if DECL, a global var, might be overridden and needs
   therefore a local alias.  */

static bool
asan_needs_local_alias (tree decl)
{
  return DECL_WEAK (decl) || !targetm.binds_local_p (decl);
}

/* Return true if DECL is a VAR_DECL that should be protected
   by Address Sanitizer, by appending a red zone with protected
   shadow memory after it and aligning it to at least
   ASAN_RED_ZONE_SIZE bytes.  */

bool
asan_protect_global (tree decl)
{
  if (!ASAN_GLOBALS)
    return false;

  rtx rtl, symbol;

  if (TREE_CODE (decl) == STRING_CST)
    {
      /* Instrument all STRING_CSTs except those created
	 by asan_pp_string here.  */
      if (shadow_ptr_types[0] != NULL_TREE
	  && TREE_CODE (TREE_TYPE (decl)) == ARRAY_TYPE
	  && TREE_TYPE (TREE_TYPE (decl)) == TREE_TYPE (shadow_ptr_types[0]))
	return false;
      return true;
    }
  if (TREE_CODE (decl) != VAR_DECL
      /* TLS vars aren't statically protectable.  */
      || DECL_THREAD_LOCAL_P (decl)
      /* Externs will be protected elsewhere.  */
      || DECL_EXTERNAL (decl)
      || !DECL_RTL_SET_P (decl)
      /* Comdat vars pose an ABI problem, we can't know if
	 the var that is selected by the linker will have
	 padding or not.  */
      || DECL_ONE_ONLY (decl)
      /* Similarly for common vars.  People can use -fno-common.  */
      || (DECL_COMMON (decl) && TREE_PUBLIC (decl))
      /* Don't protect if using user section, often vars placed
	 into user section from multiple TUs are then assumed
	 to be an array of such vars, putting padding in there
	 breaks this assumption.  */
      || (DECL_SECTION_NAME (decl) != NULL
	  && !symtab_node::get (decl)->implicit_section)
      || DECL_SIZE (decl) == 0
      || ASAN_RED_ZONE_SIZE * BITS_PER_UNIT > MAX_OFILE_ALIGNMENT
      || !valid_constant_size_p (DECL_SIZE_UNIT (decl))
      || DECL_ALIGN_UNIT (decl) > 2 * ASAN_RED_ZONE_SIZE)
    return false;

  rtl = DECL_RTL (decl);
  if (!MEM_P (rtl) || GET_CODE (XEXP (rtl, 0)) != SYMBOL_REF)
    return false;
  symbol = XEXP (rtl, 0);

  if (CONSTANT_POOL_ADDRESS_P (symbol)
      || TREE_CONSTANT_POOL_ADDRESS_P (symbol))
    return false;

  if (lookup_attribute ("weakref", DECL_ATTRIBUTES (decl)))
    return false;

#ifndef ASM_OUTPUT_DEF
  if (asan_needs_local_alias (decl))
    return false;
#endif

  return true;
}

/* Construct a function tree for __asan_report_{load,store}{1,2,4,8,16,_n}.
   IS_STORE is either 1 (for a store) or 0 (for a load).  */

static tree
report_error_func (bool is_store, HOST_WIDE_INT size_in_bytes, int *nargs)
{
  static enum built_in_function report[2][6]
    = { { BUILT_IN_ASAN_REPORT_LOAD1, BUILT_IN_ASAN_REPORT_LOAD2,
	  BUILT_IN_ASAN_REPORT_LOAD4, BUILT_IN_ASAN_REPORT_LOAD8,
	  BUILT_IN_ASAN_REPORT_LOAD16, BUILT_IN_ASAN_REPORT_LOAD_N },
	{ BUILT_IN_ASAN_REPORT_STORE1, BUILT_IN_ASAN_REPORT_STORE2,
	  BUILT_IN_ASAN_REPORT_STORE4, BUILT_IN_ASAN_REPORT_STORE8,
	  BUILT_IN_ASAN_REPORT_STORE16, BUILT_IN_ASAN_REPORT_STORE_N } };
  if (size_in_bytes == -1)
    {
      *nargs = 2;
      return builtin_decl_implicit (report[is_store][5]);
    }
  *nargs = 1;
  return builtin_decl_implicit (report[is_store][exact_log2 (size_in_bytes)]);
}

/* Construct a function tree for __asan_{load,store}{1,2,4,8,16,_n}.
   IS_STORE is either 1 (for a store) or 0 (for a load).  */

static tree
check_func (bool is_store, int size_in_bytes, int *nargs)
{
  static enum built_in_function check[2][6]
    = { { BUILT_IN_ASAN_LOAD1, BUILT_IN_ASAN_LOAD2,
      BUILT_IN_ASAN_LOAD4, BUILT_IN_ASAN_LOAD8,
      BUILT_IN_ASAN_LOAD16, BUILT_IN_ASAN_LOADN },
	{ BUILT_IN_ASAN_STORE1, BUILT_IN_ASAN_STORE2,
      BUILT_IN_ASAN_STORE4, BUILT_IN_ASAN_STORE8,
      BUILT_IN_ASAN_STORE16, BUILT_IN_ASAN_STOREN } };
  if (size_in_bytes == -1)
    {
      *nargs = 2;
      return builtin_decl_implicit (check[is_store][5]);
    }
  *nargs = 1;
  return builtin_decl_implicit (check[is_store][exact_log2 (size_in_bytes)]);
}

/* Split the current basic block and create a condition statement
   insertion point right before or after the statement pointed to by
   ITER.  Return an iterator to the point at which the caller might
   safely insert the condition statement.

   THEN_BLOCK must be set to the address of an uninitialized instance
   of basic_block.  The function will then set *THEN_BLOCK to the
   'then block' of the condition statement to be inserted by the
   caller.

   If CREATE_THEN_FALLTHRU_EDGE is false, no edge will be created from
   *THEN_BLOCK to *FALLTHROUGH_BLOCK.

   Similarly, the function will set *FALLTRHOUGH_BLOCK to the 'else
   block' of the condition statement to be inserted by the caller.

   Note that *FALLTHROUGH_BLOCK is a new block that contains the
   statements starting from *ITER, and *THEN_BLOCK is a new empty
   block.

   *ITER is adjusted to point to always point to the first statement
    of the basic block * FALLTHROUGH_BLOCK.  That statement is the
    same as what ITER was pointing to prior to calling this function,
    if BEFORE_P is true; otherwise, it is its following statement.  */

gimple_stmt_iterator
create_cond_insert_point (gimple_stmt_iterator *iter,
			  bool before_p,
			  bool then_more_likely_p,
			  bool create_then_fallthru_edge,
			  basic_block *then_block,
			  basic_block *fallthrough_block)
{
  gimple_stmt_iterator gsi = *iter;

  if (!gsi_end_p (gsi) && before_p)
    gsi_prev (&gsi);

  basic_block cur_bb = gsi_bb (*iter);

  edge e = split_block (cur_bb, gsi_stmt (gsi));

  /* Get a hold on the 'condition block', the 'then block' and the
     'else block'.  */
  basic_block cond_bb = e->src;
  basic_block fallthru_bb = e->dest;
  basic_block then_bb = create_empty_bb (cond_bb);
  if (current_loops)
    {
      add_bb_to_loop (then_bb, cond_bb->loop_father);
      loops_state_set (LOOPS_NEED_FIXUP);
    }

  /* Set up the newly created 'then block'.  */
  e = make_edge (cond_bb, then_bb, EDGE_TRUE_VALUE);
  int fallthrough_probability
    = then_more_likely_p
    ? PROB_VERY_UNLIKELY
    : PROB_ALWAYS - PROB_VERY_UNLIKELY;
  e->probability = PROB_ALWAYS - fallthrough_probability;
  if (create_then_fallthru_edge)
    make_single_succ_edge (then_bb, fallthru_bb, EDGE_FALLTHRU);

  /* Set up the fallthrough basic block.  */
  e = find_edge (cond_bb, fallthru_bb);
  e->flags = EDGE_FALSE_VALUE;
  e->count = cond_bb->count;
  e->probability = fallthrough_probability;

  /* Update dominance info for the newly created then_bb; note that
     fallthru_bb's dominance info has already been updated by
     split_bock.  */
  if (dom_info_available_p (CDI_DOMINATORS))
    set_immediate_dominator (CDI_DOMINATORS, then_bb, cond_bb);

  *then_block = then_bb;
  *fallthrough_block = fallthru_bb;
  *iter = gsi_start_bb (fallthru_bb);

  return gsi_last_bb (cond_bb);
}

/* Insert an if condition followed by a 'then block' right before the
   statement pointed to by ITER.  The fallthrough block -- which is the
   else block of the condition as well as the destination of the
   outcoming edge of the 'then block' -- starts with the statement
   pointed to by ITER.

   COND is the condition of the if.

   If THEN_MORE_LIKELY_P is true, the probability of the edge to the
   'then block' is higher than the probability of the edge to the
   fallthrough block.

   Upon completion of the function, *THEN_BB is set to the newly
   inserted 'then block' and similarly, *FALLTHROUGH_BB is set to the
   fallthrough block.

   *ITER is adjusted to still point to the same statement it was
   pointing to initially.  */

static void
insert_if_then_before_iter (gimple cond,
			    gimple_stmt_iterator *iter,
			    bool then_more_likely_p,
			    basic_block *then_bb,
			    basic_block *fallthrough_bb)
{
  gimple_stmt_iterator cond_insert_point =
    create_cond_insert_point (iter,
			      /*before_p=*/true,
			      then_more_likely_p,
			      /*create_then_fallthru_edge=*/true,
			      then_bb,
			      fallthrough_bb);
  gsi_insert_after (&cond_insert_point, cond, GSI_NEW_STMT);
}

/* Build
   (base_addr >> ASAN_SHADOW_SHIFT) + targetm.asan_shadow_offset ().  */

static tree
build_shadow_mem_access (gimple_stmt_iterator *gsi, location_t location,
			 tree base_addr, tree shadow_ptr_type)
{
  tree t, uintptr_type = TREE_TYPE (base_addr);
  tree shadow_type = TREE_TYPE (shadow_ptr_type);
  gimple g;

  t = build_int_cst (uintptr_type, ASAN_SHADOW_SHIFT);
  g = gimple_build_assign_with_ops (RSHIFT_EXPR,
				    make_ssa_name (uintptr_type, NULL),
				    base_addr, t);
  gimple_set_location (g, location);
  gsi_insert_after (gsi, g, GSI_NEW_STMT);

  t = build_int_cst (uintptr_type, targetm.asan_shadow_offset ());
  g = gimple_build_assign_with_ops (PLUS_EXPR,
				    make_ssa_name (uintptr_type, NULL),
				    gimple_assign_lhs (g), t);
  gimple_set_location (g, location);
  gsi_insert_after (gsi, g, GSI_NEW_STMT);

  g = gimple_build_assign_with_ops (NOP_EXPR,
				    make_ssa_name (shadow_ptr_type, NULL),
				    gimple_assign_lhs (g), NULL_TREE);
  gimple_set_location (g, location);
  gsi_insert_after (gsi, g, GSI_NEW_STMT);

  t = build2 (MEM_REF, shadow_type, gimple_assign_lhs (g),
	      build_int_cst (shadow_ptr_type, 0));
  g = gimple_build_assign_with_ops (MEM_REF,
				    make_ssa_name (shadow_type, NULL),
				    t, NULL_TREE);
  gimple_set_location (g, location);
  gsi_insert_after (gsi, g, GSI_NEW_STMT);
  return gimple_assign_lhs (g);
}

/* BASE can already be an SSA_NAME; in that case, do not create a
   new SSA_NAME for it.  */

static tree
maybe_create_ssa_name (location_t loc, tree base, gimple_stmt_iterator *iter,
		       bool before_p)
{
  if (TREE_CODE (base) == SSA_NAME)
    return base;
  gimple g
    = gimple_build_assign_with_ops (TREE_CODE (base),
				    make_ssa_name (TREE_TYPE (base), NULL),
				    base, NULL_TREE);
  gimple_set_location (g, loc);
  if (before_p)
    gsi_insert_before (iter, g, GSI_SAME_STMT);
  else
    gsi_insert_after (iter, g, GSI_NEW_STMT);
  return gimple_assign_lhs (g);
}

/* LEN can already have necessary size and precision;
   in that case, do not create a new variable.  */

tree
maybe_cast_to_ptrmode (location_t loc, tree len, gimple_stmt_iterator *iter,
		       bool before_p)
{
  if (ptrofftype_p (len))
    return len;
  gimple g
    = gimple_build_assign_with_ops (NOP_EXPR,
				    make_ssa_name (pointer_sized_int_node, NULL),
				    len, NULL);
  gimple_set_location (g, loc);
  if (before_p)
    gsi_insert_before (iter, g, GSI_SAME_STMT);
  else
    gsi_insert_after (iter, g, GSI_NEW_STMT);
  return gimple_assign_lhs (g);
}

/* Instrument the memory access instruction BASE.  Insert new
   statements before or after ITER.

   Note that the memory access represented by BASE can be either an
   SSA_NAME, or a non-SSA expression.  LOCATION is the source code
   location.  IS_STORE is TRUE for a store, FALSE for a load.
   BEFORE_P is TRUE for inserting the instrumentation code before
   ITER, FALSE for inserting it after ITER.  IS_SCALAR_ACCESS is TRUE
   for a scalar memory access and FALSE for memory region access.
   NON_ZERO_P is TRUE if memory region is guaranteed to have non-zero
   length.  ALIGN tells alignment of accessed memory object.

   START_INSTRUMENTED and END_INSTRUMENTED are TRUE if start/end of
   memory region have already been instrumented.

   If BEFORE_P is TRUE, *ITER is arranged to still point to the
   statement it was pointing to prior to calling this function,
   otherwise, it points to the statement logically following it.  */

static void
build_check_stmt (location_t loc, tree base, tree len,
		  HOST_WIDE_INT size_in_bytes, gimple_stmt_iterator *iter,
		  bool is_non_zero_len, bool before_p, bool is_store,
		  bool is_scalar_access, unsigned int align = 0,
		  bool start_instrumented = false,
		  bool end_instrumented = false)
{
  gimple_stmt_iterator gsi = *iter;
  gimple g;

  gcc_assert (!(size_in_bytes > 0 && !is_non_zero_len));

  if (start_instrumented && end_instrumented)
    {
      if (!before_p)
	gsi_next (iter);
      return;
    }

  gsi = *iter;

  base = unshare_expr (base);
  base = maybe_create_ssa_name (loc, base, &gsi, before_p);

  if (len)
    {
      len = unshare_expr (len);
      len = maybe_cast_to_ptrmode (loc, len, iter, before_p);
    }
  else
    {
      gcc_assert (size_in_bytes != -1);
      len = build_int_cst (pointer_sized_int_node, size_in_bytes);
    }

  if (size_in_bytes > 1)
    {
      if ((size_in_bytes & (size_in_bytes - 1)) != 0
	  || size_in_bytes > 16)
	is_scalar_access = false;
      else if (align && align < size_in_bytes * BITS_PER_UNIT)
	{
	  /* On non-strict alignment targets, if
	     16-byte access is just 8-byte aligned,
	     this will result in misaligned shadow
	     memory 2 byte load, but otherwise can
	     be handled using one read.  */
	  if (size_in_bytes != 16
	      || STRICT_ALIGNMENT
	      || align < 8 * BITS_PER_UNIT)
	    is_scalar_access = false;
	}
    }

  HOST_WIDE_INT flags = 0;
  if (is_store)
    flags |= ASAN_CHECK_STORE;
  if (is_non_zero_len)
    flags |= ASAN_CHECK_NON_ZERO_LEN;
  if (is_scalar_access)
    flags |= ASAN_CHECK_SCALAR_ACCESS;
  if (start_instrumented)
    flags |= ASAN_CHECK_START_INSTRUMENTED;
  if (end_instrumented)
    flags |= ASAN_CHECK_END_INSTRUMENTED;

  g = gimple_build_call_internal (IFN_ASAN_CHECK, 4,
				  build_int_cst (integer_type_node, flags),
				  base, len,
				  build_int_cst (integer_type_node,
						 align / BITS_PER_UNIT));
  gimple_set_location (g, loc);
  if (before_p)
    gsi_insert_before (&gsi, g, GSI_SAME_STMT);
  else
    {
      gsi_insert_after (&gsi, g, GSI_NEW_STMT);
      gsi_next (&gsi);
      *iter = gsi;
    }
}

/* If T represents a memory access, add instrumentation code before ITER.
   LOCATION is source code location.
   IS_STORE is either TRUE (for a store) or FALSE (for a load).  */

static void
instrument_derefs (gimple_stmt_iterator *iter, tree t,
		   location_t location, bool is_store)
{
  if (is_store && !ASAN_INSTRUMENT_WRITES)
    return;
  if (!is_store && !ASAN_INSTRUMENT_READS)
    return;

  tree type, base;
  HOST_WIDE_INT size_in_bytes;

  type = TREE_TYPE (t);
  switch (TREE_CODE (t))
    {
    case ARRAY_REF:
    case COMPONENT_REF:
    case INDIRECT_REF:
    case MEM_REF:
    case VAR_DECL:
      break;
      /* FALLTHRU */
    default:
      return;
    }

  size_in_bytes = int_size_in_bytes (type);
  if (size_in_bytes <= 0)
    return;

  HOST_WIDE_INT bitsize, bitpos;
  tree offset;
  enum machine_mode mode;
<<<<<<< HEAD
  int unsignedp, reversep, volatilep = 0;
  tree inner = get_inner_reference (t, &bitsize, &bitpos, &offset, &mode,
				    &unsignedp, &reversep, &volatilep, false);
  if (((size_in_bytes & (size_in_bytes - 1)) == 0
       && (bitpos % (size_in_bytes * BITS_PER_UNIT)))
      || bitsize != size_in_bytes * BITS_PER_UNIT)
=======
  int volatilep = 0, unsignedp = 0;
  tree inner = get_inner_reference (t, &bitsize, &bitpos, &offset,
				    &mode, &unsignedp, &volatilep, false);

  if (TREE_CODE (t) == COMPONENT_REF
      && DECL_BIT_FIELD_REPRESENTATIVE (TREE_OPERAND (t, 1)) != NULL_TREE)
>>>>>>> b2d82f2d
    {
      tree repr = DECL_BIT_FIELD_REPRESENTATIVE (TREE_OPERAND (t, 1));
      instrument_derefs (iter, build3 (COMPONENT_REF, TREE_TYPE (repr),
				       TREE_OPERAND (t, 0), repr,
				       NULL_TREE), location, is_store);
      return;
    }

  if (bitpos % BITS_PER_UNIT
      || bitsize != size_in_bytes * BITS_PER_UNIT)
    return;

  if (TREE_CODE (inner) == VAR_DECL
      && offset == NULL_TREE
      && bitpos >= 0
      && DECL_SIZE (inner)
      && tree_fits_shwi_p (DECL_SIZE (inner))
      && bitpos + bitsize <= tree_to_shwi (DECL_SIZE (inner)))
    {
      if (DECL_THREAD_LOCAL_P (inner))
	return;
      if (!TREE_STATIC (inner))
	{
	  /* Automatic vars in the current function will be always
	     accessible.  */
	  if (decl_function_context (inner) == current_function_decl)
	    return;
	}
      /* Always instrument external vars, they might be dynamically
	 initialized.  */
      else if (!DECL_EXTERNAL (inner))
	{
	  /* For static vars if they are known not to be dynamically
	     initialized, they will be always accessible.  */
	  varpool_node *vnode = varpool_node::get (inner);
	  if (vnode && !vnode->dynamically_initialized)
	    return;
	}
    }

  base = build_fold_addr_expr (t);
  if (!has_mem_ref_been_instrumented (base, size_in_bytes))
    {
      unsigned int align = get_object_alignment (t);
      build_check_stmt (location, base, NULL_TREE, size_in_bytes, iter,
			/*is_non_zero_len*/size_in_bytes > 0, /*before_p=*/true,
			is_store, /*is_scalar_access*/true, align);
      update_mem_ref_hash_table (base, size_in_bytes);
      update_mem_ref_hash_table (t, size_in_bytes);
    }

}

/* Instrument an access to a contiguous memory region that starts at
   the address pointed to by BASE, over a length of LEN (expressed in
   the sizeof (*BASE) bytes).  ITER points to the instruction before
   which the instrumentation instructions must be inserted.  LOCATION
   is the source location that the instrumentation instructions must
   have.  If IS_STORE is true, then the memory access is a store;
   otherwise, it's a load.  */

static void
instrument_mem_region_access (tree base, tree len,
			      gimple_stmt_iterator *iter,
			      location_t location, bool is_store)
{
  if (!POINTER_TYPE_P (TREE_TYPE (base))
      || !INTEGRAL_TYPE_P (TREE_TYPE (len))
      || integer_zerop (len))
    return;

  /* If the beginning of the memory region has already been
     instrumented, do not instrument it.  */
  bool start_instrumented = has_mem_ref_been_instrumented (base, 1);

  /* If the end of the memory region has already been instrumented, do
     not instrument it.  */
  tree end = asan_mem_ref_get_end (base, len);
  bool end_instrumented = has_mem_ref_been_instrumented (end, 1);

  HOST_WIDE_INT size_in_bytes = tree_fits_shwi_p (len) ? tree_to_shwi (len) : -1;

  build_check_stmt (location, base, len, size_in_bytes, iter,
		    /*is_non_zero_len*/size_in_bytes > 0, /*before_p*/true,
		    is_store, /*is_scalar_access*/false, /*align*/0,
		    start_instrumented, end_instrumented);

  update_mem_ref_hash_table (base, 1);
  if (size_in_bytes != -1)
    update_mem_ref_hash_table (end, 1);

  *iter = gsi_for_stmt (gsi_stmt (*iter));
}

/* Instrument the call (to the builtin strlen function) pointed to by
   ITER.

   This function instruments the access to the first byte of the
   argument, right before the call.  After the call it instruments the
   access to the last byte of the argument; it uses the result of the
   call to deduce the offset of that last byte.

   Upon completion, iff the call has actually been instrumented, this
   function returns TRUE and *ITER points to the statement logically
   following the built-in strlen function call *ITER was initially
   pointing to.  Otherwise, the function returns FALSE and *ITER
   remains unchanged.  */

static bool
instrument_strlen_call (gimple_stmt_iterator *iter)
{
  gimple g;
  gimple call = gsi_stmt (*iter);
  gcc_assert (is_gimple_call (call));

  tree callee = gimple_call_fndecl (call);
  gcc_assert (is_builtin_fn (callee)
	      && DECL_BUILT_IN_CLASS (callee) == BUILT_IN_NORMAL
	      && DECL_FUNCTION_CODE (callee) == BUILT_IN_STRLEN);

  location_t loc = gimple_location (call);

  tree len = gimple_call_lhs (call);
  if (len == NULL)
    /* Some passes might clear the return value of the strlen call;
       bail out in that case.  Return FALSE as we are not advancing
       *ITER.  */
    return false;
  gcc_assert (INTEGRAL_TYPE_P (TREE_TYPE (len)));

  len = maybe_cast_to_ptrmode (loc, len, iter, /*before_p*/false);

  tree str_arg = gimple_call_arg (call, 0);
  bool start_instrumented = has_mem_ref_been_instrumented (str_arg, 1);

  tree cptr_type = build_pointer_type (char_type_node);
  g = gimple_build_assign_with_ops (NOP_EXPR,
				    make_ssa_name (cptr_type, NULL),
				    str_arg, NULL);
  gimple_set_location (g, loc);
  gsi_insert_before (iter, g, GSI_SAME_STMT);
  str_arg = gimple_assign_lhs (g);

  build_check_stmt (loc, str_arg, NULL_TREE, 1, iter,
		    /*is_non_zero_len*/true, /*before_p=*/true,
		    /*is_store=*/false, /*is_scalar_access*/true, /*align*/0,
		    start_instrumented, start_instrumented);

  g = gimple_build_assign_with_ops (POINTER_PLUS_EXPR,
				    make_ssa_name (cptr_type, NULL),
				    str_arg,
				    len);
  gimple_set_location (g, loc);
  gsi_insert_after (iter, g, GSI_NEW_STMT);

  build_check_stmt (loc, gimple_assign_lhs (g), NULL_TREE, 1, iter,
		    /*is_non_zero_len*/true, /*before_p=*/false,
		    /*is_store=*/false, /*is_scalar_access*/true, /*align*/0);

  return true;
}

/* Instrument the call to a built-in memory access function that is
   pointed to by the iterator ITER.

   Upon completion, return TRUE iff *ITER has been advanced to the
   statement following the one it was originally pointing to.  */

static bool
instrument_builtin_call (gimple_stmt_iterator *iter)
{
  if (!ASAN_MEMINTRIN)
    return false;

  bool iter_advanced_p = false;
  gimple call = gsi_stmt (*iter);

  gcc_checking_assert (gimple_call_builtin_p (call, BUILT_IN_NORMAL));

  tree callee = gimple_call_fndecl (call);
  location_t loc = gimple_location (call);

  if (DECL_FUNCTION_CODE (callee) == BUILT_IN_STRLEN)
    iter_advanced_p = instrument_strlen_call (iter);
  else
    {
      asan_mem_ref src0, src1, dest;
      asan_mem_ref_init (&src0, NULL, 1);
      asan_mem_ref_init (&src1, NULL, 1);
      asan_mem_ref_init (&dest, NULL, 1);

      tree src0_len = NULL_TREE, src1_len = NULL_TREE, dest_len = NULL_TREE;
      bool src0_is_store = false, src1_is_store = false,
	dest_is_store = false, dest_is_deref = false;

      if (get_mem_refs_of_builtin_call (call,
					&src0, &src0_len, &src0_is_store,
					&src1, &src1_len, &src1_is_store,
					&dest, &dest_len, &dest_is_store,
					&dest_is_deref))
	{
	  if (dest_is_deref)
	    {
	      instrument_derefs (iter, dest.start, loc, dest_is_store);
	      gsi_next (iter);
	      iter_advanced_p = true;
	    }
	  else if (src0_len || src1_len || dest_len)
	    {
	      if (src0.start != NULL_TREE)
		instrument_mem_region_access (src0.start, src0_len,
					      iter, loc, /*is_store=*/false);
	      if (src1.start != NULL_TREE)
		instrument_mem_region_access (src1.start, src1_len,
					      iter, loc, /*is_store=*/false);
	      if (dest.start != NULL_TREE)
		instrument_mem_region_access (dest.start, dest_len,
					      iter, loc, /*is_store=*/true);
	      *iter = gsi_for_stmt (call);
	      gsi_next (iter);
	      iter_advanced_p = true;
	    }
	}
    }
  return iter_advanced_p;
}

/*  Instrument the assignment statement ITER if it is subject to
    instrumentation.  Return TRUE iff instrumentation actually
    happened.  In that case, the iterator ITER is advanced to the next
    logical expression following the one initially pointed to by ITER,
    and the relevant memory reference that which access has been
    instrumented is added to the memory references hash table.  */

static bool
maybe_instrument_assignment (gimple_stmt_iterator *iter)
{
  gimple s = gsi_stmt (*iter);

  gcc_assert (gimple_assign_single_p (s));

  tree ref_expr = NULL_TREE;
  bool is_store, is_instrumented = false;

  if (gimple_store_p (s))
    {
      ref_expr = gimple_assign_lhs (s);
      is_store = true;
      instrument_derefs (iter, ref_expr,
			 gimple_location (s),
			 is_store);
      is_instrumented = true;
    }
 
  if (gimple_assign_load_p (s))
    {
      ref_expr = gimple_assign_rhs1 (s);
      is_store = false;
      instrument_derefs (iter, ref_expr,
			 gimple_location (s),
			 is_store);
      is_instrumented = true;
    }

  if (is_instrumented)
    gsi_next (iter);

  return is_instrumented;
}

/* Instrument the function call pointed to by the iterator ITER, if it
   is subject to instrumentation.  At the moment, the only function
   calls that are instrumented are some built-in functions that access
   memory.  Look at instrument_builtin_call to learn more.

   Upon completion return TRUE iff *ITER was advanced to the statement
   following the one it was originally pointing to.  */

static bool
maybe_instrument_call (gimple_stmt_iterator *iter)
{
  gimple stmt = gsi_stmt (*iter);
  bool is_builtin = gimple_call_builtin_p (stmt, BUILT_IN_NORMAL);

  if (is_builtin && instrument_builtin_call (iter))
    return true;

  if (gimple_call_noreturn_p (stmt))
    {
      if (is_builtin)
	{
	  tree callee = gimple_call_fndecl (stmt);
	  switch (DECL_FUNCTION_CODE (callee))
	    {
	    case BUILT_IN_UNREACHABLE:
	    case BUILT_IN_TRAP:
	      /* Don't instrument these.  */
	      return false;
	    default:
	      break;
	    }
	}
      tree decl = builtin_decl_implicit (BUILT_IN_ASAN_HANDLE_NO_RETURN);
      gimple g = gimple_build_call (decl, 0);
      gimple_set_location (g, gimple_location (stmt));
      gsi_insert_before (iter, g, GSI_SAME_STMT);
    }
  return false;
}

/* Walk each instruction of all basic block and instrument those that
   represent memory references: loads, stores, or function calls.
   In a given basic block, this function avoids instrumenting memory
   references that have already been instrumented.  */

static void
transform_statements (void)
{
  basic_block bb, last_bb = NULL;
  gimple_stmt_iterator i;
  int saved_last_basic_block = last_basic_block_for_fn (cfun);

  FOR_EACH_BB_FN (bb, cfun)
    {
      basic_block prev_bb = bb;

      if (bb->index >= saved_last_basic_block) continue;

      /* Flush the mem ref hash table, if current bb doesn't have
	 exactly one predecessor, or if that predecessor (skipping
	 over asan created basic blocks) isn't the last processed
	 basic block.  Thus we effectively flush on extended basic
	 block boundaries.  */
      while (single_pred_p (prev_bb))
	{
	  prev_bb = single_pred (prev_bb);
	  if (prev_bb->index < saved_last_basic_block)
	    break;
	}
      if (prev_bb != last_bb)
	empty_mem_ref_hash_table ();
      last_bb = bb;

      for (i = gsi_start_bb (bb); !gsi_end_p (i);)
	{
	  gimple s = gsi_stmt (i);

	  if (has_stmt_been_instrumented_p (s))
	    gsi_next (&i);
	  else if (gimple_assign_single_p (s)
		   && !gimple_clobber_p (s)
		   && maybe_instrument_assignment (&i))
	    /*  Nothing to do as maybe_instrument_assignment advanced
		the iterator I.  */;
	  else if (is_gimple_call (s) && maybe_instrument_call (&i))
	    /*  Nothing to do as maybe_instrument_call
		advanced the iterator I.  */;
	  else
	    {
	      /* No instrumentation happened.

		 If the current instruction is a function call that
		 might free something, let's forget about the memory
		 references that got instrumented.  Otherwise we might
		 miss some instrumentation opportunities.  */
	      if (is_gimple_call (s) && !nonfreeing_call_p (s))
		empty_mem_ref_hash_table ();

	      gsi_next (&i);
	    }
	}
    }
  free_mem_ref_resources ();
}

/* Build
   __asan_before_dynamic_init (module_name)
   or
   __asan_after_dynamic_init ()
   call.  */

tree
asan_dynamic_init_call (bool after_p)
{
  tree fn = builtin_decl_implicit (after_p
				   ? BUILT_IN_ASAN_AFTER_DYNAMIC_INIT
				   : BUILT_IN_ASAN_BEFORE_DYNAMIC_INIT);
  tree module_name_cst = NULL_TREE;
  if (!after_p)
    {
      pretty_printer module_name_pp;
      pp_string (&module_name_pp, main_input_filename);

      if (shadow_ptr_types[0] == NULL_TREE)
	asan_init_shadow_ptr_types ();
      module_name_cst = asan_pp_string (&module_name_pp);
      module_name_cst = fold_convert (const_ptr_type_node,
				      module_name_cst);
    }

  return build_call_expr (fn, after_p ? 0 : 1, module_name_cst);
}

/* Build
   struct __asan_global
   {
     const void *__beg;
     uptr __size;
     uptr __size_with_redzone;
     const void *__name;
     const void *__module_name;
     uptr __has_dynamic_init;
     __asan_global_source_location *__location;
   } type.  */

static tree
asan_global_struct (void)
{
  static const char *field_names[7]
    = { "__beg", "__size", "__size_with_redzone",
	"__name", "__module_name", "__has_dynamic_init", "__location"};
  tree fields[7], ret;
  int i;

  ret = make_node (RECORD_TYPE);
  for (i = 0; i < 7; i++)
    {
      fields[i]
	= build_decl (UNKNOWN_LOCATION, FIELD_DECL,
		      get_identifier (field_names[i]),
		      (i == 0 || i == 3) ? const_ptr_type_node
		      : pointer_sized_int_node);
      DECL_CONTEXT (fields[i]) = ret;
      if (i)
	DECL_CHAIN (fields[i - 1]) = fields[i];
    }
  TYPE_FIELDS (ret) = fields[0];
  TYPE_NAME (ret) = get_identifier ("__asan_global");
  layout_type (ret);
  return ret;
}

/* Append description of a single global DECL into vector V.
   TYPE is __asan_global struct type as returned by asan_global_struct.  */

static void
asan_add_global (tree decl, tree type, vec<constructor_elt, va_gc> *v)
{
  tree init, uptr = TREE_TYPE (DECL_CHAIN (TYPE_FIELDS (type)));
  unsigned HOST_WIDE_INT size;
  tree str_cst, module_name_cst, refdecl = decl;
  vec<constructor_elt, va_gc> *vinner = NULL;

  pretty_printer asan_pp, module_name_pp;

  if (DECL_NAME (decl))
    pp_tree_identifier (&asan_pp, DECL_NAME (decl));
  else
    pp_string (&asan_pp, "<unknown>");
  str_cst = asan_pp_string (&asan_pp);

  pp_string (&module_name_pp, main_input_filename);
  module_name_cst = asan_pp_string (&module_name_pp);

  if (asan_needs_local_alias (decl))
    {
      char buf[20];
      ASM_GENERATE_INTERNAL_LABEL (buf, "LASAN", vec_safe_length (v) + 1);
      refdecl = build_decl (DECL_SOURCE_LOCATION (decl),
			    VAR_DECL, get_identifier (buf), TREE_TYPE (decl));
      TREE_ADDRESSABLE (refdecl) = TREE_ADDRESSABLE (decl);
      TREE_READONLY (refdecl) = TREE_READONLY (decl);
      TREE_THIS_VOLATILE (refdecl) = TREE_THIS_VOLATILE (decl);
      DECL_GIMPLE_REG_P (refdecl) = DECL_GIMPLE_REG_P (decl);
      DECL_ARTIFICIAL (refdecl) = DECL_ARTIFICIAL (decl);
      DECL_IGNORED_P (refdecl) = DECL_IGNORED_P (decl);
      TREE_STATIC (refdecl) = 1;
      TREE_PUBLIC (refdecl) = 0;
      TREE_USED (refdecl) = 1;
      assemble_alias (refdecl, DECL_ASSEMBLER_NAME (decl));
    }

  CONSTRUCTOR_APPEND_ELT (vinner, NULL_TREE,
			  fold_convert (const_ptr_type_node,
					build_fold_addr_expr (refdecl)));
  size = tree_to_uhwi (DECL_SIZE_UNIT (decl));
  CONSTRUCTOR_APPEND_ELT (vinner, NULL_TREE, build_int_cst (uptr, size));
  size += asan_red_zone_size (size);
  CONSTRUCTOR_APPEND_ELT (vinner, NULL_TREE, build_int_cst (uptr, size));
  CONSTRUCTOR_APPEND_ELT (vinner, NULL_TREE,
			  fold_convert (const_ptr_type_node, str_cst));
  CONSTRUCTOR_APPEND_ELT (vinner, NULL_TREE,
			  fold_convert (const_ptr_type_node, module_name_cst));
  varpool_node *vnode = varpool_node::get (decl);
  int has_dynamic_init = vnode ? vnode->dynamically_initialized : 0;
  CONSTRUCTOR_APPEND_ELT (vinner, NULL_TREE,
			  build_int_cst (uptr, has_dynamic_init));
  CONSTRUCTOR_APPEND_ELT (vinner, NULL_TREE,
			  build_int_cst (uptr, 0));
  init = build_constructor (type, vinner);
  CONSTRUCTOR_APPEND_ELT (v, NULL_TREE, init);
}

/* Initialize sanitizer.def builtins if the FE hasn't initialized them.  */
void
initialize_sanitizer_builtins (void)
{
  tree decl;

  if (builtin_decl_implicit_p (BUILT_IN_ASAN_INIT))
    return;

  tree BT_FN_VOID = build_function_type_list (void_type_node, NULL_TREE);
  tree BT_FN_VOID_PTR
    = build_function_type_list (void_type_node, ptr_type_node, NULL_TREE);
  tree BT_FN_VOID_CONST_PTR
    = build_function_type_list (void_type_node, const_ptr_type_node, NULL_TREE);
  tree BT_FN_VOID_PTR_PTR
    = build_function_type_list (void_type_node, ptr_type_node,
				ptr_type_node, NULL_TREE);
  tree BT_FN_VOID_PTR_PTR_PTR
    = build_function_type_list (void_type_node, ptr_type_node,
				ptr_type_node, ptr_type_node, NULL_TREE);
  tree BT_FN_VOID_PTR_PTRMODE
    = build_function_type_list (void_type_node, ptr_type_node,
				pointer_sized_int_node, NULL_TREE);
  tree BT_FN_VOID_INT
    = build_function_type_list (void_type_node, integer_type_node, NULL_TREE);
  tree BT_FN_BOOL_VPTR_PTR_IX_INT_INT[5];
  tree BT_FN_IX_CONST_VPTR_INT[5];
  tree BT_FN_IX_VPTR_IX_INT[5];
  tree BT_FN_VOID_VPTR_IX_INT[5];
  tree vptr
    = build_pointer_type (build_qualified_type (void_type_node,
						TYPE_QUAL_VOLATILE));
  tree cvptr
    = build_pointer_type (build_qualified_type (void_type_node,
						TYPE_QUAL_VOLATILE
						|TYPE_QUAL_CONST));
  tree boolt
    = lang_hooks.types.type_for_size (BOOL_TYPE_SIZE, 1);
  int i;
  for (i = 0; i < 5; i++)
    {
      tree ix = build_nonstandard_integer_type (BITS_PER_UNIT * (1 << i), 1);
      BT_FN_BOOL_VPTR_PTR_IX_INT_INT[i]
	= build_function_type_list (boolt, vptr, ptr_type_node, ix,
				    integer_type_node, integer_type_node,
				    NULL_TREE);
      BT_FN_IX_CONST_VPTR_INT[i]
	= build_function_type_list (ix, cvptr, integer_type_node, NULL_TREE);
      BT_FN_IX_VPTR_IX_INT[i]
	= build_function_type_list (ix, vptr, ix, integer_type_node,
				    NULL_TREE);
      BT_FN_VOID_VPTR_IX_INT[i]
	= build_function_type_list (void_type_node, vptr, ix,
				    integer_type_node, NULL_TREE);
    }
#define BT_FN_BOOL_VPTR_PTR_I1_INT_INT BT_FN_BOOL_VPTR_PTR_IX_INT_INT[0]
#define BT_FN_I1_CONST_VPTR_INT BT_FN_IX_CONST_VPTR_INT[0]
#define BT_FN_I1_VPTR_I1_INT BT_FN_IX_VPTR_IX_INT[0]
#define BT_FN_VOID_VPTR_I1_INT BT_FN_VOID_VPTR_IX_INT[0]
#define BT_FN_BOOL_VPTR_PTR_I2_INT_INT BT_FN_BOOL_VPTR_PTR_IX_INT_INT[1]
#define BT_FN_I2_CONST_VPTR_INT BT_FN_IX_CONST_VPTR_INT[1]
#define BT_FN_I2_VPTR_I2_INT BT_FN_IX_VPTR_IX_INT[1]
#define BT_FN_VOID_VPTR_I2_INT BT_FN_VOID_VPTR_IX_INT[1]
#define BT_FN_BOOL_VPTR_PTR_I4_INT_INT BT_FN_BOOL_VPTR_PTR_IX_INT_INT[2]
#define BT_FN_I4_CONST_VPTR_INT BT_FN_IX_CONST_VPTR_INT[2]
#define BT_FN_I4_VPTR_I4_INT BT_FN_IX_VPTR_IX_INT[2]
#define BT_FN_VOID_VPTR_I4_INT BT_FN_VOID_VPTR_IX_INT[2]
#define BT_FN_BOOL_VPTR_PTR_I8_INT_INT BT_FN_BOOL_VPTR_PTR_IX_INT_INT[3]
#define BT_FN_I8_CONST_VPTR_INT BT_FN_IX_CONST_VPTR_INT[3]
#define BT_FN_I8_VPTR_I8_INT BT_FN_IX_VPTR_IX_INT[3]
#define BT_FN_VOID_VPTR_I8_INT BT_FN_VOID_VPTR_IX_INT[3]
#define BT_FN_BOOL_VPTR_PTR_I16_INT_INT BT_FN_BOOL_VPTR_PTR_IX_INT_INT[4]
#define BT_FN_I16_CONST_VPTR_INT BT_FN_IX_CONST_VPTR_INT[4]
#define BT_FN_I16_VPTR_I16_INT BT_FN_IX_VPTR_IX_INT[4]
#define BT_FN_VOID_VPTR_I16_INT BT_FN_VOID_VPTR_IX_INT[4]
#undef ATTR_NOTHROW_LEAF_LIST
#define ATTR_NOTHROW_LEAF_LIST ECF_NOTHROW | ECF_LEAF
#undef ATTR_TMPURE_NOTHROW_LEAF_LIST
#define ATTR_TMPURE_NOTHROW_LEAF_LIST ECF_TM_PURE | ATTR_NOTHROW_LEAF_LIST
#undef ATTR_NORETURN_NOTHROW_LEAF_LIST
#define ATTR_NORETURN_NOTHROW_LEAF_LIST ECF_NORETURN | ATTR_NOTHROW_LEAF_LIST
#undef ATTR_TMPURE_NORETURN_NOTHROW_LEAF_LIST
#define ATTR_TMPURE_NORETURN_NOTHROW_LEAF_LIST \
  ECF_TM_PURE | ATTR_NORETURN_NOTHROW_LEAF_LIST
#undef ATTR_COLD_NOTHROW_LEAF_LIST
#define ATTR_COLD_NOTHROW_LEAF_LIST \
  /* ECF_COLD missing */ ATTR_NOTHROW_LEAF_LIST
#undef ATTR_COLD_NORETURN_NOTHROW_LEAF_LIST
#define ATTR_COLD_NORETURN_NOTHROW_LEAF_LIST \
  /* ECF_COLD missing */ ATTR_NORETURN_NOTHROW_LEAF_LIST
#undef DEF_SANITIZER_BUILTIN
#define DEF_SANITIZER_BUILTIN(ENUM, NAME, TYPE, ATTRS) \
  decl = add_builtin_function ("__builtin_" NAME, TYPE, ENUM,		\
			       BUILT_IN_NORMAL, NAME, NULL_TREE);	\
  set_call_expr_flags (decl, ATTRS);					\
  set_builtin_decl (ENUM, decl, true);

#include "sanitizer.def"

#undef DEF_SANITIZER_BUILTIN
}

/* Called via htab_traverse.  Count number of emitted
   STRING_CSTs in the constant hash table.  */

static int
count_string_csts (void **slot, void *data)
{
  struct constant_descriptor_tree *desc
    = (struct constant_descriptor_tree *) *slot;
  if (TREE_CODE (desc->value) == STRING_CST
      && TREE_ASM_WRITTEN (desc->value)
      && asan_protect_global (desc->value))
    ++*((unsigned HOST_WIDE_INT *) data);
  return 1;
}

/* Helper structure to pass two parameters to
   add_string_csts.  */

struct asan_add_string_csts_data
{
  tree type;
  vec<constructor_elt, va_gc> *v;
};

/* Called via htab_traverse.  Call asan_add_global
   on emitted STRING_CSTs from the constant hash table.  */

static int
add_string_csts (void **slot, void *data)
{
  struct constant_descriptor_tree *desc
    = (struct constant_descriptor_tree *) *slot;
  if (TREE_CODE (desc->value) == STRING_CST
      && TREE_ASM_WRITTEN (desc->value)
      && asan_protect_global (desc->value))
    {
      struct asan_add_string_csts_data *aascd
	= (struct asan_add_string_csts_data *) data;
      asan_add_global (SYMBOL_REF_DECL (XEXP (desc->rtl, 0)),
		       aascd->type, aascd->v);
    }
  return 1;
}

/* Needs to be GTY(()), because cgraph_build_static_cdtor may
   invoke ggc_collect.  */
static GTY(()) tree asan_ctor_statements;

/* Module-level instrumentation.
   - Insert __asan_init_vN() into the list of CTORs.
   - TODO: insert redzones around globals.
 */

void
asan_finish_file (void)
{
  varpool_node *vnode;
  unsigned HOST_WIDE_INT gcount = 0;

  if (shadow_ptr_types[0] == NULL_TREE)
    asan_init_shadow_ptr_types ();
  /* Avoid instrumenting code in the asan ctors/dtors.
     We don't need to insert padding after the description strings,
     nor after .LASAN* array.  */
  flag_sanitize &= ~SANITIZE_ADDRESS;

  tree fn = builtin_decl_implicit (BUILT_IN_ASAN_INIT);
  append_to_statement_list (build_call_expr (fn, 0), &asan_ctor_statements);
  FOR_EACH_DEFINED_VARIABLE (vnode)
    if (TREE_ASM_WRITTEN (vnode->decl)
	&& asan_protect_global (vnode->decl))
      ++gcount;
  htab_t const_desc_htab = constant_pool_htab ();
  htab_traverse (const_desc_htab, count_string_csts, &gcount);
  if (gcount)
    {
      tree type = asan_global_struct (), var, ctor;
      tree dtor_statements = NULL_TREE;
      vec<constructor_elt, va_gc> *v;
      char buf[20];

      type = build_array_type_nelts (type, gcount);
      ASM_GENERATE_INTERNAL_LABEL (buf, "LASAN", 0);
      var = build_decl (UNKNOWN_LOCATION, VAR_DECL, get_identifier (buf),
			type);
      TREE_STATIC (var) = 1;
      TREE_PUBLIC (var) = 0;
      DECL_ARTIFICIAL (var) = 1;
      DECL_IGNORED_P (var) = 1;
      vec_alloc (v, gcount);
      FOR_EACH_DEFINED_VARIABLE (vnode)
	if (TREE_ASM_WRITTEN (vnode->decl)
	    && asan_protect_global (vnode->decl))
	  asan_add_global (vnode->decl, TREE_TYPE (type), v);
      struct asan_add_string_csts_data aascd;
      aascd.type = TREE_TYPE (type);
      aascd.v = v;
      htab_traverse (const_desc_htab, add_string_csts, &aascd);
      ctor = build_constructor (type, v);
      TREE_CONSTANT (ctor) = 1;
      TREE_STATIC (ctor) = 1;
      DECL_INITIAL (var) = ctor;
      varpool_node::finalize_decl (var);

      fn = builtin_decl_implicit (BUILT_IN_ASAN_REGISTER_GLOBALS);
      tree gcount_tree = build_int_cst (pointer_sized_int_node, gcount);
      append_to_statement_list (build_call_expr (fn, 2,
						 build_fold_addr_expr (var),
						 gcount_tree),
				&asan_ctor_statements);

      fn = builtin_decl_implicit (BUILT_IN_ASAN_UNREGISTER_GLOBALS);
      append_to_statement_list (build_call_expr (fn, 2,
						 build_fold_addr_expr (var),
						 gcount_tree),
				&dtor_statements);
      cgraph_build_static_cdtor ('D', dtor_statements,
				 MAX_RESERVED_INIT_PRIORITY - 1);
    }
  cgraph_build_static_cdtor ('I', asan_ctor_statements,
			     MAX_RESERVED_INIT_PRIORITY - 1);
  flag_sanitize |= SANITIZE_ADDRESS;
}

/* Expand the ASAN_{LOAD,STORE} builtins.  */

static bool
asan_expand_check_ifn (gimple_stmt_iterator *iter, bool use_calls)
{
  gimple g = gsi_stmt (*iter);
  location_t loc = gimple_location (g);

  HOST_WIDE_INT flags = tree_to_shwi (gimple_call_arg (g, 0));
  gcc_assert (flags < ASAN_CHECK_LAST);
  bool is_scalar_access = (flags & ASAN_CHECK_SCALAR_ACCESS) != 0;
  bool is_store = (flags & ASAN_CHECK_STORE) != 0;
  bool is_non_zero_len = (flags & ASAN_CHECK_NON_ZERO_LEN) != 0;
  bool start_instrumented = (flags & ASAN_CHECK_START_INSTRUMENTED) != 0;
  bool end_instrumented = (flags & ASAN_CHECK_END_INSTRUMENTED) != 0;

  tree base = gimple_call_arg (g, 1);
  tree len = gimple_call_arg (g, 2);
  HOST_WIDE_INT align = tree_to_shwi (gimple_call_arg (g, 3));

  HOST_WIDE_INT size_in_bytes
    = is_scalar_access && tree_fits_shwi_p (len) ? tree_to_shwi (len) : -1;

  if (use_calls)
    {
      /* Instrument using callbacks.  */
      gimple g
	= gimple_build_assign_with_ops (NOP_EXPR,
					make_ssa_name (pointer_sized_int_node,
					NULL),
					base, NULL_TREE);
      gimple_set_location (g, loc);
      gsi_insert_before (iter, g, GSI_SAME_STMT);
      tree base_addr = gimple_assign_lhs (g);

      int nargs;
      tree fun = check_func (is_store, size_in_bytes, &nargs);
      if (nargs == 1)
	g = gimple_build_call (fun, 1, base_addr);
      else
	{
	  gcc_assert (nargs == 2);
	  g = gimple_build_assign_with_ops (NOP_EXPR,
					    make_ssa_name (pointer_sized_int_node,
							   NULL),
					    len, NULL_TREE);
	  gimple_set_location (g, loc);
	  gsi_insert_before (iter, g, GSI_SAME_STMT);
	  tree sz_arg = gimple_assign_lhs (g);
	  g = gimple_build_call (fun, nargs, base_addr, sz_arg);
	}
      gimple_set_location (g, loc);
      gsi_replace (iter, g, false);
      return false;
    }

  HOST_WIDE_INT real_size_in_bytes = size_in_bytes == -1 ? 1 : size_in_bytes;

  tree shadow_ptr_type = shadow_ptr_types[real_size_in_bytes == 16 ? 1 : 0];
  tree shadow_type = TREE_TYPE (shadow_ptr_type);

  gimple_stmt_iterator gsi = *iter;

  if (!is_non_zero_len)
    {
      /* So, the length of the memory area to asan-protect is
	 non-constant.  Let's guard the generated instrumentation code
	 like:

	 if (len != 0)
	   {
	     //asan instrumentation code goes here.
	   }
	 // falltrough instructions, starting with *ITER.  */

      g = gimple_build_cond (NE_EXPR,
			    len,
			    build_int_cst (TREE_TYPE (len), 0),
			    NULL_TREE, NULL_TREE);
      gimple_set_location (g, loc);

      basic_block then_bb, fallthrough_bb;
      insert_if_then_before_iter (g, iter, /*then_more_likely_p=*/true,
				 &then_bb, &fallthrough_bb);
      /* Note that fallthrough_bb starts with the statement that was
	pointed to by ITER.  */

      /* The 'then block' of the 'if (len != 0) condition is where
	we'll generate the asan instrumentation code now.  */
      gsi = gsi_last_bb (then_bb);
    }

  /* Get an iterator on the point where we can add the condition
     statement for the instrumentation.  */
  basic_block then_bb, else_bb;
  gsi = create_cond_insert_point (&gsi, /*before_p*/false,
				  /*then_more_likely_p=*/false,
				  /*create_then_fallthru_edge=*/false,
				  &then_bb,
				  &else_bb);

  g = gimple_build_assign_with_ops (NOP_EXPR,
				    make_ssa_name (pointer_sized_int_node,
						   NULL),
				    base, NULL_TREE);
  gimple_set_location (g, loc);
  gsi_insert_before (&gsi, g, GSI_NEW_STMT);
  tree base_addr = gimple_assign_lhs (g);

  tree t = NULL_TREE;
  if (real_size_in_bytes >= 8)
    {
      tree shadow = build_shadow_mem_access (&gsi, loc, base_addr,
					     shadow_ptr_type);
      t = shadow;
    }
  else
    {
      /* Slow path for 1, 2 and 4 byte accesses.  */

      if (!start_instrumented)
	{
	  /* Test (shadow != 0)
	     & ((base_addr & 7) + (real_size_in_bytes - 1)) >= shadow).  */
	  tree shadow = build_shadow_mem_access (&gsi, loc, base_addr,
						 shadow_ptr_type);
	  gimple shadow_test = build_assign (NE_EXPR, shadow, 0);
	  gimple_seq seq = NULL;
	  gimple_seq_add_stmt (&seq, shadow_test);
	  /* Aligned (>= 8 bytes) can test just
	     (real_size_in_bytes - 1 >= shadow), as base_addr & 7 is known
	     to be 0.  */
	  if (align < 8)
	    {
	      gimple_seq_add_stmt (&seq, build_assign (BIT_AND_EXPR,
						       base_addr, 7));
	      gimple_seq_add_stmt (&seq,
				   build_type_cast (shadow_type,
						    gimple_seq_last (seq)));
	      if (real_size_in_bytes > 1)
		gimple_seq_add_stmt (&seq,
				     build_assign (PLUS_EXPR,
						   gimple_seq_last (seq),
						   real_size_in_bytes - 1));
	      t = gimple_assign_lhs (gimple_seq_last_stmt (seq));
	    }
	  else
	    t = build_int_cst (shadow_type, real_size_in_bytes - 1);
	  gimple_seq_add_stmt (&seq, build_assign (GE_EXPR, t, shadow));
	  gimple_seq_add_stmt (&seq, build_assign (BIT_AND_EXPR, shadow_test,
						   gimple_seq_last (seq)));
	  t = gimple_assign_lhs (gimple_seq_last (seq));
	  gimple_seq_set_location (seq, loc);
	  gsi_insert_seq_after (&gsi, seq, GSI_CONTINUE_LINKING);
	}

      /* For non-constant, misaligned or otherwise weird access sizes,
	 check first and last byte.  */
      if (size_in_bytes == -1 && !end_instrumented)
	{
	  g = gimple_build_assign_with_ops (MINUS_EXPR,
					    make_ssa_name (pointer_sized_int_node, NULL),
					    len,
					    build_int_cst (pointer_sized_int_node, 1));
	  gimple_set_location (g, loc);
	  gsi_insert_after (&gsi, g, GSI_NEW_STMT);
	  tree last = gimple_assign_lhs (g);
	  g = gimple_build_assign_with_ops (PLUS_EXPR,
					    make_ssa_name (pointer_sized_int_node, NULL),
					    base_addr,
					    last);
	  gimple_set_location (g, loc);
	  gsi_insert_after (&gsi, g, GSI_NEW_STMT);
	  tree base_end_addr = gimple_assign_lhs (g);

	  tree shadow = build_shadow_mem_access (&gsi, loc, base_end_addr,
						 shadow_ptr_type);
	  gimple shadow_test = build_assign (NE_EXPR, shadow, 0);
	  gimple_seq seq = NULL;
	  gimple_seq_add_stmt (&seq, shadow_test);
	  gimple_seq_add_stmt (&seq, build_assign (BIT_AND_EXPR,
						   base_end_addr, 7));
	  gimple_seq_add_stmt (&seq, build_type_cast (shadow_type,
						      gimple_seq_last (seq)));
	  gimple_seq_add_stmt (&seq, build_assign (GE_EXPR,
						   gimple_seq_last (seq),
						   shadow));
	  gimple_seq_add_stmt (&seq, build_assign (BIT_AND_EXPR, shadow_test,
						   gimple_seq_last (seq)));
	  if (!start_instrumented)
	    gimple_seq_add_stmt (&seq, build_assign (BIT_IOR_EXPR, t,
						     gimple_seq_last (seq)));
	  t = gimple_assign_lhs (gimple_seq_last (seq));
	  gimple_seq_set_location (seq, loc);
	  gsi_insert_seq_after (&gsi, seq, GSI_CONTINUE_LINKING);
	}
    }

  g = gimple_build_cond (NE_EXPR, t, build_int_cst (TREE_TYPE (t), 0),
			 NULL_TREE, NULL_TREE);
  gimple_set_location (g, loc);
  gsi_insert_after (&gsi, g, GSI_NEW_STMT);

  /* Generate call to the run-time library (e.g. __asan_report_load8).  */
  gsi = gsi_start_bb (then_bb);
  int nargs;
  tree fun = report_error_func (is_store, size_in_bytes, &nargs);
  g = gimple_build_call (fun, nargs, base_addr, len);
  gimple_set_location (g, loc);
  gsi_insert_after (&gsi, g, GSI_NEW_STMT);

  gsi_remove (iter, true);
  *iter = gsi_start_bb (else_bb);

  return true;
}

/* Instrument the current function.  */

static unsigned int
asan_instrument (void)
{
  if (shadow_ptr_types[0] == NULL_TREE)
    asan_init_shadow_ptr_types ();
  transform_statements ();
  return 0;
}

static bool
gate_asan (void)
{
  return (flag_sanitize & SANITIZE_ADDRESS) != 0
	  && !lookup_attribute ("no_sanitize_address",
				DECL_ATTRIBUTES (current_function_decl));
}

namespace {

const pass_data pass_data_asan =
{
  GIMPLE_PASS, /* type */
  "asan", /* name */
  OPTGROUP_NONE, /* optinfo_flags */
  TV_NONE, /* tv_id */
  ( PROP_ssa | PROP_cfg | PROP_gimple_leh ), /* properties_required */
  0, /* properties_provided */
  0, /* properties_destroyed */
  0, /* todo_flags_start */
  TODO_update_ssa, /* todo_flags_finish */
};

class pass_asan : public gimple_opt_pass
{
public:
  pass_asan (gcc::context *ctxt)
    : gimple_opt_pass (pass_data_asan, ctxt)
  {}

  /* opt_pass methods: */
  opt_pass * clone () { return new pass_asan (m_ctxt); }
  virtual bool gate (function *) { return gate_asan (); }
  virtual unsigned int execute (function *) { return asan_instrument (); }

}; // class pass_asan

} // anon namespace

gimple_opt_pass *
make_pass_asan (gcc::context *ctxt)
{
  return new pass_asan (ctxt);
}

namespace {

const pass_data pass_data_asan_O0 =
{
  GIMPLE_PASS, /* type */
  "asan0", /* name */
  OPTGROUP_NONE, /* optinfo_flags */
  TV_NONE, /* tv_id */
  ( PROP_ssa | PROP_cfg | PROP_gimple_leh ), /* properties_required */
  0, /* properties_provided */
  0, /* properties_destroyed */
  0, /* todo_flags_start */
  TODO_update_ssa, /* todo_flags_finish */
};

class pass_asan_O0 : public gimple_opt_pass
{
public:
  pass_asan_O0 (gcc::context *ctxt)
    : gimple_opt_pass (pass_data_asan_O0, ctxt)
  {}

  /* opt_pass methods: */
  virtual bool gate (function *) { return !optimize && gate_asan (); }
  virtual unsigned int execute (function *) { return asan_instrument (); }

}; // class pass_asan_O0

} // anon namespace

gimple_opt_pass *
make_pass_asan_O0 (gcc::context *ctxt)
{
  return new pass_asan_O0 (ctxt);
}

/* Perform optimization of sanitize functions.  */

namespace {

const pass_data pass_data_sanopt =
{
  GIMPLE_PASS, /* type */
  "sanopt", /* name */
  OPTGROUP_NONE, /* optinfo_flags */
  TV_NONE, /* tv_id */
  ( PROP_ssa | PROP_cfg | PROP_gimple_leh ), /* properties_required */
  0, /* properties_provided */
  0, /* properties_destroyed */
  0, /* todo_flags_start */
  TODO_update_ssa, /* todo_flags_finish */
};

class pass_sanopt : public gimple_opt_pass
{
public:
  pass_sanopt (gcc::context *ctxt)
    : gimple_opt_pass (pass_data_sanopt, ctxt)
  {}

  /* opt_pass methods: */
  virtual bool gate (function *) { return flag_sanitize; }
  virtual unsigned int execute (function *);

}; // class pass_sanopt

unsigned int
pass_sanopt::execute (function *fun)
{
  basic_block bb;

  int asan_num_accesses = 0;
  if (flag_sanitize & SANITIZE_ADDRESS)
    {
      gimple_stmt_iterator gsi;
      FOR_EACH_BB_FN (bb, fun)
	for (gsi = gsi_start_bb (bb); !gsi_end_p (gsi); gsi_next (&gsi))
	  {
 	    gimple stmt = gsi_stmt (gsi);
	    if (is_gimple_call (stmt) && gimple_call_internal_p (stmt)
		&& gimple_call_internal_fn (stmt) == IFN_ASAN_CHECK)
	      ++asan_num_accesses;
	  }
    }

  bool use_calls = ASAN_INSTRUMENTATION_WITH_CALL_THRESHOLD < INT_MAX
    && asan_num_accesses >= ASAN_INSTRUMENTATION_WITH_CALL_THRESHOLD;

  FOR_EACH_BB_FN (bb, fun)
    {
      gimple_stmt_iterator gsi;
      for (gsi = gsi_start_bb (bb); !gsi_end_p (gsi); )
	{
	  gimple stmt = gsi_stmt (gsi);
	  bool no_next = false;

	  if (!is_gimple_call (stmt))
	    {
	      gsi_next (&gsi);
	      continue;
	    }

	  if (gimple_call_internal_p (stmt))
	    {
	      enum internal_fn ifn = gimple_call_internal_fn (stmt);
	      switch (ifn)
		{
		case IFN_UBSAN_NULL:
		  no_next = ubsan_expand_null_ifn (&gsi);
		  break;
		case IFN_UBSAN_BOUNDS:
		  no_next = ubsan_expand_bounds_ifn (&gsi);
		  break;
		case IFN_ASAN_CHECK:
		  {
		    no_next = asan_expand_check_ifn (&gsi, use_calls);
		    break;
		  }
		default:
		  break;
		}
	    }

	  if (dump_file && (dump_flags & TDF_DETAILS))
	    {
	      fprintf (dump_file, "Optimized\n  ");
	      print_gimple_stmt (dump_file, stmt, 0, dump_flags);
	      fprintf (dump_file, "\n");
	    }

	  if (!no_next)
	    gsi_next (&gsi);
	}
    }
  return 0;
}

} // anon namespace

gimple_opt_pass *
make_pass_sanopt (gcc::context *ctxt)
{
  return new pass_sanopt (ctxt);
}

#include "gt-asan.h"<|MERGE_RESOLUTION|>--- conflicted
+++ resolved
@@ -1723,21 +1723,12 @@
   HOST_WIDE_INT bitsize, bitpos;
   tree offset;
   enum machine_mode mode;
-<<<<<<< HEAD
   int unsignedp, reversep, volatilep = 0;
   tree inner = get_inner_reference (t, &bitsize, &bitpos, &offset, &mode,
 				    &unsignedp, &reversep, &volatilep, false);
-  if (((size_in_bytes & (size_in_bytes - 1)) == 0
-       && (bitpos % (size_in_bytes * BITS_PER_UNIT)))
-      || bitsize != size_in_bytes * BITS_PER_UNIT)
-=======
-  int volatilep = 0, unsignedp = 0;
-  tree inner = get_inner_reference (t, &bitsize, &bitpos, &offset,
-				    &mode, &unsignedp, &volatilep, false);
 
   if (TREE_CODE (t) == COMPONENT_REF
       && DECL_BIT_FIELD_REPRESENTATIVE (TREE_OPERAND (t, 1)) != NULL_TREE)
->>>>>>> b2d82f2d
     {
       tree repr = DECL_BIT_FIELD_REPRESENTATIVE (TREE_OPERAND (t, 1));
       instrument_derefs (iter, build3 (COMPONENT_REF, TREE_TYPE (repr),
